// -*- C++ -*-
//===--------------------------- tuple ------------------------------------===//
//
// Part of the LLVM Project, under the Apache License v2.0 with LLVM Exceptions.
// See https://llvm.org/LICENSE.txt for license information.
// SPDX-License-Identifier: Apache-2.0 WITH LLVM-exception
//
//===----------------------------------------------------------------------===//

#ifndef _LIBCPP_TUPLE
#define _LIBCPP_TUPLE

/*
    tuple synopsis

namespace std
{

template <class... T>
class tuple {
public:
    explicit(see-below) constexpr tuple();
    explicit(see-below) tuple(const T&...);  // constexpr in C++14
    template <class... U>
        explicit(see-below) tuple(U&&...);  // constexpr in C++14
    tuple(const tuple&) = default;
    tuple(tuple&&) = default;
    template <class... U>
        explicit(see-below) tuple(const tuple<U...>&);  // constexpr in C++14
    template <class... U>
        explicit(see-below) tuple(tuple<U...>&&);  // constexpr in C++14
    template <class U1, class U2>
        explicit(see-below) tuple(const pair<U1, U2>&); // iff sizeof...(T) == 2 // constexpr in C++14
    template <class U1, class U2>
        explicit(see-below) tuple(pair<U1, U2>&&); // iff sizeof...(T) == 2  // constexpr in C++14

    // allocator-extended constructors
    template <class Alloc>
        tuple(allocator_arg_t, const Alloc& a);
    template <class Alloc>
        explicit(see-below) tuple(allocator_arg_t, const Alloc& a, const T&...);          // constexpr in C++20
    template <class Alloc, class... U>
        explicit(see-below) tuple(allocator_arg_t, const Alloc& a, U&&...);               // constexpr in C++20
    template <class Alloc>
        tuple(allocator_arg_t, const Alloc& a, const tuple&);                             // constexpr in C++20
    template <class Alloc>
        tuple(allocator_arg_t, const Alloc& a, tuple&&);                                  // constexpr in C++20
    template <class Alloc, class... U>
        explicit(see-below) tuple(allocator_arg_t, const Alloc& a, const tuple<U...>&);   // constexpr in C++20
    template <class Alloc, class... U>
        explicit(see-below) tuple(allocator_arg_t, const Alloc& a, tuple<U...>&&);        // constexpr in C++20
    template <class Alloc, class U1, class U2>
        explicit(see-below) tuple(allocator_arg_t, const Alloc& a, const pair<U1, U2>&);  // constexpr in C++20
    template <class Alloc, class U1, class U2>
        explicit(see-below) tuple(allocator_arg_t, const Alloc& a, pair<U1, U2>&&);       // constexpr in C++20

    tuple& operator=(const tuple&);                                                       // constexpr in C++20
    tuple& operator=(tuple&&) noexcept(is_nothrow_move_assignable_v<T> && ...);           // constexpr in C++20
    template <class... U>
        tuple& operator=(const tuple<U...>&);                                             // constexpr in C++20
    template <class... U>
        tuple& operator=(tuple<U...>&&);                                                  // constexpr in C++20
    template <class U1, class U2>
        tuple& operator=(const pair<U1, U2>&); // iff sizeof...(T) == 2                   // constexpr in C++20
    template <class U1, class U2>
        tuple& operator=(pair<U1, U2>&&); // iff sizeof...(T) == 2                        // constexpr in C++20

    template<class U, size_t N>
        tuple& operator=(array<U, N> const&) // iff sizeof...(T) == N, EXTENSION
    template<class U, size_t N>
        tuple& operator=(array<U, N>&&) // iff sizeof...(T) == N, EXTENSION

    void swap(tuple&) noexcept(AND(swap(declval<T&>(), declval<T&>())...));               // constexpr in C++20
};

template <class ...T>
tuple(T...) -> tuple<T...>;                                         // since C++17
template <class T1, class T2>
tuple(pair<T1, T2>) -> tuple<T1, T2>;                               // since C++17
template <class Alloc, class ...T>
tuple(allocator_arg_t, Alloc, T...) -> tuple<T...>;                 // since C++17
template <class Alloc, class T1, class T2>
tuple(allocator_arg_t, Alloc, pair<T1, T2>) -> tuple<T1, T2>;       // since C++17
template <class Alloc, class ...T>
tuple(allocator_arg_t, Alloc, tuple<T...>) -> tuple<T...>;          // since C++17

inline constexpr unspecified ignore;

template <class... T> tuple<V...>  make_tuple(T&&...); // constexpr in C++14
template <class... T> tuple<ATypes...> forward_as_tuple(T&&...) noexcept; // constexpr in C++14
template <class... T> tuple<T&...> tie(T&...) noexcept; // constexpr in C++14
template <class... Tuples> tuple<CTypes...> tuple_cat(Tuples&&... tpls); // constexpr in C++14

// [tuple.apply], calling a function with a tuple of arguments:
template <class F, class Tuple>
  constexpr decltype(auto) apply(F&& f, Tuple&& t); // C++17
template <class T, class Tuple>
  constexpr T make_from_tuple(Tuple&& t); // C++17

// 20.4.1.4, tuple helper classes:
template <class T> struct tuple_size; // undefined
template <class... T> struct tuple_size<tuple<T...>>;
template <class T>
 inline constexpr size_t tuple_size_v = tuple_size<T>::value; // C++17
template <size_t I, class T> struct tuple_element; // undefined
template <size_t I, class... T> struct tuple_element<I, tuple<T...>>;
template <size_t I, class T>
  using tuple_element_t = typename tuple_element <I, T>::type; // C++14

// 20.4.1.5, element access:
template <size_t I, class... T>
    typename tuple_element<I, tuple<T...>>::type&
    get(tuple<T...>&) noexcept; // constexpr in C++14
template <size_t I, class... T>
    const typename tuple_element<I, tuple<T...>>::type&
    get(const tuple<T...>&) noexcept; // constexpr in C++14
template <size_t I, class... T>
    typename tuple_element<I, tuple<T...>>::type&&
    get(tuple<T...>&&) noexcept; // constexpr in C++14
template <size_t I, class... T>
    const typename tuple_element<I, tuple<T...>>::type&&
    get(const tuple<T...>&&) noexcept; // constexpr in C++14

template <class T1, class... T>
    constexpr T1& get(tuple<T...>&) noexcept;  // C++14
template <class T1, class... T>
    constexpr const T1& get(const tuple<T...>&) noexcept;   // C++14
template <class T1, class... T>
    constexpr T1&& get(tuple<T...>&&) noexcept;   // C++14
template <class T1, class... T>
    constexpr const T1&& get(const tuple<T...>&&) noexcept;   // C++14

// 20.4.1.6, relational operators:
template<class... T, class... U> bool operator==(const tuple<T...>&, const tuple<U...>&); // constexpr in C++14
template<class... T, class... U> bool operator<(const tuple<T...>&, const tuple<U...>&);  // constexpr in C++14
template<class... T, class... U> bool operator!=(const tuple<T...>&, const tuple<U...>&); // constexpr in C++14
template<class... T, class... U> bool operator>(const tuple<T...>&, const tuple<U...>&);  // constexpr in C++14
template<class... T, class... U> bool operator<=(const tuple<T...>&, const tuple<U...>&); // constexpr in C++14
template<class... T, class... U> bool operator>=(const tuple<T...>&, const tuple<U...>&); // constexpr in C++14

template <class... Types, class Alloc>
  struct uses_allocator<tuple<Types...>, Alloc>;

template <class... Types>
  void
  swap(tuple<Types...>& x, tuple<Types...>& y) noexcept(noexcept(x.swap(y)));

}  // std

*/

#include <__config>
#include <__tuple>
#include <compare>
#include <cstddef>
#include <type_traits>
#include <__functional_base>
#include <utility>
#include <version>

#if !defined(_LIBCPP_HAS_NO_PRAGMA_SYSTEM_HEADER)
#pragma GCC system_header
#endif

_LIBCPP_BEGIN_NAMESPACE_STD

#ifndef _LIBCPP_CXX03_LANG


// __tuple_leaf

template <size_t _Ip, class _Hp,
          bool=is_empty<_Hp>::value && !__libcpp_is_final<_Hp>::value
         >
class __tuple_leaf;

template <size_t _Ip, class _Hp, bool _Ep>
inline _LIBCPP_INLINE_VISIBILITY _LIBCPP_CONSTEXPR_AFTER_CXX11
void swap(__tuple_leaf<_Ip, _Hp, _Ep>& __x, __tuple_leaf<_Ip, _Hp, _Ep>& __y)
    _NOEXCEPT_(__is_nothrow_swappable<_Hp>::value)
{
    swap(__x.get(), __y.get());
}

template <size_t _Ip, class _Hp, bool>
class __tuple_leaf
{
    _Hp __value_;

    template <class _Tp>
    static constexpr bool __can_bind_reference() {
#if __has_keyword(__reference_binds_to_temporary)
      return !__reference_binds_to_temporary(_Hp, _Tp);
#else
      return true;
#endif
    }

    _LIBCPP_CONSTEXPR_AFTER_CXX11
    __tuple_leaf& operator=(const __tuple_leaf&);
public:
    _LIBCPP_INLINE_VISIBILITY constexpr __tuple_leaf()
             _NOEXCEPT_(is_nothrow_default_constructible<_Hp>::value) : __value_()
       {static_assert(!is_reference<_Hp>::value,
              "Attempted to default construct a reference element in a tuple");}

    template <class _Alloc>
        _LIBCPP_INLINE_VISIBILITY constexpr
        __tuple_leaf(integral_constant<int, 0>, const _Alloc&)
            : __value_()
        {static_assert(!is_reference<_Hp>::value,
              "Attempted to default construct a reference element in a tuple");}

    template <class _Alloc>
        _LIBCPP_INLINE_VISIBILITY constexpr
        __tuple_leaf(integral_constant<int, 1>, const _Alloc& __a)
            : __value_(allocator_arg_t(), __a)
        {static_assert(!is_reference<_Hp>::value,
              "Attempted to default construct a reference element in a tuple");}

    template <class _Alloc>
        _LIBCPP_INLINE_VISIBILITY constexpr
        __tuple_leaf(integral_constant<int, 2>, const _Alloc& __a)
            : __value_(__a)
        {static_assert(!is_reference<_Hp>::value,
              "Attempted to default construct a reference element in a tuple");}

    template <class _Tp,
              class = _EnableIf<
                  _And<
                      _IsNotSame<__uncvref_t<_Tp>, __tuple_leaf>,
                      is_constructible<_Hp, _Tp>
                    >::value
                >
            >
        _LIBCPP_INLINE_VISIBILITY _LIBCPP_CONSTEXPR_AFTER_CXX11
        explicit __tuple_leaf(_Tp&& __t) _NOEXCEPT_((is_nothrow_constructible<_Hp, _Tp>::value))
            : __value_(_VSTD::forward<_Tp>(__t))
        {static_assert(__can_bind_reference<_Tp&&>(),
       "Attempted construction of reference element binds to a temporary whose lifetime has ended");}

    template <class _Tp, class _Alloc>
        _LIBCPP_INLINE_VISIBILITY _LIBCPP_CONSTEXPR_AFTER_CXX11
        explicit __tuple_leaf(integral_constant<int, 0>, const _Alloc&, _Tp&& __t)
            : __value_(_VSTD::forward<_Tp>(__t))
        {static_assert(__can_bind_reference<_Tp&&>(),
       "Attempted construction of reference element binds to a temporary whose lifetime has ended");}

    template <class _Tp, class _Alloc>
        _LIBCPP_INLINE_VISIBILITY _LIBCPP_CONSTEXPR_AFTER_CXX11
        explicit __tuple_leaf(integral_constant<int, 1>, const _Alloc& __a, _Tp&& __t)
            : __value_(allocator_arg_t(), __a, _VSTD::forward<_Tp>(__t))
        {static_assert(!is_reference<_Hp>::value,
            "Attempted to uses-allocator construct a reference element in a tuple");}

    template <class _Tp, class _Alloc>
        _LIBCPP_INLINE_VISIBILITY _LIBCPP_CONSTEXPR_AFTER_CXX11
        explicit __tuple_leaf(integral_constant<int, 2>, const _Alloc& __a, _Tp&& __t)
            : __value_(_VSTD::forward<_Tp>(__t), __a)
        {static_assert(!is_reference<_Hp>::value,
           "Attempted to uses-allocator construct a reference element in a tuple");}

    __tuple_leaf(const __tuple_leaf& __t) = default;
    __tuple_leaf(__tuple_leaf&& __t) = default;

    _LIBCPP_INLINE_VISIBILITY _LIBCPP_CONSTEXPR_AFTER_CXX11
    int swap(__tuple_leaf& __t) _NOEXCEPT_(__is_nothrow_swappable<__tuple_leaf>::value)
    {
        _VSTD::swap(*this, __t);
        return 0;
    }

    _LIBCPP_INLINE_VISIBILITY _LIBCPP_CONSTEXPR_AFTER_CXX11       _Hp& get()       _NOEXCEPT {return __value_;}
    _LIBCPP_INLINE_VISIBILITY _LIBCPP_CONSTEXPR_AFTER_CXX11 const _Hp& get() const _NOEXCEPT {return __value_;}
};

template <size_t _Ip, class _Hp>
class __tuple_leaf<_Ip, _Hp, true>
    : private _Hp
{
    _LIBCPP_CONSTEXPR_AFTER_CXX11
    __tuple_leaf& operator=(const __tuple_leaf&);
public:
    _LIBCPP_INLINE_VISIBILITY constexpr __tuple_leaf()
             _NOEXCEPT_(is_nothrow_default_constructible<_Hp>::value) {}

    template <class _Alloc>
        _LIBCPP_INLINE_VISIBILITY constexpr
        __tuple_leaf(integral_constant<int, 0>, const _Alloc&) {}

    template <class _Alloc>
        _LIBCPP_INLINE_VISIBILITY constexpr
        __tuple_leaf(integral_constant<int, 1>, const _Alloc& __a)
            : _Hp(allocator_arg_t(), __a) {}

    template <class _Alloc>
        _LIBCPP_INLINE_VISIBILITY constexpr
        __tuple_leaf(integral_constant<int, 2>, const _Alloc& __a)
            : _Hp(__a) {}

    template <class _Tp,
              class = _EnableIf<
                  _And<
                    _IsNotSame<__uncvref_t<_Tp>, __tuple_leaf>,
                    is_constructible<_Hp, _Tp>
                  >::value
                >
            >
        _LIBCPP_INLINE_VISIBILITY _LIBCPP_CONSTEXPR_AFTER_CXX11
        explicit __tuple_leaf(_Tp&& __t) _NOEXCEPT_((is_nothrow_constructible<_Hp, _Tp>::value))
            : _Hp(_VSTD::forward<_Tp>(__t)) {}

    template <class _Tp, class _Alloc>
        _LIBCPP_INLINE_VISIBILITY constexpr
        explicit __tuple_leaf(integral_constant<int, 0>, const _Alloc&, _Tp&& __t)
            : _Hp(_VSTD::forward<_Tp>(__t)) {}

    template <class _Tp, class _Alloc>
        _LIBCPP_INLINE_VISIBILITY constexpr
        explicit __tuple_leaf(integral_constant<int, 1>, const _Alloc& __a, _Tp&& __t)
            : _Hp(allocator_arg_t(), __a, _VSTD::forward<_Tp>(__t)) {}

    template <class _Tp, class _Alloc>
        _LIBCPP_INLINE_VISIBILITY constexpr
        explicit __tuple_leaf(integral_constant<int, 2>, const _Alloc& __a, _Tp&& __t)
            : _Hp(_VSTD::forward<_Tp>(__t), __a) {}

    __tuple_leaf(__tuple_leaf const &) = default;
    __tuple_leaf(__tuple_leaf &&) = default;

    _LIBCPP_INLINE_VISIBILITY _LIBCPP_CONSTEXPR_AFTER_CXX11
    int
    swap(__tuple_leaf& __t) _NOEXCEPT_(__is_nothrow_swappable<__tuple_leaf>::value)
    {
        _VSTD::swap(*this, __t);
        return 0;
    }

    _LIBCPP_INLINE_VISIBILITY _LIBCPP_CONSTEXPR_AFTER_CXX11       _Hp& get()       _NOEXCEPT {return static_cast<_Hp&>(*this);}
    _LIBCPP_INLINE_VISIBILITY _LIBCPP_CONSTEXPR_AFTER_CXX11 const _Hp& get() const _NOEXCEPT {return static_cast<const _Hp&>(*this);}
};

template <class ..._Tp>
_LIBCPP_INLINE_VISIBILITY _LIBCPP_CONSTEXPR_AFTER_CXX11
void __swallow(_Tp&&...) _NOEXCEPT {}

template <class _Tp>
struct __all_default_constructible;

template <class ..._Tp>
struct __all_default_constructible<__tuple_types<_Tp...>>
    : __all<is_default_constructible<_Tp>::value...>
{ };

// __tuple_impl

template<class _Indx, class ..._Tp> struct __tuple_impl;

template<size_t ..._Indx, class ..._Tp>
struct _LIBCPP_DECLSPEC_EMPTY_BASES __tuple_impl<__tuple_indices<_Indx...>, _Tp...>
    : public __tuple_leaf<_Indx, _Tp>...
{
    _LIBCPP_INLINE_VISIBILITY
    constexpr __tuple_impl()
        _NOEXCEPT_(__all<is_nothrow_default_constructible<_Tp>::value...>::value) {}

    template <size_t ..._Uf, class ..._Tf,
              size_t ..._Ul, class ..._Tl, class ..._Up>
        _LIBCPP_INLINE_VISIBILITY _LIBCPP_CONSTEXPR_AFTER_CXX11
        explicit
        __tuple_impl(__tuple_indices<_Uf...>, __tuple_types<_Tf...>,
                     __tuple_indices<_Ul...>, __tuple_types<_Tl...>,
                     _Up&&... __u)
                     _NOEXCEPT_((__all<is_nothrow_constructible<_Tf, _Up>::value...>::value &&
                                 __all<is_nothrow_default_constructible<_Tl>::value...>::value)) :
            __tuple_leaf<_Uf, _Tf>(_VSTD::forward<_Up>(__u))...,
            __tuple_leaf<_Ul, _Tl>()...
            {}

    template <class _Alloc, size_t ..._Uf, class ..._Tf,
              size_t ..._Ul, class ..._Tl, class ..._Up>
        _LIBCPP_INLINE_VISIBILITY _LIBCPP_CONSTEXPR_AFTER_CXX11
        explicit
        __tuple_impl(allocator_arg_t, const _Alloc& __a,
                     __tuple_indices<_Uf...>, __tuple_types<_Tf...>,
                     __tuple_indices<_Ul...>, __tuple_types<_Tl...>,
                     _Up&&... __u) :
            __tuple_leaf<_Uf, _Tf>(__uses_alloc_ctor<_Tf, _Alloc, _Up>(), __a,
            _VSTD::forward<_Up>(__u))...,
            __tuple_leaf<_Ul, _Tl>(__uses_alloc_ctor<_Tl, _Alloc>(), __a)...
            {}

    template <class _Tuple,
              class = typename enable_if
                      <
                         __tuple_constructible<_Tuple, tuple<_Tp...> >::value
                      >::type
             >
        _LIBCPP_INLINE_VISIBILITY _LIBCPP_CONSTEXPR_AFTER_CXX11
        __tuple_impl(_Tuple&& __t) _NOEXCEPT_((__all<is_nothrow_constructible<_Tp, typename tuple_element<_Indx,
                                       typename __make_tuple_types<_Tuple>::type>::type>::value...>::value))
            : __tuple_leaf<_Indx, _Tp>(_VSTD::forward<typename tuple_element<_Indx,
                                       typename __make_tuple_types<_Tuple>::type>::type>(_VSTD::get<_Indx>(__t)))...
            {}

    template <class _Alloc, class _Tuple,
              class = typename enable_if
                      <
                         __tuple_constructible<_Tuple, tuple<_Tp...> >::value
                      >::type
             >
        _LIBCPP_INLINE_VISIBILITY _LIBCPP_CONSTEXPR_AFTER_CXX11
        __tuple_impl(allocator_arg_t, const _Alloc& __a, _Tuple&& __t)
            : __tuple_leaf<_Indx, _Tp>(__uses_alloc_ctor<_Tp, _Alloc, typename tuple_element<_Indx,
                                       typename __make_tuple_types<_Tuple>::type>::type>(), __a,
                                       _VSTD::forward<typename tuple_element<_Indx,
                                       typename __make_tuple_types<_Tuple>::type>::type>(_VSTD::get<_Indx>(__t)))...
            {}

    __tuple_impl(const __tuple_impl&) = default;
    __tuple_impl(__tuple_impl&&) = default;

    _LIBCPP_INLINE_VISIBILITY _LIBCPP_CONSTEXPR_AFTER_CXX11
    void swap(__tuple_impl& __t)
        _NOEXCEPT_(__all<__is_nothrow_swappable<_Tp>::value...>::value)
    {
        _VSTD::__swallow(__tuple_leaf<_Indx, _Tp>::swap(static_cast<__tuple_leaf<_Indx, _Tp>&>(__t))...);
    }
};

template<class _Dest, class _Source, size_t ..._Np>
_LIBCPP_INLINE_VISIBILITY _LIBCPP_CONSTEXPR_AFTER_CXX11
void __memberwise_copy_assign(_Dest& __dest, _Source const& __source, __tuple_indices<_Np...>) {
    _VSTD::__swallow(((_VSTD::get<_Np>(__dest) = _VSTD::get<_Np>(__source)), void(), 0)...);
}

template<class _Dest, class _Source, class ..._Up, size_t ..._Np>
_LIBCPP_INLINE_VISIBILITY _LIBCPP_CONSTEXPR_AFTER_CXX11
void __memberwise_forward_assign(_Dest& __dest, _Source&& __source, __tuple_types<_Up...>, __tuple_indices<_Np...>) {
    _VSTD::__swallow(((
        _VSTD::get<_Np>(__dest) = _VSTD::forward<_Up>(_VSTD::get<_Np>(__source))
    ), void(), 0)...);
}

template <class ..._Tp>
class _LIBCPP_TEMPLATE_VIS tuple
{
    typedef __tuple_impl<typename __make_tuple_indices<sizeof...(_Tp)>::type, _Tp...> _BaseT;

    _BaseT __base_;

    template <size_t _Jp, class ..._Up> friend _LIBCPP_CONSTEXPR_AFTER_CXX11
        typename tuple_element<_Jp, tuple<_Up...> >::type& get(tuple<_Up...>&) _NOEXCEPT;
    template <size_t _Jp, class ..._Up> friend _LIBCPP_CONSTEXPR_AFTER_CXX11
        const typename tuple_element<_Jp, tuple<_Up...> >::type& get(const tuple<_Up...>&) _NOEXCEPT;
    template <size_t _Jp, class ..._Up> friend _LIBCPP_CONSTEXPR_AFTER_CXX11
        typename tuple_element<_Jp, tuple<_Up...> >::type&& get(tuple<_Up...>&&) _NOEXCEPT;
    template <size_t _Jp, class ..._Up> friend _LIBCPP_CONSTEXPR_AFTER_CXX11
        const typename tuple_element<_Jp, tuple<_Up...> >::type&& get(const tuple<_Up...>&&) _NOEXCEPT;
public:
    // [tuple.cnstr]

    // tuple() constructors (including allocator_arg_t variants)
    template <template<class...> class _IsImpDefault = __is_implicitly_default_constructible, _EnableIf<
        _And<
            _IsImpDefault<_Tp>... // explicit check
        >::value
    , int> = 0>
    _LIBCPP_INLINE_VISIBILITY _LIBCPP_CONSTEXPR
    tuple()
        _NOEXCEPT_(_And<is_nothrow_default_constructible<_Tp>...>::value)
    { }

    template <template<class...> class _IsImpDefault = __is_implicitly_default_constructible,
              template<class...> class _IsDefault = is_default_constructible, _EnableIf<
        _And<
            _IsDefault<_Tp>...,
            _Not<_Lazy<_And, _IsImpDefault<_Tp>...> > // explicit check
        >::value
    , int> = 0>
    _LIBCPP_INLINE_VISIBILITY _LIBCPP_CONSTEXPR
    explicit tuple()
        _NOEXCEPT_(_And<is_nothrow_default_constructible<_Tp>...>::value)
    { }

    template <class _Alloc, template<class...> class _IsImpDefault = __is_implicitly_default_constructible, _EnableIf<
        _And<
            _IsImpDefault<_Tp>... // explicit check
        >::value
    , int> = 0>
    _LIBCPP_INLINE_VISIBILITY _LIBCPP_CONSTEXPR_AFTER_CXX17
    tuple(allocator_arg_t, _Alloc const& __a)
      : __base_(allocator_arg_t(), __a,
                    __tuple_indices<>(), __tuple_types<>(),
                    typename __make_tuple_indices<sizeof...(_Tp), 0>::type(),
                    __tuple_types<_Tp...>()) {}

    template <class _Alloc,
              template<class...> class _IsImpDefault = __is_implicitly_default_constructible,
              template<class...> class _IsDefault = is_default_constructible, _EnableIf<
        _And<
            _IsDefault<_Tp>...,
            _Not<_Lazy<_And, _IsImpDefault<_Tp>...> > // explicit check
        >::value
    , int> = 0>
    _LIBCPP_INLINE_VISIBILITY _LIBCPP_CONSTEXPR_AFTER_CXX17
    explicit tuple(allocator_arg_t, _Alloc const& __a)
      : __base_(allocator_arg_t(), __a,
                    __tuple_indices<>(), __tuple_types<>(),
                    typename __make_tuple_indices<sizeof...(_Tp), 0>::type(),
                    __tuple_types<_Tp...>()) {}

    // tuple(const T&...) constructors (including allocator_arg_t variants)
    template <template<class...> class _And = _And, _EnableIf<
        _And<
            _BoolConstant<sizeof...(_Tp) >= 1>,
            is_copy_constructible<_Tp>...,
            is_convertible<const _Tp&, _Tp>... // explicit check
        >::value
    , int> = 0>
    _LIBCPP_INLINE_VISIBILITY _LIBCPP_CONSTEXPR_AFTER_CXX11
    tuple(const _Tp& ... __t)
        _NOEXCEPT_(_And<is_nothrow_copy_constructible<_Tp>...>::value)
        : __base_(typename __make_tuple_indices<sizeof...(_Tp)>::type(),
                typename __make_tuple_types<tuple, sizeof...(_Tp)>::type(),
                typename __make_tuple_indices<0>::type(),
                typename __make_tuple_types<tuple, 0>::type(),
                __t...
               ) {}

    template <template<class...> class _And = _And, _EnableIf<
        _And<
            _BoolConstant<sizeof...(_Tp) >= 1>,
            is_copy_constructible<_Tp>...,
            _Not<_Lazy<_And, is_convertible<const _Tp&, _Tp>...> > // explicit check
        >::value
    , int> = 0>
    _LIBCPP_INLINE_VISIBILITY _LIBCPP_CONSTEXPR_AFTER_CXX11
    explicit tuple(const _Tp& ... __t)
        _NOEXCEPT_(_And<is_nothrow_copy_constructible<_Tp>...>::value)
        : __base_(typename __make_tuple_indices<sizeof...(_Tp)>::type(),
                typename __make_tuple_types<tuple, sizeof...(_Tp)>::type(),
                typename __make_tuple_indices<0>::type(),
                typename __make_tuple_types<tuple, 0>::type(),
                __t...
               ) {}

    template <class _Alloc, template<class...> class _And = _And, _EnableIf<
        _And<
            _BoolConstant<sizeof...(_Tp) >= 1>,
            is_copy_constructible<_Tp>...,
            is_convertible<const _Tp&, _Tp>... // explicit check
        >::value
    , int> = 0>
    _LIBCPP_INLINE_VISIBILITY _LIBCPP_CONSTEXPR_AFTER_CXX17
    tuple(allocator_arg_t, const _Alloc& __a, const _Tp& ... __t)
        : __base_(allocator_arg_t(), __a,
                typename __make_tuple_indices<sizeof...(_Tp)>::type(),
                typename __make_tuple_types<tuple, sizeof...(_Tp)>::type(),
                typename __make_tuple_indices<0>::type(),
                typename __make_tuple_types<tuple, 0>::type(),
                __t...
               ) {}

    template <class _Alloc, template<class...> class _And = _And, _EnableIf<
        _And<
            _BoolConstant<sizeof...(_Tp) >= 1>,
            is_copy_constructible<_Tp>...,
            _Not<_Lazy<_And, is_convertible<const _Tp&, _Tp>...> > // explicit check
        >::value
    , int> = 0>
    _LIBCPP_INLINE_VISIBILITY _LIBCPP_CONSTEXPR_AFTER_CXX17
    explicit tuple(allocator_arg_t, const _Alloc& __a, const _Tp& ... __t)
        : __base_(allocator_arg_t(), __a,
                typename __make_tuple_indices<sizeof...(_Tp)>::type(),
                typename __make_tuple_types<tuple, sizeof...(_Tp)>::type(),
                typename __make_tuple_indices<0>::type(),
                typename __make_tuple_types<tuple, 0>::type(),
                __t...
               ) {}

    // tuple(U&& ...) constructors (including allocator_arg_t variants)
    template <class ..._Up> struct _IsThisTuple : false_type { };
    template <class _Up> struct _IsThisTuple<_Up> : is_same<__uncvref_t<_Up>, tuple> { };

    template <class ..._Up>
    struct _EnableUTypesCtor : _And<
        _BoolConstant<sizeof...(_Tp) >= 1>,
        _Not<_IsThisTuple<_Up...> >, // extension to allow mis-behaved user constructors
        is_constructible<_Tp, _Up>...
    > { };

    template <class ..._Up, _EnableIf<
        _And<
            _BoolConstant<sizeof...(_Up) == sizeof...(_Tp)>,
            _EnableUTypesCtor<_Up...>,
            is_convertible<_Up, _Tp>... // explicit check
        >::value
    , int> = 0>
    _LIBCPP_INLINE_VISIBILITY _LIBCPP_CONSTEXPR_AFTER_CXX11
    tuple(_Up&&... __u)
        _NOEXCEPT_((_And<is_nothrow_constructible<_Tp, _Up>...>::value))
        : __base_(typename __make_tuple_indices<sizeof...(_Up)>::type(),
                    typename __make_tuple_types<tuple, sizeof...(_Up)>::type(),
                    typename __make_tuple_indices<sizeof...(_Tp), sizeof...(_Up)>::type(),
                    typename __make_tuple_types<tuple, sizeof...(_Tp), sizeof...(_Up)>::type(),
                    _VSTD::forward<_Up>(__u)...) {}

    template <class ..._Up, _EnableIf<
        _And<
            _BoolConstant<sizeof...(_Up) == sizeof...(_Tp)>,
            _EnableUTypesCtor<_Up...>,
            _Not<_Lazy<_And, is_convertible<_Up, _Tp>...> > // explicit check
        >::value
    , int> = 0>
    _LIBCPP_INLINE_VISIBILITY _LIBCPP_CONSTEXPR_AFTER_CXX11
    explicit tuple(_Up&&... __u)
        _NOEXCEPT_((_And<is_nothrow_constructible<_Tp, _Up>...>::value))
        : __base_(typename __make_tuple_indices<sizeof...(_Up)>::type(),
                    typename __make_tuple_types<tuple, sizeof...(_Up)>::type(),
                    typename __make_tuple_indices<sizeof...(_Tp), sizeof...(_Up)>::type(),
                    typename __make_tuple_types<tuple, sizeof...(_Tp), sizeof...(_Up)>::type(),
                    _VSTD::forward<_Up>(__u)...) {}

    template <class _Alloc, class ..._Up, _EnableIf<
        _And<
            _BoolConstant<sizeof...(_Up) == sizeof...(_Tp)>,
            _EnableUTypesCtor<_Up...>,
            is_convertible<_Up, _Tp>... // explicit check
        >::value
    , int> = 0>
    _LIBCPP_INLINE_VISIBILITY _LIBCPP_CONSTEXPR_AFTER_CXX17
    tuple(allocator_arg_t, const _Alloc& __a, _Up&&... __u)
        : __base_(allocator_arg_t(), __a,
                    typename __make_tuple_indices<sizeof...(_Up)>::type(),
                    typename __make_tuple_types<tuple, sizeof...(_Up)>::type(),
                    typename __make_tuple_indices<sizeof...(_Tp), sizeof...(_Up)>::type(),
                    typename __make_tuple_types<tuple, sizeof...(_Tp), sizeof...(_Up)>::type(),
                    _VSTD::forward<_Up>(__u)...) {}

    template <class _Alloc, class ..._Up, _EnableIf<
        _And<
            _BoolConstant<sizeof...(_Up) == sizeof...(_Tp)>,
            _EnableUTypesCtor<_Up...>,
            _Not<_Lazy<_And, is_convertible<_Up, _Tp>...> > // explicit check
        >::value
    , int> = 0>
    _LIBCPP_INLINE_VISIBILITY _LIBCPP_CONSTEXPR_AFTER_CXX17
    explicit tuple(allocator_arg_t, const _Alloc& __a, _Up&&... __u)
        : __base_(allocator_arg_t(), __a,
                    typename __make_tuple_indices<sizeof...(_Up)>::type(),
                    typename __make_tuple_types<tuple, sizeof...(_Up)>::type(),
                    typename __make_tuple_indices<sizeof...(_Tp), sizeof...(_Up)>::type(),
                    typename __make_tuple_types<tuple, sizeof...(_Tp), sizeof...(_Up)>::type(),
                    _VSTD::forward<_Up>(__u)...) {}

    // Copy and move constructors (including the allocator_arg_t variants)
    tuple(const tuple&) = default;
    tuple(tuple&&) = default;

    template <class _Alloc, template<class...> class _And = _And, _EnableIf<
        _And<is_copy_constructible<_Tp>...>::value
    , int> = 0>
    tuple(allocator_arg_t, const _Alloc& __alloc, const tuple& __t)
        : __base_(allocator_arg_t(), __alloc, __t)
    { }

    template <class _Alloc, template<class...> class _And = _And, _EnableIf<
        _And<is_move_constructible<_Tp>...>::value
    , int> = 0>
    tuple(allocator_arg_t, const _Alloc& __alloc, tuple&& __t)
        : __base_(allocator_arg_t(), __alloc, _VSTD::move(__t))
    { }

    // tuple(const tuple<U...>&) constructors (including allocator_arg_t variants)
    template <class ..._Up>
    struct _EnableCopyFromOtherTuple : _And<
<<<<<<< HEAD
        _Or<
=======
        _Not<is_same<tuple<_Tp...>, tuple<_Up...> > >,
        _Lazy<_Or,
>>>>>>> 3f9ee3c9
            _BoolConstant<sizeof...(_Tp) != 1>,
            // _Tp and _Up are 1-element packs - the pack expansions look
            // weird to avoid tripping up the type traits in degenerate cases
            _Lazy<_And,
<<<<<<< HEAD
                _Not<is_same<_Tp, _Up> >...,
=======
>>>>>>> 3f9ee3c9
                _Not<is_convertible<const tuple<_Up>&, _Tp> >...,
                _Not<is_constructible<_Tp, const tuple<_Up>&> >...
            >
        >,
        is_constructible<_Tp, const _Up&>...
    > { };

    template <class ..._Up, _EnableIf<
        _And<
            _BoolConstant<sizeof...(_Up) == sizeof...(_Tp)>,
            _EnableCopyFromOtherTuple<_Up...>,
            is_convertible<const _Up&, _Tp>... // explicit check
        >::value
    , int> = 0>
    _LIBCPP_INLINE_VISIBILITY _LIBCPP_CONSTEXPR_AFTER_CXX11
    tuple(const tuple<_Up...>& __t)
        _NOEXCEPT_((_And<is_nothrow_constructible<_Tp, const _Up&>...>::value))
        : __base_(__t)
    { }

    template <class ..._Up, _EnableIf<
        _And<
            _BoolConstant<sizeof...(_Up) == sizeof...(_Tp)>,
            _EnableCopyFromOtherTuple<_Up...>,
            _Not<_Lazy<_And, is_convertible<const _Up&, _Tp>...> > // explicit check
        >::value
    , int> = 0>
    _LIBCPP_INLINE_VISIBILITY _LIBCPP_CONSTEXPR_AFTER_CXX11
    explicit tuple(const tuple<_Up...>& __t)
        _NOEXCEPT_((_And<is_nothrow_constructible<_Tp, const _Up&>...>::value))
        : __base_(__t)
    { }

    template <class ..._Up, class _Alloc, _EnableIf<
        _And<
            _BoolConstant<sizeof...(_Up) == sizeof...(_Tp)>,
            _EnableCopyFromOtherTuple<_Up...>,
            is_convertible<const _Up&, _Tp>... // explicit check
        >::value
    , int> = 0>
    _LIBCPP_INLINE_VISIBILITY _LIBCPP_CONSTEXPR_AFTER_CXX17
    tuple(allocator_arg_t, const _Alloc& __a, const tuple<_Up...>& __t)
        : __base_(allocator_arg_t(), __a, __t)
    { }

    template <class ..._Up, class _Alloc, _EnableIf<
        _And<
            _BoolConstant<sizeof...(_Up) == sizeof...(_Tp)>,
            _EnableCopyFromOtherTuple<_Up...>,
            _Not<_Lazy<_And, is_convertible<const _Up&, _Tp>...> > // explicit check
        >::value
    , int> = 0>
    _LIBCPP_INLINE_VISIBILITY _LIBCPP_CONSTEXPR_AFTER_CXX17
    explicit tuple(allocator_arg_t, const _Alloc& __a, const tuple<_Up...>& __t)
        : __base_(allocator_arg_t(), __a, __t)
    { }

    // tuple(tuple<U...>&&) constructors (including allocator_arg_t variants)
    template <class ..._Up>
    struct _EnableMoveFromOtherTuple : _And<
<<<<<<< HEAD
        _Or<
=======
        _Not<is_same<tuple<_Tp...>, tuple<_Up...> > >,
        _Lazy<_Or,
>>>>>>> 3f9ee3c9
            _BoolConstant<sizeof...(_Tp) != 1>,
            // _Tp and _Up are 1-element packs - the pack expansions look
            // weird to avoid tripping up the type traits in degenerate cases
            _Lazy<_And,
<<<<<<< HEAD
                _Not<is_same<_Tp, _Up> >...,
=======
>>>>>>> 3f9ee3c9
                _Not<is_convertible<tuple<_Up>, _Tp> >...,
                _Not<is_constructible<_Tp, tuple<_Up> > >...
            >
        >,
        is_constructible<_Tp, _Up>...
    > { };

    template <class ..._Up, _EnableIf<
        _And<
            _BoolConstant<sizeof...(_Up) == sizeof...(_Tp)>,
            _EnableMoveFromOtherTuple<_Up...>,
            is_convertible<_Up, _Tp>... // explicit check
        >::value
    , int> = 0>
    _LIBCPP_INLINE_VISIBILITY _LIBCPP_CONSTEXPR_AFTER_CXX11
    tuple(tuple<_Up...>&& __t)
        _NOEXCEPT_((_And<is_nothrow_constructible<_Tp, _Up>...>::value))
        : __base_(_VSTD::move(__t))
    { }

    template <class ..._Up, _EnableIf<
        _And<
            _BoolConstant<sizeof...(_Up) == sizeof...(_Tp)>,
            _EnableMoveFromOtherTuple<_Up...>,
            _Not<_Lazy<_And, is_convertible<_Up, _Tp>...> > // explicit check
        >::value
    , int> = 0>
    _LIBCPP_INLINE_VISIBILITY _LIBCPP_CONSTEXPR_AFTER_CXX11
    explicit tuple(tuple<_Up...>&& __t)
        _NOEXCEPT_((_And<is_nothrow_constructible<_Tp, _Up>...>::value))
        : __base_(_VSTD::move(__t))
    { }

    template <class _Alloc, class ..._Up, _EnableIf<
        _And<
            _BoolConstant<sizeof...(_Up) == sizeof...(_Tp)>,
            _EnableMoveFromOtherTuple<_Up...>,
            is_convertible<_Up, _Tp>... // explicit check
        >::value
    , int> = 0>
    _LIBCPP_INLINE_VISIBILITY _LIBCPP_CONSTEXPR_AFTER_CXX17
    tuple(allocator_arg_t, const _Alloc& __a, tuple<_Up...>&& __t)
        : __base_(allocator_arg_t(), __a, _VSTD::move(__t))
    { }

    template <class _Alloc, class ..._Up, _EnableIf<
        _And<
            _BoolConstant<sizeof...(_Up) == sizeof...(_Tp)>,
            _EnableMoveFromOtherTuple<_Up...>,
            _Not<_Lazy<_And, is_convertible<_Up, _Tp>...> > // explicit check
        >::value
    , int> = 0>
    _LIBCPP_INLINE_VISIBILITY _LIBCPP_CONSTEXPR_AFTER_CXX17
    explicit tuple(allocator_arg_t, const _Alloc& __a, tuple<_Up...>&& __t)
        : __base_(allocator_arg_t(), __a, _VSTD::move(__t))
    { }

    // tuple(const pair<U1, U2>&) constructors (including allocator_arg_t variants)
    template <class _Up1, class _Up2, class ..._DependentTp>
    struct _EnableImplicitCopyFromPair : _And<
        is_constructible<_FirstType<_DependentTp...>, const _Up1&>,
        is_constructible<_SecondType<_DependentTp...>, const _Up2&>,
        is_convertible<const _Up1&, _FirstType<_DependentTp...> >, // explicit check
        is_convertible<const _Up2&, _SecondType<_DependentTp...> >
    > { };

    template <class _Up1, class _Up2, class ..._DependentTp>
    struct _EnableExplicitCopyFromPair : _And<
        is_constructible<_FirstType<_DependentTp...>, const _Up1&>,
        is_constructible<_SecondType<_DependentTp...>, const _Up2&>,
        _Not<is_convertible<const _Up1&, _FirstType<_DependentTp...> > >, // explicit check
        _Not<is_convertible<const _Up2&, _SecondType<_DependentTp...> > >
    > { };

    template <class _Up1, class _Up2, template<class...> class _And = _And, _EnableIf<
        _And<
            _BoolConstant<sizeof...(_Tp) == 2>,
            _EnableImplicitCopyFromPair<_Up1, _Up2, _Tp...>
        >::value
    , int> = 0>
    _LIBCPP_INLINE_VISIBILITY _LIBCPP_CONSTEXPR_AFTER_CXX11
    tuple(const pair<_Up1, _Up2>& __p)
        _NOEXCEPT_((_And<
            is_nothrow_constructible<_FirstType<_Tp...>, const _Up1&>,
            is_nothrow_constructible<_SecondType<_Tp...>, const _Up2&>
        >::value))
        : __base_(__p)
    { }

    template <class _Up1, class _Up2, template<class...> class _And = _And, _EnableIf<
        _And<
            _BoolConstant<sizeof...(_Tp) == 2>,
            _EnableExplicitCopyFromPair<_Up1, _Up2, _Tp...>
        >::value
    , int> = 0>
    _LIBCPP_INLINE_VISIBILITY _LIBCPP_CONSTEXPR_AFTER_CXX11
    explicit tuple(const pair<_Up1, _Up2>& __p)
        _NOEXCEPT_((_And<
            is_nothrow_constructible<_FirstType<_Tp...>, const _Up1&>,
            is_nothrow_constructible<_SecondType<_Tp...>, const _Up2&>
        >::value))
        : __base_(__p)
    { }

    template <class _Alloc, class _Up1, class _Up2, template<class...> class _And = _And, _EnableIf<
        _And<
            _BoolConstant<sizeof...(_Tp) == 2>,
            _EnableImplicitCopyFromPair<_Up1, _Up2, _Tp...>
        >::value
    , int> = 0>
    _LIBCPP_INLINE_VISIBILITY _LIBCPP_CONSTEXPR_AFTER_CXX17
    tuple(allocator_arg_t, const _Alloc& __a, const pair<_Up1, _Up2>& __p)
        : __base_(allocator_arg_t(), __a, __p)
    { }

    template <class _Alloc, class _Up1, class _Up2, template<class...> class _And = _And, _EnableIf<
        _And<
            _BoolConstant<sizeof...(_Tp) == 2>,
            _EnableExplicitCopyFromPair<_Up1, _Up2, _Tp...>
        >::value
    , int> = 0>
    _LIBCPP_INLINE_VISIBILITY _LIBCPP_CONSTEXPR_AFTER_CXX17
    explicit tuple(allocator_arg_t, const _Alloc& __a, const pair<_Up1, _Up2>& __p)
        : __base_(allocator_arg_t(), __a, __p)
    { }

    // tuple(pair<U1, U2>&&) constructors (including allocator_arg_t variants)
    template <class _Up1, class _Up2, class ..._DependentTp>
    struct _EnableImplicitMoveFromPair : _And<
        is_constructible<_FirstType<_DependentTp...>, _Up1>,
        is_constructible<_SecondType<_DependentTp...>, _Up2>,
        is_convertible<_Up1, _FirstType<_DependentTp...> >, // explicit check
        is_convertible<_Up2, _SecondType<_DependentTp...> >
    > { };

    template <class _Up1, class _Up2, class ..._DependentTp>
    struct _EnableExplicitMoveFromPair : _And<
        is_constructible<_FirstType<_DependentTp...>, _Up1>,
        is_constructible<_SecondType<_DependentTp...>, _Up2>,
        _Not<is_convertible<_Up1, _FirstType<_DependentTp...> > >, // explicit check
        _Not<is_convertible<_Up2, _SecondType<_DependentTp...> > >
    > { };

    template <class _Up1, class _Up2, template<class...> class _And = _And, _EnableIf<
        _And<
            _BoolConstant<sizeof...(_Tp) == 2>,
            _EnableImplicitMoveFromPair<_Up1, _Up2, _Tp...>
        >::value
    , int> = 0>
    _LIBCPP_INLINE_VISIBILITY _LIBCPP_CONSTEXPR_AFTER_CXX11
    tuple(pair<_Up1, _Up2>&& __p)
        _NOEXCEPT_((_And<
            is_nothrow_constructible<_FirstType<_Tp...>, _Up1>,
            is_nothrow_constructible<_SecondType<_Tp...>, _Up2>
        >::value))
        : __base_(_VSTD::move(__p))
    { }

    template <class _Up1, class _Up2, template<class...> class _And = _And, _EnableIf<
        _And<
            _BoolConstant<sizeof...(_Tp) == 2>,
            _EnableExplicitMoveFromPair<_Up1, _Up2, _Tp...>
        >::value
    , int> = 0>
    _LIBCPP_INLINE_VISIBILITY _LIBCPP_CONSTEXPR_AFTER_CXX11
    explicit tuple(pair<_Up1, _Up2>&& __p)
        _NOEXCEPT_((_And<
            is_nothrow_constructible<_FirstType<_Tp...>, _Up1>,
            is_nothrow_constructible<_SecondType<_Tp...>, _Up2>
        >::value))
        : __base_(_VSTD::move(__p))
    { }

    template <class _Alloc, class _Up1, class _Up2, template<class...> class _And = _And, _EnableIf<
        _And<
            _BoolConstant<sizeof...(_Tp) == 2>,
            _EnableImplicitMoveFromPair<_Up1, _Up2, _Tp...>
        >::value
    , int> = 0>
    _LIBCPP_INLINE_VISIBILITY _LIBCPP_CONSTEXPR_AFTER_CXX17
    tuple(allocator_arg_t, const _Alloc& __a, pair<_Up1, _Up2>&& __p)
        : __base_(allocator_arg_t(), __a, _VSTD::move(__p))
    { }

    template <class _Alloc, class _Up1, class _Up2, template<class...> class _And = _And, _EnableIf<
        _And<
            _BoolConstant<sizeof...(_Tp) == 2>,
            _EnableExplicitMoveFromPair<_Up1, _Up2, _Tp...>
        >::value
    , int> = 0>
    _LIBCPP_INLINE_VISIBILITY _LIBCPP_CONSTEXPR_AFTER_CXX17
    explicit tuple(allocator_arg_t, const _Alloc& __a, pair<_Up1, _Up2>&& __p)
        : __base_(allocator_arg_t(), __a, _VSTD::move(__p))
    { }

    // [tuple.assign]
    _LIBCPP_INLINE_VISIBILITY _LIBCPP_CONSTEXPR_AFTER_CXX17
    tuple& operator=(_If<_And<is_copy_assignable<_Tp>...>::value, tuple, __nat> const& __tuple)
        _NOEXCEPT_((_And<is_nothrow_copy_assignable<_Tp>...>::value))
    {
        _VSTD::__memberwise_copy_assign(*this, __tuple,
            typename __make_tuple_indices<sizeof...(_Tp)>::type());
        return *this;
    }

    _LIBCPP_INLINE_VISIBILITY _LIBCPP_CONSTEXPR_AFTER_CXX17
    tuple& operator=(_If<_And<is_move_assignable<_Tp>...>::value, tuple, __nat>&& __tuple)
        _NOEXCEPT_((_And<is_nothrow_move_assignable<_Tp>...>::value))
    {
        _VSTD::__memberwise_forward_assign(*this, _VSTD::move(__tuple),
            __tuple_types<_Tp...>(),
            typename __make_tuple_indices<sizeof...(_Tp)>::type());
        return *this;
    }

    template<class... _Up, _EnableIf<
        _And<
            _BoolConstant<sizeof...(_Tp) == sizeof...(_Up)>,
            is_assignable<_Tp&, _Up const&>...
        >::value
    ,int> = 0>
    _LIBCPP_INLINE_VISIBILITY _LIBCPP_CONSTEXPR_AFTER_CXX17
    tuple& operator=(tuple<_Up...> const& __tuple)
        _NOEXCEPT_((_And<is_nothrow_assignable<_Tp&, _Up const&>...>::value))
    {
        _VSTD::__memberwise_copy_assign(*this, __tuple,
            typename __make_tuple_indices<sizeof...(_Tp)>::type());
        return *this;
    }

    template<class... _Up, _EnableIf<
        _And<
            _BoolConstant<sizeof...(_Tp) == sizeof...(_Up)>,
            is_assignable<_Tp&, _Up>...
        >::value
    ,int> = 0>
    _LIBCPP_INLINE_VISIBILITY _LIBCPP_CONSTEXPR_AFTER_CXX17
    tuple& operator=(tuple<_Up...>&& __tuple)
        _NOEXCEPT_((_And<is_nothrow_assignable<_Tp&, _Up>...>::value))
    {
        _VSTD::__memberwise_forward_assign(*this, _VSTD::move(__tuple),
            __tuple_types<_Up...>(),
            typename __make_tuple_indices<sizeof...(_Tp)>::type());
        return *this;
    }

    template<class _Up1, class _Up2, class _Dep = true_type, _EnableIf<
        _And<_Dep,
            _BoolConstant<sizeof...(_Tp) == 2>,
            is_assignable<_FirstType<_Tp..., _Dep>&, _Up1 const&>,
            is_assignable<_SecondType<_Tp..., _Dep>&, _Up2 const&>
        >::value
    ,int> = 0>
    _LIBCPP_INLINE_VISIBILITY _LIBCPP_CONSTEXPR_AFTER_CXX17
    tuple& operator=(pair<_Up1, _Up2> const& __pair)
        _NOEXCEPT_((_And<
            is_nothrow_assignable<_FirstType<_Tp...>&, _Up1 const&>,
            is_nothrow_assignable<_SecondType<_Tp...>&, _Up2 const&>
        >::value))
    {
        _VSTD::get<0>(*this) = __pair.first;
        _VSTD::get<1>(*this) = __pair.second;
        return *this;
    }

    template<class _Up1, class _Up2, class _Dep = true_type, _EnableIf<
        _And<_Dep,
            _BoolConstant<sizeof...(_Tp) == 2>,
            is_assignable<_FirstType<_Tp..., _Dep>&, _Up1>,
            is_assignable<_SecondType<_Tp..., _Dep>&, _Up2>
        >::value
    ,int> = 0>
    _LIBCPP_INLINE_VISIBILITY _LIBCPP_CONSTEXPR_AFTER_CXX17
    tuple& operator=(pair<_Up1, _Up2>&& __pair)
        _NOEXCEPT_((_And<
            is_nothrow_assignable<_FirstType<_Tp...>&, _Up1>,
            is_nothrow_assignable<_SecondType<_Tp...>&, _Up2>
        >::value))
    {
        _VSTD::get<0>(*this) = _VSTD::forward<_Up1>(__pair.first);
        _VSTD::get<1>(*this) = _VSTD::forward<_Up2>(__pair.second);
        return *this;
    }

    // EXTENSION
    template<class _Up, size_t _Np, class = _EnableIf<
        _And<
            _BoolConstant<_Np == sizeof...(_Tp)>,
            is_assignable<_Tp&, _Up const&>...
        >::value
    > >
    _LIBCPP_INLINE_VISIBILITY _LIBCPP_CONSTEXPR_AFTER_CXX17
    tuple& operator=(array<_Up, _Np> const& __array)
        _NOEXCEPT_((_And<is_nothrow_assignable<_Tp&, _Up const&>...>::value))
    {
        _VSTD::__memberwise_copy_assign(*this, __array,
            typename __make_tuple_indices<sizeof...(_Tp)>::type());
        return *this;
    }

    // EXTENSION
    template<class _Up, size_t _Np, class = void, class = _EnableIf<
        _And<
            _BoolConstant<_Np == sizeof...(_Tp)>,
            is_assignable<_Tp&, _Up>...
        >::value
    > >
    _LIBCPP_INLINE_VISIBILITY _LIBCPP_CONSTEXPR_AFTER_CXX17
    tuple& operator=(array<_Up, _Np>&& __array)
        _NOEXCEPT_((_And<is_nothrow_assignable<_Tp&, _Up>...>::value))
    {
        _VSTD::__memberwise_forward_assign(*this, _VSTD::move(__array),
            __tuple_types<_If<true, _Up, _Tp>...>(),
            typename __make_tuple_indices<sizeof...(_Tp)>::type());
        return *this;
    }

    // [tuple.swap]
    _LIBCPP_INLINE_VISIBILITY _LIBCPP_CONSTEXPR_AFTER_CXX17
    void swap(tuple& __t) _NOEXCEPT_(__all<__is_nothrow_swappable<_Tp>::value...>::value)
        {__base_.swap(__t.__base_);}
};

template <>
class _LIBCPP_TEMPLATE_VIS tuple<>
{
public:
    _LIBCPP_INLINE_VISIBILITY constexpr
        tuple() _NOEXCEPT = default;
    template <class _Alloc>
    _LIBCPP_INLINE_VISIBILITY _LIBCPP_CONSTEXPR_AFTER_CXX17
        tuple(allocator_arg_t, const _Alloc&) _NOEXCEPT {}
    template <class _Alloc>
    _LIBCPP_INLINE_VISIBILITY _LIBCPP_CONSTEXPR_AFTER_CXX17
        tuple(allocator_arg_t, const _Alloc&, const tuple&) _NOEXCEPT {}
    template <class _Up>
    _LIBCPP_INLINE_VISIBILITY _LIBCPP_CONSTEXPR_AFTER_CXX17
        tuple(array<_Up, 0>) _NOEXCEPT {}
    template <class _Alloc, class _Up>
    _LIBCPP_INLINE_VISIBILITY _LIBCPP_CONSTEXPR_AFTER_CXX17
        tuple(allocator_arg_t, const _Alloc&, array<_Up, 0>) _NOEXCEPT {}
    _LIBCPP_INLINE_VISIBILITY _LIBCPP_CONSTEXPR_AFTER_CXX17
    void swap(tuple&) _NOEXCEPT {}
};

#ifndef _LIBCPP_HAS_NO_DEDUCTION_GUIDES
template <class ..._Tp>
tuple(_Tp...) -> tuple<_Tp...>;
template <class _Tp1, class _Tp2>
tuple(pair<_Tp1, _Tp2>) -> tuple<_Tp1, _Tp2>;
template <class _Alloc, class ..._Tp>
tuple(allocator_arg_t, _Alloc, _Tp...) -> tuple<_Tp...>;
template <class _Alloc, class _Tp1, class _Tp2>
tuple(allocator_arg_t, _Alloc, pair<_Tp1, _Tp2>) -> tuple<_Tp1, _Tp2>;
template <class _Alloc, class ..._Tp>
tuple(allocator_arg_t, _Alloc, tuple<_Tp...>) -> tuple<_Tp...>;
#endif

template <class ..._Tp>
inline _LIBCPP_INLINE_VISIBILITY _LIBCPP_CONSTEXPR_AFTER_CXX17
typename enable_if
<
    __all<__is_swappable<_Tp>::value...>::value,
    void
>::type
swap(tuple<_Tp...>& __t, tuple<_Tp...>& __u)
                 _NOEXCEPT_(__all<__is_nothrow_swappable<_Tp>::value...>::value)
    {__t.swap(__u);}

// get

template <size_t _Ip, class ..._Tp>
inline _LIBCPP_INLINE_VISIBILITY _LIBCPP_CONSTEXPR_AFTER_CXX11
typename tuple_element<_Ip, tuple<_Tp...> >::type&
get(tuple<_Tp...>& __t) _NOEXCEPT
{
    typedef _LIBCPP_NODEBUG_TYPE typename tuple_element<_Ip, tuple<_Tp...> >::type type;
    return static_cast<__tuple_leaf<_Ip, type>&>(__t.__base_).get();
}

template <size_t _Ip, class ..._Tp>
inline _LIBCPP_INLINE_VISIBILITY _LIBCPP_CONSTEXPR_AFTER_CXX11
const typename tuple_element<_Ip, tuple<_Tp...> >::type&
get(const tuple<_Tp...>& __t) _NOEXCEPT
{
    typedef _LIBCPP_NODEBUG_TYPE typename tuple_element<_Ip, tuple<_Tp...> >::type type;
    return static_cast<const __tuple_leaf<_Ip, type>&>(__t.__base_).get();
}

template <size_t _Ip, class ..._Tp>
inline _LIBCPP_INLINE_VISIBILITY _LIBCPP_CONSTEXPR_AFTER_CXX11
typename tuple_element<_Ip, tuple<_Tp...> >::type&&
get(tuple<_Tp...>&& __t) _NOEXCEPT
{
    typedef _LIBCPP_NODEBUG_TYPE typename tuple_element<_Ip, tuple<_Tp...> >::type type;
    return static_cast<type&&>(
             static_cast<__tuple_leaf<_Ip, type>&&>(__t.__base_).get());
}

template <size_t _Ip, class ..._Tp>
inline _LIBCPP_INLINE_VISIBILITY _LIBCPP_CONSTEXPR_AFTER_CXX11
const typename tuple_element<_Ip, tuple<_Tp...> >::type&&
get(const tuple<_Tp...>&& __t) _NOEXCEPT
{
    typedef _LIBCPP_NODEBUG_TYPE typename tuple_element<_Ip, tuple<_Tp...> >::type type;
    return static_cast<const type&&>(
             static_cast<const __tuple_leaf<_Ip, type>&&>(__t.__base_).get());
}

#if _LIBCPP_STD_VER > 11

namespace __find_detail {

static constexpr size_t __not_found = -1;
static constexpr size_t __ambiguous = __not_found - 1;

inline _LIBCPP_INLINE_VISIBILITY
constexpr size_t __find_idx_return(size_t __curr_i, size_t __res, bool __matches) {
    return !__matches ? __res :
        (__res == __not_found ? __curr_i : __ambiguous);
}

template <size_t _Nx>
inline _LIBCPP_INLINE_VISIBILITY
constexpr size_t __find_idx(size_t __i, const bool (&__matches)[_Nx]) {
  return __i == _Nx ? __not_found :
      __find_idx_return(__i, __find_idx(__i + 1, __matches), __matches[__i]);
}

template <class _T1, class ..._Args>
struct __find_exactly_one_checked {
    static constexpr bool __matches[sizeof...(_Args)] = {is_same<_T1, _Args>::value...};
    static constexpr size_t value = __find_detail::__find_idx(0, __matches);
    static_assert(value != __not_found, "type not found in type list" );
    static_assert(value != __ambiguous, "type occurs more than once in type list");
};

template <class _T1>
struct __find_exactly_one_checked<_T1> {
    static_assert(!is_same<_T1, _T1>::value, "type not in empty type list");
};

} // namespace __find_detail;

template <typename _T1, typename... _Args>
struct __find_exactly_one_t
    : public __find_detail::__find_exactly_one_checked<_T1, _Args...> {
};

template <class _T1, class... _Args>
inline _LIBCPP_INLINE_VISIBILITY
constexpr _T1& get(tuple<_Args...>& __tup) noexcept
{
    return _VSTD::get<__find_exactly_one_t<_T1, _Args...>::value>(__tup);
}

template <class _T1, class... _Args>
inline _LIBCPP_INLINE_VISIBILITY
constexpr _T1 const& get(tuple<_Args...> const& __tup) noexcept
{
    return _VSTD::get<__find_exactly_one_t<_T1, _Args...>::value>(__tup);
}

template <class _T1, class... _Args>
inline _LIBCPP_INLINE_VISIBILITY
constexpr _T1&& get(tuple<_Args...>&& __tup) noexcept
{
    return _VSTD::get<__find_exactly_one_t<_T1, _Args...>::value>(_VSTD::move(__tup));
}

template <class _T1, class... _Args>
inline _LIBCPP_INLINE_VISIBILITY
constexpr _T1 const&& get(tuple<_Args...> const&& __tup) noexcept
{
    return _VSTD::get<__find_exactly_one_t<_T1, _Args...>::value>(_VSTD::move(__tup));
}

#endif

// tie

template <class ..._Tp>
inline _LIBCPP_INLINE_VISIBILITY _LIBCPP_CONSTEXPR_AFTER_CXX11
tuple<_Tp&...>
tie(_Tp&... __t) _NOEXCEPT
{
    return tuple<_Tp&...>(__t...);
}

template <class _Up>
struct __ignore_t
{
    template <class _Tp>
    _LIBCPP_INLINE_VISIBILITY _LIBCPP_CONSTEXPR_AFTER_CXX11
    const __ignore_t& operator=(_Tp&&) const {return *this;}
};

namespace {
  _LIBCPP_INLINE_VAR constexpr __ignore_t<unsigned char> ignore = __ignore_t<unsigned char>();
}

template <class... _Tp>
inline _LIBCPP_INLINE_VISIBILITY _LIBCPP_CONSTEXPR_AFTER_CXX11
tuple<typename __unwrap_ref_decay<_Tp>::type...>
make_tuple(_Tp&&... __t)
{
    return tuple<typename __unwrap_ref_decay<_Tp>::type...>(_VSTD::forward<_Tp>(__t)...);
}

template <class... _Tp>
inline _LIBCPP_INLINE_VISIBILITY _LIBCPP_CONSTEXPR_AFTER_CXX11
tuple<_Tp&&...>
forward_as_tuple(_Tp&&... __t) _NOEXCEPT
{
    return tuple<_Tp&&...>(_VSTD::forward<_Tp>(__t)...);
}

template <size_t _Ip>
struct __tuple_equal
{
    template <class _Tp, class _Up>
    _LIBCPP_INLINE_VISIBILITY _LIBCPP_CONSTEXPR_AFTER_CXX11
    bool operator()(const _Tp& __x, const _Up& __y)
    {
        return __tuple_equal<_Ip - 1>()(__x, __y) && _VSTD::get<_Ip-1>(__x) == _VSTD::get<_Ip-1>(__y);
    }
};

template <>
struct __tuple_equal<0>
{
    template <class _Tp, class _Up>
    _LIBCPP_INLINE_VISIBILITY _LIBCPP_CONSTEXPR_AFTER_CXX11
    bool operator()(const _Tp&, const _Up&)
    {
        return true;
    }
};

template <class ..._Tp, class ..._Up>
inline _LIBCPP_INLINE_VISIBILITY _LIBCPP_CONSTEXPR_AFTER_CXX11
bool
operator==(const tuple<_Tp...>& __x, const tuple<_Up...>& __y)
{
    static_assert (sizeof...(_Tp) == sizeof...(_Up), "Can't compare tuples of different sizes");
    return __tuple_equal<sizeof...(_Tp)>()(__x, __y);
}

template <class ..._Tp, class ..._Up>
inline _LIBCPP_INLINE_VISIBILITY _LIBCPP_CONSTEXPR_AFTER_CXX11
bool
operator!=(const tuple<_Tp...>& __x, const tuple<_Up...>& __y)
{
    return !(__x == __y);
}

template <size_t _Ip>
struct __tuple_less
{
    template <class _Tp, class _Up>
    _LIBCPP_INLINE_VISIBILITY _LIBCPP_CONSTEXPR_AFTER_CXX11
    bool operator()(const _Tp& __x, const _Up& __y)
    {
        const size_t __idx = tuple_size<_Tp>::value - _Ip;
        if (_VSTD::get<__idx>(__x) < _VSTD::get<__idx>(__y))
            return true;
        if (_VSTD::get<__idx>(__y) < _VSTD::get<__idx>(__x))
            return false;
        return __tuple_less<_Ip-1>()(__x, __y);
    }
};

template <>
struct __tuple_less<0>
{
    template <class _Tp, class _Up>
    _LIBCPP_INLINE_VISIBILITY _LIBCPP_CONSTEXPR_AFTER_CXX11
    bool operator()(const _Tp&, const _Up&)
    {
        return false;
    }
};

template <class ..._Tp, class ..._Up>
inline _LIBCPP_INLINE_VISIBILITY _LIBCPP_CONSTEXPR_AFTER_CXX11
bool
operator<(const tuple<_Tp...>& __x, const tuple<_Up...>& __y)
{
    static_assert (sizeof...(_Tp) == sizeof...(_Up), "Can't compare tuples of different sizes");
    return __tuple_less<sizeof...(_Tp)>()(__x, __y);
}

template <class ..._Tp, class ..._Up>
inline _LIBCPP_INLINE_VISIBILITY _LIBCPP_CONSTEXPR_AFTER_CXX11
bool
operator>(const tuple<_Tp...>& __x, const tuple<_Up...>& __y)
{
    return __y < __x;
}

template <class ..._Tp, class ..._Up>
inline _LIBCPP_INLINE_VISIBILITY _LIBCPP_CONSTEXPR_AFTER_CXX11
bool
operator>=(const tuple<_Tp...>& __x, const tuple<_Up...>& __y)
{
    return !(__x < __y);
}

template <class ..._Tp, class ..._Up>
inline _LIBCPP_INLINE_VISIBILITY _LIBCPP_CONSTEXPR_AFTER_CXX11
bool
operator<=(const tuple<_Tp...>& __x, const tuple<_Up...>& __y)
{
    return !(__y < __x);
}

// tuple_cat

template <class _Tp, class _Up> struct __tuple_cat_type;

template <class ..._Ttypes, class ..._Utypes>
struct __tuple_cat_type<tuple<_Ttypes...>, __tuple_types<_Utypes...> >
{
    typedef _LIBCPP_NODEBUG_TYPE tuple<_Ttypes..., _Utypes...> type;
};

template <class _ResultTuple, bool _Is_Tuple0TupleLike, class ..._Tuples>
struct __tuple_cat_return_1
{
};

template <class ..._Types, class _Tuple0>
struct __tuple_cat_return_1<tuple<_Types...>, true, _Tuple0>
{
    typedef _LIBCPP_NODEBUG_TYPE typename __tuple_cat_type<tuple<_Types...>,
            typename __make_tuple_types<typename __uncvref<_Tuple0>::type>::type>::type
                                                                           type;
};

template <class ..._Types, class _Tuple0, class _Tuple1, class ..._Tuples>
struct __tuple_cat_return_1<tuple<_Types...>, true, _Tuple0, _Tuple1, _Tuples...>
    : public __tuple_cat_return_1<
                 typename __tuple_cat_type<
                     tuple<_Types...>,
                     typename __make_tuple_types<typename __uncvref<_Tuple0>::type>::type
                 >::type,
                 __tuple_like<typename remove_reference<_Tuple1>::type>::value,
                 _Tuple1, _Tuples...>
{
};

template <class ..._Tuples> struct __tuple_cat_return;

template <class _Tuple0, class ..._Tuples>
struct __tuple_cat_return<_Tuple0, _Tuples...>
    : public __tuple_cat_return_1<tuple<>,
         __tuple_like<typename remove_reference<_Tuple0>::type>::value, _Tuple0,
                                                                     _Tuples...>
{
};

template <>
struct __tuple_cat_return<>
{
    typedef _LIBCPP_NODEBUG_TYPE tuple<> type;
};

inline _LIBCPP_INLINE_VISIBILITY _LIBCPP_CONSTEXPR_AFTER_CXX11
tuple<>
tuple_cat()
{
    return tuple<>();
}

template <class _Rp, class _Indices, class _Tuple0, class ..._Tuples>
struct __tuple_cat_return_ref_imp;

template <class ..._Types, size_t ..._I0, class _Tuple0>
struct __tuple_cat_return_ref_imp<tuple<_Types...>, __tuple_indices<_I0...>, _Tuple0>
{
    typedef _LIBCPP_NODEBUG_TYPE typename remove_reference<_Tuple0>::type _T0;
    typedef tuple<_Types..., typename __apply_cv<_Tuple0,
                          typename tuple_element<_I0, _T0>::type>::type&&...> type;
};

template <class ..._Types, size_t ..._I0, class _Tuple0, class _Tuple1, class ..._Tuples>
struct __tuple_cat_return_ref_imp<tuple<_Types...>, __tuple_indices<_I0...>,
                                  _Tuple0, _Tuple1, _Tuples...>
    : public __tuple_cat_return_ref_imp<
         tuple<_Types..., typename __apply_cv<_Tuple0,
               typename tuple_element<_I0,
                  typename remove_reference<_Tuple0>::type>::type>::type&&...>,
         typename __make_tuple_indices<tuple_size<typename
                                 remove_reference<_Tuple1>::type>::value>::type,
         _Tuple1, _Tuples...>
{
};

template <class _Tuple0, class ..._Tuples>
struct __tuple_cat_return_ref
    : public __tuple_cat_return_ref_imp<tuple<>,
               typename __make_tuple_indices<
                        tuple_size<typename remove_reference<_Tuple0>::type>::value
               >::type, _Tuple0, _Tuples...>
{
};

template <class _Types, class _I0, class _J0>
struct __tuple_cat;

template <class ..._Types, size_t ..._I0, size_t ..._J0>
struct __tuple_cat<tuple<_Types...>, __tuple_indices<_I0...>, __tuple_indices<_J0...> >
{
    template <class _Tuple0>
    _LIBCPP_INLINE_VISIBILITY _LIBCPP_CONSTEXPR_AFTER_CXX11
    typename __tuple_cat_return_ref<tuple<_Types...>&&, _Tuple0&&>::type
    operator()(tuple<_Types...> __t, _Tuple0&& __t0)
    {
        return _VSTD::forward_as_tuple(
            _VSTD::forward<_Types>(_VSTD::get<_I0>(__t))...,
            _VSTD::get<_J0>(_VSTD::forward<_Tuple0>(__t0))...);
    }

    template <class _Tuple0, class _Tuple1, class ..._Tuples>
    _LIBCPP_INLINE_VISIBILITY _LIBCPP_CONSTEXPR_AFTER_CXX11
    typename __tuple_cat_return_ref<tuple<_Types...>&&, _Tuple0&&, _Tuple1&&, _Tuples&&...>::type
    operator()(tuple<_Types...> __t, _Tuple0&& __t0, _Tuple1&& __t1, _Tuples&& ...__tpls)
    {
        typedef _LIBCPP_NODEBUG_TYPE typename remove_reference<_Tuple0>::type _T0;
        typedef _LIBCPP_NODEBUG_TYPE typename remove_reference<_Tuple1>::type _T1;
        return __tuple_cat<
            tuple<_Types...,
                  typename __apply_cv<_Tuple0, typename tuple_element<
                                                   _J0, _T0>::type>::type&&...>,
            typename __make_tuple_indices<sizeof...(_Types) +
                                          tuple_size<_T0>::value>::type,
            typename __make_tuple_indices<tuple_size<_T1>::value>::type>()(
            _VSTD::forward_as_tuple(
                _VSTD::forward<_Types>(_VSTD::get<_I0>(__t))...,
                _VSTD::get<_J0>(_VSTD::forward<_Tuple0>(__t0))...),
            _VSTD::forward<_Tuple1>(__t1), _VSTD::forward<_Tuples>(__tpls)...);
    }
};

template <class _Tuple0, class... _Tuples>
inline _LIBCPP_INLINE_VISIBILITY _LIBCPP_CONSTEXPR_AFTER_CXX11
typename __tuple_cat_return<_Tuple0, _Tuples...>::type
tuple_cat(_Tuple0&& __t0, _Tuples&&... __tpls)
{
    typedef _LIBCPP_NODEBUG_TYPE typename remove_reference<_Tuple0>::type _T0;
    return __tuple_cat<tuple<>, __tuple_indices<>,
                  typename __make_tuple_indices<tuple_size<_T0>::value>::type>()
                  (tuple<>(), _VSTD::forward<_Tuple0>(__t0),
                                            _VSTD::forward<_Tuples>(__tpls)...);
}

template <class ..._Tp, class _Alloc>
struct _LIBCPP_TEMPLATE_VIS uses_allocator<tuple<_Tp...>, _Alloc>
    : true_type {};

template <class _T1, class _T2>
template <class... _Args1, class... _Args2, size_t ..._I1, size_t ..._I2>
inline _LIBCPP_INLINE_VISIBILITY _LIBCPP_CONSTEXPR_AFTER_CXX17
pair<_T1, _T2>::pair(piecewise_construct_t,
                     tuple<_Args1...>& __first_args, tuple<_Args2...>& __second_args,
                     __tuple_indices<_I1...>, __tuple_indices<_I2...>)
    :  first(_VSTD::forward<_Args1>(_VSTD::get<_I1>( __first_args))...),
      second(_VSTD::forward<_Args2>(_VSTD::get<_I2>(__second_args))...)
{
}

#if _LIBCPP_STD_VER > 14
template <class _Tp>
_LIBCPP_INLINE_VAR constexpr size_t tuple_size_v = tuple_size<_Tp>::value;

#define _LIBCPP_NOEXCEPT_RETURN(...) noexcept(noexcept(__VA_ARGS__)) { return __VA_ARGS__; }

template <class _Fn, class _Tuple, size_t ..._Id>
inline _LIBCPP_INLINE_VISIBILITY
constexpr decltype(auto) __apply_tuple_impl(_Fn && __f, _Tuple && __t,
                                            __tuple_indices<_Id...>)
_LIBCPP_NOEXCEPT_RETURN(
    _VSTD::__invoke_constexpr(
        _VSTD::forward<_Fn>(__f),
        _VSTD::get<_Id>(_VSTD::forward<_Tuple>(__t))...)
)

template <class _Fn, class _Tuple>
inline _LIBCPP_INLINE_VISIBILITY
constexpr decltype(auto) apply(_Fn && __f, _Tuple && __t)
_LIBCPP_NOEXCEPT_RETURN(
    _VSTD::__apply_tuple_impl(
        _VSTD::forward<_Fn>(__f), _VSTD::forward<_Tuple>(__t),
        typename __make_tuple_indices<tuple_size_v<remove_reference_t<_Tuple>>>::type{})
)

template <class _Tp, class _Tuple, size_t... _Idx>
inline _LIBCPP_INLINE_VISIBILITY
constexpr _Tp __make_from_tuple_impl(_Tuple&& __t, __tuple_indices<_Idx...>)
_LIBCPP_NOEXCEPT_RETURN(
    _Tp(_VSTD::get<_Idx>(_VSTD::forward<_Tuple>(__t))...)
)

template <class _Tp, class _Tuple>
inline _LIBCPP_INLINE_VISIBILITY
constexpr _Tp make_from_tuple(_Tuple&& __t)
_LIBCPP_NOEXCEPT_RETURN(
    _VSTD::__make_from_tuple_impl<_Tp>(_VSTD::forward<_Tuple>(__t),
        typename __make_tuple_indices<tuple_size_v<remove_reference_t<_Tuple>>>::type{})
)

#undef _LIBCPP_NOEXCEPT_RETURN

#endif // _LIBCPP_STD_VER > 14

#endif // !defined(_LIBCPP_CXX03_LANG)

_LIBCPP_END_NAMESPACE_STD

#endif // _LIBCPP_TUPLE<|MERGE_RESOLUTION|>--- conflicted
+++ resolved
@@ -675,20 +675,12 @@
     // tuple(const tuple<U...>&) constructors (including allocator_arg_t variants)
     template <class ..._Up>
     struct _EnableCopyFromOtherTuple : _And<
-<<<<<<< HEAD
-        _Or<
-=======
         _Not<is_same<tuple<_Tp...>, tuple<_Up...> > >,
         _Lazy<_Or,
->>>>>>> 3f9ee3c9
             _BoolConstant<sizeof...(_Tp) != 1>,
             // _Tp and _Up are 1-element packs - the pack expansions look
             // weird to avoid tripping up the type traits in degenerate cases
             _Lazy<_And,
-<<<<<<< HEAD
-                _Not<is_same<_Tp, _Up> >...,
-=======
->>>>>>> 3f9ee3c9
                 _Not<is_convertible<const tuple<_Up>&, _Tp> >...,
                 _Not<is_constructible<_Tp, const tuple<_Up>&> >...
             >
@@ -749,20 +741,12 @@
     // tuple(tuple<U...>&&) constructors (including allocator_arg_t variants)
     template <class ..._Up>
     struct _EnableMoveFromOtherTuple : _And<
-<<<<<<< HEAD
-        _Or<
-=======
         _Not<is_same<tuple<_Tp...>, tuple<_Up...> > >,
         _Lazy<_Or,
->>>>>>> 3f9ee3c9
             _BoolConstant<sizeof...(_Tp) != 1>,
             // _Tp and _Up are 1-element packs - the pack expansions look
             // weird to avoid tripping up the type traits in degenerate cases
             _Lazy<_And,
-<<<<<<< HEAD
-                _Not<is_same<_Tp, _Up> >...,
-=======
->>>>>>> 3f9ee3c9
                 _Not<is_convertible<tuple<_Up>, _Tp> >...,
                 _Not<is_constructible<_Tp, tuple<_Up> > >...
             >
