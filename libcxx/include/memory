// -*- C++ -*-
//===----------------------------------------------------------------------===//
//
// Part of the LLVM Project, under the Apache License v2.0 with LLVM Exceptions.
// See https://llvm.org/LICENSE.txt for license information.
// SPDX-License-Identifier: Apache-2.0 WITH LLVM-exception
//
//===----------------------------------------------------------------------===//

#ifndef _LIBCPP_MEMORY
#define _LIBCPP_MEMORY

/*
    memory synopsis

namespace std
{

struct allocator_arg_t { };
inline constexpr allocator_arg_t allocator_arg = allocator_arg_t();

template <class T, class Alloc> struct uses_allocator;

template <class Ptr>
struct pointer_traits
{
    typedef Ptr pointer;
    typedef <details> element_type;
    typedef <details> difference_type;

    template <class U> using rebind = <details>;

    static pointer pointer_to(<details>);
};

template <class T>
struct pointer_traits<T*>
{
    typedef T* pointer;
    typedef T element_type;
    typedef ptrdiff_t difference_type;

    template <class U> using rebind = U*;

    static pointer pointer_to(<details>) noexcept; // constexpr in C++20
};

template <class T> constexpr T* to_address(T* p) noexcept; // C++20
template <class Ptr> constexpr auto to_address(const Ptr& p) noexcept; // C++20

template <class Alloc>
struct allocator_traits
{
    typedef Alloc                        allocator_type;
    typedef typename allocator_type::value_type
                                         value_type;

    typedef Alloc::pointer | value_type* pointer;
    typedef Alloc::const_pointer
          | pointer_traits<pointer>::rebind<const value_type>
                                         const_pointer;
    typedef Alloc::void_pointer
          | pointer_traits<pointer>::rebind<void>
                                         void_pointer;
    typedef Alloc::const_void_pointer
          | pointer_traits<pointer>::rebind<const void>
                                         const_void_pointer;
    typedef Alloc::difference_type
          | pointer_traits<pointer>::difference_type
                                         difference_type;
    typedef Alloc::size_type
          | make_unsigned<difference_type>::type
                                         size_type;
    typedef Alloc::propagate_on_container_copy_assignment
          | false_type                   propagate_on_container_copy_assignment;
    typedef Alloc::propagate_on_container_move_assignment
          | false_type                   propagate_on_container_move_assignment;
    typedef Alloc::propagate_on_container_swap
          | false_type                   propagate_on_container_swap;
    typedef Alloc::is_always_equal
          | is_empty                     is_always_equal;

    template <class T> using rebind_alloc  = Alloc::rebind<T>::other | Alloc<T, Args...>;
    template <class T> using rebind_traits = allocator_traits<rebind_alloc<T>>;

    static pointer allocate(allocator_type& a, size_type n);                          // constexpr and [[nodiscard]] in C++20
    static pointer allocate(allocator_type& a, size_type n, const_void_pointer hint); // constexpr and [[nodiscard]] in C++20

    static void deallocate(allocator_type& a, pointer p, size_type n) noexcept; // constexpr in C++20

    template <class T, class... Args>
    static void construct(allocator_type& a, T* p, Args&&... args); // constexpr in C++20

    template <class T>
    static void destroy(allocator_type& a, T* p); // constexpr in C++20

    static size_type max_size(const allocator_type& a); // noexcept in C++14, constexpr in C++20
    static allocator_type select_on_container_copy_construction(const allocator_type& a); // constexpr in C++20
};

template<class Pointer>
struct allocation_result {
    Pointer ptr;
    size_t count;
}; // since C++23

template<class Allocator>
[[nodiscard]] constexpr allocation_result<typename allocator_traits<Allocator>::pointer>
    allocate_at_least(Allocator& a, size_t n); // since C++23

template <>
class allocator<void> // removed in C++20
{
public:
    typedef void*                                 pointer;
    typedef const void*                           const_pointer;
    typedef void                                  value_type;

    template <class _Up> struct rebind {typedef allocator<_Up> other;};
};

template <class T>
class allocator
{
public:
    typedef size_t    size_type;
    typedef ptrdiff_t difference_type;
    typedef T*        pointer;                           // deprecated in C++17, removed in C++20
    typedef const T*  const_pointer;                     // deprecated in C++17, removed in C++20
    typedef typename add_lvalue_reference<T>::type
                      reference;                         // deprecated in C++17, removed in C++20
    typedef typename add_lvalue_reference<const T>::type
                      const_reference;                   // deprecated in C++17, removed in C++20

    typedef T         value_type;

    template <class U> struct rebind {typedef allocator<U> other;}; // deprecated in C++17, removed in C++20

    typedef true_type propagate_on_container_move_assignment;
    typedef true_type is_always_equal;

    constexpr allocator() noexcept;                      // constexpr in C++20
    constexpr allocator(const allocator&) noexcept;      // constexpr in C++20
    template <class U>
      constexpr allocator(const allocator<U>&) noexcept; // constexpr in C++20
    ~allocator();                                        // constexpr in C++20
    pointer address(reference x) const noexcept;             // deprecated in C++17, removed in C++20
    const_pointer address(const_reference x) const noexcept; // deprecated in C++17, removed in C++20
    T* allocate(size_t n, const void* hint);          // deprecated in C++17, removed in C++20
    T* allocate(size_t n);                              // constexpr in C++20
    void deallocate(T* p, size_t n) noexcept;           // constexpr in C++20
    size_type max_size() const noexcept;              // deprecated in C++17, removed in C++20
    template<class U, class... Args>
        void construct(U* p, Args&&... args);         // deprecated in C++17, removed in C++20
    template <class U>
        void destroy(U* p);                           // deprecated in C++17, removed in C++20
};

template <class T, class U>
bool operator==(const allocator<T>&, const allocator<U>&) noexcept; // constexpr in C++20

template <class T, class U>
bool operator!=(const allocator<T>&, const allocator<U>&) noexcept; // constexpr in C++20

template <class OutputIterator, class T>
class raw_storage_iterator // deprecated in C++17, removed in C++20
    : public iterator<output_iterator_tag, void, void, void, void> // until C++17
{
public:
    typedef output_iterator_tag iterator_category;
    typedef void                value_type;
    typedef void                difference_type; // until C++20
    typedef ptrdiff_t           difference_type; // since C++20
    typedef void                pointer;
    typedef void                reference;

    explicit raw_storage_iterator(OutputIterator x);
    raw_storage_iterator& operator*();
    raw_storage_iterator& operator=(const T& element);
    raw_storage_iterator& operator++();
    raw_storage_iterator  operator++(int);
};

template <class T> pair<T*,ptrdiff_t> get_temporary_buffer(ptrdiff_t n) noexcept;
template <class T> void               return_temporary_buffer(T* p) noexcept;

template <class T> T* addressof(T& r) noexcept;
template <class T> T* addressof(const T&& r) noexcept = delete;

template <class InputIterator, class ForwardIterator>
ForwardIterator
uninitialized_copy(InputIterator first, InputIterator last, ForwardIterator result);

namespace ranges {

template<class InputIterator, class OutputIterator>
using uninitialized_copy_result = in_out_result<InputIterator, OutputIterator>; // since C++20

template<input_iterator InputIterator, sentinel-for<InputIterator> Sentinel1, nothrow-forward-iterator OutputIterator, nothrow-sentinel-for<OutputIterator> Sentinel2>
  requires constructible_from<iter_value_t<OutputIterator>, iter_reference_t<InputIterator>>
uninitialized_copy_result<InputIterator, OutputIterator>
uninitialized_copy(InputIterator ifirst, Sentinel1 ilast, OutputIterator ofirst, Sentinel2 olast); // since C++20

template<input_range InputRange, nothrow-forward-range OutputRange>
  requires constructible_from<range_value_t<OutputRange>, range_reference_t<InputRange>>
uninitialized_copy_result<borrowed_iterator_t<InputRange>, borrowed_iterator_t<OutputRange>>
uninitialized_copy(InputRange&& in_range, OutputRange&& out_range); // since C++20

}

template <class InputIterator, class Size, class ForwardIterator>
ForwardIterator
uninitialized_copy_n(InputIterator first, Size n, ForwardIterator result);

namespace ranges {

template<class InputIterator, class OutputIterator>
using uninitialized_copy_n_result = in_out_result<InputIterator, OutputIterator>; // since C++20

template<input_iterator InputIterator, nothrow-forward-iterator OutputIterator, nothrow-sentinel-for<OutputIterator> Sentinel>
  requires constructible_from<iter_value_t<OutputIterator>, iter_reference_t<InputIterator>>
uninitialized_copy_n_result<InputIterator, OutputIterator>
uninitialized_copy_n(InputIterator ifirst, iter_difference_t<InputIterator> n, OutputIterator ofirst, Sentinel olast); // since C++20

}

template <class ForwardIterator, class T>
void uninitialized_fill(ForwardIterator first, ForwardIterator last, const T& x);

namespace ranges {

template <nothrow-forward-iterator ForwardIterator, nothrow-sentinel-for<ForwardIterator> Sentinel, class T>
  requires constructible_from<iter_value_t<ForwardIterator>, const T&>
ForwardIterator uninitialized_fill(ForwardIterator first, Sentinel last, const T& x); // since C++20

template <nothrow-forward-range ForwardRange, class T>
  requires constructible_from<range_value_t<ForwardRange>, const T&>
borrowed_iterator_t<ForwardRange> uninitialized_fill(ForwardRange&& range, const T& x); // since C++20

}

template <class ForwardIterator, class Size, class T>
ForwardIterator
uninitialized_fill_n(ForwardIterator first, Size n, const T& x);

namespace ranges {

template <nothrow-forward-iterator ForwardIterator, class T>
  requires constructible_from<iter_value_t<ForwardIterator>, const T&>
ForwardIterator uninitialized_fill_n(ForwardIterator first, iter_difference_t<ForwardIterator> n); // since C++20

}

template <class T, class ...Args>
constexpr T* construct_at(T* location, Args&& ...args); // since C++20

namespace ranges {
  template<class T, class... Args>
    constexpr T* construct_at(T* location, Args&&... args); // since C++20
}

template <class T>
void destroy_at(T* location); // constexpr in C++20

namespace ranges {
  template<destructible T>
    constexpr void destroy_at(T* location) noexcept; // since C++20
}

template <class ForwardIterator>
void destroy(ForwardIterator first, ForwardIterator last); // constexpr in C++20

namespace ranges {
  template<nothrow-input-iterator InputIterator, nothrow-sentinel-for<InputIterator> Sentinel>
    requires destructible<iter_value_t<InputIterator>>
    constexpr InputIterator destroy(InputIterator first, Sentinel last) noexcept; // since C++20
  template<nothrow-input-range InputRange>
    requires destructible<range_value_t<InputRange>>
    constexpr borrowed_iterator_t<InputRange> destroy(InputRange&& range) noexcept; // since C++20
}

template <class ForwardIterator, class Size>
ForwardIterator destroy_n(ForwardIterator first, Size n); // constexpr in C++20

namespace ranges {
  template<nothrow-input-iterator InputIterator>
    requires destructible<iter_value_t<InputIterator>>
    constexpr InputIterator destroy_n(InputIterator first, iter_difference_t<InputIterator> n) noexcept; // since C++20
}

template <class InputIterator, class ForwardIterator>
 ForwardIterator uninitialized_move(InputIterator first, InputIterator last, ForwardIterator result);

namespace ranges {

template<class InputIterator, class OutputIterator>
using uninitialized_move_result = in_out_result<InputIterator, OutputIterator>; // since C++20

template <input_iterator InputIterator, sentinel_for<InputIterator> Sentinel1, nothrow-forward-iterator OutputIterator, nothrow-sentinel-for<O> Sentinel2>
  requires constructible_from<iter_value_t<OutputIterator>, iter_rvalue_reference_t<InputIterator>>
uninitialized_move_result<InputIterator, OutputIterator>
uninitialized_move(InputIterator ifirst, Sentinel1 ilast, OutputIterator ofirst, Sentinel2 olast); // since C++20

template<input_range InputRange, nothrow-forward-range OutputRange>
  requires constructible_from<range_value_t<OutputRange>, range_rvalue_reference_t<InputRange>>
uninitialized_move_result<borrowed_iterator_t<InputRange>, borrowed_iterator_t<OutputRange>>
uninitialized_move(InputRange&& in_range, OutputRange&& out_range); // since C++20

}

template <class InputIterator, class Size, class ForwardIterator>
 pair<InputIterator,ForwardIterator> uninitialized_move_n(InputIterator first, Size n, ForwardIterator result);

namespace ranges {

template<class InputIterator, class OutputIterator>
using uninitialized_move_n_result = in_out_result<InputIterator, OutputIterator>; // since C++20

template<input_iterator InputIterator, nothrow-forward-iterator OutputIterator, nothrow-sentinel-for<OutputIterator> Sentinel>
  requires constructible_from<iter_value_t<OutputIterator>, iter_rvalue_reference_t<InputIterator>>
uninitialized_move_n_result<InputIterator, OutputIterator>
uninitialized_move_n(InputIterator ifirst, iter_difference_t<InputIterator> n, OutputIterator ofirst, Sentinel olast); // since C++20

}

template <class ForwardIterator>
 void uninitialized_value_construct(ForwardIterator first, ForwardIterator last);

namespace ranges {

template <nothrow-forward-iterator ForwardIterator, nothrow-sentinel-for<ForwardIterator> Sentinel>
  requires default_initializable<iter_value_t<ForwardIterator>>
 ForwardIterator uninitialized_value_construct(ForwardIterator first, Sentinel last); // since C++20

template <nothrow-forward-range ForwardRange>
  requires default_initializable<range_value_t<ForwardRange>>
 borrowed_iterator_t<ForwardRange> uninitialized_value_construct(ForwardRange&& r); // since C++20

}

template <class ForwardIterator, class Size>
 ForwardIterator uninitialized_value_construct_n(ForwardIterator first, Size n);

namespace ranges {

template <nothrow-forward-iterator ForwardIterator>
  requires default_initializable<iter_value_t<ForwardIterator>>
 ForwardIterator uninitialized_value_construct_n(ForwardIterator first, iter_difference_t<ForwardIterator> n); // since C++20

}

template <class ForwardIterator>
 void uninitialized_default_construct(ForwardIterator first, ForwardIterator last);

namespace ranges {

template <nothrow-forward-iterator ForwardIterator, nothrow-sentinel-for<ForwardIterator> Sentinel>
  requires default_initializable<iter_value_t<ForwardIterator>>
 ForwardIterator uninitialized_default_construct(ForwardIterator first, Sentinel last); // since C++20

template <nothrow-forward-range ForwardRange>
  requires default_initializable<range_value_t<ForwardRange>>
 borrowed_iterator_t<ForwardRange> uninitialized_default_construct(ForwardRange&& r); // since C++20

}

template <class ForwardIterator, class Size>
 ForwardIterator uninitialized_default_construct_n(ForwardIterator first, Size n);

namespace ranges {

template <nothrow-forward-iterator ForwardIterator>
  requires default_initializable<iter_value_t<ForwardIterator>>
 ForwardIterator uninitialized_default_construct_n(ForwardIterator first, iter_difference_t<ForwardIterator> n); // since C++20

}

template <class Y> struct auto_ptr_ref {};      // deprecated in C++11, removed in C++17

template<class X>
class auto_ptr                                  // deprecated in C++11, removed in C++17
{
public:
    typedef X element_type;

    explicit auto_ptr(X* p =0) throw();
    auto_ptr(auto_ptr&) throw();
    template<class Y> auto_ptr(auto_ptr<Y>&) throw();
    auto_ptr& operator=(auto_ptr&) throw();
    template<class Y> auto_ptr& operator=(auto_ptr<Y>&) throw();
    auto_ptr& operator=(auto_ptr_ref<X> r) throw();
    ~auto_ptr() throw();

    typename add_lvalue_reference<X>::type operator*() const throw();
    X* operator->() const throw();
    X* get() const throw();
    X* release() throw();
    void reset(X* p =0) throw();

    auto_ptr(auto_ptr_ref<X>) throw();
    template<class Y> operator auto_ptr_ref<Y>() throw();
    template<class Y> operator auto_ptr<Y>() throw();
};

template <class T>
struct default_delete
{
    constexpr default_delete() noexcept = default;
    template <class U> default_delete(const default_delete<U>&) noexcept;

    void operator()(T*) const noexcept;
};

template <class T>
struct default_delete<T[]>
{
    constexpr default_delete() noexcept = default;
    void operator()(T*) const noexcept;
    template <class U> void operator()(U*) const = delete;
};

template <class T, class D = default_delete<T>>
class unique_ptr
{
public:
    typedef see below pointer;
    typedef T element_type;
    typedef D deleter_type;

    // constructors
    constexpr unique_ptr() noexcept;
    explicit unique_ptr(pointer p) noexcept;
    unique_ptr(pointer p, see below d1) noexcept;
    unique_ptr(pointer p, see below d2) noexcept;
    unique_ptr(unique_ptr&& u) noexcept;
    unique_ptr(nullptr_t) noexcept : unique_ptr() { }
    template <class U, class E>
        unique_ptr(unique_ptr<U, E>&& u) noexcept;
    template <class U>
        unique_ptr(auto_ptr<U>&& u) noexcept;       // removed in C++17

    // destructor
    ~unique_ptr();

    // assignment
    unique_ptr& operator=(unique_ptr&& u) noexcept;
    template <class U, class E> unique_ptr& operator=(unique_ptr<U, E>&& u) noexcept;
    unique_ptr& operator=(nullptr_t) noexcept;

    // observers
    typename add_lvalue_reference<T>::type operator*() const;
    pointer operator->() const noexcept;
    pointer get() const noexcept;
    deleter_type& get_deleter() noexcept;
    const deleter_type& get_deleter() const noexcept;
    explicit operator bool() const noexcept;

    // modifiers
    pointer release() noexcept;
    void reset(pointer p = pointer()) noexcept;
    void swap(unique_ptr& u) noexcept;
};

template <class T, class D>
class unique_ptr<T[], D>
{
public:
    typedef implementation-defined pointer;
    typedef T element_type;
    typedef D deleter_type;

    // constructors
    constexpr unique_ptr() noexcept;
    explicit unique_ptr(pointer p) noexcept;
    unique_ptr(pointer p, see below d) noexcept;
    unique_ptr(pointer p, see below d) noexcept;
    unique_ptr(unique_ptr&& u) noexcept;
    unique_ptr(nullptr_t) noexcept : unique_ptr() { }

    // destructor
    ~unique_ptr();

    // assignment
    unique_ptr& operator=(unique_ptr&& u) noexcept;
    unique_ptr& operator=(nullptr_t) noexcept;

    // observers
    T& operator[](size_t i) const;
    pointer get() const noexcept;
    deleter_type& get_deleter() noexcept;
    const deleter_type& get_deleter() const noexcept;
    explicit operator bool() const noexcept;

    // modifiers
    pointer release() noexcept;
    void reset(pointer p = pointer()) noexcept;
    void reset(nullptr_t) noexcept;
  template <class U> void reset(U) = delete;
    void swap(unique_ptr& u) noexcept;
};

template <class T, class D>
    void swap(unique_ptr<T, D>& x, unique_ptr<T, D>& y) noexcept;

template <class T1, class D1, class T2, class D2>
    bool operator==(const unique_ptr<T1, D1>& x, const unique_ptr<T2, D2>& y);
template <class T1, class D1, class T2, class D2>
    bool operator!=(const unique_ptr<T1, D1>& x, const unique_ptr<T2, D2>& y);
template <class T1, class D1, class T2, class D2>
    bool operator<(const unique_ptr<T1, D1>& x, const unique_ptr<T2, D2>& y);
template <class T1, class D1, class T2, class D2>
    bool operator<=(const unique_ptr<T1, D1>& x, const unique_ptr<T2, D2>& y);
template <class T1, class D1, class T2, class D2>
    bool operator>(const unique_ptr<T1, D1>& x, const unique_ptr<T2, D2>& y);
template <class T1, class D1, class T2, class D2>
    bool operator>=(const unique_ptr<T1, D1>& x, const unique_ptr<T2, D2>& y);

template <class T, class D>
    bool operator==(const unique_ptr<T, D>& x, nullptr_t) noexcept;
template <class T, class D>
    bool operator==(nullptr_t, const unique_ptr<T, D>& y) noexcept;
template <class T, class D>
    bool operator!=(const unique_ptr<T, D>& x, nullptr_t) noexcept;
template <class T, class D>
    bool operator!=(nullptr_t, const unique_ptr<T, D>& y) noexcept;

template <class T, class D>
    bool operator<(const unique_ptr<T, D>& x, nullptr_t);
template <class T, class D>
    bool operator<(nullptr_t, const unique_ptr<T, D>& y);
template <class T, class D>
    bool operator<=(const unique_ptr<T, D>& x, nullptr_t);
template <class T, class D>
    bool operator<=(nullptr_t, const unique_ptr<T, D>& y);
template <class T, class D>
    bool operator>(const unique_ptr<T, D>& x, nullptr_t);
template <class T, class D>
    bool operator>(nullptr_t, const unique_ptr<T, D>& y);
template <class T, class D>
    bool operator>=(const unique_ptr<T, D>& x, nullptr_t);
template <class T, class D>
    bool operator>=(nullptr_t, const unique_ptr<T, D>& y);

class bad_weak_ptr
    : public std::exception
{
    bad_weak_ptr() noexcept;
};

template<class T, class... Args> unique_ptr<T> make_unique(Args&&... args);     // C++14
template<class T>                unique_ptr<T> make_unique(size_t n);           // C++14
template<class T, class... Args> unspecified   make_unique(Args&&...) = delete; // C++14, T == U[N]

template<class E, class T, class Y, class D>
    basic_ostream<E, T>& operator<< (basic_ostream<E, T>& os, unique_ptr<Y, D> const& p);

template<class T>
class shared_ptr
{
public:
    typedef T element_type; // until C++17
    typedef remove_extent_t<T> element_type; // since C++17
    typedef weak_ptr<T> weak_type; // C++17

    // constructors:
    constexpr shared_ptr() noexcept;
    template<class Y> explicit shared_ptr(Y* p);
    template<class Y, class D> shared_ptr(Y* p, D d);
    template<class Y, class D, class A> shared_ptr(Y* p, D d, A a);
    template <class D> shared_ptr(nullptr_t p, D d);
    template <class D, class A> shared_ptr(nullptr_t p, D d, A a);
    template<class Y> shared_ptr(const shared_ptr<Y>& r, T *p) noexcept;
    shared_ptr(const shared_ptr& r) noexcept;
    template<class Y> shared_ptr(const shared_ptr<Y>& r) noexcept;
    shared_ptr(shared_ptr&& r) noexcept;
    template<class Y> shared_ptr(shared_ptr<Y>&& r) noexcept;
    template<class Y> explicit shared_ptr(const weak_ptr<Y>& r);
    template<class Y> shared_ptr(auto_ptr<Y>&& r);          // removed in C++17
    template <class Y, class D> shared_ptr(unique_ptr<Y, D>&& r);
    shared_ptr(nullptr_t) : shared_ptr() { }

    // destructor:
    ~shared_ptr();

    // assignment:
    shared_ptr& operator=(const shared_ptr& r) noexcept;
    template<class Y> shared_ptr& operator=(const shared_ptr<Y>& r) noexcept;
    shared_ptr& operator=(shared_ptr&& r) noexcept;
    template<class Y> shared_ptr& operator=(shared_ptr<Y>&& r);
    template<class Y> shared_ptr& operator=(auto_ptr<Y>&& r); // removed in C++17
    template <class Y, class D> shared_ptr& operator=(unique_ptr<Y, D>&& r);

    // modifiers:
    void swap(shared_ptr& r) noexcept;
    void reset() noexcept;
    template<class Y> void reset(Y* p);
    template<class Y, class D> void reset(Y* p, D d);
    template<class Y, class D, class A> void reset(Y* p, D d, A a);

    // observers:
    T* get() const noexcept;
    T& operator*() const noexcept;
    T* operator->() const noexcept;
    long use_count() const noexcept;
    bool unique() const noexcept;
    explicit operator bool() const noexcept;
    template<class U> bool owner_before(shared_ptr<U> const& b) const noexcept;
    template<class U> bool owner_before(weak_ptr<U> const& b) const noexcept;
};

template<class T>
shared_ptr(weak_ptr<T>) -> shared_ptr<T>;
template<class T, class D>
shared_ptr(unique_ptr<T, D>) -> shared_ptr<T>;

// shared_ptr comparisons:
template<class T, class U>
    bool operator==(shared_ptr<T> const& a, shared_ptr<U> const& b) noexcept;
template<class T, class U>
    bool operator!=(shared_ptr<T> const& a, shared_ptr<U> const& b) noexcept;
template<class T, class U>
    bool operator<(shared_ptr<T> const& a, shared_ptr<U> const& b) noexcept;
template<class T, class U>
    bool operator>(shared_ptr<T> const& a, shared_ptr<U> const& b) noexcept;
template<class T, class U>
    bool operator<=(shared_ptr<T> const& a, shared_ptr<U> const& b) noexcept;
template<class T, class U>
    bool operator>=(shared_ptr<T> const& a, shared_ptr<U> const& b) noexcept;

template <class T>
    bool operator==(const shared_ptr<T>& x, nullptr_t) noexcept;
template <class T>
    bool operator==(nullptr_t, const shared_ptr<T>& y) noexcept;
template <class T>
    bool operator!=(const shared_ptr<T>& x, nullptr_t) noexcept;
template <class T>
    bool operator!=(nullptr_t, const shared_ptr<T>& y) noexcept;
template <class T>
    bool operator<(const shared_ptr<T>& x, nullptr_t) noexcept;
template <class T>
bool operator<(nullptr_t, const shared_ptr<T>& y) noexcept;
template <class T>
    bool operator<=(const shared_ptr<T>& x, nullptr_t) noexcept;
template <class T>
    bool operator<=(nullptr_t, const shared_ptr<T>& y) noexcept;
template <class T>
    bool operator>(const shared_ptr<T>& x, nullptr_t) noexcept;
template <class T>
    bool operator>(nullptr_t, const shared_ptr<T>& y) noexcept;
template <class T>
    bool operator>=(const shared_ptr<T>& x, nullptr_t) noexcept;
template <class T>
    bool operator>=(nullptr_t, const shared_ptr<T>& y) noexcept;

// shared_ptr specialized algorithms:
template<class T> void swap(shared_ptr<T>& a, shared_ptr<T>& b) noexcept;

// shared_ptr casts:
template<class T, class U>
    shared_ptr<T> static_pointer_cast(shared_ptr<U> const& r) noexcept;
template<class T, class U>
    shared_ptr<T> dynamic_pointer_cast(shared_ptr<U> const& r) noexcept;
template<class T, class U>
    shared_ptr<T> const_pointer_cast(shared_ptr<U> const& r) noexcept;

// shared_ptr I/O:
template<class E, class T, class Y>
    basic_ostream<E, T>& operator<< (basic_ostream<E, T>& os, shared_ptr<Y> const& p);

// shared_ptr get_deleter:
template<class D, class T> D* get_deleter(shared_ptr<T> const& p) noexcept;

template<class T, class... Args>
    shared_ptr<T> make_shared(Args&&... args); // T is not an array
template<class T, class A, class... Args>
    shared_ptr<T> allocate_shared(const A& a, Args&&... args); // T is not an array

template<class T>
    shared_ptr<T> make_shared(size_t N); // T is U[] (since C++20)
template<class T, class A>
    shared_ptr<T> allocate_shared(const A& a, size_t N); // T is U[] (since C++20)

template<class T>
    shared_ptr<T> make_shared(); // T is U[N] (since C++20)
template<class T, class A>
    shared_ptr<T> allocate_shared(const A& a); // T is U[N] (since C++20)

template<class T>
    shared_ptr<T> make_shared(size_t N, const remove_extent_t<T>& u); // T is U[] (since C++20)
template<class T, class A>
    shared_ptr<T> allocate_shared(const A& a, size_t N, const remove_extent_t<T>& u); // T is U[] (since C++20)

template<class T> shared_ptr<T>
    make_shared(const remove_extent_t<T>& u); // T is U[N] (since C++20)
template<class T, class A>
    shared_ptr<T> allocate_shared(const A& a, const remove_extent_t<T>& u); // T is U[N] (since C++20)

template<class T>
class weak_ptr
{
public:
    typedef T element_type; // until C++17
    typedef remove_extent_t<T> element_type; // since C++17

    // constructors
    constexpr weak_ptr() noexcept;
    template<class Y> weak_ptr(shared_ptr<Y> const& r) noexcept;
    weak_ptr(weak_ptr const& r) noexcept;
    template<class Y> weak_ptr(weak_ptr<Y> const& r) noexcept;
    weak_ptr(weak_ptr&& r) noexcept;                      // C++14
    template<class Y> weak_ptr(weak_ptr<Y>&& r) noexcept; // C++14

    // destructor
    ~weak_ptr();

    // assignment
    weak_ptr& operator=(weak_ptr const& r) noexcept;
    template<class Y> weak_ptr& operator=(weak_ptr<Y> const& r) noexcept;
    template<class Y> weak_ptr& operator=(shared_ptr<Y> const& r) noexcept;
    weak_ptr& operator=(weak_ptr&& r) noexcept;                      // C++14
    template<class Y> weak_ptr& operator=(weak_ptr<Y>&& r) noexcept; // C++14

    // modifiers
    void swap(weak_ptr& r) noexcept;
    void reset() noexcept;

    // observers
    long use_count() const noexcept;
    bool expired() const noexcept;
    shared_ptr<T> lock() const noexcept;
    template<class U> bool owner_before(shared_ptr<U> const& b) const noexcept;
    template<class U> bool owner_before(weak_ptr<U> const& b) const noexcept;
};

template<class T>
weak_ptr(shared_ptr<T>) -> weak_ptr<T>;

// weak_ptr specialized algorithms:
template<class T> void swap(weak_ptr<T>& a, weak_ptr<T>& b) noexcept;

// class owner_less:
template<class T> struct owner_less;

template<class T>
struct owner_less<shared_ptr<T> >
    : binary_function<shared_ptr<T>, shared_ptr<T>, bool>
{
    typedef bool result_type;
    bool operator()(shared_ptr<T> const&, shared_ptr<T> const&) const noexcept;
    bool operator()(shared_ptr<T> const&, weak_ptr<T> const&) const noexcept;
    bool operator()(weak_ptr<T> const&, shared_ptr<T> const&) const noexcept;
};

template<class T>
struct owner_less<weak_ptr<T> >
    : binary_function<weak_ptr<T>, weak_ptr<T>, bool>
{
    typedef bool result_type;
    bool operator()(weak_ptr<T> const&, weak_ptr<T> const&) const noexcept;
    bool operator()(shared_ptr<T> const&, weak_ptr<T> const&) const noexcept;
    bool operator()(weak_ptr<T> const&, shared_ptr<T> const&) const noexcept;
};

template <>  // Added in C++14
struct owner_less<void>
{
    template <class _Tp, class _Up>
    bool operator()( shared_ptr<_Tp> const& __x, shared_ptr<_Up> const& __y) const noexcept;
    template <class _Tp, class _Up>
    bool operator()( shared_ptr<_Tp> const& __x,   weak_ptr<_Up> const& __y) const noexcept;
    template <class _Tp, class _Up>
    bool operator()(   weak_ptr<_Tp> const& __x, shared_ptr<_Up> const& __y) const noexcept;
    template <class _Tp, class _Up>
    bool operator()(   weak_ptr<_Tp> const& __x,   weak_ptr<_Up> const& __y) const noexcept;

    typedef void is_transparent;
};

template<class T>
class enable_shared_from_this
{
protected:
    constexpr enable_shared_from_this() noexcept;
    enable_shared_from_this(enable_shared_from_this const&) noexcept;
    enable_shared_from_this& operator=(enable_shared_from_this const&) noexcept;
    ~enable_shared_from_this();
public:
    shared_ptr<T> shared_from_this();
    shared_ptr<T const> shared_from_this() const;
};

template<class T>
    bool atomic_is_lock_free(const shared_ptr<T>* p);
template<class T>
    shared_ptr<T> atomic_load(const shared_ptr<T>* p);
template<class T>
    shared_ptr<T> atomic_load_explicit(const shared_ptr<T>* p, memory_order mo);
template<class T>
    void atomic_store(shared_ptr<T>* p, shared_ptr<T> r);
template<class T>
    void atomic_store_explicit(shared_ptr<T>* p, shared_ptr<T> r, memory_order mo);
template<class T>
    shared_ptr<T> atomic_exchange(shared_ptr<T>* p, shared_ptr<T> r);
template<class T>
    shared_ptr<T>
    atomic_exchange_explicit(shared_ptr<T>* p, shared_ptr<T> r, memory_order mo);
template<class T>
    bool
    atomic_compare_exchange_weak(shared_ptr<T>* p, shared_ptr<T>* v, shared_ptr<T> w);
template<class T>
    bool
    atomic_compare_exchange_strong( shared_ptr<T>* p, shared_ptr<T>* v, shared_ptr<T> w);
template<class T>
    bool
    atomic_compare_exchange_weak_explicit(shared_ptr<T>* p, shared_ptr<T>* v,
                                          shared_ptr<T> w, memory_order success,
                                          memory_order failure);
template<class T>
    bool
    atomic_compare_exchange_strong_explicit(shared_ptr<T>* p, shared_ptr<T>* v,
                                            shared_ptr<T> w, memory_order success,
                                            memory_order failure);
// Hash support
template <class T> struct hash;
template <class T, class D> struct hash<unique_ptr<T, D> >;
template <class T> struct hash<shared_ptr<T> >;

template <class T, class Alloc>
  inline constexpr bool uses_allocator_v = uses_allocator<T, Alloc>::value;

// [ptr.align]
void* align(size_t alignment, size_t size, void*& ptr, size_t& space);

template<size_t N, class T>
[[nodiscard]] constexpr T* assume_aligned(T* ptr); // since C++20

}  // std

*/

#include <__assert> // all public C++ headers provide the assertion handler
#include <__config>
#include <__memory/addressof.h>
#include <__memory/allocate_at_least.h>
#include <__memory/allocation_guard.h>
#include <__memory/allocator.h>
#include <__memory/allocator_arg_t.h>
#include <__memory/allocator_traits.h>
#include <__memory/assume_aligned.h>
#include <__memory/auto_ptr.h>
#include <__memory/compressed_pair.h>
#include <__memory/concepts.h>
#include <__memory/construct_at.h>
#include <__memory/pointer_traits.h>
#include <__memory/ranges_construct_at.h>
#include <__memory/ranges_uninitialized_algorithms.h>
#include <__memory/raw_storage_iterator.h>
#include <__memory/shared_ptr.h>
#include <__memory/temporary_buffer.h>
#include <__memory/uninitialized_algorithms.h>
#include <__memory/unique_ptr.h>
#include <__memory/uses_allocator.h>
#include <cstddef>
#include <cstdint>
#include <cstring>
#include <iosfwd>
#include <new>
#include <stdexcept>
#include <tuple>
#include <type_traits>
#include <typeinfo>
#include <version>

<<<<<<< HEAD
// standard-mandated includes
#include <compare>
=======
#ifndef _LIBCPP_REMOVE_TRANSITIVE_INCLUDES
#  include <iterator>
#  include <utility>
#endif
>>>>>>> 3de04b6d

// standard-mandated includes
#include <compare>

#if !defined(_LIBCPP_HAS_NO_PRAGMA_SYSTEM_HEADER)
#  pragma GCC system_header
#endif

_LIBCPP_BEGIN_NAMESPACE_STD

template <class _Alloc, class _Ptr>
_LIBCPP_INLINE_VISIBILITY
void __construct_forward_with_exception_guarantees(_Alloc& __a, _Ptr __begin1, _Ptr __end1, _Ptr& __begin2) {
    static_assert(__is_cpp17_move_insertable<_Alloc>::value,
        "The specified type does not meet the requirements of Cpp17MoveInsertable");
    typedef allocator_traits<_Alloc> _Traits;
    for (; __begin1 != __end1; ++__begin1, (void)++__begin2) {
        _Traits::construct(__a, _VSTD::__to_address(__begin2),
#ifdef _LIBCPP_NO_EXCEPTIONS
            _VSTD::move(*__begin1)
#else
            _VSTD::move_if_noexcept(*__begin1)
#endif
        );
    }
}

template <class _Alloc, class _Tp, typename enable_if<
    (__is_default_allocator<_Alloc>::value || !__has_construct<_Alloc, _Tp*, _Tp>::value) &&
    is_trivially_move_constructible<_Tp>::value
>::type>
_LIBCPP_INLINE_VISIBILITY
void __construct_forward_with_exception_guarantees(_Alloc&, _Tp* __begin1, _Tp* __end1, _Tp*& __begin2) {
    ptrdiff_t _Np = __end1 - __begin1;
    if (_Np > 0) {
        _VSTD::memcpy(__begin2, __begin1, _Np * sizeof(_Tp));
        __begin2 += _Np;
    }
}

template <class _Alloc, class _Iter, class _Ptr>
_LIBCPP_INLINE_VISIBILITY
void __construct_range_forward(_Alloc& __a, _Iter __begin1, _Iter __end1, _Ptr& __begin2) {
    typedef allocator_traits<_Alloc> _Traits;
    for (; __begin1 != __end1; ++__begin1, (void) ++__begin2) {
        _Traits::construct(__a, _VSTD::__to_address(__begin2), *__begin1);
    }
}

template <class _Alloc, class _Source, class _Dest,
          class _RawSource = typename remove_const<_Source>::type,
          class _RawDest = typename remove_const<_Dest>::type,
          class =
    typename enable_if<
        is_trivially_copy_constructible<_Dest>::value &&
        is_same<_RawSource, _RawDest>::value &&
        (__is_default_allocator<_Alloc>::value || !__has_construct<_Alloc, _Dest*, _Source&>::value)
    >::type>
_LIBCPP_INLINE_VISIBILITY
void __construct_range_forward(_Alloc&, _Source* __begin1, _Source* __end1, _Dest*& __begin2) {
    ptrdiff_t _Np = __end1 - __begin1;
    if (_Np > 0) {
        _VSTD::memcpy(const_cast<_RawDest*>(__begin2), __begin1, _Np * sizeof(_Dest));
        __begin2 += _Np;
    }
}

template <class _Alloc, class _Ptr>
_LIBCPP_INLINE_VISIBILITY
void __construct_backward_with_exception_guarantees(_Alloc& __a, _Ptr __begin1, _Ptr __end1, _Ptr& __end2) {
    static_assert(__is_cpp17_move_insertable<_Alloc>::value,
        "The specified type does not meet the requirements of Cpp17MoveInsertable");
    typedef allocator_traits<_Alloc> _Traits;
    while (__end1 != __begin1) {
        _Traits::construct(__a, _VSTD::__to_address(__end2 - 1),
#ifdef _LIBCPP_NO_EXCEPTIONS
            _VSTD::move(*--__end1)
#else
            _VSTD::move_if_noexcept(*--__end1)
#endif
        );
        --__end2;
    }
}

template <class _Alloc, class _Tp, class = typename enable_if<
    (__is_default_allocator<_Alloc>::value || !__has_construct<_Alloc, _Tp*, _Tp>::value) &&
    is_trivially_move_constructible<_Tp>::value
>::type>
_LIBCPP_INLINE_VISIBILITY
void __construct_backward_with_exception_guarantees(_Alloc&, _Tp* __begin1, _Tp* __end1, _Tp*& __end2) {
    ptrdiff_t _Np = __end1 - __begin1;
    __end2 -= _Np;
    if (_Np > 0)
        _VSTD::memcpy(static_cast<void*>(__end2), static_cast<void const*>(__begin1), _Np * sizeof(_Tp));
}

struct __destruct_n
{
private:
    size_t __size_;

    template <class _Tp>
    _LIBCPP_INLINE_VISIBILITY void __process(_Tp* __p, false_type) _NOEXCEPT
        {for (size_t __i = 0; __i < __size_; ++__i, ++__p) __p->~_Tp();}

    template <class _Tp>
    _LIBCPP_INLINE_VISIBILITY void __process(_Tp*, true_type) _NOEXCEPT
        {}

    _LIBCPP_INLINE_VISIBILITY void __incr(false_type) _NOEXCEPT
        {++__size_;}
    _LIBCPP_INLINE_VISIBILITY void __incr(true_type) _NOEXCEPT
        {}

    _LIBCPP_INLINE_VISIBILITY void __set(size_t __s, false_type) _NOEXCEPT
        {__size_ = __s;}
    _LIBCPP_INLINE_VISIBILITY void __set(size_t, true_type) _NOEXCEPT
        {}
public:
    _LIBCPP_INLINE_VISIBILITY explicit __destruct_n(size_t __s) _NOEXCEPT
        : __size_(__s) {}

    template <class _Tp>
    _LIBCPP_INLINE_VISIBILITY void __incr() _NOEXCEPT
        {__incr(integral_constant<bool, is_trivially_destructible<_Tp>::value>());}

    template <class _Tp>
    _LIBCPP_INLINE_VISIBILITY void __set(size_t __s, _Tp*) _NOEXCEPT
        {__set(__s, integral_constant<bool, is_trivially_destructible<_Tp>::value>());}

    template <class _Tp>
    _LIBCPP_INLINE_VISIBILITY void operator()(_Tp* __p) _NOEXCEPT
        {__process(__p, integral_constant<bool, is_trivially_destructible<_Tp>::value>());}
};

_LIBCPP_FUNC_VIS void* align(size_t __align, size_t __sz, void*& __ptr, size_t& __space);

// --- Helper for container swap --
template <typename _Alloc>
_LIBCPP_HIDE_FROM_ABI _LIBCPP_CONSTEXPR_AFTER_CXX11
void __swap_allocator(_Alloc & __a1, _Alloc & __a2, true_type)
#if _LIBCPP_STD_VER > 11
    _NOEXCEPT
#else
    _NOEXCEPT_(__is_nothrow_swappable<_Alloc>::value)
#endif
{
    using _VSTD::swap;
    swap(__a1, __a2);
}

template <typename _Alloc>
inline _LIBCPP_HIDE_FROM_ABI _LIBCPP_CONSTEXPR_AFTER_CXX11
void __swap_allocator(_Alloc &, _Alloc &, false_type) _NOEXCEPT {}

template <typename _Alloc>
inline _LIBCPP_HIDE_FROM_ABI _LIBCPP_CONSTEXPR_AFTER_CXX11
void __swap_allocator(_Alloc & __a1, _Alloc & __a2)
#if _LIBCPP_STD_VER > 11
    _NOEXCEPT
#else
    _NOEXCEPT_(__is_nothrow_swappable<_Alloc>::value)
#endif
{
    _VSTD::__swap_allocator(__a1, __a2,
      integral_constant<bool, allocator_traits<_Alloc>::propagate_on_container_swap::value>());
}

template <typename _Alloc, typename _Traits=allocator_traits<_Alloc> >
struct __noexcept_move_assign_container : public integral_constant<bool,
    _Traits::propagate_on_container_move_assignment::value
#if _LIBCPP_STD_VER > 14
        || _Traits::is_always_equal::value
#else
        && is_nothrow_move_assignable<_Alloc>::value
#endif
    > {};


template <class _Tp, class _Alloc>
struct __temp_value {
    typedef allocator_traits<_Alloc> _Traits;

    typename aligned_storage<sizeof(_Tp), _LIBCPP_ALIGNOF(_Tp)>::type __v;
    _Alloc &__a;

    _Tp *__addr() { return reinterpret_cast<_Tp *>(addressof(__v)); }
    _Tp &   get() { return *__addr(); }

    template<class... _Args>
    _LIBCPP_NO_CFI
    __temp_value(_Alloc &__alloc, _Args&& ... __args) : __a(__alloc) {
      _Traits::construct(__a, reinterpret_cast<_Tp*>(addressof(__v)),
                         _VSTD::forward<_Args>(__args)...);
    }

    ~__temp_value() { _Traits::destroy(__a, __addr()); }
    };

template<typename _Alloc, typename = void, typename = void>
struct __is_allocator : false_type {};

template<typename _Alloc>
struct __is_allocator<_Alloc,
       typename __void_t<typename _Alloc::value_type>::type,
       typename __void_t<decltype(declval<_Alloc&>().allocate(size_t(0)))>::type
     >
   : true_type {};

// __builtin_new_allocator -- A non-templated helper for allocating and
// deallocating memory using __builtin_operator_new and
// __builtin_operator_delete. It should be used in preference to
// `std::allocator<T>` to avoid additional instantiations.
struct __builtin_new_allocator {
  struct __builtin_new_deleter {
    typedef void* pointer_type;

    _LIBCPP_CONSTEXPR explicit __builtin_new_deleter(size_t __size, size_t __align)
        : __size_(__size), __align_(__align) {}

    void operator()(void* p) const _NOEXCEPT {
        _VSTD::__libcpp_deallocate(p, __size_, __align_);
    }

   private:
    size_t __size_;
    size_t __align_;
  };

  typedef unique_ptr<void, __builtin_new_deleter> __holder_t;

  static __holder_t __allocate_bytes(size_t __s, size_t __align) {
      return __holder_t(_VSTD::__libcpp_allocate(__s, __align),
                     __builtin_new_deleter(__s, __align));
  }

  static void __deallocate_bytes(void* __p, size_t __s,
                                 size_t __align) _NOEXCEPT {
      _VSTD::__libcpp_deallocate(__p, __s, __align);
  }

  template <class _Tp>
  _LIBCPP_NODEBUG _LIBCPP_ALWAYS_INLINE
  static __holder_t __allocate_type(size_t __n) {
      return __allocate_bytes(__n * sizeof(_Tp), _LIBCPP_ALIGNOF(_Tp));
  }

  template <class _Tp>
  _LIBCPP_NODEBUG _LIBCPP_ALWAYS_INLINE
  static void __deallocate_type(void* __p, size_t __n) _NOEXCEPT {
      __deallocate_bytes(__p, __n * sizeof(_Tp), _LIBCPP_ALIGNOF(_Tp));
  }
};

_LIBCPP_END_NAMESPACE_STD

#if defined(_LIBCPP_HAS_PARALLEL_ALGORITHMS) && _LIBCPP_STD_VER >= 17
#   include <__pstl_memory>
#endif

#endif // _LIBCPP_MEMORY<|MERGE_RESOLUTION|>--- conflicted
+++ resolved
@@ -871,15 +871,10 @@
 #include <typeinfo>
 #include <version>
 
-<<<<<<< HEAD
-// standard-mandated includes
-#include <compare>
-=======
 #ifndef _LIBCPP_REMOVE_TRANSITIVE_INCLUDES
 #  include <iterator>
 #  include <utility>
 #endif
->>>>>>> 3de04b6d
 
 // standard-mandated includes
 #include <compare>
