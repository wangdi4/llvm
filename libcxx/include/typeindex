--- conflicted
+++ resolved
@@ -50,15 +50,12 @@
 #include <typeinfo>
 #include <version>
 
-<<<<<<< HEAD
-=======
 #ifndef _LIBCPP_REMOVE_TRANSITIVE_INCLUDES
 #  include <iosfwd>
 #  include <new>
 #  include <utility>
 #endif
 
->>>>>>> 3de04b6d
 // standard-mandated includes
 #include <compare>
 
