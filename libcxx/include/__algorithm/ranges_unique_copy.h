//===----------------------------------------------------------------------===//
//
// Part of the LLVM Project, under the Apache License v2.0 with LLVM Exceptions.
// See https://llvm.org/LICENSE.txt for license information.
// SPDX-License-Identifier: Apache-2.0 WITH LLVM-exception
//
//===----------------------------------------------------------------------===//

#ifndef _LIBCPP___ALGORITHM_RANGES_UNIQUE_COPY_H
#define _LIBCPP___ALGORITHM_RANGES_UNIQUE_COPY_H

#include <__algorithm/in_out_result.h>
#include <__algorithm/iterator_operations.h>
#include <__algorithm/make_projected.h>
#include <__algorithm/unique_copy.h>
#include <__concepts/same_as.h>
#include <__config>
#include <__functional/identity.h>
#include <__functional/invoke.h>
#include <__functional/ranges_operations.h>
#include <__iterator/concepts.h>
#include <__iterator/iterator_traits.h>
#include <__iterator/projected.h>
#include <__iterator/readable_traits.h>
#include <__ranges/access.h>
#include <__ranges/concepts.h>
#include <__ranges/dangling.h>
#include <__utility/forward.h>
#include <__utility/move.h>

#if !defined(_LIBCPP_HAS_NO_PRAGMA_SYSTEM_HEADER)
#  pragma GCC system_header
#endif

#if _LIBCPP_STD_VER > 17 && !defined(_LIBCPP_HAS_NO_INCOMPLETE_RANGES)

_LIBCPP_BEGIN_NAMESPACE_STD

namespace ranges {

template <class _InIter, class _OutIter>
using unique_copy_result = in_out_result<_InIter, _OutIter>;

namespace __unique_copy {

template <class _InIter, class _OutIter>
concept __can_reread_from_output = (input_iterator<_OutIter> && same_as<iter_value_t<_InIter>, iter_value_t<_OutIter>>);

struct __fn {
  template <class _InIter, class _OutIter>
  static consteval auto __get_algo_tag() {
    if constexpr (forward_iterator<_InIter>) {
      return __unique_copy_tags::__reread_from_input_tag{};
    } else if constexpr (__can_reread_from_output<_InIter, _OutIter>) {
      return __unique_copy_tags::__reread_from_output_tag{};
    } else if constexpr (indirectly_copyable_storable<_InIter, _OutIter>) {
      return __unique_copy_tags::__read_from_tmp_value_tag{};
    }
  }

  template <class _InIter, class _OutIter>
  using __algo_tag_t = decltype(__get_algo_tag<_InIter, _OutIter>());

  template <input_iterator _InIter,
            sentinel_for<_InIter> _Sent,
            weakly_incrementable _OutIter,
            class _Proj                                                    = identity,
            indirect_equivalence_relation<projected<_InIter, _Proj>> _Comp = ranges::equal_to>
    requires indirectly_copyable<_InIter, _OutIter> &&
             (forward_iterator<_InIter> ||
              (input_iterator<_OutIter> && same_as<iter_value_t<_InIter>, iter_value_t<_OutIter>>) ||
              indirectly_copyable_storable<_InIter, _OutIter>)
  _LIBCPP_HIDE_FROM_ABI constexpr unique_copy_result<_InIter, _OutIter>
  operator()(_InIter __first, _Sent __last, _OutIter __result, _Comp __comp = {}, _Proj __proj = {}) const {
    auto __ret = std::__unique_copy<_RangeAlgPolicy>(
        std::move(__first),
        std::move(__last),
        std::move(__result),
<<<<<<< HEAD
        __make_projected_comp(__comp, __proj),
=======
        std::__make_projected(__comp, __proj),
>>>>>>> ea20cc58
        __algo_tag_t<_InIter, _OutIter>());
    return {std::move(__ret.first), std::move(__ret.second)};
  }

  template <input_range _Range,
            weakly_incrementable _OutIter,
            class _Proj                                                               = identity,
            indirect_equivalence_relation<projected<iterator_t<_Range>, _Proj>> _Comp = ranges::equal_to>
    requires indirectly_copyable<iterator_t<_Range>, _OutIter> &&
      (forward_iterator<iterator_t<_Range>> ||
       (input_iterator<_OutIter> && same_as<range_value_t<_Range>, iter_value_t<_OutIter>>) ||
       indirectly_copyable_storable<iterator_t<_Range>, _OutIter>)
  _LIBCPP_HIDE_FROM_ABI constexpr unique_copy_result<borrowed_iterator_t<_Range>, _OutIter>
  operator()(_Range&& __range, _OutIter __result, _Comp __comp = {}, _Proj __proj = {}) const {
    auto __ret = std::__unique_copy<_RangeAlgPolicy>(
        ranges::begin(__range),
        ranges::end(__range),
        std::move(__result),
<<<<<<< HEAD
        __make_projected_comp(__comp, __proj),
=======
        std::__make_projected(__comp, __proj),
>>>>>>> ea20cc58
        __algo_tag_t<iterator_t<_Range>, _OutIter>());
    return {std::move(__ret.first), std::move(__ret.second)};
  }
};

} // namespace __unique_copy

inline namespace __cpo {
inline constexpr auto unique_copy = __unique_copy::__fn{};
} // namespace __cpo
} // namespace ranges

_LIBCPP_END_NAMESPACE_STD

#endif // _LIBCPP_STD_VER > 17 && !defined(_LIBCPP_HAS_NO_INCOMPLETE_RANGES)

#endif // _LIBCPP___ALGORITHM_RANGES_UNIQUE_COPY_H<|MERGE_RESOLUTION|>--- conflicted
+++ resolved
@@ -76,11 +76,7 @@
         std::move(__first),
         std::move(__last),
         std::move(__result),
-<<<<<<< HEAD
-        __make_projected_comp(__comp, __proj),
-=======
         std::__make_projected(__comp, __proj),
->>>>>>> ea20cc58
         __algo_tag_t<_InIter, _OutIter>());
     return {std::move(__ret.first), std::move(__ret.second)};
   }
@@ -99,11 +95,7 @@
         ranges::begin(__range),
         ranges::end(__range),
         std::move(__result),
-<<<<<<< HEAD
-        __make_projected_comp(__comp, __proj),
-=======
         std::__make_projected(__comp, __proj),
->>>>>>> ea20cc58
         __algo_tag_t<iterator_t<_Range>, _OutIter>());
     return {std::move(__ret.first), std::move(__ret.second)};
   }
