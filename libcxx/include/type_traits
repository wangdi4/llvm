// -*- C++ -*-
//===------------------------ type_traits ---------------------------------===//
//
// Part of the LLVM Project, under the Apache License v2.0 with LLVM Exceptions.
// See https://llvm.org/LICENSE.txt for license information.
// SPDX-License-Identifier: Apache-2.0 WITH LLVM-exception
//
//===----------------------------------------------------------------------===//

#ifndef _LIBCPP_TYPE_TRAITS
#define _LIBCPP_TYPE_TRAITS

/*
    type_traits synopsis

namespace std
{

    // helper class:
    template <class T, T v> struct integral_constant;
    typedef integral_constant<bool, true>  true_type;   // C++11
    typedef integral_constant<bool, false> false_type;  // C++11

    template <bool B>                                   // C++14
    using bool_constant = integral_constant<bool, B>;   // C++14
    typedef bool_constant<true> true_type;              // C++14
    typedef bool_constant<false> false_type;            // C++14

    // helper traits
    template <bool, class T = void> struct enable_if;
    template <bool, class T, class F> struct conditional;

    // Primary classification traits:
    template <class T> struct is_void;
    template <class T> struct is_null_pointer;  // C++14
    template <class T> struct is_integral;
    template <class T> struct is_floating_point;
    template <class T> struct is_array;
    template <class T> struct is_pointer;
    template <class T> struct is_lvalue_reference;
    template <class T> struct is_rvalue_reference;
    template <class T> struct is_member_object_pointer;
    template <class T> struct is_member_function_pointer;
    template <class T> struct is_enum;
    template <class T> struct is_union;
    template <class T> struct is_class;
    template <class T> struct is_function;

    // Secondary classification traits:
    template <class T> struct is_reference;
    template <class T> struct is_arithmetic;
    template <class T> struct is_fundamental;
    template <class T> struct is_member_pointer;
    template <class T> struct is_scalar;
    template <class T> struct is_object;
    template <class T> struct is_compound;

    // Const-volatile properties and transformations:
    template <class T> struct is_const;
    template <class T> struct is_volatile;
    template <class T> struct remove_const;
    template <class T> struct remove_volatile;
    template <class T> struct remove_cv;
    template <class T> struct add_const;
    template <class T> struct add_volatile;
    template <class T> struct add_cv;

    // Reference transformations:
    template <class T> struct remove_reference;
    template <class T> struct add_lvalue_reference;
    template <class T> struct add_rvalue_reference;

    // Pointer transformations:
    template <class T> struct remove_pointer;
    template <class T> struct add_pointer;

    template<class T> struct type_identity;                     // C++20
    template<class T>
      using type_identity_t = typename type_identity<T>::type;  // C++20

    // Integral properties:
    template <class T> struct is_signed;
    template <class T> struct is_unsigned;
    template <class T> struct make_signed;
    template <class T> struct make_unsigned;

    // Array properties and transformations:
    template <class T> struct rank;
    template <class T, unsigned I = 0> struct extent;
    template <class T> struct remove_extent;
    template <class T> struct remove_all_extents;

    template <class T> struct is_bounded_array;                 // C++20
    template <class T> struct is_unbounded_array;               // C++20

    // Member introspection:
    template <class T> struct is_pod;
    template <class T> struct is_trivial;
    template <class T> struct is_trivially_copyable;
    template <class T> struct is_standard_layout;
    template <class T> struct is_literal_type;
    template <class T> struct is_empty;
    template <class T> struct is_polymorphic;
    template <class T> struct is_abstract;
    template <class T> struct is_final; // C++14
    template <class T> struct is_aggregate; // C++17

    template <class T, class... Args> struct is_constructible;
    template <class T>                struct is_default_constructible;
    template <class T>                struct is_copy_constructible;
    template <class T>                struct is_move_constructible;
    template <class T, class U>       struct is_assignable;
    template <class T>                struct is_copy_assignable;
    template <class T>                struct is_move_assignable;
    template <class T, class U>       struct is_swappable_with;       // C++17
    template <class T>                struct is_swappable;            // C++17
    template <class T>                struct is_destructible;

    template <class T, class... Args> struct is_trivially_constructible;
    template <class T>                struct is_trivially_default_constructible;
    template <class T>                struct is_trivially_copy_constructible;
    template <class T>                struct is_trivially_move_constructible;
    template <class T, class U>       struct is_trivially_assignable;
    template <class T>                struct is_trivially_copy_assignable;
    template <class T>                struct is_trivially_move_assignable;
    template <class T>                struct is_trivially_destructible;

    template <class T, class... Args> struct is_nothrow_constructible;
    template <class T>                struct is_nothrow_default_constructible;
    template <class T>                struct is_nothrow_copy_constructible;
    template <class T>                struct is_nothrow_move_constructible;
    template <class T, class U>       struct is_nothrow_assignable;
    template <class T>                struct is_nothrow_copy_assignable;
    template <class T>                struct is_nothrow_move_assignable;
    template <class T, class U>       struct is_nothrow_swappable_with; // C++17
    template <class T>                struct is_nothrow_swappable;      // C++17
    template <class T>                struct is_nothrow_destructible;

    template <class T> struct has_virtual_destructor;

    template<class T> struct has_unique_object_representations;         // C++17

    // Relationships between types:
    template <class T, class U> struct is_same;
    template <class Base, class Derived> struct is_base_of;

    template <class From, class To> struct is_convertible;
    template <typename From, typename To> struct is_nothrow_convertible;                  // C++20
    template <typename From, typename To> inline constexpr bool is_nothrow_convertible_v; // C++20

    template <class Fn, class... ArgTypes> struct is_invocable;
    template <class R, class Fn, class... ArgTypes> struct is_invocable_r;

    template <class Fn, class... ArgTypes> struct is_nothrow_invocable;
    template <class R, class Fn, class... ArgTypes> struct is_nothrow_invocable_r;

    // Alignment properties and transformations:
    template <class T> struct alignment_of;
    template <size_t Len, size_t Align = most_stringent_alignment_requirement>
        struct aligned_storage;
    template <size_t Len, class... Types> struct aligned_union;
    template <class T> struct remove_cvref; // C++20

    template <class T> struct decay;
    template <class... T> struct common_type;
    template <class T> struct underlying_type;
    template <class> class result_of; // undefined
    template <class Fn, class... ArgTypes> class result_of<Fn(ArgTypes...)>;
    template <class Fn, class... ArgTypes> struct invoke_result;  // C++17

    // const-volatile modifications:
    template <class T>
      using remove_const_t    = typename remove_const<T>::type;  // C++14
    template <class T>
      using remove_volatile_t = typename remove_volatile<T>::type;  // C++14
    template <class T>
      using remove_cv_t       = typename remove_cv<T>::type;  // C++14
    template <class T>
      using add_const_t       = typename add_const<T>::type;  // C++14
    template <class T>
      using add_volatile_t    = typename add_volatile<T>::type;  // C++14
    template <class T>
      using add_cv_t          = typename add_cv<T>::type;  // C++14

    // reference modifications:
    template <class T>
      using remove_reference_t     = typename remove_reference<T>::type;  // C++14
    template <class T>
      using add_lvalue_reference_t = typename add_lvalue_reference<T>::type;  // C++14
    template <class T>
      using add_rvalue_reference_t = typename add_rvalue_reference<T>::type;  // C++14

    // sign modifications:
    template <class T>
      using make_signed_t   = typename make_signed<T>::type;  // C++14
    template <class T>
      using make_unsigned_t = typename make_unsigned<T>::type;  // C++14

    // array modifications:
    template <class T>
      using remove_extent_t      = typename remove_extent<T>::type;  // C++14
    template <class T>
      using remove_all_extents_t = typename remove_all_extents<T>::type;  // C++14

    template <class T>
      inline constexpr bool is_bounded_array_v
        = is_bounded_array<T>::value;                                     // C++20
      inline constexpr bool is_unbounded_array_v
        = is_unbounded_array<T>::value;                                   // C++20

    // pointer modifications:
    template <class T>
      using remove_pointer_t = typename remove_pointer<T>::type;  // C++14
    template <class T>
      using add_pointer_t    = typename add_pointer<T>::type;  // C++14

    // other transformations:
    template <size_t Len, std::size_t Align=default-alignment>
      using aligned_storage_t = typename aligned_storage<Len,Align>::type;  // C++14
    template <std::size_t Len, class... Types>
      using aligned_union_t   = typename aligned_union<Len,Types...>::type;  // C++14
    template <class T>
      using remove_cvref_t    = typename remove_cvref<T>::type;  // C++20
    template <class T>
      using decay_t           = typename decay<T>::type;  // C++14
    template <bool b, class T=void>
      using enable_if_t       = typename enable_if<b,T>::type;  // C++14
    template <bool b, class T, class F>
      using conditional_t     = typename conditional<b,T,F>::type;  // C++14
    template <class... T>
      using common_type_t     = typename common_type<T...>::type;  // C++14
    template <class T>
      using underlying_type_t = typename underlying_type<T>::type;  // C++14
    template <class T>
      using result_of_t       = typename result_of<T>::type;  // C++14
    template <class Fn, class... ArgTypes>
      using invoke_result_t   = typename invoke_result<Fn, ArgTypes...>::type;  // C++17

    template <class...>
      using void_t = void;   // C++17

      // See C++14 20.10.4.1, primary type categories
      template <class T> inline constexpr bool is_void_v
        = is_void<T>::value;                                             // C++17
      template <class T> inline constexpr bool is_null_pointer_v
        = is_null_pointer<T>::value;                                     // C++17
      template <class T> inline constexpr bool is_integral_v
        = is_integral<T>::value;                                         // C++17
      template <class T> inline constexpr bool is_floating_point_v
        = is_floating_point<T>::value;                                   // C++17
      template <class T> inline constexpr bool is_array_v
        = is_array<T>::value;                                            // C++17
      template <class T> inline constexpr bool is_pointer_v
        = is_pointer<T>::value;                                          // C++17
      template <class T> inline constexpr bool is_lvalue_reference_v
        = is_lvalue_reference<T>::value;                                 // C++17
      template <class T> inline constexpr bool is_rvalue_reference_v
        = is_rvalue_reference<T>::value;                                 // C++17
      template <class T> inline constexpr bool is_member_object_pointer_v
        = is_member_object_pointer<T>::value;                            // C++17
      template <class T> inline constexpr bool is_member_function_pointer_v
        = is_member_function_pointer<T>::value;                          // C++17
      template <class T> inline constexpr bool is_enum_v
        = is_enum<T>::value;                                             // C++17
      template <class T> inline constexpr bool is_union_v
        = is_union<T>::value;                                            // C++17
      template <class T> inline constexpr bool is_class_v
        = is_class<T>::value;                                            // C++17
      template <class T> inline constexpr bool is_function_v
        = is_function<T>::value;                                         // C++17

      // See C++14 20.10.4.2, composite type categories
      template <class T> inline constexpr bool is_reference_v
        = is_reference<T>::value;                                        // C++17
      template <class T> inline constexpr bool is_arithmetic_v
        = is_arithmetic<T>::value;                                       // C++17
      template <class T> inline constexpr bool is_fundamental_v
        = is_fundamental<T>::value;                                      // C++17
      template <class T> inline constexpr bool is_object_v
        = is_object<T>::value;                                           // C++17
      template <class T> inline constexpr bool is_scalar_v
        = is_scalar<T>::value;                                           // C++17
      template <class T> inline constexpr bool is_compound_v
        = is_compound<T>::value;                                         // C++17
      template <class T> inline constexpr bool is_member_pointer_v
        = is_member_pointer<T>::value;                                   // C++17

      // See C++14 20.10.4.3, type properties
      template <class T> inline constexpr bool is_const_v
        = is_const<T>::value;                                            // C++17
      template <class T> inline constexpr bool is_volatile_v
        = is_volatile<T>::value;                                         // C++17
      template <class T> inline constexpr bool is_trivial_v
        = is_trivial<T>::value;                                          // C++17
      template <class T> inline constexpr bool is_trivially_copyable_v
        = is_trivially_copyable<T>::value;                               // C++17
      template <class T> inline constexpr bool is_standard_layout_v
        = is_standard_layout<T>::value;                                  // C++17
      template <class T> inline constexpr bool is_pod_v
        = is_pod<T>::value;                                              // C++17
      template <class T> inline constexpr bool is_literal_type_v
        = is_literal_type<T>::value;                                     // C++17
      template <class T> inline constexpr bool is_empty_v
        = is_empty<T>::value;                                            // C++17
      template <class T> inline constexpr bool is_polymorphic_v
        = is_polymorphic<T>::value;                                      // C++17
      template <class T> inline constexpr bool is_abstract_v
        = is_abstract<T>::value;                                         // C++17
      template <class T> inline constexpr bool is_final_v
        = is_final<T>::value;                                            // C++17
      template <class T> inline constexpr bool is_aggregate_v
        = is_aggregate<T>::value;                                        // C++17
      template <class T> inline constexpr bool is_signed_v
        = is_signed<T>::value;                                           // C++17
      template <class T> inline constexpr bool is_unsigned_v
        = is_unsigned<T>::value;                                         // C++17
      template <class T, class... Args> inline constexpr bool is_constructible_v
        = is_constructible<T, Args...>::value;                           // C++17
      template <class T> inline constexpr bool is_default_constructible_v
        = is_default_constructible<T>::value;                            // C++17
      template <class T> inline constexpr bool is_copy_constructible_v
        = is_copy_constructible<T>::value;                               // C++17
      template <class T> inline constexpr bool is_move_constructible_v
        = is_move_constructible<T>::value;                               // C++17
      template <class T, class U> inline constexpr bool is_assignable_v
        = is_assignable<T, U>::value;                                    // C++17
      template <class T> inline constexpr bool is_copy_assignable_v
        = is_copy_assignable<T>::value;                                  // C++17
      template <class T> inline constexpr bool is_move_assignable_v
        = is_move_assignable<T>::value;                                  // C++17
      template <class T, class U> inline constexpr bool is_swappable_with_v
        = is_swappable_with<T, U>::value;                                // C++17
      template <class T> inline constexpr bool is_swappable_v
        = is_swappable<T>::value;                                        // C++17
      template <class T> inline constexpr bool is_destructible_v
        = is_destructible<T>::value;                                     // C++17
      template <class T, class... Args> inline constexpr bool is_trivially_constructible_v
        = is_trivially_constructible<T, Args...>::value;                 // C++17
      template <class T> inline constexpr bool is_trivially_default_constructible_v
        = is_trivially_default_constructible<T>::value;                  // C++17
      template <class T> inline constexpr bool is_trivially_copy_constructible_v
        = is_trivially_copy_constructible<T>::value;                     // C++17
      template <class T> inline constexpr bool is_trivially_move_constructible_v
        = is_trivially_move_constructible<T>::value;                     // C++17
      template <class T, class U> inline constexpr bool is_trivially_assignable_v
        = is_trivially_assignable<T, U>::value;                          // C++17
      template <class T> inline constexpr bool is_trivially_copy_assignable_v
        = is_trivially_copy_assignable<T>::value;                        // C++17
      template <class T> inline constexpr bool is_trivially_move_assignable_v
        = is_trivially_move_assignable<T>::value;                        // C++17
      template <class T> inline constexpr bool is_trivially_destructible_v
        = is_trivially_destructible<T>::value;                           // C++17
      template <class T, class... Args> inline constexpr bool is_nothrow_constructible_v
        = is_nothrow_constructible<T, Args...>::value;                   // C++17
      template <class T> inline constexpr bool is_nothrow_default_constructible_v
        = is_nothrow_default_constructible<T>::value;                    // C++17
      template <class T> inline constexpr bool is_nothrow_copy_constructible_v
        = is_nothrow_copy_constructible<T>::value;                       // C++17
      template <class T> inline constexpr bool is_nothrow_move_constructible_v
        = is_nothrow_move_constructible<T>::value;                       // C++17
      template <class T, class U> inline constexpr bool is_nothrow_assignable_v
        = is_nothrow_assignable<T, U>::value;                            // C++17
      template <class T> inline constexpr bool is_nothrow_copy_assignable_v
        = is_nothrow_copy_assignable<T>::value;                          // C++17
      template <class T> inline constexpr bool is_nothrow_move_assignable_v
        = is_nothrow_move_assignable<T>::value;                          // C++17
      template <class T, class U> inline constexpr bool is_nothrow_swappable_with_v
        = is_nothrow_swappable_with<T, U>::value;                       // C++17
      template <class T> inline constexpr bool is_nothrow_swappable_v
        = is_nothrow_swappable<T>::value;                               // C++17
      template <class T> inline constexpr bool is_nothrow_destructible_v
        = is_nothrow_destructible<T>::value;                             // C++17
      template <class T> inline constexpr bool has_virtual_destructor_v
        = has_virtual_destructor<T>::value;                              // C++17
      template<class T> inline constexpr bool has_unique_object_representations_v // C++17
        = has_unique_object_representations<T>::value;

      // See C++14 20.10.5, type property queries
      template <class T> inline constexpr size_t alignment_of_v
        = alignment_of<T>::value;                                        // C++17
      template <class T> inline constexpr size_t rank_v
        = rank<T>::value;                                                // C++17
      template <class T, unsigned I = 0> inline constexpr size_t extent_v
        = extent<T, I>::value;                                           // C++17

      // See C++14 20.10.6, type relations
      template <class T, class U> inline constexpr bool is_same_v
        = is_same<T, U>::value;                                          // C++17
      template <class Base, class Derived> inline constexpr bool is_base_of_v
        = is_base_of<Base, Derived>::value;                              // C++17
      template <class From, class To> inline constexpr bool is_convertible_v
        = is_convertible<From, To>::value;                               // C++17
      template <class Fn, class... ArgTypes> inline constexpr bool is_invocable_v
        = is_invocable<Fn, ArgTypes...>::value;                          // C++17
      template <class R, class Fn, class... ArgTypes> inline constexpr bool is_invocable_r_v
        = is_invocable_r<R, Fn, ArgTypes...>::value;                     // C++17
      template <class Fn, class... ArgTypes> inline constexpr bool is_nothrow_invocable_v
        = is_nothrow_invocable<Fn, ArgTypes...>::value;                  // C++17
      template <class R, class Fn, class... ArgTypes> inline constexpr bool is_nothrow_invocable_r_v
        = is_nothrow_invocable_r<R, Fn, ArgTypes...>::value;             // C++17

      // [meta.logical], logical operator traits:
      template<class... B> struct conjunction;                           // C++17
      template<class... B>
        inline constexpr bool conjunction_v = conjunction<B...>::value;  // C++17
      template<class... B> struct disjunction;                           // C++17
      template<class... B>
        inline constexpr bool disjunction_v = disjunction<B...>::value;  // C++17
      template<class B> struct negation;                                 // C++17
      template<class B>
        inline constexpr bool negation_v = negation<B>::value;           // C++17

}

*/
#include <__config>
#include <cstddef>
#include <version>

#if !defined(_LIBCPP_HAS_NO_PRAGMA_SYSTEM_HEADER)
#pragma GCC system_header
#endif

_LIBCPP_BEGIN_NAMESPACE_STD

template <class _T1, class _T2> struct _LIBCPP_TEMPLATE_VIS pair;
template <class _Tp> class _LIBCPP_TEMPLATE_VIS reference_wrapper;
template <class _Tp> struct _LIBCPP_TEMPLATE_VIS hash;


template <class _Tp, _Tp __v>
struct _LIBCPP_TEMPLATE_VIS integral_constant
{
  static _LIBCPP_CONSTEXPR const _Tp      value = __v;
  typedef _Tp               value_type;
  typedef integral_constant type;
  _LIBCPP_INLINE_VISIBILITY
  _LIBCPP_CONSTEXPR operator value_type() const _NOEXCEPT {return value;}
#if _LIBCPP_STD_VER > 11
  _LIBCPP_INLINE_VISIBILITY
  constexpr value_type operator ()() const _NOEXCEPT {return value;}
#endif
};

template <class _Tp, _Tp __v>
_LIBCPP_CONSTEXPR const _Tp integral_constant<_Tp, __v>::value;

#if _LIBCPP_STD_VER > 14
template <bool __b>
using bool_constant = integral_constant<bool, __b>;
#define _LIBCPP_BOOL_CONSTANT(__b) bool_constant<(__b)>
#else
#define _LIBCPP_BOOL_CONSTANT(__b) integral_constant<bool,(__b)>
#endif

typedef _LIBCPP_BOOL_CONSTANT(true)  true_type;
typedef _LIBCPP_BOOL_CONSTANT(false) false_type;

template <bool _Val>
using _BoolConstant _LIBCPP_NODEBUG_TYPE = integral_constant<bool, _Val>;

template <bool> struct _MetaBase;
template <>
struct _MetaBase<true> {
  template <class _Tp, class _Up>
  using _SelectImpl _LIBCPP_NODEBUG_TYPE = _Tp;
  template <template <class...> class _FirstFn, template <class...> class, class ..._Args>
  using _SelectApplyImpl _LIBCPP_NODEBUG_TYPE = _FirstFn<_Args...>;
  template <class _First, class...>
  using _FirstImpl _LIBCPP_NODEBUG_TYPE = _First;
  template <class, class _Second, class...>
  using _SecondImpl _LIBCPP_NODEBUG_TYPE = _Second;
  template <class _Tp = void>
  using _EnableIfImpl _LIBCPP_NODEBUG_TYPE = _Tp;
  template <class _Result, class _First, class ..._Rest>
  using _OrImpl _LIBCPP_NODEBUG_TYPE = typename _MetaBase<_First::value != true && sizeof...(_Rest) != 0>::template _OrImpl<_First, _Rest...>;
  template <class _Result, class _First, class ..._Rest>
  using _AndImpl _LIBCPP_NODEBUG_TYPE = typename _MetaBase<_First::value == true && sizeof...(_Rest) != 0>::template _AndImpl<_First, _Rest...>;
};

template <>
struct _MetaBase<false> {
  template <class _Tp, class _Up>
  using _SelectImpl _LIBCPP_NODEBUG_TYPE = _Up;
  template <template <class...> class, template <class...> class _SecondFn, class ..._Args>
  using _SelectApplyImpl _LIBCPP_NODEBUG_TYPE = _SecondFn<_Args...>;
  template <class _Result, class ...>
  using _OrImpl _LIBCPP_NODEBUG_TYPE = _Result;
  template <class _Result, class ...>
  using _AndImpl _LIBCPP_NODEBUG_TYPE = _Result;
};
template <bool _Cond, class _Ret = void>
using _EnableIf _LIBCPP_NODEBUG_TYPE = typename _MetaBase<_Cond>::template _EnableIfImpl<_Ret>;
template <bool _Cond, class _IfRes, class _ElseRes>
using _If _LIBCPP_NODEBUG_TYPE = typename _MetaBase<_Cond>::template _SelectImpl<_IfRes, _ElseRes>;
template <class ..._Rest>
using _Or _LIBCPP_NODEBUG_TYPE = typename _MetaBase< sizeof...(_Rest) != 0 >::template _OrImpl<false_type, _Rest...>;
template <class ..._Rest>
using _And _LIBCPP_NODEBUG_TYPE = typename _MetaBase< sizeof...(_Rest) != 0 >::template _AndImpl<true_type, _Rest...>;
template <class _Pred>
struct _Not : _BoolConstant<!_Pred::value> {};
template <class ..._Args>
using _FirstType _LIBCPP_NODEBUG_TYPE = typename _MetaBase<(sizeof...(_Args) >= 1)>::template _FirstImpl<_Args...>;
template <class ..._Args>
using _SecondType _LIBCPP_NODEBUG_TYPE = typename _MetaBase<(sizeof...(_Args) >= 2)>::template _SecondImpl<_Args...>;

template <template <class...> class _Func, class ..._Args>
struct _Lazy : _Func<_Args...> {};

// Member detector base

<<<<<<< HEAD
template <template <class...> class _Templ, class ..._Args, class = _Templ<_Args...>>
=======
template <template <class...> class _Templ, class ..._Args, class = _Templ<_Args...> >
>>>>>>> d88e790d
true_type __sfinae_test_impl(int);
template <template <class...> class, class ...>
false_type __sfinae_test_impl(...);

template <template <class ...> class _Templ, class ..._Args>
using _IsValidExpansion _LIBCPP_NODEBUG_TYPE = decltype(std::__sfinae_test_impl<_Templ, _Args...>(0));

template <class>
struct __void_t { typedef void type; };

template <class _Tp>
struct __identity { typedef _Tp type; };

template <class _Tp, bool>
struct _LIBCPP_TEMPLATE_VIS __dependent_type : public _Tp {};

template <bool _Bp, class _If, class _Then>
    struct _LIBCPP_TEMPLATE_VIS conditional {typedef _If type;};
template <class _If, class _Then>
    struct _LIBCPP_TEMPLATE_VIS conditional<false, _If, _Then> {typedef _Then type;};

#if _LIBCPP_STD_VER > 11
template <bool _Bp, class _If, class _Then> using conditional_t = typename conditional<_Bp, _If, _Then>::type;
#endif

template <bool, class _Tp = void> struct _LIBCPP_TEMPLATE_VIS enable_if {};
template <class _Tp> struct _LIBCPP_TEMPLATE_VIS enable_if<true, _Tp> {typedef _Tp type;};

#if _LIBCPP_STD_VER > 11
template <bool _Bp, class _Tp = void> using enable_if_t = typename enable_if<_Bp, _Tp>::type;
#endif

// is_same

template <class _Tp, class _Up> struct _LIBCPP_TEMPLATE_VIS is_same           : public false_type {};
template <class _Tp>            struct _LIBCPP_TEMPLATE_VIS is_same<_Tp, _Tp> : public true_type {};

#if _LIBCPP_STD_VER > 14 && !defined(_LIBCPP_HAS_NO_VARIABLE_TEMPLATES)
template <class _Tp, class _Up>
_LIBCPP_INLINE_VAR _LIBCPP_CONSTEXPR bool is_same_v
    = is_same<_Tp, _Up>::value;
#endif

template <class _Tp, class _Up>
using _IsSame = _BoolConstant<
#ifdef __clang__
    __is_same(_Tp, _Up)
#else
    _VSTD::is_same<_Tp, _Up>::value
#endif
>;

template <class _Tp, class _Up>
using _IsNotSame = _BoolConstant<
#ifdef __clang__
    !__is_same(_Tp, _Up)
#else
    !_VSTD::is_same<_Tp, _Up>::value
#endif
>;
// addressof
#ifndef _LIBCPP_HAS_NO_BUILTIN_ADDRESSOF

template <class _Tp>
inline _LIBCPP_CONSTEXPR_AFTER_CXX14
_LIBCPP_NO_CFI _LIBCPP_INLINE_VISIBILITY
_Tp*
addressof(_Tp& __x) _NOEXCEPT
{
    return __builtin_addressof(__x);
}

#else

template <class _Tp>
inline _LIBCPP_NO_CFI _LIBCPP_INLINE_VISIBILITY
_Tp*
addressof(_Tp& __x) _NOEXCEPT
{
  return reinterpret_cast<_Tp *>(
      const_cast<char *>(&reinterpret_cast<const volatile char &>(__x)));
}

#endif // _LIBCPP_HAS_NO_BUILTIN_ADDRESSOF

#if defined(_LIBCPP_HAS_OBJC_ARC) && !defined(_LIBCPP_PREDEFINED_OBJC_ARC_ADDRESSOF)
// Objective-C++ Automatic Reference Counting uses qualified pointers
// that require special addressof() signatures. When
// _LIBCPP_PREDEFINED_OBJC_ARC_ADDRESSOF is defined, the compiler
// itself is providing these definitions. Otherwise, we provide them.
template <class _Tp>
inline _LIBCPP_INLINE_VISIBILITY
__strong _Tp*
addressof(__strong _Tp& __x) _NOEXCEPT
{
  return &__x;
}

#ifdef _LIBCPP_HAS_OBJC_ARC_WEAK
template <class _Tp>
inline _LIBCPP_INLINE_VISIBILITY
__weak _Tp*
addressof(__weak _Tp& __x) _NOEXCEPT
{
  return &__x;
}
#endif

template <class _Tp>
inline _LIBCPP_INLINE_VISIBILITY
__autoreleasing _Tp*
addressof(__autoreleasing _Tp& __x) _NOEXCEPT
{
  return &__x;
}

template <class _Tp>
inline _LIBCPP_INLINE_VISIBILITY
__unsafe_unretained _Tp*
addressof(__unsafe_unretained _Tp& __x) _NOEXCEPT
{
  return &__x;
}
#endif

#if !defined(_LIBCPP_CXX03_LANG)
template <class _Tp> _Tp* addressof(const _Tp&&) noexcept = delete;
#endif

struct __two {char __lx[2];};

// helper class:

// is_const

template <class _Tp> struct _LIBCPP_TEMPLATE_VIS is_const            : public false_type {};
template <class _Tp> struct _LIBCPP_TEMPLATE_VIS is_const<_Tp const> : public true_type {};

#if _LIBCPP_STD_VER > 14 && !defined(_LIBCPP_HAS_NO_VARIABLE_TEMPLATES)
template <class _Tp>
_LIBCPP_INLINE_VAR _LIBCPP_CONSTEXPR bool is_const_v
    = is_const<_Tp>::value;
#endif

// is_volatile

template <class _Tp> struct _LIBCPP_TEMPLATE_VIS is_volatile               : public false_type {};
template <class _Tp> struct _LIBCPP_TEMPLATE_VIS is_volatile<_Tp volatile> : public true_type {};

#if _LIBCPP_STD_VER > 14 && !defined(_LIBCPP_HAS_NO_VARIABLE_TEMPLATES)
template <class _Tp>
_LIBCPP_INLINE_VAR _LIBCPP_CONSTEXPR bool is_volatile_v
    = is_volatile<_Tp>::value;
#endif

// remove_const

template <class _Tp> struct _LIBCPP_TEMPLATE_VIS remove_const            {typedef _Tp type;};
template <class _Tp> struct _LIBCPP_TEMPLATE_VIS remove_const<const _Tp> {typedef _Tp type;};
#if _LIBCPP_STD_VER > 11
template <class _Tp> using remove_const_t = typename remove_const<_Tp>::type;
#endif

// remove_volatile

template <class _Tp> struct _LIBCPP_TEMPLATE_VIS remove_volatile               {typedef _Tp type;};
template <class _Tp> struct _LIBCPP_TEMPLATE_VIS remove_volatile<volatile _Tp> {typedef _Tp type;};
#if _LIBCPP_STD_VER > 11
template <class _Tp> using remove_volatile_t = typename remove_volatile<_Tp>::type;
#endif

// remove_cv

template <class _Tp> struct _LIBCPP_TEMPLATE_VIS remove_cv
{typedef typename remove_volatile<typename remove_const<_Tp>::type>::type type;};
#if _LIBCPP_STD_VER > 11
template <class _Tp> using remove_cv_t = typename remove_cv<_Tp>::type;
#endif

// is_void

template <class _Tp> struct __libcpp_is_void       : public false_type {};
template <>          struct __libcpp_is_void<void> : public true_type {};

template <class _Tp> struct _LIBCPP_TEMPLATE_VIS is_void
    : public __libcpp_is_void<typename remove_cv<_Tp>::type> {};

#if _LIBCPP_STD_VER > 14 && !defined(_LIBCPP_HAS_NO_VARIABLE_TEMPLATES)
template <class _Tp>
_LIBCPP_INLINE_VAR _LIBCPP_CONSTEXPR bool is_void_v
    = is_void<_Tp>::value;
#endif

// __is_nullptr_t

template <class _Tp> struct __is_nullptr_t_impl       : public false_type {};
template <>          struct __is_nullptr_t_impl<nullptr_t> : public true_type {};

template <class _Tp> struct _LIBCPP_TEMPLATE_VIS __is_nullptr_t
    : public __is_nullptr_t_impl<typename remove_cv<_Tp>::type> {};

#if _LIBCPP_STD_VER > 11
template <class _Tp> struct _LIBCPP_TEMPLATE_VIS is_null_pointer
    : public __is_nullptr_t_impl<typename remove_cv<_Tp>::type> {};

#if _LIBCPP_STD_VER > 14 && !defined(_LIBCPP_HAS_NO_VARIABLE_TEMPLATES)
template <class _Tp>
_LIBCPP_INLINE_VAR _LIBCPP_CONSTEXPR bool is_null_pointer_v
    = is_null_pointer<_Tp>::value;
#endif
#endif

// is_integral

template <class _Tp> struct __libcpp_is_integral                     : public false_type {};
template <>          struct __libcpp_is_integral<bool>               : public true_type {};
template <>          struct __libcpp_is_integral<char>               : public true_type {};
template <>          struct __libcpp_is_integral<signed char>        : public true_type {};
template <>          struct __libcpp_is_integral<unsigned char>      : public true_type {};
template <>          struct __libcpp_is_integral<wchar_t>            : public true_type {};
#ifndef _LIBCPP_NO_HAS_CHAR8_T
template <>          struct __libcpp_is_integral<char8_t>            : public true_type {};
#endif
#ifndef _LIBCPP_HAS_NO_UNICODE_CHARS
template <>          struct __libcpp_is_integral<char16_t>           : public true_type {};
template <>          struct __libcpp_is_integral<char32_t>           : public true_type {};
#endif  // _LIBCPP_HAS_NO_UNICODE_CHARS
template <>          struct __libcpp_is_integral<short>              : public true_type {};
template <>          struct __libcpp_is_integral<unsigned short>     : public true_type {};
template <>          struct __libcpp_is_integral<int>                : public true_type {};
template <>          struct __libcpp_is_integral<unsigned int>       : public true_type {};
template <>          struct __libcpp_is_integral<long>               : public true_type {};
template <>          struct __libcpp_is_integral<unsigned long>      : public true_type {};
template <>          struct __libcpp_is_integral<long long>          : public true_type {};
template <>          struct __libcpp_is_integral<unsigned long long> : public true_type {};
#ifndef _LIBCPP_HAS_NO_INT128
template <>          struct __libcpp_is_integral<__int128_t>         : public true_type {};
template <>          struct __libcpp_is_integral<__uint128_t>        : public true_type {};
#endif

template <class _Tp> struct _LIBCPP_TEMPLATE_VIS is_integral
    : public __libcpp_is_integral<typename remove_cv<_Tp>::type> {};

#if _LIBCPP_STD_VER > 14 && !defined(_LIBCPP_HAS_NO_VARIABLE_TEMPLATES)
template <class _Tp>
_LIBCPP_INLINE_VAR _LIBCPP_CONSTEXPR bool is_integral_v
    = is_integral<_Tp>::value;
#endif

// is_floating_point

template <class _Tp> struct __libcpp_is_floating_point              : public false_type {};
template <>          struct __libcpp_is_floating_point<float>       : public true_type {};
template <>          struct __libcpp_is_floating_point<double>      : public true_type {};
template <>          struct __libcpp_is_floating_point<long double> : public true_type {};

template <class _Tp> struct _LIBCPP_TEMPLATE_VIS is_floating_point
    : public __libcpp_is_floating_point<typename remove_cv<_Tp>::type> {};

#if _LIBCPP_STD_VER > 14 && !defined(_LIBCPP_HAS_NO_VARIABLE_TEMPLATES)
template <class _Tp>
_LIBCPP_INLINE_VAR _LIBCPP_CONSTEXPR bool is_floating_point_v
    = is_floating_point<_Tp>::value;
#endif

// is_array

template <class _Tp> struct _LIBCPP_TEMPLATE_VIS is_array
    : public false_type {};
template <class _Tp> struct _LIBCPP_TEMPLATE_VIS is_array<_Tp[]>
    : public true_type {};
template <class _Tp, size_t _Np> struct _LIBCPP_TEMPLATE_VIS is_array<_Tp[_Np]>
    : public true_type {};

#if _LIBCPP_STD_VER > 14 && !defined(_LIBCPP_HAS_NO_VARIABLE_TEMPLATES)
template <class _Tp>
_LIBCPP_INLINE_VAR _LIBCPP_CONSTEXPR bool is_array_v
    = is_array<_Tp>::value;
#endif

// is_pointer

template <class _Tp> struct __libcpp_is_pointer       : public false_type {};
template <class _Tp> struct __libcpp_is_pointer<_Tp*> : public true_type {};

template <class _Tp> struct __libcpp_remove_objc_qualifiers { typedef _Tp type; };
#if defined(_LIBCPP_HAS_OBJC_ARC)
template <class _Tp> struct __libcpp_remove_objc_qualifiers<_Tp __strong> { typedef _Tp type; };
template <class _Tp> struct __libcpp_remove_objc_qualifiers<_Tp __weak> { typedef _Tp type; };
template <class _Tp> struct __libcpp_remove_objc_qualifiers<_Tp __autoreleasing> { typedef _Tp type; };
template <class _Tp> struct __libcpp_remove_objc_qualifiers<_Tp __unsafe_unretained> { typedef _Tp type; };
#endif

template <class _Tp> struct _LIBCPP_TEMPLATE_VIS is_pointer
    : public __libcpp_is_pointer<typename __libcpp_remove_objc_qualifiers<typename remove_cv<_Tp>::type>::type> {};

#if _LIBCPP_STD_VER > 14 && !defined(_LIBCPP_HAS_NO_VARIABLE_TEMPLATES)
template <class _Tp>
_LIBCPP_INLINE_VAR _LIBCPP_CONSTEXPR bool is_pointer_v
    = is_pointer<_Tp>::value;
#endif

// is_reference

template <class _Tp> struct _LIBCPP_TEMPLATE_VIS is_lvalue_reference       : public false_type {};
template <class _Tp> struct _LIBCPP_TEMPLATE_VIS is_lvalue_reference<_Tp&> : public true_type {};

template <class _Tp> struct _LIBCPP_TEMPLATE_VIS is_rvalue_reference        : public false_type {};
template <class _Tp> struct _LIBCPP_TEMPLATE_VIS is_rvalue_reference<_Tp&&> : public true_type {};

template <class _Tp> struct _LIBCPP_TEMPLATE_VIS is_reference        : public false_type {};
template <class _Tp> struct _LIBCPP_TEMPLATE_VIS is_reference<_Tp&>  : public true_type {};
template <class _Tp> struct _LIBCPP_TEMPLATE_VIS is_reference<_Tp&&> : public true_type {};

#if _LIBCPP_STD_VER > 14 && !defined(_LIBCPP_HAS_NO_VARIABLE_TEMPLATES)
template <class _Tp>
_LIBCPP_INLINE_VAR _LIBCPP_CONSTEXPR bool is_reference_v
    = is_reference<_Tp>::value;

template <class _Tp>
_LIBCPP_INLINE_VAR _LIBCPP_CONSTEXPR bool is_lvalue_reference_v
    = is_lvalue_reference<_Tp>::value;

template <class _Tp>
_LIBCPP_INLINE_VAR _LIBCPP_CONSTEXPR bool is_rvalue_reference_v
    = is_rvalue_reference<_Tp>::value;
#endif
// is_union

#if __has_feature(is_union) || defined(_LIBCPP_COMPILER_GCC)

template <class _Tp> struct _LIBCPP_TEMPLATE_VIS is_union
    : public integral_constant<bool, __is_union(_Tp)> {};

#else

template <class _Tp> struct __libcpp_union : public false_type {};
template <class _Tp> struct _LIBCPP_TEMPLATE_VIS is_union
    : public __libcpp_union<typename remove_cv<_Tp>::type> {};

#endif

#if _LIBCPP_STD_VER > 14 && !defined(_LIBCPP_HAS_NO_VARIABLE_TEMPLATES)
template <class _Tp>
_LIBCPP_INLINE_VAR _LIBCPP_CONSTEXPR bool is_union_v
    = is_union<_Tp>::value;
#endif

// is_class

#if __has_feature(is_class) || defined(_LIBCPP_COMPILER_GCC)

template <class _Tp> struct _LIBCPP_TEMPLATE_VIS is_class
    : public integral_constant<bool, __is_class(_Tp)> {};

#else

namespace __is_class_imp
{
template <class _Tp> char  __test(int _Tp::*);
template <class _Tp> __two __test(...);
}

template <class _Tp> struct _LIBCPP_TEMPLATE_VIS is_class
    : public integral_constant<bool, sizeof(__is_class_imp::__test<_Tp>(0)) == 1 && !is_union<_Tp>::value> {};

#endif

#if _LIBCPP_STD_VER > 14 && !defined(_LIBCPP_HAS_NO_VARIABLE_TEMPLATES)
template <class _Tp>
_LIBCPP_INLINE_VAR _LIBCPP_CONSTEXPR bool is_class_v
    = is_class<_Tp>::value;
#endif

// is_function

template <class _Tp> struct _LIBCPP_TEMPLATE_VIS is_function
    : public _BoolConstant<
#ifdef __clang__
    __is_function(_Tp)
#else
 !(is_reference<_Tp>::value || is_const<const _Tp>::value)
#endif
    > {};


#if _LIBCPP_STD_VER > 14 && !defined(_LIBCPP_HAS_NO_VARIABLE_TEMPLATES)
template <class _Tp>
_LIBCPP_INLINE_VAR _LIBCPP_CONSTEXPR bool is_function_v
    = is_function<_Tp>::value;
#endif

template <class _Tp> struct __libcpp_is_member_pointer {
  enum {
    __is_member = false,
    __is_func = false,
    __is_obj = false
  };
};
template <class _Tp, class _Up> struct __libcpp_is_member_pointer<_Tp _Up::*> {
  enum {
    __is_member = true,
    __is_func = is_function<_Tp>::value,
    __is_obj = !__is_func,
  };
};


template <class _Tp> struct _LIBCPP_TEMPLATE_VIS is_member_function_pointer
    : public _BoolConstant< __libcpp_is_member_pointer<typename remove_cv<_Tp>::type>::__is_func > {};

#if _LIBCPP_STD_VER > 14 && !defined(_LIBCPP_HAS_NO_VARIABLE_TEMPLATES)
template <class _Tp>
_LIBCPP_INLINE_VAR _LIBCPP_CONSTEXPR bool is_member_function_pointer_v
    = is_member_function_pointer<_Tp>::value;
#endif

// is_member_pointer

template <class _Tp> struct _LIBCPP_TEMPLATE_VIS is_member_pointer
 : public _BoolConstant< __libcpp_is_member_pointer<typename remove_cv<_Tp>::type>::__is_member > {};

#if _LIBCPP_STD_VER > 14 && !defined(_LIBCPP_HAS_NO_VARIABLE_TEMPLATES)
template <class _Tp>
_LIBCPP_INLINE_VAR _LIBCPP_CONSTEXPR bool is_member_pointer_v
    = is_member_pointer<_Tp>::value;
#endif

// is_member_object_pointer

template <class _Tp> struct _LIBCPP_TEMPLATE_VIS is_member_object_pointer
    : public _BoolConstant< __libcpp_is_member_pointer<typename remove_cv<_Tp>::type>::__is_obj >  {};

#if _LIBCPP_STD_VER > 14 && !defined(_LIBCPP_HAS_NO_VARIABLE_TEMPLATES)
template <class _Tp>
_LIBCPP_INLINE_VAR _LIBCPP_CONSTEXPR bool is_member_object_pointer_v
    = is_member_object_pointer<_Tp>::value;
#endif

// is_enum

#if __has_feature(is_enum) || defined(_LIBCPP_COMPILER_GCC)

template <class _Tp> struct _LIBCPP_TEMPLATE_VIS is_enum
    : public integral_constant<bool, __is_enum(_Tp)> {};

#else

template <class _Tp> struct _LIBCPP_TEMPLATE_VIS is_enum
    : public integral_constant<bool, !is_void<_Tp>::value             &&
                                     !is_integral<_Tp>::value         &&
                                     !is_floating_point<_Tp>::value   &&
                                     !is_array<_Tp>::value            &&
                                     !is_pointer<_Tp>::value          &&
                                     !is_reference<_Tp>::value        &&
                                     !is_member_pointer<_Tp>::value   &&
                                     !is_union<_Tp>::value            &&
                                     !is_class<_Tp>::value            &&
                                     !is_function<_Tp>::value         > {};

#endif

#if _LIBCPP_STD_VER > 14 && !defined(_LIBCPP_HAS_NO_VARIABLE_TEMPLATES)
template <class _Tp>
_LIBCPP_INLINE_VAR _LIBCPP_CONSTEXPR bool is_enum_v
    = is_enum<_Tp>::value;
#endif

// is_arithmetic

template <class _Tp> struct _LIBCPP_TEMPLATE_VIS is_arithmetic
    : public integral_constant<bool, is_integral<_Tp>::value      ||
                                     is_floating_point<_Tp>::value> {};

#if _LIBCPP_STD_VER > 14 && !defined(_LIBCPP_HAS_NO_VARIABLE_TEMPLATES)
template <class _Tp>
_LIBCPP_INLINE_VAR _LIBCPP_CONSTEXPR bool is_arithmetic_v
    = is_arithmetic<_Tp>::value;
#endif

// is_fundamental

template <class _Tp> struct _LIBCPP_TEMPLATE_VIS is_fundamental
    : public integral_constant<bool, is_void<_Tp>::value        ||
                                     __is_nullptr_t<_Tp>::value ||
                                     is_arithmetic<_Tp>::value> {};

#if _LIBCPP_STD_VER > 14 && !defined(_LIBCPP_HAS_NO_VARIABLE_TEMPLATES)
template <class _Tp>
_LIBCPP_INLINE_VAR _LIBCPP_CONSTEXPR bool is_fundamental_v
    = is_fundamental<_Tp>::value;
#endif

// is_scalar

template <class _Tp> struct _LIBCPP_TEMPLATE_VIS is_scalar
    : public integral_constant<bool, is_arithmetic<_Tp>::value     ||
                                     is_member_pointer<_Tp>::value ||
                                     is_pointer<_Tp>::value        ||
                                     __is_nullptr_t<_Tp>::value    ||
                                     is_enum<_Tp>::value           > {};

template <> struct _LIBCPP_TEMPLATE_VIS is_scalar<nullptr_t> : public true_type {};

#if _LIBCPP_STD_VER > 14 && !defined(_LIBCPP_HAS_NO_VARIABLE_TEMPLATES)
template <class _Tp>
_LIBCPP_INLINE_VAR _LIBCPP_CONSTEXPR bool is_scalar_v
    = is_scalar<_Tp>::value;
#endif

// is_object

template <class _Tp> struct _LIBCPP_TEMPLATE_VIS is_object
    : public integral_constant<bool, is_scalar<_Tp>::value ||
                                     is_array<_Tp>::value  ||
                                     is_union<_Tp>::value  ||
                                     is_class<_Tp>::value  > {};

#if _LIBCPP_STD_VER > 14 && !defined(_LIBCPP_HAS_NO_VARIABLE_TEMPLATES)
template <class _Tp>
_LIBCPP_INLINE_VAR _LIBCPP_CONSTEXPR bool is_object_v
    = is_object<_Tp>::value;
#endif

// is_compound

template <class _Tp> struct _LIBCPP_TEMPLATE_VIS is_compound
    : public integral_constant<bool, !is_fundamental<_Tp>::value> {};

#if _LIBCPP_STD_VER > 14 && !defined(_LIBCPP_HAS_NO_VARIABLE_TEMPLATES)
template <class _Tp>
_LIBCPP_INLINE_VAR _LIBCPP_CONSTEXPR bool is_compound_v
    = is_compound<_Tp>::value;
#endif


// __is_referenceable  [defns.referenceable]

struct __is_referenceable_impl {
    template <class _Tp> static _Tp& __test(int);
    template <class _Tp> static __two __test(...);
};

template <class _Tp>
struct __is_referenceable : integral_constant<bool,
    _IsNotSame<decltype(__is_referenceable_impl::__test<_Tp>(0)), __two>::value> {};


// add_const

template <class _Tp> struct _LIBCPP_TEMPLATE_VIS add_const {
  typedef _LIBCPP_NODEBUG_TYPE const _Tp type;
};

#if _LIBCPP_STD_VER > 11
template <class _Tp> using add_const_t = typename add_const<_Tp>::type;
#endif

// add_volatile

template <class _Tp> struct _LIBCPP_TEMPLATE_VIS add_volatile {
  typedef _LIBCPP_NODEBUG_TYPE volatile _Tp type;
};

#if _LIBCPP_STD_VER > 11
template <class _Tp> using add_volatile_t = typename add_volatile<_Tp>::type;
#endif

// add_cv
template <class _Tp> struct _LIBCPP_TEMPLATE_VIS add_cv {
  typedef _LIBCPP_NODEBUG_TYPE const volatile _Tp type;
};

#if _LIBCPP_STD_VER > 11
template <class _Tp> using add_cv_t = typename add_cv<_Tp>::type;
#endif

// remove_reference

template <class _Tp> struct _LIBCPP_TEMPLATE_VIS remove_reference        {typedef _LIBCPP_NODEBUG_TYPE _Tp type;};
template <class _Tp> struct _LIBCPP_TEMPLATE_VIS remove_reference<_Tp&>  {typedef _LIBCPP_NODEBUG_TYPE _Tp type;};
template <class _Tp> struct _LIBCPP_TEMPLATE_VIS remove_reference<_Tp&&> {typedef _LIBCPP_NODEBUG_TYPE _Tp type;};

#if _LIBCPP_STD_VER > 11
template <class _Tp> using remove_reference_t = typename remove_reference<_Tp>::type;
#endif

// add_lvalue_reference

template <class _Tp, bool = __is_referenceable<_Tp>::value> struct __add_lvalue_reference_impl            { typedef _LIBCPP_NODEBUG_TYPE _Tp  type; };
template <class _Tp                                       > struct __add_lvalue_reference_impl<_Tp, true> { typedef _LIBCPP_NODEBUG_TYPE _Tp& type; };

template <class _Tp> struct _LIBCPP_TEMPLATE_VIS add_lvalue_reference
{typedef _LIBCPP_NODEBUG_TYPE typename  __add_lvalue_reference_impl<_Tp>::type type;};

#if _LIBCPP_STD_VER > 11
template <class _Tp> using add_lvalue_reference_t = typename add_lvalue_reference<_Tp>::type;
#endif

template <class _Tp, bool = __is_referenceable<_Tp>::value> struct __add_rvalue_reference_impl            { typedef _LIBCPP_NODEBUG_TYPE  _Tp   type; };
template <class _Tp                                       > struct __add_rvalue_reference_impl<_Tp, true> { typedef _LIBCPP_NODEBUG_TYPE  _Tp&& type; };

template <class _Tp> struct _LIBCPP_TEMPLATE_VIS add_rvalue_reference
{typedef _LIBCPP_NODEBUG_TYPE  typename __add_rvalue_reference_impl<_Tp>::type type;};

#if _LIBCPP_STD_VER > 11
template <class _Tp> using add_rvalue_reference_t = typename add_rvalue_reference<_Tp>::type;
#endif

template <class _Tp> _Tp&& __declval(int);
template <class _Tp> _Tp   __declval(long);

template <class _Tp>
decltype(_VSTD::__declval<_Tp>(0))
declval() _NOEXCEPT;

// __uncvref

template <class _Tp>
struct __uncvref  {
    typedef _LIBCPP_NODEBUG_TYPE typename remove_cv<typename remove_reference<_Tp>::type>::type type;
};

template <class _Tp>
struct __unconstref {
    typedef _LIBCPP_NODEBUG_TYPE typename remove_const<typename remove_reference<_Tp>::type>::type type;
};

#ifndef _LIBCPP_CXX03_LANG
template <class _Tp>
using __uncvref_t _LIBCPP_NODEBUG_TYPE = typename __uncvref<_Tp>::type;
#endif

// __is_same_uncvref

template <class _Tp, class _Up>
struct __is_same_uncvref : _IsSame<typename __uncvref<_Tp>::type,
                                   typename __uncvref<_Up>::type> {};

#if _LIBCPP_STD_VER > 17
// remove_cvref - same as __uncvref
template <class _Tp>
struct remove_cvref : public __uncvref<_Tp> {};

template <class _Tp> using remove_cvref_t = typename remove_cvref<_Tp>::type;
#endif


struct __any
{
    __any(...);
};

// remove_pointer

template <class _Tp> struct _LIBCPP_TEMPLATE_VIS remove_pointer                      {typedef _LIBCPP_NODEBUG_TYPE _Tp type;};
template <class _Tp> struct _LIBCPP_TEMPLATE_VIS remove_pointer<_Tp*>                {typedef _LIBCPP_NODEBUG_TYPE _Tp type;};
template <class _Tp> struct _LIBCPP_TEMPLATE_VIS remove_pointer<_Tp* const>          {typedef _LIBCPP_NODEBUG_TYPE _Tp type;};
template <class _Tp> struct _LIBCPP_TEMPLATE_VIS remove_pointer<_Tp* volatile>       {typedef _LIBCPP_NODEBUG_TYPE _Tp type;};
template <class _Tp> struct _LIBCPP_TEMPLATE_VIS remove_pointer<_Tp* const volatile> {typedef _LIBCPP_NODEBUG_TYPE _Tp type;};

#if _LIBCPP_STD_VER > 11
template <class _Tp> using remove_pointer_t = typename remove_pointer<_Tp>::type;
#endif

// add_pointer

template <class _Tp,
        bool = __is_referenceable<_Tp>::value ||
                _IsSame<typename remove_cv<_Tp>::type, void>::value>
struct __add_pointer_impl
    {typedef _LIBCPP_NODEBUG_TYPE typename remove_reference<_Tp>::type* type;};
template <class _Tp> struct __add_pointer_impl<_Tp, false>
    {typedef _LIBCPP_NODEBUG_TYPE _Tp type;};

template <class _Tp> struct _LIBCPP_TEMPLATE_VIS add_pointer
    {typedef _LIBCPP_NODEBUG_TYPE typename __add_pointer_impl<_Tp>::type type;};

#if _LIBCPP_STD_VER > 11
template <class _Tp> using add_pointer_t = typename add_pointer<_Tp>::type;
#endif

// type_identity
#if _LIBCPP_STD_VER > 17
template<class _Tp> struct type_identity { typedef _Tp type; };
template<class _Tp> using type_identity_t = typename type_identity<_Tp>::type;
#endif

// is_signed

template <class _Tp, bool = is_integral<_Tp>::value>
struct __libcpp_is_signed_impl : public _LIBCPP_BOOL_CONSTANT(_Tp(-1) < _Tp(0)) {};

template <class _Tp>
struct __libcpp_is_signed_impl<_Tp, false> : public true_type {};  // floating point

template <class _Tp, bool = is_arithmetic<_Tp>::value>
struct __libcpp_is_signed : public __libcpp_is_signed_impl<_Tp> {};

template <class _Tp> struct __libcpp_is_signed<_Tp, false> : public false_type {};

template <class _Tp> struct _LIBCPP_TEMPLATE_VIS is_signed : public __libcpp_is_signed<_Tp> {};

#if _LIBCPP_STD_VER > 14 && !defined(_LIBCPP_HAS_NO_VARIABLE_TEMPLATES)
template <class _Tp>
_LIBCPP_INLINE_VAR _LIBCPP_CONSTEXPR bool is_signed_v
    = is_signed<_Tp>::value;
#endif

// is_unsigned

template <class _Tp, bool = is_integral<_Tp>::value>
struct __libcpp_is_unsigned_impl : public _LIBCPP_BOOL_CONSTANT(_Tp(0) < _Tp(-1)) {};

template <class _Tp>
struct __libcpp_is_unsigned_impl<_Tp, false> : public false_type {};  // floating point

template <class _Tp, bool = is_arithmetic<_Tp>::value>
struct __libcpp_is_unsigned : public __libcpp_is_unsigned_impl<_Tp> {};

template <class _Tp> struct __libcpp_is_unsigned<_Tp, false> : public false_type {};

template <class _Tp> struct _LIBCPP_TEMPLATE_VIS is_unsigned : public __libcpp_is_unsigned<_Tp> {};

#if _LIBCPP_STD_VER > 14 && !defined(_LIBCPP_HAS_NO_VARIABLE_TEMPLATES)
template <class _Tp>
_LIBCPP_INLINE_VAR _LIBCPP_CONSTEXPR bool is_unsigned_v
    = is_unsigned<_Tp>::value;
#endif

// rank

template <class _Tp> struct _LIBCPP_TEMPLATE_VIS rank
    : public integral_constant<size_t, 0> {};
template <class _Tp> struct _LIBCPP_TEMPLATE_VIS rank<_Tp[]>
    : public integral_constant<size_t, rank<_Tp>::value + 1> {};
template <class _Tp, size_t _Np> struct _LIBCPP_TEMPLATE_VIS rank<_Tp[_Np]>
    : public integral_constant<size_t, rank<_Tp>::value + 1> {};

#if _LIBCPP_STD_VER > 14 && !defined(_LIBCPP_HAS_NO_VARIABLE_TEMPLATES)
template <class _Tp>
_LIBCPP_INLINE_VAR _LIBCPP_CONSTEXPR size_t rank_v
    = rank<_Tp>::value;
#endif

// extent

template <class _Tp, unsigned _Ip = 0> struct _LIBCPP_TEMPLATE_VIS extent
    : public integral_constant<size_t, 0> {};
template <class _Tp> struct _LIBCPP_TEMPLATE_VIS extent<_Tp[], 0>
    : public integral_constant<size_t, 0> {};
template <class _Tp, unsigned _Ip> struct _LIBCPP_TEMPLATE_VIS extent<_Tp[], _Ip>
    : public integral_constant<size_t, extent<_Tp, _Ip-1>::value> {};
template <class _Tp, size_t _Np> struct _LIBCPP_TEMPLATE_VIS extent<_Tp[_Np], 0>
    : public integral_constant<size_t, _Np> {};
template <class _Tp, size_t _Np, unsigned _Ip> struct _LIBCPP_TEMPLATE_VIS extent<_Tp[_Np], _Ip>
    : public integral_constant<size_t, extent<_Tp, _Ip-1>::value> {};

#if _LIBCPP_STD_VER > 14 && !defined(_LIBCPP_HAS_NO_VARIABLE_TEMPLATES)
template <class _Tp, unsigned _Ip = 0>
_LIBCPP_INLINE_VAR _LIBCPP_CONSTEXPR size_t extent_v
    = extent<_Tp, _Ip>::value;
#endif

// remove_extent

template <class _Tp> struct _LIBCPP_TEMPLATE_VIS remove_extent
    {typedef _Tp type;};
template <class _Tp> struct _LIBCPP_TEMPLATE_VIS remove_extent<_Tp[]>
    {typedef _Tp type;};
template <class _Tp, size_t _Np> struct _LIBCPP_TEMPLATE_VIS remove_extent<_Tp[_Np]>
    {typedef _Tp type;};

#if _LIBCPP_STD_VER > 11
template <class _Tp> using remove_extent_t = typename remove_extent<_Tp>::type;
#endif

// remove_all_extents

template <class _Tp> struct _LIBCPP_TEMPLATE_VIS remove_all_extents
    {typedef _Tp type;};
template <class _Tp> struct _LIBCPP_TEMPLATE_VIS remove_all_extents<_Tp[]>
    {typedef typename remove_all_extents<_Tp>::type type;};
template <class _Tp, size_t _Np> struct _LIBCPP_TEMPLATE_VIS remove_all_extents<_Tp[_Np]>
    {typedef typename remove_all_extents<_Tp>::type type;};

#if _LIBCPP_STD_VER > 11
template <class _Tp> using remove_all_extents_t = typename remove_all_extents<_Tp>::type;
#endif

#if _LIBCPP_STD_VER > 17
// is_bounded_array

template <class>                 struct _LIBCPP_TEMPLATE_VIS is_bounded_array           : false_type {};
template <class _Tp, size_t _Np> struct _LIBCPP_TEMPLATE_VIS is_bounded_array<_Tp[_Np]> : true_type {};

template <class _Tp>
_LIBCPP_INLINE_VAR _LIBCPP_CONSTEXPR
bool is_bounded_array_v  = is_bounded_array<_Tp>::value;

// is_unbounded_array

template <class>     struct _LIBCPP_TEMPLATE_VIS is_unbounded_array        : false_type {};
template <class _Tp> struct _LIBCPP_TEMPLATE_VIS is_unbounded_array<_Tp[]> : true_type {};

template <class _Tp>
_LIBCPP_INLINE_VAR _LIBCPP_CONSTEXPR
bool is_unbounded_array_v  = is_unbounded_array<_Tp>::value;
#endif

// decay

template <class _Up, bool>
struct __decay {
    typedef _LIBCPP_NODEBUG_TYPE typename remove_cv<_Up>::type type;
};

template <class _Up>
struct __decay<_Up, true> {
public:
    typedef _LIBCPP_NODEBUG_TYPE typename conditional
                     <
                         is_array<_Up>::value,
                         typename remove_extent<_Up>::type*,
                         typename conditional
                         <
                              is_function<_Up>::value,
                              typename add_pointer<_Up>::type,
                              typename remove_cv<_Up>::type
                         >::type
                     >::type type;
};

template <class _Tp>
struct _LIBCPP_TEMPLATE_VIS decay
{
private:
    typedef _LIBCPP_NODEBUG_TYPE typename remove_reference<_Tp>::type _Up;
public:
    typedef _LIBCPP_NODEBUG_TYPE typename __decay<_Up, __is_referenceable<_Up>::value>::type type;
};

#if _LIBCPP_STD_VER > 11
template <class _Tp> using decay_t = typename decay<_Tp>::type;
#endif

// is_abstract

template <class _Tp> struct _LIBCPP_TEMPLATE_VIS is_abstract
    : public integral_constant<bool, __is_abstract(_Tp)> {};

#if _LIBCPP_STD_VER > 14 && !defined(_LIBCPP_HAS_NO_VARIABLE_TEMPLATES)
template <class _Tp>
_LIBCPP_INLINE_VAR _LIBCPP_CONSTEXPR bool is_abstract_v
    = is_abstract<_Tp>::value;
#endif

// is_final

template <class _Tp> struct _LIBCPP_TEMPLATE_VIS
__libcpp_is_final : public integral_constant<bool, __is_final(_Tp)> {};

#if _LIBCPP_STD_VER > 11
template <class _Tp> struct _LIBCPP_TEMPLATE_VIS
is_final : public integral_constant<bool, __is_final(_Tp)> {};
#endif

#if _LIBCPP_STD_VER > 14 && !defined(_LIBCPP_HAS_NO_VARIABLE_TEMPLATES)
template <class _Tp>
_LIBCPP_INLINE_VAR _LIBCPP_CONSTEXPR bool is_final_v
    = is_final<_Tp>::value;
#endif

// is_aggregate
#if _LIBCPP_STD_VER > 14 && !defined(_LIBCPP_HAS_NO_IS_AGGREGATE)

template <class _Tp> struct _LIBCPP_TEMPLATE_VIS
is_aggregate : public integral_constant<bool, __is_aggregate(_Tp)> {};

#if !defined(_LIBCPP_HAS_NO_VARIABLE_TEMPLATES)
template <class _Tp>
_LIBCPP_INLINE_VAR constexpr bool is_aggregate_v
    = is_aggregate<_Tp>::value;
#endif

#endif // _LIBCPP_STD_VER > 14 && !defined(_LIBCPP_HAS_NO_IS_AGGREGATE)

// is_base_of

template <class _Bp, class _Dp>
struct _LIBCPP_TEMPLATE_VIS is_base_of
    : public integral_constant<bool, __is_base_of(_Bp, _Dp)> {};

#if _LIBCPP_STD_VER > 14 && !defined(_LIBCPP_HAS_NO_VARIABLE_TEMPLATES)
template <class _Bp, class _Dp>
_LIBCPP_INLINE_VAR _LIBCPP_CONSTEXPR bool is_base_of_v
    = is_base_of<_Bp, _Dp>::value;
#endif

// is_convertible

#if __has_feature(is_convertible_to) && !defined(_LIBCPP_USE_IS_CONVERTIBLE_FALLBACK)

template <class _T1, class _T2> struct _LIBCPP_TEMPLATE_VIS is_convertible
    : public integral_constant<bool, __is_convertible_to(_T1, _T2) &&
                                     !is_abstract<_T2>::value> {};

#else  // __has_feature(is_convertible_to)

namespace __is_convertible_imp
{
template <class _Tp> void  __test_convert(_Tp);

template <class _From, class _To, class = void>
struct __is_convertible_test : public false_type {};

template <class _From, class _To>
struct __is_convertible_test<_From, _To,
    decltype(_VSTD::__is_convertible_imp::__test_convert<_To>(_VSTD::declval<_From>()))> : public true_type
{};

template <class _Tp, bool _IsArray =    is_array<_Tp>::value,
                     bool _IsFunction = is_function<_Tp>::value,
                     bool _IsVoid =     is_void<_Tp>::value>
                     struct __is_array_function_or_void                          {enum {value = 0};};
template <class _Tp> struct __is_array_function_or_void<_Tp, true, false, false> {enum {value = 1};};
template <class _Tp> struct __is_array_function_or_void<_Tp, false, true, false> {enum {value = 2};};
template <class _Tp> struct __is_array_function_or_void<_Tp, false, false, true> {enum {value = 3};};
}

template <class _Tp,
    unsigned = __is_convertible_imp::__is_array_function_or_void<typename remove_reference<_Tp>::type>::value>
struct __is_convertible_check
{
    static const size_t __v = 0;
};

template <class _Tp>
struct __is_convertible_check<_Tp, 0>
{
    static const size_t __v = sizeof(_Tp);
};

template <class _T1, class _T2,
    unsigned _T1_is_array_function_or_void = __is_convertible_imp::__is_array_function_or_void<_T1>::value,
    unsigned _T2_is_array_function_or_void = __is_convertible_imp::__is_array_function_or_void<_T2>::value>
struct __is_convertible
    : public integral_constant<bool,
        __is_convertible_imp::__is_convertible_test<_T1, _T2>::value
    >
{};

template <class _T1, class _T2> struct __is_convertible<_T1, _T2, 0, 1> : public false_type {};
template <class _T1, class _T2> struct __is_convertible<_T1, _T2, 1, 1> : public false_type {};
template <class _T1, class _T2> struct __is_convertible<_T1, _T2, 2, 1> : public false_type {};
template <class _T1, class _T2> struct __is_convertible<_T1, _T2, 3, 1> : public false_type {};

template <class _T1, class _T2> struct __is_convertible<_T1, _T2, 0, 2> : public false_type {};
template <class _T1, class _T2> struct __is_convertible<_T1, _T2, 1, 2> : public false_type {};
template <class _T1, class _T2> struct __is_convertible<_T1, _T2, 2, 2> : public false_type {};
template <class _T1, class _T2> struct __is_convertible<_T1, _T2, 3, 2> : public false_type {};

template <class _T1, class _T2> struct __is_convertible<_T1, _T2, 0, 3> : public false_type {};
template <class _T1, class _T2> struct __is_convertible<_T1, _T2, 1, 3> : public false_type {};
template <class _T1, class _T2> struct __is_convertible<_T1, _T2, 2, 3> : public false_type {};
template <class _T1, class _T2> struct __is_convertible<_T1, _T2, 3, 3> : public true_type {};

template <class _T1, class _T2> struct _LIBCPP_TEMPLATE_VIS is_convertible
    : public __is_convertible<_T1, _T2>
{
    static const size_t __complete_check1 = __is_convertible_check<_T1>::__v;
    static const size_t __complete_check2 = __is_convertible_check<_T2>::__v;
};

#endif  // __has_feature(is_convertible_to)

#if _LIBCPP_STD_VER > 14 && !defined(_LIBCPP_HAS_NO_VARIABLE_TEMPLATES)
template <class _From, class _To>
_LIBCPP_INLINE_VAR _LIBCPP_CONSTEXPR bool is_convertible_v
    = is_convertible<_From, _To>::value;
#endif

// is_nothrow_convertible

#if _LIBCPP_STD_VER > 17

template <typename _Tp>
static void __test_noexcept(_Tp) noexcept;

template<typename _Fm, typename _To>
static bool_constant<noexcept(__test_noexcept<_To>(declval<_Fm>()))>
__is_nothrow_convertible_test();

template <typename _Fm, typename _To>
struct __is_nothrow_convertible_helper: decltype(__is_nothrow_convertible_test<_Fm, _To>())
{ };

template <typename _Fm, typename _To>
struct is_nothrow_convertible : _Or<
    _And<is_void<_To>, is_void<_Fm>>,
    _Lazy<_And, is_convertible<_Fm, _To>, __is_nothrow_convertible_helper<_Fm, _To>>
>::type { };

template <typename _Fm, typename _To>
inline constexpr bool is_nothrow_convertible_v = is_nothrow_convertible<_Fm, _To>::value;

#endif // _LIBCPP_STD_VER > 17

// is_empty

#if __has_feature(is_empty) || defined(_LIBCPP_COMPILER_GCC)

template <class _Tp>
struct _LIBCPP_TEMPLATE_VIS is_empty
    : public integral_constant<bool, __is_empty(_Tp)> {};

#else  // __has_feature(is_empty)

template <class _Tp>
struct __is_empty1
    : public _Tp
{
    double __lx;
};

struct __is_empty2
{
    double __lx;
};

template <class _Tp, bool = is_class<_Tp>::value>
struct __libcpp_empty : public integral_constant<bool, sizeof(__is_empty1<_Tp>) == sizeof(__is_empty2)> {};

template <class _Tp> struct __libcpp_empty<_Tp, false> : public false_type {};

template <class _Tp> struct _LIBCPP_TEMPLATE_VIS is_empty : public __libcpp_empty<_Tp> {};

#endif  // __has_feature(is_empty)

#if _LIBCPP_STD_VER > 14 && !defined(_LIBCPP_HAS_NO_VARIABLE_TEMPLATES)
template <class _Tp>
_LIBCPP_INLINE_VAR _LIBCPP_CONSTEXPR bool is_empty_v
    = is_empty<_Tp>::value;
#endif

// is_polymorphic

#if __has_feature(is_polymorphic) || defined(_LIBCPP_COMPILER_MSVC)

template <class _Tp>
struct _LIBCPP_TEMPLATE_VIS is_polymorphic
    : public integral_constant<bool, __is_polymorphic(_Tp)> {};

#else

template<typename _Tp> char &__is_polymorphic_impl(
    typename enable_if<sizeof((_Tp*)dynamic_cast<const volatile void*>(declval<_Tp*>())) != 0,
                       int>::type);
template<typename _Tp> __two &__is_polymorphic_impl(...);

template <class _Tp> struct _LIBCPP_TEMPLATE_VIS is_polymorphic
    : public integral_constant<bool, sizeof(__is_polymorphic_impl<_Tp>(0)) == 1> {};

#endif // __has_feature(is_polymorphic)

#if _LIBCPP_STD_VER > 14 && !defined(_LIBCPP_HAS_NO_VARIABLE_TEMPLATES)
template <class _Tp>
_LIBCPP_INLINE_VAR _LIBCPP_CONSTEXPR bool is_polymorphic_v
    = is_polymorphic<_Tp>::value;
#endif

// has_virtual_destructor

#if __has_feature(has_virtual_destructor) || defined(_LIBCPP_COMPILER_GCC)

template <class _Tp> struct _LIBCPP_TEMPLATE_VIS has_virtual_destructor
    : public integral_constant<bool, __has_virtual_destructor(_Tp)> {};

#else

template <class _Tp> struct _LIBCPP_TEMPLATE_VIS has_virtual_destructor
    : public false_type {};

#endif

#if _LIBCPP_STD_VER > 14 && !defined(_LIBCPP_HAS_NO_VARIABLE_TEMPLATES)
template <class _Tp>
_LIBCPP_INLINE_VAR _LIBCPP_CONSTEXPR bool has_virtual_destructor_v
    = has_virtual_destructor<_Tp>::value;
#endif

// has_unique_object_representations

#if _LIBCPP_STD_VER > 14 && defined(_LIBCPP_HAS_UNIQUE_OBJECT_REPRESENTATIONS)

template <class _Tp> struct _LIBCPP_TEMPLATE_VIS has_unique_object_representations
    : public integral_constant<bool,
       __has_unique_object_representations(remove_cv_t<remove_all_extents_t<_Tp>>)> {};

#if !defined(_LIBCPP_HAS_NO_VARIABLE_TEMPLATES)
template <class _Tp>
_LIBCPP_INLINE_VAR _LIBCPP_CONSTEXPR bool has_unique_object_representations_v
    = has_unique_object_representations<_Tp>::value;
#endif

#endif

// alignment_of

template <class _Tp> struct _LIBCPP_TEMPLATE_VIS alignment_of
    : public integral_constant<size_t, _LIBCPP_ALIGNOF(_Tp)> {};

#if _LIBCPP_STD_VER > 14 && !defined(_LIBCPP_HAS_NO_VARIABLE_TEMPLATES)
template <class _Tp>
_LIBCPP_INLINE_VAR _LIBCPP_CONSTEXPR size_t alignment_of_v
    = alignment_of<_Tp>::value;
#endif

// aligned_storage

template <class _Hp, class _Tp>
struct __type_list
{
    typedef _Hp _Head;
    typedef _Tp _Tail;
};

struct __nat
{
#ifndef _LIBCPP_CXX03_LANG
    __nat() = delete;
    __nat(const __nat&) = delete;
    __nat& operator=(const __nat&) = delete;
    ~__nat() = delete;
#endif
};

template <class _Tp>
struct __align_type
{
    static const size_t value = _LIBCPP_PREFERRED_ALIGNOF(_Tp);
    typedef _Tp type;
};

struct __struct_double {long double __lx;};
struct __struct_double4 {double __lx[4];};

typedef
    __type_list<__align_type<unsigned char>,
    __type_list<__align_type<unsigned short>,
    __type_list<__align_type<unsigned int>,
    __type_list<__align_type<unsigned long>,
    __type_list<__align_type<unsigned long long>,
    __type_list<__align_type<double>,
    __type_list<__align_type<long double>,
    __type_list<__align_type<__struct_double>,
    __type_list<__align_type<__struct_double4>,
    __type_list<__align_type<int*>,
    __nat
    > > > > > > > > > > __all_types;

template <size_t _Align>
struct _ALIGNAS(_Align) __fallback_overaligned {};

template <class _TL, size_t _Align> struct __find_pod;

template <class _Hp, size_t _Align>
struct __find_pod<__type_list<_Hp, __nat>, _Align>
{
    typedef typename conditional<
                             _Align == _Hp::value,
                             typename _Hp::type,
                             __fallback_overaligned<_Align>
                         >::type type;
};

template <class _Hp, class _Tp, size_t _Align>
struct __find_pod<__type_list<_Hp, _Tp>, _Align>
{
    typedef typename conditional<
                             _Align == _Hp::value,
                             typename _Hp::type,
                             typename __find_pod<_Tp, _Align>::type
                         >::type type;
};

template <class _TL, size_t _Len> struct __find_max_align;

template <class _Hp, size_t _Len>
struct __find_max_align<__type_list<_Hp, __nat>, _Len> : public integral_constant<size_t, _Hp::value> {};

template <size_t _Len, size_t _A1, size_t _A2>
struct __select_align
{
private:
    static const size_t __min = _A2 < _A1 ? _A2 : _A1;
    static const size_t __max = _A1 < _A2 ? _A2 : _A1;
public:
    static const size_t value = _Len < __max ? __min : __max;
};

template <class _Hp, class _Tp, size_t _Len>
struct __find_max_align<__type_list<_Hp, _Tp>, _Len>
    : public integral_constant<size_t, __select_align<_Len, _Hp::value, __find_max_align<_Tp, _Len>::value>::value> {};

template <size_t _Len, size_t _Align = __find_max_align<__all_types, _Len>::value>
struct _LIBCPP_TEMPLATE_VIS aligned_storage
{
    typedef typename __find_pod<__all_types, _Align>::type _Aligner;
    union type
    {
        _Aligner __align;
        unsigned char __data[(_Len + _Align - 1)/_Align * _Align];
    };
};

#if _LIBCPP_STD_VER > 11
template <size_t _Len, size_t _Align = __find_max_align<__all_types, _Len>::value>
    using aligned_storage_t = typename aligned_storage<_Len, _Align>::type;
#endif

#define _CREATE_ALIGNED_STORAGE_SPECIALIZATION(n) \
template <size_t _Len>\
struct _LIBCPP_TEMPLATE_VIS aligned_storage<_Len, n>\
{\
    struct _ALIGNAS(n) type\
    {\
        unsigned char __lx[(_Len + n - 1)/n * n];\
    };\
}

_CREATE_ALIGNED_STORAGE_SPECIALIZATION(0x1);
_CREATE_ALIGNED_STORAGE_SPECIALIZATION(0x2);
_CREATE_ALIGNED_STORAGE_SPECIALIZATION(0x4);
_CREATE_ALIGNED_STORAGE_SPECIALIZATION(0x8);
_CREATE_ALIGNED_STORAGE_SPECIALIZATION(0x10);
_CREATE_ALIGNED_STORAGE_SPECIALIZATION(0x20);
_CREATE_ALIGNED_STORAGE_SPECIALIZATION(0x40);
_CREATE_ALIGNED_STORAGE_SPECIALIZATION(0x80);
_CREATE_ALIGNED_STORAGE_SPECIALIZATION(0x100);
_CREATE_ALIGNED_STORAGE_SPECIALIZATION(0x200);
_CREATE_ALIGNED_STORAGE_SPECIALIZATION(0x400);
_CREATE_ALIGNED_STORAGE_SPECIALIZATION(0x800);
_CREATE_ALIGNED_STORAGE_SPECIALIZATION(0x1000);
_CREATE_ALIGNED_STORAGE_SPECIALIZATION(0x2000);
// PE/COFF does not support alignment beyond 8192 (=0x2000)
#if !defined(_LIBCPP_OBJECT_FORMAT_COFF)
_CREATE_ALIGNED_STORAGE_SPECIALIZATION(0x4000);
#endif // !defined(_LIBCPP_OBJECT_FORMAT_COFF)

#undef _CREATE_ALIGNED_STORAGE_SPECIALIZATION


// aligned_union

template <size_t _I0, size_t ..._In>
struct __static_max;

template <size_t _I0>
struct __static_max<_I0>
{
    static const size_t value = _I0;
};

template <size_t _I0, size_t _I1, size_t ..._In>
struct __static_max<_I0, _I1, _In...>
{
    static const size_t value = _I0 >= _I1 ? __static_max<_I0, _In...>::value :
                                             __static_max<_I1, _In...>::value;
};

template <size_t _Len, class _Type0, class ..._Types>
struct aligned_union
{
    static const size_t alignment_value = __static_max<_LIBCPP_PREFERRED_ALIGNOF(_Type0),
                                                       _LIBCPP_PREFERRED_ALIGNOF(_Types)...>::value;
    static const size_t __len = __static_max<_Len, sizeof(_Type0),
                                             sizeof(_Types)...>::value;
    typedef typename aligned_storage<__len, alignment_value>::type type;
};

#if _LIBCPP_STD_VER > 11
template <size_t _Len, class ..._Types> using aligned_union_t = typename aligned_union<_Len, _Types...>::type;
#endif

template <class _Tp>
struct __numeric_type
{
   static void __test(...);
   static float __test(float);
   static double __test(char);
   static double __test(int);
   static double __test(unsigned);
   static double __test(long);
   static double __test(unsigned long);
   static double __test(long long);
   static double __test(unsigned long long);
   static double __test(double);
   static long double __test(long double);

   typedef decltype(__test(declval<_Tp>())) type;
   static const bool value = _IsNotSame<type, void>::value;
};

template <>
struct __numeric_type<void>
{
   static const bool value = true;
};

// __promote

template <class _A1, class _A2 = void, class _A3 = void,
          bool = __numeric_type<_A1>::value &&
                 __numeric_type<_A2>::value &&
                 __numeric_type<_A3>::value>
class __promote_imp
{
public:
    static const bool value = false;
};

template <class _A1, class _A2, class _A3>
class __promote_imp<_A1, _A2, _A3, true>
{
private:
    typedef typename __promote_imp<_A1>::type __type1;
    typedef typename __promote_imp<_A2>::type __type2;
    typedef typename __promote_imp<_A3>::type __type3;
public:
    typedef decltype(__type1() + __type2() + __type3()) type;
    static const bool value = true;
};

template <class _A1, class _A2>
class __promote_imp<_A1, _A2, void, true>
{
private:
    typedef typename __promote_imp<_A1>::type __type1;
    typedef typename __promote_imp<_A2>::type __type2;
public:
    typedef decltype(__type1() + __type2()) type;
    static const bool value = true;
};

template <class _A1>
class __promote_imp<_A1, void, void, true>
{
public:
    typedef typename __numeric_type<_A1>::type type;
    static const bool value = true;
};

template <class _A1, class _A2 = void, class _A3 = void>
class __promote : public __promote_imp<_A1, _A2, _A3> {};

// make_signed / make_unsigned

typedef
    __type_list<signed char,
    __type_list<signed short,
    __type_list<signed int,
    __type_list<signed long,
    __type_list<signed long long,
#ifndef _LIBCPP_HAS_NO_INT128
    __type_list<__int128_t,
#endif
    __nat
#ifndef _LIBCPP_HAS_NO_INT128
    >
#endif
    > > > > > __signed_types;

typedef
    __type_list<unsigned char,
    __type_list<unsigned short,
    __type_list<unsigned int,
    __type_list<unsigned long,
    __type_list<unsigned long long,
#ifndef _LIBCPP_HAS_NO_INT128
    __type_list<__uint128_t,
#endif
    __nat
#ifndef _LIBCPP_HAS_NO_INT128
    >
#endif
    > > > > > __unsigned_types;

template <class _TypeList, size_t _Size, bool = _Size <= sizeof(typename _TypeList::_Head)> struct __find_first;

template <class _Hp, class _Tp, size_t _Size>
struct __find_first<__type_list<_Hp, _Tp>, _Size, true>
{
    typedef _LIBCPP_NODEBUG_TYPE _Hp type;
};

template <class _Hp, class _Tp, size_t _Size>
struct __find_first<__type_list<_Hp, _Tp>, _Size, false>
{
    typedef _LIBCPP_NODEBUG_TYPE typename __find_first<_Tp, _Size>::type type;
};

template <class _Tp, class _Up, bool = is_const<typename remove_reference<_Tp>::type>::value,
                             bool = is_volatile<typename remove_reference<_Tp>::type>::value>
struct __apply_cv
{
    typedef _LIBCPP_NODEBUG_TYPE _Up type;
};

template <class _Tp, class _Up>
struct __apply_cv<_Tp, _Up, true, false>
{
    typedef _LIBCPP_NODEBUG_TYPE const _Up type;
};

template <class _Tp, class _Up>
struct __apply_cv<_Tp, _Up, false, true>
{
    typedef volatile _Up type;
};

template <class _Tp, class _Up>
struct __apply_cv<_Tp, _Up, true, true>
{
    typedef const volatile _Up type;
};

template <class _Tp, class _Up>
struct __apply_cv<_Tp&, _Up, false, false>
{
    typedef _Up& type;
};

template <class _Tp, class _Up>
struct __apply_cv<_Tp&, _Up, true, false>
{
    typedef const _Up& type;
};

template <class _Tp, class _Up>
struct __apply_cv<_Tp&, _Up, false, true>
{
    typedef volatile _Up& type;
};

template <class _Tp, class _Up>
struct __apply_cv<_Tp&, _Up, true, true>
{
    typedef const volatile _Up& type;
};

template <class _Tp, bool = is_integral<_Tp>::value || is_enum<_Tp>::value>
struct __make_signed {};

template <class _Tp>
struct __make_signed<_Tp, true>
{
    typedef typename __find_first<__signed_types, sizeof(_Tp)>::type type;
};

template <> struct __make_signed<bool,               true> {};
template <> struct __make_signed<  signed short,     true> {typedef short     type;};
template <> struct __make_signed<unsigned short,     true> {typedef short     type;};
template <> struct __make_signed<  signed int,       true> {typedef int       type;};
template <> struct __make_signed<unsigned int,       true> {typedef int       type;};
template <> struct __make_signed<  signed long,      true> {typedef long      type;};
template <> struct __make_signed<unsigned long,      true> {typedef long      type;};
template <> struct __make_signed<  signed long long, true> {typedef long long type;};
template <> struct __make_signed<unsigned long long, true> {typedef long long type;};
#ifndef _LIBCPP_HAS_NO_INT128
template <> struct __make_signed<__int128_t,         true> {typedef __int128_t type;};
template <> struct __make_signed<__uint128_t,        true> {typedef __int128_t type;};
#endif

template <class _Tp>
struct _LIBCPP_TEMPLATE_VIS make_signed
{
    typedef typename __apply_cv<_Tp, typename __make_signed<typename remove_cv<_Tp>::type>::type>::type type;
};

#if _LIBCPP_STD_VER > 11
template <class _Tp> using make_signed_t = typename make_signed<_Tp>::type;
#endif

template <class _Tp, bool = is_integral<_Tp>::value || is_enum<_Tp>::value>
struct __make_unsigned {};

template <class _Tp>
struct __make_unsigned<_Tp, true>
{
    typedef typename __find_first<__unsigned_types, sizeof(_Tp)>::type type;
};

template <> struct __make_unsigned<bool,               true> {};
template <> struct __make_unsigned<  signed short,     true> {typedef unsigned short     type;};
template <> struct __make_unsigned<unsigned short,     true> {typedef unsigned short     type;};
template <> struct __make_unsigned<  signed int,       true> {typedef unsigned int       type;};
template <> struct __make_unsigned<unsigned int,       true> {typedef unsigned int       type;};
template <> struct __make_unsigned<  signed long,      true> {typedef unsigned long      type;};
template <> struct __make_unsigned<unsigned long,      true> {typedef unsigned long      type;};
template <> struct __make_unsigned<  signed long long, true> {typedef unsigned long long type;};
template <> struct __make_unsigned<unsigned long long, true> {typedef unsigned long long type;};
#ifndef _LIBCPP_HAS_NO_INT128
template <> struct __make_unsigned<__int128_t,         true> {typedef __uint128_t        type;};
template <> struct __make_unsigned<__uint128_t,        true> {typedef __uint128_t        type;};
#endif

template <class _Tp>
struct _LIBCPP_TEMPLATE_VIS make_unsigned
{
    typedef typename __apply_cv<_Tp, typename __make_unsigned<typename remove_cv<_Tp>::type>::type>::type type;
};

#if _LIBCPP_STD_VER > 11
template <class _Tp> using make_unsigned_t = typename make_unsigned<_Tp>::type;
#endif

template <class _Tp, class _Up, class = void>
struct __common_type2_imp {};

template <class _Tp, class _Up>
struct __common_type2_imp<_Tp, _Up,
                          typename __void_t<decltype(
                                            true ? _VSTD::declval<_Tp>() : _VSTD::declval<_Up>()
                                            )>::type>
{
  typedef _LIBCPP_NODEBUG_TYPE typename decay<decltype(
                         true ? _VSTD::declval<_Tp>() : _VSTD::declval<_Up>()
                         )>::type type;
};

template <class, class = void>
struct __common_type_impl {};

// Clang provides variadic templates in C++03 as an extension.
#if !defined(_LIBCPP_CXX03_LANG) || defined(__clang__)
# define _LIBCPP_OPTIONAL_PACK(...) , __VA_ARGS__
template <class... Tp>
struct __common_types;
template <class... _Tp>
struct _LIBCPP_TEMPLATE_VIS common_type;
#else
# define _LIBCPP_OPTIONAL_PACK(...)
struct __no_arg;
template <class _Tp, class _Up, class = __no_arg>
struct __common_types;
template <class _Tp = __no_arg, class _Up = __no_arg, class _Vp = __no_arg,
          class _Unused = __no_arg>
struct common_type {
  static_assert(sizeof(_Unused) == 0,
                "common_type accepts at most 3 arguments in C++03");
};
#endif // _LIBCPP_CXX03_LANG

template <class _Tp, class _Up>
struct __common_type_impl<
    __common_types<_Tp, _Up>,
    typename __void_t<typename common_type<_Tp, _Up>::type>::type>
{
  typedef typename common_type<_Tp, _Up>::type type;
};

template <class _Tp, class _Up, class _Vp _LIBCPP_OPTIONAL_PACK(class... _Rest)>
struct __common_type_impl<
    __common_types<_Tp, _Up, _Vp _LIBCPP_OPTIONAL_PACK(_Rest...)>,
    typename __void_t<typename common_type<_Tp, _Up>::type>::type>
    : __common_type_impl<__common_types<typename common_type<_Tp, _Up>::type,
                                        _Vp _LIBCPP_OPTIONAL_PACK(_Rest...)> > {
};

// bullet 1 - sizeof...(Tp) == 0

template <>
struct _LIBCPP_TEMPLATE_VIS common_type<> {};

// bullet 2 - sizeof...(Tp) == 1

template <class _Tp>
struct _LIBCPP_TEMPLATE_VIS common_type<_Tp>
    : public common_type<_Tp, _Tp> {};

// bullet 3 - sizeof...(Tp) == 2

template <class _Tp, class _Up>
struct _LIBCPP_TEMPLATE_VIS common_type<_Tp, _Up>
    : conditional<
        _IsSame<_Tp, typename decay<_Tp>::type>::value && _IsSame<_Up, typename decay<_Up>::type>::value,
        __common_type2_imp<_Tp, _Up>,
        common_type<typename decay<_Tp>::type, typename decay<_Up>::type>
    >::type
{};

// bullet 4 - sizeof...(Tp) > 2

template <class _Tp, class _Up, class _Vp _LIBCPP_OPTIONAL_PACK(class... _Rest)>
struct _LIBCPP_TEMPLATE_VIS
    common_type<_Tp, _Up, _Vp _LIBCPP_OPTIONAL_PACK(_Rest...)>
    : __common_type_impl<
          __common_types<_Tp, _Up, _Vp _LIBCPP_OPTIONAL_PACK(_Rest...)> > {};

#undef _LIBCPP_OPTIONAL_PACK

#if _LIBCPP_STD_VER > 11
template <class ..._Tp> using common_type_t = typename common_type<_Tp...>::type;
#endif

// is_assignable

template<typename, typename _Tp> struct __select_2nd { typedef _LIBCPP_NODEBUG_TYPE _Tp type; };

template <class _Tp, class _Arg>
typename __select_2nd<decltype((_VSTD::declval<_Tp>() = _VSTD::declval<_Arg>())), true_type>::type
__is_assignable_test(int);

template <class, class>
false_type __is_assignable_test(...);


template <class _Tp, class _Arg, bool = is_void<_Tp>::value || is_void<_Arg>::value>
struct __is_assignable_imp
    : public decltype((_VSTD::__is_assignable_test<_Tp, _Arg>(0))) {};

template <class _Tp, class _Arg>
struct __is_assignable_imp<_Tp, _Arg, true>
    : public false_type
{
};

template <class _Tp, class _Arg>
struct is_assignable
    : public __is_assignable_imp<_Tp, _Arg> {};

#if _LIBCPP_STD_VER > 14 && !defined(_LIBCPP_HAS_NO_VARIABLE_TEMPLATES)
template <class _Tp, class _Arg>
_LIBCPP_INLINE_VAR _LIBCPP_CONSTEXPR bool is_assignable_v
    = is_assignable<_Tp, _Arg>::value;
#endif

// is_copy_assignable

template <class _Tp> struct _LIBCPP_TEMPLATE_VIS is_copy_assignable
    : public is_assignable<typename add_lvalue_reference<_Tp>::type,
                  typename add_lvalue_reference<typename add_const<_Tp>::type>::type> {};

#if _LIBCPP_STD_VER > 14 && !defined(_LIBCPP_HAS_NO_VARIABLE_TEMPLATES)
template <class _Tp>
_LIBCPP_INLINE_VAR _LIBCPP_CONSTEXPR bool is_copy_assignable_v
    = is_copy_assignable<_Tp>::value;
#endif

// is_move_assignable

template <class _Tp> struct _LIBCPP_TEMPLATE_VIS is_move_assignable
    : public is_assignable<typename add_lvalue_reference<_Tp>::type,
                           typename add_rvalue_reference<_Tp>::type> {};

#if _LIBCPP_STD_VER > 14 && !defined(_LIBCPP_HAS_NO_VARIABLE_TEMPLATES)
template <class _Tp>
_LIBCPP_INLINE_VAR _LIBCPP_CONSTEXPR bool is_move_assignable_v
    = is_move_assignable<_Tp>::value;
#endif

// is_destructible

//  if it's a reference, return true
//  if it's a function, return false
//  if it's   void,     return false
//  if it's an array of unknown bound, return false
//  Otherwise, return "std::declval<_Up&>().~_Up()" is well-formed
//    where _Up is remove_all_extents<_Tp>::type

template <class>
struct __is_destructible_apply { typedef int type; };

template <typename _Tp>
struct __is_destructor_wellformed {
    template <typename _Tp1>
    static char  __test (
        typename __is_destructible_apply<decltype(_VSTD::declval<_Tp1&>().~_Tp1())>::type
    );

    template <typename _Tp1>
    static __two __test (...);

    static const bool value = sizeof(__test<_Tp>(12)) == sizeof(char);
};

template <class _Tp, bool>
struct __destructible_imp;

template <class _Tp>
struct __destructible_imp<_Tp, false>
   : public _VSTD::integral_constant<bool,
        __is_destructor_wellformed<typename _VSTD::remove_all_extents<_Tp>::type>::value> {};

template <class _Tp>
struct __destructible_imp<_Tp, true>
    : public _VSTD::true_type {};

template <class _Tp, bool>
struct __destructible_false;

template <class _Tp>
struct __destructible_false<_Tp, false> : public __destructible_imp<_Tp, _VSTD::is_reference<_Tp>::value> {};

template <class _Tp>
struct __destructible_false<_Tp, true> : public _VSTD::false_type {};

template <class _Tp>
struct is_destructible
    : public __destructible_false<_Tp, _VSTD::is_function<_Tp>::value> {};

template <class _Tp>
struct is_destructible<_Tp[]>
    : public _VSTD::false_type {};

template <>
struct is_destructible<void>
    : public _VSTD::false_type {};

#if _LIBCPP_STD_VER > 14 && !defined(_LIBCPP_HAS_NO_VARIABLE_TEMPLATES)
template <class _Tp>
_LIBCPP_INLINE_VAR _LIBCPP_CONSTEXPR bool is_destructible_v
    = is_destructible<_Tp>::value;
#endif

// move

template <class _Tp>
inline _LIBCPP_INLINE_VISIBILITY _LIBCPP_CONSTEXPR
typename remove_reference<_Tp>::type&&
move(_Tp&& __t) _NOEXCEPT
{
    typedef _LIBCPP_NODEBUG_TYPE typename remove_reference<_Tp>::type _Up;
    return static_cast<_Up&&>(__t);
}

template <class _Tp>
inline _LIBCPP_INLINE_VISIBILITY _LIBCPP_CONSTEXPR
_Tp&&
forward(typename remove_reference<_Tp>::type& __t) _NOEXCEPT
{
    return static_cast<_Tp&&>(__t);
}

template <class _Tp>
inline _LIBCPP_INLINE_VISIBILITY _LIBCPP_CONSTEXPR
_Tp&&
forward(typename remove_reference<_Tp>::type&& __t) _NOEXCEPT
{
    static_assert(!is_lvalue_reference<_Tp>::value,
                  "can not forward an rvalue as an lvalue");
    return static_cast<_Tp&&>(__t);
}

template <class _Tp>
inline _LIBCPP_INLINE_VISIBILITY
typename decay<_Tp>::type
__decay_copy(_Tp&& __t)
{
    return _VSTD::forward<_Tp>(__t);
}

template <class _MP, bool _IsMemberFunctionPtr, bool _IsMemberObjectPtr>
struct __member_pointer_traits_imp
{
};

template <class _Rp, class _Class, class ..._Param>
struct __member_pointer_traits_imp<_Rp (_Class::*)(_Param...), true, false>
{
    typedef _Class _ClassType;
    typedef _Rp _ReturnType;
    typedef _Rp (_FnType) (_Param...);
};

template <class _Rp, class _Class, class ..._Param>
struct __member_pointer_traits_imp<_Rp (_Class::*)(_Param..., ...), true, false>
{
    typedef _Class _ClassType;
    typedef _Rp _ReturnType;
    typedef _Rp (_FnType) (_Param..., ...);
};

template <class _Rp, class _Class, class ..._Param>
struct __member_pointer_traits_imp<_Rp (_Class::*)(_Param...) const, true, false>
{
    typedef _Class const _ClassType;
    typedef _Rp _ReturnType;
    typedef _Rp (_FnType) (_Param...);
};

template <class _Rp, class _Class, class ..._Param>
struct __member_pointer_traits_imp<_Rp (_Class::*)(_Param..., ...) const, true, false>
{
    typedef _Class const _ClassType;
    typedef _Rp _ReturnType;
    typedef _Rp (_FnType) (_Param..., ...);
};

template <class _Rp, class _Class, class ..._Param>
struct __member_pointer_traits_imp<_Rp (_Class::*)(_Param...) volatile, true, false>
{
    typedef _Class volatile _ClassType;
    typedef _Rp _ReturnType;
    typedef _Rp (_FnType) (_Param...);
};

template <class _Rp, class _Class, class ..._Param>
struct __member_pointer_traits_imp<_Rp (_Class::*)(_Param..., ...) volatile, true, false>
{
    typedef _Class volatile _ClassType;
    typedef _Rp _ReturnType;
    typedef _Rp (_FnType) (_Param..., ...);
};

template <class _Rp, class _Class, class ..._Param>
struct __member_pointer_traits_imp<_Rp (_Class::*)(_Param...) const volatile, true, false>
{
    typedef _Class const volatile _ClassType;
    typedef _Rp _ReturnType;
    typedef _Rp (_FnType) (_Param...);
};

template <class _Rp, class _Class, class ..._Param>
struct __member_pointer_traits_imp<_Rp (_Class::*)(_Param..., ...) const volatile, true, false>
{
    typedef _Class const volatile _ClassType;
    typedef _Rp _ReturnType;
    typedef _Rp (_FnType) (_Param..., ...);
};

#if __has_feature(cxx_reference_qualified_functions) || defined(_LIBCPP_COMPILER_GCC)

template <class _Rp, class _Class, class ..._Param>
struct __member_pointer_traits_imp<_Rp (_Class::*)(_Param...) &, true, false>
{
    typedef _Class& _ClassType;
    typedef _Rp _ReturnType;
    typedef _Rp (_FnType) (_Param...);
};

template <class _Rp, class _Class, class ..._Param>
struct __member_pointer_traits_imp<_Rp (_Class::*)(_Param..., ...) &, true, false>
{
    typedef _Class& _ClassType;
    typedef _Rp _ReturnType;
    typedef _Rp (_FnType) (_Param..., ...);
};

template <class _Rp, class _Class, class ..._Param>
struct __member_pointer_traits_imp<_Rp (_Class::*)(_Param...) const&, true, false>
{
    typedef _Class const& _ClassType;
    typedef _Rp _ReturnType;
    typedef _Rp (_FnType) (_Param...);
};

template <class _Rp, class _Class, class ..._Param>
struct __member_pointer_traits_imp<_Rp (_Class::*)(_Param..., ...) const&, true, false>
{
    typedef _Class const& _ClassType;
    typedef _Rp _ReturnType;
    typedef _Rp (_FnType) (_Param..., ...);
};

template <class _Rp, class _Class, class ..._Param>
struct __member_pointer_traits_imp<_Rp (_Class::*)(_Param...) volatile&, true, false>
{
    typedef _Class volatile& _ClassType;
    typedef _Rp _ReturnType;
    typedef _Rp (_FnType) (_Param...);
};

template <class _Rp, class _Class, class ..._Param>
struct __member_pointer_traits_imp<_Rp (_Class::*)(_Param..., ...) volatile&, true, false>
{
    typedef _Class volatile& _ClassType;
    typedef _Rp _ReturnType;
    typedef _Rp (_FnType) (_Param..., ...);
};

template <class _Rp, class _Class, class ..._Param>
struct __member_pointer_traits_imp<_Rp (_Class::*)(_Param...) const volatile&, true, false>
{
    typedef _Class const volatile& _ClassType;
    typedef _Rp _ReturnType;
    typedef _Rp (_FnType) (_Param...);
};

template <class _Rp, class _Class, class ..._Param>
struct __member_pointer_traits_imp<_Rp (_Class::*)(_Param..., ...) const volatile&, true, false>
{
    typedef _Class const volatile& _ClassType;
    typedef _Rp _ReturnType;
    typedef _Rp (_FnType) (_Param..., ...);
};

template <class _Rp, class _Class, class ..._Param>
struct __member_pointer_traits_imp<_Rp (_Class::*)(_Param...) &&, true, false>
{
    typedef _Class&& _ClassType;
    typedef _Rp _ReturnType;
    typedef _Rp (_FnType) (_Param...);
};

template <class _Rp, class _Class, class ..._Param>
struct __member_pointer_traits_imp<_Rp (_Class::*)(_Param..., ...) &&, true, false>
{
    typedef _Class&& _ClassType;
    typedef _Rp _ReturnType;
    typedef _Rp (_FnType) (_Param..., ...);
};

template <class _Rp, class _Class, class ..._Param>
struct __member_pointer_traits_imp<_Rp (_Class::*)(_Param...) const&&, true, false>
{
    typedef _Class const&& _ClassType;
    typedef _Rp _ReturnType;
    typedef _Rp (_FnType) (_Param...);
};

template <class _Rp, class _Class, class ..._Param>
struct __member_pointer_traits_imp<_Rp (_Class::*)(_Param..., ...) const&&, true, false>
{
    typedef _Class const&& _ClassType;
    typedef _Rp _ReturnType;
    typedef _Rp (_FnType) (_Param..., ...);
};

template <class _Rp, class _Class, class ..._Param>
struct __member_pointer_traits_imp<_Rp (_Class::*)(_Param...) volatile&&, true, false>
{
    typedef _Class volatile&& _ClassType;
    typedef _Rp _ReturnType;
    typedef _Rp (_FnType) (_Param...);
};

template <class _Rp, class _Class, class ..._Param>
struct __member_pointer_traits_imp<_Rp (_Class::*)(_Param..., ...) volatile&&, true, false>
{
    typedef _Class volatile&& _ClassType;
    typedef _Rp _ReturnType;
    typedef _Rp (_FnType) (_Param..., ...);
};

template <class _Rp, class _Class, class ..._Param>
struct __member_pointer_traits_imp<_Rp (_Class::*)(_Param...) const volatile&&, true, false>
{
    typedef _Class const volatile&& _ClassType;
    typedef _Rp _ReturnType;
    typedef _Rp (_FnType) (_Param...);
};

template <class _Rp, class _Class, class ..._Param>
struct __member_pointer_traits_imp<_Rp (_Class::*)(_Param..., ...) const volatile&&, true, false>
{
    typedef _Class const volatile&& _ClassType;
    typedef _Rp _ReturnType;
    typedef _Rp (_FnType) (_Param..., ...);
};

#endif  // __has_feature(cxx_reference_qualified_functions) || defined(_LIBCPP_COMPILER_GCC)


template <class _Rp, class _Class>
struct __member_pointer_traits_imp<_Rp _Class::*, false, true>
{
    typedef _Class _ClassType;
    typedef _Rp _ReturnType;
};

template <class _MP>
struct __member_pointer_traits
    : public __member_pointer_traits_imp<typename remove_cv<_MP>::type,
                    is_member_function_pointer<_MP>::value,
                    is_member_object_pointer<_MP>::value>
{
//     typedef ... _ClassType;
//     typedef ... _ReturnType;
//     typedef ... _FnType;
};


template <class _DecayedFp>
struct __member_pointer_class_type {};

template <class _Ret, class _ClassType>
struct __member_pointer_class_type<_Ret _ClassType::*> {
  typedef _ClassType type;
};

// result_of

template <class _Callable> class result_of;

#ifdef _LIBCPP_HAS_NO_VARIADICS

template <class _Fn, bool, bool>
class __result_of
{
};

template <class _Fn>
class __result_of<_Fn(), true, false>
{
public:
    typedef decltype(declval<_Fn>()()) type;
};

template <class _Fn, class _A0>
class __result_of<_Fn(_A0), true, false>
{
public:
    typedef decltype(declval<_Fn>()(declval<_A0>())) type;
};

template <class _Fn, class _A0, class _A1>
class __result_of<_Fn(_A0, _A1), true, false>
{
public:
    typedef decltype(declval<_Fn>()(declval<_A0>(), declval<_A1>())) type;
};

template <class _Fn, class _A0, class _A1, class _A2>
class __result_of<_Fn(_A0, _A1, _A2), true, false>
{
public:
    typedef decltype(declval<_Fn>()(declval<_A0>(), declval<_A1>(), declval<_A2>())) type;
};

template <class _MP, class _Tp, bool _IsMemberFunctionPtr>
struct __result_of_mp;

// member function pointer

template <class _MP, class _Tp>
struct __result_of_mp<_MP, _Tp, true>
    : public __identity<typename __member_pointer_traits<_MP>::_ReturnType>
{
};

// member data pointer

template <class _MP, class _Tp, bool>
struct __result_of_mdp;

template <class _Rp, class _Class, class _Tp>
struct __result_of_mdp<_Rp _Class::*, _Tp, false>
{
    typedef typename __apply_cv<decltype(*_VSTD::declval<_Tp>()), _Rp>::type& type;
};

template <class _Rp, class _Class, class _Tp>
struct __result_of_mdp<_Rp _Class::*, _Tp, true>
{
    typedef typename __apply_cv<_Tp, _Rp>::type& type;
};

template <class _Rp, class _Class, class _Tp>
struct __result_of_mp<_Rp _Class::*, _Tp, false>
    : public __result_of_mdp<_Rp _Class::*, _Tp,
            is_base_of<_Class, typename remove_reference<_Tp>::type>::value>
{
};



template <class _Fn, class _Tp>
class __result_of<_Fn(_Tp), false, true>  // _Fn must be member pointer
    : public __result_of_mp<typename remove_reference<_Fn>::type,
                            _Tp,
                            is_member_function_pointer<typename remove_reference<_Fn>::type>::value>
{
};

template <class _Fn, class _Tp, class _A0>
class __result_of<_Fn(_Tp, _A0), false, true>  // _Fn must be member pointer
    : public __result_of_mp<typename remove_reference<_Fn>::type,
                            _Tp,
                            is_member_function_pointer<typename remove_reference<_Fn>::type>::value>
{
};

template <class _Fn, class _Tp, class _A0, class _A1>
class __result_of<_Fn(_Tp, _A0, _A1), false, true>  // _Fn must be member pointer
    : public __result_of_mp<typename remove_reference<_Fn>::type,
                            _Tp,
                            is_member_function_pointer<typename remove_reference<_Fn>::type>::value>
{
};

template <class _Fn, class _Tp, class _A0, class _A1, class _A2>
class __result_of<_Fn(_Tp, _A0, _A1, _A2), false, true>  // _Fn must be member pointer
    : public __result_of_mp<typename remove_reference<_Fn>::type,
                            _Tp,
                            is_member_function_pointer<typename remove_reference<_Fn>::type>::value>
{
};

// result_of

template <class _Fn>
class _LIBCPP_TEMPLATE_VIS result_of<_Fn()>
    : public __result_of<_Fn(),
                         is_class<typename remove_reference<_Fn>::type>::value ||
                         is_function<typename remove_pointer<typename remove_reference<_Fn>::type>::type>::value,
                         is_member_pointer<typename remove_reference<_Fn>::type>::value
                        >
{
};

template <class _Fn, class _A0>
class _LIBCPP_TEMPLATE_VIS result_of<_Fn(_A0)>
    : public __result_of<_Fn(_A0),
                         is_class<typename remove_reference<_Fn>::type>::value ||
                         is_function<typename remove_pointer<typename remove_reference<_Fn>::type>::type>::value,
                         is_member_pointer<typename remove_reference<_Fn>::type>::value
                        >
{
};

template <class _Fn, class _A0, class _A1>
class _LIBCPP_TEMPLATE_VIS result_of<_Fn(_A0, _A1)>
    : public __result_of<_Fn(_A0, _A1),
                         is_class<typename remove_reference<_Fn>::type>::value ||
                         is_function<typename remove_pointer<typename remove_reference<_Fn>::type>::type>::value,
                         is_member_pointer<typename remove_reference<_Fn>::type>::value
                        >
{
};

template <class _Fn, class _A0, class _A1, class _A2>
class _LIBCPP_TEMPLATE_VIS result_of<_Fn(_A0, _A1, _A2)>
    : public __result_of<_Fn(_A0, _A1, _A2),
                         is_class<typename remove_reference<_Fn>::type>::value ||
                         is_function<typename remove_pointer<typename remove_reference<_Fn>::type>::type>::value,
                         is_member_pointer<typename remove_reference<_Fn>::type>::value
                        >
{
};

#endif  // _LIBCPP_HAS_NO_VARIADICS

// template <class T, class... Args> struct is_constructible;

namespace __is_construct
{
struct __nat {};
}

#if !defined(_LIBCPP_CXX03_LANG) && (!__has_feature(is_constructible) || \
    defined(_LIBCPP_TESTING_FALLBACK_IS_CONSTRUCTIBLE))

template <class _Tp, class... _Args>
struct __libcpp_is_constructible;

template <class _To, class _From>
struct __is_invalid_base_to_derived_cast {
  static_assert(is_reference<_To>::value, "Wrong specialization");
  using _RawFrom = __uncvref_t<_From>;
  using _RawTo = __uncvref_t<_To>;
  static const bool value = _And<
        _IsNotSame<_RawFrom, _RawTo>,
        is_base_of<_RawFrom, _RawTo>,
        _Not<__libcpp_is_constructible<_RawTo, _From>>
  >::value;
};

template <class _To, class _From>
struct __is_invalid_lvalue_to_rvalue_cast : false_type {
  static_assert(is_reference<_To>::value, "Wrong specialization");
};

template <class _ToRef, class _FromRef>
struct __is_invalid_lvalue_to_rvalue_cast<_ToRef&&, _FromRef&> {
  using _RawFrom = __uncvref_t<_FromRef>;
  using _RawTo = __uncvref_t<_ToRef>;
  static const bool value = _And<
      _Not<is_function<_RawTo>>,
      _Or<
        _IsSame<_RawFrom, _RawTo>,
        is_base_of<_RawTo, _RawFrom>>
    >::value;
};

struct __is_constructible_helper
{
    template <class _To>
    static void __eat(_To);

    // This overload is needed to work around a Clang bug that disallows
    // static_cast<T&&>(e) for non-reference-compatible types.
    // Example: static_cast<int&&>(declval<double>());
    // NOTE: The static_cast implementation below is required to support
    //  classes with explicit conversion operators.
    template <class _To, class _From,
              class = decltype(__eat<_To>(_VSTD::declval<_From>()))>
    static true_type __test_cast(int);

    template <class _To, class _From,
              class = decltype(static_cast<_To>(_VSTD::declval<_From>()))>
    static integral_constant<bool,
        !__is_invalid_base_to_derived_cast<_To, _From>::value &&
        !__is_invalid_lvalue_to_rvalue_cast<_To, _From>::value
    > __test_cast(long);

    template <class, class>
    static false_type __test_cast(...);

    template <class _Tp, class ..._Args,
        class = decltype(_Tp(_VSTD::declval<_Args>()...))>
    static true_type __test_nary(int);
    template <class _Tp, class...>
    static false_type __test_nary(...);

    template <class _Tp, class _A0, class = decltype(::new _Tp(_VSTD::declval<_A0>()))>
    static is_destructible<_Tp> __test_unary(int);
    template <class, class>
    static false_type __test_unary(...);
};

template <class _Tp, bool = is_void<_Tp>::value>
struct __is_default_constructible
    : decltype(__is_constructible_helper::__test_nary<_Tp>(0))
{};

template <class _Tp>
struct __is_default_constructible<_Tp, true> : false_type {};

template <class _Tp>
struct __is_default_constructible<_Tp[], false> : false_type {};

template <class _Tp, size_t _Nx>
struct __is_default_constructible<_Tp[_Nx], false>
    : __is_default_constructible<typename remove_all_extents<_Tp>::type>  {};

template <class _Tp, class... _Args>
struct __libcpp_is_constructible
{
  static_assert(sizeof...(_Args) > 1, "Wrong specialization");
  typedef decltype(__is_constructible_helper::__test_nary<_Tp, _Args...>(0))
      type;
};

template <class _Tp>
struct __libcpp_is_constructible<_Tp> : __is_default_constructible<_Tp> {};

template <class _Tp, class _A0>
struct __libcpp_is_constructible<_Tp, _A0>
    : public decltype(__is_constructible_helper::__test_unary<_Tp, _A0>(0))
{};

template <class _Tp, class _A0>
struct __libcpp_is_constructible<_Tp&, _A0>
    : public decltype(__is_constructible_helper::
    __test_cast<_Tp&, _A0>(0))
{};

template <class _Tp, class _A0>
struct __libcpp_is_constructible<_Tp&&, _A0>
    : public decltype(__is_constructible_helper::
    __test_cast<_Tp&&, _A0>(0))
{};

#endif

#if __has_feature(is_constructible)
template <class _Tp, class ..._Args>
struct _LIBCPP_TEMPLATE_VIS is_constructible
    : public integral_constant<bool, __is_constructible(_Tp, _Args...)>
    {};
#else
template <class _Tp, class... _Args>
struct _LIBCPP_TEMPLATE_VIS is_constructible
    : public __libcpp_is_constructible<_Tp, _Args...>::type {};
#endif

#if _LIBCPP_STD_VER > 14 && !defined(_LIBCPP_HAS_NO_VARIABLE_TEMPLATES)
template <class _Tp, class ..._Args>
_LIBCPP_INLINE_VAR _LIBCPP_CONSTEXPR bool is_constructible_v
    = is_constructible<_Tp, _Args...>::value;
#endif

// is_default_constructible

template <class _Tp>
struct _LIBCPP_TEMPLATE_VIS is_default_constructible
    : public is_constructible<_Tp>
    {};

#if _LIBCPP_STD_VER > 14 && !defined(_LIBCPP_HAS_NO_VARIABLE_TEMPLATES)
template <class _Tp>
_LIBCPP_INLINE_VAR _LIBCPP_CONSTEXPR bool is_default_constructible_v
    = is_default_constructible<_Tp>::value;
#endif

// is_copy_constructible

template <class _Tp>
struct _LIBCPP_TEMPLATE_VIS is_copy_constructible
    : public is_constructible<_Tp,
                  typename add_lvalue_reference<typename add_const<_Tp>::type>::type> {};

#if _LIBCPP_STD_VER > 14 && !defined(_LIBCPP_HAS_NO_VARIABLE_TEMPLATES)
template <class _Tp>
_LIBCPP_INLINE_VAR _LIBCPP_CONSTEXPR bool is_copy_constructible_v
    = is_copy_constructible<_Tp>::value;
#endif

// is_move_constructible

template <class _Tp>
struct _LIBCPP_TEMPLATE_VIS is_move_constructible
    : public is_constructible<_Tp, typename add_rvalue_reference<_Tp>::type>
    {};

#if _LIBCPP_STD_VER > 14 && !defined(_LIBCPP_HAS_NO_VARIABLE_TEMPLATES)
template <class _Tp>
_LIBCPP_INLINE_VAR _LIBCPP_CONSTEXPR bool is_move_constructible_v
    = is_move_constructible<_Tp>::value;
#endif

// is_trivially_constructible

#if __has_feature(is_trivially_constructible) || _GNUC_VER >= 501

template <class _Tp, class... _Args>
struct _LIBCPP_TEMPLATE_VIS is_trivially_constructible
    : integral_constant<bool, __is_trivially_constructible(_Tp, _Args...)>
{
};

#else  // !__has_feature(is_trivially_constructible)

template <class _Tp, class... _Args>
struct _LIBCPP_TEMPLATE_VIS is_trivially_constructible
    : false_type
{
};

template <class _Tp>
struct _LIBCPP_TEMPLATE_VIS is_trivially_constructible<_Tp>
#if __has_feature(has_trivial_constructor) || defined(_LIBCPP_COMPILER_GCC)
    : integral_constant<bool, __has_trivial_constructor(_Tp)>
#else
    : integral_constant<bool, is_scalar<_Tp>::value>
#endif
{
};

template <class _Tp>
struct _LIBCPP_TEMPLATE_VIS is_trivially_constructible<_Tp, _Tp&&>
    : integral_constant<bool, is_scalar<_Tp>::value>
{
};

template <class _Tp>
struct _LIBCPP_TEMPLATE_VIS is_trivially_constructible<_Tp, const _Tp&>
    : integral_constant<bool, is_scalar<_Tp>::value>
{
};

template <class _Tp>
struct _LIBCPP_TEMPLATE_VIS is_trivially_constructible<_Tp, _Tp&>
    : integral_constant<bool, is_scalar<_Tp>::value>
{
};

#endif  // !__has_feature(is_trivially_constructible)


#if _LIBCPP_STD_VER > 14 && !defined(_LIBCPP_HAS_NO_VARIABLE_TEMPLATES)
template <class _Tp, class... _Args>
_LIBCPP_INLINE_VAR _LIBCPP_CONSTEXPR bool is_trivially_constructible_v
    = is_trivially_constructible<_Tp, _Args...>::value;
#endif

// is_trivially_default_constructible

template <class _Tp> struct _LIBCPP_TEMPLATE_VIS is_trivially_default_constructible
    : public is_trivially_constructible<_Tp>
    {};

#if _LIBCPP_STD_VER > 14 && !defined(_LIBCPP_HAS_NO_VARIABLE_TEMPLATES)
template <class _Tp>
_LIBCPP_INLINE_VAR _LIBCPP_CONSTEXPR bool is_trivially_default_constructible_v
    = is_trivially_default_constructible<_Tp>::value;
#endif

// is_trivially_copy_constructible

template <class _Tp> struct _LIBCPP_TEMPLATE_VIS is_trivially_copy_constructible
    : public is_trivially_constructible<_Tp, typename add_lvalue_reference<const _Tp>::type>
    {};

#if _LIBCPP_STD_VER > 14 && !defined(_LIBCPP_HAS_NO_VARIABLE_TEMPLATES)
template <class _Tp>
_LIBCPP_INLINE_VAR _LIBCPP_CONSTEXPR bool is_trivially_copy_constructible_v
    = is_trivially_copy_constructible<_Tp>::value;
#endif

// is_trivially_move_constructible

template <class _Tp> struct _LIBCPP_TEMPLATE_VIS is_trivially_move_constructible
    : public is_trivially_constructible<_Tp, typename add_rvalue_reference<_Tp>::type>
    {};

#if _LIBCPP_STD_VER > 14 && !defined(_LIBCPP_HAS_NO_VARIABLE_TEMPLATES)
template <class _Tp>
_LIBCPP_INLINE_VAR _LIBCPP_CONSTEXPR bool is_trivially_move_constructible_v
    = is_trivially_move_constructible<_Tp>::value;
#endif

// is_trivially_assignable

#if __has_feature(is_trivially_assignable) || _GNUC_VER >= 501

template <class _Tp, class _Arg>
struct is_trivially_assignable
    : integral_constant<bool, __is_trivially_assignable(_Tp, _Arg)>
{
};

#else  // !__has_feature(is_trivially_assignable)

template <class _Tp, class _Arg>
struct is_trivially_assignable
    : public false_type {};

template <class _Tp>
struct is_trivially_assignable<_Tp&, _Tp>
    : integral_constant<bool, is_scalar<_Tp>::value> {};

template <class _Tp>
struct is_trivially_assignable<_Tp&, _Tp&>
    : integral_constant<bool, is_scalar<_Tp>::value> {};

template <class _Tp>
struct is_trivially_assignable<_Tp&, const _Tp&>
    : integral_constant<bool, is_scalar<_Tp>::value> {};

template <class _Tp>
struct is_trivially_assignable<_Tp&, _Tp&&>
    : integral_constant<bool, is_scalar<_Tp>::value> {};

#endif  // !__has_feature(is_trivially_assignable)

#if _LIBCPP_STD_VER > 14 && !defined(_LIBCPP_HAS_NO_VARIABLE_TEMPLATES)
template <class _Tp, class _Arg>
_LIBCPP_INLINE_VAR _LIBCPP_CONSTEXPR bool is_trivially_assignable_v
    = is_trivially_assignable<_Tp, _Arg>::value;
#endif

// is_trivially_copy_assignable

template <class _Tp> struct _LIBCPP_TEMPLATE_VIS is_trivially_copy_assignable
    : public is_trivially_assignable<typename add_lvalue_reference<_Tp>::type,
                  typename add_lvalue_reference<typename add_const<_Tp>::type>::type> {};

#if _LIBCPP_STD_VER > 14 && !defined(_LIBCPP_HAS_NO_VARIABLE_TEMPLATES)
template <class _Tp>
_LIBCPP_INLINE_VAR _LIBCPP_CONSTEXPR bool is_trivially_copy_assignable_v
    = is_trivially_copy_assignable<_Tp>::value;
#endif

// is_trivially_move_assignable

template <class _Tp> struct _LIBCPP_TEMPLATE_VIS is_trivially_move_assignable
    : public is_trivially_assignable<typename add_lvalue_reference<_Tp>::type,
                                     typename add_rvalue_reference<_Tp>::type>
    {};

#if _LIBCPP_STD_VER > 14 && !defined(_LIBCPP_HAS_NO_VARIABLE_TEMPLATES)
template <class _Tp>
_LIBCPP_INLINE_VAR _LIBCPP_CONSTEXPR bool is_trivially_move_assignable_v
    = is_trivially_move_assignable<_Tp>::value;
#endif

// is_trivially_destructible

#if __has_keyword(__is_trivially_destructible)

template <class _Tp> struct _LIBCPP_TEMPLATE_VIS is_trivially_destructible
    : public integral_constant<bool, __is_trivially_destructible(_Tp)> {};

#elif __has_feature(has_trivial_destructor) || defined(_LIBCPP_COMPILER_GCC)

template <class _Tp> struct _LIBCPP_TEMPLATE_VIS is_trivially_destructible
    : public integral_constant<bool, is_destructible<_Tp>::value && __has_trivial_destructor(_Tp)> {};

#else

template <class _Tp> struct __libcpp_trivial_destructor
    : public integral_constant<bool, is_scalar<_Tp>::value ||
                                     is_reference<_Tp>::value> {};

template <class _Tp> struct _LIBCPP_TEMPLATE_VIS is_trivially_destructible
    : public __libcpp_trivial_destructor<typename remove_all_extents<_Tp>::type> {};

template <class _Tp> struct _LIBCPP_TEMPLATE_VIS is_trivially_destructible<_Tp[]>
    : public false_type {};

#endif

#if _LIBCPP_STD_VER > 14 && !defined(_LIBCPP_HAS_NO_VARIABLE_TEMPLATES)
template <class _Tp>
_LIBCPP_INLINE_VAR _LIBCPP_CONSTEXPR bool is_trivially_destructible_v
    = is_trivially_destructible<_Tp>::value;
#endif

// is_nothrow_constructible

#if __has_keyword(__is_nothrow_constructible)

template <class _Tp, class... _Args>
struct _LIBCPP_TEMPLATE_VIS is_nothrow_constructible
    : public integral_constant<bool, __is_nothrow_constructible(_Tp, _Args...)> {};

#else

template <bool, bool, class _Tp, class... _Args> struct __libcpp_is_nothrow_constructible;

template <class _Tp, class... _Args>
struct __libcpp_is_nothrow_constructible</*is constructible*/true, /*is reference*/false, _Tp, _Args...>
    : public integral_constant<bool, noexcept(_Tp(declval<_Args>()...))>
{
};

template <class _Tp>
void __implicit_conversion_to(_Tp) noexcept { }

template <class _Tp, class _Arg>
struct __libcpp_is_nothrow_constructible</*is constructible*/true, /*is reference*/true, _Tp, _Arg>
    : public integral_constant<bool, noexcept(__implicit_conversion_to<_Tp>(declval<_Arg>()))>
{
};

template <class _Tp, bool _IsReference, class... _Args>
struct __libcpp_is_nothrow_constructible</*is constructible*/false, _IsReference, _Tp, _Args...>
    : public false_type
{
};

template <class _Tp, class... _Args>
struct _LIBCPP_TEMPLATE_VIS is_nothrow_constructible
    : __libcpp_is_nothrow_constructible<is_constructible<_Tp, _Args...>::value, is_reference<_Tp>::value, _Tp, _Args...>
{
};

template <class _Tp, size_t _Ns>
struct _LIBCPP_TEMPLATE_VIS is_nothrow_constructible<_Tp[_Ns]>
    : __libcpp_is_nothrow_constructible<is_constructible<_Tp>::value, is_reference<_Tp>::value, _Tp>
{
};

#endif  // _LIBCPP_HAS_NO_NOEXCEPT


#if _LIBCPP_STD_VER > 14 && !defined(_LIBCPP_HAS_NO_VARIABLE_TEMPLATES)
template <class _Tp, class ..._Args>
_LIBCPP_INLINE_VAR _LIBCPP_CONSTEXPR bool is_nothrow_constructible_v
    = is_nothrow_constructible<_Tp, _Args...>::value;
#endif

// is_nothrow_default_constructible

template <class _Tp> struct _LIBCPP_TEMPLATE_VIS is_nothrow_default_constructible
    : public is_nothrow_constructible<_Tp>
    {};

#if _LIBCPP_STD_VER > 14 && !defined(_LIBCPP_HAS_NO_VARIABLE_TEMPLATES)
template <class _Tp>
_LIBCPP_INLINE_VAR _LIBCPP_CONSTEXPR bool is_nothrow_default_constructible_v
    = is_nothrow_default_constructible<_Tp>::value;
#endif

// is_nothrow_copy_constructible

template <class _Tp> struct _LIBCPP_TEMPLATE_VIS is_nothrow_copy_constructible
    : public is_nothrow_constructible<_Tp,
                  typename add_lvalue_reference<typename add_const<_Tp>::type>::type> {};

#if _LIBCPP_STD_VER > 14 && !defined(_LIBCPP_HAS_NO_VARIABLE_TEMPLATES)
template <class _Tp>
_LIBCPP_INLINE_VAR _LIBCPP_CONSTEXPR bool is_nothrow_copy_constructible_v
    = is_nothrow_copy_constructible<_Tp>::value;
#endif

// is_nothrow_move_constructible

template <class _Tp> struct _LIBCPP_TEMPLATE_VIS is_nothrow_move_constructible
    : public is_nothrow_constructible<_Tp, typename add_rvalue_reference<_Tp>::type>
    {};

#if _LIBCPP_STD_VER > 14 && !defined(_LIBCPP_HAS_NO_VARIABLE_TEMPLATES)
template <class _Tp>
_LIBCPP_INLINE_VAR _LIBCPP_CONSTEXPR bool is_nothrow_move_constructible_v
    = is_nothrow_move_constructible<_Tp>::value;
#endif

// is_nothrow_assignable

#if __has_keyword(__is_nothrow_assignable)

template <class _Tp, class _Arg>
struct _LIBCPP_TEMPLATE_VIS is_nothrow_assignable
    : public integral_constant<bool, __is_nothrow_assignable(_Tp, _Arg)> {};

#else

template <bool, class _Tp, class _Arg> struct __libcpp_is_nothrow_assignable;

template <class _Tp, class _Arg>
struct __libcpp_is_nothrow_assignable<false, _Tp, _Arg>
    : public false_type
{
};

template <class _Tp, class _Arg>
struct __libcpp_is_nothrow_assignable<true, _Tp, _Arg>
    : public integral_constant<bool, noexcept(_VSTD::declval<_Tp>() = _VSTD::declval<_Arg>()) >
{
};

template <class _Tp, class _Arg>
struct _LIBCPP_TEMPLATE_VIS is_nothrow_assignable
    : public __libcpp_is_nothrow_assignable<is_assignable<_Tp, _Arg>::value, _Tp, _Arg>
{
};

#endif  // _LIBCPP_HAS_NO_NOEXCEPT

#if _LIBCPP_STD_VER > 14 && !defined(_LIBCPP_HAS_NO_VARIABLE_TEMPLATES)
template <class _Tp, class _Arg>
_LIBCPP_INLINE_VAR _LIBCPP_CONSTEXPR bool is_nothrow_assignable_v
    = is_nothrow_assignable<_Tp, _Arg>::value;
#endif

// is_nothrow_copy_assignable

template <class _Tp> struct _LIBCPP_TEMPLATE_VIS is_nothrow_copy_assignable
    : public is_nothrow_assignable<typename add_lvalue_reference<_Tp>::type,
                  typename add_lvalue_reference<typename add_const<_Tp>::type>::type> {};

#if _LIBCPP_STD_VER > 14 && !defined(_LIBCPP_HAS_NO_VARIABLE_TEMPLATES)
template <class _Tp>
_LIBCPP_INLINE_VAR _LIBCPP_CONSTEXPR bool is_nothrow_copy_assignable_v
    = is_nothrow_copy_assignable<_Tp>::value;
#endif

// is_nothrow_move_assignable

template <class _Tp> struct _LIBCPP_TEMPLATE_VIS is_nothrow_move_assignable
    : public is_nothrow_assignable<typename add_lvalue_reference<_Tp>::type,
                                     typename add_rvalue_reference<_Tp>::type>
    {};

#if _LIBCPP_STD_VER > 14 && !defined(_LIBCPP_HAS_NO_VARIABLE_TEMPLATES)
template <class _Tp>
_LIBCPP_INLINE_VAR _LIBCPP_CONSTEXPR bool is_nothrow_move_assignable_v
    = is_nothrow_move_assignable<_Tp>::value;
#endif

// is_nothrow_destructible

#if !defined(_LIBCPP_CXX03_LANG)

template <bool, class _Tp> struct __libcpp_is_nothrow_destructible;

template <class _Tp>
struct __libcpp_is_nothrow_destructible<false, _Tp>
    : public false_type
{
};

template <class _Tp>
struct __libcpp_is_nothrow_destructible<true, _Tp>
    : public integral_constant<bool, noexcept(_VSTD::declval<_Tp>().~_Tp()) >
{
};

template <class _Tp>
struct _LIBCPP_TEMPLATE_VIS is_nothrow_destructible
    : public __libcpp_is_nothrow_destructible<is_destructible<_Tp>::value, _Tp>
{
};

template <class _Tp, size_t _Ns>
struct _LIBCPP_TEMPLATE_VIS is_nothrow_destructible<_Tp[_Ns]>
    : public is_nothrow_destructible<_Tp>
{
};

template <class _Tp>
struct _LIBCPP_TEMPLATE_VIS is_nothrow_destructible<_Tp&>
    : public true_type
{
};

template <class _Tp>
struct _LIBCPP_TEMPLATE_VIS is_nothrow_destructible<_Tp&&>
    : public true_type
{
};

#else

template <class _Tp> struct __libcpp_nothrow_destructor
    : public integral_constant<bool, is_scalar<_Tp>::value ||
                                     is_reference<_Tp>::value> {};

template <class _Tp> struct _LIBCPP_TEMPLATE_VIS is_nothrow_destructible
    : public __libcpp_nothrow_destructor<typename remove_all_extents<_Tp>::type> {};

template <class _Tp>
struct _LIBCPP_TEMPLATE_VIS is_nothrow_destructible<_Tp[]>
    : public false_type {};

#endif

#if _LIBCPP_STD_VER > 14 && !defined(_LIBCPP_HAS_NO_VARIABLE_TEMPLATES)
template <class _Tp>
_LIBCPP_INLINE_VAR _LIBCPP_CONSTEXPR bool is_nothrow_destructible_v
    = is_nothrow_destructible<_Tp>::value;
#endif

// is_pod

#if __has_feature(is_pod) || defined(_LIBCPP_COMPILER_GCC)

template <class _Tp> struct _LIBCPP_TEMPLATE_VIS is_pod
    : public integral_constant<bool, __is_pod(_Tp)> {};

#else

template <class _Tp> struct _LIBCPP_TEMPLATE_VIS is_pod
    : public integral_constant<bool, is_trivially_default_constructible<_Tp>::value   &&
                                     is_trivially_copy_constructible<_Tp>::value      &&
                                     is_trivially_copy_assignable<_Tp>::value    &&
                                     is_trivially_destructible<_Tp>::value> {};

#endif

#if _LIBCPP_STD_VER > 14 && !defined(_LIBCPP_HAS_NO_VARIABLE_TEMPLATES)
template <class _Tp>
_LIBCPP_INLINE_VAR _LIBCPP_CONSTEXPR bool is_pod_v
    = is_pod<_Tp>::value;
#endif

// is_literal_type;

template <class _Tp> struct _LIBCPP_TEMPLATE_VIS is_literal_type
    : public integral_constant<bool, __is_literal_type(_Tp)>
    {};

#if _LIBCPP_STD_VER > 14 && !defined(_LIBCPP_HAS_NO_VARIABLE_TEMPLATES)
template <class _Tp>
_LIBCPP_INLINE_VAR _LIBCPP_CONSTEXPR bool is_literal_type_v
    = is_literal_type<_Tp>::value;
#endif

// is_standard_layout;

template <class _Tp> struct _LIBCPP_TEMPLATE_VIS is_standard_layout
#if __has_feature(is_standard_layout) || defined(_LIBCPP_COMPILER_GCC)
    : public integral_constant<bool, __is_standard_layout(_Tp)>
#else
    : integral_constant<bool, is_scalar<typename remove_all_extents<_Tp>::type>::value>
#endif
    {};

#if _LIBCPP_STD_VER > 14 && !defined(_LIBCPP_HAS_NO_VARIABLE_TEMPLATES)
template <class _Tp>
_LIBCPP_INLINE_VAR _LIBCPP_CONSTEXPR bool is_standard_layout_v
    = is_standard_layout<_Tp>::value;
#endif

// is_trivially_copyable;

template <class _Tp> struct _LIBCPP_TEMPLATE_VIS is_trivially_copyable
#if __has_feature(is_trivially_copyable)
    : public integral_constant<bool, __is_trivially_copyable(_Tp)>
#elif _GNUC_VER >= 501
    : public integral_constant<bool, !is_volatile<_Tp>::value && __is_trivially_copyable(_Tp)>
#else
    : integral_constant<bool, is_scalar<typename remove_all_extents<_Tp>::type>::value>
#endif
    {};

#if _LIBCPP_STD_VER > 14 && !defined(_LIBCPP_HAS_NO_VARIABLE_TEMPLATES)
template <class _Tp>
_LIBCPP_INLINE_VAR _LIBCPP_CONSTEXPR bool is_trivially_copyable_v
    = is_trivially_copyable<_Tp>::value;
#endif

// is_trivial;

template <class _Tp> struct _LIBCPP_TEMPLATE_VIS is_trivial
#if __has_feature(is_trivial) || defined(_LIBCPP_COMPILER_GCC)
    : public integral_constant<bool, __is_trivial(_Tp)>
#else
    : integral_constant<bool, is_trivially_copyable<_Tp>::value &&
                                 is_trivially_default_constructible<_Tp>::value>
#endif
    {};

#if _LIBCPP_STD_VER > 14 && !defined(_LIBCPP_HAS_NO_VARIABLE_TEMPLATES)
template <class _Tp>
_LIBCPP_INLINE_VAR _LIBCPP_CONSTEXPR bool is_trivial_v
    = is_trivial<_Tp>::value;
#endif

template <class _Tp> struct __is_reference_wrapper_impl : public false_type {};
template <class _Tp> struct __is_reference_wrapper_impl<reference_wrapper<_Tp> > : public true_type {};
template <class _Tp> struct __is_reference_wrapper
    : public __is_reference_wrapper_impl<typename remove_cv<_Tp>::type> {};

#ifndef _LIBCPP_CXX03_LANG

template <class _Fp, class _A0,
         class _DecayFp = typename decay<_Fp>::type,
         class _DecayA0 = typename decay<_A0>::type,
         class _ClassT = typename __member_pointer_class_type<_DecayFp>::type>
using __enable_if_bullet1 = typename enable_if
    <
        is_member_function_pointer<_DecayFp>::value
        && is_base_of<_ClassT, _DecayA0>::value
    >::type;

template <class _Fp, class _A0,
         class _DecayFp = typename decay<_Fp>::type,
         class _DecayA0 = typename decay<_A0>::type>
using __enable_if_bullet2 = typename enable_if
    <
        is_member_function_pointer<_DecayFp>::value
        && __is_reference_wrapper<_DecayA0>::value
    >::type;

template <class _Fp, class _A0,
         class _DecayFp = typename decay<_Fp>::type,
         class _DecayA0 = typename decay<_A0>::type,
         class _ClassT = typename __member_pointer_class_type<_DecayFp>::type>
using __enable_if_bullet3 = typename enable_if
    <
        is_member_function_pointer<_DecayFp>::value
        && !is_base_of<_ClassT, _DecayA0>::value
        && !__is_reference_wrapper<_DecayA0>::value
    >::type;

template <class _Fp, class _A0,
         class _DecayFp = typename decay<_Fp>::type,
         class _DecayA0 = typename decay<_A0>::type,
         class _ClassT = typename __member_pointer_class_type<_DecayFp>::type>
using __enable_if_bullet4 = typename enable_if
    <
        is_member_object_pointer<_DecayFp>::value
        && is_base_of<_ClassT, _DecayA0>::value
    >::type;

template <class _Fp, class _A0,
         class _DecayFp = typename decay<_Fp>::type,
         class _DecayA0 = typename decay<_A0>::type>
using __enable_if_bullet5 = typename enable_if
    <
        is_member_object_pointer<_DecayFp>::value
        && __is_reference_wrapper<_DecayA0>::value
    >::type;

template <class _Fp, class _A0,
         class _DecayFp = typename decay<_Fp>::type,
         class _DecayA0 = typename decay<_A0>::type,
         class _ClassT = typename __member_pointer_class_type<_DecayFp>::type>
using __enable_if_bullet6 = typename enable_if
    <
        is_member_object_pointer<_DecayFp>::value
        && !is_base_of<_ClassT, _DecayA0>::value
        && !__is_reference_wrapper<_DecayA0>::value
    >::type;

// __invoke forward declarations

// fall back - none of the bullets

#define _LIBCPP_INVOKE_RETURN(...) \
    noexcept(noexcept(__VA_ARGS__)) -> decltype(__VA_ARGS__) \
    { return __VA_ARGS__; }

template <class ..._Args>
auto __invoke(__any, _Args&& ...__args) -> __nat;

template <class ..._Args>
auto __invoke_constexpr(__any, _Args&& ...__args) -> __nat;

// bullets 1, 2 and 3

template <class _Fp, class _A0, class ..._Args,
          class = __enable_if_bullet1<_Fp, _A0>>
inline _LIBCPP_INLINE_VISIBILITY
auto
__invoke(_Fp&& __f, _A0&& __a0, _Args&& ...__args)
_LIBCPP_INVOKE_RETURN((_VSTD::forward<_A0>(__a0).*__f)(_VSTD::forward<_Args>(__args)...))

template <class _Fp, class _A0, class ..._Args,
          class = __enable_if_bullet1<_Fp, _A0>>
inline _LIBCPP_INLINE_VISIBILITY
_LIBCPP_CONSTEXPR auto
__invoke_constexpr(_Fp&& __f, _A0&& __a0, _Args&& ...__args)
_LIBCPP_INVOKE_RETURN((_VSTD::forward<_A0>(__a0).*__f)(_VSTD::forward<_Args>(__args)...))

template <class _Fp, class _A0, class ..._Args,
          class = __enable_if_bullet2<_Fp, _A0>>
inline _LIBCPP_INLINE_VISIBILITY
auto
__invoke(_Fp&& __f, _A0&& __a0, _Args&& ...__args)
_LIBCPP_INVOKE_RETURN((__a0.get().*__f)(_VSTD::forward<_Args>(__args)...))

template <class _Fp, class _A0, class ..._Args,
          class = __enable_if_bullet2<_Fp, _A0>>
inline _LIBCPP_INLINE_VISIBILITY
_LIBCPP_CONSTEXPR auto
__invoke_constexpr(_Fp&& __f, _A0&& __a0, _Args&& ...__args)
_LIBCPP_INVOKE_RETURN((__a0.get().*__f)(_VSTD::forward<_Args>(__args)...))

template <class _Fp, class _A0, class ..._Args,
          class = __enable_if_bullet3<_Fp, _A0>>
inline _LIBCPP_INLINE_VISIBILITY
auto
__invoke(_Fp&& __f, _A0&& __a0, _Args&& ...__args)
_LIBCPP_INVOKE_RETURN(((*_VSTD::forward<_A0>(__a0)).*__f)(_VSTD::forward<_Args>(__args)...))

template <class _Fp, class _A0, class ..._Args,
          class = __enable_if_bullet3<_Fp, _A0>>
inline _LIBCPP_INLINE_VISIBILITY
_LIBCPP_CONSTEXPR auto
__invoke_constexpr(_Fp&& __f, _A0&& __a0, _Args&& ...__args)
_LIBCPP_INVOKE_RETURN(((*_VSTD::forward<_A0>(__a0)).*__f)(_VSTD::forward<_Args>(__args)...))

// bullets 4, 5 and 6

template <class _Fp, class _A0,
          class = __enable_if_bullet4<_Fp, _A0>>
inline _LIBCPP_INLINE_VISIBILITY
auto
__invoke(_Fp&& __f, _A0&& __a0)
_LIBCPP_INVOKE_RETURN(_VSTD::forward<_A0>(__a0).*__f)

template <class _Fp, class _A0,
          class = __enable_if_bullet4<_Fp, _A0>>
inline _LIBCPP_INLINE_VISIBILITY
_LIBCPP_CONSTEXPR auto
__invoke_constexpr(_Fp&& __f, _A0&& __a0)
_LIBCPP_INVOKE_RETURN(_VSTD::forward<_A0>(__a0).*__f)

template <class _Fp, class _A0,
          class = __enable_if_bullet5<_Fp, _A0>>
inline _LIBCPP_INLINE_VISIBILITY
auto
__invoke(_Fp&& __f, _A0&& __a0)
_LIBCPP_INVOKE_RETURN(__a0.get().*__f)

template <class _Fp, class _A0,
          class = __enable_if_bullet5<_Fp, _A0>>
inline _LIBCPP_INLINE_VISIBILITY
_LIBCPP_CONSTEXPR auto
__invoke_constexpr(_Fp&& __f, _A0&& __a0)
_LIBCPP_INVOKE_RETURN(__a0.get().*__f)

template <class _Fp, class _A0,
          class = __enable_if_bullet6<_Fp, _A0>>
inline _LIBCPP_INLINE_VISIBILITY
auto
__invoke(_Fp&& __f, _A0&& __a0)
_LIBCPP_INVOKE_RETURN((*_VSTD::forward<_A0>(__a0)).*__f)

template <class _Fp, class _A0,
          class = __enable_if_bullet6<_Fp, _A0>>
inline _LIBCPP_INLINE_VISIBILITY
_LIBCPP_CONSTEXPR auto
__invoke_constexpr(_Fp&& __f, _A0&& __a0)
_LIBCPP_INVOKE_RETURN((*_VSTD::forward<_A0>(__a0)).*__f)

// bullet 7

template <class _Fp, class ..._Args>
inline _LIBCPP_INLINE_VISIBILITY
auto
__invoke(_Fp&& __f, _Args&& ...__args)
_LIBCPP_INVOKE_RETURN(_VSTD::forward<_Fp>(__f)(_VSTD::forward<_Args>(__args)...))

template <class _Fp, class ..._Args>
inline _LIBCPP_INLINE_VISIBILITY
_LIBCPP_CONSTEXPR auto
__invoke_constexpr(_Fp&& __f, _Args&& ...__args)
_LIBCPP_INVOKE_RETURN(_VSTD::forward<_Fp>(__f)(_VSTD::forward<_Args>(__args)...))

#undef _LIBCPP_INVOKE_RETURN

// __invokable
template <class _Ret, class _Fp, class ..._Args>
struct __invokable_r
{
  template <class _XFp, class ..._XArgs>
  static auto __try_call(int) -> decltype(
    _VSTD::__invoke(_VSTD::declval<_XFp>(), _VSTD::declval<_XArgs>()...));
  template <class _XFp, class ..._XArgs>
  static __nat __try_call(...);

  // FIXME: Check that _Ret, _Fp, and _Args... are all complete types, cv void,
  // or incomplete array types as required by the standard.
  using _Result = decltype(__try_call<_Fp, _Args...>(0));

  using type =
  typename conditional<
      _IsNotSame<_Result, __nat>::value,
      typename conditional<
          is_void<_Ret>::value,
          true_type,
          is_convertible<_Result, _Ret>
      >::type,
      false_type
  >::type;
  static const bool value = type::value;
};
template <class _Fp, class ..._Args>
using __invokable = __invokable_r<void, _Fp, _Args...>;

template <bool _IsInvokable, bool _IsCVVoid, class _Ret, class _Fp, class ..._Args>
struct __nothrow_invokable_r_imp {
  static const bool value = false;
};

template <class _Ret, class _Fp, class ..._Args>
struct __nothrow_invokable_r_imp<true, false, _Ret, _Fp, _Args...>
{
    typedef __nothrow_invokable_r_imp _ThisT;

    template <class _Tp>
    static void __test_noexcept(_Tp) noexcept;

    static const bool value = noexcept(_ThisT::__test_noexcept<_Ret>(
        _VSTD::__invoke(_VSTD::declval<_Fp>(), _VSTD::declval<_Args>()...)));
};

template <class _Ret, class _Fp, class ..._Args>
struct __nothrow_invokable_r_imp<true, true, _Ret, _Fp, _Args...>
{
    static const bool value = noexcept(
        _VSTD::__invoke(_VSTD::declval<_Fp>(), _VSTD::declval<_Args>()...));
};

template <class _Ret, class _Fp, class ..._Args>
using __nothrow_invokable_r =
    __nothrow_invokable_r_imp<
            __invokable_r<_Ret, _Fp, _Args...>::value,
            is_void<_Ret>::value,
            _Ret, _Fp, _Args...
    >;

template <class _Fp, class ..._Args>
using __nothrow_invokable =
    __nothrow_invokable_r_imp<
            __invokable<_Fp, _Args...>::value,
            true, void, _Fp, _Args...
    >;

template <class _Fp, class ..._Args>
struct __invoke_of
    : public enable_if<
        __invokable<_Fp, _Args...>::value,
        typename __invokable_r<void, _Fp, _Args...>::_Result>
{
};

// result_of

template <class _Fp, class ..._Args>
class _LIBCPP_TEMPLATE_VIS result_of<_Fp(_Args...)>
    : public __invoke_of<_Fp, _Args...>
{
};

#if _LIBCPP_STD_VER > 11
template <class _Tp> using result_of_t = typename result_of<_Tp>::type;
#endif

#if _LIBCPP_STD_VER > 14

// invoke_result

template <class _Fn, class... _Args>
struct _LIBCPP_TEMPLATE_VIS invoke_result
    : __invoke_of<_Fn, _Args...>
{
};

template <class _Fn, class... _Args>
using invoke_result_t = typename invoke_result<_Fn, _Args...>::type;

// is_invocable

template <class _Fn, class ..._Args>
struct _LIBCPP_TEMPLATE_VIS is_invocable
    : integral_constant<bool, __invokable<_Fn, _Args...>::value> {};

template <class _Ret, class _Fn, class ..._Args>
struct _LIBCPP_TEMPLATE_VIS is_invocable_r
    : integral_constant<bool, __invokable_r<_Ret, _Fn, _Args...>::value> {};

template <class _Fn, class ..._Args>
_LIBCPP_INLINE_VAR constexpr bool is_invocable_v
    = is_invocable<_Fn, _Args...>::value;

template <class _Ret, class _Fn, class ..._Args>
_LIBCPP_INLINE_VAR constexpr bool is_invocable_r_v
    = is_invocable_r<_Ret, _Fn, _Args...>::value;

// is_nothrow_invocable

template <class _Fn, class ..._Args>
struct _LIBCPP_TEMPLATE_VIS is_nothrow_invocable
    : integral_constant<bool, __nothrow_invokable<_Fn, _Args...>::value> {};

template <class _Ret, class _Fn, class ..._Args>
struct _LIBCPP_TEMPLATE_VIS is_nothrow_invocable_r
    : integral_constant<bool, __nothrow_invokable_r<_Ret, _Fn, _Args...>::value> {};

template <class _Fn, class ..._Args>
_LIBCPP_INLINE_VAR constexpr bool is_nothrow_invocable_v
    = is_nothrow_invocable<_Fn, _Args...>::value;

template <class _Ret, class _Fn, class ..._Args>
_LIBCPP_INLINE_VAR constexpr bool is_nothrow_invocable_r_v
    = is_nothrow_invocable_r<_Ret, _Fn, _Args...>::value;

#endif // _LIBCPP_STD_VER > 14

#endif  // !defined(_LIBCPP_CXX03_LANG)

template <class _Tp> struct __is_swappable;
template <class _Tp> struct __is_nothrow_swappable;

// swap, swap_ranges

template <class _ForwardIterator1, class _ForwardIterator2>
inline _LIBCPP_INLINE_VISIBILITY _LIBCPP_CONSTEXPR_AFTER_CXX17
_ForwardIterator2
swap_ranges(_ForwardIterator1 __first1, _ForwardIterator1 __last1, _ForwardIterator2 __first2);

template <class _Tp>
inline _LIBCPP_INLINE_VISIBILITY
#ifndef _LIBCPP_CXX03_LANG
typename enable_if
<
    is_move_constructible<_Tp>::value &&
    is_move_assignable<_Tp>::value
>::type
#else
void
#endif
_LIBCPP_CONSTEXPR_AFTER_CXX17
swap(_Tp& __x, _Tp& __y) _NOEXCEPT_(is_nothrow_move_constructible<_Tp>::value &&
                                    is_nothrow_move_assignable<_Tp>::value)
{
    _Tp __t(_VSTD::move(__x));
    __x = _VSTD::move(__y);
    __y = _VSTD::move(__t);
}

template<class _Tp, size_t _Np>
inline _LIBCPP_INLINE_VISIBILITY _LIBCPP_CONSTEXPR_AFTER_CXX17
typename enable_if<
    __is_swappable<_Tp>::value
>::type
swap(_Tp (&__a)[_Np], _Tp (&__b)[_Np]) _NOEXCEPT_(__is_nothrow_swappable<_Tp>::value)
{
    _VSTD::swap_ranges(__a, __a + _Np, __b);
}

template <class _ForwardIterator1, class _ForwardIterator2>
inline _LIBCPP_INLINE_VISIBILITY _LIBCPP_CONSTEXPR_AFTER_CXX17
_ForwardIterator2
swap_ranges(_ForwardIterator1 __first1, _ForwardIterator1 __last1, _ForwardIterator2 __first2)
{
    for(; __first1 != __last1; ++__first1, (void) ++__first2)
        swap(*__first1, *__first2);
    return __first2;
}

// iter_swap

template <class _ForwardIterator1, class _ForwardIterator2>
inline _LIBCPP_INLINE_VISIBILITY _LIBCPP_CONSTEXPR_AFTER_CXX17
void
iter_swap(_ForwardIterator1 __a, _ForwardIterator2 __b)
    //                                  _NOEXCEPT_(_NOEXCEPT_(swap(*__a, *__b)))
               _NOEXCEPT_(_NOEXCEPT_(swap(*_VSTD::declval<_ForwardIterator1>(),
                                          *_VSTD::declval<_ForwardIterator2>())))
{
    swap(*__a, *__b);
}

// __swappable

namespace __detail
{
// ALL generic swap overloads MUST already have a declaration available at this point.

template <class _Tp, class _Up = _Tp,
          bool _NotVoid = !is_void<_Tp>::value && !is_void<_Up>::value>
struct __swappable_with
{
    template <class _LHS, class _RHS>
    static decltype(swap(_VSTD::declval<_LHS>(), _VSTD::declval<_RHS>()))
    __test_swap(int);
    template <class, class>
    static __nat __test_swap(long);

    // Extra parens are needed for the C++03 definition of decltype.
    typedef decltype((__test_swap<_Tp, _Up>(0))) __swap1;
    typedef decltype((__test_swap<_Up, _Tp>(0))) __swap2;

    static const bool value = _IsNotSame<__swap1, __nat>::value
                           && _IsNotSame<__swap2, __nat>::value;
};

template <class _Tp, class _Up>
struct __swappable_with<_Tp, _Up,  false> : false_type {};

template <class _Tp, class _Up = _Tp, bool _Swappable = __swappable_with<_Tp, _Up>::value>
struct __nothrow_swappable_with {
  static const bool value =
#ifndef _LIBCPP_HAS_NO_NOEXCEPT
      noexcept(swap(_VSTD::declval<_Tp>(), _VSTD::declval<_Up>()))
  &&  noexcept(swap(_VSTD::declval<_Up>(), _VSTD::declval<_Tp>()));
#else
      false;
#endif
};

template <class _Tp, class _Up>
struct __nothrow_swappable_with<_Tp, _Up, false> : false_type {};

}  // __detail

template <class _Tp>
struct __is_swappable
    : public integral_constant<bool, __detail::__swappable_with<_Tp&>::value>
{
};

template <class _Tp>
struct __is_nothrow_swappable
    : public integral_constant<bool, __detail::__nothrow_swappable_with<_Tp&>::value>
{
};

#if _LIBCPP_STD_VER > 14

template <class _Tp, class _Up>
struct _LIBCPP_TEMPLATE_VIS is_swappable_with
    : public integral_constant<bool, __detail::__swappable_with<_Tp, _Up>::value>
{
};

template <class _Tp>
struct _LIBCPP_TEMPLATE_VIS is_swappable
    : public conditional<
        __is_referenceable<_Tp>::value,
        is_swappable_with<
            typename add_lvalue_reference<_Tp>::type,
            typename add_lvalue_reference<_Tp>::type>,
        false_type
    >::type
{
};

template <class _Tp, class _Up>
struct _LIBCPP_TEMPLATE_VIS is_nothrow_swappable_with
    : public integral_constant<bool, __detail::__nothrow_swappable_with<_Tp, _Up>::value>
{
};

template <class _Tp>
struct _LIBCPP_TEMPLATE_VIS is_nothrow_swappable
    : public conditional<
        __is_referenceable<_Tp>::value,
        is_nothrow_swappable_with<
            typename add_lvalue_reference<_Tp>::type,
            typename add_lvalue_reference<_Tp>::type>,
        false_type
    >::type
{
};

template <class _Tp, class _Up>
_LIBCPP_INLINE_VAR constexpr bool is_swappable_with_v
    = is_swappable_with<_Tp, _Up>::value;

template <class _Tp>
_LIBCPP_INLINE_VAR constexpr bool is_swappable_v
    = is_swappable<_Tp>::value;

template <class _Tp, class _Up>
_LIBCPP_INLINE_VAR constexpr bool is_nothrow_swappable_with_v
    = is_nothrow_swappable_with<_Tp, _Up>::value;

template <class _Tp>
_LIBCPP_INLINE_VAR constexpr bool is_nothrow_swappable_v
    = is_nothrow_swappable<_Tp>::value;

#endif // _LIBCPP_STD_VER > 14

template <class _Tp, bool = is_enum<_Tp>::value> struct __underlying_type_impl;

template <class _Tp>
struct __underlying_type_impl<_Tp, false> {};

template <class _Tp>
struct __underlying_type_impl<_Tp, true>
{
    typedef __underlying_type(_Tp) type;
};

template <class _Tp>
struct underlying_type : __underlying_type_impl<_Tp, is_enum<_Tp>::value> {};

#if _LIBCPP_STD_VER > 11
template <class _Tp> using underlying_type_t = typename underlying_type<_Tp>::type;
#endif


template <class _Tp, bool = is_enum<_Tp>::value>
struct __sfinae_underlying_type
{
    typedef typename underlying_type<_Tp>::type type;
    typedef decltype(((type)1) + 0) __promoted_type;
};

template <class _Tp>
struct __sfinae_underlying_type<_Tp, false> {};

inline _LIBCPP_INLINE_VISIBILITY _LIBCPP_CONSTEXPR
int __convert_to_integral(int __val) { return __val; }

inline _LIBCPP_INLINE_VISIBILITY _LIBCPP_CONSTEXPR
unsigned __convert_to_integral(unsigned __val) { return __val; }

inline _LIBCPP_INLINE_VISIBILITY _LIBCPP_CONSTEXPR
long __convert_to_integral(long __val) { return __val; }

inline _LIBCPP_INLINE_VISIBILITY _LIBCPP_CONSTEXPR
unsigned long __convert_to_integral(unsigned long __val) { return __val; }

inline _LIBCPP_INLINE_VISIBILITY _LIBCPP_CONSTEXPR
long long __convert_to_integral(long long __val) { return __val; }

inline _LIBCPP_INLINE_VISIBILITY _LIBCPP_CONSTEXPR
unsigned long long __convert_to_integral(unsigned long long __val) {return __val; }

template<typename _Fp>
inline _LIBCPP_INLINE_VISIBILITY _LIBCPP_CONSTEXPR
typename enable_if<is_floating_point<_Fp>::value, long long>::type
 __convert_to_integral(_Fp __val) { return __val; }

#ifndef _LIBCPP_HAS_NO_INT128
inline _LIBCPP_INLINE_VISIBILITY _LIBCPP_CONSTEXPR
__int128_t __convert_to_integral(__int128_t __val) { return __val; }

inline _LIBCPP_INLINE_VISIBILITY _LIBCPP_CONSTEXPR
__uint128_t __convert_to_integral(__uint128_t __val) { return __val; }
#endif

template <class _Tp>
inline _LIBCPP_INLINE_VISIBILITY _LIBCPP_CONSTEXPR
typename __sfinae_underlying_type<_Tp>::__promoted_type
__convert_to_integral(_Tp __val) { return __val; }

#ifndef _LIBCPP_CXX03_LANG

template <class _Tp>
struct __has_operator_addressof_member_imp
{
    template <class _Up>
        static auto __test(int)
            -> typename __select_2nd<decltype(_VSTD::declval<_Up>().operator&()), true_type>::type;
    template <class>
        static auto __test(long) -> false_type;

    static const bool value = decltype(__test<_Tp>(0))::value;
};

template <class _Tp>
struct __has_operator_addressof_free_imp
{
    template <class _Up>
        static auto __test(int)
            -> typename __select_2nd<decltype(operator&(_VSTD::declval<_Up>())), true_type>::type;
    template <class>
        static auto __test(long) -> false_type;

    static const bool value = decltype(__test<_Tp>(0))::value;
};

template <class _Tp>
struct __has_operator_addressof
    : public integral_constant<bool, __has_operator_addressof_member_imp<_Tp>::value
                                  || __has_operator_addressof_free_imp<_Tp>::value>
{};

#endif  // _LIBCPP_CXX03_LANG

#if _LIBCPP_STD_VER > 14

template <class...> using void_t = void;

template <class... _Args>
struct conjunction : _And<_Args...> {};
template<class... _Args>
_LIBCPP_INLINE_VAR constexpr bool conjunction_v
    = conjunction<_Args...>::value;

template <class... _Args>
struct disjunction : _Or<_Args...> {};
template<class... _Args>
_LIBCPP_INLINE_VAR constexpr bool disjunction_v
    = disjunction<_Args...>::value;

template <class _Tp>
struct negation : _Not<_Tp> {};
template<class _Tp>
_LIBCPP_INLINE_VAR constexpr bool negation_v
    = negation<_Tp>::value;
#endif  // _LIBCPP_STD_VER > 14

// These traits are used in __tree and __hash_table
#ifndef _LIBCPP_CXX03_LANG
struct __extract_key_fail_tag {};
struct __extract_key_self_tag {};
struct __extract_key_first_tag {};

template <class _ValTy, class _Key,
          class _RawValTy = typename __unconstref<_ValTy>::type>
struct __can_extract_key
    : conditional<_IsSame<_RawValTy, _Key>::value, __extract_key_self_tag,
                  __extract_key_fail_tag>::type {};

template <class _Pair, class _Key, class _First, class _Second>
struct __can_extract_key<_Pair, _Key, pair<_First, _Second>>
    : conditional<_IsSame<typename remove_const<_First>::type, _Key>::value,
                  __extract_key_first_tag, __extract_key_fail_tag>::type {};

// __can_extract_map_key uses true_type/false_type instead of the tags.
// It returns true if _Key != _ContainerValueTy (the container is a map not a set)
// and _ValTy == _Key.
template <class _ValTy, class _Key, class _ContainerValueTy,
          class _RawValTy = typename __unconstref<_ValTy>::type>
struct __can_extract_map_key
    : integral_constant<bool, _IsSame<_RawValTy, _Key>::value> {};

// This specialization returns __extract_key_fail_tag for non-map containers
// because _Key == _ContainerValueTy
template <class _ValTy, class _Key, class _RawValTy>
struct __can_extract_map_key<_ValTy, _Key, _Key, _RawValTy>
    : false_type {};

#endif

#ifndef _LIBCPP_HAS_NO_BUILTIN_IS_CONSTANT_EVALUATED
#if _LIBCPP_STD_VER > 17
_LIBCPP_INLINE_VISIBILITY
inline constexpr bool is_constant_evaluated() noexcept {
  return __builtin_is_constant_evaluated();
}
#endif

inline _LIBCPP_CONSTEXPR
bool __libcpp_is_constant_evaluated() _NOEXCEPT { return __builtin_is_constant_evaluated(); }
#else
inline _LIBCPP_CONSTEXPR
bool __libcpp_is_constant_evaluated() _NOEXCEPT { return false; }
#endif

template <class _CharT>
using _IsCharLikeType = _And<is_standard_layout<_CharT>, is_trivial<_CharT> >;

_LIBCPP_END_NAMESPACE_STD

#if _LIBCPP_STD_VER > 14
// std::byte
namespace std  // purposefully not versioned
{
template <class _Integer>
  constexpr typename enable_if<is_integral_v<_Integer>, byte>::type &
  operator<<=(byte& __lhs, _Integer __shift) noexcept
  { return __lhs = __lhs << __shift; }

template <class _Integer>
  constexpr typename enable_if<is_integral_v<_Integer>, byte>::type
  operator<< (byte  __lhs, _Integer __shift) noexcept
  { return static_cast<byte>(static_cast<unsigned char>(static_cast<unsigned int>(__lhs) << __shift)); }

template <class _Integer>
  constexpr typename enable_if<is_integral_v<_Integer>, byte>::type &
  operator>>=(byte& __lhs, _Integer __shift) noexcept
  { return __lhs = __lhs >> __shift; }

template <class _Integer>
  constexpr typename enable_if<is_integral_v<_Integer>, byte>::type
  operator>> (byte  __lhs, _Integer __shift) noexcept
  { return static_cast<byte>(static_cast<unsigned char>(static_cast<unsigned int>(__lhs) >> __shift)); }

template <class _Integer>
  constexpr typename enable_if<is_integral_v<_Integer>, _Integer>::type
  to_integer(byte __b) noexcept { return static_cast<_Integer>(__b); }

}
#endif

#endif  // _LIBCPP_TYPE_TRAITS<|MERGE_RESOLUTION|>--- conflicted
+++ resolved
@@ -509,11 +509,7 @@
 
 // Member detector base
 
-<<<<<<< HEAD
-template <template <class...> class _Templ, class ..._Args, class = _Templ<_Args...>>
-=======
 template <template <class...> class _Templ, class ..._Args, class = _Templ<_Args...> >
->>>>>>> d88e790d
 true_type __sfinae_test_impl(int);
 template <template <class...> class, class ...>
 false_type __sfinae_test_impl(...);
