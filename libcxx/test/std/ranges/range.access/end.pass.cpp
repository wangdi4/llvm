//===----------------------------------------------------------------------===//
//
// Part of the LLVM Project, under the Apache License v2.0 with LLVM Exceptions.
// See https://llvm.org/LICENSE.txt for license information.
// SPDX-License-Identifier: Apache-2.0 WITH LLVM-exception
//
//===----------------------------------------------------------------------===//

// UNSUPPORTED: c++03, c++11, c++14, c++17
// UNSUPPORTED: libcpp-no-concepts
// UNSUPPORTED: libcpp-has-no-incomplete-ranges

// std::ranges::end
// std::ranges::cend

#include <ranges>

#include <cassert>
#include "test_macros.h"
#include "test_iterators.h"

using RangeEndT = decltype(std::ranges::end);
using RangeCEndT = decltype(std::ranges::cend);

static int globalBuff[8];

static_assert(!std::is_invocable_v<RangeEndT, int (&&)[]>);
static_assert(!std::is_invocable_v<RangeEndT, int (&)[]>);
static_assert(!std::is_invocable_v<RangeEndT, int (&&)[10]>);
static_assert( std::is_invocable_v<RangeEndT, int (&)[10]>);

struct Incomplete;
static_assert(!std::is_invocable_v<RangeEndT, Incomplete(&&)[]>);
static_assert(!std::is_invocable_v<RangeEndT, Incomplete(&&)[42]>);
static_assert(!std::is_invocable_v<RangeCEndT, Incomplete(&&)[]>);
static_assert(!std::is_invocable_v<RangeCEndT, Incomplete(&&)[42]>);

struct EndMember {
  int x;
  const int *begin() const;
  constexpr const int *end() const { return &x; }
};

// Ensure that we can't call with rvalues with borrowing disabled.
static_assert( std::is_invocable_v<RangeEndT, EndMember &>);
static_assert(!std::is_invocable_v<RangeEndT, EndMember &&>);
static_assert( std::is_invocable_v<RangeEndT, EndMember const&>);
static_assert(!std::is_invocable_v<RangeEndT, EndMember const&&>);
static_assert( std::is_invocable_v<RangeCEndT, EndMember &>);
static_assert(!std::is_invocable_v<RangeCEndT, EndMember &&>);
static_assert( std::is_invocable_v<RangeCEndT, EndMember const&>);
static_assert(!std::is_invocable_v<RangeCEndT, EndMember const&&>);

constexpr bool testReturnTypes() {
  {
    int *x[2];
    ASSERT_SAME_TYPE(decltype(std::ranges::end(x)), int**);
    ASSERT_SAME_TYPE(decltype(std::ranges::cend(x)), int* const*);
  }
  {
    int x[2][2];
    ASSERT_SAME_TYPE(decltype(std::ranges::end(x)), int(*)[2]);
    ASSERT_SAME_TYPE(decltype(std::ranges::cend(x)), const int(*)[2]);
  }
  {
    struct Different {
      char *begin();
      sentinel_wrapper<char*>& end();
      short *begin() const;
      sentinel_wrapper<short*>& end() const;
    } x;
    ASSERT_SAME_TYPE(decltype(std::ranges::end(x)), sentinel_wrapper<char*>);
    ASSERT_SAME_TYPE(decltype(std::ranges::cend(x)), sentinel_wrapper<short*>);
  }
  return true;
}

constexpr bool testReturnTypes() {
  {
    int *x[2];
    ASSERT_SAME_TYPE(decltype(std::ranges::end(x)), int**);
    ASSERT_SAME_TYPE(decltype(std::ranges::cend(x)), int* const*);
  }
  {
    int x[2][2];
    ASSERT_SAME_TYPE(decltype(std::ranges::end(x)), int(*)[2]);
    ASSERT_SAME_TYPE(decltype(std::ranges::cend(x)), const int(*)[2]);
  }
  {
    struct Different {
      char *begin();
      sentinel_wrapper<char*>& end();
      short *begin() const;
      sentinel_wrapper<short*>& end() const;
    } x;
    ASSERT_SAME_TYPE(decltype(std::ranges::end(x)), sentinel_wrapper<char*>);
    ASSERT_SAME_TYPE(decltype(std::ranges::cend(x)), sentinel_wrapper<short*>);
  }
  return true;
}

constexpr bool testArray() {
  int a[2];
  assert(std::ranges::end(a) == a + 2);
  assert(std::ranges::cend(a) == a + 2);

  int b[2][2];
  assert(std::ranges::end(b) == b + 2);
  assert(std::ranges::cend(b) == b + 2);

  EndMember c[2];
  assert(std::ranges::end(c) == c + 2);
  assert(std::ranges::cend(c) == c + 2);

  return true;
}

struct EndMemberFunction {
  int x;
  constexpr const int *begin() const { return nullptr; }
  constexpr const int *end() const { return &x; }
  friend constexpr int *end(EndMemberFunction const&);
};

struct EndMemberReturnsInt {
  int begin() const;
  int end() const;
};

static_assert(!std::is_invocable_v<RangeEndT, EndMemberReturnsInt const&>);

struct EndMemberReturnsVoidPtr {
  const void *begin() const;
  const void *end() const;
};

static_assert(!std::is_invocable_v<RangeEndT, EndMemberReturnsVoidPtr const&>);

struct Empty { };
struct EmptyEndMember {
  Empty begin() const;
  Empty end() const;
};
struct EmptyPtrEndMember {
  Empty x;
  constexpr const Empty *begin() const { return nullptr; }
  constexpr const Empty *end() const { return &x; }
};

static_assert(!std::is_invocable_v<RangeEndT, EmptyEndMember const&>);

struct PtrConvertible {
  operator int*() const;
};
struct PtrConvertibleEndMember {
  PtrConvertible begin() const;
  PtrConvertible end() const;
};

static_assert(!std::is_invocable_v<RangeEndT, PtrConvertibleEndMember const&>);

struct NoBeginMember {
  constexpr const int *end();
};

static_assert(!std::is_invocable_v<RangeEndT, NoBeginMember const&>);

struct NonConstEndMember {
  int x;
  constexpr int *begin() { return nullptr; }
  constexpr int *end() { return &x; }
};

static_assert( std::is_invocable_v<RangeEndT,  NonConstEndMember &>);
static_assert(!std::is_invocable_v<RangeEndT,  NonConstEndMember const&>);
static_assert(!std::is_invocable_v<RangeCEndT, NonConstEndMember &>);
static_assert(!std::is_invocable_v<RangeCEndT, NonConstEndMember const&>);

struct EnabledBorrowingEndMember {
  constexpr int *begin() const { return nullptr; }
  constexpr int *end() const { return &globalBuff[0]; }
};

template<>
inline constexpr bool std::ranges::enable_borrowed_range<EnabledBorrowingEndMember> = true;

constexpr bool testEndMember() {
  EndMember a;
  assert(std::ranges::end(a) == &a.x);
  assert(std::ranges::cend(a) == &a.x);

  NonConstEndMember b;
  assert(std::ranges::end(b) == &b.x);
  static_assert(!std::is_invocable_v<RangeCEndT, decltype((b))>);

  EnabledBorrowingEndMember c;
  assert(std::ranges::end(std::move(c)) == &globalBuff[0]);
  assert(std::ranges::cend(std::move(c)) == &globalBuff[0]);

  EndMemberFunction d;
  assert(std::ranges::end(d) == &d.x);
  assert(std::ranges::cend(d) == &d.x);

  EmptyPtrEndMember e;
  assert(std::ranges::end(e) == &e.x);
  assert(std::ranges::cend(e) == &e.x);

  return true;
}

struct EndFunction {
  int x;
  friend constexpr const int *begin(EndFunction const&) { return nullptr; }
  friend constexpr const int *end(EndFunction const& bf) { return &bf.x; }
};

static_assert( std::is_invocable_v<RangeEndT, EndFunction const&>);
static_assert(!std::is_invocable_v<RangeEndT, EndFunction &&>);

static_assert( std::is_invocable_v<RangeEndT,  EndFunction const&>);
static_assert(!std::is_invocable_v<RangeEndT,  EndFunction &&>);
static_assert(!std::is_invocable_v<RangeEndT,  EndFunction &>);
static_assert( std::is_invocable_v<RangeCEndT, EndFunction const&>);
static_assert( std::is_invocable_v<RangeCEndT, EndFunction &>);

struct EndFunctionWithDataMember {
  int x;
  int end;
  friend constexpr const int *begin(EndFunctionWithDataMember const&) { return nullptr; }
  friend constexpr const int *end(EndFunctionWithDataMember const& bf) { return &bf.x; }
};

struct EndFunctionWithPrivateEndMember : private EndMember {
  int y;
  friend constexpr const int *begin(EndFunctionWithPrivateEndMember const&) { return nullptr; }
  friend constexpr const int *end(EndFunctionWithPrivateEndMember const& bf) { return &bf.y; }
};

struct EndFunctionReturnsEmptyPtr {
  Empty x;
  friend constexpr const Empty *begin(EndFunctionReturnsEmptyPtr const&) { return nullptr; }
  friend constexpr const Empty *end(EndFunctionReturnsEmptyPtr const& bf) { return &bf.x; }
};

struct EndFunctionByValue {
  friend constexpr int *begin(EndFunctionByValue) { return nullptr; }
  friend constexpr int *end(EndFunctionByValue) { return &globalBuff[1]; }
};

static_assert(!std::is_invocable_v<RangeCEndT, EndFunctionByValue>);

struct EndFunctionEnabledBorrowing {
  friend constexpr int *begin(EndFunctionEnabledBorrowing) { return nullptr; }
  friend constexpr int *end(EndFunctionEnabledBorrowing) { return &globalBuff[2]; }
};

template<>
inline constexpr bool std::ranges::enable_borrowed_range<EndFunctionEnabledBorrowing> = true;

struct EndFunctionReturnsInt {
  friend constexpr int begin(EndFunctionReturnsInt const&);
  friend constexpr int end(EndFunctionReturnsInt const&);
};

static_assert(!std::is_invocable_v<RangeEndT, EndFunctionReturnsInt const&>);

struct EndFunctionReturnsVoidPtr {
  friend constexpr void *begin(EndFunctionReturnsVoidPtr const&);
  friend constexpr void *end(EndFunctionReturnsVoidPtr const&);
};

static_assert(!std::is_invocable_v<RangeEndT, EndFunctionReturnsVoidPtr const&>);

struct EndFunctionReturnsEmpty {
  friend constexpr Empty begin(EndFunctionReturnsEmpty const&);
  friend constexpr Empty end(EndFunctionReturnsEmpty const&);
};

static_assert(!std::is_invocable_v<RangeEndT, EndFunctionReturnsEmpty const&>);

struct EndFunctionReturnsPtrConvertible {
  friend constexpr PtrConvertible begin(EndFunctionReturnsPtrConvertible const&);
  friend constexpr PtrConvertible end(EndFunctionReturnsPtrConvertible const&);
};

static_assert(!std::is_invocable_v<RangeEndT, EndFunctionReturnsPtrConvertible const&>);

struct NoBeginFunction {
  friend constexpr const int *end(NoBeginFunction const&);
};

static_assert(!std::is_invocable_v<RangeEndT, NoBeginFunction const&>);

struct BeginMemberEndFunction {
  int x;
  constexpr const int *begin() const { return nullptr; }
  friend constexpr const int *end(BeginMemberEndFunction const& bf) { return &bf.x; }
};

constexpr bool testEndFunction() {
  const EndFunction a{};
  assert(std::ranges::end(a) == &a.x);
  assert(std::ranges::cend(a) == &a.x);
  EndFunction aa{};
  static_assert(!std::is_invocable_v<RangeEndT, decltype((aa))>);
  assert(std::ranges::cend(aa) == &aa.x);

  EndFunctionByValue b;
  assert(std::ranges::end(b) == &globalBuff[1]);
  assert(std::ranges::cend(b) == &globalBuff[1]);

  EndFunctionEnabledBorrowing c;
  assert(std::ranges::end(std::move(c)) == &globalBuff[2]);
  assert(std::ranges::cend(std::move(c)) == &globalBuff[2]);

  const EndFunctionReturnsEmptyPtr d{};
  assert(std::ranges::end(d) == &d.x);
  assert(std::ranges::cend(d) == &d.x);
  EndFunctionReturnsEmptyPtr dd{};
  static_assert(!std::is_invocable_v<RangeEndT, decltype((dd))>);
  assert(std::ranges::cend(dd) == &dd.x);

  const EndFunctionWithDataMember e{};
  assert(std::ranges::end(e) == &e.x);
  assert(std::ranges::cend(e) == &e.x);
  EndFunctionWithDataMember ee{};
  static_assert(!std::is_invocable_v<RangeEndT, decltype((ee))>);
  assert(std::ranges::cend(ee) == &ee.x);

  const EndFunctionWithPrivateEndMember f{};
  assert(std::ranges::end(f) == &f.y);
  assert(std::ranges::cend(f) == &f.y);
  EndFunctionWithPrivateEndMember ff{};
  static_assert(!std::is_invocable_v<RangeEndT, decltype((ff))>);
  assert(std::ranges::cend(ff) == &ff.y);

  const BeginMemberEndFunction g{};
  assert(std::ranges::end(g) == &g.x);
  assert(std::ranges::cend(g) == &g.x);
  BeginMemberEndFunction gg{};
  static_assert(!std::is_invocable_v<RangeEndT, decltype((gg))>);
  assert(std::ranges::cend(gg) == &gg.x);

  return true;
}


ASSERT_NOEXCEPT(std::ranges::end(std::declval<int (&)[10]>()));
ASSERT_NOEXCEPT(std::ranges::cend(std::declval<int (&)[10]>()));

struct NoThrowMemberEnd {
  ThrowingIterator<int> begin() const;
  ThrowingIterator<int> end() const noexcept; // auto(t.end()) doesn't throw
} ntme;
static_assert(noexcept(std::ranges::end(ntme)));
static_assert(noexcept(std::ranges::cend(ntme)));

struct NoThrowADLEnd {
  ThrowingIterator<int> begin() const;
  friend ThrowingIterator<int> end(NoThrowADLEnd&) noexcept;  // auto(end(t)) doesn't throw
  friend ThrowingIterator<int> end(const NoThrowADLEnd&) noexcept;
} ntae;
static_assert(noexcept(std::ranges::end(ntae)));
static_assert(noexcept(std::ranges::cend(ntae)));

struct NoThrowMemberEndReturnsRef {
  ThrowingIterator<int> begin() const;
  ThrowingIterator<int>& end() const noexcept; // auto(t.end()) may throw
} ntmerr;
static_assert(!noexcept(std::ranges::end(ntmerr)));
static_assert(!noexcept(std::ranges::cend(ntmerr)));

struct EndReturnsArrayRef {
    auto begin() const noexcept -> int(&)[10];
    auto end() const noexcept -> int(&)[10];
} erar;
static_assert(noexcept(std::ranges::end(erar)));
static_assert(noexcept(std::ranges::cend(erar)));

// Test ADL-proofing.
struct Incomplete;
template<class T> struct Holder { T t; };
static_assert(!std::is_invocable_v<RangeEndT, Holder<Incomplete>*>);
<<<<<<< HEAD
static_assert(!std::is_invocable_v<RangeCEndT, Holder<Incomplete>*>);
=======
static_assert(!std::is_invocable_v<RangeEndT, Holder<Incomplete>*&>);
static_assert(!std::is_invocable_v<RangeCEndT, Holder<Incomplete>*>);
static_assert(!std::is_invocable_v<RangeCEndT, Holder<Incomplete>*&>);
>>>>>>> 1e8336c5

int main(int, char**) {
  static_assert(testReturnTypes());

  testArray();
  static_assert(testArray());

  testEndMember();
  static_assert(testEndMember());

  testEndFunction();
  static_assert(testEndFunction());

  return 0;
}<|MERGE_RESOLUTION|>--- conflicted
+++ resolved
@@ -75,30 +75,6 @@
   return true;
 }
 
-constexpr bool testReturnTypes() {
-  {
-    int *x[2];
-    ASSERT_SAME_TYPE(decltype(std::ranges::end(x)), int**);
-    ASSERT_SAME_TYPE(decltype(std::ranges::cend(x)), int* const*);
-  }
-  {
-    int x[2][2];
-    ASSERT_SAME_TYPE(decltype(std::ranges::end(x)), int(*)[2]);
-    ASSERT_SAME_TYPE(decltype(std::ranges::cend(x)), const int(*)[2]);
-  }
-  {
-    struct Different {
-      char *begin();
-      sentinel_wrapper<char*>& end();
-      short *begin() const;
-      sentinel_wrapper<short*>& end() const;
-    } x;
-    ASSERT_SAME_TYPE(decltype(std::ranges::end(x)), sentinel_wrapper<char*>);
-    ASSERT_SAME_TYPE(decltype(std::ranges::cend(x)), sentinel_wrapper<short*>);
-  }
-  return true;
-}
-
 constexpr bool testArray() {
   int a[2];
   assert(std::ranges::end(a) == a + 2);
@@ -381,13 +357,9 @@
 struct Incomplete;
 template<class T> struct Holder { T t; };
 static_assert(!std::is_invocable_v<RangeEndT, Holder<Incomplete>*>);
-<<<<<<< HEAD
-static_assert(!std::is_invocable_v<RangeCEndT, Holder<Incomplete>*>);
-=======
 static_assert(!std::is_invocable_v<RangeEndT, Holder<Incomplete>*&>);
 static_assert(!std::is_invocable_v<RangeCEndT, Holder<Incomplete>*>);
 static_assert(!std::is_invocable_v<RangeCEndT, Holder<Incomplete>*&>);
->>>>>>> 1e8336c5
 
 int main(int, char**) {
   static_assert(testReturnTypes());
