// -*- C++ -*-
//===------------------------------ span ---------------------------------===//
//
// Part of the LLVM Project, under the Apache License v2.0 with LLVM Exceptions.
// See https://llvm.org/LICENSE.txt for license information.
// SPDX-License-Identifier: Apache-2.0 WITH LLVM-exception
//
//===---------------------------------------------------------------------===//
// UNSUPPORTED: c++98, c++03, c++11, c++14, c++17

// <span>

// template<size_t N>
//     constexpr span(array<value_type, N>& arr) noexcept;
// template<size_t N>
//     constexpr span(const array<value_type, N>& arr) noexcept;
//
// Remarks: These constructors shall not participate in overload resolution unless:
//   — extent == dynamic_extent || N == extent is true, and
//   — remove_pointer_t<decltype(data(arr))>(*)[] is convertible to ElementType(*)[].
//


#include <span>
#include <array>
#include <cassert>
#include <string>

#include "test_macros.h"
// std::array is explicitly allowed to be initialized with A a = { init-list };.
// Disable the missing braces warning for this reason.
#include "disable_missing_braces_warning.h"


void checkCV()
{
    std::array<int, 3> arr  = {1,2,3};
//  STL says these are not cromulent
//  std::array<const int,3> carr = {4,5,6};
//  std::array<volatile int, 3> varr = {7,8,9};
//  std::array<const volatile int, 3> cvarr = {1,3,5};

//  Types the same (dynamic sized)
    {
    std::span<               int> s1{  arr};    // a span<               int> pointing at int.
    }

//  Types the same (static sized)
    {
    std::span<               int,3> s1{  arr};  // a span<               int> pointing at int.
    }


//  types different (dynamic sized)
    {
    std::span<const          int> s1{ arr};     // a span<const          int> pointing at int.
    std::span<      volatile int> s2{ arr};     // a span<      volatile int> pointing at int.
    std::span<      volatile int> s3{ arr};     // a span<      volatile int> pointing at const int.
    std::span<const volatile int> s4{ arr};     // a span<const volatile int> pointing at int.
    }

//  types different (static sized)
    {
    std::span<const          int,3> s1{ arr};   // a span<const          int> pointing at int.
    std::span<      volatile int,3> s2{ arr};   // a span<      volatile int> pointing at int.
    std::span<      volatile int,3> s3{ arr};   // a span<      volatile int> pointing at const int.
    std::span<const volatile int,3> s4{ arr};   // a span<const volatile int> pointing at int.
    }
}

<<<<<<< HEAD
template <typename T, typename U = T>
constexpr bool testConstructorArray()
{
    std::array<U,2> val = { U(), U() };
    ASSERT_NOEXCEPT(std::span<T>   {val});
    ASSERT_NOEXCEPT(std::span<T, 2>{val});
    std::span<T>    s1{val};
    std::span<T, 2> s2{val};
    return s1.data() == &val[0] && s1.size() == 2
        && s2.data() == &val[0] && s2.size() == 2;
}

template <typename T, typename U = T>
constexpr bool testConstructorConstArray()
{
    const std::array<U,2> val = { U(), U() };
    ASSERT_NOEXCEPT(std::span<const T>   {val});
    ASSERT_NOEXCEPT(std::span<const T, 2>{val});
    std::span<const T>    s1{val};
    std::span<const T, 2> s2{val};
    return s1.data() == &val[0] && s1.size() == 2
        && s2.data() == &val[0] && s2.size() == 2;
}

template <typename T>
constexpr bool testConstructors() {
    static_assert(testConstructorArray<T>(), "");
    static_assert(testConstructorArray<const T, T>(), "");
    static_assert(testConstructorConstArray<T>(), "");
    static_assert(testConstructorConstArray<const T, T>(), "");

    return testConstructorArray<T>()
        && testConstructorArray<const T, T>()
        && testConstructorConstArray<T>()
        && testConstructorConstArray<const T, T>();
=======
template <typename T, typename U>
constexpr bool testConstructorArray() {
  std::array<U, 2> val = {U(), U()};
  ASSERT_NOEXCEPT(std::span<T>{val});
  ASSERT_NOEXCEPT(std::span<T, 2>{val});
  std::span<T> s1{val};
  std::span<T, 2> s2{val};
  return s1.data() == &val[0] && s1.size() == 2 && s2.data() == &val[0] &&
         s2.size() == 2;
}

template <typename T, typename U>
constexpr bool testConstructorConstArray() {
  const std::array<U, 2> val = {U(), U()};
  ASSERT_NOEXCEPT(std::span<const T>{val});
  ASSERT_NOEXCEPT(std::span<const T, 2>{val});
  std::span<const T> s1{val};
  std::span<const T, 2> s2{val};
  return s1.data() == &val[0] && s1.size() == 2 && s2.data() == &val[0] &&
         s2.size() == 2;
}

template <typename T>
constexpr bool testConstructors() {
  static_assert(testConstructorArray<T, T>(), "");
  static_assert(testConstructorArray<const T, const T>(), "");
  static_assert(testConstructorArray<const T, T>(), "");
  static_assert(testConstructorConstArray<T, T>(), "");
  static_assert(testConstructorConstArray<const T, const T>(), "");
  static_assert(testConstructorConstArray<const T, T>(), "");

  return testConstructorArray<T, T>() &&
         testConstructorArray<const T, const T>() &&
         testConstructorArray<const T, T>() &&
         testConstructorConstArray<T, T>() &&
         testConstructorConstArray<const T, const T>() &&
         testConstructorConstArray<const T, T>();
>>>>>>> 7685c6b8
}

struct A{};

int main(int, char**)
{
    assert(testConstructors<int>());
    assert(testConstructors<long>());
    assert(testConstructors<double>());
    assert(testConstructors<A>());

    assert(testConstructors<int*>());
<<<<<<< HEAD
    assert(testConstructors<int* const>());
    assert(testConstructors<const int*>());
    assert(testConstructors<const int* const>());
=======
    assert(testConstructors<const int*>());
>>>>>>> 7685c6b8

    checkCV();

    return 0;
}<|MERGE_RESOLUTION|>--- conflicted
+++ resolved
@@ -68,43 +68,6 @@
     }
 }
 
-<<<<<<< HEAD
-template <typename T, typename U = T>
-constexpr bool testConstructorArray()
-{
-    std::array<U,2> val = { U(), U() };
-    ASSERT_NOEXCEPT(std::span<T>   {val});
-    ASSERT_NOEXCEPT(std::span<T, 2>{val});
-    std::span<T>    s1{val};
-    std::span<T, 2> s2{val};
-    return s1.data() == &val[0] && s1.size() == 2
-        && s2.data() == &val[0] && s2.size() == 2;
-}
-
-template <typename T, typename U = T>
-constexpr bool testConstructorConstArray()
-{
-    const std::array<U,2> val = { U(), U() };
-    ASSERT_NOEXCEPT(std::span<const T>   {val});
-    ASSERT_NOEXCEPT(std::span<const T, 2>{val});
-    std::span<const T>    s1{val};
-    std::span<const T, 2> s2{val};
-    return s1.data() == &val[0] && s1.size() == 2
-        && s2.data() == &val[0] && s2.size() == 2;
-}
-
-template <typename T>
-constexpr bool testConstructors() {
-    static_assert(testConstructorArray<T>(), "");
-    static_assert(testConstructorArray<const T, T>(), "");
-    static_assert(testConstructorConstArray<T>(), "");
-    static_assert(testConstructorConstArray<const T, T>(), "");
-
-    return testConstructorArray<T>()
-        && testConstructorArray<const T, T>()
-        && testConstructorConstArray<T>()
-        && testConstructorConstArray<const T, T>();
-=======
 template <typename T, typename U>
 constexpr bool testConstructorArray() {
   std::array<U, 2> val = {U(), U()};
@@ -142,7 +105,6 @@
          testConstructorConstArray<T, T>() &&
          testConstructorConstArray<const T, const T>() &&
          testConstructorConstArray<const T, T>();
->>>>>>> 7685c6b8
 }
 
 struct A{};
@@ -155,13 +117,7 @@
     assert(testConstructors<A>());
 
     assert(testConstructors<int*>());
-<<<<<<< HEAD
-    assert(testConstructors<int* const>());
     assert(testConstructors<const int*>());
-    assert(testConstructors<const int* const>());
-=======
-    assert(testConstructors<const int*>());
->>>>>>> 7685c6b8
 
     checkCV();
 
