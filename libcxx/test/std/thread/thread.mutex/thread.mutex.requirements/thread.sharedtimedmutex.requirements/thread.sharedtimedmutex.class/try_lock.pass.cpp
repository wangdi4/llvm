--- conflicted
+++ resolved
@@ -8,10 +8,6 @@
 //
 // UNSUPPORTED: libcpp-has-no-threads
 // UNSUPPORTED: c++98, c++03, c++11
-<<<<<<< HEAD
-//
-// ALLOW_RETRIES: 2
-=======
 
 // ALLOW_RETRIES: 2
 
@@ -19,7 +15,6 @@
 // UNSUPPORTED: with_system_cxx_lib=macosx10.11
 // UNSUPPORTED: with_system_cxx_lib=macosx10.10
 // UNSUPPORTED: with_system_cxx_lib=macosx10.9
->>>>>>> a34309b7
 
 // <shared_mutex>
 
