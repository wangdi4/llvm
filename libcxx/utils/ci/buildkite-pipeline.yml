#===----------------------------------------------------------------------===##
#
# Part of the LLVM Project, under the Apache License v2.0 with LLVM Exceptions.
# See https://llvm.org/LICENSE.txt for license information.
# SPDX-License-Identifier: Apache-2.0 WITH LLVM-exception
#
#===----------------------------------------------------------------------===##

#
# This file describes the various pre-commit CI bots used to test libc++.
#
# This file should never contain logic -- all the logic must be offloaded
# into scripts. This is critical to being able to reproduce CI issues outside
# of the CI environment, which is important for debugging.
#
# It is also worth noting that this script is split into several sections, the
# goal being to reduce the load on testers when a commit is known to fail.
#

# The Linux CI runners use the nightly ToT build provided by the Docker image.
# (Note the image isn't updated daily.) The LLVM_HEAD_VERSION contains that
# version number. The Linux CI runners for GCC use the latest stable version.
# Theses numbers are available in all runners, making it easier to update the
# version number.
env:
    # LLVM POST-BRANCH bump version
    # LLVM POST-BRANCH add compiler test for ToT - 1, e.g. "Clang 17"
    # LLVM RELEASE bump remove compiler ToT - 3, e.g. "Clang 15"
    LLVM_STABLE_VERSION: "16" # Used for tooling, update after the RELEASE.
    LLVM_HEAD_VERSION: "18"   # Used compiler, update POST-BRANCH.
    GCC_STABLE_VERSION: "13"
steps:
  #
  # Light pre-commit tests for things like formatting or when people forget
  # to update generated files.
  #
  - label: "Format"
    command: "libcxx/utils/ci/run-buildbot check-format"
    artifact_paths:
      - "**/clang-format.patch"
    env:
        GIT_CLANG_FORMAT: "/usr/bin/git-clang-format-${LLVM_STABLE_VERSION} --binary clang-format-${LLVM_STABLE_VERSION}"
        CC: "clang-${LLVM_HEAD_VERSION}"
        CXX: "clang++-${LLVM_HEAD_VERSION}"
    agents:
      queue: "libcxx-builders"
      os: "linux"
    retry:
      automatic:
        - exit_status: -1  # Agent was lost
          limit: 2
    timeout_in_minutes: 120

  - label: "Generated output"
    command: "libcxx/utils/ci/run-buildbot check-generated-output"
    artifact_paths:
      - "**/generated_output.patch"
      - "**/generated_output.status"
    env:
        CC: "clang-${LLVM_HEAD_VERSION}"
        CXX: "clang++-${LLVM_HEAD_VERSION}"
        CLANG_FORMAT: "/usr/bin/clang-format-${LLVM_STABLE_VERSION}"
    agents:
      queue: "libcxx-builders"
      os: "linux"
    retry:
      automatic:
        - exit_status: -1  # Agent was lost
          limit: 2
    timeout_in_minutes: 120

  - label: "Documentation"
    command: "libcxx/utils/ci/run-buildbot documentation"
    artifact_paths:
      - "**/test-results.xml"
    env:
        CC: "clang-${LLVM_HEAD_VERSION}"
        CXX: "clang++-${LLVM_HEAD_VERSION}"
    agents:
      queue: "libcxx-builders"
      os: "linux"
    retry:
      automatic:
        - exit_status: -1  # Agent was lost
          limit: 2
    timeout_in_minutes: 120

  #
  # General testing with the default configuration, under all the supported
  # Standard modes, with Clang and GCC. This catches most issues upfront.
  # The goal of this step is to catch most issues while being very fast.
  #
  - wait

  - label: "GCC ${GCC_STABLE_VERSION} / C++latest"
    command: "libcxx/utils/ci/run-buildbot generic-gcc"
    artifact_paths:
      - "**/test-results.xml"
      - "**/*.abilist"
    env:
        CC: "gcc-${GCC_STABLE_VERSION}"
        CXX: "g++-${GCC_STABLE_VERSION}"
        ENABLE_CLANG_TIDY: "On"
    agents:
      queue: "libcxx-builders"
      os: "linux"
    retry:
      automatic:
        - exit_status: -1  # Agent was lost
          limit: 2
    timeout_in_minutes: 120

  - label: "C++26"
    command: "libcxx/utils/ci/run-buildbot generic-cxx26"
    artifact_paths:
      - "**/test-results.xml"
      - "**/*.abilist"
    env:
        # Note modules require and absolute path for clang-scan-deps
        # https://github.com/llvm/llvm-project/issues/61006
        CC: "/usr/lib/llvm-${LLVM_HEAD_VERSION}/bin/clang"
        CXX: "/usr/lib/llvm-${LLVM_HEAD_VERSION}/bin/clang++"
        CMAKE: "/opt/bin/cmake"
        ENABLE_CLANG_TIDY: "On"
    agents:
      queue: "libcxx-builders"
      os: "linux"
    retry:
      automatic:
        - exit_status: -1  # Agent was lost
          limit: 2
    timeout_in_minutes: 120

  - label: "Modular build"
    command: "libcxx/utils/ci/run-buildbot generic-modules"
    artifact_paths:
      - "**/test-results.xml"
      - "**/*.abilist"
    env:
        CC: "clang-${LLVM_HEAD_VERSION}"
        CXX: "clang++-${LLVM_HEAD_VERSION}"
        ENABLE_CLANG_TIDY: "On"
    agents:
      queue: "libcxx-builders"
      os: "linux"
    retry:
      automatic:
        - exit_status: -1  # Agent was lost
          limit: 2
    timeout_in_minutes: 120

  - label: "C++11"
    command: "libcxx/utils/ci/run-buildbot generic-cxx11"
    artifact_paths:
      - "**/test-results.xml"
      - "**/*.abilist"
    env:
        CC: "clang-${LLVM_HEAD_VERSION}"
        CXX: "clang++-${LLVM_HEAD_VERSION}"
        ENABLE_CLANG_TIDY: "On"
    agents:
      queue: "libcxx-builders"
      os: "linux"
    retry:
      automatic:
        - exit_status: -1  # Agent was lost
          limit: 2
    timeout_in_minutes: 120

  - label: "C++03"
    command: "libcxx/utils/ci/run-buildbot generic-cxx03"
    artifact_paths:
      - "**/test-results.xml"
      - "**/*.abilist"
    env:
        CC: "clang-${LLVM_HEAD_VERSION}"
        CXX: "clang++-${LLVM_HEAD_VERSION}"
        ENABLE_CLANG_TIDY: "On"
    agents:
      queue: "libcxx-builders"
      os: "linux"
    retry:
      automatic:
        - exit_status: -1  # Agent was lost
          limit: 2
    timeout_in_minutes: 120

  #
  # All other supported configurations of libc++.
  #
  - wait

  - label: "C++23"
    command: "libcxx/utils/ci/run-buildbot generic-cxx23"
    artifact_paths:
      - "**/test-results.xml"
      - "**/*.abilist"
    env:
        # Note: Modules require and absolute path for clang-scan-deps
        # https://github.com/llvm/llvm-project/issues/61006
        CC: "/usr/lib/llvm-${LLVM_HEAD_VERSION}/bin/clang"
        CXX: "/usr/lib/llvm-${LLVM_HEAD_VERSION}/bin/clang++"
        CMAKE: "/opt/bin/cmake"
        ENABLE_CLANG_TIDY: "On"
        ENABLE_STD_MODULES: "On"
    agents:
      queue: "libcxx-builders"
      os: "linux"
    retry:
      automatic:
        - exit_status: -1  # Agent was lost
          limit: 2
    timeout_in_minutes: 120

  - label: "C++20"
    command: "libcxx/utils/ci/run-buildbot generic-cxx20"
    artifact_paths:
      - "**/test-results.xml"
      - "**/*.abilist"
    env:
        # Note: Modules require and absolute path for clang-scan-deps
        # https://github.com/llvm/llvm-project/issues/61006
        CC: "/usr/lib/llvm-${LLVM_HEAD_VERSION}/bin/clang"
        CXX: "/usr/lib/llvm-${LLVM_HEAD_VERSION}/bin/clang++"
        CMAKE: "/opt/bin/cmake"
        ENABLE_CLANG_TIDY: "On"
        ENABLE_STD_MODULES: "On"
    agents:
      queue: "libcxx-builders"
      os: "linux"
    retry:
      automatic:
        - exit_status: -1  # Agent was lost
          limit: 2
    timeout_in_minutes: 120

  - label: "C++17"
    command: "libcxx/utils/ci/run-buildbot generic-cxx17"
    artifact_paths:
      - "**/test-results.xml"
      - "**/*.abilist"
    env:
        CC: "clang-${LLVM_HEAD_VERSION}"
        CXX: "clang++-${LLVM_HEAD_VERSION}"
        ENABLE_CLANG_TIDY: "On"
    agents:
      queue: "libcxx-builders"
      os: "linux"
    retry:
      automatic:
        - exit_status: -1  # Agent was lost
          limit: 2
    timeout_in_minutes: 120

  - label: "C++14"
    command: "libcxx/utils/ci/run-buildbot generic-cxx14"
    artifact_paths:
      - "**/test-results.xml"
      - "**/*.abilist"
    env:
        CC: "clang-${LLVM_HEAD_VERSION}"
        CXX: "clang++-${LLVM_HEAD_VERSION}"
        ENABLE_CLANG_TIDY: "On"
    agents:
      queue: "libcxx-builders"
      os: "linux"
    retry:
      automatic:
        - exit_status: -1  # Agent was lost
          limit: 2
    timeout_in_minutes: 120

  # Tests with the supported compilers.
  - label: "GCC ${GCC_STABLE_VERSION} / C++11"
    command: "libcxx/utils/ci/run-buildbot generic-gcc-cxx11"
    artifact_paths:
      - "**/test-results.xml"
      - "**/*.abilist"
    env:
        CC: "gcc-${GCC_STABLE_VERSION}"
        CXX: "g++-${GCC_STABLE_VERSION}"
        ENABLE_CLANG_TIDY: "On"
    agents:
      queue: "libcxx-builders"
      os: "linux"
    retry:
      automatic:
        - exit_status: -1  # Agent was lost
          limit: 2
    timeout_in_minutes: 120

  - label: "Clang 15"
    command: "libcxx/utils/ci/run-buildbot generic-cxx23"
    artifact_paths:
      - "**/test-results.xml"
      - "**/*.abilist"
    env:
        CC: "clang-15"
        CXX: "clang++-15"
        ENABLE_CLANG_TIDY: "On"
        ENABLE_STD_MODULES: "Off"
    agents:
      queue: "libcxx-builders"
      os: "linux"
    retry:
      automatic:
        - exit_status: -1  # Agent was lost
          limit: 2
    timeout_in_minutes: 120

  - label: "Clang 16"
    command: "libcxx/utils/ci/run-buildbot generic-cxx23"
    artifact_paths:
      - "**/test-results.xml"
      - "**/*.abilist"
    env:
        CC: "clang-16"
        CXX: "clang++-16"
        ENABLE_CLANG_TIDY: "On"
        ENABLE_STD_MODULES: "Off"
    agents:
      queue: "libcxx-builders"
      os: "linux"
    retry:
      automatic:
        - exit_status: -1  # Agent was lost
          limit: 2
    timeout_in_minutes: 120

  - label: "Clang 17"
    command: "libcxx/utils/ci/run-buildbot generic-cxx23"
    artifact_paths:
      - "**/test-results.xml"
      - "**/*.abilist"
    env:
        # Note: Modules require and absolute path for clang-scan-deps
        # https://github.com/llvm/llvm-project/issues/61006
        CC: "/usr/lib/llvm-17/bin/clang"
        CXX: "/usr/lib/llvm-17/bin/clang++"
        CMAKE: "/opt/bin/cmake"
        ENABLE_CLANG_TIDY: "On"
    agents:
      queue: "libcxx-builders"
      os: "linux"
    retry:
      automatic:
        - exit_status: -1  # Agent was lost
          limit: 2
    timeout_in_minutes: 120

  # Tests with the sanitizers.
  - group: "Sanitizers"
    steps:
    - label: "ASAN"
      command: "libcxx/utils/ci/run-buildbot generic-asan"
      artifact_paths:
        - "**/test-results.xml"
        - "**/*.abilist"
      env:
          CC: "clang-${LLVM_HEAD_VERSION}"
          CXX: "clang++-${LLVM_HEAD_VERSION}"
          ENABLE_CLANG_TIDY: "On"
      agents:
        queue: "libcxx-builders"
        os: "linux"
      retry:
        automatic:
          - exit_status: -1  # Agent was lost
            limit: 2
      timeout_in_minutes: 120

    - label: "TSAN"
      command: "libcxx/utils/ci/run-buildbot generic-tsan"
      artifact_paths:
        - "**/test-results.xml"
        - "**/*.abilist"
      env:
          CC: "clang-${LLVM_HEAD_VERSION}"
          CXX: "clang++-${LLVM_HEAD_VERSION}"
          ENABLE_CLANG_TIDY: "On"
      agents:
        queue: "libcxx-builders"
        os: "linux"
      retry:
        automatic:
          - exit_status: -1  # Agent was lost
            limit: 2
      timeout_in_minutes: 120

    - label: "UBSAN"
      command: "libcxx/utils/ci/run-buildbot generic-ubsan"
      artifact_paths:
        - "**/test-results.xml"
        - "**/*.abilist"
      env:
          CC: "clang-${LLVM_HEAD_VERSION}"
          CXX: "clang++-${LLVM_HEAD_VERSION}"
          ENABLE_CLANG_TIDY: "On"
      agents:
        queue: "libcxx-builders"
        os: "linux"
      retry:
        automatic:
          - exit_status: -1  # Agent was lost
            limit: 2
      timeout_in_minutes: 120

    - label: "MSAN"
      command: "libcxx/utils/ci/run-buildbot generic-msan"
      artifact_paths:
        - "**/test-results.xml"
        - "**/*.abilist"
      env:
          CC: "clang-${LLVM_HEAD_VERSION}"
          CXX: "clang++-${LLVM_HEAD_VERSION}"
          ENABLE_CLANG_TIDY: "On"
      agents:
        queue: "libcxx-builders"
        os: "linux"
      retry:
        automatic:
          - exit_status: -1  # Agent was lost
            limit: 2
      timeout_in_minutes: 120

  # Tests with the various supported ways to build libc++.
  - label: "Bootstrapping build"
    command: "libcxx/utils/ci/run-buildbot bootstrapping-build"
    artifact_paths:
      - "**/test-results.xml"
      - "**/*.abilist"
      - "**/crash_diagnostics/*"
    env:
        CC: "clang-${LLVM_HEAD_VERSION}"
        CXX: "clang++-${LLVM_HEAD_VERSION}"
        LLVM_SYMBOLIZER_PATH: "/usr/bin/llvm-symbolizer-${LLVM_HEAD_VERSION}"
        CLANG_CRASH_DIAGNOSTICS_DIR: "crash_diagnostics"
    agents:
      queue: "libcxx-builders"
      os: "linux"
    retry:
      automatic:
        - exit_status: -1  # Agent was lost
          limit: 2
    timeout_in_minutes: 120

  # Tests with various build configurations.
  - label: "Static libraries"
    command: "libcxx/utils/ci/run-buildbot generic-static"
    artifact_paths:
      - "**/test-results.xml"
      - "**/*.abilist"
    env:
        CC: "clang-${LLVM_HEAD_VERSION}"
        CXX: "clang++-${LLVM_HEAD_VERSION}"
        ENABLE_CLANG_TIDY: "On"
    agents:
      queue: "libcxx-builders"
      os: "linux"
    retry:
      automatic:
        - exit_status: -1  # Agent was lost
          limit: 2
    timeout_in_minutes: 120

  - label: "Shared library with merged ABI and unwinder libraries"
    command: "libcxx/utils/ci/run-buildbot generic-merged"
    artifact_paths:
      - "**/test-results.xml"
      - "**/*.abilist"
    env:
        CC: "clang-${LLVM_HEAD_VERSION}"
        CXX: "clang++-${LLVM_HEAD_VERSION}"
        ENABLE_CLANG_TIDY: "On"
    agents:
      queue: "libcxx-builders"
      os: "linux"
    retry:
      automatic:
        - exit_status: -1  # Agent was lost
          limit: 2
    timeout_in_minutes: 120

  - label: "Hardened mode"
    command: "libcxx/utils/ci/run-buildbot generic-hardened-mode"
    artifact_paths:
      - "**/test-results.xml"
      - "**/*.abilist"
    env:
        CC: "clang-${LLVM_HEAD_VERSION}"
        CXX: "clang++-${LLVM_HEAD_VERSION}"
        ENABLE_CLANG_TIDY: "On"
    agents:
      queue: "libcxx-builders"
      os: "linux"
    retry:
      automatic:
        - exit_status: -1  # Agent was lost
          limit: 2
    timeout_in_minutes: 120

  - label: "Debug mode"
    command: "libcxx/utils/ci/run-buildbot generic-debug-mode"
    artifact_paths:
      - "**/test-results.xml"
      - "**/*.abilist"
    env:
        CC: "clang-${LLVM_HEAD_VERSION}"
        CXX: "clang++-${LLVM_HEAD_VERSION}"
        ENABLE_CLANG_TIDY: "On"
    agents:
      queue: "libcxx-builders"
      os: "linux"
    retry:
      automatic:
        - exit_status: -1  # Agent was lost
          limit: 2
    timeout_in_minutes: 120

  - label: "With LLVM's libunwind"
    command: "libcxx/utils/ci/run-buildbot generic-with_llvm_unwinder"
    artifact_paths:
      - "**/test-results.xml"
      - "**/*.abilist"
    env:
        CC: "clang-${LLVM_HEAD_VERSION}"
        CXX: "clang++-${LLVM_HEAD_VERSION}"
        ENABLE_CLANG_TIDY: "On"
    agents:
      queue: "libcxx-builders"
      os: "linux"
    retry:
      automatic:
        - exit_status: -1  # Agent was lost
          limit: 2
    timeout_in_minutes: 120

  - label: "Modular build with Local Submodule Visibility"
    command: "libcxx/utils/ci/run-buildbot generic-modules-lsv"
    artifact_paths:
      - "**/test-results.xml"
      - "**/*.abilist"
    env:
        CC: "clang-${LLVM_HEAD_VERSION}"
        CXX: "clang++-${LLVM_HEAD_VERSION}"
        ENABLE_CLANG_TIDY: "On"
    agents:
      queue: "libcxx-builders"
      os: "linux"
    retry:
      automatic:
        - exit_status: -1  # Agent was lost
          limit: 2
    timeout_in_minutes: 120

  - group: "Parts disabled"
    steps:
    - label: "No threads"
      command: "libcxx/utils/ci/run-buildbot generic-no-threads"
      artifact_paths:
        - "**/test-results.xml"
        - "**/*.abilist"
      env:
          # Note: Modules require and absolute path for clang-scan-deps
          # https://github.com/llvm/llvm-project/issues/61006
          CC: "/usr/lib/llvm-${LLVM_HEAD_VERSION}/bin/clang"
          CXX: "/usr/lib/llvm-${LLVM_HEAD_VERSION}/bin/clang++"
          CMAKE: "/opt/bin/cmake"
          ENABLE_CLANG_TIDY: "On"
      agents:
        queue: "libcxx-builders"
        os: "linux"
      retry:
        automatic:
          - exit_status: -1  # Agent was lost
            limit: 2
      timeout_in_minutes: 120

    - label: "No filesystem"
      command: "libcxx/utils/ci/run-buildbot generic-no-filesystem"
      artifact_paths:
        - "**/test-results.xml"
        - "**/*.abilist"
      env:
          # Note: Modules require and absolute path for clang-scan-deps
          # https://github.com/llvm/llvm-project/issues/61006
          CC: "/usr/lib/llvm-${LLVM_HEAD_VERSION}/bin/clang"
          CXX: "/usr/lib/llvm-${LLVM_HEAD_VERSION}/bin/clang++"
          CMAKE: "/opt/bin/cmake"
          ENABLE_CLANG_TIDY: "On"
      agents:
        queue: "libcxx-builders"
        os: "linux"
      retry:
        automatic:
          - exit_status: -1  # Agent was lost
            limit: 2
      timeout_in_minutes: 120

    - label: "No random device"
      command: "libcxx/utils/ci/run-buildbot generic-no-random_device"
      artifact_paths:
        - "**/test-results.xml"
        - "**/*.abilist"
      env:
          # Note: Modules require and absolute path for clang-scan-deps
          # https://github.com/llvm/llvm-project/issues/61006
          CC: "/usr/lib/llvm-${LLVM_HEAD_VERSION}/bin/clang"
          CXX: "/usr/lib/llvm-${LLVM_HEAD_VERSION}/bin/clang++"
          CMAKE: "/opt/bin/cmake"
          ENABLE_CLANG_TIDY: "On"
      agents:
        queue: "libcxx-builders"
        os: "linux"
      retry:
        automatic:
          - exit_status: -1  # Agent was lost
            limit: 2
      timeout_in_minutes: 120

    - label: "No locale"
      command: "libcxx/utils/ci/run-buildbot generic-no-localization"
      artifact_paths:
        - "**/test-results.xml"
        - "**/*.abilist"
      env:
          # Note: Modules require and absolute path for clang-scan-deps
          # https://github.com/llvm/llvm-project/issues/61006
          CC: "/usr/lib/llvm-${LLVM_HEAD_VERSION}/bin/clang"
          CXX: "/usr/lib/llvm-${LLVM_HEAD_VERSION}/bin/clang++"
          CMAKE: "/opt/bin/cmake"
          ENABLE_CLANG_TIDY: "On"
      agents:
        queue: "libcxx-builders"
        os: "linux"
      retry:
        automatic:
          - exit_status: -1  # Agent was lost
            limit: 2
      timeout_in_minutes: 120

    - label: "No Unicode"
      command: "libcxx/utils/ci/run-buildbot generic-no-unicode"
      artifact_paths:
        - "**/test-results.xml"
        - "**/*.abilist"
      env:
          # Note: Modules require and absolute path for clang-scan-deps
          # https://github.com/llvm/llvm-project/issues/61006
          CC: "/usr/lib/llvm-${LLVM_HEAD_VERSION}/bin/clang"
          CXX: "/usr/lib/llvm-${LLVM_HEAD_VERSION}/bin/clang++"
          CMAKE: "/opt/bin/cmake"
          ENABLE_CLANG_TIDY: "On"
      agents:
        queue: "libcxx-builders"
        os: "linux"
      retry:
        automatic:
          - exit_status: -1  # Agent was lost
            limit: 2
      timeout_in_minutes: 120

    - label: "No wide characters"
      command: "libcxx/utils/ci/run-buildbot generic-no-wide-characters"
      artifact_paths:
        - "**/test-results.xml"
        - "**/*.abilist"
      env:
          # Note: Modules require and absolute path for clang-scan-deps
          # https://github.com/llvm/llvm-project/issues/61006
          CC: "/usr/lib/llvm-${LLVM_HEAD_VERSION}/bin/clang"
          CXX: "/usr/lib/llvm-${LLVM_HEAD_VERSION}/bin/clang++"
          CMAKE: "/opt/bin/cmake"
<<<<<<< HEAD
=======
          ENABLE_CLANG_TIDY: "On"
      agents:
        queue: "libcxx-builders"
        os: "linux"
      retry:
        automatic:
          - exit_status: -1  # Agent was lost
            limit: 2
      timeout_in_minutes: 120

    - label: "No time zone database"
      command: "libcxx/utils/ci/run-buildbot generic-no-tzdb"
      artifact_paths:
        - "**/test-results.xml"
        - "**/*.abilist"
      env:
          CC: "clang-${LLVM_HEAD_VERSION}"
          CXX: "clang++-${LLVM_HEAD_VERSION}"
>>>>>>> f619bc95
          ENABLE_CLANG_TIDY: "On"
      agents:
        queue: "libcxx-builders"
        os: "linux"
      retry:
        automatic:
          - exit_status: -1  # Agent was lost
            limit: 2
      timeout_in_minutes: 120

    - label: "No experimental features"
      command: "libcxx/utils/ci/run-buildbot generic-no-experimental"
      artifact_paths:
        - "**/test-results.xml"
        - "**/*.abilist"
      env:
          # Note: Modules require and absolute path for clang-scan-deps
          # https://github.com/llvm/llvm-project/issues/61006
          CC: "/usr/lib/llvm-${LLVM_HEAD_VERSION}/bin/clang"
          CXX: "/usr/lib/llvm-${LLVM_HEAD_VERSION}/bin/clang++"
          CMAKE: "/opt/bin/cmake"
          ENABLE_CLANG_TIDY: "On"
      agents:
        queue: "libcxx-builders"
        os: "linux"
      retry:
        automatic:
          - exit_status: -1  # Agent was lost
            limit: 2
      timeout_in_minutes: 120

    - label: "No exceptions"
      command: "libcxx/utils/ci/run-buildbot generic-no-exceptions"
      artifact_paths:
        - "**/test-results.xml"
        - "**/*.abilist"
      env:
          # Note: Modules require and absolute path for clang-scan-deps
          # https://github.com/llvm/llvm-project/issues/61006
          CC: "/usr/lib/llvm-${LLVM_HEAD_VERSION}/bin/clang"
          CXX: "/usr/lib/llvm-${LLVM_HEAD_VERSION}/bin/clang++"
          CMAKE: "/opt/bin/cmake"
          ENABLE_CLANG_TIDY: "On"
      agents:
        queue: "libcxx-builders"
        os: "linux"
      retry:
        automatic:
          - exit_status: -1  # Agent was lost
            limit: 2
      timeout_in_minutes: 120

  - label: "Unstable ABI"
    command: "libcxx/utils/ci/run-buildbot generic-abi-unstable"
    artifact_paths:
      - "**/test-results.xml"
      - "**/*.abilist"
    env:
        CC: "clang-${LLVM_HEAD_VERSION}"
        CXX: "clang++-${LLVM_HEAD_VERSION}"
        ENABLE_CLANG_TIDY: "On"
    agents:
      queue: "libcxx-builders"
      os: "linux"
    retry:
      automatic:
        - exit_status: -1  # Agent was lost
          limit: 2
    timeout_in_minutes: 120

  # Other non-testing CI jobs
  - label: "Benchmarks"
    command: "libcxx/utils/ci/run-buildbot benchmarks"
    artifact_paths:
      - "**/test-results.xml"
      - "**/*.abilist"
    env:
        CC: "clang-${LLVM_HEAD_VERSION}"
        CXX: "clang++-${LLVM_HEAD_VERSION}"
        ENABLE_CLANG_TIDY: "On"
    agents:
      queue: "libcxx-builders"
      os: "linux"
    retry:
      automatic:
        - exit_status: -1  # Agent was lost
          limit: 2
    timeout_in_minutes: 120

  # Tests on non-Unix platforms
  - group: ":windows: Windows"
    steps:
    - label: "Clang-cl (DLL)"
      command: "bash libcxx/utils/ci/run-buildbot clang-cl-dll"
      artifact_paths:
        - "**/test-results.xml"
        - "**/*.abilist"
      agents:
        queue: "windows"
      retry:
        automatic:
          - exit_status: -1  # Agent was lost
            limit: 2
      timeout_in_minutes: 120

    - label: "Clang-cl (Static)"
      command: "bash libcxx/utils/ci/run-buildbot clang-cl-static"
      artifact_paths:
        - "**/test-results.xml"
        - "**/*.abilist"
      agents:
        queue: "windows"
      retry:
        automatic:
          - exit_status: -1  # Agent was lost
            limit: 2
      timeout_in_minutes: 120

    - label: "Clang-cl (no vcruntime exceptions)"
      command: "bash libcxx/utils/ci/run-buildbot clang-cl-no-vcruntime"
      artifact_paths:
        - "**/test-results.xml"
        - "**/*.abilist"
      agents:
        queue: "windows"
      retry:
        automatic:
          - exit_status: -1  # Agent was lost
            limit: 2

    - label: "Clang-cl (Debug mode)"
      command: "bash libcxx/utils/ci/run-buildbot clang-cl-debug"
      artifact_paths:
        - "**/test-results.xml"
        - "**/*.abilist"
      agents:
        queue: "windows"
      retry:
        automatic:
          - exit_status: -1  # Agent was lost
            limit: 2
      timeout_in_minutes: 120

    - label: "Clang-cl (Static CRT)"
      command: "bash libcxx/utils/ci/run-buildbot clang-cl-static-crt"
      artifact_paths:
        - "**/test-results.xml"
        - "**/*.abilist"
      agents:
        queue: "windows"
      retry:
        automatic:
          - exit_status: -1  # Agent was lost
            limit: 2
      timeout_in_minutes: 120

    - label: "MinGW (DLL, x86_64)"
      command: "bash libcxx/utils/ci/run-buildbot mingw-dll"
      artifact_paths:
        - "**/test-results.xml"
        - "**/*.abilist"
      agents:
        queue: "windows"
      retry:
        automatic:
          - exit_status: -1  # Agent was lost
            limit: 2
      timeout_in_minutes: 120

    - label: "MinGW (Static, x86_64)"
      command: "bash libcxx/utils/ci/run-buildbot mingw-static"
      artifact_paths:
        - "**/test-results.xml"
        - "**/*.abilist"
      agents:
        queue: "windows"
      retry:
        automatic:
          - exit_status: -1  # Agent was lost
            limit: 2
      timeout_in_minutes: 120

    - label: "MinGW (DLL, i686)"
      command: "bash libcxx/utils/ci/run-buildbot mingw-dll-i686"
      artifact_paths:
        - "**/test-results.xml"
        - "**/*.abilist"
      agents:
        queue: "windows"
      retry:
        automatic:
          - exit_status: -1  # Agent was lost
            limit: 2
      timeout_in_minutes: 120

  - group: ":mac: Apple"
    steps:
    - label: "MacOS x86_64"
      command: "libcxx/utils/ci/run-buildbot generic-cxx20"
      artifact_paths:
        - "**/test-results.xml"
        - "**/*.abilist"
      agents:
        queue: "libcxx-builders"
        os: "macos"
        arch: "x86_64"
      retry:
        automatic:
          - exit_status: -1  # Agent was lost
            limit: 2
      timeout_in_minutes: 120

    - label: "MacOS arm64"
      command: "libcxx/utils/ci/run-buildbot generic-cxx20"
      artifact_paths:
        - "**/test-results.xml"
        - "**/*.abilist"
      agents:
        queue: "libcxx-builders"
        os: "macos"
        arch: "arm64"
      retry:
        automatic:
          - exit_status: -1  # Agent was lost
            limit: 2
      timeout_in_minutes: 120

    - label: "MacOS with Modules"
      command: "libcxx/utils/ci/run-buildbot generic-modules"
      artifact_paths:
        - "**/test-results.xml"
        - "**/*.abilist"
      agents:
        queue: "libcxx-builders"
        os: "macos"
      retry:
        automatic:
          - exit_status: -1  # Agent was lost
            limit: 2
      timeout_in_minutes: 120

    # Build with the configuration we use to generate libc++.dylib on Apple platforms
    - label: "Apple system"
      command: "libcxx/utils/ci/run-buildbot apple-system"
      artifact_paths:
        - "**/test-results.xml"
        - "**/*.abilist"
      agents:
        queue: "libcxx-builders"
        os: "macos"
        arch: "arm64" # This can technically run on any architecture, but we have more resources on arm64 so we pin this job to arm64
      retry:
        automatic:
          - exit_status: -1  # Agent was lost
            limit: 2
      timeout_in_minutes: 120

    # Test back-deployment to older Apple platforms
    - label: "Apple back-deployment macosx10.13"
      command: "libcxx/utils/ci/run-buildbot apple-system-backdeployment-10.13"
      artifact_paths:
        - "**/test-results.xml"
        - "**/*.abilist"
      agents:
        queue: "libcxx-builders"
        os: "macos"
        arch: "x86_64" # We need to use x86_64 for back-deployment CI on this target since macOS didn't support arm64 back then.
      retry:
        automatic:
          - exit_status: -1  # Agent was lost
            limit: 2
      timeout_in_minutes: 120

    - label: "Apple back-deployment macosx10.15"
      command: "libcxx/utils/ci/run-buildbot apple-system-backdeployment-10.15"
      artifact_paths:
        - "**/test-results.xml"
        - "**/*.abilist"
      agents:
        queue: "libcxx-builders"
        os: "macos"
        arch: "x86_64" # We need to use x86_64 for back-deployment CI on this target since macOS didn't support arm64 back then.
      retry:
        automatic:
          - exit_status: -1  # Agent was lost
            limit: 2
      timeout_in_minutes: 120

    # TODO: Re-enable this once we've figured out how to run back-deployment testing on arm64 on recent OSes
    # - label: "Apple back-deployment macosx11.0 arm64"
    #   command: "libcxx/utils/ci/run-buildbot apple-system-backdeployment-11.0"
    #   artifact_paths:
    #     - "**/test-results.xml"
    #     - "**/*.abilist"
    #   agents:
    #     queue: "libcxx-builders"
    #     os: "macos"
    #     arch: "arm64"
    #   retry:
    #     automatic:
    #       - exit_status: -1  # Agent was lost
    #         limit: 2
    #   timeout_in_minutes: 120

    - label: "Apple back-deployment with hardening enabled"
      command: "libcxx/utils/ci/run-buildbot apple-system-backdeployment-hardened-11.0"
      artifact_paths:
        - "**/test-results.xml"
        - "**/*.abilist"
      agents:
        queue: "libcxx-builders"
        os: "macos"
        arch: "x86_64" # TODO: Remove this once we are able to run back-deployment on arm64 again, since this isn't x86_64 specific
      retry:
        automatic:
          - exit_status: -1  # Agent was lost
            limit: 2
      timeout_in_minutes: 120

  - group: "ARM"
    steps:
    - label: "AArch64"
      command: "libcxx/utils/ci/run-buildbot aarch64"
      artifact_paths:
        - "**/test-results.xml"
        - "**/*.abilist"
      agents:
        queue: "libcxx-builders-linaro-arm"
        arch: "aarch64"
      retry:
        automatic:
          - exit_status: -1  # Agent was lost
            limit: 2
      timeout_in_minutes: 120

    - label: "AArch64 -fno-exceptions"
      command: "libcxx/utils/ci/run-buildbot aarch64-no-exceptions"
      artifact_paths:
        - "**/test-results.xml"
        - "**/*.abilist"
      agents:
        queue: "libcxx-builders-linaro-arm"
        arch: "aarch64"
      retry:
        automatic:
          - exit_status: -1  # Agent was lost
            limit: 2
      timeout_in_minutes: 120

    - label: "Armv8"
      command: "libcxx/utils/ci/run-buildbot armv8"
      artifact_paths:
        - "**/test-results.xml"
        - "**/*.abilist"
      agents:
        queue: "libcxx-builders-linaro-arm"
        arch: "armv8l"
      retry:
        automatic:
          - exit_status: -1  # Agent was lost
            limit: 2
      timeout_in_minutes: 120

    - label: "Armv8 -fno-exceptions"
      command: "libcxx/utils/ci/run-buildbot armv8-no-exceptions"
      artifact_paths:
        - "**/test-results.xml"
        - "**/*.abilist"
      agents:
        queue: "libcxx-builders-linaro-arm"
        arch: "armv8l"
      retry:
        automatic:
          - exit_status: -1  # Agent was lost
            limit: 2
      timeout_in_minutes: 120

    - label: "Armv7"
      command: "libcxx/utils/ci/run-buildbot armv7"
      artifact_paths:
        - "**/test-results.xml"
        - "**/*.abilist"
      agents:
        queue: "libcxx-builders-linaro-arm"
        arch: "armv8l" # Compiling for v7, running on v8 hardware
      retry:
        automatic:
          - exit_status: -1  # Agent was lost
            limit: 2
      timeout_in_minutes: 120

    - label: "Armv7 -fno-exceptions"
      command: "libcxx/utils/ci/run-buildbot armv7-no-exceptions"
      artifact_paths:
        - "**/test-results.xml"
        - "**/*.abilist"
      agents:
        queue: "libcxx-builders-linaro-arm"
        arch: "armv8l" # Compiling for v7, running on v8 hardware
      retry:
        automatic:
          - exit_status: -1  # Agent was lost
            limit: 2
      timeout_in_minutes: 120

  - group: "AIX"
    steps:
    - label: "AIX (32-bit)"
      command: "libcxx/utils/ci/run-buildbot aix"
      artifact_paths:
        - "**/test-results.xml"
        - "**/*.abilist"
      env:
          CC: "clang"
          CXX: "clang++"
          OBJECT_MODE: "32"
      agents:
          queue: libcxx-builders
          os: aix
      retry:
        automatic:
          - exit_status: -1  # Agent was lost
            limit: 2
      timeout_in_minutes: 120

    - label: "AIX (64-bit)"
      command: "libcxx/utils/ci/run-buildbot aix"
      artifact_paths:
        - "**/test-results.xml"
        - "**/*.abilist"
      env:
          CC: "clang"
          CXX: "clang++"
          OBJECT_MODE: "64"
      agents:
          queue: libcxx-builders
          os: aix
      retry:
        automatic:
          - exit_status: -1  # Agent was lost
            limit: 2
      timeout_in_minutes: 120

  - group: ":freebsd: FreeBSD"
    steps:
    - label: "FreeBSD 13 amd64"
      command: "libcxx/utils/ci/run-buildbot generic-cxx23"
      artifact_paths:
        - "**/test-results.xml"
        - "**/*.abilist"
      env:
          CC: "clang16"
          CXX: "clang++16"
          ENABLE_STD_MODULES: "Off"
      agents:
        queue: "libcxx-builders"
        os: "freebsd"
      retry:
        automatic:
          - exit_status: -1  # Agent was lost
            limit: 2
      timeout_in_minutes: 120<|MERGE_RESOLUTION|>--- conflicted
+++ resolved
@@ -671,8 +671,6 @@
           CC: "/usr/lib/llvm-${LLVM_HEAD_VERSION}/bin/clang"
           CXX: "/usr/lib/llvm-${LLVM_HEAD_VERSION}/bin/clang++"
           CMAKE: "/opt/bin/cmake"
-<<<<<<< HEAD
-=======
           ENABLE_CLANG_TIDY: "On"
       agents:
         queue: "libcxx-builders"
@@ -691,7 +689,6 @@
       env:
           CC: "clang-${LLVM_HEAD_VERSION}"
           CXX: "clang++-${LLVM_HEAD_VERSION}"
->>>>>>> f619bc95
           ENABLE_CLANG_TIDY: "On"
       agents:
         queue: "libcxx-builders"
