#===----------------------------------------------------------------------===##
#
# Part of the LLVM Project, under the Apache License v2.0 with LLVM Exceptions.
# See https://llvm.org/LICENSE.txt for license information.
# SPDX-License-Identifier: Apache-2.0 WITH LLVM-exception
#
#===----------------------------------------------------------------------===##

#
# This file describes the various pre-commit CI bots used to test libc++.
#
# This file should never contain logic -- all the logic must be offloaded
# into scripts. This is critical to being able to reproduce CI issues outside
# of the CI environment, which is important for debugging.
#
# It is also worth noting that this script is split into several sections, the
# goal being to reduce the load on testers when a commit is known to fail.
#

# The Linux CI runners use the nightly ToT build provided by the Docker image.
# (Note the image isn't updated daily.) The LLVM_HEAD_VERSION contains that
# version number. The Linux CI runners for GCC use the latest stable version.
# Theses numbers are available in all runners, making it easier to update the
# version number.
env:
    LLVM_HEAD_VERSION: "16"
    GCC_STABLE_VERSION: "12"
steps:
  #
  # Light pre-commit tests for things like formatting or when people forget
  # to update generated files.
  #
  - label: "Format"
    command: "libcxx/utils/ci/run-buildbot check-format"
    artifact_paths:
      - "**/clang-format.patch"
    agents:
      queue: "libcxx-builders"
      os: "linux"
    retry:
      automatic:
        - exit_status: -1  # Agent was lost
          limit: 2
    soft_fail:
        - exit_status: 1
    timeout_in_minutes: 120

  - label: "Generated output"
    command: "libcxx/utils/ci/run-buildbot check-generated-output"
    artifact_paths:
      - "**/generated_output.patch"
      - "**/generated_output.status"
    agents:
      queue: "libcxx-builders"
      os: "linux"
    retry:
      automatic:
        - exit_status: -1  # Agent was lost
          limit: 2
    timeout_in_minutes: 120

  - label: "Documentation"
    command: "libcxx/utils/ci/run-buildbot documentation"
    artifact_paths:
      - "**/test-results.xml"
    agents:
      queue: "libcxx-builders"
      os: "linux"
    retry:
      automatic:
        - exit_status: -1  # Agent was lost
          limit: 2
    timeout_in_minutes: 120

  #
  # General testing with the default configuration, under all the supported
  # Standard modes, with Clang and GCC. This catches most issues upfront.
  # The goal of this step is to catch most issues while being very fast.
  #
  - wait

  - label: "C++2b"
    command: "libcxx/utils/ci/run-buildbot generic-cxx2b"
    artifact_paths:
      - "**/test-results.xml"
      - "**/*.abilist"
    env:
        CC: "clang-${LLVM_HEAD_VERSION}"
        CXX: "clang++-${LLVM_HEAD_VERSION}"
    agents:
      queue: "libcxx-builders"
      os: "linux"
    retry:
      automatic:
        - exit_status: -1  # Agent was lost
          limit: 2
    timeout_in_minutes: 120

  - label: "C++11"
    command: "libcxx/utils/ci/run-buildbot generic-cxx11"
    artifact_paths:
      - "**/test-results.xml"
      - "**/*.abilist"
    env:
        CC: "clang-${LLVM_HEAD_VERSION}"
        CXX: "clang++-${LLVM_HEAD_VERSION}"
    agents:
      queue: "libcxx-builders"
      os: "linux"
    retry:
      automatic:
        - exit_status: -1  # Agent was lost
          limit: 2
    timeout_in_minutes: 120

  - label: "C++03"
    command: "libcxx/utils/ci/run-buildbot generic-cxx03"
    artifact_paths:
      - "**/test-results.xml"
      - "**/*.abilist"
    env:
        CC: "clang-${LLVM_HEAD_VERSION}"
        CXX: "clang++-${LLVM_HEAD_VERSION}"
    agents:
      queue: "libcxx-builders"
      os: "linux"
    retry:
      automatic:
        - exit_status: -1  # Agent was lost
          limit: 2
    timeout_in_minutes: 120

  - label: "Modular build"
    command: "libcxx/utils/ci/run-buildbot generic-modules"
    artifact_paths:
      - "**/test-results.xml"
      - "**/*.abilist"
    env:
        CC: "clang-${LLVM_HEAD_VERSION}"
        CXX: "clang++-${LLVM_HEAD_VERSION}"
    agents:
      queue: "libcxx-builders"
      os: "linux"
    retry:
      automatic:
        - exit_status: -1  # Agent was lost
          limit: 2
    timeout_in_minutes: 120

  - label: "GCC ${GCC_STABLE_VERSION} / C++latest"
    command: "libcxx/utils/ci/run-buildbot generic-gcc"
    artifact_paths:
      - "**/test-results.xml"
      - "**/*.abilist"
    env:
        CC: "gcc-${GCC_STABLE_VERSION}"
        CXX: "g++-${GCC_STABLE_VERSION}"
    agents:
      queue: "libcxx-builders"
      os: "linux"
    retry:
      automatic:
        - exit_status: -1  # Agent was lost
          limit: 2
    timeout_in_minutes: 120

  #
  # All other supported configurations of libc++.
  #
  - wait

  - label: "C++20"
    command: "libcxx/utils/ci/run-buildbot generic-cxx20"
    artifact_paths:
      - "**/test-results.xml"
      - "**/*.abilist"
    env:
        CC: "clang-${LLVM_HEAD_VERSION}"
        CXX: "clang++-${LLVM_HEAD_VERSION}"
    agents:
      queue: "libcxx-builders"
      os: "linux"
    retry:
      automatic:
        - exit_status: -1  # Agent was lost
          limit: 2
    timeout_in_minutes: 120

  - label: "C++17"
    command: "libcxx/utils/ci/run-buildbot generic-cxx17"
    artifact_paths:
      - "**/test-results.xml"
      - "**/*.abilist"
    env:
        # TODO (mordante) use head
        #CC: "clang-${LLVM_HEAD_VERSION}"
        #CXX: "clang++-${LLVM_HEAD_VERSION}"
        CC: "clang-15"
        CXX: "clang++-15"
    agents:
      queue: "libcxx-builders"
      os: "linux"
    retry:
      automatic:
        - exit_status: -1  # Agent was lost
          limit: 2
    timeout_in_minutes: 120

  - label: "C++14"
    command: "libcxx/utils/ci/run-buildbot generic-cxx14"
    artifact_paths:
      - "**/test-results.xml"
      - "**/*.abilist"
    env:
        CC: "clang-${LLVM_HEAD_VERSION}"
        CXX: "clang++-${LLVM_HEAD_VERSION}"
    agents:
      queue: "libcxx-builders"
      os: "linux"
    retry:
      automatic:
        - exit_status: -1  # Agent was lost
          limit: 2
    timeout_in_minutes: 120

  # Tests with the supported compilers.
  - label: "GCC ${GCC_STABLE_VERSION} / C++11"
    command: "libcxx/utils/ci/run-buildbot generic-gcc-cxx11"
    artifact_paths:
      - "**/test-results.xml"
      - "**/*.abilist"
    env:
        CC: "gcc-${GCC_STABLE_VERSION}"
        CXX: "g++-${GCC_STABLE_VERSION}"
    agents:
      queue: "libcxx-builders"
      os: "linux"
    retry:
      automatic:
        - exit_status: -1  # Agent was lost
          limit: 2
    timeout_in_minutes: 120

  - label: "Clang 13"
    command: "libcxx/utils/ci/run-buildbot generic-cxx2b"
    artifact_paths:
      - "**/test-results.xml"
      - "**/*.abilist"
    env:
        CC: "clang-13"
        CXX: "clang++-13"
    agents:
      queue: "libcxx-builders"
      os: "linux"
    retry:
      automatic:
        - exit_status: -1  # Agent was lost
          limit: 2
    timeout_in_minutes: 120

  - label: "Clang 14"
    command: "libcxx/utils/ci/run-buildbot generic-cxx2b"
    artifact_paths:
      - "**/test-results.xml"
      - "**/*.abilist"
    env:
        CC: "clang-14"
        CXX: "clang++-14"
    agents:
      queue: "libcxx-builders"
      os: "linux"
    retry:
      automatic:
        - exit_status: -1  # Agent was lost
          limit: 2
    timeout_in_minutes: 120

  - label: "Clang 15"
    command: "libcxx/utils/ci/run-buildbot generic-cxx2b"
    artifact_paths:
      - "**/test-results.xml"
      - "**/*.abilist"
    env:
        CC: "clang-15"
        CXX: "clang++-15"
    agents:
      queue: "libcxx-builders"
      os: "linux"
    retry:
      automatic:
        - exit_status: -1  # Agent was lost
          limit: 2
    timeout_in_minutes: 120

  # Tests with the sanitizers.
  - group: "Sanitizers"
    steps:
    - label: "ASAN"
      command: "libcxx/utils/ci/run-buildbot generic-asan"
      artifact_paths:
        - "**/test-results.xml"
        - "**/*.abilist"
      env:
          CC: "clang-${LLVM_HEAD_VERSION}"
          CXX: "clang++-${LLVM_HEAD_VERSION}"
      agents:
        queue: "libcxx-builders"
        os: "linux"
      retry:
        automatic:
          - exit_status: -1  # Agent was lost
            limit: 2
      timeout_in_minutes: 120

    - label: "TSAN"
      command: "libcxx/utils/ci/run-buildbot generic-tsan"
      artifact_paths:
        - "**/test-results.xml"
        - "**/*.abilist"
      env:
          CC: "clang-${LLVM_HEAD_VERSION}"
          CXX: "clang++-${LLVM_HEAD_VERSION}"
      agents:
        queue: "libcxx-builders"
        os: "linux"
      retry:
        automatic:
          - exit_status: -1  # Agent was lost
            limit: 2
      timeout_in_minutes: 120

    - label: "UBSAN"
      command: "libcxx/utils/ci/run-buildbot generic-ubsan"
      artifact_paths:
        - "**/test-results.xml"
        - "**/*.abilist"
      env:
          CC: "clang-${LLVM_HEAD_VERSION}"
          CXX: "clang++-${LLVM_HEAD_VERSION}"
      agents:
        queue: "libcxx-builders"
        os: "linux"
      retry:
        automatic:
          - exit_status: -1  # Agent was lost
            limit: 2
      timeout_in_minutes: 120

    - label: "MSAN"
      command: "libcxx/utils/ci/run-buildbot generic-msan"
      artifact_paths:
        - "**/test-results.xml"
        - "**/*.abilist"
      env:
          CC: "clang-${LLVM_HEAD_VERSION}"
          CXX: "clang++-${LLVM_HEAD_VERSION}"
      agents:
        queue: "libcxx-builders"
        os: "linux"
      retry:
        automatic:
          - exit_status: -1  # Agent was lost
            limit: 2
      timeout_in_minutes: 120

  # Tests with the various supported ways to build libc++.
  - label: "Bootstrapping build"
    command: "libcxx/utils/ci/run-buildbot bootstrapping-build"
    artifact_paths:
      - "**/test-results.xml"
      - "**/*.abilist"
    env:
        CC: "clang-${LLVM_HEAD_VERSION}"
        CXX: "clang++-${LLVM_HEAD_VERSION}"
<<<<<<< HEAD
=======
        LLVM_SYMBOLIZER_PATH: "/usr/bin/llvm-symbolizer-${LLVM_HEAD_VERSION}"
>>>>>>> c518ab09
    agents:
      queue: "libcxx-builders"
      os: "linux"
    retry:
      automatic:
        - exit_status: -1  # Agent was lost
          limit: 2
    timeout_in_minutes: 120

  - group: "Legacy"
    steps:
    - label: "Legacy Lit configuration"
      command: "libcxx/utils/ci/run-buildbot legacy-test-config"
      artifact_paths:
        - "**/test-results.xml"
        - "**/*.abilist"
      env:
          CC: "clang-${LLVM_HEAD_VERSION}"
          CXX: "clang++-${LLVM_HEAD_VERSION}"
      agents:
        queue: "libcxx-builders"
        os: "linux"
      retry:
        automatic:
          - exit_status: -1  # Agent was lost
            limit: 2
      timeout_in_minutes: 120

    - label: "Legacy LLVM_ENABLE_PROJECTS build"
      command: "libcxx/utils/ci/run-buildbot legacy-project-build"
      artifact_paths:
        - "**/test-results.xml"
        - "**/*.abilist"
      env:
          CC: "clang-${LLVM_HEAD_VERSION}"
          CXX: "clang++-${LLVM_HEAD_VERSION}"
      agents:
        queue: "libcxx-builders"
        os: "linux"
      retry:
        automatic:
          - exit_status: -1  # Agent was lost
            limit: 2
      timeout_in_minutes: 120

  # Tests with various build configurations.
  - label: "Static libraries"
    command: "libcxx/utils/ci/run-buildbot generic-static"
    artifact_paths:
      - "**/test-results.xml"
      - "**/*.abilist"
    env:
        CC: "clang-${LLVM_HEAD_VERSION}"
        CXX: "clang++-${LLVM_HEAD_VERSION}"
    agents:
      queue: "libcxx-builders"
      os: "linux"
    retry:
      automatic:
        - exit_status: -1  # Agent was lost
          limit: 2
    timeout_in_minutes: 120

  - label: "Shared library with merged ABI and unwinder libraries"
    command: "libcxx/utils/ci/run-buildbot generic-merged"
    artifact_paths:
      - "**/test-results.xml"
      - "**/*.abilist"
    env:
        CC: "clang-${LLVM_HEAD_VERSION}"
        CXX: "clang++-${LLVM_HEAD_VERSION}"
    agents:
      queue: "libcxx-builders"
      os: "linux"
    retry:
      automatic:
        - exit_status: -1  # Agent was lost
          limit: 2
    timeout_in_minutes: 120

  - label: "Assertions enabled"
    command: "libcxx/utils/ci/run-buildbot generic-assertions"
    artifact_paths:
      - "**/test-results.xml"
      - "**/*.abilist"
    env:
        CC: "clang-${LLVM_HEAD_VERSION}"
        CXX: "clang++-${LLVM_HEAD_VERSION}"
    agents:
      queue: "libcxx-builders"
      os: "linux"
    retry:
      automatic:
        - exit_status: -1  # Agent was lost
          limit: 2
    timeout_in_minutes: 120

  - label: "Debug mode"
    command: "libcxx/utils/ci/run-buildbot generic-debug-mode"
    artifact_paths:
      - "**/test-results.xml"
      - "**/*.abilist"
    env:
        CC: "clang-${LLVM_HEAD_VERSION}"
        CXX: "clang++-${LLVM_HEAD_VERSION}"
    agents:
      queue: "libcxx-builders"
      os: "linux"
    retry:
      automatic:
        - exit_status: -1  # Agent was lost
          limit: 2
    timeout_in_minutes: 120

  - label: "No transitive includes"
    command: "libcxx/utils/ci/run-buildbot generic-no-transitive-includes"
    artifact_paths:
      - "**/test-results.xml"
      - "**/*.abilist"
    env:
        CC: "clang-${LLVM_HEAD_VERSION}"
        CXX: "clang++-${LLVM_HEAD_VERSION}"
    agents:
      queue: "libcxx-builders"
      os: "linux"
    retry:
      automatic:
        - exit_status: -1  # Agent was lost
          limit: 2
    timeout_in_minutes: 120

  - label: "With LLVM's libunwind"
    command: "libcxx/utils/ci/run-buildbot generic-with_llvm_unwinder"
    artifact_paths:
      - "**/test-results.xml"
      - "**/*.abilist"
    env:
        CC: "clang-${LLVM_HEAD_VERSION}"
        CXX: "clang++-${LLVM_HEAD_VERSION}"
    agents:
      queue: "libcxx-builders"
      os: "linux"
    retry:
      automatic:
        - exit_status: -1  # Agent was lost
          limit: 2
    timeout_in_minutes: 120

  - group: "Parts disabled"
    steps:
    - label: "No threads"
      command: "libcxx/utils/ci/run-buildbot generic-no-threads"
      artifact_paths:
        - "**/test-results.xml"
        - "**/*.abilist"
      env:
          CC: "clang-${LLVM_HEAD_VERSION}"
          CXX: "clang++-${LLVM_HEAD_VERSION}"
      agents:
        queue: "libcxx-builders"
        os: "linux"
      retry:
        automatic:
          - exit_status: -1  # Agent was lost
            limit: 2
      timeout_in_minutes: 120

    - label: "No filesystem"
      command: "libcxx/utils/ci/run-buildbot generic-no-filesystem"
      artifact_paths:
        - "**/test-results.xml"
        - "**/*.abilist"
      env:
          CC: "clang-${LLVM_HEAD_VERSION}"
          CXX: "clang++-${LLVM_HEAD_VERSION}"
      agents:
        queue: "libcxx-builders"
        os: "linux"
      retry:
        automatic:
          - exit_status: -1  # Agent was lost
            limit: 2
      timeout_in_minutes: 120

    - label: "No random device"
      command: "libcxx/utils/ci/run-buildbot generic-no-random_device"
      artifact_paths:
        - "**/test-results.xml"
        - "**/*.abilist"
      env:
          CC: "clang-${LLVM_HEAD_VERSION}"
          CXX: "clang++-${LLVM_HEAD_VERSION}"
      agents:
        queue: "libcxx-builders"
        os: "linux"
      retry:
        automatic:
          - exit_status: -1  # Agent was lost
            limit: 2
      timeout_in_minutes: 120

    - label: "No locale"
      command: "libcxx/utils/ci/run-buildbot generic-no-localization"
      artifact_paths:
        - "**/test-results.xml"
        - "**/*.abilist"
      env:
          CC: "clang-${LLVM_HEAD_VERSION}"
          CXX: "clang++-${LLVM_HEAD_VERSION}"
      agents:
        queue: "libcxx-builders"
        os: "linux"
      retry:
        automatic:
          - exit_status: -1  # Agent was lost
            limit: 2
      timeout_in_minutes: 120

    - label: "No Unicode"
      command: "libcxx/utils/ci/run-buildbot generic-no-unicode"
      artifact_paths:
        - "**/test-results.xml"
        - "**/*.abilist"
      env:
          CC: "clang-${LLVM_HEAD_VERSION}"
          CXX: "clang++-${LLVM_HEAD_VERSION}"
      agents:
        queue: "libcxx-builders"
        os: "linux"
      retry:
        automatic:
          - exit_status: -1  # Agent was lost
            limit: 2
      timeout_in_minutes: 120

    - label: "No wide characters"
      command: "libcxx/utils/ci/run-buildbot generic-no-wide-characters"
      artifact_paths:
        - "**/test-results.xml"
        - "**/*.abilist"
      env:
          CC: "clang-${LLVM_HEAD_VERSION}"
          CXX: "clang++-${LLVM_HEAD_VERSION}"
      agents:
        queue: "libcxx-builders"
        os: "linux"
      retry:
        automatic:
          - exit_status: -1  # Agent was lost
            limit: 2
      timeout_in_minutes: 120

    - label: "No experimental features"
      command: "libcxx/utils/ci/run-buildbot generic-no-experimental"
      artifact_paths:
        - "**/test-results.xml"
        - "**/*.abilist"
      env:
          CC: "clang-${LLVM_HEAD_VERSION}"
          CXX: "clang++-${LLVM_HEAD_VERSION}"
      agents:
        queue: "libcxx-builders"
        os: "linux"
      retry:
        automatic:
          - exit_status: -1  # Agent was lost
            limit: 2
      timeout_in_minutes: 120

    - label: "No exceptions"
      command: "libcxx/utils/ci/run-buildbot generic-noexceptions"
      artifact_paths:
        - "**/test-results.xml"
        - "**/*.abilist"
      env:
          CC: "clang-${LLVM_HEAD_VERSION}"
          CXX: "clang++-${LLVM_HEAD_VERSION}"
      agents:
        queue: "libcxx-builders"
        os: "linux"
      retry:
        automatic:
          - exit_status: -1  # Agent was lost
            limit: 2
      timeout_in_minutes: 120

  - label: "Unstable ABI"
    command: "libcxx/utils/ci/run-buildbot generic-abi-unstable"
    artifact_paths:
      - "**/test-results.xml"
      - "**/*.abilist"
    env:
        CC: "clang-${LLVM_HEAD_VERSION}"
        CXX: "clang++-${LLVM_HEAD_VERSION}"
    agents:
      queue: "libcxx-builders"
      os: "linux"
    retry:
      automatic:
        - exit_status: -1  # Agent was lost
          limit: 2
    timeout_in_minutes: 120

  # Other non-testing CI jobs
  - label: "Benchmarks"
    command: "libcxx/utils/ci/run-buildbot benchmarks"
    artifact_paths:
      - "**/test-results.xml"
      - "**/*.abilist"
    env:
        CC: "clang-${LLVM_HEAD_VERSION}"
        CXX: "clang++-${LLVM_HEAD_VERSION}"
    agents:
      queue: "libcxx-builders"
      os: "linux"
    retry:
      automatic:
        - exit_status: -1  # Agent was lost
          limit: 2
    timeout_in_minutes: 120

  # Tests on non-Unix platforms
  - group: ":windows: Windows"
    steps:
    - label: "Clang-cl (DLL)"
      command: "bash libcxx/utils/ci/run-buildbot clang-cl-dll"
      artifact_paths:
        - "**/test-results.xml"
        - "**/*.abilist"
      agents:
        queue: "windows"
      retry:
        automatic:
          - exit_status: -1  # Agent was lost
            limit: 2
      timeout_in_minutes: 120

    - label: "Clang-cl (Static)"
      command: "bash libcxx/utils/ci/run-buildbot clang-cl-static"
      artifact_paths:
        - "**/test-results.xml"
        - "**/*.abilist"
      agents:
        queue: "windows"
      retry:
        automatic:
          - exit_status: -1  # Agent was lost
            limit: 2
      timeout_in_minutes: 120

    - label: "Clang-cl (no vcruntime exceptions)"
      command: "bash libcxx/utils/ci/run-buildbot clang-cl-no-vcruntime"
      artifact_paths:
        - "**/test-results.xml"
        - "**/*.abilist"
      agents:
        queue: "windows"
      retry:
        automatic:
          - exit_status: -1  # Agent was lost
            limit: 2

    - label: "MinGW (DLL, x86_64)"
      command: "bash libcxx/utils/ci/run-buildbot mingw-dll"
      artifact_paths:
        - "**/test-results.xml"
        - "**/*.abilist"
      agents:
        queue: "windows"
      retry:
        automatic:
          - exit_status: -1  # Agent was lost
            limit: 2
      timeout_in_minutes: 120

    - label: "MinGW (Static, x86_64)"
      command: "bash libcxx/utils/ci/run-buildbot mingw-static"
      artifact_paths:
        - "**/test-results.xml"
        - "**/*.abilist"
      agents:
        queue: "windows"
      retry:
        automatic:
          - exit_status: -1  # Agent was lost
            limit: 2
      timeout_in_minutes: 120

    - label: "MinGW (DLL, i686)"
      command: "bash libcxx/utils/ci/run-buildbot mingw-dll-i686"
      artifact_paths:
        - "**/test-results.xml"
        - "**/*.abilist"
      agents:
        queue: "windows"
      retry:
        automatic:
          - exit_status: -1  # Agent was lost
            limit: 2
      timeout_in_minutes: 120

  - group: ":apple: Apple"
    steps:
    - label: "MacOS x86_64"
      command: "libcxx/utils/ci/run-buildbot generic-cxx20"
      artifact_paths:
        - "**/test-results.xml"
        - "**/*.abilist"
      agents:
        queue: "libcxx-builders"
        os: "macos"
        arch: "x86_64"
      retry:
        automatic:
          - exit_status: -1  # Agent was lost
            limit: 2
      timeout_in_minutes: 120

    - label: "MacOS arm64"
      command: "libcxx/utils/ci/run-buildbot generic-cxx20"
      artifact_paths:
        - "**/test-results.xml"
        - "**/*.abilist"
      agents:
        queue: "libcxx-builders"
        os: "macos"
        arch: "arm64"
      retry:
        automatic:
          - exit_status: -1  # Agent was lost
            limit: 2
      timeout_in_minutes: 120

    # Build with the configuration we use to generate libc++.dylib on Apple platforms
    - label: "Apple system"
      command: "libcxx/utils/ci/run-buildbot apple-system"
      artifact_paths:
        - "**/test-results.xml"
        - "**/*.abilist"
      agents:
        queue: "libcxx-builders"
        os: "macos"
        arch: "arm64" # This can technically run on any architecture, but we have more resources on arm64 so we pin this job to arm64
      retry:
        automatic:
          - exit_status: -1  # Agent was lost
            limit: 2
      timeout_in_minutes: 120

    # Test back-deployment to older Apple platforms
    - label: "Apple back-deployment macosx10.9"
      command: "libcxx/utils/ci/run-buildbot apple-system-backdeployment-10.9"
      artifact_paths:
        - "**/test-results.xml"
        - "**/*.abilist"
      agents:
        queue: "libcxx-builders"
        os: "macos"
        arch: "x86_64" # We need to use x86_64 for back-deployment CI on this target since macOS didn't support arm64 back then.
      retry:
        automatic:
          - exit_status: -1  # Agent was lost
            limit: 2
      timeout_in_minutes: 120

    - label: "Apple back-deployment macosx10.15"
      command: "libcxx/utils/ci/run-buildbot apple-system-backdeployment-10.15"
      artifact_paths:
        - "**/test-results.xml"
        - "**/*.abilist"
      agents:
        queue: "libcxx-builders"
        os: "macos"
        arch: "x86_64" # We need to use x86_64 for back-deployment CI on this target since macOS didn't support arm64 back then.
      retry:
        automatic:
          - exit_status: -1  # Agent was lost
            limit: 2
      timeout_in_minutes: 120

    - label: "Apple back-deployment macosx11.0 arm64"
      command: "libcxx/utils/ci/run-buildbot apple-system-backdeployment-11.0"
      artifact_paths:
        - "**/test-results.xml"
        - "**/*.abilist"
      agents:
        queue: "libcxx-builders"
        os: "macos"
        arch: "arm64"
      retry:
        automatic:
          - exit_status: -1  # Agent was lost
            limit: 2
      timeout_in_minutes: 120

    - label: "Apple back-deployment with assertions enabled"
      command: "libcxx/utils/ci/run-buildbot apple-system-backdeployment-assertions-11.0"
      artifact_paths:
        - "**/test-results.xml"
        - "**/*.abilist"
      agents:
        queue: "libcxx-builders"
        os: "macos"
      retry:
        automatic:
          - exit_status: -1  # Agent was lost
            limit: 2
      timeout_in_minutes: 120

  - group: "ARM"
    steps:
    - label: "AArch64"
      command: "libcxx/utils/ci/run-buildbot aarch64"
      artifact_paths:
        - "**/test-results.xml"
        - "**/*.abilist"
      agents:
        queue: "libcxx-builders-linaro-arm"
        arch: "aarch64"
      retry:
        automatic:
          - exit_status: -1  # Agent was lost
            limit: 2
      timeout_in_minutes: 120

    - label: "AArch64 -fno-exceptions"
      command: "libcxx/utils/ci/run-buildbot aarch64-noexceptions"
      artifact_paths:
        - "**/test-results.xml"
        - "**/*.abilist"
      agents:
        queue: "libcxx-builders-linaro-arm"
        arch: "aarch64"
      retry:
        automatic:
          - exit_status: -1  # Agent was lost
            limit: 2
      timeout_in_minutes: 120

    - label: "Armv8"
      command: "libcxx/utils/ci/run-buildbot armv8"
      artifact_paths:
        - "**/test-results.xml"
        - "**/*.abilist"
      agents:
        queue: "libcxx-builders-linaro-arm"
        arch: "armv8l"
      retry:
        automatic:
          - exit_status: -1  # Agent was lost
            limit: 2
      timeout_in_minutes: 120

    - label: "Armv8 -fno-exceptions"
      command: "libcxx/utils/ci/run-buildbot armv8-noexceptions"
      artifact_paths:
        - "**/test-results.xml"
        - "**/*.abilist"
      agents:
        queue: "libcxx-builders-linaro-arm"
        arch: "armv8l"
      retry:
        automatic:
          - exit_status: -1  # Agent was lost
            limit: 2
      timeout_in_minutes: 120

    - label: "Armv7"
      command: "libcxx/utils/ci/run-buildbot armv7"
      artifact_paths:
        - "**/test-results.xml"
        - "**/*.abilist"
      agents:
        queue: "libcxx-builders-linaro-arm"
        arch: "armv8l" # Compiling for v7, running on v8 hardware
      retry:
        automatic:
          - exit_status: -1  # Agent was lost
            limit: 2
      timeout_in_minutes: 120

    - label: "Armv7 -fno-exceptions"
      command: "libcxx/utils/ci/run-buildbot armv7-noexceptions"
      artifact_paths:
        - "**/test-results.xml"
        - "**/*.abilist"
      agents:
        queue: "libcxx-builders-linaro-arm"
        arch: "armv8l" # Compiling for v7, running on v8 hardware
      retry:
        automatic:
          - exit_status: -1  # Agent was lost
            limit: 2
      timeout_in_minutes: 120

  - group: "AIX"
    steps:
    - label: "AIX (32-bit)"
      command: "libcxx/utils/ci/run-buildbot aix"
      artifact_paths:
        - "**/test-results.xml"
        - "**/*.abilist"
      env:
          CC: "clang"
          CXX: "clang++"
          OBJECT_MODE: "32"
      agents:
          queue: libcxx-builders
          os: aix
      retry:
        automatic:
          - exit_status: -1  # Agent was lost
            limit: 2
      timeout_in_minutes: 120

    - label: "AIX (64-bit)"
      command: "libcxx/utils/ci/run-buildbot aix"
      artifact_paths:
        - "**/test-results.xml"
        - "**/*.abilist"
      env:
          CC: "clang"
          CXX: "clang++"
          OBJECT_MODE: "64"
      agents:
          queue: libcxx-builders
          os: aix
      retry:
        automatic:
          - exit_status: -1  # Agent was lost
            limit: 2
      timeout_in_minutes: 120<|MERGE_RESOLUTION|>--- conflicted
+++ resolved
@@ -372,10 +372,7 @@
     env:
         CC: "clang-${LLVM_HEAD_VERSION}"
         CXX: "clang++-${LLVM_HEAD_VERSION}"
-<<<<<<< HEAD
-=======
         LLVM_SYMBOLIZER_PATH: "/usr/bin/llvm-symbolizer-${LLVM_HEAD_VERSION}"
->>>>>>> c518ab09
     agents:
       queue: "libcxx-builders"
       os: "linux"
