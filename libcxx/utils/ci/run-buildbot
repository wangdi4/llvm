#!/usr/bin/env bash
#===----------------------------------------------------------------------===##
#
# Part of the LLVM Project, under the Apache License v2.0 with LLVM Exceptions.
# See https://llvm.org/LICENSE.txt for license information.
# SPDX-License-Identifier: Apache-2.0 WITH LLVM-exception
#
#===----------------------------------------------------------------------===##

set -ex
set -o pipefail
unset LANG
unset LC_ALL
unset LC_COLLATE

PROGNAME="$(basename "${0}")"

function usage() {
cat <<EOF
Usage:
${PROGNAME} [options] <BUILDER>

[-h|--help]         Display this help and exit.

--llvm-root <DIR>   Path to the root of the LLVM monorepo. By default, we try
                    to figure it out based on the current working directory.

--build-dir <DIR>   The directory to use for building the library. By default,
                    this is '<llvm-root>/build/<builder>'.

--osx-roots <DIR>   Path to pre-downloaded macOS dylibs. By default, we download
                    them from Green Dragon. This is only relevant at all when
                    running back-deployment testing if one wants to override
                    the old dylibs we use to run the tests with different ones.
EOF
}

while [[ $# -gt 0 ]]; do
    case ${1} in
        -h|--help)
            usage
            exit 0
            ;;
        --llvm-root)
            MONOREPO_ROOT="${2}"
            shift; shift
            ;;
        --build-dir)
            BUILD_DIR="${2}"
            shift; shift
            ;;
        --osx-roots)
            OSX_ROOTS="${2}"
            shift; shift
            ;;
        *)
            BUILDER="${1}"
            shift
            ;;
    esac
done

MONOREPO_ROOT="${MONOREPO_ROOT:="$(git rev-parse --show-toplevel)"}"
BUILD_DIR="${BUILD_DIR:=${MONOREPO_ROOT}/build/${BUILDER}}"
INSTALL_DIR="${BUILD_DIR}/install"

# If we can find Ninja/CMake provided by Xcode, use those since we know their
# version will generally work with the Clang shipped in Xcode (e.g. if Clang
# knows about -std=c++20, the CMake bundled in Xcode will probably know about
# that flag too).
if xcrun --find ninja &>/dev/null; then NINJA="$(xcrun --find ninja)"; else NINJA="ninja"; fi
if xcrun --find cmake &>/dev/null; then CMAKE="$(xcrun --find cmake)"; else CMAKE="cmake"; fi

function clean() {
    rm -rf "${BUILD_DIR}"
}

function generate-cmake-base() {
    echo "--- Generating CMake"
    ${CMAKE} \
          -B "${BUILD_DIR}" \
          -GNinja -DCMAKE_MAKE_PROGRAM="${NINJA}" \
          -DCMAKE_BUILD_TYPE=RelWithDebInfo \
          -DCMAKE_INSTALL_PREFIX="${INSTALL_DIR}" \
          -DLLVM_LIT_ARGS="-sv --show-unsupported --xunit-xml-output test-results.xml" \
          "${@}"
}

function generate-cmake() {
    generate-cmake-base \
          -S "${MONOREPO_ROOT}/llvm" \
          -DLLVM_ENABLE_PROJECTS="libcxx;libunwind;libcxxabi" \
          -DLIBCXX_CXX_ABI=libcxxabi \
          "${@}"
}

function generate-cmake-libcxx-win() {
    # TODO: Clang-cl in MSVC configurations don't have access to compiler_rt
    # builtins helpers for int128 division. See
    # https://reviews.llvm.org/D91139#2429595 for a comment about longterm
    # intent for handling the issue. In the meantime, define
    # -D_LIBCPP_HAS_NO_INT128 (both when building the library itself and
    # when building tests) to allow enabling filesystem for running tests,
    # even if it uses a non-permanent ABI.

    generate-cmake-base \
          -S "${MONOREPO_ROOT}/libcxx" \
          -DCMAKE_C_COMPILER=clang-cl \
          -DCMAKE_CXX_COMPILER=clang-cl \
          -DLIBCXX_ENABLE_FILESYSTEM=YES \
          -DCMAKE_CXX_FLAGS="-D_LIBCPP_HAS_NO_INT128" \
          -DLIBCXX_TEST_COMPILER_FLAGS="-D_LIBCPP_HAS_NO_INT128" \
          "${@}"
}

function check-cxx-cxxabi() {
    echo "--- Installing libc++ and libc++abi to a fake location"
    ${NINJA} -vC "${BUILD_DIR}" install-cxx install-cxxabi

    echo "+++ Running the libc++ tests"
    ${NINJA} -vC "${BUILD_DIR}" check-cxx

    echo "+++ Running the libc++abi tests"
    ${NINJA} -vC "${BUILD_DIR}" check-cxxabi
}

# TODO: The goal is to test this against all configurations. We should also move
#       this to the Lit test suite instead of being a separate CMake target.
function check-abi-list() {
    echo "+++ Running the libc++ ABI list test"
    ${NINJA} -vC "${BUILD_DIR}" check-cxx-abilist || (
        echo "+++ Generating the libc++ ABI list after failed check"
        ${NINJA} -vC "${BUILD_DIR}" generate-cxx-abilist
        false
    )
}

function check-cxx-benchmarks() {
    echo "--- Running the benchmarks"
    ${NINJA} -vC "${BUILD_DIR}" check-cxx-benchmarks
}

# Print the version of a few tools to aid diagnostics in some cases
${CMAKE} --version
${NINJA} --version

case "${BUILDER}" in
check-format)
    clean
    echo "+++ Checking formatting"
    # We need to set --extensions so that clang-format checks extensionless files.
    mkdir -p ${BUILD_DIR}
    git-clang-format \
        --binary /usr/bin/clang-format --diff \
        --extensions ',h,hh,hpp,hxx,c,cc,cxx,cpp' HEAD~1 \
        -- \
            libcxx/{benchmarks,include,src,test} \
            libcxxabi/{fuzz,include,src,test} \
        | tee ${BUILD_DIR}/clang-format.patch
    # Check if the diff is empty, fail otherwise.
    ! grep -q '^--- a' ${BUILD_DIR}/clang-format.patch
;;
check-generated-output)
    # `! foo` doesn't work properly with `set -e`, use `! foo || false` instead.
    # https://stackoverflow.com/questions/57681955/set-e-does-not-respect-logical-not
    clean
    generate-cmake

    # Reject patches that forgot to re-run the generator scripts.
    echo "+++ Making sure the generator scripts were run"
    ${NINJA} -vC "${BUILD_DIR}" libcxx-generate-files
    git diff | tee ${BUILD_DIR}/generated_output.patch
    git ls-files -o --exclude-standard | tee ${BUILD_DIR}/generated_output.status
    ! grep -q '^--- a' ${BUILD_DIR}/generated_output.patch || false
    if [ -s ${BUILD_DIR}/generated_output.status ]; then
        echo "It looks like not all the generator scripts were run,"
        echo "did you forget to build the libcxx-generate-files target?"
        echo "Did you add all new files it generated?"
        false
    fi

    # Reject patches that introduce non-ASCII characters or hard tabs.
    # Depends on LC_COLLATE set at the top of this script.
    ! grep -rn '[^ -~]' libcxx/include/ || false

    # Reject patches that introduce dependency cycles in the headers.
    python3 libcxx/utils/graph_header_deps.py >/dev/null
;;
generic-cxx03)
    clean
    generate-cmake -C "${MONOREPO_ROOT}/libcxx/cmake/caches/Generic-cxx03.cmake" \
                   -DLIBCXX_TEST_CONFIG="llvm-libc++-shared.cfg.in"
    check-cxx-cxxabi
    check-abi-list
;;
generic-cxx11)
    clean
    generate-cmake -C "${MONOREPO_ROOT}/libcxx/cmake/caches/Generic-cxx11.cmake" \
                   -DLIBCXX_TEST_CONFIG="llvm-libc++-shared.cfg.in"
    check-cxx-cxxabi
    check-abi-list
;;
generic-cxx14)
    clean
    generate-cmake -C "${MONOREPO_ROOT}/libcxx/cmake/caches/Generic-cxx14.cmake" \
                   -DLIBCXX_TEST_CONFIG="llvm-libc++-shared.cfg.in"
    check-cxx-cxxabi
    check-abi-list
;;
generic-cxx17)
    clean
    generate-cmake -C "${MONOREPO_ROOT}/libcxx/cmake/caches/Generic-cxx17.cmake" \
                   -DLIBCXX_TEST_CONFIG="llvm-libc++-shared.cfg.in"
    check-cxx-cxxabi
    check-abi-list
;;
generic-cxx20)
    clean
    generate-cmake -C "${MONOREPO_ROOT}/libcxx/cmake/caches/Generic-cxx20.cmake" \
                   -DLIBCXX_TEST_CONFIG="llvm-libc++-shared.cfg.in"
    check-cxx-cxxabi
    check-abi-list
;;
generic-cxx2b)
    clean
    generate-cmake -C "${MONOREPO_ROOT}/libcxx/cmake/caches/Generic-cxx2b.cmake" \
                   -DLIBCXX_TEST_CONFIG="llvm-libc++-shared.cfg.in"
    check-cxx-cxxabi
    check-abi-list
;;
generic-assertions)
    clean
    generate-cmake -C "${MONOREPO_ROOT}/libcxx/cmake/caches/Generic-assertions.cmake" \
                   -DLIBCXX_TEST_CONFIG="llvm-libc++-shared.cfg.in"
    check-cxx-cxxabi
    check-abi-list
;;
generic-debug-iterators)
    clean
    generate-cmake -C "${MONOREPO_ROOT}/libcxx/cmake/caches/Generic-debug-iterators.cmake" \
                   -DLIBCXX_TEST_CONFIG="llvm-libc++-shared.cfg.in"
    check-cxx-cxxabi
    check-abi-list
;;
generic-noexceptions)
    clean
    generate-cmake -C "${MONOREPO_ROOT}/libcxx/cmake/caches/Generic-noexceptions.cmake" \
                   -DLIBCXX_TEST_CONFIG="llvm-libc++-shared.cfg.in"
    check-cxx-cxxabi
;;
generic-modules)
    clean
    generate-cmake -C "${MONOREPO_ROOT}/libcxx/cmake/caches/Generic-modules.cmake" \
                   -DLIBCXX_TEST_CONFIG="llvm-libc++-shared.cfg.in"
    check-cxx-cxxabi
;;
generic-static)
    clean
    generate-cmake -C "${MONOREPO_ROOT}/libcxx/cmake/caches/Generic-static.cmake" \
                   -DLIBCXX_TEST_CONFIG="llvm-libc++-static.cfg.in"
    check-cxx-cxxabi
;;
generic-32bit)
    clean
    generate-cmake -C "${MONOREPO_ROOT}/libcxx/cmake/caches/Generic-32bits.cmake" \
                   -DLIBCXX_TEST_CONFIG="llvm-libc++-shared.cfg.in"
    check-cxx-cxxabi
;;
generic-clang-11)
    export CC=clang-11
    export CXX=clang++-11
    clean
    generate-cmake -DLIBCXX_TEST_CONFIG="llvm-libc++-shared.cfg.in"
    check-cxx-cxxabi
;;
generic-clang-12)
    export CC=clang-12
    export CXX=clang++-12
    clean
    generate-cmake -DLIBCXX_TEST_CONFIG="llvm-libc++-shared.cfg.in"
    check-cxx-cxxabi
;;
generic-gcc)
    export CC=gcc-11
    export CXX=g++-11
    clean
    generate-cmake
    check-cxx-cxxabi
;;
generic-gcc-cxx11)
    export CC=gcc-11
    export CXX=g++-11
    clean
    generate-cmake -C "${MONOREPO_ROOT}/libcxx/cmake/caches/Generic-cxx11.cmake"
    check-cxx-cxxabi
;;
generic-asan)
    clean
    generate-cmake -C "${MONOREPO_ROOT}/libcxx/cmake/caches/Generic-asan.cmake" \
                   -DLIBCXX_TEST_CONFIG="llvm-libc++-shared.cfg.in"
    check-cxx-cxxabi
;;
generic-msan)
    clean
    generate-cmake -C "${MONOREPO_ROOT}/libcxx/cmake/caches/Generic-msan.cmake" \
                   -DLIBCXX_TEST_CONFIG="llvm-libc++-shared.cfg.in"
    check-cxx-cxxabi
;;
generic-tsan)
    clean
    generate-cmake -C "${MONOREPO_ROOT}/libcxx/cmake/caches/Generic-tsan.cmake" \
                   -DLIBCXX_TEST_CONFIG="llvm-libc++-shared.cfg.in"
    check-cxx-cxxabi
;;
generic-ubsan)
    clean
    generate-cmake -C "${MONOREPO_ROOT}/libcxx/cmake/caches/Generic-ubsan.cmake" \
                   -DLIBCXX_TEST_CONFIG="llvm-libc++-shared.cfg.in"
    check-cxx-cxxabi
;;
generic-with_llvm_unwinder)
    clean
    generate-cmake -DLIBCXXABI_USE_LLVM_UNWINDER=ON \
                   -DLIBCXX_TEST_CONFIG="llvm-libc++-shared.cfg.in"
    check-cxx-cxxabi
;;
generic-singlethreaded)
    clean
    generate-cmake -C "${MONOREPO_ROOT}/libcxx/cmake/caches/Generic-singlethreaded.cmake" \
                   -DLIBCXX_TEST_CONFIG="llvm-libc++-shared.cfg.in"
    check-cxx-cxxabi
;;
generic-no-debug)
    clean
    generate-cmake -C "${MONOREPO_ROOT}/libcxx/cmake/caches/Generic-no-debug.cmake" \
                   -DLIBCXX_TEST_CONFIG="llvm-libc++-shared.cfg.in"
    check-cxx-cxxabi
;;
generic-no-filesystem)
    clean
    generate-cmake -C "${MONOREPO_ROOT}/libcxx/cmake/caches/Generic-no-filesystem.cmake" \
                   -DLIBCXX_TEST_CONFIG="llvm-libc++-shared.cfg.in"
    check-cxx-cxxabi
;;
generic-no-random_device)
    clean
    generate-cmake -C "${MONOREPO_ROOT}/libcxx/cmake/caches/Generic-no-random_device.cmake" \
                   -DLIBCXX_TEST_CONFIG="llvm-libc++-shared.cfg.in"
    check-cxx-cxxabi
;;
generic-no-localization)
    clean
    generate-cmake -C "${MONOREPO_ROOT}/libcxx/cmake/caches/Generic-no-localization.cmake" \
                   -DLIBCXX_TEST_CONFIG="llvm-libc++-shared.cfg.in"
    check-cxx-cxxabi
;;
generic-no-unicode)
    clean
    generate-cmake -C "${MONOREPO_ROOT}/libcxx/cmake/caches/Generic-no-unicode.cmake" \
<<<<<<< HEAD
                   -DLIBCXX_TEST_CONFIG="${MONOREPO_ROOT}/libcxx/test/configs/llvm-libc++-shared.cfg.in"
=======
                   -DLIBCXX_TEST_CONFIG="llvm-libc++-shared.cfg.in"
>>>>>>> c04153d8
    check-cxx-cxxabi
;;
x86_64-apple-system)
    clean
    generate-cmake -C "${MONOREPO_ROOT}/libcxx/cmake/caches/Apple.cmake" \
                   -DLIBCXX_TEST_CONFIG="apple-libc++-shared.cfg.in"
    check-cxx-cxxabi
;;
x86_64-apple-system-noexceptions)
    clean
    generate-cmake -C "${MONOREPO_ROOT}/libcxx/cmake/caches/Apple.cmake" \
                   -DLIBCXX_ENABLE_EXCEPTIONS=OFF \
                   -DLIBCXXABI_ENABLE_EXCEPTIONS=OFF \
                   -DLIBCXX_TEST_CONFIG="apple-libc++-shared.cfg.in"
    check-cxx-cxxabi
;;
x86_64-apple-system-backdeployment-*)
    clean

    if [[ "${OSX_ROOTS}" == "" ]]; then
        echo "--- Downloading previous macOS dylibs"
        PREVIOUS_DYLIBS_URL="https://dl.dropboxusercontent.com/s/liu4fmc53qzlfly/libcxx-roots.tar.gz"
        OSX_ROOTS="${BUILD_DIR}/macos-roots"
        mkdir -p "${OSX_ROOTS}"
        curl "${PREVIOUS_DYLIBS_URL}" | tar -xz --strip-components=1 -C "${OSX_ROOTS}"
    fi

    DEPLOYMENT_TARGET="${BUILDER#x86_64-apple-system-backdeployment-}"

    # TODO: On Apple platforms, we never produce libc++abi.1.dylib, always libc++abi.dylib.
    #       Fix that in the build so that the tests stop searching for @rpath/libc++abi.1.dylib.
    cp "${OSX_ROOTS}/macOS/libc++abi/${DEPLOYMENT_TARGET}/libc++abi.dylib" \
       "${OSX_ROOTS}/macOS/libc++abi/${DEPLOYMENT_TARGET}/libc++abi.1.dylib"

    PARAMS="target_triple=x86_64-apple-macosx${DEPLOYMENT_TARGET}"
    PARAMS+=";cxx_runtime_root=${OSX_ROOTS}/macOS/libc++/${DEPLOYMENT_TARGET}"
    PARAMS+=";abi_runtime_root=${OSX_ROOTS}/macOS/libc++abi/${DEPLOYMENT_TARGET}"
    PARAMS+=";use_system_cxx_lib=True"

    generate-cmake -C "${MONOREPO_ROOT}/libcxx/cmake/caches/Apple.cmake" \
                   -DLIBCXX_TEST_PARAMS="${PARAMS}" \
                   -DLIBCXXABI_TEST_PARAMS="${PARAMS}"

    check-cxx-cxxabi
;;
benchmarks)
    clean
    generate-cmake -DLIBCXX_TEST_CONFIG="llvm-libc++-shared.cfg.in"
    check-cxx-benchmarks
;;
documentation)
    clean
    generate-cmake -DLLVM_ENABLE_SPHINX=ON

    echo "+++ Generating documentation"
    ${NINJA} -vC "${BUILD_DIR}" docs-libcxx-html
;;
unified-standalone)
    clean

    echo "--- Generating CMake"
    ${CMAKE} \
          -S "${MONOREPO_ROOT}/libcxx/utils/ci/runtimes" \
          -B "${BUILD_DIR}" \
          -GNinja -DCMAKE_MAKE_PROGRAM="${NINJA}" \
          -DCMAKE_BUILD_TYPE=RelWithDebInfo \
          -DCMAKE_INSTALL_PREFIX="${INSTALL_DIR}" \
          -DLLVM_ENABLE_PROJECTS="libcxx;libcxxabi;libunwind" \
          -DLIBCXX_TEST_CONFIG="llvm-libc++-shared.cfg.in"

    check-cxx-cxxabi
;;
new-standalone)
    clean

    echo "--- Generating CMake"
    ${CMAKE} \
          -S "${MONOREPO_ROOT}/runtimes" \
          -B "${BUILD_DIR}" \
          -GNinja -DCMAKE_MAKE_PROGRAM="${NINJA}" \
          -DCMAKE_BUILD_TYPE=RelWithDebInfo \
          -DCMAKE_INSTALL_PREFIX="${INSTALL_DIR}" \
          -DLLVM_ENABLE_RUNTIMES="libcxx;libcxxabi;libunwind" \
          -DLIBCXX_TEST_CONFIG="llvm-libc++-shared.cfg.in"

    check-cxx-cxxabi
;;
runtimes-build)
    clean

    echo "--- Generating CMake"
    # TODO: We currently enable modules and assertions in the runtimes build
    #       because that provides coverage for some specific Clang failures
    #       we've been seeing recently, however it would be better to instead
    #       run all CI configurations against a Clang that has assertions enabled.
    ${CMAKE} \
          -S "${MONOREPO_ROOT}/llvm" \
          -B "${BUILD_DIR}" \
          -GNinja -DCMAKE_MAKE_PROGRAM="${NINJA}" \
          -DCMAKE_BUILD_TYPE=RelWithDebInfo \
          -DCMAKE_INSTALL_PREFIX="${INSTALL_DIR}" \
          -DLLVM_ENABLE_PROJECTS="clang" \
          -DLLVM_ENABLE_RUNTIMES="libcxx;libcxxabi" \
          -DLLVM_RUNTIME_TARGETS="x86_64-unknown-linux-gnu" \
          -DLLVM_ENABLE_ASSERTIONS=ON \
          -C "${MONOREPO_ROOT}/libcxx/cmake/caches/Generic-modules.cmake" \
          -DLIBCXX_TEST_CONFIG="llvm-libc++-shared.cfg.in"

    echo "+++ Running the libc++ and libc++abi tests"
    ${NINJA} -C "${BUILD_DIR}" check-runtimes

    echo "--- Installing libc++ and libc++abi to a fake location"
    ${NINJA} -C "${BUILD_DIR}" install-runtimes
;;
legacy-test-config)
    clean
    generate-cmake -DLIBCXX_TEST_CONFIG="legacy.cfg.in"
    check-cxx-cxxabi
;;
legacy-standalone)
    clean

    echo "--- Generating CMake"
    ${CMAKE} \
          -S "${MONOREPO_ROOT}/libcxx" \
          -B "${BUILD_DIR}/libcxx" \
          -GNinja -DCMAKE_MAKE_PROGRAM="${NINJA}" \
          -DCMAKE_BUILD_TYPE=RelWithDebInfo \
          -DCMAKE_INSTALL_PREFIX="${INSTALL_DIR}" \
          -DLLVM_PATH="${MONOREPO_ROOT}/llvm" \
          -DLIBCXX_CXX_ABI=libcxxabi \
          -DLIBCXX_CXX_ABI_INCLUDE_PATHS="${MONOREPO_ROOT}/libcxxabi/include" \
          -DLIBCXX_CXX_ABI_LIBRARY_PATH="${BUILD_DIR}/libcxxabi/lib"

    ${CMAKE} \
          -S "${MONOREPO_ROOT}/libcxxabi" \
          -B "${BUILD_DIR}/libcxxabi" \
          -GNinja -DCMAKE_MAKE_PROGRAM="${NINJA}" \
          -DCMAKE_BUILD_TYPE=RelWithDebInfo \
          -DCMAKE_INSTALL_PREFIX="${INSTALL_DIR}" \
          -DLLVM_PATH="${MONOREPO_ROOT}/llvm" \
          -DLIBCXXABI_LIBCXX_PATH="${MONOREPO_ROOT}/libcxx" \
          -DLIBCXXABI_LIBCXX_INCLUDES="${BUILD_DIR}/libcxx/include/c++/v1" \
          -DLIBCXXABI_LIBCXX_LIBRARY_PATH="${BUILD_DIR}/libcxx/lib"

    echo "+++ Generating libc++ headers"
    ${NINJA} -vC "${BUILD_DIR}/libcxx" generate-cxx-headers

    echo "+++ Building libc++abi"
    ${NINJA} -vC "${BUILD_DIR}/libcxxabi" cxxabi

    echo "+++ Building libc++"
    ${NINJA} -vC "${BUILD_DIR}/libcxx" cxx

    echo "+++ Running the libc++ tests"
    ${NINJA} -vC "${BUILD_DIR}/libcxx" check-cxx

    echo "+++ Running the libc++abi tests"
    ${NINJA} -vC "${BUILD_DIR}/libcxxabi" check-cxxabi
;;
aarch64)
    clean
    generate-cmake -C "${MONOREPO_ROOT}/libcxx/cmake/caches/AArch64.cmake" \
                   -DLIBCXX_TEST_CONFIG="llvm-libc++-shared.cfg.in"
    check-cxx-cxxabi
;;
aarch64-noexceptions)
    clean
    generate-cmake -C "${MONOREPO_ROOT}/libcxx/cmake/caches/AArch64.cmake" \
                   -DLIBCXX_ENABLE_EXCEPTIONS=OFF \
                   -DLIBCXXABI_ENABLE_EXCEPTIONS=OFF \
                   -DLIBCXX_TEST_CONFIG="llvm-libc++-shared.cfg.in"
    check-cxx-cxxabi
;;
# Aka Armv8 32 bit
armv8)
    clean
    generate-cmake -C "${MONOREPO_ROOT}/libcxx/cmake/caches/Armv8Arm.cmake" \
                   -DLIBCXX_TEST_CONFIG="llvm-libc++-shared.cfg.in"
    check-cxx-cxxabi
;;
armv8-noexceptions)
    clean
    generate-cmake -C "${MONOREPO_ROOT}/libcxx/cmake/caches/Armv8Thumb-noexceptions.cmake" \
                   -DLIBCXX_TEST_CONFIG="llvm-libc++-shared.cfg.in"
    check-cxx-cxxabi
;;
# Armv7 32 bit. One building Arm only one Thumb only code.
armv7)
    clean
    generate-cmake -C "${MONOREPO_ROOT}/libcxx/cmake/caches/Armv7Arm.cmake" \
                   -DLIBCXX_TEST_CONFIG="llvm-libc++-shared.cfg.in"
    check-cxx-cxxabi
;;
armv7-noexceptions)
    clean
    generate-cmake -C "${MONOREPO_ROOT}/libcxx/cmake/caches/Armv7Thumb-noexceptions.cmake" \
                   -DLIBCXX_TEST_CONFIG="llvm-libc++-shared.cfg.in"
    check-cxx-cxxabi
;;
windows-dll)
    clean
    # TODO: Currently, building with the experimental library breaks running
    # tests (the test linking look for the c++experimental library with the
    # wrong name, and the statically linked c++experimental can't be linked
    # correctly when libc++ visibility attributes indicate dllimport linkage
    # anyway), thus just disable the experimental library. Remove this
    # setting when cmake and the test driver does the right thing automatically.
    generate-cmake-libcxx-win -DLIBCXX_ENABLE_EXPERIMENTAL_LIBRARY=OFF
    echo "+++ Running the libc++ tests"
    ${NINJA} -vC "${BUILD_DIR}" check-cxx
;;
windows-static)
    clean
    generate-cmake-libcxx-win -DLIBCXX_ENABLE_SHARED=OFF
    echo "+++ Running the libc++ tests"
    ${NINJA} -vC "${BUILD_DIR}" check-cxx
;;
#################################################################
# Insert vendor-specific internal configurations below.
#
# This allows vendors to extend this file with their own internal
# configurations without running into merge conflicts with upstream.
#################################################################

#################################################################
*)
    echo "${BUILDER} is not a known configuration"
    exit 1
;;
esac<|MERGE_RESOLUTION|>--- conflicted
+++ resolved
@@ -357,11 +357,7 @@
 generic-no-unicode)
     clean
     generate-cmake -C "${MONOREPO_ROOT}/libcxx/cmake/caches/Generic-no-unicode.cmake" \
-<<<<<<< HEAD
-                   -DLIBCXX_TEST_CONFIG="${MONOREPO_ROOT}/libcxx/test/configs/llvm-libc++-shared.cfg.in"
-=======
-                   -DLIBCXX_TEST_CONFIG="llvm-libc++-shared.cfg.in"
->>>>>>> c04153d8
+                   -DLIBCXX_TEST_CONFIG="llvm-libc++-shared.cfg.in"
     check-cxx-cxxabi
 ;;
 x86_64-apple-system)
