--- conflicted
+++ resolved
@@ -73,8 +73,6 @@
               AddOptionalWarningFlag(w) for w in _warningFlags
             ]),
 
-<<<<<<< HEAD
-=======
   Parameter(name='use_system_cxx_lib', choices=[True, False], type=bool, default=False,
             help="Whether the test suite is being *run* against the library shipped on "
                  "the target triple in use, as opposed to the trunk library.",
@@ -87,7 +85,6 @@
               AddCompileFlag('-D_LIBCPP_DISABLE_AVAILABILITY')
             ]),
 
->>>>>>> 194afac9
   # Parameters to enable or disable parts of the test suite
   Parameter(name='enable_filesystem', choices=[True, False], type=bool, default=True,
             help="Whether to enable tests for the C++ <filesystem> library.",
