--- conflicted
+++ resolved
@@ -9,17 +9,6 @@
 #ifndef FILESYSTEM_COMMON_H
 #define FILESYSTEM_COMMON_H
 
-<<<<<<< HEAD
-#include "__config"
-#include "array"
-#include "chrono"
-#include "climits"
-#include "cstdarg"
-#include "ctime"
-#include "filesystem"
-#include "ratio"
-#include "system_error"
-=======
 #include <__config>
 #include <array>
 #include <chrono>
@@ -29,7 +18,6 @@
 #include <filesystem>
 #include <ratio>
 #include <system_error>
->>>>>>> 6a5533fa
 #include <utility>
 
 #if defined(_LIBCPP_WIN32API)
