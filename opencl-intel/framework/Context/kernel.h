--- conflicted
+++ resolved
@@ -35,379 +35,153 @@
 #include "Device.h"
 #include "cl_sys_defines.h"
 #include <memory>
-<<<<<<< HEAD
-//#include "svm_buffer.h"
-
-namespace Intel { namespace OpenCL { namespace Framework {
-
-    class Program;
-    class DeviceProgram;
-    class Kernel;
-    class Context;
-    class SVMBuffer;
-    class SVMPointerArg;
-
-    /*! \struct cl_kernel_arg_info
-     *  \brief Defines extended information for a kernel arguments.
-     */
-    struct SKernelArgumentInfo
-    {
-        std::string                     name;               //!< String specifies the name of the argument
-        std::string                     typeName;           //!< String specifies the argument type
-        cl_kernel_arg_address_qualifier adressQualifier;    //!< Argument's address qualifier
-        cl_kernel_arg_access_qualifier  accessQualifier;    //!< Argument's access qualifier
-        cl_kernel_arg_type_qualifier    typeQualifier;      //!< Argument's type qualifier
-    };
-
-    /**********************************************************************************************
-    * Class name:    SKernelPrototype
-    *
-    * Description:    contains information on kernel prototype
-    * Members:        m_psKernelName    - the name of the kernel
-    *                 m_uiArgsCount    - number of arguments in the kernel
-    *                 m_pArgs            - list of all kernel's arguments
-    *                 m_szKernelAttributes - space seperated list of kernel attributes
-    *
-    * Author:         Uri Levy
-    * Date:           January 2008
-    **********************************************************************************************/    
-    struct SKernelPrototype
-    {
-        std::string                     m_szKernelName;
-        cl_dev_dispatch_buffer_prop     m_dispatchBufferProperties;
-        std::vector<cl_kernel_argument> m_vArguments;
-        std::vector<cl_uint>            m_MemArgumentsIndx;
-        std::string                     m_szKernelAttributes;
-    };
-
-    /**********************************************************************************************
-    * Class name:    DeviceKernel
-    *
-    * Description:    represents a device kernel object
-    * Author:        Uri Levy
-    * Date:            January 2008
-    **********************************************************************************************/    
-    class DeviceKernel : public OCLObjectBase
-    {
-    public:
-        
-        // Constructor
-        DeviceKernel(   Kernel*                                pKernel,
-                        const SharedPtr<FissionableDevice>&    pDevice,
-                        cl_dev_program                         devProgramId,
-                        Intel::OpenCL::Utils::LoggerClient *   pLoggerClient,
-                        cl_err_code *                          pErr );
-
-        // Destructor
-        ~DeviceKernel();
-
-        // get kernel id
-        cl_dev_kernel GetId()       const { return m_clDevKernel; }
-
-        // Get device ID
-        cl_int        GetDeviceId() const { return m_pDevice->GetId(); }
-
-        const SharedPtr<FissionableDevice>& GetDevice() const {return m_pDevice;}
-
-        // get kernel prototype
-        const SKernelPrototype& GetPrototype() const { return m_sKernelPrototype; }
-
-        // compare between kernel's prototypes
-        bool CheckKernelDefinition(const DeviceKernel * pKernel) const;
-
-        // get prefetched info
-        size_t          GetKernelWorkGroupSize() const { return m_CL_KERNEL_WORK_GROUP_SIZE; }
-        const size_t*   GetKernelCompileWorkGroupSize() const { return m_CL_KERNEL_COMPILE_WORK_GROUP_SIZE; }
-        cl_ulong        GetKernelLocalMemSize() const { return m_CL_KERNEL_LOCAL_MEM_SIZE; }
-        cl_bool         GetKernelNonUniformWGSizeSupport() const { return m_CL_KERNEL_NON_UNIFORM_WG_SIZE_SUPPORT; }
-        size_t          GetKernelArgBufferSize() const { return m_sKernelPrototype.m_dispatchBufferProperties.size - m_sKernelPrototype.m_dispatchBufferProperties.argumentOffset;}
-        size_t          GetKernelDispatchBufferSize() const { return m_sKernelPrototype.m_dispatchBufferProperties.size;}
-        size_t          GetArgumentOffset() const { return m_sKernelPrototype.m_dispatchBufferProperties.argumentOffset;}
-        size_t          GetKernelArgBufferAlignment() const { return m_sKernelPrototype.m_dispatchBufferProperties.alignment;}
-
-    private:
-        bool            CacheRequiredInfo();
-
-        // device kernel id
-        cl_dev_kernel                           m_clDevKernel;
-
-        // kernel prototype
-        SKernelPrototype                        m_sKernelPrototype;
-
-        // parent kernel
-        // We hold a regular pointer to Kernel rather than a SharedPtr, because Kernel points to DeviceKerel and otherwise we would have a circular reference.
-        Kernel*                                 m_pKernel;
-        
-        // device to which the device kernel is associated
-        SharedPtr<FissionableDevice>            m_pDevice;
-
-        // prefetched info
-        size_t                                  m_CL_KERNEL_WORK_GROUP_SIZE;
-        size_t                                  m_CL_KERNEL_COMPILE_WORK_GROUP_SIZE[MAX_WORK_DIM];
-        cl_ulong                                m_CL_KERNEL_LOCAL_MEM_SIZE;
-        cl_bool                                 m_CL_KERNEL_NON_UNIFORM_WG_SIZE_SUPPORT;
-
-        // logger client
-        DECLARE_LOGGER_CLIENT;
-    };
-
-    /**********************************************************************************************
-    * Class name:    KernelArg
-    *
-    * Inherit:        
-    * Description:    represents a kernel argument object
-    * Author:        Uri Levy
-    * Date:            January 2008
-    **********************************************************************************************/    
-    class KernelArg
-    {
-    public:        
-
-        KernelArg() : m_pValueLocation(nullptr), m_bValid(false) {}
-        
-        void Init( char* baseAddress, const cl_kernel_argument& clKernelArgType );
-
-        cl_uint             GetOffset() const { return m_clKernelArgType.offset_in_bytes; }
-
-        // return the size (in bytes) of the kernel arg's value
-        // if Buffer / Image / ... returns sizeof(MemoryObject*)
-        size_t              GetSize()          const { return  m_clKernelArgType.size_in_bytes; }
-        cl_kernel_arg_type  GetType()          const { return m_clKernelArgType.type; }
-
-        // returns the value of the kernel argument
-        void                GetValue( size_t size, void* pValue ) const;
-        void                SetValue( size_t size, const void* pValue );
-        void                SetValid() { m_bValid = true; }
-        void                SetSvmObject( const SharedPtr<ReferenceCountedObject>& svmMemObj ) { m_pSvmPtrArg = svmMemObj; }
-
-        size_t              GetLocalBufferSize() const
-            { assert( IsLocalPtr() && (nullptr!=m_pValueLocation) && "Not a local PTR or value location is not set"); return *(size_t*)m_pValueLocation; }
-
-        bool                IsMemObject() const { return (CL_KRNL_ARG_PTR_GLOBAL  <= m_clKernelArgType.type); }
-        bool                IsBuffer()    const { return ((CL_KRNL_ARG_PTR_GLOBAL == m_clKernelArgType.type) || 
-                                                          (CL_KRNL_ARG_PTR_CONST  == m_clKernelArgType.type)); }
-        bool                IsImage()     const { return ((CL_KRNL_ARG_PTR_IMG_2D <= m_clKernelArgType.type) && 
-                                                          (CL_KRNL_ARG_PTR_IMG_1D_BUF >= m_clKernelArgType.type)); }
-        bool                IsSampler()   const { return (CL_KRNL_ARG_SAMPLER == m_clKernelArgType.type); }
-        bool                IsLocalPtr()  const { return (CL_KRNL_ARG_PTR_LOCAL == m_clKernelArgType.type); }
-        
-
-        bool                IsValid()     const { return m_bValid; }
-
-        bool                IsSvmPtr()    const { return (0 != m_pSvmPtrArg); }
-
-        bool                IsQueueId()   const { return CL_KRNL_ARG_PTR_QUEUE_T == m_clKernelArgType.type; }
-
-    private:
-        void SetValuePlaceHolder( void * pValuePlaceHolder, size_t offset );
-
-
-        // type of kernel argument
-        cl_kernel_argument              m_clKernelArgType;
-
-        void*                           m_pValueLocation;
-        bool                            m_bValid;
-
-        SharedPtr<ReferenceCountedObject> m_pSvmPtrArg;    // we hold a SharedPtr to ReferenceCountedObject because of header dependencies
-    };
-
-    /**********************************************************************************************
-    * Class name:    Kernel
-    *
-    * Inherit:        OCLObject
-    * Description:    represents a kernel object
-    * Author:        Uri Levy
-    * Date:            January 2008
-    **********************************************************************************************/        
-    class Kernel : public OCLObject<_cl_kernel_int>
-    {
-    public:
-
-        PREPARE_SHARED_PTR(Kernel)
-
-        /******************************************************************************************
-        * Function:     Allocate
-        * Description:    Allocate a new Kernel
-        * Arguments:    pProgram [in]        - associated program object
-        *                psKernelName [in]    - kernel's name
-        * Return:       a SharedPtr<Kernel> holding the new Kernel
-        * Author:        Aharon Abramson
-        * Date:            March 2012
-        ******************************************************************************************/        
-        static SharedPtr<Kernel> Allocate(const SharedPtr<Program>& pProgram, const char * psKernelName, size_t szNumDevices)
-        {
-            return SharedPtr<Kernel>(new Kernel(pProgram, psKernelName, szNumDevices));
-        }
-
-        /******************************************************************************************
-        * Function:     GetInfo    
-        * Description:    get object specific information (inherited from OCLObject) the function 
-        *                query the desirable parameter value from the device
-        * Arguments:    iParamName [in]                parameter's name
-        *                szParamValueSize [in out]    parameter's value size (in bytes)
-        *                pParamValue [out]            parameter's value
-        *                pszParamValueSizeRet [out]    parameter's value return size
-        * Return value:    CL_SUCCESS - operation succeeded
-        *                CL_INVALID_VALUE - if iParamName is not valid, or if size in bytes 
-        *                                   specified by szParamValueSize is < size of return type 
-        *                                    and pParamValue is not NULL
-        * Author:        Uri Levy
-        * Date:            December 2008
-        ******************************************************************************************/
-        cl_err_code    GetInfo(cl_int iParamName, 
-                            size_t szParamValueSize, 
-                            void * pParamValue, 
-                            size_t * pszParamValueSizeRet) const;
-
-
-=======
-//#include "svm_buffer.h"
-
-namespace Intel { namespace OpenCL { namespace Framework {
-
-    class Program;
-    class DeviceProgram;
-    class Kernel;
-    class Context;
-    class SVMBuffer;
-    class SVMPointerArg;
-
-    /*! \struct cl_kernel_arg_info
-     *  \brief Defines extended information for a kernel arguments.
-     */
-    struct SKernelArgumentInfo
-    {
-        std::string                     name;               //!< String specifies the name of the argument
-        std::string                     typeName;           //!< String specifies the argument type
-        cl_kernel_arg_address_qualifier adressQualifier;    //!< Argument's address qualifier
-        cl_kernel_arg_access_qualifier  accessQualifier;    //!< Argument's access qualifier
-        cl_kernel_arg_type_qualifier    typeQualifier;      //!< Argument's type qualifier
-    };
-
-    /**********************************************************************************************
-    * Class name:    SKernelPrototype
-    *
-    * Description:    contains information on kernel prototype
-    * Members:        m_psKernelName    - the name of the kernel
-    *                 m_uiArgsCount    - number of arguments in the kernel
-    *                 m_pArgs            - list of all kernel's arguments
-    *                 m_szKernelAttributes - space seperated list of kernel attributes
-    *
-    * Author:         Uri Levy
-    * Date:           January 2008
-    **********************************************************************************************/    
-    struct SKernelPrototype
-    {
-        std::string                     m_szKernelName;
-        cl_dev_dispatch_buffer_prop     m_dispatchBufferProperties;
-        std::vector<cl_kernel_argument> m_vArguments;
-        std::vector<cl_uint>            m_MemArgumentsIndx;
-        std::string                     m_szKernelAttributes;
-    };
-
-    /**********************************************************************************************
-    * Class name:    DeviceKernel
-    *
-    * Description:    represents a device kernel object
-    * Author:        Uri Levy
-    * Date:            January 2008
-    **********************************************************************************************/    
-    class DeviceKernel : public OCLObjectBase
-    {
-    public:
-        
-        // Constructor
-        DeviceKernel(   Kernel*                                pKernel,
-                        const SharedPtr<FissionableDevice>&    pDevice,
-                        cl_dev_program                         devProgramId,
-                        Intel::OpenCL::Utils::LoggerClient *   pLoggerClient,
-                        cl_err_code *                          pErr );
-
-        // Destructor
-        ~DeviceKernel();
-
-        // get kernel id
-        cl_dev_kernel GetId()       const { return m_clDevKernel; }
-
-        // Get device ID
-        cl_int        GetDeviceId() const { return m_pDevice->GetId(); }
-
-        const SharedPtr<FissionableDevice>& GetDevice() const {return m_pDevice;}
-
-        // get kernel prototype
-        const SKernelPrototype& GetPrototype() const { return m_sKernelPrototype; }
-
-        // compare between kernel's prototypes
-        bool CheckKernelDefinition(const DeviceKernel * pKernel) const;
-
-        // get prefetched info
-        size_t          GetKernelWorkGroupSize() const { return m_CL_KERNEL_WORK_GROUP_SIZE; }
-        const size_t*   GetKernelCompileWorkGroupSize() const { return m_CL_KERNEL_COMPILE_WORK_GROUP_SIZE; }
-        cl_ulong        GetKernelLocalMemSize() const { return m_CL_KERNEL_LOCAL_MEM_SIZE; }
-        cl_bool         GetKernelNonUniformWGSizeSupport() const { return m_CL_KERNEL_NON_UNIFORM_WG_SIZE_SUPPORT; }
-        size_t          GetKernelArgBufferSize() const { return m_sKernelPrototype.m_dispatchBufferProperties.size - m_sKernelPrototype.m_dispatchBufferProperties.argumentOffset;}
-        size_t          GetKernelDispatchBufferSize() const { return m_sKernelPrototype.m_dispatchBufferProperties.size;}
-        size_t          GetArgumentOffset() const { return m_sKernelPrototype.m_dispatchBufferProperties.argumentOffset;}
-        size_t          GetKernelArgBufferAlignment() const { return m_sKernelPrototype.m_dispatchBufferProperties.alignment;}
-
-    private:
-        bool            CacheRequiredInfo();
-
-        // device kernel id
-        cl_dev_kernel                           m_clDevKernel;
-
-        // kernel prototype
-        SKernelPrototype                        m_sKernelPrototype;
-
-        // parent kernel
-        // We hold a regular pointer to Kernel rather than a SharedPtr, because Kernel points to DeviceKerel and otherwise we would have a circular reference.
-        Kernel*                                 m_pKernel;
-        
-        // device to which the device kernel is associated
-        SharedPtr<FissionableDevice>            m_pDevice;
-
-        // prefetched info
-        size_t                                  m_CL_KERNEL_WORK_GROUP_SIZE;
-        size_t                                  m_CL_KERNEL_COMPILE_WORK_GROUP_SIZE[MAX_WORK_DIM];
-        cl_ulong                                m_CL_KERNEL_LOCAL_MEM_SIZE;
-        cl_bool                                 m_CL_KERNEL_NON_UNIFORM_WG_SIZE_SUPPORT;
-
-        // logger client
-        DECLARE_LOGGER_CLIENT;
-    };
-
-    /**********************************************************************************************
-    * Class name:    KernelArg
-    *
-    * Inherit:        
-    * Description:    represents a kernel argument object
-    * Author:        Uri Levy
-    * Date:            January 2008
-    **********************************************************************************************/    
-    class KernelArg
-    {
-    public:        
-
-        KernelArg() : m_pValueLocation(NULL), m_bValid(false) {}
-        
-        void Init( char* baseAddress, const cl_kernel_argument& clKernelArgType );
-
-        cl_uint             GetOffset() const { return m_clKernelArgType.offset_in_bytes; }
-
-        // return the size (in bytes) of the kernel arg's value
-        // if Buffer / Image / ... returns sizeof(MemoryObject*)
-        size_t              GetSize()          const { return  m_clKernelArgType.size_in_bytes; }
-        cl_kernel_arg_type  GetType()          const { return m_clKernelArgType.type; }
-
-        // returns the value of the kernel argument
-        void                GetValue( size_t size, void* pValue ) const;
-        void                SetValue( size_t size, const void* pValue );
-        void                SetValid() { m_bValid = true; }
-        void                SetSvmObject( const SharedPtr<ReferenceCountedObject>& svmMemObj ) { m_pSvmPtrArg = svmMemObj; }
-
-        size_t              GetLocalBufferSize() const
-            { assert( IsLocalPtr() && (NULL!=m_pValueLocation) && "Not a local PTR or value location is not set"); return *(size_t*)m_pValueLocation; }
-
+//#include "svm_buffer.h"
+
+namespace Intel { namespace OpenCL { namespace Framework {
+
+    class Program;
+    class DeviceProgram;
+    class Kernel;
+    class Context;
+    class SVMBuffer;
+    class SVMPointerArg;
+
+    /*! \struct cl_kernel_arg_info
+     *  \brief Defines extended information for a kernel arguments.
+     */
+    struct SKernelArgumentInfo
+    {
+        std::string                     name;               //!< String specifies the name of the argument
+        std::string                     typeName;           //!< String specifies the argument type
+        cl_kernel_arg_address_qualifier adressQualifier;    //!< Argument's address qualifier
+        cl_kernel_arg_access_qualifier  accessQualifier;    //!< Argument's access qualifier
+        cl_kernel_arg_type_qualifier    typeQualifier;      //!< Argument's type qualifier
+    };
+
+    /**********************************************************************************************
+    * Class name:    SKernelPrototype
+    *
+    * Description:    contains information on kernel prototype
+    * Members:        m_psKernelName    - the name of the kernel
+    *                 m_uiArgsCount    - number of arguments in the kernel
+    *                 m_pArgs            - list of all kernel's arguments
+    *                 m_szKernelAttributes - space seperated list of kernel attributes
+    *
+    * Author:         Uri Levy
+    * Date:           January 2008
+    **********************************************************************************************/    
+    struct SKernelPrototype
+    {
+        std::string                     m_szKernelName;
+        cl_dev_dispatch_buffer_prop     m_dispatchBufferProperties;
+        std::vector<cl_kernel_argument> m_vArguments;
+        std::vector<cl_uint>            m_MemArgumentsIndx;
+        std::string                     m_szKernelAttributes;
+    };
+
+    /**********************************************************************************************
+    * Class name:    DeviceKernel
+    *
+    * Description:    represents a device kernel object
+    * Author:        Uri Levy
+    * Date:            January 2008
+    **********************************************************************************************/    
+    class DeviceKernel : public OCLObjectBase
+    {
+    public:
+        
+        // Constructor
+        DeviceKernel(   Kernel*                                pKernel,
+                        const SharedPtr<FissionableDevice>&    pDevice,
+                        cl_dev_program                         devProgramId,
+                        Intel::OpenCL::Utils::LoggerClient *   pLoggerClient,
+                        cl_err_code *                          pErr );
+
+        // Destructor
+        ~DeviceKernel();
+
+        // get kernel id
+        cl_dev_kernel GetId()       const { return m_clDevKernel; }
+
+        // Get device ID
+        cl_int        GetDeviceId() const { return m_pDevice->GetId(); }
+
+        const SharedPtr<FissionableDevice>& GetDevice() const {return m_pDevice;}
+
+        // get kernel prototype
+        const SKernelPrototype& GetPrototype() const { return m_sKernelPrototype; }
+
+        // compare between kernel's prototypes
+        bool CheckKernelDefinition(const DeviceKernel * pKernel) const;
+
+        // get prefetched info
+        size_t          GetKernelWorkGroupSize() const { return m_CL_KERNEL_WORK_GROUP_SIZE; }
+        const size_t*   GetKernelCompileWorkGroupSize() const { return m_CL_KERNEL_COMPILE_WORK_GROUP_SIZE; }
+        cl_ulong        GetKernelLocalMemSize() const { return m_CL_KERNEL_LOCAL_MEM_SIZE; }
+        cl_bool         GetKernelNonUniformWGSizeSupport() const { return m_CL_KERNEL_NON_UNIFORM_WG_SIZE_SUPPORT; }
+        size_t          GetKernelArgBufferSize() const { return m_sKernelPrototype.m_dispatchBufferProperties.size - m_sKernelPrototype.m_dispatchBufferProperties.argumentOffset;}
+        size_t          GetKernelDispatchBufferSize() const { return m_sKernelPrototype.m_dispatchBufferProperties.size;}
+        size_t          GetArgumentOffset() const { return m_sKernelPrototype.m_dispatchBufferProperties.argumentOffset;}
+        size_t          GetKernelArgBufferAlignment() const { return m_sKernelPrototype.m_dispatchBufferProperties.alignment;}
+
+    private:
+        bool            CacheRequiredInfo();
+
+        // device kernel id
+        cl_dev_kernel                           m_clDevKernel;
+
+        // kernel prototype
+        SKernelPrototype                        m_sKernelPrototype;
+
+        // parent kernel
+        // We hold a regular pointer to Kernel rather than a SharedPtr, because Kernel points to DeviceKerel and otherwise we would have a circular reference.
+        Kernel*                                 m_pKernel;
+        
+        // device to which the device kernel is associated
+        SharedPtr<FissionableDevice>            m_pDevice;
+
+        // prefetched info
+        size_t                                  m_CL_KERNEL_WORK_GROUP_SIZE;
+        size_t                                  m_CL_KERNEL_COMPILE_WORK_GROUP_SIZE[MAX_WORK_DIM];
+        cl_ulong                                m_CL_KERNEL_LOCAL_MEM_SIZE;
+        cl_bool                                 m_CL_KERNEL_NON_UNIFORM_WG_SIZE_SUPPORT;
+
+        // logger client
+        DECLARE_LOGGER_CLIENT;
+    };
+
+    /**********************************************************************************************
+    * Class name:    KernelArg
+    *
+    * Inherit:        
+    * Description:    represents a kernel argument object
+    * Author:        Uri Levy
+    * Date:            January 2008
+    **********************************************************************************************/    
+    class KernelArg
+    {
+    public:        
+
+        KernelArg() : m_pValueLocation(NULL), m_bValid(false) {}
+        
+        void Init( char* baseAddress, const cl_kernel_argument& clKernelArgType );
+
+        cl_uint             GetOffset() const { return m_clKernelArgType.offset_in_bytes; }
+
+        // return the size (in bytes) of the kernel arg's value
+        // if Buffer / Image / ... returns sizeof(MemoryObject*)
+        size_t              GetSize()          const { return  m_clKernelArgType.size_in_bytes; }
+        cl_kernel_arg_type  GetType()          const { return m_clKernelArgType.type; }
+
+        // returns the value of the kernel argument
+        void                GetValue( size_t size, void* pValue ) const;
+        void                SetValue( size_t size, const void* pValue );
+        void                SetValid() { m_bValid = true; }
+        void                SetSvmObject( const SharedPtr<ReferenceCountedObject>& svmMemObj ) { m_pSvmPtrArg = svmMemObj; }
+
+        size_t              GetLocalBufferSize() const
+            { assert( IsLocalPtr() && (NULL!=m_pValueLocation) && "Not a local PTR or value location is not set"); return *(size_t*)m_pValueLocation; }
+
         bool                IsMemObject()     const { return (CL_KRNL_ARG_PTR_GLOBAL  <= m_clKernelArgType.type); }
         bool                IsBuffer()        const { return ((CL_KRNL_ARG_PTR_GLOBAL == m_clKernelArgType.type) ||
                                                               (CL_KRNL_ARG_PTR_CONST  == m_clKernelArgType.type)); }
@@ -419,77 +193,76 @@
         bool                IsInt32Sampler()  const { return (   CL_KRNL_ARG_SAMPLER    == m_clKernelArgType.type); }
 
         bool                IsLocalPtr()      const { return (CL_KRNL_ARG_PTR_LOCAL == m_clKernelArgType.type); }
-        
-
+        
+
         bool                IsValid()         const { return m_bValid; }
-
+
         bool                IsSvmPtr()        const { return (0 != m_pSvmPtrArg); }
-
+
         bool                IsQueueId()       const { return CL_KRNL_ARG_PTR_QUEUE_T == m_clKernelArgType.type; }
-
-    private:
-        void SetValuePlaceHolder( void * pValuePlaceHolder, size_t offset );
-
-
-        // type of kernel argument
-        cl_kernel_argument              m_clKernelArgType;
-
-        void*                           m_pValueLocation;
-        bool                            m_bValid;
-
-        SharedPtr<ReferenceCountedObject> m_pSvmPtrArg;    // we hold a SharedPtr to ReferenceCountedObject because of header dependencies
-    };
-
-    /**********************************************************************************************
-    * Class name:    Kernel
-    *
-    * Inherit:        OCLObject
-    * Description:    represents a kernel object
-    * Author:        Uri Levy
-    * Date:            January 2008
-    **********************************************************************************************/        
-    class Kernel : public OCLObject<_cl_kernel_int>
-    {
-    public:
-
-        PREPARE_SHARED_PTR(Kernel)
-
-        /******************************************************************************************
-        * Function:     Allocate
-        * Description:    Allocate a new Kernel
-        * Arguments:    pProgram [in]        - associated program object
-        *                psKernelName [in]    - kernel's name
-        * Return:       a SharedPtr<Kernel> holding the new Kernel
-        * Author:        Aharon Abramson
-        * Date:            March 2012
-        ******************************************************************************************/        
-        static SharedPtr<Kernel> Allocate(const SharedPtr<Program>& pProgram, const char * psKernelName, size_t szNumDevices)
-        {
-            return SharedPtr<Kernel>(new Kernel(pProgram, psKernelName, szNumDevices));
-        }
-
-        /******************************************************************************************
-        * Function:     GetInfo    
-        * Description:    get object specific information (inherited from OCLObject) the function 
-        *                query the desirable parameter value from the device
-        * Arguments:    iParamName [in]                parameter's name
-        *                szParamValueSize [in out]    parameter's value size (in bytes)
-        *                pParamValue [out]            parameter's value
-        *                pszParamValueSizeRet [out]    parameter's value return size
-        * Return value:    CL_SUCCESS - operation succeeded
-        *                CL_INVALID_VALUE - if iParamName is not valid, or if size in bytes 
-        *                                   specified by szParamValueSize is < size of return type 
-        *                                    and pParamValue is not NULL
-        * Author:        Uri Levy
-        * Date:            December 2008
-        ******************************************************************************************/
-        cl_err_code    GetInfo(cl_int iParamName, 
-                            size_t szParamValueSize, 
-                            void * pParamValue, 
-                            size_t * pszParamValueSizeRet) const;
-
-
->>>>>>> f9ae5038
+
+    private:
+        void SetValuePlaceHolder( void * pValuePlaceHolder, size_t offset );
+
+
+        // type of kernel argument
+        cl_kernel_argument              m_clKernelArgType;
+
+        void*                           m_pValueLocation;
+        bool                            m_bValid;
+
+        SharedPtr<ReferenceCountedObject> m_pSvmPtrArg;    // we hold a SharedPtr to ReferenceCountedObject because of header dependencies
+    };
+
+    /**********************************************************************************************
+    * Class name:    Kernel
+    *
+    * Inherit:        OCLObject
+    * Description:    represents a kernel object
+    * Author:        Uri Levy
+    * Date:            January 2008
+    **********************************************************************************************/        
+    class Kernel : public OCLObject<_cl_kernel_int>
+    {
+    public:
+
+        PREPARE_SHARED_PTR(Kernel)
+
+        /******************************************************************************************
+        * Function:     Allocate
+        * Description:    Allocate a new Kernel
+        * Arguments:    pProgram [in]        - associated program object
+        *                psKernelName [in]    - kernel's name
+        * Return:       a SharedPtr<Kernel> holding the new Kernel
+        * Author:        Aharon Abramson
+        * Date:            March 2012
+        ******************************************************************************************/        
+        static SharedPtr<Kernel> Allocate(const SharedPtr<Program>& pProgram, const char * psKernelName, size_t szNumDevices)
+        {
+            return SharedPtr<Kernel>(new Kernel(pProgram, psKernelName, szNumDevices));
+        }
+
+        /******************************************************************************************
+        * Function:     GetInfo    
+        * Description:    get object specific information (inherited from OCLObject) the function 
+        *                query the desirable parameter value from the device
+        * Arguments:    iParamName [in]                parameter's name
+        *                szParamValueSize [in out]    parameter's value size (in bytes)
+        *                pParamValue [out]            parameter's value
+        *                pszParamValueSizeRet [out]    parameter's value return size
+        * Return value:    CL_SUCCESS - operation succeeded
+        *                CL_INVALID_VALUE - if iParamName is not valid, or if size in bytes 
+        *                                   specified by szParamValueSize is < size of return type 
+        *                                    and pParamValue is not NULL
+        * Author:        Uri Levy
+        * Date:            December 2008
+        ******************************************************************************************/
+        cl_err_code    GetInfo(cl_int iParamName, 
+                            size_t szParamValueSize, 
+                            void * pParamValue, 
+                            size_t * pszParamValueSizeRet) const;
+
+
         /******************************************************************************************
         * Function:      GetSubGroupInfo
         *
