--- conflicted
+++ resolved
@@ -1,556 +1,554 @@
-#include "CL/cl.h"
-#include "cl_types.h"
-#include "FrameworkTest.h"
-#include <gtest/gtest.h>
-#include <string>
-#include <map>
-#include <test_common.h>
-#include "cl_user_logger.h"
-
-namespace Intel { namespace OpenCL { namespace Utils {
-
-FrameworkUserLogger* g_pUserLogger = NULL;
-
-}}}
-
-// The following tests replace the old "main" function of framework_test_type.
-//
-
-//BC open functions:
-void cpuBCOpen(FILE*& pIRFile){
-  FOPEN(pIRFile, "validation/framework_test_type/test.bc", "rb");
-}
-
-void micBCOpen(FILE*& pIRFile){
-  FOPEN(pIRFile, "validation/framework_test_type/mic_test.bc", "rb");
-}
-
-// CL_DEVICE_TYPE_CPU is the default device.
-cl_device_type gDeviceType = CL_DEVICE_TYPE_CPU;
-
-std::map<cl_device_type, openBcFunc> gBcfuncMap;
-
-TEST(FrameworkTestType, Test_clfissionBasicTest)
-{
-    EXPECT_TRUE(fission_basic_test());
-}
-
-TEST(FrameworkTestType, Test_clFissionReadBufferTest)
-{
-    EXPECT_TRUE(fission_read_buffer_test());
-}
-
-TEST(FrameworkTestType, Test_clfissionOptionsTest)
-{
-    EXPECT_TRUE(fission_options_test());
-}
-
-TEST(FrameworkTestType, Test_clfissionLogicTest)
-{
-    EXPECT_TRUE(fission_logic_test());
-}
-
-TEST(FrameworkTestType, Test_clfissionBuildTest)
-{
-    EXPECT_TRUE(fission_buildSubDevice_test());
-}
-
-TEST(FrameworkTestType, Test_clfissionBuildMultipleTest)
-{
-    EXPECT_TRUE(fission_buildMultipleSubDevices_test());
-}
-
-TEST(FrameworkTestType, Test_clfissionDeviceInfoTest)
-{
-    EXPECT_TRUE(fission_deviceInfoSelectors_test());
-}
-
-TEST(FrameworkTestType, Test_clfissionCommandQTest)
-{
-    EXPECT_TRUE(fission_commandQ_test());
-}
-
-TEST(FrameworkTestType, Test_clfissionContextTest)
-{
-    EXPECT_TRUE(fission_context_test());
-}
-
-TEST(FrameworkTestType, Test_clfissionSubdivisionTest)
-{
-    EXPECT_TRUE(fission_subdivision_test());
-}
-
-TEST(FrameworkTestType, Test_clfissionTwoQueuesTest)
-{
-    EXPECT_TRUE(fission_two_queues_test());
-}
-
-TEST(FrameworkTestType, Test_clfissionByNamesTest)
-{
-    EXPECT_TRUE(fission_by_names_test());
-}
-TEST(FrameworkTestType, Test_clfissionReadBufferBetweenDevicesTest)
-{
-    EXPECT_TRUE(fission_read_buffer_between_device_test());
-}
-
-TEST(FrameworkTestType, Test_clGetPlatformInfoTest)
-{
-    EXPECT_TRUE(clGetPlatformInfoTest());
-}
-
-
-TEST(FrameworkTestType, Test_clGetDeviceInfoTest)
-{
-    EXPECT_TRUE(clGetDeviceInfoTest());
-}
-
-
-TEST(FrameworkTestType, Test_clOutOfOrderTest)
-{
-    EXPECT_TRUE(clOutOfOrderTest());
-}
-
-
-TEST(FrameworkTestType, Test_clCreateContextTest)
-{
-    EXPECT_TRUE(clCreateContextTest());
-}
-
-
-TEST(FrameworkTestType, Test_clBuildProgramWithBinaryTest)
-{
-    std::map<cl_device_type, openBcFunc>::iterator iter = gBcfuncMap.find(gDeviceType);
-    if (gBcfuncMap.end() == iter)
-    {
-        FAIL();
-    }
-    EXPECT_TRUE(clBuildProgramWithBinaryTest(iter->second));
-}
-
-TEST(FrameworkTestType, Test_clBuildProgramWithSourceTest)
-{
-    EXPECT_TRUE(clBuildProgramWithSourceTest());
-}
-
-TEST(FrameworkTestType, Test_clCheckJITSaveLoadTest)
-{
-    EXPECT_TRUE(clCheckJITSaveLoadTest());
-}
-
-TEST(FrameworkTestType, Test_clCheckJITSaveTest)
-{
-    EXPECT_TRUE(clCheckJITSaveTest());
-}
-
-TEST(FrameworkTestType, Test_clJITLoadTest)
-{
-    EXPECT_TRUE(clCheckJITLoadTest());
-}
-
-TEST(FrameworkTestType, Test_clBuildProgramTwiceTest)
-{
-    EXPECT_TRUE(clBuildProgramTwiceTest());
-}
-
-TEST(FrameworkTestType, Test_clBuildEmptyProgramTest)
-{
-    EXPECT_TRUE(clBuildEmptyProgramTest());
-}
-
-TEST(FrameworkTestType, Test_clLinkProgramTest)
-{
-    EXPECT_TRUE(clLinkProgramTest());
-}
-
-TEST(FrameworkTestType, Test_clCreateKernelTest)
-{
-    std::map<cl_device_type, openBcFunc>::iterator iter = gBcfuncMap.find(gDeviceType);
-    if (gBcfuncMap.end() == iter)
-    {
-        FAIL();
-    }
-    EXPECT_TRUE(clCreateKernelTest(iter->second));
-}
-
-TEST(FrameworkTestType, Test_clGetKernelArgInfoTest)
-{
-    EXPECT_TRUE(clGetKernelArgInfoTest());
-}
-
-TEST(FrameworkTestType, Test_clCreateBufferTest)
-{
-    EXPECT_TRUE(clCreateBufferTest());
-}
-
-TEST(FrameworkTestType, Test_clCreateSubBufferTest)
-{
-    EXPECT_TRUE(clCreateSubBufferTest());
-}
-
-TEST(FrameworkTestType, Test_clEnqueueRWBuffer)
-{
-    EXPECT_TRUE(clEnqueueRWBuffer());
-}
-
-TEST(FrameworkTestType, Test_clImagePermissions)
-{
-    EXPECT_TRUE(clImagePermissions());
-}
-
-TEST(FrameworkTestType, Test_clExecutionTest)
-{
-    EXPECT_TRUE(clExecutionTest());
-}
-
-TEST(FrameworkTestType, Test_clOODotProductTest)
-{
-    EXPECT_TRUE(clOODotProductTest(1));
-}
-
-TEST(FrameworkTestType, Test_clEnqueueCopyBufferTest)
-{
-    EXPECT_TRUE(clEnqueueCopyBufferTest());
-}
-
-
-TEST(FrameworkTestType, Test_clMapBufferTest)
-{
-    EXPECT_TRUE(clMapBufferTest());
-}
-
-
-TEST(FrameworkTestType, Test_clCopyImageTest)
-{
-    EXPECT_TRUE(clCopyImageTest());
-}
-
-
-TEST(FrameworkTestType, Test_clBuildProgramMaxArgsTest)
-{
-    EXPECT_TRUE(clBuildProgramMaxArgsTest());
-}
-
-
-TEST(FrameworkTestType, Test_clKernelAttributesTest)
-{
-    EXPECT_TRUE(clKernelAttributesTest());
-}
-
-
-TEST(FrameworkTestType, Test_clKernelBarrierTest)
-{
-    EXPECT_TRUE(clKernelBarrierTest());
-}
-
-TEST(FrameworkTestType, Test_clCreateImageTest)
-{
-    EXPECT_TRUE(clCreateImageTest());
-}
-
-TEST(FrameworkTestType, Test_clImageExecuteTest)
-{
-    EXPECT_TRUE(clImageExecuteTest());
-}
-
-
-TEST(FrameworkTestType, Test_clIntegerExecuteTest)
-{
-    EXPECT_TRUE(clIntegerExecuteTest());
-}
-
-TEST(FrameworkTestType, Test_clWorkItemFunctionsTest)
-{
-    EXPECT_TRUE(clWorkItemFunctionsTest());
-}
-
-
-TEST(FrameworkTestType, Test_clMathExecuteTest)
-{
-    EXPECT_TRUE(clMathExecuteTest());
-}
-
-
-TEST(FrameworkTestType, Test_memset_test)
-{
-    EXPECT_TRUE(memset_test());
-}
-
-
-TEST(FrameworkTestType, Test_MT_context_retain)
-{
-    EXPECT_TRUE(MultithreadedContextRefCount());
-}
-
-
-TEST(FrameworkTestType, Test_MT_release)
-{
-    EXPECT_TRUE(MultithreadedReleaseObjects());
-}
-
-
-TEST(FrameworkTestType, Test_MT_execution)
-{
-    EXPECT_TRUE(ConcurrentExecutionTest());
-}
-
-
-TEST(FrameworkTestType, Test_ConcurrentBuildProgramTest)
-{
-    EXPECT_TRUE(ConcurrentBuildProgramTest());
-}
-
-
-//#ifndef _M_X64
-TEST(FrameworkTestType, Test_clNativeFunctionTest)
-{
-    EXPECT_TRUE(clNativeFunctionTest());
-}
-//#endif // _M_X64
-
-
-TEST(FrameworkTestType, Test_clRelaxedFunctionTest)
-{
-    EXPECT_TRUE(clRelaxedFunctionTest());
-}
-
-
-TEST(FrameworkTestType, Test_EnqueueNativeKernelTest)
-{
-    EXPECT_TRUE(EnqueueNativeKernelTest());
-}
-
-
-TEST(FrameworkTestType, Test_TBB)
-{
-    EXPECT_TRUE(TBBTest());
-}
-
-
-TEST(FrameworkTestType, Test_clLocalStructTest)
-{
-    EXPECT_TRUE(clLocalStructTest());
-}
-
-TEST(FrameworkTestType, Test_opencl_printf_test)
-{
-    EXPECT_TRUE(opencl_printf_test());
-}
-
-TEST(FrameworkTestType, Test_VecTypeHintTest)
-{
-    EXPECT_TRUE(VecTypeHintTest());
-}
-
-TEST(FrameworkTestType, Test_EventCallbackTest)
-{
-    EXPECT_TRUE(EventCallbackTest());
-}
-
-
-TEST(FrameworkTestType, Test_MT_order)
-{
-    EXPECT_TRUE(MultithreadedOrderViolation());
-}
-
-// Because we don't copy misaligned buffers with CL_MEM_USE_HOST_PTR anymore, the kernel code crashes. This can be fixed by changes in LLVM to handle misaligned access, if it is decided to be done.
-TEST(FrameworkTestType, DISABLED_Test_MisalignedHostPtr)
-{
-    EXPECT_TRUE(MisalignedUseHostPtrTest());
-}
-
-TEST(FrameworkTestType, Test_userDefinedStruct)
-{
-    EXPECT_TRUE(clStructTest());
-}
-
-TEST(FrameworkTestType, Test_clapiTest)
-{
-    EXPECT_TRUE(api_test());
-}
-TEST(FrameworkTestType, Test_ImmediateExecutionTest)
-{
-    EXPECT_TRUE(immediateExecutionTest());
-}
-
-TEST(FrameworkTestType, Test_MT_build)
-{
-    EXPECT_TRUE(MultithreadedBuildTest());
-}
-TEST(FrameworkTestType, Test_CreateReleaseOOOQueueTest)
-{
-    EXPECT_TRUE(CreateReleaseOOOQueueTest());
-}
-
-TEST(FrameworkTestType, Test_EventDependenciesTest)
-{
-    EXPECT_TRUE(EventDependenciesTest());
-}
-
-TEST(FrameworkTestType, Test_ShutdownFromChildThread)
-{
-    EXPECT_TRUE(ShutdownFromChildThread());
-}
-
-TEST(FrameworkTestType, Test_PredictablePartition)
-{
-    EXPECT_TRUE(predictable_partition_test());
-}
-
-TEST(FrameworkTestType, Test_clMultipleExecutionTest)
-{
-    EXPECT_TRUE(clMultipleExecutionTest());
-}
-
-TEST(FrameworkTestType, Test_clSvmTest)
-{
-    EXPECT_TRUE(clSvmTest());
-}
-
-TEST(FrameworkTestType, DISABLED_Test_clFlexibleNdrange)    // disabled until BE finish their implementation
-{
-    EXPECT_TRUE(clFlexibleNdrange());
-}
-
-TEST(FrameworkTestType, Test_clPipes)
-{
-    EXPECT_TRUE(clPipes());
-}
-
-TEST(FrameworkTestType, Test_clSampler)
-{
-    EXPECT_TRUE(clSampler());
-}
-
-TEST(FrameWorkTestType, Test_cl20ExecutionModel)
-{
-    EXPECT_TRUE(cl20ExecutionModel());
-}
-
-TEST(FrameworkTestType, Test_GenStats)
-{
-    EXPECT_TRUE(cl_GenStats());
-}
-
-CommandLineOption<std::string> deviceOption("--device_type");
-
-#ifdef INCLUDE_MIC_DEVICE
-TEST(FrameworkTestType, Test_CPU_MIC_IntegerExecute)
-{
-    EXPECT_TRUE(cl_CPU_MIC_IntegerExecuteTest());
-}
-
-TEST(FrameworkTestType, Test_CPU_MIC_Migrate)
-{
-    EXPECT_TRUE(cl_CPU_MIC_MigrateTest());
-}
-
-TEST(FrameworkTestType, Test_CPU_MIC_MapUnmap_InOrder)
-{
-    EXPECT_TRUE(cl_CPU_MIC_MapUnmapTest_InOrder());
-}
-
-TEST(FrameworkTestType, Test_CPU_MIC_MapUnmap_OutOfOrder)
-{
-    EXPECT_TRUE(cl_CPU_MIC_MapUnmapTest_OutOfOrder());
-}
-
-TEST(FrameworkTestType, Test_CPU_MIC_CommonRT_SubBuffers_Async)
-{
-    EXPECT_TRUE(cl_CPU_MIC_Common_RT_SubBuffers_Async());
-}
-
-TEST(FrameworkTestType, Test_CPU_MIC_Common_RT_SubBuffers_Async_With_Buffer_Release)
-{
-    EXPECT_TRUE(cl_CPU_MIC_Common_RT_SubBuffers_Async_With_Buffer_Release());
-}
-
-TEST(FrameworkTestType, cl_CPU_MIC_Parallel_NDRange_Execution_With_Read_Of_Same_Buffer)
-{
-    EXPECT_TRUE(cl_CPU_MIC_Parallel_NDRange_Execution_With_Read_Of_Same_Buffer());
-}
-
-TEST(FrameworkTestType, cl_ALL_Devices_SubBuffer_Simple_Test)
-{
-    EXPECT_TRUE(cl_ALL_Devices_SubBuffer_Simple_Test());
-}
-
-TEST(FrameworkTestType, cl_ALL_Devices_Common_RT_SubBuffers_Async)
-{
-    EXPECT_TRUE(cl_ALL_Devices_Common_RT_SubBuffers_Async());
-}
-
-TEST(FrameworkTestType, cl_ALL_Devices_Common_RT_SubBuffers_Async_With_Buffer_Release)
-{
-    EXPECT_TRUE(cl_ALL_Devices_Common_RT_SubBuffers_Async_With_Buffer_Release());
-}
-
-TEST(FrameworkTestType, TEST_APFLevel)
-{
-    EXPECT_TRUE(cl_APFLevelForce());
-}
-
-<<<<<<< HEAD
-TEST(FrameworkTestType, clAoSFieldScatterGather)
-{
-    EXPECT_TRUE(clAoSFieldScatterGather());
-=======
-TEST(FrameworkTestType, Test_cl_uniteWG_VectorizeOnDiffentDim)
-{
-    EXPECT_TRUE(clCheckVectorizingDim1And2AndUniteWG(0,false));
-    EXPECT_TRUE(clCheckVectorizingDim1And2AndUniteWG(1,false));
-    EXPECT_TRUE(clCheckVectorizingDim1And2AndUniteWG(0,true));
-    EXPECT_TRUE(clCheckVectorizingDim1And2AndUniteWG(1,true));
-    EXPECT_TRUE(clCheckVectorizingOnAllDimAndCantUniteWG(0,true));
-    EXPECT_TRUE(clCheckVectorizingOnAllDimAndCantUniteWG(1,true));
-    EXPECT_TRUE(clCheckVectorizingOnAllDimAndCantUniteWG(2,true));
-    EXPECT_TRUE(clCheckVectorizingOnAllDimAndCantUniteWG(3,true));
-    EXPECT_TRUE(clCheckVectorizingOnAllDimAndCantUniteWG(0,false));
-    EXPECT_TRUE(clCheckVectorizingOnAllDimAndCantUniteWG(1,false));
-    EXPECT_TRUE(clCheckVectorizingOnAllDimAndCantUniteWG(2,false));
->>>>>>> 37eb4a63
-}
-
-#endif
-
-// To run individual tests, use the --gtest_filter=<pattern> command-line
-// option. For example, to only Test_EventCallbackTest, use:
-// --gtest_filter=Test_EventCallbackTest
-//
-// To run all tests whose names end with ExecuteTest, use:
-// --gtest_filter=*ExecuteTest
-//
-// Read the gtest documentation for more information.
-//
-int main(int argc, char** argv)
-{
-    std::map<std::string, cl_device_type> clDeviceTypeMap;
-    gBcfuncMap[CL_DEVICE_TYPE_CPU] = cpuBCOpen;
-    gBcfuncMap[CL_DEVICE_TYPE_ACCELERATOR] = micBCOpen;
-    gBcfuncMap[CL_DEVICE_TYPE_GPU] = cpuBCOpen;
-    gBcfuncMap[CL_DEVICE_TYPE_DEFAULT] = cpuBCOpen;
-    gBcfuncMap[CL_DEVICE_TYPE_ALL] = cpuBCOpen;
-    clDeviceTypeMap["cpu"] = CL_DEVICE_TYPE_CPU;
-    clDeviceTypeMap["mic"] = CL_DEVICE_TYPE_ACCELERATOR;
-    clDeviceTypeMap["gpu"] = CL_DEVICE_TYPE_GPU;
-    clDeviceTypeMap["default"] = CL_DEVICE_TYPE_DEFAULT;
-    clDeviceTypeMap["all"] = CL_DEVICE_TYPE_ALL;
-    ::testing::InitGoogleTest(&argc, argv);
-    if (argc > 1) {//are there still arguments left?
-      for (int i=1 ; i<argc ; i++)
-        if (deviceOption.isMatch(argv[i]))
-        {
-          std::string deviceTypeStr = deviceOption.getValue(argv[i]);
-          std::map<std::string, cl_device_type>::iterator iter = clDeviceTypeMap.find(deviceTypeStr);
-          if (iter == clDeviceTypeMap.end())
-          {
-              printf("error: unkown device option: %s\n", deviceTypeStr.c_str());
-              return 1;
-          }
-          gDeviceType = iter->second;
-        }
-    }
-    return RUN_ALL_TESTS();
-}
-
-
+#include "CL/cl.h"
+#include "cl_types.h"
+#include "FrameworkTest.h"
+#include <gtest/gtest.h>
+#include <string>
+#include <map>
+#include <test_common.h>
+#include "cl_user_logger.h"
+
+namespace Intel { namespace OpenCL { namespace Utils {
+
+FrameworkUserLogger* g_pUserLogger = NULL;
+
+}}}
+
+// The following tests replace the old "main" function of framework_test_type.
+//
+
+//BC open functions:
+void cpuBCOpen(FILE*& pIRFile){
+  FOPEN(pIRFile, "validation/framework_test_type/test.bc", "rb");
+}
+
+void micBCOpen(FILE*& pIRFile){
+  FOPEN(pIRFile, "validation/framework_test_type/mic_test.bc", "rb");
+}
+
+// CL_DEVICE_TYPE_CPU is the default device.
+cl_device_type gDeviceType = CL_DEVICE_TYPE_CPU;
+
+std::map<cl_device_type, openBcFunc> gBcfuncMap;
+
+TEST(FrameworkTestType, Test_clfissionBasicTest)
+{
+    EXPECT_TRUE(fission_basic_test());
+}
+
+TEST(FrameworkTestType, Test_clFissionReadBufferTest)
+{
+    EXPECT_TRUE(fission_read_buffer_test());
+}
+
+TEST(FrameworkTestType, Test_clfissionOptionsTest)
+{
+    EXPECT_TRUE(fission_options_test());
+}
+
+TEST(FrameworkTestType, Test_clfissionLogicTest)
+{
+    EXPECT_TRUE(fission_logic_test());
+}
+
+TEST(FrameworkTestType, Test_clfissionBuildTest)
+{
+    EXPECT_TRUE(fission_buildSubDevice_test());
+}
+
+TEST(FrameworkTestType, Test_clfissionBuildMultipleTest)
+{
+    EXPECT_TRUE(fission_buildMultipleSubDevices_test());
+}
+
+TEST(FrameworkTestType, Test_clfissionDeviceInfoTest)
+{
+    EXPECT_TRUE(fission_deviceInfoSelectors_test());
+}
+
+TEST(FrameworkTestType, Test_clfissionCommandQTest)
+{
+    EXPECT_TRUE(fission_commandQ_test());
+}
+
+TEST(FrameworkTestType, Test_clfissionContextTest)
+{
+    EXPECT_TRUE(fission_context_test());
+}
+
+TEST(FrameworkTestType, Test_clfissionSubdivisionTest)
+{
+    EXPECT_TRUE(fission_subdivision_test());
+}
+
+TEST(FrameworkTestType, Test_clfissionTwoQueuesTest)
+{
+    EXPECT_TRUE(fission_two_queues_test());
+}
+
+TEST(FrameworkTestType, Test_clfissionByNamesTest)
+{
+    EXPECT_TRUE(fission_by_names_test());
+}
+TEST(FrameworkTestType, Test_clfissionReadBufferBetweenDevicesTest)
+{
+    EXPECT_TRUE(fission_read_buffer_between_device_test());
+}
+
+TEST(FrameworkTestType, Test_clGetPlatformInfoTest)
+{
+    EXPECT_TRUE(clGetPlatformInfoTest());
+}
+
+
+TEST(FrameworkTestType, Test_clGetDeviceInfoTest)
+{
+    EXPECT_TRUE(clGetDeviceInfoTest());
+}
+
+
+TEST(FrameworkTestType, Test_clOutOfOrderTest)
+{
+    EXPECT_TRUE(clOutOfOrderTest());
+}
+
+
+TEST(FrameworkTestType, Test_clCreateContextTest)
+{
+    EXPECT_TRUE(clCreateContextTest());
+}
+
+
+TEST(FrameworkTestType, Test_clBuildProgramWithBinaryTest)
+{
+    std::map<cl_device_type, openBcFunc>::iterator iter = gBcfuncMap.find(gDeviceType);
+    if (gBcfuncMap.end() == iter)
+    {
+        FAIL();
+    }
+    EXPECT_TRUE(clBuildProgramWithBinaryTest(iter->second));
+}
+
+TEST(FrameworkTestType, Test_clBuildProgramWithSourceTest)
+{
+    EXPECT_TRUE(clBuildProgramWithSourceTest());
+}
+
+TEST(FrameworkTestType, Test_clCheckJITSaveLoadTest)
+{
+    EXPECT_TRUE(clCheckJITSaveLoadTest());
+}
+
+TEST(FrameworkTestType, Test_clCheckJITSaveTest)
+{
+    EXPECT_TRUE(clCheckJITSaveTest());
+}
+
+TEST(FrameworkTestType, Test_clJITLoadTest)
+{
+    EXPECT_TRUE(clCheckJITLoadTest());
+}
+
+TEST(FrameworkTestType, Test_clBuildProgramTwiceTest)
+{
+    EXPECT_TRUE(clBuildProgramTwiceTest());
+}
+
+TEST(FrameworkTestType, Test_clBuildEmptyProgramTest)
+{
+    EXPECT_TRUE(clBuildEmptyProgramTest());
+}
+
+TEST(FrameworkTestType, Test_clLinkProgramTest)
+{
+    EXPECT_TRUE(clLinkProgramTest());
+}
+
+TEST(FrameworkTestType, Test_clCreateKernelTest)
+{
+    std::map<cl_device_type, openBcFunc>::iterator iter = gBcfuncMap.find(gDeviceType);
+    if (gBcfuncMap.end() == iter)
+    {
+        FAIL();
+    }
+    EXPECT_TRUE(clCreateKernelTest(iter->second));
+}
+
+TEST(FrameworkTestType, Test_clGetKernelArgInfoTest)
+{
+    EXPECT_TRUE(clGetKernelArgInfoTest());
+}
+
+TEST(FrameworkTestType, Test_clCreateBufferTest)
+{
+    EXPECT_TRUE(clCreateBufferTest());
+}
+
+TEST(FrameworkTestType, Test_clCreateSubBufferTest)
+{
+    EXPECT_TRUE(clCreateSubBufferTest());
+}
+
+TEST(FrameworkTestType, Test_clEnqueueRWBuffer)
+{
+    EXPECT_TRUE(clEnqueueRWBuffer());
+}
+
+TEST(FrameworkTestType, Test_clImagePermissions)
+{
+    EXPECT_TRUE(clImagePermissions());
+}
+
+TEST(FrameworkTestType, Test_clExecutionTest)
+{
+    EXPECT_TRUE(clExecutionTest());
+}
+
+TEST(FrameworkTestType, Test_clOODotProductTest)
+{
+    EXPECT_TRUE(clOODotProductTest(1));
+}
+
+TEST(FrameworkTestType, Test_clEnqueueCopyBufferTest)
+{
+    EXPECT_TRUE(clEnqueueCopyBufferTest());
+}
+
+
+TEST(FrameworkTestType, Test_clMapBufferTest)
+{
+    EXPECT_TRUE(clMapBufferTest());
+}
+
+
+TEST(FrameworkTestType, Test_clCopyImageTest)
+{
+    EXPECT_TRUE(clCopyImageTest());
+}
+
+
+TEST(FrameworkTestType, Test_clBuildProgramMaxArgsTest)
+{
+    EXPECT_TRUE(clBuildProgramMaxArgsTest());
+}
+
+
+TEST(FrameworkTestType, Test_clKernelAttributesTest)
+{
+    EXPECT_TRUE(clKernelAttributesTest());
+}
+
+
+TEST(FrameworkTestType, Test_clKernelBarrierTest)
+{
+    EXPECT_TRUE(clKernelBarrierTest());
+}
+
+TEST(FrameworkTestType, Test_clCreateImageTest)
+{
+    EXPECT_TRUE(clCreateImageTest());
+}
+
+TEST(FrameworkTestType, Test_clImageExecuteTest)
+{
+    EXPECT_TRUE(clImageExecuteTest());
+}
+
+
+TEST(FrameworkTestType, Test_clIntegerExecuteTest)
+{
+    EXPECT_TRUE(clIntegerExecuteTest());
+}
+
+TEST(FrameworkTestType, Test_clWorkItemFunctionsTest)
+{
+    EXPECT_TRUE(clWorkItemFunctionsTest());
+}
+
+
+TEST(FrameworkTestType, Test_clMathExecuteTest)
+{
+    EXPECT_TRUE(clMathExecuteTest());
+}
+
+
+TEST(FrameworkTestType, Test_memset_test)
+{
+    EXPECT_TRUE(memset_test());
+}
+
+
+TEST(FrameworkTestType, Test_MT_context_retain)
+{
+    EXPECT_TRUE(MultithreadedContextRefCount());
+}
+
+
+TEST(FrameworkTestType, Test_MT_release)
+{
+    EXPECT_TRUE(MultithreadedReleaseObjects());
+}
+
+
+TEST(FrameworkTestType, Test_MT_execution)
+{
+    EXPECT_TRUE(ConcurrentExecutionTest());
+}
+
+
+TEST(FrameworkTestType, Test_ConcurrentBuildProgramTest)
+{
+    EXPECT_TRUE(ConcurrentBuildProgramTest());
+}
+
+
+//#ifndef _M_X64
+TEST(FrameworkTestType, Test_clNativeFunctionTest)
+{
+    EXPECT_TRUE(clNativeFunctionTest());
+}
+//#endif // _M_X64
+
+
+TEST(FrameworkTestType, Test_clRelaxedFunctionTest)
+{
+    EXPECT_TRUE(clRelaxedFunctionTest());
+}
+
+
+TEST(FrameworkTestType, Test_EnqueueNativeKernelTest)
+{
+    EXPECT_TRUE(EnqueueNativeKernelTest());
+}
+
+
+TEST(FrameworkTestType, Test_TBB)
+{
+    EXPECT_TRUE(TBBTest());
+}
+
+
+TEST(FrameworkTestType, Test_clLocalStructTest)
+{
+    EXPECT_TRUE(clLocalStructTest());
+}
+
+TEST(FrameworkTestType, Test_opencl_printf_test)
+{
+    EXPECT_TRUE(opencl_printf_test());
+}
+
+TEST(FrameworkTestType, Test_VecTypeHintTest)
+{
+    EXPECT_TRUE(VecTypeHintTest());
+}
+
+TEST(FrameworkTestType, Test_EventCallbackTest)
+{
+    EXPECT_TRUE(EventCallbackTest());
+}
+
+
+TEST(FrameworkTestType, Test_MT_order)
+{
+    EXPECT_TRUE(MultithreadedOrderViolation());
+}
+
+// Because we don't copy misaligned buffers with CL_MEM_USE_HOST_PTR anymore, the kernel code crashes. This can be fixed by changes in LLVM to handle misaligned access, if it is decided to be done.
+TEST(FrameworkTestType, DISABLED_Test_MisalignedHostPtr)
+{
+    EXPECT_TRUE(MisalignedUseHostPtrTest());
+}
+
+TEST(FrameworkTestType, Test_userDefinedStruct)
+{
+    EXPECT_TRUE(clStructTest());
+}
+
+TEST(FrameworkTestType, Test_clapiTest)
+{
+    EXPECT_TRUE(api_test());
+}
+TEST(FrameworkTestType, Test_ImmediateExecutionTest)
+{
+    EXPECT_TRUE(immediateExecutionTest());
+}
+
+TEST(FrameworkTestType, Test_MT_build)
+{
+    EXPECT_TRUE(MultithreadedBuildTest());
+}
+TEST(FrameworkTestType, Test_CreateReleaseOOOQueueTest)
+{
+    EXPECT_TRUE(CreateReleaseOOOQueueTest());
+}
+
+TEST(FrameworkTestType, Test_EventDependenciesTest)
+{
+    EXPECT_TRUE(EventDependenciesTest());
+}
+
+TEST(FrameworkTestType, Test_ShutdownFromChildThread)
+{
+    EXPECT_TRUE(ShutdownFromChildThread());
+}
+
+TEST(FrameworkTestType, Test_PredictablePartition)
+{
+    EXPECT_TRUE(predictable_partition_test());
+}
+
+TEST(FrameworkTestType, Test_clMultipleExecutionTest)
+{
+    EXPECT_TRUE(clMultipleExecutionTest());
+}
+
+TEST(FrameworkTestType, Test_clSvmTest)
+{
+    EXPECT_TRUE(clSvmTest());
+}
+
+TEST(FrameworkTestType, DISABLED_Test_clFlexibleNdrange)    // disabled until BE finish their implementation
+{
+    EXPECT_TRUE(clFlexibleNdrange());
+}
+
+TEST(FrameworkTestType, Test_clPipes)
+{
+    EXPECT_TRUE(clPipes());
+}
+
+TEST(FrameworkTestType, Test_clSampler)
+{
+    EXPECT_TRUE(clSampler());
+}
+
+TEST(FrameWorkTestType, Test_cl20ExecutionModel)
+{
+    EXPECT_TRUE(cl20ExecutionModel());
+}
+
+TEST(FrameworkTestType, Test_GenStats)
+{
+    EXPECT_TRUE(cl_GenStats());
+}
+
+CommandLineOption<std::string> deviceOption("--device_type");
+
+#ifdef INCLUDE_MIC_DEVICE
+TEST(FrameworkTestType, Test_CPU_MIC_IntegerExecute)
+{
+    EXPECT_TRUE(cl_CPU_MIC_IntegerExecuteTest());
+}
+
+TEST(FrameworkTestType, Test_CPU_MIC_Migrate)
+{
+    EXPECT_TRUE(cl_CPU_MIC_MigrateTest());
+}
+
+TEST(FrameworkTestType, Test_CPU_MIC_MapUnmap_InOrder)
+{
+    EXPECT_TRUE(cl_CPU_MIC_MapUnmapTest_InOrder());
+}
+
+TEST(FrameworkTestType, Test_CPU_MIC_MapUnmap_OutOfOrder)
+{
+    EXPECT_TRUE(cl_CPU_MIC_MapUnmapTest_OutOfOrder());
+}
+
+TEST(FrameworkTestType, Test_CPU_MIC_CommonRT_SubBuffers_Async)
+{
+    EXPECT_TRUE(cl_CPU_MIC_Common_RT_SubBuffers_Async());
+}
+
+TEST(FrameworkTestType, Test_CPU_MIC_Common_RT_SubBuffers_Async_With_Buffer_Release)
+{
+    EXPECT_TRUE(cl_CPU_MIC_Common_RT_SubBuffers_Async_With_Buffer_Release());
+}
+
+TEST(FrameworkTestType, cl_CPU_MIC_Parallel_NDRange_Execution_With_Read_Of_Same_Buffer)
+{
+    EXPECT_TRUE(cl_CPU_MIC_Parallel_NDRange_Execution_With_Read_Of_Same_Buffer());
+}
+
+TEST(FrameworkTestType, cl_ALL_Devices_SubBuffer_Simple_Test)
+{
+    EXPECT_TRUE(cl_ALL_Devices_SubBuffer_Simple_Test());
+}
+
+TEST(FrameworkTestType, cl_ALL_Devices_Common_RT_SubBuffers_Async)
+{
+    EXPECT_TRUE(cl_ALL_Devices_Common_RT_SubBuffers_Async());
+}
+
+TEST(FrameworkTestType, cl_ALL_Devices_Common_RT_SubBuffers_Async_With_Buffer_Release)
+{
+    EXPECT_TRUE(cl_ALL_Devices_Common_RT_SubBuffers_Async_With_Buffer_Release());
+}
+
+TEST(FrameworkTestType, TEST_APFLevel)
+{
+    EXPECT_TRUE(cl_APFLevelForce());
+}
+
+TEST(FrameworkTestType, clAoSFieldScatterGather)
+{
+    EXPECT_TRUE(clAoSFieldScatterGather());
+}
+TEST(FrameworkTestType, Test_cl_uniteWG_VectorizeOnDiffentDim)
+{
+    EXPECT_TRUE(clCheckVectorizingDim1And2AndUniteWG(0,false));
+    EXPECT_TRUE(clCheckVectorizingDim1And2AndUniteWG(1,false));
+    EXPECT_TRUE(clCheckVectorizingDim1And2AndUniteWG(0,true));
+    EXPECT_TRUE(clCheckVectorizingDim1And2AndUniteWG(1,true));
+    EXPECT_TRUE(clCheckVectorizingOnAllDimAndCantUniteWG(0,true));
+    EXPECT_TRUE(clCheckVectorizingOnAllDimAndCantUniteWG(1,true));
+    EXPECT_TRUE(clCheckVectorizingOnAllDimAndCantUniteWG(2,true));
+    EXPECT_TRUE(clCheckVectorizingOnAllDimAndCantUniteWG(3,true));
+    EXPECT_TRUE(clCheckVectorizingOnAllDimAndCantUniteWG(0,false));
+    EXPECT_TRUE(clCheckVectorizingOnAllDimAndCantUniteWG(1,false));
+    EXPECT_TRUE(clCheckVectorizingOnAllDimAndCantUniteWG(2,false));
+}
+
+#endif
+
+// To run individual tests, use the --gtest_filter=<pattern> command-line
+// option. For example, to only Test_EventCallbackTest, use:
+// --gtest_filter=Test_EventCallbackTest
+//
+// To run all tests whose names end with ExecuteTest, use:
+// --gtest_filter=*ExecuteTest
+//
+// Read the gtest documentation for more information.
+//
+int main(int argc, char** argv)
+{
+    std::map<std::string, cl_device_type> clDeviceTypeMap;
+    gBcfuncMap[CL_DEVICE_TYPE_CPU] = cpuBCOpen;
+    gBcfuncMap[CL_DEVICE_TYPE_ACCELERATOR] = micBCOpen;
+    gBcfuncMap[CL_DEVICE_TYPE_GPU] = cpuBCOpen;
+    gBcfuncMap[CL_DEVICE_TYPE_DEFAULT] = cpuBCOpen;
+    gBcfuncMap[CL_DEVICE_TYPE_ALL] = cpuBCOpen;
+    clDeviceTypeMap["cpu"] = CL_DEVICE_TYPE_CPU;
+    clDeviceTypeMap["mic"] = CL_DEVICE_TYPE_ACCELERATOR;
+    clDeviceTypeMap["gpu"] = CL_DEVICE_TYPE_GPU;
+    clDeviceTypeMap["default"] = CL_DEVICE_TYPE_DEFAULT;
+    clDeviceTypeMap["all"] = CL_DEVICE_TYPE_ALL;
+    ::testing::InitGoogleTest(&argc, argv);
+    if (argc > 1) {//are there still arguments left?
+      for (int i=1 ; i<argc ; i++)
+        if (deviceOption.isMatch(argv[i]))
+        {
+          std::string deviceTypeStr = deviceOption.getValue(argv[i]);
+          std::map<std::string, cl_device_type>::iterator iter = clDeviceTypeMap.find(deviceTypeStr);
+          if (iter == clDeviceTypeMap.end())
+          {
+              printf("error: unkown device option: %s\n", deviceTypeStr.c_str());
+              return 1;
+          }
+          gDeviceType = iter->second;
+        }
+    }
+    return RUN_ALL_TESTS();
+}
+
+