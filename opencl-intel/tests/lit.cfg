--- conflicted
+++ resolved
@@ -89,11 +89,6 @@
     path_var = 'LD_LIBRARY_PATH'
 
 paths = os.path.pathsep.join((opencl_binary_dir, opencl_library_dir, tbb_library_dir))
-<<<<<<< HEAD
-if config.operating_system == 'Windows':
-    paths = os.path.pathsep.join((paths,
-        os.path.join(config.llvm_binary_dir, "bin")))
-=======
 
 # Add libcommon_clang library to paths:
 if config.operating_system == 'Windows':
@@ -102,7 +97,6 @@
 else:
     paths = os.path.pathsep.join((paths, config.llvm_lib_dir))
 
->>>>>>> 7f4c3c22
 if path_var in config.environment:
     paths = os.path.pathsep.join((paths, config.environment[path_var]))
 config.environment[path_var] = paths
