--- conflicted
+++ resolved
@@ -1,927 +1,613 @@
-<<<<<<< HEAD
-#
-# Global setup file for OpenCL CMake
-#
-cmake_minimum_required(VERSION 2.8.7)
-cmake_policy(SET CMP0001 NEW)
-cmake_policy(SET CMP0011 OLD)
-
-# CMAKE variables
-set(CMAKE_MODULE_PATH
-    ${CMAKE_MODULE_PATH}
-    "${CMAKE_SOURCE_DIR}/cmake/Modules/"
-    "${CMAKE_SOURCE_DIR}/cmake_utils/"
-)
-include( cmake_utils/CMakeFuncs.txt )
-
-if (WIN32)
-    include( CMake_windows_tools )
-elseif(APPLE)
-    include( CMake_apple_tools )
-elseif( ANDROID)
-    if ( BUILD_X64)
-        include( CMake_android_tools64 )
-    else ()
-       include( CMake_android_tools )
-    endif ()
-else()
-  include( CMake_linux_tools )
-endif ()
-
-# Supported configurations
-set(CMAKE_CONFIGURATION_TYPES
-    "Debug"
-    "Release"
-  )
-set(CMAKE_CONFIGURATION_TYPES ${CMAKE_CONFIGURATION_TYPES} CACHE STRING "Available build configurations." FORCE)
-
-
-# ITT/VTune integration
-if( NOT ANDROID )
-  add_definitions( -DUSE_ITT )
-  include_directories( ${CMAKE_SOURCE_DIR}/externals/itt/include
-       ${CMAKE_SOURCE_DIR}/externals/itt/ittnotify/ )
-endif( NOT ANDROID )
-
-if (NOT WIN32 AND NOT APPLE)
-  # enable C++11 support in GCC 4.7 and above
-  set (CMAKE_CXX_FLAGS "${CMAKE_CXX_FLAGS} -std=c++11")
-
-  add_custom_target(strip
-    ${CMAKE_SOURCE_DIR}/cmake_utils/separate_linux_symbols.sh
-    WORKING_DIRECTORY ${CMAKE_INSTALL_PREFIX}/bin
-    COMMENT "Separating debug symbols from binaries...")
-endif (NOT WIN32 AND NOT APPLE)
-
-if (WIN32)
-    # Add definitions that make MSVC much less annoying.
-    add_definitions(
-        # For some reason MS wants to deprecate a bunch of standard functions...
-        -D_CRT_SECURE_NO_DEPRECATE
-        -D_CRT_SECURE_NO_WARNINGS
-        -D_CRT_NONSTDC_NO_DEPRECATE
-        -D_CRT_NONSTDC_NO_WARNINGS
-        -D_SCL_SECURE_NO_DEPRECATE
-        -D_SCL_SECURE_NO_WARNINGS
-
-        -wd4141 # Suppress ''modifier' : used more than once' (because of __forceinline combined with inline)
-        -wd4065 # Suppress 'switch statement contains 'default' but no 'case' labels'
-        -wd4090 # Suppress 'function : different 'const' qualifiers'
-        -wd4146 # Suppress 'unary minus operator applied to unsigned type, result still unsigned'
-        -wd4180 # Suppress 'qualifier applied to function type has no meaning; ignored'
-        -wd4190 # Suppress 'function has C linkage is specified, but returns type which is incompatible with C'
-        -wd4224 # Suppress 'nonstandard extension used : formal parameter 'identifier' was previously defined as a type'
-        -wd4244 # Suppress ''argument' : conversion from 'type1' to 'type2', possible loss of data'
-        -wd4267 # Suppress ''var' : conversion from 'size_t' to 'type', possible loss of data'
-        -wd4275 # Suppress 'An exported class was derived from a class that was not exported.'
-        -wd4291 # Suppress ''declaration' : no matching operator delete found; memory will not be freed if initialization throws an exception'
-        -wd4345 # Suppress 'behavior change: an object of POD type constructed with an initializer of the form () will be default-initialized'
-        -wd4351 # Suppress 'new behavior: elements of array 'array' will be default initialized'
-        -wd4355 # Suppress ''this' : used in base member initializer list'
-        -wd4503 # Suppress ''identifier' : decorated name length exceeded, name was truncated'
-        -wd4551 # Suppress 'function call missing argument list'
-        -wd4624 # Suppress ''derived class' : destructor could not be generated because a base class destructor is inaccessible'
-        -wd4715 # Suppress ''function' : not all control paths return a value'
-        -wd4800 # Suppress ''type' : forcing value to bool 'true' or 'false' (performance warning)'
-        -wd4065 # Suppress 'switch statement contains 'default' but no 'case' labels'
-        -wd4181 # Suppress 'qualifier applied to reference type; ignored'
-        -w14062 # Promote "enumerator in switch of enum is not handled" to level 1 warning.
-        -wd4985 # Supress 'MSVS9 Math.h "ceil": attributes not present on previous declaration'
-    )
-
-    #C flags
-    set( CMAKE_C_FLAGS_DEBUG   "${CMAKE_C_FLAGS_DEBUG}   /MDd")
-    set( CMAKE_C_FLAGS_RELEASE "${CMAKE_C_FLAGS_RELEASE} /MD")
-
-    # C++ flags
-    set( CMAKE_CXX_FLAGS_DEBUG   "${CMAKE_CXX_FLAGS_DEBUG}   /MDd")
-    set( CMAKE_CXX_FLAGS_RELEASE "${CMAKE_CXX_FLAGS_RELEASE} /MD")
-endif (WIN32)
-
-if(CMAKE_CROSSCOMPILING)
-    set(CX_NATIVE_TG_DIR "${CMAKE_BINARY_DIR}/native")
-
-    add_custom_command(OUTPUT ${CX_NATIVE_TG_DIR}
-                            COMMAND ${CMAKE_COMMAND} -E make_directory ${CX_NATIVE_TG_DIR}
-                            COMMENT "Creating ${CX_NATIVE_TG_DIR}..."
-    )
-
-    add_custom_command(OUTPUT ${CX_NATIVE_TG_DIR}/CMakeCache.txt
-                            COMMAND ${CMAKE_COMMAND} -UCMAKE_TOOLCHAIN_FILE
-                            -DCMAKE_BUILD_TYPE=${CMAKE_BUILD_TYPE}
-                            # We are cross compiling when building for android, hence we are
-                            # dropping off all non required build components, such tests/verification
-                            -DBACKEND_BUILD_VERIFICATION_LIB=OFF
-                            -DLLVM_PATH_BE=${LLVM_PATH_BE}/native
-                            -DLLVM_PATH_FE=${LLVM_PATH_FE}/native
-                            -DLLVM_PATH_SPIR12=${LLVM_PATH_SPIR12}/native
-                            -DBUILD_X64=True
-                            ${CMAKE_SOURCE_DIR}
-                            WORKING_DIRECTORY ${CX_NATIVE_TG_DIR}
-                            DEPENDS ${CX_NATIVE_TG_DIR}
-                            COMMENT "Configuring native targets..."
-    )
-
-    # Build 'native' tools required to build target binaries:
-    # ocloptimg - required to build OpenCL built-in library
-    # CMake can build one target at a time and we need only ocloptimg, so we
-    # just use it. If you need to build several targets, you should create
-    # custom target with dependencies from all the target you need to build.
-    # This will allow you to build them in parallel!
-    # NOTE: actually we cheat here, we also need table-gen, but ocloptimg has
-    # it in its depedencies, so we just check that it's built with ocloptimg.
-    add_custom_command(OUTPUT ${CX_NATIVE_TG_DIR}/bin/ocloptimg ${CX_NATIVE_TG_DIR}/bin/ocl-tblgen
-                            COMMAND ${CMAKE_COMMAND}
-                            --build ${CX_NATIVE_TG_DIR}
-                            --target ocloptimg
-                            --config ${CMAKE_BUILD_TYPE} -- -j
-                            WORKING_DIRECTORY ${CX_NATIVE_TG_DIR}
-                            DEPENDS ${CX_NATIVE_TG_DIR}/CMakeCache.txt
-                            COMMENT "Building native targets..."
-    )
-
-=======
-#
-# Global setup file for OpenCL CMake
-#
-cmake_minimum_required(VERSION 2.8.7)
-cmake_policy(SET CMP0001 NEW)
-cmake_policy(SET CMP0011 OLD)
-
+#
+# Global setup file for OpenCL CMake
+#
+cmake_minimum_required(VERSION 2.8.7)
+cmake_policy(SET CMP0001 NEW)
+cmake_policy(SET CMP0011 OLD)
+
 if( BUILD_EXPERIMENTAL_21 )
     set( EXPERIMENTAL_POSTFIX "_2_1" )
     add_definitions( -DBUILD_EXPERIMENTAL_21 )
     add_definitions( -DEXPERIMENTAL_POSTFIX="_2_1" )
 endif( BUILD_EXPERIMENTAL_21 )
-# CMAKE variables
-set(CMAKE_MODULE_PATH
-    ${CMAKE_MODULE_PATH}
-    "${CMAKE_SOURCE_DIR}/cmake/Modules/"
-    "${CMAKE_SOURCE_DIR}/cmake_utils/"
-)
-include( cmake_utils/CMakeFuncs.txt )
-
-if (WIN32)
-    include( CMake_windows_tools )
-elseif(APPLE)
-    include( CMake_apple_tools )
-elseif( ANDROID)
-    if ( BUILD_X64)
-        include( CMake_android_tools64 )
-    else ()
-       include( CMake_android_tools )
-    endif ()
-else()
-  include( CMake_linux_tools )
-endif ()
-
-# Supported configurations
-set(CMAKE_CONFIGURATION_TYPES
-    "Debug"
-    "Release"
-  )
-set(CMAKE_CONFIGURATION_TYPES ${CMAKE_CONFIGURATION_TYPES} CACHE STRING "Available build configurations." FORCE)
-
-
-# ITT/VTune integration
-if( NOT ANDROID )
+# CMAKE variables
+set(CMAKE_MODULE_PATH
+    ${CMAKE_MODULE_PATH}
+    "${CMAKE_SOURCE_DIR}/cmake/Modules/"
+    "${CMAKE_SOURCE_DIR}/cmake_utils/"
+)
+include( cmake_utils/CMakeFuncs.txt )
+
+if (WIN32)
+    include( CMake_windows_tools )
+elseif(APPLE)
+    include( CMake_apple_tools )
+elseif( ANDROID)
+    if ( BUILD_X64)
+        include( CMake_android_tools64 )
+    else ()
+       include( CMake_android_tools )
+    endif ()
+else()
+  include( CMake_linux_tools )
+endif ()
+
+# Supported configurations
+set(CMAKE_CONFIGURATION_TYPES
+    "Debug"
+    "Release"
+  )
+set(CMAKE_CONFIGURATION_TYPES ${CMAKE_CONFIGURATION_TYPES} CACHE STRING "Available build configurations." FORCE)
+
+
+# ITT/VTune integration
+if( NOT ANDROID )
     add_definitions( -DUSE_ITT )
     include_directories( ${CMAKE_SOURCE_DIR}/externals/itt/include
-       ${CMAKE_SOURCE_DIR}/externals/itt/ittnotify/ )
-endif( NOT ANDROID )
-
-if (NOT WIN32 AND NOT APPLE)
-  # enable C++11 support in GCC 4.7 and above
+       ${CMAKE_SOURCE_DIR}/externals/itt/ittnotify/ )
+endif( NOT ANDROID )
+
+if (NOT WIN32 AND NOT APPLE)
+  # enable C++11 support in GCC 4.7 and above
     set (CMAKE_CXX_FLAGS "${CMAKE_CXX_FLAGS} -std=c++11")
-
-  add_custom_target(strip
-    ${CMAKE_SOURCE_DIR}/cmake_utils/separate_linux_symbols.sh
-    WORKING_DIRECTORY ${CMAKE_INSTALL_PREFIX}/bin
-    COMMENT "Separating debug symbols from binaries...")
-endif (NOT WIN32 AND NOT APPLE)
-
-if (WIN32)
-    # Add definitions that make MSVC much less annoying.
-    add_definitions(
-        # For some reason MS wants to deprecate a bunch of standard functions...
-        -D_CRT_SECURE_NO_DEPRECATE
-        -D_CRT_SECURE_NO_WARNINGS
-        -D_CRT_NONSTDC_NO_DEPRECATE
-        -D_CRT_NONSTDC_NO_WARNINGS
-        -D_SCL_SECURE_NO_DEPRECATE
-        -D_SCL_SECURE_NO_WARNINGS
-
-        -wd4065 # Suppress 'switch statement contains 'default' but no 'case' labels'
-        -wd4090 # Suppress 'function : different 'const' qualifiers'
-        -wd4146 # Suppress 'unary minus operator applied to unsigned type, result still unsigned'
-        -wd4180 # Suppress 'qualifier applied to function type has no meaning; ignored'
-        -wd4190 # Suppress 'function has C linkage is specified, but returns type which is incompatible with C'
-        -wd4224 # Suppress 'nonstandard extension used : formal parameter 'identifier' was previously defined as a type'
-        -wd4244 # Suppress ''argument' : conversion from 'type1' to 'type2', possible loss of data'
-        -wd4267 # Suppress ''var' : conversion from 'size_t' to 'type', possible loss of data'
-        -wd4275 # Suppress 'An exported class was derived from a class that was not exported.'
-        -wd4291 # Suppress ''declaration' : no matching operator delete found; memory will not be freed if initialization throws an exception'
-        -wd4345 # Suppress 'behavior change: an object of POD type constructed with an initializer of the form () will be default-initialized'
-        -wd4351 # Suppress 'new behavior: elements of array 'array' will be default initialized'
-        -wd4355 # Suppress ''this' : used in base member initializer list'
-        -wd4503 # Suppress ''identifier' : decorated name length exceeded, name was truncated'
-        -wd4551 # Suppress 'function call missing argument list'
-        -wd4624 # Suppress ''derived class' : destructor could not be generated because a base class destructor is inaccessible'
-        -wd4715 # Suppress ''function' : not all control paths return a value'
-        -wd4800 # Suppress ''type' : forcing value to bool 'true' or 'false' (performance warning)'
-        -wd4065 # Suppress 'switch statement contains 'default' but no 'case' labels'
-        -wd4181 # Suppress 'qualifier applied to reference type; ignored'
-        -w14062 # Promote "enumerator in switch of enum is not handled" to level 1 warning.
-        -wd4985 # Supress 'MSVS9 Math.h "ceil": attributes not present on previous declaration'
-    )
-
-    #C flags
-    set( CMAKE_C_FLAGS_DEBUG   "${CMAKE_C_FLAGS_DEBUG}   /MTd")
-    set( CMAKE_C_FLAGS_RELEASE "${CMAKE_C_FLAGS_RELEASE} /MT")
-
-    # C++ flags
-    set( CMAKE_CXX_FLAGS_DEBUG   "${CMAKE_CXX_FLAGS_DEBUG}   /MTd")
-    set( CMAKE_CXX_FLAGS_RELEASE "${CMAKE_CXX_FLAGS_RELEASE} /MT")
-endif (WIN32)
-
-if(CMAKE_CROSSCOMPILING)
-    set(CX_NATIVE_TG_DIR "${CMAKE_BINARY_DIR}/native")
-
-    add_custom_command(OUTPUT ${CX_NATIVE_TG_DIR}
-                            COMMAND ${CMAKE_COMMAND} -E make_directory ${CX_NATIVE_TG_DIR}
-                            COMMENT "Creating ${CX_NATIVE_TG_DIR}..."
-    )
-
-    add_custom_command(OUTPUT ${CX_NATIVE_TG_DIR}/CMakeCache.txt
-                            COMMAND ${CMAKE_COMMAND} -UCMAKE_TOOLCHAIN_FILE
-                            -DCMAKE_BUILD_TYPE=${CMAKE_BUILD_TYPE}
-                            # We are cross compiling when building for android, hence we are
-                            # dropping off all non required build components, such tests/verification
-                            -DBACKEND_BUILD_VERIFICATION_LIB=OFF
-                            -DLLVM_PATH_BE=${LLVM_PATH_BE}/native
-                            -DLLVM_PATH_FE=${LLVM_PATH_FE}/native
-                            -DLLVM_PATH_SPIR12=${LLVM_PATH_SPIR12}/native
-                            -DBUILD_X64=True
-                            ${CMAKE_SOURCE_DIR}
-                            WORKING_DIRECTORY ${CX_NATIVE_TG_DIR}
-                            DEPENDS ${CX_NATIVE_TG_DIR}
-                            COMMENT "Configuring native targets..."
-    )
-
-    # Build 'native' tools required to build target binaries:
-    # ocloptimg - required to build OpenCL built-in library
-    # CMake can build one target at a time and we need only ocloptimg, so we
-    # just use it. If you need to build several targets, you should create
-    # custom target with dependencies from all the target you need to build.
-    # This will allow you to build them in parallel!
-    # NOTE: actually we cheat here, we also need table-gen, but ocloptimg has
-    # it in its depedencies, so we just check that it's built with ocloptimg.
-    add_custom_command(OUTPUT ${CX_NATIVE_TG_DIR}/bin/ocloptimg ${CX_NATIVE_TG_DIR}/bin/ocl-tblgen
-                            COMMAND ${CMAKE_COMMAND}
-                            --build ${CX_NATIVE_TG_DIR}
-                            --target ocloptimg
-                            --config ${CMAKE_BUILD_TYPE} -- -j
-                            WORKING_DIRECTORY ${CX_NATIVE_TG_DIR}
-                            DEPENDS ${CX_NATIVE_TG_DIR}/CMakeCache.txt
-                            COMMENT "Building native targets..."
-    )
-
->>>>>>> b0e20740
+
+  add_custom_target(strip
+    ${CMAKE_SOURCE_DIR}/cmake_utils/separate_linux_symbols.sh
+    WORKING_DIRECTORY ${CMAKE_INSTALL_PREFIX}/bin
+    COMMENT "Separating debug symbols from binaries...")
+endif (NOT WIN32 AND NOT APPLE)
+
+if (WIN32)
+    # Add definitions that make MSVC much less annoying.
+    add_definitions(
+        # For some reason MS wants to deprecate a bunch of standard functions...
+        -D_CRT_SECURE_NO_DEPRECATE
+        -D_CRT_SECURE_NO_WARNINGS
+        -D_CRT_NONSTDC_NO_DEPRECATE
+        -D_CRT_NONSTDC_NO_WARNINGS
+        -D_SCL_SECURE_NO_DEPRECATE
+        -D_SCL_SECURE_NO_WARNINGS
+
+        -wd4141 # Suppress ''modifier' : used more than once' (because of __forceinline combined with inline)
+        -wd4065 # Suppress 'switch statement contains 'default' but no 'case' labels'
+        -wd4090 # Suppress 'function : different 'const' qualifiers'
+        -wd4146 # Suppress 'unary minus operator applied to unsigned type, result still unsigned'
+        -wd4180 # Suppress 'qualifier applied to function type has no meaning; ignored'
+        -wd4190 # Suppress 'function has C linkage is specified, but returns type which is incompatible with C'
+        -wd4224 # Suppress 'nonstandard extension used : formal parameter 'identifier' was previously defined as a type'
+        -wd4244 # Suppress ''argument' : conversion from 'type1' to 'type2', possible loss of data'
+        -wd4267 # Suppress ''var' : conversion from 'size_t' to 'type', possible loss of data'
+        -wd4275 # Suppress 'An exported class was derived from a class that was not exported.'
+        -wd4291 # Suppress ''declaration' : no matching operator delete found; memory will not be freed if initialization throws an exception'
+        -wd4345 # Suppress 'behavior change: an object of POD type constructed with an initializer of the form () will be default-initialized'
+        -wd4351 # Suppress 'new behavior: elements of array 'array' will be default initialized'
+        -wd4355 # Suppress ''this' : used in base member initializer list'
+        -wd4503 # Suppress ''identifier' : decorated name length exceeded, name was truncated'
+        -wd4551 # Suppress 'function call missing argument list'
+        -wd4624 # Suppress ''derived class' : destructor could not be generated because a base class destructor is inaccessible'
+        -wd4715 # Suppress ''function' : not all control paths return a value'
+        -wd4800 # Suppress ''type' : forcing value to bool 'true' or 'false' (performance warning)'
+        -wd4065 # Suppress 'switch statement contains 'default' but no 'case' labels'
+        -wd4181 # Suppress 'qualifier applied to reference type; ignored'
+        -w14062 # Promote "enumerator in switch of enum is not handled" to level 1 warning.
+        -wd4985 # Supress 'MSVS9 Math.h "ceil": attributes not present on previous declaration'
+    )
+
+    #C flags
+    set( CMAKE_C_FLAGS_DEBUG   "${CMAKE_C_FLAGS_DEBUG}   /MDd")
+    set( CMAKE_C_FLAGS_RELEASE "${CMAKE_C_FLAGS_RELEASE} /MD")
+
+    # C++ flags
+    set( CMAKE_CXX_FLAGS_DEBUG   "${CMAKE_CXX_FLAGS_DEBUG}   /MDd")
+    set( CMAKE_CXX_FLAGS_RELEASE "${CMAKE_CXX_FLAGS_RELEASE} /MD")
+endif (WIN32)
+
+if(CMAKE_CROSSCOMPILING)
+    set(CX_NATIVE_TG_DIR "${CMAKE_BINARY_DIR}/native")
+
+    add_custom_command(OUTPUT ${CX_NATIVE_TG_DIR}
+                            COMMAND ${CMAKE_COMMAND} -E make_directory ${CX_NATIVE_TG_DIR}
+                            COMMENT "Creating ${CX_NATIVE_TG_DIR}..."
+    )
+
+    add_custom_command(OUTPUT ${CX_NATIVE_TG_DIR}/CMakeCache.txt
+                            COMMAND ${CMAKE_COMMAND} -UCMAKE_TOOLCHAIN_FILE
+                            -DCMAKE_BUILD_TYPE=${CMAKE_BUILD_TYPE}
+                            # We are cross compiling when building for android, hence we are
+                            # dropping off all non required build components, such tests/verification
+                            -DBACKEND_BUILD_VERIFICATION_LIB=OFF
+                            -DLLVM_PATH_BE=${LLVM_PATH_BE}/native
+                            -DLLVM_PATH_FE=${LLVM_PATH_FE}/native
+                            -DLLVM_PATH_SPIR12=${LLVM_PATH_SPIR12}/native
+                            -DBUILD_X64=True
+                            ${CMAKE_SOURCE_DIR}
+                            WORKING_DIRECTORY ${CX_NATIVE_TG_DIR}
+                            DEPENDS ${CX_NATIVE_TG_DIR}
+                            COMMENT "Configuring native targets..."
+    )
+
+    # Build 'native' tools required to build target binaries:
+    # ocloptimg - required to build OpenCL built-in library
+    # CMake can build one target at a time and we need only ocloptimg, so we
+    # just use it. If you need to build several targets, you should create
+    # custom target with dependencies from all the target you need to build.
+    # This will allow you to build them in parallel!
+    # NOTE: actually we cheat here, we also need table-gen, but ocloptimg has
+    # it in its depedencies, so we just check that it's built with ocloptimg.
+    add_custom_command(OUTPUT ${CX_NATIVE_TG_DIR}/bin/ocloptimg ${CX_NATIVE_TG_DIR}/bin/ocl-tblgen
+                            COMMAND ${CMAKE_COMMAND}
+                            --build ${CX_NATIVE_TG_DIR}
+                            --target ocloptimg
+                            --config ${CMAKE_BUILD_TYPE} -- -j
+                            WORKING_DIRECTORY ${CX_NATIVE_TG_DIR}
+                            DEPENDS ${CX_NATIVE_TG_DIR}/CMakeCache.txt
+                            COMMENT "Building native targets..."
+    )
+
     add_custom_target(ConfigureNativeTargets DEPENDS ${CX_NATIVE_TG_DIR}/bin/ocloptimg ${CX_NATIVE_TG_DIR}/bin/ocl-tblgen )
-    set_directory_properties(PROPERTIES ADDITIONAL_MAKE_CLEAN_FILES ${CX_NATIVE_TG_DIR})
-else(CMAKE_CROSSCOMPILING)
+    set_directory_properties(PROPERTIES ADDITIONAL_MAKE_CLEAN_FILES ${CX_NATIVE_TG_DIR})
+else(CMAKE_CROSSCOMPILING)
     add_custom_target(ConfigureNativeTargets DEPENDS ${CMAKE_BINARY_DIR}/bin/ocloptimg ${CMAKE_BINARY_DIR}/bin/ocl-tblgen )
-endif(CMAKE_CROSSCOMPILING)
-
-if(INCLUDE_TOOLS)
-    if(WIN32)
-        if(BUILD_X64)
-            set(BOOST_LIB_DIR_SUFFIX x64)
-        else(BUILD_X64)
-            set(BOOST_LIB_DIR_SUFFIX x86)
-        endif(BUILD_X64)
-    else(WIN32)
-        if(ANDROID)
-             if(BUILD_X64)
-                 set(BOOST_LIB_DIR_SUFFIX android64)
-             else(BUILD_X64)
-                 set(BOOST_LIB_DIR_SUFFIX android32)
-             endif(BUILD_X64)
-        else(ANDROID)
-            set(BOOST_LIB_DIR_SUFFIX x64)
-        endif(ANDROID)
-    endif(WIN32)
-
-    set (BOOST_LIBRARYDIR ${BOOST_ROOT}/lib/${BOOST_LIB_DIR_SUFFIX})
-    set (Boost_NO_SYSTEM_PATHS ON) # Don't search PATH
-
-    # To add new components for Boost simply add to BOOST_COMPONENTS below
-    set (BOOST_COMPONENTS regex system filesystem date_time signals thread)
-
-    if(NOT ANDROID)
-        set(Boost_USE_STATIC_LIBS ON )
-        set(BOOST_ALL_DYN_LINK OFF)
-        set(Boost_USE_STATIC_RUNTIME ON)
-        FIND_PACKAGE(Boost 1.52.0 REQUIRED COMPONENTS ${BOOST_COMPONENTS})
-    else(NOT ANDROID)
-        set (CMAKE_FIND_LIBRARY_SUFFIXES ".a")
-        set (CMAKE_FIND_LIBRARY_PREFIXES "lib")
-        set (BOOST_LIBRARYDIR ${BOOST_ROOT}/lib/${BOOST_LIB_DIR_SUFFIX})
-        find_host_package(Boost 1.52.0 REQUIRED COMPONENTS ${BOOST_COMPONENTS})
-        set(Boost_USE_STATIC_RUNTIME ON)
-        set(BOOST_ALL_DYN_LINK OFF)
-    endif(NOT ANDROID)
-    add_definitions(-DBOOST_ALL_NO_LIB)  # Tell the compiler to undefine this boost macro
-    add_definitions( -DBOOST_SYSTEM_NO_DEPRECATED )
-    set(BOOST_INSTALL_LIBS ${Boost_SYSTEM_LIBRARY}
-                           ${Boost_FILESYSTEM_LIBRARY}
-                           ${Boost_DATE_TIME_LIBRARY}
-                           ${Boost_REGEX_LIBRARY}
-                           ${Boost_SIGNALS_LIBRARY}
-                           ${Boost_THREAD_LIBRARY}
-                           )
-    list(REMOVE_ITEM BOOST_INSTALL_LIBS debug optimized)
-
-    if(WIN32)
-        # craete boost liberaroes for dynamic compilation ( used by KernelBuilder
-        foreach(boost_comp ${BOOST_COMPONENTS})
-            string(TOUPPER ${boost_comp} boost_comp )
-            list( GET Boost_${boost_comp}_LIBRARY 1 REL_LIB )
-            string( REPLACE "libboost" "boost" REL_LIB ${REL_LIB} )
-            string( REPLACE "-s-" "-" REL_LIB ${REL_LIB} )
-            list( GET Boost_${boost_comp}_LIBRARY 3 DEBUG_LIB )
-            string( REPLACE "libboost" "boost" DEBUG_LIB ${DEBUG_LIB} )
-            string( REPLACE "-sgd" "-gd" DEBUG_LIB ${DEBUG_LIB} )
-            set( dyn_Boost_${boost_comp}_LIBRARY optimized ${REL_LIB} debug ${DEBUG_LIB} )
-
-            string( REPLACE ".lib" ".dll" REL_LIB ${REL_LIB} )
-            string( REPLACE ".lib" ".dll" DEBUG_LIB ${DEBUG_LIB} )
-
-            list( APPEND BOOST_INSTALL_LIBS_RELEASE ${REL_LIB} )
-            list( APPEND BOOST_INSTALL_LIBS_DEBUG ${DEBUG_LIB} )
-        endforeach(boost_comp)
-
-        INSTALL(FILES ${BOOST_INSTALL_LIBS_RELEASE} DESTINATION bin CONFIGURATIONS Release)
-        INSTALL(FILES ${BOOST_INSTALL_LIBS_DEBUG} DESTINATION bin CONFIGURATIONS Debug)
-
-    else(WIN32)
-        if(NOT ANDROID)
-
-            string(REPLACE ".a" ".so;" BOOST_INSTALL_LIBS ${BOOST_INSTALL_LIBS} )
-            SET(BOOST_VER ${Boost_MAJOR_VERSION}.${Boost_MINOR_VERSION}.${Boost_SUBMINOR_VERSION} )
-            string(REPLACE ".so" ".so.${BOOST_VER};" BOOST_INSTALL_LIBS_LINKS ${BOOST_INSTALL_LIBS} )
-
-            INSTALL(FILES ${BOOST_INSTALL_LIBS} DESTINATION bin)
-            INSTALL(FILES ${BOOST_INSTALL_LIBS_LINKS} DESTINATION bin)
-        endif(NOT ANDROID)
-
-    endif(WIN32)
-endif(INCLUDE_TOOLS)
-
-# Project-wise options
-option(GIT_REVISIONS "Make package version from git revision"  ON)
-option(BUILD_QTGUI "Build the QT related projects"  OFF)
-option(INCLUDE_MIC_DEVICE "Include MIC device Into Build"  OFF)
-option(USE_ITT_INTERNAL "Report internal tasks start/stop to VTune" OFF)
-option(USE_HARD_TRAPPING "Use hard trapping for workers on CPU device"  ON)
-option(USE_COMMON_CLANG "Use VPG supplied common clang dll instead of internale implementation" OFF)
-option(INCLUDE_CMRT "Include Common Runtime into Build"  OFF)
-option(BUILD_LLVM_FROM_SOURCE "Build the llvm package from source instead of using pre-installed binaries" OFF)
-
-# find the used external packages
-
-# QTGUI
-if (BUILD_QTGUI AND NOT ANDROID)
-    set( QT_VERSION "4.8.5" )
-    if(DEFINED QT_REVISION) # QT_REVISION is a variable that can be defined in Build.py. It is not defined by default.
-       set( QT_VERSION ${QT_REVISION})
-    endif()
-
-    #install the QT and boost libraries themselfs
-    if(WIN32)
-        # special processing for QT library on windows:
-        # the problem is that QT doesn't naturally supports installing
-        # both 32 and 64 bits libraries on the same machine (there is
-        # only a single registry settings for QT library per machine )
-        # this makes it difficult to rely on default QT Cmake support
-        # to find the appropriate version.
-        # The trick is to set the correct installation directory on the fly
-        # by changing the registry information and removing the default paths
-        remove_path("c:\\Qt\\4.8.1\\VS2010-64\\bin")
-        remove_path("c:\\Qt\\4.8.1\\VS2010\\bin")
-        execute_process(COMMAND "reg" add HKCU\\Software\\Trolltech\\Versions /v DefaultQtVersion /d ${QT_VERSION} /f)
-        if(BUILD_X64)
-            execute_process(COMMAND "reg" add HKCU\\Software\\Trolltech\\Versions\\${QT_VERSION} /v InstallDir /d c:\\qt\\${QT_VERSION}\\vs2012-64 /f)
-        else(BUILD_X64)
-            execute_process(COMMAND "reg" add HKCU\\Software\\Trolltech\\Versions\\${QT_VERSION} /v InstallDir /d c:\\qt\\${QT_VERSION}\\vs2012 /f)
-        endif(BUILD_X64)
-    else(WIN32)
-        add_path("/usr/local/DigiaQtCommercialSDK/Desktop/${QT_VERSION}/gcc-64/bin")
-    endif(WIN32)
-
-    find_package( Qt4 REQUIRED)
-
-    if(WIN32)
-        SET( SHARED_DEBUG_LIBS
-            ${QT_BINARY_DIR}/QtGuid4.dll
-            ${QT_BINARY_DIR}/QtCored4.dll
-            ${QT_BINARY_DIR}/Qt3Supportd4.dll
-            ${QT_BINARY_DIR}/QtNetworkd4.dll
-            ${QT_BINARY_DIR}/QtXmld4.dll
-            ${QT_BINARY_DIR}/QtSqld4.dll
-        )
-        SET( SHARED_RELEASE_LIBS
-            ${QT_BINARY_DIR}/QtGui4.dll
-            ${QT_BINARY_DIR}/QtCore4.dll
-            ${QT_BINARY_DIR}/Qt3Support4.dll
-            ${QT_BINARY_DIR}/QtNetwork4.dll
-            ${QT_BINARY_DIR}/QtXml4.dll
-            ${QT_BINARY_DIR}/QtSql4.dll
-        )
-        SET( SHARED_DEBUG_LIBS ${SHARED_DEBUG_LIBS} ${QT_BINARY_DIR}/QtCommercialChartd.dll)
-        SET( SHARED_RELEASE_LIBS ${SHARED_RELEASE_LIBS} ${QT_BINARY_DIR}/QtCommercialChart.dll)
-        INSTALL(FILES ${SHARED_DEBUG_LIBS} DESTINATION bin CONFIGURATIONS Debug)
-        INSTALL(FILES ${SHARED_RELEASE_LIBS} DESTINATION bin CONFIGURATIONS Release)
-    else(WIN32)
-        SET(QT_VERSION ${QT_VERSION_MAJOR}.${QT_VERSION_MINOR}.${QT_VERSION_PATCH} )
-        SET( SHARED_LIBS
-            ${QT_LIBRARY_DIR}/libQtCore.so.4
-            ${QT_LIBRARY_DIR}/libQtGui.so.4
-            ${QT_LIBRARY_DIR}/libQtCore.so.${QT_VERSION}
-            ${QT_LIBRARY_DIR}/libQtGui.so.${QT_VERSION}
-        )
-        SET( SQUISH_LIBS
-            ${QT_LIBRARY_DIR}/libQt3Support.so.4
-            ${QT_LIBRARY_DIR}/libQtNetwork.so.4
-            ${QT_LIBRARY_DIR}/libQtSql.so.4
-            ${QT_LIBRARY_DIR}/libQtXml.so.4
-            ${QT_LIBRARY_DIR}/libQt3Support.so.${QT_VERSION}
-            ${QT_LIBRARY_DIR}/libQtNetwork.so.${QT_VERSION}
-            ${QT_LIBRARY_DIR}/libQtSql.so.${QT_VERSION}
-            ${QT_LIBRARY_DIR}/libQtXml.so.${QT_VERSION}
-        )
-        INSTALL(FILES ${SHARED_LIBS} DESTINATION bin)
-        INSTALL(FILES ${SQUISH_LIBS} DESTINATION bin)
-    endif(WIN32)
-endif ()
-
-#
-# Project defs
-#
-project(OCL C CXX)
-
-FIND_PACKAGE ( Threads REQUIRED )
-if(NOT CMAKE_THREAD_LIBS_INIT)
-  if(PTHREAD_LIB STREQUAL "")
-    set(PTHREAD_LIB "$ENV{PTHREAD_LIB}")
-  endif()
-  if(PTHREAD_LIB STREQUAL "")
-    message(FATAL_ERROR "No pthread library found!\nRun the cmake with option -D PTHREAD_LIB=/path/to/library or set the enviroment variable PTHREAD_LIB")
-  endif()
-else(NOT CMAKE_THREAD_LIBS_INIT)
-  set(PTHREAD_LIB ${CMAKE_THREAD_LIBS_INIT})
-endif()
-
-message(STATUS "Pthread library: ${PTHREAD_LIB}")
-message(STATUS "Pthread include: ${PTHREAD_INC}")
-
-set( REVISION_ID $ENV{REVISION_ID} )
-set( GIT_VERSION $ENV{REVISION} )
-set( GIT_REVISION $ENV{RELEASE_BRANCH} )
-
-if(NOT REVISION_ID)
-  message(STATUS "Build type: Development")
-  set(BUILDVER_WC_REVISION "0")
-  set( GIT_VERSION "DEV" )
-  set( GIT_REVISION "development" )
-elseif ( REVISION_ID MATCHES "\\.[0-9]*" ) # Revision ID
-  message(STATUS "Build type: Release")
-  STRING(REGEX MATCH ".([0-9]*)" REV_ID ${REVISION_ID} )
-  math( EXPR BUILDVER_WC_REVISION "10000 + ${CMAKE_MATCH_1}" )
-  set( GIT_VERSION $ENV{REVISION} )
-  set( GIT_REVISION $ENV{RELEASE_BRANCH} )
-elseif ( REVISION_ID MATCHES "-r[0-9]*" ) # Review ID
-  message(STATUS "Build type: Review")
-  set( BUILDVER_WC_REVISION "0" )
-  set( GIT_VERSION $ENV{REVISION} )
-  set( GIT_REVISION $ENV{RELEASE_BRANCH} )
-endif()
-
+endif(CMAKE_CROSSCOMPILING)
+
+if(INCLUDE_TOOLS)
+    if(WIN32)
+        if(BUILD_X64)
+            set(BOOST_LIB_DIR_SUFFIX x64)
+        else(BUILD_X64)
+            set(BOOST_LIB_DIR_SUFFIX x86)
+        endif(BUILD_X64)
+    else(WIN32)
+        if(ANDROID)
+             if(BUILD_X64)
+                 set(BOOST_LIB_DIR_SUFFIX android64)
+             else(BUILD_X64)
+                 set(BOOST_LIB_DIR_SUFFIX android32)
+             endif(BUILD_X64)
+        else(ANDROID)
+            set(BOOST_LIB_DIR_SUFFIX x64)
+        endif(ANDROID)
+    endif(WIN32)
+
+    set (BOOST_LIBRARYDIR ${BOOST_ROOT}/lib/${BOOST_LIB_DIR_SUFFIX})
+    set (Boost_NO_SYSTEM_PATHS ON) # Don't search PATH
+
+    # To add new components for Boost simply add to BOOST_COMPONENTS below
+    set (BOOST_COMPONENTS regex system filesystem date_time signals thread)
+
+    if(NOT ANDROID)
+        set(Boost_USE_STATIC_LIBS ON )
+        set(BOOST_ALL_DYN_LINK OFF)
+        set(Boost_USE_STATIC_RUNTIME ON)
+        FIND_PACKAGE(Boost 1.52.0 REQUIRED COMPONENTS ${BOOST_COMPONENTS})
+    else(NOT ANDROID)
+        set (CMAKE_FIND_LIBRARY_SUFFIXES ".a")
+        set (CMAKE_FIND_LIBRARY_PREFIXES "lib")
+        set (BOOST_LIBRARYDIR ${BOOST_ROOT}/lib/${BOOST_LIB_DIR_SUFFIX})
+        find_host_package(Boost 1.52.0 REQUIRED COMPONENTS ${BOOST_COMPONENTS})
+        set(Boost_USE_STATIC_RUNTIME ON)
+        set(BOOST_ALL_DYN_LINK OFF)
+    endif(NOT ANDROID)
+    add_definitions(-DBOOST_ALL_NO_LIB)  # Tell the compiler to undefine this boost macro
+    add_definitions( -DBOOST_SYSTEM_NO_DEPRECATED )
+    set(BOOST_INSTALL_LIBS ${Boost_SYSTEM_LIBRARY}
+                           ${Boost_FILESYSTEM_LIBRARY}
+                           ${Boost_DATE_TIME_LIBRARY}
+                           ${Boost_REGEX_LIBRARY}
+                           ${Boost_SIGNALS_LIBRARY}
+                           ${Boost_THREAD_LIBRARY}
+                           )
+    list(REMOVE_ITEM BOOST_INSTALL_LIBS debug optimized)
+
+    if(WIN32)
+        # craete boost liberaroes for dynamic compilation ( used by KernelBuilder
+        foreach(boost_comp ${BOOST_COMPONENTS})
+            string(TOUPPER ${boost_comp} boost_comp )
+            list( GET Boost_${boost_comp}_LIBRARY 1 REL_LIB )
+            string( REPLACE "libboost" "boost" REL_LIB ${REL_LIB} )
+            string( REPLACE "-s-" "-" REL_LIB ${REL_LIB} )
+            list( GET Boost_${boost_comp}_LIBRARY 3 DEBUG_LIB )
+            string( REPLACE "libboost" "boost" DEBUG_LIB ${DEBUG_LIB} )
+            string( REPLACE "-sgd" "-gd" DEBUG_LIB ${DEBUG_LIB} )
+            set( dyn_Boost_${boost_comp}_LIBRARY optimized ${REL_LIB} debug ${DEBUG_LIB} )
+
+            string( REPLACE ".lib" ".dll" REL_LIB ${REL_LIB} )
+            string( REPLACE ".lib" ".dll" DEBUG_LIB ${DEBUG_LIB} )
+
+            list( APPEND BOOST_INSTALL_LIBS_RELEASE ${REL_LIB} )
+            list( APPEND BOOST_INSTALL_LIBS_DEBUG ${DEBUG_LIB} )
+        endforeach(boost_comp)
+
+        INSTALL(FILES ${BOOST_INSTALL_LIBS_RELEASE} DESTINATION bin CONFIGURATIONS Release)
+        INSTALL(FILES ${BOOST_INSTALL_LIBS_DEBUG} DESTINATION bin CONFIGURATIONS Debug)
+
+    else(WIN32)
+        if(NOT ANDROID)
+
+            string(REPLACE ".a" ".so;" BOOST_INSTALL_LIBS ${BOOST_INSTALL_LIBS} )
+            SET(BOOST_VER ${Boost_MAJOR_VERSION}.${Boost_MINOR_VERSION}.${Boost_SUBMINOR_VERSION} )
+            string(REPLACE ".so" ".so.${BOOST_VER};" BOOST_INSTALL_LIBS_LINKS ${BOOST_INSTALL_LIBS} )
+
+            INSTALL(FILES ${BOOST_INSTALL_LIBS} DESTINATION bin)
+            INSTALL(FILES ${BOOST_INSTALL_LIBS_LINKS} DESTINATION bin)
+        endif(NOT ANDROID)
+
+    endif(WIN32)
+endif(INCLUDE_TOOLS)
+
+# Project-wise options
+option(GIT_REVISIONS "Make package version from git revision"  ON)
+option(BUILD_QTGUI "Build the QT related projects"  OFF)
+option(INCLUDE_MIC_DEVICE "Include MIC device Into Build"  OFF)
+option(USE_ITT_INTERNAL "Report internal tasks start/stop to VTune" OFF)
+option(USE_HARD_TRAPPING "Use hard trapping for workers on CPU device"  ON)
+option(USE_COMMON_CLANG "Use VPG supplied common clang dll instead of internale implementation" OFF)
+option(INCLUDE_CMRT "Include Common Runtime into Build"  OFF)
+option(BUILD_LLVM_FROM_SOURCE "Build the llvm package from source instead of using pre-installed binaries" OFF)
+
+# find the used external packages
+
+# QTGUI
+if (BUILD_QTGUI AND NOT ANDROID)
+    set( QT_VERSION "4.8.5" )
+    if(DEFINED QT_REVISION) # QT_REVISION is a variable that can be defined in Build.py. It is not defined by default.
+       set( QT_VERSION ${QT_REVISION})
+    endif()
+
+    #install the QT and boost libraries themselfs
+    if(WIN32)
+        # special processing for QT library on windows:
+        # the problem is that QT doesn't naturally supports installing
+        # both 32 and 64 bits libraries on the same machine (there is
+        # only a single registry settings for QT library per machine )
+        # this makes it difficult to rely on default QT Cmake support
+        # to find the appropriate version.
+        # The trick is to set the correct installation directory on the fly
+        # by changing the registry information and removing the default paths
+        remove_path("c:\\Qt\\4.8.1\\VS2010-64\\bin")
+        remove_path("c:\\Qt\\4.8.1\\VS2010\\bin")
+        execute_process(COMMAND "reg" add HKCU\\Software\\Trolltech\\Versions /v DefaultQtVersion /d ${QT_VERSION} /f)
+        if(BUILD_X64)
+            execute_process(COMMAND "reg" add HKCU\\Software\\Trolltech\\Versions\\${QT_VERSION} /v InstallDir /d c:\\qt\\${QT_VERSION}\\vs2012-64 /f)
+        else(BUILD_X64)
+            execute_process(COMMAND "reg" add HKCU\\Software\\Trolltech\\Versions\\${QT_VERSION} /v InstallDir /d c:\\qt\\${QT_VERSION}\\vs2012 /f)
+        endif(BUILD_X64)
+    else(WIN32)
+        add_path("/usr/local/DigiaQtCommercialSDK/Desktop/${QT_VERSION}/gcc-64/bin")
+    endif(WIN32)
+
+    find_package( Qt4 REQUIRED)
+
+    if(WIN32)
+        SET( SHARED_DEBUG_LIBS
+            ${QT_BINARY_DIR}/QtGuid4.dll
+            ${QT_BINARY_DIR}/QtCored4.dll
+            ${QT_BINARY_DIR}/Qt3Supportd4.dll
+            ${QT_BINARY_DIR}/QtNetworkd4.dll
+            ${QT_BINARY_DIR}/QtXmld4.dll
+            ${QT_BINARY_DIR}/QtSqld4.dll
+        )
+        SET( SHARED_RELEASE_LIBS
+            ${QT_BINARY_DIR}/QtGui4.dll
+            ${QT_BINARY_DIR}/QtCore4.dll
+            ${QT_BINARY_DIR}/Qt3Support4.dll
+            ${QT_BINARY_DIR}/QtNetwork4.dll
+            ${QT_BINARY_DIR}/QtXml4.dll
+            ${QT_BINARY_DIR}/QtSql4.dll
+        )
+        SET( SHARED_DEBUG_LIBS ${SHARED_DEBUG_LIBS} ${QT_BINARY_DIR}/QtCommercialChartd.dll)
+        SET( SHARED_RELEASE_LIBS ${SHARED_RELEASE_LIBS} ${QT_BINARY_DIR}/QtCommercialChart.dll)
+        INSTALL(FILES ${SHARED_DEBUG_LIBS} DESTINATION bin CONFIGURATIONS Debug)
+        INSTALL(FILES ${SHARED_RELEASE_LIBS} DESTINATION bin CONFIGURATIONS Release)
+    else(WIN32)
+        SET(QT_VERSION ${QT_VERSION_MAJOR}.${QT_VERSION_MINOR}.${QT_VERSION_PATCH} )
+        SET( SHARED_LIBS
+            ${QT_LIBRARY_DIR}/libQtCore.so.4
+            ${QT_LIBRARY_DIR}/libQtGui.so.4
+            ${QT_LIBRARY_DIR}/libQtCore.so.${QT_VERSION}
+            ${QT_LIBRARY_DIR}/libQtGui.so.${QT_VERSION}
+        )
+        SET( SQUISH_LIBS
+            ${QT_LIBRARY_DIR}/libQt3Support.so.4
+            ${QT_LIBRARY_DIR}/libQtNetwork.so.4
+            ${QT_LIBRARY_DIR}/libQtSql.so.4
+            ${QT_LIBRARY_DIR}/libQtXml.so.4
+            ${QT_LIBRARY_DIR}/libQt3Support.so.${QT_VERSION}
+            ${QT_LIBRARY_DIR}/libQtNetwork.so.${QT_VERSION}
+            ${QT_LIBRARY_DIR}/libQtSql.so.${QT_VERSION}
+            ${QT_LIBRARY_DIR}/libQtXml.so.${QT_VERSION}
+        )
+        INSTALL(FILES ${SHARED_LIBS} DESTINATION bin)
+        INSTALL(FILES ${SQUISH_LIBS} DESTINATION bin)
+    endif(WIN32)
+endif ()
+
+#
+# Project defs
+#
+project(OCL C CXX)
+
+FIND_PACKAGE ( Threads REQUIRED )
+if(NOT CMAKE_THREAD_LIBS_INIT)
+  if(PTHREAD_LIB STREQUAL "")
+    set(PTHREAD_LIB "$ENV{PTHREAD_LIB}")
+  endif()
+  if(PTHREAD_LIB STREQUAL "")
+    message(FATAL_ERROR "No pthread library found!\nRun the cmake with option -D PTHREAD_LIB=/path/to/library or set the enviroment variable PTHREAD_LIB")
+  endif()
+else(NOT CMAKE_THREAD_LIBS_INIT)
+  set(PTHREAD_LIB ${CMAKE_THREAD_LIBS_INIT})
+endif()
+
+message(STATUS "Pthread library: ${PTHREAD_LIB}")
+message(STATUS "Pthread include: ${PTHREAD_INC}")
+
+set( REVISION_ID $ENV{REVISION_ID} )
+set( GIT_VERSION $ENV{REVISION} )
+set( GIT_REVISION $ENV{RELEASE_BRANCH} )
+
+if(NOT REVISION_ID)
+  message(STATUS "Build type: Development")
+  set(BUILDVER_WC_REVISION "0")
+  set( GIT_VERSION "DEV" )
+  set( GIT_REVISION "development" )
+elseif ( REVISION_ID MATCHES "\\.[0-9]*" ) # Revision ID
+  message(STATUS "Build type: Release")
+  STRING(REGEX MATCH ".([0-9]*)" REV_ID ${REVISION_ID} )
+  set(BUILDVER_WC_REVISION ${CMAKE_MATCH_1})
+  set( GIT_VERSION $ENV{REVISION} )
+  set( GIT_REVISION $ENV{RELEASE_BRANCH} )
+elseif ( REVISION_ID MATCHES "-r[0-9]*" ) # Review ID
+  message(STATUS "Build type: Review")
+  set( BUILDVER_WC_REVISION "0" )
+  set( GIT_VERSION $ENV{REVISION} )
+  set( GIT_REVISION $ENV{RELEASE_BRANCH} )
+endif()
+
 # MAJOR and MINOR version aligned with 15.40 branch because currently
 # we are delivering cpu bundle from master.
 # As soon as we will deliver cpu buncle from release branch to vpg
 # revert this change. CSSD100021694.
-<<<<<<< HEAD
-set( PRODUCTVER_MAJOR 5 )
-set( PRODUCTVER_MINOR 2 )
-
-math(EXPR BUILDVER_16_BIT_MAJOR "${BUILDVER_WC_REVISION} / 65536")
-math(EXPR BUILDVER_16_BIT_MINOR "${BUILDVER_WC_REVISION} % 65536")
-
-message(STATUS "Current build version is ${BUILDVER_WC_REVISION}")
-message(STATUS "GIT Version: ${GIT_VERSION}")
-message(STATUS "GIT Revision: ${GIT_REVISION}")
-message(STATUS "PRODUCTVER_MAJOR: ${PRODUCTVER_MAJOR}")
-
-# --------------
-#  write a file with the BUILDVERSION define
-file(WRITE ${OCL_BINARY_DIR}/buildversion.h.txt
-"#define BUILDVERSION ${BUILDVER_WC_REVISION}\n
-#ifndef\ _DEBUG\n
-    #define BUILDVERSIONSTR \"(Build\ ${BUILDVER_WC_REVISION})\"\n
-#else\n
-    #define BUILDVERSIONSTR \"(Build[DEBUG]\ ${BUILDVER_WC_REVISION})\"\n
-#endif\n
-#define PRODUCTVERSION_MAJOR ${PRODUCTVER_MAJOR}\n
-#define PRODUCTVERSION_MINOR ${PRODUCTVER_MINOR}\n
-#define BUILDVERSION16BIT_MAJOR ${BUILDVER_16_BIT_MAJOR}\n
-#define BUILDVERSION16BIT_MINOR ${BUILDVER_16_BIT_MINOR}\n
-#define VERSIONSTRING \"${PRODUCTVER_MAJOR}.${PRODUCTVER_MINOR}.${BUILDVER_16_BIT_MAJOR}.${BUILDVER_16_BIT_MINOR}\"\n
-#define IOCVERSIONSTRING \"1.6.${BUILDVER_16_BIT_MAJOR}.${BUILDVER_16_BIT_MINOR}\"\n
-#define KBVERSIONSTRING \"1.4.${BUILDVER_16_BIT_MAJOR}.${BUILDVER_16_BIT_MINOR}\"\n")
-# --------------
-
-if(WIN32)
-    file(WRITE ${OCL_BINARY_DIR}/version.ini "[Version]\nPackVer=${PRODUCTVER_MAJOR}.${PRODUCTVER_MINOR}.${BUILDVER_WC_REVISION}\n")
-    install(FILES ${OCL_BINARY_DIR}/version.ini DESTINATION ./)
-endif()
-file(WRITE ${OCL_BINARY_DIR}/version.txt "Version=${PRODUCTVER_MAJOR}.${PRODUCTVER_MINOR}.${BUILDVER_16_BIT_MAJOR}.${BUILDVER_16_BIT_MINOR}\nInternalVersion=${GIT_REVISION}\n")
-file(WRITE ${OCL_BINARY_DIR}/revision.txt "BUILD=${GIT_VERSION}\nREVISION=${GIT_REVISION}\nLLVM_REVISION_FE=${LLVM_REVISION_FE}\nLLVM_REVISION_BE=${LLVM_REVISION_BE}\nLLVM_PATH_BE=${LLVM_PATH_BE}\nLLVM_PATH_FE=${LLVM_PATH_FE}\nLLVM_PATH_SPIR12=${LLVM_PATH_SPIR12}\n")
-install(FILES ${OCL_BINARY_DIR}/revision.txt DESTINATION ./)
-
-#copy the version file to install folder
-install(FILES ${OCL_BINARY_DIR}/version.txt DESTINATION ./)
-# copy the file to the final header only if the version changes
-# reduces needless rebuilds
-execute_process(COMMAND ${CMAKE_COMMAND} -E copy_if_different ${OCL_BINARY_DIR}/buildversion.h.txt ${OCL_BINARY_DIR}/buildversion.h)
-
-# vars
-
-if(CONFORMANCE_LIST)
-    string(REPLACE " " ";" CONFORMANCE_LIST ${CONFORMANCE_LIST})
-endif()
-
-add_definitions (-DCL_USE_DEPRECATED_OPENCL_1_1_APIS)
-
-if (WIN32 AND ((${CMAKE_CFG_INTDIR} STREQUAL $(OutDir)) OR (${CMAKE_CFG_INTDIR} STREQUAL $(Configuration))))
-    set( INSTALL_SUBDIR ${CMAKE_CFG_INTDIR} )
-else ()
-    set( INSTALL_SUBDIR ${CMAKE_BUILD_TYPE} )
-endif ()
-
-set( OCL_GLOBAL_INCLUDE  ${OCL_SOURCE_DIR}/cl_api )
-set( OCL_CLANG_HEADERS   ${OCL_SOURCE_DIR}/backend/clang_headers )
-
-# set OS-dependent source tree elements
-if (WIN32)
-    set(OS            Win)
-    set(IMPLIB_SUBDIR lib)
-    set(IMPLIB_PREFIX    )
-    set(IMPLIB_SUFFIX .lib)
-    set(IMPLIB_STATIC_SUFFIX .lib)
-    set(DLL_SUFIX .dll)
-    set(DYNAMIC_PREFIX dyn_ )
-elseif (APPLE)
-    set(OS Mac)
-    set(IMPLIB_SUBDIR bin)
-    set(IMPLIB_PREFIX lib)
-    set(IMPLIB_SUFFIX .so)
-    set(IMPLIB_STATIC_SUFFIX .a)
-    set(DLL_SUFIX .so)
-    set(DYNAMIC_PREFIX "" )
-elseif (ANDROID)
-    set(OS Android)
-    set(IMPLIB_SUBDIR bin)
-    set(IMPLIB_PREFIX lib)
-    set(IMPLIB_SUFFIX .so)
-    set(IMPLIB_STATIC_SUFFIX .a)
-    set(DLL_SUFIX .so)
-    set(DYNAMIC_PREFIX "" )
-else ()
-    set(OS Lin)
-    set(IMPLIB_SUBDIR bin)
-    set(IMPLIB_PREFIX lib)
-    set(IMPLIB_SUFFIX .so)
-    set(IMPLIB_STATIC_SUFFIX .a)
-    set(DLL_SUFIX .so)
-    set(DYNAMIC_PREFIX "" )
-endif( )
-
-if (CMAKE_SIZEOF_VOID_P EQUAL 4)
-    set(ADDR 32)
-else ()
-    set(ADDR 64)
-endif (CMAKE_SIZEOF_VOID_P EQUAL 4)
-
-# set windows binary suffix
-if (WIN32)
-    set (BUILD_PLATFORM ${ADDR})
-else (WIN32)
-    set (BUILD_PLATFORM "")
-endif (WIN32)
-
-set(OCL_SYS_DEPENDENT_SUBDIR        ${OS}${ADDR}_${INSTALL_SUBDIR})
-set(OCL_SYS_DEPENDENT_IMPLIB_SUBDIR ${IMPLIB_SUBDIR}/${OCL_SYS_DEPENDENT_SUBDIR})
-# END OF set OS-dependent source tree elements
+set( PRODUCTVER_MAJOR 6 )
+set( PRODUCTVER_MINOR 8 )
+
+math(EXPR BUILDVER_16_BIT_MAJOR "${BUILDVER_WC_REVISION} / 65536")
+math(EXPR BUILDVER_16_BIT_MINOR "${BUILDVER_WC_REVISION} % 65536")
+
+message(STATUS "Current build version is ${BUILDVER_WC_REVISION}")
+message(STATUS "GIT Version: ${GIT_VERSION}")
+message(STATUS "GIT Revision: ${GIT_REVISION}")
+message(STATUS "PRODUCTVER_MAJOR: ${PRODUCTVER_MAJOR}")                    
+
+# --------------
+#  write a file with the BUILDVERSION define
+file(WRITE ${OCL_BINARY_DIR}/buildversion.h.txt
+"#define BUILDVERSION ${BUILDVER_WC_REVISION}\n
+#ifndef\ _DEBUG\n
+    #define BUILDVERSIONSTR \"(Build\ ${BUILDVER_WC_REVISION})\"\n
+#else\n
+    #define BUILDVERSIONSTR \"(Build[DEBUG]\ ${BUILDVER_WC_REVISION})\"\n
+#endif\n
+#define PRODUCTVERSION_MAJOR ${PRODUCTVER_MAJOR}\n
+#define PRODUCTVERSION_MINOR ${PRODUCTVER_MINOR}\n
+#define BUILDVERSION16BIT_MAJOR ${BUILDVER_16_BIT_MAJOR}\n
+#define BUILDVERSION16BIT_MINOR ${BUILDVER_16_BIT_MINOR}\n
+#define VERSIONSTRING \"${PRODUCTVER_MAJOR}.${PRODUCTVER_MINOR}.${BUILDVER_16_BIT_MAJOR}.${BUILDVER_16_BIT_MINOR}\"\n
+#define IOCVERSIONSTRING \"1.6.${BUILDVER_16_BIT_MAJOR}.${BUILDVER_16_BIT_MINOR}\"\n
+#define KBVERSIONSTRING \"1.4.${BUILDVER_16_BIT_MAJOR}.${BUILDVER_16_BIT_MINOR}\"\n")
+# --------------
+
+if(WIN32)
+    file(WRITE ${OCL_BINARY_DIR}/version.ini "[Version]\nPackVer=${PRODUCTVER_MAJOR}.${PRODUCTVER_MINOR}.${BUILDVER_WC_REVISION}\n")
+    install(FILES ${OCL_BINARY_DIR}/version.ini DESTINATION ./)
+endif()
+file(WRITE ${OCL_BINARY_DIR}/version.txt "Version=${PRODUCTVER_MAJOR}.${PRODUCTVER_MINOR}.${BUILDVER_16_BIT_MAJOR}.${BUILDVER_16_BIT_MINOR}\nInternalVersion=${GIT_REVISION}\n")
+file(WRITE ${OCL_BINARY_DIR}/revision.txt "BUILD=${GIT_VERSION}\nREVISION=${GIT_REVISION}\nLLVM_REVISION_FE=${LLVM_REVISION_FE}\nLLVM_REVISION_BE=${LLVM_REVISION_BE}\nLLVM_PATH_BE=${LLVM_PATH_BE}\nLLVM_PATH_FE=${LLVM_PATH_FE}\nLLVM_PATH_SPIR12=${LLVM_PATH_SPIR12}\n")
+install(FILES ${OCL_BINARY_DIR}/revision.txt DESTINATION ./)
+
+#copy the version file to install folder
+install(FILES ${OCL_BINARY_DIR}/version.txt DESTINATION ./)
+# copy the file to the final header only if the version changes
+# reduces needless rebuilds
+execute_process(COMMAND ${CMAKE_COMMAND} -E copy_if_different ${OCL_BINARY_DIR}/buildversion.h.txt ${OCL_BINARY_DIR}/buildversion.h)
+
+# vars
+
+if(CONFORMANCE_LIST)
+    string(REPLACE " " ";" CONFORMANCE_LIST ${CONFORMANCE_LIST})
+endif()
+
+add_definitions (-DCL_USE_DEPRECATED_OPENCL_1_1_APIS)
+
+if (WIN32 AND ((${CMAKE_CFG_INTDIR} STREQUAL $(OutDir)) OR (${CMAKE_CFG_INTDIR} STREQUAL $(Configuration))))
+    set( INSTALL_SUBDIR ${CMAKE_CFG_INTDIR} )
+else ()
+    set( INSTALL_SUBDIR ${CMAKE_BUILD_TYPE} )
+endif ()
+
+set( OCL_GLOBAL_INCLUDE  ${OCL_SOURCE_DIR}/cl_api )
+set( OCL_CLANG_HEADERS   ${OCL_SOURCE_DIR}/backend/clang_headers )
+
+# set OS-dependent source tree elements
+if (WIN32)
+    set(OS            Win)
+    set(IMPLIB_SUBDIR lib)
+    set(IMPLIB_PREFIX    )
+    set(IMPLIB_SUFFIX .lib)
+    set(IMPLIB_STATIC_SUFFIX .lib)
+    set(DLL_SUFIX .dll)
+    set(DYNAMIC_PREFIX dyn_ )
+elseif (APPLE)
+    set(OS Mac)
+    set(IMPLIB_SUBDIR bin)
+    set(IMPLIB_PREFIX lib)
+    set(IMPLIB_SUFFIX .so)
+    set(IMPLIB_STATIC_SUFFIX .a)
+    set(DLL_SUFIX .so)
+    set(DYNAMIC_PREFIX "" )
+elseif (ANDROID)
+    set(OS Android)
+    set(IMPLIB_SUBDIR bin)
+    set(IMPLIB_PREFIX lib)
+    set(IMPLIB_SUFFIX .so)
+    set(IMPLIB_STATIC_SUFFIX .a)
+    set(DLL_SUFIX .so)
+    set(DYNAMIC_PREFIX "" )
+else ()
+    set(OS Lin)
+    set(IMPLIB_SUBDIR bin)
+    set(IMPLIB_PREFIX lib)
+    set(IMPLIB_SUFFIX .so)
+    set(IMPLIB_STATIC_SUFFIX .a)
+    set(DLL_SUFIX .so)
+    set(DYNAMIC_PREFIX "" )
+endif( )
+
+if (CMAKE_SIZEOF_VOID_P EQUAL 4)
+    set(ADDR 32)
+else ()
+    set(ADDR 64)
+endif (CMAKE_SIZEOF_VOID_P EQUAL 4)
+
+# set windows binary suffix
+if (WIN32)
+    set (BUILD_PLATFORM ${ADDR})
+else (WIN32)
+    set (BUILD_PLATFORM "")
+endif (WIN32)
+
+set(OCL_SYS_DEPENDENT_SUBDIR        ${OS}${ADDR}_${INSTALL_SUBDIR})
+set(OCL_SYS_DEPENDENT_IMPLIB_SUBDIR ${IMPLIB_SUBDIR}/${OCL_SYS_DEPENDENT_SUBDIR})
+# END OF set OS-dependent source tree elements
+
+
+# Define the single binary directory where the Backend tools will be placed
+set(OCL_BINARY_DIR ${CMAKE_CURRENT_BINARY_DIR})
+set(OCL_TOOLS_BINARY_DIR ${OCL_BINARY_DIR}/bin)
+set(CMAKE_RUNTIME_OUTPUT_DIRECTORY ${OCL_TOOLS_BINARY_DIR} )
+set(CMAKE_LIBRARY_OUTPUT_DIRECTORY ${OCL_BINARY_DIR}/lib )
+set(CMAKE_ARCHIVE_OUTPUT_DIRECTORY ${OCL_BINARY_DIR}/lib )
+
+
+SET_UNICODE_OFF()
+
+# define MIC directories
+if (INCLUDE_MIC_DEVICE)
+    if (WIN32)
+        set ( MPSS_PATH               "C:\\PROGRA~1\\Intel\\MPSS" )
+        set ( COI_SDK_PATH            "${MPSS_PATH}\\sdk" )
+        set ( COI_HOST_INCLUDE_PATH   "${COI_SDK_PATH}\\include" )
+        set ( COI_YOCTO_HOST_INCLUDE_PATH   "${COI_SDK_PATH}\\include\\intel-coi" )
+        set ( COI_HOST_LIB_PATH       "${COI_SDK_PATH}\\lib" )
+        set ( COI_YOCTO_HOST_LIB_PATH       ${COI_HOST_LIB_PATH} )
+        set ( COI_DEVICE_INCLUDE_PATH "${COI_SDK_PATH}\\include" )
+        set ( COI_YOCTO_DEVICE_INCLUDE_PATH "${COI_SDK_PATH}\\include\\intel-coi" )
+        set ( COI_DEVICE_LIB_PATH     "${COI_SDK_PATH}\\lib" )
+        set ( COI_YOCTO_DEVICE_LIB_PATH     "${MPSS_PATH}\\k1om-mpss-linux\\usr\\lib64" )
+    else (WIN32)
+        string(TOLOWER ${CMAKE_BUILD_TYPE} DEBUG_RELEASE)
+        set ( COI_SDK_PATH            /opt/intel/mic/coi )
+        set ( COI_HOST_INCLUDE_PATH   ${COI_SDK_PATH}/include )
+        set ( COI_YOCTO_HOST_INCLUDE_PATH /usr/include/intel-coi )
+        set ( COI_HOST_LIB_PATH       ${COI_SDK_PATH}/host-linux-${DEBUG_RELEASE}/lib )
+        set ( COI_YOCTO_HOST_LIB_PATH       /usr/lib64 )
+        set ( COI_DEVICE_INCLUDE_PATH ${COI_SDK_PATH}/include )
+        set ( COI_YOCTO_DEVICE_INCLUDE_PATH /usr/include/intel-coi )
+        set ( COI_DEVICE_LIB_PATH     ${COI_SDK_PATH}/device-linux-${DEBUG_RELEASE}/lib )
+        set ( COI_YOCTO_DEVICE_LIB_PATH     /opt/mpss/3.1/sysroots/k1om-mpss-linux/usr/lib64 )
+    endif (WIN32)
+
+    message ( STATUS "COI host include directory  : ${COI_HOST_INCLUDE_PATH}")
+    message ( STATUS "COI host lib directory      : ${COI_HOST_LIB_PATH}")
+    message ( STATUS "COI device include directory: ${COI_DEVICE_INCLUDE_PATH}")
+    message ( STATUS "COI device lib directory    : ${COI_DEVICE_LIB_PATH}")
+endif (INCLUDE_MIC_DEVICE)
+
+# paths
+include_directories( BEFORE
+        utils/cl_logger/export
+        utils/cl_hw_utils/export
+        utils/cl_sys_utils/export
+        devices/device_commands/export
+        externals/tbb/include
+        externals/tbb/enhancements
+    )
+
+# Framework IDE Folders Names
+set_property( GLOBAL PROPERTY USE_FOLDERS ON )
+set( FRAMEWORK_FOLDER_NAME      Framework )
+set( CL_API_HEADERS             ${CMAKE_SOURCE_DIR}/framework/icd/inc)
+set( API_FOLDER_NAME            ${FRAMEWORK_FOLDER_NAME}/API )
+set( DEVICES_FOLDER_NAME        ${FRAMEWORK_FOLDER_NAME}/Devices )
+set( RUNTIME_FOLDER_NAME        ${FRAMEWORK_FOLDER_NAME}/Runtime )
+set( UTILS_FOLDER_NAME          ${FRAMEWORK_FOLDER_NAME}/utils )
+set( TOOLS_FOLDER_NAME          ${FRAMEWORK_FOLDER_NAME}/Tools )
+set( FRONTEND_FOLDER_NAME       Frontend )
+set( EXTERNAL_FOLDER_NAME       External )
 
 
-# Define the single binary directory where the Backend tools will be placed
-set(OCL_BINARY_DIR ${CMAKE_CURRENT_BINARY_DIR})
-set(OCL_TOOLS_BINARY_DIR ${OCL_BINARY_DIR}/bin)
-set(CMAKE_RUNTIME_OUTPUT_DIRECTORY ${OCL_TOOLS_BINARY_DIR} )
-set(CMAKE_LIBRARY_OUTPUT_DIRECTORY ${OCL_BINARY_DIR}/lib )
-set(CMAKE_ARCHIVE_OUTPUT_DIRECTORY ${OCL_BINARY_DIR}/lib )
-
-
-SET_UNICODE_OFF()
-
-# define MIC directories
-if (INCLUDE_MIC_DEVICE)
-    if (WIN32)
-        set ( MPSS_PATH               "C:\\PROGRA~1\\Intel\\MPSS" )
-        set ( COI_SDK_PATH            "${MPSS_PATH}\\sdk" )
-        set ( COI_HOST_INCLUDE_PATH   "${COI_SDK_PATH}\\include" )
-        set ( COI_YOCTO_HOST_INCLUDE_PATH   "${COI_SDK_PATH}\\include\\intel-coi" )
-        set ( COI_HOST_LIB_PATH       "${COI_SDK_PATH}\\lib" )
-        set ( COI_YOCTO_HOST_LIB_PATH       ${COI_HOST_LIB_PATH} )
-        set ( COI_DEVICE_INCLUDE_PATH "${COI_SDK_PATH}\\include" )
-        set ( COI_YOCTO_DEVICE_INCLUDE_PATH "${COI_SDK_PATH}\\include\\intel-coi" )
-        set ( COI_DEVICE_LIB_PATH     "${COI_SDK_PATH}\\lib" )
-        set ( COI_YOCTO_DEVICE_LIB_PATH     "${MPSS_PATH}\\k1om-mpss-linux\\usr\\lib64" )
-    else (WIN32)
-        string(TOLOWER ${CMAKE_BUILD_TYPE} DEBUG_RELEASE)
-        set ( COI_SDK_PATH            /opt/intel/mic/coi )
-        set ( COI_HOST_INCLUDE_PATH   ${COI_SDK_PATH}/include )
-        set ( COI_YOCTO_HOST_INCLUDE_PATH /usr/include/intel-coi )
-        set ( COI_HOST_LIB_PATH       ${COI_SDK_PATH}/host-linux-${DEBUG_RELEASE}/lib )
-        set ( COI_YOCTO_HOST_LIB_PATH       /usr/lib64 )
-        set ( COI_DEVICE_INCLUDE_PATH ${COI_SDK_PATH}/include )
-        set ( COI_YOCTO_DEVICE_INCLUDE_PATH /usr/include/intel-coi )
-        set ( COI_DEVICE_LIB_PATH     ${COI_SDK_PATH}/device-linux-${DEBUG_RELEASE}/lib )
-        set ( COI_YOCTO_DEVICE_LIB_PATH     /opt/mpss/3.1/sysroots/k1om-mpss-linux/usr/lib64 )
-    endif (WIN32)
-
-    message ( STATUS "COI host include directory  : ${COI_HOST_INCLUDE_PATH}")
-    message ( STATUS "COI host lib directory      : ${COI_HOST_LIB_PATH}")
-    message ( STATUS "COI device include directory: ${COI_DEVICE_INCLUDE_PATH}")
-    message ( STATUS "COI device lib directory    : ${COI_DEVICE_LIB_PATH}")
-endif (INCLUDE_MIC_DEVICE)
-
-# paths
-include_directories( BEFORE
-        utils/cl_logger/export
-        utils/cl_hw_utils/export
-        utils/cl_sys_utils/export
-        devices/device_commands/export
-        externals/tbb/include
-        externals/tbb/enhancements
-    )
-
-# Framework IDE Folders Names
-set_property( GLOBAL PROPERTY USE_FOLDERS ON )
-set( FRAMEWORK_FOLDER_NAME      Framework )
-=======
-set( PRODUCTVER_MAJOR 6 )
-set( PRODUCTVER_MINOR 8 )
-
-math(EXPR BUILDVER_16_BIT_MAJOR "${BUILDVER_WC_REVISION} / 65536")
-math(EXPR BUILDVER_16_BIT_MINOR "${BUILDVER_WC_REVISION} % 65536")
-
-message(STATUS "Current build version is ${BUILDVER_WC_REVISION}")
-message(STATUS "GIT Version: ${GIT_VERSION}")
-message(STATUS "GIT Revision: ${GIT_REVISION}")
-message(STATUS "PRODUCTVER_MAJOR: ${PRODUCTVER_MAJOR}")                    
-
-# --------------
-#  write a file with the BUILDVERSION define
-file(WRITE ${OCL_BINARY_DIR}/buildversion.h.txt
-"#define BUILDVERSION ${BUILDVER_WC_REVISION}\n
-#ifndef\ _DEBUG\n
-    #define BUILDVERSIONSTR \"(Build\ ${BUILDVER_WC_REVISION})\"\n
-#else\n
-    #define BUILDVERSIONSTR \"(Build[DEBUG]\ ${BUILDVER_WC_REVISION})\"\n
-#endif\n
-#define PRODUCTVERSION_MAJOR ${PRODUCTVER_MAJOR}\n
-#define PRODUCTVERSION_MINOR ${PRODUCTVER_MINOR}\n
-#define BUILDVERSION16BIT_MAJOR ${BUILDVER_16_BIT_MAJOR}\n
-#define BUILDVERSION16BIT_MINOR ${BUILDVER_16_BIT_MINOR}\n
-#define VERSIONSTRING \"${PRODUCTVER_MAJOR}.${PRODUCTVER_MINOR}.${BUILDVER_16_BIT_MAJOR}.${BUILDVER_16_BIT_MINOR}\"\n
-#define IOCVERSIONSTRING \"1.6.${BUILDVER_16_BIT_MAJOR}.${BUILDVER_16_BIT_MINOR}\"\n
-#define KBVERSIONSTRING \"1.4.${BUILDVER_16_BIT_MAJOR}.${BUILDVER_16_BIT_MINOR}\"\n")
-# --------------
-
-if(WIN32)
-    file(WRITE ${OCL_BINARY_DIR}/version.ini "[Version]\nPackVer=${PRODUCTVER_MAJOR}.${PRODUCTVER_MINOR}.${BUILDVER_WC_REVISION}\n")
-    install(FILES ${OCL_BINARY_DIR}/version.ini DESTINATION ./)
-endif()
-file(WRITE ${OCL_BINARY_DIR}/version.txt "Version=${PRODUCTVER_MAJOR}.${PRODUCTVER_MINOR}.${BUILDVER_16_BIT_MAJOR}.${BUILDVER_16_BIT_MINOR}\nInternalVersion=${GIT_REVISION}\n")
-file(WRITE ${OCL_BINARY_DIR}/revision.txt "BUILD=${GIT_VERSION}\nREVISION=${GIT_REVISION}\nLLVM_REVISION_FE=${LLVM_REVISION_FE}\nLLVM_REVISION_BE=${LLVM_REVISION_BE}\nLLVM_PATH_BE=${LLVM_PATH_BE}\nLLVM_PATH_FE=${LLVM_PATH_FE}\nLLVM_PATH_SPIR12=${LLVM_PATH_SPIR12}\n")
-install(FILES ${OCL_BINARY_DIR}/revision.txt DESTINATION ./)
-
-#copy the version file to install folder
-install(FILES ${OCL_BINARY_DIR}/version.txt DESTINATION ./)
-# copy the file to the final header only if the version changes
-# reduces needless rebuilds
-execute_process(COMMAND ${CMAKE_COMMAND} -E copy_if_different ${OCL_BINARY_DIR}/buildversion.h.txt ${OCL_BINARY_DIR}/buildversion.h)
-
-# vars
-
-if(CONFORMANCE_LIST)
-    string(REPLACE " " ";" CONFORMANCE_LIST ${CONFORMANCE_LIST})
-endif()
-
-add_definitions (-DCL_USE_DEPRECATED_OPENCL_1_1_APIS)
-
-if (WIN32 AND ((${CMAKE_CFG_INTDIR} STREQUAL $(OutDir)) OR (${CMAKE_CFG_INTDIR} STREQUAL $(Configuration))))
-    set( INSTALL_SUBDIR ${CMAKE_CFG_INTDIR} )
-else ()
-    set( INSTALL_SUBDIR ${CMAKE_BUILD_TYPE} )
-endif ()
-
-set( OCL_GLOBAL_INCLUDE  ${OCL_SOURCE_DIR}/cl_api )
-set( OCL_CLANG_HEADERS   ${OCL_SOURCE_DIR}/backend/clang_headers )
-
-# set OS-dependent source tree elements
-if (WIN32)
-    set(OS            Win)
-    set(IMPLIB_SUBDIR lib)
-    set(IMPLIB_PREFIX    )
-    set(IMPLIB_SUFFIX .lib)
-    set(IMPLIB_STATIC_SUFFIX .lib)
-    set(DLL_SUFIX .dll)
-    set(DYNAMIC_PREFIX dyn_ )
-elseif (APPLE)
-    set(OS Mac)
-    set(IMPLIB_SUBDIR bin)
-    set(IMPLIB_PREFIX lib)
-    set(IMPLIB_SUFFIX .so)
-    set(IMPLIB_STATIC_SUFFIX .a)
-    set(DLL_SUFIX .so)
-    set(DYNAMIC_PREFIX "" )
-elseif (ANDROID)
-    set(OS Android)
-    set(IMPLIB_SUBDIR bin)
-    set(IMPLIB_PREFIX lib)
-    set(IMPLIB_SUFFIX .so)
-    set(IMPLIB_STATIC_SUFFIX .a)
-    set(DLL_SUFIX .so)
-    set(DYNAMIC_PREFIX "" )
-else ()
-    set(OS Lin)
-    set(IMPLIB_SUBDIR bin)
-    set(IMPLIB_PREFIX lib)
-    set(IMPLIB_SUFFIX .so)
-    set(IMPLIB_STATIC_SUFFIX .a)
-    set(DLL_SUFIX .so)
-    set(DYNAMIC_PREFIX "" )
-endif( )
-
-if (CMAKE_SIZEOF_VOID_P EQUAL 4)
-    set(ADDR 32)
-else ()
-    set(ADDR 64)
-endif (CMAKE_SIZEOF_VOID_P EQUAL 4)
-
-# set windows binary suffix
-if (WIN32)
-    set (BUILD_PLATFORM ${ADDR})
-else (WIN32)
-    set (BUILD_PLATFORM "")
-endif (WIN32)
-
-set(OCL_SYS_DEPENDENT_SUBDIR        ${OS}${ADDR}_${INSTALL_SUBDIR})
-set(OCL_SYS_DEPENDENT_IMPLIB_SUBDIR ${IMPLIB_SUBDIR}/${OCL_SYS_DEPENDENT_SUBDIR})
-# END OF set OS-dependent source tree elements
-
-
-# Define the single binary directory where the Backend tools will be placed
-set(OCL_BINARY_DIR ${CMAKE_CURRENT_BINARY_DIR})
-set(OCL_TOOLS_BINARY_DIR ${OCL_BINARY_DIR}/bin)
-set(CMAKE_RUNTIME_OUTPUT_DIRECTORY ${OCL_TOOLS_BINARY_DIR} )
-set(CMAKE_LIBRARY_OUTPUT_DIRECTORY ${OCL_BINARY_DIR}/lib )
-set(CMAKE_ARCHIVE_OUTPUT_DIRECTORY ${OCL_BINARY_DIR}/lib )
-
-
-SET_UNICODE_OFF()
-
-# define MIC directories
-if (INCLUDE_MIC_DEVICE)
-    if (WIN32)
-        set ( MPSS_PATH               "C:\\PROGRA~1\\Intel\\MPSS" )
-        set ( COI_SDK_PATH            "${MPSS_PATH}\\sdk" )
-        set ( COI_HOST_INCLUDE_PATH   "${COI_SDK_PATH}\\include" )
-        set ( COI_YOCTO_HOST_INCLUDE_PATH   "${COI_SDK_PATH}\\include\\intel-coi" )
-        set ( COI_HOST_LIB_PATH       "${COI_SDK_PATH}\\lib" )
-        set ( COI_YOCTO_HOST_LIB_PATH       ${COI_HOST_LIB_PATH} )
-        set ( COI_DEVICE_INCLUDE_PATH "${COI_SDK_PATH}\\include" )
-        set ( COI_YOCTO_DEVICE_INCLUDE_PATH "${COI_SDK_PATH}\\include\\intel-coi" )
-        set ( COI_DEVICE_LIB_PATH     "${COI_SDK_PATH}\\lib" )
-        set ( COI_YOCTO_DEVICE_LIB_PATH     "${MPSS_PATH}\\k1om-mpss-linux\\usr\\lib64" )
-    else (WIN32)
-        string(TOLOWER ${CMAKE_BUILD_TYPE} DEBUG_RELEASE)
-        set ( COI_SDK_PATH            /opt/intel/mic/coi )
-        set ( COI_HOST_INCLUDE_PATH   ${COI_SDK_PATH}/include )
-        set ( COI_YOCTO_HOST_INCLUDE_PATH /usr/include/intel-coi )
-        set ( COI_HOST_LIB_PATH       ${COI_SDK_PATH}/host-linux-${DEBUG_RELEASE}/lib )
-        set ( COI_YOCTO_HOST_LIB_PATH       /usr/lib64 )
-        set ( COI_DEVICE_INCLUDE_PATH ${COI_SDK_PATH}/include )
-        set ( COI_YOCTO_DEVICE_INCLUDE_PATH /usr/include/intel-coi )
-        set ( COI_DEVICE_LIB_PATH     ${COI_SDK_PATH}/device-linux-${DEBUG_RELEASE}/lib )
-        set ( COI_YOCTO_DEVICE_LIB_PATH     /opt/mpss/3.1/sysroots/k1om-mpss-linux/usr/lib64 )
-    endif (WIN32)
-
-    message ( STATUS "COI host include directory  : ${COI_HOST_INCLUDE_PATH}")
-    message ( STATUS "COI host lib directory      : ${COI_HOST_LIB_PATH}")
-    message ( STATUS "COI device include directory: ${COI_DEVICE_INCLUDE_PATH}")
-    message ( STATUS "COI device lib directory    : ${COI_DEVICE_LIB_PATH}")
-endif (INCLUDE_MIC_DEVICE)
-
-# paths
-include_directories( BEFORE
-        utils/cl_logger/export
-        utils/cl_hw_utils/export
-        utils/cl_sys_utils/export
-        devices/device_commands/export
-        externals/tbb/include
-        externals/tbb/enhancements
-    )
-
-# Framework IDE Folders Names
-set_property( GLOBAL PROPERTY USE_FOLDERS ON )
-set( FRAMEWORK_FOLDER_NAME      Framework )
->>>>>>> b0e20740
-set( CL_API_HEADERS             ${CMAKE_SOURCE_DIR}/framework/icd/inc)
-set( API_FOLDER_NAME            ${FRAMEWORK_FOLDER_NAME}/API )
-set( DEVICES_FOLDER_NAME        ${FRAMEWORK_FOLDER_NAME}/Devices )
-set( RUNTIME_FOLDER_NAME        ${FRAMEWORK_FOLDER_NAME}/Runtime )
-set( UTILS_FOLDER_NAME          ${FRAMEWORK_FOLDER_NAME}/utils )
-set( TOOLS_FOLDER_NAME          ${FRAMEWORK_FOLDER_NAME}/Tools )
-set( FRONTEND_FOLDER_NAME       Frontend )
-set( EXTERNAL_FOLDER_NAME       External )
-
-
-
-
-if (APPLE)
-    include_directories( BEFORE ${OCL_GLOBAL_INCLUDE} )
-    add_subdirectory( backend )
-else(APPLE)
-
-    if( (NOT WIN32) AND USE_HARD_TRAPPING )
-        add_definitions(-D__HARD_TRAPPING__)
-    endif((NOT WIN32) AND USE_HARD_TRAPPING)
-
-    if(BUILD_LLVM_FROM_SOURCE)
-        add_subdirectory(${LLVM_SRC_ROOT} "${CMAKE_CURRENT_BINARY_DIR}/llvm")
-    endif()
-
-    #validation
-    add_subdirectory( tests )
-
-    # The conformance tests must be compiled with the headers located in
-    # ${OCL_CONFORMANCE_INCLUDE} and not the ones in ${OCL_GLOBAL_INCLUDE}.
-    # Therefore, it must be added to the include directories only after
-    # the tests subdirectory has been added.
-    include_directories( BEFORE ${OCL_GLOBAL_INCLUDE} )
-
-    add_definitions(-D__TBB_NO_IMPLICIT_LINKAGE=1)
-
-    # externals
-    add_subdirectory( externals )
-
-    add_subdirectory( cl_api )
-    add_subdirectory( utils )
-
-    # Backend
-    add_subdirectory( backend )
-
-    #devices
-    add_subdirectory( devices )
-
-    #FE compilers
-    add_subdirectory( fe_compilers )
-
-    # Framework
-    add_subdirectory( framework )
-
-    # Common Runtime
-    if ( INCLUDE_CMRT )
-        add_subdirectory ( common_runtime )
-    endif( INCLUDE_CMRT )
-
-    # Tools
-    if( INCLUDE_TOOLS )
-        add_subdirectory ( tools )
-    endif( INCLUDE_TOOLS )
-
-    #workloads
-    #add_subdirectory( workloads )
-
-    #Linux samples
-    option(INCLUDE_SMPLS "Include Linux Samples into Build"  OFF)
-    if (INCLUDE_SMPLS AND NOT WIN32 AND NOT ANDROID)
-        add_subdirectory( samples )
-    endif(INCLUDE_SMPLS AND NOT WIN32 AND NOT ANDROID)
-
-
-endif(APPLE)+
+
+if (APPLE)
+    include_directories( BEFORE ${OCL_GLOBAL_INCLUDE} )
+    add_subdirectory( backend )
+else(APPLE)
+
+    if( (NOT WIN32) AND USE_HARD_TRAPPING )
+        add_definitions(-D__HARD_TRAPPING__)
+    endif((NOT WIN32) AND USE_HARD_TRAPPING)
+
+    if(BUILD_LLVM_FROM_SOURCE)
+        add_subdirectory(${LLVM_SRC_ROOT} "${CMAKE_CURRENT_BINARY_DIR}/llvm")
+    endif()
+    
+    #validation
+    add_subdirectory( tests )
+
+    # The conformance tests must be compiled with the headers located in
+    # ${OCL_CONFORMANCE_INCLUDE} and not the ones in ${OCL_GLOBAL_INCLUDE}.
+    # Therefore, it must be added to the include directories only after
+    # the tests subdirectory has been added.
+    include_directories( BEFORE ${OCL_GLOBAL_INCLUDE} )
+
+    add_definitions(-D__TBB_NO_IMPLICIT_LINKAGE=1)
+
+    # externals
+    add_subdirectory( externals )
+
+    add_subdirectory( cl_api )
+    add_subdirectory( utils )
+
+    # Backend
+    add_subdirectory( backend )
+
+    #devices
+    add_subdirectory( devices )
+
+    #FE compilers
+    add_subdirectory( fe_compilers )
+
+    # Framework
+    add_subdirectory( framework )
+
+    # Common Runtime
+    if ( INCLUDE_CMRT )
+        add_subdirectory ( common_runtime )
+    endif( INCLUDE_CMRT )
+    
+    # Tools
+    if( INCLUDE_TOOLS )
+        add_subdirectory ( tools )
+    endif( INCLUDE_TOOLS )
+
+    #workloads
+    #add_subdirectory( workloads )
+    
+    #Linux samples
+    option(INCLUDE_SMPLS "Include Linux Samples into Build"  OFF)
+    if (INCLUDE_SMPLS AND NOT WIN32 AND NOT ANDROID)
+        add_subdirectory( samples )
+    endif(INCLUDE_SMPLS AND NOT WIN32 AND NOT ANDROID)
+
+    
+endif(APPLE)