// INTEL CONFIDENTIAL
//
// Copyright 2009-2023 Intel Corporation.
//
// This software and the related documents are Intel copyrighted materials, and
// your use of them is governed by the express license under which they were
// provided to you (License). Unless the License provides otherwise, you may not
// use, modify, copy, publish, distribute, disclose or transmit this software or
// the related documents without Intel's prior written permission.
//
// This software and the related documents are provided as is, with no express
// or implied warranties, other than those that are expressly stated in the
// License.

#include "FrontendDriver.h"
#include "Compile.h"
#include "GetKernelArgInfo.h"
#include "Link.h"
#include "ParseSPIRV.h"
#include "SPIRMaterializer.h"
#include "cl_dynamic_lib.h"
#include "cl_logger.h"
#include "cl_sys_info.h"
<<<<<<< HEAD
#include "common_clang.h"
=======
#include "opencl_clang.h"
>>>>>>> 5a805999

#include <Logger.h>
#include <cl_device_api.h>
#include <cl_sys_defines.h>

#include "llvm/ADT/StringRef.h"
#include "llvm/Support/FileSystem.h"
#include "llvm/Support/ManagedStatic.h"
#include "llvm/Support/Mutex.h"
#include "llvm/Support/Path.h"

#include <ctime>
#include <memory>
#include <sstream>
#include <string.h>

using namespace Intel::OpenCL::ClangFE;
using namespace Intel::OpenCL::Utils;
using namespace Intel::OpenCL::FECompilerAPI;

<<<<<<< HEAD
// the flag must be 'volatile' to prevent caching in a CPU register
static volatile bool lazyClangCompilerInit = true;
static llvm::sys::Mutex lazyClangCompilerInitMutex;

=======
>>>>>>> 5a805999
#ifdef _WIN32
static llvm::ManagedStatic<OclDynamicLib> m_dlClangLib;

#pragma comment(lib, "cl_sys_utils.lib")
#endif

static DECLARE_LOGGER_CLIENT;

static bool LoadCommonClang() {
#ifdef _WIN32
  // CCLANG_LIB_NAME is defined in CMakeLists.txt
  std::string modulePath = std::string(MAX_PATH, '\0');

  Intel::OpenCL::Utils::GetModuleDirectory(&modulePath[0], MAX_PATH);
  modulePath.resize(modulePath.find_first_of('\0'));

#ifdef INTEL_CUSTOMIZATION
#ifndef INTEL_PRODUCT_RELEASE
  llvm::SmallString<128> TempPath(modulePath);
  llvm::sys::path::append(TempPath, CCLANG_LIB_NAME);
  if (!llvm::sys::fs::exists(TempPath))
    modulePath = DEFAULT_OCL_LIBRARY_DIR;
#endif // !INTEL_PRODUCT_RELEASE
#endif // INTEL_CUSTOMIZATION

  llvm::SmallString<128> clangPath(modulePath);
  llvm::sys::path::append(clangPath, CCLANG_LIB_NAME);

  if (m_dlClangLib->Load(clangPath.c_str()) != 0) {
    LogErrorA("Failed to load common clang from %s", clangPath.c_str());
    if (FrameworkUserLogger::GetInstance()->IsErrorLoggingEnabled())
      FrameworkUserLogger::GetInstance()->PrintError(
          "Failed to load " + std::string(CCLANG_LIB_NAME) +
          " with error info: " + m_dlClangLib->GetError());

    return false;
  }
#endif // _WIN32
  return true;
}

static bool ClangCompilerInitialize() {
<<<<<<< HEAD
  bool clangLoadSuccessful = true;
  if (lazyClangCompilerInit) {
    llvm::sys::ScopedLock lock(lazyClangCompilerInitMutex);

    if (lazyClangCompilerInit) {
      clangLoadSuccessful = LoadCommonClang();
      lazyClangCompilerInit = false;
    }
  }
  return clangLoadSuccessful;
=======
  // 'volatile' prevents caching in a CPU register.
  static volatile bool LoadSuccessful = true;
  static llvm::once_flag OnceFlag;
  llvm::call_once(OnceFlag, [&]() { LoadSuccessful = LoadCommonClang(); });
  return LoadSuccessful;
>>>>>>> 5a805999
}

// ClangFECompiler class implementation
ClangFECompiler::ClangFECompiler(const void *pszDeviceInfo) {
  const CLANG_DEV_INFO *pDevInfo = (const CLANG_DEV_INFO *)pszDeviceInfo;

  m_sDeviceInfo.sExtensionStrings = STRDUP(pDevInfo->sExtensionStrings);
  m_sDeviceInfo.sOpenCLCFeatureStrings =
      STRDUP(pDevInfo->sOpenCLCFeatureStrings);
  m_sDeviceInfo.bImageSupport = pDevInfo->bImageSupport;
  m_sDeviceInfo.bHalfSupport = pDevInfo->bHalfSupport;
  m_sDeviceInfo.bDoubleSupport = pDevInfo->bDoubleSupport;
  m_sDeviceInfo.bEnableSourceLevelProfiling =
      pDevInfo->bEnableSourceLevelProfiling;
  m_sDeviceInfo.bIsFPGAEmu = pDevInfo->bIsFPGAEmu;
  m_config.Initialize(GetConfigFilePath());
}

ClangFECompiler::~ClangFECompiler() {
  if (m_sDeviceInfo.sExtensionStrings)
    free((void *)m_sDeviceInfo.sExtensionStrings);
  if (m_sDeviceInfo.sOpenCLCFeatureStrings)
    free((void *)m_sDeviceInfo.sOpenCLCFeatureStrings);
}

int ClangFECompiler::CompileProgram(FECompileProgramDescriptor *pProgDesc,
                                    IOCLFEBinaryResult **pBinaryResult) {
  assert(nullptr != pProgDesc && "Program description can't be null");
  assert(nullptr != pBinaryResult && "Result parameter can't be null");

  int result = ClangFECompilerCompileTask(pProgDesc, m_sDeviceInfo, m_config)
                   .Compile(pBinaryResult);

  if (result != CL_SUCCESS ||
      !ClangFECompilerParseSPIRVTask::isSPIRV((*pBinaryResult)->GetIR(),
                                              (*pBinaryResult)->GetIRSize()))
    return result;

  // If we get here, ClangFECompilerCompileTask::Compile() generated a SPIR-V
  // module. Now we need to translate it to LLVM IR.

  // Keep pointer to SPIR-V binary to clear it *after* parsing
  auto *pSPIRVResult = *pBinaryResult;

  FESPIRVProgramDescriptor SPIRVProgDesc{pSPIRVResult->GetIR(),
                                         pSPIRVResult->GetIRSize(),
                                         pProgDesc->pszOptions,
                                         0,
                                         nullptr,
                                         nullptr};

  result = ClangFECompilerParseSPIRVTask(&SPIRVProgDesc, m_sDeviceInfo)
               .ParseSPIRV(pBinaryResult);

  // SPIR-V binary is not needed anymore, clear it.
  // NOTE: After pSPIRVResult removing SPIRVProgDesc will be invalid.
  pSPIRVResult->Release();

  return result;
}

int ClangFECompiler::LinkPrograms(
    Intel::OpenCL::FECompilerAPI::FELinkProgramsDescriptor *pProgDesc,
    IOCLFEBinaryResult **pBinaryResult) {
  assert(nullptr != pProgDesc && "Program description can't be null");
  assert(nullptr != pBinaryResult && "Result parameter can't be null");

  return ClangFECompilerLinkTask(pProgDesc).Link(pBinaryResult);
}

int ClangFECompiler::ParseSPIRV(FESPIRVProgramDescriptor *pProgDesc,
                                IOCLFEBinaryResult **pBinaryResult) {
  assert(nullptr != pProgDesc && "Program description can't be null");
  assert(nullptr != pBinaryResult && "Result parameter can't be null");

  return ClangFECompilerParseSPIRVTask(pProgDesc, m_sDeviceInfo)
      .ParseSPIRV(pBinaryResult);
}

int ClangFECompiler::MaterializeSPIR(FESPIRProgramDescriptor *pProgDesc,
                                     IOCLFEBinaryResult **pBinaryResult) {
  assert(nullptr != pProgDesc && "Program description can't be null");
  assert(nullptr != pBinaryResult && "Result parameter can't be null");

  return ClangFECompilerMaterializeSPIRTask(pProgDesc).MaterializeSPIR(
      pBinaryResult);
}

int ClangFECompiler::GetKernelArgInfo(const void *pBin, size_t uiBinarySize,
                                      const char *szKernelName,
                                      IOCLFEKernelArgInfo **pArgInfo) {
  assert(nullptr != pBin && "Binary can't be null");
  assert(nullptr != szKernelName && "Kernel name is required");
  assert(nullptr != pArgInfo && "Result parameter can't be null");

  return ClangFECompilerGetKernelArgInfoTask().GetKernelArgInfo(
      pBin, uiBinarySize, szKernelName, pArgInfo);
}

bool ClangFECompiler::CheckCompileOptions(const char *szOptions,
                                          char *szUnrecognizedOptions,
                                          size_t uiUnrecognizedOptionsSize) {
  return ClangFECompilerCheckCompileOptions(
      szOptions, szUnrecognizedOptions, uiUnrecognizedOptionsSize, m_config);
}

bool ClangFECompiler::CheckLinkOptions(const char *szOptions,
                                       char *szUnrecognizedOptions,
                                       size_t uiUnrecognizedOptionsSize) {
  return ClangLinkOptions(szOptions).checkOptions(szUnrecognizedOptions,
                                                  uiUnrecognizedOptionsSize);
}

std::unique_ptr<IOCLFESpecConstInfo>
ClangFECompiler::GetSpecConstInfo(FESPIRVProgramDescriptor *pProgDesc) {
  return ClangFECompilerParseSPIRVTask(pProgDesc, m_sDeviceInfo)
      .getSpecConstInfo();
}

int CreateFrontEndInstance(const void *pDeviceInfo, size_t devInfoSize,
                           IOCLFECompiler **pFECompiler) {
  INIT_LOGGER_CLIENT("FrontendDriver", LL_DEBUG);

  // Lazy initialization
  if (!ClangCompilerInitialize()) {
    return CL_COMPILER_NOT_AVAILABLE;
  }

  assert(nullptr != pFECompiler && "Front-end compiler can't be null");
  assert(devInfoSize == sizeof(CLANG_DEV_INFO) && "Ivalid device information");

  try {
    *pFECompiler = new ClangFECompiler(pDeviceInfo);
    RELEASE_LOGGER_CLIENT;
    return CL_SUCCESS;
  } catch (std::bad_alloc &) {
<<<<<<< HEAD
    LogErrorA("%S", "Can't allocate compiler instance");
=======
    LogErrorA(TEXT("Can't allocate compiler instance"));
>>>>>>> 5a805999
    RELEASE_LOGGER_CLIENT;
    return CL_OUT_OF_HOST_MEMORY;
  }
}<|MERGE_RESOLUTION|>--- conflicted
+++ resolved
@@ -21,11 +21,7 @@
 #include "cl_dynamic_lib.h"
 #include "cl_logger.h"
 #include "cl_sys_info.h"
-<<<<<<< HEAD
-#include "common_clang.h"
-=======
 #include "opencl_clang.h"
->>>>>>> 5a805999
 
 #include <Logger.h>
 #include <cl_device_api.h>
@@ -46,13 +42,6 @@
 using namespace Intel::OpenCL::Utils;
 using namespace Intel::OpenCL::FECompilerAPI;
 
-<<<<<<< HEAD
-// the flag must be 'volatile' to prevent caching in a CPU register
-static volatile bool lazyClangCompilerInit = true;
-static llvm::sys::Mutex lazyClangCompilerInitMutex;
-
-=======
->>>>>>> 5a805999
 #ifdef _WIN32
 static llvm::ManagedStatic<OclDynamicLib> m_dlClangLib;
 
@@ -95,24 +84,11 @@
 }
 
 static bool ClangCompilerInitialize() {
-<<<<<<< HEAD
-  bool clangLoadSuccessful = true;
-  if (lazyClangCompilerInit) {
-    llvm::sys::ScopedLock lock(lazyClangCompilerInitMutex);
-
-    if (lazyClangCompilerInit) {
-      clangLoadSuccessful = LoadCommonClang();
-      lazyClangCompilerInit = false;
-    }
-  }
-  return clangLoadSuccessful;
-=======
   // 'volatile' prevents caching in a CPU register.
   static volatile bool LoadSuccessful = true;
   static llvm::once_flag OnceFlag;
   llvm::call_once(OnceFlag, [&]() { LoadSuccessful = LoadCommonClang(); });
   return LoadSuccessful;
->>>>>>> 5a805999
 }
 
 // ClangFECompiler class implementation
@@ -249,11 +225,7 @@
     RELEASE_LOGGER_CLIENT;
     return CL_SUCCESS;
   } catch (std::bad_alloc &) {
-<<<<<<< HEAD
-    LogErrorA("%S", "Can't allocate compiler instance");
-=======
     LogErrorA(TEXT("Can't allocate compiler instance"));
->>>>>>> 5a805999
     RELEASE_LOGGER_CLIENT;
     return CL_OUT_OF_HOST_MEMORY;
   }
