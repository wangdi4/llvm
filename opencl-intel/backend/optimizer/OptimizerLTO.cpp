--- conflicted
+++ resolved
@@ -93,13 +93,9 @@
 
 void OptimizerLTO::registerPipelineStartCallback(PassBuilder &PB) {
   PB.registerPipelineStartEPCallback(
-<<<<<<< HEAD
       [](ModulePassManager &MPM, OptimizationLevel Level) {
-=======
-      [](ModulePassManager &MPM, PassBuilder::OptimizationLevel Level) {
         // TODO: SPIRVLowerConstExprPass() is required before SPIRVToOCL20Pass,
         // but the class definition is not exposed in SPIRV header file yet.
->>>>>>> 66b161b0
         MPM.addPass(SPIRVToOCL20Pass());
         MPM.addPass(DPCPPEqualizerPass());
         MPM.addPass(DuplicateCalledKernelsPass());
