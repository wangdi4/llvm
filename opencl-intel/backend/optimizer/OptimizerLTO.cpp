--- conflicted
+++ resolved
@@ -67,11 +67,7 @@
 // If set, then optimization passes will process functions as if they have the
 // optnone attribute.
 extern bool SYCLForceOptnone;
-<<<<<<< HEAD
-
-=======
 extern bool SYCLEnableSubGroupEmulation;
->>>>>>> ec3077b5
 extern cl::opt<bool> SYCLEnableO0Vectorization; // INTEL
 
 namespace Intel {
@@ -102,14 +98,11 @@
 #if INTEL_CUSTOMIZATION
   vpo::VPlanDriverPass::setRunForSycl(m_IsSYCL);
   vpo::VPlanDriverPass::setRunForO0(SYCLEnableO0Vectorization);
-<<<<<<< HEAD
-=======
   vpo::VPlanDriverPass::setVecErrorHandler(
       [](Function *F, vpo::VecErrorKind K) {
         F->addFnAttr(KernelAttribute::VectorVariantFailure,
                      K == vpo::VecErrorKind::Bailout ? "Bailout" : "Fatal");
       });
->>>>>>> ec3077b5
 #endif // INTEL_CUSTOMIZATION
   StandardInstrumentations SI(m_M.getContext(), DebugPassManager,
                               getVerifyEachPass(), PrintPassOpts);
@@ -639,11 +632,7 @@
     MPM.addPass(RemoveDuplicatedBarrierPass(m_debugType == intel::Native));
   }
 
-<<<<<<< HEAD
-  if (!SYCLEnableO0Vectorization) { // INTEL
-=======
   if (SYCLEnableSubGroupEmulation) {
->>>>>>> ec3077b5
     // Begin sub-group emulation
     MPM.addPass(SGBuiltinPass(getVectInfos()));
     MPM.addPass(SGBarrierPropagatePass());
