// INTEL CONFIDENTIAL
//
// Copyright 2010-2021 Intel Corporation.
//
// This software and the related documents are Intel copyrighted materials, and
// your use of them is governed by the express license under which they were
// provided to you (License). Unless the License provides otherwise, you may not
// use, modify, copy, publish, distribute, disclose or transmit this software or
// the related documents without Intel's prior written permission.
//
// This software and the related documents are provided as is, with no express
// or implied warranties, other than those that are expressly stated in the
// License.

#define NOMINMAX

#include "CPUCompiler.h"
#include "BuiltinModuleManager.h"
#include "BuiltinModules.h"
#include "LLDJITBuilder.h"
#include "ObjectCodeCache.h"
#include "cl_cpu_detect.h"
#include "cl_types.h"
#include "cpu_dev_limits.h"
#include "debuggingservicetype.h"
#include "exceptions.h"
// Reference a symbol in JIT.cpp and MCJIT.cpp so that static or global
// constructors are called
#include "llvm/ADT/Triple.h"
#include "llvm/ExecutionEngine/ExecutionEngine.h"
#include "llvm/ExecutionEngine/JITEventListener.h"
#include "llvm/ExecutionEngine/MCJIT.h"
#include "llvm/ExecutionEngine/Orc/RTDyldObjectLinkingLayer.h"
#include "llvm/ExecutionEngine/SectionMemoryManager.h"
#include "llvm/IR/DataLayout.h"
#include "llvm/IR/Function.h"
#include "llvm/IR/Module.h"
#include "llvm/Support/CommandLine.h"
#include "llvm/Support/TargetSelect.h"

#include <string>

using CPUDetect = Intel::OpenCL::Utils::CPUDetect;

namespace Intel {
namespace OpenCL {
namespace DeviceBackend {

/*
 *  Constants
 */
extern const char *CPU_ARCH_AUTO;

TargetOptions ExternInitTargetOptionsFromCodeGenFlags();

/*
 * Utility methods
 */
namespace Utils {
/**
 * Return the CPU identifier (from CPUDetect enumeration) given the CPU name.
 * CPU Name may be equal to 'auto', in this case the CPU detection will be
 * performed
 */
Intel::OpenCL::Utils::ECPU GetOrDetectCpuId(const std::string &cpuArch) {
  Intel::OpenCL::Utils::ECPU cpuId = Intel::OpenCL::Utils::CPU_UNKNOWN;
  CPUDetect *pCpuDetect = CPUDetect::GetInstance();
  if (CPU_ARCH_AUTO == cpuArch) {
    cpuId = pCpuDetect->GetCPU();
  } else {
    cpuId = CPUDetect::IsValidCPUName(cpuArch.c_str())
                ? CPUDetect::GetCPUByName(cpuArch.c_str())
                : Intel::OpenCL::Utils::CPU_UNKNOWN;
  }

  if (Intel::OpenCL::Utils::CPU_UNKNOWN == cpuId) {
    throw Exceptions::CompilerException("Unsupported CPU Architecture");
  }

  return cpuId;
}

/**
 * Splits the given string using the supplied delimiter
 * populates the given vector of strings
 */
void SplitString(const std::string &s, const char *d,
                 llvm::SmallVectorImpl<std::string> &v) {
  llvm::StringRef sr(s);
  llvm::SmallVector<llvm::StringRef, 2> sv;

  sr.split(sv, d, -1, false);
  std::transform(sv.begin(), sv.end(), std::back_inserter(v),
                 [](llvm::StringRef s) { return std::string(s); });
}

} // namespace Utils

BuiltinModules *CPUCompiler::GetOrLoadBuiltinModules(bool ForceLoad) {
  std::lock_guard<llvm::sys::Mutex> Locked(m_builtinModuleMutex);
  auto TID = std::this_thread::get_id();
  auto It = m_builtinModules.find(TID);
  if (ForceLoad && It != m_builtinModules.end())
    It->second.reset();
  if (ForceLoad || It == m_builtinModules.end()) {
    BuiltinModuleManager *Manager = BuiltinModuleManager::GetInstance();
    BuiltinLibrary *Library = m_bIsFPGAEmulator
                                  ? Manager->GetOrLoadFPGAEmuLibrary(m_CpuId)
                                  : Manager->GetOrLoadCPULibrary(m_CpuId);
    auto bltnModules = LoadBuiltinModules(Library);
    m_builtinModules[TID].reset(new BuiltinModules(std::move(bltnModules)));
    setBuiltinInitLog(Library->getLog());
  }
  return m_builtinModules[TID].get();
}
// If binary not matchs current cpu arch
// and cpu is backwards compatible,load builtin modules again
void CPUCompiler::SetBuiltinModules(const std::string &cpuName,
                                    const std::string &cpuFeatures = "") {
  // config.GetLoadBuiltins should be true
  SelectCpu(cpuName, cpuFeatures);
  (void)GetOrLoadBuiltinModules(/*ForceLoad*/ true);
}

<<<<<<< HEAD
CPUCompiler::CPUCompiler(const ICompilerConfig& config):
    Compiler(config)
{
    SelectCpu( config.GetCpuArch(), config.GetCpuFeatures());
    // Initialize the BuiltinModules
    if(config.GetLoadBuiltins())
    {
        (void)GetOrLoadBuiltinModules();
    }

    // Create the listener that allows Amplifier to profile OpenCL kernels
    if(config.GetUseVTune())
    {
        m_pVTuneListener.reset(
            llvm::JITEventListener::createIntelJITEventListener());
    }

    m_pGDBJITRegistrationListener.reset(
        llvm::JITEventListener::createNewGDBRegistrationListenerInstance());

    // Initialize asm parsers to support inline assembly
    llvm::InitializeAllAsmParsers();
}
=======
CPUCompiler::CPUCompiler(const ICompilerConfig &config) : Compiler(config) {
  SelectCpu(config.GetCpuArch(), config.GetCpuFeatures());
  // Initialize the BuiltinModules
  if (config.GetLoadBuiltins()) {
    (void)GetOrLoadBuiltinModules();
  }
>>>>>>> bfff8914

  // Create the listener that allows Amplifier to profile OpenCL kernels
  if (config.GetUseVTune()) {
    m_pVTuneListener.reset(
        llvm::JITEventListener::createIntelJITEventListener());
  }

  m_pGDBJITRegistrationListener.reset(
      llvm::JITEventListener::createNewGDBRegistrationListenerInstance());

  // Initialize asm parsers to support inline assembly
  llvm::InitializeAllAsmParsers();
}

CPUCompiler::~CPUCompiler() {}

void CPUCompiler::SelectCpu(const std::string &cpuName,
                            const std::string &cpuFeatures) {
  Intel::OpenCL::Utils::ECPU selectedCpuId = Utils::GetOrDetectCpuId(cpuName);
  Utils::SplitString(cpuFeatures, ",", m_forcedCpuFeatures);

  m_CpuId = CPUDetect::GetInstance();
  if (cpuName == CPU_ARCH_AUTO) {
    // CPU name and features are detected by llvm sys utils, and will be passed
    // to code generator. Setting disabled features, could avoid emitting the
    // illegal instruction which are disabled on underlying OS, CPU or virtual
    // machine.
    m_CpuId->GetDisabledCPUFeatures(m_forcedCpuFeatures);
    return;
  }

  if (selectedCpuId == Intel::OpenCL::Utils::CPU_SNB)
    m_forcedCpuFeatures.push_back("+avx");

  if (selectedCpuId == Intel::OpenCL::Utils::CPU_HSW)
    m_forcedCpuFeatures.push_back("+avx2");

  // Comment by Craig Topper: The F16C instructions are all encoded using the
  // VEX prefix which became available with AVX. That's why CPU_SANDYBRIDGE
  // appeared in condition.
  if ((selectedCpuId >= Intel::OpenCL::Utils::CPU_SNB) &&
      m_CpuId->IsFeatureSupported(Intel::OpenCL::Utils::CFS_F16C))
    m_forcedCpuFeatures.push_back("+f16c");

  if (selectedCpuId >= Intel::OpenCL::Utils::CPU_SKX) {
    m_forcedCpuFeatures.push_back("+avx512f");
    m_forcedCpuFeatures.push_back("+avx512cd");
    m_forcedCpuFeatures.push_back("+avx512bw");
    m_forcedCpuFeatures.push_back("+avx512dq");
    m_forcedCpuFeatures.push_back("+avx512vl");
  }

  if (selectedCpuId >= Intel::OpenCL::Utils::CPU_ICL) {
    // CNL features
    m_forcedCpuFeatures.push_back("+avx512vbmi");
    m_forcedCpuFeatures.push_back("+avx512ifma");
    // ICL features
    m_forcedCpuFeatures.push_back("+avx512vbmi2");
    m_forcedCpuFeatures.push_back("+avx512bitalg");
    m_forcedCpuFeatures.push_back("+avx512vpopcntdq");
    m_forcedCpuFeatures.push_back("+clwb");
  }
  if (selectedCpuId == Intel::OpenCL::Utils::CPU_ICX) {
    // ICX features
    m_forcedCpuFeatures.push_back("+wbnoinvd");
  }
  if (selectedCpuId == Intel::OpenCL::Utils::CPU_SPR) {
    // SPR features
    m_forcedCpuFeatures.push_back("+avx512f");
    m_forcedCpuFeatures.push_back("+amx-tile");
    m_forcedCpuFeatures.push_back("+amx-int8");
    m_forcedCpuFeatures.push_back("+amx-bf16");
  }

  // When CL_CONFIG_CPU_TARGET_ARCH env is set, we need to reset CPU according
  // to config
  m_CpuId->ResetCPU(selectedCpuId, m_forcedCpuFeatures);
}

void CPUCompiler::CreateExecutionEngine(llvm::Module *pModule) {
  // Compiler keeps a pointer to the execution engine object
  // and is not responsible for EE release
  CreateCPUExecutionEngine(pModule);
}

std::unique_ptr<llvm::ExecutionEngine> CPUCompiler::GetOwningExecutionEngine() {
  return std::move(m_pExecEngine);
}

std::unique_ptr<llvm::orc::LLJIT>
CPUCompiler::CreateLLJIT(llvm::Module *M,
                         std::unique_ptr<llvm::TargetMachine> TM,
                         ObjectCodeCache *ObjCache) {
<<<<<<< HEAD
    // TargetMachine builder
    llvm::orc::JITTargetMachineBuilder
        JTMB((llvm::Triple(M->getTargetTriple())));
    if (!TM) {
        auto TMDefault = JTMB.createTargetMachine();
        if (!TMDefault)
            throw Exceptions::CompilerException("createTargetMachine failed");
        TM = std::move(*TMDefault);
    }

    // Create LLJIT instance
    Expected<std::unique_ptr<llvm::orc::LLJIT>> LLJITOrErr =
        llvm::orc::LLJITBuilder()
            .setJITTargetMachineBuilder(std::move(JTMB))
            .setCompileFunctionCreator(
                [&](llvm::orc::JITTargetMachineBuilder /*JTMB*/)
                    -> Expected<std::unique_ptr<
                        llvm::orc::IRCompileLayer::IRCompiler>> {
                  return std::make_unique<llvm::orc::TMOwningSimpleCompiler>(
                      std::move(TM), ObjCache);
                })
            .create();
    if (!LLJITOrErr)
        throw Exceptions::CompilerException("Failed to create LLJIT");
    std::unique_ptr<llvm::orc::LLJIT> &LLJIT = LLJITOrErr.get();

    // Register JITEventListener
    llvm::orc::RTDyldObjectLinkingLayer &LL =
        static_cast<llvm::orc::RTDyldObjectLinkingLayer &>(
            LLJIT->getObjLinkingLayer());
    if (m_pGDBJITRegistrationListener)
        LL.registerJITEventListener(*m_pGDBJITRegistrationListener);
    if (m_pVTuneListener)
        LL.registerJITEventListener(*m_pVTuneListener);

    // Enable searching for symbols in the current process.
    const llvm::DataLayout &DL = LLJIT->getDataLayout();
    auto Generator =
        llvm::orc::DynamicLibrarySearchGenerator::GetForCurrentProcess(
            DL.getGlobalPrefix());
    if (!Generator)
        throw Exceptions::CompilerException(
            "Failed to create DynamicLibrarySearchGenerator");
    (void)LLJIT->getMainJITDylib().addGenerator(std::move(*Generator));

    // Add builtin function symbols
    if (auto Err =
            BuiltinModuleManager::GetInstance()->RegisterCPUBIFunctionsToLLJIT(
                m_bIsFPGAEmulator, LLJIT.get())) {
        llvm::logAllUnhandledErrors(std::move(Err), llvm::errs());
        throw Exceptions::CompilerException("Failed to add builtin symbols");
    }

    return std::move(LLJIT);
=======
  // TargetMachine builder
  llvm::orc::JITTargetMachineBuilder JTMB((llvm::Triple(M->getTargetTriple())));
  if (!TM) {
    auto TMDefault = JTMB.createTargetMachine();
    if (!TMDefault)
      throw Exceptions::CompilerException("createTargetMachine failed");
    TM = std::move(*TMDefault);
  }

  // Create LLJIT instance
  Expected<std::unique_ptr<llvm::orc::LLJIT>> LLJITOrErr =
      llvm::orc::LLJITBuilder()
          .setJITTargetMachineBuilder(std::move(JTMB))
          .setCompileFunctionCreator(
              [&](llvm::orc::JITTargetMachineBuilder /*JTMB*/)
                  -> Expected<
                      std::unique_ptr<llvm::orc::IRCompileLayer::IRCompiler>> {
                return std::make_unique<llvm::orc::TMOwningSimpleCompiler>(
                    std::move(TM), ObjCache);
              })
          .create();
  if (!LLJITOrErr)
    throw Exceptions::CompilerException("Failed to create LLJIT");
  std::unique_ptr<llvm::orc::LLJIT> &LLJIT = LLJITOrErr.get();

  // Register JITEventListener
  llvm::orc::RTDyldObjectLinkingLayer &LL =
      static_cast<llvm::orc::RTDyldObjectLinkingLayer &>(
          LLJIT->getObjLinkingLayer());
  if (m_pGDBJITRegistrationListener)
    LL.registerJITEventListener(*m_pGDBJITRegistrationListener);
  if (m_pVTuneListener)
    LL.registerJITEventListener(*m_pVTuneListener);

  // Enable searching for symbols in the current process.
  const llvm::DataLayout &DL = LLJIT->getDataLayout();
  auto Generator =
      llvm::orc::DynamicLibrarySearchGenerator::GetForCurrentProcess(
          DL.getGlobalPrefix());
  if (!Generator)
    throw Exceptions::CompilerException(
        "Failed to create DynamicLibrarySearchGenerator");
  (void)LLJIT->getMainJITDylib().addGenerator(std::move(*Generator));

  // Add builtin function symbols
  if (auto Err =
          BuiltinModuleManager::GetInstance()->RegisterCPUBIFunctionsToLLJIT(
              m_bIsFPGAEmulator, LLJIT.get())) {
    llvm::logAllUnhandledErrors(std::move(Err), llvm::errs());
    throw Exceptions::CompilerException("Failed to add builtin symbols");
  }

  return std::move(LLJIT);
>>>>>>> bfff8914
}

bool CPUCompiler::useLLDJITForExecution(llvm::Module *pModule) const {
#ifdef _WIN32
  bool hasCUs = (pModule->debug_compile_units_begin() !=
                 pModule->debug_compile_units_end());

  bool useLLDJIT =
      intel::getDebuggingServiceType(m_debug && hasCUs, pModule,
                                     m_useNativeDebugger) == intel::Native;

  return useLLDJIT;
#else
  // The parameter is used in Windows code
  (void)pModule;
  return false;
#endif
}

bool CPUCompiler::isObjectFromLLDJIT(llvm::StringRef ObjBuf) const {
#ifdef _WIN32
  return LLDJIT::isObjectFromLLDJIT(ObjBuf);
#else
  return false;
#endif
}

void CPUCompiler::CreateCPUExecutionEngine(llvm::Module *pModule) {
#ifdef _WIN32
  LLDJITBuilder::prepareModuleForLLD(pModule);
  auto TargetMachine = GetTargetMachine(pModule);
  m_pExecEngine =
      std::move(LLDJITBuilder::CreateExecutionEngine(pModule, TargetMachine));
  if (!m_pExecEngine)
    throw Exceptions::CompilerException("Failed to create execution engine");

  if (m_pVTuneListener)
    m_pExecEngine->RegisterJITEventListener(m_pVTuneListener.get());
#else
  (void)pModule;
#endif
}

llvm::SmallVector<llvm::Module *, 2> &CPUCompiler::GetBuiltinModuleList() {
  BuiltinModules *BM = GetOrLoadBuiltinModules();
  assert(BM && "Invalid BuiltinModules");
  return BM->GetBuiltinModuleList();
}

std::unique_ptr<MemoryBuffer>
CPUCompiler::SimpleCompile(llvm::Module *module, ObjectCodeCache *objCache) {
  llvm::TargetMachine *targetMachine = GetTargetMachine(module);
  llvm::orc::SimpleCompiler simpleCompiler(*targetMachine, objCache);
  auto objBuffer = simpleCompiler(*module);
  if (!objBuffer)
    throw Exceptions::CompilerException(
        "Failed to compile module using SimpleCompiler");
  return std::move(*objBuffer);
}

void CPUCompiler::SetObjectCache(ObjectCodeCache *pCache) {
  assert(m_pExecEngine && "invalid ExecutionEngine");
  m_pExecEngine->setObjectCache(pCache);
}

} // namespace DeviceBackend
} // namespace OpenCL
} // namespace Intel<|MERGE_RESOLUTION|>--- conflicted
+++ resolved
@@ -122,38 +122,12 @@
   (void)GetOrLoadBuiltinModules(/*ForceLoad*/ true);
 }
 
-<<<<<<< HEAD
-CPUCompiler::CPUCompiler(const ICompilerConfig& config):
-    Compiler(config)
-{
-    SelectCpu( config.GetCpuArch(), config.GetCpuFeatures());
-    // Initialize the BuiltinModules
-    if(config.GetLoadBuiltins())
-    {
-        (void)GetOrLoadBuiltinModules();
-    }
-
-    // Create the listener that allows Amplifier to profile OpenCL kernels
-    if(config.GetUseVTune())
-    {
-        m_pVTuneListener.reset(
-            llvm::JITEventListener::createIntelJITEventListener());
-    }
-
-    m_pGDBJITRegistrationListener.reset(
-        llvm::JITEventListener::createNewGDBRegistrationListenerInstance());
-
-    // Initialize asm parsers to support inline assembly
-    llvm::InitializeAllAsmParsers();
-}
-=======
 CPUCompiler::CPUCompiler(const ICompilerConfig &config) : Compiler(config) {
   SelectCpu(config.GetCpuArch(), config.GetCpuFeatures());
   // Initialize the BuiltinModules
   if (config.GetLoadBuiltins()) {
     (void)GetOrLoadBuiltinModules();
   }
->>>>>>> bfff8914
 
   // Create the listener that allows Amplifier to profile OpenCL kernels
   if (config.GetUseVTune()) {
@@ -247,62 +221,6 @@
 CPUCompiler::CreateLLJIT(llvm::Module *M,
                          std::unique_ptr<llvm::TargetMachine> TM,
                          ObjectCodeCache *ObjCache) {
-<<<<<<< HEAD
-    // TargetMachine builder
-    llvm::orc::JITTargetMachineBuilder
-        JTMB((llvm::Triple(M->getTargetTriple())));
-    if (!TM) {
-        auto TMDefault = JTMB.createTargetMachine();
-        if (!TMDefault)
-            throw Exceptions::CompilerException("createTargetMachine failed");
-        TM = std::move(*TMDefault);
-    }
-
-    // Create LLJIT instance
-    Expected<std::unique_ptr<llvm::orc::LLJIT>> LLJITOrErr =
-        llvm::orc::LLJITBuilder()
-            .setJITTargetMachineBuilder(std::move(JTMB))
-            .setCompileFunctionCreator(
-                [&](llvm::orc::JITTargetMachineBuilder /*JTMB*/)
-                    -> Expected<std::unique_ptr<
-                        llvm::orc::IRCompileLayer::IRCompiler>> {
-                  return std::make_unique<llvm::orc::TMOwningSimpleCompiler>(
-                      std::move(TM), ObjCache);
-                })
-            .create();
-    if (!LLJITOrErr)
-        throw Exceptions::CompilerException("Failed to create LLJIT");
-    std::unique_ptr<llvm::orc::LLJIT> &LLJIT = LLJITOrErr.get();
-
-    // Register JITEventListener
-    llvm::orc::RTDyldObjectLinkingLayer &LL =
-        static_cast<llvm::orc::RTDyldObjectLinkingLayer &>(
-            LLJIT->getObjLinkingLayer());
-    if (m_pGDBJITRegistrationListener)
-        LL.registerJITEventListener(*m_pGDBJITRegistrationListener);
-    if (m_pVTuneListener)
-        LL.registerJITEventListener(*m_pVTuneListener);
-
-    // Enable searching for symbols in the current process.
-    const llvm::DataLayout &DL = LLJIT->getDataLayout();
-    auto Generator =
-        llvm::orc::DynamicLibrarySearchGenerator::GetForCurrentProcess(
-            DL.getGlobalPrefix());
-    if (!Generator)
-        throw Exceptions::CompilerException(
-            "Failed to create DynamicLibrarySearchGenerator");
-    (void)LLJIT->getMainJITDylib().addGenerator(std::move(*Generator));
-
-    // Add builtin function symbols
-    if (auto Err =
-            BuiltinModuleManager::GetInstance()->RegisterCPUBIFunctionsToLLJIT(
-                m_bIsFPGAEmulator, LLJIT.get())) {
-        llvm::logAllUnhandledErrors(std::move(Err), llvm::errs());
-        throw Exceptions::CompilerException("Failed to add builtin symbols");
-    }
-
-    return std::move(LLJIT);
-=======
   // TargetMachine builder
   llvm::orc::JITTargetMachineBuilder JTMB((llvm::Triple(M->getTargetTriple())));
   if (!TM) {
@@ -356,7 +274,6 @@
   }
 
   return std::move(LLJIT);
->>>>>>> bfff8914
 }
 
 bool CPUCompiler::useLLDJITForExecution(llvm::Module *pModule) const {
