// INTEL CONFIDENTIAL
//
// Copyright 2010-2018 Intel Corporation.
//
// This software and the related documents are Intel copyrighted materials, and
// your use of them is governed by the express license under which they were
// provided to you (License). Unless the License provides otherwise, you may not
// use, modify, copy, publish, distribute, disclose or transmit this software or
// the related documents without Intel's prior written permission.
//
// This software and the related documents are provided as is, with no express
// or implied warranties, other than those that are expressly stated in the
// License.

#include "CompilerConfig.h"
#include "PipeCommon.h"
#include "cl_config.h"
#include "cl_env.h"
#include "cl_sys_defines.h"
#include "cl_utils.h"
#include "llvm/Support/CommandLine.h"
#include "llvm/Support/Debug.h"
#include "llvm/Transforms/SYCLTransforms/Utils/SYCLStatistic.h"

#include <sstream>
#include <string.h>

using namespace llvm;

extern cl::opt<std::string> OptReqdSubGroupSizes;

namespace Intel {
namespace OpenCL {
namespace DeviceBackend {

using Intel::OpenCL::Utils::ConfigFile;

static ETransposeSize parseTransposeSize(int TSize) {
  static constexpr int ValidTSizes[] = {
      TRANSPOSE_SIZE_NOT_SET, TRANSPOSE_SIZE_AUTO, TRANSPOSE_SIZE_1,
      TRANSPOSE_SIZE_4,       TRANSPOSE_SIZE_8,    TRANSPOSE_SIZE_16,
      TRANSPOSE_SIZE_32,      TRANSPOSE_SIZE_64};
  if (std::find(std::begin(ValidTSizes), std::end(ValidTSizes), TSize) ==
      std::end(ValidTSizes))
    return TRANSPOSE_SIZE_INVALID;
  return (ETransposeSize)TSize;
}

void GlobalCompilerConfig::LoadConfig() {
  std::string Env;
#ifndef NDEBUG
  if (Intel::OpenCL::Utils::getEnvVar(Env, "CL_CONFIG_ENABLE_TIMING"))
    m_enableTiming = ConfigFile::ConvertStringToType<bool>(Env);
  if (Intel::OpenCL::Utils::getEnvVar(Env, "CL_CONFIG_INFO_OUTPUT_FILE"))
    m_infoOutputFile = Env;
#endif // NDEBUG
  if (Intel::OpenCL::Utils::getEnvVar(Env, "CL_DISABLE_STACK_TRACE"))
    m_disableStackDump = ConfigFile::ConvertStringToType<bool>(Env);

  // Stat options are set as llvm options for 2 reasons
  // they are available also for opt
  // no need to fuse them all the way down to all passes

  // If environment variable CL_CONFIG_DUMP_IR_AFTER_OPTIMIZER is set to true,
  // then IR containing statistic information will be dumped.
  if ((Intel::OpenCL::Utils::getEnvVar(Env,
                                       "CL_CONFIG_DUMP_IR_AFTER_OPTIMIZER") &&
       ConfigFile::ConvertStringToType<bool>(Env)) ||
      (Intel::OpenCL::Utils::getEnvVar(Env,
                                       "CL_CONFIG_DUMP_IR_BEFORE_OPTIMIZER") &&
       ConfigFile::ConvertStringToType<bool>(Env))) {
    SYCLStatistic::enableStats();
    // all statistic will be dumped.
    SYCLStatistic::setCurrentStatType("all");
  }

  // INTEL VPO BEGIN
  m_LLVMOptions.emplace_back("-vector-library=SVML");
  // INTEL VPO END

  if (Intel::OpenCL::Utils::getEnvVar(Env, "CL_CONFIG_CPU_REQD_SUB_GROUP_SIZE"))
    m_LLVMOptions.emplace_back("-" + OptReqdSubGroupSizes.ArgStr.str() + "=" +
                               Env);

  if (Intel::OpenCL::Utils::getEnvVar(Env, "CL_CONFIG_CPU_O0_VECTORIZATION") &&
      ConfigFile::ConvertStringToType<bool>(Env)) {
    // Enable O0 vectorization for SYCL pipeline
    m_LLVMOptions.emplace_back("-sycl-enable-o0-vectorization");
    // Enable O0 vectorization for C++ pipeline
    m_LLVMOptions.emplace_back("-enable-o0-vectorization");
<<<<<<< HEAD
=======
    // Vectorization at O0 requires "#pragma openmp simd" processing,
    // which is activated by -fiopenmp-simd.
    // -paropt=11 equals to -fiopenmp-simd.
    m_LLVMOptions.emplace_back("-paropt=11");
>>>>>>> ec3077b5
  }
}

void GlobalCompilerConfig::ApplyRuntimeOptions(
    const ICLDevBackendOptions *pBackendOptions) {
  if (nullptr == pBackendOptions)
    return;

  m_infoOutputFile = pBackendOptions->GetStringValue(
      (int)CL_DEV_BACKEND_OPTION_TIME_PASSES, m_infoOutputFile.c_str());
  m_enableTiming = !m_infoOutputFile.empty();

  // C++ pipeline command line options.
  m_LLVMOptions.emplace_back("-enable-vec-clone=false"); // INTEL
  ETransposeSize TransposeSize =
      parseTransposeSize(pBackendOptions->GetIntValue(
          (int)CL_DEV_BACKEND_OPTION_TRANSPOSE_SIZE, TRANSPOSE_SIZE_NOT_SET));
#if INTEL_CUSTOMIZATION
  if (TRANSPOSE_SIZE_1 == TransposeSize)
    m_LLVMOptions.emplace_back("-vplan-driver=false");
#endif // end INTEL_CUSTOMIZATION
  if (TRANSPOSE_SIZE_AUTO != TransposeSize &&
      TRANSPOSE_SIZE_NOT_SET != TransposeSize)
    m_LLVMOptions.emplace_back("-sycl-force-vf=" +
                               std::to_string((int)TransposeSize));

  m_targetDevice = static_cast<DeviceMode>(pBackendOptions->GetIntValue(
      (int)CL_DEV_BACKEND_OPTION_DEVICE, CPU_DEVICE));

  if (FPGA_EMU_DEVICE == m_targetDevice) {
    int channelDepthEmulationMode = pBackendOptions->GetIntValue(
        (int)CL_DEV_BACKEND_OPTION_CHANNEL_DEPTH_EMULATION_MODE,
        (int)CHANNEL_DEPTH_MODE_STRICT);
    m_LLVMOptions.emplace_back("--sycl-channel-depth-emulation-mode=" +
                               std::to_string(channelDepthEmulationMode));
    m_LLVMOptions.emplace_back("--sycl-remove-fpga-reg");
    m_LLVMOptions.emplace_back("--sycl-demangle-fpga-pipes");
  }

  bool EnableSubgroupEmulation = pBackendOptions->GetBooleanValue(
      (int)CL_DEV_BACKEND_OPTION_SUBGROUP_EMULATION, true);
  if (!EnableSubgroupEmulation)
    m_LLVMOptions.emplace_back("-sycl-enable-subgroup-emulation=false");

  // Set machinesink's machine-sink-load-instrs-threshold and
  // machine-sink-load-blocks-threshold to 0 otherwise it may possibly
  // increase ocl's jit compile time dramatically, especially for large
  // kernels.
  m_LLVMOptions.emplace_back("-machine-sink-load-instrs-threshold=0");
  m_LLVMOptions.emplace_back("-machine-sink-load-blocks-threshold=0");

  // Handle CL_DEV_BACKEND_OPTION_LLVM_OPTION at the end so that it can pass an
  // option to overturn a previously added option.
  std::string LLVMOption = pBackendOptions->GetStringValue(
      (int)CL_DEV_BACKEND_OPTION_LLVM_OPTION, "");
  if (!LLVMOption.empty()) {
    std::vector<std::string> Options = SplitString(LLVMOption, ' ');
    m_LLVMOptions.append(Options.begin(), Options.end());
  }
}

void CompilerConfig::LoadConfig() {
  std::string Env;
  // TODO: Add validation code
  if (Intel::OpenCL::Utils::getEnvVar(Env, "CL_CONFIG_CPU_TARGET_ARCH"))
    m_cpuArch = Env;
#ifndef NDEBUG
  if (Intel::OpenCL::Utils::getEnvVar(Env, "CL_CONFIG_CPU_FEATURES")) {
    // The validity of the cpud features are checked upon parsing of optimizer
    // options
    m_cpuFeatures = Env;
  }

  if (Intel::OpenCL::Utils::getEnvVar(Env, "CL_CONFIG_DEBUG"))
    llvm::DebugFlag = true;
  if (Intel::OpenCL::Utils::getEnvVar(Env, "CL_CONFIG_DEBUG_ONLY"))
    setCurrentDebugType(Env.c_str());
#endif // NDEBUG
  if (Intel::OpenCL::Utils::getEnvVar(Env, "CL_CONFIG_DUMP_FILE_NAME_PREFIX")) {
    // base name for stat files
    m_dumpFilenamePrefix = Env;
  }
}

void CompilerConfig::ApplyRuntimeOptions(
    const ICLDevBackendOptions *pBackendOptions) {
  if (nullptr == pBackendOptions) {
    return;
  }
  m_cpuArch = pBackendOptions->GetStringValue(
      (int)CL_DEV_BACKEND_OPTION_SUBDEVICE, m_cpuArch.c_str());
  m_cpuFeatures = pBackendOptions->GetStringValue(
      (int)CL_DEV_BACKEND_OPTION_SUBDEVICE_FEATURES, m_cpuFeatures.c_str());
  m_deviceMaxWGSize = (size_t)pBackendOptions->GetIntValue(
      (int)CL_DEV_BACKEND_OPTION_CPU_MAX_WG_SIZE, (int)m_deviceMaxWGSize);

  m_transposeSize = parseTransposeSize(pBackendOptions->GetIntValue(
      (int)CL_DEV_BACKEND_OPTION_TRANSPOSE_SIZE, m_transposeSize));
  m_rtLoopUnrollFactor = pBackendOptions->GetIntValue(
      (int)CL_DEV_BACKEND_OPTION_RT_LOOP_UNROLL_FACTOR, m_rtLoopUnrollFactor);
  m_useVTune = pBackendOptions->GetBooleanValue(
      (int)CL_DEV_BACKEND_OPTION_USE_VTUNE, m_useVTune);
  m_serializeWorkGroups = pBackendOptions->GetBooleanValue(
      (int)CL_DEV_BACKEND_OPTION_SERIALIZE_WORK_GROUPS, m_serializeWorkGroups);
  m_forcedPrivateMemorySize = pBackendOptions->GetIntValue(
      (int)CL_DEV_BACKEND_OPTION_FORCED_PRIVATE_MEMORY_SIZE,
      m_forcedPrivateMemorySize);
  m_useAutoMemory = pBackendOptions->GetBooleanValue(
      (int)CL_DEV_BACKEND_OPTION_USE_AUTO_MEMORY, m_useAutoMemory);
  m_dumpHeuristicIR = pBackendOptions->GetBooleanValue(
      (int)CL_DEV_BACKEND_OPTION_DUMP_HEURISTIC_IR, m_dumpHeuristicIR);
  m_streamingAlways = pBackendOptions->GetBooleanValue(
      (int)CL_DEV_BACKEND_OPTION_STREAMING_ALWAYS, m_streamingAlways);
  m_expensiveMemOpts = pBackendOptions->GetIntValue(
      (int)CL_DEV_BACKEND_OPTION_EXPENSIVE_MEM_OPTS, m_expensiveMemOpts);
  m_targetDevice = static_cast<DeviceMode>(pBackendOptions->GetIntValue(
      (int)CL_DEV_BACKEND_OPTION_DEVICE, CPU_DEVICE));
  m_passManagerType = static_cast<PassManagerType>(pBackendOptions->GetIntValue(
      CL_DEV_BACKEND_OPTION_PASS_MANAGER_TYPE, PM_NONE));
  m_subGroupConstructionMode = pBackendOptions->GetIntValue(
      (int)CL_DEV_BACKEND_OPTION_SUB_GROUP_CONSTRUCTION, 0);

  // Adjust m_forcedPrivateMemorySize if it is not set.
  if (m_forcedPrivateMemorySize == 0)
    m_forcedPrivateMemorySize =
        (m_targetDevice == FPGA_EMU_DEVICE && m_useAutoMemory)
            ? FPGA_DEV_MAX_WG_PRIVATE_SIZE
            : CPU_DEV_MAX_WG_PRIVATE_SIZE;
}

} // namespace DeviceBackend
} // namespace OpenCL
} // namespace Intel<|MERGE_RESOLUTION|>--- conflicted
+++ resolved
@@ -88,13 +88,10 @@
     m_LLVMOptions.emplace_back("-sycl-enable-o0-vectorization");
     // Enable O0 vectorization for C++ pipeline
     m_LLVMOptions.emplace_back("-enable-o0-vectorization");
-<<<<<<< HEAD
-=======
     // Vectorization at O0 requires "#pragma openmp simd" processing,
     // which is activated by -fiopenmp-simd.
     // -paropt=11 equals to -fiopenmp-simd.
     m_LLVMOptions.emplace_back("-paropt=11");
->>>>>>> ec3077b5
   }
 }
 
