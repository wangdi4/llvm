set(TARGET_NAME OclUtils)

<<<<<<< HEAD
if(APPLE)
set(TARGET_EXTRA_SOURCE_FILES 
)
set(TARGET_EXTRA_INCLUDE_FILES 
)
else(APPLE)
set(TARGET_EXTRA_SOURCE_FILES 
  SystemInfo.cpp
)
set(TARGET_EXTRA_INCLUDE_FILES
  exceptions.h
  ExecutionContext.h 
  ExplicitArgument.h
  ExplicitLocalMemArgument.h
  ExplicitGlobalMemArgument.h
  SystemInfo.h
)
endif(APPLE)

set (TARGET_INCLUDE_FILES
  CompilationUtils.h
  CPUDetect.h
  debuggingservicetype.h
  FunctionArgument.h
  IArgument.h
  ImplicitArgProperties.h
  ImplicitArgsUtils.h
  ImplicitArgument.h
  TLLVMKernelInfo.h
  TypeAlignment.h
  ${TARGET_EXTRA_INCLUDE_FILES}
)

set (TARGET_SOURCE_FILES
  CompilationUtils.cpp
  CPUDetect.cpp
  debuggingservicetype.cpp
  FunctionArgument.cpp
  ImplicitArgsUtils.cpp
  TypeAlignment.cpp
  ${TARGET_EXTRA_SOURCE_FILES}
=======
set (OCL_UTILS_INCLUDE_FILES
    CompilationUtils.h
    CPUDetect.h
    debuggingservicetype.h
    exceptions.h
    ExecutionContext.h
    ExplicitArgument.h
    ExecutionContext.h
    ExplicitLocalMemArgument.h
    ExplicitGlobalMemArgument.h
    FunctionArgument.h
    IArgument.h
    ImplicitArgProperties.h
    ImplicitArgsUtils.h
    ImplicitArgument.h
    SystemInfo.h
    TLLVMKernelInfo.h
    TypeAlignment.h
    ProcessorDetect.h
    TypeConversion.h
)

set (OCL_UTILS_SOURCE_FILES
    CompilationUtils.cpp
    CPUDetect.cpp
    debuggingservicetype.cpp
    FunctionArgument.cpp
    ImplicitArgsUtils.cpp
    SystemInfo.cpp
    TypeAlignment.cpp
    TypeConversion.cpp
>>>>>>> 84892fae
)

include_directories(
    ${BACKEND_ROOT_DIR}/../cl_api
)

if (APPLE)
include_directories(
    ${BACKEND_ROOT_DIR}/arch_headers/Apple
)
else (APPLE)
include_directories(
    ${BACKEND_ROOT_DIR}/arch_headers
    ${BACKEND_ROOT_DIR}
)
endif (APPLE)

# Include the ASM sources
if(BUILD_X64)
    if (WIN32)
        set (UTILS_ASM_SOURCES ../ocl_cpu_backend/kernel_execute_64.asm)
    elseif (APPLE)
        set (UTILS_ASM_SOURCES mac_utils.s)
    else ()
        set (UTILS_ASM_SOURCES ../ocl_cpu_backend/linux64_utils.s)
    endif ()
else(BUILD_X64)
    if (APPLE)
        set (UTILS_ASM_SOURCES mac_utils.s)
    endif (APPLE)
endif(BUILD_X64)

if(APPLE)
    set( UTILS_ASM_ADD_TO_SOURCES_LIST ${UTILS_ASM_SOURCES} )
else(APPLE)
    CREATE_ASM_RULES( UTILS_ASM_ADD_TO_SOURCES_LIST ${UTILS_ASM_SOURCES} )
endif(APPLE)

add_library(${TARGET_NAME}
    ${TARGET_INCLUDE_FILES}
    ${TARGET_SOURCE_FILES}
    ${UTILS_ASM_ADD_TO_SOURCES_LIST}
)

set_target_properties( ${TARGET_NAME} PROPERTIES FOLDER ${BACKEND_FOLDER_NAME} )

if(APPLE)
  file(RELATIVE_PATH SOURCE_RELATIVE_DIR ${CMAKE_SOURCE_DIR} ${CMAKE_CURRENT_SOURCE_DIR})
  message("Utils relative dir:" ${SOURCE_RELATIVE_DIR})
  install( FILES ${TARGET_INCLUDE_FILES} ${TARGET_SOURCE_FILES} ${UTILS_ASM_ADD_TO_SOURCES_LIST}
           DESTINATION src/${SOURCE_RELATIVE_DIR}
         )
endif(APPLE)
<|MERGE_RESOLUTION|>--- conflicted
+++ resolved
@@ -1,130 +1,98 @@
-set(TARGET_NAME OclUtils)
-
-<<<<<<< HEAD
-if(APPLE)
-set(TARGET_EXTRA_SOURCE_FILES 
-)
-set(TARGET_EXTRA_INCLUDE_FILES 
-)
-else(APPLE)
-set(TARGET_EXTRA_SOURCE_FILES 
-  SystemInfo.cpp
-)
-set(TARGET_EXTRA_INCLUDE_FILES
-  exceptions.h
-  ExecutionContext.h 
-  ExplicitArgument.h
-  ExplicitLocalMemArgument.h
-  ExplicitGlobalMemArgument.h
-  SystemInfo.h
-)
-endif(APPLE)
-
-set (TARGET_INCLUDE_FILES
-  CompilationUtils.h
-  CPUDetect.h
-  debuggingservicetype.h
-  FunctionArgument.h
-  IArgument.h
-  ImplicitArgProperties.h
-  ImplicitArgsUtils.h
-  ImplicitArgument.h
-  TLLVMKernelInfo.h
-  TypeAlignment.h
-  ${TARGET_EXTRA_INCLUDE_FILES}
-)
-
-set (TARGET_SOURCE_FILES
-  CompilationUtils.cpp
-  CPUDetect.cpp
-  debuggingservicetype.cpp
-  FunctionArgument.cpp
-  ImplicitArgsUtils.cpp
-  TypeAlignment.cpp
-  ${TARGET_EXTRA_SOURCE_FILES}
-=======
-set (OCL_UTILS_INCLUDE_FILES
-    CompilationUtils.h
-    CPUDetect.h
-    debuggingservicetype.h
-    exceptions.h
-    ExecutionContext.h
-    ExplicitArgument.h
-    ExecutionContext.h
-    ExplicitLocalMemArgument.h
-    ExplicitGlobalMemArgument.h
-    FunctionArgument.h
-    IArgument.h
-    ImplicitArgProperties.h
-    ImplicitArgsUtils.h
-    ImplicitArgument.h
-    SystemInfo.h
-    TLLVMKernelInfo.h
-    TypeAlignment.h
-    ProcessorDetect.h
-    TypeConversion.h
-)
-
-set (OCL_UTILS_SOURCE_FILES
-    CompilationUtils.cpp
-    CPUDetect.cpp
-    debuggingservicetype.cpp
-    FunctionArgument.cpp
-    ImplicitArgsUtils.cpp
-    SystemInfo.cpp
-    TypeAlignment.cpp
-    TypeConversion.cpp
->>>>>>> 84892fae
-)
-
-include_directories(
-    ${BACKEND_ROOT_DIR}/../cl_api
-)
-
-if (APPLE)
-include_directories(
-    ${BACKEND_ROOT_DIR}/arch_headers/Apple
-)
-else (APPLE)
-include_directories(
-    ${BACKEND_ROOT_DIR}/arch_headers
-    ${BACKEND_ROOT_DIR}
-)
-endif (APPLE)
-
-# Include the ASM sources
-if(BUILD_X64)
-    if (WIN32)
-        set (UTILS_ASM_SOURCES ../ocl_cpu_backend/kernel_execute_64.asm)
-    elseif (APPLE)
-        set (UTILS_ASM_SOURCES mac_utils.s)
-    else ()
-        set (UTILS_ASM_SOURCES ../ocl_cpu_backend/linux64_utils.s)
-    endif ()
-else(BUILD_X64)
-    if (APPLE)
-        set (UTILS_ASM_SOURCES mac_utils.s)
-    endif (APPLE)
-endif(BUILD_X64)
-
-if(APPLE)
-    set( UTILS_ASM_ADD_TO_SOURCES_LIST ${UTILS_ASM_SOURCES} )
-else(APPLE)
-    CREATE_ASM_RULES( UTILS_ASM_ADD_TO_SOURCES_LIST ${UTILS_ASM_SOURCES} )
-endif(APPLE)
-
-add_library(${TARGET_NAME}
-    ${TARGET_INCLUDE_FILES}
-    ${TARGET_SOURCE_FILES}
-    ${UTILS_ASM_ADD_TO_SOURCES_LIST}
-)
-
-set_target_properties( ${TARGET_NAME} PROPERTIES FOLDER ${BACKEND_FOLDER_NAME} )
-
-if(APPLE)
-  file(RELATIVE_PATH SOURCE_RELATIVE_DIR ${CMAKE_SOURCE_DIR} ${CMAKE_CURRENT_SOURCE_DIR})
-  message("Utils relative dir:" ${SOURCE_RELATIVE_DIR})
-  install( FILES ${TARGET_INCLUDE_FILES} ${TARGET_SOURCE_FILES} ${UTILS_ASM_ADD_TO_SOURCES_LIST}
-           DESTINATION src/${SOURCE_RELATIVE_DIR}
-         )
-endif(APPLE)
+set(TARGET_NAME OclUtils)
+
+if(APPLE)
+set(TARGET_EXTRA_SOURCE_FILES 
+)
+set(TARGET_EXTRA_INCLUDE_FILES 
+)
+else(APPLE)
+set(TARGET_EXTRA_SOURCE_FILES 
+  SystemInfo.cpp
+)
+set(TARGET_EXTRA_INCLUDE_FILES
+  exceptions.h
+  ExecutionContext.h 
+  ExplicitArgument.h
+  ExplicitLocalMemArgument.h
+  ExplicitGlobalMemArgument.h
+  SystemInfo.h
+)
+endif(APPLE)
+
+set (TARGET_INCLUDE_FILES
+  CompilationUtils.h
+  CPUDetect.h
+  debuggingservicetype.h
+  FunctionArgument.h
+  IArgument.h
+  ImplicitArgProperties.h
+  ImplicitArgsUtils.h
+  ImplicitArgument.h
+  TLLVMKernelInfo.h
+  TypeAlignment.h
+  TypeConversion.h
+  ${TARGET_EXTRA_INCLUDE_FILES}
+)
+
+set (TARGET_SOURCE_FILES
+  CompilationUtils.cpp
+  CPUDetect.cpp
+  debuggingservicetype.cpp
+  FunctionArgument.cpp
+  ImplicitArgsUtils.cpp
+  TypeAlignment.cpp
+  TypeConversion.cpp
+  ${TARGET_EXTRA_SOURCE_FILES}
+)
+
+include_directories(
+    ${BACKEND_ROOT_DIR}/../cl_api
+    ${BACKEND_ROOT_DIR}
+)
+
+if (APPLE)
+include_directories(
+    ${BACKEND_ROOT_DIR}/arch_headers/Apple
+)
+else (APPLE)
+include_directories(
+    ${BACKEND_ROOT_DIR}/arch_headers
+)
+endif (APPLE)
+
+# Include the ASM sources
+if(BUILD_X64)
+    if (WIN32)
+        set (UTILS_ASM_SOURCES ../ocl_cpu_backend/kernel_execute_64.asm)
+    elseif (APPLE)
+        set (UTILS_ASM_SOURCES mac_utils.s)
+    else ()
+        set (UTILS_ASM_SOURCES ../ocl_cpu_backend/linux64_utils.s)
+    endif ()
+else(BUILD_X64)
+    if (APPLE)
+        set (UTILS_ASM_SOURCES mac_utils.s)
+    endif (APPLE)
+endif(BUILD_X64)
+
+if(APPLE)
+    set( UTILS_ASM_ADD_TO_SOURCES_LIST ${UTILS_ASM_SOURCES} )
+else(APPLE)
+    CREATE_ASM_RULES( UTILS_ASM_ADD_TO_SOURCES_LIST ${UTILS_ASM_SOURCES} )
+endif(APPLE)
+
+add_library(${TARGET_NAME}
+    ${TARGET_INCLUDE_FILES}
+    ${TARGET_SOURCE_FILES}
+    ${UTILS_ASM_ADD_TO_SOURCES_LIST}
+)
+
+set_target_properties( ${TARGET_NAME} PROPERTIES FOLDER ${BACKEND_FOLDER_NAME} )
+
+if(APPLE)
+  file(RELATIVE_PATH SOURCE_RELATIVE_DIR ${CMAKE_SOURCE_DIR} ${CMAKE_CURRENT_SOURCE_DIR})
+  message("Utils relative dir:" ${SOURCE_RELATIVE_DIR})
+  install( FILES ${TARGET_INCLUDE_FILES} ${TARGET_SOURCE_FILES} ${UTILS_ASM_ADD_TO_SOURCES_LIST}
+           DESTINATION src/${SOURCE_RELATIVE_DIR}
+         )
+endif(APPLE)