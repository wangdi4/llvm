#--------------------------- Settings ----------------------------------------------------------
#-- All Win32/Win64/Linux32/Linux64-dependent definitions should be placed here

#
#  Variables which override defaults (used only by OCL SDK build)
#      OCL_INSTALL_DIR               overrides output directory. The default is where the rest of OCL CPU BE resides.
#      OCL_CLANG_HEADERS             overrides directory name for clang headers. The default is 'clang_headers' in Volcano root
#     OCL_GLOBAL_INCLUDE         overrides directory name for global headers. The default is 'cl_api' in Volcano root
#     OCL_SOURCE_DIR                 TRUE when invoked by OCL SDK build
#     OCL_HOST_CLANG         overrides 'clang' tool selection. The default is to use 'clang' tool from the same build
#     OCL_HOST_OPT                     overrides 'opt' tool selection. The default is to use 'opt' tool from the same build
#     OCL_HOST_LLVM_LINK         overrides 'llvm-link' tool selection. The default is to use 'llvm-link' tool from the same build
#

#
# Global and platform settings
#
cmake_minimum_required(VERSION 2.8.4)
cmake_policy(SET CMP0001 NEW)
cmake_policy(SET CMP0011 OLD)

project(cl_builtins)

# Only MIC supports this flag so far. Remove this option as well as legacy code
# for OCL builtin support when both CPU and MIC move to the new solution.
option (AUTOGEN_OCL_BUILTIN "Generate OCL builtins" ON)

# target name prefix to be used for generated binaries 
set (TARGET_NAME_PREFIX clbltfn)

if (BUILD_X64)
  # 32 bit
  set (PLATFORM 64)
else ()
  # 64 bit
  set (PLATFORM 32)
endif ()

if (WIN32)
  set (PLATFORM Win${PLATFORM})
<<<<<<< HEAD
elseif (APPLE)
  set (PLATFORM Mac${PLATFORM})
elseif (ANDROID)
=======
elseif(ANDROID)
>>>>>>> a2c00121
  set (PLATFORM Android${PLATFORM})
else ()
  set (PLATFORM Linux${PLATFORM})
endif()
message (STATUS "OCL Builtins build: ${PLATFORM}")

add_subdirectory (utils/TableGen)

# Implicit:
#  cl_builtins_SOURCE_DIR - points to the top src directory
#  cl_builtins_BINARY_DIR - points to the build directory

# remember OCL builtins source dir
set (CL_BUILTIN_SOURCE_DIR ${CMAKE_CURRENT_SOURCE_DIR})
message (STATUS "Built-ins sources are in: ${CL_BUILTIN_SOURCE_DIR}")

# target directory for OCL .rtl, and .dll/.so of SVML library
set (BUILTINS_INSTALL_DIR ${OCL_TOOLS_BINARY_DIR}/${CMAKE_CFG_INTDIR})
message (STATUS "Built-ins libraries will be in: ${BUILTINS_INSTALL_DIR}")

# global headers
if (DEFINED OCL_CLANG_HEADERS)
  set (CLANG_HEADERS ${OCL_CLANG_HEADERS})
else ()
  set (CLANG_HEADERS ${CL_BUILTIN_SOURCE_DIR}/../../clang_headers)
endif()
if (NOT EXISTS ${CLANG_HEADERS})
  message (FATAL_ERROR "Cannot find Clang headers (${CLANG_HEADERS})!")
endif()
message (STATUS "Clang headers are in: ${CLANG_HEADERS}")

if (DEFINED OCL_GLOBAL_INCLUDE)
  set (IMPORT_DIR ${OCL_GLOBAL_INCLUDE})
else ()
  set (IMPORT_DIR ${BACKEND_ROOT_DIR}/../cl_api )
endif ()
if (NOT EXISTS ${IMPORT_DIR})
  message (FATAL_ERROR "Cannot find OCL headers (${IMPORT_DIR})!")
endif()
message (STATUS "Global headers are in: ${IMPORT_DIR}")

# svml directories
set (SVML_DLL_DIR ${CL_BUILTIN_SOURCE_DIR}/bin/svml/${PLATFORM})
if (NOT EXISTS ${SVML_DLL_DIR})
  message (FATAL_ERROR "Cannot find SVML binary directory (${SVML_DLL_DIR})!")
endif()
set (SVML_NAME_PREFIX __ocl_svml_)
set (SDE_NAME_PREFIX __sde_svml_)
message (STATUS "SVML binary dir: ${SVML_DLL_DIR}")

<<<<<<< HEAD
if(APPLE)
	set(OCL_HOST_CLANG /System/Library/Frameworks/OpenCL.framework/Libraries/openclc)
endif()

if( CMAKE_CROSSCOMPILIGN OR LLVM_USE_NATIVE OR ANDROID )
  set(LLVM_NATIVE_BINARY_DIR "${LLVM_BINARY_DIR}")
else( CMAKE_CROSSCOMPILIGN OR LLVM_USE_NATIVE OR ANDROID )
  set(LLVM_NATIVE_BINARY_DIR )
endif( CMAKE_CROSSCOMPILIGN OR LLVM_USE_NATIVE OR ANDROID )
=======
if( CMAKE_CROSSCOMPILING OR LLVM_USE_NATIVE OR ANDROID )
  set(TOOL_BINARY_DIR "${LLVM_BINARY_DIR}/../native/bin")
else()
  set(TOOL_BINARY_DIR "${LLVM_BINARY_DIR}" )
endif()
>>>>>>> a2c00121

# LLVM tools are assumed to be pre-built within the global project
if (NOT DEFINED OCL_HOST_CLANG) 
  set (CLANG "${TOOL_BINARY_DIR}/clang")
else()
  set (CLANG ${OCL_HOST_CLANG})
endif()
if (NOT DEFINED OCL_HOST_OPT)
  if(CMAKE_CROSSCOMPILING OR LLVM_USE_NATIVE OR ANDROID) 
    set (OPT ${CMAKE_BINARY_DIR}/native/bin/oclopt)
    set (OPT_DEP oclopt_native)
    set (OCL-TBLGEN ${CMAKE_BINARY_DIR}/native/bin/ocl-tblgen)
    set (OCL-TBLGEN-DEP ocl-tblgen-native)
  else()
    set (OPT oclopt)
    set (OPT_DEP oclopt)
    set (OCL-TBLGEN ocl-tblgen)
    set (OCL-TBLGEN-DEP ocl-tblgen)
  endif()
else ()
  set (LLVM_OPT OCL_HOST_OPT)
endif()
if (NOT DEFINED OCL_HOST_LLVM_LINK) 
  set (LLVM_LINK "${TOOL_BINARY_DIR}/llvm-link")
else()
  set (LLVM_LINK OCL_HOST_LLVM_LINK)
endif()
if (NOT DEFINED OCL_HOST_LLC) 
  set (LLC "${TOOL_BINARY_DIR}/llc")
else()
  set (LLC OCL_HOST_LLC)
endif()

# LLVM triple is per OS and Arch (keep consistent with SetTargetTriple() in Compiler.cpp)
if (WIN32)    
  if (CMAKE_SIZEOF_VOID_P EQUAL 4)
    set (TRIPLE i686-pc-win32-elf)
  else ()
    set (TRIPLE x86_64-pc-win32-elf) 
  endif (CMAKE_SIZEOF_VOID_P EQUAL 4)    
else (WIN32)
  if (CMAKE_SIZEOF_VOID_P EQUAL 4)
    set    (TRIPLE i686-pc-Linux)
  else ()
    set (TRIPLE amd64)
  endif (CMAKE_SIZEOF_VOID_P EQUAL 4) 
endif (WIN32)

#
# external tools
#

message (STATUS "CLANG:     ${CLANG}")
message (STATUS "LLVM_OPT:  ${LLVM_OPT}")
message (STATUS "LLVM_LINK: ${LLVM_LINK}")
message (STATUS "LLC:       ${LLC}")
message (STATUS "TRIPLE:    ${TRIPLE}")

# 
# Tool environment and options
#

# clang
set (OCL_OUTPUT_EXTENSION .rtl)
set (OCL_PRECOMPILED_OUTPUT_EXTENSION .o)

set (CLANG_COMPILER_PARAMS 
  -cc1 -triple ${TRIPLE} -emit-llvm-bc -O3 -opencl-builtins -fwrapv
  -x cl -I ${IMPORT_DIR} -I ${CLANG_HEADERS} -I ${CL_BUILTIN_SOURCE_DIR} -include opencl_.h
  )

# llvm-opt
set (LLVM_OPT_PARAMS -shuffle-call-to-inst -scalarrepl -functionattrs)

# images optimization options
set (LLVM_IMAGES_OPT_PARAMS -O3)

# llvm-link parameters
set (LLVM_LINK_PARAMS -f)

# llc parameters
set (LLC_PARAMS -filetype=obj)
if (CMAKE_SIZEOF_VOID_P EQUAL 4)
  set (LLC_PARAMS ${LLC_PARAMS} -code-model=default -relocation-model=static)
else (CMAKE_SIZEOF_VOID_P EQUAL 4)
  set (LLC_PARAMS ${LLC_PARAMS} -code-model=large -relocation-model=pic)
endif (CMAKE_SIZEOF_VOID_P EQUAL 4)
#------------------- Utility functions ---------------------------

#
# Compile single OpenCL source file
#
# compile_ocl( OUTPUT_FILE_VAR PROC INPUT_FILE OUTPUT_DIR )
#
#   OUTPUT_FILE_VAR - output, contains full path to object file
#   PROC            - target CPU
#   INPUT_FILE      - full path to input file
#   OUTPUT_DIR      - directory for output file
#

function( compile_ocl OUTPUT_FILE_VAR PROC INPUT_FILE OUTPUT_DIR )

  get_filename_component (NAME ${INPUT_FILE} NAME_WE )
  set (OUTPUT_FILE ${NAME}${OCL_OUTPUT_EXTENSION} )

  add_custom_command (OUTPUT ${OUTPUT_DIR}/${OUTPUT_FILE}
    COMMAND ${CMAKE_COMMAND} -E make_directory ${OUTPUT_DIR}
    COMMAND ${CLANG} ${CLANG_COMPILER_PARAMS} -target-cpu ${PROC} -o ${OUTPUT_DIR}/${OUTPUT_FILE} ${INPUT_FILE}
    COMMAND ${OPT}  ${LLVM_OPT_PARAMS} -o ${OUTPUT_DIR}/${OUTPUT_FILE} ${OUTPUT_DIR}/${OUTPUT_FILE}
    MAIN_DEPENDENCY ${INPUT_FILE}
    DEPENDS ${HEADER_FILES} ${OPT_DEP}
    IMPLICIT_DEPENDS CXX ${INPUT_FILE}
    WORKING_DIRECTORY ${CL_BUILTIN_SOURCE_DIR}
    COMMENT "OCL Compiling ${INPUT_FILE}: ${CLANG} ${CLANG_COMPILER_PARAMS} -target-cpu ${PROC} -o ${OUTPUT_DIR}/${OUTPUT_FILE} ${INPUT_FILE}"
    COMMENT "OCL Optimize  ${OUTPUT_FILE}: ${OPT}  ${LLVM_OPT_PARAMS} -o ${OUTPUT_DIR}/${OUTPUT_FILE} ${OUTPUT_DIR}/${OUTPUT_FILE}"
    VERBATIM
    )

  set (${OUTPUT_FILE_VAR} ${OUTPUT_DIR}/${OUTPUT_FILE} PARENT_SCOPE )

endfunction( compile_ocl )

#
# add OpenCL library built from set of OpenCL source files
#
# add_ocl_library( OUTPUT_FILE_VAR TARGET_NAME ARCH PROC USE_OPT OUTPUT_DIR ...FILES... )
#
#   OUTPUT_FILE_VAR   - output, contains generated library (rtl file)
#   PRECOMPILED_OUTPUT_FILE_VAR - output, contains generated library (obj file)
#   TARGET_NAME       - name of the target and base name of the lib. Extension is OCL_OUTPUT_EXTENSION
#   TARGET_DIR        - directory of target-*.td file
#   ARCH              - target SIMD arch type
#   PROC              - target CPU
#   USE_OPT           - Optimize output library with llvm opt tool
#   ENABLE_PRECOMPILE - enable precompiling (to native machine code)
#   OUTPUT_DIR        - output directory for the intermediate files
#   FILES             - input files list
#

function( add_ocl_library OUTPUT_FILE_VAR PRECOMPILED_OUTPUT_FILE_VAR TARGET_NAME TARGET_DIR ARCH PROC USE_OPT ENABLE_PRECOMPILE BI_LIB_NAME OUTPUT_DIR)

  if (${ARGC} LESS 10)
    message (FATAL_ERROR "add_ocl_library(${TARGET_NAME}) - no sources given")
  endif ()

  set (OUTPUT_FILE ${TARGET_NAME}${OCL_OUTPUT_EXTENSION})
  set (PRECOMPILED_OUTPUT_FILE ${TARGET_NAME}${OCL_PRECOMPILED_OUTPUT_EXTENSION})

  # Compile all files and prepare a 'TMP_FILES' list of .rtl files
  foreach (FILE ${ARGN})
    compile_ocl( TMP_RTL ${PROC} ${FILE} ${OUTPUT_DIR})
    list (APPEND TMP_FILES ${TMP_RTL})
  endforeach (FILE)

  if(${USE_OPT})
  # link OpenCL library (adding also BI IR for vectorizer)
    add_custom_command (OUTPUT ${OUTPUT_FILE}_noopt
      COMMENT "OCL Linking -o ${OUTPUT_FILE}_noopt"
      COMMAND ${LLVM_LINK} ${LLVM_LINK_PARAMS} -o ${OUTPUT_FILE}_noopt ${TMP_FILES} ${CL_BUILTIN_SOURCE_DIR}/${TARGET_DIR}/${ARCH}_vectorizer.ll ${CL_BUILTIN_SOURCE_DIR}/GENERIC/ll_intrinsics.ll
      DEPENDS ${LLVM_LINK} ${TMP_FILES} ${CL_BUILTIN_SOURCE_DIR}/${TARGET_DIR}/${ARCH}_vectorizer.ll
      VERBATIM
      )
    add_custom_command(OUTPUT ${BUILTINS_INSTALL_DIR}/${OUTPUT_FILE}
      COMMENT "Opt optimizing ${OUTPUT_FILE}_noopt"
      COMMAND ${OPT} ${OUTPUT_FILE}_noopt ${LLVM_IMAGES_OPT_PARAMS} -builtins-module=${BUILTINS_INSTALL_DIR}/${BI_LIB_NAME}${OCL_OUTPUT_EXTENSION} -o ${BUILTINS_INSTALL_DIR}/${OUTPUT_FILE}
      DEPENDS ${OPT_DEP} ${OUTPUT_FILE}_noopt ${BUILTINS_INSTALL_DIR}/${BI_LIB_NAME}${OCL_OUTPUT_EXTENSION}
      VERBATIM
      )
  else()
    add_custom_command (OUTPUT ${BUILTINS_INSTALL_DIR}/${OUTPUT_FILE}
      COMMENT "OCL Linking ${BUILTINS_INSTALL_DIR}/${OUTPUT_FILE}"
      COMMAND ${LLVM_LINK} ${LLVM_LINK_PARAMS} -o ${BUILTINS_INSTALL_DIR}/${OUTPUT_FILE} ${TMP_FILES} ${CL_BUILTIN_SOURCE_DIR}/${TARGET_DIR}/${ARCH}_vectorizer.ll ${CL_BUILTIN_SOURCE_DIR}/GENERIC/ll_intrinsics.ll
      DEPENDS ${LLVM_LINK} ${TMP_FILES} ${CL_BUILTIN_SOURCE_DIR}/${TARGET_DIR}/${ARCH}_vectorizer.ll
      VERBATIM
      )
  endif()

  # compile the rtl file to native objects
  if(${ENABLE_PRECOMPILE})
    message(STATUS "Building ${BUILTINS_INSTALL_DIR}/${PRECOMPILED_OUTPUT_FILE}")

    # Initialize the llc parameter "-mattr" based on PROC
    SET (MATTR "-mattr=")
    if (${PROC} MATCHES ".*avx2$")
      set (MATTR "${MATTR}+avx2")
    else()
      if (${PROC} MATCHES ".*avx$")
        set (MATTR "${MATTR}+avx")
      endif ()
    endif ()

    add_custom_command(OUTPUT ${BUILTINS_INSTALL_DIR}/${PRECOMPILED_OUTPUT_FILE}
      COMMENT "OCL Building Static Object ${PRECOMPILED_OUTPUT_FILE}"
      COMMAND ${LLC} ${LLC_PARAMS} ${MATTR} -mcpu=${PROC} -o ${BUILTINS_INSTALL_DIR}/${PRECOMPILED_OUTPUT_FILE} < ${BUILTINS_INSTALL_DIR}/${OUTPUT_FILE}
      DEPENDS ${LLC} ${BUILTINS_INSTALL_DIR}/${OUTPUT_FILE}
      VERBATIM
      )
  else (${ENABLE_PRECOMPILE})
    message (STATUS "Not pre-compiling library, outputting direct ${OUTPUT_FILE}")
  endif(${ENABLE_PRECOMPILE})

  set (${OUTPUT_FILE_VAR} ${OUTPUT_FILE} PARENT_SCOPE)
  set (${PRECOMPILED_OUTPUT_FILE_VAR} ${PRECOMPILED_OUTPUT_FILE} PARENT_SCOPE)

endfunction( add_ocl_library )

#
# Install SVML library (and SDE library) for given CPU arch
#
# install_svml( ARCH )
#
#   ARCH            - target SIMD arch type
#

function( install_svml ARCH )

  set(IS_MIC OFF)
  if(ARCH STREQUAL b1 OR ARCH STREQUAL b2)
    set(IS_MIC ON)
    if(ARCH STREQUAL b2)
      set(ADDITIONAL_SHARED_LIBRARY_SUFFIX .3.0)
    endif()
  endif()
  if(ENABLE_SDE AND IS_MIC)
    set(SDE_NAME_PREFIX ${SDE_NAME_PREFIX})
    set (SDE_DLL ${SVML_DLL_DIR}/${SDE_NAME_PREFIX}${ARCH}${CMAKE_SHARED_LIBRARY_SUFFIX}${ADDITIONAL_SHARED_LIBRARY_SUFFIX})
  endif ()

  # SVML binary
  set (SVML_DLL ${SVML_DLL_DIR}/${SVML_NAME_PREFIX}${ARCH}${CMAKE_SHARED_LIBRARY_SUFFIX}${ADDITIONAL_SHARED_LIBRARY_SUFFIX})
  if (NOT EXISTS ${SVML_DLL})
    message( FATAL_ERROR "Cannot find ${SVML_DLL}!")
  endif()

  # install SVML (and SDE) libraries
  if(ENABLE_SDE AND IS_MIC)
    add_custom_command (OUTPUT ${BUILTINS_INSTALL_DIR}/${SDE_NAME_PREFIX}${ARCH}${CMAKE_SHARED_LIBRARY_SUFFIX}${ADDITIONAL_SHARED_LIBRARY_SUFFIX}
      COMMAND ${CMAKE_COMMAND} -E copy ${SDE_DLL} ${BUILTINS_INSTALL_DIR} 
      VERBATIM
    )
  endif()
  add_custom_command (OUTPUT ${BUILTINS_INSTALL_DIR}/${SVML_NAME_PREFIX}${ARCH}${CMAKE_SHARED_LIBRARY_SUFFIX}${ADDITIONAL_SHARED_LIBRARY_SUFFIX}
    COMMAND ${CMAKE_COMMAND} -E copy ${SVML_DLL} ${BUILTINS_INSTALL_DIR} 
    VERBATIM
  )
  
  install( FILES ${SVML_DLL} DESTINATION bin )
  
  if(ENABLE_SDE AND IS_MIC)
    install( FILES ${SDE_DLL} DESTINATION bin )
  endif()
endfunction( install_svml )

function(tblgenoclblt OUTPUT_VAR OUTPUT_DIR INPUT_DIR IFN)
    string(REPLACE ".td" ".cl" OFN ${IFN})
    file(GLOB_RECURSE depend_tds "${CL_BUILTIN_SOURCE_DIR}/*.td")
    add_custom_command(
        OUTPUT ${OUTPUT_DIR}/${OFN}
        COMMAND ${OCL-TBLGEN} ${ARGN} -I=${CL_BUILTIN_SOURCE_DIR} -o ${OUTPUT_DIR}/${OFN} ${CL_BUILTIN_SOURCE_DIR}/${INPUT_DIR}/${IFN}
        DEPENDS ${OCL-TBLGEN-DEP} ${depend_tds}
        COMMENT "Generating ${OFN}..."
        )
    set_source_files_properties(${OUTPUT_DIR}/${OFN} PROPERTIES GENERATED 1)
    set(${OUTPUT_VAR} ${OUTPUT_DIR}/${OFN} PARENT_SCOPE)
endfunction(tblgenoclblt)

#
# create_target( PROC ARCH PREBUILD_IMAGE_LIBRARY)
#
# Uses:
#   TARGET_NAME_PREFIX - base name of the target OpenCL library
#   OCL_SOURCE_FILES   - list of sources for OpenCL library
# Parameters
#   PROC                    - target CPU
#   ARCH                    - target SIMD arch type
#   TARGET_DIR              - directory of target-*.td file
#   PREBUILD_IMAGE_LIBRARY  - flag to control creation of object files for image callback library

function( create_target PROC ARCH TARGET_DIR PREBUILD_IMAGE_LIBRARY)

  set (TARGET_NAME ${TARGET_NAME_PREFIX}${ARCH})
  if(ARCH STREQUAL b2)
    set(ADDITIONAL_SHARED_LIBRARY_SUFFIX .3.0)
  endif()

  message (STATUS "Building target:   ${TARGET_NAME}")

  # intermediate directory for OpenCL compilation/link
  set (INTERMEDIATE_OUTPUT_DIR ${CMAKE_CURRENT_BINARY_DIR}/${CMAKE_CFG_INTDIR})
  
  # generate OCL builtin implementation
	tblgenoclblt(OCL_TABLEGEN_SOURCE ${INTERMEDIATE_OUTPUT_DIR} ${TARGET_DIR} target-${ARCH}.td -gen-ocl-bi)
    list (APPEND OCL_SOURCE_FILES ${OCL_TABLEGEN_SOURCE})
    
  # build .rtl file out of OCL code (by clang) and copy it to install directory
  add_ocl_library( OUTPUT_OCL_LIB IGNORE ${TARGET_NAME} ${TARGET_DIR} ${ARCH} ${PROC}  FALSE FALSE IGNORE ${INTERMEDIATE_OUTPUT_DIR} ${OCL_SOURCE_FILES})

  # build .rtl (and .o) files out of OCL image callbacks (by clang) and copy to install directory
  add_ocl_library( OUTPUT_OCL_IMAGE_CALLBACK_LIB OUTPUT_OCL_IMAGE_CALLBACK_OBJ ${TARGET_NAME}_img_cbk ${TARGET_DIR} ${ARCH} ${PROC} TRUE ${PREBUILD_IMAGE_LIBRARY} ${TARGET_NAME} ${INTERMEDIATE_OUTPUT_DIR} ${OCL_IMAGE_CALLBACK_SOURCE_FILE})

  # copy SVML (and SDE) libaries to install directory
  install_svml( ${ARCH} )

  # Unconditional dependent targets
  set (TARGET_DEPENDENCIES ${BUILTINS_INSTALL_DIR}/${OUTPUT_OCL_LIB} ${BUILTINS_INSTALL_DIR}/${OUTPUT_OCL_IMAGE_CALLBACK_LIB} ${BUILTINS_INSTALL_DIR}/${SVML_NAME_PREFIX}${ARCH}${CMAKE_SHARED_LIBRARY_SUFFIX}${ADDITIONAL_SHARED_LIBRARY_SUFFIX})

  # If prebuilt library is built, depend on it so it gets built.
  if( PREBUILD_IMAGE_LIBRARY )
    set (TARGET_DEPENDENCIES ${TARGET_DEPENDENCIES} ${BUILTINS_INSTALL_DIR}/${OUTPUT_OCL_IMAGE_CALLBACK_OBJ})
  endif( PREBUILD_IMAGE_LIBRARY)

  # top-level target for OCL target
  add_custom_target (${TARGET_NAME} ALL
    DEPENDS ${TARGET_DEPENDENCIES}
    COMMENT "Target ${TARGET_NAME} build completed"
    VERBATIM
    SOURCES ${OCL_SOURCE_FILES} ${OCL_IMAGE_CALLBACK_SOURCE_FILE} ${HEADER_FILES}
  )

  set_target_properties (${TARGET_NAME} PROPERTIES FOLDER ${BACKEND_FOLDER_NAME}/cl_builtins)

  if (WIN32)
    set (INSTALL_LIST ${OCL_TOOLS_BINARY_DIR}/\${BUILD_TYPE}/${OUTPUT_OCL_LIB} ${OCL_TOOLS_BINARY_DIR}/\${BUILD_TYPE}/${OUTPUT_OCL_IMAGE_CALLBACK_LIB})
    if( PREBUILD_IMAGE_LIBRARY)
      set (INSTALL_LIST ${INSTALL_LIST} ${OCL_TOOLS_BINARY_DIR}/\${BUILD_TYPE}/${OUTPUT_OCL_IMAGE_CALLBACK_OBJ})
    endif( PREBUILD_IMAGE_LIBRARY)
    install( FILES ${INSTALL_LIST} DESTINATION bin)
  else(WIN32)
    set (INSTALL_LIST ${OCL_TOOLS_BINARY_DIR}/${OUTPUT_OCL_LIB} ${OCL_TOOLS_BINARY_DIR}/${OUTPUT_OCL_IMAGE_CALLBACK_LIB} )
    if( PREBUILD_IMAGE_LIBRARY)
      set (INSTALL_LIST ${INSTALL_LIST} ${OCL_TOOLS_BINARY_DIR}/${OUTPUT_OCL_IMAGE_CALLBACK_OBJ})
    endif( PREBUILD_IMAGE_LIBRARY)
    install( FILES ${INSTALL_LIST} DESTINATION bin)
  endif(WIN32)

endfunction( create_target)

#------------------ Main -----------------------

# OpenCL source code
list (APPEND OCL_SOURCE_FILES
  image_functions.cpp
  masked_load_store_functions.cpp
  transpose_functions.cpp
  )


list (APPEND OCL_IMAGE_CALLBACK_SOURCE_FILE
  ${CL_BUILTIN_SOURCE_DIR}/image_callback_functions.cpp
  )

# project header files
list (APPEND HEADER_FILES
  cl_image_declaration.h
  masked_load_store_functions.h
  transpose_functions.h
  )

# convert everything to full paths
set (SAVE_OCL_SOURCE_FILES ${OCL_SOURCE_FILES})
unset (OCL_SOURCE_FILES)
foreach (FILE ${SAVE_OCL_SOURCE_FILES})
  list (APPEND OCL_SOURCE_FILES ${CL_BUILTIN_SOURCE_DIR}/${FILE})
endforeach (FILE)

set (SAVE_HEADER_FILES ${HEADER_FILES})
unset (HEADER_FILES)
foreach (FILE ${SAVE_HEADER_FILES})
  list (APPEND HEADER_FILES ${CL_BUILTIN_SOURCE_DIR}/${FILE})
endforeach (FILE)

# running build for all supported SIMD architectures 
if( INCLUDE_ATOM )
  add_subdirectory (ssse3)
else( INCLUDE_ATOM )
  if( WIN32 AND NOT BUILD_X64 )
    # no corresponding SVML for Win64; hence
    # we aren't building ssse3 for Win64
    add_subdirectory (ssse3)
  endif( WIN32 AND NOT BUILD_X64 )
  add_subdirectory (sse42)
  add_subdirectory (avx)
  add_subdirectory (avx2)
endif( INCLUDE_ATOM )

if (INCLUDE_MIC_DEVICE)
  add_subdirectory (KNCni)
endif()
<|MERGE_RESOLUTION|>--- conflicted
+++ resolved
@@ -38,13 +38,9 @@
 
 if (WIN32)
   set (PLATFORM Win${PLATFORM})
-<<<<<<< HEAD
 elseif (APPLE)
   set (PLATFORM Mac${PLATFORM})
 elseif (ANDROID)
-=======
-elseif(ANDROID)
->>>>>>> a2c00121
   set (PLATFORM Android${PLATFORM})
 else ()
   set (PLATFORM Linux${PLATFORM})
@@ -95,23 +91,15 @@
 set (SDE_NAME_PREFIX __sde_svml_)
 message (STATUS "SVML binary dir: ${SVML_DLL_DIR}")
 
-<<<<<<< HEAD
 if(APPLE)
-	set(OCL_HOST_CLANG /System/Library/Frameworks/OpenCL.framework/Libraries/openclc)
-endif()
-
-if( CMAKE_CROSSCOMPILIGN OR LLVM_USE_NATIVE OR ANDROID )
-  set(LLVM_NATIVE_BINARY_DIR "${LLVM_BINARY_DIR}")
-else( CMAKE_CROSSCOMPILIGN OR LLVM_USE_NATIVE OR ANDROID )
-  set(LLVM_NATIVE_BINARY_DIR )
-endif( CMAKE_CROSSCOMPILIGN OR LLVM_USE_NATIVE OR ANDROID )
-=======
+  set(OCL_HOST_CLANG /System/Library/Frameworks/OpenCL.framework/Libraries/openclc)
+endif()
+
 if( CMAKE_CROSSCOMPILING OR LLVM_USE_NATIVE OR ANDROID )
   set(TOOL_BINARY_DIR "${LLVM_BINARY_DIR}/../native/bin")
 else()
   set(TOOL_BINARY_DIR "${LLVM_BINARY_DIR}" )
 endif()
->>>>>>> a2c00121
 
 # LLVM tools are assumed to be pre-built within the global project
 if (NOT DEFINED OCL_HOST_CLANG) 
