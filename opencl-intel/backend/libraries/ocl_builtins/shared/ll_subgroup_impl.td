// Copyright (C) 2022 Intel Corporation
//
// This software and the related documents are Intel copyrighted materials, and
// your use of them is governed by the express license under which they were
// provided to you ("License"). Unless the License provides otherwise, you may
// not use, modify, copy, publish, distribute, disclose or transmit this
// software or the related documents without Intel's prior written permission.
//
// This software and the related documents are provided as is, with no express
// or implied warranties, other than those that are expressly stated in the
// License.

include "GENERIC/ll_generation/definition.td"

// sub_group_ballot vector implementations
// scalar:
//   uint4 sub_group_ballot(int predicate)
// vf=16:
//   uint64 sub_group_ballot(int16 predicate, uint16 vec_mask)
let EmitMangledName = true,
    FuncAttrs = ["memory(none)", "willreturn", "nounwind"] in {
  defvar builtin = "sub_group_ballot";
foreach vf = [4, 8, 16, 32, 64] in {
  defvar ret_type = !cast<VectorType>("v" # !mul(vf, 4) # "i32");
  defvar predicate_type = !cast<VectorType>("v" # vf # "i32");
  defvar mask_type = predicate_type;

  defvar predicate_mangle = MangleVectorType<predicate_type, /*signed*/true>.ret;
  defvar mask_mangle = MangleVectorType<mask_type, /*signed*/false>.ret;

  // e.g. vf = 4
  // ext_index = [0, 1, 2, 3, 4, 4, ..., 4] ; of length 128
  defvar ext_index = Range<0, vf>.Tout # !listsplat(vf, !sub(128, vf));
  // broadcast_index = [0, 1, 2, 3, 0, 1, 2, 3, ..., 0, 1, 2, 3] ; of length 4*vf
  defvar broadcast_index = !foldl([]<int>, !listsplat(Range<0, 4>.Tout, vf), acc, inner_list, acc # inner_list);
  defm builtin # vf : LLDefine<builtin, [Value<predicate_type, "predicate">, Value<mask_type, "vec_mask">], ret_type, [{
    %mask = and {Args[0]}, {Args[1].name}
    %to.bool = icmp ne {Args[0].type} %mask, zeroinitializer
    ; Extend <VF x i1> to 128 bits to fit in uint4
    %ext.128bit = shufflevector <{VF} x i1> %to.bool, <{VF} x i1> zeroinitializer, <128 x i32> {EXT_INDEX}
    %int4 = bitcast <128 x i1> %ext.128bit to <4 x i32>
    %broadcast = shufflevector <4 x i32> %int4, <4 x i32> poison, {RetType} {BROADCAST_INDEX}
    ret {RetType} %broadcast
  }], [Macro<"VF", !cast<string>(vf)>, Macro<"EXT_INDEX", JoinIndices<ext_index>.Tout>, Macro<"BROADCAST_INDEX", JoinIndices<broadcast_index>.Tout>], predicate_mangle # mask_mangle>;
} // foreach vf
}

// sub_group_reduce_add vector implementations of half type
// e.g. vf=16: sub_group_reduce_add(int16 src, uint16 vec_mask)
let EmitMangledName = true,
<<<<<<< HEAD
    FuncAttrs = ["readnone", "willreturn", "nounwind"] in {
=======
    FuncAttrs = ["memory(none)", "willreturn", "nounwind"] in {
>>>>>>> bfff8914
  defvar reduce_add_builtin = "sub_group_reduce_add";
  defvar reduce_add_builtin_non_uniform = "sub_group_non_uniform_reduce_add";
  defvar reduce_add_ir_code =
    [{
      %usrc = bitcast <{VF} x half> %src to <{VF} x i16>
      %uvec_mask = trunc <{VF} x i32> %vec_mask to <{VF} x i16>
      %umask_src = and <{VF} x i16> %usrc, %uvec_mask
      %mask_src = bitcast <{VF} x i16> %umask_src to <{VF} x half>
      %sum = call half @llvm.vector.reduce.fadd.v{VF}f16(half 0xH0000, <{VF} x half> %mask_src)
      %vsum = insertelement <{VF} x half> poison, half %sum, i64 0
      %result = shufflevector <{VF} x half> %vsum, <{VF} x half> poison, <{VF} x i32> zeroinitializer
      ret {RetType} %result
    }];

  foreach vf = [4, 8, 16, 32, 64] in {
    defvar ret_type = !cast<VectorType>("v" # vf # "f16");
    defvar src_type = !cast<VectorType>("v" # vf # "f16");
    defvar mask_type = !cast<VectorType>("v" # vf # "i32");

    defvar src_mangle = MangleVectorType<src_type, /*signed*/true>.ret;
    defvar mask_mangle = MangleVectorType<mask_type, /*signed*/false>.ret;

    defvar func_name = "llvm.vector.reduce.fadd.v" # vf #f16;
    defvar start_type = !cast<FloatType>("f16");
    defvar value_type = !cast<VectorType>("v" # vf # "f16");
    defvar llvm_ret_type = start_type;
    let EmitMangledName = false in
      def func_name # vf : LLDeclare<func_name, [start_type, value_type], llvm_ret_type, "">;

    defm reduce_add_builtin # vf : LLDefine<reduce_add_builtin, [Value<src_type, "src">, Value<mask_type, "vec_mask">], ret_type,
      reduce_add_ir_code, [Macro<"VF", !cast<string>(vf)>], src_mangle # mask_mangle>;
    defm reduce_add_builtin_non_uniform # vf : LLDefine<reduce_add_builtin_non_uniform, [Value<src_type, "src">, Value<mask_type, "vec_mask">], ret_type,
      reduce_add_ir_code, [Macro<"VF", !cast<string>(vf)>], src_mangle # mask_mangle>;
  }
}<|MERGE_RESOLUTION|>--- conflicted
+++ resolved
@@ -48,11 +48,7 @@
 // sub_group_reduce_add vector implementations of half type
 // e.g. vf=16: sub_group_reduce_add(int16 src, uint16 vec_mask)
 let EmitMangledName = true,
-<<<<<<< HEAD
-    FuncAttrs = ["readnone", "willreturn", "nounwind"] in {
-=======
     FuncAttrs = ["memory(none)", "willreturn", "nounwind"] in {
->>>>>>> bfff8914
   defvar reduce_add_builtin = "sub_group_reduce_add";
   defvar reduce_add_builtin_non_uniform = "sub_group_non_uniform_reduce_add";
   defvar reduce_add_ir_code =
