// Copyright (C) 2022 Intel Corporation
//
// This software and the related documents are Intel copyrighted materials, and
// your use of them is governed by the express license under which they were
// provided to you ("License"). Unless the License provides otherwise, you may
// not use, modify, copy, publish, distribute, disclose or transmit this
// software or the related documents without Intel's prior written permission.
//
// This software and the related documents are provided as is, with no express
// or implied warranties, other than those that are expressly stated in the
// License.

<<<<<<< HEAD
foreach name = ["bitselect"] in {
  defvar builtin = !cast<OclBuiltin>(name);
  defvar float_types = ExpandTypesByVFAndFlatten<[v1f16, v1f32, v1f64], [2, 4, 8, 16]>.Tout;
  defvar float_code = bitselect_f_code;
  def name # _float_impl: OclBuiltinImpl<builtin, float_types, 0, float_code>;

  defvar integer_types = ExpandTypesByVFAndFlatten<
    [v1i8, v1u8, v1i16, v1u16, v1i32, v1u32, v1i64, v1u64], [2, 4, 8, 16]>.Tout;
  defvar integer_code = bitselect_i_code;
  def name # _integer_impl: OclBuiltinImpl<builtin, integer_types, 0, integer_code>;
}

=======
>>>>>>> 7fca6dfc
// Widened
foreach name = ["isfinite", "isinf", "isnormal"] in {
  defvar builtin = !cast<OclBuiltin>(name # "_v1widen");
  defvar types = ExpandTypesByVFAndFlatten<[v1f32, v1f64], [2, 3, 4, 8, 16]>.Tout;
  defvar widen_code = !cond(!eq(name, "isfinite") : isfinite_v1widen_code,
                            !eq(name, "isinf") : isinf_v1widen_code,
                            !eq(name, "isnormal") : isnormal_v1widen_code);
  def name # _v1widen_impl: OclBuiltinImpl<builtin, types, 0, widen_code>;
}

<<<<<<< HEAD
// Masked
foreach name = ["bitselect", "iselect", "uselect"] in {
  defvar builtin = !cast<OclBuiltin>(name # "_mask");
  defvar types = ExpandTypesByVFAndFlatten<[v1i8, v1u8, v1i16, v1u16, v1i32, v1u32, v1i64, v1u64, v1f16, v1f32, v1f64], [2, 4, 8, 16]>.Tout;
  defvar mask_code = !cond(!eq(name, "bitselect"): masked_impl_code_G_G3_M_select,
                           true: masked_impl_code_G_G2_IG_M);
  def name # _mask_impl : OclBuiltinImpl<builtin, types, 0, mask_code, [["$DEF0", "0"], ["$DEF1", "0"], ["$DEF2", "0"]]>;
}

foreach name = ["isfinite", "isinf", "isnan", "isnormal", "isordered", "isunordered", "signbit"] in {
=======
foreach name = ["isfinite", "isinf", "isnormal"] in {
>>>>>>> 7fca6dfc
  defvar builtin = !cast<OclBuiltin>(name # "_mask");
  defvar types = ExpandTypesByVFAndFlatten<[v1f32, v1f64], [2, 3, 4, 8, 16]>.Tout;
  def name # _mask_impl: OclBuiltinImpl<builtin, types, 0, masked_impl_code_I32_G_M, [["$DEF0", "0"], ["$DEF1", "0"]]>;

  defvar builtin_v1widen = !cast<OclBuiltin>(name # "_v1widen_mask");
  defvar types_v1widen = ExpandTypesByVFAndFlatten<[v1f32, v1f64], [4, 8, 16]>.Tout;
  def name # _v1widen_mask_impl: OclBuiltinImpl<builtin_v1widen, types_v1widen, 0, masked_impl_code_I32_G_M, [["$DEF0", "0"], ["$DEF1", "0"]]>;
}<|MERGE_RESOLUTION|>--- conflicted
+++ resolved
@@ -10,21 +10,6 @@
 // or implied warranties, other than those that are expressly stated in the
 // License.
 
-<<<<<<< HEAD
-foreach name = ["bitselect"] in {
-  defvar builtin = !cast<OclBuiltin>(name);
-  defvar float_types = ExpandTypesByVFAndFlatten<[v1f16, v1f32, v1f64], [2, 4, 8, 16]>.Tout;
-  defvar float_code = bitselect_f_code;
-  def name # _float_impl: OclBuiltinImpl<builtin, float_types, 0, float_code>;
-
-  defvar integer_types = ExpandTypesByVFAndFlatten<
-    [v1i8, v1u8, v1i16, v1u16, v1i32, v1u32, v1i64, v1u64], [2, 4, 8, 16]>.Tout;
-  defvar integer_code = bitselect_i_code;
-  def name # _integer_impl: OclBuiltinImpl<builtin, integer_types, 0, integer_code>;
-}
-
-=======
->>>>>>> 7fca6dfc
 // Widened
 foreach name = ["isfinite", "isinf", "isnormal"] in {
   defvar builtin = !cast<OclBuiltin>(name # "_v1widen");
@@ -35,20 +20,7 @@
   def name # _v1widen_impl: OclBuiltinImpl<builtin, types, 0, widen_code>;
 }
 
-<<<<<<< HEAD
-// Masked
-foreach name = ["bitselect", "iselect", "uselect"] in {
-  defvar builtin = !cast<OclBuiltin>(name # "_mask");
-  defvar types = ExpandTypesByVFAndFlatten<[v1i8, v1u8, v1i16, v1u16, v1i32, v1u32, v1i64, v1u64, v1f16, v1f32, v1f64], [2, 4, 8, 16]>.Tout;
-  defvar mask_code = !cond(!eq(name, "bitselect"): masked_impl_code_G_G3_M_select,
-                           true: masked_impl_code_G_G2_IG_M);
-  def name # _mask_impl : OclBuiltinImpl<builtin, types, 0, mask_code, [["$DEF0", "0"], ["$DEF1", "0"], ["$DEF2", "0"]]>;
-}
-
-foreach name = ["isfinite", "isinf", "isnan", "isnormal", "isordered", "isunordered", "signbit"] in {
-=======
 foreach name = ["isfinite", "isinf", "isnormal"] in {
->>>>>>> 7fca6dfc
   defvar builtin = !cast<OclBuiltin>(name # "_mask");
   defvar types = ExpandTypesByVFAndFlatten<[v1f32, v1f64], [2, 3, 4, 8, 16]>.Tout;
   def name # _mask_impl: OclBuiltinImpl<builtin, types, 0, masked_impl_code_I32_G_M, [["$DEF0", "0"], ["$DEF1", "0"]]>;
