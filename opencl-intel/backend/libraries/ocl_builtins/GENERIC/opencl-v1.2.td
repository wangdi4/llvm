// Copyright (C) 2013-2022 Intel Corporation
//
// This software and the related documents are Intel copyrighted materials, and
// your use of them is governed by the express license under which they were
// provided to you ("License"). Unless the License provides otherwise, you may
// not use, modify, copy, publish, distribute, disclose or transmit this
// software or the related documents without Intel's prior written permission.
//
// This software and the related documents are provided as is, with no express
// or implied warranties, other than those that are expressly stated in the
// License.

// vim:ts=2:sw=2:et:

// OpenCL 1.2 rev 15, Table 6.8
let Types = ExpandTypesByVFAndFlatten<[v1f32, v1f64], [1, 2, 3, 4, 8, 16, 32, 64]>.Tout,
    Attrs = [CONSTFUNC, OVERLOADABLE],
    NeedForwardDecl = 1 in {
def acos          : OclBuiltin<"acos",      (outs gentype:$ret), (ins gentype:$x), [], [], 0, 1>;
def acosh         : OclBuiltin<"acosh",     (outs gentype:$ret), (ins gentype:$x), [], [], 0, 1>;
def acospi        : OclBuiltin<"acospi",    (outs gentype:$ret), (ins gentype:$x), [], [], 0, 0>;
def asin          : OclBuiltin<"asin",      (outs gentype:$ret), (ins gentype:$x), [], [], 0, 1>;
def asinh         : OclBuiltin<"asinh",     (outs gentype:$ret), (ins gentype:$x), [], [], 0, 1>;
def asinpi        : OclBuiltin<"asinpi",    (outs gentype:$ret), (ins gentype:$x), [], [], 0, 0>;
def atan          : OclBuiltin<"atan",      (outs gentype:$ret), (ins gentype:$y_over_x), [], [], 0, 1>;
def atan2         : OclBuiltin<"atan2",     (outs gentype:$ret), (ins gentype:$y, gentype:$x), [], [], 0, 1>;
def atanh         : OclBuiltin<"atanh",     (outs gentype:$ret), (ins gentype:$x), [], [], 0, 1>;
def atanpi        : OclBuiltin<"atanpi",    (outs gentype:$ret), (ins gentype:$x), [], [], 0, 0>;
def atan2pi       : OclBuiltin<"atan2pi",   (outs gentype:$ret), (ins gentype:$y, gentype:$x), [], [], 0, 0>;
def cbrt          : OclBuiltin<"cbrt",      (outs gentype:$ret), (ins gentype:$x), [], [], 0, 1>;
def ceil          : OclBuiltin<"ceil",      (outs gentype:$ret), (ins gentype:$x), [], [], 0, 1>;
def copysign      : OclBuiltin<"copysign",  (outs gentype:$ret), (ins gentype:$x, gentype:$y), [], [], 0, 1>;
def cos           : OclBuiltin<"cos",       (outs gentype:$ret), (ins gentype:$x), [], [], 0, 1>;
def cosh          : OclBuiltin<"cosh",      (outs gentype:$ret), (ins gentype:$x), [], [], 0, 1>;
def cospi         : OclBuiltin<"cospi",     (outs gentype:$ret), (ins gentype:$x), [], [], 0, 0>;
def erfc          : OclBuiltin<"erfc",      (outs gentype:$ret), (ins gentype:$x), [], [], 0, 1>;
def erf           : OclBuiltin<"erf",       (outs gentype:$ret), (ins gentype:$x), [], [], 0, 1>;
def exp           : OclBuiltin<"exp",       (outs gentype:$ret), (ins gentype:$x), [], [], 0, 1>;
def exp2          : OclBuiltin<"exp2",      (outs gentype:$ret), (ins gentype:$x), [], [], 0, 1>;
def exp10         : OclBuiltin<"exp10",     (outs gentype:$ret), (ins gentype:$x), [], [], 0, 1>;
def expm1         : OclBuiltin<"expm1",     (outs gentype:$ret), (ins gentype:$x), [], [], 0, 1>;
def : OclBuiltin<"fabs",      (outs gentype:$ret), (ins gentype:$x), [], [], 0, 1>;
def fdim          : OclBuiltin<"fdim",      (outs gentype:$ret), (ins gentype:$x, gentype:$y), [], [], 0, 1>;
def floor         : OclBuiltin<"floor",     (outs gentype:$ret), (ins gentype:$x), [], [], 0, 1>;
def fma           : OclBuiltin<"fma",       (outs gentype:$ret), (ins gentype:$a, gentype:$b, gentype:$c), [], [], 0, 1>;
def fmax          : OclBuiltin<"fmax",      (outs gentype:$ret), (ins gentype:$x, gentype:$y), [], [], 0, 1>;
def fmax_common   : OclBuiltin<"fmax_common", (outs gentype:$ret), (ins gentype:$x, gentype:$y), [], [], 0, 1>;
def fmax_s        : OclBuiltin<"fmax",      (outs gentype:$ret), (ins gentype:$x, sgentype:$y), [], [], 0, 1>, Except<[v1f32, v1f64]>;
def fmin          : OclBuiltin<"fmin",      (outs gentype:$ret), (ins gentype:$x, gentype:$y), [], [], 0, 1>;
def fmin_common   : OclBuiltin<"fmin_common", (outs gentype:$ret), (ins gentype:$x, gentype:$y), [], [], 0, 1>;
def fmin_s        : OclBuiltin<"fmin",      (outs gentype:$ret), (ins gentype:$x, sgentype:$y), [], [], 0, 1>, Except<[v1f32, v1f64]>;
def fmod          : OclBuiltin<"fmod",      (outs gentype:$ret), (ins gentype:$x, gentype:$y), [], [], 0, 1>;
def fract_pas     : OclBuiltin<"fract",     (outs gentype:$ret), (ins gentype:$x, pgentype:$iptr), [], [], 0, 0>, ExceptAttr<[CONSTFUNC]>, PRIVATE;
def fract_las     : OclBuiltin<"fract",     (outs gentype:$ret), (ins gentype:$x, pgentype:$iptr), [], [], 0, 0>, ExceptAttr<[CONSTFUNC]>, LOCAL;
def fract_gas     : OclBuiltin<"fract",     (outs gentype:$ret), (ins gentype:$x, pgentype:$iptr), [], [], 0, 0>, ExceptAttr<[CONSTFUNC]>, GLOBAL;
def fract_gen     : OclBuiltin<"fract",     (outs gentype:$ret), (ins gentype:$x, pgentype:$iptr), [], [], 0, 0>, ExceptAttr<[CONSTFUNC]>;
def fract_pas2    : OclBuiltin<"fract_ret2ptr",    (outs), (ins gentype:$x, pgentype:$ret0 ,pgentype:$ret1), [], [], 0, 0>, ExceptAttr<[CONSTFUNC]>, PRIVATE;
def frexp_pas     : OclBuiltin<"frexp",     (outs gentype:$ret), (ins gentype:$x, pi32gentype:$iptr), [], [], 0, 1>, ExceptAttr<[CONSTFUNC]>, PRIVATE;
def frexp_las     : OclBuiltin<"frexp",     (outs gentype:$ret), (ins gentype:$x, pi32gentype:$iptr), [], [], 0, 1>, ExceptAttr<[CONSTFUNC]>, LOCAL;
def frexp_gas     : OclBuiltin<"frexp",     (outs gentype:$ret), (ins gentype:$x, pi32gentype:$iptr), [], [], 0, 1>, ExceptAttr<[CONSTFUNC]>, GLOBAL;
def frexp_gen     : OclBuiltin<"frexp",     (outs gentype:$ret), (ins gentype:$x, pi32gentype:$iptr), [], [], 0, 1>, ExceptAttr<[CONSTFUNC]>;
def hypot         : OclBuiltin<"hypot",     (outs gentype:$ret), (ins gentype:$x, gentype:$y), [], [], 0, 1>;
def ilogb         : OclBuiltin<"ilogb",     (outs i32gentype:$ret), (ins gentype:$x), [], [], 0, 1>;
def ldexp         : OclBuiltin<"ldexp",     (outs gentype:$ret), (ins gentype:$x, i32gentype:$k), [], [], 0, 1>;
def ldexp_s       : OclBuiltin<"ldexp",     (outs gentype:$ret), (ins gentype:$x, si32gentype:$k), [], [], 0, 1>, Except<[v1f32, v1f64]>;
def lgamma        : OclBuiltin<"lgamma",    (outs gentype:$ret), (ins gentype:$x), [], [], 0, 1>;
def lgamma_r_pas  : OclBuiltin<"lgamma_r",  (outs gentype:$ret), (ins gentype:$x, pi32gentype:$signp), [], [], 0, 1>, ExceptAttr<[CONSTFUNC]>, PRIVATE;
def lgamma_r_las  : OclBuiltin<"lgamma_r",  (outs gentype:$ret), (ins gentype:$x, pi32gentype:$signp), [], [], 0, 1>, ExceptAttr<[CONSTFUNC]>, LOCAL;
def lgamma_r_gas  : OclBuiltin<"lgamma_r",  (outs gentype:$ret), (ins gentype:$x, pi32gentype:$signp), [], [], 0, 1>, ExceptAttr<[CONSTFUNC]>, GLOBAL;
def lgamma_r_gen  : OclBuiltin<"lgamma_r",  (outs gentype:$ret), (ins gentype:$x, pi32gentype:$signp), [], [], 0, 1>, ExceptAttr<[CONSTFUNC]>;
def log           : OclBuiltin<"log",       (outs gentype:$ret), (ins gentype:$x), [], [], 0, 1>;
def log2          : OclBuiltin<"log2",      (outs gentype:$ret), (ins gentype:$x), [], [], 0, 1>;
def log10         : OclBuiltin<"log10",     (outs gentype:$ret), (ins gentype:$x), [], [], 0, 1>;
def log1p         : OclBuiltin<"log1p",     (outs gentype:$ret), (ins gentype:$x), [], [], 0, 1>;
def logb          : OclBuiltin<"logb",      (outs gentype:$ret), (ins gentype:$x), [], [], 0, 1>;
def mad           : OclBuiltin<"mad",       (outs gentype:$ret), (ins gentype:$a, gentype:$b, gentype:$c), [], [], 0, 0>;
def maxmag        : OclBuiltin<"maxmag",    (outs gentype:$ret), (ins gentype:$x, gentype:$y), [], [], 0, 0>;
def minmag        : OclBuiltin<"minmag",    (outs gentype:$ret), (ins gentype:$x, gentype:$y), [], [], 0, 0>;
def modf_pas      : OclBuiltin<"modf",      (outs gentype:$ret), (ins gentype:$x, pgentype:$iptr), [], [], 0, 1>, ExceptAttr<[CONSTFUNC]>, PRIVATE;
def modf_las      : OclBuiltin<"modf",      (outs gentype:$ret), (ins gentype:$x, pgentype:$iptr), [], [], 0, 1>, ExceptAttr<[CONSTFUNC]>, LOCAL;
def modf_gas      : OclBuiltin<"modf",      (outs gentype:$ret), (ins gentype:$x, pgentype:$iptr), [], [], 0, 1>, ExceptAttr<[CONSTFUNC]>, GLOBAL;
def modf_gen      : OclBuiltin<"modf",      (outs gentype:$ret), (ins gentype:$x, pgentype:$iptr), [], [], 0, 1>, ExceptAttr<[CONSTFUNC]>;
def modf_pas2    : OclBuiltin<"modf_ret2ptr",    (outs), (ins gentype:$x, pgentype:$sinval ,pgentype:$cosval), [], [], 0, 0>, ExceptAttr<[CONSTFUNC]>, PRIVATE;
def nextafter     : OclBuiltin<"nextafter", (outs gentype:$ret), (ins gentype:$x, gentype:$y), [], [], 0, 1>;
def pow           : OclBuiltin<"pow",       (outs gentype:$ret), (ins gentype:$x, gentype:$y), [], [], 0, 1>;
def pown          : OclBuiltin<"pown",      (outs gentype:$ret), (ins gentype:$x, i32gentype:$y), [], [], 0, 1>;
def powr          : OclBuiltin<"powr",      (outs gentype:$ret), (ins gentype:$x, gentype:$y), [], [], 0, 1>;
def remainder     : OclBuiltin<"remainder", (outs gentype:$ret), (ins gentype:$x, gentype:$y), [], [], 0, 1>;
def remquo_pas    : OclBuiltin<"remquo",    (outs gentype:$ret), (ins gentype:$x, gentype:$y, pi32gentype:$quo), [], [], 0, 1>, ExceptAttr<[CONSTFUNC]>, PRIVATE;
def remquo_las    : OclBuiltin<"remquo",    (outs gentype:$ret), (ins gentype:$x, gentype:$y, pi32gentype:$quo), [], [], 0, 1>, ExceptAttr<[CONSTFUNC]>, LOCAL;
def remquo_gas    : OclBuiltin<"remquo",    (outs gentype:$ret), (ins gentype:$x, gentype:$y, pi32gentype:$quo), [], [], 0, 1>, ExceptAttr<[CONSTFUNC]>, GLOBAL;
def remquo_gen    : OclBuiltin<"remquo",    (outs gentype:$ret), (ins gentype:$x, gentype:$y, pi32gentype:$quo), [], [], 0, 1>, ExceptAttr<[CONSTFUNC]>;
def rint          : OclBuiltin<"rint",      (outs gentype:$ret), (ins gentype:$x), [], [], 0, 1>;
def rootn         : OclBuiltin<"rootn",     (outs gentype:$ret), (ins gentype:$x, i32gentype:$y), [], [], 0, 0>;
def round         : OclBuiltin<"round",     (outs gentype:$ret), (ins gentype:$x), [], [], 0, 1>;
def rsqrt         : OclBuiltin<"rsqrt",     (outs gentype:$ret), (ins gentype:$x), [], [], 0, 0>;
def sin           : OclBuiltin<"sin",       (outs gentype:$ret), (ins gentype:$x), [], [], 0, 1>;
def sincos_pas    : OclBuiltin<"sincos",    (outs gentype:$ret), (ins gentype:$x, pgentype:$cosval), [], [], 0, 0>, ExceptAttr<[CONSTFUNC]>, PRIVATE;
def sincos_las    : OclBuiltin<"sincos",    (outs gentype:$ret), (ins gentype:$x, pgentype:$cosval), [], [], 0, 0>, ExceptAttr<[CONSTFUNC]>, LOCAL;
def sincos_gas    : OclBuiltin<"sincos",    (outs gentype:$ret), (ins gentype:$x, pgentype:$cosval), [], [], 0, 0>, ExceptAttr<[CONSTFUNC]>, GLOBAL;
def sincos_gen    : OclBuiltin<"sincos",    (outs gentype:$ret), (ins gentype:$x, pgentype:$cosval), [], [], 0, 0>, ExceptAttr<[CONSTFUNC]>;
def sincos_pas2    : OclBuiltin<"sincos_ret2ptr",    (outs), (ins gentype:$x, pgentype:$sinval ,pgentype:$cosval), [], [], 0, 0>, ExceptAttr<[CONSTFUNC]>, PRIVATE;
def sinh          : OclBuiltin<"sinh",      (outs gentype:$ret), (ins gentype:$x), [], [], 0, 0>;
def sinpi         : OclBuiltin<"sinpi",     (outs gentype:$ret), (ins gentype:$x), [], [], 0, 0>;
def sqrt          : OclBuiltin<"sqrt",      (outs gentype:$ret), (ins gentype:$x), [], [], 0, 1>;
def tan           : OclBuiltin<"tan",       (outs gentype:$ret), (ins gentype:$x), [], [], 0, 1>;
def tanh          : OclBuiltin<"tanh",      (outs gentype:$ret), (ins gentype:$x), [], [], 0, 1>;
def tanpi         : OclBuiltin<"tanpi",     (outs gentype:$ret), (ins gentype:$x), [], [], 0, 0>;
def tgamma        : OclBuiltin<"tgamma",    (outs gentype:$ret), (ins gentype:$x), [], [], 0, 1>;
def trunc         : OclBuiltin<"trunc",     (outs gentype:$ret), (ins gentype:$x), [], [], 0, 1>;
}

// OpenCL 1.2 rev 15, Table 6.8, masked version
let Types = ExpandTypesByVFAndFlatten<[v1f32, v1f64], [4, 8, 16, 32, 64]>.Tout,
    Attrs = [CONSTFUNC, OVERLOADABLE], NeedForwardDecl = 1 in {
def acos_mask          : OclBuiltin<"acos",      (outs gentype:$ret), (ins gentype:$x, gentype:$mask), [], [], 0, 1>;
def acosh_mask         : OclBuiltin<"acosh",     (outs gentype:$ret), (ins gentype:$x, gentype:$mask), [], [], 0, 1>;
def acospi_mask        : OclBuiltin<"acospi",    (outs gentype:$ret), (ins gentype:$x, gentype:$mask), [], [], 0, 0>;
def asin_mask          : OclBuiltin<"asin",      (outs gentype:$ret), (ins gentype:$x, gentype:$mask), [], [], 0, 1>;
def asinh_mask         : OclBuiltin<"asinh",     (outs gentype:$ret), (ins gentype:$x, gentype:$mask), [], [], 0, 1>;
def asinpi_mask        : OclBuiltin<"asinpi",    (outs gentype:$ret), (ins gentype:$x, gentype:$mask), [], [], 0, 0>;
def atan_mask          : OclBuiltin<"atan",      (outs gentype:$ret), (ins gentype:$y_over_x, gentype:$mask), [], [], 0, 1>;
def atan2_mask         : OclBuiltin<"atan2",     (outs gentype:$ret), (ins gentype:$y, gentype:$x, gentype:$mask), [], [], 0, 1>;
def atanh_mask         : OclBuiltin<"atanh",     (outs gentype:$ret), (ins gentype:$x, gentype:$mask), [], [], 0, 1>;
def atanpi_mask        : OclBuiltin<"atanpi",    (outs gentype:$ret), (ins gentype:$x, gentype:$mask), [], [], 0, 0>;
def atan2pi_mask       : OclBuiltin<"atan2pi",   (outs gentype:$ret), (ins gentype:$y, gentype:$x, gentype:$mask), [], [], 0, 0>;
def cbrt_mask          : OclBuiltin<"cbrt",      (outs gentype:$ret), (ins gentype:$x, gentype:$mask), [], [], 0, 1>;
def ceil_mask          : OclBuiltin<"ceil",      (outs gentype:$ret), (ins gentype:$x, gentype:$mask), [], [], 0, 1>;
def copysign_mask      : OclBuiltin<"copysign",  (outs gentype:$ret), (ins gentype:$x, gentype:$y, gentype:$mask), [], [], 0, 1>;
def cos_mask           : OclBuiltin<"cos",       (outs gentype:$ret), (ins gentype:$x, gentype:$mask), [], [], 0, 1>;
def cosh_mask          : OclBuiltin<"cosh",      (outs gentype:$ret), (ins gentype:$x, gentype:$mask), [], [], 0, 1>;
def cospi_mask         : OclBuiltin<"cospi",     (outs gentype:$ret), (ins gentype:$x, gentype:$mask), [], [], 0, 0>;
def erfc_mask          : OclBuiltin<"erfc",      (outs gentype:$ret), (ins gentype:$x, gentype:$mask), [], [], 0, 1>;
def erf_mask           : OclBuiltin<"erf",       (outs gentype:$ret), (ins gentype:$x, gentype:$mask), [], [], 0, 1>;
def exp_mask           : OclBuiltin<"exp",       (outs gentype:$ret), (ins gentype:$x, gentype:$mask), [], [], 0, 1>;
def exp2_mask          : OclBuiltin<"exp2",      (outs gentype:$ret), (ins gentype:$x, gentype:$mask), [], [], 0, 1>;
def exp10_mask         : OclBuiltin<"exp10",     (outs gentype:$ret), (ins gentype:$x, gentype:$mask), [], [], 0, 1>;
def expm1_mask         : OclBuiltin<"expm1",     (outs gentype:$ret), (ins gentype:$x, gentype:$mask), [], [], 0, 1>;
def fdim_mask          : OclBuiltin<"fdim",      (outs gentype:$ret), (ins gentype:$x, gentype:$y, gentype:$mask), [], [], 0, 1>;
def floor_mask         : OclBuiltin<"floor",     (outs gentype:$ret), (ins gentype:$x, gentype:$mask), [], [], 0, 1>;
def fma_mask           : OclBuiltin<"fma",       (outs gentype:$ret), (ins gentype:$a, gentype:$b, gentype:$c, gentype:$mask), [], [], 0, 1>;
def fmax_mask          : OclBuiltin<"fmax",      (outs gentype:$ret), (ins gentype:$x, gentype:$y, gentype:$mask), [], [], 0, 1>;
def fmax_common_mask   : OclBuiltin<"fmax_common", (outs gentype:$ret), (ins gentype:$x, gentype:$y, gentype:$mask), [], [], 0, 1>;
def fmin_mask          : OclBuiltin<"fmin",      (outs gentype:$ret), (ins gentype:$x, gentype:$y, gentype:$mask), [], [], 0, 1>;
def fmin_common_mask   : OclBuiltin<"fmin_common", (outs gentype:$ret), (ins gentype:$x, gentype:$y, gentype:$mask), [], [], 0, 1>;
def fmod_mask          : OclBuiltin<"fmod",      (outs gentype:$ret), (ins gentype:$x, gentype:$y, gentype:$mask), [], [], 0, 1>;
def fract_pas_mask     : OclBuiltin<"fract",     (outs gentype:$ret), (ins gentype:$x, pgentype:$iptr, gentype:$mask), [], [], 0, 0>, ExceptAttr<[CONSTFUNC]>, PRIVATE;
def fract_las_mask     : OclBuiltin<"fract",     (outs gentype:$ret), (ins gentype:$x, pgentype:$iptr, gentype:$mask), [], [], 0, 0>, ExceptAttr<[CONSTFUNC]>, LOCAL;
def fract_gas_mask     : OclBuiltin<"fract",     (outs gentype:$ret), (ins gentype:$x, pgentype:$iptr, gentype:$mask), [], [], 0, 0>, ExceptAttr<[CONSTFUNC]>, GLOBAL;
def fract_gen_mask     : OclBuiltin<"fract",     (outs gentype:$ret), (ins gentype:$x, pgentype:$iptr, gentype:$mask), [], [], 0, 0>, ExceptAttr<[CONSTFUNC]>;
def fract_pas2_mask    : OclBuiltin<"fract_ret2ptr",    (outs), (ins gentype:$x, pgentype:$ret0 ,pgentype:$ret1, gentype:$mask), [], [], 0, 0>, ExceptAttr<[CONSTFUNC]>, PRIVATE;
def frexp_pas_mask     : OclBuiltin<"frexp",     (outs gentype:$ret), (ins gentype:$x, pi32gentype:$iptr, gentype:$mask), [], [], 0, 1>, ExceptAttr<[CONSTFUNC]>, PRIVATE;
def frexp_las_mask     : OclBuiltin<"frexp",     (outs gentype:$ret), (ins gentype:$x, pi32gentype:$iptr, gentype:$mask), [], [], 0, 1>, ExceptAttr<[CONSTFUNC]>, LOCAL;
def frexp_gas_mask     : OclBuiltin<"frexp",     (outs gentype:$ret), (ins gentype:$x, pi32gentype:$iptr, gentype:$mask), [], [], 0, 1>, ExceptAttr<[CONSTFUNC]>, GLOBAL;
def frexp_gen_mask     : OclBuiltin<"frexp",     (outs gentype:$ret), (ins gentype:$x, pi32gentype:$iptr, gentype:$mask), [], [], 0, 1>, ExceptAttr<[CONSTFUNC]>;
def hypot_mask         : OclBuiltin<"hypot",     (outs gentype:$ret), (ins gentype:$x, gentype:$y, gentype:$mask), [], [], 0, 1>;
def ilogb_mask         : OclBuiltin<"ilogb",     (outs i32gentype:$ret), (ins gentype:$x, i32gentype:$mask), [], [], 0, 1>;
def ldexp_mask         : OclBuiltin<"ldexp",     (outs gentype:$ret), (ins gentype:$x, i32gentype:$k, gentype:$mask), [], [], 0, 1>;
def lgamma_mask        : OclBuiltin<"lgamma",    (outs gentype:$ret), (ins gentype:$x, gentype:$mask), [], [], 0, 1>;
def lgamma_r_pas_mask  : OclBuiltin<"lgamma_r",  (outs gentype:$ret), (ins gentype:$x, pi32gentype:$signp, gentype:$mask), [], [], 0, 1>, ExceptAttr<[CONSTFUNC]>, PRIVATE;
def lgamma_r_las_mask  : OclBuiltin<"lgamma_r",  (outs gentype:$ret), (ins gentype:$x, pi32gentype:$signp, gentype:$mask), [], [], 0, 1>, ExceptAttr<[CONSTFUNC]>, LOCAL;
def lgamma_r_gas_mask  : OclBuiltin<"lgamma_r",  (outs gentype:$ret), (ins gentype:$x, pi32gentype:$signp, gentype:$mask), [], [], 0, 1>, ExceptAttr<[CONSTFUNC]>, GLOBAL;
def lgamma_r_gen_mask  : OclBuiltin<"lgamma_r",  (outs gentype:$ret), (ins gentype:$x, pi32gentype:$signp, gentype:$mask), [], [], 0, 1>, ExceptAttr<[CONSTFUNC]>;
def log_mask           : OclBuiltin<"log",       (outs gentype:$ret), (ins gentype:$x, gentype:$mask), [], [], 0, 1>;
def log2_mask          : OclBuiltin<"log2",      (outs gentype:$ret), (ins gentype:$x, gentype:$mask), [], [], 0, 1>;
def log10_mask         : OclBuiltin<"log10",     (outs gentype:$ret), (ins gentype:$x, gentype:$mask), [], [], 0, 1>;
def log1p_mask         : OclBuiltin<"log1p",     (outs gentype:$ret), (ins gentype:$x, gentype:$mask), [], [], 0, 1>;
def logb_mask          : OclBuiltin<"logb",      (outs gentype:$ret), (ins gentype:$x, gentype:$mask), [], [], 0, 1>;
def mad_mask           : OclBuiltin<"mad",       (outs gentype:$ret), (ins gentype:$a, gentype:$b, gentype:$c, gentype:$mask), [], [], 0, 0>;
def maxmag_mask        : OclBuiltin<"maxmag",    (outs gentype:$ret), (ins gentype:$x, gentype:$y, gentype:$mask), [], [], 0, 0>;
def minmag_mask        : OclBuiltin<"minmag",    (outs gentype:$ret), (ins gentype:$x, gentype:$y, gentype:$mask), [], [], 0, 0>;
def modf_pas_mask      : OclBuiltin<"modf",      (outs gentype:$ret), (ins gentype:$x, pgentype:$iptr, gentype:$mask), [], [], 0, 1>, ExceptAttr<[CONSTFUNC]>, PRIVATE;
def modf_las_mask      : OclBuiltin<"modf",      (outs gentype:$ret), (ins gentype:$x, pgentype:$iptr, gentype:$mask), [], [], 0, 1>, ExceptAttr<[CONSTFUNC]>, LOCAL;
def modf_gas_mask      : OclBuiltin<"modf",      (outs gentype:$ret), (ins gentype:$x, pgentype:$iptr, gentype:$mask), [], [], 0, 1>, ExceptAttr<[CONSTFUNC]>, GLOBAL;
def modf_gen_mask      : OclBuiltin<"modf",      (outs gentype:$ret), (ins gentype:$x, pgentype:$iptr, gentype:$mask), [], [], 0, 1>, ExceptAttr<[CONSTFUNC]>;
def modf_pas2_mask     : OclBuiltin<"modf_ret2ptr",    (outs), (ins gentype:$x, pgentype:$sinval ,pgentype:$cosval, gentype:$mask), [], [], 0, 0>, ExceptAttr<[CONSTFUNC]>, PRIVATE;
def nextafter_mask     : OclBuiltin<"nextafter", (outs gentype:$ret), (ins gentype:$x, gentype:$y, gentype:$mask), [], [], 0, 1>;
def pow_mask           : OclBuiltin<"pow",       (outs gentype:$ret), (ins gentype:$x, gentype:$y, gentype:$mask), [], [], 0, 1>;
def pown_mask          : OclBuiltin<"pown",      (outs gentype:$ret), (ins gentype:$x, i32gentype:$y, gentype:$mask), [], [], 0, 1>;
def powr_mask          : OclBuiltin<"powr",      (outs gentype:$ret), (ins gentype:$x, gentype:$y, gentype:$mask), [], [], 0, 1>;
def remainder_mask     : OclBuiltin<"remainder", (outs gentype:$ret), (ins gentype:$x, gentype:$y, gentype:$mask), [], [], 0, 1>;
def remquo_pas_mask    : OclBuiltin<"remquo",    (outs gentype:$ret), (ins gentype:$x, gentype:$y, pi32gentype:$quo, gentype:$mask), [], [], 0, 1>, ExceptAttr<[CONSTFUNC]>, PRIVATE;
def remquo_las_mask    : OclBuiltin<"remquo",    (outs gentype:$ret), (ins gentype:$x, gentype:$y, pi32gentype:$quo, gentype:$mask), [], [], 0, 1>, ExceptAttr<[CONSTFUNC]>, LOCAL;
def remquo_gas_mask    : OclBuiltin<"remquo",    (outs gentype:$ret), (ins gentype:$x, gentype:$y, pi32gentype:$quo, gentype:$mask), [], [], 0, 1>, ExceptAttr<[CONSTFUNC]>, GLOBAL;
def remquo_gen_mask    : OclBuiltin<"remquo",    (outs gentype:$ret), (ins gentype:$x, gentype:$y, pi32gentype:$quo, gentype:$mask), [], [], 0, 1>, ExceptAttr<[CONSTFUNC]>;
def rint_mask          : OclBuiltin<"rint",      (outs gentype:$ret), (ins gentype:$x, gentype:$mask), [], [], 0, 1>;
def rootn_mask         : OclBuiltin<"rootn",     (outs gentype:$ret), (ins gentype:$x, i32gentype:$y, gentype:$mask), [], [], 0, 0>;
def round_mask         : OclBuiltin<"round",     (outs gentype:$ret), (ins gentype:$x, gentype:$mask), [], [], 0, 1>;
def rsqrt_mask         : OclBuiltin<"rsqrt",     (outs gentype:$ret), (ins gentype:$x, gentype:$mask), [], [], 0, 0>;
def sin_mask           : OclBuiltin<"sin",       (outs gentype:$ret), (ins gentype:$x, gentype:$mask), [], [], 0, 1>;
def sincos_pas_mask    : OclBuiltin<"sincos",    (outs gentype:$ret), (ins gentype:$x, pgentype:$cosval, gentype:$mask), [], [], 0, 0>, ExceptAttr<[CONSTFUNC]>, PRIVATE;
def sincos_las_mask    : OclBuiltin<"sincos",    (outs gentype:$ret), (ins gentype:$x, pgentype:$cosval, gentype:$mask), [], [], 0, 0>, ExceptAttr<[CONSTFUNC]>, LOCAL;
def sincos_gas_mask    : OclBuiltin<"sincos",    (outs gentype:$ret), (ins gentype:$x, pgentype:$cosval, gentype:$mask), [], [], 0, 0>, ExceptAttr<[CONSTFUNC]>, GLOBAL;
def sincos_gen_mask    : OclBuiltin<"sincos",    (outs gentype:$ret), (ins gentype:$x, pgentype:$cosval, gentype:$mask), [], [], 0, 0>, ExceptAttr<[CONSTFUNC]>;
def sincos_pas2_mask   : OclBuiltin<"sincos_ret2ptr",    (outs), (ins gentype:$x, pgentype:$sinval ,pgentype:$cosval, gentype:$mask), [], [], 0, 0>, ExceptAttr<[CONSTFUNC]>, PRIVATE;
def sinh_mask          : OclBuiltin<"sinh",      (outs gentype:$ret), (ins gentype:$x, gentype:$mask), [], [], 0, 0>;
def sinpi_mask         : OclBuiltin<"sinpi",     (outs gentype:$ret), (ins gentype:$x, gentype:$mask), [], [], 0, 0>;
def sqrt_mask          : OclBuiltin<"sqrt",      (outs gentype:$ret), (ins gentype:$x, gentype:$mask), [], [], 0, 1>;
def tan_mask           : OclBuiltin<"tan",       (outs gentype:$ret), (ins gentype:$x, gentype:$mask), [], [], 0, 1>;
def tanh_mask          : OclBuiltin<"tanh",      (outs gentype:$ret), (ins gentype:$x, gentype:$mask), [], [], 0, 1>;
def tanpi_mask         : OclBuiltin<"tanpi",     (outs gentype:$ret), (ins gentype:$x, gentype:$mask), [], [], 0, 0>;
def tgamma_mask        : OclBuiltin<"tgamma",    (outs gentype:$ret), (ins gentype:$x, gentype:$mask), [], [], 0, 1>;
def trunc_mask         : OclBuiltin<"trunc",     (outs gentype:$ret), (ins gentype:$x, gentype:$mask), [], [], 0, 1>;
}

// OpenCL 1.2 rev 15, Table 6.9
// half
// Spec requires Data type to be ONLY float(f32) (not-double)
let Types = [v1f32, v2f32, v3f32, v4f32, v8f32, v16f32],
    Attrs = [CONSTFUNC, OVERLOADABLE] in {
def half_cos      : OclBuiltin<"half_cos",      (outs gentype:$ret), (ins gentype:$x), [], [], 0, 0>;
def half_divide   : OclBuiltin<"half_divide",   (outs gentype:$ret), (ins gentype:$x, gentype:$y), [], [], 0, 0>;
def half_exp      : OclBuiltin<"half_exp",      (outs gentype:$ret), (ins gentype:$x), [], [], 0, 0>;
def half_exp2     : OclBuiltin<"half_exp2",     (outs gentype:$ret), (ins gentype:$x), [], [], 0, 0>;
def half_exp10    : OclBuiltin<"half_exp10",    (outs gentype:$ret), (ins gentype:$x), [], [], 0, 0>;
def half_log      : OclBuiltin<"half_log",      (outs gentype:$ret), (ins gentype:$x), [], [], 0, 0>;
def half_log2     : OclBuiltin<"half_log2",     (outs gentype:$ret), (ins gentype:$x), [], [], 0, 0>;
def half_log10    : OclBuiltin<"half_log10",    (outs gentype:$ret), (ins gentype:$x), [], [], 0, 0>;
def half_powr     : OclBuiltin<"half_powr",     (outs gentype:$ret), (ins gentype:$x, gentype:$y), [], [], 0, 0>;
def half_recip    : OclBuiltin<"half_recip",    (outs gentype:$ret), (ins gentype:$x), [], [], 0, 0>;
def half_rsqrt    : OclBuiltin<"half_rsqrt",    (outs gentype:$ret), (ins gentype:$x), [], [], 0, 0>;
def half_sin      : OclBuiltin<"half_sin",      (outs gentype:$ret), (ins gentype:$x), [], [], 0, 0>;
def half_sqrt     : OclBuiltin<"half_sqrt",     (outs gentype:$ret), (ins gentype:$x), [], [], 0, 0>;
def half_tan      : OclBuiltin<"half_tan",      (outs gentype:$ret), (ins gentype:$x), [], [], 0, 0>;
}

// OpenCL 1.2 rev 15, Table 6.9
// half, masked version
// Spec requires Data type to be ONLY float(f32) (not-double)
let Types = [v4f32, v8f32, v16f32],
    Attrs = [CONSTFUNC, OVERLOADABLE] in {
def half_cos_mask      : OclBuiltin<"half_cos",      (outs gentype:$ret), (ins gentype:$x, gentype:$mask), [], [], 0, 0>;
def half_divide_mask   : OclBuiltin<"half_divide",   (outs gentype:$ret), (ins gentype:$x, gentype:$y, gentype:$mask), [], [], 0, 0>;
def half_exp_mask      : OclBuiltin<"half_exp",      (outs gentype:$ret), (ins gentype:$x, gentype:$mask), [], [], 0, 0>;
def half_exp2_mask     : OclBuiltin<"half_exp2",     (outs gentype:$ret), (ins gentype:$x, gentype:$mask), [], [], 0, 0>;
def half_exp10_mask    : OclBuiltin<"half_exp10",    (outs gentype:$ret), (ins gentype:$x, gentype:$mask), [], [], 0, 0>;
def half_log_mask      : OclBuiltin<"half_log",      (outs gentype:$ret), (ins gentype:$x, gentype:$mask), [], [], 0, 0>;
def half_log2_mask     : OclBuiltin<"half_log2",     (outs gentype:$ret), (ins gentype:$x, gentype:$mask), [], [], 0, 0>;
def half_log10_mask    : OclBuiltin<"half_log10",    (outs gentype:$ret), (ins gentype:$x, gentype:$mask), [], [], 0, 0>;
def half_powr_mask     : OclBuiltin<"half_powr",     (outs gentype:$ret), (ins gentype:$x, gentype:$y, gentype:$mask), [], [], 0, 0>;
def half_recip_mask    : OclBuiltin<"half_recip",    (outs gentype:$ret), (ins gentype:$x, gentype:$mask), [], [], 0, 0>;
def half_rsqrt_mask    : OclBuiltin<"half_rsqrt",    (outs gentype:$ret), (ins gentype:$x, gentype:$mask), [], [], 0, 0>;
def half_sin_mask      : OclBuiltin<"half_sin",      (outs gentype:$ret), (ins gentype:$x, gentype:$mask), [], [], 0, 0>;
def half_sqrt_mask     : OclBuiltin<"half_sqrt",     (outs gentype:$ret), (ins gentype:$x, gentype:$mask), [], [], 0, 0>;
def half_tan_mask      : OclBuiltin<"half_tan",      (outs gentype:$ret), (ins gentype:$x, gentype:$mask), [], [], 0, 0>;
}

// OpenCL 1.2 rev 15, Table 6.9
// native
// Spec requires Data type to be ONLY float(f32) (not-double)
// Double support is not in OpenCL 1.2 spec. It is Intel defined extension of spec
let Types = ExpandTypesByVFAndFlatten<[v1f32, v1f64], [1, 2, 3, 4, 8, 16, 32, 64]>.Tout,
    Attrs = [CONSTFUNC, OVERLOADABLE] in {
let NeedForwardDecl = 1 in { /* work around the missing prototype in opencl.h */
def native_cos    : OclBuiltin<"native_cos",    (outs gentype:$ret), (ins gentype:$x), [], [], 0, 0>;
def native_divide : OclBuiltin<"native_divide", (outs gentype:$ret), (ins gentype:$x, gentype:$y), [], [], 0, 0>;
def native_exp    : OclBuiltin<"native_exp",    (outs gentype:$ret), (ins gentype:$x), [], [], 0, 0>;
def native_exp2   : OclBuiltin<"native_exp2",   (outs gentype:$ret), (ins gentype:$x), [], [], 0, 0>;
def native_exp10  : OclBuiltin<"native_exp10",  (outs gentype:$ret), (ins gentype:$x), [], [], 0, 0>;
def native_log    : OclBuiltin<"native_log",    (outs gentype:$ret), (ins gentype:$x), [], [], 0, 0>;
def native_log2   : OclBuiltin<"native_log2",   (outs gentype:$ret), (ins gentype:$x), [], [], 0, 0>;
def native_log10  : OclBuiltin<"native_log10",  (outs gentype:$ret), (ins gentype:$x), [], [], 0, 0>;
def native_powr   : OclBuiltin<"native_powr",   (outs gentype:$ret), (ins gentype:$x, gentype:$y), [], [], 0, 0>;
def native_recip  : OclBuiltin<"native_recip",  (outs gentype:$ret), (ins gentype:$x), [], [], 0, 0>;
def native_rsqrt  : OclBuiltin<"native_rsqrt",  (outs gentype:$ret), (ins gentype:$x), [], [], 0, 0>;
def native_sin    : OclBuiltin<"native_sin",    (outs gentype:$ret), (ins gentype:$x), [], [], 0, 0>;
def native_sqrt   : OclBuiltin<"native_sqrt",   (outs gentype:$ret), (ins gentype:$x), [], [], 0, 0>;
def native_tan    : OclBuiltin<"native_tan",    (outs gentype:$ret), (ins gentype:$x), [], [], 0, 0>;
// extended native
def native_acos          : OclBuiltin<"native_acos",      (outs gentype:$ret), (ins gentype:$x), [], [], 0, 0>;
def native_acosh         : OclBuiltin<"native_acosh",     (outs gentype:$ret), (ins gentype:$x), [], [], 0, 0>;
def native_acospi        : OclBuiltin<"native_acospi",    (outs gentype:$ret), (ins gentype:$x), [], [], 0, 0>;
def native_asin          : OclBuiltin<"native_asin",      (outs gentype:$ret), (ins gentype:$x), [], [], 0, 0>;
def native_asinh         : OclBuiltin<"native_asinh",     (outs gentype:$ret), (ins gentype:$x), [], [], 0, 0>;
def native_asinpi        : OclBuiltin<"native_asinpi",    (outs gentype:$ret), (ins gentype:$x), [], [], 0, 0>;
def native_atan          : OclBuiltin<"native_atan",      (outs gentype:$ret), (ins gentype:$y_over_x), [], [], 0, 0>;
def native_atan2         : OclBuiltin<"native_atan2",     (outs gentype:$ret), (ins gentype:$y, gentype:$x), [], [], 0, 0>;
def native_atanh         : OclBuiltin<"native_atanh",     (outs gentype:$ret), (ins gentype:$x), [], [], 0, 0>;
def native_atanpi        : OclBuiltin<"native_atanpi",    (outs gentype:$ret), (ins gentype:$x), [], [], 0, 0>;
def native_atan2pi       : OclBuiltin<"native_atan2pi",   (outs gentype:$ret), (ins gentype:$y, gentype:$x), [], [], 0, 0>;
def native_cbrt          : OclBuiltin<"native_cbrt",      (outs gentype:$ret), (ins gentype:$x), [], [], 0, 0>;
def native_cosh          : OclBuiltin<"native_cosh",      (outs gentype:$ret), (ins gentype:$x), [], [], 0, 0>;
def native_cospi         : OclBuiltin<"native_cospi",     (outs gentype:$ret), (ins gentype:$x), [], [], 0, 0>;
def native_erfc          : OclBuiltin<"native_erfc",      (outs gentype:$ret), (ins gentype:$x), [], [], 0, 0>;
def native_erf           : OclBuiltin<"native_erf",       (outs gentype:$ret), (ins gentype:$x), [], [], 0, 0>;
def native_expm1         : OclBuiltin<"native_expm1",     (outs gentype:$ret), (ins gentype:$x), [], [], 0, 0>;
def native_fdim          : OclBuiltin<"native_fdim",      (outs gentype:$ret), (ins gentype:$x, gentype:$y), [], [], 0, 0>;
def native_fmax          : OclBuiltin<"native_fmax",      (outs gentype:$ret), (ins gentype:$x, gentype:$y), [], [], 0, 0>;
def native_fmax_s        : OclBuiltin<"native_fmax",      (outs gentype:$ret), (ins gentype:$x, sgentype:$y), [], [], 0, 0>, Except<[v1f32, v1f64]>;
def native_fmin          : OclBuiltin<"native_fmin",      (outs gentype:$ret), (ins gentype:$x, gentype:$y), [], [], 0, 0>;
def native_fmin_s        : OclBuiltin<"native_fmin",      (outs gentype:$ret), (ins gentype:$x, sgentype:$y), [], [], 0, 0>, Except<[v1f32, v1f64]>;
def native_fmod          : OclBuiltin<"native_fmod",      (outs gentype:$ret), (ins gentype:$x, gentype:$y), [], [], 0, 0>;
def native_fract_pas     : OclBuiltin<"native_fract",     (outs gentype:$ret), (ins gentype:$x, pgentype:$iptr), [], [], 0, 0>, ExceptAttr<[CONSTFUNC]>, PRIVATE; // MIC
def native_fract_las     : OclBuiltin<"native_fract",     (outs gentype:$ret), (ins gentype:$x, pgentype:$iptr), [], [], 0, 0>, ExceptAttr<[CONSTFUNC]>, LOCAL; // MIC
def native_fract_gas     : OclBuiltin<"native_fract",     (outs gentype:$ret), (ins gentype:$x, pgentype:$iptr), [], [], 0, 0>, ExceptAttr<[CONSTFUNC]>, GLOBAL; // MIC
def native_fract_gen     : OclBuiltin<"native_fract",     (outs gentype:$ret), (ins gentype:$x, pgentype:$iptr), [], [], 0, 0>, ExceptAttr<[CONSTFUNC]>;  // MIC
def native_fract_pas2    : OclBuiltin<"native_fract_ret2ptr",    (outs), (ins gentype:$x, pgentype:$sinval ,pgentype:$cosval), [], [], 0, 0>, ExceptAttr<[CONSTFUNC]>, PRIVATE;
def native_hypot         : OclBuiltin<"native_hypot",     (outs gentype:$ret), (ins gentype:$x, gentype:$y), [], [], 0, 0>;
def native_ilogb         : OclBuiltin<"native_ilogb",     (outs i32gentype:$ret), (ins gentype:$x), [], [], 0, 0>;
def native_log1p         : OclBuiltin<"native_log1p",     (outs gentype:$ret), (ins gentype:$x), [], [], 0, 0>;
def native_logb          : OclBuiltin<"native_logb",      (outs gentype:$ret), (ins gentype:$x), [], [], 0, 0>;
def native_pow           : OclBuiltin<"native_pow",       (outs gentype:$ret), (ins gentype:$x, gentype:$y), [], [], 0, 0>;
def native_pown          : OclBuiltin<"native_pown",      (outs gentype:$ret), (ins gentype:$x, i32gentype:$y), [], [], 0, 0>;
def native_rcbrt         : OclBuiltin<"native_rcbrt",     (outs gentype:$ret), (ins gentype:$x), [], [], 0, 0>;
def native_rootn         : OclBuiltin<"native_rootn",     (outs gentype:$ret), (ins gentype:$x, i32gentype:$y), [], [], 0, 0>;
def native_sincos_pas    : OclBuiltin<"native_sincos",    (outs gentype:$ret), (ins gentype:$x, pgentype:$cosval), [], [], 0, 0>, ExceptAttr<[CONSTFUNC]>, PRIVATE;
def native_sincos_las    : OclBuiltin<"native_sincos",    (outs gentype:$ret), (ins gentype:$x, pgentype:$cosval), [], [], 0, 0>, ExceptAttr<[CONSTFUNC]>, LOCAL;
def native_sincos_gas    : OclBuiltin<"native_sincos",    (outs gentype:$ret), (ins gentype:$x, pgentype:$cosval), [], [], 0, 0>, ExceptAttr<[CONSTFUNC]>, GLOBAL;
def native_sincos_gen    : OclBuiltin<"native_sincos",    (outs gentype:$ret), (ins gentype:$x, pgentype:$cosval), [], [], 0, 0>, ExceptAttr<[CONSTFUNC]>;
def native_sincos_pas2   : OclBuiltin<"native_sincos_ret2ptr",    (outs), (ins gentype:$x, pgentype:$sinval ,pgentype:$cosval), [], [], 0, 0>, ExceptAttr<[CONSTFUNC]>, PRIVATE;
def native_sinh          : OclBuiltin<"native_sinh",      (outs gentype:$ret), (ins gentype:$x), [], [], 0, 0>;
def native_sinpi         : OclBuiltin<"native_sinpi",     (outs gentype:$ret), (ins gentype:$x), [], [], 0, 0>;
def native_tanh          : OclBuiltin<"native_tanh",      (outs gentype:$ret), (ins gentype:$x), [], [], 0, 0>;
def native_tanpi         : OclBuiltin<"native_tanpi",     (outs gentype:$ret), (ins gentype:$x), [], [], 0, 0>;
}
}

// OpenCL 1.2 rev 15, Table 6.9
// native, masked version
// Spec requires Data type to be ONLY float(f32) (not-double)
// Double support is not in OpenCL 1.2 spec. It is Intel defined extension of spec
let Types = ExpandTypesByVFAndFlatten<[v1f32, v1f64], [4, 8, 16, 32, 64]>.Tout,
    Attrs = [CONSTFUNC, OVERLOADABLE] in {
let NeedForwardDecl = 1 in { /* work around the missing prototype in opencl.h */
def native_cos_mask    : OclBuiltin<"native_cos",    (outs gentype:$ret), (ins gentype:$x, gentype:$mask), [], [], 0, 0>;
def native_divide_mask : OclBuiltin<"native_divide", (outs gentype:$ret), (ins gentype:$x, gentype:$y, gentype:$mask), [], [], 0, 0>;
def native_exp_mask    : OclBuiltin<"native_exp",    (outs gentype:$ret), (ins gentype:$x, gentype:$mask), [], [], 0, 0>;
def native_exp2_mask   : OclBuiltin<"native_exp2",   (outs gentype:$ret), (ins gentype:$x, gentype:$mask), [], [], 0, 0>;
def native_exp10_mask  : OclBuiltin<"native_exp10",  (outs gentype:$ret), (ins gentype:$x, gentype:$mask), [], [], 0, 0>;
def native_log_mask    : OclBuiltin<"native_log",    (outs gentype:$ret), (ins gentype:$x, gentype:$mask), [], [], 0, 0>;
def native_log2_mask   : OclBuiltin<"native_log2",   (outs gentype:$ret), (ins gentype:$x, gentype:$mask), [], [], 0, 0>;
def native_log10_mask  : OclBuiltin<"native_log10",  (outs gentype:$ret), (ins gentype:$x, gentype:$mask), [], [], 0, 0>;
def native_powr_mask   : OclBuiltin<"native_powr",   (outs gentype:$ret), (ins gentype:$x, gentype:$y, gentype:$mask), [], [], 0, 0>;
def native_recip_mask  : OclBuiltin<"native_recip",  (outs gentype:$ret), (ins gentype:$x, gentype:$mask), [], [], 0, 0>;
def native_rsqrt_mask  : OclBuiltin<"native_rsqrt",  (outs gentype:$ret), (ins gentype:$x, gentype:$mask), [], [], 0, 0>;
def native_sin_mask    : OclBuiltin<"native_sin",    (outs gentype:$ret), (ins gentype:$x, gentype:$mask), [], [], 0, 0>;
def native_sqrt_mask   : OclBuiltin<"native_sqrt",   (outs gentype:$ret), (ins gentype:$x, gentype:$mask), [], [], 0, 0>;
def native_tan_mask    : OclBuiltin<"native_tan",    (outs gentype:$ret), (ins gentype:$x, gentype:$mask), [], [], 0, 0>;
// extended native
def native_acos_mask          : OclBuiltin<"native_acos",      (outs gentype:$ret), (ins gentype:$x, gentype:$mask), [], [], 0, 0>;
def native_acosh_mask         : OclBuiltin<"native_acosh",     (outs gentype:$ret), (ins gentype:$x, gentype:$mask), [], [], 0, 0>;
def native_acospi_mask        : OclBuiltin<"native_acospi",    (outs gentype:$ret), (ins gentype:$x, gentype:$mask), [], [], 0, 0>;
def native_asin_mask          : OclBuiltin<"native_asin",      (outs gentype:$ret), (ins gentype:$x, gentype:$mask), [], [], 0, 0>;
def native_asinh_mask         : OclBuiltin<"native_asinh",     (outs gentype:$ret), (ins gentype:$x, gentype:$mask), [], [], 0, 0>;
def native_asinpi_mask        : OclBuiltin<"native_asinpi",    (outs gentype:$ret), (ins gentype:$x, gentype:$mask), [], [], 0, 0>;
def native_atan_mask          : OclBuiltin<"native_atan",      (outs gentype:$ret), (ins gentype:$y_over_x, gentype:$mask), [], [], 0, 0>;
def native_atan2_mask         : OclBuiltin<"native_atan2",     (outs gentype:$ret), (ins gentype:$y, gentype:$x, gentype:$mask), [], [], 0, 0>;
def native_atanh_mask         : OclBuiltin<"native_atanh",     (outs gentype:$ret), (ins gentype:$x, gentype:$mask), [], [], 0, 0>;
def native_atanpi_mask        : OclBuiltin<"native_atanpi",    (outs gentype:$ret), (ins gentype:$x, gentype:$mask), [], [], 0, 0>;
def native_atan2pi_mask       : OclBuiltin<"native_atan2pi",   (outs gentype:$ret), (ins gentype:$y, gentype:$x, gentype:$mask), [], [], 0, 0>;
def native_cbrt_mask          : OclBuiltin<"native_cbrt",      (outs gentype:$ret), (ins gentype:$x, gentype:$mask), [], [], 0, 0>;
def native_cosh_mask          : OclBuiltin<"native_cosh",      (outs gentype:$ret), (ins gentype:$x, gentype:$mask), [], [], 0, 0>;
def native_cospi_mask         : OclBuiltin<"native_cospi",     (outs gentype:$ret), (ins gentype:$x, gentype:$mask), [], [], 0, 0>;
def native_erfc_mask          : OclBuiltin<"native_erfc",      (outs gentype:$ret), (ins gentype:$x, gentype:$mask), [], [], 0, 0>;
def native_erf_mask           : OclBuiltin<"native_erf",       (outs gentype:$ret), (ins gentype:$x, gentype:$mask), [], [], 0, 0>;
def native_expm1_mask         : OclBuiltin<"native_expm1",     (outs gentype:$ret), (ins gentype:$x, gentype:$mask), [], [], 0, 0>;
def native_fdim_mask          : OclBuiltin<"native_fdim",      (outs gentype:$ret), (ins gentype:$x, gentype:$y, gentype:$mask), [], [], 0, 0>;
def native_fmax_mask          : OclBuiltin<"native_fmax",      (outs gentype:$ret), (ins gentype:$x, gentype:$y, gentype:$mask), [], [], 0, 0>;
def native_fmin_mask          : OclBuiltin<"native_fmin",      (outs gentype:$ret), (ins gentype:$x, gentype:$y, gentype:$mask), [], [], 0, 0>;
def native_fmod_mask          : OclBuiltin<"native_fmod",      (outs gentype:$ret), (ins gentype:$x, gentype:$y, gentype:$mask), [], [], 0, 0>;
def native_fract_pas_mask     : OclBuiltin<"native_fract",     (outs gentype:$ret), (ins gentype:$x, pgentype:$iptr, gentype:$mask), [], [], 0, 0>, ExceptAttr<[CONSTFUNC]>, PRIVATE; // MIC
def native_fract_las_mask     : OclBuiltin<"native_fract",     (outs gentype:$ret), (ins gentype:$x, pgentype:$iptr, gentype:$mask), [], [], 0, 0>, ExceptAttr<[CONSTFUNC]>, LOCAL; // MIC
def native_fract_gas_mask     : OclBuiltin<"native_fract",     (outs gentype:$ret), (ins gentype:$x, pgentype:$iptr, gentype:$mask), [], [], 0, 0>, ExceptAttr<[CONSTFUNC]>, GLOBAL; // MIC
def native_fract_gen_mask     : OclBuiltin<"native_fract",     (outs gentype:$ret), (ins gentype:$x, pgentype:$iptr, gentype:$mask), [], [], 0, 0>, ExceptAttr<[CONSTFUNC]>;  // MIC
def native_fract_pas2_mask    : OclBuiltin<"native_fract_ret2ptr",    (outs), (ins gentype:$x, pgentype:$sinval ,pgentype:$cosval, gentype:$mask), [], [], 0, 0>, ExceptAttr<[CONSTFUNC]>, PRIVATE;
def native_hypot_mask         : OclBuiltin<"native_hypot",     (outs gentype:$ret), (ins gentype:$x, gentype:$y, gentype:$mask), [], [], 0, 0>;
def native_ilogb_mask         : OclBuiltin<"native_ilogb",     (outs i32gentype:$ret), (ins gentype:$x, i32gentype:$mask), [], [], 0, 0>;
def native_log1p_mask         : OclBuiltin<"native_log1p",     (outs gentype:$ret), (ins gentype:$x, gentype:$mask), [], [], 0, 0>;
def native_logb_mask          : OclBuiltin<"native_logb",      (outs gentype:$ret), (ins gentype:$x, gentype:$mask), [], [], 0, 0>;
def native_pow_mask           : OclBuiltin<"native_pow",       (outs gentype:$ret), (ins gentype:$x, gentype:$y, gentype:$mask), [], [], 0, 0>;
def native_pown_mask          : OclBuiltin<"native_pown",      (outs gentype:$ret), (ins gentype:$x, i32gentype:$y, gentype:$mask), [], [], 0, 0>;
def native_rcbrt_mask         : OclBuiltin<"native_rcbrt",     (outs gentype:$ret), (ins gentype:$x, gentype:$mask), [], [], 0, 0>;
def native_rootn_mask         : OclBuiltin<"native_rootn",     (outs gentype:$ret), (ins gentype:$x, i32gentype:$y, gentype:$mask), [], [], 0, 0>;
def native_sincos_pas_mask    : OclBuiltin<"native_sincos",    (outs gentype:$ret), (ins gentype:$x, pgentype:$cosval, gentype:$mask), [], [], 0, 0>, ExceptAttr<[CONSTFUNC]>, PRIVATE;
def native_sincos_las_mask    : OclBuiltin<"native_sincos",    (outs gentype:$ret), (ins gentype:$x, pgentype:$cosval, gentype:$mask), [], [], 0, 0>, ExceptAttr<[CONSTFUNC]>, LOCAL;
def native_sincos_gas_mask    : OclBuiltin<"native_sincos",    (outs gentype:$ret), (ins gentype:$x, pgentype:$cosval, gentype:$mask), [], [], 0, 0>, ExceptAttr<[CONSTFUNC]>, GLOBAL;
def native_sincos_gen_mask    : OclBuiltin<"native_sincos",    (outs gentype:$ret), (ins gentype:$x, pgentype:$cosval, gentype:$mask), [], [], 0, 0>, ExceptAttr<[CONSTFUNC]>;
def native_sincos_pas2_mask   : OclBuiltin<"native_sincos_ret2ptr",    (outs), (ins gentype:$x, pgentype:$sinval ,pgentype:$cosval, gentype:$mask), [], [], 0, 0>, ExceptAttr<[CONSTFUNC]>, PRIVATE;
def native_sinh_mask          : OclBuiltin<"native_sinh",      (outs gentype:$ret), (ins gentype:$x, gentype:$mask), [], [], 0, 0>;
def native_sinpi_mask         : OclBuiltin<"native_sinpi",     (outs gentype:$ret), (ins gentype:$x, gentype:$mask), [], [], 0, 0>;
def native_tanh_mask          : OclBuiltin<"native_tanh",      (outs gentype:$ret), (ins gentype:$x, gentype:$mask), [], [], 0, 0>;
def native_tanpi_mask         : OclBuiltin<"native_tanpi",     (outs gentype:$ret), (ins gentype:$x, gentype:$mask), [], [], 0, 0>;
}
}

// Linear strided vector variant of sincos
let Types = ExpandTypesByVFAndFlatten<[v1f32, v1f64], [4, 8, 16, 32, 64]>.Tout,
    Attrs = [OVERLOADABLE],
    NeedForwardDecl = true in {
foreach is_masked = [true, false] in {
  defvar suffix = !if(is_masked, "_mask", "");
  defvar mask_arg = !if(is_masked, (ins gentype:$mask), (ins));
foreach is_native = [true, false] in {
  defvar prefix = !if(is_native, "native_", "");

  def prefix # sincos_pas_strided # suffix : OclBuiltin<prefix # "sincos", (outs gentype:$ret), !con((ins gentype:$x, psgentype:$cosval), mask_arg), []>, PRIVATE;
  def prefix # sincos_las_strided # suffix : OclBuiltin<prefix # "sincos", (outs gentype:$ret), !con((ins gentype:$x, psgentype:$cosval), mask_arg), []>, LOCAL;
  def prefix # sincos_gas_strided # suffix : OclBuiltin<prefix # "sincos", (outs gentype:$ret), !con((ins gentype:$x, psgentype:$cosval), mask_arg), []>, GLOBAL;
  def prefix # sincos_gen_strided # suffix : OclBuiltin<prefix # "sincos", (outs gentype:$ret), !con((ins gentype:$x, psgentype:$cosval), mask_arg), []>;
  def prefix # sincos_pas2_strided # suffix : OclBuiltin<prefix # "sincos_ret2ptr", (outs), !con((ins gentype:$x, psgentype:$sinval, psgentype:$cosval), mask_arg), []>, PRIVATE;
} // foreach is_native
} // foreach is_masked
}

//Vectorizer generated table
//{{"_Z20__retbyvector_sincosd" , "_Z19__retbyarray_sincosDv2_d" , "_Z19__retbyarray_sincosDv4_d" , "_Z19__retbyarray_sincosDv8_d" , "_Z19__retbyarray_sincosDv16_d" , "_Z19__retbyarray_sincosDv3_d" },1, 0}
foreach bi = ["sincos", "native_sincos", "modf", "fract", "native_fract"] in {
  let Types = [v1f32, v1f64], Attrs = [CONSTFUNC, OVERLOADABLE] in {
        def bi#_scalarized :  OclBuiltin<"__retbyvector_"#bi, (outs v2gentype:$ret), (ins gentype:$x), [], [], 0, 0>;
  }
  let Types = [v2f32, v3f32, v4f32, v8f32, v16f32,
      v2f64, v3f64, v4f64, v8f64, v16f64],
      Attrs = [CONSTFUNC, OVERLOADABLE] in {
        def retbyarray_#bi : OclBuiltin<"__retbyarray_"#bi, (outs), (ins gentype:$x), [], [], 0, 0>;
  }
}

//VecInfo for DPCPPKernelVecClone
let Types = [v1f32, v1f64] in {
  foreach bi = ["acos", "acosh", "acospi", "asin", "asinh", "asinpi", "atan", "atan2", "atanh", "atanpi",
                "atan2pi", "cbrt", "ceil", "copysign", "cos", "cosh", "cospi", "erfc", "erf", "exp", "exp2",
                "exp10", "expm1", "fdim", "floor", "fma", "fmax", "fmax_common", "fmin", "fmin_common",
                "fmod", "hypot", "ilogb", "ldexp", "lgamma", "log", "log2", "log10", "log1p", "logb",
                "mad", "maxmag", "minmag", "nextafter", "pow", "pown", "powr", "remainder", "rint",
                "rootn", "round", "rsqrt", "sin", "sinh", "sinpi", "sqrt", "tan", "tanh", "tanpi", "tgamma", "trunc"] in {
    def intel_#bi : VectInfo<[], !cast<OclBuiltin>(bi), !cast<OclBuiltin>(bi), !cast<OclBuiltin>(bi), !cast<OclBuiltin>(bi), !cast<OclBuiltin>(bi), !cast<OclBuiltin>(bi)>;

    // masked version
    let HandleAlias = 0 in {
      def intel_#bi#_mask : VectInfo<[], !cast<OclBuiltin>(bi), !cast<OclBuiltin>(bi#"_mask"), !cast<OclBuiltin>(bi#"_mask"), !cast<OclBuiltin>(bi#"_mask"), !cast<OclBuiltin>(bi#"_mask"), !cast<OclBuiltin>(bi#"_mask")>;
    }
  }
}

let Types = [v1f32] in {
  foreach bi = ["half_cos", "half_divide", "half_exp", "half_exp2", "half_exp10",
                "half_log", "half_log2", "half_log10", "half_powr", "half_recip",
                "half_rsqrt", "half_sin", "half_sqrt", "half_tan"] in {
    def intel_#bi : VectInfo<[], !cast<OclBuiltin>(bi), !cast<OclBuiltin>(bi), !cast<OclBuiltin>(bi), !cast<OclBuiltin>(bi)>;

    // masked version
    let HandleAlias = 0 in {
      def intel_#bi#_mask : VectInfo<[], !cast<OclBuiltin>(bi), !cast<OclBuiltin>(bi#"_mask"), !cast<OclBuiltin>(bi#"_mask"), !cast<OclBuiltin>(bi#"_mask")>;
    }
  }
}

let Types = [v1f32, v1f64] in {
  foreach bi = ["native_acos", "native_acosh", "native_acospi", "native_asin",
                "native_asinh", "native_asinpi", "native_atan", "native_atan2",
                "native_atanh", "native_atanpi", "native_atan2pi",
                "native_cbrt", "native_cos", "native_cosh", "native_cospi",
                "native_divide", "native_erfc", "native_erf", "native_exp",
                "native_exp2", "native_exp10", "native_expm1", "native_fdim",
                "native_fmax", "native_fmin", "native_fmod", "native_fract_pas",
                "native_fract_las", "native_fract_gas", "native_fract_gen",
                "native_fract_pas2", "native_hypot", "native_ilogb",
                "native_log", "native_log2", "native_log10", "native_log1p",
                "native_logb", "native_pow", "native_pown", "native_powr",
                "native_rcbrt", "native_recip", "native_rootn", "native_rsqrt",
                "native_sin", "native_sinh", "native_sinpi", "native_sqrt",
                "native_tan", "native_tanh", "native_tanpi"] in {
    def intel_#bi : VectInfo<[], !cast<OclBuiltin>(bi), !cast<OclBuiltin>(bi), !cast<OclBuiltin>(bi), !cast<OclBuiltin>(bi), !cast<OclBuiltin>(bi), !cast<OclBuiltin>(bi)>;

    // masked version
    let HandleAlias = 0 in {
      def intel_#bi#_mask : VectInfo<[], !cast<OclBuiltin>(bi), !cast<OclBuiltin>(bi#"_mask"), !cast<OclBuiltin>(bi#"_mask"), !cast<OclBuiltin>(bi#"_mask"), !cast<OclBuiltin>(bi#"_mask"), !cast<OclBuiltin>(bi#"_mask")>;
    }
  }
}

// sincos linear strided vectinfo
let HandleAlias = false in
foreach bi = ["sincos_pas", "sincos_las", "sincos_gas", "sincos_pas2"] in {
  foreach is_native = [true, false] in {
    defvar name = !if(is_native, "native_", "") # bi;

    // f32 type, stride 4
    let Types = [v1f32], Stride = 4 in {
      def : VectInfo<[], !cast<OclBuiltin>(name), !cast<OclBuiltin>(name # _strided), !cast<OclBuiltin>(name # _strided), !cast<OclBuiltin>(name # _strided), !cast<OclBuiltin>(name # _strided), !cast<OclBuiltin>(name # _strided)>;
      def : VectInfo<[], !cast<OclBuiltin>(name), !cast<OclBuiltin>(name # _strided_mask), !cast<OclBuiltin>(name # _strided_mask), !cast<OclBuiltin>(name # _strided_mask), !cast<OclBuiltin>(name # _strided_mask), !cast<OclBuiltin>(name # _strided_mask)>;
    }
    // f64 type, stride 8
    let Types = [v1f64], Stride = 8 in {
      def : VectInfo<[], !cast<OclBuiltin>(name), !cast<OclBuiltin>(name # _strided), !cast<OclBuiltin>(name # _strided), !cast<OclBuiltin>(name # _strided), !cast<OclBuiltin>(name # _strided), !cast<OclBuiltin>(name # _strided)>;
      def : VectInfo<[], !cast<OclBuiltin>(name), !cast<OclBuiltin>(name # _strided_mask), !cast<OclBuiltin>(name # _strided_mask), !cast<OclBuiltin>(name # _strided_mask), !cast<OclBuiltin>(name # _strided_mask), !cast<OclBuiltin>(name # _strided_mask)>;
    }
  } // foreach is_native
} // foreach sincos builtins

// OpenCL 1.2 rev 15, Table 6.10
let Types = [ v1i8,  v2i8,  v3i8,  v4i8,  v8i8,  v16i8,
              v1u8,  v2u8,  v3u8,  v4u8,  v8u8,  v16u8,
             v1i16, v2i16, v3i16, v4i16, v8i16, v16i16,
             v1u16, v2u16, v3u16, v4u16, v8u16, v16u16,
             v1i32, v2i32, v3i32, v4i32, v8i32, v16i32,
             v1u32, v2u32, v3u32, v4u32, v8u32, v16u32,
             v1i64, v2i64, v3i64, v4i64, v8i64, v16i64,
             v1u64, v2u64, v3u64, v4u64, v8u64, v16u64],
    Attrs = [CONSTFUNC, OVERLOADABLE] in {
def abs       : OclBuiltin<"abs",       (outs ugentype:$ret), (ins gentype:$x), [], [], 0, 1>;
def abs_diff  : OclBuiltin<"abs_diff",  (outs ugentype:$ret), (ins gentype:$x, gentype:$y), [], [], 0, 0>;
def add_sat   : OclBuiltin<"add_sat",   (outs gentype:$ret), (ins gentype:$x, gentype:$y), [], [], 0, 0>;
def hadd      : OclBuiltin<"hadd",      (outs gentype:$ret), (ins gentype:$x, gentype:$y), [], [], 0, 0>;
def rhadd     : OclBuiltin<"rhadd",     (outs gentype:$ret), (ins gentype:$x, gentype:$y), [], [], 0, 0>;
def clz       : OclBuiltin<"clz",       (outs gentype:$ret), (ins gentype:$x), [], [], 0, 0>;
def mad_hi    : OclBuiltin<"mad_hi",    (outs gentype:$ret), (ins gentype:$a, gentype:$b, gentype:$c), [], [], 0, 0>;
def mad_sat   : OclBuiltin<"mad_sat",   (outs gentype:$ret), (ins gentype:$a, gentype:$b, gentype:$c), [], [], 0, 0>;
def mul_hi    : OclBuiltin<"mul_hi",    (outs gentype:$ret), (ins gentype:$x, gentype:$y), [], [], 0, 0>;
def rotate    : OclBuiltin<"rotate",    (outs gentype:$ret), (ins gentype:$v, gentype:$i), [], [], 0, 0>;
def sub_sat   : OclBuiltin<"sub_sat",   (outs gentype:$ret), (ins gentype:$x, gentype:$y), [], [], 0, 0>;
def upsample  : OclBuiltin<"upsample",  (outs up_gentype:$ret), (ins gentype:$hi, ugentype:$lo), [], [], 0, 0>,
                Except<[v1i64, v2i64, v3i64, v4i64, v8i64, v16i64, v1u64, v2u64, v3u64, v4u64, v8u64, v16u64]>;
let NeedForwardDecl = 1 in /* work around the missing prototype in opencl.h */
def popcount  : OclBuiltin<"popcount",  (outs gentype:$ret), (ins gentype:$x), [], [], 0, 0>;
}
let Types = ExpandTypesByVFAndFlatten<[v1i8, v1u8, v1i16, v1u16, v1i32, v1u32, v1i64, v1u64, v1f32, v1f64], [1, 2, 3, 4, 8, 16, 32, 64]>.Tout,
    Attrs = [CONSTFUNC, OVERLOADABLE],
    NeedForwardDecl = 1 in {
def clamp   : OclBuiltin<"clamp", (outs gentype:$ret), (ins gentype:$x, gentype:$minval, gentype:$maxval), [], [], 0, 0>;
def clamp_s : OclBuiltin<"clamp", (outs gentype:$ret), (ins gentype:$x, sgentype:$minval, sgentype:$maxval), [], [], 0, 0>,
              Except<[v1i8, v1u8, v1i16, v1u16, v1i32, v1u32, v1i64, v1u64, v1f32, v1f64]>;
def max     : OclBuiltin<"max",   (outs gentype:$ret), (ins gentype:$x, gentype:$y), [], [], 0, 0>;
def max_s   : OclBuiltin<"max",   (outs gentype:$ret), (ins gentype:$x, sgentype:$y), [], [], 0, 0>,
              Except<[v1i8, v1u8, v1i16, v1u16, v1i32, v1u32, v1i64, v1u64, v1f32, v1f64]>;
def min     : OclBuiltin<"min",   (outs gentype:$ret), (ins gentype:$x, gentype:$y), [], [], 0, 0>;
def min_s   : OclBuiltin<"min",   (outs gentype:$ret), (ins gentype:$x, sgentype:$y), [], [], 0, 0>,
              Except<[v1i8, v1u8, v1i16, v1u16, v1i32, v1u32, v1i64, v1u64, v1f32, v1f64]>;
}

// OpenCL 1.2 rev 15, Table 6.10, masked version
let Types = [ v4i8,  v8i8,  v16i8,
              v4u8,  v8u8,  v16u8,
             v4i16, v8i16, v16i16,
             v4u16, v8u16, v16u16,
             v4i32, v8i32, v16i32,
             v4u32, v8u32, v16u32,
             v4i64, v8i64, v16i64,
             v4u64, v8u64, v16u64],
    Attrs = [CONSTFUNC, OVERLOADABLE] in {
def abs_mask       : OclBuiltin<"abs",       (outs ugentype:$ret), (ins gentype:$x, ugentype:$mask), [], [], 0, 1>;
def abs_diff_mask  : OclBuiltin<"abs_diff",  (outs ugentype:$ret), (ins gentype:$x, gentype:$y, ugentype:$mask), [], [], 0, 0>;
def add_sat_mask   : OclBuiltin<"add_sat",   (outs gentype:$ret), (ins gentype:$x, gentype:$y, gentype:$mask), [], [], 0, 0>;
def hadd_mask      : OclBuiltin<"hadd",      (outs gentype:$ret), (ins gentype:$x, gentype:$y, gentype:$mask), [], [], 0, 0>;
def rhadd_mask     : OclBuiltin<"rhadd",     (outs gentype:$ret), (ins gentype:$x, gentype:$y, gentype:$mask), [], [], 0, 0>;
def clz_mask       : OclBuiltin<"clz",       (outs gentype:$ret), (ins gentype:$x, gentype:$mask), [], [], 0, 0>;
def mad_hi_mask    : OclBuiltin<"mad_hi",    (outs gentype:$ret), (ins gentype:$a, gentype:$b, gentype:$c, gentype:$mask), [], [], 0, 0>;
def mad_sat_mask   : OclBuiltin<"mad_sat",   (outs gentype:$ret), (ins gentype:$a, gentype:$b, gentype:$c, gentype:$mask), [], [], 0, 0>;
def mul_hi_mask    : OclBuiltin<"mul_hi",    (outs gentype:$ret), (ins gentype:$x, gentype:$y, gentype:$mask), [], [], 0, 0>;
def rotate_mask    : OclBuiltin<"rotate",    (outs gentype:$ret), (ins gentype:$v, gentype:$i, gentype:$mask), [], [], 0, 0>;
def sub_sat_mask   : OclBuiltin<"sub_sat",   (outs gentype:$ret), (ins gentype:$x, gentype:$y, gentype:$mask), [], [], 0, 0>;
def upsample_mask  : OclBuiltin<"upsample",  (outs up_gentype:$ret), (ins gentype:$hi, ugentype:$lo, up_gentype:$mask), [], [], 0, 0>,
                Except<[v2i64, v3i64, v4i64, v8i64, v16i64, v2u64, v3u64, v4u64, v8u64, v16u64]>;
def popcount_mask  : OclBuiltin<"popcount",  (outs gentype:$ret), (ins gentype:$x, gentype:$mask), [], [], 0, 0>;
}
let Types = ExpandTypesByVFAndFlatten<[v1i8, v1u8, v1i16, v1u16, v1i32, v1u32, v1i64, v1u64, v1f32, v1f64], [4, 8, 16, 32, 64]>.Tout,
    Attrs = [CONSTFUNC, OVERLOADABLE] in {
def clamp_mask   : OclBuiltin<"clamp", (outs gentype:$ret), (ins gentype:$x, gentype:$minval, gentype:$maxval, gentype:$mask), [], [], 0, 0>;
def max_mask     : OclBuiltin<"max",   (outs gentype:$ret), (ins gentype:$x, gentype:$y, gentype:$mask), [], [], 0, 0>;
def min_mask     : OclBuiltin<"min",   (outs gentype:$ret), (ins gentype:$x, gentype:$y, gentype:$mask), [], [], 0, 0>;
}

// VectInfo for OclVecClone
let Types = [v1i8, v1u8, v1i16, v1u16, v1i32, v1u32, v1i64, v1u64] in {
  foreach bi = ["abs", "abs_diff", "add_sat", "hadd", "rhadd",
                "clz", "mad_hi", "mad_sat", "mul_hi", "rotate",
                "sub_sat", "popcount"] in {
    def intel_#bi : VectInfo<[], !cast<OclBuiltin>(bi), !cast<OclBuiltin>(bi), !cast<OclBuiltin>(bi), !cast<OclBuiltin>(bi)>;

    // masked version
    let HandleAlias = 0 in {
      def intel_#bi#_mask : VectInfo<[], !cast<OclBuiltin>(bi), !cast<OclBuiltin>(bi#"_mask"), !cast<OclBuiltin>(bi#"_mask"), !cast<OclBuiltin>(bi#"_mask")>;
    }
  }
}

let Types = [v1i8, v1u8, v1i16, v1u16, v1i32, v1u32] in {
  def intel_upsample : VectInfo<[], upsample, upsample, upsample, upsample>;
}

let Types = [ v1i8, v1u8, v1i16, v1u16,
              v1i32, v1u32, v1i64, v1u64,
              v1f32, v1f64] in {
  foreach bi = ["clamp", "max", "min"] in {
    def intel_#bi : VectInfo<[], !cast<OclBuiltin>(bi), !cast<OclBuiltin>(bi), !cast<OclBuiltin>(bi), !cast<OclBuiltin>(bi), !cast<OclBuiltin>(bi), !cast<OclBuiltin>(bi)>;

    // masked version
    let HandleAlias = 0 in {
      def intel_#bi#_mask : VectInfo<[], !cast<OclBuiltin>(bi), !cast<OclBuiltin>(bi#"_mask"), !cast<OclBuiltin>(bi#"_mask"), !cast<OclBuiltin>(bi#"_mask"), !cast<OclBuiltin>(bi#"_mask"), !cast<OclBuiltin>(bi#"_mask")>;
    }
  }
}

// OpenCL 1.2 rev 15, Table 6.11
let Types = [v1i32, v2i32, v3i32, v4i32, v8i32, v16i32,
             v1u32, v2u32, v3u32, v4u32, v8u32, v16u32],
    Attrs = [CONSTFUNC, OVERLOADABLE] in {
def mad24   : OclBuiltin<"mad24", (outs gentype:$ret), (ins gentype:$x, gentype:$y, gentype:$z), [], [], 0, 0>;
def mul24   : OclBuiltin<"mul24", (outs gentype:$ret), (ins gentype:$x, gentype:$y), [], [], 0, 0>;
}

// VectInfo for OclVecClone
let Types = [v1i32, v1u32] in {
  def intel_mad24 : VectInfo<[], mad24, mad24, mad24, mad24>;
  def intel_mul24 : VectInfo<[], mul24, mul24, mul24, mul24>;
}

// OpenCL 1.2 rev 15, Table 6.12
let Types = ExpandTypesByVFAndFlatten<[v1f32, v1f64], [1, 2, 3, 4, 8, 16, 32, 64]>.Tout,
    Attrs = [CONSTFUNC, OVERLOADABLE] in {
def degrees       : OclBuiltin<"degrees",     (outs gentype:$ret), (ins gentype:$radians), [], [], 0, 0>;
def mix           : OclBuiltin<"mix",         (outs gentype:$ret), (ins gentype:$x, gentype:$y, gentype:$a), [], [], 0, 0>;
def mix_s         : OclBuiltin<"mix",         (outs gentype:$ret), (ins gentype:$x, gentype:$y, sgentype:$a), [], [], 0, 0>, Except<[v1f32, v1f64]>;
def radians       : OclBuiltin<"radians",     (outs gentype:$ret), (ins gentype:$degrees), [], [], 0, 0>;
def step          : OclBuiltin<"step",        (outs gentype:$ret), (ins gentype:$edge, gentype:$x), [], [], 0, 0>;
def step_s        : OclBuiltin<"step",        (outs gentype:$ret), (ins sgentype:$edge, gentype:$x), [], [], 0, 0>, Except<[v1f32, v1f64]>;
def smoothstep    : OclBuiltin<"smoothstep",  (outs gentype:$ret), (ins gentype:$edge0, gentype:$edge1, gentype:$x), [], [], 0, 0>;
def smoothstep_s  : OclBuiltin<"smoothstep",  (outs gentype:$ret), (ins sgentype:$edge0, sgentype:$edge1, gentype:$x), [], [], 0, 0>, Except<[v1f32, v1f64]>;
def sign          : OclBuiltin<"sign",        (outs gentype:$ret), (ins gentype:$x), [], [], 0, 0>;
}

// OpenCL 1.2 rev 15, Table 6.12, masked version
let Types = ExpandTypesByVFAndFlatten<[v1f32, v1f64], [4, 8, 16, 32, 64]>.Tout,
    Attrs = [CONSTFUNC, OVERLOADABLE] in {
def degrees_mask       : OclBuiltin<"degrees",     (outs gentype:$ret), (ins gentype:$radians, gentype:$mask), [], [], 0, 0>;
def mix_mask           : OclBuiltin<"mix",         (outs gentype:$ret), (ins gentype:$x, gentype:$y, gentype:$a, gentype:$mask), [], [], 0, 0>;
def radians_mask       : OclBuiltin<"radians",     (outs gentype:$ret), (ins gentype:$degrees, gentype:$mask), [], [], 0, 0>;
def step_mask          : OclBuiltin<"step",        (outs gentype:$ret), (ins gentype:$edge, gentype:$x, gentype:$mask), [], [], 0, 0>;
def smoothstep_mask    : OclBuiltin<"smoothstep",  (outs gentype:$ret), (ins gentype:$edge0, gentype:$edge1, gentype:$x, gentype:$mask), [], [], 0, 0>;
def sign_mask          : OclBuiltin<"sign",        (outs gentype:$ret), (ins gentype:$x, gentype:$mask), [], [], 0, 0>;
}

// VectInfo for OclVecClone
let Types = [v1f32, v1f64] in {
  foreach bi = ["degrees", "mix", "radians", "step", "smoothstep", "sign"] in {
    def intel_#bi : VectInfo<[], !cast<OclBuiltin>(bi), !cast<OclBuiltin>(bi), !cast<OclBuiltin>(bi), !cast<OclBuiltin>(bi), !cast<OclBuiltin>(bi), !cast<OclBuiltin>(bi)>;

    // masked version
    let HandleAlias = 0 in {
      def intel_#bi#_mask : VectInfo<[], !cast<OclBuiltin>(bi), !cast<OclBuiltin>(bi#"_mask"), !cast<OclBuiltin>(bi#"_mask"), !cast<OclBuiltin>(bi#"_mask"), !cast<OclBuiltin>(bi#"_mask"), !cast<OclBuiltin>(bi#"_mask")>;
    }
  }
}

// OpenCL 1.2 rev 15, Table 6.13
let Types = [v1f32, v2f32, v3f32, v4f32,
             v1f64, v2f64, v3f64, v4f64],
    Attrs = [CONSTFUNC, OVERLOADABLE] in {
def cross     : OclBuiltin<"cross",     (outs gentype:$ret), (ins gentype:$p0, gentype:$p1), [], [], 0, 0>,
                Except<[v1f32, v2f32, v1f64, v2f64]>;
def dot       : OclBuiltin<"dot",       (outs sgentype:$ret), (ins gentype:$p0, gentype:$p1), [], [], 0, 0>;
def distance  : OclBuiltin<"distance",  (outs sgentype:$ret), (ins gentype:$p0, gentype:$p1), [], [], 0, 0>;
def length    : OclBuiltin<"length",    (outs sgentype:$ret), (ins gentype:$p), [], [], 0, 0>;
def normalize : OclBuiltin<"normalize", (outs gentype:$ret), (ins gentype:$p), [], [], 0, 0>;
}
let Types = [v1f32, v2f32, v3f32, v4f32],
    Attrs = [CONSTFUNC, OVERLOADABLE] in {
def fast_distance  : OclBuiltin<"fast_distance",  (outs sgentype:$ret), (ins gentype:$p0, gentype:$p1), [], [], 0, 0>;
def fast_length    : OclBuiltin<"fast_length",    (outs sgentype:$ret), (ins gentype:$p), [], [], 0, 0>;
def fast_normalize : OclBuiltin<"fast_normalize", (outs gentype:$ret), (ins gentype:$p), [], [], 0, 0>;
}

// OpenCL 1.2 rev 15, Table 6.14
// Note that isequal, isnotequal, isgreater, isgreaterequal, isless,
// islessequal, islessgreater, isnan, isordered, isunordered and signbit are
// handled in BuiltinCallToInst pass, so they are not defined here.
let Types = ExpandTypesByVFAndFlatten<[v1f32, v1f64], [1, 2, 3, 4, 8, 16, 32, 64]>.Tout,
    Attrs = [CONSTFUNC, OVERLOADABLE],
    NeedForwardDecl = 1 in {
def isfinite        : OclBuiltin<"isfinite",        (outs rf2igentype:$ret), (ins gentype:$x), [], [], 0, 1>;
def isinf           : OclBuiltin<"isinf",           (outs rf2igentype:$ret), (ins gentype:$x), [], [], 0, 1>;
def isnormal        : OclBuiltin<"isnormal",        (outs rf2igentype:$ret), (ins gentype:$x), [], [], 0, 1>;
  // Emit forward declarations for non-standard (not in spec) builtins so that
  // they can be invoked by other builtins.
  let Types = ExpandTypesByVFAndFlatten<[v1f32, v1f64], [32, 64]>.Tout in {
    def : OclBuiltin<"isnan", (outs rf2igentype:$ret), (ins gentype:$x)>;
  }
}
// Scalar version of these builtins return 1 if the relation is true, and their
// widended version should return vector of 1. However, vector version of these
// builtins (defined in the above table) return vector of -1. So we can't use
// vector version builtins for VectInfo. The following table defines a set of
// widened builtins that return vector of 1 if relation is true.
let Types = ExpandTypesByVFAndFlatten<[v1f32, v1f64], [4, 8, 16, 32, 64]>.Tout,
    Attrs = [CONSTFUNC, OVERLOADABLE],
    NeedForwardDecl = 1 in {
def isfinite_v1widen        : OclBuiltin<"isfinite_v1widen",        (outs i32gentype:$ret), (ins gentype:$x), [], [], 0, 1>;
def isinf_v1widen           : OclBuiltin<"isinf_v1widen",           (outs i32gentype:$ret), (ins gentype:$x), [], [], 0, 1>;
def isnormal_v1widen        : OclBuiltin<"isnormal_v1widen",        (outs i32gentype:$ret), (ins gentype:$x), [], [], 0, 1>;
}
let Types = ExpandTypesByVFAndFlatten<[v1i8, v1i16, v1i32, v1i64], [1, 2, 3, 4, 8, 16, 32, 64]>.Tout,
    Attrs = [CONSTFUNC, OVERLOADABLE] in {
def any : OclBuiltin<"any", (outs si32gentype:$ret), (ins gentype:$x), [], [], 0, 0>;
def all : OclBuiltin<"all", (outs si32gentype:$ret), (ins gentype:$x), [], [], 0, 0>;
}

// Already migrated to source/relational.td
// These OclBuiltin records are kept here to emit forward declarations for
// other builtins depending on these builtins.
// TODO: Remove after we migrate all dependent builtins.
let Types = ExpandTypesByVFAndFlatten<[v1i8, v1u8, v1i16, v1u16, v1i32, v1u32, v1i64, v1u64, v1f16, v1f32, v1f64], [1, 2, 3, 4, 8, 16, 32, 64]>.Tout,
    Attrs = [CONSTFUNC, OVERLOADABLE],
    NeedForwardDecl = 1  in {
def : OclBuiltin<"bitselect", (outs gentype:$ret), (ins gentype:$a, gentype:$b, gentype:$c), [], [], 0, 0>;
def : OclBuiltin<"select",    (outs gentype:$ret), (ins gentype:$a, gentype:$b, igentype:$c), [], [], 0, 0>;
def : OclBuiltin<"select",    (outs gentype:$ret), (ins gentype:$a, gentype:$b, ugentype:$c), [], [], 0, 0>;
}

// OpenCL 1.2 rev 15, Table 6.14, masked version
let Types = ExpandTypesByVFAndFlatten<[v1f32, v1f64], [4, 8, 16, 32, 64]>.Tout,
     Attrs = [CONSTFUNC, OVERLOADABLE],
     NeedForwardDecl = 1 in {
def isfinite_mask        : OclBuiltin<"isfinite",        (outs rf2igentype:$ret), (ins gentype:$x, rf2igentype:$mask), [], [], 0, 1>;
def isinf_mask           : OclBuiltin<"isinf",           (outs rf2igentype:$ret), (ins gentype:$x, rf2igentype:$mask), [], [], 0, 1>;
def isnormal_mask        : OclBuiltin<"isnormal",        (outs rf2igentype:$ret), (ins gentype:$x, rf2igentype:$mask), [], [], 0, 1>;
}
// Following table defines vectorized masked builtins that are for scalar
// builtin. Therefore, the return value is vector of 1 if relation is true.
let Types = ExpandTypesByVFAndFlatten<[v1f32, v1f64], [4, 8, 16, 32, 64]>.Tout,
    Attrs = [CONSTFUNC, OVERLOADABLE],
    NeedForwardDecl = 1 in {
def isfinite_v1widen_mask        : OclBuiltin<"isfinite_v1widen",        (outs i32gentype:$ret), (ins gentype:$x, rf2igentype:$mask), [], [], 0, 1>;
def isinf_v1widen_mask           : OclBuiltin<"isinf_v1widen",           (outs i32gentype:$ret), (ins gentype:$x, rf2igentype:$mask), [], [], 0, 1>;
def isnormal_v1widen_mask        : OclBuiltin<"isnormal_v1widen",        (outs i32gentype:$ret), (ins gentype:$x, rf2igentype:$mask), [], [], 0, 1>;
}

// VectInfo for OclVecClone
let Types = [v1f32, v1f64],
    HandleAlias = 0 in {
  foreach name = ["isfinite", "isinf", "isnormal"] in {
    defvar bi = name # "_v1widen";
    def : VectInfo<[], !cast<OclBuiltin>(name), !cast<OclBuiltin>(bi), !cast<OclBuiltin>(bi),
                       !cast<OclBuiltin>(bi), !cast<OclBuiltin>(bi), !cast<OclBuiltin>(bi)>;
    def : VectInfo<[], !cast<OclBuiltin>(name), !cast<OclBuiltin>(bi#"_mask"), !cast<OclBuiltin>(bi#"_mask"),
                     !cast<OclBuiltin>(bi#"_mask"), !cast<OclBuiltin>(bi#"_mask"), !cast<OclBuiltin>(bi#"_mask")>;
  }
}
<<<<<<< HEAD
let Types = [v1i8, v1u8, v1i16, v1u16, v1i32, v1u32, v1i64, v1u64, v1f16, v1f32, v1f64] in {
  foreach bi = ["bitselect", "iselect", "uselect"] in {
    def bi # _vect_info : VectInfo<[], !cast<OclBuiltin>(bi), !cast<OclBuiltin>(bi), !cast<OclBuiltin>(bi), !cast<OclBuiltin>(bi), !cast<OclBuiltin>(bi), !cast<OclBuiltin>(bi)>;
    def bi # _mask_vect_info : VectInfo<[], !cast<OclBuiltin>(bi), !cast<OclBuiltin>(bi#"_mask"), !cast<OclBuiltin>(bi#"_mask"),
                                            !cast<OclBuiltin>(bi#"_mask"), !cast<OclBuiltin>(bi#"_mask"), !cast<OclBuiltin>(bi#"_mask")>;
  }
}
=======
>>>>>>> 7fca6dfc

// OpenCL 1.2 rev 15, Table 6.15
let Types = [ v2i8,  v3i8,  v4i8,  v8i8,  v16i8,
              v2u8,  v3u8,  v4u8,  v8u8,  v16u8,
             v2i16, v3i16, v4i16, v8i16, v16i16,
             v2u16, v3u16, v4u16, v8u16, v16u16,
             v2i32, v3i32, v4i32, v8i32, v16i32,
             v2u32, v3u32, v4u32, v8u32, v16u32,
             v2i64, v3i64, v4i64, v8i64, v16i64,
             v2u64, v3u64, v4u64, v8u64, v16u64,
             v2f32, v3f32, v4f32, v8f32, v16f32,
             v2f64, v3f64, v4f64, v8f64, v16f64],
    Attrs = [OVERLOADABLE],
    NeedForwardDecl = 1 in {
def vload_gas   : OclBuiltin<"vload$Suffix",  (outs gentype:$ret), (ins size_t:$offset, psgentype:$p), [], [], 0, 0>, CONST_GLOBAL;
def vload_cas   : OclBuiltin<"vload$Suffix",  (outs gentype:$ret), (ins size_t:$offset, psgentype:$p), [], [], 0, 0>, CONSTANT;
def vload_las   : OclBuiltin<"vload$Suffix",  (outs gentype:$ret), (ins size_t:$offset, psgentype:$p), [], [], 0, 0>, CONST_LOCAL;
def vload_pas   : OclBuiltin<"vload$Suffix",  (outs gentype:$ret), (ins size_t:$offset, psgentype:$p), [], [], 0, 0>, CONST_PRIVATE;
def vload_gen   : OclBuiltin<"vload$Suffix",  (outs gentype:$ret), (ins size_t:$offset, psgentype:$p), [], [], 0, 0>, CONST_GENERIC;
def vstore_pas  : OclBuiltin<"vstore$Suffix", (outs), (ins gentype:$data, size_t:$offset, psgentype:$p), [], [], 0, 0>, PRIVATE;
def vstore_las  : OclBuiltin<"vstore$Suffix", (outs), (ins gentype:$data, size_t:$offset, psgentype:$p), [], [], 0, 0>, LOCAL;
def vstore_gas  : OclBuiltin<"vstore$Suffix", (outs), (ins gentype:$data, size_t:$offset, psgentype:$p), [], [], 0, 0>, GLOBAL;
def vstore_gen  : OclBuiltin<"vstore$Suffix", (outs), (ins gentype:$data, size_t:$offset, psgentype:$p), [], [], 0, 0>;
}
let Types = [v1f16, v2f16, v3f16, v4f16, v8f16, v16f16],
    Attrs = [OVERLOADABLE],
    NeedForwardDecl = 1 in {
def vload_half_gas        : OclBuiltin<"vload_half$Suffix",       (outs up_gentype:$ret), (ins size_t:$offset, psgentype:$p), [], [], 0, 0>, CONST_GLOBAL;
def vload_half_cas        : OclBuiltin<"vload_half$Suffix",       (outs up_gentype:$ret), (ins size_t:$offset, psgentype:$p), [], [], 0, 0>, CONSTANT;
def vload_half_las        : OclBuiltin<"vload_half$Suffix",       (outs up_gentype:$ret), (ins size_t:$offset, psgentype:$p), [], [], 0, 0>, CONST_LOCAL;
def vload_half_pas        : OclBuiltin<"vload_half$Suffix",       (outs up_gentype:$ret), (ins size_t:$offset, psgentype:$p), [], [], 0, 0>, CONST_PRIVATE;
def vload_half_gen        : OclBuiltin<"vload_half$Suffix",       (outs up_gentype:$ret), (ins size_t:$offset, psgentype:$p), [], [], 0, 0>, CONST_GENERIC;
def vstoref_half_pas      : OclBuiltin<"vstore_half$Suffix",      (outs), (ins up_gentype:$data, size_t:$offset, psgentype:$p), [], [], 0, 0>, PRIVATE;
def vstoref_half_las      : OclBuiltin<"vstore_half$Suffix",      (outs), (ins up_gentype:$data, size_t:$offset, psgentype:$p), [], [], 0, 0>, LOCAL;
def vstoref_half_gas      : OclBuiltin<"vstore_half$Suffix",      (outs), (ins up_gentype:$data, size_t:$offset, psgentype:$p), [], [], 0, 0>, GLOBAL;
def vstoref_half_gen      : OclBuiltin<"vstore_half$Suffix",      (outs), (ins up_gentype:$data, size_t:$offset, psgentype:$p), [], [], 0, 0>;
def vstoref_half_rte_pas  : OclBuiltin<"vstore_half$Suffix_rte",  (outs), (ins up_gentype:$data, size_t:$offset, psgentype:$p), [], [], 0, 0>, PRIVATE;
def vstoref_half_rte_las  : OclBuiltin<"vstore_half$Suffix_rte",  (outs), (ins up_gentype:$data, size_t:$offset, psgentype:$p), [], [], 0, 0>, LOCAL;
def vstoref_half_rte_gas  : OclBuiltin<"vstore_half$Suffix_rte",  (outs), (ins up_gentype:$data, size_t:$offset, psgentype:$p), [], [], 0, 0>, GLOBAL;
def vstoref_half_rte_gen  : OclBuiltin<"vstore_half$Suffix_rte",  (outs), (ins up_gentype:$data, size_t:$offset, psgentype:$p), [], [], 0, 0>;
def vstoref_half_rtz_pas  : OclBuiltin<"vstore_half$Suffix_rtz",  (outs), (ins up_gentype:$data, size_t:$offset, psgentype:$p), [], [], 0, 0>, PRIVATE;
def vstoref_half_rtz_las  : OclBuiltin<"vstore_half$Suffix_rtz",  (outs), (ins up_gentype:$data, size_t:$offset, psgentype:$p), [], [], 0, 0>, LOCAL;
def vstoref_half_rtz_gas  : OclBuiltin<"vstore_half$Suffix_rtz",  (outs), (ins up_gentype:$data, size_t:$offset, psgentype:$p), [], [], 0, 0>, GLOBAL;
def vstoref_half_rtz_gen  : OclBuiltin<"vstore_half$Suffix_rtz",  (outs), (ins up_gentype:$data, size_t:$offset, psgentype:$p), [], [], 0, 0>;
def vstoref_half_rtp_pas  : OclBuiltin<"vstore_half$Suffix_rtp",  (outs), (ins up_gentype:$data, size_t:$offset, psgentype:$p), [], [], 0, 0>, PRIVATE;
def vstoref_half_rtp_las  : OclBuiltin<"vstore_half$Suffix_rtp",  (outs), (ins up_gentype:$data, size_t:$offset, psgentype:$p), [], [], 0, 0>, LOCAL;
def vstoref_half_rtp_gas  : OclBuiltin<"vstore_half$Suffix_rtp",  (outs), (ins up_gentype:$data, size_t:$offset, psgentype:$p), [], [], 0, 0>, GLOBAL;
def vstoref_half_rtp_gen  : OclBuiltin<"vstore_half$Suffix_rtp",  (outs), (ins up_gentype:$data, size_t:$offset, psgentype:$p), [], [], 0, 0>;
def vstoref_half_rtn_pas  : OclBuiltin<"vstore_half$Suffix_rtn",  (outs), (ins up_gentype:$data, size_t:$offset, psgentype:$p), [], [], 0, 0>, PRIVATE;
def vstoref_half_rtn_las  : OclBuiltin<"vstore_half$Suffix_rtn",  (outs), (ins up_gentype:$data, size_t:$offset, psgentype:$p), [], [], 0, 0>, LOCAL;
def vstoref_half_rtn_gas  : OclBuiltin<"vstore_half$Suffix_rtn",  (outs), (ins up_gentype:$data, size_t:$offset, psgentype:$p), [], [], 0, 0>, GLOBAL;
def vstoref_half_rtn_gen  : OclBuiltin<"vstore_half$Suffix_rtn",  (outs), (ins up_gentype:$data, size_t:$offset, psgentype:$p), [], [], 0, 0>;
def vstored_half_pas      : OclBuiltin<"vstore_half$Suffix",      (outs), (ins up2_gentype:$data, size_t:$offset, psgentype:$p), [], [], 0, 0>, PRIVATE;
def vstored_half_las      : OclBuiltin<"vstore_half$Suffix",      (outs), (ins up2_gentype:$data, size_t:$offset, psgentype:$p), [], [], 0, 0>, LOCAL;
def vstored_half_gas      : OclBuiltin<"vstore_half$Suffix",      (outs), (ins up2_gentype:$data, size_t:$offset, psgentype:$p), [], [], 0, 0>, GLOBAL;
def vstored_half_gen      : OclBuiltin<"vstore_half$Suffix",      (outs), (ins up2_gentype:$data, size_t:$offset, psgentype:$p), [], [], 0, 0>;
def vstored_half_rte_pas  : OclBuiltin<"vstore_half$Suffix_rte",  (outs), (ins up2_gentype:$data, size_t:$offset, psgentype:$p), [], [], 0, 0>, PRIVATE;
def vstored_half_rte_las  : OclBuiltin<"vstore_half$Suffix_rte",  (outs), (ins up2_gentype:$data, size_t:$offset, psgentype:$p), [], [], 0, 0>, LOCAL;
def vstored_half_rte_gas  : OclBuiltin<"vstore_half$Suffix_rte",  (outs), (ins up2_gentype:$data, size_t:$offset, psgentype:$p), [], [], 0, 0>, GLOBAL;
def vstored_half_rte_gen  : OclBuiltin<"vstore_half$Suffix_rte",  (outs), (ins up2_gentype:$data, size_t:$offset, psgentype:$p), [], [], 0, 0>;
def vstored_half_rtz_pas  : OclBuiltin<"vstore_half$Suffix_rtz",  (outs), (ins up2_gentype:$data, size_t:$offset, psgentype:$p), [], [], 0, 0>, PRIVATE;
def vstored_half_rtz_las  : OclBuiltin<"vstore_half$Suffix_rtz",  (outs), (ins up2_gentype:$data, size_t:$offset, psgentype:$p), [], [], 0, 0>, LOCAL;
def vstored_half_rtz_gas  : OclBuiltin<"vstore_half$Suffix_rtz",  (outs), (ins up2_gentype:$data, size_t:$offset, psgentype:$p), [], [], 0, 0>, GLOBAL;
def vstored_half_rtz_gen  : OclBuiltin<"vstore_half$Suffix_rtz",  (outs), (ins up2_gentype:$data, size_t:$offset, psgentype:$p), [], [], 0, 0>;
def vstored_half_rtp_pas  : OclBuiltin<"vstore_half$Suffix_rtp",  (outs), (ins up2_gentype:$data, size_t:$offset, psgentype:$p), [], [], 0, 0>, PRIVATE;
def vstored_half_rtp_las  : OclBuiltin<"vstore_half$Suffix_rtp",  (outs), (ins up2_gentype:$data, size_t:$offset, psgentype:$p), [], [], 0, 0>, LOCAL;
def vstored_half_rtp_gas  : OclBuiltin<"vstore_half$Suffix_rtp",  (outs), (ins up2_gentype:$data, size_t:$offset, psgentype:$p), [], [], 0, 0>, GLOBAL;
def vstored_half_rtp_gen  : OclBuiltin<"vstore_half$Suffix_rtp",  (outs), (ins up2_gentype:$data, size_t:$offset, psgentype:$p), [], [], 0, 0>;
def vstored_half_rtn_pas  : OclBuiltin<"vstore_half$Suffix_rtn",  (outs), (ins up2_gentype:$data, size_t:$offset, psgentype:$p), [], [], 0, 0>, PRIVATE;
def vstored_half_rtn_las  : OclBuiltin<"vstore_half$Suffix_rtn",  (outs), (ins up2_gentype:$data, size_t:$offset, psgentype:$p), [], [], 0, 0>, LOCAL;
def vstored_half_rtn_gas  : OclBuiltin<"vstore_half$Suffix_rtn",  (outs), (ins up2_gentype:$data, size_t:$offset, psgentype:$p), [], [], 0, 0>, GLOBAL;
def vstored_half_rtn_gen  : OclBuiltin<"vstore_half$Suffix_rtn",  (outs), (ins up2_gentype:$data, size_t:$offset, psgentype:$p), [], [], 0, 0>;
def vloada_half_gas       : OclBuiltin<"vloada_half$Suffix",      (outs up_gentype:$ret), (ins size_t:$offset, psgentype:$p), [], [], 0, 0>, CONST_GLOBAL;
def vloada_half_cas       : OclBuiltin<"vloada_half$Suffix",      (outs up_gentype:$ret), (ins size_t:$offset, psgentype:$p), [], [], 0, 0>, CONSTANT;
def vloada_half_las       : OclBuiltin<"vloada_half$Suffix",      (outs up_gentype:$ret), (ins size_t:$offset, psgentype:$p), [], [], 0, 0>, CONST_LOCAL;
def vloada_half_pas       : OclBuiltin<"vloada_half$Suffix",      (outs up_gentype:$ret), (ins size_t:$offset, psgentype:$p), [], [], 0, 0>, CONST_PRIVATE;
def vloada_half_gen       : OclBuiltin<"vloada_half$Suffix",      (outs up_gentype:$ret), (ins size_t:$offset, psgentype:$p), [], [], 0, 0>, CONST_GENERIC;
def vstoreaf_half_pas     : OclBuiltin<"vstorea_half$Suffix",     (outs), (ins up_gentype:$data, size_t:$offset, psgentype:$p), [], [], 0, 0>, PRIVATE;
def vstoreaf_half_las     : OclBuiltin<"vstorea_half$Suffix",     (outs), (ins up_gentype:$data, size_t:$offset, psgentype:$p), [], [], 0, 0>, LOCAL;
def vstoreaf_half_gas     : OclBuiltin<"vstorea_half$Suffix",     (outs), (ins up_gentype:$data, size_t:$offset, psgentype:$p), [], [], 0, 0>, GLOBAL;
def vstoreaf_half_gen     : OclBuiltin<"vstorea_half$Suffix",     (outs), (ins up_gentype:$data, size_t:$offset, psgentype:$p), [], [], 0, 0>;
}
let Types = [v1f16, v2f16, v3f16, v4f16, v8f16, v16f16],
    Attrs = [OVERLOADABLE],
    NeedForwardDecl = 1 in {
def vstoreaf_half_rte_pas : OclBuiltin<"vstorea_half$Suffix_rte", (outs), (ins up_gentype:$data, size_t:$offset, psgentype:$p), [], [], 0, 0>, PRIVATE;
def vstoreaf_half_rte_las : OclBuiltin<"vstorea_half$Suffix_rte", (outs), (ins up_gentype:$data, size_t:$offset, psgentype:$p), [], [], 0, 0>, LOCAL;
def vstoreaf_half_rte_gas : OclBuiltin<"vstorea_half$Suffix_rte", (outs), (ins up_gentype:$data, size_t:$offset, psgentype:$p), [], [], 0, 0>, GLOBAL;
def vstoreaf_half_rte_gen : OclBuiltin<"vstorea_half$Suffix_rte", (outs), (ins up_gentype:$data, size_t:$offset, psgentype:$p), [], [], 0, 0>;
def vstoreaf_half_rtz_pas : OclBuiltin<"vstorea_half$Suffix_rtz", (outs), (ins up_gentype:$data, size_t:$offset, psgentype:$p), [], [], 0, 0>, PRIVATE;
def vstoreaf_half_rtz_las : OclBuiltin<"vstorea_half$Suffix_rtz", (outs), (ins up_gentype:$data, size_t:$offset, psgentype:$p), [], [], 0, 0>, LOCAL;
def vstoreaf_half_rtz_gas : OclBuiltin<"vstorea_half$Suffix_rtz", (outs), (ins up_gentype:$data, size_t:$offset, psgentype:$p), [], [], 0, 0>, GLOBAL;
def vstoreaf_half_rtz_gen : OclBuiltin<"vstorea_half$Suffix_rtz", (outs), (ins up_gentype:$data, size_t:$offset, psgentype:$p), [], [], 0, 0>;
def vstoreaf_half_rtp_pas : OclBuiltin<"vstorea_half$Suffix_rtp", (outs), (ins up_gentype:$data, size_t:$offset, psgentype:$p), [], [], 0, 0>, PRIVATE;
def vstoreaf_half_rtp_las : OclBuiltin<"vstorea_half$Suffix_rtp", (outs), (ins up_gentype:$data, size_t:$offset, psgentype:$p), [], [], 0, 0>, LOCAL;
def vstoreaf_half_rtp_gas : OclBuiltin<"vstorea_half$Suffix_rtp", (outs), (ins up_gentype:$data, size_t:$offset, psgentype:$p), [], [], 0, 0>, GLOBAL;
def vstoreaf_half_rtp_gen : OclBuiltin<"vstorea_half$Suffix_rtp", (outs), (ins up_gentype:$data, size_t:$offset, psgentype:$p), [], [], 0, 0>;
def vstoreaf_half_rtn_pas : OclBuiltin<"vstorea_half$Suffix_rtn", (outs), (ins up_gentype:$data, size_t:$offset, psgentype:$p), [], [], 0, 0>, PRIVATE;
def vstoreaf_half_rtn_las : OclBuiltin<"vstorea_half$Suffix_rtn", (outs), (ins up_gentype:$data, size_t:$offset, psgentype:$p), [], [], 0, 0>, LOCAL;
def vstoreaf_half_rtn_gas : OclBuiltin<"vstorea_half$Suffix_rtn", (outs), (ins up_gentype:$data, size_t:$offset, psgentype:$p), [], [], 0, 0>, GLOBAL;
def vstoreaf_half_rtn_gen : OclBuiltin<"vstorea_half$Suffix_rtn", (outs), (ins up_gentype:$data, size_t:$offset, psgentype:$p), [], [], 0, 0>;
}
let Types = [v1f16, v2f16, v3f16, v4f16, v8f16, v16f16],
    Attrs = [OVERLOADABLE],
    NeedForwardDecl = 1 in {
def vstoread_half_pas     : OclBuiltin<"vstorea_half$Suffix",     (outs), (ins up2_gentype:$data, size_t:$offset, psgentype:$p), [], [], 0, 0>, PRIVATE;
def vstoread_half_las     : OclBuiltin<"vstorea_half$Suffix",     (outs), (ins up2_gentype:$data, size_t:$offset, psgentype:$p), [], [], 0, 0>, LOCAL;
def vstoread_half_gas     : OclBuiltin<"vstorea_half$Suffix",     (outs), (ins up2_gentype:$data, size_t:$offset, psgentype:$p), [], [], 0, 0>, GLOBAL;
def vstoread_half_gen     : OclBuiltin<"vstorea_half$Suffix",     (outs), (ins up2_gentype:$data, size_t:$offset, psgentype:$p), [], [], 0, 0>;
}
let Types = [v2f16, v3f16, v4f16, v8f16, v16f16],
    Attrs = [OVERLOADABLE],
    NeedForwardDecl = 1 in {
def vstoread_half_rte_pas : OclBuiltin<"vstorea_half$Suffix_rte", (outs), (ins up2_gentype:$data, size_t:$offset, psgentype:$p), [], [], 0, 0>, PRIVATE;
def vstoread_half_rte_las : OclBuiltin<"vstorea_half$Suffix_rte", (outs), (ins up2_gentype:$data, size_t:$offset, psgentype:$p), [], [], 0, 0>, LOCAL;
def vstoread_half_rte_gas : OclBuiltin<"vstorea_half$Suffix_rte", (outs), (ins up2_gentype:$data, size_t:$offset, psgentype:$p), [], [], 0, 0>, GLOBAL;
def vstoread_half_rte_gen : OclBuiltin<"vstorea_half$Suffix_rte", (outs), (ins up2_gentype:$data, size_t:$offset, psgentype:$p), [], [], 0, 0>;
def vstoread_half_rtz_pas : OclBuiltin<"vstorea_half$Suffix_rtz", (outs), (ins up2_gentype:$data, size_t:$offset, psgentype:$p), [], [], 0, 0>, PRIVATE;
def vstoread_half_rtz_las : OclBuiltin<"vstorea_half$Suffix_rtz", (outs), (ins up2_gentype:$data, size_t:$offset, psgentype:$p), [], [], 0, 0>, LOCAL;
def vstoread_half_rtz_gas : OclBuiltin<"vstorea_half$Suffix_rtz", (outs), (ins up2_gentype:$data, size_t:$offset, psgentype:$p), [], [], 0, 0>, GLOBAL;
def vstoread_half_rtz_gen : OclBuiltin<"vstorea_half$Suffix_rtz", (outs), (ins up2_gentype:$data, size_t:$offset, psgentype:$p), [], [], 0, 0>;
def vstoread_half_rtp_pas : OclBuiltin<"vstorea_half$Suffix_rtp", (outs), (ins up2_gentype:$data, size_t:$offset, psgentype:$p), [], [], 0, 0>, PRIVATE;
def vstoread_half_rtp_las : OclBuiltin<"vstorea_half$Suffix_rtp", (outs), (ins up2_gentype:$data, size_t:$offset, psgentype:$p), [], [], 0, 0>, LOCAL;
def vstoread_half_rtp_gas : OclBuiltin<"vstorea_half$Suffix_rtp", (outs), (ins up2_gentype:$data, size_t:$offset, psgentype:$p), [], [], 0, 0>, GLOBAL;
def vstoread_half_rtp_gen : OclBuiltin<"vstorea_half$Suffix_rtp", (outs), (ins up2_gentype:$data, size_t:$offset, psgentype:$p), [], [], 0, 0>;
def vstoread_half_rtn_pas : OclBuiltin<"vstorea_half$Suffix_rtn", (outs), (ins up2_gentype:$data, size_t:$offset, psgentype:$p), [], [], 0, 0>, PRIVATE;
def vstoread_half_rtn_las : OclBuiltin<"vstorea_half$Suffix_rtn", (outs), (ins up2_gentype:$data, size_t:$offset, psgentype:$p), [], [], 0, 0>, LOCAL;
def vstoread_half_rtn_gas : OclBuiltin<"vstorea_half$Suffix_rtn", (outs), (ins up2_gentype:$data, size_t:$offset, psgentype:$p), [], [], 0, 0>, GLOBAL;
def vstoread_half_rtn_gen : OclBuiltin<"vstorea_half$Suffix_rtn", (outs), (ins up2_gentype:$data, size_t:$offset, psgentype:$p), [], [], 0, 0>;
}

// OpenCL 1.2 rev 15, Table 6.20
let Types = [ v2i8,  v4i8,  v8i8,  v16i8,
              v2u8,  v4u8,  v8u8,  v16u8,
             v2i16, v4i16, v8i16, v16i16,
             v2u16, v4u16, v8u16, v16u16,
             v2i32, v4i32, v8i32, v16i32,
             v2u32, v4u32, v8u32, v16u32,
             v2i64, v4i64, v8i64, v16i64,
             v2u64, v4u64, v8u64, v16u64,
             v2f32, v4f32, v8f32, v16f32,
             v2f64, v4f64, v8f64, v16f64],
    Attrs = [CONSTFUNC, OVERLOADABLE] in {
def shuffle_2   : OclBuiltin<"shuffle",   (outs gentype2:$ret), (ins gentype:$x, ugentype2:$mask), [], [], 0, 0>;
def shuffle_4   : OclBuiltin<"shuffle",   (outs gentype4:$ret), (ins gentype:$x, ugentype4:$mask), [], [], 0, 0>;
def shuffle_8   : OclBuiltin<"shuffle",   (outs gentype8:$ret), (ins gentype:$x, ugentype8:$mask), [], [], 0, 0>;
def shuffle_16  : OclBuiltin<"shuffle",   (outs gentype16:$ret), (ins gentype:$x, ugentype16:$mask), [], [], 0, 0>;
def shuffle2_2  : OclBuiltin<"shuffle2",  (outs gentype2:$ret), (ins gentype:$x, gentype:$y, ugentype2:$mask), [], [], 0, 0>;
def shuffle2_4  : OclBuiltin<"shuffle2",  (outs gentype4:$ret), (ins gentype:$x, gentype:$y, ugentype4:$mask), [], [], 0, 0>;
def shuffle2_8  : OclBuiltin<"shuffle2",  (outs gentype8:$ret), (ins gentype:$x, gentype:$y, ugentype8:$mask), [], [], 0, 0>;
def shuffle2_16 : OclBuiltin<"shuffle2",  (outs gentype16:$ret), (ins gentype:$x, gentype:$y, ugentype16:$mask), [], [], 0, 0>;
}

// OpenCL 1.2 rev 15, Section 6.2.3 Explicit Conversions
//
// destType convert_destType<_sat><_roundingMode>(sourceType)
//
let Types = ExpandTypesByVFAndFlatten<[v1i8, v1u8, v1i16, v1u16, v1i32, v1u32, v1i64, v1u64, v1f16, v1f32, v1f64], [1, 2, 3, 4, 8, 16, 32, 64]>.Tout,
    Attrs = [CONSTFUNC, OVERLOADABLE],
    NeedForwardDecl = 1 in {
// conversion to integer has satured mode.
def convert_u8          : OclBuiltin<"convert_$ReturnType",         (outs  u8gentype:$ret), (ins gentype:$x), [], [], 0, 0>;
def convert_i8          : OclBuiltin<"convert_$ReturnType",         (outs  i8gentype:$ret), (ins gentype:$x), [], [], 0, 0>;
def convert_u16         : OclBuiltin<"convert_$ReturnType",         (outs u16gentype:$ret), (ins gentype:$x), [], [], 0, 0>;
def convert_i16         : OclBuiltin<"convert_$ReturnType",         (outs i16gentype:$ret), (ins gentype:$x), [], [], 0, 0>;
def convert_u32         : OclBuiltin<"convert_$ReturnType",         (outs u32gentype:$ret), (ins gentype:$x), [], [], 0, 0>;
def convert_i32         : OclBuiltin<"convert_$ReturnType",         (outs i32gentype:$ret), (ins gentype:$x), [], [], 0, 0>;
def convert_u64         : OclBuiltin<"convert_$ReturnType",         (outs u64gentype:$ret), (ins gentype:$x), [], [], 0, 0>;
def convert_i64         : OclBuiltin<"convert_$ReturnType",         (outs i64gentype:$ret), (ins gentype:$x), [], [], 0, 0>;
def convert_u8_sat      : OclBuiltin<"convert_$ReturnType_sat",     (outs  u8gentype:$ret), (ins gentype:$x), [], [], 0, 0>;
def convert_i8_sat      : OclBuiltin<"convert_$ReturnType_sat",     (outs  i8gentype:$ret), (ins gentype:$x), [], [], 0, 0>;
def convert_u16_sat     : OclBuiltin<"convert_$ReturnType_sat",     (outs u16gentype:$ret), (ins gentype:$x), [], [], 0, 0>;
def convert_i16_sat     : OclBuiltin<"convert_$ReturnType_sat",     (outs i16gentype:$ret), (ins gentype:$x), [], [], 0, 0>;
def convert_u32_sat     : OclBuiltin<"convert_$ReturnType_sat",     (outs u32gentype:$ret), (ins gentype:$x), [], [], 0, 0>;
def convert_i32_sat     : OclBuiltin<"convert_$ReturnType_sat",     (outs i32gentype:$ret), (ins gentype:$x), [], [], 0, 0>;
def convert_u64_sat     : OclBuiltin<"convert_$ReturnType_sat",     (outs u64gentype:$ret), (ins gentype:$x), [], [], 0, 0>;
def convert_i64_sat     : OclBuiltin<"convert_$ReturnType_sat",     (outs i64gentype:$ret), (ins gentype:$x), [], [], 0, 0>;
// conversions from floating to integer also honor rounding mode as well as saturated mode.
let ExceptionTypes = ExpandTypesByVFAndFlatten<[v1i8, v1u8, v1i16, v1u16, v1i32, v1u32, v1i64, v1u64], [1, 2, 3, 4, 8, 16, 32, 64]>.Tout in {
def convert_u8_rte      : OclBuiltin<"convert_$ReturnType_rte",     (outs  u8gentype:$ret), (ins gentype:$x), [], [], 0, 0>;
def convert_u8_rtz      : OclBuiltin<"convert_$ReturnType_rtz",     (outs  u8gentype:$ret), (ins gentype:$x), [], [], 0, 0>;
def convert_u8_rtp      : OclBuiltin<"convert_$ReturnType_rtp",     (outs  u8gentype:$ret), (ins gentype:$x), [], [], 0, 0>;
def convert_u8_rtn      : OclBuiltin<"convert_$ReturnType_rtn",     (outs  u8gentype:$ret), (ins gentype:$x), [], [], 0, 0>;
def convert_u8_sat_rte  : OclBuiltin<"convert_$ReturnType_sat_rte", (outs  u8gentype:$ret), (ins gentype:$x), [], [], 0, 0>;
def convert_u8_sat_rtz  : OclBuiltin<"convert_$ReturnType_sat_rtz", (outs  u8gentype:$ret), (ins gentype:$x), [], [], 0, 0>;
def convert_u8_sat_rtp  : OclBuiltin<"convert_$ReturnType_sat_rtp", (outs  u8gentype:$ret), (ins gentype:$x), [], [], 0, 0>;
def convert_u8_sat_rtn  : OclBuiltin<"convert_$ReturnType_sat_rtn", (outs  u8gentype:$ret), (ins gentype:$x), [], [], 0, 0>;
def convert_i8_rte      : OclBuiltin<"convert_$ReturnType_rte",     (outs  i8gentype:$ret), (ins gentype:$x), [], [], 0, 0>;
def convert_i8_rtz      : OclBuiltin<"convert_$ReturnType_rtz",     (outs  i8gentype:$ret), (ins gentype:$x), [], [], 0, 0>;
def convert_i8_rtp      : OclBuiltin<"convert_$ReturnType_rtp",     (outs  i8gentype:$ret), (ins gentype:$x), [], [], 0, 0>;
def convert_i8_rtn      : OclBuiltin<"convert_$ReturnType_rtn",     (outs  i8gentype:$ret), (ins gentype:$x), [], [], 0, 0>;
def convert_i8_sat_rte  : OclBuiltin<"convert_$ReturnType_sat_rte", (outs  i8gentype:$ret), (ins gentype:$x), [], [], 0, 0>;
def convert_i8_sat_rtz  : OclBuiltin<"convert_$ReturnType_sat_rtz", (outs  i8gentype:$ret), (ins gentype:$x), [], [], 0, 0>;
def convert_i8_sat_rtp  : OclBuiltin<"convert_$ReturnType_sat_rtp", (outs  i8gentype:$ret), (ins gentype:$x), [], [], 0, 0>;
def convert_i8_sat_rtn  : OclBuiltin<"convert_$ReturnType_sat_rtn", (outs  i8gentype:$ret), (ins gentype:$x), [], [], 0, 0>;
def convert_u16_rte     : OclBuiltin<"convert_$ReturnType_rte",     (outs u16gentype:$ret), (ins gentype:$x), [], [], 0, 0>;
def convert_u16_rtz     : OclBuiltin<"convert_$ReturnType_rtz",     (outs u16gentype:$ret), (ins gentype:$x), [], [], 0, 0>;
def convert_u16_rtp     : OclBuiltin<"convert_$ReturnType_rtp",     (outs u16gentype:$ret), (ins gentype:$x), [], [], 0, 0>;
def convert_u16_rtn     : OclBuiltin<"convert_$ReturnType_rtn",     (outs u16gentype:$ret), (ins gentype:$x), [], [], 0, 0>;
def convert_u16_sat_rte : OclBuiltin<"convert_$ReturnType_sat_rte", (outs u16gentype:$ret), (ins gentype:$x), [], [], 0, 0>;
def convert_u16_sat_rtz : OclBuiltin<"convert_$ReturnType_sat_rtz", (outs u16gentype:$ret), (ins gentype:$x), [], [], 0, 0>;
def convert_u16_sat_rtp : OclBuiltin<"convert_$ReturnType_sat_rtp", (outs u16gentype:$ret), (ins gentype:$x), [], [], 0, 0>;
def convert_u16_sat_rtn : OclBuiltin<"convert_$ReturnType_sat_rtn", (outs u16gentype:$ret), (ins gentype:$x), [], [], 0, 0>;
def convert_i16_rte     : OclBuiltin<"convert_$ReturnType_rte",     (outs i16gentype:$ret), (ins gentype:$x), [], [], 0, 0>;
def convert_i16_rtz     : OclBuiltin<"convert_$ReturnType_rtz",     (outs i16gentype:$ret), (ins gentype:$x), [], [], 0, 0>;
def convert_i16_rtp     : OclBuiltin<"convert_$ReturnType_rtp",     (outs i16gentype:$ret), (ins gentype:$x), [], [], 0, 0>;
def convert_i16_rtn     : OclBuiltin<"convert_$ReturnType_rtn",     (outs i16gentype:$ret), (ins gentype:$x), [], [], 0, 0>;
def convert_i16_sat_rte : OclBuiltin<"convert_$ReturnType_sat_rte", (outs i16gentype:$ret), (ins gentype:$x), [], [], 0, 0>;
def convert_i16_sat_rtz : OclBuiltin<"convert_$ReturnType_sat_rtz", (outs i16gentype:$ret), (ins gentype:$x), [], [], 0, 0>;
def convert_i16_sat_rtp : OclBuiltin<"convert_$ReturnType_sat_rtp", (outs i16gentype:$ret), (ins gentype:$x), [], [], 0, 0>;
def convert_i16_sat_rtn : OclBuiltin<"convert_$ReturnType_sat_rtn", (outs i16gentype:$ret), (ins gentype:$x), [], [], 0, 0>;
def convert_u32_rte     : OclBuiltin<"convert_$ReturnType_rte",     (outs u32gentype:$ret), (ins gentype:$x), [], [], 0, 0>;
def convert_u32_rtz     : OclBuiltin<"convert_$ReturnType_rtz",     (outs u32gentype:$ret), (ins gentype:$x), [], [], 0, 0>;
def convert_u32_rtp     : OclBuiltin<"convert_$ReturnType_rtp",     (outs u32gentype:$ret), (ins gentype:$x), [], [], 0, 0>;
def convert_u32_rtn     : OclBuiltin<"convert_$ReturnType_rtn",     (outs u32gentype:$ret), (ins gentype:$x), [], [], 0, 0>;
def convert_u32_sat_rte : OclBuiltin<"convert_$ReturnType_sat_rte", (outs u32gentype:$ret), (ins gentype:$x), [], [], 0, 0>;
def convert_u32_sat_rtz : OclBuiltin<"convert_$ReturnType_sat_rtz", (outs u32gentype:$ret), (ins gentype:$x), [], [], 0, 0>;
def convert_u32_sat_rtp : OclBuiltin<"convert_$ReturnType_sat_rtp", (outs u32gentype:$ret), (ins gentype:$x), [], [], 0, 0>;
def convert_u32_sat_rtn : OclBuiltin<"convert_$ReturnType_sat_rtn", (outs u32gentype:$ret), (ins gentype:$x), [], [], 0, 0>;
def convert_i32_rte     : OclBuiltin<"convert_$ReturnType_rte",     (outs i32gentype:$ret), (ins gentype:$x), [], [], 0, 0>;
def convert_i32_rtz     : OclBuiltin<"convert_$ReturnType_rtz",     (outs i32gentype:$ret), (ins gentype:$x), [], [], 0, 0>;
def convert_i32_rtp     : OclBuiltin<"convert_$ReturnType_rtp",     (outs i32gentype:$ret), (ins gentype:$x), [], [], 0, 0>;
def convert_i32_rtn     : OclBuiltin<"convert_$ReturnType_rtn",     (outs i32gentype:$ret), (ins gentype:$x), [], [], 0, 0>;
def convert_i32_sat_rte : OclBuiltin<"convert_$ReturnType_sat_rte", (outs i32gentype:$ret), (ins gentype:$x), [], [], 0, 0>;
def convert_i32_sat_rtz : OclBuiltin<"convert_$ReturnType_sat_rtz", (outs i32gentype:$ret), (ins gentype:$x), [], [], 0, 0>;
def convert_i32_sat_rtp : OclBuiltin<"convert_$ReturnType_sat_rtp", (outs i32gentype:$ret), (ins gentype:$x), [], [], 0, 0>;
def convert_i32_sat_rtn : OclBuiltin<"convert_$ReturnType_sat_rtn", (outs i32gentype:$ret), (ins gentype:$x), [], [], 0, 0>;
def convert_u64_rte     : OclBuiltin<"convert_$ReturnType_rte",     (outs u64gentype:$ret), (ins gentype:$x), [], [], 0, 0>;
def convert_u64_rtz     : OclBuiltin<"convert_$ReturnType_rtz",     (outs u64gentype:$ret), (ins gentype:$x), [], [], 0, 0>;
def convert_u64_rtp     : OclBuiltin<"convert_$ReturnType_rtp",     (outs u64gentype:$ret), (ins gentype:$x), [], [], 0, 0>;
def convert_u64_rtn     : OclBuiltin<"convert_$ReturnType_rtn",     (outs u64gentype:$ret), (ins gentype:$x), [], [], 0, 0>;
def convert_u64_sat_rte : OclBuiltin<"convert_$ReturnType_sat_rte", (outs u64gentype:$ret), (ins gentype:$x), [], [], 0, 0>;
def convert_u64_sat_rtz : OclBuiltin<"convert_$ReturnType_sat_rtz", (outs u64gentype:$ret), (ins gentype:$x), [], [], 0, 0>;
def convert_u64_sat_rtp : OclBuiltin<"convert_$ReturnType_sat_rtp", (outs u64gentype:$ret), (ins gentype:$x), [], [], 0, 0>;
def convert_u64_sat_rtn : OclBuiltin<"convert_$ReturnType_sat_rtn", (outs u64gentype:$ret), (ins gentype:$x), [], [], 0, 0>;
def convert_i64_rte     : OclBuiltin<"convert_$ReturnType_rte",     (outs i64gentype:$ret), (ins gentype:$x), [], [], 0, 0>;
def convert_i64_rtz     : OclBuiltin<"convert_$ReturnType_rtz",     (outs i64gentype:$ret), (ins gentype:$x), [], [], 0, 0>;
def convert_i64_rtp     : OclBuiltin<"convert_$ReturnType_rtp",     (outs i64gentype:$ret), (ins gentype:$x), [], [], 0, 0>;
def convert_i64_rtn     : OclBuiltin<"convert_$ReturnType_rtn",     (outs i64gentype:$ret), (ins gentype:$x), [], [], 0, 0>;
def convert_i64_sat_rte : OclBuiltin<"convert_$ReturnType_sat_rte", (outs i64gentype:$ret), (ins gentype:$x), [], [], 0, 0>;
def convert_i64_sat_rtz : OclBuiltin<"convert_$ReturnType_sat_rtz", (outs i64gentype:$ret), (ins gentype:$x), [], [], 0, 0>;
def convert_i64_sat_rtp : OclBuiltin<"convert_$ReturnType_sat_rtp", (outs i64gentype:$ret), (ins gentype:$x), [], [], 0, 0>;
def convert_i64_sat_rtn : OclBuiltin<"convert_$ReturnType_sat_rtn", (outs i64gentype:$ret), (ins gentype:$x), [], [], 0, 0>;
}
// conversion to floating may not has saturated mode.
def convert_f16         : OclBuiltin<"convert_$ReturnType",         (outs f16gentype:$ret), (ins gentype:$x), [], [], 0, 0>;
def convert_f16_rte     : OclBuiltin<"convert_$ReturnType_rte",     (outs f16gentype:$ret), (ins gentype:$x), [], [], 0, 0>;
def convert_f16_rtz     : OclBuiltin<"convert_$ReturnType_rtz",     (outs f16gentype:$ret), (ins gentype:$x), [], [], 0, 0>;
def convert_f16_rtp     : OclBuiltin<"convert_$ReturnType_rtp",     (outs f16gentype:$ret), (ins gentype:$x), [], [], 0, 0>;
def convert_f16_rtn     : OclBuiltin<"convert_$ReturnType_rtn",     (outs f16gentype:$ret), (ins gentype:$x), [], [], 0, 0>;
def convert_f32         : OclBuiltin<"convert_$ReturnType",         (outs f32gentype:$ret), (ins gentype:$x), [], [], 0, 0>;
def convert_f32_rte     : OclBuiltin<"convert_$ReturnType_rte",     (outs f32gentype:$ret), (ins gentype:$x), [], [], 0, 0>;
def convert_f32_rtz     : OclBuiltin<"convert_$ReturnType_rtz",     (outs f32gentype:$ret), (ins gentype:$x), [], [], 0, 0>;
def convert_f32_rtp     : OclBuiltin<"convert_$ReturnType_rtp",     (outs f32gentype:$ret), (ins gentype:$x), [], [], 0, 0>;
def convert_f32_rtn     : OclBuiltin<"convert_$ReturnType_rtn",     (outs f32gentype:$ret), (ins gentype:$x), [], [], 0, 0>;
def convert_f64         : OclBuiltin<"convert_$ReturnType",         (outs f64gentype:$ret), (ins gentype:$x), [], [], 0, 0>;
def convert_f64_rte     : OclBuiltin<"convert_$ReturnType_rte",     (outs f64gentype:$ret), (ins gentype:$x), [], [], 0, 0>;
def convert_f64_rtz     : OclBuiltin<"convert_$ReturnType_rtz",     (outs f64gentype:$ret), (ins gentype:$x), [], [], 0, 0>;
def convert_f64_rtp     : OclBuiltin<"convert_$ReturnType_rtp",     (outs f64gentype:$ret), (ins gentype:$x), [], [], 0, 0>;
def convert_f64_rtn     : OclBuiltin<"convert_$ReturnType_rtn",     (outs f64gentype:$ret), (ins gentype:$x), [], [], 0, 0>;
// the following conversions make no sense but are added for completeness.
//
// conversions from int to integer with rounding mode and/or saturated mode.
let ExceptionTypes = ExpandTypesByVFAndFlatten<[v1f16, v1f32, v1f64], [1, 2, 3, 4, 8, 16, 32, 64]>.Tout in {
def _convert_u8_rte      : OclBuiltin<"convert_$ReturnType_rte",     (outs  u8gentype:$ret), (ins gentype:$x), [], [], 0, 0>;
def _convert_u8_rtz      : OclBuiltin<"convert_$ReturnType_rtz",     (outs  u8gentype:$ret), (ins gentype:$x), [], [], 0, 0>;
def _convert_u8_rtp      : OclBuiltin<"convert_$ReturnType_rtp",     (outs  u8gentype:$ret), (ins gentype:$x), [], [], 0, 0>;
def _convert_u8_rtn      : OclBuiltin<"convert_$ReturnType_rtn",     (outs  u8gentype:$ret), (ins gentype:$x), [], [], 0, 0>;
def _convert_u8_sat_rte  : OclBuiltin<"convert_$ReturnType_sat_rte", (outs  u8gentype:$ret), (ins gentype:$x), [], [], 0, 0>;
def _convert_u8_sat_rtz  : OclBuiltin<"convert_$ReturnType_sat_rtz", (outs  u8gentype:$ret), (ins gentype:$x), [], [], 0, 0>;
def _convert_u8_sat_rtp  : OclBuiltin<"convert_$ReturnType_sat_rtp", (outs  u8gentype:$ret), (ins gentype:$x), [], [], 0, 0>;
def _convert_u8_sat_rtn  : OclBuiltin<"convert_$ReturnType_sat_rtn", (outs  u8gentype:$ret), (ins gentype:$x), [], [], 0, 0>;
def _convert_i8_rte      : OclBuiltin<"convert_$ReturnType_rte",     (outs  i8gentype:$ret), (ins gentype:$x), [], [], 0, 0>;
def _convert_i8_rtz      : OclBuiltin<"convert_$ReturnType_rtz",     (outs  i8gentype:$ret), (ins gentype:$x), [], [], 0, 0>;
def _convert_i8_rtp      : OclBuiltin<"convert_$ReturnType_rtp",     (outs  i8gentype:$ret), (ins gentype:$x), [], [], 0, 0>;
def _convert_i8_rtn      : OclBuiltin<"convert_$ReturnType_rtn",     (outs  i8gentype:$ret), (ins gentype:$x), [], [], 0, 0>;
def _convert_i8_sat_rte  : OclBuiltin<"convert_$ReturnType_sat_rte", (outs  i8gentype:$ret), (ins gentype:$x), [], [], 0, 0>;
def _convert_i8_sat_rtz  : OclBuiltin<"convert_$ReturnType_sat_rtz", (outs  i8gentype:$ret), (ins gentype:$x), [], [], 0, 0>;
def _convert_i8_sat_rtp  : OclBuiltin<"convert_$ReturnType_sat_rtp", (outs  i8gentype:$ret), (ins gentype:$x), [], [], 0, 0>;
def _convert_i8_sat_rtn  : OclBuiltin<"convert_$ReturnType_sat_rtn", (outs  i8gentype:$ret), (ins gentype:$x), [], [], 0, 0>;
def _convert_u16_rte     : OclBuiltin<"convert_$ReturnType_rte",     (outs u16gentype:$ret), (ins gentype:$x), [], [], 0, 0>;
def _convert_u16_rtz     : OclBuiltin<"convert_$ReturnType_rtz",     (outs u16gentype:$ret), (ins gentype:$x), [], [], 0, 0>;
def _convert_u16_rtp     : OclBuiltin<"convert_$ReturnType_rtp",     (outs u16gentype:$ret), (ins gentype:$x), [], [], 0, 0>;
def _convert_u16_rtn     : OclBuiltin<"convert_$ReturnType_rtn",     (outs u16gentype:$ret), (ins gentype:$x), [], [], 0, 0>;
def _convert_u16_sat_rte : OclBuiltin<"convert_$ReturnType_sat_rte", (outs u16gentype:$ret), (ins gentype:$x), [], [], 0, 0>;
def _convert_u16_sat_rtz : OclBuiltin<"convert_$ReturnType_sat_rtz", (outs u16gentype:$ret), (ins gentype:$x), [], [], 0, 0>;
def _convert_u16_sat_rtp : OclBuiltin<"convert_$ReturnType_sat_rtp", (outs u16gentype:$ret), (ins gentype:$x), [], [], 0, 0>;
def _convert_u16_sat_rtn : OclBuiltin<"convert_$ReturnType_sat_rtn", (outs u16gentype:$ret), (ins gentype:$x), [], [], 0, 0>;
def _convert_i16_rte     : OclBuiltin<"convert_$ReturnType_rte",     (outs i16gentype:$ret), (ins gentype:$x), [], [], 0, 0>;
def _convert_i16_rtz     : OclBuiltin<"convert_$ReturnType_rtz",     (outs i16gentype:$ret), (ins gentype:$x), [], [], 0, 0>;
def _convert_i16_rtp     : OclBuiltin<"convert_$ReturnType_rtp",     (outs i16gentype:$ret), (ins gentype:$x), [], [], 0, 0>;
def _convert_i16_rtn     : OclBuiltin<"convert_$ReturnType_rtn",     (outs i16gentype:$ret), (ins gentype:$x), [], [], 0, 0>;
def _convert_i16_sat_rte : OclBuiltin<"convert_$ReturnType_sat_rte", (outs i16gentype:$ret), (ins gentype:$x), [], [], 0, 0>;
def _convert_i16_sat_rtz : OclBuiltin<"convert_$ReturnType_sat_rtz", (outs i16gentype:$ret), (ins gentype:$x), [], [], 0, 0>;
def _convert_i16_sat_rtp : OclBuiltin<"convert_$ReturnType_sat_rtp", (outs i16gentype:$ret), (ins gentype:$x), [], [], 0, 0>;
def _convert_i16_sat_rtn : OclBuiltin<"convert_$ReturnType_sat_rtn", (outs i16gentype:$ret), (ins gentype:$x), [], [], 0, 0>;
def _convert_u32_rte     : OclBuiltin<"convert_$ReturnType_rte",     (outs u32gentype:$ret), (ins gentype:$x), [], [], 0, 0>;
def _convert_u32_rtz     : OclBuiltin<"convert_$ReturnType_rtz",     (outs u32gentype:$ret), (ins gentype:$x), [], [], 0, 0>;
def _convert_u32_rtp     : OclBuiltin<"convert_$ReturnType_rtp",     (outs u32gentype:$ret), (ins gentype:$x), [], [], 0, 0>;
def _convert_u32_rtn     : OclBuiltin<"convert_$ReturnType_rtn",     (outs u32gentype:$ret), (ins gentype:$x), [], [], 0, 0>;
def _convert_u32_sat_rte : OclBuiltin<"convert_$ReturnType_sat_rte", (outs u32gentype:$ret), (ins gentype:$x), [], [], 0, 0>;
def _convert_u32_sat_rtz : OclBuiltin<"convert_$ReturnType_sat_rtz", (outs u32gentype:$ret), (ins gentype:$x), [], [], 0, 0>;
def _convert_u32_sat_rtp : OclBuiltin<"convert_$ReturnType_sat_rtp", (outs u32gentype:$ret), (ins gentype:$x), [], [], 0, 0>;
def _convert_u32_sat_rtn : OclBuiltin<"convert_$ReturnType_sat_rtn", (outs u32gentype:$ret), (ins gentype:$x), [], [], 0, 0>;
def _convert_i32_rte     : OclBuiltin<"convert_$ReturnType_rte",     (outs i32gentype:$ret), (ins gentype:$x), [], [], 0, 0>;
def _convert_i32_rtz     : OclBuiltin<"convert_$ReturnType_rtz",     (outs i32gentype:$ret), (ins gentype:$x), [], [], 0, 0>;
def _convert_i32_rtp     : OclBuiltin<"convert_$ReturnType_rtp",     (outs i32gentype:$ret), (ins gentype:$x), [], [], 0, 0>;
def _convert_i32_rtn     : OclBuiltin<"convert_$ReturnType_rtn",     (outs i32gentype:$ret), (ins gentype:$x), [], [], 0, 0>;
def _convert_i32_sat_rte : OclBuiltin<"convert_$ReturnType_sat_rte", (outs i32gentype:$ret), (ins gentype:$x), [], [], 0, 0>;
def _convert_i32_sat_rtz : OclBuiltin<"convert_$ReturnType_sat_rtz", (outs i32gentype:$ret), (ins gentype:$x), [], [], 0, 0>;
def _convert_i32_sat_rtp : OclBuiltin<"convert_$ReturnType_sat_rtp", (outs i32gentype:$ret), (ins gentype:$x), [], [], 0, 0>;
def _convert_i32_sat_rtn : OclBuiltin<"convert_$ReturnType_sat_rtn", (outs i32gentype:$ret), (ins gentype:$x), [], [], 0, 0>;
def _convert_u64_rte     : OclBuiltin<"convert_$ReturnType_rte",     (outs u64gentype:$ret), (ins gentype:$x), [], [], 0, 0>;
def _convert_u64_rtz     : OclBuiltin<"convert_$ReturnType_rtz",     (outs u64gentype:$ret), (ins gentype:$x), [], [], 0, 0>;
def _convert_u64_rtp     : OclBuiltin<"convert_$ReturnType_rtp",     (outs u64gentype:$ret), (ins gentype:$x), [], [], 0, 0>;
def _convert_u64_rtn     : OclBuiltin<"convert_$ReturnType_rtn",     (outs u64gentype:$ret), (ins gentype:$x), [], [], 0, 0>;
def _convert_u64_sat_rte : OclBuiltin<"convert_$ReturnType_sat_rte", (outs u64gentype:$ret), (ins gentype:$x), [], [], 0, 0>;
def _convert_u64_sat_rtz : OclBuiltin<"convert_$ReturnType_sat_rtz", (outs u64gentype:$ret), (ins gentype:$x), [], [], 0, 0>;
def _convert_u64_sat_rtp : OclBuiltin<"convert_$ReturnType_sat_rtp", (outs u64gentype:$ret), (ins gentype:$x), [], [], 0, 0>;
def _convert_u64_sat_rtn : OclBuiltin<"convert_$ReturnType_sat_rtn", (outs u64gentype:$ret), (ins gentype:$x), [], [], 0, 0>;
def _convert_i64_rte     : OclBuiltin<"convert_$ReturnType_rte",     (outs i64gentype:$ret), (ins gentype:$x), [], [], 0, 0>;
def _convert_i64_rtz     : OclBuiltin<"convert_$ReturnType_rtz",     (outs i64gentype:$ret), (ins gentype:$x), [], [], 0, 0>;
def _convert_i64_rtp     : OclBuiltin<"convert_$ReturnType_rtp",     (outs i64gentype:$ret), (ins gentype:$x), [], [], 0, 0>;
def _convert_i64_rtn     : OclBuiltin<"convert_$ReturnType_rtn",     (outs i64gentype:$ret), (ins gentype:$x), [], [], 0, 0>;
def _convert_i64_sat_rte : OclBuiltin<"convert_$ReturnType_sat_rte", (outs i64gentype:$ret), (ins gentype:$x), [], [], 0, 0>;
def _convert_i64_sat_rtz : OclBuiltin<"convert_$ReturnType_sat_rtz", (outs i64gentype:$ret), (ins gentype:$x), [], [], 0, 0>;
def _convert_i64_sat_rtp : OclBuiltin<"convert_$ReturnType_sat_rtp", (outs i64gentype:$ret), (ins gentype:$x), [], [], 0, 0>;
def _convert_i64_sat_rtn : OclBuiltin<"convert_$ReturnType_sat_rtn", (outs i64gentype:$ret), (ins gentype:$x), [], [], 0, 0>;
}
// conversion to floating make nosense with saturated mode.
def _convert_f16_sat     : OclBuiltin<"convert_$ReturnType_sat",     (outs f16gentype:$ret), (ins gentype:$x), [], [], 0, 0>;
def _convert_f16_sat_rte : OclBuiltin<"convert_$ReturnType_sat_rte", (outs f16gentype:$ret), (ins gentype:$x), [], [], 0, 0>;
def _convert_f16_sat_rtz : OclBuiltin<"convert_$ReturnType_sat_rtz", (outs f16gentype:$ret), (ins gentype:$x), [], [], 0, 0>;
def _convert_f16_sat_rtp : OclBuiltin<"convert_$ReturnType_sat_rtp", (outs f16gentype:$ret), (ins gentype:$x), [], [], 0, 0>;
def _convert_f16_sat_rtn : OclBuiltin<"convert_$ReturnType_sat_rtn", (outs f16gentype:$ret), (ins gentype:$x), [], [], 0, 0>;
def _convert_f32_sat     : OclBuiltin<"convert_$ReturnType_sat",     (outs f32gentype:$ret), (ins gentype:$x), [], [], 0, 0>;
def _convert_f32_sat_rte : OclBuiltin<"convert_$ReturnType_sat_rte", (outs f32gentype:$ret), (ins gentype:$x), [], [], 0, 0>;
def _convert_f32_sat_rtz : OclBuiltin<"convert_$ReturnType_sat_rtz", (outs f32gentype:$ret), (ins gentype:$x), [], [], 0, 0>;
def _convert_f32_sat_rtp : OclBuiltin<"convert_$ReturnType_sat_rtp", (outs f32gentype:$ret), (ins gentype:$x), [], [], 0, 0>;
def _convert_f32_sat_rtn : OclBuiltin<"convert_$ReturnType_sat_rtn", (outs f32gentype:$ret), (ins gentype:$x), [], [], 0, 0>;
def _convert_f64_sat     : OclBuiltin<"convert_$ReturnType_sat",     (outs f64gentype:$ret), (ins gentype:$x), [], [], 0, 0>;
def _convert_f64_sat_rte : OclBuiltin<"convert_$ReturnType_sat_rte", (outs f64gentype:$ret), (ins gentype:$x), [], [], 0, 0>;
def _convert_f64_sat_rtz : OclBuiltin<"convert_$ReturnType_sat_rtz", (outs f64gentype:$ret), (ins gentype:$x), [], [], 0, 0>;
def _convert_f64_sat_rtp : OclBuiltin<"convert_$ReturnType_sat_rtp", (outs f64gentype:$ret), (ins gentype:$x), [], [], 0, 0>;
def _convert_f64_sat_rtn : OclBuiltin<"convert_$ReturnType_sat_rtn", (outs f64gentype:$ret), (ins gentype:$x), [], [], 0, 0>;
}

// VectInfo for OclVecClone
// conversion to integer has satured mode.
let Types = [ v1i8, v1u8, v1i16, v1u16, v1i32, v1u32, v1i64, v1u64, v1f16, v1f32, v1f64] in {
  foreach type = ["u8", "i8", "u16", "i16", "u32", "i32", "u64", "i64"] in {
    def intel_convert_#type : VectInfo<[], !cast<OclBuiltin>("convert_"#type), !cast<OclBuiltin>("convert_"#type), !cast<OclBuiltin>("convert_"#type),
                                           !cast<OclBuiltin>("convert_"#type), !cast<OclBuiltin>("convert_"#type), !cast<OclBuiltin>("convert_"#type)>;
    def intel_convert_#type#_sat : VectInfo<[], !cast<OclBuiltin>("convert_"#type#"_sat"), !cast<OclBuiltin>("convert_"#type#"_sat"), !cast<OclBuiltin>("convert_"#type#"_sat"),
                                                !cast<OclBuiltin>("convert_"#type#"_sat"), !cast<OclBuiltin>("convert_"#type#"_sat"), !cast<OclBuiltin>("convert_"#type#"_sat")>;
  }
}

// conversions from floating to integer also honor rounding mode as well as saturated mode.
let Types = [v1f16, v1f32, v1f64] in {
  foreach type = ["u8", "i8", "u16", "i16", "u32", "i32", "u64", "i64"] in {
    foreach op = ["rte", "rtz", "rtp", "rtn"] in {
      def intel_convert_#type#_#op : VectInfo<[], !cast<OclBuiltin>("convert_"#type#_#op), !cast<OclBuiltin>("convert_"#type#_#op), !cast<OclBuiltin>("convert_"#type#_#op),
                                                  !cast<OclBuiltin>("convert_"#type#_#op), !cast<OclBuiltin>("convert_"#type#_#op), !cast<OclBuiltin>("convert_"#type#_#op)>;
      def intel_convert_#type#_sat_#op : VectInfo<[], !cast<OclBuiltin>("convert_"#type#"_sat_"#op), !cast<OclBuiltin>("convert_"#type#"_sat_"#op), !cast<OclBuiltin>("convert_"#type#"_sat_"#op),
                                                      !cast<OclBuiltin>("convert_"#type#"_sat_"#op), !cast<OclBuiltin>("convert_"#type#"_sat_"#op), !cast<OclBuiltin>("convert_"#type#"_sat_"#op)>;
    }
  }
}

// conversions to floating point
let Types = [ v1i8, v1u8, v1i16, v1u16, v1i32, v1u32, v1i64, v1u64, v1f16, v1f32, v1f64] in {
  foreach type = ["f16", "f32", "f64"] in {
    def : VectInfo<[], !cast<OclBuiltin>("convert_"#type), !cast<OclBuiltin>("convert_"#type), !cast<OclBuiltin>("convert_"#type),
                       !cast<OclBuiltin>("convert_"#type), !cast<OclBuiltin>("convert_"#type), !cast<OclBuiltin>("convert_"#type)>;
    foreach op = ["rte", "rtz", "rtp", "rtn"] in {
      def : VectInfo<[], !cast<OclBuiltin>("convert_"#type#_#op), !cast<OclBuiltin>("convert_"#type#_#op), !cast<OclBuiltin>("convert_"#type#_#op),
                         !cast<OclBuiltin>("convert_"#type#_#op), !cast<OclBuiltin>("convert_"#type#_#op), !cast<OclBuiltin>("convert_"#type#_#op)>;
    }
  }
}

// Extended OpenCL built-in for SOA Geometry functions
let Types = [v16f32, v8f64, v4f32, v8f32, v4f64, v16f64],
    Attrs = [OVERLOADABLE],
    NeedForwardDecl = 1 in {
def soa_dot1           : OclBuiltin<"soa_dot1",   (outs gentype:$ret), (ins gentype:$p0, gentype:$p1), [], [], 0, 0>;
def soa_dot2           : OclBuiltin<"soa_dot2",   (outs gentype:$ret), (ins gentype:$p0_x, gentype:$p0_y, gentype:$p1_x, gentype:$p1_y), [], [], 0, 0>;
def soa_dot3           : OclBuiltin<"soa_dot3",   (outs gentype:$ret), (ins gentype:$p0_x, gentype:$p0_y, gentype:$p0_z, gentype:$p1_x, gentype:$p1_y, gentype:$p1_z), [], [], 0, 0>;
def soa_dot4           : OclBuiltin<"soa_dot4",   (outs gentype:$ret), (ins gentype:$p0_x, gentype:$p0_y, gentype:$p0_z, gentype:$p0_w, gentype:$p1_x, gentype:$p1_y, gentype:$p1_z, gentype:$p1_w), [], [], 0, 0>;

def soa_length1        : OclBuiltin<"soa_length1",   (outs gentype:$ret), (ins gentype:$p0), [], [], 0, 0>;
def soa_length2        : OclBuiltin<"soa_length2",   (outs gentype:$ret), (ins gentype:$p0_x, gentype:$p0_y), [], [], 0, 0>;
def soa_length3        : OclBuiltin<"soa_length3",   (outs gentype:$ret), (ins gentype:$p0_x, gentype:$p0_y, gentype:$p0_z), [], [], 0, 0>;
def soa_length4        : OclBuiltin<"soa_length4",   (outs gentype:$ret), (ins gentype:$p0_x, gentype:$p0_y, gentype:$p0_z, gentype:$p0_w), [], [], 0, 0>;

def soa_distance1     : OclBuiltin<"soa_distance1",   (outs gentype:$ret), (ins gentype:$p0, gentype:$p1), [], [], 0, 0>;
def soa_distance2     : OclBuiltin<"soa_distance2",   (outs gentype:$ret), (ins gentype:$p0_x, gentype:$p0_y, gentype:$p1_x, gentype:$p1_y), [], [], 0, 0>;
def soa_distance3     : OclBuiltin<"soa_distance3",   (outs gentype:$ret), (ins gentype:$p0_x, gentype:$p0_y, gentype:$p0_z, gentype:$p1_x, gentype:$p1_y, gentype:$p1_z), [], [], 0, 0>;
def soa_distance4     : OclBuiltin<"soa_distance4",   (outs gentype:$ret), (ins gentype:$p0_x, gentype:$p0_y, gentype:$p0_z, gentype:$p0_w, gentype:$p1_x, gentype:$p1_y, gentype:$p1_z, gentype:$p1_w), [], [], 0, 0>;

def soa_cross3           : OclBuiltin<"soa_cross3", (outs), (ins gentype:$p0_x, gentype:$p0_y, gentype:$p0_z, gentype:$p1_x, gentype:$p1_y, gentype:$p1_z, pgentype:$res_x, pgentype:$res_y, pgentype:$res_z), [], [], 0, 0>, PRIVATE;
def soa_cross4           : OclBuiltin<"soa_cross4", (outs), (ins gentype:$p0_x, gentype:$p0_y, gentype:$p0_z, gentype:$p0_w, gentype:$p1_x, gentype:$p1_y, gentype:$p1_z, gentype:$p1_w, pgentype:$res_x, pgentype:$res_y, pgentype:$res_z, pgentype:$res_w), [], [], 0, 0>, PRIVATE;

def soa_normalize1       : OclBuiltin<"soa_normalize1",   (outs gentype:$ret), (ins gentype:$p0), [], [], 0, 0>;
def soa_normalize2       : OclBuiltin<"soa_normalize2",   (outs), (ins gentype:$p0_x, gentype:$p0_y, pgentype:$res_x, pgentype:$res_y), [], [], 0, 0>, PRIVATE;
def soa_normalize3       : OclBuiltin<"soa_normalize3",   (outs), (ins gentype:$p0_x, gentype:$p0_y, gentype:$p0_z, pgentype:$res_x, pgentype:$res_y, pgentype:$res_z), [], [], 0, 0>, PRIVATE;
def soa_normalize4       : OclBuiltin<"soa_normalize4",   (outs), (ins gentype:$p0_x, gentype:$p0_y, gentype:$p0_z, gentype:$p0_w, pgentype:$res_x, pgentype:$res_y, pgentype:$res_z, pgentype:$res_w), [], [], 0, 0>, PRIVATE;
}
let Types = [v16f32, v4f32, v8f32],
    Attrs = [OVERLOADABLE],
    NeedForwardDecl = 1 in {
def soa_fast_length1   : OclBuiltin<"soa_fast_length1",   (outs gentype:$ret), (ins gentype:$p0), [], [], 0, 0>;
def soa_fast_length2   : OclBuiltin<"soa_fast_length2",   (outs gentype:$ret), (ins gentype:$p0_x, gentype:$p0_y), [], [], 0, 0>;
def soa_fast_length3   : OclBuiltin<"soa_fast_length3",   (outs gentype:$ret), (ins gentype:$p0_x, gentype:$p0_y, gentype:$p0_z), [], [], 0, 0>;
def soa_fast_length4   : OclBuiltin<"soa_fast_length4",   (outs gentype:$ret), (ins gentype:$p0_x, gentype:$p0_y, gentype:$p0_z, gentype:$p0_w), [], [], 0, 0>;

def soa_fast_distance1 : OclBuiltin<"soa_fast_distance1",   (outs gentype:$ret), (ins gentype:$p0, gentype:$p1), [], [], 0, 0>;
def soa_fast_distance2 : OclBuiltin<"soa_fast_distance2",   (outs gentype:$ret), (ins gentype:$p0_x, gentype:$p0_y, gentype:$p1_x, gentype:$p1_y), [], [], 0, 0>;
def soa_fast_distance3 : OclBuiltin<"soa_fast_distance3",   (outs gentype:$ret), (ins gentype:$p0_x, gentype:$p0_y, gentype:$p0_z, gentype:$p1_x, gentype:$p1_y, gentype:$p1_z), [], [], 0, 0>;
def soa_fast_distance4 : OclBuiltin<"soa_fast_distance4",   (outs gentype:$ret), (ins gentype:$p0_x, gentype:$p0_y, gentype:$p0_z, gentype:$p0_w, gentype:$p1_x, gentype:$p1_y, gentype:$p1_z, gentype:$p1_w), [], [], 0, 0>;

def soa_fast_normalize1       : OclBuiltin<"soa_fast_normalize1",   (outs gentype:$ret), (ins gentype:$p0), [], [], 0, 0>;
def soa_fast_normalize2       : OclBuiltin<"soa_fast_normalize2",   (outs), (ins gentype:$p0_x, gentype:$p0_y, pgentype:$res_x, pgentype:$res_y), [], [], 0, 0>, PRIVATE;
def soa_fast_normalize3       : OclBuiltin<"soa_fast_normalize3",   (outs), (ins gentype:$p0_x, gentype:$p0_y, gentype:$p0_z, pgentype:$res_x, pgentype:$res_y, pgentype:$res_z), [], [], 0, 0>, PRIVATE;
def soa_fast_normalize4       : OclBuiltin<"soa_fast_normalize4",   (outs), (ins gentype:$p0_x, gentype:$p0_y, gentype:$p0_z, gentype:$p0_w, pgentype:$res_x, pgentype:$res_y, pgentype:$res_z, pgentype:$res_w), [], [], 0, 0>, PRIVATE;
}

// OpenCL 1.2 rev 15, Section 6.12.11 Explicit Conversions
//
// Atomic Functions
let Types = [v1i32, v1u32],
    Attrs = [OVERLOADABLE],
    NeedForwardDecl = 1 in {
def atomic_inc_global : OclBuiltin<"atomic_inc", (outs gentype:$ret), (ins pgentype:$p), [], [], 1, 0>, VOLATILE_GLOBAL;
def atomic_inc_local  : OclBuiltin<"atomic_inc", (outs gentype:$ret), (ins pgentype:$p), [], [], 1, 0>, VOLATILE_LOCAL;
def atomic_dec_global : OclBuiltin<"atomic_dec", (outs gentype:$ret), (ins pgentype:$p), [], [], 1, 0>, VOLATILE_GLOBAL;
def atomic_dec_local  : OclBuiltin<"atomic_dec", (outs gentype:$ret), (ins pgentype:$p), [], [], 1, 0>, VOLATILE_LOCAL;
def atomic_and_global : OclBuiltin<"atomic_and", (outs gentype:$ret), (ins pgentype:$p, gentype:$val), [], [], 1, 0>, VOLATILE_GLOBAL;
def atomic_and_local  : OclBuiltin<"atomic_and", (outs gentype:$ret), (ins pgentype:$p, gentype:$val), [], [], 1, 0>, VOLATILE_LOCAL;
def atomic_or_global : OclBuiltin<"atomic_or", (outs gentype:$ret), (ins pgentype:$p, gentype:$val), [], [], 1, 0>, VOLATILE_GLOBAL;
def atomic_or_local  : OclBuiltin<"atomic_or", (outs gentype:$ret), (ins pgentype:$p, gentype:$val), [], [], 1, 0>, VOLATILE_LOCAL;
def atomic_xor_global : OclBuiltin<"atomic_xor", (outs gentype:$ret), (ins pgentype:$p, gentype:$val), [], [], 1, 0>, VOLATILE_GLOBAL;
def atomic_xor_local  : OclBuiltin<"atomic_xor", (outs gentype:$ret), (ins pgentype:$p, gentype:$val), [], [], 1, 0>, VOLATILE_LOCAL;
}

let Types = [v1i32, v1u32, v1f32],
    Attrs = [OVERLOADABLE],
    NeedForwardDecl = 1 in {
def atomic_xchg_global : OclBuiltin<"atomic_xchg", (outs gentype:$ret), (ins pgentype:$p, gentype:$val), [], [], 1, 0>, VOLATILE_GLOBAL;
def atomic_xchg_local  : OclBuiltin<"atomic_xchg", (outs gentype:$ret), (ins pgentype:$p, gentype:$val), [], [], 1, 0>, VOLATILE_LOCAL;
def atomic_cmpxchg_global : OclBuiltin<"atomic_cmpxchg", (outs gentype:$ret), (ins pgentype:$p, gentype:$cmp, gentype:$val), [], [], 1, 0>, VOLATILE_GLOBAL;
def atomic_cmpxchg_local  : OclBuiltin<"atomic_cmpxchg", (outs gentype:$ret), (ins pgentype:$p, gentype:$cmp, gentype:$val), [], [], 1, 0>, VOLATILE_LOCAL;
}

let Types = [v1i32, v1u32, v1f16, v1f32, v1f64],
    Attrs = [OVERLOADABLE],
    NeedForwardDecl = 1 in {
def atomic_min_global : OclBuiltin<"atomic_min", (outs gentype:$ret), (ins pgentype:$p, gentype:$val), [], [], 1, 0>, VOLATILE_GLOBAL;
def atomic_min_local  : OclBuiltin<"atomic_min", (outs gentype:$ret), (ins pgentype:$p, gentype:$val), [], [], 1, 0>, VOLATILE_LOCAL;
def atomic_max_global : OclBuiltin<"atomic_max", (outs gentype:$ret), (ins pgentype:$p, gentype:$val), [], [], 1, 0>, VOLATILE_GLOBAL;
def atomic_max_local  : OclBuiltin<"atomic_max", (outs gentype:$ret), (ins pgentype:$p, gentype:$val), [], [], 1, 0>, VOLATILE_LOCAL;
}

let Types = [v1i32, v1u32, v1f32, v1f64],
    Attrs = [OVERLOADABLE],
    NeedForwardDecl = 1 in {
def atomic_add_global : OclBuiltin<"atomic_add", (outs gentype:$ret), (ins pgentype:$p, gentype:$val), [], [], 1, 0>, VOLATILE_GLOBAL;
def atomic_add_local  : OclBuiltin<"atomic_add", (outs gentype:$ret), (ins pgentype:$p, gentype:$val), [], [], 1, 0>, VOLATILE_LOCAL;
def atomic_sub_global : OclBuiltin<"atomic_sub", (outs gentype:$ret), (ins pgentype:$p, gentype:$val), [], [], 1, 0>, VOLATILE_GLOBAL;
def atomic_sub_local  : OclBuiltin<"atomic_sub", (outs gentype:$ret), (ins pgentype:$p, gentype:$val), [], [], 1, 0>, VOLATILE_LOCAL;
}

let Types = [v1i32, v1u32, v1i64, v1u64],
    Attrs = [OVERLOADABLE],
    NeedForwardDecl = 1 in {
def atom_sub_vol_global     : OclBuiltin<"atom_sub", (outs gentype:$ret), (ins pgentype:$p, gentype:$val), [], [], 0, 0>, VOLATILE_GLOBAL;
def atom_sub_global         : OclBuiltin<"atom_sub", (outs gentype:$ret), (ins pgentype:$p, gentype:$val), [], [], 0, 0>, GLOBAL;
def atom_inc_vol_global     : OclBuiltin<"atom_inc", (outs gentype:$ret), (ins pgentype:$p), [], [], 0, 0>, VOLATILE_GLOBAL;
def atom_inc_global         : OclBuiltin<"atom_inc", (outs gentype:$ret), (ins pgentype:$p), [], [], 0, 0>, GLOBAL;
def atom_dec_vol_global     : OclBuiltin<"atom_dec", (outs gentype:$ret), (ins pgentype:$p), [], [], 0, 0>, VOLATILE_GLOBAL;
def atom_dec_global         : OclBuiltin<"atom_dec", (outs gentype:$ret), (ins pgentype:$p), [], [], 0, 0>, GLOBAL;
def atom_cmpxchg_vol_global : OclBuiltin<"atom_cmpxchg", (outs gentype:$ret), (ins pgentype:$p, gentype:$cmp, gentype:$val), [], [], 0, 0>, VOLATILE_GLOBAL;
def atom_cmpxchg_global     : OclBuiltin<"atom_cmpxchg", (outs gentype:$ret), (ins pgentype:$p, gentype:$cmp, gentype:$val), [], [], 0, 0>, GLOBAL;
def atom_min_vol_global     : OclBuiltin<"atom_min", (outs gentype:$ret), (ins pgentype:$p, gentype:$val), [], [], 0, 0>, VOLATILE_GLOBAL;
def atom_min_global         : OclBuiltin<"atom_min", (outs gentype:$ret), (ins pgentype:$p, gentype:$val), [], [], 0, 0>, GLOBAL;
def atom_max_vol_global     : OclBuiltin<"atom_max", (outs gentype:$ret), (ins pgentype:$p, gentype:$val), [], [], 0, 0>, VOLATILE_GLOBAL;
def atom_max_global         : OclBuiltin<"atom_max", (outs gentype:$ret), (ins pgentype:$p, gentype:$val), [], [], 0, 0>, GLOBAL;
def atom_and_vol_global     : OclBuiltin<"atom_and", (outs gentype:$ret), (ins pgentype:$p, gentype:$val), [], [], 0, 0>, VOLATILE_GLOBAL;
def atom_and_global         : OclBuiltin<"atom_and", (outs gentype:$ret), (ins pgentype:$p, gentype:$val), [], [], 0, 0>, GLOBAL;
def atom_or_vol_global      : OclBuiltin<"atom_or", (outs gentype:$ret), (ins pgentype:$p, gentype:$val), [], [], 0, 0>, VOLATILE_GLOBAL;
def atom_or_global          : OclBuiltin<"atom_or", (outs gentype:$ret), (ins pgentype:$p, gentype:$val), [], [], 0, 0>, GLOBAL;
def atom_xor_vol_global     : OclBuiltin<"atom_xor", (outs gentype:$ret), (ins pgentype:$p, gentype:$val), [], [], 0, 0>, VOLATILE_GLOBAL;
def atom_xor_global         : OclBuiltin<"atom_xor", (outs gentype:$ret), (ins pgentype:$p, gentype:$val), [], [], 0, 0>, GLOBAL;

def atom_sub_vol_local     : OclBuiltin<"atom_sub", (outs gentype:$ret), (ins pgentype:$p, gentype:$val), [], [], 0, 0>, VOLATILE_LOCAL;
def atom_sub_local         : OclBuiltin<"atom_sub", (outs gentype:$ret), (ins pgentype:$p, gentype:$val), [], [], 0, 0>, LOCAL;
def atom_cmpxchg_vol_local : OclBuiltin<"atom_cmpxchg", (outs gentype:$ret), (ins pgentype:$p, gentype:$cmp, gentype:$val), [], [], 0, 0>, VOLATILE_LOCAL;
def atom_cmpxchg_local     : OclBuiltin<"atom_cmpxchg", (outs gentype:$ret), (ins pgentype:$p, gentype:$cmp, gentype:$val), [], [], 0, 0>, LOCAL;
def atom_inc_vol_local     : OclBuiltin<"atom_inc", (outs gentype:$ret), (ins pgentype:$p), [], [], 0, 0>, VOLATILE_LOCAL;
def atom_inc_local         : OclBuiltin<"atom_inc", (outs gentype:$ret), (ins pgentype:$p), [], [], 0, 0>, LOCAL;
def atom_dec_vol_local     : OclBuiltin<"atom_dec", (outs gentype:$ret), (ins pgentype:$p), [], [], 0, 0>, VOLATILE_LOCAL;
def atom_dec_local         : OclBuiltin<"atom_dec", (outs gentype:$ret), (ins pgentype:$p), [], [], 0, 0>, LOCAL;
def atom_min_vol_local     : OclBuiltin<"atom_min", (outs gentype:$ret), (ins pgentype:$p, gentype:$val), [], [], 0, 0>, VOLATILE_LOCAL;
def atom_min_local         : OclBuiltin<"atom_min", (outs gentype:$ret), (ins pgentype:$p, gentype:$val), [], [], 0, 0>, LOCAL;
def atom_max_vol_local     : OclBuiltin<"atom_max", (outs gentype:$ret), (ins pgentype:$p, gentype:$val), [], [], 0, 0>, VOLATILE_LOCAL;
def atom_max_local         : OclBuiltin<"atom_max", (outs gentype:$ret), (ins pgentype:$p, gentype:$val), [], [], 0, 0>, LOCAL;
def atom_and_vol_local     : OclBuiltin<"atom_and", (outs gentype:$ret), (ins pgentype:$p, gentype:$val), [], [], 0, 0>, VOLATILE_LOCAL;
def atom_and_local         : OclBuiltin<"atom_and", (outs gentype:$ret), (ins pgentype:$p, gentype:$val), [], [], 0, 0>, LOCAL;
def atom_or_vol_local      : OclBuiltin<"atom_or", (outs gentype:$ret), (ins pgentype:$p, gentype:$val), [], [], 0, 0>, VOLATILE_LOCAL;
def atom_or_local          : OclBuiltin<"atom_or", (outs gentype:$ret), (ins pgentype:$p, gentype:$val), [], [], 0, 0>, LOCAL;
def atom_xor_vol_local     : OclBuiltin<"atom_xor", (outs gentype:$ret), (ins pgentype:$p, gentype:$val), [], [], 0, 0>, VOLATILE_LOCAL;
def atom_xor_local         : OclBuiltin<"atom_xor", (outs gentype:$ret), (ins pgentype:$p, gentype:$val), [], [], 0, 0>, LOCAL;
}

let Types = [v1i32, v1u32, v1f32, v1i64, v1u64],
    Attrs = [OVERLOADABLE],
    NeedForwardDecl = 1 in {
def atom_xchg_vol_global    : OclBuiltin<"atom_xchg", (outs gentype:$ret), (ins pgentype:$p, gentype:$val), [], [], 0, 0>, VOLATILE_GLOBAL;
def atom_xchg_global        : OclBuiltin<"atom_xchg", (outs gentype:$ret), (ins pgentype:$p, gentype:$val), [], [], 0, 0>, GLOBAL;
def atom_xchg_vol_local    : OclBuiltin<"atom_xchg", (outs gentype:$ret), (ins pgentype:$p, gentype:$val), [], [], 0, 0>, VOLATILE_LOCAL;
def atom_xchg_local        : OclBuiltin<"atom_xchg", (outs gentype:$ret), (ins pgentype:$p, gentype:$val), [], [], 0, 0>, LOCAL;
def atom_add_vol_global    : OclBuiltin<"atom_add", (outs gentype:$ret), (ins pgentype:$p, gentype:$val), [], [], 0, 0>, VOLATILE_GLOBAL;
def atom_add_global        : OclBuiltin<"atom_add", (outs gentype:$ret), (ins pgentype:$p, gentype:$val), [], [], 0, 0>, GLOBAL;
def atom_add_vol_local     : OclBuiltin<"atom_add", (outs gentype:$ret), (ins pgentype:$p, gentype:$val), [], [], 0, 0>, VOLATILE_LOCAL;
def atom_add_local         : OclBuiltin<"atom_add", (outs gentype:$ret), (ins pgentype:$p, gentype:$val), [], [], 0, 0>, LOCAL;
}

// SOA versions of the any/all relational builtins
// 6 versions are required for each of the two builtins, since
// the number of parameters depends on the original vector width
// which can be any one of 1,2,3,4,8,16.
// There doesn't seem to be a way to generate this without
// a change to the tablegen backend.
let Types = [v4i8,  v8i8,  v16i8,
             v4i16, v8i16, v16i16,
             v4i32, v8i32, v16i32,
             v4i64, v8i64, v16i64],
    Attrs = [OVERLOADABLE],
  NeedForwardDecl = 1  in {
def soa_any1 : OclBuiltin<"soa_any1", (outs i32gentype:$ret), (ins gentype:$x0), [], [], 0, 0>;
def soa_any2 : OclBuiltin<"soa_any2", (outs i32gentype:$ret), (ins gentype:$x0, gentype:$x1), [], [], 0, 0>;
def soa_any3 : OclBuiltin<"soa_any3", (outs i32gentype:$ret), (ins gentype:$x0, gentype:$x1, gentype:$x2), [], [], 0, 0>;
def soa_any4 : OclBuiltin<"soa_any4", (outs i32gentype:$ret), (ins gentype:$x0, gentype:$x1,
  gentype:$x2, gentype:$x3), [], [], 0, 0>;
def soa_any8 : OclBuiltin<"soa_any8", (outs i32gentype:$ret), (ins gentype:$x0, gentype:$x1,
  gentype:$x2, gentype:$x3, gentype:$x4, gentype:$x5,
  gentype:$x6, gentype:$x7), [], [], 0, 0>;
def soa_any16 : OclBuiltin<"soa_any16", (outs i32gentype:$ret), (ins gentype:$x0,  gentype:$x1,
  gentype:$x2, gentype:$x3, gentype:$x4, gentype:$x5,
  gentype:$x6, gentype:$x7, gentype:$x8, gentype:$x9,
  gentype:$x10, gentype:$x11, gentype:$x12, gentype:$x13,
  gentype:$x14, gentype:$x15), [], [], 0, 0>;
def soa_all1 : OclBuiltin<"soa_all1", (outs i32gentype:$ret), (ins gentype:$x0), [], [], 0, 0>;
def soa_all2 : OclBuiltin<"soa_all2", (outs i32gentype:$ret), (ins gentype:$x0, gentype:$x1), [], [], 0, 0>;
def soa_all3 : OclBuiltin<"soa_all3", (outs i32gentype:$ret), (ins gentype:$x0, gentype:$x1, gentype:$x2), [], [], 0, 0>;
def soa_all4 : OclBuiltin<"soa_all4", (outs i32gentype:$ret), (ins gentype:$x0, gentype:$x1,
  gentype:$x2, gentype:$x3), [], [], 0, 0>;
def soa_all8 : OclBuiltin<"soa_all8", (outs i32gentype:$ret), (ins gentype:$x0, gentype:$x1,
  gentype:$x2, gentype:$x3, gentype:$x4, gentype:$x5,
  gentype:$x6, gentype:$x7), [], [], 0, 0>;
def soa_all16 : OclBuiltin<"soa_all16", (outs i32gentype:$ret), (ins gentype:$x0,  gentype:$x1,
  gentype:$x2, gentype:$x3, gentype:$x4, gentype:$x5,
  gentype:$x6, gentype:$x7, gentype:$x8, gentype:$x9,
  gentype:$x10, gentype:$x11, gentype:$x12, gentype:$x13,
  gentype:$x14, gentype:$x15), [], [], 0, 0>;
}

///////////////////////////////////////////////////////////////////////////////
//Soa versions for relationals
///////////////////////////////////////////////////////////////////////////////

def downConvert : OclBuiltin<"downConvert", (outs downgentype:$ret), (ins gentype:$p),
  [v4i64, v8i64, v16i64], [OVERLOADABLE], 0, 0>;

let Types = [v1i64],
    Attrs = [OVERLOADABLE] in {
  // Memory Fence Functions
  def mem_fence : OclBuiltin<"mem_fence", (outs), (ins cl_mem_fence_flags:$flags), [], [], 0, 0>;
  def read_mem_fence : OclBuiltin<"read_mem_fence", (outs), (ins cl_mem_fence_flags:$flags), [], [], 0, 0>;
  def write_mem_fence : OclBuiltin<"write_mem_fence", (outs), (ins cl_mem_fence_flags:$flags), [], [], 0, 0>;
}

let Types = [v1i32, v2i32, v3i32, v4i32, v8i32, v16i32, v32i32, v64i32],
    Attrs = [CONSTFUNC, OVERLOADABLE], NeedForwardDecl = 1 in {
  def idiv          : OclBuiltin<"idiv",      (outs gentype:$ret), (ins gentype:$x, gentype:$y), [], [], 0, 1>;
  def irem          : OclBuiltin<"irem",      (outs gentype:$ret), (ins gentype:$x, gentype:$y), [], [], 0, 1>;

}
let Types = [v1u32, v2u32, v3u32, v4u32, v8u32, v16u32, v32u32, v64u32],
    Attrs = [CONSTFUNC, OVERLOADABLE], NeedForwardDecl = 1 in {
  def udiv          : OclBuiltin<"udiv",      (outs gentype:$ret), (ins gentype:$x, gentype:$y), [], [], 0, 1>;
  def urem          : OclBuiltin<"urem",      (outs gentype:$ret), (ins gentype:$x, gentype:$y), [], [], 0, 1>;
}

let Types = [v1i32] in {
  foreach bi = ["idiv", "irem"] in {
    def intel_#bi : VectInfo<[], !cast<OclBuiltin>(bi), !cast<OclBuiltin>(bi), !cast<OclBuiltin>(bi), !cast<OclBuiltin>(bi), !cast<OclBuiltin>(bi), !cast<OclBuiltin>(bi)>;
  }
}
let Types = [v1u32] in {
  foreach bi = ["udiv", "urem"] in {
    def intel_#bi : VectInfo<[], !cast<OclBuiltin>(bi), !cast<OclBuiltin>(bi), !cast<OclBuiltin>(bi), !cast<OclBuiltin>(bi), !cast<OclBuiltin>(bi), !cast<OclBuiltin>(bi)>;
  }
}

///////////////////////////////////////////////////////////////////////////////
// OpenCL 1.2 rev 15, Table 6.18
// Async copy built-ins
let Types = [ v1i8,  v2i8,  v3i8,  v4i8,  v8i8,  v16i8,
              v1u8,  v2u8,  v3u8,  v4u8,  v8u8,  v16u8,
             v1i16, v2i16, v3i16, v4i16, v8i16, v16i16,
             v1u16, v2u16, v3u16, v4u16, v8u16, v16u16,
             v1i32, v2i32, v3i32, v4i32, v8i32, v16i32,
             v1u32, v2u32, v3u32, v4u32, v8u32, v16u32,
             v1i64, v2i64, v3i64, v4i64, v8i64, v16i64,
             v1u64, v2u64, v3u64, v4u64, v8u64, v16u64,
             v1f32, v2f32, v3f32, v4f32, v8f32, v16f32,
             v1f64, v2f64, v3f64, v4f64, v8f64, v16f64],
    Attrs = [OVERLOADABLE] in {
  def async_work_group_copy_l2g : OclBuiltin<"async_work_group_copy", (outs event_t:$ret), (ins gpgentype:$dst, clpgentype:$src, size_t:$num_elements, event_t:$event), [], [], 0, 0>;
  def async_work_group_copy_g2l : OclBuiltin<"async_work_group_copy", (outs event_t:$ret), (ins lpgentype:$dst, cgpgentype:$src, size_t:$num_elements, event_t:$event), [], [], 0, 0>;
  def async_work_group_strided_copy_l2g : OclBuiltin<"async_work_group_strided_copy", (outs event_t:$ret), (ins gpgentype:$dst, clpgentype:$src, size_t:$num_elements, size_t:$dst_stride, event_t:$event), [], [], 0, 0>;
  def async_work_group_strided_copy_g2l : OclBuiltin<"async_work_group_strided_copy", (outs event_t:$ret), (ins lpgentype:$dst, cgpgentype:$src, size_t:$num_elements, size_t:$src_stride, event_t:$event), [], [], 0, 0>;
}

let Types = [ void ],
    Attrs = [OVERLOADABLE] in {
  def wait_group_events_generic : OclBuiltin<"wait_group_events", (outs), (ins v1i32:$num_events, pevent_t:$event_list), [], [], 0, 0>;
  def wait_group_events_global  : OclBuiltin<"wait_group_events", (outs), (ins v1i32:$num_events, pevent_t:$event_list), [], [], 0, 0>, PRIVATE;
  def wait_group_events_local   : OclBuiltin<"wait_group_events", (outs), (ins v1i32:$num_events, pevent_t:$event_list), [], [], 0, 0>, LOCAL;
  def wait_group_events_private : OclBuiltin<"wait_group_events", (outs), (ins v1i32:$num_events, pevent_t:$event_list), [], [], 0, 0>, GLOBAL;
}

///////////////////////////////////////////////////////////////////////////////
// Helper built-ins
// intel_movemask
// custom BI used in GENERIC and CPU for fast detecting analyzing mask in if()
// for scalar types it returns true if input is NOT equal to zero otherwise returns zero
// for vector types it returns most significant bit in each vector element compressed to output mask,
// behaviour is equal to _mm_movemask() intrinsic from x86 SSE
// example of use: fract
let Types = ExpandTypesByVFAndFlatten<[v1i8, v1i16, v1i32, v1i64], [1, 2, 3, 4, 8, 16, 32]>.Tout,
    Attrs = [CONSTFUNC, OVERLOADABLE],
    NeedForwardDecl = 1 in {
def intel_movemask: OclBuiltin<"intel_movemask", (outs si32gentype:$ret), (ins gentype:$x), [], [], 0, 0>;
}
let Types = ExpandTypesByVFAndFlatten<[v1i8, v1i16, v1i32, v1i64], [64]>.Tout,
    Attrs = [CONSTFUNC, OVERLOADABLE],
    NeedForwardDecl = 1 in {
def intel_movemask_v64: OclBuiltin<"intel_movemask", (outs si64gentype:$ret), (ins gentype:$x), [], [], 0, 0>;
}

// OpenCL 1.2 Section 6.12 Image Functions (those which have SOA versions)
//

foreach qual = [ "ro", "rw" ] in {
  let Types = [ v4f32, v4i32 ],
      Attrs = [CONSTFUNC, OVERLOADABLE] in {
  def read_imagef_2d_#qual  : OclBuiltin<"read_imagef",  (outs f32gentype:$ret), (ins !cast<OclType>("image2d_"#qual):$image, sampler_t:$sampler, gentype2:$coord), [], [], 0, 0>;
  def read_imagei_2d_#qual  : OclBuiltin<"read_imagei",  (outs i32gentype:$ret), (ins !cast<OclType>("image2d_"#qual):$image, sampler_t:$sampler, gentype2:$coord), [], [], 0, 0>;
  def read_imageui_2d_#qual : OclBuiltin<"read_imageui", (outs u32gentype:$ret), (ins !cast<OclType>("image2d_"#qual):$image, sampler_t:$sampler, gentype2:$coord), [], [], 0, 0>;
  def mask_read_imagef_2d_#qual  : OclBuiltin<"mask_read_imagef",  (outs f32gentype:$ret), (ins v1i32:$mask, !cast<OclType>("image2d_"#qual):$image, sampler_t:$sampler, gentype2:$coord), [], [], 0, 0>;
  def mask_read_imagei_2d_#qual  : OclBuiltin<"mask_read_imagei",  (outs i32gentype:$ret), (ins v1i32:$mask, !cast<OclType>("image2d_"#qual):$image, sampler_t:$sampler, gentype2:$coord), [], [], 0, 0>;
  def mask_read_imageui_2d_#qual : OclBuiltin<"mask_read_imageui", (outs u32gentype:$ret), (ins v1i32:$mask, !cast<OclType>("image2d_"#qual):$image, sampler_t:$sampler, gentype2:$coord), [], [], 0, 0>;
  }
}

foreach qual = [ "ro", "rw" ] in {
  let Types = [ v4i32 ],
      Attrs = [CONSTFUNC, OVERLOADABLE] in {
  def read_imageui_2d_#qual#_no_sampler : OclBuiltin<"read_imageui", (outs u32gentype:$ret), (ins !cast<OclType>("image2d_"#qual):$image, gentype2:$coord), [], [], 0, 0>;
  def mask_read_imagef_2d_#qual#_no_sampler  : OclBuiltin<"mask_read_imagef",  (outs f32gentype:$ret), (ins v1i32:$mask, !cast<OclType>("image2d_"#qual):$image, gentype2:$coord), [], [], 0, 0>;
  def mask_read_imagei_2d_#qual#_no_sampler  : OclBuiltin<"mask_read_imagei",  (outs i32gentype:$ret), (ins v1i32:$mask, !cast<OclType>("image2d_"#qual):$image, gentype2:$coord), [], [], 0, 0>;
  def mask_read_imageui_2d_#qual#_no_sampler : OclBuiltin<"mask_read_imageui", (outs u32gentype:$ret), (ins v1i32:$mask, !cast<OclType>("image2d_"#qual):$image, gentype2:$coord), [], [], 0, 0>;
  }
}

foreach qual = [ "wo", "rw" ] in {
  let Types = [ v4i32 ],
      Attrs = [CONSTFUNC, OVERLOADABLE] in {
  def write_imagef_2d_#qual  : OclBuiltin<"write_imagef",  (outs), (ins !cast<OclType>("image2d_"#qual):$image, gentype2:$coord, f32gentype:$color), [], [], 0, 0>;
  def write_imagei_2d_#qual  : OclBuiltin<"write_imagei",  (outs), (ins !cast<OclType>("image2d_"#qual):$image, gentype2:$coord, i32gentype:$color), [], [], 0, 0>;
  def write_imageui_2d_#qual : OclBuiltin<"write_imageui", (outs), (ins !cast<OclType>("image2d_"#qual):$image, gentype2:$coord, u32gentype:$color), [], [], 0, 0>;
  def mask_write_imagef_2d_#qual  : OclBuiltin<"mask_write_imagef",  (outs), (ins v1i32:$mask, !cast<OclType>("image2d_"#qual):$image, gentype2:$coord, f32gentype:$color), [], [], 0, 0>;
  def mask_write_imagei_2d_#qual  : OclBuiltin<"mask_write_imagei",  (outs), (ins v1i32:$mask, !cast<OclType>("image2d_"#qual):$image, gentype2:$coord, i32gentype:$color), [], [], 0, 0>;
  def mask_write_imageui_2d_#qual : OclBuiltin<"mask_write_imageui", (outs), (ins v1i32:$mask, !cast<OclType>("image2d_"#qual):$image, gentype2:$coord, u32gentype:$color), [], [], 0, 0>;
  }
}

foreach qual = [ "ro", "wo", "rw" ] in {
  let Types = [ !cast<OclType>("image2d_"#qual),
                !cast<OclType>("image3d_"#qual),
                !cast<OclType>("image2d_array_"#qual) ],
      Attrs = [CONSTFUNC, OVERLOADABLE] in {
  def get_image_height_#qual : OclBuiltin<"get_image_height", (outs v1i32:$ret), (ins gentype:$image), [], [], 0, 0>;
  }
}

foreach qual = [ "ro", "wo", "rw" ] in {
  let Types = [ !cast<OclType>("image1d_"#qual),
                !cast<OclType>("image2d_"#qual),
                !cast<OclType>("image3d_"#qual),
                !cast<OclType>("image1d_array_"#qual),
                !cast<OclType>("image1d_buffer_"#qual),
                !cast<OclType>("image2d_array_"#qual) ],
      Attrs = [CONSTFUNC, OVERLOADABLE] in {
  def get_image_width_#qual  : OclBuiltin<"get_image_width",  (outs v1i32:$ret), (ins gentype:$image), [], [], 0, 0>;
  def get_image_channel_order_#qual : OclBuiltin<"get_image_channel_order",  (outs v1i32:$ret), (ins gentype:$image), [], [], 0, 0>;
  def get_image_channel_data_type_#qual : OclBuiltin<"get_image_channel_data_type", (outs v1i32:$ret), (ins gentype:$image), [], [], 0, 0>;
  }
}

foreach qual = [ "ro", "wo", "rw" ] in {
  let Types = [ !cast<OclType>("image3d_"#qual) ],
      Attrs = [CONSTFUNC, OVERLOADABLE] in {
  def get_image_depth_#qual  : OclBuiltin<"get_image_depth",  (outs v1i32:$ret), (ins gentype:$image), [], [], 0, 0>;
  def get_image_dim_2d_#qual : OclBuiltin<"get_image_dim",  (outs v2i32:$ret), (ins !cast<OclType>("image2d_"#qual):$image), [], [], 0, 0>;
  def get_image_dim_3d_#qual : OclBuiltin<"get_image_dim",  (outs v4i32:$ret), (ins gentype:$image), [], [], 0, 0>;
  }
}

// SOA versions of image functions above
//
foreach qual = [ "ro", "wo", "rw" ] in {
  let Types = [ !cast<OclType>("image2d_"#qual),
                !cast<OclType>("image3d_"#qual),
                !cast<OclType>("image2d_array_"#qual) ],
      Attrs = [CONSTFUNC, OVERLOADABLE] in {
  def soa4_get_image_height_#qual : OclBuiltin<"soa4_get_image_height", (outs v4i32:$ret), (ins gentype:$image), [], [], 0, 0>;
  def soa8_get_image_height_#qual : OclBuiltin<"soa8_get_image_height", (outs v8i32:$ret), (ins gentype:$image), [], [], 0, 0>;
  def soa16_get_image_height_#qual : OclBuiltin<"soa16_get_image_height", (outs v16i32:$ret), (ins gentype:$image), [], [], 0, 0>;
  }
}

foreach qual = [ "ro", "wo", "rw" ] in {
  let Types = [ !cast<OclType>("image1d_"#qual),
                !cast<OclType>("image2d_"#qual),
                !cast<OclType>("image3d_"#qual),
                !cast<OclType>("image1d_array_"#qual),
                !cast<OclType>("image1d_buffer_"#qual),
                !cast<OclType>("image2d_array_"#qual) ],
      Attrs = [CONSTFUNC, OVERLOADABLE] in {
  def soa4_get_image_width_#qual : OclBuiltin<"soa4_get_image_width", (outs v4i32:$ret), (ins gentype:$image), [], [], 0, 0>;
  def soa8_get_image_width_#qual : OclBuiltin<"soa8_get_image_width", (outs v8i32:$ret), (ins gentype:$image), [], [], 0, 0>;
  def soa16_get_image_width_#qual : OclBuiltin<"soa16_get_image_width", (outs v16i32:$ret), (ins gentype:$image), [], [], 0, 0>;
  def soa4_get_image_channel_order_#qual : OclBuiltin<"soa4_get_image_channel_order", (outs v4i32:$ret), (ins gentype:$image), [], [], 0, 0>;
  def soa8_get_image_channel_order_#qual : OclBuiltin<"soa8_get_image_channel_order", (outs v8i32:$ret), (ins gentype:$image), [], [], 0, 0>;
  def soa16_get_image_channel_order_#qual : OclBuiltin<"soa16_get_image_channel_order", (outs v16i32:$ret), (ins gentype:$image), [], [], 0, 0>;
  def soa4_get_image_channel_data_type_#qual : OclBuiltin<"soa4_get_image_channel_data_type", (outs v4i32:$ret), (ins gentype:$image), [], [], 0, 0>;
  def soa8_get_image_channel_data_type_#qual : OclBuiltin<"soa8_get_image_channel_data_type", (outs v8i32:$ret), (ins gentype:$image), [], [], 0, 0>;
  def soa16_get_image_channel_data_type_#qual : OclBuiltin<"soa16_get_image_channel_data_type", (outs v16i32:$ret), (ins gentype:$image), [], [], 0, 0>;
  }
}

foreach qual = [ "ro", "wo", "rw" ] in {
  let Types = [ !cast<OclType>("image3d_"#qual) ],
      Attrs = [CONSTFUNC, OVERLOADABLE] in {
  def soa4_get_image_depth_#qual : OclBuiltin<"soa4_get_image_depth", (outs v4i32:$ret), (ins !cast<OclType>("image3d_"#qual):$image), [], [], 0, 0>;
  def soa8_get_image_depth_#qual : OclBuiltin<"soa8_get_image_depth", (outs v8i32:$ret), (ins !cast<OclType>("image3d_"#qual):$image), [], [], 0, 0>;
  def soa16_get_image_depth_#qual : OclBuiltin<"soa16_get_image_depth", (outs v16i32:$ret), (ins !cast<OclType>("image3d_"#qual):$image), [], [], 0, 0>;
  }
}

foreach qual = [ "ro", "rw" ] in {
  let Types = [ !cast<OclType>("image2d_"#qual) ],
      Attrs = [CONSTFUNC, OVERLOADABLE] in {
  def soa4_read_imageui_2d_#qual : OclBuiltin<"soa4_read_imageui", (outs),
                (ins !cast<OclType>("image2d_"#qual):$image, sampler_t:$sampler, v4i32:$coord_x, v4i32:$coord_y,
                     pv4u32:$res_x, pv4u32:$res_y, pv4u32:$res_z, pv4u32:$res_w), [], [], 0, 0>, PRIVATE;
  def soa8_read_imageui_2d_#qual : OclBuiltin<"soa8_read_imageui", (outs),
                (ins !cast<OclType>("image2d_"#qual):$image, sampler_t:$sampler, v8i32:$coord_x, v8i32:$coord_y,
                     pv8u32:$res_x, pv8u32:$res_y, pv8u32:$res_z, pv8u32:$res_w), [], [], 0, 0>, PRIVATE;
  def soa16_read_imageui_2d_#qual : OclBuiltin<"soa16_read_imageui", (outs),
                (ins !cast<OclType>("image2d_"#qual):$image, sampler_t:$sampler, v16i32:$coord_x, v16i32:$coord_y,
                     pv16u32:$res_x, pv16u32:$res_y, pv16u32:$res_z, pv16u32:$res_w), [], [], 0, 0>, PRIVATE;
  def soa4_read_imageui_2d_#qual#_no_sampler : OclBuiltin<"soa4_read_imageui", (outs),
                (ins !cast<OclType>("image2d_"#qual):$image, v4i32:$coord_x, v4i32:$coord_y,
                     pv4u32:$res_x, pv4u32:$res_y, pv4u32:$res_z, pv4u32:$res_w), [], [], 0, 0>, PRIVATE;
  def soa8_read_imageui_2d_#qual#_no_sampler : OclBuiltin<"soa8_read_imageui", (outs),
                (ins !cast<OclType>("image2d_"#qual):$image, v8i32:$coord_x, v8i32:$coord_y,
                     pv8u32:$res_x, pv8u32:$res_y, pv8u32:$res_z, pv8u32:$res_w), [], [], 0, 0>, PRIVATE;
  def soa16_read_imageui_2d_#qual#_no_sampler : OclBuiltin<"soa16_read_imageui", (outs),
                (ins !cast<OclType>("image2d_"#qual):$image, v16i32:$coord_x, v16i32:$coord_y,
                     pv16u32:$res_x, pv16u32:$res_y, pv16u32:$res_z, pv16u32:$res_w), [], [], 0, 0>, PRIVATE;
  def mask_soa4_read_imageui_2d_#qual : OclBuiltin<"mask_soa4_read_imageui", (outs),
                (ins v4i32:$mask, !cast<OclType>("image2d_"#qual):$image, sampler_t:$sampler, v4i32:$coord_x, v4i32:$coord_y,
                     pv4u32:$res_x, pv4u32:$res_y, pv4u32:$res_z, pv4u32:$res_w), [], [], 0, 0>, PRIVATE;
  def mask_soa8_read_imageui_2d_#qual : OclBuiltin<"mask_soa8_read_imageui", (outs),
                (ins v8i32:$mask, !cast<OclType>("image2d_"#qual):$image, sampler_t:$sampler, v8i32:$coord_x, v8i32:$coord_y,
                     pv8u32:$res_x, pv8u32:$res_y, pv8u32:$res_z, pv8u32:$res_w), [], [], 0, 0>, PRIVATE;
  def mask_soa16_read_imageui_2d_#qual : OclBuiltin<"mask_soa16_read_imageui", (outs),
                (ins v16i32:$mask, !cast<OclType>("image2d_"#qual):$image, sampler_t:$sampler, v16i32:$coord_x, v16i32:$coord_y,
                     pv16u32:$res_x, pv16u32:$res_y, pv16u32:$res_z, pv16u32:$res_w), [], [], 0, 0>, PRIVATE;
  def mask_soa4_read_imageui_2d_#qual#_no_sampler : OclBuiltin<"mask_soa4_read_imageui", (outs),
                (ins v4i32:$mask, !cast<OclType>("image2d_"#qual):$image, v4i32:$coord_x, v4i32:$coord_y,
                     pv4u32:$res_x, pv4u32:$res_y, pv4u32:$res_z, pv4u32:$res_w), [], [], 0, 0>, PRIVATE;
  def mask_soa8_read_imageui_2d_#qual#_no_sampler : OclBuiltin<"mask_soa8_read_imageui", (outs),
                (ins v8i32:$mask, !cast<OclType>("image2d_"#qual):$image, v8i32:$coord_x, v8i32:$coord_y,
                     pv8u32:$res_x, pv8u32:$res_y, pv8u32:$res_z, pv8u32:$res_w), [], [], 0, 0>, PRIVATE;
  def mask_soa16_read_imageui_2d_#qual#_no_sampler : OclBuiltin<"mask_soa16_read_imageui", (outs),
                (ins v16i32:$mask, !cast<OclType>("image2d_"#qual):$image, v16i32:$coord_x, v16i32:$coord_y,
                     pv16u32:$res_x, pv16u32:$res_y, pv16u32:$res_z, pv16u32:$res_w), [], [], 0, 0>, PRIVATE;
  }
}

foreach qual = [ "wo", "rw" ] in {
  let Types = [ !cast<OclType>("image2d_"#qual) ],
      Attrs = [CONSTFUNC, OVERLOADABLE] in {
  def soa4_write_imageui_2d_#qual : OclBuiltin<"soa4_write_imageui", (outs),
                (ins !cast<OclType>("image2d_"#qual):$image, v4i32:$coord_x, v4i32:$coord_y,
                     v4u32:$val_x, v4u32:$val_y, v4u32:$val_z, v4u32:$val_w), [], [], 0, 0>;
  def soa8_write_imageui_2d_#qual : OclBuiltin<"soa8_write_imageui", (outs),
                (ins !cast<OclType>("image2d_"#qual):$image, v8i32:$coord_x, v8i32:$coord_y,
                     v8u32:$val_x, v8u32:$val_y, v8u32:$val_z, v8u32:$val_w), [], [], 0, 0>;
  def soa16_write_imageui_2d_#qual : OclBuiltin<"soa16_write_imageui", (outs),
                (ins !cast<OclType>("image2d_"#qual):$image, v16i32:$coord_x, v16i32:$coord_y,
                     v16u32:$val_x, v16u32:$val_y, v16u32:$val_z, v16u32:$val_w), [], [], 0, 0>;
  def mask_soa4_write_imageui_2d_#qual : OclBuiltin<"mask_soa4_write_imageui", (outs),
                (ins v4i32:$mask, !cast<OclType>("image2d_"#qual):$image, v4i32:$coord_x, v4i32:$coord_y,
                     v4u32:$val_x, v4u32:$val_y, v4u32:$val_z, v4u32:$val_w), [], [], 0, 0>;
  def mask_soa8_write_imageui_2d_#qual : OclBuiltin<"mask_soa8_write_imageui", (outs),
                (ins v8i32:$mask, !cast<OclType>("image2d_"#qual):$image, v8i32:$coord_x, v8i32:$coord_y,
                     v8u32:$val_x, v8u32:$val_y, v8u32:$val_z, v8u32:$val_w), [], [], 0, 0>;
  def mask_soa16_write_imageui_2d_#qual : OclBuiltin<"mask_soa16_write_imageui", (outs),
                (ins v16i32:$mask, !cast<OclType>("image2d_"#qual):$image, v16i32:$coord_x, v16i32:$coord_y,
                     v16u32:$val_x, v16u32:$val_y, v16u32:$val_z, v16u32:$val_w), [], [], 0, 0>;
  }
}<|MERGE_RESOLUTION|>--- conflicted
+++ resolved
@@ -735,16 +735,6 @@
                      !cast<OclBuiltin>(bi#"_mask"), !cast<OclBuiltin>(bi#"_mask"), !cast<OclBuiltin>(bi#"_mask")>;
   }
 }
-<<<<<<< HEAD
-let Types = [v1i8, v1u8, v1i16, v1u16, v1i32, v1u32, v1i64, v1u64, v1f16, v1f32, v1f64] in {
-  foreach bi = ["bitselect", "iselect", "uselect"] in {
-    def bi # _vect_info : VectInfo<[], !cast<OclBuiltin>(bi), !cast<OclBuiltin>(bi), !cast<OclBuiltin>(bi), !cast<OclBuiltin>(bi), !cast<OclBuiltin>(bi), !cast<OclBuiltin>(bi)>;
-    def bi # _mask_vect_info : VectInfo<[], !cast<OclBuiltin>(bi), !cast<OclBuiltin>(bi#"_mask"), !cast<OclBuiltin>(bi#"_mask"),
-                                            !cast<OclBuiltin>(bi#"_mask"), !cast<OclBuiltin>(bi#"_mask"), !cast<OclBuiltin>(bi#"_mask")>;
-  }
-}
-=======
->>>>>>> 7fca6dfc
 
 // OpenCL 1.2 rev 15, Table 6.15
 let Types = [ v2i8,  v3i8,  v4i8,  v8i8,  v16i8,
