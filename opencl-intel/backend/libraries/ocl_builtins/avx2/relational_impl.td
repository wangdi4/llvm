--- conflicted
+++ resolved
@@ -45,17 +45,5 @@
   def name # _mask_impl : OclBuiltinImpl<builtin, [v32f32, v64f32, v32f64, v64f64], 0, masked_impl_code_I32_G_M, [["$DEF0", "0"], ["$DEF1", "0"]]>;
 
   defvar builtin_v1widen = !cast<OclBuiltin>(name # "_v1widen_mask");
-<<<<<<< HEAD
-  def name # _v1widen_mask_impl: OclBuiltinImpl<builtin_v1widen, [v32f32, v64f32, v32f64, v64f64], 0, mask_code, [["$DEF0", "0"], ["$DEF1", "0"]]>;
-}
-
-foreach name = ["bitselect", "iselect", "uselect"] in {
-  defvar builtin = !cast<OclBuiltin>(name # "_mask");
-  defvar types = ExpandTypesByVFAndFlatten<[v1i8, v1u8, v1i16, v1u16, v1i32, v1u32, v1i64, v1u64, v1f16, v1f32, v1f64], [32, 64]>.Tout;
-  defvar mask_code = !cond(!eq(name, "bitselect"): masked_impl_code_G_G3_M_select,
-                           true: masked_impl_code_G_G2_IG_M);
-  def name # _mask_impl : OclBuiltinImpl<builtin, types, 0, mask_code, [["$DEF0", "0"], ["$DEF1", "0"], ["$DEF2", "0"]]>;
-=======
   def name # _v1widen_mask_impl: OclBuiltinImpl<builtin_v1widen, [v32f32, v64f32, v32f64, v64f64], 0, masked_impl_code_I32_G_M, [["$DEF0", "0"], ["$DEF1", "0"]]>;
->>>>>>> 7fca6dfc
 }