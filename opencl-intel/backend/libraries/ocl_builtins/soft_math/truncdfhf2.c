// INTEL CONFIDENTIAL
//
// Copyright 2022 Intel Corporation.
//
// This software and the related documents are Intel copyrighted materials, and
// your use of them is governed by the express license under which they were
// provided to you (License). Unless the License provides otherwise, you may not
// use, modify, copy, publish, distribute, disclose or transmit this software or
// the related documents without Intel's prior written permission.
//
// This software and the related documents are provided as is, with no express
// or implied warranties, other than those that are expressly stated in the
// License.
//
// This file is modified from truncdfhf2.c in LLVM compiler-rt project.
//
//===-- lib/truncdfhf2.c - double -> half conversion --------------*- C -*-===//
//
// Part of the LLVM Project, under the Apache License v2.0 with LLVM Exceptions.
// See https://llvm.org/LICENSE.txt for license information.
// SPDX-License-Identifier: Apache-2.0 WITH LLVM-exception
//
//===----------------------------------------------------------------------===//

#define SRC_DOUBLE
#define DST_HALF
#ifdef __INTEL_LLVM_COMPILER
#define COMPILER_RT_HAS_FLOAT16
#endif
#include "fp_trunc_impl.inc"

#ifndef _WIN32
__attribute__((weak))
#endif
<<<<<<< HEAD
dst_t __truncdfhf2(double a) { return __truncXfYf2__(a); }
=======
dst_t __truncdfhf2(double a) {
  return __truncXfYf2__(a);
}
>>>>>>> bfff8914
<|MERGE_RESOLUTION|>--- conflicted
+++ resolved
@@ -32,10 +32,6 @@
 #ifndef _WIN32
 __attribute__((weak))
 #endif
-<<<<<<< HEAD
-dst_t __truncdfhf2(double a) { return __truncXfYf2__(a); }
-=======
 dst_t __truncdfhf2(double a) {
   return __truncXfYf2__(a);
-}
->>>>>>> bfff8914
+}