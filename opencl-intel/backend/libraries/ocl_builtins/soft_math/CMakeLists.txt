--- conflicted
+++ resolved
@@ -8,30 +8,12 @@
 # use, modify, copy, publish, distribute, disclose or transmit this software or
 # the related documents without Intel's prior written permission.
 #
-<<<<<<< HEAD
-# This software and the related documents are provided as is, with no express
-# or implied warranties, other than those that are expressly stated in the
-# License.
-
-set(TARGET_NAME soft_math)
-
-set(SOFT_MATH_SOURCE_FILES
-  extendhfsf2.c
-  int_util.c
-  truncdfhf2.c
-  truncsfhf2.c
-)
-=======
 # This software and the related documents are provided as is, with no express or
 # implied warranties, other than those that are expressly stated in the License.
 
 set(TARGET_NAME soft_math)
 
 set(SOFT_MATH_SOURCE_FILES extendhfsf2.c int_util.c truncdfhf2.c truncsfhf2.c)
-
-# Convert compile flags to list to facilitate custom command
-string(REPLACE " " ";" SOFT_MATH_CFLAGS ${CMAKE_C_FLAGS})
->>>>>>> bfff8914
 
 # Convert compile flags to list to facilitate custom command
 string(REPLACE " " ";" SOFT_MATH_CFLAGS ${CMAKE_C_FLAGS})
@@ -45,10 +27,6 @@
 endif()
 
 if(NOT WIN32)
-<<<<<<< HEAD
-  list(APPEND SOFT_MATH_SOURCE_FILES extenddftf2.c extendhftf2.c extendsftf2.c
-                                     trunctfdf2.c trunctfhf2.c trunctfsf2.c)
-=======
   list(
     APPEND
     SOFT_MATH_SOURCE_FILES
@@ -58,7 +36,6 @@
     trunctfdf2.c
     trunctfhf2.c
     trunctfsf2.c)
->>>>>>> bfff8914
   # Enable float 128
   list(APPEND SOFT_MATH_CFLAGS -mlong-double-128)
 endif(NOT WIN32)
@@ -67,47 +44,6 @@
   list(APPEND SOFT_MATH_SOURCE_FILES divti3.c udivti3.c udivmodti4.c)
 endif()
 
-<<<<<<< HEAD
-# On win32, ocl is built with msvc, so we need to tell clang not to link
-# the default libs to avoid symbol conflicts.
-if(WIN32 AND NOT BUILD_X64)
-  list(APPEND SOFT_MATH_CFLAGS -m32 /Zl)
-endif()
-
-# Manually compile source files with clang
-foreach (FILE ${SOFT_MATH_SOURCE_FILES})
-  add_custom_command(OUTPUT ${CMAKE_CURRENT_BINARY_DIR}/${FILE}${OBJECT_SUFFIX}
-    COMMAND ${COMPILER} ${SOFT_MATH_CFLAGS} -c ${CMAKE_CURRENT_SOURCE_DIR}/${FILE} -o ${CMAKE_CURRENT_BINARY_DIR}/${FILE}${OBJECT_SUFFIX}
-    DEPENDS ${CLANG} ${CMAKE_CURRENT_SOURCE_DIR}/${FILE}
-    COMMENT "Compiling ${FILE}"
-  )
-
-  list(APPEND SOFT_MATH_OUTPUT_OBJECTS ${CMAKE_CURRENT_BINARY_DIR}/${FILE}${OBJECT_SUFFIX})
-endforeach()
-
-add_custom_target(soft_math_obj ALL DEPENDS ${SOFT_MATH_OUTPUT_OBJECTS})
-
-set_source_files_properties(${SOFT_MATH_OUTPUT_OBJECTS}
-  PROPERTIES
-  EXTERNAL_OBJECT true
-  GENERATED true
-)
-
-add_opencl_library(
-  ${TARGET_NAME}
-  STATIC
-  ${SOFT_MATH_OUTPUT_OBJECTS}
-)
-
-add_dependencies(${TARGET_NAME} soft_math_obj)
-
-set_target_properties(${TARGET_NAME} PROPERTIES
-  # For a tidy Visual Studio solution layout
-  FOLDER ${BACKEND_FOLDER_NAME}
-  # We need to let cmake know we want a c library
-  LINKER_LANGUAGE C
-)
-=======
 # On win32, ocl is built with msvc, so we need to tell clang not to link the
 # default libs to avoid symbol conflicts.
 if(WIN32 AND NOT BUILD_X64)
@@ -142,5 +78,4 @@
   PROPERTIES # For a tidy Visual Studio solution layout
              FOLDER ${BACKEND_FOLDER_NAME}
              # We need to let cmake know we want a c library
-             LINKER_LANGUAGE C)
->>>>>>> bfff8914
+             LINKER_LANGUAGE C)