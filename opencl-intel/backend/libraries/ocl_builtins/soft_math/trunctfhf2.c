// INTEL CONFIDENTIAL
//
// Copyright 2022 Intel Corporation.
//
// This software and the related documents are Intel copyrighted materials, and
// your use of them is governed by the express license under which they were
// provided to you (License). Unless the License provides otherwise, you may not
// use, modify, copy, publish, distribute, disclose or transmit this software or
// the related documents without Intel's prior written permission.
//
// This software and the related documents are provided as is, with no express
// or implied warranties, other than those that are expressly stated in the
// License.
//
// This file is modified from trunctfhf2.c in LLVM compiler-rt project.
//
//===-- lib/trunctfhf2.c - quad -> half conversion ----------------*- C -*-===//
//
//                     The LLVM Compiler Infrastructure
//
// This file is dual licensed under the MIT and the University of Illinois Open
// Source Licenses. See LICENSE.TXT for details.
//
//===----------------------------------------------------------------------===//

#define QUAD_PRECISION
#include "fp_lib.h"

#define SRC_QUAD
#define DST_HALF
#ifdef __INTEL_LLVM_COMPILER
#define COMPILER_RT_HAS_FLOAT16
#endif
#include "fp_trunc_impl.inc"

<<<<<<< HEAD
__attribute__((weak))
dst_t __trunctfhf2(long double a) { return __truncXfYf2__(a); }
=======
__attribute__((weak)) dst_t __trunctfhf2(long double a) {
  return __truncXfYf2__(a);
}
>>>>>>> bfff8914
<|MERGE_RESOLUTION|>--- conflicted
+++ resolved
@@ -33,11 +33,6 @@
 #endif
 #include "fp_trunc_impl.inc"
 
-<<<<<<< HEAD
-__attribute__((weak))
-dst_t __trunctfhf2(long double a) { return __truncXfYf2__(a); }
-=======
 __attribute__((weak)) dst_t __trunctfhf2(long double a) {
   return __truncXfYf2__(a);
-}
->>>>>>> bfff8914
+}