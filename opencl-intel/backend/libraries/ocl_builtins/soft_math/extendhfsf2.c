// INTEL CONFIDENTIAL
//
// Copyright 2022 Intel Corporation.
//
// This software and the related documents are Intel copyrighted materials, and
// your use of them is governed by the express license under which they were
// provided to you (License). Unless the License provides otherwise, you may not
// use, modify, copy, publish, distribute, disclose or transmit this software or
// the related documents without Intel's prior written permission.
//
// This software and the related documents are provided as is, with no express
// or implied warranties, other than those that are expressly stated in the
// License.
//
// This file is modified from extendhfsf2.c in LLVM compiler-rt project.
//
//===-- lib/extendhfsf2.c - half -> single conversion -------------*- C -*-===//
//
// Part of the LLVM Project, under the Apache License v2.0 with LLVM Exceptions.
// See https://llvm.org/LICENSE.txt for license information.
// SPDX-License-Identifier: Apache-2.0 WITH LLVM-exception
//
//===----------------------------------------------------------------------===//

#define SRC_HALF
#define DST_SINGLE
#ifdef __INTEL_LLVM_COMPILER
#define COMPILER_RT_HAS_FLOAT16
#endif
#include "fp_extend_impl.inc"

<<<<<<< HEAD
float __extendhfsf2(src_t a) {
  return __extendXfYf2__(a);
}
=======
float __extendhfsf2(src_t a) { return __extendXfYf2__(a); }
>>>>>>> bfff8914

#ifndef _WIN32
__attribute__((weak))
#endif
<<<<<<< HEAD
float __gnu_h2f_ieee(src_t a) { return __extendhfsf2(a); }
=======
float __gnu_h2f_ieee(src_t a) {
  return __extendhfsf2(a);
}
>>>>>>> bfff8914
<|MERGE_RESOLUTION|>--- conflicted
+++ resolved
@@ -29,21 +29,11 @@
 #endif
 #include "fp_extend_impl.inc"
 
-<<<<<<< HEAD
-float __extendhfsf2(src_t a) {
-  return __extendXfYf2__(a);
-}
-=======
 float __extendhfsf2(src_t a) { return __extendXfYf2__(a); }
->>>>>>> bfff8914
 
 #ifndef _WIN32
 __attribute__((weak))
 #endif
-<<<<<<< HEAD
-float __gnu_h2f_ieee(src_t a) { return __extendhfsf2(a); }
-=======
 float __gnu_h2f_ieee(src_t a) {
   return __extendhfsf2(a);
-}
->>>>>>> bfff8914
+}