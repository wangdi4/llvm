<<<<<<< HEAD
; RUN: CL_CONFIG_CPU_EXPERIMENTAL_FP16=1 SATest --VAL --config=%s.cfg 2>&1 | FileCheck %s
=======
; RUN: SATest --VAL --config=%s.cfg 2>&1 | FileCheck %s
>>>>>>> 7f4c3c22

; CHECK: Test Passed.<|MERGE_RESOLUTION|>--- conflicted
+++ resolved
@@ -1,7 +1,3 @@
-<<<<<<< HEAD
-; RUN: CL_CONFIG_CPU_EXPERIMENTAL_FP16=1 SATest --VAL --config=%s.cfg 2>&1 | FileCheck %s
-=======
 ; RUN: SATest --VAL --config=%s.cfg 2>&1 | FileCheck %s
->>>>>>> 7f4c3c22
 
 ; CHECK: Test Passed.