<<<<<<< HEAD
; RUN: SATest --VAL --config=%s.cfg | FileCheck %s
; RUN: SATest -cpuarch=core-avx2 --VAL --config=%s.cfg | FileCheck %s
; RUN: SATest -cpuarch=corei7-avx --VAL --config=%s.cfg | FileCheck %s
=======
; RUN: SATest --VAL --config=%s.cfg 2>&1 | FileCheck %s
; RUN: SATest -cpuarch=core-avx2 --VAL --config=%s.cfg 2>&1 | FileCheck %s
; RUN: SATest -cpuarch=corei7-avx --VAL --config=%s.cfg 2>&1 | FileCheck %s

; RUN: CL_CONFIG_CPU_O0_VECTORIZATION=1 SATest --VAL --config=%s.O0.cfg 2>&1 | FileCheck %s
; RUN: CL_CONFIG_CPU_O0_VECTORIZATION=1 SATest -cpuarch=core-avx2 --VAL --config=%s.O0.cfg 2>&1 | FileCheck %s
; RUN: CL_CONFIG_CPU_O0_VECTORIZATION=1 SATest -cpuarch=corei7-avx --VAL --config=%s.O0.cfg 2>&1 | FileCheck %s
>>>>>>> ec3077b5

; RUN: CL_CONFIG_CPU_O0_VECTORIZATION=1 SATest --VAL --config=%s.O0.cfg 2>&1 | FileCheck %s
; RUN: CL_CONFIG_CPU_O0_VECTORIZATION=1 SATest -cpuarch=core-avx2 --VAL --config=%s.O0.cfg 2>&1 | FileCheck %s
; RUN: CL_CONFIG_CPU_O0_VECTORIZATION=1 SATest -cpuarch=corei7-avx --VAL --config=%s.O0.cfg 2>&1 | FileCheck %s

; CHECK: Test Passed.<|MERGE_RESOLUTION|>--- conflicted
+++ resolved
@@ -1,8 +1,3 @@
-<<<<<<< HEAD
-; RUN: SATest --VAL --config=%s.cfg | FileCheck %s
-; RUN: SATest -cpuarch=core-avx2 --VAL --config=%s.cfg | FileCheck %s
-; RUN: SATest -cpuarch=corei7-avx --VAL --config=%s.cfg | FileCheck %s
-=======
 ; RUN: SATest --VAL --config=%s.cfg 2>&1 | FileCheck %s
 ; RUN: SATest -cpuarch=core-avx2 --VAL --config=%s.cfg 2>&1 | FileCheck %s
 ; RUN: SATest -cpuarch=corei7-avx --VAL --config=%s.cfg 2>&1 | FileCheck %s
@@ -10,10 +5,5 @@
 ; RUN: CL_CONFIG_CPU_O0_VECTORIZATION=1 SATest --VAL --config=%s.O0.cfg 2>&1 | FileCheck %s
 ; RUN: CL_CONFIG_CPU_O0_VECTORIZATION=1 SATest -cpuarch=core-avx2 --VAL --config=%s.O0.cfg 2>&1 | FileCheck %s
 ; RUN: CL_CONFIG_CPU_O0_VECTORIZATION=1 SATest -cpuarch=corei7-avx --VAL --config=%s.O0.cfg 2>&1 | FileCheck %s
->>>>>>> ec3077b5
-
-; RUN: CL_CONFIG_CPU_O0_VECTORIZATION=1 SATest --VAL --config=%s.O0.cfg 2>&1 | FileCheck %s
-; RUN: CL_CONFIG_CPU_O0_VECTORIZATION=1 SATest -cpuarch=core-avx2 --VAL --config=%s.O0.cfg 2>&1 | FileCheck %s
-; RUN: CL_CONFIG_CPU_O0_VECTORIZATION=1 SATest -cpuarch=corei7-avx --VAL --config=%s.O0.cfg 2>&1 | FileCheck %s
 
 ; CHECK: Test Passed.