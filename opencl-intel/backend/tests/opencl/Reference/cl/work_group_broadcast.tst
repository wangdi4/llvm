<<<<<<< HEAD
;XFAIL:
; R UN: SATest -OCL -REF -config=%s.cfg -neat=0 >%t
; R UN: FileCheck %s <%t
; C HECK: -453
; C HECK: -453
; C HECK: 4
; C HECK: 4
; C HECK: 0
; C HECK: 0
; C HECK: -333
; C HECK: -333

=======
; BUGBUG: The test should be aligned with rev.15 of the OCL2.0 spec (CQ CSSD100017717) : SATest -OCL -REF -config=%s.cfg -neat=0 >%t
; BUGBUG: The test should be aligned with rev.15 of the OCL2.0 spec (CQ CSSD100017717) : FileCheck %s <%t
; BUGBUG: The test should be aligned with rev.15 of the OCL2.0 spec (CQ CSSD100017717) : -453
; BUGBUG: The test should be aligned with rev.15 of the OCL2.0 spec (CQ CSSD100017717) : -453
; BUGBUG: The test should be aligned with rev.15 of the OCL2.0 spec (CQ CSSD100017717) : 4
; BUGBUG: The test should be aligned with rev.15 of the OCL2.0 spec (CQ CSSD100017717) : 4
; BUGBUG: The test should be aligned with rev.15 of the OCL2.0 spec (CQ CSSD100017717) : 0
; BUGBUG: The test should be aligned with rev.15 of the OCL2.0 spec (CQ CSSD100017717) : 0
; BUGBUG: The test should be aligned with rev.15 of the OCL2.0 spec (CQ CSSD100017717) : -333
; BUGBUG: The test should be aligned with rev.15 of the OCL2.0 spec (CQ CSSD100017717) : -333

>>>>>>> 04ff5342
<|MERGE_RESOLUTION|>--- conflicted
+++ resolved
@@ -1,26 +1,10 @@
-<<<<<<< HEAD
-;XFAIL:
-; R UN: SATest -OCL -REF -config=%s.cfg -neat=0 >%t
-; R UN: FileCheck %s <%t
-; C HECK: -453
-; C HECK: -453
-; C HECK: 4
-; C HECK: 4
-; C HECK: 0
-; C HECK: 0
-; C HECK: -333
-; C HECK: -333
-
-=======
-; BUGBUG: The test should be aligned with rev.15 of the OCL2.0 spec (CQ CSSD100017717) : SATest -OCL -REF -config=%s.cfg -neat=0 >%t
-; BUGBUG: The test should be aligned with rev.15 of the OCL2.0 spec (CQ CSSD100017717) : FileCheck %s <%t
-; BUGBUG: The test should be aligned with rev.15 of the OCL2.0 spec (CQ CSSD100017717) : -453
-; BUGBUG: The test should be aligned with rev.15 of the OCL2.0 spec (CQ CSSD100017717) : -453
-; BUGBUG: The test should be aligned with rev.15 of the OCL2.0 spec (CQ CSSD100017717) : 4
-; BUGBUG: The test should be aligned with rev.15 of the OCL2.0 spec (CQ CSSD100017717) : 4
-; BUGBUG: The test should be aligned with rev.15 of the OCL2.0 spec (CQ CSSD100017717) : 0
-; BUGBUG: The test should be aligned with rev.15 of the OCL2.0 spec (CQ CSSD100017717) : 0
-; BUGBUG: The test should be aligned with rev.15 of the OCL2.0 spec (CQ CSSD100017717) : -333
-; BUGBUG: The test should be aligned with rev.15 of the OCL2.0 spec (CQ CSSD100017717) : -333
-
->>>>>>> 04ff5342
+; BUGBUG: The test should be aligned with rev.15 of the OCL2.0 spec (CQ CSSD100017717) : SATest -OCL -REF -config=%s.cfg -neat=0 >%t
+; BUGBUG: The test should be aligned with rev.15 of the OCL2.0 spec (CQ CSSD100017717) : FileCheck %s <%t
+; BUGBUG: The test should be aligned with rev.15 of the OCL2.0 spec (CQ CSSD100017717) : -453
+; BUGBUG: The test should be aligned with rev.15 of the OCL2.0 spec (CQ CSSD100017717) : -453
+; BUGBUG: The test should be aligned with rev.15 of the OCL2.0 spec (CQ CSSD100017717) : 4
+; BUGBUG: The test should be aligned with rev.15 of the OCL2.0 spec (CQ CSSD100017717) : 4
+; BUGBUG: The test should be aligned with rev.15 of the OCL2.0 spec (CQ CSSD100017717) : 0
+; BUGBUG: The test should be aligned with rev.15 of the OCL2.0 spec (CQ CSSD100017717) : 0
+; BUGBUG: The test should be aligned with rev.15 of the OCL2.0 spec (CQ CSSD100017717) : -333
+; BUGBUG: The test should be aligned with rev.15 of the OCL2.0 spec (CQ CSSD100017717) : -333