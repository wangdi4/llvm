; RUN: oclopt -add-implicit-args -prepare-kernel-args -S < %s | FileCheck %s
target datalayout = "e-p:64:64:64-i1:8:8-i8:8:8-i16:16:16-i32:32:32-i64:64:64-f32:32:32-f64:64:64-v16:16:16-v24:32:32-v32:32:32-v48:64:64-v64:64:64-v96:128:128-v128:128:128-v192:256:256-v256:256:256-v512:512:512-v1024:1024:1024-a0:0:64-s0:64:64-f80:128:128-n8:16:32:64-S128"
target triple = "x86_64-pc-linux"

define void @A(i32 addrspace(1)* nocapture %out, i32 %b, i32 addrspace(1)* nocapture %a) nounwind {
  ret void
}
<<<<<<< HEAD
; CHECK: define void @__A_separated_args(i32 addrspace(1)* nocapture %out, i32 %b, i32 addrspace(1)* nocapture %a, i8 addrspace(3)* %pLocalMemBase, { i64, [3 x i64], [3 x i64], [3 x i64], [3 x i64], i64, {}*, [4 x i64]* }* %pWorkDim, i64* %pWGId, [4 x i64] %BaseGlbIds, i8* %pSpecialBuf, i64* %pCurrWI, {}* %RuntimeContext) #0 {
=======
>>>>>>> 76b141e6

; CHECK: define void @A(i8* noalias %pUniformArgs, i64* noalias %pWGId, {}* noalias %RuntimeHandle)
; CHECK: %0 = getelementptr i8* %pUniformArgs, i32 0
; CHECK: %1 = bitcast i8* %0 to i32 addrspace(1)**
; CHECK: %explicit_0 = load i32 addrspace(1)** %1, align 8
; CHECK: %2 = getelementptr i8* %pUniformArgs, i32 8
; CHECK: %3 = bitcast i8* %2 to i32*
; CHECK: %explicit_1 = load i32* %3, align 4
; CHECK: %4 = getelementptr i8* %pUniformArgs, i32 16
; CHECK: %5 = bitcast i8* %4 to i32 addrspace(1)**
; CHECK: %explicit_2 = load i32 addrspace(1)** %5, align 8
; CHECK: %6 = alloca [0 x i8], align 128
; CHECK: %pLocalMemBase = bitcast [0 x i8]* %6 to i8 addrspace(3)*
; CHECK: %7 = getelementptr i8* %pUniformArgs, i32 24
; CHECK: %pWorkDim = bitcast i8* %7 to { i64, [3 x i64], [3 x i64], [3 x i64], [3 x i64], {}*, {}* }*
; CHECK: %8 = getelementptr { i64, [3 x i64], [3 x i64], [3 x i64], [3 x i64], {}*, {}* }* %pWorkDim, i32 0, i32 3, i32 0
; CHECK: %LocalSize_0 = load i64* %8
; CHECK: %9 = getelementptr { i64, [3 x i64], [3 x i64], [3 x i64], [3 x i64], {}*, {}* }* %pWorkDim, i32 0, i32 3, i32 1
; CHECK: %LocalSize_1 = load i64* %9
; CHECK: %10 = getelementptr { i64, [3 x i64], [3 x i64], [3 x i64], [3 x i64], {}*, {}* }* %pWorkDim, i32 0, i32 3, i32 2
; CHECK: %LocalSize_2 = load i64* %10
; CHECK: %11 = getelementptr { i64, [3 x i64], [3 x i64], [3 x i64], [3 x i64], {}*, {}* }* %pWorkDim, i32 0, i32 1, i32 0
; CHECK: %GlobalOffset_0 = load i64* %11
; CHECK: %12 = getelementptr { i64, [3 x i64], [3 x i64], [3 x i64], [3 x i64], {}*, {}* }* %pWorkDim, i32 0, i32 1, i32 1
; CHECK: %GlobalOffset_1 = load i64* %12
; CHECK: %13 = getelementptr { i64, [3 x i64], [3 x i64], [3 x i64], [3 x i64], {}*, {}* }* %pWorkDim, i32 0, i32 1, i32 2
; CHECK: %GlobalOffset_2 = load i64* %13
; CHECK: %14 = getelementptr i64* %pWGId, i32 0
; CHECK: %GroupID_0 = load i64* %14
; CHECK: %15 = getelementptr i64* %pWGId, i32 1
; CHECK: %GroupID_1 = load i64* %15
; CHECK: %16 = getelementptr i64* %pWGId, i32 2
; CHECK: %GroupID_2 = load i64* %16
; CHECK: %17 = mul i64 %LocalSize_0, %GroupID_0
; CHECK: %18 = add i64 %17, %GlobalOffset_0
; CHECK: %19 = mul i64 %LocalSize_1, %GroupID_1
; CHECK: %20 = add i64 %19, %GlobalOffset_1
; CHECK: %21 = mul i64 %LocalSize_2, %GroupID_2
; CHECK: %22 = add i64 %21, %GlobalOffset_2
; CHECK: %23 = insertvalue [4 x i64] undef, i64 %18, 0
; CHECK: %24 = insertvalue [4 x i64] %23, i64 %20, 1
; CHECK: %BaseGlbId = insertvalue [4 x i64] %24, i64 %22, 2
; CHECK: %25 = mul i64 0, %LocalSize_0
; CHECK: %26 = mul i64 %25, %LocalSize_1
; CHECK: %BarrierBufferSize = mul i64 %26, %LocalSize_2
; CHECK: %pSpecialBuf = alloca i8, i64 %BarrierBufferSize, align 128
; CHECK: call void @__A_separated_args(i32 addrspace(1)* %explicit_0, i32 %explicit_1, i32 addrspace(1)* %explicit_2, i8 addrspace(3)* %pLocalMemBase, { i64, [3 x i64], [3 x i64], [3 x i64], [3 x i64], {}*, {}* }* %pWorkDim, i64* %pWGId, [4 x i64] %BaseGlbId, i8* %pSpecialBuf, {}* %RuntimeHandle)
; CHECK: ret void
; CHECK: attributes #0 = { alwaysinline nounwind }

!opencl.kernels = !{!0}
!opencl.enable.FP_CONTRACT = !{}
!opencl.spir.version = !{!10}
!opencl.ocl.version = !{!11}
!opencl.used.extensions = !{!12}
!opencl.used.optional.core.features = !{!12}
!opencl.compiler.options = !{!12}
!opencl.kernel_info = !{!13}
!opencl.module_info_list = !{}
!llvm.functions_info = !{}

!0 = metadata !{void (i32 addrspace(1)*, i32, i32 addrspace(1)*)* @A, metadata !1, metadata !2, metadata !3, metadata !4, metadata !5}
!1 = metadata !{metadata !"kernel_arg_addr_space", i32 1, i32 1, i32 0}
!2 = metadata !{metadata !"kernel_arg_access_qual", metadata !"none", metadata !"none", metadata !"none"}
!3 = metadata !{metadata !"kernel_arg_type", metadata !"uint*", metadata !"uint*", metadata !"uint"}
!4 = metadata !{metadata !"kernel_arg_type_qual", metadata !"", metadata !"const", metadata !""}
!5 = metadata !{metadata !"kernel_arg_name", metadata !"out", metadata !"a", metadata !"b"}
!10 = metadata !{i32 1, i32 0}
!11 = metadata !{i32 0, i32 0}
!12 = metadata !{}
!13 = metadata !{void (i32 addrspace(1)*, i32, i32 addrspace(1)*)* @A, metadata !14}
!14 = metadata !{metadata !15, metadata !16, metadata !17, metadata !18, metadata !19, metadata !20, metadata !21, metadata !22, metadata !23}
!15 = metadata !{metadata !"local_buffer_size", i32 0}
!16 = metadata !{metadata !"barrier_buffer_size", i32 0}
!17 = metadata !{metadata !"kernel_execution_length", i32 12}
!18 = metadata !{metadata !"kernel_has_barrier", i1 false}
!19 = metadata !{metadata !"no_barrier_path", i1 true}
!20 = metadata !{metadata !"vectorized_kernel", null}
!21 = metadata !{metadata !"vectorized_width", null}
!22 = metadata !{metadata !"kernel_wrapper", null}
!23 = metadata !{metadata !"scalarized_kernel", null}<|MERGE_RESOLUTION|>--- conflicted
+++ resolved
@@ -5,10 +5,6 @@
 define void @A(i32 addrspace(1)* nocapture %out, i32 %b, i32 addrspace(1)* nocapture %a) nounwind {
   ret void
 }
-<<<<<<< HEAD
-; CHECK: define void @__A_separated_args(i32 addrspace(1)* nocapture %out, i32 %b, i32 addrspace(1)* nocapture %a, i8 addrspace(3)* %pLocalMemBase, { i64, [3 x i64], [3 x i64], [3 x i64], [3 x i64], i64, {}*, [4 x i64]* }* %pWorkDim, i64* %pWGId, [4 x i64] %BaseGlbIds, i8* %pSpecialBuf, i64* %pCurrWI, {}* %RuntimeContext) #0 {
-=======
->>>>>>> 76b141e6
 
 ; CHECK: define void @A(i8* noalias %pUniformArgs, i64* noalias %pWGId, {}* noalias %RuntimeHandle)
 ; CHECK: %0 = getelementptr i8* %pUniformArgs, i32 0
