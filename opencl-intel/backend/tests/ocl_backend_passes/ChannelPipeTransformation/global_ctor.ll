--- conflicted
+++ resolved
@@ -32,27 +32,16 @@
 @far = common addrspace(1) global %opencl.channel_t addrspace(1)* null, align 4
 @star = common addrspace(1) global %opencl.channel_t addrspace(1)* null, align 4
 
-<<<<<<< HEAD
-
-=======
->>>>>>> 8ae788fc
 ; CHECK:      @[[PIPE_BAR:.*]] = common global %opencl.pipe_t[[PIPE_INDEX]] addrspace(1)*
 ; CHECK-NEXT: @[[PIPE_FAR:.*]] = common global %opencl.pipe_t[[PIPE_INDEX]] addrspace(1)*
 ; CHECK-NEXT: @[[PIPE_STAR:.*]] = common global %opencl.pipe_t[[PIPE_INDEX]] addrspace(1)*
 ;
-<<<<<<< HEAD
+
 ; CHECK-DAG: @[[PIPE_BAR]].bs = common addrspace(1) global [48 x i8] zeroinitializer, align 4
 ; CHECK-DAG: @[[PIPE_FAR]].bs = common addrspace(1) global [64 x i8] zeroinitializer, align 4
 ; CHECK-DAG: @[[PIPE_STAR]].bs = common addrspace(1) global [48 x i8] zeroinitializer, align 4
 ;
 
-
-=======
-; CHECK-DAG: @[[PIPE_BAR]].bs = common addrspace(1) global [32 x i8] zeroinitializer, align 4
-; CHECK-DAG: @[[PIPE_FAR]].bs = common addrspace(1) global [48 x i8] zeroinitializer, align 4
-; CHECK-DAG: @[[PIPE_STAR]].bs = common addrspace(1) global [32 x i8] zeroinitializer, align 4
-;
->>>>>>> 8ae788fc
 ; CHECK: @llvm.global_ctors = {{.*}} @__global_pipes_ctor
 ;
 ; CHECK: declare void @__pipe_init_intel(%struct.__pipe_t addrspace(1)*, i32, i32) #3
