--- conflicted
+++ resolved
@@ -26,25 +26,15 @@
 }
 
 
-<<<<<<< HEAD
-; CHECK:      declare void @__functionWithoutArgs_original() #0
-; CHECK:      declare i32 @__functionWithArgs_original(i32, i32) #0
-=======
-; CHECK:      declare void @__functionWithoutArgs_before.AddImplicitArgs() nounwind
-; CHECK:      declare i32 @__functionWithArgs_before.AddImplicitArgs(i32, i32) nounwind
->>>>>>> 76b141e6
+; CHECK:      declare void @__functionWithoutArgs_before.AddImplicitArgs() #0
+; CHECK:      declare i32 @__functionWithArgs_before.AddImplicitArgs(i32, i32) #0
 
 ; CHECK:      define void @functionWithoutArgs(i8 addrspace(3)* noalias %pLocalMemBase,
 ; CHECK:          { i32, [3 x i32], [3 x i32], [3 x i32], [3 x i32], {}*, {}* }* noalias %pWorkDim,
 ; CHECK:          i32* noalias %pWGId,
 ; CHECK:          [4 x i32] %BaseGlbId,
 ; CHECK:          i8* noalias %pSpecialBuf,
-<<<<<<< HEAD
-; CHECK:          i32* noalias %pCurrWI,
-; CHECK:          {}* noalias %RuntimeContext) #0 {
-=======
-; CHECK:          {}* noalias %RuntimeHandle) nounwind {
->>>>>>> 76b141e6
+; CHECK:          {}* noalias %RuntimeHandle) #0 {
 ; CHECK-NEXT:   entry:
 ; CHECK-NEXT:   %x = add i32 100, 10
 ; CHECK-NEXT:   ret void
@@ -55,12 +45,7 @@
 ; CHECK:          i32* noalias %pWGId,
 ; CHECK:          [4 x i32] %BaseGlbId,
 ; CHECK:          i8* noalias %pSpecialBuf,
-<<<<<<< HEAD
-; CHECK:          i32* noalias %pCurrWI,
-; CHECK:          {}* noalias %RuntimeContext) #0 {
-=======
-; CHECK:          {}* noalias %RuntimeHandle) nounwind {
->>>>>>> 76b141e6
+; CHECK:          {}* noalias %RuntimeHandle) #0 {
 ; CHECK-NEXT: entry:
 ; CHECK-NEXT:   %temp = add i32 %x, 10
 ; CHECK-NEXT:   %res = mul i32 %temp, %y
@@ -88,13 +73,7 @@
 ; CHECK:          i32* %pWGId,
 ; CHECK:          [4 x i32] %BaseGlbId,
 ; CHECK:          i8* %pSpecialBuf,
-<<<<<<< HEAD
-; CHECK:          i32* %pCurrWI,
-; CHECK:          {}* %RuntimeContext)
+; CHECK:          {}* %RuntimeHandle)
 ; CHECK-NEXT:   ret i32 [[VAR2]]
 
 ; CHECK: attributes #0 = { nounwind }
-=======
-; CHECK:          {}* %RuntimeHandle)
-; CHECK-NEXT:   ret i32 [[VAR2]]
->>>>>>> 76b141e6
