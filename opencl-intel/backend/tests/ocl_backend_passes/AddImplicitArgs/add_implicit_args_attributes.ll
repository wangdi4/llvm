<<<<<<< HEAD
; RUN: opt -add-implicit-args -S %s -o %t.ll
; RUN: FileCheck %s --input-file=%t.ll
target datalayout = "e-p:32:32:32-i1:8:8-i8:8:8-i16:16:16-i32:32:32-i64:64:64-f32:32:32-f64:64:64-f80:128:128-v64:64:64-v128:128:128-a0:0:64-f80:32:32-n8:16:32-S32"

; AddImplicitArgs pass test
; This tests checks that
; 1. new function has same attributes like old function
; 2. new function arguments has same attributes like old function arguments
; 3. new function linkage has attributes like old function linkage
; 4. old function became a declaration with no linkage

define internal void @foo(<2 x i8>* byval align 8 %x) nounwind {
entry:
  ret void
}

; CHECK: declare void @__foo_original(<2 x i8>* byval align 8) #0
; CHECK: define internal void @foo(<2 x i8>* byval align 8 %x,
; CHECK:  #0 {

; CHECK:  #0 = { nounwind }
=======
; RUN: opt -add-implicit-args -S %s -o %t.ll
; RUN: FileCheck %s --input-file=%t.ll
target datalayout = "e-p:32:32:32-i1:8:8-i8:8:8-i16:16:16-i32:32:32-i64:64:64-f32:32:32-f64:64:64-f80:128:128-v64:64:64-v128:128:128-a0:0:64-f80:32:32-n8:16:32-S32"

; AddImplicitArgs pass test
; This tests checks that
; 1. new function has same attributes like old function
; 2. new function arguments has same attributes like old function arguments
; 3. new function linkage has attributes like old function linkage
; 4. old function became a declaration with no linkage

define internal void @foo(<2 x i8>* byval align 8 %x) nounwind {
entry:
  ret void
}

; CHECK: declare void @__foo_before.AddImplicitArgs(<2 x i8>* byval align 8) nounwind
; CHECK: define internal void @foo(<2 x i8>* byval align 8 %x,
; CHECK:  nounwind {
>>>>>>> 76b141e6
<|MERGE_RESOLUTION|>--- conflicted
+++ resolved
@@ -1,43 +1,21 @@
-<<<<<<< HEAD
-; RUN: opt -add-implicit-args -S %s -o %t.ll
-; RUN: FileCheck %s --input-file=%t.ll
-target datalayout = "e-p:32:32:32-i1:8:8-i8:8:8-i16:16:16-i32:32:32-i64:64:64-f32:32:32-f64:64:64-f80:128:128-v64:64:64-v128:128:128-a0:0:64-f80:32:32-n8:16:32-S32"
-
-; AddImplicitArgs pass test
-; This tests checks that
-; 1. new function has same attributes like old function
-; 2. new function arguments has same attributes like old function arguments
-; 3. new function linkage has attributes like old function linkage
-; 4. old function became a declaration with no linkage
-
-define internal void @foo(<2 x i8>* byval align 8 %x) nounwind {
-entry:
-  ret void
-}
-
-; CHECK: declare void @__foo_original(<2 x i8>* byval align 8) #0
-; CHECK: define internal void @foo(<2 x i8>* byval align 8 %x,
-; CHECK:  #0 {
-
-; CHECK:  #0 = { nounwind }
-=======
-; RUN: opt -add-implicit-args -S %s -o %t.ll
-; RUN: FileCheck %s --input-file=%t.ll
-target datalayout = "e-p:32:32:32-i1:8:8-i8:8:8-i16:16:16-i32:32:32-i64:64:64-f32:32:32-f64:64:64-f80:128:128-v64:64:64-v128:128:128-a0:0:64-f80:32:32-n8:16:32-S32"
-
-; AddImplicitArgs pass test
-; This tests checks that
-; 1. new function has same attributes like old function
-; 2. new function arguments has same attributes like old function arguments
-; 3. new function linkage has attributes like old function linkage
-; 4. old function became a declaration with no linkage
-
-define internal void @foo(<2 x i8>* byval align 8 %x) nounwind {
-entry:
-  ret void
-}
-
-; CHECK: declare void @__foo_before.AddImplicitArgs(<2 x i8>* byval align 8) nounwind
-; CHECK: define internal void @foo(<2 x i8>* byval align 8 %x,
-; CHECK:  nounwind {
->>>>>>> 76b141e6
+; RUN: opt -add-implicit-args -S %s -o %t.ll
+; RUN: FileCheck %s --input-file=%t.ll
+target datalayout = "e-p:32:32:32-i1:8:8-i8:8:8-i16:16:16-i32:32:32-i64:64:64-f32:32:32-f64:64:64-f80:128:128-v64:64:64-v128:128:128-a0:0:64-f80:32:32-n8:16:32-S32"
+
+; AddImplicitArgs pass test
+; This tests checks that
+; 1. new function has same attributes like old function
+; 2. new function arguments has same attributes like old function arguments
+; 3. new function linkage has attributes like old function linkage
+; 4. old function became a declaration with no linkage
+
+define internal void @foo(<2 x i8>* byval align 8 %x) nounwind {
+entry:
+  ret void
+}
+
+; CHECK: declare void @__foo_before.AddImplicitArgs(<2 x i8>* byval align 8) #0
+; CHECK: define internal void @foo(<2 x i8>* byval align 8 %x,
+; CHECK:  #0 {
+
+; CHECK:  #0 = { nounwind }