; RUN: opt -add-implicit-args -S %s | FileCheck %s
target datalayout = "e-p:32:32:32-i1:8:8-i8:8:8-i16:16:16-i32:32:32-i64:64:64-f32:32:32-f64:64:64-f80:128:128-v64:64:64-v128:128:128-a0:0:64-f80:32:32-n8:16:32-S32"

; adding implicit arguments to the definition of a function

define void @functionWithoutArgs() nounwind {
entry:
  %x = add i32 100, 10
  ret void
}

define i32 @functionWithArgs(i32 %x, i32 %y) nounwind {
entry:
  %temp = add i32 %x, 10
  %res = mul i32 %temp, %y
  ret i32 %res
}

<<<<<<< HEAD
; CHECK:      declare void @__functionWithoutArgs_original() #0
; CHECK:      declare i32 @__functionWithArgs_original(i32, i32) #0
=======
; CHECK:      declare void @__functionWithoutArgs_before.AddImplicitArgs() nounwind
; CHECK:      declare i32 @__functionWithArgs_before.AddImplicitArgs(i32, i32) nounwind
>>>>>>> 76b141e6

; CHECK:      define void @functionWithoutArgs(i8 addrspace(3)* noalias %pLocalMemBase,
; CHECK:          { i32, [3 x i32], [3 x i32], [3 x i32], [3 x i32], {}*, {}* }* noalias %pWorkDim,
; CHECK:          i32* noalias %pWGId,
; CHECK:          [4 x i32] %BaseGlbId,
; CHECK:          i8* noalias %pSpecialBuf,
<<<<<<< HEAD
; CHECK:          i32* noalias %pCurrWI,
; CHECK:          {}* noalias %RuntimeContext) #0 {
=======
; CHECK:          {}* noalias %RuntimeHandle) nounwind {
>>>>>>> 76b141e6
; CHECK-NEXT: entry:
; CHECK-NEXT:     %x = add i32 100, 10
; CHECK-NEXT:     ret void

; CHECK:      define i32 @functionWithArgs(i32 %x, i32 %y,
; CHECK:          i8 addrspace(3)* noalias %pLocalMemBase,
; CHECK:          { i32, [3 x i32], [3 x i32], [3 x i32], [3 x i32], {}*, {}* }* noalias %pWorkDim,
; CHECK:          i32* noalias %pWGId,
; CHECK:          [4 x i32] %BaseGlbId,
; CHECK:          i8* noalias %pSpecialBuf,
<<<<<<< HEAD
; CHECK:          i32* noalias %pCurrWI,
; CHECK:          {}* noalias %RuntimeContext) #0 {
=======
; CHECK:          {}* noalias %RuntimeHandle) nounwind {
>>>>>>> 76b141e6
; CHECK-NEXT: entry:
; CHECK-NEXT:   %temp = add i32 %x, 10
; CHECK-NEXT:   %res = mul i32 %temp, %y
; CHECK-NEXT:   ret i32 %res

; CHECK: attributes #0 = { nounwind }
<|MERGE_RESOLUTION|>--- conflicted
+++ resolved
@@ -16,25 +16,15 @@
   ret i32 %res
 }
 
-<<<<<<< HEAD
-; CHECK:      declare void @__functionWithoutArgs_original() #0
-; CHECK:      declare i32 @__functionWithArgs_original(i32, i32) #0
-=======
-; CHECK:      declare void @__functionWithoutArgs_before.AddImplicitArgs() nounwind
-; CHECK:      declare i32 @__functionWithArgs_before.AddImplicitArgs(i32, i32) nounwind
->>>>>>> 76b141e6
+; CHECK:      declare void @__functionWithoutArgs_before.AddImplicitArgs() #0
+; CHECK:      declare i32 @__functionWithArgs_before.AddImplicitArgs(i32, i32) #0
 
 ; CHECK:      define void @functionWithoutArgs(i8 addrspace(3)* noalias %pLocalMemBase,
 ; CHECK:          { i32, [3 x i32], [3 x i32], [3 x i32], [3 x i32], {}*, {}* }* noalias %pWorkDim,
 ; CHECK:          i32* noalias %pWGId,
 ; CHECK:          [4 x i32] %BaseGlbId,
 ; CHECK:          i8* noalias %pSpecialBuf,
-<<<<<<< HEAD
-; CHECK:          i32* noalias %pCurrWI,
-; CHECK:          {}* noalias %RuntimeContext) #0 {
-=======
-; CHECK:          {}* noalias %RuntimeHandle) nounwind {
->>>>>>> 76b141e6
+; CHECK:          {}* noalias %RuntimeHandle) #0 {
 ; CHECK-NEXT: entry:
 ; CHECK-NEXT:     %x = add i32 100, 10
 ; CHECK-NEXT:     ret void
@@ -45,12 +35,7 @@
 ; CHECK:          i32* noalias %pWGId,
 ; CHECK:          [4 x i32] %BaseGlbId,
 ; CHECK:          i8* noalias %pSpecialBuf,
-<<<<<<< HEAD
-; CHECK:          i32* noalias %pCurrWI,
-; CHECK:          {}* noalias %RuntimeContext) #0 {
-=======
-; CHECK:          {}* noalias %RuntimeHandle) nounwind {
->>>>>>> 76b141e6
+; CHECK:          {}* noalias %RuntimeHandle) #0 {
 ; CHECK-NEXT: entry:
 ; CHECK-NEXT:   %temp = add i32 %x, 10
 ; CHECK-NEXT:   %res = mul i32 %temp, %y
