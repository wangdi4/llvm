; RUN: opt -add-implicit-args -S %s | FileCheck %s
target datalayout = "e-p:32:32:32-i1:8:8-i8:8:8-i16:16:16-i32:32:32-i64:64:64-f32:32:32-f64:64:64-f80:128:128-v64:64:64-v128:128:128-a0:0:64-f80:32:32-n8:16:32-S32"

; adding implicit arguments to the definition of a function

define void @functionWithoutArgs() nounwind {
entry:
  %x = add i32 100, 10
  ret void
}

define i32 @functionWithArgs(i32 %x, i32 %y) nounwind {
entry:
  %temp = add i32 %x, 10
  %res = mul i32 %temp, %y
  ret i32 %res
}

<<<<<<< HEAD
; CHECK:        declare void @__functionWithoutArgs_original()
; CHECK:        declare i32 @__functionWithArgs_original(i32, i32)

; CHECK:        define void @functionWithoutArgs(i8 addrspace(3)* noalias [[P_LOCAL_MEM:%[a-zA-Z0-9]+]], 
; CHECK:            { i32, [3 x i32], [3 x i32], [3 x i32], [3 x i32] }* noalias [[P_WORK_DIM:%[a-zA-Z0-9]+]], 
; CHECK:            i32* noalias [[P_WORKGROUP_ID:%[a-zA-Z0-9]+]], 
; CHECK:            <{ [4 x i32] }>* noalias [[P_BASE_GLOBAL_ID:%[a-zA-Z0-9]+]], 
; CHECK:            i32* noalias [[CONTEXT_POINTER:%[a-zA-Z0-9]+]], 
; CHECK:            <{ [4 x i32] }>* noalias [[P_LOCAL_IDS:%[a-zA-Z0-9]+]], 
; CHECK:            i32 [[ITER_COUNT:%[a-zA-Z0-9]+]], 
; CHECK:            i8* noalias [[P_SPECIAL_BUFFER:%[a-zA-Z0-9]+]], 
; CHECK:            i32* noalias [[P_CURRECT_WI:%[a-zA-Z0-9]+]],
; CHECK:            %struct.ExtendedExecutionContext* noalias [[EXTCONTEXT_POINTER:%[a-zA-Z0-9]+]])
; CHECK-NEXT:   entry:
; CHECK-NEXT:   %x = add i32 100, 10
; CHECK-NEXT:   ret void

; CHECK:        define i32 @functionWithArgs(i32 %x, i32 %y, i8 addrspace(3)* noalias [[P_LOCAL_MEM]], 
; CHECK:            { i32, [3 x i32], [3 x i32], [3 x i32], [3 x i32] }* noalias [[P_WORK_DIM]], 
; CHECK:            i32* noalias [[P_WORKGROUP_ID]], 
; CHECK:            <{ [4 x i32] }>* noalias [[P_BASE_GLOBAL_ID]], 
; CHECK:            i32* noalias [[CONTEXT_POINTER]], 
; CHECK:            <{ [4 x i32] }>* noalias [[P_LOCAL_IDS]], 
; CHECK:            i32 [[ITER_COUNT]], 
; CHECK:            i8* noalias [[P_SPECIAL_BUFFER]], 
; CHECK:            i32* noalias [[P_CURRECT_WI]],
; CHECK:            %struct.ExtendedExecutionContext* noalias [[EXTCONTEXT_POINTER]])
; CHECK-NEXT:   entry:
=======
; CHECK:      declare void @__functionWithoutArgs_original() nounwind
; CHECK:      declare i32 @__functionWithArgs_original(i32, i32) nounwind

; CHECK:      define void @functionWithoutArgs(i8 addrspace(3)* noalias %pLocalMemBase,
; CHECK:          { i32, [3 x i32], [3 x i32], [3 x i32], [3 x i32], i32, {}*, [4 x i32]* }* noalias %pWorkDim,
; CHECK:          i32* noalias %pWGId,
; CHECK:          [4 x i32] %BaseGlbId,
; CHECK:          i8* noalias %pSpecialBuf,
; CHECK:          i32* noalias %pCurrWI,
; CHECK:          {}* noalias %RuntimeContext) nounwind {
; CHECK-NEXT: entry:
; CHECK-NEXT:     %x = add i32 100, 10
; CHECK-NEXT:     ret void

; CHECK:      define i32 @functionWithArgs(i32 %x, i32 %y,
; CHECK:          i8 addrspace(3)* noalias %pLocalMemBase,
; CHECK:          { i32, [3 x i32], [3 x i32], [3 x i32], [3 x i32], i32, {}*, [4 x i32]* }* noalias %pWorkDim,
; CHECK:          i32* noalias %pWGId,
; CHECK:          [4 x i32] %BaseGlbId,
; CHECK:          i8* noalias %pSpecialBuf,
; CHECK:          i32* noalias %pCurrWI,
; CHECK:          {}* noalias %RuntimeContext) nounwind {
; CHECK-NEXT: entry:
>>>>>>> aabb0434
; CHECK-NEXT:   %temp = add i32 %x, 10
; CHECK-NEXT:   %res = mul i32 %temp, %y
; CHECK-NEXT:   ret i32 %res<|MERGE_RESOLUTION|>--- conflicted
+++ resolved
@@ -16,7 +16,6 @@
   ret i32 %res
 }
 
-<<<<<<< HEAD
 ; CHECK:        declare void @__functionWithoutArgs_original()
 ; CHECK:        declare i32 @__functionWithArgs_original(i32, i32)
 
@@ -45,31 +44,6 @@
 ; CHECK:            i32* noalias [[P_CURRECT_WI]],
 ; CHECK:            %struct.ExtendedExecutionContext* noalias [[EXTCONTEXT_POINTER]])
 ; CHECK-NEXT:   entry:
-=======
-; CHECK:      declare void @__functionWithoutArgs_original() nounwind
-; CHECK:      declare i32 @__functionWithArgs_original(i32, i32) nounwind
-
-; CHECK:      define void @functionWithoutArgs(i8 addrspace(3)* noalias %pLocalMemBase,
-; CHECK:          { i32, [3 x i32], [3 x i32], [3 x i32], [3 x i32], i32, {}*, [4 x i32]* }* noalias %pWorkDim,
-; CHECK:          i32* noalias %pWGId,
-; CHECK:          [4 x i32] %BaseGlbId,
-; CHECK:          i8* noalias %pSpecialBuf,
-; CHECK:          i32* noalias %pCurrWI,
-; CHECK:          {}* noalias %RuntimeContext) nounwind {
-; CHECK-NEXT: entry:
-; CHECK-NEXT:     %x = add i32 100, 10
-; CHECK-NEXT:     ret void
-
-; CHECK:      define i32 @functionWithArgs(i32 %x, i32 %y,
-; CHECK:          i8 addrspace(3)* noalias %pLocalMemBase,
-; CHECK:          { i32, [3 x i32], [3 x i32], [3 x i32], [3 x i32], i32, {}*, [4 x i32]* }* noalias %pWorkDim,
-; CHECK:          i32* noalias %pWGId,
-; CHECK:          [4 x i32] %BaseGlbId,
-; CHECK:          i8* noalias %pSpecialBuf,
-; CHECK:          i32* noalias %pCurrWI,
-; CHECK:          {}* noalias %RuntimeContext) nounwind {
-; CHECK-NEXT: entry:
->>>>>>> aabb0434
 ; CHECK-NEXT:   %temp = add i32 %x, 10
 ; CHECK-NEXT:   %res = mul i32 %temp, %y
 ; CHECK-NEXT:   ret i32 %res