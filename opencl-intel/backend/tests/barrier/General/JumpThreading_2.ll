--- conflicted
+++ resolved
@@ -1,10 +1,4 @@
-<<<<<<< HEAD
-; RUN: llvm-as %s -o %t.bc
-; RUN: opt -ocl-syncfunctionattrs -jump-threading -verify %t.bc -S -o %t1.ll
-; RUN: FileCheck %s --input-file=%t1.ll
-=======
-; RUN: opt -jump-threading -verify -S < %s | FileCheck %s
->>>>>>> 76b141e6
+; RUN: opt -ocl-syncfunctionattrs -jump-threading -verify -S < %s | FileCheck %s
 
 ;;*****************************************************************************
 ;; This test checks the the LLVM pass JumpThreading does not add new barrier instructions.
