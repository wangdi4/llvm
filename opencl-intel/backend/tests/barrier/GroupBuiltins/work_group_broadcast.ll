--- conflicted
+++ resolved
@@ -1,130 +1,123 @@
-<<<<<<< HEAD
-; RUN: llvm-as %s -o %t.bc
-; RUN: opt -B-GroupBuiltins -verify %t.bc -S -o %t1.ll
-; RUN: FileCheck %s --input-file=%t1.ll
-
-=======
 ; RUN: opt -B-GroupBuiltins -verify -S < %s | FileCheck %s
-
->>>>>>> 76b141e6
-;;*****************************************************************************
-; This test checks the GroupBuiltin pass
-;;  - It checks that a call to uniform WG function (like work-group_all)
-;;    leads to generation of per-WI function call encompassed by  
-;;    'barrier' loop which starts after per-WI result accumulator initialization
-;;    and ends immediately after the per-WI function call
-;;*****************************************************************************
-
-; ModuleID = 'Program'
-target datalayout = "e-p:32:32:32-i1:8:8-i8:8:8-i16:16:16-i32:32:32-i64:64:64-f32:32:32-f64:64:64-v16:16:16-v24:32:32-v32:32:32-v48:64:64-v64:64:64-v96:128:128-v128:128:128-v192:256:256-v256:256:256-v512:512:512-v1024:1024:1024-a0:0:64-f80:32:32-n8:16:32-S32"
-target triple = "i686-pc-win32"
-
-; CHECK: @wg_test_broadcast
-; CHECK: entry
-; CHECK-NEXT: %AllocaWGResult = alloca i32
-; CHECK-NEXT: store i32 0, i32* %AllocaWGResult
-; CHECK-NEXT: call void @dummybarrier.()
-; CHECK: WIcall = call i32 @_Z12get_local_idj(i32 0)
-; CHECK-NOT: %call1 = tail call i32 @_Z20work_group_broadcastij(i32 %0, i32 2)
+
+;;*****************************************************************************
+; This test checks the GroupBuiltin pass
+;;  - It checks that a call to uniform WG function (like work-group_all)
+;;    leads to generation of per-WI function call encompassed by  
+;;    'barrier' loop which starts after per-WI result accumulator initialization
+;;    and ends immediately after the per-WI function call
+;;*****************************************************************************
+
+; ModuleID = 'Program'
+target datalayout = "e-p:32:32:32-i1:8:8-i8:8:8-i16:16:16-i32:32:32-i64:64:64-f32:32:32-f64:64:64-v16:16:16-v24:32:32-v32:32:32-v48:64:64-v64:64:64-v96:128:128-v128:128:128-v192:256:256-v256:256:256-v512:512:512-v1024:1024:1024-a0:0:64-f80:32:32-n8:16:32-S32"
+target triple = "i686-pc-win32"
+
+; CHECK: @wg_test_broadcast
+; CHECK: entry
+; CHECK-NEXT: %AllocaWGResult = alloca i32
+; CHECK-NEXT: store i32 0, i32* %AllocaWGResult
+; CHECK-NEXT: call void @dummybarrier.()
+; CHECK: WIcall = call i32 @_Z12get_local_idj(i32 0)
+; CHECK-NOT: %call1 = tail call i32 @_Z20work_group_broadcastij(i32 %0, i32 2)
 ; CHECK-NEXT: %CallWGForItem = call i32 @_Z20work_group_broadcastijjPi(i32 %0, i32 2, i32 %WIcall, i32* %AllocaWGResult)
-; CHECK-NEXT: call void @_Z7barrierj(i32 1)
-; CHECK: store i32 %CallWGForItem, i32 addrspace(1)* %arrayidx2, align 1
-
-define void @wg_test_broadcast(i32 addrspace(1)* nocapture %a, i32 addrspace(1)* nocapture %b) nounwind {
-entry:
-  %call = tail call i32 @_Z13get_global_idj(i32 0) nounwind readnone
-  %arrayidx = getelementptr inbounds i32 addrspace(1)* %a, i32 %call
-  %0 = load i32 addrspace(1)* %arrayidx, align 1
-  %call1 = tail call i32 @_Z20work_group_broadcastij(i32 %0, i32 2) nounwind
-  %arrayidx2 = getelementptr inbounds i32 addrspace(1)* %b, i32 %call
-  store i32 %call1, i32 addrspace(1)* %arrayidx2, align 1
-  ret void
-}
-
-declare i32 @_Z13get_global_idj(i32) nounwind readnone
-
-declare i32 @_Z20work_group_broadcastij(i32, i32)
-
-; CHECK: @__Vectorized_.wg_test_broadcast
-; CHECK: entry
-; CHECK-NEXT: %AllocaWGResult = alloca <4 x i32>
-; CHECK-NEXT: store <4 x i32> zeroinitializer, <4 x i32>* %AllocaWGResult
-; CHECK-NEXT: call void @dummybarrier.()
-; CHECK: WIcall = call i32 @_Z12get_local_idj(i32 0)
-; CHECK-NOT: call <4 x i32> @_Z20work_group_broadcastDv4_ij(<4 x i32> %1, i32 2)
+; CHECK-NEXT: call void @_Z7barrierj(i32 1)
+; CHECK: store i32 %CallWGForItem, i32 addrspace(1)* %arrayidx2, align 1
+
+define void @wg_test_broadcast(i32 addrspace(1)* nocapture %a, i32 addrspace(1)* nocapture %b) nounwind {
+entry:
+  %call = tail call i32 @_Z13get_global_idj(i32 0) nounwind readnone
+  %arrayidx = getelementptr inbounds i32 addrspace(1)* %a, i32 %call
+  %0 = load i32 addrspace(1)* %arrayidx, align 1
+  %call1 = tail call i32 @_Z20work_group_broadcastij(i32 %0, i32 2) nounwind
+  %arrayidx2 = getelementptr inbounds i32 addrspace(1)* %b, i32 %call
+  store i32 %call1, i32 addrspace(1)* %arrayidx2, align 1
+  ret void
+}
+
+declare i32 @_Z13get_global_idj(i32) nounwind readnone
+
+declare i32 @_Z20work_group_broadcastij(i32, i32)
+
+; CHECK: @__Vectorized_.wg_test_broadcast
+; CHECK: entry
+; CHECK-NEXT: %AllocaWGResult = alloca <4 x i32>
+; CHECK-NEXT: store <4 x i32> zeroinitializer, <4 x i32>* %AllocaWGResult
+; CHECK-NEXT: call void @dummybarrier.()
+; CHECK: WIcall = call i32 @_Z12get_local_idj(i32 0)
+; CHECK-NOT: call <4 x i32> @_Z20work_group_broadcastDv4_ij(<4 x i32> %1, i32 2)
 ; CHECK-NEXT: CallWGForItem = call <4 x i32> @_Z20work_group_broadcastDv4_ijjPS_(<4 x i32> %1, i32 2, i32 %WIcall, <4 x i32>* %AllocaWGResult)
-; CHECK-NEXT: call void @_Z7barrierj(i32 1)
-; CHECK: store <4 x i32> %CallWGForItem, <4 x i32> addrspace(1)* %ptrTypeCast4, align 1
-
-define void @__Vectorized_.wg_test_broadcast(i32 addrspace(1)* nocapture %a, i32 addrspace(1)* nocapture %b) nounwind {
-entry:
-  %call = tail call i32 @_Z13get_global_idj(i32 0) nounwind readnone
-  %0 = getelementptr inbounds i32 addrspace(1)* %a, i32 %call
-  %ptrTypeCast = bitcast i32 addrspace(1)* %0 to <4 x i32> addrspace(1)*
-  %1 = load <4 x i32> addrspace(1)* %ptrTypeCast, align 1
-  %2 = call <4 x i32> @_Z20work_group_broadcastDv4_ij(<4 x i32> %1, i32 2)
-  %3 = getelementptr inbounds i32 addrspace(1)* %b, i32 %call
-  %ptrTypeCast4 = bitcast i32 addrspace(1)* %3 to <4 x i32> addrspace(1)*
-  store <4 x i32> %2, <4 x i32> addrspace(1)* %ptrTypeCast4, align 1
-  ret void
-}
-
-declare i1 @__ocl_allOne(i1)
-
-declare i1 @__ocl_allZero(i1)
-
-declare <4 x i32> @_Z20work_group_broadcastDv4_ij(<4 x i32>, i32) nounwind readnone
-
-; CHECK: declare i32 @_Z12get_local_idj(i32)
+; CHECK-NEXT: call void @_Z7barrierj(i32 1)
+; CHECK: store <4 x i32> %CallWGForItem, <4 x i32> addrspace(1)* %ptrTypeCast4, align 1
+
+define void @__Vectorized_.wg_test_broadcast(i32 addrspace(1)* nocapture %a, i32 addrspace(1)* nocapture %b) nounwind {
+entry:
+  %call = tail call i32 @_Z13get_global_idj(i32 0) nounwind readnone
+  %0 = getelementptr inbounds i32 addrspace(1)* %a, i32 %call
+  %ptrTypeCast = bitcast i32 addrspace(1)* %0 to <4 x i32> addrspace(1)*
+  %1 = load <4 x i32> addrspace(1)* %ptrTypeCast, align 1
+  %2 = call <4 x i32> @_Z20work_group_broadcastDv4_ij(<4 x i32> %1, i32 2)
+  %3 = getelementptr inbounds i32 addrspace(1)* %b, i32 %call
+  %ptrTypeCast4 = bitcast i32 addrspace(1)* %3 to <4 x i32> addrspace(1)*
+  store <4 x i32> %2, <4 x i32> addrspace(1)* %ptrTypeCast4, align 1
+  ret void
+}
+
+declare i1 @__ocl_allOne(i1)
+
+declare i1 @__ocl_allZero(i1)
+
+declare <4 x i32> @_Z20work_group_broadcastDv4_ij(<4 x i32>, i32) nounwind readnone
+
+; CHECK: declare i32 @_Z12get_local_idj(i32)
 ; CHECK: declare i32 @_Z20work_group_broadcastijjPi(i32, i32, i32, i32*)
 ; CHECK: declare <4 x i32> @_Z20work_group_broadcastDv4_ijjPS_(<4 x i32>, i32, i32, <4 x i32>*)
-
-
-!opencl.kernels = !{!0}
-!opencl.enable.FP_CONTRACT = !{}
-!opencl.spir.version = !{!6}
-!opencl.ocl.version = !{!7}
-!opencl.used.extensions = !{!8}
-!opencl.used.optional.core.features = !{!8}
-!opencl.compiler.options = !{!9}
-!opencl.kernel_info = !{!10, !21}
-!opencl.module_info_list = !{!28}
-!llvm.functions_info = !{}
-
-!0 = metadata !{void (i32 addrspace(1)*, i32 addrspace(1)*)* @wg_test_broadcast, metadata !1, metadata !2, metadata !3, metadata !4, metadata !5}
-!1 = metadata !{metadata !"kernel_arg_addr_space", i32 1, i32 1}
-!2 = metadata !{metadata !"kernel_arg_access_qual", metadata !"none", metadata !"none"}
-!3 = metadata !{metadata !"kernel_arg_type", metadata !"int*", metadata !"int*"}
-!4 = metadata !{metadata !"kernel_arg_type_qual", metadata !"", metadata !""}
-!5 = metadata !{metadata !"kernel_arg_name", metadata !"a", metadata !"b"}
-!6 = metadata !{i32 1, i32 0}
-!7 = metadata !{i32 2, i32 0}
-!8 = metadata !{}
-!9 = metadata !{metadata !"-cl-std=CL2.0"}
-!10 = metadata !{void (i32 addrspace(1)*, i32 addrspace(1)*)* @wg_test_broadcast, metadata !11}
-!11 = metadata !{metadata !12, metadata !13, metadata !14, metadata !15, metadata !16, metadata !17, metadata !18, metadata !19, metadata !20}
-!12 = metadata !{metadata !"local_buffer_size", null}
-!13 = metadata !{metadata !"barrier_buffer_size", null}
-!14 = metadata !{metadata !"kernel_execution_length", i32 7}
-!15 = metadata !{metadata !"kernel_has_barrier", i1 true}
-!16 = metadata !{metadata !"no_barrier_path", i1 false}
-!17 = metadata !{metadata !"vectorized_kernel", void (i32 addrspace(1)*, i32 addrspace(1)*)* @__Vectorized_.wg_test_broadcast}
-!18 = metadata !{metadata !"vectorized_width", i32 1}
-!19 = metadata !{metadata !"kernel_wrapper", null}
-!20 = metadata !{metadata !"scalarized_kernel", null}
-!21 = metadata !{void (i32 addrspace(1)*, i32 addrspace(1)*)* @__Vectorized_.wg_test_broadcast, metadata !22}
-!22 = metadata !{metadata !12, metadata !13, metadata !23, metadata !15, metadata !24, metadata !25, metadata !26, metadata !19, metadata !27}
-!23 = metadata !{metadata !"kernel_execution_length", i32 9}
-!24 = metadata !{metadata !"no_barrier_path", null}
-!25 = metadata !{metadata !"vectorized_kernel", null}
-!26 = metadata !{metadata !"vectorized_width", i32 4}
-!27 = metadata !{metadata !"scalarized_kernel", void (i32 addrspace(1)*, i32 addrspace(1)*)* @wg_test_broadcast}
-!28 = metadata !{metadata !29, metadata !30}
-!29 = metadata !{metadata !"gen_addr_space_pointer_counter", null}
-!30 = metadata !{metadata !"gen_addr_space_pointer_warnings"}
-
-;;; --- OpenCL source (compilation options: "-cl-std=CL2.0 -D__OPENCL_C_VERSION__=200"
-;;;__kernel void wg_test_broadcast(__global int* a, __global int* b) {
-;;;  size_t i = get_global_id(0);
-;;;  b[i] = work_group_broadcast(a[i], 2);
-;;;}
+
+
+!opencl.kernels = !{!0}
+!opencl.enable.FP_CONTRACT = !{}
+!opencl.spir.version = !{!6}
+!opencl.ocl.version = !{!7}
+!opencl.used.extensions = !{!8}
+!opencl.used.optional.core.features = !{!8}
+!opencl.compiler.options = !{!9}
+!opencl.kernel_info = !{!10, !21}
+!opencl.module_info_list = !{!28}
+!llvm.functions_info = !{}
+
+!0 = metadata !{void (i32 addrspace(1)*, i32 addrspace(1)*)* @wg_test_broadcast, metadata !1, metadata !2, metadata !3, metadata !4, metadata !5}
+!1 = metadata !{metadata !"kernel_arg_addr_space", i32 1, i32 1}
+!2 = metadata !{metadata !"kernel_arg_access_qual", metadata !"none", metadata !"none"}
+!3 = metadata !{metadata !"kernel_arg_type", metadata !"int*", metadata !"int*"}
+!4 = metadata !{metadata !"kernel_arg_type_qual", metadata !"", metadata !""}
+!5 = metadata !{metadata !"kernel_arg_name", metadata !"a", metadata !"b"}
+!6 = metadata !{i32 1, i32 0}
+!7 = metadata !{i32 2, i32 0}
+!8 = metadata !{}
+!9 = metadata !{metadata !"-cl-std=CL2.0"}
+!10 = metadata !{void (i32 addrspace(1)*, i32 addrspace(1)*)* @wg_test_broadcast, metadata !11}
+!11 = metadata !{metadata !12, metadata !13, metadata !14, metadata !15, metadata !16, metadata !17, metadata !18, metadata !19, metadata !20}
+!12 = metadata !{metadata !"local_buffer_size", null}
+!13 = metadata !{metadata !"barrier_buffer_size", null}
+!14 = metadata !{metadata !"kernel_execution_length", i32 7}
+!15 = metadata !{metadata !"kernel_has_barrier", i1 true}
+!16 = metadata !{metadata !"no_barrier_path", i1 false}
+!17 = metadata !{metadata !"vectorized_kernel", void (i32 addrspace(1)*, i32 addrspace(1)*)* @__Vectorized_.wg_test_broadcast}
+!18 = metadata !{metadata !"vectorized_width", i32 1}
+!19 = metadata !{metadata !"kernel_wrapper", null}
+!20 = metadata !{metadata !"scalarized_kernel", null}
+!21 = metadata !{void (i32 addrspace(1)*, i32 addrspace(1)*)* @__Vectorized_.wg_test_broadcast, metadata !22}
+!22 = metadata !{metadata !12, metadata !13, metadata !23, metadata !15, metadata !24, metadata !25, metadata !26, metadata !19, metadata !27}
+!23 = metadata !{metadata !"kernel_execution_length", i32 9}
+!24 = metadata !{metadata !"no_barrier_path", null}
+!25 = metadata !{metadata !"vectorized_kernel", null}
+!26 = metadata !{metadata !"vectorized_width", i32 4}
+!27 = metadata !{metadata !"scalarized_kernel", void (i32 addrspace(1)*, i32 addrspace(1)*)* @wg_test_broadcast}
+!28 = metadata !{metadata !29, metadata !30}
+!29 = metadata !{metadata !"gen_addr_space_pointer_counter", null}
+!30 = metadata !{metadata !"gen_addr_space_pointer_warnings"}
+
+;;; --- OpenCL source (compilation options: "-cl-std=CL2.0 -D__OPENCL_C_VERSION__=200"
+;;;__kernel void wg_test_broadcast(__global int* a, __global int* b) {
+;;;  size_t i = get_global_id(0);
+;;;  b[i] = work_group_broadcast(a[i], 2);
+;;;}