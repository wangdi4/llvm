<<<<<<< HEAD
; RUN: llvm-as %s -o %t.bc
; RUN: opt -analyze -B-ValueAnalysis -verify %t.bc -S -o %t1.ll
; RUN: FileCheck %s --input-file=%t1.ll

;;*****************************************************************************
; This test checks the DataPerValue pass
;; The case: kernel "main" with barrier instructions and the following
;;           alloca instructions (values): "%p" of size 8 bytes and 8 byte alignment
;;      0. Kernel "main" was not changed
;; The expected result:
;;  Group-A Values analysis data collected is as follows
;;      1. Data was collected only for kernel "main"
;;      2. Values "%p" were NOT collected to this group
;;*****************************************************************************

; ModuleID = 'Program'
target datalayout = "e-p:32:32:32-i1:8:8-i8:8:8-i16:16:16-i32:32:32-i64:64:64-f32:32:32-f64:64:64-f80:128:128-v64:64:64-v128:128:128-a0:0:64-f80:32:32-n8:16:32"

target triple = "i686-pc-win32"
; CHECK: @main
define void @main(i32 %x) nounwind {
L0:
  call void @dummybarrier.()
  %p = alloca i64, align 8
  call void @dummybarrier.()
  %y = xor i32 %x, %x
  br label %L1
L1:
  call void @_Z7barrierj(i32 1)
  br label %L2
L2:
  call void @dummybarrier.()
  ret void
; CHECK: L0:
; CHECK: call void @dummybarrier.()
; CHECK: %p = alloca i64, align 8
; CHECK: call void @dummybarrier.()
; CHECK: %y = xor i32 %x, %x
; CHECK: br label %L1
; CHECK: L1:
; CHECK: call void @_Z7barrierj(i32 1)
; CHECK: br label %L2
; CHECK: L2:
; CHECK: call void @dummybarrier.()
; CHECK: ret void
}

; CHECK: Group-A Values
; CHECK-NOT: +
; CHECK: +main
; CHECK-NOT: +
; CHECK-NOT: -
; CHECK-NOT: -p (0)


declare void @_Z7barrierj(i32)
declare void @dummybarrier.()

!opencl.kernels = !{!0}
!opencl.build.options = !{}

!0 = metadata !{void (i32)* @main, metadata !1, metadata !1, metadata !"", metadata !"int", metadata !"opencl_main_locals_anchor", metadata !2, metadata !3, metadata !4, metadata !5, metadata !""}
!1 = metadata !{i32 0, i32 0, i32 0}
!2 = metadata !{i32 0}
!3 = metadata !{i32 3}
!4 = metadata !{metadata !"int"}
!5 = metadata !{metadata !"x"}
=======
; RUN: opt -analyze -B-ValueAnalysis -verify -S < %s | FileCheck %s

;;*****************************************************************************
; This test checks the DataPerValue pass
;; The case: kernel "main" with barrier instructions and the following
;;           alloca instructions (values): "%p" of size 8 bytes and 8 byte alignment
;;      0. Kernel "main" was not changed
;; The expected result:
;;  Group-A Values analysis data collected is as follows
;;      1. Data was collected only for kernel "main"
;;      2. Values "%p" were NOT collected to this group
;;*****************************************************************************

; ModuleID = 'Program'
target datalayout = "e-p:32:32:32-i1:8:8-i8:8:8-i16:16:16-i32:32:32-i64:64:64-f3
2:32:32-f64:64:64-f80:128:128-v64:64:64-v128:128:128-a0:0:64-f80:32:32-n8:16:32"

target triple = "i686-pc-win32"
; CHECK: @main
define void @main(i32 %x) nounwind {
L0:
  call void @dummybarrier.()
  %p = alloca i64, align 8
  call void @dummybarrier.()
  %y = xor i32 %x, %x
  br label %L1
L1:
  call void @_Z7barrierj(i32 1)
  br label %L2
L2:
  call void @dummybarrier.()
  ret void
; CHECK: L0:
; CHECK: call void @dummybarrier.()
; CHECK: %p = alloca i64, align 8
; CHECK: call void @dummybarrier.()
; CHECK: %y = xor i32 %x, %x
; CHECK: br label %L1
; CHECK: L1:
; CHECK: call void @_Z7barrierj(i32 1)
; CHECK: br label %L2
; CHECK: L2:
; CHECK: call void @dummybarrier.()
; CHECK: ret void
}

; CHECK: Group-A Values
; CHECK-NOT: +
; CHECK: +main
; CHECK-NOT: +
; CHECK-NOT: -
; CHECK-NOT: -p (0)


declare void @_Z7barrierj(i32)
declare void @dummybarrier.()

!opencl.kernels = !{!0}
!opencl.build.options = !{}

!0 = metadata !{void (i32)* @main, metadata !1, metadata !1, metadata !"", metadata !"int", metadata !"opencl_main_locals_anchor", metadata !2, metadata !3, metadata !4, metadata !5, metadata !""}
!1 = metadata !{i32 0, i32 0, i32 0}
!2 = metadata !{i32 0}
!3 = metadata !{i32 3}
!4 = metadata !{metadata !"int"}
!5 = metadata !{metadata !"x"}
>>>>>>> 76b141e6
<|MERGE_RESOLUTION|>--- conflicted
+++ resolved
@@ -1,136 +1,65 @@
-<<<<<<< HEAD
-; RUN: llvm-as %s -o %t.bc
-; RUN: opt -analyze -B-ValueAnalysis -verify %t.bc -S -o %t1.ll
-; RUN: FileCheck %s --input-file=%t1.ll
-
-;;*****************************************************************************
-; This test checks the DataPerValue pass
-;; The case: kernel "main" with barrier instructions and the following
-;;           alloca instructions (values): "%p" of size 8 bytes and 8 byte alignment
-;;      0. Kernel "main" was not changed
-;; The expected result:
-;;  Group-A Values analysis data collected is as follows
-;;      1. Data was collected only for kernel "main"
-;;      2. Values "%p" were NOT collected to this group
-;;*****************************************************************************
-
-; ModuleID = 'Program'
-target datalayout = "e-p:32:32:32-i1:8:8-i8:8:8-i16:16:16-i32:32:32-i64:64:64-f32:32:32-f64:64:64-f80:128:128-v64:64:64-v128:128:128-a0:0:64-f80:32:32-n8:16:32"
-
-target triple = "i686-pc-win32"
-; CHECK: @main
-define void @main(i32 %x) nounwind {
-L0:
-  call void @dummybarrier.()
-  %p = alloca i64, align 8
-  call void @dummybarrier.()
-  %y = xor i32 %x, %x
-  br label %L1
-L1:
-  call void @_Z7barrierj(i32 1)
-  br label %L2
-L2:
-  call void @dummybarrier.()
-  ret void
-; CHECK: L0:
-; CHECK: call void @dummybarrier.()
-; CHECK: %p = alloca i64, align 8
-; CHECK: call void @dummybarrier.()
-; CHECK: %y = xor i32 %x, %x
-; CHECK: br label %L1
-; CHECK: L1:
-; CHECK: call void @_Z7barrierj(i32 1)
-; CHECK: br label %L2
-; CHECK: L2:
-; CHECK: call void @dummybarrier.()
-; CHECK: ret void
-}
-
-; CHECK: Group-A Values
-; CHECK-NOT: +
-; CHECK: +main
-; CHECK-NOT: +
-; CHECK-NOT: -
-; CHECK-NOT: -p (0)
-
-
-declare void @_Z7barrierj(i32)
-declare void @dummybarrier.()
-
-!opencl.kernels = !{!0}
-!opencl.build.options = !{}
-
-!0 = metadata !{void (i32)* @main, metadata !1, metadata !1, metadata !"", metadata !"int", metadata !"opencl_main_locals_anchor", metadata !2, metadata !3, metadata !4, metadata !5, metadata !""}
-!1 = metadata !{i32 0, i32 0, i32 0}
-!2 = metadata !{i32 0}
-!3 = metadata !{i32 3}
-!4 = metadata !{metadata !"int"}
-!5 = metadata !{metadata !"x"}
-=======
-; RUN: opt -analyze -B-ValueAnalysis -verify -S < %s | FileCheck %s
-
-;;*****************************************************************************
-; This test checks the DataPerValue pass
-;; The case: kernel "main" with barrier instructions and the following
-;;           alloca instructions (values): "%p" of size 8 bytes and 8 byte alignment
-;;      0. Kernel "main" was not changed
-;; The expected result:
-;;  Group-A Values analysis data collected is as follows
-;;      1. Data was collected only for kernel "main"
-;;      2. Values "%p" were NOT collected to this group
-;;*****************************************************************************
-
-; ModuleID = 'Program'
-target datalayout = "e-p:32:32:32-i1:8:8-i8:8:8-i16:16:16-i32:32:32-i64:64:64-f3
-2:32:32-f64:64:64-f80:128:128-v64:64:64-v128:128:128-a0:0:64-f80:32:32-n8:16:32"
-
-target triple = "i686-pc-win32"
-; CHECK: @main
-define void @main(i32 %x) nounwind {
-L0:
-  call void @dummybarrier.()
-  %p = alloca i64, align 8
-  call void @dummybarrier.()
-  %y = xor i32 %x, %x
-  br label %L1
-L1:
-  call void @_Z7barrierj(i32 1)
-  br label %L2
-L2:
-  call void @dummybarrier.()
-  ret void
-; CHECK: L0:
-; CHECK: call void @dummybarrier.()
-; CHECK: %p = alloca i64, align 8
-; CHECK: call void @dummybarrier.()
-; CHECK: %y = xor i32 %x, %x
-; CHECK: br label %L1
-; CHECK: L1:
-; CHECK: call void @_Z7barrierj(i32 1)
-; CHECK: br label %L2
-; CHECK: L2:
-; CHECK: call void @dummybarrier.()
-; CHECK: ret void
-}
-
-; CHECK: Group-A Values
-; CHECK-NOT: +
-; CHECK: +main
-; CHECK-NOT: +
-; CHECK-NOT: -
-; CHECK-NOT: -p (0)
-
-
-declare void @_Z7barrierj(i32)
-declare void @dummybarrier.()
-
-!opencl.kernels = !{!0}
-!opencl.build.options = !{}
-
-!0 = metadata !{void (i32)* @main, metadata !1, metadata !1, metadata !"", metadata !"int", metadata !"opencl_main_locals_anchor", metadata !2, metadata !3, metadata !4, metadata !5, metadata !""}
-!1 = metadata !{i32 0, i32 0, i32 0}
-!2 = metadata !{i32 0}
-!3 = metadata !{i32 3}
-!4 = metadata !{metadata !"int"}
-!5 = metadata !{metadata !"x"}
->>>>>>> 76b141e6
+; RUN: opt -analyze -B-ValueAnalysis -verify -S < %s | FileCheck %s
+
+;;*****************************************************************************
+; This test checks the DataPerValue pass
+;; The case: kernel "main" with barrier instructions and the following
+;;           alloca instructions (values): "%p" of size 8 bytes and 8 byte alignment
+;;      0. Kernel "main" was not changed
+;; The expected result:
+;;  Group-A Values analysis data collected is as follows
+;;      1. Data was collected only for kernel "main"
+;;      2. Values "%p" were NOT collected to this group
+;;*****************************************************************************
+
+; ModuleID = 'Program'
+target datalayout = "e-p:32:32:32-i1:8:8-i8:8:8-i16:16:16-i32:32:32-i64:64:64-f32:32:32-f64:64:64-f80:128:128-v64:64:64-v128:128:128-a0:0:64-f80:32:32-n8:16:32"
+
+target triple = "i686-pc-win32"
+; CHECK: @main
+define void @main(i32 %x) nounwind {
+L0:
+  call void @dummybarrier.()
+  %p = alloca i64, align 8
+  call void @dummybarrier.()
+  %y = xor i32 %x, %x
+  br label %L1
+L1:
+  call void @_Z7barrierj(i32 1)
+  br label %L2
+L2:
+  call void @dummybarrier.()
+  ret void
+; CHECK: L0:
+; CHECK: call void @dummybarrier.()
+; CHECK: %p = alloca i64, align 8
+; CHECK: call void @dummybarrier.()
+; CHECK: %y = xor i32 %x, %x
+; CHECK: br label %L1
+; CHECK: L1:
+; CHECK: call void @_Z7barrierj(i32 1)
+; CHECK: br label %L2
+; CHECK: L2:
+; CHECK: call void @dummybarrier.()
+; CHECK: ret void
+}
+
+; CHECK: Group-A Values
+; CHECK-NOT: +
+; CHECK: +main
+; CHECK-NOT: +
+; CHECK-NOT: -
+; CHECK-NOT: -p (0)
+
+
+declare void @_Z7barrierj(i32)
+declare void @dummybarrier.()
+
+!opencl.kernels = !{!0}
+!opencl.build.options = !{}
+
+!0 = metadata !{void (i32)* @main, metadata !1, metadata !1, metadata !"", metadata !"int", metadata !"opencl_main_locals_anchor", metadata !2, metadata !3, metadata !4, metadata !5, metadata !""}
+!1 = metadata !{i32 0, i32 0, i32 0}
+!2 = metadata !{i32 0}
+!3 = metadata !{i32 3}
+!4 = metadata !{metadata !"int"}
+!5 = metadata !{metadata !"x"}