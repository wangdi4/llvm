<<<<<<< HEAD
; RUN: llvm-as %s -o %t.bc
; RUN: opt -analyze -B-ValueAnalysis -verify %t.bc -S -o %t1.ll
; RUN: FileCheck %s --input-file=%t1.ll

;;*****************************************************************************
; This test checks the DataPerValue pass
;; The case: kernel "main" with barrier instructions and the following
;;           alloca instructions (values):
;;           "%p1" of size 8 bytes and 16 byte aligmnet,
;;           while "%p2" of size 10x8 bytes and 8 byte aligmnet.
;;           kernel "foo" with barrier instructions and the following
;;           alloca instructions (values):
;;           "%p1" of size 8 bytes and 16 byte aligmnet
;;           function "bar" that is caled from both kernels
;;      0. Kernels "main", "foo" and function "bar" was not changed
;; The expected result:
;;  Group-A Values analysis data collected is as follows
;;      1. Data was collected for kernel "foo"
;;      2. Only values "%p1" and "%p2" were collected to this group
;;      3. "%p1" value has offset 0 in the special buffer
;;  Group-B.1 Values analysis data collected is as follows
;;      4. No analysis data was collected to this group
;;  Group-B.2 Values analysis data collected is as follows
;;      5. No analysis data was collected to this group
;;  Buffer Total Size is 112 (because of the alignment needed by "%p1", i.e. 16 bytes)
;;*****************************************************************************

; ModuleID = 'Program'
target datalayout = "e-p:32:32:32-i1:8:8-i8:8:8-i16:16:16-i32:32:32-i64:64:64-f32:32:32-f64:64:64-f80:128:128-v64:64:64-v128:128:128-a0:0:64-f80:32:32-n8:16:32"

target triple = "i686-pc-win32"
; CHECK: @main
define void @main(i32 %x) nounwind {
L0:
  %p1 = alloca i64, align 16
  %p2 = alloca [10 x i64], align 8
  br label %L1
L1:
  call void @_Z7barrierj(i32 1)
  call void @bar(i32 0)
  br label %L2
L2:
  call void @dummybarrier.()
  br label %L3
L3:
  call void @_Z7barrierj(i32 1)
  ret void
; CHECK: L0:
; CHECK: %p1 = alloca i64, align 16
; CHECK: %p2 = alloca [10 x i64], align 8
; CHECK: br label %L1
; CHECK: L1:
; CHECK: call void @_Z7barrierj(i32 1)
; CHECK: call void @bar(i32 0)
; CHECK: br label %L2
; CHECK: L2:
; CHECK: call void @dummybarrier.()
; CHECK: br label %L3
; CHECK: L3:
; CHECK: call void @_Z7barrierj(i32 1)
; CHECK: ret void
}

; CHECK: @foo
define void @foo(i32 %x) nounwind {
L0:
  %p1 = alloca i64, align 16
  br label %L1
L1:
  call void @_Z7barrierj(i32 1)
  call void @bar(i32 0)
  br label %L2
L2:
  call void @dummybarrier.()
  br label %L3
L3:
  call void @_Z7barrierj(i32 1)
  ret void
; CHECK: L0:
; CHECK: %p1 = alloca i64, align 16
; CHECK: br label %L1
; CHECK: L1:
; CHECK: call void @_Z7barrierj(i32 1)
; CHECK: call void @bar(i32 0)
; CHECK: br label %L2
; CHECK: L2:
; CHECK: call void @dummybarrier.()
; CHECK: br label %L3
; CHECK: L3:
; CHECK: call void @_Z7barrierj(i32 1)
; CHECK: ret void
}

; CHECK: @bar
define void @bar(i32 %x) nounwind {
L0:
  call void @dummybarrier.()
  br label %L1
L1:
  call void @_Z7barrierj(i32 1)
  ret void
; CHECK: L0:
; CHECK: call void @dummybarrier.()
; CHECK: br label %L1
; CHECK: L1:
; CHECK: call void @_Z7barrierj(i32 1)
; CHECK: ret void
}

; CHECK: Group-A Values
; CHECK: +foo
; CHECK-NOT: +
; CHECK-NOT: -
; CHECK: -p1 (96)
; CHECK-NOT: -
; CHECK: *

; CHECK: Group-B.1 Values
; CHECK-NOT: +
; CHECK-NOT: -
; CHECK-NOT: *

; CHECK: Group-B.2 Values
; CHECK-NOT: +
; CHECK-NOT: -
; CHECK-NOT: *

; CHECK: Buffer Total Size:
; CHECK-NOT: entry
; CHECK: entry(2) : (112)
; CHECK-NOT: entry
; CHECK: DONE

declare void @_Z7barrierj(i32)
declare void @dummybarrier.()
declare i32 @_Z12get_local_idj(i32)

!opencl.kernels = !{!0, !6}
!opencl.build.options = !{}

!0 = metadata !{void (i32)* @main, metadata !1, metadata !1, metadata !"", metadata !"int", metadata !"opencl_main_locals_anchor", metadata !2, metadata !3, metadata !4, metadata !5, metadata !""}
!6 = metadata !{void (i32)* @main, metadata !1, metadata !1, metadata !"", metadata !"int", metadata !"opencl_main_locals_anchor", metadata !2, metadata !3, metadata !4, metadata !5, metadata !""}
!1 = metadata !{i32 0, i32 0, i32 0}
!2 = metadata !{i32 0}
!3 = metadata !{i32 3}
!4 = metadata !{metadata !"int"}
!5 = metadata !{metadata !"x"}
=======
; RUN: opt -analyze -B-ValueAnalysis -verify -S < %s | FileCheck %s

;;*****************************************************************************
; This test checks the DataPerValue pass
;; The case: kernel "main" with barrier instructions and the following
;;           alloca instructions (values):
;;           "%p1" of size 8 bytes and 16 byte aligmnet,
;;           while "%p2" of size 10x8 bytes and 8 byte aligmnet.
;;           kernel "foo" with barrier instructions and the following
;;           alloca instructions (values):
;;           "%p1" of size 8 bytes and 16 byte aligmnet
;;           function "bar" that is caled from both kernels
;;      0. Kernels "main", "foo" and function "bar" was not changed
;; The expected result:
;;  Group-A Values analysis data collected is as follows
;;      1. Data was collected for kernel "foo"
;;      2. Only values "%p1" and "%p2" were collected to this group
;;      3. "%p1" value has offset 0 in the special buffer
;;  Group-B.1 Values analysis data collected is as follows
;;      4. No analysis data was collected to this group
;;  Group-B.2 Values analysis data collected is as follows
;;      5. No analysis data was collected to this group
;;  Buffer Total Size is 112 (because of the alignment needed by "%p1", i.e. 16 bytes)
;;*****************************************************************************

; ModuleID = 'Program'
target datalayout = "e-p:32:32:32-i1:8:8-i8:8:8-i16:16:16-i32:32:32-i64:64:64-f3
2:32:32-f64:64:64-f80:128:128-v64:64:64-v128:128:128-a0:0:64-f80:32:32-n8:16:32"

target triple = "i686-pc-win32"
; CHECK: @main
define void @main(i32 %x) nounwind {
L0:
  %p1 = alloca i64, align 16
  %p2 = alloca [10 x i64], align 8
  br label %L1
L1:
  call void @_Z7barrierj(i32 1)
  call void @bar(i32 0)
  br label %L2
L2:
  call void @dummybarrier.()
  br label %L3
L3:
  call void @_Z7barrierj(i32 1)
  ret void
; CHECK: L0:
; CHECK: %p1 = alloca i64, align 16
; CHECK: %p2 = alloca [10 x i64], align 8
; CHECK: br label %L1
; CHECK: L1:
; CHECK: call void @_Z7barrierj(i32 1)
; CHECK: call void @bar(i32 0)
; CHECK: br label %L2
; CHECK: L2:
; CHECK: call void @dummybarrier.()
; CHECK: br label %L3
; CHECK: L3:
; CHECK: call void @_Z7barrierj(i32 1)
; CHECK: ret void
}

; CHECK: @foo
define void @foo(i32 %x) nounwind {
L0:
  %p1 = alloca i64, align 16
  br label %L1
L1:
  call void @_Z7barrierj(i32 1)
  call void @bar(i32 0)
  br label %L2
L2:
  call void @dummybarrier.()
  br label %L3
L3:
  call void @_Z7barrierj(i32 1)
  ret void
; CHECK: L0:
; CHECK: %p1 = alloca i64, align 16
; CHECK: br label %L1
; CHECK: L1:
; CHECK: call void @_Z7barrierj(i32 1)
; CHECK: call void @bar(i32 0)
; CHECK: br label %L2
; CHECK: L2:
; CHECK: call void @dummybarrier.()
; CHECK: br label %L3
; CHECK: L3:
; CHECK: call void @_Z7barrierj(i32 1)
; CHECK: ret void
}

; CHECK: @bar
define void @bar(i32 %x) nounwind {
L0:
  call void @dummybarrier.()
  br label %L1
L1:
  call void @_Z7barrierj(i32 1)
  ret void
; CHECK: L0:
; CHECK: call void @dummybarrier.()
; CHECK: br label %L1
; CHECK: L1:
; CHECK: call void @_Z7barrierj(i32 1)
; CHECK: ret void
}

; CHECK: Group-A Values
; CHECK: +foo
; CHECK-NOT: +
; CHECK-NOT: -
; CHECK: -p1 (96)
; CHECK-NOT: -
; CHECK: *

; CHECK: Group-B.1 Values
; CHECK-NOT: +
; CHECK-NOT: -
; CHECK-NOT: *

; CHECK: Group-B.2 Values
; CHECK-NOT: +
; CHECK-NOT: -
; CHECK-NOT: *

; CHECK: Buffer Total Size:
; CHECK-NOT: entry
; CHECK: entry(2) : (112)
; CHECK-NOT: entry
; CHECK: DONE

declare void @_Z7barrierj(i32)
declare void @dummybarrier.()
declare i32 @_Z12get_local_idj(i32)

!opencl.kernels = !{!0, !6}
!opencl.build.options = !{}

!0 = metadata !{void (i32)* @main, metadata !1, metadata !1, metadata !"", metadata !"int", metadata !"opencl_main_locals_anchor", metadata !2, metadata !3, metadata !4, metadata !5, metadata !""}
!6 = metadata !{void (i32)* @main, metadata !1, metadata !1, metadata !"", metadata !"int", metadata !"opencl_main_locals_anchor", metadata !2, metadata !3, metadata !4, metadata !5, metadata !""}
!1 = metadata !{i32 0, i32 0, i32 0}
!2 = metadata !{i32 0}
!3 = metadata !{i32 3}
!4 = metadata !{metadata !"int"}
!5 = metadata !{metadata !"x"}
>>>>>>> 76b141e6
<|MERGE_RESOLUTION|>--- conflicted
+++ resolved
@@ -1,296 +1,145 @@
-<<<<<<< HEAD
-; RUN: llvm-as %s -o %t.bc
-; RUN: opt -analyze -B-ValueAnalysis -verify %t.bc -S -o %t1.ll
-; RUN: FileCheck %s --input-file=%t1.ll
-
-;;*****************************************************************************
-; This test checks the DataPerValue pass
-;; The case: kernel "main" with barrier instructions and the following
-;;           alloca instructions (values):
-;;           "%p1" of size 8 bytes and 16 byte aligmnet,
-;;           while "%p2" of size 10x8 bytes and 8 byte aligmnet.
-;;           kernel "foo" with barrier instructions and the following
-;;           alloca instructions (values):
-;;           "%p1" of size 8 bytes and 16 byte aligmnet
-;;           function "bar" that is caled from both kernels
-;;      0. Kernels "main", "foo" and function "bar" was not changed
-;; The expected result:
-;;  Group-A Values analysis data collected is as follows
-;;      1. Data was collected for kernel "foo"
-;;      2. Only values "%p1" and "%p2" were collected to this group
-;;      3. "%p1" value has offset 0 in the special buffer
-;;  Group-B.1 Values analysis data collected is as follows
-;;      4. No analysis data was collected to this group
-;;  Group-B.2 Values analysis data collected is as follows
-;;      5. No analysis data was collected to this group
-;;  Buffer Total Size is 112 (because of the alignment needed by "%p1", i.e. 16 bytes)
-;;*****************************************************************************
-
-; ModuleID = 'Program'
-target datalayout = "e-p:32:32:32-i1:8:8-i8:8:8-i16:16:16-i32:32:32-i64:64:64-f32:32:32-f64:64:64-f80:128:128-v64:64:64-v128:128:128-a0:0:64-f80:32:32-n8:16:32"
-
-target triple = "i686-pc-win32"
-; CHECK: @main
-define void @main(i32 %x) nounwind {
-L0:
-  %p1 = alloca i64, align 16
-  %p2 = alloca [10 x i64], align 8
-  br label %L1
-L1:
-  call void @_Z7barrierj(i32 1)
-  call void @bar(i32 0)
-  br label %L2
-L2:
-  call void @dummybarrier.()
-  br label %L3
-L3:
-  call void @_Z7barrierj(i32 1)
-  ret void
-; CHECK: L0:
-; CHECK: %p1 = alloca i64, align 16
-; CHECK: %p2 = alloca [10 x i64], align 8
-; CHECK: br label %L1
-; CHECK: L1:
-; CHECK: call void @_Z7barrierj(i32 1)
-; CHECK: call void @bar(i32 0)
-; CHECK: br label %L2
-; CHECK: L2:
-; CHECK: call void @dummybarrier.()
-; CHECK: br label %L3
-; CHECK: L3:
-; CHECK: call void @_Z7barrierj(i32 1)
-; CHECK: ret void
-}
-
-; CHECK: @foo
-define void @foo(i32 %x) nounwind {
-L0:
-  %p1 = alloca i64, align 16
-  br label %L1
-L1:
-  call void @_Z7barrierj(i32 1)
-  call void @bar(i32 0)
-  br label %L2
-L2:
-  call void @dummybarrier.()
-  br label %L3
-L3:
-  call void @_Z7barrierj(i32 1)
-  ret void
-; CHECK: L0:
-; CHECK: %p1 = alloca i64, align 16
-; CHECK: br label %L1
-; CHECK: L1:
-; CHECK: call void @_Z7barrierj(i32 1)
-; CHECK: call void @bar(i32 0)
-; CHECK: br label %L2
-; CHECK: L2:
-; CHECK: call void @dummybarrier.()
-; CHECK: br label %L3
-; CHECK: L3:
-; CHECK: call void @_Z7barrierj(i32 1)
-; CHECK: ret void
-}
-
-; CHECK: @bar
-define void @bar(i32 %x) nounwind {
-L0:
-  call void @dummybarrier.()
-  br label %L1
-L1:
-  call void @_Z7barrierj(i32 1)
-  ret void
-; CHECK: L0:
-; CHECK: call void @dummybarrier.()
-; CHECK: br label %L1
-; CHECK: L1:
-; CHECK: call void @_Z7barrierj(i32 1)
-; CHECK: ret void
-}
-
-; CHECK: Group-A Values
-; CHECK: +foo
-; CHECK-NOT: +
-; CHECK-NOT: -
-; CHECK: -p1 (96)
-; CHECK-NOT: -
-; CHECK: *
-
-; CHECK: Group-B.1 Values
-; CHECK-NOT: +
-; CHECK-NOT: -
-; CHECK-NOT: *
-
-; CHECK: Group-B.2 Values
-; CHECK-NOT: +
-; CHECK-NOT: -
-; CHECK-NOT: *
-
-; CHECK: Buffer Total Size:
-; CHECK-NOT: entry
-; CHECK: entry(2) : (112)
-; CHECK-NOT: entry
-; CHECK: DONE
-
-declare void @_Z7barrierj(i32)
-declare void @dummybarrier.()
-declare i32 @_Z12get_local_idj(i32)
-
-!opencl.kernels = !{!0, !6}
-!opencl.build.options = !{}
-
-!0 = metadata !{void (i32)* @main, metadata !1, metadata !1, metadata !"", metadata !"int", metadata !"opencl_main_locals_anchor", metadata !2, metadata !3, metadata !4, metadata !5, metadata !""}
-!6 = metadata !{void (i32)* @main, metadata !1, metadata !1, metadata !"", metadata !"int", metadata !"opencl_main_locals_anchor", metadata !2, metadata !3, metadata !4, metadata !5, metadata !""}
-!1 = metadata !{i32 0, i32 0, i32 0}
-!2 = metadata !{i32 0}
-!3 = metadata !{i32 3}
-!4 = metadata !{metadata !"int"}
-!5 = metadata !{metadata !"x"}
-=======
-; RUN: opt -analyze -B-ValueAnalysis -verify -S < %s | FileCheck %s
-
-;;*****************************************************************************
-; This test checks the DataPerValue pass
-;; The case: kernel "main" with barrier instructions and the following
-;;           alloca instructions (values):
-;;           "%p1" of size 8 bytes and 16 byte aligmnet,
-;;           while "%p2" of size 10x8 bytes and 8 byte aligmnet.
-;;           kernel "foo" with barrier instructions and the following
-;;           alloca instructions (values):
-;;           "%p1" of size 8 bytes and 16 byte aligmnet
-;;           function "bar" that is caled from both kernels
-;;      0. Kernels "main", "foo" and function "bar" was not changed
-;; The expected result:
-;;  Group-A Values analysis data collected is as follows
-;;      1. Data was collected for kernel "foo"
-;;      2. Only values "%p1" and "%p2" were collected to this group
-;;      3. "%p1" value has offset 0 in the special buffer
-;;  Group-B.1 Values analysis data collected is as follows
-;;      4. No analysis data was collected to this group
-;;  Group-B.2 Values analysis data collected is as follows
-;;      5. No analysis data was collected to this group
-;;  Buffer Total Size is 112 (because of the alignment needed by "%p1", i.e. 16 bytes)
-;;*****************************************************************************
-
-; ModuleID = 'Program'
-target datalayout = "e-p:32:32:32-i1:8:8-i8:8:8-i16:16:16-i32:32:32-i64:64:64-f3
-2:32:32-f64:64:64-f80:128:128-v64:64:64-v128:128:128-a0:0:64-f80:32:32-n8:16:32"
-
-target triple = "i686-pc-win32"
-; CHECK: @main
-define void @main(i32 %x) nounwind {
-L0:
-  %p1 = alloca i64, align 16
-  %p2 = alloca [10 x i64], align 8
-  br label %L1
-L1:
-  call void @_Z7barrierj(i32 1)
-  call void @bar(i32 0)
-  br label %L2
-L2:
-  call void @dummybarrier.()
-  br label %L3
-L3:
-  call void @_Z7barrierj(i32 1)
-  ret void
-; CHECK: L0:
-; CHECK: %p1 = alloca i64, align 16
-; CHECK: %p2 = alloca [10 x i64], align 8
-; CHECK: br label %L1
-; CHECK: L1:
-; CHECK: call void @_Z7barrierj(i32 1)
-; CHECK: call void @bar(i32 0)
-; CHECK: br label %L2
-; CHECK: L2:
-; CHECK: call void @dummybarrier.()
-; CHECK: br label %L3
-; CHECK: L3:
-; CHECK: call void @_Z7barrierj(i32 1)
-; CHECK: ret void
-}
-
-; CHECK: @foo
-define void @foo(i32 %x) nounwind {
-L0:
-  %p1 = alloca i64, align 16
-  br label %L1
-L1:
-  call void @_Z7barrierj(i32 1)
-  call void @bar(i32 0)
-  br label %L2
-L2:
-  call void @dummybarrier.()
-  br label %L3
-L3:
-  call void @_Z7barrierj(i32 1)
-  ret void
-; CHECK: L0:
-; CHECK: %p1 = alloca i64, align 16
-; CHECK: br label %L1
-; CHECK: L1:
-; CHECK: call void @_Z7barrierj(i32 1)
-; CHECK: call void @bar(i32 0)
-; CHECK: br label %L2
-; CHECK: L2:
-; CHECK: call void @dummybarrier.()
-; CHECK: br label %L3
-; CHECK: L3:
-; CHECK: call void @_Z7barrierj(i32 1)
-; CHECK: ret void
-}
-
-; CHECK: @bar
-define void @bar(i32 %x) nounwind {
-L0:
-  call void @dummybarrier.()
-  br label %L1
-L1:
-  call void @_Z7barrierj(i32 1)
-  ret void
-; CHECK: L0:
-; CHECK: call void @dummybarrier.()
-; CHECK: br label %L1
-; CHECK: L1:
-; CHECK: call void @_Z7barrierj(i32 1)
-; CHECK: ret void
-}
-
-; CHECK: Group-A Values
-; CHECK: +foo
-; CHECK-NOT: +
-; CHECK-NOT: -
-; CHECK: -p1 (96)
-; CHECK-NOT: -
-; CHECK: *
-
-; CHECK: Group-B.1 Values
-; CHECK-NOT: +
-; CHECK-NOT: -
-; CHECK-NOT: *
-
-; CHECK: Group-B.2 Values
-; CHECK-NOT: +
-; CHECK-NOT: -
-; CHECK-NOT: *
-
-; CHECK: Buffer Total Size:
-; CHECK-NOT: entry
-; CHECK: entry(2) : (112)
-; CHECK-NOT: entry
-; CHECK: DONE
-
-declare void @_Z7barrierj(i32)
-declare void @dummybarrier.()
-declare i32 @_Z12get_local_idj(i32)
-
-!opencl.kernels = !{!0, !6}
-!opencl.build.options = !{}
-
-!0 = metadata !{void (i32)* @main, metadata !1, metadata !1, metadata !"", metadata !"int", metadata !"opencl_main_locals_anchor", metadata !2, metadata !3, metadata !4, metadata !5, metadata !""}
-!6 = metadata !{void (i32)* @main, metadata !1, metadata !1, metadata !"", metadata !"int", metadata !"opencl_main_locals_anchor", metadata !2, metadata !3, metadata !4, metadata !5, metadata !""}
-!1 = metadata !{i32 0, i32 0, i32 0}
-!2 = metadata !{i32 0}
-!3 = metadata !{i32 3}
-!4 = metadata !{metadata !"int"}
-!5 = metadata !{metadata !"x"}
->>>>>>> 76b141e6
+; RUN: opt -analyze -B-ValueAnalysis -verify -S < %s | FileCheck %s
+
+;;*****************************************************************************
+; This test checks the DataPerValue pass
+;; The case: kernel "main" with barrier instructions and the following
+;;           alloca instructions (values):
+;;           "%p1" of size 8 bytes and 16 byte aligmnet,
+;;           while "%p2" of size 10x8 bytes and 8 byte aligmnet.
+;;           kernel "foo" with barrier instructions and the following
+;;           alloca instructions (values):
+;;           "%p1" of size 8 bytes and 16 byte aligmnet
+;;           function "bar" that is caled from both kernels
+;;      0. Kernels "main", "foo" and function "bar" was not changed
+;; The expected result:
+;;  Group-A Values analysis data collected is as follows
+;;      1. Data was collected for kernel "foo"
+;;      2. Only values "%p1" and "%p2" were collected to this group
+;;      3. "%p1" value has offset 0 in the special buffer
+;;  Group-B.1 Values analysis data collected is as follows
+;;      4. No analysis data was collected to this group
+;;  Group-B.2 Values analysis data collected is as follows
+;;      5. No analysis data was collected to this group
+;;  Buffer Total Size is 112 (because of the alignment needed by "%p1", i.e. 16 bytes)
+;;*****************************************************************************
+
+; ModuleID = 'Program'
+target datalayout = "e-p:32:32:32-i1:8:8-i8:8:8-i16:16:16-i32:32:32-i64:64:64-f32:32:32-f64:64:64-f80:128:128-v64:64:64-v128:128:128-a0:0:64-f80:32:32-n8:16:32"
+
+target triple = "i686-pc-win32"
+; CHECK: @main
+define void @main(i32 %x) nounwind {
+L0:
+  %p1 = alloca i64, align 16
+  %p2 = alloca [10 x i64], align 8
+  br label %L1
+L1:
+  call void @_Z7barrierj(i32 1)
+  call void @bar(i32 0)
+  br label %L2
+L2:
+  call void @dummybarrier.()
+  br label %L3
+L3:
+  call void @_Z7barrierj(i32 1)
+  ret void
+; CHECK: L0:
+; CHECK: %p1 = alloca i64, align 16
+; CHECK: %p2 = alloca [10 x i64], align 8
+; CHECK: br label %L1
+; CHECK: L1:
+; CHECK: call void @_Z7barrierj(i32 1)
+; CHECK: call void @bar(i32 0)
+; CHECK: br label %L2
+; CHECK: L2:
+; CHECK: call void @dummybarrier.()
+; CHECK: br label %L3
+; CHECK: L3:
+; CHECK: call void @_Z7barrierj(i32 1)
+; CHECK: ret void
+}
+
+; CHECK: @foo
+define void @foo(i32 %x) nounwind {
+L0:
+  %p1 = alloca i64, align 16
+  br label %L1
+L1:
+  call void @_Z7barrierj(i32 1)
+  call void @bar(i32 0)
+  br label %L2
+L2:
+  call void @dummybarrier.()
+  br label %L3
+L3:
+  call void @_Z7barrierj(i32 1)
+  ret void
+; CHECK: L0:
+; CHECK: %p1 = alloca i64, align 16
+; CHECK: br label %L1
+; CHECK: L1:
+; CHECK: call void @_Z7barrierj(i32 1)
+; CHECK: call void @bar(i32 0)
+; CHECK: br label %L2
+; CHECK: L2:
+; CHECK: call void @dummybarrier.()
+; CHECK: br label %L3
+; CHECK: L3:
+; CHECK: call void @_Z7barrierj(i32 1)
+; CHECK: ret void
+}
+
+; CHECK: @bar
+define void @bar(i32 %x) nounwind {
+L0:
+  call void @dummybarrier.()
+  br label %L1
+L1:
+  call void @_Z7barrierj(i32 1)
+  ret void
+; CHECK: L0:
+; CHECK: call void @dummybarrier.()
+; CHECK: br label %L1
+; CHECK: L1:
+; CHECK: call void @_Z7barrierj(i32 1)
+; CHECK: ret void
+}
+
+; CHECK: Group-A Values
+; CHECK: +foo
+; CHECK-NOT: +
+; CHECK-NOT: -
+; CHECK: -p1 (96)
+; CHECK-NOT: -
+; CHECK: *
+
+; CHECK: Group-B.1 Values
+; CHECK-NOT: +
+; CHECK-NOT: -
+; CHECK-NOT: *
+
+; CHECK: Group-B.2 Values
+; CHECK-NOT: +
+; CHECK-NOT: -
+; CHECK-NOT: *
+
+; CHECK: Buffer Total Size:
+; CHECK-NOT: entry
+; CHECK: entry(2) : (112)
+; CHECK-NOT: entry
+; CHECK: DONE
+
+declare void @_Z7barrierj(i32)
+declare void @dummybarrier.()
+declare i32 @_Z12get_local_idj(i32)
+
+!opencl.kernels = !{!0, !6}
+!opencl.build.options = !{}
+
+!0 = metadata !{void (i32)* @main, metadata !1, metadata !1, metadata !"", metadata !"int", metadata !"opencl_main_locals_anchor", metadata !2, metadata !3, metadata !4, metadata !5, metadata !""}
+!6 = metadata !{void (i32)* @main, metadata !1, metadata !1, metadata !"", metadata !"int", metadata !"opencl_main_locals_anchor", metadata !2, metadata !3, metadata !4, metadata !5, metadata !""}
+!1 = metadata !{i32 0, i32 0, i32 0}
+!2 = metadata !{i32 0}
+!3 = metadata !{i32 3}
+!4 = metadata !{metadata !"int"}
+!5 = metadata !{metadata !"x"}