--- conflicted
+++ resolved
@@ -54,13 +54,8 @@
         RUNTIME DESTINATION bin
         ARCHIVE DESTINATION lib
         LIBRARY DESTINATION bin)
-<<<<<<< HEAD
-    
     set_target_properties( ${TARGET_NAME} PROPERTIES FOLDER ${BACKEND_VALIDATION_FOLDER_NAME} )
 
-=======
-    set_target_properties( ${TARGET_NAME} PROPERTIES FOLDER "Backend" )    
->>>>>>> 04ff5342
 else (WIN32)
      # search for the icc cpu compiler
     set (ICC_CPU_CL icpc)
