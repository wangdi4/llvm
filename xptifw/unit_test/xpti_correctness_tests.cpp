//
// Part of the LLVM Project, under the Apache License v2.0 with LLVM Exceptions.
// See https://llvm.org/LICENSE.txt for license information.
// SPDX-License-Identifier: Apache-2.0 WITH LLVM-exception
//
#include "xpti/xpti_trace_framework.h"
#include "xpti/xpti_trace_framework.hpp"

#include <gtest/gtest.h>
#include <iostream>
#include <map>
#include <random>
#include <set>
#include <unordered_map>

static bool TPCBCalled = false;

class xptiCorrectnessTest : public ::testing::Test {
protected:
  void SetUp() override { TPCBCalled = false; }

  void TearDown() override { xptiReset(); }
};

void tpCallback(uint16_t trace_type, xpti::trace_event_data_t *parent,
                xpti::trace_event_data_t *event, uint64_t instance,
                const void *user_data) {
  TPCBCalled = true;
}

#define NOTIFY(stream, tt, event)                                              \
  {                                                                            \
    int data;                                                                  \
    xpti::result_t Result =                                                    \
        xptiNotifySubscribers(stream, tt, nullptr, event, 0, (void *)(&data)); \
    EXPECT_EQ(Result, xpti::result_t::XPTI_RESULT_SUCCESS);                    \
    EXPECT_TRUE(TPCBCalled);                                                   \
    TPCBCalled = false;                                                        \
  }

TEST_F(xptiCorrectnessTest, xptiMakeEvent) {
  uint64_t Instance = 0;
  xpti::payload_t p("foo", "foo.cpp", 1, 0, (void *)13);
  auto Result =
      xptiMakeEvent("foo", &p, 0, (xpti::trace_activity_type_t)1, &Instance);
  EXPECT_NE(Result, nullptr);
  p = xpti::payload_t("foo", "foo.cpp", 1, 0, (void *)13);
  auto NewResult =
      xptiMakeEvent("foo", &p, 0, (xpti::trace_activity_type_t)1, &Instance);
  EXPECT_EQ(Result, NewResult);
  EXPECT_EQ(Result->unique_id, NewResult->unique_id);
  EXPECT_EQ(Result->reserved.payload, NewResult->reserved.payload);
  EXPECT_STREQ(Result->reserved.payload->name, "foo");
  EXPECT_STREQ(Result->reserved.payload->source_file, "foo.cpp");
  EXPECT_EQ(Result->reserved.payload->line_no, 1);
}

TEST_F(xptiCorrectnessTest, xptiRegisterString) {
  char *TStr = nullptr;
  auto ID = xptiRegisterString("foo", &TStr);
  EXPECT_NE(ID, xpti::invalid_id);
  EXPECT_NE(TStr, nullptr);
  EXPECT_STREQ("foo", TStr);

  const char *LUTStr = xptiLookupString(ID);
  EXPECT_EQ(TStr, LUTStr);
  EXPECT_STREQ(LUTStr, TStr);
}

void nestedTest(xpti::payload_t *p, std::vector<uint64_t> &uids) {
  xpti::framework::tracepoint_t t(p);
  uint64_t hash = t.universal_id();
  uids.push_back(hash);

  if (uids.size() < 5) {
    xpti::payload_t pp;
    nestedTest(&pp, uids);
  }
}

TEST_F(xptiCorrectnessTest, xptiTracePointTest) {
  std::vector<uint64_t> uids;
  xpti::payload_t p("foo", "foo.cpp", 10, 0, (void *)(0xdeadbeefull));

  (void)xptiRegisterPayload(&p);

  uint64_t id = xpti::invalid_uid;
  nestedTest(&p, uids);
  for (auto &e : uids) {
    EXPECT_NE(e, xpti::invalid_uid);
    if (id != xpti::invalid_uid) {
      EXPECT_EQ(e, id);
      id = e;
    }
  }

  uids.clear();
  xpti::payload_t p1("bar", "foo.cpp", 15, 0, (void *)(0xdeaddeadull));

  (void)xptiRegisterPayload(&p1);

  id = xpti::invalid_uid;
  nestedTest(&p1, uids);
  for (auto &e : uids) {
    EXPECT_NE(e, xpti::invalid_uid);
    if (id != xpti::invalid_uid) {
      EXPECT_EQ(e, id);
      id = e;
    }
  }
}

TEST_F(xptiCorrectnessTest, xptiInitializeForDefaultTracePointTypes) {
  // We will test functionality of a subscriber
  // without actually creating a plugin
  uint8_t StreamID = xptiRegisterStream("test_foo");
  auto Result = xptiRegisterCallback(
      StreamID, (uint16_t)xpti::trace_point_type_t::graph_create, tpCallback);
  EXPECT_EQ(Result, xpti::result_t::XPTI_RESULT_SUCCESS);
  Result = xptiRegisterCallback(
      StreamID, (uint16_t)xpti::trace_point_type_t::node_create, tpCallback);
  EXPECT_EQ(Result, xpti::result_t::XPTI_RESULT_SUCCESS);
  Result = xptiRegisterCallback(
      StreamID, (uint16_t)xpti::trace_point_type_t::edge_create, tpCallback);
  EXPECT_EQ(Result, xpti::result_t::XPTI_RESULT_SUCCESS);
  Result = xptiRegisterCallback(
      StreamID, (uint16_t)xpti::trace_point_type_t::region_begin, tpCallback);
  EXPECT_EQ(Result, xpti::result_t::XPTI_RESULT_SUCCESS);
  Result = xptiRegisterCallback(
      StreamID, (uint16_t)xpti::trace_point_type_t::region_end, tpCallback);
  EXPECT_EQ(Result, xpti::result_t::XPTI_RESULT_SUCCESS);
  Result = xptiRegisterCallback(
      StreamID, (uint16_t)xpti::trace_point_type_t::task_begin, tpCallback);
  EXPECT_EQ(Result, xpti::result_t::XPTI_RESULT_SUCCESS);
  Result = xptiRegisterCallback(
      StreamID, (uint16_t)xpti::trace_point_type_t::task_end, tpCallback);
  EXPECT_EQ(Result, xpti::result_t::XPTI_RESULT_SUCCESS);
  Result = xptiRegisterCallback(
      StreamID, (uint16_t)xpti::trace_point_type_t::barrier_begin, tpCallback);
  EXPECT_EQ(Result, xpti::result_t::XPTI_RESULT_SUCCESS);
  Result = xptiRegisterCallback(
      StreamID, (uint16_t)xpti::trace_point_type_t::barrier_end, tpCallback);
  EXPECT_EQ(Result, xpti::result_t::XPTI_RESULT_SUCCESS);
  Result = xptiRegisterCallback(
      StreamID, (uint16_t)xpti::trace_point_type_t::lock_begin, tpCallback);
  EXPECT_EQ(Result, xpti::result_t::XPTI_RESULT_SUCCESS);
  Result = xptiRegisterCallback(
      StreamID, (uint16_t)xpti::trace_point_type_t::lock_end, tpCallback);
  EXPECT_EQ(Result, xpti::result_t::XPTI_RESULT_SUCCESS);
  Result = xptiRegisterCallback(
      StreamID, (uint16_t)xpti::trace_point_type_t::transfer_begin, tpCallback);
  EXPECT_EQ(Result, xpti::result_t::XPTI_RESULT_SUCCESS);
  Result = xptiRegisterCallback(
      StreamID, (uint16_t)xpti::trace_point_type_t::transfer_end, tpCallback);
  EXPECT_EQ(Result, xpti::result_t::XPTI_RESULT_SUCCESS);
  Result = xptiRegisterCallback(
      StreamID, (uint16_t)xpti::trace_point_type_t::thread_begin, tpCallback);
  EXPECT_EQ(Result, xpti::result_t::XPTI_RESULT_SUCCESS);
  Result = xptiRegisterCallback(
      StreamID, (uint16_t)xpti::trace_point_type_t::thread_end, tpCallback);
  EXPECT_EQ(Result, xpti::result_t::XPTI_RESULT_SUCCESS);
  Result = xptiRegisterCallback(
      StreamID, (uint16_t)xpti::trace_point_type_t::wait_begin, tpCallback);
  EXPECT_EQ(Result, xpti::result_t::XPTI_RESULT_SUCCESS);
  Result = xptiRegisterCallback(
      StreamID, (uint16_t)xpti::trace_point_type_t::wait_end, tpCallback);
  EXPECT_EQ(Result, xpti::result_t::XPTI_RESULT_SUCCESS);
  Result = xptiRegisterCallback(
      StreamID, (uint16_t)xpti::trace_point_type_t::signal, tpCallback);
  EXPECT_EQ(Result, xpti::result_t::XPTI_RESULT_SUCCESS);
}

TEST_F(xptiCorrectnessTest, xptiNotifySubscribersForDefaultTracePointTypes) {
  uint64_t Instance;
  xpti::payload_t p("foo", "foo.cpp", 1, 0, (void *)13);
  xptiForceSetTraceEnabled(true);

  uint8_t StreamID = xptiRegisterStream("test_foo");
  auto Result = xptiRegisterCallback(
      StreamID, (uint16_t)xpti::trace_point_type_t::graph_create, tpCallback);
  ASSERT_EQ(Result, xpti::result_t::XPTI_RESULT_SUCCESS);
  Result = xptiRegisterCallback(
      StreamID, (uint16_t)xpti::trace_point_type_t::node_create, tpCallback);
  ASSERT_EQ(Result, xpti::result_t::XPTI_RESULT_SUCCESS);
  Result = xptiRegisterCallback(
      StreamID, (uint16_t)xpti::trace_point_type_t::edge_create, tpCallback);
  ASSERT_EQ(Result, xpti::result_t::XPTI_RESULT_SUCCESS);
  Result = xptiRegisterCallback(
      StreamID, (uint16_t)xpti::trace_point_type_t::region_begin, tpCallback);
  ASSERT_EQ(Result, xpti::result_t::XPTI_RESULT_SUCCESS);
  Result = xptiRegisterCallback(
      StreamID, (uint16_t)xpti::trace_point_type_t::region_end, tpCallback);
  ASSERT_EQ(Result, xpti::result_t::XPTI_RESULT_SUCCESS);
  Result = xptiRegisterCallback(
      StreamID, (uint16_t)xpti::trace_point_type_t::task_begin, tpCallback);
  ASSERT_EQ(Result, xpti::result_t::XPTI_RESULT_SUCCESS);
  Result = xptiRegisterCallback(
      StreamID, (uint16_t)xpti::trace_point_type_t::task_end, tpCallback);
  ASSERT_EQ(Result, xpti::result_t::XPTI_RESULT_SUCCESS);
  Result = xptiRegisterCallback(
      StreamID, (uint16_t)xpti::trace_point_type_t::barrier_begin, tpCallback);
  ASSERT_EQ(Result, xpti::result_t::XPTI_RESULT_SUCCESS);
  Result = xptiRegisterCallback(
      StreamID, (uint16_t)xpti::trace_point_type_t::barrier_end, tpCallback);
  ASSERT_EQ(Result, xpti::result_t::XPTI_RESULT_SUCCESS);
  Result = xptiRegisterCallback(
      StreamID, (uint16_t)xpti::trace_point_type_t::lock_begin, tpCallback);
  ASSERT_EQ(Result, xpti::result_t::XPTI_RESULT_SUCCESS);
  Result = xptiRegisterCallback(
      StreamID, (uint16_t)xpti::trace_point_type_t::lock_end, tpCallback);
  ASSERT_EQ(Result, xpti::result_t::XPTI_RESULT_SUCCESS);
  Result = xptiRegisterCallback(
      StreamID, (uint16_t)xpti::trace_point_type_t::transfer_begin, tpCallback);
  ASSERT_EQ(Result, xpti::result_t::XPTI_RESULT_SUCCESS);
  Result = xptiRegisterCallback(
      StreamID, (uint16_t)xpti::trace_point_type_t::transfer_end, tpCallback);
  ASSERT_EQ(Result, xpti::result_t::XPTI_RESULT_SUCCESS);
  Result = xptiRegisterCallback(
      StreamID, (uint16_t)xpti::trace_point_type_t::thread_begin, tpCallback);
  ASSERT_EQ(Result, xpti::result_t::XPTI_RESULT_SUCCESS);
  Result = xptiRegisterCallback(
      StreamID, (uint16_t)xpti::trace_point_type_t::thread_end, tpCallback);
  ASSERT_EQ(Result, xpti::result_t::XPTI_RESULT_SUCCESS);
  Result = xptiRegisterCallback(
      StreamID, (uint16_t)xpti::trace_point_type_t::wait_begin, tpCallback);
  ASSERT_EQ(Result, xpti::result_t::XPTI_RESULT_SUCCESS);
  Result = xptiRegisterCallback(
      StreamID, (uint16_t)xpti::trace_point_type_t::wait_end, tpCallback);
  ASSERT_EQ(Result, xpti::result_t::XPTI_RESULT_SUCCESS);
  Result = xptiRegisterCallback(
      StreamID, (uint16_t)xpti::trace_point_type_t::signal, tpCallback);
  ASSERT_EQ(Result, xpti::result_t::XPTI_RESULT_SUCCESS);

  auto GE =
      xptiMakeEvent("foo", &p, 0, (xpti::trace_activity_type_t)1, &Instance);
  EXPECT_NE(GE, nullptr);

  NOTIFY(StreamID, (uint16_t)xpti::trace_point_type_t::graph_create, GE);
  NOTIFY(StreamID, (uint16_t)xpti::trace_point_type_t::node_create, GE);
  NOTIFY(StreamID, (uint16_t)xpti::trace_point_type_t::edge_create, GE);
  NOTIFY(StreamID, (uint16_t)xpti::trace_point_type_t::region_begin, GE);
  NOTIFY(StreamID, (uint16_t)xpti::trace_point_type_t::region_end, GE);
  NOTIFY(StreamID, (uint16_t)xpti::trace_point_type_t::task_begin, GE);
  NOTIFY(StreamID, (uint16_t)xpti::trace_point_type_t::task_end, GE);
  NOTIFY(StreamID, (uint16_t)xpti::trace_point_type_t::barrier_begin, GE);
  NOTIFY(StreamID, (uint16_t)xpti::trace_point_type_t::barrier_end, GE);
  NOTIFY(StreamID, (uint16_t)xpti::trace_point_type_t::lock_begin, GE);
  NOTIFY(StreamID, (uint16_t)xpti::trace_point_type_t::lock_end, GE);
  NOTIFY(StreamID, (uint16_t)xpti::trace_point_type_t::transfer_begin, GE);
  NOTIFY(StreamID, (uint16_t)xpti::trace_point_type_t::transfer_end, GE);
  NOTIFY(StreamID, (uint16_t)xpti::trace_point_type_t::thread_begin, GE);
  NOTIFY(StreamID, (uint16_t)xpti::trace_point_type_t::thread_end, GE);
  NOTIFY(StreamID, (uint16_t)xpti::trace_point_type_t::wait_begin, GE);
  NOTIFY(StreamID, (uint16_t)xpti::trace_point_type_t::wait_end, GE);
  NOTIFY(StreamID, (uint16_t)xpti::trace_point_type_t::signal, GE);
}

TEST_F(xptiCorrectnessTest, xptiInitializeForUserDefinedTracePointTypes) {
  // We will test functionality of a subscriber
  // without actually creating a plugin
  uint8_t StreamID = xptiRegisterStream("test_foo");
  enum {
    extn1_begin = XPTI_TRACE_POINT_BEGIN(0),
    extn1_end = XPTI_TRACE_POINT_END(0),
    extn2_begin = XPTI_TRACE_POINT_BEGIN(1),
    extn2_end = XPTI_TRACE_POINT_END(1)
  };

  auto TTType = xptiRegisterUserDefinedTracePoint("test_foo_tool", extn1_begin);
  auto Result = xptiRegisterCallback(StreamID, TTType, tpCallback);
  EXPECT_EQ(Result, xpti::result_t::XPTI_RESULT_SUCCESS);
  TTType = xptiRegisterUserDefinedTracePoint("test_foo_tool", extn1_end);
  Result = xptiRegisterCallback(StreamID, TTType, tpCallback);
  EXPECT_EQ(Result, xpti::result_t::XPTI_RESULT_SUCCESS);
  TTType = xptiRegisterUserDefinedTracePoint("test_foo_tool", extn2_begin);
  Result = xptiRegisterCallback(StreamID, TTType, tpCallback);
  EXPECT_EQ(Result, xpti::result_t::XPTI_RESULT_SUCCESS);
  TTType = xptiRegisterUserDefinedTracePoint("test_foo_tool", extn2_end);
  Result = xptiRegisterCallback(StreamID, TTType, tpCallback);
  EXPECT_EQ(Result, xpti::result_t::XPTI_RESULT_SUCCESS);
}

TEST_F(xptiCorrectnessTest,
       xptiNotifySubscribersForUserDefinedTracePointTypes) {
  uint64_t Instance;
  xpti::payload_t p("foo", "foo.cpp", 1, 0, (void *)13);
  xptiForceSetTraceEnabled(true);

  uint8_t StreamID = xptiRegisterStream("test_foo");
  enum {
    extn1_begin = XPTI_TRACE_POINT_BEGIN(0),
    extn1_end = XPTI_TRACE_POINT_END(0),
    extn2_begin = XPTI_TRACE_POINT_BEGIN(1),
    extn2_end = XPTI_TRACE_POINT_END(1)
  };

  auto TTType1 =
      xptiRegisterUserDefinedTracePoint("test_foo_tool", extn1_begin);
  auto Result = xptiRegisterCallback(StreamID, TTType1, tpCallback);
  EXPECT_EQ(Result, xpti::result_t::XPTI_RESULT_SUCCESS);
  auto TTType2 = xptiRegisterUserDefinedTracePoint("test_foo_tool", extn1_end);
  Result = xptiRegisterCallback(StreamID, TTType2, tpCallback);
  EXPECT_EQ(Result, xpti::result_t::XPTI_RESULT_SUCCESS);
  auto TTType3 =
      xptiRegisterUserDefinedTracePoint("test_foo_tool", extn2_begin);
  Result = xptiRegisterCallback(StreamID, TTType3, tpCallback);
  EXPECT_EQ(Result, xpti::result_t::XPTI_RESULT_SUCCESS);
  auto TTType4 = xptiRegisterUserDefinedTracePoint("test_foo_tool", extn2_end);
  Result = xptiRegisterCallback(StreamID, TTType4, tpCallback);
  EXPECT_EQ(Result, xpti::result_t::XPTI_RESULT_SUCCESS);

  auto GE =
      xptiMakeEvent("foo", &p, 0, (xpti::trace_activity_type_t)1, &Instance);
  EXPECT_NE(GE, nullptr);

  NOTIFY(StreamID, TTType1, GE);
  NOTIFY(StreamID, TTType2, GE);
  NOTIFY(StreamID, TTType3, GE);
  NOTIFY(StreamID, TTType4, GE);

  auto ToolID1 = XPTI_TOOL_ID(TTType1);
  auto ToolID2 = XPTI_TOOL_ID(TTType2);
  auto ToolID3 = XPTI_TOOL_ID(TTType3);
  auto ToolID4 = XPTI_TOOL_ID(TTType4);
  EXPECT_EQ(ToolID1, ToolID2);
  EXPECT_EQ(ToolID2, ToolID3);
  EXPECT_EQ(ToolID3, ToolID4);
  EXPECT_EQ(ToolID4, ToolID1);

  auto TpID1 = XPTI_EXTRACT_USER_DEFINED_ID(TTType1);
  auto TpID2 = XPTI_EXTRACT_USER_DEFINED_ID(TTType2);
  auto TpID3 = XPTI_EXTRACT_USER_DEFINED_ID(TTType3);
  auto TpID4 = XPTI_EXTRACT_USER_DEFINED_ID(TTType4);
  EXPECT_NE(TpID1, TpID2);
  EXPECT_NE(TpID2, TpID3);
  EXPECT_NE(TpID3, TpID4);
  EXPECT_NE(TpID4, TpID1);
}

TEST_F(xptiCorrectnessTest, xptiGetUniqueId) {
  auto Result = xptiGetUniqueId();
  EXPECT_NE(Result, 0);
  auto Result1 = xptiGetUniqueId();
  EXPECT_NE(Result, Result1);
}

TEST_F(xptiCorrectnessTest, xptiUniversalIDTest) {
  xpti::uid_t Id0, Id1;
  uint64_t instance;
  /// Simulates the specialization of a Kernel as used by MKL where
  /// the same kernel may be compiled multiple times
  xpti::payload_t Payload("foo", "foo.cpp", 1, 0, (void *)&Id0);
  auto Result = xptiMakeEvent("foo", &Payload, 0,
                              (xpti::trace_activity_type_t)1, &instance);
  Id0.p1 = XPTI_PACK32_RET64(Payload.source_file_sid(), Payload.line_no);
  Id0.p2 = XPTI_PACK32_RET64(0, Payload.name_sid());
  Id0.p3 = (uint64_t)Payload.code_ptr_va;
  xpti::payload_t P("foo", "foo.cpp", 1, 0, (void *)&Id1);
  auto Result1 =
      xptiMakeEvent("foo", &P, 0, (xpti::trace_activity_type_t)1, &instance);
  Id1.p1 = XPTI_PACK32_RET64(P.source_file_sid(), P.line_no);
  Id1.p2 = XPTI_PACK32_RET64(0, P.name_sid());
  Id1.p3 = (uint64_t)P.code_ptr_va;
  EXPECT_NE(Result, Result1);
  EXPECT_NE(Id0.hash(), Id1.hash());
}

TEST_F(xptiCorrectnessTest, xptiUniversalIDRandomTest) {
  using namespace std;
  set<uint64_t> HashSet;
  random_device QRd;
  mt19937_64 Gen(QRd());
  uniform_int_distribution<uint32_t> MStringID, MLineNo, MAddr;

  MStringID = uniform_int_distribution<uint32_t>(1, 1000000);
  MLineNo = uniform_int_distribution<uint32_t>(1, 200000);
  MAddr = uniform_int_distribution<uint32_t>(0x10000000, 0xffffffff);

  for (int i = 0; i < 1000000; ++i) {
    xpti::uid_t id;
    id.p1 = XPTI_PACK32_RET64(MStringID(Gen), MLineNo(Gen));
    id.p2 = XPTI_PACK32_RET64(0, MStringID(Gen));
    id.p3 = (uint64_t)MAddr(Gen);

    uint64_t hash = id.hash();
    EXPECT_EQ(HashSet.count(hash), 0);
    HashSet.insert(hash);
  }

  xpti::uid_t id1, id2;
  uint32_t sid = MStringID(Gen), ln = MLineNo(Gen), kid = MStringID(Gen),
           addr = MAddr(Gen);
  id1.p1 = XPTI_PACK32_RET64(sid, ln);
  id1.p2 = XPTI_PACK32_RET64(0, kid);
  id1.p3 = (uint64_t)addr;

  id2.p1 = XPTI_PACK32_RET64(sid, ln);
  id2.p2 = XPTI_PACK32_RET64(0, kid);
  id2.p3 = (uint64_t)addr;

  EXPECT_EQ(id1.hash(), id2.hash());
}

TEST_F(xptiCorrectnessTest, xptiUniversalIDMapTest) {
  using namespace std;
  map<xpti::uid_t, uint64_t> MapTest;
  random_device QRd;
  mt19937_64 Gen(QRd());
  uniform_int_distribution<uint32_t> MStringID, MLineNo, MAddr;

  MStringID = uniform_int_distribution<uint32_t>(1, 1000000);
  MLineNo = uniform_int_distribution<uint32_t>(1, 200000);
  MAddr = uniform_int_distribution<uint32_t>(0x10000000, 0xffffffff);

  constexpr int Count = 100000;
  for (int i = 0; i < Count; ++i) {
    xpti::uid_t id;
    id.p1 = XPTI_PACK32_RET64(MStringID(Gen), MLineNo(Gen));
    id.p2 = XPTI_PACK32_RET64(0, MStringID(Gen));
    id.p3 = (uint64_t)MAddr(Gen);

    uint64_t hash = id.hash();
    EXPECT_EQ(MapTest.count(id), 0);
    MapTest[id] = hash;
  }

  EXPECT_EQ(Count, MapTest.size());
  for (auto &e : MapTest) {
    EXPECT_EQ(e.first.hash(), e.second);
  }
  // Check if the IDs are in sorted order
  xpti::uid_t prev;
  for (auto &e : MapTest) {
    bool test = prev < e.first;
    EXPECT_EQ(test, true);
  }
}

TEST_F(xptiCorrectnessTest, xptiUniversalIDUnorderedMapTest) {
  using namespace std;
  unordered_map<xpti::uid_t, uint64_t> MapTest;
  random_device QRd;
  mt19937_64 Gen(QRd());
  uniform_int_distribution<uint32_t> MStringID, MLineNo, MAddr;

  MStringID = uniform_int_distribution<uint32_t>(1, 1000000);
  MLineNo = uniform_int_distribution<uint32_t>(1, 200000);
  MAddr = uniform_int_distribution<uint32_t>(0x10000000, 0xffffffff);

  constexpr int Count = 100000;
  for (int i = 0; i < Count; ++i) {
    xpti::uid_t id;
    id.p1 = XPTI_PACK32_RET64(MStringID(Gen), MLineNo(Gen));
    id.p2 = XPTI_PACK32_RET64(0, MStringID(Gen));
    id.p3 = (uint64_t)MAddr(Gen);

    uint64_t hash = id.hash();
    EXPECT_EQ(MapTest.count(id), 0);
    MapTest[id] = hash;
  }

  EXPECT_EQ(Count, MapTest.size());
  for (auto &e : MapTest) {
    EXPECT_EQ(e.first.hash(), e.second);
  }
}

TEST_F(xptiCorrectnessTest, xptiUserDefinedEventTypes) {
  xpti::payload_t p("foo", "foo.cpp", 1, 0, (void *)13);
  xptiForceSetTraceEnabled(true);

  (void)xptiRegisterStream("test_foo");
<<<<<<< HEAD
  typedef enum {
=======
  enum {
>>>>>>> 242c9504
    extn_ev1 = XPTI_EVENT(0),
    extn_ev2 = XPTI_EVENT(1),
    extn_ev3 = XPTI_EVENT(2),
    extn_ev4 = XPTI_EVENT(3)
  };

  auto EventType1 = xptiRegisterUserDefinedEventType("test_foo_tool", extn_ev1);
  auto EventType2 = xptiRegisterUserDefinedEventType("test_foo_tool", extn_ev2);
  auto EventType3 = xptiRegisterUserDefinedEventType("test_foo_tool", extn_ev3);
  auto EventType4 = xptiRegisterUserDefinedEventType("test_foo_tool", extn_ev4);
  EXPECT_NE(EventType1, EventType2);
  EXPECT_NE(EventType2, EventType3);
  EXPECT_NE(EventType3, EventType4);
  EXPECT_NE(EventType4, EventType1);

  auto ToolID1 = XPTI_TOOL_ID(EventType1);
  auto ToolID2 = XPTI_TOOL_ID(EventType2);
  auto ToolID3 = XPTI_TOOL_ID(EventType3);
  auto ToolID4 = XPTI_TOOL_ID(EventType4);
  EXPECT_EQ(ToolID1, ToolID2);
  EXPECT_EQ(ToolID2, ToolID3);
  EXPECT_EQ(ToolID3, ToolID4);
  EXPECT_EQ(ToolID4, ToolID1);

  auto TpID1 = XPTI_EXTRACT_USER_DEFINED_ID(EventType1);
  auto TpID2 = XPTI_EXTRACT_USER_DEFINED_ID(EventType2);
  auto TpID3 = XPTI_EXTRACT_USER_DEFINED_ID(EventType3);
  auto TpID4 = XPTI_EXTRACT_USER_DEFINED_ID(EventType4);
  EXPECT_NE(TpID1, TpID2);
  EXPECT_NE(TpID2, TpID3);
  EXPECT_NE(TpID3, TpID4);
  EXPECT_NE(TpID4, TpID1);
}<|MERGE_RESOLUTION|>--- conflicted
+++ resolved
@@ -470,11 +470,7 @@
   xptiForceSetTraceEnabled(true);
 
   (void)xptiRegisterStream("test_foo");
-<<<<<<< HEAD
-  typedef enum {
-=======
   enum {
->>>>>>> 242c9504
     extn_ev1 = XPTI_EVENT(0),
     extn_ev2 = XPTI_EVENT(1),
     extn_ev3 = XPTI_EVENT(2),
