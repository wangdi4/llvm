--- conflicted
+++ resolved
@@ -1,5 +1,3 @@
-<<<<<<< HEAD
-#!/usr/bin/env python3
 import os
 import sys
 from os.path import dirname, join, abspath
@@ -14,8 +12,6 @@
 # remove extra, non-opencl type
 types.remove('schar')
 
-=======
->>>>>>> 1c1a8105
 # OpenCL built-in library: type conversion functions
 #
 # Copyright (c) 2013 Victor Oliveira <victormatheus@gmail.com>
