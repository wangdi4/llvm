--- conflicted
+++ resolved
@@ -1,16 +1,12 @@
 #include <clc/clc.h>
 #include <spirv/spirv.h>
 
-<<<<<<< HEAD
-_CLC_DEF size_t get_global_id(uint dim) {
-  switch (dim) {
+
+_CLC_DEF _CLC_OVERLOAD size_t get_global_id(uint dim) {
+switch (dim) {
     case 0:  return __spirv_GlobalInvocationId_x();
     case 1:  return __spirv_GlobalInvocationId_y();
     case 2:  return __spirv_GlobalInvocationId_z();
     default: return 0;
   }
-=======
-_CLC_DEF _CLC_OVERLOAD size_t get_global_id(uint dim) {
-  return get_group_id(dim) * get_local_size(dim) + get_local_id(dim) + get_global_offset(dim);
->>>>>>> 3d21fa56
 }