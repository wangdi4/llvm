#include <spirv/spirv.h>
#include <clc/clc.h>

<<<<<<< HEAD
_CLC_DEF void wait_group_events(int num_events, event_t *event_list) {
=======
_CLC_DEF _CLC_OVERLOAD void wait_group_events(int num_events,
                                              event_t *event_list){ 
>>>>>>> 42a95396
  __spirv_GroupWaitEvents(Workgroup, num_events, event_list);
}<|MERGE_RESOLUTION|>--- conflicted
+++ resolved
@@ -1,11 +1,7 @@
 #include <spirv/spirv.h>
 #include <clc/clc.h>
 
-<<<<<<< HEAD
-_CLC_DEF void wait_group_events(int num_events, event_t *event_list) {
-=======
 _CLC_DEF _CLC_OVERLOAD void wait_group_events(int num_events,
                                               event_t *event_list){ 
->>>>>>> 42a95396
   __spirv_GroupWaitEvents(Workgroup, num_events, event_list);
 }