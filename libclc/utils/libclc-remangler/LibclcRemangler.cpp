//===----------------------------------------------------------------------===//
//
// Part of the LLVM Project, under the Apache License v2.0 with LLVM Exceptions.
// See https://llvm.org/LICENSE.txt for license information.
// SPDX-License-Identifier: Apache-2.0 WITH LLVM-exception
//
//===----------------------------------------------------------------------===//
//
// This file implements a tool for ensuring consistent mangling between libclc
// and the target. This tool remangles all functions using `long`,
// `unsigned long`, and `char` to appear as if they use `long long`,
// `unsigned long long`, and `signed char`, as is consistent with the primitive
// types defined by OpenCL C. Following a remangling, the original function
// mangling will be built as a clone of either the remangled function or a
// function with a suitable function if any exists. In some cases a clone of
// the remangled function is created for functions where multiple parameters
// have been replaced, and the replaced values are aliases.
//
// Original Clone Example:
//          If libclc defined a function `f(long)` the mangled name would be
//          `_Z1fl`. The remangler would rename this function to `_Z1fx`
//          (`f(long long)`.) If the target uses 64-bit `long`, `_Z1fl` is
//          cloned from the old function now under the name `_Z1fx`, whereas if
//          the target uses 32-bit `long`, `_Z1fl` is cloned from `_Z1fi`
//          (`f(int)`) if such a function exists.
//
// Remangled Clone Example:
//          In cases where the remangled name squashes valid versions of a
//          function a clone is created. `f(long, char, signed char)` would be
//          mangled to `_Z1flca`. The remangler would rename this function to
//          `_Z1fxaa` (`f(long long, signed char, signed char)`). If the target
//          uses a signed char then a valid clone `_Z1fxca`, (`f(long long,
//          char, signed char)`), is not defined. The remangler creates a clone
//          of the renamed function,`_Z1fxaa`, to this permutation, `_Z1fxca`.
//
//===----------------------------------------------------------------------===//

#include "clang/AST/Mangle.h"
#include "clang/AST/NestedNameSpecifier.h"
#include "clang/Frontend/FrontendActions.h"
#include "clang/Tooling/CommonOptionsParser.h"
#include "clang/Tooling/Tooling.h"
#include "llvm/Bitcode/BitcodeReader.h"
#include "llvm/Bitcode/BitcodeWriter.h"
#include "llvm/Demangle/ItaniumDemangle.h"
#include "llvm/IR/DiagnosticInfo.h"
#include "llvm/IR/DiagnosticPrinter.h"
#include "llvm/Support/ToolOutputFile.h"
#include "llvm/Transforms/Utils/Cloning.h"
#include "llvm/Transforms/Utils/ValueMapper.h"

#include <iostream>

using namespace clang;
using namespace clang::tooling;
using namespace llvm;
using namespace llvm::itanium_demangle;

enum class Signedness { Signed, Unsigned };
enum class SupportedLongWidth { L32, L64 };

static ExitOnError ExitOnErr;

// Apply a custom category to all command-line options so that they are the
// only ones displayed.
static llvm::cl::OptionCategory
    LibCLCRemanglerToolCategory("libclc-remangler-tool options");

static cl::opt<std::string>
    InputIRFilename("input-ir", cl::desc("<input bitcode>"),
                    cl::cat(LibCLCRemanglerToolCategory));
static cl::opt<std::string> OutputFilename("o", cl::desc("Output filename"));
static cl::opt<SupportedLongWidth>
    LongWidth("long-width",
              cl::values(clEnumValN(SupportedLongWidth::L32, "l32",
                                    "long is 32-bit wide."),
                         clEnumValN(SupportedLongWidth::L64, "l64",
                                    "long is 64-bit wide.")),
              cl::cat(LibCLCRemanglerToolCategory));
static cl::opt<Signedness> CharSignedness(
    "char-signedness",
    cl::values(clEnumValN(Signedness::Signed, "signed", "char is signed."),
               clEnumValN(Signedness::Unsigned, "unsigned",
                          "char is unsigned.")),
    cl::cat(LibCLCRemanglerToolCategory));
static cl::opt<bool> Verbose("v", cl::desc("Enable verbose output"),
                             cl::init(false),
                             cl::cat(LibCLCRemanglerToolCategory));
static cl::opt<bool> TestRun("t", cl::desc("Enable test run"), cl::init(false),
                             cl::cat(LibCLCRemanglerToolCategory));

// CommonOptionsParser declares HelpMessage with a description of the common
// command-line options related to the compilation database and input files.
// It's nice to have this help message in all tools.
static cl::extrahelp CommonHelp(CommonOptionsParser::HelpMessage);

namespace {
class BumpPointerAllocator {
public:
  BumpPointerAllocator()
      : BlockList(new(InitialBuffer) BlockMeta{nullptr, 0}) {}

  void *allocate(size_t N) {
    N = (N + 15u) & ~15u;
    if (N + BlockList->Current >= UsableAllocSize) {
      if (N > UsableAllocSize)
        return allocateMassive(N);
      grow();
    }
    BlockList->Current += N;
    return static_cast<void *>(reinterpret_cast<char *>(BlockList + 1) +
                               BlockList->Current - N);
  }

  void reset() {
    while (BlockList) {
      BlockMeta *Tmp = BlockList;
      BlockList = BlockList->Next;
      if (reinterpret_cast<char *>(Tmp) != InitialBuffer)
        std::free(Tmp);
    }
    BlockList = new (InitialBuffer) BlockMeta{nullptr, 0};
  }

  ~BumpPointerAllocator() { reset(); }

private:
  void grow() {
    char *NewMeta = static_cast<char *>(std::malloc(AllocSize));
    if (NewMeta == nullptr)
      std::terminate();
    BlockList = new (NewMeta) BlockMeta{BlockList, 0};
  }

  void *allocateMassive(size_t NBytes) {
    NBytes += sizeof(BlockMeta);
    BlockMeta *NewMeta = reinterpret_cast<BlockMeta *>(std::malloc(NBytes));
    if (NewMeta == nullptr)
      std::terminate();
    BlockList->Next = new (NewMeta) BlockMeta{BlockList->Next, 0};
    return static_cast<void *>(NewMeta + 1);
  }

private:
  struct BlockMeta {
    BlockMeta *Next;
    size_t Current;
  };

  static constexpr size_t AllocSize = 4096;
  static constexpr size_t UsableAllocSize = AllocSize - sizeof(BlockMeta);

  alignas(max_align_t) char InitialBuffer[AllocSize];
  BlockMeta *BlockList = nullptr;
};

class DefaultAllocator {
public:
  void reset() { Alloc.reset(); }

  template <typename T, typename... Args> T *makeNode(Args &&...A) {
    return new (Alloc.allocate(sizeof(T))) T(std::forward<Args>(A)...);
  }

  void *allocateNodeArray(size_t Sz) {
    return Alloc.allocate(sizeof(itanium_demangle::Node *) * Sz);
  }

private:
  BumpPointerAllocator Alloc;
};
} // unnamed namespace

using Demangler = ManglingParser<DefaultAllocator>;

class Remangler {
public:
  Remangler(ASTContext *ContextAST, const Node *Root,
            SmallDenseMap<const char *, const char *> TypeReplacements)
      : ContextAST(ContextAST), Root(Root), TypeReplacements(TypeReplacements) {
    MangleContext.reset(ItaniumMangleContext::create(
        *ContextAST, ContextAST->getDiagnostics()));
  }

  bool hasFailed() { return Failed; }

  // Generate mangled function name, based on a given itanium_demangle `Node`.
  std::string remangle() {
    clang::QualType RetTy;
    SmallVector<clang::QualType> TemplateArgTys;
    SmallVector<clang::QualType> InputArgTys;
    bool IsVariadic = false;
    nodeToQualTypes(RetTy, TemplateArgTys, InputArgTys, IsVariadic);
    auto *FD = createKernelDecl(RetTy, TemplateArgTys, InputArgTys, IsVariadic);
    assert(MangleContext->shouldMangleDeclName(FD) &&
           "It should always be possible to mangle libclc func.");

    SmallString<256> Buffer;
    raw_svector_ostream Out(Buffer);
    MangleContext->mangleName(FD, Out);
    return std::string{Out.str()};
  }

private:
  // Helper struct to aggregate information about types.
  struct NodeKindInfo {
    NodeKindInfo(Node::Kind K) : K(K) {}
    NodeKindInfo(Node::Kind K, size_t NumElemsOrAS) : K(K) {
      Data = NumElemsOrAS;
    }
    NodeKindInfo(Node::Kind K, itanium_demangle::Qualifiers Quals) : K(K) {
      Data = 0;
      if (Quals & itanium_demangle::Qualifiers::QualConst)
        Data |= clang::Qualifiers::TQ::Const;
      if (Quals & itanium_demangle::Qualifiers::QualVolatile)
        Data |= clang::Qualifiers::TQ::Volatile;
      if (Quals & itanium_demangle::Qualifiers::QualRestrict)
        Data |= clang::Qualifiers::TQ::Restrict;
    }
    NodeKindInfo(Node::Kind K, const char *NestedName, size_t NestedNameSize)
        : K(K) {

      DataStr.assign(NestedName, NestedNameSize);
    }
    Node::Kind K;
    size_t Data = 0;
    std::string DataStr;
  };

private:
  // Construct FunctionDecl from return, argument and template types.
  FunctionDecl *createKernelDecl(
      clang::QualType RetTy, const SmallVector<clang::QualType> &TemplateArgTys,
      const SmallVector<clang::QualType> &InputArgTys, bool IsVariadic) {
    // Copy in InputArgTys as this function can mutate them.
    auto ArgTys{InputArgTys};
    // Create this with a void ret no args prototype, will be fixed up after
    // we've seen all the params.
    FunctionProtoType::ExtProtoInfo Info(CC_OpenCLKernel);
    Info.Variadic = IsVariadic;
    clang::QualType const VoidFuncType =
        ContextAST->getFunctionType(ContextAST->VoidTy, {}, Info);
    FunctionDecl *FD = FunctionDecl::Create(
        *ContextAST, ContextAST->getTranslationUnitDecl(), SourceLocation{},
        DeclarationNameInfo(), VoidFuncType,
        ContextAST->getTrivialTypeSourceInfo(ContextAST->VoidTy), SC_None,
        false, false, false, ConstexprSpecKind::Unspecified, nullptr);
    FD->setImplicitlyInline(false);

    // Set the name.
    const FunctionEncoding *Encoding =
        static_cast<const FunctionEncoding *>(Root);
    assert(
        (Encoding->getName()->getKind() == Node::Kind::KNameType ||
         Encoding->getName()->getKind() == Node::Kind::KNameWithTemplateArgs) &&
        "Expected KNameType or KNameWithTemplateArgs node.");
    std::string KernelNameStr;
    if (Encoding->getName()->getKind() == Node::Kind::KNameType) {
      auto *NT = static_cast<const NameType *>(Encoding->getName());
      KernelNameStr.assign(NT->getBaseName().begin(), NT->getBaseName().size());
    } else {
      auto *NT = static_cast<const NameWithTemplateArgs *>(Encoding->getName());
      KernelNameStr.assign(NT->getBaseName().begin(), NT->getBaseName().size());
    }
    StringRef const KernelName(KernelNameStr);
    FD->setDeclName(&ContextAST->Idents.get(KernelName));

    // Construct the argument list.
    SmallVector<ParmVarDecl *, 8> ArgParams;
    for (auto &QT : ArgTys) {
      auto &II = ContextAST->Idents.get("");
      auto *TTSI = ContextAST->getTrivialTypeSourceInfo(QT);
      auto *NewParam = ParmVarDecl::Create(*ContextAST, FD, SourceLocation(),
                                           SourceLocation(), &II, QT, TTSI,
                                           SC_None, nullptr);
      NewParam->setScopeInfo(0, ArgParams.size());
      NewParam->setDeclContext(FD);
      ArgParams.push_back(NewParam);
    }

    // If not templated, finish here.
    if (TemplateArgTys.empty()) {
      clang::QualType const FuncType =
          ContextAST->getFunctionType(RetTy, ArgTys, Info);
      FD->setType(FuncType);
      FD->setParams(ArgParams);
      return FD;
    }

    // Use FD as a base for a future function specialisation.
    FunctionDecl *FDSpecialization = FunctionDecl::Create(
        *ContextAST, ContextAST->getTranslationUnitDecl(), SourceLocation{},
        DeclarationNameInfo(), VoidFuncType,
        ContextAST->getTrivialTypeSourceInfo(ContextAST->VoidTy), SC_None,
        false, false, false, ConstexprSpecKind::Unspecified, nullptr);
    FDSpecialization->setImplicitlyInline(false);

    FDSpecialization->setDeclName(&ContextAST->Idents.get(KernelName));

    // Will be used to build template parameter list.
    SmallVector<NamedDecl *> TemplateNamedDecls;
    // Used for setting template specialisation.
    SmallVector<TemplateArgument> TemplateArguments;
    // Used for the fixups.
    SmallVector<clang::QualType> TemplateTypeParamTys;
    unsigned TemplateIndex = 0;
    for (auto &TemplateArgQT : TemplateArgTys) {
      std::string const Name{std::string{"TempTy"} +
                             std::to_string(TemplateIndex)};
      auto &II = ContextAST->Idents.get(Name);
      auto *TTPD = TemplateTypeParmDecl::Create(
          *ContextAST, FDSpecialization->getDeclContext(), SourceLocation(),
          SourceLocation(), 0, TemplateIndex, &II, /* Typename */ true,
          /*ParameterPack*/ false);
      TTPD->setDefaultArgument(
          ContextAST->getTrivialTypeSourceInfo(TemplateArgQT));

      TemplateNamedDecls.emplace_back(TTPD);
      auto TA = TemplateArgument(TemplateArgQT);
      TemplateArguments.emplace_back(TA);

      // Store this qualified type with newly created proper template type
      // param qualified type.
      TemplateTypeParamTys.push_back(
          ContextAST->getTemplateTypeParmType(0, TemplateIndex, false, TTPD));

      ++TemplateIndex;
    }
    // Fix up the template types in the original FD's arg tys and return ty.
    auto AreQTsEqual = [&](const clang::QualType &LHS,
                           const clang::QualType &RHS) -> bool {
      return (LHS.getBaseTypeIdentifier() && RHS.getBaseTypeIdentifier() &&
              LHS.getBaseTypeIdentifier()->isStr(
                  RHS.getBaseTypeIdentifier()->getName())) ||
             LHS == RHS;
    };
    unsigned NumReplaced = 0;
#ifdef INTEL_CUSTOMIZATION
    // Silence unused variable warning.
    (void)NumReplaced;
#endif
    unsigned Idx = 0;
    for (auto &TemplateArgQT : TemplateArgTys) {
      if (AreQTsEqual(TemplateArgQT, RetTy)) {
        RetTy = TemplateTypeParamTys[Idx];
        goto Found;
      }
      for (unsigned i = 0; i < ArgTys.size(); ++i) {
        if (AreQTsEqual(ArgTys[i], TemplateArgQT)) {
          ArgTys[i] = TemplateTypeParamTys[Idx];
          goto Found;
        }
      }
    Found:
      ++NumReplaced;
      ++Idx;
    }
    assert(NumReplaced >= TemplateTypeParamTys.size() &&
           "Expected full specialization.");
    // Now that the template types have been patched up, set functions type.
    clang::QualType const TemplateFuncType =
        ContextAST->getFunctionType(RetTy, ArgTys, Info);
    FD->setType(TemplateFuncType);
    FD->setParams(ArgParams);
    FDSpecialization->setType(TemplateFuncType);
    FDSpecialization->setParams(ArgParams);

    auto *TPL = TemplateParameterList::Create(
        *ContextAST, SourceLocation(), SourceLocation(), TemplateNamedDecls,
        SourceLocation(), nullptr);
    auto *FTD = FunctionTemplateDecl::Create(*ContextAST, FD->getDeclContext(),
                                             SourceLocation(),
                                             DeclarationName(), TPL, FD);
    auto TAArr =
        makeArrayRef(TemplateArguments.begin(), TemplateArguments.size());
    auto *TAL = TemplateArgumentList::CreateCopy(*ContextAST, TAArr);
    FDSpecialization->setTemplateParameterListsInfo(*ContextAST, TPL);
    FDSpecialization->setFunctionTemplateSpecialization(
        FTD, TAL, nullptr, TSK_ExplicitSpecialization);

    return FDSpecialization;
  }

  // Peal off additional type info, such as CV qualifiers or pointers, by
  // recursively calling itself. The information is appended to `PossibleKinds`
  // vector.
  // The base case is achieved in `handleLeafTypeNode`.
  std::pair<clang::QualType, bool>
  handleTypeNode(const Node *TypeNode,
                 SmallVector<Remangler::NodeKindInfo> &PossibleKinds) {
    auto Kind = TypeNode->getKind();
    switch (Kind) {
    case Node::Kind::KPointerType: {
      PossibleKinds.push_back(NodeKindInfo(Kind));
      const itanium_demangle::PointerType *PType =
          static_cast<const itanium_demangle::PointerType *>(TypeNode);
      return handleTypeNode(PType->getPointee(), PossibleKinds);
    }
    case Node::Kind::KVectorType: {
      const itanium_demangle::VectorType *VecType =
          static_cast<const itanium_demangle::VectorType *>(TypeNode);
      assert(VecType->getDimension()->getKind() == Node::Kind::KNameType);
      const itanium_demangle::NameType *Dims =
          static_cast<const itanium_demangle::NameType *>(
              VecType->getDimension());
      std::string const DN{Dims->getName().begin(), Dims->getName().size()};
      auto D = std::atoi(DN.c_str());
      PossibleKinds.push_back(NodeKindInfo(Kind, D));
      return handleTypeNode(VecType->getBaseType(), PossibleKinds);
    }
    case Node::Kind::KBinaryFPType: {
      const itanium_demangle::BinaryFPType *BFPType =
          static_cast<const itanium_demangle::BinaryFPType *>(TypeNode);
      assert(BFPType->getDimension()->getKind() == Node::Kind::KNameType);
      const auto *NameTypeNode =
          static_cast<const itanium_demangle::NameType *>(
              BFPType->getDimension());
      std::string const D{NameTypeNode->getBaseName().begin(),
                          NameTypeNode->getBaseName().size()};
      assert(D == "16" && "Unexpected binary floating point type.");
      (void)D;
      // BinaryFPType is encoded as: BinaryFPType(NameType("16")), manually
      // construct "_Float16" NamedType node so we can pass it directly to
      // handleLeafTypeNode.
      NameType const FP16{"_Float16"};
      return handleLeafTypeNode(&FP16, PossibleKinds);
    }
    case Node::Kind::KVendorExtQualType: {
      const itanium_demangle::VendorExtQualType *ExtQualType =
          static_cast<const itanium_demangle::VendorExtQualType *>(TypeNode);
      std::string const AS(ExtQualType->getExt().begin(),
                           ExtQualType->getExt().size());
      if (AS.rfind("AS", 0) != 0) {
        assert(false && "Unexpected ExtQualType.");
        break;
      }
      auto ASVal = std::atoi(AS.c_str() + 2);
      PossibleKinds.push_back(NodeKindInfo(Kind, ASVal));
      return handleTypeNode(ExtQualType->getTy(), PossibleKinds);
    }
    case Node::Kind::KQualType: {
      const itanium_demangle::QualType *QType =
          static_cast<const itanium_demangle::QualType *>(TypeNode);
      auto Qual = QType->getQuals();
      PossibleKinds.push_back(NodeKindInfo(Kind, Qual));
      return handleTypeNode(QType->getChild(), PossibleKinds);
    }
    case Node::Kind::KNameType: {
      const itanium_demangle::NameType *TypeName =
          static_cast<const itanium_demangle::NameType *>(TypeNode);
      return handleLeafTypeNode(TypeName, PossibleKinds);
    }
    case Node::Kind::KNestedName: {
      const itanium_demangle::NestedName *NestedName =
          static_cast<const itanium_demangle::NestedName *>(TypeNode);
      OutputBuffer NestedNameBuff;
      NestedName->Qual->print(NestedNameBuff);
      PossibleKinds.push_back(
          NodeKindInfo(Kind, NestedNameBuff.getBuffer(),
                       NestedNameBuff.getCurrentPosition()));
      const itanium_demangle::NameType *TypeName =
          static_cast<const itanium_demangle::NameType *>(NestedName->Name);
      return handleLeafTypeNode(TypeName, PossibleKinds);
    }
    default: {
      OutputBuffer ErrorTypeOut;
      ErrorTypeOut << "Unhandled type : ";
      TypeNode->print(ErrorTypeOut);
      ErrorTypeOut << "\n";
      errs() << ErrorTypeOut.getBuffer();
      free(ErrorTypeOut.getBuffer());
      Failed = true;
    }
    }

    llvm_unreachable("Unhandled type.");
    return std::make_pair(clang::QualType{}, false);
  }

  // Handle undecorated type that can be matched against `QualType`, also
  // returning if variadic.
  std::pair<clang::QualType, bool>
  handleLeafTypeNode(const NameType *NT,
                     SmallVector<NodeKindInfo> &PossibleKinds) {
    StringView Name = NT->getName();

    // When in test run, don't enable replacements and assert that re-mangled
    // name matches the original.
    if (!TestRun) {
      auto It = TypeReplacements.find(Name.begin());
      if (It != TypeReplacements.end())
        Name = StringView(It->second);
    }

    clang::QualType Res;
    bool IsVariadic = false;

    // First find the match against `QualType`...
    if (Name == "void")
      Res = ContextAST->VoidTy;
    else if (Name == "wchar_t")
      Res = ContextAST->WCharTy;
    else if (Name == "bool")
      Res = ContextAST->BoolTy;
    else if (Name == "char")
      Res = ContextAST->CharTy;
    else if (Name == "signed char")
      Res = ContextAST->SignedCharTy;
    else if (Name == "unsigned char")
      Res = ContextAST->UnsignedCharTy;
    else if (Name == "short")
      Res = ContextAST->ShortTy;
    else if (Name == "unsigned short")
      Res = ContextAST->UnsignedShortTy;
    else if (Name == "int")
      Res = ContextAST->IntTy;
    else if (Name == "unsigned int")
      Res = ContextAST->UnsignedIntTy;
    else if (Name == "long")
      Res = ContextAST->LongTy;
    else if (Name == "unsigned long")
      Res = ContextAST->UnsignedLongTy;
    else if (Name == "long long")
      Res = ContextAST->LongLongTy;
    else if (Name == "unsigned long long")
      Res = ContextAST->UnsignedLongLongTy;
    else if (Name == "__int128")
      Res = ContextAST->Int128Ty;
    else if (Name == "unsigned __int128")
      Res = ContextAST->UnsignedInt128Ty;
    else if (Name == "float")
      Res = ContextAST->FloatTy;
    else if (Name == "double")
      Res = ContextAST->DoubleTy;
    else if (Name == "long double")
      Res = ContextAST->LongDoubleTy;
    else if (Name == "__float128")
      Res = ContextAST->Float128Ty;
    else if (Name == "...") {
      Res = clang::QualType{};
      IsVariadic = true;
    } else if (Name == "decimal64")
      assert(false && "unhandled type name: decimal64");
    else if (Name == "decimal128")
      assert(false && "unhandled type name: decimal128");
    else if (Name == "decimal32")
      assert(false && "unhandled type name: decimal32");
    else if (Name == "decimal16")
      assert(false && "unhandled type name: decimal16");
    else if (Name == "char32_t")
      Res = ContextAST->Char32Ty;
    else if (Name == "char16_t")
      Res = ContextAST->Char16Ty;
    else if (Name == "char8_t")
      Res = ContextAST->Char8Ty;
    else if (Name == "_Float16")
      Res = ContextAST->Float16Ty;
    else if (Name == "half")
      Res = ContextAST->HalfTy;
    else if (Name == "auto")
      Res = ContextAST->AutoDeductTy;
    else if (Name == "decltype(auto)")
      assert(false && "unhandled type name: decltype(auto)");
    else if (Name == "std::nullptr_t")
      Res = ContextAST->NullPtrTy;
    else if (Name == "_BitInt")
      assert(false && "unhandled type name: _BitInt");
    else {
      StringRef const N{Name.begin(), Name.size()};
      auto &II = ContextAST->Idents.get(N);
      auto *DC = ContextAST->getTranslationUnitDecl();
      auto *ED =
          EnumDecl::Create(*ContextAST, DC, SourceLocation(), SourceLocation(),
                           &II, nullptr, false, false, true);
      Res = ContextAST->getEnumType(ED);
    }

    // then apply gathered information to that `QualType`.

    // Handle `KNestedName` first, as it will create a new `QualType`.
    auto KNNMatcher = [](NodeKindInfo &NKI) {
      return NKI.K == Node::Kind::KNestedName;
    };
    auto *KNN =
        std::find_if(PossibleKinds.begin(), PossibleKinds.end(), KNNMatcher);
    if (KNN != PossibleKinds.end()) {
      assert(PossibleKinds.end() == std::find_if(std::next(KNN),
                                                 PossibleKinds.end(),
                                                 KNNMatcher) &&
             "Expected only one KNestedName kind.");

      // Construct the full name to check if it has already been handled.
      std::string const N{KNN->DataStr + " " +
                          Res.getBaseTypeIdentifier()->getName().str()};
      if (NestedNamesQTMap.count(N) == 0) {
        assert(KNN->DataStr.rfind("__spv::", 0) == 0 &&
               "Unexpected nested prefix");
        SourceLocation const SL{};
        RecordDecl *RD = nullptr;
        if (!SpvNamespace)
          SpvNamespace = NamespaceDecl::Create(
              *ContextAST, ContextAST->getTranslationUnitDecl(), false, SL, SL,
              &ContextAST->Idents.get("__spv", tok::TokenKind::identifier),
              nullptr, false);
        std::string StructName{KNN->DataStr};
        StructName.erase(0, StructName.find_first_not_of("__spv::"));
        auto *II =
            &ContextAST->Idents.get(StructName, tok::TokenKind::identifier);
        RD = RecordDecl::Create(*ContextAST, TTK_Struct, SpvNamespace, SL, SL,
                                II);
        auto *NNS =
            NestedNameSpecifier::Create(*ContextAST, nullptr, SpvNamespace);
        auto RecordQT = ContextAST->getRecordType(RD);
        NNS = NestedNameSpecifier::Create(*ContextAST, NNS, false,
                                          RecordQT.getTypePtr());
        auto &EnumName =
            ContextAST->Idents.get(Res.getBaseTypeIdentifier()->getName());
        // We need to recreate the enum, now that we have access to all the
        // namespace/class info.
        auto *ED = EnumDecl::Create(*ContextAST, RD, SourceLocation(),
                                    SourceLocation(), &EnumName, nullptr, false,
                                    false, true);
        Res = ContextAST->getEnumType(ED);
        Res = ContextAST->getElaboratedType(ETK_None, NNS, Res);
        // Store the elaborated type for reuse, this is important as clang uses
        // substitutions for ET based on the object not the name enclosed in.
        NestedNamesQTMap[N] = Res;
      } else
        Res = NestedNamesQTMap[N];
    }

    // Iterate in reversed order to preserve the semantics.
    for (auto I = PossibleKinds.rbegin(); I != PossibleKinds.rend(); ++I) {
      switch (I->K) {
      case Node::Kind::KPointerType: {
        Res = ContextAST->getPointerType(Res);
        break;
      }
      case Node::Kind::KVectorType: {
        Res = ContextAST->getVectorType(
            Res, I->Data, clang::VectorType::VectorKind::GenericVector);
        break;
      }
      case Node::Kind::KQualType: {
        auto Quals = clang::Qualifiers::fromFastMask(I->Data);
        Res = ContextAST->getQualifiedType(Res, Quals);
        break;
      }
      case Node::Kind::KVendorExtQualType: {
        auto AS = getLangASFromTargetAS(I->Data);
        Res = ContextAST->getAddrSpaceQualType(Res, AS);
        break;
      }
      case Node::Kind::KNestedName: {
        // Handled already.
        break;
      }
      default: {
        llvm_unreachable("Unexpected Node Kind.");
      }
      }
    }

    return std::make_pair(Res, IsVariadic);
  }

  // Traverse the itanium_demangle node and generate QualTypes corresponding to
  // the function's return type, input arguments and template params.
  void nodeToQualTypes(clang::QualType &RetTy,
                       SmallVector<clang::QualType> &TemplateArgTys,
                       SmallVector<clang::QualType> &ArgTys, bool &IsVariadic) {
    const FunctionEncoding *Encoding =
        static_cast<const FunctionEncoding *>(Root);

    SmallVector<NodeKindInfo> PossibleKinds;
    if (Encoding->getReturnType()) {
      RetTy =
          std::get<0>(handleTypeNode(Encoding->getReturnType(), PossibleKinds));
    } else
      RetTy = ContextAST->VoidTy;

    if (Encoding->getName()->getKind() == Node::Kind::KNameWithTemplateArgs) {
      const NameWithTemplateArgs *NWTA =
          static_cast<const NameWithTemplateArgs *>(Encoding->getName());
      assert(NWTA->getKind() == Node::Kind::KNameWithTemplateArgs);
      const TemplateArgs *TA =
          static_cast<const class TemplateArgs *>(NWTA->TemplateArgs);
      for (auto *TPT : TA->getParams()) {
        PossibleKinds.clear();
        auto Res = handleTypeNode(TPT, PossibleKinds);
        assert(!std::get<1>(Res) && "Variadic in template params.");
        TemplateArgTys.push_back(std::get<0>(Res));
      }
    }

    for (auto *PT : Encoding->getParams()) {
      PossibleKinds.clear();
      auto Res = handleTypeNode(PT, PossibleKinds);
      if (std::get<1>(Res)) {
        IsVariadic = true;
        continue;
      }
      ArgTys.push_back(std::get<0>(Res));
    }
  }

private:
  ASTContext *ContextAST = nullptr;
  std::unique_ptr<clang::MangleContext> MangleContext{};
  const Node *Root = nullptr;
  SmallDenseMap<const char *, const char *> TypeReplacements{};

  bool Failed = false;

  std::map<std::string, clang::QualType> NestedNamesQTMap{};
  NamespaceDecl *SpvNamespace = nullptr;
};

class TargetTypeReplacements {
  SmallDenseMap<const char *, const char *> ParameterTypeReplacements;
  SmallDenseMap<const char *, const char *> CloneTypeReplacements;
  SmallDenseMap<const char *, const char *> RemangledCloneTypeReplacements;

  void createRemangledTypeReplacements() {
    // RemangleTypes which are not aliases or not the exact same alias
    // type
    for (auto &TypeReplacementPair : ParameterTypeReplacements)
      if (CloneTypeReplacements.find(TypeReplacementPair.getFirst()) ==
          CloneTypeReplacements.end())
        RemangledCloneTypeReplacements[TypeReplacementPair.getFirst()] =
            TypeReplacementPair.getSecond();
      else if (CloneTypeReplacements[TypeReplacementPair.getFirst()] !=
               TypeReplacementPair.getSecond())
        RemangledCloneTypeReplacements[TypeReplacementPair.getFirst()] =
            TypeReplacementPair.getSecond();
  }

public:
  TargetTypeReplacements() {
    // Replace long with long long
    ParameterTypeReplacements["long"] = "long long";
    ParameterTypeReplacements["unsigned long"] = "unsigned long long";

    // Replace char with signed char
    ParameterTypeReplacements["char"] = "signed char";

    // Make replaced long functions clones of either integer or long
    // long variant
    if (LongWidth == SupportedLongWidth::L32) {
      CloneTypeReplacements["long"] = "int";
      CloneTypeReplacements["unsigned long"] = "unsigned int";
    } else {
      CloneTypeReplacements["long"] = "long long";
      CloneTypeReplacements["unsigned long"] = "unsigned long long";
    }

    // Make replaced char functions clones of either integer or long
    // long variant
    if (CharSignedness == Signedness::Signed) {
      CloneTypeReplacements["char"] = "signed char";
    } else {
      CloneTypeReplacements["char"] = "unsigned char";
    }

    createRemangledTypeReplacements();
  }

  SmallDenseMap<const char *, const char *> getParameterTypeReplacements() {
    return ParameterTypeReplacements;
  }

  SmallDenseMap<const char *, const char *> getCloneTypeReplacements() {
    return CloneTypeReplacements;
  }

  SmallDenseMap<const char *, const char *>
  getRemangledCloneTypeReplacements() {
    return RemangledCloneTypeReplacements;
  }
};

class LibCLCRemangler : public ASTConsumer {
public:
  LibCLCRemangler() : ContextAST(nullptr), ContextLLVM(), Replacements() {}

  void Initialize(ASTContext &C) override {
    ContextAST = &C;

    std::unique_ptr<MemoryBuffer> const Buff = ExitOnErr(
        errorOrToExpected(MemoryBuffer::getFileOrSTDIN(InputIRFilename)));
    std::unique_ptr<llvm::Module> const M =
        ExitOnErr(parseBitcodeFile(Buff.get()->getMemBufferRef(), ContextLLVM));

    handleModule(M.get());
  }

private:
  bool createClones(llvm::Module *M, std::string OriginalMangledName,
                    std::string RemangledName,
                    const itanium_demangle::Node *FunctionTree,
                    TargetTypeReplacements &Replacements) {
    // create clone of original function
    if (!createCloneFromMap(M, OriginalMangledName, FunctionTree,
                            Replacements.getCloneTypeReplacements(),
                            /* CloneeTypeReplacement= */ true))
      return false;

    // create clone of remangled function
    if (!createCloneFromMap(M, RemangledName, FunctionTree,
                            Replacements.getRemangledCloneTypeReplacements()))
      return false;

    return true;
  }

  bool
  createCloneFromMap(llvm::Module *M, std::string OriginalName,
                     const itanium_demangle::Node *FunctionTree,
                     SmallDenseMap<const char *, const char *> TypeReplacements,
                     bool CloneeTypeReplacement = false) {
    Remangler ATR{ContextAST, FunctionTree, TypeReplacements};

    std::string const RemangledName = ATR.remangle();

    if (ATR.hasFailed())
      return false;

    // Name has not changed from the original name.
    if (RemangledName == OriginalName)
      return true;

    StringRef CloneName, CloneeName;
    if (CloneeTypeReplacement) {
      CloneName = OriginalName;
      CloneeName = RemangledName;
    } else {
      CloneName = RemangledName;
      CloneeName = OriginalName;
    }

    Function *Clonee = M->getFunction(CloneeName);
    if (Clonee) {
      ValueToValueMapTy Dummy;
      Function *NewF = CloneFunction(Clonee, Dummy);
      NewF->setName(std::string(CloneName));
    } else if (Verbose) {
      std::cout << "Could not create copy " << CloneName.data() << " : missing "
                << CloneeName.data() << std::endl;
    }

    return true;
  }

  bool remangleFunction(Function &Func, llvm::Module *M) {
    if (!Func.getName().startswith("_Z"))
      return true;

    std::string const MangledName = Func.getName().str();
    Demangler D{MangledName.c_str(),
                MangledName.c_str() + MangledName.length()};
    const itanium_demangle::Node *FunctionTree = D.parse();
    if (FunctionTree == nullptr) {
      errs() << "Unable to demangle name: " << MangledName << '\n';
      return false;
    }

    // Try to change the parameter types in the function name using the
    // mappings.
    Remangler R{ContextAST, FunctionTree,
                Replacements.getParameterTypeReplacements()};

    std::string const RemangledName = R.remangle();

    if (R.hasFailed())
      return false;

    if (RemangledName != MangledName) {
      if (Verbose || TestRun) {
        std::cout << "Mangling changed:"
                  << "\n"
                  << "Original:  " << MangledName << "\n"
                  << "New:       " << RemangledName << "\n"
                  << std::endl;
      }
      // In test run mode, where no substitution is made, change in mangling
      // name represents a failure. Report an error.
      if (TestRun) {
        std::cout << "Test run failure!" << std::endl;
        return false;
      }
      Func.setName(RemangledName);

      // Make a clone of a suitable function using the old name if there is a
      // type-mapping and the corresponding clonee function exists.
      if (!createClones(M, MangledName, RemangledName, FunctionTree,
                        Replacements))
        return false;
    }

    return true;
  }

  void handleModule(llvm::Module *M) {
    std::error_code EC;
    std::unique_ptr<ToolOutputFile> Out(
        new ToolOutputFile(OutputFilename, EC, sys::fs::OF_None));
    if (EC) {
      errs() << EC.message() << '\n';
      exit(1);
    }

<<<<<<< HEAD
  std::string ErrorMessage;
  std::unique_ptr<MemoryBuffer> BufferPtr =
      ExitOnErr(errorOrToExpected(MemoryBuffer::getFileOrSTDIN(InputFilename)));
  std::unique_ptr<llvm::Module> M =
      ExitOnErr(parseBitcodeFile(BufferPtr.get()->getMemBufferRef(), Context));

  // This module is built explicitly for linking with any .bc compiled with the
  // "nvptx64-nvidia-cuda" (CUDA) or "amdgcn-amd-amdhsa" (HIP AMD) triples.
  // Therefore we update the module triple.
  if (M.get()->getTargetTriple() == "nvptx64-unknown-nvidiacl") {
    M.get()->setTargetTriple("nvptx64-nvidia-cuda");
  }
  else if (M.get()->getTargetTriple() == "amdgcn-unknown-amdhsa") {
    M.get()->setTargetTriple("amdgcn-amd-amdhsa");
  }
  std::error_code EC;
  std::unique_ptr<ToolOutputFile> Out(
      new ToolOutputFile(OutputFilename, EC, sys::fs::OF_None));
  if (EC) {
    errs() << EC.message() << '\n';
    return 1;
=======
    // This module is built explicitly for linking with any .bc compiled with
    // the "nvptx64-nvidia-cuda" (CUDA) or "amdgcn-amd-amdhsa" (HIP AMD)
    // triples. Therefore we update the module triple.
    if (M->getTargetTriple() == "nvptx64-unknown-nvidiacl") {
      M->setTargetTriple("nvptx64-nvidia-cuda");
    } else if (M->getTargetTriple() == "amdgcn-unknown-amdhsa") {
      M->setTargetTriple("amdgcn-amd-amdhsa");
    }

    std::vector<Function *> FuncList;
    for (auto &Func : M->getFunctionList())
      FuncList.push_back(&Func);

    bool Success = true;
    unsigned NumProcessed = 0;
    for (auto *Func : FuncList) {
      Success = remangleFunction(*Func, M) && Success;
      ++NumProcessed;
    }
    // Only fail after all to give as much context as possible.
    if (!Success) {
      errs() << "Failed to remangle all mangled functions in module.\n";
      exit(1);
    }

    if (TestRun) {
      if (Verbose)
        std::cout << "Successfully processed: " << NumProcessed << " functions."
                  << std::endl;
      return;
    }

    WriteBitcodeToFile(*M, Out->os());

    // Declare success.
    Out->keep();
>>>>>>> bfff8914
  }

private:
  ASTContext *ContextAST;
  LLVMContext ContextLLVM;
  TargetTypeReplacements Replacements;
};

class LibCLCRemanglerActionFactory {
public:
  LibCLCRemanglerActionFactory() {}

  std::unique_ptr<ASTConsumer> newASTConsumer() {
    return std::make_unique<LibCLCRemangler>();
  }
};

int main(int argc, const char **argv) {
  auto ExpectedParser = CommonOptionsParser::create(
      argc, argv, LibCLCRemanglerToolCategory, cl::ZeroOrMore);
  if (!ExpectedParser) {
    // Fail gracefully for unsupported options.
    errs() << ExpectedParser.takeError();
    return 1;
  }

  CommonOptionsParser &OptionsParser = ExpectedParser.get();
  ClangTool Tool(OptionsParser.getCompilations(),
                 OptionsParser.getSourcePathList());

  LibCLCRemanglerActionFactory LRAF{};
  std::unique_ptr<FrontendActionFactory> FrontendFactory;
  FrontendFactory = newFrontendActionFactory(&LRAF);
  return Tool.run(FrontendFactory.get());
}
<|MERGE_RESOLUTION|>--- conflicted
+++ resolved
@@ -1,1006 +1,982 @@
-//===----------------------------------------------------------------------===//
-//
-// Part of the LLVM Project, under the Apache License v2.0 with LLVM Exceptions.
-// See https://llvm.org/LICENSE.txt for license information.
-// SPDX-License-Identifier: Apache-2.0 WITH LLVM-exception
-//
-//===----------------------------------------------------------------------===//
-//
-// This file implements a tool for ensuring consistent mangling between libclc
-// and the target. This tool remangles all functions using `long`,
-// `unsigned long`, and `char` to appear as if they use `long long`,
-// `unsigned long long`, and `signed char`, as is consistent with the primitive
-// types defined by OpenCL C. Following a remangling, the original function
-// mangling will be built as a clone of either the remangled function or a
-// function with a suitable function if any exists. In some cases a clone of
-// the remangled function is created for functions where multiple parameters
-// have been replaced, and the replaced values are aliases.
-//
-// Original Clone Example:
-//          If libclc defined a function `f(long)` the mangled name would be
-//          `_Z1fl`. The remangler would rename this function to `_Z1fx`
-//          (`f(long long)`.) If the target uses 64-bit `long`, `_Z1fl` is
-//          cloned from the old function now under the name `_Z1fx`, whereas if
-//          the target uses 32-bit `long`, `_Z1fl` is cloned from `_Z1fi`
-//          (`f(int)`) if such a function exists.
-//
-// Remangled Clone Example:
-//          In cases where the remangled name squashes valid versions of a
-//          function a clone is created. `f(long, char, signed char)` would be
-//          mangled to `_Z1flca`. The remangler would rename this function to
-//          `_Z1fxaa` (`f(long long, signed char, signed char)`). If the target
-//          uses a signed char then a valid clone `_Z1fxca`, (`f(long long,
-//          char, signed char)`), is not defined. The remangler creates a clone
-//          of the renamed function,`_Z1fxaa`, to this permutation, `_Z1fxca`.
-//
-//===----------------------------------------------------------------------===//
-
-#include "clang/AST/Mangle.h"
-#include "clang/AST/NestedNameSpecifier.h"
-#include "clang/Frontend/FrontendActions.h"
-#include "clang/Tooling/CommonOptionsParser.h"
-#include "clang/Tooling/Tooling.h"
-#include "llvm/Bitcode/BitcodeReader.h"
-#include "llvm/Bitcode/BitcodeWriter.h"
-#include "llvm/Demangle/ItaniumDemangle.h"
-#include "llvm/IR/DiagnosticInfo.h"
-#include "llvm/IR/DiagnosticPrinter.h"
-#include "llvm/Support/ToolOutputFile.h"
-#include "llvm/Transforms/Utils/Cloning.h"
-#include "llvm/Transforms/Utils/ValueMapper.h"
-
-#include <iostream>
-
-using namespace clang;
-using namespace clang::tooling;
-using namespace llvm;
-using namespace llvm::itanium_demangle;
-
-enum class Signedness { Signed, Unsigned };
-enum class SupportedLongWidth { L32, L64 };
-
-static ExitOnError ExitOnErr;
-
-// Apply a custom category to all command-line options so that they are the
-// only ones displayed.
-static llvm::cl::OptionCategory
-    LibCLCRemanglerToolCategory("libclc-remangler-tool options");
-
-static cl::opt<std::string>
-    InputIRFilename("input-ir", cl::desc("<input bitcode>"),
-                    cl::cat(LibCLCRemanglerToolCategory));
-static cl::opt<std::string> OutputFilename("o", cl::desc("Output filename"));
-static cl::opt<SupportedLongWidth>
-    LongWidth("long-width",
-              cl::values(clEnumValN(SupportedLongWidth::L32, "l32",
-                                    "long is 32-bit wide."),
-                         clEnumValN(SupportedLongWidth::L64, "l64",
-                                    "long is 64-bit wide.")),
-              cl::cat(LibCLCRemanglerToolCategory));
-static cl::opt<Signedness> CharSignedness(
-    "char-signedness",
-    cl::values(clEnumValN(Signedness::Signed, "signed", "char is signed."),
-               clEnumValN(Signedness::Unsigned, "unsigned",
-                          "char is unsigned.")),
-    cl::cat(LibCLCRemanglerToolCategory));
-static cl::opt<bool> Verbose("v", cl::desc("Enable verbose output"),
-                             cl::init(false),
-                             cl::cat(LibCLCRemanglerToolCategory));
-static cl::opt<bool> TestRun("t", cl::desc("Enable test run"), cl::init(false),
-                             cl::cat(LibCLCRemanglerToolCategory));
-
-// CommonOptionsParser declares HelpMessage with a description of the common
-// command-line options related to the compilation database and input files.
-// It's nice to have this help message in all tools.
-static cl::extrahelp CommonHelp(CommonOptionsParser::HelpMessage);
-
-namespace {
-class BumpPointerAllocator {
-public:
-  BumpPointerAllocator()
-      : BlockList(new(InitialBuffer) BlockMeta{nullptr, 0}) {}
-
-  void *allocate(size_t N) {
-    N = (N + 15u) & ~15u;
-    if (N + BlockList->Current >= UsableAllocSize) {
-      if (N > UsableAllocSize)
-        return allocateMassive(N);
-      grow();
-    }
-    BlockList->Current += N;
-    return static_cast<void *>(reinterpret_cast<char *>(BlockList + 1) +
-                               BlockList->Current - N);
-  }
-
-  void reset() {
-    while (BlockList) {
-      BlockMeta *Tmp = BlockList;
-      BlockList = BlockList->Next;
-      if (reinterpret_cast<char *>(Tmp) != InitialBuffer)
-        std::free(Tmp);
-    }
-    BlockList = new (InitialBuffer) BlockMeta{nullptr, 0};
-  }
-
-  ~BumpPointerAllocator() { reset(); }
-
-private:
-  void grow() {
-    char *NewMeta = static_cast<char *>(std::malloc(AllocSize));
-    if (NewMeta == nullptr)
-      std::terminate();
-    BlockList = new (NewMeta) BlockMeta{BlockList, 0};
-  }
-
-  void *allocateMassive(size_t NBytes) {
-    NBytes += sizeof(BlockMeta);
-    BlockMeta *NewMeta = reinterpret_cast<BlockMeta *>(std::malloc(NBytes));
-    if (NewMeta == nullptr)
-      std::terminate();
-    BlockList->Next = new (NewMeta) BlockMeta{BlockList->Next, 0};
-    return static_cast<void *>(NewMeta + 1);
-  }
-
-private:
-  struct BlockMeta {
-    BlockMeta *Next;
-    size_t Current;
-  };
-
-  static constexpr size_t AllocSize = 4096;
-  static constexpr size_t UsableAllocSize = AllocSize - sizeof(BlockMeta);
-
-  alignas(max_align_t) char InitialBuffer[AllocSize];
-  BlockMeta *BlockList = nullptr;
-};
-
-class DefaultAllocator {
-public:
-  void reset() { Alloc.reset(); }
-
-  template <typename T, typename... Args> T *makeNode(Args &&...A) {
-    return new (Alloc.allocate(sizeof(T))) T(std::forward<Args>(A)...);
-  }
-
-  void *allocateNodeArray(size_t Sz) {
-    return Alloc.allocate(sizeof(itanium_demangle::Node *) * Sz);
-  }
-
-private:
-  BumpPointerAllocator Alloc;
-};
-} // unnamed namespace
-
-using Demangler = ManglingParser<DefaultAllocator>;
-
-class Remangler {
-public:
-  Remangler(ASTContext *ContextAST, const Node *Root,
-            SmallDenseMap<const char *, const char *> TypeReplacements)
-      : ContextAST(ContextAST), Root(Root), TypeReplacements(TypeReplacements) {
-    MangleContext.reset(ItaniumMangleContext::create(
-        *ContextAST, ContextAST->getDiagnostics()));
-  }
-
-  bool hasFailed() { return Failed; }
-
-  // Generate mangled function name, based on a given itanium_demangle `Node`.
-  std::string remangle() {
-    clang::QualType RetTy;
-    SmallVector<clang::QualType> TemplateArgTys;
-    SmallVector<clang::QualType> InputArgTys;
-    bool IsVariadic = false;
-    nodeToQualTypes(RetTy, TemplateArgTys, InputArgTys, IsVariadic);
-    auto *FD = createKernelDecl(RetTy, TemplateArgTys, InputArgTys, IsVariadic);
-    assert(MangleContext->shouldMangleDeclName(FD) &&
-           "It should always be possible to mangle libclc func.");
-
-    SmallString<256> Buffer;
-    raw_svector_ostream Out(Buffer);
-    MangleContext->mangleName(FD, Out);
-    return std::string{Out.str()};
-  }
-
-private:
-  // Helper struct to aggregate information about types.
-  struct NodeKindInfo {
-    NodeKindInfo(Node::Kind K) : K(K) {}
-    NodeKindInfo(Node::Kind K, size_t NumElemsOrAS) : K(K) {
-      Data = NumElemsOrAS;
-    }
-    NodeKindInfo(Node::Kind K, itanium_demangle::Qualifiers Quals) : K(K) {
-      Data = 0;
-      if (Quals & itanium_demangle::Qualifiers::QualConst)
-        Data |= clang::Qualifiers::TQ::Const;
-      if (Quals & itanium_demangle::Qualifiers::QualVolatile)
-        Data |= clang::Qualifiers::TQ::Volatile;
-      if (Quals & itanium_demangle::Qualifiers::QualRestrict)
-        Data |= clang::Qualifiers::TQ::Restrict;
-    }
-    NodeKindInfo(Node::Kind K, const char *NestedName, size_t NestedNameSize)
-        : K(K) {
-
-      DataStr.assign(NestedName, NestedNameSize);
-    }
-    Node::Kind K;
-    size_t Data = 0;
-    std::string DataStr;
-  };
-
-private:
-  // Construct FunctionDecl from return, argument and template types.
-  FunctionDecl *createKernelDecl(
-      clang::QualType RetTy, const SmallVector<clang::QualType> &TemplateArgTys,
-      const SmallVector<clang::QualType> &InputArgTys, bool IsVariadic) {
-    // Copy in InputArgTys as this function can mutate them.
-    auto ArgTys{InputArgTys};
-    // Create this with a void ret no args prototype, will be fixed up after
-    // we've seen all the params.
-    FunctionProtoType::ExtProtoInfo Info(CC_OpenCLKernel);
-    Info.Variadic = IsVariadic;
-    clang::QualType const VoidFuncType =
-        ContextAST->getFunctionType(ContextAST->VoidTy, {}, Info);
-    FunctionDecl *FD = FunctionDecl::Create(
-        *ContextAST, ContextAST->getTranslationUnitDecl(), SourceLocation{},
-        DeclarationNameInfo(), VoidFuncType,
-        ContextAST->getTrivialTypeSourceInfo(ContextAST->VoidTy), SC_None,
-        false, false, false, ConstexprSpecKind::Unspecified, nullptr);
-    FD->setImplicitlyInline(false);
-
-    // Set the name.
-    const FunctionEncoding *Encoding =
-        static_cast<const FunctionEncoding *>(Root);
-    assert(
-        (Encoding->getName()->getKind() == Node::Kind::KNameType ||
-         Encoding->getName()->getKind() == Node::Kind::KNameWithTemplateArgs) &&
-        "Expected KNameType or KNameWithTemplateArgs node.");
-    std::string KernelNameStr;
-    if (Encoding->getName()->getKind() == Node::Kind::KNameType) {
-      auto *NT = static_cast<const NameType *>(Encoding->getName());
-      KernelNameStr.assign(NT->getBaseName().begin(), NT->getBaseName().size());
-    } else {
-      auto *NT = static_cast<const NameWithTemplateArgs *>(Encoding->getName());
-      KernelNameStr.assign(NT->getBaseName().begin(), NT->getBaseName().size());
-    }
-    StringRef const KernelName(KernelNameStr);
-    FD->setDeclName(&ContextAST->Idents.get(KernelName));
-
-    // Construct the argument list.
-    SmallVector<ParmVarDecl *, 8> ArgParams;
-    for (auto &QT : ArgTys) {
-      auto &II = ContextAST->Idents.get("");
-      auto *TTSI = ContextAST->getTrivialTypeSourceInfo(QT);
-      auto *NewParam = ParmVarDecl::Create(*ContextAST, FD, SourceLocation(),
-                                           SourceLocation(), &II, QT, TTSI,
-                                           SC_None, nullptr);
-      NewParam->setScopeInfo(0, ArgParams.size());
-      NewParam->setDeclContext(FD);
-      ArgParams.push_back(NewParam);
-    }
-
-    // If not templated, finish here.
-    if (TemplateArgTys.empty()) {
-      clang::QualType const FuncType =
-          ContextAST->getFunctionType(RetTy, ArgTys, Info);
-      FD->setType(FuncType);
-      FD->setParams(ArgParams);
-      return FD;
-    }
-
-    // Use FD as a base for a future function specialisation.
-    FunctionDecl *FDSpecialization = FunctionDecl::Create(
-        *ContextAST, ContextAST->getTranslationUnitDecl(), SourceLocation{},
-        DeclarationNameInfo(), VoidFuncType,
-        ContextAST->getTrivialTypeSourceInfo(ContextAST->VoidTy), SC_None,
-        false, false, false, ConstexprSpecKind::Unspecified, nullptr);
-    FDSpecialization->setImplicitlyInline(false);
-
-    FDSpecialization->setDeclName(&ContextAST->Idents.get(KernelName));
-
-    // Will be used to build template parameter list.
-    SmallVector<NamedDecl *> TemplateNamedDecls;
-    // Used for setting template specialisation.
-    SmallVector<TemplateArgument> TemplateArguments;
-    // Used for the fixups.
-    SmallVector<clang::QualType> TemplateTypeParamTys;
-    unsigned TemplateIndex = 0;
-    for (auto &TemplateArgQT : TemplateArgTys) {
-      std::string const Name{std::string{"TempTy"} +
-                             std::to_string(TemplateIndex)};
-      auto &II = ContextAST->Idents.get(Name);
-      auto *TTPD = TemplateTypeParmDecl::Create(
-          *ContextAST, FDSpecialization->getDeclContext(), SourceLocation(),
-          SourceLocation(), 0, TemplateIndex, &II, /* Typename */ true,
-          /*ParameterPack*/ false);
-      TTPD->setDefaultArgument(
-          ContextAST->getTrivialTypeSourceInfo(TemplateArgQT));
-
-      TemplateNamedDecls.emplace_back(TTPD);
-      auto TA = TemplateArgument(TemplateArgQT);
-      TemplateArguments.emplace_back(TA);
-
-      // Store this qualified type with newly created proper template type
-      // param qualified type.
-      TemplateTypeParamTys.push_back(
-          ContextAST->getTemplateTypeParmType(0, TemplateIndex, false, TTPD));
-
-      ++TemplateIndex;
-    }
-    // Fix up the template types in the original FD's arg tys and return ty.
-    auto AreQTsEqual = [&](const clang::QualType &LHS,
-                           const clang::QualType &RHS) -> bool {
-      return (LHS.getBaseTypeIdentifier() && RHS.getBaseTypeIdentifier() &&
-              LHS.getBaseTypeIdentifier()->isStr(
-                  RHS.getBaseTypeIdentifier()->getName())) ||
-             LHS == RHS;
-    };
-    unsigned NumReplaced = 0;
-#ifdef INTEL_CUSTOMIZATION
-    // Silence unused variable warning.
-    (void)NumReplaced;
-#endif
-    unsigned Idx = 0;
-    for (auto &TemplateArgQT : TemplateArgTys) {
-      if (AreQTsEqual(TemplateArgQT, RetTy)) {
-        RetTy = TemplateTypeParamTys[Idx];
-        goto Found;
-      }
-      for (unsigned i = 0; i < ArgTys.size(); ++i) {
-        if (AreQTsEqual(ArgTys[i], TemplateArgQT)) {
-          ArgTys[i] = TemplateTypeParamTys[Idx];
-          goto Found;
-        }
-      }
-    Found:
-      ++NumReplaced;
-      ++Idx;
-    }
-    assert(NumReplaced >= TemplateTypeParamTys.size() &&
-           "Expected full specialization.");
-    // Now that the template types have been patched up, set functions type.
-    clang::QualType const TemplateFuncType =
-        ContextAST->getFunctionType(RetTy, ArgTys, Info);
-    FD->setType(TemplateFuncType);
-    FD->setParams(ArgParams);
-    FDSpecialization->setType(TemplateFuncType);
-    FDSpecialization->setParams(ArgParams);
-
-    auto *TPL = TemplateParameterList::Create(
-        *ContextAST, SourceLocation(), SourceLocation(), TemplateNamedDecls,
-        SourceLocation(), nullptr);
-    auto *FTD = FunctionTemplateDecl::Create(*ContextAST, FD->getDeclContext(),
-                                             SourceLocation(),
-                                             DeclarationName(), TPL, FD);
-    auto TAArr =
-        makeArrayRef(TemplateArguments.begin(), TemplateArguments.size());
-    auto *TAL = TemplateArgumentList::CreateCopy(*ContextAST, TAArr);
-    FDSpecialization->setTemplateParameterListsInfo(*ContextAST, TPL);
-    FDSpecialization->setFunctionTemplateSpecialization(
-        FTD, TAL, nullptr, TSK_ExplicitSpecialization);
-
-    return FDSpecialization;
-  }
-
-  // Peal off additional type info, such as CV qualifiers or pointers, by
-  // recursively calling itself. The information is appended to `PossibleKinds`
-  // vector.
-  // The base case is achieved in `handleLeafTypeNode`.
-  std::pair<clang::QualType, bool>
-  handleTypeNode(const Node *TypeNode,
-                 SmallVector<Remangler::NodeKindInfo> &PossibleKinds) {
-    auto Kind = TypeNode->getKind();
-    switch (Kind) {
-    case Node::Kind::KPointerType: {
-      PossibleKinds.push_back(NodeKindInfo(Kind));
-      const itanium_demangle::PointerType *PType =
-          static_cast<const itanium_demangle::PointerType *>(TypeNode);
-      return handleTypeNode(PType->getPointee(), PossibleKinds);
-    }
-    case Node::Kind::KVectorType: {
-      const itanium_demangle::VectorType *VecType =
-          static_cast<const itanium_demangle::VectorType *>(TypeNode);
-      assert(VecType->getDimension()->getKind() == Node::Kind::KNameType);
-      const itanium_demangle::NameType *Dims =
-          static_cast<const itanium_demangle::NameType *>(
-              VecType->getDimension());
-      std::string const DN{Dims->getName().begin(), Dims->getName().size()};
-      auto D = std::atoi(DN.c_str());
-      PossibleKinds.push_back(NodeKindInfo(Kind, D));
-      return handleTypeNode(VecType->getBaseType(), PossibleKinds);
-    }
-    case Node::Kind::KBinaryFPType: {
-      const itanium_demangle::BinaryFPType *BFPType =
-          static_cast<const itanium_demangle::BinaryFPType *>(TypeNode);
-      assert(BFPType->getDimension()->getKind() == Node::Kind::KNameType);
-      const auto *NameTypeNode =
-          static_cast<const itanium_demangle::NameType *>(
-              BFPType->getDimension());
-      std::string const D{NameTypeNode->getBaseName().begin(),
-                          NameTypeNode->getBaseName().size()};
-      assert(D == "16" && "Unexpected binary floating point type.");
-      (void)D;
-      // BinaryFPType is encoded as: BinaryFPType(NameType("16")), manually
-      // construct "_Float16" NamedType node so we can pass it directly to
-      // handleLeafTypeNode.
-      NameType const FP16{"_Float16"};
-      return handleLeafTypeNode(&FP16, PossibleKinds);
-    }
-    case Node::Kind::KVendorExtQualType: {
-      const itanium_demangle::VendorExtQualType *ExtQualType =
-          static_cast<const itanium_demangle::VendorExtQualType *>(TypeNode);
-      std::string const AS(ExtQualType->getExt().begin(),
-                           ExtQualType->getExt().size());
-      if (AS.rfind("AS", 0) != 0) {
-        assert(false && "Unexpected ExtQualType.");
-        break;
-      }
-      auto ASVal = std::atoi(AS.c_str() + 2);
-      PossibleKinds.push_back(NodeKindInfo(Kind, ASVal));
-      return handleTypeNode(ExtQualType->getTy(), PossibleKinds);
-    }
-    case Node::Kind::KQualType: {
-      const itanium_demangle::QualType *QType =
-          static_cast<const itanium_demangle::QualType *>(TypeNode);
-      auto Qual = QType->getQuals();
-      PossibleKinds.push_back(NodeKindInfo(Kind, Qual));
-      return handleTypeNode(QType->getChild(), PossibleKinds);
-    }
-    case Node::Kind::KNameType: {
-      const itanium_demangle::NameType *TypeName =
-          static_cast<const itanium_demangle::NameType *>(TypeNode);
-      return handleLeafTypeNode(TypeName, PossibleKinds);
-    }
-    case Node::Kind::KNestedName: {
-      const itanium_demangle::NestedName *NestedName =
-          static_cast<const itanium_demangle::NestedName *>(TypeNode);
-      OutputBuffer NestedNameBuff;
-      NestedName->Qual->print(NestedNameBuff);
-      PossibleKinds.push_back(
-          NodeKindInfo(Kind, NestedNameBuff.getBuffer(),
-                       NestedNameBuff.getCurrentPosition()));
-      const itanium_demangle::NameType *TypeName =
-          static_cast<const itanium_demangle::NameType *>(NestedName->Name);
-      return handleLeafTypeNode(TypeName, PossibleKinds);
-    }
-    default: {
-      OutputBuffer ErrorTypeOut;
-      ErrorTypeOut << "Unhandled type : ";
-      TypeNode->print(ErrorTypeOut);
-      ErrorTypeOut << "\n";
-      errs() << ErrorTypeOut.getBuffer();
-      free(ErrorTypeOut.getBuffer());
-      Failed = true;
-    }
-    }
-
-    llvm_unreachable("Unhandled type.");
-    return std::make_pair(clang::QualType{}, false);
-  }
-
-  // Handle undecorated type that can be matched against `QualType`, also
-  // returning if variadic.
-  std::pair<clang::QualType, bool>
-  handleLeafTypeNode(const NameType *NT,
-                     SmallVector<NodeKindInfo> &PossibleKinds) {
-    StringView Name = NT->getName();
-
-    // When in test run, don't enable replacements and assert that re-mangled
-    // name matches the original.
-    if (!TestRun) {
-      auto It = TypeReplacements.find(Name.begin());
-      if (It != TypeReplacements.end())
-        Name = StringView(It->second);
-    }
-
-    clang::QualType Res;
-    bool IsVariadic = false;
-
-    // First find the match against `QualType`...
-    if (Name == "void")
-      Res = ContextAST->VoidTy;
-    else if (Name == "wchar_t")
-      Res = ContextAST->WCharTy;
-    else if (Name == "bool")
-      Res = ContextAST->BoolTy;
-    else if (Name == "char")
-      Res = ContextAST->CharTy;
-    else if (Name == "signed char")
-      Res = ContextAST->SignedCharTy;
-    else if (Name == "unsigned char")
-      Res = ContextAST->UnsignedCharTy;
-    else if (Name == "short")
-      Res = ContextAST->ShortTy;
-    else if (Name == "unsigned short")
-      Res = ContextAST->UnsignedShortTy;
-    else if (Name == "int")
-      Res = ContextAST->IntTy;
-    else if (Name == "unsigned int")
-      Res = ContextAST->UnsignedIntTy;
-    else if (Name == "long")
-      Res = ContextAST->LongTy;
-    else if (Name == "unsigned long")
-      Res = ContextAST->UnsignedLongTy;
-    else if (Name == "long long")
-      Res = ContextAST->LongLongTy;
-    else if (Name == "unsigned long long")
-      Res = ContextAST->UnsignedLongLongTy;
-    else if (Name == "__int128")
-      Res = ContextAST->Int128Ty;
-    else if (Name == "unsigned __int128")
-      Res = ContextAST->UnsignedInt128Ty;
-    else if (Name == "float")
-      Res = ContextAST->FloatTy;
-    else if (Name == "double")
-      Res = ContextAST->DoubleTy;
-    else if (Name == "long double")
-      Res = ContextAST->LongDoubleTy;
-    else if (Name == "__float128")
-      Res = ContextAST->Float128Ty;
-    else if (Name == "...") {
-      Res = clang::QualType{};
-      IsVariadic = true;
-    } else if (Name == "decimal64")
-      assert(false && "unhandled type name: decimal64");
-    else if (Name == "decimal128")
-      assert(false && "unhandled type name: decimal128");
-    else if (Name == "decimal32")
-      assert(false && "unhandled type name: decimal32");
-    else if (Name == "decimal16")
-      assert(false && "unhandled type name: decimal16");
-    else if (Name == "char32_t")
-      Res = ContextAST->Char32Ty;
-    else if (Name == "char16_t")
-      Res = ContextAST->Char16Ty;
-    else if (Name == "char8_t")
-      Res = ContextAST->Char8Ty;
-    else if (Name == "_Float16")
-      Res = ContextAST->Float16Ty;
-    else if (Name == "half")
-      Res = ContextAST->HalfTy;
-    else if (Name == "auto")
-      Res = ContextAST->AutoDeductTy;
-    else if (Name == "decltype(auto)")
-      assert(false && "unhandled type name: decltype(auto)");
-    else if (Name == "std::nullptr_t")
-      Res = ContextAST->NullPtrTy;
-    else if (Name == "_BitInt")
-      assert(false && "unhandled type name: _BitInt");
-    else {
-      StringRef const N{Name.begin(), Name.size()};
-      auto &II = ContextAST->Idents.get(N);
-      auto *DC = ContextAST->getTranslationUnitDecl();
-      auto *ED =
-          EnumDecl::Create(*ContextAST, DC, SourceLocation(), SourceLocation(),
-                           &II, nullptr, false, false, true);
-      Res = ContextAST->getEnumType(ED);
-    }
-
-    // then apply gathered information to that `QualType`.
-
-    // Handle `KNestedName` first, as it will create a new `QualType`.
-    auto KNNMatcher = [](NodeKindInfo &NKI) {
-      return NKI.K == Node::Kind::KNestedName;
-    };
-    auto *KNN =
-        std::find_if(PossibleKinds.begin(), PossibleKinds.end(), KNNMatcher);
-    if (KNN != PossibleKinds.end()) {
-      assert(PossibleKinds.end() == std::find_if(std::next(KNN),
-                                                 PossibleKinds.end(),
-                                                 KNNMatcher) &&
-             "Expected only one KNestedName kind.");
-
-      // Construct the full name to check if it has already been handled.
-      std::string const N{KNN->DataStr + " " +
-                          Res.getBaseTypeIdentifier()->getName().str()};
-      if (NestedNamesQTMap.count(N) == 0) {
-        assert(KNN->DataStr.rfind("__spv::", 0) == 0 &&
-               "Unexpected nested prefix");
-        SourceLocation const SL{};
-        RecordDecl *RD = nullptr;
-        if (!SpvNamespace)
-          SpvNamespace = NamespaceDecl::Create(
-              *ContextAST, ContextAST->getTranslationUnitDecl(), false, SL, SL,
-              &ContextAST->Idents.get("__spv", tok::TokenKind::identifier),
-              nullptr, false);
-        std::string StructName{KNN->DataStr};
-        StructName.erase(0, StructName.find_first_not_of("__spv::"));
-        auto *II =
-            &ContextAST->Idents.get(StructName, tok::TokenKind::identifier);
-        RD = RecordDecl::Create(*ContextAST, TTK_Struct, SpvNamespace, SL, SL,
-                                II);
-        auto *NNS =
-            NestedNameSpecifier::Create(*ContextAST, nullptr, SpvNamespace);
-        auto RecordQT = ContextAST->getRecordType(RD);
-        NNS = NestedNameSpecifier::Create(*ContextAST, NNS, false,
-                                          RecordQT.getTypePtr());
-        auto &EnumName =
-            ContextAST->Idents.get(Res.getBaseTypeIdentifier()->getName());
-        // We need to recreate the enum, now that we have access to all the
-        // namespace/class info.
-        auto *ED = EnumDecl::Create(*ContextAST, RD, SourceLocation(),
-                                    SourceLocation(), &EnumName, nullptr, false,
-                                    false, true);
-        Res = ContextAST->getEnumType(ED);
-        Res = ContextAST->getElaboratedType(ETK_None, NNS, Res);
-        // Store the elaborated type for reuse, this is important as clang uses
-        // substitutions for ET based on the object not the name enclosed in.
-        NestedNamesQTMap[N] = Res;
-      } else
-        Res = NestedNamesQTMap[N];
-    }
-
-    // Iterate in reversed order to preserve the semantics.
-    for (auto I = PossibleKinds.rbegin(); I != PossibleKinds.rend(); ++I) {
-      switch (I->K) {
-      case Node::Kind::KPointerType: {
-        Res = ContextAST->getPointerType(Res);
-        break;
-      }
-      case Node::Kind::KVectorType: {
-        Res = ContextAST->getVectorType(
-            Res, I->Data, clang::VectorType::VectorKind::GenericVector);
-        break;
-      }
-      case Node::Kind::KQualType: {
-        auto Quals = clang::Qualifiers::fromFastMask(I->Data);
-        Res = ContextAST->getQualifiedType(Res, Quals);
-        break;
-      }
-      case Node::Kind::KVendorExtQualType: {
-        auto AS = getLangASFromTargetAS(I->Data);
-        Res = ContextAST->getAddrSpaceQualType(Res, AS);
-        break;
-      }
-      case Node::Kind::KNestedName: {
-        // Handled already.
-        break;
-      }
-      default: {
-        llvm_unreachable("Unexpected Node Kind.");
-      }
-      }
-    }
-
-    return std::make_pair(Res, IsVariadic);
-  }
-
-  // Traverse the itanium_demangle node and generate QualTypes corresponding to
-  // the function's return type, input arguments and template params.
-  void nodeToQualTypes(clang::QualType &RetTy,
-                       SmallVector<clang::QualType> &TemplateArgTys,
-                       SmallVector<clang::QualType> &ArgTys, bool &IsVariadic) {
-    const FunctionEncoding *Encoding =
-        static_cast<const FunctionEncoding *>(Root);
-
-    SmallVector<NodeKindInfo> PossibleKinds;
-    if (Encoding->getReturnType()) {
-      RetTy =
-          std::get<0>(handleTypeNode(Encoding->getReturnType(), PossibleKinds));
-    } else
-      RetTy = ContextAST->VoidTy;
-
-    if (Encoding->getName()->getKind() == Node::Kind::KNameWithTemplateArgs) {
-      const NameWithTemplateArgs *NWTA =
-          static_cast<const NameWithTemplateArgs *>(Encoding->getName());
-      assert(NWTA->getKind() == Node::Kind::KNameWithTemplateArgs);
-      const TemplateArgs *TA =
-          static_cast<const class TemplateArgs *>(NWTA->TemplateArgs);
-      for (auto *TPT : TA->getParams()) {
-        PossibleKinds.clear();
-        auto Res = handleTypeNode(TPT, PossibleKinds);
-        assert(!std::get<1>(Res) && "Variadic in template params.");
-        TemplateArgTys.push_back(std::get<0>(Res));
-      }
-    }
-
-    for (auto *PT : Encoding->getParams()) {
-      PossibleKinds.clear();
-      auto Res = handleTypeNode(PT, PossibleKinds);
-      if (std::get<1>(Res)) {
-        IsVariadic = true;
-        continue;
-      }
-      ArgTys.push_back(std::get<0>(Res));
-    }
-  }
-
-private:
-  ASTContext *ContextAST = nullptr;
-  std::unique_ptr<clang::MangleContext> MangleContext{};
-  const Node *Root = nullptr;
-  SmallDenseMap<const char *, const char *> TypeReplacements{};
-
-  bool Failed = false;
-
-  std::map<std::string, clang::QualType> NestedNamesQTMap{};
-  NamespaceDecl *SpvNamespace = nullptr;
-};
-
-class TargetTypeReplacements {
-  SmallDenseMap<const char *, const char *> ParameterTypeReplacements;
-  SmallDenseMap<const char *, const char *> CloneTypeReplacements;
-  SmallDenseMap<const char *, const char *> RemangledCloneTypeReplacements;
-
-  void createRemangledTypeReplacements() {
-    // RemangleTypes which are not aliases or not the exact same alias
-    // type
-    for (auto &TypeReplacementPair : ParameterTypeReplacements)
-      if (CloneTypeReplacements.find(TypeReplacementPair.getFirst()) ==
-          CloneTypeReplacements.end())
-        RemangledCloneTypeReplacements[TypeReplacementPair.getFirst()] =
-            TypeReplacementPair.getSecond();
-      else if (CloneTypeReplacements[TypeReplacementPair.getFirst()] !=
-               TypeReplacementPair.getSecond())
-        RemangledCloneTypeReplacements[TypeReplacementPair.getFirst()] =
-            TypeReplacementPair.getSecond();
-  }
-
-public:
-  TargetTypeReplacements() {
-    // Replace long with long long
-    ParameterTypeReplacements["long"] = "long long";
-    ParameterTypeReplacements["unsigned long"] = "unsigned long long";
-
-    // Replace char with signed char
-    ParameterTypeReplacements["char"] = "signed char";
-
-    // Make replaced long functions clones of either integer or long
-    // long variant
-    if (LongWidth == SupportedLongWidth::L32) {
-      CloneTypeReplacements["long"] = "int";
-      CloneTypeReplacements["unsigned long"] = "unsigned int";
-    } else {
-      CloneTypeReplacements["long"] = "long long";
-      CloneTypeReplacements["unsigned long"] = "unsigned long long";
-    }
-
-    // Make replaced char functions clones of either integer or long
-    // long variant
-    if (CharSignedness == Signedness::Signed) {
-      CloneTypeReplacements["char"] = "signed char";
-    } else {
-      CloneTypeReplacements["char"] = "unsigned char";
-    }
-
-    createRemangledTypeReplacements();
-  }
-
-  SmallDenseMap<const char *, const char *> getParameterTypeReplacements() {
-    return ParameterTypeReplacements;
-  }
-
-  SmallDenseMap<const char *, const char *> getCloneTypeReplacements() {
-    return CloneTypeReplacements;
-  }
-
-  SmallDenseMap<const char *, const char *>
-  getRemangledCloneTypeReplacements() {
-    return RemangledCloneTypeReplacements;
-  }
-};
-
-class LibCLCRemangler : public ASTConsumer {
-public:
-  LibCLCRemangler() : ContextAST(nullptr), ContextLLVM(), Replacements() {}
-
-  void Initialize(ASTContext &C) override {
-    ContextAST = &C;
-
-    std::unique_ptr<MemoryBuffer> const Buff = ExitOnErr(
-        errorOrToExpected(MemoryBuffer::getFileOrSTDIN(InputIRFilename)));
-    std::unique_ptr<llvm::Module> const M =
-        ExitOnErr(parseBitcodeFile(Buff.get()->getMemBufferRef(), ContextLLVM));
-
-    handleModule(M.get());
-  }
-
-private:
-  bool createClones(llvm::Module *M, std::string OriginalMangledName,
-                    std::string RemangledName,
-                    const itanium_demangle::Node *FunctionTree,
-                    TargetTypeReplacements &Replacements) {
-    // create clone of original function
-    if (!createCloneFromMap(M, OriginalMangledName, FunctionTree,
-                            Replacements.getCloneTypeReplacements(),
-                            /* CloneeTypeReplacement= */ true))
-      return false;
-
-    // create clone of remangled function
-    if (!createCloneFromMap(M, RemangledName, FunctionTree,
-                            Replacements.getRemangledCloneTypeReplacements()))
-      return false;
-
-    return true;
-  }
-
-  bool
-  createCloneFromMap(llvm::Module *M, std::string OriginalName,
-                     const itanium_demangle::Node *FunctionTree,
-                     SmallDenseMap<const char *, const char *> TypeReplacements,
-                     bool CloneeTypeReplacement = false) {
-    Remangler ATR{ContextAST, FunctionTree, TypeReplacements};
-
-    std::string const RemangledName = ATR.remangle();
-
-    if (ATR.hasFailed())
-      return false;
-
-    // Name has not changed from the original name.
-    if (RemangledName == OriginalName)
-      return true;
-
-    StringRef CloneName, CloneeName;
-    if (CloneeTypeReplacement) {
-      CloneName = OriginalName;
-      CloneeName = RemangledName;
-    } else {
-      CloneName = RemangledName;
-      CloneeName = OriginalName;
-    }
-
-    Function *Clonee = M->getFunction(CloneeName);
-    if (Clonee) {
-      ValueToValueMapTy Dummy;
-      Function *NewF = CloneFunction(Clonee, Dummy);
-      NewF->setName(std::string(CloneName));
-    } else if (Verbose) {
-      std::cout << "Could not create copy " << CloneName.data() << " : missing "
-                << CloneeName.data() << std::endl;
-    }
-
-    return true;
-  }
-
-  bool remangleFunction(Function &Func, llvm::Module *M) {
-    if (!Func.getName().startswith("_Z"))
-      return true;
-
-    std::string const MangledName = Func.getName().str();
-    Demangler D{MangledName.c_str(),
-                MangledName.c_str() + MangledName.length()};
-    const itanium_demangle::Node *FunctionTree = D.parse();
-    if (FunctionTree == nullptr) {
-      errs() << "Unable to demangle name: " << MangledName << '\n';
-      return false;
-    }
-
-    // Try to change the parameter types in the function name using the
-    // mappings.
-    Remangler R{ContextAST, FunctionTree,
-                Replacements.getParameterTypeReplacements()};
-
-    std::string const RemangledName = R.remangle();
-
-    if (R.hasFailed())
-      return false;
-
-    if (RemangledName != MangledName) {
-      if (Verbose || TestRun) {
-        std::cout << "Mangling changed:"
-                  << "\n"
-                  << "Original:  " << MangledName << "\n"
-                  << "New:       " << RemangledName << "\n"
-                  << std::endl;
-      }
-      // In test run mode, where no substitution is made, change in mangling
-      // name represents a failure. Report an error.
-      if (TestRun) {
-        std::cout << "Test run failure!" << std::endl;
-        return false;
-      }
-      Func.setName(RemangledName);
-
-      // Make a clone of a suitable function using the old name if there is a
-      // type-mapping and the corresponding clonee function exists.
-      if (!createClones(M, MangledName, RemangledName, FunctionTree,
-                        Replacements))
-        return false;
-    }
-
-    return true;
-  }
-
-  void handleModule(llvm::Module *M) {
-    std::error_code EC;
-    std::unique_ptr<ToolOutputFile> Out(
-        new ToolOutputFile(OutputFilename, EC, sys::fs::OF_None));
-    if (EC) {
-      errs() << EC.message() << '\n';
-      exit(1);
-    }
-
-<<<<<<< HEAD
-  std::string ErrorMessage;
-  std::unique_ptr<MemoryBuffer> BufferPtr =
-      ExitOnErr(errorOrToExpected(MemoryBuffer::getFileOrSTDIN(InputFilename)));
-  std::unique_ptr<llvm::Module> M =
-      ExitOnErr(parseBitcodeFile(BufferPtr.get()->getMemBufferRef(), Context));
-
-  // This module is built explicitly for linking with any .bc compiled with the
-  // "nvptx64-nvidia-cuda" (CUDA) or "amdgcn-amd-amdhsa" (HIP AMD) triples.
-  // Therefore we update the module triple.
-  if (M.get()->getTargetTriple() == "nvptx64-unknown-nvidiacl") {
-    M.get()->setTargetTriple("nvptx64-nvidia-cuda");
-  }
-  else if (M.get()->getTargetTriple() == "amdgcn-unknown-amdhsa") {
-    M.get()->setTargetTriple("amdgcn-amd-amdhsa");
-  }
-  std::error_code EC;
-  std::unique_ptr<ToolOutputFile> Out(
-      new ToolOutputFile(OutputFilename, EC, sys::fs::OF_None));
-  if (EC) {
-    errs() << EC.message() << '\n';
-    return 1;
-=======
-    // This module is built explicitly for linking with any .bc compiled with
-    // the "nvptx64-nvidia-cuda" (CUDA) or "amdgcn-amd-amdhsa" (HIP AMD)
-    // triples. Therefore we update the module triple.
-    if (M->getTargetTriple() == "nvptx64-unknown-nvidiacl") {
-      M->setTargetTriple("nvptx64-nvidia-cuda");
-    } else if (M->getTargetTriple() == "amdgcn-unknown-amdhsa") {
-      M->setTargetTriple("amdgcn-amd-amdhsa");
-    }
-
-    std::vector<Function *> FuncList;
-    for (auto &Func : M->getFunctionList())
-      FuncList.push_back(&Func);
-
-    bool Success = true;
-    unsigned NumProcessed = 0;
-    for (auto *Func : FuncList) {
-      Success = remangleFunction(*Func, M) && Success;
-      ++NumProcessed;
-    }
-    // Only fail after all to give as much context as possible.
-    if (!Success) {
-      errs() << "Failed to remangle all mangled functions in module.\n";
-      exit(1);
-    }
-
-    if (TestRun) {
-      if (Verbose)
-        std::cout << "Successfully processed: " << NumProcessed << " functions."
-                  << std::endl;
-      return;
-    }
-
-    WriteBitcodeToFile(*M, Out->os());
-
-    // Declare success.
-    Out->keep();
->>>>>>> bfff8914
-  }
-
-private:
-  ASTContext *ContextAST;
-  LLVMContext ContextLLVM;
-  TargetTypeReplacements Replacements;
-};
-
-class LibCLCRemanglerActionFactory {
-public:
-  LibCLCRemanglerActionFactory() {}
-
-  std::unique_ptr<ASTConsumer> newASTConsumer() {
-    return std::make_unique<LibCLCRemangler>();
-  }
-};
-
-int main(int argc, const char **argv) {
-  auto ExpectedParser = CommonOptionsParser::create(
-      argc, argv, LibCLCRemanglerToolCategory, cl::ZeroOrMore);
-  if (!ExpectedParser) {
-    // Fail gracefully for unsupported options.
-    errs() << ExpectedParser.takeError();
-    return 1;
-  }
-
-  CommonOptionsParser &OptionsParser = ExpectedParser.get();
-  ClangTool Tool(OptionsParser.getCompilations(),
-                 OptionsParser.getSourcePathList());
-
-  LibCLCRemanglerActionFactory LRAF{};
-  std::unique_ptr<FrontendActionFactory> FrontendFactory;
-  FrontendFactory = newFrontendActionFactory(&LRAF);
-  return Tool.run(FrontendFactory.get());
-}
+//===----------------------------------------------------------------------===//
+//
+// Part of the LLVM Project, under the Apache License v2.0 with LLVM Exceptions.
+// See https://llvm.org/LICENSE.txt for license information.
+// SPDX-License-Identifier: Apache-2.0 WITH LLVM-exception
+//
+//===----------------------------------------------------------------------===//
+//
+// This file implements a tool for ensuring consistent mangling between libclc
+// and the target. This tool remangles all functions using `long`,
+// `unsigned long`, and `char` to appear as if they use `long long`,
+// `unsigned long long`, and `signed char`, as is consistent with the primitive
+// types defined by OpenCL C. Following a remangling, the original function
+// mangling will be built as a clone of either the remangled function or a
+// function with a suitable function if any exists. In some cases a clone of
+// the remangled function is created for functions where multiple parameters
+// have been replaced, and the replaced values are aliases.
+//
+// Original Clone Example:
+//          If libclc defined a function `f(long)` the mangled name would be
+//          `_Z1fl`. The remangler would rename this function to `_Z1fx`
+//          (`f(long long)`.) If the target uses 64-bit `long`, `_Z1fl` is
+//          cloned from the old function now under the name `_Z1fx`, whereas if
+//          the target uses 32-bit `long`, `_Z1fl` is cloned from `_Z1fi`
+//          (`f(int)`) if such a function exists.
+//
+// Remangled Clone Example:
+//          In cases where the remangled name squashes valid versions of a
+//          function a clone is created. `f(long, char, signed char)` would be
+//          mangled to `_Z1flca`. The remangler would rename this function to
+//          `_Z1fxaa` (`f(long long, signed char, signed char)`). If the target
+//          uses a signed char then a valid clone `_Z1fxca`, (`f(long long,
+//          char, signed char)`), is not defined. The remangler creates a clone
+//          of the renamed function,`_Z1fxaa`, to this permutation, `_Z1fxca`.
+//
+//===----------------------------------------------------------------------===//
+
+#include "clang/AST/Mangle.h"
+#include "clang/AST/NestedNameSpecifier.h"
+#include "clang/Frontend/FrontendActions.h"
+#include "clang/Tooling/CommonOptionsParser.h"
+#include "clang/Tooling/Tooling.h"
+#include "llvm/Bitcode/BitcodeReader.h"
+#include "llvm/Bitcode/BitcodeWriter.h"
+#include "llvm/Demangle/ItaniumDemangle.h"
+#include "llvm/IR/DiagnosticInfo.h"
+#include "llvm/IR/DiagnosticPrinter.h"
+#include "llvm/Support/ToolOutputFile.h"
+#include "llvm/Transforms/Utils/Cloning.h"
+#include "llvm/Transforms/Utils/ValueMapper.h"
+
+#include <iostream>
+
+using namespace clang;
+using namespace clang::tooling;
+using namespace llvm;
+using namespace llvm::itanium_demangle;
+
+enum class Signedness { Signed, Unsigned };
+enum class SupportedLongWidth { L32, L64 };
+
+static ExitOnError ExitOnErr;
+
+// Apply a custom category to all command-line options so that they are the
+// only ones displayed.
+static llvm::cl::OptionCategory
+    LibCLCRemanglerToolCategory("libclc-remangler-tool options");
+
+static cl::opt<std::string>
+    InputIRFilename("input-ir", cl::desc("<input bitcode>"),
+                    cl::cat(LibCLCRemanglerToolCategory));
+static cl::opt<std::string> OutputFilename("o", cl::desc("Output filename"));
+static cl::opt<SupportedLongWidth>
+    LongWidth("long-width",
+              cl::values(clEnumValN(SupportedLongWidth::L32, "l32",
+                                    "long is 32-bit wide."),
+                         clEnumValN(SupportedLongWidth::L64, "l64",
+                                    "long is 64-bit wide.")),
+              cl::cat(LibCLCRemanglerToolCategory));
+static cl::opt<Signedness> CharSignedness(
+    "char-signedness",
+    cl::values(clEnumValN(Signedness::Signed, "signed", "char is signed."),
+               clEnumValN(Signedness::Unsigned, "unsigned",
+                          "char is unsigned.")),
+    cl::cat(LibCLCRemanglerToolCategory));
+static cl::opt<bool> Verbose("v", cl::desc("Enable verbose output"),
+                             cl::init(false),
+                             cl::cat(LibCLCRemanglerToolCategory));
+static cl::opt<bool> TestRun("t", cl::desc("Enable test run"), cl::init(false),
+                             cl::cat(LibCLCRemanglerToolCategory));
+
+// CommonOptionsParser declares HelpMessage with a description of the common
+// command-line options related to the compilation database and input files.
+// It's nice to have this help message in all tools.
+static cl::extrahelp CommonHelp(CommonOptionsParser::HelpMessage);
+
+namespace {
+class BumpPointerAllocator {
+public:
+  BumpPointerAllocator()
+      : BlockList(new(InitialBuffer) BlockMeta{nullptr, 0}) {}
+
+  void *allocate(size_t N) {
+    N = (N + 15u) & ~15u;
+    if (N + BlockList->Current >= UsableAllocSize) {
+      if (N > UsableAllocSize)
+        return allocateMassive(N);
+      grow();
+    }
+    BlockList->Current += N;
+    return static_cast<void *>(reinterpret_cast<char *>(BlockList + 1) +
+                               BlockList->Current - N);
+  }
+
+  void reset() {
+    while (BlockList) {
+      BlockMeta *Tmp = BlockList;
+      BlockList = BlockList->Next;
+      if (reinterpret_cast<char *>(Tmp) != InitialBuffer)
+        std::free(Tmp);
+    }
+    BlockList = new (InitialBuffer) BlockMeta{nullptr, 0};
+  }
+
+  ~BumpPointerAllocator() { reset(); }
+
+private:
+  void grow() {
+    char *NewMeta = static_cast<char *>(std::malloc(AllocSize));
+    if (NewMeta == nullptr)
+      std::terminate();
+    BlockList = new (NewMeta) BlockMeta{BlockList, 0};
+  }
+
+  void *allocateMassive(size_t NBytes) {
+    NBytes += sizeof(BlockMeta);
+    BlockMeta *NewMeta = reinterpret_cast<BlockMeta *>(std::malloc(NBytes));
+    if (NewMeta == nullptr)
+      std::terminate();
+    BlockList->Next = new (NewMeta) BlockMeta{BlockList->Next, 0};
+    return static_cast<void *>(NewMeta + 1);
+  }
+
+private:
+  struct BlockMeta {
+    BlockMeta *Next;
+    size_t Current;
+  };
+
+  static constexpr size_t AllocSize = 4096;
+  static constexpr size_t UsableAllocSize = AllocSize - sizeof(BlockMeta);
+
+  alignas(max_align_t) char InitialBuffer[AllocSize];
+  BlockMeta *BlockList = nullptr;
+};
+
+class DefaultAllocator {
+public:
+  void reset() { Alloc.reset(); }
+
+  template <typename T, typename... Args> T *makeNode(Args &&...A) {
+    return new (Alloc.allocate(sizeof(T))) T(std::forward<Args>(A)...);
+  }
+
+  void *allocateNodeArray(size_t Sz) {
+    return Alloc.allocate(sizeof(itanium_demangle::Node *) * Sz);
+  }
+
+private:
+  BumpPointerAllocator Alloc;
+};
+} // unnamed namespace
+
+using Demangler = ManglingParser<DefaultAllocator>;
+
+class Remangler {
+public:
+  Remangler(ASTContext *ContextAST, const Node *Root,
+            SmallDenseMap<const char *, const char *> TypeReplacements)
+      : ContextAST(ContextAST), Root(Root), TypeReplacements(TypeReplacements) {
+    MangleContext.reset(ItaniumMangleContext::create(
+        *ContextAST, ContextAST->getDiagnostics()));
+  }
+
+  bool hasFailed() { return Failed; }
+
+  // Generate mangled function name, based on a given itanium_demangle `Node`.
+  std::string remangle() {
+    clang::QualType RetTy;
+    SmallVector<clang::QualType> TemplateArgTys;
+    SmallVector<clang::QualType> InputArgTys;
+    bool IsVariadic = false;
+    nodeToQualTypes(RetTy, TemplateArgTys, InputArgTys, IsVariadic);
+    auto *FD = createKernelDecl(RetTy, TemplateArgTys, InputArgTys, IsVariadic);
+    assert(MangleContext->shouldMangleDeclName(FD) &&
+           "It should always be possible to mangle libclc func.");
+
+    SmallString<256> Buffer;
+    raw_svector_ostream Out(Buffer);
+    MangleContext->mangleName(FD, Out);
+    return std::string{Out.str()};
+  }
+
+private:
+  // Helper struct to aggregate information about types.
+  struct NodeKindInfo {
+    NodeKindInfo(Node::Kind K) : K(K) {}
+    NodeKindInfo(Node::Kind K, size_t NumElemsOrAS) : K(K) {
+      Data = NumElemsOrAS;
+    }
+    NodeKindInfo(Node::Kind K, itanium_demangle::Qualifiers Quals) : K(K) {
+      Data = 0;
+      if (Quals & itanium_demangle::Qualifiers::QualConst)
+        Data |= clang::Qualifiers::TQ::Const;
+      if (Quals & itanium_demangle::Qualifiers::QualVolatile)
+        Data |= clang::Qualifiers::TQ::Volatile;
+      if (Quals & itanium_demangle::Qualifiers::QualRestrict)
+        Data |= clang::Qualifiers::TQ::Restrict;
+    }
+    NodeKindInfo(Node::Kind K, const char *NestedName, size_t NestedNameSize)
+        : K(K) {
+
+      DataStr.assign(NestedName, NestedNameSize);
+    }
+    Node::Kind K;
+    size_t Data = 0;
+    std::string DataStr;
+  };
+
+private:
+  // Construct FunctionDecl from return, argument and template types.
+  FunctionDecl *createKernelDecl(
+      clang::QualType RetTy, const SmallVector<clang::QualType> &TemplateArgTys,
+      const SmallVector<clang::QualType> &InputArgTys, bool IsVariadic) {
+    // Copy in InputArgTys as this function can mutate them.
+    auto ArgTys{InputArgTys};
+    // Create this with a void ret no args prototype, will be fixed up after
+    // we've seen all the params.
+    FunctionProtoType::ExtProtoInfo Info(CC_OpenCLKernel);
+    Info.Variadic = IsVariadic;
+    clang::QualType const VoidFuncType =
+        ContextAST->getFunctionType(ContextAST->VoidTy, {}, Info);
+    FunctionDecl *FD = FunctionDecl::Create(
+        *ContextAST, ContextAST->getTranslationUnitDecl(), SourceLocation{},
+        DeclarationNameInfo(), VoidFuncType,
+        ContextAST->getTrivialTypeSourceInfo(ContextAST->VoidTy), SC_None,
+        false, false, false, ConstexprSpecKind::Unspecified, nullptr);
+    FD->setImplicitlyInline(false);
+
+    // Set the name.
+    const FunctionEncoding *Encoding =
+        static_cast<const FunctionEncoding *>(Root);
+    assert(
+        (Encoding->getName()->getKind() == Node::Kind::KNameType ||
+         Encoding->getName()->getKind() == Node::Kind::KNameWithTemplateArgs) &&
+        "Expected KNameType or KNameWithTemplateArgs node.");
+    std::string KernelNameStr;
+    if (Encoding->getName()->getKind() == Node::Kind::KNameType) {
+      auto *NT = static_cast<const NameType *>(Encoding->getName());
+      KernelNameStr.assign(NT->getBaseName().begin(), NT->getBaseName().size());
+    } else {
+      auto *NT = static_cast<const NameWithTemplateArgs *>(Encoding->getName());
+      KernelNameStr.assign(NT->getBaseName().begin(), NT->getBaseName().size());
+    }
+    StringRef const KernelName(KernelNameStr);
+    FD->setDeclName(&ContextAST->Idents.get(KernelName));
+
+    // Construct the argument list.
+    SmallVector<ParmVarDecl *, 8> ArgParams;
+    for (auto &QT : ArgTys) {
+      auto &II = ContextAST->Idents.get("");
+      auto *TTSI = ContextAST->getTrivialTypeSourceInfo(QT);
+      auto *NewParam = ParmVarDecl::Create(*ContextAST, FD, SourceLocation(),
+                                           SourceLocation(), &II, QT, TTSI,
+                                           SC_None, nullptr);
+      NewParam->setScopeInfo(0, ArgParams.size());
+      NewParam->setDeclContext(FD);
+      ArgParams.push_back(NewParam);
+    }
+
+    // If not templated, finish here.
+    if (TemplateArgTys.empty()) {
+      clang::QualType const FuncType =
+          ContextAST->getFunctionType(RetTy, ArgTys, Info);
+      FD->setType(FuncType);
+      FD->setParams(ArgParams);
+      return FD;
+    }
+
+    // Use FD as a base for a future function specialisation.
+    FunctionDecl *FDSpecialization = FunctionDecl::Create(
+        *ContextAST, ContextAST->getTranslationUnitDecl(), SourceLocation{},
+        DeclarationNameInfo(), VoidFuncType,
+        ContextAST->getTrivialTypeSourceInfo(ContextAST->VoidTy), SC_None,
+        false, false, false, ConstexprSpecKind::Unspecified, nullptr);
+    FDSpecialization->setImplicitlyInline(false);
+
+    FDSpecialization->setDeclName(&ContextAST->Idents.get(KernelName));
+
+    // Will be used to build template parameter list.
+    SmallVector<NamedDecl *> TemplateNamedDecls;
+    // Used for setting template specialisation.
+    SmallVector<TemplateArgument> TemplateArguments;
+    // Used for the fixups.
+    SmallVector<clang::QualType> TemplateTypeParamTys;
+    unsigned TemplateIndex = 0;
+    for (auto &TemplateArgQT : TemplateArgTys) {
+      std::string const Name{std::string{"TempTy"} +
+                             std::to_string(TemplateIndex)};
+      auto &II = ContextAST->Idents.get(Name);
+      auto *TTPD = TemplateTypeParmDecl::Create(
+          *ContextAST, FDSpecialization->getDeclContext(), SourceLocation(),
+          SourceLocation(), 0, TemplateIndex, &II, /* Typename */ true,
+          /*ParameterPack*/ false);
+      TTPD->setDefaultArgument(
+          ContextAST->getTrivialTypeSourceInfo(TemplateArgQT));
+
+      TemplateNamedDecls.emplace_back(TTPD);
+      auto TA = TemplateArgument(TemplateArgQT);
+      TemplateArguments.emplace_back(TA);
+
+      // Store this qualified type with newly created proper template type
+      // param qualified type.
+      TemplateTypeParamTys.push_back(
+          ContextAST->getTemplateTypeParmType(0, TemplateIndex, false, TTPD));
+
+      ++TemplateIndex;
+    }
+    // Fix up the template types in the original FD's arg tys and return ty.
+    auto AreQTsEqual = [&](const clang::QualType &LHS,
+                           const clang::QualType &RHS) -> bool {
+      return (LHS.getBaseTypeIdentifier() && RHS.getBaseTypeIdentifier() &&
+              LHS.getBaseTypeIdentifier()->isStr(
+                  RHS.getBaseTypeIdentifier()->getName())) ||
+             LHS == RHS;
+    };
+    unsigned NumReplaced = 0;
+#ifdef INTEL_CUSTOMIZATION
+    // Silence unused variable warning.
+    (void)NumReplaced;
+#endif
+    unsigned Idx = 0;
+    for (auto &TemplateArgQT : TemplateArgTys) {
+      if (AreQTsEqual(TemplateArgQT, RetTy)) {
+        RetTy = TemplateTypeParamTys[Idx];
+        goto Found;
+      }
+      for (unsigned i = 0; i < ArgTys.size(); ++i) {
+        if (AreQTsEqual(ArgTys[i], TemplateArgQT)) {
+          ArgTys[i] = TemplateTypeParamTys[Idx];
+          goto Found;
+        }
+      }
+    Found:
+      ++NumReplaced;
+      ++Idx;
+    }
+    assert(NumReplaced >= TemplateTypeParamTys.size() &&
+           "Expected full specialization.");
+    // Now that the template types have been patched up, set functions type.
+    clang::QualType const TemplateFuncType =
+        ContextAST->getFunctionType(RetTy, ArgTys, Info);
+    FD->setType(TemplateFuncType);
+    FD->setParams(ArgParams);
+    FDSpecialization->setType(TemplateFuncType);
+    FDSpecialization->setParams(ArgParams);
+
+    auto *TPL = TemplateParameterList::Create(
+        *ContextAST, SourceLocation(), SourceLocation(), TemplateNamedDecls,
+        SourceLocation(), nullptr);
+    auto *FTD = FunctionTemplateDecl::Create(*ContextAST, FD->getDeclContext(),
+                                             SourceLocation(),
+                                             DeclarationName(), TPL, FD);
+    auto TAArr =
+        makeArrayRef(TemplateArguments.begin(), TemplateArguments.size());
+    auto *TAL = TemplateArgumentList::CreateCopy(*ContextAST, TAArr);
+    FDSpecialization->setTemplateParameterListsInfo(*ContextAST, TPL);
+    FDSpecialization->setFunctionTemplateSpecialization(
+        FTD, TAL, nullptr, TSK_ExplicitSpecialization);
+
+    return FDSpecialization;
+  }
+
+  // Peal off additional type info, such as CV qualifiers or pointers, by
+  // recursively calling itself. The information is appended to `PossibleKinds`
+  // vector.
+  // The base case is achieved in `handleLeafTypeNode`.
+  std::pair<clang::QualType, bool>
+  handleTypeNode(const Node *TypeNode,
+                 SmallVector<Remangler::NodeKindInfo> &PossibleKinds) {
+    auto Kind = TypeNode->getKind();
+    switch (Kind) {
+    case Node::Kind::KPointerType: {
+      PossibleKinds.push_back(NodeKindInfo(Kind));
+      const itanium_demangle::PointerType *PType =
+          static_cast<const itanium_demangle::PointerType *>(TypeNode);
+      return handleTypeNode(PType->getPointee(), PossibleKinds);
+    }
+    case Node::Kind::KVectorType: {
+      const itanium_demangle::VectorType *VecType =
+          static_cast<const itanium_demangle::VectorType *>(TypeNode);
+      assert(VecType->getDimension()->getKind() == Node::Kind::KNameType);
+      const itanium_demangle::NameType *Dims =
+          static_cast<const itanium_demangle::NameType *>(
+              VecType->getDimension());
+      std::string const DN{Dims->getName().begin(), Dims->getName().size()};
+      auto D = std::atoi(DN.c_str());
+      PossibleKinds.push_back(NodeKindInfo(Kind, D));
+      return handleTypeNode(VecType->getBaseType(), PossibleKinds);
+    }
+    case Node::Kind::KBinaryFPType: {
+      const itanium_demangle::BinaryFPType *BFPType =
+          static_cast<const itanium_demangle::BinaryFPType *>(TypeNode);
+      assert(BFPType->getDimension()->getKind() == Node::Kind::KNameType);
+      const auto *NameTypeNode =
+          static_cast<const itanium_demangle::NameType *>(
+              BFPType->getDimension());
+      std::string const D{NameTypeNode->getBaseName().begin(),
+                          NameTypeNode->getBaseName().size()};
+      assert(D == "16" && "Unexpected binary floating point type.");
+      (void)D;
+      // BinaryFPType is encoded as: BinaryFPType(NameType("16")), manually
+      // construct "_Float16" NamedType node so we can pass it directly to
+      // handleLeafTypeNode.
+      NameType const FP16{"_Float16"};
+      return handleLeafTypeNode(&FP16, PossibleKinds);
+    }
+    case Node::Kind::KVendorExtQualType: {
+      const itanium_demangle::VendorExtQualType *ExtQualType =
+          static_cast<const itanium_demangle::VendorExtQualType *>(TypeNode);
+      std::string const AS(ExtQualType->getExt().begin(),
+                           ExtQualType->getExt().size());
+      if (AS.rfind("AS", 0) != 0) {
+        assert(false && "Unexpected ExtQualType.");
+        break;
+      }
+      auto ASVal = std::atoi(AS.c_str() + 2);
+      PossibleKinds.push_back(NodeKindInfo(Kind, ASVal));
+      return handleTypeNode(ExtQualType->getTy(), PossibleKinds);
+    }
+    case Node::Kind::KQualType: {
+      const itanium_demangle::QualType *QType =
+          static_cast<const itanium_demangle::QualType *>(TypeNode);
+      auto Qual = QType->getQuals();
+      PossibleKinds.push_back(NodeKindInfo(Kind, Qual));
+      return handleTypeNode(QType->getChild(), PossibleKinds);
+    }
+    case Node::Kind::KNameType: {
+      const itanium_demangle::NameType *TypeName =
+          static_cast<const itanium_demangle::NameType *>(TypeNode);
+      return handleLeafTypeNode(TypeName, PossibleKinds);
+    }
+    case Node::Kind::KNestedName: {
+      const itanium_demangle::NestedName *NestedName =
+          static_cast<const itanium_demangle::NestedName *>(TypeNode);
+      OutputBuffer NestedNameBuff;
+      NestedName->Qual->print(NestedNameBuff);
+      PossibleKinds.push_back(
+          NodeKindInfo(Kind, NestedNameBuff.getBuffer(),
+                       NestedNameBuff.getCurrentPosition()));
+      const itanium_demangle::NameType *TypeName =
+          static_cast<const itanium_demangle::NameType *>(NestedName->Name);
+      return handleLeafTypeNode(TypeName, PossibleKinds);
+    }
+    default: {
+      OutputBuffer ErrorTypeOut;
+      ErrorTypeOut << "Unhandled type : ";
+      TypeNode->print(ErrorTypeOut);
+      ErrorTypeOut << "\n";
+      errs() << ErrorTypeOut.getBuffer();
+      free(ErrorTypeOut.getBuffer());
+      Failed = true;
+    }
+    }
+
+    llvm_unreachable("Unhandled type.");
+    return std::make_pair(clang::QualType{}, false);
+  }
+
+  // Handle undecorated type that can be matched against `QualType`, also
+  // returning if variadic.
+  std::pair<clang::QualType, bool>
+  handleLeafTypeNode(const NameType *NT,
+                     SmallVector<NodeKindInfo> &PossibleKinds) {
+    StringView Name = NT->getName();
+
+    // When in test run, don't enable replacements and assert that re-mangled
+    // name matches the original.
+    if (!TestRun) {
+      auto It = TypeReplacements.find(Name.begin());
+      if (It != TypeReplacements.end())
+        Name = StringView(It->second);
+    }
+
+    clang::QualType Res;
+    bool IsVariadic = false;
+
+    // First find the match against `QualType`...
+    if (Name == "void")
+      Res = ContextAST->VoidTy;
+    else if (Name == "wchar_t")
+      Res = ContextAST->WCharTy;
+    else if (Name == "bool")
+      Res = ContextAST->BoolTy;
+    else if (Name == "char")
+      Res = ContextAST->CharTy;
+    else if (Name == "signed char")
+      Res = ContextAST->SignedCharTy;
+    else if (Name == "unsigned char")
+      Res = ContextAST->UnsignedCharTy;
+    else if (Name == "short")
+      Res = ContextAST->ShortTy;
+    else if (Name == "unsigned short")
+      Res = ContextAST->UnsignedShortTy;
+    else if (Name == "int")
+      Res = ContextAST->IntTy;
+    else if (Name == "unsigned int")
+      Res = ContextAST->UnsignedIntTy;
+    else if (Name == "long")
+      Res = ContextAST->LongTy;
+    else if (Name == "unsigned long")
+      Res = ContextAST->UnsignedLongTy;
+    else if (Name == "long long")
+      Res = ContextAST->LongLongTy;
+    else if (Name == "unsigned long long")
+      Res = ContextAST->UnsignedLongLongTy;
+    else if (Name == "__int128")
+      Res = ContextAST->Int128Ty;
+    else if (Name == "unsigned __int128")
+      Res = ContextAST->UnsignedInt128Ty;
+    else if (Name == "float")
+      Res = ContextAST->FloatTy;
+    else if (Name == "double")
+      Res = ContextAST->DoubleTy;
+    else if (Name == "long double")
+      Res = ContextAST->LongDoubleTy;
+    else if (Name == "__float128")
+      Res = ContextAST->Float128Ty;
+    else if (Name == "...") {
+      Res = clang::QualType{};
+      IsVariadic = true;
+    } else if (Name == "decimal64")
+      assert(false && "unhandled type name: decimal64");
+    else if (Name == "decimal128")
+      assert(false && "unhandled type name: decimal128");
+    else if (Name == "decimal32")
+      assert(false && "unhandled type name: decimal32");
+    else if (Name == "decimal16")
+      assert(false && "unhandled type name: decimal16");
+    else if (Name == "char32_t")
+      Res = ContextAST->Char32Ty;
+    else if (Name == "char16_t")
+      Res = ContextAST->Char16Ty;
+    else if (Name == "char8_t")
+      Res = ContextAST->Char8Ty;
+    else if (Name == "_Float16")
+      Res = ContextAST->Float16Ty;
+    else if (Name == "half")
+      Res = ContextAST->HalfTy;
+    else if (Name == "auto")
+      Res = ContextAST->AutoDeductTy;
+    else if (Name == "decltype(auto)")
+      assert(false && "unhandled type name: decltype(auto)");
+    else if (Name == "std::nullptr_t")
+      Res = ContextAST->NullPtrTy;
+    else if (Name == "_BitInt")
+      assert(false && "unhandled type name: _BitInt");
+    else {
+      StringRef const N{Name.begin(), Name.size()};
+      auto &II = ContextAST->Idents.get(N);
+      auto *DC = ContextAST->getTranslationUnitDecl();
+      auto *ED =
+          EnumDecl::Create(*ContextAST, DC, SourceLocation(), SourceLocation(),
+                           &II, nullptr, false, false, true);
+      Res = ContextAST->getEnumType(ED);
+    }
+
+    // then apply gathered information to that `QualType`.
+
+    // Handle `KNestedName` first, as it will create a new `QualType`.
+    auto KNNMatcher = [](NodeKindInfo &NKI) {
+      return NKI.K == Node::Kind::KNestedName;
+    };
+    auto *KNN =
+        std::find_if(PossibleKinds.begin(), PossibleKinds.end(), KNNMatcher);
+    if (KNN != PossibleKinds.end()) {
+      assert(PossibleKinds.end() == std::find_if(std::next(KNN),
+                                                 PossibleKinds.end(),
+                                                 KNNMatcher) &&
+             "Expected only one KNestedName kind.");
+
+      // Construct the full name to check if it has already been handled.
+      std::string const N{KNN->DataStr + " " +
+                          Res.getBaseTypeIdentifier()->getName().str()};
+      if (NestedNamesQTMap.count(N) == 0) {
+        assert(KNN->DataStr.rfind("__spv::", 0) == 0 &&
+               "Unexpected nested prefix");
+        SourceLocation const SL{};
+        RecordDecl *RD = nullptr;
+        if (!SpvNamespace)
+          SpvNamespace = NamespaceDecl::Create(
+              *ContextAST, ContextAST->getTranslationUnitDecl(), false, SL, SL,
+              &ContextAST->Idents.get("__spv", tok::TokenKind::identifier),
+              nullptr, false);
+        std::string StructName{KNN->DataStr};
+        StructName.erase(0, StructName.find_first_not_of("__spv::"));
+        auto *II =
+            &ContextAST->Idents.get(StructName, tok::TokenKind::identifier);
+        RD = RecordDecl::Create(*ContextAST, TTK_Struct, SpvNamespace, SL, SL,
+                                II);
+        auto *NNS =
+            NestedNameSpecifier::Create(*ContextAST, nullptr, SpvNamespace);
+        auto RecordQT = ContextAST->getRecordType(RD);
+        NNS = NestedNameSpecifier::Create(*ContextAST, NNS, false,
+                                          RecordQT.getTypePtr());
+        auto &EnumName =
+            ContextAST->Idents.get(Res.getBaseTypeIdentifier()->getName());
+        // We need to recreate the enum, now that we have access to all the
+        // namespace/class info.
+        auto *ED = EnumDecl::Create(*ContextAST, RD, SourceLocation(),
+                                    SourceLocation(), &EnumName, nullptr, false,
+                                    false, true);
+        Res = ContextAST->getEnumType(ED);
+        Res = ContextAST->getElaboratedType(ETK_None, NNS, Res);
+        // Store the elaborated type for reuse, this is important as clang uses
+        // substitutions for ET based on the object not the name enclosed in.
+        NestedNamesQTMap[N] = Res;
+      } else
+        Res = NestedNamesQTMap[N];
+    }
+
+    // Iterate in reversed order to preserve the semantics.
+    for (auto I = PossibleKinds.rbegin(); I != PossibleKinds.rend(); ++I) {
+      switch (I->K) {
+      case Node::Kind::KPointerType: {
+        Res = ContextAST->getPointerType(Res);
+        break;
+      }
+      case Node::Kind::KVectorType: {
+        Res = ContextAST->getVectorType(
+            Res, I->Data, clang::VectorType::VectorKind::GenericVector);
+        break;
+      }
+      case Node::Kind::KQualType: {
+        auto Quals = clang::Qualifiers::fromFastMask(I->Data);
+        Res = ContextAST->getQualifiedType(Res, Quals);
+        break;
+      }
+      case Node::Kind::KVendorExtQualType: {
+        auto AS = getLangASFromTargetAS(I->Data);
+        Res = ContextAST->getAddrSpaceQualType(Res, AS);
+        break;
+      }
+      case Node::Kind::KNestedName: {
+        // Handled already.
+        break;
+      }
+      default: {
+        llvm_unreachable("Unexpected Node Kind.");
+      }
+      }
+    }
+
+    return std::make_pair(Res, IsVariadic);
+  }
+
+  // Traverse the itanium_demangle node and generate QualTypes corresponding to
+  // the function's return type, input arguments and template params.
+  void nodeToQualTypes(clang::QualType &RetTy,
+                       SmallVector<clang::QualType> &TemplateArgTys,
+                       SmallVector<clang::QualType> &ArgTys, bool &IsVariadic) {
+    const FunctionEncoding *Encoding =
+        static_cast<const FunctionEncoding *>(Root);
+
+    SmallVector<NodeKindInfo> PossibleKinds;
+    if (Encoding->getReturnType()) {
+      RetTy =
+          std::get<0>(handleTypeNode(Encoding->getReturnType(), PossibleKinds));
+    } else
+      RetTy = ContextAST->VoidTy;
+
+    if (Encoding->getName()->getKind() == Node::Kind::KNameWithTemplateArgs) {
+      const NameWithTemplateArgs *NWTA =
+          static_cast<const NameWithTemplateArgs *>(Encoding->getName());
+      assert(NWTA->getKind() == Node::Kind::KNameWithTemplateArgs);
+      const TemplateArgs *TA =
+          static_cast<const class TemplateArgs *>(NWTA->TemplateArgs);
+      for (auto *TPT : TA->getParams()) {
+        PossibleKinds.clear();
+        auto Res = handleTypeNode(TPT, PossibleKinds);
+        assert(!std::get<1>(Res) && "Variadic in template params.");
+        TemplateArgTys.push_back(std::get<0>(Res));
+      }
+    }
+
+    for (auto *PT : Encoding->getParams()) {
+      PossibleKinds.clear();
+      auto Res = handleTypeNode(PT, PossibleKinds);
+      if (std::get<1>(Res)) {
+        IsVariadic = true;
+        continue;
+      }
+      ArgTys.push_back(std::get<0>(Res));
+    }
+  }
+
+private:
+  ASTContext *ContextAST = nullptr;
+  std::unique_ptr<clang::MangleContext> MangleContext{};
+  const Node *Root = nullptr;
+  SmallDenseMap<const char *, const char *> TypeReplacements{};
+
+  bool Failed = false;
+
+  std::map<std::string, clang::QualType> NestedNamesQTMap{};
+  NamespaceDecl *SpvNamespace = nullptr;
+};
+
+class TargetTypeReplacements {
+  SmallDenseMap<const char *, const char *> ParameterTypeReplacements;
+  SmallDenseMap<const char *, const char *> CloneTypeReplacements;
+  SmallDenseMap<const char *, const char *> RemangledCloneTypeReplacements;
+
+  void createRemangledTypeReplacements() {
+    // RemangleTypes which are not aliases or not the exact same alias
+    // type
+    for (auto &TypeReplacementPair : ParameterTypeReplacements)
+      if (CloneTypeReplacements.find(TypeReplacementPair.getFirst()) ==
+          CloneTypeReplacements.end())
+        RemangledCloneTypeReplacements[TypeReplacementPair.getFirst()] =
+            TypeReplacementPair.getSecond();
+      else if (CloneTypeReplacements[TypeReplacementPair.getFirst()] !=
+               TypeReplacementPair.getSecond())
+        RemangledCloneTypeReplacements[TypeReplacementPair.getFirst()] =
+            TypeReplacementPair.getSecond();
+  }
+
+public:
+  TargetTypeReplacements() {
+    // Replace long with long long
+    ParameterTypeReplacements["long"] = "long long";
+    ParameterTypeReplacements["unsigned long"] = "unsigned long long";
+
+    // Replace char with signed char
+    ParameterTypeReplacements["char"] = "signed char";
+
+    // Make replaced long functions clones of either integer or long
+    // long variant
+    if (LongWidth == SupportedLongWidth::L32) {
+      CloneTypeReplacements["long"] = "int";
+      CloneTypeReplacements["unsigned long"] = "unsigned int";
+    } else {
+      CloneTypeReplacements["long"] = "long long";
+      CloneTypeReplacements["unsigned long"] = "unsigned long long";
+    }
+
+    // Make replaced char functions clones of either integer or long
+    // long variant
+    if (CharSignedness == Signedness::Signed) {
+      CloneTypeReplacements["char"] = "signed char";
+    } else {
+      CloneTypeReplacements["char"] = "unsigned char";
+    }
+
+    createRemangledTypeReplacements();
+  }
+
+  SmallDenseMap<const char *, const char *> getParameterTypeReplacements() {
+    return ParameterTypeReplacements;
+  }
+
+  SmallDenseMap<const char *, const char *> getCloneTypeReplacements() {
+    return CloneTypeReplacements;
+  }
+
+  SmallDenseMap<const char *, const char *>
+  getRemangledCloneTypeReplacements() {
+    return RemangledCloneTypeReplacements;
+  }
+};
+
+class LibCLCRemangler : public ASTConsumer {
+public:
+  LibCLCRemangler() : ContextAST(nullptr), ContextLLVM(), Replacements() {}
+
+  void Initialize(ASTContext &C) override {
+    ContextAST = &C;
+
+    std::unique_ptr<MemoryBuffer> const Buff = ExitOnErr(
+        errorOrToExpected(MemoryBuffer::getFileOrSTDIN(InputIRFilename)));
+    std::unique_ptr<llvm::Module> const M =
+        ExitOnErr(parseBitcodeFile(Buff.get()->getMemBufferRef(), ContextLLVM));
+
+    handleModule(M.get());
+  }
+
+private:
+  bool createClones(llvm::Module *M, std::string OriginalMangledName,
+                    std::string RemangledName,
+                    const itanium_demangle::Node *FunctionTree,
+                    TargetTypeReplacements &Replacements) {
+    // create clone of original function
+    if (!createCloneFromMap(M, OriginalMangledName, FunctionTree,
+                            Replacements.getCloneTypeReplacements(),
+                            /* CloneeTypeReplacement= */ true))
+      return false;
+
+    // create clone of remangled function
+    if (!createCloneFromMap(M, RemangledName, FunctionTree,
+                            Replacements.getRemangledCloneTypeReplacements()))
+      return false;
+
+    return true;
+  }
+
+  bool
+  createCloneFromMap(llvm::Module *M, std::string OriginalName,
+                     const itanium_demangle::Node *FunctionTree,
+                     SmallDenseMap<const char *, const char *> TypeReplacements,
+                     bool CloneeTypeReplacement = false) {
+    Remangler ATR{ContextAST, FunctionTree, TypeReplacements};
+
+    std::string const RemangledName = ATR.remangle();
+
+    if (ATR.hasFailed())
+      return false;
+
+    // Name has not changed from the original name.
+    if (RemangledName == OriginalName)
+      return true;
+
+    StringRef CloneName, CloneeName;
+    if (CloneeTypeReplacement) {
+      CloneName = OriginalName;
+      CloneeName = RemangledName;
+    } else {
+      CloneName = RemangledName;
+      CloneeName = OriginalName;
+    }
+
+    Function *Clonee = M->getFunction(CloneeName);
+    if (Clonee) {
+      ValueToValueMapTy Dummy;
+      Function *NewF = CloneFunction(Clonee, Dummy);
+      NewF->setName(std::string(CloneName));
+    } else if (Verbose) {
+      std::cout << "Could not create copy " << CloneName.data() << " : missing "
+                << CloneeName.data() << std::endl;
+    }
+
+    return true;
+  }
+
+  bool remangleFunction(Function &Func, llvm::Module *M) {
+    if (!Func.getName().startswith("_Z"))
+      return true;
+
+    std::string const MangledName = Func.getName().str();
+    Demangler D{MangledName.c_str(),
+                MangledName.c_str() + MangledName.length()};
+    const itanium_demangle::Node *FunctionTree = D.parse();
+    if (FunctionTree == nullptr) {
+      errs() << "Unable to demangle name: " << MangledName << '\n';
+      return false;
+    }
+
+    // Try to change the parameter types in the function name using the
+    // mappings.
+    Remangler R{ContextAST, FunctionTree,
+                Replacements.getParameterTypeReplacements()};
+
+    std::string const RemangledName = R.remangle();
+
+    if (R.hasFailed())
+      return false;
+
+    if (RemangledName != MangledName) {
+      if (Verbose || TestRun) {
+        std::cout << "Mangling changed:"
+                  << "\n"
+                  << "Original:  " << MangledName << "\n"
+                  << "New:       " << RemangledName << "\n"
+                  << std::endl;
+      }
+      // In test run mode, where no substitution is made, change in mangling
+      // name represents a failure. Report an error.
+      if (TestRun) {
+        std::cout << "Test run failure!" << std::endl;
+        return false;
+      }
+      Func.setName(RemangledName);
+
+      // Make a clone of a suitable function using the old name if there is a
+      // type-mapping and the corresponding clonee function exists.
+      if (!createClones(M, MangledName, RemangledName, FunctionTree,
+                        Replacements))
+        return false;
+    }
+
+    return true;
+  }
+
+  void handleModule(llvm::Module *M) {
+    std::error_code EC;
+    std::unique_ptr<ToolOutputFile> Out(
+        new ToolOutputFile(OutputFilename, EC, sys::fs::OF_None));
+    if (EC) {
+      errs() << EC.message() << '\n';
+      exit(1);
+    }
+
+    // This module is built explicitly for linking with any .bc compiled with
+    // the "nvptx64-nvidia-cuda" (CUDA) or "amdgcn-amd-amdhsa" (HIP AMD)
+    // triples. Therefore we update the module triple.
+    if (M->getTargetTriple() == "nvptx64-unknown-nvidiacl") {
+      M->setTargetTriple("nvptx64-nvidia-cuda");
+    } else if (M->getTargetTriple() == "amdgcn-unknown-amdhsa") {
+      M->setTargetTriple("amdgcn-amd-amdhsa");
+    }
+
+    std::vector<Function *> FuncList;
+    for (auto &Func : M->getFunctionList())
+      FuncList.push_back(&Func);
+
+    bool Success = true;
+    unsigned NumProcessed = 0;
+    for (auto *Func : FuncList) {
+      Success = remangleFunction(*Func, M) && Success;
+      ++NumProcessed;
+    }
+    // Only fail after all to give as much context as possible.
+    if (!Success) {
+      errs() << "Failed to remangle all mangled functions in module.\n";
+      exit(1);
+    }
+
+    if (TestRun) {
+      if (Verbose)
+        std::cout << "Successfully processed: " << NumProcessed << " functions."
+                  << std::endl;
+      return;
+    }
+
+    WriteBitcodeToFile(*M, Out->os());
+
+    // Declare success.
+    Out->keep();
+  }
+
+private:
+  ASTContext *ContextAST;
+  LLVMContext ContextLLVM;
+  TargetTypeReplacements Replacements;
+};
+
+class LibCLCRemanglerActionFactory {
+public:
+  LibCLCRemanglerActionFactory() {}
+
+  std::unique_ptr<ASTConsumer> newASTConsumer() {
+    return std::make_unique<LibCLCRemangler>();
+  }
+};
+
+int main(int argc, const char **argv) {
+  auto ExpectedParser = CommonOptionsParser::create(
+      argc, argv, LibCLCRemanglerToolCategory, cl::ZeroOrMore);
+  if (!ExpectedParser) {
+    // Fail gracefully for unsupported options.
+    errs() << ExpectedParser.takeError();
+    return 1;
+  }
+
+  CommonOptionsParser &OptionsParser = ExpectedParser.get();
+  ClangTool Tool(OptionsParser.getCompilations(),
+                 OptionsParser.getSourcePathList());
+
+  LibCLCRemanglerActionFactory LRAF{};
+  std::unique_ptr<FrontendActionFactory> FrontendFactory;
+  FrontendFactory = newFrontendActionFactory(&LRAF);
+  return Tool.run(FrontendFactory.get());
+}