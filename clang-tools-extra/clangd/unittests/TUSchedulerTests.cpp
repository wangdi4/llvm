//===-- TUSchedulerTests.cpp ------------------------------------*- C++ -*-===//
//
// Part of the LLVM Project, under the Apache License v2.0 with LLVM Exceptions.
// See https://llvm.org/LICENSE.txt for license information.
// SPDX-License-Identifier: Apache-2.0 WITH LLVM-exception
//
//===----------------------------------------------------------------------===//

#include "Annotations.h"
#include "ClangdServer.h"
#include "Compiler.h"
#include "Config.h"
#include "Diagnostics.h"
#include "GlobalCompilationDatabase.h"
#include "Matchers.h"
#include "ParsedAST.h"
#include "Preamble.h"
#include "TUScheduler.h"
#include "TestFS.h"
#include "TestIndex.h"
#include "support/Cancellation.h"
#include "support/Context.h"
#include "support/Path.h"
#include "support/TestTracer.h"
#include "support/Threading.h"
#include "clang/Basic/DiagnosticDriver.h"
#include "llvm/ADT/ArrayRef.h"
#include "llvm/ADT/FunctionExtras.h"
#include "llvm/ADT/ScopeExit.h"
#include "llvm/ADT/StringExtras.h"
#include "llvm/ADT/StringMap.h"
#include "llvm/ADT/StringRef.h"
#include "gmock/gmock.h"
#include "gtest/gtest.h"
#include <atomic>
#include <chrono>
#include <condition_variable>
#include <cstdint>
#include <functional>
#include <memory>
#include <mutex>
#include <optional>
#include <string>
#include <utility>
#include <vector>

namespace clang {
namespace clangd {
namespace {

using ::testing::_;
using ::testing::AllOf;
using ::testing::AnyOf;
using ::testing::Contains;
using ::testing::Each;
using ::testing::ElementsAre;
using ::testing::Eq;
using ::testing::Field;
using ::testing::IsEmpty;
using ::testing::Not;
using ::testing::Pair;
using ::testing::Pointee;
using ::testing::SizeIs;
using ::testing::UnorderedElementsAre;

MATCHER_P2(TUState, PreambleActivity, ASTActivity, "") {
  if (arg.PreambleActivity != PreambleActivity) {
    *result_listener << "preamblestate is "
                     << static_cast<uint8_t>(arg.PreambleActivity);
    return false;
  }
  if (arg.ASTActivity.K != ASTActivity) {
    *result_listener << "aststate is " << arg.ASTActivity.K;
    return false;
  }
  return true;
}

// Simple ContextProvider to verify the provider is invoked & contexts are used.
static Key<std::string> BoundPath;
Context bindPath(PathRef F) {
  return Context::current().derive(BoundPath, F.str());
}
llvm::StringRef boundPath() {
  const std::string *V = Context::current().get(BoundPath);
  return V ? *V : llvm::StringRef("");
}

TUScheduler::Options optsForTest() {
  TUScheduler::Options Opts(ClangdServer::optsForTest());
  Opts.ContextProvider = bindPath;
  return Opts;
}

class TUSchedulerTests : public ::testing::Test {
protected:
  ParseInputs getInputs(PathRef File, std::string Contents) {
    ParseInputs Inputs;
    Inputs.CompileCommand = *CDB.getCompileCommand(File);
    Inputs.TFS = &FS;
    Inputs.Contents = std::move(Contents);
    Inputs.Opts = ParseOptions();
    return Inputs;
  }

  void updateWithCallback(TUScheduler &S, PathRef File,
                          llvm::StringRef Contents, WantDiagnostics WD,
                          llvm::unique_function<void()> CB) {
    updateWithCallback(S, File, getInputs(File, std::string(Contents)), WD,
                       std::move(CB));
  }

  void updateWithCallback(TUScheduler &S, PathRef File, ParseInputs Inputs,
                          WantDiagnostics WD,
                          llvm::unique_function<void()> CB) {
    WithContextValue Ctx(llvm::make_scope_exit(std::move(CB)));
    S.update(File, Inputs, WD);
  }

  static Key<llvm::unique_function<void(PathRef File, std::vector<Diag>)>>
      DiagsCallbackKey;

  /// A diagnostics callback that should be passed to TUScheduler when it's used
  /// in updateWithDiags.
  static std::unique_ptr<ParsingCallbacks> captureDiags() {
    class CaptureDiags : public ParsingCallbacks {
    public:
      void onMainAST(PathRef File, ParsedAST &AST, PublishFn Publish) override {
        reportDiagnostics(File, *AST.getDiagnostics(), Publish);
      }

      void onFailedAST(PathRef File, llvm::StringRef Version,
                       std::vector<Diag> Diags, PublishFn Publish) override {
        reportDiagnostics(File, Diags, Publish);
      }

    private:
      void reportDiagnostics(PathRef File, llvm::ArrayRef<Diag> Diags,
                             PublishFn Publish) {
        auto *D = Context::current().get(DiagsCallbackKey);
        if (!D)
          return;
        Publish([&]() {
          const_cast<
              llvm::unique_function<void(PathRef, std::vector<Diag>)> &> (*D)(
              File, std::move(Diags));
        });
      }
    };
    return std::make_unique<CaptureDiags>();
  }

  /// Schedule an update and call \p CB with the diagnostics it produces, if
  /// any. The TUScheduler should be created with captureDiags as a
  /// DiagsCallback for this to work.
  void updateWithDiags(TUScheduler &S, PathRef File, ParseInputs Inputs,
                       WantDiagnostics WD,
                       llvm::unique_function<void(std::vector<Diag>)> CB) {
    Path OrigFile = File.str();
    WithContextValue Ctx(DiagsCallbackKey,
                         [OrigFile, CB = std::move(CB)](
                             PathRef File, std::vector<Diag> Diags) mutable {
                           assert(File == OrigFile);
                           CB(std::move(Diags));
                         });
    S.update(File, std::move(Inputs), WD);
  }

  void updateWithDiags(TUScheduler &S, PathRef File, llvm::StringRef Contents,
                       WantDiagnostics WD,
                       llvm::unique_function<void(std::vector<Diag>)> CB) {
    return updateWithDiags(S, File, getInputs(File, std::string(Contents)), WD,
                           std::move(CB));
  }

  MockFS FS;
  MockCompilationDatabase CDB;
};

Key<llvm::unique_function<void(PathRef File, std::vector<Diag>)>>
    TUSchedulerTests::DiagsCallbackKey;

TEST_F(TUSchedulerTests, MissingFiles) {
  TUScheduler S(CDB, optsForTest());

  auto Added = testPath("added.cpp");
  FS.Files[Added] = "x";

  auto Missing = testPath("missing.cpp");
  FS.Files[Missing] = "";

  S.update(Added, getInputs(Added, "x"), WantDiagnostics::No);

  // Assert each operation for missing file is an error (even if it's
  // available in VFS).
  S.runWithAST("", Missing,
               [&](Expected<InputsAndAST> AST) { EXPECT_ERROR(AST); });
  S.runWithPreamble(
      "", Missing, TUScheduler::Stale,
      [&](Expected<InputsAndPreamble> Preamble) { EXPECT_ERROR(Preamble); });
  // remove() shouldn't crash on missing files.
  S.remove(Missing);

  // Assert there aren't any errors for added file.
  S.runWithAST("", Added,
               [&](Expected<InputsAndAST> AST) { EXPECT_TRUE(bool(AST)); });
  S.runWithPreamble("", Added, TUScheduler::Stale,
                    [&](Expected<InputsAndPreamble> Preamble) {
                      EXPECT_TRUE(bool(Preamble));
                    });
  S.remove(Added);

  // Assert that all operations fail after removing the file.
  S.runWithAST("", Added,
               [&](Expected<InputsAndAST> AST) { EXPECT_ERROR(AST); });
  S.runWithPreamble("", Added, TUScheduler::Stale,
                    [&](Expected<InputsAndPreamble> Preamble) {
                      ASSERT_FALSE(bool(Preamble));
                      llvm::consumeError(Preamble.takeError());
                    });
  // remove() shouldn't crash on missing files.
  S.remove(Added);
}

TEST_F(TUSchedulerTests, WantDiagnostics) {
  std::atomic<int> CallbackCount(0);
  {
    // To avoid a racy test, don't allow tasks to actually run on the worker
    // thread until we've scheduled them all.
    Notification Ready;
    TUScheduler S(CDB, optsForTest(), captureDiags());
    auto Path = testPath("foo.cpp");
    updateWithDiags(S, Path, "", WantDiagnostics::Yes,
                    [&](std::vector<Diag>) { Ready.wait(); });
    updateWithDiags(S, Path, "request diags", WantDiagnostics::Yes,
                    [&](std::vector<Diag>) { ++CallbackCount; });
    updateWithDiags(S, Path, "auto (clobbered)", WantDiagnostics::Auto,
                    [&](std::vector<Diag>) {
                      ADD_FAILURE()
                          << "auto should have been cancelled by auto";
                    });
    updateWithDiags(S, Path, "request no diags", WantDiagnostics::No,
                    [&](std::vector<Diag>) {
                      ADD_FAILURE() << "no diags should not be called back";
                    });
    updateWithDiags(S, Path, "auto (produces)", WantDiagnostics::Auto,
                    [&](std::vector<Diag>) { ++CallbackCount; });
    Ready.notify();

    ASSERT_TRUE(S.blockUntilIdle(timeoutSeconds(10)));
  }
  EXPECT_EQ(2, CallbackCount);
}

TEST_F(TUSchedulerTests, Debounce) {
  auto Opts = optsForTest();
  Opts.UpdateDebounce = DebouncePolicy::fixed(std::chrono::milliseconds(500));
  TUScheduler S(CDB, Opts, captureDiags());
  auto Path = testPath("foo.cpp");
  // Issue a write that's going to be debounced away.
  updateWithDiags(S, Path, "auto (debounced)", WantDiagnostics::Auto,
                  [&](std::vector<Diag>) {
                    ADD_FAILURE()
                        << "auto should have been debounced and canceled";
                  });
  // Sleep a bit to verify that it's really debounce that's holding diagnostics.
  std::this_thread::sleep_for(std::chrono::milliseconds(50));

  // Issue another write, this time we'll wait for its diagnostics.
  Notification N;
  updateWithDiags(S, Path, "auto (timed out)", WantDiagnostics::Auto,
                  [&](std::vector<Diag>) { N.notify(); });
  EXPECT_TRUE(N.wait(timeoutSeconds(5)));

  // Once we start shutting down the TUScheduler, this one becomes a dead write.
  updateWithDiags(S, Path, "auto (discarded)", WantDiagnostics::Auto,
                  [&](std::vector<Diag>) {
                    ADD_FAILURE()
                        << "auto should have been discarded (dead write)";
                  });
}

TEST_F(TUSchedulerTests, Cancellation) {
  // We have the following update/read sequence
  //   U0
  //   U1(WantDiags=Yes) <-- cancelled
  //    R1               <-- cancelled
  //   U2(WantDiags=Yes) <-- cancelled
  //    R2A              <-- cancelled
  //    R2B
  //   U3(WantDiags=Yes)
  //    R3               <-- cancelled
  std::vector<StringRef> DiagsSeen, ReadsSeen, ReadsCanceled;
  {
    Notification Proceed; // Ensure we schedule everything.
    TUScheduler S(CDB, optsForTest(), captureDiags());
    auto Path = testPath("foo.cpp");
    // Helper to schedule a named update and return a function to cancel it.
    auto Update = [&](StringRef ID) -> Canceler {
      auto T = cancelableTask();
      WithContext C(std::move(T.first));
      updateWithDiags(
          S, Path, ("//" + ID).str(), WantDiagnostics::Yes,
          [&, ID](std::vector<Diag> Diags) { DiagsSeen.push_back(ID); });
      return std::move(T.second);
    };
    // Helper to schedule a named read and return a function to cancel it.
    auto Read = [&](StringRef ID) -> Canceler {
      auto T = cancelableTask();
      WithContext C(std::move(T.first));
      S.runWithAST(ID, Path, [&, ID](llvm::Expected<InputsAndAST> E) {
        if (auto Err = E.takeError()) {
          if (Err.isA<CancelledError>()) {
            ReadsCanceled.push_back(ID);
            consumeError(std::move(Err));
          } else {
            ADD_FAILURE() << "Non-cancelled error for " << ID << ": "
                          << llvm::toString(std::move(Err));
          }
        } else {
          ReadsSeen.push_back(ID);
        }
      });
      return std::move(T.second);
    };

    updateWithCallback(S, Path, "", WantDiagnostics::Yes,
                       [&]() { Proceed.wait(); });
    // The second parens indicate cancellation, where present.
    Update("U1")();
    Read("R1")();
    Update("U2")();
    Read("R2A")();
    Read("R2B");
    Update("U3");
    Read("R3")();
    Proceed.notify();

    ASSERT_TRUE(S.blockUntilIdle(timeoutSeconds(10)));
  }
  EXPECT_THAT(DiagsSeen, ElementsAre("U2", "U3"))
      << "U1 and all dependent reads were cancelled. "
         "U2 has a dependent read R2A. "
         "U3 was not cancelled.";
  EXPECT_THAT(ReadsSeen, ElementsAre("R2B"))
      << "All reads other than R2B were cancelled";
  EXPECT_THAT(ReadsCanceled, ElementsAre("R1", "R2A", "R3"))
      << "All reads other than R2B were cancelled";
}

TEST_F(TUSchedulerTests, InvalidationNoCrash) {
  auto Path = testPath("foo.cpp");
  TUScheduler S(CDB, optsForTest(), captureDiags());

  Notification StartedRunning;
  Notification ScheduledChange;
  // We expect invalidation logic to not crash by trying to invalidate a running
  // request.
  S.update(Path, getInputs(Path, ""), WantDiagnostics::Auto);
  ASSERT_TRUE(S.blockUntilIdle(timeoutSeconds(10)));
  S.runWithAST(
      "invalidatable-but-running", Path,
      [&](llvm::Expected<InputsAndAST> AST) {
        StartedRunning.notify();
        ScheduledChange.wait();
        ASSERT_TRUE(bool(AST));
      },
      TUScheduler::InvalidateOnUpdate);
  StartedRunning.wait();
  S.update(Path, getInputs(Path, ""), WantDiagnostics::Auto);
  ScheduledChange.notify();
  ASSERT_TRUE(S.blockUntilIdle(timeoutSeconds(10)));
}

TEST_F(TUSchedulerTests, Invalidation) {
  auto Path = testPath("foo.cpp");
  TUScheduler S(CDB, optsForTest(), captureDiags());
  std::atomic<int> Builds(0), Actions(0);

  Notification Start;
  updateWithDiags(S, Path, "a", WantDiagnostics::Yes, [&](std::vector<Diag>) {
    ++Builds;
    Start.wait();
  });
  S.runWithAST(
      "invalidatable", Path,
      [&](llvm::Expected<InputsAndAST> AST) {
        ++Actions;
        EXPECT_FALSE(bool(AST));
        llvm::Error E = AST.takeError();
        EXPECT_TRUE(E.isA<CancelledError>());
        handleAllErrors(std::move(E), [&](const CancelledError &E) {
          EXPECT_EQ(E.Reason, static_cast<int>(ErrorCode::ContentModified));
        });
      },
      TUScheduler::InvalidateOnUpdate);
  S.runWithAST(
      "not-invalidatable", Path,
      [&](llvm::Expected<InputsAndAST> AST) {
        ++Actions;
        EXPECT_TRUE(bool(AST));
      },
      TUScheduler::NoInvalidation);
  updateWithDiags(S, Path, "b", WantDiagnostics::Auto, [&](std::vector<Diag>) {
    ++Builds;
    ADD_FAILURE() << "Shouldn't build, all dependents invalidated";
  });
  S.runWithAST(
      "invalidatable", Path,
      [&](llvm::Expected<InputsAndAST> AST) {
        ++Actions;
        EXPECT_FALSE(bool(AST));
        llvm::Error E = AST.takeError();
        EXPECT_TRUE(E.isA<CancelledError>());
        consumeError(std::move(E));
      },
      TUScheduler::InvalidateOnUpdate);
  updateWithDiags(S, Path, "c", WantDiagnostics::Auto,
                  [&](std::vector<Diag>) { ++Builds; });
  S.runWithAST(
      "invalidatable", Path,
      [&](llvm::Expected<InputsAndAST> AST) {
        ++Actions;
        EXPECT_TRUE(bool(AST)) << "Shouldn't be invalidated, no update follows";
      },
      TUScheduler::InvalidateOnUpdate);
  Start.notify();
  ASSERT_TRUE(S.blockUntilIdle(timeoutSeconds(10)));

  EXPECT_EQ(2, Builds.load()) << "Middle build should be skipped";
  EXPECT_EQ(4, Actions.load()) << "All actions should run (some with error)";
}

// We don't invalidate requests for updates that don't change the file content.
// These are mostly "refresh this file" events synthesized inside clangd itself.
// (Usually the AST rebuild is elided after verifying that all inputs are
// unchanged, but invalidation decisions happen earlier and so independently).
// See https://github.com/clangd/clangd/issues/620
TEST_F(TUSchedulerTests, InvalidationUnchanged) {
  auto Path = testPath("foo.cpp");
  TUScheduler S(CDB, optsForTest(), captureDiags());
  std::atomic<int> Actions(0);

  Notification Start;
  updateWithDiags(S, Path, "a", WantDiagnostics::Yes, [&](std::vector<Diag>) {
    Start.wait();
  });
  S.runWithAST(
      "invalidatable", Path,
      [&](llvm::Expected<InputsAndAST> AST) {
        ++Actions;
        EXPECT_TRUE(bool(AST))
            << "Should not invalidate based on an update with same content: "
            << llvm::toString(AST.takeError());
      },
      TUScheduler::InvalidateOnUpdate);
  updateWithDiags(S, Path, "a", WantDiagnostics::Yes, [&](std::vector<Diag>) {
    ADD_FAILURE() << "Shouldn't build, identical to previous";
  });
  Start.notify();
  ASSERT_TRUE(S.blockUntilIdle(timeoutSeconds(10)));

  EXPECT_EQ(1, Actions.load()) << "All actions should run";
}

TEST_F(TUSchedulerTests, ManyUpdates) {
// INTEL_CUSTOMIZATION
<<<<<<< HEAD
// This test is flaky on Alloy Windows. Skip it before it is looked at.
#ifdef _WIN32
  GTEST_SKIP();
#endif
=======
// This test is flaky on Alloy. Skip it before it is looked at.
  GTEST_SKIP();
>>>>>>> 5a805999
// end INTEL_CUSTOMIZATION

  const int FilesCount = 3;
  const int UpdatesPerFile = 10;

  std::mutex Mut;
  int TotalASTReads = 0;
  int TotalPreambleReads = 0;
  int TotalUpdates = 0;
  llvm::StringMap<int> LatestDiagVersion;

  // Run TUScheduler and collect some stats.
  {
    auto Opts = optsForTest();
    Opts.UpdateDebounce = DebouncePolicy::fixed(std::chrono::milliseconds(50));
    TUScheduler S(CDB, Opts, captureDiags());

    std::vector<std::string> Files;
    for (int I = 0; I < FilesCount; ++I) {
      std::string Name = "foo" + std::to_string(I) + ".cpp";
      Files.push_back(testPath(Name));
      this->FS.Files[Files.back()] = "";
    }

    StringRef Contents1 = R"cpp(int a;)cpp";
    StringRef Contents2 = R"cpp(int main() { return 1; })cpp";
    StringRef Contents3 = R"cpp(int a; int b; int sum() { return a + b; })cpp";

    StringRef AllContents[] = {Contents1, Contents2, Contents3};
    const int AllContentsSize = 3;

    // Scheduler may run tasks asynchronously, but should propagate the
    // context. We stash a nonce in the context, and verify it in the task.
    static Key<int> NonceKey;
    int Nonce = 0;

    for (int FileI = 0; FileI < FilesCount; ++FileI) {
      for (int UpdateI = 0; UpdateI < UpdatesPerFile; ++UpdateI) {
        auto Contents = AllContents[(FileI + UpdateI) % AllContentsSize];

        auto File = Files[FileI];
        auto Inputs = getInputs(File, Contents.str());
        {
          WithContextValue WithNonce(NonceKey, ++Nonce);
          Inputs.Version = std::to_string(UpdateI);
          updateWithDiags(
              S, File, Inputs, WantDiagnostics::Auto,
              [File, Nonce, Version(Inputs.Version), &Mut, &TotalUpdates,
               &LatestDiagVersion](std::vector<Diag>) {
                EXPECT_THAT(Context::current().get(NonceKey), Pointee(Nonce));
                EXPECT_EQ(File, boundPath());

                std::lock_guard<std::mutex> Lock(Mut);
                ++TotalUpdates;
                EXPECT_EQ(File, *TUScheduler::getFileBeingProcessedInContext());
                // Make sure Diags are for a newer version.
                auto It = LatestDiagVersion.try_emplace(File, -1);
                const int PrevVersion = It.first->second;
                int CurVersion;
                ASSERT_TRUE(llvm::to_integer(Version, CurVersion, 10));
                EXPECT_LT(PrevVersion, CurVersion);
                It.first->getValue() = CurVersion;
              });
        }
        {
          WithContextValue WithNonce(NonceKey, ++Nonce);
          S.runWithAST(
              "CheckAST", File,
              [File, Inputs, Nonce, &Mut,
               &TotalASTReads](Expected<InputsAndAST> AST) {
                EXPECT_THAT(Context::current().get(NonceKey), Pointee(Nonce));
                EXPECT_EQ(File, boundPath());

                ASSERT_TRUE((bool)AST);
                EXPECT_EQ(AST->Inputs.Contents, Inputs.Contents);
                EXPECT_EQ(AST->Inputs.Version, Inputs.Version);
                EXPECT_EQ(AST->AST.version(), Inputs.Version);

                std::lock_guard<std::mutex> Lock(Mut);
                ++TotalASTReads;
                EXPECT_EQ(File, *TUScheduler::getFileBeingProcessedInContext());
              });
        }

        {
          WithContextValue WithNonce(NonceKey, ++Nonce);
          S.runWithPreamble(
              "CheckPreamble", File, TUScheduler::Stale,
              [File, Inputs, Nonce, &Mut,
               &TotalPreambleReads](Expected<InputsAndPreamble> Preamble) {
                EXPECT_THAT(Context::current().get(NonceKey), Pointee(Nonce));
                EXPECT_EQ(File, boundPath());

                ASSERT_TRUE((bool)Preamble);
                EXPECT_EQ(Preamble->Contents, Inputs.Contents);

                std::lock_guard<std::mutex> Lock(Mut);
                ++TotalPreambleReads;
                EXPECT_EQ(File, *TUScheduler::getFileBeingProcessedInContext());
              });
        }
      }
    }
    ASSERT_TRUE(S.blockUntilIdle(timeoutSeconds(10)));
  } // TUScheduler destructor waits for all operations to finish.

  std::lock_guard<std::mutex> Lock(Mut);
  // Updates might get coalesced in preamble thread and result in dropping
  // diagnostics for intermediate snapshots.
  EXPECT_GE(TotalUpdates, FilesCount);
  EXPECT_LE(TotalUpdates, FilesCount * UpdatesPerFile);
  // We should receive diags for last update.
  for (const auto &Entry : LatestDiagVersion)
    EXPECT_EQ(Entry.second, UpdatesPerFile - 1);
  EXPECT_EQ(TotalASTReads, FilesCount * UpdatesPerFile);
  EXPECT_EQ(TotalPreambleReads, FilesCount * UpdatesPerFile);
}

TEST_F(TUSchedulerTests, EvictedAST) {
  std::atomic<int> BuiltASTCounter(0);
  auto Opts = optsForTest();
  Opts.AsyncThreadsCount = 1;
  Opts.RetentionPolicy.MaxRetainedASTs = 2;
  trace::TestTracer Tracer;
  TUScheduler S(CDB, Opts);

  llvm::StringLiteral SourceContents = R"cpp(
    int* a;
    double* b = a;
  )cpp";
  llvm::StringLiteral OtherSourceContents = R"cpp(
    int* a;
    double* b = a + 0;
  )cpp";

  auto Foo = testPath("foo.cpp");
  auto Bar = testPath("bar.cpp");
  auto Baz = testPath("baz.cpp");

  EXPECT_THAT(Tracer.takeMetric("ast_access_diag", "hit"), SizeIs(0));
  EXPECT_THAT(Tracer.takeMetric("ast_access_diag", "miss"), SizeIs(0));
  // Build one file in advance. We will not access it later, so it will be the
  // one that the cache will evict.
  updateWithCallback(S, Foo, SourceContents, WantDiagnostics::Yes,
                     [&BuiltASTCounter]() { ++BuiltASTCounter; });
  ASSERT_TRUE(S.blockUntilIdle(timeoutSeconds(10)));
  ASSERT_EQ(BuiltASTCounter.load(), 1);
  EXPECT_THAT(Tracer.takeMetric("ast_access_diag", "hit"), SizeIs(0));
  EXPECT_THAT(Tracer.takeMetric("ast_access_diag", "miss"), SizeIs(1));

  // Build two more files. Since we can retain only 2 ASTs, these should be
  // the ones we see in the cache later.
  updateWithCallback(S, Bar, SourceContents, WantDiagnostics::Yes,
                     [&BuiltASTCounter]() { ++BuiltASTCounter; });
  updateWithCallback(S, Baz, SourceContents, WantDiagnostics::Yes,
                     [&BuiltASTCounter]() { ++BuiltASTCounter; });
  ASSERT_TRUE(S.blockUntilIdle(timeoutSeconds(10)));
  ASSERT_EQ(BuiltASTCounter.load(), 3);
  EXPECT_THAT(Tracer.takeMetric("ast_access_diag", "hit"), SizeIs(0));
  EXPECT_THAT(Tracer.takeMetric("ast_access_diag", "miss"), SizeIs(2));

  // Check only the last two ASTs are retained.
  ASSERT_THAT(S.getFilesWithCachedAST(), UnorderedElementsAre(Bar, Baz));

  // Access the old file again.
  updateWithCallback(S, Foo, OtherSourceContents, WantDiagnostics::Yes,
                     [&BuiltASTCounter]() { ++BuiltASTCounter; });
  ASSERT_TRUE(S.blockUntilIdle(timeoutSeconds(10)));
  ASSERT_EQ(BuiltASTCounter.load(), 4);
  EXPECT_THAT(Tracer.takeMetric("ast_access_diag", "hit"), SizeIs(0));
  EXPECT_THAT(Tracer.takeMetric("ast_access_diag", "miss"), SizeIs(1));

  // Check the AST for foo.cpp is retained now and one of the others got
  // evicted.
  EXPECT_THAT(S.getFilesWithCachedAST(),
              UnorderedElementsAre(Foo, AnyOf(Bar, Baz)));
}

// We send "empty" changes to TUScheduler when we think some external event
// *might* have invalidated current state (e.g. a header was edited).
// Verify that this doesn't evict our cache entries.
TEST_F(TUSchedulerTests, NoopChangesDontThrashCache) {
  auto Opts = optsForTest();
  Opts.RetentionPolicy.MaxRetainedASTs = 1;
  TUScheduler S(CDB, Opts);

  auto Foo = testPath("foo.cpp");
  auto FooInputs = getInputs(Foo, "int x=1;");
  auto Bar = testPath("bar.cpp");
  auto BarInputs = getInputs(Bar, "int x=2;");

  // After opening Foo then Bar, AST cache contains Bar.
  S.update(Foo, FooInputs, WantDiagnostics::Auto);
  ASSERT_TRUE(S.blockUntilIdle(timeoutSeconds(10)));
  S.update(Bar, BarInputs, WantDiagnostics::Auto);
  ASSERT_TRUE(S.blockUntilIdle(timeoutSeconds(10)));
  ASSERT_THAT(S.getFilesWithCachedAST(), ElementsAre(Bar));

  // Any number of no-op updates to Foo don't dislodge Bar from the cache.
  S.update(Foo, FooInputs, WantDiagnostics::Auto);
  S.update(Foo, FooInputs, WantDiagnostics::Auto);
  S.update(Foo, FooInputs, WantDiagnostics::Auto);
  ASSERT_TRUE(S.blockUntilIdle(timeoutSeconds(10)));
  ASSERT_THAT(S.getFilesWithCachedAST(), ElementsAre(Bar));
  // In fact each file has been built only once.
  ASSERT_EQ(S.fileStats().lookup(Foo).ASTBuilds, 1u);
  ASSERT_EQ(S.fileStats().lookup(Bar).ASTBuilds, 1u);
}

TEST_F(TUSchedulerTests, EmptyPreamble) {
  TUScheduler S(CDB, optsForTest());

  auto Foo = testPath("foo.cpp");
  auto Header = testPath("foo.h");

  FS.Files[Header] = "void foo()";
  FS.Timestamps[Header] = time_t(0);
  auto *WithPreamble = R"cpp(
    #include "foo.h"
    int main() {}
  )cpp";
  auto *WithEmptyPreamble = R"cpp(int main() {})cpp";
  S.update(Foo, getInputs(Foo, WithPreamble), WantDiagnostics::Auto);
  S.runWithPreamble(
      "getNonEmptyPreamble", Foo, TUScheduler::Stale,
      [&](Expected<InputsAndPreamble> Preamble) {
        // We expect to get a non-empty preamble.
        EXPECT_GT(
            cantFail(std::move(Preamble)).Preamble->Preamble.getBounds().Size,
            0u);
      });
  // Wait while the preamble is being built.
  ASSERT_TRUE(S.blockUntilIdle(timeoutSeconds(10)));

  // Update the file which results in an empty preamble.
  S.update(Foo, getInputs(Foo, WithEmptyPreamble), WantDiagnostics::Auto);
  // Wait while the preamble is being built.
  ASSERT_TRUE(S.blockUntilIdle(timeoutSeconds(10)));
  S.runWithPreamble(
      "getEmptyPreamble", Foo, TUScheduler::Stale,
      [&](Expected<InputsAndPreamble> Preamble) {
        // We expect to get an empty preamble.
        EXPECT_EQ(
            cantFail(std::move(Preamble)).Preamble->Preamble.getBounds().Size,
            0u);
      });
}

TEST_F(TUSchedulerTests, ASTSignalsSmokeTests) {
  TUScheduler S(CDB, optsForTest());
  auto Foo = testPath("foo.cpp");
  auto Header = testPath("foo.h");

  FS.Files[Header] = "namespace tar { int foo(); }";
  const char *Contents = R"cpp(
  #include "foo.h"
  namespace ns {
  int func() {
    return tar::foo());
  }
  } // namespace ns
  )cpp";
  // Update the file which results in an empty preamble.
  S.update(Foo, getInputs(Foo, Contents), WantDiagnostics::Yes);
  // Wait while the preamble is being built.
  ASSERT_TRUE(S.blockUntilIdle(timeoutSeconds(10)));
  Notification TaskRun;
  S.runWithPreamble(
      "ASTSignals", Foo, TUScheduler::Stale,
      [&](Expected<InputsAndPreamble> IP) {
        ASSERT_FALSE(!IP);
        std::vector<std::pair<StringRef, int>> NS;
        for (const auto &P : IP->Signals->RelatedNamespaces)
          NS.emplace_back(P.getKey(), P.getValue());
        EXPECT_THAT(NS,
                    UnorderedElementsAre(Pair("ns::", 1), Pair("tar::", 1)));

        std::vector<std::pair<SymbolID, int>> Sym;
        for (const auto &P : IP->Signals->ReferencedSymbols)
          Sym.emplace_back(P.getFirst(), P.getSecond());
        EXPECT_THAT(Sym, UnorderedElementsAre(Pair(ns("tar").ID, 1),
                                              Pair(ns("ns").ID, 1),
                                              Pair(func("tar::foo").ID, 1),
                                              Pair(func("ns::func").ID, 1)));
        TaskRun.notify();
      });
  TaskRun.wait();
}

TEST_F(TUSchedulerTests, RunWaitsForPreamble) {
// INTEL_CUSTOMIZATION
// This test is flaky on Alloy Windows. Skip it before it is looked at.
// See CMPLRLLVM-45017.
#ifdef _WIN32
  GTEST_SKIP();
#endif
// end INTEL_CUSTOMIZATION
  // Testing strategy: we update the file and schedule a few preamble reads at
  // the same time. All reads should get the same non-null preamble.
  TUScheduler S(CDB, optsForTest());
  auto Foo = testPath("foo.cpp");
  auto *NonEmptyPreamble = R"cpp(
    #define FOO 1
    #define BAR 2

    int main() {}
  )cpp";
  constexpr int ReadsToSchedule = 10;
  std::mutex PreamblesMut;
  std::vector<const void *> Preambles(ReadsToSchedule, nullptr);
  S.update(Foo, getInputs(Foo, NonEmptyPreamble), WantDiagnostics::Auto);
  for (int I = 0; I < ReadsToSchedule; ++I) {
    S.runWithPreamble(
        "test", Foo, TUScheduler::Stale,
        [I, &PreamblesMut, &Preambles](Expected<InputsAndPreamble> IP) {
          std::lock_guard<std::mutex> Lock(PreamblesMut);
          Preambles[I] = cantFail(std::move(IP)).Preamble;
        });
  }
  ASSERT_TRUE(S.blockUntilIdle(timeoutSeconds(10)));
  // Check all actions got the same non-null preamble.
  std::lock_guard<std::mutex> Lock(PreamblesMut);
  ASSERT_NE(Preambles[0], nullptr);
  ASSERT_THAT(Preambles, Each(Preambles[0]));
}

TEST_F(TUSchedulerTests, NoopOnEmptyChanges) {
  TUScheduler S(CDB, optsForTest(), captureDiags());

  auto Source = testPath("foo.cpp");
  auto Header = testPath("foo.h");

  FS.Files[Header] = "int a;";
  FS.Timestamps[Header] = time_t(0);

  std::string SourceContents = R"cpp(
      #include "foo.h"
      int b = a;
    )cpp";

  // Return value indicates if the updated callback was received.
  auto DoUpdate = [&](std::string Contents) -> bool {
    std::atomic<bool> Updated(false);
    Updated = false;
    updateWithDiags(S, Source, Contents, WantDiagnostics::Yes,
                    [&Updated](std::vector<Diag>) { Updated = true; });
    bool UpdateFinished = S.blockUntilIdle(timeoutSeconds(10));
    if (!UpdateFinished)
      ADD_FAILURE() << "Updated has not finished in one second. Threading bug?";
    return Updated;
  };

  // Test that subsequent updates with the same inputs do not cause rebuilds.
  ASSERT_TRUE(DoUpdate(SourceContents));
  ASSERT_EQ(S.fileStats().lookup(Source).ASTBuilds, 1u);
  ASSERT_EQ(S.fileStats().lookup(Source).PreambleBuilds, 1u);
  ASSERT_FALSE(DoUpdate(SourceContents));
  ASSERT_EQ(S.fileStats().lookup(Source).ASTBuilds, 1u);
  ASSERT_EQ(S.fileStats().lookup(Source).PreambleBuilds, 1u);

  // Update to a header should cause a rebuild, though.
  FS.Timestamps[Header] = time_t(1);
  ASSERT_TRUE(DoUpdate(SourceContents));
  ASSERT_FALSE(DoUpdate(SourceContents));
  ASSERT_EQ(S.fileStats().lookup(Source).ASTBuilds, 2u);
  ASSERT_EQ(S.fileStats().lookup(Source).PreambleBuilds, 2u);

  // Update to the contents should cause a rebuild.
  SourceContents += "\nint c = b;";
  ASSERT_TRUE(DoUpdate(SourceContents));
  ASSERT_FALSE(DoUpdate(SourceContents));
  ASSERT_EQ(S.fileStats().lookup(Source).ASTBuilds, 3u);
  ASSERT_EQ(S.fileStats().lookup(Source).PreambleBuilds, 2u);

  // Update to the compile commands should also cause a rebuild.
  CDB.ExtraClangFlags.push_back("-DSOMETHING");
  ASSERT_TRUE(DoUpdate(SourceContents));
  ASSERT_FALSE(DoUpdate(SourceContents));
  ASSERT_EQ(S.fileStats().lookup(Source).ASTBuilds, 4u);
  ASSERT_EQ(S.fileStats().lookup(Source).PreambleBuilds, 3u);
}

// We rebuild if a completely missing header exists, but not if one is added
// on a higher-priority include path entry (for performance).
// (Previously we wouldn't automatically rebuild when files were added).
TEST_F(TUSchedulerTests, MissingHeader) {
  CDB.ExtraClangFlags.push_back("-I" + testPath("a"));
  CDB.ExtraClangFlags.push_back("-I" + testPath("b"));
  // Force both directories to exist so they don't get pruned.
  FS.Files.try_emplace("a/__unused__");
  FS.Files.try_emplace("b/__unused__");
  TUScheduler S(CDB, optsForTest(), captureDiags());

  auto Source = testPath("foo.cpp");
  auto HeaderA = testPath("a/foo.h");
  auto HeaderB = testPath("b/foo.h");

  auto *SourceContents = R"cpp(
      #include "foo.h"
      int c = b;
    )cpp";

  ParseInputs Inputs = getInputs(Source, SourceContents);
  std::atomic<size_t> DiagCount(0);

  // Update the source contents, which should trigger an initial build with
  // the header file missing.
  updateWithDiags(
      S, Source, Inputs, WantDiagnostics::Yes,
      [&DiagCount](std::vector<Diag> Diags) {
        ++DiagCount;
        EXPECT_THAT(Diags,
                    ElementsAre(Field(&Diag::Message, "'foo.h' file not found"),
                                Field(&Diag::Message,
                                      "use of undeclared identifier 'b'")));
      });
  S.blockUntilIdle(timeoutSeconds(10));

  FS.Files[HeaderB] = "int b;";
  FS.Timestamps[HeaderB] = time_t(1);

  // The addition of the missing header file triggers a rebuild, no errors.
  updateWithDiags(S, Source, Inputs, WantDiagnostics::Yes,
                  [&DiagCount](std::vector<Diag> Diags) {
                    ++DiagCount;
                    EXPECT_THAT(Diags, IsEmpty());
                  });

  // Ensure previous assertions are done before we touch the FS again.
  ASSERT_TRUE(S.blockUntilIdle(timeoutSeconds(10)));
  // Add the high-priority header file, which should reintroduce the error.
  FS.Files[HeaderA] = "int a;";
  FS.Timestamps[HeaderA] = time_t(1);

  // This isn't detected: we don't stat a/foo.h to validate the preamble.
  updateWithDiags(S, Source, Inputs, WantDiagnostics::Yes,
                  [&DiagCount](std::vector<Diag> Diags) {
                    ++DiagCount;
                    ADD_FAILURE()
                        << "Didn't expect new diagnostics when adding a/foo.h";
                  });

  // Forcing the reload should cause a rebuild.
  Inputs.ForceRebuild = true;
  updateWithDiags(
      S, Source, Inputs, WantDiagnostics::Yes,
      [&DiagCount](std::vector<Diag> Diags) {
        ++DiagCount;
        ElementsAre(Field(&Diag::Message, "use of undeclared identifier 'b'"));
      });

  ASSERT_TRUE(S.blockUntilIdle(timeoutSeconds(10)));
  EXPECT_EQ(DiagCount, 3U);
}

TEST_F(TUSchedulerTests, NoChangeDiags) {
  trace::TestTracer Tracer;
  TUScheduler S(CDB, optsForTest(), captureDiags());

  auto FooCpp = testPath("foo.cpp");
  const auto *Contents = "int a; int b;";

  EXPECT_THAT(Tracer.takeMetric("ast_access_read", "hit"), SizeIs(0));
  EXPECT_THAT(Tracer.takeMetric("ast_access_read", "miss"), SizeIs(0));
  EXPECT_THAT(Tracer.takeMetric("ast_access_diag", "hit"), SizeIs(0));
  EXPECT_THAT(Tracer.takeMetric("ast_access_diag", "miss"), SizeIs(0));
  updateWithDiags(
      S, FooCpp, Contents, WantDiagnostics::No,
      [](std::vector<Diag>) { ADD_FAILURE() << "Should not be called."; });
  S.runWithAST("touchAST", FooCpp, [](Expected<InputsAndAST> IA) {
    // Make sure the AST was actually built.
    cantFail(std::move(IA));
  });
  ASSERT_TRUE(S.blockUntilIdle(timeoutSeconds(10)));
  EXPECT_THAT(Tracer.takeMetric("ast_access_read", "hit"), SizeIs(0));
  EXPECT_THAT(Tracer.takeMetric("ast_access_read", "miss"), SizeIs(1));

  // Even though the inputs didn't change and AST can be reused, we need to
  // report the diagnostics, as they were not reported previously.
  std::atomic<bool> SeenDiags(false);
  updateWithDiags(S, FooCpp, Contents, WantDiagnostics::Auto,
                  [&](std::vector<Diag>) { SeenDiags = true; });
  ASSERT_TRUE(S.blockUntilIdle(timeoutSeconds(10)));
  ASSERT_TRUE(SeenDiags);
  EXPECT_THAT(Tracer.takeMetric("ast_access_diag", "hit"), SizeIs(1));
  EXPECT_THAT(Tracer.takeMetric("ast_access_diag", "miss"), SizeIs(0));

  // Subsequent request does not get any diagnostics callback because the same
  // diags have previously been reported and the inputs didn't change.
  updateWithDiags(
      S, FooCpp, Contents, WantDiagnostics::Auto,
      [&](std::vector<Diag>) { ADD_FAILURE() << "Should not be called."; });
  ASSERT_TRUE(S.blockUntilIdle(timeoutSeconds(10)));
}

TEST_F(TUSchedulerTests, Run) {
  for (bool Sync : {false, true}) {
    auto Opts = optsForTest();
    if (Sync)
      Opts.AsyncThreadsCount = 0;
    TUScheduler S(CDB, Opts);
    std::atomic<int> Counter(0);
    S.run("add 1", /*Path=*/"", [&] { ++Counter; });
    S.run("add 2", /*Path=*/"", [&] { Counter += 2; });
    ASSERT_TRUE(S.blockUntilIdle(timeoutSeconds(10)));
    EXPECT_EQ(Counter.load(), 3);

    Notification TaskRun;
    Key<int> TestKey;
    WithContextValue CtxWithKey(TestKey, 10);
    const char *Path = "somepath";
    S.run("props context", Path, [&] {
      EXPECT_EQ(Context::current().getExisting(TestKey), 10);
      EXPECT_EQ(Path, boundPath());
      TaskRun.notify();
    });
    TaskRun.wait();
  }
}

TEST_F(TUSchedulerTests, TUStatus) {
  class CaptureTUStatus : public ClangdServer::Callbacks {
  public:
    void onFileUpdated(PathRef File, const TUStatus &Status) override {
      auto ASTAction = Status.ASTActivity.K;
      auto PreambleAction = Status.PreambleActivity;
      std::lock_guard<std::mutex> Lock(Mutex);
      // Only push the action if it has changed. Since TUStatus can be published
      // from either Preamble or AST thread and when one changes the other stays
      // the same.
      // Note that this can result in missing some updates when something other
      // than action kind changes, e.g. when AST is built/reused the action kind
      // stays as Building.
      if (ASTActions.empty() || ASTActions.back() != ASTAction)
        ASTActions.push_back(ASTAction);
      if (PreambleActions.empty() || PreambleActions.back() != PreambleAction)
        PreambleActions.push_back(PreambleAction);
    }

    std::vector<PreambleAction> preambleStatuses() {
      std::lock_guard<std::mutex> Lock(Mutex);
      return PreambleActions;
    }

    std::vector<ASTAction::Kind> astStatuses() {
      std::lock_guard<std::mutex> Lock(Mutex);
      return ASTActions;
    }

  private:
    std::mutex Mutex;
    std::vector<ASTAction::Kind> ASTActions;
    std::vector<PreambleAction> PreambleActions;
  } CaptureTUStatus;
  MockFS FS;
  MockCompilationDatabase CDB;
  ClangdServer Server(CDB, FS, ClangdServer::optsForTest(), &CaptureTUStatus);
  Annotations Code("int m^ain () {}");

  // We schedule the following tasks in the queue:
  //   [Update] [GoToDefinition]
  Server.addDocument(testPath("foo.cpp"), Code.code(), "1",
                     WantDiagnostics::Auto);
  ASSERT_TRUE(Server.blockUntilIdleForTest());
  Server.locateSymbolAt(testPath("foo.cpp"), Code.point(),
                        [](Expected<std::vector<LocatedSymbol>> Result) {
                          ASSERT_TRUE((bool)Result);
                        });
  ASSERT_TRUE(Server.blockUntilIdleForTest());

  EXPECT_THAT(CaptureTUStatus.preambleStatuses(),
              ElementsAre(
                  // PreambleThread starts idle, as the update is first handled
                  // by ASTWorker.
                  PreambleAction::Idle,
                  // Then it starts building first preamble and releases that to
                  // ASTWorker.
                  PreambleAction::Building,
                  // Then goes idle and stays that way as we don't receive any
                  // more update requests.
                  PreambleAction::Idle));
  EXPECT_THAT(CaptureTUStatus.astStatuses(),
              ElementsAre(
                  // Starts handling the update action and blocks until the
                  // first preamble is built.
                  ASTAction::RunningAction,
                  // Afterwards it builds an AST for that preamble to publish
                  // diagnostics.
                  ASTAction::Building,
                  // Then goes idle.
                  ASTAction::Idle,
                  // Afterwards we start executing go-to-def.
                  ASTAction::RunningAction,
                  // Then go idle.
                  ASTAction::Idle));
}

TEST_F(TUSchedulerTests, CommandLineErrors) {
  // We should see errors from command-line parsing inside the main file.
  CDB.ExtraClangFlags = {"-fsome-unknown-flag"};

  // (!) 'Ready' must live longer than TUScheduler.
  Notification Ready;

  TUScheduler S(CDB, optsForTest(), captureDiags());
  std::vector<Diag> Diagnostics;
  updateWithDiags(S, testPath("foo.cpp"), "void test() {}",
                  WantDiagnostics::Yes, [&](std::vector<Diag> D) {
                    Diagnostics = std::move(D);
                    Ready.notify();
                  });
  Ready.wait();

  EXPECT_THAT(
      Diagnostics,
      ElementsAre(AllOf(
          Field(&Diag::ID, Eq(diag::err_drv_unknown_argument)),
          Field(&Diag::Name, Eq("drv_unknown_argument")),
          Field(&Diag::Message, "unknown argument: '-fsome-unknown-flag'"))));
}

TEST_F(TUSchedulerTests, CommandLineWarnings) {
  // We should not see warnings from command-line parsing.
  CDB.ExtraClangFlags = {"-Wsome-unknown-warning"};

  // (!) 'Ready' must live longer than TUScheduler.
  Notification Ready;

  TUScheduler S(CDB, optsForTest(), captureDiags());
  std::vector<Diag> Diagnostics;
  updateWithDiags(S, testPath("foo.cpp"), "void test() {}",
                  WantDiagnostics::Yes, [&](std::vector<Diag> D) {
                    Diagnostics = std::move(D);
                    Ready.notify();
                  });
  Ready.wait();

  EXPECT_THAT(Diagnostics, IsEmpty());
}

TEST(DebouncePolicy, Compute) {
  namespace c = std::chrono;
  DebouncePolicy::clock::duration History[] = {
      c::seconds(0),
      c::seconds(5),
      c::seconds(10),
      c::seconds(20),
  };
  DebouncePolicy Policy;
  Policy.Min = c::seconds(3);
  Policy.Max = c::seconds(25);
  // Call Policy.compute(History) and return seconds as a float.
  auto Compute = [&](llvm::ArrayRef<DebouncePolicy::clock::duration> History) {
    return c::duration_cast<c::duration<float, c::seconds::period>>(
               Policy.compute(History))
        .count();
  };
  EXPECT_NEAR(10, Compute(History), 0.01) << "(upper) median = 10";
  Policy.RebuildRatio = 1.5;
  EXPECT_NEAR(15, Compute(History), 0.01) << "median = 10, ratio = 1.5";
  Policy.RebuildRatio = 3;
  EXPECT_NEAR(25, Compute(History), 0.01) << "constrained by max";
  Policy.RebuildRatio = 0;
  EXPECT_NEAR(3, Compute(History), 0.01) << "constrained by min";
  EXPECT_NEAR(25, Compute({}), 0.01) << "no history -> max";
}

TEST_F(TUSchedulerTests, AsyncPreambleThread) {
  // Blocks preamble thread while building preamble with \p BlockVersion until
  // \p N is notified.
  class BlockPreambleThread : public ParsingCallbacks {
  public:
    BlockPreambleThread(llvm::StringRef BlockVersion, Notification &N)
        : BlockVersion(BlockVersion), N(N) {}
    void onPreambleAST(PathRef Path, llvm::StringRef Version,
                       const CompilerInvocation &, ASTContext &Ctx,
                       Preprocessor &, const CanonicalIncludes &) override {
      if (Version == BlockVersion)
        N.wait();
    }

  private:
    llvm::StringRef BlockVersion;
    Notification &N;
  };

  static constexpr llvm::StringLiteral InputsV0 = "v0";
  static constexpr llvm::StringLiteral InputsV1 = "v1";
  Notification Ready;
  TUScheduler S(CDB, optsForTest(),
                std::make_unique<BlockPreambleThread>(InputsV1, Ready));

  Path File = testPath("foo.cpp");
  auto PI = getInputs(File, "");
  PI.Version = InputsV0.str();
  S.update(File, PI, WantDiagnostics::Auto);
  S.blockUntilIdle(timeoutSeconds(10));

  // Block preamble builds.
  PI.Version = InputsV1.str();
  // Issue second update which will block preamble thread.
  S.update(File, PI, WantDiagnostics::Auto);

  Notification RunASTAction;
  // Issue an AST read, which shouldn't be blocked and see latest version of the
  // file.
  S.runWithAST("test", File, [&](Expected<InputsAndAST> AST) {
    ASSERT_TRUE(bool(AST));
    // Make sure preamble is built with stale inputs, but AST was built using
    // new ones.
    EXPECT_THAT(AST->AST.preambleVersion(), InputsV0);
    EXPECT_THAT(AST->Inputs.Version, InputsV1.str());
    RunASTAction.notify();
  });
  RunASTAction.wait();
  Ready.notify();
}

TEST_F(TUSchedulerTests, OnlyPublishWhenPreambleIsBuilt) {
  struct PreamblePublishCounter : public ParsingCallbacks {
    PreamblePublishCounter(int &PreamblePublishCount)
        : PreamblePublishCount(PreamblePublishCount) {}
    void onPreamblePublished(PathRef File) override { ++PreamblePublishCount; }
    int &PreamblePublishCount;
  };

  int PreamblePublishCount = 0;
  TUScheduler S(CDB, optsForTest(),
                std::make_unique<PreamblePublishCounter>(PreamblePublishCount));

  Path File = testPath("foo.cpp");
  S.update(File, getInputs(File, ""), WantDiagnostics::Auto);
  S.blockUntilIdle(timeoutSeconds(10));
  EXPECT_EQ(PreamblePublishCount, 1);
  // Same contents, no publish.
  S.update(File, getInputs(File, ""), WantDiagnostics::Auto);
  S.blockUntilIdle(timeoutSeconds(10));
  EXPECT_EQ(PreamblePublishCount, 1);
  // New contents, should publish.
  S.update(File, getInputs(File, "#define FOO"), WantDiagnostics::Auto);
  S.blockUntilIdle(timeoutSeconds(10));
  EXPECT_EQ(PreamblePublishCount, 2);
}

TEST_F(TUSchedulerTests, PublishWithStalePreamble) {
  // Callbacks that blocks the preamble thread after the first preamble is
  // built and stores preamble/main-file versions for diagnostics released.
  class BlockPreambleThread : public ParsingCallbacks {
  public:
    using DiagsCB = std::function<void(ParsedAST &)>;
    BlockPreambleThread(Notification &UnblockPreamble, DiagsCB CB)
        : UnblockPreamble(UnblockPreamble), CB(std::move(CB)) {}

    void onPreambleAST(PathRef Path, llvm::StringRef Version,
                       const CompilerInvocation &, ASTContext &Ctx,
                       Preprocessor &, const CanonicalIncludes &) override {
      if (BuildBefore)
        ASSERT_TRUE(UnblockPreamble.wait(timeoutSeconds(5)))
            << "Expected notification";
      BuildBefore = true;
    }

    void onMainAST(PathRef File, ParsedAST &AST, PublishFn Publish) override {
      CB(AST);
    }

    void onFailedAST(PathRef File, llvm::StringRef Version,
                     std::vector<Diag> Diags, PublishFn Publish) override {
      ADD_FAILURE() << "Received failed ast for: " << File << " with version "
                    << Version << '\n';
    }

  private:
    bool BuildBefore = false;
    Notification &UnblockPreamble;
    std::function<void(ParsedAST &)> CB;
  };

  // Helpers for issuing blocking update requests on a TUScheduler, whose
  // onMainAST callback would call onDiagnostics.
  class DiagCollector {
  public:
    void onDiagnostics(ParsedAST &AST) {
      std::scoped_lock<std::mutex> Lock(DiagMu);
      DiagVersions.emplace_back(
          std::make_pair(AST.preambleVersion()->str(), AST.version().str()));
      DiagsReceived.notify_all();
    }

    std::pair<std::string, std::string>
    waitForNewDiags(TUScheduler &S, PathRef File, ParseInputs PI) {
      std::unique_lock<std::mutex> Lock(DiagMu);
      // Perform the update under the lock to make sure it isn't handled until
      // we're waiting for it.
      S.update(File, std::move(PI), WantDiagnostics::Auto);
      size_t OldSize = DiagVersions.size();
      bool ReceivedDiags = DiagsReceived.wait_for(
          Lock, std::chrono::seconds(5),
          [this, OldSize] { return OldSize + 1 == DiagVersions.size(); });
      if (!ReceivedDiags) {
        ADD_FAILURE() << "Timed out waiting for diags";
        return {"invalid", "version"};
      }
      return DiagVersions.back();
    }

    std::vector<std::pair<std::string, std::string>> diagVersions() {
      std::scoped_lock<std::mutex> Lock(DiagMu);
      return DiagVersions;
    }

  private:
    std::condition_variable DiagsReceived;
    std::mutex DiagMu;
    std::vector<std::pair</*PreambleVersion*/ std::string,
                          /*MainFileVersion*/ std::string>>
        DiagVersions;
  };

  Config Cfg;
  Cfg.Diagnostics.AllowStalePreamble = true;
  WithContextValue WithCfg(Config::Key, std::move(Cfg));

  DiagCollector Collector;
  Notification UnblockPreamble;
  auto DiagCallbacks = std::make_unique<BlockPreambleThread>(
      UnblockPreamble,
      [&Collector](ParsedAST &AST) { Collector.onDiagnostics(AST); });
  TUScheduler S(CDB, optsForTest(), std::move(DiagCallbacks));
  Path File = testPath("foo.cpp");
  auto BlockForDiags = [&](ParseInputs PI) {
    return Collector.waitForNewDiags(S, File, std::move(PI));
  };

  // Build first preamble.
  auto PI = getInputs(File, "");
  PI.Version = PI.Contents = "1";
  ASSERT_THAT(BlockForDiags(PI), testing::Pair("1", "1"));

  // Now preamble thread is blocked, so rest of the requests sees only the
  // stale preamble.
  PI.Version = "2";
  PI.Contents = "#define BAR\n" + PI.Version;
  ASSERT_THAT(BlockForDiags(PI), testing::Pair("1", "2"));

  PI.Version = "3";
  PI.Contents = "#define FOO\n" + PI.Version;
  ASSERT_THAT(BlockForDiags(PI), testing::Pair("1", "3"));

  UnblockPreamble.notify();
  S.blockUntilIdle(timeoutSeconds(5));

  // Make sure that we have eventual consistency.
  EXPECT_THAT(Collector.diagVersions().back(), Pair(PI.Version, PI.Version));

  // Check that WantDiagnostics::No doesn't emit any diags.
  PI.Version = "4";
  PI.Contents = "#define FOO\n" + PI.Version;
  S.update(File, PI, WantDiagnostics::No);
  S.blockUntilIdle(timeoutSeconds(5));
  EXPECT_THAT(Collector.diagVersions().back(), Pair("3", "3"));
}

// If a header file is missing from the CDB (or inferred using heuristics), and
// it's included by another open file, then we parse it using that files flags.
TEST_F(TUSchedulerTests, IncluderCache) {
// INTEL_CUSTOMIZATION
// This test is flaky on Alloy Windows. Skip it before it is looked at.
#ifdef _WIN32
  GTEST_SKIP();
#endif
// end INTEL_CUSTOMIZATION

  static std::string Main = testPath("main.cpp"), Main2 = testPath("main2.cpp"),
                     Main3 = testPath("main3.cpp"),
                     NoCmd = testPath("no_cmd.h"),
                     Unreliable = testPath("unreliable.h"),
                     OK = testPath("ok.h"),
                     NotIncluded = testPath("not_included.h");
  struct NoHeadersCDB : public GlobalCompilationDatabase {
    std::optional<tooling::CompileCommand>
    getCompileCommand(PathRef File) const override {
      if (File == NoCmd || File == NotIncluded || FailAll)
        return std::nullopt;
      auto Basic = getFallbackCommand(File);
      Basic.Heuristic.clear();
      if (File == Unreliable) {
        Basic.Heuristic = "not reliable";
      } else if (File == Main) {
        Basic.CommandLine.push_back("-DMAIN");
      } else if (File == Main2) {
        Basic.CommandLine.push_back("-DMAIN2");
      } else if (File == Main3) {
        Basic.CommandLine.push_back("-DMAIN3");
      }
      return Basic;
    }

    std::atomic<bool> FailAll{false};
  } CDB;
  TUScheduler S(CDB, optsForTest());
  auto GetFlags = [&](PathRef Header) {
    S.update(Header, getInputs(Header, ";"), WantDiagnostics::Yes);
    EXPECT_TRUE(S.blockUntilIdle(timeoutSeconds(10)));
    Notification CmdDone;
    tooling::CompileCommand Cmd;
    S.runWithPreamble("GetFlags", Header, TUScheduler::StaleOrAbsent,
                      [&](llvm::Expected<InputsAndPreamble> Inputs) {
                        ASSERT_FALSE(!Inputs) << Inputs.takeError();
                        Cmd = std::move(Inputs->Command);
                        CmdDone.notify();
                      });
    CmdDone.wait();
    EXPECT_TRUE(S.blockUntilIdle(timeoutSeconds(10)));
    return Cmd.CommandLine;
  };

  for (const auto &Path : {NoCmd, Unreliable, OK, NotIncluded})
    FS.Files[Path] = ";";

  // Initially these files have normal commands from the CDB.
  EXPECT_THAT(GetFlags(Main), Contains("-DMAIN")) << "sanity check";
  EXPECT_THAT(GetFlags(NoCmd), Not(Contains("-DMAIN"))) << "no includes yet";

  // Now make Main include the others, and some should pick up its flags.
  const char *AllIncludes = R"cpp(
    #include "no_cmd.h"
    #include "ok.h"
    #include "unreliable.h"
  )cpp";
  S.update(Main, getInputs(Main, AllIncludes), WantDiagnostics::Yes);
  EXPECT_TRUE(S.blockUntilIdle(timeoutSeconds(10)));
  EXPECT_THAT(GetFlags(NoCmd), Contains("-DMAIN"))
      << "Included from main file, has no own command";
  EXPECT_THAT(GetFlags(Unreliable), Contains("-DMAIN"))
      << "Included from main file, own command is heuristic";
  EXPECT_THAT(GetFlags(OK), Not(Contains("-DMAIN")))
      << "Included from main file, but own command is used";
  EXPECT_THAT(GetFlags(NotIncluded), Not(Contains("-DMAIN")))
      << "Not included from main file";

  // Open another file - it won't overwrite the associations with Main.
  std::string SomeIncludes = R"cpp(
    #include "no_cmd.h"
    #include "not_included.h"
  )cpp";
  S.update(Main2, getInputs(Main2, SomeIncludes), WantDiagnostics::Yes);
  EXPECT_TRUE(S.blockUntilIdle(timeoutSeconds(10)));
  EXPECT_THAT(GetFlags(NoCmd),
              AllOf(Contains("-DMAIN"), Not(Contains("-DMAIN2"))))
      << "mainfile association is stable";
  EXPECT_THAT(GetFlags(NotIncluded),
              AllOf(Contains("-DMAIN2"), Not(Contains("-DMAIN"))))
      << "new headers are associated with new mainfile";

  // Remove includes from main - this marks the associations as invalid but
  // doesn't actually remove them until another preamble claims them.
  S.update(Main, getInputs(Main, ""), WantDiagnostics::Yes);
  EXPECT_TRUE(S.blockUntilIdle(timeoutSeconds(10)));
  EXPECT_THAT(GetFlags(NoCmd),
              AllOf(Contains("-DMAIN"), Not(Contains("-DMAIN2"))))
      << "mainfile association not updated yet!";

  // Open yet another file - this time it claims the associations.
  S.update(Main3, getInputs(Main3, SomeIncludes), WantDiagnostics::Yes);
  EXPECT_TRUE(S.blockUntilIdle(timeoutSeconds(10)));
  EXPECT_THAT(GetFlags(NoCmd), Contains("-DMAIN3"))
      << "association invalidated and then claimed by main3";
  EXPECT_THAT(GetFlags(Unreliable), Contains("-DMAIN"))
      << "association invalidated but not reclaimed";
  EXPECT_THAT(GetFlags(NotIncluded), Contains("-DMAIN2"))
      << "association still valid";

  // Delete the file from CDB, it should invalidate the associations.
  CDB.FailAll = true;
  EXPECT_THAT(GetFlags(NoCmd), Not(Contains("-DMAIN3")))
      << "association should've been invalidated.";
  // Also run update for Main3 to invalidate the preeamble to make sure next
  // update populates include cache associations.
  S.update(Main3, getInputs(Main3, SomeIncludes), WantDiagnostics::Yes);
  EXPECT_TRUE(S.blockUntilIdle(timeoutSeconds(10)));
  // Re-add the file and make sure nothing crashes.
  CDB.FailAll = false;
  S.update(Main3, getInputs(Main3, SomeIncludes), WantDiagnostics::Yes);
  EXPECT_TRUE(S.blockUntilIdle(timeoutSeconds(10)));
  EXPECT_THAT(GetFlags(NoCmd), Contains("-DMAIN3"))
      << "association invalidated and then claimed by main3";
}

TEST_F(TUSchedulerTests, PreservesLastActiveFile) {
  for (bool Sync : {false, true}) {
    auto Opts = optsForTest();
    if (Sync)
      Opts.AsyncThreadsCount = 0;
    TUScheduler S(CDB, Opts);

    auto CheckNoFileActionsSeesLastActiveFile =
        [&](llvm::StringRef LastActiveFile) {
          ASSERT_TRUE(S.blockUntilIdle(timeoutSeconds(10)));
          std::atomic<int> Counter(0);
          // We only check for run and runQuick as runWithAST and
          // runWithPreamble is always bound to a file.
          S.run("run-UsesLastActiveFile", /*Path=*/"", [&] {
            ++Counter;
            EXPECT_EQ(LastActiveFile, boundPath());
          });
          S.runQuick("runQuick-UsesLastActiveFile", /*Path=*/"", [&] {
            ++Counter;
            EXPECT_EQ(LastActiveFile, boundPath());
          });
          ASSERT_TRUE(S.blockUntilIdle(timeoutSeconds(10)));
          EXPECT_EQ(2, Counter.load());
        };

    // Check that we see no file initially
    CheckNoFileActionsSeesLastActiveFile("");

    // Now check that every action scheduled with a particular file changes the
    // LastActiveFile.
    auto Path = testPath("run.cc");
    S.run(Path, Path, [] {});
    CheckNoFileActionsSeesLastActiveFile(Path);

    Path = testPath("runQuick.cc");
    S.runQuick(Path, Path, [] {});
    CheckNoFileActionsSeesLastActiveFile(Path);

    Path = testPath("runWithAST.cc");
    S.update(Path, getInputs(Path, ""), WantDiagnostics::No);
    S.runWithAST(Path, Path, [](llvm::Expected<InputsAndAST> Inp) {
      EXPECT_TRUE(bool(Inp));
    });
    CheckNoFileActionsSeesLastActiveFile(Path);

    Path = testPath("runWithPreamble.cc");
    S.update(Path, getInputs(Path, ""), WantDiagnostics::No);
    S.runWithPreamble(
        Path, Path, TUScheduler::Stale,
        [](llvm::Expected<InputsAndPreamble> Inp) { EXPECT_TRUE(bool(Inp)); });
    CheckNoFileActionsSeesLastActiveFile(Path);

    Path = testPath("update.cc");
    S.update(Path, getInputs(Path, ""), WantDiagnostics::No);
    CheckNoFileActionsSeesLastActiveFile(Path);

    // An update with the same contents should not change LastActiveFile.
    auto LastActive = Path;
    Path = testPath("runWithAST.cc");
    S.update(Path, getInputs(Path, ""), WantDiagnostics::No);
    CheckNoFileActionsSeesLastActiveFile(LastActive);
  }
}

TEST_F(TUSchedulerTests, PreambleThrottle) {
  const int NumRequests = 4;
  // Silly throttler that waits for 4 requests, and services them in reverse.
  // Doesn't honor cancellation but records it.
  struct : public PreambleThrottler {
    std::mutex Mu;
    std::vector<std::string> Acquires;
    std::vector<RequestID> Releases;
    llvm::DenseMap<RequestID, Callback> Callbacks;
    // If set, the notification is signalled after acquiring the specified ID.
    std::optional<std::pair<RequestID, Notification *>> Notify;

    RequestID acquire(llvm::StringRef Filename, Callback CB) override {
      RequestID ID;
      Callback Invoke;
      {
        std::lock_guard<std::mutex> Lock(Mu);
        ID = Acquires.size();
        Acquires.emplace_back(Filename);
        // If we're full, satisfy this request immediately.
        if (Acquires.size() == NumRequests) {
          Invoke = std::move(CB);
        } else {
          Callbacks.try_emplace(ID, std::move(CB));
        }
      }
      if (Invoke)
        Invoke();
      {
        std::lock_guard<std::mutex> Lock(Mu);
        if (Notify && ID == Notify->first) {
          Notify->second->notify();
          Notify.reset();
        }
      }
      return ID;
    }

    void release(RequestID ID) override {
      Callback SatisfyNext;
      {
        std::lock_guard<std::mutex> Lock(Mu);
        Releases.push_back(ID);
        if (ID > 0 && Acquires.size() == NumRequests)
          SatisfyNext = std::move(Callbacks[ID - 1]);
      }
      if (SatisfyNext)
        SatisfyNext();
    }

    void reset() {
      Acquires.clear();
      Releases.clear();
      Callbacks.clear();
    }
  } Throttler;

  struct CaptureBuiltFilenames : public ParsingCallbacks {
    std::vector<std::string> &Filenames;
    CaptureBuiltFilenames(std::vector<std::string> &Filenames)
        : Filenames(Filenames) {}
    void onPreambleAST(PathRef Path, llvm::StringRef Version,
                       const CompilerInvocation &CI, ASTContext &Ctx,
                       Preprocessor &PP, const CanonicalIncludes &) override {
      // Deliberately no synchronization.
      // The PreambleThrottler should serialize these calls, if not then tsan
      // will find a bug here.
      Filenames.emplace_back(Path);
    }
  };

  auto Opts = optsForTest();
  Opts.AsyncThreadsCount = 2 * NumRequests; // throttler is the bottleneck
  Opts.PreambleThrottler = &Throttler;

  std::vector<std::string> Filenames;

  {
    std::vector<std::string> BuiltFilenames;
    TUScheduler S(CDB, Opts,
                  std::make_unique<CaptureBuiltFilenames>(BuiltFilenames));
    for (unsigned I = 0; I < NumRequests; ++I) {
      auto Path = testPath(std::to_string(I) + ".cc");
      Filenames.push_back(Path);
      S.update(Path, getInputs(Path, ""), WantDiagnostics::Yes);
    }
    ASSERT_TRUE(S.blockUntilIdle(timeoutSeconds(10)));

    // The throttler saw all files, and we built them.
    EXPECT_THAT(Throttler.Acquires,
                testing::UnorderedElementsAreArray(Filenames));
    EXPECT_THAT(BuiltFilenames,
                testing::UnorderedElementsAreArray(Filenames));
    // We built the files in reverse order that the throttler saw them.
    EXPECT_THAT(BuiltFilenames,
                testing::ElementsAreArray(Throttler.Acquires.rbegin(),
                                          Throttler.Acquires.rend()));
    // Resources for each file were correctly released.
    EXPECT_THAT(Throttler.Releases, ElementsAre(3, 2, 1, 0));
  }

  Throttler.reset();

  // This time, enqueue 2 files, then cancel one of them while still waiting.
  // Finally shut down the server. Observe that everything gets cleaned up.
  Notification AfterAcquire2;
  Notification AfterFinishA;
  Throttler.Notify = {1, &AfterAcquire2};
  std::vector<std::string> BuiltFilenames;
  auto A = testPath("a.cc");
  auto B = testPath("b.cc");
  Filenames = {A, B};
  {
    TUScheduler S(CDB, Opts,
                  std::make_unique<CaptureBuiltFilenames>(BuiltFilenames));
    updateWithCallback(S, A, getInputs(A, ""), WantDiagnostics::Yes,
                       [&] { AfterFinishA.notify(); });
    S.update(B, getInputs(B, ""), WantDiagnostics::Yes);
    AfterAcquire2.wait();

    // The throttler saw all files, but we built none.
    EXPECT_THAT(Throttler.Acquires,
                testing::UnorderedElementsAreArray(Filenames));
    EXPECT_THAT(BuiltFilenames, testing::IsEmpty());
    // We haven't released anything yet, we're still waiting.
    EXPECT_THAT(Throttler.Releases, testing::IsEmpty());

    // FIXME: This is flaky, becaues the request can be destroyed after shutdown
    // if it hasn't been dequeued yet (stop() resets NextRequest).
#if 0
    // Now close file A, which will shut down its AST worker.
    S.remove(A);
    // Request is destroyed after the queue shutdown, so release() has happened.
    AfterFinishA.wait();
    // We still didn't build anything.
    EXPECT_THAT(BuiltFilenames, testing::IsEmpty());
    // But we've cancelled the request to build A (not sure which its ID is).
    EXPECT_THAT(Throttler.Releases, ElementsAre(AnyOf(1, 0)));
#endif

    // Now shut down the TU Scheduler.
  }
  // The throttler saw all files, but we built none.
  EXPECT_THAT(Throttler.Acquires,
              testing::UnorderedElementsAreArray(Filenames));
  EXPECT_THAT(BuiltFilenames, testing::IsEmpty());
  // We gave up waiting and everything got released (in some order).
  EXPECT_THAT(Throttler.Releases, UnorderedElementsAre(1, 0));
}

} // namespace
} // namespace clangd
} // namespace clang<|MERGE_RESOLUTION|>--- conflicted
+++ resolved
@@ -465,15 +465,8 @@
 
 TEST_F(TUSchedulerTests, ManyUpdates) {
 // INTEL_CUSTOMIZATION
-<<<<<<< HEAD
-// This test is flaky on Alloy Windows. Skip it before it is looked at.
-#ifdef _WIN32
-  GTEST_SKIP();
-#endif
-=======
 // This test is flaky on Alloy. Skip it before it is looked at.
   GTEST_SKIP();
->>>>>>> 5a805999
 // end INTEL_CUSTOMIZATION
 
   const int FilesCount = 3;
