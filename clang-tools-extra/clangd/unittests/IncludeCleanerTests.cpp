//===--- IncludeCleanerTests.cpp --------------------------------*- C++ -*-===//
//
// Part of the LLVM Project, under the Apache License v2.0 with LLVM Exceptions.
// See https://llvm.org/LICENSE.txt for license information.
// SPDX-License-Identifier: Apache-2.0 WITH LLVM-exception
//
//===----------------------------------------------------------------------===//

#include "Annotations.h"
#include "Config.h"
#include "Diagnostics.h"
#include "IncludeCleaner.h"
#include "ParsedAST.h"
#include "SourceCode.h"
#include "TestFS.h"
#include "TestTU.h"
#include "clang-include-cleaner/Analysis.h"
#include "clang-include-cleaner/Types.h"
#include "support/Context.h"
#include "clang/AST/DeclBase.h"
#include "clang/Basic/SourceManager.h"
#include "clang/Tooling/Syntax/Tokens.h"
#include "llvm/ADT/ScopeExit.h"
#include "llvm/ADT/StringRef.h"
#include "llvm/Support/Casting.h"
#include "llvm/Support/Error.h"
#include "llvm/Support/ScopedPrinter.h"
#include "llvm/Testing/Support/SupportHelpers.h"
#include "gmock/gmock.h"
#include "gtest/gtest.h"
#include <cstddef>
#include <optional>
#include <string>
#include <utility>
#include <vector>

namespace clang {
namespace clangd {
namespace {

using ::testing::AllOf;
using ::testing::ElementsAre;
using ::testing::IsEmpty;
using ::testing::Matcher;
using ::testing::Pointee;
using ::testing::UnorderedElementsAre;

Matcher<const Diag &> withFix(std::vector<::testing::Matcher<Fix>> FixMatcheres) {
  return Field(&Diag::Fixes, testing::UnorderedElementsAreArray(FixMatcheres));
}

MATCHER_P2(Diag, Range, Message,
           "Diag at " + llvm::to_string(Range) + " = [" + Message + "]") {
  return arg.Range == Range && arg.Message == Message;
}

MATCHER_P3(Fix, Range, Replacement, Message,
           "Fix " + llvm::to_string(Range) + " => " +
               ::testing::PrintToString(Replacement) + " = [" + Message + "]") {
  return arg.Message == Message && arg.Edits.size() == 1 &&
         arg.Edits[0].range == Range && arg.Edits[0].newText == Replacement;
}
MATCHER_P(FixMessage, Message, "") { return arg.Message == Message; }


std::string guard(llvm::StringRef Code) {
  return "#pragma once\n" + Code.str();
}

MATCHER_P(writtenInclusion, Written, "") {
  if (arg.Written != Written)
    *result_listener << arg.Written;
  return arg.Written == Written;
}

TEST(IncludeCleaner, StdlibUnused) {
  setIncludeCleanerAnalyzesStdlib(true);
  auto Cleanup =
      llvm::make_scope_exit([] { setIncludeCleanerAnalyzesStdlib(false); });

  auto TU = TestTU::withCode(R"cpp(
    #include <list>
    #include <queue>
    std::list<int> x;
  )cpp");
  // Layout of std library impl is not relevant.
  TU.AdditionalFiles["bits"] = R"cpp(
    #pragma once
    namespace std {
      template <typename> class list {};
      template <typename> class queue {};
    }
  )cpp";
  TU.AdditionalFiles["list"] = "#include <bits>";
  TU.AdditionalFiles["queue"] = "#include <bits>";
  TU.ExtraArgs = {"-isystem", testRoot()};
  auto AST = TU.build();
  IncludeCleanerFindings Findings = computeIncludeCleanerFindings(AST);
  EXPECT_THAT(Findings.UnusedIncludes,
              ElementsAre(Pointee(writtenInclusion("<queue>"))));
}

TEST(IncludeCleaner, GetUnusedHeaders) {
  llvm::StringLiteral MainFile = R"cpp(
    #include "a.h"
    #include "b.h"
    #include "dir/c.h"
    #include "dir/unused.h"
    #include "unguarded.h"
    #include "unused.h"
    #include <system_header.h>
    void foo() {
      a();
      b();
      c();
    })cpp";
  // Build expected ast with symbols coming from headers.
  TestTU TU;
  TU.Filename = "foo.cpp";
  TU.AdditionalFiles["foo.h"] = guard("void foo();");
  TU.AdditionalFiles["a.h"] = guard("void a();");
  TU.AdditionalFiles["b.h"] = guard("void b();");
  TU.AdditionalFiles["dir/c.h"] = guard("void c();");
  TU.AdditionalFiles["unused.h"] = guard("void unused();");
  TU.AdditionalFiles["dir/unused.h"] = guard("void dirUnused();");
  TU.AdditionalFiles["system/system_header.h"] = guard("");
  TU.AdditionalFiles["unguarded.h"] = "";
  TU.ExtraArgs.push_back("-I" + testPath("dir"));
  TU.ExtraArgs.push_back("-isystem" + testPath("system"));
  TU.Code = MainFile.str();
  ParsedAST AST = TU.build();
  IncludeCleanerFindings Findings = computeIncludeCleanerFindings(AST);
  EXPECT_THAT(
      Findings.UnusedIncludes,
      UnorderedElementsAre(Pointee(writtenInclusion("\"unused.h\"")),
                           Pointee(writtenInclusion("\"dir/unused.h\""))));
}

TEST(IncludeCleaner, ComputeMissingHeaders) {
  Annotations MainFile(R"cpp(
    #include "a.h"

    void foo() {
      $b[[b]]();
    })cpp");
  TestTU TU;
  TU.Filename = "foo.cpp";
  TU.AdditionalFiles["a.h"] = guard("#include \"b.h\"");
  TU.AdditionalFiles["b.h"] = guard("void b();");

  TU.Code = MainFile.code();
  ParsedAST AST = TU.build();

  IncludeCleanerFindings Findings = computeIncludeCleanerFindings(AST);
  const SourceManager &SM = AST.getSourceManager();
  const NamedDecl *BDecl = nullptr;
  for (Decl *D : AST.getASTContext().getTranslationUnitDecl()->decls()) {
    const NamedDecl *CandidateDecl = llvm::dyn_cast<NamedDecl>(D);
    std::string Name = CandidateDecl->getQualifiedNameAsString();
    if (Name != "b")
      continue;
    BDecl = CandidateDecl;
  }
  ASSERT_TRUE(BDecl);
  include_cleaner::Symbol B{*BDecl};
  auto Range = MainFile.range("b");
  size_t Start = llvm::cantFail(positionToOffset(MainFile.code(), Range.start));
  size_t End = llvm::cantFail(positionToOffset(MainFile.code(), Range.end));
  syntax::FileRange BRange{SM.getMainFileID(), static_cast<unsigned int>(Start),
                           static_cast<unsigned int>(End)};
  include_cleaner::Header Header{*SM.getFileManager().getFile("b.h")};
  MissingIncludeDiagInfo BInfo{B, BRange, {Header}};
  EXPECT_THAT(Findings.MissingIncludes, ElementsAre(BInfo));
}

TEST(IncludeCleaner, GenerateMissingHeaderDiags) {
  Config Cfg;
  Cfg.Diagnostics.MissingIncludes = Config::IncludesPolicy::Strict;
  Cfg.Diagnostics.Includes.IgnoreHeader = {
      [](llvm::StringRef Header) { return Header.ends_with("buzz.h"); }};
  WithContextValue Ctx(Config::Key, std::move(Cfg));
  Annotations MainFile(R"cpp(
#include "a.h"
#include "all.h"
$insert_b[[]]#include "baz.h"
#include "dir/c.h"
$insert_d[[]]$insert_foo[[]]#include "fuzz.h"
#include "header.h"
$insert_foobar[[]]#include <e.h>
$insert_f[[]]$insert_vector[[]]

#define DEF(X) const Foo *X;
#define BAZ(X) const X x

  void foo() {
    $b[[b]]();

    ns::$bar[[Bar]] bar;
    bar.d();
    $f[[f]](); 

    // this should not be diagnosed, because it's ignored in the config
    buzz(); 

    $foobar[[foobar]]();

    std::$vector[[vector]] v;

    int var = $FOO[[FOO]];

    $DEF[[DEF]](a);

    $BAR[[BAR]](b);

    BAZ($Foo[[Foo]]);
})cpp");

  TestTU TU;
  TU.Filename = "foo.cpp";
  TU.AdditionalFiles["a.h"] = guard("#include \"b.h\"");
  TU.AdditionalFiles["b.h"] = guard("void b();");

  TU.AdditionalFiles["dir/c.h"] = guard("#include \"d.h\"");
  TU.AdditionalFiles["dir/d.h"] =
      guard("namespace ns { struct Bar { void d(); }; }");

  TU.AdditionalFiles["system/e.h"] = guard("#include <f.h>");
  TU.AdditionalFiles["system/f.h"] = guard("void f();");
  TU.ExtraArgs.push_back("-isystem" + testPath("system"));

  TU.AdditionalFiles["fuzz.h"] = guard("#include \"buzz.h\"");
  TU.AdditionalFiles["buzz.h"] = guard("void buzz();");

  TU.AdditionalFiles["baz.h"] = guard("#include \"private.h\"");
  TU.AdditionalFiles["private.h"] = guard(R"cpp(
    // IWYU pragma: private, include "public.h"
    void foobar();
  )cpp");
  TU.AdditionalFiles["header.h"] = guard(R"cpp(
  namespace std { class vector {}; }
  )cpp");

  TU.AdditionalFiles["all.h"] = guard("#include \"foo.h\"");
  TU.AdditionalFiles["foo.h"] = guard(R"cpp(
    #define BAR(x) Foo *x
    #define FOO 1
    struct Foo{}; 
  )cpp");

  TU.Code = MainFile.code();
  ParsedAST AST = TU.build();

  std::vector<clangd::Diag> Diags =
      issueIncludeCleanerDiagnostics(AST, TU.Code);
  EXPECT_THAT(
      Diags,
      UnorderedElementsAre(
          AllOf(Diag(MainFile.range("b"),
                     "No header providing \"b\" is directly included"),
                withFix({Fix(MainFile.range("insert_b"), "#include \"b.h\"\n",
                             "#include \"b.h\""),
                         FixMessage("add all missing includes")})),
          AllOf(Diag(MainFile.range("bar"),
                     "No header providing \"ns::Bar\" is directly included"),
                withFix({Fix(MainFile.range("insert_d"),
                             "#include \"dir/d.h\"\n", "#include \"dir/d.h\""),
                         FixMessage("add all missing includes")})),
          AllOf(Diag(MainFile.range("f"),
                     "No header providing \"f\" is directly included"),
                withFix({Fix(MainFile.range("insert_f"), "#include <f.h>\n",
                             "#include <f.h>"),
                         FixMessage("add all missing includes")})),
          AllOf(
              Diag(MainFile.range("foobar"),
                   "No header providing \"foobar\" is directly included"),
              withFix({Fix(MainFile.range("insert_foobar"),
                           "#include \"public.h\"\n", "#include \"public.h\""),
                       FixMessage("add all missing includes")})),
          AllOf(
              Diag(MainFile.range("vector"),
                   "No header providing \"std::vector\" is directly included"),
              withFix({Fix(MainFile.range("insert_vector"),
                           "#include <vector>\n", "#include <vector>"),
                       FixMessage("add all missing includes"),})),
          AllOf(Diag(MainFile.range("FOO"),
                     "No header providing \"FOO\" is directly included"),
                withFix({Fix(MainFile.range("insert_foo"),
                             "#include \"foo.h\"\n", "#include \"foo.h\""),
                         FixMessage("add all missing includes")})),
          AllOf(Diag(MainFile.range("DEF"),
                     "No header providing \"Foo\" is directly included"),
                withFix({Fix(MainFile.range("insert_foo"),
                             "#include \"foo.h\"\n", "#include \"foo.h\""),
                         FixMessage("add all missing includes")})),
          AllOf(Diag(MainFile.range("BAR"),
                     "No header providing \"BAR\" is directly included"),
                withFix({Fix(MainFile.range("insert_foo"),
                             "#include \"foo.h\"\n", "#include \"foo.h\""),
                         FixMessage("add all missing includes")})),
          AllOf(Diag(MainFile.range("Foo"),
                     "No header providing \"Foo\" is directly included"),
                withFix({Fix(MainFile.range("insert_foo"),
                             "#include \"foo.h\"\n", "#include \"foo.h\""),
                         FixMessage("add all missing includes")}))));
}

TEST(IncludeCleaner, IWYUPragmas) {
  TestTU TU;
  TU.Code = R"cpp(
    #include "behind_keep.h" // IWYU pragma: keep
    #include "exported.h" // IWYU pragma: export
    #include "public.h"

    void bar() { foo(); }
    )cpp";
  TU.AdditionalFiles["behind_keep.h"] = guard("");
  TU.AdditionalFiles["exported.h"] = guard("");
  TU.AdditionalFiles["public.h"] = guard("#include \"private.h\"");
  TU.AdditionalFiles["private.h"] = guard(R"cpp(
    // IWYU pragma: private, include "public.h"
    void foo() {}
  )cpp");
  Config Cfg;
  Cfg.Diagnostics.UnusedIncludes = Config::IncludesPolicy::Strict;
  WithContextValue Ctx(Config::Key, std::move(Cfg));
  ParsedAST AST = TU.build();
  EXPECT_THAT(AST.getDiagnostics(), llvm::ValueIs(IsEmpty()));
  IncludeCleanerFindings Findings = computeIncludeCleanerFindings(AST);
  EXPECT_THAT(Findings.UnusedIncludes, IsEmpty());
}

TEST(IncludeCleaner, IWYUPragmaExport) {
  TestTU TU;
  TU.Code = R"cpp(
    #include "foo.h"
    )cpp";
  TU.AdditionalFiles["foo.h"] = R"cpp(
    #ifndef FOO_H
    #define FOO_H

    #include "bar.h" // IWYU pragma: export

    #endif
  )cpp";
  TU.AdditionalFiles["bar.h"] = guard(R"cpp(
    void bar() {}
  )cpp");
  ParsedAST AST = TU.build();

  EXPECT_THAT(AST.getDiagnostics(), llvm::ValueIs(IsEmpty()));
  IncludeCleanerFindings Findings = computeIncludeCleanerFindings(AST);
  EXPECT_THAT(Findings.UnusedIncludes,
              ElementsAre(Pointee(writtenInclusion("\"foo.h\""))));
}

TEST(IncludeCleaner, NoDiagsForObjC) {
  TestTU TU;
  TU.Code = R"cpp(
    #include "foo.h"

    void bar() {}
    )cpp";
  TU.AdditionalFiles["foo.h"] = R"cpp(
    #ifndef FOO_H
    #define FOO_H

    #endif
  )cpp";
  TU.ExtraArgs.emplace_back("-xobjective-c");

  Config Cfg;

  Cfg.Diagnostics.UnusedIncludes = Config::IncludesPolicy::Strict;
  Cfg.Diagnostics.MissingIncludes = Config::IncludesPolicy::Strict;
  WithContextValue Ctx(Config::Key, std::move(Cfg));
  ParsedAST AST = TU.build();
  EXPECT_THAT(AST.getDiagnostics(), llvm::ValueIs(IsEmpty()));
}

TEST(IncludeCleaner, UmbrellaUsesPrivate) {
  TestTU TU;
  TU.Code = R"cpp(
    #include "private.h"
    )cpp";
  TU.AdditionalFiles["private.h"] = guard(R"cpp(
    // IWYU pragma: private, include "public.h"
    void foo() {}
  )cpp");
  TU.Filename = "public.h";
  Config Cfg;
  Cfg.Diagnostics.UnusedIncludes = Config::IncludesPolicy::Strict;
  WithContextValue Ctx(Config::Key, std::move(Cfg));
  ParsedAST AST = TU.build();
  EXPECT_THAT(AST.getDiagnostics(), llvm::ValueIs(IsEmpty()));
  IncludeCleanerFindings Findings = computeIncludeCleanerFindings(AST);
  EXPECT_THAT(Findings.UnusedIncludes, IsEmpty());
}

TEST(IncludeCleaner, MacroExpandedThroughIncludes) {
  Annotations MainFile(R"cpp(
  #include "all.h"
  #define FOO(X) const Foo *X
  void foo() {
  #include [["expander.inc"]]
  }
)cpp");

  TestTU TU;
  TU.AdditionalFiles["expander.inc"] = guard("FOO(f1);FOO(f2);");
  TU.AdditionalFiles["foo.h"] = guard("struct Foo {};");
  TU.AdditionalFiles["all.h"] = guard("#include \"foo.h\"");

  TU.Code = MainFile.code();
  ParsedAST AST = TU.build();

  auto Findings = computeIncludeCleanerFindings(AST).MissingIncludes;
<<<<<<< HEAD
  EXPECT_THAT(Findings, testing::SizeIs(1));
=======
#if INTEL_CUSTOMIZATION
  // FIXME: Deduplicate references resulting from expansion of the same macro in
  // multiple places.
  EXPECT_THAT(Findings, testing::SizeIs(2));
#endif // INTEL_CUSTOMIZATION
>>>>>>> 59f4ce8f
  auto RefRange = Findings.front().SymRefRange;
  auto &SM = AST.getSourceManager();
  EXPECT_EQ(RefRange.file(), SM.getMainFileID());
  // FIXME: Point at the spelling location, rather than the include.
  EXPECT_EQ(halfOpenToRange(SM, RefRange.toCharRange(SM)), MainFile.range());
<<<<<<< HEAD
}

TEST(IncludeCleaner, MissingIncludesAreUnique) {
  Annotations MainFile(R"cpp(
    #include "all.h"
    FOO([[Foo]]);
  )cpp");

  TestTU TU;
  TU.AdditionalFiles["foo.h"] = guard("struct Foo {};");
  TU.AdditionalFiles["all.h"] = guard(R"cpp(
    #include "foo.h"
    #define FOO(X) X y; X z
  )cpp");

  TU.Code = MainFile.code();
  ParsedAST AST = TU.build();

  auto Findings = computeIncludeCleanerFindings(AST).MissingIncludes;
  EXPECT_THAT(Findings, testing::SizeIs(1));
  auto RefRange = Findings.front().SymRefRange;
  auto &SM = AST.getSourceManager();
  EXPECT_EQ(RefRange.file(), SM.getMainFileID());
  EXPECT_EQ(halfOpenToRange(SM, RefRange.toCharRange(SM)), MainFile.range());
=======
#if INTEL_CUSTOMIZATION
  EXPECT_EQ(RefRange, Findings[1].SymRefRange);
#endif // INTEL_CUSTOMIZATION
>>>>>>> 59f4ce8f
}

TEST(IncludeCleaner, NoCrash) {
  TestTU TU;
  Annotations MainCode(R"cpp(
    #include "all.h"
    void test() {
      [[1s]];
    }
    )cpp");
  TU.Code = MainCode.code();
  TU.AdditionalFiles["foo.h"] =
      guard("int operator\"\"s(unsigned long long) { return 0; }");
  TU.AdditionalFiles["all.h"] = guard("#include \"foo.h\"");
  ParsedAST AST = TU.build();
  const auto &MissingIncludes =
      computeIncludeCleanerFindings(AST).MissingIncludes;
  EXPECT_THAT(MissingIncludes, testing::SizeIs(1));
  auto &SM = AST.getSourceManager();
  EXPECT_EQ(
      halfOpenToRange(SM, MissingIncludes.front().SymRefRange.toCharRange(SM)),
      MainCode.range());
}

TEST(IncludeCleaner, FirstMatchedProvider) {
  struct {
    const char *Code;
    const std::vector<include_cleaner::Header> Providers;
    const std::optional<include_cleaner::Header> ExpectedProvider;
  } Cases[] = {
      {R"cpp(
        #include "bar.h"
        #include "foo.h"
      )cpp",
       {include_cleaner::Header{"bar.h"}, include_cleaner::Header{"foo.h"}},
       include_cleaner::Header{"bar.h"}},
      {R"cpp(
        #include "bar.h"
        #include "foo.h"
      )cpp",
       {include_cleaner::Header{"foo.h"}, include_cleaner::Header{"bar.h"}},
       include_cleaner::Header{"foo.h"}},
      {"#include \"bar.h\"",
       {include_cleaner::Header{"bar.h"}},
       include_cleaner::Header{"bar.h"}},
      {"#include \"bar.h\"", {include_cleaner::Header{"foo.h"}}, std::nullopt},
      {"#include \"bar.h\"", {}, std::nullopt}};
  for (const auto &Case : Cases) {
    Annotations Code{Case.Code};
    SCOPED_TRACE(Code.code());

    TestTU TU;
    TU.Code = Code.code();
    TU.AdditionalFiles["bar.h"] = "";
    TU.AdditionalFiles["foo.h"] = "";

    auto AST = TU.build();
    std::optional<include_cleaner::Header> MatchedProvider =
        firstMatchedProvider(
            convertIncludes(AST.getSourceManager(),
                            AST.getIncludeStructure().MainFileIncludes),
            Case.Providers);
    EXPECT_EQ(MatchedProvider, Case.ExpectedProvider);
  }
}

} // namespace
} // namespace clangd
} // namespace clang<|MERGE_RESOLUTION|>--- conflicted
+++ resolved
@@ -414,50 +414,19 @@
   ParsedAST AST = TU.build();
 
   auto Findings = computeIncludeCleanerFindings(AST).MissingIncludes;
-<<<<<<< HEAD
-  EXPECT_THAT(Findings, testing::SizeIs(1));
-=======
 #if INTEL_CUSTOMIZATION
   // FIXME: Deduplicate references resulting from expansion of the same macro in
   // multiple places.
   EXPECT_THAT(Findings, testing::SizeIs(2));
 #endif // INTEL_CUSTOMIZATION
->>>>>>> 59f4ce8f
   auto RefRange = Findings.front().SymRefRange;
   auto &SM = AST.getSourceManager();
   EXPECT_EQ(RefRange.file(), SM.getMainFileID());
   // FIXME: Point at the spelling location, rather than the include.
   EXPECT_EQ(halfOpenToRange(SM, RefRange.toCharRange(SM)), MainFile.range());
-<<<<<<< HEAD
-}
-
-TEST(IncludeCleaner, MissingIncludesAreUnique) {
-  Annotations MainFile(R"cpp(
-    #include "all.h"
-    FOO([[Foo]]);
-  )cpp");
-
-  TestTU TU;
-  TU.AdditionalFiles["foo.h"] = guard("struct Foo {};");
-  TU.AdditionalFiles["all.h"] = guard(R"cpp(
-    #include "foo.h"
-    #define FOO(X) X y; X z
-  )cpp");
-
-  TU.Code = MainFile.code();
-  ParsedAST AST = TU.build();
-
-  auto Findings = computeIncludeCleanerFindings(AST).MissingIncludes;
-  EXPECT_THAT(Findings, testing::SizeIs(1));
-  auto RefRange = Findings.front().SymRefRange;
-  auto &SM = AST.getSourceManager();
-  EXPECT_EQ(RefRange.file(), SM.getMainFileID());
-  EXPECT_EQ(halfOpenToRange(SM, RefRange.toCharRange(SM)), MainFile.range());
-=======
 #if INTEL_CUSTOMIZATION
   EXPECT_EQ(RefRange, Findings[1].SymRefRange);
 #endif // INTEL_CUSTOMIZATION
->>>>>>> 59f4ce8f
 }
 
 TEST(IncludeCleaner, NoCrash) {
