//==-- SemanticHighlighting.h - Generating highlights from the AST-- C++ -*-==//
//
// Part of the LLVM Project, under the Apache License v2.0 with LLVM Exceptions.
// See https://llvm.org/LICENSE.txt for license information.
// SPDX-License-Identifier: Apache-2.0 WITH LLVM-exception
//
//===----------------------------------------------------------------------===//
//
// This file supports semantic highlighting: categorizing tokens in the file so
// that the editor can color/style them differently.
//
// This is particularly valuable for C++: its complex and context-dependent
// grammar is a challenge for simple syntax-highlighting techniques.
//
// We support two protocols for providing highlights to the client:
// - the `textDocument/semanticTokens` request from LSP 3.16
//   https://github.com/microsoft/vscode-languageserver-node/blob/release/protocol/3.16.0-next.1/protocol/src/protocol.semanticTokens.proposed.ts
// - the earlier proposed `textDocument/semanticHighlighting` notification
//   https://github.com/microsoft/vscode-languageserver-node/pull/367
//   This is referred to as "Theia" semantic highlighting in the code.
//   It was supported from clangd 9 but should be considered deprecated as of
//   clangd 11 and eventually removed.
//
// Semantic highlightings are calculated for an AST by visiting every AST node
// and classifying nodes that are interesting to highlight (variables/function
// calls etc.).
//
//===----------------------------------------------------------------------===//

#ifndef LLVM_CLANG_TOOLS_EXTRA_CLANGD_SEMANTICHIGHLIGHTING_H
#define LLVM_CLANG_TOOLS_EXTRA_CLANGD_SEMANTICHIGHLIGHTING_H

#include "Protocol.h"
#include "llvm/Support/raw_ostream.h"

namespace clang {
namespace clangd {
class ParsedAST;

enum class HighlightingKind {
  Variable = 0,
  LocalVariable,
  Parameter,
  Function,
  Method,
  StaticMethod,
  Field,
  StaticField,
  Class,
  Enum,
  EnumConstant,
  Typedef,
  Type,
  Unknown,
  Namespace,
  TemplateParameter,
  Concept,
  Primitive,
  Macro,

  // This one is different from the other kinds as it's a line style
  // rather than a token style.
  InactiveCode,

  LastKind = InactiveCode
};

llvm::raw_ostream &operator<<(llvm::raw_ostream &OS, HighlightingKind K);

enum class HighlightingModifier {
  Declaration,
  // FIXME: Definition (needs findExplicitReferences support)
  Deprecated,
  Deduced,
  Readonly,
  Static,
  Abstract,
<<<<<<< HEAD
=======
  DependentName,
>>>>>>> 2e811f80

  FunctionScope,
  ClassScope,
  FileScope,
  GlobalScope,

  LastModifier = GlobalScope
};
static_assert(static_cast<unsigned>(HighlightingModifier::LastModifier) < 32,
              "Increase width of modifiers bitfield!");
llvm::raw_ostream &operator<<(llvm::raw_ostream &OS, HighlightingModifier K);

// Contains all information needed for the highlighting a token.
struct HighlightingToken {
  HighlightingKind Kind;
  uint32_t Modifiers = 0;
  Range R;

  HighlightingToken &addModifier(HighlightingModifier M) {
    Modifiers |= 1 << static_cast<unsigned>(M);
    return *this;
  }
};

bool operator==(const HighlightingToken &L, const HighlightingToken &R);
bool operator<(const HighlightingToken &L, const HighlightingToken &R);

/// Contains all information about highlightings on a single line.
struct LineHighlightings {
  int Line;
  std::vector<HighlightingToken> Tokens;
  bool IsInactive;
};

bool operator==(const LineHighlightings &L, const LineHighlightings &R);

// Returns all HighlightingTokens from an AST. Only generates highlights for the
// main AST.
std::vector<HighlightingToken> getSemanticHighlightings(ParsedAST &AST);

std::vector<SemanticToken> toSemanticTokens(llvm::ArrayRef<HighlightingToken>);
llvm::StringRef toSemanticTokenType(HighlightingKind Kind);
llvm::StringRef toSemanticTokenModifier(HighlightingModifier Modifier);
std::vector<SemanticTokensEdit> diffTokens(llvm::ArrayRef<SemanticToken> Before,
                                           llvm::ArrayRef<SemanticToken> After);

/// Converts a HighlightingKind to a corresponding TextMate scope
/// (https://manual.macromates.com/en/language_grammars).
llvm::StringRef toTextMateScope(HighlightingKind Kind);

/// Convert to LSP's semantic highlighting information.
std::vector<TheiaSemanticHighlightingInformation>
toTheiaSemanticHighlightingInformation(
    llvm::ArrayRef<LineHighlightings> Tokens);

/// Return a line-by-line diff between two highlightings.
///  - if the tokens on a line are the same in both highlightings, this line is
///  omitted.
///  - if a line exists in New but not in Old, the tokens on this line are
///  emitted.
///  - if a line does not exist in New but exists in Old, an empty line is
///  emitted (to tell client to clear the previous highlightings on this line).
///
/// REQUIRED: Old and New are sorted.
std::vector<LineHighlightings>
diffHighlightings(ArrayRef<HighlightingToken> New,
                  ArrayRef<HighlightingToken> Old);

} // namespace clangd
} // namespace clang

#endif<|MERGE_RESOLUTION|>--- conflicted
+++ resolved
@@ -75,10 +75,7 @@
   Readonly,
   Static,
   Abstract,
-<<<<<<< HEAD
-=======
   DependentName,
->>>>>>> 2e811f80
 
   FunctionScope,
   ClassScope,
