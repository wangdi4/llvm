--- conflicted
+++ resolved
@@ -87,12 +87,8 @@
 # CHECK-NEXT:            "deduced",
 # CHECK-NEXT:            "readonly",
 # CHECK-NEXT:            "static",
-<<<<<<< HEAD
-# CHECK-NEXT:            "abstract"
-=======
 # CHECK-NEXT:            "abstract",
 # CHECK-NEXT:            "dependentName",
->>>>>>> 2e811f80
 # CHECK-NEXT:            "functionScope",
 # CHECK-NEXT:            "classScope",
 # CHECK-NEXT:            "fileScope",
