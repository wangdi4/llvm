//===--- IncludeCleaner.cpp - Unused/Missing Headers Analysis ---*- C++ -*-===//
//
// Part of the LLVM Project, under the Apache License v2.0 with LLVM Exceptions.
// See https://llvm.org/LICENSE.txt for license information.
// SPDX-License-Identifier: Apache-2.0 WITH LLVM-exception
//
//===----------------------------------------------------------------------===//

#include "IncludeCleaner.h"
#include "Config.h"
#include "Diagnostics.h"
#include "Headers.h"
#include "ParsedAST.h"
#include "Preamble.h"
#include "Protocol.h"
#include "SourceCode.h"
#include "URI.h"
#include "clang-include-cleaner/Analysis.h"
#include "clang-include-cleaner/IncludeSpeller.h"
#include "clang-include-cleaner/Record.h"
#include "clang-include-cleaner/Types.h"
#include "support/Logger.h"
#include "support/Path.h"
#include "support/Trace.h"
#include "clang/AST/ASTContext.h"
#include "clang/AST/DeclCXX.h"
#include "clang/AST/Expr.h"
#include "clang/AST/ExprCXX.h"
#include "clang/AST/TemplateName.h"
#include "clang/AST/Type.h"
#include "clang/Basic/Diagnostic.h"
#include "clang/Basic/LLVM.h"
#include "clang/Basic/SourceLocation.h"
#include "clang/Basic/SourceManager.h"
#include "clang/Format/Format.h"
#include "clang/Lex/HeaderSearch.h"
#include "clang/Lex/Preprocessor.h"
#include "clang/Tooling/Core/Replacement.h"
#include "clang/Tooling/Inclusions/HeaderIncludes.h"
#include "clang/Tooling/Inclusions/StandardLibrary.h"
#include "clang/Tooling/Syntax/Tokens.h"
#include "llvm/ADT/ArrayRef.h"
#include "llvm/ADT/DenseSet.h"
#include "llvm/ADT/GenericUniformityImpl.h"
#include "llvm/ADT/STLExtras.h"
#include "llvm/ADT/STLFunctionalExtras.h"
#include "llvm/ADT/SmallString.h"
#include "llvm/ADT/SmallVector.h"
#include "llvm/ADT/StringMap.h"
#include "llvm/ADT/StringRef.h"
#include "llvm/ADT/StringSet.h"
#include "llvm/Support/Casting.h"
#include "llvm/Support/Error.h"
#include "llvm/Support/ErrorHandling.h"
#include "llvm/Support/FormatVariadic.h"
#include "llvm/Support/Path.h"
#include "llvm/Support/Regex.h"
#include <cassert>
#include <iterator>
#include <optional>
#include <string>
#include <utility>
#include <vector>

namespace clang {
namespace clangd {

static bool AnalyzeStdlib = false;
void setIncludeCleanerAnalyzesStdlib(bool B) { AnalyzeStdlib = B; }

namespace {

// Returns the range starting at '#' and ending at EOL. Escaped newlines are not
// handled.
clangd::Range getDiagnosticRange(llvm::StringRef Code, unsigned HashOffset) {
  clangd::Range Result;
  Result.end = Result.start = offsetToPosition(Code, HashOffset);

  // Span the warning until the EOL or EOF.
  Result.end.character +=
      lspLength(Code.drop_front(HashOffset).take_until([](char C) {
        return C == '\n' || C == '\r';
      }));
  return Result;
}

bool isFilteredByConfig(const Config &Cfg, llvm::StringRef HeaderPath) {
  // Convert the path to Unix slashes and try to match against the filter.
  llvm::SmallString<64> NormalizedPath(HeaderPath);
  llvm::sys::path::native(NormalizedPath, llvm::sys::path::Style::posix);
  for (auto &Filter : Cfg.Diagnostics.Includes.IgnoreHeader) {
    if (Filter(NormalizedPath))
      return true;
  }
  return false;
}

static bool mayConsiderUnused(const Inclusion &Inc, ParsedAST &AST,
                              const Config &Cfg,
                              const include_cleaner::PragmaIncludes *PI) {
  // FIXME(kirillbobyrev): We currently do not support the umbrella headers.
  // System headers are likely to be standard library headers.
  // Until we have good support for umbrella headers, don't warn about them.
  if (Inc.Written.front() == '<') {
    if (AnalyzeStdlib && tooling::stdlib::Header::named(Inc.Written))
      return true;
    return false;
  }
  assert(Inc.HeaderID);
  auto HID = static_cast<IncludeStructure::HeaderID>(*Inc.HeaderID);
  auto FE = AST.getSourceManager().getFileManager().getFileRef(
      AST.getIncludeStructure().getRealPath(HID));
  assert(FE);
  if (PI) {
    if (PI->shouldKeep(Inc.HashLine + 1))
      return false;
    // Check if main file is the public interface for a private header. If so we
    // shouldn't diagnose it as unused.
    if (auto PHeader = PI->getPublic(*FE); !PHeader.empty()) {
      PHeader = PHeader.trim("<>\"");
      // Since most private -> public mappings happen in a verbatim way, we
      // check textually here. This might go wrong in presence of symlinks or
      // header mappings. But that's not different than rest of the places.
      if (AST.tuPath().endswith(PHeader))
        return false;
    }
  }
  // Headers without include guards have side effects and are not
  // self-contained, skip them.
  if (!AST.getPreprocessor().getHeaderSearchInfo().isFileMultipleIncludeGuarded(
          &FE->getFileEntry())) {
    dlog("{0} doesn't have header guard and will not be considered unused",
         FE->getName());
    return false;
  }

  if (isFilteredByConfig(Cfg, Inc.Resolved)) {
    dlog("{0} header is filtered out by the configuration", FE->getName());
    return false;
  }
  return true;
}

llvm::StringRef getResolvedPath(const include_cleaner::Header &SymProvider) {
  switch (SymProvider.kind()) {
  case include_cleaner::Header::Physical:
    return SymProvider.physical()->tryGetRealPathName();
  case include_cleaner::Header::Standard:
    return SymProvider.standard().name().trim("<>\"");
  case include_cleaner::Header::Verbatim:
    return SymProvider.verbatim().trim("<>\"");
  }
  llvm_unreachable("Unknown header kind");
}

std::string getSymbolName(const include_cleaner::Symbol &Sym) {
  switch (Sym.kind()) {
  case include_cleaner::Symbol::Macro:
    return Sym.macro().Name->getName().str();
  case include_cleaner::Symbol::Declaration:
    return llvm::dyn_cast<NamedDecl>(&Sym.declaration())
        ->getQualifiedNameAsString();
  }
  llvm_unreachable("Unknown symbol kind");
}

std::vector<Diag> generateMissingIncludeDiagnostics(
    ParsedAST &AST, llvm::ArrayRef<MissingIncludeDiagInfo> MissingIncludes,
    llvm::StringRef Code) {
  std::vector<Diag> Result;
  const Config &Cfg = Config::current();
  if (Cfg.Diagnostics.MissingIncludes != Config::IncludesPolicy::Strict ||
      Cfg.Diagnostics.SuppressAll ||
      Cfg.Diagnostics.Suppress.contains("missing-includes")) {
    return Result;
  }

  const SourceManager &SM = AST.getSourceManager();
  const FileEntry *MainFile = SM.getFileEntryForID(SM.getMainFileID());

  auto FileStyle = format::getStyle(
      format::DefaultFormatStyle, AST.tuPath(), format::DefaultFallbackStyle,
      Code, &SM.getFileManager().getVirtualFileSystem());
  if (!FileStyle) {
    elog("Couldn't infer style", FileStyle.takeError());
    FileStyle = format::getLLVMStyle();
  }

  tooling::HeaderIncludes HeaderIncludes(AST.tuPath(), Code,
                                         FileStyle->IncludeStyle);
  for (const auto &SymbolWithMissingInclude : MissingIncludes) {
    llvm::StringRef ResolvedPath =
        getResolvedPath(SymbolWithMissingInclude.Providers.front());
    if (isFilteredByConfig(Cfg, ResolvedPath)) {
      dlog("IncludeCleaner: not diagnosing missing include {0}, filtered by "
           "config",
           ResolvedPath);
      continue;
    }

<<<<<<< HEAD
    std::string Spelling = include_cleaner::spellHeader(
        {SymbolWithMissingInclude.Providers.front(),
         AST.getPreprocessor().getHeaderSearchInfo(), MainFile});
=======
    std::string Spelling =
        spellHeader(AST, MainFile, SymbolWithMissingInclude.Providers.front());

>>>>>>> 977407c7
    llvm::StringRef HeaderRef{Spelling};
    bool Angled = HeaderRef.starts_with("<");
    // We might suggest insertion of an existing include in edge cases, e.g.,
    // include is present in a PP-disabled region, or spelling of the header
    // turns out to be the same as one of the unresolved includes in the
    // main file.
    std::optional<tooling::Replacement> Replacement = HeaderIncludes.insert(
        HeaderRef.trim("\"<>"), Angled, tooling::IncludeDirective::Include);
    if (!Replacement.has_value())
      continue;

    Diag &D = Result.emplace_back();
    D.Message =
        llvm::formatv("No header providing \"{0}\" is directly included",
                      getSymbolName(SymbolWithMissingInclude.Symbol));
    D.Name = "missing-includes";
    D.Source = Diag::DiagSource::Clangd;
    D.File = AST.tuPath();
    D.InsideMainFile = true;
    // We avoid the "warning" severity here in favor of LSP's "information".
    //
    // Users treat most warnings on code being edited as high-priority.
    // They don't think of include cleanups the same way: they want to edit
    // lines with existing violations without fixing them.
    // Diagnostics at the same level tend to be visually indistinguishable,
    // and a few missing includes can cause many diagnostics.
    // Marking these as "information" leaves them visible, but less intrusive.
    //
    // (These concerns don't apply to unused #include warnings: these are fewer,
    // they appear on infrequently-edited lines with few other warnings, and
    // the 'Unneccesary' tag often result in a different rendering)
    //
    // Usually clang's "note" severity usually has special semantics, being
    // translated into LSP RelatedInformation of a parent diagnostic.
    // But not here: these aren't processed by clangd's DiagnosticConsumer.
    D.Severity = DiagnosticsEngine::Note;
    D.Range = clangd::Range{
        offsetToPosition(Code,
                         SymbolWithMissingInclude.SymRefRange.beginOffset()),
        offsetToPosition(Code,
                         SymbolWithMissingInclude.SymRefRange.endOffset())};
    auto &F = D.Fixes.emplace_back();
    F.Message = "#include " + Spelling;
    TextEdit Edit = replacementToEdit(Code, *Replacement);
    F.Edits.emplace_back(std::move(Edit));
  }
  return Result;
}

std::vector<Diag> generateUnusedIncludeDiagnostics(
    PathRef FileName, llvm::ArrayRef<const Inclusion *> UnusedIncludes,
    llvm::StringRef Code) {
  std::vector<Diag> Result;
  const Config &Cfg = Config::current();
  if (Cfg.Diagnostics.UnusedIncludes == Config::IncludesPolicy::None ||
      Cfg.Diagnostics.SuppressAll ||
      Cfg.Diagnostics.Suppress.contains("unused-includes")) {
    return Result;
  }
  for (const auto *Inc : UnusedIncludes) {
    Diag &D = Result.emplace_back();
    D.Message =
        llvm::formatv("included header {0} is not used directly",
                      llvm::sys::path::filename(
                          Inc->Written.substr(1, Inc->Written.size() - 2),
                          llvm::sys::path::Style::posix));
    D.Name = "unused-includes";
    D.Source = Diag::DiagSource::Clangd;
    D.File = FileName;
    D.InsideMainFile = true;
    D.Severity = DiagnosticsEngine::Warning;
    D.Tags.push_back(Unnecessary);
    D.Range = getDiagnosticRange(Code, Inc->HashOffset);
    // FIXME(kirillbobyrev): Removing inclusion might break the code if the
    // used headers are only reachable transitively through this one. Suggest
    // including them directly instead.
    // FIXME(kirillbobyrev): Add fix suggestion for adding IWYU pragmas
    // (keep/export) remove the warning once we support IWYU pragmas.
    auto &F = D.Fixes.emplace_back();
    F.Message = "remove #include directive";
    F.Edits.emplace_back();
    F.Edits.back().range.start.line = Inc->HashLine;
    F.Edits.back().range.end.line = Inc->HashLine + 1;
  }
  return Result;
}
} // namespace

std::vector<include_cleaner::SymbolReference>
collectMacroReferences(ParsedAST &AST) {
  const auto &SM = AST.getSourceManager();
  //  FIXME: !!this is a hacky way to collect macro references.
  std::vector<include_cleaner::SymbolReference> Macros;
  auto &PP = AST.getPreprocessor();
  for (const syntax::Token &Tok :
       AST.getTokens().spelledTokens(SM.getMainFileID())) {
    auto Macro = locateMacroAt(Tok, PP);
    if (!Macro)
      continue;
    if (auto DefLoc = Macro->Info->getDefinitionLoc(); DefLoc.isValid())
      Macros.push_back(
          {Tok.location(),
           include_cleaner::Macro{/*Name=*/PP.getIdentifierInfo(Tok.text(SM)),
                                  DefLoc},
           include_cleaner::RefType::Explicit});
  }
  return Macros;
}

include_cleaner::Includes
convertIncludes(const SourceManager &SM,
                const llvm::ArrayRef<Inclusion> Includes) {
  include_cleaner::Includes ConvertedIncludes;
  for (const Inclusion &Inc : Includes) {
    include_cleaner::Include TransformedInc;
    llvm::StringRef WrittenRef = llvm::StringRef(Inc.Written);
    TransformedInc.Spelled = WrittenRef.trim("\"<>");
    TransformedInc.HashLocation =
        SM.getComposedLoc(SM.getMainFileID(), Inc.HashOffset);
    TransformedInc.Line = Inc.HashLine + 1;
    TransformedInc.Angled = WrittenRef.starts_with("<");
    auto FE = SM.getFileManager().getFile(Inc.Resolved);
    if (!FE) {
      elog("IncludeCleaner: Failed to get an entry for resolved path {0}: {1}",
           Inc.Resolved, FE.getError().message());
      continue;
    }
    TransformedInc.Resolved = *FE;
    ConvertedIncludes.add(std::move(TransformedInc));
  }
  return ConvertedIncludes;
}

<<<<<<< HEAD
=======
std::string spellHeader(ParsedAST &AST, const FileEntry *MainFile,
                        include_cleaner::Header Provider) {
  if (Provider.kind() == include_cleaner::Header::Physical) {
    if (auto CanonicalPath =
            getCanonicalPath(Provider.physical()->getLastRef(),
                             AST.getSourceManager().getFileManager())) {
      std::string SpelledHeader =
          llvm::cantFail(URI::includeSpelling(URI::create(*CanonicalPath)));
      if (!SpelledHeader.empty())
        return SpelledHeader;
    }
  }
  return include_cleaner::spellHeader(
      {Provider, AST.getPreprocessor().getHeaderSearchInfo(), MainFile});
}

>>>>>>> 977407c7
std::vector<const Inclusion *>
getUnused(ParsedAST &AST,
          const llvm::DenseSet<IncludeStructure::HeaderID> &ReferencedFiles,
          const llvm::StringSet<> &ReferencedPublicHeaders) {
  trace::Span Tracer("IncludeCleaner::getUnused");
  const Config &Cfg = Config::current();
  std::vector<const Inclusion *> Unused;
  for (const Inclusion &MFI : AST.getIncludeStructure().MainFileIncludes) {
    if (!MFI.HeaderID)
      continue;
    if (ReferencedPublicHeaders.contains(MFI.Written))
      continue;
    auto IncludeID = static_cast<IncludeStructure::HeaderID>(*MFI.HeaderID);
    bool Used = ReferencedFiles.contains(IncludeID);
    if (!Used && !mayConsiderUnused(MFI, AST, Cfg, AST.getPragmaIncludes())) {
      dlog("{0} was not used, but is not eligible to be diagnosed as unused",
           MFI.Written);
      continue;
    }
    if (!Used)
      Unused.push_back(&MFI);
    dlog("{0} is {1}", MFI.Written, Used ? "USED" : "UNUSED");
  }
  return Unused;
}

IncludeCleanerFindings computeIncludeCleanerFindings(ParsedAST &AST) {
  const auto &SM = AST.getSourceManager();
  const auto &Includes = AST.getIncludeStructure();
  include_cleaner::Includes ConvertedIncludes =
      convertIncludes(SM, Includes.MainFileIncludes);
  const FileEntry *MainFile = SM.getFileEntryForID(SM.getMainFileID());
  auto *PreamblePatch = PreamblePatch::getPatchEntry(AST.tuPath(), SM);

  std::vector<include_cleaner::SymbolReference> Macros =
      collectMacroReferences(AST);
  std::vector<MissingIncludeDiagInfo> MissingIncludes;
  llvm::DenseSet<IncludeStructure::HeaderID> Used;
  trace::Span Tracer("include_cleaner::walkUsed");
  include_cleaner::walkUsed(
      AST.getLocalTopLevelDecls(), /*MacroRefs=*/Macros,
      AST.getPragmaIncludes(), SM,
      [&](const include_cleaner::SymbolReference &Ref,
          llvm::ArrayRef<include_cleaner::Header> Providers) {
        bool Satisfied = false;
        for (const auto &H : Providers) {
          if (H.kind() == include_cleaner::Header::Physical &&
              (H.physical() == MainFile || H.physical() == PreamblePatch)) {
            Satisfied = true;
            continue;
          }
          for (auto *Inc : ConvertedIncludes.match(H)) {
            Satisfied = true;
            auto HeaderID = Includes.getID(Inc->Resolved);
            assert(HeaderID.has_value() &&
                   "ConvertedIncludes only contains resolved includes.");
            Used.insert(*HeaderID);
          }
        }

        if (Satisfied || Providers.empty() ||
            Ref.RT != include_cleaner::RefType::Explicit)
          return;

        // We actually always want to map usages to their spellings, but
        // spelling locations can point into preamble section. Using these
        // offsets could lead into crashes in presence of stale preambles. Hence
        // we use "getFileLoc" instead to make sure it always points into main
        // file.
        // FIXME: Use presumed locations to map such usages back to patched
        // locations safely.
        auto Loc = SM.getFileLoc(Ref.RefLocation);
        // File locations can be outside of the main file if macro is expanded
        // through an #include.
        while (SM.getFileID(Loc) != SM.getMainFileID())
          Loc = SM.getIncludeLoc(SM.getFileID(Loc));
        auto TouchingTokens =
            syntax::spelledTokensTouching(Loc, AST.getTokens());
        assert(!TouchingTokens.empty());
        // Loc points to the start offset of the ref token, here we use the last
        // element of the TouchingTokens, e.g. avoid getting the "::" for
        // "ns::^abc".
        MissingIncludeDiagInfo DiagInfo{
            Ref.Target, TouchingTokens.back().range(SM), Providers};
        MissingIncludes.push_back(std::move(DiagInfo));
      });
  // Put possibly equal diagnostics together for deduplication.
  // The duplicates might be from macro arguments that get expanded multiple
  // times.
  llvm::stable_sort(MissingIncludes, [](const MissingIncludeDiagInfo &LHS,
                                        const MissingIncludeDiagInfo &RHS) {
    // First sort by reference location.
    if (LHS.SymRefRange != RHS.SymRefRange) {
      // We can get away just by comparing the offsets as all the ranges are in
      // main file.
      return LHS.SymRefRange.beginOffset() < RHS.SymRefRange.beginOffset();
    }
    // For the same location, break ties using the symbol. Note that this won't
    // be stable across runs.
    using MapInfo = llvm::DenseMapInfo<include_cleaner::Symbol>;
    return MapInfo::getHashValue(LHS.Symbol) <
           MapInfo::getHashValue(RHS.Symbol);
  });
  MissingIncludes.erase(llvm::unique(MissingIncludes), MissingIncludes.end());
  std::vector<const Inclusion *> UnusedIncludes =
      getUnused(AST, Used, /*ReferencedPublicHeaders*/ {});
  return {std::move(UnusedIncludes), std::move(MissingIncludes)};
}

std::optional<Fix> removeAllUnusedIncludes(llvm::ArrayRef<Diag> UnusedIncludes) {
  if (UnusedIncludes.empty())
    return std::nullopt;

  Fix RemoveAll;
  RemoveAll.Message = "remove all unused includes";
  for (const auto &Diag : UnusedIncludes) {
    assert(Diag.Fixes.size() == 1 && "Expected exactly one fix.");
    RemoveAll.Edits.insert(RemoveAll.Edits.end(),
         Diag.Fixes.front().Edits.begin(),
         Diag.Fixes.front().Edits.end());
  }

  // TODO(hokein): emit a suitable text for the label.
  ChangeAnnotation Annotation = {/*label=*/"",
                                 /*needsConfirmation=*/true,
                                 /*description=*/""};
  static const ChangeAnnotationIdentifier RemoveAllUnusedID =
      "RemoveAllUnusedIncludes";
  for (unsigned I = 0; I < RemoveAll.Edits.size(); ++I) {
    ChangeAnnotationIdentifier ID = RemoveAllUnusedID + std::to_string(I);
    RemoveAll.Edits[I].annotationId = ID;
    RemoveAll.Annotations.push_back({ID, Annotation});
  }
  return RemoveAll;
}
std::optional<Fix>
addAllMissingIncludes(llvm::ArrayRef<Diag> MissingIncludeDiags) {
  if (MissingIncludeDiags.empty())
    return std::nullopt;

  Fix AddAllMissing;
  AddAllMissing.Message = "add all missing includes";
  // A map to deduplicate the edits with the same new text.
  // newText (#include "my_missing_header.h") -> TextEdit.
  llvm::StringMap<TextEdit> Edits;
  for (const auto &Diag : MissingIncludeDiags) {
    assert(Diag.Fixes.size() == 1 && "Expected exactly one fix.");
    for (const auto& Edit : Diag.Fixes.front().Edits) {
      Edits.try_emplace(Edit.newText, Edit);
    }
  }
  // FIXME(hokein): emit used symbol reference in the annotation.
  ChangeAnnotation Annotation = {/*label=*/"",
                                 /*needsConfirmation=*/true,
                                 /*description=*/""};
  static const ChangeAnnotationIdentifier AddAllMissingID =
      "AddAllMissingIncludes";
  unsigned I = 0;
  for (auto &It : Edits) {
    ChangeAnnotationIdentifier ID = AddAllMissingID + std::to_string(I++);
    AddAllMissing.Edits.push_back(std::move(It.getValue()));
    AddAllMissing.Edits.back().annotationId = ID;

    AddAllMissing.Annotations.push_back({ID, Annotation});
  }
  return AddAllMissing;
}
Fix fixAll(const Fix& RemoveAllUnused, const Fix& AddAllMissing) {
  Fix FixAll;
  FixAll.Message = "fix all includes";

  for (const auto &F : RemoveAllUnused.Edits)
    FixAll.Edits.push_back(F);
  for (const auto &F : AddAllMissing.Edits)
    FixAll.Edits.push_back(F);

  for (const auto& A : RemoveAllUnused.Annotations)
    FixAll.Annotations.push_back(A);
  for (const auto& A : AddAllMissing.Annotations)
    FixAll.Annotations.push_back(A);
  return FixAll;
}

std::vector<Diag> generateIncludeCleanerDiagnostic(
    ParsedAST &AST, const IncludeCleanerFindings &Findings,
    llvm::StringRef Code) {
  std::vector<Diag> UnusedIncludes = generateUnusedIncludeDiagnostics(
      AST.tuPath(), Findings.UnusedIncludes, Code);
  std::optional<Fix> RemoveAllUnused = removeAllUnusedIncludes(UnusedIncludes);

  std::vector<Diag> MissingIncludeDiags = generateMissingIncludeDiagnostics(
      AST, Findings.MissingIncludes, Code);
  std::optional<Fix> AddAllMissing = addAllMissingIncludes(MissingIncludeDiags);

  std::optional<Fix> FixAll;
  if (RemoveAllUnused && AddAllMissing)
    FixAll = fixAll(*RemoveAllUnused, *AddAllMissing);

  auto AddBatchFix = [](const std::optional<Fix> &F, clang::clangd::Diag *Out) {
    if (!F) return;
    Out->Fixes.push_back(*F);
  };
  for (auto &Diag : MissingIncludeDiags) {
    AddBatchFix(MissingIncludeDiags.size() > 1
                    ? AddAllMissing
                    : std::nullopt,
                &Diag);
    AddBatchFix(FixAll, &Diag);
  }
  for (auto &Diag : UnusedIncludes) {
    AddBatchFix(UnusedIncludes.size() > 1 ? RemoveAllUnused
                                          : std::nullopt,
                &Diag);
    AddBatchFix(FixAll, &Diag);
  }

  auto Result = std::move(MissingIncludeDiags);
  llvm::move(UnusedIncludes,
             std::back_inserter(Result));
  return Result;
}

std::vector<Diag> issueIncludeCleanerDiagnostics(ParsedAST &AST,
                                                 llvm::StringRef Code) {
  // Interaction is only polished for C/CPP.
  if (AST.getLangOpts().ObjC)
    return {};

  trace::Span Tracer("IncludeCleaner::issueIncludeCleanerDiagnostics");

  const Config &Cfg = Config::current();
  IncludeCleanerFindings Findings;
  if (Cfg.Diagnostics.MissingIncludes == Config::IncludesPolicy::Strict ||
      Cfg.Diagnostics.UnusedIncludes == Config::IncludesPolicy::Strict) {
    // will need include-cleaner results, call it once
    Findings = computeIncludeCleanerFindings(AST);
  }
  return generateIncludeCleanerDiagnostic(AST, Findings, Code);
}

std::optional<include_cleaner::Header>
firstMatchedProvider(const include_cleaner::Includes &Includes,
                     llvm::ArrayRef<include_cleaner::Header> Providers) {
  for (const auto &H : Providers) {
    if (!Includes.match(H).empty())
      return H;
  }
  // No match for this provider in the includes list.
  return std::nullopt;
}
} // namespace clangd
} // namespace clang<|MERGE_RESOLUTION|>--- conflicted
+++ resolved
@@ -198,15 +198,9 @@
       continue;
     }
 
-<<<<<<< HEAD
-    std::string Spelling = include_cleaner::spellHeader(
-        {SymbolWithMissingInclude.Providers.front(),
-         AST.getPreprocessor().getHeaderSearchInfo(), MainFile});
-=======
     std::string Spelling =
         spellHeader(AST, MainFile, SymbolWithMissingInclude.Providers.front());
 
->>>>>>> 977407c7
     llvm::StringRef HeaderRef{Spelling};
     bool Angled = HeaderRef.starts_with("<");
     // We might suggest insertion of an existing include in edge cases, e.g.,
@@ -340,8 +334,6 @@
   return ConvertedIncludes;
 }
 
-<<<<<<< HEAD
-=======
 std::string spellHeader(ParsedAST &AST, const FileEntry *MainFile,
                         include_cleaner::Header Provider) {
   if (Provider.kind() == include_cleaner::Header::Physical) {
@@ -358,7 +350,6 @@
       {Provider, AST.getPreprocessor().getHeaderSearchInfo(), MainFile});
 }
 
->>>>>>> 977407c7
 std::vector<const Inclusion *>
 getUnused(ParsedAST &AST,
           const llvm::DenseSet<IncludeStructure::HeaderID> &ReferencedFiles,
