//===--- XRefs.cpp -----------------------------------------------*- C++-*-===//
//
// Part of the LLVM Project, under the Apache License v2.0 with LLVM Exceptions.
// See https://llvm.org/LICENSE.txt for license information.
// SPDX-License-Identifier: Apache-2.0 WITH LLVM-exception
//
//===----------------------------------------------------------------------===//
#include "XRefs.h"
#include "AST.h"
#include "CodeCompletionStrings.h"
#include "FindSymbols.h"
#include "FindTarget.h"
#include "ParsedAST.h"
#include "Protocol.h"
#include "Quality.h"
#include "Selection.h"
#include "SourceCode.h"
#include "URI.h"
#include "index/Index.h"
#include "index/Merge.h"
#include "index/Relation.h"
#include "index/SymbolLocation.h"
#include "support/Logger.h"
#include "clang/AST/ASTContext.h"
#include "clang/AST/ASTTypeTraits.h"
#include "clang/AST/Attr.h"
#include "clang/AST/Attrs.inc"
#include "clang/AST/Decl.h"
#include "clang/AST/DeclCXX.h"
#include "clang/AST/DeclObjC.h"
#include "clang/AST/DeclTemplate.h"
#include "clang/AST/ExprCXX.h"
#include "clang/AST/RecursiveASTVisitor.h"
#include "clang/AST/Stmt.h"
#include "clang/AST/StmtCXX.h"
#include "clang/AST/Type.h"
#include "clang/Basic/CharInfo.h"
#include "clang/Basic/LLVM.h"
#include "clang/Basic/LangOptions.h"
#include "clang/Basic/SourceLocation.h"
#include "clang/Basic/SourceManager.h"
#include "clang/Basic/TokenKinds.h"
#include "clang/Index/IndexDataConsumer.h"
#include "clang/Index/IndexSymbol.h"
#include "clang/Index/IndexingAction.h"
#include "clang/Index/IndexingOptions.h"
#include "clang/Index/USRGeneration.h"
#include "clang/Tooling/Syntax/Tokens.h"
#include "llvm/ADT/ArrayRef.h"
#include "llvm/ADT/MapVector.h"
#include "llvm/ADT/None.h"
#include "llvm/ADT/STLExtras.h"
#include "llvm/ADT/ScopeExit.h"
#include "llvm/ADT/SmallSet.h"
#include "llvm/ADT/StringExtras.h"
#include "llvm/ADT/StringRef.h"
#include "llvm/Support/Casting.h"
#include "llvm/Support/Error.h"
#include "llvm/Support/MathExtras.h"
#include "llvm/Support/Path.h"
#include "llvm/Support/raw_ostream.h"

namespace clang {
namespace clangd {
namespace {

// Returns the single definition of the entity declared by D, if visible.
// In particular:
// - for non-redeclarable kinds (e.g. local vars), return D
// - for kinds that allow multiple definitions (e.g. namespaces), return nullptr
// Kinds of nodes that always return nullptr here will not have definitions
// reported by locateSymbolAt().
const NamedDecl *getDefinition(const NamedDecl *D) {
  assert(D);
  // Decl has one definition that we can find.
  if (const auto *TD = dyn_cast<TagDecl>(D))
    return TD->getDefinition();
  if (const auto *VD = dyn_cast<VarDecl>(D))
    return VD->getDefinition();
  if (const auto *FD = dyn_cast<FunctionDecl>(D))
    return FD->getDefinition();
  // Objective-C classes can have three types of declarations:
  //
  // - forward declaration: @class MyClass;
  // - true declaration (interface definition): @interface MyClass ... @end
  // - true definition (implementation): @implementation MyClass ... @end
  //
  // Objective-C categories are extensions are on classes:
  //
  // - declaration: @interface MyClass (Ext) ... @end
  // - definition: @implementation MyClass (Ext) ... @end
  //
  // With one special case, a class extension, which is normally used to keep
  // some declarations internal to a file without exposing them in a header.
  //
  // - class extension declaration: @interface MyClass () ... @end
  // - which really links to class definition: @implementation MyClass ... @end
  if (const auto *ID = dyn_cast<ObjCInterfaceDecl>(D))
    return ID->getImplementation();
  if (const auto *CD = dyn_cast<ObjCCategoryDecl>(D)) {
    if (CD->IsClassExtension()) {
      if (const auto *ID = CD->getClassInterface())
        return ID->getImplementation();
      return nullptr;
    }
    return CD->getImplementation();
  }
  // Only a single declaration is allowed.
  if (isa<ValueDecl>(D) || isa<TemplateTypeParmDecl>(D) ||
      isa<TemplateTemplateParmDecl>(D)) // except cases above
    return D;
  // Multiple definitions are allowed.
  return nullptr; // except cases above
}

void logIfOverflow(const SymbolLocation &Loc) {
  if (Loc.Start.hasOverflow() || Loc.End.hasOverflow())
    log("Possible overflow in symbol location: {0}", Loc);
}

// Convert a SymbolLocation to LSP's Location.
// TUPath is used to resolve the path of URI.
// FIXME: figure out a good home for it, and share the implementation with
// FindSymbols.
llvm::Optional<Location> toLSPLocation(const SymbolLocation &Loc,
                                       llvm::StringRef TUPath) {
  if (!Loc)
    return None;
  auto Uri = URI::parse(Loc.FileURI);
  if (!Uri) {
    elog("Could not parse URI {0}: {1}", Loc.FileURI, Uri.takeError());
    return None;
  }
  auto U = URIForFile::fromURI(*Uri, TUPath);
  if (!U) {
    elog("Could not resolve URI {0}: {1}", Loc.FileURI, U.takeError());
    return None;
  }

  Location LSPLoc;
  LSPLoc.uri = std::move(*U);
  LSPLoc.range.start.line = Loc.Start.line();
  LSPLoc.range.start.character = Loc.Start.column();
  LSPLoc.range.end.line = Loc.End.line();
  LSPLoc.range.end.character = Loc.End.column();
  logIfOverflow(Loc);
  return LSPLoc;
}

SymbolLocation toIndexLocation(const Location &Loc, std::string &URIStorage) {
  SymbolLocation SymLoc;
  URIStorage = Loc.uri.uri();
  SymLoc.FileURI = URIStorage.c_str();
  SymLoc.Start.setLine(Loc.range.start.line);
  SymLoc.Start.setColumn(Loc.range.start.character);
  SymLoc.End.setLine(Loc.range.end.line);
  SymLoc.End.setColumn(Loc.range.end.character);
  return SymLoc;
}

// Returns the preferred location between an AST location and an index location.
SymbolLocation getPreferredLocation(const Location &ASTLoc,
                                    const SymbolLocation &IdxLoc,
                                    std::string &Scratch) {
  // Also use a dummy symbol for the index location so that other fields (e.g.
  // definition) are not factored into the preference.
  Symbol ASTSym, IdxSym;
  ASTSym.ID = IdxSym.ID = SymbolID("dummy_id");
  ASTSym.CanonicalDeclaration = toIndexLocation(ASTLoc, Scratch);
  IdxSym.CanonicalDeclaration = IdxLoc;
  auto Merged = mergeSymbol(ASTSym, IdxSym);
  return Merged.CanonicalDeclaration;
}

std::vector<std::pair<const NamedDecl *, DeclRelationSet>>
getDeclAtPositionWithRelations(ParsedAST &AST, SourceLocation Pos,
                               DeclRelationSet Relations,
                               ASTNodeKind *NodeKind = nullptr) {
  unsigned Offset = AST.getSourceManager().getDecomposedSpellingLoc(Pos).second;
  std::vector<std::pair<const NamedDecl *, DeclRelationSet>> Result;
  auto ResultFromTree = [&](SelectionTree ST) {
    if (const SelectionTree::Node *N = ST.commonAncestor()) {
      if (NodeKind)
        *NodeKind = N->ASTNode.getNodeKind();
      llvm::copy_if(allTargetDecls(N->ASTNode), std::back_inserter(Result),
                    [&](auto &Entry) { return !(Entry.second & ~Relations); });
    }
    return !Result.empty();
  };
  SelectionTree::createEach(AST.getASTContext(), AST.getTokens(), Offset,
                            Offset, ResultFromTree);
  return Result;
}

std::vector<const NamedDecl *>
getDeclAtPosition(ParsedAST &AST, SourceLocation Pos, DeclRelationSet Relations,
                  ASTNodeKind *NodeKind = nullptr) {
  std::vector<const NamedDecl *> Result;
  for (auto &Entry :
       getDeclAtPositionWithRelations(AST, Pos, Relations, NodeKind))
    Result.push_back(Entry.first);
  return Result;
}

// Expects Loc to be a SpellingLocation, will bail out otherwise as it can't
// figure out a filename.
llvm::Optional<Location> makeLocation(const ASTContext &AST, SourceLocation Loc,
                                      llvm::StringRef TUPath) {
  const auto &SM = AST.getSourceManager();
  const FileEntry *F = SM.getFileEntryForID(SM.getFileID(Loc));
  if (!F)
    return None;
  auto FilePath = getCanonicalPath(F, SM);
  if (!FilePath) {
    log("failed to get path!");
    return None;
  }
  Location L;
  L.uri = URIForFile::canonicalize(*FilePath, TUPath);
  // We call MeasureTokenLength here as TokenBuffer doesn't store spelled tokens
  // outside the main file.
  auto TokLen = Lexer::MeasureTokenLength(Loc, SM, AST.getLangOpts());
  L.range = halfOpenToRange(
      SM, CharSourceRange::getCharRange(Loc, Loc.getLocWithOffset(TokLen)));
  return L;
}

// Treat #included files as symbols, to enable go-to-definition on them.
llvm::Optional<LocatedSymbol> locateFileReferent(const Position &Pos,
                                                 ParsedAST &AST,
                                                 llvm::StringRef MainFilePath) {
  for (auto &Inc : AST.getIncludeStructure().MainFileIncludes) {
    if (!Inc.Resolved.empty() && Inc.HashLine == Pos.line) {
      LocatedSymbol File;
      File.Name = std::string(llvm::sys::path::filename(Inc.Resolved));
      File.PreferredDeclaration = {
          URIForFile::canonicalize(Inc.Resolved, MainFilePath), Range{}};
      File.Definition = File.PreferredDeclaration;
      // We're not going to find any further symbols on #include lines.
      return File;
    }
  }
  return llvm::None;
}

// Macros are simple: there's no declaration/definition distinction.
// As a consequence, there's no need to look them up in the index either.
llvm::Optional<LocatedSymbol>
locateMacroReferent(const syntax::Token &TouchedIdentifier, ParsedAST &AST,
                    llvm::StringRef MainFilePath) {
  if (auto M = locateMacroAt(TouchedIdentifier, AST.getPreprocessor())) {
    if (auto Loc =
            makeLocation(AST.getASTContext(), M->NameLoc, MainFilePath)) {
      LocatedSymbol Macro;
      Macro.Name = std::string(M->Name);
      Macro.PreferredDeclaration = *Loc;
      Macro.Definition = Loc;
      return Macro;
    }
  }
  return llvm::None;
}

// A wrapper around `Decl::getCanonicalDecl` to support cases where Clang's
// definition of a canonical declaration doesn't match up to what a programmer
// would expect. For example, Objective-C classes can have three types of
// declarations:
//
// - forward declaration(s): @class MyClass;
// - true declaration (interface definition): @interface MyClass ... @end
// - true definition (implementation): @implementation MyClass ... @end
//
// Clang will consider the forward declaration to be the canonical declaration
// because it is first. We actually want the class definition if it is
// available since that is what a programmer would consider the primary
// declaration to be.
const NamedDecl *getPreferredDecl(const NamedDecl *D) {
  // FIXME: Canonical declarations of some symbols might refer to built-in
  // decls with possibly-invalid source locations (e.g. global new operator).
  // In such cases we should pick up a redecl with valid source location
  // instead of failing.
  D = llvm::cast<NamedDecl>(D->getCanonicalDecl());

  // Prefer Objective-C class/protocol definitions over the forward declaration.
  if (const auto *ID = dyn_cast<ObjCInterfaceDecl>(D))
    if (const auto *DefinitionID = ID->getDefinition())
      return DefinitionID;
  if (const auto *PD = dyn_cast<ObjCProtocolDecl>(D))
    if (const auto *DefinitionID = PD->getDefinition())
      return DefinitionID;

  return D;
}

// Decls are more complicated.
// The AST contains at least a declaration, maybe a definition.
// These are up-to-date, and so generally preferred over index results.
// We perform a single batch index lookup to find additional definitions.
std::vector<LocatedSymbol>
locateASTReferent(SourceLocation CurLoc, const syntax::Token *TouchedIdentifier,
                  ParsedAST &AST, llvm::StringRef MainFilePath,
                  const SymbolIndex *Index, ASTNodeKind *NodeKind) {
  const SourceManager &SM = AST.getSourceManager();
  // Results follow the order of Symbols.Decls.
  std::vector<LocatedSymbol> Result;
  // Keep track of SymbolID -> index mapping, to fill in index data later.
  llvm::DenseMap<SymbolID, size_t> ResultIndex;

  auto AddResultDecl = [&](const NamedDecl *D) {
    D = getPreferredDecl(D);
    auto Loc =
        makeLocation(AST.getASTContext(), nameLocation(*D, SM), MainFilePath);
    if (!Loc)
      return;

    Result.emplace_back();
    Result.back().Name = printName(AST.getASTContext(), *D);
    Result.back().PreferredDeclaration = *Loc;
    if (const NamedDecl *Def = getDefinition(D))
      Result.back().Definition = makeLocation(
          AST.getASTContext(), nameLocation(*Def, SM), MainFilePath);

    // Record SymbolID for index lookup later.
    if (auto ID = getSymbolID(D))
      ResultIndex[ID] = Result.size() - 1;
  };

  // Emit all symbol locations (declaration or definition) from AST.
  DeclRelationSet Relations =
      DeclRelation::TemplatePattern | DeclRelation::Alias;
  auto Candidates =
      getDeclAtPositionWithRelations(AST, CurLoc, Relations, NodeKind);
  for (const auto &E : Candidates) {
    const NamedDecl *D = E.first;
    // Special case: void foo() ^override: jump to the overridden method.
    if (const auto *CMD = llvm::dyn_cast<CXXMethodDecl>(D)) {
      const InheritableAttr *Attr = D->getAttr<OverrideAttr>();
      if (!Attr)
        Attr = D->getAttr<FinalAttr>();
      if (Attr && TouchedIdentifier &&
          SM.getSpellingLoc(Attr->getLocation()) ==
              TouchedIdentifier->location()) {
        // We may be overridding multiple methods - offer them all.
        for (const NamedDecl *ND : CMD->overridden_methods())
          AddResultDecl(ND);
        continue;
      }
    }

    // Special case: the cursor is on an alias, prefer other results.
    // This targets "using ns::^Foo", where the target is more interesting.
    // This does not trigger on renaming aliases:
    //   `using Foo = ^Bar` already targets Bar via a TypeLoc
    //   `using ^Foo = Bar` has no other results, as Underlying is filtered.
    if (E.second & DeclRelation::Alias && Candidates.size() > 1 &&
        // beginLoc/endLoc are a token range, so rewind the identifier we're in.
        SM.isPointWithin(TouchedIdentifier ? TouchedIdentifier->location()
                                           : CurLoc,
                         D->getBeginLoc(), D->getEndLoc()))
      continue;

    // Special case: the point of declaration of a template specialization,
    // it's more useful to navigate to the template declaration.
    if (auto *CTSD = dyn_cast<ClassTemplateSpecializationDecl>(D)) {
      if (TouchedIdentifier &&
          D->getLocation() == TouchedIdentifier->location()) {
        AddResultDecl(CTSD->getSpecializedTemplate());
        continue;
      }
    }

    // Special case: if the class name is selected, also map Objective-C
    // categories and category implementations back to their class interface.
    //
    // Since `TouchedIdentifier` might refer to the `ObjCCategoryImplDecl`
    // instead of the `ObjCCategoryDecl` we intentionally check the contents
    // of the locs when checking for class name equivalence.
    if (const auto *CD = dyn_cast<ObjCCategoryDecl>(D))
      if (const auto *ID = CD->getClassInterface())
        if (TouchedIdentifier &&
            (CD->getLocation() == TouchedIdentifier->location() ||
             ID->getName() == TouchedIdentifier->text(SM)))
          AddResultDecl(ID);

    // Otherwise the target declaration is the right one.
    AddResultDecl(D);
  }

  // Now query the index for all Symbol IDs we found in the AST.
  if (Index && !ResultIndex.empty()) {
    LookupRequest QueryRequest;
    for (auto It : ResultIndex)
      QueryRequest.IDs.insert(It.first);
    std::string Scratch;
    Index->lookup(QueryRequest, [&](const Symbol &Sym) {
      auto &R = Result[ResultIndex.lookup(Sym.ID)];

      if (R.Definition) { // from AST
        // Special case: if the AST yielded a definition, then it may not be
        // the right *declaration*. Prefer the one from the index.
        if (auto Loc = toLSPLocation(Sym.CanonicalDeclaration, MainFilePath))
          R.PreferredDeclaration = *Loc;

        // We might still prefer the definition from the index, e.g. for
        // generated symbols.
        if (auto Loc = toLSPLocation(
                getPreferredLocation(*R.Definition, Sym.Definition, Scratch),
                MainFilePath))
          R.Definition = *Loc;
      } else {
        R.Definition = toLSPLocation(Sym.Definition, MainFilePath);

        // Use merge logic to choose AST or index declaration.
        if (auto Loc = toLSPLocation(
                getPreferredLocation(R.PreferredDeclaration,
                                     Sym.CanonicalDeclaration, Scratch),
                MainFilePath))
          R.PreferredDeclaration = *Loc;
      }
    });
  }

  return Result;
}

bool tokenSpelledAt(SourceLocation SpellingLoc, const syntax::TokenBuffer &TB) {
  auto ExpandedTokens = TB.expandedTokens(
      TB.sourceManager().getMacroArgExpandedLocation(SpellingLoc));
  return !ExpandedTokens.empty();
}

llvm::StringRef sourcePrefix(SourceLocation Loc, const SourceManager &SM) {
  auto D = SM.getDecomposedLoc(Loc);
  bool Invalid = false;
  llvm::StringRef Buf = SM.getBufferData(D.first, &Invalid);
  if (Invalid || D.second > Buf.size())
    return "";
  return Buf.substr(0, D.second);
}

bool isDependentName(ASTNodeKind NodeKind) {
  return NodeKind.isSame(ASTNodeKind::getFromNodeKind<OverloadExpr>()) ||
         NodeKind.isSame(
             ASTNodeKind::getFromNodeKind<CXXDependentScopeMemberExpr>()) ||
         NodeKind.isSame(
             ASTNodeKind::getFromNodeKind<DependentScopeDeclRefExpr>());
}

} // namespace

std::vector<LocatedSymbol>
locateSymbolTextually(const SpelledWord &Word, ParsedAST &AST,
                      const SymbolIndex *Index, const std::string &MainFilePath,
                      ASTNodeKind NodeKind) {
  // Don't use heuristics if this is a real identifier, or not an
  // identifier.
  // Exception: dependent names, because those may have useful textual
  // matches that AST-based heuristics cannot find.
  if ((Word.ExpandedToken && !isDependentName(NodeKind)) ||
      !Word.LikelyIdentifier || !Index)
    return {};
  // We don't want to handle words in string literals. (It'd be nice to list
  // *allowed* token kinds explicitly, but comment Tokens aren't retained).
  if (Word.PartOfSpelledToken &&
      isStringLiteral(Word.PartOfSpelledToken->kind()))
    return {};

  const auto &SM = AST.getSourceManager();
  // Look up the selected word in the index.
  FuzzyFindRequest Req;
  Req.Query = Word.Text.str();
  Req.ProximityPaths = {MainFilePath};
  // Find the namespaces to query by lexing the file.
  Req.Scopes =
      visibleNamespaces(sourcePrefix(Word.Location, SM), AST.getLangOpts());
  // FIXME: For extra strictness, consider AnyScope=false.
  Req.AnyScope = true;
  // We limit the results to 3 further below. This limit is to avoid fetching
  // too much data, while still likely having enough for 3 results to remain
  // after additional filtering.
  Req.Limit = 10;
  bool TooMany = false;
  using ScoredLocatedSymbol = std::pair<float, LocatedSymbol>;
  std::vector<ScoredLocatedSymbol> ScoredResults;
  Index->fuzzyFind(Req, [&](const Symbol &Sym) {
    // Only consider exact name matches, including case.
    // This is to avoid too many false positives.
    // We could relax this in the future (e.g. to allow for typos) if we make
    // the query more accurate by other means.
    if (Sym.Name != Word.Text)
      return;

    // Exclude constructor results. They have the same name as the class,
    // but we don't have enough context to prefer them over the class.
    if (Sym.SymInfo.Kind == index::SymbolKind::Constructor)
      return;

    auto MaybeDeclLoc =
        indexToLSPLocation(Sym.CanonicalDeclaration, MainFilePath);
    if (!MaybeDeclLoc) {
      log("locateSymbolNamedTextuallyAt: {0}", MaybeDeclLoc.takeError());
      return;
    }
    LocatedSymbol Located;
    Located.PreferredDeclaration = *MaybeDeclLoc;
    Located.Name = (Sym.Name + Sym.TemplateSpecializationArgs).str();
    if (Sym.Definition) {
      auto MaybeDefLoc = indexToLSPLocation(Sym.Definition, MainFilePath);
      if (!MaybeDefLoc) {
        log("locateSymbolNamedTextuallyAt: {0}", MaybeDefLoc.takeError());
        return;
      }
      Located.PreferredDeclaration = *MaybeDefLoc;
      Located.Definition = *MaybeDefLoc;
    }

    if (ScoredResults.size() >= 5) {
      // If we have more than 5 results, don't return anything,
      // as confidence is too low.
      // FIXME: Alternatively, try a stricter query?
      TooMany = true;
      return;
    }

    SymbolQualitySignals Quality;
    Quality.merge(Sym);
    SymbolRelevanceSignals Relevance;
    Relevance.Name = Sym.Name;
    Relevance.Query = SymbolRelevanceSignals::Generic;
    Relevance.merge(Sym);
    auto Score = evaluateSymbolAndRelevance(Quality.evaluateHeuristics(),
                                            Relevance.evaluateHeuristics());
    dlog("locateSymbolNamedTextuallyAt: {0}{1} = {2}\n{3}{4}\n", Sym.Scope,
         Sym.Name, Score, Quality, Relevance);

    ScoredResults.push_back({Score, std::move(Located)});
  });

  if (TooMany) {
    vlog("Heuristic index lookup for {0} returned too many candidates, ignored",
         Word.Text);
    return {};
  }

  llvm::sort(ScoredResults,
             [](const ScoredLocatedSymbol &A, const ScoredLocatedSymbol &B) {
               return A.first > B.first;
             });
  std::vector<LocatedSymbol> Results;
  for (auto &Res : std::move(ScoredResults))
    Results.push_back(std::move(Res.second));
  if (Results.empty())
    vlog("No heuristic index definition for {0}", Word.Text);
  else
    log("Found definition heuristically in index for {0}", Word.Text);
  return Results;
}

const syntax::Token *findNearbyIdentifier(const SpelledWord &Word,
                                          const syntax::TokenBuffer &TB) {
  // Don't use heuristics if this is a real identifier.
  // Unlikely identifiers are OK if they were used as identifiers nearby.
  if (Word.ExpandedToken)
    return nullptr;
  // We don't want to handle words in string literals. (It'd be nice to list
  // *allowed* token kinds explicitly, but comment Tokens aren't retained).
  if (Word.PartOfSpelledToken &&
      isStringLiteral(Word.PartOfSpelledToken->kind()))
    return {};

  const SourceManager &SM = TB.sourceManager();
  // We prefer the closest possible token, line-wise. Backwards is penalized.
  // Ties are implicitly broken by traversal order (first-one-wins).
  auto File = SM.getFileID(Word.Location);
  unsigned WordLine = SM.getSpellingLineNumber(Word.Location);
  auto Cost = [&](SourceLocation Loc) -> unsigned {
    assert(SM.getFileID(Loc) == File && "spelled token in wrong file?");
    unsigned Line = SM.getSpellingLineNumber(Loc);
    return Line >= WordLine ? Line - WordLine : 2 * (WordLine - Line);
  };
  const syntax::Token *BestTok = nullptr;
  unsigned BestCost = -1;
  // Search bounds are based on word length:
  // - forward: 2^N lines
  // - backward: 2^(N-1) lines.
  unsigned MaxDistance =
      1U << std::min<unsigned>(Word.Text.size(),
                               std::numeric_limits<unsigned>::digits - 1);
  // Line number for SM.translateLineCol() should be one-based, also
  // SM.translateLineCol() can handle line number greater than
  // number of lines in the file.
  // - LineMin = max(1, WordLine + 1 - 2^(N-1))
  // - LineMax = WordLine + 1 + 2^N
  unsigned LineMin =
      WordLine + 1 <= MaxDistance / 2 ? 1 : WordLine + 1 - MaxDistance / 2;
  unsigned LineMax = WordLine + 1 + MaxDistance;
  SourceLocation LocMin = SM.translateLineCol(File, LineMin, 1);
  assert(LocMin.isValid());
  SourceLocation LocMax = SM.translateLineCol(File, LineMax, 1);
  assert(LocMax.isValid());

  // Updates BestTok and BestCost if Tok is a good candidate.
  // May return true if the cost is too high for this token.
  auto Consider = [&](const syntax::Token &Tok) {
    if (Tok.location() < LocMin || Tok.location() > LocMax)
      return true; // we are too far from the word, break the outer loop.
    if (!(Tok.kind() == tok::identifier && Tok.text(SM) == Word.Text))
      return false;
    // No point guessing the same location we started with.
    if (Tok.location() == Word.Location)
      return false;
    // We've done cheap checks, compute cost so we can break the caller's loop.
    unsigned TokCost = Cost(Tok.location());
    if (TokCost >= BestCost)
      return true; // causes the outer loop to break.
    // Allow locations that might be part of the AST, and macros (even if empty)
    // but not things like disabled preprocessor sections.
    if (!(tokenSpelledAt(Tok.location(), TB) || TB.expansionStartingAt(&Tok)))
      return false;
    // We already verified this token is an improvement.
    BestCost = TokCost;
    BestTok = &Tok;
    return false;
  };
  auto SpelledTokens = TB.spelledTokens(File);
  // Find where the word occurred in the token stream, to search forward & back.
  auto *I = llvm::partition_point(SpelledTokens, [&](const syntax::Token &T) {
    assert(SM.getFileID(T.location()) == SM.getFileID(Word.Location));
    return T.location() < Word.Location; // Comparison OK: same file.
  });
  // Search for matches after the cursor.
  for (const syntax::Token &Tok : llvm::makeArrayRef(I, SpelledTokens.end()))
    if (Consider(Tok))
      break; // costs of later tokens are greater...
  // Search for matches before the cursor.
  for (const syntax::Token &Tok :
       llvm::reverse(llvm::makeArrayRef(SpelledTokens.begin(), I)))
    if (Consider(Tok))
      break;

  if (BestTok)
    vlog(
        "Word {0} under cursor {1} isn't a token (after PP), trying nearby {2}",
        Word.Text, Word.Location.printToString(SM),
        BestTok->location().printToString(SM));

  return BestTok;
}

std::vector<LocatedSymbol> locateSymbolAt(ParsedAST &AST, Position Pos,
                                          const SymbolIndex *Index) {
  const auto &SM = AST.getSourceManager();
  auto MainFilePath =
      getCanonicalPath(SM.getFileEntryForID(SM.getMainFileID()), SM);
  if (!MainFilePath) {
    elog("Failed to get a path for the main file, so no references");
    return {};
  }

  if (auto File = locateFileReferent(Pos, AST, *MainFilePath))
    return {std::move(*File)};

  auto CurLoc = sourceLocationInMainFile(SM, Pos);
  if (!CurLoc) {
    elog("locateSymbolAt failed to convert position to source location: {0}",
         CurLoc.takeError());
    return {};
  }

  const syntax::Token *TouchedIdentifier =
      syntax::spelledIdentifierTouching(*CurLoc, AST.getTokens());
  if (TouchedIdentifier)
    if (auto Macro =
            locateMacroReferent(*TouchedIdentifier, AST, *MainFilePath))
      // Don't look at the AST or index if we have a macro result.
      // (We'd just return declarations referenced from the macro's
      // expansion.)
      return {*std::move(Macro)};

  ASTNodeKind NodeKind;
  auto ASTResults = locateASTReferent(*CurLoc, TouchedIdentifier, AST,
                                      *MainFilePath, Index, &NodeKind);
  if (!ASTResults.empty())
    return ASTResults;

  // If the cursor can't be resolved directly, try fallback strategies.
  auto Word =
      SpelledWord::touching(*CurLoc, AST.getTokens(), AST.getLangOpts());
  if (Word) {
    // Is the same word nearby a real identifier that might refer to something?
    if (const syntax::Token *NearbyIdent =
            findNearbyIdentifier(*Word, AST.getTokens())) {
      if (auto Macro = locateMacroReferent(*NearbyIdent, AST, *MainFilePath)) {
        log("Found macro definition heuristically using nearby identifier {0}",
            Word->Text);
        return {*std::move(Macro)};
      }
      ASTResults =
          locateASTReferent(NearbyIdent->location(), NearbyIdent, AST,
                            *MainFilePath, Index, /*NodeKind=*/nullptr);
      if (!ASTResults.empty()) {
        log("Found definition heuristically using nearby identifier {0}",
            NearbyIdent->text(SM));
        return ASTResults;
      } else {
        vlog("No definition found using nearby identifier {0} at {1}",
             Word->Text, Word->Location.printToString(SM));
      }
    }
    // No nearby word, or it didn't refer to anything either. Try the index.
    auto TextualResults =
        locateSymbolTextually(*Word, AST, Index, *MainFilePath, NodeKind);
    if (!TextualResults.empty())
      return TextualResults;
  }

  return {};
}

std::vector<DocumentLink> getDocumentLinks(ParsedAST &AST) {
  const auto &SM = AST.getSourceManager();
  auto MainFilePath =
      getCanonicalPath(SM.getFileEntryForID(SM.getMainFileID()), SM);
  if (!MainFilePath) {
    elog("Failed to get a path for the main file, so no links");
    return {};
  }

  std::vector<DocumentLink> Result;
  for (auto &Inc : AST.getIncludeStructure().MainFileIncludes) {
    if (Inc.Resolved.empty())
      continue;
    auto HashLoc = SM.getComposedLoc(SM.getMainFileID(), Inc.HashOffset);
    const auto *HashTok = AST.getTokens().spelledTokenAt(HashLoc);
    assert(HashTok && "got inclusion at wrong offset");
    const auto *IncludeTok = std::next(HashTok);
    const auto *FileTok = std::next(IncludeTok);
    // FileTok->range is not sufficient here, as raw lexing wouldn't yield
    // correct tokens for angled filenames. Hence we explicitly use
    // Inc.Written's length.
    auto FileRange =
        syntax::FileRange(SM, FileTok->location(), Inc.Written.length())
            .toCharRange(SM);

    Result.push_back(
        DocumentLink({halfOpenToRange(SM, FileRange),
                      URIForFile::canonicalize(Inc.Resolved, *MainFilePath)}));
  }

  return Result;
}

namespace {

/// Collects references to symbols within the main file.
class ReferenceFinder : public index::IndexDataConsumer {
public:
  struct Reference {
    syntax::Token SpelledTok;
    index::SymbolRoleSet Role;

    Range range(const SourceManager &SM) const {
      return halfOpenToRange(SM, SpelledTok.range(SM).toCharRange(SM));
    }
  };

  ReferenceFinder(const ParsedAST &AST,
                  const std::vector<const NamedDecl *> &TargetDecls)
      : AST(AST) {
    for (const NamedDecl *D : TargetDecls)
      CanonicalTargets.insert(D->getCanonicalDecl());
  }

  std::vector<Reference> take() && {
    llvm::sort(References, [](const Reference &L, const Reference &R) {
      auto LTok = L.SpelledTok.location();
      auto RTok = R.SpelledTok.location();
      return std::tie(LTok, L.Role) < std::tie(RTok, R.Role);
    });
    // We sometimes see duplicates when parts of the AST get traversed twice.
    References.erase(std::unique(References.begin(), References.end(),
                                 [](const Reference &L, const Reference &R) {
                                   auto LTok = L.SpelledTok.location();
                                   auto RTok = R.SpelledTok.location();
                                   return std::tie(LTok, L.Role) ==
                                          std::tie(RTok, R.Role);
                                 }),
                     References.end());
    return std::move(References);
  }

  bool
  handleDeclOccurrence(const Decl *D, index::SymbolRoleSet Roles,
                       llvm::ArrayRef<index::SymbolRelation> Relations,
                       SourceLocation Loc,
                       index::IndexDataConsumer::ASTNodeInfo ASTNode) override {
    assert(D->isCanonicalDecl() && "expect D to be a canonical declaration");
    const SourceManager &SM = AST.getSourceManager();
    if (!CanonicalTargets.count(D) || !isInsideMainFile(Loc, SM))
      return true;
    const auto &TB = AST.getTokens();
    Loc = SM.getFileLoc(Loc);
    if (const auto *Tok = TB.spelledTokenAt(Loc))
      References.push_back({*Tok, Roles});
    return true;
  }

private:
  llvm::SmallSet<const Decl *, 4> CanonicalTargets;
  std::vector<Reference> References;
  const ParsedAST &AST;
};

std::vector<ReferenceFinder::Reference>
findRefs(const std::vector<const NamedDecl *> &Decls, ParsedAST &AST) {
  ReferenceFinder RefFinder(AST, Decls);
  index::IndexingOptions IndexOpts;
  IndexOpts.SystemSymbolFilter =
      index::IndexingOptions::SystemSymbolFilterKind::All;
  IndexOpts.IndexFunctionLocals = true;
  IndexOpts.IndexParametersInDeclarations = true;
  IndexOpts.IndexTemplateParameters = true;
  indexTopLevelDecls(AST.getASTContext(), AST.getPreprocessor(),
                     AST.getLocalTopLevelDecls(), RefFinder, IndexOpts);
  return std::move(RefFinder).take();
}

const Stmt *getFunctionBody(DynTypedNode N) {
  if (const auto *FD = N.get<FunctionDecl>())
    return FD->getBody();
  if (const auto *FD = N.get<BlockDecl>())
    return FD->getBody();
  if (const auto *FD = N.get<LambdaExpr>())
    return FD->getBody();
  if (const auto *FD = N.get<ObjCMethodDecl>())
    return FD->getBody();
  return nullptr;
}

const Stmt *getLoopBody(DynTypedNode N) {
  if (const auto *LS = N.get<ForStmt>())
    return LS->getBody();
  if (const auto *LS = N.get<CXXForRangeStmt>())
    return LS->getBody();
  if (const auto *LS = N.get<WhileStmt>())
    return LS->getBody();
  if (const auto *LS = N.get<DoStmt>())
    return LS->getBody();
  return nullptr;
}

// AST traversal to highlight control flow statements under some root.
// Once we hit further control flow we prune the tree (or at least restrict
// what we highlight) so we capture e.g. breaks from the outer loop only.
class FindControlFlow : public RecursiveASTVisitor<FindControlFlow> {
  // Types of control-flow statements we might highlight.
  enum Target {
    Break = 1,
    Continue = 2,
    Return = 4,
    Case = 8,
    Throw = 16,
    Goto = 32,
    All = Break | Continue | Return | Case | Throw | Goto,
  };
  int Ignore = 0;     // bitmask of Target - what are we *not* highlighting?
  SourceRange Bounds; // Half-open, restricts reported targets.
  std::vector<SourceLocation> &Result;
  const SourceManager &SM;

  // Masks out targets for a traversal into D.
  // Traverses the subtree using Delegate() if any targets remain.
  template <typename Func>
  bool filterAndTraverse(DynTypedNode D, const Func &Delegate) {
    auto RestoreIgnore = llvm::make_scope_exit(
        [OldIgnore(Ignore), this] { Ignore = OldIgnore; });
    if (getFunctionBody(D))
      Ignore = All;
    else if (getLoopBody(D))
      Ignore |= Continue | Break;
    else if (D.get<SwitchStmt>())
      Ignore |= Break | Case;
    // Prune tree if we're not looking for anything.
    return (Ignore == All) ? true : Delegate();
  }

  void found(Target T, SourceLocation Loc) {
    if (T & Ignore)
      return;
    if (SM.isBeforeInTranslationUnit(Loc, Bounds.getBegin()) ||
        SM.isBeforeInTranslationUnit(Bounds.getEnd(), Loc))
      return;
    Result.push_back(Loc);
  }

public:
  FindControlFlow(SourceRange Bounds, std::vector<SourceLocation> &Result,
                  const SourceManager &SM)
      : Bounds(Bounds), Result(Result), SM(SM) {}

  // When traversing function or loops, limit targets to those that still
  // refer to the original root.
  bool TraverseDecl(Decl *D) {
    return !D || filterAndTraverse(DynTypedNode::create(*D), [&] {
      return RecursiveASTVisitor::TraverseDecl(D);
    });
  }
  bool TraverseStmt(Stmt *S) {
    return !S || filterAndTraverse(DynTypedNode::create(*S), [&] {
      return RecursiveASTVisitor::TraverseStmt(S);
    });
  }

  // Add leaves that we found and want.
  bool VisitReturnStmt(ReturnStmt *R) {
    found(Return, R->getReturnLoc());
    return true;
  }
  bool VisitBreakStmt(BreakStmt *B) {
    found(Break, B->getBreakLoc());
    return true;
  }
  bool VisitContinueStmt(ContinueStmt *C) {
    found(Continue, C->getContinueLoc());
    return true;
  }
  bool VisitSwitchCase(SwitchCase *C) {
    found(Case, C->getKeywordLoc());
    return true;
  }
  bool VisitCXXThrowExpr(CXXThrowExpr *T) {
    found(Throw, T->getThrowLoc());
    return true;
  }
  bool VisitGotoStmt(GotoStmt *G) {
    // Goto is interesting if its target is outside the root.
    if (const auto *LD = G->getLabel()) {
      if (SM.isBeforeInTranslationUnit(LD->getLocation(), Bounds.getBegin()) ||
          SM.isBeforeInTranslationUnit(Bounds.getEnd(), LD->getLocation()))
        found(Goto, G->getGotoLoc());
    }
    return true;
  }
};

// Given a location within a switch statement, return the half-open range that
// covers the case it's contained in.
// We treat `case X: case Y: ...` as one case, and assume no other fallthrough.
SourceRange findCaseBounds(const SwitchStmt &Switch, SourceLocation Loc,
                           const SourceManager &SM) {
  // Cases are not stored in order, sort them first.
  // (In fact they seem to be stored in reverse order, don't rely on this)
  std::vector<const SwitchCase *> Cases;
  for (const SwitchCase *Case = Switch.getSwitchCaseList(); Case;
       Case = Case->getNextSwitchCase())
    Cases.push_back(Case);
  llvm::sort(Cases, [&](const SwitchCase *L, const SwitchCase *R) {
    return SM.isBeforeInTranslationUnit(L->getKeywordLoc(), R->getKeywordLoc());
  });

  // Find the first case after the target location, the end of our range.
  auto CaseAfter = llvm::partition_point(Cases, [&](const SwitchCase *C) {
    return !SM.isBeforeInTranslationUnit(Loc, C->getKeywordLoc());
  });
  SourceLocation End = CaseAfter == Cases.end() ? Switch.getEndLoc()
                                                : (*CaseAfter)->getKeywordLoc();

  // Our target can be before the first case - cases are optional!
  if (CaseAfter == Cases.begin())
    return SourceRange(Switch.getBeginLoc(), End);
  // The start of our range is usually the previous case, but...
  auto CaseBefore = std::prev(CaseAfter);
  // ... rewind CaseBefore to the first in a `case A: case B: ...` sequence.
  while (CaseBefore != Cases.begin() &&
         (*std::prev(CaseBefore))->getSubStmt() == *CaseBefore)
    --CaseBefore;
  return SourceRange((*CaseBefore)->getKeywordLoc(), End);
}

// Returns the locations of control flow statements related to N. e.g.:
//   for    => branches: break/continue/return/throw
//   break  => controlling loop (forwhile/do), and its related control flow
//   return => all returns/throws from the same function
// When an inner block is selected, we include branches bound to outer blocks
// as these are exits from the inner block. e.g. return in a for loop.
// FIXME: We don't analyze catch blocks, throw is treated the same as return.
std::vector<SourceLocation> relatedControlFlow(const SelectionTree::Node &N) {
  const SourceManager &SM =
      N.getDeclContext().getParentASTContext().getSourceManager();
  std::vector<SourceLocation> Result;

  // First, check if we're at a node that can resolve to a root.
  enum class Cur { None, Break, Continue, Return, Case, Throw } Cursor;
  if (N.ASTNode.get<BreakStmt>()) {
    Cursor = Cur::Break;
  } else if (N.ASTNode.get<ContinueStmt>()) {
    Cursor = Cur::Continue;
  } else if (N.ASTNode.get<ReturnStmt>()) {
    Cursor = Cur::Return;
  } else if (N.ASTNode.get<CXXThrowExpr>()) {
    Cursor = Cur::Throw;
  } else if (N.ASTNode.get<SwitchCase>()) {
    Cursor = Cur::Case;
  } else if (const GotoStmt *GS = N.ASTNode.get<GotoStmt>()) {
    // We don't know what root to associate with, but highlight the goto/label.
    Result.push_back(GS->getGotoLoc());
    if (const auto *LD = GS->getLabel())
      Result.push_back(LD->getLocation());
    Cursor = Cur::None;
  } else {
    Cursor = Cur::None;
  }

  const Stmt *Root = nullptr; // Loop or function body to traverse.
  SourceRange Bounds;
  // Look up the tree for a root (or just at this node if we didn't find a leaf)
  for (const auto *P = &N; P; P = P->Parent) {
    // return associates with enclosing function
    if (const Stmt *FunctionBody = getFunctionBody(P->ASTNode)) {
      if (Cursor == Cur::Return || Cursor == Cur::Throw) {
        Root = FunctionBody;
      }
      break; // other leaves don't cross functions.
    }
    // break/continue associate with enclosing loop.
    if (const Stmt *LoopBody = getLoopBody(P->ASTNode)) {
      if (Cursor == Cur::None || Cursor == Cur::Break ||
          Cursor == Cur::Continue) {
        Root = LoopBody;
        // Highlight the loop keyword itself.
        // FIXME: for do-while, this only covers the `do`..
        Result.push_back(P->ASTNode.getSourceRange().getBegin());
        break;
      }
    }
    // For switches, users think of case statements as control flow blocks.
    // We highlight only occurrences surrounded by the same case.
    // We don't detect fallthrough (other than 'case X, case Y').
    if (const auto *SS = P->ASTNode.get<SwitchStmt>()) {
      if (Cursor == Cur::Break || Cursor == Cur::Case) {
        Result.push_back(SS->getSwitchLoc()); // Highlight the switch.
        Root = SS->getBody();
        // Limit to enclosing case, if there is one.
        Bounds = findCaseBounds(*SS, N.ASTNode.getSourceRange().getBegin(), SM);
        break;
      }
    }
    // If we didn't start at some interesting node, we're done.
    if (Cursor == Cur::None)
      break;
  }
  if (Root) {
    if (!Bounds.isValid())
      Bounds = Root->getSourceRange();
    FindControlFlow(Bounds, Result, SM).TraverseStmt(const_cast<Stmt *>(Root));
  }
  return Result;
}

DocumentHighlight toHighlight(const ReferenceFinder::Reference &Ref,
                              const SourceManager &SM) {
  DocumentHighlight DH;
  DH.range = Ref.range(SM);
  if (Ref.Role & index::SymbolRoleSet(index::SymbolRole::Write))
    DH.kind = DocumentHighlightKind::Write;
  else if (Ref.Role & index::SymbolRoleSet(index::SymbolRole::Read))
    DH.kind = DocumentHighlightKind::Read;
  else
    DH.kind = DocumentHighlightKind::Text;
  return DH;
}

llvm::Optional<DocumentHighlight> toHighlight(SourceLocation Loc,
                                              const syntax::TokenBuffer &TB) {
  Loc = TB.sourceManager().getFileLoc(Loc);
  if (const auto *Tok = TB.spelledTokenAt(Loc)) {
    DocumentHighlight Result;
    Result.range = halfOpenToRange(
        TB.sourceManager(),
        CharSourceRange::getCharRange(Tok->location(), Tok->endLocation()));
    return Result;
  }
  return llvm::None;
}

} // namespace

std::vector<DocumentHighlight> findDocumentHighlights(ParsedAST &AST,
                                                      Position Pos) {
  const SourceManager &SM = AST.getSourceManager();
  // FIXME: show references to macro within file?
  auto CurLoc = sourceLocationInMainFile(SM, Pos);
  if (!CurLoc) {
    llvm::consumeError(CurLoc.takeError());
    return {};
  }
  std::vector<DocumentHighlight> Result;
  auto TryTree = [&](SelectionTree ST) {
    if (const SelectionTree::Node *N = ST.commonAncestor()) {
      DeclRelationSet Relations =
          DeclRelation::TemplatePattern | DeclRelation::Alias;
      auto Decls = targetDecl(N->ASTNode, Relations);
      if (!Decls.empty()) {
        // FIXME: we may get multiple DocumentHighlights with the same location
        // and different kinds, deduplicate them.
        for (const auto &Ref : findRefs({Decls.begin(), Decls.end()}, AST))
          Result.push_back(toHighlight(Ref, SM));
        return true;
      }
      auto ControlFlow = relatedControlFlow(*N);
      if (!ControlFlow.empty()) {
        for (SourceLocation Loc : ControlFlow)
          if (auto Highlight = toHighlight(Loc, AST.getTokens()))
            Result.push_back(std::move(*Highlight));
        return true;
      }
    }
    return false;
  };

  unsigned Offset =
      AST.getSourceManager().getDecomposedSpellingLoc(*CurLoc).second;
  SelectionTree::createEach(AST.getASTContext(), AST.getTokens(), Offset,
                            Offset, TryTree);
  return Result;
}

std::vector<LocatedSymbol> findImplementations(ParsedAST &AST, Position Pos,
                                               const SymbolIndex *Index) {
  // We rely on index to find the implementations in subclasses.
  // FIXME: Index can be stale, so we may loose some latest results from the
  // main file.
  if (!Index)
    return {};
  const SourceManager &SM = AST.getSourceManager();
  auto MainFilePath =
      getCanonicalPath(SM.getFileEntryForID(SM.getMainFileID()), SM);
  if (!MainFilePath) {
    elog("Failed to get a path for the main file, so no implementations.");
    return {};
  }
  auto CurLoc = sourceLocationInMainFile(SM, Pos);
  if (!CurLoc) {
    elog("Failed to convert position to source location: {0}",
         CurLoc.takeError());
    return {};
  }
  std::vector<LocatedSymbol> Results;
  DeclRelationSet Relations =
      DeclRelation::TemplatePattern | DeclRelation::Alias;
  RelationsRequest Req;
  Req.Predicate = RelationKind::OverriddenBy;
  for (const NamedDecl *ND : getDeclAtPosition(AST, *CurLoc, Relations))
    if (const CXXMethodDecl *CXXMD = llvm::dyn_cast<CXXMethodDecl>(ND))
      if (CXXMD->isVirtual())
        Req.Subjects.insert(getSymbolID(ND));

  if (Req.Subjects.empty())
    return Results;
  Index->relations(Req, [&](const SymbolID &Subject, const Symbol &Object) {
    auto DeclLoc =
        indexToLSPLocation(Object.CanonicalDeclaration, *MainFilePath);
    if (!DeclLoc) {
      elog("Find implementation: {0}", DeclLoc.takeError());
      return;
    }
    LocatedSymbol Loc;
    Loc.Name = Object.Name.str();
    Loc.PreferredDeclaration = *DeclLoc;
    auto DefLoc = indexToLSPLocation(Object.Definition, *MainFilePath);
    if (DefLoc)
      Loc.Definition = *DefLoc;
    else
      llvm::consumeError(DefLoc.takeError());
    Results.push_back(Loc);
  });
  return Results;
}

ReferencesResult findReferences(ParsedAST &AST, Position Pos, uint32_t Limit,
                                const SymbolIndex *Index) {
  if (!Limit)
    Limit = std::numeric_limits<uint32_t>::max();
  ReferencesResult Results;
  const SourceManager &SM = AST.getSourceManager();
  auto MainFilePath =
      getCanonicalPath(SM.getFileEntryForID(SM.getMainFileID()), SM);
  if (!MainFilePath) {
    elog("Failed to get a path for the main file, so no references");
    return Results;
  }
  auto URIMainFile = URIForFile::canonicalize(*MainFilePath, *MainFilePath);
  auto CurLoc = sourceLocationInMainFile(SM, Pos);
  if (!CurLoc) {
    llvm::consumeError(CurLoc.takeError());
    return {};
  }
  llvm::Optional<DefinedMacro> Macro;
  if (const auto *IdentifierAtCursor =
          syntax::spelledIdentifierTouching(*CurLoc, AST.getTokens())) {
    Macro = locateMacroAt(*IdentifierAtCursor, AST.getPreprocessor());
  }

  RefsRequest Req;
  if (Macro) {
    // Handle references to macro.
    if (auto MacroSID = getSymbolID(Macro->Name, Macro->Info, SM)) {
      // Collect macro references from main file.
      const auto &IDToRefs = AST.getMacros().MacroRefs;
      auto Refs = IDToRefs.find(MacroSID);
      if (Refs != IDToRefs.end()) {
        for (const auto &Ref : Refs->second) {
          Location Result;
          Result.range = Ref;
          Result.uri = URIMainFile;
          Results.References.push_back(std::move(Result));
        }
      }
      Req.IDs.insert(MacroSID);
    }
  } else {
    // Handle references to Decls.

    DeclRelationSet Relations =
        DeclRelation::TemplatePattern | DeclRelation::Alias;
    std::vector<const NamedDecl *> Decls =
        getDeclAtPosition(AST, *CurLoc, Relations);

    // We traverse the AST to find references in the main file.
    auto MainFileRefs = findRefs(Decls, AST);
    // We may get multiple refs with the same location and different Roles, as
    // cross-reference is only interested in locations, we deduplicate them
    // by the location to avoid emitting duplicated locations.
    MainFileRefs.erase(std::unique(MainFileRefs.begin(), MainFileRefs.end(),
                                   [](const ReferenceFinder::Reference &L,
                                      const ReferenceFinder::Reference &R) {
                                     return L.SpelledTok.location() ==
                                            R.SpelledTok.location();
                                   }),
                       MainFileRefs.end());
    for (const auto &Ref : MainFileRefs) {
      Location Result;
      Result.range = Ref.range(SM);
      Result.uri = URIMainFile;
      Results.References.push_back(std::move(Result));
    }
    if (Index && Results.References.size() <= Limit) {
      for (const Decl *D : Decls) {
        // Not all symbols can be referenced from outside (e.g.
        // function-locals).
        // TODO: we could skip TU-scoped symbols here (e.g. static functions) if
        // we know this file isn't a header. The details might be tricky.
        if (D->getParentFunctionOrMethod())
          continue;
        if (auto ID = getSymbolID(D))
          Req.IDs.insert(ID);
      }
    }
  }
  // Now query the index for references from other files.
  if (!Req.IDs.empty() && Index && Results.References.size() <= Limit) {
    Req.Limit = Limit;
    Results.HasMore |= Index->refs(Req, [&](const Ref &R) {
      // No need to continue process if we reach the limit.
      if (Results.References.size() > Limit)
        return;
      auto LSPLoc = toLSPLocation(R.Location, *MainFilePath);
      // Avoid indexed results for the main file - the AST is authoritative.
      if (!LSPLoc || LSPLoc->uri.file() == *MainFilePath)
        return;

      Results.References.push_back(std::move(*LSPLoc));
    });
  }
  if (Results.References.size() > Limit) {
    Results.HasMore = true;
    Results.References.resize(Limit);
  }
  return Results;
}

std::vector<SymbolDetails> getSymbolInfo(ParsedAST &AST, Position Pos) {
  const SourceManager &SM = AST.getSourceManager();
  auto CurLoc = sourceLocationInMainFile(SM, Pos);
  if (!CurLoc) {
    llvm::consumeError(CurLoc.takeError());
    return {};
  }

  std::vector<SymbolDetails> Results;

  // We also want the targets of using-decls, so we include
  // DeclRelation::Underlying.
  DeclRelationSet Relations = DeclRelation::TemplatePattern |
                              DeclRelation::Alias | DeclRelation::Underlying;
  for (const NamedDecl *D : getDeclAtPosition(AST, *CurLoc, Relations)) {
    SymbolDetails NewSymbol;
    std::string QName = printQualifiedName(*D);
    auto SplitQName = splitQualifiedName(QName);
    NewSymbol.containerName = std::string(SplitQName.first);
    NewSymbol.name = std::string(SplitQName.second);

    if (NewSymbol.containerName.empty()) {
      if (const auto *ParentND =
              dyn_cast_or_null<NamedDecl>(D->getDeclContext()))
        NewSymbol.containerName = printQualifiedName(*ParentND);
    }
    llvm::SmallString<32> USR;
    if (!index::generateUSRForDecl(D, USR)) {
      NewSymbol.USR = std::string(USR.str());
      NewSymbol.ID = SymbolID(NewSymbol.USR);
    }
    Results.push_back(std::move(NewSymbol));
  }

  const auto *IdentifierAtCursor =
      syntax::spelledIdentifierTouching(*CurLoc, AST.getTokens());
  if (!IdentifierAtCursor)
    return Results;

  if (auto M = locateMacroAt(*IdentifierAtCursor, AST.getPreprocessor())) {
    SymbolDetails NewMacro;
    NewMacro.name = std::string(M->Name);
    llvm::SmallString<32> USR;
    if (!index::generateUSRForMacro(NewMacro.name, M->Info->getDefinitionLoc(),
                                    SM, USR)) {
      NewMacro.USR = std::string(USR.str());
      NewMacro.ID = SymbolID(NewMacro.USR);
    }
    Results.push_back(std::move(NewMacro));
  }

  return Results;
}

llvm::raw_ostream &operator<<(llvm::raw_ostream &OS, const LocatedSymbol &S) {
  OS << S.Name << ": " << S.PreferredDeclaration;
  if (S.Definition)
    OS << " def=" << *S.Definition;
  return OS;
}

template <typename HierarchyItem>
static llvm::Optional<HierarchyItem> declToHierarchyItem(const NamedDecl &ND) {
  ASTContext &Ctx = ND.getASTContext();
  auto &SM = Ctx.getSourceManager();
  SourceLocation NameLoc = nameLocation(ND, Ctx.getSourceManager());
  SourceLocation BeginLoc = SM.getSpellingLoc(SM.getFileLoc(ND.getBeginLoc()));
  SourceLocation EndLoc = SM.getSpellingLoc(SM.getFileLoc(ND.getEndLoc()));
  const auto DeclRange =
      toHalfOpenFileRange(SM, Ctx.getLangOpts(), {BeginLoc, EndLoc});
  if (!DeclRange)
    return llvm::None;
  auto FilePath =
      getCanonicalPath(SM.getFileEntryForID(SM.getFileID(NameLoc)), SM);
  auto TUPath = getCanonicalPath(SM.getFileEntryForID(SM.getMainFileID()), SM);
  if (!FilePath || !TUPath)
    return llvm::None; // Not useful without a uri.

  Position NameBegin = sourceLocToPosition(SM, NameLoc);
  Position NameEnd = sourceLocToPosition(
      SM, Lexer::getLocForEndOfToken(NameLoc, 0, SM, Ctx.getLangOpts()));

  index::SymbolInfo SymInfo = index::getSymbolInfo(&ND);
  // FIXME: This is not classifying constructors, destructors and operators
  // correctly.
  SymbolKind SK = indexSymbolKindToSymbolKind(SymInfo.Kind);

  HierarchyItem HI;
  HI.name = printName(Ctx, ND);
  HI.kind = SK;
  HI.range = Range{sourceLocToPosition(SM, DeclRange->getBegin()),
                   sourceLocToPosition(SM, DeclRange->getEnd())};
  HI.selectionRange = Range{NameBegin, NameEnd};
  if (!HI.range.contains(HI.selectionRange)) {
    // 'selectionRange' must be contained in 'range', so in cases where clang
    // reports unrelated ranges we need to reconcile somehow.
    HI.range = HI.selectionRange;
  }

  HI.uri = URIForFile::canonicalize(*FilePath, *TUPath);

  // Compute the SymbolID and store it in the 'data' field.
  // This allows typeHierarchy/resolve to be used to
  // resolve children of items returned in a previous request
  // for parents.
  if (auto ID = getSymbolID(&ND))
    HI.data = ID.str();

  return HI;
}

static llvm::Optional<TypeHierarchyItem>
declToTypeHierarchyItem(const NamedDecl &ND) {
  auto Result = declToHierarchyItem<TypeHierarchyItem>(ND);
  if (Result)
    Result->deprecated = ND.isDeprecated();
  return Result;
}

static llvm::Optional<CallHierarchyItem>
declToCallHierarchyItem(const NamedDecl &ND) {
  auto Result = declToHierarchyItem<CallHierarchyItem>(ND);
  if (Result && ND.isDeprecated())
    Result->tags.push_back(SymbolTag::Deprecated);
  return Result;
}

template <typename HierarchyItem>
static llvm::Optional<HierarchyItem> symbolToHierarchyItem(const Symbol &S,
                                                           PathRef TUPath) {
  auto Loc = symbolToLocation(S, TUPath);
  if (!Loc) {
    elog("Failed to convert symbol to hierarchy item: {0}", Loc.takeError());
    return llvm::None;
  }
  HierarchyItem HI;
  HI.name = std::string(S.Name);
  HI.kind = indexSymbolKindToSymbolKind(S.SymInfo.Kind);
  HI.selectionRange = Loc->range;
  // FIXME: Populate 'range' correctly
  // (https://github.com/clangd/clangd/issues/59).
  HI.range = HI.selectionRange;
  HI.uri = Loc->uri;
  // Store the SymbolID in the 'data' field. The client will
  // send this back in requests to resolve additional levels
  // of the hierarchy.
  HI.data = S.ID.str();

  return HI;
}

static llvm::Optional<TypeHierarchyItem>
symbolToTypeHierarchyItem(const Symbol &S, PathRef TUPath) {
  auto Result = symbolToHierarchyItem<TypeHierarchyItem>(S, TUPath);
  if (Result)
    Result->deprecated = (S.Flags & Symbol::Deprecated);
  return Result;
}

static llvm::Optional<CallHierarchyItem>
symbolToCallHierarchyItem(const Symbol &S, PathRef TUPath) {
  auto Result = symbolToHierarchyItem<CallHierarchyItem>(S, TUPath);
  if (Result && (S.Flags & Symbol::Deprecated))
    Result->tags.push_back(SymbolTag::Deprecated);
  return Result;
}

static void fillSubTypes(const SymbolID &ID,
                         std::vector<TypeHierarchyItem> &SubTypes,
                         const SymbolIndex *Index, int Levels, PathRef TUPath) {
  RelationsRequest Req;
  Req.Subjects.insert(ID);
  Req.Predicate = RelationKind::BaseOf;
  Index->relations(Req, [&](const SymbolID &Subject, const Symbol &Object) {
    if (Optional<TypeHierarchyItem> ChildSym =
            symbolToTypeHierarchyItem(Object, TUPath)) {
      if (Levels > 1) {
        ChildSym->children.emplace();
        fillSubTypes(Object.ID, *ChildSym->children, Index, Levels - 1, TUPath);
      }
      SubTypes.emplace_back(std::move(*ChildSym));
    }
  });
}

using RecursionProtectionSet = llvm::SmallSet<const CXXRecordDecl *, 4>;

static void fillSuperTypes(const CXXRecordDecl &CXXRD, ASTContext &ASTCtx,
                           std::vector<TypeHierarchyItem> &SuperTypes,
                           RecursionProtectionSet &RPSet) {
  // typeParents() will replace dependent template specializations
  // with their class template, so to avoid infinite recursion for
  // certain types of hierarchies, keep the templates encountered
  // along the parent chain in a set, and stop the recursion if one
  // starts to repeat.
  auto *Pattern = CXXRD.getDescribedTemplate() ? &CXXRD : nullptr;
  if (Pattern) {
    if (!RPSet.insert(Pattern).second) {
      return;
    }
  }

  for (const CXXRecordDecl *ParentDecl : typeParents(&CXXRD)) {
    if (Optional<TypeHierarchyItem> ParentSym =
            declToTypeHierarchyItem(*ParentDecl)) {
      ParentSym->parents.emplace();
      fillSuperTypes(*ParentDecl, ASTCtx, *ParentSym->parents, RPSet);
      SuperTypes.emplace_back(std::move(*ParentSym));
    }
  }

  if (Pattern) {
    RPSet.erase(Pattern);
  }
}

const CXXRecordDecl *findRecordTypeAt(ParsedAST &AST, Position Pos) {
  auto RecordFromNode =
      [](const SelectionTree::Node *N) -> const CXXRecordDecl * {
    if (!N)
      return nullptr;

    // Note: explicitReferenceTargets() will search for both template
    // instantiations and template patterns, and prefer the former if available
    // (generally, one will be available for non-dependent specializations of a
    // class template).
    auto Decls = explicitReferenceTargets(N->ASTNode, DeclRelation::Underlying);
    if (Decls.empty())
      return nullptr;

    const NamedDecl *D = Decls[0];

    if (const VarDecl *VD = dyn_cast<VarDecl>(D)) {
      // If this is a variable, use the type of the variable.
      return VD->getType().getTypePtr()->getAsCXXRecordDecl();
    }

    if (const CXXMethodDecl *Method = dyn_cast<CXXMethodDecl>(D)) {
      // If this is a method, use the type of the class.
      return Method->getParent();
    }

    // We don't handle FieldDecl because it's not clear what behaviour
    // the user would expect: the enclosing class type (as with a
    // method), or the field's type (as with a variable).

    return dyn_cast<CXXRecordDecl>(D);
  };

  const SourceManager &SM = AST.getSourceManager();
  const CXXRecordDecl *Result = nullptr;
  auto Offset = positionToOffset(SM.getBufferData(SM.getMainFileID()), Pos);
  if (!Offset) {
    llvm::consumeError(Offset.takeError());
    return Result;
  }
  SelectionTree::createEach(AST.getASTContext(), AST.getTokens(), *Offset,
                            *Offset, [&](SelectionTree ST) {
                              Result = RecordFromNode(ST.commonAncestor());
                              return Result != nullptr;
                            });
  return Result;
}

std::vector<const CXXRecordDecl *> typeParents(const CXXRecordDecl *CXXRD) {
  std::vector<const CXXRecordDecl *> Result;

  // If this is an invalid instantiation, instantiation of the bases
  // may not have succeeded, so fall back to the template pattern.
  if (auto *CTSD = dyn_cast<ClassTemplateSpecializationDecl>(CXXRD)) {
    if (CTSD->isInvalidDecl())
      CXXRD = CTSD->getSpecializedTemplate()->getTemplatedDecl();
  }

  for (auto Base : CXXRD->bases()) {
    const CXXRecordDecl *ParentDecl = nullptr;

    const Type *Type = Base.getType().getTypePtr();
    if (const RecordType *RT = Type->getAs<RecordType>()) {
      ParentDecl = RT->getAsCXXRecordDecl();
    }

    if (!ParentDecl) {
      // Handle a dependent base such as "Base<T>" by using the primary
      // template.
      if (const TemplateSpecializationType *TS =
              Type->getAs<TemplateSpecializationType>()) {
        TemplateName TN = TS->getTemplateName();
        if (TemplateDecl *TD = TN.getAsTemplateDecl()) {
          ParentDecl = dyn_cast<CXXRecordDecl>(TD->getTemplatedDecl());
        }
      }
    }

    if (ParentDecl)
      Result.push_back(ParentDecl);
  }

  return Result;
}

llvm::Optional<TypeHierarchyItem>
getTypeHierarchy(ParsedAST &AST, Position Pos, int ResolveLevels,
                 TypeHierarchyDirection Direction, const SymbolIndex *Index,
                 PathRef TUPath) {
  const CXXRecordDecl *CXXRD = findRecordTypeAt(AST, Pos);
  if (!CXXRD)
    return llvm::None;

  bool WantParents = Direction == TypeHierarchyDirection::Parents ||
                     Direction == TypeHierarchyDirection::Both;
  bool WantChildren = Direction == TypeHierarchyDirection::Children ||
                      Direction == TypeHierarchyDirection::Both;

  // If we're looking for children, we're doing the lookup in the index.
  // The index does not store relationships between implicit
  // specializations, so if we have one, use the template pattern instead.
  // Note that this needs to be done before the declToTypeHierarchyItem(),
  // otherwise the type hierarchy item would misleadingly contain the
  // specialization parameters, while the children would involve classes
  // that derive from other specializations of the template.
  if (WantChildren) {
    if (auto *CTSD = dyn_cast<ClassTemplateSpecializationDecl>(CXXRD))
      CXXRD = CTSD->getTemplateInstantiationPattern();
  }

  Optional<TypeHierarchyItem> Result = declToTypeHierarchyItem(*CXXRD);
  if (!Result)
    return Result;

  if (WantParents) {
    Result->parents.emplace();

    RecursionProtectionSet RPSet;
    fillSuperTypes(*CXXRD, AST.getASTContext(), *Result->parents, RPSet);
  }

  if (WantChildren && ResolveLevels > 0) {
    Result->children.emplace();

    if (Index) {
      if (auto ID = getSymbolID(CXXRD))
        fillSubTypes(ID, *Result->children, Index, ResolveLevels, TUPath);
    }
  }

  return Result;
}

void resolveTypeHierarchy(TypeHierarchyItem &Item, int ResolveLevels,
                          TypeHierarchyDirection Direction,
                          const SymbolIndex *Index) {
  // We only support typeHierarchy/resolve for children, because for parents
  // we ignore ResolveLevels and return all levels of parents eagerly.
  if (Direction == TypeHierarchyDirection::Parents || ResolveLevels == 0)
    return;

  Item.children.emplace();

  if (Index && Item.data) {
    // We store the item's SymbolID in the 'data' field, and the client
    // passes it back to us in typeHierarchy/resolve.
    if (Expected<SymbolID> ID = SymbolID::fromStr(*Item.data)) {
      fillSubTypes(*ID, *Item.children, Index, ResolveLevels, Item.uri.file());
    }
  }
}

std::vector<CallHierarchyItem>
prepareCallHierarchy(ParsedAST &AST, Position Pos, PathRef TUPath) {
  std::vector<CallHierarchyItem> Result;
  const auto &SM = AST.getSourceManager();
  auto Loc = sourceLocationInMainFile(SM, Pos);
  if (!Loc) {
    elog("prepareCallHierarchy failed to convert position to source location: "
         "{0}",
         Loc.takeError());
    return Result;
  }
  for (const NamedDecl *Decl : getDeclAtPosition(AST, *Loc, {})) {
    if (!Decl->isFunctionOrFunctionTemplate())
      continue;
    if (auto CHI = declToCallHierarchyItem(*Decl))
      Result.emplace_back(std::move(*CHI));
  }
  return Result;
}

std::vector<CallHierarchyIncomingCall>
incomingCalls(const CallHierarchyItem &Item, const SymbolIndex *Index) {
  std::vector<CallHierarchyIncomingCall> Results;
  if (!Index || Item.data.empty())
    return Results;
  auto ID = SymbolID::fromStr(Item.data);
  if (!ID) {
    elog("incomingCalls failed to find symbol: {0}", ID.takeError());
    return Results;
  }
  // In this function, we find incoming calls based on the index only.
  // In principle, the AST could have more up-to-date information about
  // occurrences within the current file. However, going from a SymbolID
  // to an AST node isn't cheap, particularly when the declaration isn't
  // in the main file.
  // FIXME: Consider also using AST information when feasible.
  RefsRequest Request;
  Request.IDs.insert(*ID);
  // We could restrict more specifically to calls by introducing a new RefKind,
  // but non-call references (such as address-of-function) can still be
  // interesting as they can indicate indirect calls.
  Request.Filter = RefKind::Reference;
  // Initially store the ranges in a map keyed by SymbolID of the caller.
  // This allows us to group different calls with the same caller
  // into the same CallHierarchyIncomingCall.
  llvm::DenseMap<SymbolID, std::vector<Range>> CallsIn;
  // We can populate the ranges based on a refs request only. As we do so, we
  // also accumulate the container IDs into a lookup request.
  LookupRequest ContainerLookup;
  Index->refs(Request, [&](const Ref &R) {
    auto Loc = indexToLSPLocation(R.Location, Item.uri.file());
    if (!Loc) {
      elog("incomingCalls failed to convert location: {0}", Loc.takeError());
      return;
    }
    auto It = CallsIn.try_emplace(R.Container, std::vector<Range>{}).first;
    It->second.push_back(Loc->range);

    ContainerLookup.IDs.insert(R.Container);
  });
  // Perform the lookup request and combine its results with CallsIn to
  // get complete CallHierarchyIncomingCall objects.
  Index->lookup(ContainerLookup, [&](const Symbol &Caller) {
    auto It = CallsIn.find(Caller.ID);
    assert(It != CallsIn.end());
    if (auto CHI = symbolToCallHierarchyItem(Caller, Item.uri.file()))
      Results.push_back(
          CallHierarchyIncomingCall{std::move(*CHI), std::move(It->second)});
  });
<<<<<<< HEAD
=======
  // Sort results by name of container.
  llvm::sort(Results, [](const CallHierarchyIncomingCall &A,
                         const CallHierarchyIncomingCall &B) {
    return A.from.name < B.from.name;
  });
>>>>>>> 96644b7d
  return Results;
}

llvm::DenseSet<const Decl *> getNonLocalDeclRefs(ParsedAST &AST,
                                                 const FunctionDecl *FD) {
  if (!FD->hasBody())
    return {};
  llvm::DenseSet<const Decl *> DeclRefs;
  findExplicitReferences(FD, [&](ReferenceLoc Ref) {
    for (const Decl *D : Ref.Targets) {
      if (!index::isFunctionLocalSymbol(D) && !D->isTemplateParameter() &&
          !Ref.IsDecl)
        DeclRefs.insert(D);
    }
  });
  return DeclRefs;
}
} // namespace clangd
} // namespace clang<|MERGE_RESOLUTION|>--- conflicted
+++ resolved
@@ -1716,14 +1716,11 @@
       Results.push_back(
           CallHierarchyIncomingCall{std::move(*CHI), std::move(It->second)});
   });
-<<<<<<< HEAD
-=======
   // Sort results by name of container.
   llvm::sort(Results, [](const CallHierarchyIncomingCall &A,
                          const CallHierarchyIncomingCall &B) {
     return A.from.name < B.from.name;
   });
->>>>>>> 96644b7d
   return Results;
 }
 
