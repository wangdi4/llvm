--- conflicted
+++ resolved
@@ -828,17 +828,9 @@
 
   // Binary with equivalent operands, like (X != 2 && X != 2).
   Finder->addMatcher(
-<<<<<<< HEAD
-      binaryOperator(anyOf(hasOperatorName("-"), hasOperatorName("/"),
-                           hasOperatorName("%"), hasOperatorName("|"),
-                           hasOperatorName("&"), hasOperatorName("^"),
-                           isComparisonOperator(), hasOperatorName("&&"),
-                           hasOperatorName("||"), hasOperatorName("=")),
-=======
       binaryOperator(anyOf(isComparisonOperator(),
                            hasAnyOperatorName("-", "/", "%", "|", "&", "^",
                                               "&&", "||", "=")),
->>>>>>> 24438a35
                      operandsAreEquivalent(),
                      // Filter noisy false positives.
                      unless(isInTemplateInstantiation()),
