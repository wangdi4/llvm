--- conflicted
+++ resolved
@@ -239,11 +239,7 @@
 TypeInfo getTypeInfoForType(const QualType &T) {
   const TagDecl *TD = getTagDeclForType(T);
   if (!TD)
-<<<<<<< HEAD
-    return TypeInfo(Reference(T.getAsString()));
-=======
     return TypeInfo(Reference(SymbolID(), T.getAsString()));
->>>>>>> f788a4d7
 
   InfoType IT;
   if (dyn_cast<EnumDecl>(TD)) {
