//===--- GLR.cpp   -----------------------------------------------*- C++-*-===//
//
// Part of the LLVM Project, under the Apache License v2.0 with LLVM Exceptions.
// See https://llvm.org/LICENSE.txt for license information.
// SPDX-License-Identifier: Apache-2.0 WITH LLVM-exception
//
//===----------------------------------------------------------------------===//

#include "clang-pseudo/GLR.h"
#include "clang-pseudo/Language.h"
#include "clang-pseudo/grammar/Grammar.h"
#include "clang-pseudo/grammar/LRTable.h"
#include "clang/Basic/TokenKinds.h"
#include "llvm/ADT/ArrayRef.h"
#include "llvm/ADT/STLExtras.h"
#include "llvm/ADT/ScopeExit.h"
#include "llvm/ADT/StringExtras.h"
#include "llvm/Support/Debug.h"
#include "llvm/Support/FormatVariadic.h"
#include <algorithm>
#include <memory>
#include <queue>

#define DEBUG_TYPE "GLR.cpp"

namespace clang {
namespace pseudo {
namespace {

Token::Index findRecoveryEndpoint(ExtensionID Strategy, Token::Index Begin,
                                  const TokenStream &Tokens,
                                  const Language &Lang) {
  assert(Strategy != 0);
  assert(Begin > 0);
  if (auto S = Lang.RecoveryStrategies.lookup(Strategy))
    return S(Begin, Tokens);
  return Token::Invalid;
}

} // namespace

void glrRecover(llvm::ArrayRef<const GSS::Node *> OldHeads,
                unsigned &TokenIndex, const ParseParams &Params,
                const Language &Lang,
                std::vector<const GSS::Node *> &NewHeads) {
  LLVM_DEBUG(llvm::dbgs() << "Recovery at token " << TokenIndex << "...\n");
  // Describes a possibility to recover by forcibly interpreting a range of
  // tokens around the cursor as a nonterminal that we expected to see.
  struct PlaceholderRecovery {
    // The token prior to the nonterminal which is being recovered.
    // This starts of the region we're skipping, so higher Position is better.
    Token::Index Position;
    // The nonterminal which will be created in order to recover.
    SymbolID Symbol;
    // The heuristic used to choose the bounds of the nonterminal to recover.
    ExtensionID Strategy;

    // The GSS head where we are expecting the recovered nonterminal.
    const GSS::Node *RecoveryNode;
    // Payload of nodes on the way back from the OldHead to the recovery node.
    // These represent the partial parse that is being discarded.
    // They should become the children of the opaque recovery node.
    // FIXME: internal structure of opaque nodes is not implemented.
    //
    // There may be multiple paths leading to the same recovery node, we choose
    // one arbitrarily.
    std::vector<const ForestNode *> DiscardedParse;
  };
  std::vector<PlaceholderRecovery> Options;

  // Find recovery options by walking up the stack.
  //
  // This is similar to exception handling: we walk up the "frames" of nested
  // rules being parsed until we find one that has a "handler" which allows us
  // to determine the node bounds without parsing it.
  //
  // Unfortunately there's a significant difference: the stack contains both
  // "upward" nodes (ancestor parses) and "leftward" ones.
  // e.g. when parsing `{ if (1) ? }` as compound-stmt, the stack contains:
  //   stmt := IF ( expr ) . stmt      - current state, we should recover here!
  //   stmt := IF ( expr . ) stmt      - (left, no recovery here)
  //   stmt := IF ( . expr ) stmt      - left, we should NOT recover here!
  //   stmt := IF . ( expr ) stmt      - (left, no recovery here)
  //   stmt-seq := . stmt              - up, we might recover here
  //   compound-stmt := { . stmt-seq } - up, we should recover here!
  //
  // It's not obvious how to avoid collecting "leftward" recovery options.
  // I think the distinction is ill-defined after merging items into states.
  // For now, we have to take this into account when defining recovery rules.
  // (e.g. in the expr recovery above, stay inside the parentheses).
  // FIXME: find a more satisfying way to avoid such false recovery.
  // FIXME: Add a test for spurious recovery once tests can define strategies.
  std::vector<const ForestNode *> Path;
  llvm::DenseSet<const GSS::Node *> Seen;
  auto WalkUp = [&](const GSS::Node *N, Token::Index NextTok, auto &WalkUp) {
    if (!Seen.insert(N).second)
      return;
    for (auto Strategy : Lang.Table.getRecovery(N->State)) {
      Options.push_back(PlaceholderRecovery{
          NextTok,
          Strategy.Result,
          Strategy.Strategy,
          N,
          Path,
      });
      LLVM_DEBUG(llvm::dbgs()
                 << "Option: recover " << Lang.G.symbolName(Strategy.Result)
                 << " at token " << NextTok << "\n");
    }
    Path.push_back(N->Payload);
    for (const GSS::Node *Parent : N->parents())
      WalkUp(Parent, N->Payload->startTokenIndex(), WalkUp);
    Path.pop_back();
  };
  for (auto *N : OldHeads)
    WalkUp(N, TokenIndex, WalkUp);

  // Now we select the option(s) we will use to recover.
  //
  // We prefer options starting further right, as these discard less code
  // (e.g. we prefer to recover inner scopes rather than outer ones).
  // The options also need to agree on an endpoint, so the parser has a
  // consistent position afterwards.
  //
  // So conceptually we're sorting by the tuple (start, end), though we avoid
  // computing `end` for options that can't be winners.

  // Consider options starting further right first.
  // Don't drop the others yet though, we may still use them if preferred fails.
  llvm::stable_sort(Options, [&](const auto &L, const auto &R) {
    return L.Position > R.Position;
  });

  // We may find multiple winners, but they will have the same range.
  llvm::Optional<Token::Range> RecoveryRange;
  std::vector<const PlaceholderRecovery *> BestOptions;
  for (const PlaceholderRecovery &Option : Options) {
    // If this starts further left than options we've already found, then
    // we'll never find anything better. Skip computing End for the rest.
    if (RecoveryRange && Option.Position < RecoveryRange->Begin)
      break;

    auto End = findRecoveryEndpoint(Option.Strategy, Option.Position,
                                    Params.Code, Lang);
    // Recovery may not take the parse backwards.
    if (End == Token::Invalid || End < TokenIndex)
      continue;
    if (RecoveryRange) {
      // If this is worse than our previous options, ignore it.
      if (RecoveryRange->End < End)
        continue;
      // If this is an improvement over our previous options, then drop them.
      if (RecoveryRange->End > End)
        BestOptions.clear();
    }
    // Create recovery nodes and heads for them in the GSS. These may be
    // discarded if a better recovery is later found, but this path isn't hot.
    RecoveryRange = {Option.Position, End};
    BestOptions.push_back(&Option);
  }

  if (BestOptions.empty()) {
    LLVM_DEBUG(llvm::dbgs() << "Recovery failed after trying " << Options.size()
                            << " strategies\n");
    return;
  }

  // We've settled on a set of recovery options, so create their nodes and
  // advance the cursor.
  LLVM_DEBUG({
    llvm::dbgs() << "Recovered range=" << *RecoveryRange << ":";
    for (const auto *Option : BestOptions)
      llvm::dbgs() << " " << Lang.G.symbolName(Option->Symbol);
    llvm::dbgs() << "\n";
  });
  // FIXME: in general, we might have the same Option->Symbol multiple times,
  // and we risk creating redundant Forest and GSS nodes.
  // We also may inadvertently set up the next glrReduce to create a sequence
  // node duplicating an opaque node that we're creating here.
  // There are various options, including simply breaking ties between options.
  // For now it's obscure enough to ignore.
  for (const PlaceholderRecovery *Option : BestOptions) {
    const ForestNode &Placeholder =
        Params.Forest.createOpaque(Option->Symbol, RecoveryRange->Begin);
    const GSS::Node *NewHead = Params.GSStack.addNode(
        *Lang.Table.getGoToState(Option->RecoveryNode->State, Option->Symbol),
        &Placeholder, {Option->RecoveryNode});
    NewHeads.push_back(NewHead);
  }
  TokenIndex = RecoveryRange->End;
}

using StateID = LRTable::StateID;

llvm::raw_ostream &operator<<(llvm::raw_ostream &OS, const GSS::Node &N) {
  std::vector<std::string> ParentStates;
  for (const auto *Parent : N.parents())
    ParentStates.push_back(llvm::formatv("{0}", Parent->State));
  OS << llvm::formatv("state {0}, parsed symbol {1}, parents {3}", N.State,
                      N.Payload ? N.Payload->symbol() : 0,
                      llvm::join(ParentStates, ", "));
  return OS;
}

// Apply all pending shift actions.
// In theory, LR parsing doesn't have shift/shift conflicts on a single head.
// But we may have multiple active heads, and each head has a shift action.
//
// We merge the stack -- if multiple heads will reach the same state after
// shifting a token, we shift only once by combining these heads.
//
// E.g. we have two heads (2, 3) in the GSS, and will shift both to reach 4:
//   0---1---2
//       └---3
// After the shift action, the GSS is:
//   0---1---2---4
//       └---3---┘
void glrShift(llvm::ArrayRef<const GSS::Node *> OldHeads,
              const ForestNode &NewTok, const ParseParams &Params,
              const Language &Lang, std::vector<const GSS::Node *> &NewHeads) {
  assert(NewTok.kind() == ForestNode::Terminal);
  LLVM_DEBUG(llvm::dbgs() << llvm::formatv("  Shift {0} ({1} active heads):\n",
                                           Lang.G.symbolName(NewTok.symbol()),
                                           OldHeads.size()));

  // We group pending shifts by their target state so we can merge them.
  llvm::SmallVector<std::pair<StateID, const GSS::Node *>, 8> Shifts;
  for (const auto *H : OldHeads)
    if (auto S = Lang.Table.getShiftState(H->State, NewTok.symbol()))
      Shifts.push_back({*S, H});
  llvm::stable_sort(Shifts, llvm::less_first{});

  auto Rest = llvm::makeArrayRef(Shifts);
  llvm::SmallVector<const GSS::Node *> Parents;
  while (!Rest.empty()) {
    // Collect the batch of PendingShift that have compatible shift states.
    // Their heads become TempParents, the parents of the new GSS node.
    StateID NextState = Rest.front().first;

    Parents.clear();
    for (const auto &Base : Rest) {
      if (Base.first != NextState)
        break;
      Parents.push_back(Base.second);
    }
    Rest = Rest.drop_front(Parents.size());

    LLVM_DEBUG(llvm::dbgs() << llvm::formatv("    --> S{0} ({1} heads)\n",
                                             NextState, Parents.size()));
    NewHeads.push_back(Params.GSStack.addNode(NextState, &NewTok, Parents));
  }
}

namespace {
// A KeyedQueue yields pairs of keys and values in order of the keys.
template <typename Key, typename Value>
using KeyedQueue =
    std::priority_queue<std::pair<Key, Value>,
                        std::vector<std::pair<Key, Value>>, llvm::less_first>;

template <typename T> void sortAndUnique(std::vector<T> &Vec) {
  llvm::sort(Vec);
  Vec.erase(std::unique(Vec.begin(), Vec.end()), Vec.end());
}

// Perform reduces until no more are possible.
//
// Generally this means walking up from the heads gathering ForestNodes that
// will match the RHS of the rule we're reducing into a sequence ForestNode,
// and ending up at a base node.
// Then we push a new GSS node onto that base, taking care to:
//  - pack alternative sequence ForestNodes into an ambiguous ForestNode.
//  - use the same GSS node for multiple heads if the parse state matches.
//
// Examples of reduction:
//   Before (simple):
//     0--1(expr)--2(semi)
//   After reducing 2 by `stmt := expr semi`:
//     0--3(stmt)                // 3 is goto(0, stmt)
//
//   Before (splitting due to R/R conflict):
//     0--1(IDENTIFIER)
//   After reducing 1 by `class-name := IDENTIFIER` & `enum-name := IDENTIFIER`:
//     0--2(class-name)          // 2 is goto(0, class-name)
//     └--3(enum-name)           // 3 is goto(0, enum-name)
//
//   Before (splitting due to multiple bases):
//     0--2(class-name)--4(STAR)
//     └--3(enum-name)---┘
//   After reducing 4 by `ptr-operator := STAR`:
//     0--2(class-name)--5(ptr-operator)    // 5 is goto(2, ptr-operator)
//     └--3(enum-name)---6(ptr-operator)    // 6 is goto(3, ptr-operator)
//
//   Before (joining due to same goto state, multiple bases):
//     0--1(cv-qualifier)--3(class-name)
//     └--2(cv-qualifier)--4(enum-name)
//   After reducing 3 by `type-name := class-name` and
//                  4 by `type-name := enum-name`:
//     0--1(cv-qualifier)--5(type-name)  // 5 is goto(1, type-name) and
//     └--2(cv-qualifier)--┘             //      goto(2, type-name)
//
//   Before (joining due to same goto state, the same base):
//     0--1(class-name)--3(STAR)
//     └--2(enum-name)--4(STAR)
//   After reducing 3 by `pointer := class-name STAR` and
//                  2 by`enum-name := class-name STAR`:
//     0--5(pointer)       // 5 is goto(0, pointer)
//
// (This is a functor rather than a function to allow it to reuse scratch
// storage across calls).
class GLRReduce {
  const ParseParams &Params;
  const Language& Lang;
  // There are two interacting complications:
  // 1.  Performing one reduce can unlock new reduces on the newly-created head.
  // 2a. The ambiguous ForestNodes must be complete (have all sequence nodes).
  //     This means we must have unlocked all the reduces that contribute to it.
  // 2b. Similarly, the new GSS nodes must be complete (have all parents).
  //
  // We define a "family" of reduces as those that produce the same symbol and
  // cover the same range of tokens. These are exactly the set of reductions
  // whose sequence nodes would be covered by the same ambiguous node.
  // We wish to process a whole family at a time (to satisfy complication 2),
  // and can address complication 1 by carefully ordering the families:
  // - Process families covering fewer tokens first.
  //   A reduce can't depend on a longer reduce!
  // - For equal token ranges: if S := T, process T families before S families.
  //   Parsing T can't depend on an equal-length S, as the grammar is acyclic.
  //
  // This isn't quite enough: we don't know the token length of the reduction
  // until we walk up the stack to perform the pop.
  // So we perform the pop part upfront, and place the push specification on
  // priority queues such that we can retrieve a family at a time.

  // A reduction family is characterized by its token range and symbol produced.
  // It is used as a key in the priority queues to group pushes by family.
  struct Family {
    // The start of the token range of the reduce.
    Token::Index Start;
    SymbolID Symbol;
    // Rule must produce Symbol and can otherwise be arbitrary.
    // RuleIDs have the topological order based on the acyclic grammar.
    // FIXME: should SymbolIDs be so ordered instead?
    RuleID Rule;

    bool operator==(const Family &Other) const {
      return Start == Other.Start && Symbol == Other.Symbol;
    }
    // The larger Family is the one that should be processed first.
    bool operator<(const Family &Other) const {
      if (Start != Other.Start)
        return Start < Other.Start;
      if (Symbol != Other.Symbol)
        return Rule > Other.Rule;
      assert(*this == Other);
      return false;
    }
  };

  // A sequence is the ForestNode payloads of the GSS nodes we are reducing.
  using Sequence = llvm::SmallVector<const ForestNode *, Rule::MaxElements>;
  // Like ArrayRef<const ForestNode*>, but with the missing operator<.
  // (Sequences are big to move by value as the collections gets rearranged).
  struct SequenceRef {
    SequenceRef(const Sequence &S) : S(S) {}
    llvm::ArrayRef<const ForestNode *> S;
    friend bool operator==(SequenceRef A, SequenceRef B) { return A.S == B.S; }
    friend bool operator<(const SequenceRef &A, const SequenceRef &B) {
      return std::lexicographical_compare(A.S.begin(), A.S.end(), B.S.begin(),
                                          B.S.end());
    }
  };
  // Underlying storage for sequences pointed to by stored SequenceRefs.
  std::deque<Sequence> SequenceStorage;
  // We don't actually destroy the sequences between calls, to reuse storage.
  // Everything SequenceStorage[ >=SequenceStorageCount ] is reusable scratch.
  unsigned SequenceStorageCount;

  // Halfway through a reduction (after the pop, before the push), we have
  // collected nodes for the RHS of a rule, and reached a base node.
  // They specify a sequence ForestNode we may build (but we dedup first).
  // (The RuleID is not stored here, but rather in the Family).
  struct PushSpec {
    // The last node popped before pushing. Its parent is the reduction base(s).
    // (Base is more fundamental, but this is cheaper to store).
    const GSS::Node* LastPop = nullptr;
    Sequence *Seq = nullptr;
  };
  KeyedQueue<Family, PushSpec> Sequences; // FIXME: rename => PendingPushes?

  // We treat Heads as a queue of Pop operations still to be performed.
  // PoppedHeads is our position within it.
  std::vector<const GSS::Node *> *Heads;
  unsigned NextPopHead;
  SymbolID Lookahead;

  Sequence TempSequence;
public:
  GLRReduce(const ParseParams &Params, const Language &Lang)
      : Params(Params), Lang(Lang) {}

  void operator()(std::vector<const GSS::Node *> &Heads, SymbolID Lookahead) {
    assert(isToken(Lookahead));

    NextPopHead = 0;
    this->Heads = &Heads;
    this->Lookahead = Lookahead;
    assert(Sequences.empty());
    SequenceStorageCount = 0;

    popPending();
    while (!Sequences.empty()) {
      pushNext();
      popPending();
    }
  }

private:
  bool canReduce(const Rule &R, RuleID RID,
                 llvm::ArrayRef<const ForestNode *> RHS) const {
    if (!R.Guarded)
      return true;
    if (auto Guard = Lang.Guards.lookup(RID))
<<<<<<< HEAD
      return Guard(RHS, Params.Code);
=======
      return Guard({RHS, Params.Code, Lookahead});
>>>>>>> bf0ceae4
    LLVM_DEBUG(llvm::dbgs()
               << llvm::formatv("missing guard implementation for rule {0}\n",
                                Lang.G.dumpRule(RID)));
    return true;
  }
  // pop walks up the parent chain(s) for a reduction from Head by to Rule.
  // Once we reach the end, record the bases and sequences.
  void pop(const GSS::Node *Head, RuleID RID, const Rule &Rule) {
    LLVM_DEBUG(llvm::dbgs() << "  Pop " << Lang.G.dumpRule(RID) << "\n");
    Family F{/*Start=*/0, /*Symbol=*/Rule.Target, /*Rule=*/RID};
    TempSequence.resize_for_overwrite(Rule.Size);
    auto DFS = [&](const GSS::Node *N, unsigned I, auto &DFS) {
      TempSequence[Rule.Size - 1 - I] = N->Payload;
      if (I + 1 == Rule.Size) {
        F.Start = TempSequence.front()->startTokenIndex();
        LLVM_DEBUG({
          for (const auto *B : N->parents())
            llvm::dbgs() << "    --> base at S" << B->State << "\n";
        });
        if (!canReduce(Rule, RID, TempSequence))
          return;
        // Copy the chain to stable storage so it can be enqueued.
        if (SequenceStorageCount == SequenceStorage.size())
          SequenceStorage.emplace_back();
        SequenceStorage[SequenceStorageCount] = TempSequence;
        Sequence *Seq = &SequenceStorage[SequenceStorageCount++];

        Sequences.emplace(F, PushSpec{N, Seq});
        return;
      }
      for (const GSS::Node *Parent : N->parents())
        DFS(Parent, I + 1, DFS);
    };
    DFS(Head, 0, DFS);
  }

  // popPending pops every available reduction.
  void popPending() {
    for (; NextPopHead < Heads->size(); ++NextPopHead) {
      // In trivial cases, we perform the complete reduce here!
      if (popAndPushTrivial())
        continue;
      for (RuleID RID :
           Lang.Table.getReduceRules((*Heads)[NextPopHead]->State)) {
        const auto &Rule = Lang.G.lookupRule(RID);
        if (Lang.Table.canFollow(Rule.Target, Lookahead))
          pop((*Heads)[NextPopHead], RID, Rule);
      }
    }
  }

  // Storage reused by each call to pushNext.
  std::vector<std::pair</*Goto*/ StateID, const GSS::Node *>> FamilyBases;
  std::vector<std::pair<RuleID, SequenceRef>> FamilySequences;
  std::vector<const GSS::Node *> Parents;
  std::vector<const ForestNode *> SequenceNodes;

  // Process one push family, forming a forest node.
  // This produces new GSS heads which may enable more pops.
  void pushNext() {
    assert(!Sequences.empty());
    Family F = Sequences.top().first;

    LLVM_DEBUG(llvm::dbgs() << "  Push " << Lang.G.symbolName(F.Symbol)
                            << " from token " << F.Start << "\n");

    // Grab the sequences and bases for this family.
    // We don't care which rule yielded each base. If Family.Symbol is S, the
    // base includes an item X := ... • S ... and since the grammar is
    // context-free, *all* parses of S are valid here.
    FamilySequences.clear();
    FamilyBases.clear();
    do {
      const PushSpec &Push = Sequences.top().second;
      FamilySequences.emplace_back(Sequences.top().first.Rule, *Push.Seq);
      for (const GSS::Node *Base : Push.LastPop->parents()) {
        auto NextState = Lang.Table.getGoToState(Base->State, F.Symbol);
        assert(NextState.has_value() && "goto must succeed after reduce!");
        FamilyBases.emplace_back(*NextState, Base);
      }

      Sequences.pop();
    } while (!Sequences.empty() && Sequences.top().first == F);
    // Build a forest node for each unique sequence.
    sortAndUnique(FamilySequences);
    SequenceNodes.clear();
    for (const auto &SequenceSpec : FamilySequences)
      SequenceNodes.push_back(&Params.Forest.createSequence(
          F.Symbol, SequenceSpec.first, SequenceSpec.second.S));
    // Wrap in an ambiguous node if needed.
    const ForestNode *Parsed =
        SequenceNodes.size() == 1
            ? SequenceNodes.front()
            : &Params.Forest.createAmbiguous(F.Symbol, SequenceNodes);
    LLVM_DEBUG(llvm::dbgs() << "    --> " << Parsed->dump(Lang.G) << "\n");

    // Bases for this family, deduplicate them, and group by the goTo State.
    sortAndUnique(FamilyBases);
    // Create a GSS node for each unique goto state.
    llvm::ArrayRef<decltype(FamilyBases)::value_type> BasesLeft = FamilyBases;
    while (!BasesLeft.empty()) {
      StateID NextState = BasesLeft.front().first;
      Parents.clear();
      for (const auto &Base : BasesLeft) {
        if (Base.first != NextState)
          break;
        Parents.push_back(Base.second);
      }
      BasesLeft = BasesLeft.drop_front(Parents.size());
      Heads->push_back(Params.GSStack.addNode(NextState, Parsed, Parents));
    }
  }

  // In general we split a reduce into a pop/push, so concurrently-available
  // reductions can run in the correct order. The data structures are expensive.
  //
  // When only one reduction is possible at a time, we can skip this:
  // we pop and immediately push, as an LR parser (as opposed to GLR) would.
  // This is valid whenever there's only one concurrent PushSpec.
  //
  // This function handles a trivial but common subset of these cases:
  //  - there must be no pending pushes, and only one poppable head
  //  - the head must have only one reduction rule
  //  - the reduction path must be a straight line (no multiple parents)
  // (Roughly this means there's no local ambiguity, so the LR algorithm works).
  //
  // Returns true if we successfully consumed the next unpopped head.
  bool popAndPushTrivial() {
    if (!Sequences.empty() || Heads->size() != NextPopHead + 1)
      return false;
    const GSS::Node *Head = Heads->back();
    llvm::Optional<RuleID> RID;
    for (RuleID R : Lang.Table.getReduceRules(Head->State)) {
      if (RID.has_value())
        return false;
      RID = R;
    }
    if (!RID)
      return true; // no reductions available, but we've processed the head!
    const auto &Rule = Lang.G.lookupRule(*RID);
    if (!Lang.Table.canFollow(Rule.Target, Lookahead))
      return true; // reduction is not available
    const GSS::Node *Base = Head;
    TempSequence.resize_for_overwrite(Rule.Size);
    for (unsigned I = 0; I < Rule.Size; ++I) {
      if (Base->parents().size() != 1)
        return false;
      TempSequence[Rule.Size - 1 - I] = Base->Payload;
      Base = Base->parents().front();
    }
    if (!canReduce(Rule, *RID, TempSequence))
      return true; // reduction is not available
    const ForestNode *Parsed =
        &Params.Forest.createSequence(Rule.Target, *RID, TempSequence);
    auto NextState = Lang.Table.getGoToState(Base->State, Rule.Target);
    assert(NextState.has_value() && "goto must succeed after reduce!");
    Heads->push_back(Params.GSStack.addNode(*NextState, Parsed, {Base}));
    return true;
  }
};

} // namespace

const ForestNode &glrParse(const ParseParams &Params, SymbolID StartSymbol,
                           const Language &Lang) {
  GLRReduce Reduce(Params, Lang);
  assert(isNonterminal(StartSymbol) && "Start symbol must be a nonterminal");
  llvm::ArrayRef<ForestNode> Terminals = Params.Forest.createTerminals(Params.Code);
  auto &GSS = Params.GSStack;

  StateID StartState = Lang.Table.getStartState(StartSymbol);
  // Heads correspond to the parse of tokens [0, I), NextHeads to [0, I+1).
  std::vector<const GSS::Node *> Heads = {GSS.addNode(/*State=*/StartState,
                                                      /*ForestNode=*/nullptr,
                                                      {})};
  std::vector<const GSS::Node *> NextHeads;
  auto MaybeGC = [&, Roots(std::vector<const GSS::Node *>{}), I(0u)]() mutable {
    assert(NextHeads.empty() && "Running GC at the wrong time!");
    if (++I != 20) // Run periodically to balance CPU and memory usage.
      return;
    I = 0;

    // We need to copy the list: Roots is consumed by the GC.
    Roots = Heads;
    GSS.gc(std::move(Roots));
  };
  // Each iteration fully processes a single token.
  for (unsigned I = 0; I < Terminals.size();) {
    LLVM_DEBUG(llvm::dbgs() << llvm::formatv(
                   "Next token {0} (id={1})\n",
                  Lang.G.symbolName(Terminals[I].symbol()), Terminals[I].symbol()));
    // Consume the token.
    glrShift(Heads, Terminals[I], Params, Lang, NextHeads);

    // If we weren't able to consume the token, try to skip over some tokens
    // so we can keep parsing.
    if (NextHeads.empty()) {
      // FIXME: Heads may not be fully reduced, because our reductions were
      // constrained by lookahead (but lookahead is meaningless to recovery).
      glrRecover(Heads, I, Params, Lang, NextHeads);
      if (NextHeads.empty())
        // FIXME: Ensure the `_ := start-symbol` rules have a fallback
        // error-recovery strategy attached. Then this condition can't happen.
        return Params.Forest.createOpaque(StartSymbol, /*Token::Index=*/0);
    } else
      ++I;

    // Form nonterminals containing the token we just consumed.
    SymbolID Lookahead =
        I == Terminals.size() ? tokenSymbol(tok::eof) : Terminals[I].symbol();
    Reduce(NextHeads, Lookahead);
    // Prepare for the next token.
    std::swap(Heads, NextHeads);
    NextHeads.clear();
    MaybeGC();
  }
  LLVM_DEBUG(llvm::dbgs() << llvm::formatv("Reached eof\n"));

  // The parse was successful if we're in state `_ := start-symbol .`
  auto AcceptState = Lang.Table.getGoToState(StartState, StartSymbol);
  assert(AcceptState.has_value() && "goto must succeed after start symbol!");
  auto SearchForAccept = [&](llvm::ArrayRef<const GSS::Node *> Heads) {
    const ForestNode *Result = nullptr;
    for (const auto *Head : Heads) {
      if (Head->State == *AcceptState) {
        assert(Head->Payload->symbol() == StartSymbol);
        assert(Result == nullptr && "multiple results!");
        Result = Head->Payload;
      }
    }
    return Result;
  };
  if (auto *Result = SearchForAccept(Heads))
    return *Result;
  // Failed to parse the input, attempt to run recovery.
  // FIXME: this awkwardly repeats the recovery in the loop, when shift fails.
  // More elegant is to include EOF in the token stream, and make the
  // augmented rule: `_ := translation-unit EOF`. In this way recovery at EOF
  // would not be a special case: it show up as a failure to shift the EOF
  // token.
  unsigned I = Terminals.size();
  glrRecover(Heads, I, Params, Lang, NextHeads);
  Reduce(NextHeads, tokenSymbol(tok::eof));
  if (auto *Result = SearchForAccept(NextHeads))
    return *Result;

  // We failed to parse the input, returning an opaque forest node for recovery.
  // FIXME: as above, we can add fallback error handling so this is impossible.
  return Params.Forest.createOpaque(StartSymbol, /*Token::Index=*/0);
}

void glrReduce(std::vector<const GSS::Node *> &Heads, SymbolID Lookahead,
               const ParseParams &Params, const Language &Lang) {
  // Create a new GLRReduce each time for tests, performance doesn't matter.
  GLRReduce{Params, Lang}(Heads, Lookahead);
}

const GSS::Node *GSS::addNode(LRTable::StateID State, const ForestNode *Symbol,

                              llvm::ArrayRef<const Node *> Parents) {
  Node *Result = new (allocate(Parents.size()))
      Node({State, GCParity, static_cast<uint16_t>(Parents.size())});
  Alive.push_back(Result);
  ++NodesCreated;
  Result->Payload = Symbol;
  if (!Parents.empty())
    llvm::copy(Parents, reinterpret_cast<const Node **>(Result + 1));
  return Result;
}

GSS::Node *GSS::allocate(unsigned Parents) {
  if (FreeList.size() <= Parents)
    FreeList.resize(Parents + 1);
  auto &SizedList = FreeList[Parents];
  if (!SizedList.empty()) {
    auto *Result = SizedList.back();
    SizedList.pop_back();
    return Result;
  }
  return static_cast<Node *>(
      Arena.Allocate(sizeof(Node) + Parents * sizeof(Node *), alignof(Node)));
}

void GSS::destroy(Node *N) {
  unsigned ParentCount = N->ParentCount;
  N->~Node();
  assert(FreeList.size() > ParentCount && "established on construction!");
  FreeList[ParentCount].push_back(N);
}

unsigned GSS::gc(std::vector<const Node *> &&Queue) {
#ifndef NDEBUG
  auto ParityMatches = [&](const Node *N) { return N->GCParity == GCParity; };
  assert("Before GC" && llvm::all_of(Alive, ParityMatches));
  auto Deferred = llvm::make_scope_exit(
      [&] { assert("After GC" && llvm::all_of(Alive, ParityMatches)); });
  assert(llvm::all_of(
      Queue, [&](const Node *R) { return llvm::is_contained(Alive, R); }));
#endif
  unsigned InitialCount = Alive.size();

  // Mark
  GCParity = !GCParity;
  while (!Queue.empty()) {
    Node *N = const_cast<Node *>(Queue.back()); // Safe: we created these nodes.
    Queue.pop_back();
    if (N->GCParity != GCParity) { // Not seen yet
      N->GCParity = GCParity;      // Mark as seen
      for (const Node *P : N->parents()) // And walk parents
        Queue.push_back(P);
    }
  }
  // Sweep
  llvm::erase_if(Alive, [&](Node *N) {
    if (N->GCParity == GCParity) // Walk reached this node.
      return false;
    destroy(N);
    return true;
  });

  LLVM_DEBUG(llvm::dbgs() << "GC pruned " << (InitialCount - Alive.size())
                          << "/" << InitialCount << " GSS nodes\n");
  return InitialCount - Alive.size();
}

} // namespace pseudo
} // namespace clang<|MERGE_RESOLUTION|>--- conflicted
+++ resolved
@@ -421,11 +421,7 @@
     if (!R.Guarded)
       return true;
     if (auto Guard = Lang.Guards.lookup(RID))
-<<<<<<< HEAD
-      return Guard(RHS, Params.Code);
-=======
       return Guard({RHS, Params.Code, Lookahead});
->>>>>>> bf0ceae4
     LLVM_DEBUG(llvm::dbgs()
                << llvm::formatv("missing guard implementation for rule {0}\n",
                                 Lang.G.dumpRule(RID)));
