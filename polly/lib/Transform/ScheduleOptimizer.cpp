--- conflicted
+++ resolved
@@ -655,15 +655,9 @@
                                         MatMulInfoTy &MMI) {
   if (!MemAccess->isLatestArrayKind() || !MemAccess->isRead())
     return false;
-<<<<<<< HEAD
-  isl_map *AccMap = MemAccess->getLatestAccessRelation();
-  if (isMatMulOperandAcc(AccMap, MMI.i, MMI.j) && !MMI.ReadFromC &&
-      isl_map_n_basic_map(AccMap) == 1) {
-=======
   auto AccMap = MemAccess->getLatestAccessRelation();
   isl::set StmtDomain = MemAccess->getStatement()->getDomain();
   if (isMatMulOperandAcc(StmtDomain, AccMap, MMI.i, MMI.j) && !MMI.ReadFromC) {
->>>>>>> 2582fbcf
     MMI.ReadFromC = MemAccess;
     return true;
   }
@@ -790,15 +784,8 @@
       continue;
     if (!MemAccessPtr->isWrite())
       return false;
-<<<<<<< HEAD
-    auto *AccMap = MemAccessPtr->getLatestAccessRelation();
-    if (isl_map_n_basic_map(AccMap) != 1 ||
-        !isMatMulOperandAcc(AccMap, MMI.i, MMI.j)) {
-      isl_map_free(AccMap);
-=======
     auto AccMap = MemAccessPtr->getLatestAccessRelation();
     if (!isMatMulOperandAcc(Stmt->getDomain(), AccMap, MMI.i, MMI.j))
->>>>>>> 2582fbcf
       return false;
     MMI.WriteToC = MemAccessPtr;
     break;
@@ -1121,13 +1108,8 @@
   auto *SAI = Stmt->getParent()->createScopArrayInfo(
       MMI.B->getElementType(), "Packed_B",
       {FirstDimSize, SecondDimSize, ThirdDimSize});
-<<<<<<< HEAD
-  AccRel = isl_map_set_tuple_id(AccRel, isl_dim_out, SAI->getBasePtrId());
-  auto *OldAcc = MMI.B->getLatestAccessRelation();
-=======
   AccRel = AccRel.set_tuple_id(isl::dim::out, SAI->getBasePtrId());
   auto OldAcc = MMI.B->getLatestAccessRelation();
->>>>>>> 2582fbcf
   MMI.B->setNewAccessRelation(AccRel);
   auto ExtMap = MapOldIndVar.project_out(isl::dim::out, 2,
                                          MapOldIndVar.dim(isl::dim::out) - 2);
@@ -1139,17 +1121,10 @@
   // originating statement is executed.
   auto DomainId = Domain.get_tuple_id();
   auto *NewStmt = Stmt->getParent()->addScopStmt(
-<<<<<<< HEAD
-      OldAcc, MMI.B->getLatestAccessRelation(), isl_set_copy(Domain));
-  ExtMap = isl_map_set_tuple_id(ExtMap, isl_dim_out, isl_id_copy(DomainId));
-  ExtMap = isl_map_intersect_range(ExtMap, isl_set_copy(Domain));
-  ExtMap = isl_map_set_tuple_id(ExtMap, isl_dim_out, NewStmt->getDomainId());
-=======
       OldAcc, MMI.B->getLatestAccessRelation(), Domain);
   ExtMap = ExtMap.set_tuple_id(isl::dim::out, isl::manage(DomainId.copy()));
   ExtMap = ExtMap.intersect_range(isl::manage(Domain.copy()));
   ExtMap = ExtMap.set_tuple_id(isl::dim::out, NewStmt->getDomainId());
->>>>>>> 2582fbcf
   Node = createExtensionNode(Node, ExtMap);
 
   // Create a copy statement that corresponds to the memory access
@@ -1161,17 +1136,6 @@
   SAI = Stmt->getParent()->createScopArrayInfo(
       MMI.A->getElementType(), "Packed_A",
       {FirstDimSize, SecondDimSize, ThirdDimSize});
-<<<<<<< HEAD
-  AccRel = isl_map_set_tuple_id(AccRel, isl_dim_out, SAI->getBasePtrId());
-  OldAcc = MMI.A->getLatestAccessRelation();
-  MMI.A->setNewAccessRelation(AccRel);
-  ExtMap = isl_map_project_out(MapOldIndVar, isl_dim_out, 3,
-                               isl_map_dim(MapOldIndVar, isl_dim_out) - 3);
-  ExtMap = isl_map_reverse(ExtMap);
-  ExtMap = isl_map_fix_si(ExtMap, isl_dim_out, MMI.j, 0);
-  NewStmt = Stmt->getParent()->addScopStmt(
-      OldAcc, MMI.A->getLatestAccessRelation(), isl_set_copy(Domain));
-=======
   AccRel = AccRel.set_tuple_id(isl::dim::out, SAI->getBasePtrId());
   OldAcc = MMI.A->getLatestAccessRelation();
   MMI.A->setNewAccessRelation(AccRel);
@@ -1181,7 +1145,6 @@
   ExtMap = ExtMap.fix_si(isl::dim::out, MMI.j, 0);
   NewStmt = Stmt->getParent()->addScopStmt(
       OldAcc, MMI.A->getLatestAccessRelation(), Domain);
->>>>>>> 2582fbcf
 
   // Restrict the domains of the copy statements to only execute when also its
   // originating statement is executed.
