//===------ PPCGCodeGeneration.cpp - Polly Accelerator Code Generation. ---===//
//
//                     The LLVM Compiler Infrastructure
//
// This file is distributed under the University of Illinois Open Source
// License. See LICENSE.TXT for details.
//
//===----------------------------------------------------------------------===//
//
// Take a scop created by ScopInfo and map it to GPU code using the ppcg
// GPU mapping strategy.
//
//===----------------------------------------------------------------------===//

#include "polly/CodeGen/PPCGCodeGeneration.h"
#include "polly/CodeGen/CodeGeneration.h"
#include "polly/CodeGen/IslAst.h"
#include "polly/CodeGen/IslNodeBuilder.h"
#include "polly/CodeGen/PerfMonitor.h"
#include "polly/CodeGen/Utils.h"
#include "polly/DependenceInfo.h"
#include "polly/LinkAllPasses.h"
#include "polly/Options.h"
#include "polly/ScopDetection.h"
#include "polly/ScopInfo.h"
#include "polly/Support/SCEVValidator.h"
#include "llvm/ADT/PostOrderIterator.h"
#include "llvm/Analysis/AliasAnalysis.h"
#include "llvm/Analysis/BasicAliasAnalysis.h"
#include "llvm/Analysis/GlobalsModRef.h"
#include "llvm/Analysis/ScalarEvolutionAliasAnalysis.h"
#include "llvm/Analysis/TargetLibraryInfo.h"
#include "llvm/Analysis/TargetTransformInfo.h"
#include "llvm/IR/LegacyPassManager.h"
#include "llvm/IR/Verifier.h"
#include "llvm/IRReader/IRReader.h"
#include "llvm/Linker/Linker.h"
#include "llvm/Support/TargetRegistry.h"
#include "llvm/Support/TargetSelect.h"
#include "llvm/Target/TargetMachine.h"
#include "llvm/Transforms/IPO/PassManagerBuilder.h"
#include "llvm/Transforms/Utils/BasicBlockUtils.h"

#include "isl/union_map.h"

extern "C" {
#include "ppcg/cuda.h"
#include "ppcg/gpu.h"
#include "ppcg/gpu_print.h"
#include "ppcg/ppcg.h"
#include "ppcg/schedule.h"
}

#include "llvm/Support/Debug.h"

using namespace polly;
using namespace llvm;

#define DEBUG_TYPE "polly-codegen-ppcg"

static cl::opt<bool> DumpSchedule("polly-acc-dump-schedule",
                                  cl::desc("Dump the computed GPU Schedule"),
                                  cl::Hidden, cl::init(false), cl::ZeroOrMore,
                                  cl::cat(PollyCategory));

static cl::opt<bool>
    DumpCode("polly-acc-dump-code",
             cl::desc("Dump C code describing the GPU mapping"), cl::Hidden,
             cl::init(false), cl::ZeroOrMore, cl::cat(PollyCategory));

static cl::opt<bool> DumpKernelIR("polly-acc-dump-kernel-ir",
                                  cl::desc("Dump the kernel LLVM-IR"),
                                  cl::Hidden, cl::init(false), cl::ZeroOrMore,
                                  cl::cat(PollyCategory));

static cl::opt<bool> DumpKernelASM("polly-acc-dump-kernel-asm",
                                   cl::desc("Dump the kernel assembly code"),
                                   cl::Hidden, cl::init(false), cl::ZeroOrMore,
                                   cl::cat(PollyCategory));

static cl::opt<bool> FastMath("polly-acc-fastmath",
                              cl::desc("Allow unsafe math optimizations"),
                              cl::Hidden, cl::init(false), cl::ZeroOrMore,
                              cl::cat(PollyCategory));
static cl::opt<bool> SharedMemory("polly-acc-use-shared",
                                  cl::desc("Use shared memory"), cl::Hidden,
                                  cl::init(false), cl::ZeroOrMore,
                                  cl::cat(PollyCategory));
static cl::opt<bool> PrivateMemory("polly-acc-use-private",
                                   cl::desc("Use private memory"), cl::Hidden,
                                   cl::init(false), cl::ZeroOrMore,
                                   cl::cat(PollyCategory));

bool polly::PollyManagedMemory;
static cl::opt<bool, true>
    XManagedMemory("polly-acc-codegen-managed-memory",
                   cl::desc("Generate Host kernel code assuming"
                            " that all memory has been"
                            " declared as managed memory"),
                   cl::location(PollyManagedMemory), cl::Hidden,
                   cl::init(false), cl::ZeroOrMore, cl::cat(PollyCategory));

static cl::opt<bool>
    FailOnVerifyModuleFailure("polly-acc-fail-on-verify-module-failure",
                              cl::desc("Fail and generate a backtrace if"
                                       " verifyModule fails on the GPU "
                                       " kernel module."),
                              cl::Hidden, cl::init(false), cl::ZeroOrMore,
                              cl::cat(PollyCategory));

static cl::opt<std::string> CUDALibDevice(
    "polly-acc-libdevice", cl::desc("Path to CUDA libdevice"), cl::Hidden,
    cl::init("/usr/local/cuda/nvvm/libdevice/libdevice.compute_20.10.ll"),
    cl::ZeroOrMore, cl::cat(PollyCategory));

static cl::opt<std::string>
    CudaVersion("polly-acc-cuda-version",
                cl::desc("The CUDA version to compile for"), cl::Hidden,
                cl::init("sm_30"), cl::ZeroOrMore, cl::cat(PollyCategory));

static cl::opt<int>
    MinCompute("polly-acc-mincompute",
               cl::desc("Minimal number of compute statements to run on GPU."),
               cl::Hidden, cl::init(10 * 512 * 512));

extern bool polly::PerfMonitoring;

/// Return  a unique name for a Scop, which is the scop region with the
/// function name.
std::string getUniqueScopName(const Scop *S) {
  return "Scop Region: " + S->getNameStr() +
         " | Function: " + std::string(S->getFunction().getName());
}

/// Used to store information PPCG wants for kills. This information is
/// used by live range reordering.
///
/// @see computeLiveRangeReordering
/// @see GPUNodeBuilder::createPPCGScop
/// @see GPUNodeBuilder::createPPCGProg
struct MustKillsInfo {
  /// Collection of all kill statements that will be sequenced at the end of
  /// PPCGScop->schedule.
  ///
  /// The nodes in `KillsSchedule` will be merged using `isl_schedule_set`
  /// which merges schedules in *arbitrary* order.
  /// (we don't care about the order of the kills anyway).
  isl::schedule KillsSchedule;
  /// Map from kill statement instances to scalars that need to be
  /// killed.
  ///
  /// We currently derive kill information for:
  ///  1. phi nodes. PHI nodes are not alive outside the scop and can
  ///     consequently all be killed.
  ///  2. Scalar arrays that are not used outside the Scop. This is
  ///     checked by `isScalarUsesContainedInScop`.
  /// [params] -> { [Stmt_phantom[] -> ref_phantom[]] -> scalar_to_kill[] }
  isl::union_map TaggedMustKills;

  /// Tagged must kills stripped of the tags.
  /// [params] -> { Stmt_phantom[]  -> scalar_to_kill[] }
  isl::union_map MustKills;

  MustKillsInfo() : KillsSchedule(nullptr) {}
};

/// Check if SAI's uses are entirely contained within Scop S.
/// If a scalar is used only with a Scop, we are free to kill it, as no data
/// can flow in/out of the value any more.
/// @see computeMustKillsInfo
static bool isScalarUsesContainedInScop(const Scop &S,
                                        const ScopArrayInfo *SAI) {
  assert(SAI->isValueKind() && "this function only deals with scalars."
                               " Dealing with arrays required alias analysis");

  const Region &R = S.getRegion();
  for (User *U : SAI->getBasePtr()->users()) {
    Instruction *I = dyn_cast<Instruction>(U);
    assert(I && "invalid user of scop array info");
    if (!R.contains(I))
      return false;
  }
  return true;
}

/// Compute must-kills needed to enable live range reordering with PPCG.
///
/// @params S The Scop to compute live range reordering information
/// @returns live range reordering information that can be used to setup
/// PPCG.
static MustKillsInfo computeMustKillsInfo(const Scop &S) {
  const isl::space ParamSpace = S.getParamSpace();
  MustKillsInfo Info;

  // 1. Collect all ScopArrayInfo that satisfy *any* of the criteria:
  //      1.1 phi nodes in scop.
  //      1.2 scalars that are only used within the scop
  SmallVector<isl::id, 4> KillMemIds;
  for (ScopArrayInfo *SAI : S.arrays()) {
    if (SAI->isPHIKind() ||
        (SAI->isValueKind() && isScalarUsesContainedInScop(S, SAI)))
      KillMemIds.push_back(isl::manage(SAI->getBasePtrId().release()));
  }

<<<<<<< HEAD
  Info.TaggedMustKills = isl::union_map::empty(isl::space(ParamSpace));
  Info.MustKills = isl::union_map::empty(isl::space(ParamSpace));
=======
  Info.TaggedMustKills = isl::union_map::empty(ParamSpace);
  Info.MustKills = isl::union_map::empty(ParamSpace);
>>>>>>> 2582fbcf

  // Initialising KillsSchedule to `isl_set_empty` creates an empty node in the
  // schedule:
  //     - filter: "[control] -> { }"
  // So, we choose to not create this to keep the output a little nicer,
  // at the cost of some code complexity.
  Info.KillsSchedule = nullptr;

  for (isl::id &ToKillId : KillMemIds) {
    isl::id KillStmtId = isl::id::alloc(
        S.getIslCtx(),
        std::string("SKill_phantom_").append(ToKillId.get_name()), nullptr);

    // NOTE: construction of tagged_must_kill:
    // 2. We need to construct a map:
    //     [param] -> { [Stmt_phantom[] -> ref_phantom[]] -> scalar_to_kill[] }
    // To construct this, we use `isl_map_domain_product` on 2 maps`:
    // 2a. StmtToScalar:
    //         [param] -> { Stmt_phantom[] -> scalar_to_kill[] }
    // 2b. PhantomRefToScalar:
    //         [param] -> { ref_phantom[] -> scalar_to_kill[] }
    //
    // Combining these with `isl_map_domain_product` gives us
    // TaggedMustKill:
    //     [param] -> { [Stmt[] -> phantom_ref[]] -> scalar_to_kill[] }

    // 2a. [param] -> { Stmt[] -> scalar_to_kill[] }
    isl::map StmtToScalar = isl::map::universe(ParamSpace);
    StmtToScalar = StmtToScalar.set_tuple_id(isl::dim::in, isl::id(KillStmtId));
    StmtToScalar = StmtToScalar.set_tuple_id(isl::dim::out, isl::id(ToKillId));

    isl::id PhantomRefId = isl::id::alloc(
        S.getIslCtx(), std::string("ref_phantom") + ToKillId.get_name(),
        nullptr);

    // 2b. [param] -> { phantom_ref[] -> scalar_to_kill[] }
    isl::map PhantomRefToScalar = isl::map::universe(ParamSpace);
    PhantomRefToScalar =
        PhantomRefToScalar.set_tuple_id(isl::dim::in, PhantomRefId);
    PhantomRefToScalar =
        PhantomRefToScalar.set_tuple_id(isl::dim::out, ToKillId);

    // 2. [param] -> { [Stmt[] -> phantom_ref[]] -> scalar_to_kill[] }
    isl::map TaggedMustKill = StmtToScalar.domain_product(PhantomRefToScalar);
    Info.TaggedMustKills = Info.TaggedMustKills.unite(TaggedMustKill);

    // 2. [param] -> { Stmt[] -> scalar_to_kill[] }
    Info.MustKills = Info.TaggedMustKills.domain_factor_domain();

    // 3. Create the kill schedule of the form:
    //     "[param] -> { Stmt_phantom[] }"
    // Then add this to Info.KillsSchedule.
    isl::space KillStmtSpace = ParamSpace;
    KillStmtSpace = KillStmtSpace.set_tuple_id(isl::dim::set, KillStmtId);
    isl::union_set KillStmtDomain = isl::set::universe(KillStmtSpace);

    isl::schedule KillSchedule = isl::schedule::from_domain(KillStmtDomain);
    if (Info.KillsSchedule)
      Info.KillsSchedule = Info.KillsSchedule.set(KillSchedule);
    else
      Info.KillsSchedule = KillSchedule;
  }

  return Info;
}

/// Create the ast expressions for a ScopStmt.
///
/// This function is a callback for to generate the ast expressions for each
/// of the scheduled ScopStmts.
static __isl_give isl_id_to_ast_expr *pollyBuildAstExprForStmt(
    void *StmtT, __isl_take isl_ast_build *Build_C,
    isl_multi_pw_aff *(*FunctionIndex)(__isl_take isl_multi_pw_aff *MPA,
                                       isl_id *Id, void *User),
    void *UserIndex,
    isl_ast_expr *(*FunctionExpr)(isl_ast_expr *Expr, isl_id *Id, void *User),
    void *UserExpr) {

  ScopStmt *Stmt = (ScopStmt *)StmtT;

  if (!Stmt || !Build_C)
    return NULL;

  isl::ast_build Build = isl::manage(isl_ast_build_copy(Build_C));
  isl::ctx Ctx = Build.get_ctx();
  isl::id_to_ast_expr RefToExpr = isl::id_to_ast_expr::alloc(Ctx, 0);

  Stmt->setAstBuild(Build);

  for (MemoryAccess *Acc : *Stmt) {
    isl::map AddrFunc = Acc->getAddressFunction();
    AddrFunc = AddrFunc.intersect_domain(Stmt->getDomain());

    isl::id RefId = Acc->getId();
    isl::pw_multi_aff PMA = isl::pw_multi_aff::from_map(AddrFunc);

    isl::multi_pw_aff MPA = isl::multi_pw_aff(PMA);
    MPA = MPA.coalesce();
    MPA = isl::manage(FunctionIndex(MPA.release(), RefId.get(), UserIndex));

    isl::ast_expr Access = Build.access_from(MPA);
    Access = isl::manage(FunctionExpr(Access.release(), RefId.get(), UserExpr));
    RefToExpr = RefToExpr.set(RefId, Access);
  }

  return RefToExpr.release();
}

/// Given a LLVM Type, compute its size in bytes,
static int computeSizeInBytes(const Type *T) {
  int bytes = T->getPrimitiveSizeInBits() / 8;
  if (bytes == 0)
    bytes = T->getScalarSizeInBits() / 8;
  return bytes;
}

/// Generate code for a GPU specific isl AST.
///
/// The GPUNodeBuilder augments the general existing IslNodeBuilder, which
/// generates code for general-purpose AST nodes, with special functionality
/// for generating GPU specific user nodes.
///
/// @see GPUNodeBuilder::createUser
class GPUNodeBuilder : public IslNodeBuilder {
public:
  GPUNodeBuilder(PollyIRBuilder &Builder, ScopAnnotator &Annotator,
                 const DataLayout &DL, LoopInfo &LI, ScalarEvolution &SE,
                 DominatorTree &DT, Scop &S, BasicBlock *StartBlock,
                 gpu_prog *Prog, GPURuntime Runtime, GPUArch Arch)
      : IslNodeBuilder(Builder, Annotator, DL, LI, SE, DT, S, StartBlock),
        Prog(Prog), Runtime(Runtime), Arch(Arch) {
    getExprBuilder().setIDToSAI(&IDToSAI);
  }

  /// Create after-run-time-check initialization code.
  void initializeAfterRTH();

  /// Finalize the generated scop.
  virtual void finalize();

  /// Track if the full build process was successful.
  ///
  /// This value is set to false, if throughout the build process an error
  /// occurred which prevents us from generating valid GPU code.
  bool BuildSuccessful = true;

  /// The maximal number of loops surrounding a sequential kernel.
  unsigned DeepestSequential = 0;

  /// The maximal number of loops surrounding a parallel kernel.
  unsigned DeepestParallel = 0;

  /// Return the name to set for the ptx_kernel.
  std::string getKernelFuncName(int Kernel_id);

private:
  /// A vector of array base pointers for which a new ScopArrayInfo was created.
  ///
  /// This vector is used to delete the ScopArrayInfo when it is not needed any
  /// more.
  std::vector<Value *> LocalArrays;

  /// A map from ScopArrays to their corresponding device allocations.
  std::map<ScopArrayInfo *, Value *> DeviceAllocations;

  /// The current GPU context.
  Value *GPUContext;

  /// The set of isl_ids allocated in the kernel
  std::vector<isl_id *> KernelIds;

  /// A module containing GPU code.
  ///
  /// This pointer is only set in case we are currently generating GPU code.
  std::unique_ptr<Module> GPUModule;

  /// The GPU program we generate code for.
  gpu_prog *Prog;

  /// The GPU Runtime implementation to use (OpenCL or CUDA).
  GPURuntime Runtime;

  /// The GPU Architecture to target.
  GPUArch Arch;

  /// Class to free isl_ids.
  class IslIdDeleter {
  public:
    void operator()(__isl_take isl_id *Id) { isl_id_free(Id); };
  };

  /// A set containing all isl_ids allocated in a GPU kernel.
  ///
  /// By releasing this set all isl_ids will be freed.
  std::set<std::unique_ptr<isl_id, IslIdDeleter>> KernelIDs;

  IslExprBuilder::IDToScopArrayInfoTy IDToSAI;

  /// Create code for user-defined AST nodes.
  ///
  /// These AST nodes can be of type:
  ///
  ///   - ScopStmt:      A computational statement (TODO)
  ///   - Kernel:        A GPU kernel call (TODO)
  ///   - Data-Transfer: A GPU <-> CPU data-transfer
  ///   - In-kernel synchronization
  ///   - In-kernel memory copy statement
  ///
  /// @param UserStmt The ast node to generate code for.
  virtual void createUser(__isl_take isl_ast_node *UserStmt);

  virtual void createFor(__isl_take isl_ast_node *Node);

  enum DataDirection { HOST_TO_DEVICE, DEVICE_TO_HOST };

  /// Create code for a data transfer statement
  ///
  /// @param TransferStmt The data transfer statement.
  /// @param Direction The direction in which to transfer data.
  void createDataTransfer(__isl_take isl_ast_node *TransferStmt,
                          enum DataDirection Direction);

  /// Find llvm::Values referenced in GPU kernel.
  ///
  /// @param Kernel The kernel to scan for llvm::Values
  ///
  /// @returns A tuple, whose:
  ///          - First element contains the set of values referenced by the
  ///            kernel
  ///          - Second element contains the set of functions referenced by the
  ///             kernel. All functions in the set satisfy
  ///             `isValidFunctionInKernel`.
  ///          - Third element contains loops that have induction variables
  ///            which are used in the kernel, *and* these loops are *neither*
  ///            in the scop, nor do they immediately surroung the Scop.
  ///            See [Code generation of induction variables of loops outside
  ///            Scops]
  std::tuple<SetVector<Value *>, SetVector<Function *>, SetVector<const Loop *>,
             isl::space>
  getReferencesInKernel(ppcg_kernel *Kernel);

  /// Compute the sizes of the execution grid for a given kernel.
  ///
  /// @param Kernel The kernel to compute grid sizes for.
  ///
  /// @returns A tuple with grid sizes for X and Y dimension
  std::tuple<Value *, Value *> getGridSizes(ppcg_kernel *Kernel);

  /// Get the managed array pointer for sending host pointers to the device.
  /// \note
  /// This is to be used only with managed memory
  Value *getManagedDeviceArray(gpu_array_info *Array, ScopArrayInfo *ArrayInfo);

  /// Compute the sizes of the thread blocks for a given kernel.
  ///
  /// @param Kernel The kernel to compute thread block sizes for.
  ///
  /// @returns A tuple with thread block sizes for X, Y, and Z dimensions.
  std::tuple<Value *, Value *, Value *> getBlockSizes(ppcg_kernel *Kernel);

  /// Store a specific kernel launch parameter in the array of kernel launch
  /// parameters.
  ///
  /// @param Parameters The list of parameters in which to store.
  /// @param Param      The kernel launch parameter to store.
  /// @param Index      The index in the parameter list, at which to store the
  ///                   parameter.
  void insertStoreParameter(Instruction *Parameters, Instruction *Param,
                            int Index);

  /// Create kernel launch parameters.
  ///
  /// @param Kernel        The kernel to create parameters for.
  /// @param F             The kernel function that has been created.
  /// @param SubtreeValues The set of llvm::Values referenced by this kernel.
  ///
  /// @returns A stack allocated array with pointers to the parameter
  ///          values that are passed to the kernel.
  Value *createLaunchParameters(ppcg_kernel *Kernel, Function *F,
                                SetVector<Value *> SubtreeValues);

  /// Create declarations for kernel variable.
  ///
  /// This includes shared memory declarations.
  ///
  /// @param Kernel        The kernel definition to create variables for.
  /// @param FN            The function into which to generate the variables.
  void createKernelVariables(ppcg_kernel *Kernel, Function *FN);

  /// Add CUDA annotations to module.
  ///
  /// Add a set of CUDA annotations that declares the maximal block dimensions
  /// that will be used to execute the CUDA kernel. This allows the NVIDIA
  /// PTX compiler to bound the number of allocated registers to ensure the
  /// resulting kernel is known to run with up to as many block dimensions
  /// as specified here.
  ///
  /// @param M         The module to add the annotations to.
  /// @param BlockDimX The size of block dimension X.
  /// @param BlockDimY The size of block dimension Y.
  /// @param BlockDimZ The size of block dimension Z.
  void addCUDAAnnotations(Module *M, Value *BlockDimX, Value *BlockDimY,
                          Value *BlockDimZ);

  /// Create GPU kernel.
  ///
  /// Code generate the kernel described by @p KernelStmt.
  ///
  /// @param KernelStmt The ast node to generate kernel code for.
  void createKernel(__isl_take isl_ast_node *KernelStmt);

  /// Generate code that computes the size of an array.
  ///
  /// @param Array The array for which to compute a size.
  Value *getArraySize(gpu_array_info *Array);

  /// Generate code to compute the minimal offset at which an array is accessed.
  ///
  /// The offset of an array is the minimal array location accessed in a scop.
  ///
  /// Example:
  ///
  ///   for (long i = 0; i < 100; i++)
  ///     A[i + 42] += ...
  ///
  ///   getArrayOffset(A) results in 42.
  ///
  /// @param Array The array for which to compute the offset.
  /// @returns An llvm::Value that contains the offset of the array.
  Value *getArrayOffset(gpu_array_info *Array);

  /// Prepare the kernel arguments for kernel code generation
  ///
  /// @param Kernel The kernel to generate code for.
  /// @param FN     The function created for the kernel.
  void prepareKernelArguments(ppcg_kernel *Kernel, Function *FN);

  /// Create kernel function.
  ///
  /// Create a kernel function located in a newly created module that can serve
  /// as target for device code generation. Set the Builder to point to the
  /// start block of this newly created function.
  ///
  /// @param Kernel The kernel to generate code for.
  /// @param SubtreeValues The set of llvm::Values referenced by this kernel.
  /// @param SubtreeFunctions The set of llvm::Functions referenced by this
  ///                         kernel.
  void createKernelFunction(ppcg_kernel *Kernel,
                            SetVector<Value *> &SubtreeValues,
                            SetVector<Function *> &SubtreeFunctions);

  /// Create the declaration of a kernel function.
  ///
  /// The kernel function takes as arguments:
  ///
  ///   - One i8 pointer for each external array reference used in the kernel.
  ///   - Host iterators
  ///   - Parameters
  ///   - Other LLVM Value references (TODO)
  ///
  /// @param Kernel The kernel to generate the function declaration for.
  /// @param SubtreeValues The set of llvm::Values referenced by this kernel.
  ///
  /// @returns The newly declared function.
  Function *createKernelFunctionDecl(ppcg_kernel *Kernel,
                                     SetVector<Value *> &SubtreeValues);

  /// Insert intrinsic functions to obtain thread and block ids.
  ///
  /// @param The kernel to generate the intrinsic functions for.
  void insertKernelIntrinsics(ppcg_kernel *Kernel);

  /// Insert function calls to retrieve the SPIR group/local ids.
  ///
  /// @param The kernel to generate the function calls for.
  void insertKernelCallsSPIR(ppcg_kernel *Kernel);

  /// Setup the creation of functions referenced by the GPU kernel.
  ///
  /// 1. Create new function declarations in GPUModule which are the same as
  /// SubtreeFunctions.
  ///
  /// 2. Populate IslNodeBuilder::ValueMap with mappings from
  /// old functions (that come from the original module) to new functions
  /// (that are created within GPUModule). That way, we generate references
  /// to the correct function (in GPUModule) in BlockGenerator.
  ///
  /// @see IslNodeBuilder::ValueMap
  /// @see BlockGenerator::GlobalMap
  /// @see BlockGenerator::getNewValue
  /// @see GPUNodeBuilder::getReferencesInKernel.
  ///
  /// @param SubtreeFunctions The set of llvm::Functions referenced by
  ///                         this kernel.
  void setupKernelSubtreeFunctions(SetVector<Function *> SubtreeFunctions);

  /// Create a global-to-shared or shared-to-global copy statement.
  ///
  /// @param CopyStmt The copy statement to generate code for
  void createKernelCopy(ppcg_kernel_stmt *CopyStmt);

  /// Create code for a ScopStmt called in @p Expr.
  ///
  /// @param Expr The expression containing the call.
  /// @param KernelStmt The kernel statement referenced in the call.
  void createScopStmt(isl_ast_expr *Expr, ppcg_kernel_stmt *KernelStmt);

  /// Create an in-kernel synchronization call.
  void createKernelSync();

  /// Create a PTX assembly string for the current GPU kernel.
  ///
  /// @returns A string containing the corresponding PTX assembly code.
  std::string createKernelASM();

  /// Remove references from the dominator tree to the kernel function @p F.
  ///
  /// @param F The function to remove references to.
  void clearDominators(Function *F);

  /// Remove references from scalar evolution to the kernel function @p F.
  ///
  /// @param F The function to remove references to.
  void clearScalarEvolution(Function *F);

  /// Remove references from loop info to the kernel function @p F.
  ///
  /// @param F The function to remove references to.
  void clearLoops(Function *F);

  /// Check if the scop requires to be linked with CUDA's libdevice.
  bool requiresCUDALibDevice();

  /// Link with the NVIDIA libdevice library (if needed and available).
  void addCUDALibDevice();

  /// Finalize the generation of the kernel function.
  ///
  /// Free the LLVM-IR module corresponding to the kernel and -- if requested --
  /// dump its IR to stderr.
  ///
  /// @returns The Assembly string of the kernel.
  std::string finalizeKernelFunction();

  /// Finalize the generation of the kernel arguments.
  ///
  /// This function ensures that not-read-only scalars used in a kernel are
  /// stored back to the global memory location they are backed with before
  /// the kernel terminates.
  ///
  /// @params Kernel The kernel to finalize kernel arguments for.
  void finalizeKernelArguments(ppcg_kernel *Kernel);

  /// Create code that allocates memory to store arrays on device.
  void allocateDeviceArrays();

  /// Create code to prepare the managed device pointers.
  void prepareManagedDeviceArrays();

  /// Free all allocated device arrays.
  void freeDeviceArrays();

  /// Create a call to initialize the GPU context.
  ///
  /// @returns A pointer to the newly initialized context.
  Value *createCallInitContext();

  /// Create a call to get the device pointer for a kernel allocation.
  ///
  /// @param Allocation The Polly GPU allocation
  ///
  /// @returns The device parameter corresponding to this allocation.
  Value *createCallGetDevicePtr(Value *Allocation);

  /// Create a call to free the GPU context.
  ///
  /// @param Context A pointer to an initialized GPU context.
  void createCallFreeContext(Value *Context);

  /// Create a call to allocate memory on the device.
  ///
  /// @param Size The size of memory to allocate
  ///
  /// @returns A pointer that identifies this allocation.
  Value *createCallAllocateMemoryForDevice(Value *Size);

  /// Create a call to free a device array.
  ///
  /// @param Array The device array to free.
  void createCallFreeDeviceMemory(Value *Array);

  /// Create a call to copy data from host to device.
  ///
  /// @param HostPtr A pointer to the host data that should be copied.
  /// @param DevicePtr A device pointer specifying the location to copy to.
  void createCallCopyFromHostToDevice(Value *HostPtr, Value *DevicePtr,
                                      Value *Size);

  /// Create a call to copy data from device to host.
  ///
  /// @param DevicePtr A pointer to the device data that should be copied.
  /// @param HostPtr A host pointer specifying the location to copy to.
  void createCallCopyFromDeviceToHost(Value *DevicePtr, Value *HostPtr,
                                      Value *Size);

  /// Create a call to synchronize Host & Device.
  /// \note
  /// This is to be used only with managed memory.
  void createCallSynchronizeDevice();

  /// Create a call to get a kernel from an assembly string.
  ///
  /// @param Buffer The string describing the kernel.
  /// @param Entry  The name of the kernel function to call.
  ///
  /// @returns A pointer to a kernel object
  Value *createCallGetKernel(Value *Buffer, Value *Entry);

  /// Create a call to free a GPU kernel.
  ///
  /// @param GPUKernel THe kernel to free.
  void createCallFreeKernel(Value *GPUKernel);

  /// Create a call to launch a GPU kernel.
  ///
  /// @param GPUKernel  The kernel to launch.
  /// @param GridDimX   The size of the first grid dimension.
  /// @param GridDimY   The size of the second grid dimension.
  /// @param GridBlockX The size of the first block dimension.
  /// @param GridBlockY The size of the second block dimension.
  /// @param GridBlockZ The size of the third block dimension.
  /// @param Parameters A pointer to an array that contains itself pointers to
  ///                   the parameter values passed for each kernel argument.
  void createCallLaunchKernel(Value *GPUKernel, Value *GridDimX,
                              Value *GridDimY, Value *BlockDimX,
                              Value *BlockDimY, Value *BlockDimZ,
                              Value *Parameters);
};

std::string GPUNodeBuilder::getKernelFuncName(int Kernel_id) {
  return "FUNC_" + S.getFunction().getName().str() + "_SCOP_" +
         std::to_string(S.getID()) + "_KERNEL_" + std::to_string(Kernel_id);
}

void GPUNodeBuilder::initializeAfterRTH() {
  BasicBlock *NewBB = SplitBlock(Builder.GetInsertBlock(),
                                 &*Builder.GetInsertPoint(), &DT, &LI);
  NewBB->setName("polly.acc.initialize");
  Builder.SetInsertPoint(&NewBB->front());

  GPUContext = createCallInitContext();

  if (!PollyManagedMemory)
    allocateDeviceArrays();
  else
    prepareManagedDeviceArrays();
}

void GPUNodeBuilder::finalize() {
  if (!PollyManagedMemory)
    freeDeviceArrays();

  createCallFreeContext(GPUContext);
  IslNodeBuilder::finalize();
}

void GPUNodeBuilder::allocateDeviceArrays() {
  assert(!PollyManagedMemory &&
         "Managed memory will directly send host pointers "
         "to the kernel. There is no need for device arrays");
  isl_ast_build *Build = isl_ast_build_from_context(S.getContext().release());

  for (int i = 0; i < Prog->n_array; ++i) {
    gpu_array_info *Array = &Prog->array[i];
    auto *ScopArray = (ScopArrayInfo *)Array->user;
    std::string DevArrayName("p_dev_array_");
    DevArrayName.append(Array->name);

    Value *ArraySize = getArraySize(Array);
    Value *Offset = getArrayOffset(Array);
    if (Offset)
      ArraySize = Builder.CreateSub(
          ArraySize,
          Builder.CreateMul(Offset,
                            Builder.getInt64(ScopArray->getElemSizeInBytes())));
    const SCEV *SizeSCEV = SE.getSCEV(ArraySize);
    // It makes no sense to have an array of size 0. The CUDA API will
    // throw an error anyway if we invoke `cuMallocManaged` with size `0`. We
    // choose to be defensive and catch this at the compile phase. It is
    // most likely that we are doing something wrong with size computation.
    if (SizeSCEV->isZero()) {
      errs() << getUniqueScopName(&S)
             << " has computed array size 0: " << *ArraySize
             << " | for array: " << *(ScopArray->getBasePtr())
             << ". This is illegal, exiting.\n";
      report_fatal_error("array size was computed to be 0");
    }

    Value *DevArray = createCallAllocateMemoryForDevice(ArraySize);
    DevArray->setName(DevArrayName);
    DeviceAllocations[ScopArray] = DevArray;
  }

  isl_ast_build_free(Build);
}

void GPUNodeBuilder::prepareManagedDeviceArrays() {
  assert(PollyManagedMemory &&
         "Device array most only be prepared in managed-memory mode");
  for (int i = 0; i < Prog->n_array; ++i) {
    gpu_array_info *Array = &Prog->array[i];
    ScopArrayInfo *ScopArray = (ScopArrayInfo *)Array->user;
    Value *HostPtr;

    if (gpu_array_is_scalar(Array))
      HostPtr = BlockGen.getOrCreateAlloca(ScopArray);
    else
      HostPtr = ScopArray->getBasePtr();
    HostPtr = getLatestValue(HostPtr);

    Value *Offset = getArrayOffset(Array);
    if (Offset) {
      HostPtr = Builder.CreatePointerCast(
          HostPtr, ScopArray->getElementType()->getPointerTo());
      HostPtr = Builder.CreateGEP(HostPtr, Offset);
    }

    HostPtr = Builder.CreatePointerCast(HostPtr, Builder.getInt8PtrTy());
    DeviceAllocations[ScopArray] = HostPtr;
  }
}

void GPUNodeBuilder::addCUDAAnnotations(Module *M, Value *BlockDimX,
                                        Value *BlockDimY, Value *BlockDimZ) {
  auto AnnotationNode = M->getOrInsertNamedMetadata("nvvm.annotations");

  for (auto &F : *M) {
    if (F.getCallingConv() != CallingConv::PTX_Kernel)
      continue;

    Value *V[] = {BlockDimX, BlockDimY, BlockDimZ};

    Metadata *Elements[] = {
        ValueAsMetadata::get(&F),   MDString::get(M->getContext(), "maxntidx"),
        ValueAsMetadata::get(V[0]), MDString::get(M->getContext(), "maxntidy"),
        ValueAsMetadata::get(V[1]), MDString::get(M->getContext(), "maxntidz"),
        ValueAsMetadata::get(V[2]),
    };
    MDNode *Node = MDNode::get(M->getContext(), Elements);
    AnnotationNode->addOperand(Node);
  }
}

void GPUNodeBuilder::freeDeviceArrays() {
  assert(!PollyManagedMemory && "Managed memory does not use device arrays");
  for (auto &Array : DeviceAllocations)
    createCallFreeDeviceMemory(Array.second);
}

Value *GPUNodeBuilder::createCallGetKernel(Value *Buffer, Value *Entry) {
  const char *Name = "polly_getKernel";
  Module *M = Builder.GetInsertBlock()->getParent()->getParent();
  Function *F = M->getFunction(Name);

  // If F is not available, declare it.
  if (!F) {
    GlobalValue::LinkageTypes Linkage = Function::ExternalLinkage;
    std::vector<Type *> Args;
    Args.push_back(Builder.getInt8PtrTy());
    Args.push_back(Builder.getInt8PtrTy());
    FunctionType *Ty = FunctionType::get(Builder.getInt8PtrTy(), Args, false);
    F = Function::Create(Ty, Linkage, Name, M);
  }

  return Builder.CreateCall(F, {Buffer, Entry});
}

Value *GPUNodeBuilder::createCallGetDevicePtr(Value *Allocation) {
  const char *Name = "polly_getDevicePtr";
  Module *M = Builder.GetInsertBlock()->getParent()->getParent();
  Function *F = M->getFunction(Name);

  // If F is not available, declare it.
  if (!F) {
    GlobalValue::LinkageTypes Linkage = Function::ExternalLinkage;
    std::vector<Type *> Args;
    Args.push_back(Builder.getInt8PtrTy());
    FunctionType *Ty = FunctionType::get(Builder.getInt8PtrTy(), Args, false);
    F = Function::Create(Ty, Linkage, Name, M);
  }

  return Builder.CreateCall(F, {Allocation});
}

void GPUNodeBuilder::createCallLaunchKernel(Value *GPUKernel, Value *GridDimX,
                                            Value *GridDimY, Value *BlockDimX,
                                            Value *BlockDimY, Value *BlockDimZ,
                                            Value *Parameters) {
  const char *Name = "polly_launchKernel";
  Module *M = Builder.GetInsertBlock()->getParent()->getParent();
  Function *F = M->getFunction(Name);

  // If F is not available, declare it.
  if (!F) {
    GlobalValue::LinkageTypes Linkage = Function::ExternalLinkage;
    std::vector<Type *> Args;
    Args.push_back(Builder.getInt8PtrTy());
    Args.push_back(Builder.getInt32Ty());
    Args.push_back(Builder.getInt32Ty());
    Args.push_back(Builder.getInt32Ty());
    Args.push_back(Builder.getInt32Ty());
    Args.push_back(Builder.getInt32Ty());
    Args.push_back(Builder.getInt8PtrTy());
    FunctionType *Ty = FunctionType::get(Builder.getVoidTy(), Args, false);
    F = Function::Create(Ty, Linkage, Name, M);
  }

  Builder.CreateCall(F, {GPUKernel, GridDimX, GridDimY, BlockDimX, BlockDimY,
                         BlockDimZ, Parameters});
}

void GPUNodeBuilder::createCallFreeKernel(Value *GPUKernel) {
  const char *Name = "polly_freeKernel";
  Module *M = Builder.GetInsertBlock()->getParent()->getParent();
  Function *F = M->getFunction(Name);

  // If F is not available, declare it.
  if (!F) {
    GlobalValue::LinkageTypes Linkage = Function::ExternalLinkage;
    std::vector<Type *> Args;
    Args.push_back(Builder.getInt8PtrTy());
    FunctionType *Ty = FunctionType::get(Builder.getVoidTy(), Args, false);
    F = Function::Create(Ty, Linkage, Name, M);
  }

  Builder.CreateCall(F, {GPUKernel});
}

void GPUNodeBuilder::createCallFreeDeviceMemory(Value *Array) {
  assert(!PollyManagedMemory &&
         "Managed memory does not allocate or free memory "
         "for device");
  const char *Name = "polly_freeDeviceMemory";
  Module *M = Builder.GetInsertBlock()->getParent()->getParent();
  Function *F = M->getFunction(Name);

  // If F is not available, declare it.
  if (!F) {
    GlobalValue::LinkageTypes Linkage = Function::ExternalLinkage;
    std::vector<Type *> Args;
    Args.push_back(Builder.getInt8PtrTy());
    FunctionType *Ty = FunctionType::get(Builder.getVoidTy(), Args, false);
    F = Function::Create(Ty, Linkage, Name, M);
  }

  Builder.CreateCall(F, {Array});
}

Value *GPUNodeBuilder::createCallAllocateMemoryForDevice(Value *Size) {
  assert(!PollyManagedMemory &&
         "Managed memory does not allocate or free memory "
         "for device");
  const char *Name = "polly_allocateMemoryForDevice";
  Module *M = Builder.GetInsertBlock()->getParent()->getParent();
  Function *F = M->getFunction(Name);

  // If F is not available, declare it.
  if (!F) {
    GlobalValue::LinkageTypes Linkage = Function::ExternalLinkage;
    std::vector<Type *> Args;
    Args.push_back(Builder.getInt64Ty());
    FunctionType *Ty = FunctionType::get(Builder.getInt8PtrTy(), Args, false);
    F = Function::Create(Ty, Linkage, Name, M);
  }

  return Builder.CreateCall(F, {Size});
}

void GPUNodeBuilder::createCallCopyFromHostToDevice(Value *HostData,
                                                    Value *DeviceData,
                                                    Value *Size) {
  assert(!PollyManagedMemory &&
         "Managed memory does not transfer memory between "
         "device and host");
  const char *Name = "polly_copyFromHostToDevice";
  Module *M = Builder.GetInsertBlock()->getParent()->getParent();
  Function *F = M->getFunction(Name);

  // If F is not available, declare it.
  if (!F) {
    GlobalValue::LinkageTypes Linkage = Function::ExternalLinkage;
    std::vector<Type *> Args;
    Args.push_back(Builder.getInt8PtrTy());
    Args.push_back(Builder.getInt8PtrTy());
    Args.push_back(Builder.getInt64Ty());
    FunctionType *Ty = FunctionType::get(Builder.getVoidTy(), Args, false);
    F = Function::Create(Ty, Linkage, Name, M);
  }

  Builder.CreateCall(F, {HostData, DeviceData, Size});
}

void GPUNodeBuilder::createCallCopyFromDeviceToHost(Value *DeviceData,
                                                    Value *HostData,
                                                    Value *Size) {
  assert(!PollyManagedMemory &&
         "Managed memory does not transfer memory between "
         "device and host");
  const char *Name = "polly_copyFromDeviceToHost";
  Module *M = Builder.GetInsertBlock()->getParent()->getParent();
  Function *F = M->getFunction(Name);

  // If F is not available, declare it.
  if (!F) {
    GlobalValue::LinkageTypes Linkage = Function::ExternalLinkage;
    std::vector<Type *> Args;
    Args.push_back(Builder.getInt8PtrTy());
    Args.push_back(Builder.getInt8PtrTy());
    Args.push_back(Builder.getInt64Ty());
    FunctionType *Ty = FunctionType::get(Builder.getVoidTy(), Args, false);
    F = Function::Create(Ty, Linkage, Name, M);
  }

  Builder.CreateCall(F, {DeviceData, HostData, Size});
}

void GPUNodeBuilder::createCallSynchronizeDevice() {
  assert(PollyManagedMemory && "explicit synchronization is only necessary for "
                               "managed memory");
  const char *Name = "polly_synchronizeDevice";
  Module *M = Builder.GetInsertBlock()->getParent()->getParent();
  Function *F = M->getFunction(Name);

  // If F is not available, declare it.
  if (!F) {
    GlobalValue::LinkageTypes Linkage = Function::ExternalLinkage;
    FunctionType *Ty = FunctionType::get(Builder.getVoidTy(), false);
    F = Function::Create(Ty, Linkage, Name, M);
  }

  Builder.CreateCall(F);
}

Value *GPUNodeBuilder::createCallInitContext() {
  const char *Name;

  switch (Runtime) {
  case GPURuntime::CUDA:
    Name = "polly_initContextCUDA";
    break;
  case GPURuntime::OpenCL:
    Name = "polly_initContextCL";
    break;
  }

  Module *M = Builder.GetInsertBlock()->getParent()->getParent();
  Function *F = M->getFunction(Name);

  // If F is not available, declare it.
  if (!F) {
    GlobalValue::LinkageTypes Linkage = Function::ExternalLinkage;
    std::vector<Type *> Args;
    FunctionType *Ty = FunctionType::get(Builder.getInt8PtrTy(), Args, false);
    F = Function::Create(Ty, Linkage, Name, M);
  }

  return Builder.CreateCall(F, {});
}

void GPUNodeBuilder::createCallFreeContext(Value *Context) {
  const char *Name = "polly_freeContext";
  Module *M = Builder.GetInsertBlock()->getParent()->getParent();
  Function *F = M->getFunction(Name);

  // If F is not available, declare it.
  if (!F) {
    GlobalValue::LinkageTypes Linkage = Function::ExternalLinkage;
    std::vector<Type *> Args;
    Args.push_back(Builder.getInt8PtrTy());
    FunctionType *Ty = FunctionType::get(Builder.getVoidTy(), Args, false);
    F = Function::Create(Ty, Linkage, Name, M);
  }

  Builder.CreateCall(F, {Context});
}

/// Check if one string is a prefix of another.
///
/// @param String The string in which to look for the prefix.
/// @param Prefix The prefix to look for.
static bool isPrefix(std::string String, std::string Prefix) {
  return String.find(Prefix) == 0;
}

Value *GPUNodeBuilder::getArraySize(gpu_array_info *Array) {
  isl::ast_build Build = isl::ast_build::from_context(S.getContext());
  Value *ArraySize = ConstantInt::get(Builder.getInt64Ty(), Array->size);

  if (!gpu_array_is_scalar(Array)) {
<<<<<<< HEAD
    auto OffsetDimZero = isl_multi_pw_aff_get_pw_aff(Array->bound, 0);
    isl_ast_expr *Res = isl_ast_build_expr_from_pw_aff(Build, OffsetDimZero);

    for (unsigned int i = 1; i < Array->n_index; i++) {
      isl_pw_aff *Bound_I = isl_multi_pw_aff_get_pw_aff(Array->bound, i);
      isl_ast_expr *Expr = isl_ast_build_expr_from_pw_aff(Build, Bound_I);
      Res = isl_ast_expr_mul(Res, Expr);
=======
    isl::multi_pw_aff ArrayBound =
        isl::manage(isl_multi_pw_aff_copy(Array->bound));

    isl::pw_aff OffsetDimZero = ArrayBound.get_pw_aff(0);
    isl::ast_expr Res = Build.expr_from(OffsetDimZero);

    for (unsigned int i = 1; i < Array->n_index; i++) {
      isl::pw_aff Bound_I = ArrayBound.get_pw_aff(i);
      isl::ast_expr Expr = Build.expr_from(Bound_I);
      Res = Res.mul(Expr);
>>>>>>> 2582fbcf
    }

    Value *NumElements = ExprBuilder.create(Res.release());
    if (NumElements->getType() != ArraySize->getType())
      NumElements = Builder.CreateSExt(NumElements, ArraySize->getType());
    ArraySize = Builder.CreateMul(ArraySize, NumElements);
  }
  return ArraySize;
}

Value *GPUNodeBuilder::getArrayOffset(gpu_array_info *Array) {
  if (gpu_array_is_scalar(Array))
    return nullptr;

  isl::ast_build Build = isl::ast_build::from_context(S.getContext());

  isl::set Min = isl::manage(isl_set_copy(Array->extent)).lexmin();

  isl::set ZeroSet = isl::set::universe(Min.get_space());

  for (long i = 0, n = Min.dim(isl::dim::set); i < n; i++)
    ZeroSet = ZeroSet.fix_si(isl::dim::set, i, 0);

  if (Min.is_subset(ZeroSet)) {
    return nullptr;
  }

  isl::ast_expr Result = isl::ast_expr::from_val(isl::val(Min.get_ctx(), 0));

  for (long i = 0, n = Min.dim(isl::dim::set); i < n; i++) {
    if (i > 0) {
<<<<<<< HEAD
      isl_pw_aff *Bound_I = isl_multi_pw_aff_get_pw_aff(Array->bound, i - 1);
      isl_ast_expr *BExpr = isl_ast_build_expr_from_pw_aff(Build, Bound_I);
      Result = isl_ast_expr_mul(Result, BExpr);
=======
      isl::pw_aff Bound_I =
          isl::manage(isl_multi_pw_aff_get_pw_aff(Array->bound, i - 1));
      isl::ast_expr BExpr = Build.expr_from(Bound_I);
      Result = Result.mul(BExpr);
>>>>>>> 2582fbcf
    }
    isl::pw_aff DimMin = Min.dim_min(i);
    isl::ast_expr MExpr = Build.expr_from(DimMin);
    Result = Result.add(MExpr);
  }

  return ExprBuilder.create(Result.release());
}

Value *GPUNodeBuilder::getManagedDeviceArray(gpu_array_info *Array,
                                             ScopArrayInfo *ArrayInfo) {
  assert(PollyManagedMemory && "Only used when you wish to get a host "
                               "pointer for sending data to the kernel, "
                               "with managed memory");
  std::map<ScopArrayInfo *, Value *>::iterator it;
  it = DeviceAllocations.find(ArrayInfo);
  assert(it != DeviceAllocations.end() &&
         "Device array expected to be available");
  return it->second;
}

void GPUNodeBuilder::createDataTransfer(__isl_take isl_ast_node *TransferStmt,
                                        enum DataDirection Direction) {
  assert(!PollyManagedMemory && "Managed memory needs no data transfers");
  isl_ast_expr *Expr = isl_ast_node_user_get_expr(TransferStmt);
  isl_ast_expr *Arg = isl_ast_expr_get_op_arg(Expr, 0);
  isl_id *Id = isl_ast_expr_get_id(Arg);
  auto Array = (gpu_array_info *)isl_id_get_user(Id);
  auto ScopArray = (ScopArrayInfo *)(Array->user);

  Value *Size = getArraySize(Array);
  Value *Offset = getArrayOffset(Array);
  Value *DevPtr = DeviceAllocations[ScopArray];

  Value *HostPtr;

  if (gpu_array_is_scalar(Array))
    HostPtr = BlockGen.getOrCreateAlloca(ScopArray);
  else
    HostPtr = ScopArray->getBasePtr();
  HostPtr = getLatestValue(HostPtr);

  if (Offset) {
    HostPtr = Builder.CreatePointerCast(
        HostPtr, ScopArray->getElementType()->getPointerTo());
    HostPtr = Builder.CreateGEP(HostPtr, Offset);
  }

  HostPtr = Builder.CreatePointerCast(HostPtr, Builder.getInt8PtrTy());

  if (Offset) {
    Size = Builder.CreateSub(
        Size, Builder.CreateMul(
                  Offset, Builder.getInt64(ScopArray->getElemSizeInBytes())));
  }

  if (Direction == HOST_TO_DEVICE)
    createCallCopyFromHostToDevice(HostPtr, DevPtr, Size);
  else
    createCallCopyFromDeviceToHost(DevPtr, HostPtr, Size);

  isl_id_free(Id);
  isl_ast_expr_free(Arg);
  isl_ast_expr_free(Expr);
  isl_ast_node_free(TransferStmt);
}

void GPUNodeBuilder::createUser(__isl_take isl_ast_node *UserStmt) {
  isl_ast_expr *Expr = isl_ast_node_user_get_expr(UserStmt);
  isl_ast_expr *StmtExpr = isl_ast_expr_get_op_arg(Expr, 0);
  isl_id *Id = isl_ast_expr_get_id(StmtExpr);
  isl_id_free(Id);
  isl_ast_expr_free(StmtExpr);

  const char *Str = isl_id_get_name(Id);
  if (!strcmp(Str, "kernel")) {
    createKernel(UserStmt);
    if (PollyManagedMemory)
      createCallSynchronizeDevice();
    isl_ast_expr_free(Expr);
    return;
  }
  if (!strcmp(Str, "init_device")) {
    initializeAfterRTH();
    isl_ast_node_free(UserStmt);
    isl_ast_expr_free(Expr);
    return;
  }
  if (!strcmp(Str, "clear_device")) {
    finalize();
    isl_ast_node_free(UserStmt);
    isl_ast_expr_free(Expr);
    return;
  }
<<<<<<< HEAD
  if (!strcmp(Str, "init_device")) {
    initializeAfterRTH();
    isl_ast_node_free(UserStmt);
    isl_ast_expr_free(Expr);
    return;
  }
  if (!strcmp(Str, "clear_device")) {
    finalize();
    isl_ast_node_free(UserStmt);
    isl_ast_expr_free(Expr);
    return;
  }
=======
>>>>>>> 2582fbcf
  if (isPrefix(Str, "to_device")) {
    if (!PollyManagedMemory)
      createDataTransfer(UserStmt, HOST_TO_DEVICE);
    else
      isl_ast_node_free(UserStmt);

    isl_ast_expr_free(Expr);
    return;
  }

  if (isPrefix(Str, "from_device")) {
    if (!PollyManagedMemory) {
      createDataTransfer(UserStmt, DEVICE_TO_HOST);
    } else {
      isl_ast_node_free(UserStmt);
    }
    isl_ast_expr_free(Expr);
    return;
  }

  isl_id *Anno = isl_ast_node_get_annotation(UserStmt);
  struct ppcg_kernel_stmt *KernelStmt =
      (struct ppcg_kernel_stmt *)isl_id_get_user(Anno);
  isl_id_free(Anno);

  switch (KernelStmt->type) {
  case ppcg_kernel_domain:
    createScopStmt(Expr, KernelStmt);
    isl_ast_node_free(UserStmt);
    return;
  case ppcg_kernel_copy:
    createKernelCopy(KernelStmt);
    isl_ast_expr_free(Expr);
    isl_ast_node_free(UserStmt);
    return;
  case ppcg_kernel_sync:
    createKernelSync();
    isl_ast_expr_free(Expr);
    isl_ast_node_free(UserStmt);
    return;
  }

  isl_ast_expr_free(Expr);
  isl_ast_node_free(UserStmt);
}

void GPUNodeBuilder::createFor(__isl_take isl_ast_node *Node) {
  createForSequential(Node, false);
}

void GPUNodeBuilder::createKernelCopy(ppcg_kernel_stmt *KernelStmt) {
  isl_ast_expr *LocalIndex = isl_ast_expr_copy(KernelStmt->u.c.local_index);
  LocalIndex = isl_ast_expr_address_of(LocalIndex);
  Value *LocalAddr = ExprBuilder.create(LocalIndex);
  isl_ast_expr *Index = isl_ast_expr_copy(KernelStmt->u.c.index);
  Index = isl_ast_expr_address_of(Index);
  Value *GlobalAddr = ExprBuilder.create(Index);

  if (KernelStmt->u.c.read) {
    LoadInst *Load = Builder.CreateLoad(GlobalAddr, "shared.read");
    Builder.CreateStore(Load, LocalAddr);
  } else {
    LoadInst *Load = Builder.CreateLoad(LocalAddr, "shared.write");
    Builder.CreateStore(Load, GlobalAddr);
  }
}

void GPUNodeBuilder::createScopStmt(isl_ast_expr *Expr,
                                    ppcg_kernel_stmt *KernelStmt) {
  auto Stmt = (ScopStmt *)KernelStmt->u.d.stmt->stmt;
  isl_id_to_ast_expr *Indexes = KernelStmt->u.d.ref2expr;

  LoopToScevMapT LTS;
  LTS.insert(OutsideLoopIterations.begin(), OutsideLoopIterations.end());

  createSubstitutions(Expr, Stmt, LTS);

  if (Stmt->isBlockStmt())
    BlockGen.copyStmt(*Stmt, LTS, Indexes);
  else
    RegionGen.copyStmt(*Stmt, LTS, Indexes);
}

void GPUNodeBuilder::createKernelSync() {
  Module *M = Builder.GetInsertBlock()->getParent()->getParent();
  const char *SpirName = "__gen_ocl_barrier_global";

  Function *Sync;

  switch (Arch) {
  case GPUArch::SPIR64:
  case GPUArch::SPIR32:
    Sync = M->getFunction(SpirName);

    // If Sync is not available, declare it.
    if (!Sync) {
      GlobalValue::LinkageTypes Linkage = Function::ExternalLinkage;
      std::vector<Type *> Args;
      FunctionType *Ty = FunctionType::get(Builder.getVoidTy(), Args, false);
      Sync = Function::Create(Ty, Linkage, SpirName, M);
      Sync->setCallingConv(CallingConv::SPIR_FUNC);
    }
    break;
  case GPUArch::NVPTX64:
    Sync = Intrinsic::getDeclaration(M, Intrinsic::nvvm_barrier0);
    break;
  }

  Builder.CreateCall(Sync, {});
}

/// Collect llvm::Values referenced from @p Node
///
/// This function only applies to isl_ast_nodes that are user_nodes referring
/// to a ScopStmt. All other node types are ignore.
///
/// @param Node The node to collect references for.
/// @param User A user pointer used as storage for the data that is collected.
///
/// @returns isl_bool_true if data could be collected successfully.
isl_bool collectReferencesInGPUStmt(__isl_keep isl_ast_node *Node, void *User) {
  if (isl_ast_node_get_type(Node) != isl_ast_node_user)
    return isl_bool_true;

  isl_ast_expr *Expr = isl_ast_node_user_get_expr(Node);
  isl_ast_expr *StmtExpr = isl_ast_expr_get_op_arg(Expr, 0);
  isl_id *Id = isl_ast_expr_get_id(StmtExpr);
  const char *Str = isl_id_get_name(Id);
  isl_id_free(Id);
  isl_ast_expr_free(StmtExpr);
  isl_ast_expr_free(Expr);

  if (!isPrefix(Str, "Stmt"))
    return isl_bool_true;

  Id = isl_ast_node_get_annotation(Node);
  auto *KernelStmt = (ppcg_kernel_stmt *)isl_id_get_user(Id);
  auto Stmt = (ScopStmt *)KernelStmt->u.d.stmt->stmt;
  isl_id_free(Id);

  addReferencesFromStmt(Stmt, User, false /* CreateScalarRefs */);

  return isl_bool_true;
}

/// A list of functions that are available in NVIDIA's libdevice.
const std::set<std::string> CUDALibDeviceFunctions = {
    "exp",      "expf",      "expl",      "cos", "cosf", "sqrt", "sqrtf",
    "copysign", "copysignf", "copysignl", "log", "logf", "powi", "powif"};

// A map from intrinsics to their corresponding libdevice functions.
const std::map<std::string, std::string> IntrinsicToLibdeviceFunc = {
    {"llvm.exp.f64", "exp"},
    {"llvm.exp.f32", "expf"},
    {"llvm.powi.f64", "powi"},
    {"llvm.powi.f32", "powif"}};

/// Return the corresponding CUDA libdevice function name for @p F.
/// Note that this function will try to convert instrinsics in the list
/// IntrinsicToLibdeviceFunc into libdevice functions.
/// This is because some intrinsics such as `exp`
/// are not supported by the NVPTX backend.
/// If this restriction of the backend is lifted, we should refactor our code
/// so that we use intrinsics whenever possible.
///
/// Return "" if we are not compiling for CUDA.
std::string getCUDALibDeviceFuntion(Function *F) {
  const std::string FnName = [&] {
    auto It = IntrinsicToLibdeviceFunc.find(F->getName());
    if (It != IntrinsicToLibdeviceFunc.end())
      return It->second;

    return std::string(F->getName());
  }();

  if (CUDALibDeviceFunctions.count(FnName))
    return "__nv_" + FnName;

  return "";
}

/// Check if F is a function that we can code-generate in a GPU kernel.
static bool isValidFunctionInKernel(llvm::Function *F, bool AllowLibDevice) {
  assert(F && "F is an invalid pointer");
  // We string compare against the name of the function to allow
  // all variants of the intrinsic "llvm.sqrt.*", "llvm.fabs", and
  // "llvm.copysign".
  const StringRef Name = F->getName();
<<<<<<< HEAD
=======

  if (AllowLibDevice && getCUDALibDeviceFuntion(F).length() > 0)
    return true;

>>>>>>> 2582fbcf
  return F->isIntrinsic() &&
         (Name.startswith("llvm.sqrt") || Name.startswith("llvm.fabs") ||
          Name.startswith("llvm.copysign"));
}

/// Do not take `Function` as a subtree value.
///
/// We try to take the reference of all subtree values and pass them along
/// to the kernel from the host. Taking an address of any function and
/// trying to pass along is nonsensical. Only allow `Value`s that are not
/// `Function`s.
static bool isValidSubtreeValue(llvm::Value *V) { return !isa<Function>(V); }

/// Return `Function`s from `RawSubtreeValues`.
static SetVector<Function *>
getFunctionsFromRawSubtreeValues(SetVector<Value *> RawSubtreeValues,
                                 bool AllowCUDALibDevice) {
  SetVector<Function *> SubtreeFunctions;
  for (Value *It : RawSubtreeValues) {
    Function *F = dyn_cast<Function>(It);
    if (F) {
      assert(isValidFunctionInKernel(F, AllowCUDALibDevice) &&
             "Code should have bailed out by "
             "this point if an invalid function "
             "were present in a kernel.");
      SubtreeFunctions.insert(F);
    }
  }
  return SubtreeFunctions;
}

std::tuple<SetVector<Value *>, SetVector<Function *>, SetVector<const Loop *>,
           isl::space>
GPUNodeBuilder::getReferencesInKernel(ppcg_kernel *Kernel) {
  SetVector<Value *> SubtreeValues;
  SetVector<const SCEV *> SCEVs;
  SetVector<const Loop *> Loops;
  isl::space ParamSpace = isl::space(S.getIslCtx(), 0, 0).params();
  SubtreeReferences References = {
      LI,         SE, S, ValueMap, SubtreeValues, SCEVs, getBlockGenerator(),
      &ParamSpace};

  for (const auto &I : IDToValue)
    SubtreeValues.insert(I.second);

  // NOTE: this is populated in IslNodeBuilder::addParameters
  // See [Code generation of induction variables of loops outside Scops].
  for (const auto &I : OutsideLoopIterations)
    SubtreeValues.insert(cast<SCEVUnknown>(I.second)->getValue());

  isl_ast_node_foreach_descendant_top_down(
      Kernel->tree, collectReferencesInGPUStmt, &References);

  for (const SCEV *Expr : SCEVs) {
    findValues(Expr, SE, SubtreeValues);
    findLoops(Expr, Loops);
  }

  Loops.remove_if([this](const Loop *L) {
    return S.contains(L) || L->contains(S.getEntry());
  });

  for (auto &SAI : S.arrays())
    SubtreeValues.remove(SAI->getBasePtr());

  isl_space *Space = S.getParamSpace().release();
  for (long i = 0, n = isl_space_dim(Space, isl_dim_param); i < n; i++) {
    isl_id *Id = isl_space_get_dim_id(Space, isl_dim_param, i);
    assert(IDToValue.count(Id));
    Value *Val = IDToValue[Id];
    SubtreeValues.remove(Val);
    isl_id_free(Id);
  }
  isl_space_free(Space);

  for (long i = 0, n = isl_space_dim(Kernel->space, isl_dim_set); i < n; i++) {
    isl_id *Id = isl_space_get_dim_id(Kernel->space, isl_dim_set, i);
    assert(IDToValue.count(Id));
    Value *Val = IDToValue[Id];
    SubtreeValues.remove(Val);
    isl_id_free(Id);
  }

  // Note: { ValidSubtreeValues, ValidSubtreeFunctions } partitions
  // SubtreeValues. This is important, because we should not lose any
  // SubtreeValues in the process of constructing the
  // "ValidSubtree{Values, Functions} sets. Nor should the set
  // ValidSubtree{Values, Functions} have any common element.
  auto ValidSubtreeValuesIt =
      make_filter_range(SubtreeValues, isValidSubtreeValue);
  SetVector<Value *> ValidSubtreeValues(ValidSubtreeValuesIt.begin(),
                                        ValidSubtreeValuesIt.end());

  bool AllowCUDALibDevice = Arch == GPUArch::NVPTX64;

  SetVector<Function *> ValidSubtreeFunctions(
      getFunctionsFromRawSubtreeValues(SubtreeValues, AllowCUDALibDevice));

  // @see IslNodeBuilder::getReferencesInSubtree
  SetVector<Value *> ReplacedValues;
  for (Value *V : ValidSubtreeValues) {
    auto It = ValueMap.find(V);
    if (It == ValueMap.end())
      ReplacedValues.insert(V);
    else
      ReplacedValues.insert(It->second);
  }
  return std::make_tuple(ReplacedValues, ValidSubtreeFunctions, Loops,
                         ParamSpace);
}

void GPUNodeBuilder::clearDominators(Function *F) {
  DomTreeNode *N = DT.getNode(&F->getEntryBlock());
  std::vector<BasicBlock *> Nodes;
  for (po_iterator<DomTreeNode *> I = po_begin(N), E = po_end(N); I != E; ++I)
    Nodes.push_back(I->getBlock());

  for (BasicBlock *BB : Nodes)
    DT.eraseNode(BB);
}

void GPUNodeBuilder::clearScalarEvolution(Function *F) {
  for (BasicBlock &BB : *F) {
    Loop *L = LI.getLoopFor(&BB);
    if (L)
      SE.forgetLoop(L);
  }
}

void GPUNodeBuilder::clearLoops(Function *F) {
  for (BasicBlock &BB : *F) {
    Loop *L = LI.getLoopFor(&BB);
    if (L)
      SE.forgetLoop(L);
    LI.removeBlock(&BB);
  }
}

std::tuple<Value *, Value *> GPUNodeBuilder::getGridSizes(ppcg_kernel *Kernel) {
  std::vector<Value *> Sizes;
  isl::ast_build Context = isl::ast_build::from_context(S.getContext());

  isl::multi_pw_aff GridSizePwAffs =
      isl::manage(isl_multi_pw_aff_copy(Kernel->grid_size));
  for (long i = 0; i < Kernel->n_grid; i++) {
    isl::pw_aff Size = GridSizePwAffs.get_pw_aff(i);
    isl::ast_expr GridSize = Context.expr_from(Size);
    Value *Res = ExprBuilder.create(GridSize.release());
    Res = Builder.CreateTrunc(Res, Builder.getInt32Ty());
    Sizes.push_back(Res);
  }

  for (long i = Kernel->n_grid; i < 3; i++)
    Sizes.push_back(ConstantInt::get(Builder.getInt32Ty(), 1));

  return std::make_tuple(Sizes[0], Sizes[1]);
}

std::tuple<Value *, Value *, Value *>
GPUNodeBuilder::getBlockSizes(ppcg_kernel *Kernel) {
  std::vector<Value *> Sizes;

  for (long i = 0; i < Kernel->n_block; i++) {
    Value *Res = ConstantInt::get(Builder.getInt32Ty(), Kernel->block_dim[i]);
    Sizes.push_back(Res);
  }

  for (long i = Kernel->n_block; i < 3; i++)
    Sizes.push_back(ConstantInt::get(Builder.getInt32Ty(), 1));

  return std::make_tuple(Sizes[0], Sizes[1], Sizes[2]);
}

void GPUNodeBuilder::insertStoreParameter(Instruction *Parameters,
                                          Instruction *Param, int Index) {
  Value *Slot = Builder.CreateGEP(
      Parameters, {Builder.getInt64(0), Builder.getInt64(Index)});
  Value *ParamTyped = Builder.CreatePointerCast(Param, Builder.getInt8PtrTy());
  Builder.CreateStore(ParamTyped, Slot);
}

Value *
GPUNodeBuilder::createLaunchParameters(ppcg_kernel *Kernel, Function *F,
                                       SetVector<Value *> SubtreeValues) {
  const int NumArgs = F->arg_size();
  std::vector<int> ArgSizes(NumArgs);

  // If we are using the OpenCL Runtime, we need to add the kernel argument
  // sizes to the end of the launch-parameter list, so OpenCL can determine
  // how big the respective kernel arguments are.
  // Here we need to reserve adequate space for that.
  Type *ArrayTy;
  if (Runtime == GPURuntime::OpenCL)
    ArrayTy = ArrayType::get(Builder.getInt8PtrTy(), 2 * NumArgs);
  else
    ArrayTy = ArrayType::get(Builder.getInt8PtrTy(), NumArgs);

  BasicBlock *EntryBlock =
      &Builder.GetInsertBlock()->getParent()->getEntryBlock();
  auto AddressSpace = F->getParent()->getDataLayout().getAllocaAddrSpace();
  std::string Launch = "polly_launch_" + std::to_string(Kernel->id);
  Instruction *Parameters = new AllocaInst(
      ArrayTy, AddressSpace, Launch + "_params", EntryBlock->getTerminator());

  int Index = 0;
  for (long i = 0; i < Prog->n_array; i++) {
    if (!ppcg_kernel_requires_array_argument(Kernel, i))
      continue;

    isl_id *Id = isl_space_get_tuple_id(Prog->array[i].space, isl_dim_set);
    const ScopArrayInfo *SAI = ScopArrayInfo::getFromId(isl::manage(Id));

    if (Runtime == GPURuntime::OpenCL)
      ArgSizes[Index] = SAI->getElemSizeInBytes();

    Value *DevArray = nullptr;
    if (PollyManagedMemory) {
      DevArray = getManagedDeviceArray(&Prog->array[i],
                                       const_cast<ScopArrayInfo *>(SAI));
    } else {
      DevArray = DeviceAllocations[const_cast<ScopArrayInfo *>(SAI)];
      DevArray = createCallGetDevicePtr(DevArray);
    }
    assert(DevArray != nullptr && "Array to be offloaded to device not "
                                  "initialized");
    Value *Offset = getArrayOffset(&Prog->array[i]);

    if (Offset) {
      DevArray = Builder.CreatePointerCast(
          DevArray, SAI->getElementType()->getPointerTo());
      DevArray = Builder.CreateGEP(DevArray, Builder.CreateNeg(Offset));
      DevArray = Builder.CreatePointerCast(DevArray, Builder.getInt8PtrTy());
    }
    Value *Slot = Builder.CreateGEP(
        Parameters, {Builder.getInt64(0), Builder.getInt64(Index)});

    if (gpu_array_is_read_only_scalar(&Prog->array[i])) {
      Value *ValPtr = nullptr;
      if (PollyManagedMemory)
        ValPtr = DevArray;
      else
        ValPtr = BlockGen.getOrCreateAlloca(SAI);

      assert(ValPtr != nullptr && "ValPtr that should point to a valid object"
                                  " to be stored into Parameters");
      Value *ValPtrCast =
          Builder.CreatePointerCast(ValPtr, Builder.getInt8PtrTy());
      Builder.CreateStore(ValPtrCast, Slot);
    } else {
      Instruction *Param =
          new AllocaInst(Builder.getInt8PtrTy(), AddressSpace,
                         Launch + "_param_" + std::to_string(Index),
                         EntryBlock->getTerminator());
      Builder.CreateStore(DevArray, Param);
      Value *ParamTyped =
          Builder.CreatePointerCast(Param, Builder.getInt8PtrTy());
      Builder.CreateStore(ParamTyped, Slot);
    }
    Index++;
  }

  int NumHostIters = isl_space_dim(Kernel->space, isl_dim_set);

  for (long i = 0; i < NumHostIters; i++) {
    isl_id *Id = isl_space_get_dim_id(Kernel->space, isl_dim_set, i);
    Value *Val = IDToValue[Id];
    isl_id_free(Id);

    if (Runtime == GPURuntime::OpenCL)
      ArgSizes[Index] = computeSizeInBytes(Val->getType());

    Instruction *Param =
        new AllocaInst(Val->getType(), AddressSpace,
                       Launch + "_param_" + std::to_string(Index),
                       EntryBlock->getTerminator());
    Builder.CreateStore(Val, Param);
    insertStoreParameter(Parameters, Param, Index);
    Index++;
  }

  int NumVars = isl_space_dim(Kernel->space, isl_dim_param);

  for (long i = 0; i < NumVars; i++) {
    isl_id *Id = isl_space_get_dim_id(Kernel->space, isl_dim_param, i);
    Value *Val = IDToValue[Id];
    if (ValueMap.count(Val))
      Val = ValueMap[Val];
    isl_id_free(Id);

    if (Runtime == GPURuntime::OpenCL)
      ArgSizes[Index] = computeSizeInBytes(Val->getType());

    Instruction *Param =
        new AllocaInst(Val->getType(), AddressSpace,
                       Launch + "_param_" + std::to_string(Index),
                       EntryBlock->getTerminator());
    Builder.CreateStore(Val, Param);
    insertStoreParameter(Parameters, Param, Index);
    Index++;
  }

  for (auto Val : SubtreeValues) {
    if (Runtime == GPURuntime::OpenCL)
      ArgSizes[Index] = computeSizeInBytes(Val->getType());

    Instruction *Param =
        new AllocaInst(Val->getType(), AddressSpace,
                       Launch + "_param_" + std::to_string(Index),
                       EntryBlock->getTerminator());
    Builder.CreateStore(Val, Param);
    insertStoreParameter(Parameters, Param, Index);
    Index++;
  }

  if (Runtime == GPURuntime::OpenCL) {
    for (int i = 0; i < NumArgs; i++) {
      Value *Val = ConstantInt::get(Builder.getInt32Ty(), ArgSizes[i]);
      Instruction *Param =
          new AllocaInst(Builder.getInt32Ty(), AddressSpace,
                         Launch + "_param_size_" + std::to_string(i),
                         EntryBlock->getTerminator());
      Builder.CreateStore(Val, Param);
      insertStoreParameter(Parameters, Param, Index);
      Index++;
    }
  }

  auto Location = EntryBlock->getTerminator();
  return new BitCastInst(Parameters, Builder.getInt8PtrTy(),
                         Launch + "_params_i8ptr", Location);
}

void GPUNodeBuilder::setupKernelSubtreeFunctions(
    SetVector<Function *> SubtreeFunctions) {
  for (auto Fn : SubtreeFunctions) {
    const std::string ClonedFnName = Fn->getName();
    Function *Clone = GPUModule->getFunction(ClonedFnName);
    if (!Clone)
      Clone =
          Function::Create(Fn->getFunctionType(), GlobalValue::ExternalLinkage,
                           ClonedFnName, GPUModule.get());
    assert(Clone && "Expected cloned function to be initialized.");
    assert(ValueMap.find(Fn) == ValueMap.end() &&
           "Fn already present in ValueMap");
    ValueMap[Fn] = Clone;
  }
}
void GPUNodeBuilder::createKernel(__isl_take isl_ast_node *KernelStmt) {
  isl_id *Id = isl_ast_node_get_annotation(KernelStmt);
  ppcg_kernel *Kernel = (ppcg_kernel *)isl_id_get_user(Id);
  isl_id_free(Id);
  isl_ast_node_free(KernelStmt);

  if (Kernel->n_grid > 1)
    DeepestParallel =
        std::max(DeepestParallel, isl_space_dim(Kernel->space, isl_dim_set));
  else
    DeepestSequential =
        std::max(DeepestSequential, isl_space_dim(Kernel->space, isl_dim_set));

  Value *BlockDimX, *BlockDimY, *BlockDimZ;
  std::tie(BlockDimX, BlockDimY, BlockDimZ) = getBlockSizes(Kernel);

  SetVector<Value *> SubtreeValues;
  SetVector<Function *> SubtreeFunctions;
  SetVector<const Loop *> Loops;
  isl::space ParamSpace;
  std::tie(SubtreeValues, SubtreeFunctions, Loops, ParamSpace) =
      getReferencesInKernel(Kernel);

  // Add parameters that appear only in the access function to the kernel
  // space. This is important to make sure that all isl_ids are passed as
  // parameters to the kernel, even though we may not have all parameters
  // in the context to improve compile time.
  Kernel->space = isl_space_align_params(Kernel->space, ParamSpace.release());

  assert(Kernel->tree && "Device AST of kernel node is empty");

  Instruction &HostInsertPoint = *Builder.GetInsertPoint();
  IslExprBuilder::IDToValueTy HostIDs = IDToValue;
  ValueMapT HostValueMap = ValueMap;
  BlockGenerator::AllocaMapTy HostScalarMap = ScalarMap;
  ScalarMap.clear();
  BlockGenerator::EscapeUsersAllocaMapTy HostEscapeMap = EscapeMap;
  EscapeMap.clear();

  // Create for all loops we depend on values that contain the current loop
  // iteration. These values are necessary to generate code for SCEVs that
  // depend on such loops. As a result we need to pass them to the subfunction.
  for (const Loop *L : Loops) {
    const SCEV *OuterLIV = SE.getAddRecExpr(SE.getUnknown(Builder.getInt64(0)),
                                            SE.getUnknown(Builder.getInt64(1)),
                                            L, SCEV::FlagAnyWrap);
    Value *V = generateSCEV(OuterLIV);
    OutsideLoopIterations[L] = SE.getUnknown(V);
    SubtreeValues.insert(V);
  }

  createKernelFunction(Kernel, SubtreeValues, SubtreeFunctions);
  setupKernelSubtreeFunctions(SubtreeFunctions);

  create(isl_ast_node_copy(Kernel->tree));

  finalizeKernelArguments(Kernel);
  Function *F = Builder.GetInsertBlock()->getParent();
  if (Arch == GPUArch::NVPTX64)
    addCUDAAnnotations(F->getParent(), BlockDimX, BlockDimY, BlockDimZ);
  clearDominators(F);
  clearScalarEvolution(F);
  clearLoops(F);

  IDToValue = HostIDs;

  ValueMap = std::move(HostValueMap);
  ScalarMap = std::move(HostScalarMap);
  EscapeMap = std::move(HostEscapeMap);
  IDToSAI.clear();
  Annotator.resetAlternativeAliasBases();
  for (auto &BasePtr : LocalArrays)
    S.invalidateScopArrayInfo(BasePtr, MemoryKind::Array);
  LocalArrays.clear();

  std::string ASMString = finalizeKernelFunction();
  Builder.SetInsertPoint(&HostInsertPoint);
  Value *Parameters = createLaunchParameters(Kernel, F, SubtreeValues);

  std::string Name = getKernelFuncName(Kernel->id);
  Value *KernelString = Builder.CreateGlobalStringPtr(ASMString, Name);
  Value *NameString = Builder.CreateGlobalStringPtr(Name, Name + "_name");
  Value *GPUKernel = createCallGetKernel(KernelString, NameString);

  Value *GridDimX, *GridDimY;
  std::tie(GridDimX, GridDimY) = getGridSizes(Kernel);

  createCallLaunchKernel(GPUKernel, GridDimX, GridDimY, BlockDimX, BlockDimY,
                         BlockDimZ, Parameters);
  createCallFreeKernel(GPUKernel);

  for (auto Id : KernelIds)
    isl_id_free(Id);

  KernelIds.clear();
}

/// Compute the DataLayout string for the NVPTX backend.
///
/// @param is64Bit Are we looking for a 64 bit architecture?
static std::string computeNVPTXDataLayout(bool is64Bit) {
  std::string Ret = "";

  if (!is64Bit) {
    Ret += "e-p:32:32:32-i1:8:8-i8:8:8-i16:16:16-i32:32:32-i64:64:"
           "64-i128:128:128-f32:32:32-f64:64:64-v16:16:16-v32:32:32-v64:64:"
           "64-v128:128:128-n16:32:64";
  } else {
    Ret += "e-p:64:64:64-i1:8:8-i8:8:8-i16:16:16-i32:32:32-i64:64:"
           "64-i128:128:128-f32:32:32-f64:64:64-v16:16:16-v32:32:32-v64:64:"
           "64-v128:128:128-n16:32:64";
  }

  return Ret;
}

/// Compute the DataLayout string for a SPIR kernel.
///
/// @param is64Bit Are we looking for a 64 bit architecture?
static std::string computeSPIRDataLayout(bool is64Bit) {
  std::string Ret = "";

  if (!is64Bit) {
    Ret += "e-p:32:32:32-i1:8:8-i8:8:8-i16:16:16-i32:32:32-i64:64:"
           "64-i128:128:128-f32:32:32-f64:64:64-v16:16:16-v24:32:32-v32:32:"
           "32-v48:64:64-v64:64:64-v96:128:128-v128:128:128-v192:"
           "256:256-v256:256:256-v512:512:512-v1024:1024:1024";
  } else {
    Ret += "e-p:64:64:64-i1:8:8-i8:8:8-i16:16:16-i32:32:32-i64:64:"
           "64-i128:128:128-f32:32:32-f64:64:64-v16:16:16-v24:32:32-v32:32:"
           "32-v48:64:64-v64:64:64-v96:128:128-v128:128:128-v192:"
           "256:256-v256:256:256-v512:512:512-v1024:1024:1024";
  }

  return Ret;
}

Function *
GPUNodeBuilder::createKernelFunctionDecl(ppcg_kernel *Kernel,
                                         SetVector<Value *> &SubtreeValues) {
  std::vector<Type *> Args;
  std::string Identifier = getKernelFuncName(Kernel->id);

  std::vector<Metadata *> MemoryType;

  for (long i = 0; i < Prog->n_array; i++) {
    if (!ppcg_kernel_requires_array_argument(Kernel, i))
      continue;

    if (gpu_array_is_read_only_scalar(&Prog->array[i])) {
      isl_id *Id = isl_space_get_tuple_id(Prog->array[i].space, isl_dim_set);
      const ScopArrayInfo *SAI = ScopArrayInfo::getFromId(isl::manage(Id));
      Args.push_back(SAI->getElementType());
      MemoryType.push_back(
          ConstantAsMetadata::get(ConstantInt::get(Builder.getInt32Ty(), 0)));
    } else {
      static const int UseGlobalMemory = 1;
      Args.push_back(Builder.getInt8PtrTy(UseGlobalMemory));
      MemoryType.push_back(
          ConstantAsMetadata::get(ConstantInt::get(Builder.getInt32Ty(), 1)));
    }
  }

  int NumHostIters = isl_space_dim(Kernel->space, isl_dim_set);

  for (long i = 0; i < NumHostIters; i++) {
    Args.push_back(Builder.getInt64Ty());
    MemoryType.push_back(
        ConstantAsMetadata::get(ConstantInt::get(Builder.getInt32Ty(), 0)));
  }

  int NumVars = isl_space_dim(Kernel->space, isl_dim_param);

  for (long i = 0; i < NumVars; i++) {
    isl_id *Id = isl_space_get_dim_id(Kernel->space, isl_dim_param, i);
    Value *Val = IDToValue[Id];
    isl_id_free(Id);
    Args.push_back(Val->getType());
    MemoryType.push_back(
        ConstantAsMetadata::get(ConstantInt::get(Builder.getInt32Ty(), 0)));
  }

  for (auto *V : SubtreeValues) {
    Args.push_back(V->getType());
    MemoryType.push_back(
        ConstantAsMetadata::get(ConstantInt::get(Builder.getInt32Ty(), 0)));
  }

  auto *FT = FunctionType::get(Builder.getVoidTy(), Args, false);
  auto *FN = Function::Create(FT, Function::ExternalLinkage, Identifier,
                              GPUModule.get());

  std::vector<Metadata *> EmptyStrings;

  for (unsigned int i = 0; i < MemoryType.size(); i++) {
    EmptyStrings.push_back(MDString::get(FN->getContext(), ""));
  }

  if (Arch == GPUArch::SPIR32 || Arch == GPUArch::SPIR64) {
    FN->setMetadata("kernel_arg_addr_space",
                    MDNode::get(FN->getContext(), MemoryType));
    FN->setMetadata("kernel_arg_name",
                    MDNode::get(FN->getContext(), EmptyStrings));
    FN->setMetadata("kernel_arg_access_qual",
                    MDNode::get(FN->getContext(), EmptyStrings));
    FN->setMetadata("kernel_arg_type",
                    MDNode::get(FN->getContext(), EmptyStrings));
    FN->setMetadata("kernel_arg_type_qual",
                    MDNode::get(FN->getContext(), EmptyStrings));
    FN->setMetadata("kernel_arg_base_type",
                    MDNode::get(FN->getContext(), EmptyStrings));
  }

  switch (Arch) {
  case GPUArch::NVPTX64:
    FN->setCallingConv(CallingConv::PTX_Kernel);
    break;
  case GPUArch::SPIR32:
  case GPUArch::SPIR64:
    FN->setCallingConv(CallingConv::SPIR_KERNEL);
    break;
  }

  auto Arg = FN->arg_begin();
  for (long i = 0; i < Kernel->n_array; i++) {
    if (!ppcg_kernel_requires_array_argument(Kernel, i))
      continue;

    Arg->setName(Kernel->array[i].array->name);

    isl_id *Id = isl_space_get_tuple_id(Prog->array[i].space, isl_dim_set);
    const ScopArrayInfo *SAI =
        ScopArrayInfo::getFromId(isl::manage(isl_id_copy(Id)));
    Type *EleTy = SAI->getElementType();
    Value *Val = &*Arg;
    SmallVector<const SCEV *, 4> Sizes;
    isl_ast_build *Build =
        isl_ast_build_from_context(isl_set_copy(Prog->context));
    Sizes.push_back(nullptr);
    for (long j = 1, n = Kernel->array[i].array->n_index; j < n; j++) {
      isl_ast_expr *DimSize = isl_ast_build_expr_from_pw_aff(
          Build, isl_multi_pw_aff_get_pw_aff(Kernel->array[i].array->bound, j));
      auto V = ExprBuilder.create(DimSize);
      Sizes.push_back(SE.getSCEV(V));
    }
    const ScopArrayInfo *SAIRep =
        S.getOrCreateScopArrayInfo(Val, EleTy, Sizes, MemoryKind::Array);
    LocalArrays.push_back(Val);

    isl_ast_build_free(Build);
    KernelIds.push_back(Id);
    IDToSAI[Id] = SAIRep;
    Arg++;
  }

  for (long i = 0; i < NumHostIters; i++) {
    isl_id *Id = isl_space_get_dim_id(Kernel->space, isl_dim_set, i);
    Arg->setName(isl_id_get_name(Id));
    IDToValue[Id] = &*Arg;
    KernelIDs.insert(std::unique_ptr<isl_id, IslIdDeleter>(Id));
    Arg++;
  }

  for (long i = 0; i < NumVars; i++) {
    isl_id *Id = isl_space_get_dim_id(Kernel->space, isl_dim_param, i);
    Arg->setName(isl_id_get_name(Id));
    Value *Val = IDToValue[Id];
    ValueMap[Val] = &*Arg;
    IDToValue[Id] = &*Arg;
    KernelIDs.insert(std::unique_ptr<isl_id, IslIdDeleter>(Id));
    Arg++;
  }

  for (auto *V : SubtreeValues) {
    Arg->setName(V->getName());
    ValueMap[V] = &*Arg;
    Arg++;
  }

  return FN;
}

void GPUNodeBuilder::insertKernelIntrinsics(ppcg_kernel *Kernel) {
  Intrinsic::ID IntrinsicsBID[2];
  Intrinsic::ID IntrinsicsTID[3];

  switch (Arch) {
  case GPUArch::SPIR64:
  case GPUArch::SPIR32:
    llvm_unreachable("Cannot generate NVVM intrinsics for SPIR");
  case GPUArch::NVPTX64:
    IntrinsicsBID[0] = Intrinsic::nvvm_read_ptx_sreg_ctaid_x;
    IntrinsicsBID[1] = Intrinsic::nvvm_read_ptx_sreg_ctaid_y;

    IntrinsicsTID[0] = Intrinsic::nvvm_read_ptx_sreg_tid_x;
    IntrinsicsTID[1] = Intrinsic::nvvm_read_ptx_sreg_tid_y;
    IntrinsicsTID[2] = Intrinsic::nvvm_read_ptx_sreg_tid_z;
    break;
  }

  auto addId = [this](__isl_take isl_id *Id, Intrinsic::ID Intr) mutable {
    std::string Name = isl_id_get_name(Id);
    Module *M = Builder.GetInsertBlock()->getParent()->getParent();
    Function *IntrinsicFn = Intrinsic::getDeclaration(M, Intr);
    Value *Val = Builder.CreateCall(IntrinsicFn, {});
    Val = Builder.CreateIntCast(Val, Builder.getInt64Ty(), false, Name);
    IDToValue[Id] = Val;
    KernelIDs.insert(std::unique_ptr<isl_id, IslIdDeleter>(Id));
  };

  for (int i = 0; i < Kernel->n_grid; ++i) {
    isl_id *Id = isl_id_list_get_id(Kernel->block_ids, i);
    addId(Id, IntrinsicsBID[i]);
  }

  for (int i = 0; i < Kernel->n_block; ++i) {
    isl_id *Id = isl_id_list_get_id(Kernel->thread_ids, i);
    addId(Id, IntrinsicsTID[i]);
  }
}

void GPUNodeBuilder::insertKernelCallsSPIR(ppcg_kernel *Kernel) {
  const char *GroupName[3] = {"__gen_ocl_get_group_id0",
                              "__gen_ocl_get_group_id1",
                              "__gen_ocl_get_group_id2"};

  const char *LocalName[3] = {"__gen_ocl_get_local_id0",
                              "__gen_ocl_get_local_id1",
                              "__gen_ocl_get_local_id2"};

  auto createFunc = [this](const char *Name, __isl_take isl_id *Id) mutable {
    Module *M = Builder.GetInsertBlock()->getParent()->getParent();
    Function *FN = M->getFunction(Name);

    // If FN is not available, declare it.
    if (!FN) {
      GlobalValue::LinkageTypes Linkage = Function::ExternalLinkage;
      std::vector<Type *> Args;
      FunctionType *Ty = FunctionType::get(Builder.getInt32Ty(), Args, false);
      FN = Function::Create(Ty, Linkage, Name, M);
      FN->setCallingConv(CallingConv::SPIR_FUNC);
    }

    Value *Val = Builder.CreateCall(FN, {});
    Val = Builder.CreateIntCast(Val, Builder.getInt64Ty(), false, Name);
    IDToValue[Id] = Val;
    KernelIDs.insert(std::unique_ptr<isl_id, IslIdDeleter>(Id));
  };

  for (int i = 0; i < Kernel->n_grid; ++i)
    createFunc(GroupName[i], isl_id_list_get_id(Kernel->block_ids, i));

  for (int i = 0; i < Kernel->n_block; ++i)
    createFunc(LocalName[i], isl_id_list_get_id(Kernel->thread_ids, i));
}

void GPUNodeBuilder::prepareKernelArguments(ppcg_kernel *Kernel, Function *FN) {
  auto Arg = FN->arg_begin();
  for (long i = 0; i < Kernel->n_array; i++) {
    if (!ppcg_kernel_requires_array_argument(Kernel, i))
      continue;

    isl_id *Id = isl_space_get_tuple_id(Prog->array[i].space, isl_dim_set);
    const ScopArrayInfo *SAI =
        ScopArrayInfo::getFromId(isl::manage(isl_id_copy(Id)));
    isl_id_free(Id);

    if (SAI->getNumberOfDimensions() > 0) {
      Arg++;
      continue;
    }

    Value *Val = &*Arg;

    if (!gpu_array_is_read_only_scalar(&Prog->array[i])) {
      Type *TypePtr = SAI->getElementType()->getPointerTo();
      Value *TypedArgPtr = Builder.CreatePointerCast(Val, TypePtr);
      Val = Builder.CreateLoad(TypedArgPtr);
    }

    Value *Alloca = BlockGen.getOrCreateAlloca(SAI);
    Builder.CreateStore(Val, Alloca);

    Arg++;
  }
}

void GPUNodeBuilder::finalizeKernelArguments(ppcg_kernel *Kernel) {
  auto *FN = Builder.GetInsertBlock()->getParent();
  auto Arg = FN->arg_begin();

  bool StoredScalar = false;
  for (long i = 0; i < Kernel->n_array; i++) {
    if (!ppcg_kernel_requires_array_argument(Kernel, i))
      continue;

    isl_id *Id = isl_space_get_tuple_id(Prog->array[i].space, isl_dim_set);
    const ScopArrayInfo *SAI =
        ScopArrayInfo::getFromId(isl::manage(isl_id_copy(Id)));
    isl_id_free(Id);

    if (SAI->getNumberOfDimensions() > 0) {
      Arg++;
      continue;
    }

    if (gpu_array_is_read_only_scalar(&Prog->array[i])) {
      Arg++;
      continue;
    }

    Value *Alloca = BlockGen.getOrCreateAlloca(SAI);
    Value *ArgPtr = &*Arg;
    Type *TypePtr = SAI->getElementType()->getPointerTo();
    Value *TypedArgPtr = Builder.CreatePointerCast(ArgPtr, TypePtr);
    Value *Val = Builder.CreateLoad(Alloca);
    Builder.CreateStore(Val, TypedArgPtr);
    StoredScalar = true;

    Arg++;
  }

  if (StoredScalar) {
    /// In case more than one thread contains scalar stores, the generated
    /// code might be incorrect, if we only store at the end of the kernel.
    /// To support this case we need to store these scalars back at each
    /// memory store or at least before each kernel barrier.
    if (Kernel->n_block != 0 || Kernel->n_grid != 0) {
      BuildSuccessful = 0;
      DEBUG(
          dbgs() << getUniqueScopName(&S)
                 << " has a store to a scalar value that"
                    " would be undefined to run in parallel. Bailing out.\n";);
    }
  }
}

void GPUNodeBuilder::createKernelVariables(ppcg_kernel *Kernel, Function *FN) {
  Module *M = Builder.GetInsertBlock()->getParent()->getParent();

  for (int i = 0; i < Kernel->n_var; ++i) {
    struct ppcg_kernel_var &Var = Kernel->var[i];
    isl_id *Id = isl_space_get_tuple_id(Var.array->space, isl_dim_set);
    Type *EleTy = ScopArrayInfo::getFromId(isl::manage(Id))->getElementType();

    Type *ArrayTy = EleTy;
    SmallVector<const SCEV *, 4> Sizes;

    Sizes.push_back(nullptr);
    for (unsigned int j = 1; j < Var.array->n_index; ++j) {
      isl_val *Val = isl_vec_get_element_val(Var.size, j);
      long Bound = isl_val_get_num_si(Val);
      isl_val_free(Val);
      Sizes.push_back(S.getSE()->getConstant(Builder.getInt64Ty(), Bound));
    }

    for (int j = Var.array->n_index - 1; j >= 0; --j) {
      isl_val *Val = isl_vec_get_element_val(Var.size, j);
      long Bound = isl_val_get_num_si(Val);
      isl_val_free(Val);
      ArrayTy = ArrayType::get(ArrayTy, Bound);
    }

    const ScopArrayInfo *SAI;
    Value *Allocation;
    if (Var.type == ppcg_access_shared) {
      auto GlobalVar = new GlobalVariable(
          *M, ArrayTy, false, GlobalValue::InternalLinkage, 0, Var.name,
          nullptr, GlobalValue::ThreadLocalMode::NotThreadLocal, 3);
      GlobalVar->setAlignment(EleTy->getPrimitiveSizeInBits() / 8);
      GlobalVar->setInitializer(Constant::getNullValue(ArrayTy));

      Allocation = GlobalVar;
    } else if (Var.type == ppcg_access_private) {
      Allocation = Builder.CreateAlloca(ArrayTy, 0, "private_array");
    } else {
      llvm_unreachable("unknown variable type");
    }
    SAI =
        S.getOrCreateScopArrayInfo(Allocation, EleTy, Sizes, MemoryKind::Array);
    Id = isl_id_alloc(S.getIslCtx().get(), Var.name, nullptr);
    IDToValue[Id] = Allocation;
    LocalArrays.push_back(Allocation);
    KernelIds.push_back(Id);
    IDToSAI[Id] = SAI;
  }
}

void GPUNodeBuilder::createKernelFunction(
    ppcg_kernel *Kernel, SetVector<Value *> &SubtreeValues,
    SetVector<Function *> &SubtreeFunctions) {
  std::string Identifier = getKernelFuncName(Kernel->id);
  GPUModule.reset(new Module(Identifier, Builder.getContext()));

  switch (Arch) {
  case GPUArch::NVPTX64:
    if (Runtime == GPURuntime::CUDA)
      GPUModule->setTargetTriple(Triple::normalize("nvptx64-nvidia-cuda"));
    else if (Runtime == GPURuntime::OpenCL)
      GPUModule->setTargetTriple(Triple::normalize("nvptx64-nvidia-nvcl"));
    GPUModule->setDataLayout(computeNVPTXDataLayout(true /* is64Bit */));
    break;
  case GPUArch::SPIR32:
    GPUModule->setTargetTriple(Triple::normalize("spir-unknown-unknown"));
    GPUModule->setDataLayout(computeSPIRDataLayout(false /* is64Bit */));
    break;
  case GPUArch::SPIR64:
    GPUModule->setTargetTriple(Triple::normalize("spir64-unknown-unknown"));
    GPUModule->setDataLayout(computeSPIRDataLayout(true /* is64Bit */));
    break;
  }

  Function *FN = createKernelFunctionDecl(Kernel, SubtreeValues);

  BasicBlock *PrevBlock = Builder.GetInsertBlock();
  auto EntryBlock = BasicBlock::Create(Builder.getContext(), "entry", FN);

  DT.addNewBlock(EntryBlock, PrevBlock);

  Builder.SetInsertPoint(EntryBlock);
  Builder.CreateRetVoid();
  Builder.SetInsertPoint(EntryBlock, EntryBlock->begin());

  ScopDetection::markFunctionAsInvalid(FN);

  prepareKernelArguments(Kernel, FN);
  createKernelVariables(Kernel, FN);

  switch (Arch) {
  case GPUArch::NVPTX64:
    insertKernelIntrinsics(Kernel);
    break;
  case GPUArch::SPIR32:
  case GPUArch::SPIR64:
    insertKernelCallsSPIR(Kernel);
    break;
  }
}

std::string GPUNodeBuilder::createKernelASM() {
  llvm::Triple GPUTriple;

  switch (Arch) {
  case GPUArch::NVPTX64:
    switch (Runtime) {
    case GPURuntime::CUDA:
      GPUTriple = llvm::Triple(Triple::normalize("nvptx64-nvidia-cuda"));
      break;
    case GPURuntime::OpenCL:
      GPUTriple = llvm::Triple(Triple::normalize("nvptx64-nvidia-nvcl"));
      break;
    }
    break;
  case GPUArch::SPIR64:
  case GPUArch::SPIR32:
    std::string SPIRAssembly;
    raw_string_ostream IROstream(SPIRAssembly);
    IROstream << *GPUModule;
    IROstream.flush();
    return SPIRAssembly;
  }

  std::string ErrMsg;
  auto GPUTarget = TargetRegistry::lookupTarget(GPUTriple.getTriple(), ErrMsg);

  if (!GPUTarget) {
    errs() << ErrMsg << "\n";
    return "";
  }

  TargetOptions Options;
  Options.UnsafeFPMath = FastMath;

  std::string subtarget;

  switch (Arch) {
  case GPUArch::NVPTX64:
    subtarget = CudaVersion;
    break;
  case GPUArch::SPIR32:
  case GPUArch::SPIR64:
    llvm_unreachable("No subtarget for SPIR architecture");
  }

  std::unique_ptr<TargetMachine> TargetM(GPUTarget->createTargetMachine(
      GPUTriple.getTriple(), subtarget, "", Options, Optional<Reloc::Model>()));

  SmallString<0> ASMString;
  raw_svector_ostream ASMStream(ASMString);
  llvm::legacy::PassManager PM;

  PM.add(createTargetTransformInfoWrapperPass(TargetM->getTargetIRAnalysis()));

  if (TargetM->addPassesToEmitFile(
          PM, ASMStream, TargetMachine::CGFT_AssemblyFile, true /* verify */)) {
    errs() << "The target does not support generation of this file type!\n";
    return "";
  }

  PM.run(*GPUModule);

  return ASMStream.str();
}

bool GPUNodeBuilder::requiresCUDALibDevice() {
  bool RequiresLibDevice = false;
  for (Function &F : GPUModule->functions()) {
    if (!F.isDeclaration())
      continue;

    const std::string CUDALibDeviceFunc = getCUDALibDeviceFuntion(&F);
    if (CUDALibDeviceFunc.length() != 0) {
      // We need to handle the case where a module looks like this:
      // @expf(..)
      // @llvm.exp.f64(..)
      // Both of these functions would be renamed to `__nv_expf`.
      //
      // So, we must first check for the existence of the libdevice function.
      // If this exists, we replace our current function with it.
      //
      // If it does not exist, we rename the current function to the
      // libdevice functiono name.
      if (Function *Replacement = F.getParent()->getFunction(CUDALibDeviceFunc))
        F.replaceAllUsesWith(Replacement);
      else
        F.setName(CUDALibDeviceFunc);
      RequiresLibDevice = true;
    }
  }

  return RequiresLibDevice;
}

void GPUNodeBuilder::addCUDALibDevice() {
  if (Arch != GPUArch::NVPTX64)
    return;

  if (requiresCUDALibDevice()) {
    SMDiagnostic Error;

    errs() << CUDALibDevice << "\n";
    auto LibDeviceModule =
        parseIRFile(CUDALibDevice, Error, GPUModule->getContext());

    if (!LibDeviceModule) {
      BuildSuccessful = false;
      report_fatal_error("Could not find or load libdevice. Skipping GPU "
                         "kernel generation. Please set -polly-acc-libdevice "
                         "accordingly.\n");
      return;
    }

    Linker L(*GPUModule);

    // Set an nvptx64 target triple to avoid linker warnings. The original
    // triple of the libdevice files are nvptx-unknown-unknown.
    LibDeviceModule->setTargetTriple(Triple::normalize("nvptx64-nvidia-cuda"));
    L.linkInModule(std::move(LibDeviceModule), Linker::LinkOnlyNeeded);
  }
}

std::string GPUNodeBuilder::finalizeKernelFunction() {

  if (verifyModule(*GPUModule)) {
    DEBUG(dbgs() << "verifyModule failed on module:\n";
          GPUModule->print(dbgs(), nullptr); dbgs() << "\n";);
    DEBUG(dbgs() << "verifyModule Error:\n";
          verifyModule(*GPUModule, &dbgs()););

    if (FailOnVerifyModuleFailure)
      llvm_unreachable("VerifyModule failed.");

    BuildSuccessful = false;
    return "";
  }

  addCUDALibDevice();

  if (DumpKernelIR)
    outs() << *GPUModule << "\n";

  if (Arch != GPUArch::SPIR32 && Arch != GPUArch::SPIR64) {
    // Optimize module.
    llvm::legacy::PassManager OptPasses;
    PassManagerBuilder PassBuilder;
    PassBuilder.OptLevel = 3;
    PassBuilder.SizeLevel = 0;
    PassBuilder.populateModulePassManager(OptPasses);
    OptPasses.run(*GPUModule);
  }

  std::string Assembly = createKernelASM();

  if (DumpKernelASM)
    outs() << Assembly << "\n";

  GPUModule.release();
  KernelIDs.clear();

  return Assembly;
}
/// Construct an `isl_pw_aff_list` from a vector of `isl_pw_aff`
/// @param PwAffs The list of piecewise affine functions to create an
///               `isl_pw_aff_list` from. We expect an rvalue ref because
///               all the isl_pw_aff are used up by this function.
///
/// @returns  The `isl_pw_aff_list`.
__isl_give isl_pw_aff_list *
createPwAffList(isl_ctx *Context,
                const std::vector<__isl_take isl_pw_aff *> &&PwAffs) {
  isl_pw_aff_list *List = isl_pw_aff_list_alloc(Context, PwAffs.size());

  for (unsigned i = 0; i < PwAffs.size(); i++) {
    List = isl_pw_aff_list_insert(List, i, PwAffs[i]);
  }
  return List;
}

/// Align all the `PwAffs` such that they have the same parameter dimensions.
///
/// We loop over all `pw_aff` and align all of their spaces together to
/// create a common space for all the `pw_aff`. This common space is the
/// `AlignSpace`. We then align all the `pw_aff` to this space. We start
/// with the given `SeedSpace`.
/// @param PwAffs    The list of piecewise affine functions we want to align.
///                  This is an rvalue reference because the entire vector is
///                  used up by the end of the operation.
/// @param SeedSpace The space to start the alignment process with.
/// @returns         A std::pair, whose first element is the aligned space,
///                  whose second element is the vector of aligned piecewise
///                  affines.
static std::pair<__isl_give isl_space *, std::vector<__isl_give isl_pw_aff *>>
alignPwAffs(const std::vector<__isl_take isl_pw_aff *> &&PwAffs,
            __isl_take isl_space *SeedSpace) {
  assert(SeedSpace && "Invalid seed space given.");

  isl_space *AlignSpace = SeedSpace;
  for (isl_pw_aff *PwAff : PwAffs) {
    isl_space *PwAffSpace = isl_pw_aff_get_domain_space(PwAff);
    AlignSpace = isl_space_align_params(AlignSpace, PwAffSpace);
  }
  std::vector<isl_pw_aff *> AdjustedPwAffs;

  for (unsigned i = 0; i < PwAffs.size(); i++) {
    isl_pw_aff *Adjusted = PwAffs[i];
    assert(Adjusted && "Invalid pw_aff given.");
    Adjusted = isl_pw_aff_align_params(Adjusted, isl_space_copy(AlignSpace));
    AdjustedPwAffs.push_back(Adjusted);
  }
  return std::make_pair(AlignSpace, AdjustedPwAffs);
}

namespace {
class PPCGCodeGeneration : public ScopPass {
public:
  static char ID;

  GPURuntime Runtime = GPURuntime::CUDA;

  GPUArch Architecture = GPUArch::NVPTX64;

  /// The scop that is currently processed.
  Scop *S;

  LoopInfo *LI;
  DominatorTree *DT;
  ScalarEvolution *SE;
  const DataLayout *DL;
  RegionInfo *RI;

  PPCGCodeGeneration() : ScopPass(ID) {}

  /// Construct compilation options for PPCG.
  ///
  /// @returns The compilation options.
  ppcg_options *createPPCGOptions() {
    auto DebugOptions =
        (ppcg_debug_options *)malloc(sizeof(ppcg_debug_options));
    auto Options = (ppcg_options *)malloc(sizeof(ppcg_options));

    DebugOptions->dump_schedule_constraints = false;
    DebugOptions->dump_schedule = false;
    DebugOptions->dump_final_schedule = false;
    DebugOptions->dump_sizes = false;
    DebugOptions->verbose = false;

    Options->debug = DebugOptions;

    Options->group_chains = false;
    Options->reschedule = true;
    Options->scale_tile_loops = false;
    Options->wrap = false;

    Options->non_negative_parameters = false;
    Options->ctx = nullptr;
    Options->sizes = nullptr;

    Options->tile = true;
    Options->tile_size = 32;

    Options->isolate_full_tiles = false;

    Options->use_private_memory = PrivateMemory;
    Options->use_shared_memory = SharedMemory;
    Options->max_shared_memory = 48 * 1024;

    Options->target = PPCG_TARGET_CUDA;
    Options->openmp = false;
    Options->linearize_device_arrays = true;
    Options->allow_gnu_extensions = false;

    Options->unroll_copy_shared = false;
    Options->unroll_gpu_tile = false;
    Options->live_range_reordering = true;

    Options->live_range_reordering = true;
    Options->hybrid = false;
    Options->opencl_compiler_options = nullptr;
    Options->opencl_use_gpu = false;
    Options->opencl_n_include_file = 0;
    Options->opencl_include_files = nullptr;
    Options->opencl_print_kernel_types = false;
    Options->opencl_embed_kernel_code = false;

    Options->save_schedule_file = nullptr;
    Options->load_schedule_file = nullptr;

    return Options;
  }

  /// Get a tagged access relation containing all accesses of type @p AccessTy.
  ///
  /// Instead of a normal access of the form:
  ///
  ///   Stmt[i,j,k] -> Array[f_0(i,j,k), f_1(i,j,k)]
  ///
  /// a tagged access has the form
  ///
  ///   [Stmt[i,j,k] -> id[]] -> Array[f_0(i,j,k), f_1(i,j,k)]
  ///
  /// where 'id' is an additional space that references the memory access that
  /// triggered the access.
  ///
  /// @param AccessTy The type of the memory accesses to collect.
  ///
  /// @return The relation describing all tagged memory accesses.
  isl_union_map *getTaggedAccesses(enum MemoryAccess::AccessType AccessTy) {
    isl_union_map *Accesses = isl_union_map_empty(S->getParamSpace().release());

    for (auto &Stmt : *S)
      for (auto &Acc : Stmt)
        if (Acc->getType() == AccessTy) {
          isl_map *Relation = Acc->getAccessRelation().release();
          Relation =
              isl_map_intersect_domain(Relation, Stmt.getDomain().release());

          isl_space *Space = isl_map_get_space(Relation);
          Space = isl_space_range(Space);
          Space = isl_space_from_range(Space);
          Space =
              isl_space_set_tuple_id(Space, isl_dim_in, Acc->getId().release());
          isl_map *Universe = isl_map_universe(Space);
          Relation = isl_map_domain_product(Relation, Universe);
          Accesses = isl_union_map_add_map(Accesses, Relation);
        }

    return Accesses;
  }

  /// Get the set of all read accesses, tagged with the access id.
  ///
  /// @see getTaggedAccesses
  isl_union_map *getTaggedReads() {
    return getTaggedAccesses(MemoryAccess::READ);
  }

  /// Get the set of all may (and must) accesses, tagged with the access id.
  ///
  /// @see getTaggedAccesses
  isl_union_map *getTaggedMayWrites() {
    return isl_union_map_union(getTaggedAccesses(MemoryAccess::MAY_WRITE),
                               getTaggedAccesses(MemoryAccess::MUST_WRITE));
  }

  /// Get the set of all must accesses, tagged with the access id.
  ///
  /// @see getTaggedAccesses
  isl_union_map *getTaggedMustWrites() {
    return getTaggedAccesses(MemoryAccess::MUST_WRITE);
  }

  /// Collect parameter and array names as isl_ids.
  ///
  /// To reason about the different parameters and arrays used, ppcg requires
  /// a list of all isl_ids in use. As PPCG traditionally performs
  /// source-to-source compilation each of these isl_ids is mapped to the
  /// expression that represents it. As we do not have a corresponding
  /// expression in Polly, we just map each id to a 'zero' expression to match
  /// the data format that ppcg expects.
  ///
  /// @returns Retun a map from collected ids to 'zero' ast expressions.
  __isl_give isl_id_to_ast_expr *getNames() {
    auto *Names = isl_id_to_ast_expr_alloc(
        S->getIslCtx().get(),
        S->getNumParams() + std::distance(S->array_begin(), S->array_end()));
    auto *Zero = isl_ast_expr_from_val(isl_val_zero(S->getIslCtx().get()));

    for (const SCEV *P : S->parameters()) {
      isl_id *Id = S->getIdForParam(P).release();
      Names = isl_id_to_ast_expr_set(Names, Id, isl_ast_expr_copy(Zero));
    }

    for (auto &Array : S->arrays()) {
      auto Id = Array->getBasePtrId().release();
      Names = isl_id_to_ast_expr_set(Names, Id, isl_ast_expr_copy(Zero));
    }

    isl_ast_expr_free(Zero);

    return Names;
  }

  /// Create a new PPCG scop from the current scop.
  ///
  /// The PPCG scop is initialized with data from the current polly::Scop. From
  /// this initial data, the data-dependences in the PPCG scop are initialized.
  /// We do not use Polly's dependence analysis for now, to ensure we match
  /// the PPCG default behaviour more closely.
  ///
  /// @returns A new ppcg scop.
  ppcg_scop *createPPCGScop() {
    MustKillsInfo KillsInfo = computeMustKillsInfo(*S);

    auto PPCGScop = (ppcg_scop *)malloc(sizeof(ppcg_scop));

    PPCGScop->options = createPPCGOptions();
    // enable live range reordering
    PPCGScop->options->live_range_reordering = 1;

    PPCGScop->start = 0;
    PPCGScop->end = 0;

<<<<<<< HEAD
    PPCGScop->context = S->getContext();
    PPCGScop->domain = S->getDomains();
    // TODO: investigate this further. PPCG calls collect_call_domains.
    PPCGScop->call = isl_union_set_from_set(S->getContext());
=======
    PPCGScop->context = S->getContext().release();
    PPCGScop->domain = S->getDomains().release();
    // TODO: investigate this further. PPCG calls collect_call_domains.
    PPCGScop->call = isl_union_set_from_set(S->getContext().release());
>>>>>>> 2582fbcf
    PPCGScop->tagged_reads = getTaggedReads();
    PPCGScop->reads = S->getReads().release();
    PPCGScop->live_in = nullptr;
    PPCGScop->tagged_may_writes = getTaggedMayWrites();
    PPCGScop->may_writes = S->getWrites().release();
    PPCGScop->tagged_must_writes = getTaggedMustWrites();
    PPCGScop->must_writes = S->getMustWrites().release();
    PPCGScop->live_out = nullptr;
    PPCGScop->tagged_must_kills = KillsInfo.TaggedMustKills.take();
    PPCGScop->must_kills = KillsInfo.MustKills.take();

    PPCGScop->tagger = nullptr;
    PPCGScop->independence =
        isl_union_map_empty(isl_set_get_space(PPCGScop->context));
    PPCGScop->dep_flow = nullptr;
    PPCGScop->tagged_dep_flow = nullptr;
    PPCGScop->dep_false = nullptr;
    PPCGScop->dep_forced = nullptr;
    PPCGScop->dep_order = nullptr;
    PPCGScop->tagged_dep_order = nullptr;

<<<<<<< HEAD
    PPCGScop->schedule = S->getScheduleTree();
=======
    PPCGScop->schedule = S->getScheduleTree().release();
>>>>>>> 2582fbcf
    // If we have something non-trivial to kill, add it to the schedule
    if (KillsInfo.KillsSchedule.get())
      PPCGScop->schedule = isl_schedule_sequence(
          PPCGScop->schedule, KillsInfo.KillsSchedule.take());

    PPCGScop->names = getNames();
    PPCGScop->pet = nullptr;

    compute_tagger(PPCGScop);
    compute_dependences(PPCGScop);
    eliminate_dead_code(PPCGScop);

    return PPCGScop;
  }

  /// Collect the array accesses in a statement.
  ///
  /// @param Stmt The statement for which to collect the accesses.
  ///
  /// @returns A list of array accesses.
  gpu_stmt_access *getStmtAccesses(ScopStmt &Stmt) {
    gpu_stmt_access *Accesses = nullptr;

    for (MemoryAccess *Acc : Stmt) {
      auto Access =
          isl_alloc_type(S->getIslCtx().get(), struct gpu_stmt_access);
      Access->read = Acc->isRead();
      Access->write = Acc->isWrite();
      Access->access = Acc->getAccessRelation().release();
      isl_space *Space = isl_map_get_space(Access->access);
      Space = isl_space_range(Space);
      Space = isl_space_from_range(Space);
      Space = isl_space_set_tuple_id(Space, isl_dim_in, Acc->getId().release());
      isl_map *Universe = isl_map_universe(Space);
      Access->tagged_access =
          isl_map_domain_product(Acc->getAccessRelation().release(), Universe);
      Access->exact_write = !Acc->isMayWrite();
      Access->ref_id = Acc->getId().release();
      Access->next = Accesses;
      Access->n_index = Acc->getScopArrayInfo()->getNumberOfDimensions();
      // TODO: Also mark one-element accesses to arrays as fixed-element.
      Access->fixed_element =
          Acc->isLatestScalarKind() ? isl_bool_true : isl_bool_false;
      Accesses = Access;
    }

    return Accesses;
  }

  /// Collect the list of GPU statements.
  ///
  /// Each statement has an id, a pointer to the underlying data structure,
  /// as well as a list with all memory accesses.
  ///
  /// TODO: Initialize the list of memory accesses.
  ///
  /// @returns A linked-list of statements.
  gpu_stmt *getStatements() {
    gpu_stmt *Stmts = isl_calloc_array(S->getIslCtx().get(), struct gpu_stmt,
                                       std::distance(S->begin(), S->end()));

    int i = 0;
    for (auto &Stmt : *S) {
      gpu_stmt *GPUStmt = &Stmts[i];

      GPUStmt->id = Stmt.getDomainId().release();

      // We use the pet stmt pointer to keep track of the Polly statements.
      GPUStmt->stmt = (pet_stmt *)&Stmt;
      GPUStmt->accesses = getStmtAccesses(Stmt);
      i++;
    }

    return Stmts;
  }

  /// Derive the extent of an array.
  ///
  /// The extent of an array is the set of elements that are within the
  /// accessed array. For the inner dimensions, the extent constraints are
  /// 0 and the size of the corresponding array dimension. For the first
  /// (outermost) dimension, the extent constraints are the minimal and maximal
  /// subscript value for the first dimension.
  ///
  /// @param Array The array to derive the extent for.
  ///
  /// @returns An isl_set describing the extent of the array.
  isl::set getExtent(ScopArrayInfo *Array) {
    unsigned NumDims = Array->getNumberOfDimensions();

    if (Array->getNumberOfDimensions() == 0)
      return isl::set::universe(Array->getSpace());

    isl::union_map Accesses = S->getAccesses(Array);
    isl::union_set AccessUSet = Accesses.range();
    AccessUSet = AccessUSet.coalesce();
    AccessUSet = AccessUSet.detect_equalities();
    AccessUSet = AccessUSet.coalesce();

    if (AccessUSet.is_empty())
      return isl::set::empty(Array->getSpace());

    isl::set AccessSet = AccessUSet.extract_set(Array->getSpace());

    isl::local_space LS = isl::local_space(Array->getSpace());

    isl::pw_aff Val = isl::aff::var_on_domain(LS, isl::dim::set, 0);
    isl::pw_aff OuterMin = AccessSet.dim_min(0);
    isl::pw_aff OuterMax = AccessSet.dim_max(0);
    OuterMin = OuterMin.add_dims(isl::dim::in, Val.dim(isl::dim::in));
    OuterMax = OuterMax.add_dims(isl::dim::in, Val.dim(isl::dim::in));
    OuterMin = OuterMin.set_tuple_id(isl::dim::in, Array->getBasePtrId());
    OuterMax = OuterMax.set_tuple_id(isl::dim::in, Array->getBasePtrId());

    isl::set Extent = isl::set::universe(Array->getSpace());

    Extent = Extent.intersect(OuterMin.le_set(Val));
    Extent = Extent.intersect(OuterMax.ge_set(Val));

    for (unsigned i = 1; i < NumDims; ++i)
      Extent = Extent.lower_bound_si(isl::dim::set, i, 0);

    for (unsigned i = 0; i < NumDims; ++i) {
      isl::pw_aff PwAff = Array->getDimensionSizePw(i);

      // isl_pw_aff can be NULL for zero dimension. Only in the case of a
      // Fortran array will we have a legitimate dimension.
      if (PwAff.is_null()) {
        assert(i == 0 && "invalid dimension isl_pw_aff for nonzero dimension");
        continue;
      }

      isl::pw_aff Val = isl::aff::var_on_domain(
          isl::local_space(Array->getSpace()), isl::dim::set, i);
      PwAff = PwAff.add_dims(isl::dim::in, Val.dim(isl::dim::in));
      PwAff = PwAff.set_tuple_id(isl::dim::in, Val.get_tuple_id(isl::dim::in));
      isl::set Set = PwAff.gt_set(Val);
      Extent = Set.intersect(Extent);
    }

    return Extent;
  }

  /// Derive the bounds of an array.
  ///
  /// For the first dimension we derive the bound of the array from the extent
  /// of this dimension. For inner dimensions we obtain their size directly from
  /// ScopArrayInfo.
  ///
  /// @param PPCGArray The array to compute bounds for.
  /// @param Array The polly array from which to take the information.
  void setArrayBounds(gpu_array_info &PPCGArray, ScopArrayInfo *Array) {
<<<<<<< HEAD
    isl_pw_aff_list *BoundsList =
        isl_pw_aff_list_alloc(S->getIslCtx(), PPCGArray.n_index);
    std::vector<isl::pw_aff> PwAffs;

    isl_space *AlignSpace = S->getParamSpace();
    AlignSpace = isl_space_add_dims(AlignSpace, isl_dim_set, 1);
=======
    std::vector<isl_pw_aff *> Bounds;
>>>>>>> 2582fbcf

    if (PPCGArray.n_index > 0) {
      if (isl_set_is_empty(PPCGArray.extent)) {
        isl_set *Dom = isl_set_copy(PPCGArray.extent);
        isl_local_space *LS = isl_local_space_from_space(
            isl_space_params(isl_set_get_space(Dom)));
        isl_set_free(Dom);
        isl_pw_aff *Zero = isl_pw_aff_from_aff(isl_aff_zero_on_domain(LS));
<<<<<<< HEAD
        Zero = isl_pw_aff_align_params(Zero, isl_space_copy(AlignSpace));
        PwAffs.push_back(isl::manage(isl_pw_aff_copy(Zero)));
        BoundsList = isl_pw_aff_list_insert(BoundsList, 0, Zero);
=======
        Bounds.push_back(Zero);
>>>>>>> 2582fbcf
      } else {
        isl_set *Dom = isl_set_copy(PPCGArray.extent);
        Dom = isl_set_project_out(Dom, isl_dim_set, 1, PPCGArray.n_index - 1);
        isl_pw_aff *Bound = isl_set_dim_max(isl_set_copy(Dom), 0);
        isl_set_free(Dom);
        Dom = isl_pw_aff_domain(isl_pw_aff_copy(Bound));
        isl_local_space *LS =
            isl_local_space_from_space(isl_set_get_space(Dom));
        isl_aff *One = isl_aff_zero_on_domain(LS);
        One = isl_aff_add_constant_si(One, 1);
        Bound = isl_pw_aff_add(Bound, isl_pw_aff_alloc(Dom, One));
<<<<<<< HEAD
        Bound = isl_pw_aff_gist(Bound, S->getContext());
        Bound = isl_pw_aff_align_params(Bound, isl_space_copy(AlignSpace));
        PwAffs.push_back(isl::manage(isl_pw_aff_copy(Bound)));
        BoundsList = isl_pw_aff_list_insert(BoundsList, 0, Bound);
=======
        Bound = isl_pw_aff_gist(Bound, S->getContext().release());
        Bounds.push_back(Bound);
>>>>>>> 2582fbcf
      }
    }

    for (unsigned i = 1; i < PPCGArray.n_index; ++i) {
      isl_pw_aff *Bound = Array->getDimensionSizePw(i).release();
      auto LS = isl_pw_aff_get_domain_space(Bound);
      auto Aff = isl_multi_aff_zero(LS);

      // We need types to work out, which is why we perform this weird dance
      // with `Aff` and `Bound`. Consider this example:

      // LS: [p] -> { [] }
      // Zero: [p] -> { [] } | Implicitly, is [p] -> { ~ -> [] }.
      // This `~` is used to denote a "null space" (which is different from
      // a *zero dimensional* space), which is something that ISL does not
      // show you when pretty printing.

      // Bound: [p] -> { [] -> [(10p)] } | Here, the [] is a *zero dimensional*
      // space, not a "null space" which does not exist at all.

      // When we pullback (precompose) `Bound` with `Zero`, we get:
      // Bound . Zero =
      //     ([p] -> { [] -> [(10p)] }) . ([p] -> {~ -> [] }) =
      //     [p] -> { ~ -> [(10p)] } =
      //     [p] -> [(10p)] (as ISL pretty prints it)
      // Bound Pullback: [p] -> { [(10p)] }

      // We want this kind of an expression for Bound, without a
      // zero dimensional input, but with a "null space" input for the types
      // to work out later on, as far as I (Siddharth Bhat) understand.
      // I was unable to find a reference to this in the ISL manual.
      // References: Tobias Grosser.

      Bound = isl_pw_aff_pullback_multi_aff(Bound, Aff);
<<<<<<< HEAD
      Bound = isl_pw_aff_align_params(Bound, isl_space_copy(AlignSpace));
      PwAffs.push_back(isl::manage(isl_pw_aff_copy(Bound)));
      BoundsList = isl_pw_aff_list_insert(BoundsList, i, Bound);
    }

    isl_space_free(AlignSpace);
    isl_space *BoundsSpace = isl_set_get_space(PPCGArray.extent);
=======
      Bounds.push_back(Bound);
    }

    /// To construct a `isl_multi_pw_aff`, we need all the indivisual `pw_aff`
    /// to have the same parameter dimensions. So, we need to align them to an
    /// appropriate space.
    /// Scop::Context is _not_ an appropriate space, because when we have
    /// `-polly-ignore-parameter-bounds` enabled, the Scop::Context does not
    /// contain all parameter dimensions.
    /// So, use the helper `alignPwAffs` to align all the `isl_pw_aff` together.
    isl_space *SeedAlignSpace = S->getParamSpace().release();
    SeedAlignSpace = isl_space_add_dims(SeedAlignSpace, isl_dim_set, 1);

    isl_space *AlignSpace = nullptr;
    std::vector<isl_pw_aff *> AlignedBounds;
    std::tie(AlignSpace, AlignedBounds) =
        alignPwAffs(std::move(Bounds), SeedAlignSpace);

    assert(AlignSpace && "alignPwAffs did not initialise AlignSpace");

    isl_pw_aff_list *BoundsList =
        createPwAffList(S->getIslCtx().get(), std::move(AlignedBounds));

    isl_space *BoundsSpace = isl_set_get_space(PPCGArray.extent);
    BoundsSpace = isl_space_align_params(BoundsSpace, AlignSpace);
>>>>>>> 2582fbcf

    assert(BoundsSpace && "Unable to access space of array.");
    assert(BoundsList && "Unable to access list of bounds.");

    PPCGArray.bound =
        isl_multi_pw_aff_from_pw_aff_list(BoundsSpace, BoundsList);
    assert(PPCGArray.bound && "PPCGArray.bound was not constructed correctly.");
  }

  /// Create the arrays for @p PPCGProg.
  ///
  /// @param PPCGProg The program to compute the arrays for.
  void createArrays(gpu_prog *PPCGProg,
                    const SmallVector<ScopArrayInfo *, 4> &ValidSAIs) {
    int i = 0;
    for (auto &Array : ValidSAIs) {
      std::string TypeName;
      raw_string_ostream OS(TypeName);

      OS << *Array->getElementType();
      TypeName = OS.str();

      gpu_array_info &PPCGArray = PPCGProg->array[i];

      PPCGArray.space = Array->getSpace().release();
      PPCGArray.type = strdup(TypeName.c_str());
      PPCGArray.size = DL->getTypeAllocSize(Array->getElementType());
      PPCGArray.name = strdup(Array->getName().c_str());
      PPCGArray.extent = nullptr;
      PPCGArray.n_index = Array->getNumberOfDimensions();
<<<<<<< HEAD
      PPCGArray.extent = getExtent(Array);
=======
      PPCGArray.extent = getExtent(Array).release();
>>>>>>> 2582fbcf
      PPCGArray.n_ref = 0;
      PPCGArray.refs = nullptr;
      PPCGArray.accessed = true;
      PPCGArray.read_only_scalar =
          Array->isReadOnly() && Array->getNumberOfDimensions() == 0;
      PPCGArray.has_compound_element = false;
      PPCGArray.local = false;
      PPCGArray.declare_local = false;
      PPCGArray.global = false;
      PPCGArray.linearize = false;
      PPCGArray.dep_order = nullptr;
      PPCGArray.user = Array;

      PPCGArray.bound = nullptr;
      setArrayBounds(PPCGArray, Array);
      i++;

      collect_references(PPCGProg, &PPCGArray);
      PPCGArray.only_fixed_element = only_fixed_element_accessed(&PPCGArray);
    }
  }

  /// Create an identity map between the arrays in the scop.
  ///
  /// @returns An identity map between the arrays in the scop.
  isl_union_map *getArrayIdentity() {
    isl_union_map *Maps = isl_union_map_empty(S->getParamSpace().release());

    for (auto &Array : S->arrays()) {
      isl_space *Space = Array->getSpace().release();
      Space = isl_space_map_from_set(Space);
      isl_map *Identity = isl_map_identity(Space);
      Maps = isl_union_map_add_map(Maps, Identity);
    }

    return Maps;
  }

  /// Create a default-initialized PPCG GPU program.
  ///
  /// @returns A new gpu program description.
  gpu_prog *createPPCGProg(ppcg_scop *PPCGScop) {

    if (!PPCGScop)
      return nullptr;

    auto PPCGProg = isl_calloc_type(S->getIslCtx().get(), struct gpu_prog);

    PPCGProg->ctx = S->getIslCtx().get();
    PPCGProg->scop = PPCGScop;
    PPCGProg->context = isl_set_copy(PPCGScop->context);
    PPCGProg->read = isl_union_map_copy(PPCGScop->reads);
    PPCGProg->may_write = isl_union_map_copy(PPCGScop->may_writes);
    PPCGProg->must_write = isl_union_map_copy(PPCGScop->must_writes);
    PPCGProg->tagged_must_kill =
        isl_union_map_copy(PPCGScop->tagged_must_kills);
    PPCGProg->to_inner = getArrayIdentity();
    PPCGProg->to_outer = getArrayIdentity();
    // TODO: verify that this assignment is correct.
    PPCGProg->any_to_outer = nullptr;
    PPCGProg->n_stmts = std::distance(S->begin(), S->end());
    PPCGProg->stmts = getStatements();

    // Only consider arrays that have a non-empty extent.
    // Otherwise, this will cause us to consider the following kinds of
    // empty arrays:
    //     1. Invariant loads that are represented by SAI objects.
    //     2. Arrays with statically known zero size.
    auto ValidSAIsRange =
        make_filter_range(S->arrays(), [this](ScopArrayInfo *SAI) -> bool {
          return !getExtent(SAI).is_empty();
        });
    SmallVector<ScopArrayInfo *, 4> ValidSAIs(ValidSAIsRange.begin(),
                                              ValidSAIsRange.end());

    PPCGProg->n_array =
        ValidSAIs.size(); // std::distance(S->array_begin(), S->array_end());
    PPCGProg->array = isl_calloc_array(
        S->getIslCtx().get(), struct gpu_array_info, PPCGProg->n_array);

    createArrays(PPCGProg, ValidSAIs);

    PPCGProg->array_order = nullptr;
    collect_order_dependences(PPCGProg);

    PPCGProg->may_persist = compute_may_persist(PPCGProg);
    return PPCGProg;
  }

  struct PrintGPUUserData {
    struct cuda_info *CudaInfo;
    struct gpu_prog *PPCGProg;
    std::vector<ppcg_kernel *> Kernels;
  };

  /// Print a user statement node in the host code.
  ///
  /// We use ppcg's printing facilities to print the actual statement and
  /// additionally build up a list of all kernels that are encountered in the
  /// host ast.
  ///
  /// @param P The printer to print to
  /// @param Options The printing options to use
  /// @param Node The node to print
  /// @param User A user pointer to carry additional data. This pointer is
  ///             expected to be of type PrintGPUUserData.
  ///
  /// @returns A printer to which the output has been printed.
  static __isl_give isl_printer *
  printHostUser(__isl_take isl_printer *P,
                __isl_take isl_ast_print_options *Options,
                __isl_take isl_ast_node *Node, void *User) {
    auto Data = (struct PrintGPUUserData *)User;
    auto Id = isl_ast_node_get_annotation(Node);

    if (Id) {
      bool IsUser = !strcmp(isl_id_get_name(Id), "user");

      // If this is a user statement, format it ourselves as ppcg would
      // otherwise try to call pet functionality that is not available in
      // Polly.
      if (IsUser) {
        P = isl_printer_start_line(P);
        P = isl_printer_print_ast_node(P, Node);
        P = isl_printer_end_line(P);
        isl_id_free(Id);
        isl_ast_print_options_free(Options);
        return P;
      }

      auto Kernel = (struct ppcg_kernel *)isl_id_get_user(Id);
      isl_id_free(Id);
      Data->Kernels.push_back(Kernel);
    }

    return print_host_user(P, Options, Node, User);
  }

  /// Print C code corresponding to the control flow in @p Kernel.
  ///
  /// @param Kernel The kernel to print
  void printKernel(ppcg_kernel *Kernel) {
    auto *P = isl_printer_to_str(S->getIslCtx().get());
    P = isl_printer_set_output_format(P, ISL_FORMAT_C);
    auto *Options = isl_ast_print_options_alloc(S->getIslCtx().get());
    P = isl_ast_node_print(Kernel->tree, P, Options);
    char *String = isl_printer_get_str(P);
    printf("%s\n", String);
    free(String);
    isl_printer_free(P);
  }

  /// Print C code corresponding to the GPU code described by @p Tree.
  ///
  /// @param Tree An AST describing GPU code
  /// @param PPCGProg The PPCG program from which @Tree has been constructed.
  void printGPUTree(isl_ast_node *Tree, gpu_prog *PPCGProg) {
    auto *P = isl_printer_to_str(S->getIslCtx().get());
    P = isl_printer_set_output_format(P, ISL_FORMAT_C);

    PrintGPUUserData Data;
    Data.PPCGProg = PPCGProg;

    auto *Options = isl_ast_print_options_alloc(S->getIslCtx().get());
    Options =
        isl_ast_print_options_set_print_user(Options, printHostUser, &Data);
    P = isl_ast_node_print(Tree, P, Options);
    char *String = isl_printer_get_str(P);
    printf("# host\n");
    printf("%s\n", String);
    free(String);
    isl_printer_free(P);

    for (auto Kernel : Data.Kernels) {
      printf("# kernel%d\n", Kernel->id);
      printKernel(Kernel);
    }
  }

  // Generate a GPU program using PPCG.
  //
  // GPU mapping consists of multiple steps:
  //
  //  1) Compute new schedule for the program.
  //  2) Map schedule to GPU (TODO)
  //  3) Generate code for new schedule (TODO)
  //
  // We do not use here the Polly ScheduleOptimizer, as the schedule optimizer
  // is mostly CPU specific. Instead, we use PPCG's GPU code generation
  // strategy directly from this pass.
  gpu_gen *generateGPU(ppcg_scop *PPCGScop, gpu_prog *PPCGProg) {

    auto PPCGGen = isl_calloc_type(S->getIslCtx().get(), struct gpu_gen);

    PPCGGen->ctx = S->getIslCtx().get();
    PPCGGen->options = PPCGScop->options;
    PPCGGen->print = nullptr;
    PPCGGen->print_user = nullptr;
    PPCGGen->build_ast_expr = &pollyBuildAstExprForStmt;
    PPCGGen->prog = PPCGProg;
    PPCGGen->tree = nullptr;
    PPCGGen->types.n = 0;
    PPCGGen->types.name = nullptr;
    PPCGGen->sizes = nullptr;
    PPCGGen->used_sizes = nullptr;
    PPCGGen->kernel_id = 0;

    // Set scheduling strategy to same strategy PPCG is using.
    isl_options_set_schedule_outer_coincidence(PPCGGen->ctx, true);
    isl_options_set_schedule_maximize_band_depth(PPCGGen->ctx, true);
    isl_options_set_schedule_whole_component(PPCGGen->ctx, false);

    isl_schedule *Schedule = get_schedule(PPCGGen);

    int has_permutable = has_any_permutable_node(Schedule);

    Schedule =
        isl_schedule_align_params(Schedule, S->getFullParamSpace().release());

    if (!has_permutable || has_permutable < 0) {
      Schedule = isl_schedule_free(Schedule);
      DEBUG(dbgs() << getUniqueScopName(S)
                   << " does not have permutable bands. Bailing out\n";);
    } else {
      const bool CreateTransferToFromDevice = !PollyManagedMemory;
      Schedule = map_to_device(PPCGGen, Schedule, CreateTransferToFromDevice);
      PPCGGen->tree = generate_code(PPCGGen, isl_schedule_copy(Schedule));
    }

    if (DumpSchedule) {
      isl_printer *P = isl_printer_to_str(S->getIslCtx().get());
      P = isl_printer_set_yaml_style(P, ISL_YAML_STYLE_BLOCK);
      P = isl_printer_print_str(P, "Schedule\n");
      P = isl_printer_print_str(P, "========\n");
      if (Schedule)
        P = isl_printer_print_schedule(P, Schedule);
      else
        P = isl_printer_print_str(P, "No schedule found\n");

      printf("%s\n", isl_printer_get_str(P));
      isl_printer_free(P);
    }

    if (DumpCode) {
      printf("Code\n");
      printf("====\n");
      if (PPCGGen->tree)
        printGPUTree(PPCGGen->tree, PPCGProg);
      else
        printf("No code generated\n");
    }

    isl_schedule_free(Schedule);

    return PPCGGen;
  }

  /// Free gpu_gen structure.
  ///
  /// @param PPCGGen The ppcg_gen object to free.
  void freePPCGGen(gpu_gen *PPCGGen) {
    isl_ast_node_free(PPCGGen->tree);
    isl_union_map_free(PPCGGen->sizes);
    isl_union_map_free(PPCGGen->used_sizes);
    free(PPCGGen);
  }

  /// Free the options in the ppcg scop structure.
  ///
  /// ppcg is not freeing these options for us. To avoid leaks we do this
  /// ourselves.
  ///
  /// @param PPCGScop The scop referencing the options to free.
  void freeOptions(ppcg_scop *PPCGScop) {
    free(PPCGScop->options->debug);
    PPCGScop->options->debug = nullptr;
    free(PPCGScop->options);
    PPCGScop->options = nullptr;
  }

  /// Approximate the number of points in the set.
  ///
  /// This function returns an ast expression that overapproximates the number
  /// of points in an isl set through the rectangular hull surrounding this set.
  ///
  /// @param Set   The set to count.
  /// @param Build The isl ast build object to use for creating the ast
  ///              expression.
  ///
  /// @returns An approximation of the number of points in the set.
  __isl_give isl_ast_expr *approxPointsInSet(__isl_take isl_set *Set,
                                             __isl_keep isl_ast_build *Build) {

    isl_val *One = isl_val_int_from_si(isl_set_get_ctx(Set), 1);
    auto *Expr = isl_ast_expr_from_val(isl_val_copy(One));

    isl_space *Space = isl_set_get_space(Set);
    Space = isl_space_params(Space);
    auto *Univ = isl_set_universe(Space);
    isl_pw_aff *OneAff = isl_pw_aff_val_on_domain(Univ, One);

    for (long i = 0, n = isl_set_dim(Set, isl_dim_set); i < n; i++) {
      isl_pw_aff *Max = isl_set_dim_max(isl_set_copy(Set), i);
      isl_pw_aff *Min = isl_set_dim_min(isl_set_copy(Set), i);
      isl_pw_aff *DimSize = isl_pw_aff_sub(Max, Min);
      DimSize = isl_pw_aff_add(DimSize, isl_pw_aff_copy(OneAff));
      auto DimSizeExpr = isl_ast_build_expr_from_pw_aff(Build, DimSize);
      Expr = isl_ast_expr_mul(Expr, DimSizeExpr);
    }

    isl_set_free(Set);
    isl_pw_aff_free(OneAff);

    return Expr;
  }

  /// Approximate a number of dynamic instructions executed by a given
  /// statement.
  ///
  /// @param Stmt  The statement for which to compute the number of dynamic
  ///              instructions.
  /// @param Build The isl ast build object to use for creating the ast
  ///              expression.
  /// @returns An approximation of the number of dynamic instructions executed
  ///          by @p Stmt.
  __isl_give isl_ast_expr *approxDynamicInst(ScopStmt &Stmt,
                                             __isl_keep isl_ast_build *Build) {
    auto Iterations = approxPointsInSet(Stmt.getDomain().release(), Build);

    long InstCount = 0;

    if (Stmt.isBlockStmt()) {
      auto *BB = Stmt.getBasicBlock();
      InstCount = std::distance(BB->begin(), BB->end());
    } else {
      auto *R = Stmt.getRegion();

      for (auto *BB : R->blocks()) {
        InstCount += std::distance(BB->begin(), BB->end());
      }
    }

    isl_val *InstVal = isl_val_int_from_si(S->getIslCtx().get(), InstCount);
    auto *InstExpr = isl_ast_expr_from_val(InstVal);
    return isl_ast_expr_mul(InstExpr, Iterations);
  }

  /// Approximate dynamic instructions executed in scop.
  ///
  /// @param S     The scop for which to approximate dynamic instructions.
  /// @param Build The isl ast build object to use for creating the ast
  ///              expression.
  /// @returns An approximation of the number of dynamic instructions executed
  ///          in @p S.
  __isl_give isl_ast_expr *
  getNumberOfIterations(Scop &S, __isl_keep isl_ast_build *Build) {
    isl_ast_expr *Instructions;

    isl_val *Zero = isl_val_int_from_si(S.getIslCtx().get(), 0);
    Instructions = isl_ast_expr_from_val(Zero);

    for (ScopStmt &Stmt : S) {
      isl_ast_expr *StmtInstructions = approxDynamicInst(Stmt, Build);
      Instructions = isl_ast_expr_add(Instructions, StmtInstructions);
    }
    return Instructions;
  }

  /// Create a check that ensures sufficient compute in scop.
  ///
  /// @param S     The scop for which to ensure sufficient compute.
  /// @param Build The isl ast build object to use for creating the ast
  ///              expression.
  /// @returns An expression that evaluates to TRUE in case of sufficient
  ///          compute and to FALSE, otherwise.
  __isl_give isl_ast_expr *
  createSufficientComputeCheck(Scop &S, __isl_keep isl_ast_build *Build) {
    auto Iterations = getNumberOfIterations(S, Build);
    auto *MinComputeVal = isl_val_int_from_si(S.getIslCtx().get(), MinCompute);
    auto *MinComputeExpr = isl_ast_expr_from_val(MinComputeVal);
    return isl_ast_expr_ge(Iterations, MinComputeExpr);
  }

  /// Check if the basic block contains a function we cannot codegen for GPU
  /// kernels.
  ///
  /// If this basic block does something with a `Function` other than calling
  /// a function that we support in a kernel, return true.
  bool containsInvalidKernelFunctionInBlock(const BasicBlock *BB,
                                            bool AllowCUDALibDevice) {
    for (const Instruction &Inst : *BB) {
      const CallInst *Call = dyn_cast<CallInst>(&Inst);
      if (Call && isValidFunctionInKernel(Call->getCalledFunction(),
                                          AllowCUDALibDevice))
        continue;

      for (Value *Op : Inst.operands())
        // Look for (<func-type>*) among operands of Inst
        if (auto PtrTy = dyn_cast<PointerType>(Op->getType())) {
          if (isa<FunctionType>(PtrTy->getElementType())) {
            DEBUG(dbgs() << Inst
                         << " has illegal use of function in kernel.\n");
            return true;
          }
        }
    }
    return false;
  }

  /// Return whether the Scop S uses functions in a way that we do not support.
  bool containsInvalidKernelFunction(const Scop &S, bool AllowCUDALibDevice) {
    for (auto &Stmt : S) {
      if (Stmt.isBlockStmt()) {
        if (containsInvalidKernelFunctionInBlock(Stmt.getBasicBlock(),
                                                 AllowCUDALibDevice))
          return true;
      } else {
        assert(Stmt.isRegionStmt() &&
               "Stmt was neither block nor region statement");
        for (const BasicBlock *BB : Stmt.getRegion()->blocks())
          if (containsInvalidKernelFunctionInBlock(BB, AllowCUDALibDevice))
            return true;
      }
    }
    return false;
  }

  /// Generate code for a given GPU AST described by @p Root.
  ///
  /// @param Root An isl_ast_node pointing to the root of the GPU AST.
  /// @param Prog The GPU Program to generate code for.
  void generateCode(__isl_take isl_ast_node *Root, gpu_prog *Prog) {
    ScopAnnotator Annotator;
    Annotator.buildAliasScopes(*S);

    Region *R = &S->getRegion();

    simplifyRegion(R, DT, LI, RI);

    BasicBlock *EnteringBB = R->getEnteringBlock();

    PollyIRBuilder Builder = createPollyIRBuilder(EnteringBB, Annotator);

    // Only build the run-time condition and parameters _after_ having
    // introduced the conditional branch. This is important as the conditional
    // branch will guard the original scop from new induction variables that
    // the SCEVExpander may introduce while code generating the parameters and
    // which may introduce scalar dependences that prevent us from correctly
    // code generating this scop.
    BBPair StartExitBlocks;
    BranchInst *CondBr = nullptr;
    std::tie(StartExitBlocks, CondBr) =
        executeScopConditionally(*S, Builder.getTrue(), *DT, *RI, *LI);
    BasicBlock *StartBlock = std::get<0>(StartExitBlocks);

    assert(CondBr && "CondBr not initialized by executeScopConditionally");

    GPUNodeBuilder NodeBuilder(Builder, Annotator, *DL, *LI, *SE, *DT, *S,
                               StartBlock, Prog, Runtime, Architecture);

    // TODO: Handle LICM
    auto SplitBlock = StartBlock->getSinglePredecessor();
    Builder.SetInsertPoint(SplitBlock->getTerminator());

    isl_ast_build *Build = isl_ast_build_alloc(S->getIslCtx().get());
    isl_ast_expr *Condition = IslAst::buildRunCondition(*S, Build);
    isl_ast_expr *SufficientCompute = createSufficientComputeCheck(*S, Build);
    Condition = isl_ast_expr_and(Condition, SufficientCompute);
    isl_ast_build_free(Build);

    // preload invariant loads. Note: This should happen before the RTC
    // because the RTC may depend on values that are invariant load hoisted.
<<<<<<< HEAD
    NodeBuilder.preloadInvariantLoads();

    Value *RTC = NodeBuilder.createRTC(Condition);
    Builder.GetInsertBlock()->getTerminator()->setOperand(0, RTC);
=======
    if (!NodeBuilder.preloadInvariantLoads()) {
      // Patch the introduced branch condition to ensure that we always execute
      // the original SCoP.
      auto *FalseI1 = Builder.getFalse();
      auto *SplitBBTerm = Builder.GetInsertBlock()->getTerminator();
      SplitBBTerm->setOperand(0, FalseI1);

      DEBUG(dbgs() << "preloading invariant loads failed in function: " +
                          S->getFunction().getName() +
                          " | Scop Region: " + S->getNameStr());
      // adjust the dominator tree accordingly.
      auto *ExitingBlock = StartBlock->getUniqueSuccessor();
      assert(ExitingBlock);
      auto *MergeBlock = ExitingBlock->getUniqueSuccessor();
      assert(MergeBlock);
      polly::markBlockUnreachable(*StartBlock, Builder);
      polly::markBlockUnreachable(*ExitingBlock, Builder);
      auto *ExitingBB = S->getExitingBlock();
      assert(ExitingBB);

      DT->changeImmediateDominator(MergeBlock, ExitingBB);
      DT->eraseNode(ExitingBlock);
      isl_ast_expr_free(Condition);
      isl_ast_node_free(Root);
    } else {

      if (polly::PerfMonitoring) {
        PerfMonitor P(*S, EnteringBB->getParent()->getParent());
        P.initialize();
        P.insertRegionStart(SplitBlock->getTerminator());

        // TODO: actually think if this is the correct exiting block to place
        // the `end` performance marker. Invariant load hoisting changes
        // the CFG in a way that I do not precisely understand, so I
        // (Siddharth<siddu.druid@gmail.com>) should come back to this and
        // think about which exiting block to use.
        auto *ExitingBlock = StartBlock->getUniqueSuccessor();
        assert(ExitingBlock);
        BasicBlock *MergeBlock = ExitingBlock->getUniqueSuccessor();
        P.insertRegionEnd(MergeBlock->getTerminator());
      }

      NodeBuilder.addParameters(S->getContext().release());
      Value *RTC = NodeBuilder.createRTC(Condition);
      Builder.GetInsertBlock()->getTerminator()->setOperand(0, RTC);
>>>>>>> 2582fbcf

      Builder.SetInsertPoint(&*StartBlock->begin());

<<<<<<< HEAD
    NodeBuilder.create(Root);
=======
      NodeBuilder.create(Root);
    }
>>>>>>> 2582fbcf

    /// In case a sequential kernel has more surrounding loops as any parallel
    /// kernel, the SCoP is probably mostly sequential. Hence, there is no
    /// point in running it on a GPU.
    if (NodeBuilder.DeepestSequential > NodeBuilder.DeepestParallel)
      CondBr->setOperand(0, Builder.getFalse());

    if (!NodeBuilder.BuildSuccessful)
      CondBr->setOperand(0, Builder.getFalse());
  }

  bool runOnScop(Scop &CurrentScop) override {
    S = &CurrentScop;
    LI = &getAnalysis<LoopInfoWrapperPass>().getLoopInfo();
    DT = &getAnalysis<DominatorTreeWrapperPass>().getDomTree();
    SE = &getAnalysis<ScalarEvolutionWrapperPass>().getSE();
    DL = &S->getRegion().getEntry()->getModule()->getDataLayout();
    RI = &getAnalysis<RegionInfoPass>().getRegionInfo();

    DEBUG(dbgs() << "PPCGCodeGen running on : " << getUniqueScopName(S)
                 << " | loop depth: " << S->getMaxLoopDepth() << "\n");

    // We currently do not support functions other than intrinsics inside
    // kernels, as code generation will need to offload function calls to the
    // kernel. This may lead to a kernel trying to call a function on the host.
    // This also allows us to prevent codegen from trying to take the
    // address of an intrinsic function to send to the kernel.
    if (containsInvalidKernelFunction(CurrentScop,
                                      Architecture == GPUArch::NVPTX64)) {
      DEBUG(
          dbgs() << getUniqueScopName(S)
                 << " contains function which cannot be materialised in a GPU "
                    "kernel. Bailing out.\n";);
      return false;
    }

    auto PPCGScop = createPPCGScop();
    auto PPCGProg = createPPCGProg(PPCGScop);
    auto PPCGGen = generateGPU(PPCGScop, PPCGProg);

    if (PPCGGen->tree) {
      generateCode(isl_ast_node_copy(PPCGGen->tree), PPCGProg);
      CurrentScop.markAsToBeSkipped();
    } else {
      DEBUG(dbgs() << getUniqueScopName(S)
                   << " has empty PPCGGen->tree. Bailing out.\n");
    }

    freeOptions(PPCGScop);
    freePPCGGen(PPCGGen);
    gpu_prog_free(PPCGProg);
    ppcg_scop_free(PPCGScop);

    return true;
  }

  void printScop(raw_ostream &, Scop &) const override {}

  void getAnalysisUsage(AnalysisUsage &AU) const override {
    ScopPass::getAnalysisUsage(AU);

    AU.addRequired<DominatorTreeWrapperPass>();
    AU.addRequired<RegionInfoPass>();
    AU.addRequired<ScalarEvolutionWrapperPass>();
    AU.addRequired<ScopDetectionWrapperPass>();
    AU.addRequired<ScopInfoRegionPass>();
    AU.addRequired<LoopInfoWrapperPass>();

    // FIXME: We do not yet add regions for the newly generated code to the
    //        region tree.
  }
};
} // namespace

char PPCGCodeGeneration::ID = 1;

Pass *polly::createPPCGCodeGenerationPass(GPUArch Arch, GPURuntime Runtime) {
  PPCGCodeGeneration *generator = new PPCGCodeGeneration();
  generator->Runtime = Runtime;
  generator->Architecture = Arch;
  return generator;
}

INITIALIZE_PASS_BEGIN(PPCGCodeGeneration, "polly-codegen-ppcg",
                      "Polly - Apply PPCG translation to SCOP", false, false)
INITIALIZE_PASS_DEPENDENCY(DependenceInfo);
INITIALIZE_PASS_DEPENDENCY(DominatorTreeWrapperPass);
INITIALIZE_PASS_DEPENDENCY(LoopInfoWrapperPass);
INITIALIZE_PASS_DEPENDENCY(RegionInfoPass);
INITIALIZE_PASS_DEPENDENCY(ScalarEvolutionWrapperPass);
INITIALIZE_PASS_DEPENDENCY(ScopDetectionWrapperPass);
INITIALIZE_PASS_END(PPCGCodeGeneration, "polly-codegen-ppcg",
                    "Polly - Apply PPCG translation to SCOP", false, false)<|MERGE_RESOLUTION|>--- conflicted
+++ resolved
@@ -202,13 +202,8 @@
       KillMemIds.push_back(isl::manage(SAI->getBasePtrId().release()));
   }
 
-<<<<<<< HEAD
-  Info.TaggedMustKills = isl::union_map::empty(isl::space(ParamSpace));
-  Info.MustKills = isl::union_map::empty(isl::space(ParamSpace));
-=======
   Info.TaggedMustKills = isl::union_map::empty(ParamSpace);
   Info.MustKills = isl::union_map::empty(ParamSpace);
->>>>>>> 2582fbcf
 
   // Initialising KillsSchedule to `isl_set_empty` creates an empty node in the
   // schedule:
@@ -1108,15 +1103,6 @@
   Value *ArraySize = ConstantInt::get(Builder.getInt64Ty(), Array->size);
 
   if (!gpu_array_is_scalar(Array)) {
-<<<<<<< HEAD
-    auto OffsetDimZero = isl_multi_pw_aff_get_pw_aff(Array->bound, 0);
-    isl_ast_expr *Res = isl_ast_build_expr_from_pw_aff(Build, OffsetDimZero);
-
-    for (unsigned int i = 1; i < Array->n_index; i++) {
-      isl_pw_aff *Bound_I = isl_multi_pw_aff_get_pw_aff(Array->bound, i);
-      isl_ast_expr *Expr = isl_ast_build_expr_from_pw_aff(Build, Bound_I);
-      Res = isl_ast_expr_mul(Res, Expr);
-=======
     isl::multi_pw_aff ArrayBound =
         isl::manage(isl_multi_pw_aff_copy(Array->bound));
 
@@ -1127,7 +1113,6 @@
       isl::pw_aff Bound_I = ArrayBound.get_pw_aff(i);
       isl::ast_expr Expr = Build.expr_from(Bound_I);
       Res = Res.mul(Expr);
->>>>>>> 2582fbcf
     }
 
     Value *NumElements = ExprBuilder.create(Res.release());
@@ -1159,16 +1144,10 @@
 
   for (long i = 0, n = Min.dim(isl::dim::set); i < n; i++) {
     if (i > 0) {
-<<<<<<< HEAD
-      isl_pw_aff *Bound_I = isl_multi_pw_aff_get_pw_aff(Array->bound, i - 1);
-      isl_ast_expr *BExpr = isl_ast_build_expr_from_pw_aff(Build, Bound_I);
-      Result = isl_ast_expr_mul(Result, BExpr);
-=======
       isl::pw_aff Bound_I =
           isl::manage(isl_multi_pw_aff_get_pw_aff(Array->bound, i - 1));
       isl::ast_expr BExpr = Build.expr_from(Bound_I);
       Result = Result.mul(BExpr);
->>>>>>> 2582fbcf
     }
     isl::pw_aff DimMin = Min.dim_min(i);
     isl::ast_expr MExpr = Build.expr_from(DimMin);
@@ -1263,21 +1242,6 @@
     isl_ast_expr_free(Expr);
     return;
   }
-<<<<<<< HEAD
-  if (!strcmp(Str, "init_device")) {
-    initializeAfterRTH();
-    isl_ast_node_free(UserStmt);
-    isl_ast_expr_free(Expr);
-    return;
-  }
-  if (!strcmp(Str, "clear_device")) {
-    finalize();
-    isl_ast_node_free(UserStmt);
-    isl_ast_expr_free(Expr);
-    return;
-  }
-=======
->>>>>>> 2582fbcf
   if (isPrefix(Str, "to_device")) {
     if (!PollyManagedMemory)
       createDataTransfer(UserStmt, HOST_TO_DEVICE);
@@ -1466,13 +1430,10 @@
   // all variants of the intrinsic "llvm.sqrt.*", "llvm.fabs", and
   // "llvm.copysign".
   const StringRef Name = F->getName();
-<<<<<<< HEAD
-=======
 
   if (AllowLibDevice && getCUDALibDeviceFuntion(F).length() > 0)
     return true;
 
->>>>>>> 2582fbcf
   return F->isIntrinsic() &&
          (Name.startswith("llvm.sqrt") || Name.startswith("llvm.fabs") ||
           Name.startswith("llvm.copysign"));
@@ -2762,17 +2723,10 @@
     PPCGScop->start = 0;
     PPCGScop->end = 0;
 
-<<<<<<< HEAD
-    PPCGScop->context = S->getContext();
-    PPCGScop->domain = S->getDomains();
-    // TODO: investigate this further. PPCG calls collect_call_domains.
-    PPCGScop->call = isl_union_set_from_set(S->getContext());
-=======
     PPCGScop->context = S->getContext().release();
     PPCGScop->domain = S->getDomains().release();
     // TODO: investigate this further. PPCG calls collect_call_domains.
     PPCGScop->call = isl_union_set_from_set(S->getContext().release());
->>>>>>> 2582fbcf
     PPCGScop->tagged_reads = getTaggedReads();
     PPCGScop->reads = S->getReads().release();
     PPCGScop->live_in = nullptr;
@@ -2794,11 +2748,7 @@
     PPCGScop->dep_order = nullptr;
     PPCGScop->tagged_dep_order = nullptr;
 
-<<<<<<< HEAD
-    PPCGScop->schedule = S->getScheduleTree();
-=======
     PPCGScop->schedule = S->getScheduleTree().release();
->>>>>>> 2582fbcf
     // If we have something non-trivial to kill, add it to the schedule
     if (KillsInfo.KillsSchedule.get())
       PPCGScop->schedule = isl_schedule_sequence(
@@ -2951,16 +2901,7 @@
   /// @param PPCGArray The array to compute bounds for.
   /// @param Array The polly array from which to take the information.
   void setArrayBounds(gpu_array_info &PPCGArray, ScopArrayInfo *Array) {
-<<<<<<< HEAD
-    isl_pw_aff_list *BoundsList =
-        isl_pw_aff_list_alloc(S->getIslCtx(), PPCGArray.n_index);
-    std::vector<isl::pw_aff> PwAffs;
-
-    isl_space *AlignSpace = S->getParamSpace();
-    AlignSpace = isl_space_add_dims(AlignSpace, isl_dim_set, 1);
-=======
     std::vector<isl_pw_aff *> Bounds;
->>>>>>> 2582fbcf
 
     if (PPCGArray.n_index > 0) {
       if (isl_set_is_empty(PPCGArray.extent)) {
@@ -2969,13 +2910,7 @@
             isl_space_params(isl_set_get_space(Dom)));
         isl_set_free(Dom);
         isl_pw_aff *Zero = isl_pw_aff_from_aff(isl_aff_zero_on_domain(LS));
-<<<<<<< HEAD
-        Zero = isl_pw_aff_align_params(Zero, isl_space_copy(AlignSpace));
-        PwAffs.push_back(isl::manage(isl_pw_aff_copy(Zero)));
-        BoundsList = isl_pw_aff_list_insert(BoundsList, 0, Zero);
-=======
         Bounds.push_back(Zero);
->>>>>>> 2582fbcf
       } else {
         isl_set *Dom = isl_set_copy(PPCGArray.extent);
         Dom = isl_set_project_out(Dom, isl_dim_set, 1, PPCGArray.n_index - 1);
@@ -2987,15 +2922,8 @@
         isl_aff *One = isl_aff_zero_on_domain(LS);
         One = isl_aff_add_constant_si(One, 1);
         Bound = isl_pw_aff_add(Bound, isl_pw_aff_alloc(Dom, One));
-<<<<<<< HEAD
-        Bound = isl_pw_aff_gist(Bound, S->getContext());
-        Bound = isl_pw_aff_align_params(Bound, isl_space_copy(AlignSpace));
-        PwAffs.push_back(isl::manage(isl_pw_aff_copy(Bound)));
-        BoundsList = isl_pw_aff_list_insert(BoundsList, 0, Bound);
-=======
         Bound = isl_pw_aff_gist(Bound, S->getContext().release());
         Bounds.push_back(Bound);
->>>>>>> 2582fbcf
       }
     }
 
@@ -3030,15 +2958,6 @@
       // References: Tobias Grosser.
 
       Bound = isl_pw_aff_pullback_multi_aff(Bound, Aff);
-<<<<<<< HEAD
-      Bound = isl_pw_aff_align_params(Bound, isl_space_copy(AlignSpace));
-      PwAffs.push_back(isl::manage(isl_pw_aff_copy(Bound)));
-      BoundsList = isl_pw_aff_list_insert(BoundsList, i, Bound);
-    }
-
-    isl_space_free(AlignSpace);
-    isl_space *BoundsSpace = isl_set_get_space(PPCGArray.extent);
-=======
       Bounds.push_back(Bound);
     }
 
@@ -3064,7 +2983,6 @@
 
     isl_space *BoundsSpace = isl_set_get_space(PPCGArray.extent);
     BoundsSpace = isl_space_align_params(BoundsSpace, AlignSpace);
->>>>>>> 2582fbcf
 
     assert(BoundsSpace && "Unable to access space of array.");
     assert(BoundsList && "Unable to access list of bounds.");
@@ -3095,11 +3013,7 @@
       PPCGArray.name = strdup(Array->getName().c_str());
       PPCGArray.extent = nullptr;
       PPCGArray.n_index = Array->getNumberOfDimensions();
-<<<<<<< HEAD
-      PPCGArray.extent = getExtent(Array);
-=======
       PPCGArray.extent = getExtent(Array).release();
->>>>>>> 2582fbcf
       PPCGArray.n_ref = 0;
       PPCGArray.refs = nullptr;
       PPCGArray.accessed = true;
@@ -3572,12 +3486,6 @@
 
     // preload invariant loads. Note: This should happen before the RTC
     // because the RTC may depend on values that are invariant load hoisted.
-<<<<<<< HEAD
-    NodeBuilder.preloadInvariantLoads();
-
-    Value *RTC = NodeBuilder.createRTC(Condition);
-    Builder.GetInsertBlock()->getTerminator()->setOperand(0, RTC);
-=======
     if (!NodeBuilder.preloadInvariantLoads()) {
       // Patch the introduced branch condition to ensure that we always execute
       // the original SCoP.
@@ -3623,16 +3531,11 @@
       NodeBuilder.addParameters(S->getContext().release());
       Value *RTC = NodeBuilder.createRTC(Condition);
       Builder.GetInsertBlock()->getTerminator()->setOperand(0, RTC);
->>>>>>> 2582fbcf
 
       Builder.SetInsertPoint(&*StartBlock->begin());
 
-<<<<<<< HEAD
-    NodeBuilder.create(Root);
-=======
       NodeBuilder.create(Root);
     }
->>>>>>> 2582fbcf
 
     /// In case a sequential kernel has more surrounding loops as any parallel
     /// kernel, the SCoP is probably mostly sequential. Hence, there is no
