//===------ VirtualInstruction.cpp ------------------------------*- C++ -*-===//
//
//                     The LLVM Compiler Infrastructure
//
// This file is distributed under the University of Illinois Open Source
// License. See LICENSE.TXT for details.
//
//===----------------------------------------------------------------------===//
//
// Tools for determining which instructions are within a statement and the
// nature of their operands.
//
//===----------------------------------------------------------------------===//

#ifndef POLLY_SUPPORT_VIRTUALINSTRUCTION_H
#define POLLY_SUPPORT_VIRTUALINSTRUCTION_H

#include "polly/ScopInfo.h"

namespace polly {

/// Determine the nature of a value's use within a statement.
///
/// These are not always representable by llvm::Use. For instance, scalar write
/// MemoryAccesses do use a value, but are not associated with an instruction's
/// argument.
///
/// Despite its name it is not tied to virtual instructions (although it works
/// fine with them), but to promote consistent handling of values used in
/// statements.
class VirtualUse {
public:
  /// The different types of uses. Handling usually differentiates a lot between
  /// these; one can use a switch to handle each case (and get warned by the
  /// compiler if one is not handled).
  enum UseKind {
    // An llvm::Constant.
    Constant,

    // An llvm::BasicBlock.
    Block,

    // A value that can be generated using ScopExpander.
    Synthesizable,

    // A load that always reads the same value throughout the SCoP (address and
    // the value located there a SCoP-invariant) and has been hoisted in front
    // of the SCoP.
    Hoisted,

    // Definition before the SCoP and not synthesizable. Can be an instruction
    // outside the SCoP, a function argument or a global value. Whether there is
    // a scalar MemoryAccess in this statement for reading it depends on the
    // -polly-analyze-read-only-scalars switch.
    ReadOnly,

    // A definition within the same statement. No MemoryAccess between
    // definition and use are necessary.
    Intra,

    // Definition in another statement. There is a scalar MemoryAccess that
    // makes it available in this statement.
    Inter
  };

private:
  /// The statement where a value is used.
  ScopStmt *User;

  /// The value that is used.
  Value *Val;

  /// The type of value use.
  UseKind Kind;

  /// The value represented as llvm::SCEV expression.
  const SCEV *ScevExpr;

  /// If this is an inter-statement (or read-only) use, contains the
  /// MemoryAccess that makes the value available in this statement. In case of
  /// intra-statement uses, can contain a MemoryKind::Array access. In all other
  /// cases, it is a nullptr.
  MemoryAccess *InputMA;

  VirtualUse(ScopStmt *User, Value *Val, UseKind Kind, const SCEV *ScevExpr,
             MemoryAccess *InputMA)
      : User(User), Val(Val), Kind(Kind), ScevExpr(ScevExpr), InputMA(InputMA) {
  }

public:
  /// Get a VirtualUse for an llvm::Use.
  ///
  /// @param S       The Scop object.
  /// @param U       The llvm::Use the get information for.
  /// @param LI      The LoopInfo analysis. Needed to determine whether the
  ///                value is synthesizable.
  /// @param Virtual Whether to ignore existing MemoryAcccess.
  ///
  /// @return The VirtualUse representing the same use as @p U.
  static VirtualUse create(Scop *S, const Use &U, LoopInfo *LI, bool Virtual);

  /// Get a VirtualUse for any kind of use of a value within a statement.
  ///
  /// @param S         The Scop object.
  /// @param UserStmt  The statement in which @p Val is used. Can be nullptr, in
  ///                  which case it assumed that the statement has been
  ///                  removed, which is only possible if no instruction in it
  ///                  had side-effects or computes a value used by another
  ///                  statement.
  /// @param UserScope Loop scope in which the value is used. Needed to
  ///                  determine whether the value is synthesizable.
  /// @param Val       The value being used.
  /// @param Virtual   Whether to use (and prioritize over instruction location)
  ///                  information about MemoryAccesses.
  ///
  /// @return A VirtualUse object that gives information about @p Val's use in
  ///         @p UserStmt.
  static VirtualUse create(Scop *S, ScopStmt *UserStmt, Loop *UserScope,
                           Value *Val, bool Virtual);

  static VirtualUse create(ScopStmt *UserStmt, Loop *UserScope, Value *Val,
                           bool Virtual) {
    return create(UserStmt->getParent(), UserStmt, UserScope, Val, Virtual);
  }

  bool isConstant() const { return Kind == Constant; }
  bool isBlock() const { return Kind == Block; }
  bool isSynthesizable() const { return Kind == Synthesizable; }
  bool isHoisted() const { return Kind == Hoisted; }
  bool isReadOnly() const { return Kind == ReadOnly; }
  bool isIntra() const { return Kind == Intra; }
  bool isInter() const { return Kind == Inter; }

  /// Return user statement.
  ScopStmt *getUser() const { return User; }

  /// Return the used value.
  llvm::Value *getValue() const { return Val; }

  /// Return the type of use.
  UseKind getKind() const { return Kind; }

  /// Return the ScalarEvolution representation of @p Val.
  const SCEV *getScevExpr() const { return ScevExpr; }

  /// Return the MemoryAccess that makes the value available in this statement,
  /// if any.
  MemoryAccess *getMemoryAccess() const { return InputMA; }

  /// Print a description of this object.
  ///
  /// @param OS           Stream to print to.
  /// @param Reproducible If true, ensures that the output is stable between
  ///                     runs and is suitable to check in regression tests.
  ///                     This excludes printing e.g. pointer values. If false,
  ///                     the output should not be used for regression tests,
  ///                     but may contain more information useful in debugger
  ///                     sessions.
  void print(raw_ostream &OS, bool Reproducible = true) const;

#if !defined(NDEBUG) || defined(LLVM_ENABLE_DUMP)
  void dump() const;
#endif
};

/// An iterator for virtual operands.
class VirtualOperandIterator
    : public std::iterator<std::forward_iterator_tag, VirtualUse> {
  friend class VirtualInstruction;
  friend class VirtualUse;

  using super = std::iterator<std::forward_iterator_tag, VirtualUse>;
  using Self = VirtualOperandIterator;

  ScopStmt *User;
  User::op_iterator U;

  VirtualOperandIterator(ScopStmt *User, User::op_iterator U)
      : User(User), U(U) {}

public:
  using pointer = typename super::pointer;
  using reference = typename super::reference;

  inline bool operator==(const Self &that) const {
    assert(this->User == that.User);
    return this->U == that.U;
  }

  inline bool operator!=(const Self &that) const {
    assert(this->User == that.User);
    return this->U != that.U;
  }

  VirtualUse operator*() const {
    return VirtualUse::create(User, User->getSurroundingLoop(), U->get(), true);
  }

  Use *operator->() const { return U; }

  Self &operator++() {
    U++;
    return *this;
  }

  Self operator++(int) {
    Self tmp = *this;
    ++*this;
    return tmp;
  }
};

/// This class represents a "virtual instruction", an instruction in a ScopStmt,
/// effectively a ScopStmt/Instruction-pair.
///
/// An instructions can be moved between statements (e.g. to avoid a scalar
/// dependency) and even can be contained in multiple statements (for instance,
/// to recompute a value instead of transferring it), hence 'virtual'. This
/// class is required to represent such instructions that are not in their
/// 'physical' location anymore.
///
/// A statement can currently not contain the same instructions multiple times
/// (that is, from different loop iterations). Therefore, a
/// ScopStmt/Instruction-pair uniquely identifies a virtual instructions.
/// ScopStmt::getInstruction() can contain the same instruction multiple times,
/// but they necessarily compute the same value.
class VirtualInstruction {
  friend class VirtualOperandIterator;
  friend struct llvm::DenseMapInfo<VirtualInstruction>;

private:
  /// The statement this virtual instruction is in.
  ScopStmt *Stmt = nullptr;

  /// The instruction of a statement.
  Instruction *Inst = nullptr;

public:
  VirtualInstruction() {}

  /// Create a new virtual instruction of an instruction @p Inst in @p Stmt.
  VirtualInstruction(ScopStmt *Stmt, Instruction *Inst)
      : Stmt(Stmt), Inst(Inst) {
    assert(Stmt && Inst);
<<<<<<< HEAD
    assert(Stmt->contains(Inst) &&
           "A virtual instruction must be exist in that statement");
=======
>>>>>>> 2582fbcf
  }

  VirtualOperandIterator operand_begin() const {
    return VirtualOperandIterator(Stmt, Inst->op_begin());
  }

  VirtualOperandIterator operand_end() const {
    return VirtualOperandIterator(Stmt, Inst->op_end());
  }

  /// Returns a list of virtual operands.
  ///
  /// Virtual operands, like virtual instructions, need to encode the ScopStmt
  /// they are in.
  llvm::iterator_range<VirtualOperandIterator> operands() const {
    return {operand_begin(), operand_end()};
  }

  /// Return the SCoP everything is contained in.
  Scop *getScop() const { return Stmt->getParent(); }

  /// Return the ScopStmt this virtual instruction is in.
  ScopStmt *getStmt() const { return Stmt; }

  /// Return the instruction in the statement.
  Instruction *getInstruction() const { return Inst; }

  /// Print a description of this object.
  ///
  /// @param OS           Stream to print to.
  /// @param Reproducible If true, ensures that the output is stable between
  ///                     runs and is suitable for checks in regression tests.
  ///                     This excludes printing e.g., pointer values. If false,
  ///                     the output should not be used for regression tests,
  ///                     but may contain more information useful in debugger
  ///                     sessions.
  void print(raw_ostream &OS, bool Reproducible = true) const;

#if !defined(NDEBUG) || defined(LLVM_ENABLE_DUMP)
  void dump() const;
#endif
};

static inline bool operator==(VirtualInstruction LHS, VirtualInstruction RHS) {
  return LHS.getStmt() == RHS.getStmt() &&
         LHS.getInstruction() == RHS.getInstruction();
}

/// Find all reachable instructions and accesses.
///
/// @param S              The SCoP to find everything reachable in.
/// @param LI             LoopInfo required for analysis.
/// @param UsedInsts[out] Receives all reachable instructions.
/// @param UsedAccs[out]  Receives all reachable accesses.
/// @param OnlyLocal      If non-nullptr, activates local mode: The SCoP is
///                       assumed to consist only of this statement and is
///                       conservatively correct. Does not require walking the
///                       whole SCoP.
void markReachable(Scop *S, LoopInfo *LI,
                   DenseSet<VirtualInstruction> &UsedInsts,
                   DenseSet<MemoryAccess *> &UsedAccs,
                   ScopStmt *OnlyLocal = nullptr);

} // namespace polly

namespace llvm {
/// Support VirtualInstructions in llvm::DenseMaps.
template <> struct DenseMapInfo<polly::VirtualInstruction> {
public:
  static bool isEqual(polly::VirtualInstruction LHS,
                      polly::VirtualInstruction RHS) {
    return DenseMapInfo<polly::ScopStmt *>::isEqual(LHS.getStmt(),
                                                    RHS.getStmt()) &&
           DenseMapInfo<Instruction *>::isEqual(LHS.getInstruction(),
                                                RHS.getInstruction());
  }

  static polly::VirtualInstruction getTombstoneKey() {
    polly::VirtualInstruction TombstoneKey;
    TombstoneKey.Stmt = DenseMapInfo<polly::ScopStmt *>::getTombstoneKey();
    TombstoneKey.Inst = DenseMapInfo<Instruction *>::getTombstoneKey();
    return TombstoneKey;
  }

  static polly::VirtualInstruction getEmptyKey() {
    polly::VirtualInstruction EmptyKey;
    EmptyKey.Stmt = DenseMapInfo<polly::ScopStmt *>::getEmptyKey();
    EmptyKey.Inst = DenseMapInfo<Instruction *>::getEmptyKey();
    return EmptyKey;
  }

  static unsigned getHashValue(polly::VirtualInstruction Val) {
    return DenseMapInfo<std::pair<polly::ScopStmt *, Instruction *>>::
        getHashValue(std::make_pair(Val.getStmt(), Val.getInstruction()));
  }
};
} // namespace llvm

#endif /* POLLY_SUPPORT_VIRTUALINSTRUCTION_H */<|MERGE_RESOLUTION|>--- conflicted
+++ resolved
@@ -242,11 +242,6 @@
   VirtualInstruction(ScopStmt *Stmt, Instruction *Inst)
       : Stmt(Stmt), Inst(Inst) {
     assert(Stmt && Inst);
-<<<<<<< HEAD
-    assert(Stmt->contains(Inst) &&
-           "A virtual instruction must be exist in that statement");
-=======
->>>>>>> 2582fbcf
   }
 
   VirtualOperandIterator operand_begin() const {
