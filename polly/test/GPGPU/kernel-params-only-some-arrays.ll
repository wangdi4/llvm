; RUN: opt %loadPolly -polly-codegen-ppcg -polly-acc-dump-kernel-ir \
; RUN: -disable-output < %s | \
; RUN: FileCheck -check-prefix=KERNEL %s

; RUN: opt %loadPolly -polly-codegen-ppcg \
; RUN: -S < %s | \
; RUN: FileCheck -check-prefix=IR %s

; REQUIRES: pollyacc
;
;    void kernel_params_only_some_arrays(float A[], float B[]) {
;      for (long i = 0; i < 32; i++)
;        A[i] += 42;
;
;      for (long i = 0; i < 32; i++)
;        B[i] += 42;
;    }

; KERNEL: ; ModuleID = 'FUNC_kernel_params_only_some_arrays_SCOP_0_KERNEL_0'
; KERNEL-NEXT: source_filename = "FUNC_kernel_params_only_some_arrays_SCOP_0_KERNEL_0"
; KERNEL-NEXT: target datalayout = "e-p:64:64:64-i1:8:8-i8:8:8-i16:16:16-i32:32:32-i64:64:64-i128:128:128-f32:32:32-f64:64:64-v16:16:16-v32:32:32-v64:64:64-v128:128:128-n16:32:64"
; KERNEL-NEXT: target triple = "nvptx64-nvidia-cuda"

; KERNEL: define ptx_kernel void @FUNC_kernel_params_only_some_arrays_SCOP_0_KERNEL_0(i8 addrspace(1)* %MemRef_B)
; KERNEL-NEXT:   entry:
; KERNEL-NEXT:     %0 = call i32 @llvm.nvvm.read.ptx.sreg.ctaid.x()
; KERNEL-NEXT:     %b0 = zext i32 %0 to i64
; KERNEL-NEXT:     %1 = call i32 @llvm.nvvm.read.ptx.sreg.tid.x()
; KERNEL-NEXT:     %t0 = zext i32 %1 to i64

; KERNEL:     ret void
; KERNEL-NEXT: }

; KERNEL: ; ModuleID = 'FUNC_kernel_params_only_some_arrays_SCOP_0_KERNEL_1'
; KERNEL-NEXT: source_filename = "FUNC_kernel_params_only_some_arrays_SCOP_0_KERNEL_1"
; KERNEL-NEXT: target datalayout = "e-p:64:64:64-i1:8:8-i8:8:8-i16:16:16-i32:32:32-i64:64:64-i128:128:128-f32:32:32-f64:64:64-v16:16:16-v32:32:32-v64:64:64-v128:128:128-n16:32:64"
; KERNEL-NEXT: target triple = "nvptx64-nvidia-cuda"

; KERNEL: define ptx_kernel void @FUNC_kernel_params_only_some_arrays_SCOP_0_KERNEL_1(i8 addrspace(1)* %MemRef_A)
; KERNEL-NEXT:   entry:
; KERNEL-NEXT:     %0 = call i32 @llvm.nvvm.read.ptx.sreg.ctaid.x()
; KERNEL-NEXT:     %b0 = zext i32 %0 to i64
; KERNEL-NEXT:     %1 = call i32 @llvm.nvvm.read.ptx.sreg.tid.x()
; KERNEL-NEXT:     %t0 = zext i32 %1 to i64

; KERNEL:     ret void
; KERNEL-NEXT: }


; IR:       [[DEVPTR:%.*]] = call i8* @polly_getDevicePtr(i8* %p_dev_array_MemRef_B)
<<<<<<< HEAD
; IR-NEXT:  [[SLOT:%.*]] = getelementptr [2 x i8*], [2 x i8*]* %polly_launch_0_params, i64 0, i64 0
=======
; IR-NEXT:  [[SLOT:%.*]] = getelementptr [1 x i8*], [1 x i8*]* %polly_launch_0_params, i64 0, i64 0
>>>>>>> 0e95ba0d
; IR-NEXT:  store i8* [[DEVPTR]], i8** %polly_launch_0_param_0
; IR-NEXT:  [[DATA:%.*]] = bitcast i8** %polly_launch_0_param_0 to i8*
; IR-NEXT:  store i8* [[DATA]], i8** [[SLOT]]

; IR:       [[DEVPTR:%.*]] = call i8* @polly_getDevicePtr(i8* %p_dev_array_MemRef_A)
<<<<<<< HEAD
; IR-NEXT:  [[SLOT:%.*]] = getelementptr [2 x i8*], [2 x i8*]* %polly_launch_1_params, i64 0, i64 0
=======
; IR-NEXT:  [[SLOT:%.*]] = getelementptr [1 x i8*], [1 x i8*]* %polly_launch_1_params, i64 0, i64 0
>>>>>>> 0e95ba0d
; IR-NEXT:  store i8* [[DEVPTR]], i8** %polly_launch_1_param_0
; IR-NEXT:  [[DATA:%.*]] = bitcast i8** %polly_launch_1_param_0 to i8*
; IR-NEXT:  store i8* [[DATA]], i8** [[SLOT]]


target datalayout = "e-m:e-i64:64-f80:128-n8:16:32:64-S128"

define void @kernel_params_only_some_arrays(float* %A, float* %B) {
entry:
  br label %for.cond

for.cond:                                         ; preds = %for.inc, %entry
  %i.0 = phi i64 [ 0, %entry ], [ %inc, %for.inc ]
  %exitcond1 = icmp ne i64 %i.0, 32
  br i1 %exitcond1, label %for.body, label %for.end

for.body:                                         ; preds = %for.cond
  %arrayidx = getelementptr inbounds float, float* %A, i64 %i.0
  %tmp = load float, float* %arrayidx, align 4
  %add = fadd float %tmp, 4.200000e+01
  store float %add, float* %arrayidx, align 4
  br label %for.inc

for.inc:                                          ; preds = %for.body
  %inc = add nuw nsw i64 %i.0, 1
  br label %for.cond

for.end:                                          ; preds = %for.cond
  br label %for.cond2

for.cond2:                                        ; preds = %for.inc7, %for.end
  %i1.0 = phi i64 [ 0, %for.end ], [ %inc8, %for.inc7 ]
  %exitcond = icmp ne i64 %i1.0, 32
  br i1 %exitcond, label %for.body4, label %for.end9

for.body4:                                        ; preds = %for.cond2
  %arrayidx5 = getelementptr inbounds float, float* %B, i64 %i1.0
  %tmp2 = load float, float* %arrayidx5, align 4
  %add6 = fadd float %tmp2, 4.200000e+01
  store float %add6, float* %arrayidx5, align 4
  br label %for.inc7

for.inc7:                                         ; preds = %for.body4
  %inc8 = add nuw nsw i64 %i1.0, 1
  br label %for.cond2

for.end9:                                         ; preds = %for.cond2
  ret void
}<|MERGE_RESOLUTION|>--- conflicted
+++ resolved
@@ -48,21 +48,13 @@
 
 
 ; IR:       [[DEVPTR:%.*]] = call i8* @polly_getDevicePtr(i8* %p_dev_array_MemRef_B)
-<<<<<<< HEAD
-; IR-NEXT:  [[SLOT:%.*]] = getelementptr [2 x i8*], [2 x i8*]* %polly_launch_0_params, i64 0, i64 0
-=======
 ; IR-NEXT:  [[SLOT:%.*]] = getelementptr [1 x i8*], [1 x i8*]* %polly_launch_0_params, i64 0, i64 0
->>>>>>> 0e95ba0d
 ; IR-NEXT:  store i8* [[DEVPTR]], i8** %polly_launch_0_param_0
 ; IR-NEXT:  [[DATA:%.*]] = bitcast i8** %polly_launch_0_param_0 to i8*
 ; IR-NEXT:  store i8* [[DATA]], i8** [[SLOT]]
 
 ; IR:       [[DEVPTR:%.*]] = call i8* @polly_getDevicePtr(i8* %p_dev_array_MemRef_A)
-<<<<<<< HEAD
-; IR-NEXT:  [[SLOT:%.*]] = getelementptr [2 x i8*], [2 x i8*]* %polly_launch_1_params, i64 0, i64 0
-=======
 ; IR-NEXT:  [[SLOT:%.*]] = getelementptr [1 x i8*], [1 x i8*]* %polly_launch_1_params, i64 0, i64 0
->>>>>>> 0e95ba0d
 ; IR-NEXT:  store i8* [[DEVPTR]], i8** %polly_launch_1_param_0
 ; IR-NEXT:  [[DATA:%.*]] = bitcast i8** %polly_launch_1_param_0 to i8*
 ; IR-NEXT:  store i8* [[DATA]], i8** [[SLOT]]
