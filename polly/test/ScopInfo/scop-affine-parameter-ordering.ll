; RUN: opt %loadPolly -polly-scops %s -analyze | FileCheck %s
target datalayout = "e-m:e-i64:64-i128:128-n8:16:32:64-S128"
target triple = "aarch64--linux-android"

; Check for SCOP:
; CHECK: Stmt_for_body8_us_us95_i
; CHECK-NEXT: Domain :=
; CHECK-NEXT: [p_0] -> { Stmt_for_body8_us_us95_i[i0] : 0 <= i0 <= 4 };
; CHECK-NEXT: Schedule :=
; CHECK-NEXT: [p_0] -> { Stmt_for_body8_us_us95_i[i0] -> [i0] };
; CHECK-NEXT: MustWriteAccess := [Reduction Type: NONE] [Scalar: 0]
<<<<<<< HEAD
; CHECK-NEXT: [p_0] -> { Stmt_for_body8_us_us95_i[i0] -> MemRef_0[1 + p_0] };
; CHECK-NEXT }
=======
; CHECK-NEXT: [p_0] -> { Stmt_for_body8_us_us95_i[i0] -> MemRef0[1 - p_0] };
; CHECK-NEXT: }
>>>>>>> a40deb59

define void @test1() unnamed_addr align 2 {
entry:
  %xFactor.0.reload = load i32, i32* undef
  %0 = load i8*, i8** undef, align 8
  %div = udiv i32 0, %xFactor.0.reload
  %1 = load i32, i32* undef, align 4
  %mul = mul i32 %1, %xFactor.0.reload
  %col.023.us.us85.i = add i32 %div, -1
  %mul11.us.us93.i = mul i32 %col.023.us.us85.i, %mul
  br label %for.body8.us.us95.i

for.body8.us.us95.i:
  %niter.i = phi i32 [ %niter.i.next, %for.body8.us.us95.i ], [ 0, %entry ]
  %add12.us.us100.1.i = add i32 1, %mul11.us.us93.i
  %idxprom13.us.us101.1.i = zext i32 %add12.us.us100.1.i to i64
  %arrayidx14.us.us102.1.i = getelementptr inbounds i8, i8* %0, i64 %idxprom13.us.us101.1.i
  store i8 0, i8* %arrayidx14.us.us102.1.i, align 1
  %niter.ncmp.3.i = icmp eq i32 %niter.i, 4
  %niter.i.next = add i32 %niter.i, 1
  br i1 %niter.ncmp.3.i, label %for.body8.us.us95.epil.i.preheader, label %for.body8.us.us95.i

for.body8.us.us95.epil.i.preheader:
  ret void
}
<|MERGE_RESOLUTION|>--- conflicted
+++ resolved
@@ -9,13 +9,8 @@
 ; CHECK-NEXT: Schedule :=
 ; CHECK-NEXT: [p_0] -> { Stmt_for_body8_us_us95_i[i0] -> [i0] };
 ; CHECK-NEXT: MustWriteAccess := [Reduction Type: NONE] [Scalar: 0]
-<<<<<<< HEAD
-; CHECK-NEXT: [p_0] -> { Stmt_for_body8_us_us95_i[i0] -> MemRef_0[1 + p_0] };
-; CHECK-NEXT }
-=======
 ; CHECK-NEXT: [p_0] -> { Stmt_for_body8_us_us95_i[i0] -> MemRef0[1 - p_0] };
 ; CHECK-NEXT: }
->>>>>>> a40deb59
 
 define void @test1() unnamed_addr align 2 {
 entry:
