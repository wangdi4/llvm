--- conflicted
+++ resolved
@@ -137,20 +137,9 @@
 
 DEVICE_EXTERN_C
 double atanh(double x) { return __devicelib_atanh(x); }
-<<<<<<< HEAD
-#if INTEL_CUSTOMIZATION
-#if 0
-// Disable scalbn() wrapper, since it triggers
-// CMPLRXDEPS-719 issue in compute runtime for Linux.
+
 DEVICE_EXTERN_C
 double scalbn(double x, int exp) { return __devicelib_scalbn(x, exp); }
-#endif // 0
-#endif // INTEL_CUSTOMIZATION
-=======
-
-DEVICE_EXTERN_C
-double scalbn(double x, int exp) { return __devicelib_scalbn(x, exp); }
->>>>>>> 6c8b510a
 #if INTEL_COLLAB
 #if OMP_LIBDEVICE
 #pragma omp end declare target
