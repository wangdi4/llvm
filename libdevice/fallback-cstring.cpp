--- conflicted
+++ resolved
@@ -10,12 +10,12 @@
 #include <cstdint>
 
 #ifdef __SPIR__
-<<<<<<< HEAD
 #if INTEL_COLLAB
 #if OMP_LIBDEVICE
 #pragma omp declare target
 #endif  // OMP_LIBDEVICE
 #endif  // INTEL_COLLAB
+DEVICE_EXTERN_C
 void *__devicelib_memcpy(void *dest, const void *src, size_t n) {
   return __builtin_memcpy(dest, src, n);
 }
@@ -24,12 +24,6 @@
 #pragma omp end declare target
 #endif  // OMP_LIBDEVICE
 #endif  // INTEL_COLLAB
-=======
-DEVICE_EXTERN_C
-void *__devicelib_memcpy(void *dest, const void *src, size_t n) {
-  return __builtin_memcpy(dest, src, n);
-}
-
 DEVICE_EXTERN_C
 void *__devicelib_memset(void *dest, int c, size_t n) {
   return __builtin_memset(dest, c, n);
@@ -101,5 +95,4 @@
 
   return head_cmp;
 }
->>>>>>> 349c798f
 #endif // __SPIR__