//==--- cmath_wrapper.cpp - wrappers for C math library functions ----------==//
//
// Part of the LLVM Project, under the Apache License v2.0 with LLVM Exceptions.
// See https://llvm.org/LICENSE.txt for license information.
// SPDX-License-Identifier: Apache-2.0 WITH LLVM-exception
//
//===----------------------------------------------------------------------===//

#include "device_math.h"

#ifdef __SPIR__
<<<<<<< HEAD
#if INTEL_COLLAB
#if OMP_LIBDEVICE
#pragma omp declare target
#endif  // OMP_LIBDEVICE
#endif  // INTEL_COLLAB
=======

DEVICE_EXTERN_C
int abs(int x) { return __devicelib_abs(x); }

DEVICE_EXTERN_C
long int labs(long int x) { return __devicelib_labs(x); }

DEVICE_EXTERN_C
long long int llabs(long long int x) { return __devicelib_llabs(x); }
>>>>>>> 86716c54

DEVICE_EXTERN_C
div_t div(int x, int y) { return __devicelib_div(x, y); }

DEVICE_EXTERN_C
ldiv_t ldiv(long int x, long int y) { return __devicelib_ldiv(x, y); }

DEVICE_EXTERN_C
lldiv_t lldiv(long long int x, long long int y) {
  return __devicelib_lldiv(x, y);
}

DEVICE_EXTERN_C
float scalbnf(float x, int n) { return __devicelib_scalbnf(x, n); }

DEVICE_EXTERN_C
float logf(float x) { return __devicelib_logf(x); }

DEVICE_EXTERN_C
float expf(float x) { return __devicelib_expf(x); }
// On Windows, the math.h includes wrapper definition for functions:
// frexpf, ldexpf, hypotf, so we can't provide these 3 functions in
// device libraries which may lead to multiple definition error.
// The "hypotf" on Windows will call an internal function "_hypotf"
// and frexpf, ldexpf will call corresponding double version:
// frexp and ldexp. frexpf and ldexpf can only be used on platforms
// with fp64 support currently.
#ifndef _WIN32
DEVICE_EXTERN_C
float frexpf(float x, int *exp) { return __devicelib_frexpf(x, exp); }

DEVICE_EXTERN_C
float ldexpf(float x, int exp) { return __devicelib_ldexpf(x, exp); }
#endif

DEVICE_EXTERN_C
float log10f(float x) { return __devicelib_log10f(x); }

DEVICE_EXTERN_C
float modff(float x, float *intpart) { return __devicelib_modff(x, intpart); }

DEVICE_EXTERN_C
float exp2f(float x) { return __devicelib_exp2f(x); }

DEVICE_EXTERN_C
float expm1f(float x) { return __devicelib_expm1f(x); }

DEVICE_EXTERN_C
int ilogbf(float x) { return __devicelib_ilogbf(x); }

DEVICE_EXTERN_C
float log1pf(float x) { return __devicelib_log1pf(x); }

DEVICE_EXTERN_C
float log2f(float x) { return __devicelib_log2f(x); }

DEVICE_EXTERN_C
float logbf(float x) { return __devicelib_logbf(x); }

DEVICE_EXTERN_C
float sqrtf(float x) { return __devicelib_sqrtf(x); }

DEVICE_EXTERN_C
float cbrtf(float x) { return __devicelib_cbrtf(x); }

#ifndef _WIN32
DEVICE_EXTERN_C
float hypotf(float x, float y) { return __devicelib_hypotf(x, y); }
#else
DEVICE_EXTERN_C
float _hypotf(float x, float y) { return __devicelib_hypotf(x, y); }
#endif

DEVICE_EXTERN_C
float erff(float x) { return __devicelib_erff(x); }

DEVICE_EXTERN_C
float erfcf(float x) { return __devicelib_erfcf(x); }

DEVICE_EXTERN_C
float tgammaf(float x) { return __devicelib_tgammaf(x); }

DEVICE_EXTERN_C
float lgammaf(float x) { return __devicelib_lgammaf(x); }

DEVICE_EXTERN_C
float fmodf(float x, float y) { return __devicelib_fmodf(x, y); }

DEVICE_EXTERN_C
float remainderf(float x, float y) { return __devicelib_remainderf(x, y); }

DEVICE_EXTERN_C
float remquof(float x, float y, int *q) { return __devicelib_remquof(x, y, q); }

DEVICE_EXTERN_C
float nextafterf(float x, float y) { return __devicelib_nextafterf(x, y); }

DEVICE_EXTERN_C
float fdimf(float x, float y) { return __devicelib_fdimf(x, y); }

DEVICE_EXTERN_C
float fmaf(float x, float y, float z) { return __devicelib_fmaf(x, y, z); }

DEVICE_EXTERN_C
float sinf(float x) { return __devicelib_sinf(x); }

DEVICE_EXTERN_C
float cosf(float x) { return __devicelib_cosf(x); }

DEVICE_EXTERN_C
float tanf(float x) { return __devicelib_tanf(x); }

DEVICE_EXTERN_C
float powf(float x, float y) { return __devicelib_powf(x, y); }

DEVICE_EXTERN_C
float acosf(float x) { return __devicelib_acosf(x); }

DEVICE_EXTERN_C
float asinf(float x) { return __devicelib_asinf(x); }

DEVICE_EXTERN_C
float atanf(float x) { return __devicelib_atanf(x); }

DEVICE_EXTERN_C
float atan2f(float x, float y) { return __devicelib_atan2f(x, y); }

DEVICE_EXTERN_C
float coshf(float x) { return __devicelib_coshf(x); }

DEVICE_EXTERN_C
float sinhf(float x) { return __devicelib_sinhf(x); }

DEVICE_EXTERN_C
float tanhf(float x) { return __devicelib_tanhf(x); }

DEVICE_EXTERN_C
float acoshf(float x) { return __devicelib_acoshf(x); }

DEVICE_EXTERN_C
float asinhf(float x) { return __devicelib_asinhf(x); }

DEVICE_EXTERN_C
float atanhf(float x) { return __devicelib_atanhf(x); }

#if INTEL_COLLAB
#if OMP_LIBDEVICE
#pragma omp end declare target
#endif  // OMP_LIBDEVICE
#endif  // INTEL_COLLAB

#if defined(_WIN32)
#include <math.h>
union _Fval { // pun floating type as integer array
  unsigned short _Sh[8];
  float _Val;
};

union _Dconst {            // pun float types as integer array
  unsigned short _Word[2]; // TRANSITION, ABI: Twice as large as necessary.
  float _Float;
};

#define _F0 1 // little-endian
#define _F1 0

// IEEE 754 float properties
#define FHUGE_EXP (int)(_FMAX * 900L / 1000)

#define NBITS (16 + _FOFF)
#define FSIGN(x) (((_Fval *)(char *)&(x))->_Sh[_F0] & _FSIGN)

#define INIT(w0)                                                               \
  { 0, w0 }

#define _FXbig (float)((NBITS + 1) * 347L / 1000)

#if INTEL_COLLAB
#if OMP_LIBDEVICE
#pragma omp declare target
#endif  // OMP_LIBDEVICE
#endif  // INTEL_COLLAB

DEVICE_EXTERN_C
short _FDtest(float *px) { // categorize *px
  _Fval *ps = (_Fval *)(char *)px;
  short ret = 0;
  if ((ps->_Sh[_F0] & _FMASK) == _FMAX << _FOFF)
    ret = (short)((ps->_Sh[_F0] & _FFRAC) != 0 || ps->_Sh[_F1] != 0 ? _NANCODE
                                                                    : _INFCODE);
  else if ((ps->_Sh[_F0] & ~_FSIGN) != 0 || ps->_Sh[_F1] != 0)
    ret = (ps->_Sh[_F0] & _FMASK) == 0 ? _DENORM : _FINITE;

  return ret;
}

// Returns _FP_LT, _FP_GT or _FP_EQ based on the ordering
// relationship between x and y. '0' means unordered.
DEVICE_EXTERN_C
int _fdpcomp(float x, float y) {
  int res = 0;
  if (_FDtest(&x) == _NANCODE || _FDtest(&y) == _NANCODE) {
    // '0' means unordered.
    return res;
  }

  if (x < y)
    res |= _FP_LT;
  else if (x > y)
    res |= _FP_GT;
  else
    res |= _FP_EQ;

  return res;
}

// Returns 0, if the sign bit is not set, and non-zero otherwise.
DEVICE_EXTERN_C
int _fdsign(float x) { return FSIGN(x); }

// fpclassify() equivalent with a pointer argument.
DEVICE_EXTERN_C
short _fdtest(float *px) {
  switch (_FDtest(px)) {
  case _DENORM:
    return FP_SUBNORMAL;
  case _FINITE:
    return FP_NORMAL;
  case _INFCODE:
    return FP_INFINITE;
  case _NANCODE:
    return FP_NAN;
  }

  return FP_ZERO;
}

DEVICE_EXTERN_C
short _FDnorm(_Fval *ps) { // normalize float fraction
  short xchar;
  unsigned short sign = (unsigned short)(ps->_Sh[_F0] & _FSIGN);

  xchar = 1;
  if ((ps->_Sh[_F0] &= _FFRAC) != 0 || ps->_Sh[_F1]) { // nonzero, scale
    if (ps->_Sh[_F0] == 0) {
      ps->_Sh[_F0] = ps->_Sh[_F1];
      ps->_Sh[_F1] = 0;
      xchar -= 16;
    }

    for (; ps->_Sh[_F0] < 1 << _FOFF; --xchar) { // shift left by 1
      ps->_Sh[_F0] = (unsigned short)(ps->_Sh[_F0] << 1 | ps->_Sh[_F1] >> 15);
      ps->_Sh[_F1] <<= 1;
    }
    for (; 1 << (_FOFF + 1) <= ps->_Sh[_F0]; ++xchar) { // shift right by 1
      ps->_Sh[_F1] = (unsigned short)(ps->_Sh[_F1] >> 1 | ps->_Sh[_F0] << 15);
      ps->_Sh[_F0] >>= 1;
    }
    ps->_Sh[_F0] &= _FFRAC;
  }
  ps->_Sh[_F0] |= sign;
  return xchar;
}

DEVICE_EXTERN_C
short _FDscale(float *px, long lexp) { // scale *px by 2^xexp with checking
  _Dconst _FInf = {INIT(_FMAX << _FOFF)};
  _Fval *ps = (_Fval *)(char *)px;
  short xchar = (short)((ps->_Sh[_F0] & _FMASK) >> _FOFF);

  if (xchar == _FMAX)
    return (short)((ps->_Sh[_F0] & _FFRAC) != 0 || ps->_Sh[_F1] != 0
                       ? _NANCODE
                       : _INFCODE);
  if (xchar == 0 && 0 < (xchar = _FDnorm(ps)))
    return 0;

  short ret = 0;
  if (0 < lexp && _FMAX - xchar <= lexp) { // overflow, return +/-INF
    *px = ps->_Sh[_F0] & _FSIGN ? -_FInf._Float : _FInf._Float;
    ret = _INFCODE;
  } else if (-xchar < lexp) { // finite result, repack
    ps->_Sh[_F0] =
        (unsigned short)(ps->_Sh[_F0] & ~_FMASK | (lexp + xchar) << _FOFF);
    ret = _FINITE;
  } else { // denormalized, scale
    unsigned short sign = (unsigned short)(ps->_Sh[_F0] & _FSIGN);

    ps->_Sh[_F0] = (unsigned short)(1 << _FOFF | ps->_Sh[_F0] & _FFRAC);
    lexp += xchar - 1;
    if (lexp < -(16 + 1 + _FOFF) || 0 <= lexp) { // underflow, return +/-0
      ps->_Sh[_F0] = sign;
      ps->_Sh[_F1] = 0;
      ret = 0;
    } else { // nonzero, align fraction
      ret = _FINITE;
      short xexp = (short)lexp;
      unsigned short psx = 0;

      if (xexp <= -16) { // scale by words
        psx = ps->_Sh[_F1] | (psx != 0 ? 1 : 0);
        ps->_Sh[_F1] = ps->_Sh[_F0];
        ps->_Sh[_F0] = 0;
        xexp += 16;
      }
      if ((xexp = (short)-xexp) != 0) { // scale by bits
        psx = (ps->_Sh[_F1] << (16 - xexp)) | (psx != 0 ? 1 : 0);
        ps->_Sh[_F1] = (unsigned short)(ps->_Sh[_F1] >> xexp |
                                        ps->_Sh[_F0] << (16 - xexp));
        ps->_Sh[_F0] >>= xexp;
      }

      ps->_Sh[_F0] |= sign;
      if ((0x8000 < psx || 0x8000 == psx && (ps->_Sh[_F1] & 0x0001) != 0) &&
          (++ps->_Sh[_F1] & 0xffff) == 0)
        ++ps->_Sh[_F0]; // round up
      else if (ps->_Sh[_F0] == sign && ps->_Sh[_F1] == 0)
        ret = 0;
    }
  }

  return ret;
}

DEVICE_EXTERN_C
short _FExp(float *px, float y,
            short eoff) { // compute y * e^(*px), (*px) finite, |y| not huge
  static const float hugexp = FHUGE_EXP;
  _Dconst _FInf = {INIT(_FMAX << _FOFF)};
  static const float p[] = {1.0F, 60.09114349F};
  static const float q[] = {12.01517514F, 120.18228722F};
  static const float c1 = (22713.0F / 32768.0F);
  static const float c2 = 1.4286068203094172321214581765680755e-6F;
  static const float invln2 = 1.4426950408889634073599246810018921F;
  short ret = 0;
  if (*px < -hugexp || y == 0.0F) { // certain underflow
    *px = 0.0F;
  } else if (hugexp < *px) { // certain overflow
    *px = _FInf._Float;
    ret = _INFCODE;
  } else { // xexp won't overflow
    float g = *px * invln2;
    short xexp = (short)(g + (g < 0.0F ? -0.5F : +0.5F));

    g = xexp;
    g = (float)((*px - g * c1) - g * c2);
    if (-__FLT_EPSILON__ < g && g < __FLT_EPSILON__) {
      *px = y;
    } else { // g * g worth computing
      const float z = g * g;
      const float w = q[0] * z + q[1];

      g *= z + p[1];
      *px = (w + g) / (w - g) * 2.0F * y;
      --xexp;
    }
    ret = _FDscale(px, (long)xexp + eoff);
  }
  return ret;
}

DEVICE_EXTERN_C
float _FCosh(float x, float y) { // compute y * cosh(x), |y| <= 1
  switch (_FDtest(&x)) {         // test for special codes
  case _NANCODE:
  case _INFCODE:
    return x;
  case 0:
    return y;
  default: // finite
    if (y == 0.0F)
      return y;

    if (x < 0.0F)
      x = -x;

    if (x < _FXbig) { // worth adding in exp(-x)
      _FExp(&x, 1.0F, -1);
      return y * (x + 0.25F / x);
    }
    _FExp(&x, y, -1);
    return x;
  }
}

DEVICE_EXTERN_C
float _FSinh(float x, float y) { // compute y * sinh(x), |y| <= 1
  _Dconst _FRteps = {INIT((_FBIAS - NBITS / 2) << _FOFF)};
  static const float p[] = {0.00020400F, 0.00832983F, 0.16666737F, 0.99999998F};
  short neg;

  switch (_FDtest(&x)) { // test for special codes
  case _NANCODE:
    return x;
  case _INFCODE:
    return y != 0.0F ? x : FSIGN(x) ? -y : y;
  case 0:
    return x * y;
  default: // finite
    if (y == 0.0F)
      return x < 0.0F ? -y : y;

    if (x < 0.0F) {
      x = -x;
      neg = 1;
    } else
      neg = 0;

    if (x < _FRteps._Float) {
      x *= y; // x tiny
    } else if (x < 1.0F) {
      float w = x * x;

      x += ((p[0] * w + p[1]) * w + p[2]) * w * x;
      x *= y;
    } else if (x < _FXbig) { // worth adding in exp(-x)
      _FExp(&x, 1.0F, -1);
      x = y * (x - 0.25F / x);
    } else
      _FExp(&x, y, -1);

    return neg ? -x : x;
  }
}

#if INTEL_COLLAB
#if OMP_LIBDEVICE
#pragma omp end declare target
#endif  // OMP_LIBDEVICE
#endif  // INTEL_COLLAB
#endif // defined(_WIN32)
#endif // __SPIR__<|MERGE_RESOLUTION|>--- conflicted
+++ resolved
@@ -9,13 +9,11 @@
 #include "device_math.h"
 
 #ifdef __SPIR__
-<<<<<<< HEAD
 #if INTEL_COLLAB
 #if OMP_LIBDEVICE
 #pragma omp declare target
 #endif  // OMP_LIBDEVICE
 #endif  // INTEL_COLLAB
-=======
 
 DEVICE_EXTERN_C
 int abs(int x) { return __devicelib_abs(x); }
@@ -25,7 +23,6 @@
 
 DEVICE_EXTERN_C
 long long int llabs(long long int x) { return __devicelib_llabs(x); }
->>>>>>> 86716c54
 
 DEVICE_EXTERN_C
 div_t div(int x, int y) { return __devicelib_div(x, y); }
