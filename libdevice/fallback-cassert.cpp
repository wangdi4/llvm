--- conflicted
+++ resolved
@@ -6,12 +6,13 @@
 //
 //===----------------------------------------------------------------------===//
 
+#if !INTEL_COLLAB || !OMP_LIBDEVICE
 #include "atomic.hpp"
 #include "include/assert-happened.hpp"
+#endif // !INTEL_COLLAB || !OMP_LIBDEVICE
 #include "wrapper.h"
 
 #ifdef __SPIR__
-<<<<<<< HEAD
 #if INTEL_COLLAB
 #if !defined(__STDC_FORMAT_MACROS)
 #define __STDC_FORMAT_MACROS
@@ -22,22 +23,9 @@
 #pragma omp declare target
 #endif // OMP_LIBDEVICE
 
-#if !OMP_LIBDEVICE
-// FIXME: support for device_type(nohost) is required to keep
-//        the declaration global for OpenMP build.
-static const __attribute__((opencl_constant)) char assert_fmt[] =
-    "%s:%" PRId32 ": %s: global id: [%" PRIu64 ",%" PRIu64 ",%" PRIu64 "], "
-    "local id: [%" PRIu64 ",%" PRIu64 ",%" PRIu64 "] "
-    "Assertion `%s` failed.\n";
-#endif // !OMP_LIBDEVICE
+#endif // INTEL_COLLAB
 
-#else // INTEL_COLLAB
-static const __attribute__((opencl_constant)) char assert_fmt[] =
-    "%s:%d: %s: global id: [%lu,%lu,%lu], local id: [%lu,%lu,%lu] "
-    "Assertion `%s` failed.\n";
-#endif // INTEL_COLLAB
-=======
-
+#if !INTEL_COLLAB || !OMP_LIBDEVICE
 #define ASSERT_NONE 0
 #define ASSERT_START 1
 #define ASSERT_FINISH 2
@@ -60,22 +48,19 @@
 
   *Dst = SPIR_AssertHappenedMem;
 }
->>>>>>> 56c9ec4e
+#endif // !INTEL_COLLAB || !OMP_LIBDEVICE
 
 DEVICE_EXTERN_C void __devicelib_assert_fail(const char *expr, const char *file,
                                              int32_t line, const char *func,
                                              uint64_t gid0, uint64_t gid1,
                                              uint64_t gid2, uint64_t lid0,
                                              uint64_t lid1, uint64_t lid2) {
-<<<<<<< HEAD
 #if INTEL_COLLAB
 #if OMP_LIBDEVICE
   static const __attribute__((opencl_constant)) char assert_fmt[] =
       "%s:%" PRId32 ": %s: global id: [%" PRIu64 ",%" PRIu64 ",%" PRIu64 "], "
       "local id: [%" PRIu64 ",%" PRIu64 ",%" PRIu64 "] "
       "Assertion `%s` failed.\n";
-#endif // OMP_LIBDEVICE
-#endif // INTEL_COLLAB
   // intX_t types are used instead of `int' and `long' because the format string
   // is defined in terms of *device* types (OpenCL types): %d matches a 32 bit
   // integer, %lu matches a 64 bit unsigned integer. Host `int' and
@@ -84,7 +69,10 @@
                      // WORKAROUND: IGC does not handle this well
                      // (func) ? func : "<unknown function>",
                      func, gid0, gid1, gid2, lid0, lid1, lid2, expr);
-=======
+#endif // OMP_LIBDEVICE
+#endif // INTEL_COLLAB
+
+#if !INTEL_COLLAB || !OMP_LIBDEVICE
   int Expected = ASSERT_NONE;
   int Desired = ASSERT_START;
 
@@ -138,7 +126,7 @@
     // Show we've done copying
     atomicStore(&SPIR_AssertHappenedMem.Flag, ASSERT_FINISH);
   }
->>>>>>> 56c9ec4e
+#endif // !INTEL_COLLAB || !OMP_LIBDEVICE
 
   // FIXME: call SPIR-V unreachable instead
   // volatile int *die = (int *)0x0;
