--- conflicted
+++ resolved
@@ -16,16 +16,11 @@
 
 clang_target_link_libraries(clangTesting
   PRIVATE
-<<<<<<< HEAD
-  clangBasic
-  clangFrontend
-=======
   clangAST
   clangBasic
   clangFrontend
   clangLex
   clangSerialization
->>>>>>> a1e9b5e6
   )
 
 target_link_libraries(clangTesting
