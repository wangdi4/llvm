//===- DirectoryWatcher-linux.cpp - Linux-platform directory watching -----===//
//
// Part of the LLVM Project, under the Apache License v2.0 with LLVM Exceptions.
// See https://llvm.org/LICENSE.txt for license information.
// SPDX-License-Identifier: Apache-2.0 WITH LLVM-exception
//
//===----------------------------------------------------------------------===//

#include "DirectoryScanner.h"
#include "clang/DirectoryWatcher/DirectoryWatcher.h"

#include "llvm/ADT/STLExtras.h"
#include "llvm/ADT/ScopeExit.h"
#include "llvm/Support/AlignOf.h"
#include "llvm/Support/Errno.h"
#include "llvm/Support/Error.h"
#include "llvm/Support/Path.h"
#include <atomic>
#include <condition_variable>
#include <mutex>
#include <queue>
#include <string>
#include <thread>
#include <vector>

#include <fcntl.h>
#include <sys/epoll.h>
#include <sys/inotify.h>
#include <unistd.h>

namespace {

using namespace llvm;
using namespace clang;

/// Pipe for inter-thread synchronization - for epoll-ing on multiple
/// conditions. It is meant for uni-directional 1:1 signalling - specifically:
/// no multiple consumers, no data passing. Thread waiting for signal should
/// poll the FDRead. Signalling thread should call signal() which writes single
/// character to FDRead.
struct SemaphorePipe {
  // Expects two file-descriptors opened as a pipe in the canonical POSIX
  // order: pipefd[0] refers to the read end of the pipe. pipefd[1] refers to
  // the write end of the pipe.
  SemaphorePipe(int pipefd[2])
      : FDRead(pipefd[0]), FDWrite(pipefd[1]), OwnsFDs(true) {}
  SemaphorePipe(const SemaphorePipe &) = delete;
  void operator=(const SemaphorePipe &) = delete;
  SemaphorePipe(SemaphorePipe &&other)
      : FDRead(other.FDRead), FDWrite(other.FDWrite),
        OwnsFDs(other.OwnsFDs) // Someone could have moved from the other
                               // instance before.
  {
    other.OwnsFDs = false;
  };

  void signal() {
#ifndef NDEBUG
    ssize_t Result =
#endif
    llvm::sys::RetryAfterSignal(-1, write, FDWrite, "A", 1);
    assert(Result != -1);
  }
  ~SemaphorePipe() {
    if (OwnsFDs) {
      close(FDWrite);
      close(FDRead);
    }
  }
  const int FDRead;
  const int FDWrite;
  bool OwnsFDs;

  static llvm::Optional<SemaphorePipe> create() {
    int InotifyPollingStopperFDs[2];
    if (pipe2(InotifyPollingStopperFDs, O_CLOEXEC) == -1)
      return llvm::None;
    return SemaphorePipe(InotifyPollingStopperFDs);
  }
};

/// Mutex-protected queue of Events.
class EventQueue {
  std::mutex Mtx;
  std::condition_variable NonEmpty;
  std::queue<DirectoryWatcher::Event> Events;

public:
  void push_back(const DirectoryWatcher::Event::EventKind K,
                 StringRef Filename) {
    {
      std::unique_lock<std::mutex> L(Mtx);
      Events.emplace(K, Filename);
    }
    NonEmpty.notify_one();
  }

  // Blocks on caller thread and uses codition_variable to wait until there's an
  // event to return.
  DirectoryWatcher::Event pop_front_blocking() {
    std::unique_lock<std::mutex> L(Mtx);
    while (true) {
      // Since we might have missed all the prior notifications on NonEmpty we
      // have to check the queue first (under lock).
      if (!Events.empty()) {
        DirectoryWatcher::Event Front = Events.front();
        Events.pop();
        return Front;
      }
      NonEmpty.wait(L, [this]() { return !Events.empty(); });
    }
  }
};

class DirectoryWatcherLinux : public clang::DirectoryWatcher {
public:
  DirectoryWatcherLinux(
      llvm::StringRef WatchedDirPath,
      std::function<void(llvm::ArrayRef<Event>, bool)> Receiver,
      bool WaitForInitialSync, int InotifyFD, int InotifyWD,
      SemaphorePipe &&InotifyPollingStopSignal);

  ~DirectoryWatcherLinux() override {
    StopWork();
    InotifyPollingThread.join();
    EventsReceivingThread.join();
    inotify_rm_watch(InotifyFD, InotifyWD);
    llvm::sys::RetryAfterSignal(-1, close, InotifyFD);
  }

private:
  const std::string WatchedDirPath;
  // inotify file descriptor
  int InotifyFD = -1;
  // inotify watch descriptor
  int InotifyWD = -1;

  EventQueue Queue;

  // Make sure lifetime of Receiver fully contains lifetime of
  // EventsReceivingThread.
  std::function<void(llvm::ArrayRef<Event>, bool)> Receiver;

  // Consumes inotify events and pushes directory watcher events to the Queue.
  void InotifyPollingLoop();
  std::thread InotifyPollingThread;
  // Using pipe so we can epoll two file descriptors at once - inotify and
  // stopping condition.
  SemaphorePipe InotifyPollingStopSignal;

  // Does the initial scan of the directory - directly calling Receiver,
  // bypassing the Queue. Both InitialScan and EventReceivingLoop use Receiver
  // which isn't necessarily thread-safe.
  void InitialScan();

  // Processing events from the Queue.
  // In case client doesn't want to do the initial scan synchronously
  // (WaitForInitialSync=false in ctor) we do the initial scan at the beginning
  // of this thread.
  std::thread EventsReceivingThread;
  // Push event of WatcherGotInvalidated kind to the Queue to stop the loop.
  // Both InitialScan and EventReceivingLoop use Receiver which isn't
  // necessarily thread-safe.
  void EventReceivingLoop();

  // Stops all the async work. Reentrant.
  void StopWork() {
    Queue.push_back(DirectoryWatcher::Event::EventKind::WatcherGotInvalidated,
                    "");
    InotifyPollingStopSignal.signal();
  }
};

void DirectoryWatcherLinux::InotifyPollingLoop() {
  // We want to be able to read ~30 events at once even in the worst case
  // (obscenely long filenames).
  constexpr size_t EventBufferLength =
      30 * (sizeof(struct inotify_event) + NAME_MAX + 1);
  // http://man7.org/linux/man-pages/man7/inotify.7.html
  // Some systems cannot read integer variables if they are not
  // properly aligned. On other systems, incorrect alignment may
  // decrease performance. Hence, the buffer used for reading from
  // the inotify file descriptor should have the same alignment as
  // struct inotify_event.

  struct Buffer {
    alignas(struct inotify_event) char buffer[EventBufferLength];
  };
  auto ManagedBuffer = llvm::make_unique<Buffer>();
  char *const Buf = ManagedBuffer->buffer;

  const int EpollFD = epoll_create1(EPOLL_CLOEXEC);
  if (EpollFD == -1) {
    StopWork();
    return;
  }
  auto EpollFDGuard = llvm::make_scope_exit([EpollFD]() { close(EpollFD); });

  struct epoll_event EventSpec;
  EventSpec.events = EPOLLIN;
  EventSpec.data.fd = InotifyFD;
  if (epoll_ctl(EpollFD, EPOLL_CTL_ADD, InotifyFD, &EventSpec) == -1) {
    StopWork();
    return;
  }

  EventSpec.data.fd = InotifyPollingStopSignal.FDRead;
  if (epoll_ctl(EpollFD, EPOLL_CTL_ADD, InotifyPollingStopSignal.FDRead,
                &EventSpec) == -1) {
    StopWork();
    return;
  }

  std::array<struct epoll_event, 2> EpollEventBuffer;

  while (true) {
    const int EpollWaitResult = llvm::sys::RetryAfterSignal(
        -1, epoll_wait, EpollFD, EpollEventBuffer.data(),
        EpollEventBuffer.size(), /*timeout=*/-1 /*== infinity*/);
    if (EpollWaitResult == -1) {
      StopWork();
      return;
    }

    // Multiple epoll_events can be received for a single file descriptor per
    // epoll_wait call.
    for (int i = 0; i < EpollWaitResult; ++i) {
      if (EpollEventBuffer[i].data.fd == InotifyPollingStopSignal.FDRead) {
        StopWork();
        return;
      }
    }

    // epoll_wait() always return either error or >0 events. Since there was no
    // event for stopping, it must be an inotify event ready for reading.
    ssize_t NumRead = llvm::sys::RetryAfterSignal(-1, read, InotifyFD, Buf,
                                                  EventBufferLength);
    for (char *P = Buf; P < Buf + NumRead;) {
      if (P + sizeof(struct inotify_event) > Buf + NumRead) {
        StopWork();
        llvm_unreachable("an incomplete inotify_event was read");
        return;
      }

      struct inotify_event *Event = reinterpret_cast<struct inotify_event *>(P);
      P += sizeof(struct inotify_event) + Event->len;

      if (Event->mask & (IN_CREATE | IN_MODIFY | IN_MOVED_TO | IN_DELETE) &&
          Event->len <= 0) {
        StopWork();
        llvm_unreachable("expected a filename from inotify");
        return;
      }

      if (Event->mask & (IN_CREATE | IN_MOVED_TO | IN_MODIFY)) {
        Queue.push_back(DirectoryWatcher::Event::EventKind::Modified,
                        Event->name);
      } else if (Event->mask & (IN_DELETE | IN_MOVED_FROM)) {
        Queue.push_back(DirectoryWatcher::Event::EventKind::Removed,
                        Event->name);
      } else if (Event->mask & (IN_DELETE_SELF | IN_MOVE_SELF)) {
        Queue.push_back(DirectoryWatcher::Event::EventKind::WatchedDirRemoved,
                        "");
        StopWork();
        return;
      } else if (Event->mask & IN_IGNORED) {
        StopWork();
        return;
      } else {
        StopWork();
        llvm_unreachable("Unknown event type.");
        return;
      }
    }
  }
}

void DirectoryWatcherLinux::InitialScan() {
  this->Receiver(getAsFileEvents(scanDirectory(WatchedDirPath)),
                 /*IsInitial=*/true);
}

void DirectoryWatcherLinux::EventReceivingLoop() {
  while (true) {
    DirectoryWatcher::Event Event = this->Queue.pop_front_blocking();
    this->Receiver(Event, false);
    if (Event.Kind ==
        DirectoryWatcher::Event::EventKind::WatcherGotInvalidated) {
      StopWork();
      return;
    }
  }
}

DirectoryWatcherLinux::DirectoryWatcherLinux(
    StringRef WatchedDirPath,
    std::function<void(llvm::ArrayRef<Event>, bool)> Receiver,
    bool WaitForInitialSync, int InotifyFD, int InotifyWD,
    SemaphorePipe &&InotifyPollingStopSignal)
    : WatchedDirPath(WatchedDirPath), InotifyFD(InotifyFD),
      InotifyWD(InotifyWD), Receiver(Receiver),
      InotifyPollingStopSignal(std::move(InotifyPollingStopSignal)) {

  InotifyPollingThread = std::thread([this]() { InotifyPollingLoop(); });
  // We have no guarantees about thread safety of the Receiver which is being
  // used in both InitialScan and EventReceivingLoop. We shouldn't run these
  // only synchronously.
  if (WaitForInitialSync) {
    InitialScan();
    EventsReceivingThread = std::thread([this]() { EventReceivingLoop(); });
  } else {
    EventsReceivingThread = std::thread([this]() {
      // FIXME: We might want to terminate an async initial scan early in case
      // of a failure in EventsReceivingThread.
      InitialScan();
      EventReceivingLoop();
    });
  }
}

} // namespace

llvm::Expected<std::unique_ptr<DirectoryWatcher>> clang::DirectoryWatcher::create(
    StringRef Path,
    std::function<void(llvm::ArrayRef<DirectoryWatcher::Event>, bool)> Receiver,
    bool WaitForInitialSync) {
  if (Path.empty())
    llvm::report_fatal_error(
        "DirectoryWatcher::create can not accept an empty Path.");

  const int InotifyFD = inotify_init1(IN_CLOEXEC);
  if (InotifyFD == -1)
    return llvm::make_error<llvm::StringError>(
        std::string("inotify_init1() error: ") + strerror(errno),
        llvm::inconvertibleErrorCode());

  const int InotifyWD = inotify_add_watch(
      InotifyFD, Path.str().c_str(),
      IN_CREATE | IN_DELETE | IN_DELETE_SELF | IN_MODIFY |
      IN_MOVED_FROM | IN_MOVE_SELF | IN_MOVED_TO | IN_ONLYDIR | IN_IGNORED
<<<<<<< HEAD
#if LINUX_VERSION_CODE >= KERNEL_VERSION(2,6,36)
#if INTEL_CUSTOMIZATION
#if INTEL_FEATURE_CSA
      // Currently not supported on Suse CSA build machine
#else // INTEL_FEATURE_CSA
=======
#ifdef IN_EXCL_UNLINK
>>>>>>> 768f4907
      | IN_EXCL_UNLINK
#endif // INTEL_FEATURE_CSA
#endif // INTEL_CUSTOMIZATION
#endif
      );
  if (InotifyWD == -1)
    return llvm::make_error<llvm::StringError>(
        std::string("inotify_add_watch() error: ") + strerror(errno),
        llvm::inconvertibleErrorCode());

  auto InotifyPollingStopper = SemaphorePipe::create();

  if (!InotifyPollingStopper)
    return llvm::make_error<llvm::StringError>(
        std::string("SemaphorePipe::create() error: ") + strerror(errno),
        llvm::inconvertibleErrorCode());

  return llvm::make_unique<DirectoryWatcherLinux>(
      Path, Receiver, WaitForInitialSync, InotifyFD, InotifyWD,
      std::move(*InotifyPollingStopper));
}<|MERGE_RESOLUTION|>--- conflicted
+++ resolved
@@ -338,18 +338,8 @@
       InotifyFD, Path.str().c_str(),
       IN_CREATE | IN_DELETE | IN_DELETE_SELF | IN_MODIFY |
       IN_MOVED_FROM | IN_MOVE_SELF | IN_MOVED_TO | IN_ONLYDIR | IN_IGNORED
-<<<<<<< HEAD
-#if LINUX_VERSION_CODE >= KERNEL_VERSION(2,6,36)
-#if INTEL_CUSTOMIZATION
-#if INTEL_FEATURE_CSA
-      // Currently not supported on Suse CSA build machine
-#else // INTEL_FEATURE_CSA
-=======
 #ifdef IN_EXCL_UNLINK
->>>>>>> 768f4907
       | IN_EXCL_UNLINK
-#endif // INTEL_FEATURE_CSA
-#endif // INTEL_CUSTOMIZATION
 #endif
       );
   if (InotifyWD == -1)
