//===- ModuleDepCollector.cpp - Callbacks to collect deps -------*- C++ -*-===//
//
//                     The LLVM Compiler Infrastructure
//
// This file is distributed under the University of Illinois Open Source
// License. See LICENSE.TXT for details.
//
//===----------------------------------------------------------------------===//

#include "clang/Tooling/DependencyScanning/ModuleDepCollector.h"

#include "clang/Frontend/CompilerInstance.h"
#include "clang/Lex/Preprocessor.h"
#include "clang/Tooling/DependencyScanning/DependencyScanningWorker.h"

using namespace clang;
using namespace tooling;
using namespace dependencies;

std::vector<std::string> ModuleDeps::getFullCommandLine(
    std::function<StringRef(ClangModuleDep)> LookupPCMPath,
    std::function<const ModuleDeps &(ClangModuleDep)> LookupModuleDeps) const {
  std::vector<std::string> Ret = NonPathCommandLine;

  // TODO: Build full command line. That also means capturing the original
  //       command line into NonPathCommandLine.

  dependencies::detail::appendCommonModuleArguments(
      ClangModuleDeps, LookupPCMPath, LookupModuleDeps, Ret);

  return Ret;
}

void dependencies::detail::appendCommonModuleArguments(
    llvm::ArrayRef<ClangModuleDep> Modules,
    std::function<StringRef(ClangModuleDep)> LookupPCMPath,
    std::function<const ModuleDeps &(ClangModuleDep)> LookupModuleDeps,
    std::vector<std::string> &Result) {
  llvm::StringSet<> AlreadyAdded;

  std::function<void(llvm::ArrayRef<ClangModuleDep>)> AddArgs =
      [&](llvm::ArrayRef<ClangModuleDep> Modules) {
        for (const ClangModuleDep &CMD : Modules) {
          if (!AlreadyAdded.insert(CMD.ModuleName + CMD.ContextHash).second)
            continue;
          const ModuleDeps &M = LookupModuleDeps(CMD);
          // Depth first traversal.
          AddArgs(M.ClangModuleDeps);
          Result.push_back(("-fmodule-file=" + LookupPCMPath(CMD)).str());
          if (!M.ClangModuleMapFile.empty()) {
            Result.push_back("-fmodule-map-file=" + M.ClangModuleMapFile);
          }
        }
      };

  Result.push_back("-fno-implicit-modules");
  Result.push_back("-fno-implicit-module-maps");
  AddArgs(Modules);
}

void ModuleDepCollectorPP::FileChanged(SourceLocation Loc,
                                       FileChangeReason Reason,
                                       SrcMgr::CharacteristicKind FileType,
                                       FileID PrevFID) {
  if (Reason != PPCallbacks::EnterFile)
    return;
  
  // This has to be delayed as the context hash can change at the start of
  // `CompilerInstance::ExecuteAction`.
  if (MDC.ContextHash.empty()) {
    MDC.ContextHash = Instance.getInvocation().getModuleHash();
    MDC.Consumer.handleContextHash(MDC.ContextHash);
  }

  SourceManager &SM = Instance.getSourceManager();

  // Dependency generation really does want to go all the way to the
  // file entry for a source location to find out what is depended on.
  // We do not want #line markers to affect dependency generation!
  Optional<FileEntryRef> File =
      SM.getFileEntryRefForID(SM.getFileID(SM.getExpansionLoc(Loc)));
  if (!File)
    return;

  StringRef FileName =
      llvm::sys::path::remove_leading_dotslash(File->getName());

  MDC.MainDeps.push_back(std::string(FileName));
}

void ModuleDepCollectorPP::InclusionDirective(
    SourceLocation HashLoc, const Token &IncludeTok, StringRef FileName,
    bool IsAngled, CharSourceRange FilenameRange, const FileEntry *File,
    StringRef SearchPath, StringRef RelativePath, const Module *Imported,
    SrcMgr::CharacteristicKind FileType) {
  if (!File && !Imported) {
    // This is a non-modular include that HeaderSearch failed to find. Add it
    // here as `FileChanged` will never see it.
    MDC.MainDeps.push_back(std::string(FileName));
  }
  handleImport(Imported);
}

void ModuleDepCollectorPP::moduleImport(SourceLocation ImportLoc,
                                        ModuleIdPath Path,
                                        const Module *Imported) {
  handleImport(Imported);
}

void ModuleDepCollectorPP::handleImport(const Module *Imported) {
  if (!Imported)
    return;

  MDC.Deps[MDC.ContextHash + Imported->getTopLevelModule()->getFullModuleName()]
      .ImportedByMainFile = true;
  DirectDeps.insert(Imported->getTopLevelModule());
}

void ModuleDepCollectorPP::EndOfMainFile() {
  FileID MainFileID = Instance.getSourceManager().getMainFileID();
  MDC.MainFile = std::string(
      Instance.getSourceManager().getFileEntryForID(MainFileID)->getName());

  for (const Module *M : DirectDeps) {
    handleTopLevelModule(M);
  }

  for (auto &&I : MDC.Deps)
    MDC.Consumer.handleModuleDependency(I.second);

  for (auto &&I : MDC.MainDeps)
    MDC.Consumer.handleFileDependency(*MDC.Opts, I);
}

void ModuleDepCollectorPP::handleTopLevelModule(const Module *M) {
  assert(M == M->getTopLevelModule() && "Expected top level module!");

  auto ModI = MDC.Deps.insert(
      std::make_pair(MDC.ContextHash + M->getFullModuleName(), ModuleDeps{}));

  if (!ModI.first->second.ModuleName.empty())
    return;

  ModuleDeps &MD = ModI.first->second;

  const FileEntry *ModuleMap = Instance.getPreprocessor()
                                   .getHeaderSearchInfo()
                                   .getModuleMap()
                                   .getContainingModuleMapFile(M);

  MD.ClangModuleMapFile = std::string(ModuleMap ? ModuleMap->getName() : "");
  MD.ModuleName = M->getFullModuleName();
<<<<<<< HEAD
  MD.ImplicitModulePCMPath = M->getASTFile()->getName();
=======
  MD.ImplicitModulePCMPath = std::string(M->getASTFile()->getName());
>>>>>>> 586bea3e
  MD.ContextHash = MDC.ContextHash;
  serialization::ModuleFile *MF =
      MDC.Instance.getASTReader()->getModuleManager().lookup(M->getASTFile());
  MDC.Instance.getASTReader()->visitInputFiles(
      *MF, true, true, [&](const serialization::InputFile &IF, bool isSystem) {
        MD.FileDeps.insert(IF.getFile()->getName());
      });

  llvm::DenseSet<const Module *> AddedModules;
  addAllSubmoduleDeps(M, MD, AddedModules);
}

void ModuleDepCollectorPP::addAllSubmoduleDeps(
    const Module *M, ModuleDeps &MD,
    llvm::DenseSet<const Module *> &AddedModules) {
  addModuleDep(M, MD, AddedModules);

  for (const Module *SubM : M->submodules())
    addAllSubmoduleDeps(SubM, MD, AddedModules);
}

void ModuleDepCollectorPP::addModuleDep(
    const Module *M, ModuleDeps &MD,
    llvm::DenseSet<const Module *> &AddedModules) {
  for (const Module *Import : M->Imports) {
    if (Import->getTopLevelModule() != M->getTopLevelModule()) {
      if (AddedModules.insert(Import->getTopLevelModule()).second)
        MD.ClangModuleDeps.push_back(
<<<<<<< HEAD
            {Import->getTopLevelModuleName(),
=======
            {std::string(Import->getTopLevelModuleName()),
>>>>>>> 586bea3e
             Instance.getInvocation().getModuleHash()});
      handleTopLevelModule(Import->getTopLevelModule());
    }
  }
}

ModuleDepCollector::ModuleDepCollector(
    std::unique_ptr<DependencyOutputOptions> Opts, CompilerInstance &I,
    DependencyConsumer &C)
    : Instance(I), Consumer(C), Opts(std::move(Opts)) {}

void ModuleDepCollector::attachToPreprocessor(Preprocessor &PP) {
  PP.addPPCallbacks(std::make_unique<ModuleDepCollectorPP>(Instance, *this));
}

void ModuleDepCollector::attachToASTReader(ASTReader &R) {}<|MERGE_RESOLUTION|>--- conflicted
+++ resolved
@@ -150,11 +150,7 @@
 
   MD.ClangModuleMapFile = std::string(ModuleMap ? ModuleMap->getName() : "");
   MD.ModuleName = M->getFullModuleName();
-<<<<<<< HEAD
-  MD.ImplicitModulePCMPath = M->getASTFile()->getName();
-=======
   MD.ImplicitModulePCMPath = std::string(M->getASTFile()->getName());
->>>>>>> 586bea3e
   MD.ContextHash = MDC.ContextHash;
   serialization::ModuleFile *MF =
       MDC.Instance.getASTReader()->getModuleManager().lookup(M->getASTFile());
@@ -183,11 +179,7 @@
     if (Import->getTopLevelModule() != M->getTopLevelModule()) {
       if (AddedModules.insert(Import->getTopLevelModule()).second)
         MD.ClangModuleDeps.push_back(
-<<<<<<< HEAD
-            {Import->getTopLevelModuleName(),
-=======
             {std::string(Import->getTopLevelModuleName()),
->>>>>>> 586bea3e
              Instance.getInvocation().getModuleHash()});
       handleTopLevelModule(Import->getTopLevelModule());
     }
