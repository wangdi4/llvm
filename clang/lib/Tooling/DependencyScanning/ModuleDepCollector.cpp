--- conflicted
+++ resolved
@@ -33,6 +33,7 @@
   CI.getFrontendOpts().IsSystemModule = Deps.IsSystem;
 
   CI.getLangOpts()->ImplicitModules = false;
+  CI.getHeaderSearchOpts().ImplicitModuleMaps = false;
 
   return CI;
 }
@@ -178,26 +179,13 @@
   const FileEntry *ModuleMap = Instance.getPreprocessor()
                                    .getHeaderSearchInfo()
                                    .getModuleMap()
-<<<<<<< HEAD
-                                   .getModuleMapFileForUniquing(M);
-=======
                                    .getContainingModuleMapFile(M);
->>>>>>> c24436f4
   MD.ClangModuleMapFile = std::string(ModuleMap ? ModuleMap->getName() : "");
 
   serialization::ModuleFile *MF =
       MDC.Instance.getASTReader()->getModuleManager().lookup(M->getASTFile());
   MDC.Instance.getASTReader()->visitInputFiles(
       *MF, true, true, [&](const serialization::InputFile &IF, bool isSystem) {
-        // __inferred_module.map is the result of the way in which an implicit
-        // module build handles inferred modules. It adds an overlay VFS with
-        // this file in the proper directory and relies on the rest of Clang to
-        // handle it like normal. With explicitly built modules we don't need
-        // to play VFS tricks, so replace it with the correct module map.
-        if (IF.getFile()->getName().endswith("__inferred_module.map")) {
-          MD.FileDeps.insert(ModuleMap->getName());
-          return;
-        }
         MD.FileDeps.insert(IF.getFile()->getName());
       });
 
