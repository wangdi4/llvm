--- conflicted
+++ resolved
@@ -1945,11 +1945,9 @@
 
 #undef __DEFAULT_FN_ATTRS
 
-<<<<<<< HEAD
-=======
 /* Ugly hack for backwards-compatibility (compatible with gcc) */
 #if defined(__SSE2__) && !__building_module(_Builtin_intrinsics)
->>>>>>> 5f0e96e5
 #include <emmintrin.h>
+#endif
 
 #endif /* __XMMINTRIN_H */