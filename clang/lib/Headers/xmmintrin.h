/*===---- xmmintrin.h - SSE intrinsics -------------------------------------===
 *
 * Permission is hereby granted, free of charge, to any person obtaining a copy
 * of this software and associated documentation files (the "Software"), to deal
 * in the Software without restriction, including without limitation the rights
 * to use, copy, modify, merge, publish, distribute, sublicense, and/or sell
 * copies of the Software, and to permit persons to whom the Software is
 * furnished to do so, subject to the following conditions:
 *
 * The above copyright notice and this permission notice shall be included in
 * all copies or substantial portions of the Software.
 *
 * THE SOFTWARE IS PROVIDED "AS IS", WITHOUT WARRANTY OF ANY KIND, EXPRESS OR
 * IMPLIED, INCLUDING BUT NOT LIMITED TO THE WARRANTIES OF MERCHANTABILITY,
 * FITNESS FOR A PARTICULAR PURPOSE AND NONINFRINGEMENT. IN NO EVENT SHALL THE
 * AUTHORS OR COPYRIGHT HOLDERS BE LIABLE FOR ANY CLAIM, DAMAGES OR OTHER
 * LIABILITY, WHETHER IN AN ACTION OF CONTRACT, TORT OR OTHERWISE, ARISING FROM,
 * OUT OF OR IN CONNECTION WITH THE SOFTWARE OR THE USE OR OTHER DEALINGS IN
 * THE SOFTWARE.
 *
 *===-----------------------------------------------------------------------===
 */
 
#ifndef __XMMINTRIN_H
#define __XMMINTRIN_H
 
#include <mmintrin.h>

typedef int __v4si __attribute__((__vector_size__(16)));
typedef float __v4sf __attribute__((__vector_size__(16)));
typedef float __m128 __attribute__((__vector_size__(16)));

/* This header should only be included in a hosted environment as it depends on
 * a standard library to provide allocation routines. */
#if __STDC_HOSTED__
#include <mm_malloc.h>
#endif

/* Define the default attributes for the functions in this file. */
#define __DEFAULT_FN_ATTRS __attribute__((__always_inline__, __nodebug__, __target__("sse")))

static __inline__ __m128 __DEFAULT_FN_ATTRS
_mm_add_ss(__m128 __a, __m128 __b)
{
  __a[0] += __b[0];
  return __a;
}

static __inline__ __m128 __DEFAULT_FN_ATTRS
_mm_add_ps(__m128 __a, __m128 __b)
{
  return __a + __b;
}

static __inline__ __m128 __DEFAULT_FN_ATTRS
_mm_sub_ss(__m128 __a, __m128 __b)
{
  __a[0] -= __b[0];
  return __a;
}

static __inline__ __m128 __DEFAULT_FN_ATTRS
_mm_sub_ps(__m128 __a, __m128 __b)
{
  return __a - __b;
}

static __inline__ __m128 __DEFAULT_FN_ATTRS
_mm_mul_ss(__m128 __a, __m128 __b)
{
  __a[0] *= __b[0];
  return __a;
}

static __inline__ __m128 __DEFAULT_FN_ATTRS
_mm_mul_ps(__m128 __a, __m128 __b)
{
  return __a * __b;
}

static __inline__ __m128 __DEFAULT_FN_ATTRS
_mm_div_ss(__m128 __a, __m128 __b)
{
  __a[0] /= __b[0];
  return __a;
}

static __inline__ __m128 __DEFAULT_FN_ATTRS
_mm_div_ps(__m128 __a, __m128 __b)
{
  return __a / __b;
}

static __inline__ __m128 __DEFAULT_FN_ATTRS
_mm_sqrt_ss(__m128 __a)
{
  __m128 __c = __builtin_ia32_sqrtss(__a);
  return (__m128) { __c[0], __a[1], __a[2], __a[3] };
}

static __inline__ __m128 __DEFAULT_FN_ATTRS
_mm_sqrt_ps(__m128 __a)
{
  return __builtin_ia32_sqrtps(__a);
}

static __inline__ __m128 __DEFAULT_FN_ATTRS
_mm_rcp_ss(__m128 __a)
{
  __m128 __c = __builtin_ia32_rcpss(__a);
  return (__m128) { __c[0], __a[1], __a[2], __a[3] };
}

static __inline__ __m128 __DEFAULT_FN_ATTRS
_mm_rcp_ps(__m128 __a)
{
  return __builtin_ia32_rcpps(__a);
}

static __inline__ __m128 __DEFAULT_FN_ATTRS
_mm_rsqrt_ss(__m128 __a)
{
  __m128 __c = __builtin_ia32_rsqrtss(__a);
  return (__m128) { __c[0], __a[1], __a[2], __a[3] };
}

static __inline__ __m128 __DEFAULT_FN_ATTRS
_mm_rsqrt_ps(__m128 __a)
{
  return __builtin_ia32_rsqrtps(__a);
}

static __inline__ __m128 __DEFAULT_FN_ATTRS
_mm_min_ss(__m128 __a, __m128 __b)
{
  return __builtin_ia32_minss(__a, __b);
}

static __inline__ __m128 __DEFAULT_FN_ATTRS
_mm_min_ps(__m128 __a, __m128 __b)
{
  return __builtin_ia32_minps(__a, __b);
}

static __inline__ __m128 __DEFAULT_FN_ATTRS
_mm_max_ss(__m128 __a, __m128 __b)
{
  return __builtin_ia32_maxss(__a, __b);
}

static __inline__ __m128 __DEFAULT_FN_ATTRS
_mm_max_ps(__m128 __a, __m128 __b)
{
  return __builtin_ia32_maxps(__a, __b);
}

static __inline__ __m128 __DEFAULT_FN_ATTRS
_mm_and_ps(__m128 __a, __m128 __b)
{
  return (__m128)((__v4si)__a & (__v4si)__b);
}

static __inline__ __m128 __DEFAULT_FN_ATTRS
_mm_andnot_ps(__m128 __a, __m128 __b)
{
  return (__m128)(~(__v4si)__a & (__v4si)__b);
}

static __inline__ __m128 __DEFAULT_FN_ATTRS
_mm_or_ps(__m128 __a, __m128 __b)
{
  return (__m128)((__v4si)__a | (__v4si)__b);
}

static __inline__ __m128 __DEFAULT_FN_ATTRS
_mm_xor_ps(__m128 __a, __m128 __b)
{
  return (__m128)((__v4si)__a ^ (__v4si)__b);
}

static __inline__ __m128 __DEFAULT_FN_ATTRS
_mm_cmpeq_ss(__m128 __a, __m128 __b)
{
  return (__m128)__builtin_ia32_cmpeqss(__a, __b);
}

static __inline__ __m128 __DEFAULT_FN_ATTRS
_mm_cmpeq_ps(__m128 __a, __m128 __b)
{
  return (__m128)__builtin_ia32_cmpeqps(__a, __b);
}

static __inline__ __m128 __DEFAULT_FN_ATTRS
_mm_cmplt_ss(__m128 __a, __m128 __b)
{
  return (__m128)__builtin_ia32_cmpltss(__a, __b);
}

static __inline__ __m128 __DEFAULT_FN_ATTRS
_mm_cmplt_ps(__m128 __a, __m128 __b)
{
  return (__m128)__builtin_ia32_cmpltps(__a, __b);
}

static __inline__ __m128 __DEFAULT_FN_ATTRS
_mm_cmple_ss(__m128 __a, __m128 __b)
{
  return (__m128)__builtin_ia32_cmpless(__a, __b);
}

static __inline__ __m128 __DEFAULT_FN_ATTRS
_mm_cmple_ps(__m128 __a, __m128 __b)
{
  return (__m128)__builtin_ia32_cmpleps(__a, __b);
}

static __inline__ __m128 __DEFAULT_FN_ATTRS
_mm_cmpgt_ss(__m128 __a, __m128 __b)
{
  return (__m128)__builtin_shufflevector(__a,
                                         __builtin_ia32_cmpltss(__b, __a),
                                         4, 1, 2, 3);
}

static __inline__ __m128 __DEFAULT_FN_ATTRS
_mm_cmpgt_ps(__m128 __a, __m128 __b)
{
  return (__m128)__builtin_ia32_cmpltps(__b, __a);
}

static __inline__ __m128 __DEFAULT_FN_ATTRS
_mm_cmpge_ss(__m128 __a, __m128 __b)
{
  return (__m128)__builtin_shufflevector(__a,
                                         __builtin_ia32_cmpless(__b, __a),
                                         4, 1, 2, 3);
}

static __inline__ __m128 __DEFAULT_FN_ATTRS
_mm_cmpge_ps(__m128 __a, __m128 __b)
{
  return (__m128)__builtin_ia32_cmpleps(__b, __a);
}

static __inline__ __m128 __DEFAULT_FN_ATTRS
_mm_cmpneq_ss(__m128 __a, __m128 __b)
{
  return (__m128)__builtin_ia32_cmpneqss(__a, __b);
}

static __inline__ __m128 __DEFAULT_FN_ATTRS
_mm_cmpneq_ps(__m128 __a, __m128 __b)
{
  return (__m128)__builtin_ia32_cmpneqps(__a, __b);
}

static __inline__ __m128 __DEFAULT_FN_ATTRS
_mm_cmpnlt_ss(__m128 __a, __m128 __b)
{
  return (__m128)__builtin_ia32_cmpnltss(__a, __b);
}

static __inline__ __m128 __DEFAULT_FN_ATTRS
_mm_cmpnlt_ps(__m128 __a, __m128 __b)
{
  return (__m128)__builtin_ia32_cmpnltps(__a, __b);
}

static __inline__ __m128 __DEFAULT_FN_ATTRS
_mm_cmpnle_ss(__m128 __a, __m128 __b)
{
  return (__m128)__builtin_ia32_cmpnless(__a, __b);
}

static __inline__ __m128 __DEFAULT_FN_ATTRS
_mm_cmpnle_ps(__m128 __a, __m128 __b)
{
  return (__m128)__builtin_ia32_cmpnleps(__a, __b);
}

static __inline__ __m128 __DEFAULT_FN_ATTRS
_mm_cmpngt_ss(__m128 __a, __m128 __b)
{
  return (__m128)__builtin_shufflevector(__a,
                                         __builtin_ia32_cmpnltss(__b, __a),
                                         4, 1, 2, 3);
}

static __inline__ __m128 __DEFAULT_FN_ATTRS
_mm_cmpngt_ps(__m128 __a, __m128 __b)
{
  return (__m128)__builtin_ia32_cmpnltps(__b, __a);
}

static __inline__ __m128 __DEFAULT_FN_ATTRS
_mm_cmpnge_ss(__m128 __a, __m128 __b)
{
  return (__m128)__builtin_shufflevector(__a,
                                         __builtin_ia32_cmpnless(__b, __a),
                                         4, 1, 2, 3);
}

static __inline__ __m128 __DEFAULT_FN_ATTRS
_mm_cmpnge_ps(__m128 __a, __m128 __b)
{
  return (__m128)__builtin_ia32_cmpnleps(__b, __a);
}

static __inline__ __m128 __DEFAULT_FN_ATTRS
_mm_cmpord_ss(__m128 __a, __m128 __b)
{
  return (__m128)__builtin_ia32_cmpordss(__a, __b);
}

static __inline__ __m128 __DEFAULT_FN_ATTRS
_mm_cmpord_ps(__m128 __a, __m128 __b)
{
  return (__m128)__builtin_ia32_cmpordps(__a, __b);
}

static __inline__ __m128 __DEFAULT_FN_ATTRS
_mm_cmpunord_ss(__m128 __a, __m128 __b)
{
  return (__m128)__builtin_ia32_cmpunordss(__a, __b);
}

static __inline__ __m128 __DEFAULT_FN_ATTRS
_mm_cmpunord_ps(__m128 __a, __m128 __b)
{
  return (__m128)__builtin_ia32_cmpunordps(__a, __b);
}

static __inline__ int __DEFAULT_FN_ATTRS
_mm_comieq_ss(__m128 __a, __m128 __b)
{
  return __builtin_ia32_comieq(__a, __b);
}

static __inline__ int __DEFAULT_FN_ATTRS
_mm_comilt_ss(__m128 __a, __m128 __b)
{
  return __builtin_ia32_comilt(__a, __b);
}

static __inline__ int __DEFAULT_FN_ATTRS
_mm_comile_ss(__m128 __a, __m128 __b)
{
  return __builtin_ia32_comile(__a, __b);
}

static __inline__ int __DEFAULT_FN_ATTRS
_mm_comigt_ss(__m128 __a, __m128 __b)
{
  return __builtin_ia32_comigt(__a, __b);
}

static __inline__ int __DEFAULT_FN_ATTRS
_mm_comige_ss(__m128 __a, __m128 __b)
{
  return __builtin_ia32_comige(__a, __b);
}

static __inline__ int __DEFAULT_FN_ATTRS
_mm_comineq_ss(__m128 __a, __m128 __b)
{
  return __builtin_ia32_comineq(__a, __b);
}

static __inline__ int __DEFAULT_FN_ATTRS
_mm_ucomieq_ss(__m128 __a, __m128 __b)
{
  return __builtin_ia32_ucomieq(__a, __b);
}

static __inline__ int __DEFAULT_FN_ATTRS
_mm_ucomilt_ss(__m128 __a, __m128 __b)
{
  return __builtin_ia32_ucomilt(__a, __b);
}

static __inline__ int __DEFAULT_FN_ATTRS
_mm_ucomile_ss(__m128 __a, __m128 __b)
{
  return __builtin_ia32_ucomile(__a, __b);
}

static __inline__ int __DEFAULT_FN_ATTRS
_mm_ucomigt_ss(__m128 __a, __m128 __b)
{
  return __builtin_ia32_ucomigt(__a, __b);
}

static __inline__ int __DEFAULT_FN_ATTRS
_mm_ucomige_ss(__m128 __a, __m128 __b)
{
  return __builtin_ia32_ucomige(__a, __b);
}

static __inline__ int __DEFAULT_FN_ATTRS
_mm_ucomineq_ss(__m128 __a, __m128 __b)
{
  return __builtin_ia32_ucomineq(__a, __b);
}

static __inline__ int __DEFAULT_FN_ATTRS
_mm_cvtss_si32(__m128 __a)
{
  return __builtin_ia32_cvtss2si(__a);
}

static __inline__ int __DEFAULT_FN_ATTRS
_mm_cvt_ss2si(__m128 __a)
{
  return _mm_cvtss_si32(__a);
}

#ifdef __x86_64__

static __inline__ long long __DEFAULT_FN_ATTRS
_mm_cvtss_si64(__m128 __a)
{
  return __builtin_ia32_cvtss2si64(__a);
}

#endif

static __inline__ __m64 __DEFAULT_FN_ATTRS
_mm_cvtps_pi32(__m128 __a)
{
  return (__m64)__builtin_ia32_cvtps2pi(__a);
}

static __inline__ __m64 __DEFAULT_FN_ATTRS
_mm_cvt_ps2pi(__m128 __a)
{
  return _mm_cvtps_pi32(__a);
}

static __inline__ int __DEFAULT_FN_ATTRS
_mm_cvttss_si32(__m128 __a)
{
  return __a[0];
}

static __inline__ int __DEFAULT_FN_ATTRS
_mm_cvtt_ss2si(__m128 __a)
{
  return _mm_cvttss_si32(__a);
}

static __inline__ long long __DEFAULT_FN_ATTRS
_mm_cvttss_si64(__m128 __a)
{
  return __a[0];
}

static __inline__ __m64 __DEFAULT_FN_ATTRS
_mm_cvttps_pi32(__m128 __a)
{
  return (__m64)__builtin_ia32_cvttps2pi(__a);
}

static __inline__ __m64 __DEFAULT_FN_ATTRS
_mm_cvtt_ps2pi(__m128 __a)
{
  return _mm_cvttps_pi32(__a);
}

static __inline__ __m128 __DEFAULT_FN_ATTRS
_mm_cvtsi32_ss(__m128 __a, int __b)
{
  __a[0] = __b;
  return __a;
}

static __inline__ __m128 __DEFAULT_FN_ATTRS
_mm_cvt_si2ss(__m128 __a, int __b)
{
  return _mm_cvtsi32_ss(__a, __b);
}

#ifdef __x86_64__

static __inline__ __m128 __DEFAULT_FN_ATTRS
_mm_cvtsi64_ss(__m128 __a, long long __b)
{
  __a[0] = __b;
  return __a;
}

#endif

static __inline__ __m128 __DEFAULT_FN_ATTRS
_mm_cvtpi32_ps(__m128 __a, __m64 __b)
{
  return __builtin_ia32_cvtpi2ps(__a, (__v2si)__b);
}

static __inline__ __m128 __DEFAULT_FN_ATTRS
_mm_cvt_pi2ps(__m128 __a, __m64 __b)
{
  return _mm_cvtpi32_ps(__a, __b);
}

static __inline__ float __DEFAULT_FN_ATTRS
_mm_cvtss_f32(__m128 __a)
{
  return __a[0];
}

static __inline__ __m128 __DEFAULT_FN_ATTRS
_mm_loadh_pi(__m128 __a, const __m64 *__p)
{
  typedef float __mm_loadh_pi_v2f32 __attribute__((__vector_size__(8)));
  struct __mm_loadh_pi_struct {
    __mm_loadh_pi_v2f32 __u;
  } __attribute__((__packed__, __may_alias__));
  __mm_loadh_pi_v2f32 __b = ((struct __mm_loadh_pi_struct*)__p)->__u;
  __m128 __bb = __builtin_shufflevector(__b, __b, 0, 1, 0, 1);
  return __builtin_shufflevector(__a, __bb, 0, 1, 4, 5);
}

static __inline__ __m128 __DEFAULT_FN_ATTRS
_mm_loadl_pi(__m128 __a, const __m64 *__p)
{
  typedef float __mm_loadl_pi_v2f32 __attribute__((__vector_size__(8)));
  struct __mm_loadl_pi_struct {
    __mm_loadl_pi_v2f32 __u;
  } __attribute__((__packed__, __may_alias__));
  __mm_loadl_pi_v2f32 __b = ((struct __mm_loadl_pi_struct*)__p)->__u;
  __m128 __bb = __builtin_shufflevector(__b, __b, 0, 1, 0, 1);
  return __builtin_shufflevector(__a, __bb, 4, 5, 2, 3);
}

static __inline__ __m128 __DEFAULT_FN_ATTRS
_mm_load_ss(const float *__p)
{
  struct __mm_load_ss_struct {
    float __u;
  } __attribute__((__packed__, __may_alias__));
  float __u = ((struct __mm_load_ss_struct*)__p)->__u;
  return (__m128){ __u, 0, 0, 0 };
}

static __inline__ __m128 __DEFAULT_FN_ATTRS
_mm_load1_ps(const float *__p)
{
  struct __mm_load1_ps_struct {
    float __u;
  } __attribute__((__packed__, __may_alias__));
  float __u = ((struct __mm_load1_ps_struct*)__p)->__u;
  return (__m128){ __u, __u, __u, __u };
}

#define        _mm_load_ps1(p) _mm_load1_ps(p)

static __inline__ __m128 __DEFAULT_FN_ATTRS
_mm_load_ps(const float *__p)
{
  return *(__m128*)__p;
}

static __inline__ __m128 __DEFAULT_FN_ATTRS
_mm_loadu_ps(const float *__p)
{
  struct __loadu_ps {
    __m128 __v;
  } __attribute__((__packed__, __may_alias__));
  return ((struct __loadu_ps*)__p)->__v;
}

static __inline__ __m128 __DEFAULT_FN_ATTRS
_mm_loadr_ps(const float *__p)
{
  __m128 __a = _mm_load_ps(__p);
  return __builtin_shufflevector(__a, __a, 3, 2, 1, 0);
}

static __inline__ __m128 __DEFAULT_FN_ATTRS
_mm_set_ss(float __w)
{
  return (__m128){ __w, 0, 0, 0 };
}

static __inline__ __m128 __DEFAULT_FN_ATTRS
_mm_set1_ps(float __w)
{
  return (__m128){ __w, __w, __w, __w };
}

/* Microsoft specific. */
static __inline__ __m128 __DEFAULT_FN_ATTRS
_mm_set_ps1(float __w)
{
    return _mm_set1_ps(__w);
}

static __inline__ __m128 __DEFAULT_FN_ATTRS
_mm_set_ps(float __z, float __y, float __x, float __w)
{
  return (__m128){ __w, __x, __y, __z };
}

static __inline__ __m128 __DEFAULT_FN_ATTRS
_mm_setr_ps(float __z, float __y, float __x, float __w)
{
  return (__m128){ __z, __y, __x, __w };
}

static __inline__ __m128 __DEFAULT_FN_ATTRS
_mm_setzero_ps(void)
{
  return (__m128){ 0, 0, 0, 0 };
}

static __inline__ void __DEFAULT_FN_ATTRS
_mm_storeh_pi(__m64 *__p, __m128 __a)
{
  __builtin_ia32_storehps((__v2si *)__p, __a);
}

static __inline__ void __DEFAULT_FN_ATTRS
_mm_storel_pi(__m64 *__p, __m128 __a)
{
  __builtin_ia32_storelps((__v2si *)__p, __a);
}

static __inline__ void __DEFAULT_FN_ATTRS
_mm_store_ss(float *__p, __m128 __a)
{
  struct __mm_store_ss_struct {
    float __u;
  } __attribute__((__packed__, __may_alias__));
  ((struct __mm_store_ss_struct*)__p)->__u = __a[0];
}

static __inline__ void __DEFAULT_FN_ATTRS
_mm_storeu_ps(float *__p, __m128 __a)
{
  __builtin_ia32_storeups(__p, __a);
}

static __inline__ void __DEFAULT_FN_ATTRS
_mm_store1_ps(float *__p, __m128 __a)
{
  __a = __builtin_shufflevector(__a, __a, 0, 0, 0, 0);
  _mm_storeu_ps(__p, __a);
}

static __inline__ void __DEFAULT_FN_ATTRS
_mm_store_ps1(float *__p, __m128 __a)
{
    return _mm_store1_ps(__p, __a);
}

static __inline__ void __DEFAULT_FN_ATTRS
_mm_store_ps(float *__p, __m128 __a)
{
  *(__m128 *)__p = __a;
}

static __inline__ void __DEFAULT_FN_ATTRS
_mm_storer_ps(float *__p, __m128 __a)
{
  __a = __builtin_shufflevector(__a, __a, 3, 2, 1, 0);
  _mm_store_ps(__p, __a);
}

#define _MM_HINT_T0 3
#define _MM_HINT_T1 2
#define _MM_HINT_T2 1
#define _MM_HINT_NTA 0

#ifndef _MSC_VER
/* FIXME: We have to #define this because "sel" must be a constant integer, and
   Sema doesn't do any form of constant propagation yet. */

#define _mm_prefetch(a, sel) (__builtin_prefetch((void *)(a), 0, (sel)))
#endif

static __inline__ void __DEFAULT_FN_ATTRS
_mm_stream_pi(__m64 *__p, __m64 __a)
{
  __builtin_ia32_movntq(__p, __a);
}

static __inline__ void __DEFAULT_FN_ATTRS
_mm_stream_ps(float *__p, __m128 __a)
{
  __builtin_ia32_movntps(__p, __a);
}

static __inline__ void __DEFAULT_FN_ATTRS
_mm_sfence(void)
{
  __builtin_ia32_sfence();
}

static __inline__ int __DEFAULT_FN_ATTRS
_mm_extract_pi16(__m64 __a, int __n)
{
  __v4hi __b = (__v4hi)__a;
  return (unsigned short)__b[__n & 3];
}

static __inline__ __m64 __DEFAULT_FN_ATTRS
_mm_insert_pi16(__m64 __a, int __d, int __n)
{
   __v4hi __b = (__v4hi)__a;
   __b[__n & 3] = __d;
   return (__m64)__b;
}

static __inline__ __m64 __DEFAULT_FN_ATTRS
_mm_max_pi16(__m64 __a, __m64 __b)
{
  return (__m64)__builtin_ia32_pmaxsw((__v4hi)__a, (__v4hi)__b);
}

static __inline__ __m64 __DEFAULT_FN_ATTRS
_mm_max_pu8(__m64 __a, __m64 __b)
{
  return (__m64)__builtin_ia32_pmaxub((__v8qi)__a, (__v8qi)__b);
}

static __inline__ __m64 __DEFAULT_FN_ATTRS
_mm_min_pi16(__m64 __a, __m64 __b)
{
  return (__m64)__builtin_ia32_pminsw((__v4hi)__a, (__v4hi)__b);
}

static __inline__ __m64 __DEFAULT_FN_ATTRS
_mm_min_pu8(__m64 __a, __m64 __b)
{
  return (__m64)__builtin_ia32_pminub((__v8qi)__a, (__v8qi)__b);
}

static __inline__ int __DEFAULT_FN_ATTRS
_mm_movemask_pi8(__m64 __a)
{
  return __builtin_ia32_pmovmskb((__v8qi)__a);
}

static __inline__ __m64 __DEFAULT_FN_ATTRS
_mm_mulhi_pu16(__m64 __a, __m64 __b)
{
  return (__m64)__builtin_ia32_pmulhuw((__v4hi)__a, (__v4hi)__b);
}

#define _mm_shuffle_pi16(a, n) __extension__ ({ \
  __m64 __a = (a); \
  (__m64)__builtin_ia32_pshufw((__v4hi)__a, (n)); })

static __inline__ void __DEFAULT_FN_ATTRS
_mm_maskmove_si64(__m64 __d, __m64 __n, char *__p)
{
  __builtin_ia32_maskmovq((__v8qi)__d, (__v8qi)__n, __p);
}

static __inline__ __m64 __DEFAULT_FN_ATTRS
_mm_avg_pu8(__m64 __a, __m64 __b)
{
  return (__m64)__builtin_ia32_pavgb((__v8qi)__a, (__v8qi)__b);
}

static __inline__ __m64 __DEFAULT_FN_ATTRS
_mm_avg_pu16(__m64 __a, __m64 __b)
{
  return (__m64)__builtin_ia32_pavgw((__v4hi)__a, (__v4hi)__b);
}

static __inline__ __m64 __DEFAULT_FN_ATTRS
_mm_sad_pu8(__m64 __a, __m64 __b)
{
  return (__m64)__builtin_ia32_psadbw((__v8qi)__a, (__v8qi)__b);
}

static __inline__ unsigned int __DEFAULT_FN_ATTRS
_mm_getcsr(void)
{
  return __builtin_ia32_stmxcsr();
}

static __inline__ void __DEFAULT_FN_ATTRS
_mm_setcsr(unsigned int __i)
{
  __builtin_ia32_ldmxcsr(__i);
}

#define _mm_shuffle_ps(a, b, mask) __extension__ ({ \
  __m128 __a = (a); \
  __m128 __b = (b); \
  (__m128)__builtin_shufflevector((__v4sf)__a, (__v4sf)__b, \
                                  (mask) & 0x3, ((mask) & 0xc) >> 2, \
                                  (((mask) & 0x30) >> 4) + 4, \
                                  (((mask) & 0xc0) >> 6) + 4); })

static __inline__ __m128 __DEFAULT_FN_ATTRS
_mm_unpackhi_ps(__m128 __a, __m128 __b)
{
  return __builtin_shufflevector(__a, __b, 2, 6, 3, 7);
}

static __inline__ __m128 __DEFAULT_FN_ATTRS
_mm_unpacklo_ps(__m128 __a, __m128 __b)
{
  return __builtin_shufflevector(__a, __b, 0, 4, 1, 5);
}

static __inline__ __m128 __DEFAULT_FN_ATTRS
_mm_move_ss(__m128 __a, __m128 __b)
{
  return __builtin_shufflevector(__a, __b, 4, 1, 2, 3);
}

static __inline__ __m128 __DEFAULT_FN_ATTRS
_mm_movehl_ps(__m128 __a, __m128 __b)
{
  return __builtin_shufflevector(__a, __b, 6, 7, 2, 3);
}

static __inline__ __m128 __DEFAULT_FN_ATTRS
_mm_movelh_ps(__m128 __a, __m128 __b)
{
  return __builtin_shufflevector(__a, __b, 0, 1, 4, 5);
}

static __inline__ __m128 __DEFAULT_FN_ATTRS
_mm_cvtpi16_ps(__m64 __a)
{
  __m64 __b, __c;
  __m128 __r;

  __b = _mm_setzero_si64();
  __b = _mm_cmpgt_pi16(__b, __a);
  __c = _mm_unpackhi_pi16(__a, __b);
  __r = _mm_setzero_ps();
  __r = _mm_cvtpi32_ps(__r, __c);
  __r = _mm_movelh_ps(__r, __r);
  __c = _mm_unpacklo_pi16(__a, __b);
  __r = _mm_cvtpi32_ps(__r, __c);

  return __r;
}

static __inline__ __m128 __DEFAULT_FN_ATTRS
_mm_cvtpu16_ps(__m64 __a)
{
  __m64 __b, __c;
  __m128 __r;

  __b = _mm_setzero_si64();
  __c = _mm_unpackhi_pi16(__a, __b);
  __r = _mm_setzero_ps();
  __r = _mm_cvtpi32_ps(__r, __c);
  __r = _mm_movelh_ps(__r, __r);
  __c = _mm_unpacklo_pi16(__a, __b);
  __r = _mm_cvtpi32_ps(__r, __c);

  return __r;
}

static __inline__ __m128 __DEFAULT_FN_ATTRS
_mm_cvtpi8_ps(__m64 __a)
{
  __m64 __b;
  
  __b = _mm_setzero_si64();
  __b = _mm_cmpgt_pi8(__b, __a);
  __b = _mm_unpacklo_pi8(__a, __b);

  return _mm_cvtpi16_ps(__b);
}

static __inline__ __m128 __DEFAULT_FN_ATTRS
_mm_cvtpu8_ps(__m64 __a)
{
  __m64 __b;
  
  __b = _mm_setzero_si64();
  __b = _mm_unpacklo_pi8(__a, __b);

  return _mm_cvtpi16_ps(__b);
}

static __inline__ __m128 __DEFAULT_FN_ATTRS
_mm_cvtpi32x2_ps(__m64 __a, __m64 __b)
{
  __m128 __c;
  
  __c = _mm_setzero_ps();
  __c = _mm_cvtpi32_ps(__c, __b);
  __c = _mm_movelh_ps(__c, __c);

  return _mm_cvtpi32_ps(__c, __a);
}

static __inline__ __m64 __DEFAULT_FN_ATTRS
_mm_cvtps_pi16(__m128 __a)
{
  __m64 __b, __c;
  
  __b = _mm_cvtps_pi32(__a);
  __a = _mm_movehl_ps(__a, __a);
  __c = _mm_cvtps_pi32(__a);
  
  return _mm_packs_pi32(__b, __c);
}

static __inline__ __m64 __DEFAULT_FN_ATTRS
_mm_cvtps_pi8(__m128 __a)
{
  __m64 __b, __c;
  
  __b = _mm_cvtps_pi16(__a);
  __c = _mm_setzero_si64();
  
  return _mm_packs_pi16(__b, __c);
}

static __inline__ int __DEFAULT_FN_ATTRS
_mm_movemask_ps(__m128 __a)
{
  return __builtin_ia32_movmskps(__a);
}

#define _MM_SHUFFLE(z, y, x, w) (((z) << 6) | ((y) << 4) | ((x) << 2) | (w))

#define _MM_EXCEPT_INVALID    (0x0001)
#define _MM_EXCEPT_DENORM     (0x0002)
#define _MM_EXCEPT_DIV_ZERO   (0x0004)
#define _MM_EXCEPT_OVERFLOW   (0x0008)
#define _MM_EXCEPT_UNDERFLOW  (0x0010)
#define _MM_EXCEPT_INEXACT    (0x0020)
#define _MM_EXCEPT_MASK       (0x003f)

#define _MM_MASK_INVALID      (0x0080)
#define _MM_MASK_DENORM       (0x0100)
#define _MM_MASK_DIV_ZERO     (0x0200)
#define _MM_MASK_OVERFLOW     (0x0400)
#define _MM_MASK_UNDERFLOW    (0x0800)
#define _MM_MASK_INEXACT      (0x1000)
#define _MM_MASK_MASK         (0x1f80)

#define _MM_ROUND_NEAREST     (0x0000)
#define _MM_ROUND_DOWN        (0x2000)
#define _MM_ROUND_UP          (0x4000)
#define _MM_ROUND_TOWARD_ZERO (0x6000)
#define _MM_ROUND_MASK        (0x6000)

#define _MM_FLUSH_ZERO_MASK   (0x8000)
#define _MM_FLUSH_ZERO_ON     (0x8000)
#define _MM_FLUSH_ZERO_OFF    (0x0000)

#define _MM_GET_EXCEPTION_MASK() (_mm_getcsr() & _MM_MASK_MASK)
#define _MM_GET_EXCEPTION_STATE() (_mm_getcsr() & _MM_EXCEPT_MASK)
#define _MM_GET_FLUSH_ZERO_MODE() (_mm_getcsr() & _MM_FLUSH_ZERO_MASK)
#define _MM_GET_ROUNDING_MODE() (_mm_getcsr() & _MM_ROUND_MASK)

#define _MM_SET_EXCEPTION_MASK(x) (_mm_setcsr((_mm_getcsr() & ~_MM_MASK_MASK) | (x)))
#define _MM_SET_EXCEPTION_STATE(x) (_mm_setcsr((_mm_getcsr() & ~_MM_EXCEPT_MASK) | (x)))
#define _MM_SET_FLUSH_ZERO_MODE(x) (_mm_setcsr((_mm_getcsr() & ~_MM_FLUSH_ZERO_MASK) | (x)))
#define _MM_SET_ROUNDING_MODE(x) (_mm_setcsr((_mm_getcsr() & ~_MM_ROUND_MASK) | (x)))

#define _MM_TRANSPOSE4_PS(row0, row1, row2, row3) \
do { \
  __m128 tmp3, tmp2, tmp1, tmp0; \
  tmp0 = _mm_unpacklo_ps((row0), (row1)); \
  tmp2 = _mm_unpacklo_ps((row2), (row3)); \
  tmp1 = _mm_unpackhi_ps((row0), (row1)); \
  tmp3 = _mm_unpackhi_ps((row2), (row3)); \
  (row0) = _mm_movelh_ps(tmp0, tmp2); \
  (row1) = _mm_movehl_ps(tmp2, tmp0); \
  (row2) = _mm_movelh_ps(tmp1, tmp3); \
  (row3) = _mm_movehl_ps(tmp3, tmp1); \
} while (0)

/* Aliases for compatibility. */
#define _m_pextrw _mm_extract_pi16
#define _m_pinsrw _mm_insert_pi16
#define _m_pmaxsw _mm_max_pi16
#define _m_pmaxub _mm_max_pu8
#define _m_pminsw _mm_min_pi16
#define _m_pminub _mm_min_pu8
#define _m_pmovmskb _mm_movemask_pi8
#define _m_pmulhuw _mm_mulhi_pu16
#define _m_pshufw _mm_shuffle_pi16
#define _m_maskmovq _mm_maskmove_si64
#define _m_pavgb _mm_avg_pu8
#define _m_pavgw _mm_avg_pu16
#define _m_psadbw _mm_sad_pu8
#define _m_ _mm_
#define _m_ _mm_

<<<<<<< HEAD
#include <emmintrin.h>
=======
#undef __DEFAULT_FN_ATTRS

/* Ugly hack for backwards-compatibility (compatible with gcc) */
#if defined(__SSE2__) && !__has_feature(modules)
#include <emmintrin.h>
#endif
>>>>>>> be822edf

#endif /* __XMMINTRIN_H */<|MERGE_RESOLUTION|>--- conflicted
+++ resolved
@@ -992,15 +992,8 @@
 #define _m_ _mm_
 #define _m_ _mm_
 
-<<<<<<< HEAD
+#undef __DEFAULT_FN_ATTRS
+
 #include <emmintrin.h>
-=======
-#undef __DEFAULT_FN_ATTRS
-
-/* Ugly hack for backwards-compatibility (compatible with gcc) */
-#if defined(__SSE2__) && !__has_feature(modules)
-#include <emmintrin.h>
-#endif
->>>>>>> be822edf
 
 #endif /* __XMMINTRIN_H */