--- conflicted
+++ resolved
@@ -989,11 +989,6 @@
 #define _m_ _mm_
 #define _m_ _mm_
 
-/* Ugly hack for backwards-compatibility (compatible with gcc) */
-<<<<<<< HEAD
-=======
-#if defined(__SSE2__) && !__has_feature(modules)
->>>>>>> 33f0f119
 #include <emmintrin.h>
 
 #endif /* __XMMINTRIN_H */