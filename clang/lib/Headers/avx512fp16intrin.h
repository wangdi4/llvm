/*===----------- avx512fp16intrin.h - AVX512-FP16 intrinsics ---------------===
 *
 * Part of the LLVM Project, under the Apache License v2.0 with LLVM Exceptions.
 * See https://llvm.org/LICENSE.txt for license information.
 * SPDX-License-Identifier: Apache-2.0 WITH LLVM-exception
 *
 *===-----------------------------------------------------------------------===
 */
#ifndef __IMMINTRIN_H
#error "Never use <avx512fp16intrin.h> directly; include <immintrin.h> instead."
#endif

#ifndef __AVX512FP16INTRIN_H
#define __AVX512FP16INTRIN_H

/* Define the default attributes for the functions in this file. */
typedef _Float16 __v32hf __attribute__((__vector_size__(64), __aligned__(64)));
typedef _Float16 __m512h __attribute__((__vector_size__(64), __aligned__(64)));
typedef _Float16 __m512h_u __attribute__((__vector_size__(64), __aligned__(1)));
typedef _Float16 __v8hf __attribute__((__vector_size__(16), __aligned__(16)));
typedef _Float16 __m128h __attribute__((__vector_size__(16), __aligned__(16)));
typedef _Float16 __m128h_u __attribute__((__vector_size__(16), __aligned__(1)));
typedef _Float16 __v16hf __attribute__((__vector_size__(32), __aligned__(32)));
typedef _Float16 __m256h __attribute__((__vector_size__(32), __aligned__(32)));
typedef _Float16 __m256h_u __attribute__((__vector_size__(32), __aligned__(1)));

/* Define the default attributes for the functions in this file. */
#define __DEFAULT_FN_ATTRS512                                                  \
  __attribute__((__always_inline__, __nodebug__, __target__("avx512fp16"),     \
                 __min_vector_width__(512)))
#define __DEFAULT_FN_ATTRS256                                                  \
  __attribute__((__always_inline__, __nodebug__, __target__("avx512fp16"),     \
                 __min_vector_width__(256)))
#define __DEFAULT_FN_ATTRS128                                                  \
  __attribute__((__always_inline__, __nodebug__, __target__("avx512fp16"),     \
                 __min_vector_width__(128)))

static __inline__ _Float16 __DEFAULT_FN_ATTRS512 _mm512_cvtsh_h(__m512h __a) {
  return __a[0];
}

static __inline __m128h __DEFAULT_FN_ATTRS128 _mm_setzero_ph(void) {
  return (__m128h){0.0, 0.0, 0.0, 0.0, 0.0, 0.0, 0.0, 0.0};
}

static __inline __m256h __DEFAULT_FN_ATTRS256 _mm256_setzero_ph(void) {
  return (__m256h){0.0, 0.0, 0.0, 0.0, 0.0, 0.0, 0.0, 0.0,
                   0.0, 0.0, 0.0, 0.0, 0.0, 0.0, 0.0, 0.0};
}

static __inline__ __m256h __DEFAULT_FN_ATTRS256 _mm256_undefined_ph(void) {
  return (__m256h)__builtin_ia32_undef256();
}

static __inline __m512h __DEFAULT_FN_ATTRS512 _mm512_setzero_ph(void) {
  return (__m512h){0.0, 0.0, 0.0, 0.0, 0.0, 0.0, 0.0, 0.0, 0.0, 0.0, 0.0,
                   0.0, 0.0, 0.0, 0.0, 0.0, 0.0, 0.0, 0.0, 0.0, 0.0, 0.0,
                   0.0, 0.0, 0.0, 0.0, 0.0, 0.0, 0.0, 0.0, 0.0, 0.0};
}

static __inline__ __m128h __DEFAULT_FN_ATTRS128 _mm_undefined_ph(void) {
  return (__m128h)__builtin_ia32_undef128();
}

static __inline__ __m512h __DEFAULT_FN_ATTRS512 _mm512_undefined_ph(void) {
  return (__m512h)__builtin_ia32_undef512();
}

static __inline __m512h __DEFAULT_FN_ATTRS512 _mm512_set1_ph(_Float16 __h) {
  return (__m512h)(__v32hf){__h, __h, __h, __h, __h, __h, __h, __h,
                            __h, __h, __h, __h, __h, __h, __h, __h,
                            __h, __h, __h, __h, __h, __h, __h, __h,
                            __h, __h, __h, __h, __h, __h, __h, __h};
}

static __inline __m512h __DEFAULT_FN_ATTRS512
_mm512_set_ph(_Float16 __h1, _Float16 __h2, _Float16 __h3, _Float16 __h4,
              _Float16 __h5, _Float16 __h6, _Float16 __h7, _Float16 __h8,
              _Float16 __h9, _Float16 __h10, _Float16 __h11, _Float16 __h12,
              _Float16 __h13, _Float16 __h14, _Float16 __h15, _Float16 __h16,
              _Float16 __h17, _Float16 __h18, _Float16 __h19, _Float16 __h20,
              _Float16 __h21, _Float16 __h22, _Float16 __h23, _Float16 __h24,
              _Float16 __h25, _Float16 __h26, _Float16 __h27, _Float16 __h28,
              _Float16 __h29, _Float16 __h30, _Float16 __h31, _Float16 __h32) {
  return (__m512h)(__v32hf){__h32, __h31, __h30, __h29, __h28, __h27, __h26,
                            __h25, __h24, __h23, __h22, __h21, __h20, __h19,
                            __h18, __h17, __h16, __h15, __h14, __h13, __h12,
                            __h11, __h10, __h9,  __h8,  __h7,  __h6,  __h5,
                            __h4,  __h3,  __h2,  __h1};
}

#define _mm512_setr_ph(h1, h2, h3, h4, h5, h6, h7, h8, h9, h10, h11, h12, h13, \
                       h14, h15, h16, h17, h18, h19, h20, h21, h22, h23, h24,  \
                       h25, h26, h27, h28, h29, h30, h31, h32)                 \
  _mm512_set_ph((h32), (h31), (h30), (h29), (h28), (h27), (h26), (h25), (h24), \
                (h23), (h22), (h21), (h20), (h19), (h18), (h17), (h16), (h15), \
                (h14), (h13), (h12), (h11), (h10), (h9), (h8), (h7), (h6),     \
                (h5), (h4), (h3), (h2), (h1))

static __inline__ __m128 __DEFAULT_FN_ATTRS128 _mm_castph_ps(__m128h __a) {
  return (__m128)__a;
}

static __inline__ __m256 __DEFAULT_FN_ATTRS256 _mm256_castph_ps(__m256h __a) {
  return (__m256)__a;
}

static __inline__ __m512 __DEFAULT_FN_ATTRS512 _mm512_castph_ps(__m512h __a) {
  return (__m512)__a;
}

static __inline__ __m128d __DEFAULT_FN_ATTRS128 _mm_castph_pd(__m128h __a) {
  return (__m128d)__a;
}

static __inline__ __m256d __DEFAULT_FN_ATTRS256 _mm256_castph_pd(__m256h __a) {
  return (__m256d)__a;
}

static __inline__ __m512d __DEFAULT_FN_ATTRS512 _mm512_castph_pd(__m512h __a) {
  return (__m512d)__a;
}

static __inline__ __m128i __DEFAULT_FN_ATTRS128 _mm_castph_si128(__m128h __a) {
  return (__m128i)__a;
}

static __inline__ __m256i __DEFAULT_FN_ATTRS256
_mm256_castph_si256(__m256h __a) {
  return (__m256i)__a;
}

static __inline__ __m512i __DEFAULT_FN_ATTRS512
_mm512_castph_si512(__m512h __a) {
  return (__m512i)__a;
}

static __inline__ __m128h __DEFAULT_FN_ATTRS128 _mm_castps_ph(__m128 __a) {
  return (__m128h)__a;
}

static __inline__ __m256h __DEFAULT_FN_ATTRS256 _mm256_castps_ph(__m256 __a) {
  return (__m256h)__a;
}

static __inline__ __m512h __DEFAULT_FN_ATTRS512 _mm512_castps_ph(__m512 __a) {
  return (__m512h)__a;
}

static __inline__ __m128h __DEFAULT_FN_ATTRS128 _mm_castpd_ph(__m128d __a) {
  return (__m128h)__a;
}

static __inline__ __m256h __DEFAULT_FN_ATTRS256 _mm256_castpd_ph(__m256d __a) {
  return (__m256h)__a;
}

static __inline__ __m512h __DEFAULT_FN_ATTRS512 _mm512_castpd_ph(__m512d __a) {
  return (__m512h)__a;
}

static __inline__ __m128h __DEFAULT_FN_ATTRS128 _mm_castsi128_ph(__m128i __a) {
  return (__m128h)__a;
}

static __inline__ __m256h __DEFAULT_FN_ATTRS256
_mm256_castsi256_ph(__m256i __a) {
  return (__m256h)__a;
}

static __inline__ __m512h __DEFAULT_FN_ATTRS512
_mm512_castsi512_ph(__m512i __a) {
  return (__m512h)__a;
}

static __inline__ __m128h __DEFAULT_FN_ATTRS256
_mm256_castph256_ph128(__m256h __a) {
  return __builtin_shufflevector(__a, __a, 0, 1, 2, 3, 4, 5, 6, 7);
}

static __inline__ __m128h __DEFAULT_FN_ATTRS512
_mm512_castph512_ph128(__m512h __a) {
  return __builtin_shufflevector(__a, __a, 0, 1, 2, 3, 4, 5, 6, 7);
}

static __inline__ __m256h __DEFAULT_FN_ATTRS512
_mm512_castph512_ph256(__m512h __a) {
  return __builtin_shufflevector(__a, __a, 0, 1, 2, 3, 4, 5, 6, 7, 8, 9, 10, 11,
                                 12, 13, 14, 15);
}

static __inline__ __m256h __DEFAULT_FN_ATTRS256
_mm256_castph128_ph256(__m128h __a) {
  return __builtin_shufflevector(__a, __a, 0, 1, 2, 3, 4, 5, 6, 7, -1, -1, -1,
                                 -1, -1, -1, -1, -1);
}

static __inline__ __m512h __DEFAULT_FN_ATTRS512
_mm512_castph128_ph512(__m128h __a) {
  return __builtin_shufflevector(__a, __a, 0, 1, 2, 3, 4, 5, 6, 7, -1, -1, -1,
                                 -1, -1, -1, -1, -1, -1, -1, -1, -1, -1, -1, -1,
                                 -1, -1, -1, -1, -1, -1, -1, -1, -1);
}

static __inline__ __m512h __DEFAULT_FN_ATTRS512
_mm512_castph256_ph512(__m256h __a) {
  return __builtin_shufflevector(__a, __a, 0, 1, 2, 3, 4, 5, 6, 7, 8, 9, 10, 11,
                                 12, 13, 14, 15, -1, -1, -1, -1, -1, -1, -1, -1,
                                 -1, -1, -1, -1, -1, -1, -1, -1);
}

/// Constructs a 256-bit floating-point vector of [16 x half] from a
///    128-bit floating-point vector of [8 x half]. The lower 128 bits
///    contain the value of the source vector. The upper 384 bits are set
///    to zero.
///
/// \headerfile <x86intrin.h>
///
/// This intrinsic has no corresponding instruction.
///
/// \param __a
///    A 128-bit vector of [8 x half].
/// \returns A 512-bit floating-point vector of [16 x half]. The lower 128 bits
///    contain the value of the parameter. The upper 384 bits are set to zero.
static __inline__ __m256h __DEFAULT_FN_ATTRS256
_mm256_zextph128_ph256(__m128h __a) {
  return __builtin_shufflevector(__a, (__v8hf)_mm_setzero_ph(), 0, 1, 2, 3, 4,
                                 5, 6, 7, 8, 9, 10, 11, 12, 13, 14, 15);
}

/// Constructs a 512-bit floating-point vector of [32 x half] from a
///    128-bit floating-point vector of [8 x half]. The lower 128 bits
///    contain the value of the source vector. The upper 384 bits are set
///    to zero.
///
/// \headerfile <x86intrin.h>
///
/// This intrinsic has no corresponding instruction.
///
/// \param __a
///    A 128-bit vector of [8 x half].
/// \returns A 512-bit floating-point vector of [32 x half]. The lower 128 bits
///    contain the value of the parameter. The upper 384 bits are set to zero.
static __inline__ __m512h __DEFAULT_FN_ATTRS512
_mm512_zextph128_ph512(__m128h __a) {
  return __builtin_shufflevector(
      __a, (__v8hf)_mm_setzero_ph(), 0, 1, 2, 3, 4, 5, 6, 7, 8, 9, 10, 11, 12,
      13, 14, 15, 8, 9, 10, 11, 12, 13, 14, 15, 8, 9, 10, 11, 12, 13, 14, 15);
}

/// Constructs a 512-bit floating-point vector of [32 x half] from a
///    256-bit floating-point vector of [16 x half]. The lower 256 bits
///    contain the value of the source vector. The upper 256 bits are set
///    to zero.
///
/// \headerfile <x86intrin.h>
///
/// This intrinsic has no corresponding instruction.
///
/// \param __a
///    A 256-bit vector of [16 x half].
/// \returns A 512-bit floating-point vector of [32 x half]. The lower 256 bits
///    contain the value of the parameter. The upper 256 bits are set to zero.
static __inline__ __m512h __DEFAULT_FN_ATTRS512
_mm512_zextph256_ph512(__m256h __a) {
  return __builtin_shufflevector(__a, (__v16hf)_mm256_setzero_ph(), 0, 1, 2, 3,
                                 4, 5, 6, 7, 8, 9, 10, 11, 12, 13, 14, 15, 16,
                                 17, 18, 19, 20, 21, 22, 23, 24, 25, 26, 27, 28,
                                 29, 30, 31);
}

<<<<<<< HEAD
#define _mm_comi_round_sh(A, B, P, R) \
  __builtin_ia32_vcomish((__v8hf)A, (__v8hf)B, (int)(P), (int)(R))

#define _mm_comi_sh(A, B, pred) \
        _mm_comi_round_sh((A), (B), (pred), _MM_FROUND_CUR_DIRECTION)

static __inline__ int __DEFAULT_FN_ATTRS128
_mm_comieq_sh(__m128h A, __m128h B)
{
  return __builtin_ia32_vcomish((__v8hf)A, (__v8hf)B, _CMP_EQ_OS, _MM_FROUND_CUR_DIRECTION);
}

static __inline__ int __DEFAULT_FN_ATTRS128
_mm_comilt_sh(__m128h A, __m128h B)
{
  return __builtin_ia32_vcomish((__v8hf)A, (__v8hf)B, _CMP_LT_OS, _MM_FROUND_CUR_DIRECTION);
}

static __inline__ int __DEFAULT_FN_ATTRS128
_mm_comile_sh(__m128h A, __m128h B)
{
  return __builtin_ia32_vcomish((__v8hf)A, (__v8hf)B, _CMP_LE_OS, _MM_FROUND_CUR_DIRECTION);
}

static __inline__ int __DEFAULT_FN_ATTRS128
_mm_comigt_sh(__m128h A, __m128h B)
{
  return __builtin_ia32_vcomish((__v8hf)A, (__v8hf)B, _CMP_GT_OS, _MM_FROUND_CUR_DIRECTION);
}

static __inline__ int __DEFAULT_FN_ATTRS128
_mm_comige_sh(__m128h A, __m128h B)
{
  return __builtin_ia32_vcomish((__v8hf)A, (__v8hf)B, _CMP_GE_OS, _MM_FROUND_CUR_DIRECTION);
}

static __inline__ int __DEFAULT_FN_ATTRS128
_mm_comineq_sh(__m128h A, __m128h B)
{
  return __builtin_ia32_vcomish((__v8hf)A, (__v8hf)B, _CMP_NEQ_US, _MM_FROUND_CUR_DIRECTION);
}

static __inline__ int __DEFAULT_FN_ATTRS128
_mm_ucomieq_sh(__m128h A, __m128h B)
{
  return __builtin_ia32_vcomish((__v8hf)A, (__v8hf)B, _CMP_EQ_OQ, _MM_FROUND_CUR_DIRECTION);
}

static __inline__ int __DEFAULT_FN_ATTRS128
_mm_ucomilt_sh(__m128h A, __m128h B)
{
  return __builtin_ia32_vcomish((__v8hf)A, (__v8hf)B, _CMP_LT_OQ, _MM_FROUND_CUR_DIRECTION);
}

static __inline__ int __DEFAULT_FN_ATTRS128
_mm_ucomile_sh(__m128h A, __m128h B)
{
  return __builtin_ia32_vcomish((__v8hf)A, (__v8hf)B, _CMP_LE_OQ, _MM_FROUND_CUR_DIRECTION);
}

static __inline__ int __DEFAULT_FN_ATTRS128
_mm_ucomigt_sh(__m128h A, __m128h B)
{
  return __builtin_ia32_vcomish((__v8hf)A, (__v8hf)B, _CMP_GT_OQ, _MM_FROUND_CUR_DIRECTION);
}

static __inline__ int __DEFAULT_FN_ATTRS128
_mm_ucomige_sh(__m128h A, __m128h B)
{
  return __builtin_ia32_vcomish((__v8hf)A, (__v8hf)B, _CMP_GE_OQ, _MM_FROUND_CUR_DIRECTION);
}

static __inline__ int __DEFAULT_FN_ATTRS128
_mm_ucomineq_sh(__m128h A, __m128h B)
{
  return __builtin_ia32_vcomish((__v8hf)A, (__v8hf)B, _CMP_NEQ_UQ, _MM_FROUND_CUR_DIRECTION);
}

static __inline__ __m512h __DEFAULT_FN_ATTRS512
_mm512_add_ph(__m512h __A, __m512h __B) {
=======
#define _mm_comi_round_sh(A, B, P, R)                                          \
  __builtin_ia32_vcomish((__v8hf)A, (__v8hf)B, (int)(P), (int)(R))

#define _mm_comi_sh(A, B, pred)                                                \
  _mm_comi_round_sh((A), (B), (pred), _MM_FROUND_CUR_DIRECTION)

static __inline__ int __DEFAULT_FN_ATTRS128 _mm_comieq_sh(__m128h A,
                                                          __m128h B) {
  return __builtin_ia32_vcomish((__v8hf)A, (__v8hf)B, _CMP_EQ_OS,
                                _MM_FROUND_CUR_DIRECTION);
}

static __inline__ int __DEFAULT_FN_ATTRS128 _mm_comilt_sh(__m128h A,
                                                          __m128h B) {
  return __builtin_ia32_vcomish((__v8hf)A, (__v8hf)B, _CMP_LT_OS,
                                _MM_FROUND_CUR_DIRECTION);
}

static __inline__ int __DEFAULT_FN_ATTRS128 _mm_comile_sh(__m128h A,
                                                          __m128h B) {
  return __builtin_ia32_vcomish((__v8hf)A, (__v8hf)B, _CMP_LE_OS,
                                _MM_FROUND_CUR_DIRECTION);
}

static __inline__ int __DEFAULT_FN_ATTRS128 _mm_comigt_sh(__m128h A,
                                                          __m128h B) {
  return __builtin_ia32_vcomish((__v8hf)A, (__v8hf)B, _CMP_GT_OS,
                                _MM_FROUND_CUR_DIRECTION);
}

static __inline__ int __DEFAULT_FN_ATTRS128 _mm_comige_sh(__m128h A,
                                                          __m128h B) {
  return __builtin_ia32_vcomish((__v8hf)A, (__v8hf)B, _CMP_GE_OS,
                                _MM_FROUND_CUR_DIRECTION);
}

static __inline__ int __DEFAULT_FN_ATTRS128 _mm_comineq_sh(__m128h A,
                                                           __m128h B) {
  return __builtin_ia32_vcomish((__v8hf)A, (__v8hf)B, _CMP_NEQ_US,
                                _MM_FROUND_CUR_DIRECTION);
}

static __inline__ int __DEFAULT_FN_ATTRS128 _mm_ucomieq_sh(__m128h A,
                                                           __m128h B) {
  return __builtin_ia32_vcomish((__v8hf)A, (__v8hf)B, _CMP_EQ_OQ,
                                _MM_FROUND_CUR_DIRECTION);
}

static __inline__ int __DEFAULT_FN_ATTRS128 _mm_ucomilt_sh(__m128h A,
                                                           __m128h B) {
  return __builtin_ia32_vcomish((__v8hf)A, (__v8hf)B, _CMP_LT_OQ,
                                _MM_FROUND_CUR_DIRECTION);
}

static __inline__ int __DEFAULT_FN_ATTRS128 _mm_ucomile_sh(__m128h A,
                                                           __m128h B) {
  return __builtin_ia32_vcomish((__v8hf)A, (__v8hf)B, _CMP_LE_OQ,
                                _MM_FROUND_CUR_DIRECTION);
}

static __inline__ int __DEFAULT_FN_ATTRS128 _mm_ucomigt_sh(__m128h A,
                                                           __m128h B) {
  return __builtin_ia32_vcomish((__v8hf)A, (__v8hf)B, _CMP_GT_OQ,
                                _MM_FROUND_CUR_DIRECTION);
}

static __inline__ int __DEFAULT_FN_ATTRS128 _mm_ucomige_sh(__m128h A,
                                                           __m128h B) {
  return __builtin_ia32_vcomish((__v8hf)A, (__v8hf)B, _CMP_GE_OQ,
                                _MM_FROUND_CUR_DIRECTION);
}

static __inline__ int __DEFAULT_FN_ATTRS128 _mm_ucomineq_sh(__m128h A,
                                                            __m128h B) {
  return __builtin_ia32_vcomish((__v8hf)A, (__v8hf)B, _CMP_NEQ_UQ,
                                _MM_FROUND_CUR_DIRECTION);
}

static __inline__ __m512h __DEFAULT_FN_ATTRS512 _mm512_add_ph(__m512h __A,
                                                              __m512h __B) {
>>>>>>> f1de9d6d
  return (__m512h)((__v32hf)__A + (__v32hf)__B);
}

static __inline__ __m512h __DEFAULT_FN_ATTRS512
_mm512_mask_add_ph(__m512h __W, __mmask32 __U, __m512h __A, __m512h __B) {
<<<<<<< HEAD
  return (__m512h)__builtin_ia32_selectph_512((__mmask32)__U,
                                              (__v32hf)_mm512_add_ph(__A, __B),
                                              (__v32hf)__W);
=======
  return (__m512h)__builtin_ia32_selectph_512(
      (__mmask32)__U, (__v32hf)_mm512_add_ph(__A, __B), (__v32hf)__W);
>>>>>>> f1de9d6d
}

static __inline__ __m512h __DEFAULT_FN_ATTRS512
_mm512_maskz_add_ph(__mmask32 __U, __m512h __A, __m512h __B) {
  return (__m512h)__builtin_ia32_selectph_512((__mmask32)__U,
                                              (__v32hf)_mm512_add_ph(__A, __B),
                                              (__v32hf)_mm512_setzero_ph());
}

<<<<<<< HEAD
#define _mm512_add_round_ph(A, B, R) \
  (__m512h)__builtin_ia32_addph512((__v32hf)(__m512h)(A), \
                                   (__v32hf)(__m512h)(B), (int)(R))

#define _mm512_mask_add_round_ph(W, U, A, B, R) \
  (__m512h)__builtin_ia32_selectph_512((__mmask32)(U), \
                                   (__v32hf)_mm512_add_round_ph((A), (B), (R)), \
                                   (__v32hf)(__m512h)(W))

#define _mm512_maskz_add_round_ph(U, A, B, R) \
  (__m512h)__builtin_ia32_selectph_512((__mmask32)(U), \
                                   (__v32hf)_mm512_add_round_ph((A), (B), (R)), \
                                   (__v32hf)_mm512_setzero_ph())


static __inline__ __m512h __DEFAULT_FN_ATTRS512
_mm512_sub_ph(__m512h __A, __m512h __B) {
=======
#define _mm512_add_round_ph(A, B, R)                                           \
  ((__m512h)__builtin_ia32_addph512((__v32hf)(__m512h)(A),                     \
                                    (__v32hf)(__m512h)(B), (int)(R)))

#define _mm512_mask_add_round_ph(W, U, A, B, R)                                \
  ((__m512h)__builtin_ia32_selectph_512(                                       \
      (__mmask32)(U), (__v32hf)_mm512_add_round_ph((A), (B), (R)),             \
      (__v32hf)(__m512h)(W)))

#define _mm512_maskz_add_round_ph(U, A, B, R)                                  \
  ((__m512h)__builtin_ia32_selectph_512(                                       \
      (__mmask32)(U), (__v32hf)_mm512_add_round_ph((A), (B), (R)),             \
      (__v32hf)_mm512_setzero_ph()))

static __inline__ __m512h __DEFAULT_FN_ATTRS512 _mm512_sub_ph(__m512h __A,
                                                              __m512h __B) {
>>>>>>> f1de9d6d
  return (__m512h)((__v32hf)__A - (__v32hf)__B);
}

static __inline__ __m512h __DEFAULT_FN_ATTRS512
_mm512_mask_sub_ph(__m512h __W, __mmask32 __U, __m512h __A, __m512h __B) {
<<<<<<< HEAD
  return (__m512h)__builtin_ia32_selectph_512((__mmask32)__U,
                                              (__v32hf)_mm512_sub_ph(__A, __B),
                                              (__v32hf)__W);
=======
  return (__m512h)__builtin_ia32_selectph_512(
      (__mmask32)__U, (__v32hf)_mm512_sub_ph(__A, __B), (__v32hf)__W);
>>>>>>> f1de9d6d
}

static __inline__ __m512h __DEFAULT_FN_ATTRS512
_mm512_maskz_sub_ph(__mmask32 __U, __m512h __A, __m512h __B) {
  return (__m512h)__builtin_ia32_selectph_512((__mmask32)__U,
                                              (__v32hf)_mm512_sub_ph(__A, __B),
                                              (__v32hf)_mm512_setzero_ph());
}

<<<<<<< HEAD
#define _mm512_sub_round_ph(A, B, R) \
  (__m512h)__builtin_ia32_subph512((__v32hf)(__m512h)(A), \
                                   (__v32hf)(__m512h)(B), (int)(R))

#define _mm512_mask_sub_round_ph(W, U, A, B, R) \
  (__m512h)__builtin_ia32_selectph_512((__mmask32)(U), \
                                   (__v32hf)_mm512_sub_round_ph((A), (B), (R)), \
                                   (__v32hf)(__m512h)(W))

#define _mm512_maskz_sub_round_ph(U, A, B, R) \
  (__m512h)__builtin_ia32_selectph_512((__mmask32)(U), \
                                   (__v32hf)_mm512_sub_round_ph((A), (B), (R)), \
                                   (__v32hf)_mm512_setzero_ph())

static __inline__ __m512h __DEFAULT_FN_ATTRS512
_mm512_mul_ph(__m512h __A, __m512h __B) {
=======
#define _mm512_sub_round_ph(A, B, R)                                           \
  ((__m512h)__builtin_ia32_subph512((__v32hf)(__m512h)(A),                     \
                                    (__v32hf)(__m512h)(B), (int)(R)))

#define _mm512_mask_sub_round_ph(W, U, A, B, R)                                \
  ((__m512h)__builtin_ia32_selectph_512(                                       \
      (__mmask32)(U), (__v32hf)_mm512_sub_round_ph((A), (B), (R)),             \
      (__v32hf)(__m512h)(W)))

#define _mm512_maskz_sub_round_ph(U, A, B, R)                                  \
  ((__m512h)__builtin_ia32_selectph_512(                                       \
      (__mmask32)(U), (__v32hf)_mm512_sub_round_ph((A), (B), (R)),             \
      (__v32hf)_mm512_setzero_ph()))

static __inline__ __m512h __DEFAULT_FN_ATTRS512 _mm512_mul_ph(__m512h __A,
                                                              __m512h __B) {
>>>>>>> f1de9d6d
  return (__m512h)((__v32hf)__A * (__v32hf)__B);
}

static __inline__ __m512h __DEFAULT_FN_ATTRS512
_mm512_mask_mul_ph(__m512h __W, __mmask32 __U, __m512h __A, __m512h __B) {
<<<<<<< HEAD
  return (__m512h)__builtin_ia32_selectph_512((__mmask32)__U,
                                              (__v32hf)_mm512_mul_ph(__A, __B),
                                              (__v32hf)__W);
=======
  return (__m512h)__builtin_ia32_selectph_512(
      (__mmask32)__U, (__v32hf)_mm512_mul_ph(__A, __B), (__v32hf)__W);
>>>>>>> f1de9d6d
}

static __inline__ __m512h __DEFAULT_FN_ATTRS512
_mm512_maskz_mul_ph(__mmask32 __U, __m512h __A, __m512h __B) {
  return (__m512h)__builtin_ia32_selectph_512((__mmask32)__U,
                                              (__v32hf)_mm512_mul_ph(__A, __B),
                                              (__v32hf)_mm512_setzero_ph());
}

<<<<<<< HEAD
#define _mm512_mul_round_ph(A, B, R) \
  (__m512h)__builtin_ia32_mulph512((__v32hf)(__m512h)(A), \
                                   (__v32hf)(__m512h)(B), (int)(R))

#define _mm512_mask_mul_round_ph(W, U, A, B, R) \
  (__m512h)__builtin_ia32_selectph_512((__mmask32)(U), \
                                   (__v32hf)_mm512_mul_round_ph((A), (B), (R)), \
                                   (__v32hf)(__m512h)(W))

#define _mm512_maskz_mul_round_ph(U, A, B, R) \
  (__m512h)__builtin_ia32_selectph_512((__mmask32)(U), \
                                   (__v32hf)_mm512_mul_round_ph((A), (B), (R)), \
                                   (__v32hf)_mm512_setzero_ph())

static __inline__ __m512h __DEFAULT_FN_ATTRS512
_mm512_div_ph(__m512h __A, __m512h __B) {
=======
#define _mm512_mul_round_ph(A, B, R)                                           \
  ((__m512h)__builtin_ia32_mulph512((__v32hf)(__m512h)(A),                     \
                                    (__v32hf)(__m512h)(B), (int)(R)))

#define _mm512_mask_mul_round_ph(W, U, A, B, R)                                \
  ((__m512h)__builtin_ia32_selectph_512(                                       \
      (__mmask32)(U), (__v32hf)_mm512_mul_round_ph((A), (B), (R)),             \
      (__v32hf)(__m512h)(W)))

#define _mm512_maskz_mul_round_ph(U, A, B, R)                                  \
  ((__m512h)__builtin_ia32_selectph_512(                                       \
      (__mmask32)(U), (__v32hf)_mm512_mul_round_ph((A), (B), (R)),             \
      (__v32hf)_mm512_setzero_ph()))

static __inline__ __m512h __DEFAULT_FN_ATTRS512 _mm512_div_ph(__m512h __A,
                                                              __m512h __B) {
>>>>>>> f1de9d6d
  return (__m512h)((__v32hf)__A / (__v32hf)__B);
}

static __inline__ __m512h __DEFAULT_FN_ATTRS512
_mm512_mask_div_ph(__m512h __W, __mmask32 __U, __m512h __A, __m512h __B) {
<<<<<<< HEAD
  return (__m512h)__builtin_ia32_selectph_512((__mmask32)__U,
                                              (__v32hf)_mm512_div_ph(__A, __B),
                                              (__v32hf)__W);
=======
  return (__m512h)__builtin_ia32_selectph_512(
      (__mmask32)__U, (__v32hf)_mm512_div_ph(__A, __B), (__v32hf)__W);
>>>>>>> f1de9d6d
}

static __inline__ __m512h __DEFAULT_FN_ATTRS512
_mm512_maskz_div_ph(__mmask32 __U, __m512h __A, __m512h __B) {
  return (__m512h)__builtin_ia32_selectph_512((__mmask32)__U,
                                              (__v32hf)_mm512_div_ph(__A, __B),
                                              (__v32hf)_mm512_setzero_ph());
}

<<<<<<< HEAD
#define _mm512_div_round_ph(A, B, R) \
  (__m512h)__builtin_ia32_divph512((__v32hf)(__m512h)(A), \
                                   (__v32hf)(__m512h)(B), (int)(R))

#define _mm512_mask_div_round_ph(W, U, A, B, R) \
  (__m512h)__builtin_ia32_selectph_512((__mmask32)(U), \
                                   (__v32hf)_mm512_div_round_ph((A), (B), (R)), \
                                   (__v32hf)(__m512h)(W))

#define _mm512_maskz_div_round_ph(U, A, B, R) \
  (__m512h)__builtin_ia32_selectph_512((__mmask32)(U), \
                                   (__v32hf)_mm512_div_round_ph((A), (B), (R)), \
                                   (__v32hf)_mm512_setzero_ph())

static __inline__ __m512h __DEFAULT_FN_ATTRS512
_mm512_min_ph(__m512h __A, __m512h __B) {
  return (__m512h) __builtin_ia32_minph512((__v32hf) __A, (__v32hf) __B,
                                           _MM_FROUND_CUR_DIRECTION);
=======
#define _mm512_div_round_ph(A, B, R)                                           \
  ((__m512h)__builtin_ia32_divph512((__v32hf)(__m512h)(A),                     \
                                    (__v32hf)(__m512h)(B), (int)(R)))

#define _mm512_mask_div_round_ph(W, U, A, B, R)                                \
  ((__m512h)__builtin_ia32_selectph_512(                                       \
      (__mmask32)(U), (__v32hf)_mm512_div_round_ph((A), (B), (R)),             \
      (__v32hf)(__m512h)(W)))

#define _mm512_maskz_div_round_ph(U, A, B, R)                                  \
  ((__m512h)__builtin_ia32_selectph_512(                                       \
      (__mmask32)(U), (__v32hf)_mm512_div_round_ph((A), (B), (R)),             \
      (__v32hf)_mm512_setzero_ph()))

static __inline__ __m512h __DEFAULT_FN_ATTRS512 _mm512_min_ph(__m512h __A,
                                                              __m512h __B) {
  return (__m512h)__builtin_ia32_minph512((__v32hf)__A, (__v32hf)__B,
                                          _MM_FROUND_CUR_DIRECTION);
>>>>>>> f1de9d6d
}

static __inline__ __m512h __DEFAULT_FN_ATTRS512
_mm512_mask_min_ph(__m512h __W, __mmask32 __U, __m512h __A, __m512h __B) {
<<<<<<< HEAD
  return (__m512h)__builtin_ia32_selectph_512((__mmask32)__U,
                                              (__v32hf)_mm512_min_ph(__A, __B),
                                              (__v32hf)__W);
=======
  return (__m512h)__builtin_ia32_selectph_512(
      (__mmask32)__U, (__v32hf)_mm512_min_ph(__A, __B), (__v32hf)__W);
>>>>>>> f1de9d6d
}

static __inline__ __m512h __DEFAULT_FN_ATTRS512
_mm512_maskz_min_ph(__mmask32 __U, __m512h __A, __m512h __B) {
  return (__m512h)__builtin_ia32_selectph_512((__mmask32)__U,
                                              (__v32hf)_mm512_min_ph(__A, __B),
                                              (__v32hf)_mm512_setzero_ph());
}

<<<<<<< HEAD
#define _mm512_min_round_ph(A, B, R) \
  (__m512h)__builtin_ia32_minph512((__v32hf)(__m512h)(A), \
                                   (__v32hf)(__m512h)(B), (int)(R))

#define _mm512_mask_min_round_ph(W, U, A, B, R) \
  (__m512h)__builtin_ia32_selectph_512((__mmask32)(U), \
                                   (__v32hf)_mm512_min_round_ph((A), (B), (R)), \
                                   (__v32hf)(__m512h)(W))

#define _mm512_maskz_min_round_ph(U, A, B, R) \
  (__m512h)__builtin_ia32_selectph_512((__mmask32)(U), \
                                   (__v32hf)_mm512_min_round_ph((A), (B), (R)), \
                                   (__v32hf)_mm512_setzero_ph())

static __inline__ __m512h __DEFAULT_FN_ATTRS512
_mm512_max_ph(__m512h __A, __m512h __B) {
  return (__m512h) __builtin_ia32_maxph512((__v32hf) __A, (__v32hf) __B,
                                           _MM_FROUND_CUR_DIRECTION);
=======
#define _mm512_min_round_ph(A, B, R)                                           \
  ((__m512h)__builtin_ia32_minph512((__v32hf)(__m512h)(A),                     \
                                    (__v32hf)(__m512h)(B), (int)(R)))

#define _mm512_mask_min_round_ph(W, U, A, B, R)                                \
  ((__m512h)__builtin_ia32_selectph_512(                                       \
      (__mmask32)(U), (__v32hf)_mm512_min_round_ph((A), (B), (R)),             \
      (__v32hf)(__m512h)(W)))

#define _mm512_maskz_min_round_ph(U, A, B, R)                                  \
  ((__m512h)__builtin_ia32_selectph_512(                                       \
      (__mmask32)(U), (__v32hf)_mm512_min_round_ph((A), (B), (R)),             \
      (__v32hf)_mm512_setzero_ph()))

static __inline__ __m512h __DEFAULT_FN_ATTRS512 _mm512_max_ph(__m512h __A,
                                                              __m512h __B) {
  return (__m512h)__builtin_ia32_maxph512((__v32hf)__A, (__v32hf)__B,
                                          _MM_FROUND_CUR_DIRECTION);
>>>>>>> f1de9d6d
}

static __inline__ __m512h __DEFAULT_FN_ATTRS512
_mm512_mask_max_ph(__m512h __W, __mmask32 __U, __m512h __A, __m512h __B) {
<<<<<<< HEAD
  return (__m512h)__builtin_ia32_selectph_512((__mmask32)__U,
                                              (__v32hf)_mm512_max_ph(__A, __B),
                                              (__v32hf)__W);
=======
  return (__m512h)__builtin_ia32_selectph_512(
      (__mmask32)__U, (__v32hf)_mm512_max_ph(__A, __B), (__v32hf)__W);
>>>>>>> f1de9d6d
}

static __inline__ __m512h __DEFAULT_FN_ATTRS512
_mm512_maskz_max_ph(__mmask32 __U, __m512h __A, __m512h __B) {
  return (__m512h)__builtin_ia32_selectph_512((__mmask32)__U,
                                              (__v32hf)_mm512_max_ph(__A, __B),
                                              (__v32hf)_mm512_setzero_ph());
}

<<<<<<< HEAD
#define _mm512_max_round_ph(A, B, R) \
  (__m512h)__builtin_ia32_maxph512((__v32hf)(__m512h)(A), \
                                   (__v32hf)(__m512h)(B), (int)(R))

#define _mm512_mask_max_round_ph(W, U, A, B, R) \
  (__m512h)__builtin_ia32_selectph_512((__mmask32)(U), \
                                   (__v32hf)_mm512_max_round_ph((A), (B), (R)), \
                                   (__v32hf)(__m512h)(W))

#define _mm512_maskz_max_round_ph(U, A, B, R) \
  (__m512h)__builtin_ia32_selectph_512((__mmask32)(U), \
                                   (__v32hf)_mm512_max_round_ph((A), (B), (R)), \
                                   (__v32hf)_mm512_setzero_ph())
=======
#define _mm512_max_round_ph(A, B, R)                                           \
  ((__m512h)__builtin_ia32_maxph512((__v32hf)(__m512h)(A),                     \
                                    (__v32hf)(__m512h)(B), (int)(R)))

#define _mm512_mask_max_round_ph(W, U, A, B, R)                                \
  ((__m512h)__builtin_ia32_selectph_512(                                       \
      (__mmask32)(U), (__v32hf)_mm512_max_round_ph((A), (B), (R)),             \
      (__v32hf)(__m512h)(W)))

#define _mm512_maskz_max_round_ph(U, A, B, R)                                  \
  ((__m512h)__builtin_ia32_selectph_512(                                       \
      (__mmask32)(U), (__v32hf)_mm512_max_round_ph((A), (B), (R)),             \
      (__v32hf)_mm512_setzero_ph()))
>>>>>>> f1de9d6d

static __inline__ __m512h __DEFAULT_FN_ATTRS512 _mm512_abs_ph(__m512h __A) {
  return (__m512h)_mm512_and_epi32(_mm512_set1_epi32(0x7FFF7FFF), (__m512i)__A);
}

<<<<<<< HEAD
static __inline__ __m512h __DEFAULT_FN_ATTRS512
_mm512_conj_pch(__m512h __A) {
  return (__m512h)_mm512_xor_ps((__m512)__A, _mm512_set1_ps(-0.0f));
}

static __inline__ __m512h __DEFAULT_FN_ATTRS512
_mm512_mask_conj_pch(__m512h __W, __mmask16 __U, __m512h __A) {
  return (__m512h)__builtin_ia32_selectps_512((__mmask16)__U,
                                             (__v16sf)_mm512_conj_pch(__A),
                                             (__v16sf)__W);
}

static __inline__ __m512h __DEFAULT_FN_ATTRS512
_mm512_maskz_conj_pch(__mmask16 __U, __m512h __A) {
  return (__m512h)__builtin_ia32_selectps_512((__mmask16)__U,
                                              (__v16sf)_mm512_conj_pch(__A),
                                              (__v16sf)_mm512_setzero_ps());
}

static __inline__ __m128h __DEFAULT_FN_ATTRS128
_mm_add_sh(__m128h __A, __m128h __B) {
=======
static __inline__ __m128h __DEFAULT_FN_ATTRS128 _mm_add_sh(__m128h __A,
                                                           __m128h __B) {
>>>>>>> f1de9d6d
  __A[0] += __B[0];
  return __A;
}

<<<<<<< HEAD
static __inline__ __m128h __DEFAULT_FN_ATTRS128
_mm_mask_add_sh(__m128h __W, __mmask8 __U,__m128h __A, __m128h __B) {
=======
static __inline__ __m128h __DEFAULT_FN_ATTRS128 _mm_mask_add_sh(__m128h __W,
                                                                __mmask8 __U,
                                                                __m128h __A,
                                                                __m128h __B) {
>>>>>>> f1de9d6d
  __A = _mm_add_sh(__A, __B);
  return __builtin_ia32_selectsh_128(__U, __A, __W);
}

<<<<<<< HEAD
static __inline__ __m128h __DEFAULT_FN_ATTRS128
_mm_maskz_add_sh(__mmask8 __U,__m128h __A, __m128h __B) {
=======
static __inline__ __m128h __DEFAULT_FN_ATTRS128 _mm_maskz_add_sh(__mmask8 __U,
                                                                 __m128h __A,
                                                                 __m128h __B) {
>>>>>>> f1de9d6d
  __A = _mm_add_sh(__A, __B);
  return __builtin_ia32_selectsh_128(__U, __A, _mm_setzero_ph());
}

<<<<<<< HEAD
#define _mm_add_round_sh(A, B, R) \
  (__m128h)__builtin_ia32_addsh_round_mask((__v8hf)(__m128h)(A), \
                                           (__v8hf)(__m128h)(B), \
                                           (__v8hf)_mm_setzero_ph(), \
                                           (__mmask8)-1, (int)(R))

#define _mm_mask_add_round_sh(W, U, A, B, R) \
  (__m128h)__builtin_ia32_addsh_round_mask((__v8hf)(__m128h)(A), \
                                           (__v8hf)(__m128h)(B), \
                                           (__v8hf)(__m128h)(W), \
                                           (__mmask8)(U), (int)(R))

#define _mm_maskz_add_round_sh(U, A, B, R) \
  (__m128h)__builtin_ia32_addsh_round_mask((__v8hf)(__m128h)(A), \
                                           (__v8hf)(__m128h)(B), \
                                           (__v8hf)_mm_setzero_ph(), \
                                           (__mmask8)(U), (int)(R))

static __inline__ __m128h __DEFAULT_FN_ATTRS128
_mm_sub_sh(__m128h __A, __m128h __B) {
=======
#define _mm_add_round_sh(A, B, R)                                              \
  ((__m128h)__builtin_ia32_addsh_round_mask(                                   \
      (__v8hf)(__m128h)(A), (__v8hf)(__m128h)(B), (__v8hf)_mm_setzero_ph(),    \
      (__mmask8)-1, (int)(R)))

#define _mm_mask_add_round_sh(W, U, A, B, R)                                   \
  ((__m128h)__builtin_ia32_addsh_round_mask(                                   \
      (__v8hf)(__m128h)(A), (__v8hf)(__m128h)(B), (__v8hf)(__m128h)(W),        \
      (__mmask8)(U), (int)(R)))

#define _mm_maskz_add_round_sh(U, A, B, R)                                     \
  ((__m128h)__builtin_ia32_addsh_round_mask(                                   \
      (__v8hf)(__m128h)(A), (__v8hf)(__m128h)(B), (__v8hf)_mm_setzero_ph(),    \
      (__mmask8)(U), (int)(R)))

static __inline__ __m128h __DEFAULT_FN_ATTRS128 _mm_sub_sh(__m128h __A,
                                                           __m128h __B) {
>>>>>>> f1de9d6d
  __A[0] -= __B[0];
  return __A;
}

<<<<<<< HEAD
static __inline__ __m128h __DEFAULT_FN_ATTRS128
_mm_mask_sub_sh(__m128h __W, __mmask8 __U,__m128h __A, __m128h __B) {
=======
static __inline__ __m128h __DEFAULT_FN_ATTRS128 _mm_mask_sub_sh(__m128h __W,
                                                                __mmask8 __U,
                                                                __m128h __A,
                                                                __m128h __B) {
>>>>>>> f1de9d6d
  __A = _mm_sub_sh(__A, __B);
  return __builtin_ia32_selectsh_128(__U, __A, __W);
}

<<<<<<< HEAD
static __inline__ __m128h __DEFAULT_FN_ATTRS128
_mm_maskz_sub_sh(__mmask8 __U,__m128h __A, __m128h __B) {
=======
static __inline__ __m128h __DEFAULT_FN_ATTRS128 _mm_maskz_sub_sh(__mmask8 __U,
                                                                 __m128h __A,
                                                                 __m128h __B) {
>>>>>>> f1de9d6d
  __A = _mm_sub_sh(__A, __B);
  return __builtin_ia32_selectsh_128(__U, __A, _mm_setzero_ph());
}

<<<<<<< HEAD
#define _mm_sub_round_sh(A, B, R) \
  (__m128h)__builtin_ia32_subsh_round_mask((__v8hf)(__m128h)(A), \
                                           (__v8hf)(__m128h)(B), \
                                           (__v8hf)_mm_setzero_ph(), \
                                           (__mmask8)-1, (int)(R))

#define _mm_mask_sub_round_sh(W, U, A, B, R) \
  (__m128h)__builtin_ia32_subsh_round_mask((__v8hf)(__m128h)(A), \
                                           (__v8hf)(__m128h)(B), \
                                           (__v8hf)(__m128h)(W), \
                                           (__mmask8)(U), (int)(R))

#define _mm_maskz_sub_round_sh(U, A, B, R) \
  (__m128h)__builtin_ia32_subsh_round_mask((__v8hf)(__m128h)(A), \
                                           (__v8hf)(__m128h)(B), \
                                           (__v8hf)_mm_setzero_ph(), \
                                           (__mmask8)(U), (int)(R))

static __inline__ __m128h __DEFAULT_FN_ATTRS128
_mm_mul_sh(__m128h __A, __m128h __B) {
=======
#define _mm_sub_round_sh(A, B, R)                                              \
  ((__m128h)__builtin_ia32_subsh_round_mask(                                   \
      (__v8hf)(__m128h)(A), (__v8hf)(__m128h)(B), (__v8hf)_mm_setzero_ph(),    \
      (__mmask8)-1, (int)(R)))

#define _mm_mask_sub_round_sh(W, U, A, B, R)                                   \
  ((__m128h)__builtin_ia32_subsh_round_mask(                                   \
      (__v8hf)(__m128h)(A), (__v8hf)(__m128h)(B), (__v8hf)(__m128h)(W),        \
      (__mmask8)(U), (int)(R)))

#define _mm_maskz_sub_round_sh(U, A, B, R)                                     \
  ((__m128h)__builtin_ia32_subsh_round_mask(                                   \
      (__v8hf)(__m128h)(A), (__v8hf)(__m128h)(B), (__v8hf)_mm_setzero_ph(),    \
      (__mmask8)(U), (int)(R)))

static __inline__ __m128h __DEFAULT_FN_ATTRS128 _mm_mul_sh(__m128h __A,
                                                           __m128h __B) {
>>>>>>> f1de9d6d
  __A[0] *= __B[0];
  return __A;
}

<<<<<<< HEAD
static __inline__ __m128h __DEFAULT_FN_ATTRS128
_mm_mask_mul_sh(__m128h __W, __mmask8 __U,__m128h __A, __m128h __B) {
=======
static __inline__ __m128h __DEFAULT_FN_ATTRS128 _mm_mask_mul_sh(__m128h __W,
                                                                __mmask8 __U,
                                                                __m128h __A,
                                                                __m128h __B) {
>>>>>>> f1de9d6d
  __A = _mm_mul_sh(__A, __B);
  return __builtin_ia32_selectsh_128(__U, __A, __W);
}

<<<<<<< HEAD
static __inline__ __m128h __DEFAULT_FN_ATTRS128
_mm_maskz_mul_sh(__mmask8 __U,__m128h __A, __m128h __B) {
=======
static __inline__ __m128h __DEFAULT_FN_ATTRS128 _mm_maskz_mul_sh(__mmask8 __U,
                                                                 __m128h __A,
                                                                 __m128h __B) {
>>>>>>> f1de9d6d
  __A = _mm_mul_sh(__A, __B);
  return __builtin_ia32_selectsh_128(__U, __A, _mm_setzero_ph());
}

<<<<<<< HEAD
#define _mm_mul_round_sh(A, B, R) \
  (__m128h)__builtin_ia32_mulsh_round_mask((__v8hf)(__m128h)(A), \
                                           (__v8hf)(__m128h)(B), \
                                           (__v8hf)_mm_setzero_ph(), \
                                           (__mmask8)-1, (int)(R))

#define _mm_mask_mul_round_sh(W, U, A, B, R) \
  (__m128h)__builtin_ia32_mulsh_round_mask((__v8hf)(__m128h)(A), \
                                           (__v8hf)(__m128h)(B), \
                                           (__v8hf)(__m128h)(W), \
                                           (__mmask8)(U), (int)(R))

#define _mm_maskz_mul_round_sh(U, A, B, R) \
  (__m128h)__builtin_ia32_mulsh_round_mask((__v8hf)(__m128h)(A), \
                                           (__v8hf)(__m128h)(B), \
                                           (__v8hf)_mm_setzero_ph(), \
                                           (__mmask8)(U), (int)(R))

static __inline__ __m128h __DEFAULT_FN_ATTRS128
_mm_div_sh(__m128h __A, __m128h __B) {
=======
#define _mm_mul_round_sh(A, B, R)                                              \
  ((__m128h)__builtin_ia32_mulsh_round_mask(                                   \
      (__v8hf)(__m128h)(A), (__v8hf)(__m128h)(B), (__v8hf)_mm_setzero_ph(),    \
      (__mmask8)-1, (int)(R)))

#define _mm_mask_mul_round_sh(W, U, A, B, R)                                   \
  ((__m128h)__builtin_ia32_mulsh_round_mask(                                   \
      (__v8hf)(__m128h)(A), (__v8hf)(__m128h)(B), (__v8hf)(__m128h)(W),        \
      (__mmask8)(U), (int)(R)))

#define _mm_maskz_mul_round_sh(U, A, B, R)                                     \
  ((__m128h)__builtin_ia32_mulsh_round_mask(                                   \
      (__v8hf)(__m128h)(A), (__v8hf)(__m128h)(B), (__v8hf)_mm_setzero_ph(),    \
      (__mmask8)(U), (int)(R)))

static __inline__ __m128h __DEFAULT_FN_ATTRS128 _mm_div_sh(__m128h __A,
                                                           __m128h __B) {
>>>>>>> f1de9d6d
  __A[0] /= __B[0];
  return __A;
}

<<<<<<< HEAD
static __inline__ __m128h __DEFAULT_FN_ATTRS128
_mm_mask_div_sh(__m128h __W, __mmask8 __U,__m128h __A, __m128h __B) {
=======
static __inline__ __m128h __DEFAULT_FN_ATTRS128 _mm_mask_div_sh(__m128h __W,
                                                                __mmask8 __U,
                                                                __m128h __A,
                                                                __m128h __B) {
>>>>>>> f1de9d6d
  __A = _mm_div_sh(__A, __B);
  return __builtin_ia32_selectsh_128(__U, __A, __W);
}

<<<<<<< HEAD
static __inline__ __m128h __DEFAULT_FN_ATTRS128
_mm_maskz_div_sh(__mmask8 __U,__m128h __A, __m128h __B) {
=======
static __inline__ __m128h __DEFAULT_FN_ATTRS128 _mm_maskz_div_sh(__mmask8 __U,
                                                                 __m128h __A,
                                                                 __m128h __B) {
>>>>>>> f1de9d6d
  __A = _mm_div_sh(__A, __B);
  return __builtin_ia32_selectsh_128(__U, __A, _mm_setzero_ph());
}

<<<<<<< HEAD
#define _mm_div_round_sh(A, B, R) \
  (__m128h)__builtin_ia32_divsh_round_mask((__v8hf)(__m128h)(A), \
                                           (__v8hf)(__m128h)(B), \
                                           (__v8hf)_mm_setzero_ph(), \
                                           (__mmask8)-1, (int)(R))

#define _mm_mask_div_round_sh(W, U, A, B, R) \
  (__m128h)__builtin_ia32_divsh_round_mask((__v8hf)(__m128h)(A), \
                                           (__v8hf)(__m128h)(B), \
                                           (__v8hf)(__m128h)(W), \
                                           (__mmask8)(U), (int)(R))

#define _mm_maskz_div_round_sh(U, A, B, R) \
  (__m128h)__builtin_ia32_divsh_round_mask((__v8hf)(__m128h)(A), \
                                           (__v8hf)(__m128h)(B), \
                                           (__v8hf)_mm_setzero_ph(), \
                                           (__mmask8)(U), (int)(R))

static __inline__ __m128h __DEFAULT_FN_ATTRS128
_mm_min_sh(__m128h __A, __m128h __B) {
  return (__m128h) __builtin_ia32_minsh_round_mask ((__v8hf) __A,
                (__v8hf) __B,
                (__v8hf) _mm_setzero_ph(),
                (__mmask8) -1,
                _MM_FROUND_CUR_DIRECTION);
}

static __inline__ __m128h __DEFAULT_FN_ATTRS128
_mm_mask_min_sh(__m128h __W, __mmask8 __U,__m128h __A, __m128h __B) {
  return (__m128h) __builtin_ia32_minsh_round_mask ((__v8hf) __A,
                (__v8hf) __B,
                (__v8hf) __W,
                (__mmask8) __U,
                _MM_FROUND_CUR_DIRECTION);
}

static __inline__ __m128h __DEFAULT_FN_ATTRS128
_mm_maskz_min_sh(__mmask8 __U,__m128h __A, __m128h __B) {
  return (__m128h) __builtin_ia32_minsh_round_mask ((__v8hf) __A,
                (__v8hf) __B,
                (__v8hf)  _mm_setzero_ph (),
                (__mmask8) __U,
                _MM_FROUND_CUR_DIRECTION);
}

#define _mm_min_round_sh(A, B, R) \
  (__m128h)__builtin_ia32_minsh_round_mask((__v8hf)(__m128h)(A), \
                                           (__v8hf)(__m128h)(B), \
                                           (__v8hf)_mm_setzero_ph(), \
                                           (__mmask8)-1, (int)(R))

#define _mm_mask_min_round_sh(W, U, A, B, R) \
  (__m128h)__builtin_ia32_minsh_round_mask((__v8hf)(__m128h)(A), \
                                           (__v8hf)(__m128h)(B), \
                                           (__v8hf)(__m128h)(W), \
                                           (__mmask8)(U), (int)(R))

#define _mm_maskz_min_round_sh(U, A, B, R) \
  (__m128h)__builtin_ia32_minsh_round_mask((__v8hf)(__m128h)(A), \
                                           (__v8hf)(__m128h)(B), \
                                           (__v8hf)_mm_setzero_ph(), \
                                           (__mmask8)(U), (int)(R))

static __inline__ __m128h __DEFAULT_FN_ATTRS128
_mm_max_sh(__m128h __A, __m128h __B) {
  return (__m128h) __builtin_ia32_maxsh_round_mask ((__v8hf) __A,
                (__v8hf) __B,
                (__v8hf) _mm_setzero_ph(),
                (__mmask8) -1,
                _MM_FROUND_CUR_DIRECTION);
}

static __inline__ __m128h __DEFAULT_FN_ATTRS128
_mm_mask_max_sh(__m128h __W, __mmask8 __U,__m128h __A, __m128h __B) {
  return (__m128h) __builtin_ia32_maxsh_round_mask ((__v8hf) __A,
                (__v8hf) __B,
                (__v8hf) __W,
                (__mmask8) __U,
                _MM_FROUND_CUR_DIRECTION);
}

static __inline__ __m128h __DEFAULT_FN_ATTRS128
_mm_maskz_max_sh(__mmask8 __U,__m128h __A, __m128h __B) {
  return (__m128h) __builtin_ia32_maxsh_round_mask ((__v8hf) __A,
                (__v8hf) __B,
                (__v8hf)  _mm_setzero_ph (),
                (__mmask8) __U,
                _MM_FROUND_CUR_DIRECTION);
}

#define _mm_max_round_sh(A, B, R) \
  (__m128h)__builtin_ia32_maxsh_round_mask((__v8hf)(__m128h)(A), \
                                           (__v8hf)(__m128h)(B), \
                                           (__v8hf)_mm_setzero_ph(), \
                                           (__mmask8)-1, (int)(R))

#define _mm_mask_max_round_sh(W, U, A, B, R) \
  (__m128h)__builtin_ia32_maxsh_round_mask((__v8hf)(__m128h)(A), \
                                           (__v8hf)(__m128h)(B), \
                                           (__v8hf)(__m128h)(W), \
                                           (__mmask8)(U), (int)(R))

#define _mm_maskz_max_round_sh(U, A, B, R) \
  (__m128h)__builtin_ia32_maxsh_round_mask((__v8hf)(__m128h)(A), \
                                           (__v8hf)(__m128h)(B), \
                                           (__v8hf)_mm_setzero_ph(), \
                                           (__mmask8)(U), (int)(R))

#define _mm512_cmp_round_ph_mask(A, B, P, R) \
  (__mmask32)__builtin_ia32_cmpph512_mask((__v32hf)(__m512h)(A), \
                                          (__v32hf)(__m512h)(B), (int)(P), \
                                          (__mmask32)-1, (int)(R))

#define _mm512_mask_cmp_round_ph_mask(U, A, B, P, R) \
  (__mmask32)__builtin_ia32_cmpph512_mask((__v32hf)(__m512h)(A), \
                                          (__v32hf)(__m512h)(B), (int)(P), \
                                          (__mmask32)(U), (int)(R))

#define _mm512_cmp_ph_mask(A, B, P) \
  _mm512_cmp_round_ph_mask((A), (B), (P), _MM_FROUND_CUR_DIRECTION)

#define _mm512_mask_cmp_ph_mask(U, A, B, P) \
  _mm512_mask_cmp_round_ph_mask((U), (A), (B), (P), _MM_FROUND_CUR_DIRECTION)

#define _mm_cmp_round_sh_mask(X, Y, P, R) \
  (__mmask8)__builtin_ia32_cmpsh_mask((__v8hf)(__m128h)(X), \
                                      (__v8hf)(__m128h)(Y), (int)(P), \
                                      (__mmask8)-1, (int)(R))

#define _mm_mask_cmp_round_sh_mask(M, X, Y, P, R) \
  (__mmask8)__builtin_ia32_cmpsh_mask((__v8hf)(__m128h)(X), \
                                      (__v8hf)(__m128h)(Y), (int)(P), \
                                      (__mmask8)(M), (int)(R))

#define _mm_cmp_sh_mask(X, Y, P) \
  (__mmask8)__builtin_ia32_cmpsh_mask((__v8hf)(__m128h)(X), \
                                      (__v8hf)(__m128h)(Y), (int)(P), \
                                      (__mmask8)-1, \
                                      _MM_FROUND_CUR_DIRECTION)

#define _mm_mask_cmp_sh_mask(M, X, Y, P) \
  (__mmask8)__builtin_ia32_cmpsh_mask((__v8hf)(__m128h)(X), \
                                      (__v8hf)(__m128h)(Y), (int)(P), \
                                      (__mmask8)(M), \
                                      _MM_FROUND_CUR_DIRECTION)

=======
#define _mm_div_round_sh(A, B, R)                                              \
  ((__m128h)__builtin_ia32_divsh_round_mask(                                   \
      (__v8hf)(__m128h)(A), (__v8hf)(__m128h)(B), (__v8hf)_mm_setzero_ph(),    \
      (__mmask8)-1, (int)(R)))

#define _mm_mask_div_round_sh(W, U, A, B, R)                                   \
  ((__m128h)__builtin_ia32_divsh_round_mask(                                   \
      (__v8hf)(__m128h)(A), (__v8hf)(__m128h)(B), (__v8hf)(__m128h)(W),        \
      (__mmask8)(U), (int)(R)))

#define _mm_maskz_div_round_sh(U, A, B, R)                                     \
  ((__m128h)__builtin_ia32_divsh_round_mask(                                   \
      (__v8hf)(__m128h)(A), (__v8hf)(__m128h)(B), (__v8hf)_mm_setzero_ph(),    \
      (__mmask8)(U), (int)(R)))

static __inline__ __m128h __DEFAULT_FN_ATTRS128 _mm_min_sh(__m128h __A,
                                                           __m128h __B) {
  return (__m128h)__builtin_ia32_minsh_round_mask(
      (__v8hf)__A, (__v8hf)__B, (__v8hf)_mm_setzero_ph(), (__mmask8)-1,
      _MM_FROUND_CUR_DIRECTION);
}

static __inline__ __m128h __DEFAULT_FN_ATTRS128 _mm_mask_min_sh(__m128h __W,
                                                                __mmask8 __U,
                                                                __m128h __A,
                                                                __m128h __B) {
  return (__m128h)__builtin_ia32_minsh_round_mask((__v8hf)__A, (__v8hf)__B,
                                                  (__v8hf)__W, (__mmask8)__U,
                                                  _MM_FROUND_CUR_DIRECTION);
}

static __inline__ __m128h __DEFAULT_FN_ATTRS128 _mm_maskz_min_sh(__mmask8 __U,
                                                                 __m128h __A,
                                                                 __m128h __B) {
  return (__m128h)__builtin_ia32_minsh_round_mask(
      (__v8hf)__A, (__v8hf)__B, (__v8hf)_mm_setzero_ph(), (__mmask8)__U,
      _MM_FROUND_CUR_DIRECTION);
}

#define _mm_min_round_sh(A, B, R)                                              \
  ((__m128h)__builtin_ia32_minsh_round_mask(                                   \
      (__v8hf)(__m128h)(A), (__v8hf)(__m128h)(B), (__v8hf)_mm_setzero_ph(),    \
      (__mmask8)-1, (int)(R)))

#define _mm_mask_min_round_sh(W, U, A, B, R)                                   \
  ((__m128h)__builtin_ia32_minsh_round_mask(                                   \
      (__v8hf)(__m128h)(A), (__v8hf)(__m128h)(B), (__v8hf)(__m128h)(W),        \
      (__mmask8)(U), (int)(R)))

#define _mm_maskz_min_round_sh(U, A, B, R)                                     \
  ((__m128h)__builtin_ia32_minsh_round_mask(                                   \
      (__v8hf)(__m128h)(A), (__v8hf)(__m128h)(B), (__v8hf)_mm_setzero_ph(),    \
      (__mmask8)(U), (int)(R)))

static __inline__ __m128h __DEFAULT_FN_ATTRS128 _mm_max_sh(__m128h __A,
                                                           __m128h __B) {
  return (__m128h)__builtin_ia32_maxsh_round_mask(
      (__v8hf)__A, (__v8hf)__B, (__v8hf)_mm_setzero_ph(), (__mmask8)-1,
      _MM_FROUND_CUR_DIRECTION);
}

static __inline__ __m128h __DEFAULT_FN_ATTRS128 _mm_mask_max_sh(__m128h __W,
                                                                __mmask8 __U,
                                                                __m128h __A,
                                                                __m128h __B) {
  return (__m128h)__builtin_ia32_maxsh_round_mask((__v8hf)__A, (__v8hf)__B,
                                                  (__v8hf)__W, (__mmask8)__U,
                                                  _MM_FROUND_CUR_DIRECTION);
}

static __inline__ __m128h __DEFAULT_FN_ATTRS128 _mm_maskz_max_sh(__mmask8 __U,
                                                                 __m128h __A,
                                                                 __m128h __B) {
  return (__m128h)__builtin_ia32_maxsh_round_mask(
      (__v8hf)__A, (__v8hf)__B, (__v8hf)_mm_setzero_ph(), (__mmask8)__U,
      _MM_FROUND_CUR_DIRECTION);
}

#define _mm_max_round_sh(A, B, R)                                              \
  ((__m128h)__builtin_ia32_maxsh_round_mask(                                   \
      (__v8hf)(__m128h)(A), (__v8hf)(__m128h)(B), (__v8hf)_mm_setzero_ph(),    \
      (__mmask8)-1, (int)(R)))

#define _mm_mask_max_round_sh(W, U, A, B, R)                                   \
  ((__m128h)__builtin_ia32_maxsh_round_mask(                                   \
      (__v8hf)(__m128h)(A), (__v8hf)(__m128h)(B), (__v8hf)(__m128h)(W),        \
      (__mmask8)(U), (int)(R)))

#define _mm_maskz_max_round_sh(U, A, B, R)                                     \
  ((__m128h)__builtin_ia32_maxsh_round_mask(                                   \
      (__v8hf)(__m128h)(A), (__v8hf)(__m128h)(B), (__v8hf)_mm_setzero_ph(),    \
      (__mmask8)(U), (int)(R)))

#define _mm512_cmp_round_ph_mask(A, B, P, R)                                   \
  ((__mmask32)__builtin_ia32_cmpph512_mask((__v32hf)(__m512h)(A),              \
                                           (__v32hf)(__m512h)(B), (int)(P),    \
                                           (__mmask32)-1, (int)(R)))

#define _mm512_mask_cmp_round_ph_mask(U, A, B, P, R)                           \
  ((__mmask32)__builtin_ia32_cmpph512_mask((__v32hf)(__m512h)(A),              \
                                           (__v32hf)(__m512h)(B), (int)(P),    \
                                           (__mmask32)(U), (int)(R)))

#define _mm512_cmp_ph_mask(A, B, P)                                            \
  _mm512_cmp_round_ph_mask((A), (B), (P), _MM_FROUND_CUR_DIRECTION)

#define _mm512_mask_cmp_ph_mask(U, A, B, P)                                    \
  _mm512_mask_cmp_round_ph_mask((U), (A), (B), (P), _MM_FROUND_CUR_DIRECTION)

#define _mm_cmp_round_sh_mask(X, Y, P, R)                                      \
  ((__mmask8)__builtin_ia32_cmpsh_mask((__v8hf)(__m128h)(X),                   \
                                       (__v8hf)(__m128h)(Y), (int)(P),         \
                                       (__mmask8)-1, (int)(R)))

#define _mm_mask_cmp_round_sh_mask(M, X, Y, P, R)                              \
  ((__mmask8)__builtin_ia32_cmpsh_mask((__v8hf)(__m128h)(X),                   \
                                       (__v8hf)(__m128h)(Y), (int)(P),         \
                                       (__mmask8)(M), (int)(R)))

#define _mm_cmp_sh_mask(X, Y, P)                                               \
  ((__mmask8)__builtin_ia32_cmpsh_mask(                                        \
      (__v8hf)(__m128h)(X), (__v8hf)(__m128h)(Y), (int)(P), (__mmask8)-1,      \
      _MM_FROUND_CUR_DIRECTION))

#define _mm_mask_cmp_sh_mask(M, X, Y, P)                                       \
  ((__mmask8)__builtin_ia32_cmpsh_mask(                                        \
      (__v8hf)(__m128h)(X), (__v8hf)(__m128h)(Y), (int)(P), (__mmask8)(M),     \
      _MM_FROUND_CUR_DIRECTION))
>>>>>>> f1de9d6d
// loads with vmovsh:
static __inline__ __m128h __DEFAULT_FN_ATTRS128 _mm_load_sh(void const *__dp) {
  struct __mm_load_sh_struct {
    _Float16 __u;
  } __attribute__((__packed__, __may_alias__));
  _Float16 __u = ((struct __mm_load_sh_struct *)__dp)->__u;
  return (__m128h){__u, 0, 0, 0, 0, 0, 0, 0};
}

static __inline__ __m128h __DEFAULT_FN_ATTRS128
_mm_mask_load_sh(__m128h __W, __mmask8 __U, const void *__A) {
  __m128h src = (__v8hf)__builtin_shufflevector(
      (__v8hf)__W, (__v8hf)_mm_setzero_ph(), 0, 8, 8, 8, 8, 8, 8, 8);

  return (__m128h)__builtin_ia32_loadsh128_mask((__v8hf *)__A, src, __U & 1);
}

static __inline__ __m128h __DEFAULT_FN_ATTRS128
_mm_maskz_load_sh(__mmask8 __U, const void *__A) {
  return (__m128h)__builtin_ia32_loadsh128_mask(
      (__v8hf *)__A, (__v8hf)_mm_setzero_ph(), __U & 1);
}

static __inline__ __m512h __DEFAULT_FN_ATTRS512
_mm512_load_ph(void const *__p) {
  return *(const __m512h *)__p;
}

static __inline__ __m256h __DEFAULT_FN_ATTRS256
_mm256_load_ph(void const *__p) {
  return *(const __m256h *)__p;
}

static __inline__ __m128h __DEFAULT_FN_ATTRS128 _mm_load_ph(void const *__p) {
  return *(const __m128h *)__p;
}

static __inline__ __m512h __DEFAULT_FN_ATTRS512
_mm512_loadu_ph(void const *__p) {
  struct __loadu_ph {
    __m512h_u __v;
  } __attribute__((__packed__, __may_alias__));
  return ((const struct __loadu_ph *)__p)->__v;
}

static __inline__ __m256h __DEFAULT_FN_ATTRS256
_mm256_loadu_ph(void const *__p) {
  struct __loadu_ph {
    __m256h_u __v;
  } __attribute__((__packed__, __may_alias__));
  return ((const struct __loadu_ph *)__p)->__v;
}

static __inline__ __m128h __DEFAULT_FN_ATTRS128 _mm_loadu_ph(void const *__p) {
  struct __loadu_ph {
    __m128h_u __v;
  } __attribute__((__packed__, __may_alias__));
  return ((const struct __loadu_ph *)__p)->__v;
}

// stores with vmovsh:
static __inline__ void __DEFAULT_FN_ATTRS128 _mm_store_sh(void *__dp,
                                                          __m128h __a) {
  struct __mm_store_sh_struct {
    _Float16 __u;
  } __attribute__((__packed__, __may_alias__));
  ((struct __mm_store_sh_struct *)__dp)->__u = __a[0];
}

static __inline__ void __DEFAULT_FN_ATTRS128 _mm_mask_store_sh(void *__W,
                                                               __mmask8 __U,
                                                               __m128h __A) {
  __builtin_ia32_storesh128_mask((__v8hf *)__W, __A, __U & 1);
}

static __inline__ void __DEFAULT_FN_ATTRS512 _mm512_store_ph(void *__P,
                                                             __m512h __A) {
  *(__m512h *)__P = __A;
}

static __inline__ void __DEFAULT_FN_ATTRS256 _mm256_store_ph(void *__P,
                                                             __m256h __A) {
  *(__m256h *)__P = __A;
}

static __inline__ void __DEFAULT_FN_ATTRS128 _mm_store_ph(void *__P,
                                                          __m128h __A) {
  *(__m128h *)__P = __A;
}

static __inline__ void __DEFAULT_FN_ATTRS512 _mm512_storeu_ph(void *__P,
                                                              __m512h __A) {
  struct __storeu_ph {
    __m512h_u __v;
  } __attribute__((__packed__, __may_alias__));
  ((struct __storeu_ph *)__P)->__v = __A;
}

static __inline__ void __DEFAULT_FN_ATTRS256 _mm256_storeu_ph(void *__P,
                                                              __m256h __A) {
  struct __storeu_ph {
    __m256h_u __v;
  } __attribute__((__packed__, __may_alias__));
  ((struct __storeu_ph *)__P)->__v = __A;
}

static __inline__ void __DEFAULT_FN_ATTRS128 _mm_storeu_ph(void *__P,
                                                           __m128h __A) {
  struct __storeu_ph {
    __m128h_u __v;
  } __attribute__((__packed__, __may_alias__));
  ((struct __storeu_ph *)__P)->__v = __A;
}

// moves with vmovsh:
static __inline__ __m128h __DEFAULT_FN_ATTRS128 _mm_move_sh(__m128h __a,
                                                            __m128h __b) {
  __a[0] = __b[0];
  return __a;
}

static __inline__ __m128h __DEFAULT_FN_ATTRS128 _mm_mask_move_sh(__m128h __W,
                                                                 __mmask8 __U,
                                                                 __m128h __A,
                                                                 __m128h __B) {
  return __builtin_ia32_selectsh_128(__U, _mm_move_sh(__A, __B), __W);
}

static __inline__ __m128h __DEFAULT_FN_ATTRS128 _mm_maskz_move_sh(__mmask8 __U,
                                                                  __m128h __A,
                                                                  __m128h __B) {
  return __builtin_ia32_selectsh_128(__U, _mm_move_sh(__A, __B),
                                     _mm_setzero_ph());
}

// vmovw:
static __inline__ __m128i __DEFAULT_FN_ATTRS128 _mm_cvtsi16_si128(short __a) {
  return (__m128i)(__v8hi){__a, 0, 0, 0, 0, 0, 0, 0};
}

static __inline__ short __DEFAULT_FN_ATTRS128 _mm_cvtsi128_si16(__m128i __a) {
  __v8hi __b = (__v8hi)__a;
  return __b[0];
}

static __inline__ _Float16 __DEFAULT_FN_ATTRS512
_mm512_reduce_add_ph(__m512h __W) {
  return __builtin_ia32_reduce_fadd_ph512(-0.0f16, __W);
}

static __inline__ _Float16 __DEFAULT_FN_ATTRS512
_mm512_reduce_mul_ph(__m512h __W) {
  return __builtin_ia32_reduce_fmul_ph512(1.0f16, __W);
}

static __inline__ _Float16 __DEFAULT_FN_ATTRS512
_mm512_reduce_max_ph(__m512h __V) {
  return __builtin_ia32_reduce_fmax_ph512(__V);
}

static __inline__ _Float16 __DEFAULT_FN_ATTRS512
_mm512_reduce_min_ph(__m512h __V) {
  return __builtin_ia32_reduce_fmin_ph512(__V);
}

static __inline__ __m512h __DEFAULT_FN_ATTRS512
_mm512_rcp_ph(__m512h __A) {
  return (__m512h) __builtin_ia32_rcpph512_mask ((__v32hf) __A,
            (__v32hf) _mm512_undefined_ph (),
            (__mmask32) -1);
}

static __inline__ __m512h __DEFAULT_FN_ATTRS512
_mm512_mask_rcp_ph(__m512h __W, __mmask32 __U, __m512h __A) {
  return (__m512h) __builtin_ia32_rcpph512_mask ((__v32hf) __A,
            (__v32hf) __W,
            (__mmask32) __U);
}

static __inline__ __m512h __DEFAULT_FN_ATTRS512
_mm512_maskz_rcp_ph(__mmask32 __U, __m512h __A) {
  return (__m512h) __builtin_ia32_rcpph512_mask ((__v32hf) __A,
            (__v32hf) _mm512_setzero_ph (),
            (__mmask32) __U);
}

static __inline__ __m512h __DEFAULT_FN_ATTRS512
_mm512_rsqrt_ph(__m512h __A) {
  return (__m512h) __builtin_ia32_rsqrtph512_mask ((__v32hf) __A,
            (__v32hf) _mm512_undefined_ph (),
            (__mmask32) -1);
}

static __inline__ __m512h __DEFAULT_FN_ATTRS512
_mm512_mask_rsqrt_ph(__m512h __W, __mmask32 __U, __m512h __A) {
  return (__m512h) __builtin_ia32_rsqrtph512_mask ((__v32hf) __A,
            (__v32hf) __W,
            (__mmask32) __U);
}

static __inline__ __m512h __DEFAULT_FN_ATTRS512
_mm512_maskz_rsqrt_ph(__mmask32 __U, __m512h __A) {
  return (__m512h) __builtin_ia32_rsqrtph512_mask ((__v32hf) __A,
            (__v32hf) _mm512_setzero_ph (),
            (__mmask32) __U);
}

#define _mm512_getmant_ph(A, B, C)  \
  (__m512h)__builtin_ia32_getmantph512_mask((__v32hf)(__m512h)(A), \
                                           (int)(((C)<<2)|(B)), \
                                           (__v32hf)_mm512_undefined_ph(), \
                                           (__mmask32)-1, \
                                           _MM_FROUND_CUR_DIRECTION)

#define _mm512_mask_getmant_ph(W, U, A, B, C)  \
  (__m512h)__builtin_ia32_getmantph512_mask((__v32hf)(__m512h)(A), \
                                           (int)(((C)<<2)|(B)), \
                                           (__v32hf)(__m512h)(W), \
                                           (__mmask32)(U), \
                                           _MM_FROUND_CUR_DIRECTION)

#define _mm512_maskz_getmant_ph(U, A, B, C)  \
  (__m512h)__builtin_ia32_getmantph512_mask((__v32hf)(__m512h)(A), \
                                           (int)(((C)<<2)|(B)), \
                                           (__v32hf)_mm512_setzero_ph(), \
                                           (__mmask32)(U), \
                                           _MM_FROUND_CUR_DIRECTION)

#define _mm512_getmant_round_ph(A, B, C, R)  \
  (__m512h)__builtin_ia32_getmantph512_mask((__v32hf)(__m512h)(A), \
                                           (int)(((C)<<2) | (B)), \
                                           (__v32hf)_mm512_undefined_ph(), \
                                           (__mmask32)-1, (int)(R))

#define _mm512_mask_getmant_round_ph(W, U, A, B, C, R)  \
  (__m512h)__builtin_ia32_getmantph512_mask((__v32hf)(__m512h)(A), \
                                           (int)(((C)<<2) | (B)), \
                                           (__v32hf)(__m512h)(W), \
                                           (__mmask32)(U), (int)(R))

#define _mm512_maskz_getmant_round_ph(U, A, B, C, R)  \
  (__m512h)__builtin_ia32_getmantph512_mask((__v32hf)(__m512h)(A), \
                                           (int)(((C)<<2) | (B)), \
                                           (__v32hf)_mm512_setzero_ph(), \
                                           (__mmask32)(U), (int)(R))

static __inline__ __m512h __DEFAULT_FN_ATTRS512
_mm512_getexp_ph (__m512h __A)
{
  return (__m512h) __builtin_ia32_getexpph512_mask ((__v32hf) __A,
               (__v32hf) _mm512_undefined_ph (),
               (__mmask32) -1,
               _MM_FROUND_CUR_DIRECTION);
}

static __inline__ __m512h __DEFAULT_FN_ATTRS512
_mm512_mask_getexp_ph (__m512h __W, __mmask32 __U, __m512h __A)
{
  return (__m512h) __builtin_ia32_getexpph512_mask ((__v32hf) __A,
               (__v32hf) __W,
               (__mmask32) __U,
               _MM_FROUND_CUR_DIRECTION);
}

static __inline__ __m512h __DEFAULT_FN_ATTRS512
_mm512_maskz_getexp_ph (__mmask32 __U, __m512h __A)
{
  return (__m512h) __builtin_ia32_getexpph512_mask ((__v32hf) __A,
               (__v32hf) _mm512_setzero_ph (),
               (__mmask32) __U,
               _MM_FROUND_CUR_DIRECTION);
}

#define _mm512_getexp_round_ph(A, R)  \
  (__m512h)__builtin_ia32_getexpph512_mask((__v32hf)(__m512h)(A), \
                                          (__v32hf)_mm512_undefined_ph(), \
                                          (__mmask32)-1, (int)(R))

#define _mm512_mask_getexp_round_ph(W, U, A, R)  \
  (__m512h)__builtin_ia32_getexpph512_mask((__v32hf)(__m512h)(A), \
                                          (__v32hf)(__m512h)(W), \
                                          (__mmask32)(U), (int)(R))

#define _mm512_maskz_getexp_round_ph(U, A, R)  \
  (__m512h)__builtin_ia32_getexpph512_mask((__v32hf)(__m512h)(A), \
                                          (__v32hf)_mm512_setzero_ph(), \
                                          (__mmask32)(U), (int)(R))

static __inline__ __m512h __DEFAULT_FN_ATTRS512
_mm512_scalef_ph (__m512h __A, __m512h __B)
{
  return (__m512h) __builtin_ia32_scalefph512_mask ((__v32hf) __A,
               (__v32hf) __B,
               (__v32hf)
               _mm512_undefined_ph (),
               (__mmask32) -1,
               _MM_FROUND_CUR_DIRECTION);
}

static __inline__ __m512h __DEFAULT_FN_ATTRS512
_mm512_mask_scalef_ph (__m512h __W, __mmask32 __U, __m512h __A, __m512h __B)
{
  return (__m512h) __builtin_ia32_scalefph512_mask ((__v32hf) __A,
               (__v32hf) __B,
               (__v32hf) __W,
               (__mmask32) __U,
               _MM_FROUND_CUR_DIRECTION);
}

static __inline__ __m512h __DEFAULT_FN_ATTRS512
_mm512_maskz_scalef_ph (__mmask32 __U, __m512h __A, __m512h __B)
{
  return (__m512h) __builtin_ia32_scalefph512_mask ((__v32hf) __A,
               (__v32hf) __B,
               (__v32hf)
               _mm512_setzero_ph (),
               (__mmask32) __U,
               _MM_FROUND_CUR_DIRECTION);
}

#define _mm512_scalef_round_ph(A, B, R)  \
  (__m512h)__builtin_ia32_scalefph512_mask((__v32hf)(__m512h)(A), \
                                          (__v32hf)(__m512h)(B), \
                                          (__v32hf)_mm512_undefined_ph(), \
                                          (__mmask32)-1, (int)(R))

#define _mm512_mask_scalef_round_ph(W, U, A, B, R)  \
  (__m512h)__builtin_ia32_scalefph512_mask((__v32hf)(__m512h)(A), \
                                          (__v32hf)(__m512h)(B), \
                                          (__v32hf)(__m512h)(W), \
                                          (__mmask32)(U), (int)(R))

#define _mm512_maskz_scalef_round_ph(U, A, B, R)  \
  (__m512h)__builtin_ia32_scalefph512_mask((__v32hf)(__m512h)(A), \
                                          (__v32hf)(__m512h)(B), \
                                          (__v32hf)_mm512_setzero_ph(), \
                                          (__mmask32)(U), (int)(R))

#define _mm512_roundscale_ph(A, B)  \
  (__m512h)__builtin_ia32_rndscaleph_mask((__v32hf)(__m512h)(A), (int)(B), \
                                         (__v32hf)(__m512h)(A), (__mmask32)-1, \
                                         _MM_FROUND_CUR_DIRECTION)

#define _mm512_mask_roundscale_ph(A, B, C, imm) \
  (__m512h)__builtin_ia32_rndscaleph_mask((__v32hf)(__m512h)(C), (int)(imm), \
                                         (__v32hf)(__m512h)(A), (__mmask32)(B), \
                                         _MM_FROUND_CUR_DIRECTION)

#define _mm512_maskz_roundscale_ph(A, B, imm) \
  (__m512h)__builtin_ia32_rndscaleph_mask((__v32hf)(__m512h)(B), (int)(imm), \
                                         (__v32hf)_mm512_setzero_ph(), \
                                         (__mmask32)(A), \
                                         _MM_FROUND_CUR_DIRECTION)

#define _mm512_mask_roundscale_round_ph(A, B, C, imm, R)  \
  (__m512h)__builtin_ia32_rndscaleph_mask((__v32hf)(__m512h)(C), (int)(imm), \
                                         (__v32hf)(__m512h)(A), (__mmask32)(B), \
                                         (int)(R))

#define _mm512_maskz_roundscale_round_ph(A, B, imm, R)  \
  (__m512h)__builtin_ia32_rndscaleph_mask((__v32hf)(__m512h)(B), (int)(imm), \
                                         (__v32hf)_mm512_setzero_ph(), \
                                         (__mmask32)(A), (int)(R))

#define _mm512_roundscale_round_ph(A, imm, R)  \
  (__m512h)__builtin_ia32_rndscaleph_mask((__v32hf)(__m512h)(A), (int)(imm), \
                                         (__v32hf)_mm512_undefined_ph(), \
                                         (__mmask32)-1, (int)(R))

#define _mm512_reduce_ph(A, imm)  \
  (__m512h)__builtin_ia32_reduceph512_mask((__v32hf)(__m512h)(A), (int)(imm), \
                                         (__v32hf)_mm512_undefined_ph(), (__mmask32)-1, \
                                         _MM_FROUND_CUR_DIRECTION)

#define _mm512_mask_reduce_ph(W, U, A, imm) \
  (__m512h)__builtin_ia32_reduceph512_mask((__v32hf)(__m512h)(A), (int)(imm), \
                                         (__v32hf)(__m512h)(W), (__mmask32)(U), \
                                         _MM_FROUND_CUR_DIRECTION)

#define _mm512_maskz_reduce_ph(U, A, imm) \
  (__m512h)__builtin_ia32_reduceph512_mask((__v32hf)(__m512h)(A), (int)(imm), \
                                         (__v32hf)_mm512_setzero_ph(), \
                                         (__mmask32)(U), \
                                         _MM_FROUND_CUR_DIRECTION)

#define _mm512_mask_reduce_round_ph(W, U, A, imm, R)  \
  (__m512h)__builtin_ia32_reduceph512_mask((__v32hf)(__m512h)(A), (int)(imm), \
                                         (__v32hf)(__m512h)(W), (__mmask32)(U), \
                                         (int)(R))

#define _mm512_maskz_reduce_round_ph(U, A, imm, R)  \
  (__m512h)__builtin_ia32_reduceph512_mask((__v32hf)(__m512h)(A), (int)(imm), \
                                         (__v32hf)_mm512_setzero_ph(), \
                                         (__mmask32)(U), (int)(R))

#define _mm512_reduce_round_ph(A, imm, R)  \
  (__m512h)__builtin_ia32_reduceph512_mask((__v32hf)(__m512h)(A), (int)(imm), \
                                         (__v32hf)_mm512_undefined_ph(), \
                                         (__mmask32)-1, (int)(R))

static  __inline__ __m128h __DEFAULT_FN_ATTRS128
_mm_rcp_sh(__m128h __A, __m128h __B)
{
  return (__m128h) __builtin_ia32_rcpsh_mask ((__v8hf) __A,
                 (__v8hf) __B,
                 (__v8hf) _mm_setzero_ph (),
                 (__mmask8) -1);
}

static __inline__ __m128h __DEFAULT_FN_ATTRS128
_mm_mask_rcp_sh (__m128h __W, __mmask8 __U, __m128h __A, __m128h __B)
{
 return (__m128h) __builtin_ia32_rcpsh_mask ((__v8hf) __A,
          (__v8hf) __B,
          (__v8hf) __W,
          (__mmask8) __U);
}

static __inline__ __m128h __DEFAULT_FN_ATTRS128
_mm_maskz_rcp_sh (__mmask8 __U, __m128h __A, __m128h __B)
{
 return (__m128h) __builtin_ia32_rcpsh_mask ((__v8hf) __A,
          (__v8hf) __B,
          (__v8hf) _mm_setzero_ph (),
          (__mmask8) __U);
}

static  __inline__ __m128h __DEFAULT_FN_ATTRS128
_mm_rsqrt_sh(__m128h __A, __m128h __B)
{
  return (__m128h) __builtin_ia32_rsqrtsh_mask ((__v8hf) __A,
             (__v8hf) __B,
             (__v8hf) _mm_setzero_ph (),
             (__mmask8) -1);
}

static __inline__ __m128h __DEFAULT_FN_ATTRS128
_mm_mask_rsqrt_sh (__m128h __W, __mmask8 __U, __m128h __A, __m128h __B)
{
 return (__m128h) __builtin_ia32_rsqrtsh_mask ((__v8hf) __A,
          (__v8hf) __B,
          (__v8hf) __W,
          (__mmask8) __U);
}

static __inline__ __m128h __DEFAULT_FN_ATTRS128
_mm_maskz_rsqrt_sh (__mmask8 __U, __m128h __A, __m128h __B)
{
 return (__m128h) __builtin_ia32_rsqrtsh_mask ((__v8hf) __A,
          (__v8hf) __B,
          (__v8hf) _mm_setzero_ph (),
          (__mmask8) __U);
}

#define _mm_getmant_round_sh(A, B, C, D, R) \
  (__m128h)__builtin_ia32_getmantsh_round_mask((__v8hf)(__m128h)(A), \
                                               (__v8hf)(__m128h)(B), \
                                               (int)(((D)<<2) | (C)), \
                                               (__v8hf)_mm_setzero_ph(), \
                                               (__mmask8)-1, (int)(R))

#define _mm_getmant_sh(A, B, C, D) \
  (__m128h)__builtin_ia32_getmantsh_round_mask((__v8hf)(__m128h)(A), \
                                               (__v8hf)(__m128h)(B), \
                                               (int)(((D)<<2) | (C)), \
                                               (__v8hf)_mm_setzero_ph(), \
                                               (__mmask8)-1, \
                                               _MM_FROUND_CUR_DIRECTION)

#define _mm_mask_getmant_sh(W, U, A, B, C, D) \
  (__m128h)__builtin_ia32_getmantsh_round_mask((__v8hf)(__m128h)(A), \
                                               (__v8hf)(__m128h)(B), \
                                               (int)(((D)<<2) | (C)), \
                                               (__v8hf)(__m128h)(W), \
                                               (__mmask8)(U), \
                                               _MM_FROUND_CUR_DIRECTION)

#define _mm_mask_getmant_round_sh(W, U, A, B, C, D, R) \
  (__m128h)__builtin_ia32_getmantsh_round_mask((__v8hf)(__m128h)(A), \
                                               (__v8hf)(__m128h)(B), \
                                               (int)(((D)<<2) | (C)), \
                                               (__v8hf)(__m128h)(W), \
                                               (__mmask8)(U), (int)(R))

#define _mm_maskz_getmant_sh(U, A, B, C, D) \
  (__m128h)__builtin_ia32_getmantsh_round_mask((__v8hf)(__m128h)(A), \
                                               (__v8hf)(__m128h)(B), \
                                               (int)(((D)<<2) | (C)), \
                                               (__v8hf)_mm_setzero_ph(), \
                                               (__mmask8)(U), \
                                               _MM_FROUND_CUR_DIRECTION)

#define _mm_maskz_getmant_round_sh(U, A, B, C, D, R) \
  (__m128h)__builtin_ia32_getmantsh_round_mask((__v8hf)(__m128h)(A), \
                                               (__v8hf)(__m128h)(B), \
                                               (int)(((D)<<2) | (C)), \
                                               (__v8hf)_mm_setzero_ph(), \
                                               (__mmask8)(U), (int)(R))

#define _mm_getexp_round_sh(A, B, R) \
  (__m128h)__builtin_ia32_getexpsh128_round_mask((__v8hf)(__m128h)(A), \
                                                 (__v8hf)(__m128h)(B), \
                                                 (__v8hf)_mm_setzero_ph(), \
                                                 (__mmask8)-1, (int)(R))

static __inline__ __m128h __DEFAULT_FN_ATTRS128
_mm_getexp_sh (__m128h __A, __m128h __B)
{
  return (__m128h) __builtin_ia32_getexpsh128_round_mask ((__v8hf) __A,
          (__v8hf) __B,
          (__v8hf)  _mm_setzero_ph(),
          (__mmask8) -1,
          _MM_FROUND_CUR_DIRECTION);
}

static __inline__ __m128h __DEFAULT_FN_ATTRS128
_mm_mask_getexp_sh (__m128h __W, __mmask8 __U, __m128h __A, __m128h __B)
{
 return (__m128h) __builtin_ia32_getexpsh128_round_mask ((__v8hf) __A,
          (__v8hf) __B,
          (__v8hf) __W,
          (__mmask8) __U,
          _MM_FROUND_CUR_DIRECTION);
}

#define _mm_mask_getexp_round_sh(W, U, A, B, R) \
  (__m128h)__builtin_ia32_getexpsh128_round_mask((__v8hf)(__m128h)(A), \
                                                 (__v8hf)(__m128h)(B), \
                                                 (__v8hf)(__m128h)(W), \
                                                 (__mmask8)(U), (int)(R))

static __inline__ __m128h __DEFAULT_FN_ATTRS128
_mm_maskz_getexp_sh (__mmask8 __U, __m128h __A, __m128h __B)
{
 return (__m128h) __builtin_ia32_getexpsh128_round_mask ((__v8hf) __A,
          (__v8hf) __B,
          (__v8hf) _mm_setzero_ph (),
          (__mmask8) __U,
          _MM_FROUND_CUR_DIRECTION);
}

#define _mm_maskz_getexp_round_sh(U, A, B, R) \
  (__m128h)__builtin_ia32_getexpsh128_round_mask((__v8hf)(__m128h)(A), \
                                                 (__v8hf)(__m128h)(B), \
                                                 (__v8hf)_mm_setzero_ph(), \
                                                 (__mmask8)(U), (int)(R))

#define _mm_scalef_round_sh(A, B, R) \
  (__m128h)__builtin_ia32_scalefsh_round_mask((__v8hf)(__m128h)(A), \
                                              (__v8hf)(__m128h)(B), \
                                              (__v8hf)_mm_setzero_ph(), \
                                              (__mmask8)-1, (int)(R))

static __inline__ __m128h __DEFAULT_FN_ATTRS128
_mm_scalef_sh (__m128h __A, __m128h __B)
{
  return (__m128h) __builtin_ia32_scalefsh_round_mask ((__v8hf) __A,
             (__v8hf)( __B), (__v8hf) _mm_setzero_ph(),
             (__mmask8) -1,
             _MM_FROUND_CUR_DIRECTION);
}

static __inline__ __m128h __DEFAULT_FN_ATTRS128
_mm_mask_scalef_sh (__m128h __W, __mmask8 __U, __m128h __A, __m128h __B)
{
 return (__m128h) __builtin_ia32_scalefsh_round_mask ( (__v8hf) __A,
                (__v8hf) __B,
                (__v8hf) __W,
                (__mmask8) __U,
                _MM_FROUND_CUR_DIRECTION);
}

#define _mm_mask_scalef_round_sh(W, U, A, B, R) \
  (__m128h)__builtin_ia32_scalefsh_round_mask((__v8hf)(__m128h)(A), \
                                              (__v8hf)(__m128h)(B), \
                                              (__v8hf)(__m128h)(W), \
                                              (__mmask8)(U), (int)(R))

static __inline__ __m128h __DEFAULT_FN_ATTRS128
_mm_maskz_scalef_sh (__mmask8 __U, __m128h __A, __m128h __B)
{
 return (__m128h) __builtin_ia32_scalefsh_round_mask ( (__v8hf) __A,
                 (__v8hf) __B,
                (__v8hf) _mm_setzero_ph (),
                (__mmask8) __U,
                _MM_FROUND_CUR_DIRECTION);
}

#define _mm_maskz_scalef_round_sh(U, A, B, R) \
  (__m128h)__builtin_ia32_scalefsh_round_mask((__v8hf)(__m128h)(A), \
                                              (__v8hf)(__m128h)(B), \
                                              (__v8hf)_mm_setzero_ph(), \
                                              (__mmask8)(U), \
                                              (int)(R))

#define _mm_roundscale_round_sh(A, B, imm, R) \
  (__m128h)__builtin_ia32_rndscalesh_round_mask((__v8hf)(__m128h)(A), \
                                                (__v8hf)(__m128h)(B), \
                                                (__v8hf)_mm_setzero_ph(), \
                                                (__mmask8)-1, (int)(imm), \
                                                (int)(R))

#define _mm_roundscale_sh(A, B, imm) \
  (__m128h)__builtin_ia32_rndscalesh_round_mask((__v8hf)(__m128h)(A), \
                                                (__v8hf)(__m128h)(B), \
                                                (__v8hf)_mm_setzero_ph(), \
                                                (__mmask8)-1, (int)(imm), \
                                                _MM_FROUND_CUR_DIRECTION)

#define _mm_mask_roundscale_sh(W, U, A, B, I) \
  (__m128h)__builtin_ia32_rndscalesh_round_mask((__v8hf)(__m128h)(A), \
                                                (__v8hf)(__m128h)(B), \
                                                (__v8hf)(__m128h)(W), \
                                                (__mmask8)(U), (int)(I), \
                                                _MM_FROUND_CUR_DIRECTION)

#define _mm_mask_roundscale_round_sh(W, U, A, B, I, R) \
  (__m128h)__builtin_ia32_rndscalesh_round_mask((__v8hf)(__m128h)(A), \
                                                (__v8hf)(__m128h)(B), \
                                                (__v8hf)(__m128h)(W), \
                                                (__mmask8)(U), (int)(I), \
                                                (int)(R))

#define _mm_maskz_roundscale_sh(U, A, B, I) \
  (__m128h)__builtin_ia32_rndscalesh_round_mask((__v8hf)(__m128h)(A), \
                                                (__v8hf)(__m128h)(B), \
                                                (__v8hf)_mm_setzero_ph(), \
                                                (__mmask8)(U), (int)(I), \
                                                _MM_FROUND_CUR_DIRECTION)

#define _mm_maskz_roundscale_round_sh(U, A, B, I, R) \
  (__m128h)__builtin_ia32_rndscalesh_round_mask((__v8hf)(__m128h)(A), \
                                                (__v8hf)(__m128h)(B), \
                                                (__v8hf)_mm_setzero_ph(), \
                                                (__mmask8)(U), (int)(I), \
                                                (int)(R))

#define _mm_reduce_sh(A, B, C) \
  (__m128h)__builtin_ia32_reducesh_mask((__v8hf)(__m128h)(A), \
                                        (__v8hf)(__m128h)(B), \
                                        (__v8hf)_mm_setzero_ph(), \
                                        (__mmask8)-1, \
                                        (int)(C), _MM_FROUND_CUR_DIRECTION)

#define _mm_mask_reduce_sh(W, U, A, B, C) \
  (__m128h)__builtin_ia32_reducesh_mask((__v8hf)(__m128h)(A), \
                                        (__v8hf)(__m128h)(B), \
                                        (__v8hf)(__m128h)(W), (__mmask8)(U), \
                                        (int)(C), _MM_FROUND_CUR_DIRECTION)

#define _mm_maskz_reduce_sh(U, A, B, C) \
  (__m128h)__builtin_ia32_reducesh_mask((__v8hf)(__m128h)(A), \
                                        (__v8hf)(__m128h)(B), \
                                        (__v8hf)_mm_setzero_ph(), \
                                        (__mmask8)(U), (int)(C), \
                                        _MM_FROUND_CUR_DIRECTION)

#define _mm_reduce_round_sh(A, B, C, R) \
  (__m128h)__builtin_ia32_reducesh_mask((__v8hf)(__m128h)(A), \
                                        (__v8hf)(__m128h)(B), \
                                        (__v8hf)_mm_setzero_ph(), (__mmask8)-1, \
                                        (int)(C), (int)(R))

#define _mm_mask_reduce_round_sh(W, U, A, B, C, R) \
  (__m128h)__builtin_ia32_reducesh_mask((__v8hf)(__m128h)(A), \
                                        (__v8hf)(__m128h)(B), \
                                        (__v8hf)(__m128h)(W), (__mmask8)(U), \
                                        (int)(C), (int)(R))

#define _mm_maskz_reduce_round_sh(U, A, B, C, R) \
  (__m128h)__builtin_ia32_reducesh_mask((__v8hf)(__m128h)(A), \
                                        (__v8hf)(__m128h)(B), \
                                        (__v8hf)_mm_setzero_ph(), \
                                        (__mmask8)(U), (int)(C), (int)(R))

#define _mm512_sqrt_round_ph(A, R) \
  (__m512h)__builtin_ia32_sqrtph512((__v32hf)(__m512h)(A), (int)(R))

#define _mm512_mask_sqrt_round_ph(W, U, A, R) \
  (__m512h)__builtin_ia32_selectph_512((__mmask32)(U), \
                                      (__v32hf)_mm512_sqrt_round_ph((A), (R)), \
                                      (__v32hf)(__m512h)(W))

#define _mm512_maskz_sqrt_round_ph(U, A, R) \
  (__m512h)__builtin_ia32_selectph_512((__mmask32)(U), \
                                      (__v32hf)_mm512_sqrt_round_ph((A), (R)), \
                                      (__v32hf)_mm512_setzero_ph())

static __inline__ __m512h __DEFAULT_FN_ATTRS512
_mm512_sqrt_ph (__m512h __A)
{
  return (__m512h) __builtin_ia32_sqrtph512 ((__v32hf) __A,
               _MM_FROUND_CUR_DIRECTION);
}

static __inline__ __m512h __DEFAULT_FN_ATTRS512
_mm512_mask_sqrt_ph (__m512h __W, __mmask32 __U, __m512h __A)
{
  return (__m512h)__builtin_ia32_selectph_512((__mmask32)(__U),
                                      (__v32hf)__builtin_ia32_sqrtph512((__A), (_MM_FROUND_CUR_DIRECTION)),
                                      (__v32hf)(__m512h)(__W));
}

static __inline__ __m512h __DEFAULT_FN_ATTRS512
_mm512_maskz_sqrt_ph (__mmask32 __U, __m512h __A)
{
  return (__m512h)__builtin_ia32_selectph_512((__mmask32)(__U),
                                      (__v32hf)__builtin_ia32_sqrtph512((__A), (_MM_FROUND_CUR_DIRECTION)),
                                      (__v32hf)_mm512_setzero_ph());
}

#define _mm_sqrt_round_sh(A, B, R) \
  (__m128h)__builtin_ia32_sqrtsh_round_mask((__v8hf)(__m128h)(A), \
                                           (__v8hf)(__m128h)(B), \
                                           (__v8hf)_mm_setzero_ph(), \
                                           (__mmask8)-1, (int)(R))

#define _mm_mask_sqrt_round_sh(W, U, A, B, R) \
  (__m128h)__builtin_ia32_sqrtsh_round_mask((__v8hf)(__m128h)(A), \
                                           (__v8hf)(__m128h)(B), \
                                           (__v8hf)(__m128h)(W), (__mmask8)(U), \
                                           (int)(R))

#define _mm_maskz_sqrt_round_sh(U, A, B, R) \
  (__m128h)__builtin_ia32_sqrtsh_round_mask((__v8hf)(__m128h)(A), \
                                           (__v8hf)(__m128h)(B), \
                                           (__v8hf)_mm_setzero_ph(), \
                                           (__mmask8)(U), (int)(R))

static __inline__ __m128h __DEFAULT_FN_ATTRS128
_mm_sqrt_sh (__m128h __A, __m128h __B)
{
  return (__m128h)__builtin_ia32_sqrtsh_round_mask((__v8hf)(__m128h)(__A),
                                           (__v8hf)(__m128h)(__B),
                                           (__v8hf)_mm_setzero_ph(),
                                           (__mmask8)-1, _MM_FROUND_CUR_DIRECTION);
}

static __inline__ __m128h __DEFAULT_FN_ATTRS128
_mm_mask_sqrt_sh (__m128h __W, __mmask32 __U, __m128h __A, __m128h __B)
{
  return (__m128h)__builtin_ia32_sqrtsh_round_mask((__v8hf)(__m128h)(__A),
                                           (__v8hf)(__m128h)(__B),
                                           (__v8hf)(__m128h)(__W), (__mmask8)(__U),
                                           _MM_FROUND_CUR_DIRECTION);
}

static __inline__ __m128h __DEFAULT_FN_ATTRS128
_mm_maskz_sqrt_sh (__mmask32 __U, __m128h __A, __m128h __B)
{
  return (__m128h)__builtin_ia32_sqrtsh_round_mask((__v8hf)(__m128h)(__A),
                                           (__v8hf)(__m128h)(__B),
                                           (__v8hf)_mm_setzero_ph(),
                                           (__mmask8)(__U), _MM_FROUND_CUR_DIRECTION);
}

#define _mm512_mask_fpclass_ph_mask(U, A, imm) \
  (__mmask32)__builtin_ia32_fpclassph512_mask((__v32hf)(__m512h)(A), \
                                              (int)(imm), (__mmask32)(U))

#define _mm512_fpclass_ph_mask(A, imm) \
  (__mmask32)__builtin_ia32_fpclassph512_mask((__v32hf)(__m512h)(A), \
                                              (int)(imm), (__mmask32)-1)

#define _mm_fpclass_sh_mask(A, imm) \
  (__mmask8)__builtin_ia32_fpclasssh_mask((__v8hf)(__m128h)(A), (int)(imm), \
                                          (__mmask8)-1)

#define _mm_mask_fpclass_sh_mask(U, A, imm) \
  (__mmask8)__builtin_ia32_fpclasssh_mask((__v8hf)(__m128h)(A), (int)(imm), \
                                          (__mmask8)(U))

#define _mm512_cvt_roundpd_ph(A, R)                                            \
  (__m128h) __builtin_ia32_vcvtpd2ph512_mask(                                  \
      (__v8df)(A), (__v8hf)_mm_undefined_ph(), (__mmask8)(-1), (int)(R))

#define _mm512_mask_cvt_roundpd_ph(W, U, A, R)                                 \
  (__m128h) __builtin_ia32_vcvtpd2ph512_mask((__v8df)(A), (__v8hf)(W),         \
                                             (__mmask8)(U), (int)(R))

#define _mm512_maskz_cvt_roundpd_ph(U, A, R)                                   \
  (__m128h) __builtin_ia32_vcvtpd2ph512_mask(                                  \
      (__v8df)(A), (__v8hf)_mm_setzero_ph(), (__mmask8)(U), (int)(R))

static __inline__ __m128h __DEFAULT_FN_ATTRS512
_mm512_cvtpd_ph(__m512d __A) {
  return (__m128h)__builtin_ia32_vcvtpd2ph512_mask(
      (__v8df)__A, (__v8hf)_mm_setzero_ph(), (__mmask8)-1,
      _MM_FROUND_CUR_DIRECTION);
}

static __inline__ __m128h __DEFAULT_FN_ATTRS512
_mm512_mask_cvtpd_ph(__m128h __W, __mmask8 __U, __m512d __A) {
  return (__m128h)__builtin_ia32_vcvtpd2ph512_mask(
      (__v8df)__A, (__v8hf)__W, (__mmask8)__U, _MM_FROUND_CUR_DIRECTION);
}

static __inline__ __m128h __DEFAULT_FN_ATTRS512
_mm512_maskz_cvtpd_ph(__mmask8 __U, __m512d __A) {
  return (__m128h)__builtin_ia32_vcvtpd2ph512_mask(
      (__v8df)__A, (__v8hf)_mm_setzero_ph(), (__mmask8)__U,
      _MM_FROUND_CUR_DIRECTION);
}

#define _mm512_cvt_roundph_pd(A, R)                                            \
  (__m512d) __builtin_ia32_vcvtph2pd512_mask(                                  \
      (__v8hf)(A), (__v8df)_mm512_undefined_pd(), (__mmask8)(-1), (int)(R))

#define _mm512_mask_cvt_roundph_pd(W, U, A, R)                                 \
  (__m512d) __builtin_ia32_vcvtph2pd512_mask((__v8hf)(A), (__v8df)(W),         \
                                             (__mmask8)(U), (int)(R))

#define _mm512_maskz_cvt_roundph_pd(U, A, R)                                   \
  (__m512d) __builtin_ia32_vcvtph2pd512_mask(                                  \
      (__v8hf)(A), (__v8df)_mm512_setzero_pd(), (__mmask8)(U), (int)(R))

static __inline__ __m512d __DEFAULT_FN_ATTRS512
_mm512_cvtph_pd(__m128h __A) {
  return (__m512d)__builtin_ia32_vcvtph2pd512_mask(
      (__v8hf)__A, (__v8df)_mm512_setzero_pd(), (__mmask8)-1,
      _MM_FROUND_CUR_DIRECTION);
}

static __inline__ __m512d __DEFAULT_FN_ATTRS512
_mm512_mask_cvtph_pd(__m512d __W, __mmask8 __U, __m128h __A) {
  return (__m512d)__builtin_ia32_vcvtph2pd512_mask(
      (__v8hf)__A, (__v8df)__W, (__mmask8)__U, _MM_FROUND_CUR_DIRECTION);
}

static __inline__ __m512d __DEFAULT_FN_ATTRS512
_mm512_maskz_cvtph_pd(__mmask8 __U, __m128h __A) {
  return (__m512d)__builtin_ia32_vcvtph2pd512_mask(
      (__v8hf)__A, (__v8df)_mm512_setzero_pd(), (__mmask8)__U,
      _MM_FROUND_CUR_DIRECTION);
}

#define _mm_cvt_roundsh_ss(A, B, R)                                            \
  (__m128) __builtin_ia32_vcvtsh2ss_round_mask((__v4sf)(A), (__v8hf)(B),       \
                                               (__v4sf)_mm_undefined_ps(),     \
                                               (__mmask8)(-1), (int)(R))

#define _mm_mask_cvt_roundsh_ss(W, U, A, B, R)                                 \
  (__m128) __builtin_ia32_vcvtsh2ss_round_mask(                                \
      (__v4sf)(A), (__v8hf)(B), (__v4sf)(W), (__mmask8)(U), (int)(R))

#define _mm_maskz_cvt_roundsh_ss(U, A, B, R)                                   \
  (__m128) __builtin_ia32_vcvtsh2ss_round_mask((__v4sf)(A), (__v8hf)(B),       \
                                               (__v4sf)_mm_setzero_ps(),       \
                                               (__mmask8)(U), (int)(R))

static __inline__ __m128 __DEFAULT_FN_ATTRS128
_mm_cvtsh_ss(__m128 __A, __m128h __B) {
  return (__m128)__builtin_ia32_vcvtsh2ss_round_mask(
      (__v4sf)__A, (__v8hf)__B, (__v4sf)_mm_undefined_ps(),
      (__mmask8)-1, _MM_FROUND_CUR_DIRECTION);
}

static __inline__ __m128 __DEFAULT_FN_ATTRS128
_mm_mask_cvtsh_ss(__m128 __W, __mmask8 __U, __m128 __A, __m128h __B) {
  return (__m128)__builtin_ia32_vcvtsh2ss_round_mask(
      (__v4sf)__A, (__v8hf)__B, (__v4sf)__W, (__mmask8)__U,
      _MM_FROUND_CUR_DIRECTION);
}

static __inline__ __m128 __DEFAULT_FN_ATTRS128
_mm_maskz_cvtsh_ss(__mmask8 __U, __m128 __A, __m128h __B) {
  return (__m128)__builtin_ia32_vcvtsh2ss_round_mask(
      (__v4sf)__A, (__v8hf)__B, (__v4sf)_mm_setzero_ps(),
      (__mmask8)__U, _MM_FROUND_CUR_DIRECTION);
}

#define _mm_cvt_roundss_sh(A, B, R)                                            \
  (__m128h) __builtin_ia32_vcvtss2sh_round_mask((__v8hf)(A), (__v4sf)(B),      \
                                                (__v8hf)_mm_undefined_ph(),    \
                                                (__mmask8)(-1), (int)(R))

#define _mm_mask_cvt_roundss_sh(W, U, A, B, R)                                 \
  (__m128h) __builtin_ia32_vcvtss2sh_round_mask(                               \
      (__v8hf)(A), (__v4sf)(B), (__v8hf)(W), (__mmask8)(U), (int)(R))

#define _mm_maskz_cvt_roundss_sh(U, A, B, R)                                   \
  (__m128h) __builtin_ia32_vcvtss2sh_round_mask((__v8hf)(A), (__v4sf)(B),      \
                                                (__v8hf)_mm_setzero_ph(),      \
                                                (__mmask8)(U), (int)(R))

static __inline__ __m128h __DEFAULT_FN_ATTRS128
_mm_cvtss_sh(__m128h __A, __m128 __B) {
  return (__m128h)__builtin_ia32_vcvtss2sh_round_mask(
      (__v8hf)__A, (__v4sf)__B, (__v8hf)_mm_undefined_ph(),
      (__mmask8)-1, _MM_FROUND_CUR_DIRECTION);
}

static __inline__ __m128h __DEFAULT_FN_ATTRS128
_mm_mask_cvtss_sh(__m128h __W, __mmask8 __U, __m128h __A, __m128 __B) {
  return (__m128h)__builtin_ia32_vcvtss2sh_round_mask(
      (__v8hf)__A, (__v4sf)__B, (__v8hf)__W, (__mmask8)__U,
      _MM_FROUND_CUR_DIRECTION);
}

static __inline__ __m128h __DEFAULT_FN_ATTRS128
_mm_maskz_cvtss_sh(__mmask8 __U, __m128h __A, __m128 __B) {
  return (__m128h)__builtin_ia32_vcvtss2sh_round_mask(
      (__v8hf)__A, (__v4sf)__B, (__v8hf)_mm_setzero_ph(),
      (__mmask8)__U, _MM_FROUND_CUR_DIRECTION);
}

#define _mm_cvt_roundsd_sh(A, B, R)                                            \
  (__m128h) __builtin_ia32_vcvtsd2sh_round_mask((__v8hf)(A), (__v2df)(B),      \
                                                (__v8hf)_mm_undefined_ph(),    \
                                                (__mmask8)(-1), (int)(R))

#define _mm_mask_cvt_roundsd_sh(W, U, A, B, R)                                 \
  (__m128h) __builtin_ia32_vcvtsd2sh_round_mask(                               \
      (__v8hf)(A), (__v2df)(B), (__v8hf)(W), (__mmask8)(U), (int)(R))

#define _mm_maskz_cvt_roundsd_sh(U, A, B, R)                                   \
  (__m128h) __builtin_ia32_vcvtsd2sh_round_mask((__v8hf)(A), (__v2df)(B),      \
                                                (__v8hf)_mm_setzero_ph(),      \
                                                (__mmask8)(U), (int)(R))

static __inline__ __m128h __DEFAULT_FN_ATTRS128
_mm_cvtsd_sh(__m128h __A, __m128d __B) {
  return (__m128h)__builtin_ia32_vcvtsd2sh_round_mask(
      (__v8hf)__A, (__v2df)__B, (__v8hf)_mm_undefined_ph(),
      (__mmask8)-1, _MM_FROUND_CUR_DIRECTION);
}

static __inline__ __m128h __DEFAULT_FN_ATTRS128
_mm_mask_cvtsd_sh(__m128h __W, __mmask8 __U, __m128h __A, __m128d __B) {
  return (__m128h)__builtin_ia32_vcvtsd2sh_round_mask(
      (__v8hf)__A, (__v2df)__B, (__v8hf)__W, (__mmask8)__U,
      _MM_FROUND_CUR_DIRECTION);
}

static __inline__ __m128h __DEFAULT_FN_ATTRS128
_mm_maskz_cvtsd_sh(__mmask8 __U, __m128h __A, __m128d __B) {
  return (__m128h)__builtin_ia32_vcvtsd2sh_round_mask(
      (__v8hf)__A, (__v2df)__B, (__v8hf)_mm_setzero_ph(),
      (__mmask8)__U, _MM_FROUND_CUR_DIRECTION);
}

#define _mm_cvt_roundsh_sd(A, B, R)                                            \
  (__m128d) __builtin_ia32_vcvtsh2sd_round_mask((__v2df)(A), (__v8hf)(B),      \
                                                (__v2df)_mm_undefined_pd(),    \
                                                (__mmask8)(-1), (int)(R))

#define _mm_mask_cvt_roundsh_sd(W, U, A, B, R)                                 \
  (__m128d) __builtin_ia32_vcvtsh2sd_round_mask(                               \
      (__v2df)(A), (__v8hf)(B), (__v2df)(W), (__mmask8)(U), (int)(R))

#define _mm_maskz_cvt_roundsh_sd(U, A, B, R)                                   \
  (__m128d) __builtin_ia32_vcvtsh2sd_round_mask((__v2df)(A), (__v8hf)(B),      \
                                                (__v2df)_mm_setzero_pd(),      \
                                                (__mmask8)(U), (int)(R))

static __inline__ __m128d __DEFAULT_FN_ATTRS128
_mm_cvtsh_sd(__m128d __A, __m128h __B) {
  return (__m128d)__builtin_ia32_vcvtsh2sd_round_mask(
      (__v2df)__A, (__v8hf)__B, (__v2df)_mm_undefined_pd(),
      (__mmask8)-1, _MM_FROUND_CUR_DIRECTION);
}

static __inline__ __m128d __DEFAULT_FN_ATTRS128
_mm_mask_cvtsh_sd(__m128d __W, __mmask8 __U, __m128d __A, __m128h __B) {
  return (__m128d)__builtin_ia32_vcvtsh2sd_round_mask(
      (__v2df)__A, (__v8hf)__B, (__v2df)__W, (__mmask8)__U,
      _MM_FROUND_CUR_DIRECTION);
}

static __inline__ __m128d __DEFAULT_FN_ATTRS128
_mm_maskz_cvtsh_sd(__mmask8 __U, __m128d __A, __m128h __B) {
  return (__m128d)__builtin_ia32_vcvtsh2sd_round_mask(
      (__v2df)__A, (__v8hf)__B, (__v2df)_mm_setzero_pd(),
      (__mmask8)__U, _MM_FROUND_CUR_DIRECTION);
}

#define _mm512_cvt_roundph_epi16(A, R)                                         \
  (__m512i) __builtin_ia32_vcvtph2w512_mask((__v32hf)(A),                      \
                                            (__v32hi)_mm512_undefined_epi32(), \
                                            (__mmask32)(-1), (int)(R))

#define _mm512_mask_cvt_roundph_epi16(W, U, A, R)                              \
  (__m512i) __builtin_ia32_vcvtph2w512_mask((__v32hf)(A), (__v32hi)(W),        \
                                            (__mmask32)(U), (int)(R))

#define _mm512_maskz_cvt_roundph_epi16(U, A, R)                                \
  (__m512i) __builtin_ia32_vcvtph2w512_mask(                                   \
      (__v32hf)(A), (__v32hi)_mm512_setzero_epi32(), (__mmask32)(U), (int)(R))

static __inline__ __m512i __DEFAULT_FN_ATTRS512
_mm512_cvtph_epi16(__m512h __A) {
  return (__m512i)__builtin_ia32_vcvtph2w512_mask(
      (__v32hf)__A, (__v32hi)_mm512_setzero_epi32(), (__mmask32)-1,
      _MM_FROUND_CUR_DIRECTION);
}

static __inline__ __m512i __DEFAULT_FN_ATTRS512
_mm512_mask_cvtph_epi16(__m512i __W, __mmask32 __U, __m512h __A) {
  return (__m512i)__builtin_ia32_vcvtph2w512_mask(
      (__v32hf)__A, (__v32hi)__W, (__mmask32)__U, _MM_FROUND_CUR_DIRECTION);
}

static __inline__ __m512i __DEFAULT_FN_ATTRS512
_mm512_maskz_cvtph_epi16(__mmask32 __U, __m512h __A) {
  return (__m512i)__builtin_ia32_vcvtph2w512_mask(
      (__v32hf)__A, (__v32hi)_mm512_setzero_epi32(), (__mmask32)__U,
      _MM_FROUND_CUR_DIRECTION);
}

#define _mm512_cvtt_roundph_epi16(A, R)                                        \
  (__m512i) __builtin_ia32_vcvttph2w512_mask(                                  \
      (__v32hf)(A), (__v32hi)_mm512_undefined_epi32(), (__mmask32)(-1),        \
      (int)(R))

#define _mm512_mask_cvtt_roundph_epi16(W, U, A, R)                             \
  (__m512i) __builtin_ia32_vcvttph2w512_mask((__v32hf)(A), (__v32hi)(W),       \
                                             (__mmask32)(U), (int)(R))

#define _mm512_maskz_cvtt_roundph_epi16(U, A, R)                               \
  (__m512i) __builtin_ia32_vcvttph2w512_mask(                                  \
      (__v32hf)(A), (__v32hi)_mm512_setzero_epi32(), (__mmask32)(U), (int)(R))

static __inline__ __m512i __DEFAULT_FN_ATTRS512
_mm512_cvttph_epi16(__m512h __A) {
  return (__m512i)__builtin_ia32_vcvttph2w512_mask(
      (__v32hf)__A, (__v32hi)_mm512_setzero_epi32(), (__mmask32)-1,
      _MM_FROUND_CUR_DIRECTION);
}

static __inline__ __m512i __DEFAULT_FN_ATTRS512
_mm512_mask_cvttph_epi16(__m512i __W, __mmask32 __U, __m512h __A) {
  return (__m512i)__builtin_ia32_vcvttph2w512_mask(
      (__v32hf)__A, (__v32hi)__W, (__mmask32)__U, _MM_FROUND_CUR_DIRECTION);
}

static __inline__ __m512i __DEFAULT_FN_ATTRS512
_mm512_maskz_cvttph_epi16(__mmask32 __U, __m512h __A) {
  return (__m512i)__builtin_ia32_vcvttph2w512_mask(
      (__v32hf)__A, (__v32hi)_mm512_setzero_epi32(), (__mmask32)__U,
      _MM_FROUND_CUR_DIRECTION);
}

#define _mm512_cvt_roundepi16_ph(A, R)                                         \
  (__m512h) __builtin_ia32_vcvtw2ph512_mask(                                   \
      (__v32hi)(A), (__v32hf)_mm512_undefined_ph(), (__mmask32)(-1), (int)(R))

#define _mm512_mask_cvt_roundepi16_ph(W, U, A, R)                              \
  (__m512h) __builtin_ia32_vcvtw2ph512_mask((__v32hi)(A), (__v32hf)(W),        \
                                            (__mmask32)(U), (int)(R))

#define _mm512_maskz_cvt_roundepi16_ph(U, A, R)                                \
  (__m512h) __builtin_ia32_vcvtw2ph512_mask(                                   \
      (__v32hi)(A), (__v32hf)_mm512_setzero_ph(), (__mmask32)(U), (int)(R))

static __inline__ __m512h __DEFAULT_FN_ATTRS512
_mm512_cvtepi16_ph(__m512i __A) {
  return (__m512h)__builtin_ia32_vcvtw2ph512_mask(
      (__v32hi)__A, (__v32hf)_mm512_setzero_ph(), (__mmask32)-1,
      _MM_FROUND_CUR_DIRECTION);
}

static __inline__ __m512h __DEFAULT_FN_ATTRS512
_mm512_mask_cvtepi16_ph(__m512h __W, __mmask32 __U, __m512i __A) {
  return (__m512h)__builtin_ia32_vcvtw2ph512_mask(
      (__v32hi)__A, (__v32hf)__W, (__mmask32)__U, _MM_FROUND_CUR_DIRECTION);
}

static __inline__ __m512h __DEFAULT_FN_ATTRS512
_mm512_maskz_cvtepi16_ph(__mmask32 __U, __m512i __A) {
  return (__m512h)__builtin_ia32_vcvtw2ph512_mask(
      (__v32hi)__A, (__v32hf)_mm512_setzero_ph(), (__mmask32)__U,
      _MM_FROUND_CUR_DIRECTION);
}

#define _mm512_cvt_roundph_epu16(A, R)                                         \
  (__m512i) __builtin_ia32_vcvtph2uw512_mask(                                  \
      (__v32hf)(A), (__v32hu)_mm512_undefined_epi32(), (__mmask32)(-1),        \
      (int)(R))

#define _mm512_mask_cvt_roundph_epu16(W, U, A, R)                              \
  (__m512i) __builtin_ia32_vcvtph2uw512_mask((__v32hf)(A), (__v32hu)(W),       \
                                             (__mmask32)(U), (int)(R))

#define _mm512_maskz_cvt_roundph_epu16(U, A, R)                                \
  (__m512i) __builtin_ia32_vcvtph2uw512_mask(                                  \
      (__v32hf)(A), (__v32hu)_mm512_setzero_epi32(), (__mmask32)(U), (int)(R))

static __inline__ __m512i __DEFAULT_FN_ATTRS512
_mm512_cvtph_epu16(__m512h __A) {
  return (__m512i)__builtin_ia32_vcvtph2uw512_mask(
      (__v32hf)__A, (__v32hu)_mm512_setzero_epi32(), (__mmask32)-1,
      _MM_FROUND_CUR_DIRECTION);
}

static __inline__ __m512i __DEFAULT_FN_ATTRS512
_mm512_mask_cvtph_epu16(__m512i __W, __mmask32 __U, __m512h __A) {
  return (__m512i)__builtin_ia32_vcvtph2uw512_mask(
      (__v32hf)__A, (__v32hu)__W, (__mmask32)__U, _MM_FROUND_CUR_DIRECTION);
}

static __inline__ __m512i __DEFAULT_FN_ATTRS512
_mm512_maskz_cvtph_epu16(__mmask32 __U, __m512h __A) {
  return (__m512i)__builtin_ia32_vcvtph2uw512_mask(
      (__v32hf)__A, (__v32hu)_mm512_setzero_epi32(), (__mmask32)__U,
      _MM_FROUND_CUR_DIRECTION);
}

#define _mm512_cvtt_roundph_epu16(A, R)                                        \
  (__m512i) __builtin_ia32_vcvttph2uw512_mask(                                 \
      (__v32hf)(A), (__v32hu)_mm512_undefined_epi32(), (__mmask32)(-1),        \
      (int)(R))

#define _mm512_mask_cvtt_roundph_epu16(W, U, A, R)                             \
  (__m512i) __builtin_ia32_vcvttph2uw512_mask((__v32hf)(A), (__v32hu)(W),      \
                                              (__mmask32)(U), (int)(R))

#define _mm512_maskz_cvtt_roundph_epu16(U, A, R)                               \
  (__m512i) __builtin_ia32_vcvttph2uw512_mask(                                 \
      (__v32hf)(A), (__v32hu)_mm512_setzero_epi32(), (__mmask32)(U), (int)(R))

static __inline__ __m512i __DEFAULT_FN_ATTRS512
_mm512_cvttph_epu16(__m512h __A) {
  return (__m512i)__builtin_ia32_vcvttph2uw512_mask(
      (__v32hf)__A, (__v32hu)_mm512_setzero_epi32(), (__mmask32)-1,
      _MM_FROUND_CUR_DIRECTION);
}

static __inline__ __m512i __DEFAULT_FN_ATTRS512
_mm512_mask_cvttph_epu16(__m512i __W, __mmask32 __U, __m512h __A) {
  return (__m512i)__builtin_ia32_vcvttph2uw512_mask(
      (__v32hf)__A, (__v32hu)__W, (__mmask32)__U, _MM_FROUND_CUR_DIRECTION);
}

static __inline__ __m512i __DEFAULT_FN_ATTRS512
_mm512_maskz_cvttph_epu16(__mmask32 __U, __m512h __A) {
  return (__m512i)__builtin_ia32_vcvttph2uw512_mask(
      (__v32hf)__A, (__v32hu)_mm512_setzero_epi32(), (__mmask32)__U,
      _MM_FROUND_CUR_DIRECTION);
}

#define _mm512_cvt_roundepu16_ph(A, R)                                         \
  (__m512h) __builtin_ia32_vcvtuw2ph512_mask(                                  \
      (__v32hu)(A), (__v32hf)_mm512_undefined_ph(), (__mmask32)(-1), (int)(R))

#define _mm512_mask_cvt_roundepu16_ph(W, U, A, R)                              \
  (__m512h) __builtin_ia32_vcvtuw2ph512_mask((__v32hu)(A), (__v32hf)(W),       \
                                             (__mmask32)(U), (int)(R))

#define _mm512_maskz_cvt_roundepu16_ph(U, A, R)                                \
  (__m512h) __builtin_ia32_vcvtuw2ph512_mask(                                  \
      (__v32hu)(A), (__v32hf)_mm512_setzero_ph(), (__mmask32)(U), (int)(R))

static __inline__ __m512h __DEFAULT_FN_ATTRS512
_mm512_cvtepu16_ph(__m512i __A) {
  return (__m512h)__builtin_ia32_vcvtuw2ph512_mask(
      (__v32hu)__A, (__v32hf)_mm512_setzero_ph(), (__mmask32)-1,
      _MM_FROUND_CUR_DIRECTION);
}

static __inline__ __m512h __DEFAULT_FN_ATTRS512
_mm512_mask_cvtepu16_ph(__m512h __W, __mmask32 __U, __m512i __A) {
  return (__m512h)__builtin_ia32_vcvtuw2ph512_mask(
      (__v32hu)__A, (__v32hf)__W, (__mmask32)__U, _MM_FROUND_CUR_DIRECTION);
}

static __inline__ __m512h __DEFAULT_FN_ATTRS512
_mm512_maskz_cvtepu16_ph(__mmask32 __U, __m512i __A) {
  return (__m512h)__builtin_ia32_vcvtuw2ph512_mask(
      (__v32hu)__A, (__v32hf)_mm512_setzero_ph(), (__mmask32)__U,
      _MM_FROUND_CUR_DIRECTION);
}

#define _mm512_cvt_roundph_epi32(A, R)                                         \
  (__m512i) __builtin_ia32_vcvtph2dq512_mask(                                  \
      (__v16hf)(A), (__v16si)_mm512_undefined_epi32(), (__mmask16)(-1),        \
      (int)(R))

#define _mm512_mask_cvt_roundph_epi32(W, U, A, R)                              \
  (__m512i) __builtin_ia32_vcvtph2dq512_mask((__v16hf)(A), (__v16si)(W),       \
                                             (__mmask16)(U), (int)(R))

#define _mm512_maskz_cvt_roundph_epi32(U, A, R)                                \
  (__m512i) __builtin_ia32_vcvtph2dq512_mask(                                  \
      (__v16hf)(A), (__v16si)_mm512_setzero_epi32(), (__mmask16)(U), (int)(R))

static __inline__ __m512i __DEFAULT_FN_ATTRS512
_mm512_cvtph_epi32(__m256h __A) {
  return (__m512i)__builtin_ia32_vcvtph2dq512_mask(
      (__v16hf)__A, (__v16si)_mm512_setzero_epi32(), (__mmask16)-1,
      _MM_FROUND_CUR_DIRECTION);
}

static __inline__ __m512i __DEFAULT_FN_ATTRS512
_mm512_mask_cvtph_epi32(__m512i __W, __mmask16 __U, __m256h __A) {
  return (__m512i)__builtin_ia32_vcvtph2dq512_mask(
      (__v16hf)__A, (__v16si)__W, (__mmask16)__U, _MM_FROUND_CUR_DIRECTION);
}

static __inline__ __m512i __DEFAULT_FN_ATTRS512
_mm512_maskz_cvtph_epi32(__mmask16 __U, __m256h __A) {
  return (__m512i)__builtin_ia32_vcvtph2dq512_mask(
      (__v16hf)__A, (__v16si)_mm512_setzero_epi32(), (__mmask16)__U,
      _MM_FROUND_CUR_DIRECTION);
}

#define _mm512_cvt_roundph_epu32(A, R)                                         \
  (__m512i) __builtin_ia32_vcvtph2udq512_mask(                                 \
      (__v16hf)(A), (__v16su)_mm512_undefined_epi32(), (__mmask16)(-1),        \
      (int)(R))

#define _mm512_mask_cvt_roundph_epu32(W, U, A, R)                              \
  (__m512i) __builtin_ia32_vcvtph2udq512_mask((__v16hf)(A), (__v16su)(W),      \
                                              (__mmask16)(U), (int)(R))

#define _mm512_maskz_cvt_roundph_epu32(U, A, R)                                \
  (__m512i) __builtin_ia32_vcvtph2udq512_mask(                                 \
      (__v16hf)(A), (__v16su)_mm512_setzero_epi32(), (__mmask16)(U), (int)(R))

static __inline__ __m512i __DEFAULT_FN_ATTRS512
_mm512_cvtph_epu32(__m256h __A) {
  return (__m512i)__builtin_ia32_vcvtph2udq512_mask(
      (__v16hf)__A, (__v16su)_mm512_setzero_epi32(), (__mmask16)-1,
      _MM_FROUND_CUR_DIRECTION);
}

static __inline__ __m512i __DEFAULT_FN_ATTRS512
_mm512_mask_cvtph_epu32(__m512i __W, __mmask16 __U, __m256h __A) {
  return (__m512i)__builtin_ia32_vcvtph2udq512_mask(
      (__v16hf)__A, (__v16su)__W, (__mmask16)__U, _MM_FROUND_CUR_DIRECTION);
}

static __inline__ __m512i __DEFAULT_FN_ATTRS512
_mm512_maskz_cvtph_epu32(__mmask16 __U, __m256h __A) {
  return (__m512i)__builtin_ia32_vcvtph2udq512_mask(
      (__v16hf)__A, (__v16su)_mm512_setzero_epi32(), (__mmask16)__U,
      _MM_FROUND_CUR_DIRECTION);
}

#define _mm512_cvt_roundepi32_ph(A, R)                                         \
  (__m256h) __builtin_ia32_vcvtdq2ph512_mask(                                  \
      (__v16si)(A), (__v16hf)_mm256_undefined_ph(), (__mmask16)(-1), (int)(R))

#define _mm512_mask_cvt_roundepi32_ph(W, U, A, R)                              \
  (__m256h) __builtin_ia32_vcvtdq2ph512_mask((__v16si)(A), (__v16hf)(W),       \
                                             (__mmask16)(U), (int)(R))

#define _mm512_maskz_cvt_roundepi32_ph(U, A, R)                                \
  (__m256h) __builtin_ia32_vcvtdq2ph512_mask(                                  \
      (__v16si)(A), (__v16hf)_mm256_setzero_ph(), (__mmask16)(U), (int)(R))

static __inline__ __m256h __DEFAULT_FN_ATTRS512
_mm512_cvtepi32_ph(__m512i __A) {
  return (__m256h)__builtin_ia32_vcvtdq2ph512_mask(
      (__v16si)__A, (__v16hf)_mm256_setzero_ph(), (__mmask16)-1,
      _MM_FROUND_CUR_DIRECTION);
}

static __inline__ __m256h __DEFAULT_FN_ATTRS512
_mm512_mask_cvtepi32_ph(__m256h __W, __mmask16 __U, __m512i __A) {
  return (__m256h)__builtin_ia32_vcvtdq2ph512_mask(
      (__v16si)__A, (__v16hf)__W, (__mmask16)__U, _MM_FROUND_CUR_DIRECTION);
}

static __inline__ __m256h __DEFAULT_FN_ATTRS512
_mm512_maskz_cvtepi32_ph(__mmask16 __U, __m512i __A) {
  return (__m256h)__builtin_ia32_vcvtdq2ph512_mask(
      (__v16si)__A, (__v16hf)_mm256_setzero_ph(), (__mmask16)__U,
      _MM_FROUND_CUR_DIRECTION);
}

#define _mm512_cvt_roundepu32_ph(A, R)                                         \
  (__m256h) __builtin_ia32_vcvtudq2ph512_mask(                                 \
      (__v16su)(A), (__v16hf)_mm256_undefined_ph(), (__mmask16)(-1), (int)(R))

#define _mm512_mask_cvt_roundepu32_ph(W, U, A, R)                              \
  (__m256h) __builtin_ia32_vcvtudq2ph512_mask((__v16su)(A), (__v16hf)(W),      \
                                              (__mmask16)(U), (int)(R))

#define _mm512_maskz_cvt_roundepu32_ph(U, A, R)                                \
  (__m256h) __builtin_ia32_vcvtudq2ph512_mask(                                 \
      (__v16su)(A), (__v16hf)_mm256_setzero_ph(), (__mmask16)(U), (int)(R))

static __inline__ __m256h __DEFAULT_FN_ATTRS512
_mm512_cvtepu32_ph(__m512i __A) {
  return (__m256h)__builtin_ia32_vcvtudq2ph512_mask(
      (__v16su)__A, (__v16hf)_mm256_setzero_ph(), (__mmask16)-1,
      _MM_FROUND_CUR_DIRECTION);
}

static __inline__ __m256h __DEFAULT_FN_ATTRS512
_mm512_mask_cvtepu32_ph(__m256h __W, __mmask16 __U, __m512i __A) {
  return (__m256h)__builtin_ia32_vcvtudq2ph512_mask(
      (__v16su)__A, (__v16hf)__W, (__mmask16)__U, _MM_FROUND_CUR_DIRECTION);
}

static __inline__ __m256h __DEFAULT_FN_ATTRS512
_mm512_maskz_cvtepu32_ph(__mmask16 __U, __m512i __A) {
  return (__m256h)__builtin_ia32_vcvtudq2ph512_mask(
      (__v16su)__A, (__v16hf)_mm256_setzero_ph(), (__mmask16)__U,
      _MM_FROUND_CUR_DIRECTION);
}

#define _mm512_cvtt_roundph_epi32(A, R)                                        \
  (__m512i) __builtin_ia32_vcvttph2dq512_mask(                                 \
      (__v16hf)(A), (__v16si)_mm512_undefined_epi32(), (__mmask16)(-1),        \
      (int)(R))

#define _mm512_mask_cvtt_roundph_epi32(W, U, A, R)                             \
  (__m512i) __builtin_ia32_vcvttph2dq512_mask((__v16hf)(A), (__v16si)(W),      \
                                              (__mmask16)(U), (int)(R))

#define _mm512_maskz_cvtt_roundph_epi32(U, A, R)                               \
  (__m512i) __builtin_ia32_vcvttph2dq512_mask(                                 \
      (__v16hf)(A), (__v16si)_mm512_setzero_epi32(), (__mmask16)(U), (int)(R))

static __inline__ __m512i __DEFAULT_FN_ATTRS512
_mm512_cvttph_epi32(__m256h __A) {
  return (__m512i)__builtin_ia32_vcvttph2dq512_mask(
      (__v16hf)__A, (__v16si)_mm512_setzero_epi32(), (__mmask16)-1,
      _MM_FROUND_CUR_DIRECTION);
}

static __inline__ __m512i __DEFAULT_FN_ATTRS512
_mm512_mask_cvttph_epi32(__m512i __W, __mmask16 __U, __m256h __A) {
  return (__m512i)__builtin_ia32_vcvttph2dq512_mask(
      (__v16hf)__A, (__v16si)__W, (__mmask16)__U, _MM_FROUND_CUR_DIRECTION);
}

static __inline__ __m512i __DEFAULT_FN_ATTRS512
_mm512_maskz_cvttph_epi32(__mmask16 __U, __m256h __A) {
  return (__m512i)__builtin_ia32_vcvttph2dq512_mask(
      (__v16hf)__A, (__v16si)_mm512_setzero_epi32(), (__mmask16)__U,
      _MM_FROUND_CUR_DIRECTION);
}

#define _mm512_cvtt_roundph_epu32(A, R)                                        \
  (__m512i) __builtin_ia32_vcvttph2udq512_mask(                                \
      (__v16hf)(A), (__v16su)_mm512_undefined_epi32(), (__mmask16)(-1),        \
      (int)(R))

#define _mm512_mask_cvtt_roundph_epu32(W, U, A, R)                             \
  (__m512i) __builtin_ia32_vcvttph2udq512_mask((__v16hf)(A), (__v16su)(W),     \
                                               (__mmask16)(U), (int)(R))

#define _mm512_maskz_cvtt_roundph_epu32(U, A, R)                               \
  (__m512i) __builtin_ia32_vcvttph2udq512_mask(                                \
      (__v16hf)(A), (__v16su)_mm512_setzero_epi32(), (__mmask16)(U), (int)(R))

static __inline__ __m512i __DEFAULT_FN_ATTRS512
_mm512_cvttph_epu32(__m256h __A) {
  return (__m512i)__builtin_ia32_vcvttph2udq512_mask(
      (__v16hf)__A, (__v16su)_mm512_setzero_epi32(), (__mmask16)-1,
      _MM_FROUND_CUR_DIRECTION);
}

static __inline__ __m512i __DEFAULT_FN_ATTRS512
_mm512_mask_cvttph_epu32(__m512i __W, __mmask16 __U, __m256h __A) {
  return (__m512i)__builtin_ia32_vcvttph2udq512_mask(
      (__v16hf)__A, (__v16su)__W, (__mmask16)__U, _MM_FROUND_CUR_DIRECTION);
}

static __inline__ __m512i __DEFAULT_FN_ATTRS512
_mm512_maskz_cvttph_epu32(__mmask16 __U, __m256h __A) {
  return (__m512i)__builtin_ia32_vcvttph2udq512_mask(
      (__v16hf)__A, (__v16su)_mm512_setzero_epi32(), (__mmask16)__U,
      _MM_FROUND_CUR_DIRECTION);
}

#define _mm512_cvt_roundepi64_ph(A, R)                                         \
  (__m128h) __builtin_ia32_vcvtqq2ph512_mask(                                  \
      (__v8di)(A), (__v8hf)_mm_undefined_ph(), (__mmask8)(-1), (int)(R))

#define _mm512_mask_cvt_roundepi64_ph(W, U, A, R)                              \
  (__m128h) __builtin_ia32_vcvtqq2ph512_mask((__v8di)(A), (__v8hf)(W),         \
                                             (__mmask8)(U), (int)(R))

#define _mm512_maskz_cvt_roundepi64_ph(U, A, R)                                \
  (__m128h) __builtin_ia32_vcvtqq2ph512_mask(                                  \
      (__v8di)(A), (__v8hf)_mm_setzero_ph(), (__mmask8)(U), (int)(R))

static __inline__ __m128h __DEFAULT_FN_ATTRS512
_mm512_cvtepi64_ph(__m512i __A) {
  return (__m128h)__builtin_ia32_vcvtqq2ph512_mask(
      (__v8di)__A, (__v8hf)_mm_setzero_ph(), (__mmask8)-1,
      _MM_FROUND_CUR_DIRECTION);
}

static __inline__ __m128h __DEFAULT_FN_ATTRS512
_mm512_mask_cvtepi64_ph(__m128h __W, __mmask8 __U, __m512i __A) {
  return (__m128h)__builtin_ia32_vcvtqq2ph512_mask(
      (__v8di)__A, (__v8hf)__W, (__mmask8)__U, _MM_FROUND_CUR_DIRECTION);
}

static __inline__ __m128h __DEFAULT_FN_ATTRS512
_mm512_maskz_cvtepi64_ph(__mmask8 __U, __m512i __A) {
  return (__m128h)__builtin_ia32_vcvtqq2ph512_mask(
      (__v8di)__A, (__v8hf)_mm_setzero_ph(), (__mmask8)__U,
      _MM_FROUND_CUR_DIRECTION);
}

#define _mm512_cvt_roundph_epi64(A, R)                                         \
  (__m512i) __builtin_ia32_vcvtph2qq512_mask(                                  \
      (__v8hf)(A), (__v8di)_mm512_undefined_epi32(), (__mmask8)(-1), (int)(R))

#define _mm512_mask_cvt_roundph_epi64(W, U, A, R)                              \
  (__m512i) __builtin_ia32_vcvtph2qq512_mask((__v8hf)(A), (__v8di)(W),         \
                                             (__mmask8)(U), (int)(R))

#define _mm512_maskz_cvt_roundph_epi64(U, A, R)                                \
  (__m512i) __builtin_ia32_vcvtph2qq512_mask(                                  \
      (__v8hf)(A), (__v8di)_mm512_setzero_epi32(), (__mmask8)(U), (int)(R))

static __inline__ __m512i __DEFAULT_FN_ATTRS512
_mm512_cvtph_epi64(__m128h __A) {
  return (__m512i)__builtin_ia32_vcvtph2qq512_mask(
      (__v8hf)__A, (__v8di)_mm512_setzero_epi32(), (__mmask8)-1,
      _MM_FROUND_CUR_DIRECTION);
}

static __inline__ __m512i __DEFAULT_FN_ATTRS512
_mm512_mask_cvtph_epi64(__m512i __W, __mmask8 __U, __m128h __A) {
  return (__m512i)__builtin_ia32_vcvtph2qq512_mask(
      (__v8hf)__A, (__v8di)__W, (__mmask8)__U, _MM_FROUND_CUR_DIRECTION);
}

static __inline__ __m512i __DEFAULT_FN_ATTRS512
_mm512_maskz_cvtph_epi64(__mmask8 __U, __m128h __A) {
  return (__m512i)__builtin_ia32_vcvtph2qq512_mask(
      (__v8hf)__A, (__v8di)_mm512_setzero_epi32(), (__mmask8)__U,
      _MM_FROUND_CUR_DIRECTION);
}

#define _mm512_cvt_roundepu64_ph(A, R)                                         \
  (__m128h) __builtin_ia32_vcvtuqq2ph512_mask(                                 \
      (__v8du)(A), (__v8hf)_mm_undefined_ph(), (__mmask8)(-1), (int)(R))

#define _mm512_mask_cvt_roundepu64_ph(W, U, A, R)                              \
  (__m128h) __builtin_ia32_vcvtuqq2ph512_mask((__v8du)(A), (__v8hf)(W),        \
                                              (__mmask8)(U), (int)(R))

#define _mm512_maskz_cvt_roundepu64_ph(U, A, R)                                \
  (__m128h) __builtin_ia32_vcvtuqq2ph512_mask(                                 \
      (__v8du)(A), (__v8hf)_mm_setzero_ph(), (__mmask8)(U), (int)(R))

static __inline__ __m128h __DEFAULT_FN_ATTRS512
_mm512_cvtepu64_ph(__m512i __A) {
  return (__m128h)__builtin_ia32_vcvtuqq2ph512_mask(
      (__v8du)__A, (__v8hf)_mm_setzero_ph(), (__mmask8)-1,
      _MM_FROUND_CUR_DIRECTION);
}

static __inline__ __m128h __DEFAULT_FN_ATTRS512
_mm512_mask_cvtepu64_ph(__m128h __W, __mmask8 __U, __m512i __A) {
  return (__m128h)__builtin_ia32_vcvtuqq2ph512_mask(
      (__v8du)__A, (__v8hf)__W, (__mmask8)__U, _MM_FROUND_CUR_DIRECTION);
}

static __inline__ __m128h __DEFAULT_FN_ATTRS512
_mm512_maskz_cvtepu64_ph(__mmask8 __U, __m512i __A) {
  return (__m128h)__builtin_ia32_vcvtuqq2ph512_mask(
      (__v8du)__A, (__v8hf)_mm_setzero_ph(), (__mmask8)__U,
      _MM_FROUND_CUR_DIRECTION);
}

#define _mm512_cvt_roundph_epu64(A, R)                                         \
  (__m512i) __builtin_ia32_vcvtph2uqq512_mask(                                 \
      (__v8hf)(A), (__v8du)_mm512_undefined_epi32(), (__mmask8)(-1), (int)(R))

#define _mm512_mask_cvt_roundph_epu64(W, U, A, R)                              \
  (__m512i) __builtin_ia32_vcvtph2uqq512_mask((__v8hf)(A), (__v8du)(W),        \
                                              (__mmask8)(U), (int)(R))

#define _mm512_maskz_cvt_roundph_epu64(U, A, R)                                \
  (__m512i) __builtin_ia32_vcvtph2uqq512_mask(                                 \
      (__v8hf)(A), (__v8du)_mm512_setzero_epi32(), (__mmask8)(U), (int)(R))

static __inline__ __m512i __DEFAULT_FN_ATTRS512
_mm512_cvtph_epu64(__m128h __A) {
  return (__m512i)__builtin_ia32_vcvtph2uqq512_mask(
      (__v8hf)__A, (__v8du)_mm512_setzero_epi32(), (__mmask8)-1,
      _MM_FROUND_CUR_DIRECTION);
}

static __inline__ __m512i __DEFAULT_FN_ATTRS512
_mm512_mask_cvtph_epu64(__m512i __W, __mmask8 __U, __m128h __A) {
  return (__m512i)__builtin_ia32_vcvtph2uqq512_mask(
      (__v8hf)__A, (__v8du)__W, (__mmask8)__U, _MM_FROUND_CUR_DIRECTION);
}

static __inline__ __m512i __DEFAULT_FN_ATTRS512
_mm512_maskz_cvtph_epu64(__mmask8 __U, __m128h __A) {
  return (__m512i)__builtin_ia32_vcvtph2uqq512_mask(
      (__v8hf)__A, (__v8du)_mm512_setzero_epi32(), (__mmask8)__U,
      _MM_FROUND_CUR_DIRECTION);
}

#define _mm512_cvtt_roundph_epi64(A, R)                                        \
  (__m512i) __builtin_ia32_vcvttph2qq512_mask(                                 \
      (__v8hf)(A), (__v8di)_mm512_undefined_epi32(), (__mmask8)(-1), (int)(R))

#define _mm512_mask_cvtt_roundph_epi64(W, U, A, R)                             \
  (__m512i) __builtin_ia32_vcvttph2qq512_mask((__v8hf)(A), (__v8di)(W),        \
                                              (__mmask8)(U), (int)(R))

#define _mm512_maskz_cvtt_roundph_epi64(U, A, R)                               \
  (__m512i) __builtin_ia32_vcvttph2qq512_mask(                                 \
      (__v8hf)(A), (__v8di)_mm512_setzero_epi32(), (__mmask8)(U), (int)(R))

static __inline__ __m512i __DEFAULT_FN_ATTRS512
_mm512_cvttph_epi64(__m128h __A) {
  return (__m512i)__builtin_ia32_vcvttph2qq512_mask(
      (__v8hf)__A, (__v8di)_mm512_setzero_epi32(), (__mmask8)-1,
      _MM_FROUND_CUR_DIRECTION);
}

static __inline__ __m512i __DEFAULT_FN_ATTRS512
_mm512_mask_cvttph_epi64(__m512i __W, __mmask8 __U, __m128h __A) {
  return (__m512i)__builtin_ia32_vcvttph2qq512_mask(
      (__v8hf)__A, (__v8di)__W, (__mmask8)__U, _MM_FROUND_CUR_DIRECTION);
}

static __inline__ __m512i __DEFAULT_FN_ATTRS512
_mm512_maskz_cvttph_epi64(__mmask8 __U, __m128h __A) {
  return (__m512i)__builtin_ia32_vcvttph2qq512_mask(
      (__v8hf)__A, (__v8di)_mm512_setzero_epi32(), (__mmask8)__U,
      _MM_FROUND_CUR_DIRECTION);
}

#define _mm512_cvtt_roundph_epu64(A, R)                                        \
  (__m512i) __builtin_ia32_vcvttph2uqq512_mask(                                \
      (__v8hf)(A), (__v8du)_mm512_undefined_epi32(), (__mmask8)(-1), (int)(R))

#define _mm512_mask_cvtt_roundph_epu64(W, U, A, R)                             \
  (__m512i) __builtin_ia32_vcvttph2uqq512_mask((__v8hf)(A), (__v8du)(W),       \
                                               (__mmask8)(U), (int)(R))

#define _mm512_maskz_cvtt_roundph_epu64(U, A, R)                               \
  (__m512i) __builtin_ia32_vcvttph2uqq512_mask(                                \
      (__v8hf)(A), (__v8du)_mm512_setzero_epi32(), (__mmask8)(U), (int)(R))

static __inline__ __m512i __DEFAULT_FN_ATTRS512
_mm512_cvttph_epu64(__m128h __A) {
  return (__m512i)__builtin_ia32_vcvttph2uqq512_mask(
      (__v8hf)__A, (__v8du)_mm512_setzero_epi32(), (__mmask8)-1,
      _MM_FROUND_CUR_DIRECTION);
}

static __inline__ __m512i __DEFAULT_FN_ATTRS512
_mm512_mask_cvttph_epu64(__m512i __W, __mmask8 __U, __m128h __A) {
  return (__m512i)__builtin_ia32_vcvttph2uqq512_mask(
      (__v8hf)__A, (__v8du)__W, (__mmask8)__U, _MM_FROUND_CUR_DIRECTION);
}

static __inline__ __m512i __DEFAULT_FN_ATTRS512
_mm512_maskz_cvttph_epu64(__mmask8 __U, __m128h __A) {
  return (__m512i)__builtin_ia32_vcvttph2uqq512_mask(
      (__v8hf)__A, (__v8du)_mm512_setzero_epi32(), (__mmask8)__U,
      _MM_FROUND_CUR_DIRECTION);
}

#define _mm_cvt_roundsh_i32(A, R)                                              \
  (int)__builtin_ia32_vcvtsh2si32((__v8hf)(A), (int)(R))

static __inline__ int __DEFAULT_FN_ATTRS128
_mm_cvtsh_i32(__m128h __A) {
  return (int)__builtin_ia32_vcvtsh2si32((__v8hf)__A, _MM_FROUND_CUR_DIRECTION);
}

#define _mm_cvt_roundsh_u32(A, R)                                              \
  (unsigned int)__builtin_ia32_vcvtsh2usi32((__v8hf)(A), (int)(R))

static __inline__ unsigned int __DEFAULT_FN_ATTRS128
_mm_cvtsh_u32(__m128h __A) {
  return (unsigned int)__builtin_ia32_vcvtsh2usi32((__v8hf)__A,
                                                   _MM_FROUND_CUR_DIRECTION);
}

#ifdef __x86_64__
#define _mm_cvt_roundsh_i64(A, R)                                              \
  (long long)__builtin_ia32_vcvtsh2si64((__v8hf)(A), (int)(R))

static __inline__ long long __DEFAULT_FN_ATTRS128
_mm_cvtsh_i64(__m128h __A) {
  return (long long)__builtin_ia32_vcvtsh2si64((__v8hf)__A,
                                               _MM_FROUND_CUR_DIRECTION);
}

#define _mm_cvt_roundsh_u64(A, R)                                              \
  (unsigned long long)__builtin_ia32_vcvtsh2usi64((__v8hf)(A), (int)(R))

static __inline__ unsigned long long __DEFAULT_FN_ATTRS128
_mm_cvtsh_u64(__m128h __A) {
  return (unsigned long long)__builtin_ia32_vcvtsh2usi64(
      (__v8hf)__A, _MM_FROUND_CUR_DIRECTION);
}
#endif // __x86_64__

#define _mm_cvt_roundu32_sh(A, B, R)                                           \
  (__m128h) __builtin_ia32_vcvtusi2sh((__v8hf)(A), (unsigned int)(B), (int)(R))

static __inline__ __m128h __DEFAULT_FN_ATTRS128
_mm_cvtu32_sh(__m128h __A, unsigned int __B) {
  __A[0] = __B;
  return __A;
}

#ifdef __x86_64__
#define _mm_cvt_roundu64_sh(A, B, R)                                           \
  (__m128h) __builtin_ia32_vcvtusi642sh((__v8hf)(A), (unsigned long long)(B),  \
                                        (int)(R))

static __inline__ __m128h __DEFAULT_FN_ATTRS128
_mm_cvtu64_sh(__m128h __A, unsigned long long __B) {
  __A[0] = __B;
  return __A;
}
#endif

#define _mm_cvt_roundi32_sh(A, B, R)                                           \
  (__m128h) __builtin_ia32_vcvtsi2sh((__v8hf)(A), (int)(B), (int)(R))

static __inline__ __m128h __DEFAULT_FN_ATTRS128
_mm_cvti32_sh(__m128h __A, int __B) {
  __A[0] = __B;
  return __A;
}

#ifdef __x86_64__
#define _mm_cvt_roundi64_sh(A, B, R)                                           \
  (__m128h) __builtin_ia32_vcvtsi642sh((__v8hf)(A), (long long)(B), (int)(R))

static __inline__ __m128h __DEFAULT_FN_ATTRS128
_mm_cvti64_sh(__m128h __A, long long __B) {
  __A[0] = __B;
  return __A;
}
#endif

#define _mm_cvtt_roundsh_i32(A, R)                                             \
  (int)__builtin_ia32_vcvttsh2si32((__v8hf)(A), (int)(R))

static __inline__ int __DEFAULT_FN_ATTRS128
_mm_cvttsh_i32(__m128h __A) {
  return (int)__builtin_ia32_vcvttsh2si32((__v8hf)__A,
                                          _MM_FROUND_CUR_DIRECTION);
}

#ifdef __x86_64__
#define _mm_cvtt_roundsh_i64(A, R)                                             \
  (long long)__builtin_ia32_vcvttsh2si64((__v8hf)(A), (int)(R))

static __inline__ long long __DEFAULT_FN_ATTRS128
_mm_cvttsh_i64(__m128h __A) {
  return (long long)__builtin_ia32_vcvttsh2si64(
      (__v8hf)__A, _MM_FROUND_CUR_DIRECTION);
}
#endif

#define _mm_cvtt_roundsh_u32(A, R)                                             \
  (unsigned int)__builtin_ia32_vcvttsh2usi32((__v8hf)(A), (int)(R))

static __inline__ unsigned int __DEFAULT_FN_ATTRS128
_mm_cvttsh_u32(__m128h __A) {
  return (unsigned int)__builtin_ia32_vcvttsh2usi32((__v8hf)__A,
                                                    _MM_FROUND_CUR_DIRECTION);
}

#ifdef __x86_64__
#define _mm_cvtt_roundsh_u64(A, R)                                             \
  (unsigned long long)__builtin_ia32_vcvttsh2usi64((__v8hf)(A), (int)(R))

static __inline__ unsigned long long __DEFAULT_FN_ATTRS128
_mm_cvttsh_u64(__m128h __A) {
  return (unsigned long long)__builtin_ia32_vcvttsh2usi64(
      (__v8hf)__A, _MM_FROUND_CUR_DIRECTION);
}
#endif

#define _mm512_cvtx_roundph_ps(A, R)                                           \
  (__m512) __builtin_ia32_vcvtph2psx512_mask(                                  \
      (__v16hf)(A), (__v16sf)_mm512_undefined_ps(), (__mmask16)(-1), (int)(R))

#define _mm512_mask_cvtx_roundph_ps(W, U, A, R)                                \
  (__m512) __builtin_ia32_vcvtph2psx512_mask((__v16hf)(A), (__v16sf)(W),       \
                                             (__mmask16)(U), (int)(R))

#define _mm512_maskz_cvtx_roundph_ps(U, A, R)                                  \
  (__m512) __builtin_ia32_vcvtph2psx512_mask(                                  \
      (__v16hf)(A), (__v16sf)_mm512_setzero_ps(), (__mmask16)(U), (int)(R))

static __inline__ __m512 __DEFAULT_FN_ATTRS512
_mm512_cvtxph_ps(__m256h __A) {
  return (__m512)__builtin_ia32_vcvtph2psx512_mask(
      (__v16hf)__A, (__v16sf)_mm512_setzero_ps(), (__mmask16)-1,
      _MM_FROUND_CUR_DIRECTION);
}

static __inline__ __m512 __DEFAULT_FN_ATTRS512
_mm512_mask_cvtxph_ps(__m512 __W, __mmask16 __U, __m256h __A) {
  return (__m512)__builtin_ia32_vcvtph2psx512_mask(
      (__v16hf)__A, (__v16sf)__W, (__mmask16)__U, _MM_FROUND_CUR_DIRECTION);
}

static __inline__ __m512 __DEFAULT_FN_ATTRS512
_mm512_maskz_cvtxph_ps(__mmask16 __U, __m256h __A) {
  return (__m512)__builtin_ia32_vcvtph2psx512_mask(
      (__v16hf)__A, (__v16sf)_mm512_setzero_ps(), (__mmask16)__U,
      _MM_FROUND_CUR_DIRECTION);
}

#define _mm512_cvtx_roundps_ph(A, R)                                           \
  (__m256h) __builtin_ia32_vcvtps2phx512_mask(                                 \
      (__v16sf)(A), (__v16hf)_mm256_undefined_ph(), (__mmask16)(-1), (int)(R))

#define _mm512_mask_cvtx_roundps_ph(W, U, A, R)                                \
  (__m256h) __builtin_ia32_vcvtps2phx512_mask((__v16sf)(A), (__v16hf)(W),      \
                                              (__mmask16)(U), (int)(R))

#define _mm512_maskz_cvtx_roundps_ph(U, A, R)                                  \
  (__m256h) __builtin_ia32_vcvtps2phx512_mask(                                 \
      (__v16sf)(A), (__v16hf)_mm256_setzero_ph(), (__mmask16)(U), (int)(R))

static __inline__ __m256h __DEFAULT_FN_ATTRS512
_mm512_cvtxps_ph(__m512 __A) {
  return (__m256h)__builtin_ia32_vcvtps2phx512_mask(
      (__v16sf)__A, (__v16hf)_mm256_setzero_ph(), (__mmask16)-1,
      _MM_FROUND_CUR_DIRECTION);
}

static __inline__ __m256h __DEFAULT_FN_ATTRS512
_mm512_mask_cvtxps_ph(__m256h __W, __mmask16 __U, __m512 __A) {
  return (__m256h)__builtin_ia32_vcvtps2phx512_mask(
      (__v16sf)__A, (__v16hf)__W, (__mmask16)__U, _MM_FROUND_CUR_DIRECTION);
}

static __inline__ __m256h __DEFAULT_FN_ATTRS512
_mm512_maskz_cvtxps_ph(__mmask16 __U, __m512 __A) {
  return (__m256h)__builtin_ia32_vcvtps2phx512_mask(
      (__v16sf)__A, (__v16hf)_mm256_setzero_ph(), (__mmask16)__U,
      _MM_FROUND_CUR_DIRECTION);
}

#define _mm512_fmadd_round_ph(A, B, C, R) \
  (__m512h)__builtin_ia32_vfmaddph512_mask((__v32hf)(__m512h)(A), \
                                          (__v32hf)(__m512h)(B), \
                                          (__v32hf)(__m512h)(C), \
                                          (__mmask32)-1, (int)(R))

#define _mm512_mask_fmadd_round_ph(A, U, B, C, R) \
  (__m512h)__builtin_ia32_vfmaddph512_mask((__v32hf)(__m512h)(A), \
                                          (__v32hf)(__m512h)(B), \
                                          (__v32hf)(__m512h)(C), \
                                          (__mmask32)(U), (int)(R))

#define _mm512_mask3_fmadd_round_ph(A, B, C, U, R) \
  (__m512h)__builtin_ia32_vfmaddph512_mask3((__v32hf)(__m512h)(A), \
                                           (__v32hf)(__m512h)(B), \
                                           (__v32hf)(__m512h)(C), \
                                           (__mmask32)(U), (int)(R))

#define _mm512_maskz_fmadd_round_ph(U, A, B, C, R) \
  (__m512h)__builtin_ia32_vfmaddph512_maskz((__v32hf)(__m512h)(A), \
                                           (__v32hf)(__m512h)(B), \
                                           (__v32hf)(__m512h)(C), \
                                           (__mmask32)(U), (int)(R))

#define _mm512_fmsub_round_ph(A, B, C, R) \
  (__m512h)__builtin_ia32_vfmaddph512_mask((__v32hf)(__m512h)(A), \
                                          (__v32hf)(__m512h)(B), \
                                          -(__v32hf)(__m512h)(C), \
                                          (__mmask32)-1, (int)(R))

#define _mm512_mask_fmsub_round_ph(A, U, B, C, R) \
  (__m512h)__builtin_ia32_vfmaddph512_mask((__v32hf)(__m512h)(A), \
                                          (__v32hf)(__m512h)(B), \
                                          -(__v32hf)(__m512h)(C), \
                                          (__mmask32)(U), (int)(R))

#define _mm512_maskz_fmsub_round_ph(U, A, B, C, R) \
  (__m512h)__builtin_ia32_vfmaddph512_maskz((__v32hf)(__m512h)(A), \
                                           (__v32hf)(__m512h)(B), \
                                           -(__v32hf)(__m512h)(C), \
                                           (__mmask32)(U), (int)(R))

#define _mm512_fnmadd_round_ph(A, B, C, R) \
  (__m512h)__builtin_ia32_vfmaddph512_mask((__v32hf)(__m512h)(A), \
                                          -(__v32hf)(__m512h)(B), \
                                          (__v32hf)(__m512h)(C), \
                                          (__mmask32)-1, (int)(R))

#define _mm512_mask3_fnmadd_round_ph(A, B, C, U, R) \
  (__m512h)__builtin_ia32_vfmaddph512_mask3(-(__v32hf)(__m512h)(A), \
                                           (__v32hf)(__m512h)(B), \
                                           (__v32hf)(__m512h)(C), \
                                           (__mmask32)(U), (int)(R))

#define _mm512_maskz_fnmadd_round_ph(U, A, B, C, R) \
  (__m512h)__builtin_ia32_vfmaddph512_maskz(-(__v32hf)(__m512h)(A), \
                                           (__v32hf)(__m512h)(B), \
                                           (__v32hf)(__m512h)(C), \
                                           (__mmask32)(U), (int)(R))

#define _mm512_fnmsub_round_ph(A, B, C, R) \
  (__m512h)__builtin_ia32_vfmaddph512_mask((__v32hf)(__m512h)(A), \
                                          -(__v32hf)(__m512h)(B), \
                                          -(__v32hf)(__m512h)(C), \
                                          (__mmask32)-1, (int)(R))

#define _mm512_maskz_fnmsub_round_ph(U, A, B, C, R) \
  (__m512h)__builtin_ia32_vfmaddph512_maskz(-(__v32hf)(__m512h)(A), \
                                           (__v32hf)(__m512h)(B), \
                                           -(__v32hf)(__m512h)(C), \
                                           (__mmask32)(U), (int)(R))

static __inline__ __m512h __DEFAULT_FN_ATTRS512
_mm512_fmadd_ph(__m512h __A, __m512h __B, __m512h __C)
{
  return (__m512h) __builtin_ia32_vfmaddph512_mask ((__v32hf) __A,
                                                   (__v32hf) __B,
                                                   (__v32hf) __C,
                                                   (__mmask32) -1,
                                                   _MM_FROUND_CUR_DIRECTION);
}

static __inline__ __m512h __DEFAULT_FN_ATTRS512
_mm512_mask_fmadd_ph(__m512h __A, __mmask32 __U, __m512h __B, __m512h __C)
{
  return (__m512h) __builtin_ia32_vfmaddph512_mask ((__v32hf) __A,
                                                   (__v32hf) __B,
                                                   (__v32hf) __C,
                                                   (__mmask32) __U,
                                                   _MM_FROUND_CUR_DIRECTION);
}

static __inline__ __m512h __DEFAULT_FN_ATTRS512
_mm512_mask3_fmadd_ph(__m512h __A, __m512h __B, __m512h __C, __mmask32 __U)
{
  return (__m512h) __builtin_ia32_vfmaddph512_mask3 ((__v32hf) __A,
                                                    (__v32hf) __B,
                                                    (__v32hf) __C,
                                                    (__mmask32) __U,
                                                    _MM_FROUND_CUR_DIRECTION);
}

static __inline__ __m512h __DEFAULT_FN_ATTRS512
_mm512_maskz_fmadd_ph(__mmask32 __U, __m512h __A, __m512h __B, __m512h __C)
{
  return (__m512h) __builtin_ia32_vfmaddph512_maskz ((__v32hf) __A,
                                                    (__v32hf) __B,
                                                    (__v32hf) __C,
                                                    (__mmask32) __U,
                                                    _MM_FROUND_CUR_DIRECTION);
}

static __inline__ __m512h __DEFAULT_FN_ATTRS512
_mm512_fmsub_ph(__m512h __A, __m512h __B, __m512h __C)
{
  return (__m512h) __builtin_ia32_vfmaddph512_mask ((__v32hf) __A,
                                                   (__v32hf) __B,
                                                   -(__v32hf) __C,
                                                   (__mmask32) -1,
                                                   _MM_FROUND_CUR_DIRECTION);
}

static __inline__ __m512h __DEFAULT_FN_ATTRS512
_mm512_mask_fmsub_ph(__m512h __A, __mmask32 __U, __m512h __B, __m512h __C)
{
  return (__m512h) __builtin_ia32_vfmaddph512_mask ((__v32hf) __A,
                                                   (__v32hf) __B,
                                                   -(__v32hf) __C,
                                                   (__mmask32) __U,
                                                   _MM_FROUND_CUR_DIRECTION);
}

static __inline__ __m512h __DEFAULT_FN_ATTRS512
_mm512_maskz_fmsub_ph(__mmask32 __U, __m512h __A, __m512h __B, __m512h __C)
{
  return (__m512h) __builtin_ia32_vfmaddph512_maskz ((__v32hf) __A,
                                                    (__v32hf) __B,
                                                    -(__v32hf) __C,
                                                    (__mmask32) __U,
                                                    _MM_FROUND_CUR_DIRECTION);
}

static __inline__ __m512h __DEFAULT_FN_ATTRS512
_mm512_fnmadd_ph(__m512h __A, __m512h __B, __m512h __C)
{
  return (__m512h) __builtin_ia32_vfmaddph512_mask ((__v32hf) __A,
                                                   -(__v32hf) __B,
                                                   (__v32hf) __C,
                                                   (__mmask32) -1,
                                                   _MM_FROUND_CUR_DIRECTION);
}

static __inline__ __m512h __DEFAULT_FN_ATTRS512
_mm512_mask3_fnmadd_ph(__m512h __A, __m512h __B, __m512h __C, __mmask32 __U)
{
  return (__m512h) __builtin_ia32_vfmaddph512_mask3 (-(__v32hf) __A,
                                                    (__v32hf) __B,
                                                    (__v32hf) __C,
                                                    (__mmask32) __U,
                                                    _MM_FROUND_CUR_DIRECTION);
}

static __inline__ __m512h __DEFAULT_FN_ATTRS512
_mm512_maskz_fnmadd_ph(__mmask32 __U, __m512h __A, __m512h __B, __m512h __C)
{
  return (__m512h) __builtin_ia32_vfmaddph512_maskz (-(__v32hf) __A,
                                                    (__v32hf) __B,
                                                    (__v32hf) __C,
                                                    (__mmask32) __U,
                                                    _MM_FROUND_CUR_DIRECTION);
}

static __inline__ __m512h __DEFAULT_FN_ATTRS512
_mm512_fnmsub_ph(__m512h __A, __m512h __B, __m512h __C)
{
  return (__m512h) __builtin_ia32_vfmaddph512_mask ((__v32hf) __A,
                                                   -(__v32hf) __B,
                                                   -(__v32hf) __C,
                                                   (__mmask32) -1,
                                                   _MM_FROUND_CUR_DIRECTION);
}

static __inline__ __m512h __DEFAULT_FN_ATTRS512
_mm512_maskz_fnmsub_ph(__mmask32 __U, __m512h __A, __m512h __B, __m512h __C)
{
  return (__m512h) __builtin_ia32_vfmaddph512_maskz (-(__v32hf) __A,
                                                    (__v32hf) __B,
                                                    -(__v32hf) __C,
                                                    (__mmask32) __U,
                                                    _MM_FROUND_CUR_DIRECTION);
}

#define _mm512_fmaddsub_round_ph(A, B, C, R) \
  (__m512h)__builtin_ia32_vfmaddsubph512_mask((__v32hf)(__m512h)(A), \
                                             (__v32hf)(__m512h)(B), \
                                             (__v32hf)(__m512h)(C), \
                                             (__mmask32)-1, (int)(R))

#define _mm512_mask_fmaddsub_round_ph(A, U, B, C, R) \
  (__m512h)__builtin_ia32_vfmaddsubph512_mask((__v32hf)(__m512h)(A), \
                                             (__v32hf)(__m512h)(B), \
                                             (__v32hf)(__m512h)(C), \
                                             (__mmask32)(U), (int)(R))


#define _mm512_mask3_fmaddsub_round_ph(A, B, C, U, R) \
  (__m512h)__builtin_ia32_vfmaddsubph512_mask3((__v32hf)(__m512h)(A), \
                                              (__v32hf)(__m512h)(B), \
                                              (__v32hf)(__m512h)(C), \
                                              (__mmask32)(U), (int)(R))

#define _mm512_maskz_fmaddsub_round_ph(U, A, B, C, R) \
  (__m512h)__builtin_ia32_vfmaddsubph512_maskz((__v32hf)(__m512h)(A), \
                                              (__v32hf)(__m512h)(B), \
                                              (__v32hf)(__m512h)(C), \
                                              (__mmask32)(U), (int)(R))

#define _mm512_fmsubadd_round_ph(A, B, C, R) \
  (__m512h)__builtin_ia32_vfmaddsubph512_mask((__v32hf)(__m512h)(A), \
                                             (__v32hf)(__m512h)(B), \
                                             -(__v32hf)(__m512h)(C), \
                                             (__mmask32)-1, (int)(R))

#define _mm512_mask_fmsubadd_round_ph(A, U, B, C, R) \
  (__m512h)__builtin_ia32_vfmaddsubph512_mask((__v32hf)(__m512h)(A), \
                                             (__v32hf)(__m512h)(B), \
                                             -(__v32hf)(__m512h)(C), \
                                             (__mmask32)(U), (int)(R))


#define _mm512_maskz_fmsubadd_round_ph(U, A, B, C, R) \
  (__m512h)__builtin_ia32_vfmaddsubph512_maskz((__v32hf)(__m512h)(A), \
                                              (__v32hf)(__m512h)(B), \
                                              -(__v32hf)(__m512h)(C), \
                                              (__mmask32)(U), (int)(R))

static __inline__ __m512h __DEFAULT_FN_ATTRS512
_mm512_fmaddsub_ph(__m512h __A, __m512h __B, __m512h __C)
{
  return (__m512h) __builtin_ia32_vfmaddsubph512_mask ((__v32hf) __A,
                                                      (__v32hf) __B,
                                                      (__v32hf) __C,
                                                      (__mmask32) -1,
                                                      _MM_FROUND_CUR_DIRECTION);
}

static __inline__ __m512h __DEFAULT_FN_ATTRS512
_mm512_mask_fmaddsub_ph(__m512h __A, __mmask32 __U, __m512h __B, __m512h __C)
{
  return (__m512h) __builtin_ia32_vfmaddsubph512_mask ((__v32hf) __A,
                                                      (__v32hf) __B,
                                                      (__v32hf) __C,
                                                      (__mmask32) __U,
                                                      _MM_FROUND_CUR_DIRECTION);
}

static __inline__ __m512h __DEFAULT_FN_ATTRS512
_mm512_mask3_fmaddsub_ph(__m512h __A, __m512h __B, __m512h __C, __mmask32 __U)
{
  return (__m512h) __builtin_ia32_vfmaddsubph512_mask3 ((__v32hf) __A,
                                                       (__v32hf) __B,
                                                       (__v32hf) __C,
                                                       (__mmask32) __U,
                                                       _MM_FROUND_CUR_DIRECTION);
}

static __inline__ __m512h __DEFAULT_FN_ATTRS512
_mm512_maskz_fmaddsub_ph(__mmask32 __U, __m512h __A, __m512h __B, __m512h __C)
{
  return (__m512h) __builtin_ia32_vfmaddsubph512_maskz ((__v32hf) __A,
                                                       (__v32hf) __B,
                                                       (__v32hf) __C,
                                                       (__mmask32) __U,
                                                       _MM_FROUND_CUR_DIRECTION);
}

static __inline__ __m512h __DEFAULT_FN_ATTRS512
_mm512_fmsubadd_ph(__m512h __A, __m512h __B, __m512h __C)
{
  return (__m512h) __builtin_ia32_vfmaddsubph512_mask ((__v32hf) __A,
                                                      (__v32hf) __B,
                                                      -(__v32hf) __C,
                                                      (__mmask32) -1,
                                                      _MM_FROUND_CUR_DIRECTION);
}

static __inline__ __m512h __DEFAULT_FN_ATTRS512
_mm512_mask_fmsubadd_ph(__m512h __A, __mmask32 __U, __m512h __B, __m512h __C)
{
  return (__m512h) __builtin_ia32_vfmaddsubph512_mask ((__v32hf) __A,
                                                      (__v32hf) __B,
                                                      -(__v32hf) __C,
                                                      (__mmask32) __U,
                                                      _MM_FROUND_CUR_DIRECTION);
}

static __inline__ __m512h __DEFAULT_FN_ATTRS512
_mm512_maskz_fmsubadd_ph(__mmask32 __U, __m512h __A, __m512h __B, __m512h __C)
{
  return (__m512h) __builtin_ia32_vfmaddsubph512_maskz ((__v32hf) __A,
                                                       (__v32hf) __B,
                                                       -(__v32hf) __C,
                                                       (__mmask32) __U,
                                                       _MM_FROUND_CUR_DIRECTION);
}

#define _mm512_mask3_fmsub_round_ph(A, B, C, U, R) \
  (__m512h)__builtin_ia32_vfmsubph512_mask3((__v32hf)(__m512h)(A), \
                                           (__v32hf)(__m512h)(B), \
                                           (__v32hf)(__m512h)(C), \
                                           (__mmask32)(U), (int)(R))

static __inline__ __m512h __DEFAULT_FN_ATTRS512
_mm512_mask3_fmsub_ph(__m512h __A, __m512h __B, __m512h __C, __mmask32 __U)
{
  return (__m512h)__builtin_ia32_vfmsubph512_mask3 ((__v32hf) __A,
                                                   (__v32hf) __B,
                                                   (__v32hf) __C,
                                                   (__mmask32) __U,
                                                   _MM_FROUND_CUR_DIRECTION);
}

#define _mm512_mask3_fmsubadd_round_ph(A, B, C, U, R) \
  (__m512h)__builtin_ia32_vfmsubaddph512_mask3((__v32hf)(__m512h)(A), \
                                              (__v32hf)(__m512h)(B), \
                                              (__v32hf)(__m512h)(C), \
                                              (__mmask32)(U), (int)(R))

static __inline__ __m512h __DEFAULT_FN_ATTRS512
_mm512_mask3_fmsubadd_ph(__m512h __A, __m512h __B, __m512h __C, __mmask32 __U)
{
  return (__m512h)__builtin_ia32_vfmsubaddph512_mask3 ((__v32hf) __A,
                                                      (__v32hf) __B,
                                                      (__v32hf) __C,
                                                      (__mmask32) __U,
                                                      _MM_FROUND_CUR_DIRECTION);
}

#define _mm512_mask_fnmadd_round_ph(A, U, B, C, R) \
  (__m512h)__builtin_ia32_vfmaddph512_mask((__v32hf)(__m512h)(A), \
                                          -(__v32hf)(__m512h)(B), \
                                          (__v32hf)(__m512h)(C), \
                                          (__mmask32)(U), (int)(R))

static __inline__ __m512h __DEFAULT_FN_ATTRS512
_mm512_mask_fnmadd_ph(__m512h __A, __mmask32 __U, __m512h __B, __m512h __C)
{
  return (__m512h) __builtin_ia32_vfmaddph512_mask ((__v32hf) __A,
                                                   -(__v32hf) __B,
                                                   (__v32hf) __C,
                                                   (__mmask32) __U,
                                                   _MM_FROUND_CUR_DIRECTION);
}

#define _mm512_mask_fnmsub_round_ph(A, U, B, C, R) \
  (__m512h)__builtin_ia32_vfmaddph512_mask((__v32hf)(__m512h)(A), \
                                          -(__v32hf)(__m512h)(B), \
                                          -(__v32hf)(__m512h)(C), \
                                          (__mmask32)(U), (int)(R))


#define _mm512_mask3_fnmsub_round_ph(A, B, C, U, R) \
  (__m512h)__builtin_ia32_vfmsubph512_mask3(-(__v32hf)(__m512h)(A), \
                                           (__v32hf)(__m512h)(B), \
                                           (__v32hf)(__m512h)(C), \
                                           (__mmask32)(U), (int)(R))

static __inline__ __m512h __DEFAULT_FN_ATTRS512
_mm512_mask_fnmsub_ph(__m512h __A, __mmask32 __U, __m512h __B, __m512h __C)
{
  return (__m512h) __builtin_ia32_vfmaddph512_mask ((__v32hf) __A,
                                                   -(__v32hf) __B,
                                                   -(__v32hf) __C,
                                                   (__mmask32) __U,
                                                   _MM_FROUND_CUR_DIRECTION);
}

static __inline__ __m512h __DEFAULT_FN_ATTRS512
_mm512_mask3_fnmsub_ph(__m512h __A, __m512h __B, __m512h __C, __mmask32 __U)
{
  return (__m512h) __builtin_ia32_vfmsubph512_mask3 (-(__v32hf) __A,
                                                    (__v32hf) __B,
                                                    (__v32hf) __C,
                                                    (__mmask32) __U,
                                                    _MM_FROUND_CUR_DIRECTION);
}

static __inline__ __m128h __DEFAULT_FN_ATTRS128
_mm_fmadd_sh (__m128h __W, __m128h __A, __m128h __B)
{
  return __builtin_ia32_vfmaddsh3_mask((__v8hf)__W,
                                       (__v8hf)__A,
                                       (__v8hf)__B,
                                       (__mmask8)-1,
                                       _MM_FROUND_CUR_DIRECTION);
}

static __inline__ __m128h __DEFAULT_FN_ATTRS128
_mm_mask_fmadd_sh (__m128h __W, __mmask8 __U, __m128h __A, __m128h __B)
{
  return __builtin_ia32_vfmaddsh3_mask((__v8hf)__W,
                                       (__v8hf)__A,
                                       (__v8hf)__B,
                                       (__mmask8)__U,
                                       _MM_FROUND_CUR_DIRECTION);
}

#define _mm_fmadd_round_sh(A, B, C, R) \
  (__m128h)__builtin_ia32_vfmaddsh3_mask((__v8hf)(__m128h)(A), \
                                        (__v8hf)(__m128h)(B), \
                                        (__v8hf)(__m128h)(C), (__mmask8)-1, \
                                        (int)(R))

#define _mm_mask_fmadd_round_sh(W, U, A, B, R) \
  (__m128h)__builtin_ia32_vfmaddsh3_mask((__v8hf)(__m128h)(W), \
                                        (__v8hf)(__m128h)(A), \
                                        (__v8hf)(__m128h)(B), (__mmask8)(U), \
                                        (int)(R))

static __inline__ __m128h __DEFAULT_FN_ATTRS128
_mm_maskz_fmadd_sh (__mmask8 __U, __m128h __A, __m128h __B, __m128h __C)
{
  return __builtin_ia32_vfmaddsh3_maskz((__v8hf)__A,
                                        (__v8hf)__B,
                                        (__v8hf)__C,
                                        (__mmask8)__U,
                                        _MM_FROUND_CUR_DIRECTION);
}

#define _mm_maskz_fmadd_round_sh(U, A, B, C, R) \
  (__m128h)__builtin_ia32_vfmaddsh3_maskz((__v8hf)(__m128h)(A), \
                                         (__v8hf)(__m128h)(B), \
                                         (__v8hf)(__m128h)(C), (__mmask8)(U), \
                                         (int)(R))

static __inline__ __m128h __DEFAULT_FN_ATTRS128
_mm_mask3_fmadd_sh (__m128h __W, __m128h __X, __m128h __Y, __mmask8 __U)
{
  return __builtin_ia32_vfmaddsh3_mask3((__v8hf)__W,
                                        (__v8hf)__X,
                                        (__v8hf)__Y,
                                        (__mmask8)__U,
                                        _MM_FROUND_CUR_DIRECTION);
}

#define _mm_mask3_fmadd_round_sh(W, X, Y, U, R) \
  (__m128h)__builtin_ia32_vfmaddsh3_mask3((__v8hf)(__m128h)(W), \
                                         (__v8hf)(__m128h)(X), \
                                         (__v8hf)(__m128h)(Y), (__mmask8)(U), \
                                         (int)(R))

static __inline__ __m128h __DEFAULT_FN_ATTRS128
_mm_fmsub_sh (__m128h __W, __m128h __A, __m128h __B)
{
  return (__m128h)__builtin_ia32_vfmaddsh3_mask((__v8hf)__W,
           (__v8hf)__A,
           -(__v8hf)__B,
           (__mmask8) -1,
           _MM_FROUND_CUR_DIRECTION);
}

static __inline__ __m128h __DEFAULT_FN_ATTRS128
_mm_mask_fmsub_sh (__m128h __W, __mmask8 __U, __m128h __A, __m128h __B)
{
 return (__m128h) __builtin_ia32_vfmaddsh3_mask ((__v8hf) __W,
          (__v8hf) __A,
          -(__v8hf) __B,
          (__mmask8) __U,
          _MM_FROUND_CUR_DIRECTION);
}

#define _mm_fmsub_round_sh(A, B, C, R) \
  (__m128h)__builtin_ia32_vfmaddsh3_mask((__v8hf)(__m128h)(A), \
                                        (__v8hf)(__m128h)(B), \
                                        -(__v8hf)(__m128h)(C), (__mmask8)-1, \
                                        (int)(R));

#define _mm_mask_fmsub_round_sh(W, U, A, B, R) \
  (__m128h)__builtin_ia32_vfmaddsh3_mask((__v8hf)(__m128h)(W), \
                                        (__v8hf)(__m128h)(A), \
                                        -(__v8hf)(__m128h)(B), (__mmask8)(U), \
                                        (int)(R));

static __inline__ __m128h __DEFAULT_FN_ATTRS128
_mm_maskz_fmsub_sh (__mmask8 __U, __m128h __A, __m128h __B, __m128h __C)
{
 return (__m128h) __builtin_ia32_vfmaddsh3_maskz ((__v8hf) __A,
          (__v8hf) __B,
          -(__v8hf) __C,
          (__mmask8) __U,
          _MM_FROUND_CUR_DIRECTION);
}

#define _mm_maskz_fmsub_round_sh(U, A, B, C, R) \
  (__m128h)__builtin_ia32_vfmaddsh3_maskz((__v8hf)(__m128h)(A), \
                                         (__v8hf)(__m128h)(B), \
                                         -(__v8hf)(__m128h)(C), (__mmask8)(U), \
                                         (int)R);

static __inline__ __m128h __DEFAULT_FN_ATTRS128
_mm_mask3_fmsub_sh (__m128h __W, __m128h __X, __m128h __Y, __mmask8 __U)
{
  return __builtin_ia32_vfmsubsh3_mask3((__v8hf)__W,
                                        (__v8hf)__X,
                                        (__v8hf)__Y,
                                        (__mmask8)__U,
                                        _MM_FROUND_CUR_DIRECTION);
}

#define _mm_mask3_fmsub_round_sh(W, X, Y, U, R) \
  (__m128h)__builtin_ia32_vfmsubsh3_mask3((__v8hf)(__m128h)(W), \
                                         (__v8hf)(__m128h)(X), \
                                         (__v8hf)(__m128h)(Y), (__mmask8)(U), \
                                         (int)(R))

static __inline__ __m128h __DEFAULT_FN_ATTRS128
_mm_fnmadd_sh (__m128h __W, __m128h __A, __m128h __B)
{
  return __builtin_ia32_vfmaddsh3_mask((__v8hf)__W,
                                       -(__v8hf)__A,
                                       (__v8hf)__B,
                                       (__mmask8)-1,
                                       _MM_FROUND_CUR_DIRECTION);
}

static __inline__ __m128h __DEFAULT_FN_ATTRS128
_mm_mask_fnmadd_sh (__m128h __W, __mmask8 __U, __m128h __A, __m128h __B)
{
  return __builtin_ia32_vfmaddsh3_mask((__v8hf)__W,
                                       -(__v8hf)__A,
                                       (__v8hf)__B,
                                       (__mmask8)__U,
                                       _MM_FROUND_CUR_DIRECTION);
}

#define _mm_fnmadd_round_sh(A, B, C, R) \
  (__m128h)__builtin_ia32_vfmaddsh3_mask((__v8hf)(__m128h)(A), \
                                        -(__v8hf)(__m128h)(B), \
                                        (__v8hf)(__m128h)(C), (__mmask8)-1, \
                                        (int)(R))

#define _mm_mask_fnmadd_round_sh(W, U, A, B, R) \
  (__m128h)__builtin_ia32_vfmaddsh3_mask((__v8hf)(__m128h)(W), \
                                        -(__v8hf)(__m128h)(A), \
                                        (__v8hf)(__m128h)(B), (__mmask8)(U), \
                                        (int)(R))

static __inline__ __m128h __DEFAULT_FN_ATTRS128
_mm_maskz_fnmadd_sh (__mmask8 __U, __m128h __A, __m128h __B, __m128h __C)
{
  return __builtin_ia32_vfmaddsh3_maskz((__v8hf)__A,
                                        -(__v8hf)__B,
                                        (__v8hf)__C,
                                        (__mmask8)__U,
                                        _MM_FROUND_CUR_DIRECTION);
}

#define _mm_maskz_fnmadd_round_sh(U, A, B, C, R) \
  (__m128h)__builtin_ia32_vfmaddsh3_maskz((__v8hf)(__m128h)(A), \
                                         -(__v8hf)(__m128h)(B), \
                                         (__v8hf)(__m128h)(C), (__mmask8)(U), \
                                         (int)(R))

static __inline__ __m128h __DEFAULT_FN_ATTRS128
_mm_mask3_fnmadd_sh (__m128h __W, __m128h __X, __m128h __Y, __mmask8 __U)
{
  return __builtin_ia32_vfmaddsh3_mask3((__v8hf)__W,
                                        -(__v8hf)__X,
                                        (__v8hf)__Y,
                                        (__mmask8)__U,
                                        _MM_FROUND_CUR_DIRECTION);
}

#define _mm_mask3_fnmadd_round_sh(W, X, Y, U, R) \
  (__m128h)__builtin_ia32_vfmaddsh3_mask3((__v8hf)(__m128h)(W), \
                                         -(__v8hf)(__m128h)(X), \
                                         (__v8hf)(__m128h)(Y), (__mmask8)(U), \
                                         (int)(R))

static __inline__ __m128h __DEFAULT_FN_ATTRS128
_mm_fnmsub_sh (__m128h __W, __m128h __A, __m128h __B)
{
  return __builtin_ia32_vfmaddsh3_mask((__v8hf)__W,
                                       -(__v8hf)__A,
                                       -(__v8hf)__B,
                                       (__mmask8)-1,
                                       _MM_FROUND_CUR_DIRECTION);
}

static __inline__ __m128h __DEFAULT_FN_ATTRS128
_mm_mask_fnmsub_sh (__m128h __W, __mmask8 __U, __m128h __A, __m128h __B)
{
  return __builtin_ia32_vfmaddsh3_mask((__v8hf)__W,
                                       -(__v8hf)__A,
                                       -(__v8hf)__B,
                                       (__mmask8)__U,
                                       _MM_FROUND_CUR_DIRECTION);
}

#define _mm_fnmsub_round_sh(A, B, C, R) \
  (__m128h)__builtin_ia32_vfmaddsh3_mask((__v8hf)(__m128h)(A), \
                                        -(__v8hf)(__m128h)(B), \
                                        -(__v8hf)(__m128h)(C), (__mmask8)-1, \
                                        (int)(R))

#define _mm_mask_fnmsub_round_sh(W, U, A, B, R) \
  (__m128h)__builtin_ia32_vfmaddsh3_mask((__v8hf)(__m128h)(W), \
                                        -(__v8hf)(__m128h)(A), \
                                        -(__v8hf)(__m128h)(B), (__mmask8)(U), \
                                        (int)(R))

static __inline__ __m128h __DEFAULT_FN_ATTRS128
_mm_maskz_fnmsub_sh (__mmask8 __U, __m128h __A, __m128h __B, __m128h __C)
{
  return __builtin_ia32_vfmaddsh3_maskz((__v8hf)__A,
                                        -(__v8hf)__B,
                                        -(__v8hf)__C,
                                        (__mmask8)__U,
                                        _MM_FROUND_CUR_DIRECTION);
}

#define _mm_maskz_fnmsub_round_sh(U, A, B, C, R) \
  (__m128h)__builtin_ia32_vfmaddsh3_maskz((__v8hf)(__m128h)(A), \
                                         -(__v8hf)(__m128h)(B), \
                                         -(__v8hf)(__m128h)(C), (__mmask8)(U), \
                                         (int)(R))

static __inline__ __m128h __DEFAULT_FN_ATTRS128
_mm_mask3_fnmsub_sh (__m128h __W, __m128h __X, __m128h __Y, __mmask8 __U)
{
  return __builtin_ia32_vfmsubsh3_mask3((__v8hf)__W,
                                        -(__v8hf)__X,
                                        (__v8hf)__Y,
                                        (__mmask8)__U,
                                        _MM_FROUND_CUR_DIRECTION);
}

#define _mm_mask3_fnmsub_round_sh(W, X, Y, U, R) \
  (__m128h)__builtin_ia32_vfmsubsh3_mask3((__v8hf)(__m128h)(W), \
                                         -(__v8hf)(__m128h)(X), \
                                         (__v8hf)(__m128h)(Y), (__mmask8)(U), \
                                         (int)(R))

static __inline__ __m128h __DEFAULT_FN_ATTRS128 _mm_fcmadd_sch(__m128h __A,
                                                               __m128h __B,
                                                               __m128h __C) {
  return (__m128h)__builtin_ia32_vfcmaddcsh_mask((__v4sf)__C, (__v4sf)__A,
                                                 (__v4sf)__B, (__mmask8)-1,
                                                 _MM_FROUND_CUR_DIRECTION);
}

static __inline__ __m128h __DEFAULT_FN_ATTRS128
_mm_mask_fcmadd_sch(__m128h __A, __mmask8 __U, __m128h __B, __m128h __C) {
  return (__m128h)__builtin_ia32_selectps_128(
      __U,
      __builtin_ia32_vfcmaddcsh_mask((__v4sf)__C, (__v4sf)__A, (__v4sf)__B,
                                     (__mmask8)__U, _MM_FROUND_CUR_DIRECTION),
      (__v4sf)__A);
}

static __inline__ __m128h __DEFAULT_FN_ATTRS128
_mm_maskz_fcmadd_sch(__mmask8 __U, __m128h __A, __m128h __B, __m128h __C) {
  return (__m128h)__builtin_ia32_vfcmaddcsh_maskz((__v4sf)__C, (__v4sf)__A,
                                                  (__v4sf)__B, (__mmask8)__U,
                                                  _MM_FROUND_CUR_DIRECTION);
}

static __inline__ __m128h __DEFAULT_FN_ATTRS128
_mm_mask3_fcmadd_sch(__m128h __A, __m128h __B, __m128h __C, __mmask8 __U) {
  return (__m128h)_mm_move_ss((__m128)__C,
                              (__m128)__builtin_ia32_vfcmaddcsh_mask(
                                  (__v4sf)__C, (__v4sf)__A, (__v4sf)__B, __U,
                                  _MM_FROUND_CUR_DIRECTION));
}

#define _mm_fcmadd_round_sch(A, B, C, R)                                       \
  (__m128h) __builtin_ia32_vfcmaddcsh_mask(                                    \
      (__v4sf)(__m128h)(C), (__v4sf)(__m128h)(A), (__v4sf)(__m128h)(B),        \
      (__mmask8)-1, (int)(R))

#define _mm_mask_fcmadd_round_sch(A, U, B, C, R)                               \
  (__m128h) __builtin_ia32_selectps_128(                                       \
      (__mmask8)(U & 1),                                                       \
      __builtin_ia32_vfcmaddcsh_mask(                                          \
          (__v4sf)(__m128h)(C), (__v4sf)(__m128h)(A), (__v4sf)(__m128h)(B),    \
          (__mmask8)(U), (int)(R)),                                            \
      (__v4sf)(__m128h)(A))

#define _mm_maskz_fcmadd_round_sch(U, A, B, C, R)                              \
  (__m128h) __builtin_ia32_vfcmaddcsh_maskz(                                   \
      (__v4sf)(__m128h)(C), (__v4sf)(__m128h)(A), (__v4sf)(__m128h)(B),        \
      (__mmask8)(U), (int)(R))

#define _mm_mask3_fcmadd_round_sch(A, B, C, U, R)                              \
  ((__m128h)_mm_move_ss((__m128)(C),                                           \
                        (__m128)__builtin_ia32_vfcmaddcsh_mask(                \
                            (__v4sf)(C), (__v4sf)(A), (__v4sf)(B), (U), (R))))

static __inline__ __m128h __DEFAULT_FN_ATTRS128 _mm_fmadd_sch(__m128h __A,
                                                              __m128h __B,
                                                              __m128h __C) {
  return (__m128h)__builtin_ia32_vfmaddcsh_mask((__v4sf)__C, (__v4sf)__A,
                                                (__v4sf)__B, (__mmask8)-1,
                                                _MM_FROUND_CUR_DIRECTION);
}

static __inline__ __m128h __DEFAULT_FN_ATTRS128
_mm_mask_fmadd_sch(__m128h __A, __mmask8 __U, __m128h __B, __m128h __C) {
  return (__m128h)__builtin_ia32_selectps_128(
      __U,
      __builtin_ia32_vfmaddcsh_mask((__v4sf)__C, (__v4sf)__A, (__v4sf)__B,
                                    (__mmask8)__U, _MM_FROUND_CUR_DIRECTION),
      (__v4sf)__A);
}

static __inline__ __m128h __DEFAULT_FN_ATTRS128
_mm_maskz_fmadd_sch(__mmask8 __U, __m128h __A, __m128h __B, __m128h __C) {
  return (__m128h)__builtin_ia32_vfmaddcsh_maskz((__v4sf)__C, (__v4sf)__A,
                                                 (__v4sf)__B, (__mmask8)__U,
                                                 _MM_FROUND_CUR_DIRECTION);
}

#define _mm_fmadd_round_sch(A, B, C, R)                                        \
  (__m128h) __builtin_ia32_vfmaddcsh_mask(                                     \
      (__v4sf)(__m128h)(C), (__v4sf)(__m128h)(A), (__v4sf)(__m128h)(B),        \
      (__mmask8)-1, (int)(R))

#define _mm_mask_fmadd_round_sch(A, U, B, C, R)                                \
  (__m128h) __builtin_ia32_selectps_128(                                       \
      (__mmask8)(U & 1),                                                       \
      __builtin_ia32_vfmaddcsh_mask(                                           \
          (__v4sf)(__m128h)(C), (__v4sf)(__m128h)(A), (__v4sf)(__m128h)(B),    \
          (__mmask8)(U), (int)(R)),                                            \
      (__v4sf)(__m128h)(A))

#define _mm_maskz_fmadd_round_sch(U, A, B, C, R)                               \
  (__m128h) __builtin_ia32_vfmaddcsh_maskz(                                    \
      (__v4sf)(__m128h)(C), (__v4sf)(__m128h)(A), (__v4sf)(__m128h)(B),        \
      (__mmask8)(U), (int)(R))

static __inline__ __m128h __DEFAULT_FN_ATTRS128
_mm_fcmul_sch(__m128h __A, __m128h __B)
{
  return (__m128h) __builtin_ia32_vfcmulcsh_mask ((__v4sf) __A,
                                                 (__v4sf) __B,
                                                 (__v4sf) _mm_undefined_ph (),
                                                 (__mmask8) -1,
                                                 _MM_FROUND_CUR_DIRECTION);
}

static __inline__ __m128h __DEFAULT_FN_ATTRS128
_mm_mask_fcmul_sch(__m128h __W, __mmask8 __U, __m128h __A, __m128h __B)
{
  return (__m128h) __builtin_ia32_vfcmulcsh_mask ((__v4sf) __A,
                                                 (__v4sf) __B,
                                                 (__v4sf) __W,
                                                 (__mmask8) __U,
                                                 _MM_FROUND_CUR_DIRECTION);
}

static __inline__ __m128h __DEFAULT_FN_ATTRS128
_mm_maskz_fcmul_sch(__mmask8 __U, __m128h __A, __m128h __B)
{
  return (__m128h) __builtin_ia32_vfcmulcsh_mask ((__v4sf) __A,
                                                 (__v4sf) __B,
                                                 (__v4sf) _mm_setzero_ph (),
                                                 (__mmask8) __U,
                                                 _MM_FROUND_CUR_DIRECTION);
}

#define _mm_fcmul_round_sch(A, B, R) \
  (__m128h) __builtin_ia32_vfcmulcsh_mask ((__v4sf)(__m128h) (A), \
                                          (__v4sf)(__m128h) (B), \
                                          (__v4sf)(__m128h) _mm_undefined_ph(), \
                                          (__mmask8) -1, \
                                          (int)(R))

#define _mm_mask_fcmul_round_sch(W, U, A, B, R) \
  (__m128h) __builtin_ia32_vfcmulcsh_mask ((__v4sf)(__m128h) (A), \
                                          (__v4sf)(__m128h) (B), \
                                          (__v4sf)(__m128h) (W), \
                                          (__mmask8) (U), \
                                          (int)(R))

#define _mm_maskz_fcmul_round_sch(U, A, B, R) \
  (__m128h) __builtin_ia32_vfcmulcsh_mask ((__v4sf)(__m128h) (A), \
                                          (__v4sf)(__m128h) (B), \
                                          (__v4sf)(__m128h) _mm_setzero_ph (), \
                                          (__mmask8) (U), \
                                          (int)(R))

static __inline__ __m128h __DEFAULT_FN_ATTRS128
_mm_fmul_sch(__m128h __A, __m128h __B)
{
  return (__m128h) __builtin_ia32_vfmulcsh_mask ((__v4sf) __A,
                                                (__v4sf) __B,
                                                (__v4sf) _mm_undefined_ph (),
                                                (__mmask8) -1,
                                                _MM_FROUND_CUR_DIRECTION);
}

static __inline__ __m128h __DEFAULT_FN_ATTRS128
_mm_mask_fmul_sch(__m128h __W, __mmask8 __U, __m128h __A, __m128h __B)
{
  return (__m128h) __builtin_ia32_vfmulcsh_mask ((__v4sf) __A,
                                                (__v4sf) __B,
                                                (__v4sf) __W,
                                                (__mmask8) __U,
                                                _MM_FROUND_CUR_DIRECTION);
}

static __inline__ __m128h __DEFAULT_FN_ATTRS128
_mm_maskz_fmul_sch(__mmask8 __U, __m128h __A, __m128h __B)
{
  return (__m128h) __builtin_ia32_vfmulcsh_mask ((__v4sf) __A,
                                                (__v4sf) __B,
                                                (__v4sf) _mm_setzero_ph (),
                                                (__mmask8) __U,
                                                _MM_FROUND_CUR_DIRECTION);
}

#define _mm_fmul_round_sch(A, B, R) \
  (__m128h) __builtin_ia32_vfmulcsh_mask ((__v4sf)(__m128h) (A), \
                                         (__v4sf)(__m128h) (B), \
                                         (__v4sf)(__m128h) _mm_undefined_ph(), \
                                         (__mmask8) -1, \
                                         (int)(R))

#define _mm_mask_fmul_round_sch(W, U, A, B, R) \
  (__m128h) __builtin_ia32_vfmulcsh_mask ((__v4sf)(__m128h) (A), \
                                         (__v4sf)(__m128h) (B), \
                                         (__v4sf)(__m128h) (W), \
                                         (__mmask8) (U), \
                                         (int)(R))

#define _mm_maskz_fmul_round_sch(U, A, B, R) \
  (__m128h) __builtin_ia32_vfmulcsh_mask ((__v4sf)(__m128h) (A), \
                                         (__v4sf)(__m128h) (B), \
                                         (__v4sf)(__m128h) _mm_setzero_ph (), \
                                         (__mmask8) (U), \
                                         (int)(R))

static __inline__ __m512h __DEFAULT_FN_ATTRS512
_mm512_fcmul_pch(__m512h __A, __m512h __B)
{
  return (__m512h) __builtin_ia32_vfcmulcph512_mask ((__v16sf) __A,
                                                    (__v16sf) __B,
                                                    (__v16sf) _mm512_undefined_ph (),
                                                    (__mmask16) -1,
                                                    _MM_FROUND_CUR_DIRECTION);
}

static __inline__ __m512h __DEFAULT_FN_ATTRS512
_mm512_mask_fcmul_pch(__m512h __W, __mmask16 __U, __m512h __A, __m512h __B)
{
  return (__m512h) __builtin_ia32_vfcmulcph512_mask ((__v16sf) __A,
                                                    (__v16sf) __B,
                                                    (__v16sf) __W,
                                                    (__mmask16) __U,
                                                    _MM_FROUND_CUR_DIRECTION);
}

static __inline__ __m512h __DEFAULT_FN_ATTRS512
_mm512_maskz_fcmul_pch(__mmask16 __U, __m512h __A, __m512h __B)
{
  return (__m512h) __builtin_ia32_vfcmulcph512_mask ((__v16sf) __A,
                                                    (__v16sf) __B,
                                                    (__v16sf) _mm512_setzero_ph (),
                                                    (__mmask16) __U,
                                                    _MM_FROUND_CUR_DIRECTION);
}

#define _mm512_fcmul_round_pch(A, B, R) \
  (__m512h) __builtin_ia32_vfcmulcph512_mask ((__v16sf)(__m512h) (A), \
                                             (__v16sf)(__m512h) (B), \
                                             (__v16sf)(__m512h) _mm512_undefined_ph(), \
                                             (__mmask16) -1, \
                                             (int)(R))

#define _mm512_mask_fcmul_round_pch(W, U, A, B, R) \
  (__m512h) __builtin_ia32_vfcmulcph512_mask ((__v16sf)(__m512h) (A), \
                                             (__v16sf)(__m512h) (B), \
                                             (__v16sf)(__m512h) (W), \
                                             (__mmask16) (U), \
                                             (int)(R))

#define _mm512_maskz_fcmul_round_pch(U, A, B, R) \
  (__m512h) __builtin_ia32_vfcmulcph512_mask ((__v16sf)(__m512h) (A), \
                                             (__v16sf)(__m512h) (B), \
                                             (__v16sf)(__m512h) _mm512_setzero_ph (), \
                                             (__mmask16) (U), \
                                             (int)(R))

static __inline__ __m512h __DEFAULT_FN_ATTRS512
_mm512_fmul_pch(__m512h __A, __m512h __B)
{
  return (__m512h) __builtin_ia32_vfmulcph512_mask ((__v16sf) __A,
                                                   (__v16sf) __B,
                                                   (__v16sf) _mm512_undefined_ph (),
                                                   (__mmask16) -1,
                                                   _MM_FROUND_CUR_DIRECTION);
}

static __inline__ __m512h __DEFAULT_FN_ATTRS512
_mm512_mask_fmul_pch(__m512h __W, __mmask16 __U, __m512h __A, __m512h __B)
{
  return (__m512h) __builtin_ia32_vfmulcph512_mask ((__v16sf) __A,
                                                   (__v16sf) __B,
                                                   (__v16sf) __W,
                                                   (__mmask16) __U,
                                                   _MM_FROUND_CUR_DIRECTION);
}

static __inline__ __m512h __DEFAULT_FN_ATTRS512
_mm512_maskz_fmul_pch(__mmask16 __U, __m512h __A, __m512h __B)
{
  return (__m512h) __builtin_ia32_vfmulcph512_mask ((__v16sf) __A,
                                                   (__v16sf) __B,
                                                   (__v16sf) _mm512_setzero_ph (),
                                                   (__mmask16) __U,
                                                   _MM_FROUND_CUR_DIRECTION);
}

#define _mm512_fmul_round_pch(A, B, R) \
  (__m512h) __builtin_ia32_vfmulcph512_mask ((__v16sf)(__m512h) (A), \
                                             (__v16sf)(__m512h) (B), \
                                             (__v16sf)(__m512h) _mm512_undefined_ph(), \
                                             (__mmask16) -1, \
                                             (int)(R))

#define _mm512_mask_fmul_round_pch(W, U, A, B, R)  \
  (__m512h) __builtin_ia32_vfmulcph512_mask ((__v16sf)(__m512h) (A), \
                                             (__v16sf)(__m512h) (B), \
                                             (__v16sf)(__m512h) (W), \
                                             (__mmask16) (U), \
                                             (int)(R))

#define _mm512_maskz_fmul_round_pch(U, A, B, R)  \
  (__m512h) __builtin_ia32_vfmulcph512_mask ((__v16sf)(__m512h) (A), \
                                            (__v16sf)(__m512h) (B), \
                                            (__v16sf)(__m512h) _mm512_setzero_ph(), \
                                            (__mmask16) (U), \
                                            (int)(R))

static __inline__ __m512h __DEFAULT_FN_ATTRS512 _mm512_fcmadd_pch(__m512h __A,
                                                                  __m512h __B,
                                                                  __m512h __C) {
  return (__m512h)__builtin_ia32_vfcmaddcph512_mask((__v16sf)__C, (__v16sf)__A,
                                                    (__v16sf)__B, (__mmask16)-1,
                                                    _MM_FROUND_CUR_DIRECTION);
}

static __inline__ __m512h __DEFAULT_FN_ATTRS512
_mm512_mask_fcmadd_pch(__m512h __A, __mmask16 __U, __m512h __B, __m512h __C) {
  return (__m512h)__builtin_ia32_selectps_512(
      __U,
      __builtin_ia32_vfcmaddcph512_mask((__v16sf)__C, (__v16sf)__A,
                                        (__v16sf)__B, (__mmask16)__U,
                                        _MM_FROUND_CUR_DIRECTION),
      (__v16sf)__A);
}

static __inline__ __m512h __DEFAULT_FN_ATTRS512
_mm512_mask3_fcmadd_pch(__m512h __A, __m512h __B, __m512h __C, __mmask16 __U) {
  return (__m512h)__builtin_ia32_vfcmaddcph512_mask(
      (__v16sf)__C, (__v16sf)__A, (__v16sf)__B, (__mmask16)__U,
      _MM_FROUND_CUR_DIRECTION);
}

static __inline__ __m512h __DEFAULT_FN_ATTRS512
_mm512_maskz_fcmadd_pch(__mmask16 __U, __m512h __A, __m512h __B, __m512h __C) {
  return (__m512h)__builtin_ia32_vfcmaddcph512_maskz(
      (__v16sf)__C, (__v16sf)__A, (__v16sf)__B, (__mmask16)__U,
      _MM_FROUND_CUR_DIRECTION);
}

#define _mm512_fcmadd_round_pch(A, B, C, R)                                    \
  (__m512h) __builtin_ia32_vfcmaddcph512_mask(                                 \
      (__v16sf)(__m512h)(C), (__v16sf)(__m512h)(A), (__v16sf)(__m512h)(B),     \
      (__mmask16)-1, (int)(R))

#define _mm512_mask_fcmadd_round_pch(A, U, B, C, R)                            \
  (__m512h)(__m512h) __builtin_ia32_selectps_512(                              \
      (__mmask16)(U),                                                          \
      __builtin_ia32_vfcmaddcph512_mask(                                       \
          (__v16sf)(__m512h)(C), (__v16sf)(__m512h)(A), (__v16sf)(__m512h)(B), \
          (__mmask16)(U), (int)(R)),                                           \
      (__v16sf)(__m512h)(A))

#define _mm512_mask3_fcmadd_round_pch(A, B, C, U, R)                           \
  (__m512h) __builtin_ia32_vfcmaddcph512_mask(                                 \
      (__v16sf)(__m512h)(C), (__v16sf)(__m512h)(A), (__v16sf)(__m512h)(B),     \
      (__mmask16)(U), (int)(R))

#define _mm512_maskz_fcmadd_round_pch(U, A, B, C, R)                           \
  (__m512h) __builtin_ia32_vfcmaddcph512_maskz(                                \
      (__v16sf)(__m512h)(C), (__v16sf)(__m512h)(A), (__v16sf)(__m512h)(B),     \
      (__mmask16)(U), (int)(R))

static __inline__ __m512h __DEFAULT_FN_ATTRS512 _mm512_fmadd_pch(__m512h __A,
                                                                 __m512h __B,
                                                                 __m512h __C) {
  return (__m512h)__builtin_ia32_vfmaddcph512_mask((__v16sf)__C, (__v16sf)__A,
                                                   (__v16sf)__B, (__mmask16)-1,
                                                   _MM_FROUND_CUR_DIRECTION);
}

static __inline__ __m512h __DEFAULT_FN_ATTRS512
_mm512_mask_fmadd_pch(__m512h __A, __mmask16 __U, __m512h __B, __m512h __C) {
  return (__m512h)__builtin_ia32_selectps_512(
      __U,
      __builtin_ia32_vfmaddcph512_mask((__v16sf)__C, (__v16sf)__A, (__v16sf)__B,
                                       (__mmask16)__U,
                                       _MM_FROUND_CUR_DIRECTION),
      (__v16sf)__A);
}

static __inline__ __m512h __DEFAULT_FN_ATTRS512
_mm512_mask3_fmadd_pch(__m512h __A, __m512h __B, __m512h __C, __mmask16 __U) {
  return (__m512h)__builtin_ia32_vfmaddcph512_mask((__v16sf)__C, (__v16sf)__A,
                                                   (__v16sf)__B, (__mmask16)__U,
                                                   _MM_FROUND_CUR_DIRECTION);
}

static __inline__ __m512h __DEFAULT_FN_ATTRS512
_mm512_maskz_fmadd_pch(__mmask16 __U, __m512h __A, __m512h __B, __m512h __C) {
  return (__m512h)__builtin_ia32_vfmaddcph512_maskz(
      (__v16sf)__C, (__v16sf)__A, (__v16sf)__B, (__mmask16)__U,
      _MM_FROUND_CUR_DIRECTION);
}

#define _mm512_fmadd_round_pch(A, B, C, R)                                     \
  (__m512h) __builtin_ia32_vfmaddcph512_mask(                                  \
      (__v16sf)(__m512h)(C), (__v16sf)(__m512h)(A), (__v16sf)(__m512h)(B),     \
      (__mmask16)-1, (int)(R))

#define _mm512_mask_fmadd_round_pch(A, U, B, C, R)                             \
  (__m512h)(__m512h) __builtin_ia32_selectps_512(                              \
      (__mmask16)(U),                                                          \
      __builtin_ia32_vfmaddcph512_mask(                                        \
          (__v16sf)(__m512h)(C), (__v16sf)(__m512h)(A), (__v16sf)(__m512h)(B), \
          (__mmask16)(U), (int)(R)),                                           \
      (__v16sf)(__m512h)(A))

#define _mm512_mask3_fmadd_round_pch(A, B, C, U, R)                            \
  (__m512h) __builtin_ia32_vfmaddcph512_mask(                                  \
      (__v16sf)(__m512h)(C), (__v16sf)(__m512h)(A), (__v16sf)(__m512h)(B),     \
      (__mmask16)(U), (int)(R))

#define _mm512_maskz_fmadd_round_pch(U, A, B, C, R)                            \
  (__m512h) __builtin_ia32_vfmaddcph512_maskz(                                 \
      (__v16sf)(__m512h)(C), (__v16sf)(__m512h)(A), (__v16sf)(__m512h)(B),     \
      (__mmask16)(U), (int)(R))

#define _mm512_mask_reduce_operator(op)                                        \
  __m256h __t1 = (__m256h)_mm512_extractf64x4_pd((__m512d)__W, 0);             \
  __m256h __t2 = (__m256h)_mm512_extractf64x4_pd((__m512d)__W, 1);             \
  __m256h __t3 = __t1 op __t2;                                                 \
  __m128h __t4 = (__m128h)_mm256_extractf128_pd((__m256d)__t3, 0);             \
  __m128h __t5 = (__m128h)_mm256_extractf128_pd((__m256d)__t3, 1);             \
  __m128h __t6 = __t4 op __t5;                                                 \
  __m128h __t7 =                                                               \
      (__m128h)__builtin_shufflevector((__m128d)__t6, (__m128d)__t6, 1, 0);    \
  __m128h __t8 = __t6 op __t7;                                                 \
  __m128h __t9 = (__m128h)__builtin_shufflevector((__m128)__t8, (__m128)__t8,  \
                                                  1, 0, 2, 3);                 \
  __m128h __t10 = __t8 op __t9;                                                \
  __m128h __t11 = (__m128h)__builtin_shufflevector(                            \
      (__m128h)__t10, (__m128h)__t10, 1, 0, 2, 3, 4, 5, 6, 7);                 \
  __m128h __t12 = __t10 op __t11;                                              \
  return __t12[0]

// TODO: We will implement this intrinsic with llvm.reduction intrinsics.
static __inline__ _Float16 __DEFAULT_FN_ATTRS512
_mm512_reduce_add_ph(__m512h __W) {
  _mm512_mask_reduce_operator(+);
}

// TODO: We will implement this intrinsic with llvm.reduction intrinsics.
static __inline__ _Float16 __DEFAULT_FN_ATTRS512
_mm512_reduce_mul_ph(__m512h __W) {
  _mm512_mask_reduce_operator(*);
}

#undef _mm512_mask_reduce_operator
#define _mm512_mask_reduce_operator(op)                                        \
  __m512h __t1 = (__m512h)__builtin_shufflevector((__m512d)__V, (__m512d)__V,  \
                                                  4, 5, 6, 7, 0, 0, 0, 0);     \
  __m512h __t2 = _mm512_##op(__t1, __V);                                       \
  __m512h __t3 = (__m512h)__builtin_shufflevector(                             \
      (__m512d)__t2, (__m512d)__t2, 2, 3, 0, 0, 0, 0, 0, 0);                   \
  __m512h __t4 = _mm512_##op(__t2, __t3);                                      \
  __m512h __t5 = (__m512h)__builtin_shufflevector(                             \
      (__m512d)__t4, (__m512d)__t4, 1, 0, 0, 0, 0, 0, 0, 0);                   \
  __m512h __t6 = _mm512_##op(__t4, __t5);                                      \
  __m512h __t7 =                                                               \
      (__m512h)__builtin_shufflevector((__m512)__t6, (__m512)__t6, 1, 0, 0, 0, \
                                       0, 0, 0, 0, 0, 0, 0, 0, 0, 0, 0, 0);    \
  __m512h __t8 = _mm512_##op(__t6, __t7);                                      \
  __m512h __t9 = (__m512h)__builtin_shufflevector(                             \
      (__m512h)__t8, (__m512h)__t8, 1, 0, 0, 0, 0, 0, 0, 0, 0, 0, 0, 0, 0, 0,  \
      0, 0, 0, 0, 0, 0, 0, 0, 0, 0, 0, 0, 0, 0, 0, 0, 0, 0);                   \
  __m512h __t10 = _mm512_##op(__t8, __t9);                                     \
  return __t10[0]

// TODO: We will implement this intrinsic with llvm.reduction intrinsics.
static __inline__ _Float16 __DEFAULT_FN_ATTRS512
_mm512_reduce_max_ph(__m512h __V) {
  _mm512_mask_reduce_operator(max_ph);
}

// TODO: We will implement this intrinsic with llvm.reduction intrinsics.
static __inline__ _Float16 __DEFAULT_FN_ATTRS512
_mm512_reduce_min_ph(__m512h __V) {
  _mm512_mask_reduce_operator(min_ph);
}
#undef _mm512_mask_reduce_operator

static __inline__ __m512h __DEFAULT_FN_ATTRS512
_mm512_mask_blend_ph(__mmask32 __U, __m512h __A, __m512h __W) {
  return (__m512h)__builtin_ia32_selectph_512((__mmask32)__U, (__v32hf)__W,
                                              (__v32hf)__A);
}

static __inline__ __m512h __DEFAULT_FN_ATTRS512
_mm512_permutex2var_ph(__m512h __A, __m512i __I, __m512h __B) {
  return (__m512h)__builtin_ia32_vpermi2varhi512((__v32hi)__A, (__v32hi)__I,
                                                 (__v32hi)__B);
}

static __inline__ __m512h __DEFAULT_FN_ATTRS512
_mm512_permutexvar_ph(__m512i __A, __m512h __B) {
  return (__m512h)__builtin_ia32_permvarhi512((__v32hi)__B, (__v32hi)__A);
}

#undef __DEFAULT_FN_ATTRS128
#undef __DEFAULT_FN_ATTRS256
#undef __DEFAULT_FN_ATTRS512

#endif<|MERGE_RESOLUTION|>--- conflicted
+++ resolved
@@ -269,88 +269,6 @@
                                  29, 30, 31);
 }
 
-<<<<<<< HEAD
-#define _mm_comi_round_sh(A, B, P, R) \
-  __builtin_ia32_vcomish((__v8hf)A, (__v8hf)B, (int)(P), (int)(R))
-
-#define _mm_comi_sh(A, B, pred) \
-        _mm_comi_round_sh((A), (B), (pred), _MM_FROUND_CUR_DIRECTION)
-
-static __inline__ int __DEFAULT_FN_ATTRS128
-_mm_comieq_sh(__m128h A, __m128h B)
-{
-  return __builtin_ia32_vcomish((__v8hf)A, (__v8hf)B, _CMP_EQ_OS, _MM_FROUND_CUR_DIRECTION);
-}
-
-static __inline__ int __DEFAULT_FN_ATTRS128
-_mm_comilt_sh(__m128h A, __m128h B)
-{
-  return __builtin_ia32_vcomish((__v8hf)A, (__v8hf)B, _CMP_LT_OS, _MM_FROUND_CUR_DIRECTION);
-}
-
-static __inline__ int __DEFAULT_FN_ATTRS128
-_mm_comile_sh(__m128h A, __m128h B)
-{
-  return __builtin_ia32_vcomish((__v8hf)A, (__v8hf)B, _CMP_LE_OS, _MM_FROUND_CUR_DIRECTION);
-}
-
-static __inline__ int __DEFAULT_FN_ATTRS128
-_mm_comigt_sh(__m128h A, __m128h B)
-{
-  return __builtin_ia32_vcomish((__v8hf)A, (__v8hf)B, _CMP_GT_OS, _MM_FROUND_CUR_DIRECTION);
-}
-
-static __inline__ int __DEFAULT_FN_ATTRS128
-_mm_comige_sh(__m128h A, __m128h B)
-{
-  return __builtin_ia32_vcomish((__v8hf)A, (__v8hf)B, _CMP_GE_OS, _MM_FROUND_CUR_DIRECTION);
-}
-
-static __inline__ int __DEFAULT_FN_ATTRS128
-_mm_comineq_sh(__m128h A, __m128h B)
-{
-  return __builtin_ia32_vcomish((__v8hf)A, (__v8hf)B, _CMP_NEQ_US, _MM_FROUND_CUR_DIRECTION);
-}
-
-static __inline__ int __DEFAULT_FN_ATTRS128
-_mm_ucomieq_sh(__m128h A, __m128h B)
-{
-  return __builtin_ia32_vcomish((__v8hf)A, (__v8hf)B, _CMP_EQ_OQ, _MM_FROUND_CUR_DIRECTION);
-}
-
-static __inline__ int __DEFAULT_FN_ATTRS128
-_mm_ucomilt_sh(__m128h A, __m128h B)
-{
-  return __builtin_ia32_vcomish((__v8hf)A, (__v8hf)B, _CMP_LT_OQ, _MM_FROUND_CUR_DIRECTION);
-}
-
-static __inline__ int __DEFAULT_FN_ATTRS128
-_mm_ucomile_sh(__m128h A, __m128h B)
-{
-  return __builtin_ia32_vcomish((__v8hf)A, (__v8hf)B, _CMP_LE_OQ, _MM_FROUND_CUR_DIRECTION);
-}
-
-static __inline__ int __DEFAULT_FN_ATTRS128
-_mm_ucomigt_sh(__m128h A, __m128h B)
-{
-  return __builtin_ia32_vcomish((__v8hf)A, (__v8hf)B, _CMP_GT_OQ, _MM_FROUND_CUR_DIRECTION);
-}
-
-static __inline__ int __DEFAULT_FN_ATTRS128
-_mm_ucomige_sh(__m128h A, __m128h B)
-{
-  return __builtin_ia32_vcomish((__v8hf)A, (__v8hf)B, _CMP_GE_OQ, _MM_FROUND_CUR_DIRECTION);
-}
-
-static __inline__ int __DEFAULT_FN_ATTRS128
-_mm_ucomineq_sh(__m128h A, __m128h B)
-{
-  return __builtin_ia32_vcomish((__v8hf)A, (__v8hf)B, _CMP_NEQ_UQ, _MM_FROUND_CUR_DIRECTION);
-}
-
-static __inline__ __m512h __DEFAULT_FN_ATTRS512
-_mm512_add_ph(__m512h __A, __m512h __B) {
-=======
 #define _mm_comi_round_sh(A, B, P, R)                                          \
   __builtin_ia32_vcomish((__v8hf)A, (__v8hf)B, (int)(P), (int)(R))
 
@@ -431,20 +349,13 @@
 
 static __inline__ __m512h __DEFAULT_FN_ATTRS512 _mm512_add_ph(__m512h __A,
                                                               __m512h __B) {
->>>>>>> f1de9d6d
   return (__m512h)((__v32hf)__A + (__v32hf)__B);
 }
 
 static __inline__ __m512h __DEFAULT_FN_ATTRS512
 _mm512_mask_add_ph(__m512h __W, __mmask32 __U, __m512h __A, __m512h __B) {
-<<<<<<< HEAD
-  return (__m512h)__builtin_ia32_selectph_512((__mmask32)__U,
-                                              (__v32hf)_mm512_add_ph(__A, __B),
-                                              (__v32hf)__W);
-=======
   return (__m512h)__builtin_ia32_selectph_512(
       (__mmask32)__U, (__v32hf)_mm512_add_ph(__A, __B), (__v32hf)__W);
->>>>>>> f1de9d6d
 }
 
 static __inline__ __m512h __DEFAULT_FN_ATTRS512
@@ -454,25 +365,6 @@
                                               (__v32hf)_mm512_setzero_ph());
 }
 
-<<<<<<< HEAD
-#define _mm512_add_round_ph(A, B, R) \
-  (__m512h)__builtin_ia32_addph512((__v32hf)(__m512h)(A), \
-                                   (__v32hf)(__m512h)(B), (int)(R))
-
-#define _mm512_mask_add_round_ph(W, U, A, B, R) \
-  (__m512h)__builtin_ia32_selectph_512((__mmask32)(U), \
-                                   (__v32hf)_mm512_add_round_ph((A), (B), (R)), \
-                                   (__v32hf)(__m512h)(W))
-
-#define _mm512_maskz_add_round_ph(U, A, B, R) \
-  (__m512h)__builtin_ia32_selectph_512((__mmask32)(U), \
-                                   (__v32hf)_mm512_add_round_ph((A), (B), (R)), \
-                                   (__v32hf)_mm512_setzero_ph())
-
-
-static __inline__ __m512h __DEFAULT_FN_ATTRS512
-_mm512_sub_ph(__m512h __A, __m512h __B) {
-=======
 #define _mm512_add_round_ph(A, B, R)                                           \
   ((__m512h)__builtin_ia32_addph512((__v32hf)(__m512h)(A),                     \
                                     (__v32hf)(__m512h)(B), (int)(R)))
@@ -489,20 +381,13 @@
 
 static __inline__ __m512h __DEFAULT_FN_ATTRS512 _mm512_sub_ph(__m512h __A,
                                                               __m512h __B) {
->>>>>>> f1de9d6d
   return (__m512h)((__v32hf)__A - (__v32hf)__B);
 }
 
 static __inline__ __m512h __DEFAULT_FN_ATTRS512
 _mm512_mask_sub_ph(__m512h __W, __mmask32 __U, __m512h __A, __m512h __B) {
-<<<<<<< HEAD
-  return (__m512h)__builtin_ia32_selectph_512((__mmask32)__U,
-                                              (__v32hf)_mm512_sub_ph(__A, __B),
-                                              (__v32hf)__W);
-=======
   return (__m512h)__builtin_ia32_selectph_512(
       (__mmask32)__U, (__v32hf)_mm512_sub_ph(__A, __B), (__v32hf)__W);
->>>>>>> f1de9d6d
 }
 
 static __inline__ __m512h __DEFAULT_FN_ATTRS512
@@ -512,24 +397,6 @@
                                               (__v32hf)_mm512_setzero_ph());
 }
 
-<<<<<<< HEAD
-#define _mm512_sub_round_ph(A, B, R) \
-  (__m512h)__builtin_ia32_subph512((__v32hf)(__m512h)(A), \
-                                   (__v32hf)(__m512h)(B), (int)(R))
-
-#define _mm512_mask_sub_round_ph(W, U, A, B, R) \
-  (__m512h)__builtin_ia32_selectph_512((__mmask32)(U), \
-                                   (__v32hf)_mm512_sub_round_ph((A), (B), (R)), \
-                                   (__v32hf)(__m512h)(W))
-
-#define _mm512_maskz_sub_round_ph(U, A, B, R) \
-  (__m512h)__builtin_ia32_selectph_512((__mmask32)(U), \
-                                   (__v32hf)_mm512_sub_round_ph((A), (B), (R)), \
-                                   (__v32hf)_mm512_setzero_ph())
-
-static __inline__ __m512h __DEFAULT_FN_ATTRS512
-_mm512_mul_ph(__m512h __A, __m512h __B) {
-=======
 #define _mm512_sub_round_ph(A, B, R)                                           \
   ((__m512h)__builtin_ia32_subph512((__v32hf)(__m512h)(A),                     \
                                     (__v32hf)(__m512h)(B), (int)(R)))
@@ -546,20 +413,13 @@
 
 static __inline__ __m512h __DEFAULT_FN_ATTRS512 _mm512_mul_ph(__m512h __A,
                                                               __m512h __B) {
->>>>>>> f1de9d6d
   return (__m512h)((__v32hf)__A * (__v32hf)__B);
 }
 
 static __inline__ __m512h __DEFAULT_FN_ATTRS512
 _mm512_mask_mul_ph(__m512h __W, __mmask32 __U, __m512h __A, __m512h __B) {
-<<<<<<< HEAD
-  return (__m512h)__builtin_ia32_selectph_512((__mmask32)__U,
-                                              (__v32hf)_mm512_mul_ph(__A, __B),
-                                              (__v32hf)__W);
-=======
   return (__m512h)__builtin_ia32_selectph_512(
       (__mmask32)__U, (__v32hf)_mm512_mul_ph(__A, __B), (__v32hf)__W);
->>>>>>> f1de9d6d
 }
 
 static __inline__ __m512h __DEFAULT_FN_ATTRS512
@@ -569,24 +429,6 @@
                                               (__v32hf)_mm512_setzero_ph());
 }
 
-<<<<<<< HEAD
-#define _mm512_mul_round_ph(A, B, R) \
-  (__m512h)__builtin_ia32_mulph512((__v32hf)(__m512h)(A), \
-                                   (__v32hf)(__m512h)(B), (int)(R))
-
-#define _mm512_mask_mul_round_ph(W, U, A, B, R) \
-  (__m512h)__builtin_ia32_selectph_512((__mmask32)(U), \
-                                   (__v32hf)_mm512_mul_round_ph((A), (B), (R)), \
-                                   (__v32hf)(__m512h)(W))
-
-#define _mm512_maskz_mul_round_ph(U, A, B, R) \
-  (__m512h)__builtin_ia32_selectph_512((__mmask32)(U), \
-                                   (__v32hf)_mm512_mul_round_ph((A), (B), (R)), \
-                                   (__v32hf)_mm512_setzero_ph())
-
-static __inline__ __m512h __DEFAULT_FN_ATTRS512
-_mm512_div_ph(__m512h __A, __m512h __B) {
-=======
 #define _mm512_mul_round_ph(A, B, R)                                           \
   ((__m512h)__builtin_ia32_mulph512((__v32hf)(__m512h)(A),                     \
                                     (__v32hf)(__m512h)(B), (int)(R)))
@@ -603,20 +445,13 @@
 
 static __inline__ __m512h __DEFAULT_FN_ATTRS512 _mm512_div_ph(__m512h __A,
                                                               __m512h __B) {
->>>>>>> f1de9d6d
   return (__m512h)((__v32hf)__A / (__v32hf)__B);
 }
 
 static __inline__ __m512h __DEFAULT_FN_ATTRS512
 _mm512_mask_div_ph(__m512h __W, __mmask32 __U, __m512h __A, __m512h __B) {
-<<<<<<< HEAD
-  return (__m512h)__builtin_ia32_selectph_512((__mmask32)__U,
-                                              (__v32hf)_mm512_div_ph(__A, __B),
-                                              (__v32hf)__W);
-=======
   return (__m512h)__builtin_ia32_selectph_512(
       (__mmask32)__U, (__v32hf)_mm512_div_ph(__A, __B), (__v32hf)__W);
->>>>>>> f1de9d6d
 }
 
 static __inline__ __m512h __DEFAULT_FN_ATTRS512
@@ -626,26 +461,6 @@
                                               (__v32hf)_mm512_setzero_ph());
 }
 
-<<<<<<< HEAD
-#define _mm512_div_round_ph(A, B, R) \
-  (__m512h)__builtin_ia32_divph512((__v32hf)(__m512h)(A), \
-                                   (__v32hf)(__m512h)(B), (int)(R))
-
-#define _mm512_mask_div_round_ph(W, U, A, B, R) \
-  (__m512h)__builtin_ia32_selectph_512((__mmask32)(U), \
-                                   (__v32hf)_mm512_div_round_ph((A), (B), (R)), \
-                                   (__v32hf)(__m512h)(W))
-
-#define _mm512_maskz_div_round_ph(U, A, B, R) \
-  (__m512h)__builtin_ia32_selectph_512((__mmask32)(U), \
-                                   (__v32hf)_mm512_div_round_ph((A), (B), (R)), \
-                                   (__v32hf)_mm512_setzero_ph())
-
-static __inline__ __m512h __DEFAULT_FN_ATTRS512
-_mm512_min_ph(__m512h __A, __m512h __B) {
-  return (__m512h) __builtin_ia32_minph512((__v32hf) __A, (__v32hf) __B,
-                                           _MM_FROUND_CUR_DIRECTION);
-=======
 #define _mm512_div_round_ph(A, B, R)                                           \
   ((__m512h)__builtin_ia32_divph512((__v32hf)(__m512h)(A),                     \
                                     (__v32hf)(__m512h)(B), (int)(R)))
@@ -664,19 +479,12 @@
                                                               __m512h __B) {
   return (__m512h)__builtin_ia32_minph512((__v32hf)__A, (__v32hf)__B,
                                           _MM_FROUND_CUR_DIRECTION);
->>>>>>> f1de9d6d
 }
 
 static __inline__ __m512h __DEFAULT_FN_ATTRS512
 _mm512_mask_min_ph(__m512h __W, __mmask32 __U, __m512h __A, __m512h __B) {
-<<<<<<< HEAD
-  return (__m512h)__builtin_ia32_selectph_512((__mmask32)__U,
-                                              (__v32hf)_mm512_min_ph(__A, __B),
-                                              (__v32hf)__W);
-=======
   return (__m512h)__builtin_ia32_selectph_512(
       (__mmask32)__U, (__v32hf)_mm512_min_ph(__A, __B), (__v32hf)__W);
->>>>>>> f1de9d6d
 }
 
 static __inline__ __m512h __DEFAULT_FN_ATTRS512
@@ -686,26 +494,6 @@
                                               (__v32hf)_mm512_setzero_ph());
 }
 
-<<<<<<< HEAD
-#define _mm512_min_round_ph(A, B, R) \
-  (__m512h)__builtin_ia32_minph512((__v32hf)(__m512h)(A), \
-                                   (__v32hf)(__m512h)(B), (int)(R))
-
-#define _mm512_mask_min_round_ph(W, U, A, B, R) \
-  (__m512h)__builtin_ia32_selectph_512((__mmask32)(U), \
-                                   (__v32hf)_mm512_min_round_ph((A), (B), (R)), \
-                                   (__v32hf)(__m512h)(W))
-
-#define _mm512_maskz_min_round_ph(U, A, B, R) \
-  (__m512h)__builtin_ia32_selectph_512((__mmask32)(U), \
-                                   (__v32hf)_mm512_min_round_ph((A), (B), (R)), \
-                                   (__v32hf)_mm512_setzero_ph())
-
-static __inline__ __m512h __DEFAULT_FN_ATTRS512
-_mm512_max_ph(__m512h __A, __m512h __B) {
-  return (__m512h) __builtin_ia32_maxph512((__v32hf) __A, (__v32hf) __B,
-                                           _MM_FROUND_CUR_DIRECTION);
-=======
 #define _mm512_min_round_ph(A, B, R)                                           \
   ((__m512h)__builtin_ia32_minph512((__v32hf)(__m512h)(A),                     \
                                     (__v32hf)(__m512h)(B), (int)(R)))
@@ -724,19 +512,12 @@
                                                               __m512h __B) {
   return (__m512h)__builtin_ia32_maxph512((__v32hf)__A, (__v32hf)__B,
                                           _MM_FROUND_CUR_DIRECTION);
->>>>>>> f1de9d6d
 }
 
 static __inline__ __m512h __DEFAULT_FN_ATTRS512
 _mm512_mask_max_ph(__m512h __W, __mmask32 __U, __m512h __A, __m512h __B) {
-<<<<<<< HEAD
-  return (__m512h)__builtin_ia32_selectph_512((__mmask32)__U,
-                                              (__v32hf)_mm512_max_ph(__A, __B),
-                                              (__v32hf)__W);
-=======
   return (__m512h)__builtin_ia32_selectph_512(
       (__mmask32)__U, (__v32hf)_mm512_max_ph(__A, __B), (__v32hf)__W);
->>>>>>> f1de9d6d
 }
 
 static __inline__ __m512h __DEFAULT_FN_ATTRS512
@@ -746,21 +527,6 @@
                                               (__v32hf)_mm512_setzero_ph());
 }
 
-<<<<<<< HEAD
-#define _mm512_max_round_ph(A, B, R) \
-  (__m512h)__builtin_ia32_maxph512((__v32hf)(__m512h)(A), \
-                                   (__v32hf)(__m512h)(B), (int)(R))
-
-#define _mm512_mask_max_round_ph(W, U, A, B, R) \
-  (__m512h)__builtin_ia32_selectph_512((__mmask32)(U), \
-                                   (__v32hf)_mm512_max_round_ph((A), (B), (R)), \
-                                   (__v32hf)(__m512h)(W))
-
-#define _mm512_maskz_max_round_ph(U, A, B, R) \
-  (__m512h)__builtin_ia32_selectph_512((__mmask32)(U), \
-                                   (__v32hf)_mm512_max_round_ph((A), (B), (R)), \
-                                   (__v32hf)_mm512_setzero_ph())
-=======
 #define _mm512_max_round_ph(A, B, R)                                           \
   ((__m512h)__builtin_ia32_maxph512((__v32hf)(__m512h)(A),                     \
                                     (__v32hf)(__m512h)(B), (int)(R)))
@@ -774,13 +540,11 @@
   ((__m512h)__builtin_ia32_selectph_512(                                       \
       (__mmask32)(U), (__v32hf)_mm512_max_round_ph((A), (B), (R)),             \
       (__v32hf)_mm512_setzero_ph()))
->>>>>>> f1de9d6d
 
 static __inline__ __m512h __DEFAULT_FN_ATTRS512 _mm512_abs_ph(__m512h __A) {
   return (__m512h)_mm512_and_epi32(_mm512_set1_epi32(0x7FFF7FFF), (__m512i)__A);
 }
 
-<<<<<<< HEAD
 static __inline__ __m512h __DEFAULT_FN_ATTRS512
 _mm512_conj_pch(__m512h __A) {
   return (__m512h)_mm512_xor_ps((__m512)__A, _mm512_set1_ps(-0.0f));
@@ -800,63 +564,27 @@
                                               (__v16sf)_mm512_setzero_ps());
 }
 
-static __inline__ __m128h __DEFAULT_FN_ATTRS128
-_mm_add_sh(__m128h __A, __m128h __B) {
-=======
 static __inline__ __m128h __DEFAULT_FN_ATTRS128 _mm_add_sh(__m128h __A,
                                                            __m128h __B) {
->>>>>>> f1de9d6d
   __A[0] += __B[0];
   return __A;
 }
 
-<<<<<<< HEAD
-static __inline__ __m128h __DEFAULT_FN_ATTRS128
-_mm_mask_add_sh(__m128h __W, __mmask8 __U,__m128h __A, __m128h __B) {
-=======
 static __inline__ __m128h __DEFAULT_FN_ATTRS128 _mm_mask_add_sh(__m128h __W,
                                                                 __mmask8 __U,
                                                                 __m128h __A,
                                                                 __m128h __B) {
->>>>>>> f1de9d6d
   __A = _mm_add_sh(__A, __B);
   return __builtin_ia32_selectsh_128(__U, __A, __W);
 }
 
-<<<<<<< HEAD
-static __inline__ __m128h __DEFAULT_FN_ATTRS128
-_mm_maskz_add_sh(__mmask8 __U,__m128h __A, __m128h __B) {
-=======
 static __inline__ __m128h __DEFAULT_FN_ATTRS128 _mm_maskz_add_sh(__mmask8 __U,
                                                                  __m128h __A,
                                                                  __m128h __B) {
->>>>>>> f1de9d6d
   __A = _mm_add_sh(__A, __B);
   return __builtin_ia32_selectsh_128(__U, __A, _mm_setzero_ph());
 }
 
-<<<<<<< HEAD
-#define _mm_add_round_sh(A, B, R) \
-  (__m128h)__builtin_ia32_addsh_round_mask((__v8hf)(__m128h)(A), \
-                                           (__v8hf)(__m128h)(B), \
-                                           (__v8hf)_mm_setzero_ph(), \
-                                           (__mmask8)-1, (int)(R))
-
-#define _mm_mask_add_round_sh(W, U, A, B, R) \
-  (__m128h)__builtin_ia32_addsh_round_mask((__v8hf)(__m128h)(A), \
-                                           (__v8hf)(__m128h)(B), \
-                                           (__v8hf)(__m128h)(W), \
-                                           (__mmask8)(U), (int)(R))
-
-#define _mm_maskz_add_round_sh(U, A, B, R) \
-  (__m128h)__builtin_ia32_addsh_round_mask((__v8hf)(__m128h)(A), \
-                                           (__v8hf)(__m128h)(B), \
-                                           (__v8hf)_mm_setzero_ph(), \
-                                           (__mmask8)(U), (int)(R))
-
-static __inline__ __m128h __DEFAULT_FN_ATTRS128
-_mm_sub_sh(__m128h __A, __m128h __B) {
-=======
 #define _mm_add_round_sh(A, B, R)                                              \
   ((__m128h)__builtin_ia32_addsh_round_mask(                                   \
       (__v8hf)(__m128h)(A), (__v8hf)(__m128h)(B), (__v8hf)_mm_setzero_ph(),    \
@@ -874,58 +602,25 @@
 
 static __inline__ __m128h __DEFAULT_FN_ATTRS128 _mm_sub_sh(__m128h __A,
                                                            __m128h __B) {
->>>>>>> f1de9d6d
   __A[0] -= __B[0];
   return __A;
 }
 
-<<<<<<< HEAD
-static __inline__ __m128h __DEFAULT_FN_ATTRS128
-_mm_mask_sub_sh(__m128h __W, __mmask8 __U,__m128h __A, __m128h __B) {
-=======
 static __inline__ __m128h __DEFAULT_FN_ATTRS128 _mm_mask_sub_sh(__m128h __W,
                                                                 __mmask8 __U,
                                                                 __m128h __A,
                                                                 __m128h __B) {
->>>>>>> f1de9d6d
   __A = _mm_sub_sh(__A, __B);
   return __builtin_ia32_selectsh_128(__U, __A, __W);
 }
 
-<<<<<<< HEAD
-static __inline__ __m128h __DEFAULT_FN_ATTRS128
-_mm_maskz_sub_sh(__mmask8 __U,__m128h __A, __m128h __B) {
-=======
 static __inline__ __m128h __DEFAULT_FN_ATTRS128 _mm_maskz_sub_sh(__mmask8 __U,
                                                                  __m128h __A,
                                                                  __m128h __B) {
->>>>>>> f1de9d6d
   __A = _mm_sub_sh(__A, __B);
   return __builtin_ia32_selectsh_128(__U, __A, _mm_setzero_ph());
 }
 
-<<<<<<< HEAD
-#define _mm_sub_round_sh(A, B, R) \
-  (__m128h)__builtin_ia32_subsh_round_mask((__v8hf)(__m128h)(A), \
-                                           (__v8hf)(__m128h)(B), \
-                                           (__v8hf)_mm_setzero_ph(), \
-                                           (__mmask8)-1, (int)(R))
-
-#define _mm_mask_sub_round_sh(W, U, A, B, R) \
-  (__m128h)__builtin_ia32_subsh_round_mask((__v8hf)(__m128h)(A), \
-                                           (__v8hf)(__m128h)(B), \
-                                           (__v8hf)(__m128h)(W), \
-                                           (__mmask8)(U), (int)(R))
-
-#define _mm_maskz_sub_round_sh(U, A, B, R) \
-  (__m128h)__builtin_ia32_subsh_round_mask((__v8hf)(__m128h)(A), \
-                                           (__v8hf)(__m128h)(B), \
-                                           (__v8hf)_mm_setzero_ph(), \
-                                           (__mmask8)(U), (int)(R))
-
-static __inline__ __m128h __DEFAULT_FN_ATTRS128
-_mm_mul_sh(__m128h __A, __m128h __B) {
-=======
 #define _mm_sub_round_sh(A, B, R)                                              \
   ((__m128h)__builtin_ia32_subsh_round_mask(                                   \
       (__v8hf)(__m128h)(A), (__v8hf)(__m128h)(B), (__v8hf)_mm_setzero_ph(),    \
@@ -943,58 +638,25 @@
 
 static __inline__ __m128h __DEFAULT_FN_ATTRS128 _mm_mul_sh(__m128h __A,
                                                            __m128h __B) {
->>>>>>> f1de9d6d
   __A[0] *= __B[0];
   return __A;
 }
 
-<<<<<<< HEAD
-static __inline__ __m128h __DEFAULT_FN_ATTRS128
-_mm_mask_mul_sh(__m128h __W, __mmask8 __U,__m128h __A, __m128h __B) {
-=======
 static __inline__ __m128h __DEFAULT_FN_ATTRS128 _mm_mask_mul_sh(__m128h __W,
                                                                 __mmask8 __U,
                                                                 __m128h __A,
                                                                 __m128h __B) {
->>>>>>> f1de9d6d
   __A = _mm_mul_sh(__A, __B);
   return __builtin_ia32_selectsh_128(__U, __A, __W);
 }
 
-<<<<<<< HEAD
-static __inline__ __m128h __DEFAULT_FN_ATTRS128
-_mm_maskz_mul_sh(__mmask8 __U,__m128h __A, __m128h __B) {
-=======
 static __inline__ __m128h __DEFAULT_FN_ATTRS128 _mm_maskz_mul_sh(__mmask8 __U,
                                                                  __m128h __A,
                                                                  __m128h __B) {
->>>>>>> f1de9d6d
   __A = _mm_mul_sh(__A, __B);
   return __builtin_ia32_selectsh_128(__U, __A, _mm_setzero_ph());
 }
 
-<<<<<<< HEAD
-#define _mm_mul_round_sh(A, B, R) \
-  (__m128h)__builtin_ia32_mulsh_round_mask((__v8hf)(__m128h)(A), \
-                                           (__v8hf)(__m128h)(B), \
-                                           (__v8hf)_mm_setzero_ph(), \
-                                           (__mmask8)-1, (int)(R))
-
-#define _mm_mask_mul_round_sh(W, U, A, B, R) \
-  (__m128h)__builtin_ia32_mulsh_round_mask((__v8hf)(__m128h)(A), \
-                                           (__v8hf)(__m128h)(B), \
-                                           (__v8hf)(__m128h)(W), \
-                                           (__mmask8)(U), (int)(R))
-
-#define _mm_maskz_mul_round_sh(U, A, B, R) \
-  (__m128h)__builtin_ia32_mulsh_round_mask((__v8hf)(__m128h)(A), \
-                                           (__v8hf)(__m128h)(B), \
-                                           (__v8hf)_mm_setzero_ph(), \
-                                           (__mmask8)(U), (int)(R))
-
-static __inline__ __m128h __DEFAULT_FN_ATTRS128
-_mm_div_sh(__m128h __A, __m128h __B) {
-=======
 #define _mm_mul_round_sh(A, B, R)                                              \
   ((__m128h)__builtin_ia32_mulsh_round_mask(                                   \
       (__v8hf)(__m128h)(A), (__v8hf)(__m128h)(B), (__v8hf)_mm_setzero_ph(),    \
@@ -1012,184 +674,25 @@
 
 static __inline__ __m128h __DEFAULT_FN_ATTRS128 _mm_div_sh(__m128h __A,
                                                            __m128h __B) {
->>>>>>> f1de9d6d
   __A[0] /= __B[0];
   return __A;
 }
 
-<<<<<<< HEAD
-static __inline__ __m128h __DEFAULT_FN_ATTRS128
-_mm_mask_div_sh(__m128h __W, __mmask8 __U,__m128h __A, __m128h __B) {
-=======
 static __inline__ __m128h __DEFAULT_FN_ATTRS128 _mm_mask_div_sh(__m128h __W,
                                                                 __mmask8 __U,
                                                                 __m128h __A,
                                                                 __m128h __B) {
->>>>>>> f1de9d6d
   __A = _mm_div_sh(__A, __B);
   return __builtin_ia32_selectsh_128(__U, __A, __W);
 }
 
-<<<<<<< HEAD
-static __inline__ __m128h __DEFAULT_FN_ATTRS128
-_mm_maskz_div_sh(__mmask8 __U,__m128h __A, __m128h __B) {
-=======
 static __inline__ __m128h __DEFAULT_FN_ATTRS128 _mm_maskz_div_sh(__mmask8 __U,
                                                                  __m128h __A,
                                                                  __m128h __B) {
->>>>>>> f1de9d6d
   __A = _mm_div_sh(__A, __B);
   return __builtin_ia32_selectsh_128(__U, __A, _mm_setzero_ph());
 }
 
-<<<<<<< HEAD
-#define _mm_div_round_sh(A, B, R) \
-  (__m128h)__builtin_ia32_divsh_round_mask((__v8hf)(__m128h)(A), \
-                                           (__v8hf)(__m128h)(B), \
-                                           (__v8hf)_mm_setzero_ph(), \
-                                           (__mmask8)-1, (int)(R))
-
-#define _mm_mask_div_round_sh(W, U, A, B, R) \
-  (__m128h)__builtin_ia32_divsh_round_mask((__v8hf)(__m128h)(A), \
-                                           (__v8hf)(__m128h)(B), \
-                                           (__v8hf)(__m128h)(W), \
-                                           (__mmask8)(U), (int)(R))
-
-#define _mm_maskz_div_round_sh(U, A, B, R) \
-  (__m128h)__builtin_ia32_divsh_round_mask((__v8hf)(__m128h)(A), \
-                                           (__v8hf)(__m128h)(B), \
-                                           (__v8hf)_mm_setzero_ph(), \
-                                           (__mmask8)(U), (int)(R))
-
-static __inline__ __m128h __DEFAULT_FN_ATTRS128
-_mm_min_sh(__m128h __A, __m128h __B) {
-  return (__m128h) __builtin_ia32_minsh_round_mask ((__v8hf) __A,
-                (__v8hf) __B,
-                (__v8hf) _mm_setzero_ph(),
-                (__mmask8) -1,
-                _MM_FROUND_CUR_DIRECTION);
-}
-
-static __inline__ __m128h __DEFAULT_FN_ATTRS128
-_mm_mask_min_sh(__m128h __W, __mmask8 __U,__m128h __A, __m128h __B) {
-  return (__m128h) __builtin_ia32_minsh_round_mask ((__v8hf) __A,
-                (__v8hf) __B,
-                (__v8hf) __W,
-                (__mmask8) __U,
-                _MM_FROUND_CUR_DIRECTION);
-}
-
-static __inline__ __m128h __DEFAULT_FN_ATTRS128
-_mm_maskz_min_sh(__mmask8 __U,__m128h __A, __m128h __B) {
-  return (__m128h) __builtin_ia32_minsh_round_mask ((__v8hf) __A,
-                (__v8hf) __B,
-                (__v8hf)  _mm_setzero_ph (),
-                (__mmask8) __U,
-                _MM_FROUND_CUR_DIRECTION);
-}
-
-#define _mm_min_round_sh(A, B, R) \
-  (__m128h)__builtin_ia32_minsh_round_mask((__v8hf)(__m128h)(A), \
-                                           (__v8hf)(__m128h)(B), \
-                                           (__v8hf)_mm_setzero_ph(), \
-                                           (__mmask8)-1, (int)(R))
-
-#define _mm_mask_min_round_sh(W, U, A, B, R) \
-  (__m128h)__builtin_ia32_minsh_round_mask((__v8hf)(__m128h)(A), \
-                                           (__v8hf)(__m128h)(B), \
-                                           (__v8hf)(__m128h)(W), \
-                                           (__mmask8)(U), (int)(R))
-
-#define _mm_maskz_min_round_sh(U, A, B, R) \
-  (__m128h)__builtin_ia32_minsh_round_mask((__v8hf)(__m128h)(A), \
-                                           (__v8hf)(__m128h)(B), \
-                                           (__v8hf)_mm_setzero_ph(), \
-                                           (__mmask8)(U), (int)(R))
-
-static __inline__ __m128h __DEFAULT_FN_ATTRS128
-_mm_max_sh(__m128h __A, __m128h __B) {
-  return (__m128h) __builtin_ia32_maxsh_round_mask ((__v8hf) __A,
-                (__v8hf) __B,
-                (__v8hf) _mm_setzero_ph(),
-                (__mmask8) -1,
-                _MM_FROUND_CUR_DIRECTION);
-}
-
-static __inline__ __m128h __DEFAULT_FN_ATTRS128
-_mm_mask_max_sh(__m128h __W, __mmask8 __U,__m128h __A, __m128h __B) {
-  return (__m128h) __builtin_ia32_maxsh_round_mask ((__v8hf) __A,
-                (__v8hf) __B,
-                (__v8hf) __W,
-                (__mmask8) __U,
-                _MM_FROUND_CUR_DIRECTION);
-}
-
-static __inline__ __m128h __DEFAULT_FN_ATTRS128
-_mm_maskz_max_sh(__mmask8 __U,__m128h __A, __m128h __B) {
-  return (__m128h) __builtin_ia32_maxsh_round_mask ((__v8hf) __A,
-                (__v8hf) __B,
-                (__v8hf)  _mm_setzero_ph (),
-                (__mmask8) __U,
-                _MM_FROUND_CUR_DIRECTION);
-}
-
-#define _mm_max_round_sh(A, B, R) \
-  (__m128h)__builtin_ia32_maxsh_round_mask((__v8hf)(__m128h)(A), \
-                                           (__v8hf)(__m128h)(B), \
-                                           (__v8hf)_mm_setzero_ph(), \
-                                           (__mmask8)-1, (int)(R))
-
-#define _mm_mask_max_round_sh(W, U, A, B, R) \
-  (__m128h)__builtin_ia32_maxsh_round_mask((__v8hf)(__m128h)(A), \
-                                           (__v8hf)(__m128h)(B), \
-                                           (__v8hf)(__m128h)(W), \
-                                           (__mmask8)(U), (int)(R))
-
-#define _mm_maskz_max_round_sh(U, A, B, R) \
-  (__m128h)__builtin_ia32_maxsh_round_mask((__v8hf)(__m128h)(A), \
-                                           (__v8hf)(__m128h)(B), \
-                                           (__v8hf)_mm_setzero_ph(), \
-                                           (__mmask8)(U), (int)(R))
-
-#define _mm512_cmp_round_ph_mask(A, B, P, R) \
-  (__mmask32)__builtin_ia32_cmpph512_mask((__v32hf)(__m512h)(A), \
-                                          (__v32hf)(__m512h)(B), (int)(P), \
-                                          (__mmask32)-1, (int)(R))
-
-#define _mm512_mask_cmp_round_ph_mask(U, A, B, P, R) \
-  (__mmask32)__builtin_ia32_cmpph512_mask((__v32hf)(__m512h)(A), \
-                                          (__v32hf)(__m512h)(B), (int)(P), \
-                                          (__mmask32)(U), (int)(R))
-
-#define _mm512_cmp_ph_mask(A, B, P) \
-  _mm512_cmp_round_ph_mask((A), (B), (P), _MM_FROUND_CUR_DIRECTION)
-
-#define _mm512_mask_cmp_ph_mask(U, A, B, P) \
-  _mm512_mask_cmp_round_ph_mask((U), (A), (B), (P), _MM_FROUND_CUR_DIRECTION)
-
-#define _mm_cmp_round_sh_mask(X, Y, P, R) \
-  (__mmask8)__builtin_ia32_cmpsh_mask((__v8hf)(__m128h)(X), \
-                                      (__v8hf)(__m128h)(Y), (int)(P), \
-                                      (__mmask8)-1, (int)(R))
-
-#define _mm_mask_cmp_round_sh_mask(M, X, Y, P, R) \
-  (__mmask8)__builtin_ia32_cmpsh_mask((__v8hf)(__m128h)(X), \
-                                      (__v8hf)(__m128h)(Y), (int)(P), \
-                                      (__mmask8)(M), (int)(R))
-
-#define _mm_cmp_sh_mask(X, Y, P) \
-  (__mmask8)__builtin_ia32_cmpsh_mask((__v8hf)(__m128h)(X), \
-                                      (__v8hf)(__m128h)(Y), (int)(P), \
-                                      (__mmask8)-1, \
-                                      _MM_FROUND_CUR_DIRECTION)
-
-#define _mm_mask_cmp_sh_mask(M, X, Y, P) \
-  (__mmask8)__builtin_ia32_cmpsh_mask((__v8hf)(__m128h)(X), \
-                                      (__v8hf)(__m128h)(Y), (int)(P), \
-                                      (__mmask8)(M), \
-                                      _MM_FROUND_CUR_DIRECTION)
-
-=======
 #define _mm_div_round_sh(A, B, R)                                              \
   ((__m128h)__builtin_ia32_divsh_round_mask(                                   \
       (__v8hf)(__m128h)(A), (__v8hf)(__m128h)(B), (__v8hf)_mm_setzero_ph(),    \
@@ -1318,7 +821,7 @@
   ((__mmask8)__builtin_ia32_cmpsh_mask(                                        \
       (__v8hf)(__m128h)(X), (__v8hf)(__m128h)(Y), (int)(P), (__mmask8)(M),     \
       _MM_FROUND_CUR_DIRECTION))
->>>>>>> f1de9d6d
+
 // loads with vmovsh:
 static __inline__ __m128h __DEFAULT_FN_ATTRS128 _mm_load_sh(void const *__dp) {
   struct __mm_load_sh_struct {
@@ -1464,26 +967,6 @@
   return __b[0];
 }
 
-static __inline__ _Float16 __DEFAULT_FN_ATTRS512
-_mm512_reduce_add_ph(__m512h __W) {
-  return __builtin_ia32_reduce_fadd_ph512(-0.0f16, __W);
-}
-
-static __inline__ _Float16 __DEFAULT_FN_ATTRS512
-_mm512_reduce_mul_ph(__m512h __W) {
-  return __builtin_ia32_reduce_fmul_ph512(1.0f16, __W);
-}
-
-static __inline__ _Float16 __DEFAULT_FN_ATTRS512
-_mm512_reduce_max_ph(__m512h __V) {
-  return __builtin_ia32_reduce_fmax_ph512(__V);
-}
-
-static __inline__ _Float16 __DEFAULT_FN_ATTRS512
-_mm512_reduce_min_ph(__m512h __V) {
-  return __builtin_ia32_reduce_fmin_ph512(__V);
-}
-
 static __inline__ __m512h __DEFAULT_FN_ATTRS512
 _mm512_rcp_ph(__m512h __A) {
   return (__m512h) __builtin_ia32_rcpph512_mask ((__v32hf) __A,
@@ -4115,69 +3598,25 @@
       (__v16sf)(__m512h)(C), (__v16sf)(__m512h)(A), (__v16sf)(__m512h)(B),     \
       (__mmask16)(U), (int)(R))
 
-#define _mm512_mask_reduce_operator(op)                                        \
-  __m256h __t1 = (__m256h)_mm512_extractf64x4_pd((__m512d)__W, 0);             \
-  __m256h __t2 = (__m256h)_mm512_extractf64x4_pd((__m512d)__W, 1);             \
-  __m256h __t3 = __t1 op __t2;                                                 \
-  __m128h __t4 = (__m128h)_mm256_extractf128_pd((__m256d)__t3, 0);             \
-  __m128h __t5 = (__m128h)_mm256_extractf128_pd((__m256d)__t3, 1);             \
-  __m128h __t6 = __t4 op __t5;                                                 \
-  __m128h __t7 =                                                               \
-      (__m128h)__builtin_shufflevector((__m128d)__t6, (__m128d)__t6, 1, 0);    \
-  __m128h __t8 = __t6 op __t7;                                                 \
-  __m128h __t9 = (__m128h)__builtin_shufflevector((__m128)__t8, (__m128)__t8,  \
-                                                  1, 0, 2, 3);                 \
-  __m128h __t10 = __t8 op __t9;                                                \
-  __m128h __t11 = (__m128h)__builtin_shufflevector(                            \
-      (__m128h)__t10, (__m128h)__t10, 1, 0, 2, 3, 4, 5, 6, 7);                 \
-  __m128h __t12 = __t10 op __t11;                                              \
-  return __t12[0]
-
-// TODO: We will implement this intrinsic with llvm.reduction intrinsics.
 static __inline__ _Float16 __DEFAULT_FN_ATTRS512
 _mm512_reduce_add_ph(__m512h __W) {
-  _mm512_mask_reduce_operator(+);
-}
-
-// TODO: We will implement this intrinsic with llvm.reduction intrinsics.
+  return __builtin_ia32_reduce_fadd_ph512(-0.0f16, __W);
+}
+
 static __inline__ _Float16 __DEFAULT_FN_ATTRS512
 _mm512_reduce_mul_ph(__m512h __W) {
-  _mm512_mask_reduce_operator(*);
-}
-
-#undef _mm512_mask_reduce_operator
-#define _mm512_mask_reduce_operator(op)                                        \
-  __m512h __t1 = (__m512h)__builtin_shufflevector((__m512d)__V, (__m512d)__V,  \
-                                                  4, 5, 6, 7, 0, 0, 0, 0);     \
-  __m512h __t2 = _mm512_##op(__t1, __V);                                       \
-  __m512h __t3 = (__m512h)__builtin_shufflevector(                             \
-      (__m512d)__t2, (__m512d)__t2, 2, 3, 0, 0, 0, 0, 0, 0);                   \
-  __m512h __t4 = _mm512_##op(__t2, __t3);                                      \
-  __m512h __t5 = (__m512h)__builtin_shufflevector(                             \
-      (__m512d)__t4, (__m512d)__t4, 1, 0, 0, 0, 0, 0, 0, 0);                   \
-  __m512h __t6 = _mm512_##op(__t4, __t5);                                      \
-  __m512h __t7 =                                                               \
-      (__m512h)__builtin_shufflevector((__m512)__t6, (__m512)__t6, 1, 0, 0, 0, \
-                                       0, 0, 0, 0, 0, 0, 0, 0, 0, 0, 0, 0);    \
-  __m512h __t8 = _mm512_##op(__t6, __t7);                                      \
-  __m512h __t9 = (__m512h)__builtin_shufflevector(                             \
-      (__m512h)__t8, (__m512h)__t8, 1, 0, 0, 0, 0, 0, 0, 0, 0, 0, 0, 0, 0, 0,  \
-      0, 0, 0, 0, 0, 0, 0, 0, 0, 0, 0, 0, 0, 0, 0, 0, 0, 0);                   \
-  __m512h __t10 = _mm512_##op(__t8, __t9);                                     \
-  return __t10[0]
-
-// TODO: We will implement this intrinsic with llvm.reduction intrinsics.
+  return __builtin_ia32_reduce_fmul_ph512(1.0f16, __W);
+}
+
 static __inline__ _Float16 __DEFAULT_FN_ATTRS512
 _mm512_reduce_max_ph(__m512h __V) {
-  _mm512_mask_reduce_operator(max_ph);
-}
-
-// TODO: We will implement this intrinsic with llvm.reduction intrinsics.
+  return __builtin_ia32_reduce_fmax_ph512(__V);
+}
+
 static __inline__ _Float16 __DEFAULT_FN_ATTRS512
 _mm512_reduce_min_ph(__m512h __V) {
-  _mm512_mask_reduce_operator(min_ph);
-}
-#undef _mm512_mask_reduce_operator
+  return __builtin_ia32_reduce_fmin_ph512(__V);
+}
 
 static __inline__ __m512h __DEFAULT_FN_ATTRS512
 _mm512_mask_blend_ph(__mmask32 __U, __m512h __A, __m512h __W) {
