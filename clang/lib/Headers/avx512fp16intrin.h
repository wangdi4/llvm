--- conflicted
+++ resolved
@@ -81,12 +81,7 @@
               _Float16 __h17, _Float16 __h18, _Float16 __h19, _Float16 __h20,
               _Float16 __h21, _Float16 __h22, _Float16 __h23, _Float16 __h24,
               _Float16 __h25, _Float16 __h26, _Float16 __h27, _Float16 __h28,
-<<<<<<< HEAD
-              _Float16 __h29, _Float16 __h30, _Float16 __h31, _Float16 __h32)
-{
-=======
               _Float16 __h29, _Float16 __h30, _Float16 __h31, _Float16 __h32) {
->>>>>>> d2d0a52b
   return (__m512h)(__v32hf){__h32, __h31, __h30, __h29, __h28, __h27, __h26,
                             __h25, __h24, __h23, __h22, __h21, __h20, __h19,
                             __h18, __h17, __h16, __h15, __h14, __h13, __h12,
@@ -102,19 +97,12 @@
                 (h14), (h13), (h12), (h11), (h10), (h9), (h8), (h7), (h6),     \
                 (h5), (h4), (h3), (h2), (h1))
 
-<<<<<<< HEAD
-
-static __inline__ __m128 __DEFAULT_FN_ATTRS128
-_mm_castph_ps(__m128h __a)
-{
-=======
 static __inline __m512h __DEFAULT_FN_ATTRS512
 _mm512_set1_pch(_Float16 _Complex h) {
   return (__m512h)_mm512_set1_ps(__builtin_bit_cast(float, h));
 }
 
 static __inline__ __m128 __DEFAULT_FN_ATTRS128 _mm_castph_ps(__m128h __a) {
->>>>>>> d2d0a52b
   return (__m128)__a;
 }
 
@@ -382,21 +370,6 @@
                                               (__v32hf)_mm512_setzero_ph());
 }
 
-<<<<<<< HEAD
-#define _mm512_add_round_ph(A, B, R) \
-  (__m512h)__builtin_ia32_addph512((__v32hf)(__m512h)(A), \
-                                   (__v32hf)(__m512h)(B), (int)(R))
-
-#define _mm512_mask_add_round_ph(W, U, A, B, R) \
-  (__m512h)__builtin_ia32_selectph_512((__mmask32)(U), \
-                                   (__v32hf)_mm512_add_round_ph((A), (B), (R)), \
-                                   (__v32hf)(__m512h)(W))
-
-#define _mm512_maskz_add_round_ph(U, A, B, R) \
-  (__m512h)__builtin_ia32_selectph_512((__mmask32)(U), \
-                                   (__v32hf)_mm512_add_round_ph((A), (B), (R)), \
-                                   (__v32hf)_mm512_setzero_ph())
-=======
 #define _mm512_add_round_ph(A, B, R)                                           \
   ((__m512h)__builtin_ia32_addph512((__v32hf)(__m512h)(A),                     \
                                     (__v32hf)(__m512h)(B), (int)(R)))
@@ -405,7 +378,6 @@
   ((__m512h)__builtin_ia32_selectph_512(                                       \
       (__mmask32)(U), (__v32hf)_mm512_add_round_ph((A), (B), (R)),             \
       (__v32hf)(__m512h)(W)))
->>>>>>> d2d0a52b
 
 #define _mm512_maskz_add_round_ph(U, A, B, R)                                  \
   ((__m512h)__builtin_ia32_selectph_512(                                       \
@@ -434,17 +406,6 @@
   ((__m512h)__builtin_ia32_subph512((__v32hf)(__m512h)(A),                     \
                                     (__v32hf)(__m512h)(B), (int)(R)))
 
-<<<<<<< HEAD
-#define _mm512_mask_sub_round_ph(W, U, A, B, R) \
-  (__m512h)__builtin_ia32_selectph_512((__mmask32)(U), \
-                                   (__v32hf)_mm512_sub_round_ph((A), (B), (R)), \
-                                   (__v32hf)(__m512h)(W))
-
-#define _mm512_maskz_sub_round_ph(U, A, B, R) \
-  (__m512h)__builtin_ia32_selectph_512((__mmask32)(U), \
-                                   (__v32hf)_mm512_sub_round_ph((A), (B), (R)), \
-                                   (__v32hf)_mm512_setzero_ph())
-=======
 #define _mm512_mask_sub_round_ph(W, U, A, B, R)                                \
   ((__m512h)__builtin_ia32_selectph_512(                                       \
       (__mmask32)(U), (__v32hf)_mm512_sub_round_ph((A), (B), (R)),             \
@@ -454,7 +415,6 @@
   ((__m512h)__builtin_ia32_selectph_512(                                       \
       (__mmask32)(U), (__v32hf)_mm512_sub_round_ph((A), (B), (R)),             \
       (__v32hf)_mm512_setzero_ph()))
->>>>>>> d2d0a52b
 
 static __inline__ __m512h __DEFAULT_FN_ATTRS512 _mm512_mul_ph(__m512h __A,
                                                               __m512h __B) {
@@ -478,17 +438,6 @@
   ((__m512h)__builtin_ia32_mulph512((__v32hf)(__m512h)(A),                     \
                                     (__v32hf)(__m512h)(B), (int)(R)))
 
-<<<<<<< HEAD
-#define _mm512_mask_mul_round_ph(W, U, A, B, R) \
-  (__m512h)__builtin_ia32_selectph_512((__mmask32)(U), \
-                                   (__v32hf)_mm512_mul_round_ph((A), (B), (R)), \
-                                   (__v32hf)(__m512h)(W))
-
-#define _mm512_maskz_mul_round_ph(U, A, B, R) \
-  (__m512h)__builtin_ia32_selectph_512((__mmask32)(U), \
-                                   (__v32hf)_mm512_mul_round_ph((A), (B), (R)), \
-                                   (__v32hf)_mm512_setzero_ph())
-=======
 #define _mm512_mask_mul_round_ph(W, U, A, B, R)                                \
   ((__m512h)__builtin_ia32_selectph_512(                                       \
       (__mmask32)(U), (__v32hf)_mm512_mul_round_ph((A), (B), (R)),             \
@@ -498,7 +447,6 @@
   ((__m512h)__builtin_ia32_selectph_512(                                       \
       (__mmask32)(U), (__v32hf)_mm512_mul_round_ph((A), (B), (R)),             \
       (__v32hf)_mm512_setzero_ph()))
->>>>>>> d2d0a52b
 
 static __inline__ __m512h __DEFAULT_FN_ATTRS512 _mm512_div_ph(__m512h __A,
                                                               __m512h __B) {
@@ -522,17 +470,6 @@
   ((__m512h)__builtin_ia32_divph512((__v32hf)(__m512h)(A),                     \
                                     (__v32hf)(__m512h)(B), (int)(R)))
 
-<<<<<<< HEAD
-#define _mm512_mask_div_round_ph(W, U, A, B, R) \
-  (__m512h)__builtin_ia32_selectph_512((__mmask32)(U), \
-                                   (__v32hf)_mm512_div_round_ph((A), (B), (R)), \
-                                   (__v32hf)(__m512h)(W))
-
-#define _mm512_maskz_div_round_ph(U, A, B, R) \
-  (__m512h)__builtin_ia32_selectph_512((__mmask32)(U), \
-                                   (__v32hf)_mm512_div_round_ph((A), (B), (R)), \
-                                   (__v32hf)_mm512_setzero_ph())
-=======
 #define _mm512_mask_div_round_ph(W, U, A, B, R)                                \
   ((__m512h)__builtin_ia32_selectph_512(                                       \
       (__mmask32)(U), (__v32hf)_mm512_div_round_ph((A), (B), (R)),             \
@@ -542,7 +479,6 @@
   ((__m512h)__builtin_ia32_selectph_512(                                       \
       (__mmask32)(U), (__v32hf)_mm512_div_round_ph((A), (B), (R)),             \
       (__v32hf)_mm512_setzero_ph()))
->>>>>>> d2d0a52b
 
 static __inline__ __m512h __DEFAULT_FN_ATTRS512 _mm512_min_ph(__m512h __A,
                                                               __m512h __B) {
@@ -567,17 +503,6 @@
   ((__m512h)__builtin_ia32_minph512((__v32hf)(__m512h)(A),                     \
                                     (__v32hf)(__m512h)(B), (int)(R)))
 
-<<<<<<< HEAD
-#define _mm512_mask_min_round_ph(W, U, A, B, R) \
-  (__m512h)__builtin_ia32_selectph_512((__mmask32)(U), \
-                                   (__v32hf)_mm512_min_round_ph((A), (B), (R)), \
-                                   (__v32hf)(__m512h)(W))
-
-#define _mm512_maskz_min_round_ph(U, A, B, R) \
-  (__m512h)__builtin_ia32_selectph_512((__mmask32)(U), \
-                                   (__v32hf)_mm512_min_round_ph((A), (B), (R)), \
-                                   (__v32hf)_mm512_setzero_ph())
-=======
 #define _mm512_mask_min_round_ph(W, U, A, B, R)                                \
   ((__m512h)__builtin_ia32_selectph_512(                                       \
       (__mmask32)(U), (__v32hf)_mm512_min_round_ph((A), (B), (R)),             \
@@ -587,7 +512,6 @@
   ((__m512h)__builtin_ia32_selectph_512(                                       \
       (__mmask32)(U), (__v32hf)_mm512_min_round_ph((A), (B), (R)),             \
       (__v32hf)_mm512_setzero_ph()))
->>>>>>> d2d0a52b
 
 static __inline__ __m512h __DEFAULT_FN_ATTRS512 _mm512_max_ph(__m512h __A,
                                                               __m512h __B) {
@@ -612,17 +536,6 @@
   ((__m512h)__builtin_ia32_maxph512((__v32hf)(__m512h)(A),                     \
                                     (__v32hf)(__m512h)(B), (int)(R)))
 
-<<<<<<< HEAD
-#define _mm512_mask_max_round_ph(W, U, A, B, R) \
-  (__m512h)__builtin_ia32_selectph_512((__mmask32)(U), \
-                                   (__v32hf)_mm512_max_round_ph((A), (B), (R)), \
-                                   (__v32hf)(__m512h)(W))
-
-#define _mm512_maskz_max_round_ph(U, A, B, R) \
-  (__m512h)__builtin_ia32_selectph_512((__mmask32)(U), \
-                                   (__v32hf)_mm512_max_round_ph((A), (B), (R)), \
-                                   (__v32hf)_mm512_setzero_ph())
-=======
 #define _mm512_mask_max_round_ph(W, U, A, B, R)                                \
   ((__m512h)__builtin_ia32_selectph_512(                                       \
       (__mmask32)(U), (__v32hf)_mm512_max_round_ph((A), (B), (R)),             \
@@ -632,7 +545,6 @@
   ((__m512h)__builtin_ia32_selectph_512(                                       \
       (__mmask32)(U), (__v32hf)_mm512_max_round_ph((A), (B), (R)),             \
       (__v32hf)_mm512_setzero_ph()))
->>>>>>> d2d0a52b
 
 static __inline__ __m512h __DEFAULT_FN_ATTRS512 _mm512_abs_ph(__m512h __A) {
   return (__m512h)_mm512_and_epi32(_mm512_set1_epi32(0x7FFF7FFF), (__m512i)__A);
