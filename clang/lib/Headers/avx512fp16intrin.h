/*===----------- avx512fp16intrin.h - AVX512-FP16 intrinsics ---------------===
 *
 * Part of the LLVM Project, under the Apache License v2.0 with LLVM Exceptions.
 * See https://llvm.org/LICENSE.txt for license information.
 * SPDX-License-Identifier: Apache-2.0 WITH LLVM-exception
 *
 *===-----------------------------------------------------------------------===
 */
#ifndef __IMMINTRIN_H
#error "Never use <avx512fp16intrin.h> directly; include <immintrin.h> instead."
#endif

#ifndef __AVX512FP16INTRIN_H
#define __AVX512FP16INTRIN_H

/* Define the default attributes for the functions in this file. */
typedef _Float16 __v32hf __attribute__((__vector_size__(64), __aligned__(64)));
typedef _Float16 __m512h __attribute__((__vector_size__(64), __aligned__(64)));
typedef _Float16 __m512h_u __attribute__((__vector_size__(64), __aligned__(1)));
typedef _Float16 __v8hf __attribute__((__vector_size__(16), __aligned__(16)));
typedef _Float16 __m128h __attribute__((__vector_size__(16), __aligned__(16)));
typedef _Float16 __m128h_u __attribute__((__vector_size__(16), __aligned__(1)));
typedef _Float16 __v16hf __attribute__((__vector_size__(32), __aligned__(32)));
typedef _Float16 __m256h __attribute__((__vector_size__(32), __aligned__(32)));
typedef _Float16 __m256h_u __attribute__((__vector_size__(32), __aligned__(1)));

/* Define the default attributes for the functions in this file. */
#define __DEFAULT_FN_ATTRS512                                                  \
  __attribute__((__always_inline__, __nodebug__, __target__("avx512fp16"),     \
                 __min_vector_width__(512)))
#define __DEFAULT_FN_ATTRS256                                                  \
  __attribute__((__always_inline__, __nodebug__, __target__("avx512fp16"),     \
                 __min_vector_width__(256)))
#define __DEFAULT_FN_ATTRS128                                                  \
  __attribute__((__always_inline__, __nodebug__, __target__("avx512fp16"),     \
                 __min_vector_width__(128)))

static __inline__ _Float16 __DEFAULT_FN_ATTRS512 _mm512_cvtsh_h(__m512h __a) {
  return __a[0];
}

static __inline __m128h __DEFAULT_FN_ATTRS128 _mm_setzero_ph(void) {
  return (__m128h){0.0, 0.0, 0.0, 0.0, 0.0, 0.0, 0.0, 0.0};
}

static __inline __m256h __DEFAULT_FN_ATTRS256 _mm256_setzero_ph(void) {
  return (__m256h){0.0, 0.0, 0.0, 0.0, 0.0, 0.0, 0.0, 0.0,
                   0.0, 0.0, 0.0, 0.0, 0.0, 0.0, 0.0, 0.0};
}

static __inline__ __m256h __DEFAULT_FN_ATTRS256 _mm256_undefined_ph(void) {
  return (__m256h)__builtin_ia32_undef256();
}

static __inline __m512h __DEFAULT_FN_ATTRS512 _mm512_setzero_ph(void) {
  return (__m512h){0.0, 0.0, 0.0, 0.0, 0.0, 0.0, 0.0, 0.0, 0.0, 0.0, 0.0,
                   0.0, 0.0, 0.0, 0.0, 0.0, 0.0, 0.0, 0.0, 0.0, 0.0, 0.0,
                   0.0, 0.0, 0.0, 0.0, 0.0, 0.0, 0.0, 0.0, 0.0, 0.0};
}

static __inline__ __m128h __DEFAULT_FN_ATTRS128 _mm_undefined_ph(void) {
  return (__m128h)__builtin_ia32_undef128();
}

static __inline__ __m512h __DEFAULT_FN_ATTRS512 _mm512_undefined_ph(void) {
  return (__m512h)__builtin_ia32_undef512();
}

static __inline __m512h __DEFAULT_FN_ATTRS512 _mm512_set1_ph(_Float16 __h) {
  return (__m512h)(__v32hf){__h, __h, __h, __h, __h, __h, __h, __h,
                            __h, __h, __h, __h, __h, __h, __h, __h,
                            __h, __h, __h, __h, __h, __h, __h, __h,
                            __h, __h, __h, __h, __h, __h, __h, __h};
}

static __inline __m512h __DEFAULT_FN_ATTRS512
_mm512_set_ph(_Float16 __h1, _Float16 __h2, _Float16 __h3, _Float16 __h4,
              _Float16 __h5, _Float16 __h6, _Float16 __h7, _Float16 __h8,
              _Float16 __h9, _Float16 __h10, _Float16 __h11, _Float16 __h12,
              _Float16 __h13, _Float16 __h14, _Float16 __h15, _Float16 __h16,
              _Float16 __h17, _Float16 __h18, _Float16 __h19, _Float16 __h20,
              _Float16 __h21, _Float16 __h22, _Float16 __h23, _Float16 __h24,
              _Float16 __h25, _Float16 __h26, _Float16 __h27, _Float16 __h28,
              _Float16 __h29, _Float16 __h30, _Float16 __h31, _Float16 __h32) {
  return (__m512h)(__v32hf){__h32, __h31, __h30, __h29, __h28, __h27, __h26,
                            __h25, __h24, __h23, __h22, __h21, __h20, __h19,
                            __h18, __h17, __h16, __h15, __h14, __h13, __h12,
                            __h11, __h10, __h9,  __h8,  __h7,  __h6,  __h5,
                            __h4,  __h3,  __h2,  __h1};
}

#define _mm512_setr_ph(h1, h2, h3, h4, h5, h6, h7, h8, h9, h10, h11, h12, h13, \
                       h14, h15, h16, h17, h18, h19, h20, h21, h22, h23, h24,  \
                       h25, h26, h27, h28, h29, h30, h31, h32)                 \
  _mm512_set_ph((h32), (h31), (h30), (h29), (h28), (h27), (h26), (h25), (h24), \
                (h23), (h22), (h21), (h20), (h19), (h18), (h17), (h16), (h15), \
                (h14), (h13), (h12), (h11), (h10), (h9), (h8), (h7), (h6),     \
                (h5), (h4), (h3), (h2), (h1))

static __inline__ __m128 __DEFAULT_FN_ATTRS128 _mm_castph_ps(__m128h __a) {
  return (__m128)__a;
}

static __inline__ __m256 __DEFAULT_FN_ATTRS256 _mm256_castph_ps(__m256h __a) {
  return (__m256)__a;
}

static __inline__ __m512 __DEFAULT_FN_ATTRS512 _mm512_castph_ps(__m512h __a) {
  return (__m512)__a;
}

static __inline__ __m128d __DEFAULT_FN_ATTRS128 _mm_castph_pd(__m128h __a) {
  return (__m128d)__a;
}

static __inline__ __m256d __DEFAULT_FN_ATTRS256 _mm256_castph_pd(__m256h __a) {
  return (__m256d)__a;
}

static __inline__ __m512d __DEFAULT_FN_ATTRS512 _mm512_castph_pd(__m512h __a) {
  return (__m512d)__a;
}

static __inline__ __m128i __DEFAULT_FN_ATTRS128 _mm_castph_si128(__m128h __a) {
  return (__m128i)__a;
}

static __inline__ __m256i __DEFAULT_FN_ATTRS256
_mm256_castph_si256(__m256h __a) {
  return (__m256i)__a;
}

static __inline__ __m512i __DEFAULT_FN_ATTRS512
_mm512_castph_si512(__m512h __a) {
  return (__m512i)__a;
}

static __inline__ __m128h __DEFAULT_FN_ATTRS128 _mm_castps_ph(__m128 __a) {
  return (__m128h)__a;
}

static __inline__ __m256h __DEFAULT_FN_ATTRS256 _mm256_castps_ph(__m256 __a) {
  return (__m256h)__a;
}

static __inline__ __m512h __DEFAULT_FN_ATTRS512 _mm512_castps_ph(__m512 __a) {
  return (__m512h)__a;
}

static __inline__ __m128h __DEFAULT_FN_ATTRS128 _mm_castpd_ph(__m128d __a) {
  return (__m128h)__a;
}

static __inline__ __m256h __DEFAULT_FN_ATTRS256 _mm256_castpd_ph(__m256d __a) {
  return (__m256h)__a;
}

static __inline__ __m512h __DEFAULT_FN_ATTRS512 _mm512_castpd_ph(__m512d __a) {
  return (__m512h)__a;
}

static __inline__ __m128h __DEFAULT_FN_ATTRS128 _mm_castsi128_ph(__m128i __a) {
  return (__m128h)__a;
}

static __inline__ __m256h __DEFAULT_FN_ATTRS256
_mm256_castsi256_ph(__m256i __a) {
  return (__m256h)__a;
}

static __inline__ __m512h __DEFAULT_FN_ATTRS512
_mm512_castsi512_ph(__m512i __a) {
  return (__m512h)__a;
}

static __inline__ __m128h __DEFAULT_FN_ATTRS256
_mm256_castph256_ph128(__m256h __a) {
  return __builtin_shufflevector(__a, __a, 0, 1, 2, 3, 4, 5, 6, 7);
}

static __inline__ __m128h __DEFAULT_FN_ATTRS512
_mm512_castph512_ph128(__m512h __a) {
  return __builtin_shufflevector(__a, __a, 0, 1, 2, 3, 4, 5, 6, 7);
}

static __inline__ __m256h __DEFAULT_FN_ATTRS512
_mm512_castph512_ph256(__m512h __a) {
  return __builtin_shufflevector(__a, __a, 0, 1, 2, 3, 4, 5, 6, 7, 8, 9, 10, 11,
                                 12, 13, 14, 15);
}

static __inline__ __m256h __DEFAULT_FN_ATTRS256
_mm256_castph128_ph256(__m128h __a) {
  return __builtin_shufflevector(__a, __a, 0, 1, 2, 3, 4, 5, 6, 7, -1, -1, -1,
                                 -1, -1, -1, -1, -1);
}

static __inline__ __m512h __DEFAULT_FN_ATTRS512
_mm512_castph128_ph512(__m128h __a) {
  return __builtin_shufflevector(__a, __a, 0, 1, 2, 3, 4, 5, 6, 7, -1, -1, -1,
                                 -1, -1, -1, -1, -1, -1, -1, -1, -1, -1, -1, -1,
                                 -1, -1, -1, -1, -1, -1, -1, -1, -1);
}

static __inline__ __m512h __DEFAULT_FN_ATTRS512
_mm512_castph256_ph512(__m256h __a) {
  return __builtin_shufflevector(__a, __a, 0, 1, 2, 3, 4, 5, 6, 7, 8, 9, 10, 11,
                                 12, 13, 14, 15, -1, -1, -1, -1, -1, -1, -1, -1,
                                 -1, -1, -1, -1, -1, -1, -1, -1);
}

/// Constructs a 256-bit floating-point vector of [16 x half] from a
///    128-bit floating-point vector of [8 x half]. The lower 128 bits
///    contain the value of the source vector. The upper 384 bits are set
///    to zero.
///
/// \headerfile <x86intrin.h>
///
/// This intrinsic has no corresponding instruction.
///
/// \param __a
///    A 128-bit vector of [8 x half].
/// \returns A 512-bit floating-point vector of [16 x half]. The lower 128 bits
///    contain the value of the parameter. The upper 384 bits are set to zero.
static __inline__ __m256h __DEFAULT_FN_ATTRS256
_mm256_zextph128_ph256(__m128h __a) {
  return __builtin_shufflevector(__a, (__v8hf)_mm_setzero_ph(), 0, 1, 2, 3, 4,
                                 5, 6, 7, 8, 9, 10, 11, 12, 13, 14, 15);
}

/// Constructs a 512-bit floating-point vector of [32 x half] from a
///    128-bit floating-point vector of [8 x half]. The lower 128 bits
///    contain the value of the source vector. The upper 384 bits are set
///    to zero.
///
/// \headerfile <x86intrin.h>
///
/// This intrinsic has no corresponding instruction.
///
/// \param __a
///    A 128-bit vector of [8 x half].
/// \returns A 512-bit floating-point vector of [32 x half]. The lower 128 bits
///    contain the value of the parameter. The upper 384 bits are set to zero.
static __inline__ __m512h __DEFAULT_FN_ATTRS512
_mm512_zextph128_ph512(__m128h __a) {
  return __builtin_shufflevector(
      __a, (__v8hf)_mm_setzero_ph(), 0, 1, 2, 3, 4, 5, 6, 7, 8, 9, 10, 11, 12,
      13, 14, 15, 8, 9, 10, 11, 12, 13, 14, 15, 8, 9, 10, 11, 12, 13, 14, 15);
}

/// Constructs a 512-bit floating-point vector of [32 x half] from a
///    256-bit floating-point vector of [16 x half]. The lower 256 bits
///    contain the value of the source vector. The upper 256 bits are set
///    to zero.
///
/// \headerfile <x86intrin.h>
///
/// This intrinsic has no corresponding instruction.
///
/// \param __a
///    A 256-bit vector of [16 x half].
/// \returns A 512-bit floating-point vector of [32 x half]. The lower 256 bits
///    contain the value of the parameter. The upper 256 bits are set to zero.
static __inline__ __m512h __DEFAULT_FN_ATTRS512
_mm512_zextph256_ph512(__m256h __a) {
  return __builtin_shufflevector(__a, (__v16hf)_mm256_setzero_ph(), 0, 1, 2, 3,
                                 4, 5, 6, 7, 8, 9, 10, 11, 12, 13, 14, 15, 16,
                                 17, 18, 19, 20, 21, 22, 23, 24, 25, 26, 27, 28,
                                 29, 30, 31);
}

#define _mm_comi_round_sh(A, B, P, R)                                          \
  __builtin_ia32_vcomish((__v8hf)A, (__v8hf)B, (int)(P), (int)(R))

#define _mm_comi_sh(A, B, pred)                                                \
  _mm_comi_round_sh((A), (B), (pred), _MM_FROUND_CUR_DIRECTION)

static __inline__ int __DEFAULT_FN_ATTRS128 _mm_comieq_sh(__m128h A,
                                                          __m128h B) {
  return __builtin_ia32_vcomish((__v8hf)A, (__v8hf)B, _CMP_EQ_OS,
                                _MM_FROUND_CUR_DIRECTION);
}

static __inline__ int __DEFAULT_FN_ATTRS128 _mm_comilt_sh(__m128h A,
                                                          __m128h B) {
  return __builtin_ia32_vcomish((__v8hf)A, (__v8hf)B, _CMP_LT_OS,
                                _MM_FROUND_CUR_DIRECTION);
}

static __inline__ int __DEFAULT_FN_ATTRS128 _mm_comile_sh(__m128h A,
                                                          __m128h B) {
  return __builtin_ia32_vcomish((__v8hf)A, (__v8hf)B, _CMP_LE_OS,
                                _MM_FROUND_CUR_DIRECTION);
}

static __inline__ int __DEFAULT_FN_ATTRS128 _mm_comigt_sh(__m128h A,
                                                          __m128h B) {
  return __builtin_ia32_vcomish((__v8hf)A, (__v8hf)B, _CMP_GT_OS,
                                _MM_FROUND_CUR_DIRECTION);
}

static __inline__ int __DEFAULT_FN_ATTRS128 _mm_comige_sh(__m128h A,
                                                          __m128h B) {
  return __builtin_ia32_vcomish((__v8hf)A, (__v8hf)B, _CMP_GE_OS,
                                _MM_FROUND_CUR_DIRECTION);
}

static __inline__ int __DEFAULT_FN_ATTRS128 _mm_comineq_sh(__m128h A,
                                                           __m128h B) {
  return __builtin_ia32_vcomish((__v8hf)A, (__v8hf)B, _CMP_NEQ_US,
                                _MM_FROUND_CUR_DIRECTION);
}

static __inline__ int __DEFAULT_FN_ATTRS128 _mm_ucomieq_sh(__m128h A,
                                                           __m128h B) {
  return __builtin_ia32_vcomish((__v8hf)A, (__v8hf)B, _CMP_EQ_OQ,
                                _MM_FROUND_CUR_DIRECTION);
}

static __inline__ int __DEFAULT_FN_ATTRS128 _mm_ucomilt_sh(__m128h A,
                                                           __m128h B) {
  return __builtin_ia32_vcomish((__v8hf)A, (__v8hf)B, _CMP_LT_OQ,
                                _MM_FROUND_CUR_DIRECTION);
}

static __inline__ int __DEFAULT_FN_ATTRS128 _mm_ucomile_sh(__m128h A,
                                                           __m128h B) {
  return __builtin_ia32_vcomish((__v8hf)A, (__v8hf)B, _CMP_LE_OQ,
                                _MM_FROUND_CUR_DIRECTION);
}

static __inline__ int __DEFAULT_FN_ATTRS128 _mm_ucomigt_sh(__m128h A,
                                                           __m128h B) {
  return __builtin_ia32_vcomish((__v8hf)A, (__v8hf)B, _CMP_GT_OQ,
                                _MM_FROUND_CUR_DIRECTION);
}

static __inline__ int __DEFAULT_FN_ATTRS128 _mm_ucomige_sh(__m128h A,
                                                           __m128h B) {
  return __builtin_ia32_vcomish((__v8hf)A, (__v8hf)B, _CMP_GE_OQ,
                                _MM_FROUND_CUR_DIRECTION);
}

static __inline__ int __DEFAULT_FN_ATTRS128 _mm_ucomineq_sh(__m128h A,
                                                            __m128h B) {
  return __builtin_ia32_vcomish((__v8hf)A, (__v8hf)B, _CMP_NEQ_UQ,
                                _MM_FROUND_CUR_DIRECTION);
}

static __inline__ __m512h __DEFAULT_FN_ATTRS512 _mm512_add_ph(__m512h __A,
                                                              __m512h __B) {
  return (__m512h)((__v32hf)__A + (__v32hf)__B);
}

static __inline__ __m512h __DEFAULT_FN_ATTRS512
_mm512_mask_add_ph(__m512h __W, __mmask32 __U, __m512h __A, __m512h __B) {
  return (__m512h)__builtin_ia32_selectph_512(
      (__mmask32)__U, (__v32hf)_mm512_add_ph(__A, __B), (__v32hf)__W);
}

static __inline__ __m512h __DEFAULT_FN_ATTRS512
_mm512_maskz_add_ph(__mmask32 __U, __m512h __A, __m512h __B) {
  return (__m512h)__builtin_ia32_selectph_512((__mmask32)__U,
                                              (__v32hf)_mm512_add_ph(__A, __B),
                                              (__v32hf)_mm512_setzero_ph());
}

#define _mm512_add_round_ph(A, B, R)                                           \
  ((__m512h)__builtin_ia32_addph512((__v32hf)(__m512h)(A),                     \
                                    (__v32hf)(__m512h)(B), (int)(R)))

#define _mm512_mask_add_round_ph(W, U, A, B, R)                                \
  ((__m512h)__builtin_ia32_selectph_512(                                       \
      (__mmask32)(U), (__v32hf)_mm512_add_round_ph((A), (B), (R)),             \
      (__v32hf)(__m512h)(W)))

#define _mm512_maskz_add_round_ph(U, A, B, R)                                  \
  ((__m512h)__builtin_ia32_selectph_512(                                       \
      (__mmask32)(U), (__v32hf)_mm512_add_round_ph((A), (B), (R)),             \
      (__v32hf)_mm512_setzero_ph()))

static __inline__ __m512h __DEFAULT_FN_ATTRS512 _mm512_sub_ph(__m512h __A,
                                                              __m512h __B) {
  return (__m512h)((__v32hf)__A - (__v32hf)__B);
}

static __inline__ __m512h __DEFAULT_FN_ATTRS512
_mm512_mask_sub_ph(__m512h __W, __mmask32 __U, __m512h __A, __m512h __B) {
  return (__m512h)__builtin_ia32_selectph_512(
      (__mmask32)__U, (__v32hf)_mm512_sub_ph(__A, __B), (__v32hf)__W);
}

static __inline__ __m512h __DEFAULT_FN_ATTRS512
_mm512_maskz_sub_ph(__mmask32 __U, __m512h __A, __m512h __B) {
  return (__m512h)__builtin_ia32_selectph_512((__mmask32)__U,
                                              (__v32hf)_mm512_sub_ph(__A, __B),
                                              (__v32hf)_mm512_setzero_ph());
}

#define _mm512_sub_round_ph(A, B, R)                                           \
  ((__m512h)__builtin_ia32_subph512((__v32hf)(__m512h)(A),                     \
                                    (__v32hf)(__m512h)(B), (int)(R)))

#define _mm512_mask_sub_round_ph(W, U, A, B, R)                                \
  ((__m512h)__builtin_ia32_selectph_512(                                       \
      (__mmask32)(U), (__v32hf)_mm512_sub_round_ph((A), (B), (R)),             \
      (__v32hf)(__m512h)(W)))

#define _mm512_maskz_sub_round_ph(U, A, B, R)                                  \
  ((__m512h)__builtin_ia32_selectph_512(                                       \
      (__mmask32)(U), (__v32hf)_mm512_sub_round_ph((A), (B), (R)),             \
      (__v32hf)_mm512_setzero_ph()))

static __inline__ __m512h __DEFAULT_FN_ATTRS512 _mm512_mul_ph(__m512h __A,
                                                              __m512h __B) {
  return (__m512h)((__v32hf)__A * (__v32hf)__B);
}

static __inline__ __m512h __DEFAULT_FN_ATTRS512
_mm512_mask_mul_ph(__m512h __W, __mmask32 __U, __m512h __A, __m512h __B) {
  return (__m512h)__builtin_ia32_selectph_512(
      (__mmask32)__U, (__v32hf)_mm512_mul_ph(__A, __B), (__v32hf)__W);
}

static __inline__ __m512h __DEFAULT_FN_ATTRS512
_mm512_maskz_mul_ph(__mmask32 __U, __m512h __A, __m512h __B) {
  return (__m512h)__builtin_ia32_selectph_512((__mmask32)__U,
                                              (__v32hf)_mm512_mul_ph(__A, __B),
                                              (__v32hf)_mm512_setzero_ph());
}

#define _mm512_mul_round_ph(A, B, R)                                           \
  ((__m512h)__builtin_ia32_mulph512((__v32hf)(__m512h)(A),                     \
                                    (__v32hf)(__m512h)(B), (int)(R)))

#define _mm512_mask_mul_round_ph(W, U, A, B, R)                                \
  ((__m512h)__builtin_ia32_selectph_512(                                       \
      (__mmask32)(U), (__v32hf)_mm512_mul_round_ph((A), (B), (R)),             \
      (__v32hf)(__m512h)(W)))

#define _mm512_maskz_mul_round_ph(U, A, B, R)                                  \
  ((__m512h)__builtin_ia32_selectph_512(                                       \
      (__mmask32)(U), (__v32hf)_mm512_mul_round_ph((A), (B), (R)),             \
      (__v32hf)_mm512_setzero_ph()))

static __inline__ __m512h __DEFAULT_FN_ATTRS512 _mm512_div_ph(__m512h __A,
                                                              __m512h __B) {
  return (__m512h)((__v32hf)__A / (__v32hf)__B);
}

static __inline__ __m512h __DEFAULT_FN_ATTRS512
_mm512_mask_div_ph(__m512h __W, __mmask32 __U, __m512h __A, __m512h __B) {
  return (__m512h)__builtin_ia32_selectph_512(
      (__mmask32)__U, (__v32hf)_mm512_div_ph(__A, __B), (__v32hf)__W);
}

static __inline__ __m512h __DEFAULT_FN_ATTRS512
_mm512_maskz_div_ph(__mmask32 __U, __m512h __A, __m512h __B) {
  return (__m512h)__builtin_ia32_selectph_512((__mmask32)__U,
                                              (__v32hf)_mm512_div_ph(__A, __B),
                                              (__v32hf)_mm512_setzero_ph());
}

#define _mm512_div_round_ph(A, B, R)                                           \
  ((__m512h)__builtin_ia32_divph512((__v32hf)(__m512h)(A),                     \
                                    (__v32hf)(__m512h)(B), (int)(R)))

#define _mm512_mask_div_round_ph(W, U, A, B, R)                                \
  ((__m512h)__builtin_ia32_selectph_512(                                       \
      (__mmask32)(U), (__v32hf)_mm512_div_round_ph((A), (B), (R)),             \
      (__v32hf)(__m512h)(W)))

#define _mm512_maskz_div_round_ph(U, A, B, R)                                  \
  ((__m512h)__builtin_ia32_selectph_512(                                       \
      (__mmask32)(U), (__v32hf)_mm512_div_round_ph((A), (B), (R)),             \
      (__v32hf)_mm512_setzero_ph()))

static __inline__ __m512h __DEFAULT_FN_ATTRS512 _mm512_min_ph(__m512h __A,
                                                              __m512h __B) {
  return (__m512h)__builtin_ia32_minph512((__v32hf)__A, (__v32hf)__B,
                                          _MM_FROUND_CUR_DIRECTION);
}

static __inline__ __m512h __DEFAULT_FN_ATTRS512
_mm512_mask_min_ph(__m512h __W, __mmask32 __U, __m512h __A, __m512h __B) {
  return (__m512h)__builtin_ia32_selectph_512(
      (__mmask32)__U, (__v32hf)_mm512_min_ph(__A, __B), (__v32hf)__W);
}

static __inline__ __m512h __DEFAULT_FN_ATTRS512
_mm512_maskz_min_ph(__mmask32 __U, __m512h __A, __m512h __B) {
  return (__m512h)__builtin_ia32_selectph_512((__mmask32)__U,
                                              (__v32hf)_mm512_min_ph(__A, __B),
                                              (__v32hf)_mm512_setzero_ph());
}

#define _mm512_min_round_ph(A, B, R)                                           \
  ((__m512h)__builtin_ia32_minph512((__v32hf)(__m512h)(A),                     \
                                    (__v32hf)(__m512h)(B), (int)(R)))

#define _mm512_mask_min_round_ph(W, U, A, B, R)                                \
  ((__m512h)__builtin_ia32_selectph_512(                                       \
      (__mmask32)(U), (__v32hf)_mm512_min_round_ph((A), (B), (R)),             \
      (__v32hf)(__m512h)(W)))

#define _mm512_maskz_min_round_ph(U, A, B, R)                                  \
  ((__m512h)__builtin_ia32_selectph_512(                                       \
      (__mmask32)(U), (__v32hf)_mm512_min_round_ph((A), (B), (R)),             \
      (__v32hf)_mm512_setzero_ph()))

static __inline__ __m512h __DEFAULT_FN_ATTRS512 _mm512_max_ph(__m512h __A,
                                                              __m512h __B) {
  return (__m512h)__builtin_ia32_maxph512((__v32hf)__A, (__v32hf)__B,
                                          _MM_FROUND_CUR_DIRECTION);
}

static __inline__ __m512h __DEFAULT_FN_ATTRS512
_mm512_mask_max_ph(__m512h __W, __mmask32 __U, __m512h __A, __m512h __B) {
  return (__m512h)__builtin_ia32_selectph_512(
      (__mmask32)__U, (__v32hf)_mm512_max_ph(__A, __B), (__v32hf)__W);
}

static __inline__ __m512h __DEFAULT_FN_ATTRS512
_mm512_maskz_max_ph(__mmask32 __U, __m512h __A, __m512h __B) {
  return (__m512h)__builtin_ia32_selectph_512((__mmask32)__U,
                                              (__v32hf)_mm512_max_ph(__A, __B),
                                              (__v32hf)_mm512_setzero_ph());
}

#define _mm512_max_round_ph(A, B, R)                                           \
  ((__m512h)__builtin_ia32_maxph512((__v32hf)(__m512h)(A),                     \
                                    (__v32hf)(__m512h)(B), (int)(R)))

#define _mm512_mask_max_round_ph(W, U, A, B, R)                                \
  ((__m512h)__builtin_ia32_selectph_512(                                       \
      (__mmask32)(U), (__v32hf)_mm512_max_round_ph((A), (B), (R)),             \
      (__v32hf)(__m512h)(W)))

#define _mm512_maskz_max_round_ph(U, A, B, R)                                  \
  ((__m512h)__builtin_ia32_selectph_512(                                       \
      (__mmask32)(U), (__v32hf)_mm512_max_round_ph((A), (B), (R)),             \
      (__v32hf)_mm512_setzero_ph()))

static __inline__ __m512h __DEFAULT_FN_ATTRS512 _mm512_abs_ph(__m512h __A) {
  return (__m512h)_mm512_and_epi32(_mm512_set1_epi32(0x7FFF7FFF), (__m512i)__A);
}

static __inline__ __m512h __DEFAULT_FN_ATTRS512
_mm512_conj_pch(__m512h __A) {
  return (__m512h)_mm512_xor_ps((__m512)__A, _mm512_set1_ps(-0.0f));
}

static __inline__ __m512h __DEFAULT_FN_ATTRS512
_mm512_mask_conj_pch(__m512h __W, __mmask16 __U, __m512h __A) {
  return (__m512h)__builtin_ia32_selectps_512((__mmask16)__U,
                                             (__v16sf)_mm512_conj_pch(__A),
                                             (__v16sf)__W);
}

static __inline__ __m512h __DEFAULT_FN_ATTRS512
_mm512_maskz_conj_pch(__mmask16 __U, __m512h __A) {
  return (__m512h)__builtin_ia32_selectps_512((__mmask16)__U,
                                              (__v16sf)_mm512_conj_pch(__A),
                                              (__v16sf)_mm512_setzero_ps());
}

static __inline__ __m128h __DEFAULT_FN_ATTRS128 _mm_add_sh(__m128h __A,
                                                           __m128h __B) {
  __A[0] += __B[0];
  return __A;
}

static __inline__ __m128h __DEFAULT_FN_ATTRS128 _mm_mask_add_sh(__m128h __W,
                                                                __mmask8 __U,
                                                                __m128h __A,
                                                                __m128h __B) {
  __A = _mm_add_sh(__A, __B);
  return __builtin_ia32_selectsh_128(__U, __A, __W);
}

static __inline__ __m128h __DEFAULT_FN_ATTRS128 _mm_maskz_add_sh(__mmask8 __U,
                                                                 __m128h __A,
                                                                 __m128h __B) {
  __A = _mm_add_sh(__A, __B);
  return __builtin_ia32_selectsh_128(__U, __A, _mm_setzero_ph());
}

#define _mm_add_round_sh(A, B, R)                                              \
  ((__m128h)__builtin_ia32_addsh_round_mask(                                   \
      (__v8hf)(__m128h)(A), (__v8hf)(__m128h)(B), (__v8hf)_mm_setzero_ph(),    \
      (__mmask8)-1, (int)(R)))

#define _mm_mask_add_round_sh(W, U, A, B, R)                                   \
  ((__m128h)__builtin_ia32_addsh_round_mask(                                   \
      (__v8hf)(__m128h)(A), (__v8hf)(__m128h)(B), (__v8hf)(__m128h)(W),        \
      (__mmask8)(U), (int)(R)))

#define _mm_maskz_add_round_sh(U, A, B, R)                                     \
  ((__m128h)__builtin_ia32_addsh_round_mask(                                   \
      (__v8hf)(__m128h)(A), (__v8hf)(__m128h)(B), (__v8hf)_mm_setzero_ph(),    \
      (__mmask8)(U), (int)(R)))

static __inline__ __m128h __DEFAULT_FN_ATTRS128 _mm_sub_sh(__m128h __A,
                                                           __m128h __B) {
  __A[0] -= __B[0];
  return __A;
}

static __inline__ __m128h __DEFAULT_FN_ATTRS128 _mm_mask_sub_sh(__m128h __W,
                                                                __mmask8 __U,
                                                                __m128h __A,
                                                                __m128h __B) {
  __A = _mm_sub_sh(__A, __B);
  return __builtin_ia32_selectsh_128(__U, __A, __W);
}

static __inline__ __m128h __DEFAULT_FN_ATTRS128 _mm_maskz_sub_sh(__mmask8 __U,
                                                                 __m128h __A,
                                                                 __m128h __B) {
  __A = _mm_sub_sh(__A, __B);
  return __builtin_ia32_selectsh_128(__U, __A, _mm_setzero_ph());
}

#define _mm_sub_round_sh(A, B, R)                                              \
  ((__m128h)__builtin_ia32_subsh_round_mask(                                   \
      (__v8hf)(__m128h)(A), (__v8hf)(__m128h)(B), (__v8hf)_mm_setzero_ph(),    \
      (__mmask8)-1, (int)(R)))

#define _mm_mask_sub_round_sh(W, U, A, B, R)                                   \
  ((__m128h)__builtin_ia32_subsh_round_mask(                                   \
      (__v8hf)(__m128h)(A), (__v8hf)(__m128h)(B), (__v8hf)(__m128h)(W),        \
      (__mmask8)(U), (int)(R)))

#define _mm_maskz_sub_round_sh(U, A, B, R)                                     \
  ((__m128h)__builtin_ia32_subsh_round_mask(                                   \
      (__v8hf)(__m128h)(A), (__v8hf)(__m128h)(B), (__v8hf)_mm_setzero_ph(),    \
      (__mmask8)(U), (int)(R)))

static __inline__ __m128h __DEFAULT_FN_ATTRS128 _mm_mul_sh(__m128h __A,
                                                           __m128h __B) {
  __A[0] *= __B[0];
  return __A;
}

static __inline__ __m128h __DEFAULT_FN_ATTRS128 _mm_mask_mul_sh(__m128h __W,
                                                                __mmask8 __U,
                                                                __m128h __A,
                                                                __m128h __B) {
  __A = _mm_mul_sh(__A, __B);
  return __builtin_ia32_selectsh_128(__U, __A, __W);
}

static __inline__ __m128h __DEFAULT_FN_ATTRS128 _mm_maskz_mul_sh(__mmask8 __U,
                                                                 __m128h __A,
                                                                 __m128h __B) {
  __A = _mm_mul_sh(__A, __B);
  return __builtin_ia32_selectsh_128(__U, __A, _mm_setzero_ph());
}

#define _mm_mul_round_sh(A, B, R)                                              \
  ((__m128h)__builtin_ia32_mulsh_round_mask(                                   \
      (__v8hf)(__m128h)(A), (__v8hf)(__m128h)(B), (__v8hf)_mm_setzero_ph(),    \
      (__mmask8)-1, (int)(R)))

#define _mm_mask_mul_round_sh(W, U, A, B, R)                                   \
  ((__m128h)__builtin_ia32_mulsh_round_mask(                                   \
      (__v8hf)(__m128h)(A), (__v8hf)(__m128h)(B), (__v8hf)(__m128h)(W),        \
      (__mmask8)(U), (int)(R)))

#define _mm_maskz_mul_round_sh(U, A, B, R)                                     \
  ((__m128h)__builtin_ia32_mulsh_round_mask(                                   \
      (__v8hf)(__m128h)(A), (__v8hf)(__m128h)(B), (__v8hf)_mm_setzero_ph(),    \
      (__mmask8)(U), (int)(R)))

static __inline__ __m128h __DEFAULT_FN_ATTRS128 _mm_div_sh(__m128h __A,
                                                           __m128h __B) {
  __A[0] /= __B[0];
  return __A;
}

static __inline__ __m128h __DEFAULT_FN_ATTRS128 _mm_mask_div_sh(__m128h __W,
                                                                __mmask8 __U,
                                                                __m128h __A,
                                                                __m128h __B) {
  __A = _mm_div_sh(__A, __B);
  return __builtin_ia32_selectsh_128(__U, __A, __W);
}

static __inline__ __m128h __DEFAULT_FN_ATTRS128 _mm_maskz_div_sh(__mmask8 __U,
                                                                 __m128h __A,
                                                                 __m128h __B) {
  __A = _mm_div_sh(__A, __B);
  return __builtin_ia32_selectsh_128(__U, __A, _mm_setzero_ph());
}

#define _mm_div_round_sh(A, B, R)                                              \
  ((__m128h)__builtin_ia32_divsh_round_mask(                                   \
      (__v8hf)(__m128h)(A), (__v8hf)(__m128h)(B), (__v8hf)_mm_setzero_ph(),    \
      (__mmask8)-1, (int)(R)))

#define _mm_mask_div_round_sh(W, U, A, B, R)                                   \
  ((__m128h)__builtin_ia32_divsh_round_mask(                                   \
      (__v8hf)(__m128h)(A), (__v8hf)(__m128h)(B), (__v8hf)(__m128h)(W),        \
      (__mmask8)(U), (int)(R)))

#define _mm_maskz_div_round_sh(U, A, B, R)                                     \
  ((__m128h)__builtin_ia32_divsh_round_mask(                                   \
      (__v8hf)(__m128h)(A), (__v8hf)(__m128h)(B), (__v8hf)_mm_setzero_ph(),    \
      (__mmask8)(U), (int)(R)))

static __inline__ __m128h __DEFAULT_FN_ATTRS128 _mm_min_sh(__m128h __A,
                                                           __m128h __B) {
  return (__m128h)__builtin_ia32_minsh_round_mask(
      (__v8hf)__A, (__v8hf)__B, (__v8hf)_mm_setzero_ph(), (__mmask8)-1,
      _MM_FROUND_CUR_DIRECTION);
}

static __inline__ __m128h __DEFAULT_FN_ATTRS128 _mm_mask_min_sh(__m128h __W,
                                                                __mmask8 __U,
                                                                __m128h __A,
                                                                __m128h __B) {
  return (__m128h)__builtin_ia32_minsh_round_mask((__v8hf)__A, (__v8hf)__B,
                                                  (__v8hf)__W, (__mmask8)__U,
                                                  _MM_FROUND_CUR_DIRECTION);
}

static __inline__ __m128h __DEFAULT_FN_ATTRS128 _mm_maskz_min_sh(__mmask8 __U,
                                                                 __m128h __A,
                                                                 __m128h __B) {
  return (__m128h)__builtin_ia32_minsh_round_mask(
      (__v8hf)__A, (__v8hf)__B, (__v8hf)_mm_setzero_ph(), (__mmask8)__U,
      _MM_FROUND_CUR_DIRECTION);
}

#define _mm_min_round_sh(A, B, R)                                              \
  ((__m128h)__builtin_ia32_minsh_round_mask(                                   \
      (__v8hf)(__m128h)(A), (__v8hf)(__m128h)(B), (__v8hf)_mm_setzero_ph(),    \
      (__mmask8)-1, (int)(R)))

#define _mm_mask_min_round_sh(W, U, A, B, R)                                   \
  ((__m128h)__builtin_ia32_minsh_round_mask(                                   \
      (__v8hf)(__m128h)(A), (__v8hf)(__m128h)(B), (__v8hf)(__m128h)(W),        \
      (__mmask8)(U), (int)(R)))

#define _mm_maskz_min_round_sh(U, A, B, R)                                     \
  ((__m128h)__builtin_ia32_minsh_round_mask(                                   \
      (__v8hf)(__m128h)(A), (__v8hf)(__m128h)(B), (__v8hf)_mm_setzero_ph(),    \
      (__mmask8)(U), (int)(R)))

static __inline__ __m128h __DEFAULT_FN_ATTRS128 _mm_max_sh(__m128h __A,
                                                           __m128h __B) {
  return (__m128h)__builtin_ia32_maxsh_round_mask(
      (__v8hf)__A, (__v8hf)__B, (__v8hf)_mm_setzero_ph(), (__mmask8)-1,
      _MM_FROUND_CUR_DIRECTION);
}

static __inline__ __m128h __DEFAULT_FN_ATTRS128 _mm_mask_max_sh(__m128h __W,
                                                                __mmask8 __U,
                                                                __m128h __A,
                                                                __m128h __B) {
  return (__m128h)__builtin_ia32_maxsh_round_mask((__v8hf)__A, (__v8hf)__B,
                                                  (__v8hf)__W, (__mmask8)__U,
                                                  _MM_FROUND_CUR_DIRECTION);
}

static __inline__ __m128h __DEFAULT_FN_ATTRS128 _mm_maskz_max_sh(__mmask8 __U,
                                                                 __m128h __A,
                                                                 __m128h __B) {
  return (__m128h)__builtin_ia32_maxsh_round_mask(
      (__v8hf)__A, (__v8hf)__B, (__v8hf)_mm_setzero_ph(), (__mmask8)__U,
      _MM_FROUND_CUR_DIRECTION);
}

#define _mm_max_round_sh(A, B, R)                                              \
  ((__m128h)__builtin_ia32_maxsh_round_mask(                                   \
      (__v8hf)(__m128h)(A), (__v8hf)(__m128h)(B), (__v8hf)_mm_setzero_ph(),    \
      (__mmask8)-1, (int)(R)))

#define _mm_mask_max_round_sh(W, U, A, B, R)                                   \
  ((__m128h)__builtin_ia32_maxsh_round_mask(                                   \
      (__v8hf)(__m128h)(A), (__v8hf)(__m128h)(B), (__v8hf)(__m128h)(W),        \
      (__mmask8)(U), (int)(R)))

#define _mm_maskz_max_round_sh(U, A, B, R)                                     \
  ((__m128h)__builtin_ia32_maxsh_round_mask(                                   \
      (__v8hf)(__m128h)(A), (__v8hf)(__m128h)(B), (__v8hf)_mm_setzero_ph(),    \
      (__mmask8)(U), (int)(R)))

#define _mm512_cmp_round_ph_mask(A, B, P, R)                                   \
  ((__mmask32)__builtin_ia32_cmpph512_mask((__v32hf)(__m512h)(A),              \
                                           (__v32hf)(__m512h)(B), (int)(P),    \
                                           (__mmask32)-1, (int)(R)))

#define _mm512_mask_cmp_round_ph_mask(U, A, B, P, R)                           \
  ((__mmask32)__builtin_ia32_cmpph512_mask((__v32hf)(__m512h)(A),              \
                                           (__v32hf)(__m512h)(B), (int)(P),    \
                                           (__mmask32)(U), (int)(R)))

#define _mm512_cmp_ph_mask(A, B, P)                                            \
  _mm512_cmp_round_ph_mask((A), (B), (P), _MM_FROUND_CUR_DIRECTION)

#define _mm512_mask_cmp_ph_mask(U, A, B, P)                                    \
  _mm512_mask_cmp_round_ph_mask((U), (A), (B), (P), _MM_FROUND_CUR_DIRECTION)

#define _mm_cmp_round_sh_mask(X, Y, P, R)                                      \
  ((__mmask8)__builtin_ia32_cmpsh_mask((__v8hf)(__m128h)(X),                   \
                                       (__v8hf)(__m128h)(Y), (int)(P),         \
                                       (__mmask8)-1, (int)(R)))

#define _mm_mask_cmp_round_sh_mask(M, X, Y, P, R)                              \
  ((__mmask8)__builtin_ia32_cmpsh_mask((__v8hf)(__m128h)(X),                   \
                                       (__v8hf)(__m128h)(Y), (int)(P),         \
                                       (__mmask8)(M), (int)(R)))

#define _mm_cmp_sh_mask(X, Y, P)                                               \
  ((__mmask8)__builtin_ia32_cmpsh_mask(                                        \
      (__v8hf)(__m128h)(X), (__v8hf)(__m128h)(Y), (int)(P), (__mmask8)-1,      \
      _MM_FROUND_CUR_DIRECTION))

#define _mm_mask_cmp_sh_mask(M, X, Y, P)                                       \
  ((__mmask8)__builtin_ia32_cmpsh_mask(                                        \
      (__v8hf)(__m128h)(X), (__v8hf)(__m128h)(Y), (int)(P), (__mmask8)(M),     \
      _MM_FROUND_CUR_DIRECTION))

// loads with vmovsh:
static __inline__ __m128h __DEFAULT_FN_ATTRS128 _mm_load_sh(void const *__dp) {
  struct __mm_load_sh_struct {
    _Float16 __u;
  } __attribute__((__packed__, __may_alias__));
  _Float16 __u = ((struct __mm_load_sh_struct *)__dp)->__u;
  return (__m128h){__u, 0, 0, 0, 0, 0, 0, 0};
}

static __inline__ __m128h __DEFAULT_FN_ATTRS128
_mm_mask_load_sh(__m128h __W, __mmask8 __U, const void *__A) {
  __m128h src = (__v8hf)__builtin_shufflevector(
      (__v8hf)__W, (__v8hf)_mm_setzero_ph(), 0, 8, 8, 8, 8, 8, 8, 8);

  return (__m128h)__builtin_ia32_loadsh128_mask((__v8hf *)__A, src, __U & 1);
}

static __inline__ __m128h __DEFAULT_FN_ATTRS128
_mm_maskz_load_sh(__mmask8 __U, const void *__A) {
  return (__m128h)__builtin_ia32_loadsh128_mask(
      (__v8hf *)__A, (__v8hf)_mm_setzero_ph(), __U & 1);
}

static __inline__ __m512h __DEFAULT_FN_ATTRS512
_mm512_load_ph(void const *__p) {
  return *(const __m512h *)__p;
}

static __inline__ __m256h __DEFAULT_FN_ATTRS256
_mm256_load_ph(void const *__p) {
  return *(const __m256h *)__p;
}

static __inline__ __m128h __DEFAULT_FN_ATTRS128 _mm_load_ph(void const *__p) {
  return *(const __m128h *)__p;
}

static __inline__ __m512h __DEFAULT_FN_ATTRS512
_mm512_loadu_ph(void const *__p) {
  struct __loadu_ph {
    __m512h_u __v;
  } __attribute__((__packed__, __may_alias__));
  return ((const struct __loadu_ph *)__p)->__v;
}

static __inline__ __m256h __DEFAULT_FN_ATTRS256
_mm256_loadu_ph(void const *__p) {
  struct __loadu_ph {
    __m256h_u __v;
  } __attribute__((__packed__, __may_alias__));
  return ((const struct __loadu_ph *)__p)->__v;
}

static __inline__ __m128h __DEFAULT_FN_ATTRS128 _mm_loadu_ph(void const *__p) {
  struct __loadu_ph {
    __m128h_u __v;
  } __attribute__((__packed__, __may_alias__));
  return ((const struct __loadu_ph *)__p)->__v;
}

// stores with vmovsh:
static __inline__ void __DEFAULT_FN_ATTRS128 _mm_store_sh(void *__dp,
                                                          __m128h __a) {
  struct __mm_store_sh_struct {
    _Float16 __u;
  } __attribute__((__packed__, __may_alias__));
  ((struct __mm_store_sh_struct *)__dp)->__u = __a[0];
}

static __inline__ void __DEFAULT_FN_ATTRS128 _mm_mask_store_sh(void *__W,
                                                               __mmask8 __U,
                                                               __m128h __A) {
  __builtin_ia32_storesh128_mask((__v8hf *)__W, __A, __U & 1);
}

static __inline__ void __DEFAULT_FN_ATTRS512 _mm512_store_ph(void *__P,
                                                             __m512h __A) {
  *(__m512h *)__P = __A;
}

static __inline__ void __DEFAULT_FN_ATTRS256 _mm256_store_ph(void *__P,
                                                             __m256h __A) {
  *(__m256h *)__P = __A;
}

static __inline__ void __DEFAULT_FN_ATTRS128 _mm_store_ph(void *__P,
                                                          __m128h __A) {
  *(__m128h *)__P = __A;
}

static __inline__ void __DEFAULT_FN_ATTRS512 _mm512_storeu_ph(void *__P,
                                                              __m512h __A) {
  struct __storeu_ph {
    __m512h_u __v;
  } __attribute__((__packed__, __may_alias__));
  ((struct __storeu_ph *)__P)->__v = __A;
}

static __inline__ void __DEFAULT_FN_ATTRS256 _mm256_storeu_ph(void *__P,
                                                              __m256h __A) {
  struct __storeu_ph {
    __m256h_u __v;
  } __attribute__((__packed__, __may_alias__));
  ((struct __storeu_ph *)__P)->__v = __A;
}

static __inline__ void __DEFAULT_FN_ATTRS128 _mm_storeu_ph(void *__P,
                                                           __m128h __A) {
  struct __storeu_ph {
    __m128h_u __v;
  } __attribute__((__packed__, __may_alias__));
  ((struct __storeu_ph *)__P)->__v = __A;
}

// moves with vmovsh:
static __inline__ __m128h __DEFAULT_FN_ATTRS128 _mm_move_sh(__m128h __a,
                                                            __m128h __b) {
  __a[0] = __b[0];
  return __a;
}

static __inline__ __m128h __DEFAULT_FN_ATTRS128 _mm_mask_move_sh(__m128h __W,
                                                                 __mmask8 __U,
                                                                 __m128h __A,
                                                                 __m128h __B) {
  return __builtin_ia32_selectsh_128(__U, _mm_move_sh(__A, __B), __W);
}

static __inline__ __m128h __DEFAULT_FN_ATTRS128 _mm_maskz_move_sh(__mmask8 __U,
                                                                  __m128h __A,
                                                                  __m128h __B) {
  return __builtin_ia32_selectsh_128(__U, _mm_move_sh(__A, __B),
                                     _mm_setzero_ph());
}

// vmovw:
static __inline__ __m128i __DEFAULT_FN_ATTRS128 _mm_cvtsi16_si128(short __a) {
  return (__m128i)(__v8hi){__a, 0, 0, 0, 0, 0, 0, 0};
}

static __inline__ short __DEFAULT_FN_ATTRS128 _mm_cvtsi128_si16(__m128i __a) {
  __v8hi __b = (__v8hi)__a;
  return __b[0];
}

<<<<<<< HEAD
static __inline__ __m512h __DEFAULT_FN_ATTRS512
_mm512_rcp_ph(__m512h __A) {
  return (__m512h) __builtin_ia32_rcpph512_mask ((__v32hf) __A,
            (__v32hf) _mm512_undefined_ph (),
            (__mmask32) -1);
=======
static __inline__ __m512h __DEFAULT_FN_ATTRS512 _mm512_rcp_ph(__m512h __A) {
  return (__m512h)__builtin_ia32_rcpph512_mask(
      (__v32hf)__A, (__v32hf)_mm512_undefined_ph(), (__mmask32)-1);
>>>>>>> b088536c
}

static __inline__ __m512h __DEFAULT_FN_ATTRS512
_mm512_mask_rcp_ph(__m512h __W, __mmask32 __U, __m512h __A) {
<<<<<<< HEAD
  return (__m512h) __builtin_ia32_rcpph512_mask ((__v32hf) __A,
            (__v32hf) __W,
            (__mmask32) __U);
=======
  return (__m512h)__builtin_ia32_rcpph512_mask((__v32hf)__A, (__v32hf)__W,
                                               (__mmask32)__U);
>>>>>>> b088536c
}

static __inline__ __m512h __DEFAULT_FN_ATTRS512
_mm512_maskz_rcp_ph(__mmask32 __U, __m512h __A) {
<<<<<<< HEAD
  return (__m512h) __builtin_ia32_rcpph512_mask ((__v32hf) __A,
            (__v32hf) _mm512_setzero_ph (),
            (__mmask32) __U);
}

static __inline__ __m512h __DEFAULT_FN_ATTRS512
_mm512_rsqrt_ph(__m512h __A) {
  return (__m512h) __builtin_ia32_rsqrtph512_mask ((__v32hf) __A,
            (__v32hf) _mm512_undefined_ph (),
            (__mmask32) -1);
=======
  return (__m512h)__builtin_ia32_rcpph512_mask(
      (__v32hf)__A, (__v32hf)_mm512_setzero_ph(), (__mmask32)__U);
}

static __inline__ __m512h __DEFAULT_FN_ATTRS512 _mm512_rsqrt_ph(__m512h __A) {
  return (__m512h)__builtin_ia32_rsqrtph512_mask(
      (__v32hf)__A, (__v32hf)_mm512_undefined_ph(), (__mmask32)-1);
>>>>>>> b088536c
}

static __inline__ __m512h __DEFAULT_FN_ATTRS512
_mm512_mask_rsqrt_ph(__m512h __W, __mmask32 __U, __m512h __A) {
<<<<<<< HEAD
  return (__m512h) __builtin_ia32_rsqrtph512_mask ((__v32hf) __A,
            (__v32hf) __W,
            (__mmask32) __U);
=======
  return (__m512h)__builtin_ia32_rsqrtph512_mask((__v32hf)__A, (__v32hf)__W,
                                                 (__mmask32)__U);
>>>>>>> b088536c
}

static __inline__ __m512h __DEFAULT_FN_ATTRS512
_mm512_maskz_rsqrt_ph(__mmask32 __U, __m512h __A) {
<<<<<<< HEAD
  return (__m512h) __builtin_ia32_rsqrtph512_mask ((__v32hf) __A,
            (__v32hf) _mm512_setzero_ph (),
            (__mmask32) __U);
}

#define _mm512_getmant_ph(A, B, C)  \
  (__m512h)__builtin_ia32_getmantph512_mask((__v32hf)(__m512h)(A), \
                                           (int)(((C)<<2)|(B)), \
                                           (__v32hf)_mm512_undefined_ph(), \
                                           (__mmask32)-1, \
                                           _MM_FROUND_CUR_DIRECTION)

#define _mm512_mask_getmant_ph(W, U, A, B, C)  \
  (__m512h)__builtin_ia32_getmantph512_mask((__v32hf)(__m512h)(A), \
                                           (int)(((C)<<2)|(B)), \
                                           (__v32hf)(__m512h)(W), \
                                           (__mmask32)(U), \
                                           _MM_FROUND_CUR_DIRECTION)

#define _mm512_maskz_getmant_ph(U, A, B, C)  \
  (__m512h)__builtin_ia32_getmantph512_mask((__v32hf)(__m512h)(A), \
                                           (int)(((C)<<2)|(B)), \
                                           (__v32hf)_mm512_setzero_ph(), \
                                           (__mmask32)(U), \
                                           _MM_FROUND_CUR_DIRECTION)

#define _mm512_getmant_round_ph(A, B, C, R)  \
  (__m512h)__builtin_ia32_getmantph512_mask((__v32hf)(__m512h)(A), \
                                           (int)(((C)<<2) | (B)), \
                                           (__v32hf)_mm512_undefined_ph(), \
                                           (__mmask32)-1, (int)(R))

#define _mm512_mask_getmant_round_ph(W, U, A, B, C, R)  \
  (__m512h)__builtin_ia32_getmantph512_mask((__v32hf)(__m512h)(A), \
                                           (int)(((C)<<2) | (B)), \
                                           (__v32hf)(__m512h)(W), \
                                           (__mmask32)(U), (int)(R))

#define _mm512_maskz_getmant_round_ph(U, A, B, C, R)  \
  (__m512h)__builtin_ia32_getmantph512_mask((__v32hf)(__m512h)(A), \
                                           (int)(((C)<<2) | (B)), \
                                           (__v32hf)_mm512_setzero_ph(), \
                                           (__mmask32)(U), (int)(R))

static __inline__ __m512h __DEFAULT_FN_ATTRS512
_mm512_getexp_ph (__m512h __A)
{
  return (__m512h) __builtin_ia32_getexpph512_mask ((__v32hf) __A,
               (__v32hf) _mm512_undefined_ph (),
               (__mmask32) -1,
               _MM_FROUND_CUR_DIRECTION);
}

static __inline__ __m512h __DEFAULT_FN_ATTRS512
_mm512_mask_getexp_ph (__m512h __W, __mmask32 __U, __m512h __A)
{
  return (__m512h) __builtin_ia32_getexpph512_mask ((__v32hf) __A,
               (__v32hf) __W,
               (__mmask32) __U,
               _MM_FROUND_CUR_DIRECTION);
}

static __inline__ __m512h __DEFAULT_FN_ATTRS512
_mm512_maskz_getexp_ph (__mmask32 __U, __m512h __A)
{
  return (__m512h) __builtin_ia32_getexpph512_mask ((__v32hf) __A,
               (__v32hf) _mm512_setzero_ph (),
               (__mmask32) __U,
               _MM_FROUND_CUR_DIRECTION);
}

#define _mm512_getexp_round_ph(A, R)  \
  (__m512h)__builtin_ia32_getexpph512_mask((__v32hf)(__m512h)(A), \
                                          (__v32hf)_mm512_undefined_ph(), \
                                          (__mmask32)-1, (int)(R))

#define _mm512_mask_getexp_round_ph(W, U, A, R)  \
  (__m512h)__builtin_ia32_getexpph512_mask((__v32hf)(__m512h)(A), \
                                          (__v32hf)(__m512h)(W), \
                                          (__mmask32)(U), (int)(R))

#define _mm512_maskz_getexp_round_ph(U, A, R)  \
  (__m512h)__builtin_ia32_getexpph512_mask((__v32hf)(__m512h)(A), \
                                          (__v32hf)_mm512_setzero_ph(), \
                                          (__mmask32)(U), (int)(R))

static __inline__ __m512h __DEFAULT_FN_ATTRS512
_mm512_scalef_ph (__m512h __A, __m512h __B)
{
  return (__m512h) __builtin_ia32_scalefph512_mask ((__v32hf) __A,
               (__v32hf) __B,
               (__v32hf)
               _mm512_undefined_ph (),
               (__mmask32) -1,
               _MM_FROUND_CUR_DIRECTION);
}

static __inline__ __m512h __DEFAULT_FN_ATTRS512
_mm512_mask_scalef_ph (__m512h __W, __mmask32 __U, __m512h __A, __m512h __B)
{
  return (__m512h) __builtin_ia32_scalefph512_mask ((__v32hf) __A,
               (__v32hf) __B,
               (__v32hf) __W,
               (__mmask32) __U,
               _MM_FROUND_CUR_DIRECTION);
}

static __inline__ __m512h __DEFAULT_FN_ATTRS512
_mm512_maskz_scalef_ph (__mmask32 __U, __m512h __A, __m512h __B)
{
  return (__m512h) __builtin_ia32_scalefph512_mask ((__v32hf) __A,
               (__v32hf) __B,
               (__v32hf)
               _mm512_setzero_ph (),
               (__mmask32) __U,
               _MM_FROUND_CUR_DIRECTION);
}

#define _mm512_scalef_round_ph(A, B, R)  \
  (__m512h)__builtin_ia32_scalefph512_mask((__v32hf)(__m512h)(A), \
                                          (__v32hf)(__m512h)(B), \
                                          (__v32hf)_mm512_undefined_ph(), \
                                          (__mmask32)-1, (int)(R))

#define _mm512_mask_scalef_round_ph(W, U, A, B, R)  \
  (__m512h)__builtin_ia32_scalefph512_mask((__v32hf)(__m512h)(A), \
                                          (__v32hf)(__m512h)(B), \
                                          (__v32hf)(__m512h)(W), \
                                          (__mmask32)(U), (int)(R))

#define _mm512_maskz_scalef_round_ph(U, A, B, R)  \
  (__m512h)__builtin_ia32_scalefph512_mask((__v32hf)(__m512h)(A), \
                                          (__v32hf)(__m512h)(B), \
                                          (__v32hf)_mm512_setzero_ph(), \
                                          (__mmask32)(U), (int)(R))

#define _mm512_roundscale_ph(A, B)  \
  (__m512h)__builtin_ia32_rndscaleph_mask((__v32hf)(__m512h)(A), (int)(B), \
                                         (__v32hf)(__m512h)(A), (__mmask32)-1, \
                                         _MM_FROUND_CUR_DIRECTION)

#define _mm512_mask_roundscale_ph(A, B, C, imm) \
  (__m512h)__builtin_ia32_rndscaleph_mask((__v32hf)(__m512h)(C), (int)(imm), \
                                         (__v32hf)(__m512h)(A), (__mmask32)(B), \
                                         _MM_FROUND_CUR_DIRECTION)

#define _mm512_maskz_roundscale_ph(A, B, imm) \
  (__m512h)__builtin_ia32_rndscaleph_mask((__v32hf)(__m512h)(B), (int)(imm), \
                                         (__v32hf)_mm512_setzero_ph(), \
                                         (__mmask32)(A), \
                                         _MM_FROUND_CUR_DIRECTION)

#define _mm512_mask_roundscale_round_ph(A, B, C, imm, R)  \
  (__m512h)__builtin_ia32_rndscaleph_mask((__v32hf)(__m512h)(C), (int)(imm), \
                                         (__v32hf)(__m512h)(A), (__mmask32)(B), \
                                         (int)(R))

#define _mm512_maskz_roundscale_round_ph(A, B, imm, R)  \
  (__m512h)__builtin_ia32_rndscaleph_mask((__v32hf)(__m512h)(B), (int)(imm), \
                                         (__v32hf)_mm512_setzero_ph(), \
                                         (__mmask32)(A), (int)(R))

#define _mm512_roundscale_round_ph(A, imm, R)  \
  (__m512h)__builtin_ia32_rndscaleph_mask((__v32hf)(__m512h)(A), (int)(imm), \
                                         (__v32hf)_mm512_undefined_ph(), \
                                         (__mmask32)-1, (int)(R))

#define _mm512_reduce_ph(A, imm)  \
  (__m512h)__builtin_ia32_reduceph512_mask((__v32hf)(__m512h)(A), (int)(imm), \
                                         (__v32hf)_mm512_undefined_ph(), (__mmask32)-1, \
                                         _MM_FROUND_CUR_DIRECTION)

#define _mm512_mask_reduce_ph(W, U, A, imm) \
  (__m512h)__builtin_ia32_reduceph512_mask((__v32hf)(__m512h)(A), (int)(imm), \
                                         (__v32hf)(__m512h)(W), (__mmask32)(U), \
                                         _MM_FROUND_CUR_DIRECTION)

#define _mm512_maskz_reduce_ph(U, A, imm) \
  (__m512h)__builtin_ia32_reduceph512_mask((__v32hf)(__m512h)(A), (int)(imm), \
                                         (__v32hf)_mm512_setzero_ph(), \
                                         (__mmask32)(U), \
                                         _MM_FROUND_CUR_DIRECTION)

#define _mm512_mask_reduce_round_ph(W, U, A, imm, R)  \
  (__m512h)__builtin_ia32_reduceph512_mask((__v32hf)(__m512h)(A), (int)(imm), \
                                         (__v32hf)(__m512h)(W), (__mmask32)(U), \
                                         (int)(R))

#define _mm512_maskz_reduce_round_ph(U, A, imm, R)  \
  (__m512h)__builtin_ia32_reduceph512_mask((__v32hf)(__m512h)(A), (int)(imm), \
                                         (__v32hf)_mm512_setzero_ph(), \
                                         (__mmask32)(U), (int)(R))

#define _mm512_reduce_round_ph(A, imm, R)  \
  (__m512h)__builtin_ia32_reduceph512_mask((__v32hf)(__m512h)(A), (int)(imm), \
                                         (__v32hf)_mm512_undefined_ph(), \
                                         (__mmask32)-1, (int)(R))

static  __inline__ __m128h __DEFAULT_FN_ATTRS128
_mm_rcp_sh(__m128h __A, __m128h __B)
{
  return (__m128h) __builtin_ia32_rcpsh_mask ((__v8hf) __A,
                 (__v8hf) __B,
                 (__v8hf) _mm_setzero_ph (),
                 (__mmask8) -1);
}

static __inline__ __m128h __DEFAULT_FN_ATTRS128
_mm_mask_rcp_sh (__m128h __W, __mmask8 __U, __m128h __A, __m128h __B)
{
 return (__m128h) __builtin_ia32_rcpsh_mask ((__v8hf) __A,
          (__v8hf) __B,
          (__v8hf) __W,
          (__mmask8) __U);
}

static __inline__ __m128h __DEFAULT_FN_ATTRS128
_mm_maskz_rcp_sh (__mmask8 __U, __m128h __A, __m128h __B)
{
 return (__m128h) __builtin_ia32_rcpsh_mask ((__v8hf) __A,
          (__v8hf) __B,
          (__v8hf) _mm_setzero_ph (),
          (__mmask8) __U);
}

static  __inline__ __m128h __DEFAULT_FN_ATTRS128
_mm_rsqrt_sh(__m128h __A, __m128h __B)
{
  return (__m128h) __builtin_ia32_rsqrtsh_mask ((__v8hf) __A,
             (__v8hf) __B,
             (__v8hf) _mm_setzero_ph (),
             (__mmask8) -1);
}

static __inline__ __m128h __DEFAULT_FN_ATTRS128
_mm_mask_rsqrt_sh (__m128h __W, __mmask8 __U, __m128h __A, __m128h __B)
{
 return (__m128h) __builtin_ia32_rsqrtsh_mask ((__v8hf) __A,
          (__v8hf) __B,
          (__v8hf) __W,
          (__mmask8) __U);
}

static __inline__ __m128h __DEFAULT_FN_ATTRS128
_mm_maskz_rsqrt_sh (__mmask8 __U, __m128h __A, __m128h __B)
{
 return (__m128h) __builtin_ia32_rsqrtsh_mask ((__v8hf) __A,
          (__v8hf) __B,
          (__v8hf) _mm_setzero_ph (),
          (__mmask8) __U);
}

#define _mm_getmant_round_sh(A, B, C, D, R) \
  (__m128h)__builtin_ia32_getmantsh_round_mask((__v8hf)(__m128h)(A), \
                                               (__v8hf)(__m128h)(B), \
                                               (int)(((D)<<2) | (C)), \
                                               (__v8hf)_mm_setzero_ph(), \
                                               (__mmask8)-1, (int)(R))

#define _mm_getmant_sh(A, B, C, D) \
  (__m128h)__builtin_ia32_getmantsh_round_mask((__v8hf)(__m128h)(A), \
                                               (__v8hf)(__m128h)(B), \
                                               (int)(((D)<<2) | (C)), \
                                               (__v8hf)_mm_setzero_ph(), \
                                               (__mmask8)-1, \
                                               _MM_FROUND_CUR_DIRECTION)

#define _mm_mask_getmant_sh(W, U, A, B, C, D) \
  (__m128h)__builtin_ia32_getmantsh_round_mask((__v8hf)(__m128h)(A), \
                                               (__v8hf)(__m128h)(B), \
                                               (int)(((D)<<2) | (C)), \
                                               (__v8hf)(__m128h)(W), \
                                               (__mmask8)(U), \
                                               _MM_FROUND_CUR_DIRECTION)

#define _mm_mask_getmant_round_sh(W, U, A, B, C, D, R) \
  (__m128h)__builtin_ia32_getmantsh_round_mask((__v8hf)(__m128h)(A), \
                                               (__v8hf)(__m128h)(B), \
                                               (int)(((D)<<2) | (C)), \
                                               (__v8hf)(__m128h)(W), \
                                               (__mmask8)(U), (int)(R))

#define _mm_maskz_getmant_sh(U, A, B, C, D) \
  (__m128h)__builtin_ia32_getmantsh_round_mask((__v8hf)(__m128h)(A), \
                                               (__v8hf)(__m128h)(B), \
                                               (int)(((D)<<2) | (C)), \
                                               (__v8hf)_mm_setzero_ph(), \
                                               (__mmask8)(U), \
                                               _MM_FROUND_CUR_DIRECTION)

#define _mm_maskz_getmant_round_sh(U, A, B, C, D, R) \
  (__m128h)__builtin_ia32_getmantsh_round_mask((__v8hf)(__m128h)(A), \
                                               (__v8hf)(__m128h)(B), \
                                               (int)(((D)<<2) | (C)), \
                                               (__v8hf)_mm_setzero_ph(), \
                                               (__mmask8)(U), (int)(R))

#define _mm_getexp_round_sh(A, B, R) \
  (__m128h)__builtin_ia32_getexpsh128_round_mask((__v8hf)(__m128h)(A), \
                                                 (__v8hf)(__m128h)(B), \
                                                 (__v8hf)_mm_setzero_ph(), \
                                                 (__mmask8)-1, (int)(R))

static __inline__ __m128h __DEFAULT_FN_ATTRS128
_mm_getexp_sh (__m128h __A, __m128h __B)
{
  return (__m128h) __builtin_ia32_getexpsh128_round_mask ((__v8hf) __A,
          (__v8hf) __B,
          (__v8hf)  _mm_setzero_ph(),
          (__mmask8) -1,
          _MM_FROUND_CUR_DIRECTION);
}

static __inline__ __m128h __DEFAULT_FN_ATTRS128
_mm_mask_getexp_sh (__m128h __W, __mmask8 __U, __m128h __A, __m128h __B)
{
 return (__m128h) __builtin_ia32_getexpsh128_round_mask ((__v8hf) __A,
          (__v8hf) __B,
          (__v8hf) __W,
          (__mmask8) __U,
          _MM_FROUND_CUR_DIRECTION);
}

#define _mm_mask_getexp_round_sh(W, U, A, B, R) \
  (__m128h)__builtin_ia32_getexpsh128_round_mask((__v8hf)(__m128h)(A), \
                                                 (__v8hf)(__m128h)(B), \
                                                 (__v8hf)(__m128h)(W), \
                                                 (__mmask8)(U), (int)(R))

static __inline__ __m128h __DEFAULT_FN_ATTRS128
_mm_maskz_getexp_sh (__mmask8 __U, __m128h __A, __m128h __B)
{
 return (__m128h) __builtin_ia32_getexpsh128_round_mask ((__v8hf) __A,
          (__v8hf) __B,
          (__v8hf) _mm_setzero_ph (),
          (__mmask8) __U,
          _MM_FROUND_CUR_DIRECTION);
}

#define _mm_maskz_getexp_round_sh(U, A, B, R) \
  (__m128h)__builtin_ia32_getexpsh128_round_mask((__v8hf)(__m128h)(A), \
                                                 (__v8hf)(__m128h)(B), \
                                                 (__v8hf)_mm_setzero_ph(), \
                                                 (__mmask8)(U), (int)(R))

#define _mm_scalef_round_sh(A, B, R) \
  (__m128h)__builtin_ia32_scalefsh_round_mask((__v8hf)(__m128h)(A), \
                                              (__v8hf)(__m128h)(B), \
                                              (__v8hf)_mm_setzero_ph(), \
                                              (__mmask8)-1, (int)(R))

static __inline__ __m128h __DEFAULT_FN_ATTRS128
_mm_scalef_sh (__m128h __A, __m128h __B)
{
  return (__m128h) __builtin_ia32_scalefsh_round_mask ((__v8hf) __A,
             (__v8hf)( __B), (__v8hf) _mm_setzero_ph(),
             (__mmask8) -1,
             _MM_FROUND_CUR_DIRECTION);
}

static __inline__ __m128h __DEFAULT_FN_ATTRS128
_mm_mask_scalef_sh (__m128h __W, __mmask8 __U, __m128h __A, __m128h __B)
{
 return (__m128h) __builtin_ia32_scalefsh_round_mask ( (__v8hf) __A,
                (__v8hf) __B,
                (__v8hf) __W,
                (__mmask8) __U,
                _MM_FROUND_CUR_DIRECTION);
}

#define _mm_mask_scalef_round_sh(W, U, A, B, R) \
  (__m128h)__builtin_ia32_scalefsh_round_mask((__v8hf)(__m128h)(A), \
                                              (__v8hf)(__m128h)(B), \
                                              (__v8hf)(__m128h)(W), \
                                              (__mmask8)(U), (int)(R))

static __inline__ __m128h __DEFAULT_FN_ATTRS128
_mm_maskz_scalef_sh (__mmask8 __U, __m128h __A, __m128h __B)
{
 return (__m128h) __builtin_ia32_scalefsh_round_mask ( (__v8hf) __A,
                 (__v8hf) __B,
                (__v8hf) _mm_setzero_ph (),
                (__mmask8) __U,
                _MM_FROUND_CUR_DIRECTION);
}

#define _mm_maskz_scalef_round_sh(U, A, B, R) \
  (__m128h)__builtin_ia32_scalefsh_round_mask((__v8hf)(__m128h)(A), \
                                              (__v8hf)(__m128h)(B), \
                                              (__v8hf)_mm_setzero_ph(), \
                                              (__mmask8)(U), \
                                              (int)(R))

#define _mm_roundscale_round_sh(A, B, imm, R) \
  (__m128h)__builtin_ia32_rndscalesh_round_mask((__v8hf)(__m128h)(A), \
                                                (__v8hf)(__m128h)(B), \
                                                (__v8hf)_mm_setzero_ph(), \
                                                (__mmask8)-1, (int)(imm), \
                                                (int)(R))

#define _mm_roundscale_sh(A, B, imm) \
  (__m128h)__builtin_ia32_rndscalesh_round_mask((__v8hf)(__m128h)(A), \
                                                (__v8hf)(__m128h)(B), \
                                                (__v8hf)_mm_setzero_ph(), \
                                                (__mmask8)-1, (int)(imm), \
                                                _MM_FROUND_CUR_DIRECTION)

#define _mm_mask_roundscale_sh(W, U, A, B, I) \
  (__m128h)__builtin_ia32_rndscalesh_round_mask((__v8hf)(__m128h)(A), \
                                                (__v8hf)(__m128h)(B), \
                                                (__v8hf)(__m128h)(W), \
                                                (__mmask8)(U), (int)(I), \
                                                _MM_FROUND_CUR_DIRECTION)

#define _mm_mask_roundscale_round_sh(W, U, A, B, I, R) \
  (__m128h)__builtin_ia32_rndscalesh_round_mask((__v8hf)(__m128h)(A), \
                                                (__v8hf)(__m128h)(B), \
                                                (__v8hf)(__m128h)(W), \
                                                (__mmask8)(U), (int)(I), \
                                                (int)(R))

#define _mm_maskz_roundscale_sh(U, A, B, I) \
  (__m128h)__builtin_ia32_rndscalesh_round_mask((__v8hf)(__m128h)(A), \
                                                (__v8hf)(__m128h)(B), \
                                                (__v8hf)_mm_setzero_ph(), \
                                                (__mmask8)(U), (int)(I), \
                                                _MM_FROUND_CUR_DIRECTION)

#define _mm_maskz_roundscale_round_sh(U, A, B, I, R) \
  (__m128h)__builtin_ia32_rndscalesh_round_mask((__v8hf)(__m128h)(A), \
                                                (__v8hf)(__m128h)(B), \
                                                (__v8hf)_mm_setzero_ph(), \
                                                (__mmask8)(U), (int)(I), \
                                                (int)(R))

#define _mm_reduce_sh(A, B, C) \
  (__m128h)__builtin_ia32_reducesh_mask((__v8hf)(__m128h)(A), \
                                        (__v8hf)(__m128h)(B), \
                                        (__v8hf)_mm_setzero_ph(), \
                                        (__mmask8)-1, \
                                        (int)(C), _MM_FROUND_CUR_DIRECTION)

#define _mm_mask_reduce_sh(W, U, A, B, C) \
  (__m128h)__builtin_ia32_reducesh_mask((__v8hf)(__m128h)(A), \
                                        (__v8hf)(__m128h)(B), \
                                        (__v8hf)(__m128h)(W), (__mmask8)(U), \
                                        (int)(C), _MM_FROUND_CUR_DIRECTION)

#define _mm_maskz_reduce_sh(U, A, B, C) \
  (__m128h)__builtin_ia32_reducesh_mask((__v8hf)(__m128h)(A), \
                                        (__v8hf)(__m128h)(B), \
                                        (__v8hf)_mm_setzero_ph(), \
                                        (__mmask8)(U), (int)(C), \
                                        _MM_FROUND_CUR_DIRECTION)

#define _mm_reduce_round_sh(A, B, C, R) \
  (__m128h)__builtin_ia32_reducesh_mask((__v8hf)(__m128h)(A), \
                                        (__v8hf)(__m128h)(B), \
                                        (__v8hf)_mm_setzero_ph(), (__mmask8)-1, \
                                        (int)(C), (int)(R))

#define _mm_mask_reduce_round_sh(W, U, A, B, C, R) \
  (__m128h)__builtin_ia32_reducesh_mask((__v8hf)(__m128h)(A), \
                                        (__v8hf)(__m128h)(B), \
                                        (__v8hf)(__m128h)(W), (__mmask8)(U), \
                                        (int)(C), (int)(R))

#define _mm_maskz_reduce_round_sh(U, A, B, C, R) \
  (__m128h)__builtin_ia32_reducesh_mask((__v8hf)(__m128h)(A), \
                                        (__v8hf)(__m128h)(B), \
                                        (__v8hf)_mm_setzero_ph(), \
                                        (__mmask8)(U), (int)(C), (int)(R))

#define _mm512_sqrt_round_ph(A, R) \
  (__m512h)__builtin_ia32_sqrtph512((__v32hf)(__m512h)(A), (int)(R))

#define _mm512_mask_sqrt_round_ph(W, U, A, R) \
  (__m512h)__builtin_ia32_selectph_512((__mmask32)(U), \
                                      (__v32hf)_mm512_sqrt_round_ph((A), (R)), \
                                      (__v32hf)(__m512h)(W))

#define _mm512_maskz_sqrt_round_ph(U, A, R) \
  (__m512h)__builtin_ia32_selectph_512((__mmask32)(U), \
                                      (__v32hf)_mm512_sqrt_round_ph((A), (R)), \
                                      (__v32hf)_mm512_setzero_ph())

static __inline__ __m512h __DEFAULT_FN_ATTRS512
_mm512_sqrt_ph (__m512h __A)
{
  return (__m512h) __builtin_ia32_sqrtph512 ((__v32hf) __A,
               _MM_FROUND_CUR_DIRECTION);
}

static __inline__ __m512h __DEFAULT_FN_ATTRS512
_mm512_mask_sqrt_ph (__m512h __W, __mmask32 __U, __m512h __A)
{
  return (__m512h)__builtin_ia32_selectph_512((__mmask32)(__U),
                                      (__v32hf)__builtin_ia32_sqrtph512((__A), (_MM_FROUND_CUR_DIRECTION)),
                                      (__v32hf)(__m512h)(__W));
}

static __inline__ __m512h __DEFAULT_FN_ATTRS512
_mm512_maskz_sqrt_ph (__mmask32 __U, __m512h __A)
{
  return (__m512h)__builtin_ia32_selectph_512((__mmask32)(__U),
                                      (__v32hf)__builtin_ia32_sqrtph512((__A), (_MM_FROUND_CUR_DIRECTION)),
                                      (__v32hf)_mm512_setzero_ph());
}

#define _mm_sqrt_round_sh(A, B, R) \
  (__m128h)__builtin_ia32_sqrtsh_round_mask((__v8hf)(__m128h)(A), \
                                           (__v8hf)(__m128h)(B), \
                                           (__v8hf)_mm_setzero_ph(), \
                                           (__mmask8)-1, (int)(R))

#define _mm_mask_sqrt_round_sh(W, U, A, B, R) \
  (__m128h)__builtin_ia32_sqrtsh_round_mask((__v8hf)(__m128h)(A), \
                                           (__v8hf)(__m128h)(B), \
                                           (__v8hf)(__m128h)(W), (__mmask8)(U), \
                                           (int)(R))

#define _mm_maskz_sqrt_round_sh(U, A, B, R) \
  (__m128h)__builtin_ia32_sqrtsh_round_mask((__v8hf)(__m128h)(A), \
                                           (__v8hf)(__m128h)(B), \
                                           (__v8hf)_mm_setzero_ph(), \
                                           (__mmask8)(U), (int)(R))

static __inline__ __m128h __DEFAULT_FN_ATTRS128
_mm_sqrt_sh (__m128h __A, __m128h __B)
{
  return (__m128h)__builtin_ia32_sqrtsh_round_mask((__v8hf)(__m128h)(__A),
                                           (__v8hf)(__m128h)(__B),
                                           (__v8hf)_mm_setzero_ph(),
                                           (__mmask8)-1, _MM_FROUND_CUR_DIRECTION);
}

static __inline__ __m128h __DEFAULT_FN_ATTRS128
_mm_mask_sqrt_sh (__m128h __W, __mmask32 __U, __m128h __A, __m128h __B)
{
  return (__m128h)__builtin_ia32_sqrtsh_round_mask((__v8hf)(__m128h)(__A),
                                           (__v8hf)(__m128h)(__B),
                                           (__v8hf)(__m128h)(__W), (__mmask8)(__U),
                                           _MM_FROUND_CUR_DIRECTION);
}

static __inline__ __m128h __DEFAULT_FN_ATTRS128
_mm_maskz_sqrt_sh (__mmask32 __U, __m128h __A, __m128h __B)
{
  return (__m128h)__builtin_ia32_sqrtsh_round_mask((__v8hf)(__m128h)(__A),
                                           (__v8hf)(__m128h)(__B),
                                           (__v8hf)_mm_setzero_ph(),
                                           (__mmask8)(__U), _MM_FROUND_CUR_DIRECTION);
}

#define _mm512_mask_fpclass_ph_mask(U, A, imm) \
  (__mmask32)__builtin_ia32_fpclassph512_mask((__v32hf)(__m512h)(A), \
                                              (int)(imm), (__mmask32)(U))

#define _mm512_fpclass_ph_mask(A, imm) \
  (__mmask32)__builtin_ia32_fpclassph512_mask((__v32hf)(__m512h)(A), \
                                              (int)(imm), (__mmask32)-1)

#define _mm_fpclass_sh_mask(A, imm) \
  (__mmask8)__builtin_ia32_fpclasssh_mask((__v8hf)(__m128h)(A), (int)(imm), \
                                          (__mmask8)-1)

#define _mm_mask_fpclass_sh_mask(U, A, imm) \
  (__mmask8)__builtin_ia32_fpclasssh_mask((__v8hf)(__m128h)(A), (int)(imm), \
                                          (__mmask8)(U))
=======
  return (__m512h)__builtin_ia32_rsqrtph512_mask(
      (__v32hf)__A, (__v32hf)_mm512_setzero_ph(), (__mmask32)__U);
}

#define _mm512_getmant_ph(A, B, C)                                             \
  ((__m512h)__builtin_ia32_getmantph512_mask(                                  \
      (__v32hf)(__m512h)(A), (int)(((C) << 2) | (B)),                          \
      (__v32hf)_mm512_undefined_ph(), (__mmask32)-1,                           \
      _MM_FROUND_CUR_DIRECTION))

#define _mm512_mask_getmant_ph(W, U, A, B, C)                                  \
  ((__m512h)__builtin_ia32_getmantph512_mask(                                  \
      (__v32hf)(__m512h)(A), (int)(((C) << 2) | (B)), (__v32hf)(__m512h)(W),   \
      (__mmask32)(U), _MM_FROUND_CUR_DIRECTION))

#define _mm512_maskz_getmant_ph(U, A, B, C)                                    \
  ((__m512h)__builtin_ia32_getmantph512_mask(                                  \
      (__v32hf)(__m512h)(A), (int)(((C) << 2) | (B)),                          \
      (__v32hf)_mm512_setzero_ph(), (__mmask32)(U), _MM_FROUND_CUR_DIRECTION))

#define _mm512_getmant_round_ph(A, B, C, R)                                    \
  ((__m512h)__builtin_ia32_getmantph512_mask(                                  \
      (__v32hf)(__m512h)(A), (int)(((C) << 2) | (B)),                          \
      (__v32hf)_mm512_undefined_ph(), (__mmask32)-1, (int)(R)))

#define _mm512_mask_getmant_round_ph(W, U, A, B, C, R)                         \
  ((__m512h)__builtin_ia32_getmantph512_mask(                                  \
      (__v32hf)(__m512h)(A), (int)(((C) << 2) | (B)), (__v32hf)(__m512h)(W),   \
      (__mmask32)(U), (int)(R)))

#define _mm512_maskz_getmant_round_ph(U, A, B, C, R)                           \
  ((__m512h)__builtin_ia32_getmantph512_mask(                                  \
      (__v32hf)(__m512h)(A), (int)(((C) << 2) | (B)),                          \
      (__v32hf)_mm512_setzero_ph(), (__mmask32)(U), (int)(R)))

static __inline__ __m512h __DEFAULT_FN_ATTRS512 _mm512_getexp_ph(__m512h __A) {
  return (__m512h)__builtin_ia32_getexpph512_mask(
      (__v32hf)__A, (__v32hf)_mm512_undefined_ph(), (__mmask32)-1,
      _MM_FROUND_CUR_DIRECTION);
}

static __inline__ __m512h __DEFAULT_FN_ATTRS512
_mm512_mask_getexp_ph(__m512h __W, __mmask32 __U, __m512h __A) {
  return (__m512h)__builtin_ia32_getexpph512_mask(
      (__v32hf)__A, (__v32hf)__W, (__mmask32)__U, _MM_FROUND_CUR_DIRECTION);
}

static __inline__ __m512h __DEFAULT_FN_ATTRS512
_mm512_maskz_getexp_ph(__mmask32 __U, __m512h __A) {
  return (__m512h)__builtin_ia32_getexpph512_mask(
      (__v32hf)__A, (__v32hf)_mm512_setzero_ph(), (__mmask32)__U,
      _MM_FROUND_CUR_DIRECTION);
}

#define _mm512_getexp_round_ph(A, R)                                           \
  ((__m512h)__builtin_ia32_getexpph512_mask((__v32hf)(__m512h)(A),             \
                                            (__v32hf)_mm512_undefined_ph(),    \
                                            (__mmask32)-1, (int)(R)))

#define _mm512_mask_getexp_round_ph(W, U, A, R)                                \
  ((__m512h)__builtin_ia32_getexpph512_mask(                                   \
      (__v32hf)(__m512h)(A), (__v32hf)(__m512h)(W), (__mmask32)(U), (int)(R)))

#define _mm512_maskz_getexp_round_ph(U, A, R)                                  \
  ((__m512h)__builtin_ia32_getexpph512_mask((__v32hf)(__m512h)(A),             \
                                            (__v32hf)_mm512_setzero_ph(),      \
                                            (__mmask32)(U), (int)(R)))

static __inline__ __m512h __DEFAULT_FN_ATTRS512 _mm512_scalef_ph(__m512h __A,
                                                                 __m512h __B) {
  return (__m512h)__builtin_ia32_scalefph512_mask(
      (__v32hf)__A, (__v32hf)__B, (__v32hf)_mm512_undefined_ph(), (__mmask32)-1,
      _MM_FROUND_CUR_DIRECTION);
}

static __inline__ __m512h __DEFAULT_FN_ATTRS512
_mm512_mask_scalef_ph(__m512h __W, __mmask32 __U, __m512h __A, __m512h __B) {
  return (__m512h)__builtin_ia32_scalefph512_mask((__v32hf)__A, (__v32hf)__B,
                                                  (__v32hf)__W, (__mmask32)__U,
                                                  _MM_FROUND_CUR_DIRECTION);
}

static __inline__ __m512h __DEFAULT_FN_ATTRS512
_mm512_maskz_scalef_ph(__mmask32 __U, __m512h __A, __m512h __B) {
  return (__m512h)__builtin_ia32_scalefph512_mask(
      (__v32hf)__A, (__v32hf)__B, (__v32hf)_mm512_setzero_ph(), (__mmask32)__U,
      _MM_FROUND_CUR_DIRECTION);
}

#define _mm512_scalef_round_ph(A, B, R)                                        \
  ((__m512h)__builtin_ia32_scalefph512_mask(                                   \
      (__v32hf)(__m512h)(A), (__v32hf)(__m512h)(B),                            \
      (__v32hf)_mm512_undefined_ph(), (__mmask32)-1, (int)(R)))

#define _mm512_mask_scalef_round_ph(W, U, A, B, R)                             \
  ((__m512h)__builtin_ia32_scalefph512_mask(                                   \
      (__v32hf)(__m512h)(A), (__v32hf)(__m512h)(B), (__v32hf)(__m512h)(W),     \
      (__mmask32)(U), (int)(R)))

#define _mm512_maskz_scalef_round_ph(U, A, B, R)                               \
  ((__m512h)__builtin_ia32_scalefph512_mask(                                   \
      (__v32hf)(__m512h)(A), (__v32hf)(__m512h)(B),                            \
      (__v32hf)_mm512_setzero_ph(), (__mmask32)(U), (int)(R)))

#define _mm512_roundscale_ph(A, B)                                             \
  ((__m512h)__builtin_ia32_rndscaleph_mask(                                    \
      (__v32hf)(__m512h)(A), (int)(B), (__v32hf)(__m512h)(A), (__mmask32)-1,   \
      _MM_FROUND_CUR_DIRECTION))

#define _mm512_mask_roundscale_ph(A, B, C, imm)                                \
  ((__m512h)__builtin_ia32_rndscaleph_mask(                                    \
      (__v32hf)(__m512h)(C), (int)(imm), (__v32hf)(__m512h)(A),                \
      (__mmask32)(B), _MM_FROUND_CUR_DIRECTION))

#define _mm512_maskz_roundscale_ph(A, B, imm)                                  \
  ((__m512h)__builtin_ia32_rndscaleph_mask(                                    \
      (__v32hf)(__m512h)(B), (int)(imm), (__v32hf)_mm512_setzero_ph(),         \
      (__mmask32)(A), _MM_FROUND_CUR_DIRECTION))

#define _mm512_mask_roundscale_round_ph(A, B, C, imm, R)                       \
  ((__m512h)__builtin_ia32_rndscaleph_mask((__v32hf)(__m512h)(C), (int)(imm),  \
                                           (__v32hf)(__m512h)(A),              \
                                           (__mmask32)(B), (int)(R)))

#define _mm512_maskz_roundscale_round_ph(A, B, imm, R)                         \
  ((__m512h)__builtin_ia32_rndscaleph_mask((__v32hf)(__m512h)(B), (int)(imm),  \
                                           (__v32hf)_mm512_setzero_ph(),       \
                                           (__mmask32)(A), (int)(R)))

#define _mm512_roundscale_round_ph(A, imm, R)                                  \
  ((__m512h)__builtin_ia32_rndscaleph_mask((__v32hf)(__m512h)(A), (int)(imm),  \
                                           (__v32hf)_mm512_undefined_ph(),     \
                                           (__mmask32)-1, (int)(R)))

#define _mm512_reduce_ph(A, imm)                                               \
  ((__m512h)__builtin_ia32_reduceph512_mask(                                   \
      (__v32hf)(__m512h)(A), (int)(imm), (__v32hf)_mm512_undefined_ph(),       \
      (__mmask32)-1, _MM_FROUND_CUR_DIRECTION))

#define _mm512_mask_reduce_ph(W, U, A, imm)                                    \
  ((__m512h)__builtin_ia32_reduceph512_mask(                                   \
      (__v32hf)(__m512h)(A), (int)(imm), (__v32hf)(__m512h)(W),                \
      (__mmask32)(U), _MM_FROUND_CUR_DIRECTION))

#define _mm512_maskz_reduce_ph(U, A, imm)                                      \
  ((__m512h)__builtin_ia32_reduceph512_mask(                                   \
      (__v32hf)(__m512h)(A), (int)(imm), (__v32hf)_mm512_setzero_ph(),         \
      (__mmask32)(U), _MM_FROUND_CUR_DIRECTION))

#define _mm512_mask_reduce_round_ph(W, U, A, imm, R)                           \
  ((__m512h)__builtin_ia32_reduceph512_mask((__v32hf)(__m512h)(A), (int)(imm), \
                                            (__v32hf)(__m512h)(W),             \
                                            (__mmask32)(U), (int)(R)))

#define _mm512_maskz_reduce_round_ph(U, A, imm, R)                             \
  ((__m512h)__builtin_ia32_reduceph512_mask((__v32hf)(__m512h)(A), (int)(imm), \
                                            (__v32hf)_mm512_setzero_ph(),      \
                                            (__mmask32)(U), (int)(R)))

#define _mm512_reduce_round_ph(A, imm, R)                                      \
  ((__m512h)__builtin_ia32_reduceph512_mask((__v32hf)(__m512h)(A), (int)(imm), \
                                            (__v32hf)_mm512_undefined_ph(),    \
                                            (__mmask32)-1, (int)(R)))

static __inline__ __m128h __DEFAULT_FN_ATTRS128 _mm_rcp_sh(__m128h __A,
                                                           __m128h __B) {
  return (__m128h)__builtin_ia32_rcpsh_mask(
      (__v8hf)__A, (__v8hf)__B, (__v8hf)_mm_setzero_ph(), (__mmask8)-1);
}

static __inline__ __m128h __DEFAULT_FN_ATTRS128 _mm_mask_rcp_sh(__m128h __W,
                                                                __mmask8 __U,
                                                                __m128h __A,
                                                                __m128h __B) {
  return (__m128h)__builtin_ia32_rcpsh_mask((__v8hf)__A, (__v8hf)__B,
                                            (__v8hf)__W, (__mmask8)__U);
}

static __inline__ __m128h __DEFAULT_FN_ATTRS128 _mm_maskz_rcp_sh(__mmask8 __U,
                                                                 __m128h __A,
                                                                 __m128h __B) {
  return (__m128h)__builtin_ia32_rcpsh_mask(
      (__v8hf)__A, (__v8hf)__B, (__v8hf)_mm_setzero_ph(), (__mmask8)__U);
}

static __inline__ __m128h __DEFAULT_FN_ATTRS128 _mm_rsqrt_sh(__m128h __A,
                                                             __m128h __B) {
  return (__m128h)__builtin_ia32_rsqrtsh_mask(
      (__v8hf)__A, (__v8hf)__B, (__v8hf)_mm_setzero_ph(), (__mmask8)-1);
}

static __inline__ __m128h __DEFAULT_FN_ATTRS128 _mm_mask_rsqrt_sh(__m128h __W,
                                                                  __mmask8 __U,
                                                                  __m128h __A,
                                                                  __m128h __B) {
  return (__m128h)__builtin_ia32_rsqrtsh_mask((__v8hf)__A, (__v8hf)__B,
                                              (__v8hf)__W, (__mmask8)__U);
}

static __inline__ __m128h __DEFAULT_FN_ATTRS128
_mm_maskz_rsqrt_sh(__mmask8 __U, __m128h __A, __m128h __B) {
  return (__m128h)__builtin_ia32_rsqrtsh_mask(
      (__v8hf)__A, (__v8hf)__B, (__v8hf)_mm_setzero_ph(), (__mmask8)__U);
}

#define _mm_getmant_round_sh(A, B, C, D, R)                                    \
  ((__m128h)__builtin_ia32_getmantsh_round_mask(                               \
      (__v8hf)(__m128h)(A), (__v8hf)(__m128h)(B), (int)(((D) << 2) | (C)),     \
      (__v8hf)_mm_setzero_ph(), (__mmask8)-1, (int)(R)))

#define _mm_getmant_sh(A, B, C, D)                                             \
  ((__m128h)__builtin_ia32_getmantsh_round_mask(                               \
      (__v8hf)(__m128h)(A), (__v8hf)(__m128h)(B), (int)(((D) << 2) | (C)),     \
      (__v8hf)_mm_setzero_ph(), (__mmask8)-1, _MM_FROUND_CUR_DIRECTION))

#define _mm_mask_getmant_sh(W, U, A, B, C, D)                                  \
  ((__m128h)__builtin_ia32_getmantsh_round_mask(                               \
      (__v8hf)(__m128h)(A), (__v8hf)(__m128h)(B), (int)(((D) << 2) | (C)),     \
      (__v8hf)(__m128h)(W), (__mmask8)(U), _MM_FROUND_CUR_DIRECTION))

#define _mm_mask_getmant_round_sh(W, U, A, B, C, D, R)                         \
  ((__m128h)__builtin_ia32_getmantsh_round_mask(                               \
      (__v8hf)(__m128h)(A), (__v8hf)(__m128h)(B), (int)(((D) << 2) | (C)),     \
      (__v8hf)(__m128h)(W), (__mmask8)(U), (int)(R)))

#define _mm_maskz_getmant_sh(U, A, B, C, D)                                    \
  ((__m128h)__builtin_ia32_getmantsh_round_mask(                               \
      (__v8hf)(__m128h)(A), (__v8hf)(__m128h)(B), (int)(((D) << 2) | (C)),     \
      (__v8hf)_mm_setzero_ph(), (__mmask8)(U), _MM_FROUND_CUR_DIRECTION))

#define _mm_maskz_getmant_round_sh(U, A, B, C, D, R)                           \
  ((__m128h)__builtin_ia32_getmantsh_round_mask(                               \
      (__v8hf)(__m128h)(A), (__v8hf)(__m128h)(B), (int)(((D) << 2) | (C)),     \
      (__v8hf)_mm_setzero_ph(), (__mmask8)(U), (int)(R)))

#define _mm_getexp_round_sh(A, B, R)                                           \
  ((__m128h)__builtin_ia32_getexpsh128_round_mask(                             \
      (__v8hf)(__m128h)(A), (__v8hf)(__m128h)(B), (__v8hf)_mm_setzero_ph(),    \
      (__mmask8)-1, (int)(R)))

static __inline__ __m128h __DEFAULT_FN_ATTRS128 _mm_getexp_sh(__m128h __A,
                                                              __m128h __B) {
  return (__m128h)__builtin_ia32_getexpsh128_round_mask(
      (__v8hf)__A, (__v8hf)__B, (__v8hf)_mm_setzero_ph(), (__mmask8)-1,
      _MM_FROUND_CUR_DIRECTION);
}

static __inline__ __m128h __DEFAULT_FN_ATTRS128
_mm_mask_getexp_sh(__m128h __W, __mmask8 __U, __m128h __A, __m128h __B) {
  return (__m128h)__builtin_ia32_getexpsh128_round_mask(
      (__v8hf)__A, (__v8hf)__B, (__v8hf)__W, (__mmask8)__U,
      _MM_FROUND_CUR_DIRECTION);
}

#define _mm_mask_getexp_round_sh(W, U, A, B, R)                                \
  ((__m128h)__builtin_ia32_getexpsh128_round_mask(                             \
      (__v8hf)(__m128h)(A), (__v8hf)(__m128h)(B), (__v8hf)(__m128h)(W),        \
      (__mmask8)(U), (int)(R)))

static __inline__ __m128h __DEFAULT_FN_ATTRS128
_mm_maskz_getexp_sh(__mmask8 __U, __m128h __A, __m128h __B) {
  return (__m128h)__builtin_ia32_getexpsh128_round_mask(
      (__v8hf)__A, (__v8hf)__B, (__v8hf)_mm_setzero_ph(), (__mmask8)__U,
      _MM_FROUND_CUR_DIRECTION);
}

#define _mm_maskz_getexp_round_sh(U, A, B, R)                                  \
  ((__m128h)__builtin_ia32_getexpsh128_round_mask(                             \
      (__v8hf)(__m128h)(A), (__v8hf)(__m128h)(B), (__v8hf)_mm_setzero_ph(),    \
      (__mmask8)(U), (int)(R)))

#define _mm_scalef_round_sh(A, B, R)                                           \
  ((__m128h)__builtin_ia32_scalefsh_round_mask(                                \
      (__v8hf)(__m128h)(A), (__v8hf)(__m128h)(B), (__v8hf)_mm_setzero_ph(),    \
      (__mmask8)-1, (int)(R)))

static __inline__ __m128h __DEFAULT_FN_ATTRS128 _mm_scalef_sh(__m128h __A,
                                                              __m128h __B) {
  return (__m128h)__builtin_ia32_scalefsh_round_mask(
      (__v8hf)__A, (__v8hf)(__B), (__v8hf)_mm_setzero_ph(), (__mmask8)-1,
      _MM_FROUND_CUR_DIRECTION);
}

static __inline__ __m128h __DEFAULT_FN_ATTRS128
_mm_mask_scalef_sh(__m128h __W, __mmask8 __U, __m128h __A, __m128h __B) {
  return (__m128h)__builtin_ia32_scalefsh_round_mask((__v8hf)__A, (__v8hf)__B,
                                                     (__v8hf)__W, (__mmask8)__U,
                                                     _MM_FROUND_CUR_DIRECTION);
}

#define _mm_mask_scalef_round_sh(W, U, A, B, R)                                \
  ((__m128h)__builtin_ia32_scalefsh_round_mask(                                \
      (__v8hf)(__m128h)(A), (__v8hf)(__m128h)(B), (__v8hf)(__m128h)(W),        \
      (__mmask8)(U), (int)(R)))

static __inline__ __m128h __DEFAULT_FN_ATTRS128
_mm_maskz_scalef_sh(__mmask8 __U, __m128h __A, __m128h __B) {
  return (__m128h)__builtin_ia32_scalefsh_round_mask(
      (__v8hf)__A, (__v8hf)__B, (__v8hf)_mm_setzero_ph(), (__mmask8)__U,
      _MM_FROUND_CUR_DIRECTION);
}

#define _mm_maskz_scalef_round_sh(U, A, B, R)                                  \
  ((__m128h)__builtin_ia32_scalefsh_round_mask(                                \
      (__v8hf)(__m128h)(A), (__v8hf)(__m128h)(B), (__v8hf)_mm_setzero_ph(),    \
      (__mmask8)(U), (int)(R)))

#define _mm_roundscale_round_sh(A, B, imm, R)                                  \
  ((__m128h)__builtin_ia32_rndscalesh_round_mask(                              \
      (__v8hf)(__m128h)(A), (__v8hf)(__m128h)(B), (__v8hf)_mm_setzero_ph(),    \
      (__mmask8)-1, (int)(imm), (int)(R)))

#define _mm_roundscale_sh(A, B, imm)                                           \
  ((__m128h)__builtin_ia32_rndscalesh_round_mask(                              \
      (__v8hf)(__m128h)(A), (__v8hf)(__m128h)(B), (__v8hf)_mm_setzero_ph(),    \
      (__mmask8)-1, (int)(imm), _MM_FROUND_CUR_DIRECTION))

#define _mm_mask_roundscale_sh(W, U, A, B, I)                                  \
  ((__m128h)__builtin_ia32_rndscalesh_round_mask(                              \
      (__v8hf)(__m128h)(A), (__v8hf)(__m128h)(B), (__v8hf)(__m128h)(W),        \
      (__mmask8)(U), (int)(I), _MM_FROUND_CUR_DIRECTION))

#define _mm_mask_roundscale_round_sh(W, U, A, B, I, R)                         \
  ((__m128h)__builtin_ia32_rndscalesh_round_mask(                              \
      (__v8hf)(__m128h)(A), (__v8hf)(__m128h)(B), (__v8hf)(__m128h)(W),        \
      (__mmask8)(U), (int)(I), (int)(R)))

#define _mm_maskz_roundscale_sh(U, A, B, I)                                    \
  ((__m128h)__builtin_ia32_rndscalesh_round_mask(                              \
      (__v8hf)(__m128h)(A), (__v8hf)(__m128h)(B), (__v8hf)_mm_setzero_ph(),    \
      (__mmask8)(U), (int)(I), _MM_FROUND_CUR_DIRECTION))

#define _mm_maskz_roundscale_round_sh(U, A, B, I, R)                           \
  ((__m128h)__builtin_ia32_rndscalesh_round_mask(                              \
      (__v8hf)(__m128h)(A), (__v8hf)(__m128h)(B), (__v8hf)_mm_setzero_ph(),    \
      (__mmask8)(U), (int)(I), (int)(R)))

#define _mm_reduce_sh(A, B, C)                                                 \
  ((__m128h)__builtin_ia32_reducesh_mask(                                      \
      (__v8hf)(__m128h)(A), (__v8hf)(__m128h)(B), (__v8hf)_mm_setzero_ph(),    \
      (__mmask8)-1, (int)(C), _MM_FROUND_CUR_DIRECTION))

#define _mm_mask_reduce_sh(W, U, A, B, C)                                      \
  ((__m128h)__builtin_ia32_reducesh_mask(                                      \
      (__v8hf)(__m128h)(A), (__v8hf)(__m128h)(B), (__v8hf)(__m128h)(W),        \
      (__mmask8)(U), (int)(C), _MM_FROUND_CUR_DIRECTION))

#define _mm_maskz_reduce_sh(U, A, B, C)                                        \
  ((__m128h)__builtin_ia32_reducesh_mask(                                      \
      (__v8hf)(__m128h)(A), (__v8hf)(__m128h)(B), (__v8hf)_mm_setzero_ph(),    \
      (__mmask8)(U), (int)(C), _MM_FROUND_CUR_DIRECTION))

#define _mm_reduce_round_sh(A, B, C, R)                                        \
  ((__m128h)__builtin_ia32_reducesh_mask(                                      \
      (__v8hf)(__m128h)(A), (__v8hf)(__m128h)(B), (__v8hf)_mm_setzero_ph(),    \
      (__mmask8)-1, (int)(C), (int)(R)))

#define _mm_mask_reduce_round_sh(W, U, A, B, C, R)                             \
  ((__m128h)__builtin_ia32_reducesh_mask(                                      \
      (__v8hf)(__m128h)(A), (__v8hf)(__m128h)(B), (__v8hf)(__m128h)(W),        \
      (__mmask8)(U), (int)(C), (int)(R)))

#define _mm_maskz_reduce_round_sh(U, A, B, C, R)                               \
  ((__m128h)__builtin_ia32_reducesh_mask(                                      \
      (__v8hf)(__m128h)(A), (__v8hf)(__m128h)(B), (__v8hf)_mm_setzero_ph(),    \
      (__mmask8)(U), (int)(C), (int)(R)))

#define _mm512_sqrt_round_ph(A, R)                                             \
  ((__m512h)__builtin_ia32_sqrtph512((__v32hf)(__m512h)(A), (int)(R)))

#define _mm512_mask_sqrt_round_ph(W, U, A, R)                                  \
  ((__m512h)__builtin_ia32_selectph_512(                                       \
      (__mmask32)(U), (__v32hf)_mm512_sqrt_round_ph((A), (R)),                 \
      (__v32hf)(__m512h)(W)))

#define _mm512_maskz_sqrt_round_ph(U, A, R)                                    \
  ((__m512h)__builtin_ia32_selectph_512(                                       \
      (__mmask32)(U), (__v32hf)_mm512_sqrt_round_ph((A), (R)),                 \
      (__v32hf)_mm512_setzero_ph()))

static __inline__ __m512h __DEFAULT_FN_ATTRS512 _mm512_sqrt_ph(__m512h __A) {
  return (__m512h)__builtin_ia32_sqrtph512((__v32hf)__A,
                                           _MM_FROUND_CUR_DIRECTION);
}

static __inline__ __m512h __DEFAULT_FN_ATTRS512
_mm512_mask_sqrt_ph(__m512h __W, __mmask32 __U, __m512h __A) {
  return (__m512h)__builtin_ia32_selectph_512(
      (__mmask32)(__U),
      (__v32hf)__builtin_ia32_sqrtph512((__A), (_MM_FROUND_CUR_DIRECTION)),
      (__v32hf)(__m512h)(__W));
}

static __inline__ __m512h __DEFAULT_FN_ATTRS512
_mm512_maskz_sqrt_ph(__mmask32 __U, __m512h __A) {
  return (__m512h)__builtin_ia32_selectph_512(
      (__mmask32)(__U),
      (__v32hf)__builtin_ia32_sqrtph512((__A), (_MM_FROUND_CUR_DIRECTION)),
      (__v32hf)_mm512_setzero_ph());
}

#define _mm_sqrt_round_sh(A, B, R)                                             \
  ((__m128h)__builtin_ia32_sqrtsh_round_mask(                                  \
      (__v8hf)(__m128h)(A), (__v8hf)(__m128h)(B), (__v8hf)_mm_setzero_ph(),    \
      (__mmask8)-1, (int)(R)))

#define _mm_mask_sqrt_round_sh(W, U, A, B, R)                                  \
  ((__m128h)__builtin_ia32_sqrtsh_round_mask(                                  \
      (__v8hf)(__m128h)(A), (__v8hf)(__m128h)(B), (__v8hf)(__m128h)(W),        \
      (__mmask8)(U), (int)(R)))

#define _mm_maskz_sqrt_round_sh(U, A, B, R)                                    \
  ((__m128h)__builtin_ia32_sqrtsh_round_mask(                                  \
      (__v8hf)(__m128h)(A), (__v8hf)(__m128h)(B), (__v8hf)_mm_setzero_ph(),    \
      (__mmask8)(U), (int)(R)))

static __inline__ __m128h __DEFAULT_FN_ATTRS128 _mm_sqrt_sh(__m128h __A,
                                                            __m128h __B) {
  return (__m128h)__builtin_ia32_sqrtsh_round_mask(
      (__v8hf)(__m128h)(__A), (__v8hf)(__m128h)(__B), (__v8hf)_mm_setzero_ph(),
      (__mmask8)-1, _MM_FROUND_CUR_DIRECTION);
}

static __inline__ __m128h __DEFAULT_FN_ATTRS128 _mm_mask_sqrt_sh(__m128h __W,
                                                                 __mmask32 __U,
                                                                 __m128h __A,
                                                                 __m128h __B) {
  return (__m128h)__builtin_ia32_sqrtsh_round_mask(
      (__v8hf)(__m128h)(__A), (__v8hf)(__m128h)(__B), (__v8hf)(__m128h)(__W),
      (__mmask8)(__U), _MM_FROUND_CUR_DIRECTION);
}

static __inline__ __m128h __DEFAULT_FN_ATTRS128 _mm_maskz_sqrt_sh(__mmask32 __U,
                                                                  __m128h __A,
                                                                  __m128h __B) {
  return (__m128h)__builtin_ia32_sqrtsh_round_mask(
      (__v8hf)(__m128h)(__A), (__v8hf)(__m128h)(__B), (__v8hf)_mm_setzero_ph(),
      (__mmask8)(__U), _MM_FROUND_CUR_DIRECTION);
}

#define _mm512_mask_fpclass_ph_mask(U, A, imm)                                 \
  ((__mmask32)__builtin_ia32_fpclassph512_mask((__v32hf)(__m512h)(A),          \
                                               (int)(imm), (__mmask32)(U)))

#define _mm512_fpclass_ph_mask(A, imm)                                         \
  ((__mmask32)__builtin_ia32_fpclassph512_mask((__v32hf)(__m512h)(A),          \
                                               (int)(imm), (__mmask32)-1))

#define _mm_fpclass_sh_mask(A, imm)                                            \
  ((__mmask8)__builtin_ia32_fpclasssh_mask((__v8hf)(__m128h)(A), (int)(imm),   \
                                           (__mmask8)-1))

#define _mm_mask_fpclass_sh_mask(U, A, imm)                                    \
  ((__mmask8)__builtin_ia32_fpclasssh_mask((__v8hf)(__m128h)(A), (int)(imm),   \
                                           (__mmask8)(U)))
>>>>>>> b088536c

#define _mm512_cvt_roundpd_ph(A, R)                                            \
  ((__m128h)__builtin_ia32_vcvtpd2ph512_mask(                                  \
      (__v8df)(A), (__v8hf)_mm_undefined_ph(), (__mmask8)(-1), (int)(R)))

#define _mm512_mask_cvt_roundpd_ph(W, U, A, R)                                 \
  ((__m128h)__builtin_ia32_vcvtpd2ph512_mask((__v8df)(A), (__v8hf)(W),         \
                                             (__mmask8)(U), (int)(R)))

#define _mm512_maskz_cvt_roundpd_ph(U, A, R)                                   \
  ((__m128h)__builtin_ia32_vcvtpd2ph512_mask(                                  \
      (__v8df)(A), (__v8hf)_mm_setzero_ph(), (__mmask8)(U), (int)(R)))

static __inline__ __m128h __DEFAULT_FN_ATTRS512 _mm512_cvtpd_ph(__m512d __A) {
  return (__m128h)__builtin_ia32_vcvtpd2ph512_mask(
      (__v8df)__A, (__v8hf)_mm_setzero_ph(), (__mmask8)-1,
      _MM_FROUND_CUR_DIRECTION);
}

static __inline__ __m128h __DEFAULT_FN_ATTRS512
_mm512_mask_cvtpd_ph(__m128h __W, __mmask8 __U, __m512d __A) {
  return (__m128h)__builtin_ia32_vcvtpd2ph512_mask(
      (__v8df)__A, (__v8hf)__W, (__mmask8)__U, _MM_FROUND_CUR_DIRECTION);
}

static __inline__ __m128h __DEFAULT_FN_ATTRS512
_mm512_maskz_cvtpd_ph(__mmask8 __U, __m512d __A) {
  return (__m128h)__builtin_ia32_vcvtpd2ph512_mask(
      (__v8df)__A, (__v8hf)_mm_setzero_ph(), (__mmask8)__U,
      _MM_FROUND_CUR_DIRECTION);
}

#define _mm512_cvt_roundph_pd(A, R)                                            \
  ((__m512d)__builtin_ia32_vcvtph2pd512_mask(                                  \
      (__v8hf)(A), (__v8df)_mm512_undefined_pd(), (__mmask8)(-1), (int)(R)))

#define _mm512_mask_cvt_roundph_pd(W, U, A, R)                                 \
  ((__m512d)__builtin_ia32_vcvtph2pd512_mask((__v8hf)(A), (__v8df)(W),         \
                                             (__mmask8)(U), (int)(R)))

#define _mm512_maskz_cvt_roundph_pd(U, A, R)                                   \
  ((__m512d)__builtin_ia32_vcvtph2pd512_mask(                                  \
      (__v8hf)(A), (__v8df)_mm512_setzero_pd(), (__mmask8)(U), (int)(R)))

static __inline__ __m512d __DEFAULT_FN_ATTRS512 _mm512_cvtph_pd(__m128h __A) {
  return (__m512d)__builtin_ia32_vcvtph2pd512_mask(
      (__v8hf)__A, (__v8df)_mm512_setzero_pd(), (__mmask8)-1,
      _MM_FROUND_CUR_DIRECTION);
}

static __inline__ __m512d __DEFAULT_FN_ATTRS512
_mm512_mask_cvtph_pd(__m512d __W, __mmask8 __U, __m128h __A) {
  return (__m512d)__builtin_ia32_vcvtph2pd512_mask(
      (__v8hf)__A, (__v8df)__W, (__mmask8)__U, _MM_FROUND_CUR_DIRECTION);
}

static __inline__ __m512d __DEFAULT_FN_ATTRS512
_mm512_maskz_cvtph_pd(__mmask8 __U, __m128h __A) {
  return (__m512d)__builtin_ia32_vcvtph2pd512_mask(
      (__v8hf)__A, (__v8df)_mm512_setzero_pd(), (__mmask8)__U,
      _MM_FROUND_CUR_DIRECTION);
}

#define _mm_cvt_roundsh_ss(A, B, R)                                            \
  ((__m128)__builtin_ia32_vcvtsh2ss_round_mask((__v4sf)(A), (__v8hf)(B),       \
                                               (__v4sf)_mm_undefined_ps(),     \
                                               (__mmask8)(-1), (int)(R)))

#define _mm_mask_cvt_roundsh_ss(W, U, A, B, R)                                 \
  ((__m128)__builtin_ia32_vcvtsh2ss_round_mask(                                \
      (__v4sf)(A), (__v8hf)(B), (__v4sf)(W), (__mmask8)(U), (int)(R)))

#define _mm_maskz_cvt_roundsh_ss(U, A, B, R)                                   \
  ((__m128)__builtin_ia32_vcvtsh2ss_round_mask((__v4sf)(A), (__v8hf)(B),       \
                                               (__v4sf)_mm_setzero_ps(),       \
                                               (__mmask8)(U), (int)(R)))

static __inline__ __m128 __DEFAULT_FN_ATTRS128 _mm_cvtsh_ss(__m128 __A,
                                                            __m128h __B) {
  return (__m128)__builtin_ia32_vcvtsh2ss_round_mask(
      (__v4sf)__A, (__v8hf)__B, (__v4sf)_mm_undefined_ps(), (__mmask8)-1,
      _MM_FROUND_CUR_DIRECTION);
}

static __inline__ __m128 __DEFAULT_FN_ATTRS128 _mm_mask_cvtsh_ss(__m128 __W,
                                                                 __mmask8 __U,
                                                                 __m128 __A,
                                                                 __m128h __B) {
  return (__m128)__builtin_ia32_vcvtsh2ss_round_mask((__v4sf)__A, (__v8hf)__B,
                                                     (__v4sf)__W, (__mmask8)__U,
                                                     _MM_FROUND_CUR_DIRECTION);
}

static __inline__ __m128 __DEFAULT_FN_ATTRS128 _mm_maskz_cvtsh_ss(__mmask8 __U,
                                                                  __m128 __A,
                                                                  __m128h __B) {
  return (__m128)__builtin_ia32_vcvtsh2ss_round_mask(
      (__v4sf)__A, (__v8hf)__B, (__v4sf)_mm_setzero_ps(), (__mmask8)__U,
      _MM_FROUND_CUR_DIRECTION);
}

#define _mm_cvt_roundss_sh(A, B, R)                                            \
  ((__m128h)__builtin_ia32_vcvtss2sh_round_mask((__v8hf)(A), (__v4sf)(B),      \
                                                (__v8hf)_mm_undefined_ph(),    \
                                                (__mmask8)(-1), (int)(R)))

#define _mm_mask_cvt_roundss_sh(W, U, A, B, R)                                 \
  ((__m128h)__builtin_ia32_vcvtss2sh_round_mask(                               \
      (__v8hf)(A), (__v4sf)(B), (__v8hf)(W), (__mmask8)(U), (int)(R)))

#define _mm_maskz_cvt_roundss_sh(U, A, B, R)                                   \
  ((__m128h)__builtin_ia32_vcvtss2sh_round_mask((__v8hf)(A), (__v4sf)(B),      \
                                                (__v8hf)_mm_setzero_ph(),      \
                                                (__mmask8)(U), (int)(R)))

static __inline__ __m128h __DEFAULT_FN_ATTRS128 _mm_cvtss_sh(__m128h __A,
                                                             __m128 __B) {
  return (__m128h)__builtin_ia32_vcvtss2sh_round_mask(
      (__v8hf)__A, (__v4sf)__B, (__v8hf)_mm_undefined_ph(), (__mmask8)-1,
      _MM_FROUND_CUR_DIRECTION);
}

static __inline__ __m128h __DEFAULT_FN_ATTRS128 _mm_mask_cvtss_sh(__m128h __W,
                                                                  __mmask8 __U,
                                                                  __m128h __A,
                                                                  __m128 __B) {
  return (__m128h)__builtin_ia32_vcvtss2sh_round_mask(
      (__v8hf)__A, (__v4sf)__B, (__v8hf)__W, (__mmask8)__U,
      _MM_FROUND_CUR_DIRECTION);
}

static __inline__ __m128h __DEFAULT_FN_ATTRS128 _mm_maskz_cvtss_sh(__mmask8 __U,
                                                                   __m128h __A,
                                                                   __m128 __B) {
  return (__m128h)__builtin_ia32_vcvtss2sh_round_mask(
      (__v8hf)__A, (__v4sf)__B, (__v8hf)_mm_setzero_ph(), (__mmask8)__U,
      _MM_FROUND_CUR_DIRECTION);
}

#define _mm_cvt_roundsd_sh(A, B, R)                                            \
  ((__m128h)__builtin_ia32_vcvtsd2sh_round_mask((__v8hf)(A), (__v2df)(B),      \
                                                (__v8hf)_mm_undefined_ph(),    \
                                                (__mmask8)(-1), (int)(R)))

#define _mm_mask_cvt_roundsd_sh(W, U, A, B, R)                                 \
  ((__m128h)__builtin_ia32_vcvtsd2sh_round_mask(                               \
      (__v8hf)(A), (__v2df)(B), (__v8hf)(W), (__mmask8)(U), (int)(R)))

#define _mm_maskz_cvt_roundsd_sh(U, A, B, R)                                   \
  ((__m128h)__builtin_ia32_vcvtsd2sh_round_mask((__v8hf)(A), (__v2df)(B),      \
                                                (__v8hf)_mm_setzero_ph(),      \
                                                (__mmask8)(U), (int)(R)))

static __inline__ __m128h __DEFAULT_FN_ATTRS128 _mm_cvtsd_sh(__m128h __A,
                                                             __m128d __B) {
  return (__m128h)__builtin_ia32_vcvtsd2sh_round_mask(
      (__v8hf)__A, (__v2df)__B, (__v8hf)_mm_undefined_ph(), (__mmask8)-1,
      _MM_FROUND_CUR_DIRECTION);
}

static __inline__ __m128h __DEFAULT_FN_ATTRS128 _mm_mask_cvtsd_sh(__m128h __W,
                                                                  __mmask8 __U,
                                                                  __m128h __A,
                                                                  __m128d __B) {
  return (__m128h)__builtin_ia32_vcvtsd2sh_round_mask(
      (__v8hf)__A, (__v2df)__B, (__v8hf)__W, (__mmask8)__U,
      _MM_FROUND_CUR_DIRECTION);
}

static __inline__ __m128h __DEFAULT_FN_ATTRS128
_mm_maskz_cvtsd_sh(__mmask8 __U, __m128h __A, __m128d __B) {
  return (__m128h)__builtin_ia32_vcvtsd2sh_round_mask(
      (__v8hf)__A, (__v2df)__B, (__v8hf)_mm_setzero_ph(), (__mmask8)__U,
      _MM_FROUND_CUR_DIRECTION);
}

#define _mm_cvt_roundsh_sd(A, B, R)                                            \
  ((__m128d)__builtin_ia32_vcvtsh2sd_round_mask((__v2df)(A), (__v8hf)(B),      \
                                                (__v2df)_mm_undefined_pd(),    \
                                                (__mmask8)(-1), (int)(R)))

#define _mm_mask_cvt_roundsh_sd(W, U, A, B, R)                                 \
  ((__m128d)__builtin_ia32_vcvtsh2sd_round_mask(                               \
      (__v2df)(A), (__v8hf)(B), (__v2df)(W), (__mmask8)(U), (int)(R)))

#define _mm_maskz_cvt_roundsh_sd(U, A, B, R)                                   \
  ((__m128d)__builtin_ia32_vcvtsh2sd_round_mask((__v2df)(A), (__v8hf)(B),      \
                                                (__v2df)_mm_setzero_pd(),      \
                                                (__mmask8)(U), (int)(R)))

static __inline__ __m128d __DEFAULT_FN_ATTRS128 _mm_cvtsh_sd(__m128d __A,
                                                             __m128h __B) {
  return (__m128d)__builtin_ia32_vcvtsh2sd_round_mask(
      (__v2df)__A, (__v8hf)__B, (__v2df)_mm_undefined_pd(), (__mmask8)-1,
      _MM_FROUND_CUR_DIRECTION);
}

static __inline__ __m128d __DEFAULT_FN_ATTRS128 _mm_mask_cvtsh_sd(__m128d __W,
                                                                  __mmask8 __U,
                                                                  __m128d __A,
                                                                  __m128h __B) {
  return (__m128d)__builtin_ia32_vcvtsh2sd_round_mask(
      (__v2df)__A, (__v8hf)__B, (__v2df)__W, (__mmask8)__U,
      _MM_FROUND_CUR_DIRECTION);
}

static __inline__ __m128d __DEFAULT_FN_ATTRS128
_mm_maskz_cvtsh_sd(__mmask8 __U, __m128d __A, __m128h __B) {
  return (__m128d)__builtin_ia32_vcvtsh2sd_round_mask(
      (__v2df)__A, (__v8hf)__B, (__v2df)_mm_setzero_pd(), (__mmask8)__U,
      _MM_FROUND_CUR_DIRECTION);
}

#define _mm512_cvt_roundph_epi16(A, R)                                         \
  ((__m512i)__builtin_ia32_vcvtph2w512_mask((__v32hf)(A),                      \
                                            (__v32hi)_mm512_undefined_epi32(), \
                                            (__mmask32)(-1), (int)(R)))

#define _mm512_mask_cvt_roundph_epi16(W, U, A, R)                              \
  ((__m512i)__builtin_ia32_vcvtph2w512_mask((__v32hf)(A), (__v32hi)(W),        \
                                            (__mmask32)(U), (int)(R)))

#define _mm512_maskz_cvt_roundph_epi16(U, A, R)                                \
  ((__m512i)__builtin_ia32_vcvtph2w512_mask((__v32hf)(A),                      \
                                            (__v32hi)_mm512_setzero_epi32(),   \
                                            (__mmask32)(U), (int)(R)))

static __inline__ __m512i __DEFAULT_FN_ATTRS512
_mm512_cvtph_epi16(__m512h __A) {
  return (__m512i)__builtin_ia32_vcvtph2w512_mask(
      (__v32hf)__A, (__v32hi)_mm512_setzero_epi32(), (__mmask32)-1,
      _MM_FROUND_CUR_DIRECTION);
}

static __inline__ __m512i __DEFAULT_FN_ATTRS512
_mm512_mask_cvtph_epi16(__m512i __W, __mmask32 __U, __m512h __A) {
  return (__m512i)__builtin_ia32_vcvtph2w512_mask(
      (__v32hf)__A, (__v32hi)__W, (__mmask32)__U, _MM_FROUND_CUR_DIRECTION);
}

static __inline__ __m512i __DEFAULT_FN_ATTRS512
_mm512_maskz_cvtph_epi16(__mmask32 __U, __m512h __A) {
  return (__m512i)__builtin_ia32_vcvtph2w512_mask(
      (__v32hf)__A, (__v32hi)_mm512_setzero_epi32(), (__mmask32)__U,
      _MM_FROUND_CUR_DIRECTION);
}

#define _mm512_cvtt_roundph_epi16(A, R)                                        \
  ((__m512i)__builtin_ia32_vcvttph2w512_mask(                                  \
      (__v32hf)(A), (__v32hi)_mm512_undefined_epi32(), (__mmask32)(-1),        \
      (int)(R)))

#define _mm512_mask_cvtt_roundph_epi16(W, U, A, R)                             \
  ((__m512i)__builtin_ia32_vcvttph2w512_mask((__v32hf)(A), (__v32hi)(W),       \
                                             (__mmask32)(U), (int)(R)))

#define _mm512_maskz_cvtt_roundph_epi16(U, A, R)                               \
  ((__m512i)__builtin_ia32_vcvttph2w512_mask((__v32hf)(A),                     \
                                             (__v32hi)_mm512_setzero_epi32(),  \
                                             (__mmask32)(U), (int)(R)))

static __inline__ __m512i __DEFAULT_FN_ATTRS512
_mm512_cvttph_epi16(__m512h __A) {
  return (__m512i)__builtin_ia32_vcvttph2w512_mask(
      (__v32hf)__A, (__v32hi)_mm512_setzero_epi32(), (__mmask32)-1,
      _MM_FROUND_CUR_DIRECTION);
}

static __inline__ __m512i __DEFAULT_FN_ATTRS512
_mm512_mask_cvttph_epi16(__m512i __W, __mmask32 __U, __m512h __A) {
  return (__m512i)__builtin_ia32_vcvttph2w512_mask(
      (__v32hf)__A, (__v32hi)__W, (__mmask32)__U, _MM_FROUND_CUR_DIRECTION);
}

static __inline__ __m512i __DEFAULT_FN_ATTRS512
_mm512_maskz_cvttph_epi16(__mmask32 __U, __m512h __A) {
  return (__m512i)__builtin_ia32_vcvttph2w512_mask(
      (__v32hf)__A, (__v32hi)_mm512_setzero_epi32(), (__mmask32)__U,
      _MM_FROUND_CUR_DIRECTION);
}

#define _mm512_cvt_roundepi16_ph(A, R)                                         \
  ((__m512h)__builtin_ia32_vcvtw2ph512_mask((__v32hi)(A),                      \
                                            (__v32hf)_mm512_undefined_ph(),    \
                                            (__mmask32)(-1), (int)(R)))

#define _mm512_mask_cvt_roundepi16_ph(W, U, A, R)                              \
  ((__m512h)__builtin_ia32_vcvtw2ph512_mask((__v32hi)(A), (__v32hf)(W),        \
                                            (__mmask32)(U), (int)(R)))

#define _mm512_maskz_cvt_roundepi16_ph(U, A, R)                                \
  ((__m512h)__builtin_ia32_vcvtw2ph512_mask(                                   \
      (__v32hi)(A), (__v32hf)_mm512_setzero_ph(), (__mmask32)(U), (int)(R)))

static __inline__ __m512h __DEFAULT_FN_ATTRS512
_mm512_cvtepi16_ph(__m512i __A) {
  return (__m512h)__builtin_ia32_vcvtw2ph512_mask(
      (__v32hi)__A, (__v32hf)_mm512_setzero_ph(), (__mmask32)-1,
      _MM_FROUND_CUR_DIRECTION);
}

static __inline__ __m512h __DEFAULT_FN_ATTRS512
_mm512_mask_cvtepi16_ph(__m512h __W, __mmask32 __U, __m512i __A) {
  return (__m512h)__builtin_ia32_vcvtw2ph512_mask(
      (__v32hi)__A, (__v32hf)__W, (__mmask32)__U, _MM_FROUND_CUR_DIRECTION);
}

static __inline__ __m512h __DEFAULT_FN_ATTRS512
_mm512_maskz_cvtepi16_ph(__mmask32 __U, __m512i __A) {
  return (__m512h)__builtin_ia32_vcvtw2ph512_mask(
      (__v32hi)__A, (__v32hf)_mm512_setzero_ph(), (__mmask32)__U,
      _MM_FROUND_CUR_DIRECTION);
}

#define _mm512_cvt_roundph_epu16(A, R)                                         \
  ((__m512i)__builtin_ia32_vcvtph2uw512_mask(                                  \
      (__v32hf)(A), (__v32hu)_mm512_undefined_epi32(), (__mmask32)(-1),        \
      (int)(R)))

#define _mm512_mask_cvt_roundph_epu16(W, U, A, R)                              \
  ((__m512i)__builtin_ia32_vcvtph2uw512_mask((__v32hf)(A), (__v32hu)(W),       \
                                             (__mmask32)(U), (int)(R)))

#define _mm512_maskz_cvt_roundph_epu16(U, A, R)                                \
  ((__m512i)__builtin_ia32_vcvtph2uw512_mask((__v32hf)(A),                     \
                                             (__v32hu)_mm512_setzero_epi32(),  \
                                             (__mmask32)(U), (int)(R)))

static __inline__ __m512i __DEFAULT_FN_ATTRS512
_mm512_cvtph_epu16(__m512h __A) {
  return (__m512i)__builtin_ia32_vcvtph2uw512_mask(
      (__v32hf)__A, (__v32hu)_mm512_setzero_epi32(), (__mmask32)-1,
      _MM_FROUND_CUR_DIRECTION);
}

static __inline__ __m512i __DEFAULT_FN_ATTRS512
_mm512_mask_cvtph_epu16(__m512i __W, __mmask32 __U, __m512h __A) {
  return (__m512i)__builtin_ia32_vcvtph2uw512_mask(
      (__v32hf)__A, (__v32hu)__W, (__mmask32)__U, _MM_FROUND_CUR_DIRECTION);
}

static __inline__ __m512i __DEFAULT_FN_ATTRS512
_mm512_maskz_cvtph_epu16(__mmask32 __U, __m512h __A) {
  return (__m512i)__builtin_ia32_vcvtph2uw512_mask(
      (__v32hf)__A, (__v32hu)_mm512_setzero_epi32(), (__mmask32)__U,
      _MM_FROUND_CUR_DIRECTION);
}

#define _mm512_cvtt_roundph_epu16(A, R)                                        \
  ((__m512i)__builtin_ia32_vcvttph2uw512_mask(                                 \
      (__v32hf)(A), (__v32hu)_mm512_undefined_epi32(), (__mmask32)(-1),        \
      (int)(R)))

#define _mm512_mask_cvtt_roundph_epu16(W, U, A, R)                             \
  ((__m512i)__builtin_ia32_vcvttph2uw512_mask((__v32hf)(A), (__v32hu)(W),      \
                                              (__mmask32)(U), (int)(R)))

#define _mm512_maskz_cvtt_roundph_epu16(U, A, R)                               \
  ((__m512i)__builtin_ia32_vcvttph2uw512_mask((__v32hf)(A),                    \
                                              (__v32hu)_mm512_setzero_epi32(), \
                                              (__mmask32)(U), (int)(R)))

static __inline__ __m512i __DEFAULT_FN_ATTRS512
_mm512_cvttph_epu16(__m512h __A) {
  return (__m512i)__builtin_ia32_vcvttph2uw512_mask(
      (__v32hf)__A, (__v32hu)_mm512_setzero_epi32(), (__mmask32)-1,
      _MM_FROUND_CUR_DIRECTION);
}

static __inline__ __m512i __DEFAULT_FN_ATTRS512
_mm512_mask_cvttph_epu16(__m512i __W, __mmask32 __U, __m512h __A) {
  return (__m512i)__builtin_ia32_vcvttph2uw512_mask(
      (__v32hf)__A, (__v32hu)__W, (__mmask32)__U, _MM_FROUND_CUR_DIRECTION);
}

static __inline__ __m512i __DEFAULT_FN_ATTRS512
_mm512_maskz_cvttph_epu16(__mmask32 __U, __m512h __A) {
  return (__m512i)__builtin_ia32_vcvttph2uw512_mask(
      (__v32hf)__A, (__v32hu)_mm512_setzero_epi32(), (__mmask32)__U,
      _MM_FROUND_CUR_DIRECTION);
}

#define _mm512_cvt_roundepu16_ph(A, R)                                         \
  ((__m512h)__builtin_ia32_vcvtuw2ph512_mask((__v32hu)(A),                     \
                                             (__v32hf)_mm512_undefined_ph(),   \
                                             (__mmask32)(-1), (int)(R)))

#define _mm512_mask_cvt_roundepu16_ph(W, U, A, R)                              \
  ((__m512h)__builtin_ia32_vcvtuw2ph512_mask((__v32hu)(A), (__v32hf)(W),       \
                                             (__mmask32)(U), (int)(R)))

#define _mm512_maskz_cvt_roundepu16_ph(U, A, R)                                \
  ((__m512h)__builtin_ia32_vcvtuw2ph512_mask(                                  \
      (__v32hu)(A), (__v32hf)_mm512_setzero_ph(), (__mmask32)(U), (int)(R)))

static __inline__ __m512h __DEFAULT_FN_ATTRS512
_mm512_cvtepu16_ph(__m512i __A) {
  return (__m512h)__builtin_ia32_vcvtuw2ph512_mask(
      (__v32hu)__A, (__v32hf)_mm512_setzero_ph(), (__mmask32)-1,
      _MM_FROUND_CUR_DIRECTION);
}

static __inline__ __m512h __DEFAULT_FN_ATTRS512
_mm512_mask_cvtepu16_ph(__m512h __W, __mmask32 __U, __m512i __A) {
  return (__m512h)__builtin_ia32_vcvtuw2ph512_mask(
      (__v32hu)__A, (__v32hf)__W, (__mmask32)__U, _MM_FROUND_CUR_DIRECTION);
}

static __inline__ __m512h __DEFAULT_FN_ATTRS512
_mm512_maskz_cvtepu16_ph(__mmask32 __U, __m512i __A) {
  return (__m512h)__builtin_ia32_vcvtuw2ph512_mask(
      (__v32hu)__A, (__v32hf)_mm512_setzero_ph(), (__mmask32)__U,
      _MM_FROUND_CUR_DIRECTION);
}

#define _mm512_cvt_roundph_epi32(A, R)                                         \
  ((__m512i)__builtin_ia32_vcvtph2dq512_mask(                                  \
      (__v16hf)(A), (__v16si)_mm512_undefined_epi32(), (__mmask16)(-1),        \
      (int)(R)))

#define _mm512_mask_cvt_roundph_epi32(W, U, A, R)                              \
  ((__m512i)__builtin_ia32_vcvtph2dq512_mask((__v16hf)(A), (__v16si)(W),       \
                                             (__mmask16)(U), (int)(R)))

#define _mm512_maskz_cvt_roundph_epi32(U, A, R)                                \
  ((__m512i)__builtin_ia32_vcvtph2dq512_mask((__v16hf)(A),                     \
                                             (__v16si)_mm512_setzero_epi32(),  \
                                             (__mmask16)(U), (int)(R)))

static __inline__ __m512i __DEFAULT_FN_ATTRS512
_mm512_cvtph_epi32(__m256h __A) {
  return (__m512i)__builtin_ia32_vcvtph2dq512_mask(
      (__v16hf)__A, (__v16si)_mm512_setzero_epi32(), (__mmask16)-1,
      _MM_FROUND_CUR_DIRECTION);
}

static __inline__ __m512i __DEFAULT_FN_ATTRS512
_mm512_mask_cvtph_epi32(__m512i __W, __mmask16 __U, __m256h __A) {
  return (__m512i)__builtin_ia32_vcvtph2dq512_mask(
      (__v16hf)__A, (__v16si)__W, (__mmask16)__U, _MM_FROUND_CUR_DIRECTION);
}

static __inline__ __m512i __DEFAULT_FN_ATTRS512
_mm512_maskz_cvtph_epi32(__mmask16 __U, __m256h __A) {
  return (__m512i)__builtin_ia32_vcvtph2dq512_mask(
      (__v16hf)__A, (__v16si)_mm512_setzero_epi32(), (__mmask16)__U,
      _MM_FROUND_CUR_DIRECTION);
}

#define _mm512_cvt_roundph_epu32(A, R)                                         \
  ((__m512i)__builtin_ia32_vcvtph2udq512_mask(                                 \
      (__v16hf)(A), (__v16su)_mm512_undefined_epi32(), (__mmask16)(-1),        \
      (int)(R)))

#define _mm512_mask_cvt_roundph_epu32(W, U, A, R)                              \
  ((__m512i)__builtin_ia32_vcvtph2udq512_mask((__v16hf)(A), (__v16su)(W),      \
                                              (__mmask16)(U), (int)(R)))

#define _mm512_maskz_cvt_roundph_epu32(U, A, R)                                \
  ((__m512i)__builtin_ia32_vcvtph2udq512_mask((__v16hf)(A),                    \
                                              (__v16su)_mm512_setzero_epi32(), \
                                              (__mmask16)(U), (int)(R)))

static __inline__ __m512i __DEFAULT_FN_ATTRS512
_mm512_cvtph_epu32(__m256h __A) {
  return (__m512i)__builtin_ia32_vcvtph2udq512_mask(
      (__v16hf)__A, (__v16su)_mm512_setzero_epi32(), (__mmask16)-1,
      _MM_FROUND_CUR_DIRECTION);
}

static __inline__ __m512i __DEFAULT_FN_ATTRS512
_mm512_mask_cvtph_epu32(__m512i __W, __mmask16 __U, __m256h __A) {
  return (__m512i)__builtin_ia32_vcvtph2udq512_mask(
      (__v16hf)__A, (__v16su)__W, (__mmask16)__U, _MM_FROUND_CUR_DIRECTION);
}

static __inline__ __m512i __DEFAULT_FN_ATTRS512
_mm512_maskz_cvtph_epu32(__mmask16 __U, __m256h __A) {
  return (__m512i)__builtin_ia32_vcvtph2udq512_mask(
      (__v16hf)__A, (__v16su)_mm512_setzero_epi32(), (__mmask16)__U,
      _MM_FROUND_CUR_DIRECTION);
}

#define _mm512_cvt_roundepi32_ph(A, R)                                         \
  ((__m256h)__builtin_ia32_vcvtdq2ph512_mask((__v16si)(A),                     \
                                             (__v16hf)_mm256_undefined_ph(),   \
                                             (__mmask16)(-1), (int)(R)))

#define _mm512_mask_cvt_roundepi32_ph(W, U, A, R)                              \
  ((__m256h)__builtin_ia32_vcvtdq2ph512_mask((__v16si)(A), (__v16hf)(W),       \
                                             (__mmask16)(U), (int)(R)))

#define _mm512_maskz_cvt_roundepi32_ph(U, A, R)                                \
  ((__m256h)__builtin_ia32_vcvtdq2ph512_mask(                                  \
      (__v16si)(A), (__v16hf)_mm256_setzero_ph(), (__mmask16)(U), (int)(R)))

static __inline__ __m256h __DEFAULT_FN_ATTRS512
_mm512_cvtepi32_ph(__m512i __A) {
  return (__m256h)__builtin_ia32_vcvtdq2ph512_mask(
      (__v16si)__A, (__v16hf)_mm256_setzero_ph(), (__mmask16)-1,
      _MM_FROUND_CUR_DIRECTION);
}

static __inline__ __m256h __DEFAULT_FN_ATTRS512
_mm512_mask_cvtepi32_ph(__m256h __W, __mmask16 __U, __m512i __A) {
  return (__m256h)__builtin_ia32_vcvtdq2ph512_mask(
      (__v16si)__A, (__v16hf)__W, (__mmask16)__U, _MM_FROUND_CUR_DIRECTION);
}

static __inline__ __m256h __DEFAULT_FN_ATTRS512
_mm512_maskz_cvtepi32_ph(__mmask16 __U, __m512i __A) {
  return (__m256h)__builtin_ia32_vcvtdq2ph512_mask(
      (__v16si)__A, (__v16hf)_mm256_setzero_ph(), (__mmask16)__U,
      _MM_FROUND_CUR_DIRECTION);
}

#define _mm512_cvt_roundepu32_ph(A, R)                                         \
  ((__m256h)__builtin_ia32_vcvtudq2ph512_mask((__v16su)(A),                    \
                                              (__v16hf)_mm256_undefined_ph(),  \
                                              (__mmask16)(-1), (int)(R)))

#define _mm512_mask_cvt_roundepu32_ph(W, U, A, R)                              \
  ((__m256h)__builtin_ia32_vcvtudq2ph512_mask((__v16su)(A), (__v16hf)(W),      \
                                              (__mmask16)(U), (int)(R)))

#define _mm512_maskz_cvt_roundepu32_ph(U, A, R)                                \
  ((__m256h)__builtin_ia32_vcvtudq2ph512_mask(                                 \
      (__v16su)(A), (__v16hf)_mm256_setzero_ph(), (__mmask16)(U), (int)(R)))

static __inline__ __m256h __DEFAULT_FN_ATTRS512
_mm512_cvtepu32_ph(__m512i __A) {
  return (__m256h)__builtin_ia32_vcvtudq2ph512_mask(
      (__v16su)__A, (__v16hf)_mm256_setzero_ph(), (__mmask16)-1,
      _MM_FROUND_CUR_DIRECTION);
}

static __inline__ __m256h __DEFAULT_FN_ATTRS512
_mm512_mask_cvtepu32_ph(__m256h __W, __mmask16 __U, __m512i __A) {
  return (__m256h)__builtin_ia32_vcvtudq2ph512_mask(
      (__v16su)__A, (__v16hf)__W, (__mmask16)__U, _MM_FROUND_CUR_DIRECTION);
}

static __inline__ __m256h __DEFAULT_FN_ATTRS512
_mm512_maskz_cvtepu32_ph(__mmask16 __U, __m512i __A) {
  return (__m256h)__builtin_ia32_vcvtudq2ph512_mask(
      (__v16su)__A, (__v16hf)_mm256_setzero_ph(), (__mmask16)__U,
      _MM_FROUND_CUR_DIRECTION);
}

#define _mm512_cvtt_roundph_epi32(A, R)                                        \
  ((__m512i)__builtin_ia32_vcvttph2dq512_mask(                                 \
      (__v16hf)(A), (__v16si)_mm512_undefined_epi32(), (__mmask16)(-1),        \
      (int)(R)))

#define _mm512_mask_cvtt_roundph_epi32(W, U, A, R)                             \
  ((__m512i)__builtin_ia32_vcvttph2dq512_mask((__v16hf)(A), (__v16si)(W),      \
                                              (__mmask16)(U), (int)(R)))

#define _mm512_maskz_cvtt_roundph_epi32(U, A, R)                               \
  ((__m512i)__builtin_ia32_vcvttph2dq512_mask((__v16hf)(A),                    \
                                              (__v16si)_mm512_setzero_epi32(), \
                                              (__mmask16)(U), (int)(R)))

static __inline__ __m512i __DEFAULT_FN_ATTRS512
_mm512_cvttph_epi32(__m256h __A) {
  return (__m512i)__builtin_ia32_vcvttph2dq512_mask(
      (__v16hf)__A, (__v16si)_mm512_setzero_epi32(), (__mmask16)-1,
      _MM_FROUND_CUR_DIRECTION);
}

static __inline__ __m512i __DEFAULT_FN_ATTRS512
_mm512_mask_cvttph_epi32(__m512i __W, __mmask16 __U, __m256h __A) {
  return (__m512i)__builtin_ia32_vcvttph2dq512_mask(
      (__v16hf)__A, (__v16si)__W, (__mmask16)__U, _MM_FROUND_CUR_DIRECTION);
}

static __inline__ __m512i __DEFAULT_FN_ATTRS512
_mm512_maskz_cvttph_epi32(__mmask16 __U, __m256h __A) {
  return (__m512i)__builtin_ia32_vcvttph2dq512_mask(
      (__v16hf)__A, (__v16si)_mm512_setzero_epi32(), (__mmask16)__U,
      _MM_FROUND_CUR_DIRECTION);
}

#define _mm512_cvtt_roundph_epu32(A, R)                                        \
  ((__m512i)__builtin_ia32_vcvttph2udq512_mask(                                \
      (__v16hf)(A), (__v16su)_mm512_undefined_epi32(), (__mmask16)(-1),        \
      (int)(R)))

#define _mm512_mask_cvtt_roundph_epu32(W, U, A, R)                             \
  ((__m512i)__builtin_ia32_vcvttph2udq512_mask((__v16hf)(A), (__v16su)(W),     \
                                               (__mmask16)(U), (int)(R)))

#define _mm512_maskz_cvtt_roundph_epu32(U, A, R)                               \
  ((__m512i)__builtin_ia32_vcvttph2udq512_mask(                                \
      (__v16hf)(A), (__v16su)_mm512_setzero_epi32(), (__mmask16)(U),           \
      (int)(R)))

static __inline__ __m512i __DEFAULT_FN_ATTRS512
_mm512_cvttph_epu32(__m256h __A) {
  return (__m512i)__builtin_ia32_vcvttph2udq512_mask(
      (__v16hf)__A, (__v16su)_mm512_setzero_epi32(), (__mmask16)-1,
      _MM_FROUND_CUR_DIRECTION);
}

static __inline__ __m512i __DEFAULT_FN_ATTRS512
_mm512_mask_cvttph_epu32(__m512i __W, __mmask16 __U, __m256h __A) {
  return (__m512i)__builtin_ia32_vcvttph2udq512_mask(
      (__v16hf)__A, (__v16su)__W, (__mmask16)__U, _MM_FROUND_CUR_DIRECTION);
}

static __inline__ __m512i __DEFAULT_FN_ATTRS512
_mm512_maskz_cvttph_epu32(__mmask16 __U, __m256h __A) {
  return (__m512i)__builtin_ia32_vcvttph2udq512_mask(
      (__v16hf)__A, (__v16su)_mm512_setzero_epi32(), (__mmask16)__U,
      _MM_FROUND_CUR_DIRECTION);
}

#define _mm512_cvt_roundepi64_ph(A, R)                                         \
  ((__m128h)__builtin_ia32_vcvtqq2ph512_mask(                                  \
      (__v8di)(A), (__v8hf)_mm_undefined_ph(), (__mmask8)(-1), (int)(R)))

#define _mm512_mask_cvt_roundepi64_ph(W, U, A, R)                              \
  ((__m128h)__builtin_ia32_vcvtqq2ph512_mask((__v8di)(A), (__v8hf)(W),         \
                                             (__mmask8)(U), (int)(R)))

#define _mm512_maskz_cvt_roundepi64_ph(U, A, R)                                \
  ((__m128h)__builtin_ia32_vcvtqq2ph512_mask(                                  \
      (__v8di)(A), (__v8hf)_mm_setzero_ph(), (__mmask8)(U), (int)(R)))

static __inline__ __m128h __DEFAULT_FN_ATTRS512
_mm512_cvtepi64_ph(__m512i __A) {
  return (__m128h)__builtin_ia32_vcvtqq2ph512_mask(
      (__v8di)__A, (__v8hf)_mm_setzero_ph(), (__mmask8)-1,
      _MM_FROUND_CUR_DIRECTION);
}

static __inline__ __m128h __DEFAULT_FN_ATTRS512
_mm512_mask_cvtepi64_ph(__m128h __W, __mmask8 __U, __m512i __A) {
  return (__m128h)__builtin_ia32_vcvtqq2ph512_mask(
      (__v8di)__A, (__v8hf)__W, (__mmask8)__U, _MM_FROUND_CUR_DIRECTION);
}

static __inline__ __m128h __DEFAULT_FN_ATTRS512
_mm512_maskz_cvtepi64_ph(__mmask8 __U, __m512i __A) {
  return (__m128h)__builtin_ia32_vcvtqq2ph512_mask(
      (__v8di)__A, (__v8hf)_mm_setzero_ph(), (__mmask8)__U,
      _MM_FROUND_CUR_DIRECTION);
}

#define _mm512_cvt_roundph_epi64(A, R)                                         \
  ((__m512i)__builtin_ia32_vcvtph2qq512_mask((__v8hf)(A),                      \
                                             (__v8di)_mm512_undefined_epi32(), \
                                             (__mmask8)(-1), (int)(R)))

#define _mm512_mask_cvt_roundph_epi64(W, U, A, R)                              \
  ((__m512i)__builtin_ia32_vcvtph2qq512_mask((__v8hf)(A), (__v8di)(W),         \
                                             (__mmask8)(U), (int)(R)))

#define _mm512_maskz_cvt_roundph_epi64(U, A, R)                                \
  ((__m512i)__builtin_ia32_vcvtph2qq512_mask(                                  \
      (__v8hf)(A), (__v8di)_mm512_setzero_epi32(), (__mmask8)(U), (int)(R)))

static __inline__ __m512i __DEFAULT_FN_ATTRS512
_mm512_cvtph_epi64(__m128h __A) {
  return (__m512i)__builtin_ia32_vcvtph2qq512_mask(
      (__v8hf)__A, (__v8di)_mm512_setzero_epi32(), (__mmask8)-1,
      _MM_FROUND_CUR_DIRECTION);
}

static __inline__ __m512i __DEFAULT_FN_ATTRS512
_mm512_mask_cvtph_epi64(__m512i __W, __mmask8 __U, __m128h __A) {
  return (__m512i)__builtin_ia32_vcvtph2qq512_mask(
      (__v8hf)__A, (__v8di)__W, (__mmask8)__U, _MM_FROUND_CUR_DIRECTION);
}

static __inline__ __m512i __DEFAULT_FN_ATTRS512
_mm512_maskz_cvtph_epi64(__mmask8 __U, __m128h __A) {
  return (__m512i)__builtin_ia32_vcvtph2qq512_mask(
      (__v8hf)__A, (__v8di)_mm512_setzero_epi32(), (__mmask8)__U,
      _MM_FROUND_CUR_DIRECTION);
}

#define _mm512_cvt_roundepu64_ph(A, R)                                         \
  ((__m128h)__builtin_ia32_vcvtuqq2ph512_mask(                                 \
      (__v8du)(A), (__v8hf)_mm_undefined_ph(), (__mmask8)(-1), (int)(R)))

#define _mm512_mask_cvt_roundepu64_ph(W, U, A, R)                              \
  ((__m128h)__builtin_ia32_vcvtuqq2ph512_mask((__v8du)(A), (__v8hf)(W),        \
                                              (__mmask8)(U), (int)(R)))

#define _mm512_maskz_cvt_roundepu64_ph(U, A, R)                                \
  ((__m128h)__builtin_ia32_vcvtuqq2ph512_mask(                                 \
      (__v8du)(A), (__v8hf)_mm_setzero_ph(), (__mmask8)(U), (int)(R)))

static __inline__ __m128h __DEFAULT_FN_ATTRS512
_mm512_cvtepu64_ph(__m512i __A) {
  return (__m128h)__builtin_ia32_vcvtuqq2ph512_mask(
      (__v8du)__A, (__v8hf)_mm_setzero_ph(), (__mmask8)-1,
      _MM_FROUND_CUR_DIRECTION);
}

static __inline__ __m128h __DEFAULT_FN_ATTRS512
_mm512_mask_cvtepu64_ph(__m128h __W, __mmask8 __U, __m512i __A) {
  return (__m128h)__builtin_ia32_vcvtuqq2ph512_mask(
      (__v8du)__A, (__v8hf)__W, (__mmask8)__U, _MM_FROUND_CUR_DIRECTION);
}

static __inline__ __m128h __DEFAULT_FN_ATTRS512
_mm512_maskz_cvtepu64_ph(__mmask8 __U, __m512i __A) {
  return (__m128h)__builtin_ia32_vcvtuqq2ph512_mask(
      (__v8du)__A, (__v8hf)_mm_setzero_ph(), (__mmask8)__U,
      _MM_FROUND_CUR_DIRECTION);
}

#define _mm512_cvt_roundph_epu64(A, R)                                         \
  ((__m512i)__builtin_ia32_vcvtph2uqq512_mask(                                 \
      (__v8hf)(A), (__v8du)_mm512_undefined_epi32(), (__mmask8)(-1),           \
      (int)(R)))

#define _mm512_mask_cvt_roundph_epu64(W, U, A, R)                              \
  ((__m512i)__builtin_ia32_vcvtph2uqq512_mask((__v8hf)(A), (__v8du)(W),        \
                                              (__mmask8)(U), (int)(R)))

#define _mm512_maskz_cvt_roundph_epu64(U, A, R)                                \
  ((__m512i)__builtin_ia32_vcvtph2uqq512_mask(                                 \
      (__v8hf)(A), (__v8du)_mm512_setzero_epi32(), (__mmask8)(U), (int)(R)))

static __inline__ __m512i __DEFAULT_FN_ATTRS512
_mm512_cvtph_epu64(__m128h __A) {
  return (__m512i)__builtin_ia32_vcvtph2uqq512_mask(
      (__v8hf)__A, (__v8du)_mm512_setzero_epi32(), (__mmask8)-1,
      _MM_FROUND_CUR_DIRECTION);
}

static __inline__ __m512i __DEFAULT_FN_ATTRS512
_mm512_mask_cvtph_epu64(__m512i __W, __mmask8 __U, __m128h __A) {
  return (__m512i)__builtin_ia32_vcvtph2uqq512_mask(
      (__v8hf)__A, (__v8du)__W, (__mmask8)__U, _MM_FROUND_CUR_DIRECTION);
}

static __inline__ __m512i __DEFAULT_FN_ATTRS512
_mm512_maskz_cvtph_epu64(__mmask8 __U, __m128h __A) {
  return (__m512i)__builtin_ia32_vcvtph2uqq512_mask(
      (__v8hf)__A, (__v8du)_mm512_setzero_epi32(), (__mmask8)__U,
      _MM_FROUND_CUR_DIRECTION);
}

#define _mm512_cvtt_roundph_epi64(A, R)                                        \
  ((__m512i)__builtin_ia32_vcvttph2qq512_mask(                                 \
      (__v8hf)(A), (__v8di)_mm512_undefined_epi32(), (__mmask8)(-1),           \
      (int)(R)))

#define _mm512_mask_cvtt_roundph_epi64(W, U, A, R)                             \
  ((__m512i)__builtin_ia32_vcvttph2qq512_mask((__v8hf)(A), (__v8di)(W),        \
                                              (__mmask8)(U), (int)(R)))

#define _mm512_maskz_cvtt_roundph_epi64(U, A, R)                               \
  ((__m512i)__builtin_ia32_vcvttph2qq512_mask(                                 \
      (__v8hf)(A), (__v8di)_mm512_setzero_epi32(), (__mmask8)(U), (int)(R)))

static __inline__ __m512i __DEFAULT_FN_ATTRS512
_mm512_cvttph_epi64(__m128h __A) {
  return (__m512i)__builtin_ia32_vcvttph2qq512_mask(
      (__v8hf)__A, (__v8di)_mm512_setzero_epi32(), (__mmask8)-1,
      _MM_FROUND_CUR_DIRECTION);
}

static __inline__ __m512i __DEFAULT_FN_ATTRS512
_mm512_mask_cvttph_epi64(__m512i __W, __mmask8 __U, __m128h __A) {
  return (__m512i)__builtin_ia32_vcvttph2qq512_mask(
      (__v8hf)__A, (__v8di)__W, (__mmask8)__U, _MM_FROUND_CUR_DIRECTION);
}

static __inline__ __m512i __DEFAULT_FN_ATTRS512
_mm512_maskz_cvttph_epi64(__mmask8 __U, __m128h __A) {
  return (__m512i)__builtin_ia32_vcvttph2qq512_mask(
      (__v8hf)__A, (__v8di)_mm512_setzero_epi32(), (__mmask8)__U,
      _MM_FROUND_CUR_DIRECTION);
}

#define _mm512_cvtt_roundph_epu64(A, R)                                        \
  ((__m512i)__builtin_ia32_vcvttph2uqq512_mask(                                \
      (__v8hf)(A), (__v8du)_mm512_undefined_epi32(), (__mmask8)(-1),           \
      (int)(R)))

#define _mm512_mask_cvtt_roundph_epu64(W, U, A, R)                             \
  ((__m512i)__builtin_ia32_vcvttph2uqq512_mask((__v8hf)(A), (__v8du)(W),       \
                                               (__mmask8)(U), (int)(R)))

#define _mm512_maskz_cvtt_roundph_epu64(U, A, R)                               \
  ((__m512i)__builtin_ia32_vcvttph2uqq512_mask(                                \
      (__v8hf)(A), (__v8du)_mm512_setzero_epi32(), (__mmask8)(U), (int)(R)))

static __inline__ __m512i __DEFAULT_FN_ATTRS512
_mm512_cvttph_epu64(__m128h __A) {
  return (__m512i)__builtin_ia32_vcvttph2uqq512_mask(
      (__v8hf)__A, (__v8du)_mm512_setzero_epi32(), (__mmask8)-1,
      _MM_FROUND_CUR_DIRECTION);
}

static __inline__ __m512i __DEFAULT_FN_ATTRS512
_mm512_mask_cvttph_epu64(__m512i __W, __mmask8 __U, __m128h __A) {
  return (__m512i)__builtin_ia32_vcvttph2uqq512_mask(
      (__v8hf)__A, (__v8du)__W, (__mmask8)__U, _MM_FROUND_CUR_DIRECTION);
}

static __inline__ __m512i __DEFAULT_FN_ATTRS512
_mm512_maskz_cvttph_epu64(__mmask8 __U, __m128h __A) {
  return (__m512i)__builtin_ia32_vcvttph2uqq512_mask(
      (__v8hf)__A, (__v8du)_mm512_setzero_epi32(), (__mmask8)__U,
      _MM_FROUND_CUR_DIRECTION);
}

#define _mm_cvt_roundsh_i32(A, R)                                              \
  ((int)__builtin_ia32_vcvtsh2si32((__v8hf)(A), (int)(R)))

static __inline__ int __DEFAULT_FN_ATTRS128 _mm_cvtsh_i32(__m128h __A) {
  return (int)__builtin_ia32_vcvtsh2si32((__v8hf)__A, _MM_FROUND_CUR_DIRECTION);
}

#define _mm_cvt_roundsh_u32(A, R)                                              \
  ((unsigned int)__builtin_ia32_vcvtsh2usi32((__v8hf)(A), (int)(R)))

static __inline__ unsigned int __DEFAULT_FN_ATTRS128
_mm_cvtsh_u32(__m128h __A) {
  return (unsigned int)__builtin_ia32_vcvtsh2usi32((__v8hf)__A,
                                                   _MM_FROUND_CUR_DIRECTION);
}

#ifdef __x86_64__
#define _mm_cvt_roundsh_i64(A, R)                                              \
  ((long long)__builtin_ia32_vcvtsh2si64((__v8hf)(A), (int)(R)))

static __inline__ long long __DEFAULT_FN_ATTRS128 _mm_cvtsh_i64(__m128h __A) {
  return (long long)__builtin_ia32_vcvtsh2si64((__v8hf)__A,
                                               _MM_FROUND_CUR_DIRECTION);
}

#define _mm_cvt_roundsh_u64(A, R)                                              \
  ((unsigned long long)__builtin_ia32_vcvtsh2usi64((__v8hf)(A), (int)(R)))

static __inline__ unsigned long long __DEFAULT_FN_ATTRS128
_mm_cvtsh_u64(__m128h __A) {
  return (unsigned long long)__builtin_ia32_vcvtsh2usi64(
      (__v8hf)__A, _MM_FROUND_CUR_DIRECTION);
}
#endif // __x86_64__

#define _mm_cvt_roundu32_sh(A, B, R)                                           \
  ((__m128h)__builtin_ia32_vcvtusi2sh((__v8hf)(A), (unsigned int)(B), (int)(R)))

static __inline__ __m128h __DEFAULT_FN_ATTRS128
_mm_cvtu32_sh(__m128h __A, unsigned int __B) {
  __A[0] = __B;
  return __A;
}

#ifdef __x86_64__
#define _mm_cvt_roundu64_sh(A, B, R)                                           \
  ((__m128h)__builtin_ia32_vcvtusi642sh((__v8hf)(A), (unsigned long long)(B),  \
                                        (int)(R)))

static __inline__ __m128h __DEFAULT_FN_ATTRS128
_mm_cvtu64_sh(__m128h __A, unsigned long long __B) {
  __A[0] = __B;
  return __A;
}
#endif

#define _mm_cvt_roundi32_sh(A, B, R)                                           \
  ((__m128h)__builtin_ia32_vcvtsi2sh((__v8hf)(A), (int)(B), (int)(R)))

static __inline__ __m128h __DEFAULT_FN_ATTRS128 _mm_cvti32_sh(__m128h __A,
                                                              int __B) {
  __A[0] = __B;
  return __A;
}

#ifdef __x86_64__
#define _mm_cvt_roundi64_sh(A, B, R)                                           \
  ((__m128h)__builtin_ia32_vcvtsi642sh((__v8hf)(A), (long long)(B), (int)(R)))

static __inline__ __m128h __DEFAULT_FN_ATTRS128 _mm_cvti64_sh(__m128h __A,
                                                              long long __B) {
  __A[0] = __B;
  return __A;
}
#endif

#define _mm_cvtt_roundsh_i32(A, R)                                             \
  ((int)__builtin_ia32_vcvttsh2si32((__v8hf)(A), (int)(R)))

static __inline__ int __DEFAULT_FN_ATTRS128 _mm_cvttsh_i32(__m128h __A) {
  return (int)__builtin_ia32_vcvttsh2si32((__v8hf)__A,
                                          _MM_FROUND_CUR_DIRECTION);
}

#ifdef __x86_64__
#define _mm_cvtt_roundsh_i64(A, R)                                             \
  ((long long)__builtin_ia32_vcvttsh2si64((__v8hf)(A), (int)(R)))

static __inline__ long long __DEFAULT_FN_ATTRS128 _mm_cvttsh_i64(__m128h __A) {
  return (long long)__builtin_ia32_vcvttsh2si64((__v8hf)__A,
                                                _MM_FROUND_CUR_DIRECTION);
}
#endif

#define _mm_cvtt_roundsh_u32(A, R)                                             \
  ((unsigned int)__builtin_ia32_vcvttsh2usi32((__v8hf)(A), (int)(R)))

static __inline__ unsigned int __DEFAULT_FN_ATTRS128
_mm_cvttsh_u32(__m128h __A) {
  return (unsigned int)__builtin_ia32_vcvttsh2usi32((__v8hf)__A,
                                                    _MM_FROUND_CUR_DIRECTION);
}

#ifdef __x86_64__
#define _mm_cvtt_roundsh_u64(A, R)                                             \
  ((unsigned long long)__builtin_ia32_vcvttsh2usi64((__v8hf)(A), (int)(R)))

static __inline__ unsigned long long __DEFAULT_FN_ATTRS128
_mm_cvttsh_u64(__m128h __A) {
  return (unsigned long long)__builtin_ia32_vcvttsh2usi64(
      (__v8hf)__A, _MM_FROUND_CUR_DIRECTION);
}
#endif

#define _mm512_cvtx_roundph_ps(A, R)                                           \
  ((__m512)__builtin_ia32_vcvtph2psx512_mask((__v16hf)(A),                     \
                                             (__v16sf)_mm512_undefined_ps(),   \
                                             (__mmask16)(-1), (int)(R)))

#define _mm512_mask_cvtx_roundph_ps(W, U, A, R)                                \
  ((__m512)__builtin_ia32_vcvtph2psx512_mask((__v16hf)(A), (__v16sf)(W),       \
                                             (__mmask16)(U), (int)(R)))

#define _mm512_maskz_cvtx_roundph_ps(U, A, R)                                  \
  ((__m512)__builtin_ia32_vcvtph2psx512_mask(                                  \
      (__v16hf)(A), (__v16sf)_mm512_setzero_ps(), (__mmask16)(U), (int)(R)))

static __inline__ __m512 __DEFAULT_FN_ATTRS512 _mm512_cvtxph_ps(__m256h __A) {
  return (__m512)__builtin_ia32_vcvtph2psx512_mask(
      (__v16hf)__A, (__v16sf)_mm512_setzero_ps(), (__mmask16)-1,
      _MM_FROUND_CUR_DIRECTION);
}

static __inline__ __m512 __DEFAULT_FN_ATTRS512
_mm512_mask_cvtxph_ps(__m512 __W, __mmask16 __U, __m256h __A) {
  return (__m512)__builtin_ia32_vcvtph2psx512_mask(
      (__v16hf)__A, (__v16sf)__W, (__mmask16)__U, _MM_FROUND_CUR_DIRECTION);
}

static __inline__ __m512 __DEFAULT_FN_ATTRS512
_mm512_maskz_cvtxph_ps(__mmask16 __U, __m256h __A) {
  return (__m512)__builtin_ia32_vcvtph2psx512_mask(
      (__v16hf)__A, (__v16sf)_mm512_setzero_ps(), (__mmask16)__U,
      _MM_FROUND_CUR_DIRECTION);
}

#define _mm512_cvtx_roundps_ph(A, R)                                           \
  ((__m256h)__builtin_ia32_vcvtps2phx512_mask((__v16sf)(A),                    \
                                              (__v16hf)_mm256_undefined_ph(),  \
                                              (__mmask16)(-1), (int)(R)))

#define _mm512_mask_cvtx_roundps_ph(W, U, A, R)                                \
  ((__m256h)__builtin_ia32_vcvtps2phx512_mask((__v16sf)(A), (__v16hf)(W),      \
                                              (__mmask16)(U), (int)(R)))

#define _mm512_maskz_cvtx_roundps_ph(U, A, R)                                  \
  ((__m256h)__builtin_ia32_vcvtps2phx512_mask(                                 \
      (__v16sf)(A), (__v16hf)_mm256_setzero_ph(), (__mmask16)(U), (int)(R)))

static __inline__ __m256h __DEFAULT_FN_ATTRS512 _mm512_cvtxps_ph(__m512 __A) {
  return (__m256h)__builtin_ia32_vcvtps2phx512_mask(
      (__v16sf)__A, (__v16hf)_mm256_setzero_ph(), (__mmask16)-1,
      _MM_FROUND_CUR_DIRECTION);
}

static __inline__ __m256h __DEFAULT_FN_ATTRS512
_mm512_mask_cvtxps_ph(__m256h __W, __mmask16 __U, __m512 __A) {
  return (__m256h)__builtin_ia32_vcvtps2phx512_mask(
      (__v16sf)__A, (__v16hf)__W, (__mmask16)__U, _MM_FROUND_CUR_DIRECTION);
}

static __inline__ __m256h __DEFAULT_FN_ATTRS512
_mm512_maskz_cvtxps_ph(__mmask16 __U, __m512 __A) {
  return (__m256h)__builtin_ia32_vcvtps2phx512_mask(
      (__v16sf)__A, (__v16hf)_mm256_setzero_ph(), (__mmask16)__U,
      _MM_FROUND_CUR_DIRECTION);
}

#define _mm512_fmadd_round_ph(A, B, C, R) \
  (__m512h)__builtin_ia32_vfmaddph512_mask((__v32hf)(__m512h)(A), \
                                          (__v32hf)(__m512h)(B), \
                                          (__v32hf)(__m512h)(C), \
                                          (__mmask32)-1, (int)(R))

#define _mm512_mask_fmadd_round_ph(A, U, B, C, R) \
  (__m512h)__builtin_ia32_vfmaddph512_mask((__v32hf)(__m512h)(A), \
                                          (__v32hf)(__m512h)(B), \
                                          (__v32hf)(__m512h)(C), \
                                          (__mmask32)(U), (int)(R))

#define _mm512_mask3_fmadd_round_ph(A, B, C, U, R) \
  (__m512h)__builtin_ia32_vfmaddph512_mask3((__v32hf)(__m512h)(A), \
                                           (__v32hf)(__m512h)(B), \
                                           (__v32hf)(__m512h)(C), \
                                           (__mmask32)(U), (int)(R))

#define _mm512_maskz_fmadd_round_ph(U, A, B, C, R) \
  (__m512h)__builtin_ia32_vfmaddph512_maskz((__v32hf)(__m512h)(A), \
                                           (__v32hf)(__m512h)(B), \
                                           (__v32hf)(__m512h)(C), \
                                           (__mmask32)(U), (int)(R))

#define _mm512_fmsub_round_ph(A, B, C, R) \
  (__m512h)__builtin_ia32_vfmaddph512_mask((__v32hf)(__m512h)(A), \
                                          (__v32hf)(__m512h)(B), \
                                          -(__v32hf)(__m512h)(C), \
                                          (__mmask32)-1, (int)(R))

#define _mm512_mask_fmsub_round_ph(A, U, B, C, R) \
  (__m512h)__builtin_ia32_vfmaddph512_mask((__v32hf)(__m512h)(A), \
                                          (__v32hf)(__m512h)(B), \
                                          -(__v32hf)(__m512h)(C), \
                                          (__mmask32)(U), (int)(R))

#define _mm512_maskz_fmsub_round_ph(U, A, B, C, R) \
  (__m512h)__builtin_ia32_vfmaddph512_maskz((__v32hf)(__m512h)(A), \
                                           (__v32hf)(__m512h)(B), \
                                           -(__v32hf)(__m512h)(C), \
                                           (__mmask32)(U), (int)(R))

#define _mm512_fnmadd_round_ph(A, B, C, R) \
  (__m512h)__builtin_ia32_vfmaddph512_mask((__v32hf)(__m512h)(A), \
                                          -(__v32hf)(__m512h)(B), \
                                          (__v32hf)(__m512h)(C), \
                                          (__mmask32)-1, (int)(R))

#define _mm512_mask3_fnmadd_round_ph(A, B, C, U, R) \
  (__m512h)__builtin_ia32_vfmaddph512_mask3(-(__v32hf)(__m512h)(A), \
                                           (__v32hf)(__m512h)(B), \
                                           (__v32hf)(__m512h)(C), \
                                           (__mmask32)(U), (int)(R))

#define _mm512_maskz_fnmadd_round_ph(U, A, B, C, R) \
  (__m512h)__builtin_ia32_vfmaddph512_maskz(-(__v32hf)(__m512h)(A), \
                                           (__v32hf)(__m512h)(B), \
                                           (__v32hf)(__m512h)(C), \
                                           (__mmask32)(U), (int)(R))

#define _mm512_fnmsub_round_ph(A, B, C, R) \
  (__m512h)__builtin_ia32_vfmaddph512_mask((__v32hf)(__m512h)(A), \
                                          -(__v32hf)(__m512h)(B), \
                                          -(__v32hf)(__m512h)(C), \
                                          (__mmask32)-1, (int)(R))

#define _mm512_maskz_fnmsub_round_ph(U, A, B, C, R) \
  (__m512h)__builtin_ia32_vfmaddph512_maskz(-(__v32hf)(__m512h)(A), \
                                           (__v32hf)(__m512h)(B), \
                                           -(__v32hf)(__m512h)(C), \
                                           (__mmask32)(U), (int)(R))

static __inline__ __m512h __DEFAULT_FN_ATTRS512
_mm512_fmadd_ph(__m512h __A, __m512h __B, __m512h __C)
{
  return (__m512h) __builtin_ia32_vfmaddph512_mask ((__v32hf) __A,
                                                   (__v32hf) __B,
                                                   (__v32hf) __C,
                                                   (__mmask32) -1,
                                                   _MM_FROUND_CUR_DIRECTION);
}

static __inline__ __m512h __DEFAULT_FN_ATTRS512
_mm512_mask_fmadd_ph(__m512h __A, __mmask32 __U, __m512h __B, __m512h __C)
{
  return (__m512h) __builtin_ia32_vfmaddph512_mask ((__v32hf) __A,
                                                   (__v32hf) __B,
                                                   (__v32hf) __C,
                                                   (__mmask32) __U,
                                                   _MM_FROUND_CUR_DIRECTION);
}

static __inline__ __m512h __DEFAULT_FN_ATTRS512
_mm512_mask3_fmadd_ph(__m512h __A, __m512h __B, __m512h __C, __mmask32 __U)
{
  return (__m512h) __builtin_ia32_vfmaddph512_mask3 ((__v32hf) __A,
                                                    (__v32hf) __B,
                                                    (__v32hf) __C,
                                                    (__mmask32) __U,
                                                    _MM_FROUND_CUR_DIRECTION);
}

static __inline__ __m512h __DEFAULT_FN_ATTRS512
_mm512_maskz_fmadd_ph(__mmask32 __U, __m512h __A, __m512h __B, __m512h __C)
{
  return (__m512h) __builtin_ia32_vfmaddph512_maskz ((__v32hf) __A,
                                                    (__v32hf) __B,
                                                    (__v32hf) __C,
                                                    (__mmask32) __U,
                                                    _MM_FROUND_CUR_DIRECTION);
}

static __inline__ __m512h __DEFAULT_FN_ATTRS512
_mm512_fmsub_ph(__m512h __A, __m512h __B, __m512h __C)
{
  return (__m512h) __builtin_ia32_vfmaddph512_mask ((__v32hf) __A,
                                                   (__v32hf) __B,
                                                   -(__v32hf) __C,
                                                   (__mmask32) -1,
                                                   _MM_FROUND_CUR_DIRECTION);
}

static __inline__ __m512h __DEFAULT_FN_ATTRS512
_mm512_mask_fmsub_ph(__m512h __A, __mmask32 __U, __m512h __B, __m512h __C)
{
  return (__m512h) __builtin_ia32_vfmaddph512_mask ((__v32hf) __A,
                                                   (__v32hf) __B,
                                                   -(__v32hf) __C,
                                                   (__mmask32) __U,
                                                   _MM_FROUND_CUR_DIRECTION);
}

static __inline__ __m512h __DEFAULT_FN_ATTRS512
_mm512_maskz_fmsub_ph(__mmask32 __U, __m512h __A, __m512h __B, __m512h __C)
{
  return (__m512h) __builtin_ia32_vfmaddph512_maskz ((__v32hf) __A,
                                                    (__v32hf) __B,
                                                    -(__v32hf) __C,
                                                    (__mmask32) __U,
                                                    _MM_FROUND_CUR_DIRECTION);
}

static __inline__ __m512h __DEFAULT_FN_ATTRS512
_mm512_fnmadd_ph(__m512h __A, __m512h __B, __m512h __C)
{
  return (__m512h) __builtin_ia32_vfmaddph512_mask ((__v32hf) __A,
                                                   -(__v32hf) __B,
                                                   (__v32hf) __C,
                                                   (__mmask32) -1,
                                                   _MM_FROUND_CUR_DIRECTION);
}

static __inline__ __m512h __DEFAULT_FN_ATTRS512
_mm512_mask3_fnmadd_ph(__m512h __A, __m512h __B, __m512h __C, __mmask32 __U)
{
  return (__m512h) __builtin_ia32_vfmaddph512_mask3 (-(__v32hf) __A,
                                                    (__v32hf) __B,
                                                    (__v32hf) __C,
                                                    (__mmask32) __U,
                                                    _MM_FROUND_CUR_DIRECTION);
}

static __inline__ __m512h __DEFAULT_FN_ATTRS512
_mm512_maskz_fnmadd_ph(__mmask32 __U, __m512h __A, __m512h __B, __m512h __C)
{
  return (__m512h) __builtin_ia32_vfmaddph512_maskz (-(__v32hf) __A,
                                                    (__v32hf) __B,
                                                    (__v32hf) __C,
                                                    (__mmask32) __U,
                                                    _MM_FROUND_CUR_DIRECTION);
}

static __inline__ __m512h __DEFAULT_FN_ATTRS512
_mm512_fnmsub_ph(__m512h __A, __m512h __B, __m512h __C)
{
  return (__m512h) __builtin_ia32_vfmaddph512_mask ((__v32hf) __A,
                                                   -(__v32hf) __B,
                                                   -(__v32hf) __C,
                                                   (__mmask32) -1,
                                                   _MM_FROUND_CUR_DIRECTION);
}

static __inline__ __m512h __DEFAULT_FN_ATTRS512
_mm512_maskz_fnmsub_ph(__mmask32 __U, __m512h __A, __m512h __B, __m512h __C)
{
  return (__m512h) __builtin_ia32_vfmaddph512_maskz (-(__v32hf) __A,
                                                    (__v32hf) __B,
                                                    -(__v32hf) __C,
                                                    (__mmask32) __U,
                                                    _MM_FROUND_CUR_DIRECTION);
}

#define _mm512_fmaddsub_round_ph(A, B, C, R) \
  (__m512h)__builtin_ia32_vfmaddsubph512_mask((__v32hf)(__m512h)(A), \
                                             (__v32hf)(__m512h)(B), \
                                             (__v32hf)(__m512h)(C), \
                                             (__mmask32)-1, (int)(R))

#define _mm512_mask_fmaddsub_round_ph(A, U, B, C, R) \
  (__m512h)__builtin_ia32_vfmaddsubph512_mask((__v32hf)(__m512h)(A), \
                                             (__v32hf)(__m512h)(B), \
                                             (__v32hf)(__m512h)(C), \
                                             (__mmask32)(U), (int)(R))


#define _mm512_mask3_fmaddsub_round_ph(A, B, C, U, R) \
  (__m512h)__builtin_ia32_vfmaddsubph512_mask3((__v32hf)(__m512h)(A), \
                                              (__v32hf)(__m512h)(B), \
                                              (__v32hf)(__m512h)(C), \
                                              (__mmask32)(U), (int)(R))

#define _mm512_maskz_fmaddsub_round_ph(U, A, B, C, R) \
  (__m512h)__builtin_ia32_vfmaddsubph512_maskz((__v32hf)(__m512h)(A), \
                                              (__v32hf)(__m512h)(B), \
                                              (__v32hf)(__m512h)(C), \
                                              (__mmask32)(U), (int)(R))

#define _mm512_fmsubadd_round_ph(A, B, C, R) \
  (__m512h)__builtin_ia32_vfmaddsubph512_mask((__v32hf)(__m512h)(A), \
                                             (__v32hf)(__m512h)(B), \
                                             -(__v32hf)(__m512h)(C), \
                                             (__mmask32)-1, (int)(R))

#define _mm512_mask_fmsubadd_round_ph(A, U, B, C, R) \
  (__m512h)__builtin_ia32_vfmaddsubph512_mask((__v32hf)(__m512h)(A), \
                                             (__v32hf)(__m512h)(B), \
                                             -(__v32hf)(__m512h)(C), \
                                             (__mmask32)(U), (int)(R))


#define _mm512_maskz_fmsubadd_round_ph(U, A, B, C, R) \
  (__m512h)__builtin_ia32_vfmaddsubph512_maskz((__v32hf)(__m512h)(A), \
                                              (__v32hf)(__m512h)(B), \
                                              -(__v32hf)(__m512h)(C), \
                                              (__mmask32)(U), (int)(R))

static __inline__ __m512h __DEFAULT_FN_ATTRS512
_mm512_fmaddsub_ph(__m512h __A, __m512h __B, __m512h __C)
{
  return (__m512h) __builtin_ia32_vfmaddsubph512_mask ((__v32hf) __A,
                                                      (__v32hf) __B,
                                                      (__v32hf) __C,
                                                      (__mmask32) -1,
                                                      _MM_FROUND_CUR_DIRECTION);
}

static __inline__ __m512h __DEFAULT_FN_ATTRS512
_mm512_mask_fmaddsub_ph(__m512h __A, __mmask32 __U, __m512h __B, __m512h __C)
{
  return (__m512h) __builtin_ia32_vfmaddsubph512_mask ((__v32hf) __A,
                                                      (__v32hf) __B,
                                                      (__v32hf) __C,
                                                      (__mmask32) __U,
                                                      _MM_FROUND_CUR_DIRECTION);
}

static __inline__ __m512h __DEFAULT_FN_ATTRS512
_mm512_mask3_fmaddsub_ph(__m512h __A, __m512h __B, __m512h __C, __mmask32 __U)
{
  return (__m512h) __builtin_ia32_vfmaddsubph512_mask3 ((__v32hf) __A,
                                                       (__v32hf) __B,
                                                       (__v32hf) __C,
                                                       (__mmask32) __U,
                                                       _MM_FROUND_CUR_DIRECTION);
}

static __inline__ __m512h __DEFAULT_FN_ATTRS512
_mm512_maskz_fmaddsub_ph(__mmask32 __U, __m512h __A, __m512h __B, __m512h __C)
{
  return (__m512h) __builtin_ia32_vfmaddsubph512_maskz ((__v32hf) __A,
                                                       (__v32hf) __B,
                                                       (__v32hf) __C,
                                                       (__mmask32) __U,
                                                       _MM_FROUND_CUR_DIRECTION);
}

static __inline__ __m512h __DEFAULT_FN_ATTRS512
_mm512_fmsubadd_ph(__m512h __A, __m512h __B, __m512h __C)
{
  return (__m512h) __builtin_ia32_vfmaddsubph512_mask ((__v32hf) __A,
                                                      (__v32hf) __B,
                                                      -(__v32hf) __C,
                                                      (__mmask32) -1,
                                                      _MM_FROUND_CUR_DIRECTION);
}

static __inline__ __m512h __DEFAULT_FN_ATTRS512
_mm512_mask_fmsubadd_ph(__m512h __A, __mmask32 __U, __m512h __B, __m512h __C)
{
  return (__m512h) __builtin_ia32_vfmaddsubph512_mask ((__v32hf) __A,
                                                      (__v32hf) __B,
                                                      -(__v32hf) __C,
                                                      (__mmask32) __U,
                                                      _MM_FROUND_CUR_DIRECTION);
}

static __inline__ __m512h __DEFAULT_FN_ATTRS512
_mm512_maskz_fmsubadd_ph(__mmask32 __U, __m512h __A, __m512h __B, __m512h __C)
{
  return (__m512h) __builtin_ia32_vfmaddsubph512_maskz ((__v32hf) __A,
                                                       (__v32hf) __B,
                                                       -(__v32hf) __C,
                                                       (__mmask32) __U,
                                                       _MM_FROUND_CUR_DIRECTION);
}

#define _mm512_mask3_fmsub_round_ph(A, B, C, U, R) \
  (__m512h)__builtin_ia32_vfmsubph512_mask3((__v32hf)(__m512h)(A), \
                                           (__v32hf)(__m512h)(B), \
                                           (__v32hf)(__m512h)(C), \
                                           (__mmask32)(U), (int)(R))

static __inline__ __m512h __DEFAULT_FN_ATTRS512
_mm512_mask3_fmsub_ph(__m512h __A, __m512h __B, __m512h __C, __mmask32 __U)
{
  return (__m512h)__builtin_ia32_vfmsubph512_mask3 ((__v32hf) __A,
                                                   (__v32hf) __B,
                                                   (__v32hf) __C,
                                                   (__mmask32) __U,
                                                   _MM_FROUND_CUR_DIRECTION);
}

#define _mm512_mask3_fmsubadd_round_ph(A, B, C, U, R) \
  (__m512h)__builtin_ia32_vfmsubaddph512_mask3((__v32hf)(__m512h)(A), \
                                              (__v32hf)(__m512h)(B), \
                                              (__v32hf)(__m512h)(C), \
                                              (__mmask32)(U), (int)(R))

static __inline__ __m512h __DEFAULT_FN_ATTRS512
_mm512_mask3_fmsubadd_ph(__m512h __A, __m512h __B, __m512h __C, __mmask32 __U)
{
  return (__m512h)__builtin_ia32_vfmsubaddph512_mask3 ((__v32hf) __A,
                                                      (__v32hf) __B,
                                                      (__v32hf) __C,
                                                      (__mmask32) __U,
                                                      _MM_FROUND_CUR_DIRECTION);
}

#define _mm512_mask_fnmadd_round_ph(A, U, B, C, R) \
  (__m512h)__builtin_ia32_vfmaddph512_mask((__v32hf)(__m512h)(A), \
                                          -(__v32hf)(__m512h)(B), \
                                          (__v32hf)(__m512h)(C), \
                                          (__mmask32)(U), (int)(R))

static __inline__ __m512h __DEFAULT_FN_ATTRS512
_mm512_mask_fnmadd_ph(__m512h __A, __mmask32 __U, __m512h __B, __m512h __C)
{
  return (__m512h) __builtin_ia32_vfmaddph512_mask ((__v32hf) __A,
                                                   -(__v32hf) __B,
                                                   (__v32hf) __C,
                                                   (__mmask32) __U,
                                                   _MM_FROUND_CUR_DIRECTION);
}

#define _mm512_mask_fnmsub_round_ph(A, U, B, C, R) \
  (__m512h)__builtin_ia32_vfmaddph512_mask((__v32hf)(__m512h)(A), \
                                          -(__v32hf)(__m512h)(B), \
                                          -(__v32hf)(__m512h)(C), \
                                          (__mmask32)(U), (int)(R))


#define _mm512_mask3_fnmsub_round_ph(A, B, C, U, R) \
  (__m512h)__builtin_ia32_vfmsubph512_mask3(-(__v32hf)(__m512h)(A), \
                                           (__v32hf)(__m512h)(B), \
                                           (__v32hf)(__m512h)(C), \
                                           (__mmask32)(U), (int)(R))

static __inline__ __m512h __DEFAULT_FN_ATTRS512
_mm512_mask_fnmsub_ph(__m512h __A, __mmask32 __U, __m512h __B, __m512h __C)
{
  return (__m512h) __builtin_ia32_vfmaddph512_mask ((__v32hf) __A,
                                                   -(__v32hf) __B,
                                                   -(__v32hf) __C,
                                                   (__mmask32) __U,
                                                   _MM_FROUND_CUR_DIRECTION);
}

static __inline__ __m512h __DEFAULT_FN_ATTRS512
_mm512_mask3_fnmsub_ph(__m512h __A, __m512h __B, __m512h __C, __mmask32 __U)
{
  return (__m512h) __builtin_ia32_vfmsubph512_mask3 (-(__v32hf) __A,
                                                    (__v32hf) __B,
                                                    (__v32hf) __C,
                                                    (__mmask32) __U,
                                                    _MM_FROUND_CUR_DIRECTION);
}

static __inline__ __m128h __DEFAULT_FN_ATTRS128
_mm_fmadd_sh (__m128h __W, __m128h __A, __m128h __B)
{
  return __builtin_ia32_vfmaddsh3_mask((__v8hf)__W,
                                       (__v8hf)__A,
                                       (__v8hf)__B,
                                       (__mmask8)-1,
                                       _MM_FROUND_CUR_DIRECTION);
}

static __inline__ __m128h __DEFAULT_FN_ATTRS128
_mm_mask_fmadd_sh (__m128h __W, __mmask8 __U, __m128h __A, __m128h __B)
{
  return __builtin_ia32_vfmaddsh3_mask((__v8hf)__W,
                                       (__v8hf)__A,
                                       (__v8hf)__B,
                                       (__mmask8)__U,
                                       _MM_FROUND_CUR_DIRECTION);
}

#define _mm_fmadd_round_sh(A, B, C, R) \
  (__m128h)__builtin_ia32_vfmaddsh3_mask((__v8hf)(__m128h)(A), \
                                        (__v8hf)(__m128h)(B), \
                                        (__v8hf)(__m128h)(C), (__mmask8)-1, \
                                        (int)(R))

#define _mm_mask_fmadd_round_sh(W, U, A, B, R) \
  (__m128h)__builtin_ia32_vfmaddsh3_mask((__v8hf)(__m128h)(W), \
                                        (__v8hf)(__m128h)(A), \
                                        (__v8hf)(__m128h)(B), (__mmask8)(U), \
                                        (int)(R))

static __inline__ __m128h __DEFAULT_FN_ATTRS128
_mm_maskz_fmadd_sh (__mmask8 __U, __m128h __A, __m128h __B, __m128h __C)
{
  return __builtin_ia32_vfmaddsh3_maskz((__v8hf)__A,
                                        (__v8hf)__B,
                                        (__v8hf)__C,
                                        (__mmask8)__U,
                                        _MM_FROUND_CUR_DIRECTION);
}

#define _mm_maskz_fmadd_round_sh(U, A, B, C, R) \
  (__m128h)__builtin_ia32_vfmaddsh3_maskz((__v8hf)(__m128h)(A), \
                                         (__v8hf)(__m128h)(B), \
                                         (__v8hf)(__m128h)(C), (__mmask8)(U), \
                                         (int)(R))

static __inline__ __m128h __DEFAULT_FN_ATTRS128
_mm_mask3_fmadd_sh (__m128h __W, __m128h __X, __m128h __Y, __mmask8 __U)
{
  return __builtin_ia32_vfmaddsh3_mask3((__v8hf)__W,
                                        (__v8hf)__X,
                                        (__v8hf)__Y,
                                        (__mmask8)__U,
                                        _MM_FROUND_CUR_DIRECTION);
}

#define _mm_mask3_fmadd_round_sh(W, X, Y, U, R) \
  (__m128h)__builtin_ia32_vfmaddsh3_mask3((__v8hf)(__m128h)(W), \
                                         (__v8hf)(__m128h)(X), \
                                         (__v8hf)(__m128h)(Y), (__mmask8)(U), \
                                         (int)(R))

static __inline__ __m128h __DEFAULT_FN_ATTRS128
_mm_fmsub_sh (__m128h __W, __m128h __A, __m128h __B)
{
  return (__m128h)__builtin_ia32_vfmaddsh3_mask((__v8hf)__W,
           (__v8hf)__A,
           -(__v8hf)__B,
           (__mmask8) -1,
           _MM_FROUND_CUR_DIRECTION);
}

static __inline__ __m128h __DEFAULT_FN_ATTRS128
_mm_mask_fmsub_sh (__m128h __W, __mmask8 __U, __m128h __A, __m128h __B)
{
 return (__m128h) __builtin_ia32_vfmaddsh3_mask ((__v8hf) __W,
          (__v8hf) __A,
          -(__v8hf) __B,
          (__mmask8) __U,
          _MM_FROUND_CUR_DIRECTION);
}

#define _mm_fmsub_round_sh(A, B, C, R) \
  (__m128h)__builtin_ia32_vfmaddsh3_mask((__v8hf)(__m128h)(A), \
                                        (__v8hf)(__m128h)(B), \
                                        -(__v8hf)(__m128h)(C), (__mmask8)-1, \
                                        (int)(R));

#define _mm_mask_fmsub_round_sh(W, U, A, B, R) \
  (__m128h)__builtin_ia32_vfmaddsh3_mask((__v8hf)(__m128h)(W), \
                                        (__v8hf)(__m128h)(A), \
                                        -(__v8hf)(__m128h)(B), (__mmask8)(U), \
                                        (int)(R));

static __inline__ __m128h __DEFAULT_FN_ATTRS128
_mm_maskz_fmsub_sh (__mmask8 __U, __m128h __A, __m128h __B, __m128h __C)
{
 return (__m128h) __builtin_ia32_vfmaddsh3_maskz ((__v8hf) __A,
          (__v8hf) __B,
          -(__v8hf) __C,
          (__mmask8) __U,
          _MM_FROUND_CUR_DIRECTION);
}

#define _mm_maskz_fmsub_round_sh(U, A, B, C, R) \
  (__m128h)__builtin_ia32_vfmaddsh3_maskz((__v8hf)(__m128h)(A), \
                                         (__v8hf)(__m128h)(B), \
                                         -(__v8hf)(__m128h)(C), (__mmask8)(U), \
                                         (int)R);

static __inline__ __m128h __DEFAULT_FN_ATTRS128
_mm_mask3_fmsub_sh (__m128h __W, __m128h __X, __m128h __Y, __mmask8 __U)
{
  return __builtin_ia32_vfmsubsh3_mask3((__v8hf)__W,
                                        (__v8hf)__X,
                                        (__v8hf)__Y,
                                        (__mmask8)__U,
                                        _MM_FROUND_CUR_DIRECTION);
}

#define _mm_mask3_fmsub_round_sh(W, X, Y, U, R) \
  (__m128h)__builtin_ia32_vfmsubsh3_mask3((__v8hf)(__m128h)(W), \
                                         (__v8hf)(__m128h)(X), \
                                         (__v8hf)(__m128h)(Y), (__mmask8)(U), \
                                         (int)(R))

static __inline__ __m128h __DEFAULT_FN_ATTRS128
_mm_fnmadd_sh (__m128h __W, __m128h __A, __m128h __B)
{
  return __builtin_ia32_vfmaddsh3_mask((__v8hf)__W,
                                       -(__v8hf)__A,
                                       (__v8hf)__B,
                                       (__mmask8)-1,
                                       _MM_FROUND_CUR_DIRECTION);
}

static __inline__ __m128h __DEFAULT_FN_ATTRS128
_mm_mask_fnmadd_sh (__m128h __W, __mmask8 __U, __m128h __A, __m128h __B)
{
  return __builtin_ia32_vfmaddsh3_mask((__v8hf)__W,
                                       -(__v8hf)__A,
                                       (__v8hf)__B,
                                       (__mmask8)__U,
                                       _MM_FROUND_CUR_DIRECTION);
}

#define _mm_fnmadd_round_sh(A, B, C, R) \
  (__m128h)__builtin_ia32_vfmaddsh3_mask((__v8hf)(__m128h)(A), \
                                        -(__v8hf)(__m128h)(B), \
                                        (__v8hf)(__m128h)(C), (__mmask8)-1, \
                                        (int)(R))

#define _mm_mask_fnmadd_round_sh(W, U, A, B, R) \
  (__m128h)__builtin_ia32_vfmaddsh3_mask((__v8hf)(__m128h)(W), \
                                        -(__v8hf)(__m128h)(A), \
                                        (__v8hf)(__m128h)(B), (__mmask8)(U), \
                                        (int)(R))

static __inline__ __m128h __DEFAULT_FN_ATTRS128
_mm_maskz_fnmadd_sh (__mmask8 __U, __m128h __A, __m128h __B, __m128h __C)
{
  return __builtin_ia32_vfmaddsh3_maskz((__v8hf)__A,
                                        -(__v8hf)__B,
                                        (__v8hf)__C,
                                        (__mmask8)__U,
                                        _MM_FROUND_CUR_DIRECTION);
}

#define _mm_maskz_fnmadd_round_sh(U, A, B, C, R) \
  (__m128h)__builtin_ia32_vfmaddsh3_maskz((__v8hf)(__m128h)(A), \
                                         -(__v8hf)(__m128h)(B), \
                                         (__v8hf)(__m128h)(C), (__mmask8)(U), \
                                         (int)(R))

static __inline__ __m128h __DEFAULT_FN_ATTRS128
_mm_mask3_fnmadd_sh (__m128h __W, __m128h __X, __m128h __Y, __mmask8 __U)
{
  return __builtin_ia32_vfmaddsh3_mask3((__v8hf)__W,
                                        -(__v8hf)__X,
                                        (__v8hf)__Y,
                                        (__mmask8)__U,
                                        _MM_FROUND_CUR_DIRECTION);
}

#define _mm_mask3_fnmadd_round_sh(W, X, Y, U, R) \
  (__m128h)__builtin_ia32_vfmaddsh3_mask3((__v8hf)(__m128h)(W), \
                                         -(__v8hf)(__m128h)(X), \
                                         (__v8hf)(__m128h)(Y), (__mmask8)(U), \
                                         (int)(R))

static __inline__ __m128h __DEFAULT_FN_ATTRS128
_mm_fnmsub_sh (__m128h __W, __m128h __A, __m128h __B)
{
  return __builtin_ia32_vfmaddsh3_mask((__v8hf)__W,
                                       -(__v8hf)__A,
                                       -(__v8hf)__B,
                                       (__mmask8)-1,
                                       _MM_FROUND_CUR_DIRECTION);
}

static __inline__ __m128h __DEFAULT_FN_ATTRS128
_mm_mask_fnmsub_sh (__m128h __W, __mmask8 __U, __m128h __A, __m128h __B)
{
  return __builtin_ia32_vfmaddsh3_mask((__v8hf)__W,
                                       -(__v8hf)__A,
                                       -(__v8hf)__B,
                                       (__mmask8)__U,
                                       _MM_FROUND_CUR_DIRECTION);
}

#define _mm_fnmsub_round_sh(A, B, C, R) \
  (__m128h)__builtin_ia32_vfmaddsh3_mask((__v8hf)(__m128h)(A), \
                                        -(__v8hf)(__m128h)(B), \
                                        -(__v8hf)(__m128h)(C), (__mmask8)-1, \
                                        (int)(R))

#define _mm_mask_fnmsub_round_sh(W, U, A, B, R) \
  (__m128h)__builtin_ia32_vfmaddsh3_mask((__v8hf)(__m128h)(W), \
                                        -(__v8hf)(__m128h)(A), \
                                        -(__v8hf)(__m128h)(B), (__mmask8)(U), \
                                        (int)(R))

static __inline__ __m128h __DEFAULT_FN_ATTRS128
_mm_maskz_fnmsub_sh (__mmask8 __U, __m128h __A, __m128h __B, __m128h __C)
{
  return __builtin_ia32_vfmaddsh3_maskz((__v8hf)__A,
                                        -(__v8hf)__B,
                                        -(__v8hf)__C,
                                        (__mmask8)__U,
                                        _MM_FROUND_CUR_DIRECTION);
}

#define _mm_maskz_fnmsub_round_sh(U, A, B, C, R) \
  (__m128h)__builtin_ia32_vfmaddsh3_maskz((__v8hf)(__m128h)(A), \
                                         -(__v8hf)(__m128h)(B), \
                                         -(__v8hf)(__m128h)(C), (__mmask8)(U), \
                                         (int)(R))

static __inline__ __m128h __DEFAULT_FN_ATTRS128
_mm_mask3_fnmsub_sh (__m128h __W, __m128h __X, __m128h __Y, __mmask8 __U)
{
  return __builtin_ia32_vfmsubsh3_mask3((__v8hf)__W,
                                        -(__v8hf)__X,
                                        (__v8hf)__Y,
                                        (__mmask8)__U,
                                        _MM_FROUND_CUR_DIRECTION);
}

#define _mm_mask3_fnmsub_round_sh(W, X, Y, U, R) \
  (__m128h)__builtin_ia32_vfmsubsh3_mask3((__v8hf)(__m128h)(W), \
                                         -(__v8hf)(__m128h)(X), \
                                         (__v8hf)(__m128h)(Y), (__mmask8)(U), \
                                         (int)(R))

static __inline__ __m128h __DEFAULT_FN_ATTRS128 _mm_fcmadd_sch(__m128h __A,
                                                               __m128h __B,
                                                               __m128h __C) {
  return (__m128h)__builtin_ia32_vfcmaddcsh_mask((__v4sf)__C, (__v4sf)__A,
                                                 (__v4sf)__B, (__mmask8)-1,
                                                 _MM_FROUND_CUR_DIRECTION);
}

static __inline__ __m128h __DEFAULT_FN_ATTRS128
_mm_mask_fcmadd_sch(__m128h __A, __mmask8 __U, __m128h __B, __m128h __C) {
  return (__m128h)__builtin_ia32_selectps_128(
      __U,
      __builtin_ia32_vfcmaddcsh_mask((__v4sf)__C, (__v4sf)__A, (__v4sf)__B,
                                     (__mmask8)__U, _MM_FROUND_CUR_DIRECTION),
      (__v4sf)__A);
}

static __inline__ __m128h __DEFAULT_FN_ATTRS128
_mm_maskz_fcmadd_sch(__mmask8 __U, __m128h __A, __m128h __B, __m128h __C) {
  return (__m128h)__builtin_ia32_vfcmaddcsh_maskz((__v4sf)__C, (__v4sf)__A,
                                                  (__v4sf)__B, (__mmask8)__U,
                                                  _MM_FROUND_CUR_DIRECTION);
}

static __inline__ __m128h __DEFAULT_FN_ATTRS128
_mm_mask3_fcmadd_sch(__m128h __A, __m128h __B, __m128h __C, __mmask8 __U) {
  return (__m128h)_mm_move_ss((__m128)__C,
                              (__m128)__builtin_ia32_vfcmaddcsh_mask(
                                  (__v4sf)__C, (__v4sf)__A, (__v4sf)__B, __U,
                                  _MM_FROUND_CUR_DIRECTION));
}

#define _mm_fcmadd_round_sch(A, B, C, R)                                       \
  (__m128h) __builtin_ia32_vfcmaddcsh_mask(                                    \
      (__v4sf)(__m128h)(C), (__v4sf)(__m128h)(A), (__v4sf)(__m128h)(B),        \
      (__mmask8)-1, (int)(R))

#define _mm_mask_fcmadd_round_sch(A, U, B, C, R)                               \
  (__m128h) __builtin_ia32_selectps_128(                                       \
      (__mmask8)(U & 1),                                                       \
      __builtin_ia32_vfcmaddcsh_mask(                                          \
          (__v4sf)(__m128h)(C), (__v4sf)(__m128h)(A), (__v4sf)(__m128h)(B),    \
          (__mmask8)(U), (int)(R)),                                            \
      (__v4sf)(__m128h)(A))

#define _mm_maskz_fcmadd_round_sch(U, A, B, C, R)                              \
  (__m128h) __builtin_ia32_vfcmaddcsh_maskz(                                   \
      (__v4sf)(__m128h)(C), (__v4sf)(__m128h)(A), (__v4sf)(__m128h)(B),        \
      (__mmask8)(U), (int)(R))

#define _mm_mask3_fcmadd_round_sch(A, B, C, U, R)                              \
  ((__m128h)_mm_move_ss((__m128)(C),                                           \
                        (__m128)__builtin_ia32_vfcmaddcsh_mask(                \
                            (__v4sf)(C), (__v4sf)(A), (__v4sf)(B), (U), (R))))

static __inline__ __m128h __DEFAULT_FN_ATTRS128 _mm_fmadd_sch(__m128h __A,
                                                              __m128h __B,
                                                              __m128h __C) {
  return (__m128h)__builtin_ia32_vfmaddcsh_mask((__v4sf)__C, (__v4sf)__A,
                                                (__v4sf)__B, (__mmask8)-1,
                                                _MM_FROUND_CUR_DIRECTION);
}

static __inline__ __m128h __DEFAULT_FN_ATTRS128
_mm_mask_fmadd_sch(__m128h __A, __mmask8 __U, __m128h __B, __m128h __C) {
  return (__m128h)__builtin_ia32_selectps_128(
      __U,
      __builtin_ia32_vfmaddcsh_mask((__v4sf)__C, (__v4sf)__A, (__v4sf)__B,
                                    (__mmask8)__U, _MM_FROUND_CUR_DIRECTION),
      (__v4sf)__A);
}

static __inline__ __m128h __DEFAULT_FN_ATTRS128
_mm_maskz_fmadd_sch(__mmask8 __U, __m128h __A, __m128h __B, __m128h __C) {
  return (__m128h)__builtin_ia32_vfmaddcsh_maskz((__v4sf)__C, (__v4sf)__A,
                                                 (__v4sf)__B, (__mmask8)__U,
                                                 _MM_FROUND_CUR_DIRECTION);
}

#define _mm_fmadd_round_sch(A, B, C, R)                                        \
  (__m128h) __builtin_ia32_vfmaddcsh_mask(                                     \
      (__v4sf)(__m128h)(C), (__v4sf)(__m128h)(A), (__v4sf)(__m128h)(B),        \
      (__mmask8)-1, (int)(R))

#define _mm_mask_fmadd_round_sch(A, U, B, C, R)                                \
  (__m128h) __builtin_ia32_selectps_128(                                       \
      (__mmask8)(U & 1),                                                       \
      __builtin_ia32_vfmaddcsh_mask(                                           \
          (__v4sf)(__m128h)(C), (__v4sf)(__m128h)(A), (__v4sf)(__m128h)(B),    \
          (__mmask8)(U), (int)(R)),                                            \
      (__v4sf)(__m128h)(A))

#define _mm_maskz_fmadd_round_sch(U, A, B, C, R)                               \
  (__m128h) __builtin_ia32_vfmaddcsh_maskz(                                    \
      (__v4sf)(__m128h)(C), (__v4sf)(__m128h)(A), (__v4sf)(__m128h)(B),        \
      (__mmask8)(U), (int)(R))

static __inline__ __m128h __DEFAULT_FN_ATTRS128
_mm_fcmul_sch(__m128h __A, __m128h __B)
{
  return (__m128h) __builtin_ia32_vfcmulcsh_mask ((__v4sf) __A,
                                                 (__v4sf) __B,
                                                 (__v4sf) _mm_undefined_ph (),
                                                 (__mmask8) -1,
                                                 _MM_FROUND_CUR_DIRECTION);
}

static __inline__ __m128h __DEFAULT_FN_ATTRS128
_mm_mask_fcmul_sch(__m128h __W, __mmask8 __U, __m128h __A, __m128h __B)
{
  return (__m128h) __builtin_ia32_vfcmulcsh_mask ((__v4sf) __A,
                                                 (__v4sf) __B,
                                                 (__v4sf) __W,
                                                 (__mmask8) __U,
                                                 _MM_FROUND_CUR_DIRECTION);
}

static __inline__ __m128h __DEFAULT_FN_ATTRS128
_mm_maskz_fcmul_sch(__mmask8 __U, __m128h __A, __m128h __B)
{
  return (__m128h) __builtin_ia32_vfcmulcsh_mask ((__v4sf) __A,
                                                 (__v4sf) __B,
                                                 (__v4sf) _mm_setzero_ph (),
                                                 (__mmask8) __U,
                                                 _MM_FROUND_CUR_DIRECTION);
}

#define _mm_fcmul_round_sch(A, B, R) \
  (__m128h) __builtin_ia32_vfcmulcsh_mask ((__v4sf)(__m128h) (A), \
                                          (__v4sf)(__m128h) (B), \
                                          (__v4sf)(__m128h) _mm_undefined_ph(), \
                                          (__mmask8) -1, \
                                          (int)(R))

#define _mm_mask_fcmul_round_sch(W, U, A, B, R) \
  (__m128h) __builtin_ia32_vfcmulcsh_mask ((__v4sf)(__m128h) (A), \
                                          (__v4sf)(__m128h) (B), \
                                          (__v4sf)(__m128h) (W), \
                                          (__mmask8) (U), \
                                          (int)(R))

#define _mm_maskz_fcmul_round_sch(U, A, B, R) \
  (__m128h) __builtin_ia32_vfcmulcsh_mask ((__v4sf)(__m128h) (A), \
                                          (__v4sf)(__m128h) (B), \
                                          (__v4sf)(__m128h) _mm_setzero_ph (), \
                                          (__mmask8) (U), \
                                          (int)(R))

static __inline__ __m128h __DEFAULT_FN_ATTRS128
_mm_fmul_sch(__m128h __A, __m128h __B)
{
  return (__m128h) __builtin_ia32_vfmulcsh_mask ((__v4sf) __A,
                                                (__v4sf) __B,
                                                (__v4sf) _mm_undefined_ph (),
                                                (__mmask8) -1,
                                                _MM_FROUND_CUR_DIRECTION);
}

static __inline__ __m128h __DEFAULT_FN_ATTRS128
_mm_mask_fmul_sch(__m128h __W, __mmask8 __U, __m128h __A, __m128h __B)
{
  return (__m128h) __builtin_ia32_vfmulcsh_mask ((__v4sf) __A,
                                                (__v4sf) __B,
                                                (__v4sf) __W,
                                                (__mmask8) __U,
                                                _MM_FROUND_CUR_DIRECTION);
}

static __inline__ __m128h __DEFAULT_FN_ATTRS128
_mm_maskz_fmul_sch(__mmask8 __U, __m128h __A, __m128h __B)
{
  return (__m128h) __builtin_ia32_vfmulcsh_mask ((__v4sf) __A,
                                                (__v4sf) __B,
                                                (__v4sf) _mm_setzero_ph (),
                                                (__mmask8) __U,
                                                _MM_FROUND_CUR_DIRECTION);
}

#define _mm_fmul_round_sch(A, B, R) \
  (__m128h) __builtin_ia32_vfmulcsh_mask ((__v4sf)(__m128h) (A), \
                                         (__v4sf)(__m128h) (B), \
                                         (__v4sf)(__m128h) _mm_undefined_ph(), \
                                         (__mmask8) -1, \
                                         (int)(R))

#define _mm_mask_fmul_round_sch(W, U, A, B, R) \
  (__m128h) __builtin_ia32_vfmulcsh_mask ((__v4sf)(__m128h) (A), \
                                         (__v4sf)(__m128h) (B), \
                                         (__v4sf)(__m128h) (W), \
                                         (__mmask8) (U), \
                                         (int)(R))

#define _mm_maskz_fmul_round_sch(U, A, B, R) \
  (__m128h) __builtin_ia32_vfmulcsh_mask ((__v4sf)(__m128h) (A), \
                                         (__v4sf)(__m128h) (B), \
                                         (__v4sf)(__m128h) _mm_setzero_ph (), \
                                         (__mmask8) (U), \
                                         (int)(R))

static __inline__ __m512h __DEFAULT_FN_ATTRS512
_mm512_fcmul_pch(__m512h __A, __m512h __B)
{
  return (__m512h) __builtin_ia32_vfcmulcph512_mask ((__v16sf) __A,
                                                    (__v16sf) __B,
                                                    (__v16sf) _mm512_undefined_ph (),
                                                    (__mmask16) -1,
                                                    _MM_FROUND_CUR_DIRECTION);
}

static __inline__ __m512h __DEFAULT_FN_ATTRS512
_mm512_mask_fcmul_pch(__m512h __W, __mmask16 __U, __m512h __A, __m512h __B)
{
  return (__m512h) __builtin_ia32_vfcmulcph512_mask ((__v16sf) __A,
                                                    (__v16sf) __B,
                                                    (__v16sf) __W,
                                                    (__mmask16) __U,
                                                    _MM_FROUND_CUR_DIRECTION);
}

static __inline__ __m512h __DEFAULT_FN_ATTRS512
_mm512_maskz_fcmul_pch(__mmask16 __U, __m512h __A, __m512h __B)
{
  return (__m512h) __builtin_ia32_vfcmulcph512_mask ((__v16sf) __A,
                                                    (__v16sf) __B,
                                                    (__v16sf) _mm512_setzero_ph (),
                                                    (__mmask16) __U,
                                                    _MM_FROUND_CUR_DIRECTION);
}

#define _mm512_fcmul_round_pch(A, B, R) \
  (__m512h) __builtin_ia32_vfcmulcph512_mask ((__v16sf)(__m512h) (A), \
                                             (__v16sf)(__m512h) (B), \
                                             (__v16sf)(__m512h) _mm512_undefined_ph(), \
                                             (__mmask16) -1, \
                                             (int)(R))

#define _mm512_mask_fcmul_round_pch(W, U, A, B, R) \
  (__m512h) __builtin_ia32_vfcmulcph512_mask ((__v16sf)(__m512h) (A), \
                                             (__v16sf)(__m512h) (B), \
                                             (__v16sf)(__m512h) (W), \
                                             (__mmask16) (U), \
                                             (int)(R))

#define _mm512_maskz_fcmul_round_pch(U, A, B, R) \
  (__m512h) __builtin_ia32_vfcmulcph512_mask ((__v16sf)(__m512h) (A), \
                                             (__v16sf)(__m512h) (B), \
                                             (__v16sf)(__m512h) _mm512_setzero_ph (), \
                                             (__mmask16) (U), \
                                             (int)(R))

static __inline__ __m512h __DEFAULT_FN_ATTRS512
_mm512_fmul_pch(__m512h __A, __m512h __B)
{
  return (__m512h) __builtin_ia32_vfmulcph512_mask ((__v16sf) __A,
                                                   (__v16sf) __B,
                                                   (__v16sf) _mm512_undefined_ph (),
                                                   (__mmask16) -1,
                                                   _MM_FROUND_CUR_DIRECTION);
}

static __inline__ __m512h __DEFAULT_FN_ATTRS512
_mm512_mask_fmul_pch(__m512h __W, __mmask16 __U, __m512h __A, __m512h __B)
{
  return (__m512h) __builtin_ia32_vfmulcph512_mask ((__v16sf) __A,
                                                   (__v16sf) __B,
                                                   (__v16sf) __W,
                                                   (__mmask16) __U,
                                                   _MM_FROUND_CUR_DIRECTION);
}

static __inline__ __m512h __DEFAULT_FN_ATTRS512
_mm512_maskz_fmul_pch(__mmask16 __U, __m512h __A, __m512h __B)
{
  return (__m512h) __builtin_ia32_vfmulcph512_mask ((__v16sf) __A,
                                                   (__v16sf) __B,
                                                   (__v16sf) _mm512_setzero_ph (),
                                                   (__mmask16) __U,
                                                   _MM_FROUND_CUR_DIRECTION);
}

#define _mm512_fmul_round_pch(A, B, R) \
  (__m512h) __builtin_ia32_vfmulcph512_mask ((__v16sf)(__m512h) (A), \
                                             (__v16sf)(__m512h) (B), \
                                             (__v16sf)(__m512h) _mm512_undefined_ph(), \
                                             (__mmask16) -1, \
                                             (int)(R))

#define _mm512_mask_fmul_round_pch(W, U, A, B, R)  \
  (__m512h) __builtin_ia32_vfmulcph512_mask ((__v16sf)(__m512h) (A), \
                                             (__v16sf)(__m512h) (B), \
                                             (__v16sf)(__m512h) (W), \
                                             (__mmask16) (U), \
                                             (int)(R))

#define _mm512_maskz_fmul_round_pch(U, A, B, R)  \
  (__m512h) __builtin_ia32_vfmulcph512_mask ((__v16sf)(__m512h) (A), \
                                            (__v16sf)(__m512h) (B), \
                                            (__v16sf)(__m512h) _mm512_setzero_ph(), \
                                            (__mmask16) (U), \
                                            (int)(R))

static __inline__ __m512h __DEFAULT_FN_ATTRS512 _mm512_fcmadd_pch(__m512h __A,
                                                                  __m512h __B,
                                                                  __m512h __C) {
  return (__m512h)__builtin_ia32_vfcmaddcph512_mask((__v16sf)__C, (__v16sf)__A,
                                                    (__v16sf)__B, (__mmask16)-1,
                                                    _MM_FROUND_CUR_DIRECTION);
}

static __inline__ __m512h __DEFAULT_FN_ATTRS512
_mm512_mask_fcmadd_pch(__m512h __A, __mmask16 __U, __m512h __B, __m512h __C) {
  return (__m512h)__builtin_ia32_selectps_512(
      __U,
      __builtin_ia32_vfcmaddcph512_mask((__v16sf)__C, (__v16sf)__A,
                                        (__v16sf)__B, (__mmask16)__U,
                                        _MM_FROUND_CUR_DIRECTION),
      (__v16sf)__A);
}

static __inline__ __m512h __DEFAULT_FN_ATTRS512
_mm512_mask3_fcmadd_pch(__m512h __A, __m512h __B, __m512h __C, __mmask16 __U) {
  return (__m512h)__builtin_ia32_vfcmaddcph512_mask(
      (__v16sf)__C, (__v16sf)__A, (__v16sf)__B, (__mmask16)__U,
      _MM_FROUND_CUR_DIRECTION);
}

static __inline__ __m512h __DEFAULT_FN_ATTRS512
_mm512_maskz_fcmadd_pch(__mmask16 __U, __m512h __A, __m512h __B, __m512h __C) {
  return (__m512h)__builtin_ia32_vfcmaddcph512_maskz(
      (__v16sf)__C, (__v16sf)__A, (__v16sf)__B, (__mmask16)__U,
      _MM_FROUND_CUR_DIRECTION);
}

#define _mm512_fcmadd_round_pch(A, B, C, R)                                    \
  (__m512h) __builtin_ia32_vfcmaddcph512_mask(                                 \
      (__v16sf)(__m512h)(C), (__v16sf)(__m512h)(A), (__v16sf)(__m512h)(B),     \
      (__mmask16)-1, (int)(R))

#define _mm512_mask_fcmadd_round_pch(A, U, B, C, R)                            \
  (__m512h)(__m512h) __builtin_ia32_selectps_512(                              \
      (__mmask16)(U),                                                          \
      __builtin_ia32_vfcmaddcph512_mask(                                       \
          (__v16sf)(__m512h)(C), (__v16sf)(__m512h)(A), (__v16sf)(__m512h)(B), \
          (__mmask16)(U), (int)(R)),                                           \
      (__v16sf)(__m512h)(A))

#define _mm512_mask3_fcmadd_round_pch(A, B, C, U, R)                           \
  (__m512h) __builtin_ia32_vfcmaddcph512_mask(                                 \
      (__v16sf)(__m512h)(C), (__v16sf)(__m512h)(A), (__v16sf)(__m512h)(B),     \
      (__mmask16)(U), (int)(R))

#define _mm512_maskz_fcmadd_round_pch(U, A, B, C, R)                           \
  (__m512h) __builtin_ia32_vfcmaddcph512_maskz(                                \
      (__v16sf)(__m512h)(C), (__v16sf)(__m512h)(A), (__v16sf)(__m512h)(B),     \
      (__mmask16)(U), (int)(R))

static __inline__ __m512h __DEFAULT_FN_ATTRS512 _mm512_fmadd_pch(__m512h __A,
                                                                 __m512h __B,
                                                                 __m512h __C) {
  return (__m512h)__builtin_ia32_vfmaddcph512_mask((__v16sf)__C, (__v16sf)__A,
                                                   (__v16sf)__B, (__mmask16)-1,
                                                   _MM_FROUND_CUR_DIRECTION);
}

static __inline__ __m512h __DEFAULT_FN_ATTRS512
_mm512_mask_fmadd_pch(__m512h __A, __mmask16 __U, __m512h __B, __m512h __C) {
  return (__m512h)__builtin_ia32_selectps_512(
      __U,
      __builtin_ia32_vfmaddcph512_mask((__v16sf)__C, (__v16sf)__A, (__v16sf)__B,
                                       (__mmask16)__U,
                                       _MM_FROUND_CUR_DIRECTION),
      (__v16sf)__A);
}

static __inline__ __m512h __DEFAULT_FN_ATTRS512
_mm512_mask3_fmadd_pch(__m512h __A, __m512h __B, __m512h __C, __mmask16 __U) {
  return (__m512h)__builtin_ia32_vfmaddcph512_mask((__v16sf)__C, (__v16sf)__A,
                                                   (__v16sf)__B, (__mmask16)__U,
                                                   _MM_FROUND_CUR_DIRECTION);
}

static __inline__ __m512h __DEFAULT_FN_ATTRS512
_mm512_maskz_fmadd_pch(__mmask16 __U, __m512h __A, __m512h __B, __m512h __C) {
  return (__m512h)__builtin_ia32_vfmaddcph512_maskz(
      (__v16sf)__C, (__v16sf)__A, (__v16sf)__B, (__mmask16)__U,
      _MM_FROUND_CUR_DIRECTION);
}

#define _mm512_fmadd_round_pch(A, B, C, R)                                     \
  (__m512h) __builtin_ia32_vfmaddcph512_mask(                                  \
      (__v16sf)(__m512h)(C), (__v16sf)(__m512h)(A), (__v16sf)(__m512h)(B),     \
      (__mmask16)-1, (int)(R))

#define _mm512_mask_fmadd_round_pch(A, U, B, C, R)                             \
  (__m512h)(__m512h) __builtin_ia32_selectps_512(                              \
      (__mmask16)(U),                                                          \
      __builtin_ia32_vfmaddcph512_mask(                                        \
          (__v16sf)(__m512h)(C), (__v16sf)(__m512h)(A), (__v16sf)(__m512h)(B), \
          (__mmask16)(U), (int)(R)),                                           \
      (__v16sf)(__m512h)(A))

#define _mm512_mask3_fmadd_round_pch(A, B, C, U, R)                            \
  (__m512h) __builtin_ia32_vfmaddcph512_mask(                                  \
      (__v16sf)(__m512h)(C), (__v16sf)(__m512h)(A), (__v16sf)(__m512h)(B),     \
      (__mmask16)(U), (int)(R))

#define _mm512_maskz_fmadd_round_pch(U, A, B, C, R)                            \
  (__m512h) __builtin_ia32_vfmaddcph512_maskz(                                 \
      (__v16sf)(__m512h)(C), (__v16sf)(__m512h)(A), (__v16sf)(__m512h)(B),     \
      (__mmask16)(U), (int)(R))

static __inline__ _Float16 __DEFAULT_FN_ATTRS512
_mm512_reduce_add_ph(__m512h __W) {
  return __builtin_ia32_reduce_fadd_ph512(-0.0f16, __W);
}

static __inline__ _Float16 __DEFAULT_FN_ATTRS512
_mm512_reduce_mul_ph(__m512h __W) {
  return __builtin_ia32_reduce_fmul_ph512(1.0f16, __W);
}

static __inline__ _Float16 __DEFAULT_FN_ATTRS512
_mm512_reduce_max_ph(__m512h __V) {
  return __builtin_ia32_reduce_fmax_ph512(__V);
}

static __inline__ _Float16 __DEFAULT_FN_ATTRS512
_mm512_reduce_min_ph(__m512h __V) {
  return __builtin_ia32_reduce_fmin_ph512(__V);
}

static __inline__ __m512h __DEFAULT_FN_ATTRS512
_mm512_mask_blend_ph(__mmask32 __U, __m512h __A, __m512h __W) {
  return (__m512h)__builtin_ia32_selectph_512((__mmask32)__U, (__v32hf)__W,
                                              (__v32hf)__A);
}

static __inline__ __m512h __DEFAULT_FN_ATTRS512
_mm512_permutex2var_ph(__m512h __A, __m512i __I, __m512h __B) {
  return (__m512h)__builtin_ia32_vpermi2varhi512((__v32hi)__A, (__v32hi)__I,
                                                 (__v32hi)__B);
}

static __inline__ __m512h __DEFAULT_FN_ATTRS512
_mm512_permutexvar_ph(__m512i __A, __m512h __B) {
  return (__m512h)__builtin_ia32_permvarhi512((__v32hi)__B, (__v32hi)__A);
}

#undef __DEFAULT_FN_ATTRS128
#undef __DEFAULT_FN_ATTRS256
#undef __DEFAULT_FN_ATTRS512

#endif<|MERGE_RESOLUTION|>--- conflicted
+++ resolved
@@ -967,45 +967,19 @@
   return __b[0];
 }
 
-<<<<<<< HEAD
-static __inline__ __m512h __DEFAULT_FN_ATTRS512
-_mm512_rcp_ph(__m512h __A) {
-  return (__m512h) __builtin_ia32_rcpph512_mask ((__v32hf) __A,
-            (__v32hf) _mm512_undefined_ph (),
-            (__mmask32) -1);
-=======
 static __inline__ __m512h __DEFAULT_FN_ATTRS512 _mm512_rcp_ph(__m512h __A) {
   return (__m512h)__builtin_ia32_rcpph512_mask(
       (__v32hf)__A, (__v32hf)_mm512_undefined_ph(), (__mmask32)-1);
->>>>>>> b088536c
 }
 
 static __inline__ __m512h __DEFAULT_FN_ATTRS512
 _mm512_mask_rcp_ph(__m512h __W, __mmask32 __U, __m512h __A) {
-<<<<<<< HEAD
-  return (__m512h) __builtin_ia32_rcpph512_mask ((__v32hf) __A,
-            (__v32hf) __W,
-            (__mmask32) __U);
-=======
   return (__m512h)__builtin_ia32_rcpph512_mask((__v32hf)__A, (__v32hf)__W,
                                                (__mmask32)__U);
->>>>>>> b088536c
 }
 
 static __inline__ __m512h __DEFAULT_FN_ATTRS512
 _mm512_maskz_rcp_ph(__mmask32 __U, __m512h __A) {
-<<<<<<< HEAD
-  return (__m512h) __builtin_ia32_rcpph512_mask ((__v32hf) __A,
-            (__v32hf) _mm512_setzero_ph (),
-            (__mmask32) __U);
-}
-
-static __inline__ __m512h __DEFAULT_FN_ATTRS512
-_mm512_rsqrt_ph(__m512h __A) {
-  return (__m512h) __builtin_ia32_rsqrtph512_mask ((__v32hf) __A,
-            (__v32hf) _mm512_undefined_ph (),
-            (__mmask32) -1);
-=======
   return (__m512h)__builtin_ia32_rcpph512_mask(
       (__v32hf)__A, (__v32hf)_mm512_setzero_ph(), (__mmask32)__U);
 }
@@ -1013,594 +987,16 @@
 static __inline__ __m512h __DEFAULT_FN_ATTRS512 _mm512_rsqrt_ph(__m512h __A) {
   return (__m512h)__builtin_ia32_rsqrtph512_mask(
       (__v32hf)__A, (__v32hf)_mm512_undefined_ph(), (__mmask32)-1);
->>>>>>> b088536c
 }
 
 static __inline__ __m512h __DEFAULT_FN_ATTRS512
 _mm512_mask_rsqrt_ph(__m512h __W, __mmask32 __U, __m512h __A) {
-<<<<<<< HEAD
-  return (__m512h) __builtin_ia32_rsqrtph512_mask ((__v32hf) __A,
-            (__v32hf) __W,
-            (__mmask32) __U);
-=======
   return (__m512h)__builtin_ia32_rsqrtph512_mask((__v32hf)__A, (__v32hf)__W,
                                                  (__mmask32)__U);
->>>>>>> b088536c
 }
 
 static __inline__ __m512h __DEFAULT_FN_ATTRS512
 _mm512_maskz_rsqrt_ph(__mmask32 __U, __m512h __A) {
-<<<<<<< HEAD
-  return (__m512h) __builtin_ia32_rsqrtph512_mask ((__v32hf) __A,
-            (__v32hf) _mm512_setzero_ph (),
-            (__mmask32) __U);
-}
-
-#define _mm512_getmant_ph(A, B, C)  \
-  (__m512h)__builtin_ia32_getmantph512_mask((__v32hf)(__m512h)(A), \
-                                           (int)(((C)<<2)|(B)), \
-                                           (__v32hf)_mm512_undefined_ph(), \
-                                           (__mmask32)-1, \
-                                           _MM_FROUND_CUR_DIRECTION)
-
-#define _mm512_mask_getmant_ph(W, U, A, B, C)  \
-  (__m512h)__builtin_ia32_getmantph512_mask((__v32hf)(__m512h)(A), \
-                                           (int)(((C)<<2)|(B)), \
-                                           (__v32hf)(__m512h)(W), \
-                                           (__mmask32)(U), \
-                                           _MM_FROUND_CUR_DIRECTION)
-
-#define _mm512_maskz_getmant_ph(U, A, B, C)  \
-  (__m512h)__builtin_ia32_getmantph512_mask((__v32hf)(__m512h)(A), \
-                                           (int)(((C)<<2)|(B)), \
-                                           (__v32hf)_mm512_setzero_ph(), \
-                                           (__mmask32)(U), \
-                                           _MM_FROUND_CUR_DIRECTION)
-
-#define _mm512_getmant_round_ph(A, B, C, R)  \
-  (__m512h)__builtin_ia32_getmantph512_mask((__v32hf)(__m512h)(A), \
-                                           (int)(((C)<<2) | (B)), \
-                                           (__v32hf)_mm512_undefined_ph(), \
-                                           (__mmask32)-1, (int)(R))
-
-#define _mm512_mask_getmant_round_ph(W, U, A, B, C, R)  \
-  (__m512h)__builtin_ia32_getmantph512_mask((__v32hf)(__m512h)(A), \
-                                           (int)(((C)<<2) | (B)), \
-                                           (__v32hf)(__m512h)(W), \
-                                           (__mmask32)(U), (int)(R))
-
-#define _mm512_maskz_getmant_round_ph(U, A, B, C, R)  \
-  (__m512h)__builtin_ia32_getmantph512_mask((__v32hf)(__m512h)(A), \
-                                           (int)(((C)<<2) | (B)), \
-                                           (__v32hf)_mm512_setzero_ph(), \
-                                           (__mmask32)(U), (int)(R))
-
-static __inline__ __m512h __DEFAULT_FN_ATTRS512
-_mm512_getexp_ph (__m512h __A)
-{
-  return (__m512h) __builtin_ia32_getexpph512_mask ((__v32hf) __A,
-               (__v32hf) _mm512_undefined_ph (),
-               (__mmask32) -1,
-               _MM_FROUND_CUR_DIRECTION);
-}
-
-static __inline__ __m512h __DEFAULT_FN_ATTRS512
-_mm512_mask_getexp_ph (__m512h __W, __mmask32 __U, __m512h __A)
-{
-  return (__m512h) __builtin_ia32_getexpph512_mask ((__v32hf) __A,
-               (__v32hf) __W,
-               (__mmask32) __U,
-               _MM_FROUND_CUR_DIRECTION);
-}
-
-static __inline__ __m512h __DEFAULT_FN_ATTRS512
-_mm512_maskz_getexp_ph (__mmask32 __U, __m512h __A)
-{
-  return (__m512h) __builtin_ia32_getexpph512_mask ((__v32hf) __A,
-               (__v32hf) _mm512_setzero_ph (),
-               (__mmask32) __U,
-               _MM_FROUND_CUR_DIRECTION);
-}
-
-#define _mm512_getexp_round_ph(A, R)  \
-  (__m512h)__builtin_ia32_getexpph512_mask((__v32hf)(__m512h)(A), \
-                                          (__v32hf)_mm512_undefined_ph(), \
-                                          (__mmask32)-1, (int)(R))
-
-#define _mm512_mask_getexp_round_ph(W, U, A, R)  \
-  (__m512h)__builtin_ia32_getexpph512_mask((__v32hf)(__m512h)(A), \
-                                          (__v32hf)(__m512h)(W), \
-                                          (__mmask32)(U), (int)(R))
-
-#define _mm512_maskz_getexp_round_ph(U, A, R)  \
-  (__m512h)__builtin_ia32_getexpph512_mask((__v32hf)(__m512h)(A), \
-                                          (__v32hf)_mm512_setzero_ph(), \
-                                          (__mmask32)(U), (int)(R))
-
-static __inline__ __m512h __DEFAULT_FN_ATTRS512
-_mm512_scalef_ph (__m512h __A, __m512h __B)
-{
-  return (__m512h) __builtin_ia32_scalefph512_mask ((__v32hf) __A,
-               (__v32hf) __B,
-               (__v32hf)
-               _mm512_undefined_ph (),
-               (__mmask32) -1,
-               _MM_FROUND_CUR_DIRECTION);
-}
-
-static __inline__ __m512h __DEFAULT_FN_ATTRS512
-_mm512_mask_scalef_ph (__m512h __W, __mmask32 __U, __m512h __A, __m512h __B)
-{
-  return (__m512h) __builtin_ia32_scalefph512_mask ((__v32hf) __A,
-               (__v32hf) __B,
-               (__v32hf) __W,
-               (__mmask32) __U,
-               _MM_FROUND_CUR_DIRECTION);
-}
-
-static __inline__ __m512h __DEFAULT_FN_ATTRS512
-_mm512_maskz_scalef_ph (__mmask32 __U, __m512h __A, __m512h __B)
-{
-  return (__m512h) __builtin_ia32_scalefph512_mask ((__v32hf) __A,
-               (__v32hf) __B,
-               (__v32hf)
-               _mm512_setzero_ph (),
-               (__mmask32) __U,
-               _MM_FROUND_CUR_DIRECTION);
-}
-
-#define _mm512_scalef_round_ph(A, B, R)  \
-  (__m512h)__builtin_ia32_scalefph512_mask((__v32hf)(__m512h)(A), \
-                                          (__v32hf)(__m512h)(B), \
-                                          (__v32hf)_mm512_undefined_ph(), \
-                                          (__mmask32)-1, (int)(R))
-
-#define _mm512_mask_scalef_round_ph(W, U, A, B, R)  \
-  (__m512h)__builtin_ia32_scalefph512_mask((__v32hf)(__m512h)(A), \
-                                          (__v32hf)(__m512h)(B), \
-                                          (__v32hf)(__m512h)(W), \
-                                          (__mmask32)(U), (int)(R))
-
-#define _mm512_maskz_scalef_round_ph(U, A, B, R)  \
-  (__m512h)__builtin_ia32_scalefph512_mask((__v32hf)(__m512h)(A), \
-                                          (__v32hf)(__m512h)(B), \
-                                          (__v32hf)_mm512_setzero_ph(), \
-                                          (__mmask32)(U), (int)(R))
-
-#define _mm512_roundscale_ph(A, B)  \
-  (__m512h)__builtin_ia32_rndscaleph_mask((__v32hf)(__m512h)(A), (int)(B), \
-                                         (__v32hf)(__m512h)(A), (__mmask32)-1, \
-                                         _MM_FROUND_CUR_DIRECTION)
-
-#define _mm512_mask_roundscale_ph(A, B, C, imm) \
-  (__m512h)__builtin_ia32_rndscaleph_mask((__v32hf)(__m512h)(C), (int)(imm), \
-                                         (__v32hf)(__m512h)(A), (__mmask32)(B), \
-                                         _MM_FROUND_CUR_DIRECTION)
-
-#define _mm512_maskz_roundscale_ph(A, B, imm) \
-  (__m512h)__builtin_ia32_rndscaleph_mask((__v32hf)(__m512h)(B), (int)(imm), \
-                                         (__v32hf)_mm512_setzero_ph(), \
-                                         (__mmask32)(A), \
-                                         _MM_FROUND_CUR_DIRECTION)
-
-#define _mm512_mask_roundscale_round_ph(A, B, C, imm, R)  \
-  (__m512h)__builtin_ia32_rndscaleph_mask((__v32hf)(__m512h)(C), (int)(imm), \
-                                         (__v32hf)(__m512h)(A), (__mmask32)(B), \
-                                         (int)(R))
-
-#define _mm512_maskz_roundscale_round_ph(A, B, imm, R)  \
-  (__m512h)__builtin_ia32_rndscaleph_mask((__v32hf)(__m512h)(B), (int)(imm), \
-                                         (__v32hf)_mm512_setzero_ph(), \
-                                         (__mmask32)(A), (int)(R))
-
-#define _mm512_roundscale_round_ph(A, imm, R)  \
-  (__m512h)__builtin_ia32_rndscaleph_mask((__v32hf)(__m512h)(A), (int)(imm), \
-                                         (__v32hf)_mm512_undefined_ph(), \
-                                         (__mmask32)-1, (int)(R))
-
-#define _mm512_reduce_ph(A, imm)  \
-  (__m512h)__builtin_ia32_reduceph512_mask((__v32hf)(__m512h)(A), (int)(imm), \
-                                         (__v32hf)_mm512_undefined_ph(), (__mmask32)-1, \
-                                         _MM_FROUND_CUR_DIRECTION)
-
-#define _mm512_mask_reduce_ph(W, U, A, imm) \
-  (__m512h)__builtin_ia32_reduceph512_mask((__v32hf)(__m512h)(A), (int)(imm), \
-                                         (__v32hf)(__m512h)(W), (__mmask32)(U), \
-                                         _MM_FROUND_CUR_DIRECTION)
-
-#define _mm512_maskz_reduce_ph(U, A, imm) \
-  (__m512h)__builtin_ia32_reduceph512_mask((__v32hf)(__m512h)(A), (int)(imm), \
-                                         (__v32hf)_mm512_setzero_ph(), \
-                                         (__mmask32)(U), \
-                                         _MM_FROUND_CUR_DIRECTION)
-
-#define _mm512_mask_reduce_round_ph(W, U, A, imm, R)  \
-  (__m512h)__builtin_ia32_reduceph512_mask((__v32hf)(__m512h)(A), (int)(imm), \
-                                         (__v32hf)(__m512h)(W), (__mmask32)(U), \
-                                         (int)(R))
-
-#define _mm512_maskz_reduce_round_ph(U, A, imm, R)  \
-  (__m512h)__builtin_ia32_reduceph512_mask((__v32hf)(__m512h)(A), (int)(imm), \
-                                         (__v32hf)_mm512_setzero_ph(), \
-                                         (__mmask32)(U), (int)(R))
-
-#define _mm512_reduce_round_ph(A, imm, R)  \
-  (__m512h)__builtin_ia32_reduceph512_mask((__v32hf)(__m512h)(A), (int)(imm), \
-                                         (__v32hf)_mm512_undefined_ph(), \
-                                         (__mmask32)-1, (int)(R))
-
-static  __inline__ __m128h __DEFAULT_FN_ATTRS128
-_mm_rcp_sh(__m128h __A, __m128h __B)
-{
-  return (__m128h) __builtin_ia32_rcpsh_mask ((__v8hf) __A,
-                 (__v8hf) __B,
-                 (__v8hf) _mm_setzero_ph (),
-                 (__mmask8) -1);
-}
-
-static __inline__ __m128h __DEFAULT_FN_ATTRS128
-_mm_mask_rcp_sh (__m128h __W, __mmask8 __U, __m128h __A, __m128h __B)
-{
- return (__m128h) __builtin_ia32_rcpsh_mask ((__v8hf) __A,
-          (__v8hf) __B,
-          (__v8hf) __W,
-          (__mmask8) __U);
-}
-
-static __inline__ __m128h __DEFAULT_FN_ATTRS128
-_mm_maskz_rcp_sh (__mmask8 __U, __m128h __A, __m128h __B)
-{
- return (__m128h) __builtin_ia32_rcpsh_mask ((__v8hf) __A,
-          (__v8hf) __B,
-          (__v8hf) _mm_setzero_ph (),
-          (__mmask8) __U);
-}
-
-static  __inline__ __m128h __DEFAULT_FN_ATTRS128
-_mm_rsqrt_sh(__m128h __A, __m128h __B)
-{
-  return (__m128h) __builtin_ia32_rsqrtsh_mask ((__v8hf) __A,
-             (__v8hf) __B,
-             (__v8hf) _mm_setzero_ph (),
-             (__mmask8) -1);
-}
-
-static __inline__ __m128h __DEFAULT_FN_ATTRS128
-_mm_mask_rsqrt_sh (__m128h __W, __mmask8 __U, __m128h __A, __m128h __B)
-{
- return (__m128h) __builtin_ia32_rsqrtsh_mask ((__v8hf) __A,
-          (__v8hf) __B,
-          (__v8hf) __W,
-          (__mmask8) __U);
-}
-
-static __inline__ __m128h __DEFAULT_FN_ATTRS128
-_mm_maskz_rsqrt_sh (__mmask8 __U, __m128h __A, __m128h __B)
-{
- return (__m128h) __builtin_ia32_rsqrtsh_mask ((__v8hf) __A,
-          (__v8hf) __B,
-          (__v8hf) _mm_setzero_ph (),
-          (__mmask8) __U);
-}
-
-#define _mm_getmant_round_sh(A, B, C, D, R) \
-  (__m128h)__builtin_ia32_getmantsh_round_mask((__v8hf)(__m128h)(A), \
-                                               (__v8hf)(__m128h)(B), \
-                                               (int)(((D)<<2) | (C)), \
-                                               (__v8hf)_mm_setzero_ph(), \
-                                               (__mmask8)-1, (int)(R))
-
-#define _mm_getmant_sh(A, B, C, D) \
-  (__m128h)__builtin_ia32_getmantsh_round_mask((__v8hf)(__m128h)(A), \
-                                               (__v8hf)(__m128h)(B), \
-                                               (int)(((D)<<2) | (C)), \
-                                               (__v8hf)_mm_setzero_ph(), \
-                                               (__mmask8)-1, \
-                                               _MM_FROUND_CUR_DIRECTION)
-
-#define _mm_mask_getmant_sh(W, U, A, B, C, D) \
-  (__m128h)__builtin_ia32_getmantsh_round_mask((__v8hf)(__m128h)(A), \
-                                               (__v8hf)(__m128h)(B), \
-                                               (int)(((D)<<2) | (C)), \
-                                               (__v8hf)(__m128h)(W), \
-                                               (__mmask8)(U), \
-                                               _MM_FROUND_CUR_DIRECTION)
-
-#define _mm_mask_getmant_round_sh(W, U, A, B, C, D, R) \
-  (__m128h)__builtin_ia32_getmantsh_round_mask((__v8hf)(__m128h)(A), \
-                                               (__v8hf)(__m128h)(B), \
-                                               (int)(((D)<<2) | (C)), \
-                                               (__v8hf)(__m128h)(W), \
-                                               (__mmask8)(U), (int)(R))
-
-#define _mm_maskz_getmant_sh(U, A, B, C, D) \
-  (__m128h)__builtin_ia32_getmantsh_round_mask((__v8hf)(__m128h)(A), \
-                                               (__v8hf)(__m128h)(B), \
-                                               (int)(((D)<<2) | (C)), \
-                                               (__v8hf)_mm_setzero_ph(), \
-                                               (__mmask8)(U), \
-                                               _MM_FROUND_CUR_DIRECTION)
-
-#define _mm_maskz_getmant_round_sh(U, A, B, C, D, R) \
-  (__m128h)__builtin_ia32_getmantsh_round_mask((__v8hf)(__m128h)(A), \
-                                               (__v8hf)(__m128h)(B), \
-                                               (int)(((D)<<2) | (C)), \
-                                               (__v8hf)_mm_setzero_ph(), \
-                                               (__mmask8)(U), (int)(R))
-
-#define _mm_getexp_round_sh(A, B, R) \
-  (__m128h)__builtin_ia32_getexpsh128_round_mask((__v8hf)(__m128h)(A), \
-                                                 (__v8hf)(__m128h)(B), \
-                                                 (__v8hf)_mm_setzero_ph(), \
-                                                 (__mmask8)-1, (int)(R))
-
-static __inline__ __m128h __DEFAULT_FN_ATTRS128
-_mm_getexp_sh (__m128h __A, __m128h __B)
-{
-  return (__m128h) __builtin_ia32_getexpsh128_round_mask ((__v8hf) __A,
-          (__v8hf) __B,
-          (__v8hf)  _mm_setzero_ph(),
-          (__mmask8) -1,
-          _MM_FROUND_CUR_DIRECTION);
-}
-
-static __inline__ __m128h __DEFAULT_FN_ATTRS128
-_mm_mask_getexp_sh (__m128h __W, __mmask8 __U, __m128h __A, __m128h __B)
-{
- return (__m128h) __builtin_ia32_getexpsh128_round_mask ((__v8hf) __A,
-          (__v8hf) __B,
-          (__v8hf) __W,
-          (__mmask8) __U,
-          _MM_FROUND_CUR_DIRECTION);
-}
-
-#define _mm_mask_getexp_round_sh(W, U, A, B, R) \
-  (__m128h)__builtin_ia32_getexpsh128_round_mask((__v8hf)(__m128h)(A), \
-                                                 (__v8hf)(__m128h)(B), \
-                                                 (__v8hf)(__m128h)(W), \
-                                                 (__mmask8)(U), (int)(R))
-
-static __inline__ __m128h __DEFAULT_FN_ATTRS128
-_mm_maskz_getexp_sh (__mmask8 __U, __m128h __A, __m128h __B)
-{
- return (__m128h) __builtin_ia32_getexpsh128_round_mask ((__v8hf) __A,
-          (__v8hf) __B,
-          (__v8hf) _mm_setzero_ph (),
-          (__mmask8) __U,
-          _MM_FROUND_CUR_DIRECTION);
-}
-
-#define _mm_maskz_getexp_round_sh(U, A, B, R) \
-  (__m128h)__builtin_ia32_getexpsh128_round_mask((__v8hf)(__m128h)(A), \
-                                                 (__v8hf)(__m128h)(B), \
-                                                 (__v8hf)_mm_setzero_ph(), \
-                                                 (__mmask8)(U), (int)(R))
-
-#define _mm_scalef_round_sh(A, B, R) \
-  (__m128h)__builtin_ia32_scalefsh_round_mask((__v8hf)(__m128h)(A), \
-                                              (__v8hf)(__m128h)(B), \
-                                              (__v8hf)_mm_setzero_ph(), \
-                                              (__mmask8)-1, (int)(R))
-
-static __inline__ __m128h __DEFAULT_FN_ATTRS128
-_mm_scalef_sh (__m128h __A, __m128h __B)
-{
-  return (__m128h) __builtin_ia32_scalefsh_round_mask ((__v8hf) __A,
-             (__v8hf)( __B), (__v8hf) _mm_setzero_ph(),
-             (__mmask8) -1,
-             _MM_FROUND_CUR_DIRECTION);
-}
-
-static __inline__ __m128h __DEFAULT_FN_ATTRS128
-_mm_mask_scalef_sh (__m128h __W, __mmask8 __U, __m128h __A, __m128h __B)
-{
- return (__m128h) __builtin_ia32_scalefsh_round_mask ( (__v8hf) __A,
-                (__v8hf) __B,
-                (__v8hf) __W,
-                (__mmask8) __U,
-                _MM_FROUND_CUR_DIRECTION);
-}
-
-#define _mm_mask_scalef_round_sh(W, U, A, B, R) \
-  (__m128h)__builtin_ia32_scalefsh_round_mask((__v8hf)(__m128h)(A), \
-                                              (__v8hf)(__m128h)(B), \
-                                              (__v8hf)(__m128h)(W), \
-                                              (__mmask8)(U), (int)(R))
-
-static __inline__ __m128h __DEFAULT_FN_ATTRS128
-_mm_maskz_scalef_sh (__mmask8 __U, __m128h __A, __m128h __B)
-{
- return (__m128h) __builtin_ia32_scalefsh_round_mask ( (__v8hf) __A,
-                 (__v8hf) __B,
-                (__v8hf) _mm_setzero_ph (),
-                (__mmask8) __U,
-                _MM_FROUND_CUR_DIRECTION);
-}
-
-#define _mm_maskz_scalef_round_sh(U, A, B, R) \
-  (__m128h)__builtin_ia32_scalefsh_round_mask((__v8hf)(__m128h)(A), \
-                                              (__v8hf)(__m128h)(B), \
-                                              (__v8hf)_mm_setzero_ph(), \
-                                              (__mmask8)(U), \
-                                              (int)(R))
-
-#define _mm_roundscale_round_sh(A, B, imm, R) \
-  (__m128h)__builtin_ia32_rndscalesh_round_mask((__v8hf)(__m128h)(A), \
-                                                (__v8hf)(__m128h)(B), \
-                                                (__v8hf)_mm_setzero_ph(), \
-                                                (__mmask8)-1, (int)(imm), \
-                                                (int)(R))
-
-#define _mm_roundscale_sh(A, B, imm) \
-  (__m128h)__builtin_ia32_rndscalesh_round_mask((__v8hf)(__m128h)(A), \
-                                                (__v8hf)(__m128h)(B), \
-                                                (__v8hf)_mm_setzero_ph(), \
-                                                (__mmask8)-1, (int)(imm), \
-                                                _MM_FROUND_CUR_DIRECTION)
-
-#define _mm_mask_roundscale_sh(W, U, A, B, I) \
-  (__m128h)__builtin_ia32_rndscalesh_round_mask((__v8hf)(__m128h)(A), \
-                                                (__v8hf)(__m128h)(B), \
-                                                (__v8hf)(__m128h)(W), \
-                                                (__mmask8)(U), (int)(I), \
-                                                _MM_FROUND_CUR_DIRECTION)
-
-#define _mm_mask_roundscale_round_sh(W, U, A, B, I, R) \
-  (__m128h)__builtin_ia32_rndscalesh_round_mask((__v8hf)(__m128h)(A), \
-                                                (__v8hf)(__m128h)(B), \
-                                                (__v8hf)(__m128h)(W), \
-                                                (__mmask8)(U), (int)(I), \
-                                                (int)(R))
-
-#define _mm_maskz_roundscale_sh(U, A, B, I) \
-  (__m128h)__builtin_ia32_rndscalesh_round_mask((__v8hf)(__m128h)(A), \
-                                                (__v8hf)(__m128h)(B), \
-                                                (__v8hf)_mm_setzero_ph(), \
-                                                (__mmask8)(U), (int)(I), \
-                                                _MM_FROUND_CUR_DIRECTION)
-
-#define _mm_maskz_roundscale_round_sh(U, A, B, I, R) \
-  (__m128h)__builtin_ia32_rndscalesh_round_mask((__v8hf)(__m128h)(A), \
-                                                (__v8hf)(__m128h)(B), \
-                                                (__v8hf)_mm_setzero_ph(), \
-                                                (__mmask8)(U), (int)(I), \
-                                                (int)(R))
-
-#define _mm_reduce_sh(A, B, C) \
-  (__m128h)__builtin_ia32_reducesh_mask((__v8hf)(__m128h)(A), \
-                                        (__v8hf)(__m128h)(B), \
-                                        (__v8hf)_mm_setzero_ph(), \
-                                        (__mmask8)-1, \
-                                        (int)(C), _MM_FROUND_CUR_DIRECTION)
-
-#define _mm_mask_reduce_sh(W, U, A, B, C) \
-  (__m128h)__builtin_ia32_reducesh_mask((__v8hf)(__m128h)(A), \
-                                        (__v8hf)(__m128h)(B), \
-                                        (__v8hf)(__m128h)(W), (__mmask8)(U), \
-                                        (int)(C), _MM_FROUND_CUR_DIRECTION)
-
-#define _mm_maskz_reduce_sh(U, A, B, C) \
-  (__m128h)__builtin_ia32_reducesh_mask((__v8hf)(__m128h)(A), \
-                                        (__v8hf)(__m128h)(B), \
-                                        (__v8hf)_mm_setzero_ph(), \
-                                        (__mmask8)(U), (int)(C), \
-                                        _MM_FROUND_CUR_DIRECTION)
-
-#define _mm_reduce_round_sh(A, B, C, R) \
-  (__m128h)__builtin_ia32_reducesh_mask((__v8hf)(__m128h)(A), \
-                                        (__v8hf)(__m128h)(B), \
-                                        (__v8hf)_mm_setzero_ph(), (__mmask8)-1, \
-                                        (int)(C), (int)(R))
-
-#define _mm_mask_reduce_round_sh(W, U, A, B, C, R) \
-  (__m128h)__builtin_ia32_reducesh_mask((__v8hf)(__m128h)(A), \
-                                        (__v8hf)(__m128h)(B), \
-                                        (__v8hf)(__m128h)(W), (__mmask8)(U), \
-                                        (int)(C), (int)(R))
-
-#define _mm_maskz_reduce_round_sh(U, A, B, C, R) \
-  (__m128h)__builtin_ia32_reducesh_mask((__v8hf)(__m128h)(A), \
-                                        (__v8hf)(__m128h)(B), \
-                                        (__v8hf)_mm_setzero_ph(), \
-                                        (__mmask8)(U), (int)(C), (int)(R))
-
-#define _mm512_sqrt_round_ph(A, R) \
-  (__m512h)__builtin_ia32_sqrtph512((__v32hf)(__m512h)(A), (int)(R))
-
-#define _mm512_mask_sqrt_round_ph(W, U, A, R) \
-  (__m512h)__builtin_ia32_selectph_512((__mmask32)(U), \
-                                      (__v32hf)_mm512_sqrt_round_ph((A), (R)), \
-                                      (__v32hf)(__m512h)(W))
-
-#define _mm512_maskz_sqrt_round_ph(U, A, R) \
-  (__m512h)__builtin_ia32_selectph_512((__mmask32)(U), \
-                                      (__v32hf)_mm512_sqrt_round_ph((A), (R)), \
-                                      (__v32hf)_mm512_setzero_ph())
-
-static __inline__ __m512h __DEFAULT_FN_ATTRS512
-_mm512_sqrt_ph (__m512h __A)
-{
-  return (__m512h) __builtin_ia32_sqrtph512 ((__v32hf) __A,
-               _MM_FROUND_CUR_DIRECTION);
-}
-
-static __inline__ __m512h __DEFAULT_FN_ATTRS512
-_mm512_mask_sqrt_ph (__m512h __W, __mmask32 __U, __m512h __A)
-{
-  return (__m512h)__builtin_ia32_selectph_512((__mmask32)(__U),
-                                      (__v32hf)__builtin_ia32_sqrtph512((__A), (_MM_FROUND_CUR_DIRECTION)),
-                                      (__v32hf)(__m512h)(__W));
-}
-
-static __inline__ __m512h __DEFAULT_FN_ATTRS512
-_mm512_maskz_sqrt_ph (__mmask32 __U, __m512h __A)
-{
-  return (__m512h)__builtin_ia32_selectph_512((__mmask32)(__U),
-                                      (__v32hf)__builtin_ia32_sqrtph512((__A), (_MM_FROUND_CUR_DIRECTION)),
-                                      (__v32hf)_mm512_setzero_ph());
-}
-
-#define _mm_sqrt_round_sh(A, B, R) \
-  (__m128h)__builtin_ia32_sqrtsh_round_mask((__v8hf)(__m128h)(A), \
-                                           (__v8hf)(__m128h)(B), \
-                                           (__v8hf)_mm_setzero_ph(), \
-                                           (__mmask8)-1, (int)(R))
-
-#define _mm_mask_sqrt_round_sh(W, U, A, B, R) \
-  (__m128h)__builtin_ia32_sqrtsh_round_mask((__v8hf)(__m128h)(A), \
-                                           (__v8hf)(__m128h)(B), \
-                                           (__v8hf)(__m128h)(W), (__mmask8)(U), \
-                                           (int)(R))
-
-#define _mm_maskz_sqrt_round_sh(U, A, B, R) \
-  (__m128h)__builtin_ia32_sqrtsh_round_mask((__v8hf)(__m128h)(A), \
-                                           (__v8hf)(__m128h)(B), \
-                                           (__v8hf)_mm_setzero_ph(), \
-                                           (__mmask8)(U), (int)(R))
-
-static __inline__ __m128h __DEFAULT_FN_ATTRS128
-_mm_sqrt_sh (__m128h __A, __m128h __B)
-{
-  return (__m128h)__builtin_ia32_sqrtsh_round_mask((__v8hf)(__m128h)(__A),
-                                           (__v8hf)(__m128h)(__B),
-                                           (__v8hf)_mm_setzero_ph(),
-                                           (__mmask8)-1, _MM_FROUND_CUR_DIRECTION);
-}
-
-static __inline__ __m128h __DEFAULT_FN_ATTRS128
-_mm_mask_sqrt_sh (__m128h __W, __mmask32 __U, __m128h __A, __m128h __B)
-{
-  return (__m128h)__builtin_ia32_sqrtsh_round_mask((__v8hf)(__m128h)(__A),
-                                           (__v8hf)(__m128h)(__B),
-                                           (__v8hf)(__m128h)(__W), (__mmask8)(__U),
-                                           _MM_FROUND_CUR_DIRECTION);
-}
-
-static __inline__ __m128h __DEFAULT_FN_ATTRS128
-_mm_maskz_sqrt_sh (__mmask32 __U, __m128h __A, __m128h __B)
-{
-  return (__m128h)__builtin_ia32_sqrtsh_round_mask((__v8hf)(__m128h)(__A),
-                                           (__v8hf)(__m128h)(__B),
-                                           (__v8hf)_mm_setzero_ph(),
-                                           (__mmask8)(__U), _MM_FROUND_CUR_DIRECTION);
-}
-
-#define _mm512_mask_fpclass_ph_mask(U, A, imm) \
-  (__mmask32)__builtin_ia32_fpclassph512_mask((__v32hf)(__m512h)(A), \
-                                              (int)(imm), (__mmask32)(U))
-
-#define _mm512_fpclass_ph_mask(A, imm) \
-  (__mmask32)__builtin_ia32_fpclassph512_mask((__v32hf)(__m512h)(A), \
-                                              (int)(imm), (__mmask32)-1)
-
-#define _mm_fpclass_sh_mask(A, imm) \
-  (__mmask8)__builtin_ia32_fpclasssh_mask((__v8hf)(__m128h)(A), (int)(imm), \
-                                          (__mmask8)-1)
-
-#define _mm_mask_fpclass_sh_mask(U, A, imm) \
-  (__mmask8)__builtin_ia32_fpclasssh_mask((__v8hf)(__m128h)(A), (int)(imm), \
-                                          (__mmask8)(U))
-=======
   return (__m512h)__builtin_ia32_rsqrtph512_mask(
       (__v32hf)__A, (__v32hf)_mm512_setzero_ph(), (__mmask32)__U);
 }
@@ -2056,7 +1452,6 @@
 #define _mm_mask_fpclass_sh_mask(U, A, imm)                                    \
   ((__mmask8)__builtin_ia32_fpclasssh_mask((__v8hf)(__m128h)(A), (int)(imm),   \
                                            (__mmask8)(U)))
->>>>>>> b088536c
 
 #define _mm512_cvt_roundpd_ph(A, R)                                            \
   ((__m128h)__builtin_ia32_vcvtpd2ph512_mask(                                  \
