--- conflicted
+++ resolved
@@ -267,13 +267,8 @@
 }
 
 static __inline__ _tile1024i __DEFAULT_FN_ATTRS_BF16
-<<<<<<< HEAD
-_tile_dpbf16ps_internal(unsigned short m, unsigned short n, unsigned short k,
-                        _tile1024i dst, _tile1024i src1, _tile1024i src2) {
-=======
 _tile_tdpbf16ps_internal(unsigned short m, unsigned short n, unsigned short k,
                          _tile1024i dst, _tile1024i src1, _tile1024i src2) {
->>>>>>> 07f2212b
   return __builtin_ia32_tdpbf16ps_internal(m, n, k, dst, src1, src2);
 }
 
@@ -328,17 +323,10 @@
 }
 
 __DEFAULT_FN_ATTRS_BF16
-<<<<<<< HEAD
-static void __tile_dpbf16ps(__tile1024i *dst, __tile1024i src1,
-                            __tile1024i src2) {
-  dst->tile = _tile_dpbf16ps_internal(src1.row, src2.col, src1.col, dst->tile,
-                                      src1.tile, src2.tile);
-=======
 static void __tile_tdpbf16ps(__tile1024i *dst, __tile1024i src1,
                              __tile1024i src2) {
   dst->tile = _tile_tdpbf16ps_internal(src1.row, src2.col, src1.col, dst->tile,
                                        src1.tile, src2.tile);
->>>>>>> 07f2212b
 }
 
 #undef __DEFAULT_FN_ATTRS_TILE
