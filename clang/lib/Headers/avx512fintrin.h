<<<<<<< HEAD
//
// Copyright (C) 2015 Intel Corporation.  All rights reserved.
//
// The information and source code contained herein is the exclusive
// property of Intel Corporation and may not be disclosed, examined
// or reproduced in whole or in part without explicit written authorization
// from the company.
//
/*===---- avx512fintrin.h - AVX2 intrinsics --------------------------------===
=======
/*===---- avx512fintrin.h - AVX512F intrinsics -----------------------------===
>>>>>>> 9d6940ba
 *
 * Permission is hereby granted, free of charge, to any person obtaining a copy
 * of this software and associated documentation files (the "Software"), to deal
 * in the Software without restriction, including without limitation the rights
 * to use, copy, modify, merge, publish, distribute, sublicense, and/or sell
 * copies of the Software, and to permit persons to whom the Software is
 * furnished to do so, subject to the following conditions:
 *
 * The above copyright notice and this permission notice shall be included in
 * all copies or substantial portions of the Software.
 *
 * THE SOFTWARE IS PROVIDED "AS IS", WITHOUT WARRANTY OF ANY KIND, EXPRESS OR
 * IMPLIED, INCLUDING BUT NOT LIMITED TO THE WARRANTIES OF MERCHANTABILITY,
 * FITNESS FOR A PARTICULAR PURPOSE AND NONINFRINGEMENT. IN NO EVENT SHALL THE
 * AUTHORS OR COPYRIGHT HOLDERS BE LIABLE FOR ANY CLAIM, DAMAGES OR OTHER
 * LIABILITY, WHETHER IN AN ACTION OF CONTRACT, TORT OR OTHERWISE, ARISING FROM,
 * OUT OF OR IN CONNECTION WITH THE SOFTWARE OR THE USE OR OTHER DEALINGS IN
 * THE SOFTWARE.
 *
 *===-----------------------------------------------------------------------===
 */
#ifndef __IMMINTRIN_H
#error "Never use <avx512fintrin.h> directly; include <immintrin.h> instead."
#endif

#ifndef __AVX512FINTRIN_H
#define __AVX512FINTRIN_H

typedef double __v8df __attribute__((__vector_size__(64)));
typedef float __v16sf __attribute__((__vector_size__(64)));
typedef long long __v8di __attribute__((__vector_size__(64)));
typedef int __v16si __attribute__((__vector_size__(64)));

typedef float __m512 __attribute__((__vector_size__(64)));
typedef double __m512d __attribute__((__vector_size__(64)));
typedef long long __m512i __attribute__((__vector_size__(64)));

typedef unsigned char __mmask8;
typedef unsigned short __mmask16;

/* Rounding mode macros.  */
#define _MM_FROUND_TO_NEAREST_INT   0x00
#define _MM_FROUND_TO_NEG_INF       0x01
#define _MM_FROUND_TO_POS_INF       0x02
#define _MM_FROUND_TO_ZERO          0x03
#define _MM_FROUND_CUR_DIRECTION    0x04

/* Define the default attributes for the functions in this file. */
#define __DEFAULT_FN_ATTRS __attribute__((__always_inline__, __nodebug__, __target__("avx512f")))

/* Create vectors with repeated elements */

static  __inline __m512i __DEFAULT_FN_ATTRS
_mm512_setzero_si512(void)
{
  return (__m512i)(__v8di){ 0, 0, 0, 0, 0, 0, 0, 0 };
}

static __inline__ __m512d __DEFAULT_FN_ATTRS
_mm512_undefined_pd()
{
  return (__m512d)__builtin_ia32_undef512();
}

static __inline__ __m512 __DEFAULT_FN_ATTRS
_mm512_undefined()
{
  return (__m512)__builtin_ia32_undef512();
}

static __inline__ __m512 __DEFAULT_FN_ATTRS
_mm512_undefined_ps()
{
  return (__m512)__builtin_ia32_undef512();
}

static __inline__ __m512i __DEFAULT_FN_ATTRS
_mm512_undefined_epi32()
{
  return (__m512i)__builtin_ia32_undef512();
}

static __inline __m512i __DEFAULT_FN_ATTRS
_mm512_maskz_set1_epi32(__mmask16 __M, int __A)
{
  return (__m512i) __builtin_ia32_pbroadcastd512_gpr_mask (__A,
                 (__v16si)
                 _mm512_setzero_si512 (),
                 __M);
}

static __inline __m512i __DEFAULT_FN_ATTRS
_mm512_maskz_set1_epi64(__mmask8 __M, long long __A)
{
#ifdef __x86_64__
  return (__m512i) __builtin_ia32_pbroadcastq512_gpr_mask (__A,
                 (__v8di)
                 _mm512_setzero_si512 (),
                 __M);
#else
  return (__m512i) __builtin_ia32_pbroadcastq512_mem_mask (__A,
                 (__v8di)
                 _mm512_setzero_si512 (),
                 __M);
#endif
}

static __inline __m512 __DEFAULT_FN_ATTRS
_mm512_setzero_ps(void)
{
  return (__m512){ 0.0, 0.0, 0.0, 0.0, 0.0, 0.0, 0.0, 0.0,
                   0.0, 0.0, 0.0, 0.0, 0.0, 0.0, 0.0, 0.0 };
}
static  __inline __m512d __DEFAULT_FN_ATTRS
_mm512_setzero_pd(void)
{
  return (__m512d){ 0.0, 0.0, 0.0, 0.0, 0.0, 0.0, 0.0, 0.0 };
}

static __inline __m512 __DEFAULT_FN_ATTRS
_mm512_set1_ps(float __w)
{
  return (__m512){ __w, __w, __w, __w, __w, __w, __w, __w,
                   __w, __w, __w, __w, __w, __w, __w, __w  };
}

static __inline __m512d __DEFAULT_FN_ATTRS
_mm512_set1_pd(double __w)
{
  return (__m512d){ __w, __w, __w, __w, __w, __w, __w, __w };
}

static __inline __m512i __DEFAULT_FN_ATTRS
_mm512_set1_epi32(int __s)
{
  return (__m512i)(__v16si){ __s, __s, __s, __s, __s, __s, __s, __s,
                             __s, __s, __s, __s, __s, __s, __s, __s };
}

static __inline __m512i __DEFAULT_FN_ATTRS
_mm512_set1_epi64(long long __d)
{
  return (__m512i)(__v8di){ __d, __d, __d, __d, __d, __d, __d, __d };
}

static __inline__ __m512 __DEFAULT_FN_ATTRS
_mm512_broadcastss_ps(__m128 __X)
{
  float __f = __X[0];
  return (__v16sf){ __f, __f, __f, __f,
                    __f, __f, __f, __f,
                    __f, __f, __f, __f,
                    __f, __f, __f, __f };
}

static __inline__ __m512d __DEFAULT_FN_ATTRS
_mm512_broadcastsd_pd(__m128d __X)
{
  double __d = __X[0];
  return (__v8df){ __d, __d, __d, __d,
                   __d, __d, __d, __d };
}

/* Cast between vector types */

static __inline __m512d __DEFAULT_FN_ATTRS
_mm512_castpd256_pd512(__m256d __a)
{
  return __builtin_shufflevector(__a, __a, 0, 1, 2, 3, -1, -1, -1, -1);
}

static __inline __m512 __DEFAULT_FN_ATTRS
_mm512_castps256_ps512(__m256 __a)
{
  return __builtin_shufflevector(__a, __a, 0,  1,  2,  3,  4,  5,  6,  7,
                                          -1, -1, -1, -1, -1, -1, -1, -1);
}

static __inline __m128d __DEFAULT_FN_ATTRS
_mm512_castpd512_pd128(__m512d __a)
{
  return __builtin_shufflevector(__a, __a, 0, 1);
}

static __inline __m128 __DEFAULT_FN_ATTRS
_mm512_castps512_ps128(__m512 __a)
{
  return __builtin_shufflevector(__a, __a, 0, 1, 2, 3);
}

/* Bitwise operators */
static __inline__ __m512i __DEFAULT_FN_ATTRS
_mm512_and_epi32(__m512i __a, __m512i __b)
{
  return __a & __b;
}

static __inline__ __m512i __DEFAULT_FN_ATTRS
_mm512_mask_and_epi32(__m512i __src, __mmask16 __k, __m512i __a, __m512i __b)
{
  return (__m512i) __builtin_ia32_pandd512_mask((__v16si) __a,
              (__v16si) __b,
              (__v16si) __src,
              (__mmask16) __k);
}
static __inline__ __m512i __DEFAULT_FN_ATTRS
_mm512_maskz_and_epi32(__mmask16 __k, __m512i __a, __m512i __b)
{
  return (__m512i) __builtin_ia32_pandd512_mask((__v16si) __a,
              (__v16si) __b,
              (__v16si)
              _mm512_setzero_si512 (),
              (__mmask16) __k);
}

static __inline__ __m512i __DEFAULT_FN_ATTRS
_mm512_and_epi64(__m512i __a, __m512i __b)
{
  return __a & __b;
}

static __inline__ __m512i __DEFAULT_FN_ATTRS
_mm512_mask_and_epi64(__m512i __src, __mmask8 __k, __m512i __a, __m512i __b)
{
  return (__m512i) __builtin_ia32_pandq512_mask ((__v8di) __a,
              (__v8di) __b,
              (__v8di) __src,
              (__mmask8) __k);
}
static __inline__ __m512i __DEFAULT_FN_ATTRS
_mm512_maskz_and_epi64(__mmask8 __k, __m512i __a, __m512i __b)
{
  return (__m512i) __builtin_ia32_pandq512_mask ((__v8di) __a,
              (__v8di) __b,
              (__v8di)
              _mm512_setzero_si512 (),
              (__mmask8) __k);
}

static __inline__ __m512i __DEFAULT_FN_ATTRS
_mm512_andnot_epi32 (__m512i __A, __m512i __B)
{
  return (__m512i) __builtin_ia32_pandnd512_mask ((__v16si) __A,
              (__v16si) __B,
              (__v16si)
              _mm512_setzero_si512 (),
              (__mmask16) -1);
}

static __inline__ __m512i __DEFAULT_FN_ATTRS
_mm512_mask_andnot_epi32 (__m512i __W, __mmask16 __U, __m512i __A, __m512i __B)
{
  return (__m512i) __builtin_ia32_pandnd512_mask ((__v16si) __A,
              (__v16si) __B,
              (__v16si) __W,
              (__mmask16) __U);
}

static __inline__ __m512i __DEFAULT_FN_ATTRS
_mm512_maskz_andnot_epi32 (__mmask16 __U, __m512i __A, __m512i __B)
{
  return (__m512i) __builtin_ia32_pandnd512_mask ((__v16si) __A,
              (__v16si) __B,
              (__v16si)
              _mm512_setzero_si512 (),
              (__mmask16) __U);
}

static __inline__ __m512i __DEFAULT_FN_ATTRS
_mm512_andnot_epi64 (__m512i __A, __m512i __B)
{
  return (__m512i) __builtin_ia32_pandnq512_mask ((__v8di) __A,
              (__v8di) __B,
              (__v8di)
              _mm512_setzero_si512 (),
              (__mmask8) -1);
}

static __inline__ __m512i __DEFAULT_FN_ATTRS
_mm512_mask_andnot_epi64 (__m512i __W, __mmask8 __U, __m512i __A, __m512i __B)
{
  return (__m512i) __builtin_ia32_pandnq512_mask ((__v8di) __A,
              (__v8di) __B,
              (__v8di) __W, __U);
}

static __inline__ __m512i __DEFAULT_FN_ATTRS
_mm512_maskz_andnot_epi64 (__mmask8 __U, __m512i __A, __m512i __B)
{
  return (__m512i) __builtin_ia32_pandnq512_mask ((__v8di) __A,
              (__v8di) __B,
              (__v8di)
              _mm512_setzero_pd (),
              __U);
}
static __inline__ __m512i __DEFAULT_FN_ATTRS
_mm512_or_epi32(__m512i __a, __m512i __b)
{
  return __a | __b;
}

static __inline__ __m512i __DEFAULT_FN_ATTRS
_mm512_mask_or_epi32(__m512i __src, __mmask16 __k, __m512i __a, __m512i __b)
{
  return (__m512i) __builtin_ia32_pord512_mask((__v16si) __a,
              (__v16si) __b,
              (__v16si) __src,
              (__mmask16) __k);
}
static __inline__ __m512i __DEFAULT_FN_ATTRS
_mm512_maskz_or_epi32(__mmask16 __k, __m512i __a, __m512i __b)
{
  return (__m512i) __builtin_ia32_pord512_mask((__v16si) __a,
              (__v16si) __b,
              (__v16si)
              _mm512_setzero_si512 (),
              (__mmask16) __k);
}

static __inline__ __m512i __DEFAULT_FN_ATTRS
_mm512_or_epi64(__m512i __a, __m512i __b)
{
  return __a | __b;
}

static __inline__ __m512i __DEFAULT_FN_ATTRS
_mm512_mask_or_epi64(__m512i __src, __mmask8 __k, __m512i __a, __m512i __b)
{
  return (__m512i) __builtin_ia32_porq512_mask ((__v8di) __a,
              (__v8di) __b,
              (__v8di) __src,
              (__mmask8) __k);
}
static __inline__ __m512i __DEFAULT_FN_ATTRS
_mm512_maskz_or_epi64(__mmask8 __k, __m512i __a, __m512i __b)
{
  return (__m512i) __builtin_ia32_porq512_mask ((__v8di) __a,
              (__v8di) __b,
              (__v8di)
              _mm512_setzero_si512 (),
              (__mmask8) __k);
}

static __inline__ __m512i __DEFAULT_FN_ATTRS
_mm512_xor_epi32(__m512i __a, __m512i __b)
{
  return __a ^ __b;
}

static __inline__ __m512i __DEFAULT_FN_ATTRS
_mm512_mask_xor_epi32(__m512i __src, __mmask16 __k, __m512i __a, __m512i __b)
{
  return (__m512i) __builtin_ia32_pxord512_mask((__v16si) __a,
              (__v16si) __b,
              (__v16si) __src,
              (__mmask16) __k);
}
static __inline__ __m512i __DEFAULT_FN_ATTRS
_mm512_maskz_xor_epi32(__mmask16 __k, __m512i __a, __m512i __b)
{
  return (__m512i) __builtin_ia32_pxord512_mask((__v16si) __a,
              (__v16si) __b,
              (__v16si)
              _mm512_setzero_si512 (),
              (__mmask16) __k);
}

static __inline__ __m512i __DEFAULT_FN_ATTRS
_mm512_xor_epi64(__m512i __a, __m512i __b)
{
  return __a ^ __b;
}

static __inline__ __m512i __DEFAULT_FN_ATTRS
_mm512_mask_xor_epi64(__m512i __src, __mmask8 __k, __m512i __a, __m512i __b)
{
  return (__m512i) __builtin_ia32_pxorq512_mask ((__v8di) __a,
              (__v8di) __b,
              (__v8di) __src,
              (__mmask8) __k);
}
static __inline__ __m512i __DEFAULT_FN_ATTRS
_mm512_maskz_xor_epi64(__mmask8 __k, __m512i __a, __m512i __b)
{
  return (__m512i) __builtin_ia32_pxorq512_mask ((__v8di) __a,
              (__v8di) __b,
              (__v8di)
              _mm512_setzero_si512 (),
              (__mmask8) __k);
}

static __inline__ __m512i __DEFAULT_FN_ATTRS
_mm512_and_si512(__m512i __a, __m512i __b)
{
  return __a & __b;
}

static __inline__ __m512i __DEFAULT_FN_ATTRS
_mm512_or_si512(__m512i __a, __m512i __b)
{
  return __a | __b;
}

static __inline__ __m512i __DEFAULT_FN_ATTRS
_mm512_xor_si512(__m512i __a, __m512i __b)
{
  return __a ^ __b;
}
/* Arithmetic */

static __inline __m512d __DEFAULT_FN_ATTRS
_mm512_add_pd(__m512d __a, __m512d __b)
{
  return __a + __b;
}

static __inline __m512 __DEFAULT_FN_ATTRS
_mm512_add_ps(__m512 __a, __m512 __b)
{
  return __a + __b;
}

static __inline __m512d __DEFAULT_FN_ATTRS
_mm512_mul_pd(__m512d __a, __m512d __b)
{
  return __a * __b;
}

static __inline __m512 __DEFAULT_FN_ATTRS
_mm512_mul_ps(__m512 __a, __m512 __b)
{
  return __a * __b;
}

static __inline __m512d __DEFAULT_FN_ATTRS
_mm512_sub_pd(__m512d __a, __m512d __b)
{
  return __a - __b;
}

static __inline __m512 __DEFAULT_FN_ATTRS
_mm512_sub_ps(__m512 __a, __m512 __b)
{
  return __a - __b;
}

static __inline__ __m512i __DEFAULT_FN_ATTRS
_mm512_add_epi64 (__m512i __A, __m512i __B)
{
  return (__m512i) ((__v8di) __A + (__v8di) __B);
}

static __inline__ __m512i __DEFAULT_FN_ATTRS
_mm512_mask_add_epi64 (__m512i __W, __mmask8 __U, __m512i __A, __m512i __B)
{
  return (__m512i) __builtin_ia32_paddq512_mask ((__v8di) __A,
             (__v8di) __B,
             (__v8di) __W,
             (__mmask8) __U);
}

static __inline__ __m512i __DEFAULT_FN_ATTRS
_mm512_maskz_add_epi64 (__mmask8 __U, __m512i __A, __m512i __B)
{
  return (__m512i) __builtin_ia32_paddq512_mask ((__v8di) __A,
             (__v8di) __B,
             (__v8di)
             _mm512_setzero_si512 (),
             (__mmask8) __U);
}

static __inline__ __m512i __DEFAULT_FN_ATTRS
_mm512_sub_epi64 (__m512i __A, __m512i __B)
{
  return (__m512i) ((__v8di) __A - (__v8di) __B);
}

static __inline__ __m512i __DEFAULT_FN_ATTRS
_mm512_mask_sub_epi64 (__m512i __W, __mmask8 __U, __m512i __A, __m512i __B)
{
  return (__m512i) __builtin_ia32_psubq512_mask ((__v8di) __A,
             (__v8di) __B,
             (__v8di) __W,
             (__mmask8) __U);
}

static __inline__ __m512i __DEFAULT_FN_ATTRS
_mm512_maskz_sub_epi64 (__mmask8 __U, __m512i __A, __m512i __B)
{
  return (__m512i) __builtin_ia32_psubq512_mask ((__v8di) __A,
             (__v8di) __B,
             (__v8di)
             _mm512_setzero_si512 (),
             (__mmask8) __U);
}

static __inline__ __m512i __DEFAULT_FN_ATTRS
_mm512_add_epi32 (__m512i __A, __m512i __B)
{
  return (__m512i) ((__v16si) __A + (__v16si) __B);
}

static __inline__ __m512i __DEFAULT_FN_ATTRS
_mm512_mask_add_epi32 (__m512i __W, __mmask16 __U, __m512i __A, __m512i __B)
{
  return (__m512i) __builtin_ia32_paddd512_mask ((__v16si) __A,
             (__v16si) __B,
             (__v16si) __W,
             (__mmask16) __U);
}

static __inline__ __m512i __DEFAULT_FN_ATTRS
_mm512_maskz_add_epi32 (__mmask16 __U, __m512i __A, __m512i __B)
{
  return (__m512i) __builtin_ia32_paddd512_mask ((__v16si) __A,
             (__v16si) __B,
             (__v16si)
             _mm512_setzero_si512 (),
             (__mmask16) __U);
}

static __inline__ __m512i __DEFAULT_FN_ATTRS
_mm512_sub_epi32 (__m512i __A, __m512i __B)
{
  return (__m512i) ((__v16si) __A - (__v16si) __B);
}

static __inline__ __m512i __DEFAULT_FN_ATTRS
_mm512_mask_sub_epi32 (__m512i __W, __mmask16 __U, __m512i __A, __m512i __B)
{
  return (__m512i) __builtin_ia32_psubd512_mask ((__v16si) __A,
             (__v16si) __B,
             (__v16si) __W,
             (__mmask16) __U);
}

static __inline__ __m512i __DEFAULT_FN_ATTRS
_mm512_maskz_sub_epi32 (__mmask16 __U, __m512i __A, __m512i __B)
{
  return (__m512i) __builtin_ia32_psubd512_mask ((__v16si) __A,
             (__v16si) __B,
             (__v16si)
             _mm512_setzero_si512 (),
             (__mmask16) __U);
}

static  __inline__ __m512d __DEFAULT_FN_ATTRS
_mm512_max_pd(__m512d __A, __m512d __B)
{
  return (__m512d) __builtin_ia32_maxpd512_mask ((__v8df) __A,
             (__v8df) __B,
             (__v8df)
             _mm512_setzero_pd (),
             (__mmask8) -1,
             _MM_FROUND_CUR_DIRECTION);
}

static  __inline__ __m512 __DEFAULT_FN_ATTRS
_mm512_max_ps(__m512 __A, __m512 __B)
{
  return (__m512) __builtin_ia32_maxps512_mask ((__v16sf) __A,
            (__v16sf) __B,
            (__v16sf)
            _mm512_setzero_ps (),
            (__mmask16) -1,
            _MM_FROUND_CUR_DIRECTION);
}

static __inline__ __m128 __DEFAULT_FN_ATTRS
_mm_mask_max_ss(__m128 __W, __mmask8 __U,__m128 __A, __m128 __B) {
  return (__m128) __builtin_ia32_maxss_round ((__v4sf) __A,
                (__v4sf) __B,
                (__v4sf) __W,
                (__mmask8) __U,
                _MM_FROUND_CUR_DIRECTION);
}

static __inline__ __m128 __DEFAULT_FN_ATTRS
_mm_maskz_max_ss(__mmask8 __U,__m128 __A, __m128 __B) {
  return (__m128) __builtin_ia32_maxss_round ((__v4sf) __A,
                (__v4sf) __B,
                (__v4sf)  _mm_setzero_ps (),
                (__mmask8) __U,
                _MM_FROUND_CUR_DIRECTION);
}

#define _mm_max_round_ss(__A, __B, __R) __extension__ ({ \
  (__m128) __builtin_ia32_maxss_round ((__v4sf) __A, (__v4sf) __B, \
                (__v4sf) _mm_setzero_ps(), (__mmask8) -1, __R); })

#define _mm_mask_max_round_ss(__W, __U, __A, __B, __R) __extension__ ({ \
  (__m128) __builtin_ia32_maxss_round ((__v4sf) __A, (__v4sf) __B, \
                (__v4sf)  __W, (__mmask8) __U,__R); })

#define _mm_maskz_max_round_ss(__U, __A, __B, __R) __extension__ ({ \
  (__m128) __builtin_ia32_maxss_round ((__v4sf) __A, (__v4sf) __B, \
                (__v4sf)  _mm_setzero_ps(), (__mmask8) __U,__R); })

static __inline__ __m128d __DEFAULT_FN_ATTRS
_mm_mask_max_sd(__m128d __W, __mmask8 __U,__m128d __A, __m128d __B) {
  return (__m128d) __builtin_ia32_maxsd_round ((__v2df) __A,
                (__v2df) __B,
                (__v2df) __W,
                (__mmask8) __U,
                _MM_FROUND_CUR_DIRECTION);
}

static __inline__ __m128d __DEFAULT_FN_ATTRS
_mm_maskz_max_sd(__mmask8 __U,__m128d __A, __m128d __B) {
  return (__m128d) __builtin_ia32_maxsd_round ((__v2df) __A,
                (__v2df) __B,
                (__v2df)  _mm_setzero_pd (),
                (__mmask8) __U,
                _MM_FROUND_CUR_DIRECTION);
}

#define _mm_max_round_sd(__A, __B, __R) __extension__ ({ \
  (__m128d) __builtin_ia32_maxsd_round ((__v2df) __A, (__v2df) __B, \
                (__v2df) _mm_setzero_pd(), (__mmask8) -1, __R); })

#define _mm_mask_max_round_sd(__W, __U, __A, __B, __R) __extension__ ({ \
  (__m128d) __builtin_ia32_maxsd_round ((__v2df) __A, (__v2df) __B, \
                (__v2df)  __W, (__mmask8) __U,__R); })

#define _mm_maskz_max_round_sd(__U, __A, __B, __R) __extension__ ({ \
  (__m128d) __builtin_ia32_maxsd_round ((__v2df) __A, (__v2df) __B, \
                (__v2df)  _mm_setzero_pd(), (__mmask8) __U,__R); })

static __inline __m512i
__DEFAULT_FN_ATTRS
_mm512_max_epi32(__m512i __A, __m512i __B)
{
  return (__m512i) __builtin_ia32_pmaxsd512_mask ((__v16si) __A,
              (__v16si) __B,
              (__v16si)
              _mm512_setzero_si512 (),
              (__mmask16) -1);
}

static __inline __m512i __DEFAULT_FN_ATTRS
_mm512_max_epu32(__m512i __A, __m512i __B)
{
  return (__m512i) __builtin_ia32_pmaxud512_mask ((__v16si) __A,
              (__v16si) __B,
              (__v16si)
              _mm512_setzero_si512 (),
              (__mmask16) -1);
}

static __inline __m512i __DEFAULT_FN_ATTRS
_mm512_max_epi64(__m512i __A, __m512i __B)
{
  return (__m512i) __builtin_ia32_pmaxsq512_mask ((__v8di) __A,
              (__v8di) __B,
              (__v8di)
              _mm512_setzero_si512 (),
              (__mmask8) -1);
}

static __inline __m512i __DEFAULT_FN_ATTRS
_mm512_max_epu64(__m512i __A, __m512i __B)
{
  return (__m512i) __builtin_ia32_pmaxuq512_mask ((__v8di) __A,
              (__v8di) __B,
              (__v8di)
              _mm512_setzero_si512 (),
              (__mmask8) -1);
}

static  __inline__ __m512d __DEFAULT_FN_ATTRS
_mm512_min_pd(__m512d __A, __m512d __B)
{
  return (__m512d) __builtin_ia32_minpd512_mask ((__v8df) __A,
             (__v8df) __B,
             (__v8df)
             _mm512_setzero_pd (),
             (__mmask8) -1,
             _MM_FROUND_CUR_DIRECTION);
}

static  __inline__ __m512 __DEFAULT_FN_ATTRS
_mm512_min_ps(__m512 __A, __m512 __B)
{
  return (__m512) __builtin_ia32_minps512_mask ((__v16sf) __A,
            (__v16sf) __B,
            (__v16sf)
            _mm512_setzero_ps (),
            (__mmask16) -1,
            _MM_FROUND_CUR_DIRECTION);
}

static __inline__ __m128 __DEFAULT_FN_ATTRS
_mm_mask_min_ss(__m128 __W, __mmask8 __U,__m128 __A, __m128 __B) {
  return (__m128) __builtin_ia32_minss_round ((__v4sf) __A,
                (__v4sf) __B,
                (__v4sf) __W,
                (__mmask8) __U,
                _MM_FROUND_CUR_DIRECTION);
}

static __inline__ __m128 __DEFAULT_FN_ATTRS
_mm_maskz_min_ss(__mmask8 __U,__m128 __A, __m128 __B) {
  return (__m128) __builtin_ia32_minss_round ((__v4sf) __A,
                (__v4sf) __B,
                (__v4sf)  _mm_setzero_ps (),
                (__mmask8) __U,
                _MM_FROUND_CUR_DIRECTION);
}

#define _mm_min_round_ss(__A, __B, __R) __extension__ ({ \
  (__m128) __builtin_ia32_minss_round ((__v4sf) __A, (__v4sf) __B, \
                (__v4sf) _mm_setzero_ps(), (__mmask8) -1, __R); })

#define _mm_mask_min_round_ss(__W, __U, __A, __B, __R) __extension__ ({ \
  (__m128) __builtin_ia32_minss_round ((__v4sf) __A, (__v4sf) __B, \
                (__v4sf)  __W, (__mmask8) __U,__R); })

#define _mm_maskz_min_round_ss(__U, __A, __B, __R) __extension__ ({ \
  (__m128) __builtin_ia32_minss_round ((__v4sf) __A, (__v4sf) __B, \
                (__v4sf)  _mm_setzero_ps(), (__mmask8) __U,__R); })

static __inline__ __m128d __DEFAULT_FN_ATTRS
_mm_mask_min_sd(__m128d __W, __mmask8 __U,__m128d __A, __m128d __B) {
  return (__m128d) __builtin_ia32_minsd_round ((__v2df) __A,
                (__v2df) __B,
                (__v2df) __W,
                (__mmask8) __U,
                _MM_FROUND_CUR_DIRECTION);
}

static __inline__ __m128d __DEFAULT_FN_ATTRS
_mm_maskz_min_sd(__mmask8 __U,__m128d __A, __m128d __B) {
  return (__m128d) __builtin_ia32_minsd_round ((__v2df) __A,
                (__v2df) __B,
                (__v2df)  _mm_setzero_pd (),
                (__mmask8) __U,
                _MM_FROUND_CUR_DIRECTION);
}

#define _mm_min_round_sd(__A, __B, __R) __extension__ ({ \
  (__m128d) __builtin_ia32_minsd_round ((__v2df) __A, (__v2df) __B, \
                (__v2df) _mm_setzero_pd(), (__mmask8) -1, __R); })

#define _mm_mask_min_round_sd(__W, __U, __A, __B, __R) __extension__ ({ \
  (__m128d) __builtin_ia32_minsd_round ((__v2df) __A, (__v2df) __B, \
                (__v2df)  __W, (__mmask8) __U,__R); })

#define _mm_maskz_min_round_sd(__U, __A, __B, __R) __extension__ ({ \
  (__m128d) __builtin_ia32_minsd_round ((__v2df) __A, (__v2df) __B, \
                (__v2df)  _mm_setzero_pd(), (__mmask8) __U,__R); })

static __inline __m512i
__DEFAULT_FN_ATTRS
_mm512_min_epi32(__m512i __A, __m512i __B)
{
  return (__m512i) __builtin_ia32_pminsd512_mask ((__v16si) __A,
              (__v16si) __B,
              (__v16si)
              _mm512_setzero_si512 (),
              (__mmask16) -1);
}

static __inline __m512i __DEFAULT_FN_ATTRS
_mm512_min_epu32(__m512i __A, __m512i __B)
{
  return (__m512i) __builtin_ia32_pminud512_mask ((__v16si) __A,
              (__v16si) __B,
              (__v16si)
              _mm512_setzero_si512 (),
              (__mmask16) -1);
}

static __inline __m512i __DEFAULT_FN_ATTRS
_mm512_min_epi64(__m512i __A, __m512i __B)
{
  return (__m512i) __builtin_ia32_pminsq512_mask ((__v8di) __A,
              (__v8di) __B,
              (__v8di)
              _mm512_setzero_si512 (),
              (__mmask8) -1);
}

static __inline __m512i __DEFAULT_FN_ATTRS
_mm512_min_epu64(__m512i __A, __m512i __B)
{
  return (__m512i) __builtin_ia32_pminuq512_mask ((__v8di) __A,
              (__v8di) __B,
              (__v8di)
              _mm512_setzero_si512 (),
              (__mmask8) -1);
}

static __inline __m512i __DEFAULT_FN_ATTRS
_mm512_mul_epi32(__m512i __X, __m512i __Y)
{
  return (__m512i) __builtin_ia32_pmuldq512_mask ((__v16si) __X,
              (__v16si) __Y,
              (__v8di)
              _mm512_setzero_si512 (),
              (__mmask8) -1);
}

static __inline __m512i __DEFAULT_FN_ATTRS
_mm512_mask_mul_epi32 (__m512i __W, __mmask8 __M, __m512i __X, __m512i __Y)
{
  return (__m512i) __builtin_ia32_pmuldq512_mask ((__v16si) __X,
              (__v16si) __Y,
              (__v8di) __W, __M);
}

static __inline __m512i __DEFAULT_FN_ATTRS
_mm512_maskz_mul_epi32 (__mmask8 __M, __m512i __X, __m512i __Y)
{
  return (__m512i) __builtin_ia32_pmuldq512_mask ((__v16si) __X,
              (__v16si) __Y,
              (__v8di)
              _mm512_setzero_si512 (),
              __M);
}

static __inline __m512i __DEFAULT_FN_ATTRS
_mm512_mul_epu32(__m512i __X, __m512i __Y)
{
  return (__m512i) __builtin_ia32_pmuludq512_mask ((__v16si) __X,
               (__v16si) __Y,
               (__v8di)
               _mm512_setzero_si512 (),
               (__mmask8) -1);
}

static __inline __m512i __DEFAULT_FN_ATTRS
_mm512_mask_mul_epu32 (__m512i __W, __mmask8 __M, __m512i __X, __m512i __Y)
{
  return (__m512i) __builtin_ia32_pmuludq512_mask ((__v16si) __X,
               (__v16si) __Y,
               (__v8di) __W, __M);
}

static __inline __m512i __DEFAULT_FN_ATTRS
_mm512_maskz_mul_epu32 (__mmask8 __M, __m512i __X, __m512i __Y)
{
  return (__m512i) __builtin_ia32_pmuludq512_mask ((__v16si) __X,
               (__v16si) __Y,
               (__v8di)
               _mm512_setzero_si512 (),
               __M);
}

static __inline __m512i __DEFAULT_FN_ATTRS
_mm512_mullo_epi32 (__m512i __A, __m512i __B)
{
  return (__m512i) ((__v16si) __A * (__v16si) __B);
}

static __inline __m512i __DEFAULT_FN_ATTRS
_mm512_maskz_mullo_epi32 (__mmask16 __M, __m512i __A, __m512i __B)
{
  return (__m512i) __builtin_ia32_pmulld512_mask ((__v16si) __A,
              (__v16si) __B,
              (__v16si)
              _mm512_setzero_si512 (),
              __M);
}

static __inline __m512i __DEFAULT_FN_ATTRS
_mm512_mask_mullo_epi32 (__m512i __W, __mmask16 __M, __m512i __A, __m512i __B)
{
  return (__m512i) __builtin_ia32_pmulld512_mask ((__v16si) __A,
              (__v16si) __B,
              (__v16si) __W, __M);
}

static  __inline__ __m512d __DEFAULT_FN_ATTRS
_mm512_sqrt_pd(__m512d __a)
{
  return (__m512d)__builtin_ia32_sqrtpd512_mask((__v8df)__a,
                                                (__v8df) _mm512_setzero_pd (),
                                                (__mmask8) -1,
                                                _MM_FROUND_CUR_DIRECTION);
}

static  __inline__ __m512 __DEFAULT_FN_ATTRS
_mm512_sqrt_ps(__m512 __a)
{
  return (__m512)__builtin_ia32_sqrtps512_mask((__v16sf)__a,
                                               (__v16sf) _mm512_setzero_ps (),
                                               (__mmask16) -1,
                                               _MM_FROUND_CUR_DIRECTION);
}

static  __inline__ __m512d __DEFAULT_FN_ATTRS
_mm512_rsqrt14_pd(__m512d __A)
{
  return (__m512d) __builtin_ia32_rsqrt14pd512_mask ((__v8df) __A,
                 (__v8df)
                 _mm512_setzero_pd (),
                 (__mmask8) -1);}

static  __inline__ __m512 __DEFAULT_FN_ATTRS
_mm512_rsqrt14_ps(__m512 __A)
{
  return (__m512) __builtin_ia32_rsqrt14ps512_mask ((__v16sf) __A,
                (__v16sf)
                _mm512_setzero_ps (),
                (__mmask16) -1);
}

static  __inline__ __m128 __DEFAULT_FN_ATTRS
_mm_rsqrt14_ss(__m128 __A, __m128 __B)
{
  return (__m128) __builtin_ia32_rsqrt14ss ((__v4sf) __A,
             (__v4sf) __B,
             (__v4sf)
             _mm_setzero_ps (),
             (__mmask8) -1);
}

static  __inline__ __m128d __DEFAULT_FN_ATTRS
_mm_rsqrt14_sd(__m128d __A, __m128d __B)
{
  return (__m128d) __builtin_ia32_rsqrt14sd ((__v2df) __A,
              (__v2df) __B,
              (__v2df)
              _mm_setzero_pd (),
              (__mmask8) -1);
}

static  __inline__ __m512d __DEFAULT_FN_ATTRS
_mm512_rcp14_pd(__m512d __A)
{
  return (__m512d) __builtin_ia32_rcp14pd512_mask ((__v8df) __A,
               (__v8df)
               _mm512_setzero_pd (),
               (__mmask8) -1);
}

static  __inline__ __m512 __DEFAULT_FN_ATTRS
_mm512_rcp14_ps(__m512 __A)
{
  return (__m512) __builtin_ia32_rcp14ps512_mask ((__v16sf) __A,
              (__v16sf)
              _mm512_setzero_ps (),
              (__mmask16) -1);
}
static  __inline__ __m128 __DEFAULT_FN_ATTRS
_mm_rcp14_ss(__m128 __A, __m128 __B)
{
  return (__m128) __builtin_ia32_rcp14ss ((__v4sf) __A,
                 (__v4sf) __B,
                 (__v4sf)
                 _mm_setzero_ps (),
                 (__mmask8) -1);
}

static  __inline__ __m128d __DEFAULT_FN_ATTRS
_mm_rcp14_sd(__m128d __A, __m128d __B)
{
  return (__m128d) __builtin_ia32_rcp14sd ((__v2df) __A,
            (__v2df) __B,
            (__v2df)
            _mm_setzero_pd (),
            (__mmask8) -1);
}

static __inline __m512 __DEFAULT_FN_ATTRS
_mm512_floor_ps(__m512 __A)
{
  return (__m512) __builtin_ia32_rndscaleps_mask ((__v16sf) __A,
                                                  _MM_FROUND_FLOOR,
                                                  (__v16sf) __A, -1,
                                                  _MM_FROUND_CUR_DIRECTION);
}

static __inline __m512d __DEFAULT_FN_ATTRS
_mm512_floor_pd(__m512d __A)
{
  return (__m512d) __builtin_ia32_rndscalepd_mask ((__v8df) __A,
                                                   _MM_FROUND_FLOOR,
                                                   (__v8df) __A, -1,
                                                   _MM_FROUND_CUR_DIRECTION);
}

static __inline __m512 __DEFAULT_FN_ATTRS
_mm512_ceil_ps(__m512 __A)
{
  return (__m512) __builtin_ia32_rndscaleps_mask ((__v16sf) __A,
                                                  _MM_FROUND_CEIL,
                                                  (__v16sf) __A, -1,
                                                  _MM_FROUND_CUR_DIRECTION);
}

static __inline __m512d __DEFAULT_FN_ATTRS
_mm512_ceil_pd(__m512d __A)
{
  return (__m512d) __builtin_ia32_rndscalepd_mask ((__v8df) __A,
                                                   _MM_FROUND_CEIL,
                                                   (__v8df) __A, -1,
                                                   _MM_FROUND_CUR_DIRECTION);
}

static __inline __m512i __DEFAULT_FN_ATTRS
_mm512_abs_epi64(__m512i __A)
{
  return (__m512i) __builtin_ia32_pabsq512_mask ((__v8di) __A,
             (__v8di)
             _mm512_setzero_si512 (),
             (__mmask8) -1);
}

static __inline __m512i __DEFAULT_FN_ATTRS
_mm512_abs_epi32(__m512i __A)
{
  return (__m512i) __builtin_ia32_pabsd512_mask ((__v16si) __A,
             (__v16si)
             _mm512_setzero_si512 (),
             (__mmask16) -1);
}

static __inline__ __m128 __DEFAULT_FN_ATTRS
_mm_mask_add_ss(__m128 __W, __mmask8 __U,__m128 __A, __m128 __B) {
  return (__m128) __builtin_ia32_addss_round ((__v4sf) __A,
                (__v4sf) __B,
                (__v4sf) __W,
                (__mmask8) __U,
                _MM_FROUND_CUR_DIRECTION);
}

static __inline__ __m128 __DEFAULT_FN_ATTRS
_mm_maskz_add_ss(__mmask8 __U,__m128 __A, __m128 __B) {
  return (__m128) __builtin_ia32_addss_round ((__v4sf) __A,
                (__v4sf) __B,
                (__v4sf)  _mm_setzero_ps (),
                (__mmask8) __U,
                _MM_FROUND_CUR_DIRECTION);
}

#define _mm_add_round_ss(__A, __B, __R) __extension__ ({ \
  (__m128) __builtin_ia32_addss_round ((__v4sf) __A, (__v4sf) __B, \
                (__v4sf) _mm_setzero_ps(), (__mmask8) -1, __R); })

#define _mm_mask_add_round_ss(__W, __U, __A, __B, __R) __extension__ ({ \
  (__m128) __builtin_ia32_addss_round ((__v4sf) __A, (__v4sf) __B, \
                (__v4sf)  __W, (__mmask8) __U,__R); })

#define _mm_maskz_add_round_ss(__U, __A, __B, __R) __extension__ ({ \
  (__m128) __builtin_ia32_addss_round ((__v4sf) __A, (__v4sf) __B, \
                (__v4sf)  _mm_setzero_ps(), (__mmask8) __U,__R); })

static __inline__ __m128d __DEFAULT_FN_ATTRS
_mm_mask_add_sd(__m128d __W, __mmask8 __U,__m128d __A, __m128d __B) {
  return (__m128d) __builtin_ia32_addsd_round ((__v2df) __A,
                (__v2df) __B,
                (__v2df) __W,
                (__mmask8) __U,
                _MM_FROUND_CUR_DIRECTION);
}

static __inline__ __m128d __DEFAULT_FN_ATTRS
_mm_maskz_add_sd(__mmask8 __U,__m128d __A, __m128d __B) {
  return (__m128d) __builtin_ia32_addsd_round ((__v2df) __A,
                (__v2df) __B,
                (__v2df)  _mm_setzero_pd (),
                (__mmask8) __U,
                _MM_FROUND_CUR_DIRECTION);
}
#define _mm_add_round_sd(__A, __B, __R) __extension__ ({ \
  (__m128d) __builtin_ia32_addsd_round ((__v2df) __A, (__v2df) __B, \
                (__v2df) _mm_setzero_pd(), (__mmask8) -1, __R); })

#define _mm_mask_add_round_sd(__W, __U, __A, __B, __R) __extension__ ({ \
  (__m128d) __builtin_ia32_addsd_round ((__v2df) __A, (__v2df) __B, \
                (__v2df)  __W, (__mmask8) __U,__R); })

#define _mm_maskz_add_round_sd(__U, __A, __B, __R) __extension__ ({ \
  (__m128d) __builtin_ia32_addsd_round ((__v2df) __A, (__v2df) __B, \
                (__v2df)  _mm_setzero_pd(), (__mmask8) __U,__R); })

static __inline__ __m512d __DEFAULT_FN_ATTRS
_mm512_mask_add_pd(__m512d __W, __mmask8 __U, __m512d __A, __m512d __B) {
  return (__m512d) __builtin_ia32_addpd512_mask ((__v8df) __A,
             (__v8df) __B,
             (__v8df) __W,
             (__mmask8) __U,
             _MM_FROUND_CUR_DIRECTION);
}

static __inline__ __m512d __DEFAULT_FN_ATTRS
_mm512_maskz_add_pd(__mmask8 __U, __m512d __A, __m512d __B) {
  return (__m512d) __builtin_ia32_addpd512_mask ((__v8df) __A,
             (__v8df) __B,
             (__v8df) _mm512_setzero_pd (),
             (__mmask8) __U,
             _MM_FROUND_CUR_DIRECTION);
}

static __inline__ __m512 __DEFAULT_FN_ATTRS
_mm512_mask_add_ps(__m512 __W, __mmask16 __U, __m512 __A, __m512 __B) {
  return (__m512) __builtin_ia32_addps512_mask ((__v16sf) __A,
            (__v16sf) __B,
            (__v16sf) __W,
            (__mmask16) __U,
            _MM_FROUND_CUR_DIRECTION);
}

static __inline__ __m512 __DEFAULT_FN_ATTRS
_mm512_maskz_add_ps(__mmask16 __U, __m512 __A, __m512 __B) {
  return (__m512) __builtin_ia32_addps512_mask ((__v16sf) __A,
            (__v16sf) __B,
            (__v16sf) _mm512_setzero_ps (),
            (__mmask16) __U,
            _MM_FROUND_CUR_DIRECTION);
}

#define _mm512_add_round_pd(__A, __B, __R) __extension__ ({ \
  (__m512d) __builtin_ia32_addpd512_mask ((__v8df) __A, (__v8df) __B, \
               (__v8df) _mm512_setzero_pd(), (__mmask8) -1, __R); })

#define _mm512_mask_add_round_pd(__W, __U, __A, __B, __R) __extension__ ({ \
  (__m512d) __builtin_ia32_addpd512_mask((__v8df) __A, (__v8df) __B, \
                (__v8df) __W, (__mmask8) __U, __R); })

#define _mm512_maskz_add_round_pd(__U, __A, __B, __R) __extension__ ({ \
  (__m512d) __builtin_ia32_addpd512_mask ((__v8df) __A, (__v8df) __B, \
                (__v8df) _mm512_setzero_pd(), (__mmask8) __U, __R); })

#define _mm512_add_round_ps(__A, __B, __R) __extension__ ({ \
  (__m512) __builtin_ia32_addps512_mask ((__v16sf) __A, (__v16sf) __B, \
                (__v16sf) _mm512_setzero_ps(), (__mmask16) -1, __R); })

#define _mm512_mask_add_round_ps(__W, __U, __A, __B, __R) __extension__ ({ \
  (__m512) __builtin_ia32_addps512_mask ((__v16sf) __A, (__v16sf) __B, \
                (__v16sf) __W, (__mmask16)__U, __R); })

#define _mm512_maskz_add_round_ps(__U, __A, __B, __R) __extension__ ({ \
  (__m512) __builtin_ia32_addps512_mask ((__v16sf) __A, (__v16sf) __B, \
                (__v16sf) _mm512_setzero_ps(), (__mmask16)__U, __R); })

static __inline__ __m128 __DEFAULT_FN_ATTRS
_mm_mask_sub_ss(__m128 __W, __mmask8 __U,__m128 __A, __m128 __B) {
  return (__m128) __builtin_ia32_subss_round ((__v4sf) __A,
                (__v4sf) __B,
                (__v4sf) __W,
                (__mmask8) __U,
                _MM_FROUND_CUR_DIRECTION);
}

static __inline__ __m128 __DEFAULT_FN_ATTRS
_mm_maskz_sub_ss(__mmask8 __U,__m128 __A, __m128 __B) {
  return (__m128) __builtin_ia32_subss_round ((__v4sf) __A,
                (__v4sf) __B,
                (__v4sf)  _mm_setzero_ps (),
                (__mmask8) __U,
                _MM_FROUND_CUR_DIRECTION);
}
#define _mm_sub_round_ss(__A, __B, __R) __extension__ ({ \
  (__m128) __builtin_ia32_subss_round ((__v4sf) __A, (__v4sf) __B, \
                (__v4sf) _mm_setzero_ps(), (__mmask8) -1, __R); })

#define _mm_mask_sub_round_ss(__W, __U, __A, __B, __R) __extension__ ({ \
  (__m128) __builtin_ia32_subss_round ((__v4sf) __A, (__v4sf) __B, \
                (__v4sf)  __W, (__mmask8) __U,__R); })

#define _mm_maskz_sub_round_ss(__U, __A, __B, __R) __extension__ ({ \
  (__m128) __builtin_ia32_subss_round ((__v4sf) __A, (__v4sf) __B, \
                (__v4sf)  _mm_setzero_ps(), (__mmask8) __U,__R); })

static __inline__ __m128d __DEFAULT_FN_ATTRS
_mm_mask_sub_sd(__m128d __W, __mmask8 __U,__m128d __A, __m128d __B) {
  return (__m128d) __builtin_ia32_subsd_round ((__v2df) __A,
                (__v2df) __B,
                (__v2df) __W,
                (__mmask8) __U,
                _MM_FROUND_CUR_DIRECTION);
}

static __inline__ __m128d __DEFAULT_FN_ATTRS
_mm_maskz_sub_sd(__mmask8 __U,__m128d __A, __m128d __B) {
  return (__m128d) __builtin_ia32_subsd_round ((__v2df) __A,
                (__v2df) __B,
                (__v2df)  _mm_setzero_pd (),
                (__mmask8) __U,
                _MM_FROUND_CUR_DIRECTION);
}

#define _mm_sub_round_sd(__A, __B, __R) __extension__ ({ \
  (__m128d) __builtin_ia32_subsd_round ((__v2df) __A, (__v2df) __B, \
                (__v2df) _mm_setzero_pd(), (__mmask8) -1, __R); })

#define _mm_mask_sub_round_sd(__W, __U, __A, __B, __R) __extension__ ({ \
  (__m128d) __builtin_ia32_subsd_round ((__v2df) __A, (__v2df) __B, \
                (__v2df)  __W, (__mmask8) __U,__R); })

#define _mm_maskz_sub_round_sd(__U, __A, __B, __R) __extension__ ({ \
  (__m128d) __builtin_ia32_subsd_round ((__v2df) __A, (__v2df) __B, \
                (__v2df)  _mm_setzero_pd(), (__mmask8) __U,__R); })

static __inline__ __m512d __DEFAULT_FN_ATTRS
_mm512_mask_sub_pd(__m512d __W, __mmask8 __U, __m512d __A, __m512d __B) {
  return (__m512d) __builtin_ia32_subpd512_mask ((__v8df) __A,
             (__v8df) __B,
             (__v8df) __W,
             (__mmask8) __U,
             _MM_FROUND_CUR_DIRECTION);
}

static __inline__ __m512d __DEFAULT_FN_ATTRS
_mm512_maskz_sub_pd(__mmask8 __U, __m512d __A, __m512d __B) {
  return (__m512d) __builtin_ia32_subpd512_mask ((__v8df) __A,
             (__v8df) __B,
             (__v8df)
             _mm512_setzero_pd (),
             (__mmask8) __U,
             _MM_FROUND_CUR_DIRECTION);
}

static __inline__ __m512 __DEFAULT_FN_ATTRS
_mm512_mask_sub_ps(__m512 __W, __mmask16 __U, __m512 __A, __m512 __B) {
  return (__m512) __builtin_ia32_subps512_mask ((__v16sf) __A,
            (__v16sf) __B,
            (__v16sf) __W,
            (__mmask16) __U,
            _MM_FROUND_CUR_DIRECTION);
}

static __inline__ __m512 __DEFAULT_FN_ATTRS
_mm512_maskz_sub_ps(__mmask16 __U, __m512 __A, __m512 __B) {
  return (__m512) __builtin_ia32_subps512_mask ((__v16sf) __A,
            (__v16sf) __B,
            (__v16sf)
            _mm512_setzero_ps (),
            (__mmask16) __U,
            _MM_FROUND_CUR_DIRECTION);
}

#define _mm512_sub_round_pd(__A, __B, __R) __extension__ ({ \
  (__m512d) __builtin_ia32_subpd512_mask ((__v8df) __A, (__v8df) __B,\
             (__v8df) _mm512_setzero_pd(), (__mmask8) -1, __R); })

#define _mm512_mask_sub_round_pd(__W, __U, __A, __B, __R) __extension__ ({ \
  (__m512d) __builtin_ia32_subpd512_mask ((__v8df) __A, (__v8df) __B, \
             (__v8df) __W, (__mmask8) __U, __R); })

#define _mm512_maskz_sub_round_pd(__U, __A, __B, __R) __extension__ ({ \
   (__m512d) __builtin_ia32_subpd512_mask ((__v8df) __A, (__v8df) __B, \
             (__v8df) _mm512_setzero_pd(), (__mmask8) __U, __R);})

#define _mm512_sub_round_ps(__A, __B, __R) __extension__ ({ \
  (__m512) __builtin_ia32_subps512_mask ((__v16sf) __A, (__v16sf) __B, \
            (__v16sf) _mm512_setzero_ps (), (__mmask16) -1, __R);})

#define _mm512_mask_sub_round_ps(__W, __U, __A, __B, __R)  __extension__ ({ \
  (__m512) __builtin_ia32_subps512_mask ((__v16sf) __A, (__v16sf) __B, \
            (__v16sf) __W, (__mmask16) __U, __R); });

#define _mm512_maskz_sub_round_ps(__U, __A, __B, __R)  __extension__ ({ \
  (__m512) __builtin_ia32_subps512_mask ((__v16sf) __A, (__v16sf) __B, \
            (__v16sf) _mm512_setzero_ps (), (__mmask16) __U, __R);});

static __inline__ __m128 __DEFAULT_FN_ATTRS
_mm_mask_mul_ss(__m128 __W, __mmask8 __U,__m128 __A, __m128 __B) {
  return (__m128) __builtin_ia32_mulss_round ((__v4sf) __A,
                (__v4sf) __B,
                (__v4sf) __W,
                (__mmask8) __U,
                _MM_FROUND_CUR_DIRECTION);
}

static __inline__ __m128 __DEFAULT_FN_ATTRS
_mm_maskz_mul_ss(__mmask8 __U,__m128 __A, __m128 __B) {
  return (__m128) __builtin_ia32_mulss_round ((__v4sf) __A,
                (__v4sf) __B,
                (__v4sf)  _mm_setzero_ps (),
                (__mmask8) __U,
                _MM_FROUND_CUR_DIRECTION);
}
#define _mm_mul_round_ss(__A, __B, __R) __extension__ ({ \
  (__m128) __builtin_ia32_mulss_round ((__v4sf) __A, (__v4sf) __B, \
                (__v4sf) _mm_setzero_ps(), (__mmask8) -1, __R); })

#define _mm_mask_mul_round_ss(__W, __U, __A, __B, __R) __extension__ ({ \
  (__m128) __builtin_ia32_mulss_round ((__v4sf) __A, (__v4sf) __B, \
                (__v4sf)  __W, (__mmask8) __U,__R); })

#define _mm_maskz_mul_round_ss(__U, __A, __B, __R) __extension__ ({ \
  (__m128) __builtin_ia32_mulss_round ((__v4sf) __A, (__v4sf) __B, \
                (__v4sf)  _mm_setzero_ps(), (__mmask8) __U,__R); })

static __inline__ __m128d __DEFAULT_FN_ATTRS
_mm_mask_mul_sd(__m128d __W, __mmask8 __U,__m128d __A, __m128d __B) {
  return (__m128d) __builtin_ia32_mulsd_round ((__v2df) __A,
                (__v2df) __B,
                (__v2df) __W,
                (__mmask8) __U,
                _MM_FROUND_CUR_DIRECTION);
}

static __inline__ __m128d __DEFAULT_FN_ATTRS
_mm_maskz_mul_sd(__mmask8 __U,__m128d __A, __m128d __B) {
  return (__m128d) __builtin_ia32_mulsd_round ((__v2df) __A,
                (__v2df) __B,
                (__v2df)  _mm_setzero_pd (),
                (__mmask8) __U,
                _MM_FROUND_CUR_DIRECTION);
}

#define _mm_mul_round_sd(__A, __B, __R) __extension__ ({ \
  (__m128d) __builtin_ia32_mulsd_round ((__v2df) __A, (__v2df) __B, \
                (__v2df) _mm_setzero_pd(), (__mmask8) -1, __R); })

#define _mm_mask_mul_round_sd(__W, __U, __A, __B, __R) __extension__ ({ \
  (__m128d) __builtin_ia32_mulsd_round ((__v2df) __A, (__v2df) __B, \
                (__v2df)  __W, (__mmask8) __U,__R); })

#define _mm_maskz_mul_round_sd(__U, __A, __B, __R) __extension__ ({ \
  (__m128d) __builtin_ia32_mulsd_round ((__v2df) __A, (__v2df) __B, \
                (__v2df)  _mm_setzero_pd(), (__mmask8) __U,__R); })

static __inline__ __m512d __DEFAULT_FN_ATTRS
_mm512_mask_mul_pd(__m512d __W, __mmask8 __U, __m512d __A, __m512d __B) {
  return (__m512d) __builtin_ia32_mulpd512_mask ((__v8df) __A,
             (__v8df) __B,
             (__v8df) __W,
             (__mmask8) __U,
             _MM_FROUND_CUR_DIRECTION);
}

static __inline__ __m512d __DEFAULT_FN_ATTRS
_mm512_maskz_mul_pd(__mmask8 __U, __m512d __A, __m512d __B) {
  return (__m512d) __builtin_ia32_mulpd512_mask ((__v8df) __A,
             (__v8df) __B,
             (__v8df)
             _mm512_setzero_pd (),
             (__mmask8) __U,
             _MM_FROUND_CUR_DIRECTION);
}

static __inline__ __m512 __DEFAULT_FN_ATTRS
_mm512_mask_mul_ps(__m512 __W, __mmask16 __U, __m512 __A, __m512 __B) {
  return (__m512) __builtin_ia32_mulps512_mask ((__v16sf) __A,
            (__v16sf) __B,
            (__v16sf) __W,
            (__mmask16) __U,
            _MM_FROUND_CUR_DIRECTION);
}

static __inline__ __m512 __DEFAULT_FN_ATTRS
_mm512_maskz_mul_ps(__mmask16 __U, __m512 __A, __m512 __B) {
  return (__m512) __builtin_ia32_mulps512_mask ((__v16sf) __A,
            (__v16sf) __B,
            (__v16sf)
            _mm512_setzero_ps (),
            (__mmask16) __U,
            _MM_FROUND_CUR_DIRECTION);
}

#define _mm512_mul_round_pd(__A, __B, __R) __extension__ ({ \
  (__m512d) __builtin_ia32_mulpd512_mask ((__v8df) __A, (__v8df) __B,\
             (__v8df) _mm512_setzero_pd(), (__mmask8) -1, __R); })

#define _mm512_mask_mul_round_pd(__W, __U, __A, __B, __R) __extension__ ({ \
  (__m512d) __builtin_ia32_mulpd512_mask ((__v8df) __A, (__v8df) __B, \
             (__v8df) __W, (__mmask8) __U, __R); })

#define _mm512_maskz_mul_round_pd(__U, __A, __B, __R) __extension__ ({ \
   (__m512d) __builtin_ia32_mulpd512_mask ((__v8df) __A, (__v8df) __B, \
             (__v8df) _mm512_setzero_pd(), (__mmask8) __U, __R);})

#define _mm512_mul_round_ps(__A, __B, __R) __extension__ ({ \
  (__m512) __builtin_ia32_mulps512_mask ((__v16sf) __A, (__v16sf) __B, \
            (__v16sf) _mm512_setzero_ps (), (__mmask16) -1, __R);})

#define _mm512_mask_mul_round_ps(__W, __U, __A, __B, __R)  __extension__ ({ \
  (__m512) __builtin_ia32_mulps512_mask ((__v16sf) __A, (__v16sf) __B, \
            (__v16sf) __W, (__mmask16) __U, __R); });

#define _mm512_maskz_mul_round_ps(__U, __A, __B, __R)  __extension__ ({ \
  (__m512) __builtin_ia32_mulps512_mask ((__v16sf) __A, (__v16sf) __B, \
            (__v16sf) _mm512_setzero_ps (), (__mmask16) __U, __R);});

static __inline__ __m128 __DEFAULT_FN_ATTRS
_mm_mask_div_ss(__m128 __W, __mmask8 __U,__m128 __A, __m128 __B) {
  return (__m128) __builtin_ia32_divss_round ((__v4sf) __A,
                (__v4sf) __B,
                (__v4sf) __W,
                (__mmask8) __U,
                _MM_FROUND_CUR_DIRECTION);
}

static __inline__ __m128 __DEFAULT_FN_ATTRS
_mm_maskz_div_ss(__mmask8 __U,__m128 __A, __m128 __B) {
  return (__m128) __builtin_ia32_divss_round ((__v4sf) __A,
                (__v4sf) __B,
                (__v4sf)  _mm_setzero_ps (),
                (__mmask8) __U,
                _MM_FROUND_CUR_DIRECTION);
}

#define _mm_div_round_ss(__A, __B, __R) __extension__ ({ \
  (__m128) __builtin_ia32_divss_round ((__v4sf) __A, (__v4sf) __B, \
                (__v4sf) _mm_setzero_ps(), (__mmask8) -1, __R); })

#define _mm_mask_div_round_ss(__W, __U, __A, __B, __R) __extension__ ({ \
  (__m128) __builtin_ia32_divss_round ((__v4sf) __A, (__v4sf) __B, \
                (__v4sf)  __W, (__mmask8) __U,__R); })

#define _mm_maskz_div_round_ss(__U, __A, __B, __R) __extension__ ({ \
  (__m128) __builtin_ia32_divss_round ((__v4sf) __A, (__v4sf) __B, \
                (__v4sf)  _mm_setzero_ps(), (__mmask8) __U,__R); })

static __inline__ __m128d __DEFAULT_FN_ATTRS
_mm_mask_div_sd(__m128d __W, __mmask8 __U,__m128d __A, __m128d __B) {
  return (__m128d) __builtin_ia32_divsd_round ((__v2df) __A,
                (__v2df) __B,
                (__v2df) __W,
                (__mmask8) __U,
                _MM_FROUND_CUR_DIRECTION);
}

static __inline__ __m128d __DEFAULT_FN_ATTRS
_mm_maskz_div_sd(__mmask8 __U,__m128d __A, __m128d __B) {
  return (__m128d) __builtin_ia32_divsd_round ((__v2df) __A,
                (__v2df) __B,
                (__v2df)  _mm_setzero_pd (),
                (__mmask8) __U,
                _MM_FROUND_CUR_DIRECTION);
}

#define _mm_div_round_sd(__A, __B, __R) __extension__ ({ \
  (__m128d) __builtin_ia32_divsd_round ((__v2df) __A, (__v2df) __B, \
                (__v2df) _mm_setzero_pd(), (__mmask8) -1, __R); })

#define _mm_mask_div_round_sd(__W, __U, __A, __B, __R) __extension__ ({ \
  (__m128d) __builtin_ia32_divsd_round ((__v2df) __A, (__v2df) __B, \
                (__v2df)  __W, (__mmask8) __U,__R); })

#define _mm_maskz_div_round_sd(__U, __A, __B, __R) __extension__ ({ \
  (__m128d) __builtin_ia32_divsd_round ((__v2df) __A, (__v2df) __B, \
                (__v2df)  _mm_setzero_pd(), (__mmask8) __U,__R); })

static __inline__ __m512d __DEFAULT_FN_ATTRS
_mm512_mask_div_pd(__m512d __W, __mmask8 __U, __m512d __A, __m512d __B) {
  return (__m512d) __builtin_ia32_divpd512_mask ((__v8df) __A,
             (__v8df) __B,
             (__v8df) __W,
             (__mmask8) __U,
             _MM_FROUND_CUR_DIRECTION);
}

static __inline__ __m512d __DEFAULT_FN_ATTRS
_mm512_maskz_div_pd(__mmask8 __U, __m512d __A, __m512d __B) {
  return (__m512d) __builtin_ia32_divpd512_mask ((__v8df) __A,
             (__v8df) __B,
             (__v8df)
             _mm512_setzero_pd (),
             (__mmask8) __U,
             _MM_FROUND_CUR_DIRECTION);
}

static __inline__ __m512 __DEFAULT_FN_ATTRS
_mm512_mask_div_ps(__m512 __W, __mmask16 __U, __m512 __A, __m512 __B) {
  return (__m512) __builtin_ia32_divps512_mask ((__v16sf) __A,
            (__v16sf) __B,
            (__v16sf) __W,
            (__mmask16) __U,
            _MM_FROUND_CUR_DIRECTION);
}

static __inline__ __m512 __DEFAULT_FN_ATTRS
_mm512_maskz_div_ps(__mmask16 __U, __m512 __A, __m512 __B) {
  return (__m512) __builtin_ia32_divps512_mask ((__v16sf) __A,
            (__v16sf) __B,
            (__v16sf)
            _mm512_setzero_ps (),
            (__mmask16) __U,
            _MM_FROUND_CUR_DIRECTION);
}

#define _mm512_div_round_pd(__A, __B, __R) __extension__ ({ \
  (__m512d) __builtin_ia32_divpd512_mask ((__v8df) __A, (__v8df) __B,\
             (__v8df) _mm512_setzero_pd(), (__mmask8) -1, __R); })

#define _mm512_mask_div_round_pd(__W, __U, __A, __B, __R) __extension__ ({ \
  (__m512d) __builtin_ia32_divpd512_mask ((__v8df) __A, (__v8df) __B, \
             (__v8df) __W, (__mmask8) __U, __R); })

#define _mm512_maskz_div_round_pd(__U, __A, __B, __R) __extension__ ({ \
   (__m512d) __builtin_ia32_divpd512_mask ((__v8df) __A, (__v8df) __B, \
             (__v8df) _mm512_setzero_pd(), (__mmask8) __U, __R);})

#define _mm512_div_round_ps(__A, __B, __R) __extension__ ({ \
  (__m512) __builtin_ia32_divps512_mask ((__v16sf) __A, (__v16sf) __B, \
            (__v16sf) _mm512_setzero_ps (), (__mmask16) -1, __R);})

#define _mm512_mask_div_round_ps(__W, __U, __A, __B, __R)  __extension__ ({ \
  (__m512) __builtin_ia32_divps512_mask ((__v16sf) __A, (__v16sf) __B, \
            (__v16sf) __W, (__mmask16) __U, __R); });

#define _mm512_maskz_div_round_ps(__U, __A, __B, __R)  __extension__ ({ \
  (__m512) __builtin_ia32_divps512_mask ((__v16sf) __A, (__v16sf) __B, \
            (__v16sf) _mm512_setzero_ps (), (__mmask16) __U, __R);});

#define _mm512_roundscale_ps(A, B) __extension__ ({ \
  (__m512)__builtin_ia32_rndscaleps_mask((__v16sf)(A), (B), (__v16sf)(A), \
                                         -1, _MM_FROUND_CUR_DIRECTION); })

#define _mm512_roundscale_pd(A, B) __extension__ ({ \
  (__m512d)__builtin_ia32_rndscalepd_mask((__v8df)(A), (B), (__v8df)(A), \
                                          -1, _MM_FROUND_CUR_DIRECTION); })

#define _mm512_fmadd_round_pd(A, B, C, R) __extension__ ({ \
  (__m512d) __builtin_ia32_vfmaddpd512_mask ((__v8df) (A), \
                                             (__v8df) (B), (__v8df) (C), \
                                             (__mmask8) -1, (R)); })


#define _mm512_mask_fmadd_round_pd(A, U, B, C, R) __extension__ ({ \
  (__m512d) __builtin_ia32_vfmaddpd512_mask ((__v8df) (A), \
                                             (__v8df) (B), (__v8df) (C), \
                                             (__mmask8) (U), (R)); })


#define _mm512_mask3_fmadd_round_pd(A, B, C, U, R) __extension__ ({ \
  (__m512d) __builtin_ia32_vfmaddpd512_mask3 ((__v8df) (A), \
                                              (__v8df) (B), (__v8df) (C), \
                                              (__mmask8) (U), (R)); })


#define _mm512_maskz_fmadd_round_pd(U, A, B, C, R) __extension__ ({ \
  (__m512d) __builtin_ia32_vfmaddpd512_maskz ((__v8df) (A), \
                                              (__v8df) (B), (__v8df) (C), \
                                              (__mmask8) (U), (R)); })


#define _mm512_fmsub_round_pd(A, B, C, R) __extension__ ({ \
  (__m512d) __builtin_ia32_vfmaddpd512_mask ((__v8df) (A), \
                                             (__v8df) (B), -(__v8df) (C), \
                                             (__mmask8) -1, (R)); })


#define _mm512_mask_fmsub_round_pd(A, U, B, C, R) __extension__ ({ \
  (__m512d) __builtin_ia32_vfmaddpd512_mask ((__v8df) (A), \
                                             (__v8df) (B), -(__v8df) (C), \
                                             (__mmask8) (U), (R)); })


#define _mm512_maskz_fmsub_round_pd(U, A, B, C, R) __extension__ ({ \
  (__m512d) __builtin_ia32_vfmaddpd512_maskz ((__v8df) (A), \
                                              (__v8df) (B), -(__v8df) (C), \
                                              (__mmask8) (U), (R)); })


#define _mm512_fnmadd_round_pd(A, B, C, R) __extension__ ({ \
  (__m512d) __builtin_ia32_vfmaddpd512_mask (-(__v8df) (A), \
                                             (__v8df) (B), (__v8df) (C), \
                                             (__mmask8) -1, (R)); })


#define _mm512_mask3_fnmadd_round_pd(A, B, C, U, R) __extension__ ({ \
  (__m512d) __builtin_ia32_vfmaddpd512_mask3 (-(__v8df) (A), \
                                              (__v8df) (B), (__v8df) (C), \
                                              (__mmask8) (U), (R)); })


#define _mm512_maskz_fnmadd_round_pd(U, A, B, C, R) __extension__ ({ \
  (__m512d) __builtin_ia32_vfmaddpd512_maskz (-(__v8df) (A), \
                                              (__v8df) (B), (__v8df) (C), \
                                              (__mmask8) (U), (R)); })


#define _mm512_fnmsub_round_pd(A, B, C, R) __extension__ ({ \
  (__m512d) __builtin_ia32_vfmaddpd512_mask (-(__v8df) (A), \
                                             (__v8df) (B), -(__v8df) (C), \
                                             (__mmask8) -1, (R)); })


#define _mm512_maskz_fnmsub_round_pd(U, A, B, C, R) __extension__ ({ \
  (__m512d) __builtin_ia32_vfmaddpd512_maskz (-(__v8df) (A), \
                                              (__v8df) (B), -(__v8df) (C), \
                                              (__mmask8) (U), (R)); })


static __inline__ __m512d __DEFAULT_FN_ATTRS
_mm512_fmadd_pd(__m512d __A, __m512d __B, __m512d __C)
{
  return (__m512d) __builtin_ia32_vfmaddpd512_mask ((__v8df) __A,
                                                    (__v8df) __B,
                                                    (__v8df) __C,
                                                    (__mmask8) -1,
                                                    _MM_FROUND_CUR_DIRECTION);
}

static __inline__ __m512d __DEFAULT_FN_ATTRS
_mm512_mask_fmadd_pd(__m512d __A, __mmask8 __U, __m512d __B, __m512d __C)
{
  return (__m512d) __builtin_ia32_vfmaddpd512_mask ((__v8df) __A,
                                                    (__v8df) __B,
                                                    (__v8df) __C,
                                                    (__mmask8) __U,
                                                    _MM_FROUND_CUR_DIRECTION);
}

static __inline__ __m512d __DEFAULT_FN_ATTRS
_mm512_mask3_fmadd_pd(__m512d __A, __m512d __B, __m512d __C, __mmask8 __U)
{
  return (__m512d) __builtin_ia32_vfmaddpd512_mask3 ((__v8df) __A,
                                                     (__v8df) __B,
                                                     (__v8df) __C,
                                                     (__mmask8) __U,
                                                     _MM_FROUND_CUR_DIRECTION);
}

static __inline__ __m512d __DEFAULT_FN_ATTRS
_mm512_maskz_fmadd_pd(__mmask8 __U, __m512d __A, __m512d __B, __m512d __C)
{
  return (__m512d) __builtin_ia32_vfmaddpd512_maskz ((__v8df) __A,
                                                     (__v8df) __B,
                                                     (__v8df) __C,
                                                     (__mmask8) __U,
                                                     _MM_FROUND_CUR_DIRECTION);
}

static __inline__ __m512d __DEFAULT_FN_ATTRS
_mm512_fmsub_pd(__m512d __A, __m512d __B, __m512d __C)
{
  return (__m512d) __builtin_ia32_vfmaddpd512_mask ((__v8df) __A,
                                                    (__v8df) __B,
                                                    -(__v8df) __C,
                                                    (__mmask8) -1,
                                                    _MM_FROUND_CUR_DIRECTION);
}

static __inline__ __m512d __DEFAULT_FN_ATTRS
_mm512_mask_fmsub_pd(__m512d __A, __mmask8 __U, __m512d __B, __m512d __C)
{
  return (__m512d) __builtin_ia32_vfmaddpd512_mask ((__v8df) __A,
                                                    (__v8df) __B,
                                                    -(__v8df) __C,
                                                    (__mmask8) __U,
                                                    _MM_FROUND_CUR_DIRECTION);
}

static __inline__ __m512d __DEFAULT_FN_ATTRS
_mm512_maskz_fmsub_pd(__mmask8 __U, __m512d __A, __m512d __B, __m512d __C)
{
  return (__m512d) __builtin_ia32_vfmaddpd512_maskz ((__v8df) __A,
                                                     (__v8df) __B,
                                                     -(__v8df) __C,
                                                     (__mmask8) __U,
                                                     _MM_FROUND_CUR_DIRECTION);
}

static __inline__ __m512d __DEFAULT_FN_ATTRS
_mm512_fnmadd_pd(__m512d __A, __m512d __B, __m512d __C)
{
  return (__m512d) __builtin_ia32_vfmaddpd512_mask (-(__v8df) __A,
                                                    (__v8df) __B,
                                                    (__v8df) __C,
                                                    (__mmask8) -1,
                                                    _MM_FROUND_CUR_DIRECTION);
}

static __inline__ __m512d __DEFAULT_FN_ATTRS
_mm512_mask3_fnmadd_pd(__m512d __A, __m512d __B, __m512d __C, __mmask8 __U)
{
  return (__m512d) __builtin_ia32_vfmaddpd512_mask3 (-(__v8df) __A,
                                                     (__v8df) __B,
                                                     (__v8df) __C,
                                                     (__mmask8) __U,
                                                     _MM_FROUND_CUR_DIRECTION);
}

static __inline__ __m512d __DEFAULT_FN_ATTRS
_mm512_maskz_fnmadd_pd(__mmask8 __U, __m512d __A, __m512d __B, __m512d __C)
{
  return (__m512d) __builtin_ia32_vfmaddpd512_maskz (-(__v8df) __A,
                                                     (__v8df) __B,
                                                     (__v8df) __C,
                                                     (__mmask8) __U,
                                                     _MM_FROUND_CUR_DIRECTION);
}

static __inline__ __m512d __DEFAULT_FN_ATTRS
_mm512_fnmsub_pd(__m512d __A, __m512d __B, __m512d __C)
{
  return (__m512d) __builtin_ia32_vfmaddpd512_mask (-(__v8df) __A,
                                                    (__v8df) __B,
                                                    -(__v8df) __C,
                                                    (__mmask8) -1,
                                                    _MM_FROUND_CUR_DIRECTION);
}

static __inline__ __m512d __DEFAULT_FN_ATTRS
_mm512_maskz_fnmsub_pd(__mmask8 __U, __m512d __A, __m512d __B, __m512d __C)
{
  return (__m512d) __builtin_ia32_vfmaddpd512_maskz (-(__v8df) __A,
                                                     (__v8df) __B,
                                                     -(__v8df) __C,
                                                     (__mmask8) __U,
                                                     _MM_FROUND_CUR_DIRECTION);
}

#define _mm512_fmadd_round_ps(A, B, C, R) __extension__ ({ \
  (__m512) __builtin_ia32_vfmaddps512_mask ((__v16sf) (A), \
                                            (__v16sf) (B), (__v16sf) (C), \
                                            (__mmask16) -1, (R)); })


#define _mm512_mask_fmadd_round_ps(A, U, B, C, R) __extension__ ({ \
  (__m512) __builtin_ia32_vfmaddps512_mask ((__v16sf) (A), \
                                            (__v16sf) (B), (__v16sf) (C), \
                                            (__mmask16) (U), (R)); })


#define _mm512_mask3_fmadd_round_ps(A, B, C, U, R) __extension__ ({ \
  (__m512) __builtin_ia32_vfmaddps512_mask3 ((__v16sf) (A), \
                                             (__v16sf) (B), (__v16sf) (C), \
                                             (__mmask16) (U), (R)); })


#define _mm512_maskz_fmadd_round_ps(U, A, B, C, R) __extension__ ({ \
  (__m512) __builtin_ia32_vfmaddps512_maskz ((__v16sf) (A), \
                                             (__v16sf) (B), (__v16sf) (C), \
                                             (__mmask16) (U), (R)); })


#define _mm512_fmsub_round_ps(A, B, C, R) __extension__ ({ \
  (__m512) __builtin_ia32_vfmaddps512_mask ((__v16sf) (A), \
                                            (__v16sf) (B), -(__v16sf) (C), \
                                            (__mmask16) -1, (R)); })


#define _mm512_mask_fmsub_round_ps(A, U, B, C, R) __extension__ ({ \
  (__m512) __builtin_ia32_vfmaddps512_mask ((__v16sf) (A), \
                                            (__v16sf) (B), -(__v16sf) (C), \
                                            (__mmask16) (U), (R)); })


#define _mm512_maskz_fmsub_round_ps(U, A, B, C, R) __extension__ ({ \
  (__m512) __builtin_ia32_vfmaddps512_maskz ((__v16sf) (A), \
                                             (__v16sf) (B), -(__v16sf) (C), \
                                             (__mmask16) (U), (R)); })


#define _mm512_fnmadd_round_ps(A, B, C, R) __extension__ ({ \
  (__m512) __builtin_ia32_vfmaddps512_mask (-(__v16sf) (A), \
                                            (__v16sf) (B), (__v16sf) (C), \
                                            (__mmask16) -1, (R)); })


#define _mm512_mask3_fnmadd_round_ps(A, B, C, U, R) __extension__ ({ \
  (__m512) __builtin_ia32_vfmaddps512_mask3 (-(__v16sf) (A), \
                                             (__v16sf) (B), (__v16sf) (C), \
                                             (__mmask16) (U), (R)); })


#define _mm512_maskz_fnmadd_round_ps(U, A, B, C, R) __extension__ ({ \
  (__m512) __builtin_ia32_vfmaddps512_maskz (-(__v16sf) (A), \
                                             (__v16sf) (B), (__v16sf) (C), \
                                             (__mmask16) (U), (R)); })


#define _mm512_fnmsub_round_ps(A, B, C, R) __extension__ ({ \
  (__m512) __builtin_ia32_vfmaddps512_mask (-(__v16sf) (A), \
                                            (__v16sf) (B), -(__v16sf) (C), \
                                            (__mmask16) -1, (R)); })


#define _mm512_maskz_fnmsub_round_ps(U, A, B, C, R) __extension__ ({ \
  (__m512) __builtin_ia32_vfmaddps512_maskz (-(__v16sf) (A), \
                                             (__v16sf) (B), -(__v16sf) (C), \
                                             (__mmask16) (U), (R)); })


static __inline__ __m512 __DEFAULT_FN_ATTRS
_mm512_fmadd_ps(__m512 __A, __m512 __B, __m512 __C)
{
  return (__m512) __builtin_ia32_vfmaddps512_mask ((__v16sf) __A,
                                                   (__v16sf) __B,
                                                   (__v16sf) __C,
                                                   (__mmask16) -1,
                                                   _MM_FROUND_CUR_DIRECTION);
}

static __inline__ __m512 __DEFAULT_FN_ATTRS
_mm512_mask_fmadd_ps(__m512 __A, __mmask16 __U, __m512 __B, __m512 __C)
{
  return (__m512) __builtin_ia32_vfmaddps512_mask ((__v16sf) __A,
                                                   (__v16sf) __B,
                                                   (__v16sf) __C,
                                                   (__mmask16) __U,
                                                   _MM_FROUND_CUR_DIRECTION);
}

static __inline__ __m512 __DEFAULT_FN_ATTRS
_mm512_mask3_fmadd_ps(__m512 __A, __m512 __B, __m512 __C, __mmask16 __U)
{
  return (__m512) __builtin_ia32_vfmaddps512_mask3 ((__v16sf) __A,
                                                    (__v16sf) __B,
                                                    (__v16sf) __C,
                                                    (__mmask16) __U,
                                                    _MM_FROUND_CUR_DIRECTION);
}

static __inline__ __m512 __DEFAULT_FN_ATTRS
_mm512_maskz_fmadd_ps(__mmask16 __U, __m512 __A, __m512 __B, __m512 __C)
{
  return (__m512) __builtin_ia32_vfmaddps512_maskz ((__v16sf) __A,
                                                    (__v16sf) __B,
                                                    (__v16sf) __C,
                                                    (__mmask16) __U,
                                                    _MM_FROUND_CUR_DIRECTION);
}

static __inline__ __m512 __DEFAULT_FN_ATTRS
_mm512_fmsub_ps(__m512 __A, __m512 __B, __m512 __C)
{
  return (__m512) __builtin_ia32_vfmaddps512_mask ((__v16sf) __A,
                                                   (__v16sf) __B,
                                                   -(__v16sf) __C,
                                                   (__mmask16) -1,
                                                   _MM_FROUND_CUR_DIRECTION);
}

static __inline__ __m512 __DEFAULT_FN_ATTRS
_mm512_mask_fmsub_ps(__m512 __A, __mmask16 __U, __m512 __B, __m512 __C)
{
  return (__m512) __builtin_ia32_vfmaddps512_mask ((__v16sf) __A,
                                                   (__v16sf) __B,
                                                   -(__v16sf) __C,
                                                   (__mmask16) __U,
                                                   _MM_FROUND_CUR_DIRECTION);
}

static __inline__ __m512 __DEFAULT_FN_ATTRS
_mm512_maskz_fmsub_ps(__mmask16 __U, __m512 __A, __m512 __B, __m512 __C)
{
  return (__m512) __builtin_ia32_vfmaddps512_maskz ((__v16sf) __A,
                                                    (__v16sf) __B,
                                                    -(__v16sf) __C,
                                                    (__mmask16) __U,
                                                    _MM_FROUND_CUR_DIRECTION);
}

static __inline__ __m512 __DEFAULT_FN_ATTRS
_mm512_fnmadd_ps(__m512 __A, __m512 __B, __m512 __C)
{
  return (__m512) __builtin_ia32_vfmaddps512_mask (-(__v16sf) __A,
                                                   (__v16sf) __B,
                                                   (__v16sf) __C,
                                                   (__mmask16) -1,
                                                   _MM_FROUND_CUR_DIRECTION);
}

static __inline__ __m512 __DEFAULT_FN_ATTRS
_mm512_mask3_fnmadd_ps(__m512 __A, __m512 __B, __m512 __C, __mmask16 __U)
{
  return (__m512) __builtin_ia32_vfmaddps512_mask3 (-(__v16sf) __A,
                                                    (__v16sf) __B,
                                                    (__v16sf) __C,
                                                    (__mmask16) __U,
                                                    _MM_FROUND_CUR_DIRECTION);
}

static __inline__ __m512 __DEFAULT_FN_ATTRS
_mm512_maskz_fnmadd_ps(__mmask16 __U, __m512 __A, __m512 __B, __m512 __C)
{
  return (__m512) __builtin_ia32_vfmaddps512_maskz (-(__v16sf) __A,
                                                    (__v16sf) __B,
                                                    (__v16sf) __C,
                                                    (__mmask16) __U,
                                                    _MM_FROUND_CUR_DIRECTION);
}

static __inline__ __m512 __DEFAULT_FN_ATTRS
_mm512_fnmsub_ps(__m512 __A, __m512 __B, __m512 __C)
{
  return (__m512) __builtin_ia32_vfmaddps512_mask (-(__v16sf) __A,
                                                   (__v16sf) __B,
                                                   -(__v16sf) __C,
                                                   (__mmask16) -1,
                                                   _MM_FROUND_CUR_DIRECTION);
}

static __inline__ __m512 __DEFAULT_FN_ATTRS
_mm512_maskz_fnmsub_ps(__mmask16 __U, __m512 __A, __m512 __B, __m512 __C)
{
  return (__m512) __builtin_ia32_vfmaddps512_maskz (-(__v16sf) __A,
                                                    (__v16sf) __B,
                                                    -(__v16sf) __C,
                                                    (__mmask16) __U,
                                                    _MM_FROUND_CUR_DIRECTION);
}

#define _mm512_fmaddsub_round_pd(A, B, C, R) __extension__ ({ \
  (__m512d) __builtin_ia32_vfmaddsubpd512_mask ((__v8df) (A), \
                                                (__v8df) (B), (__v8df) (C), \
                                                (__mmask8) -1, (R)); })


#define _mm512_mask_fmaddsub_round_pd(A, U, B, C, R) __extension__ ({ \
  (__m512d) __builtin_ia32_vfmaddsubpd512_mask ((__v8df) (A), \
                                                (__v8df) (B), (__v8df) (C), \
                                                (__mmask8) (U), (R)); })


#define _mm512_mask3_fmaddsub_round_pd(A, B, C, U, R) __extension__ ({ \
  (__m512d) __builtin_ia32_vfmaddsubpd512_mask3 ((__v8df) (A), \
                                                 (__v8df) (B), (__v8df) (C), \
                                                 (__mmask8) (U), (R)); })


#define _mm512_maskz_fmaddsub_round_pd(U, A, B, C, R) __extension__ ({ \
  (__m512d) __builtin_ia32_vfmaddsubpd512_maskz ((__v8df) (A), \
                                                 (__v8df) (B), (__v8df) (C), \
                                                 (__mmask8) (U), (R)); })


#define _mm512_fmsubadd_round_pd(A, B, C, R) __extension__ ({ \
  (__m512d) __builtin_ia32_vfmaddsubpd512_mask ((__v8df) (A), \
                                                (__v8df) (B), -(__v8df) (C), \
                                                (__mmask8) -1, (R)); })


#define _mm512_mask_fmsubadd_round_pd(A, U, B, C, R) __extension__ ({ \
  (__m512d) __builtin_ia32_vfmaddsubpd512_mask ((__v8df) (A), \
                                                (__v8df) (B), -(__v8df) (C), \
                                                (__mmask8) (U), (R)); })


#define _mm512_maskz_fmsubadd_round_pd(U, A, B, C, R) __extension__ ({ \
  (__m512d) __builtin_ia32_vfmaddsubpd512_maskz ((__v8df) (A), \
                                                 (__v8df) (B), -(__v8df) (C), \
                                                 (__mmask8) (U), (R)); })


static __inline__ __m512d __DEFAULT_FN_ATTRS
_mm512_fmaddsub_pd(__m512d __A, __m512d __B, __m512d __C)
{
  return (__m512d) __builtin_ia32_vfmaddsubpd512_mask ((__v8df) __A,
                                                       (__v8df) __B,
                                                       (__v8df) __C,
                                                       (__mmask8) -1,
                                                       _MM_FROUND_CUR_DIRECTION);
}

static __inline__ __m512d __DEFAULT_FN_ATTRS
_mm512_mask_fmaddsub_pd(__m512d __A, __mmask8 __U, __m512d __B, __m512d __C)
{
  return (__m512d) __builtin_ia32_vfmaddsubpd512_mask ((__v8df) __A,
                                                       (__v8df) __B,
                                                       (__v8df) __C,
                                                       (__mmask8) __U,
                                                       _MM_FROUND_CUR_DIRECTION);
}

static __inline__ __m512d __DEFAULT_FN_ATTRS
_mm512_mask3_fmaddsub_pd(__m512d __A, __m512d __B, __m512d __C, __mmask8 __U)
{
  return (__m512d) __builtin_ia32_vfmaddsubpd512_mask3 ((__v8df) __A,
                                                        (__v8df) __B,
                                                        (__v8df) __C,
                                                        (__mmask8) __U,
                                                        _MM_FROUND_CUR_DIRECTION);
}

static __inline__ __m512d __DEFAULT_FN_ATTRS
_mm512_maskz_fmaddsub_pd(__mmask8 __U, __m512d __A, __m512d __B, __m512d __C)
{
  return (__m512d) __builtin_ia32_vfmaddsubpd512_maskz ((__v8df) __A,
                                                        (__v8df) __B,
                                                        (__v8df) __C,
                                                        (__mmask8) __U,
                                                        _MM_FROUND_CUR_DIRECTION);
}

static __inline__ __m512d __DEFAULT_FN_ATTRS
_mm512_fmsubadd_pd(__m512d __A, __m512d __B, __m512d __C)
{
  return (__m512d) __builtin_ia32_vfmaddsubpd512_mask ((__v8df) __A,
                                                       (__v8df) __B,
                                                       -(__v8df) __C,
                                                       (__mmask8) -1,
                                                       _MM_FROUND_CUR_DIRECTION);
}

static __inline__ __m512d __DEFAULT_FN_ATTRS
_mm512_mask_fmsubadd_pd(__m512d __A, __mmask8 __U, __m512d __B, __m512d __C)
{
  return (__m512d) __builtin_ia32_vfmaddsubpd512_mask ((__v8df) __A,
                                                       (__v8df) __B,
                                                       -(__v8df) __C,
                                                       (__mmask8) __U,
                                                       _MM_FROUND_CUR_DIRECTION);
}

static __inline__ __m512d __DEFAULT_FN_ATTRS
_mm512_maskz_fmsubadd_pd(__mmask8 __U, __m512d __A, __m512d __B, __m512d __C)
{
  return (__m512d) __builtin_ia32_vfmaddsubpd512_maskz ((__v8df) __A,
                                                        (__v8df) __B,
                                                        -(__v8df) __C,
                                                        (__mmask8) __U,
                                                        _MM_FROUND_CUR_DIRECTION);
}

#define _mm512_fmaddsub_round_ps(A, B, C, R) __extension__ ({ \
  (__m512) __builtin_ia32_vfmaddsubps512_mask ((__v16sf) (A), \
                                               (__v16sf) (B), (__v16sf) (C), \
                                               (__mmask16) -1, (R)); })


#define _mm512_mask_fmaddsub_round_ps(A, U, B, C, R) __extension__ ({ \
  (__m512) __builtin_ia32_vfmaddsubps512_mask ((__v16sf) (A), \
                                               (__v16sf) (B), (__v16sf) (C), \
                                               (__mmask16) (U), (R)); })


#define _mm512_mask3_fmaddsub_round_ps(A, B, C, U, R) __extension__ ({ \
  (__m512) __builtin_ia32_vfmaddsubps512_mask3 ((__v16sf) (A), \
                                                (__v16sf) (B), (__v16sf) (C), \
                                                (__mmask16) (U), (R)); })


#define _mm512_maskz_fmaddsub_round_ps(U, A, B, C, R) __extension__ ({ \
  (__m512) __builtin_ia32_vfmaddsubps512_maskz ((__v16sf) (A), \
                                                (__v16sf) (B), (__v16sf) (C), \
                                                (__mmask16) (U), (R)); })


#define _mm512_fmsubadd_round_ps(A, B, C, R) __extension__ ({ \
  (__m512) __builtin_ia32_vfmaddsubps512_mask ((__v16sf) (A), \
                                               (__v16sf) (B), -(__v16sf) (C), \
                                               (__mmask16) -1, (R)); })


#define _mm512_mask_fmsubadd_round_ps(A, U, B, C, R) __extension__ ({ \
  (__m512) __builtin_ia32_vfmaddsubps512_mask ((__v16sf) (A), \
                                               (__v16sf) (B), -(__v16sf) (C), \
                                               (__mmask16) (U), (R)); })


#define _mm512_maskz_fmsubadd_round_ps(U, A, B, C, R) __extension__ ({ \
  (__m512) __builtin_ia32_vfmaddsubps512_maskz ((__v16sf) (A), \
                                                (__v16sf) (B), -(__v16sf) (C), \
                                                (__mmask16) (U), (R)); })


static __inline__ __m512 __DEFAULT_FN_ATTRS
_mm512_fmaddsub_ps(__m512 __A, __m512 __B, __m512 __C)
{
  return (__m512) __builtin_ia32_vfmaddsubps512_mask ((__v16sf) __A,
                                                      (__v16sf) __B,
                                                      (__v16sf) __C,
                                                      (__mmask16) -1,
                                                      _MM_FROUND_CUR_DIRECTION);
}

static __inline__ __m512 __DEFAULT_FN_ATTRS
_mm512_mask_fmaddsub_ps(__m512 __A, __mmask16 __U, __m512 __B, __m512 __C)
{
  return (__m512) __builtin_ia32_vfmaddsubps512_mask ((__v16sf) __A,
                                                      (__v16sf) __B,
                                                      (__v16sf) __C,
                                                      (__mmask16) __U,
                                                      _MM_FROUND_CUR_DIRECTION);
}

static __inline__ __m512 __DEFAULT_FN_ATTRS
_mm512_mask3_fmaddsub_ps(__m512 __A, __m512 __B, __m512 __C, __mmask16 __U)
{
  return (__m512) __builtin_ia32_vfmaddsubps512_mask3 ((__v16sf) __A,
                                                       (__v16sf) __B,
                                                       (__v16sf) __C,
                                                       (__mmask16) __U,
                                                       _MM_FROUND_CUR_DIRECTION);
}

static __inline__ __m512 __DEFAULT_FN_ATTRS
_mm512_maskz_fmaddsub_ps(__mmask16 __U, __m512 __A, __m512 __B, __m512 __C)
{
  return (__m512) __builtin_ia32_vfmaddsubps512_maskz ((__v16sf) __A,
                                                       (__v16sf) __B,
                                                       (__v16sf) __C,
                                                       (__mmask16) __U,
                                                       _MM_FROUND_CUR_DIRECTION);
}

static __inline__ __m512 __DEFAULT_FN_ATTRS
_mm512_fmsubadd_ps(__m512 __A, __m512 __B, __m512 __C)
{
  return (__m512) __builtin_ia32_vfmaddsubps512_mask ((__v16sf) __A,
                                                      (__v16sf) __B,
                                                      -(__v16sf) __C,
                                                      (__mmask16) -1,
                                                      _MM_FROUND_CUR_DIRECTION);
}

static __inline__ __m512 __DEFAULT_FN_ATTRS
_mm512_mask_fmsubadd_ps(__m512 __A, __mmask16 __U, __m512 __B, __m512 __C)
{
  return (__m512) __builtin_ia32_vfmaddsubps512_mask ((__v16sf) __A,
                                                      (__v16sf) __B,
                                                      -(__v16sf) __C,
                                                      (__mmask16) __U,
                                                      _MM_FROUND_CUR_DIRECTION);
}

static __inline__ __m512 __DEFAULT_FN_ATTRS
_mm512_maskz_fmsubadd_ps(__mmask16 __U, __m512 __A, __m512 __B, __m512 __C)
{
  return (__m512) __builtin_ia32_vfmaddsubps512_maskz ((__v16sf) __A,
                                                       (__v16sf) __B,
                                                       -(__v16sf) __C,
                                                       (__mmask16) __U,
                                                       _MM_FROUND_CUR_DIRECTION);
}

#define _mm512_mask3_fmsub_round_pd(A, B, C, U, R) __extension__ ({ \
  (__m512d) __builtin_ia32_vfmsubpd512_mask3 ((__v8df) (A), \
                                              (__v8df) (B), (__v8df) (C), \
                                              (__mmask8) (U), (R)); })


static __inline__ __m512d __DEFAULT_FN_ATTRS
_mm512_mask3_fmsub_pd(__m512d __A, __m512d __B, __m512d __C, __mmask8 __U)
{
  return (__m512d) __builtin_ia32_vfmsubpd512_mask3 ((__v8df) __A,
                                                     (__v8df) __B,
                                                     (__v8df) __C,
                                                     (__mmask8) __U,
                                                     _MM_FROUND_CUR_DIRECTION);
}

#define _mm512_mask3_fmsub_round_ps(A, B, C, U, R) __extension__ ({ \
  (__m512) __builtin_ia32_vfmsubps512_mask3 ((__v16sf) (A), \
                                             (__v16sf) (B), (__v16sf) (C), \
                                             (__mmask16) (U), (R)); })


static __inline__ __m512 __DEFAULT_FN_ATTRS
_mm512_mask3_fmsub_ps(__m512 __A, __m512 __B, __m512 __C, __mmask16 __U)
{
  return (__m512) __builtin_ia32_vfmsubps512_mask3 ((__v16sf) __A,
                                                    (__v16sf) __B,
                                                    (__v16sf) __C,
                                                    (__mmask16) __U,
                                                    _MM_FROUND_CUR_DIRECTION);
}

#define _mm512_mask3_fmsubadd_round_pd(A, B, C, U, R) __extension__ ({ \
  (__m512d) __builtin_ia32_vfmsubaddpd512_mask3 ((__v8df) (A), \
                                                 (__v8df) (B), (__v8df) (C), \
                                                 (__mmask8) (U), (R)); })


static __inline__ __m512d __DEFAULT_FN_ATTRS
_mm512_mask3_fmsubadd_pd(__m512d __A, __m512d __B, __m512d __C, __mmask8 __U)
{
  return (__m512d) __builtin_ia32_vfmsubaddpd512_mask3 ((__v8df) __A,
                                                        (__v8df) __B,
                                                        (__v8df) __C,
                                                        (__mmask8) __U,
                                                        _MM_FROUND_CUR_DIRECTION);
}

#define _mm512_mask3_fmsubadd_round_ps(A, B, C, U, R) __extension__ ({ \
  (__m512) __builtin_ia32_vfmsubaddps512_mask3 ((__v16sf) (A), \
                                                (__v16sf) (B), (__v16sf) (C), \
                                                (__mmask16) (U), (R)); })


static __inline__ __m512 __DEFAULT_FN_ATTRS
_mm512_mask3_fmsubadd_ps(__m512 __A, __m512 __B, __m512 __C, __mmask16 __U)
{
  return (__m512) __builtin_ia32_vfmsubaddps512_mask3 ((__v16sf) __A,
                                                       (__v16sf) __B,
                                                       (__v16sf) __C,
                                                       (__mmask16) __U,
                                                       _MM_FROUND_CUR_DIRECTION);
}

#define _mm512_mask_fnmadd_round_pd(A, U, B, C, R) __extension__ ({ \
  (__m512d) __builtin_ia32_vfnmaddpd512_mask ((__v8df) (A), \
                                              (__v8df) (B), (__v8df) (C), \
                                              (__mmask8) (U), (R)); })


static __inline__ __m512d __DEFAULT_FN_ATTRS
_mm512_mask_fnmadd_pd(__m512d __A, __mmask8 __U, __m512d __B, __m512d __C)
{
  return (__m512d) __builtin_ia32_vfnmaddpd512_mask ((__v8df) __A,
                                                     (__v8df) __B,
                                                     (__v8df) __C,
                                                     (__mmask8) __U,
                                                     _MM_FROUND_CUR_DIRECTION);
}

#define _mm512_mask_fnmadd_round_ps(A, U, B, C, R) __extension__ ({ \
  (__m512) __builtin_ia32_vfnmaddps512_mask ((__v16sf) (A), \
                                             (__v16sf) (B), (__v16sf) (C), \
                                             (__mmask16) (U), (R)); })


static __inline__ __m512 __DEFAULT_FN_ATTRS
_mm512_mask_fnmadd_ps(__m512 __A, __mmask16 __U, __m512 __B, __m512 __C)
{
  return (__m512) __builtin_ia32_vfnmaddps512_mask ((__v16sf) __A,
                                                    (__v16sf) __B,
                                                    (__v16sf) __C,
                                                    (__mmask16) __U,
                                                    _MM_FROUND_CUR_DIRECTION);
}

#define _mm512_mask_fnmsub_round_pd(A, U, B, C, R) __extension__ ({ \
  (__m512d) __builtin_ia32_vfnmsubpd512_mask ((__v8df) (A), \
                                              (__v8df) (B), (__v8df) (C), \
                                              (__mmask8) (U), (R)); })


#define _mm512_mask3_fnmsub_round_pd(A, B, C, U, R) __extension__ ({ \
  (__m512d) __builtin_ia32_vfnmsubpd512_mask3 ((__v8df) (A), \
                                               (__v8df) (B), (__v8df) (C), \
                                               (__mmask8) (U), (R)); })


static __inline__ __m512d __DEFAULT_FN_ATTRS
_mm512_mask_fnmsub_pd(__m512d __A, __mmask8 __U, __m512d __B, __m512d __C)
{
  return (__m512d) __builtin_ia32_vfnmsubpd512_mask ((__v8df) __A,
                                                     (__v8df) __B,
                                                     (__v8df) __C,
                                                     (__mmask8) __U,
                                                     _MM_FROUND_CUR_DIRECTION);
}

static __inline__ __m512d __DEFAULT_FN_ATTRS
_mm512_mask3_fnmsub_pd(__m512d __A, __m512d __B, __m512d __C, __mmask8 __U)
{
  return (__m512d) __builtin_ia32_vfnmsubpd512_mask3 ((__v8df) __A,
                                                      (__v8df) __B,
                                                      (__v8df) __C,
                                                      (__mmask8) __U,
                                                      _MM_FROUND_CUR_DIRECTION);
}

#define _mm512_mask_fnmsub_round_ps(A, U, B, C, R) __extension__ ({ \
  (__m512) __builtin_ia32_vfnmsubps512_mask ((__v16sf) (A), \
                                             (__v16sf) (B), (__v16sf) (C), \
                                             (__mmask16) (U), (R)); })


#define _mm512_mask3_fnmsub_round_ps(A, B, C, U, R) __extension__ ({ \
  (__m512) __builtin_ia32_vfnmsubps512_mask3 ((__v16sf) (A), \
                                              (__v16sf) (B), (__v16sf) (C), \
                                              (__mmask16) (U), (R)); })


static __inline__ __m512 __DEFAULT_FN_ATTRS
_mm512_mask_fnmsub_ps(__m512 __A, __mmask16 __U, __m512 __B, __m512 __C)
{
  return (__m512) __builtin_ia32_vfnmsubps512_mask ((__v16sf) __A,
                                                    (__v16sf) __B,
                                                    (__v16sf) __C,
                                                    (__mmask16) __U,
                                                    _MM_FROUND_CUR_DIRECTION);
}

static __inline__ __m512 __DEFAULT_FN_ATTRS
_mm512_mask3_fnmsub_ps(__m512 __A, __m512 __B, __m512 __C, __mmask16 __U)
{
  return (__m512) __builtin_ia32_vfnmsubps512_mask3 ((__v16sf) __A,
                                                     (__v16sf) __B,
                                                     (__v16sf) __C,
                                                     (__mmask16) __U,
                                                     _MM_FROUND_CUR_DIRECTION);
}



/* Vector permutations */

static __inline __m512i __DEFAULT_FN_ATTRS
_mm512_permutex2var_epi32(__m512i __A, __m512i __I, __m512i __B)
{
  return (__m512i) __builtin_ia32_vpermt2vard512_mask ((__v16si) __I
                                                       /* idx */ ,
                                                       (__v16si) __A,
                                                       (__v16si) __B,
                                                       (__mmask16) -1);
}
static __inline __m512i __DEFAULT_FN_ATTRS
_mm512_permutex2var_epi64(__m512i __A, __m512i __I, __m512i __B)
{
  return (__m512i) __builtin_ia32_vpermt2varq512_mask ((__v8di) __I
                                                       /* idx */ ,
                                                       (__v8di) __A,
                                                       (__v8di) __B,
                                                       (__mmask8) -1);
}

static __inline __m512d __DEFAULT_FN_ATTRS
_mm512_permutex2var_pd(__m512d __A, __m512i __I, __m512d __B)
{
  return (__m512d) __builtin_ia32_vpermt2varpd512_mask ((__v8di) __I
                                                        /* idx */ ,
                                                        (__v8df) __A,
                                                        (__v8df) __B,
                                                        (__mmask8) -1);
}
static __inline __m512 __DEFAULT_FN_ATTRS
_mm512_permutex2var_ps(__m512 __A, __m512i __I, __m512 __B)
{
  return (__m512) __builtin_ia32_vpermt2varps512_mask ((__v16si) __I
                                                       /* idx */ ,
                                                       (__v16sf) __A,
                                                       (__v16sf) __B,
                                                       (__mmask16) -1);
}

#define _mm512_alignr_epi64(A, B, I) __extension__ ({ \
  (__m512i)__builtin_ia32_alignq512_mask((__v8di)(__m512i)(A), \
                                         (__v8di)(__m512i)(B), \
                                         (I), (__v8di)_mm512_setzero_si512(), \
                                         (__mmask8)-1); })

#define _mm512_alignr_epi32(A, B, I) __extension__ ({ \
  (__m512i)__builtin_ia32_alignd512_mask((__v16si)(__m512i)(A), \
                                         (__v16si)(__m512i)(B), \
                                         (I), (__v16si)_mm512_setzero_si512(), \
                                         (__mmask16)-1); })

/* Vector Extract */

#define _mm512_extractf64x4_pd(A, I) __extension__ ({                    \
      (__m256d)                                                          \
        __builtin_ia32_extractf64x4_mask((__v8df)(__m512d)(A),           \
                                         (I),                            \
                                         (__v4df)_mm256_setzero_si256(), \
                                         (__mmask8) -1); })

#define _mm512_extractf32x4_ps(A, I) __extension__ ({                    \
      (__m128)                                                           \
        __builtin_ia32_extractf32x4_mask((__v16sf)(__m512)(A),           \
                                         (I),                            \
                                         (__v4sf)_mm_setzero_ps(),       \
                                         (__mmask8) -1); })

/* Vector Blend */

static __inline __m512d __DEFAULT_FN_ATTRS
_mm512_mask_blend_pd(__mmask8 __U, __m512d __A, __m512d __W)
{
  return (__m512d) __builtin_ia32_blendmpd_512_mask ((__v8df) __A,
                 (__v8df) __W,
                 (__mmask8) __U);
}

static __inline __m512 __DEFAULT_FN_ATTRS
_mm512_mask_blend_ps(__mmask16 __U, __m512 __A, __m512 __W)
{
  return (__m512) __builtin_ia32_blendmps_512_mask ((__v16sf) __A,
                (__v16sf) __W,
                (__mmask16) __U);
}

static __inline __m512i __DEFAULT_FN_ATTRS
_mm512_mask_blend_epi64(__mmask8 __U, __m512i __A, __m512i __W)
{
  return (__m512i) __builtin_ia32_blendmq_512_mask ((__v8di) __A,
                (__v8di) __W,
                (__mmask8) __U);
}

static __inline __m512i __DEFAULT_FN_ATTRS
_mm512_mask_blend_epi32(__mmask16 __U, __m512i __A, __m512i __W)
{
  return (__m512i) __builtin_ia32_blendmd_512_mask ((__v16si) __A,
                (__v16si) __W,
                (__mmask16) __U);
}

/* Compare */

#define _mm512_cmp_round_ps_mask(A, B, P, R) __extension__ ({ \
  (__mmask16)__builtin_ia32_cmpps512_mask((__v16sf)(__m512)(A), \
                                          (__v16sf)(__m512)(B), \
                                          (P), (__mmask16)-1, (R)); })

#define _mm512_mask_cmp_round_ps_mask(U, A, B, P, R) __extension__ ({ \
  (__mmask16)__builtin_ia32_cmpps512_mask((__v16sf)(__m512)(A), \
                                          (__v16sf)(__m512)(B), \
                                          (P), (__mmask16)(U), (R)); })

#define _mm512_cmp_ps_mask(A, B, P) \
  _mm512_cmp_round_ps_mask((A), (B), (P), _MM_FROUND_CUR_DIRECTION)

#define _mm512_mask_cmp_ps_mask(U, A, B, P) \
  _mm512_mask_cmp_round_ps_mask((U), (A), (B), (P), _MM_FROUND_CUR_DIRECTION)

#define _mm512_cmp_round_pd_mask(A, B, P, R) __extension__ ({ \
  (__mmask8)__builtin_ia32_cmppd512_mask((__v8df)(__m512d)(A), \
                                         (__v8df)(__m512d)(B), \
                                         (P), (__mmask8)-1, (R)); })

#define _mm512_mask_cmp_round_pd_mask(U, A, B, P, R) __extension__ ({ \
  (__mmask8)__builtin_ia32_cmppd512_mask((__v8df)(__m512d)(A), \
                                         (__v8df)(__m512d)(B), \
                                         (P), (__mmask8)(U), (R)); })

#define _mm512_cmp_pd_mask(A, B, P) \
  _mm512_cmp_round_pd_mask((A), (B), (P), _MM_FROUND_CUR_DIRECTION)

#define _mm512_mask_cmp_pd_mask(U, A, B, P) \
  _mm512_mask_cmp_round_pd_mask((U), (A), (B), (P), _MM_FROUND_CUR_DIRECTION)

/* Conversion */

static __inline __m512i __DEFAULT_FN_ATTRS
_mm512_cvttps_epu32(__m512 __A)
{
  return (__m512i) __builtin_ia32_cvttps2udq512_mask ((__v16sf) __A,
                  (__v16si)
                  _mm512_setzero_si512 (),
                  (__mmask16) -1,
                  _MM_FROUND_CUR_DIRECTION);
}

#define _mm512_cvt_roundepi32_ps(A, R) __extension__ ({ \
  (__m512)__builtin_ia32_cvtdq2ps512_mask((__v16si)(A), \
                                          (__v16sf)_mm512_setzero_ps(), \
                                          (__mmask16)-1, (R)); })

#define _mm512_cvt_roundepu32_ps(A, R) __extension__ ({ \
  (__m512)__builtin_ia32_cvtudq2ps512_mask((__v16si)(A), \
                                           (__v16sf)_mm512_setzero_ps(), \
                                           (__mmask16)-1, (R)); })

static __inline __m512d __DEFAULT_FN_ATTRS
_mm512_cvtepi32_pd(__m256i __A)
{
  return (__m512d) __builtin_ia32_cvtdq2pd512_mask ((__v8si) __A,
                (__v8df)
                _mm512_setzero_pd (),
                (__mmask8) -1);
}

static __inline __m512d __DEFAULT_FN_ATTRS
_mm512_cvtepu32_pd(__m256i __A)
{
  return (__m512d) __builtin_ia32_cvtudq2pd512_mask ((__v8si) __A,
                (__v8df)
                _mm512_setzero_pd (),
                (__mmask8) -1);
}

#define _mm512_cvt_roundpd_ps(A, R) __extension__ ({ \
  (__m256)__builtin_ia32_cvtpd2ps512_mask((__v8df)(A), \
                                          (__v8sf)_mm256_setzero_ps(), \
                                          (__mmask8)-1, (R)); })

#define _mm512_cvtps_ph(A, I) __extension__ ({ \
  (__m256i)__builtin_ia32_vcvtps2ph512_mask((__v16sf)(A), (I), \
                                            (__v16hi)_mm256_setzero_si256(), \
                                            -1); })

static  __inline __m512 __DEFAULT_FN_ATTRS
_mm512_cvtph_ps(__m256i __A)
{
  return (__m512) __builtin_ia32_vcvtph2ps512_mask ((__v16hi) __A,
                (__v16sf)
                _mm512_setzero_ps (),
                (__mmask16) -1,
                _MM_FROUND_CUR_DIRECTION);
}

static __inline __m512i __DEFAULT_FN_ATTRS
_mm512_cvttps_epi32(__m512 __a)
{
  return (__m512i)
    __builtin_ia32_cvttps2dq512_mask((__v16sf) __a,
                                     (__v16si) _mm512_setzero_si512 (),
                                     (__mmask16) -1, _MM_FROUND_CUR_DIRECTION);
}

static __inline __m256i __DEFAULT_FN_ATTRS
_mm512_cvttpd_epi32(__m512d __a)
{
  return (__m256i)__builtin_ia32_cvttpd2dq512_mask((__v8df) __a,
                                                   (__v8si)_mm256_setzero_si256(),
                                                   (__mmask8) -1,
                                                    _MM_FROUND_CUR_DIRECTION);
}

#define _mm512_cvtt_roundpd_epi32(A, R) __extension__ ({ \
  (__m256i)__builtin_ia32_cvttpd2dq512_mask((__v8df)(A), \
                                            (__v8si)_mm256_setzero_si256(), \
                                            (__mmask8)-1, (R)); })

#define _mm512_cvtt_roundps_epi32(A, R) __extension__ ({ \
  (__m512i)__builtin_ia32_cvttps2dq512_mask((__v16sf)(A), \
                                            (__v16si)_mm512_setzero_si512(), \
                                            (__mmask16)-1, (R)); })

#define _mm512_cvt_roundps_epi32(A, R) __extension__ ({ \
  (__m512i)__builtin_ia32_cvtps2dq512_mask((__v16sf)(A), \
                                           (__v16si)_mm512_setzero_si512(), \
                                           (__mmask16)-1, (R)); })

#define _mm512_cvt_roundpd_epi32(A, R) __extension__ ({ \
  (__m256i)__builtin_ia32_cvtpd2dq512_mask((__v8df)(A), \
                                           (__v8si)_mm256_setzero_si256(), \
                                           (__mmask8)-1, (R)); })

#define _mm512_cvt_roundps_epu32(A, R) __extension__ ({ \
  (__m512i)__builtin_ia32_cvtps2udq512_mask((__v16sf)(A), \
                                            (__v16si)_mm512_setzero_si512(), \
                                            (__mmask16)-1, (R)); })

#define _mm512_cvt_roundpd_epu32(A, R) __extension__ ({ \
  (__m256i)__builtin_ia32_cvtpd2udq512_mask((__v8df)(A), \
                                            (__v8si)_mm256_setzero_si256(), \
                                            (__mmask8) -1, (R)); })

/* Unpack and Interleave */
static __inline __m512d __DEFAULT_FN_ATTRS
_mm512_unpackhi_pd(__m512d __a, __m512d __b)
{
  return __builtin_shufflevector(__a, __b, 1, 9, 1+2, 9+2, 1+4, 9+4, 1+6, 9+6);
}

static __inline __m512d __DEFAULT_FN_ATTRS
_mm512_unpacklo_pd(__m512d __a, __m512d __b)
{
  return __builtin_shufflevector(__a, __b, 0, 8, 0+2, 8+2, 0+4, 8+4, 0+6, 8+6);
}

static __inline __m512 __DEFAULT_FN_ATTRS
_mm512_unpackhi_ps(__m512 __a, __m512 __b)
{
  return __builtin_shufflevector(__a, __b,
                                 2,    18,    3,    19,
                                 2+4,  18+4,  3+4,  19+4,
                                 2+8,  18+8,  3+8,  19+8,
                                 2+12, 18+12, 3+12, 19+12);
}

static __inline __m512 __DEFAULT_FN_ATTRS
_mm512_unpacklo_ps(__m512 __a, __m512 __b)
{
  return __builtin_shufflevector(__a, __b,
                                 0,    16,    1,    17,
                                 0+4,  16+4,  1+4,  17+4,
                                 0+8,  16+8,  1+8,  17+8,
                                 0+12, 16+12, 1+12, 17+12);
}

/* Bit Test */

static __inline __mmask16 __DEFAULT_FN_ATTRS
_mm512_test_epi32_mask(__m512i __A, __m512i __B)
{
  return (__mmask16) __builtin_ia32_ptestmd512 ((__v16si) __A,
            (__v16si) __B,
            (__mmask16) -1);
}

static __inline __mmask8 __DEFAULT_FN_ATTRS
_mm512_test_epi64_mask(__m512i __A, __m512i __B)
{
  return (__mmask8) __builtin_ia32_ptestmq512 ((__v8di) __A,
                 (__v8di) __B,
                 (__mmask8) -1);
}

/* SIMD load ops */

static __inline __m512i __DEFAULT_FN_ATTRS
_mm512_maskz_loadu_epi32(__mmask16 __U, void const *__P)
{
  return (__m512i) __builtin_ia32_loaddqusi512_mask ((const __v16si *)__P,
                                                     (__v16si)
                                                     _mm512_setzero_si512 (),
                                                     (__mmask16) __U);
}

static __inline __m512i __DEFAULT_FN_ATTRS
_mm512_maskz_loadu_epi64(__mmask8 __U, void const *__P)
{
  return (__m512i) __builtin_ia32_loaddqudi512_mask ((const __v8di *)__P,
                                                     (__v8di)
                                                     _mm512_setzero_si512 (),
                                                     (__mmask8) __U);
}

static __inline __m512 __DEFAULT_FN_ATTRS
_mm512_maskz_loadu_ps(__mmask16 __U, void const *__P)
{
  return (__m512) __builtin_ia32_loadups512_mask ((const __v16sf *)__P,
                                                  (__v16sf)
                                                  _mm512_setzero_ps (),
                                                  (__mmask16) __U);
}

static __inline __m512d __DEFAULT_FN_ATTRS
_mm512_maskz_loadu_pd(__mmask8 __U, void const *__P)
{
  return (__m512d) __builtin_ia32_loadupd512_mask ((const __v8df *)__P,
                                                   (__v8df)
                                                   _mm512_setzero_pd (),
                                                   (__mmask8) __U);
}

static __inline __m512 __DEFAULT_FN_ATTRS
_mm512_maskz_load_ps(__mmask16 __U, void const *__P)
{
  return (__m512) __builtin_ia32_loadaps512_mask ((const __v16sf *)__P,
                                                  (__v16sf)
                                                  _mm512_setzero_ps (),
                                                  (__mmask16) __U);
}

static __inline __m512d __DEFAULT_FN_ATTRS
_mm512_maskz_load_pd(__mmask8 __U, void const *__P)
{
  return (__m512d) __builtin_ia32_loadapd512_mask ((const __v8df *)__P,
                                                   (__v8df)
                                                   _mm512_setzero_pd (),
                                                   (__mmask8) __U);
}

static __inline __m512d __DEFAULT_FN_ATTRS
_mm512_loadu_pd(double const *__p)
{
  struct __loadu_pd {
    __m512d __v;
  } __attribute__((__packed__, __may_alias__));
  return ((struct __loadu_pd*)__p)->__v;
}

static __inline __m512 __DEFAULT_FN_ATTRS
_mm512_loadu_ps(float const *__p)
{
  struct __loadu_ps {
    __m512 __v;
  } __attribute__((__packed__, __may_alias__));
  return ((struct __loadu_ps*)__p)->__v;
}

static __inline __m512 __DEFAULT_FN_ATTRS
_mm512_load_ps(double const *__p)
{
  return (__m512) __builtin_ia32_loadaps512_mask ((const __v16sf *)__p,
                                                  (__v16sf)
                                                  _mm512_setzero_ps (),
                                                  (__mmask16) -1);
}

static __inline __m512d __DEFAULT_FN_ATTRS
_mm512_load_pd(float const *__p)
{
  return (__m512d) __builtin_ia32_loadapd512_mask ((const __v8df *)__p,
                                                   (__v8df)
                                                   _mm512_setzero_pd (),
                                                   (__mmask8) -1);
}

/* SIMD store ops */

static __inline void __DEFAULT_FN_ATTRS
_mm512_mask_storeu_epi64(void *__P, __mmask8 __U, __m512i __A)
{
  __builtin_ia32_storedqudi512_mask ((__v8di *)__P, (__v8di) __A,
                                     (__mmask8) __U);
}

static __inline void __DEFAULT_FN_ATTRS
_mm512_mask_storeu_epi32(void *__P, __mmask16 __U, __m512i __A)
{
  __builtin_ia32_storedqusi512_mask ((__v16si *)__P, (__v16si) __A,
                                     (__mmask16) __U);
}

static __inline void __DEFAULT_FN_ATTRS
_mm512_mask_storeu_pd(void *__P, __mmask8 __U, __m512d __A)
{
  __builtin_ia32_storeupd512_mask ((__v8df *)__P, (__v8df) __A, (__mmask8) __U);
}

static __inline void __DEFAULT_FN_ATTRS
_mm512_storeu_pd(void *__P, __m512d __A)
{
  __builtin_ia32_storeupd512_mask((__v8df *)__P, (__v8df)__A, (__mmask8)-1);
}

static __inline void __DEFAULT_FN_ATTRS
_mm512_mask_storeu_ps(void *__P, __mmask16 __U, __m512 __A)
{
  __builtin_ia32_storeups512_mask ((__v16sf *)__P, (__v16sf) __A,
                                   (__mmask16) __U);
}

static __inline void __DEFAULT_FN_ATTRS
_mm512_storeu_ps(void *__P, __m512 __A)
{
  __builtin_ia32_storeups512_mask((__v16sf *)__P, (__v16sf)__A, (__mmask16)-1);
}

static __inline void __DEFAULT_FN_ATTRS
_mm512_mask_store_pd(void *__P, __mmask8 __U, __m512d __A)
{
  __builtin_ia32_storeapd512_mask ((__v8df *)__P, (__v8df) __A, (__mmask8) __U);
}

static __inline void __DEFAULT_FN_ATTRS
_mm512_store_pd(void *__P, __m512d __A)
{
  *(__m512d*)__P = __A;
}

static __inline void __DEFAULT_FN_ATTRS
_mm512_mask_store_ps(void *__P, __mmask16 __U, __m512 __A)
{
  __builtin_ia32_storeaps512_mask ((__v16sf *)__P, (__v16sf) __A,
                                   (__mmask16) __U);
}

static __inline void __DEFAULT_FN_ATTRS
_mm512_store_ps(void *__P, __m512 __A)
{
  *(__m512*)__P = __A;
}

/* Mask ops */

static __inline __mmask16 __DEFAULT_FN_ATTRS
_mm512_knot(__mmask16 __M)
{
  return __builtin_ia32_knothi(__M);
}

/* Integer compare */

static __inline__ __mmask16 __DEFAULT_FN_ATTRS
_mm512_cmpeq_epi32_mask(__m512i __a, __m512i __b) {
  return (__mmask16)__builtin_ia32_pcmpeqd512_mask((__v16si)__a, (__v16si)__b,
                                                   (__mmask16)-1);
}

static __inline__ __mmask16 __DEFAULT_FN_ATTRS
_mm512_mask_cmpeq_epi32_mask(__mmask16 __u, __m512i __a, __m512i __b) {
  return (__mmask16)__builtin_ia32_pcmpeqd512_mask((__v16si)__a, (__v16si)__b,
                                                   __u);
}

static __inline__ __mmask16 __DEFAULT_FN_ATTRS
_mm512_cmpeq_epu32_mask(__m512i __a, __m512i __b) {
  return (__mmask16)__builtin_ia32_ucmpd512_mask((__v16si)__a, (__v16si)__b, 0,
                                                 (__mmask16)-1);
}

static __inline__ __mmask16 __DEFAULT_FN_ATTRS
_mm512_mask_cmpeq_epu32_mask(__mmask16 __u, __m512i __a, __m512i __b) {
  return (__mmask16)__builtin_ia32_ucmpd512_mask((__v16si)__a, (__v16si)__b, 0,
                                                 __u);
}

static __inline__ __mmask8 __DEFAULT_FN_ATTRS
_mm512_mask_cmpeq_epi64_mask(__mmask8 __u, __m512i __a, __m512i __b) {
  return (__mmask8)__builtin_ia32_pcmpeqq512_mask((__v8di)__a, (__v8di)__b,
                                                  __u);
}

static __inline__ __mmask8 __DEFAULT_FN_ATTRS
_mm512_cmpeq_epi64_mask(__m512i __a, __m512i __b) {
  return (__mmask8)__builtin_ia32_pcmpeqq512_mask((__v8di)__a, (__v8di)__b,
                                                  (__mmask8)-1);
}

static __inline__ __mmask8 __DEFAULT_FN_ATTRS
_mm512_cmpeq_epu64_mask(__m512i __a, __m512i __b) {
  return (__mmask8)__builtin_ia32_ucmpq512_mask((__v8di)__a, (__v8di)__b, 0,
                                                (__mmask8)-1);
}

static __inline__ __mmask8 __DEFAULT_FN_ATTRS
_mm512_mask_cmpeq_epu64_mask(__mmask8 __u, __m512i __a, __m512i __b) {
  return (__mmask8)__builtin_ia32_ucmpq512_mask((__v8di)__a, (__v8di)__b, 0,
                                                __u);
}

static __inline__ __mmask16 __DEFAULT_FN_ATTRS
_mm512_cmpge_epi32_mask(__m512i __a, __m512i __b) {
  return (__mmask16)__builtin_ia32_cmpd512_mask((__v16si)__a, (__v16si)__b, 5,
                                                (__mmask16)-1);
}

static __inline__ __mmask16 __DEFAULT_FN_ATTRS
_mm512_mask_cmpge_epi32_mask(__mmask16 __u, __m512i __a, __m512i __b) {
  return (__mmask16)__builtin_ia32_cmpd512_mask((__v16si)__a, (__v16si)__b, 5,
                                                __u);
}

static __inline__ __mmask16 __DEFAULT_FN_ATTRS
_mm512_cmpge_epu32_mask(__m512i __a, __m512i __b) {
  return (__mmask16)__builtin_ia32_ucmpd512_mask((__v16si)__a, (__v16si)__b, 5,
                                                 (__mmask16)-1);
}

static __inline__ __mmask16 __DEFAULT_FN_ATTRS
_mm512_mask_cmpge_epu32_mask(__mmask16 __u, __m512i __a, __m512i __b) {
  return (__mmask16)__builtin_ia32_ucmpd512_mask((__v16si)__a, (__v16si)__b, 5,
                                                 __u);
}

static __inline__ __mmask8 __DEFAULT_FN_ATTRS
_mm512_cmpge_epi64_mask(__m512i __a, __m512i __b) {
  return (__mmask8)__builtin_ia32_cmpq512_mask((__v8di)__a, (__v8di)__b, 5,
                                               (__mmask8)-1);
}

static __inline__ __mmask8 __DEFAULT_FN_ATTRS
_mm512_mask_cmpge_epi64_mask(__mmask8 __u, __m512i __a, __m512i __b) {
  return (__mmask8)__builtin_ia32_cmpq512_mask((__v8di)__a, (__v8di)__b, 5,
                                               __u);
}

static __inline__ __mmask8 __DEFAULT_FN_ATTRS
_mm512_cmpge_epu64_mask(__m512i __a, __m512i __b) {
  return (__mmask8)__builtin_ia32_ucmpq512_mask((__v8di)__a, (__v8di)__b, 5,
                                                (__mmask8)-1);
}

static __inline__ __mmask8 __DEFAULT_FN_ATTRS
_mm512_mask_cmpge_epu64_mask(__mmask8 __u, __m512i __a, __m512i __b) {
  return (__mmask8)__builtin_ia32_ucmpq512_mask((__v8di)__a, (__v8di)__b, 5,
                                                __u);
}

static __inline__ __mmask16 __DEFAULT_FN_ATTRS
_mm512_cmpgt_epi32_mask(__m512i __a, __m512i __b) {
  return (__mmask16)__builtin_ia32_pcmpgtd512_mask((__v16si)__a, (__v16si)__b,
                                                   (__mmask16)-1);
}

static __inline__ __mmask16 __DEFAULT_FN_ATTRS
_mm512_mask_cmpgt_epi32_mask(__mmask16 __u, __m512i __a, __m512i __b) {
  return (__mmask16)__builtin_ia32_pcmpgtd512_mask((__v16si)__a, (__v16si)__b,
                                                   __u);
}

static __inline__ __mmask16 __DEFAULT_FN_ATTRS
_mm512_cmpgt_epu32_mask(__m512i __a, __m512i __b) {
  return (__mmask16)__builtin_ia32_ucmpd512_mask((__v16si)__a, (__v16si)__b, 6,
                                                 (__mmask16)-1);
}

static __inline__ __mmask16 __DEFAULT_FN_ATTRS
_mm512_mask_cmpgt_epu32_mask(__mmask16 __u, __m512i __a, __m512i __b) {
  return (__mmask16)__builtin_ia32_ucmpd512_mask((__v16si)__a, (__v16si)__b, 6,
                                                 __u);
}

static __inline__ __mmask8 __DEFAULT_FN_ATTRS
_mm512_mask_cmpgt_epi64_mask(__mmask8 __u, __m512i __a, __m512i __b) {
  return (__mmask8)__builtin_ia32_pcmpgtq512_mask((__v8di)__a, (__v8di)__b,
                                                  __u);
}

static __inline__ __mmask8 __DEFAULT_FN_ATTRS
_mm512_cmpgt_epi64_mask(__m512i __a, __m512i __b) {
  return (__mmask8)__builtin_ia32_pcmpgtq512_mask((__v8di)__a, (__v8di)__b,
                                                  (__mmask8)-1);
}

static __inline__ __mmask8 __DEFAULT_FN_ATTRS
_mm512_cmpgt_epu64_mask(__m512i __a, __m512i __b) {
  return (__mmask8)__builtin_ia32_ucmpq512_mask((__v8di)__a, (__v8di)__b, 6,
                                                (__mmask8)-1);
}

static __inline__ __mmask8 __DEFAULT_FN_ATTRS
_mm512_mask_cmpgt_epu64_mask(__mmask8 __u, __m512i __a, __m512i __b) {
  return (__mmask8)__builtin_ia32_ucmpq512_mask((__v8di)__a, (__v8di)__b, 6,
                                                __u);
}

static __inline__ __mmask16 __DEFAULT_FN_ATTRS
_mm512_cmple_epi32_mask(__m512i __a, __m512i __b) {
  return (__mmask16)__builtin_ia32_cmpd512_mask((__v16si)__a, (__v16si)__b, 2,
                                                (__mmask16)-1);
}

static __inline__ __mmask16 __DEFAULT_FN_ATTRS
_mm512_mask_cmple_epi32_mask(__mmask16 __u, __m512i __a, __m512i __b) {
  return (__mmask16)__builtin_ia32_cmpd512_mask((__v16si)__a, (__v16si)__b, 2,
                                                __u);
}

static __inline__ __mmask16 __DEFAULT_FN_ATTRS
_mm512_cmple_epu32_mask(__m512i __a, __m512i __b) {
  return (__mmask16)__builtin_ia32_ucmpd512_mask((__v16si)__a, (__v16si)__b, 2,
                                                 (__mmask16)-1);
}

static __inline__ __mmask16 __DEFAULT_FN_ATTRS
_mm512_mask_cmple_epu32_mask(__mmask16 __u, __m512i __a, __m512i __b) {
  return (__mmask16)__builtin_ia32_ucmpd512_mask((__v16si)__a, (__v16si)__b, 2,
                                                 __u);
}

static __inline__ __mmask8 __DEFAULT_FN_ATTRS
_mm512_cmple_epi64_mask(__m512i __a, __m512i __b) {
  return (__mmask8)__builtin_ia32_cmpq512_mask((__v8di)__a, (__v8di)__b, 2,
                                               (__mmask8)-1);
}

static __inline__ __mmask8 __DEFAULT_FN_ATTRS
_mm512_mask_cmple_epi64_mask(__mmask8 __u, __m512i __a, __m512i __b) {
  return (__mmask8)__builtin_ia32_cmpq512_mask((__v8di)__a, (__v8di)__b, 2,
                                               __u);
}

static __inline__ __mmask8 __DEFAULT_FN_ATTRS
_mm512_cmple_epu64_mask(__m512i __a, __m512i __b) {
  return (__mmask8)__builtin_ia32_ucmpq512_mask((__v8di)__a, (__v8di)__b, 2,
                                                (__mmask8)-1);
}

static __inline__ __mmask8 __DEFAULT_FN_ATTRS
_mm512_mask_cmple_epu64_mask(__mmask8 __u, __m512i __a, __m512i __b) {
  return (__mmask8)__builtin_ia32_ucmpq512_mask((__v8di)__a, (__v8di)__b, 2,
                                                __u);
}

static __inline__ __mmask16 __DEFAULT_FN_ATTRS
_mm512_cmplt_epi32_mask(__m512i __a, __m512i __b) {
  return (__mmask16)__builtin_ia32_cmpd512_mask((__v16si)__a, (__v16si)__b, 1,
                                                (__mmask16)-1);
}

static __inline__ __mmask16 __DEFAULT_FN_ATTRS
_mm512_mask_cmplt_epi32_mask(__mmask16 __u, __m512i __a, __m512i __b) {
  return (__mmask16)__builtin_ia32_cmpd512_mask((__v16si)__a, (__v16si)__b, 1,
                                                __u);
}

static __inline__ __mmask16 __DEFAULT_FN_ATTRS
_mm512_cmplt_epu32_mask(__m512i __a, __m512i __b) {
  return (__mmask16)__builtin_ia32_ucmpd512_mask((__v16si)__a, (__v16si)__b, 1,
                                                 (__mmask16)-1);
}

static __inline__ __mmask16 __DEFAULT_FN_ATTRS
_mm512_mask_cmplt_epu32_mask(__mmask16 __u, __m512i __a, __m512i __b) {
  return (__mmask16)__builtin_ia32_ucmpd512_mask((__v16si)__a, (__v16si)__b, 1,
                                                 __u);
}

static __inline__ __mmask8 __DEFAULT_FN_ATTRS
_mm512_cmplt_epi64_mask(__m512i __a, __m512i __b) {
  return (__mmask8)__builtin_ia32_cmpq512_mask((__v8di)__a, (__v8di)__b, 1,
                                               (__mmask8)-1);
}

static __inline__ __mmask8 __DEFAULT_FN_ATTRS
_mm512_mask_cmplt_epi64_mask(__mmask8 __u, __m512i __a, __m512i __b) {
  return (__mmask8)__builtin_ia32_cmpq512_mask((__v8di)__a, (__v8di)__b, 1,
                                               __u);
}

static __inline__ __mmask8 __DEFAULT_FN_ATTRS
_mm512_cmplt_epu64_mask(__m512i __a, __m512i __b) {
  return (__mmask8)__builtin_ia32_ucmpq512_mask((__v8di)__a, (__v8di)__b, 1,
                                                (__mmask8)-1);
}

static __inline__ __mmask8 __DEFAULT_FN_ATTRS
_mm512_mask_cmplt_epu64_mask(__mmask8 __u, __m512i __a, __m512i __b) {
  return (__mmask8)__builtin_ia32_ucmpq512_mask((__v8di)__a, (__v8di)__b, 1,
                                                __u);
}

static __inline__ __mmask16 __DEFAULT_FN_ATTRS
_mm512_cmpneq_epi32_mask(__m512i __a, __m512i __b) {
  return (__mmask16)__builtin_ia32_cmpd512_mask((__v16si)__a, (__v16si)__b, 4,
                                                (__mmask16)-1);
}

static __inline__ __mmask16 __DEFAULT_FN_ATTRS
_mm512_mask_cmpneq_epi32_mask(__mmask16 __u, __m512i __a, __m512i __b) {
  return (__mmask16)__builtin_ia32_cmpd512_mask((__v16si)__a, (__v16si)__b, 4,
                                                __u);
}

static __inline__ __mmask16 __DEFAULT_FN_ATTRS
_mm512_cmpneq_epu32_mask(__m512i __a, __m512i __b) {
  return (__mmask16)__builtin_ia32_ucmpd512_mask((__v16si)__a, (__v16si)__b, 4,
                                                 (__mmask16)-1);
}

static __inline__ __mmask16 __DEFAULT_FN_ATTRS
_mm512_mask_cmpneq_epu32_mask(__mmask16 __u, __m512i __a, __m512i __b) {
  return (__mmask16)__builtin_ia32_ucmpd512_mask((__v16si)__a, (__v16si)__b, 4,
                                                 __u);
}

static __inline__ __mmask8 __DEFAULT_FN_ATTRS
_mm512_cmpneq_epi64_mask(__m512i __a, __m512i __b) {
  return (__mmask8)__builtin_ia32_cmpq512_mask((__v8di)__a, (__v8di)__b, 4,
                                               (__mmask8)-1);
}

static __inline__ __mmask8 __DEFAULT_FN_ATTRS
_mm512_mask_cmpneq_epi64_mask(__mmask8 __u, __m512i __a, __m512i __b) {
  return (__mmask8)__builtin_ia32_cmpq512_mask((__v8di)__a, (__v8di)__b, 4,
                                               __u);
}

static __inline__ __mmask8 __DEFAULT_FN_ATTRS
_mm512_cmpneq_epu64_mask(__m512i __a, __m512i __b) {
  return (__mmask8)__builtin_ia32_ucmpq512_mask((__v8di)__a, (__v8di)__b, 4,
                                                (__mmask8)-1);
}

static __inline__ __mmask8 __DEFAULT_FN_ATTRS
_mm512_mask_cmpneq_epu64_mask(__mmask8 __u, __m512i __a, __m512i __b) {
  return (__mmask8)__builtin_ia32_ucmpq512_mask((__v8di)__a, (__v8di)__b, 4,
                                                __u);
}

#define _mm512_cmp_epi32_mask(a, b, p) __extension__ ({ \
  (__mmask16)__builtin_ia32_cmpd512_mask((__v16si)(__m512i)(a), \
                                         (__v16si)(__m512i)(b), (p), \
                                         (__mmask16)-1); })

#define _mm512_cmp_epu32_mask(a, b, p) __extension__ ({ \
  (__mmask16)__builtin_ia32_ucmpd512_mask((__v16si)(__m512i)(a), \
                                          (__v16si)(__m512i)(b), (p), \
                                          (__mmask16)-1); })

#define _mm512_cmp_epi64_mask(a, b, p) __extension__ ({ \
  (__mmask8)__builtin_ia32_cmpq512_mask((__v8di)(__m512i)(a), \
                                        (__v8di)(__m512i)(b), (p), \
                                        (__mmask8)-1); })

#define _mm512_cmp_epu64_mask(a, b, p) __extension__ ({ \
  (__mmask8)__builtin_ia32_ucmpq512_mask((__v8di)(__m512i)(a), \
                                         (__v8di)(__m512i)(b), (p), \
                                         (__mmask8)-1); })

#define _mm512_mask_cmp_epi32_mask(m, a, b, p) __extension__ ({ \
  (__mmask16)__builtin_ia32_cmpd512_mask((__v16si)(__m512i)(a), \
                                         (__v16si)(__m512i)(b), (p), \
                                         (__mmask16)(m)); })

#define _mm512_mask_cmp_epu32_mask(m, a, b, p) __extension__ ({ \
  (__mmask16)__builtin_ia32_ucmpd512_mask((__v16si)(__m512i)(a), \
                                          (__v16si)(__m512i)(b), (p), \
                                          (__mmask16)(m)); })

#define _mm512_mask_cmp_epi64_mask(m, a, b, p) __extension__ ({ \
  (__mmask8)__builtin_ia32_cmpq512_mask((__v8di)(__m512i)(a), \
                                        (__v8di)(__m512i)(b), (p), \
                                        (__mmask8)(m)); })

#define _mm512_mask_cmp_epu64_mask(m, a, b, p) __extension__ ({ \
  (__mmask8)__builtin_ia32_ucmpq512_mask((__v8di)(__m512i)(a), \
                                         (__v8di)(__m512i)(b), (p), \
                                         (__mmask8)(m)); })

#undef __DEFAULT_FN_ATTRS

#endif // __AVX512FINTRIN_H<|MERGE_RESOLUTION|>--- conflicted
+++ resolved
@@ -1,16 +1,4 @@
-<<<<<<< HEAD
-//
-// Copyright (C) 2015 Intel Corporation.  All rights reserved.
-//
-// The information and source code contained herein is the exclusive
-// property of Intel Corporation and may not be disclosed, examined
-// or reproduced in whole or in part without explicit written authorization
-// from the company.
-//
-/*===---- avx512fintrin.h - AVX2 intrinsics --------------------------------===
-=======
 /*===---- avx512fintrin.h - AVX512F intrinsics -----------------------------===
->>>>>>> 9d6940ba
  *
  * Permission is hereby granted, free of charge, to any person obtaining a copy
  * of this software and associated documentation files (the "Software"), to deal
