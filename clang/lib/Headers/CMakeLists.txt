# INTEL_CUSTOMIZATION
# This file has been heavily modified. Merge with care.
set(modified_files
  adxintrin.h
  avx2intrin.h
  avx512bwintrin.h
  avx512cdintrin.h
  avx512erintrin.h
  avx512fintrin.h
  avx512ifmaintrin.h
  avx512ifmavlintrin.h
  avx512pfintrin.h
  avx512vlbwintrin.h
  avx512vlintrin.h
  avx512vlcdintrin.h
  avx512dqintrin.h
  avx512vldqintrin.h
  avx512vbmiintrin.h
  avx512vbmivlintrin.h
  pkuintrin.h
  avxintrin.h
  bmi2intrin.h
  bmiintrin.h
  emmintrin.h
  f16cintrin.h
  fmaintrin.h
  fxsrintrin.h
  ia32intrin.h
  immintrin.h
  lzcntintrin.h
  mmintrin.h
  mm_malloc.h
  nmmintrin.h
  pmmintrin.h
  popcntintrin.h
  prfchwintrin.h
  rdseedintrin.h
  rtmintrin.h
  shaintrin.h
  smmintrin.h
  tmmintrin.h
  __wmmintrin_aes.h
  wmmintrin.h
  __wmmintrin_pclmul.h
  xtestintrin.h
  x86intrin.h
  xsaveintrin.h
  xsaveoptintrin.h
  xsavecintrin.h
  xsavesintrin.h  
  xmmintrin.h
  )

set(special_files
  __x86intrin_features.h
  Intrin.h
  )

set(orig_files
  altivec.h
  ammintrin.h
  arm_acle.h
  __clang_cuda_cmath.h
  __clang_cuda_math_forward_declares.h
  __clang_cuda_runtime_wrapper.h
  cpuid.h
  cuda_builtin_vars.h
  float.h
  fma4intrin.h
  htmintrin.h
  htmxlintrin.h
  inttypes.h
  iso646.h
  limits.h
  module.modulemap
  mm3dnow.h  
  s390intrin.h
  stdalign.h
  stdarg.h
  stdatomic.h
  stdbool.h
  stddef.h
  __stddef_max_align_t.h
  stdint.h
  stdnoreturn.h
  tbmintrin.h
  tgmath.h
  unwind.h
  vadefs.h
  varargs.h
  vecintrin.h
  xopintrin.h
<<<<<<< HEAD
=======
  xsaveintrin.h
  xsaveoptintrin.h
  xsavecintrin.h
  xsavesintrin.h
  mwaitxintrin.h
>>>>>>> 3c70d38d
  xtestintrin.h
  )

set(intel_files ${modified_files} ${special_files})
set(all_files ${orig_files} ${modified_files} ${special_files})
  
set(output_dir ${LLVM_LIBRARY_OUTPUT_INTDIR}/clang/${CLANG_VERSION}/include)
set(intel_output_dir ${LLVM_INCLUDE_DIR}/intel)

# Generate arm_neon.h
clang_tablegen(arm_neon.h -gen-arm-neon
  SOURCE ${CLANG_SOURCE_DIR}/include/clang/Basic/arm_neon.td)

set(out_files)
foreach( f ${all_files} )
  set( src ${CMAKE_CURRENT_SOURCE_DIR}/${f} )
  set( dst ${output_dir}/${f} )
  add_custom_command(OUTPUT ${dst}
    DEPENDS ${src}
    COMMAND ${CMAKE_COMMAND} -E copy_if_different ${src} ${dst}
    COMMENT "Copying clang's ${f}...")
  list(APPEND out_files ${dst})
endforeach( f )

add_custom_command(OUTPUT ${output_dir}/arm_neon.h 
  DEPENDS ${CMAKE_CURRENT_BINARY_DIR}/arm_neon.h
  COMMAND ${CMAKE_COMMAND} -E copy_if_different ${CMAKE_CURRENT_BINARY_DIR}/arm_neon.h ${output_dir}/arm_neon.h
  COMMENT "Copying clang's arm_neon.h...")
list(APPEND out_files ${output_dir}/arm_neon.h)

add_custom_target(clang-headers ALL DEPENDS ${out_files})
set_target_properties(clang-headers PROPERTIES FOLDER "Misc")

add_custom_command(TARGET clang-headers
  POST_BUILD
  COMMAND ${PYTHON_EXECUTABLE} ${LLVM_MAIN_SRC_DIR}/tools/clang/utils/Intel/gen_assume.py ${LLVM_MAIN_SRC_DIR}/tools/clang/utils/Intel/x86_intrin.xml ${output_dir} ${modified_files}
  COMMENT "Adding intrinsic assume() builtins")

set(intel_out_files)
foreach( f ${intel_files} )
  set( src ${output_dir}/${f} )
  set( dst ${intel_output_dir}/${f} )
  add_custom_command(OUTPUT ${dst}
    DEPENDS ${src} clang-headers
    COMMAND ${CMAKE_COMMAND} -E copy_if_different ${src} ${dst}
    COMMENT "Copying ${f} with assumes...")
  list(APPEND intel_out_files ${dst})
endforeach( f )
  
add_custom_target(intel-intrinsic-headers ALL DEPENDS ${intel_out_files})
set_target_properties(intel-intrinsic-headers PROPERTIES FOLDER "Misc")

if (MSVC)
  foreach( f ${out_files} )
    string(REPLACE "${CMAKE_CFG_INTDIR}" "\${BUILD_TYPE}" install_file ${f})
    list(APPEND install_headers ${install_file})
  endforeach( f )
else()
  set(install_headers out_files)
endif()

install(
  FILES ${install_headers} ${CMAKE_CURRENT_BINARY_DIR}/arm_neon.h
  COMPONENT clang-headers
  PERMISSIONS OWNER_READ OWNER_WRITE GROUP_READ WORLD_READ
  DESTINATION lib${LLVM_LIBDIR_SUFFIX}/clang/${CLANG_VERSION}/include)

if (NOT CMAKE_CONFIGURATION_TYPES) # don't add this for IDE's.
  add_custom_target(install-clang-headers
    DEPENDS clang-headers
    COMMAND "${CMAKE_COMMAND}"
            -DCMAKE_INSTALL_COMPONENT=clang-headers
            -P "${CMAKE_BINARY_DIR}/cmake_install.cmake")
endif()<|MERGE_RESOLUTION|>--- conflicted
+++ resolved
@@ -90,14 +90,7 @@
   varargs.h
   vecintrin.h
   xopintrin.h
-<<<<<<< HEAD
-=======
-  xsaveintrin.h
-  xsaveoptintrin.h
-  xsavecintrin.h
-  xsavesintrin.h
   mwaitxintrin.h
->>>>>>> 3c70d38d
   xtestintrin.h
   )
 
