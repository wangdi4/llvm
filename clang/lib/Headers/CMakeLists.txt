--- conflicted
+++ resolved
@@ -1,19 +1,4 @@
 # INTEL_CUSTOMIZATION
-<<<<<<< HEAD
-set(INTEL_HEADERS)
-intel_add_file(INTEL_HEADERS
-# Add custom Intel files below.  Files listed here will be included in
-# INTEL_CUSTOMIZATION build.
-  )
-
-# INTEL_FEATURE_CSA
-intel_add_file(INTEL_HEADERS
-  FEATURE ${LLVM_INTELFEATURE_PREFIX}_CSA
-  csaintrin.h
-  CSAx86intrin.h
-  )
-# end INTEL_FEATURE_CSA
-=======
 # INTEL_HEADERS is a list of Intel-added header files located
 # in llvm/tools/clang/lib/Headers/Intel_Headers.
 # We handle these files in a special way:
@@ -43,7 +28,13 @@
 #
 # For more examples, please, read Intel_Headers/README.txt.
 set(INTEL_HEADERS)
->>>>>>> 3e50ea35
+# INTEL_FEATURE_CSA
+intel_add_file(INTEL_HEADERS
+  FEATURE ${LLVM_INTELFEATURE_PREFIX}_CSA
+  csaintrin.h
+  CSAx86intrin.h
+  )
+# end INTEL_FEATURE_CSA
 # end INTEL_CUSTOMIZATION
 
 set(files
