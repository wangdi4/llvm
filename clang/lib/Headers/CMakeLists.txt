# INTEL_CUSTOMIZATION
# This file has been heavily modified. Merge with care.
set(modified_files
  adxintrin.h
  avx2intrin.h
  avx512bwintrin.h
  avx512cdintrin.h
  avx512dqintrin.h
  avx512erintrin.h
  avx512fintrin.h
  avx512ifmaintrin.h
  avx512ifmavlintrin.h
  avx512pfintrin.h
  avx512vbmiintrin.h
  avx512vbmivlintrin.h
  avx512vlbwintrin.h
  avx512vlcdintrin.h
  avx512vldqintrin.h
  avx512vlintrin.h
  avxintrin.h
  bmi2intrin.h
  bmiintrin.h
<<<<<<< HEAD
=======
  __clang_cuda_builtin_vars.h
  __clang_cuda_cmath.h
  __clang_cuda_complex_builtins.h
  __clang_cuda_intrinsics.h
  __clang_cuda_math_forward_declares.h
  __clang_cuda_runtime_wrapper.h
  cpuid.h
>>>>>>> 62ae8f67
  clflushoptintrin.h
  emmintrin.h
  f16cintrin.h
  fmaintrin.h
  fxsrintrin.h
  ia32intrin.h
  immintrin.h
  lzcntintrin.h
  mmintrin.h
  mm_malloc.h
<<<<<<< HEAD
=======
  module.modulemap
  msa.h
>>>>>>> 62ae8f67
  mwaitxintrin.h
  nmmintrin.h
  pkuintrin.h
  pmmintrin.h
  popcntintrin.h
  prfchwintrin.h
  rdseedintrin.h
  rtmintrin.h
  shaintrin.h
  smmintrin.h
  tmmintrin.h
  wmmintrin.h
  __wmmintrin_aes.h
  __wmmintrin_pclmul.h
  x86intrin.h
  xmmintrin.h
  xsavecintrin.h
  xsaveintrin.h
  xsaveoptintrin.h
  xsavesintrin.h  
  xtestintrin.h
  )

set(special_files
  __x86intrin_features.h
  intrin.h
  vadefs.h
  )

set(orig_files
  altivec.h
  ammintrin.h
  armintr.h
  arm_acle.h
  __clang_cuda_cmath.h
  __clang_cuda_intrinsics.h
  __clang_cuda_math_forward_declares.h
  __clang_cuda_runtime_wrapper.h
  cpuid.h
  cuda_builtin_vars.h
  float.h
  fma4intrin.h
  htmintrin.h
  htmxlintrin.h
  inttypes.h
  iso646.h
  limits.h
  module.modulemap
  mm3dnow.h  
  opencl-c.h
  s390intrin.h
  stdalign.h
  stdarg.h
  stdatomic.h
  stdbool.h
  stddef.h
  __stddef_max_align_t.h
  stdint.h
  stdnoreturn.h
  tbmintrin.h
  tgmath.h
  unwind.h
  varargs.h
  vecintrin.h
  xopintrin.h
  )

<<<<<<< HEAD
set(intel_files ${modified_files} ${special_files})
set(all_files ${orig_files} ${modified_files} ${special_files})
  
=======
set(cuda_wrapper_files
  cuda_wrappers/algorithm
  cuda_wrappers/complex
  cuda_wrappers/new
)

>>>>>>> 62ae8f67
set(output_dir ${LLVM_LIBRARY_OUTPUT_INTDIR}/clang/${CLANG_VERSION}/include)
set(intel_output_dir ${LLVM_INCLUDE_DIR}/intel)

# Generate arm_neon.h
clang_tablegen(arm_neon.h -gen-arm-neon
  SOURCE ${CLANG_SOURCE_DIR}/include/clang/Basic/arm_neon.td)

set(out_files)
<<<<<<< HEAD
foreach( f ${all_files} )
=======
foreach( f ${files} ${cuda_wrapper_files} )
>>>>>>> 62ae8f67
  set( src ${CMAKE_CURRENT_SOURCE_DIR}/${f} )
  set( dst ${output_dir}/${f} )
  add_custom_command(OUTPUT ${dst}
    DEPENDS ${src}
    COMMAND ${CMAKE_COMMAND} -E copy_if_different ${src} ${dst}
    COMMENT "Copying clang's ${f}...")
  list(APPEND out_files ${dst})
endforeach( f )

add_custom_command(OUTPUT ${output_dir}/arm_neon.h 
  DEPENDS ${CMAKE_CURRENT_BINARY_DIR}/arm_neon.h
  COMMAND ${CMAKE_COMMAND} -E copy_if_different ${CMAKE_CURRENT_BINARY_DIR}/arm_neon.h ${output_dir}/arm_neon.h
  COMMENT "Copying clang's arm_neon.h...")
list(APPEND out_files ${output_dir}/arm_neon.h)

add_custom_target(clang-headers ALL DEPENDS ${out_files})
set_target_properties(clang-headers PROPERTIES FOLDER "Misc")

add_custom_command(TARGET clang-headers
  POST_BUILD
  COMMAND ${PYTHON_EXECUTABLE} ${LLVM_MAIN_SRC_DIR}/tools/clang/utils/Intel/gen_assume.py ${LLVM_MAIN_SRC_DIR}/tools/clang/utils/Intel/x86_intrin.xml ${output_dir} ${modified_files}
  COMMENT "Adding intrinsic assume() builtins")

set(intel_out_files)
foreach( f ${intel_files} )
  set( src ${output_dir}/${f} )
  set( dst ${intel_output_dir}/${f} )
  add_custom_command(OUTPUT ${dst}
    DEPENDS ${src} clang-headers
    COMMAND ${CMAKE_COMMAND} -E copy_if_different ${src} ${dst}
    COMMENT "Copying ${f} with assumes...")
  list(APPEND intel_out_files ${dst})
endforeach( f )
  
add_custom_target(intel-intrinsic-headers ALL DEPENDS ${intel_out_files})
set_target_properties(intel-intrinsic-headers PROPERTIES FOLDER "Misc")

if (MSVC)
  foreach( f ${out_files} )
    string(REPLACE "${CMAKE_CFG_INTDIR}" "\${BUILD_TYPE}" install_file ${f})
    list(APPEND install_headers ${install_file})
  endforeach( f )
else()
  set(install_headers out_files)
endif()

install(
  FILES ${install_headers} ${CMAKE_CURRENT_BINARY_DIR}/arm_neon.h
  COMPONENT clang-headers
  PERMISSIONS OWNER_READ OWNER_WRITE GROUP_READ WORLD_READ
  DESTINATION lib${LLVM_LIBDIR_SUFFIX}/clang/${CLANG_VERSION}/include)

install(
  FILES ${cuda_wrapper_files}
  COMPONENT clang-headers
  PERMISSIONS OWNER_READ OWNER_WRITE GROUP_READ WORLD_READ
  DESTINATION lib${LLVM_LIBDIR_SUFFIX}/clang/${CLANG_VERSION}/include/cuda_wrappers)

if (NOT CMAKE_CONFIGURATION_TYPES) # don't add this for IDE's.
  add_custom_target(install-clang-headers
    DEPENDS clang-headers
    COMMAND "${CMAKE_COMMAND}"
            -DCMAKE_INSTALL_COMPONENT=clang-headers
            -P "${CMAKE_BINARY_DIR}/cmake_install.cmake")
endif()<|MERGE_RESOLUTION|>--- conflicted
+++ resolved
@@ -20,16 +20,6 @@
   avxintrin.h
   bmi2intrin.h
   bmiintrin.h
-<<<<<<< HEAD
-=======
-  __clang_cuda_builtin_vars.h
-  __clang_cuda_cmath.h
-  __clang_cuda_complex_builtins.h
-  __clang_cuda_intrinsics.h
-  __clang_cuda_math_forward_declares.h
-  __clang_cuda_runtime_wrapper.h
-  cpuid.h
->>>>>>> 62ae8f67
   clflushoptintrin.h
   emmintrin.h
   f16cintrin.h
@@ -40,11 +30,7 @@
   lzcntintrin.h
   mmintrin.h
   mm_malloc.h
-<<<<<<< HEAD
-=======
-  module.modulemap
   msa.h
->>>>>>> 62ae8f67
   mwaitxintrin.h
   nmmintrin.h
   pkuintrin.h
@@ -79,12 +65,13 @@
   ammintrin.h
   armintr.h
   arm_acle.h
+  __clang_cuda_builtin_vars.h
   __clang_cuda_cmath.h
+  __clang_cuda_complex_builtins.h
   __clang_cuda_intrinsics.h
   __clang_cuda_math_forward_declares.h
   __clang_cuda_runtime_wrapper.h
   cpuid.h
-  cuda_builtin_vars.h
   float.h
   fma4intrin.h
   htmintrin.h
@@ -112,18 +99,15 @@
   xopintrin.h
   )
 
-<<<<<<< HEAD
 set(intel_files ${modified_files} ${special_files})
 set(all_files ${orig_files} ${modified_files} ${special_files})
   
-=======
 set(cuda_wrapper_files
   cuda_wrappers/algorithm
   cuda_wrappers/complex
   cuda_wrappers/new
 )
 
->>>>>>> 62ae8f67
 set(output_dir ${LLVM_LIBRARY_OUTPUT_INTDIR}/clang/${CLANG_VERSION}/include)
 set(intel_output_dir ${LLVM_INCLUDE_DIR}/intel)
 
@@ -132,11 +116,7 @@
   SOURCE ${CLANG_SOURCE_DIR}/include/clang/Basic/arm_neon.td)
 
 set(out_files)
-<<<<<<< HEAD
-foreach( f ${all_files} )
-=======
-foreach( f ${files} ${cuda_wrapper_files} )
->>>>>>> 62ae8f67
+foreach( f ${all_files} ${cuda_wrapper_files} )
   set( src ${CMAKE_CURRENT_SOURCE_DIR}/${f} )
   set( dst ${output_dir}/${f} )
   add_custom_command(OUTPUT ${dst}
