# INTEL_CUSTOMIZATION
# This file has been heavily modified. Merge with care.
set(modified_files
  adxintrin.h
  avx2intrin.h
  avx512bwintrin.h
  avx512cdintrin.h
  avx512dqintrin.h
  avx512erintrin.h
  avx512fintrin.h
  avx512ifmaintrin.h
  avx512ifmavlintrin.h
  avx512pfintrin.h
  avx512vbmiintrin.h
  avx512vbmivlintrin.h
  avx512vlbwintrin.h
  avx512vlcdintrin.h
  avx512vldqintrin.h
  avx512vlintrin.h
  avxintrin.h
  bmi2intrin.h
  bmiintrin.h
<<<<<<< HEAD
=======
  __clang_cuda_builtin_vars.h
  __clang_cuda_cmath.h
  __clang_cuda_complex_builtins.h
  __clang_cuda_intrinsics.h
  __clang_cuda_math_forward_declares.h
  __clang_cuda_runtime_wrapper.h
  clzerointrin.h
  cpuid.h
>>>>>>> 90e043da
  clflushoptintrin.h
  emmintrin.h
  f16cintrin.h
  fmaintrin.h
  fxsrintrin.h
  ia32intrin.h
  immintrin.h
  lzcntintrin.h
  mmintrin.h
  mm_malloc.h
  msa.h
  mwaitxintrin.h
  nmmintrin.h
  pkuintrin.h
  pmmintrin.h
  popcntintrin.h
  prfchwintrin.h
  rdseedintrin.h
  rtmintrin.h
  shaintrin.h
  smmintrin.h
  tmmintrin.h
  wmmintrin.h
  __wmmintrin_aes.h
  __wmmintrin_pclmul.h
  x86intrin.h
  xmmintrin.h
  xsavecintrin.h
  xsaveintrin.h
  xsaveoptintrin.h
  xsavesintrin.h  
  xtestintrin.h
  )

set(special_files
  intrin.h
  vadefs.h
  )

set(orig_files
  altivec.h
  ammintrin.h
  armintr.h
  arm_acle.h
  __clang_cuda_builtin_vars.h
  __clang_cuda_cmath.h
  __clang_cuda_complex_builtins.h
  __clang_cuda_intrinsics.h
  __clang_cuda_math_forward_declares.h
  __clang_cuda_runtime_wrapper.h
  cpuid.h
  float.h
  fma4intrin.h
  htmintrin.h
  htmxlintrin.h
  inttypes.h
  iso646.h
  limits.h
  module.modulemap
  mm3dnow.h  
  opencl-c.h
  s390intrin.h
  stdalign.h
  stdarg.h
  stdatomic.h
  stdbool.h
  stddef.h
  __stddef_max_align_t.h
  stdint.h
  stdnoreturn.h
  tbmintrin.h
  tgmath.h
  unwind.h
  varargs.h
  vecintrin.h
  xopintrin.h
  )

set(intel_files ${modified_files} ${special_files})
set(all_files ${orig_files} ${modified_files} ${special_files})
  
set(cuda_wrapper_files
  cuda_wrappers/algorithm
  cuda_wrappers/complex
  cuda_wrappers/new
)

set(output_dir ${LLVM_LIBRARY_OUTPUT_INTDIR}/clang/${CLANG_VERSION}/include)
set(intel_output_dir ${LLVM_INCLUDE_DIR}/intel)

# Generate arm_neon.h
clang_tablegen(arm_neon.h -gen-arm-neon
  SOURCE ${CLANG_SOURCE_DIR}/include/clang/Basic/arm_neon.td)

set(out_files)
foreach( f ${all_files} ${cuda_wrapper_files} )
  set( src ${CMAKE_CURRENT_SOURCE_DIR}/${f} )
  set( dst ${output_dir}/${f} )
  add_custom_command(OUTPUT ${dst}
    DEPENDS ${src}
    COMMAND ${CMAKE_COMMAND} -E copy_if_different ${src} ${dst}
    COMMENT "Copying clang's ${f}...")
  list(APPEND out_files ${dst})
endforeach( f )

add_custom_command(OUTPUT ${output_dir}/arm_neon.h 
  DEPENDS ${CMAKE_CURRENT_BINARY_DIR}/arm_neon.h
  COMMAND ${CMAKE_COMMAND} -E copy_if_different ${CMAKE_CURRENT_BINARY_DIR}/arm_neon.h ${output_dir}/arm_neon.h
  COMMENT "Copying clang's arm_neon.h...")
list(APPEND out_files ${output_dir}/arm_neon.h)

add_custom_target(clang-headers ALL DEPENDS ${out_files})
set_target_properties(clang-headers PROPERTIES FOLDER "Misc")

set(intel_out_files)
foreach( f ${intel_files} )
  set( src ${output_dir}/${f} )
  set( dst ${intel_output_dir}/${f} )
  add_custom_command(OUTPUT ${dst}
    DEPENDS ${src} clang-headers
    COMMAND ${CMAKE_COMMAND} -E copy_if_different ${src} ${dst}
    COMMENT "Copying ${f} with assumes...")
  list(APPEND intel_out_files ${dst})
endforeach( f )
  
add_custom_target(intel-intrinsic-headers ALL DEPENDS ${intel_out_files})
set_target_properties(intel-intrinsic-headers PROPERTIES FOLDER "Misc")

if (MSVC)
  foreach( f ${out_files} )
    string(REPLACE "${CMAKE_CFG_INTDIR}" "\${BUILD_TYPE}" install_file ${f})
    list(APPEND install_headers ${install_file})
  endforeach( f )
else()
  set(install_headers out_files)
endif()

install(
  FILES ${install_headers} ${CMAKE_CURRENT_BINARY_DIR}/arm_neon.h
  COMPONENT clang-headers
  PERMISSIONS OWNER_READ OWNER_WRITE GROUP_READ WORLD_READ
  DESTINATION lib${LLVM_LIBDIR_SUFFIX}/clang/${CLANG_VERSION}/include)

install(
  FILES ${cuda_wrapper_files}
  COMPONENT clang-headers
  PERMISSIONS OWNER_READ OWNER_WRITE GROUP_READ WORLD_READ
  DESTINATION lib${LLVM_LIBDIR_SUFFIX}/clang/${CLANG_VERSION}/include/cuda_wrappers)

if (NOT CMAKE_CONFIGURATION_TYPES) # don't add this for IDE's.
  add_custom_target(install-clang-headers
    DEPENDS clang-headers
    COMMAND "${CMAKE_COMMAND}"
            -DCMAKE_INSTALL_COMPONENT=clang-headers
            -P "${CMAKE_BINARY_DIR}/cmake_install.cmake")
endif()<|MERGE_RESOLUTION|>--- conflicted
+++ resolved
@@ -20,8 +20,6 @@
   avxintrin.h
   bmi2intrin.h
   bmiintrin.h
-<<<<<<< HEAD
-=======
   __clang_cuda_builtin_vars.h
   __clang_cuda_cmath.h
   __clang_cuda_complex_builtins.h
@@ -30,7 +28,6 @@
   __clang_cuda_runtime_wrapper.h
   clzerointrin.h
   cpuid.h
->>>>>>> 90e043da
   clflushoptintrin.h
   emmintrin.h
   f16cintrin.h
