# INTEL_CUSTOMIZATION
# INTEL_HEADERS is a list of Intel-added header files located
# in llvm/tools/clang/lib/Headers/Intel_Headers.
# We handle these files in a special way:
#   - During the build, these files are copied to the headers destination
#     directory in the build structure without creation of Intel_Headers
#     directory in the build structure.
#     For example, Intel_Headers/core/newcorefunc.h will be
#     copied into <build-headers>/core/newcorefunc.h
#   - They are installed for clang-resource-headers component without
#     creation of Intel_Headers directory.
# Such a handling allows having Intel-added header files in the repository
# with "Intel_" name in their path, as required by Xmain development process,
# and having the same files with their natural naming for compiler packages
# in the build and deploy structures
#
# For example, we add Intel_Headers/newisaintrin.h into the repository
# and add "#include <newisaintrin.h>" in immintrin.h - this will work
# due to the copying hapenning during build/install.
#
# If you have <pwd>/Intel_Headers/newheader.h, you must add it into
# INTEL_HEADERS as Intel_Headers/newheader.h
# If you have <pwd>/Intel_newheader.h, you may put it into the 'files'
# list below, or into INTEL_HEADERS as Intel_newheader.h, but in this case
# it will be copied without special handling for Intel_Headers directory.
#
# For more examples, please, read Intel_Headers/README.txt.
set(INTEL_HEADERS
  Intel_Headers/svmlintrin.h
  )
# INTEL_FEATURE_CSA
intel_add_file(INTEL_HEADERS
  FEATURE ${LLVM_INTELFEATURE_PREFIX}_CSA
  Intel_Headers/csa/csacomplexfloat.h
  Intel_Headers/csa/csaintrin.h
  Intel_Headers/csa/csastream.h
  Intel_Headers/csa/x86intrin.h
  Intel_Headers/csa/bits/mathinline.h
  )
# end INTEL_FEATURE_CSA
# INTEL_FEATURE_ICECODE
intel_add_file(INTEL_HEADERS
  FEATURE ${LLVM_INTELFEATURE_PREFIX}_ICECODE
  Intel_Headers/icecode/ceintrin.h
  )
# end INTEL_FEATURE_ICECODE
# INTEL_FEATURE_ISA_AMX_BF8
intel_add_file(INTEL_HEADERS
  FEATURE ${LLVM_INTELFEATURE_PREFIX}_ISA_AMX_BF8
  Intel_amxbf8intrin.h
  )
# end INTEL_FEATURE_ISA_AMX_BF8
# INTEL_FEATURE_ISA_AMX_MEMADVISE
intel_add_file(INTEL_HEADERS
  FEATURE ${LLVM_INTELFEATURE_PREFIX}_ISA_AMX_MEMADVISE
  Intel_amxmemadviseintrin.h
  )
# end INTEL_FEATURE_ISA_AMX_MEMADVISE
# INTEL_FEATURE_ISA_AMX_MEMADVISE_EVEX
intel_add_file(INTEL_HEADERS
  FEATURE ${LLVM_INTELFEATURE_PREFIX}_ISA_AMX_MEMADVISE_EVEX
  Intel_Headers/amxmemadviseevex/amxmemadviseevexintrin.h
  )
# end INTEL_FEATURE_ISA_AMX_MEMADVISE_EVEX
# INTEL_FEATURE_ISA_AMX_FUTURE
intel_add_file(INTEL_HEADERS
  FEATURE ${LLVM_INTELFEATURE_PREFIX}_ISA_AMX_FUTURE
  Intel_amxfutureintrin.h
  )
# end INTEL_FEATURE_ISA_AMX_FUTURE
# INTEL_FEATURE_ISA_AMX_LNC
intel_add_file(INTEL_HEADERS
  FEATURE ${LLVM_INTELFEATURE_PREFIX}_ISA_AMX_LNC
  Intel_amxlncintrin.h
  )
# end INTEL_FEATURE_ISA_AMX_LNC
# INTEL_FEATURE_ISA_AMX_FP16
intel_add_file(INTEL_HEADERS
  FEATURE ${LLVM_INTELFEATURE_PREFIX}_ISA_AMX_FP16
  Intel_amxfp16intrin.h
  )
# end INTEL_FEATURE_ISA_AMX_FP16
# INTEL_FEATURE_ISA_AMX_MEMORY2
intel_add_file(INTEL_HEADERS
  FEATURE ${LLVM_INTELFEATURE_PREFIX}_ISA_AMX_MEMORY2
  Intel_amxmemory2intrin.h
  )
# end INTEL_FEATURE_ISA_AMX_MEMORY2
# INTEL_FEATURE_ISA_AMX_BF16_EVEX
intel_add_file(INTEL_HEADERS
  FEATURE ${LLVM_INTELFEATURE_PREFIX}_ISA_AMX_BF16_EVEX
  Intel_amxbf16evexintrin.h
  )
# end INTEL_FEATURE_ISA_AMX_BF16_EVEX
# INTEL_FEATURE_ISA_AMX_ELEMENT_EVEX
intel_add_file(INTEL_HEADERS
  FEATURE ${LLVM_INTELFEATURE_PREFIX}_ISA_AMX_ELEMENT_EVEX
  Intel_amxelementevexintrin.h
  )
# end INTEL_FEATURE_ISA_AMX_ELEMENT_EVEX
# INTEL_FEATURE_ISA_AMX_INT8_EVEX
intel_add_file(INTEL_HEADERS
  FEATURE ${LLVM_INTELFEATURE_PREFIX}_ISA_AMX_INT8_EVEX
  Intel_amxint8evexintrin.h
  )
# end INTEL_FEATURE_ISA_AMX_INT8_EVEX
# INTEL_FEATURE_ISA_AMX_TILE_EVEX
intel_add_file(INTEL_HEADERS
  FEATURE ${LLVM_INTELFEATURE_PREFIX}_ISA_AMX_TILE_EVEX
  Intel_amxtileevexintrin.h
  )
# end INTEL_FEATURE_ISA_AMX_TILE_EVEX
# INTEL_FEATURE_ISA_AMX_TRANSPOSE2
intel_add_file(INTEL_HEADERS
  FEATURE ${LLVM_INTELFEATURE_PREFIX}_ISA_AMX_TRANSPOSE2
  Intel_amxtranspose2intrin.h
  )
# end INTEL_FEATURE_ISA_AMX_TRANSPOSE2
# INTEL_FEATURE_ISA_AMX_CONVERT
intel_add_file(INTEL_HEADERS
  FEATURE ${LLVM_INTELFEATURE_PREFIX}_ISA_AMX_CONVERT
  Intel_amxconvertintrin.h
  )
# end INTEL_FEATURE_ISA_AMX_CONVERT
# INTEL_FEATURE_ISA_AMX_TILE2
intel_add_file(INTEL_HEADERS
  FEATURE ${LLVM_INTELFEATURE_PREFIX}_ISA_AMX_TILE2
  Intel_amxtile2intrin.h
  )
# end INTEL_FEATURE_ISA_AMX_TILE2
# INTEL_FEATURE_ISA_AMX_COMPLEX
intel_add_file(INTEL_HEADERS
  FEATURE ${LLVM_INTELFEATURE_PREFIX}_ISA_AMX_COMPLEX
  Intel_Headers/amxcomplex/amxcomplexintrin.h
  )
# end INTEL_FEATURE_ISA_AMX_COMPLEX

# INTEL_FEATURE_ISA_AMX_FP19
intel_add_file(INTEL_HEADERS
  FEATURE ${LLVM_INTELFEATURE_PREFIX}_ISA_AMX_FP19
  Intel_Headers/amxfp19/amxfp19intrin.h
  )
# end INTEL_FEATURE_ISA_AMX_FP19

# INTEL_FEATURE_ISA_AVX512_DOTPROD_INT8
intel_add_file(INTEL_HEADERS
  FEATURE ${LLVM_INTELFEATURE_PREFIX}_ISA_AVX512_DOTPROD_INT8
  Intel_Headers/avx512dotprodint8/avx512dotprodint8intrin.h
  Intel_Headers/avx512dotprodint8/avx512vldotprodint8intrin.h
  )
# end INTEL_FEATURE_ISA_AVX512_DOTPROD_INT8
# INTEL_FEATURE_ISA_AVX512_DOTPROD_PHPS
intel_add_file(INTEL_HEADERS
  FEATURE ${LLVM_INTELFEATURE_PREFIX}_ISA_AVX512_DOTPROD_PHPS
  Intel_Headers/avx512dotprodphps/avx512dotprodphpsintrin.h
  Intel_Headers/avx512dotprodphps/avx512vldotprodphpsintrin.h
  )
# end INTEL_FEATURE_ISA_AVX512_DOTPROD_PHPS
# INTEL_FEATURE_ISA_AVX512_CONVERT
intel_add_file(INTEL_HEADERS
  FEATURE ${LLVM_INTELFEATURE_PREFIX}_ISA_AVX512_CONVERT
  Intel_Headers/avx512convert/avx512convertintrin.h
  Intel_Headers/avx512convert/avx512vlconvertintrin.h
  )
# end INTEL_FEATURE_ISA_AVX512_CONVERT
# INTEL_FEATURE_ISA_AVX_IFMA
intel_add_file(INTEL_HEADERS
  FEATURE ${LLVM_INTELFEATURE_PREFIX}_ISA_AVX_IFMA
  Intel_Headers/avxifma/avxifmaintrin.h
  )
# end INTEL_FEATURE_ISA_AVX_IFMA
# INTEL_FEATURE_ISA_AVX_DOTPROD_INT8
intel_add_file(INTEL_HEADERS
  FEATURE ${LLVM_INTELFEATURE_PREFIX}_ISA_AVX_DOTPROD_INT8
  Intel_Headers/avxdotprodint8/avxdotprodint8intrin.h
  )
# end INTEL_FEATURE_ISA_AVX_DOTPROD_INT8
# INTEL_FEATURE_ISA_AVX_DOTPROD_PHPS
intel_add_file(INTEL_HEADERS
  FEATURE ${LLVM_INTELFEATURE_PREFIX}_ISA_AVX_DOTPROD_PHPS
  Intel_Headers/avxdotprodphps/avxdotprodphpsintrin.h
  )
# end INTEL_FEATURE_ISA_AVX_DOTPROD_PHPS
# INTEL_FEATURE_ISA_AVX_CONVERT
intel_add_file(INTEL_HEADERS
  FEATURE ${LLVM_INTELFEATURE_PREFIX}_ISA_AVX_CONVERT
  Intel_Headers/avxconvert/avxconvertintrin.h
  )
# end INTEL_FEATURE_ISA_AVX_CONVERT
# INTEL_FEATURE_ISA_AVX_BF16
intel_add_file(INTEL_HEADERS
  FEATURE ${LLVM_INTELFEATURE_PREFIX}_ISA_AVX_BF16
  Intel_Headers/avxbf16/avxbf16intrin.h
  )
# end INTEL_FEATURE_ISA_AVX_BF16
# INTEL_FEATURE_ISA_AVX_COMPRESS
intel_add_file(INTEL_HEADERS
  FEATURE ${LLVM_INTELFEATURE_PREFIX}_ISA_AVX_COMPRESS
  Intel_Headers/avxcompress/avxcompressintrin.h
  )
# end INTEL_FEATURE_ISA_AVX_COMPRESS
# INTEL_FEATURE_ISA_AVX_MEMADVISE
intel_add_file(INTEL_HEADERS
  FEATURE ${LLVM_INTELFEATURE_PREFIX}_ISA_AVX_MEMADVISE
  Intel_Headers/avxmemadvise/avxmemadviseintrin.h
  )
intel_add_file(INTEL_HEADERS
  FEATURE ${LLVM_INTELFEATURE_PREFIX}_ISA_AVX_MEMADVISE
  Intel_Headers/avxmemadvise/avx512memadviseintrin.h
  Intel_Headers/avxmemadvise/avx512vlmemadviseintrin.h
  )
# end INTEL_FEATURE_ISA_AVX_MEMADVISE
#if INTEL_FEATURE_ISA_AVX512_MEDIAX
intel_add_file(INTEL_HEADERS
  FEATURE ${LLVM_INTELFEATURE_PREFIX}_ISA_AVX512_MEDIAX
  Intel_Headers/avx512mediax/avx512mediaxintrin.h
  )
#endif // INTEL_FEATURE_ISA_AVX512_MEDIAX
# INTEL_FEATURE_ISA_AVX_MOVGET
intel_add_file(INTEL_HEADERS
  FEATURE ${LLVM_INTELFEATURE_PREFIX}_ISA_AVX_MOVGET
  Intel_Headers/avxmovget/avxmovgetintrin.h
  )
# end INTEL_FEATURE_ISA_AVX_MOVGET
# INTEL_FEATURE_ISA_AVX512_MOVGET
intel_add_file(INTEL_HEADERS
  FEATURE ${LLVM_INTELFEATURE_PREFIX}_ISA_AVX512_MOVGET
  Intel_Headers/avx512movget/avx512movgetintrin.h
  Intel_Headers/avx512movget/avx512vlmovgetintrin.h
  )
# end INTEL_FEATURE_ISA_AVX512_MOVGET
# INTEL_FEATURE_ISA_GPR_MOVGET
intel_add_file(INTEL_HEADERS
  FEATURE ${LLVM_INTELFEATURE_PREFIX}_ISA_GPR_MOVGET
  Intel_Headers/gprmovget/gprmovgetintrin.h
  )
# end INTEL_FEATURE_ISA_GPR_MOVGET
# INTEL_FEATURE_ISA_MOVGET64B
intel_add_file(INTEL_HEADERS
  FEATURE ${LLVM_INTELFEATURE_PREFIX}_ISA_MOVGET64B
  Intel_Headers/movget64b/movget64bintrin.h
  )
# end INTEL_FEATURE_ISA_MOVGET64B
# INTEL_FEATURE_ISA_RAO_INT
intel_add_file(INTEL_HEADERS
  FEATURE ${LLVM_INTELFEATURE_PREFIX}_ISA_RAO_INT
  Intel_Headers/raoint/raointintrin.h
  )
# end INTEL_FEATURE_ISA_RAO_INT
# INTEL_FEATURE_ISA_AVX_RAO_INT
intel_add_file(INTEL_HEADERS
  FEATURE ${LLVM_INTELFEATURE_PREFIX}_ISA_AVX_RAO_INT
  Intel_Headers/avxraoint/avxraointintrin.h
  )
# end INTEL_FEATURE_ISA_AVX_RAO_INT
# INTEL_FEATURE_ISA_AVX_RAO_FP
# AUTO GENERATED BY TOOL
intel_add_file(INTEL_HEADERS
  FEATURE ${LLVM_INTELFEATURE_PREFIX}_ISA_AVX_RAO_FP
  Intel_Headers/avxraofp/avxraofpintrin.h
  )
# end AUTO GENERATED BY TOOL
# end INTEL_FEATURE_ISA_AVX_RAO_FP
# INTEL_FEATURE_ISA_AVX512_RAO_INT
# AUTO GENERATED BY TOOL
intel_add_file(INTEL_HEADERS
  FEATURE ${LLVM_INTELFEATURE_PREFIX}_ISA_AVX512_RAO_INT
  Intel_Headers/avx512raoint/avx512raointintrin.h
  Intel_Headers/avx512raoint/avx512vlraointintrin.h
  )
# end AUTO GENERATED BY TOOL
# end INTEL_FEATURE_ISA_AVX512_RAO_INT
# INTEL_FEATURE_ISA_AVX512_RAO_FP
# AUTO GENERATED BY TOOL
intel_add_file(INTEL_HEADERS
  FEATURE ${LLVM_INTELFEATURE_PREFIX}_ISA_AVX512_RAO_FP
  Intel_Headers/avx512raofp/avx512raofpintrin.h
  Intel_Headers/avx512raofp/avx512vlraofpintrin.h
  )
# end AUTO GENERATED BY TOOL
# end INTEL_FEATURE_ISA_AVX512_RAO_FP
# INTEL_FEATURE_ISA_AMX_AVX512_CVTROW
# AUTO GENERATED BY TOOL
intel_add_file(INTEL_HEADERS
  FEATURE ${LLVM_INTELFEATURE_PREFIX}_ISA_AMX_AVX512_CVTROW
  Intel_Headers/amxavx512cvtrow/amxavx512cvtrowintrin.h
  )
# end AUTO GENERATED BY TOOL
# end INTEL_FEATURE_ISA_AMX_AVX512_CVTROW
# INTEL_FEATURE_ISA_AVX_NE_CONVERT
# AUTO GENERATED BY TOOL
intel_add_file(INTEL_HEADERS
  FEATURE ${LLVM_INTELFEATURE_PREFIX}_ISA_AVX_NE_CONVERT
  Intel_Headers/avxneconvert/avxneconvertintrin.h
  )
# end AUTO GENERATED BY TOOL
# end INTEL_FEATURE_ISA_AVX_NE_CONVERT
# INTEL_FEATURE_ISA_AVX512_NE_CONVERT
# AUTO GENERATED BY TOOL
intel_add_file(INTEL_HEADERS
  FEATURE ${LLVM_INTELFEATURE_PREFIX}_ISA_AVX512_NE_CONVERT
  Intel_Headers/avx512neconvert/avx512neconvertintrin.h
  Intel_Headers/avx512neconvert/avx512vlneconvertintrin.h
  )
# end AUTO GENERATED BY TOOL
# end INTEL_FEATURE_ISA_AVX512_NE_CONVERT
# INTEL_FEATURE_ISA_SHA512
# AUTO GENERATED BY TOOL
intel_add_file(INTEL_HEADERS
  FEATURE ${LLVM_INTELFEATURE_PREFIX}_ISA_SHA512
  Intel_Headers/sha512/sha512intrin.h
  )
# end AUTO GENERATED BY TOOL
# end INTEL_FEATURE_ISA_SHA512
# INTEL_FEATURE_ISA_SM3
# AUTO GENERATED BY TOOL
intel_add_file(INTEL_HEADERS
  FEATURE ${LLVM_INTELFEATURE_PREFIX}_ISA_SM3
  Intel_Headers/sm3/sm3intrin.h
  )
# end AUTO GENERATED BY TOOL
# end INTEL_FEATURE_ISA_SM3
# INTEL_FEATURE_ISA_SM4
# AUTO GENERATED BY TOOL
intel_add_file(INTEL_HEADERS
  FEATURE ${LLVM_INTELFEATURE_PREFIX}_ISA_SM4
  Intel_Headers/sm4/sm4intrin.h
  )
# end AUTO GENERATED BY TOOL
# end INTEL_FEATURE_ISA_SM4
# INTEL_FEATURE_ISA_DSPV1
# AUTO GENERATED BY TOOL
intel_add_file(INTEL_HEADERS
  FEATURE ${LLVM_INTELFEATURE_PREFIX}_ISA_DSPV1
  Intel_Headers/dspv1/dspv1intrin.h
  )
# end AUTO GENERATED BY TOOL
# end INTEL_FEATURE_ISA_DSPV1
# INTEL_FEATURE_ISA_AVX_VNNI_INT16
# AUTO GENERATED BY TOOL
intel_add_file(INTEL_HEADERS
  FEATURE ${LLVM_INTELFEATURE_PREFIX}_ISA_AVX_VNNI_INT16
  Intel_Headers/avxvnniint16/avxvnniint16intrin.h
  )
# end AUTO GENERATED BY TOOL
# end INTEL_FEATURE_ISA_AVX_VNNI_INT16
# INTEL_FEATURE_ISA_AVX512_VNNI_INT16
# AUTO GENERATED BY TOOL
intel_add_file(INTEL_HEADERS
  FEATURE ${LLVM_INTELFEATURE_PREFIX}_ISA_AVX512_VNNI_INT16
  Intel_Headers/avx512vnniint16/avx512vnniint16intrin.h
  Intel_Headers/avx512vnniint16/avx512vlvnniint16intrin.h
  )
# end AUTO GENERATED BY TOOL
# end INTEL_FEATURE_ISA_AVX512_VNNI_INT16
# end INTEL_CUSTOMIZATION

set(files
  adxintrin.h
  altivec.h
  ammintrin.h
  amxintrin.h
  arm_acle.h
  arm_cmse.h
  armintr.h
  arm64intr.h
  avx2intrin.h
  avx512bf16intrin.h
  avx512bwintrin.h
  avx512bitalgintrin.h
  avx512vlbitalgintrin.h
  avx512cdintrin.h
  avx512vpopcntdqintrin.h
  avx512dqintrin.h
  avx512erintrin.h
  avx512fintrin.h
<<<<<<< HEAD
# INTEL_CUSTOMIZATION
  avx512fp16intrin.h
# end INTEL_CUSTOMIZATION
=======
  avx512fp16intrin.h
>>>>>>> 6f7f5b54
  avx512ifmaintrin.h
  avx512ifmavlintrin.h
  avx512pfintrin.h
  avx512vbmiintrin.h
  avx512vbmivlintrin.h
  avx512vbmi2intrin.h
  avx512vlvbmi2intrin.h
  avx512vlbf16intrin.h
  avx512vlbwintrin.h
  avx512vlcdintrin.h
  avx512vldqintrin.h
<<<<<<< HEAD
# INTEL_CUSTOMIZATION
  avx512vlfp16intrin.h
# end INTEL_CUSTOMIZATION
=======
  avx512vlfp16intrin.h
>>>>>>> 6f7f5b54
  avx512vlintrin.h
  avx512vp2intersectintrin.h
  avx512vlvp2intersectintrin.h
  avx512vpopcntdqvlintrin.h
  avx512vnniintrin.h
  avx512vlvnniintrin.h
  avxintrin.h
  avxvnniintrin.h
  bmi2intrin.h
  bmiintrin.h
  builtins.h
  __clang_cuda_builtin_vars.h
  __clang_cuda_math.h
  __clang_cuda_cmath.h
  __clang_cuda_complex_builtins.h
  __clang_cuda_device_functions.h
  __clang_cuda_intrinsics.h
  __clang_cuda_libdevice_declares.h
  __clang_cuda_math_forward_declares.h
  __clang_cuda_runtime_wrapper.h
  __clang_hip_libdevice_declares.h
  __clang_hip_cmath.h
  __clang_hip_math.h
  __clang_hip_runtime_wrapper.h
  cetintrin.h
  cet.h
  cldemoteintrin.h
  clzerointrin.h
  cpuid.h
  clflushoptintrin.h
  clwbintrin.h
  emmintrin.h
  enqcmdintrin.h
  f16cintrin.h
  float.h
  fma4intrin.h
  fmaintrin.h
  fxsrintrin.h
  gfniintrin.h
  hexagon_circ_brev_intrinsics.h
  hexagon_protos.h
  hexagon_types.h
  hvx_hexagon_protos.h
  hresetintrin.h
  htmintrin.h
  htmxlintrin.h
  ia32intrin.h
  immintrin.h
  intrin.h
  inttypes.h
  invpcidintrin.h
  iso646.h
  keylockerintrin.h
  limits.h
  lwpintrin.h
  lzcntintrin.h
  mm3dnow.h
  mmintrin.h
  mm_malloc.h
  module.modulemap
  movdirintrin.h
  msa.h
  mwaitxintrin.h
  nmmintrin.h
# INTEL_CUSTOMIZATION
  opencl-c-20.h
  opencl-c-common.h
  opencl-c-platform-12.h
  opencl-c-platform-20.h
  opencl-c-platform.h
# end INTEL_CUSTOMIZATION
  opencl-c.h
  opencl-c-base.h
  pkuintrin.h
  pmmintrin.h
  pconfigintrin.h
  popcntintrin.h
  prfchwintrin.h
  ptwriteintrin.h
  rdseedintrin.h
  rtmintrin.h
  serializeintrin.h
  sgxintrin.h
  s390intrin.h
  shaintrin.h
  smmintrin.h
  stdalign.h
  stdarg.h
  stdatomic.h
  stdbool.h
  stddef.h
  __stddef_max_align_t.h
  stdint.h
  stdnoreturn.h
  tbmintrin.h
  tgmath.h
  tmmintrin.h
  tsxldtrkintrin.h
  uintrintrin.h
  unwind.h
  vadefs.h
  vaesintrin.h
  varargs.h
  vecintrin.h
  vpclmulqdqintrin.h
  waitpkgintrin.h
  wasm_simd128.h
  wbnoinvdintrin.h
  wmmintrin.h
  __wmmintrin_aes.h
  __wmmintrin_pclmul.h
  x86gprintrin.h
  x86intrin.h
  xmmintrin.h
  xopintrin.h
  xsavecintrin.h
  xsaveintrin.h
  xsaveoptintrin.h
  xsavesintrin.h
  xtestintrin.h
  )

set(cuda_wrapper_files
  cuda_wrappers/algorithm
  cuda_wrappers/complex
  cuda_wrappers/new
)

set(ppc_wrapper_files
  ppc_wrappers/mmintrin.h
  ppc_wrappers/xmmintrin.h
  ppc_wrappers/mm_malloc.h
  ppc_wrappers/emmintrin.h
  ppc_wrappers/pmmintrin.h
  ppc_wrappers/tmmintrin.h
  ppc_wrappers/smmintrin.h
)

set(openmp_wrapper_files
  openmp_wrappers/math.h
  openmp_wrappers/cmath
  openmp_wrappers/complex.h
  openmp_wrappers/complex
  openmp_wrappers/__clang_openmp_device_functions.h
  openmp_wrappers/complex_cmath.h
  openmp_wrappers/new
)

set(output_dir ${LLVM_LIBRARY_OUTPUT_INTDIR}/clang/${CLANG_VERSION}/include)
set(out_files)
set(generated_files)

function(copy_header_to_output_dir src_dir file)
  set(src ${src_dir}/${file})
  set(dst ${output_dir}/${file})
  add_custom_command(OUTPUT ${dst}
    DEPENDS ${src}
    COMMAND ${CMAKE_COMMAND} -E copy_if_different ${src} ${dst}
    COMMENT "Copying clang's ${file}...")
  list(APPEND out_files ${dst})
  set(out_files ${out_files} PARENT_SCOPE)
endfunction(copy_header_to_output_dir)

function(clang_generate_header td_option td_file out_file)
  clang_tablegen(${out_file} ${td_option}
  -I ${CLANG_SOURCE_DIR}/include/clang/Basic/
  SOURCE ${CLANG_SOURCE_DIR}/include/clang/Basic/${td_file})

  copy_header_to_output_dir(${CMAKE_CURRENT_BINARY_DIR} ${out_file})
  set(out_files ${out_files} PARENT_SCOPE)
  list(APPEND generated_files "${CMAKE_CURRENT_BINARY_DIR}/${out_file}")
  set(generated_files ${generated_files} PARENT_SCOPE)
endfunction(clang_generate_header)


# Copy header files from the source directory to the build directory
foreach( f ${files} ${cuda_wrapper_files} ${ppc_wrapper_files} ${openmp_wrapper_files})
  copy_header_to_output_dir(${CMAKE_CURRENT_SOURCE_DIR} ${f})
endforeach( f )

if(INTEL_CUSTOMIZATION)
  # Create build commands for Intel-added header files.
  # The commands implement copying by throwing away "Intel_Headers/" prefix.
  foreach( f ${INTEL_HEADERS} )
    string(REGEX REPLACE "^Intel_Headers/" "" fname "${f}")
    set( src ${CMAKE_CURRENT_SOURCE_DIR}/${f} )
    set( dst ${output_dir}/${fname} )
    add_custom_command(OUTPUT ${dst}
      DEPENDS ${src}
      COMMAND ${CMAKE_COMMAND} -E copy_if_different ${src} ${dst}
      COMMENT "Copying clang's ${f}...")
    install(
      FILES ${f}
      RENAME ${fname}
      COMPONENT clang-resource-headers
      PERMISSIONS OWNER_READ OWNER_WRITE GROUP_READ WORLD_READ
      DESTINATION lib${LLVM_LIBDIR_SUFFIX}/clang/${CLANG_VERSION}/include)
    list(APPEND out_files ${dst})
  endforeach( f )
endif(INTEL_CUSTOMIZATION)

# Generate header files and copy them to the build directory
# Generate arm_neon.h
clang_generate_header(-gen-arm-neon arm_neon.td arm_neon.h)
# Generate arm_fp16.h
clang_generate_header(-gen-arm-fp16 arm_fp16.td arm_fp16.h)
# Generate arm_sve.h
clang_generate_header(-gen-arm-sve-header arm_sve.td arm_sve.h)
# Generate arm_bf16.h
clang_generate_header(-gen-arm-bf16 arm_bf16.td arm_bf16.h)
# Generate arm_mve.h
clang_generate_header(-gen-arm-mve-header arm_mve.td arm_mve.h)
# Generate arm_cde.h
clang_generate_header(-gen-arm-cde-header arm_cde.td arm_cde.h)
# Generate riscv_vector.h
clang_generate_header(-gen-riscv-vector-header riscv_vector.td riscv_vector.h)

add_custom_target(clang-resource-headers ALL DEPENDS ${out_files})
set_target_properties(clang-resource-headers PROPERTIES
  FOLDER "Misc"
  RUNTIME_OUTPUT_DIRECTORY "${output_dir}")

set(header_install_dir lib${LLVM_LIBDIR_SUFFIX}/clang/${CLANG_VERSION}/include)

if(INTEL_CUSTOMIZATION)
  # Avoid deploying header files for unsupported targets.
  list(REMOVE_ITEM files
    # ARM
    arm_acle.h
    arm_cmse.h
    armintr.h
    arm64intr.h

    # MIPS
    msa.h

    # SystemZ, PowerPC
    altivec.h
    s390intrin.h
    htmintrin.h
    htmxlintrin.h
    vecintrin.h

    # CUDA
    # Note that openmp_wrappers depend on these files.
    # We exclude openmp_wrappers below.
    __clang_cuda_builtin_vars.h
    __clang_cuda_cmath.h
    __clang_cuda_complex_builtins.h
    __clang_cuda_device_functions.h
    __clang_cuda_intrinsics.h
    __clang_cuda_libdevice_declares.h
    __clang_cuda_math_forward_declares.h
    __clang_cuda_runtime_wrapper.h
    )
  # Currently all generated files are for ARM.  Avoid deploying them.
  set(generated_files)
endif(INTEL_CUSTOMIZATION)

install(
  FILES ${files} ${generated_files}
  DESTINATION ${header_install_dir}
  COMPONENT clang-resource-headers)

if(NOT INTEL_CUSTOMIZATION)
# Avoid deploying CUDA/NVPTX and PPC files.
install(
  FILES ${cuda_wrapper_files}
  DESTINATION ${header_install_dir}/cuda_wrappers
  COMPONENT clang-resource-headers)

install(
  FILES ${ppc_wrapper_files}
  DESTINATION ${header_install_dir}/ppc_wrappers
  COMPONENT clang-resource-headers)

install(
  FILES ${openmp_wrapper_files}
  DESTINATION ${header_install_dir}/openmp_wrappers
  COMPONENT clang-resource-headers)
endif(NOT INTEL_CUSTOMIZATION)

if (NOT LLVM_ENABLE_IDE)
  add_llvm_install_targets(install-clang-resource-headers
                           DEPENDS clang-resource-headers
                           COMPONENT clang-resource-headers)
endif()<|MERGE_RESOLUTION|>--- conflicted
+++ resolved
@@ -374,13 +374,7 @@
   avx512dqintrin.h
   avx512erintrin.h
   avx512fintrin.h
-<<<<<<< HEAD
-# INTEL_CUSTOMIZATION
   avx512fp16intrin.h
-# end INTEL_CUSTOMIZATION
-=======
-  avx512fp16intrin.h
->>>>>>> 6f7f5b54
   avx512ifmaintrin.h
   avx512ifmavlintrin.h
   avx512pfintrin.h
@@ -392,13 +386,7 @@
   avx512vlbwintrin.h
   avx512vlcdintrin.h
   avx512vldqintrin.h
-<<<<<<< HEAD
-# INTEL_CUSTOMIZATION
   avx512vlfp16intrin.h
-# end INTEL_CUSTOMIZATION
-=======
-  avx512vlfp16intrin.h
->>>>>>> 6f7f5b54
   avx512vlintrin.h
   avx512vp2intersectintrin.h
   avx512vlvp2intersectintrin.h
