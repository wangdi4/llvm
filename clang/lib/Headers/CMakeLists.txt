--- conflicted
+++ resolved
@@ -74,15 +74,7 @@
   unwind.h
   vadefs.h
   varargs.h
-<<<<<<< HEAD
-=======
   vecintrin.h
-  __wmmintrin_aes.h
-  wmmintrin.h
-  __wmmintrin_pclmul.h
-  x86intrin.h
-  xmmintrin.h
->>>>>>> 3b0f87d2
   xopintrin.h
   )
 
