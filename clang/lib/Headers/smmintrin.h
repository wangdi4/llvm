//
// Copyright (C) 2015 Intel Corporation.  All rights reserved.
//
// The information and source code contained herein is the exclusive
// property of Intel Corporation and may not be disclosed, examined
// or reproduced in whole or in part without explicit written authorization
// from the company.
//
/*===---- smmintrin.h - SSE4 intrinsics ------------------------------------===
 *
 * Permission is hereby granted, free of charge, to any person obtaining a copy
 * of this software and associated documentation files (the "Software"), to deal
 * in the Software without restriction, including without limitation the rights
 * to use, copy, modify, merge, publish, distribute, sublicense, and/or sell
 * copies of the Software, and to permit persons to whom the Software is
 * furnished to do so, subject to the following conditions:
 *
 * The above copyright notice and this permission notice shall be included in
 * all copies or substantial portions of the Software.
 *
 * THE SOFTWARE IS PROVIDED "AS IS", WITHOUT WARRANTY OF ANY KIND, EXPRESS OR
 * IMPLIED, INCLUDING BUT NOT LIMITED TO THE WARRANTIES OF MERCHANTABILITY,
 * FITNESS FOR A PARTICULAR PURPOSE AND NONINFRINGEMENT. IN NO EVENT SHALL THE
 * AUTHORS OR COPYRIGHT HOLDERS BE LIABLE FOR ANY CLAIM, DAMAGES OR OTHER
 * LIABILITY, WHETHER IN AN ACTION OF CONTRACT, TORT OR OTHERWISE, ARISING FROM,
 * OUT OF OR IN CONNECTION WITH THE SOFTWARE OR THE USE OR OTHER DEALINGS IN
 * THE SOFTWARE.
 *
 *===-----------------------------------------------------------------------===
 */

#ifndef _SMMINTRIN_H
#define _SMMINTRIN_H

#include <tmmintrin.h>

/* Define the default attributes for the functions in this file. */
#define __DEFAULT_FN_ATTRS __attribute__((__always_inline__, __nodebug__, __target__("sse4.1")))

/* SSE4 Rounding macros. */
#define _MM_FROUND_TO_NEAREST_INT    0x00
#define _MM_FROUND_TO_NEG_INF        0x01
#define _MM_FROUND_TO_POS_INF        0x02
#define _MM_FROUND_TO_ZERO           0x03
#define _MM_FROUND_CUR_DIRECTION     0x04

#define _MM_FROUND_RAISE_EXC         0x00
#define _MM_FROUND_NO_EXC            0x08

#define _MM_FROUND_NINT      (_MM_FROUND_RAISE_EXC | _MM_FROUND_TO_NEAREST_INT)
#define _MM_FROUND_FLOOR     (_MM_FROUND_RAISE_EXC | _MM_FROUND_TO_NEG_INF)
#define _MM_FROUND_CEIL      (_MM_FROUND_RAISE_EXC | _MM_FROUND_TO_POS_INF)
#define _MM_FROUND_TRUNC     (_MM_FROUND_RAISE_EXC | _MM_FROUND_TO_ZERO)
#define _MM_FROUND_RINT      (_MM_FROUND_RAISE_EXC | _MM_FROUND_CUR_DIRECTION)
#define _MM_FROUND_NEARBYINT (_MM_FROUND_NO_EXC | _MM_FROUND_CUR_DIRECTION)

#define _mm_ceil_ps(X)       _mm_round_ps((X), _MM_FROUND_CEIL)
#define _mm_ceil_pd(X)       _mm_round_pd((X), _MM_FROUND_CEIL)
#define _mm_ceil_ss(X, Y)    _mm_round_ss((X), (Y), _MM_FROUND_CEIL)
#define _mm_ceil_sd(X, Y)    _mm_round_sd((X), (Y), _MM_FROUND_CEIL)

#define _mm_floor_ps(X)      _mm_round_ps((X), _MM_FROUND_FLOOR)
#define _mm_floor_pd(X)      _mm_round_pd((X), _MM_FROUND_FLOOR)
#define _mm_floor_ss(X, Y)   _mm_round_ss((X), (Y), _MM_FROUND_FLOOR)
#define _mm_floor_sd(X, Y)   _mm_round_sd((X), (Y), _MM_FROUND_FLOOR)

#define _mm_round_ps(X, M) __extension__ ({ \
  __m128 __X = (X); \
  (__m128) __builtin_ia32_roundps((__v4sf)__X, (M)); })

#define _mm_round_ss(X, Y, M) __extension__ ({ \
  __m128 __X = (X); \
  __m128 __Y = (Y); \
  (__m128) __builtin_ia32_roundss((__v4sf)__X, (__v4sf)__Y, (M)); })

#define _mm_round_pd(X, M) __extension__ ({ \
  __m128d __X = (X); \
  (__m128d) __builtin_ia32_roundpd((__v2df)__X, (M)); })

#define _mm_round_sd(X, Y, M) __extension__ ({ \
  __m128d __X = (X); \
  __m128d __Y = (Y); \
  (__m128d) __builtin_ia32_roundsd((__v2df)__X, (__v2df)__Y, (M)); })

/* SSE4 Packed Blending Intrinsics.  */
#define _mm_blend_pd(V1, V2, M) __extension__ ({ \
  __m128d __V1 = (V1); \
  __m128d __V2 = (V2); \
  (__m128d)__builtin_shufflevector((__v2df)__V1, (__v2df)__V2, \
                                   (((M) & 0x01) ? 2 : 0), \
                                   (((M) & 0x02) ? 3 : 1)); })

#define _mm_blend_ps(V1, V2, M) __extension__ ({ \
  __m128 __V1 = (V1); \
  __m128 __V2 = (V2); \
  (__m128)__builtin_shufflevector((__v4sf)__V1, (__v4sf)__V2, \
                                  (((M) & 0x01) ? 4 : 0), \
                                  (((M) & 0x02) ? 5 : 1), \
                                  (((M) & 0x04) ? 6 : 2), \
                                  (((M) & 0x08) ? 7 : 3)); })

static __inline__ __m128d __DEFAULT_FN_ATTRS
_mm_blendv_pd (__m128d __V1, __m128d __V2, __m128d __M)
{
  return (__m128d) __builtin_ia32_blendvpd ((__v2df)__V1, (__v2df)__V2,
                                            (__v2df)__M);
}

static __inline__ __m128 __DEFAULT_FN_ATTRS
_mm_blendv_ps (__m128 __V1, __m128 __V2, __m128 __M)
{
  return (__m128) __builtin_ia32_blendvps ((__v4sf)__V1, (__v4sf)__V2,
                                           (__v4sf)__M);
}

static __inline__ __m128i __DEFAULT_FN_ATTRS
_mm_blendv_epi8 (__m128i __V1, __m128i __V2, __m128i __M)
{
  return (__m128i) __builtin_ia32_pblendvb128 ((__v16qi)__V1, (__v16qi)__V2,
                                               (__v16qi)__M);
}

#define _mm_blend_epi16(V1, V2, M) __extension__ ({ \
  __m128i __V1 = (V1); \
  __m128i __V2 = (V2); \
  (__m128i)__builtin_shufflevector((__v8hi)__V1, (__v8hi)__V2, \
                                   (((M) & 0x01) ?  8 : 0), \
                                   (((M) & 0x02) ?  9 : 1), \
                                   (((M) & 0x04) ? 10 : 2), \
                                   (((M) & 0x08) ? 11 : 3), \
                                   (((M) & 0x10) ? 12 : 4), \
                                   (((M) & 0x20) ? 13 : 5), \
                                   (((M) & 0x40) ? 14 : 6), \
                                   (((M) & 0x80) ? 15 : 7)); })

/* SSE4 Dword Multiply Instructions.  */
static __inline__  __m128i __DEFAULT_FN_ATTRS
_mm_mullo_epi32 (__m128i __V1, __m128i __V2)
{
  return (__m128i) ((__v4si)__V1 * (__v4si)__V2);
}

static __inline__  __m128i __DEFAULT_FN_ATTRS
_mm_mul_epi32 (__m128i __V1, __m128i __V2)
{
  return (__m128i) __builtin_ia32_pmuldq128 ((__v4si)__V1, (__v4si)__V2);
}

/* SSE4 Floating Point Dot Product Instructions.  */
#define _mm_dp_ps(X, Y, M) __extension__ ({ \
  __m128 __X = (X); \
  __m128 __Y = (Y); \
  (__m128) __builtin_ia32_dpps((__v4sf)__X, (__v4sf)__Y, (M)); })

#define _mm_dp_pd(X, Y, M) __extension__ ({\
  __m128d __X = (X); \
  __m128d __Y = (Y); \
  (__m128d) __builtin_ia32_dppd((__v2df)__X, (__v2df)__Y, (M)); })

/* SSE4 Streaming Load Hint Instruction.  */
static __inline__  __m128i __DEFAULT_FN_ATTRS
_mm_stream_load_si128 (__m128i *__V)
{
  return (__m128i) __builtin_ia32_movntdqa ((__v2di *) __V);
}

/* SSE4 Packed Integer Min/Max Instructions.  */
static __inline__  __m128i __DEFAULT_FN_ATTRS
_mm_min_epi8 (__m128i __V1, __m128i __V2)
{
  return (__m128i) __builtin_ia32_pminsb128 ((__v16qi) __V1, (__v16qi) __V2);
}

static __inline__  __m128i __DEFAULT_FN_ATTRS
_mm_max_epi8 (__m128i __V1, __m128i __V2)
{
  return (__m128i) __builtin_ia32_pmaxsb128 ((__v16qi) __V1, (__v16qi) __V2);
}

static __inline__  __m128i __DEFAULT_FN_ATTRS
_mm_min_epu16 (__m128i __V1, __m128i __V2)
{
  return (__m128i) __builtin_ia32_pminuw128 ((__v8hi) __V1, (__v8hi) __V2);
}

static __inline__  __m128i __DEFAULT_FN_ATTRS
_mm_max_epu16 (__m128i __V1, __m128i __V2)
{
  return (__m128i) __builtin_ia32_pmaxuw128 ((__v8hi) __V1, (__v8hi) __V2);
}

static __inline__  __m128i __DEFAULT_FN_ATTRS
_mm_min_epi32 (__m128i __V1, __m128i __V2)
{
  return (__m128i) __builtin_ia32_pminsd128 ((__v4si) __V1, (__v4si) __V2);
}

static __inline__  __m128i __DEFAULT_FN_ATTRS
_mm_max_epi32 (__m128i __V1, __m128i __V2)
{
  return (__m128i) __builtin_ia32_pmaxsd128 ((__v4si) __V1, (__v4si) __V2);
}

static __inline__  __m128i __DEFAULT_FN_ATTRS
_mm_min_epu32 (__m128i __V1, __m128i __V2)
{
  return (__m128i) __builtin_ia32_pminud128((__v4si) __V1, (__v4si) __V2);
}

static __inline__  __m128i __DEFAULT_FN_ATTRS
_mm_max_epu32 (__m128i __V1, __m128i __V2)
{
  return (__m128i) __builtin_ia32_pmaxud128((__v4si) __V1, (__v4si) __V2);
}

/* SSE4 Insertion and Extraction from XMM Register Instructions.  */
#define _mm_insert_ps(X, Y, N) __builtin_ia32_insertps128((X), (Y), (N))
#define _mm_extract_ps(X, N) (__extension__                      \
                              ({ union { int __i; float __f; } __t;  \
                                 __v4sf __a = (__v4sf)(X);       \
                                 __t.__f = __a[(N) & 3];                 \
                                 __t.__i;}))

/* Miscellaneous insert and extract macros.  */
/* Extract a single-precision float from X at index N into D.  */
#define _MM_EXTRACT_FLOAT(D, X, N) (__extension__ ({ __v4sf __a = (__v4sf)(X); \
                                                    (D) = __a[N]; }))
                                                    
/* Or together 2 sets of indexes (X and Y) with the zeroing bits (Z) to create
   an index suitable for _mm_insert_ps.  */
#define _MM_MK_INSERTPS_NDX(X, Y, Z) (((X) << 6) | ((Y) << 4) | (Z))
                                           
/* Extract a float from X at index N into the first index of the return.  */
#define _MM_PICK_OUT_PS(X, N) _mm_insert_ps (_mm_setzero_ps(), (X),   \
                                             _MM_MK_INSERTPS_NDX((N), 0, 0x0e))
                                             
/* Insert int into packed integer array at index.  */
#define _mm_insert_epi8(X, I, N) (__extension__ ({ __v16qi __a = (__v16qi)(X); \
                                                   __a[(N) & 15] = (I);             \
                                                   __a;}))
#define _mm_insert_epi32(X, I, N) (__extension__ ({ __v4si __a = (__v4si)(X); \
                                                    __a[(N) & 3] = (I);           \
                                                    __a;}))
#ifdef __x86_64__
#define _mm_insert_epi64(X, I, N) (__extension__ ({ __v2di __a = (__v2di)(X); \
                                                    __a[(N) & 1] = (I);           \
                                                    __a;}))
#endif /* __x86_64__ */

/* Extract int from packed integer array at index.  This returns the element
 * as a zero extended value, so it is unsigned.
 */
#define _mm_extract_epi8(X, N) (__extension__ ({ __v16qi __a = (__v16qi)(X); \
                                                 (int)(unsigned char) \
                                                     __a[(N) & 15];}))
#define _mm_extract_epi32(X, N) (__extension__ ({ __v4si __a = (__v4si)(X); \
                                                  __a[(N) & 3];}))
#ifdef __x86_64__
#define _mm_extract_epi64(X, N) (__extension__ ({ __v2di __a = (__v2di)(X); \
                                                  __a[(N) & 1];}))
#endif /* __x86_64 */

/* SSE4 128-bit Packed Integer Comparisons.  */
static __inline__ int __DEFAULT_FN_ATTRS
_mm_testz_si128(__m128i __M, __m128i __V)
{
  return __builtin_ia32_ptestz128((__v2di)__M, (__v2di)__V);
}

static __inline__ int __DEFAULT_FN_ATTRS
_mm_testc_si128(__m128i __M, __m128i __V)
{
  return __builtin_ia32_ptestc128((__v2di)__M, (__v2di)__V);
}

static __inline__ int __DEFAULT_FN_ATTRS
_mm_testnzc_si128(__m128i __M, __m128i __V)
{
  return __builtin_ia32_ptestnzc128((__v2di)__M, (__v2di)__V);
}

#define _mm_test_all_ones(V) _mm_testc_si128((V), _mm_cmpeq_epi32((V), (V)))
#define _mm_test_mix_ones_zeros(M, V) _mm_testnzc_si128((M), (V))
#define _mm_test_all_zeros(M, V) _mm_testz_si128 ((M), (V))

/* SSE4 64-bit Packed Integer Comparisons.  */
static __inline__ __m128i __DEFAULT_FN_ATTRS
_mm_cmpeq_epi64(__m128i __V1, __m128i __V2)
{
  return (__m128i)((__v2di)__V1 == (__v2di)__V2);
}

/* SSE4 Packed Integer Sign-Extension.  */
static __inline__ __m128i __DEFAULT_FN_ATTRS
_mm_cvtepi8_epi16(__m128i __V)
{
  return (__m128i) __builtin_ia32_pmovsxbw128((__v16qi) __V);
}

static __inline__ __m128i __DEFAULT_FN_ATTRS
_mm_cvtepi8_epi32(__m128i __V)
{
  return (__m128i) __builtin_ia32_pmovsxbd128((__v16qi) __V);
}

static __inline__ __m128i __DEFAULT_FN_ATTRS
_mm_cvtepi8_epi64(__m128i __V)
{
  return (__m128i) __builtin_ia32_pmovsxbq128((__v16qi) __V);
}

static __inline__ __m128i __DEFAULT_FN_ATTRS
_mm_cvtepi16_epi32(__m128i __V)
{
  return (__m128i) __builtin_ia32_pmovsxwd128((__v8hi) __V); 
}

static __inline__ __m128i __DEFAULT_FN_ATTRS
_mm_cvtepi16_epi64(__m128i __V)
{
  return (__m128i) __builtin_ia32_pmovsxwq128((__v8hi)__V);
}

static __inline__ __m128i __DEFAULT_FN_ATTRS
_mm_cvtepi32_epi64(__m128i __V)
{
  return (__m128i) __builtin_ia32_pmovsxdq128((__v4si)__V);
}

/* SSE4 Packed Integer Zero-Extension.  */
static __inline__ __m128i __DEFAULT_FN_ATTRS
_mm_cvtepu8_epi16(__m128i __V)
{
  return (__m128i) __builtin_ia32_pmovzxbw128((__v16qi) __V);
}

static __inline__ __m128i __DEFAULT_FN_ATTRS
_mm_cvtepu8_epi32(__m128i __V)
{
  return (__m128i) __builtin_ia32_pmovzxbd128((__v16qi)__V);
}

static __inline__ __m128i __DEFAULT_FN_ATTRS
_mm_cvtepu8_epi64(__m128i __V)
{
  return (__m128i) __builtin_ia32_pmovzxbq128((__v16qi)__V);
}

static __inline__ __m128i __DEFAULT_FN_ATTRS
_mm_cvtepu16_epi32(__m128i __V)
{
  return (__m128i) __builtin_ia32_pmovzxwd128((__v8hi)__V);
}

static __inline__ __m128i __DEFAULT_FN_ATTRS
_mm_cvtepu16_epi64(__m128i __V)
{
  return (__m128i) __builtin_ia32_pmovzxwq128((__v8hi)__V);
}

static __inline__ __m128i __DEFAULT_FN_ATTRS
_mm_cvtepu32_epi64(__m128i __V)
{
  return (__m128i) __builtin_ia32_pmovzxdq128((__v4si)__V);
}

/* SSE4 Pack with Unsigned Saturation.  */
static __inline__ __m128i __DEFAULT_FN_ATTRS
_mm_packus_epi32(__m128i __V1, __m128i __V2)
{
  return (__m128i) __builtin_ia32_packusdw128((__v4si)__V1, (__v4si)__V2);
}

/* SSE4 Multiple Packed Sums of Absolute Difference.  */
#define _mm_mpsadbw_epu8(X, Y, M) __extension__ ({ \
  __m128i __X = (X); \
  __m128i __Y = (Y); \
  (__m128i) __builtin_ia32_mpsadbw128((__v16qi)__X, (__v16qi)__Y, (M)); })

static __inline__ __m128i __DEFAULT_FN_ATTRS
_mm_minpos_epu16(__m128i __V)
{
  return (__m128i) __builtin_ia32_phminposuw128((__v8hi)__V);
}

/* Handle the sse4.2 definitions here. */

/* These definitions are normally in nmmintrin.h, but gcc puts them in here
   so we'll do the same.  */
<<<<<<< HEAD
=======

#undef __DEFAULT_FN_ATTRS
#define __DEFAULT_FN_ATTRS __attribute__((__always_inline__, __nodebug__, __target__("sse4.2")))
>>>>>>> be822edf

/* These specify the type of data that we're comparing.  */
#define _SIDD_UBYTE_OPS                 0x00
#define _SIDD_UWORD_OPS                 0x01
#define _SIDD_SBYTE_OPS                 0x02
#define _SIDD_SWORD_OPS                 0x03

/* These specify the type of comparison operation.  */
#define _SIDD_CMP_EQUAL_ANY             0x00
#define _SIDD_CMP_RANGES                0x04
#define _SIDD_CMP_EQUAL_EACH            0x08
#define _SIDD_CMP_EQUAL_ORDERED         0x0c

/* These macros specify the polarity of the operation.  */
#define _SIDD_POSITIVE_POLARITY         0x00
#define _SIDD_NEGATIVE_POLARITY         0x10
#define _SIDD_MASKED_POSITIVE_POLARITY  0x20
#define _SIDD_MASKED_NEGATIVE_POLARITY  0x30

/* These macros are used in _mm_cmpXstri() to specify the return.  */
#define _SIDD_LEAST_SIGNIFICANT         0x00
#define _SIDD_MOST_SIGNIFICANT          0x40

/* These macros are used in _mm_cmpXstri() to specify the return.  */
#define _SIDD_BIT_MASK                  0x00
#define _SIDD_UNIT_MASK                 0x40

/* SSE4.2 Packed Comparison Intrinsics.  */
#define _mm_cmpistrm(A, B, M) __builtin_ia32_pcmpistrm128((A), (B), (M))
#define _mm_cmpistri(A, B, M) __builtin_ia32_pcmpistri128((A), (B), (M))

#define _mm_cmpestrm(A, LA, B, LB, M) \
     __builtin_ia32_pcmpestrm128((A), (LA), (B), (LB), (M))
#define _mm_cmpestri(A, LA, B, LB, M) \
     __builtin_ia32_pcmpestri128((A), (LA), (B), (LB), (M))
     
/* SSE4.2 Packed Comparison Intrinsics and EFlag Reading.  */
#define _mm_cmpistra(A, B, M) \
     __builtin_ia32_pcmpistria128((A), (B), (M))
#define _mm_cmpistrc(A, B, M) \
     __builtin_ia32_pcmpistric128((A), (B), (M))
#define _mm_cmpistro(A, B, M) \
     __builtin_ia32_pcmpistrio128((A), (B), (M))
#define _mm_cmpistrs(A, B, M) \
     __builtin_ia32_pcmpistris128((A), (B), (M))
#define _mm_cmpistrz(A, B, M) \
     __builtin_ia32_pcmpistriz128((A), (B), (M))

#define _mm_cmpestra(A, LA, B, LB, M) \
     __builtin_ia32_pcmpestria128((A), (LA), (B), (LB), (M))
#define _mm_cmpestrc(A, LA, B, LB, M) \
     __builtin_ia32_pcmpestric128((A), (LA), (B), (LB), (M))
#define _mm_cmpestro(A, LA, B, LB, M) \
     __builtin_ia32_pcmpestrio128((A), (LA), (B), (LB), (M))
#define _mm_cmpestrs(A, LA, B, LB, M) \
     __builtin_ia32_pcmpestris128((A), (LA), (B), (LB), (M))
#define _mm_cmpestrz(A, LA, B, LB, M) \
     __builtin_ia32_pcmpestriz128((A), (LA), (B), (LB), (M))

/* SSE4.2 Compare Packed Data -- Greater Than.  */
static __inline__ __m128i __DEFAULT_FN_ATTRS
_mm_cmpgt_epi64(__m128i __V1, __m128i __V2)
{
  return (__m128i)((__v2di)__V1 > (__v2di)__V2);
}

/* SSE4.2 Accumulate CRC32.  */
static __inline__ unsigned int __DEFAULT_FN_ATTRS
_mm_crc32_u8(unsigned int __C, unsigned char __D)
{
  return __builtin_ia32_crc32qi(__C, __D);
}

static __inline__ unsigned int __DEFAULT_FN_ATTRS
_mm_crc32_u16(unsigned int __C, unsigned short __D)
{
  return __builtin_ia32_crc32hi(__C, __D);
}

static __inline__ unsigned int __DEFAULT_FN_ATTRS
_mm_crc32_u32(unsigned int __C, unsigned int __D)
{
  return __builtin_ia32_crc32si(__C, __D);
}

#ifdef __x86_64__
static __inline__ unsigned long long __DEFAULT_FN_ATTRS
_mm_crc32_u64(unsigned long long __C, unsigned long long __D)
{
  return __builtin_ia32_crc32di(__C, __D);
}
#endif /* __x86_64__ */

<<<<<<< HEAD
#include <popcntintrin.h>
=======
#undef __DEFAULT_FN_ATTRS

#ifdef __POPCNT__
#include <popcntintrin.h>
#endif
>>>>>>> be822edf

#endif /* _SMMINTRIN_H */<|MERGE_RESOLUTION|>--- conflicted
+++ resolved
@@ -387,12 +387,9 @@
 
 /* These definitions are normally in nmmintrin.h, but gcc puts them in here
    so we'll do the same.  */
-<<<<<<< HEAD
-=======
 
 #undef __DEFAULT_FN_ATTRS
 #define __DEFAULT_FN_ATTRS __attribute__((__always_inline__, __nodebug__, __target__("sse4.2")))
->>>>>>> be822edf
 
 /* These specify the type of data that we're comparing.  */
 #define _SIDD_UBYTE_OPS                 0x00
@@ -486,14 +483,8 @@
 }
 #endif /* __x86_64__ */
 
-<<<<<<< HEAD
+#undef __DEFAULT_FN_ATTRS
+
 #include <popcntintrin.h>
-=======
-#undef __DEFAULT_FN_ATTRS
-
-#ifdef __POPCNT__
-#include <popcntintrin.h>
-#endif
->>>>>>> be822edf
 
 #endif /* _SMMINTRIN_H */