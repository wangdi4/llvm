//
// Copyright (C) 2015 Intel Corporation.  All rights reserved.
//
// The information and source code contained herein is the exclusive
// property of Intel Corporation and may not be disclosed, examined
// or reproduced in whole or in part without explicit written authorization
// from the company.
//
/*===---- immintrin.h - Intel intrinsics -----------------------------------===
 *
 * Permission is hereby granted, free of charge, to any person obtaining a copy
 * of this software and associated documentation files (the "Software"), to deal
 * in the Software without restriction, including without limitation the rights
 * to use, copy, modify, merge, publish, distribute, sublicense, and/or sell
 * copies of the Software, and to permit persons to whom the Software is
 * furnished to do so, subject to the following conditions:
 *
 * The above copyright notice and this permission notice shall be included in
 * all copies or substantial portions of the Software.
 *
 * THE SOFTWARE IS PROVIDED "AS IS", WITHOUT WARRANTY OF ANY KIND, EXPRESS OR
 * IMPLIED, INCLUDING BUT NOT LIMITED TO THE WARRANTIES OF MERCHANTABILITY,
 * FITNESS FOR A PARTICULAR PURPOSE AND NONINFRINGEMENT. IN NO EVENT SHALL THE
 * AUTHORS OR COPYRIGHT HOLDERS BE LIABLE FOR ANY CLAIM, DAMAGES OR OTHER
 * LIABILITY, WHETHER IN AN ACTION OF CONTRACT, TORT OR OTHERWISE, ARISING FROM,
 * OUT OF OR IN CONNECTION WITH THE SOFTWARE OR THE USE OR OTHER DEALINGS IN
 * THE SOFTWARE.
 *
 *===-----------------------------------------------------------------------===
 */

#ifndef __IMMINTRIN_H
#define __IMMINTRIN_H

#if !defined(_MSC_VER) || __has_feature(modules) || defined(__MMX__)
#include <mmintrin.h>
#endif

#if !defined(_MSC_VER) || __has_feature(modules) || defined(__SSE__)
#include <xmmintrin.h>
#endif

#if !defined(_MSC_VER) || __has_feature(modules) || defined(__SSE2__)
#include <emmintrin.h>
#endif

#if !defined(_MSC_VER) || __has_feature(modules) || defined(__SSE3__)
#include <pmmintrin.h>
#endif

#if !defined(_MSC_VER) || __has_feature(modules) || defined(__SSSE3__)
#include <tmmintrin.h>
#endif

#if !defined(_MSC_VER) || __has_feature(modules) || \
    (defined(__SSE4_2__) || defined(__SSE4_1__))
#include <smmintrin.h>
#endif

#if !defined(_MSC_VER) || __has_feature(modules) || \
    (defined(__AES__) || defined(__PCLMUL__))
#include <wmmintrin.h>
#endif

#if !defined(_MSC_VER) || __has_feature(modules) || defined(__CLFLUSHOPT__)
#include <clflushoptintrin.h>
#endif

#if !defined(_MSC_VER) || __has_feature(modules) || defined(__CLWB__)
#include <clwbintrin.h>
#endif

#if !defined(_MSC_VER) || __has_feature(modules) || defined(__AVX__)
#include <avxintrin.h>
#endif

#if !defined(_MSC_VER) || __has_feature(modules) || defined(__AVX2__)
#include <avx2intrin.h>
#endif

#if !defined(_MSC_VER) || __has_feature(modules) || defined(__F16C__)
#include <f16cintrin.h>
#endif

#if !defined(_MSC_VER) || __has_feature(modules) || defined(__VPCLMULQDQ__)
#include <vpclmulqdqintrin.h>
#endif

#if !defined(_MSC_VER) || __has_feature(modules) || defined(__BMI__)
#include <bmiintrin.h>
#endif

#if !defined(_MSC_VER) || __has_feature(modules) || defined(__BMI2__)
#include <bmi2intrin.h>
#endif

#if !defined(_MSC_VER) || __has_feature(modules) || defined(__LZCNT__)
#include <lzcntintrin.h>
#endif

#if !defined(_MSC_VER) || __has_feature(modules) || defined(__POPCNT__)
#include <popcntintrin.h>
#endif

#if !defined(_MSC_VER) || __has_feature(modules) || defined(__FMA__)
#include <fmaintrin.h>
#endif

#if !defined(_MSC_VER) || __has_feature(modules) || defined(__AVX512F__)
#include <avx512fintrin.h>
#endif

#if !defined(_MSC_VER) || __has_feature(modules) || defined(__AVX512VL__)
#include <avx512vlintrin.h>
#endif

#if !defined(_MSC_VER) || __has_feature(modules) || defined(__AVX512BW__)
#include <avx512bwintrin.h>
#endif

#if !defined(_MSC_VER) || __has_feature(modules) || defined(__AVX512BITALG__)
#include <avx512bitalgintrin.h>
#endif

#if !defined(_MSC_VER) || __has_feature(modules) || defined(__AVX512CD__)
#include <avx512cdintrin.h>
#endif

#if !defined(_MSC_VER) || __has_feature(modules) || defined(__AVX512VPOPCNTDQ__)
#include <avx512vpopcntdqintrin.h>
#endif

#if !defined(_MSC_VER) || __has_feature(modules) || \
    (defined(__AVX512VL__) && defined(__AVX512VPOPCNTDQ__))
#include <avx512vpopcntdqvlintrin.h>
#endif

#if !defined(_MSC_VER) || __has_feature(modules) || defined(__AVX512VNNI__)
#include <avx512vnniintrin.h>
#endif

#if !defined(_MSC_VER) || __has_feature(modules) || \
    (defined(__AVX512VL__) && defined(__AVX512VNNI__))
#include <avx512vlvnniintrin.h>
#endif

#if !defined(_MSC_VER) || __has_feature(modules) || defined(__AVX512DQ__)
#include <avx512dqintrin.h>
#endif

#if !defined(_MSC_VER) || __has_feature(modules) || \
    (defined(__AVX512VL__) && defined(__AVX512BITALG__))
#include <avx512vlbitalgintrin.h>
#endif

#if !defined(_MSC_VER) || __has_feature(modules) || \
    (defined(__AVX512VL__) && defined(__AVX512BW__))
#include <avx512vlbwintrin.h>
#endif

#if !defined(_MSC_VER) || __has_feature(modules) || \
    (defined(__AVX512VL__) && defined(__AVX512CD__))
#include <avx512vlcdintrin.h>
#endif

#if !defined(_MSC_VER) || __has_feature(modules) || \
    (defined(__AVX512VL__) && defined(__AVX512DQ__))
#include <avx512vldqintrin.h>
#endif

#if !defined(_MSC_VER) || __has_feature(modules) || defined(__AVX512ER__)
#include <avx512erintrin.h>
#endif

#if !defined(_MSC_VER) || __has_feature(modules) || defined(__AVX512IFMA__)
#include <avx512ifmaintrin.h>
#endif

#if !defined(_MSC_VER) || __has_feature(modules) || \
    (defined(__AVX512IFMA__) && defined(__AVX512VL__))
#include <avx512ifmavlintrin.h>
#endif

#if !defined(_MSC_VER) || __has_feature(modules) || defined(__AVX512VBMI__)
#include <avx512vbmiintrin.h>
#endif

#if !defined(_MSC_VER) || __has_feature(modules) || \
    (defined(__AVX512VBMI__) && defined(__AVX512VL__))
#include <avx512vbmivlintrin.h>
#endif

#if !defined(_MSC_VER) || __has_feature(modules) || defined(__AVX512VBMI2__)
#include <avx512vbmi2intrin.h>
#endif

#if !defined(_MSC_VER) || __has_feature(modules) || \
    (defined(__AVX512VBMI2__) && defined(__AVX512VL__))
#include <avx512vlvbmi2intrin.h>
#endif

#if !defined(_MSC_VER) || __has_feature(modules) || defined(__AVX512PF__)
#include <avx512pfintrin.h>
#endif

#if !defined(_MSC_VER) || __has_feature(modules) || defined(__PKU__)
#include <pkuintrin.h>
#endif

#if !defined(_MSC_VER) || __has_feature(modules) || defined(__VAES__)
#include <vaesintrin.h>
#endif

#if !defined(_MSC_VER) || __has_feature(modules) || defined(__GFNI__)
#include <gfniintrin.h>
#endif

#if !defined(_MSC_VER) || __has_feature(modules) || defined(__RDPID__)
/// Returns the value of the IA32_TSC_AUX MSR (0xc0000103).
///
/// \headerfile <immintrin.h>
///
/// This intrinsic corresponds to the <c> RDPID </c> instruction.
static __inline__ unsigned int __attribute__((__always_inline__, __nodebug__, __target__("rdpid")))
_rdpid_u32(void) {
  return __builtin_ia32_rdpid();
}
#endif // __RDPID__

#if !defined(_MSC_VER) || __has_feature(modules) || defined(__RDRND__)
static __inline__ int __attribute__((__always_inline__, __nodebug__, __target__("rdrnd")))
_rdrand16_step(unsigned short *__p)
{
  return __builtin_ia32_rdrand16_step(__p);
}

static __inline__ int __attribute__((__always_inline__, __nodebug__, __target__("rdrnd")))
_rdrand32_step(unsigned int *__p)
{
  return __builtin_ia32_rdrand32_step(__p);
}

#ifdef __x86_64__
static __inline__ int __attribute__((__always_inline__, __nodebug__, __target__("rdrnd")))
_rdrand64_step(unsigned long long *__p)
{
  return __builtin_ia32_rdrand64_step(__p);
}
#endif
#endif /* __RDRND__ */

/* __bit_scan_forward */
static __inline__ int __attribute__((__always_inline__, __nodebug__))
_bit_scan_forward(int __A) {
  return __builtin_ctz(__A);
}

/* __bit_scan_reverse */
static __inline__ int __attribute__((__always_inline__, __nodebug__))
_bit_scan_reverse(int __A) {
  return 31 - __builtin_clz(__A);
}

#if !defined(_MSC_VER) || __has_feature(modules) || defined(__FSGSBASE__)
#ifdef __x86_64__
static __inline__ unsigned int __attribute__((__always_inline__, __nodebug__, __target__("fsgsbase")))
_readfsbase_u32(void)
{
  return __builtin_ia32_rdfsbase32();
}

static __inline__ unsigned long long __attribute__((__always_inline__, __nodebug__, __target__("fsgsbase")))
_readfsbase_u64(void)
{
  return __builtin_ia32_rdfsbase64();
}

static __inline__ unsigned int __attribute__((__always_inline__, __nodebug__, __target__("fsgsbase")))
_readgsbase_u32(void)
{
  return __builtin_ia32_rdgsbase32();
}

static __inline__ unsigned long long __attribute__((__always_inline__, __nodebug__, __target__("fsgsbase")))
_readgsbase_u64(void)
{
  return __builtin_ia32_rdgsbase64();
}

static __inline__ void __attribute__((__always_inline__, __nodebug__, __target__("fsgsbase")))
_writefsbase_u32(unsigned int __V)
{
  __builtin_ia32_wrfsbase32(__V);
}

static __inline__ void __attribute__((__always_inline__, __nodebug__, __target__("fsgsbase")))
_writefsbase_u64(unsigned long long __V)
{
  __builtin_ia32_wrfsbase64(__V);
}

static __inline__ void __attribute__((__always_inline__, __nodebug__, __target__("fsgsbase")))
_writegsbase_u32(unsigned int __V)
{
  __builtin_ia32_wrgsbase32(__V);
}

static __inline__ void __attribute__((__always_inline__, __nodebug__, __target__("fsgsbase")))
_writegsbase_u64(unsigned long long __V)
{
  __builtin_ia32_wrgsbase64(__V);
}

#endif
#endif /* __FSGSBASE__ */

#if !defined(_MSC_VER) || __has_feature(modules) || defined(__RTM__)
#include <rtmintrin.h>
#include <xtestintrin.h>
#endif

#if !defined(_MSC_VER) || __has_feature(modules) || defined(__SHA__)
#include <shaintrin.h>
#endif

#if !defined(_MSC_VER) || __has_feature(modules) || defined(__FXSR__)
#include <fxsrintrin.h>
#endif

#if !defined(_MSC_VER) || __has_feature(modules) || defined(__XSAVE__)
#include <xsaveintrin.h>
#endif

#if !defined(_MSC_VER) || __has_feature(modules) || defined(__XSAVEOPT__)
#include <xsaveoptintrin.h>
#endif

#if !defined(_MSC_VER) || __has_feature(modules) || defined(__XSAVEC__)
#include <xsavecintrin.h>
#endif

#if !defined(_MSC_VER) || __has_feature(modules) || defined(__XSAVES__)
#include <xsavesintrin.h>
#endif

#if !defined(_MSC_VER) || __has_feature(modules) || defined(__SHSTK__)
#include <cetintrin.h>
#endif

/* Some intrinsics inside adxintrin.h are available only on processors with ADX,
 * whereas others are also available at all times. */
#include <adxintrin.h>

#if !defined(_MSC_VER) || __has_feature(modules) || defined(__RDSEED__)
#include <rdseedintrin.h>
#endif

#if !defined(_MSC_VER) || __has_feature(modules) || defined(__WBNOINVD__)
#include <wbnoinvdintrin.h>
#endif

#if !defined(_MSC_VER) || __has_feature(modules) || defined(__CLDEMOTE__)
#include <cldemoteintrin.h>
#endif

#if !defined(_MSC_VER) || __has_feature(modules) || defined(__WAITPKG__)
#include <waitpkgintrin.h>
#endif

#if !defined(_MSC_VER) || __has_feature(modules) || \
  defined(__MOVDIRI__) || defined(__MOVDIR64B__)
#include <movdirintrin.h>
#endif

#if !defined(_MSC_VER) || __has_feature(modules) || defined(__PCONFIG__)
#include <pconfigintrin.h>
#endif

#if !defined(_MSC_VER) || __has_feature(modules) || defined(__SGX__)
#include <sgxintrin.h>
#endif

#if !defined(_MSC_VER) || __has_feature(modules) || defined(__PTWRITE__)
#include <ptwriteintrin.h>
#endif

<<<<<<< HEAD
/* Definitions of feature list to be used by feature select intrinsics */
#define _FEATURE_GENERIC_IA32        0x00000001ULL
#define _FEATURE_FPU                 0x00000002ULL
#define _FEATURE_CMOV                0x00000004ULL
#define _FEATURE_MMX                 0x00000008ULL
#define _FEATURE_FXSAVE              0x00000010ULL
#define _FEATURE_SSE                 0x00000020ULL
#define _FEATURE_SSE2                0x00000040ULL
#define _FEATURE_SSE3                0x00000080ULL
#define _FEATURE_SSSE3               0x00000100ULL
#define _FEATURE_SSE4_1              0x00000200ULL
#define _FEATURE_SSE4_2              0x00000400ULL
#define _FEATURE_MOVBE               0x00000800ULL
#define _FEATURE_POPCNT              0x00001000ULL
#define _FEATURE_PCLMULQDQ           0x00002000ULL
#define _FEATURE_AES                 0x00004000ULL
#define _FEATURE_F16C                0x00008000ULL
#define _FEATURE_AVX                 0x00010000ULL
#define _FEATURE_RDRND               0x00020000ULL
#define _FEATURE_FMA                 0x00040000ULL
#define _FEATURE_BMI                 0x00080000ULL
#define _FEATURE_LZCNT               0x00100000ULL
#define _FEATURE_HLE                 0x00200000ULL
#define _FEATURE_RTM                 0x00400000ULL
#define _FEATURE_AVX2                0x00800000ULL
#define _FEATURE_AVX512DQ            0x01000000ULL
#define _FEATURE_KNCNI               0x04000000ULL
#define _FEATURE_AVX512F             0x08000000ULL
#define _FEATURE_ADX                 0x10000000ULL
#define _FEATURE_RDSEED              0x20000000ULL
#define _FEATURE_AVX512IFMA52        0x40000000ULL
#define _FEATURE_AVX512ER            0x100000000ULL
#define _FEATURE_AVX512PF            0x200000000ULL
#define _FEATURE_AVX512CD            0x400000000ULL
#define _FEATURE_SHA                 0x800000000ULL
#define _FEATURE_MPX                 0x1000000000ULL
#define _FEATURE_AVX512BW            0x2000000000ULL
#define _FEATURE_AVX512VL            0x4000000000ULL
#define _FEATURE_AVX512VBMI          0x8000000000ULL
#define _FEATURE_CLFLUSHOPT          0x10000000000ULL
=======
#if !defined(_MSC_VER) || __has_feature(modules) || defined(__INVPCID__)
#include <invpcidintrin.h>
#endif
>>>>>>> d3623155

#endif /* __IMMINTRIN_H */<|MERGE_RESOLUTION|>--- conflicted
+++ resolved
@@ -1,11 +1,3 @@
-//
-// Copyright (C) 2015 Intel Corporation.  All rights reserved.
-//
-// The information and source code contained herein is the exclusive
-// property of Intel Corporation and may not be disclosed, examined
-// or reproduced in whole or in part without explicit written authorization
-// from the company.
-//
 /*===---- immintrin.h - Intel intrinsics -----------------------------------===
  *
  * Permission is hereby granted, free of charge, to any person obtaining a copy
@@ -384,51 +376,8 @@
 #include <ptwriteintrin.h>
 #endif
 
-<<<<<<< HEAD
-/* Definitions of feature list to be used by feature select intrinsics */
-#define _FEATURE_GENERIC_IA32        0x00000001ULL
-#define _FEATURE_FPU                 0x00000002ULL
-#define _FEATURE_CMOV                0x00000004ULL
-#define _FEATURE_MMX                 0x00000008ULL
-#define _FEATURE_FXSAVE              0x00000010ULL
-#define _FEATURE_SSE                 0x00000020ULL
-#define _FEATURE_SSE2                0x00000040ULL
-#define _FEATURE_SSE3                0x00000080ULL
-#define _FEATURE_SSSE3               0x00000100ULL
-#define _FEATURE_SSE4_1              0x00000200ULL
-#define _FEATURE_SSE4_2              0x00000400ULL
-#define _FEATURE_MOVBE               0x00000800ULL
-#define _FEATURE_POPCNT              0x00001000ULL
-#define _FEATURE_PCLMULQDQ           0x00002000ULL
-#define _FEATURE_AES                 0x00004000ULL
-#define _FEATURE_F16C                0x00008000ULL
-#define _FEATURE_AVX                 0x00010000ULL
-#define _FEATURE_RDRND               0x00020000ULL
-#define _FEATURE_FMA                 0x00040000ULL
-#define _FEATURE_BMI                 0x00080000ULL
-#define _FEATURE_LZCNT               0x00100000ULL
-#define _FEATURE_HLE                 0x00200000ULL
-#define _FEATURE_RTM                 0x00400000ULL
-#define _FEATURE_AVX2                0x00800000ULL
-#define _FEATURE_AVX512DQ            0x01000000ULL
-#define _FEATURE_KNCNI               0x04000000ULL
-#define _FEATURE_AVX512F             0x08000000ULL
-#define _FEATURE_ADX                 0x10000000ULL
-#define _FEATURE_RDSEED              0x20000000ULL
-#define _FEATURE_AVX512IFMA52        0x40000000ULL
-#define _FEATURE_AVX512ER            0x100000000ULL
-#define _FEATURE_AVX512PF            0x200000000ULL
-#define _FEATURE_AVX512CD            0x400000000ULL
-#define _FEATURE_SHA                 0x800000000ULL
-#define _FEATURE_MPX                 0x1000000000ULL
-#define _FEATURE_AVX512BW            0x2000000000ULL
-#define _FEATURE_AVX512VL            0x4000000000ULL
-#define _FEATURE_AVX512VBMI          0x8000000000ULL
-#define _FEATURE_CLFLUSHOPT          0x10000000000ULL
-=======
 #if !defined(_MSC_VER) || __has_feature(modules) || defined(__INVPCID__)
 #include <invpcidintrin.h>
 #endif
->>>>>>> d3623155
 
 #endif /* __IMMINTRIN_H */