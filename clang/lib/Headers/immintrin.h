/*===---- immintrin.h - Intel intrinsics -----------------------------------===
 *
 * Part of the LLVM Project, under the Apache License v2.0 with LLVM Exceptions.
 * See https://llvm.org/LICENSE.txt for license information.
 * SPDX-License-Identifier: Apache-2.0 WITH LLVM-exception
 *
 *===-----------------------------------------------------------------------===
 */

#ifndef __IMMINTRIN_H
#define __IMMINTRIN_H

#include <x86gprintrin.h>

/* INTEL_CUSTOMIZATION */
#include <ia32intrin.h>

#if !(defined(_MSC_VER) || defined(__SCE__)) || __has_feature(modules) ||      \
    defined(__MMX__) || defined(__M_INTRINSIC_PROMOTE__)
/* end INTEL_CUSTOMIZATION */
#include <mmintrin.h>
#endif

/* INTEL_CUSTOMIZATION */
#if !(defined(_MSC_VER) || defined(__SCE__)) || __has_feature(modules) ||      \
    defined(__SSE__) || defined(__M_INTRINSIC_PROMOTE__)
/* end INTEL_CUSTOMIZATION */
#include <xmmintrin.h>
#endif

/* INTEL_CUSTOMIZATION */
#if !(defined(_MSC_VER) || defined(__SCE__)) || __has_feature(modules) ||      \
    defined(__SSE2__) || defined(__M_INTRINSIC_PROMOTE__)
/* end INTEL_CUSTOMIZATION */
#include <emmintrin.h>
#endif

/* INTEL_CUSTOMIZATION */
#if !(defined(_MSC_VER) || defined(__SCE__)) || __has_feature(modules) ||      \
    defined(__SSE3__) || defined(__M_INTRINSIC_PROMOTE__)
/* end INTEL_CUSTOMIZATION */
#include <pmmintrin.h>
#endif

/* INTEL_CUSTOMIZATION */
#if !(defined(_MSC_VER) || defined(__SCE__)) || __has_feature(modules) ||      \
    defined(__SSSE3__) || defined(__M_INTRINSIC_PROMOTE__)
/* end INTEL_CUSTOMIZATION */
#include <tmmintrin.h>
#endif

/* INTEL_CUSTOMIZATION */
#if !(defined(_MSC_VER) || defined(__SCE__)) || __has_feature(modules) ||      \
    (defined(__SSE4_2__) || defined(__SSE4_1__)) ||                            \
    defined(__M_INTRINSIC_PROMOTE__)
/* end INTEL_CUSTOMIZATION */
#include <smmintrin.h>
#endif

/* INTEL_CUSTOMIZATION */
#if !(defined(_MSC_VER) || defined(__SCE__)) || __has_feature(modules) ||      \
    (defined(__AES__) || defined(__PCLMUL__)) ||                               \
    defined(__M_INTRINSIC_PROMOTE__)
/* end INTEL_CUSTOMIZATION */
#include <wmmintrin.h>
#endif

/* INTEL_CUSTOMIZATION */
#if !(defined(_MSC_VER) || defined(__SCE__)) || __has_feature(modules) ||      \
    defined(__CLFLUSHOPT__) || defined(__M_INTRINSIC_PROMOTE__)
/* end INTEL_CUSTOMIZATION */
#include <clflushoptintrin.h>
#endif

/* INTEL_CUSTOMIZATION */
#if !(defined(_MSC_VER) || defined(__SCE__)) || __has_feature(modules) ||      \
    defined(__CLWB__) || defined(__M_INTRINSIC_PROMOTE__)
/* end INTEL_CUSTOMIZATION */
#include <clwbintrin.h>
#endif

/* INTEL_CUSTOMIZATION */
#if !(defined(_MSC_VER) || defined(__SCE__)) || __has_feature(modules) ||      \
    defined(__AVX__) || defined(__M_INTRINSIC_PROMOTE__)
/* end INTEL_CUSTOMIZATION */
#include <avxintrin.h>
#endif

/* INTEL_CUSTOMIZATION */
#if !(defined(_MSC_VER) || defined(__SCE__)) || __has_feature(modules) ||      \
    defined(__AVX2__) || defined(__M_INTRINSIC_PROMOTE__)
/* end INTEL_CUSTOMIZATION */
#include <avx2intrin.h>
#endif

/* INTEL_CUSTOMIZATION */
#if !(defined(_MSC_VER) || defined(__SCE__)) || __has_feature(modules) ||      \
    defined(__F16C__) || defined(__M_INTRINSIC_PROMOTE__)
/* end INTEL_CUSTOMIZATION */
#include <f16cintrin.h>
#endif

/* INTEL_CUSTOMIZATION */
#if !(defined(_MSC_VER) || defined(__SCE__)) || __has_feature(modules) ||      \
    defined(__VPCLMULQDQ__) || defined(__M_INTRINSIC_PROMOTE__)
/* end INTEL_CUSTOMIZATION */
#include <vpclmulqdqintrin.h>
#endif

/* No feature check desired due to internal checks */
#include <bmiintrin.h>

/* INTEL_CUSTOMIZATION */
#if !(defined(_MSC_VER) || defined(__SCE__)) || __has_feature(modules) ||      \
    defined(__BMI2__) || defined(__M_INTRINSIC_PROMOTE__)
/* end INTEL_CUSTOMIZATION */
#include <bmi2intrin.h>
#endif

/* INTEL_CUSTOMIZATION */
#if !(defined(_MSC_VER) || defined(__SCE__)) || __has_feature(modules) ||      \
    defined(__LZCNT__) || defined(__M_INTRINSIC_PROMOTE__)
/* end INTEL_CUSTOMIZATION */
#include <lzcntintrin.h>
#endif

/* INTEL_CUSTOMIZATION */
#if !(defined(_MSC_VER) || defined(__SCE__)) || __has_feature(modules) ||      \
    defined(__POPCNT__) || defined(__M_INTRINSIC_PROMOTE__)
/* end INTEL_CUSTOMIZATION */
#include <popcntintrin.h>
#endif

/* INTEL_CUSTOMIZATION */
#if !(defined(_MSC_VER) || defined(__SCE__)) || __has_feature(modules) ||      \
    defined(__FMA__) || defined(__M_INTRINSIC_PROMOTE__)
/* end INTEL_CUSTOMIZATION */
#include <fmaintrin.h>
#endif

/* INTEL_CUSTOMIZATION */
#if !(defined(_MSC_VER) || defined(__SCE__)) || __has_feature(modules) ||      \
    defined(__AVX512F__) || defined(__M_INTRINSIC_PROMOTE__)
/* end INTEL_CUSTOMIZATION */
#include <avx512fintrin.h>
#endif

/* INTEL_CUSTOMIZATION */
#if !(defined(_MSC_VER) || defined(__SCE__)) || __has_feature(modules) ||      \
    defined(__AVX512VL__) || defined(__M_INTRINSIC_PROMOTE__)
/* end INTEL_CUSTOMIZATION */
#include <avx512vlintrin.h>
#endif

/* INTEL_CUSTOMIZATION */
#if !(defined(_MSC_VER) || defined(__SCE__)) || __has_feature(modules) ||      \
    defined(__AVX512BW__) || defined(__M_INTRINSIC_PROMOTE__)
/* end INTEL_CUSTOMIZATION */
#include <avx512bwintrin.h>
#endif

/* INTEL_CUSTOMIZATION */
#if !(defined(_MSC_VER) || defined(__SCE__)) || __has_feature(modules) ||      \
    defined(__AVX512BITALG__) || defined(__M_INTRINSIC_PROMOTE__)
/* end INTEL_CUSTOMIZATION */
#include <avx512bitalgintrin.h>
#endif

/* INTEL_CUSTOMIZATION */
#if !(defined(_MSC_VER) || defined(__SCE__)) || __has_feature(modules) ||      \
    defined(__AVX512CD__) || defined(__M_INTRINSIC_PROMOTE__)
/* end INTEL_CUSTOMIZATION */
#include <avx512cdintrin.h>
#endif

/* INTEL_CUSTOMIZATION */
#if !(defined(_MSC_VER) || defined(__SCE__)) || __has_feature(modules) ||      \
    defined(__AVX512VPOPCNTDQ__) || defined(__M_INTRINSIC_PROMOTE__)
/* end INTEL_CUSTOMIZATION */
#include <avx512vpopcntdqintrin.h>
#endif

/* INTEL_CUSTOMIZATION */
#if !(defined(_MSC_VER) || defined(__SCE__)) || __has_feature(modules) ||      \
    (defined(__AVX512VL__) && defined(__AVX512VPOPCNTDQ__)) ||                 \
    defined(__M_INTRINSIC_PROMOTE__)
/* end INTEL_CUSTOMIZATION */
#include <avx512vpopcntdqvlintrin.h>
#endif

/* INTEL_CUSTOMIZATION */
#if !(defined(_MSC_VER) || defined(__SCE__)) || __has_feature(modules) ||      \
    defined(__AVX512VNNI__) || defined(__M_INTRINSIC_PROMOTE__)
/* end INTEL_CUSTOMIZATION */
#include <avx512vnniintrin.h>
#endif

/* INTEL_CUSTOMIZATION */
/* INTEL_FEATURE_ISA_AVX_VNNI */
#if defined(__AVXVNNI_SUPPORTED__)
#if !(defined(_MSC_VER) || defined(__SCE__)) || __has_feature(modules) ||      \
    defined(__AVXVNNI__) || defined(__M_INTRINSIC_PROMOTE__)
#include <avxvnni/avxvnniintrin.h>
#endif
#endif

/* end INTEL_FEATURE_ISA_AVX_VNNI */
#if !(defined(_MSC_VER) || defined(__SCE__)) || __has_feature(modules) ||      \
    (defined(__AVX512VL__) && defined(__AVX512VNNI__)) ||                      \
    defined(__M_INTRINSIC_PROMOTE__)
#include <avx512vlvnniintrin.h>
#endif

#if !(defined(_MSC_VER) || defined(__SCE__)) || __has_feature(modules) ||      \
<<<<<<< HEAD
    defined(__AVX512DQ__) || defined(__M_INTRINSIC_PROMOTE__)
/* end INTEL_CUSTOMIZATION */
=======
    defined(__AVXVNNI__)
#include <avxvnniintrin.h>
#endif

#if !(defined(_MSC_VER) || defined(__SCE__)) || __has_feature(modules) ||      \
    defined(__AVX512DQ__)
>>>>>>> 756f5978
#include <avx512dqintrin.h>
#endif

/* INTEL_CUSTOMIZATION */
#if !(defined(_MSC_VER) || defined(__SCE__)) || __has_feature(modules) ||      \
    (defined(__AVX512VL__) && defined(__AVX512BITALG__)) ||                    \
    defined(__M_INTRINSIC_PROMOTE__)
/* end INTEL_CUSTOMIZATION */
#include <avx512vlbitalgintrin.h>
#endif

/* INTEL_CUSTOMIZATION */
#if !(defined(_MSC_VER) || defined(__SCE__)) || __has_feature(modules) ||      \
    (defined(__AVX512VL__) && defined(__AVX512BW__)) ||                        \
    defined(__M_INTRINSIC_PROMOTE__)
/* end INTEL_CUSTOMIZATION */
#include <avx512vlbwintrin.h>
#endif

/* INTEL_CUSTOMIZATION */
#if !(defined(_MSC_VER) || defined(__SCE__)) || __has_feature(modules) ||      \
    (defined(__AVX512VL__) && defined(__AVX512CD__)) ||                        \
    defined(__M_INTRINSIC_PROMOTE__)
/* end INTEL_CUSTOMIZATION */
#include <avx512vlcdintrin.h>
#endif

/* INTEL_CUSTOMIZATION */
#if !(defined(_MSC_VER) || defined(__SCE__)) || __has_feature(modules) ||      \
    (defined(__AVX512VL__) && defined(__AVX512DQ__)) ||                        \
    defined(__M_INTRINSIC_PROMOTE__)
/* end INTEL_CUSTOMIZATION */
#include <avx512vldqintrin.h>
#endif

/* INTEL_CUSTOMIZATION */
#if !(defined(_MSC_VER) || defined(__SCE__)) || __has_feature(modules) ||      \
    defined(__AVX512ER__) || defined(__M_INTRINSIC_PROMOTE__)
/* end INTEL_CUSTOMIZATION */
#include <avx512erintrin.h>
#endif

/* INTEL_CUSTOMIZATION */
#if !(defined(_MSC_VER) || defined(__SCE__)) || __has_feature(modules) ||      \
    defined(__AVX512IFMA__) || defined(__M_INTRINSIC_PROMOTE__)
/* end INTEL_CUSTOMIZATION */
#include <avx512ifmaintrin.h>
#endif

/* INTEL_CUSTOMIZATION */
/* INTEL_FEATURE_ISA_AVX_IFMA */
#if defined(__AVXIFMA_SUPPORTED__)
#if !(defined(_MSC_VER) || defined(__SCE__)) || __has_feature(modules) ||      \
    defined(__AVXIFMA__) || defined(__M_INTRINSIC_PROMOTE__)
#include <avxifma/avxifmaintrin.h>
#endif
#endif
/* end INTEL_FEATURE_ISA_AVX_IFMA */
/* end INTEL_CUSTOMIZATION */

/* INTEL_CUSTOMIZATION */
#if !(defined(_MSC_VER) || defined(__SCE__)) || __has_feature(modules) ||      \
    (defined(__AVX512IFMA__) && defined(__AVX512VL__)) ||                      \
    defined(__M_INTRINSIC_PROMOTE__)
/* end INTEL_CUSTOMIZATION */
#include <avx512ifmavlintrin.h>
#endif

/* INTEL_CUSTOMIZATION */
#if !(defined(_MSC_VER) || defined(__SCE__)) || __has_feature(modules) ||      \
    defined(__AVX512VBMI__) || defined(__M_INTRINSIC_PROMOTE__)
/* end INTEL_CUSTOMIZATION */
#include <avx512vbmiintrin.h>
#endif

/* INTEL_CUSTOMIZATION */
#if !(defined(_MSC_VER) || defined(__SCE__)) || __has_feature(modules) ||      \
    (defined(__AVX512VBMI__) && defined(__AVX512VL__)) ||                      \
    defined(__M_INTRINSIC_PROMOTE__)
/* end INTEL_CUSTOMIZATION */
#include <avx512vbmivlintrin.h>
#endif

/* INTEL_CUSTOMIZATION */
#if !(defined(_MSC_VER) || defined(__SCE__)) || __has_feature(modules) ||      \
    defined(__AVX512VBMI2__) || defined(__M_INTRINSIC_PROMOTE__)
/* end INTEL_CUSTOMIZATION */
#include <avx512vbmi2intrin.h>
#endif

/* INTEL_CUSTOMIZATION */
#if !(defined(_MSC_VER) || defined(__SCE__)) || __has_feature(modules) ||      \
    (defined(__AVX512VBMI2__) && defined(__AVX512VL__)) ||                     \
    defined(__M_INTRINSIC_PROMOTE__)
/* end INTEL_CUSTOMIZATION */
#include <avx512vlvbmi2intrin.h>
#endif

/* INTEL_CUSTOMIZATION */
#if !(defined(_MSC_VER) || defined(__SCE__)) || __has_feature(modules) ||      \
    defined(__AVX512PF__) || defined(__M_INTRINSIC_PROMOTE__)
/* end INTEL_CUSTOMIZATION */
#include <avx512pfintrin.h>
#endif

/* INTEL_CUSTOMIZATION */
/* INTEL_FEATURE_ISA_FP16 */
/*
 * FIXME: _Float16 type is legal only when HW support float16 operation.
 * We use __AVX512FP16__ to identify if float16 is supported or not, so
 * when float16 is not supported, the related header is not included.
 *
 */
#if defined(__AVX512FP16__)
#include <avx512fp16intrin.h>
#endif

#if defined(__AVX512FP16__) && defined(__AVX512VL__)
#include <avx512vlfp16intrin.h>
#endif
/* end INTEL_FEATURE_ISA_FP16 */
/* end INTEL_CUSTOMIZATION */
#if !(defined(_MSC_VER) || defined(__SCE__)) || __has_feature(modules) ||      \
    defined(__AVX512BF16__) || defined(__M_INTRINSIC_PROMOTE__)
#include <avx512bf16intrin.h>
#endif

/* INTEL_CUSTOMIZATION */
#if !(defined(_MSC_VER) || defined(__SCE__)) || __has_feature(modules) ||      \
    (defined(__AVX512VL__) && defined(__AVX512BF16__)) ||                      \
    defined(__M_INTRINSIC_PROMOTE__)
/* end INTEL_CUSTOMIZATION */
#include <avx512vlbf16intrin.h>
#endif

/* INTEL_CUSTOMIZATION */
/* INTEL_FEATURE_ISA_AVX_BF16 */
#if defined(__AVXBF16_SUPPORTED__)
#if !(defined(_MSC_VER) || defined(__SCE__)) || __has_feature(modules) ||      \
    defined(__AVXBF16__) || defined(__M_INTRINSIC_PROMOTE__)
#include <avxbf16/avxbf16intrin.h>
#endif
#endif
/* end INTEL_FEATURE_ISA_AVX_BF16 */
/* end INTEL_CUSTOMIZATION */

/* INTEL_CUSTOMIZATION */
#if !(defined(_MSC_VER) || defined(__SCE__)) || __has_feature(modules) ||      \
    defined(__PKU__) || defined(__M_INTRINSIC_PROMOTE__)
/* end INTEL_CUSTOMIZATION */
#include <pkuintrin.h>
#endif

/* INTEL_CUSTOMIZATION */
#if !(defined(_MSC_VER) || defined(__SCE__)) || __has_feature(modules) ||      \
    defined(__VAES__) || defined(__M_INTRINSIC_PROMOTE__)
/* end INTEL_CUSTOMIZATION */
#include <vaesintrin.h>
#endif

/* INTEL_CUSTOMIZATION */
#if !(defined(_MSC_VER) || defined(__SCE__)) || __has_feature(modules) ||      \
    defined(__GFNI__) || defined(__M_INTRINSIC_PROMOTE__)
/* end INTEL_CUSTOMIZATION */
#include <gfniintrin.h>
#endif

/* INTEL_CUSTOMIZATION */
/* INTEL_FEATURE_ISA_AVX_DOTPROD_INT8 */
#if defined(__AVXDOTPRODINT8_SUPPORTED__)
#if !(defined(_MSC_VER) || defined(__SCE__)) || __has_feature(modules) ||      \
    defined(__AVXDOTPRODINT8__) || defined(__M_INTRINSIC_PROMOTE__)
#include <avxdotprodint8/avxdotprodint8intrin.h>
#endif
#endif
/* end INTEL_FEATURE_ISA_AVX_DOTPROD_INT8 */

/* INTEL_FEATURE_ISA_AVX_DOTPROD_PHPS */
/*
 * FIXME: When _Float16 type is supported, this should be:
 * "if defined(__AVXDOTPRODPHPS_SUPPORTED__)
 * "!(defined(_MSC_VER) || defined(__SCE__)) || __has_feature(modules) ||
 * defined(__AVX_DOTPRODPHPS__) || defined(__M_INTRINSIC_PROMOTE__)"
 *
 */
#if defined(__AVXDOTPRODPHPS__) && defined(__AVX512FP16__)
#include <avxdotprodphps/avxdotprodphpsintrin.h>
#endif
/* end INTEL_FEATURE_ISA_AVX_DOTPROD_PHPS */
/* end INTEL_CUSTOMIZATION */

/* INTEL_CUSTOMIZATION */
/* INTEL_FEATURE_ISA_AVX512_DOTPROD_INT8 */
#if defined(__AVX512DOTPRODINT8_SUPPORTED__)
#if !(defined(_MSC_VER) || defined(__SCE__)) || __has_feature(modules) ||      \
      defined(__AVX512DOTPRODINT8__) || defined(__M_INTRINSIC_PROMOTE__)
#include <avx512dotprodint8/avx512dotprodint8intrin.h>
#endif
#if !(defined(_MSC_VER) || defined(__SCE__)) || __has_feature(modules) ||      \
    (defined(__AVX512VL__) && defined(__AVX512DOTPRODINT8__)) ||                      \
    defined(__M_INTRINSIC_PROMOTE__)
#include <avx512dotprodint8/avx512vldotprodint8intrin.h>
#endif
#endif
/* end INTEL_FEATURE_ISA_AVX512_DOTPROD_INT8 */
/* end INTEL_CUSTOMIZATION */

/* INTEL_CUSTOMIZATION */
/* INTEL_FEATURE_ISA_AVX512_DOTPROD_PHPS */
/*
 * FIXME: When _Float16 type is supported, this should be:
 * "if defined(__AVX512DOTPROD_SUPPORTED__)
 * "!(defined(_MSC_VER) || defined(__SCE__)) || __has_feature(modules) ||
 * defined(__AVX512_DOTPROD__) || defined(__M_INTRINSIC_PROMOTE__)"
 *
 */
#if defined(__AVX512DOTPRODPHPS__)
#include <avx512dotprodphps/avx512dotprodphpsintrin.h>
#endif
#if defined(__AVX512VL__) && defined(__AVX512DOTPRODPHPS__)
#include <avx512dotprodphps/avx512vldotprodphpsintrin.h>
#endif
/* end INTEL_FEATURE_ISA_AVX512_DOTPROD_PHPS */
/* end INTEL_CUSTOMIZATION */

/* INTEL_CUSTOMIZATION */
/* INTEL_FEATURE_ISA_AVX_CONVERT */
/*
 * FIXME: When _Float16 type is supported, this should be:
 * "if defined(__AVXCONVERT_SUPPORTED__)
 * "!(defined(_MSC_VER) || defined(__SCE__)) || __has_feature(modules) ||
 * defined(__AVX_CONVERT__) || defined(__M_INTRINSIC_PROMOTE__)"
 *
 */
#if defined(__AVXCONVERT__) && defined(__AVX512FP16__)
#include <avxconvert/avxconvertintrin.h>
#endif
/* end INTEL_FEATURE_ISA_AVX_CONVERT */
/* end INTEL_CUSTOMIZATION */

/* INTEL_CUSTOMIZATION */
/* INTEL_FEATURE_ISA_AVX512_CONVERT */
/*
 * FIXME: When _Float16 type is supported, this should be:
 * "if defined(__AVX512CONVERT_SUPPORTED__)
 * "!(defined(_MSC_VER) || defined(__SCE__)) || __has_feature(modules) ||
 * defined(__AVX512_CONVERT__) || defined(__M_INTRINSIC_PROMOTE__)"
 *
 */
#if defined(__AVX512CONVERT__)
#include <avx512convert/avx512convertintrin.h>
#endif
#if defined(__AVX512VL__) && defined(__AVX512CONVERT__)
#include <avx512convert/avx512vlconvertintrin.h>
#endif
/* end INTEL_FEATURE_ISA_AVX512_CONVERT */
/* end INTEL_CUSTOMIZATION */

/* INTEL_CUSTOMIZATION */
/* INTEL_FEATURE_ISA_AVX_COMPRESS */
#if defined(__AVXCOMPRESS_SUPPORTED__)
#if !(defined(_MSC_VER) || defined(__SCE__)) || __has_feature(modules) ||      \
    defined(__AVXCOMPRESS__) || defined(__M_INTRINSIC_PROMOTE__)
#include <avxcompress/avxcompressintrin.h>
#endif
#endif
/* end INTEL_FEATURE_ISA_AVX_COMPRESS */
/* INTEL_FEATURE_ISA_AVX_MEMADVISE */
#if defined(__AVXMEMADVISE_SUPPORTED__)
#if !(defined(_MSC_VER) || defined(__SCE__)) || __has_feature(modules) ||      \
    defined(__AVXMEMADVISE__) || defined(__M_INTRINSIC_PROMOTE__)
#include <avxmemadvise/avxmemadviseintrin.h>
#endif
#endif
#if defined(__AVX512MEMADVISE_SUPPORTED__)
#if !(defined(_MSC_VER) || defined(__SCE__)) || __has_feature(modules) ||      \
    defined(__AVX512MEMADVISE__) || defined(__M_INTRINSIC_PROMOTE__)
#include <avxmemadvise/avx512memadviseintrin.h>
#endif
#endif
/* end INTEL_FEATURE_ISA_AVX_MEMADVISE */
/* INTEL_FEATURE_ISA_AVX_MPSADBW */
#if defined(__AVX512MPSADBW_SUPPORTED__)
#if !(defined(_MSC_VER) || defined(__SCE__)) || __has_feature(modules) ||      \
    defined(__AVX512MPSADBW__) || defined(__M_INTRINSIC_PROMOTE__)
#include <avx512mpsadbw/avx512mpsadbwintrin.h>
#endif
#endif
/* end INTEL_FEATURE_ISA_AVX_MPSADBW */

/* end INTEL_CUSTOMIZATION */

/* INTEL_CUSTOMIZATION */
#if !(defined(_MSC_VER) || defined(__SCE__)) || __has_feature(modules) ||      \
    defined(__RDPID__) || defined(__M_INTRINSIC_PROMOTE__)
/* end INTEL_CUSTOMIZATION */
/// Returns the value of the IA32_TSC_AUX MSR (0xc0000103).
///
/// \headerfile <immintrin.h>
///
/// This intrinsic corresponds to the <c> RDPID </c> instruction.
static __inline__ unsigned int __attribute__((__always_inline__, __nodebug__, __target__("rdpid")))
_rdpid_u32(void) {
  return __builtin_ia32_rdpid();
}
#endif // __RDPID__

/* INTEL_CUSTOMIZATION */
#if !(defined(_MSC_VER) || defined(__SCE__)) || __has_feature(modules) ||      \
    defined(__RDRND__) || defined(__M_INTRINSIC_PROMOTE__)
/* end INTEL_CUSTOMIZATION */
static __inline__ int __attribute__((__always_inline__, __nodebug__, __target__("rdrnd")))
_rdrand16_step(unsigned short *__p)
{
  return __builtin_ia32_rdrand16_step(__p);
}

static __inline__ int __attribute__((__always_inline__, __nodebug__, __target__("rdrnd")))
_rdrand32_step(unsigned int *__p)
{
  return __builtin_ia32_rdrand32_step(__p);
}

#ifdef __x86_64__
static __inline__ int __attribute__((__always_inline__, __nodebug__, __target__("rdrnd")))
_rdrand64_step(unsigned long long *__p)
{
  return __builtin_ia32_rdrand64_step(__p);
}
#endif
#endif /* __RDRND__ */

/* INTEL_CUSTOMIZATION */
#if !(defined(_MSC_VER) || defined(__SCE__)) || __has_feature(modules) ||      \
    defined(__FSGSBASE__) || defined(__M_INTRINSIC_PROMOTE__)
/* end INTEL_CUSTOMIZATION */
#ifdef __x86_64__
static __inline__ unsigned int __attribute__((__always_inline__, __nodebug__, __target__("fsgsbase")))
_readfsbase_u32(void)
{
  return __builtin_ia32_rdfsbase32();
}

static __inline__ unsigned long long __attribute__((__always_inline__, __nodebug__, __target__("fsgsbase")))
_readfsbase_u64(void)
{
  return __builtin_ia32_rdfsbase64();
}

static __inline__ unsigned int __attribute__((__always_inline__, __nodebug__, __target__("fsgsbase")))
_readgsbase_u32(void)
{
  return __builtin_ia32_rdgsbase32();
}

static __inline__ unsigned long long __attribute__((__always_inline__, __nodebug__, __target__("fsgsbase")))
_readgsbase_u64(void)
{
  return __builtin_ia32_rdgsbase64();
}

static __inline__ void __attribute__((__always_inline__, __nodebug__, __target__("fsgsbase")))
_writefsbase_u32(unsigned int __V)
{
  __builtin_ia32_wrfsbase32(__V);
}

static __inline__ void __attribute__((__always_inline__, __nodebug__, __target__("fsgsbase")))
_writefsbase_u64(unsigned long long __V)
{
  __builtin_ia32_wrfsbase64(__V);
}

static __inline__ void __attribute__((__always_inline__, __nodebug__, __target__("fsgsbase")))
_writegsbase_u32(unsigned int __V)
{
  __builtin_ia32_wrgsbase32(__V);
}

static __inline__ void __attribute__((__always_inline__, __nodebug__, __target__("fsgsbase")))
_writegsbase_u64(unsigned long long __V)
{
  __builtin_ia32_wrgsbase64(__V);
}

#endif
#endif /* __FSGSBASE__ */

/* INTEL_CUSTOMIZATION */
#if !(defined(_MSC_VER) || defined(__SCE__)) || __has_feature(modules) ||      \
    defined(__MOVBE__) || defined(__M_INTRINSIC_PROMOTE__)
/* end INTEL_CUSTOMIZATION */

/* The structs used below are to force the load/store to be unaligned. This
 * is accomplished with the __packed__ attribute. The __may_alias__ prevents
 * tbaa metadata from being generated based on the struct and the type of the
 * field inside of it.
 */

static __inline__ short __attribute__((__always_inline__, __nodebug__, __target__("movbe")))
_loadbe_i16(void const * __P) {
  struct __loadu_i16 {
    short __v;
  } __attribute__((__packed__, __may_alias__));
  return __builtin_bswap16(((const struct __loadu_i16*)__P)->__v);
}

static __inline__ void __attribute__((__always_inline__, __nodebug__, __target__("movbe")))
_storebe_i16(void * __P, short __D) {
  struct __storeu_i16 {
    short __v;
  } __attribute__((__packed__, __may_alias__));
  ((struct __storeu_i16*)__P)->__v = __builtin_bswap16(__D);
}

static __inline__ int __attribute__((__always_inline__, __nodebug__, __target__("movbe")))
_loadbe_i32(void const * __P) {
  struct __loadu_i32 {
    int __v;
  } __attribute__((__packed__, __may_alias__));
  return __builtin_bswap32(((const struct __loadu_i32*)__P)->__v);
}

static __inline__ void __attribute__((__always_inline__, __nodebug__, __target__("movbe")))
_storebe_i32(void * __P, int __D) {
  struct __storeu_i32 {
    int __v;
  } __attribute__((__packed__, __may_alias__));
  ((struct __storeu_i32*)__P)->__v = __builtin_bswap32(__D);
}

#ifdef __x86_64__
static __inline__ long long __attribute__((__always_inline__, __nodebug__, __target__("movbe")))
_loadbe_i64(void const * __P) {
  struct __loadu_i64 {
    long long __v;
  } __attribute__((__packed__, __may_alias__));
  return __builtin_bswap64(((const struct __loadu_i64*)__P)->__v);
}

static __inline__ void __attribute__((__always_inline__, __nodebug__, __target__("movbe")))
_storebe_i64(void * __P, long long __D) {
  struct __storeu_i64 {
    long long __v;
  } __attribute__((__packed__, __may_alias__));
  ((struct __storeu_i64*)__P)->__v = __builtin_bswap64(__D);
}
#endif
#endif /* __MOVBE */

/* INTEL_CUSTOMIZATION */
#if !(defined(_MSC_VER) || defined(__SCE__)) || __has_feature(modules) ||      \
    defined(__RTM__) || defined(__M_INTRINSIC_PROMOTE__)
/* end INTEL_CUSTOMIZATION */
#include <rtmintrin.h>
#include <xtestintrin.h>
#endif

/* INTEL_CUSTOMIZATION */
#if !(defined(_MSC_VER) || defined(__SCE__)) || __has_feature(modules) ||      \
    defined(__SHA__) || defined(__M_INTRINSIC_PROMOTE__)
/* end INTEL_CUSTOMIZATION */
#include <shaintrin.h>
#endif

/* INTEL_CUSTOMIZATION */
#if !(defined(_MSC_VER) || defined(__SCE__)) || __has_feature(modules) ||      \
    defined(__FXSR__) || defined(__M_INTRINSIC_PROMOTE__)
/* end INTEL_CUSTOMIZATION */
#include <fxsrintrin.h>
#endif

/* No feature check desired due to internal MSC_VER checks */
#include <xsaveintrin.h>

/* INTEL_CUSTOMIZATION */
#if !(defined(_MSC_VER) || defined(__SCE__)) || __has_feature(modules) ||      \
    defined(__XSAVEOPT__) || defined(__M_INTRINSIC_PROMOTE__)
/* end INTEL_CUSTOMIZATION */
#include <xsaveoptintrin.h>
#endif

/* INTEL_CUSTOMIZATION */
#if !(defined(_MSC_VER) || defined(__SCE__)) || __has_feature(modules) ||      \
    defined(__XSAVEC__) || defined(__M_INTRINSIC_PROMOTE__)
/* end INTEL_CUSTOMIZATION */
#include <xsavecintrin.h>
#endif

/* INTEL_CUSTOMIZATION */
#if !(defined(_MSC_VER) || defined(__SCE__)) || __has_feature(modules) ||      \
    defined(__XSAVES__) || defined(__M_INTRINSIC_PROMOTE__)
/* end INTEL_CUSTOMIZATION */
#include <xsavesintrin.h>
#endif

/* INTEL_CUSTOMIZATION */
#if !(defined(_MSC_VER) || defined(__SCE__)) || __has_feature(modules) ||      \
    defined(__SHSTK__) || defined(__M_INTRINSIC_PROMOTE__)
/* end INTEL_CUSTOMIZATION */
#include <cetintrin.h>
#endif

/* Some intrinsics inside adxintrin.h are available only on processors with ADX,
 * whereas others are also available at all times. */
#include <adxintrin.h>

/* INTEL_CUSTOMIZATION */
#if !(defined(_MSC_VER) || defined(__SCE__)) || __has_feature(modules) ||      \
    defined(__RDSEED__) || defined(__M_INTRINSIC_PROMOTE__)
/* end INTEL_CUSTOMIZATION */
#include <rdseedintrin.h>
#endif

/* INTEL_CUSTOMIZATION */
#if !(defined(_MSC_VER) || defined(__SCE__)) || __has_feature(modules) ||      \
    defined(__WBNOINVD__) || defined(__M_INTRINSIC_PROMOTE__)
/* end INTEL_CUSTOMIZATION */
#include <wbnoinvdintrin.h>
#endif

/* INTEL_CUSTOMIZATION */
#if !(defined(_MSC_VER) || defined(__SCE__)) || __has_feature(modules) ||      \
    defined(__CLDEMOTE__) || defined(__M_INTRINSIC_PROMOTE__)
/* end INTEL_CUSTOMIZATION */
#include <cldemoteintrin.h>
#endif

/* INTEL_CUSTOMIZATION */
#if !(defined(_MSC_VER) || defined(__SCE__)) || __has_feature(modules) ||      \
    defined(__WAITPKG__) || defined(__M_INTRINSIC_PROMOTE__)
/* end INTEL_CUSTOMIZATION */
#include <waitpkgintrin.h>
#endif

/* INTEL_CUSTOMIZATION */
#if !(defined(_MSC_VER) || defined(__SCE__)) || __has_feature(modules) ||      \
    defined(__MOVDIRI__) || defined(__MOVDIR64B__) ||                          \
    defined(__M_INTRINSIC_PROMOTE__)
/* end INTEL_CUSTOMIZATION */
#include <movdirintrin.h>
#endif

/* INTEL_CUSTOMIZATION */
#if !(defined(_MSC_VER) || defined(__SCE__)) || __has_feature(modules) ||      \
    defined(__PCONFIG__) || defined(__M_INTRINSIC_PROMOTE__)
/* end INTEL_CUSTOMIZATION */
#include <pconfigintrin.h>
#endif

/* INTEL_CUSTOMIZATION */
#if !(defined(_MSC_VER) || defined(__SCE__)) || __has_feature(modules) ||      \
    defined(__SGX__) || defined(__M_INTRINSIC_PROMOTE__)
/* end INTEL_CUSTOMIZATION */
#include <sgxintrin.h>
#endif

/* INTEL_CUSTOMIZATION */
#if !(defined(_MSC_VER) || defined(__SCE__)) || __has_feature(modules) ||      \
    defined(__PTWRITE__) || defined(__M_INTRINSIC_PROMOTE__)
/* end INTEL_CUSTOMIZATION */
#include <ptwriteintrin.h>
#endif

/* INTEL_CUSTOMIZATION */
#if !(defined(_MSC_VER) || defined(__SCE__)) || __has_feature(modules) ||      \
    defined(__INVPCID__) || defined(__M_INTRINSIC_PROMOTE__)
/* end INTEL_CUSTOMIZATION */
#include <invpcidintrin.h>
#endif

/* INTEL_CUSTOMIZATION */
/* INTEL_FEATURE_ICECODE */
#if defined(__ICECODE__)
#include <icecode/ceintrin.h>
#endif
/* end INTEL_FEATURE_ICECODE */
/* end INTEL_CUSTOMIZATION */

/* INTEL_CUSTOMIZATION */

/* INTEL_FEATURE_ISA_AMX_BF8 */
#if defined(__AMX_BF8_SUPPORTED__)
#if !(defined(_MSC_VER) || defined(__SCE__)) || __has_feature(modules) ||      \
    defined(__AMX_BF8__) || defined(__M_INTRINSIC_PROMOTE__)
#include <Intel_amxbf8intrin.h>
#endif
#endif
/* end INTEL_FEATURE_ISA_AMX_BF8 */

/* INTEL_FEATURE_ISA_AMX_MEMADVISE */
#if defined(__AMX_MEMADVISE_SUPPORTED__)
#if !(defined(_MSC_VER) || defined(__SCE__)) || __has_feature(modules) ||      \
    defined(__AMX_MEMADVISE__) || defined(__M_INTRINSIC_PROMOTE__)
#include <Intel_amxmemadviseintrin.h>
#endif
#endif
/* end INTEL_FEATURE_ISA_AMX_MEMADVISE */

/* INTEL_FEATURE_ISA_AMX_FUTURE */
#if defined(__AMX_FUTURE_SUPPORTED__)
#if !(defined(_MSC_VER) || defined(__SCE__)) || __has_feature(modules) ||      \
    defined(__AMXREDUCE__) || defined(__AMXELEMENT__) ||                       \
    defined(__AMXMEMORY__) || defined(__AMXFORMAT__) ||                        \
    defined(__M_INTRINSIC_PROMOTE__)
#include <Intel_amxfutureintrin.h>
#endif
#endif
/* end INTEL_FEATURE_ISA_AMX_FUTURE */

/* INTEL_FEATURE_ISA_AMX_LNC */
#if defined(__AMX_LNC_SUPPORTED__)
#if !(defined(_MSC_VER) || defined(__SCE__)) || __has_feature(modules) ||      \
    defined(__AMXTRANSPOSE__) || defined(__AMXAVX512__) ||                     \
    defined(__M_INTRINSIC_PROMOTE__)
#include <Intel_amxlncintrin.h>
#endif
#endif
/* end INTEL_FEATURE_ISA_AMX_LNC */

/* INTEL_FEATURE_ISA_AMX_TRANSPOSE2 */
#if defined(__AMX_TRANSPOSE2_SUPPORTED__)
#if !(defined(_MSC_VER) || defined(__SCE__)) || __has_feature(modules) ||      \
    defined(__AMX_TRANSPOSE2__) || defined(__M_INTRINSIC_PROMOTE__)
#include <Intel_amxtranspose2intrin.h>
#endif
#endif
/* end INTEL_FEATURE_ISA_AMX_TRANSPOSE2 */

/* INTEL_FEATURE_ISA_AMX_MEMORY2 */
#if defined(__AMX_MEMORY2_SUPPORTED__)
#if !(defined(_MSC_VER) || defined(__SCE__)) || __has_feature(modules) ||      \
    defined(__AMX_MEMORY2__) || defined(__M_INTRINSIC_PROMOTE__)
#include <Intel_amxmemory2intrin.h>
#endif
#endif
/* end INTEL_FEATURE_ISA_AMX_MEMORY2 */

/* INTEL_FEATURE_ISA_AMX_BF16_EVEX */
#if defined(__AMX_BF16EVEX_SUPPORTED__)
#if !(defined(_MSC_VER) || defined(__SCE__)) || __has_feature(modules) ||      \
    defined(__AMX_BF16EVEX__) || defined(__M_INTRINSIC_PROMOTE__)
#include <Intel_amxbf16evexintrin.h>
#endif
#endif
/* end INTEL_FEATURE_ISA_AMX_BF16_EVEX */

/* INTEL_FEATURE_ISA_AMX_ELEMENT_EVEX */
#if defined(__AMX_ELEMENTEVEX_SUPPORTED__)
#if !(defined(_MSC_VER) || defined(__SCE__)) || __has_feature(modules) ||      \
    defined(__AMX_ELEMENTEVEX__) || defined(__M_INTRINSIC_PROMOTE__)
#include <Intel_amxelementevexintrin.h>
#endif
#endif
/* end INTEL_FEATURE_ISA_AMX_ELEMENT_EVEX */

/* INTEL_FEATURE_ISA_AMX_INT8_EVEX */
#if defined(__AMX_INT8EVEX_SUPPORTED__)
#if !(defined(_MSC_VER) || defined(__SCE__)) || __has_feature(modules) ||      \
    defined(__AMX_INT8EVEX__) || defined(__M_INTRINSIC_PROMOTE__)
#include <Intel_amxint8evexintrin.h>
#endif
#endif
/* end INTEL_FEATURE_ISA_AMX_INT8_EVEX */

/* INTEL_FEATURE_ISA_AMX_TILE_EVEX */
#if defined(__AMX_TILEEVEX_SUPPORTED__)
#if !(defined(_MSC_VER) || defined(__SCE__)) || __has_feature(modules) ||      \
    defined(__AMX_TILEEVEX__) || defined(__M_INTRINSIC_PROMOTE__)
#include <Intel_amxtileevexintrin.h>
#endif
#endif
/* end INTEL_FEATURE_ISA_AMX_TILE_EVEX */

/* INTEL_FEATURE_ISA_AMX_FP16 */
#if defined(__AMX_FP16_SUPPORTED__)
#if !(defined(_MSC_VER) || defined(__SCE__)) || __has_feature(modules) ||      \
    defined(__AMXFP16__) || defined(__M_INTRINSIC_PROMOTE__)
#include <Intel_amxfp16intrin.h>
#endif
#endif
/* end INTEL_FEATURE_ISA_AMX_FP16 */

/* INTEL_FEATURE_ISA_AMX_CONVERT */
#if defined(__AMX_CONVERT_SUPPORTED__)
#if !(defined(_MSC_VER) || defined(__SCE__)) || __has_feature(modules) ||      \
    defined(__AMXCONVERT__) || defined(__M_INTRINSIC_PROMOTE__)
#include <Intel_amxconvertintrin.h>
#endif
#endif
/* end INTEL_FEATURE_ISA_AMX_CONVERT */

/* INTEL_FEATURE_ISA_AMX_TILE2 */
#if defined(__AMX_TILE2_SUPPORTED__)
#if !(defined(_MSC_VER) || defined(__SCE__)) || __has_feature(modules) ||      \
    defined(__AMXTILE2__) || defined(__M_INTRINSIC_PROMOTE__)
#include <Intel_amxtile2intrin.h>
#endif
#endif
/* end INTEL_FEATURE_ISA_AMX_TILE2 */

#if !(defined(_MSC_VER) || defined(__SCE__)) || __has_feature(modules) ||      \
    defined(__KL__) || defined(__WIDEKL__)
#include <keylockerintrin.h>
#endif

#if !(defined(_MSC_VER) || defined(__SCE__)) || __has_feature(modules) ||      \
    defined(__AMXTILE__) || defined(__AMXINT8__) || defined(__AMXBF16__)
#include <amxintrin.h>
#endif

#if !(defined(_MSC_VER) || defined(__SCE__)) || __has_feature(modules) ||      \
    defined(__AVX512VP2INTERSECT__)
#include <avx512vp2intersectintrin.h>
#endif

/* INTEL_CUSTOMIZATION */
#if !(defined(_MSC_VER) || defined(__SCE__)) || __has_feature(modules) ||      \
    (defined(__AVX512VL__) && defined(__AVX512VP2INTERSECT__)) ||              \
    defined(__M_INTRINSIC_PROMOTE__)
/* end INTEL_CUSTOMIZATION */
#include <avx512vlvp2intersectintrin.h>
#endif

#if !(defined(_MSC_VER) || defined(__SCE__)) || __has_feature(modules) ||      \
    defined(__ENQCMD__)
#include <enqcmdintrin.h>
#endif

#if !(defined(_MSC_VER) || defined(__SCE__)) || __has_feature(modules) ||      \
    defined(__SERIALIZE__)
#include <serializeintrin.h>
#endif

#if !(defined(_MSC_VER) || defined(__SCE__)) || __has_feature(modules) ||      \
    defined(__TSXLDTRK__)
#include <tsxldtrkintrin.h>
#endif

#if defined(_MSC_VER) && __has_extension(gnu_asm)
/* Define the default attributes for these intrinsics */
#define __DEFAULT_FN_ATTRS __attribute__((__always_inline__, __nodebug__))
#ifdef __cplusplus
extern "C" {
#endif
/*----------------------------------------------------------------------------*\
|* Interlocked Exchange HLE
\*----------------------------------------------------------------------------*/
#if defined(__i386__) || defined(__x86_64__)
static __inline__ long __DEFAULT_FN_ATTRS
_InterlockedExchange_HLEAcquire(long volatile *_Target, long _Value) {
  __asm__ __volatile__(".byte 0xf2 ; lock ; xchg %0, %1"
                       : "+r" (_Value), "+m" (*_Target) :: "memory");
  return _Value;
}
static __inline__ long __DEFAULT_FN_ATTRS
_InterlockedExchange_HLERelease(long volatile *_Target, long _Value) {
  __asm__ __volatile__(".byte 0xf3 ; lock ; xchg %0, %1"
                       : "+r" (_Value), "+m" (*_Target) :: "memory");
  return _Value;
}
#endif
#if defined(__x86_64__)
static __inline__ __int64 __DEFAULT_FN_ATTRS
_InterlockedExchange64_HLEAcquire(__int64 volatile *_Target, __int64 _Value) {
  __asm__ __volatile__(".byte 0xf2 ; lock ; xchg %0, %1"
                       : "+r" (_Value), "+m" (*_Target) :: "memory");
  return _Value;
}
static __inline__ __int64 __DEFAULT_FN_ATTRS
_InterlockedExchange64_HLERelease(__int64 volatile *_Target, __int64 _Value) {
  __asm__ __volatile__(".byte 0xf3 ; lock ; xchg %0, %1"
                       : "+r" (_Value), "+m" (*_Target) :: "memory");
  return _Value;
}
#endif
/*----------------------------------------------------------------------------*\
|* Interlocked Compare Exchange HLE
\*----------------------------------------------------------------------------*/
#if defined(__i386__) || defined(__x86_64__)
static __inline__ long __DEFAULT_FN_ATTRS
_InterlockedCompareExchange_HLEAcquire(long volatile *_Destination,
                              long _Exchange, long _Comparand) {
  __asm__ __volatile__(".byte 0xf2 ; lock ; cmpxchg %2, %1"
                       : "+a" (_Comparand), "+m" (*_Destination)
                       : "r" (_Exchange) : "memory");
  return _Comparand;
}
static __inline__ long __DEFAULT_FN_ATTRS
_InterlockedCompareExchange_HLERelease(long volatile *_Destination,
                              long _Exchange, long _Comparand) {
  __asm__ __volatile__(".byte 0xf3 ; lock ; cmpxchg %2, %1"
                       : "+a" (_Comparand), "+m" (*_Destination)
                       : "r" (_Exchange) : "memory");
  return _Comparand;
}
#endif
#if defined(__x86_64__)
static __inline__ __int64 __DEFAULT_FN_ATTRS
_InterlockedCompareExchange64_HLEAcquire(__int64 volatile *_Destination,
                              __int64 _Exchange, __int64 _Comparand) {
  __asm__ __volatile__(".byte 0xf2 ; lock ; cmpxchg %2, %1"
                       : "+a" (_Comparand), "+m" (*_Destination)
                       : "r" (_Exchange) : "memory");
  return _Comparand;
}
static __inline__ __int64 __DEFAULT_FN_ATTRS
_InterlockedCompareExchange64_HLERelease(__int64 volatile *_Destination,
                              __int64 _Exchange, __int64 _Comparand) {
  __asm__ __volatile__(".byte 0xf3 ; lock ; cmpxchg %2, %1"
                       : "+a" (_Comparand), "+m" (*_Destination)
                       : "r" (_Exchange) : "memory");
  return _Comparand;
}
#endif

#ifdef __cplusplus
}
#endif

#undef __DEFAULT_FN_ATTRS

#endif /* defined(_MSC_VER) && __has_extension(gnu_asm) */

/* INTEL_CUSTOMIZATION */

#include <svmlintrin.h>

#if __has_extension(gnu_asm)

#define __DEFAULT_FN_ATTRS __attribute__((__always_inline__, __nodebug__))

static __inline__ void __DEFAULT_FN_ATTRS
_clac(void) {
  __asm__ __volatile__ ("clac" : : : "memory");
}

static __inline__ void __DEFAULT_FN_ATTRS
_stac(void) {
  __asm__ __volatile__ ("stac" : : : "memory");
}

static __inline__ void __DEFAULT_FN_ATTRS
_lgdt(void *__ptr) {
  __asm__ __volatile__("lgdt %0" : : "m"(*(short *)(__ptr)) : "memory");
}

static __inline__ void __DEFAULT_FN_ATTRS
_sgdt(void *__ptr) {
  __asm__ __volatile__("sgdt %0" : "=m"(*(short *)(__ptr)) : : "memory");
}

#endif /* __has_extension(gnu_asm) */

#if !defined(_MSC_VER) && __has_extension(gnu_asm)

#if __i386__
/* __cpuid might already be a macro defined from cpuid.h */
#ifndef __cpuid
static __inline__ void __DEFAULT_FN_ATTRS
__cpuid(int __info[4], int __level) {
  __asm__ ("cpuid" : "=a"(__info[0]), "=b" (__info[1]), "=c"(__info[2]), "=d"(__info[3])
                   : "a"(__level), "c"(0));
}
#endif

static __inline__ void __DEFAULT_FN_ATTRS
__cpuidex(int __info[4], int __level, int __ecx) {
  __asm__ ("cpuid" : "=a"(__info[0]), "=b" (__info[1]), "=c"(__info[2]), "=d"(__info[3])
                   : "a"(__level), "c"(__ecx));
}
#else
/* x86-64 uses %rbx as the base register, so preserve it. */
/* __cpuid might already be a macro defined from cpuid.h */
#ifndef __cpuid
static __inline__ void __DEFAULT_FN_ATTRS
__cpuid(int __info[4], int __level) {
  __asm__ ("  xchgq  %%rbx,%q1\n"
           "  cpuid\n"
           "  xchgq  %%rbx,%q1"
           : "=a"(__info[0]), "=r" (__info[1]), "=c"(__info[2]), "=d"(__info[3])
           : "a"(__level), "c"(0));
}
#endif

static __inline__ void __DEFAULT_FN_ATTRS
__cpuidex(int __info[4], int __level, int __ecx) {
  __asm__ ("  xchgq  %%rbx,%q1\n"
           "  cpuid\n"
           "  xchgq  %%rbx,%q1"
           : "=a"(__info[0]), "=r" (__info[1]), "=c"(__info[2]), "=d"(__info[3])
           : "a"(__level), "c"(__ecx));
}
#endif

static __inline__ unsigned long long __DEFAULT_FN_ATTRS
__readmsr(unsigned int __register) {
  // Loads the contents of a 64-bit model specific register (MSR) specified in
  // the ECX register into registers EDX:EAX. The EDX register is loaded with
  // the high-order 32 bits of the MSR and the EAX register is loaded with the
  // low-order 32 bits. If less than 64 bits are implemented in the MSR being
  // read, the values returned to EDX:EAX in unimplemented bit locations are
  // undefined.
  unsigned int __edx;
  unsigned int __eax;
  __asm__ ("rdmsr" : "=d"(__edx), "=a"(__eax) : "c"(__register));
  return (((unsigned long long)__edx) << 32) | (unsigned long long)__eax;
}

static __inline__ void __DEFAULT_FN_ATTRS
__writemsr(unsigned int __register, unsigned long long __data) {
  __asm__ ("wrmsr" : : "d"((unsigned)(__data >> 32)), "a"((unsigned)__data), "c"(__register));
}

#define _readmsr(R) __readmsr(R)
#define _writemsr(R, D) __writemsr(R, D)

#endif /* !defined(_MSC_VER) && __has_extension(gnu_asm) */

#undef __DEFAULT_FN_ATTRS

/* Definitions of feature list to be used by feature select intrinsics */
#define _FEATURE_GENERIC_IA32        (1ULL     )
#define _FEATURE_FPU                 (1ULL << 1)
#define _FEATURE_CMOV                (1ULL << 2)
#define _FEATURE_MMX                 (1ULL << 3)
#define _FEATURE_FXSAVE              (1ULL << 4)
#define _FEATURE_SSE                 (1ULL << 5)
#define _FEATURE_SSE2                (1ULL << 6)
#define _FEATURE_SSE3                (1ULL << 7)
#define _FEATURE_SSSE3               (1ULL << 8)
#define _FEATURE_SSE4_1              (1ULL << 9)
#define _FEATURE_SSE4_2              (1ULL << 10)
#define _FEATURE_MOVBE               (1ULL << 11)
#define _FEATURE_POPCNT              (1ULL << 12)
#define _FEATURE_PCLMULQDQ           (1ULL << 13)
#define _FEATURE_AES                 (1ULL << 14)
#define _FEATURE_F16C                (1ULL << 15)
#define _FEATURE_AVX                 (1ULL << 16)
#define _FEATURE_RDRND               (1ULL << 17)
#define _FEATURE_FMA                 (1ULL << 18)
#define _FEATURE_BMI                 (1ULL << 19)
#define _FEATURE_LZCNT               (1ULL << 20)
#define _FEATURE_HLE                 (1ULL << 21)
#define _FEATURE_RTM                 (1ULL << 22)
#define _FEATURE_AVX2                (1ULL << 23)
#define _FEATURE_AVX512DQ            (1ULL << 24)
#define _FEATURE_PTWRITE             (1ULL << 25)
#define _FEATURE_AVX512F             (1ULL << 27)
#define _FEATURE_ADX                 (1ULL << 28)
#define _FEATURE_RDSEED              (1ULL << 29)
#define _FEATURE_AVX512IFMA52        (1ULL << 30)
#define _FEATURE_AVX512ER            (1ULL << 32)
#define _FEATURE_AVX512PF            (1ULL << 33)
#define _FEATURE_AVX512CD            (1ULL << 34)
#define _FEATURE_SHA                 (1ULL << 35)
#define _FEATURE_MPX                 (1ULL << 36)
#define _FEATURE_AVX512BW            (1ULL << 37)
#define _FEATURE_AVX512VL            (1ULL << 38)
#define _FEATURE_AVX512VBMI          (1ULL << 39)
#define _FEATURE_AVX512_4FMAPS       (1ULL << 40)
#define _FEATURE_AVX512_4VNNIW       (1ULL << 41)
#define _FEATURE_AVX512_VPOPCNTDQ    (1ULL << 42)
#define _FEATURE_AVX512_BITALG       (1ULL << 43)
#define _FEATURE_AVX512_VBMI2        (1ULL << 44)
#define _FEATURE_GFNI                (1ULL << 45)
#define _FEATURE_VAES                (1ULL << 46)
#define _FEATURE_VPCLMULQDQ          (1ULL << 47)
#define _FEATURE_AVX512_VNNI         (1ULL << 48)
#define _FEATURE_CLWB                (1ULL << 49)
#define _FEATURE_RDPID               (1ULL << 50)
#define _FEATURE_IBT                 (1ULL << 51)
#define _FEATURE_SHSTK               (1ULL << 52)
#define _FEATURE_SGX                 (1ULL << 53)
#define _FEATURE_WBNOINVD            (1ULL << 54)
#define _FEATURE_PCONFIG             (1ULL << 55)
#define _FEATURE_AXV512_VP2INTERSECT (1ULL << 56)
/* end INTEL_CUSTOMIZATION */

#endif /* __IMMINTRIN_H */<|MERGE_RESOLUTION|>--- conflicted
+++ resolved
@@ -196,33 +196,24 @@
 #endif
 
 /* INTEL_CUSTOMIZATION */
-/* INTEL_FEATURE_ISA_AVX_VNNI */
-#if defined(__AVXVNNI_SUPPORTED__)
+#if !(defined(_MSC_VER) || defined(__SCE__)) || __has_feature(modules) ||      \
+    (defined(__AVX512VL__) && defined(__AVX512VNNI__)) ||                      \
+    defined(__M_INTRINSIC_PROMOTE__)
+/* end INTEL_CUSTOMIZATION */
+#include <avx512vlvnniintrin.h>
+#endif
+
+/* INTEL_CUSTOMIZATION */
 #if !(defined(_MSC_VER) || defined(__SCE__)) || __has_feature(modules) ||      \
     defined(__AVXVNNI__) || defined(__M_INTRINSIC_PROMOTE__)
-#include <avxvnni/avxvnniintrin.h>
-#endif
-#endif
-
-/* end INTEL_FEATURE_ISA_AVX_VNNI */
-#if !(defined(_MSC_VER) || defined(__SCE__)) || __has_feature(modules) ||      \
-    (defined(__AVX512VL__) && defined(__AVX512VNNI__)) ||                      \
-    defined(__M_INTRINSIC_PROMOTE__)
-#include <avx512vlvnniintrin.h>
-#endif
-
-#if !(defined(_MSC_VER) || defined(__SCE__)) || __has_feature(modules) ||      \
-<<<<<<< HEAD
+/* end INTEL_CUSTOMIZATION */
+#include <avxvnniintrin.h>
+#endif
+
+/* INTEL_CUSTOMIZATION */
+#if !(defined(_MSC_VER) || defined(__SCE__)) || __has_feature(modules) ||      \
     defined(__AVX512DQ__) || defined(__M_INTRINSIC_PROMOTE__)
 /* end INTEL_CUSTOMIZATION */
-=======
-    defined(__AVXVNNI__)
-#include <avxvnniintrin.h>
-#endif
-
-#if !(defined(_MSC_VER) || defined(__SCE__)) || __has_feature(modules) ||      \
-    defined(__AVX512DQ__)
->>>>>>> 756f5978
 #include <avx512dqintrin.h>
 #endif
 
