--- conflicted
+++ resolved
@@ -87,9 +87,7 @@
 
 #include <avx512erintrin.h>
 
-<<<<<<< HEAD
 #ifndef __INTEL_COMPILER
-=======
 #include <avx512ifmaintrin.h>
 
 #include <avx512ifmavlintrin.h>
@@ -98,7 +96,6 @@
 
 #include <avx512vbmivlintrin.h>
 
->>>>>>> 6f8cfccb
 #include <pkuintrin.h>
 #endif /* __INTEL_COMPILER */
 
