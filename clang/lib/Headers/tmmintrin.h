//
// Copyright (C) 2015 Intel Corporation.  All rights reserved.
//
// The information and source code contained herein is the exclusive
// property of Intel Corporation and may not be disclosed, examined
// or reproduced in whole or in part without explicit written authorization
// from the company.
//
/*===---- tmmintrin.h - SSSE3 intrinsics -----------------------------------===
 *
 * Permission is hereby granted, free of charge, to any person obtaining a copy
 * of this software and associated documentation files (the "Software"), to deal
 * in the Software without restriction, including without limitation the rights
 * to use, copy, modify, merge, publish, distribute, sublicense, and/or sell
 * copies of the Software, and to permit persons to whom the Software is
 * furnished to do so, subject to the following conditions:
 *
 * The above copyright notice and this permission notice shall be included in
 * all copies or substantial portions of the Software.
 *
 * THE SOFTWARE IS PROVIDED "AS IS", WITHOUT WARRANTY OF ANY KIND, EXPRESS OR
 * IMPLIED, INCLUDING BUT NOT LIMITED TO THE WARRANTIES OF MERCHANTABILITY,
 * FITNESS FOR A PARTICULAR PURPOSE AND NONINFRINGEMENT. IN NO EVENT SHALL THE
 * AUTHORS OR COPYRIGHT HOLDERS BE LIABLE FOR ANY CLAIM, DAMAGES OR OTHER
 * LIABILITY, WHETHER IN AN ACTION OF CONTRACT, TORT OR OTHERWISE, ARISING FROM,
 * OUT OF OR IN CONNECTION WITH THE SOFTWARE OR THE USE OR OTHER DEALINGS IN
 * THE SOFTWARE.
 *
 *===-----------------------------------------------------------------------===
 */
 
#ifndef __TMMINTRIN_H
#define __TMMINTRIN_H

#include <pmmintrin.h>

/* Define the default attributes for the functions in this file. */
#define __DEFAULT_FN_ATTRS __attribute__((__always_inline__, __nodebug__, __target__("ssse3")))

static __inline__ __m64 __DEFAULT_FN_ATTRS
_mm_abs_pi8(__m64 __a)
{
    return (__m64)__builtin_ia32_pabsb((__v8qi)__a);
}

static __inline__ __m128i __DEFAULT_FN_ATTRS
_mm_abs_epi8(__m128i __a)
{
    return (__m128i)__builtin_ia32_pabsb128((__v16qi)__a);
}

static __inline__ __m64 __DEFAULT_FN_ATTRS
_mm_abs_pi16(__m64 __a)
{
    return (__m64)__builtin_ia32_pabsw((__v4hi)__a);
}

static __inline__ __m128i __DEFAULT_FN_ATTRS
_mm_abs_epi16(__m128i __a)
{
    return (__m128i)__builtin_ia32_pabsw128((__v8hi)__a);
}

static __inline__ __m64 __DEFAULT_FN_ATTRS
_mm_abs_pi32(__m64 __a)
{
    return (__m64)__builtin_ia32_pabsd((__v2si)__a);
}

static __inline__ __m128i __DEFAULT_FN_ATTRS
_mm_abs_epi32(__m128i __a)
{
    return (__m128i)__builtin_ia32_pabsd128((__v4si)__a);
}

#define _mm_alignr_epi8(a, b, n) __extension__ ({ \
  __m128i __a = (a); \
  __m128i __b = (b); \
  (__m128i)__builtin_ia32_palignr128((__v16qi)__a, (__v16qi)__b, (n)); })

#define _mm_alignr_pi8(a, b, n) __extension__ ({ \
  __m64 __a = (a); \
  __m64 __b = (b); \
  (__m64)__builtin_ia32_palignr((__v8qi)__a, (__v8qi)__b, (n)); })

static __inline__ __m128i __DEFAULT_FN_ATTRS
_mm_hadd_epi16(__m128i __a, __m128i __b)
{
    return (__m128i)__builtin_ia32_phaddw128((__v8hi)__a, (__v8hi)__b);
}

static __inline__ __m128i __DEFAULT_FN_ATTRS
_mm_hadd_epi32(__m128i __a, __m128i __b)
{
    return (__m128i)__builtin_ia32_phaddd128((__v4si)__a, (__v4si)__b);
}

static __inline__ __m64 __DEFAULT_FN_ATTRS
_mm_hadd_pi16(__m64 __a, __m64 __b)
{
    return (__m64)__builtin_ia32_phaddw((__v4hi)__a, (__v4hi)__b);
}

static __inline__ __m64 __DEFAULT_FN_ATTRS
_mm_hadd_pi32(__m64 __a, __m64 __b)
{
    return (__m64)__builtin_ia32_phaddd((__v2si)__a, (__v2si)__b);
}

static __inline__ __m128i __DEFAULT_FN_ATTRS
_mm_hadds_epi16(__m128i __a, __m128i __b)
{
    return (__m128i)__builtin_ia32_phaddsw128((__v8hi)__a, (__v8hi)__b);
}

static __inline__ __m64 __DEFAULT_FN_ATTRS
_mm_hadds_pi16(__m64 __a, __m64 __b)
{
    return (__m64)__builtin_ia32_phaddsw((__v4hi)__a, (__v4hi)__b);
}

static __inline__ __m128i __DEFAULT_FN_ATTRS
_mm_hsub_epi16(__m128i __a, __m128i __b)
{
    return (__m128i)__builtin_ia32_phsubw128((__v8hi)__a, (__v8hi)__b);
}

static __inline__ __m128i __DEFAULT_FN_ATTRS
_mm_hsub_epi32(__m128i __a, __m128i __b)
{
    return (__m128i)__builtin_ia32_phsubd128((__v4si)__a, (__v4si)__b);
}

static __inline__ __m64 __DEFAULT_FN_ATTRS
_mm_hsub_pi16(__m64 __a, __m64 __b)
{
    return (__m64)__builtin_ia32_phsubw((__v4hi)__a, (__v4hi)__b);
}

static __inline__ __m64 __DEFAULT_FN_ATTRS
_mm_hsub_pi32(__m64 __a, __m64 __b)
{
    return (__m64)__builtin_ia32_phsubd((__v2si)__a, (__v2si)__b);
}

static __inline__ __m128i __DEFAULT_FN_ATTRS
_mm_hsubs_epi16(__m128i __a, __m128i __b)
{
    return (__m128i)__builtin_ia32_phsubsw128((__v8hi)__a, (__v8hi)__b);
}

static __inline__ __m64 __DEFAULT_FN_ATTRS
_mm_hsubs_pi16(__m64 __a, __m64 __b)
{
    return (__m64)__builtin_ia32_phsubsw((__v4hi)__a, (__v4hi)__b);
}

static __inline__ __m128i __DEFAULT_FN_ATTRS
_mm_maddubs_epi16(__m128i __a, __m128i __b)
{
    return (__m128i)__builtin_ia32_pmaddubsw128((__v16qi)__a, (__v16qi)__b);
}

static __inline__ __m64 __DEFAULT_FN_ATTRS
_mm_maddubs_pi16(__m64 __a, __m64 __b)
{
    return (__m64)__builtin_ia32_pmaddubsw((__v8qi)__a, (__v8qi)__b);
}

static __inline__ __m128i __DEFAULT_FN_ATTRS
_mm_mulhrs_epi16(__m128i __a, __m128i __b)
{
    return (__m128i)__builtin_ia32_pmulhrsw128((__v8hi)__a, (__v8hi)__b);
}

static __inline__ __m64 __DEFAULT_FN_ATTRS
_mm_mulhrs_pi16(__m64 __a, __m64 __b)
{
    return (__m64)__builtin_ia32_pmulhrsw((__v4hi)__a, (__v4hi)__b);
}

static __inline__ __m128i __DEFAULT_FN_ATTRS
_mm_shuffle_epi8(__m128i __a, __m128i __b)
{
    return (__m128i)__builtin_ia32_pshufb128((__v16qi)__a, (__v16qi)__b);
}

static __inline__ __m64 __DEFAULT_FN_ATTRS
_mm_shuffle_pi8(__m64 __a, __m64 __b)
{
    return (__m64)__builtin_ia32_pshufb((__v8qi)__a, (__v8qi)__b);
}

static __inline__ __m128i __DEFAULT_FN_ATTRS
_mm_sign_epi8(__m128i __a, __m128i __b)
{
    return (__m128i)__builtin_ia32_psignb128((__v16qi)__a, (__v16qi)__b);
}

static __inline__ __m128i __DEFAULT_FN_ATTRS
_mm_sign_epi16(__m128i __a, __m128i __b)
{
    return (__m128i)__builtin_ia32_psignw128((__v8hi)__a, (__v8hi)__b);
}

static __inline__ __m128i __DEFAULT_FN_ATTRS
_mm_sign_epi32(__m128i __a, __m128i __b)
{
    return (__m128i)__builtin_ia32_psignd128((__v4si)__a, (__v4si)__b);
}

static __inline__ __m64 __DEFAULT_FN_ATTRS
_mm_sign_pi8(__m64 __a, __m64 __b)
{
    return (__m64)__builtin_ia32_psignb((__v8qi)__a, (__v8qi)__b);
}

static __inline__ __m64 __DEFAULT_FN_ATTRS
_mm_sign_pi16(__m64 __a, __m64 __b)
{
    return (__m64)__builtin_ia32_psignw((__v4hi)__a, (__v4hi)__b);
}

static __inline__ __m64 __DEFAULT_FN_ATTRS
_mm_sign_pi32(__m64 __a, __m64 __b)
{
    return (__m64)__builtin_ia32_psignd((__v2si)__a, (__v2si)__b);
}

<<<<<<< HEAD
=======
#undef __DEFAULT_FN_ATTRS

>>>>>>> be822edf
#endif /* __TMMINTRIN_H */<|MERGE_RESOLUTION|>--- conflicted
+++ resolved
@@ -227,9 +227,6 @@
     return (__m64)__builtin_ia32_psignd((__v2si)__a, (__v2si)__b);
 }
 
-<<<<<<< HEAD
-=======
 #undef __DEFAULT_FN_ATTRS
 
->>>>>>> be822edf
 #endif /* __TMMINTRIN_H */