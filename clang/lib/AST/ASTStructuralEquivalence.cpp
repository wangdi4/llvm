//===- ASTStructuralEquivalence.cpp ---------------------------------------===//
//
//                     The LLVM Compiler Infrastructure
//
// This file is distributed under the University of Illinois Open Source
// License. See LICENSE.TXT for details.
//
//===----------------------------------------------------------------------===//
//
//  This file implement StructuralEquivalenceContext class and helper functions
//  for layout matching.
//
//===----------------------------------------------------------------------===//

#include "clang/AST/ASTStructuralEquivalence.h"
#include "clang/AST/ASTContext.h"
#include "clang/AST/ASTDiagnostic.h"
#include "clang/AST/Decl.h"
#include "clang/AST/DeclBase.h"
#include "clang/AST/DeclCXX.h"
#include "clang/AST/DeclObjC.h"
#include "clang/AST/DeclTemplate.h"
#include "clang/AST/NestedNameSpecifier.h"
#include "clang/AST/TemplateBase.h"
#include "clang/AST/TemplateName.h"
#include "clang/AST/Type.h"
#include "clang/Basic/ExceptionSpecificationType.h"
#include "clang/Basic/IdentifierTable.h"
#include "clang/Basic/LLVM.h"
#include "clang/Basic/SourceLocation.h"
#include "llvm/ADT/APInt.h"
#include "llvm/ADT/APSInt.h"
#include "llvm/ADT/None.h"
#include "llvm/ADT/Optional.h"
#include "llvm/Support/Casting.h"
#include "llvm/Support/Compiler.h"
#include "llvm/Support/ErrorHandling.h"
#include <cassert>
#include <utility>

using namespace clang;

static bool IsStructurallyEquivalent(StructuralEquivalenceContext &Context,
                                     QualType T1, QualType T2);
static bool IsStructurallyEquivalent(StructuralEquivalenceContext &Context,
                                     Decl *D1, Decl *D2);
static bool IsStructurallyEquivalent(StructuralEquivalenceContext &Context,
                                     const TemplateArgument &Arg1,
                                     const TemplateArgument &Arg2);

/// Determine structural equivalence of two expressions.
static bool IsStructurallyEquivalent(StructuralEquivalenceContext &Context,
                                     Expr *E1, Expr *E2) {
  if (!E1 || !E2)
    return E1 == E2;

  // FIXME: Actually perform a structural comparison!
  return true;
}

/// Determine whether two identifiers are equivalent.
static bool IsStructurallyEquivalent(const IdentifierInfo *Name1,
                                     const IdentifierInfo *Name2) {
  if (!Name1 || !Name2)
    return Name1 == Name2;

  return Name1->getName() == Name2->getName();
}

/// Determine whether two nested-name-specifiers are equivalent.
static bool IsStructurallyEquivalent(StructuralEquivalenceContext &Context,
                                     NestedNameSpecifier *NNS1,
                                     NestedNameSpecifier *NNS2) {
  if (NNS1->getKind() != NNS2->getKind())
    return false;

  NestedNameSpecifier *Prefix1 = NNS1->getPrefix(),
                      *Prefix2 = NNS2->getPrefix();
  if ((bool)Prefix1 != (bool)Prefix2)
    return false;

  if (Prefix1)
    if (!IsStructurallyEquivalent(Context, Prefix1, Prefix2))
      return false;

  switch (NNS1->getKind()) {
  case NestedNameSpecifier::Identifier:
    return IsStructurallyEquivalent(NNS1->getAsIdentifier(),
                                    NNS2->getAsIdentifier());
  case NestedNameSpecifier::Namespace:
    return IsStructurallyEquivalent(Context, NNS1->getAsNamespace(),
                                    NNS2->getAsNamespace());
  case NestedNameSpecifier::NamespaceAlias:
    return IsStructurallyEquivalent(Context, NNS1->getAsNamespaceAlias(),
                                    NNS2->getAsNamespaceAlias());
  case NestedNameSpecifier::TypeSpec:
  case NestedNameSpecifier::TypeSpecWithTemplate:
    return IsStructurallyEquivalent(Context, QualType(NNS1->getAsType(), 0),
                                    QualType(NNS2->getAsType(), 0));
  case NestedNameSpecifier::Global:
    return true;
  case NestedNameSpecifier::Super:
    return IsStructurallyEquivalent(Context, NNS1->getAsRecordDecl(),
                                    NNS2->getAsRecordDecl());
  }
  return false;
}

static bool IsStructurallyEquivalent(StructuralEquivalenceContext &Context,
                                     const TemplateName &N1,
                                     const TemplateName &N2) {
  if (N1.getKind() != N2.getKind())
    return false;
  switch (N1.getKind()) {
  case TemplateName::Template:
    return IsStructurallyEquivalent(Context, N1.getAsTemplateDecl(),
                                    N2.getAsTemplateDecl());

  case TemplateName::OverloadedTemplate: {
    OverloadedTemplateStorage *OS1 = N1.getAsOverloadedTemplate(),
                              *OS2 = N2.getAsOverloadedTemplate();
    OverloadedTemplateStorage::iterator I1 = OS1->begin(), I2 = OS2->begin(),
                                        E1 = OS1->end(), E2 = OS2->end();
    for (; I1 != E1 && I2 != E2; ++I1, ++I2)
      if (!IsStructurallyEquivalent(Context, *I1, *I2))
        return false;
    return I1 == E1 && I2 == E2;
  }

  case TemplateName::QualifiedTemplate: {
    QualifiedTemplateName *QN1 = N1.getAsQualifiedTemplateName(),
                          *QN2 = N2.getAsQualifiedTemplateName();
    return IsStructurallyEquivalent(Context, QN1->getDecl(), QN2->getDecl()) &&
           IsStructurallyEquivalent(Context, QN1->getQualifier(),
                                    QN2->getQualifier());
  }

  case TemplateName::DependentTemplate: {
    DependentTemplateName *DN1 = N1.getAsDependentTemplateName(),
                          *DN2 = N2.getAsDependentTemplateName();
    if (!IsStructurallyEquivalent(Context, DN1->getQualifier(),
                                  DN2->getQualifier()))
      return false;
    if (DN1->isIdentifier() && DN2->isIdentifier())
      return IsStructurallyEquivalent(DN1->getIdentifier(),
                                      DN2->getIdentifier());
    else if (DN1->isOverloadedOperator() && DN2->isOverloadedOperator())
      return DN1->getOperator() == DN2->getOperator();
    return false;
  }

  case TemplateName::SubstTemplateTemplateParm: {
    SubstTemplateTemplateParmStorage *TS1 = N1.getAsSubstTemplateTemplateParm(),
                                     *TS2 = N2.getAsSubstTemplateTemplateParm();
    return IsStructurallyEquivalent(Context, TS1->getParameter(),
                                    TS2->getParameter()) &&
           IsStructurallyEquivalent(Context, TS1->getReplacement(),
                                    TS2->getReplacement());
  }

  case TemplateName::SubstTemplateTemplateParmPack: {
    SubstTemplateTemplateParmPackStorage
        *P1 = N1.getAsSubstTemplateTemplateParmPack(),
        *P2 = N2.getAsSubstTemplateTemplateParmPack();
    return IsStructurallyEquivalent(Context, P1->getArgumentPack(),
                                    P2->getArgumentPack()) &&
           IsStructurallyEquivalent(Context, P1->getParameterPack(),
                                    P2->getParameterPack());
  }
  }
  return false;
}

/// Determine whether two template arguments are equivalent.
static bool IsStructurallyEquivalent(StructuralEquivalenceContext &Context,
                                     const TemplateArgument &Arg1,
                                     const TemplateArgument &Arg2) {
  if (Arg1.getKind() != Arg2.getKind())
    return false;

  switch (Arg1.getKind()) {
  case TemplateArgument::Null:
    return true;

  case TemplateArgument::Type:
    return Context.IsStructurallyEquivalent(Arg1.getAsType(), Arg2.getAsType());

  case TemplateArgument::Integral:
    if (!Context.IsStructurallyEquivalent(Arg1.getIntegralType(),
                                          Arg2.getIntegralType()))
      return false;

    return llvm::APSInt::isSameValue(Arg1.getAsIntegral(),
                                     Arg2.getAsIntegral());

  case TemplateArgument::Declaration:
    return Context.IsStructurallyEquivalent(Arg1.getAsDecl(), Arg2.getAsDecl());

  case TemplateArgument::NullPtr:
    return true; // FIXME: Is this correct?

  case TemplateArgument::Template:
    return IsStructurallyEquivalent(Context, Arg1.getAsTemplate(),
                                    Arg2.getAsTemplate());

  case TemplateArgument::TemplateExpansion:
    return IsStructurallyEquivalent(Context,
                                    Arg1.getAsTemplateOrTemplatePattern(),
                                    Arg2.getAsTemplateOrTemplatePattern());

  case TemplateArgument::Expression:
    return IsStructurallyEquivalent(Context, Arg1.getAsExpr(),
                                    Arg2.getAsExpr());

  case TemplateArgument::Pack:
    if (Arg1.pack_size() != Arg2.pack_size())
      return false;

    for (unsigned I = 0, N = Arg1.pack_size(); I != N; ++I)
      if (!IsStructurallyEquivalent(Context, Arg1.pack_begin()[I],
                                    Arg2.pack_begin()[I]))
        return false;

    return true;
  }

  llvm_unreachable("Invalid template argument kind");
}

/// Determine structural equivalence for the common part of array
/// types.
static bool IsArrayStructurallyEquivalent(StructuralEquivalenceContext &Context,
                                          const ArrayType *Array1,
                                          const ArrayType *Array2) {
  if (!IsStructurallyEquivalent(Context, Array1->getElementType(),
                                Array2->getElementType()))
    return false;
  if (Array1->getSizeModifier() != Array2->getSizeModifier())
    return false;
  if (Array1->getIndexTypeQualifiers() != Array2->getIndexTypeQualifiers())
    return false;

  return true;
}

/// Determine structural equivalence of two types.
static bool IsStructurallyEquivalent(StructuralEquivalenceContext &Context,
                                     QualType T1, QualType T2) {
  if (T1.isNull() || T2.isNull())
    return T1.isNull() && T2.isNull();

  if (!Context.StrictTypeSpelling) {
    // We aren't being strict about token-to-token equivalence of types,
    // so map down to the canonical type.
    T1 = Context.FromCtx.getCanonicalType(T1);
    T2 = Context.ToCtx.getCanonicalType(T2);
  }

  if (T1.getQualifiers() != T2.getQualifiers())
    return false;

  Type::TypeClass TC = T1->getTypeClass();

  if (T1->getTypeClass() != T2->getTypeClass()) {
    // Compare function types with prototypes vs. without prototypes as if
    // both did not have prototypes.
    if (T1->getTypeClass() == Type::FunctionProto &&
        T2->getTypeClass() == Type::FunctionNoProto)
      TC = Type::FunctionNoProto;
    else if (T1->getTypeClass() == Type::FunctionNoProto &&
             T2->getTypeClass() == Type::FunctionProto)
      TC = Type::FunctionNoProto;
    else
      return false;
  }

  switch (TC) {
  case Type::Builtin:
    // FIXME: Deal with Char_S/Char_U.
    if (cast<BuiltinType>(T1)->getKind() != cast<BuiltinType>(T2)->getKind())
      return false;
    break;

  case Type::Complex:
    if (!IsStructurallyEquivalent(Context,
                                  cast<ComplexType>(T1)->getElementType(),
                                  cast<ComplexType>(T2)->getElementType()))
      return false;
    break;

  case Type::Adjusted:
  case Type::Decayed:
    if (!IsStructurallyEquivalent(Context,
                                  cast<AdjustedType>(T1)->getOriginalType(),
                                  cast<AdjustedType>(T2)->getOriginalType()))
      return false;
    break;

  case Type::Pointer:
    if (!IsStructurallyEquivalent(Context,
                                  cast<PointerType>(T1)->getPointeeType(),
                                  cast<PointerType>(T2)->getPointeeType()))
      return false;
    break;

  case Type::BlockPointer:
    if (!IsStructurallyEquivalent(Context,
                                  cast<BlockPointerType>(T1)->getPointeeType(),
                                  cast<BlockPointerType>(T2)->getPointeeType()))
      return false;
    break;

  case Type::LValueReference:
  case Type::RValueReference: {
    const auto *Ref1 = cast<ReferenceType>(T1);
    const auto *Ref2 = cast<ReferenceType>(T2);
    if (Ref1->isSpelledAsLValue() != Ref2->isSpelledAsLValue())
      return false;
    if (Ref1->isInnerRef() != Ref2->isInnerRef())
      return false;
    if (!IsStructurallyEquivalent(Context, Ref1->getPointeeTypeAsWritten(),
                                  Ref2->getPointeeTypeAsWritten()))
      return false;
    break;
  }

  case Type::MemberPointer: {
    const auto *MemPtr1 = cast<MemberPointerType>(T1);
    const auto *MemPtr2 = cast<MemberPointerType>(T2);
    if (!IsStructurallyEquivalent(Context, MemPtr1->getPointeeType(),
                                  MemPtr2->getPointeeType()))
      return false;
    if (!IsStructurallyEquivalent(Context, QualType(MemPtr1->getClass(), 0),
                                  QualType(MemPtr2->getClass(), 0)))
      return false;
    break;
  }

  case Type::ConstantArray: {
    const auto *Array1 = cast<ConstantArrayType>(T1);
    const auto *Array2 = cast<ConstantArrayType>(T2);
    if (!llvm::APInt::isSameValue(Array1->getSize(), Array2->getSize()))
      return false;

    if (!IsArrayStructurallyEquivalent(Context, Array1, Array2))
      return false;
    break;
  }

  case Type::IncompleteArray:
    if (!IsArrayStructurallyEquivalent(Context, cast<ArrayType>(T1),
                                       cast<ArrayType>(T2)))
      return false;
    break;

  case Type::VariableArray: {
    const auto *Array1 = cast<VariableArrayType>(T1);
    const auto *Array2 = cast<VariableArrayType>(T2);
    if (!IsStructurallyEquivalent(Context, Array1->getSizeExpr(),
                                  Array2->getSizeExpr()))
      return false;

    if (!IsArrayStructurallyEquivalent(Context, Array1, Array2))
      return false;

    break;
  }

  case Type::DependentSizedArray: {
    const auto *Array1 = cast<DependentSizedArrayType>(T1);
    const auto *Array2 = cast<DependentSizedArrayType>(T2);
    if (!IsStructurallyEquivalent(Context, Array1->getSizeExpr(),
                                  Array2->getSizeExpr()))
      return false;

    if (!IsArrayStructurallyEquivalent(Context, Array1, Array2))
      return false;

    break;
  }

  case Type::DependentAddressSpace: {
    const auto *DepAddressSpace1 = cast<DependentAddressSpaceType>(T1);
    const auto *DepAddressSpace2 = cast<DependentAddressSpaceType>(T2);
    if (!IsStructurallyEquivalent(Context, DepAddressSpace1->getAddrSpaceExpr(),
                                  DepAddressSpace2->getAddrSpaceExpr()))
      return false;
    if (!IsStructurallyEquivalent(Context, DepAddressSpace1->getPointeeType(),
                                  DepAddressSpace2->getPointeeType()))
      return false;

    break;
  }

  case Type::DependentSizedExtVector: {
    const auto *Vec1 = cast<DependentSizedExtVectorType>(T1);
    const auto *Vec2 = cast<DependentSizedExtVectorType>(T2);
    if (!IsStructurallyEquivalent(Context, Vec1->getSizeExpr(),
                                  Vec2->getSizeExpr()))
      return false;
    if (!IsStructurallyEquivalent(Context, Vec1->getElementType(),
                                  Vec2->getElementType()))
      return false;
    break;
  }

  case Type::Vector:
  case Type::ExtVector: {
    const auto *Vec1 = cast<VectorType>(T1);
    const auto *Vec2 = cast<VectorType>(T2);
    if (!IsStructurallyEquivalent(Context, Vec1->getElementType(),
                                  Vec2->getElementType()))
      return false;
    if (Vec1->getNumElements() != Vec2->getNumElements())
      return false;
    if (Vec1->getVectorKind() != Vec2->getVectorKind())
      return false;
    break;
  }

  case Type::FunctionProto: {
    const auto *Proto1 = cast<FunctionProtoType>(T1);
    const auto *Proto2 = cast<FunctionProtoType>(T2);
    if (Proto1->getNumParams() != Proto2->getNumParams())
      return false;
    for (unsigned I = 0, N = Proto1->getNumParams(); I != N; ++I) {
      if (!IsStructurallyEquivalent(Context, Proto1->getParamType(I),
                                    Proto2->getParamType(I)))
        return false;
    }
    if (Proto1->isVariadic() != Proto2->isVariadic())
      return false;
    if (Proto1->getExceptionSpecType() != Proto2->getExceptionSpecType())
      return false;
    if (Proto1->getExceptionSpecType() == EST_Dynamic) {
      if (Proto1->getNumExceptions() != Proto2->getNumExceptions())
        return false;
      for (unsigned I = 0, N = Proto1->getNumExceptions(); I != N; ++I) {
        if (!IsStructurallyEquivalent(Context, Proto1->getExceptionType(I),
                                      Proto2->getExceptionType(I)))
          return false;
      }
    } else if (Proto1->getExceptionSpecType() == EST_ComputedNoexcept) {
      if (!IsStructurallyEquivalent(Context, Proto1->getNoexceptExpr(),
                                    Proto2->getNoexceptExpr()))
        return false;
    }
    if (Proto1->getTypeQuals() != Proto2->getTypeQuals())
      return false;

    // Fall through to check the bits common with FunctionNoProtoType.
    LLVM_FALLTHROUGH;
  }

  case Type::FunctionNoProto: {
    const auto *Function1 = cast<FunctionType>(T1);
    const auto *Function2 = cast<FunctionType>(T2);
    if (!IsStructurallyEquivalent(Context, Function1->getReturnType(),
                                  Function2->getReturnType()))
      return false;
    if (Function1->getExtInfo() != Function2->getExtInfo())
      return false;
    break;
  }

  case Type::UnresolvedUsing:
    if (!IsStructurallyEquivalent(Context,
                                  cast<UnresolvedUsingType>(T1)->getDecl(),
                                  cast<UnresolvedUsingType>(T2)->getDecl()))
      return false;
    break;

  case Type::Attributed:
    if (!IsStructurallyEquivalent(Context,
                                  cast<AttributedType>(T1)->getModifiedType(),
                                  cast<AttributedType>(T2)->getModifiedType()))
      return false;
    if (!IsStructurallyEquivalent(
            Context, cast<AttributedType>(T1)->getEquivalentType(),
            cast<AttributedType>(T2)->getEquivalentType()))
      return false;
    break;

  case Type::Paren:
    if (!IsStructurallyEquivalent(Context, cast<ParenType>(T1)->getInnerType(),
                                  cast<ParenType>(T2)->getInnerType()))
      return false;
    break;

  case Type::Typedef:
    if (!IsStructurallyEquivalent(Context, cast<TypedefType>(T1)->getDecl(),
                                  cast<TypedefType>(T2)->getDecl()))
      return false;
    break;

  case Type::TypeOfExpr:
    if (!IsStructurallyEquivalent(
            Context, cast<TypeOfExprType>(T1)->getUnderlyingExpr(),
            cast<TypeOfExprType>(T2)->getUnderlyingExpr()))
      return false;
    break;

  case Type::TypeOf:
    if (!IsStructurallyEquivalent(Context,
                                  cast<TypeOfType>(T1)->getUnderlyingType(),
                                  cast<TypeOfType>(T2)->getUnderlyingType()))
      return false;
    break;

  case Type::UnaryTransform:
    if (!IsStructurallyEquivalent(
            Context, cast<UnaryTransformType>(T1)->getUnderlyingType(),
            cast<UnaryTransformType>(T2)->getUnderlyingType()))
      return false;
    break;

  case Type::Decltype:
    if (!IsStructurallyEquivalent(Context,
                                  cast<DecltypeType>(T1)->getUnderlyingExpr(),
                                  cast<DecltypeType>(T2)->getUnderlyingExpr()))
      return false;
    break;

  case Type::Auto:
    if (!IsStructurallyEquivalent(Context, cast<AutoType>(T1)->getDeducedType(),
                                  cast<AutoType>(T2)->getDeducedType()))
      return false;
    break;

  case Type::DeducedTemplateSpecialization: {
    const auto *DT1 = cast<DeducedTemplateSpecializationType>(T1);
    const auto *DT2 = cast<DeducedTemplateSpecializationType>(T2);
    if (!IsStructurallyEquivalent(Context, DT1->getTemplateName(),
                                  DT2->getTemplateName()))
      return false;
    if (!IsStructurallyEquivalent(Context, DT1->getDeducedType(),
                                  DT2->getDeducedType()))
      return false;
    break;
  }

  case Type::Record:
  case Type::Enum:
    if (!IsStructurallyEquivalent(Context, cast<TagType>(T1)->getDecl(),
                                  cast<TagType>(T2)->getDecl()))
      return false;
    break;

  case Type::TemplateTypeParm: {
    const auto *Parm1 = cast<TemplateTypeParmType>(T1);
    const auto *Parm2 = cast<TemplateTypeParmType>(T2);
    if (Parm1->getDepth() != Parm2->getDepth())
      return false;
    if (Parm1->getIndex() != Parm2->getIndex())
      return false;
    if (Parm1->isParameterPack() != Parm2->isParameterPack())
      return false;

    // Names of template type parameters are never significant.
    break;
  }

  case Type::SubstTemplateTypeParm: {
    const auto *Subst1 = cast<SubstTemplateTypeParmType>(T1);
    const auto *Subst2 = cast<SubstTemplateTypeParmType>(T2);
    if (!IsStructurallyEquivalent(Context,
                                  QualType(Subst1->getReplacedParameter(), 0),
                                  QualType(Subst2->getReplacedParameter(), 0)))
      return false;
    if (!IsStructurallyEquivalent(Context, Subst1->getReplacementType(),
                                  Subst2->getReplacementType()))
      return false;
    break;
  }

  case Type::SubstTemplateTypeParmPack: {
    const auto *Subst1 = cast<SubstTemplateTypeParmPackType>(T1);
    const auto *Subst2 = cast<SubstTemplateTypeParmPackType>(T2);
    if (!IsStructurallyEquivalent(Context,
                                  QualType(Subst1->getReplacedParameter(), 0),
                                  QualType(Subst2->getReplacedParameter(), 0)))
      return false;
    if (!IsStructurallyEquivalent(Context, Subst1->getArgumentPack(),
                                  Subst2->getArgumentPack()))
      return false;
    break;
  }

  case Type::TemplateSpecialization: {
    const auto *Spec1 = cast<TemplateSpecializationType>(T1);
    const auto *Spec2 = cast<TemplateSpecializationType>(T2);
    if (!IsStructurallyEquivalent(Context, Spec1->getTemplateName(),
                                  Spec2->getTemplateName()))
      return false;
    if (Spec1->getNumArgs() != Spec2->getNumArgs())
      return false;
    for (unsigned I = 0, N = Spec1->getNumArgs(); I != N; ++I) {
      if (!IsStructurallyEquivalent(Context, Spec1->getArg(I),
                                    Spec2->getArg(I)))
        return false;
    }
    break;
  }

  case Type::Elaborated: {
    const auto *Elab1 = cast<ElaboratedType>(T1);
    const auto *Elab2 = cast<ElaboratedType>(T2);
    // CHECKME: what if a keyword is ETK_None or ETK_typename ?
    if (Elab1->getKeyword() != Elab2->getKeyword())
      return false;
    if (!IsStructurallyEquivalent(Context, Elab1->getQualifier(),
                                  Elab2->getQualifier()))
      return false;
    if (!IsStructurallyEquivalent(Context, Elab1->getNamedType(),
                                  Elab2->getNamedType()))
      return false;
    break;
  }

  case Type::InjectedClassName: {
    const auto *Inj1 = cast<InjectedClassNameType>(T1);
    const auto *Inj2 = cast<InjectedClassNameType>(T2);
    if (!IsStructurallyEquivalent(Context,
                                  Inj1->getInjectedSpecializationType(),
                                  Inj2->getInjectedSpecializationType()))
      return false;
    break;
  }

  case Type::DependentName: {
    const auto *Typename1 = cast<DependentNameType>(T1);
    const auto *Typename2 = cast<DependentNameType>(T2);
    if (!IsStructurallyEquivalent(Context, Typename1->getQualifier(),
                                  Typename2->getQualifier()))
      return false;
    if (!IsStructurallyEquivalent(Typename1->getIdentifier(),
                                  Typename2->getIdentifier()))
      return false;

    break;
  }

  case Type::DependentTemplateSpecialization: {
    const auto *Spec1 = cast<DependentTemplateSpecializationType>(T1);
    const auto *Spec2 = cast<DependentTemplateSpecializationType>(T2);
    if (!IsStructurallyEquivalent(Context, Spec1->getQualifier(),
                                  Spec2->getQualifier()))
      return false;
    if (!IsStructurallyEquivalent(Spec1->getIdentifier(),
                                  Spec2->getIdentifier()))
      return false;
    if (Spec1->getNumArgs() != Spec2->getNumArgs())
      return false;
    for (unsigned I = 0, N = Spec1->getNumArgs(); I != N; ++I) {
      if (!IsStructurallyEquivalent(Context, Spec1->getArg(I),
                                    Spec2->getArg(I)))
        return false;
    }
    break;
  }

  case Type::PackExpansion:
    if (!IsStructurallyEquivalent(Context,
                                  cast<PackExpansionType>(T1)->getPattern(),
                                  cast<PackExpansionType>(T2)->getPattern()))
      return false;
    break;

  case Type::ObjCInterface: {
    const auto *Iface1 = cast<ObjCInterfaceType>(T1);
    const auto *Iface2 = cast<ObjCInterfaceType>(T2);
    if (!IsStructurallyEquivalent(Context, Iface1->getDecl(),
                                  Iface2->getDecl()))
      return false;
    break;
  }

  case Type::ObjCTypeParam: {
    const auto *Obj1 = cast<ObjCTypeParamType>(T1);
    const auto *Obj2 = cast<ObjCTypeParamType>(T2);
    if (!IsStructurallyEquivalent(Context, Obj1->getDecl(), Obj2->getDecl()))
      return false;

    if (Obj1->getNumProtocols() != Obj2->getNumProtocols())
      return false;
    for (unsigned I = 0, N = Obj1->getNumProtocols(); I != N; ++I) {
      if (!IsStructurallyEquivalent(Context, Obj1->getProtocol(I),
                                    Obj2->getProtocol(I)))
        return false;
    }
    break;
  }

  case Type::ObjCObject: {
    const auto *Obj1 = cast<ObjCObjectType>(T1);
    const auto *Obj2 = cast<ObjCObjectType>(T2);
    if (!IsStructurallyEquivalent(Context, Obj1->getBaseType(),
                                  Obj2->getBaseType()))
      return false;
    if (Obj1->getNumProtocols() != Obj2->getNumProtocols())
      return false;
    for (unsigned I = 0, N = Obj1->getNumProtocols(); I != N; ++I) {
      if (!IsStructurallyEquivalent(Context, Obj1->getProtocol(I),
                                    Obj2->getProtocol(I)))
        return false;
    }
    break;
  }

  case Type::ObjCObjectPointer: {
    const auto *Ptr1 = cast<ObjCObjectPointerType>(T1);
    const auto *Ptr2 = cast<ObjCObjectPointerType>(T2);
    if (!IsStructurallyEquivalent(Context, Ptr1->getPointeeType(),
                                  Ptr2->getPointeeType()))
      return false;
    break;
  }

  case Type::Atomic:
    if (!IsStructurallyEquivalent(Context, cast<AtomicType>(T1)->getValueType(),
                                  cast<AtomicType>(T2)->getValueType()))
      return false;
    break;

<<<<<<< HEAD
#if INTEL_CUSTOMIZATION
  case Type::Channel: {
    if (!IsStructurallyEquivalent(Context,
                                  cast<ChannelType>(T1)->getElementType(),
                                  cast<ChannelType>(T2)->getElementType()))
      return false;
    break;
  }
  case Type::ArbPrecInt: {
    const ArbPrecIntType *Int1 = cast<ArbPrecIntType>(T1);
    const ArbPrecIntType *Int2 = cast<ArbPrecIntType>(T2);
    if (!IsStructurallyEquivalent(Context, Int1->getUnderlyingType(),
                                  Int2->getUnderlyingType()) ||
        Int1->getNumBits() != Int2->getNumBits())
      return false;
    break;
  }
  case Type::DependentSizedArbPrecInt: {
    const DependentSizedArbPrecIntType *Int1 =
        cast<DependentSizedArbPrecIntType>(T1);
    const DependentSizedArbPrecIntType *Int2 =
        cast<DependentSizedArbPrecIntType>(T2);
    if (!IsStructurallyEquivalent(Context, Int1->getUnderlyingType(),
                                  Int2->getUnderlyingType()) ||
        !IsStructurallyEquivalent(Context, Int1->getNumBitsExpr(),
                                  Int2->getNumBitsExpr()))
      return false;
    break;
  }
#endif // INTEL_CUSTOMIZATION

  case Type::Pipe: {
=======
  case Type::Pipe:
>>>>>>> 27695da9
    if (!IsStructurallyEquivalent(Context, cast<PipeType>(T1)->getElementType(),
                                  cast<PipeType>(T2)->getElementType()))
      return false;
    break;
  } // end switch

  return true;
}

/// Determine structural equivalence of two fields.
static bool IsStructurallyEquivalent(StructuralEquivalenceContext &Context,
                                     FieldDecl *Field1, FieldDecl *Field2) {
  const auto *Owner2 = cast<RecordDecl>(Field2->getDeclContext());

  // For anonymous structs/unions, match up the anonymous struct/union type
  // declarations directly, so that we don't go off searching for anonymous
  // types
  if (Field1->isAnonymousStructOrUnion() &&
      Field2->isAnonymousStructOrUnion()) {
    RecordDecl *D1 = Field1->getType()->castAs<RecordType>()->getDecl();
    RecordDecl *D2 = Field2->getType()->castAs<RecordType>()->getDecl();
    return IsStructurallyEquivalent(Context, D1, D2);
  }

  // Check for equivalent field names.
  IdentifierInfo *Name1 = Field1->getIdentifier();
  IdentifierInfo *Name2 = Field2->getIdentifier();
  if (!::IsStructurallyEquivalent(Name1, Name2)) {
    if (Context.Complain) {
      Context.Diag2(Owner2->getLocation(),
                    Context.ErrorOnTagTypeMismatch
                        ? diag::err_odr_tag_type_inconsistent
                        : diag::warn_odr_tag_type_inconsistent)
          << Context.ToCtx.getTypeDeclType(Owner2);
      Context.Diag2(Field2->getLocation(), diag::note_odr_field_name)
          << Field2->getDeclName();
      Context.Diag1(Field1->getLocation(), diag::note_odr_field_name)
          << Field1->getDeclName();
    }
    return false;
  }

  if (!IsStructurallyEquivalent(Context, Field1->getType(),
                                Field2->getType())) {
    if (Context.Complain) {
      Context.Diag2(Owner2->getLocation(),
                    Context.ErrorOnTagTypeMismatch
                        ? diag::err_odr_tag_type_inconsistent
                        : diag::warn_odr_tag_type_inconsistent)
          << Context.ToCtx.getTypeDeclType(Owner2);
      Context.Diag2(Field2->getLocation(), diag::note_odr_field)
          << Field2->getDeclName() << Field2->getType();
      Context.Diag1(Field1->getLocation(), diag::note_odr_field)
          << Field1->getDeclName() << Field1->getType();
    }
    return false;
  }

  if (Field1->isBitField() != Field2->isBitField()) {
    if (Context.Complain) {
      Context.Diag2(Owner2->getLocation(),
                    Context.ErrorOnTagTypeMismatch
                        ? diag::err_odr_tag_type_inconsistent
                        : diag::warn_odr_tag_type_inconsistent)
          << Context.ToCtx.getTypeDeclType(Owner2);
      if (Field1->isBitField()) {
        Context.Diag1(Field1->getLocation(), diag::note_odr_bit_field)
            << Field1->getDeclName() << Field1->getType()
            << Field1->getBitWidthValue(Context.FromCtx);
        Context.Diag2(Field2->getLocation(), diag::note_odr_not_bit_field)
            << Field2->getDeclName();
      } else {
        Context.Diag2(Field2->getLocation(), diag::note_odr_bit_field)
            << Field2->getDeclName() << Field2->getType()
            << Field2->getBitWidthValue(Context.ToCtx);
        Context.Diag1(Field1->getLocation(), diag::note_odr_not_bit_field)
            << Field1->getDeclName();
      }
    }
    return false;
  }

  if (Field1->isBitField()) {
    // Make sure that the bit-fields are the same length.
    unsigned Bits1 = Field1->getBitWidthValue(Context.FromCtx);
    unsigned Bits2 = Field2->getBitWidthValue(Context.ToCtx);

    if (Bits1 != Bits2) {
      if (Context.Complain) {
        Context.Diag2(Owner2->getLocation(),
                      Context.ErrorOnTagTypeMismatch
                          ? diag::err_odr_tag_type_inconsistent
                          : diag::warn_odr_tag_type_inconsistent)
            << Context.ToCtx.getTypeDeclType(Owner2);
        Context.Diag2(Field2->getLocation(), diag::note_odr_bit_field)
            << Field2->getDeclName() << Field2->getType() << Bits2;
        Context.Diag1(Field1->getLocation(), diag::note_odr_bit_field)
            << Field1->getDeclName() << Field1->getType() << Bits1;
      }
      return false;
    }
  }

  return true;
}

/// Determine structural equivalence of two records.
static bool IsStructurallyEquivalent(StructuralEquivalenceContext &Context,
                                     RecordDecl *D1, RecordDecl *D2) {
  if (D1->isUnion() != D2->isUnion()) {
    if (Context.Complain) {
      Context.Diag2(D2->getLocation(),
                    Context.ErrorOnTagTypeMismatch
                        ? diag::err_odr_tag_type_inconsistent
                        : diag::warn_odr_tag_type_inconsistent)
          << Context.ToCtx.getTypeDeclType(D2);
      Context.Diag1(D1->getLocation(), diag::note_odr_tag_kind_here)
          << D1->getDeclName() << (unsigned)D1->getTagKind();
    }
    return false;
  }

  if (D1->isAnonymousStructOrUnion() && D2->isAnonymousStructOrUnion()) {
    // If both anonymous structs/unions are in a record context, make sure
    // they occur in the same location in the context records.
    if (Optional<unsigned> Index1 =
            StructuralEquivalenceContext::findUntaggedStructOrUnionIndex(D1)) {
      if (Optional<unsigned> Index2 =
              StructuralEquivalenceContext::findUntaggedStructOrUnionIndex(
                  D2)) {
        if (*Index1 != *Index2)
          return false;
      }
    }
  }

  // If both declarations are class template specializations, we know
  // the ODR applies, so check the template and template arguments.
  const auto *Spec1 = dyn_cast<ClassTemplateSpecializationDecl>(D1);
  const auto *Spec2 = dyn_cast<ClassTemplateSpecializationDecl>(D2);
  if (Spec1 && Spec2) {
    // Check that the specialized templates are the same.
    if (!IsStructurallyEquivalent(Context, Spec1->getSpecializedTemplate(),
                                  Spec2->getSpecializedTemplate()))
      return false;

    // Check that the template arguments are the same.
    if (Spec1->getTemplateArgs().size() != Spec2->getTemplateArgs().size())
      return false;

    for (unsigned I = 0, N = Spec1->getTemplateArgs().size(); I != N; ++I)
      if (!IsStructurallyEquivalent(Context, Spec1->getTemplateArgs().get(I),
                                    Spec2->getTemplateArgs().get(I)))
        return false;
  }
  // If one is a class template specialization and the other is not, these
  // structures are different.
  else if (Spec1 || Spec2)
    return false;

  // Compare the definitions of these two records. If either or both are
  // incomplete, we assume that they are equivalent.
  D1 = D1->getDefinition();
  D2 = D2->getDefinition();
  if (!D1 || !D2)
    return true;

  if (auto *D1CXX = dyn_cast<CXXRecordDecl>(D1)) {
    if (auto *D2CXX = dyn_cast<CXXRecordDecl>(D2)) {
      if (D1CXX->hasExternalLexicalStorage() &&
          !D1CXX->isCompleteDefinition()) {
        D1CXX->getASTContext().getExternalSource()->CompleteType(D1CXX);
      }

      if (D1CXX->getNumBases() != D2CXX->getNumBases()) {
        if (Context.Complain) {
          Context.Diag2(D2->getLocation(), diag::warn_odr_tag_type_inconsistent)
              << Context.ToCtx.getTypeDeclType(D2);
          Context.Diag2(D2->getLocation(), diag::note_odr_number_of_bases)
              << D2CXX->getNumBases();
          Context.Diag1(D1->getLocation(), diag::note_odr_number_of_bases)
              << D1CXX->getNumBases();
        }
        return false;
      }

      // Check the base classes.
      for (CXXRecordDecl::base_class_iterator Base1 = D1CXX->bases_begin(),
                                              BaseEnd1 = D1CXX->bases_end(),
                                              Base2 = D2CXX->bases_begin();
           Base1 != BaseEnd1; ++Base1, ++Base2) {
        if (!IsStructurallyEquivalent(Context, Base1->getType(),
                                      Base2->getType())) {
          if (Context.Complain) {
            Context.Diag2(D2->getLocation(),
                          diag::warn_odr_tag_type_inconsistent)
                << Context.ToCtx.getTypeDeclType(D2);
            Context.Diag2(Base2->getLocStart(), diag::note_odr_base)
                << Base2->getType() << Base2->getSourceRange();
            Context.Diag1(Base1->getLocStart(), diag::note_odr_base)
                << Base1->getType() << Base1->getSourceRange();
          }
          return false;
        }

        // Check virtual vs. non-virtual inheritance mismatch.
        if (Base1->isVirtual() != Base2->isVirtual()) {
          if (Context.Complain) {
            Context.Diag2(D2->getLocation(),
                          diag::warn_odr_tag_type_inconsistent)
                << Context.ToCtx.getTypeDeclType(D2);
            Context.Diag2(Base2->getLocStart(), diag::note_odr_virtual_base)
                << Base2->isVirtual() << Base2->getSourceRange();
            Context.Diag1(Base1->getLocStart(), diag::note_odr_base)
                << Base1->isVirtual() << Base1->getSourceRange();
          }
          return false;
        }
      }
    } else if (D1CXX->getNumBases() > 0) {
      if (Context.Complain) {
        Context.Diag2(D2->getLocation(), diag::warn_odr_tag_type_inconsistent)
            << Context.ToCtx.getTypeDeclType(D2);
        const CXXBaseSpecifier *Base1 = D1CXX->bases_begin();
        Context.Diag1(Base1->getLocStart(), diag::note_odr_base)
            << Base1->getType() << Base1->getSourceRange();
        Context.Diag2(D2->getLocation(), diag::note_odr_missing_base);
      }
      return false;
    }
  }

  // Check the fields for consistency.
  RecordDecl::field_iterator Field2 = D2->field_begin(),
                             Field2End = D2->field_end();
  for (RecordDecl::field_iterator Field1 = D1->field_begin(),
                                  Field1End = D1->field_end();
       Field1 != Field1End; ++Field1, ++Field2) {
    if (Field2 == Field2End) {
      if (Context.Complain) {
        Context.Diag2(D2->getLocation(),
                      Context.ErrorOnTagTypeMismatch
                          ? diag::err_odr_tag_type_inconsistent
                          : diag::warn_odr_tag_type_inconsistent)
            << Context.ToCtx.getTypeDeclType(D2);
        Context.Diag1(Field1->getLocation(), diag::note_odr_field)
            << Field1->getDeclName() << Field1->getType();
        Context.Diag2(D2->getLocation(), diag::note_odr_missing_field);
      }
      return false;
    }

    if (!IsStructurallyEquivalent(Context, *Field1, *Field2))
      return false;
  }

  if (Field2 != Field2End) {
    if (Context.Complain) {
      Context.Diag2(D2->getLocation(),
                    Context.ErrorOnTagTypeMismatch
                        ? diag::err_odr_tag_type_inconsistent
                        : diag::warn_odr_tag_type_inconsistent)
          << Context.ToCtx.getTypeDeclType(D2);
      Context.Diag2(Field2->getLocation(), diag::note_odr_field)
          << Field2->getDeclName() << Field2->getType();
      Context.Diag1(D1->getLocation(), diag::note_odr_missing_field);
    }
    return false;
  }

  return true;
}

/// Determine structural equivalence of two enums.
static bool IsStructurallyEquivalent(StructuralEquivalenceContext &Context,
                                     EnumDecl *D1, EnumDecl *D2) {
  EnumDecl::enumerator_iterator EC2 = D2->enumerator_begin(),
                                EC2End = D2->enumerator_end();
  for (EnumDecl::enumerator_iterator EC1 = D1->enumerator_begin(),
                                     EC1End = D1->enumerator_end();
       EC1 != EC1End; ++EC1, ++EC2) {
    if (EC2 == EC2End) {
      if (Context.Complain) {
        Context.Diag2(D2->getLocation(),
                      Context.ErrorOnTagTypeMismatch
                          ? diag::err_odr_tag_type_inconsistent
                          : diag::warn_odr_tag_type_inconsistent)
            << Context.ToCtx.getTypeDeclType(D2);
        Context.Diag1(EC1->getLocation(), diag::note_odr_enumerator)
            << EC1->getDeclName() << EC1->getInitVal().toString(10);
        Context.Diag2(D2->getLocation(), diag::note_odr_missing_enumerator);
      }
      return false;
    }

    llvm::APSInt Val1 = EC1->getInitVal();
    llvm::APSInt Val2 = EC2->getInitVal();
    if (!llvm::APSInt::isSameValue(Val1, Val2) ||
        !IsStructurallyEquivalent(EC1->getIdentifier(), EC2->getIdentifier())) {
      if (Context.Complain) {
        Context.Diag2(D2->getLocation(),
                      Context.ErrorOnTagTypeMismatch
                          ? diag::err_odr_tag_type_inconsistent
                          : diag::warn_odr_tag_type_inconsistent)
            << Context.ToCtx.getTypeDeclType(D2);
        Context.Diag2(EC2->getLocation(), diag::note_odr_enumerator)
            << EC2->getDeclName() << EC2->getInitVal().toString(10);
        Context.Diag1(EC1->getLocation(), diag::note_odr_enumerator)
            << EC1->getDeclName() << EC1->getInitVal().toString(10);
      }
      return false;
    }
  }

  if (EC2 != EC2End) {
    if (Context.Complain) {
      Context.Diag2(D2->getLocation(),
                    Context.ErrorOnTagTypeMismatch
                        ? diag::err_odr_tag_type_inconsistent
                        : diag::warn_odr_tag_type_inconsistent)
          << Context.ToCtx.getTypeDeclType(D2);
      Context.Diag2(EC2->getLocation(), diag::note_odr_enumerator)
          << EC2->getDeclName() << EC2->getInitVal().toString(10);
      Context.Diag1(D1->getLocation(), diag::note_odr_missing_enumerator);
    }
    return false;
  }

  return true;
}

static bool IsStructurallyEquivalent(StructuralEquivalenceContext &Context,
                                     TemplateParameterList *Params1,
                                     TemplateParameterList *Params2) {
  if (Params1->size() != Params2->size()) {
    if (Context.Complain) {
      Context.Diag2(Params2->getTemplateLoc(),
                    diag::err_odr_different_num_template_parameters)
          << Params1->size() << Params2->size();
      Context.Diag1(Params1->getTemplateLoc(),
                    diag::note_odr_template_parameter_list);
    }
    return false;
  }

  for (unsigned I = 0, N = Params1->size(); I != N; ++I) {
    if (Params1->getParam(I)->getKind() != Params2->getParam(I)->getKind()) {
      if (Context.Complain) {
        Context.Diag2(Params2->getParam(I)->getLocation(),
                      diag::err_odr_different_template_parameter_kind);
        Context.Diag1(Params1->getParam(I)->getLocation(),
                      diag::note_odr_template_parameter_here);
      }
      return false;
    }

    if (!Context.IsStructurallyEquivalent(Params1->getParam(I),
                                          Params2->getParam(I)))
      return false;
  }

  return true;
}

static bool IsStructurallyEquivalent(StructuralEquivalenceContext &Context,
                                     TemplateTypeParmDecl *D1,
                                     TemplateTypeParmDecl *D2) {
  if (D1->isParameterPack() != D2->isParameterPack()) {
    if (Context.Complain) {
      Context.Diag2(D2->getLocation(), diag::err_odr_parameter_pack_non_pack)
          << D2->isParameterPack();
      Context.Diag1(D1->getLocation(), diag::note_odr_parameter_pack_non_pack)
          << D1->isParameterPack();
    }
    return false;
  }

  return true;
}

static bool IsStructurallyEquivalent(StructuralEquivalenceContext &Context,
                                     NonTypeTemplateParmDecl *D1,
                                     NonTypeTemplateParmDecl *D2) {
  if (D1->isParameterPack() != D2->isParameterPack()) {
    if (Context.Complain) {
      Context.Diag2(D2->getLocation(), diag::err_odr_parameter_pack_non_pack)
          << D2->isParameterPack();
      Context.Diag1(D1->getLocation(), diag::note_odr_parameter_pack_non_pack)
          << D1->isParameterPack();
    }
    return false;
  }

  // Check types.
  if (!Context.IsStructurallyEquivalent(D1->getType(), D2->getType())) {
    if (Context.Complain) {
      Context.Diag2(D2->getLocation(),
                    diag::err_odr_non_type_parameter_type_inconsistent)
          << D2->getType() << D1->getType();
      Context.Diag1(D1->getLocation(), diag::note_odr_value_here)
          << D1->getType();
    }
    return false;
  }

  return true;
}

static bool IsStructurallyEquivalent(StructuralEquivalenceContext &Context,
                                     TemplateTemplateParmDecl *D1,
                                     TemplateTemplateParmDecl *D2) {
  if (D1->isParameterPack() != D2->isParameterPack()) {
    if (Context.Complain) {
      Context.Diag2(D2->getLocation(), diag::err_odr_parameter_pack_non_pack)
          << D2->isParameterPack();
      Context.Diag1(D1->getLocation(), diag::note_odr_parameter_pack_non_pack)
          << D1->isParameterPack();
    }
    return false;
  }

  // Check template parameter lists.
  return IsStructurallyEquivalent(Context, D1->getTemplateParameters(),
                                  D2->getTemplateParameters());
}

static bool IsTemplateDeclCommonStructurallyEquivalent(
    StructuralEquivalenceContext &Ctx, TemplateDecl *D1, TemplateDecl *D2) {
  if (!IsStructurallyEquivalent(D1->getIdentifier(), D2->getIdentifier()))
    return false;
  if (!D1->getIdentifier()) // Special name
    if (D1->getNameAsString() != D2->getNameAsString())
      return false;
  return IsStructurallyEquivalent(Ctx, D1->getTemplateParameters(),
                                  D2->getTemplateParameters());
}

static bool IsStructurallyEquivalent(StructuralEquivalenceContext &Context,
                                     ClassTemplateDecl *D1,
                                     ClassTemplateDecl *D2) {
  // Check template parameters.
  if (!IsTemplateDeclCommonStructurallyEquivalent(Context, D1, D2))
    return false;

  // Check the templated declaration.
  return Context.IsStructurallyEquivalent(D1->getTemplatedDecl(),
                                          D2->getTemplatedDecl());
}

static bool IsStructurallyEquivalent(StructuralEquivalenceContext &Context,
                                     FunctionTemplateDecl *D1,
                                     FunctionTemplateDecl *D2) {
  // Check template parameters.
  if (!IsTemplateDeclCommonStructurallyEquivalent(Context, D1, D2))
    return false;

  // Check the templated declaration.
  return Context.IsStructurallyEquivalent(D1->getTemplatedDecl()->getType(),
                                          D2->getTemplatedDecl()->getType());
}

/// Determine structural equivalence of two declarations.
static bool IsStructurallyEquivalent(StructuralEquivalenceContext &Context,
                                     Decl *D1, Decl *D2) {
  // FIXME: Check for known structural equivalences via a callback of some sort.

  // Check whether we already know that these two declarations are not
  // structurally equivalent.
  if (Context.NonEquivalentDecls.count(
          std::make_pair(D1->getCanonicalDecl(), D2->getCanonicalDecl())))
    return false;

  // Determine whether we've already produced a tentative equivalence for D1.
  Decl *&EquivToD1 = Context.TentativeEquivalences[D1->getCanonicalDecl()];
  if (EquivToD1)
    return EquivToD1 == D2->getCanonicalDecl();

  // Produce a tentative equivalence D1 <-> D2, which will be checked later.
  EquivToD1 = D2->getCanonicalDecl();
  Context.DeclsToCheck.push_back(D1->getCanonicalDecl());
  return true;
}

DiagnosticBuilder StructuralEquivalenceContext::Diag1(SourceLocation Loc,
                                                      unsigned DiagID) {
  assert(Complain && "Not allowed to complain");
  if (LastDiagFromC2)
    FromCtx.getDiagnostics().notePriorDiagnosticFrom(ToCtx.getDiagnostics());
  LastDiagFromC2 = false;
  return FromCtx.getDiagnostics().Report(Loc, DiagID);
}

DiagnosticBuilder StructuralEquivalenceContext::Diag2(SourceLocation Loc,
                                                      unsigned DiagID) {
  assert(Complain && "Not allowed to complain");
  if (!LastDiagFromC2)
    ToCtx.getDiagnostics().notePriorDiagnosticFrom(FromCtx.getDiagnostics());
  LastDiagFromC2 = true;
  return ToCtx.getDiagnostics().Report(Loc, DiagID);
}

Optional<unsigned>
StructuralEquivalenceContext::findUntaggedStructOrUnionIndex(RecordDecl *Anon) {
  ASTContext &Context = Anon->getASTContext();
  QualType AnonTy = Context.getRecordType(Anon);

  const auto *Owner = dyn_cast<RecordDecl>(Anon->getDeclContext());
  if (!Owner)
    return None;

  unsigned Index = 0;
  for (const auto *D : Owner->noload_decls()) {
    const auto *F = dyn_cast<FieldDecl>(D);
    if (!F)
      continue;

    if (F->isAnonymousStructOrUnion()) {
      if (Context.hasSameType(F->getType(), AnonTy))
        break;
      ++Index;
      continue;
    }

    // If the field looks like this:
    // struct { ... } A;
    QualType FieldType = F->getType();
    // In case of nested structs.
    while (const auto *ElabType = dyn_cast<ElaboratedType>(FieldType))
      FieldType = ElabType->getNamedType();

    if (const auto *RecType = dyn_cast<RecordType>(FieldType)) {
      const RecordDecl *RecDecl = RecType->getDecl();
      if (RecDecl->getDeclContext() == Owner && !RecDecl->getIdentifier()) {
        if (Context.hasSameType(FieldType, AnonTy))
          break;
        ++Index;
        continue;
      }
    }
  }

  return Index;
}

bool StructuralEquivalenceContext::IsStructurallyEquivalent(Decl *D1,
                                                            Decl *D2) {
  if (!::IsStructurallyEquivalent(*this, D1, D2))
    return false;

  return !Finish();
}

bool StructuralEquivalenceContext::IsStructurallyEquivalent(QualType T1,
                                                            QualType T2) {
  if (!::IsStructurallyEquivalent(*this, T1, T2))
    return false;

  return !Finish();
}

bool StructuralEquivalenceContext::Finish() {
  while (!DeclsToCheck.empty()) {
    // Check the next declaration.
    Decl *D1 = DeclsToCheck.front();
    DeclsToCheck.pop_front();

    Decl *D2 = TentativeEquivalences[D1];
    assert(D2 && "Unrecorded tentative equivalence?");

    bool Equivalent = true;

    // FIXME: Switch on all declaration kinds. For now, we're just going to
    // check the obvious ones.
    if (auto *Record1 = dyn_cast<RecordDecl>(D1)) {
      if (auto *Record2 = dyn_cast<RecordDecl>(D2)) {
        // Check for equivalent structure names.
        IdentifierInfo *Name1 = Record1->getIdentifier();
        if (!Name1 && Record1->getTypedefNameForAnonDecl())
          Name1 = Record1->getTypedefNameForAnonDecl()->getIdentifier();
        IdentifierInfo *Name2 = Record2->getIdentifier();
        if (!Name2 && Record2->getTypedefNameForAnonDecl())
          Name2 = Record2->getTypedefNameForAnonDecl()->getIdentifier();
        if (!::IsStructurallyEquivalent(Name1, Name2) ||
            !::IsStructurallyEquivalent(*this, Record1, Record2))
          Equivalent = false;
      } else {
        // Record/non-record mismatch.
        Equivalent = false;
      }
    } else if (auto *Enum1 = dyn_cast<EnumDecl>(D1)) {
      if (auto *Enum2 = dyn_cast<EnumDecl>(D2)) {
        // Check for equivalent enum names.
        IdentifierInfo *Name1 = Enum1->getIdentifier();
        if (!Name1 && Enum1->getTypedefNameForAnonDecl())
          Name1 = Enum1->getTypedefNameForAnonDecl()->getIdentifier();
        IdentifierInfo *Name2 = Enum2->getIdentifier();
        if (!Name2 && Enum2->getTypedefNameForAnonDecl())
          Name2 = Enum2->getTypedefNameForAnonDecl()->getIdentifier();
        if (!::IsStructurallyEquivalent(Name1, Name2) ||
            !::IsStructurallyEquivalent(*this, Enum1, Enum2))
          Equivalent = false;
      } else {
        // Enum/non-enum mismatch
        Equivalent = false;
      }
    } else if (const auto *Typedef1 = dyn_cast<TypedefNameDecl>(D1)) {
      if (const auto *Typedef2 = dyn_cast<TypedefNameDecl>(D2)) {
        if (!::IsStructurallyEquivalent(Typedef1->getIdentifier(),
                                        Typedef2->getIdentifier()) ||
            !::IsStructurallyEquivalent(*this, Typedef1->getUnderlyingType(),
                                        Typedef2->getUnderlyingType()))
          Equivalent = false;
      } else {
        // Typedef/non-typedef mismatch.
        Equivalent = false;
      }
    } else if (auto *ClassTemplate1 = dyn_cast<ClassTemplateDecl>(D1)) {
      if (auto *ClassTemplate2 = dyn_cast<ClassTemplateDecl>(D2)) {
        if (!::IsStructurallyEquivalent(*this, ClassTemplate1,
                                        ClassTemplate2))
          Equivalent = false;
      } else {
        // Class template/non-class-template mismatch.
        Equivalent = false;
      }
    } else if (auto *FunctionTemplate1 = dyn_cast<FunctionTemplateDecl>(D1)) {
      if (auto *FunctionTemplate2 = dyn_cast<FunctionTemplateDecl>(D2)) {
        if (!::IsStructurallyEquivalent(*this, FunctionTemplate1,
                                        FunctionTemplate2))
          Equivalent = false;
      } else {
        // Class template/non-class-template mismatch.
        Equivalent = false;
      }
    } else if (auto *TTP1 = dyn_cast<TemplateTypeParmDecl>(D1)) {
      if (auto *TTP2 = dyn_cast<TemplateTypeParmDecl>(D2)) {
        if (!::IsStructurallyEquivalent(*this, TTP1, TTP2))
          Equivalent = false;
      } else {
        // Kind mismatch.
        Equivalent = false;
      }
    } else if (auto *NTTP1 = dyn_cast<NonTypeTemplateParmDecl>(D1)) {
      if (auto *NTTP2 = dyn_cast<NonTypeTemplateParmDecl>(D2)) {
        if (!::IsStructurallyEquivalent(*this, NTTP1, NTTP2))
          Equivalent = false;
      } else {
        // Kind mismatch.
        Equivalent = false;
      }
    } else if (auto *TTP1 = dyn_cast<TemplateTemplateParmDecl>(D1)) {
      if (auto *TTP2 = dyn_cast<TemplateTemplateParmDecl>(D2)) {
        if (!::IsStructurallyEquivalent(*this, TTP1, TTP2))
          Equivalent = false;
      } else {
        // Kind mismatch.
        Equivalent = false;
      }
    }

    if (!Equivalent) {
      // Note that these two declarations are not equivalent (and we already
      // know about it).
      NonEquivalentDecls.insert(
          std::make_pair(D1->getCanonicalDecl(), D2->getCanonicalDecl()));
      return true;
    }
    // FIXME: Check other declaration kinds!
  }

  return false;
}<|MERGE_RESOLUTION|>--- conflicted
+++ resolved
@@ -722,7 +722,6 @@
       return false;
     break;
 
-<<<<<<< HEAD
 #if INTEL_CUSTOMIZATION
   case Type::Channel: {
     if (!IsStructurallyEquivalent(Context,
@@ -754,10 +753,7 @@
   }
 #endif // INTEL_CUSTOMIZATION
 
-  case Type::Pipe: {
-=======
   case Type::Pipe:
->>>>>>> 27695da9
     if (!IsStructurallyEquivalent(Context, cast<PipeType>(T1)->getElementType(),
                                   cast<PipeType>(T2)->getElementType()))
       return false;
