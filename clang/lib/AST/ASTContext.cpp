//===- ASTContext.cpp - Context to hold long-lived AST nodes --------------===//
//
// Part of the LLVM Project, under the Apache License v2.0 with LLVM Exceptions.
// See https://llvm.org/LICENSE.txt for license information.
// SPDX-License-Identifier: Apache-2.0 WITH LLVM-exception
//
//===----------------------------------------------------------------------===//
//
//  This file implements the ASTContext interface.
//
//===----------------------------------------------------------------------===//

#include "clang/AST/ASTContext.h"
#include "CXXABI.h"
#include "Interp/Context.h"
#include "clang/AST/APValue.h"
#include "clang/AST/ASTConcept.h"
#include "clang/AST/ASTMutationListener.h"
#include "clang/AST/ASTTypeTraits.h"
#include "clang/AST/Attr.h"
#include "clang/AST/AttrIterator.h"
#include "clang/AST/CharUnits.h"
#include "clang/AST/Comment.h"
#include "clang/AST/Decl.h"
#include "clang/AST/DeclBase.h"
#include "clang/AST/DeclCXX.h"
#include "clang/AST/DeclContextInternals.h"
#include "clang/AST/DeclObjC.h"
#include "clang/AST/DeclOpenMP.h"
#include "clang/AST/DeclTemplate.h"
#include "clang/AST/DeclarationName.h"
#include "clang/AST/DependenceFlags.h"
#include "clang/AST/Expr.h"
#include "clang/AST/ExprCXX.h"
#include "clang/AST/ExprConcepts.h"
#include "clang/AST/ExternalASTSource.h"
#include "clang/AST/Mangle.h"
#include "clang/AST/MangleNumberingContext.h"
#include "clang/AST/NestedNameSpecifier.h"
#include "clang/AST/ParentMapContext.h"
#include "clang/AST/RawCommentList.h"
#include "clang/AST/RecordLayout.h"
#include "clang/AST/Stmt.h"
#include "clang/AST/TemplateBase.h"
#include "clang/AST/TemplateName.h"
#include "clang/AST/Type.h"
#include "clang/AST/TypeLoc.h"
#include "clang/AST/UnresolvedSet.h"
#include "clang/AST/VTableBuilder.h"
#include "clang/Basic/AddressSpaces.h"
#include "clang/Basic/Builtins.h"
#include "clang/Basic/CommentOptions.h"
#include "clang/Basic/ExceptionSpecificationType.h"
#include "clang/Basic/FixedPoint.h"
#include "clang/Basic/IdentifierTable.h"
#include "clang/Basic/LLVM.h"
#include "clang/Basic/LangOptions.h"
#include "clang/Basic/Linkage.h"
#include "clang/Basic/Module.h"
#include "clang/Basic/ObjCRuntime.h"
#include "clang/Basic/SanitizerBlacklist.h"
#include "clang/Basic/SourceLocation.h"
#include "clang/Basic/SourceManager.h"
#include "clang/Basic/Specifiers.h"
#include "clang/Basic/TargetCXXABI.h"
#include "clang/Basic/TargetInfo.h"
#include "clang/Basic/XRayLists.h"
#include "llvm/ADT/APInt.h"
#include "llvm/ADT/APSInt.h"
#include "llvm/ADT/ArrayRef.h"
#include "llvm/ADT/DenseMap.h"
#include "llvm/ADT/DenseSet.h"
#include "llvm/ADT/FoldingSet.h"
#include "llvm/ADT/None.h"
#include "llvm/ADT/Optional.h"
#include "llvm/ADT/PointerUnion.h"
#include "llvm/ADT/STLExtras.h"
#include "llvm/ADT/SmallPtrSet.h"
#include "llvm/ADT/SmallVector.h"
#include "llvm/ADT/StringExtras.h"
#include "llvm/ADT/StringRef.h"
#include "llvm/ADT/Triple.h"
#include "llvm/Support/Capacity.h"
#include "llvm/Support/Casting.h"
#include "llvm/Support/Compiler.h"
#include "llvm/Support/ErrorHandling.h"
#include "llvm/Support/MathExtras.h"
#include "llvm/Support/raw_ostream.h"
#include <algorithm>
#include <cassert>
#include <cstddef>
#include <cstdint>
#include <cstdlib>
#include <map>
#include <memory>
#include <string>
#include <tuple>
#include <utility>

using namespace clang;

enum FloatingRank {
  BFloat16Rank, Float16Rank, HalfRank, FloatRank, DoubleRank, LongDoubleRank, Float128Rank
};

/// \returns location that is relevant when searching for Doc comments related
/// to \p D.
static SourceLocation getDeclLocForCommentSearch(const Decl *D,
                                                 SourceManager &SourceMgr) {
  assert(D);

  // User can not attach documentation to implicit declarations.
  if (D->isImplicit())
    return {};

  // User can not attach documentation to implicit instantiations.
  if (const auto *FD = dyn_cast<FunctionDecl>(D)) {
    if (FD->getTemplateSpecializationKind() == TSK_ImplicitInstantiation)
      return {};
  }

  if (const auto *VD = dyn_cast<VarDecl>(D)) {
    if (VD->isStaticDataMember() &&
        VD->getTemplateSpecializationKind() == TSK_ImplicitInstantiation)
      return {};
  }

  if (const auto *CRD = dyn_cast<CXXRecordDecl>(D)) {
    if (CRD->getTemplateSpecializationKind() == TSK_ImplicitInstantiation)
      return {};
  }

  if (const auto *CTSD = dyn_cast<ClassTemplateSpecializationDecl>(D)) {
    TemplateSpecializationKind TSK = CTSD->getSpecializationKind();
    if (TSK == TSK_ImplicitInstantiation ||
        TSK == TSK_Undeclared)
      return {};
  }

  if (const auto *ED = dyn_cast<EnumDecl>(D)) {
    if (ED->getTemplateSpecializationKind() == TSK_ImplicitInstantiation)
      return {};
  }
  if (const auto *TD = dyn_cast<TagDecl>(D)) {
    // When tag declaration (but not definition!) is part of the
    // decl-specifier-seq of some other declaration, it doesn't get comment
    if (TD->isEmbeddedInDeclarator() && !TD->isCompleteDefinition())
      return {};
  }
  // TODO: handle comments for function parameters properly.
  if (isa<ParmVarDecl>(D))
    return {};

  // TODO: we could look up template parameter documentation in the template
  // documentation.
  if (isa<TemplateTypeParmDecl>(D) ||
      isa<NonTypeTemplateParmDecl>(D) ||
      isa<TemplateTemplateParmDecl>(D))
    return {};

  // Find declaration location.
  // For Objective-C declarations we generally don't expect to have multiple
  // declarators, thus use declaration starting location as the "declaration
  // location".
  // For all other declarations multiple declarators are used quite frequently,
  // so we use the location of the identifier as the "declaration location".
  if (isa<ObjCMethodDecl>(D) || isa<ObjCContainerDecl>(D) ||
      isa<ObjCPropertyDecl>(D) ||
      isa<RedeclarableTemplateDecl>(D) ||
      isa<ClassTemplateSpecializationDecl>(D) ||
      // Allow association with Y across {} in `typedef struct X {} Y`.
      isa<TypedefDecl>(D))
    return D->getBeginLoc();
  else {
    const SourceLocation DeclLoc = D->getLocation();
    if (DeclLoc.isMacroID()) {
      if (isa<TypedefDecl>(D)) {
        // If location of the typedef name is in a macro, it is because being
        // declared via a macro. Try using declaration's starting location as
        // the "declaration location".
        return D->getBeginLoc();
      } else if (const auto *TD = dyn_cast<TagDecl>(D)) {
        // If location of the tag decl is inside a macro, but the spelling of
        // the tag name comes from a macro argument, it looks like a special
        // macro like NS_ENUM is being used to define the tag decl.  In that
        // case, adjust the source location to the expansion loc so that we can
        // attach the comment to the tag decl.
        if (SourceMgr.isMacroArgExpansion(DeclLoc) &&
            TD->isCompleteDefinition())
          return SourceMgr.getExpansionLoc(DeclLoc);
      }
    }
    return DeclLoc;
  }

  return {};
}

RawComment *ASTContext::getRawCommentForDeclNoCacheImpl(
    const Decl *D, const SourceLocation RepresentativeLocForDecl,
    const std::map<unsigned, RawComment *> &CommentsInTheFile) const {
  // If the declaration doesn't map directly to a location in a file, we
  // can't find the comment.
  if (RepresentativeLocForDecl.isInvalid() ||
      !RepresentativeLocForDecl.isFileID())
    return nullptr;

  // If there are no comments anywhere, we won't find anything.
  if (CommentsInTheFile.empty())
    return nullptr;

  // Decompose the location for the declaration and find the beginning of the
  // file buffer.
  const std::pair<FileID, unsigned> DeclLocDecomp =
      SourceMgr.getDecomposedLoc(RepresentativeLocForDecl);

  // Slow path.
  auto OffsetCommentBehindDecl =
      CommentsInTheFile.lower_bound(DeclLocDecomp.second);

  // First check whether we have a trailing comment.
  if (OffsetCommentBehindDecl != CommentsInTheFile.end()) {
    RawComment *CommentBehindDecl = OffsetCommentBehindDecl->second;
    if ((CommentBehindDecl->isDocumentation() ||
         LangOpts.CommentOpts.ParseAllComments) &&
        CommentBehindDecl->isTrailingComment() &&
        (isa<FieldDecl>(D) || isa<EnumConstantDecl>(D) || isa<VarDecl>(D) ||
         isa<ObjCMethodDecl>(D) || isa<ObjCPropertyDecl>(D))) {

      // Check that Doxygen trailing comment comes after the declaration, starts
      // on the same line and in the same file as the declaration.
      if (SourceMgr.getLineNumber(DeclLocDecomp.first, DeclLocDecomp.second) ==
          Comments.getCommentBeginLine(CommentBehindDecl, DeclLocDecomp.first,
                                       OffsetCommentBehindDecl->first)) {
        return CommentBehindDecl;
      }
    }
  }

  // The comment just after the declaration was not a trailing comment.
  // Let's look at the previous comment.
  if (OffsetCommentBehindDecl == CommentsInTheFile.begin())
    return nullptr;

  auto OffsetCommentBeforeDecl = --OffsetCommentBehindDecl;
  RawComment *CommentBeforeDecl = OffsetCommentBeforeDecl->second;

  // Check that we actually have a non-member Doxygen comment.
  if (!(CommentBeforeDecl->isDocumentation() ||
        LangOpts.CommentOpts.ParseAllComments) ||
      CommentBeforeDecl->isTrailingComment())
    return nullptr;

  // Decompose the end of the comment.
  const unsigned CommentEndOffset =
      Comments.getCommentEndOffset(CommentBeforeDecl);

  // Get the corresponding buffer.
  bool Invalid = false;
  const char *Buffer = SourceMgr.getBufferData(DeclLocDecomp.first,
                                               &Invalid).data();
  if (Invalid)
    return nullptr;

  // Extract text between the comment and declaration.
  StringRef Text(Buffer + CommentEndOffset,
                 DeclLocDecomp.second - CommentEndOffset);

  // There should be no other declarations or preprocessor directives between
  // comment and declaration.
  if (Text.find_first_of(";{}#@") != StringRef::npos)
    return nullptr;

  return CommentBeforeDecl;
}

RawComment *ASTContext::getRawCommentForDeclNoCache(const Decl *D) const {
  const SourceLocation DeclLoc = getDeclLocForCommentSearch(D, SourceMgr);

  // If the declaration doesn't map directly to a location in a file, we
  // can't find the comment.
  if (DeclLoc.isInvalid() || !DeclLoc.isFileID())
    return nullptr;

  if (ExternalSource && !CommentsLoaded) {
    ExternalSource->ReadComments();
    CommentsLoaded = true;
  }

  if (Comments.empty())
    return nullptr;

  const FileID File = SourceMgr.getDecomposedLoc(DeclLoc).first;
  const auto CommentsInThisFile = Comments.getCommentsInFile(File);
  if (!CommentsInThisFile || CommentsInThisFile->empty())
    return nullptr;

  return getRawCommentForDeclNoCacheImpl(D, DeclLoc, *CommentsInThisFile);
}

void ASTContext::addComment(const RawComment &RC) {
  assert(LangOpts.RetainCommentsFromSystemHeaders ||
         !SourceMgr.isInSystemHeader(RC.getSourceRange().getBegin()));
  Comments.addComment(RC, LangOpts.CommentOpts, BumpAlloc);
}

/// If we have a 'templated' declaration for a template, adjust 'D' to
/// refer to the actual template.
/// If we have an implicit instantiation, adjust 'D' to refer to template.
static const Decl &adjustDeclToTemplate(const Decl &D) {
  if (const auto *FD = dyn_cast<FunctionDecl>(&D)) {
    // Is this function declaration part of a function template?
    if (const FunctionTemplateDecl *FTD = FD->getDescribedFunctionTemplate())
      return *FTD;

    // Nothing to do if function is not an implicit instantiation.
    if (FD->getTemplateSpecializationKind() != TSK_ImplicitInstantiation)
      return D;

    // Function is an implicit instantiation of a function template?
    if (const FunctionTemplateDecl *FTD = FD->getPrimaryTemplate())
      return *FTD;

    // Function is instantiated from a member definition of a class template?
    if (const FunctionDecl *MemberDecl =
            FD->getInstantiatedFromMemberFunction())
      return *MemberDecl;

    return D;
  }
  if (const auto *VD = dyn_cast<VarDecl>(&D)) {
    // Static data member is instantiated from a member definition of a class
    // template?
    if (VD->isStaticDataMember())
      if (const VarDecl *MemberDecl = VD->getInstantiatedFromStaticDataMember())
        return *MemberDecl;

    return D;
  }
  if (const auto *CRD = dyn_cast<CXXRecordDecl>(&D)) {
    // Is this class declaration part of a class template?
    if (const ClassTemplateDecl *CTD = CRD->getDescribedClassTemplate())
      return *CTD;

    // Class is an implicit instantiation of a class template or partial
    // specialization?
    if (const auto *CTSD = dyn_cast<ClassTemplateSpecializationDecl>(CRD)) {
      if (CTSD->getSpecializationKind() != TSK_ImplicitInstantiation)
        return D;
      llvm::PointerUnion<ClassTemplateDecl *,
                         ClassTemplatePartialSpecializationDecl *>
          PU = CTSD->getSpecializedTemplateOrPartial();
      return PU.is<ClassTemplateDecl *>()
                 ? *static_cast<const Decl *>(PU.get<ClassTemplateDecl *>())
                 : *static_cast<const Decl *>(
                       PU.get<ClassTemplatePartialSpecializationDecl *>());
    }

    // Class is instantiated from a member definition of a class template?
    if (const MemberSpecializationInfo *Info =
            CRD->getMemberSpecializationInfo())
      return *Info->getInstantiatedFrom();

    return D;
  }
  if (const auto *ED = dyn_cast<EnumDecl>(&D)) {
    // Enum is instantiated from a member definition of a class template?
    if (const EnumDecl *MemberDecl = ED->getInstantiatedFromMemberEnum())
      return *MemberDecl;

    return D;
  }
  // FIXME: Adjust alias templates?
  return D;
}

const RawComment *ASTContext::getRawCommentForAnyRedecl(
                                                const Decl *D,
                                                const Decl **OriginalDecl) const {
  if (!D) {
    if (OriginalDecl)
      OriginalDecl = nullptr;
    return nullptr;
  }

  D = &adjustDeclToTemplate(*D);

  // Any comment directly attached to D?
  {
    auto DeclComment = DeclRawComments.find(D);
    if (DeclComment != DeclRawComments.end()) {
      if (OriginalDecl)
        *OriginalDecl = D;
      return DeclComment->second;
    }
  }

  // Any comment attached to any redeclaration of D?
  const Decl *CanonicalD = D->getCanonicalDecl();
  if (!CanonicalD)
    return nullptr;

  {
    auto RedeclComment = RedeclChainComments.find(CanonicalD);
    if (RedeclComment != RedeclChainComments.end()) {
      if (OriginalDecl)
        *OriginalDecl = RedeclComment->second;
      auto CommentAtRedecl = DeclRawComments.find(RedeclComment->second);
      assert(CommentAtRedecl != DeclRawComments.end() &&
             "This decl is supposed to have comment attached.");
      return CommentAtRedecl->second;
    }
  }

  // Any redeclarations of D that we haven't checked for comments yet?
  // We can't use DenseMap::iterator directly since it'd get invalid.
  auto LastCheckedRedecl = [this, CanonicalD]() -> const Decl * {
    auto LookupRes = CommentlessRedeclChains.find(CanonicalD);
    if (LookupRes != CommentlessRedeclChains.end())
      return LookupRes->second;
    return nullptr;
  }();

  for (const auto Redecl : D->redecls()) {
    assert(Redecl);
    // Skip all redeclarations that have been checked previously.
    if (LastCheckedRedecl) {
      if (LastCheckedRedecl == Redecl) {
        LastCheckedRedecl = nullptr;
      }
      continue;
    }
    const RawComment *RedeclComment = getRawCommentForDeclNoCache(Redecl);
    if (RedeclComment) {
      cacheRawCommentForDecl(*Redecl, *RedeclComment);
      if (OriginalDecl)
        *OriginalDecl = Redecl;
      return RedeclComment;
    }
    CommentlessRedeclChains[CanonicalD] = Redecl;
  }

  if (OriginalDecl)
    *OriginalDecl = nullptr;
  return nullptr;
}

void ASTContext::cacheRawCommentForDecl(const Decl &OriginalD,
                                        const RawComment &Comment) const {
  assert(Comment.isDocumentation() || LangOpts.CommentOpts.ParseAllComments);
  DeclRawComments.try_emplace(&OriginalD, &Comment);
  const Decl *const CanonicalDecl = OriginalD.getCanonicalDecl();
  RedeclChainComments.try_emplace(CanonicalDecl, &OriginalD);
  CommentlessRedeclChains.erase(CanonicalDecl);
}

static void addRedeclaredMethods(const ObjCMethodDecl *ObjCMethod,
                   SmallVectorImpl<const NamedDecl *> &Redeclared) {
  const DeclContext *DC = ObjCMethod->getDeclContext();
  if (const auto *IMD = dyn_cast<ObjCImplDecl>(DC)) {
    const ObjCInterfaceDecl *ID = IMD->getClassInterface();
    if (!ID)
      return;
    // Add redeclared method here.
    for (const auto *Ext : ID->known_extensions()) {
      if (ObjCMethodDecl *RedeclaredMethod =
            Ext->getMethod(ObjCMethod->getSelector(),
                                  ObjCMethod->isInstanceMethod()))
        Redeclared.push_back(RedeclaredMethod);
    }
  }
}

void ASTContext::attachCommentsToJustParsedDecls(ArrayRef<Decl *> Decls,
                                                 const Preprocessor *PP) {
  if (Comments.empty() || Decls.empty())
    return;

  FileID File;
  for (Decl *D : Decls) {
    SourceLocation Loc = D->getLocation();
    if (Loc.isValid()) {
      // See if there are any new comments that are not attached to a decl.
      // The location doesn't have to be precise - we care only about the file.
      File = SourceMgr.getDecomposedLoc(Loc).first;
      break;
    }
  }

  if (File.isInvalid())
    return;

  auto CommentsInThisFile = Comments.getCommentsInFile(File);
  if (!CommentsInThisFile || CommentsInThisFile->empty() ||
      CommentsInThisFile->rbegin()->second->isAttached())
    return;

  // There is at least one comment not attached to a decl.
  // Maybe it should be attached to one of Decls?
  //
  // Note that this way we pick up not only comments that precede the
  // declaration, but also comments that *follow* the declaration -- thanks to
  // the lookahead in the lexer: we've consumed the semicolon and looked
  // ahead through comments.

  for (const Decl *D : Decls) {
    assert(D);
    if (D->isInvalidDecl())
      continue;

    D = &adjustDeclToTemplate(*D);

    const SourceLocation DeclLoc = getDeclLocForCommentSearch(D, SourceMgr);

    if (DeclLoc.isInvalid() || !DeclLoc.isFileID())
      continue;

    if (DeclRawComments.count(D) > 0)
      continue;

    if (RawComment *const DocComment =
            getRawCommentForDeclNoCacheImpl(D, DeclLoc, *CommentsInThisFile)) {
      cacheRawCommentForDecl(*D, *DocComment);
      comments::FullComment *FC = DocComment->parse(*this, PP, D);
      ParsedComments[D->getCanonicalDecl()] = FC;
    }
  }
}

comments::FullComment *ASTContext::cloneFullComment(comments::FullComment *FC,
                                                    const Decl *D) const {
  auto *ThisDeclInfo = new (*this) comments::DeclInfo;
  ThisDeclInfo->CommentDecl = D;
  ThisDeclInfo->IsFilled = false;
  ThisDeclInfo->fill();
  ThisDeclInfo->CommentDecl = FC->getDecl();
  if (!ThisDeclInfo->TemplateParameters)
    ThisDeclInfo->TemplateParameters = FC->getDeclInfo()->TemplateParameters;
  comments::FullComment *CFC =
    new (*this) comments::FullComment(FC->getBlocks(),
                                      ThisDeclInfo);
  return CFC;
}

comments::FullComment *ASTContext::getLocalCommentForDeclUncached(const Decl *D) const {
  const RawComment *RC = getRawCommentForDeclNoCache(D);
  return RC ? RC->parse(*this, nullptr, D) : nullptr;
}

comments::FullComment *ASTContext::getCommentForDecl(
                                              const Decl *D,
                                              const Preprocessor *PP) const {
  if (!D || D->isInvalidDecl())
    return nullptr;
  D = &adjustDeclToTemplate(*D);

  const Decl *Canonical = D->getCanonicalDecl();
  llvm::DenseMap<const Decl *, comments::FullComment *>::iterator Pos =
      ParsedComments.find(Canonical);

  if (Pos != ParsedComments.end()) {
    if (Canonical != D) {
      comments::FullComment *FC = Pos->second;
      comments::FullComment *CFC = cloneFullComment(FC, D);
      return CFC;
    }
    return Pos->second;
  }

  const Decl *OriginalDecl = nullptr;

  const RawComment *RC = getRawCommentForAnyRedecl(D, &OriginalDecl);
  if (!RC) {
    if (isa<ObjCMethodDecl>(D) || isa<FunctionDecl>(D)) {
      SmallVector<const NamedDecl*, 8> Overridden;
      const auto *OMD = dyn_cast<ObjCMethodDecl>(D);
      if (OMD && OMD->isPropertyAccessor())
        if (const ObjCPropertyDecl *PDecl = OMD->findPropertyDecl())
          if (comments::FullComment *FC = getCommentForDecl(PDecl, PP))
            return cloneFullComment(FC, D);
      if (OMD)
        addRedeclaredMethods(OMD, Overridden);
      getOverriddenMethods(dyn_cast<NamedDecl>(D), Overridden);
      for (unsigned i = 0, e = Overridden.size(); i < e; i++)
        if (comments::FullComment *FC = getCommentForDecl(Overridden[i], PP))
          return cloneFullComment(FC, D);
    }
    else if (const auto *TD = dyn_cast<TypedefNameDecl>(D)) {
      // Attach any tag type's documentation to its typedef if latter
      // does not have one of its own.
      QualType QT = TD->getUnderlyingType();
      if (const auto *TT = QT->getAs<TagType>())
        if (const Decl *TD = TT->getDecl())
          if (comments::FullComment *FC = getCommentForDecl(TD, PP))
            return cloneFullComment(FC, D);
    }
    else if (const auto *IC = dyn_cast<ObjCInterfaceDecl>(D)) {
      while (IC->getSuperClass()) {
        IC = IC->getSuperClass();
        if (comments::FullComment *FC = getCommentForDecl(IC, PP))
          return cloneFullComment(FC, D);
      }
    }
    else if (const auto *CD = dyn_cast<ObjCCategoryDecl>(D)) {
      if (const ObjCInterfaceDecl *IC = CD->getClassInterface())
        if (comments::FullComment *FC = getCommentForDecl(IC, PP))
          return cloneFullComment(FC, D);
    }
    else if (const auto *RD = dyn_cast<CXXRecordDecl>(D)) {
      if (!(RD = RD->getDefinition()))
        return nullptr;
      // Check non-virtual bases.
      for (const auto &I : RD->bases()) {
        if (I.isVirtual() || (I.getAccessSpecifier() != AS_public))
          continue;
        QualType Ty = I.getType();
        if (Ty.isNull())
          continue;
        if (const CXXRecordDecl *NonVirtualBase = Ty->getAsCXXRecordDecl()) {
          if (!(NonVirtualBase= NonVirtualBase->getDefinition()))
            continue;

          if (comments::FullComment *FC = getCommentForDecl((NonVirtualBase), PP))
            return cloneFullComment(FC, D);
        }
      }
      // Check virtual bases.
      for (const auto &I : RD->vbases()) {
        if (I.getAccessSpecifier() != AS_public)
          continue;
        QualType Ty = I.getType();
        if (Ty.isNull())
          continue;
        if (const CXXRecordDecl *VirtualBase = Ty->getAsCXXRecordDecl()) {
          if (!(VirtualBase= VirtualBase->getDefinition()))
            continue;
          if (comments::FullComment *FC = getCommentForDecl((VirtualBase), PP))
            return cloneFullComment(FC, D);
        }
      }
    }
    return nullptr;
  }

  // If the RawComment was attached to other redeclaration of this Decl, we
  // should parse the comment in context of that other Decl.  This is important
  // because comments can contain references to parameter names which can be
  // different across redeclarations.
  if (D != OriginalDecl && OriginalDecl)
    return getCommentForDecl(OriginalDecl, PP);

  comments::FullComment *FC = RC->parse(*this, PP, D);
  ParsedComments[Canonical] = FC;
  return FC;
}

void
ASTContext::CanonicalTemplateTemplateParm::Profile(llvm::FoldingSetNodeID &ID,
                                                   const ASTContext &C,
                                               TemplateTemplateParmDecl *Parm) {
  ID.AddInteger(Parm->getDepth());
  ID.AddInteger(Parm->getPosition());
  ID.AddBoolean(Parm->isParameterPack());

  TemplateParameterList *Params = Parm->getTemplateParameters();
  ID.AddInteger(Params->size());
  for (TemplateParameterList::const_iterator P = Params->begin(),
                                          PEnd = Params->end();
       P != PEnd; ++P) {
    if (const auto *TTP = dyn_cast<TemplateTypeParmDecl>(*P)) {
      ID.AddInteger(0);
      ID.AddBoolean(TTP->isParameterPack());
      const TypeConstraint *TC = TTP->getTypeConstraint();
      ID.AddBoolean(TC != nullptr);
      if (TC)
        TC->getImmediatelyDeclaredConstraint()->Profile(ID, C,
                                                        /*Canonical=*/true);
      if (TTP->isExpandedParameterPack()) {
        ID.AddBoolean(true);
        ID.AddInteger(TTP->getNumExpansionParameters());
      } else
        ID.AddBoolean(false);
      continue;
    }

    if (const auto *NTTP = dyn_cast<NonTypeTemplateParmDecl>(*P)) {
      ID.AddInteger(1);
      ID.AddBoolean(NTTP->isParameterPack());
      ID.AddPointer(NTTP->getType().getCanonicalType().getAsOpaquePtr());
      if (NTTP->isExpandedParameterPack()) {
        ID.AddBoolean(true);
        ID.AddInteger(NTTP->getNumExpansionTypes());
        for (unsigned I = 0, N = NTTP->getNumExpansionTypes(); I != N; ++I) {
          QualType T = NTTP->getExpansionType(I);
          ID.AddPointer(T.getCanonicalType().getAsOpaquePtr());
        }
      } else
        ID.AddBoolean(false);
      continue;
    }

    auto *TTP = cast<TemplateTemplateParmDecl>(*P);
    ID.AddInteger(2);
    Profile(ID, C, TTP);
  }
  Expr *RequiresClause = Parm->getTemplateParameters()->getRequiresClause();
  ID.AddBoolean(RequiresClause != nullptr);
  if (RequiresClause)
    RequiresClause->Profile(ID, C, /*Canonical=*/true);
}

static Expr *
canonicalizeImmediatelyDeclaredConstraint(const ASTContext &C, Expr *IDC,
                                          QualType ConstrainedType) {
  // This is a bit ugly - we need to form a new immediately-declared
  // constraint that references the new parameter; this would ideally
  // require semantic analysis (e.g. template<C T> struct S {}; - the
  // converted arguments of C<T> could be an argument pack if C is
  // declared as template<typename... T> concept C = ...).
  // We don't have semantic analysis here so we dig deep into the
  // ready-made constraint expr and change the thing manually.
  ConceptSpecializationExpr *CSE;
  if (const auto *Fold = dyn_cast<CXXFoldExpr>(IDC))
    CSE = cast<ConceptSpecializationExpr>(Fold->getLHS());
  else
    CSE = cast<ConceptSpecializationExpr>(IDC);
  ArrayRef<TemplateArgument> OldConverted = CSE->getTemplateArguments();
  SmallVector<TemplateArgument, 3> NewConverted;
  NewConverted.reserve(OldConverted.size());
  if (OldConverted.front().getKind() == TemplateArgument::Pack) {
    // The case:
    // template<typename... T> concept C = true;
    // template<C<int> T> struct S; -> constraint is C<{T, int}>
    NewConverted.push_back(ConstrainedType);
    for (auto &Arg : OldConverted.front().pack_elements().drop_front(1))
      NewConverted.push_back(Arg);
    TemplateArgument NewPack(NewConverted);

    NewConverted.clear();
    NewConverted.push_back(NewPack);
    assert(OldConverted.size() == 1 &&
           "Template parameter pack should be the last parameter");
  } else {
    assert(OldConverted.front().getKind() == TemplateArgument::Type &&
           "Unexpected first argument kind for immediately-declared "
           "constraint");
    NewConverted.push_back(ConstrainedType);
    for (auto &Arg : OldConverted.drop_front(1))
      NewConverted.push_back(Arg);
  }
  Expr *NewIDC = ConceptSpecializationExpr::Create(
      C, CSE->getNamedConcept(), NewConverted, nullptr,
      CSE->isInstantiationDependent(), CSE->containsUnexpandedParameterPack());

  if (auto *OrigFold = dyn_cast<CXXFoldExpr>(IDC))
    NewIDC = new (C) CXXFoldExpr(OrigFold->getType(), SourceLocation(), NewIDC,
                                 BinaryOperatorKind::BO_LAnd,
                                 SourceLocation(), /*RHS=*/nullptr,
                                 SourceLocation(), /*NumExpansions=*/None);
  return NewIDC;
}

TemplateTemplateParmDecl *
ASTContext::getCanonicalTemplateTemplateParmDecl(
                                          TemplateTemplateParmDecl *TTP) const {
  // Check if we already have a canonical template template parameter.
  llvm::FoldingSetNodeID ID;
  CanonicalTemplateTemplateParm::Profile(ID, *this, TTP);
  void *InsertPos = nullptr;
  CanonicalTemplateTemplateParm *Canonical
    = CanonTemplateTemplateParms.FindNodeOrInsertPos(ID, InsertPos);
  if (Canonical)
    return Canonical->getParam();

  // Build a canonical template parameter list.
  TemplateParameterList *Params = TTP->getTemplateParameters();
  SmallVector<NamedDecl *, 4> CanonParams;
  CanonParams.reserve(Params->size());
  for (TemplateParameterList::const_iterator P = Params->begin(),
                                          PEnd = Params->end();
       P != PEnd; ++P) {
    if (const auto *TTP = dyn_cast<TemplateTypeParmDecl>(*P)) {
      TemplateTypeParmDecl *NewTTP = TemplateTypeParmDecl::Create(*this,
          getTranslationUnitDecl(), SourceLocation(), SourceLocation(),
          TTP->getDepth(), TTP->getIndex(), nullptr, false,
          TTP->isParameterPack(), TTP->hasTypeConstraint(),
          TTP->isExpandedParameterPack() ?
          llvm::Optional<unsigned>(TTP->getNumExpansionParameters()) : None);
      if (const auto *TC = TTP->getTypeConstraint()) {
        QualType ParamAsArgument(NewTTP->getTypeForDecl(), 0);
        Expr *NewIDC = canonicalizeImmediatelyDeclaredConstraint(
                *this, TC->getImmediatelyDeclaredConstraint(),
                ParamAsArgument);
        TemplateArgumentListInfo CanonArgsAsWritten;
        if (auto *Args = TC->getTemplateArgsAsWritten())
          for (const auto &ArgLoc : Args->arguments())
            CanonArgsAsWritten.addArgument(
                TemplateArgumentLoc(ArgLoc.getArgument(),
                                    TemplateArgumentLocInfo()));
        NewTTP->setTypeConstraint(
            NestedNameSpecifierLoc(),
            DeclarationNameInfo(TC->getNamedConcept()->getDeclName(),
                                SourceLocation()), /*FoundDecl=*/nullptr,
            // Actually canonicalizing a TemplateArgumentLoc is difficult so we
            // simply omit the ArgsAsWritten
            TC->getNamedConcept(), /*ArgsAsWritten=*/nullptr, NewIDC);
      }
      CanonParams.push_back(NewTTP);
    } else if (const auto *NTTP = dyn_cast<NonTypeTemplateParmDecl>(*P)) {
      QualType T = getCanonicalType(NTTP->getType());
      TypeSourceInfo *TInfo = getTrivialTypeSourceInfo(T);
      NonTypeTemplateParmDecl *Param;
      if (NTTP->isExpandedParameterPack()) {
        SmallVector<QualType, 2> ExpandedTypes;
        SmallVector<TypeSourceInfo *, 2> ExpandedTInfos;
        for (unsigned I = 0, N = NTTP->getNumExpansionTypes(); I != N; ++I) {
          ExpandedTypes.push_back(getCanonicalType(NTTP->getExpansionType(I)));
          ExpandedTInfos.push_back(
                                getTrivialTypeSourceInfo(ExpandedTypes.back()));
        }

        Param = NonTypeTemplateParmDecl::Create(*this, getTranslationUnitDecl(),
                                                SourceLocation(),
                                                SourceLocation(),
                                                NTTP->getDepth(),
                                                NTTP->getPosition(), nullptr,
                                                T,
                                                TInfo,
                                                ExpandedTypes,
                                                ExpandedTInfos);
      } else {
        Param = NonTypeTemplateParmDecl::Create(*this, getTranslationUnitDecl(),
                                                SourceLocation(),
                                                SourceLocation(),
                                                NTTP->getDepth(),
                                                NTTP->getPosition(), nullptr,
                                                T,
                                                NTTP->isParameterPack(),
                                                TInfo);
      }
      if (AutoType *AT = T->getContainedAutoType()) {
        if (AT->isConstrained()) {
          Param->setPlaceholderTypeConstraint(
              canonicalizeImmediatelyDeclaredConstraint(
                  *this, NTTP->getPlaceholderTypeConstraint(), T));
        }
      }
      CanonParams.push_back(Param);

    } else
      CanonParams.push_back(getCanonicalTemplateTemplateParmDecl(
                                           cast<TemplateTemplateParmDecl>(*P)));
  }

  Expr *CanonRequiresClause = nullptr;
  if (Expr *RequiresClause = TTP->getTemplateParameters()->getRequiresClause())
    CanonRequiresClause = RequiresClause;

  TemplateTemplateParmDecl *CanonTTP
    = TemplateTemplateParmDecl::Create(*this, getTranslationUnitDecl(),
                                       SourceLocation(), TTP->getDepth(),
                                       TTP->getPosition(),
                                       TTP->isParameterPack(),
                                       nullptr,
                         TemplateParameterList::Create(*this, SourceLocation(),
                                                       SourceLocation(),
                                                       CanonParams,
                                                       SourceLocation(),
                                                       CanonRequiresClause));

  // Get the new insert position for the node we care about.
  Canonical = CanonTemplateTemplateParms.FindNodeOrInsertPos(ID, InsertPos);
  assert(!Canonical && "Shouldn't be in the map!");
  (void)Canonical;

  // Create the canonical template template parameter entry.
  Canonical = new (*this) CanonicalTemplateTemplateParm(CanonTTP);
  CanonTemplateTemplateParms.InsertNode(Canonical, InsertPos);
  return CanonTTP;
}

CXXABI *ASTContext::createCXXABI(const TargetInfo &T) {
#if INTEL_CUSTOMIZATION
  // CQ#379144 Intel TBAA.
  switch (T.getCXXABI().getKind()) {
  case TargetCXXABI::Fuchsia:
  case TargetCXXABI::GenericARM: // Same as Itanium at this level
  case TargetCXXABI::iOS:
  case TargetCXXABI::iOS64:
  case TargetCXXABI::WatchOS:
  case TargetCXXABI::GenericAArch64:
  case TargetCXXABI::GenericMIPS:
  case TargetCXXABI::GenericItanium:
  case TargetCXXABI::WebAssembly:
  case TargetCXXABI::XL:
    return CreateItaniumCXXABI(*this);
  case TargetCXXABI::Microsoft:
    return CreateMicrosoftCXXABI(*this);
  }
  // Initialize CXX ABI if any. It is used for mangling types in TBAA.
  if (!LangOpts.CPlusPlus) return nullptr;
#endif // INTEL_CUSTOMIZATION
  llvm_unreachable("Invalid CXXABI type!");
}

interp::Context &ASTContext::getInterpContext() {
  if (!InterpContext) {
    InterpContext.reset(new interp::Context(*this));
  }
  return *InterpContext.get();
}

ParentMapContext &ASTContext::getParentMapContext() {
  if (!ParentMapCtx)
    ParentMapCtx.reset(new ParentMapContext(*this));
  return *ParentMapCtx.get();
}

static const LangASMap *getAddressSpaceMap(const TargetInfo &T,
                                           const LangOptions &LOpts) {
  if (LOpts.FakeAddressSpaceMap) {
    // The fake address space map must have a distinct entry for each
    // language-specific address space.
    static const unsigned FakeAddrSpaceMap[] = {
        0,  // Default
        1,  // opencl_global
        3,  // opencl_local
        2,  // opencl_constant
        0,  // opencl_private
        4,  // opencl_generic
<<<<<<< HEAD
        11, // opencl_global_device
        12, // opencl_global_host
        5,  // cuda_device
        6,  // cuda_constant
        7,  // cuda_shared
        8,  // ptr32_sptr
        9,  // ptr32_uptr
        10  // ptr64
=======
        5,  // opencl_global_device
        6,  // opencl_global_host
        7,  // cuda_device
        8,  // cuda_constant
        9,  // cuda_shared
        10, // ptr32_sptr
        11, // ptr32_uptr
        12  // ptr64
>>>>>>> bbc77515
    };
    return &FakeAddrSpaceMap;
  } else {
    return &T.getAddressSpaceMap();
  }
}

static bool isAddrSpaceMapManglingEnabled(const TargetInfo &TI,
                                          const LangOptions &LangOpts) {
  switch (LangOpts.getAddressSpaceMapMangling()) {
  case LangOptions::ASMM_Target:
    return TI.useAddressSpaceMapMangling();
  case LangOptions::ASMM_On:
    return true;
  case LangOptions::ASMM_Off:
    return false;
  }
  llvm_unreachable("getAddressSpaceMapMangling() doesn't cover anything.");
}

ASTContext::ASTContext(LangOptions &LOpts, SourceManager &SM,
                       IdentifierTable &idents, SelectorTable &sels,
                       Builtin::Context &builtins)
    : ConstantArrayTypes(this_()), FunctionProtoTypes(this_()),
      TemplateSpecializationTypes(this_()),
      DependentTemplateSpecializationTypes(this_()), AutoTypes(this_()),
      SubstTemplateTemplateParmPacks(this_()),
      CanonTemplateTemplateParms(this_()), SourceMgr(SM), LangOpts(LOpts),
      DisabledFPContract(false), // INTEL
      SanitizerBL(new SanitizerBlacklist(LangOpts.SanitizerBlacklistFiles, SM)),
      XRayFilter(new XRayFunctionFilter(LangOpts.XRayAlwaysInstrumentFiles,
                                        LangOpts.XRayNeverInstrumentFiles,
                                        LangOpts.XRayAttrListFiles, SM)),
      PrintingPolicy(LOpts), Idents(idents), Selectors(sels),
      BuiltinInfo(builtins), DeclarationNames(*this), Comments(SM),
      CommentCommandTraits(BumpAlloc, LOpts.CommentOpts),
      CompCategories(this_()), LastSDM(nullptr, 0) {
  TUDecl = TranslationUnitDecl::Create(*this);
  TraversalScope = {TUDecl};
}

ASTContext::~ASTContext() {
  // Release the DenseMaps associated with DeclContext objects.
  // FIXME: Is this the ideal solution?
  ReleaseDeclContextMaps();

  // Call all of the deallocation functions on all of their targets.
  for (auto &Pair : Deallocations)
    (Pair.first)(Pair.second);

  // ASTRecordLayout objects in ASTRecordLayouts must always be destroyed
  // because they can contain DenseMaps.
  for (llvm::DenseMap<const ObjCContainerDecl*,
       const ASTRecordLayout*>::iterator
       I = ObjCLayouts.begin(), E = ObjCLayouts.end(); I != E; )
    // Increment in loop to prevent using deallocated memory.
    if (auto *R = const_cast<ASTRecordLayout *>((I++)->second))
      R->Destroy(*this);

  for (llvm::DenseMap<const RecordDecl*, const ASTRecordLayout*>::iterator
       I = ASTRecordLayouts.begin(), E = ASTRecordLayouts.end(); I != E; ) {
    // Increment in loop to prevent using deallocated memory.
    if (auto *R = const_cast<ASTRecordLayout *>((I++)->second))
      R->Destroy(*this);
  }

  for (llvm::DenseMap<const Decl*, AttrVec*>::iterator A = DeclAttrs.begin(),
                                                    AEnd = DeclAttrs.end();
       A != AEnd; ++A)
    A->second->~AttrVec();

  for (const auto &Value : ModuleInitializers)
    Value.second->~PerModuleInitializers();

  for (APValue *Value : APValueCleanups)
    Value->~APValue();
}

void ASTContext::setTraversalScope(const std::vector<Decl *> &TopLevelDecls) {
  TraversalScope = TopLevelDecls;
  getParentMapContext().clear();
}

void ASTContext::AddDeallocation(void (*Callback)(void *), void *Data) const {
  Deallocations.push_back({Callback, Data});
}

void
ASTContext::setExternalSource(IntrusiveRefCntPtr<ExternalASTSource> Source) {
  ExternalSource = std::move(Source);
}

void ASTContext::PrintStats() const {
  llvm::errs() << "\n*** AST Context Stats:\n";
  llvm::errs() << "  " << Types.size() << " types total.\n";

  unsigned counts[] = {
#define TYPE(Name, Parent) 0,
#define ABSTRACT_TYPE(Name, Parent)
#include "clang/AST/TypeNodes.inc"
    0 // Extra
  };

  for (unsigned i = 0, e = Types.size(); i != e; ++i) {
    Type *T = Types[i];
    counts[(unsigned)T->getTypeClass()]++;
  }

  unsigned Idx = 0;
  unsigned TotalBytes = 0;
#define TYPE(Name, Parent)                                              \
  if (counts[Idx])                                                      \
    llvm::errs() << "    " << counts[Idx] << " " << #Name               \
                 << " types, " << sizeof(Name##Type) << " each "        \
                 << "(" << counts[Idx] * sizeof(Name##Type)             \
                 << " bytes)\n";                                        \
  TotalBytes += counts[Idx] * sizeof(Name##Type);                       \
  ++Idx;
#define ABSTRACT_TYPE(Name, Parent)
#include "clang/AST/TypeNodes.inc"

  llvm::errs() << "Total bytes = " << TotalBytes << "\n";

  // Implicit special member functions.
  llvm::errs() << NumImplicitDefaultConstructorsDeclared << "/"
               << NumImplicitDefaultConstructors
               << " implicit default constructors created\n";
  llvm::errs() << NumImplicitCopyConstructorsDeclared << "/"
               << NumImplicitCopyConstructors
               << " implicit copy constructors created\n";
  if (getLangOpts().CPlusPlus)
    llvm::errs() << NumImplicitMoveConstructorsDeclared << "/"
                 << NumImplicitMoveConstructors
                 << " implicit move constructors created\n";
  llvm::errs() << NumImplicitCopyAssignmentOperatorsDeclared << "/"
               << NumImplicitCopyAssignmentOperators
               << " implicit copy assignment operators created\n";
  if (getLangOpts().CPlusPlus)
    llvm::errs() << NumImplicitMoveAssignmentOperatorsDeclared << "/"
                 << NumImplicitMoveAssignmentOperators
                 << " implicit move assignment operators created\n";
  llvm::errs() << NumImplicitDestructorsDeclared << "/"
               << NumImplicitDestructors
               << " implicit destructors created\n";

  if (ExternalSource) {
    llvm::errs() << "\n";
    ExternalSource->PrintStats();
  }

  BumpAlloc.PrintStats();
}

void ASTContext::mergeDefinitionIntoModule(NamedDecl *ND, Module *M,
                                           bool NotifyListeners) {
  if (NotifyListeners)
    if (auto *Listener = getASTMutationListener())
      Listener->RedefinedHiddenDefinition(ND, M);

  MergedDefModules[cast<NamedDecl>(ND->getCanonicalDecl())].push_back(M);
}

void ASTContext::deduplicateMergedDefinitonsFor(NamedDecl *ND) {
  auto It = MergedDefModules.find(cast<NamedDecl>(ND->getCanonicalDecl()));
  if (It == MergedDefModules.end())
    return;

  auto &Merged = It->second;
  llvm::DenseSet<Module*> Found;
  for (Module *&M : Merged)
    if (!Found.insert(M).second)
      M = nullptr;
  Merged.erase(std::remove(Merged.begin(), Merged.end(), nullptr), Merged.end());
}

ArrayRef<Module *>
ASTContext::getModulesWithMergedDefinition(const NamedDecl *Def) {
  auto MergedIt =
      MergedDefModules.find(cast<NamedDecl>(Def->getCanonicalDecl()));
  if (MergedIt == MergedDefModules.end())
    return None;
  return MergedIt->second;
}

void ASTContext::PerModuleInitializers::resolve(ASTContext &Ctx) {
  if (LazyInitializers.empty())
    return;

  auto *Source = Ctx.getExternalSource();
  assert(Source && "lazy initializers but no external source");

  auto LazyInits = std::move(LazyInitializers);
  LazyInitializers.clear();

  for (auto ID : LazyInits)
    Initializers.push_back(Source->GetExternalDecl(ID));

  assert(LazyInitializers.empty() &&
         "GetExternalDecl for lazy module initializer added more inits");
}

void ASTContext::addModuleInitializer(Module *M, Decl *D) {
  // One special case: if we add a module initializer that imports another
  // module, and that module's only initializer is an ImportDecl, simplify.
  if (const auto *ID = dyn_cast<ImportDecl>(D)) {
    auto It = ModuleInitializers.find(ID->getImportedModule());

    // Maybe the ImportDecl does nothing at all. (Common case.)
    if (It == ModuleInitializers.end())
      return;

    // Maybe the ImportDecl only imports another ImportDecl.
    auto &Imported = *It->second;
    if (Imported.Initializers.size() + Imported.LazyInitializers.size() == 1) {
      Imported.resolve(*this);
      auto *OnlyDecl = Imported.Initializers.front();
      if (isa<ImportDecl>(OnlyDecl))
        D = OnlyDecl;
    }
  }

  auto *&Inits = ModuleInitializers[M];
  if (!Inits)
    Inits = new (*this) PerModuleInitializers;
  Inits->Initializers.push_back(D);
}

void ASTContext::addLazyModuleInitializers(Module *M, ArrayRef<uint32_t> IDs) {
  auto *&Inits = ModuleInitializers[M];
  if (!Inits)
    Inits = new (*this) PerModuleInitializers;
  Inits->LazyInitializers.insert(Inits->LazyInitializers.end(),
                                 IDs.begin(), IDs.end());
}

ArrayRef<Decl *> ASTContext::getModuleInitializers(Module *M) {
  auto It = ModuleInitializers.find(M);
  if (It == ModuleInitializers.end())
    return None;

  auto *Inits = It->second;
  Inits->resolve(*this);
  return Inits->Initializers;
}

ExternCContextDecl *ASTContext::getExternCContextDecl() const {
  if (!ExternCContext)
    ExternCContext = ExternCContextDecl::Create(*this, getTranslationUnitDecl());

  return ExternCContext;
}

BuiltinTemplateDecl *
ASTContext::buildBuiltinTemplateDecl(BuiltinTemplateKind BTK,
                                     const IdentifierInfo *II) const {
  auto *BuiltinTemplate = BuiltinTemplateDecl::Create(*this, TUDecl, II, BTK);
  BuiltinTemplate->setImplicit();
  TUDecl->addDecl(BuiltinTemplate);

  return BuiltinTemplate;
}

BuiltinTemplateDecl *
ASTContext::getMakeIntegerSeqDecl() const {
  if (!MakeIntegerSeqDecl)
    MakeIntegerSeqDecl = buildBuiltinTemplateDecl(BTK__make_integer_seq,
                                                  getMakeIntegerSeqName());
  return MakeIntegerSeqDecl;
}

BuiltinTemplateDecl *
ASTContext::getTypePackElementDecl() const {
  if (!TypePackElementDecl)
    TypePackElementDecl = buildBuiltinTemplateDecl(BTK__type_pack_element,
                                                   getTypePackElementName());
  return TypePackElementDecl;
}

RecordDecl *ASTContext::buildImplicitRecord(StringRef Name,
                                            RecordDecl::TagKind TK) const {
  SourceLocation Loc;
  RecordDecl *NewDecl;
  if (getLangOpts().CPlusPlus)
    NewDecl = CXXRecordDecl::Create(*this, TK, getTranslationUnitDecl(), Loc,
                                    Loc, &Idents.get(Name));
  else
    NewDecl = RecordDecl::Create(*this, TK, getTranslationUnitDecl(), Loc, Loc,
                                 &Idents.get(Name));
  NewDecl->setImplicit();
  NewDecl->addAttr(TypeVisibilityAttr::CreateImplicit(
      const_cast<ASTContext &>(*this), TypeVisibilityAttr::Default));
  return NewDecl;
}

TypedefDecl *ASTContext::buildImplicitTypedef(QualType T,
                                              StringRef Name) const {
  TypeSourceInfo *TInfo = getTrivialTypeSourceInfo(T);
  TypedefDecl *NewDecl = TypedefDecl::Create(
      const_cast<ASTContext &>(*this), getTranslationUnitDecl(),
      SourceLocation(), SourceLocation(), &Idents.get(Name), TInfo);
  NewDecl->setImplicit();
  return NewDecl;
}

TypedefDecl *ASTContext::getInt128Decl() const {
  if (!Int128Decl)
    Int128Decl = buildImplicitTypedef(Int128Ty, "__int128_t");
  return Int128Decl;
}

TypedefDecl *ASTContext::getUInt128Decl() const {
  if (!UInt128Decl)
    UInt128Decl = buildImplicitTypedef(UnsignedInt128Ty, "__uint128_t");
  return UInt128Decl;
}

void ASTContext::InitBuiltinType(CanQualType &R, BuiltinType::Kind K) {
  auto *Ty = new (*this, TypeAlignment) BuiltinType(K);
  R = CanQualType::CreateUnsafe(QualType(Ty, 0));
  Types.push_back(Ty);
}

void ASTContext::InitBuiltinTypes(const TargetInfo &Target,
                                  const TargetInfo *AuxTarget) {
  assert((!this->Target || this->Target == &Target) &&
         "Incorrect target reinitialization");
  assert(VoidTy.isNull() && "Context reinitialized?");

  this->Target = &Target;
  this->AuxTarget = AuxTarget;

  ABI.reset(createCXXABI(Target));
  AddrSpaceMap = getAddressSpaceMap(Target, LangOpts);
  AddrSpaceMapMangling = isAddrSpaceMapManglingEnabled(Target, LangOpts);

  // C99 6.2.5p19.
  InitBuiltinType(VoidTy,              BuiltinType::Void);

  // C99 6.2.5p2.
  InitBuiltinType(BoolTy,              BuiltinType::Bool);
  // C99 6.2.5p3.
  if (LangOpts.CharIsSigned)
    InitBuiltinType(CharTy,            BuiltinType::Char_S);
  else
    InitBuiltinType(CharTy,            BuiltinType::Char_U);
  // C99 6.2.5p4.
  InitBuiltinType(SignedCharTy,        BuiltinType::SChar);
  InitBuiltinType(ShortTy,             BuiltinType::Short);
  InitBuiltinType(IntTy,               BuiltinType::Int);
  InitBuiltinType(LongTy,              BuiltinType::Long);
  InitBuiltinType(LongLongTy,          BuiltinType::LongLong);

  // C99 6.2.5p6.
  InitBuiltinType(UnsignedCharTy,      BuiltinType::UChar);
  InitBuiltinType(UnsignedShortTy,     BuiltinType::UShort);
  InitBuiltinType(UnsignedIntTy,       BuiltinType::UInt);
  InitBuiltinType(UnsignedLongTy,      BuiltinType::ULong);
  InitBuiltinType(UnsignedLongLongTy,  BuiltinType::ULongLong);

  // C99 6.2.5p10.
  InitBuiltinType(FloatTy,             BuiltinType::Float);
  InitBuiltinType(DoubleTy,            BuiltinType::Double);
  InitBuiltinType(LongDoubleTy,        BuiltinType::LongDouble);

  // GNU extension, __float128 for IEEE quadruple precision
  InitBuiltinType(Float128Ty,          BuiltinType::Float128);

  // C11 extension ISO/IEC TS 18661-3
  InitBuiltinType(Float16Ty,           BuiltinType::Float16);

  // ISO/IEC JTC1 SC22 WG14 N1169 Extension
  InitBuiltinType(ShortAccumTy,            BuiltinType::ShortAccum);
  InitBuiltinType(AccumTy,                 BuiltinType::Accum);
  InitBuiltinType(LongAccumTy,             BuiltinType::LongAccum);
  InitBuiltinType(UnsignedShortAccumTy,    BuiltinType::UShortAccum);
  InitBuiltinType(UnsignedAccumTy,         BuiltinType::UAccum);
  InitBuiltinType(UnsignedLongAccumTy,     BuiltinType::ULongAccum);
  InitBuiltinType(ShortFractTy,            BuiltinType::ShortFract);
  InitBuiltinType(FractTy,                 BuiltinType::Fract);
  InitBuiltinType(LongFractTy,             BuiltinType::LongFract);
  InitBuiltinType(UnsignedShortFractTy,    BuiltinType::UShortFract);
  InitBuiltinType(UnsignedFractTy,         BuiltinType::UFract);
  InitBuiltinType(UnsignedLongFractTy,     BuiltinType::ULongFract);
  InitBuiltinType(SatShortAccumTy,         BuiltinType::SatShortAccum);
  InitBuiltinType(SatAccumTy,              BuiltinType::SatAccum);
  InitBuiltinType(SatLongAccumTy,          BuiltinType::SatLongAccum);
  InitBuiltinType(SatUnsignedShortAccumTy, BuiltinType::SatUShortAccum);
  InitBuiltinType(SatUnsignedAccumTy,      BuiltinType::SatUAccum);
  InitBuiltinType(SatUnsignedLongAccumTy,  BuiltinType::SatULongAccum);
  InitBuiltinType(SatShortFractTy,         BuiltinType::SatShortFract);
  InitBuiltinType(SatFractTy,              BuiltinType::SatFract);
  InitBuiltinType(SatLongFractTy,          BuiltinType::SatLongFract);
  InitBuiltinType(SatUnsignedShortFractTy, BuiltinType::SatUShortFract);
  InitBuiltinType(SatUnsignedFractTy,      BuiltinType::SatUFract);
  InitBuiltinType(SatUnsignedLongFractTy,  BuiltinType::SatULongFract);

  // GNU extension, 128-bit integers.
  InitBuiltinType(Int128Ty,            BuiltinType::Int128);
  InitBuiltinType(UnsignedInt128Ty,    BuiltinType::UInt128);

  // C++ 3.9.1p5
  if (TargetInfo::isTypeSigned(Target.getWCharType()))
    InitBuiltinType(WCharTy,           BuiltinType::WChar_S);
  else  // -fshort-wchar makes wchar_t be unsigned.
    InitBuiltinType(WCharTy,           BuiltinType::WChar_U);
  if (LangOpts.CPlusPlus && LangOpts.WChar)
    WideCharTy = WCharTy;
  else {
    // C99 (or C++ using -fno-wchar).
    WideCharTy = getFromTargetType(Target.getWCharType());
  }

  WIntTy = getFromTargetType(Target.getWIntType());

  // C++20 (proposed)
  InitBuiltinType(Char8Ty,              BuiltinType::Char8);

  if (LangOpts.CPlusPlus) // C++0x 3.9.1p5, extension for C++
    InitBuiltinType(Char16Ty,           BuiltinType::Char16);
  else // C99
    Char16Ty = getFromTargetType(Target.getChar16Type());

  if (LangOpts.CPlusPlus) // C++0x 3.9.1p5, extension for C++
    InitBuiltinType(Char32Ty,           BuiltinType::Char32);
  else // C99
    Char32Ty = getFromTargetType(Target.getChar32Type());

  // Placeholder type for type-dependent expressions whose type is
  // completely unknown. No code should ever check a type against
  // DependentTy and users should never see it; however, it is here to
  // help diagnose failures to properly check for type-dependent
  // expressions.
  InitBuiltinType(DependentTy,         BuiltinType::Dependent);

  // Placeholder type for functions.
  InitBuiltinType(OverloadTy,          BuiltinType::Overload);

  // Placeholder type for bound members.
  InitBuiltinType(BoundMemberTy,       BuiltinType::BoundMember);

  // Placeholder type for pseudo-objects.
  InitBuiltinType(PseudoObjectTy,      BuiltinType::PseudoObject);

  // "any" type; useful for debugger-like clients.
  InitBuiltinType(UnknownAnyTy,        BuiltinType::UnknownAny);

  // Placeholder type for unbridged ARC casts.
  InitBuiltinType(ARCUnbridgedCastTy,  BuiltinType::ARCUnbridgedCast);

  // Placeholder type for builtin functions.
  InitBuiltinType(BuiltinFnTy,  BuiltinType::BuiltinFn);

  // Placeholder type for OMP array sections.
  if (LangOpts.OpenMP) {
    InitBuiltinType(OMPArraySectionTy, BuiltinType::OMPArraySection);
    InitBuiltinType(OMPArrayShapingTy, BuiltinType::OMPArrayShaping);
    InitBuiltinType(OMPIteratorTy, BuiltinType::OMPIterator);
  }
  if (LangOpts.MatrixTypes)
    InitBuiltinType(IncompleteMatrixIdxTy, BuiltinType::IncompleteMatrixIdx);

  // C99 6.2.5p11.
  FloatComplexTy      = getComplexType(FloatTy);
  DoubleComplexTy     = getComplexType(DoubleTy);
  LongDoubleComplexTy = getComplexType(LongDoubleTy);
  Float128ComplexTy   = getComplexType(Float128Ty);

  // Builtin types for 'id', 'Class', and 'SEL'.
  InitBuiltinType(ObjCBuiltinIdTy, BuiltinType::ObjCId);
  InitBuiltinType(ObjCBuiltinClassTy, BuiltinType::ObjCClass);
  InitBuiltinType(ObjCBuiltinSelTy, BuiltinType::ObjCSel);

  if (LangOpts.OpenCL || LangOpts.SYCLIsDevice) {
#define IMAGE_TYPE(ImgType, Id, SingletonId, Access, Suffix) \
    InitBuiltinType(SingletonId, BuiltinType::Id);
#include "clang/Basic/OpenCLImageTypes.def"
#define IMAGE_TYPE(ImgType, Id, SingletonId, Access, Suffix)                   \
  InitBuiltinType(Sampled##SingletonId, BuiltinType::Sampled##Id);
#define IMAGE_WRITE_TYPE(Type, Id, Ext)
#define IMAGE_READ_WRITE_TYPE(Type, Id, Ext)
#include "clang/Basic/OpenCLImageTypes.def"

    InitBuiltinType(OCLSamplerTy, BuiltinType::OCLSampler);
    InitBuiltinType(OCLEventTy, BuiltinType::OCLEvent);
    InitBuiltinType(OCLClkEventTy, BuiltinType::OCLClkEvent);
    InitBuiltinType(OCLQueueTy, BuiltinType::OCLQueue);
    InitBuiltinType(OCLReserveIDTy, BuiltinType::OCLReserveID);

#define EXT_OPAQUE_TYPE(ExtType, Id, Ext) \
    InitBuiltinType(Id##Ty, BuiltinType::Id);
#include "clang/Basic/OpenCLExtensionTypes.def"
  }

  if (Target.hasAArch64SVETypes()) {
#define SVE_TYPE(Name, Id, SingletonId) \
    InitBuiltinType(SingletonId, BuiltinType::Id);
#include "clang/Basic/AArch64SVEACLETypes.def"
  }

  // Builtin type for __objc_yes and __objc_no
  ObjCBuiltinBoolTy = (Target.useSignedCharForObjCBool() ?
                       SignedCharTy : BoolTy);

  ObjCConstantStringType = QualType();

  ObjCSuperType = QualType();

  // void * type
  if (LangOpts.OpenCLVersion >= 200) {
    auto Q = VoidTy.getQualifiers();
    Q.setAddressSpace(LangAS::opencl_generic);
    VoidPtrTy = getPointerType(getCanonicalType(
        getQualifiedType(VoidTy.getUnqualifiedType(), Q)));
  } else {
    VoidPtrTy = getPointerType(VoidTy);
  }

  // nullptr type (C++0x 2.14.7)
  InitBuiltinType(NullPtrTy,           BuiltinType::NullPtr);

  // half type (OpenCL 6.1.1.1) / ARM NEON __fp16
  InitBuiltinType(HalfTy, BuiltinType::Half);

  InitBuiltinType(BFloat16Ty, BuiltinType::BFloat16);

  // Builtin type used to help define __builtin_va_list.
  VaListTagDecl = nullptr;

#if INTEL_CUSTOMIZATION
  // Type for __builtin_va_arg_pack
  InitBuiltinType(VAArgPackTy, BuiltinType::VAArgPack);
#endif // INTEL_CUSTOMIZATION

  // MSVC predeclares struct _GUID, and we need it to create MSGuidDecls.
  if (LangOpts.MicrosoftExt || LangOpts.Borland) {
    MSGuidTagDecl = buildImplicitRecord("_GUID");
    TUDecl->addDecl(MSGuidTagDecl);
  }
}

DiagnosticsEngine &ASTContext::getDiagnostics() const {
  return SourceMgr.getDiagnostics();
}

AttrVec& ASTContext::getDeclAttrs(const Decl *D) {
  AttrVec *&Result = DeclAttrs[D];
  if (!Result) {
    void *Mem = Allocate(sizeof(AttrVec));
    Result = new (Mem) AttrVec;
  }

  return *Result;
}

/// Erase the attributes corresponding to the given declaration.
void ASTContext::eraseDeclAttrs(const Decl *D) {
  llvm::DenseMap<const Decl*, AttrVec*>::iterator Pos = DeclAttrs.find(D);
  if (Pos != DeclAttrs.end()) {
    Pos->second->~AttrVec();
    DeclAttrs.erase(Pos);
  }
}

// FIXME: Remove ?
MemberSpecializationInfo *
ASTContext::getInstantiatedFromStaticDataMember(const VarDecl *Var) {
  assert(Var->isStaticDataMember() && "Not a static data member");
  return getTemplateOrSpecializationInfo(Var)
      .dyn_cast<MemberSpecializationInfo *>();
}

ASTContext::TemplateOrSpecializationInfo
ASTContext::getTemplateOrSpecializationInfo(const VarDecl *Var) {
  llvm::DenseMap<const VarDecl *, TemplateOrSpecializationInfo>::iterator Pos =
      TemplateOrInstantiation.find(Var);
  if (Pos == TemplateOrInstantiation.end())
    return {};

  return Pos->second;
}

void
ASTContext::setInstantiatedFromStaticDataMember(VarDecl *Inst, VarDecl *Tmpl,
                                                TemplateSpecializationKind TSK,
                                          SourceLocation PointOfInstantiation) {
  assert(Inst->isStaticDataMember() && "Not a static data member");
  assert(Tmpl->isStaticDataMember() && "Not a static data member");
  setTemplateOrSpecializationInfo(Inst, new (*this) MemberSpecializationInfo(
                                            Tmpl, TSK, PointOfInstantiation));
}

void
ASTContext::setTemplateOrSpecializationInfo(VarDecl *Inst,
                                            TemplateOrSpecializationInfo TSI) {
  assert(!TemplateOrInstantiation[Inst] &&
         "Already noted what the variable was instantiated from");
  TemplateOrInstantiation[Inst] = TSI;
}

NamedDecl *
ASTContext::getInstantiatedFromUsingDecl(NamedDecl *UUD) {
  auto Pos = InstantiatedFromUsingDecl.find(UUD);
  if (Pos == InstantiatedFromUsingDecl.end())
    return nullptr;

  return Pos->second;
}

void
ASTContext::setInstantiatedFromUsingDecl(NamedDecl *Inst, NamedDecl *Pattern) {
  assert((isa<UsingDecl>(Pattern) ||
          isa<UnresolvedUsingValueDecl>(Pattern) ||
          isa<UnresolvedUsingTypenameDecl>(Pattern)) &&
         "pattern decl is not a using decl");
  assert((isa<UsingDecl>(Inst) ||
          isa<UnresolvedUsingValueDecl>(Inst) ||
          isa<UnresolvedUsingTypenameDecl>(Inst)) &&
         "instantiation did not produce a using decl");
  assert(!InstantiatedFromUsingDecl[Inst] && "pattern already exists");
  InstantiatedFromUsingDecl[Inst] = Pattern;
}

UsingShadowDecl *
ASTContext::getInstantiatedFromUsingShadowDecl(UsingShadowDecl *Inst) {
  llvm::DenseMap<UsingShadowDecl*, UsingShadowDecl*>::const_iterator Pos
    = InstantiatedFromUsingShadowDecl.find(Inst);
  if (Pos == InstantiatedFromUsingShadowDecl.end())
    return nullptr;

  return Pos->second;
}

void
ASTContext::setInstantiatedFromUsingShadowDecl(UsingShadowDecl *Inst,
                                               UsingShadowDecl *Pattern) {
  assert(!InstantiatedFromUsingShadowDecl[Inst] && "pattern already exists");
  InstantiatedFromUsingShadowDecl[Inst] = Pattern;
}

FieldDecl *ASTContext::getInstantiatedFromUnnamedFieldDecl(FieldDecl *Field) {
  llvm::DenseMap<FieldDecl *, FieldDecl *>::iterator Pos
    = InstantiatedFromUnnamedFieldDecl.find(Field);
  if (Pos == InstantiatedFromUnnamedFieldDecl.end())
    return nullptr;

  return Pos->second;
}

void ASTContext::setInstantiatedFromUnnamedFieldDecl(FieldDecl *Inst,
                                                     FieldDecl *Tmpl) {
  assert(!Inst->getDeclName() && "Instantiated field decl is not unnamed");
  assert(!Tmpl->getDeclName() && "Template field decl is not unnamed");
  assert(!InstantiatedFromUnnamedFieldDecl[Inst] &&
         "Already noted what unnamed field was instantiated from");

  InstantiatedFromUnnamedFieldDecl[Inst] = Tmpl;
}

ASTContext::overridden_cxx_method_iterator
ASTContext::overridden_methods_begin(const CXXMethodDecl *Method) const {
  return overridden_methods(Method).begin();
}

ASTContext::overridden_cxx_method_iterator
ASTContext::overridden_methods_end(const CXXMethodDecl *Method) const {
  return overridden_methods(Method).end();
}

unsigned
ASTContext::overridden_methods_size(const CXXMethodDecl *Method) const {
  auto Range = overridden_methods(Method);
  return Range.end() - Range.begin();
}

ASTContext::overridden_method_range
ASTContext::overridden_methods(const CXXMethodDecl *Method) const {
  llvm::DenseMap<const CXXMethodDecl *, CXXMethodVector>::const_iterator Pos =
      OverriddenMethods.find(Method->getCanonicalDecl());
  if (Pos == OverriddenMethods.end())
    return overridden_method_range(nullptr, nullptr);
  return overridden_method_range(Pos->second.begin(), Pos->second.end());
}

void ASTContext::addOverriddenMethod(const CXXMethodDecl *Method,
                                     const CXXMethodDecl *Overridden) {
  assert(Method->isCanonicalDecl() && Overridden->isCanonicalDecl());
  OverriddenMethods[Method].push_back(Overridden);
}

void ASTContext::getOverriddenMethods(
                      const NamedDecl *D,
                      SmallVectorImpl<const NamedDecl *> &Overridden) const {
  assert(D);

  if (const auto *CXXMethod = dyn_cast<CXXMethodDecl>(D)) {
    Overridden.append(overridden_methods_begin(CXXMethod),
                      overridden_methods_end(CXXMethod));
    return;
  }

  const auto *Method = dyn_cast<ObjCMethodDecl>(D);
  if (!Method)
    return;

  SmallVector<const ObjCMethodDecl *, 8> OverDecls;
  Method->getOverriddenMethods(OverDecls);
  Overridden.append(OverDecls.begin(), OverDecls.end());
}

void ASTContext::addedLocalImportDecl(ImportDecl *Import) {
  assert(!Import->getNextLocalImport() &&
         "Import declaration already in the chain");
  assert(!Import->isFromASTFile() && "Non-local import declaration");
  if (!FirstLocalImport) {
    FirstLocalImport = Import;
    LastLocalImport = Import;
    return;
  }

  LastLocalImport->setNextLocalImport(Import);
  LastLocalImport = Import;
}

//===----------------------------------------------------------------------===//
//                         Type Sizing and Analysis
//===----------------------------------------------------------------------===//

/// getFloatTypeSemantics - Return the APFloat 'semantics' for the specified
/// scalar floating point type.
const llvm::fltSemantics &ASTContext::getFloatTypeSemantics(QualType T) const {
  switch (T->castAs<BuiltinType>()->getKind()) {
  default:
    llvm_unreachable("Not a floating point type!");
  case BuiltinType::BFloat16:
    return Target->getBFloat16Format();
  case BuiltinType::Float16:
  case BuiltinType::Half:
    return Target->getHalfFormat();
  case BuiltinType::Float:      return Target->getFloatFormat();
  case BuiltinType::Double:     return Target->getDoubleFormat();
  case BuiltinType::LongDouble:
    if (getLangOpts().OpenMP && getLangOpts().OpenMPIsDevice)
#if INTEL_COLLAB
      // AuxTarget does not call 'adjust' to pull in command-line changes
      // for -mlong-double-64 (that may be considered the real bug). For now
      // expect that options that change the long double properties will be
      // passed to the target compile and handled in the Target instead.
      if (!getLangOpts().OpenMPLateOutline || getLangOpts().LongDoubleSize == 0)
#endif // INTEL_COLLAB
      return AuxTarget->getLongDoubleFormat();
    return Target->getLongDoubleFormat();
  case BuiltinType::Float128:
    if (getLangOpts().OpenMP && getLangOpts().OpenMPIsDevice)
      return AuxTarget->getFloat128Format();
    return Target->getFloat128Format();
  }
}

CharUnits ASTContext::getDeclAlign(const Decl *D, bool ForAlignof) const {
  unsigned Align = Target->getCharWidth();

  bool UseAlignAttrOnly = false;
  if (unsigned AlignFromAttr = D->getMaxAlignment()) {
    Align = AlignFromAttr;

    // __attribute__((aligned)) can increase or decrease alignment
    // *except* on a struct or struct member, where it only increases
    // alignment unless 'packed' is also specified.
    //
    // It is an error for alignas to decrease alignment, so we can
    // ignore that possibility;  Sema should diagnose it.
    if (isa<FieldDecl>(D)) {
      UseAlignAttrOnly = D->hasAttr<PackedAttr>() ||
        cast<FieldDecl>(D)->getParent()->hasAttr<PackedAttr>();
    } else {
      UseAlignAttrOnly = true;
    }
  }
  else if (isa<FieldDecl>(D))
      UseAlignAttrOnly =
        D->hasAttr<PackedAttr>() ||
        cast<FieldDecl>(D)->getParent()->hasAttr<PackedAttr>();

  // If we're using the align attribute only, just ignore everything
  // else about the declaration and its type.
  if (UseAlignAttrOnly) {
    // do nothing
  } else if (const auto *VD = dyn_cast<ValueDecl>(D)) {
    QualType T = VD->getType();
    if (const auto *RT = T->getAs<ReferenceType>()) {
      if (ForAlignof)
        T = RT->getPointeeType();
      else
        T = getPointerType(RT->getPointeeType());
    }
    QualType BaseT = getBaseElementType(T);
    if (T->isFunctionType())
      Align = getTypeInfoImpl(T.getTypePtr()).Align;
    else if (!BaseT->isIncompleteType()) {
      // Adjust alignments of declarations with array type by the
      // large-array alignment on the target.
      if (const ArrayType *arrayType = getAsArrayType(T)) {
        unsigned MinWidth = Target->getLargeArrayMinWidth();
        if (!ForAlignof && MinWidth) {
          if (isa<VariableArrayType>(arrayType))
            Align = std::max(Align, Target->getLargeArrayAlign());
          else if (isa<ConstantArrayType>(arrayType) &&
                   MinWidth <= getTypeSize(cast<ConstantArrayType>(arrayType)))
            Align = std::max(Align, Target->getLargeArrayAlign());
        }
      }
      Align = std::max(Align, getPreferredTypeAlign(T.getTypePtr()));
      if (BaseT.getQualifiers().hasUnaligned())
        Align = Target->getCharWidth();
      if (const auto *VD = dyn_cast<VarDecl>(D)) {
        if (VD->hasGlobalStorage() && !ForAlignof) {
          uint64_t TypeSize = getTypeSize(T.getTypePtr());
          Align = std::max(Align, getTargetInfo().getMinGlobalAlign(TypeSize));
        }
      }
    }

    // Fields can be subject to extra alignment constraints, like if
    // the field is packed, the struct is packed, or the struct has a
    // a max-field-alignment constraint (#pragma pack).  So calculate
    // the actual alignment of the field within the struct, and then
    // (as we're expected to) constrain that by the alignment of the type.
    if (const auto *Field = dyn_cast<FieldDecl>(VD)) {
      const RecordDecl *Parent = Field->getParent();
      // We can only produce a sensible answer if the record is valid.
      if (!Parent->isInvalidDecl()) {
        const ASTRecordLayout &Layout = getASTRecordLayout(Parent);

        // Start with the record's overall alignment.
        unsigned FieldAlign = toBits(Layout.getAlignment());

        // Use the GCD of that and the offset within the record.
        uint64_t Offset = Layout.getFieldOffset(Field->getFieldIndex());
        if (Offset > 0) {
          // Alignment is always a power of 2, so the GCD will be a power of 2,
          // which means we get to do this crazy thing instead of Euclid's.
          uint64_t LowBitOfOffset = Offset & (~Offset + 1);
          if (LowBitOfOffset < FieldAlign)
            FieldAlign = static_cast<unsigned>(LowBitOfOffset);
        }

        Align = std::min(Align, FieldAlign);
      }
    }
  }

  return toCharUnitsFromBits(Align);
}

CharUnits ASTContext::getExnObjectAlignment() const {
  return toCharUnitsFromBits(Target->getExnObjectAlignment());
}

// getTypeInfoDataSizeInChars - Return the size of a type, in
// chars. If the type is a record, its data size is returned.  This is
// the size of the memcpy that's performed when assigning this type
// using a trivial copy/move assignment operator.
std::pair<CharUnits, CharUnits>
ASTContext::getTypeInfoDataSizeInChars(QualType T) const {
  std::pair<CharUnits, CharUnits> sizeAndAlign = getTypeInfoInChars(T);

  // In C++, objects can sometimes be allocated into the tail padding
  // of a base-class subobject.  We decide whether that's possible
  // during class layout, so here we can just trust the layout results.
  if (getLangOpts().CPlusPlus) {
    if (const auto *RT = T->getAs<RecordType>()) {
      const ASTRecordLayout &layout = getASTRecordLayout(RT->getDecl());
      sizeAndAlign.first = layout.getDataSize();
    }
  }

  return sizeAndAlign;
}

/// getConstantArrayInfoInChars - Performing the computation in CharUnits
/// instead of in bits prevents overflowing the uint64_t for some large arrays.
std::pair<CharUnits, CharUnits>
static getConstantArrayInfoInChars(const ASTContext &Context,
                                   const ConstantArrayType *CAT) {
  std::pair<CharUnits, CharUnits> EltInfo =
      Context.getTypeInfoInChars(CAT->getElementType());
  uint64_t Size = CAT->getSize().getZExtValue();
  assert((Size == 0 || static_cast<uint64_t>(EltInfo.first.getQuantity()) <=
              (uint64_t)(-1)/Size) &&
         "Overflow in array type char size evaluation");
  uint64_t Width = EltInfo.first.getQuantity() * Size;
#if INTEL_CUSTOMIZATION
  if (CAT->getElementType()->isArbPrecIntType() &&
      !llvm::isPowerOf2_64(Context.getTypeSize(CAT->getElementType())))
    Width = llvm::alignTo(EltInfo.first.getQuantity(),
                          EltInfo.second.getQuantity()) *
            Size;
#endif // INTEL_CUSTOMIZATION
  unsigned Align = EltInfo.second.getQuantity();
  if (!Context.getTargetInfo().getCXXABI().isMicrosoft() ||
      Context.getTargetInfo().getPointerWidth(0) == 64)
    Width = llvm::alignTo(Width, Align);
  return std::make_pair(CharUnits::fromQuantity(Width),
                        CharUnits::fromQuantity(Align));
}

std::pair<CharUnits, CharUnits>
ASTContext::getTypeInfoInChars(const Type *T) const {
  if (const auto *CAT = dyn_cast<ConstantArrayType>(T))
    return getConstantArrayInfoInChars(*this, CAT);
  TypeInfo Info = getTypeInfo(T);
#if INTEL_CUSTOMIZATION
  // toCharUnitsFromBits always rounds down and is depended on, but
  // AP-Int size needs to be the next size up.
  return std::make_pair(toCharUnitsFromBits(Info.Width) +
                            (Info.Width % getCharWidth() == 0
                                 ? CharUnits::Zero()
                                 : CharUnits::One()),
#endif // INTEL_CUSTOMIZATION
                        toCharUnitsFromBits(Info.Align));
}

std::pair<CharUnits, CharUnits>
ASTContext::getTypeInfoInChars(QualType T) const {
  return getTypeInfoInChars(T.getTypePtr());
}

bool ASTContext::isAlignmentRequired(const Type *T) const {
  return getTypeInfo(T).AlignIsRequired;
}

bool ASTContext::isAlignmentRequired(QualType T) const {
  return isAlignmentRequired(T.getTypePtr());
}

unsigned ASTContext::getTypeAlignIfKnown(QualType T) const {
  // An alignment on a typedef overrides anything else.
  if (const auto *TT = T->getAs<TypedefType>())
    if (unsigned Align = TT->getDecl()->getMaxAlignment())
      return Align;

  // If we have an (array of) complete type, we're done.
  T = getBaseElementType(T);
  if (!T->isIncompleteType())
    return getTypeAlign(T);

  // If we had an array type, its element type might be a typedef
  // type with an alignment attribute.
  if (const auto *TT = T->getAs<TypedefType>())
    if (unsigned Align = TT->getDecl()->getMaxAlignment())
      return Align;

  // Otherwise, see if the declaration of the type had an attribute.
  if (const auto *TT = T->getAs<TagType>())
    return TT->getDecl()->getMaxAlignment();

  return 0;
}

TypeInfo ASTContext::getTypeInfo(const Type *T) const {
  TypeInfoMap::iterator I = MemoizedTypeInfo.find(T);
  if (I != MemoizedTypeInfo.end())
    return I->second;

  // This call can invalidate MemoizedTypeInfo[T], so we need a second lookup.
  TypeInfo TI = getTypeInfoImpl(T);
  MemoizedTypeInfo[T] = TI;
  return TI;
}

static unsigned getSveVectorWidth(const Type *T) {
  // Get the vector size from the 'arm_sve_vector_bits' attribute via the
  // AttributedTypeLoc associated with the typedef decl.
  if (const auto *TT = T->getAs<TypedefType>()) {
    const TypedefNameDecl *Typedef = TT->getDecl();
    TypeSourceInfo *TInfo = Typedef->getTypeSourceInfo();
    TypeLoc TL = TInfo->getTypeLoc();
    if (AttributedTypeLoc ATL = TL.getAs<AttributedTypeLoc>())
      if (const auto *Attr = ATL.getAttrAs<ArmSveVectorBitsAttr>())
        return Attr->getNumBits();
  }

  llvm_unreachable("bad 'arm_sve_vector_bits' attribute!");
}

static unsigned getSvePredWidth(const ASTContext &Context, const Type *T) {
  return getSveVectorWidth(T) / Context.getCharWidth();
}

unsigned ASTContext::getBitwidthForAttributedSveType(const Type *T) const {
  assert(T->isVLST() &&
         "getBitwidthForAttributedSveType called for non-attributed type!");

  switch (T->castAs<BuiltinType>()->getKind()) {
  default:
    llvm_unreachable("unknown builtin type!");
  case BuiltinType::SveInt8:
  case BuiltinType::SveInt16:
  case BuiltinType::SveInt32:
  case BuiltinType::SveInt64:
  case BuiltinType::SveUint8:
  case BuiltinType::SveUint16:
  case BuiltinType::SveUint32:
  case BuiltinType::SveUint64:
  case BuiltinType::SveFloat16:
  case BuiltinType::SveFloat32:
  case BuiltinType::SveFloat64:
  case BuiltinType::SveBFloat16:
    return getSveVectorWidth(T);
  case BuiltinType::SveBool:
    return getSvePredWidth(*this, T);
  }
}

/// getTypeInfoImpl - Return the size of the specified type, in bits.  This
/// method does not work on incomplete types.
///
/// FIXME: Pointers into different addr spaces could have different sizes and
/// alignment requirements: getPointerInfo should take an AddrSpace, this
/// should take a QualType, &c.
TypeInfo ASTContext::getTypeInfoImpl(const Type *T) const {
  uint64_t Width = 0;
  unsigned Align = 8;
  bool AlignIsRequired = false;
  unsigned AS = 0;
  switch (T->getTypeClass()) {
#define TYPE(Class, Base)
#define ABSTRACT_TYPE(Class, Base)
#define NON_CANONICAL_TYPE(Class, Base)
#define DEPENDENT_TYPE(Class, Base) case Type::Class:
#define NON_CANONICAL_UNLESS_DEPENDENT_TYPE(Class, Base)                       \
  case Type::Class:                                                            \
  assert(!T->isDependentType() && "should not see dependent types here");      \
  return getTypeInfo(cast<Class##Type>(T)->desugar().getTypePtr());
#include "clang/AST/TypeNodes.inc"
    llvm_unreachable("Should not see dependent types");

  case Type::FunctionNoProto:
  case Type::FunctionProto:
    // GCC extension: alignof(function) = 32 bits
    Width = 0;
    Align = 32;
    break;

  case Type::IncompleteArray:
  case Type::VariableArray:
  case Type::ConstantArray: {
    // Model non-constant sized arrays as size zero, but track the alignment.
    uint64_t Size = 0;
    if (const auto *CAT = dyn_cast<ConstantArrayType>(T))
      Size = CAT->getSize().getZExtValue();

    TypeInfo EltInfo = getTypeInfo(cast<ArrayType>(T)->getElementType());
    assert((Size == 0 || EltInfo.Width <= (uint64_t)(-1) / Size) &&
           "Overflow in array type bit size evaluation");
    Width = EltInfo.Width * Size;
#if INTEL_CUSTOMIZATION
    if (cast<ArrayType>(T)->getElementType()->isArbPrecIntType() &&
        !llvm::isPowerOf2_64(EltInfo.Width))
      Width = llvm::alignTo(EltInfo.Width,
                            EltInfo.Align) *
              Size;
#endif // INTEL_CUSTOMIZATION
    Align = EltInfo.Align;
    AlignIsRequired = EltInfo.AlignIsRequired;
    if (!getTargetInfo().getCXXABI().isMicrosoft() ||
        getTargetInfo().getPointerWidth(0) == 64)
      Width = llvm::alignTo(Width, Align);
    break;
  }

  case Type::ExtVector:
  case Type::Vector: {
    const auto *VT = cast<VectorType>(T);
    TypeInfo EltInfo = getTypeInfo(VT->getElementType());
    Width = EltInfo.Width * VT->getNumElements();
    Align = Width;
    // If the alignment is not a power of 2, round up to the next power of 2.
    // This happens for non-power-of-2 length vectors.
    if (Align & (Align-1)) {
      Align = llvm::NextPowerOf2(Align);
      Width = llvm::alignTo(Width, Align);
    }
    // Adjust the alignment based on the target max.
    uint64_t TargetVectorAlign = Target->getMaxVectorAlign();
    if (TargetVectorAlign && TargetVectorAlign < Align)
      Align = TargetVectorAlign;
    break;
  }

  case Type::ConstantMatrix: {
    const auto *MT = cast<ConstantMatrixType>(T);
    TypeInfo ElementInfo = getTypeInfo(MT->getElementType());
    // The internal layout of a matrix value is implementation defined.
    // Initially be ABI compatible with arrays with respect to alignment and
    // size.
    Width = ElementInfo.Width * MT->getNumRows() * MT->getNumColumns();
    Align = ElementInfo.Align;
    break;
  }

  case Type::Builtin:
    switch (cast<BuiltinType>(T)->getKind()) {
    default: llvm_unreachable("Unknown builtin type!");
    case BuiltinType::Void:
      // GCC extension: alignof(void) = 8 bits.
      Width = 0;
      Align = 8;
      break;
    case BuiltinType::Bool:
      Width = Target->getBoolWidth();
      Align = Target->getBoolAlign();
      break;
    case BuiltinType::Char_S:
    case BuiltinType::Char_U:
    case BuiltinType::UChar:
    case BuiltinType::SChar:
    case BuiltinType::Char8:
      Width = Target->getCharWidth();
      Align = Target->getCharAlign();
      break;
    case BuiltinType::WChar_S:
    case BuiltinType::WChar_U:
      Width = Target->getWCharWidth();
      Align = Target->getWCharAlign();
      break;
    case BuiltinType::Char16:
      Width = Target->getChar16Width();
      Align = Target->getChar16Align();
      break;
    case BuiltinType::Char32:
      Width = Target->getChar32Width();
      Align = Target->getChar32Align();
      break;
    case BuiltinType::UShort:
    case BuiltinType::Short:
      Width = Target->getShortWidth();
      Align = Target->getShortAlign();
      break;
    case BuiltinType::UInt:
    case BuiltinType::Int:
      Width = Target->getIntWidth();
      Align = Target->getIntAlign();
      break;
    case BuiltinType::ULong:
    case BuiltinType::Long:
      Width = Target->getLongWidth();
      Align = Target->getLongAlign();
      break;
    case BuiltinType::ULongLong:
    case BuiltinType::LongLong:
      Width = Target->getLongLongWidth();
      Align = Target->getLongLongAlign();
      break;
    case BuiltinType::Int128:
    case BuiltinType::UInt128:
      Width = 128;
      Align = 128; // int128_t is 128-bit aligned on all targets.
      break;
    case BuiltinType::ShortAccum:
    case BuiltinType::UShortAccum:
    case BuiltinType::SatShortAccum:
    case BuiltinType::SatUShortAccum:
      Width = Target->getShortAccumWidth();
      Align = Target->getShortAccumAlign();
      break;
    case BuiltinType::Accum:
    case BuiltinType::UAccum:
    case BuiltinType::SatAccum:
    case BuiltinType::SatUAccum:
      Width = Target->getAccumWidth();
      Align = Target->getAccumAlign();
      break;
    case BuiltinType::LongAccum:
    case BuiltinType::ULongAccum:
    case BuiltinType::SatLongAccum:
    case BuiltinType::SatULongAccum:
      Width = Target->getLongAccumWidth();
      Align = Target->getLongAccumAlign();
      break;
    case BuiltinType::ShortFract:
    case BuiltinType::UShortFract:
    case BuiltinType::SatShortFract:
    case BuiltinType::SatUShortFract:
      Width = Target->getShortFractWidth();
      Align = Target->getShortFractAlign();
      break;
    case BuiltinType::Fract:
    case BuiltinType::UFract:
    case BuiltinType::SatFract:
    case BuiltinType::SatUFract:
      Width = Target->getFractWidth();
      Align = Target->getFractAlign();
      break;
    case BuiltinType::LongFract:
    case BuiltinType::ULongFract:
    case BuiltinType::SatLongFract:
    case BuiltinType::SatULongFract:
      Width = Target->getLongFractWidth();
      Align = Target->getLongFractAlign();
      break;
    case BuiltinType::BFloat16:
      Width = Target->getBFloat16Width();
      Align = Target->getBFloat16Align();
      break;
    case BuiltinType::Float16:
    case BuiltinType::Half:
      if (Target->hasFloat16Type() || !getLangOpts().OpenMP ||
          !getLangOpts().OpenMPIsDevice) {
        Width = Target->getHalfWidth();
        Align = Target->getHalfAlign();
      } else {
        assert(getLangOpts().OpenMP && getLangOpts().OpenMPIsDevice &&
               "Expected OpenMP device compilation.");
        Width = AuxTarget->getHalfWidth();
        Align = AuxTarget->getHalfAlign();
      }
      break;
    case BuiltinType::Float:
      Width = Target->getFloatWidth();
      Align = Target->getFloatAlign();
      break;
    case BuiltinType::Double:
      Width = Target->getDoubleWidth();
      Align = Target->getDoubleAlign();
      break;
    case BuiltinType::LongDouble:
      if (((getLangOpts().SYCL && getLangOpts().SYCLIsDevice) ||
           (getLangOpts().OpenMP && getLangOpts().OpenMPIsDevice)) &&
          AuxTarget != nullptr &&
<<<<<<< HEAD
#if INTEL_COLLAB
          // AuxTarget is not adjusted for command-line options such as
          // -mlong-double-64 so using it for LongDoubleWidth is a problem.
          // At least for now, with OpenMP, we are passing the option to the
          // device compile and don't want it overridden by AuxTarget.
          (!getLangOpts().OpenMPLateOutline ||
           getLangOpts().LongDoubleSize == 0) &&
#endif // INTEL_COLLAB
=======
>>>>>>> bbc77515
          (Target->getLongDoubleWidth() != AuxTarget->getLongDoubleWidth() ||
           Target->getLongDoubleAlign() != AuxTarget->getLongDoubleAlign())) {
        Width = AuxTarget->getLongDoubleWidth();
        Align = AuxTarget->getLongDoubleAlign();
      } else {
        Width = Target->getLongDoubleWidth();
        Align = Target->getLongDoubleAlign();
      }
      break;
    case BuiltinType::Float128:
      if (Target->hasFloat128Type() || !getLangOpts().OpenMP ||
          !getLangOpts().OpenMPIsDevice) {
        Width = Target->getFloat128Width();
        Align = Target->getFloat128Align();
      } else {
        assert(getLangOpts().OpenMP && getLangOpts().OpenMPIsDevice &&
               "Expected OpenMP device compilation.");
        Width = AuxTarget->getFloat128Width();
        Align = AuxTarget->getFloat128Align();
      }
      break;
    case BuiltinType::NullPtr:
      Width = Target->getPointerWidth(0); // C++ 3.9.1p11: sizeof(nullptr_t)
      Align = Target->getPointerAlign(0); //   == sizeof(void*)
      break;
    case BuiltinType::ObjCId:
    case BuiltinType::ObjCClass:
    case BuiltinType::ObjCSel:
      Width = Target->getPointerWidth(0);
      Align = Target->getPointerAlign(0);
      break;
#if INTEL_CUSTOMIZATION
    case BuiltinType::VAArgPack:
      Width = Target->getPointerWidth(0);
      Align = Target->getPointerAlign(0);
      break;
#endif // INTEL_CUSTOMIZATION
    case BuiltinType::OCLSampler:
    case BuiltinType::OCLEvent:
    case BuiltinType::OCLClkEvent:
    case BuiltinType::OCLQueue:
    case BuiltinType::OCLReserveID:
#define IMAGE_TYPE(ImgType, Id, SingletonId, Access, Suffix) \
    case BuiltinType::Id:
#include "clang/Basic/OpenCLImageTypes.def"
#define IMAGE_TYPE(ImgType, Id, SingletonId, Access, Suffix)                   \
  case BuiltinType::Sampled##Id:
#define IMAGE_WRITE_TYPE(Type, Id, Ext)
#define IMAGE_READ_WRITE_TYPE(Type, Id, Ext)
#include "clang/Basic/OpenCLImageTypes.def"
#define EXT_OPAQUE_TYPE(ExtType, Id, Ext) \
  case BuiltinType::Id:
#include "clang/Basic/OpenCLExtensionTypes.def"
      AS = getTargetAddressSpace(
          Target->getOpenCLTypeAddrSpace(getOpenCLTypeKind(T)));
      Width = Target->getPointerWidth(AS);
      Align = Target->getPointerAlign(AS);
      break;
    // The SVE types are effectively target-specific.  The length of an
    // SVE_VECTOR_TYPE is only known at runtime, but it is always a multiple
    // of 128 bits.  There is one predicate bit for each vector byte, so the
    // length of an SVE_PREDICATE_TYPE is always a multiple of 16 bits.
    //
    // Because the length is only known at runtime, we use a dummy value
    // of 0 for the static length.  The alignment values are those defined
    // by the Procedure Call Standard for the Arm Architecture.
#define SVE_VECTOR_TYPE(Name, MangledName, Id, SingletonId, NumEls, ElBits,    \
                        IsSigned, IsFP, IsBF)                                  \
  case BuiltinType::Id:                                                        \
    Width = 0;                                                                 \
    Align = 128;                                                               \
    break;
#define SVE_PREDICATE_TYPE(Name, MangledName, Id, SingletonId, NumEls)         \
  case BuiltinType::Id:                                                        \
    Width = 0;                                                                 \
    Align = 16;                                                                \
    break;
#include "clang/Basic/AArch64SVEACLETypes.def"
    }
    break;
  case Type::ObjCObjectPointer:
    Width = Target->getPointerWidth(0);
    Align = Target->getPointerAlign(0);
    break;
  case Type::BlockPointer:
    AS = getTargetAddressSpace(cast<BlockPointerType>(T)->getPointeeType());
    Width = Target->getPointerWidth(AS);
    Align = Target->getPointerAlign(AS);
    break;
  case Type::LValueReference:
  case Type::RValueReference:
    // alignof and sizeof should never enter this code path here, so we go
    // the pointer route.
    AS = getTargetAddressSpace(cast<ReferenceType>(T)->getPointeeType());
    Width = Target->getPointerWidth(AS);
    Align = Target->getPointerAlign(AS);
    break;
  case Type::Pointer:
    AS = getTargetAddressSpace(cast<PointerType>(T)->getPointeeType());
    Width = Target->getPointerWidth(AS);
    Align = Target->getPointerAlign(AS);
    break;
  case Type::MemberPointer: {
    const auto *MPT = cast<MemberPointerType>(T);
    CXXABI::MemberPointerInfo MPI = ABI->getMemberPointerInfo(MPT);
    Width = MPI.Width;
    Align = MPI.Align;
    break;
  }
  case Type::Complex: {
    // Complex types have the same alignment as their elements, but twice the
    // size.
    TypeInfo EltInfo = getTypeInfo(cast<ComplexType>(T)->getElementType());
    Width = EltInfo.Width * 2;
    Align = EltInfo.Align;
    break;
  }
  case Type::ObjCObject:
    return getTypeInfo(cast<ObjCObjectType>(T)->getBaseType().getTypePtr());
  case Type::Adjusted:
  case Type::Decayed:
    return getTypeInfo(cast<AdjustedType>(T)->getAdjustedType().getTypePtr());
  case Type::ObjCInterface: {
    const auto *ObjCI = cast<ObjCInterfaceType>(T);
    if (ObjCI->getDecl()->isInvalidDecl()) {
      Width = 8;
      Align = 8;
      break;
    }
    const ASTRecordLayout &Layout = getASTObjCInterfaceLayout(ObjCI->getDecl());
    Width = toBits(Layout.getSize());
    Align = toBits(Layout.getAlignment());
    break;
  }
  case Type::ExtInt: {
    const auto *EIT = cast<ExtIntType>(T);
    Align =
        std::min(static_cast<unsigned>(std::max(
                     getCharWidth(), llvm::PowerOf2Ceil(EIT->getNumBits()))),
                 Target->getLongLongAlign());
    Width = llvm::alignTo(EIT->getNumBits(), Align);
    break;
  }
  case Type::Record:
  case Type::Enum: {
    const auto *TT = cast<TagType>(T);

    if (TT->getDecl()->isInvalidDecl()) {
      Width = 8;
      Align = 8;
      break;
    }

    if (const auto *ET = dyn_cast<EnumType>(TT)) {
      const EnumDecl *ED = ET->getDecl();
      TypeInfo Info =
          getTypeInfo(ED->getIntegerType()->getUnqualifiedDesugaredType());
      if (unsigned AttrAlign = ED->getMaxAlignment()) {
        Info.Align = AttrAlign;
        Info.AlignIsRequired = true;
      }
      return Info;
    }

    const auto *RT = cast<RecordType>(TT);
    const RecordDecl *RD = RT->getDecl();
    const ASTRecordLayout &Layout = getASTRecordLayout(RD);
    Width = toBits(Layout.getSize());
    Align = toBits(Layout.getAlignment());
    AlignIsRequired = RD->hasAttr<AlignedAttr>();
    break;
  }

  case Type::SubstTemplateTypeParm:
    return getTypeInfo(cast<SubstTemplateTypeParmType>(T)->
                       getReplacementType().getTypePtr());

  case Type::Auto:
  case Type::DeducedTemplateSpecialization: {
    const auto *A = cast<DeducedType>(T);
    assert(!A->getDeducedType().isNull() &&
           "cannot request the size of an undeduced or dependent auto type");
    return getTypeInfo(A->getDeducedType().getTypePtr());
  }

  case Type::Paren:
    return getTypeInfo(cast<ParenType>(T)->getInnerType().getTypePtr());

  case Type::MacroQualified:
    return getTypeInfo(
        cast<MacroQualifiedType>(T)->getUnderlyingType().getTypePtr());

  case Type::ObjCTypeParam:
    return getTypeInfo(cast<ObjCTypeParamType>(T)->desugar().getTypePtr());

  case Type::Typedef: {
    const TypedefNameDecl *Typedef = cast<TypedefType>(T)->getDecl();
    TypeInfo Info = getTypeInfo(Typedef->getUnderlyingType().getTypePtr());
    // If the typedef has an aligned attribute on it, it overrides any computed
    // alignment we have.  This violates the GCC documentation (which says that
    // attribute(aligned) can only round up) but matches its implementation.
    if (unsigned AttrAlign = Typedef->getMaxAlignment()) {
      Align = AttrAlign;
      AlignIsRequired = true;
    } else {
      Align = Info.Align;
      AlignIsRequired = Info.AlignIsRequired;
    }
    if (T->isVLST())
      Width = getBitwidthForAttributedSveType(T);
    else
      Width = Info.Width;
    break;
  }

  case Type::Elaborated:
    return getTypeInfo(cast<ElaboratedType>(T)->getNamedType().getTypePtr());

  case Type::Attributed:
    return getTypeInfo(
                  cast<AttributedType>(T)->getEquivalentType().getTypePtr());

  case Type::Atomic: {
    // Start with the base type information.
    TypeInfo Info = getTypeInfo(cast<AtomicType>(T)->getValueType());
    Width = Info.Width;
    Align = Info.Align;

    if (!Width) {
      // An otherwise zero-sized type should still generate an
      // atomic operation.
      Width = Target->getCharWidth();
      assert(Align);
    } else if (Width <= Target->getMaxAtomicPromoteWidth()) {
      // If the size of the type doesn't exceed the platform's max
      // atomic promotion width, make the size and alignment more
      // favorable to atomic operations:

      // Round the size up to a power of 2.
      if (!llvm::isPowerOf2_64(Width))
        Width = llvm::NextPowerOf2(Width);

      // Set the alignment equal to the size.
      Align = static_cast<unsigned>(Width);
    }
  }
  break;

#if INTEL_CUSTOMIZATION
  case Type::Channel: {
    TypeInfo Info = getTypeInfo(cast<ChannelType>(T)->getElementType());
    Width = Info.Width;
    Align = Info.Align;
    break;
  }
  case Type::ArbPrecInt: {
    const ArbPrecIntType *AT = cast<ArbPrecIntType>(T);
    Width = AT->getNumBits();
    Align = std::min(std::max(getCharWidth(), llvm::PowerOf2Ceil(Width)),
                     static_cast<uint64_t>(64));
    break;
  }
#endif // INTEL_CUSTOMIZATION

  case Type::Pipe:
    Width = Target->getPointerWidth(getTargetAddressSpace(LangAS::opencl_global));
    Align = Target->getPointerAlign(getTargetAddressSpace(LangAS::opencl_global));
    break;
  }

  assert(llvm::isPowerOf2_32(Align) && "Alignment must be power of 2");
  return TypeInfo(Width, Align, AlignIsRequired);
}

unsigned ASTContext::getTypeUnadjustedAlign(const Type *T) const {
  UnadjustedAlignMap::iterator I = MemoizedUnadjustedAlign.find(T);
  if (I != MemoizedUnadjustedAlign.end())
    return I->second;

  unsigned UnadjustedAlign;
  if (const auto *RT = T->getAs<RecordType>()) {
    const RecordDecl *RD = RT->getDecl();
    const ASTRecordLayout &Layout = getASTRecordLayout(RD);
    UnadjustedAlign = toBits(Layout.getUnadjustedAlignment());
  } else if (const auto *ObjCI = T->getAs<ObjCInterfaceType>()) {
    const ASTRecordLayout &Layout = getASTObjCInterfaceLayout(ObjCI->getDecl());
    UnadjustedAlign = toBits(Layout.getUnadjustedAlignment());
  } else {
    UnadjustedAlign = getTypeAlign(T->getUnqualifiedDesugaredType());
  }

  MemoizedUnadjustedAlign[T] = UnadjustedAlign;
  return UnadjustedAlign;
}

unsigned ASTContext::getOpenMPDefaultSimdAlign(QualType T) const {
  unsigned SimdAlign = getTargetInfo().getSimdDefaultAlign();
  // Target ppc64 with QPX: simd default alignment for pointer to double is 32.
  if ((getTargetInfo().getTriple().getArch() == llvm::Triple::ppc64 ||
       getTargetInfo().getTriple().getArch() == llvm::Triple::ppc64le) &&
      getTargetInfo().getABI() == "elfv1-qpx" &&
      T->isSpecificBuiltinType(BuiltinType::Double))
    SimdAlign = 256;
  return SimdAlign;
}

/// toCharUnitsFromBits - Convert a size in bits to a size in characters.
CharUnits ASTContext::toCharUnitsFromBits(int64_t BitSize) const {
  return CharUnits::fromQuantity(BitSize / getCharWidth());
}

/// toBits - Convert a size in characters to a size in characters.
int64_t ASTContext::toBits(CharUnits CharSize) const {
  return CharSize.getQuantity() * getCharWidth();
}

/// getTypeSizeInChars - Return the size of the specified type, in characters.
/// This method does not work on incomplete types.
CharUnits ASTContext::getTypeSizeInChars(QualType T) const {
  return getTypeInfoInChars(T).first;
}
CharUnits ASTContext::getTypeSizeInChars(const Type *T) const {
  return getTypeInfoInChars(T).first;
}

/// getTypeAlignInChars - Return the ABI-specified alignment of a type, in
/// characters. This method does not work on incomplete types.
CharUnits ASTContext::getTypeAlignInChars(QualType T) const {
  return toCharUnitsFromBits(getTypeAlign(T));
}
CharUnits ASTContext::getTypeAlignInChars(const Type *T) const {
  return toCharUnitsFromBits(getTypeAlign(T));
}

/// getTypeUnadjustedAlignInChars - Return the ABI-specified alignment of a
/// type, in characters, before alignment adustments. This method does
/// not work on incomplete types.
CharUnits ASTContext::getTypeUnadjustedAlignInChars(QualType T) const {
  return toCharUnitsFromBits(getTypeUnadjustedAlign(T));
}
CharUnits ASTContext::getTypeUnadjustedAlignInChars(const Type *T) const {
  return toCharUnitsFromBits(getTypeUnadjustedAlign(T));
}

/// getPreferredTypeAlign - Return the "preferred" alignment of the specified
/// type for the current target in bits.  This can be different than the ABI
/// alignment in cases where it is beneficial for performance or backwards
/// compatibility preserving to overalign a data type.
unsigned ASTContext::getPreferredTypeAlign(const Type *T) const {
  TypeInfo TI = getTypeInfo(T);
  unsigned ABIAlign = TI.Align;

  T = T->getBaseElementTypeUnsafe();

  // The preferred alignment of member pointers is that of a pointer.
  if (T->isMemberPointerType())
    return getPreferredTypeAlign(getPointerDiffType().getTypePtr());
 
  if (!Target->allowsLargerPreferedTypeAlignment())
    return ABIAlign;

  if (const auto *RT = T->getAs<RecordType>()) {
    if (TI.AlignIsRequired)
      return ABIAlign;

    unsigned PreferredAlign = static_cast<unsigned>(
        toBits(getASTRecordLayout(RT->getDecl()).PreferredAlignment));
    assert(PreferredAlign >= ABIAlign &&
           "PreferredAlign should be at least as large as ABIAlign.");
    return PreferredAlign;
  }

  // Double (and, for targets supporting AIX `power` alignment, long double) and
  // long long should be naturally aligned (despite requiring less alignment) if
  // possible.
  if (const auto *CT = T->getAs<ComplexType>())
    T = CT->getElementType().getTypePtr();
  if (const auto *ET = T->getAs<EnumType>())
    T = ET->getDecl()->getIntegerType().getTypePtr();
  if (T->isSpecificBuiltinType(BuiltinType::Double) ||
      T->isSpecificBuiltinType(BuiltinType::LongLong) ||
      T->isSpecificBuiltinType(BuiltinType::ULongLong) ||
      (T->isSpecificBuiltinType(BuiltinType::LongDouble) &&
       Target->defaultsToAIXPowerAlignment()))
    // Don't increase the alignment if an alignment attribute was specified on a
    // typedef declaration.
    if (!TI.AlignIsRequired)
      return std::max(ABIAlign, (unsigned)getTypeSize(T));

  return ABIAlign;
}

/// getTargetDefaultAlignForAttributeAligned - Return the default alignment
/// for __attribute__((aligned)) on this target, to be used if no alignment
/// value is specified.
unsigned ASTContext::getTargetDefaultAlignForAttributeAligned() const {
  return getTargetInfo().getDefaultAlignForAttributeAligned();
}

/// getAlignOfGlobalVar - Return the alignment in bits that should be given
/// to a global variable of the specified type.
unsigned ASTContext::getAlignOfGlobalVar(QualType T) const {
  uint64_t TypeSize = getTypeSize(T.getTypePtr());
  return std::max(getTypeAlign(T), getTargetInfo().getMinGlobalAlign(TypeSize));
}

/// getAlignOfGlobalVarInChars - Return the alignment in characters that
/// should be given to a global variable of the specified type.
CharUnits ASTContext::getAlignOfGlobalVarInChars(QualType T) const {
  return toCharUnitsFromBits(getAlignOfGlobalVar(T));
}

CharUnits ASTContext::getOffsetOfBaseWithVBPtr(const CXXRecordDecl *RD) const {
  CharUnits Offset = CharUnits::Zero();
  const ASTRecordLayout *Layout = &getASTRecordLayout(RD);
  while (const CXXRecordDecl *Base = Layout->getBaseSharingVBPtr()) {
    Offset += Layout->getBaseClassOffset(Base);
    Layout = &getASTRecordLayout(Base);
  }
  return Offset;
}

/// DeepCollectObjCIvars -
/// This routine first collects all declared, but not synthesized, ivars in
/// super class and then collects all ivars, including those synthesized for
/// current class. This routine is used for implementation of current class
/// when all ivars, declared and synthesized are known.
void ASTContext::DeepCollectObjCIvars(const ObjCInterfaceDecl *OI,
                                      bool leafClass,
                            SmallVectorImpl<const ObjCIvarDecl*> &Ivars) const {
  if (const ObjCInterfaceDecl *SuperClass = OI->getSuperClass())
    DeepCollectObjCIvars(SuperClass, false, Ivars);
  if (!leafClass) {
    for (const auto *I : OI->ivars())
      Ivars.push_back(I);
  } else {
    auto *IDecl = const_cast<ObjCInterfaceDecl *>(OI);
    for (const ObjCIvarDecl *Iv = IDecl->all_declared_ivar_begin(); Iv;
         Iv= Iv->getNextIvar())
      Ivars.push_back(Iv);
  }
}

/// CollectInheritedProtocols - Collect all protocols in current class and
/// those inherited by it.
void ASTContext::CollectInheritedProtocols(const Decl *CDecl,
                          llvm::SmallPtrSet<ObjCProtocolDecl*, 8> &Protocols) {
  if (const auto *OI = dyn_cast<ObjCInterfaceDecl>(CDecl)) {
    // We can use protocol_iterator here instead of
    // all_referenced_protocol_iterator since we are walking all categories.
    for (auto *Proto : OI->all_referenced_protocols()) {
      CollectInheritedProtocols(Proto, Protocols);
    }

    // Categories of this Interface.
    for (const auto *Cat : OI->visible_categories())
      CollectInheritedProtocols(Cat, Protocols);

    if (ObjCInterfaceDecl *SD = OI->getSuperClass())
      while (SD) {
        CollectInheritedProtocols(SD, Protocols);
        SD = SD->getSuperClass();
      }
  } else if (const auto *OC = dyn_cast<ObjCCategoryDecl>(CDecl)) {
    for (auto *Proto : OC->protocols()) {
      CollectInheritedProtocols(Proto, Protocols);
    }
  } else if (const auto *OP = dyn_cast<ObjCProtocolDecl>(CDecl)) {
    // Insert the protocol.
    if (!Protocols.insert(
          const_cast<ObjCProtocolDecl *>(OP->getCanonicalDecl())).second)
      return;

    for (auto *Proto : OP->protocols())
      CollectInheritedProtocols(Proto, Protocols);
  }
}

static bool unionHasUniqueObjectRepresentations(const ASTContext &Context,
                                                const RecordDecl *RD) {
  assert(RD->isUnion() && "Must be union type");
  CharUnits UnionSize = Context.getTypeSizeInChars(RD->getTypeForDecl());

  for (const auto *Field : RD->fields()) {
    if (!Context.hasUniqueObjectRepresentations(Field->getType()))
      return false;
    CharUnits FieldSize = Context.getTypeSizeInChars(Field->getType());
    if (FieldSize != UnionSize)
      return false;
  }
  return !RD->field_empty();
}

static bool isStructEmpty(QualType Ty) {
  const RecordDecl *RD = Ty->castAs<RecordType>()->getDecl();

  if (!RD->field_empty())
    return false;

  if (const auto *ClassDecl = dyn_cast<CXXRecordDecl>(RD))
    return ClassDecl->isEmpty();

  return true;
}

static llvm::Optional<int64_t>
structHasUniqueObjectRepresentations(const ASTContext &Context,
                                     const RecordDecl *RD) {
  assert(!RD->isUnion() && "Must be struct/class type");
  const auto &Layout = Context.getASTRecordLayout(RD);

  int64_t CurOffsetInBits = 0;
  if (const auto *ClassDecl = dyn_cast<CXXRecordDecl>(RD)) {
    if (ClassDecl->isDynamicClass())
      return llvm::None;

    SmallVector<std::pair<QualType, int64_t>, 4> Bases;
    for (const auto &Base : ClassDecl->bases()) {
      // Empty types can be inherited from, and non-empty types can potentially
      // have tail padding, so just make sure there isn't an error.
      if (!isStructEmpty(Base.getType())) {
        llvm::Optional<int64_t> Size = structHasUniqueObjectRepresentations(
            Context, Base.getType()->castAs<RecordType>()->getDecl());
        if (!Size)
          return llvm::None;
        Bases.emplace_back(Base.getType(), Size.getValue());
      }
    }

    llvm::sort(Bases, [&](const std::pair<QualType, int64_t> &L,
                          const std::pair<QualType, int64_t> &R) {
      return Layout.getBaseClassOffset(L.first->getAsCXXRecordDecl()) <
             Layout.getBaseClassOffset(R.first->getAsCXXRecordDecl());
    });

    for (const auto &Base : Bases) {
      int64_t BaseOffset = Context.toBits(
          Layout.getBaseClassOffset(Base.first->getAsCXXRecordDecl()));
      int64_t BaseSize = Base.second;
      if (BaseOffset != CurOffsetInBits)
        return llvm::None;
      CurOffsetInBits = BaseOffset + BaseSize;
    }
  }

  for (const auto *Field : RD->fields()) {
    if (!Field->getType()->isReferenceType() &&
        !Context.hasUniqueObjectRepresentations(Field->getType()))
      return llvm::None;

    int64_t FieldSizeInBits =
        Context.toBits(Context.getTypeSizeInChars(Field->getType()));
    if (Field->isBitField()) {
      int64_t BitfieldSize = Field->getBitWidthValue(Context);

      if (BitfieldSize > FieldSizeInBits)
        return llvm::None;
      FieldSizeInBits = BitfieldSize;
    }

    int64_t FieldOffsetInBits = Context.getFieldOffset(Field);

    if (FieldOffsetInBits != CurOffsetInBits)
      return llvm::None;

    CurOffsetInBits = FieldSizeInBits + FieldOffsetInBits;
  }

  return CurOffsetInBits;
}

bool ASTContext::hasUniqueObjectRepresentations(QualType Ty) const {
  // C++17 [meta.unary.prop]:
  //   The predicate condition for a template specialization
  //   has_unique_object_representations<T> shall be
  //   satisfied if and only if:
  //     (9.1) - T is trivially copyable, and
  //     (9.2) - any two objects of type T with the same value have the same
  //     object representation, where two objects
  //   of array or non-union class type are considered to have the same value
  //   if their respective sequences of
  //   direct subobjects have the same values, and two objects of union type
  //   are considered to have the same
  //   value if they have the same active member and the corresponding members
  //   have the same value.
  //   The set of scalar types for which this condition holds is
  //   implementation-defined. [ Note: If a type has padding
  //   bits, the condition does not hold; otherwise, the condition holds true
  //   for unsigned integral types. -- end note ]
  assert(!Ty.isNull() && "Null QualType sent to unique object rep check");

  // Arrays are unique only if their element type is unique.
  if (Ty->isArrayType())
    return hasUniqueObjectRepresentations(getBaseElementType(Ty));

  // (9.1) - T is trivially copyable...
  if (!Ty.isTriviallyCopyableType(*this))
    return false;

  // All integrals and enums are unique.
  if (Ty->isIntegralOrEnumerationType())
    return true;

  // All other pointers are unique.
  if (Ty->isPointerType())
    return true;

  if (Ty->isMemberPointerType()) {
    const auto *MPT = Ty->getAs<MemberPointerType>();
    return !ABI->getMemberPointerInfo(MPT).HasPadding;
  }

  if (Ty->isRecordType()) {
    const RecordDecl *Record = Ty->castAs<RecordType>()->getDecl();

    if (Record->isInvalidDecl())
      return false;

    if (Record->isUnion())
      return unionHasUniqueObjectRepresentations(*this, Record);

    Optional<int64_t> StructSize =
        structHasUniqueObjectRepresentations(*this, Record);

    return StructSize &&
           StructSize.getValue() == static_cast<int64_t>(getTypeSize(Ty));
  }

  // FIXME: More cases to handle here (list by rsmith):
  // vectors (careful about, eg, vector of 3 foo)
  // _Complex int and friends
  // _Atomic T
  // Obj-C block pointers
  // Obj-C object pointers
  // and perhaps OpenCL's various builtin types (pipe, sampler_t, event_t,
  // clk_event_t, queue_t, reserve_id_t)
  // There're also Obj-C class types and the Obj-C selector type, but I think it
  // makes sense for those to return false here.

  return false;
}

unsigned ASTContext::CountNonClassIvars(const ObjCInterfaceDecl *OI) const {
  unsigned count = 0;
  // Count ivars declared in class extension.
  for (const auto *Ext : OI->known_extensions())
    count += Ext->ivar_size();

  // Count ivar defined in this class's implementation.  This
  // includes synthesized ivars.
  if (ObjCImplementationDecl *ImplDecl = OI->getImplementation())
    count += ImplDecl->ivar_size();

  return count;
}

bool ASTContext::isSentinelNullExpr(const Expr *E) {
  if (!E)
    return false;

  // nullptr_t is always treated as null.
  if (E->getType()->isNullPtrType()) return true;

  if (E->getType()->isAnyPointerType() &&
      E->IgnoreParenCasts()->isNullPointerConstant(*this,
                                                Expr::NPC_ValueDependentIsNull))
    return true;

  // Unfortunately, __null has type 'int'.
  if (isa<GNUNullExpr>(E)) return true;

  return false;
}

/// Get the implementation of ObjCInterfaceDecl, or nullptr if none
/// exists.
ObjCImplementationDecl *ASTContext::getObjCImplementation(ObjCInterfaceDecl *D) {
  llvm::DenseMap<ObjCContainerDecl*, ObjCImplDecl*>::iterator
    I = ObjCImpls.find(D);
  if (I != ObjCImpls.end())
    return cast<ObjCImplementationDecl>(I->second);
  return nullptr;
}

/// Get the implementation of ObjCCategoryDecl, or nullptr if none
/// exists.
ObjCCategoryImplDecl *ASTContext::getObjCImplementation(ObjCCategoryDecl *D) {
  llvm::DenseMap<ObjCContainerDecl*, ObjCImplDecl*>::iterator
    I = ObjCImpls.find(D);
  if (I != ObjCImpls.end())
    return cast<ObjCCategoryImplDecl>(I->second);
  return nullptr;
}

/// Set the implementation of ObjCInterfaceDecl.
void ASTContext::setObjCImplementation(ObjCInterfaceDecl *IFaceD,
                           ObjCImplementationDecl *ImplD) {
  assert(IFaceD && ImplD && "Passed null params");
  ObjCImpls[IFaceD] = ImplD;
}

/// Set the implementation of ObjCCategoryDecl.
void ASTContext::setObjCImplementation(ObjCCategoryDecl *CatD,
                           ObjCCategoryImplDecl *ImplD) {
  assert(CatD && ImplD && "Passed null params");
  ObjCImpls[CatD] = ImplD;
}

const ObjCMethodDecl *
ASTContext::getObjCMethodRedeclaration(const ObjCMethodDecl *MD) const {
  return ObjCMethodRedecls.lookup(MD);
}

void ASTContext::setObjCMethodRedeclaration(const ObjCMethodDecl *MD,
                                            const ObjCMethodDecl *Redecl) {
  assert(!getObjCMethodRedeclaration(MD) && "MD already has a redeclaration");
  ObjCMethodRedecls[MD] = Redecl;
}

const ObjCInterfaceDecl *ASTContext::getObjContainingInterface(
                                              const NamedDecl *ND) const {
  if (const auto *ID = dyn_cast<ObjCInterfaceDecl>(ND->getDeclContext()))
    return ID;
  if (const auto *CD = dyn_cast<ObjCCategoryDecl>(ND->getDeclContext()))
    return CD->getClassInterface();
  if (const auto *IMD = dyn_cast<ObjCImplDecl>(ND->getDeclContext()))
    return IMD->getClassInterface();

  return nullptr;
}

/// Get the copy initialization expression of VarDecl, or nullptr if
/// none exists.
BlockVarCopyInit ASTContext::getBlockVarCopyInit(const VarDecl *VD) const {
  assert(VD && "Passed null params");
  assert(VD->hasAttr<BlocksAttr>() &&
         "getBlockVarCopyInits - not __block var");
  auto I = BlockVarCopyInits.find(VD);
  if (I != BlockVarCopyInits.end())
    return I->second;
  return {nullptr, false};
}

/// Set the copy initialization expression of a block var decl.
void ASTContext::setBlockVarCopyInit(const VarDecl*VD, Expr *CopyExpr,
                                     bool CanThrow) {
  assert(VD && CopyExpr && "Passed null params");
  assert(VD->hasAttr<BlocksAttr>() &&
         "setBlockVarCopyInits - not __block var");
  BlockVarCopyInits[VD].setExprAndFlag(CopyExpr, CanThrow);
}

TypeSourceInfo *ASTContext::CreateTypeSourceInfo(QualType T,
                                                 unsigned DataSize) const {
  if (!DataSize)
    DataSize = TypeLoc::getFullDataSizeForType(T);
  else
    assert(DataSize == TypeLoc::getFullDataSizeForType(T) &&
           "incorrect data size provided to CreateTypeSourceInfo!");

  auto *TInfo =
    (TypeSourceInfo*)BumpAlloc.Allocate(sizeof(TypeSourceInfo) + DataSize, 8);
  new (TInfo) TypeSourceInfo(T);
  return TInfo;
}

TypeSourceInfo *ASTContext::getTrivialTypeSourceInfo(QualType T,
                                                     SourceLocation L) const {
  TypeSourceInfo *DI = CreateTypeSourceInfo(T);
  DI->getTypeLoc().initialize(const_cast<ASTContext &>(*this), L);
  return DI;
}

const ASTRecordLayout &
ASTContext::getASTObjCInterfaceLayout(const ObjCInterfaceDecl *D) const {
  return getObjCLayout(D, nullptr);
}

const ASTRecordLayout &
ASTContext::getASTObjCImplementationLayout(
                                        const ObjCImplementationDecl *D) const {
  return getObjCLayout(D->getClassInterface(), D);
}

//===----------------------------------------------------------------------===//
//                   Type creation/memoization methods
//===----------------------------------------------------------------------===//

QualType
ASTContext::getExtQualType(const Type *baseType, Qualifiers quals) const {
  unsigned fastQuals = quals.getFastQualifiers();
  quals.removeFastQualifiers();

  // Check if we've already instantiated this type.
  llvm::FoldingSetNodeID ID;
  ExtQuals::Profile(ID, baseType, quals);
  void *insertPos = nullptr;
  if (ExtQuals *eq = ExtQualNodes.FindNodeOrInsertPos(ID, insertPos)) {
    assert(eq->getQualifiers() == quals);
    return QualType(eq, fastQuals);
  }

  // If the base type is not canonical, make the appropriate canonical type.
  QualType canon;
  if (!baseType->isCanonicalUnqualified()) {
    SplitQualType canonSplit = baseType->getCanonicalTypeInternal().split();
    canonSplit.Quals.addConsistentQualifiers(quals);
    canon = getExtQualType(canonSplit.Ty, canonSplit.Quals);

    // Re-find the insert position.
    (void) ExtQualNodes.FindNodeOrInsertPos(ID, insertPos);
  }

  auto *eq = new (*this, TypeAlignment) ExtQuals(baseType, canon, quals);
  ExtQualNodes.InsertNode(eq, insertPos);
  return QualType(eq, fastQuals);
}

QualType ASTContext::getAddrSpaceQualType(QualType T,
                                          LangAS AddressSpace) const {
  QualType CanT = getCanonicalType(T);
  if (CanT.getAddressSpace() == AddressSpace)
    return T;

  // If we are composing extended qualifiers together, merge together
  // into one ExtQuals node.
  QualifierCollector Quals;
  const Type *TypeNode = Quals.strip(T);

  // If this type already has an address space specified, it cannot get
  // another one.
  assert(!Quals.hasAddressSpace() &&
         "Type cannot be in multiple addr spaces!");
  Quals.addAddressSpace(AddressSpace);

  return getExtQualType(TypeNode, Quals);
}

QualType ASTContext::removeAddrSpaceQualType(QualType T) const {
  // If we are composing extended qualifiers together, merge together
  // into one ExtQuals node.
  QualifierCollector Quals;
  const Type *TypeNode = Quals.strip(T);

  // If the qualifier doesn't have an address space just return it.
  if (!Quals.hasAddressSpace())
    return T;

  Quals.removeAddressSpace();

  // Removal of the address space can mean there are no longer any
  // non-fast qualifiers, so creating an ExtQualType isn't possible (asserts)
  // or required.
  if (Quals.hasNonFastQualifiers())
    return getExtQualType(TypeNode, Quals);
  else
    return QualType(TypeNode, Quals.getFastQualifiers());
}

QualType ASTContext::getObjCGCQualType(QualType T,
                                       Qualifiers::GC GCAttr) const {
  QualType CanT = getCanonicalType(T);
  if (CanT.getObjCGCAttr() == GCAttr)
    return T;

  if (const auto *ptr = T->getAs<PointerType>()) {
    QualType Pointee = ptr->getPointeeType();
    if (Pointee->isAnyPointerType()) {
      QualType ResultType = getObjCGCQualType(Pointee, GCAttr);
      return getPointerType(ResultType);
    }
  }

  // If we are composing extended qualifiers together, merge together
  // into one ExtQuals node.
  QualifierCollector Quals;
  const Type *TypeNode = Quals.strip(T);

  // If this type already has an ObjCGC specified, it cannot get
  // another one.
  assert(!Quals.hasObjCGCAttr() &&
         "Type cannot have multiple ObjCGCs!");
  Quals.addObjCGCAttr(GCAttr);

  return getExtQualType(TypeNode, Quals);
}

QualType ASTContext::removePtrSizeAddrSpace(QualType T) const {
  if (const PointerType *Ptr = T->getAs<PointerType>()) {
    QualType Pointee = Ptr->getPointeeType();
    if (isPtrSizeAddressSpace(Pointee.getAddressSpace())) {
      return getPointerType(removeAddrSpaceQualType(Pointee));
    }
  }
  return T;
}

const FunctionType *ASTContext::adjustFunctionType(const FunctionType *T,
                                                   FunctionType::ExtInfo Info) {
  if (T->getExtInfo() == Info)
    return T;

  QualType Result;
  if (const auto *FNPT = dyn_cast<FunctionNoProtoType>(T)) {
    Result = getFunctionNoProtoType(FNPT->getReturnType(), Info);
  } else {
    const auto *FPT = cast<FunctionProtoType>(T);
    FunctionProtoType::ExtProtoInfo EPI = FPT->getExtProtoInfo();
    EPI.ExtInfo = Info;
    Result = getFunctionType(FPT->getReturnType(), FPT->getParamTypes(), EPI);
  }

  return cast<FunctionType>(Result.getTypePtr());
}

void ASTContext::adjustDeducedFunctionResultType(FunctionDecl *FD,
                                                 QualType ResultType) {
  FD = FD->getMostRecentDecl();
  while (true) {
    const auto *FPT = FD->getType()->castAs<FunctionProtoType>();
    FunctionProtoType::ExtProtoInfo EPI = FPT->getExtProtoInfo();
    FD->setType(getFunctionType(ResultType, FPT->getParamTypes(), EPI));
    if (FunctionDecl *Next = FD->getPreviousDecl())
      FD = Next;
    else
      break;
  }
  if (ASTMutationListener *L = getASTMutationListener())
    L->DeducedReturnType(FD, ResultType);
}

/// Get a function type and produce the equivalent function type with the
/// specified exception specification. Type sugar that can be present on a
/// declaration of a function with an exception specification is permitted
/// and preserved. Other type sugar (for instance, typedefs) is not.
QualType ASTContext::getFunctionTypeWithExceptionSpec(
    QualType Orig, const FunctionProtoType::ExceptionSpecInfo &ESI) {
  // Might have some parens.
  if (const auto *PT = dyn_cast<ParenType>(Orig))
    return getParenType(
        getFunctionTypeWithExceptionSpec(PT->getInnerType(), ESI));

  // Might be wrapped in a macro qualified type.
  if (const auto *MQT = dyn_cast<MacroQualifiedType>(Orig))
    return getMacroQualifiedType(
        getFunctionTypeWithExceptionSpec(MQT->getUnderlyingType(), ESI),
        MQT->getMacroIdentifier());

  // Might have a calling-convention attribute.
  if (const auto *AT = dyn_cast<AttributedType>(Orig))
    return getAttributedType(
        AT->getAttrKind(),
        getFunctionTypeWithExceptionSpec(AT->getModifiedType(), ESI),
        getFunctionTypeWithExceptionSpec(AT->getEquivalentType(), ESI));

  // Anything else must be a function type. Rebuild it with the new exception
  // specification.
  const auto *Proto = Orig->castAs<FunctionProtoType>();
  return getFunctionType(
      Proto->getReturnType(), Proto->getParamTypes(),
      Proto->getExtProtoInfo().withExceptionSpec(ESI));
}

bool ASTContext::hasSameFunctionTypeIgnoringExceptionSpec(QualType T,
                                                          QualType U) {
  return hasSameType(T, U) ||
         (getLangOpts().CPlusPlus17 &&
          hasSameType(getFunctionTypeWithExceptionSpec(T, EST_None),
                      getFunctionTypeWithExceptionSpec(U, EST_None)));
}

QualType ASTContext::getFunctionTypeWithoutPtrSizes(QualType T) {
  if (const auto *Proto = T->getAs<FunctionProtoType>()) {
    QualType RetTy = removePtrSizeAddrSpace(Proto->getReturnType());
    SmallVector<QualType, 16> Args(Proto->param_types());
    for (unsigned i = 0, n = Args.size(); i != n; ++i)
      Args[i] = removePtrSizeAddrSpace(Args[i]);
    return getFunctionType(RetTy, Args, Proto->getExtProtoInfo());
  }

  if (const FunctionNoProtoType *Proto = T->getAs<FunctionNoProtoType>()) {
    QualType RetTy = removePtrSizeAddrSpace(Proto->getReturnType());
    return getFunctionNoProtoType(RetTy, Proto->getExtInfo());
  }

  return T;
}

bool ASTContext::hasSameFunctionTypeIgnoringPtrSizes(QualType T, QualType U) {
  return hasSameType(T, U) ||
         hasSameType(getFunctionTypeWithoutPtrSizes(T),
                     getFunctionTypeWithoutPtrSizes(U));
}

void ASTContext::adjustExceptionSpec(
    FunctionDecl *FD, const FunctionProtoType::ExceptionSpecInfo &ESI,
    bool AsWritten) {
  // Update the type.
  QualType Updated =
      getFunctionTypeWithExceptionSpec(FD->getType(), ESI);
  FD->setType(Updated);

  if (!AsWritten)
    return;

  // Update the type in the type source information too.
  if (TypeSourceInfo *TSInfo = FD->getTypeSourceInfo()) {
    // If the type and the type-as-written differ, we may need to update
    // the type-as-written too.
    if (TSInfo->getType() != FD->getType())
      Updated = getFunctionTypeWithExceptionSpec(TSInfo->getType(), ESI);

    // FIXME: When we get proper type location information for exceptions,
    // we'll also have to rebuild the TypeSourceInfo. For now, we just patch
    // up the TypeSourceInfo;
    assert(TypeLoc::getFullDataSizeForType(Updated) ==
               TypeLoc::getFullDataSizeForType(TSInfo->getType()) &&
           "TypeLoc size mismatch from updating exception specification");
    TSInfo->overrideType(Updated);
  }
}

/// getComplexType - Return the uniqued reference to the type for a complex
/// number with the specified element type.
QualType ASTContext::getComplexType(QualType T) const {
  // Unique pointers, to guarantee there is only one pointer of a particular
  // structure.
  llvm::FoldingSetNodeID ID;
  ComplexType::Profile(ID, T);

  void *InsertPos = nullptr;
  if (ComplexType *CT = ComplexTypes.FindNodeOrInsertPos(ID, InsertPos))
    return QualType(CT, 0);

  // If the pointee type isn't canonical, this won't be a canonical type either,
  // so fill in the canonical type field.
  QualType Canonical;
  if (!T.isCanonical()) {
    Canonical = getComplexType(getCanonicalType(T));

    // Get the new insert position for the node we care about.
    ComplexType *NewIP = ComplexTypes.FindNodeOrInsertPos(ID, InsertPos);
    assert(!NewIP && "Shouldn't be in the map!"); (void)NewIP;
  }
  auto *New = new (*this, TypeAlignment) ComplexType(T, Canonical);
  Types.push_back(New);
  ComplexTypes.InsertNode(New, InsertPos);
  return QualType(New, 0);
}

/// getPointerType - Return the uniqued reference to the type for a pointer to
/// the specified type.
QualType ASTContext::getPointerType(QualType T) const {
  // Unique pointers, to guarantee there is only one pointer of a particular
  // structure.
  llvm::FoldingSetNodeID ID;
  PointerType::Profile(ID, T);

  void *InsertPos = nullptr;
  if (PointerType *PT = PointerTypes.FindNodeOrInsertPos(ID, InsertPos))
    return QualType(PT, 0);

  // If the pointee type isn't canonical, this won't be a canonical type either,
  // so fill in the canonical type field.
  QualType Canonical;
  if (!T.isCanonical()) {
    Canonical = getPointerType(getCanonicalType(T));

    // Get the new insert position for the node we care about.
    PointerType *NewIP = PointerTypes.FindNodeOrInsertPos(ID, InsertPos);
    assert(!NewIP && "Shouldn't be in the map!"); (void)NewIP;
  }
  auto *New = new (*this, TypeAlignment) PointerType(T, Canonical);
  Types.push_back(New);
  PointerTypes.InsertNode(New, InsertPos);
  return QualType(New, 0);
}

QualType ASTContext::getAdjustedType(QualType Orig, QualType New) const {
  llvm::FoldingSetNodeID ID;
  AdjustedType::Profile(ID, Orig, New);
  void *InsertPos = nullptr;
  AdjustedType *AT = AdjustedTypes.FindNodeOrInsertPos(ID, InsertPos);
  if (AT)
    return QualType(AT, 0);

  QualType Canonical = getCanonicalType(New);

  // Get the new insert position for the node we care about.
  AT = AdjustedTypes.FindNodeOrInsertPos(ID, InsertPos);
  assert(!AT && "Shouldn't be in the map!");

  AT = new (*this, TypeAlignment)
      AdjustedType(Type::Adjusted, Orig, New, Canonical);
  Types.push_back(AT);
  AdjustedTypes.InsertNode(AT, InsertPos);
  return QualType(AT, 0);
}

QualType ASTContext::getDecayedType(QualType T) const {
  assert((T->isArrayType() || T->isFunctionType()) && "T does not decay");

  QualType Decayed;

  // C99 6.7.5.3p7:
  //   A declaration of a parameter as "array of type" shall be
  //   adjusted to "qualified pointer to type", where the type
  //   qualifiers (if any) are those specified within the [ and ] of
  //   the array type derivation.
  if (T->isArrayType())
    Decayed = getArrayDecayedType(T);

  // C99 6.7.5.3p8:
  //   A declaration of a parameter as "function returning type"
  //   shall be adjusted to "pointer to function returning type", as
  //   in 6.3.2.1.
  if (T->isFunctionType())
    Decayed = getPointerType(T);

  llvm::FoldingSetNodeID ID;
  AdjustedType::Profile(ID, T, Decayed);
  void *InsertPos = nullptr;
  AdjustedType *AT = AdjustedTypes.FindNodeOrInsertPos(ID, InsertPos);
  if (AT)
    return QualType(AT, 0);

  QualType Canonical = getCanonicalType(Decayed);

  // Get the new insert position for the node we care about.
  AT = AdjustedTypes.FindNodeOrInsertPos(ID, InsertPos);
  assert(!AT && "Shouldn't be in the map!");

  AT = new (*this, TypeAlignment) DecayedType(T, Decayed, Canonical);
  Types.push_back(AT);
  AdjustedTypes.InsertNode(AT, InsertPos);
  return QualType(AT, 0);
}

/// getBlockPointerType - Return the uniqued reference to the type for
/// a pointer to the specified block.
QualType ASTContext::getBlockPointerType(QualType T) const {
  assert(T->isFunctionType() && "block of function types only");
  // Unique pointers, to guarantee there is only one block of a particular
  // structure.
  llvm::FoldingSetNodeID ID;
  BlockPointerType::Profile(ID, T);

  void *InsertPos = nullptr;
  if (BlockPointerType *PT =
        BlockPointerTypes.FindNodeOrInsertPos(ID, InsertPos))
    return QualType(PT, 0);

  // If the block pointee type isn't canonical, this won't be a canonical
  // type either so fill in the canonical type field.
  QualType Canonical;
  if (!T.isCanonical()) {
    Canonical = getBlockPointerType(getCanonicalType(T));

    // Get the new insert position for the node we care about.
    BlockPointerType *NewIP =
      BlockPointerTypes.FindNodeOrInsertPos(ID, InsertPos);
    assert(!NewIP && "Shouldn't be in the map!"); (void)NewIP;
  }
  auto *New = new (*this, TypeAlignment) BlockPointerType(T, Canonical);
  Types.push_back(New);
  BlockPointerTypes.InsertNode(New, InsertPos);
  return QualType(New, 0);
}

/// getLValueReferenceType - Return the uniqued reference to the type for an
/// lvalue reference to the specified type.
QualType
ASTContext::getLValueReferenceType(QualType T, bool SpelledAsLValue) const {
  assert(getCanonicalType(T) != OverloadTy &&
         "Unresolved overloaded function type");

  // Unique pointers, to guarantee there is only one pointer of a particular
  // structure.
  llvm::FoldingSetNodeID ID;
  ReferenceType::Profile(ID, T, SpelledAsLValue);

  void *InsertPos = nullptr;
  if (LValueReferenceType *RT =
        LValueReferenceTypes.FindNodeOrInsertPos(ID, InsertPos))
    return QualType(RT, 0);

  const auto *InnerRef = T->getAs<ReferenceType>();

  // If the referencee type isn't canonical, this won't be a canonical type
  // either, so fill in the canonical type field.
  QualType Canonical;
  if (!SpelledAsLValue || InnerRef || !T.isCanonical()) {
    QualType PointeeType = (InnerRef ? InnerRef->getPointeeType() : T);
    Canonical = getLValueReferenceType(getCanonicalType(PointeeType));

    // Get the new insert position for the node we care about.
    LValueReferenceType *NewIP =
      LValueReferenceTypes.FindNodeOrInsertPos(ID, InsertPos);
    assert(!NewIP && "Shouldn't be in the map!"); (void)NewIP;
  }

  auto *New = new (*this, TypeAlignment) LValueReferenceType(T, Canonical,
                                                             SpelledAsLValue);
  Types.push_back(New);
  LValueReferenceTypes.InsertNode(New, InsertPos);

  return QualType(New, 0);
}

/// getRValueReferenceType - Return the uniqued reference to the type for an
/// rvalue reference to the specified type.
QualType ASTContext::getRValueReferenceType(QualType T) const {
  // Unique pointers, to guarantee there is only one pointer of a particular
  // structure.
  llvm::FoldingSetNodeID ID;
  ReferenceType::Profile(ID, T, false);

  void *InsertPos = nullptr;
  if (RValueReferenceType *RT =
        RValueReferenceTypes.FindNodeOrInsertPos(ID, InsertPos))
    return QualType(RT, 0);

  const auto *InnerRef = T->getAs<ReferenceType>();

  // If the referencee type isn't canonical, this won't be a canonical type
  // either, so fill in the canonical type field.
  QualType Canonical;
  if (InnerRef || !T.isCanonical()) {
    QualType PointeeType = (InnerRef ? InnerRef->getPointeeType() : T);
    Canonical = getRValueReferenceType(getCanonicalType(PointeeType));

    // Get the new insert position for the node we care about.
    RValueReferenceType *NewIP =
      RValueReferenceTypes.FindNodeOrInsertPos(ID, InsertPos);
    assert(!NewIP && "Shouldn't be in the map!"); (void)NewIP;
  }

  auto *New = new (*this, TypeAlignment) RValueReferenceType(T, Canonical);
  Types.push_back(New);
  RValueReferenceTypes.InsertNode(New, InsertPos);
  return QualType(New, 0);
}

/// getMemberPointerType - Return the uniqued reference to the type for a
/// member pointer to the specified type, in the specified class.
QualType ASTContext::getMemberPointerType(QualType T, const Type *Cls) const {
  // Unique pointers, to guarantee there is only one pointer of a particular
  // structure.
  llvm::FoldingSetNodeID ID;
  MemberPointerType::Profile(ID, T, Cls);

  void *InsertPos = nullptr;
  if (MemberPointerType *PT =
      MemberPointerTypes.FindNodeOrInsertPos(ID, InsertPos))
    return QualType(PT, 0);

  // If the pointee or class type isn't canonical, this won't be a canonical
  // type either, so fill in the canonical type field.
  QualType Canonical;
  if (!T.isCanonical() || !Cls->isCanonicalUnqualified()) {
    Canonical = getMemberPointerType(getCanonicalType(T),getCanonicalType(Cls));

    // Get the new insert position for the node we care about.
    MemberPointerType *NewIP =
      MemberPointerTypes.FindNodeOrInsertPos(ID, InsertPos);
    assert(!NewIP && "Shouldn't be in the map!"); (void)NewIP;
  }
  auto *New = new (*this, TypeAlignment) MemberPointerType(T, Cls, Canonical);
  Types.push_back(New);
  MemberPointerTypes.InsertNode(New, InsertPos);
  return QualType(New, 0);
}

/// getConstantArrayType - Return the unique reference to the type for an
/// array of the specified element type.
QualType ASTContext::getConstantArrayType(QualType EltTy,
                                          const llvm::APInt &ArySizeIn,
                                          const Expr *SizeExpr,
                                          ArrayType::ArraySizeModifier ASM,
                                          unsigned IndexTypeQuals) const {
  assert((EltTy->isDependentType() ||
          EltTy->isIncompleteType() || EltTy->isConstantSizeType()) &&
         "Constant array of VLAs is illegal!");

  // We only need the size as part of the type if it's instantiation-dependent.
  if (SizeExpr && !SizeExpr->isInstantiationDependent())
    SizeExpr = nullptr;

  // Convert the array size into a canonical width matching the pointer size for
  // the target.
  llvm::APInt ArySize(ArySizeIn);
  ArySize = ArySize.zextOrTrunc(Target->getMaxPointerWidth());

  llvm::FoldingSetNodeID ID;
  ConstantArrayType::Profile(ID, *this, EltTy, ArySize, SizeExpr, ASM,
                             IndexTypeQuals);

  void *InsertPos = nullptr;
  if (ConstantArrayType *ATP =
      ConstantArrayTypes.FindNodeOrInsertPos(ID, InsertPos))
    return QualType(ATP, 0);

  // If the element type isn't canonical or has qualifiers, or the array bound
  // is instantiation-dependent, this won't be a canonical type either, so fill
  // in the canonical type field.
  QualType Canon;
  if (!EltTy.isCanonical() || EltTy.hasLocalQualifiers() || SizeExpr) {
    SplitQualType canonSplit = getCanonicalType(EltTy).split();
    Canon = getConstantArrayType(QualType(canonSplit.Ty, 0), ArySize, nullptr,
                                 ASM, IndexTypeQuals);
    Canon = getQualifiedType(Canon, canonSplit.Quals);

    // Get the new insert position for the node we care about.
    ConstantArrayType *NewIP =
      ConstantArrayTypes.FindNodeOrInsertPos(ID, InsertPos);
    assert(!NewIP && "Shouldn't be in the map!"); (void)NewIP;
  }

  void *Mem = Allocate(
      ConstantArrayType::totalSizeToAlloc<const Expr *>(SizeExpr ? 1 : 0),
      TypeAlignment);
  auto *New = new (Mem)
    ConstantArrayType(EltTy, Canon, ArySize, SizeExpr, ASM, IndexTypeQuals);
  ConstantArrayTypes.InsertNode(New, InsertPos);
  Types.push_back(New);
  return QualType(New, 0);
}

/// getVariableArrayDecayedType - Turns the given type, which may be
/// variably-modified, into the corresponding type with all the known
/// sizes replaced with [*].
QualType ASTContext::getVariableArrayDecayedType(QualType type) const {
  // Vastly most common case.
  if (!type->isVariablyModifiedType()) return type;

  QualType result;

  SplitQualType split = type.getSplitDesugaredType();
  const Type *ty = split.Ty;
  switch (ty->getTypeClass()) {
#define TYPE(Class, Base)
#define ABSTRACT_TYPE(Class, Base)
#define NON_CANONICAL_TYPE(Class, Base) case Type::Class:
#include "clang/AST/TypeNodes.inc"
    llvm_unreachable("didn't desugar past all non-canonical types?");

  // These types should never be variably-modified.
  case Type::Builtin:
  case Type::Complex:
  case Type::Vector:
  case Type::DependentVector:
  case Type::ExtVector:
  case Type::DependentSizedExtVector:
  case Type::ConstantMatrix:
  case Type::DependentSizedMatrix:
  case Type::DependentAddressSpace:
  case Type::ObjCObject:
  case Type::ObjCInterface:
  case Type::ObjCObjectPointer:
  case Type::Record:
  case Type::Enum:
  case Type::UnresolvedUsing:
  case Type::TypeOfExpr:
  case Type::TypeOf:
  case Type::Decltype:
  case Type::UnaryTransform:
  case Type::DependentName:
  case Type::InjectedClassName:
  case Type::TemplateSpecialization:
  case Type::DependentTemplateSpecialization:
  case Type::TemplateTypeParm:
  case Type::SubstTemplateTypeParmPack:
  case Type::Auto:
  case Type::DeducedTemplateSpecialization:
  case Type::PackExpansion:
  case Type::ExtInt:
  case Type::DependentExtInt:
    llvm_unreachable("type should never be variably-modified");

  // These types can be variably-modified but should never need to
  // further decay.
  case Type::FunctionNoProto:
  case Type::FunctionProto:
  case Type::BlockPointer:
  case Type::MemberPointer:
#if INTEL_CUSTOMIZATION
  case Type::Channel:
  case Type::ArbPrecInt:
  case Type::DependentSizedArbPrecInt:
#endif // INTEL_CUSTOMIZATION
  case Type::Pipe:
    return type;

  // These types can be variably-modified.  All these modifications
  // preserve structure except as noted by comments.
  // TODO: if we ever care about optimizing VLAs, there are no-op
  // optimizations available here.
  case Type::Pointer:
    result = getPointerType(getVariableArrayDecayedType(
                              cast<PointerType>(ty)->getPointeeType()));
    break;

  case Type::LValueReference: {
    const auto *lv = cast<LValueReferenceType>(ty);
    result = getLValueReferenceType(
                 getVariableArrayDecayedType(lv->getPointeeType()),
                                    lv->isSpelledAsLValue());
    break;
  }

  case Type::RValueReference: {
    const auto *lv = cast<RValueReferenceType>(ty);
    result = getRValueReferenceType(
                 getVariableArrayDecayedType(lv->getPointeeType()));
    break;
  }

  case Type::Atomic: {
    const auto *at = cast<AtomicType>(ty);
    result = getAtomicType(getVariableArrayDecayedType(at->getValueType()));
    break;
  }

  case Type::ConstantArray: {
    const auto *cat = cast<ConstantArrayType>(ty);
    result = getConstantArrayType(
                 getVariableArrayDecayedType(cat->getElementType()),
                                  cat->getSize(),
                                  cat->getSizeExpr(),
                                  cat->getSizeModifier(),
                                  cat->getIndexTypeCVRQualifiers());
    break;
  }

  case Type::DependentSizedArray: {
    const auto *dat = cast<DependentSizedArrayType>(ty);
    result = getDependentSizedArrayType(
                 getVariableArrayDecayedType(dat->getElementType()),
                                        dat->getSizeExpr(),
                                        dat->getSizeModifier(),
                                        dat->getIndexTypeCVRQualifiers(),
                                        dat->getBracketsRange());
    break;
  }

  // Turn incomplete types into [*] types.
  case Type::IncompleteArray: {
    const auto *iat = cast<IncompleteArrayType>(ty);
    result = getVariableArrayType(
                 getVariableArrayDecayedType(iat->getElementType()),
                                  /*size*/ nullptr,
                                  ArrayType::Normal,
                                  iat->getIndexTypeCVRQualifiers(),
                                  SourceRange());
    break;
  }

  // Turn VLA types into [*] types.
  case Type::VariableArray: {
    const auto *vat = cast<VariableArrayType>(ty);
    result = getVariableArrayType(
                 getVariableArrayDecayedType(vat->getElementType()),
                                  /*size*/ nullptr,
                                  ArrayType::Star,
                                  vat->getIndexTypeCVRQualifiers(),
                                  vat->getBracketsRange());
    break;
  }
  }

  // Apply the top-level qualifiers from the original.
  return getQualifiedType(result, split.Quals);
}

/// getVariableArrayType - Returns a non-unique reference to the type for a
/// variable array of the specified element type.
QualType ASTContext::getVariableArrayType(QualType EltTy,
                                          Expr *NumElts,
                                          ArrayType::ArraySizeModifier ASM,
                                          unsigned IndexTypeQuals,
                                          SourceRange Brackets) const {
  // Since we don't unique expressions, it isn't possible to unique VLA's
  // that have an expression provided for their size.
  QualType Canon;

  // Be sure to pull qualifiers off the element type.
  if (!EltTy.isCanonical() || EltTy.hasLocalQualifiers()) {
    SplitQualType canonSplit = getCanonicalType(EltTy).split();
    Canon = getVariableArrayType(QualType(canonSplit.Ty, 0), NumElts, ASM,
                                 IndexTypeQuals, Brackets);
    Canon = getQualifiedType(Canon, canonSplit.Quals);
  }

  auto *New = new (*this, TypeAlignment)
    VariableArrayType(EltTy, Canon, NumElts, ASM, IndexTypeQuals, Brackets);

  VariableArrayTypes.push_back(New);
  Types.push_back(New);
  return QualType(New, 0);
}

/// getDependentSizedArrayType - Returns a non-unique reference to
/// the type for a dependently-sized array of the specified element
/// type.
QualType ASTContext::getDependentSizedArrayType(QualType elementType,
                                                Expr *numElements,
                                                ArrayType::ArraySizeModifier ASM,
                                                unsigned elementTypeQuals,
                                                SourceRange brackets) const {
  assert((!numElements || numElements->isTypeDependent() ||
          numElements->isValueDependent()) &&
         "Size must be type- or value-dependent!");

  // Dependently-sized array types that do not have a specified number
  // of elements will have their sizes deduced from a dependent
  // initializer.  We do no canonicalization here at all, which is okay
  // because they can't be used in most locations.
  if (!numElements) {
    auto *newType
      = new (*this, TypeAlignment)
          DependentSizedArrayType(*this, elementType, QualType(),
                                  numElements, ASM, elementTypeQuals,
                                  brackets);
    Types.push_back(newType);
    return QualType(newType, 0);
  }

  // Otherwise, we actually build a new type every time, but we
  // also build a canonical type.

  SplitQualType canonElementType = getCanonicalType(elementType).split();

  void *insertPos = nullptr;
  llvm::FoldingSetNodeID ID;
  DependentSizedArrayType::Profile(ID, *this,
                                   QualType(canonElementType.Ty, 0),
                                   ASM, elementTypeQuals, numElements);

  // Look for an existing type with these properties.
  DependentSizedArrayType *canonTy =
    DependentSizedArrayTypes.FindNodeOrInsertPos(ID, insertPos);

  // If we don't have one, build one.
  if (!canonTy) {
    canonTy = new (*this, TypeAlignment)
      DependentSizedArrayType(*this, QualType(canonElementType.Ty, 0),
                              QualType(), numElements, ASM, elementTypeQuals,
                              brackets);
    DependentSizedArrayTypes.InsertNode(canonTy, insertPos);
    Types.push_back(canonTy);
  }

  // Apply qualifiers from the element type to the array.
  QualType canon = getQualifiedType(QualType(canonTy,0),
                                    canonElementType.Quals);

  // If we didn't need extra canonicalization for the element type or the size
  // expression, then just use that as our result.
  if (QualType(canonElementType.Ty, 0) == elementType &&
      canonTy->getSizeExpr() == numElements)
    return canon;

  // Otherwise, we need to build a type which follows the spelling
  // of the element type.
  auto *sugaredType
    = new (*this, TypeAlignment)
        DependentSizedArrayType(*this, elementType, canon, numElements,
                                ASM, elementTypeQuals, brackets);
  Types.push_back(sugaredType);
  return QualType(sugaredType, 0);
}

QualType ASTContext::getIncompleteArrayType(QualType elementType,
                                            ArrayType::ArraySizeModifier ASM,
                                            unsigned elementTypeQuals) const {
  llvm::FoldingSetNodeID ID;
  IncompleteArrayType::Profile(ID, elementType, ASM, elementTypeQuals);

  void *insertPos = nullptr;
  if (IncompleteArrayType *iat =
       IncompleteArrayTypes.FindNodeOrInsertPos(ID, insertPos))
    return QualType(iat, 0);

  // If the element type isn't canonical, this won't be a canonical type
  // either, so fill in the canonical type field.  We also have to pull
  // qualifiers off the element type.
  QualType canon;

  if (!elementType.isCanonical() || elementType.hasLocalQualifiers()) {
    SplitQualType canonSplit = getCanonicalType(elementType).split();
    canon = getIncompleteArrayType(QualType(canonSplit.Ty, 0),
                                   ASM, elementTypeQuals);
    canon = getQualifiedType(canon, canonSplit.Quals);

    // Get the new insert position for the node we care about.
    IncompleteArrayType *existing =
      IncompleteArrayTypes.FindNodeOrInsertPos(ID, insertPos);
    assert(!existing && "Shouldn't be in the map!"); (void) existing;
  }

  auto *newType = new (*this, TypeAlignment)
    IncompleteArrayType(elementType, canon, ASM, elementTypeQuals);

  IncompleteArrayTypes.InsertNode(newType, insertPos);
  Types.push_back(newType);
  return QualType(newType, 0);
}

/// getScalableVectorType - Return the unique reference to a scalable vector
/// type of the specified element type and size. VectorType must be a built-in
/// type.
QualType ASTContext::getScalableVectorType(QualType EltTy,
                                           unsigned NumElts) const {
  if (Target->hasAArch64SVETypes()) {
    uint64_t EltTySize = getTypeSize(EltTy);
#define SVE_VECTOR_TYPE(Name, MangledName, Id, SingletonId, NumEls, ElBits,    \
                        IsSigned, IsFP, IsBF)                                  \
  if (!EltTy->isBooleanType() &&                                               \
      ((EltTy->hasIntegerRepresentation() &&                                   \
        EltTy->hasSignedIntegerRepresentation() == IsSigned) ||                \
       (EltTy->hasFloatingRepresentation() && !EltTy->isBFloat16Type() &&      \
        IsFP && !IsBF) ||                                                      \
       (EltTy->hasFloatingRepresentation() && EltTy->isBFloat16Type() &&       \
        IsBF && !IsFP)) &&                                                     \
      EltTySize == ElBits && NumElts == NumEls) {                              \
    return SingletonId;                                                        \
  }
#define SVE_PREDICATE_TYPE(Name, MangledName, Id, SingletonId, NumEls)         \
  if (EltTy->isBooleanType() && NumElts == NumEls)                             \
    return SingletonId;
#include "clang/Basic/AArch64SVEACLETypes.def"
  }
  return QualType();
}

/// getVectorType - Return the unique reference to a vector type of
/// the specified element type and size. VectorType must be a built-in type.
QualType ASTContext::getVectorType(QualType vecType, unsigned NumElts,
                                   VectorType::VectorKind VecKind) const {
  assert(vecType->isBuiltinType());

  // Check if we've already instantiated a vector of this type.
  llvm::FoldingSetNodeID ID;
  VectorType::Profile(ID, vecType, NumElts, Type::Vector, VecKind);

  void *InsertPos = nullptr;
  if (VectorType *VTP = VectorTypes.FindNodeOrInsertPos(ID, InsertPos))
    return QualType(VTP, 0);

  // If the element type isn't canonical, this won't be a canonical type either,
  // so fill in the canonical type field.
  QualType Canonical;
  if (!vecType.isCanonical()) {
    Canonical = getVectorType(getCanonicalType(vecType), NumElts, VecKind);

    // Get the new insert position for the node we care about.
    VectorType *NewIP = VectorTypes.FindNodeOrInsertPos(ID, InsertPos);
    assert(!NewIP && "Shouldn't be in the map!"); (void)NewIP;
  }
  auto *New = new (*this, TypeAlignment)
    VectorType(vecType, NumElts, Canonical, VecKind);
  VectorTypes.InsertNode(New, InsertPos);
  Types.push_back(New);
  return QualType(New, 0);
}

QualType
ASTContext::getDependentVectorType(QualType VecType, Expr *SizeExpr,
                                   SourceLocation AttrLoc,
                                   VectorType::VectorKind VecKind) const {
  llvm::FoldingSetNodeID ID;
  DependentVectorType::Profile(ID, *this, getCanonicalType(VecType), SizeExpr,
                               VecKind);
  void *InsertPos = nullptr;
  DependentVectorType *Canon =
      DependentVectorTypes.FindNodeOrInsertPos(ID, InsertPos);
  DependentVectorType *New;

  if (Canon) {
    New = new (*this, TypeAlignment) DependentVectorType(
        *this, VecType, QualType(Canon, 0), SizeExpr, AttrLoc, VecKind);
  } else {
    QualType CanonVecTy = getCanonicalType(VecType);
    if (CanonVecTy == VecType) {
      New = new (*this, TypeAlignment) DependentVectorType(
          *this, VecType, QualType(), SizeExpr, AttrLoc, VecKind);

      DependentVectorType *CanonCheck =
          DependentVectorTypes.FindNodeOrInsertPos(ID, InsertPos);
      assert(!CanonCheck &&
             "Dependent-sized vector_size canonical type broken");
      (void)CanonCheck;
      DependentVectorTypes.InsertNode(New, InsertPos);
    } else {
      QualType CanonTy = getDependentVectorType(CanonVecTy, SizeExpr,
                                                SourceLocation(), VecKind);
      New = new (*this, TypeAlignment) DependentVectorType(
          *this, VecType, CanonTy, SizeExpr, AttrLoc, VecKind);
    }
  }

  Types.push_back(New);
  return QualType(New, 0);
}

/// getExtVectorType - Return the unique reference to an extended vector type of
/// the specified element type and size. VectorType must be a built-in type.
QualType
ASTContext::getExtVectorType(QualType vecType, unsigned NumElts) const {
  assert(vecType->isBuiltinType() || vecType->isDependentType());

  // Check if we've already instantiated a vector of this type.
  llvm::FoldingSetNodeID ID;
  VectorType::Profile(ID, vecType, NumElts, Type::ExtVector,
                      VectorType::GenericVector);
  void *InsertPos = nullptr;
  if (VectorType *VTP = VectorTypes.FindNodeOrInsertPos(ID, InsertPos))
    return QualType(VTP, 0);

  // If the element type isn't canonical, this won't be a canonical type either,
  // so fill in the canonical type field.
  QualType Canonical;
  if (!vecType.isCanonical()) {
    Canonical = getExtVectorType(getCanonicalType(vecType), NumElts);

    // Get the new insert position for the node we care about.
    VectorType *NewIP = VectorTypes.FindNodeOrInsertPos(ID, InsertPos);
    assert(!NewIP && "Shouldn't be in the map!"); (void)NewIP;
  }
  auto *New = new (*this, TypeAlignment)
    ExtVectorType(vecType, NumElts, Canonical);
  VectorTypes.InsertNode(New, InsertPos);
  Types.push_back(New);
  return QualType(New, 0);
}

QualType
ASTContext::getDependentSizedExtVectorType(QualType vecType,
                                           Expr *SizeExpr,
                                           SourceLocation AttrLoc) const {
  llvm::FoldingSetNodeID ID;
  DependentSizedExtVectorType::Profile(ID, *this, getCanonicalType(vecType),
                                       SizeExpr);

  void *InsertPos = nullptr;
  DependentSizedExtVectorType *Canon
    = DependentSizedExtVectorTypes.FindNodeOrInsertPos(ID, InsertPos);
  DependentSizedExtVectorType *New;
  if (Canon) {
    // We already have a canonical version of this array type; use it as
    // the canonical type for a newly-built type.
    New = new (*this, TypeAlignment)
      DependentSizedExtVectorType(*this, vecType, QualType(Canon, 0),
                                  SizeExpr, AttrLoc);
  } else {
    QualType CanonVecTy = getCanonicalType(vecType);
    if (CanonVecTy == vecType) {
      New = new (*this, TypeAlignment)
        DependentSizedExtVectorType(*this, vecType, QualType(), SizeExpr,
                                    AttrLoc);

      DependentSizedExtVectorType *CanonCheck
        = DependentSizedExtVectorTypes.FindNodeOrInsertPos(ID, InsertPos);
      assert(!CanonCheck && "Dependent-sized ext_vector canonical type broken");
      (void)CanonCheck;
      DependentSizedExtVectorTypes.InsertNode(New, InsertPos);
    } else {
      QualType CanonExtTy = getDependentSizedExtVectorType(CanonVecTy, SizeExpr,
                                                           SourceLocation());
      New = new (*this, TypeAlignment) DependentSizedExtVectorType(
          *this, vecType, CanonExtTy, SizeExpr, AttrLoc);
    }
  }

  Types.push_back(New);
  return QualType(New, 0);
}

QualType ASTContext::getConstantMatrixType(QualType ElementTy, unsigned NumRows,
                                           unsigned NumColumns) const {
  llvm::FoldingSetNodeID ID;
  ConstantMatrixType::Profile(ID, ElementTy, NumRows, NumColumns,
                              Type::ConstantMatrix);

  assert(MatrixType::isValidElementType(ElementTy) &&
         "need a valid element type");
  assert(ConstantMatrixType::isDimensionValid(NumRows) &&
         ConstantMatrixType::isDimensionValid(NumColumns) &&
         "need valid matrix dimensions");
  void *InsertPos = nullptr;
  if (ConstantMatrixType *MTP = MatrixTypes.FindNodeOrInsertPos(ID, InsertPos))
    return QualType(MTP, 0);

  QualType Canonical;
  if (!ElementTy.isCanonical()) {
    Canonical =
        getConstantMatrixType(getCanonicalType(ElementTy), NumRows, NumColumns);

    ConstantMatrixType *NewIP = MatrixTypes.FindNodeOrInsertPos(ID, InsertPos);
    assert(!NewIP && "Matrix type shouldn't already exist in the map");
    (void)NewIP;
  }

  auto *New = new (*this, TypeAlignment)
      ConstantMatrixType(ElementTy, NumRows, NumColumns, Canonical);
  MatrixTypes.InsertNode(New, InsertPos);
  Types.push_back(New);
  return QualType(New, 0);
}

QualType ASTContext::getDependentSizedMatrixType(QualType ElementTy,
                                                 Expr *RowExpr,
                                                 Expr *ColumnExpr,
                                                 SourceLocation AttrLoc) const {
  QualType CanonElementTy = getCanonicalType(ElementTy);
  llvm::FoldingSetNodeID ID;
  DependentSizedMatrixType::Profile(ID, *this, CanonElementTy, RowExpr,
                                    ColumnExpr);

  void *InsertPos = nullptr;
  DependentSizedMatrixType *Canon =
      DependentSizedMatrixTypes.FindNodeOrInsertPos(ID, InsertPos);

  if (!Canon) {
    Canon = new (*this, TypeAlignment) DependentSizedMatrixType(
        *this, CanonElementTy, QualType(), RowExpr, ColumnExpr, AttrLoc);
#ifndef NDEBUG
    DependentSizedMatrixType *CanonCheck =
        DependentSizedMatrixTypes.FindNodeOrInsertPos(ID, InsertPos);
    assert(!CanonCheck && "Dependent-sized matrix canonical type broken");
#endif
    DependentSizedMatrixTypes.InsertNode(Canon, InsertPos);
    Types.push_back(Canon);
  }

  // Already have a canonical version of the matrix type
  //
  // If it exactly matches the requested type, use it directly.
  if (Canon->getElementType() == ElementTy && Canon->getRowExpr() == RowExpr &&
      Canon->getRowExpr() == ColumnExpr)
    return QualType(Canon, 0);

  // Use Canon as the canonical type for newly-built type.
  DependentSizedMatrixType *New = new (*this, TypeAlignment)
      DependentSizedMatrixType(*this, ElementTy, QualType(Canon, 0), RowExpr,
                               ColumnExpr, AttrLoc);
  Types.push_back(New);
  return QualType(New, 0);
}

QualType ASTContext::getDependentAddressSpaceType(QualType PointeeType,
                                                  Expr *AddrSpaceExpr,
                                                  SourceLocation AttrLoc) const {
  assert(AddrSpaceExpr->isInstantiationDependent());

  QualType canonPointeeType = getCanonicalType(PointeeType);

  void *insertPos = nullptr;
  llvm::FoldingSetNodeID ID;
  DependentAddressSpaceType::Profile(ID, *this, canonPointeeType,
                                     AddrSpaceExpr);

  DependentAddressSpaceType *canonTy =
    DependentAddressSpaceTypes.FindNodeOrInsertPos(ID, insertPos);

  if (!canonTy) {
    canonTy = new (*this, TypeAlignment)
      DependentAddressSpaceType(*this, canonPointeeType,
                                QualType(), AddrSpaceExpr, AttrLoc);
    DependentAddressSpaceTypes.InsertNode(canonTy, insertPos);
    Types.push_back(canonTy);
  }

  if (canonPointeeType == PointeeType &&
      canonTy->getAddrSpaceExpr() == AddrSpaceExpr)
    return QualType(canonTy, 0);

  auto *sugaredType
    = new (*this, TypeAlignment)
        DependentAddressSpaceType(*this, PointeeType, QualType(canonTy, 0),
                                  AddrSpaceExpr, AttrLoc);
  Types.push_back(sugaredType);
  return QualType(sugaredType, 0);
}

/// Determine whether \p T is canonical as the result type of a function.
static bool isCanonicalResultType(QualType T) {
  return T.isCanonical() &&
         (T.getObjCLifetime() == Qualifiers::OCL_None ||
          T.getObjCLifetime() == Qualifiers::OCL_ExplicitNone);
}

/// getFunctionNoProtoType - Return a K&R style C function type like 'int()'.
QualType
ASTContext::getFunctionNoProtoType(QualType ResultTy,
                                   const FunctionType::ExtInfo &Info) const {
  // Unique functions, to guarantee there is only one function of a particular
  // structure.
  llvm::FoldingSetNodeID ID;
  FunctionNoProtoType::Profile(ID, ResultTy, Info);

  void *InsertPos = nullptr;
  if (FunctionNoProtoType *FT =
        FunctionNoProtoTypes.FindNodeOrInsertPos(ID, InsertPos))
    return QualType(FT, 0);

  QualType Canonical;
  if (!isCanonicalResultType(ResultTy)) {
    Canonical =
      getFunctionNoProtoType(getCanonicalFunctionResultType(ResultTy), Info);

    // Get the new insert position for the node we care about.
    FunctionNoProtoType *NewIP =
      FunctionNoProtoTypes.FindNodeOrInsertPos(ID, InsertPos);
    assert(!NewIP && "Shouldn't be in the map!"); (void)NewIP;
  }

  auto *New = new (*this, TypeAlignment)
    FunctionNoProtoType(ResultTy, Canonical, Info);
  Types.push_back(New);
  FunctionNoProtoTypes.InsertNode(New, InsertPos);
  return QualType(New, 0);
}

CanQualType
ASTContext::getCanonicalFunctionResultType(QualType ResultType) const {
  CanQualType CanResultType = getCanonicalType(ResultType);

  // Canonical result types do not have ARC lifetime qualifiers.
  if (CanResultType.getQualifiers().hasObjCLifetime()) {
    Qualifiers Qs = CanResultType.getQualifiers();
    Qs.removeObjCLifetime();
    return CanQualType::CreateUnsafe(
             getQualifiedType(CanResultType.getUnqualifiedType(), Qs));
  }

  return CanResultType;
}

static bool isCanonicalExceptionSpecification(
    const FunctionProtoType::ExceptionSpecInfo &ESI, bool NoexceptInType) {
  if (ESI.Type == EST_None)
    return true;
  if (!NoexceptInType)
    return false;

  // C++17 onwards: exception specification is part of the type, as a simple
  // boolean "can this function type throw".
  if (ESI.Type == EST_BasicNoexcept)
    return true;

  // A noexcept(expr) specification is (possibly) canonical if expr is
  // value-dependent.
  if (ESI.Type == EST_DependentNoexcept)
    return true;

  // A dynamic exception specification is canonical if it only contains pack
  // expansions (so we can't tell whether it's non-throwing) and all its
  // contained types are canonical.
  if (ESI.Type == EST_Dynamic) {
    bool AnyPackExpansions = false;
    for (QualType ET : ESI.Exceptions) {
      if (!ET.isCanonical())
        return false;
      if (ET->getAs<PackExpansionType>())
        AnyPackExpansions = true;
    }
    return AnyPackExpansions;
  }

  return false;
}

QualType ASTContext::getFunctionTypeInternal(
    QualType ResultTy, ArrayRef<QualType> ArgArray,
    const FunctionProtoType::ExtProtoInfo &EPI, bool OnlyWantCanonical) const {
  size_t NumArgs = ArgArray.size();

  // Unique functions, to guarantee there is only one function of a particular
  // structure.
  llvm::FoldingSetNodeID ID;
  FunctionProtoType::Profile(ID, ResultTy, ArgArray.begin(), NumArgs, EPI,
                             *this, true);

  QualType Canonical;
  bool Unique = false;

  void *InsertPos = nullptr;
  if (FunctionProtoType *FPT =
        FunctionProtoTypes.FindNodeOrInsertPos(ID, InsertPos)) {
    QualType Existing = QualType(FPT, 0);

    // If we find a pre-existing equivalent FunctionProtoType, we can just reuse
    // it so long as our exception specification doesn't contain a dependent
    // noexcept expression, or we're just looking for a canonical type.
    // Otherwise, we're going to need to create a type
    // sugar node to hold the concrete expression.
    if (OnlyWantCanonical || !isComputedNoexcept(EPI.ExceptionSpec.Type) ||
        EPI.ExceptionSpec.NoexceptExpr == FPT->getNoexceptExpr())
      return Existing;

    // We need a new type sugar node for this one, to hold the new noexcept
    // expression. We do no canonicalization here, but that's OK since we don't
    // expect to see the same noexcept expression much more than once.
    Canonical = getCanonicalType(Existing);
    Unique = true;
  }

  bool NoexceptInType = getLangOpts().CPlusPlus17;
  bool IsCanonicalExceptionSpec =
      isCanonicalExceptionSpecification(EPI.ExceptionSpec, NoexceptInType);

  // Determine whether the type being created is already canonical or not.
  bool isCanonical = !Unique && IsCanonicalExceptionSpec &&
                     isCanonicalResultType(ResultTy) && !EPI.HasTrailingReturn;
  for (unsigned i = 0; i != NumArgs && isCanonical; ++i)
    if (!ArgArray[i].isCanonicalAsParam())
      isCanonical = false;

  if (OnlyWantCanonical)
    assert(isCanonical &&
           "given non-canonical parameters constructing canonical type");

  // If this type isn't canonical, get the canonical version of it if we don't
  // already have it. The exception spec is only partially part of the
  // canonical type, and only in C++17 onwards.
  if (!isCanonical && Canonical.isNull()) {
    SmallVector<QualType, 16> CanonicalArgs;
    CanonicalArgs.reserve(NumArgs);
    for (unsigned i = 0; i != NumArgs; ++i)
      CanonicalArgs.push_back(getCanonicalParamType(ArgArray[i]));

    llvm::SmallVector<QualType, 8> ExceptionTypeStorage;
    FunctionProtoType::ExtProtoInfo CanonicalEPI = EPI;
    CanonicalEPI.HasTrailingReturn = false;

    if (IsCanonicalExceptionSpec) {
      // Exception spec is already OK.
    } else if (NoexceptInType) {
      switch (EPI.ExceptionSpec.Type) {
      case EST_Unparsed: case EST_Unevaluated: case EST_Uninstantiated:
        // We don't know yet. It shouldn't matter what we pick here; no-one
        // should ever look at this.
        LLVM_FALLTHROUGH;
      case EST_None: case EST_MSAny: case EST_NoexceptFalse:
        CanonicalEPI.ExceptionSpec.Type = EST_None;
        break;

        // A dynamic exception specification is almost always "not noexcept",
        // with the exception that a pack expansion might expand to no types.
      case EST_Dynamic: {
        bool AnyPacks = false;
        for (QualType ET : EPI.ExceptionSpec.Exceptions) {
          if (ET->getAs<PackExpansionType>())
            AnyPacks = true;
          ExceptionTypeStorage.push_back(getCanonicalType(ET));
        }
        if (!AnyPacks)
          CanonicalEPI.ExceptionSpec.Type = EST_None;
        else {
          CanonicalEPI.ExceptionSpec.Type = EST_Dynamic;
          CanonicalEPI.ExceptionSpec.Exceptions = ExceptionTypeStorage;
        }
        break;
      }

      case EST_DynamicNone:
      case EST_BasicNoexcept:
      case EST_NoexceptTrue:
      case EST_NoThrow:
        CanonicalEPI.ExceptionSpec.Type = EST_BasicNoexcept;
        break;

      case EST_DependentNoexcept:
        llvm_unreachable("dependent noexcept is already canonical");
      }
    } else {
      CanonicalEPI.ExceptionSpec = FunctionProtoType::ExceptionSpecInfo();
    }

    // Adjust the canonical function result type.
    CanQualType CanResultTy = getCanonicalFunctionResultType(ResultTy);
    Canonical =
        getFunctionTypeInternal(CanResultTy, CanonicalArgs, CanonicalEPI, true);

    // Get the new insert position for the node we care about.
    FunctionProtoType *NewIP =
      FunctionProtoTypes.FindNodeOrInsertPos(ID, InsertPos);
    assert(!NewIP && "Shouldn't be in the map!"); (void)NewIP;
  }

  // Compute the needed size to hold this FunctionProtoType and the
  // various trailing objects.
  auto ESH = FunctionProtoType::getExceptionSpecSize(
      EPI.ExceptionSpec.Type, EPI.ExceptionSpec.Exceptions.size());
  size_t Size = FunctionProtoType::totalSizeToAlloc<
      QualType, SourceLocation, FunctionType::FunctionTypeExtraBitfields,
      FunctionType::ExceptionType, Expr *, FunctionDecl *,
      FunctionProtoType::ExtParameterInfo, Qualifiers>(
      NumArgs, EPI.Variadic,
      FunctionProtoType::hasExtraBitfields(EPI.ExceptionSpec.Type),
      ESH.NumExceptionType, ESH.NumExprPtr, ESH.NumFunctionDeclPtr,
      EPI.ExtParameterInfos ? NumArgs : 0,
      EPI.TypeQuals.hasNonFastQualifiers() ? 1 : 0);

  auto *FTP = (FunctionProtoType *)Allocate(Size, TypeAlignment);
  FunctionProtoType::ExtProtoInfo newEPI = EPI;
  new (FTP) FunctionProtoType(ResultTy, ArgArray, Canonical, newEPI);
  Types.push_back(FTP);
  if (!Unique)
    FunctionProtoTypes.InsertNode(FTP, InsertPos);
  return QualType(FTP, 0);
}

QualType ASTContext::getPipeType(QualType T, bool ReadOnly) const {
  llvm::FoldingSetNodeID ID;
  PipeType::Profile(ID, T, ReadOnly);

  void *InsertPos = nullptr;
  if (PipeType *PT = PipeTypes.FindNodeOrInsertPos(ID, InsertPos))
    return QualType(PT, 0);

  // If the pipe element type isn't canonical, this won't be a canonical type
  // either, so fill in the canonical type field.
  QualType Canonical;
  if (!T.isCanonical()) {
    Canonical = getPipeType(getCanonicalType(T), ReadOnly);

    // Get the new insert position for the node we care about.
    PipeType *NewIP = PipeTypes.FindNodeOrInsertPos(ID, InsertPos);
    assert(!NewIP && "Shouldn't be in the map!");
    (void)NewIP;
  }
  auto *New = new (*this, TypeAlignment) PipeType(T, Canonical, ReadOnly);
  Types.push_back(New);
  PipeTypes.InsertNode(New, InsertPos);
  return QualType(New, 0);
}

QualType ASTContext::adjustStringLiteralBaseType(QualType Ty) const {
  // OpenCL v1.1 s6.5.3: a string literal is in the constant address space.
  return LangOpts.OpenCL ? getAddrSpaceQualType(Ty, LangAS::opencl_constant)
                         : Ty;
}

QualType ASTContext::getReadPipeType(QualType T) const {
  return getPipeType(T, true);
}

QualType ASTContext::getWritePipeType(QualType T) const {
  return getPipeType(T, false);
}

#if INTEL_CUSTOMIZATION
/// Return channel type for the specified type.
QualType ASTContext::getChannelType(QualType T) const {
  llvm::FoldingSetNodeID ID;
  ChannelType::Profile(ID, T);

  void *InsertPos = 0;
  if (ChannelType *PT = ChannelTypes.FindNodeOrInsertPos(ID, InsertPos))
    return QualType(PT, 0);

  // If the channel element type isn't canonical, this won't be a canonical type
  // either, so fill in the canonical type field.
  QualType Canonical;
  if (!T.isCanonical()) {
    Canonical = getChannelType(getCanonicalType(T));

    // Get the new insert position for the node we care about.
    ChannelType *NewIP = ChannelTypes.FindNodeOrInsertPos(ID, InsertPos);
    assert(!NewIP && "Shouldn't be in the map!");
    (void)NewIP;
  }
  ChannelType *New = new (*this, TypeAlignment) ChannelType(T, Canonical);
  Types.push_back(New);
  ChannelTypes.InsertNode(New, InsertPos);
  return QualType(New, 0);
}

QualType ASTContext::getArbPrecIntType(QualType Type, unsigned NumBits,
                                       SourceLocation AttrLoc) const {
  assert(Type->isIntegerType() || Type->isDependentType());

  llvm::FoldingSetNodeID ID;
  ArbPrecIntType::Profile(ID, Type, NumBits);

  void *InsertPos = nullptr;
  if (ArbPrecIntType *VTP = ArbPrecIntTypes.FindNodeOrInsertPos(ID, InsertPos))
    return QualType(VTP, 0);

  QualType Canonical;
  if (!Type.isCanonical()) {
    Canonical = getArbPrecIntType(getCanonicalType(Type), NumBits, AttrLoc);

    ArbPrecIntType *NewIP = ArbPrecIntTypes.FindNodeOrInsertPos(ID, InsertPos);
    assert(!NewIP && "Shouldn't be in the map!");
    (void)NewIP;
  }

  ArbPrecIntType *New = new (*this, TypeAlignment)
      ArbPrecIntType(Type, NumBits, Canonical, AttrLoc);
  ArbPrecIntTypes.InsertNode(New, InsertPos);
  Types.push_back(New);
  return QualType(New, 0);
}

QualType
ASTContext::getDependentSizedArbPrecIntType(QualType Type, Expr *NumBitsExpr,
                                            SourceLocation AttrLoc) const {
  llvm::FoldingSetNodeID ID;
  DependentSizedArbPrecIntType::Profile(ID, *this, getCanonicalType(Type),
                                        NumBitsExpr);

  void *InsertPos = nullptr;
  DependentSizedArbPrecIntType *Canon =
      DependentSizedArbPrecIntTypes.FindNodeOrInsertPos(ID, InsertPos);
  DependentSizedArbPrecIntType *New;

  if (Canon) {
    New = new (*this, TypeAlignment) DependentSizedArbPrecIntType(
        *this, Type, QualType(Canon, 0), NumBitsExpr, AttrLoc);
  } else {
    QualType CanonTy = getCanonicalType(Type);
    if (CanonTy == Type) {
      New = new (*this, TypeAlignment) DependentSizedArbPrecIntType(
          *this, Type, QualType(), NumBitsExpr, AttrLoc);
      DependentSizedArbPrecIntType *CanonCheck =
          DependentSizedArbPrecIntTypes.FindNodeOrInsertPos(ID, InsertPos);
      assert(!CanonCheck && "Shouldn't be in the map!");
      (void)CanonCheck;
      DependentSizedArbPrecIntTypes.InsertNode(New, InsertPos);
    } else {
      QualType Canon =
          getDependentSizedArbPrecIntType(CanonTy, NumBitsExpr, AttrLoc);
      New = new (*this, TypeAlignment) DependentSizedArbPrecIntType(
          *this, Type, Canon, NumBitsExpr, AttrLoc);
    }
  }

  Types.push_back(New);
  return QualType(New, 0);
}
#endif // INTEL_CUSTOMIZATION

QualType ASTContext::getExtIntType(bool IsUnsigned, unsigned NumBits) const {
  llvm::FoldingSetNodeID ID;
  ExtIntType::Profile(ID, IsUnsigned, NumBits);

  void *InsertPos = nullptr;
  if (ExtIntType *EIT = ExtIntTypes.FindNodeOrInsertPos(ID, InsertPos))
    return QualType(EIT, 0);

  auto *New = new (*this, TypeAlignment) ExtIntType(IsUnsigned, NumBits);
  ExtIntTypes.InsertNode(New, InsertPos);
  Types.push_back(New);
  return QualType(New, 0);
}

QualType ASTContext::getDependentExtIntType(bool IsUnsigned,
                                            Expr *NumBitsExpr) const {
  assert(NumBitsExpr->isInstantiationDependent() && "Only good for dependent");
  llvm::FoldingSetNodeID ID;
  DependentExtIntType::Profile(ID, *this, IsUnsigned, NumBitsExpr);

  void *InsertPos = nullptr;
  if (DependentExtIntType *Existing =
          DependentExtIntTypes.FindNodeOrInsertPos(ID, InsertPos))
    return QualType(Existing, 0);

  auto *New = new (*this, TypeAlignment)
      DependentExtIntType(*this, IsUnsigned, NumBitsExpr);
  DependentExtIntTypes.InsertNode(New, InsertPos);

  Types.push_back(New);
  return QualType(New, 0);
}

#ifndef NDEBUG
static bool NeedsInjectedClassNameType(const RecordDecl *D) {
  if (!isa<CXXRecordDecl>(D)) return false;
  const auto *RD = cast<CXXRecordDecl>(D);
  if (isa<ClassTemplatePartialSpecializationDecl>(RD))
    return true;
  if (RD->getDescribedClassTemplate() &&
      !isa<ClassTemplateSpecializationDecl>(RD))
    return true;
  return false;
}
#endif

/// getInjectedClassNameType - Return the unique reference to the
/// injected class name type for the specified templated declaration.
QualType ASTContext::getInjectedClassNameType(CXXRecordDecl *Decl,
                                              QualType TST) const {
  assert(NeedsInjectedClassNameType(Decl));
  if (Decl->TypeForDecl) {
    assert(isa<InjectedClassNameType>(Decl->TypeForDecl));
  } else if (CXXRecordDecl *PrevDecl = Decl->getPreviousDecl()) {
    assert(PrevDecl->TypeForDecl && "previous declaration has no type");
    Decl->TypeForDecl = PrevDecl->TypeForDecl;
    assert(isa<InjectedClassNameType>(Decl->TypeForDecl));
  } else {
    Type *newType =
      new (*this, TypeAlignment) InjectedClassNameType(Decl, TST);
    Decl->TypeForDecl = newType;
    Types.push_back(newType);
  }
  return QualType(Decl->TypeForDecl, 0);
}

/// getTypeDeclType - Return the unique reference to the type for the
/// specified type declaration.
QualType ASTContext::getTypeDeclTypeSlow(const TypeDecl *Decl) const {
  assert(Decl && "Passed null for Decl param");
  assert(!Decl->TypeForDecl && "TypeForDecl present in slow case");

  if (const auto *Typedef = dyn_cast<TypedefNameDecl>(Decl))
    return getTypedefType(Typedef);

  assert(!isa<TemplateTypeParmDecl>(Decl) &&
         "Template type parameter types are always available.");

  if (const auto *Record = dyn_cast<RecordDecl>(Decl)) {
    assert(Record->isFirstDecl() && "struct/union has previous declaration");
    assert(!NeedsInjectedClassNameType(Record));
    return getRecordType(Record);
  } else if (const auto *Enum = dyn_cast<EnumDecl>(Decl)) {
    assert(Enum->isFirstDecl() && "enum has previous declaration");
    return getEnumType(Enum);
  } else if (const auto *Using = dyn_cast<UnresolvedUsingTypenameDecl>(Decl)) {
    Type *newType = new (*this, TypeAlignment) UnresolvedUsingType(Using);
    Decl->TypeForDecl = newType;
    Types.push_back(newType);
  } else
    llvm_unreachable("TypeDecl without a type?");

  return QualType(Decl->TypeForDecl, 0);
}

/// getTypedefType - Return the unique reference to the type for the
/// specified typedef name decl.
QualType
ASTContext::getTypedefType(const TypedefNameDecl *Decl,
                           QualType Canonical) const {
  if (Decl->TypeForDecl) return QualType(Decl->TypeForDecl, 0);

  if (Canonical.isNull())
    Canonical = getCanonicalType(Decl->getUnderlyingType());
  auto *newType = new (*this, TypeAlignment)
    TypedefType(Type::Typedef, Decl, Canonical);
  Decl->TypeForDecl = newType;
  Types.push_back(newType);
  return QualType(newType, 0);
}

QualType ASTContext::getRecordType(const RecordDecl *Decl) const {
  if (Decl->TypeForDecl) return QualType(Decl->TypeForDecl, 0);

  if (const RecordDecl *PrevDecl = Decl->getPreviousDecl())
    if (PrevDecl->TypeForDecl)
      return QualType(Decl->TypeForDecl = PrevDecl->TypeForDecl, 0);

  auto *newType = new (*this, TypeAlignment) RecordType(Decl);
  Decl->TypeForDecl = newType;
  Types.push_back(newType);
  return QualType(newType, 0);
}

QualType ASTContext::getEnumType(const EnumDecl *Decl) const {
  if (Decl->TypeForDecl) return QualType(Decl->TypeForDecl, 0);

  if (const EnumDecl *PrevDecl = Decl->getPreviousDecl())
    if (PrevDecl->TypeForDecl)
      return QualType(Decl->TypeForDecl = PrevDecl->TypeForDecl, 0);

  auto *newType = new (*this, TypeAlignment) EnumType(Decl);
  Decl->TypeForDecl = newType;
  Types.push_back(newType);
  return QualType(newType, 0);
}

QualType ASTContext::getAttributedType(attr::Kind attrKind,
                                       QualType modifiedType,
                                       QualType equivalentType) {
  llvm::FoldingSetNodeID id;
  AttributedType::Profile(id, attrKind, modifiedType, equivalentType);

  void *insertPos = nullptr;
  AttributedType *type = AttributedTypes.FindNodeOrInsertPos(id, insertPos);
  if (type) return QualType(type, 0);

  QualType canon = getCanonicalType(equivalentType);
  type = new (*this, TypeAlignment)
      AttributedType(canon, attrKind, modifiedType, equivalentType);

  Types.push_back(type);
  AttributedTypes.InsertNode(type, insertPos);

  return QualType(type, 0);
}

/// Retrieve a substitution-result type.
QualType
ASTContext::getSubstTemplateTypeParmType(const TemplateTypeParmType *Parm,
                                         QualType Replacement) const {
  assert(Replacement.isCanonical()
         && "replacement types must always be canonical");

  llvm::FoldingSetNodeID ID;
  SubstTemplateTypeParmType::Profile(ID, Parm, Replacement);
  void *InsertPos = nullptr;
  SubstTemplateTypeParmType *SubstParm
    = SubstTemplateTypeParmTypes.FindNodeOrInsertPos(ID, InsertPos);

  if (!SubstParm) {
    SubstParm = new (*this, TypeAlignment)
      SubstTemplateTypeParmType(Parm, Replacement);
    Types.push_back(SubstParm);
    SubstTemplateTypeParmTypes.InsertNode(SubstParm, InsertPos);
  }

  return QualType(SubstParm, 0);
}

/// Retrieve a
QualType ASTContext::getSubstTemplateTypeParmPackType(
                                          const TemplateTypeParmType *Parm,
                                              const TemplateArgument &ArgPack) {
#ifndef NDEBUG
  for (const auto &P : ArgPack.pack_elements()) {
    assert(P.getKind() == TemplateArgument::Type &&"Pack contains a non-type");
    assert(P.getAsType().isCanonical() && "Pack contains non-canonical type");
  }
#endif

  llvm::FoldingSetNodeID ID;
  SubstTemplateTypeParmPackType::Profile(ID, Parm, ArgPack);
  void *InsertPos = nullptr;
  if (SubstTemplateTypeParmPackType *SubstParm
        = SubstTemplateTypeParmPackTypes.FindNodeOrInsertPos(ID, InsertPos))
    return QualType(SubstParm, 0);

  QualType Canon;
  if (!Parm->isCanonicalUnqualified()) {
    Canon = getCanonicalType(QualType(Parm, 0));
    Canon = getSubstTemplateTypeParmPackType(cast<TemplateTypeParmType>(Canon),
                                             ArgPack);
    SubstTemplateTypeParmPackTypes.FindNodeOrInsertPos(ID, InsertPos);
  }

  auto *SubstParm
    = new (*this, TypeAlignment) SubstTemplateTypeParmPackType(Parm, Canon,
                                                               ArgPack);
  Types.push_back(SubstParm);
  SubstTemplateTypeParmPackTypes.InsertNode(SubstParm, InsertPos);
  return QualType(SubstParm, 0);
}

/// Retrieve the template type parameter type for a template
/// parameter or parameter pack with the given depth, index, and (optionally)
/// name.
QualType ASTContext::getTemplateTypeParmType(unsigned Depth, unsigned Index,
                                             bool ParameterPack,
                                             TemplateTypeParmDecl *TTPDecl) const {
  llvm::FoldingSetNodeID ID;
  TemplateTypeParmType::Profile(ID, Depth, Index, ParameterPack, TTPDecl);
  void *InsertPos = nullptr;
  TemplateTypeParmType *TypeParm
    = TemplateTypeParmTypes.FindNodeOrInsertPos(ID, InsertPos);

  if (TypeParm)
    return QualType(TypeParm, 0);

  if (TTPDecl) {
    QualType Canon = getTemplateTypeParmType(Depth, Index, ParameterPack);
    TypeParm = new (*this, TypeAlignment) TemplateTypeParmType(TTPDecl, Canon);

    TemplateTypeParmType *TypeCheck
      = TemplateTypeParmTypes.FindNodeOrInsertPos(ID, InsertPos);
    assert(!TypeCheck && "Template type parameter canonical type broken");
    (void)TypeCheck;
  } else
    TypeParm = new (*this, TypeAlignment)
      TemplateTypeParmType(Depth, Index, ParameterPack);

  Types.push_back(TypeParm);
  TemplateTypeParmTypes.InsertNode(TypeParm, InsertPos);

  return QualType(TypeParm, 0);
}

TypeSourceInfo *
ASTContext::getTemplateSpecializationTypeInfo(TemplateName Name,
                                              SourceLocation NameLoc,
                                        const TemplateArgumentListInfo &Args,
                                              QualType Underlying) const {
  assert(!Name.getAsDependentTemplateName() &&
         "No dependent template names here!");
  QualType TST = getTemplateSpecializationType(Name, Args, Underlying);

  TypeSourceInfo *DI = CreateTypeSourceInfo(TST);
  TemplateSpecializationTypeLoc TL =
      DI->getTypeLoc().castAs<TemplateSpecializationTypeLoc>();
  TL.setTemplateKeywordLoc(SourceLocation());
  TL.setTemplateNameLoc(NameLoc);
  TL.setLAngleLoc(Args.getLAngleLoc());
  TL.setRAngleLoc(Args.getRAngleLoc());
  for (unsigned i = 0, e = TL.getNumArgs(); i != e; ++i)
    TL.setArgLocInfo(i, Args[i].getLocInfo());
  return DI;
}

QualType
ASTContext::getTemplateSpecializationType(TemplateName Template,
                                          const TemplateArgumentListInfo &Args,
                                          QualType Underlying) const {
  assert(!Template.getAsDependentTemplateName() &&
         "No dependent template names here!");

  SmallVector<TemplateArgument, 4> ArgVec;
  ArgVec.reserve(Args.size());
  for (const TemplateArgumentLoc &Arg : Args.arguments())
    ArgVec.push_back(Arg.getArgument());

  return getTemplateSpecializationType(Template, ArgVec, Underlying);
}

#ifndef NDEBUG
static bool hasAnyPackExpansions(ArrayRef<TemplateArgument> Args) {
  for (const TemplateArgument &Arg : Args)
    if (Arg.isPackExpansion())
      return true;

  return true;
}
#endif

QualType
ASTContext::getTemplateSpecializationType(TemplateName Template,
                                          ArrayRef<TemplateArgument> Args,
                                          QualType Underlying) const {
  assert(!Template.getAsDependentTemplateName() &&
         "No dependent template names here!");
  // Look through qualified template names.
  if (QualifiedTemplateName *QTN = Template.getAsQualifiedTemplateName())
    Template = TemplateName(QTN->getTemplateDecl());

  bool IsTypeAlias =
    Template.getAsTemplateDecl() &&
    isa<TypeAliasTemplateDecl>(Template.getAsTemplateDecl());
  QualType CanonType;
  if (!Underlying.isNull())
    CanonType = getCanonicalType(Underlying);
  else {
    // We can get here with an alias template when the specialization contains
    // a pack expansion that does not match up with a parameter pack.
    assert((!IsTypeAlias || hasAnyPackExpansions(Args)) &&
           "Caller must compute aliased type");
    IsTypeAlias = false;
    CanonType = getCanonicalTemplateSpecializationType(Template, Args);
  }

  // Allocate the (non-canonical) template specialization type, but don't
  // try to unique it: these types typically have location information that
  // we don't unique and don't want to lose.
  void *Mem = Allocate(sizeof(TemplateSpecializationType) +
                       sizeof(TemplateArgument) * Args.size() +
                       (IsTypeAlias? sizeof(QualType) : 0),
                       TypeAlignment);
  auto *Spec
    = new (Mem) TemplateSpecializationType(Template, Args, CanonType,
                                         IsTypeAlias ? Underlying : QualType());

  Types.push_back(Spec);
  return QualType(Spec, 0);
}

QualType ASTContext::getCanonicalTemplateSpecializationType(
    TemplateName Template, ArrayRef<TemplateArgument> Args) const {
  assert(!Template.getAsDependentTemplateName() &&
         "No dependent template names here!");

  // Look through qualified template names.
  if (QualifiedTemplateName *QTN = Template.getAsQualifiedTemplateName())
    Template = TemplateName(QTN->getTemplateDecl());

  // Build the canonical template specialization type.
  TemplateName CanonTemplate = getCanonicalTemplateName(Template);
  SmallVector<TemplateArgument, 4> CanonArgs;
  unsigned NumArgs = Args.size();
  CanonArgs.reserve(NumArgs);
  for (const TemplateArgument &Arg : Args)
    CanonArgs.push_back(getCanonicalTemplateArgument(Arg));

  // Determine whether this canonical template specialization type already
  // exists.
  llvm::FoldingSetNodeID ID;
  TemplateSpecializationType::Profile(ID, CanonTemplate,
                                      CanonArgs, *this);

  void *InsertPos = nullptr;
  TemplateSpecializationType *Spec
    = TemplateSpecializationTypes.FindNodeOrInsertPos(ID, InsertPos);

  if (!Spec) {
    // Allocate a new canonical template specialization type.
    void *Mem = Allocate((sizeof(TemplateSpecializationType) +
                          sizeof(TemplateArgument) * NumArgs),
                         TypeAlignment);
    Spec = new (Mem) TemplateSpecializationType(CanonTemplate,
                                                CanonArgs,
                                                QualType(), QualType());
    Types.push_back(Spec);
    TemplateSpecializationTypes.InsertNode(Spec, InsertPos);
  }

  assert(Spec->isDependentType() &&
         "Non-dependent template-id type must have a canonical type");
  return QualType(Spec, 0);
}

QualType ASTContext::getElaboratedType(ElaboratedTypeKeyword Keyword,
                                       NestedNameSpecifier *NNS,
                                       QualType NamedType,
                                       TagDecl *OwnedTagDecl) const {
  llvm::FoldingSetNodeID ID;
  ElaboratedType::Profile(ID, Keyword, NNS, NamedType, OwnedTagDecl);

  void *InsertPos = nullptr;
  ElaboratedType *T = ElaboratedTypes.FindNodeOrInsertPos(ID, InsertPos);
  if (T)
    return QualType(T, 0);

  QualType Canon = NamedType;
  if (!Canon.isCanonical()) {
    Canon = getCanonicalType(NamedType);
    ElaboratedType *CheckT = ElaboratedTypes.FindNodeOrInsertPos(ID, InsertPos);
    assert(!CheckT && "Elaborated canonical type broken");
    (void)CheckT;
  }

  void *Mem = Allocate(ElaboratedType::totalSizeToAlloc<TagDecl *>(!!OwnedTagDecl),
                       TypeAlignment);
  T = new (Mem) ElaboratedType(Keyword, NNS, NamedType, Canon, OwnedTagDecl);

  Types.push_back(T);
  ElaboratedTypes.InsertNode(T, InsertPos);
  return QualType(T, 0);
}

QualType
ASTContext::getParenType(QualType InnerType) const {
  llvm::FoldingSetNodeID ID;
  ParenType::Profile(ID, InnerType);

  void *InsertPos = nullptr;
  ParenType *T = ParenTypes.FindNodeOrInsertPos(ID, InsertPos);
  if (T)
    return QualType(T, 0);

  QualType Canon = InnerType;
  if (!Canon.isCanonical()) {
    Canon = getCanonicalType(InnerType);
    ParenType *CheckT = ParenTypes.FindNodeOrInsertPos(ID, InsertPos);
    assert(!CheckT && "Paren canonical type broken");
    (void)CheckT;
  }

  T = new (*this, TypeAlignment) ParenType(InnerType, Canon);
  Types.push_back(T);
  ParenTypes.InsertNode(T, InsertPos);
  return QualType(T, 0);
}

QualType
ASTContext::getMacroQualifiedType(QualType UnderlyingTy,
                                  const IdentifierInfo *MacroII) const {
  QualType Canon = UnderlyingTy;
  if (!Canon.isCanonical())
    Canon = getCanonicalType(UnderlyingTy);

  auto *newType = new (*this, TypeAlignment)
      MacroQualifiedType(UnderlyingTy, Canon, MacroII);
  Types.push_back(newType);
  return QualType(newType, 0);
}

QualType ASTContext::getDependentNameType(ElaboratedTypeKeyword Keyword,
                                          NestedNameSpecifier *NNS,
                                          const IdentifierInfo *Name,
                                          QualType Canon) const {
  if (Canon.isNull()) {
    NestedNameSpecifier *CanonNNS = getCanonicalNestedNameSpecifier(NNS);
    if (CanonNNS != NNS)
      Canon = getDependentNameType(Keyword, CanonNNS, Name);
  }

  llvm::FoldingSetNodeID ID;
  DependentNameType::Profile(ID, Keyword, NNS, Name);

  void *InsertPos = nullptr;
  DependentNameType *T
    = DependentNameTypes.FindNodeOrInsertPos(ID, InsertPos);
  if (T)
    return QualType(T, 0);

  T = new (*this, TypeAlignment) DependentNameType(Keyword, NNS, Name, Canon);
  Types.push_back(T);
  DependentNameTypes.InsertNode(T, InsertPos);
  return QualType(T, 0);
}

QualType
ASTContext::getDependentTemplateSpecializationType(
                                 ElaboratedTypeKeyword Keyword,
                                 NestedNameSpecifier *NNS,
                                 const IdentifierInfo *Name,
                                 const TemplateArgumentListInfo &Args) const {
  // TODO: avoid this copy
  SmallVector<TemplateArgument, 16> ArgCopy;
  for (unsigned I = 0, E = Args.size(); I != E; ++I)
    ArgCopy.push_back(Args[I].getArgument());
  return getDependentTemplateSpecializationType(Keyword, NNS, Name, ArgCopy);
}

QualType
ASTContext::getDependentTemplateSpecializationType(
                                 ElaboratedTypeKeyword Keyword,
                                 NestedNameSpecifier *NNS,
                                 const IdentifierInfo *Name,
                                 ArrayRef<TemplateArgument> Args) const {
  assert((!NNS || NNS->isDependent()) &&
         "nested-name-specifier must be dependent");

  llvm::FoldingSetNodeID ID;
  DependentTemplateSpecializationType::Profile(ID, *this, Keyword, NNS,
                                               Name, Args);

  void *InsertPos = nullptr;
  DependentTemplateSpecializationType *T
    = DependentTemplateSpecializationTypes.FindNodeOrInsertPos(ID, InsertPos);
  if (T)
    return QualType(T, 0);

  NestedNameSpecifier *CanonNNS = getCanonicalNestedNameSpecifier(NNS);

  ElaboratedTypeKeyword CanonKeyword = Keyword;
  if (Keyword == ETK_None) CanonKeyword = ETK_Typename;

  bool AnyNonCanonArgs = false;
  unsigned NumArgs = Args.size();
  SmallVector<TemplateArgument, 16> CanonArgs(NumArgs);
  for (unsigned I = 0; I != NumArgs; ++I) {
    CanonArgs[I] = getCanonicalTemplateArgument(Args[I]);
    if (!CanonArgs[I].structurallyEquals(Args[I]))
      AnyNonCanonArgs = true;
  }

  QualType Canon;
  if (AnyNonCanonArgs || CanonNNS != NNS || CanonKeyword != Keyword) {
    Canon = getDependentTemplateSpecializationType(CanonKeyword, CanonNNS,
                                                   Name,
                                                   CanonArgs);

    // Find the insert position again.
    DependentTemplateSpecializationTypes.FindNodeOrInsertPos(ID, InsertPos);
  }

  void *Mem = Allocate((sizeof(DependentTemplateSpecializationType) +
                        sizeof(TemplateArgument) * NumArgs),
                       TypeAlignment);
  T = new (Mem) DependentTemplateSpecializationType(Keyword, NNS,
                                                    Name, Args, Canon);
  Types.push_back(T);
  DependentTemplateSpecializationTypes.InsertNode(T, InsertPos);
  return QualType(T, 0);
}

TemplateArgument ASTContext::getInjectedTemplateArg(NamedDecl *Param) {
  TemplateArgument Arg;
  if (const auto *TTP = dyn_cast<TemplateTypeParmDecl>(Param)) {
    QualType ArgType = getTypeDeclType(TTP);
    if (TTP->isParameterPack())
      ArgType = getPackExpansionType(ArgType, None);

    Arg = TemplateArgument(ArgType);
  } else if (auto *NTTP = dyn_cast<NonTypeTemplateParmDecl>(Param)) {
    Expr *E = new (*this) DeclRefExpr(
        *this, NTTP, /*enclosing*/ false,
        NTTP->getType().getNonPackExpansionType().getNonLValueExprType(*this),
        Expr::getValueKindForType(NTTP->getType()), NTTP->getLocation());

    if (NTTP->isParameterPack())
      E = new (*this) PackExpansionExpr(DependentTy, E, NTTP->getLocation(),
                                        None);
    Arg = TemplateArgument(E);
  } else {
    auto *TTP = cast<TemplateTemplateParmDecl>(Param);
    if (TTP->isParameterPack())
      Arg = TemplateArgument(TemplateName(TTP), Optional<unsigned>());
    else
      Arg = TemplateArgument(TemplateName(TTP));
  }

  if (Param->isTemplateParameterPack())
    Arg = TemplateArgument::CreatePackCopy(*this, Arg);

  return Arg;
}

void
ASTContext::getInjectedTemplateArgs(const TemplateParameterList *Params,
                                    SmallVectorImpl<TemplateArgument> &Args) {
  Args.reserve(Args.size() + Params->size());

  for (NamedDecl *Param : *Params)
    Args.push_back(getInjectedTemplateArg(Param));
}

QualType ASTContext::getPackExpansionType(QualType Pattern,
                                          Optional<unsigned> NumExpansions,
                                          bool ExpectPackInType) {
  assert((!ExpectPackInType || Pattern->containsUnexpandedParameterPack()) &&
         "Pack expansions must expand one or more parameter packs");

  llvm::FoldingSetNodeID ID;
  PackExpansionType::Profile(ID, Pattern, NumExpansions);

  void *InsertPos = nullptr;
  PackExpansionType *T = PackExpansionTypes.FindNodeOrInsertPos(ID, InsertPos);
  if (T)
    return QualType(T, 0);

  QualType Canon;
  if (!Pattern.isCanonical()) {
    Canon = getPackExpansionType(getCanonicalType(Pattern), NumExpansions,
                                 /*ExpectPackInType=*/false);

    // Find the insert position again, in case we inserted an element into
    // PackExpansionTypes and invalidated our insert position.
    PackExpansionTypes.FindNodeOrInsertPos(ID, InsertPos);
  }

  T = new (*this, TypeAlignment)
      PackExpansionType(Pattern, Canon, NumExpansions);
  Types.push_back(T);
  PackExpansionTypes.InsertNode(T, InsertPos);
  return QualType(T, 0);
}

/// CmpProtocolNames - Comparison predicate for sorting protocols
/// alphabetically.
static int CmpProtocolNames(ObjCProtocolDecl *const *LHS,
                            ObjCProtocolDecl *const *RHS) {
  return DeclarationName::compare((*LHS)->getDeclName(), (*RHS)->getDeclName());
}

static bool areSortedAndUniqued(ArrayRef<ObjCProtocolDecl *> Protocols) {
  if (Protocols.empty()) return true;

  if (Protocols[0]->getCanonicalDecl() != Protocols[0])
    return false;

  for (unsigned i = 1; i != Protocols.size(); ++i)
    if (CmpProtocolNames(&Protocols[i - 1], &Protocols[i]) >= 0 ||
        Protocols[i]->getCanonicalDecl() != Protocols[i])
      return false;
  return true;
}

static void
SortAndUniqueProtocols(SmallVectorImpl<ObjCProtocolDecl *> &Protocols) {
  // Sort protocols, keyed by name.
  llvm::array_pod_sort(Protocols.begin(), Protocols.end(), CmpProtocolNames);

  // Canonicalize.
  for (ObjCProtocolDecl *&P : Protocols)
    P = P->getCanonicalDecl();

  // Remove duplicates.
  auto ProtocolsEnd = std::unique(Protocols.begin(), Protocols.end());
  Protocols.erase(ProtocolsEnd, Protocols.end());
}

QualType ASTContext::getObjCObjectType(QualType BaseType,
                                       ObjCProtocolDecl * const *Protocols,
                                       unsigned NumProtocols) const {
  return getObjCObjectType(BaseType, {},
                           llvm::makeArrayRef(Protocols, NumProtocols),
                           /*isKindOf=*/false);
}

QualType ASTContext::getObjCObjectType(
           QualType baseType,
           ArrayRef<QualType> typeArgs,
           ArrayRef<ObjCProtocolDecl *> protocols,
           bool isKindOf) const {
  // If the base type is an interface and there aren't any protocols or
  // type arguments to add, then the interface type will do just fine.
  if (typeArgs.empty() && protocols.empty() && !isKindOf &&
      isa<ObjCInterfaceType>(baseType))
    return baseType;

  // Look in the folding set for an existing type.
  llvm::FoldingSetNodeID ID;
  ObjCObjectTypeImpl::Profile(ID, baseType, typeArgs, protocols, isKindOf);
  void *InsertPos = nullptr;
  if (ObjCObjectType *QT = ObjCObjectTypes.FindNodeOrInsertPos(ID, InsertPos))
    return QualType(QT, 0);

  // Determine the type arguments to be used for canonicalization,
  // which may be explicitly specified here or written on the base
  // type.
  ArrayRef<QualType> effectiveTypeArgs = typeArgs;
  if (effectiveTypeArgs.empty()) {
    if (const auto *baseObject = baseType->getAs<ObjCObjectType>())
      effectiveTypeArgs = baseObject->getTypeArgs();
  }

  // Build the canonical type, which has the canonical base type and a
  // sorted-and-uniqued list of protocols and the type arguments
  // canonicalized.
  QualType canonical;
  bool typeArgsAreCanonical = std::all_of(effectiveTypeArgs.begin(),
                                          effectiveTypeArgs.end(),
                                          [&](QualType type) {
                                            return type.isCanonical();
                                          });
  bool protocolsSorted = areSortedAndUniqued(protocols);
  if (!typeArgsAreCanonical || !protocolsSorted || !baseType.isCanonical()) {
    // Determine the canonical type arguments.
    ArrayRef<QualType> canonTypeArgs;
    SmallVector<QualType, 4> canonTypeArgsVec;
    if (!typeArgsAreCanonical) {
      canonTypeArgsVec.reserve(effectiveTypeArgs.size());
      for (auto typeArg : effectiveTypeArgs)
        canonTypeArgsVec.push_back(getCanonicalType(typeArg));
      canonTypeArgs = canonTypeArgsVec;
    } else {
      canonTypeArgs = effectiveTypeArgs;
    }

    ArrayRef<ObjCProtocolDecl *> canonProtocols;
    SmallVector<ObjCProtocolDecl*, 8> canonProtocolsVec;
    if (!protocolsSorted) {
      canonProtocolsVec.append(protocols.begin(), protocols.end());
      SortAndUniqueProtocols(canonProtocolsVec);
      canonProtocols = canonProtocolsVec;
    } else {
      canonProtocols = protocols;
    }

    canonical = getObjCObjectType(getCanonicalType(baseType), canonTypeArgs,
                                  canonProtocols, isKindOf);

    // Regenerate InsertPos.
    ObjCObjectTypes.FindNodeOrInsertPos(ID, InsertPos);
  }

  unsigned size = sizeof(ObjCObjectTypeImpl);
  size += typeArgs.size() * sizeof(QualType);
  size += protocols.size() * sizeof(ObjCProtocolDecl *);
  void *mem = Allocate(size, TypeAlignment);
  auto *T =
    new (mem) ObjCObjectTypeImpl(canonical, baseType, typeArgs, protocols,
                                 isKindOf);

  Types.push_back(T);
  ObjCObjectTypes.InsertNode(T, InsertPos);
  return QualType(T, 0);
}

/// Apply Objective-C protocol qualifiers to the given type.
/// If this is for the canonical type of a type parameter, we can apply
/// protocol qualifiers on the ObjCObjectPointerType.
QualType
ASTContext::applyObjCProtocolQualifiers(QualType type,
                  ArrayRef<ObjCProtocolDecl *> protocols, bool &hasError,
                  bool allowOnPointerType) const {
  hasError = false;

  if (const auto *objT = dyn_cast<ObjCTypeParamType>(type.getTypePtr())) {
    return getObjCTypeParamType(objT->getDecl(), protocols);
  }

  // Apply protocol qualifiers to ObjCObjectPointerType.
  if (allowOnPointerType) {
    if (const auto *objPtr =
            dyn_cast<ObjCObjectPointerType>(type.getTypePtr())) {
      const ObjCObjectType *objT = objPtr->getObjectType();
      // Merge protocol lists and construct ObjCObjectType.
      SmallVector<ObjCProtocolDecl*, 8> protocolsVec;
      protocolsVec.append(objT->qual_begin(),
                          objT->qual_end());
      protocolsVec.append(protocols.begin(), protocols.end());
      ArrayRef<ObjCProtocolDecl *> protocols = protocolsVec;
      type = getObjCObjectType(
             objT->getBaseType(),
             objT->getTypeArgsAsWritten(),
             protocols,
             objT->isKindOfTypeAsWritten());
      return getObjCObjectPointerType(type);
    }
  }

  // Apply protocol qualifiers to ObjCObjectType.
  if (const auto *objT = dyn_cast<ObjCObjectType>(type.getTypePtr())){
    // FIXME: Check for protocols to which the class type is already
    // known to conform.

    return getObjCObjectType(objT->getBaseType(),
                             objT->getTypeArgsAsWritten(),
                             protocols,
                             objT->isKindOfTypeAsWritten());
  }

  // If the canonical type is ObjCObjectType, ...
  if (type->isObjCObjectType()) {
    // Silently overwrite any existing protocol qualifiers.
    // TODO: determine whether that's the right thing to do.

    // FIXME: Check for protocols to which the class type is already
    // known to conform.
    return getObjCObjectType(type, {}, protocols, false);
  }

  // id<protocol-list>
  if (type->isObjCIdType()) {
    const auto *objPtr = type->castAs<ObjCObjectPointerType>();
    type = getObjCObjectType(ObjCBuiltinIdTy, {}, protocols,
                                 objPtr->isKindOfType());
    return getObjCObjectPointerType(type);
  }

  // Class<protocol-list>
  if (type->isObjCClassType()) {
    const auto *objPtr = type->castAs<ObjCObjectPointerType>();
    type = getObjCObjectType(ObjCBuiltinClassTy, {}, protocols,
                                 objPtr->isKindOfType());
    return getObjCObjectPointerType(type);
  }

  hasError = true;
  return type;
}

QualType
ASTContext::getObjCTypeParamType(const ObjCTypeParamDecl *Decl,
                                 ArrayRef<ObjCProtocolDecl *> protocols) const {
  // Look in the folding set for an existing type.
  llvm::FoldingSetNodeID ID;
  ObjCTypeParamType::Profile(ID, Decl, Decl->getUnderlyingType(), protocols);
  void *InsertPos = nullptr;
  if (ObjCTypeParamType *TypeParam =
      ObjCTypeParamTypes.FindNodeOrInsertPos(ID, InsertPos))
    return QualType(TypeParam, 0);

  // We canonicalize to the underlying type.
  QualType Canonical = getCanonicalType(Decl->getUnderlyingType());
  if (!protocols.empty()) {
    // Apply the protocol qualifers.
    bool hasError;
    Canonical = getCanonicalType(applyObjCProtocolQualifiers(
        Canonical, protocols, hasError, true /*allowOnPointerType*/));
    assert(!hasError && "Error when apply protocol qualifier to bound type");
  }

  unsigned size = sizeof(ObjCTypeParamType);
  size += protocols.size() * sizeof(ObjCProtocolDecl *);
  void *mem = Allocate(size, TypeAlignment);
  auto *newType = new (mem) ObjCTypeParamType(Decl, Canonical, protocols);

  Types.push_back(newType);
  ObjCTypeParamTypes.InsertNode(newType, InsertPos);
  return QualType(newType, 0);
}

void ASTContext::adjustObjCTypeParamBoundType(const ObjCTypeParamDecl *Orig,
                                              ObjCTypeParamDecl *New) const {
  New->setTypeSourceInfo(getTrivialTypeSourceInfo(Orig->getUnderlyingType()));
  // Update TypeForDecl after updating TypeSourceInfo.
  auto NewTypeParamTy = cast<ObjCTypeParamType>(New->getTypeForDecl());
  SmallVector<ObjCProtocolDecl *, 8> protocols;
  protocols.append(NewTypeParamTy->qual_begin(), NewTypeParamTy->qual_end());
  QualType UpdatedTy = getObjCTypeParamType(New, protocols);
  New->setTypeForDecl(UpdatedTy.getTypePtr());
}

/// ObjCObjectAdoptsQTypeProtocols - Checks that protocols in IC's
/// protocol list adopt all protocols in QT's qualified-id protocol
/// list.
bool ASTContext::ObjCObjectAdoptsQTypeProtocols(QualType QT,
                                                ObjCInterfaceDecl *IC) {
  if (!QT->isObjCQualifiedIdType())
    return false;

  if (const auto *OPT = QT->getAs<ObjCObjectPointerType>()) {
    // If both the right and left sides have qualifiers.
    for (auto *Proto : OPT->quals()) {
      if (!IC->ClassImplementsProtocol(Proto, false))
        return false;
    }
    return true;
  }
  return false;
}

/// QIdProtocolsAdoptObjCObjectProtocols - Checks that protocols in
/// QT's qualified-id protocol list adopt all protocols in IDecl's list
/// of protocols.
bool ASTContext::QIdProtocolsAdoptObjCObjectProtocols(QualType QT,
                                                ObjCInterfaceDecl *IDecl) {
  if (!QT->isObjCQualifiedIdType())
    return false;
  const auto *OPT = QT->getAs<ObjCObjectPointerType>();
  if (!OPT)
    return false;
  if (!IDecl->hasDefinition())
    return false;
  llvm::SmallPtrSet<ObjCProtocolDecl *, 8> InheritedProtocols;
  CollectInheritedProtocols(IDecl, InheritedProtocols);
  if (InheritedProtocols.empty())
    return false;
  // Check that if every protocol in list of id<plist> conforms to a protocol
  // of IDecl's, then bridge casting is ok.
  bool Conforms = false;
  for (auto *Proto : OPT->quals()) {
    Conforms = false;
    for (auto *PI : InheritedProtocols) {
      if (ProtocolCompatibleWithProtocol(Proto, PI)) {
        Conforms = true;
        break;
      }
    }
    if (!Conforms)
      break;
  }
  if (Conforms)
    return true;

  for (auto *PI : InheritedProtocols) {
    // If both the right and left sides have qualifiers.
    bool Adopts = false;
    for (auto *Proto : OPT->quals()) {
      // return 'true' if 'PI' is in the inheritance hierarchy of Proto
      if ((Adopts = ProtocolCompatibleWithProtocol(PI, Proto)))
        break;
    }
    if (!Adopts)
      return false;
  }
  return true;
}

/// getObjCObjectPointerType - Return a ObjCObjectPointerType type for
/// the given object type.
QualType ASTContext::getObjCObjectPointerType(QualType ObjectT) const {
  llvm::FoldingSetNodeID ID;
  ObjCObjectPointerType::Profile(ID, ObjectT);

  void *InsertPos = nullptr;
  if (ObjCObjectPointerType *QT =
              ObjCObjectPointerTypes.FindNodeOrInsertPos(ID, InsertPos))
    return QualType(QT, 0);

  // Find the canonical object type.
  QualType Canonical;
  if (!ObjectT.isCanonical()) {
    Canonical = getObjCObjectPointerType(getCanonicalType(ObjectT));

    // Regenerate InsertPos.
    ObjCObjectPointerTypes.FindNodeOrInsertPos(ID, InsertPos);
  }

  // No match.
  void *Mem = Allocate(sizeof(ObjCObjectPointerType), TypeAlignment);
  auto *QType =
    new (Mem) ObjCObjectPointerType(Canonical, ObjectT);

  Types.push_back(QType);
  ObjCObjectPointerTypes.InsertNode(QType, InsertPos);
  return QualType(QType, 0);
}

/// getObjCInterfaceType - Return the unique reference to the type for the
/// specified ObjC interface decl. The list of protocols is optional.
QualType ASTContext::getObjCInterfaceType(const ObjCInterfaceDecl *Decl,
                                          ObjCInterfaceDecl *PrevDecl) const {
  if (Decl->TypeForDecl)
    return QualType(Decl->TypeForDecl, 0);

  if (PrevDecl) {
    assert(PrevDecl->TypeForDecl && "previous decl has no TypeForDecl");
    Decl->TypeForDecl = PrevDecl->TypeForDecl;
    return QualType(PrevDecl->TypeForDecl, 0);
  }

  // Prefer the definition, if there is one.
  if (const ObjCInterfaceDecl *Def = Decl->getDefinition())
    Decl = Def;

  void *Mem = Allocate(sizeof(ObjCInterfaceType), TypeAlignment);
  auto *T = new (Mem) ObjCInterfaceType(Decl);
  Decl->TypeForDecl = T;
  Types.push_back(T);
  return QualType(T, 0);
}

/// getTypeOfExprType - Unlike many "get<Type>" functions, we can't unique
/// TypeOfExprType AST's (since expression's are never shared). For example,
/// multiple declarations that refer to "typeof(x)" all contain different
/// DeclRefExpr's. This doesn't effect the type checker, since it operates
/// on canonical type's (which are always unique).
QualType ASTContext::getTypeOfExprType(Expr *tofExpr) const {
  TypeOfExprType *toe;
  if (tofExpr->isTypeDependent()) {
    llvm::FoldingSetNodeID ID;
    DependentTypeOfExprType::Profile(ID, *this, tofExpr);

    void *InsertPos = nullptr;
    DependentTypeOfExprType *Canon
      = DependentTypeOfExprTypes.FindNodeOrInsertPos(ID, InsertPos);
    if (Canon) {
      // We already have a "canonical" version of an identical, dependent
      // typeof(expr) type. Use that as our canonical type.
      toe = new (*this, TypeAlignment) TypeOfExprType(tofExpr,
                                          QualType((TypeOfExprType*)Canon, 0));
    } else {
      // Build a new, canonical typeof(expr) type.
      Canon
        = new (*this, TypeAlignment) DependentTypeOfExprType(*this, tofExpr);
      DependentTypeOfExprTypes.InsertNode(Canon, InsertPos);
      toe = Canon;
    }
  } else {
    QualType Canonical = getCanonicalType(tofExpr->getType());
    toe = new (*this, TypeAlignment) TypeOfExprType(tofExpr, Canonical);
  }
  Types.push_back(toe);
  return QualType(toe, 0);
}

/// getTypeOfType -  Unlike many "get<Type>" functions, we don't unique
/// TypeOfType nodes. The only motivation to unique these nodes would be
/// memory savings. Since typeof(t) is fairly uncommon, space shouldn't be
/// an issue. This doesn't affect the type checker, since it operates
/// on canonical types (which are always unique).
QualType ASTContext::getTypeOfType(QualType tofType) const {
  QualType Canonical = getCanonicalType(tofType);
  auto *tot = new (*this, TypeAlignment) TypeOfType(tofType, Canonical);
  Types.push_back(tot);
  return QualType(tot, 0);
}

/// Unlike many "get<Type>" functions, we don't unique DecltypeType
/// nodes. This would never be helpful, since each such type has its own
/// expression, and would not give a significant memory saving, since there
/// is an Expr tree under each such type.
QualType ASTContext::getDecltypeType(Expr *e, QualType UnderlyingType) const {
  DecltypeType *dt;

  // C++11 [temp.type]p2:
  //   If an expression e involves a template parameter, decltype(e) denotes a
  //   unique dependent type. Two such decltype-specifiers refer to the same
  //   type only if their expressions are equivalent (14.5.6.1).
  if (e->isInstantiationDependent()) {
    llvm::FoldingSetNodeID ID;
    DependentDecltypeType::Profile(ID, *this, e);

    void *InsertPos = nullptr;
    DependentDecltypeType *Canon
      = DependentDecltypeTypes.FindNodeOrInsertPos(ID, InsertPos);
    if (!Canon) {
      // Build a new, canonical decltype(expr) type.
      Canon = new (*this, TypeAlignment) DependentDecltypeType(*this, e);
      DependentDecltypeTypes.InsertNode(Canon, InsertPos);
    }
    dt = new (*this, TypeAlignment)
        DecltypeType(e, UnderlyingType, QualType((DecltypeType *)Canon, 0));
  } else {
    dt = new (*this, TypeAlignment)
        DecltypeType(e, UnderlyingType, getCanonicalType(UnderlyingType));
  }
  Types.push_back(dt);
  return QualType(dt, 0);
}

/// getUnaryTransformationType - We don't unique these, since the memory
/// savings are minimal and these are rare.
QualType ASTContext::getUnaryTransformType(QualType BaseType,
                                           QualType UnderlyingType,
                                           UnaryTransformType::UTTKind Kind)
    const {
  UnaryTransformType *ut = nullptr;

  if (BaseType->isDependentType()) {
    // Look in the folding set for an existing type.
    llvm::FoldingSetNodeID ID;
    DependentUnaryTransformType::Profile(ID, getCanonicalType(BaseType), Kind);

    void *InsertPos = nullptr;
    DependentUnaryTransformType *Canon
      = DependentUnaryTransformTypes.FindNodeOrInsertPos(ID, InsertPos);

    if (!Canon) {
      // Build a new, canonical __underlying_type(type) type.
      Canon = new (*this, TypeAlignment)
             DependentUnaryTransformType(*this, getCanonicalType(BaseType),
                                         Kind);
      DependentUnaryTransformTypes.InsertNode(Canon, InsertPos);
    }
    ut = new (*this, TypeAlignment) UnaryTransformType (BaseType,
                                                        QualType(), Kind,
                                                        QualType(Canon, 0));
  } else {
    QualType CanonType = getCanonicalType(UnderlyingType);
    ut = new (*this, TypeAlignment) UnaryTransformType (BaseType,
                                                        UnderlyingType, Kind,
                                                        CanonType);
  }
  Types.push_back(ut);
  return QualType(ut, 0);
}

/// getAutoType - Return the uniqued reference to the 'auto' type which has been
/// deduced to the given type, or to the canonical undeduced 'auto' type, or the
/// canonical deduced-but-dependent 'auto' type.
QualType
ASTContext::getAutoType(QualType DeducedType, AutoTypeKeyword Keyword,
                        bool IsDependent, bool IsPack,
                        ConceptDecl *TypeConstraintConcept,
                        ArrayRef<TemplateArgument> TypeConstraintArgs) const {
  assert((!IsPack || IsDependent) && "only use IsPack for a dependent pack");
  if (DeducedType.isNull() && Keyword == AutoTypeKeyword::Auto &&
      !TypeConstraintConcept && !IsDependent)
    return getAutoDeductType();

  // Look in the folding set for an existing type.
  void *InsertPos = nullptr;
  llvm::FoldingSetNodeID ID;
  AutoType::Profile(ID, *this, DeducedType, Keyword, IsDependent,
                    TypeConstraintConcept, TypeConstraintArgs);
  if (AutoType *AT = AutoTypes.FindNodeOrInsertPos(ID, InsertPos))
    return QualType(AT, 0);

  void *Mem = Allocate(sizeof(AutoType) +
                       sizeof(TemplateArgument) * TypeConstraintArgs.size(),
                       TypeAlignment);
  auto *AT = new (Mem) AutoType(
      DeducedType, Keyword,
      (IsDependent ? TypeDependence::DependentInstantiation
                   : TypeDependence::None) |
          (IsPack ? TypeDependence::UnexpandedPack : TypeDependence::None),
      TypeConstraintConcept, TypeConstraintArgs);
  Types.push_back(AT);
  if (InsertPos)
    AutoTypes.InsertNode(AT, InsertPos);
  return QualType(AT, 0);
}

/// Return the uniqued reference to the deduced template specialization type
/// which has been deduced to the given type, or to the canonical undeduced
/// such type, or the canonical deduced-but-dependent such type.
QualType ASTContext::getDeducedTemplateSpecializationType(
    TemplateName Template, QualType DeducedType, bool IsDependent) const {
  // Look in the folding set for an existing type.
  void *InsertPos = nullptr;
  llvm::FoldingSetNodeID ID;
  DeducedTemplateSpecializationType::Profile(ID, Template, DeducedType,
                                             IsDependent);
  if (DeducedTemplateSpecializationType *DTST =
          DeducedTemplateSpecializationTypes.FindNodeOrInsertPos(ID, InsertPos))
    return QualType(DTST, 0);

  auto *DTST = new (*this, TypeAlignment)
      DeducedTemplateSpecializationType(Template, DeducedType, IsDependent);
  Types.push_back(DTST);
  if (InsertPos)
    DeducedTemplateSpecializationTypes.InsertNode(DTST, InsertPos);
  return QualType(DTST, 0);
}

/// getAtomicType - Return the uniqued reference to the atomic type for
/// the given value type.
QualType ASTContext::getAtomicType(QualType T) const {
  // Unique pointers, to guarantee there is only one pointer of a particular
  // structure.
  llvm::FoldingSetNodeID ID;
  AtomicType::Profile(ID, T);

  void *InsertPos = nullptr;
  if (AtomicType *AT = AtomicTypes.FindNodeOrInsertPos(ID, InsertPos))
    return QualType(AT, 0);

  // If the atomic value type isn't canonical, this won't be a canonical type
  // either, so fill in the canonical type field.
  QualType Canonical;
  if (!T.isCanonical()) {
    Canonical = getAtomicType(getCanonicalType(T));

    // Get the new insert position for the node we care about.
    AtomicType *NewIP = AtomicTypes.FindNodeOrInsertPos(ID, InsertPos);
    assert(!NewIP && "Shouldn't be in the map!"); (void)NewIP;
  }
  auto *New = new (*this, TypeAlignment) AtomicType(T, Canonical);
  Types.push_back(New);
  AtomicTypes.InsertNode(New, InsertPos);
  return QualType(New, 0);
}

/// getAutoDeductType - Get type pattern for deducing against 'auto'.
QualType ASTContext::getAutoDeductType() const {
  if (AutoDeductTy.isNull())
    AutoDeductTy = QualType(new (*this, TypeAlignment)
                                AutoType(QualType(), AutoTypeKeyword::Auto,
                                         TypeDependence::None,
                                         /*concept*/ nullptr, /*args*/ {}),
                            0);
  return AutoDeductTy;
}

/// getAutoRRefDeductType - Get type pattern for deducing against 'auto &&'.
QualType ASTContext::getAutoRRefDeductType() const {
  if (AutoRRefDeductTy.isNull())
    AutoRRefDeductTy = getRValueReferenceType(getAutoDeductType());
  assert(!AutoRRefDeductTy.isNull() && "can't build 'auto &&' pattern");
  return AutoRRefDeductTy;
}

/// getTagDeclType - Return the unique reference to the type for the
/// specified TagDecl (struct/union/class/enum) decl.
QualType ASTContext::getTagDeclType(const TagDecl *Decl) const {
  assert(Decl);
  // FIXME: What is the design on getTagDeclType when it requires casting
  // away const?  mutable?
  return getTypeDeclType(const_cast<TagDecl*>(Decl));
}

/// getSizeType - Return the unique type for "size_t" (C99 7.17), the result
/// of the sizeof operator (C99 6.5.3.4p4). The value is target dependent and
/// needs to agree with the definition in <stddef.h>.
CanQualType ASTContext::getSizeType() const {
  return getFromTargetType(Target->getSizeType());
}

/// Return the unique signed counterpart of the integer type
/// corresponding to size_t.
CanQualType ASTContext::getSignedSizeType() const {
  return getFromTargetType(Target->getSignedSizeType());
}

/// getIntMaxType - Return the unique type for "intmax_t" (C99 7.18.1.5).
CanQualType ASTContext::getIntMaxType() const {
  return getFromTargetType(Target->getIntMaxType());
}

/// getUIntMaxType - Return the unique type for "uintmax_t" (C99 7.18.1.5).
CanQualType ASTContext::getUIntMaxType() const {
  return getFromTargetType(Target->getUIntMaxType());
}

/// getSignedWCharType - Return the type of "signed wchar_t".
/// Used when in C++, as a GCC extension.
QualType ASTContext::getSignedWCharType() const {
  // FIXME: derive from "Target" ?
  return WCharTy;
}

/// getUnsignedWCharType - Return the type of "unsigned wchar_t".
/// Used when in C++, as a GCC extension.
QualType ASTContext::getUnsignedWCharType() const {
  // FIXME: derive from "Target" ?
  return UnsignedIntTy;
}

QualType ASTContext::getIntPtrType() const {
  return getFromTargetType(Target->getIntPtrType());
}

QualType ASTContext::getUIntPtrType() const {
  return getCorrespondingUnsignedType(getIntPtrType());
}

/// getPointerDiffType - Return the unique type for "ptrdiff_t" (C99 7.17)
/// defined in <stddef.h>. Pointer - pointer requires this (C99 6.5.6p9).
QualType ASTContext::getPointerDiffType() const {
  return getFromTargetType(Target->getPtrDiffType(0));
}

/// Return the unique unsigned counterpart of "ptrdiff_t"
/// integer type. The standard (C11 7.21.6.1p7) refers to this type
/// in the definition of %tu format specifier.
QualType ASTContext::getUnsignedPointerDiffType() const {
  return getFromTargetType(Target->getUnsignedPtrDiffType(0));
}

/// Return the unique type for "pid_t" defined in
/// <sys/types.h>. We need this to compute the correct type for vfork().
QualType ASTContext::getProcessIDType() const {
  return getFromTargetType(Target->getProcessIDType());
}

//===----------------------------------------------------------------------===//
//                              Type Operators
//===----------------------------------------------------------------------===//

CanQualType ASTContext::getCanonicalParamType(QualType T) const {
  // Push qualifiers into arrays, and then discard any remaining
  // qualifiers.
  T = getCanonicalType(T);
  T = getVariableArrayDecayedType(T);
  const Type *Ty = T.getTypePtr();
  QualType Result;
  if (isa<ArrayType>(Ty)) {
    Result = getArrayDecayedType(QualType(Ty,0));
  } else if (isa<FunctionType>(Ty)) {
    Result = getPointerType(QualType(Ty, 0));
  } else {
    Result = QualType(Ty, 0);
  }

  return CanQualType::CreateUnsafe(Result);
}

QualType ASTContext::getUnqualifiedArrayType(QualType type,
                                             Qualifiers &quals) {
  SplitQualType splitType = type.getSplitUnqualifiedType();

  // FIXME: getSplitUnqualifiedType() actually walks all the way to
  // the unqualified desugared type and then drops it on the floor.
  // We then have to strip that sugar back off with
  // getUnqualifiedDesugaredType(), which is silly.
  const auto *AT =
      dyn_cast<ArrayType>(splitType.Ty->getUnqualifiedDesugaredType());

  // If we don't have an array, just use the results in splitType.
  if (!AT) {
    quals = splitType.Quals;
    return QualType(splitType.Ty, 0);
  }

  // Otherwise, recurse on the array's element type.
  QualType elementType = AT->getElementType();
  QualType unqualElementType = getUnqualifiedArrayType(elementType, quals);

  // If that didn't change the element type, AT has no qualifiers, so we
  // can just use the results in splitType.
  if (elementType == unqualElementType) {
    assert(quals.empty()); // from the recursive call
    quals = splitType.Quals;
    return QualType(splitType.Ty, 0);
  }

  // Otherwise, add in the qualifiers from the outermost type, then
  // build the type back up.
  quals.addConsistentQualifiers(splitType.Quals);

  if (const auto *CAT = dyn_cast<ConstantArrayType>(AT)) {
    return getConstantArrayType(unqualElementType, CAT->getSize(),
                                CAT->getSizeExpr(), CAT->getSizeModifier(), 0);
  }

  if (const auto *IAT = dyn_cast<IncompleteArrayType>(AT)) {
    return getIncompleteArrayType(unqualElementType, IAT->getSizeModifier(), 0);
  }

  if (const auto *VAT = dyn_cast<VariableArrayType>(AT)) {
    return getVariableArrayType(unqualElementType,
                                VAT->getSizeExpr(),
                                VAT->getSizeModifier(),
                                VAT->getIndexTypeCVRQualifiers(),
                                VAT->getBracketsRange());
  }

  const auto *DSAT = cast<DependentSizedArrayType>(AT);
  return getDependentSizedArrayType(unqualElementType, DSAT->getSizeExpr(),
                                    DSAT->getSizeModifier(), 0,
                                    SourceRange());
}

/// Attempt to unwrap two types that may both be array types with the same bound
/// (or both be array types of unknown bound) for the purpose of comparing the
/// cv-decomposition of two types per C++ [conv.qual].
bool ASTContext::UnwrapSimilarArrayTypes(QualType &T1, QualType &T2) {
  bool UnwrappedAny = false;
  while (true) {
    auto *AT1 = getAsArrayType(T1);
    if (!AT1) return UnwrappedAny;

    auto *AT2 = getAsArrayType(T2);
    if (!AT2) return UnwrappedAny;

    // If we don't have two array types with the same constant bound nor two
    // incomplete array types, we've unwrapped everything we can.
    if (auto *CAT1 = dyn_cast<ConstantArrayType>(AT1)) {
      auto *CAT2 = dyn_cast<ConstantArrayType>(AT2);
      if (!CAT2 || CAT1->getSize() != CAT2->getSize())
        return UnwrappedAny;
    } else if (!isa<IncompleteArrayType>(AT1) ||
               !isa<IncompleteArrayType>(AT2)) {
      return UnwrappedAny;
    }

    T1 = AT1->getElementType();
    T2 = AT2->getElementType();
    UnwrappedAny = true;
  }
}

/// Attempt to unwrap two types that may be similar (C++ [conv.qual]).
///
/// If T1 and T2 are both pointer types of the same kind, or both array types
/// with the same bound, unwraps layers from T1 and T2 until a pointer type is
/// unwrapped. Top-level qualifiers on T1 and T2 are ignored.
///
/// This function will typically be called in a loop that successively
/// "unwraps" pointer and pointer-to-member types to compare them at each
/// level.
///
/// \return \c true if a pointer type was unwrapped, \c false if we reached a
/// pair of types that can't be unwrapped further.
bool ASTContext::UnwrapSimilarTypes(QualType &T1, QualType &T2) {
  UnwrapSimilarArrayTypes(T1, T2);

  const auto *T1PtrType = T1->getAs<PointerType>();
  const auto *T2PtrType = T2->getAs<PointerType>();
  if (T1PtrType && T2PtrType) {
    T1 = T1PtrType->getPointeeType();
    T2 = T2PtrType->getPointeeType();
    return true;
  }

  const auto *T1MPType = T1->getAs<MemberPointerType>();
  const auto *T2MPType = T2->getAs<MemberPointerType>();
  if (T1MPType && T2MPType &&
      hasSameUnqualifiedType(QualType(T1MPType->getClass(), 0),
                             QualType(T2MPType->getClass(), 0))) {
    T1 = T1MPType->getPointeeType();
    T2 = T2MPType->getPointeeType();
    return true;
  }

  if (getLangOpts().ObjC) {
    const auto *T1OPType = T1->getAs<ObjCObjectPointerType>();
    const auto *T2OPType = T2->getAs<ObjCObjectPointerType>();
    if (T1OPType && T2OPType) {
      T1 = T1OPType->getPointeeType();
      T2 = T2OPType->getPointeeType();
      return true;
    }
  }

  // FIXME: Block pointers, too?

  return false;
}

bool ASTContext::hasSimilarType(QualType T1, QualType T2) {
  while (true) {
    Qualifiers Quals;
    T1 = getUnqualifiedArrayType(T1, Quals);
    T2 = getUnqualifiedArrayType(T2, Quals);
    if (hasSameType(T1, T2))
      return true;
    if (!UnwrapSimilarTypes(T1, T2))
      return false;
  }
}

bool ASTContext::hasCvrSimilarType(QualType T1, QualType T2) {
  while (true) {
    Qualifiers Quals1, Quals2;
    T1 = getUnqualifiedArrayType(T1, Quals1);
    T2 = getUnqualifiedArrayType(T2, Quals2);

    Quals1.removeCVRQualifiers();
    Quals2.removeCVRQualifiers();
    if (Quals1 != Quals2)
      return false;

    if (hasSameType(T1, T2))
      return true;

    if (!UnwrapSimilarTypes(T1, T2))
      return false;
  }
}

DeclarationNameInfo
ASTContext::getNameForTemplate(TemplateName Name,
                               SourceLocation NameLoc) const {
  switch (Name.getKind()) {
  case TemplateName::QualifiedTemplate:
  case TemplateName::Template:
    // DNInfo work in progress: CHECKME: what about DNLoc?
    return DeclarationNameInfo(Name.getAsTemplateDecl()->getDeclName(),
                               NameLoc);

  case TemplateName::OverloadedTemplate: {
    OverloadedTemplateStorage *Storage = Name.getAsOverloadedTemplate();
    // DNInfo work in progress: CHECKME: what about DNLoc?
    return DeclarationNameInfo((*Storage->begin())->getDeclName(), NameLoc);
  }

  case TemplateName::AssumedTemplate: {
    AssumedTemplateStorage *Storage = Name.getAsAssumedTemplateName();
    return DeclarationNameInfo(Storage->getDeclName(), NameLoc);
  }

  case TemplateName::DependentTemplate: {
    DependentTemplateName *DTN = Name.getAsDependentTemplateName();
    DeclarationName DName;
    if (DTN->isIdentifier()) {
      DName = DeclarationNames.getIdentifier(DTN->getIdentifier());
      return DeclarationNameInfo(DName, NameLoc);
    } else {
      DName = DeclarationNames.getCXXOperatorName(DTN->getOperator());
      // DNInfo work in progress: FIXME: source locations?
      DeclarationNameLoc DNLoc;
      DNLoc.CXXOperatorName.BeginOpNameLoc = SourceLocation().getRawEncoding();
      DNLoc.CXXOperatorName.EndOpNameLoc = SourceLocation().getRawEncoding();
      return DeclarationNameInfo(DName, NameLoc, DNLoc);
    }
  }

  case TemplateName::SubstTemplateTemplateParm: {
    SubstTemplateTemplateParmStorage *subst
      = Name.getAsSubstTemplateTemplateParm();
    return DeclarationNameInfo(subst->getParameter()->getDeclName(),
                               NameLoc);
  }

  case TemplateName::SubstTemplateTemplateParmPack: {
    SubstTemplateTemplateParmPackStorage *subst
      = Name.getAsSubstTemplateTemplateParmPack();
    return DeclarationNameInfo(subst->getParameterPack()->getDeclName(),
                               NameLoc);
  }
  }

  llvm_unreachable("bad template name kind!");
}

TemplateName ASTContext::getCanonicalTemplateName(TemplateName Name) const {
  switch (Name.getKind()) {
  case TemplateName::QualifiedTemplate:
  case TemplateName::Template: {
    TemplateDecl *Template = Name.getAsTemplateDecl();
    if (auto *TTP  = dyn_cast<TemplateTemplateParmDecl>(Template))
      Template = getCanonicalTemplateTemplateParmDecl(TTP);

    // The canonical template name is the canonical template declaration.
    return TemplateName(cast<TemplateDecl>(Template->getCanonicalDecl()));
  }

  case TemplateName::OverloadedTemplate:
  case TemplateName::AssumedTemplate:
    llvm_unreachable("cannot canonicalize unresolved template");

  case TemplateName::DependentTemplate: {
    DependentTemplateName *DTN = Name.getAsDependentTemplateName();
    assert(DTN && "Non-dependent template names must refer to template decls.");
    return DTN->CanonicalTemplateName;
  }

  case TemplateName::SubstTemplateTemplateParm: {
    SubstTemplateTemplateParmStorage *subst
      = Name.getAsSubstTemplateTemplateParm();
    return getCanonicalTemplateName(subst->getReplacement());
  }

  case TemplateName::SubstTemplateTemplateParmPack: {
    SubstTemplateTemplateParmPackStorage *subst
                                  = Name.getAsSubstTemplateTemplateParmPack();
    TemplateTemplateParmDecl *canonParameter
      = getCanonicalTemplateTemplateParmDecl(subst->getParameterPack());
    TemplateArgument canonArgPack
      = getCanonicalTemplateArgument(subst->getArgumentPack());
    return getSubstTemplateTemplateParmPack(canonParameter, canonArgPack);
  }
  }

  llvm_unreachable("bad template name!");
}

bool ASTContext::hasSameTemplateName(TemplateName X, TemplateName Y) {
  X = getCanonicalTemplateName(X);
  Y = getCanonicalTemplateName(Y);
  return X.getAsVoidPointer() == Y.getAsVoidPointer();
}

TemplateArgument
ASTContext::getCanonicalTemplateArgument(const TemplateArgument &Arg) const {
  switch (Arg.getKind()) {
    case TemplateArgument::Null:
      return Arg;

    case TemplateArgument::Expression:
      return Arg;

    case TemplateArgument::Declaration: {
      auto *D = cast<ValueDecl>(Arg.getAsDecl()->getCanonicalDecl());
      return TemplateArgument(D, Arg.getParamTypeForDecl());
    }

    case TemplateArgument::NullPtr:
      return TemplateArgument(getCanonicalType(Arg.getNullPtrType()),
                              /*isNullPtr*/true);

    case TemplateArgument::Template:
      return TemplateArgument(getCanonicalTemplateName(Arg.getAsTemplate()));

    case TemplateArgument::TemplateExpansion:
      return TemplateArgument(getCanonicalTemplateName(
                                         Arg.getAsTemplateOrTemplatePattern()),
                              Arg.getNumTemplateExpansions());

    case TemplateArgument::Integral:
      return TemplateArgument(Arg, getCanonicalType(Arg.getIntegralType()));

    case TemplateArgument::Type:
      return TemplateArgument(getCanonicalType(Arg.getAsType()));

    case TemplateArgument::Pack: {
      if (Arg.pack_size() == 0)
        return Arg;

      auto *CanonArgs = new (*this) TemplateArgument[Arg.pack_size()];
      unsigned Idx = 0;
      for (TemplateArgument::pack_iterator A = Arg.pack_begin(),
                                        AEnd = Arg.pack_end();
           A != AEnd; (void)++A, ++Idx)
        CanonArgs[Idx] = getCanonicalTemplateArgument(*A);

      return TemplateArgument(llvm::makeArrayRef(CanonArgs, Arg.pack_size()));
    }
  }

  // Silence GCC warning
  llvm_unreachable("Unhandled template argument kind");
}

NestedNameSpecifier *
ASTContext::getCanonicalNestedNameSpecifier(NestedNameSpecifier *NNS) const {
  if (!NNS)
    return nullptr;

  switch (NNS->getKind()) {
  case NestedNameSpecifier::Identifier:
    // Canonicalize the prefix but keep the identifier the same.
    return NestedNameSpecifier::Create(*this,
                         getCanonicalNestedNameSpecifier(NNS->getPrefix()),
                                       NNS->getAsIdentifier());

  case NestedNameSpecifier::Namespace:
    // A namespace is canonical; build a nested-name-specifier with
    // this namespace and no prefix.
    return NestedNameSpecifier::Create(*this, nullptr,
                                 NNS->getAsNamespace()->getOriginalNamespace());

  case NestedNameSpecifier::NamespaceAlias:
    // A namespace is canonical; build a nested-name-specifier with
    // this namespace and no prefix.
    return NestedNameSpecifier::Create(*this, nullptr,
                                    NNS->getAsNamespaceAlias()->getNamespace()
                                                      ->getOriginalNamespace());

  case NestedNameSpecifier::TypeSpec:
  case NestedNameSpecifier::TypeSpecWithTemplate: {
    QualType T = getCanonicalType(QualType(NNS->getAsType(), 0));

    // If we have some kind of dependent-named type (e.g., "typename T::type"),
    // break it apart into its prefix and identifier, then reconsititute those
    // as the canonical nested-name-specifier. This is required to canonicalize
    // a dependent nested-name-specifier involving typedefs of dependent-name
    // types, e.g.,
    //   typedef typename T::type T1;
    //   typedef typename T1::type T2;
    if (const auto *DNT = T->getAs<DependentNameType>())
      return NestedNameSpecifier::Create(*this, DNT->getQualifier(),
                           const_cast<IdentifierInfo *>(DNT->getIdentifier()));

    // Otherwise, just canonicalize the type, and force it to be a TypeSpec.
    // FIXME: Why are TypeSpec and TypeSpecWithTemplate distinct in the
    // first place?
    return NestedNameSpecifier::Create(*this, nullptr, false,
                                       const_cast<Type *>(T.getTypePtr()));
  }

  case NestedNameSpecifier::Global:
  case NestedNameSpecifier::Super:
    // The global specifier and __super specifer are canonical and unique.
    return NNS;
  }

  llvm_unreachable("Invalid NestedNameSpecifier::Kind!");
}

const ArrayType *ASTContext::getAsArrayType(QualType T) const {
  // Handle the non-qualified case efficiently.
  if (!T.hasLocalQualifiers()) {
    // Handle the common positive case fast.
    if (const auto *AT = dyn_cast<ArrayType>(T))
      return AT;
  }

  // Handle the common negative case fast.
  if (!isa<ArrayType>(T.getCanonicalType()))
    return nullptr;

  // Apply any qualifiers from the array type to the element type.  This
  // implements C99 6.7.3p8: "If the specification of an array type includes
  // any type qualifiers, the element type is so qualified, not the array type."

  // If we get here, we either have type qualifiers on the type, or we have
  // sugar such as a typedef in the way.  If we have type qualifiers on the type
  // we must propagate them down into the element type.

  SplitQualType split = T.getSplitDesugaredType();
  Qualifiers qs = split.Quals;

  // If we have a simple case, just return now.
  const auto *ATy = dyn_cast<ArrayType>(split.Ty);
  if (!ATy || qs.empty())
    return ATy;

  // Otherwise, we have an array and we have qualifiers on it.  Push the
  // qualifiers into the array element type and return a new array type.
  QualType NewEltTy = getQualifiedType(ATy->getElementType(), qs);

  if (const auto *CAT = dyn_cast<ConstantArrayType>(ATy))
    return cast<ArrayType>(getConstantArrayType(NewEltTy, CAT->getSize(),
                                                CAT->getSizeExpr(),
                                                CAT->getSizeModifier(),
                                           CAT->getIndexTypeCVRQualifiers()));
  if (const auto *IAT = dyn_cast<IncompleteArrayType>(ATy))
    return cast<ArrayType>(getIncompleteArrayType(NewEltTy,
                                                  IAT->getSizeModifier(),
                                           IAT->getIndexTypeCVRQualifiers()));

  if (const auto *DSAT = dyn_cast<DependentSizedArrayType>(ATy))
    return cast<ArrayType>(
                     getDependentSizedArrayType(NewEltTy,
                                                DSAT->getSizeExpr(),
                                                DSAT->getSizeModifier(),
                                              DSAT->getIndexTypeCVRQualifiers(),
                                                DSAT->getBracketsRange()));

  const auto *VAT = cast<VariableArrayType>(ATy);
  return cast<ArrayType>(getVariableArrayType(NewEltTy,
                                              VAT->getSizeExpr(),
                                              VAT->getSizeModifier(),
                                              VAT->getIndexTypeCVRQualifiers(),
                                              VAT->getBracketsRange()));
}

QualType ASTContext::getAdjustedParameterType(QualType T) const {
  if (T->isArrayType() || T->isFunctionType())
    return getDecayedType(T);
  return T;
}

QualType ASTContext::getSignatureParameterType(QualType T) const {
  T = getVariableArrayDecayedType(T);
  T = getAdjustedParameterType(T);
  return T.getUnqualifiedType();
}

QualType ASTContext::getExceptionObjectType(QualType T) const {
  // C++ [except.throw]p3:
  //   A throw-expression initializes a temporary object, called the exception
  //   object, the type of which is determined by removing any top-level
  //   cv-qualifiers from the static type of the operand of throw and adjusting
  //   the type from "array of T" or "function returning T" to "pointer to T"
  //   or "pointer to function returning T", [...]
  T = getVariableArrayDecayedType(T);
  if (T->isArrayType() || T->isFunctionType())
    T = getDecayedType(T);
  return T.getUnqualifiedType();
}

/// getArrayDecayedType - Return the properly qualified result of decaying the
/// specified array type to a pointer.  This operation is non-trivial when
/// handling typedefs etc.  The canonical type of "T" must be an array type,
/// this returns a pointer to a properly qualified element of the array.
///
/// See C99 6.7.5.3p7 and C99 6.3.2.1p3.
QualType ASTContext::getArrayDecayedType(QualType Ty) const {
  // Get the element type with 'getAsArrayType' so that we don't lose any
  // typedefs in the element type of the array.  This also handles propagation
  // of type qualifiers from the array type into the element type if present
  // (C99 6.7.3p8).
  const ArrayType *PrettyArrayType = getAsArrayType(Ty);
  assert(PrettyArrayType && "Not an array type!");

  QualType PtrTy = getPointerType(PrettyArrayType->getElementType());

  // int x[restrict 4] ->  int *restrict
  QualType Result = getQualifiedType(PtrTy,
                                     PrettyArrayType->getIndexTypeQualifiers());

  // int x[_Nullable] -> int * _Nullable
  if (auto Nullability = Ty->getNullability(*this)) {
    Result = const_cast<ASTContext *>(this)->getAttributedType(
        AttributedType::getNullabilityAttrKind(*Nullability), Result, Result);
  }
  return Result;
}

QualType ASTContext::getBaseElementType(const ArrayType *array) const {
  return getBaseElementType(array->getElementType());
}

QualType ASTContext::getBaseElementType(QualType type) const {
  Qualifiers qs;
  while (true) {
    SplitQualType split = type.getSplitDesugaredType();
    const ArrayType *array = split.Ty->getAsArrayTypeUnsafe();
    if (!array) break;

    type = array->getElementType();
    qs.addConsistentQualifiers(split.Quals);
  }

  return getQualifiedType(type, qs);
}

/// getConstantArrayElementCount - Returns number of constant array elements.
uint64_t
ASTContext::getConstantArrayElementCount(const ConstantArrayType *CA)  const {
  uint64_t ElementCount = 1;
  do {
    ElementCount *= CA->getSize().getZExtValue();
    CA = dyn_cast_or_null<ConstantArrayType>(
      CA->getElementType()->getAsArrayTypeUnsafe());
  } while (CA);
  return ElementCount;
}

/// getFloatingRank - Return a relative rank for floating point types.
/// This routine will assert if passed a built-in type that isn't a float.
static FloatingRank getFloatingRank(QualType T) {
  if (const auto *CT = T->getAs<ComplexType>())
    return getFloatingRank(CT->getElementType());

  switch (T->castAs<BuiltinType>()->getKind()) {
  default: llvm_unreachable("getFloatingRank(): not a floating type");
  case BuiltinType::Float16:    return Float16Rank;
  case BuiltinType::Half:       return HalfRank;
  case BuiltinType::Float:      return FloatRank;
  case BuiltinType::Double:     return DoubleRank;
  case BuiltinType::LongDouble: return LongDoubleRank;
  case BuiltinType::Float128:   return Float128Rank;
  case BuiltinType::BFloat16:   return BFloat16Rank;
  }
}

/// getFloatingTypeOfSizeWithinDomain - Returns a real floating
/// point or a complex type (based on typeDomain/typeSize).
/// 'typeDomain' is a real floating point or complex type.
/// 'typeSize' is a real floating point or complex type.
QualType ASTContext::getFloatingTypeOfSizeWithinDomain(QualType Size,
                                                       QualType Domain) const {
  FloatingRank EltRank = getFloatingRank(Size);
  if (Domain->isComplexType()) {
    switch (EltRank) {
    case BFloat16Rank: llvm_unreachable("Complex bfloat16 is not supported");
    case Float16Rank:
    case HalfRank: llvm_unreachable("Complex half is not supported");
    case FloatRank:      return FloatComplexTy;
    case DoubleRank:     return DoubleComplexTy;
    case LongDoubleRank: return LongDoubleComplexTy;
    case Float128Rank:   return Float128ComplexTy;
    }
  }

  assert(Domain->isRealFloatingType() && "Unknown domain!");
  switch (EltRank) {
  case Float16Rank:    return HalfTy;
  case BFloat16Rank:   return BFloat16Ty;
  case HalfRank:       return HalfTy;
  case FloatRank:      return FloatTy;
  case DoubleRank:     return DoubleTy;
  case LongDoubleRank: return LongDoubleTy;
  case Float128Rank:   return Float128Ty;
  }
  llvm_unreachable("getFloatingRank(): illegal value for rank");
}

/// getFloatingTypeOrder - Compare the rank of the two specified floating
/// point types, ignoring the domain of the type (i.e. 'double' ==
/// '_Complex double').  If LHS > RHS, return 1.  If LHS == RHS, return 0. If
/// LHS < RHS, return -1.
int ASTContext::getFloatingTypeOrder(QualType LHS, QualType RHS) const {
  FloatingRank LHSR = getFloatingRank(LHS);
  FloatingRank RHSR = getFloatingRank(RHS);

  if (LHSR == RHSR)
    return 0;
  if (LHSR > RHSR)
    return 1;
  return -1;
}

int ASTContext::getFloatingTypeSemanticOrder(QualType LHS, QualType RHS) const {
  if (&getFloatTypeSemantics(LHS) == &getFloatTypeSemantics(RHS))
    return 0;
  return getFloatingTypeOrder(LHS, RHS);
}

/// getIntegerRank - Return an integer conversion rank (C99 6.3.1.1p1). This
/// routine will assert if passed a built-in type that isn't an integer or enum,
/// or if it is not canonicalized.
unsigned ASTContext::getIntegerRank(const Type *T) const {
  assert(T->isCanonicalUnqualified() && "T should be canonicalized");
#if INTEL_CUSTOMIZATION
  if (isa<ArbPrecIntType>(T)) {
    return 7 + (getIntWidth(QualType(T, 0)) << 3);
  }
#endif // INTEL_CUSTOMIZATION

  // Results in this 'losing' to any type of the same size, but winning if
  // larger.
  if (const auto *EIT = dyn_cast<ExtIntType>(T))
    return 0 + (EIT->getNumBits() << 3);

  switch (cast<BuiltinType>(T)->getKind()) {
  default: llvm_unreachable("getIntegerRank(): not a built-in integer");
  case BuiltinType::Bool:
    return 1 + (getIntWidth(BoolTy) << 3);
  case BuiltinType::Char_S:
  case BuiltinType::Char_U:
  case BuiltinType::SChar:
  case BuiltinType::UChar:
    return 2 + (getIntWidth(CharTy) << 3);
  case BuiltinType::Short:
  case BuiltinType::UShort:
    return 3 + (getIntWidth(ShortTy) << 3);
  case BuiltinType::Int:
  case BuiltinType::UInt:
    return 4 + (getIntWidth(IntTy) << 3);
  case BuiltinType::Long:
  case BuiltinType::ULong:
    return 5 + (getIntWidth(LongTy) << 3);
  case BuiltinType::LongLong:
  case BuiltinType::ULongLong:
    return 6 + (getIntWidth(LongLongTy) << 3);
  case BuiltinType::Int128:
  case BuiltinType::UInt128:
    return 7 + (getIntWidth(Int128Ty) << 3);
  }
}

/// Whether this is a promotable bitfield reference according
/// to C99 6.3.1.1p2, bullet 2 (and GCC extensions).
///
/// \returns the type this bit-field will promote to, or NULL if no
/// promotion occurs.
QualType ASTContext::isPromotableBitField(Expr *E) const {
  if (E->isTypeDependent() || E->isValueDependent())
    return {};

  // C++ [conv.prom]p5:
  //    If the bit-field has an enumerated type, it is treated as any other
  //    value of that type for promotion purposes.
  if (getLangOpts().CPlusPlus && E->getType()->isEnumeralType())
    return {};

  // FIXME: We should not do this unless E->refersToBitField() is true. This
  // matters in C where getSourceBitField() will find bit-fields for various
  // cases where the source expression is not a bit-field designator.

  FieldDecl *Field = E->getSourceBitField(); // FIXME: conditional bit-fields?
  if (!Field)
    return {};

  QualType FT = Field->getType();

  uint64_t BitWidth = Field->getBitWidthValue(*this);
  uint64_t IntSize = getTypeSize(IntTy);
  // C++ [conv.prom]p5:
  //   A prvalue for an integral bit-field can be converted to a prvalue of type
  //   int if int can represent all the values of the bit-field; otherwise, it
  //   can be converted to unsigned int if unsigned int can represent all the
  //   values of the bit-field. If the bit-field is larger yet, no integral
  //   promotion applies to it.
  // C11 6.3.1.1/2:
  //   [For a bit-field of type _Bool, int, signed int, or unsigned int:]
  //   If an int can represent all values of the original type (as restricted by
  //   the width, for a bit-field), the value is converted to an int; otherwise,
  //   it is converted to an unsigned int.
  //
  // FIXME: C does not permit promotion of a 'long : 3' bitfield to int.
  //        We perform that promotion here to match GCC and C++.
  // FIXME: C does not permit promotion of an enum bit-field whose rank is
  //        greater than that of 'int'. We perform that promotion to match GCC.
  if (BitWidth < IntSize)
    return IntTy;

  if (BitWidth == IntSize)
    return FT->isSignedIntegerType() ? IntTy : UnsignedIntTy;

  // Bit-fields wider than int are not subject to promotions, and therefore act
  // like the base type. GCC has some weird bugs in this area that we
  // deliberately do not follow (GCC follows a pre-standard resolution to
  // C's DR315 which treats bit-width as being part of the type, and this leaks
  // into their semantics in some cases).
  return {};
}

/// getPromotedIntegerType - Returns the type that Promotable will
/// promote to: C99 6.3.1.1p2, assuming that Promotable is a promotable
/// integer type.
QualType ASTContext::getPromotedIntegerType(QualType Promotable) const {
  assert(!Promotable.isNull());
  assert(Promotable->isPromotableIntegerType());
  if (const auto *ET = Promotable->getAs<EnumType>())
    return ET->getDecl()->getPromotionType();

  if (const auto *BT = Promotable->getAs<BuiltinType>()) {
    // C++ [conv.prom]: A prvalue of type char16_t, char32_t, or wchar_t
    // (3.9.1) can be converted to a prvalue of the first of the following
    // types that can represent all the values of its underlying type:
    // int, unsigned int, long int, unsigned long int, long long int, or
    // unsigned long long int [...]
    // FIXME: Is there some better way to compute this?
    if (BT->getKind() == BuiltinType::WChar_S ||
        BT->getKind() == BuiltinType::WChar_U ||
        BT->getKind() == BuiltinType::Char8 ||
        BT->getKind() == BuiltinType::Char16 ||
        BT->getKind() == BuiltinType::Char32) {
      bool FromIsSigned = BT->getKind() == BuiltinType::WChar_S;
      uint64_t FromSize = getTypeSize(BT);
      QualType PromoteTypes[] = { IntTy, UnsignedIntTy, LongTy, UnsignedLongTy,
                                  LongLongTy, UnsignedLongLongTy };
      for (size_t Idx = 0; Idx < llvm::array_lengthof(PromoteTypes); ++Idx) {
        uint64_t ToSize = getTypeSize(PromoteTypes[Idx]);
        if (FromSize < ToSize ||
            (FromSize == ToSize &&
             FromIsSigned == PromoteTypes[Idx]->isSignedIntegerType()))
          return PromoteTypes[Idx];
      }
      llvm_unreachable("char type should fit into long long");
    }
  }

  // At this point, we should have a signed or unsigned integer type.
  if (Promotable->isSignedIntegerType())
    return IntTy;
  uint64_t PromotableSize = getIntWidth(Promotable);
  uint64_t IntSize = getIntWidth(IntTy);
  assert(Promotable->isUnsignedIntegerType() && PromotableSize <= IntSize);
  return (PromotableSize != IntSize) ? IntTy : UnsignedIntTy;
}

/// Recurses in pointer/array types until it finds an objc retainable
/// type and returns its ownership.
Qualifiers::ObjCLifetime ASTContext::getInnerObjCOwnership(QualType T) const {
  while (!T.isNull()) {
    if (T.getObjCLifetime() != Qualifiers::OCL_None)
      return T.getObjCLifetime();
    if (T->isArrayType())
      T = getBaseElementType(T);
    else if (const auto *PT = T->getAs<PointerType>())
      T = PT->getPointeeType();
    else if (const auto *RT = T->getAs<ReferenceType>())
      T = RT->getPointeeType();
    else
      break;
  }

  return Qualifiers::OCL_None;
}

static const Type *getIntegerTypeForEnum(const EnumType *ET) {
  // Incomplete enum types are not treated as integer types.
  // FIXME: In C++, enum types are never integer types.
  if (ET->getDecl()->isComplete() && !ET->getDecl()->isScoped())
    return ET->getDecl()->getIntegerType().getTypePtr();
  return nullptr;
}

/// getIntegerTypeOrder - Returns the highest ranked integer type:
/// C99 6.3.1.8p1.  If LHS > RHS, return 1.  If LHS == RHS, return 0. If
/// LHS < RHS, return -1.
int ASTContext::getIntegerTypeOrder(QualType LHS, QualType RHS) const {
  const Type *LHSC = getCanonicalType(LHS).getTypePtr();
  const Type *RHSC = getCanonicalType(RHS).getTypePtr();

  // Unwrap enums to their underlying type.
  if (const auto *ET = dyn_cast<EnumType>(LHSC))
    LHSC = getIntegerTypeForEnum(ET);
  if (const auto *ET = dyn_cast<EnumType>(RHSC))
    RHSC = getIntegerTypeForEnum(ET);

  if (LHSC == RHSC) return 0;

  bool LHSUnsigned = LHSC->isUnsignedIntegerType();
  bool RHSUnsigned = RHSC->isUnsignedIntegerType();

  unsigned LHSRank = getIntegerRank(LHSC);
  unsigned RHSRank = getIntegerRank(RHSC);

  if (LHSUnsigned == RHSUnsigned) {  // Both signed or both unsigned.
    if (LHSRank == RHSRank) return 0;
    return LHSRank > RHSRank ? 1 : -1;
  }

  // Otherwise, the LHS is signed and the RHS is unsigned or visa versa.
  if (LHSUnsigned) {
    // If the unsigned [LHS] type is larger, return it.
    if (LHSRank >= RHSRank)
      return 1;

    // If the signed type can represent all values of the unsigned type, it
    // wins.  Because we are dealing with 2's complement and types that are
    // powers of two larger than each other, this is always safe.
    return -1;
  }

  // If the unsigned [RHS] type is larger, return it.
  if (RHSRank >= LHSRank)
    return -1;

  // If the signed type can represent all values of the unsigned type, it
  // wins.  Because we are dealing with 2's complement and types that are
  // powers of two larger than each other, this is always safe.
  return 1;
}

TypedefDecl *ASTContext::getCFConstantStringDecl() const {
  if (CFConstantStringTypeDecl)
    return CFConstantStringTypeDecl;

  assert(!CFConstantStringTagDecl &&
         "tag and typedef should be initialized together");
  CFConstantStringTagDecl = buildImplicitRecord("__NSConstantString_tag");
  CFConstantStringTagDecl->startDefinition();

  struct {
    QualType Type;
    const char *Name;
  } Fields[5];
  unsigned Count = 0;

  /// Objective-C ABI
  ///
  ///    typedef struct __NSConstantString_tag {
  ///      const int *isa;
  ///      int flags;
  ///      const char *str;
  ///      long length;
  ///    } __NSConstantString;
  ///
  /// Swift ABI (4.1, 4.2)
  ///
  ///    typedef struct __NSConstantString_tag {
  ///      uintptr_t _cfisa;
  ///      uintptr_t _swift_rc;
  ///      _Atomic(uint64_t) _cfinfoa;
  ///      const char *_ptr;
  ///      uint32_t _length;
  ///    } __NSConstantString;
  ///
  /// Swift ABI (5.0)
  ///
  ///    typedef struct __NSConstantString_tag {
  ///      uintptr_t _cfisa;
  ///      uintptr_t _swift_rc;
  ///      _Atomic(uint64_t) _cfinfoa;
  ///      const char *_ptr;
  ///      uintptr_t _length;
  ///    } __NSConstantString;

  const auto CFRuntime = getLangOpts().CFRuntime;
  if (static_cast<unsigned>(CFRuntime) <
      static_cast<unsigned>(LangOptions::CoreFoundationABI::Swift)) {
    Fields[Count++] = { getPointerType(IntTy.withConst()), "isa" };
    Fields[Count++] = { IntTy, "flags" };
    Fields[Count++] = { getPointerType(CharTy.withConst()), "str" };
    Fields[Count++] = { LongTy, "length" };
  } else {
    Fields[Count++] = { getUIntPtrType(), "_cfisa" };
    Fields[Count++] = { getUIntPtrType(), "_swift_rc" };
    Fields[Count++] = { getFromTargetType(Target->getUInt64Type()), "_swift_rc" };
    Fields[Count++] = { getPointerType(CharTy.withConst()), "_ptr" };
    if (CFRuntime == LangOptions::CoreFoundationABI::Swift4_1 ||
        CFRuntime == LangOptions::CoreFoundationABI::Swift4_2)
      Fields[Count++] = { IntTy, "_ptr" };
    else
      Fields[Count++] = { getUIntPtrType(), "_ptr" };
  }

  // Create fields
  for (unsigned i = 0; i < Count; ++i) {
    FieldDecl *Field =
        FieldDecl::Create(*this, CFConstantStringTagDecl, SourceLocation(),
                          SourceLocation(), &Idents.get(Fields[i].Name),
                          Fields[i].Type, /*TInfo=*/nullptr,
                          /*BitWidth=*/nullptr, /*Mutable=*/false, ICIS_NoInit);
    Field->setAccess(AS_public);
    CFConstantStringTagDecl->addDecl(Field);
  }

  CFConstantStringTagDecl->completeDefinition();
  // This type is designed to be compatible with NSConstantString, but cannot
  // use the same name, since NSConstantString is an interface.
  auto tagType = getTagDeclType(CFConstantStringTagDecl);
  CFConstantStringTypeDecl =
      buildImplicitTypedef(tagType, "__NSConstantString");

  return CFConstantStringTypeDecl;
}

RecordDecl *ASTContext::getCFConstantStringTagDecl() const {
  if (!CFConstantStringTagDecl)
    getCFConstantStringDecl(); // Build the tag and the typedef.
  return CFConstantStringTagDecl;
}

// getCFConstantStringType - Return the type used for constant CFStrings.
QualType ASTContext::getCFConstantStringType() const {
  return getTypedefType(getCFConstantStringDecl());
}

QualType ASTContext::getObjCSuperType() const {
  if (ObjCSuperType.isNull()) {
    RecordDecl *ObjCSuperTypeDecl = buildImplicitRecord("objc_super");
    TUDecl->addDecl(ObjCSuperTypeDecl);
    ObjCSuperType = getTagDeclType(ObjCSuperTypeDecl);
  }
  return ObjCSuperType;
}

void ASTContext::setCFConstantStringType(QualType T) {
  const auto *TD = T->castAs<TypedefType>();
  CFConstantStringTypeDecl = cast<TypedefDecl>(TD->getDecl());
  const auto *TagType =
      CFConstantStringTypeDecl->getUnderlyingType()->castAs<RecordType>();
  CFConstantStringTagDecl = TagType->getDecl();
}

QualType ASTContext::getBlockDescriptorType() const {
  if (BlockDescriptorType)
    return getTagDeclType(BlockDescriptorType);

  RecordDecl *RD;
  // FIXME: Needs the FlagAppleBlock bit.
  RD = buildImplicitRecord("__block_descriptor");
  RD->startDefinition();

  QualType FieldTypes[] = {
    UnsignedLongTy,
    UnsignedLongTy,
  };

  static const char *const FieldNames[] = {
    "reserved",
    "Size"
  };

  for (size_t i = 0; i < 2; ++i) {
    FieldDecl *Field = FieldDecl::Create(
        *this, RD, SourceLocation(), SourceLocation(),
        &Idents.get(FieldNames[i]), FieldTypes[i], /*TInfo=*/nullptr,
        /*BitWidth=*/nullptr, /*Mutable=*/false, ICIS_NoInit);
    Field->setAccess(AS_public);
    RD->addDecl(Field);
  }

  RD->completeDefinition();

  BlockDescriptorType = RD;

  return getTagDeclType(BlockDescriptorType);
}

QualType ASTContext::getBlockDescriptorExtendedType() const {
  if (BlockDescriptorExtendedType)
    return getTagDeclType(BlockDescriptorExtendedType);

  RecordDecl *RD;
  // FIXME: Needs the FlagAppleBlock bit.
  RD = buildImplicitRecord("__block_descriptor_withcopydispose");
  RD->startDefinition();

  QualType FieldTypes[] = {
    UnsignedLongTy,
    UnsignedLongTy,
    getPointerType(VoidPtrTy),
    getPointerType(VoidPtrTy)
  };

  static const char *const FieldNames[] = {
    "reserved",
    "Size",
    "CopyFuncPtr",
    "DestroyFuncPtr"
  };

  for (size_t i = 0; i < 4; ++i) {
    FieldDecl *Field = FieldDecl::Create(
        *this, RD, SourceLocation(), SourceLocation(),
        &Idents.get(FieldNames[i]), FieldTypes[i], /*TInfo=*/nullptr,
        /*BitWidth=*/nullptr,
        /*Mutable=*/false, ICIS_NoInit);
    Field->setAccess(AS_public);
    RD->addDecl(Field);
  }

  RD->completeDefinition();

  BlockDescriptorExtendedType = RD;
  return getTagDeclType(BlockDescriptorExtendedType);
}

OpenCLTypeKind ASTContext::getOpenCLTypeKind(const Type *T) const {
  const auto *BT = dyn_cast<BuiltinType>(T);

  if (!BT) {
    if (isa<PipeType>(T))
      return OCLTK_Pipe;

    return OCLTK_Default;
  }

  switch (BT->getKind()) {
#define IMAGE_TYPE(ImgType, Id, SingletonId, Access, Suffix)                   \
  case BuiltinType::Id:                                                        \
    return OCLTK_Image;
#include "clang/Basic/OpenCLImageTypes.def"
#define IMAGE_TYPE(ImgType, Id, SingletonId, Access, Suffix)                   \
  case BuiltinType::Sampled##Id:                                               \
    return OCLTK_Image;
#define IMAGE_WRITE_TYPE(Type, Id, Ext)
#define IMAGE_READ_WRITE_TYPE(Type, Id, Ext)
#include "clang/Basic/OpenCLImageTypes.def"

  case BuiltinType::OCLClkEvent:
    return OCLTK_ClkEvent;

  case BuiltinType::OCLEvent:
    return OCLTK_Event;

  case BuiltinType::OCLQueue:
    return OCLTK_Queue;

  case BuiltinType::OCLReserveID:
    return OCLTK_ReserveID;

  case BuiltinType::OCLSampler:
    return OCLTK_Sampler;

  default:
    return OCLTK_Default;
  }
}

LangAS ASTContext::getOpenCLTypeAddrSpace(const Type *T) const {
  return Target->getOpenCLTypeAddrSpace(getOpenCLTypeKind(T));
}

/// BlockRequiresCopying - Returns true if byref variable "D" of type "Ty"
/// requires copy/dispose. Note that this must match the logic
/// in buildByrefHelpers.
bool ASTContext::BlockRequiresCopying(QualType Ty,
                                      const VarDecl *D) {
  if (const CXXRecordDecl *record = Ty->getAsCXXRecordDecl()) {
    const Expr *copyExpr = getBlockVarCopyInit(D).getCopyExpr();
    if (!copyExpr && record->hasTrivialDestructor()) return false;

    return true;
  }

  // The block needs copy/destroy helpers if Ty is non-trivial to destructively
  // move or destroy.
  if (Ty.isNonTrivialToPrimitiveDestructiveMove() || Ty.isDestructedType())
    return true;

  if (!Ty->isObjCRetainableType()) return false;

  Qualifiers qs = Ty.getQualifiers();

  // If we have lifetime, that dominates.
  if (Qualifiers::ObjCLifetime lifetime = qs.getObjCLifetime()) {
    switch (lifetime) {
      case Qualifiers::OCL_None: llvm_unreachable("impossible");

      // These are just bits as far as the runtime is concerned.
      case Qualifiers::OCL_ExplicitNone:
      case Qualifiers::OCL_Autoreleasing:
        return false;

      // These cases should have been taken care of when checking the type's
      // non-triviality.
      case Qualifiers::OCL_Weak:
      case Qualifiers::OCL_Strong:
        llvm_unreachable("impossible");
    }
    llvm_unreachable("fell out of lifetime switch!");
  }
  return (Ty->isBlockPointerType() || isObjCNSObjectType(Ty) ||
          Ty->isObjCObjectPointerType());
}

bool ASTContext::getByrefLifetime(QualType Ty,
                              Qualifiers::ObjCLifetime &LifeTime,
                              bool &HasByrefExtendedLayout) const {
  if (!getLangOpts().ObjC ||
      getLangOpts().getGC() != LangOptions::NonGC)
    return false;

  HasByrefExtendedLayout = false;
  if (Ty->isRecordType()) {
    HasByrefExtendedLayout = true;
    LifeTime = Qualifiers::OCL_None;
  } else if ((LifeTime = Ty.getObjCLifetime())) {
    // Honor the ARC qualifiers.
  } else if (Ty->isObjCObjectPointerType() || Ty->isBlockPointerType()) {
    // The MRR rule.
    LifeTime = Qualifiers::OCL_ExplicitNone;
  } else {
    LifeTime = Qualifiers::OCL_None;
  }
  return true;
}

CanQualType ASTContext::getNSUIntegerType() const {
  assert(Target && "Expected target to be initialized");
  const llvm::Triple &T = Target->getTriple();
  // Windows is LLP64 rather than LP64
  if (T.isOSWindows() && T.isArch64Bit())
    return UnsignedLongLongTy;
  return UnsignedLongTy;
}

CanQualType ASTContext::getNSIntegerType() const {
  assert(Target && "Expected target to be initialized");
  const llvm::Triple &T = Target->getTriple();
  // Windows is LLP64 rather than LP64
  if (T.isOSWindows() && T.isArch64Bit())
    return LongLongTy;
  return LongTy;
}

TypedefDecl *ASTContext::getObjCInstanceTypeDecl() {
  if (!ObjCInstanceTypeDecl)
    ObjCInstanceTypeDecl =
        buildImplicitTypedef(getObjCIdType(), "instancetype");
  return ObjCInstanceTypeDecl;
}

// This returns true if a type has been typedefed to BOOL:
// typedef <type> BOOL;
static bool isTypeTypedefedAsBOOL(QualType T) {
  if (const auto *TT = dyn_cast<TypedefType>(T))
    if (IdentifierInfo *II = TT->getDecl()->getIdentifier())
      return II->isStr("BOOL");

  return false;
}

/// getObjCEncodingTypeSize returns size of type for objective-c encoding
/// purpose.
CharUnits ASTContext::getObjCEncodingTypeSize(QualType type) const {
  if (!type->isIncompleteArrayType() && type->isIncompleteType())
    return CharUnits::Zero();

  CharUnits sz = getTypeSizeInChars(type);

  // Make all integer and enum types at least as large as an int
  if (sz.isPositive() && type->isIntegralOrEnumerationType())
    sz = std::max(sz, getTypeSizeInChars(IntTy));
  // Treat arrays as pointers, since that's how they're passed in.
  else if (type->isArrayType())
    sz = getTypeSizeInChars(VoidPtrTy);
  return sz;
}

bool ASTContext::isMSStaticDataMemberInlineDefinition(const VarDecl *VD) const {
  return getTargetInfo().getCXXABI().isMicrosoft() &&
         VD->isStaticDataMember() &&
         VD->getType()->isIntegralOrEnumerationType() &&
         !VD->getFirstDecl()->isOutOfLine() && VD->getFirstDecl()->hasInit();
}

ASTContext::InlineVariableDefinitionKind
ASTContext::getInlineVariableDefinitionKind(const VarDecl *VD) const {
  if (!VD->isInline())
    return InlineVariableDefinitionKind::None;

  // In almost all cases, it's a weak definition.
  auto *First = VD->getFirstDecl();
  if (First->isInlineSpecified() || !First->isStaticDataMember())
    return InlineVariableDefinitionKind::Weak;

  // If there's a file-context declaration in this translation unit, it's a
  // non-discardable definition.
  for (auto *D : VD->redecls())
    if (D->getLexicalDeclContext()->isFileContext() &&
        !D->isInlineSpecified() && (D->isConstexpr() || First->isConstexpr()))
      return InlineVariableDefinitionKind::Strong;

  // If we've not seen one yet, we don't know.
  return InlineVariableDefinitionKind::WeakUnknown;
}

static std::string charUnitsToString(const CharUnits &CU) {
  return llvm::itostr(CU.getQuantity());
}

/// getObjCEncodingForBlock - Return the encoded type for this block
/// declaration.
std::string ASTContext::getObjCEncodingForBlock(const BlockExpr *Expr) const {
  std::string S;

  const BlockDecl *Decl = Expr->getBlockDecl();
  QualType BlockTy =
      Expr->getType()->castAs<BlockPointerType>()->getPointeeType();
  QualType BlockReturnTy = BlockTy->castAs<FunctionType>()->getReturnType();
  // Encode result type.
  if (getLangOpts().EncodeExtendedBlockSig)
    getObjCEncodingForMethodParameter(Decl::OBJC_TQ_None, BlockReturnTy, S,
                                      true /*Extended*/);
  else
    getObjCEncodingForType(BlockReturnTy, S);
  // Compute size of all parameters.
  // Start with computing size of a pointer in number of bytes.
  // FIXME: There might(should) be a better way of doing this computation!
  CharUnits PtrSize = getTypeSizeInChars(VoidPtrTy);
  CharUnits ParmOffset = PtrSize;
  for (auto PI : Decl->parameters()) {
    QualType PType = PI->getType();
    CharUnits sz = getObjCEncodingTypeSize(PType);
    if (sz.isZero())
      continue;
    assert(sz.isPositive() && "BlockExpr - Incomplete param type");
    ParmOffset += sz;
  }
  // Size of the argument frame
  S += charUnitsToString(ParmOffset);
  // Block pointer and offset.
  S += "@?0";

  // Argument types.
  ParmOffset = PtrSize;
  for (auto PVDecl : Decl->parameters()) {
    QualType PType = PVDecl->getOriginalType();
    if (const auto *AT =
            dyn_cast<ArrayType>(PType->getCanonicalTypeInternal())) {
      // Use array's original type only if it has known number of
      // elements.
      if (!isa<ConstantArrayType>(AT))
        PType = PVDecl->getType();
    } else if (PType->isFunctionType())
      PType = PVDecl->getType();
    if (getLangOpts().EncodeExtendedBlockSig)
      getObjCEncodingForMethodParameter(Decl::OBJC_TQ_None, PType,
                                      S, true /*Extended*/);
    else
      getObjCEncodingForType(PType, S);
    S += charUnitsToString(ParmOffset);
    ParmOffset += getObjCEncodingTypeSize(PType);
  }

  return S;
}

std::string
ASTContext::getObjCEncodingForFunctionDecl(const FunctionDecl *Decl) const {
  std::string S;
  // Encode result type.
  getObjCEncodingForType(Decl->getReturnType(), S);
  CharUnits ParmOffset;
  // Compute size of all parameters.
  for (auto PI : Decl->parameters()) {
    QualType PType = PI->getType();
    CharUnits sz = getObjCEncodingTypeSize(PType);
    if (sz.isZero())
      continue;

    assert(sz.isPositive() &&
           "getObjCEncodingForFunctionDecl - Incomplete param type");
    ParmOffset += sz;
  }
  S += charUnitsToString(ParmOffset);
  ParmOffset = CharUnits::Zero();

  // Argument types.
  for (auto PVDecl : Decl->parameters()) {
    QualType PType = PVDecl->getOriginalType();
    if (const auto *AT =
            dyn_cast<ArrayType>(PType->getCanonicalTypeInternal())) {
      // Use array's original type only if it has known number of
      // elements.
      if (!isa<ConstantArrayType>(AT))
        PType = PVDecl->getType();
    } else if (PType->isFunctionType())
      PType = PVDecl->getType();
    getObjCEncodingForType(PType, S);
    S += charUnitsToString(ParmOffset);
    ParmOffset += getObjCEncodingTypeSize(PType);
  }

  return S;
}

/// getObjCEncodingForMethodParameter - Return the encoded type for a single
/// method parameter or return type. If Extended, include class names and
/// block object types.
void ASTContext::getObjCEncodingForMethodParameter(Decl::ObjCDeclQualifier QT,
                                                   QualType T, std::string& S,
                                                   bool Extended) const {
  // Encode type qualifer, 'in', 'inout', etc. for the parameter.
  getObjCEncodingForTypeQualifier(QT, S);
  // Encode parameter type.
  ObjCEncOptions Options = ObjCEncOptions()
                               .setExpandPointedToStructures()
                               .setExpandStructures()
                               .setIsOutermostType();
  if (Extended)
    Options.setEncodeBlockParameters().setEncodeClassNames();
  getObjCEncodingForTypeImpl(T, S, Options, /*Field=*/nullptr);
}

/// getObjCEncodingForMethodDecl - Return the encoded type for this method
/// declaration.
std::string ASTContext::getObjCEncodingForMethodDecl(const ObjCMethodDecl *Decl,
                                                     bool Extended) const {
  // FIXME: This is not very efficient.
  // Encode return type.
  std::string S;
  getObjCEncodingForMethodParameter(Decl->getObjCDeclQualifier(),
                                    Decl->getReturnType(), S, Extended);
  // Compute size of all parameters.
  // Start with computing size of a pointer in number of bytes.
  // FIXME: There might(should) be a better way of doing this computation!
  CharUnits PtrSize = getTypeSizeInChars(VoidPtrTy);
  // The first two arguments (self and _cmd) are pointers; account for
  // their size.
  CharUnits ParmOffset = 2 * PtrSize;
  for (ObjCMethodDecl::param_const_iterator PI = Decl->param_begin(),
       E = Decl->sel_param_end(); PI != E; ++PI) {
    QualType PType = (*PI)->getType();
    CharUnits sz = getObjCEncodingTypeSize(PType);
    if (sz.isZero())
      continue;

    assert(sz.isPositive() &&
           "getObjCEncodingForMethodDecl - Incomplete param type");
    ParmOffset += sz;
  }
  S += charUnitsToString(ParmOffset);
  S += "@0:";
  S += charUnitsToString(PtrSize);

  // Argument types.
  ParmOffset = 2 * PtrSize;
  for (ObjCMethodDecl::param_const_iterator PI = Decl->param_begin(),
       E = Decl->sel_param_end(); PI != E; ++PI) {
    const ParmVarDecl *PVDecl = *PI;
    QualType PType = PVDecl->getOriginalType();
    if (const auto *AT =
            dyn_cast<ArrayType>(PType->getCanonicalTypeInternal())) {
      // Use array's original type only if it has known number of
      // elements.
      if (!isa<ConstantArrayType>(AT))
        PType = PVDecl->getType();
    } else if (PType->isFunctionType())
      PType = PVDecl->getType();
    getObjCEncodingForMethodParameter(PVDecl->getObjCDeclQualifier(),
                                      PType, S, Extended);
    S += charUnitsToString(ParmOffset);
    ParmOffset += getObjCEncodingTypeSize(PType);
  }

  return S;
}

ObjCPropertyImplDecl *
ASTContext::getObjCPropertyImplDeclForPropertyDecl(
                                      const ObjCPropertyDecl *PD,
                                      const Decl *Container) const {
  if (!Container)
    return nullptr;
  if (const auto *CID = dyn_cast<ObjCCategoryImplDecl>(Container)) {
    for (auto *PID : CID->property_impls())
      if (PID->getPropertyDecl() == PD)
        return PID;
  } else {
    const auto *OID = cast<ObjCImplementationDecl>(Container);
    for (auto *PID : OID->property_impls())
      if (PID->getPropertyDecl() == PD)
        return PID;
  }
  return nullptr;
}

/// getObjCEncodingForPropertyDecl - Return the encoded type for this
/// property declaration. If non-NULL, Container must be either an
/// ObjCCategoryImplDecl or ObjCImplementationDecl; it should only be
/// NULL when getting encodings for protocol properties.
/// Property attributes are stored as a comma-delimited C string. The simple
/// attributes readonly and bycopy are encoded as single characters. The
/// parametrized attributes, getter=name, setter=name, and ivar=name, are
/// encoded as single characters, followed by an identifier. Property types
/// are also encoded as a parametrized attribute. The characters used to encode
/// these attributes are defined by the following enumeration:
/// @code
/// enum PropertyAttributes {
/// kPropertyReadOnly = 'R',   // property is read-only.
/// kPropertyBycopy = 'C',     // property is a copy of the value last assigned
/// kPropertyByref = '&',  // property is a reference to the value last assigned
/// kPropertyDynamic = 'D',    // property is dynamic
/// kPropertyGetter = 'G',     // followed by getter selector name
/// kPropertySetter = 'S',     // followed by setter selector name
/// kPropertyInstanceVariable = 'V'  // followed by instance variable  name
/// kPropertyType = 'T'              // followed by old-style type encoding.
/// kPropertyWeak = 'W'              // 'weak' property
/// kPropertyStrong = 'P'            // property GC'able
/// kPropertyNonAtomic = 'N'         // property non-atomic
/// };
/// @endcode
std::string
ASTContext::getObjCEncodingForPropertyDecl(const ObjCPropertyDecl *PD,
                                           const Decl *Container) const {
  // Collect information from the property implementation decl(s).
  bool Dynamic = false;
  ObjCPropertyImplDecl *SynthesizePID = nullptr;

  if (ObjCPropertyImplDecl *PropertyImpDecl =
      getObjCPropertyImplDeclForPropertyDecl(PD, Container)) {
    if (PropertyImpDecl->getPropertyImplementation() == ObjCPropertyImplDecl::Dynamic)
      Dynamic = true;
    else
      SynthesizePID = PropertyImpDecl;
  }

  // FIXME: This is not very efficient.
  std::string S = "T";

  // Encode result type.
  // GCC has some special rules regarding encoding of properties which
  // closely resembles encoding of ivars.
  getObjCEncodingForPropertyType(PD->getType(), S);

  if (PD->isReadOnly()) {
    S += ",R";
    if (PD->getPropertyAttributes() & ObjCPropertyAttribute::kind_copy)
      S += ",C";
    if (PD->getPropertyAttributes() & ObjCPropertyAttribute::kind_retain)
      S += ",&";
    if (PD->getPropertyAttributes() & ObjCPropertyAttribute::kind_weak)
      S += ",W";
  } else {
    switch (PD->getSetterKind()) {
    case ObjCPropertyDecl::Assign: break;
    case ObjCPropertyDecl::Copy:   S += ",C"; break;
    case ObjCPropertyDecl::Retain: S += ",&"; break;
    case ObjCPropertyDecl::Weak:   S += ",W"; break;
    }
  }

  // It really isn't clear at all what this means, since properties
  // are "dynamic by default".
  if (Dynamic)
    S += ",D";

  if (PD->getPropertyAttributes() & ObjCPropertyAttribute::kind_nonatomic)
    S += ",N";

  if (PD->getPropertyAttributes() & ObjCPropertyAttribute::kind_getter) {
    S += ",G";
    S += PD->getGetterName().getAsString();
  }

  if (PD->getPropertyAttributes() & ObjCPropertyAttribute::kind_setter) {
    S += ",S";
    S += PD->getSetterName().getAsString();
  }

  if (SynthesizePID) {
    const ObjCIvarDecl *OID = SynthesizePID->getPropertyIvarDecl();
    S += ",V";
    S += OID->getNameAsString();
  }

  // FIXME: OBJCGC: weak & strong
  return S;
}

/// getLegacyIntegralTypeEncoding -
/// Another legacy compatibility encoding: 32-bit longs are encoded as
/// 'l' or 'L' , but not always.  For typedefs, we need to use
/// 'i' or 'I' instead if encoding a struct field, or a pointer!
void ASTContext::getLegacyIntegralTypeEncoding (QualType &PointeeTy) const {
  if (isa<TypedefType>(PointeeTy.getTypePtr())) {
    if (const auto *BT = PointeeTy->getAs<BuiltinType>()) {
      if (BT->getKind() == BuiltinType::ULong && getIntWidth(PointeeTy) == 32)
        PointeeTy = UnsignedIntTy;
      else
        if (BT->getKind() == BuiltinType::Long && getIntWidth(PointeeTy) == 32)
          PointeeTy = IntTy;
    }
  }
}

void ASTContext::getObjCEncodingForType(QualType T, std::string& S,
                                        const FieldDecl *Field,
                                        QualType *NotEncodedT) const {
  // We follow the behavior of gcc, expanding structures which are
  // directly pointed to, and expanding embedded structures. Note that
  // these rules are sufficient to prevent recursive encoding of the
  // same type.
  getObjCEncodingForTypeImpl(T, S,
                             ObjCEncOptions()
                                 .setExpandPointedToStructures()
                                 .setExpandStructures()
                                 .setIsOutermostType(),
                             Field, NotEncodedT);
}

void ASTContext::getObjCEncodingForPropertyType(QualType T,
                                                std::string& S) const {
  // Encode result type.
  // GCC has some special rules regarding encoding of properties which
  // closely resembles encoding of ivars.
  getObjCEncodingForTypeImpl(T, S,
                             ObjCEncOptions()
                                 .setExpandPointedToStructures()
                                 .setExpandStructures()
                                 .setIsOutermostType()
                                 .setEncodingProperty(),
                             /*Field=*/nullptr);
}

static char getObjCEncodingForPrimitiveType(const ASTContext *C,
                                            const BuiltinType *BT) {
    BuiltinType::Kind kind = BT->getKind();
    switch (kind) {
    case BuiltinType::Void:       return 'v';
    case BuiltinType::Bool:       return 'B';
    case BuiltinType::Char8:
    case BuiltinType::Char_U:
    case BuiltinType::UChar:      return 'C';
    case BuiltinType::Char16:
    case BuiltinType::UShort:     return 'S';
    case BuiltinType::Char32:
    case BuiltinType::UInt:       return 'I';
    case BuiltinType::ULong:
        return C->getTargetInfo().getLongWidth() == 32 ? 'L' : 'Q';
    case BuiltinType::UInt128:    return 'T';
    case BuiltinType::ULongLong:  return 'Q';
    case BuiltinType::Char_S:
    case BuiltinType::SChar:      return 'c';
    case BuiltinType::Short:      return 's';
    case BuiltinType::WChar_S:
    case BuiltinType::WChar_U:
    case BuiltinType::Int:        return 'i';
    case BuiltinType::Long:
      return C->getTargetInfo().getLongWidth() == 32 ? 'l' : 'q';
    case BuiltinType::LongLong:   return 'q';
    case BuiltinType::Int128:     return 't';
    case BuiltinType::Float:      return 'f';
    case BuiltinType::Double:     return 'd';
    case BuiltinType::LongDouble: return 'D';
    case BuiltinType::NullPtr:    return '*'; // like char*
#if INTEL_CUSTOMIZATION
    case BuiltinType::Float128:   return 'Q';
#endif  // INTEL_CUSTOMIZATION

    case BuiltinType::BFloat16:
    case BuiltinType::Float16:
    case BuiltinType::Half:
    case BuiltinType::ShortAccum:
    case BuiltinType::Accum:
    case BuiltinType::LongAccum:
    case BuiltinType::UShortAccum:
    case BuiltinType::UAccum:
    case BuiltinType::ULongAccum:
    case BuiltinType::ShortFract:
    case BuiltinType::Fract:
    case BuiltinType::LongFract:
    case BuiltinType::UShortFract:
    case BuiltinType::UFract:
    case BuiltinType::ULongFract:
    case BuiltinType::SatShortAccum:
    case BuiltinType::SatAccum:
    case BuiltinType::SatLongAccum:
    case BuiltinType::SatUShortAccum:
    case BuiltinType::SatUAccum:
    case BuiltinType::SatULongAccum:
    case BuiltinType::SatShortFract:
    case BuiltinType::SatFract:
    case BuiltinType::SatLongFract:
    case BuiltinType::SatUShortFract:
    case BuiltinType::SatUFract:
    case BuiltinType::SatULongFract:
      // FIXME: potentially need @encodes for these!
      return ' ';

#define SVE_TYPE(Name, Id, SingletonId) \
    case BuiltinType::Id:
#include "clang/Basic/AArch64SVEACLETypes.def"
    {
      DiagnosticsEngine &Diags = C->getDiagnostics();
      unsigned DiagID = Diags.getCustomDiagID(
          DiagnosticsEngine::Error, "cannot yet @encode type %0");
      Diags.Report(DiagID) << BT->getName(C->getPrintingPolicy());
      return ' ';
    }

    case BuiltinType::ObjCId:
    case BuiltinType::ObjCClass:
    case BuiltinType::ObjCSel:
      llvm_unreachable("@encoding ObjC primitive type");

    // OpenCL and placeholder types don't need @encodings.
#define IMAGE_TYPE(ImgType, Id, SingletonId, Access, Suffix) \
    case BuiltinType::Id:
#include "clang/Basic/OpenCLImageTypes.def"
#define IMAGE_TYPE(ImgType, Id, SingletonId, Access, Suffix)                   \
  case BuiltinType::Sampled##Id:
#define IMAGE_WRITE_TYPE(Type, Id, Ext)
#define IMAGE_READ_WRITE_TYPE(Type, Id, Ext)
#include "clang/Basic/OpenCLImageTypes.def"
#define EXT_OPAQUE_TYPE(ExtType, Id, Ext) \
    case BuiltinType::Id:
#include "clang/Basic/OpenCLExtensionTypes.def"
    case BuiltinType::OCLEvent:
    case BuiltinType::OCLClkEvent:
    case BuiltinType::OCLQueue:
    case BuiltinType::OCLReserveID:
    case BuiltinType::OCLSampler:
    case BuiltinType::Dependent:
#define BUILTIN_TYPE(KIND, ID)
#define PLACEHOLDER_TYPE(KIND, ID) \
    case BuiltinType::KIND:
#include "clang/AST/BuiltinTypes.def"
      llvm_unreachable("invalid builtin type for @encode");
    }
    llvm_unreachable("invalid BuiltinType::Kind value");
}

static char ObjCEncodingForEnumType(const ASTContext *C, const EnumType *ET) {
  EnumDecl *Enum = ET->getDecl();

  // The encoding of an non-fixed enum type is always 'i', regardless of size.
  if (!Enum->isFixed())
    return 'i';

  // The encoding of a fixed enum type matches its fixed underlying type.
  const auto *BT = Enum->getIntegerType()->castAs<BuiltinType>();
  return getObjCEncodingForPrimitiveType(C, BT);
}

static void EncodeBitField(const ASTContext *Ctx, std::string& S,
                           QualType T, const FieldDecl *FD) {
  assert(FD->isBitField() && "not a bitfield - getObjCEncodingForTypeImpl");
  S += 'b';
  // The NeXT runtime encodes bit fields as b followed by the number of bits.
  // The GNU runtime requires more information; bitfields are encoded as b,
  // then the offset (in bits) of the first element, then the type of the
  // bitfield, then the size in bits.  For example, in this structure:
  //
  // struct
  // {
  //    int integer;
  //    int flags:2;
  // };
  // On a 32-bit system, the encoding for flags would be b2 for the NeXT
  // runtime, but b32i2 for the GNU runtime.  The reason for this extra
  // information is not especially sensible, but we're stuck with it for
  // compatibility with GCC, although providing it breaks anything that
  // actually uses runtime introspection and wants to work on both runtimes...
  if (Ctx->getLangOpts().ObjCRuntime.isGNUFamily()) {
    uint64_t Offset;

    if (const auto *IVD = dyn_cast<ObjCIvarDecl>(FD)) {
      Offset = Ctx->lookupFieldBitOffset(IVD->getContainingInterface(), nullptr,
                                         IVD);
    } else {
      const RecordDecl *RD = FD->getParent();
      const ASTRecordLayout &RL = Ctx->getASTRecordLayout(RD);
      Offset = RL.getFieldOffset(FD->getFieldIndex());
    }

    S += llvm::utostr(Offset);

    if (const auto *ET = T->getAs<EnumType>())
      S += ObjCEncodingForEnumType(Ctx, ET);
    else {
      const auto *BT = T->castAs<BuiltinType>();
      S += getObjCEncodingForPrimitiveType(Ctx, BT);
    }
  }
  S += llvm::utostr(FD->getBitWidthValue(*Ctx));
}

// FIXME: Use SmallString for accumulating string.
void ASTContext::getObjCEncodingForTypeImpl(QualType T, std::string &S,
                                            const ObjCEncOptions Options,
                                            const FieldDecl *FD,
                                            QualType *NotEncodedT) const {
  CanQualType CT = getCanonicalType(T);
  switch (CT->getTypeClass()) {
  case Type::Builtin:
  case Type::Enum:
    if (FD && FD->isBitField())
      return EncodeBitField(this, S, T, FD);
    if (const auto *BT = dyn_cast<BuiltinType>(CT))
      S += getObjCEncodingForPrimitiveType(this, BT);
    else
      S += ObjCEncodingForEnumType(this, cast<EnumType>(CT));
    return;

  case Type::Complex:
    S += 'j';
    getObjCEncodingForTypeImpl(T->castAs<ComplexType>()->getElementType(), S,
                               ObjCEncOptions(),
                               /*Field=*/nullptr);
    return;

  case Type::Atomic:
    S += 'A';
    getObjCEncodingForTypeImpl(T->castAs<AtomicType>()->getValueType(), S,
                               ObjCEncOptions(),
                               /*Field=*/nullptr);
    return;

  // encoding for pointer or reference types.
  case Type::Pointer:
  case Type::LValueReference:
  case Type::RValueReference: {
    QualType PointeeTy;
    if (isa<PointerType>(CT)) {
      const auto *PT = T->castAs<PointerType>();
      if (PT->isObjCSelType()) {
        S += ':';
        return;
      }
      PointeeTy = PT->getPointeeType();
    } else {
      PointeeTy = T->castAs<ReferenceType>()->getPointeeType();
    }

    bool isReadOnly = false;
    // For historical/compatibility reasons, the read-only qualifier of the
    // pointee gets emitted _before_ the '^'.  The read-only qualifier of
    // the pointer itself gets ignored, _unless_ we are looking at a typedef!
    // Also, do not emit the 'r' for anything but the outermost type!
    if (isa<TypedefType>(T.getTypePtr())) {
      if (Options.IsOutermostType() && T.isConstQualified()) {
        isReadOnly = true;
        S += 'r';
      }
    } else if (Options.IsOutermostType()) {
      QualType P = PointeeTy;
      while (auto PT = P->getAs<PointerType>())
        P = PT->getPointeeType();
      if (P.isConstQualified()) {
        isReadOnly = true;
        S += 'r';
      }
    }
    if (isReadOnly) {
      // Another legacy compatibility encoding. Some ObjC qualifier and type
      // combinations need to be rearranged.
      // Rewrite "in const" from "nr" to "rn"
      if (StringRef(S).endswith("nr"))
        S.replace(S.end()-2, S.end(), "rn");
    }

    if (PointeeTy->isCharType()) {
      // char pointer types should be encoded as '*' unless it is a
      // type that has been typedef'd to 'BOOL'.
      if (!isTypeTypedefedAsBOOL(PointeeTy)) {
        S += '*';
        return;
      }
    } else if (const auto *RTy = PointeeTy->getAs<RecordType>()) {
      // GCC binary compat: Need to convert "struct objc_class *" to "#".
      if (RTy->getDecl()->getIdentifier() == &Idents.get("objc_class")) {
        S += '#';
        return;
      }
      // GCC binary compat: Need to convert "struct objc_object *" to "@".
      if (RTy->getDecl()->getIdentifier() == &Idents.get("objc_object")) {
        S += '@';
        return;
      }
      // fall through...
    }
    S += '^';
    getLegacyIntegralTypeEncoding(PointeeTy);

    ObjCEncOptions NewOptions;
    if (Options.ExpandPointedToStructures())
      NewOptions.setExpandStructures();
    getObjCEncodingForTypeImpl(PointeeTy, S, NewOptions,
                               /*Field=*/nullptr, NotEncodedT);
    return;
  }

  case Type::ConstantArray:
  case Type::IncompleteArray:
  case Type::VariableArray: {
    const auto *AT = cast<ArrayType>(CT);

    if (isa<IncompleteArrayType>(AT) && !Options.IsStructField()) {
      // Incomplete arrays are encoded as a pointer to the array element.
      S += '^';

      getObjCEncodingForTypeImpl(
          AT->getElementType(), S,
          Options.keepingOnly(ObjCEncOptions().setExpandStructures()), FD);
    } else {
      S += '[';

      if (const auto *CAT = dyn_cast<ConstantArrayType>(AT))
        S += llvm::utostr(CAT->getSize().getZExtValue());
      else {
        //Variable length arrays are encoded as a regular array with 0 elements.
        assert((isa<VariableArrayType>(AT) || isa<IncompleteArrayType>(AT)) &&
               "Unknown array type!");
        S += '0';
      }

      getObjCEncodingForTypeImpl(
          AT->getElementType(), S,
          Options.keepingOnly(ObjCEncOptions().setExpandStructures()), FD,
          NotEncodedT);
      S += ']';
    }
    return;
  }

  case Type::FunctionNoProto:
  case Type::FunctionProto:
    S += '?';
    return;

  case Type::Record: {
    RecordDecl *RDecl = cast<RecordType>(CT)->getDecl();
    S += RDecl->isUnion() ? '(' : '{';
    // Anonymous structures print as '?'
    if (const IdentifierInfo *II = RDecl->getIdentifier()) {
      S += II->getName();
      if (const auto *Spec = dyn_cast<ClassTemplateSpecializationDecl>(RDecl)) {
        const TemplateArgumentList &TemplateArgs = Spec->getTemplateArgs();
        llvm::raw_string_ostream OS(S);
        printTemplateArgumentList(OS, TemplateArgs.asArray(),
                                  getPrintingPolicy());
      }
    } else {
      S += '?';
    }
    if (Options.ExpandStructures()) {
      S += '=';
      if (!RDecl->isUnion()) {
        getObjCEncodingForStructureImpl(RDecl, S, FD, true, NotEncodedT);
      } else {
        for (const auto *Field : RDecl->fields()) {
          if (FD) {
            S += '"';
            S += Field->getNameAsString();
            S += '"';
          }

          // Special case bit-fields.
          if (Field->isBitField()) {
            getObjCEncodingForTypeImpl(Field->getType(), S,
                                       ObjCEncOptions().setExpandStructures(),
                                       Field);
          } else {
            QualType qt = Field->getType();
            getLegacyIntegralTypeEncoding(qt);
            getObjCEncodingForTypeImpl(
                qt, S,
                ObjCEncOptions().setExpandStructures().setIsStructField(), FD,
                NotEncodedT);
          }
        }
      }
    }
    S += RDecl->isUnion() ? ')' : '}';
    return;
  }

  case Type::BlockPointer: {
    const auto *BT = T->castAs<BlockPointerType>();
    S += "@?"; // Unlike a pointer-to-function, which is "^?".
    if (Options.EncodeBlockParameters()) {
      const auto *FT = BT->getPointeeType()->castAs<FunctionType>();

      S += '<';
      // Block return type
      getObjCEncodingForTypeImpl(FT->getReturnType(), S,
                                 Options.forComponentType(), FD, NotEncodedT);
      // Block self
      S += "@?";
      // Block parameters
      if (const auto *FPT = dyn_cast<FunctionProtoType>(FT)) {
        for (const auto &I : FPT->param_types())
          getObjCEncodingForTypeImpl(I, S, Options.forComponentType(), FD,
                                     NotEncodedT);
      }
      S += '>';
    }
    return;
  }

  case Type::ObjCObject: {
    // hack to match legacy encoding of *id and *Class
    QualType Ty = getObjCObjectPointerType(CT);
    if (Ty->isObjCIdType()) {
      S += "{objc_object=}";
      return;
    }
    else if (Ty->isObjCClassType()) {
      S += "{objc_class=}";
      return;
    }
    // TODO: Double check to make sure this intentionally falls through.
    LLVM_FALLTHROUGH;
  }

  case Type::ObjCInterface: {
    // Ignore protocol qualifiers when mangling at this level.
    // @encode(class_name)
    ObjCInterfaceDecl *OI = T->castAs<ObjCObjectType>()->getInterface();
    S += '{';
    S += OI->getObjCRuntimeNameAsString();
    if (Options.ExpandStructures()) {
      S += '=';
      SmallVector<const ObjCIvarDecl*, 32> Ivars;
      DeepCollectObjCIvars(OI, true, Ivars);
      for (unsigned i = 0, e = Ivars.size(); i != e; ++i) {
        const FieldDecl *Field = Ivars[i];
        if (Field->isBitField())
          getObjCEncodingForTypeImpl(Field->getType(), S,
                                     ObjCEncOptions().setExpandStructures(),
                                     Field);
        else
          getObjCEncodingForTypeImpl(Field->getType(), S,
                                     ObjCEncOptions().setExpandStructures(), FD,
                                     NotEncodedT);
      }
    }
    S += '}';
    return;
  }

  case Type::ObjCObjectPointer: {
    const auto *OPT = T->castAs<ObjCObjectPointerType>();
    if (OPT->isObjCIdType()) {
      S += '@';
      return;
    }

    if (OPT->isObjCClassType() || OPT->isObjCQualifiedClassType()) {
      // FIXME: Consider if we need to output qualifiers for 'Class<p>'.
      // Since this is a binary compatibility issue, need to consult with
      // runtime folks. Fortunately, this is a *very* obscure construct.
      S += '#';
      return;
    }

    if (OPT->isObjCQualifiedIdType()) {
      getObjCEncodingForTypeImpl(
          getObjCIdType(), S,
          Options.keepingOnly(ObjCEncOptions()
                                  .setExpandPointedToStructures()
                                  .setExpandStructures()),
          FD);
      if (FD || Options.EncodingProperty() || Options.EncodeClassNames()) {
        // Note that we do extended encoding of protocol qualifer list
        // Only when doing ivar or property encoding.
        S += '"';
        for (const auto *I : OPT->quals()) {
          S += '<';
          S += I->getObjCRuntimeNameAsString();
          S += '>';
        }
        S += '"';
      }
      return;
    }

    S += '@';
    if (OPT->getInterfaceDecl() &&
        (FD || Options.EncodingProperty() || Options.EncodeClassNames())) {
      S += '"';
      S += OPT->getInterfaceDecl()->getObjCRuntimeNameAsString();
      for (const auto *I : OPT->quals()) {
        S += '<';
        S += I->getObjCRuntimeNameAsString();
        S += '>';
      }
      S += '"';
    }
    return;
  }

  // gcc just blithely ignores member pointers.
  // FIXME: we should do better than that.  'M' is available.
  case Type::MemberPointer:
  // This matches gcc's encoding, even though technically it is insufficient.
  //FIXME. We should do a better job than gcc.
  case Type::Vector:
  case Type::ExtVector:
  // Until we have a coherent encoding of these three types, issue warning.
    if (NotEncodedT)
      *NotEncodedT = T;
    return;

  case Type::ConstantMatrix:
    if (NotEncodedT)
      *NotEncodedT = T;
    return;

  // We could see an undeduced auto type here during error recovery.
  // Just ignore it.
  case Type::Auto:
  case Type::DeducedTemplateSpecialization:
    return;

#if INTEL_CUSTOMIZATION
  case Type::Channel:
  case Type::ArbPrecInt:
#endif // INTEL_CUSTOMIZATION
  case Type::Pipe:
  case Type::ExtInt:
#define ABSTRACT_TYPE(KIND, BASE)
#define TYPE(KIND, BASE)
#define DEPENDENT_TYPE(KIND, BASE) \
  case Type::KIND:
#define NON_CANONICAL_TYPE(KIND, BASE) \
  case Type::KIND:
#define NON_CANONICAL_UNLESS_DEPENDENT_TYPE(KIND, BASE) \
  case Type::KIND:
#include "clang/AST/TypeNodes.inc"
    llvm_unreachable("@encode for dependent type!");
  }
  llvm_unreachable("bad type kind!");
}

void ASTContext::getObjCEncodingForStructureImpl(RecordDecl *RDecl,
                                                 std::string &S,
                                                 const FieldDecl *FD,
                                                 bool includeVBases,
                                                 QualType *NotEncodedT) const {
  assert(RDecl && "Expected non-null RecordDecl");
  assert(!RDecl->isUnion() && "Should not be called for unions");
  if (!RDecl->getDefinition() || RDecl->getDefinition()->isInvalidDecl())
    return;

  const auto *CXXRec = dyn_cast<CXXRecordDecl>(RDecl);
  std::multimap<uint64_t, NamedDecl *> FieldOrBaseOffsets;
  const ASTRecordLayout &layout = getASTRecordLayout(RDecl);

  if (CXXRec) {
    for (const auto &BI : CXXRec->bases()) {
      if (!BI.isVirtual()) {
        CXXRecordDecl *base = BI.getType()->getAsCXXRecordDecl();
        if (base->isEmpty())
          continue;
        uint64_t offs = toBits(layout.getBaseClassOffset(base));
        FieldOrBaseOffsets.insert(FieldOrBaseOffsets.upper_bound(offs),
                                  std::make_pair(offs, base));
      }
    }
  }

  unsigned i = 0;
  for (auto *Field : RDecl->fields()) {
    uint64_t offs = layout.getFieldOffset(i);
    FieldOrBaseOffsets.insert(FieldOrBaseOffsets.upper_bound(offs),
                              std::make_pair(offs, Field));
    ++i;
  }

  if (CXXRec && includeVBases) {
    for (const auto &BI : CXXRec->vbases()) {
      CXXRecordDecl *base = BI.getType()->getAsCXXRecordDecl();
      if (base->isEmpty())
        continue;
      uint64_t offs = toBits(layout.getVBaseClassOffset(base));
      if (offs >= uint64_t(toBits(layout.getNonVirtualSize())) &&
          FieldOrBaseOffsets.find(offs) == FieldOrBaseOffsets.end())
        FieldOrBaseOffsets.insert(FieldOrBaseOffsets.end(),
                                  std::make_pair(offs, base));
    }
  }

  CharUnits size;
  if (CXXRec) {
    size = includeVBases ? layout.getSize() : layout.getNonVirtualSize();
  } else {
    size = layout.getSize();
  }

#ifndef NDEBUG
  uint64_t CurOffs = 0;
#endif
  std::multimap<uint64_t, NamedDecl *>::iterator
    CurLayObj = FieldOrBaseOffsets.begin();

  if (CXXRec && CXXRec->isDynamicClass() &&
      (CurLayObj == FieldOrBaseOffsets.end() || CurLayObj->first != 0)) {
    if (FD) {
      S += "\"_vptr$";
      std::string recname = CXXRec->getNameAsString();
      if (recname.empty()) recname = "?";
      S += recname;
      S += '"';
    }
    S += "^^?";
#ifndef NDEBUG
    CurOffs += getTypeSize(VoidPtrTy);
#endif
  }

  if (!RDecl->hasFlexibleArrayMember()) {
    // Mark the end of the structure.
    uint64_t offs = toBits(size);
    FieldOrBaseOffsets.insert(FieldOrBaseOffsets.upper_bound(offs),
                              std::make_pair(offs, nullptr));
  }

  for (; CurLayObj != FieldOrBaseOffsets.end(); ++CurLayObj) {
#ifndef NDEBUG
    assert(CurOffs <= CurLayObj->first);
    if (CurOffs < CurLayObj->first) {
      uint64_t padding = CurLayObj->first - CurOffs;
      // FIXME: There doesn't seem to be a way to indicate in the encoding that
      // packing/alignment of members is different that normal, in which case
      // the encoding will be out-of-sync with the real layout.
      // If the runtime switches to just consider the size of types without
      // taking into account alignment, we could make padding explicit in the
      // encoding (e.g. using arrays of chars). The encoding strings would be
      // longer then though.
      CurOffs += padding;
    }
#endif

    NamedDecl *dcl = CurLayObj->second;
    if (!dcl)
      break; // reached end of structure.

    if (auto *base = dyn_cast<CXXRecordDecl>(dcl)) {
      // We expand the bases without their virtual bases since those are going
      // in the initial structure. Note that this differs from gcc which
      // expands virtual bases each time one is encountered in the hierarchy,
      // making the encoding type bigger than it really is.
      getObjCEncodingForStructureImpl(base, S, FD, /*includeVBases*/false,
                                      NotEncodedT);
      assert(!base->isEmpty());
#ifndef NDEBUG
      CurOffs += toBits(getASTRecordLayout(base).getNonVirtualSize());
#endif
    } else {
      const auto *field = cast<FieldDecl>(dcl);
      if (FD) {
        S += '"';
        S += field->getNameAsString();
        S += '"';
      }

      if (field->isBitField()) {
        EncodeBitField(this, S, field->getType(), field);
#ifndef NDEBUG
        CurOffs += field->getBitWidthValue(*this);
#endif
      } else {
        QualType qt = field->getType();
        getLegacyIntegralTypeEncoding(qt);
        getObjCEncodingForTypeImpl(
            qt, S, ObjCEncOptions().setExpandStructures().setIsStructField(),
            FD, NotEncodedT);
#ifndef NDEBUG
        CurOffs += getTypeSize(field->getType());
#endif
      }
    }
  }
}

void ASTContext::getObjCEncodingForTypeQualifier(Decl::ObjCDeclQualifier QT,
                                                 std::string& S) const {
  if (QT & Decl::OBJC_TQ_In)
    S += 'n';
  if (QT & Decl::OBJC_TQ_Inout)
    S += 'N';
  if (QT & Decl::OBJC_TQ_Out)
    S += 'o';
  if (QT & Decl::OBJC_TQ_Bycopy)
    S += 'O';
  if (QT & Decl::OBJC_TQ_Byref)
    S += 'R';
  if (QT & Decl::OBJC_TQ_Oneway)
    S += 'V';
}

TypedefDecl *ASTContext::getObjCIdDecl() const {
  if (!ObjCIdDecl) {
    QualType T = getObjCObjectType(ObjCBuiltinIdTy, {}, {});
    T = getObjCObjectPointerType(T);
    ObjCIdDecl = buildImplicitTypedef(T, "id");
  }
  return ObjCIdDecl;
}

TypedefDecl *ASTContext::getObjCSelDecl() const {
  if (!ObjCSelDecl) {
    QualType T = getPointerType(ObjCBuiltinSelTy);
    ObjCSelDecl = buildImplicitTypedef(T, "SEL");
  }
  return ObjCSelDecl;
}

TypedefDecl *ASTContext::getObjCClassDecl() const {
  if (!ObjCClassDecl) {
    QualType T = getObjCObjectType(ObjCBuiltinClassTy, {}, {});
    T = getObjCObjectPointerType(T);
    ObjCClassDecl = buildImplicitTypedef(T, "Class");
  }
  return ObjCClassDecl;
}

ObjCInterfaceDecl *ASTContext::getObjCProtocolDecl() const {
  if (!ObjCProtocolClassDecl) {
    ObjCProtocolClassDecl
      = ObjCInterfaceDecl::Create(*this, getTranslationUnitDecl(),
                                  SourceLocation(),
                                  &Idents.get("Protocol"),
                                  /*typeParamList=*/nullptr,
                                  /*PrevDecl=*/nullptr,
                                  SourceLocation(), true);
  }

  return ObjCProtocolClassDecl;
}

//===----------------------------------------------------------------------===//
// __builtin_va_list Construction Functions
//===----------------------------------------------------------------------===//

static TypedefDecl *CreateCharPtrNamedVaListDecl(const ASTContext *Context,
                                                 StringRef Name) {
  // typedef char* __builtin[_ms]_va_list;
  QualType T = Context->getPointerType(Context->CharTy);
  return Context->buildImplicitTypedef(T, Name);
}

static TypedefDecl *CreateMSVaListDecl(const ASTContext *Context) {
  return CreateCharPtrNamedVaListDecl(Context, "__builtin_ms_va_list");
}

static TypedefDecl *CreateCharPtrBuiltinVaListDecl(const ASTContext *Context) {
  return CreateCharPtrNamedVaListDecl(Context, "__builtin_va_list");
}

static TypedefDecl *CreateVoidPtrBuiltinVaListDecl(const ASTContext *Context) {
  // typedef void* __builtin_va_list;
  QualType T = Context->getPointerType(Context->VoidTy);
  return Context->buildImplicitTypedef(T, "__builtin_va_list");
}

static TypedefDecl *
CreateAArch64ABIBuiltinVaListDecl(const ASTContext *Context) {
  // struct __va_list
  RecordDecl *VaListTagDecl = Context->buildImplicitRecord("__va_list");
  if (Context->getLangOpts().CPlusPlus) {
    // namespace std { struct __va_list {
    NamespaceDecl *NS;
    NS = NamespaceDecl::Create(const_cast<ASTContext &>(*Context),
                               Context->getTranslationUnitDecl(),
                               /*Inline*/ false, SourceLocation(),
                               SourceLocation(), &Context->Idents.get("std"),
                               /*PrevDecl*/ nullptr);
    NS->setImplicit();
    VaListTagDecl->setDeclContext(NS);
  }

  VaListTagDecl->startDefinition();

  const size_t NumFields = 5;
  QualType FieldTypes[NumFields];
  const char *FieldNames[NumFields];

  // void *__stack;
  FieldTypes[0] = Context->getPointerType(Context->VoidTy);
  FieldNames[0] = "__stack";

  // void *__gr_top;
  FieldTypes[1] = Context->getPointerType(Context->VoidTy);
  FieldNames[1] = "__gr_top";

  // void *__vr_top;
  FieldTypes[2] = Context->getPointerType(Context->VoidTy);
  FieldNames[2] = "__vr_top";

  // int __gr_offs;
  FieldTypes[3] = Context->IntTy;
  FieldNames[3] = "__gr_offs";

  // int __vr_offs;
  FieldTypes[4] = Context->IntTy;
  FieldNames[4] = "__vr_offs";

  // Create fields
  for (unsigned i = 0; i < NumFields; ++i) {
    FieldDecl *Field = FieldDecl::Create(const_cast<ASTContext &>(*Context),
                                         VaListTagDecl,
                                         SourceLocation(),
                                         SourceLocation(),
                                         &Context->Idents.get(FieldNames[i]),
                                         FieldTypes[i], /*TInfo=*/nullptr,
                                         /*BitWidth=*/nullptr,
                                         /*Mutable=*/false,
                                         ICIS_NoInit);
    Field->setAccess(AS_public);
    VaListTagDecl->addDecl(Field);
  }
  VaListTagDecl->completeDefinition();
  Context->VaListTagDecl = VaListTagDecl;
  QualType VaListTagType = Context->getRecordType(VaListTagDecl);

  // } __builtin_va_list;
  return Context->buildImplicitTypedef(VaListTagType, "__builtin_va_list");
}

static TypedefDecl *CreatePowerABIBuiltinVaListDecl(const ASTContext *Context) {
  // typedef struct __va_list_tag {
  RecordDecl *VaListTagDecl;

  VaListTagDecl = Context->buildImplicitRecord("__va_list_tag");
  VaListTagDecl->startDefinition();

  const size_t NumFields = 5;
  QualType FieldTypes[NumFields];
  const char *FieldNames[NumFields];

  //   unsigned char gpr;
  FieldTypes[0] = Context->UnsignedCharTy;
  FieldNames[0] = "gpr";

  //   unsigned char fpr;
  FieldTypes[1] = Context->UnsignedCharTy;
  FieldNames[1] = "fpr";

  //   unsigned short reserved;
  FieldTypes[2] = Context->UnsignedShortTy;
  FieldNames[2] = "reserved";

  //   void* overflow_arg_area;
  FieldTypes[3] = Context->getPointerType(Context->VoidTy);
  FieldNames[3] = "overflow_arg_area";

  //   void* reg_save_area;
  FieldTypes[4] = Context->getPointerType(Context->VoidTy);
  FieldNames[4] = "reg_save_area";

  // Create fields
  for (unsigned i = 0; i < NumFields; ++i) {
    FieldDecl *Field = FieldDecl::Create(*Context, VaListTagDecl,
                                         SourceLocation(),
                                         SourceLocation(),
                                         &Context->Idents.get(FieldNames[i]),
                                         FieldTypes[i], /*TInfo=*/nullptr,
                                         /*BitWidth=*/nullptr,
                                         /*Mutable=*/false,
                                         ICIS_NoInit);
    Field->setAccess(AS_public);
    VaListTagDecl->addDecl(Field);
  }
  VaListTagDecl->completeDefinition();
  Context->VaListTagDecl = VaListTagDecl;
  QualType VaListTagType = Context->getRecordType(VaListTagDecl);

  // } __va_list_tag;
  TypedefDecl *VaListTagTypedefDecl =
      Context->buildImplicitTypedef(VaListTagType, "__va_list_tag");

  QualType VaListTagTypedefType =
    Context->getTypedefType(VaListTagTypedefDecl);

  // typedef __va_list_tag __builtin_va_list[1];
  llvm::APInt Size(Context->getTypeSize(Context->getSizeType()), 1);
  QualType VaListTagArrayType
    = Context->getConstantArrayType(VaListTagTypedefType,
                                    Size, nullptr, ArrayType::Normal, 0);
  return Context->buildImplicitTypedef(VaListTagArrayType, "__builtin_va_list");
}

static TypedefDecl *
CreateX86_64ABIBuiltinVaListDecl(const ASTContext *Context) {
  // struct __va_list_tag {
  RecordDecl *VaListTagDecl;
  VaListTagDecl = Context->buildImplicitRecord("__va_list_tag");
  VaListTagDecl->startDefinition();

  const size_t NumFields = 4;
  QualType FieldTypes[NumFields];
  const char *FieldNames[NumFields];

  //   unsigned gp_offset;
  FieldTypes[0] = Context->UnsignedIntTy;
  FieldNames[0] = "gp_offset";

  //   unsigned fp_offset;
  FieldTypes[1] = Context->UnsignedIntTy;
  FieldNames[1] = "fp_offset";

  //   void* overflow_arg_area;
  FieldTypes[2] = Context->getPointerType(Context->VoidTy);
  FieldNames[2] = "overflow_arg_area";

  //   void* reg_save_area;
  FieldTypes[3] = Context->getPointerType(Context->VoidTy);
  FieldNames[3] = "reg_save_area";

  // Create fields
  for (unsigned i = 0; i < NumFields; ++i) {
    FieldDecl *Field = FieldDecl::Create(const_cast<ASTContext &>(*Context),
                                         VaListTagDecl,
                                         SourceLocation(),
                                         SourceLocation(),
                                         &Context->Idents.get(FieldNames[i]),
                                         FieldTypes[i], /*TInfo=*/nullptr,
                                         /*BitWidth=*/nullptr,
                                         /*Mutable=*/false,
                                         ICIS_NoInit);
    Field->setAccess(AS_public);
    VaListTagDecl->addDecl(Field);
  }
  VaListTagDecl->completeDefinition();
  Context->VaListTagDecl = VaListTagDecl;
  QualType VaListTagType = Context->getRecordType(VaListTagDecl);

  // };

  // typedef struct __va_list_tag __builtin_va_list[1];
  llvm::APInt Size(Context->getTypeSize(Context->getSizeType()), 1);
  QualType VaListTagArrayType = Context->getConstantArrayType(
      VaListTagType, Size, nullptr, ArrayType::Normal, 0);
  return Context->buildImplicitTypedef(VaListTagArrayType, "__builtin_va_list");
}

static TypedefDecl *CreatePNaClABIBuiltinVaListDecl(const ASTContext *Context) {
  // typedef int __builtin_va_list[4];
  llvm::APInt Size(Context->getTypeSize(Context->getSizeType()), 4);
  QualType IntArrayType = Context->getConstantArrayType(
      Context->IntTy, Size, nullptr, ArrayType::Normal, 0);
  return Context->buildImplicitTypedef(IntArrayType, "__builtin_va_list");
}

static TypedefDecl *
CreateAAPCSABIBuiltinVaListDecl(const ASTContext *Context) {
  // struct __va_list
  RecordDecl *VaListDecl = Context->buildImplicitRecord("__va_list");
  if (Context->getLangOpts().CPlusPlus) {
    // namespace std { struct __va_list {
    NamespaceDecl *NS;
    NS = NamespaceDecl::Create(const_cast<ASTContext &>(*Context),
                               Context->getTranslationUnitDecl(),
                               /*Inline*/false, SourceLocation(),
                               SourceLocation(), &Context->Idents.get("std"),
                               /*PrevDecl*/ nullptr);
    NS->setImplicit();
    VaListDecl->setDeclContext(NS);
  }

  VaListDecl->startDefinition();

  // void * __ap;
  FieldDecl *Field = FieldDecl::Create(const_cast<ASTContext &>(*Context),
                                       VaListDecl,
                                       SourceLocation(),
                                       SourceLocation(),
                                       &Context->Idents.get("__ap"),
                                       Context->getPointerType(Context->VoidTy),
                                       /*TInfo=*/nullptr,
                                       /*BitWidth=*/nullptr,
                                       /*Mutable=*/false,
                                       ICIS_NoInit);
  Field->setAccess(AS_public);
  VaListDecl->addDecl(Field);

  // };
  VaListDecl->completeDefinition();
  Context->VaListTagDecl = VaListDecl;

  // typedef struct __va_list __builtin_va_list;
  QualType T = Context->getRecordType(VaListDecl);
  return Context->buildImplicitTypedef(T, "__builtin_va_list");
}

static TypedefDecl *
CreateSystemZBuiltinVaListDecl(const ASTContext *Context) {
  // struct __va_list_tag {
  RecordDecl *VaListTagDecl;
  VaListTagDecl = Context->buildImplicitRecord("__va_list_tag");
  VaListTagDecl->startDefinition();

  const size_t NumFields = 4;
  QualType FieldTypes[NumFields];
  const char *FieldNames[NumFields];

  //   long __gpr;
  FieldTypes[0] = Context->LongTy;
  FieldNames[0] = "__gpr";

  //   long __fpr;
  FieldTypes[1] = Context->LongTy;
  FieldNames[1] = "__fpr";

  //   void *__overflow_arg_area;
  FieldTypes[2] = Context->getPointerType(Context->VoidTy);
  FieldNames[2] = "__overflow_arg_area";

  //   void *__reg_save_area;
  FieldTypes[3] = Context->getPointerType(Context->VoidTy);
  FieldNames[3] = "__reg_save_area";

  // Create fields
  for (unsigned i = 0; i < NumFields; ++i) {
    FieldDecl *Field = FieldDecl::Create(const_cast<ASTContext &>(*Context),
                                         VaListTagDecl,
                                         SourceLocation(),
                                         SourceLocation(),
                                         &Context->Idents.get(FieldNames[i]),
                                         FieldTypes[i], /*TInfo=*/nullptr,
                                         /*BitWidth=*/nullptr,
                                         /*Mutable=*/false,
                                         ICIS_NoInit);
    Field->setAccess(AS_public);
    VaListTagDecl->addDecl(Field);
  }
  VaListTagDecl->completeDefinition();
  Context->VaListTagDecl = VaListTagDecl;
  QualType VaListTagType = Context->getRecordType(VaListTagDecl);

  // };

  // typedef __va_list_tag __builtin_va_list[1];
  llvm::APInt Size(Context->getTypeSize(Context->getSizeType()), 1);
  QualType VaListTagArrayType = Context->getConstantArrayType(
      VaListTagType, Size, nullptr, ArrayType::Normal, 0);

  return Context->buildImplicitTypedef(VaListTagArrayType, "__builtin_va_list");
}

static TypedefDecl *CreateHexagonBuiltinVaListDecl(const ASTContext *Context) {
  // typedef struct __va_list_tag {
  RecordDecl *VaListTagDecl;
  VaListTagDecl = Context->buildImplicitRecord("__va_list_tag");
  VaListTagDecl->startDefinition();

  const size_t NumFields = 3;
  QualType FieldTypes[NumFields];
  const char *FieldNames[NumFields];

  //   void *CurrentSavedRegisterArea;
  FieldTypes[0] = Context->getPointerType(Context->VoidTy);
  FieldNames[0] = "__current_saved_reg_area_pointer";

  //   void *SavedRegAreaEnd;
  FieldTypes[1] = Context->getPointerType(Context->VoidTy);
  FieldNames[1] = "__saved_reg_area_end_pointer";

  //   void *OverflowArea;
  FieldTypes[2] = Context->getPointerType(Context->VoidTy);
  FieldNames[2] = "__overflow_area_pointer";

  // Create fields
  for (unsigned i = 0; i < NumFields; ++i) {
    FieldDecl *Field = FieldDecl::Create(
        const_cast<ASTContext &>(*Context), VaListTagDecl, SourceLocation(),
        SourceLocation(), &Context->Idents.get(FieldNames[i]), FieldTypes[i],
        /*TInfo=*/0,
        /*BitWidth=*/0,
        /*Mutable=*/false, ICIS_NoInit);
    Field->setAccess(AS_public);
    VaListTagDecl->addDecl(Field);
  }
  VaListTagDecl->completeDefinition();
  Context->VaListTagDecl = VaListTagDecl;
  QualType VaListTagType = Context->getRecordType(VaListTagDecl);

  // } __va_list_tag;
  TypedefDecl *VaListTagTypedefDecl =
      Context->buildImplicitTypedef(VaListTagType, "__va_list_tag");

  QualType VaListTagTypedefType = Context->getTypedefType(VaListTagTypedefDecl);

  // typedef __va_list_tag __builtin_va_list[1];
  llvm::APInt Size(Context->getTypeSize(Context->getSizeType()), 1);
  QualType VaListTagArrayType = Context->getConstantArrayType(
      VaListTagTypedefType, Size, nullptr, ArrayType::Normal, 0);

  return Context->buildImplicitTypedef(VaListTagArrayType, "__builtin_va_list");
}

static TypedefDecl *CreateVaListDecl(const ASTContext *Context,
                                     TargetInfo::BuiltinVaListKind Kind) {
  switch (Kind) {
  case TargetInfo::CharPtrBuiltinVaList:
    return CreateCharPtrBuiltinVaListDecl(Context);
  case TargetInfo::VoidPtrBuiltinVaList:
    return CreateVoidPtrBuiltinVaListDecl(Context);
  case TargetInfo::AArch64ABIBuiltinVaList:
    return CreateAArch64ABIBuiltinVaListDecl(Context);
  case TargetInfo::PowerABIBuiltinVaList:
    return CreatePowerABIBuiltinVaListDecl(Context);
  case TargetInfo::X86_64ABIBuiltinVaList:
    return CreateX86_64ABIBuiltinVaListDecl(Context);
  case TargetInfo::PNaClABIBuiltinVaList:
    return CreatePNaClABIBuiltinVaListDecl(Context);
  case TargetInfo::AAPCSABIBuiltinVaList:
    return CreateAAPCSABIBuiltinVaListDecl(Context);
  case TargetInfo::SystemZBuiltinVaList:
    return CreateSystemZBuiltinVaListDecl(Context);
  case TargetInfo::HexagonBuiltinVaList:
    return CreateHexagonBuiltinVaListDecl(Context);
  }

  llvm_unreachable("Unhandled __builtin_va_list type kind");
}

TypedefDecl *ASTContext::getBuiltinVaListDecl() const {
  if (!BuiltinVaListDecl) {
    BuiltinVaListDecl = CreateVaListDecl(this, Target->getBuiltinVaListKind());
    assert(BuiltinVaListDecl->isImplicit());
  }

  return BuiltinVaListDecl;
}

Decl *ASTContext::getVaListTagDecl() const {
  // Force the creation of VaListTagDecl by building the __builtin_va_list
  // declaration.
  if (!VaListTagDecl)
    (void)getBuiltinVaListDecl();

  return VaListTagDecl;
}

TypedefDecl *ASTContext::getBuiltinMSVaListDecl() const {
  if (!BuiltinMSVaListDecl)
    BuiltinMSVaListDecl = CreateMSVaListDecl(this);

  return BuiltinMSVaListDecl;
}

bool ASTContext::canBuiltinBeRedeclared(const FunctionDecl *FD) const {
  return BuiltinInfo.canBeRedeclared(FD->getBuiltinID());
}

void ASTContext::setObjCConstantStringInterface(ObjCInterfaceDecl *Decl) {
  assert(ObjCConstantStringType.isNull() &&
         "'NSConstantString' type already set!");

  ObjCConstantStringType = getObjCInterfaceType(Decl);
}

/// Retrieve the template name that corresponds to a non-empty
/// lookup.
TemplateName
ASTContext::getOverloadedTemplateName(UnresolvedSetIterator Begin,
                                      UnresolvedSetIterator End) const {
  unsigned size = End - Begin;
  assert(size > 1 && "set is not overloaded!");

  void *memory = Allocate(sizeof(OverloadedTemplateStorage) +
                          size * sizeof(FunctionTemplateDecl*));
  auto *OT = new (memory) OverloadedTemplateStorage(size);

  NamedDecl **Storage = OT->getStorage();
  for (UnresolvedSetIterator I = Begin; I != End; ++I) {
    NamedDecl *D = *I;
    assert(isa<FunctionTemplateDecl>(D) ||
           isa<UnresolvedUsingValueDecl>(D) ||
           (isa<UsingShadowDecl>(D) &&
            isa<FunctionTemplateDecl>(D->getUnderlyingDecl())));
    *Storage++ = D;
  }

  return TemplateName(OT);
}

/// Retrieve a template name representing an unqualified-id that has been
/// assumed to name a template for ADL purposes.
TemplateName ASTContext::getAssumedTemplateName(DeclarationName Name) const {
  auto *OT = new (*this) AssumedTemplateStorage(Name);
  return TemplateName(OT);
}

/// Retrieve the template name that represents a qualified
/// template name such as \c std::vector.
TemplateName
ASTContext::getQualifiedTemplateName(NestedNameSpecifier *NNS,
                                     bool TemplateKeyword,
                                     TemplateDecl *Template) const {
  assert(NNS && "Missing nested-name-specifier in qualified template name");

  // FIXME: Canonicalization?
  llvm::FoldingSetNodeID ID;
  QualifiedTemplateName::Profile(ID, NNS, TemplateKeyword, Template);

  void *InsertPos = nullptr;
  QualifiedTemplateName *QTN =
    QualifiedTemplateNames.FindNodeOrInsertPos(ID, InsertPos);
  if (!QTN) {
    QTN = new (*this, alignof(QualifiedTemplateName))
        QualifiedTemplateName(NNS, TemplateKeyword, Template);
    QualifiedTemplateNames.InsertNode(QTN, InsertPos);
  }

  return TemplateName(QTN);
}

/// Retrieve the template name that represents a dependent
/// template name such as \c MetaFun::template apply.
TemplateName
ASTContext::getDependentTemplateName(NestedNameSpecifier *NNS,
                                     const IdentifierInfo *Name) const {
  assert((!NNS || NNS->isDependent()) &&
         "Nested name specifier must be dependent");

  llvm::FoldingSetNodeID ID;
  DependentTemplateName::Profile(ID, NNS, Name);

  void *InsertPos = nullptr;
  DependentTemplateName *QTN =
    DependentTemplateNames.FindNodeOrInsertPos(ID, InsertPos);

  if (QTN)
    return TemplateName(QTN);

  NestedNameSpecifier *CanonNNS = getCanonicalNestedNameSpecifier(NNS);
  if (CanonNNS == NNS) {
    QTN = new (*this, alignof(DependentTemplateName))
        DependentTemplateName(NNS, Name);
  } else {
    TemplateName Canon = getDependentTemplateName(CanonNNS, Name);
    QTN = new (*this, alignof(DependentTemplateName))
        DependentTemplateName(NNS, Name, Canon);
    DependentTemplateName *CheckQTN =
      DependentTemplateNames.FindNodeOrInsertPos(ID, InsertPos);
    assert(!CheckQTN && "Dependent type name canonicalization broken");
    (void)CheckQTN;
  }

  DependentTemplateNames.InsertNode(QTN, InsertPos);
  return TemplateName(QTN);
}

/// Retrieve the template name that represents a dependent
/// template name such as \c MetaFun::template operator+.
TemplateName
ASTContext::getDependentTemplateName(NestedNameSpecifier *NNS,
                                     OverloadedOperatorKind Operator) const {
  assert((!NNS || NNS->isDependent()) &&
         "Nested name specifier must be dependent");

  llvm::FoldingSetNodeID ID;
  DependentTemplateName::Profile(ID, NNS, Operator);

  void *InsertPos = nullptr;
  DependentTemplateName *QTN
    = DependentTemplateNames.FindNodeOrInsertPos(ID, InsertPos);

  if (QTN)
    return TemplateName(QTN);

  NestedNameSpecifier *CanonNNS = getCanonicalNestedNameSpecifier(NNS);
  if (CanonNNS == NNS) {
    QTN = new (*this, alignof(DependentTemplateName))
        DependentTemplateName(NNS, Operator);
  } else {
    TemplateName Canon = getDependentTemplateName(CanonNNS, Operator);
    QTN = new (*this, alignof(DependentTemplateName))
        DependentTemplateName(NNS, Operator, Canon);

    DependentTemplateName *CheckQTN
      = DependentTemplateNames.FindNodeOrInsertPos(ID, InsertPos);
    assert(!CheckQTN && "Dependent template name canonicalization broken");
    (void)CheckQTN;
  }

  DependentTemplateNames.InsertNode(QTN, InsertPos);
  return TemplateName(QTN);
}

TemplateName
ASTContext::getSubstTemplateTemplateParm(TemplateTemplateParmDecl *param,
                                         TemplateName replacement) const {
  llvm::FoldingSetNodeID ID;
  SubstTemplateTemplateParmStorage::Profile(ID, param, replacement);

  void *insertPos = nullptr;
  SubstTemplateTemplateParmStorage *subst
    = SubstTemplateTemplateParms.FindNodeOrInsertPos(ID, insertPos);

  if (!subst) {
    subst = new (*this) SubstTemplateTemplateParmStorage(param, replacement);
    SubstTemplateTemplateParms.InsertNode(subst, insertPos);
  }

  return TemplateName(subst);
}

TemplateName
ASTContext::getSubstTemplateTemplateParmPack(TemplateTemplateParmDecl *Param,
                                       const TemplateArgument &ArgPack) const {
  auto &Self = const_cast<ASTContext &>(*this);
  llvm::FoldingSetNodeID ID;
  SubstTemplateTemplateParmPackStorage::Profile(ID, Self, Param, ArgPack);

  void *InsertPos = nullptr;
  SubstTemplateTemplateParmPackStorage *Subst
    = SubstTemplateTemplateParmPacks.FindNodeOrInsertPos(ID, InsertPos);

  if (!Subst) {
    Subst = new (*this) SubstTemplateTemplateParmPackStorage(Param,
                                                           ArgPack.pack_size(),
                                                         ArgPack.pack_begin());
    SubstTemplateTemplateParmPacks.InsertNode(Subst, InsertPos);
  }

  return TemplateName(Subst);
}

/// getFromTargetType - Given one of the integer types provided by
/// TargetInfo, produce the corresponding type. The unsigned @p Type
/// is actually a value of type @c TargetInfo::IntType.
CanQualType ASTContext::getFromTargetType(unsigned Type) const {
  switch (Type) {
  case TargetInfo::NoInt: return {};
  case TargetInfo::SignedChar: return SignedCharTy;
  case TargetInfo::UnsignedChar: return UnsignedCharTy;
  case TargetInfo::SignedShort: return ShortTy;
  case TargetInfo::UnsignedShort: return UnsignedShortTy;
  case TargetInfo::SignedInt: return IntTy;
  case TargetInfo::UnsignedInt: return UnsignedIntTy;
  case TargetInfo::SignedLong: return LongTy;
  case TargetInfo::UnsignedLong: return UnsignedLongTy;
  case TargetInfo::SignedLongLong: return LongLongTy;
  case TargetInfo::UnsignedLongLong: return UnsignedLongLongTy;
  }

  llvm_unreachable("Unhandled TargetInfo::IntType value");
}

//===----------------------------------------------------------------------===//
//                        Type Predicates.
//===----------------------------------------------------------------------===//

/// getObjCGCAttr - Returns one of GCNone, Weak or Strong objc's
/// garbage collection attribute.
///
Qualifiers::GC ASTContext::getObjCGCAttrKind(QualType Ty) const {
  if (getLangOpts().getGC() == LangOptions::NonGC)
    return Qualifiers::GCNone;

  assert(getLangOpts().ObjC);
  Qualifiers::GC GCAttrs = Ty.getObjCGCAttr();

  // Default behaviour under objective-C's gc is for ObjC pointers
  // (or pointers to them) be treated as though they were declared
  // as __strong.
  if (GCAttrs == Qualifiers::GCNone) {
    if (Ty->isObjCObjectPointerType() || Ty->isBlockPointerType())
      return Qualifiers::Strong;
    else if (Ty->isPointerType())
      return getObjCGCAttrKind(Ty->castAs<PointerType>()->getPointeeType());
  } else {
    // It's not valid to set GC attributes on anything that isn't a
    // pointer.
#ifndef NDEBUG
    QualType CT = Ty->getCanonicalTypeInternal();
    while (const auto *AT = dyn_cast<ArrayType>(CT))
      CT = AT->getElementType();
    assert(CT->isAnyPointerType() || CT->isBlockPointerType());
#endif
  }
  return GCAttrs;
}

//===----------------------------------------------------------------------===//
//                        Type Compatibility Testing
//===----------------------------------------------------------------------===//

/// areCompatVectorTypes - Return true if the two specified vector types are
/// compatible.
static bool areCompatVectorTypes(const VectorType *LHS,
                                 const VectorType *RHS) {
  assert(LHS->isCanonicalUnqualified() && RHS->isCanonicalUnqualified());
  return LHS->getElementType() == RHS->getElementType() &&
         LHS->getNumElements() == RHS->getNumElements();
}

/// areCompatMatrixTypes - Return true if the two specified matrix types are
/// compatible.
static bool areCompatMatrixTypes(const ConstantMatrixType *LHS,
                                 const ConstantMatrixType *RHS) {
  assert(LHS->isCanonicalUnqualified() && RHS->isCanonicalUnqualified());
  return LHS->getElementType() == RHS->getElementType() &&
         LHS->getNumRows() == RHS->getNumRows() &&
         LHS->getNumColumns() == RHS->getNumColumns();
}

bool ASTContext::areCompatibleVectorTypes(QualType FirstVec,
                                          QualType SecondVec) {
  assert(FirstVec->isVectorType() && "FirstVec should be a vector type");
  assert(SecondVec->isVectorType() && "SecondVec should be a vector type");

  if (hasSameUnqualifiedType(FirstVec, SecondVec))
    return true;

  // Treat Neon vector types and most AltiVec vector types as if they are the
  // equivalent GCC vector types.
  const auto *First = FirstVec->castAs<VectorType>();
  const auto *Second = SecondVec->castAs<VectorType>();
  if (First->getNumElements() == Second->getNumElements() &&
      hasSameType(First->getElementType(), Second->getElementType()) &&
      First->getVectorKind() != VectorType::AltiVecPixel &&
      First->getVectorKind() != VectorType::AltiVecBool &&
      Second->getVectorKind() != VectorType::AltiVecPixel &&
      Second->getVectorKind() != VectorType::AltiVecBool)
    return true;

  return false;
}

bool ASTContext::hasDirectOwnershipQualifier(QualType Ty) const {
  while (true) {
    // __strong id
    if (const AttributedType *Attr = dyn_cast<AttributedType>(Ty)) {
      if (Attr->getAttrKind() == attr::ObjCOwnership)
        return true;

      Ty = Attr->getModifiedType();

    // X *__strong (...)
    } else if (const ParenType *Paren = dyn_cast<ParenType>(Ty)) {
      Ty = Paren->getInnerType();

    // We do not want to look through typedefs, typeof(expr),
    // typeof(type), or any other way that the type is somehow
    // abstracted.
    } else {
      return false;
    }
  }
}

//===----------------------------------------------------------------------===//
// ObjCQualifiedIdTypesAreCompatible - Compatibility testing for qualified id's.
//===----------------------------------------------------------------------===//

/// ProtocolCompatibleWithProtocol - return 'true' if 'lProto' is in the
/// inheritance hierarchy of 'rProto'.
bool
ASTContext::ProtocolCompatibleWithProtocol(ObjCProtocolDecl *lProto,
                                           ObjCProtocolDecl *rProto) const {
  if (declaresSameEntity(lProto, rProto))
    return true;
  for (auto *PI : rProto->protocols())
    if (ProtocolCompatibleWithProtocol(lProto, PI))
      return true;
  return false;
}

/// ObjCQualifiedClassTypesAreCompatible - compare  Class<pr,...> and
/// Class<pr1, ...>.
bool ASTContext::ObjCQualifiedClassTypesAreCompatible(
    const ObjCObjectPointerType *lhs, const ObjCObjectPointerType *rhs) {
  for (auto *lhsProto : lhs->quals()) {
    bool match = false;
    for (auto *rhsProto : rhs->quals()) {
      if (ProtocolCompatibleWithProtocol(lhsProto, rhsProto)) {
        match = true;
        break;
      }
    }
    if (!match)
      return false;
  }
  return true;
}

/// ObjCQualifiedIdTypesAreCompatible - We know that one of lhs/rhs is an
/// ObjCQualifiedIDType.
bool ASTContext::ObjCQualifiedIdTypesAreCompatible(
    const ObjCObjectPointerType *lhs, const ObjCObjectPointerType *rhs,
    bool compare) {
  // Allow id<P..> and an 'id' in all cases.
  if (lhs->isObjCIdType() || rhs->isObjCIdType())
    return true;

  // Don't allow id<P..> to convert to Class or Class<P..> in either direction.
  if (lhs->isObjCClassType() || lhs->isObjCQualifiedClassType() ||
      rhs->isObjCClassType() || rhs->isObjCQualifiedClassType())
    return false;

  if (lhs->isObjCQualifiedIdType()) {
    if (rhs->qual_empty()) {
      // If the RHS is a unqualified interface pointer "NSString*",
      // make sure we check the class hierarchy.
      if (ObjCInterfaceDecl *rhsID = rhs->getInterfaceDecl()) {
        for (auto *I : lhs->quals()) {
          // when comparing an id<P> on lhs with a static type on rhs,
          // see if static class implements all of id's protocols, directly or
          // through its super class and categories.
          if (!rhsID->ClassImplementsProtocol(I, true))
            return false;
        }
      }
      // If there are no qualifiers and no interface, we have an 'id'.
      return true;
    }
    // Both the right and left sides have qualifiers.
    for (auto *lhsProto : lhs->quals()) {
      bool match = false;

      // when comparing an id<P> on lhs with a static type on rhs,
      // see if static class implements all of id's protocols, directly or
      // through its super class and categories.
      for (auto *rhsProto : rhs->quals()) {
        if (ProtocolCompatibleWithProtocol(lhsProto, rhsProto) ||
            (compare && ProtocolCompatibleWithProtocol(rhsProto, lhsProto))) {
          match = true;
          break;
        }
      }
      // If the RHS is a qualified interface pointer "NSString<P>*",
      // make sure we check the class hierarchy.
      if (ObjCInterfaceDecl *rhsID = rhs->getInterfaceDecl()) {
        for (auto *I : lhs->quals()) {
          // when comparing an id<P> on lhs with a static type on rhs,
          // see if static class implements all of id's protocols, directly or
          // through its super class and categories.
          if (rhsID->ClassImplementsProtocol(I, true)) {
            match = true;
            break;
          }
        }
      }
      if (!match)
        return false;
    }

    return true;
  }

  assert(rhs->isObjCQualifiedIdType() && "One of the LHS/RHS should be id<x>");

  if (lhs->getInterfaceType()) {
    // If both the right and left sides have qualifiers.
    for (auto *lhsProto : lhs->quals()) {
      bool match = false;

      // when comparing an id<P> on rhs with a static type on lhs,
      // see if static class implements all of id's protocols, directly or
      // through its super class and categories.
      // First, lhs protocols in the qualifier list must be found, direct
      // or indirect in rhs's qualifier list or it is a mismatch.
      for (auto *rhsProto : rhs->quals()) {
        if (ProtocolCompatibleWithProtocol(lhsProto, rhsProto) ||
            (compare && ProtocolCompatibleWithProtocol(rhsProto, lhsProto))) {
          match = true;
          break;
        }
      }
      if (!match)
        return false;
    }

    // Static class's protocols, or its super class or category protocols
    // must be found, direct or indirect in rhs's qualifier list or it is a mismatch.
    if (ObjCInterfaceDecl *lhsID = lhs->getInterfaceDecl()) {
      llvm::SmallPtrSet<ObjCProtocolDecl *, 8> LHSInheritedProtocols;
      CollectInheritedProtocols(lhsID, LHSInheritedProtocols);
      // This is rather dubious but matches gcc's behavior. If lhs has
      // no type qualifier and its class has no static protocol(s)
      // assume that it is mismatch.
      if (LHSInheritedProtocols.empty() && lhs->qual_empty())
        return false;
      for (auto *lhsProto : LHSInheritedProtocols) {
        bool match = false;
        for (auto *rhsProto : rhs->quals()) {
          if (ProtocolCompatibleWithProtocol(lhsProto, rhsProto) ||
              (compare && ProtocolCompatibleWithProtocol(rhsProto, lhsProto))) {
            match = true;
            break;
          }
        }
        if (!match)
          return false;
      }
    }
    return true;
  }
  return false;
}

/// canAssignObjCInterfaces - Return true if the two interface types are
/// compatible for assignment from RHS to LHS.  This handles validation of any
/// protocol qualifiers on the LHS or RHS.
bool ASTContext::canAssignObjCInterfaces(const ObjCObjectPointerType *LHSOPT,
                                         const ObjCObjectPointerType *RHSOPT) {
  const ObjCObjectType* LHS = LHSOPT->getObjectType();
  const ObjCObjectType* RHS = RHSOPT->getObjectType();

  // If either type represents the built-in 'id' type, return true.
  if (LHS->isObjCUnqualifiedId() || RHS->isObjCUnqualifiedId())
    return true;

  // Function object that propagates a successful result or handles
  // __kindof types.
  auto finish = [&](bool succeeded) -> bool {
    if (succeeded)
      return true;

    if (!RHS->isKindOfType())
      return false;

    // Strip off __kindof and protocol qualifiers, then check whether
    // we can assign the other way.
    return canAssignObjCInterfaces(RHSOPT->stripObjCKindOfTypeAndQuals(*this),
                                   LHSOPT->stripObjCKindOfTypeAndQuals(*this));
  };

  // Casts from or to id<P> are allowed when the other side has compatible
  // protocols.
  if (LHS->isObjCQualifiedId() || RHS->isObjCQualifiedId()) {
    return finish(ObjCQualifiedIdTypesAreCompatible(LHSOPT, RHSOPT, false));
  }

  // Verify protocol compatibility for casts from Class<P1> to Class<P2>.
  if (LHS->isObjCQualifiedClass() && RHS->isObjCQualifiedClass()) {
    return finish(ObjCQualifiedClassTypesAreCompatible(LHSOPT, RHSOPT));
  }

  // Casts from Class to Class<Foo>, or vice-versa, are allowed.
  if (LHS->isObjCClass() && RHS->isObjCClass()) {
    return true;
  }

  // If we have 2 user-defined types, fall into that path.
  if (LHS->getInterface() && RHS->getInterface()) {
    return finish(canAssignObjCInterfaces(LHS, RHS));
  }

  return false;
}

/// canAssignObjCInterfacesInBlockPointer - This routine is specifically written
/// for providing type-safety for objective-c pointers used to pass/return
/// arguments in block literals. When passed as arguments, passing 'A*' where
/// 'id' is expected is not OK. Passing 'Sub *" where 'Super *" is expected is
/// not OK. For the return type, the opposite is not OK.
bool ASTContext::canAssignObjCInterfacesInBlockPointer(
                                         const ObjCObjectPointerType *LHSOPT,
                                         const ObjCObjectPointerType *RHSOPT,
                                         bool BlockReturnType) {

  // Function object that propagates a successful result or handles
  // __kindof types.
  auto finish = [&](bool succeeded) -> bool {
    if (succeeded)
      return true;

    const ObjCObjectPointerType *Expected = BlockReturnType ? RHSOPT : LHSOPT;
    if (!Expected->isKindOfType())
      return false;

    // Strip off __kindof and protocol qualifiers, then check whether
    // we can assign the other way.
    return canAssignObjCInterfacesInBlockPointer(
             RHSOPT->stripObjCKindOfTypeAndQuals(*this),
             LHSOPT->stripObjCKindOfTypeAndQuals(*this),
             BlockReturnType);
  };

  if (RHSOPT->isObjCBuiltinType() || LHSOPT->isObjCIdType())
    return true;

  if (LHSOPT->isObjCBuiltinType()) {
    return finish(RHSOPT->isObjCBuiltinType() ||
                  RHSOPT->isObjCQualifiedIdType());
  }

  if (LHSOPT->isObjCQualifiedIdType() || RHSOPT->isObjCQualifiedIdType()) {
    if (getLangOpts().CompatibilityQualifiedIdBlockParamTypeChecking)
      // Use for block parameters previous type checking for compatibility.
      return finish(ObjCQualifiedIdTypesAreCompatible(LHSOPT, RHSOPT, false) ||
                    // Or corrected type checking as in non-compat mode.
                    (!BlockReturnType &&
                     ObjCQualifiedIdTypesAreCompatible(RHSOPT, LHSOPT, false)));
    else
      return finish(ObjCQualifiedIdTypesAreCompatible(
          (BlockReturnType ? LHSOPT : RHSOPT),
          (BlockReturnType ? RHSOPT : LHSOPT), false));
  }

  const ObjCInterfaceType* LHS = LHSOPT->getInterfaceType();
  const ObjCInterfaceType* RHS = RHSOPT->getInterfaceType();
  if (LHS && RHS)  { // We have 2 user-defined types.
    if (LHS != RHS) {
      if (LHS->getDecl()->isSuperClassOf(RHS->getDecl()))
        return finish(BlockReturnType);
      if (RHS->getDecl()->isSuperClassOf(LHS->getDecl()))
        return finish(!BlockReturnType);
    }
    else
      return true;
  }
  return false;
}

/// Comparison routine for Objective-C protocols to be used with
/// llvm::array_pod_sort.
static int compareObjCProtocolsByName(ObjCProtocolDecl * const *lhs,
                                      ObjCProtocolDecl * const *rhs) {
  return (*lhs)->getName().compare((*rhs)->getName());
}

/// getIntersectionOfProtocols - This routine finds the intersection of set
/// of protocols inherited from two distinct objective-c pointer objects with
/// the given common base.
/// It is used to build composite qualifier list of the composite type of
/// the conditional expression involving two objective-c pointer objects.
static
void getIntersectionOfProtocols(ASTContext &Context,
                                const ObjCInterfaceDecl *CommonBase,
                                const ObjCObjectPointerType *LHSOPT,
                                const ObjCObjectPointerType *RHSOPT,
      SmallVectorImpl<ObjCProtocolDecl *> &IntersectionSet) {

  const ObjCObjectType* LHS = LHSOPT->getObjectType();
  const ObjCObjectType* RHS = RHSOPT->getObjectType();
  assert(LHS->getInterface() && "LHS must have an interface base");
  assert(RHS->getInterface() && "RHS must have an interface base");

  // Add all of the protocols for the LHS.
  llvm::SmallPtrSet<ObjCProtocolDecl *, 8> LHSProtocolSet;

  // Start with the protocol qualifiers.
  for (auto proto : LHS->quals()) {
    Context.CollectInheritedProtocols(proto, LHSProtocolSet);
  }

  // Also add the protocols associated with the LHS interface.
  Context.CollectInheritedProtocols(LHS->getInterface(), LHSProtocolSet);

  // Add all of the protocols for the RHS.
  llvm::SmallPtrSet<ObjCProtocolDecl *, 8> RHSProtocolSet;

  // Start with the protocol qualifiers.
  for (auto proto : RHS->quals()) {
    Context.CollectInheritedProtocols(proto, RHSProtocolSet);
  }

  // Also add the protocols associated with the RHS interface.
  Context.CollectInheritedProtocols(RHS->getInterface(), RHSProtocolSet);

  // Compute the intersection of the collected protocol sets.
  for (auto proto : LHSProtocolSet) {
    if (RHSProtocolSet.count(proto))
      IntersectionSet.push_back(proto);
  }

  // Compute the set of protocols that is implied by either the common type or
  // the protocols within the intersection.
  llvm::SmallPtrSet<ObjCProtocolDecl *, 8> ImpliedProtocols;
  Context.CollectInheritedProtocols(CommonBase, ImpliedProtocols);

  // Remove any implied protocols from the list of inherited protocols.
  if (!ImpliedProtocols.empty()) {
    IntersectionSet.erase(
      std::remove_if(IntersectionSet.begin(),
                     IntersectionSet.end(),
                     [&](ObjCProtocolDecl *proto) -> bool {
                       return ImpliedProtocols.count(proto) > 0;
                     }),
      IntersectionSet.end());
  }

  // Sort the remaining protocols by name.
  llvm::array_pod_sort(IntersectionSet.begin(), IntersectionSet.end(),
                       compareObjCProtocolsByName);
}

/// Determine whether the first type is a subtype of the second.
static bool canAssignObjCObjectTypes(ASTContext &ctx, QualType lhs,
                                     QualType rhs) {
  // Common case: two object pointers.
  const auto *lhsOPT = lhs->getAs<ObjCObjectPointerType>();
  const auto *rhsOPT = rhs->getAs<ObjCObjectPointerType>();
  if (lhsOPT && rhsOPT)
    return ctx.canAssignObjCInterfaces(lhsOPT, rhsOPT);

  // Two block pointers.
  const auto *lhsBlock = lhs->getAs<BlockPointerType>();
  const auto *rhsBlock = rhs->getAs<BlockPointerType>();
  if (lhsBlock && rhsBlock)
    return ctx.typesAreBlockPointerCompatible(lhs, rhs);

  // If either is an unqualified 'id' and the other is a block, it's
  // acceptable.
  if ((lhsOPT && lhsOPT->isObjCIdType() && rhsBlock) ||
      (rhsOPT && rhsOPT->isObjCIdType() && lhsBlock))
    return true;

  return false;
}

// Check that the given Objective-C type argument lists are equivalent.
static bool sameObjCTypeArgs(ASTContext &ctx,
                             const ObjCInterfaceDecl *iface,
                             ArrayRef<QualType> lhsArgs,
                             ArrayRef<QualType> rhsArgs,
                             bool stripKindOf) {
  if (lhsArgs.size() != rhsArgs.size())
    return false;

  ObjCTypeParamList *typeParams = iface->getTypeParamList();
  for (unsigned i = 0, n = lhsArgs.size(); i != n; ++i) {
    if (ctx.hasSameType(lhsArgs[i], rhsArgs[i]))
      continue;

    switch (typeParams->begin()[i]->getVariance()) {
    case ObjCTypeParamVariance::Invariant:
      if (!stripKindOf ||
          !ctx.hasSameType(lhsArgs[i].stripObjCKindOfType(ctx),
                           rhsArgs[i].stripObjCKindOfType(ctx))) {
        return false;
      }
      break;

    case ObjCTypeParamVariance::Covariant:
      if (!canAssignObjCObjectTypes(ctx, lhsArgs[i], rhsArgs[i]))
        return false;
      break;

    case ObjCTypeParamVariance::Contravariant:
      if (!canAssignObjCObjectTypes(ctx, rhsArgs[i], lhsArgs[i]))
        return false;
      break;
    }
  }

  return true;
}

QualType ASTContext::areCommonBaseCompatible(
           const ObjCObjectPointerType *Lptr,
           const ObjCObjectPointerType *Rptr) {
  const ObjCObjectType *LHS = Lptr->getObjectType();
  const ObjCObjectType *RHS = Rptr->getObjectType();
  const ObjCInterfaceDecl* LDecl = LHS->getInterface();
  const ObjCInterfaceDecl* RDecl = RHS->getInterface();

  if (!LDecl || !RDecl)
    return {};

  // When either LHS or RHS is a kindof type, we should return a kindof type.
  // For example, for common base of kindof(ASub1) and kindof(ASub2), we return
  // kindof(A).
  bool anyKindOf = LHS->isKindOfType() || RHS->isKindOfType();

  // Follow the left-hand side up the class hierarchy until we either hit a
  // root or find the RHS. Record the ancestors in case we don't find it.
  llvm::SmallDenseMap<const ObjCInterfaceDecl *, const ObjCObjectType *, 4>
    LHSAncestors;
  while (true) {
    // Record this ancestor. We'll need this if the common type isn't in the
    // path from the LHS to the root.
    LHSAncestors[LHS->getInterface()->getCanonicalDecl()] = LHS;

    if (declaresSameEntity(LHS->getInterface(), RDecl)) {
      // Get the type arguments.
      ArrayRef<QualType> LHSTypeArgs = LHS->getTypeArgsAsWritten();
      bool anyChanges = false;
      if (LHS->isSpecialized() && RHS->isSpecialized()) {
        // Both have type arguments, compare them.
        if (!sameObjCTypeArgs(*this, LHS->getInterface(),
                              LHS->getTypeArgs(), RHS->getTypeArgs(),
                              /*stripKindOf=*/true))
          return {};
      } else if (LHS->isSpecialized() != RHS->isSpecialized()) {
        // If only one has type arguments, the result will not have type
        // arguments.
        LHSTypeArgs = {};
        anyChanges = true;
      }

      // Compute the intersection of protocols.
      SmallVector<ObjCProtocolDecl *, 8> Protocols;
      getIntersectionOfProtocols(*this, LHS->getInterface(), Lptr, Rptr,
                                 Protocols);
      if (!Protocols.empty())
        anyChanges = true;

      // If anything in the LHS will have changed, build a new result type.
      // If we need to return a kindof type but LHS is not a kindof type, we
      // build a new result type.
      if (anyChanges || LHS->isKindOfType() != anyKindOf) {
        QualType Result = getObjCInterfaceType(LHS->getInterface());
        Result = getObjCObjectType(Result, LHSTypeArgs, Protocols,
                                   anyKindOf || LHS->isKindOfType());
        return getObjCObjectPointerType(Result);
      }

      return getObjCObjectPointerType(QualType(LHS, 0));
    }

    // Find the superclass.
    QualType LHSSuperType = LHS->getSuperClassType();
    if (LHSSuperType.isNull())
      break;

    LHS = LHSSuperType->castAs<ObjCObjectType>();
  }

  // We didn't find anything by following the LHS to its root; now check
  // the RHS against the cached set of ancestors.
  while (true) {
    auto KnownLHS = LHSAncestors.find(RHS->getInterface()->getCanonicalDecl());
    if (KnownLHS != LHSAncestors.end()) {
      LHS = KnownLHS->second;

      // Get the type arguments.
      ArrayRef<QualType> RHSTypeArgs = RHS->getTypeArgsAsWritten();
      bool anyChanges = false;
      if (LHS->isSpecialized() && RHS->isSpecialized()) {
        // Both have type arguments, compare them.
        if (!sameObjCTypeArgs(*this, LHS->getInterface(),
                              LHS->getTypeArgs(), RHS->getTypeArgs(),
                              /*stripKindOf=*/true))
          return {};
      } else if (LHS->isSpecialized() != RHS->isSpecialized()) {
        // If only one has type arguments, the result will not have type
        // arguments.
        RHSTypeArgs = {};
        anyChanges = true;
      }

      // Compute the intersection of protocols.
      SmallVector<ObjCProtocolDecl *, 8> Protocols;
      getIntersectionOfProtocols(*this, RHS->getInterface(), Lptr, Rptr,
                                 Protocols);
      if (!Protocols.empty())
        anyChanges = true;

      // If we need to return a kindof type but RHS is not a kindof type, we
      // build a new result type.
      if (anyChanges || RHS->isKindOfType() != anyKindOf) {
        QualType Result = getObjCInterfaceType(RHS->getInterface());
        Result = getObjCObjectType(Result, RHSTypeArgs, Protocols,
                                   anyKindOf || RHS->isKindOfType());
        return getObjCObjectPointerType(Result);
      }

      return getObjCObjectPointerType(QualType(RHS, 0));
    }

    // Find the superclass of the RHS.
    QualType RHSSuperType = RHS->getSuperClassType();
    if (RHSSuperType.isNull())
      break;

    RHS = RHSSuperType->castAs<ObjCObjectType>();
  }

  return {};
}

bool ASTContext::canAssignObjCInterfaces(const ObjCObjectType *LHS,
                                         const ObjCObjectType *RHS) {
  assert(LHS->getInterface() && "LHS is not an interface type");
  assert(RHS->getInterface() && "RHS is not an interface type");

  // Verify that the base decls are compatible: the RHS must be a subclass of
  // the LHS.
  ObjCInterfaceDecl *LHSInterface = LHS->getInterface();
  bool IsSuperClass = LHSInterface->isSuperClassOf(RHS->getInterface());
  if (!IsSuperClass)
    return false;

  // If the LHS has protocol qualifiers, determine whether all of them are
  // satisfied by the RHS (i.e., the RHS has a superset of the protocols in the
  // LHS).
  if (LHS->getNumProtocols() > 0) {
    // OK if conversion of LHS to SuperClass results in narrowing of types
    // ; i.e., SuperClass may implement at least one of the protocols
    // in LHS's protocol list. Example, SuperObj<P1> = lhs<P1,P2> is ok.
    // But not SuperObj<P1,P2,P3> = lhs<P1,P2>.
    llvm::SmallPtrSet<ObjCProtocolDecl *, 8> SuperClassInheritedProtocols;
    CollectInheritedProtocols(RHS->getInterface(), SuperClassInheritedProtocols);
    // Also, if RHS has explicit quelifiers, include them for comparing with LHS's
    // qualifiers.
    for (auto *RHSPI : RHS->quals())
      CollectInheritedProtocols(RHSPI, SuperClassInheritedProtocols);
    // If there is no protocols associated with RHS, it is not a match.
    if (SuperClassInheritedProtocols.empty())
      return false;

    for (const auto *LHSProto : LHS->quals()) {
      bool SuperImplementsProtocol = false;
      for (auto *SuperClassProto : SuperClassInheritedProtocols)
        if (SuperClassProto->lookupProtocolNamed(LHSProto->getIdentifier())) {
          SuperImplementsProtocol = true;
          break;
        }
      if (!SuperImplementsProtocol)
        return false;
    }
  }

  // If the LHS is specialized, we may need to check type arguments.
  if (LHS->isSpecialized()) {
    // Follow the superclass chain until we've matched the LHS class in the
    // hierarchy. This substitutes type arguments through.
    const ObjCObjectType *RHSSuper = RHS;
    while (!declaresSameEntity(RHSSuper->getInterface(), LHSInterface))
      RHSSuper = RHSSuper->getSuperClassType()->castAs<ObjCObjectType>();

    // If the RHS is specializd, compare type arguments.
    if (RHSSuper->isSpecialized() &&
        !sameObjCTypeArgs(*this, LHS->getInterface(),
                          LHS->getTypeArgs(), RHSSuper->getTypeArgs(),
                          /*stripKindOf=*/true)) {
      return false;
    }
  }

  return true;
}

bool ASTContext::areComparableObjCPointerTypes(QualType LHS, QualType RHS) {
  // get the "pointed to" types
  const auto *LHSOPT = LHS->getAs<ObjCObjectPointerType>();
  const auto *RHSOPT = RHS->getAs<ObjCObjectPointerType>();

  if (!LHSOPT || !RHSOPT)
    return false;

  return canAssignObjCInterfaces(LHSOPT, RHSOPT) ||
         canAssignObjCInterfaces(RHSOPT, LHSOPT);
}

bool ASTContext::canBindObjCObjectType(QualType To, QualType From) {
  return canAssignObjCInterfaces(
      getObjCObjectPointerType(To)->castAs<ObjCObjectPointerType>(),
      getObjCObjectPointerType(From)->castAs<ObjCObjectPointerType>());
}

/// typesAreCompatible - C99 6.7.3p9: For two qualified types to be compatible,
/// both shall have the identically qualified version of a compatible type.
/// C99 6.2.7p1: Two types have compatible types if their types are the
/// same. See 6.7.[2,3,5] for additional rules.
bool ASTContext::typesAreCompatible(QualType LHS, QualType RHS,
                                    bool CompareUnqualified) {
  if (getLangOpts().CPlusPlus)
    return hasSameType(LHS, RHS);

  return !mergeTypes(LHS, RHS, false, CompareUnqualified).isNull();
}

bool ASTContext::propertyTypesAreCompatible(QualType LHS, QualType RHS) {
  return typesAreCompatible(LHS, RHS);
}

bool ASTContext::typesAreBlockPointerCompatible(QualType LHS, QualType RHS) {
  return !mergeTypes(LHS, RHS, true).isNull();
}

/// mergeTransparentUnionType - if T is a transparent union type and a member
/// of T is compatible with SubType, return the merged type, else return
/// QualType()
QualType ASTContext::mergeTransparentUnionType(QualType T, QualType SubType,
                                               bool OfBlockPointer,
                                               bool Unqualified) {
  if (const RecordType *UT = T->getAsUnionType()) {
    RecordDecl *UD = UT->getDecl();
    if (UD->hasAttr<TransparentUnionAttr>()) {
      for (const auto *I : UD->fields()) {
        QualType ET = I->getType().getUnqualifiedType();
        QualType MT = mergeTypes(ET, SubType, OfBlockPointer, Unqualified);
        if (!MT.isNull())
          return MT;
      }
    }
  }

  return {};
}

/// mergeFunctionParameterTypes - merge two types which appear as function
/// parameter types
QualType ASTContext::mergeFunctionParameterTypes(QualType lhs, QualType rhs,
                                                 bool OfBlockPointer,
                                                 bool Unqualified) {
  // GNU extension: two types are compatible if they appear as a function
  // argument, one of the types is a transparent union type and the other
  // type is compatible with a union member
  QualType lmerge = mergeTransparentUnionType(lhs, rhs, OfBlockPointer,
                                              Unqualified);
  if (!lmerge.isNull())
    return lmerge;

  QualType rmerge = mergeTransparentUnionType(rhs, lhs, OfBlockPointer,
                                              Unqualified);
  if (!rmerge.isNull())
    return rmerge;

  return mergeTypes(lhs, rhs, OfBlockPointer, Unqualified);
}

QualType ASTContext::mergeFunctionTypes(QualType lhs, QualType rhs,
                                        bool OfBlockPointer, bool Unqualified,
                                        bool AllowCXX) {
  const auto *lbase = lhs->castAs<FunctionType>();
  const auto *rbase = rhs->castAs<FunctionType>();
  const auto *lproto = dyn_cast<FunctionProtoType>(lbase);
  const auto *rproto = dyn_cast<FunctionProtoType>(rbase);
  bool allLTypes = true;
  bool allRTypes = true;

  // Check return type
  QualType retType;
  if (OfBlockPointer) {
    QualType RHS = rbase->getReturnType();
    QualType LHS = lbase->getReturnType();
    bool UnqualifiedResult = Unqualified;
    if (!UnqualifiedResult)
      UnqualifiedResult = (!RHS.hasQualifiers() && LHS.hasQualifiers());
    retType = mergeTypes(LHS, RHS, true, UnqualifiedResult, true);
  }
  else
    retType = mergeTypes(lbase->getReturnType(), rbase->getReturnType(), false,
                         Unqualified);
  if (retType.isNull())
    return {};

  if (Unqualified)
    retType = retType.getUnqualifiedType();

  CanQualType LRetType = getCanonicalType(lbase->getReturnType());
  CanQualType RRetType = getCanonicalType(rbase->getReturnType());
  if (Unqualified) {
    LRetType = LRetType.getUnqualifiedType();
    RRetType = RRetType.getUnqualifiedType();
  }

  if (getCanonicalType(retType) != LRetType)
    allLTypes = false;
  if (getCanonicalType(retType) != RRetType)
    allRTypes = false;

  // FIXME: double check this
  // FIXME: should we error if lbase->getRegParmAttr() != 0 &&
  //                           rbase->getRegParmAttr() != 0 &&
  //                           lbase->getRegParmAttr() != rbase->getRegParmAttr()?
  FunctionType::ExtInfo lbaseInfo = lbase->getExtInfo();
  FunctionType::ExtInfo rbaseInfo = rbase->getExtInfo();

  // Compatible functions must have compatible calling conventions
  if (lbaseInfo.getCC() != rbaseInfo.getCC())
    return {};

  // Regparm is part of the calling convention.
  if (lbaseInfo.getHasRegParm() != rbaseInfo.getHasRegParm())
    return {};
  if (lbaseInfo.getRegParm() != rbaseInfo.getRegParm())
    return {};

  if (lbaseInfo.getProducesResult() != rbaseInfo.getProducesResult())
    return {};
  if (lbaseInfo.getNoCallerSavedRegs() != rbaseInfo.getNoCallerSavedRegs())
    return {};
  if (lbaseInfo.getNoCfCheck() != rbaseInfo.getNoCfCheck())
    return {};

  // FIXME: some uses, e.g. conditional exprs, really want this to be 'both'.
  bool NoReturn = lbaseInfo.getNoReturn() || rbaseInfo.getNoReturn();

  if (lbaseInfo.getNoReturn() != NoReturn)
    allLTypes = false;
  if (rbaseInfo.getNoReturn() != NoReturn)
    allRTypes = false;

  FunctionType::ExtInfo einfo = lbaseInfo.withNoReturn(NoReturn);

  if (lproto && rproto) { // two C99 style function prototypes
    assert((AllowCXX ||
            (!lproto->hasExceptionSpec() && !rproto->hasExceptionSpec())) &&
           "C++ shouldn't be here");
    // Compatible functions must have the same number of parameters
    if (lproto->getNumParams() != rproto->getNumParams())
      return {};

    // Variadic and non-variadic functions aren't compatible
    if (lproto->isVariadic() != rproto->isVariadic())
      return {};

    if (lproto->getMethodQuals() != rproto->getMethodQuals())
      return {};

    SmallVector<FunctionProtoType::ExtParameterInfo, 4> newParamInfos;
    bool canUseLeft, canUseRight;
    if (!mergeExtParameterInfo(lproto, rproto, canUseLeft, canUseRight,
                               newParamInfos))
      return {};

    if (!canUseLeft)
      allLTypes = false;
    if (!canUseRight)
      allRTypes = false;

    // Check parameter type compatibility
    SmallVector<QualType, 10> types;
    for (unsigned i = 0, n = lproto->getNumParams(); i < n; i++) {
      QualType lParamType = lproto->getParamType(i).getUnqualifiedType();
      QualType rParamType = rproto->getParamType(i).getUnqualifiedType();
      QualType paramType = mergeFunctionParameterTypes(
          lParamType, rParamType, OfBlockPointer, Unqualified);
      if (paramType.isNull())
        return {};

      if (Unqualified)
        paramType = paramType.getUnqualifiedType();

      types.push_back(paramType);
      if (Unqualified) {
        lParamType = lParamType.getUnqualifiedType();
        rParamType = rParamType.getUnqualifiedType();
      }

      if (getCanonicalType(paramType) != getCanonicalType(lParamType))
        allLTypes = false;
      if (getCanonicalType(paramType) != getCanonicalType(rParamType))
        allRTypes = false;
    }

    if (allLTypes) return lhs;
    if (allRTypes) return rhs;

    FunctionProtoType::ExtProtoInfo EPI = lproto->getExtProtoInfo();
    EPI.ExtInfo = einfo;
    EPI.ExtParameterInfos =
        newParamInfos.empty() ? nullptr : newParamInfos.data();
    return getFunctionType(retType, types, EPI);
  }

  if (lproto) allRTypes = false;
  if (rproto) allLTypes = false;

  const FunctionProtoType *proto = lproto ? lproto : rproto;
  if (proto) {
    assert((AllowCXX || !proto->hasExceptionSpec()) && "C++ shouldn't be here");
    if (proto->isVariadic())
      return {};
    // Check that the types are compatible with the types that
    // would result from default argument promotions (C99 6.7.5.3p15).
    // The only types actually affected are promotable integer
    // types and floats, which would be passed as a different
    // type depending on whether the prototype is visible.
    for (unsigned i = 0, n = proto->getNumParams(); i < n; ++i) {
      QualType paramTy = proto->getParamType(i);

      // Look at the converted type of enum types, since that is the type used
      // to pass enum values.
      if (const auto *Enum = paramTy->getAs<EnumType>()) {
        paramTy = Enum->getDecl()->getIntegerType();
        if (paramTy.isNull())
          return {};
      }

      if (paramTy->isPromotableIntegerType() ||
          getCanonicalType(paramTy).getUnqualifiedType() == FloatTy)
        return {};
    }

    if (allLTypes) return lhs;
    if (allRTypes) return rhs;

    FunctionProtoType::ExtProtoInfo EPI = proto->getExtProtoInfo();
    EPI.ExtInfo = einfo;
    return getFunctionType(retType, proto->getParamTypes(), EPI);
  }

  if (allLTypes) return lhs;
  if (allRTypes) return rhs;
  return getFunctionNoProtoType(retType, einfo);
}

/// Given that we have an enum type and a non-enum type, try to merge them.
static QualType mergeEnumWithInteger(ASTContext &Context, const EnumType *ET,
                                     QualType other, bool isBlockReturnType) {
  // C99 6.7.2.2p4: Each enumerated type shall be compatible with char,
  // a signed integer type, or an unsigned integer type.
  // Compatibility is based on the underlying type, not the promotion
  // type.
  QualType underlyingType = ET->getDecl()->getIntegerType();
  if (underlyingType.isNull())
    return {};
  if (Context.hasSameType(underlyingType, other))
    return other;

  // In block return types, we're more permissive and accept any
  // integral type of the same size.
  if (isBlockReturnType && other->isIntegerType() &&
      Context.getTypeSize(underlyingType) == Context.getTypeSize(other))
    return other;

  return {};
}

QualType ASTContext::mergeTypes(QualType LHS, QualType RHS,
                                bool OfBlockPointer,
                                bool Unqualified, bool BlockReturnType) {
  // C++ [expr]: If an expression initially has the type "reference to T", the
  // type is adjusted to "T" prior to any further analysis, the expression
  // designates the object or function denoted by the reference, and the
  // expression is an lvalue unless the reference is an rvalue reference and
  // the expression is a function call (possibly inside parentheses).
  assert(!LHS->getAs<ReferenceType>() && "LHS is a reference type?");
  assert(!RHS->getAs<ReferenceType>() && "RHS is a reference type?");

  if (Unqualified) {
    LHS = LHS.getUnqualifiedType();
    RHS = RHS.getUnqualifiedType();
  }

  QualType LHSCan = getCanonicalType(LHS),
           RHSCan = getCanonicalType(RHS);

  // If two types are identical, they are compatible.
  if (LHSCan == RHSCan)
    return LHS;

  // If the qualifiers are different, the types aren't compatible... mostly.
  Qualifiers LQuals = LHSCan.getLocalQualifiers();
  Qualifiers RQuals = RHSCan.getLocalQualifiers();
  if (LQuals != RQuals) {
    // If any of these qualifiers are different, we have a type
    // mismatch.
    if (LQuals.getCVRQualifiers() != RQuals.getCVRQualifiers() ||
        LQuals.getAddressSpace() != RQuals.getAddressSpace() ||
        LQuals.getObjCLifetime() != RQuals.getObjCLifetime() ||
        LQuals.hasUnaligned() != RQuals.hasUnaligned())
      return {};

    // Exactly one GC qualifier difference is allowed: __strong is
    // okay if the other type has no GC qualifier but is an Objective
    // C object pointer (i.e. implicitly strong by default).  We fix
    // this by pretending that the unqualified type was actually
    // qualified __strong.
    Qualifiers::GC GC_L = LQuals.getObjCGCAttr();
    Qualifiers::GC GC_R = RQuals.getObjCGCAttr();
    assert((GC_L != GC_R) && "unequal qualifier sets had only equal elements");

    if (GC_L == Qualifiers::Weak || GC_R == Qualifiers::Weak)
      return {};

    if (GC_L == Qualifiers::Strong && RHSCan->isObjCObjectPointerType()) {
      return mergeTypes(LHS, getObjCGCQualType(RHS, Qualifiers::Strong));
    }
    if (GC_R == Qualifiers::Strong && LHSCan->isObjCObjectPointerType()) {
      return mergeTypes(getObjCGCQualType(LHS, Qualifiers::Strong), RHS);
    }
    return {};
  }

  // Okay, qualifiers are equal.

  Type::TypeClass LHSClass = LHSCan->getTypeClass();
  Type::TypeClass RHSClass = RHSCan->getTypeClass();

  // We want to consider the two function types to be the same for these
  // comparisons, just force one to the other.
  if (LHSClass == Type::FunctionProto) LHSClass = Type::FunctionNoProto;
  if (RHSClass == Type::FunctionProto) RHSClass = Type::FunctionNoProto;

  // Same as above for arrays
  if (LHSClass == Type::VariableArray || LHSClass == Type::IncompleteArray)
    LHSClass = Type::ConstantArray;
  if (RHSClass == Type::VariableArray || RHSClass == Type::IncompleteArray)
    RHSClass = Type::ConstantArray;

  // ObjCInterfaces are just specialized ObjCObjects.
  if (LHSClass == Type::ObjCInterface) LHSClass = Type::ObjCObject;
  if (RHSClass == Type::ObjCInterface) RHSClass = Type::ObjCObject;

  // Canonicalize ExtVector -> Vector.
  if (LHSClass == Type::ExtVector) LHSClass = Type::Vector;
  if (RHSClass == Type::ExtVector) RHSClass = Type::Vector;

  // If the canonical type classes don't match.
  if (LHSClass != RHSClass) {
    // Note that we only have special rules for turning block enum
    // returns into block int returns, not vice-versa.
    if (const auto *ETy = LHS->getAs<EnumType>()) {
      return mergeEnumWithInteger(*this, ETy, RHS, false);
    }
    if (const EnumType* ETy = RHS->getAs<EnumType>()) {
      return mergeEnumWithInteger(*this, ETy, LHS, BlockReturnType);
    }
    // allow block pointer type to match an 'id' type.
    if (OfBlockPointer && !BlockReturnType) {
       if (LHS->isObjCIdType() && RHS->isBlockPointerType())
         return LHS;
      if (RHS->isObjCIdType() && LHS->isBlockPointerType())
        return RHS;
    }

    return {};
  }

  // The canonical type classes match.
  switch (LHSClass) {
#define TYPE(Class, Base)
#define ABSTRACT_TYPE(Class, Base)
#define NON_CANONICAL_UNLESS_DEPENDENT_TYPE(Class, Base) case Type::Class:
#define NON_CANONICAL_TYPE(Class, Base) case Type::Class:
#define DEPENDENT_TYPE(Class, Base) case Type::Class:
#include "clang/AST/TypeNodes.inc"
    llvm_unreachable("Non-canonical and dependent types shouldn't get here");

  case Type::Auto:
  case Type::DeducedTemplateSpecialization:
  case Type::LValueReference:
  case Type::RValueReference:
  case Type::MemberPointer:
    llvm_unreachable("C++ should never be in mergeTypes");

  case Type::ObjCInterface:
  case Type::IncompleteArray:
  case Type::VariableArray:
  case Type::FunctionProto:
  case Type::ExtVector:
    llvm_unreachable("Types are eliminated above");

  case Type::Pointer:
  {
    // Merge two pointer types, while trying to preserve typedef info
    QualType LHSPointee = LHS->castAs<PointerType>()->getPointeeType();
    QualType RHSPointee = RHS->castAs<PointerType>()->getPointeeType();
    if (Unqualified) {
      LHSPointee = LHSPointee.getUnqualifiedType();
      RHSPointee = RHSPointee.getUnqualifiedType();
    }
    QualType ResultType = mergeTypes(LHSPointee, RHSPointee, false,
                                     Unqualified);
    if (ResultType.isNull())
      return {};
    if (getCanonicalType(LHSPointee) == getCanonicalType(ResultType))
      return LHS;
    if (getCanonicalType(RHSPointee) == getCanonicalType(ResultType))
      return RHS;
    return getPointerType(ResultType);
  }
  case Type::BlockPointer:
  {
    // Merge two block pointer types, while trying to preserve typedef info
    QualType LHSPointee = LHS->castAs<BlockPointerType>()->getPointeeType();
    QualType RHSPointee = RHS->castAs<BlockPointerType>()->getPointeeType();
    if (Unqualified) {
      LHSPointee = LHSPointee.getUnqualifiedType();
      RHSPointee = RHSPointee.getUnqualifiedType();
    }
    if (getLangOpts().OpenCL) {
      Qualifiers LHSPteeQual = LHSPointee.getQualifiers();
      Qualifiers RHSPteeQual = RHSPointee.getQualifiers();
      // Blocks can't be an expression in a ternary operator (OpenCL v2.0
      // 6.12.5) thus the following check is asymmetric.
      if (!LHSPteeQual.isAddressSpaceSupersetOf(RHSPteeQual))
        return {};
      LHSPteeQual.removeAddressSpace();
      RHSPteeQual.removeAddressSpace();
      LHSPointee =
          QualType(LHSPointee.getTypePtr(), LHSPteeQual.getAsOpaqueValue());
      RHSPointee =
          QualType(RHSPointee.getTypePtr(), RHSPteeQual.getAsOpaqueValue());
    }
    QualType ResultType = mergeTypes(LHSPointee, RHSPointee, OfBlockPointer,
                                     Unqualified);
    if (ResultType.isNull())
      return {};
    if (getCanonicalType(LHSPointee) == getCanonicalType(ResultType))
      return LHS;
    if (getCanonicalType(RHSPointee) == getCanonicalType(ResultType))
      return RHS;
    return getBlockPointerType(ResultType);
  }
  case Type::Atomic:
  {
    // Merge two pointer types, while trying to preserve typedef info
    QualType LHSValue = LHS->castAs<AtomicType>()->getValueType();
    QualType RHSValue = RHS->castAs<AtomicType>()->getValueType();
    if (Unqualified) {
      LHSValue = LHSValue.getUnqualifiedType();
      RHSValue = RHSValue.getUnqualifiedType();
    }
    QualType ResultType = mergeTypes(LHSValue, RHSValue, false,
                                     Unqualified);
    if (ResultType.isNull())
      return {};
    if (getCanonicalType(LHSValue) == getCanonicalType(ResultType))
      return LHS;
    if (getCanonicalType(RHSValue) == getCanonicalType(ResultType))
      return RHS;
    return getAtomicType(ResultType);
  }
  case Type::ConstantArray:
  {
    const ConstantArrayType* LCAT = getAsConstantArrayType(LHS);
    const ConstantArrayType* RCAT = getAsConstantArrayType(RHS);
    if (LCAT && RCAT && RCAT->getSize() != LCAT->getSize())
      return {};

    QualType LHSElem = getAsArrayType(LHS)->getElementType();
    QualType RHSElem = getAsArrayType(RHS)->getElementType();
    if (Unqualified) {
      LHSElem = LHSElem.getUnqualifiedType();
      RHSElem = RHSElem.getUnqualifiedType();
    }

    QualType ResultType = mergeTypes(LHSElem, RHSElem, false, Unqualified);
    if (ResultType.isNull())
      return {};

    const VariableArrayType* LVAT = getAsVariableArrayType(LHS);
    const VariableArrayType* RVAT = getAsVariableArrayType(RHS);

    // If either side is a variable array, and both are complete, check whether
    // the current dimension is definite.
    if (LVAT || RVAT) {
      auto SizeFetch = [this](const VariableArrayType* VAT,
          const ConstantArrayType* CAT)
          -> std::pair<bool,llvm::APInt> {
        if (VAT) {
          Optional<llvm::APSInt> TheInt;
          Expr *E = VAT->getSizeExpr();
          if (E && (TheInt = E->getIntegerConstantExpr(*this)))
            return std::make_pair(true, *TheInt);
          return std::make_pair(false, llvm::APSInt());
        }
        if (CAT)
          return std::make_pair(true, CAT->getSize());
        return std::make_pair(false, llvm::APInt());
      };

      bool HaveLSize, HaveRSize;
      llvm::APInt LSize, RSize;
      std::tie(HaveLSize, LSize) = SizeFetch(LVAT, LCAT);
      std::tie(HaveRSize, RSize) = SizeFetch(RVAT, RCAT);
      if (HaveLSize && HaveRSize && !llvm::APInt::isSameValue(LSize, RSize))
        return {}; // Definite, but unequal, array dimension
    }

    if (LCAT && getCanonicalType(LHSElem) == getCanonicalType(ResultType))
      return LHS;
    if (RCAT && getCanonicalType(RHSElem) == getCanonicalType(ResultType))
      return RHS;
    if (LCAT)
      return getConstantArrayType(ResultType, LCAT->getSize(),
                                  LCAT->getSizeExpr(),
                                  ArrayType::ArraySizeModifier(), 0);
    if (RCAT)
      return getConstantArrayType(ResultType, RCAT->getSize(),
                                  RCAT->getSizeExpr(),
                                  ArrayType::ArraySizeModifier(), 0);
    if (LVAT && getCanonicalType(LHSElem) == getCanonicalType(ResultType))
      return LHS;
    if (RVAT && getCanonicalType(RHSElem) == getCanonicalType(ResultType))
      return RHS;
    if (LVAT) {
      // FIXME: This isn't correct! But tricky to implement because
      // the array's size has to be the size of LHS, but the type
      // has to be different.
      return LHS;
    }
    if (RVAT) {
      // FIXME: This isn't correct! But tricky to implement because
      // the array's size has to be the size of RHS, but the type
      // has to be different.
      return RHS;
    }
    if (getCanonicalType(LHSElem) == getCanonicalType(ResultType)) return LHS;
    if (getCanonicalType(RHSElem) == getCanonicalType(ResultType)) return RHS;
    return getIncompleteArrayType(ResultType,
                                  ArrayType::ArraySizeModifier(), 0);
  }
  case Type::FunctionNoProto:
    return mergeFunctionTypes(LHS, RHS, OfBlockPointer, Unqualified);
  case Type::Record:
  case Type::Enum:
    return {};
  case Type::Builtin:
    // Only exactly equal builtin types are compatible, which is tested above.
    return {};
  case Type::Complex:
    // Distinct complex types are incompatible.
    return {};
  case Type::Vector:
    // FIXME: The merged type should be an ExtVector!
    if (areCompatVectorTypes(LHSCan->castAs<VectorType>(),
                             RHSCan->castAs<VectorType>()))
      return LHS;
    return {};
  case Type::ConstantMatrix:
    if (areCompatMatrixTypes(LHSCan->castAs<ConstantMatrixType>(),
                             RHSCan->castAs<ConstantMatrixType>()))
      return LHS;
    return {};
  case Type::ObjCObject: {
    // Check if the types are assignment compatible.
    // FIXME: This should be type compatibility, e.g. whether
    // "LHS x; RHS x;" at global scope is legal.
    if (canAssignObjCInterfaces(LHS->castAs<ObjCObjectType>(),
                                RHS->castAs<ObjCObjectType>()))
      return LHS;
    return {};
  }
  case Type::ObjCObjectPointer:
    if (OfBlockPointer) {
      if (canAssignObjCInterfacesInBlockPointer(
              LHS->castAs<ObjCObjectPointerType>(),
              RHS->castAs<ObjCObjectPointerType>(), BlockReturnType))
        return LHS;
      return {};
    }
    if (canAssignObjCInterfaces(LHS->castAs<ObjCObjectPointerType>(),
                                RHS->castAs<ObjCObjectPointerType>()))
      return LHS;
    return {};

#if INTEL_CUSTOMIZATION
  case Type::Channel:
  {
    // Merge two pointer types, while trying to preserve typedef info
    QualType LHSValue = LHS->getAs<ChannelType>()->getElementType();
    QualType RHSValue = RHS->getAs<ChannelType>()->getElementType();
    if (Unqualified) {
      LHSValue = LHSValue.getUnqualifiedType();
      RHSValue = RHSValue.getUnqualifiedType();
    }
    QualType ResultType = mergeTypes(LHSValue, RHSValue, false,
                                     Unqualified);
    if (ResultType.isNull()) return {};
    if (getCanonicalType(LHSValue) == getCanonicalType(ResultType))
      return LHS;
    if (getCanonicalType(RHSValue) == getCanonicalType(ResultType))
      return RHS;
    return getChannelType(ResultType);
  }
  case Type::ArbPrecInt:
  {
    // Merge two pointer types, while trying to preserve typedef info
    QualType LHSValue = LHS->getAs<ArbPrecIntType>()->getUnderlyingType();
    QualType RHSValue = RHS->getAs<ArbPrecIntType>()->getUnderlyingType();
    unsigned LHSBits = LHS->getAs<ArbPrecIntType>()->getNumBits();
    unsigned RHSBits = RHS->getAs<ArbPrecIntType>()->getNumBits();

    if (Unqualified) {
      LHSValue = LHSValue.getUnqualifiedType();
      RHSValue = RHSValue.getUnqualifiedType();
    }
    QualType UnderlyingType = mergeTypes(LHSValue, RHSValue, false,
                                     Unqualified);
    if (UnderlyingType.isNull()) return QualType();

    if (getCanonicalType(LHSValue) == getCanonicalType(UnderlyingType) &&
        LHSBits == RHSBits)
      return LHS;
    if (getCanonicalType(RHSValue) == getCanonicalType(UnderlyingType) &&
        LHSBits == RHSBits)
      return RHS;

    if (LHSBits >= RHSBits)
      return LHS;
    return RHS;
  }
#endif // INTEL_CUSTOMIZATION

  case Type::Pipe:
    assert(LHS != RHS &&
           "Equivalent pipe types should have already been handled!");
    return {};
  case Type::ExtInt: {
    // Merge two ext-int types, while trying to preserve typedef info.
    bool LHSUnsigned  = LHS->castAs<ExtIntType>()->isUnsigned();
    bool RHSUnsigned = RHS->castAs<ExtIntType>()->isUnsigned();
    unsigned LHSBits = LHS->castAs<ExtIntType>()->getNumBits();
    unsigned RHSBits = RHS->castAs<ExtIntType>()->getNumBits();

    // Like unsigned/int, shouldn't have a type if they dont match.
    if (LHSUnsigned != RHSUnsigned)
      return {};

    if (LHSBits != RHSBits)
      return {};
    return LHS;
  }
  }

  llvm_unreachable("Invalid Type::Class!");
}

bool ASTContext::mergeExtParameterInfo(
    const FunctionProtoType *FirstFnType, const FunctionProtoType *SecondFnType,
    bool &CanUseFirst, bool &CanUseSecond,
    SmallVectorImpl<FunctionProtoType::ExtParameterInfo> &NewParamInfos) {
  assert(NewParamInfos.empty() && "param info list not empty");
  CanUseFirst = CanUseSecond = true;
  bool FirstHasInfo = FirstFnType->hasExtParameterInfos();
  bool SecondHasInfo = SecondFnType->hasExtParameterInfos();

  // Fast path: if the first type doesn't have ext parameter infos,
  // we match if and only if the second type also doesn't have them.
  if (!FirstHasInfo && !SecondHasInfo)
    return true;

  bool NeedParamInfo = false;
  size_t E = FirstHasInfo ? FirstFnType->getExtParameterInfos().size()
                          : SecondFnType->getExtParameterInfos().size();

  for (size_t I = 0; I < E; ++I) {
    FunctionProtoType::ExtParameterInfo FirstParam, SecondParam;
    if (FirstHasInfo)
      FirstParam = FirstFnType->getExtParameterInfo(I);
    if (SecondHasInfo)
      SecondParam = SecondFnType->getExtParameterInfo(I);

    // Cannot merge unless everything except the noescape flag matches.
    if (FirstParam.withIsNoEscape(false) != SecondParam.withIsNoEscape(false))
      return false;

    bool FirstNoEscape = FirstParam.isNoEscape();
    bool SecondNoEscape = SecondParam.isNoEscape();
    bool IsNoEscape = FirstNoEscape && SecondNoEscape;
    NewParamInfos.push_back(FirstParam.withIsNoEscape(IsNoEscape));
    if (NewParamInfos.back().getOpaqueValue())
      NeedParamInfo = true;
    if (FirstNoEscape != IsNoEscape)
      CanUseFirst = false;
    if (SecondNoEscape != IsNoEscape)
      CanUseSecond = false;
  }

  if (!NeedParamInfo)
    NewParamInfos.clear();

  return true;
}

void ASTContext::ResetObjCLayout(const ObjCContainerDecl *CD) {
  ObjCLayouts[CD] = nullptr;
}

/// mergeObjCGCQualifiers - This routine merges ObjC's GC attribute of 'LHS' and
/// 'RHS' attributes and returns the merged version; including for function
/// return types.
QualType ASTContext::mergeObjCGCQualifiers(QualType LHS, QualType RHS) {
  QualType LHSCan = getCanonicalType(LHS),
  RHSCan = getCanonicalType(RHS);
  // If two types are identical, they are compatible.
  if (LHSCan == RHSCan)
    return LHS;
  if (RHSCan->isFunctionType()) {
    if (!LHSCan->isFunctionType())
      return {};
    QualType OldReturnType =
        cast<FunctionType>(RHSCan.getTypePtr())->getReturnType();
    QualType NewReturnType =
        cast<FunctionType>(LHSCan.getTypePtr())->getReturnType();
    QualType ResReturnType =
      mergeObjCGCQualifiers(NewReturnType, OldReturnType);
    if (ResReturnType.isNull())
      return {};
    if (ResReturnType == NewReturnType || ResReturnType == OldReturnType) {
      // id foo(); ... __strong id foo(); or: __strong id foo(); ... id foo();
      // In either case, use OldReturnType to build the new function type.
      const auto *F = LHS->castAs<FunctionType>();
      if (const auto *FPT = cast<FunctionProtoType>(F)) {
        FunctionProtoType::ExtProtoInfo EPI = FPT->getExtProtoInfo();
        EPI.ExtInfo = getFunctionExtInfo(LHS);
        QualType ResultType =
            getFunctionType(OldReturnType, FPT->getParamTypes(), EPI);
        return ResultType;
      }
    }
    return {};
  }

  // If the qualifiers are different, the types can still be merged.
  Qualifiers LQuals = LHSCan.getLocalQualifiers();
  Qualifiers RQuals = RHSCan.getLocalQualifiers();
  if (LQuals != RQuals) {
    // If any of these qualifiers are different, we have a type mismatch.
    if (LQuals.getCVRQualifiers() != RQuals.getCVRQualifiers() ||
        LQuals.getAddressSpace() != RQuals.getAddressSpace())
      return {};

    // Exactly one GC qualifier difference is allowed: __strong is
    // okay if the other type has no GC qualifier but is an Objective
    // C object pointer (i.e. implicitly strong by default).  We fix
    // this by pretending that the unqualified type was actually
    // qualified __strong.
    Qualifiers::GC GC_L = LQuals.getObjCGCAttr();
    Qualifiers::GC GC_R = RQuals.getObjCGCAttr();
    assert((GC_L != GC_R) && "unequal qualifier sets had only equal elements");

    if (GC_L == Qualifiers::Weak || GC_R == Qualifiers::Weak)
      return {};

    if (GC_L == Qualifiers::Strong)
      return LHS;
    if (GC_R == Qualifiers::Strong)
      return RHS;
    return {};
  }

  if (LHSCan->isObjCObjectPointerType() && RHSCan->isObjCObjectPointerType()) {
    QualType LHSBaseQT = LHS->castAs<ObjCObjectPointerType>()->getPointeeType();
    QualType RHSBaseQT = RHS->castAs<ObjCObjectPointerType>()->getPointeeType();
    QualType ResQT = mergeObjCGCQualifiers(LHSBaseQT, RHSBaseQT);
    if (ResQT == LHSBaseQT)
      return LHS;
    if (ResQT == RHSBaseQT)
      return RHS;
  }
  return {};
}

//===----------------------------------------------------------------------===//
//                         Integer Predicates
//===----------------------------------------------------------------------===//

unsigned ASTContext::getIntWidth(QualType T) const {
  if (const auto *ET = T->getAs<EnumType>())
    T = ET->getDecl()->getIntegerType();
  if (T->isBooleanType())
    return 1;
  if(const auto *EIT = T->getAs<ExtIntType>())
    return EIT->getNumBits();
  // For builtin types, just use the standard type sizing method
  return (unsigned)getTypeSize(T);
}

QualType ASTContext::getCorrespondingUnsignedType(QualType T) const {
  assert((T->hasSignedIntegerRepresentation() || T->isSignedFixedPointType()) &&
         "Unexpected type");

  // Turn <4 x signed int> -> <4 x unsigned int>
  if (const auto *VTy = T->getAs<VectorType>())
    return getVectorType(getCorrespondingUnsignedType(VTy->getElementType()),
                         VTy->getNumElements(), VTy->getVectorKind());

  // For enums, we return the unsigned version of the base type.
  if (const auto *ETy = T->getAs<EnumType>())
    T = ETy->getDecl()->getIntegerType();

  switch (T->castAs<BuiltinType>()->getKind()) {
  case BuiltinType::Char_S:
  case BuiltinType::SChar:
    return UnsignedCharTy;
  case BuiltinType::Short:
    return UnsignedShortTy;
  case BuiltinType::Int:
    return UnsignedIntTy;
  case BuiltinType::Long:
    return UnsignedLongTy;
  case BuiltinType::LongLong:
    return UnsignedLongLongTy;
  case BuiltinType::Int128:
    return UnsignedInt128Ty;

  case BuiltinType::ShortAccum:
    return UnsignedShortAccumTy;
  case BuiltinType::Accum:
    return UnsignedAccumTy;
  case BuiltinType::LongAccum:
    return UnsignedLongAccumTy;
  case BuiltinType::SatShortAccum:
    return SatUnsignedShortAccumTy;
  case BuiltinType::SatAccum:
    return SatUnsignedAccumTy;
  case BuiltinType::SatLongAccum:
    return SatUnsignedLongAccumTy;
  case BuiltinType::ShortFract:
    return UnsignedShortFractTy;
  case BuiltinType::Fract:
    return UnsignedFractTy;
  case BuiltinType::LongFract:
    return UnsignedLongFractTy;
  case BuiltinType::SatShortFract:
    return SatUnsignedShortFractTy;
  case BuiltinType::SatFract:
    return SatUnsignedFractTy;
  case BuiltinType::SatLongFract:
    return SatUnsignedLongFractTy;
  default:
    llvm_unreachable("Unexpected signed integer or fixed point type");
  }
}

ASTMutationListener::~ASTMutationListener() = default;

void ASTMutationListener::DeducedReturnType(const FunctionDecl *FD,
                                            QualType ReturnType) {}

//===----------------------------------------------------------------------===//
//                          Builtin Type Computation
//===----------------------------------------------------------------------===//

/// DecodeTypeFromStr - This decodes one type descriptor from Str, advancing the
/// pointer over the consumed characters.  This returns the resultant type.  If
/// AllowTypeModifiers is false then modifier like * are not parsed, just basic
/// types.  This allows "v2i*" to be parsed as a pointer to a v2i instead of
/// a vector of "i*".
///
/// RequiresICE is filled in on return to indicate whether the value is required
/// to be an Integer Constant Expression.
static QualType DecodeTypeFromStr(const char *&Str, const ASTContext &Context,
                                  ASTContext::GetBuiltinTypeError &Error,
                                  bool &RequiresICE,
                                  bool AllowTypeModifiers) {
  // Modifiers.
  int HowLong = 0;
  bool Signed = false, Unsigned = false;
  RequiresICE = false;

  // Read the prefixed modifiers first.
  bool Done = false;
  #ifndef NDEBUG
  bool IsSpecial = false;
  #endif
  while (!Done) {
    switch (*Str++) {
    default: Done = true; --Str; break;
    case 'I':
      RequiresICE = true;
      break;
    case 'S':
      assert(!Unsigned && "Can't use both 'S' and 'U' modifiers!");
      assert(!Signed && "Can't use 'S' modifier multiple times!");
      Signed = true;
      break;
    case 'U':
      assert(!Signed && "Can't use both 'S' and 'U' modifiers!");
      assert(!Unsigned && "Can't use 'U' modifier multiple times!");
      Unsigned = true;
      break;
    case 'L':
      assert(!IsSpecial && "Can't use 'L' with 'W', 'N', 'Z' or 'O' modifiers");
      assert(HowLong <= 2 && "Can't have LLLL modifier");
      ++HowLong;
      break;
    case 'N':
      // 'N' behaves like 'L' for all non LP64 targets and 'int' otherwise.
      assert(!IsSpecial && "Can't use two 'N', 'W', 'Z' or 'O' modifiers!");
      assert(HowLong == 0 && "Can't use both 'L' and 'N' modifiers!");
      #ifndef NDEBUG
      IsSpecial = true;
      #endif
      if (Context.getTargetInfo().getLongWidth() == 32)
        ++HowLong;
      break;
    case 'W':
      // This modifier represents int64 type.
      assert(!IsSpecial && "Can't use two 'N', 'W', 'Z' or 'O' modifiers!");
      assert(HowLong == 0 && "Can't use both 'L' and 'W' modifiers!");
      #ifndef NDEBUG
      IsSpecial = true;
      #endif
      switch (Context.getTargetInfo().getInt64Type()) {
      default:
        llvm_unreachable("Unexpected integer type");
      case TargetInfo::SignedLong:
        HowLong = 1;
        break;
      case TargetInfo::SignedLongLong:
        HowLong = 2;
        break;
      }
      break;
    case 'Z':
      // This modifier represents int32 type.
      assert(!IsSpecial && "Can't use two 'N', 'W', 'Z' or 'O' modifiers!");
      assert(HowLong == 0 && "Can't use both 'L' and 'Z' modifiers!");
      #ifndef NDEBUG
      IsSpecial = true;
      #endif
      switch (Context.getTargetInfo().getIntTypeByWidth(32, true)) {
      default:
        llvm_unreachable("Unexpected integer type");
      case TargetInfo::SignedInt:
        HowLong = 0;
        break;
      case TargetInfo::SignedLong:
        HowLong = 1;
        break;
      case TargetInfo::SignedLongLong:
        HowLong = 2;
        break;
      }
      break;
    case 'O':
      assert(!IsSpecial && "Can't use two 'N', 'W', 'Z' or 'O' modifiers!");
      assert(HowLong == 0 && "Can't use both 'L' and 'O' modifiers!");
      #ifndef NDEBUG
      IsSpecial = true;
      #endif
      if (Context.getLangOpts().OpenCL)
        HowLong = 1;
      else
        HowLong = 2;
      break;
    }
  }

  QualType Type;

  // Read the base type.
  switch (*Str++) {
  default: llvm_unreachable("Unknown builtin type letter!");
  case 'y':
    assert(HowLong == 0 && !Signed && !Unsigned &&
           "Bad modifiers used with 'y'!");
    Type = Context.BFloat16Ty;
    break;
  case 'v':
    assert(HowLong == 0 && !Signed && !Unsigned &&
           "Bad modifiers used with 'v'!");
    Type = Context.VoidTy;
    break;
  case 'h':
    assert(HowLong == 0 && !Signed && !Unsigned &&
           "Bad modifiers used with 'h'!");
    Type = Context.HalfTy;
    break;
#if INTEL_CUSTOMIZATION
#if INTEL_FEATURE_ISA_FP16
  case 'g':
    assert(HowLong == 0 && !Signed && !Unsigned &&
           "Bad modifiers used with 'g'!");
    Type = Context.Float16Ty;
    break;
#endif // INTEL_FEATURE_ISA_FP16
#endif // INTEL_CUSTOMIZATION
  case 'f':
    assert(HowLong == 0 && !Signed && !Unsigned &&
           "Bad modifiers used with 'f'!");
    Type = Context.FloatTy;
    break;
  case 'd':
    assert(HowLong < 3 && !Signed && !Unsigned &&
           "Bad modifiers used with 'd'!");
    if (HowLong == 1)
      Type = Context.LongDoubleTy;
    else if (HowLong == 2)
      Type = Context.Float128Ty;
    else
      Type = Context.DoubleTy;
    break;
  case 's':
    assert(HowLong == 0 && "Bad modifiers used with 's'!");
    if (Unsigned)
      Type = Context.UnsignedShortTy;
    else
      Type = Context.ShortTy;
    break;
  case 'i':
    if (HowLong == 3)
      Type = Unsigned ? Context.UnsignedInt128Ty : Context.Int128Ty;
    else if (HowLong == 2)
      Type = Unsigned ? Context.UnsignedLongLongTy : Context.LongLongTy;
    else if (HowLong == 1)
      Type = Unsigned ? Context.UnsignedLongTy : Context.LongTy;
    else
      Type = Unsigned ? Context.UnsignedIntTy : Context.IntTy;
    break;
  case 'c':
    assert(HowLong == 0 && "Bad modifiers used with 'c'!");
    if (Signed)
      Type = Context.SignedCharTy;
    else if (Unsigned)
      Type = Context.UnsignedCharTy;
    else
      Type = Context.CharTy;
    break;
  case 'b': // boolean
    assert(HowLong == 0 && !Signed && !Unsigned && "Bad modifiers for 'b'!");
    Type = Context.BoolTy;
    break;
  case 'z':  // size_t.
    assert(HowLong == 0 && !Signed && !Unsigned && "Bad modifiers for 'z'!");
    Type = Context.getSizeType();
    break;
  case 'w':  // wchar_t.
    assert(HowLong == 0 && !Signed && !Unsigned && "Bad modifiers for 'w'!");
    Type = Context.getWideCharType();
    break;
  case 'F':
    Type = Context.getCFConstantStringType();
    break;
  case 'G':
    Type = Context.getObjCIdType();
    break;
  case 'H':
    Type = Context.getObjCSelType();
    break;
  case 'M':
    Type = Context.getObjCSuperType();
    break;
  case 'a':
    Type = Context.getBuiltinVaListType();
    assert(!Type.isNull() && "builtin va list type not initialized!");
    break;
  case 'A':
    // This is a "reference" to a va_list; however, what exactly
    // this means depends on how va_list is defined. There are two
    // different kinds of va_list: ones passed by value, and ones
    // passed by reference.  An example of a by-value va_list is
    // x86, where va_list is a char*. An example of by-ref va_list
    // is x86-64, where va_list is a __va_list_tag[1]. For x86,
    // we want this argument to be a char*&; for x86-64, we want
    // it to be a __va_list_tag*.
    Type = Context.getBuiltinVaListType();
    assert(!Type.isNull() && "builtin va list type not initialized!");
    if (Type->isArrayType())
      Type = Context.getArrayDecayedType(Type);
    else
      Type = Context.getLValueReferenceType(Type);
    break;
  case 'q': {
    char *End;
    unsigned NumElements = strtoul(Str, &End, 10);
    assert(End != Str && "Missing vector size");
    Str = End;

    QualType ElementType = DecodeTypeFromStr(Str, Context, Error,
                                             RequiresICE, false);
    assert(!RequiresICE && "Can't require vector ICE");

    Type = Context.getScalableVectorType(ElementType, NumElements);
    break;
  }
  case 'V': {
    char *End;
    unsigned NumElements = strtoul(Str, &End, 10);
    assert(End != Str && "Missing vector size");
    Str = End;

    QualType ElementType = DecodeTypeFromStr(Str, Context, Error,
                                             RequiresICE, false);
    assert(!RequiresICE && "Can't require vector ICE");

    // TODO: No way to make AltiVec vectors in builtins yet.
    Type = Context.getVectorType(ElementType, NumElements,
                                 VectorType::GenericVector);
    break;
  }
  case 'E': {
    char *End;

    unsigned NumElements = strtoul(Str, &End, 10);
    assert(End != Str && "Missing vector size");

    Str = End;

    QualType ElementType = DecodeTypeFromStr(Str, Context, Error, RequiresICE,
                                             false);
    Type = Context.getExtVectorType(ElementType, NumElements);
    break;
  }
  case 'X': {
    QualType ElementType = DecodeTypeFromStr(Str, Context, Error, RequiresICE,
                                             false);
    assert(!RequiresICE && "Can't require complex ICE");
    Type = Context.getComplexType(ElementType);
    break;
  }
  case 'Y':
    Type = Context.getPointerDiffType();
    break;
  case 'P':
    Type = Context.getFILEType();
    if (Type.isNull()) {
      Error = ASTContext::GE_Missing_stdio;
      return {};
    }
    break;
  case 'J':
    if (Signed)
      Type = Context.getsigjmp_bufType();
    else
      Type = Context.getjmp_bufType();

    if (Type.isNull()) {
      Error = ASTContext::GE_Missing_setjmp;
      return {};
    }
    break;
  case 'K':
    assert(HowLong == 0 && !Signed && !Unsigned && "Bad modifiers for 'K'!");
    Type = Context.getucontext_tType();

    if (Type.isNull()) {
      Error = ASTContext::GE_Missing_ucontext;
      return {};
    }
    break;
  case 'p':
    Type = Context.getProcessIDType();
    break;
#if INTEL_CUSTOMIZATION
  case '.':
    assert(HowLong == 0 && !Signed && !Unsigned &&
               "Bad modifiers used with '.'!");
    Type = Context.VAArgPackTy;
    break;
#endif // INTEL_CUSTOMIZATION
  }

  // If there are modifiers and if we're allowed to parse them, go for it.
  Done = !AllowTypeModifiers;
  while (!Done) {
    switch (char c = *Str++) {
    default: Done = true; --Str; break;
    case '*':
    case '&': {
      // Both pointers and references can have their pointee types
      // qualified with an address space.
      char *End;
      unsigned AddrSpace = strtoul(Str, &End, 10);
      if (End != Str) {
        // Note AddrSpace == 0 is not the same as an unspecified address space.
        Type = Context.getAddrSpaceQualType(
          Type,
          Context.getLangASForBuiltinAddressSpace(AddrSpace));
        Str = End;
      }
      if (c == '*')
        Type = Context.getPointerType(Type);
      else
        Type = Context.getLValueReferenceType(Type);
      break;
    }
    // FIXME: There's no way to have a built-in with an rvalue ref arg.
    case 'C':
      Type = Type.withConst();
      break;
    case 'D':
      Type = Context.getVolatileType(Type);
      break;
    case 'R':
      Type = Type.withRestrict();
      break;
    }
  }

  assert((!RequiresICE || Type->isIntegralOrEnumerationType()) &&
         "Integer constant 'I' type must be an integer");

  return Type;
}

/// GetBuiltinType - Return the type for the specified builtin.
QualType ASTContext::GetBuiltinType(unsigned Id,
                                    GetBuiltinTypeError &Error,
                                    unsigned *IntegerConstantArgs) const {
  const char *TypeStr = BuiltinInfo.getTypeString(Id);
  if (TypeStr[0] == '\0') {
    Error = GE_Missing_type;
    return {};
  }

  SmallVector<QualType, 8> ArgTypes;

  bool RequiresICE = false;
  Error = GE_None;
  QualType ResType = DecodeTypeFromStr(TypeStr, *this, Error,
                                       RequiresICE, true);
  if (Error != GE_None)
    return {};

  assert(!RequiresICE && "Result of intrinsic cannot be required to be an ICE");

  while (TypeStr[0] && TypeStr[0] != '.') {
    QualType Ty = DecodeTypeFromStr(TypeStr, *this, Error, RequiresICE, true);
    if (Error != GE_None)
      return {};

    // If this argument is required to be an IntegerConstantExpression and the
    // caller cares, fill in the bitmask we return.
    if (RequiresICE && IntegerConstantArgs)
      *IntegerConstantArgs |= 1 << ArgTypes.size();

    // Do array -> pointer decay.  The builtin should use the decayed type.
    if (Ty->isArrayType())
      Ty = getArrayDecayedType(Ty);

    ArgTypes.push_back(Ty);
  }

  if (Id == Builtin::BI__GetExceptionInfo)
    return {};

  assert((TypeStr[0] != '.' || TypeStr[1] == 0) &&
         "'.' should only occur at end of builtin type list!");

  bool Variadic = (TypeStr[0] == '.');

  FunctionType::ExtInfo EI(getDefaultCallingConvention(
      Variadic, /*IsCXXMethod=*/false, /*IsBuiltin=*/true));
  if (BuiltinInfo.isNoReturn(Id)) EI = EI.withNoReturn(true);


  // We really shouldn't be making a no-proto type here.
  if (ArgTypes.empty() && Variadic && !getLangOpts().CPlusPlus)
    return getFunctionNoProtoType(ResType, EI);

  FunctionProtoType::ExtProtoInfo EPI;
  EPI.ExtInfo = EI;
  EPI.Variadic = Variadic;
  if (getLangOpts().CPlusPlus && BuiltinInfo.isNoThrow(Id))
    EPI.ExceptionSpec.Type =
        getLangOpts().CPlusPlus11 ? EST_BasicNoexcept : EST_DynamicNone;

  return getFunctionType(ResType, ArgTypes, EPI);
}

static GVALinkage basicGVALinkageForFunction(const ASTContext &Context,
                                             const FunctionDecl *FD) {
  if (!FD->isExternallyVisible())
    return GVA_Internal;

  // Non-user-provided functions get emitted as weak definitions with every
  // use, no matter whether they've been explicitly instantiated etc.
  if (const auto *MD = dyn_cast<CXXMethodDecl>(FD))
    if (!MD->isUserProvided())
      return GVA_DiscardableODR;

  GVALinkage External;
  switch (FD->getTemplateSpecializationKind()) {
  case TSK_Undeclared:
  case TSK_ExplicitSpecialization:
    External = GVA_StrongExternal;
    break;

  case TSK_ExplicitInstantiationDefinition:
    return GVA_StrongODR;

  // C++11 [temp.explicit]p10:
  //   [ Note: The intent is that an inline function that is the subject of
  //   an explicit instantiation declaration will still be implicitly
  //   instantiated when used so that the body can be considered for
  //   inlining, but that no out-of-line copy of the inline function would be
  //   generated in the translation unit. -- end note ]
  case TSK_ExplicitInstantiationDeclaration:
    return GVA_AvailableExternally;

  case TSK_ImplicitInstantiation:
    External = GVA_DiscardableODR;
    break;
  }

  if (!FD->isInlined())
    return External;

  if ((!Context.getLangOpts().CPlusPlus &&
       !Context.getTargetInfo().getCXXABI().isMicrosoft() &&
       !FD->hasAttr<DLLExportAttr>()) ||
      FD->hasAttr<GNUInlineAttr>()) {
    // FIXME: This doesn't match gcc's behavior for dllexport inline functions.

    // GNU or C99 inline semantics. Determine whether this symbol should be
    // externally visible.
    if (FD->isInlineDefinitionExternallyVisible())
      return External;

    // C99 inline semantics, where the symbol is not externally visible.
    return GVA_AvailableExternally;
  }

  // Functions specified with extern and inline in -fms-compatibility mode
  // forcibly get emitted.  While the body of the function cannot be later
  // replaced, the function definition cannot be discarded.
  if (FD->isMSExternInline())
    return GVA_StrongODR;

  return GVA_DiscardableODR;
}

static GVALinkage adjustGVALinkageForAttributes(const ASTContext &Context,
                                                const Decl *D, GVALinkage L) {
  // See http://msdn.microsoft.com/en-us/library/xa0d9ste.aspx
  // dllexport/dllimport on inline functions.
  if (D->hasAttr<DLLImportAttr>()) {
    if (L == GVA_DiscardableODR || L == GVA_StrongODR)
      return GVA_AvailableExternally;
  } else if (D->hasAttr<DLLExportAttr>()) {
    if (L == GVA_DiscardableODR)
      return GVA_StrongODR;
  } else if (Context.getLangOpts().CUDA && Context.getLangOpts().CUDAIsDevice &&
             D->hasAttr<CUDAGlobalAttr>()) {
    // Device-side functions with __global__ attribute must always be
    // visible externally so they can be launched from host.
    if (L == GVA_DiscardableODR || L == GVA_Internal)
      return GVA_StrongODR;
  } else if (Context.getLangOpts().SYCLIsDevice &&
             D->hasAttr<OpenCLKernelAttr>()) {
    if (L == GVA_DiscardableODR)
      return GVA_StrongODR;
  }
  return L;
}

/// Adjust the GVALinkage for a declaration based on what an external AST source
/// knows about whether there can be other definitions of this declaration.
static GVALinkage
adjustGVALinkageForExternalDefinitionKind(const ASTContext &Ctx, const Decl *D,
                                          GVALinkage L) {
  ExternalASTSource *Source = Ctx.getExternalSource();
  if (!Source)
    return L;

  switch (Source->hasExternalDefinitions(D)) {
  case ExternalASTSource::EK_Never:
    // Other translation units rely on us to provide the definition.
    if (L == GVA_DiscardableODR)
      return GVA_StrongODR;
    break;

  case ExternalASTSource::EK_Always:
    return GVA_AvailableExternally;

  case ExternalASTSource::EK_ReplyHazy:
    break;
  }
  return L;
}

GVALinkage ASTContext::GetGVALinkageForFunction(const FunctionDecl *FD) const {
  return adjustGVALinkageForExternalDefinitionKind(*this, FD,
           adjustGVALinkageForAttributes(*this, FD,
             basicGVALinkageForFunction(*this, FD)));
}

static GVALinkage basicGVALinkageForVariable(const ASTContext &Context,
                                             const VarDecl *VD) {
  if (!VD->isExternallyVisible())
    return GVA_Internal;

  if (VD->isStaticLocal()) {
    const DeclContext *LexicalContext = VD->getParentFunctionOrMethod();
    while (LexicalContext && !isa<FunctionDecl>(LexicalContext))
      LexicalContext = LexicalContext->getLexicalParent();

    // ObjC Blocks can create local variables that don't have a FunctionDecl
    // LexicalContext.
    if (!LexicalContext)
      return GVA_DiscardableODR;

    // Otherwise, let the static local variable inherit its linkage from the
    // nearest enclosing function.
    auto StaticLocalLinkage =
        Context.GetGVALinkageForFunction(cast<FunctionDecl>(LexicalContext));

    // Itanium ABI 5.2.2: "Each COMDAT group [for a static local variable] must
    // be emitted in any object with references to the symbol for the object it
    // contains, whether inline or out-of-line."
    // Similar behavior is observed with MSVC. An alternative ABI could use
    // StrongODR/AvailableExternally to match the function, but none are
    // known/supported currently.
    if (StaticLocalLinkage == GVA_StrongODR ||
        StaticLocalLinkage == GVA_AvailableExternally)
      return GVA_DiscardableODR;
    return StaticLocalLinkage;
  }

  // MSVC treats in-class initialized static data members as definitions.
  // By giving them non-strong linkage, out-of-line definitions won't
  // cause link errors.
  if (Context.isMSStaticDataMemberInlineDefinition(VD))
    return GVA_DiscardableODR;

  // Most non-template variables have strong linkage; inline variables are
  // linkonce_odr or (occasionally, for compatibility) weak_odr.
  GVALinkage StrongLinkage;
  switch (Context.getInlineVariableDefinitionKind(VD)) {
  case ASTContext::InlineVariableDefinitionKind::None:
    StrongLinkage = GVA_StrongExternal;
    break;
  case ASTContext::InlineVariableDefinitionKind::Weak:
  case ASTContext::InlineVariableDefinitionKind::WeakUnknown:
    StrongLinkage = GVA_DiscardableODR;
    break;
  case ASTContext::InlineVariableDefinitionKind::Strong:
    StrongLinkage = GVA_StrongODR;
    break;
  }

  switch (VD->getTemplateSpecializationKind()) {
  case TSK_Undeclared:
    return StrongLinkage;

  case TSK_ExplicitSpecialization:
    return Context.getTargetInfo().getCXXABI().isMicrosoft() &&
                   VD->isStaticDataMember()
               ? GVA_StrongODR
               : StrongLinkage;

  case TSK_ExplicitInstantiationDefinition:
    return GVA_StrongODR;

  case TSK_ExplicitInstantiationDeclaration:
    return GVA_AvailableExternally;

  case TSK_ImplicitInstantiation:
    return GVA_DiscardableODR;
  }

  llvm_unreachable("Invalid Linkage!");
}

GVALinkage ASTContext::GetGVALinkageForVariable(const VarDecl *VD) {
  return adjustGVALinkageForExternalDefinitionKind(*this, VD,
           adjustGVALinkageForAttributes(*this, VD,
             basicGVALinkageForVariable(*this, VD)));
}

bool ASTContext::DeclMustBeEmitted(const Decl *D) {
  if (const auto *VD = dyn_cast<VarDecl>(D)) {
    if (!VD->isFileVarDecl())
      return false;
    // Global named register variables (GNU extension) are never emitted.
    if (VD->getStorageClass() == SC_Register)
      return false;
    if (VD->getDescribedVarTemplate() ||
        isa<VarTemplatePartialSpecializationDecl>(VD))
      return false;
  } else if (const auto *FD = dyn_cast<FunctionDecl>(D)) {
    // We never need to emit an uninstantiated function template.
    if (FD->getTemplatedKind() == FunctionDecl::TK_FunctionTemplate)
      return false;
  } else if (isa<PragmaCommentDecl>(D))
    return true;
  else if (isa<PragmaDetectMismatchDecl>(D))
    return true;
  else if (isa<OMPRequiresDecl>(D))
    return true;
  else if (isa<OMPThreadPrivateDecl>(D))
    return !D->getDeclContext()->isDependentContext();
  else if (isa<OMPAllocateDecl>(D))
    return !D->getDeclContext()->isDependentContext();
  else if (isa<OMPDeclareReductionDecl>(D) || isa<OMPDeclareMapperDecl>(D))
    return !D->getDeclContext()->isDependentContext();
  else if (isa<ImportDecl>(D))
    return true;
  else
    return false;

  // If this is a member of a class template, we do not need to emit it.
  if (D->getDeclContext()->isDependentContext())
    return false;

  // Weak references don't produce any output by themselves.
  if (D->hasAttr<WeakRefAttr>())
    return false;

  if (LangOpts.SYCLIsDevice && !D->hasAttr<OpenCLKernelAttr>() &&
      !D->hasAttr<SYCLDeviceAttr>())
    return false;

  // Aliases and used decls are required.
  if (D->hasAttr<AliasAttr>() || D->hasAttr<UsedAttr>())
    return true;

  if (const auto *FD = dyn_cast<FunctionDecl>(D)) {
    // Forward declarations aren't required.
    if (!FD->doesThisDeclarationHaveABody())
      return FD->doesDeclarationForceExternallyVisibleDefinition();

    // Constructors and destructors are required.
    if (FD->hasAttr<ConstructorAttr>() || FD->hasAttr<DestructorAttr>())
      return true;

    // The key function for a class is required.  This rule only comes
    // into play when inline functions can be key functions, though.
    if (getTargetInfo().getCXXABI().canKeyFunctionBeInline()) {
      if (const auto *MD = dyn_cast<CXXMethodDecl>(FD)) {
        const CXXRecordDecl *RD = MD->getParent();
        if (MD->isOutOfLine() && RD->isDynamicClass()) {
          const CXXMethodDecl *KeyFunc = getCurrentKeyFunction(RD);
          if (KeyFunc && KeyFunc->getCanonicalDecl() == MD->getCanonicalDecl())
            return true;
        }
      }
    }

    // Methods explcitly marked with 'sycl_device' attribute (via SYCL_EXTERNAL)
    // or `indirectly_callable' attribute must be emitted regardless of number
    // of actual uses
    if (LangOpts.SYCLIsDevice && isa<CXXMethodDecl>(D)) {
      if (auto *A = D->getAttr<SYCLDeviceIndirectlyCallableAttr>())
        return !A->isImplicit();
      if (auto *A = D->getAttr<SYCLDeviceAttr>())
        return !A->isImplicit();
    }

    GVALinkage Linkage = GetGVALinkageForFunction(FD);

    // static, static inline, always_inline, and extern inline functions can
    // always be deferred.  Normal inline functions can be deferred in C99/C++.
    // Implicit template instantiations can also be deferred in C++.
    return !isDiscardableGVALinkage(Linkage);
  }

  const auto *VD = cast<VarDecl>(D);
  assert(VD->isFileVarDecl() && "Expected file scoped var");

  // If the decl is marked as `declare target to`, it should be emitted for the
  // host and for the device.
  if (LangOpts.OpenMP &&
      OMPDeclareTargetDeclAttr::isDeclareTargetDeclaration(VD))
    return true;

  if (VD->isThisDeclarationADefinition() == VarDecl::DeclarationOnly &&
      !isMSStaticDataMemberInlineDefinition(VD))
    return false;

  // Variables that can be needed in other TUs are required.
  auto Linkage = GetGVALinkageForVariable(VD);
  if (!isDiscardableGVALinkage(Linkage))
    return true;

  // We never need to emit a variable that is available in another TU.
  if (Linkage == GVA_AvailableExternally)
    return false;

  // Variables that have destruction with side-effects are required.
  if (VD->needsDestruction(*this))
    return true;

  // Variables that have initialization with side-effects are required.
  if (VD->getInit() && VD->getInit()->HasSideEffects(*this) &&
      // We can get a value-dependent initializer during error recovery.
      (VD->getInit()->isValueDependent() || !VD->evaluateValue()))
    return true;

  // Likewise, variables with tuple-like bindings are required if their
  // bindings have side-effects.
  if (const auto *DD = dyn_cast<DecompositionDecl>(VD))
    for (const auto *BD : DD->bindings())
      if (const auto *BindingVD = BD->getHoldingVar())
        if (DeclMustBeEmitted(BindingVD))
          return true;

  return false;
}

void ASTContext::forEachMultiversionedFunctionVersion(
    const FunctionDecl *FD,
    llvm::function_ref<void(FunctionDecl *)> Pred) const {
  assert(FD->isMultiVersion() && "Only valid for multiversioned functions");
  llvm::SmallDenseSet<const FunctionDecl*, 4> SeenDecls;
  FD = FD->getMostRecentDecl();
  for (auto *CurDecl :
       FD->getDeclContext()->getRedeclContext()->lookup(FD->getDeclName())) {
    FunctionDecl *CurFD = CurDecl->getAsFunction()->getMostRecentDecl();
    if (CurFD && hasSameType(CurFD->getType(), FD->getType()) &&
        std::end(SeenDecls) == llvm::find(SeenDecls, CurFD)) {
      SeenDecls.insert(CurFD);
      Pred(CurFD);
    }
  }
}

CallingConv ASTContext::getDefaultCallingConvention(bool IsVariadic,
                                                    bool IsCXXMethod,
                                                    bool IsBuiltin) const {
  // Pass through to the C++ ABI object
  if (IsCXXMethod && !LangOpts.SYCLIsDevice)
    return ABI->getDefaultMethodCallConv(IsVariadic);

  // Builtins ignore user-specified default calling convention and remain the
  // Target's default calling convention.
  if (!IsBuiltin) {
    switch (LangOpts.getDefaultCallingConv()) {
    case LangOptions::DCC_None:
      break;
    case LangOptions::DCC_CDecl:
      return CC_C;
    case LangOptions::DCC_FastCall:
      if (getTargetInfo().hasFeature("sse2") && !IsVariadic)
        return CC_X86FastCall;
      break;
    case LangOptions::DCC_StdCall:
      if (!IsVariadic)
        return CC_X86StdCall;
      break;
    case LangOptions::DCC_VectorCall:
      // __vectorcall cannot be applied to variadic functions.
      if (!IsVariadic)
        return CC_X86VectorCall;
      break;
    case LangOptions::DCC_RegCall:
      // __regcall cannot be applied to variadic functions.
      if (!IsVariadic)
        return CC_X86RegCall;
      break;
    }
  }
  return Target->getDefaultCallingConv();
}

bool ASTContext::isNearlyEmpty(const CXXRecordDecl *RD) const {
  // Pass through to the C++ ABI object
  return ABI->isNearlyEmpty(RD);
}

VTableContextBase *ASTContext::getVTableContext() {
  if (!VTContext.get()) {
    auto ABI = Target->getCXXABI();
    if (ABI.isMicrosoft())
      VTContext.reset(new MicrosoftVTableContext(*this));
    else {
      auto ComponentLayout = getLangOpts().RelativeCXXABIVTables
                                 ? ItaniumVTableContext::Relative
                                 : ItaniumVTableContext::Pointer;
      VTContext.reset(new ItaniumVTableContext(*this, ComponentLayout));
    }
  }
  return VTContext.get();
}

MangleContext *ASTContext::createMangleContext(const TargetInfo *T) {
  if (!T)
    T = Target;
  switch (T->getCXXABI().getKind()) {
  case TargetCXXABI::Fuchsia:
  case TargetCXXABI::GenericAArch64:
  case TargetCXXABI::GenericItanium:
  case TargetCXXABI::GenericARM:
  case TargetCXXABI::GenericMIPS:
  case TargetCXXABI::iOS:
  case TargetCXXABI::iOS64:
  case TargetCXXABI::WebAssembly:
  case TargetCXXABI::WatchOS:
  case TargetCXXABI::XL:
    return ItaniumMangleContext::create(*this, getDiagnostics());
  case TargetCXXABI::Microsoft:
    return MicrosoftMangleContext::create(*this, getDiagnostics());
  }
  llvm_unreachable("Unsupported ABI");
}

CXXABI::~CXXABI() = default;

size_t ASTContext::getSideTableAllocatedMemory() const {
  return ASTRecordLayouts.getMemorySize() +
         llvm::capacity_in_bytes(ObjCLayouts) +
         llvm::capacity_in_bytes(KeyFunctions) +
         llvm::capacity_in_bytes(ObjCImpls) +
         llvm::capacity_in_bytes(BlockVarCopyInits) +
         llvm::capacity_in_bytes(DeclAttrs) +
         llvm::capacity_in_bytes(TemplateOrInstantiation) +
         llvm::capacity_in_bytes(InstantiatedFromUsingDecl) +
         llvm::capacity_in_bytes(InstantiatedFromUsingShadowDecl) +
         llvm::capacity_in_bytes(InstantiatedFromUnnamedFieldDecl) +
         llvm::capacity_in_bytes(OverriddenMethods) +
         llvm::capacity_in_bytes(Types) +
         llvm::capacity_in_bytes(VariableArrayTypes);
}

/// getIntTypeForBitwidth -
/// sets integer QualTy according to specified details:
/// bitwidth, signed/unsigned.
/// Returns empty type if there is no appropriate target types.
QualType ASTContext::getIntTypeForBitwidth(unsigned DestWidth,
                                           unsigned Signed) const {
  TargetInfo::IntType Ty = getTargetInfo().getIntTypeByWidth(DestWidth, Signed);
  CanQualType QualTy = getFromTargetType(Ty);
  if (!QualTy && DestWidth == 128)
    return Signed ? Int128Ty : UnsignedInt128Ty;
  return QualTy;
}

/// getRealTypeForBitwidth -
/// sets floating point QualTy according to specified bitwidth.
/// Returns empty type if there is no appropriate target types.
QualType ASTContext::getRealTypeForBitwidth(unsigned DestWidth,
                                            bool ExplicitIEEE) const {
  TargetInfo::RealType Ty =
      getTargetInfo().getRealTypeByWidth(DestWidth, ExplicitIEEE);
  switch (Ty) {
  case TargetInfo::Float:
    return FloatTy;
  case TargetInfo::Double:
    return DoubleTy;
  case TargetInfo::LongDouble:
    return LongDoubleTy;
  case TargetInfo::Float128:
    return Float128Ty;
  case TargetInfo::NoFloat:
    return {};
  }

  llvm_unreachable("Unhandled TargetInfo::RealType value");
}

void ASTContext::setManglingNumber(const NamedDecl *ND, unsigned Number) {
  if (Number > 1)
    MangleNumbers[ND] = Number;
}

unsigned ASTContext::getManglingNumber(const NamedDecl *ND) const {
  auto I = MangleNumbers.find(ND);
  return I != MangleNumbers.end() ? I->second : 1;
}

void ASTContext::setStaticLocalNumber(const VarDecl *VD, unsigned Number) {
  if (Number > 1)
    StaticLocalNumbers[VD] = Number;
}

unsigned ASTContext::getStaticLocalNumber(const VarDecl *VD) const {
  auto I = StaticLocalNumbers.find(VD);
  return I != StaticLocalNumbers.end() ? I->second : 1;
}

MangleNumberingContext &
ASTContext::getManglingNumberContext(const DeclContext *DC) {
  assert(LangOpts.CPlusPlus);  // We don't need mangling numbers for plain C.
  std::unique_ptr<MangleNumberingContext> &MCtx = MangleNumberingContexts[DC];
  if (!MCtx)
    MCtx = createMangleNumberingContext();
  return *MCtx;
}

MangleNumberingContext &
ASTContext::getManglingNumberContext(NeedExtraManglingDecl_t, const Decl *D) {
  assert(LangOpts.CPlusPlus); // We don't need mangling numbers for plain C.
  std::unique_ptr<MangleNumberingContext> &MCtx =
      ExtraMangleNumberingContexts[D];
  if (!MCtx)
    MCtx = createMangleNumberingContext();
  return *MCtx;
}

std::unique_ptr<MangleNumberingContext>
ASTContext::createMangleNumberingContext() const {
  return ABI->createMangleNumberingContext();
}

const CXXConstructorDecl *
ASTContext::getCopyConstructorForExceptionObject(CXXRecordDecl *RD) {
  return ABI->getCopyConstructorForExceptionObject(
      cast<CXXRecordDecl>(RD->getFirstDecl()));
}

void ASTContext::addCopyConstructorForExceptionObject(CXXRecordDecl *RD,
                                                      CXXConstructorDecl *CD) {
  return ABI->addCopyConstructorForExceptionObject(
      cast<CXXRecordDecl>(RD->getFirstDecl()),
      cast<CXXConstructorDecl>(CD->getFirstDecl()));
}

void ASTContext::addTypedefNameForUnnamedTagDecl(TagDecl *TD,
                                                 TypedefNameDecl *DD) {
  return ABI->addTypedefNameForUnnamedTagDecl(TD, DD);
}

TypedefNameDecl *
ASTContext::getTypedefNameForUnnamedTagDecl(const TagDecl *TD) {
  return ABI->getTypedefNameForUnnamedTagDecl(TD);
}

void ASTContext::addDeclaratorForUnnamedTagDecl(TagDecl *TD,
                                                DeclaratorDecl *DD) {
  return ABI->addDeclaratorForUnnamedTagDecl(TD, DD);
}

DeclaratorDecl *ASTContext::getDeclaratorForUnnamedTagDecl(const TagDecl *TD) {
  return ABI->getDeclaratorForUnnamedTagDecl(TD);
}

void ASTContext::setParameterIndex(const ParmVarDecl *D, unsigned int index) {
  ParamIndices[D] = index;
}

unsigned ASTContext::getParameterIndex(const ParmVarDecl *D) const {
  ParameterIndexTable::const_iterator I = ParamIndices.find(D);
  assert(I != ParamIndices.end() &&
         "ParmIndices lacks entry set by ParmVarDecl");
  return I->second;
}

QualType ASTContext::getStringLiteralArrayType(QualType EltTy,
                                               unsigned Length) const {
  // A C++ string literal has a const-qualified element type (C++ 2.13.4p1).
  if (getLangOpts().CPlusPlus || getLangOpts().ConstStrings)
    EltTy = EltTy.withConst();

  EltTy = adjustStringLiteralBaseType(EltTy);

  // Get an array type for the string, according to C99 6.4.5. This includes
  // the null terminator character.
  return getConstantArrayType(EltTy, llvm::APInt(32, Length + 1), nullptr,
                              ArrayType::Normal, /*IndexTypeQuals*/ 0);
}

StringLiteral *
ASTContext::getPredefinedStringLiteralFromCache(StringRef Key) const {
  StringLiteral *&Result = StringLiteralCache[Key];
  if (!Result)
    Result = StringLiteral::Create(
        *this, Key, StringLiteral::Ascii,
        /*Pascal*/ false, getStringLiteralArrayType(CharTy, Key.size()),
        SourceLocation());
  return Result;
}

MSGuidDecl *
ASTContext::getMSGuidDecl(MSGuidDecl::Parts Parts) const {
  assert(MSGuidTagDecl && "building MS GUID without MS extensions?");

  llvm::FoldingSetNodeID ID;
  MSGuidDecl::Profile(ID, Parts);

  void *InsertPos;
  if (MSGuidDecl *Existing = MSGuidDecls.FindNodeOrInsertPos(ID, InsertPos))
    return Existing;

  QualType GUIDType = getMSGuidType().withConst();
  MSGuidDecl *New = MSGuidDecl::Create(*this, GUIDType, Parts);
  MSGuidDecls.InsertNode(New, InsertPos);
  return New;
}

bool ASTContext::AtomicUsesUnsupportedLibcall(const AtomicExpr *E) const {
  const llvm::Triple &T = getTargetInfo().getTriple();
  if (!T.isOSDarwin())
    return false;

  if (!(T.isiOS() && T.isOSVersionLT(7)) &&
      !(T.isMacOSX() && T.isOSVersionLT(10, 9)))
    return false;

  QualType AtomicTy = E->getPtr()->getType()->getPointeeType();
  CharUnits sizeChars = getTypeSizeInChars(AtomicTy);
  uint64_t Size = sizeChars.getQuantity();
  CharUnits alignChars = getTypeAlignInChars(AtomicTy);
  unsigned Align = alignChars.getQuantity();
  unsigned MaxInlineWidthInBits = getTargetInfo().getMaxAtomicInlineWidth();
  return (Size != Align || toBits(sizeChars) > MaxInlineWidthInBits);
}

bool
ASTContext::ObjCMethodsAreEqual(const ObjCMethodDecl *MethodDecl,
                                const ObjCMethodDecl *MethodImpl) {
  // No point trying to match an unavailable/deprecated mothod.
  if (MethodDecl->hasAttr<UnavailableAttr>()
      || MethodDecl->hasAttr<DeprecatedAttr>())
    return false;
  if (MethodDecl->getObjCDeclQualifier() !=
      MethodImpl->getObjCDeclQualifier())
    return false;
  if (!hasSameType(MethodDecl->getReturnType(), MethodImpl->getReturnType()))
    return false;

  if (MethodDecl->param_size() != MethodImpl->param_size())
    return false;

  for (ObjCMethodDecl::param_const_iterator IM = MethodImpl->param_begin(),
       IF = MethodDecl->param_begin(), EM = MethodImpl->param_end(),
       EF = MethodDecl->param_end();
       IM != EM && IF != EF; ++IM, ++IF) {
    const ParmVarDecl *DeclVar = (*IF);
    const ParmVarDecl *ImplVar = (*IM);
    if (ImplVar->getObjCDeclQualifier() != DeclVar->getObjCDeclQualifier())
      return false;
    if (!hasSameType(DeclVar->getType(), ImplVar->getType()))
      return false;
  }

  return (MethodDecl->isVariadic() == MethodImpl->isVariadic());
}

uint64_t ASTContext::getTargetNullPointerValue(QualType QT) const {
  LangAS AS;
  if (QT->getUnqualifiedDesugaredType()->isNullPtrType())
    AS = LangAS::Default;
  else
    AS = QT->getPointeeType().getAddressSpace();

  return getTargetInfo().getNullPointerValue(AS);
}

unsigned ASTContext::getTargetAddressSpace(LangAS AS) const {
  if (isTargetAddressSpace(AS))
    return toTargetAddressSpace(AS);
  else
    return (*AddrSpaceMap)[(unsigned)AS];
}

QualType ASTContext::getCorrespondingSaturatedType(QualType Ty) const {
  assert(Ty->isFixedPointType());

  if (Ty->isSaturatedFixedPointType()) return Ty;

  switch (Ty->castAs<BuiltinType>()->getKind()) {
    default:
      llvm_unreachable("Not a fixed point type!");
    case BuiltinType::ShortAccum:
      return SatShortAccumTy;
    case BuiltinType::Accum:
      return SatAccumTy;
    case BuiltinType::LongAccum:
      return SatLongAccumTy;
    case BuiltinType::UShortAccum:
      return SatUnsignedShortAccumTy;
    case BuiltinType::UAccum:
      return SatUnsignedAccumTy;
    case BuiltinType::ULongAccum:
      return SatUnsignedLongAccumTy;
    case BuiltinType::ShortFract:
      return SatShortFractTy;
    case BuiltinType::Fract:
      return SatFractTy;
    case BuiltinType::LongFract:
      return SatLongFractTy;
    case BuiltinType::UShortFract:
      return SatUnsignedShortFractTy;
    case BuiltinType::UFract:
      return SatUnsignedFractTy;
    case BuiltinType::ULongFract:
      return SatUnsignedLongFractTy;
  }
}

LangAS ASTContext::getLangASForBuiltinAddressSpace(unsigned AS) const {
  if (LangOpts.OpenCL)
    return getTargetInfo().getOpenCLBuiltinAddressSpace(AS);

  if (LangOpts.CUDA)
    return getTargetInfo().getCUDABuiltinAddressSpace(AS);

  return getLangASFromTargetAS(AS);
}

// Explicitly instantiate this in case a Redeclarable<T> is used from a TU that
// doesn't include ASTContext.h
template
clang::LazyGenerationalUpdatePtr<
    const Decl *, Decl *, &ExternalASTSource::CompleteRedeclChain>::ValueType
clang::LazyGenerationalUpdatePtr<
    const Decl *, Decl *, &ExternalASTSource::CompleteRedeclChain>::makeValue(
        const clang::ASTContext &Ctx, Decl *Value);

unsigned char ASTContext::getFixedPointScale(QualType Ty) const {
  assert(Ty->isFixedPointType());

  const TargetInfo &Target = getTargetInfo();
  switch (Ty->castAs<BuiltinType>()->getKind()) {
    default:
      llvm_unreachable("Not a fixed point type!");
    case BuiltinType::ShortAccum:
    case BuiltinType::SatShortAccum:
      return Target.getShortAccumScale();
    case BuiltinType::Accum:
    case BuiltinType::SatAccum:
      return Target.getAccumScale();
    case BuiltinType::LongAccum:
    case BuiltinType::SatLongAccum:
      return Target.getLongAccumScale();
    case BuiltinType::UShortAccum:
    case BuiltinType::SatUShortAccum:
      return Target.getUnsignedShortAccumScale();
    case BuiltinType::UAccum:
    case BuiltinType::SatUAccum:
      return Target.getUnsignedAccumScale();
    case BuiltinType::ULongAccum:
    case BuiltinType::SatULongAccum:
      return Target.getUnsignedLongAccumScale();
    case BuiltinType::ShortFract:
    case BuiltinType::SatShortFract:
      return Target.getShortFractScale();
    case BuiltinType::Fract:
    case BuiltinType::SatFract:
      return Target.getFractScale();
    case BuiltinType::LongFract:
    case BuiltinType::SatLongFract:
      return Target.getLongFractScale();
    case BuiltinType::UShortFract:
    case BuiltinType::SatUShortFract:
      return Target.getUnsignedShortFractScale();
    case BuiltinType::UFract:
    case BuiltinType::SatUFract:
      return Target.getUnsignedFractScale();
    case BuiltinType::ULongFract:
    case BuiltinType::SatULongFract:
      return Target.getUnsignedLongFractScale();
  }
}

unsigned char ASTContext::getFixedPointIBits(QualType Ty) const {
  assert(Ty->isFixedPointType());

  const TargetInfo &Target = getTargetInfo();
  switch (Ty->castAs<BuiltinType>()->getKind()) {
    default:
      llvm_unreachable("Not a fixed point type!");
    case BuiltinType::ShortAccum:
    case BuiltinType::SatShortAccum:
      return Target.getShortAccumIBits();
    case BuiltinType::Accum:
    case BuiltinType::SatAccum:
      return Target.getAccumIBits();
    case BuiltinType::LongAccum:
    case BuiltinType::SatLongAccum:
      return Target.getLongAccumIBits();
    case BuiltinType::UShortAccum:
    case BuiltinType::SatUShortAccum:
      return Target.getUnsignedShortAccumIBits();
    case BuiltinType::UAccum:
    case BuiltinType::SatUAccum:
      return Target.getUnsignedAccumIBits();
    case BuiltinType::ULongAccum:
    case BuiltinType::SatULongAccum:
      return Target.getUnsignedLongAccumIBits();
    case BuiltinType::ShortFract:
    case BuiltinType::SatShortFract:
    case BuiltinType::Fract:
    case BuiltinType::SatFract:
    case BuiltinType::LongFract:
    case BuiltinType::SatLongFract:
    case BuiltinType::UShortFract:
    case BuiltinType::SatUShortFract:
    case BuiltinType::UFract:
    case BuiltinType::SatUFract:
    case BuiltinType::ULongFract:
    case BuiltinType::SatULongFract:
      return 0;
  }
}

FixedPointSemantics ASTContext::getFixedPointSemantics(QualType Ty) const {
  assert((Ty->isFixedPointType() || Ty->isIntegerType()) &&
         "Can only get the fixed point semantics for a "
         "fixed point or integer type.");
  if (Ty->isIntegerType())
    return FixedPointSemantics::GetIntegerSemantics(getIntWidth(Ty),
                                                    Ty->isSignedIntegerType());

  bool isSigned = Ty->isSignedFixedPointType();
  return FixedPointSemantics(
      static_cast<unsigned>(getTypeSize(Ty)), getFixedPointScale(Ty), isSigned,
      Ty->isSaturatedFixedPointType(),
      !isSigned && getTargetInfo().doUnsignedFixedPointTypesHavePadding());
}

APFixedPoint ASTContext::getFixedPointMax(QualType Ty) const {
  assert(Ty->isFixedPointType());
  return APFixedPoint::getMax(getFixedPointSemantics(Ty));
}

APFixedPoint ASTContext::getFixedPointMin(QualType Ty) const {
  assert(Ty->isFixedPointType());
  return APFixedPoint::getMin(getFixedPointSemantics(Ty));
}

QualType ASTContext::getCorrespondingSignedFixedPointType(QualType Ty) const {
  assert(Ty->isUnsignedFixedPointType() &&
         "Expected unsigned fixed point type");

  switch (Ty->castAs<BuiltinType>()->getKind()) {
  case BuiltinType::UShortAccum:
    return ShortAccumTy;
  case BuiltinType::UAccum:
    return AccumTy;
  case BuiltinType::ULongAccum:
    return LongAccumTy;
  case BuiltinType::SatUShortAccum:
    return SatShortAccumTy;
  case BuiltinType::SatUAccum:
    return SatAccumTy;
  case BuiltinType::SatULongAccum:
    return SatLongAccumTy;
  case BuiltinType::UShortFract:
    return ShortFractTy;
  case BuiltinType::UFract:
    return FractTy;
  case BuiltinType::ULongFract:
    return LongFractTy;
  case BuiltinType::SatUShortFract:
    return SatShortFractTy;
  case BuiltinType::SatUFract:
    return SatFractTy;
  case BuiltinType::SatULongFract:
    return SatLongFractTy;
  default:
    llvm_unreachable("Unexpected unsigned fixed point type");
  }
}

ParsedTargetAttr
ASTContext::filterFunctionTargetAttrs(const TargetAttr *TD) const {
  assert(TD != nullptr);
  ParsedTargetAttr ParsedAttr = TD->parse();

  ParsedAttr.Features.erase(
      llvm::remove_if(ParsedAttr.Features,
                      [&](const std::string &Feat) {
                        return !Target->isValidFeatureName(
                            StringRef{Feat}.substr(1));
                      }),
      ParsedAttr.Features.end());
  return ParsedAttr;
}

void ASTContext::getFunctionFeatureMap(llvm::StringMap<bool> &FeatureMap,
                                       const FunctionDecl *FD) const {
  if (FD)
    getFunctionFeatureMap(FeatureMap, GlobalDecl().getWithDecl(FD));
  else
    Target->initFeatureMap(FeatureMap, getDiagnostics(),
                           Target->getTargetOpts().CPU,
                           Target->getTargetOpts().Features);
}

// Fills in the supplied string map with the set of target features for the
// passed in function.
void ASTContext::getFunctionFeatureMap(llvm::StringMap<bool> &FeatureMap,
                                       GlobalDecl GD) const {
  StringRef TargetCPU = Target->getTargetOpts().CPU;
  const FunctionDecl *FD = GD.getDecl()->getAsFunction();
  if (const auto *TD = FD->getAttr<TargetAttr>()) {
    ParsedTargetAttr ParsedAttr = filterFunctionTargetAttrs(TD);

    // Make a copy of the features as passed on the command line into the
    // beginning of the additional features from the function to override.
    ParsedAttr.Features.insert(
        ParsedAttr.Features.begin(),
        Target->getTargetOpts().FeaturesAsWritten.begin(),
        Target->getTargetOpts().FeaturesAsWritten.end());

    if (ParsedAttr.Architecture != "" &&
        Target->isValidCPUName(ParsedAttr.Architecture))
      TargetCPU = ParsedAttr.Architecture;

    // Now populate the feature map, first with the TargetCPU which is either
    // the default or a new one from the target attribute string. Then we'll use
    // the passed in features (FeaturesAsWritten) along with the new ones from
    // the attribute.
    Target->initFeatureMap(FeatureMap, getDiagnostics(), TargetCPU,
                           ParsedAttr.Features);
  } else if (const auto *SD = FD->getAttr<CPUSpecificAttr>()) {
    llvm::SmallVector<StringRef, 32> FeaturesTmp;
    Target->getCPUSpecificCPUDispatchFeatures(
        SD->getCPUName(GD.getMultiVersionIndex())->getName(), FeaturesTmp);
    std::vector<std::string> Features(FeaturesTmp.begin(), FeaturesTmp.end());
    Target->initFeatureMap(FeatureMap, getDiagnostics(), TargetCPU, Features);
#if INTEL_CUSTOMIZATION
  // IntrinsicPromotion implementation.
  } else if (const auto *TP = FD->getAttr<TargetPromotionAttr>()) {
    std::vector<std::string> FeaturesTmp(Target->getTargetOpts().Features);
    StringRef NewFeats(TP->getFeatures());
    while (!NewFeats.empty()) {
      std::pair<StringRef, StringRef> split = NewFeats.split(',');
      FeaturesTmp.push_back(std::string(split.first));
      NewFeats = split.second;
    }

    Target->initFeatureMap(FeatureMap, getDiagnostics(), TargetCPU, FeaturesTmp);
#endif // INTEL_CUSTOMIZATION
  } else {
    Target->initFeatureMap(FeatureMap, getDiagnostics(), TargetCPU,
                           Target->getTargetOpts().Features);
  }
}

OMPTraitInfo &ASTContext::getNewOMPTraitInfo() {
  OMPTraitInfoVector.emplace_back(new OMPTraitInfo());
  return *OMPTraitInfoVector.back();
}

const DiagnosticBuilder &
clang::operator<<(const DiagnosticBuilder &DB,
                  const ASTContext::SectionInfo &Section) {
  if (Section.Decl)
    return DB << Section.Decl;
  return DB << "a prior #pragma section";
}<|MERGE_RESOLUTION|>--- conflicted
+++ resolved
@@ -928,16 +928,6 @@
         2,  // opencl_constant
         0,  // opencl_private
         4,  // opencl_generic
-<<<<<<< HEAD
-        11, // opencl_global_device
-        12, // opencl_global_host
-        5,  // cuda_device
-        6,  // cuda_constant
-        7,  // cuda_shared
-        8,  // ptr32_sptr
-        9,  // ptr32_uptr
-        10  // ptr64
-=======
         5,  // opencl_global_device
         6,  // opencl_global_host
         7,  // cuda_device
@@ -946,7 +936,6 @@
         10, // ptr32_sptr
         11, // ptr32_uptr
         12  // ptr64
->>>>>>> bbc77515
     };
     return &FakeAddrSpaceMap;
   } else {
@@ -2177,7 +2166,6 @@
       if (((getLangOpts().SYCL && getLangOpts().SYCLIsDevice) ||
            (getLangOpts().OpenMP && getLangOpts().OpenMPIsDevice)) &&
           AuxTarget != nullptr &&
-<<<<<<< HEAD
 #if INTEL_COLLAB
           // AuxTarget is not adjusted for command-line options such as
           // -mlong-double-64 so using it for LongDoubleWidth is a problem.
@@ -2186,8 +2174,6 @@
           (!getLangOpts().OpenMPLateOutline ||
            getLangOpts().LongDoubleSize == 0) &&
 #endif // INTEL_COLLAB
-=======
->>>>>>> bbc77515
           (Target->getLongDoubleWidth() != AuxTarget->getLongDoubleWidth() ||
            Target->getLongDoubleAlign() != AuxTarget->getLongDoubleAlign())) {
         Width = AuxTarget->getLongDoubleWidth();
