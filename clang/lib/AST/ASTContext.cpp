--- conflicted
+++ resolved
@@ -5234,7 +5234,6 @@
          !VD->getFirstDecl()->isOutOfLine() && VD->getFirstDecl()->hasInit();
 }
 
-<<<<<<< HEAD
 #if INTEL_CUSTOMIZATION
 // Fix for CQ#371078: linkfail when static const/constexpr is used as a field of
 // a structure.
@@ -5245,7 +5244,7 @@
          !VD->isOutOfLine() && VD->hasInit();
 }
 #endif // INTEL_CUSTOMIZATION
-=======
+
 ASTContext::InlineVariableDefinitionKind
 ASTContext::getInlineVariableDefinitionKind(const VarDecl *VD) const {
   if (!VD->isInline())
@@ -5266,7 +5265,6 @@
   // If we've not seen one yet, we don't know.
   return InlineVariableDefinitionKind::WeakUnknown;
 }
->>>>>>> 12b9e76b
 
 static inline 
 std::string charUnitsToString(const CharUnits &CU) {
@@ -8631,7 +8629,6 @@
   if (Context.isMSStaticDataMemberInlineDefinition(VD))
     return GVA_DiscardableODR;
 
-<<<<<<< HEAD
 #if INTEL_CUSTOMIZATION
   // Fix for CQ#371078: linkfail when static const/constexpr is used as a field
   // of a structure.
@@ -8639,9 +8636,6 @@
     return GVA_DiscardableODR;
 #endif // INTEL_CUSTOMIZATION
 
-  GVALinkage StrongLinkage = GVA_StrongExternal;
-  if (VD->isInline())
-=======
   // Most non-template variables have strong linkage; inline variables are
   // linkonce_odr or (occasionally, for compatibility) weak_odr.
   GVALinkage StrongLinkage;
@@ -8651,7 +8645,6 @@
     break;
   case ASTContext::InlineVariableDefinitionKind::Weak:
   case ASTContext::InlineVariableDefinitionKind::WeakUnknown:
->>>>>>> 12b9e76b
     StrongLinkage = GVA_DiscardableODR;
     break;
   case ASTContext::InlineVariableDefinitionKind::Strong:
