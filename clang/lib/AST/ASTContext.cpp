--- conflicted
+++ resolved
@@ -7425,11 +7425,7 @@
 
     case BuiltinType::BFloat16:
     case BuiltinType::Float16:
-<<<<<<< HEAD
-=======
-    case BuiltinType::Float128:
     case BuiltinType::Ibm128:
->>>>>>> fae0dfa6
     case BuiltinType::Half:
     case BuiltinType::ShortAccum:
     case BuiltinType::Accum:
