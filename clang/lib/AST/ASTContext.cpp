--- conflicted
+++ resolved
@@ -964,12 +964,8 @@
       DependentTemplateSpecializationTypes(this_()), AutoTypes(this_()),
       SubstTemplateTemplateParmPacks(this_()),
       CanonTemplateTemplateParms(this_()), SourceMgr(SM), LangOpts(LOpts),
-<<<<<<< HEAD
       DisabledFPContract(false), // INTEL
-      SanitizerBL(new SanitizerBlacklist(LangOpts.SanitizerBlacklistFiles, SM)),
-=======
       NoSanitizeL(new NoSanitizeList(LangOpts.NoSanitizeFiles, SM)),
->>>>>>> e64fcdf8
       XRayFilter(new XRayFunctionFilter(LangOpts.XRayAlwaysInstrumentFiles,
                                         LangOpts.XRayNeverInstrumentFiles,
                                         LangOpts.XRayAttrListFiles, SM)),
