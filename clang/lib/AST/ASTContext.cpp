--- conflicted
+++ resolved
@@ -788,23 +788,8 @@
                        Builtin::Context &builtins)
     : FunctionProtoTypes(this_()), TemplateSpecializationTypes(this_()),
       DependentTemplateSpecializationTypes(this_()),
-<<<<<<< HEAD
-      SubstTemplateTemplateParmPacks(this_()),
-      GlobalNestedNameSpecifier(nullptr), Int128Decl(nullptr),
-      UInt128Decl(nullptr), BuiltinVaListDecl(nullptr),
-      BuiltinMSVaListDecl(nullptr), ObjCIdDecl(nullptr), ObjCSelDecl(nullptr),
-      ObjCClassDecl(nullptr), ObjCProtocolClassDecl(nullptr), BOOLDecl(nullptr),
-      CFConstantStringTagDecl(nullptr), CFConstantStringTypeDecl(nullptr),
-      ObjCInstanceTypeDecl(nullptr), FILEDecl(nullptr), jmp_bufDecl(nullptr),
-      sigjmp_bufDecl(nullptr), ucontext_tDecl(nullptr),
-      BlockDescriptorType(nullptr), BlockDescriptorExtendedType(nullptr),
-      cudaConfigureCallDecl(nullptr), FirstLocalImport(), LastLocalImport(),
-      ExternCContext(nullptr), MakeIntegerSeqDecl(nullptr),
-      TypePackElementDecl(nullptr), SourceMgr(SM), LangOpts(LOpts),
+      SubstTemplateTemplateParmPacks(this_()), SourceMgr(SM), LangOpts(LOpts),
       DisabledFPContract(false), // INTEL
-=======
-      SubstTemplateTemplateParmPacks(this_()), SourceMgr(SM), LangOpts(LOpts),
->>>>>>> f71964a1
       SanitizerBL(new SanitizerBlacklist(LangOpts.SanitizerBlacklistFiles, SM)),
       XRayFilter(new XRayFunctionFilter(LangOpts.XRayAlwaysInstrumentFiles,
                                         LangOpts.XRayNeverInstrumentFiles, SM)),
@@ -2018,7 +2003,6 @@
   }
   break;
 
-<<<<<<< HEAD
 #if INTEL_CUSTOMIZATION
   case Type::Channel: {
     TypeInfo Info = getTypeInfo(cast<ChannelType>(T)->getElementType());
@@ -2028,10 +2012,7 @@
   }
 #endif // INTEL_CUSTOMIZATION
 
-  case Type::Pipe: {
-=======
   case Type::Pipe:
->>>>>>> f71964a1
     Width = Target->getPointerWidth(getTargetAddressSpace(LangAS::opencl_global));
     Align = Target->getPointerAlign(getTargetAddressSpace(LangAS::opencl_global));
     break;
@@ -8768,8 +8749,7 @@
       return LHS;
 
     return QualType();
-<<<<<<< HEAD
-  }
+
 #if INTEL_CUSTOMIZATION
   case Type::Channel:
   {
@@ -8790,8 +8770,7 @@
     return getChannelType(ResultType);
   }
 #endif // INTEL_CUSTOMIZATION
-=======
->>>>>>> f71964a1
+
   case Type::Pipe:
     assert(LHS != RHS &&
            "Equivalent pipe types should have already been handled!");
