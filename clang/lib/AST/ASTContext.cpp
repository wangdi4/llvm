--- conflicted
+++ resolved
@@ -886,15 +886,9 @@
 }
 
 CXXABI *ASTContext::createCXXABI(const TargetInfo &T) {
-<<<<<<< HEAD
 #if INTEL_CUSTOMIZATION
   // CQ#379144 Intel TBAA.
-  switch (T.getCXXABI().getKind()) {
-=======
-  if (!LangOpts.CPlusPlus) return nullptr;
-
   switch (getCXXABIKind()) {
->>>>>>> ca365084
   case TargetCXXABI::AppleARM64:
   case TargetCXXABI::Fuchsia:
   case TargetCXXABI::GenericARM: // Same as Itanium at this level
