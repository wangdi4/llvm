--- conflicted
+++ resolved
@@ -1946,14 +1946,8 @@
   if (T->isMemberPointerType())
     return getPreferredTypeAlign(getPointerDiffType().getTypePtr());
 
-<<<<<<< HEAD
-  if (Target->getTriple().getArch() == llvm::Triple::xcore || // INTEL
-      Target->getTriple().isOSIAMCU())                        // INTEL
-    return ABIAlign;  // Never overalign on XCore and IAMCU.
-=======
   if (!Target->allowsLargerPreferedTypeAlignment())
     return ABIAlign;
->>>>>>> 380b2243
 
   // Double and long long should be naturally aligned if possible.
   if (const ComplexType *CT = T->getAs<ComplexType>())
