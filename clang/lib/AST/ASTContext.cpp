--- conflicted
+++ resolved
@@ -3798,19 +3798,11 @@
 ASTContext::BuiltinVectorTypeInfo
 ASTContext::getBuiltinVectorTypeInfo(const BuiltinType *Ty) const {
 #define SVE_INT_ELTTY(BITS, ELTS, SIGNED, NUMVECTORS)                          \
-<<<<<<< HEAD
-  {getIntTypeForBitwidth(BITS, SIGNED), llvm::ElementCount(ELTS, true),        \
-   NUMVECTORS};
-
-#define SVE_ELTTY(ELTTY, ELTS, NUMVECTORS)                                     \
-  {ELTTY, llvm::ElementCount(ELTS, true), NUMVECTORS};
-=======
   {getIntTypeForBitwidth(BITS, SIGNED), llvm::ElementCount::getScalable(ELTS), \
    NUMVECTORS};
 
 #define SVE_ELTTY(ELTTY, ELTS, NUMVECTORS)                                     \
   {ELTTY, llvm::ElementCount::getScalable(ELTS), NUMVECTORS};
->>>>>>> 41e348ef
 
   switch (Ty->getKind()) {
   default:
