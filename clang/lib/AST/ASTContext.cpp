--- conflicted
+++ resolved
@@ -2188,7 +2188,6 @@
       if ((getLangOpts().SYCLIsDevice ||
            (getLangOpts().OpenMP && getLangOpts().OpenMPIsDevice)) &&
           AuxTarget != nullptr &&
-<<<<<<< HEAD
 #if INTEL_COLLAB
           // AuxTarget is not adjusted for command-line options such as
           // -mlong-double-64 so using it for LongDoubleWidth is a problem.
@@ -2197,8 +2196,6 @@
           (!getLangOpts().OpenMPLateOutline ||
            getLangOpts().LongDoubleSize == 0) &&
 #endif // INTEL_COLLAB
-=======
->>>>>>> 4c4d2bb8
           (Target->getLongDoubleWidth() != AuxTarget->getLongDoubleWidth() ||
            Target->getLongDoubleAlign() != AuxTarget->getLongDoubleAlign())) {
         Width = AuxTarget->getLongDoubleWidth();
