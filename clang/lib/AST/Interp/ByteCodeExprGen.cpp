--- conflicted
+++ resolved
@@ -353,8 +353,6 @@
   return this->visit(E->getSourceExpr());
 }
 
-<<<<<<< HEAD
-=======
 template <class Emitter>
 bool ByteCodeExprGen<Emitter>::VisitAbstractConditionalOperator(
     const AbstractConditionalOperator *E) {
@@ -386,7 +384,6 @@
   return true;
 }
 
->>>>>>> 903ae952
 template <class Emitter> bool ByteCodeExprGen<Emitter>::discard(const Expr *E) {
   OptionScope<Emitter> Scope(this, /*NewDiscardResult=*/true);
   return this->Visit(E);
