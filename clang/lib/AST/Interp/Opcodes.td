--- conflicted
+++ resolved
@@ -59,14 +59,11 @@
                Uint32, Sint64, Uint64];
 }
 
-<<<<<<< HEAD
-=======
 def IntegerTypeClass : TypeClass {
   let Types = [Sint8, Uint8, Sint16, Uint16, Sint32,
                Uint32, Sint64, Uint64];
 }
 
->>>>>>> 903ae952
 def AluTypeClass : TypeClass {
   let Types = !listconcat(NumberTypeClass.Types, [Bool]);
 }
@@ -414,11 +411,8 @@
   let Types = [NumberTypeClass];
   let HasGroup = 1;
 }
-<<<<<<< HEAD
-=======
 def BitAnd : IntegerOpcode;
 def BitOr : IntegerOpcode;
->>>>>>> 903ae952
 def Div : Opcode {
   let Types = [NumberTypeClass];
   let HasGroup = 1;
