//===--- ASTImporter.cpp - Importing ASTs from other Contexts ---*- C++ -*-===//
//
//                     The LLVM Compiler Infrastructure
//
// This file is distributed under the University of Illinois Open Source
// License. See LICENSE.TXT for details.
//
//===----------------------------------------------------------------------===//
//
//  This file defines the ASTImporter class which imports AST nodes from one
//  context into another context.
//
//===----------------------------------------------------------------------===//
#include "clang/AST/ASTImporter.h"
#include "clang/AST/ASTContext.h"
#include "clang/AST/ASTDiagnostic.h"
#include "clang/AST/DeclCXX.h"
#include "clang/AST/DeclObjC.h"
#include "clang/AST/DeclVisitor.h"
#include "clang/AST/StmtVisitor.h"
#include "clang/AST/TypeVisitor.h"
#include "clang/Basic/FileManager.h"
#include "clang/Basic/SourceManager.h"
#include "llvm/Support/MemoryBuffer.h"
#include <deque>

namespace clang {
  class ASTNodeImporter : public TypeVisitor<ASTNodeImporter, QualType>,
                          public DeclVisitor<ASTNodeImporter, Decl *>,
                          public StmtVisitor<ASTNodeImporter, Stmt *> {
    ASTImporter &Importer;
    
  public:
    explicit ASTNodeImporter(ASTImporter &Importer) : Importer(Importer) { }
    
    using TypeVisitor<ASTNodeImporter, QualType>::Visit;
    using DeclVisitor<ASTNodeImporter, Decl *>::Visit;
    using StmtVisitor<ASTNodeImporter, Stmt *>::Visit;

    // Importing types
    QualType VisitType(const Type *T);
    QualType VisitBuiltinType(const BuiltinType *T);
    QualType VisitComplexType(const ComplexType *T);
    QualType VisitPointerType(const PointerType *T);
    QualType VisitBlockPointerType(const BlockPointerType *T);
    QualType VisitLValueReferenceType(const LValueReferenceType *T);
    QualType VisitRValueReferenceType(const RValueReferenceType *T);
    QualType VisitMemberPointerType(const MemberPointerType *T);
    QualType VisitConstantArrayType(const ConstantArrayType *T);
    QualType VisitIncompleteArrayType(const IncompleteArrayType *T);
    QualType VisitVariableArrayType(const VariableArrayType *T);
    // FIXME: DependentSizedArrayType
    // FIXME: DependentSizedExtVectorType
    QualType VisitVectorType(const VectorType *T);
    QualType VisitExtVectorType(const ExtVectorType *T);
    QualType VisitFunctionNoProtoType(const FunctionNoProtoType *T);
    QualType VisitFunctionProtoType(const FunctionProtoType *T);
    // FIXME: UnresolvedUsingType
    QualType VisitParenType(const ParenType *T);
    QualType VisitTypedefType(const TypedefType *T);
    QualType VisitTypeOfExprType(const TypeOfExprType *T);
    // FIXME: DependentTypeOfExprType
    QualType VisitTypeOfType(const TypeOfType *T);
    QualType VisitDecltypeType(const DecltypeType *T);
    QualType VisitUnaryTransformType(const UnaryTransformType *T);
    QualType VisitAutoType(const AutoType *T);
    // FIXME: DependentDecltypeType
    QualType VisitRecordType(const RecordType *T);
    QualType VisitEnumType(const EnumType *T);
    // FIXME: TemplateTypeParmType
    // FIXME: SubstTemplateTypeParmType
    QualType VisitTemplateSpecializationType(const TemplateSpecializationType *T);
    QualType VisitElaboratedType(const ElaboratedType *T);
    // FIXME: DependentNameType
    // FIXME: DependentTemplateSpecializationType
    QualType VisitObjCInterfaceType(const ObjCInterfaceType *T);
    QualType VisitObjCObjectType(const ObjCObjectType *T);
    QualType VisitObjCObjectPointerType(const ObjCObjectPointerType *T);
                            
    // Importing declarations                            
    bool ImportDeclParts(NamedDecl *D, DeclContext *&DC, 
                         DeclContext *&LexicalDC, DeclarationName &Name, 
                         SourceLocation &Loc);
    void ImportDefinitionIfNeeded(Decl *FromD, Decl *ToD = nullptr);
    void ImportDeclarationNameLoc(const DeclarationNameInfo &From,
                                  DeclarationNameInfo& To);
    void ImportDeclContext(DeclContext *FromDC, bool ForceImport = false);
                        
    /// \brief What we should import from the definition.
    enum ImportDefinitionKind { 
      /// \brief Import the default subset of the definition, which might be
      /// nothing (if minimal import is set) or might be everything (if minimal
      /// import is not set).
      IDK_Default,
      /// \brief Import everything.
      IDK_Everything,
      /// \brief Import only the bare bones needed to establish a valid
      /// DeclContext.
      IDK_Basic
    };

    bool shouldForceImportDeclContext(ImportDefinitionKind IDK) {
      return IDK == IDK_Everything ||
             (IDK == IDK_Default && !Importer.isMinimalImport());
    }

    bool ImportDefinition(RecordDecl *From, RecordDecl *To, 
                          ImportDefinitionKind Kind = IDK_Default);
    bool ImportDefinition(VarDecl *From, VarDecl *To,
                          ImportDefinitionKind Kind = IDK_Default);
    bool ImportDefinition(EnumDecl *From, EnumDecl *To,
                          ImportDefinitionKind Kind = IDK_Default);
    bool ImportDefinition(ObjCInterfaceDecl *From, ObjCInterfaceDecl *To,
                          ImportDefinitionKind Kind = IDK_Default);
    bool ImportDefinition(ObjCProtocolDecl *From, ObjCProtocolDecl *To,
                          ImportDefinitionKind Kind = IDK_Default);
    TemplateParameterList *ImportTemplateParameterList(
                                                 TemplateParameterList *Params);
    TemplateArgument ImportTemplateArgument(const TemplateArgument &From);
    bool ImportTemplateArguments(const TemplateArgument *FromArgs,
                                 unsigned NumFromArgs,
                               SmallVectorImpl<TemplateArgument> &ToArgs);
    bool IsStructuralMatch(RecordDecl *FromRecord, RecordDecl *ToRecord,
                           bool Complain = true);
    bool IsStructuralMatch(VarDecl *FromVar, VarDecl *ToVar,
                           bool Complain = true);
    bool IsStructuralMatch(EnumDecl *FromEnum, EnumDecl *ToRecord);
    bool IsStructuralMatch(EnumConstantDecl *FromEC, EnumConstantDecl *ToEC);
    bool IsStructuralMatch(ClassTemplateDecl *From, ClassTemplateDecl *To);
    bool IsStructuralMatch(VarTemplateDecl *From, VarTemplateDecl *To);
    Decl *VisitDecl(Decl *D);
    Decl *VisitTranslationUnitDecl(TranslationUnitDecl *D);
    Decl *VisitNamespaceDecl(NamespaceDecl *D);
    Decl *VisitTypedefNameDecl(TypedefNameDecl *D, bool IsAlias);
    Decl *VisitTypedefDecl(TypedefDecl *D);
    Decl *VisitTypeAliasDecl(TypeAliasDecl *D);
    Decl *VisitEnumDecl(EnumDecl *D);
    Decl *VisitRecordDecl(RecordDecl *D);
    Decl *VisitEnumConstantDecl(EnumConstantDecl *D);
    Decl *VisitFunctionDecl(FunctionDecl *D);
    Decl *VisitCXXMethodDecl(CXXMethodDecl *D);
    Decl *VisitCXXConstructorDecl(CXXConstructorDecl *D);
    Decl *VisitCXXDestructorDecl(CXXDestructorDecl *D);
    Decl *VisitCXXConversionDecl(CXXConversionDecl *D);
    Decl *VisitFieldDecl(FieldDecl *D);
    Decl *VisitIndirectFieldDecl(IndirectFieldDecl *D);
    Decl *VisitObjCIvarDecl(ObjCIvarDecl *D);
    Decl *VisitVarDecl(VarDecl *D);
    Decl *VisitImplicitParamDecl(ImplicitParamDecl *D);
    Decl *VisitParmVarDecl(ParmVarDecl *D);
    Decl *VisitObjCMethodDecl(ObjCMethodDecl *D);
    Decl *VisitObjCCategoryDecl(ObjCCategoryDecl *D);
    Decl *VisitObjCProtocolDecl(ObjCProtocolDecl *D);
    Decl *VisitObjCInterfaceDecl(ObjCInterfaceDecl *D);
    Decl *VisitObjCCategoryImplDecl(ObjCCategoryImplDecl *D);
    Decl *VisitObjCImplementationDecl(ObjCImplementationDecl *D);
    Decl *VisitObjCPropertyDecl(ObjCPropertyDecl *D);
    Decl *VisitObjCPropertyImplDecl(ObjCPropertyImplDecl *D);
    Decl *VisitTemplateTypeParmDecl(TemplateTypeParmDecl *D);
    Decl *VisitNonTypeTemplateParmDecl(NonTypeTemplateParmDecl *D);
    Decl *VisitTemplateTemplateParmDecl(TemplateTemplateParmDecl *D);
    Decl *VisitClassTemplateDecl(ClassTemplateDecl *D);
    Decl *VisitClassTemplateSpecializationDecl(
                                            ClassTemplateSpecializationDecl *D);
    Decl *VisitVarTemplateDecl(VarTemplateDecl *D);
    Decl *VisitVarTemplateSpecializationDecl(VarTemplateSpecializationDecl *D);

    // Importing statements
    Stmt *VisitStmt(Stmt *S);

    // Importing expressions
    Expr *VisitExpr(Expr *E);
    Expr *VisitDeclRefExpr(DeclRefExpr *E);
    Expr *VisitIntegerLiteral(IntegerLiteral *E);
    Expr *VisitCharacterLiteral(CharacterLiteral *E);
    Expr *VisitParenExpr(ParenExpr *E);
    Expr *VisitUnaryOperator(UnaryOperator *E);
    Expr *VisitUnaryExprOrTypeTraitExpr(UnaryExprOrTypeTraitExpr *E);
    Expr *VisitBinaryOperator(BinaryOperator *E);
    Expr *VisitCompoundAssignOperator(CompoundAssignOperator *E);
    Expr *VisitImplicitCastExpr(ImplicitCastExpr *E);
    Expr *VisitCStyleCastExpr(CStyleCastExpr *E);
#ifdef INTEL_CUSTOMIZATION
    Decl *VisitPragmaDecl(PragmaDecl *D);
#endif
  };
}
using namespace clang;

//----------------------------------------------------------------------------
// Structural Equivalence
//----------------------------------------------------------------------------

namespace {
  struct StructuralEquivalenceContext {
    /// \brief AST contexts for which we are checking structural equivalence.
    ASTContext &C1, &C2;
    
    /// \brief The set of "tentative" equivalences between two canonical 
    /// declarations, mapping from a declaration in the first context to the
    /// declaration in the second context that we believe to be equivalent.
    llvm::DenseMap<Decl *, Decl *> TentativeEquivalences;
    
    /// \brief Queue of declarations in the first context whose equivalence
    /// with a declaration in the second context still needs to be verified.
    std::deque<Decl *> DeclsToCheck;
    
    /// \brief Declaration (from, to) pairs that are known not to be equivalent
    /// (which we have already complained about).
    llvm::DenseSet<std::pair<Decl *, Decl *> > &NonEquivalentDecls;
    
    /// \brief Whether we're being strict about the spelling of types when 
    /// unifying two types.
    bool StrictTypeSpelling;

    /// \brief Whether to complain about failures.
    bool Complain;

    /// \brief \c true if the last diagnostic came from C2.
    bool LastDiagFromC2;

    StructuralEquivalenceContext(ASTContext &C1, ASTContext &C2,
               llvm::DenseSet<std::pair<Decl *, Decl *> > &NonEquivalentDecls,
                                 bool StrictTypeSpelling = false,
                                 bool Complain = true)
      : C1(C1), C2(C2), NonEquivalentDecls(NonEquivalentDecls),
        StrictTypeSpelling(StrictTypeSpelling), Complain(Complain),
        LastDiagFromC2(false) {}

    /// \brief Determine whether the two declarations are structurally
    /// equivalent.
    bool IsStructurallyEquivalent(Decl *D1, Decl *D2);
    
    /// \brief Determine whether the two types are structurally equivalent.
    bool IsStructurallyEquivalent(QualType T1, QualType T2);

  private:
    /// \brief Finish checking all of the structural equivalences.
    ///
    /// \returns true if an error occurred, false otherwise.
    bool Finish();
    
  public:
    DiagnosticBuilder Diag1(SourceLocation Loc, unsigned DiagID) {
      assert(Complain && "Not allowed to complain");
      if (LastDiagFromC2)
        C1.getDiagnostics().notePriorDiagnosticFrom(C2.getDiagnostics());
      LastDiagFromC2 = false;
      return C1.getDiagnostics().Report(Loc, DiagID);
    }

    DiagnosticBuilder Diag2(SourceLocation Loc, unsigned DiagID) {
      assert(Complain && "Not allowed to complain");
      if (!LastDiagFromC2)
        C2.getDiagnostics().notePriorDiagnosticFrom(C1.getDiagnostics());
      LastDiagFromC2 = true;
      return C2.getDiagnostics().Report(Loc, DiagID);
    }
  };
}

static bool IsStructurallyEquivalent(StructuralEquivalenceContext &Context,
                                     QualType T1, QualType T2);
static bool IsStructurallyEquivalent(StructuralEquivalenceContext &Context,
                                     Decl *D1, Decl *D2);

/// \brief Determine structural equivalence of two expressions.
static bool IsStructurallyEquivalent(StructuralEquivalenceContext &Context,
                                     Expr *E1, Expr *E2) {
  if (!E1 || !E2)
    return E1 == E2;
  
  // FIXME: Actually perform a structural comparison!
  return true;
}

/// \brief Determine whether two identifiers are equivalent.
static bool IsStructurallyEquivalent(const IdentifierInfo *Name1,
                                     const IdentifierInfo *Name2) {
  if (!Name1 || !Name2)
    return Name1 == Name2;
  
  return Name1->getName() == Name2->getName();
}

/// \brief Determine whether two nested-name-specifiers are equivalent.
static bool IsStructurallyEquivalent(StructuralEquivalenceContext &Context,
                                     NestedNameSpecifier *NNS1,
                                     NestedNameSpecifier *NNS2) {
  // FIXME: Implement!
  return true;
}

/// \brief Determine whether two template arguments are equivalent.
static bool IsStructurallyEquivalent(StructuralEquivalenceContext &Context,
                                     const TemplateArgument &Arg1,
                                     const TemplateArgument &Arg2) {
  if (Arg1.getKind() != Arg2.getKind())
    return false;

  switch (Arg1.getKind()) {
  case TemplateArgument::Null:
    return true;
      
  case TemplateArgument::Type:
    return Context.IsStructurallyEquivalent(Arg1.getAsType(), Arg2.getAsType());

  case TemplateArgument::Integral:
    if (!Context.IsStructurallyEquivalent(Arg1.getIntegralType(), 
                                          Arg2.getIntegralType()))
      return false;
    
    return llvm::APSInt::isSameValue(Arg1.getAsIntegral(), Arg2.getAsIntegral());
      
  case TemplateArgument::Declaration:
    return Context.IsStructurallyEquivalent(Arg1.getAsDecl(), Arg2.getAsDecl());

  case TemplateArgument::NullPtr:
    return true; // FIXME: Is this correct?

  case TemplateArgument::Template:
    return IsStructurallyEquivalent(Context, 
                                    Arg1.getAsTemplate(), 
                                    Arg2.getAsTemplate());

  case TemplateArgument::TemplateExpansion:
    return IsStructurallyEquivalent(Context, 
                                    Arg1.getAsTemplateOrTemplatePattern(), 
                                    Arg2.getAsTemplateOrTemplatePattern());

  case TemplateArgument::Expression:
    return IsStructurallyEquivalent(Context, 
                                    Arg1.getAsExpr(), Arg2.getAsExpr());
      
  case TemplateArgument::Pack:
    if (Arg1.pack_size() != Arg2.pack_size())
      return false;
      
    for (unsigned I = 0, N = Arg1.pack_size(); I != N; ++I)
      if (!IsStructurallyEquivalent(Context, 
                                    Arg1.pack_begin()[I],
                                    Arg2.pack_begin()[I]))
        return false;
      
    return true;
  }
  
  llvm_unreachable("Invalid template argument kind");
}

/// \brief Determine structural equivalence for the common part of array 
/// types.
static bool IsArrayStructurallyEquivalent(StructuralEquivalenceContext &Context,
                                          const ArrayType *Array1, 
                                          const ArrayType *Array2) {
  if (!IsStructurallyEquivalent(Context, 
                                Array1->getElementType(), 
                                Array2->getElementType()))
    return false;
  if (Array1->getSizeModifier() != Array2->getSizeModifier())
    return false;
  if (Array1->getIndexTypeQualifiers() != Array2->getIndexTypeQualifiers())
    return false;
  
  return true;
}

/// \brief Determine structural equivalence of two types.
static bool IsStructurallyEquivalent(StructuralEquivalenceContext &Context,
                                     QualType T1, QualType T2) {
  if (T1.isNull() || T2.isNull())
    return T1.isNull() && T2.isNull();
  
  if (!Context.StrictTypeSpelling) {
    // We aren't being strict about token-to-token equivalence of types,
    // so map down to the canonical type.
    T1 = Context.C1.getCanonicalType(T1);
    T2 = Context.C2.getCanonicalType(T2);
  }
  
  if (T1.getQualifiers() != T2.getQualifiers())
    return false;
  
  Type::TypeClass TC = T1->getTypeClass();
  
  if (T1->getTypeClass() != T2->getTypeClass()) {
    // Compare function types with prototypes vs. without prototypes as if
    // both did not have prototypes.
    if (T1->getTypeClass() == Type::FunctionProto &&
        T2->getTypeClass() == Type::FunctionNoProto)
      TC = Type::FunctionNoProto;
    else if (T1->getTypeClass() == Type::FunctionNoProto &&
             T2->getTypeClass() == Type::FunctionProto)
      TC = Type::FunctionNoProto;
    else
      return false;
  }
  
  switch (TC) {
  case Type::Builtin:
    // FIXME: Deal with Char_S/Char_U. 
    if (cast<BuiltinType>(T1)->getKind() != cast<BuiltinType>(T2)->getKind())
      return false;
    break;
  
  case Type::Complex:
    if (!IsStructurallyEquivalent(Context,
                                  cast<ComplexType>(T1)->getElementType(),
                                  cast<ComplexType>(T2)->getElementType()))
      return false;
    break;
  
  case Type::Adjusted:
  case Type::Decayed:
    if (!IsStructurallyEquivalent(Context,
                                  cast<AdjustedType>(T1)->getOriginalType(),
                                  cast<AdjustedType>(T2)->getOriginalType()))
      return false;
    break;

  case Type::Pointer:
    if (!IsStructurallyEquivalent(Context,
                                  cast<PointerType>(T1)->getPointeeType(),
                                  cast<PointerType>(T2)->getPointeeType()))
      return false;
    break;

  case Type::BlockPointer:
    if (!IsStructurallyEquivalent(Context,
                                  cast<BlockPointerType>(T1)->getPointeeType(),
                                  cast<BlockPointerType>(T2)->getPointeeType()))
      return false;
    break;

  case Type::LValueReference:
  case Type::RValueReference: {
    const ReferenceType *Ref1 = cast<ReferenceType>(T1);
    const ReferenceType *Ref2 = cast<ReferenceType>(T2);
    if (Ref1->isSpelledAsLValue() != Ref2->isSpelledAsLValue())
      return false;
    if (Ref1->isInnerRef() != Ref2->isInnerRef())
      return false;
    if (!IsStructurallyEquivalent(Context,
                                  Ref1->getPointeeTypeAsWritten(),
                                  Ref2->getPointeeTypeAsWritten()))
      return false;
    break;
  }
      
  case Type::MemberPointer: {
    const MemberPointerType *MemPtr1 = cast<MemberPointerType>(T1);
    const MemberPointerType *MemPtr2 = cast<MemberPointerType>(T2);
    if (!IsStructurallyEquivalent(Context,
                                  MemPtr1->getPointeeType(),
                                  MemPtr2->getPointeeType()))
      return false;
    if (!IsStructurallyEquivalent(Context,
                                  QualType(MemPtr1->getClass(), 0),
                                  QualType(MemPtr2->getClass(), 0)))
      return false;
    break;
  }
      
  case Type::ConstantArray: {
    const ConstantArrayType *Array1 = cast<ConstantArrayType>(T1);
    const ConstantArrayType *Array2 = cast<ConstantArrayType>(T2);
    if (!llvm::APInt::isSameValue(Array1->getSize(), Array2->getSize()))
      return false;
    
    if (!IsArrayStructurallyEquivalent(Context, Array1, Array2))
      return false;
    break;
  }

  case Type::IncompleteArray:
    if (!IsArrayStructurallyEquivalent(Context, 
                                       cast<ArrayType>(T1), 
                                       cast<ArrayType>(T2)))
      return false;
    break;
      
  case Type::VariableArray: {
    const VariableArrayType *Array1 = cast<VariableArrayType>(T1);
    const VariableArrayType *Array2 = cast<VariableArrayType>(T2);
    if (!IsStructurallyEquivalent(Context, 
                                  Array1->getSizeExpr(), Array2->getSizeExpr()))
      return false;
    
    if (!IsArrayStructurallyEquivalent(Context, Array1, Array2))
      return false;
    
    break;
  }
  
  case Type::DependentSizedArray: {
    const DependentSizedArrayType *Array1 = cast<DependentSizedArrayType>(T1);
    const DependentSizedArrayType *Array2 = cast<DependentSizedArrayType>(T2);
    if (!IsStructurallyEquivalent(Context, 
                                  Array1->getSizeExpr(), Array2->getSizeExpr()))
      return false;
    
    if (!IsArrayStructurallyEquivalent(Context, Array1, Array2))
      return false;
    
    break;
  }
      
  case Type::DependentSizedExtVector: {
    const DependentSizedExtVectorType *Vec1
      = cast<DependentSizedExtVectorType>(T1);
    const DependentSizedExtVectorType *Vec2
      = cast<DependentSizedExtVectorType>(T2);
    if (!IsStructurallyEquivalent(Context, 
                                  Vec1->getSizeExpr(), Vec2->getSizeExpr()))
      return false;
    if (!IsStructurallyEquivalent(Context, 
                                  Vec1->getElementType(), 
                                  Vec2->getElementType()))
      return false;
    break;
  }
   
  case Type::Vector: 
  case Type::ExtVector: {
    const VectorType *Vec1 = cast<VectorType>(T1);
    const VectorType *Vec2 = cast<VectorType>(T2);
    if (!IsStructurallyEquivalent(Context, 
                                  Vec1->getElementType(),
                                  Vec2->getElementType()))
      return false;
    if (Vec1->getNumElements() != Vec2->getNumElements())
      return false;
    if (Vec1->getVectorKind() != Vec2->getVectorKind())
      return false;
    break;
  }

  case Type::FunctionProto: {
    const FunctionProtoType *Proto1 = cast<FunctionProtoType>(T1);
    const FunctionProtoType *Proto2 = cast<FunctionProtoType>(T2);
    if (Proto1->getNumParams() != Proto2->getNumParams())
      return false;
    for (unsigned I = 0, N = Proto1->getNumParams(); I != N; ++I) {
      if (!IsStructurallyEquivalent(Context, Proto1->getParamType(I),
                                    Proto2->getParamType(I)))
        return false;
    }
    if (Proto1->isVariadic() != Proto2->isVariadic())
      return false;
    if (Proto1->getExceptionSpecType() != Proto2->getExceptionSpecType())
      return false;
    if (Proto1->getExceptionSpecType() == EST_Dynamic) {
      if (Proto1->getNumExceptions() != Proto2->getNumExceptions())
        return false;
      for (unsigned I = 0, N = Proto1->getNumExceptions(); I != N; ++I) {
        if (!IsStructurallyEquivalent(Context,
                                      Proto1->getExceptionType(I),
                                      Proto2->getExceptionType(I)))
          return false;
      }
    } else if (Proto1->getExceptionSpecType() == EST_ComputedNoexcept) {
      if (!IsStructurallyEquivalent(Context,
                                    Proto1->getNoexceptExpr(),
                                    Proto2->getNoexceptExpr()))
        return false;
    }
    if (Proto1->getTypeQuals() != Proto2->getTypeQuals())
      return false;
    
    // Fall through to check the bits common with FunctionNoProtoType.
  }
      
  case Type::FunctionNoProto: {
    const FunctionType *Function1 = cast<FunctionType>(T1);
    const FunctionType *Function2 = cast<FunctionType>(T2);
    if (!IsStructurallyEquivalent(Context, Function1->getReturnType(),
                                  Function2->getReturnType()))
      return false;
      if (Function1->getExtInfo() != Function2->getExtInfo())
        return false;
    break;
  }
   
  case Type::UnresolvedUsing:
    if (!IsStructurallyEquivalent(Context,
                                  cast<UnresolvedUsingType>(T1)->getDecl(),
                                  cast<UnresolvedUsingType>(T2)->getDecl()))
      return false;
      
    break;

  case Type::Attributed:
    if (!IsStructurallyEquivalent(Context,
                                  cast<AttributedType>(T1)->getModifiedType(),
                                  cast<AttributedType>(T2)->getModifiedType()))
      return false;
    if (!IsStructurallyEquivalent(Context,
                                cast<AttributedType>(T1)->getEquivalentType(),
                                cast<AttributedType>(T2)->getEquivalentType()))
      return false;
    break;
      
  case Type::Paren:
    if (!IsStructurallyEquivalent(Context,
                                  cast<ParenType>(T1)->getInnerType(),
                                  cast<ParenType>(T2)->getInnerType()))
      return false;
    break;

  case Type::Typedef:
    if (!IsStructurallyEquivalent(Context,
                                  cast<TypedefType>(T1)->getDecl(),
                                  cast<TypedefType>(T2)->getDecl()))
      return false;
    break;
      
  case Type::TypeOfExpr:
    if (!IsStructurallyEquivalent(Context,
                                cast<TypeOfExprType>(T1)->getUnderlyingExpr(),
                                cast<TypeOfExprType>(T2)->getUnderlyingExpr()))
      return false;
    break;
      
  case Type::TypeOf:
    if (!IsStructurallyEquivalent(Context,
                                  cast<TypeOfType>(T1)->getUnderlyingType(),
                                  cast<TypeOfType>(T2)->getUnderlyingType()))
      return false;
    break;

  case Type::UnaryTransform:
    if (!IsStructurallyEquivalent(Context,
                             cast<UnaryTransformType>(T1)->getUnderlyingType(),
                             cast<UnaryTransformType>(T1)->getUnderlyingType()))
      return false;
    break;

  case Type::Decltype:
    if (!IsStructurallyEquivalent(Context,
                                  cast<DecltypeType>(T1)->getUnderlyingExpr(),
                                  cast<DecltypeType>(T2)->getUnderlyingExpr()))
      return false;
    break;

  case Type::Auto:
    if (!IsStructurallyEquivalent(Context,
                                  cast<AutoType>(T1)->getDeducedType(),
                                  cast<AutoType>(T2)->getDeducedType()))
      return false;
    break;

  case Type::Record:
  case Type::Enum:
    if (!IsStructurallyEquivalent(Context,
                                  cast<TagType>(T1)->getDecl(),
                                  cast<TagType>(T2)->getDecl()))
      return false;
    break;

  case Type::TemplateTypeParm: {
    const TemplateTypeParmType *Parm1 = cast<TemplateTypeParmType>(T1);
    const TemplateTypeParmType *Parm2 = cast<TemplateTypeParmType>(T2);
    if (Parm1->getDepth() != Parm2->getDepth())
      return false;
    if (Parm1->getIndex() != Parm2->getIndex())
      return false;
    if (Parm1->isParameterPack() != Parm2->isParameterPack())
      return false;
    
    // Names of template type parameters are never significant.
    break;
  }
      
  case Type::SubstTemplateTypeParm: {
    const SubstTemplateTypeParmType *Subst1
      = cast<SubstTemplateTypeParmType>(T1);
    const SubstTemplateTypeParmType *Subst2
      = cast<SubstTemplateTypeParmType>(T2);
    if (!IsStructurallyEquivalent(Context,
                                  QualType(Subst1->getReplacedParameter(), 0),
                                  QualType(Subst2->getReplacedParameter(), 0)))
      return false;
    if (!IsStructurallyEquivalent(Context, 
                                  Subst1->getReplacementType(),
                                  Subst2->getReplacementType()))
      return false;
    break;
  }

  case Type::SubstTemplateTypeParmPack: {
    const SubstTemplateTypeParmPackType *Subst1
      = cast<SubstTemplateTypeParmPackType>(T1);
    const SubstTemplateTypeParmPackType *Subst2
      = cast<SubstTemplateTypeParmPackType>(T2);
    if (!IsStructurallyEquivalent(Context,
                                  QualType(Subst1->getReplacedParameter(), 0),
                                  QualType(Subst2->getReplacedParameter(), 0)))
      return false;
    if (!IsStructurallyEquivalent(Context, 
                                  Subst1->getArgumentPack(),
                                  Subst2->getArgumentPack()))
      return false;
    break;
  }
  case Type::TemplateSpecialization: {
    const TemplateSpecializationType *Spec1
      = cast<TemplateSpecializationType>(T1);
    const TemplateSpecializationType *Spec2
      = cast<TemplateSpecializationType>(T2);
    if (!IsStructurallyEquivalent(Context,
                                  Spec1->getTemplateName(),
                                  Spec2->getTemplateName()))
      return false;
    if (Spec1->getNumArgs() != Spec2->getNumArgs())
      return false;
    for (unsigned I = 0, N = Spec1->getNumArgs(); I != N; ++I) {
      if (!IsStructurallyEquivalent(Context, 
                                    Spec1->getArg(I), Spec2->getArg(I)))
        return false;
    }
    break;
  }
      
  case Type::Elaborated: {
    const ElaboratedType *Elab1 = cast<ElaboratedType>(T1);
    const ElaboratedType *Elab2 = cast<ElaboratedType>(T2);
    // CHECKME: what if a keyword is ETK_None or ETK_typename ?
    if (Elab1->getKeyword() != Elab2->getKeyword())
      return false;
    if (!IsStructurallyEquivalent(Context, 
                                  Elab1->getQualifier(), 
                                  Elab2->getQualifier()))
      return false;
    if (!IsStructurallyEquivalent(Context,
                                  Elab1->getNamedType(),
                                  Elab2->getNamedType()))
      return false;
    break;
  }

  case Type::InjectedClassName: {
    const InjectedClassNameType *Inj1 = cast<InjectedClassNameType>(T1);
    const InjectedClassNameType *Inj2 = cast<InjectedClassNameType>(T2);
    if (!IsStructurallyEquivalent(Context,
                                  Inj1->getInjectedSpecializationType(),
                                  Inj2->getInjectedSpecializationType()))
      return false;
    break;
  }

  case Type::DependentName: {
    const DependentNameType *Typename1 = cast<DependentNameType>(T1);
    const DependentNameType *Typename2 = cast<DependentNameType>(T2);
    if (!IsStructurallyEquivalent(Context, 
                                  Typename1->getQualifier(),
                                  Typename2->getQualifier()))
      return false;
    if (!IsStructurallyEquivalent(Typename1->getIdentifier(),
                                  Typename2->getIdentifier()))
      return false;
    
    break;
  }
  
  case Type::DependentTemplateSpecialization: {
    const DependentTemplateSpecializationType *Spec1 =
      cast<DependentTemplateSpecializationType>(T1);
    const DependentTemplateSpecializationType *Spec2 =
      cast<DependentTemplateSpecializationType>(T2);
    if (!IsStructurallyEquivalent(Context, 
                                  Spec1->getQualifier(),
                                  Spec2->getQualifier()))
      return false;
    if (!IsStructurallyEquivalent(Spec1->getIdentifier(),
                                  Spec2->getIdentifier()))
      return false;
    if (Spec1->getNumArgs() != Spec2->getNumArgs())
      return false;
    for (unsigned I = 0, N = Spec1->getNumArgs(); I != N; ++I) {
      if (!IsStructurallyEquivalent(Context,
                                    Spec1->getArg(I), Spec2->getArg(I)))
        return false;
    }
    break;
  }

  case Type::PackExpansion:
    if (!IsStructurallyEquivalent(Context,
                                  cast<PackExpansionType>(T1)->getPattern(),
                                  cast<PackExpansionType>(T2)->getPattern()))
      return false;
    break;

  case Type::ObjCInterface: {
    const ObjCInterfaceType *Iface1 = cast<ObjCInterfaceType>(T1);
    const ObjCInterfaceType *Iface2 = cast<ObjCInterfaceType>(T2);
    if (!IsStructurallyEquivalent(Context, 
                                  Iface1->getDecl(), Iface2->getDecl()))
      return false;
    break;
  }

  case Type::ObjCObject: {
    const ObjCObjectType *Obj1 = cast<ObjCObjectType>(T1);
    const ObjCObjectType *Obj2 = cast<ObjCObjectType>(T2);
    if (!IsStructurallyEquivalent(Context,
                                  Obj1->getBaseType(),
                                  Obj2->getBaseType()))
      return false;
    if (Obj1->getNumProtocols() != Obj2->getNumProtocols())
      return false;
    for (unsigned I = 0, N = Obj1->getNumProtocols(); I != N; ++I) {
      if (!IsStructurallyEquivalent(Context,
                                    Obj1->getProtocol(I),
                                    Obj2->getProtocol(I)))
        return false;
    }
    break;
  }

  case Type::ObjCObjectPointer: {
    const ObjCObjectPointerType *Ptr1 = cast<ObjCObjectPointerType>(T1);
    const ObjCObjectPointerType *Ptr2 = cast<ObjCObjectPointerType>(T2);
    if (!IsStructurallyEquivalent(Context, 
                                  Ptr1->getPointeeType(),
                                  Ptr2->getPointeeType()))
      return false;
    break;
  }

  case Type::Atomic: {
    if (!IsStructurallyEquivalent(Context,
                                  cast<AtomicType>(T1)->getValueType(),
                                  cast<AtomicType>(T2)->getValueType()))
      return false;
    break;
  }

  } // end switch

  return true;
}

/// \brief Determine structural equivalence of two fields.
static bool IsStructurallyEquivalent(StructuralEquivalenceContext &Context,
                                     FieldDecl *Field1, FieldDecl *Field2) {
  RecordDecl *Owner2 = cast<RecordDecl>(Field2->getDeclContext());

  // For anonymous structs/unions, match up the anonymous struct/union type
  // declarations directly, so that we don't go off searching for anonymous
  // types
  if (Field1->isAnonymousStructOrUnion() &&
      Field2->isAnonymousStructOrUnion()) {
    RecordDecl *D1 = Field1->getType()->castAs<RecordType>()->getDecl();
    RecordDecl *D2 = Field2->getType()->castAs<RecordType>()->getDecl();
    return IsStructurallyEquivalent(Context, D1, D2);
  }
    
  // Check for equivalent field names.
  IdentifierInfo *Name1 = Field1->getIdentifier();
  IdentifierInfo *Name2 = Field2->getIdentifier();
  if (!::IsStructurallyEquivalent(Name1, Name2))
    return false;

  if (!IsStructurallyEquivalent(Context,
                                Field1->getType(), Field2->getType())) {
    if (Context.Complain) {
      Context.Diag2(Owner2->getLocation(), diag::warn_odr_tag_type_inconsistent)
        << Context.C2.getTypeDeclType(Owner2);
      Context.Diag2(Field2->getLocation(), diag::note_odr_field)
        << Field2->getDeclName() << Field2->getType();
      Context.Diag1(Field1->getLocation(), diag::note_odr_field)
        << Field1->getDeclName() << Field1->getType();
    }
    return false;
  }
  
  if (Field1->isBitField() != Field2->isBitField()) {
    if (Context.Complain) {
      Context.Diag2(Owner2->getLocation(), diag::warn_odr_tag_type_inconsistent)
        << Context.C2.getTypeDeclType(Owner2);
      if (Field1->isBitField()) {
        Context.Diag1(Field1->getLocation(), diag::note_odr_bit_field)
        << Field1->getDeclName() << Field1->getType()
        << Field1->getBitWidthValue(Context.C1);
        Context.Diag2(Field2->getLocation(), diag::note_odr_not_bit_field)
        << Field2->getDeclName();
      } else {
        Context.Diag2(Field2->getLocation(), diag::note_odr_bit_field)
        << Field2->getDeclName() << Field2->getType()
        << Field2->getBitWidthValue(Context.C2);
        Context.Diag1(Field1->getLocation(), diag::note_odr_not_bit_field)
        << Field1->getDeclName();
      }
    }
    return false;
  }
  
  if (Field1->isBitField()) {
    // Make sure that the bit-fields are the same length.
    unsigned Bits1 = Field1->getBitWidthValue(Context.C1);
    unsigned Bits2 = Field2->getBitWidthValue(Context.C2);
    
    if (Bits1 != Bits2) {
      if (Context.Complain) {
        Context.Diag2(Owner2->getLocation(), diag::warn_odr_tag_type_inconsistent)
          << Context.C2.getTypeDeclType(Owner2);
        Context.Diag2(Field2->getLocation(), diag::note_odr_bit_field)
          << Field2->getDeclName() << Field2->getType() << Bits2;
        Context.Diag1(Field1->getLocation(), diag::note_odr_bit_field)
          << Field1->getDeclName() << Field1->getType() << Bits1;
      }
      return false;
    }
  }

  return true;
}

/// \brief Find the index of the given anonymous struct/union within its
/// context.
///
/// \returns Returns the index of this anonymous struct/union in its context,
/// including the next assigned index (if none of them match). Returns an
/// empty option if the context is not a record, i.e.. if the anonymous
/// struct/union is at namespace or block scope.
static Optional<unsigned> findAnonymousStructOrUnionIndex(RecordDecl *Anon) {
  ASTContext &Context = Anon->getASTContext();
  QualType AnonTy = Context.getRecordType(Anon);

  RecordDecl *Owner = dyn_cast<RecordDecl>(Anon->getDeclContext());
  if (!Owner)
    return None;

  unsigned Index = 0;
  for (const auto *D : Owner->noload_decls()) {
    const auto *F = dyn_cast<FieldDecl>(D);
    if (!F || !F->isAnonymousStructOrUnion())
      continue;

    if (Context.hasSameType(F->getType(), AnonTy))
      break;

    ++Index;
  }

  return Index;
}

/// \brief Determine structural equivalence of two records.
static bool IsStructurallyEquivalent(StructuralEquivalenceContext &Context,
                                     RecordDecl *D1, RecordDecl *D2) {
  if (D1->isUnion() != D2->isUnion()) {
    if (Context.Complain) {
      Context.Diag2(D2->getLocation(), diag::warn_odr_tag_type_inconsistent)
        << Context.C2.getTypeDeclType(D2);
      Context.Diag1(D1->getLocation(), diag::note_odr_tag_kind_here)
        << D1->getDeclName() << (unsigned)D1->getTagKind();
    }
    return false;
  }

  if (D1->isAnonymousStructOrUnion() && D2->isAnonymousStructOrUnion()) {
    // If both anonymous structs/unions are in a record context, make sure
    // they occur in the same location in the context records.
    if (Optional<unsigned> Index1 = findAnonymousStructOrUnionIndex(D1)) {
      if (Optional<unsigned> Index2 = findAnonymousStructOrUnionIndex(D2)) {
        if (*Index1 != *Index2)
          return false;
      }
    }
  }

  // If both declarations are class template specializations, we know
  // the ODR applies, so check the template and template arguments.
  ClassTemplateSpecializationDecl *Spec1
    = dyn_cast<ClassTemplateSpecializationDecl>(D1);
  ClassTemplateSpecializationDecl *Spec2
    = dyn_cast<ClassTemplateSpecializationDecl>(D2);
  if (Spec1 && Spec2) {
    // Check that the specialized templates are the same.
    if (!IsStructurallyEquivalent(Context, Spec1->getSpecializedTemplate(),
                                  Spec2->getSpecializedTemplate()))
      return false;
    
    // Check that the template arguments are the same.
    if (Spec1->getTemplateArgs().size() != Spec2->getTemplateArgs().size())
      return false;
    
    for (unsigned I = 0, N = Spec1->getTemplateArgs().size(); I != N; ++I)
      if (!IsStructurallyEquivalent(Context, 
                                    Spec1->getTemplateArgs().get(I),
                                    Spec2->getTemplateArgs().get(I)))
        return false;
  }  
  // If one is a class template specialization and the other is not, these
  // structures are different.
  else if (Spec1 || Spec2)
    return false;

  // Compare the definitions of these two records. If either or both are
  // incomplete, we assume that they are equivalent.
  D1 = D1->getDefinition();
  D2 = D2->getDefinition();
  if (!D1 || !D2)
    return true;
  
  if (CXXRecordDecl *D1CXX = dyn_cast<CXXRecordDecl>(D1)) {
    if (CXXRecordDecl *D2CXX = dyn_cast<CXXRecordDecl>(D2)) {
      if (D1CXX->getNumBases() != D2CXX->getNumBases()) {
        if (Context.Complain) {
          Context.Diag2(D2->getLocation(), diag::warn_odr_tag_type_inconsistent)
            << Context.C2.getTypeDeclType(D2);
          Context.Diag2(D2->getLocation(), diag::note_odr_number_of_bases)
            << D2CXX->getNumBases();
          Context.Diag1(D1->getLocation(), diag::note_odr_number_of_bases)
            << D1CXX->getNumBases();
        }
        return false;
      }
      
      // Check the base classes. 
      for (CXXRecordDecl::base_class_iterator Base1 = D1CXX->bases_begin(), 
                                           BaseEnd1 = D1CXX->bases_end(),
                                                Base2 = D2CXX->bases_begin();
           Base1 != BaseEnd1;
           ++Base1, ++Base2) {        
        if (!IsStructurallyEquivalent(Context, 
                                      Base1->getType(), Base2->getType())) {
          if (Context.Complain) {
            Context.Diag2(D2->getLocation(), diag::warn_odr_tag_type_inconsistent)
              << Context.C2.getTypeDeclType(D2);
            Context.Diag2(Base2->getLocStart(), diag::note_odr_base)
              << Base2->getType()
              << Base2->getSourceRange();
            Context.Diag1(Base1->getLocStart(), diag::note_odr_base)
              << Base1->getType()
              << Base1->getSourceRange();
          }
          return false;
        }
        
        // Check virtual vs. non-virtual inheritance mismatch.
        if (Base1->isVirtual() != Base2->isVirtual()) {
          if (Context.Complain) {
            Context.Diag2(D2->getLocation(), diag::warn_odr_tag_type_inconsistent)
              << Context.C2.getTypeDeclType(D2);
            Context.Diag2(Base2->getLocStart(),
                          diag::note_odr_virtual_base)
              << Base2->isVirtual() << Base2->getSourceRange();
            Context.Diag1(Base1->getLocStart(), diag::note_odr_base)
              << Base1->isVirtual()
              << Base1->getSourceRange();
          }
          return false;
        }
      }
    } else if (D1CXX->getNumBases() > 0) {
      if (Context.Complain) {
        Context.Diag2(D2->getLocation(), diag::warn_odr_tag_type_inconsistent)
          << Context.C2.getTypeDeclType(D2);
        const CXXBaseSpecifier *Base1 = D1CXX->bases_begin();
        Context.Diag1(Base1->getLocStart(), diag::note_odr_base)
          << Base1->getType()
          << Base1->getSourceRange();
        Context.Diag2(D2->getLocation(), diag::note_odr_missing_base);
      }
      return false;
    }
  }
  
  // Check the fields for consistency.
  RecordDecl::field_iterator Field2 = D2->field_begin(),
                             Field2End = D2->field_end();
  for (RecordDecl::field_iterator Field1 = D1->field_begin(),
                                  Field1End = D1->field_end();
       Field1 != Field1End;
       ++Field1, ++Field2) {
    if (Field2 == Field2End) {
      if (Context.Complain) {
        Context.Diag2(D2->getLocation(), diag::warn_odr_tag_type_inconsistent)
          << Context.C2.getTypeDeclType(D2);
        Context.Diag1(Field1->getLocation(), diag::note_odr_field)
          << Field1->getDeclName() << Field1->getType();
        Context.Diag2(D2->getLocation(), diag::note_odr_missing_field);
      }
      return false;
    }
    
    if (!IsStructurallyEquivalent(Context, *Field1, *Field2))
      return false;    
  }
  
  if (Field2 != Field2End) {
    if (Context.Complain) {
      Context.Diag2(D2->getLocation(), diag::warn_odr_tag_type_inconsistent)
        << Context.C2.getTypeDeclType(D2);
      Context.Diag2(Field2->getLocation(), diag::note_odr_field)
        << Field2->getDeclName() << Field2->getType();
      Context.Diag1(D1->getLocation(), diag::note_odr_missing_field);
    }
    return false;
  }
  
  return true;
}
     
/// \brief Determine structural equivalence of two enums.
static bool IsStructurallyEquivalent(StructuralEquivalenceContext &Context,
                                     EnumDecl *D1, EnumDecl *D2) {
  EnumDecl::enumerator_iterator EC2 = D2->enumerator_begin(),
                             EC2End = D2->enumerator_end();
  for (EnumDecl::enumerator_iterator EC1 = D1->enumerator_begin(),
                                  EC1End = D1->enumerator_end();
       EC1 != EC1End; ++EC1, ++EC2) {
    if (EC2 == EC2End) {
      if (Context.Complain) {
        Context.Diag2(D2->getLocation(), diag::warn_odr_tag_type_inconsistent)
          << Context.C2.getTypeDeclType(D2);
        Context.Diag1(EC1->getLocation(), diag::note_odr_enumerator)
          << EC1->getDeclName() 
          << EC1->getInitVal().toString(10);
        Context.Diag2(D2->getLocation(), diag::note_odr_missing_enumerator);
      }
      return false;
    }
    
    llvm::APSInt Val1 = EC1->getInitVal();
    llvm::APSInt Val2 = EC2->getInitVal();
    if (!llvm::APSInt::isSameValue(Val1, Val2) || 
        !IsStructurallyEquivalent(EC1->getIdentifier(), EC2->getIdentifier())) {
      if (Context.Complain) {
        Context.Diag2(D2->getLocation(), diag::warn_odr_tag_type_inconsistent)
          << Context.C2.getTypeDeclType(D2);
        Context.Diag2(EC2->getLocation(), diag::note_odr_enumerator)
          << EC2->getDeclName() 
          << EC2->getInitVal().toString(10);
        Context.Diag1(EC1->getLocation(), diag::note_odr_enumerator)
          << EC1->getDeclName() 
          << EC1->getInitVal().toString(10);
      }
      return false;
    }
  }
  
  if (EC2 != EC2End) {
    if (Context.Complain) {
      Context.Diag2(D2->getLocation(), diag::warn_odr_tag_type_inconsistent)
        << Context.C2.getTypeDeclType(D2);
      Context.Diag2(EC2->getLocation(), diag::note_odr_enumerator)
        << EC2->getDeclName() 
        << EC2->getInitVal().toString(10);
      Context.Diag1(D1->getLocation(), diag::note_odr_missing_enumerator);
    }
    return false;
  }
  
  return true;
}

static bool IsStructurallyEquivalent(StructuralEquivalenceContext &Context,
                                     TemplateParameterList *Params1,
                                     TemplateParameterList *Params2) {
  if (Params1->size() != Params2->size()) {
    if (Context.Complain) {
      Context.Diag2(Params2->getTemplateLoc(), 
                    diag::err_odr_different_num_template_parameters)
        << Params1->size() << Params2->size();
      Context.Diag1(Params1->getTemplateLoc(), 
                    diag::note_odr_template_parameter_list);
    }
    return false;
  }
  
  for (unsigned I = 0, N = Params1->size(); I != N; ++I) {
    if (Params1->getParam(I)->getKind() != Params2->getParam(I)->getKind()) {
      if (Context.Complain) {
        Context.Diag2(Params2->getParam(I)->getLocation(), 
                      diag::err_odr_different_template_parameter_kind);
        Context.Diag1(Params1->getParam(I)->getLocation(),
                      diag::note_odr_template_parameter_here);
      }
      return false;
    }
    
    if (!Context.IsStructurallyEquivalent(Params1->getParam(I),
                                          Params2->getParam(I))) {
      
      return false;
    }
  }
  
  return true;
}

static bool IsStructurallyEquivalent(StructuralEquivalenceContext &Context,
                                     TemplateTypeParmDecl *D1,
                                     TemplateTypeParmDecl *D2) {
  if (D1->isParameterPack() != D2->isParameterPack()) {
    if (Context.Complain) {
      Context.Diag2(D2->getLocation(), diag::err_odr_parameter_pack_non_pack)
        << D2->isParameterPack();
      Context.Diag1(D1->getLocation(), diag::note_odr_parameter_pack_non_pack)
        << D1->isParameterPack();
    }
    return false;
  }
  
  return true;
}

static bool IsStructurallyEquivalent(StructuralEquivalenceContext &Context,
                                     NonTypeTemplateParmDecl *D1,
                                     NonTypeTemplateParmDecl *D2) {
  if (D1->isParameterPack() != D2->isParameterPack()) {
    if (Context.Complain) {
      Context.Diag2(D2->getLocation(), diag::err_odr_parameter_pack_non_pack)
        << D2->isParameterPack();
      Context.Diag1(D1->getLocation(), diag::note_odr_parameter_pack_non_pack)
        << D1->isParameterPack();
    }
    return false;
  }
  
  // Check types.
  if (!Context.IsStructurallyEquivalent(D1->getType(), D2->getType())) {
    if (Context.Complain) {
      Context.Diag2(D2->getLocation(),
                    diag::err_odr_non_type_parameter_type_inconsistent)
        << D2->getType() << D1->getType();
      Context.Diag1(D1->getLocation(), diag::note_odr_value_here)
        << D1->getType();
    }
    return false;
  }
  
  return true;
}

static bool IsStructurallyEquivalent(StructuralEquivalenceContext &Context,
                                     TemplateTemplateParmDecl *D1,
                                     TemplateTemplateParmDecl *D2) {
  if (D1->isParameterPack() != D2->isParameterPack()) {
    if (Context.Complain) {
      Context.Diag2(D2->getLocation(), diag::err_odr_parameter_pack_non_pack)
        << D2->isParameterPack();
      Context.Diag1(D1->getLocation(), diag::note_odr_parameter_pack_non_pack)
        << D1->isParameterPack();
    }
    return false;
  }

  // Check template parameter lists.
  return IsStructurallyEquivalent(Context, D1->getTemplateParameters(),
                                  D2->getTemplateParameters());
}

static bool IsStructurallyEquivalent(StructuralEquivalenceContext &Context,
                                     ClassTemplateDecl *D1, 
                                     ClassTemplateDecl *D2) {
  // Check template parameters.
  if (!IsStructurallyEquivalent(Context,
                                D1->getTemplateParameters(),
                                D2->getTemplateParameters()))
    return false;
  
  // Check the templated declaration.
  return Context.IsStructurallyEquivalent(D1->getTemplatedDecl(), 
                                          D2->getTemplatedDecl());
}

/// \brief Determine structural equivalence of two declarations.
static bool IsStructurallyEquivalent(StructuralEquivalenceContext &Context,
                                     Decl *D1, Decl *D2) {
  // FIXME: Check for known structural equivalences via a callback of some sort.
  
  // Check whether we already know that these two declarations are not
  // structurally equivalent.
  if (Context.NonEquivalentDecls.count(std::make_pair(D1->getCanonicalDecl(),
                                                      D2->getCanonicalDecl())))
    return false;
  
  // Determine whether we've already produced a tentative equivalence for D1.
  Decl *&EquivToD1 = Context.TentativeEquivalences[D1->getCanonicalDecl()];
  if (EquivToD1)
    return EquivToD1 == D2->getCanonicalDecl();
  
  // Produce a tentative equivalence D1 <-> D2, which will be checked later.
  EquivToD1 = D2->getCanonicalDecl();
  Context.DeclsToCheck.push_back(D1->getCanonicalDecl());
  return true;
}

bool StructuralEquivalenceContext::IsStructurallyEquivalent(Decl *D1, 
                                                            Decl *D2) {
  if (!::IsStructurallyEquivalent(*this, D1, D2))
    return false;
  
  return !Finish();
}

bool StructuralEquivalenceContext::IsStructurallyEquivalent(QualType T1, 
                                                            QualType T2) {
  if (!::IsStructurallyEquivalent(*this, T1, T2))
    return false;
  
  return !Finish();
}

bool StructuralEquivalenceContext::Finish() {
  while (!DeclsToCheck.empty()) {
    // Check the next declaration.
    Decl *D1 = DeclsToCheck.front();
    DeclsToCheck.pop_front();
    
    Decl *D2 = TentativeEquivalences[D1];
    assert(D2 && "Unrecorded tentative equivalence?");
    
    bool Equivalent = true;
    
    // FIXME: Switch on all declaration kinds. For now, we're just going to
    // check the obvious ones.
    if (RecordDecl *Record1 = dyn_cast<RecordDecl>(D1)) {
      if (RecordDecl *Record2 = dyn_cast<RecordDecl>(D2)) {
        // Check for equivalent structure names.
        IdentifierInfo *Name1 = Record1->getIdentifier();
        if (!Name1 && Record1->getTypedefNameForAnonDecl())
          Name1 = Record1->getTypedefNameForAnonDecl()->getIdentifier();
        IdentifierInfo *Name2 = Record2->getIdentifier();
        if (!Name2 && Record2->getTypedefNameForAnonDecl())
          Name2 = Record2->getTypedefNameForAnonDecl()->getIdentifier();
        if (!::IsStructurallyEquivalent(Name1, Name2) ||
            !::IsStructurallyEquivalent(*this, Record1, Record2))
          Equivalent = false;
      } else {
        // Record/non-record mismatch.
        Equivalent = false;
      }
    } else if (EnumDecl *Enum1 = dyn_cast<EnumDecl>(D1)) {
      if (EnumDecl *Enum2 = dyn_cast<EnumDecl>(D2)) {
        // Check for equivalent enum names.
        IdentifierInfo *Name1 = Enum1->getIdentifier();
        if (!Name1 && Enum1->getTypedefNameForAnonDecl())
          Name1 = Enum1->getTypedefNameForAnonDecl()->getIdentifier();
        IdentifierInfo *Name2 = Enum2->getIdentifier();
        if (!Name2 && Enum2->getTypedefNameForAnonDecl())
          Name2 = Enum2->getTypedefNameForAnonDecl()->getIdentifier();
        if (!::IsStructurallyEquivalent(Name1, Name2) ||
            !::IsStructurallyEquivalent(*this, Enum1, Enum2))
          Equivalent = false;
      } else {
        // Enum/non-enum mismatch
        Equivalent = false;
      }
    } else if (TypedefNameDecl *Typedef1 = dyn_cast<TypedefNameDecl>(D1)) {
      if (TypedefNameDecl *Typedef2 = dyn_cast<TypedefNameDecl>(D2)) {
        if (!::IsStructurallyEquivalent(Typedef1->getIdentifier(),
                                        Typedef2->getIdentifier()) ||
            !::IsStructurallyEquivalent(*this,
                                        Typedef1->getUnderlyingType(),
                                        Typedef2->getUnderlyingType()))
          Equivalent = false;
      } else {
        // Typedef/non-typedef mismatch.
        Equivalent = false;
      }
    } else if (ClassTemplateDecl *ClassTemplate1 
                                           = dyn_cast<ClassTemplateDecl>(D1)) {
      if (ClassTemplateDecl *ClassTemplate2 = dyn_cast<ClassTemplateDecl>(D2)) {
        if (!::IsStructurallyEquivalent(ClassTemplate1->getIdentifier(),
                                        ClassTemplate2->getIdentifier()) ||
            !::IsStructurallyEquivalent(*this, ClassTemplate1, ClassTemplate2))
          Equivalent = false;
      } else {
        // Class template/non-class-template mismatch.
        Equivalent = false;
      }
    } else if (TemplateTypeParmDecl *TTP1= dyn_cast<TemplateTypeParmDecl>(D1)) {
      if (TemplateTypeParmDecl *TTP2 = dyn_cast<TemplateTypeParmDecl>(D2)) {
        if (!::IsStructurallyEquivalent(*this, TTP1, TTP2))
          Equivalent = false;
      } else {
        // Kind mismatch.
        Equivalent = false;
      }
    } else if (NonTypeTemplateParmDecl *NTTP1
                                     = dyn_cast<NonTypeTemplateParmDecl>(D1)) {
      if (NonTypeTemplateParmDecl *NTTP2
                                      = dyn_cast<NonTypeTemplateParmDecl>(D2)) {
        if (!::IsStructurallyEquivalent(*this, NTTP1, NTTP2))
          Equivalent = false;
      } else {
        // Kind mismatch.
        Equivalent = false;
      }
    } else if (TemplateTemplateParmDecl *TTP1
                                  = dyn_cast<TemplateTemplateParmDecl>(D1)) {
      if (TemplateTemplateParmDecl *TTP2
                                    = dyn_cast<TemplateTemplateParmDecl>(D2)) {
        if (!::IsStructurallyEquivalent(*this, TTP1, TTP2))
          Equivalent = false;
      } else {
        // Kind mismatch.
        Equivalent = false;
      }
    }
    
    if (!Equivalent) {
      // Note that these two declarations are not equivalent (and we already
      // know about it).
      NonEquivalentDecls.insert(std::make_pair(D1->getCanonicalDecl(),
                                               D2->getCanonicalDecl()));
      return true;
    }
    // FIXME: Check other declaration kinds!
  }
  
  return false;
}

//----------------------------------------------------------------------------
// Import Types
//----------------------------------------------------------------------------

QualType ASTNodeImporter::VisitType(const Type *T) {
  Importer.FromDiag(SourceLocation(), diag::err_unsupported_ast_node)
    << T->getTypeClassName();
  return QualType();
}

QualType ASTNodeImporter::VisitBuiltinType(const BuiltinType *T) {
  switch (T->getKind()) {
#define SHARED_SINGLETON_TYPE(Expansion)
#define BUILTIN_TYPE(Id, SingletonId) \
  case BuiltinType::Id: return Importer.getToContext().SingletonId;
#include "clang/AST/BuiltinTypes.def"

  // FIXME: for Char16, Char32, and NullPtr, make sure that the "to"
  // context supports C++.

  // FIXME: for ObjCId, ObjCClass, and ObjCSel, make sure that the "to"
  // context supports ObjC.

  case BuiltinType::Char_U:
    // The context we're importing from has an unsigned 'char'. If we're 
    // importing into a context with a signed 'char', translate to 
    // 'unsigned char' instead.
    if (Importer.getToContext().getLangOpts().CharIsSigned)
      return Importer.getToContext().UnsignedCharTy;
    
    return Importer.getToContext().CharTy;

  case BuiltinType::Char_S:
    // The context we're importing from has an unsigned 'char'. If we're 
    // importing into a context with a signed 'char', translate to 
    // 'unsigned char' instead.
    if (!Importer.getToContext().getLangOpts().CharIsSigned)
      return Importer.getToContext().SignedCharTy;
    
    return Importer.getToContext().CharTy;

  case BuiltinType::WChar_S:
  case BuiltinType::WChar_U:
    // FIXME: If not in C++, shall we translate to the C equivalent of
    // wchar_t?
    return Importer.getToContext().WCharTy;
  }

  llvm_unreachable("Invalid BuiltinType Kind!");
}

QualType ASTNodeImporter::VisitComplexType(const ComplexType *T) {
  QualType ToElementType = Importer.Import(T->getElementType());
  if (ToElementType.isNull())
    return QualType();
  
  return Importer.getToContext().getComplexType(ToElementType);
}

QualType ASTNodeImporter::VisitPointerType(const PointerType *T) {
  QualType ToPointeeType = Importer.Import(T->getPointeeType());
  if (ToPointeeType.isNull())
    return QualType();
  
  return Importer.getToContext().getPointerType(ToPointeeType);
}

QualType ASTNodeImporter::VisitBlockPointerType(const BlockPointerType *T) {
  // FIXME: Check for blocks support in "to" context.
  QualType ToPointeeType = Importer.Import(T->getPointeeType());
  if (ToPointeeType.isNull())
    return QualType();
  
  return Importer.getToContext().getBlockPointerType(ToPointeeType);
}

QualType
ASTNodeImporter::VisitLValueReferenceType(const LValueReferenceType *T) {
  // FIXME: Check for C++ support in "to" context.
  QualType ToPointeeType = Importer.Import(T->getPointeeTypeAsWritten());
  if (ToPointeeType.isNull())
    return QualType();
  
  return Importer.getToContext().getLValueReferenceType(ToPointeeType);
}

QualType
ASTNodeImporter::VisitRValueReferenceType(const RValueReferenceType *T) {
  // FIXME: Check for C++0x support in "to" context.
  QualType ToPointeeType = Importer.Import(T->getPointeeTypeAsWritten());
  if (ToPointeeType.isNull())
    return QualType();
  
  return Importer.getToContext().getRValueReferenceType(ToPointeeType);  
}

QualType ASTNodeImporter::VisitMemberPointerType(const MemberPointerType *T) {
  // FIXME: Check for C++ support in "to" context.
  QualType ToPointeeType = Importer.Import(T->getPointeeType());
  if (ToPointeeType.isNull())
    return QualType();
  
  QualType ClassType = Importer.Import(QualType(T->getClass(), 0));
  return Importer.getToContext().getMemberPointerType(ToPointeeType, 
                                                      ClassType.getTypePtr());
}

QualType ASTNodeImporter::VisitConstantArrayType(const ConstantArrayType *T) {
  QualType ToElementType = Importer.Import(T->getElementType());
  if (ToElementType.isNull())
    return QualType();
  
  return Importer.getToContext().getConstantArrayType(ToElementType, 
                                                      T->getSize(),
                                                      T->getSizeModifier(),
                                               T->getIndexTypeCVRQualifiers());
}

QualType
ASTNodeImporter::VisitIncompleteArrayType(const IncompleteArrayType *T) {
  QualType ToElementType = Importer.Import(T->getElementType());
  if (ToElementType.isNull())
    return QualType();
  
  return Importer.getToContext().getIncompleteArrayType(ToElementType, 
                                                        T->getSizeModifier(),
                                                T->getIndexTypeCVRQualifiers());
}

QualType ASTNodeImporter::VisitVariableArrayType(const VariableArrayType *T) {
  QualType ToElementType = Importer.Import(T->getElementType());
  if (ToElementType.isNull())
    return QualType();

  Expr *Size = Importer.Import(T->getSizeExpr());
  if (!Size)
    return QualType();
  
  SourceRange Brackets = Importer.Import(T->getBracketsRange());
  return Importer.getToContext().getVariableArrayType(ToElementType, Size,
                                                      T->getSizeModifier(),
                                                T->getIndexTypeCVRQualifiers(),
                                                      Brackets);
}

QualType ASTNodeImporter::VisitVectorType(const VectorType *T) {
  QualType ToElementType = Importer.Import(T->getElementType());
  if (ToElementType.isNull())
    return QualType();
  
  return Importer.getToContext().getVectorType(ToElementType, 
                                               T->getNumElements(),
                                               T->getVectorKind());
}

QualType ASTNodeImporter::VisitExtVectorType(const ExtVectorType *T) {
  QualType ToElementType = Importer.Import(T->getElementType());
  if (ToElementType.isNull())
    return QualType();
  
  return Importer.getToContext().getExtVectorType(ToElementType, 
                                                  T->getNumElements());
}

QualType
ASTNodeImporter::VisitFunctionNoProtoType(const FunctionNoProtoType *T) {
  // FIXME: What happens if we're importing a function without a prototype 
  // into C++? Should we make it variadic?
  QualType ToResultType = Importer.Import(T->getReturnType());
  if (ToResultType.isNull())
    return QualType();

  return Importer.getToContext().getFunctionNoProtoType(ToResultType,
                                                        T->getExtInfo());
}

QualType ASTNodeImporter::VisitFunctionProtoType(const FunctionProtoType *T) {
  QualType ToResultType = Importer.Import(T->getReturnType());
  if (ToResultType.isNull())
    return QualType();
  
  // Import argument types
  SmallVector<QualType, 4> ArgTypes;
  for (const auto &A : T->param_types()) {
    QualType ArgType = Importer.Import(A);
    if (ArgType.isNull())
      return QualType();
    ArgTypes.push_back(ArgType);
  }
  
  // Import exception types
  SmallVector<QualType, 4> ExceptionTypes;
  for (const auto &E : T->exceptions()) {
    QualType ExceptionType = Importer.Import(E);
    if (ExceptionType.isNull())
      return QualType();
    ExceptionTypes.push_back(ExceptionType);
  }

  FunctionProtoType::ExtProtoInfo FromEPI = T->getExtProtoInfo();
  FunctionProtoType::ExtProtoInfo ToEPI;

  ToEPI.ExtInfo = FromEPI.ExtInfo;
  ToEPI.Variadic = FromEPI.Variadic;
  ToEPI.HasTrailingReturn = FromEPI.HasTrailingReturn;
  ToEPI.TypeQuals = FromEPI.TypeQuals;
  ToEPI.RefQualifier = FromEPI.RefQualifier;
  ToEPI.ExceptionSpec.Type = FromEPI.ExceptionSpec.Type;
  ToEPI.ExceptionSpec.Exceptions = ExceptionTypes;
  ToEPI.ExceptionSpec.NoexceptExpr =
      Importer.Import(FromEPI.ExceptionSpec.NoexceptExpr);
  ToEPI.ExceptionSpec.SourceDecl = cast_or_null<FunctionDecl>(
      Importer.Import(FromEPI.ExceptionSpec.SourceDecl));
  ToEPI.ExceptionSpec.SourceTemplate = cast_or_null<FunctionDecl>(
      Importer.Import(FromEPI.ExceptionSpec.SourceTemplate));

  return Importer.getToContext().getFunctionType(ToResultType, ArgTypes, ToEPI);
}

QualType ASTNodeImporter::VisitParenType(const ParenType *T) {
  QualType ToInnerType = Importer.Import(T->getInnerType());
  if (ToInnerType.isNull())
    return QualType();
    
  return Importer.getToContext().getParenType(ToInnerType);
}

QualType ASTNodeImporter::VisitTypedefType(const TypedefType *T) {
  TypedefNameDecl *ToDecl
             = dyn_cast_or_null<TypedefNameDecl>(Importer.Import(T->getDecl()));
  if (!ToDecl)
    return QualType();
  
  return Importer.getToContext().getTypeDeclType(ToDecl);
}

QualType ASTNodeImporter::VisitTypeOfExprType(const TypeOfExprType *T) {
  Expr *ToExpr = Importer.Import(T->getUnderlyingExpr());
  if (!ToExpr)
    return QualType();
  
  return Importer.getToContext().getTypeOfExprType(ToExpr);
}

QualType ASTNodeImporter::VisitTypeOfType(const TypeOfType *T) {
  QualType ToUnderlyingType = Importer.Import(T->getUnderlyingType());
  if (ToUnderlyingType.isNull())
    return QualType();
  
  return Importer.getToContext().getTypeOfType(ToUnderlyingType);
}

QualType ASTNodeImporter::VisitDecltypeType(const DecltypeType *T) {
  // FIXME: Make sure that the "to" context supports C++0x!
  Expr *ToExpr = Importer.Import(T->getUnderlyingExpr());
  if (!ToExpr)
    return QualType();
  
  QualType UnderlyingType = Importer.Import(T->getUnderlyingType());
  if (UnderlyingType.isNull())
    return QualType();

  return Importer.getToContext().getDecltypeType(ToExpr, UnderlyingType);
}

QualType ASTNodeImporter::VisitUnaryTransformType(const UnaryTransformType *T) {
  QualType ToBaseType = Importer.Import(T->getBaseType());
  QualType ToUnderlyingType = Importer.Import(T->getUnderlyingType());
  if (ToBaseType.isNull() || ToUnderlyingType.isNull())
    return QualType();

  return Importer.getToContext().getUnaryTransformType(ToBaseType,
                                                       ToUnderlyingType,
                                                       T->getUTTKind());
}

QualType ASTNodeImporter::VisitAutoType(const AutoType *T) {
  // FIXME: Make sure that the "to" context supports C++11!
  QualType FromDeduced = T->getDeducedType();
  QualType ToDeduced;
  if (!FromDeduced.isNull()) {
    ToDeduced = Importer.Import(FromDeduced);
    if (ToDeduced.isNull())
      return QualType();
  }
  
  return Importer.getToContext().getAutoType(ToDeduced, T->isDecltypeAuto(), 
                                             /*IsDependent*/false);
}

QualType ASTNodeImporter::VisitRecordType(const RecordType *T) {
  RecordDecl *ToDecl
    = dyn_cast_or_null<RecordDecl>(Importer.Import(T->getDecl()));
  if (!ToDecl)
    return QualType();

  return Importer.getToContext().getTagDeclType(ToDecl);
}

QualType ASTNodeImporter::VisitEnumType(const EnumType *T) {
  EnumDecl *ToDecl
    = dyn_cast_or_null<EnumDecl>(Importer.Import(T->getDecl()));
  if (!ToDecl)
    return QualType();

  return Importer.getToContext().getTagDeclType(ToDecl);
}

QualType ASTNodeImporter::VisitTemplateSpecializationType(
                                       const TemplateSpecializationType *T) {
  TemplateName ToTemplate = Importer.Import(T->getTemplateName());
  if (ToTemplate.isNull())
    return QualType();
  
  SmallVector<TemplateArgument, 2> ToTemplateArgs;
  if (ImportTemplateArguments(T->getArgs(), T->getNumArgs(), ToTemplateArgs))
    return QualType();
  
  QualType ToCanonType;
  if (!QualType(T, 0).isCanonical()) {
    QualType FromCanonType 
      = Importer.getFromContext().getCanonicalType(QualType(T, 0));
    ToCanonType =Importer.Import(FromCanonType);
    if (ToCanonType.isNull())
      return QualType();
  }
  return Importer.getToContext().getTemplateSpecializationType(ToTemplate, 
                                                         ToTemplateArgs.data(), 
                                                         ToTemplateArgs.size(),
                                                               ToCanonType);
}

QualType ASTNodeImporter::VisitElaboratedType(const ElaboratedType *T) {
  NestedNameSpecifier *ToQualifier = nullptr;
  // Note: the qualifier in an ElaboratedType is optional.
  if (T->getQualifier()) {
    ToQualifier = Importer.Import(T->getQualifier());
    if (!ToQualifier)
      return QualType();
  }

  QualType ToNamedType = Importer.Import(T->getNamedType());
  if (ToNamedType.isNull())
    return QualType();

  return Importer.getToContext().getElaboratedType(T->getKeyword(),
                                                   ToQualifier, ToNamedType);
}

QualType ASTNodeImporter::VisitObjCInterfaceType(const ObjCInterfaceType *T) {
  ObjCInterfaceDecl *Class
    = dyn_cast_or_null<ObjCInterfaceDecl>(Importer.Import(T->getDecl()));
  if (!Class)
    return QualType();

  return Importer.getToContext().getObjCInterfaceType(Class);
}

QualType ASTNodeImporter::VisitObjCObjectType(const ObjCObjectType *T) {
  QualType ToBaseType = Importer.Import(T->getBaseType());
  if (ToBaseType.isNull())
    return QualType();

  SmallVector<ObjCProtocolDecl *, 4> Protocols;
  for (auto *P : T->quals()) {
    ObjCProtocolDecl *Protocol
      = dyn_cast_or_null<ObjCProtocolDecl>(Importer.Import(P));
    if (!Protocol)
      return QualType();
    Protocols.push_back(Protocol);
  }

  return Importer.getToContext().getObjCObjectType(ToBaseType,
                                                   Protocols.data(),
                                                   Protocols.size());
}

QualType
ASTNodeImporter::VisitObjCObjectPointerType(const ObjCObjectPointerType *T) {
  QualType ToPointeeType = Importer.Import(T->getPointeeType());
  if (ToPointeeType.isNull())
    return QualType();

  return Importer.getToContext().getObjCObjectPointerType(ToPointeeType);
}

//----------------------------------------------------------------------------
// Import Declarations
//----------------------------------------------------------------------------
bool ASTNodeImporter::ImportDeclParts(NamedDecl *D, DeclContext *&DC, 
                                      DeclContext *&LexicalDC, 
                                      DeclarationName &Name, 
                                      SourceLocation &Loc) {
  // Import the context of this declaration.
  DC = Importer.ImportContext(D->getDeclContext());
  if (!DC)
    return true;
  
  LexicalDC = DC;
  if (D->getDeclContext() != D->getLexicalDeclContext()) {
    LexicalDC = Importer.ImportContext(D->getLexicalDeclContext());
    if (!LexicalDC)
      return true;
  }
  
  // Import the name of this declaration.
  Name = Importer.Import(D->getDeclName());
  if (D->getDeclName() && !Name)
    return true;
  
  // Import the location of this declaration.
  Loc = Importer.Import(D->getLocation());
  return false;
}

void ASTNodeImporter::ImportDefinitionIfNeeded(Decl *FromD, Decl *ToD) {
  if (!FromD)
    return;
  
  if (!ToD) {
    ToD = Importer.Import(FromD);
    if (!ToD)
      return;
  }
  
  if (RecordDecl *FromRecord = dyn_cast<RecordDecl>(FromD)) {
    if (RecordDecl *ToRecord = cast_or_null<RecordDecl>(ToD)) {
      if (FromRecord->getDefinition() && FromRecord->isCompleteDefinition() && !ToRecord->getDefinition()) {
        ImportDefinition(FromRecord, ToRecord);
      }
    }
    return;
  }

  if (EnumDecl *FromEnum = dyn_cast<EnumDecl>(FromD)) {
    if (EnumDecl *ToEnum = cast_or_null<EnumDecl>(ToD)) {
      if (FromEnum->getDefinition() && !ToEnum->getDefinition()) {
        ImportDefinition(FromEnum, ToEnum);
      }
    }
    return;
  }
}

void
ASTNodeImporter::ImportDeclarationNameLoc(const DeclarationNameInfo &From,
                                          DeclarationNameInfo& To) {
  // NOTE: To.Name and To.Loc are already imported.
  // We only have to import To.LocInfo.
  switch (To.getName().getNameKind()) {
  case DeclarationName::Identifier:
  case DeclarationName::ObjCZeroArgSelector:
  case DeclarationName::ObjCOneArgSelector:
  case DeclarationName::ObjCMultiArgSelector:
  case DeclarationName::CXXUsingDirective:
    return;

  case DeclarationName::CXXOperatorName: {
    SourceRange Range = From.getCXXOperatorNameRange();
    To.setCXXOperatorNameRange(Importer.Import(Range));
    return;
  }
  case DeclarationName::CXXLiteralOperatorName: {
    SourceLocation Loc = From.getCXXLiteralOperatorNameLoc();
    To.setCXXLiteralOperatorNameLoc(Importer.Import(Loc));
    return;
  }
  case DeclarationName::CXXConstructorName:
  case DeclarationName::CXXDestructorName:
  case DeclarationName::CXXConversionFunctionName: {
    TypeSourceInfo *FromTInfo = From.getNamedTypeInfo();
    To.setNamedTypeInfo(Importer.Import(FromTInfo));
    return;
  }
  }
  llvm_unreachable("Unknown name kind.");
}

void ASTNodeImporter::ImportDeclContext(DeclContext *FromDC, bool ForceImport) {  
  if (Importer.isMinimalImport() && !ForceImport) {
    Importer.ImportContext(FromDC);
    return;
  }
  
  for (auto *From : FromDC->decls())
    Importer.Import(From);
}

bool ASTNodeImporter::ImportDefinition(RecordDecl *From, RecordDecl *To, 
                                       ImportDefinitionKind Kind) {
  if (To->getDefinition() || To->isBeingDefined()) {
    if (Kind == IDK_Everything)
      ImportDeclContext(From, /*ForceImport=*/true);
    
    return false;
  }
  
  To->startDefinition();
  
  // Add base classes.
  if (CXXRecordDecl *ToCXX = dyn_cast<CXXRecordDecl>(To)) {
    CXXRecordDecl *FromCXX = cast<CXXRecordDecl>(From);

    struct CXXRecordDecl::DefinitionData &ToData = ToCXX->data();
    struct CXXRecordDecl::DefinitionData &FromData = FromCXX->data();
    ToData.UserDeclaredConstructor = FromData.UserDeclaredConstructor;
    ToData.UserDeclaredSpecialMembers = FromData.UserDeclaredSpecialMembers;
    ToData.Aggregate = FromData.Aggregate;
    ToData.PlainOldData = FromData.PlainOldData;
    ToData.Empty = FromData.Empty;
    ToData.Polymorphic = FromData.Polymorphic;
    ToData.Abstract = FromData.Abstract;
    ToData.IsStandardLayout = FromData.IsStandardLayout;
    ToData.HasNoNonEmptyBases = FromData.HasNoNonEmptyBases;
    ToData.HasPrivateFields = FromData.HasPrivateFields;
    ToData.HasProtectedFields = FromData.HasProtectedFields;
    ToData.HasPublicFields = FromData.HasPublicFields;
    ToData.HasMutableFields = FromData.HasMutableFields;
    ToData.HasVariantMembers = FromData.HasVariantMembers;
    ToData.HasOnlyCMembers = FromData.HasOnlyCMembers;
    ToData.HasInClassInitializer = FromData.HasInClassInitializer;
    ToData.HasUninitializedReferenceMember
      = FromData.HasUninitializedReferenceMember;
    ToData.NeedOverloadResolutionForMoveConstructor
      = FromData.NeedOverloadResolutionForMoveConstructor;
    ToData.NeedOverloadResolutionForMoveAssignment
      = FromData.NeedOverloadResolutionForMoveAssignment;
    ToData.NeedOverloadResolutionForDestructor
      = FromData.NeedOverloadResolutionForDestructor;
    ToData.DefaultedMoveConstructorIsDeleted
      = FromData.DefaultedMoveConstructorIsDeleted;
    ToData.DefaultedMoveAssignmentIsDeleted
      = FromData.DefaultedMoveAssignmentIsDeleted;
    ToData.DefaultedDestructorIsDeleted = FromData.DefaultedDestructorIsDeleted;
    ToData.HasTrivialSpecialMembers = FromData.HasTrivialSpecialMembers;
    ToData.HasIrrelevantDestructor = FromData.HasIrrelevantDestructor;
    ToData.HasConstexprNonCopyMoveConstructor
      = FromData.HasConstexprNonCopyMoveConstructor;
    ToData.DefaultedDefaultConstructorIsConstexpr
      = FromData.DefaultedDefaultConstructorIsConstexpr;
    ToData.HasConstexprDefaultConstructor
      = FromData.HasConstexprDefaultConstructor;
    ToData.HasNonLiteralTypeFieldsOrBases
      = FromData.HasNonLiteralTypeFieldsOrBases;
    // ComputedVisibleConversions not imported.
    ToData.UserProvidedDefaultConstructor
      = FromData.UserProvidedDefaultConstructor;
    ToData.DeclaredSpecialMembers = FromData.DeclaredSpecialMembers;
    ToData.ImplicitCopyConstructorHasConstParam
      = FromData.ImplicitCopyConstructorHasConstParam;
    ToData.ImplicitCopyAssignmentHasConstParam
      = FromData.ImplicitCopyAssignmentHasConstParam;
    ToData.HasDeclaredCopyConstructorWithConstParam
      = FromData.HasDeclaredCopyConstructorWithConstParam;
    ToData.HasDeclaredCopyAssignmentWithConstParam
      = FromData.HasDeclaredCopyAssignmentWithConstParam;
    ToData.IsLambda = FromData.IsLambda;

    SmallVector<CXXBaseSpecifier *, 4> Bases;
    for (const auto &Base1 : FromCXX->bases()) {
      QualType T = Importer.Import(Base1.getType());
      if (T.isNull())
        return true;

      SourceLocation EllipsisLoc;
      if (Base1.isPackExpansion())
        EllipsisLoc = Importer.Import(Base1.getEllipsisLoc());

      // Ensure that we have a definition for the base.
      ImportDefinitionIfNeeded(Base1.getType()->getAsCXXRecordDecl());
        
      Bases.push_back(
                    new (Importer.getToContext()) 
                      CXXBaseSpecifier(Importer.Import(Base1.getSourceRange()),
                                       Base1.isVirtual(),
                                       Base1.isBaseOfClass(),
                                       Base1.getAccessSpecifierAsWritten(),
                                   Importer.Import(Base1.getTypeSourceInfo()),
                                       EllipsisLoc));
    }
    if (!Bases.empty())
      ToCXX->setBases(Bases.data(), Bases.size());
  }
  
  if (shouldForceImportDeclContext(Kind))
    ImportDeclContext(From, /*ForceImport=*/true);
  
  To->completeDefinition();
  return false;
}

bool ASTNodeImporter::ImportDefinition(VarDecl *From, VarDecl *To,
                                       ImportDefinitionKind Kind) {
  if (To->getDefinition())
    return false;

  // FIXME: Can we really import any initializer? Alternatively, we could force
  // ourselves to import every declaration of a variable and then only use
  // getInit() here.
  To->setInit(Importer.Import(const_cast<Expr *>(From->getAnyInitializer())));

  // FIXME: Other bits to merge?

  return false;
}

bool ASTNodeImporter::ImportDefinition(EnumDecl *From, EnumDecl *To, 
                                       ImportDefinitionKind Kind) {
  if (To->getDefinition() || To->isBeingDefined()) {
    if (Kind == IDK_Everything)
      ImportDeclContext(From, /*ForceImport=*/true);
    return false;
  }
  
  To->startDefinition();

  QualType T = Importer.Import(Importer.getFromContext().getTypeDeclType(From));
  if (T.isNull())
    return true;
  
  QualType ToPromotionType = Importer.Import(From->getPromotionType());
  if (ToPromotionType.isNull())
    return true;

  if (shouldForceImportDeclContext(Kind))
    ImportDeclContext(From, /*ForceImport=*/true);
  
  // FIXME: we might need to merge the number of positive or negative bits
  // if the enumerator lists don't match.
  To->completeDefinition(T, ToPromotionType,
                         From->getNumPositiveBits(),
                         From->getNumNegativeBits());
  return false;
}

TemplateParameterList *ASTNodeImporter::ImportTemplateParameterList(
                                                TemplateParameterList *Params) {
  SmallVector<NamedDecl *, 4> ToParams;
  ToParams.reserve(Params->size());
  for (TemplateParameterList::iterator P = Params->begin(), 
                                    PEnd = Params->end();
       P != PEnd; ++P) {
    Decl *To = Importer.Import(*P);
    if (!To)
      return nullptr;

    ToParams.push_back(cast<NamedDecl>(To));
  }
  
  return TemplateParameterList::Create(Importer.getToContext(),
                                       Importer.Import(Params->getTemplateLoc()),
                                       Importer.Import(Params->getLAngleLoc()),
                                       ToParams.data(), ToParams.size(),
                                       Importer.Import(Params->getRAngleLoc()));
}

TemplateArgument 
ASTNodeImporter::ImportTemplateArgument(const TemplateArgument &From) {
  switch (From.getKind()) {
  case TemplateArgument::Null:
    return TemplateArgument();
     
  case TemplateArgument::Type: {
    QualType ToType = Importer.Import(From.getAsType());
    if (ToType.isNull())
      return TemplateArgument();
    return TemplateArgument(ToType);
  }
      
  case TemplateArgument::Integral: {
    QualType ToType = Importer.Import(From.getIntegralType());
    if (ToType.isNull())
      return TemplateArgument();
    return TemplateArgument(From, ToType);
  }

  case TemplateArgument::Declaration: {
    ValueDecl *To = cast_or_null<ValueDecl>(Importer.Import(From.getAsDecl()));
    QualType ToType = Importer.Import(From.getParamTypeForDecl());
    if (!To || ToType.isNull())
      return TemplateArgument();
    return TemplateArgument(To, ToType);
  }

  case TemplateArgument::NullPtr: {
    QualType ToType = Importer.Import(From.getNullPtrType());
    if (ToType.isNull())
      return TemplateArgument();
    return TemplateArgument(ToType, /*isNullPtr*/true);
  }

  case TemplateArgument::Template: {
    TemplateName ToTemplate = Importer.Import(From.getAsTemplate());
    if (ToTemplate.isNull())
      return TemplateArgument();
    
    return TemplateArgument(ToTemplate);
  }

  case TemplateArgument::TemplateExpansion: {
    TemplateName ToTemplate 
      = Importer.Import(From.getAsTemplateOrTemplatePattern());
    if (ToTemplate.isNull())
      return TemplateArgument();
    
    return TemplateArgument(ToTemplate, From.getNumTemplateExpansions());
  }

  case TemplateArgument::Expression:
    if (Expr *ToExpr = Importer.Import(From.getAsExpr()))
      return TemplateArgument(ToExpr);
    return TemplateArgument();
      
  case TemplateArgument::Pack: {
    SmallVector<TemplateArgument, 2> ToPack;
    ToPack.reserve(From.pack_size());
    if (ImportTemplateArguments(From.pack_begin(), From.pack_size(), ToPack))
      return TemplateArgument();
    
    TemplateArgument *ToArgs 
      = new (Importer.getToContext()) TemplateArgument[ToPack.size()];
    std::copy(ToPack.begin(), ToPack.end(), ToArgs);
    return TemplateArgument(ToArgs, ToPack.size());
  }
  }
  
  llvm_unreachable("Invalid template argument kind");
}

bool ASTNodeImporter::ImportTemplateArguments(const TemplateArgument *FromArgs,
                                              unsigned NumFromArgs,
                              SmallVectorImpl<TemplateArgument> &ToArgs) {
  for (unsigned I = 0; I != NumFromArgs; ++I) {
    TemplateArgument To = ImportTemplateArgument(FromArgs[I]);
    if (To.isNull() && !FromArgs[I].isNull())
      return true;
    
    ToArgs.push_back(To);
  }
  
  return false;
}

bool ASTNodeImporter::IsStructuralMatch(RecordDecl *FromRecord, 
                                        RecordDecl *ToRecord, bool Complain) {
  // Eliminate a potential failure point where we attempt to re-import
  // something we're trying to import while completing ToRecord.
  Decl *ToOrigin = Importer.GetOriginalDecl(ToRecord);
  if (ToOrigin) {
    RecordDecl *ToOriginRecord = dyn_cast<RecordDecl>(ToOrigin);
    if (ToOriginRecord)
      ToRecord = ToOriginRecord;
  }

  StructuralEquivalenceContext Ctx(Importer.getFromContext(),
                                   ToRecord->getASTContext(),
                                   Importer.getNonEquivalentDecls(),
                                   false, Complain);
  return Ctx.IsStructurallyEquivalent(FromRecord, ToRecord);
}

bool ASTNodeImporter::IsStructuralMatch(VarDecl *FromVar, VarDecl *ToVar,
                                        bool Complain) {
  StructuralEquivalenceContext Ctx(
      Importer.getFromContext(), Importer.getToContext(),
      Importer.getNonEquivalentDecls(), false, Complain);
  return Ctx.IsStructurallyEquivalent(FromVar, ToVar);
}

bool ASTNodeImporter::IsStructuralMatch(EnumDecl *FromEnum, EnumDecl *ToEnum) {
  StructuralEquivalenceContext Ctx(Importer.getFromContext(),
                                   Importer.getToContext(),
                                   Importer.getNonEquivalentDecls());
  return Ctx.IsStructurallyEquivalent(FromEnum, ToEnum);
}

bool ASTNodeImporter::IsStructuralMatch(EnumConstantDecl *FromEC,
                                        EnumConstantDecl *ToEC)
{
  const llvm::APSInt &FromVal = FromEC->getInitVal();
  const llvm::APSInt &ToVal = ToEC->getInitVal();

  return FromVal.isSigned() == ToVal.isSigned() &&
         FromVal.getBitWidth() == ToVal.getBitWidth() &&
         FromVal == ToVal;
}

bool ASTNodeImporter::IsStructuralMatch(ClassTemplateDecl *From,
                                        ClassTemplateDecl *To) {
  StructuralEquivalenceContext Ctx(Importer.getFromContext(),
                                   Importer.getToContext(),
                                   Importer.getNonEquivalentDecls());
  return Ctx.IsStructurallyEquivalent(From, To);  
}

bool ASTNodeImporter::IsStructuralMatch(VarTemplateDecl *From,
                                        VarTemplateDecl *To) {
  StructuralEquivalenceContext Ctx(Importer.getFromContext(),
                                   Importer.getToContext(),
                                   Importer.getNonEquivalentDecls());
  return Ctx.IsStructurallyEquivalent(From, To);
}

Decl *ASTNodeImporter::VisitDecl(Decl *D) {
  Importer.FromDiag(D->getLocation(), diag::err_unsupported_ast_node)
    << D->getDeclKindName();
  return nullptr;
}

Decl *ASTNodeImporter::VisitTranslationUnitDecl(TranslationUnitDecl *D) {
  TranslationUnitDecl *ToD = 
    Importer.getToContext().getTranslationUnitDecl();
    
  Importer.Imported(D, ToD);
    
  return ToD;
}

Decl *ASTNodeImporter::VisitNamespaceDecl(NamespaceDecl *D) {
  // Import the major distinguishing characteristics of this namespace.
  DeclContext *DC, *LexicalDC;
  DeclarationName Name;
  SourceLocation Loc;
  if (ImportDeclParts(D, DC, LexicalDC, Name, Loc))
    return nullptr;

  NamespaceDecl *MergeWithNamespace = nullptr;
  if (!Name) {
    // This is an anonymous namespace. Adopt an existing anonymous
    // namespace if we can.
    // FIXME: Not testable.
    if (TranslationUnitDecl *TU = dyn_cast<TranslationUnitDecl>(DC))
      MergeWithNamespace = TU->getAnonymousNamespace();
    else
      MergeWithNamespace = cast<NamespaceDecl>(DC)->getAnonymousNamespace();
  } else {
    SmallVector<NamedDecl *, 4> ConflictingDecls;
    SmallVector<NamedDecl *, 2> FoundDecls;
    DC->localUncachedLookup(Name, FoundDecls);
    for (unsigned I = 0, N = FoundDecls.size(); I != N; ++I) {
      if (!FoundDecls[I]->isInIdentifierNamespace(Decl::IDNS_Namespace))
        continue;
      
      if (NamespaceDecl *FoundNS = dyn_cast<NamespaceDecl>(FoundDecls[I])) {
        MergeWithNamespace = FoundNS;
        ConflictingDecls.clear();
        break;
      }
      
      ConflictingDecls.push_back(FoundDecls[I]);
    }
    
    if (!ConflictingDecls.empty()) {
      Name = Importer.HandleNameConflict(Name, DC, Decl::IDNS_Namespace,
                                         ConflictingDecls.data(), 
                                         ConflictingDecls.size());
    }
  }
  
  // Create the "to" namespace, if needed.
  NamespaceDecl *ToNamespace = MergeWithNamespace;
  if (!ToNamespace) {
    ToNamespace = NamespaceDecl::Create(Importer.getToContext(), DC,
                                        D->isInline(),
                                        Importer.Import(D->getLocStart()),
                                        Loc, Name.getAsIdentifierInfo(),
                                        /*PrevDecl=*/nullptr);
    ToNamespace->setLexicalDeclContext(LexicalDC);
    LexicalDC->addDeclInternal(ToNamespace);
    
    // If this is an anonymous namespace, register it as the anonymous
    // namespace within its context.
    if (!Name) {
      if (TranslationUnitDecl *TU = dyn_cast<TranslationUnitDecl>(DC))
        TU->setAnonymousNamespace(ToNamespace);
      else
        cast<NamespaceDecl>(DC)->setAnonymousNamespace(ToNamespace);
    }
  }
  Importer.Imported(D, ToNamespace);
  
  ImportDeclContext(D);
  
  return ToNamespace;
}

Decl *ASTNodeImporter::VisitTypedefNameDecl(TypedefNameDecl *D, bool IsAlias) {
  // Import the major distinguishing characteristics of this typedef.
  DeclContext *DC, *LexicalDC;
  DeclarationName Name;
  SourceLocation Loc;
  if (ImportDeclParts(D, DC, LexicalDC, Name, Loc))
    return nullptr;

  // If this typedef is not in block scope, determine whether we've
  // seen a typedef with the same name (that we can merge with) or any
  // other entity by that name (which name lookup could conflict with).
  if (!DC->isFunctionOrMethod()) {
    SmallVector<NamedDecl *, 4> ConflictingDecls;
    unsigned IDNS = Decl::IDNS_Ordinary;
    SmallVector<NamedDecl *, 2> FoundDecls;
    DC->localUncachedLookup(Name, FoundDecls);
    for (unsigned I = 0, N = FoundDecls.size(); I != N; ++I) {
      if (!FoundDecls[I]->isInIdentifierNamespace(IDNS))
        continue;
      if (TypedefNameDecl *FoundTypedef =
            dyn_cast<TypedefNameDecl>(FoundDecls[I])) {
        if (Importer.IsStructurallyEquivalent(D->getUnderlyingType(),
                                            FoundTypedef->getUnderlyingType()))
          return Importer.Imported(D, FoundTypedef);
      }
      
      ConflictingDecls.push_back(FoundDecls[I]);
    }
    
    if (!ConflictingDecls.empty()) {
      Name = Importer.HandleNameConflict(Name, DC, IDNS,
                                         ConflictingDecls.data(), 
                                         ConflictingDecls.size());
      if (!Name)
        return nullptr;
    }
  }
  
  // Import the underlying type of this typedef;
  QualType T = Importer.Import(D->getUnderlyingType());
  if (T.isNull())
    return nullptr;

  // Create the new typedef node.
  TypeSourceInfo *TInfo = Importer.Import(D->getTypeSourceInfo());
  SourceLocation StartL = Importer.Import(D->getLocStart());
  TypedefNameDecl *ToTypedef;
  if (IsAlias)
    ToTypedef = TypeAliasDecl::Create(Importer.getToContext(), DC,
                                      StartL, Loc,
                                      Name.getAsIdentifierInfo(),
                                      TInfo);
  else
    ToTypedef = TypedefDecl::Create(Importer.getToContext(), DC,
                                    StartL, Loc,
                                    Name.getAsIdentifierInfo(),
                                    TInfo);
  
  ToTypedef->setAccess(D->getAccess());
  ToTypedef->setLexicalDeclContext(LexicalDC);
  Importer.Imported(D, ToTypedef);
  LexicalDC->addDeclInternal(ToTypedef);
  
  return ToTypedef;
}

Decl *ASTNodeImporter::VisitTypedefDecl(TypedefDecl *D) {
  return VisitTypedefNameDecl(D, /*IsAlias=*/false);
}

Decl *ASTNodeImporter::VisitTypeAliasDecl(TypeAliasDecl *D) {
  return VisitTypedefNameDecl(D, /*IsAlias=*/true);
}

Decl *ASTNodeImporter::VisitEnumDecl(EnumDecl *D) {
  // Import the major distinguishing characteristics of this enum.
  DeclContext *DC, *LexicalDC;
  DeclarationName Name;
  SourceLocation Loc;
  if (ImportDeclParts(D, DC, LexicalDC, Name, Loc))
    return nullptr;

  // Figure out what enum name we're looking for.
  unsigned IDNS = Decl::IDNS_Tag;
  DeclarationName SearchName = Name;
  if (!SearchName && D->getTypedefNameForAnonDecl()) {
    SearchName = Importer.Import(D->getTypedefNameForAnonDecl()->getDeclName());
    IDNS = Decl::IDNS_Ordinary;
  } else if (Importer.getToContext().getLangOpts().CPlusPlus)
    IDNS |= Decl::IDNS_Ordinary;
  
  // We may already have an enum of the same name; try to find and match it.
  if (!DC->isFunctionOrMethod() && SearchName) {
    SmallVector<NamedDecl *, 4> ConflictingDecls;
    SmallVector<NamedDecl *, 2> FoundDecls;
    DC->localUncachedLookup(SearchName, FoundDecls);
    for (unsigned I = 0, N = FoundDecls.size(); I != N; ++I) {
      if (!FoundDecls[I]->isInIdentifierNamespace(IDNS))
        continue;
      
      Decl *Found = FoundDecls[I];
      if (TypedefNameDecl *Typedef = dyn_cast<TypedefNameDecl>(Found)) {
        if (const TagType *Tag = Typedef->getUnderlyingType()->getAs<TagType>())
          Found = Tag->getDecl();
      }
      
      if (EnumDecl *FoundEnum = dyn_cast<EnumDecl>(Found)) {
        if (IsStructuralMatch(D, FoundEnum))
          return Importer.Imported(D, FoundEnum);
      }
      
      ConflictingDecls.push_back(FoundDecls[I]);
    }
    
    if (!ConflictingDecls.empty()) {
      Name = Importer.HandleNameConflict(Name, DC, IDNS,
                                         ConflictingDecls.data(), 
                                         ConflictingDecls.size());
    }
  }
  
  // Create the enum declaration.
  EnumDecl *D2 = EnumDecl::Create(Importer.getToContext(), DC,
                                  Importer.Import(D->getLocStart()),
                                  Loc, Name.getAsIdentifierInfo(), nullptr,
                                  D->isScoped(), D->isScopedUsingClassTag(),
                                  D->isFixed());
  // Import the qualifier, if any.
  D2->setQualifierInfo(Importer.Import(D->getQualifierLoc()));
  D2->setAccess(D->getAccess());
  D2->setLexicalDeclContext(LexicalDC);
  Importer.Imported(D, D2);
  LexicalDC->addDeclInternal(D2);

  // Import the integer type.
  QualType ToIntegerType = Importer.Import(D->getIntegerType());
  if (ToIntegerType.isNull())
    return nullptr;
  D2->setIntegerType(ToIntegerType);
  
  // Import the definition
  if (D->isCompleteDefinition() && ImportDefinition(D, D2))
    return nullptr;

  return D2;
}

Decl *ASTNodeImporter::VisitRecordDecl(RecordDecl *D) {
  // If this record has a definition in the translation unit we're coming from,
  // but this particular declaration is not that definition, import the
  // definition and map to that.
  TagDecl *Definition = D->getDefinition();
  if (Definition && Definition != D) {
    Decl *ImportedDef = Importer.Import(Definition);
    if (!ImportedDef)
      return nullptr;

    return Importer.Imported(D, ImportedDef);
  }
  
  // Import the major distinguishing characteristics of this record.
  DeclContext *DC, *LexicalDC;
  DeclarationName Name;
  SourceLocation Loc;
  if (ImportDeclParts(D, DC, LexicalDC, Name, Loc))
    return nullptr;

  // Figure out what structure name we're looking for.
  unsigned IDNS = Decl::IDNS_Tag;
  DeclarationName SearchName = Name;
  if (!SearchName && D->getTypedefNameForAnonDecl()) {
    SearchName = Importer.Import(D->getTypedefNameForAnonDecl()->getDeclName());
    IDNS = Decl::IDNS_Ordinary;
  } else if (Importer.getToContext().getLangOpts().CPlusPlus)
    IDNS |= Decl::IDNS_Ordinary;

  // We may already have a record of the same name; try to find and match it.
  RecordDecl *AdoptDecl = nullptr;
  if (!DC->isFunctionOrMethod()) {
    SmallVector<NamedDecl *, 4> ConflictingDecls;
    SmallVector<NamedDecl *, 2> FoundDecls;
    DC->localUncachedLookup(SearchName, FoundDecls);
    for (unsigned I = 0, N = FoundDecls.size(); I != N; ++I) {
      if (!FoundDecls[I]->isInIdentifierNamespace(IDNS))
        continue;
      
      Decl *Found = FoundDecls[I];
      if (TypedefNameDecl *Typedef = dyn_cast<TypedefNameDecl>(Found)) {
        if (const TagType *Tag = Typedef->getUnderlyingType()->getAs<TagType>())
          Found = Tag->getDecl();
      }
      
      if (RecordDecl *FoundRecord = dyn_cast<RecordDecl>(Found)) {
        if (D->isAnonymousStructOrUnion() && 
            FoundRecord->isAnonymousStructOrUnion()) {
          // If both anonymous structs/unions are in a record context, make sure
          // they occur in the same location in the context records.
          if (Optional<unsigned> Index1
              = findAnonymousStructOrUnionIndex(D)) {
            if (Optional<unsigned> Index2 =
                    findAnonymousStructOrUnionIndex(FoundRecord)) {
              if (*Index1 != *Index2)
                continue;
            }
          }
        }

        if (RecordDecl *FoundDef = FoundRecord->getDefinition()) {
          if ((SearchName && !D->isCompleteDefinition())
              || (D->isCompleteDefinition() &&
                  D->isAnonymousStructOrUnion()
                    == FoundDef->isAnonymousStructOrUnion() &&
                  IsStructuralMatch(D, FoundDef))) {
            // The record types structurally match, or the "from" translation
            // unit only had a forward declaration anyway; call it the same
            // function.
            // FIXME: For C++, we should also merge methods here.
            return Importer.Imported(D, FoundDef);
          }
        } else if (!D->isCompleteDefinition()) {
          // We have a forward declaration of this type, so adopt that forward
          // declaration rather than building a new one.
            
          // If one or both can be completed from external storage then try one
          // last time to complete and compare them before doing this.
            
          if (FoundRecord->hasExternalLexicalStorage() &&
              !FoundRecord->isCompleteDefinition())
            FoundRecord->getASTContext().getExternalSource()->CompleteType(FoundRecord);
          if (D->hasExternalLexicalStorage())
            D->getASTContext().getExternalSource()->CompleteType(D);
            
          if (FoundRecord->isCompleteDefinition() &&
              D->isCompleteDefinition() &&
              !IsStructuralMatch(D, FoundRecord))
            continue;
              
          AdoptDecl = FoundRecord;
          continue;
        } else if (!SearchName) {
          continue;
        }
      }
      
      ConflictingDecls.push_back(FoundDecls[I]);
    }
    
    if (!ConflictingDecls.empty() && SearchName) {
      Name = Importer.HandleNameConflict(Name, DC, IDNS,
                                         ConflictingDecls.data(), 
                                         ConflictingDecls.size());
    }
  }
  
  // Create the record declaration.
  RecordDecl *D2 = AdoptDecl;
  SourceLocation StartLoc = Importer.Import(D->getLocStart());
  if (!D2) {
    if (isa<CXXRecordDecl>(D)) {
      CXXRecordDecl *D2CXX = CXXRecordDecl::Create(Importer.getToContext(), 
                                                   D->getTagKind(),
                                                   DC, StartLoc, Loc,
                                                   Name.getAsIdentifierInfo());
      D2 = D2CXX;
      D2->setAccess(D->getAccess());
    } else {
      D2 = RecordDecl::Create(Importer.getToContext(), D->getTagKind(),
                              DC, StartLoc, Loc, Name.getAsIdentifierInfo());
    }
    
    D2->setQualifierInfo(Importer.Import(D->getQualifierLoc()));
    D2->setLexicalDeclContext(LexicalDC);
    LexicalDC->addDeclInternal(D2);
    if (D->isAnonymousStructOrUnion())
      D2->setAnonymousStructOrUnion(true);
  }
  
  Importer.Imported(D, D2);

  if (D->isCompleteDefinition() && ImportDefinition(D, D2, IDK_Default))
    return nullptr;

  return D2;
}

Decl *ASTNodeImporter::VisitEnumConstantDecl(EnumConstantDecl *D) {
  // Import the major distinguishing characteristics of this enumerator.
  DeclContext *DC, *LexicalDC;
  DeclarationName Name;
  SourceLocation Loc;
  if (ImportDeclParts(D, DC, LexicalDC, Name, Loc))
    return nullptr;

  QualType T = Importer.Import(D->getType());
  if (T.isNull())
    return nullptr;

  // Determine whether there are any other declarations with the same name and 
  // in the same context.
  if (!LexicalDC->isFunctionOrMethod()) {
    SmallVector<NamedDecl *, 4> ConflictingDecls;
    unsigned IDNS = Decl::IDNS_Ordinary;
    SmallVector<NamedDecl *, 2> FoundDecls;
    DC->localUncachedLookup(Name, FoundDecls);
    for (unsigned I = 0, N = FoundDecls.size(); I != N; ++I) {
      if (!FoundDecls[I]->isInIdentifierNamespace(IDNS))
        continue;

      if (EnumConstantDecl *FoundEnumConstant
            = dyn_cast<EnumConstantDecl>(FoundDecls[I])) {
        if (IsStructuralMatch(D, FoundEnumConstant))
          return Importer.Imported(D, FoundEnumConstant);
      }

      ConflictingDecls.push_back(FoundDecls[I]);
    }
    
    if (!ConflictingDecls.empty()) {
      Name = Importer.HandleNameConflict(Name, DC, IDNS,
                                         ConflictingDecls.data(), 
                                         ConflictingDecls.size());
      if (!Name)
        return nullptr;
    }
  }
  
  Expr *Init = Importer.Import(D->getInitExpr());
  if (D->getInitExpr() && !Init)
    return nullptr;

  EnumConstantDecl *ToEnumerator
    = EnumConstantDecl::Create(Importer.getToContext(), cast<EnumDecl>(DC), Loc, 
                               Name.getAsIdentifierInfo(), T, 
                               Init, D->getInitVal());
  ToEnumerator->setAccess(D->getAccess());
  ToEnumerator->setLexicalDeclContext(LexicalDC);
  Importer.Imported(D, ToEnumerator);
  LexicalDC->addDeclInternal(ToEnumerator);
  return ToEnumerator;
}

Decl *ASTNodeImporter::VisitFunctionDecl(FunctionDecl *D) {
  // Import the major distinguishing characteristics of this function.
  DeclContext *DC, *LexicalDC;
  DeclarationName Name;
  SourceLocation Loc;
  if (ImportDeclParts(D, DC, LexicalDC, Name, Loc))
    return nullptr;

  // Try to find a function in our own ("to") context with the same name, same
  // type, and in the same context as the function we're importing.
  if (!LexicalDC->isFunctionOrMethod()) {
    SmallVector<NamedDecl *, 4> ConflictingDecls;
    unsigned IDNS = Decl::IDNS_Ordinary;
    SmallVector<NamedDecl *, 2> FoundDecls;
    DC->localUncachedLookup(Name, FoundDecls);
    for (unsigned I = 0, N = FoundDecls.size(); I != N; ++I) {
      if (!FoundDecls[I]->isInIdentifierNamespace(IDNS))
        continue;
    
      if (FunctionDecl *FoundFunction = dyn_cast<FunctionDecl>(FoundDecls[I])) {
        if (FoundFunction->hasExternalFormalLinkage() &&
            D->hasExternalFormalLinkage()) {
          if (Importer.IsStructurallyEquivalent(D->getType(), 
                                                FoundFunction->getType())) {
            // FIXME: Actually try to merge the body and other attributes.
            return Importer.Imported(D, FoundFunction);
          }
        
          // FIXME: Check for overloading more carefully, e.g., by boosting
          // Sema::IsOverload out to the AST library.
          
          // Function overloading is okay in C++.
          if (Importer.getToContext().getLangOpts().CPlusPlus)
            continue;
          
          // Complain about inconsistent function types.
          Importer.ToDiag(Loc, diag::err_odr_function_type_inconsistent)
            << Name << D->getType() << FoundFunction->getType();
          Importer.ToDiag(FoundFunction->getLocation(), 
                          diag::note_odr_value_here)
            << FoundFunction->getType();
        }
      }
      
      ConflictingDecls.push_back(FoundDecls[I]);
    }
    
    if (!ConflictingDecls.empty()) {
      Name = Importer.HandleNameConflict(Name, DC, IDNS,
                                         ConflictingDecls.data(), 
                                         ConflictingDecls.size());
      if (!Name)
        return nullptr;
    }    
  }

  DeclarationNameInfo NameInfo(Name, Loc);
  // Import additional name location/type info.
  ImportDeclarationNameLoc(D->getNameInfo(), NameInfo);

  QualType FromTy = D->getType();
  bool usedDifferentExceptionSpec = false;

  if (const FunctionProtoType *
        FromFPT = D->getType()->getAs<FunctionProtoType>()) {
    FunctionProtoType::ExtProtoInfo FromEPI = FromFPT->getExtProtoInfo();
    // FunctionProtoType::ExtProtoInfo's ExceptionSpecDecl can point to the
    // FunctionDecl that we are importing the FunctionProtoType for.
    // To avoid an infinite recursion when importing, create the FunctionDecl
    // with a simplified function type and update it afterwards.
    if (FromEPI.ExceptionSpec.SourceDecl ||
        FromEPI.ExceptionSpec.SourceTemplate ||
        FromEPI.ExceptionSpec.NoexceptExpr) {
      FunctionProtoType::ExtProtoInfo DefaultEPI;
      FromTy = Importer.getFromContext().getFunctionType(
          FromFPT->getReturnType(), FromFPT->getParamTypes(), DefaultEPI);
      usedDifferentExceptionSpec = true;
    }
  }

  // Import the type.
  QualType T = Importer.Import(FromTy);
  if (T.isNull())
    return nullptr;

  // Import the function parameters.
  SmallVector<ParmVarDecl *, 8> Parameters;
  for (auto P : D->params()) {
    ParmVarDecl *ToP = cast_or_null<ParmVarDecl>(Importer.Import(P));
    if (!ToP)
      return nullptr;

    Parameters.push_back(ToP);
  }
  
  // Create the imported function.
  TypeSourceInfo *TInfo = Importer.Import(D->getTypeSourceInfo());
  FunctionDecl *ToFunction = nullptr;
  if (CXXConstructorDecl *FromConstructor = dyn_cast<CXXConstructorDecl>(D)) {
    ToFunction = CXXConstructorDecl::Create(Importer.getToContext(),
                                            cast<CXXRecordDecl>(DC),
                                            D->getInnerLocStart(),
                                            NameInfo, T, TInfo, 
                                            FromConstructor->isExplicit(),
                                            D->isInlineSpecified(), 
                                            D->isImplicit(),
                                            D->isConstexpr());
  } else if (isa<CXXDestructorDecl>(D)) {
    ToFunction = CXXDestructorDecl::Create(Importer.getToContext(),
                                           cast<CXXRecordDecl>(DC),
                                           D->getInnerLocStart(),
                                           NameInfo, T, TInfo,
                                           D->isInlineSpecified(),
                                           D->isImplicit());
  } else if (CXXConversionDecl *FromConversion
                                           = dyn_cast<CXXConversionDecl>(D)) {
    ToFunction = CXXConversionDecl::Create(Importer.getToContext(), 
                                           cast<CXXRecordDecl>(DC),
                                           D->getInnerLocStart(),
                                           NameInfo, T, TInfo,
                                           D->isInlineSpecified(),
                                           FromConversion->isExplicit(),
                                           D->isConstexpr(),
                                           Importer.Import(D->getLocEnd()));
  } else if (CXXMethodDecl *Method = dyn_cast<CXXMethodDecl>(D)) {
    ToFunction = CXXMethodDecl::Create(Importer.getToContext(), 
                                       cast<CXXRecordDecl>(DC),
                                       D->getInnerLocStart(),
                                       NameInfo, T, TInfo,
                                       Method->getStorageClass(),
                                       Method->isInlineSpecified(),
                                       D->isConstexpr(),
                                       Importer.Import(D->getLocEnd()));
  } else {
    ToFunction = FunctionDecl::Create(Importer.getToContext(), DC,
                                      D->getInnerLocStart(),
                                      NameInfo, T, TInfo, D->getStorageClass(),
                                      D->isInlineSpecified(),
                                      D->hasWrittenPrototype(),
                                      D->isConstexpr());
  }

  // Import the qualifier, if any.
  ToFunction->setQualifierInfo(Importer.Import(D->getQualifierLoc()));
  ToFunction->setAccess(D->getAccess());
  ToFunction->setLexicalDeclContext(LexicalDC);
  ToFunction->setVirtualAsWritten(D->isVirtualAsWritten());
  ToFunction->setTrivial(D->isTrivial());
  ToFunction->setPure(D->isPure());
  Importer.Imported(D, ToFunction);

  // Set the parameters.
  for (unsigned I = 0, N = Parameters.size(); I != N; ++I) {
    Parameters[I]->setOwningFunction(ToFunction);
    ToFunction->addDeclInternal(Parameters[I]);
  }
  ToFunction->setParams(Parameters);

  if (usedDifferentExceptionSpec) {
    // Update FunctionProtoType::ExtProtoInfo.
    QualType T = Importer.Import(D->getType());
    if (T.isNull())
      return nullptr;
    ToFunction->setType(T);
  }

  // FIXME: Other bits to merge?

  // Add this function to the lexical context.
  LexicalDC->addDeclInternal(ToFunction);

  return ToFunction;
}

Decl *ASTNodeImporter::VisitCXXMethodDecl(CXXMethodDecl *D) {
  return VisitFunctionDecl(D);
}

Decl *ASTNodeImporter::VisitCXXConstructorDecl(CXXConstructorDecl *D) {
  return VisitCXXMethodDecl(D);
}

Decl *ASTNodeImporter::VisitCXXDestructorDecl(CXXDestructorDecl *D) {
  return VisitCXXMethodDecl(D);
}

Decl *ASTNodeImporter::VisitCXXConversionDecl(CXXConversionDecl *D) {
  return VisitCXXMethodDecl(D);
}

static unsigned getFieldIndex(Decl *F) {
  RecordDecl *Owner = dyn_cast<RecordDecl>(F->getDeclContext());
  if (!Owner)
    return 0;

  unsigned Index = 1;
  for (const auto *D : Owner->noload_decls()) {
    if (D == F)
      return Index;

    if (isa<FieldDecl>(*D) || isa<IndirectFieldDecl>(*D))
      ++Index;
  }

  return Index;
}

Decl *ASTNodeImporter::VisitFieldDecl(FieldDecl *D) {
  // Import the major distinguishing characteristics of a variable.
  DeclContext *DC, *LexicalDC;
  DeclarationName Name;
  SourceLocation Loc;
  if (ImportDeclParts(D, DC, LexicalDC, Name, Loc))
    return nullptr;

  // Determine whether we've already imported this field. 
  SmallVector<NamedDecl *, 2> FoundDecls;
  DC->localUncachedLookup(Name, FoundDecls);
  for (unsigned I = 0, N = FoundDecls.size(); I != N; ++I) {
    if (FieldDecl *FoundField = dyn_cast<FieldDecl>(FoundDecls[I])) {
      // For anonymous fields, match up by index.
      if (!Name && getFieldIndex(D) != getFieldIndex(FoundField))
        continue;

      if (Importer.IsStructurallyEquivalent(D->getType(), 
                                            FoundField->getType())) {
        Importer.Imported(D, FoundField);
        return FoundField;
      }
      
      Importer.ToDiag(Loc, diag::err_odr_field_type_inconsistent)
        << Name << D->getType() << FoundField->getType();
      Importer.ToDiag(FoundField->getLocation(), diag::note_odr_value_here)
        << FoundField->getType();
      return nullptr;
    }
  }

  // Import the type.
  QualType T = Importer.Import(D->getType());
  if (T.isNull())
    return nullptr;

  TypeSourceInfo *TInfo = Importer.Import(D->getTypeSourceInfo());
  Expr *BitWidth = Importer.Import(D->getBitWidth());
  if (!BitWidth && D->getBitWidth())
    return nullptr;

  FieldDecl *ToField = FieldDecl::Create(Importer.getToContext(), DC,
                                         Importer.Import(D->getInnerLocStart()),
                                         Loc, Name.getAsIdentifierInfo(),
                                         T, TInfo, BitWidth, D->isMutable(),
                                         D->getInClassInitStyle());
  ToField->setAccess(D->getAccess());
  ToField->setLexicalDeclContext(LexicalDC);
  if (ToField->hasInClassInitializer())
    ToField->setInClassInitializer(D->getInClassInitializer());
  ToField->setImplicit(D->isImplicit());
  Importer.Imported(D, ToField);
  LexicalDC->addDeclInternal(ToField);
  return ToField;
}

Decl *ASTNodeImporter::VisitIndirectFieldDecl(IndirectFieldDecl *D) {
  // Import the major distinguishing characteristics of a variable.
  DeclContext *DC, *LexicalDC;
  DeclarationName Name;
  SourceLocation Loc;
  if (ImportDeclParts(D, DC, LexicalDC, Name, Loc))
    return nullptr;

  // Determine whether we've already imported this field. 
  SmallVector<NamedDecl *, 2> FoundDecls;
  DC->localUncachedLookup(Name, FoundDecls);
  for (unsigned I = 0, N = FoundDecls.size(); I != N; ++I) {
    if (IndirectFieldDecl *FoundField 
                                = dyn_cast<IndirectFieldDecl>(FoundDecls[I])) {
      // For anonymous indirect fields, match up by index.
      if (!Name && getFieldIndex(D) != getFieldIndex(FoundField))
        continue;

      if (Importer.IsStructurallyEquivalent(D->getType(), 
                                            FoundField->getType(),
                                            !Name.isEmpty())) {
        Importer.Imported(D, FoundField);
        return FoundField;
      }

      // If there are more anonymous fields to check, continue.
      if (!Name && I < N-1)
        continue;

      Importer.ToDiag(Loc, diag::err_odr_field_type_inconsistent)
        << Name << D->getType() << FoundField->getType();
      Importer.ToDiag(FoundField->getLocation(), diag::note_odr_value_here)
        << FoundField->getType();
      return nullptr;
    }
  }

  // Import the type.
  QualType T = Importer.Import(D->getType());
  if (T.isNull())
    return nullptr;

  NamedDecl **NamedChain =
    new (Importer.getToContext())NamedDecl*[D->getChainingSize()];

  unsigned i = 0;
  for (auto *PI : D->chain()) {
    Decl *D = Importer.Import(PI);
    if (!D)
      return nullptr;
    NamedChain[i++] = cast<NamedDecl>(D);
  }

  IndirectFieldDecl *ToIndirectField = IndirectFieldDecl::Create(
      Importer.getToContext(), DC, Loc, Name.getAsIdentifierInfo(), T,
      NamedChain, D->getChainingSize());

  for (const auto *Attr : D->attrs())
    ToIndirectField->addAttr(Attr->clone(Importer.getToContext()));

  ToIndirectField->setAccess(D->getAccess());
  ToIndirectField->setLexicalDeclContext(LexicalDC);
  Importer.Imported(D, ToIndirectField);
  LexicalDC->addDeclInternal(ToIndirectField);
  return ToIndirectField;
}

Decl *ASTNodeImporter::VisitObjCIvarDecl(ObjCIvarDecl *D) {
  // Import the major distinguishing characteristics of an ivar.
  DeclContext *DC, *LexicalDC;
  DeclarationName Name;
  SourceLocation Loc;
  if (ImportDeclParts(D, DC, LexicalDC, Name, Loc))
    return nullptr;

  // Determine whether we've already imported this ivar 
  SmallVector<NamedDecl *, 2> FoundDecls;
  DC->localUncachedLookup(Name, FoundDecls);
  for (unsigned I = 0, N = FoundDecls.size(); I != N; ++I) {
    if (ObjCIvarDecl *FoundIvar = dyn_cast<ObjCIvarDecl>(FoundDecls[I])) {
      if (Importer.IsStructurallyEquivalent(D->getType(), 
                                            FoundIvar->getType())) {
        Importer.Imported(D, FoundIvar);
        return FoundIvar;
      }

      Importer.ToDiag(Loc, diag::err_odr_ivar_type_inconsistent)
        << Name << D->getType() << FoundIvar->getType();
      Importer.ToDiag(FoundIvar->getLocation(), diag::note_odr_value_here)
        << FoundIvar->getType();
      return nullptr;
    }
  }

  // Import the type.
  QualType T = Importer.Import(D->getType());
  if (T.isNull())
    return nullptr;

  TypeSourceInfo *TInfo = Importer.Import(D->getTypeSourceInfo());
  Expr *BitWidth = Importer.Import(D->getBitWidth());
  if (!BitWidth && D->getBitWidth())
    return nullptr;

  ObjCIvarDecl *ToIvar = ObjCIvarDecl::Create(Importer.getToContext(),
                                              cast<ObjCContainerDecl>(DC),
                                       Importer.Import(D->getInnerLocStart()),
                                              Loc, Name.getAsIdentifierInfo(),
                                              T, TInfo, D->getAccessControl(),
                                              BitWidth, D->getSynthesize());
  ToIvar->setLexicalDeclContext(LexicalDC);
  Importer.Imported(D, ToIvar);
  LexicalDC->addDeclInternal(ToIvar);
  return ToIvar;
  
}

Decl *ASTNodeImporter::VisitVarDecl(VarDecl *D) {
  // Import the major distinguishing characteristics of a variable.
  DeclContext *DC, *LexicalDC;
  DeclarationName Name;
  SourceLocation Loc;
  if (ImportDeclParts(D, DC, LexicalDC, Name, Loc))
    return nullptr;

  // Try to find a variable in our own ("to") context with the same name and
  // in the same context as the variable we're importing.
  if (D->isFileVarDecl()) {
    VarDecl *MergeWithVar = nullptr;
    SmallVector<NamedDecl *, 4> ConflictingDecls;
    unsigned IDNS = Decl::IDNS_Ordinary;
    SmallVector<NamedDecl *, 2> FoundDecls;
    DC->localUncachedLookup(Name, FoundDecls);
    for (unsigned I = 0, N = FoundDecls.size(); I != N; ++I) {
      if (!FoundDecls[I]->isInIdentifierNamespace(IDNS))
        continue;
      
      if (VarDecl *FoundVar = dyn_cast<VarDecl>(FoundDecls[I])) {
        // We have found a variable that we may need to merge with. Check it.
        if (FoundVar->hasExternalFormalLinkage() &&
            D->hasExternalFormalLinkage()) {
          if (Importer.IsStructurallyEquivalent(D->getType(), 
                                                FoundVar->getType())) {
            MergeWithVar = FoundVar;
            break;
          }

          const ArrayType *FoundArray
            = Importer.getToContext().getAsArrayType(FoundVar->getType());
          const ArrayType *TArray
            = Importer.getToContext().getAsArrayType(D->getType());
          if (FoundArray && TArray) {
            if (isa<IncompleteArrayType>(FoundArray) &&
                isa<ConstantArrayType>(TArray)) {
              // Import the type.
              QualType T = Importer.Import(D->getType());
              if (T.isNull())
                return nullptr;

              FoundVar->setType(T);
              MergeWithVar = FoundVar;
              break;
            } else if (isa<IncompleteArrayType>(TArray) &&
                       isa<ConstantArrayType>(FoundArray)) {
              MergeWithVar = FoundVar;
              break;
            }
          }

          Importer.ToDiag(Loc, diag::err_odr_variable_type_inconsistent)
            << Name << D->getType() << FoundVar->getType();
          Importer.ToDiag(FoundVar->getLocation(), diag::note_odr_value_here)
            << FoundVar->getType();
        }
      }
      
      ConflictingDecls.push_back(FoundDecls[I]);
    }

    if (MergeWithVar) {
      // An equivalent variable with external linkage has been found. Link 
      // the two declarations, then merge them.
      Importer.Imported(D, MergeWithVar);
      
      if (VarDecl *DDef = D->getDefinition()) {
        if (VarDecl *ExistingDef = MergeWithVar->getDefinition()) {
          Importer.ToDiag(ExistingDef->getLocation(), 
                          diag::err_odr_variable_multiple_def)
            << Name;
          Importer.FromDiag(DDef->getLocation(), diag::note_odr_defined_here);
        } else {
          Expr *Init = Importer.Import(DDef->getInit());
          MergeWithVar->setInit(Init);
          if (DDef->isInitKnownICE()) {
            EvaluatedStmt *Eval = MergeWithVar->ensureEvaluatedStmt();
            Eval->CheckedICE = true;
            Eval->IsICE = DDef->isInitICE();
          }
        }
      }
      
      return MergeWithVar;
    }
    
    if (!ConflictingDecls.empty()) {
      Name = Importer.HandleNameConflict(Name, DC, IDNS,
                                         ConflictingDecls.data(), 
                                         ConflictingDecls.size());
      if (!Name)
        return nullptr;
    }
  }
    
  // Import the type.
  QualType T = Importer.Import(D->getType());
  if (T.isNull())
    return nullptr;

  // Create the imported variable.
  TypeSourceInfo *TInfo = Importer.Import(D->getTypeSourceInfo());
  VarDecl *ToVar = VarDecl::Create(Importer.getToContext(), DC,
                                   Importer.Import(D->getInnerLocStart()),
                                   Loc, Name.getAsIdentifierInfo(),
                                   T, TInfo,
                                   D->getStorageClass());
  ToVar->setQualifierInfo(Importer.Import(D->getQualifierLoc()));
  ToVar->setAccess(D->getAccess());
  ToVar->setLexicalDeclContext(LexicalDC);
  Importer.Imported(D, ToVar);
  LexicalDC->addDeclInternal(ToVar);

  // Merge the initializer.
  if (ImportDefinition(D, ToVar))
    return nullptr;

  return ToVar;
}

Decl *ASTNodeImporter::VisitImplicitParamDecl(ImplicitParamDecl *D) {
  // Parameters are created in the translation unit's context, then moved
  // into the function declaration's context afterward.
  DeclContext *DC = Importer.getToContext().getTranslationUnitDecl();
  
  // Import the name of this declaration.
  DeclarationName Name = Importer.Import(D->getDeclName());
  if (D->getDeclName() && !Name)
    return nullptr;

  // Import the location of this declaration.
  SourceLocation Loc = Importer.Import(D->getLocation());
  
  // Import the parameter's type.
  QualType T = Importer.Import(D->getType());
  if (T.isNull())
    return nullptr;

  // Create the imported parameter.
  ImplicitParamDecl *ToParm
    = ImplicitParamDecl::Create(Importer.getToContext(), DC,
                                Loc, Name.getAsIdentifierInfo(),
                                T);
  return Importer.Imported(D, ToParm);
}

Decl *ASTNodeImporter::VisitParmVarDecl(ParmVarDecl *D) {
  // Parameters are created in the translation unit's context, then moved
  // into the function declaration's context afterward.
  DeclContext *DC = Importer.getToContext().getTranslationUnitDecl();
  
  // Import the name of this declaration.
  DeclarationName Name = Importer.Import(D->getDeclName());
  if (D->getDeclName() && !Name)
    return nullptr;

  // Import the location of this declaration.
  SourceLocation Loc = Importer.Import(D->getLocation());
  
  // Import the parameter's type.
  QualType T = Importer.Import(D->getType());
  if (T.isNull())
    return nullptr;

  // Create the imported parameter.
  TypeSourceInfo *TInfo = Importer.Import(D->getTypeSourceInfo());
  ParmVarDecl *ToParm = ParmVarDecl::Create(Importer.getToContext(), DC,
                                     Importer.Import(D->getInnerLocStart()),
                                            Loc, Name.getAsIdentifierInfo(),
                                            T, TInfo, D->getStorageClass(),
                                            /*FIXME: Default argument*/nullptr);
  ToParm->setHasInheritedDefaultArg(D->hasInheritedDefaultArg());
  return Importer.Imported(D, ToParm);
}

Decl *ASTNodeImporter::VisitObjCMethodDecl(ObjCMethodDecl *D) {
  // Import the major distinguishing characteristics of a method.
  DeclContext *DC, *LexicalDC;
  DeclarationName Name;
  SourceLocation Loc;
  if (ImportDeclParts(D, DC, LexicalDC, Name, Loc))
    return nullptr;

  SmallVector<NamedDecl *, 2> FoundDecls;
  DC->localUncachedLookup(Name, FoundDecls);
  for (unsigned I = 0, N = FoundDecls.size(); I != N; ++I) {
    if (ObjCMethodDecl *FoundMethod = dyn_cast<ObjCMethodDecl>(FoundDecls[I])) {
      if (FoundMethod->isInstanceMethod() != D->isInstanceMethod())
        continue;

      // Check return types.
      if (!Importer.IsStructurallyEquivalent(D->getReturnType(),
                                             FoundMethod->getReturnType())) {
        Importer.ToDiag(Loc, diag::err_odr_objc_method_result_type_inconsistent)
            << D->isInstanceMethod() << Name << D->getReturnType()
            << FoundMethod->getReturnType();
        Importer.ToDiag(FoundMethod->getLocation(), 
                        diag::note_odr_objc_method_here)
          << D->isInstanceMethod() << Name;
        return nullptr;
      }

      // Check the number of parameters.
      if (D->param_size() != FoundMethod->param_size()) {
        Importer.ToDiag(Loc, diag::err_odr_objc_method_num_params_inconsistent)
          << D->isInstanceMethod() << Name
          << D->param_size() << FoundMethod->param_size();
        Importer.ToDiag(FoundMethod->getLocation(), 
                        diag::note_odr_objc_method_here)
          << D->isInstanceMethod() << Name;
        return nullptr;
      }

      // Check parameter types.
      for (ObjCMethodDecl::param_iterator P = D->param_begin(), 
             PEnd = D->param_end(), FoundP = FoundMethod->param_begin();
           P != PEnd; ++P, ++FoundP) {
        if (!Importer.IsStructurallyEquivalent((*P)->getType(), 
                                               (*FoundP)->getType())) {
          Importer.FromDiag((*P)->getLocation(), 
                            diag::err_odr_objc_method_param_type_inconsistent)
            << D->isInstanceMethod() << Name
            << (*P)->getType() << (*FoundP)->getType();
          Importer.ToDiag((*FoundP)->getLocation(), diag::note_odr_value_here)
            << (*FoundP)->getType();
          return nullptr;
        }
      }

      // Check variadic/non-variadic.
      // Check the number of parameters.
      if (D->isVariadic() != FoundMethod->isVariadic()) {
        Importer.ToDiag(Loc, diag::err_odr_objc_method_variadic_inconsistent)
          << D->isInstanceMethod() << Name;
        Importer.ToDiag(FoundMethod->getLocation(), 
                        diag::note_odr_objc_method_here)
          << D->isInstanceMethod() << Name;
        return nullptr;
      }

      // FIXME: Any other bits we need to merge?
      return Importer.Imported(D, FoundMethod);
    }
  }

  // Import the result type.
  QualType ResultTy = Importer.Import(D->getReturnType());
  if (ResultTy.isNull())
    return nullptr;

  TypeSourceInfo *ReturnTInfo = Importer.Import(D->getReturnTypeSourceInfo());

  ObjCMethodDecl *ToMethod = ObjCMethodDecl::Create(
      Importer.getToContext(), Loc, Importer.Import(D->getLocEnd()),
      Name.getObjCSelector(), ResultTy, ReturnTInfo, DC, D->isInstanceMethod(),
      D->isVariadic(), D->isPropertyAccessor(), D->isImplicit(), D->isDefined(),
      D->getImplementationControl(), D->hasRelatedResultType());

  // FIXME: When we decide to merge method definitions, we'll need to
  // deal with implicit parameters.

  // Import the parameters
  SmallVector<ParmVarDecl *, 5> ToParams;
  for (auto *FromP : D->params()) {
    ParmVarDecl *ToP = cast_or_null<ParmVarDecl>(Importer.Import(FromP));
    if (!ToP)
      return nullptr;

    ToParams.push_back(ToP);
  }
  
  // Set the parameters.
  for (unsigned I = 0, N = ToParams.size(); I != N; ++I) {
    ToParams[I]->setOwningFunction(ToMethod);
    ToMethod->addDeclInternal(ToParams[I]);
  }
  SmallVector<SourceLocation, 12> SelLocs;
  D->getSelectorLocs(SelLocs);
  ToMethod->setMethodParams(Importer.getToContext(), ToParams, SelLocs); 

  ToMethod->setLexicalDeclContext(LexicalDC);
  Importer.Imported(D, ToMethod);
  LexicalDC->addDeclInternal(ToMethod);
  return ToMethod;
}

Decl *ASTNodeImporter::VisitObjCCategoryDecl(ObjCCategoryDecl *D) {
  // Import the major distinguishing characteristics of a category.
  DeclContext *DC, *LexicalDC;
  DeclarationName Name;
  SourceLocation Loc;
  if (ImportDeclParts(D, DC, LexicalDC, Name, Loc))
    return nullptr;

  ObjCInterfaceDecl *ToInterface
    = cast_or_null<ObjCInterfaceDecl>(Importer.Import(D->getClassInterface()));
  if (!ToInterface)
    return nullptr;

  // Determine if we've already encountered this category.
  ObjCCategoryDecl *MergeWithCategory
    = ToInterface->FindCategoryDeclaration(Name.getAsIdentifierInfo());
  ObjCCategoryDecl *ToCategory = MergeWithCategory;
  if (!ToCategory) {
    ToCategory = ObjCCategoryDecl::Create(Importer.getToContext(), DC,
                                          Importer.Import(D->getAtStartLoc()),
                                          Loc, 
                                       Importer.Import(D->getCategoryNameLoc()), 
                                          Name.getAsIdentifierInfo(),
                                          ToInterface,
                                       Importer.Import(D->getIvarLBraceLoc()),
                                       Importer.Import(D->getIvarRBraceLoc()));
    ToCategory->setLexicalDeclContext(LexicalDC);
    LexicalDC->addDeclInternal(ToCategory);
    Importer.Imported(D, ToCategory);
    
    // Import protocols
    SmallVector<ObjCProtocolDecl *, 4> Protocols;
    SmallVector<SourceLocation, 4> ProtocolLocs;
    ObjCCategoryDecl::protocol_loc_iterator FromProtoLoc
      = D->protocol_loc_begin();
    for (ObjCCategoryDecl::protocol_iterator FromProto = D->protocol_begin(),
                                          FromProtoEnd = D->protocol_end();
         FromProto != FromProtoEnd;
         ++FromProto, ++FromProtoLoc) {
      ObjCProtocolDecl *ToProto
        = cast_or_null<ObjCProtocolDecl>(Importer.Import(*FromProto));
      if (!ToProto)
        return nullptr;
      Protocols.push_back(ToProto);
      ProtocolLocs.push_back(Importer.Import(*FromProtoLoc));
    }
    
    // FIXME: If we're merging, make sure that the protocol list is the same.
    ToCategory->setProtocolList(Protocols.data(), Protocols.size(),
                                ProtocolLocs.data(), Importer.getToContext());
    
  } else {
    Importer.Imported(D, ToCategory);
  }
  
  // Import all of the members of this category.
  ImportDeclContext(D);
 
  // If we have an implementation, import it as well.
  if (D->getImplementation()) {
    ObjCCategoryImplDecl *Impl
      = cast_or_null<ObjCCategoryImplDecl>(
                                       Importer.Import(D->getImplementation()));
    if (!Impl)
      return nullptr;

    ToCategory->setImplementation(Impl);
  }
  
  return ToCategory;
}

bool ASTNodeImporter::ImportDefinition(ObjCProtocolDecl *From, 
                                       ObjCProtocolDecl *To,
                                       ImportDefinitionKind Kind) {
  if (To->getDefinition()) {
    if (shouldForceImportDeclContext(Kind))
      ImportDeclContext(From);
    return false;
  }

  // Start the protocol definition
  To->startDefinition();
  
  // Import protocols
  SmallVector<ObjCProtocolDecl *, 4> Protocols;
  SmallVector<SourceLocation, 4> ProtocolLocs;
  ObjCProtocolDecl::protocol_loc_iterator 
  FromProtoLoc = From->protocol_loc_begin();
  for (ObjCProtocolDecl::protocol_iterator FromProto = From->protocol_begin(),
                                        FromProtoEnd = From->protocol_end();
       FromProto != FromProtoEnd;
       ++FromProto, ++FromProtoLoc) {
    ObjCProtocolDecl *ToProto
      = cast_or_null<ObjCProtocolDecl>(Importer.Import(*FromProto));
    if (!ToProto)
      return true;
    Protocols.push_back(ToProto);
    ProtocolLocs.push_back(Importer.Import(*FromProtoLoc));
  }
  
  // FIXME: If we're merging, make sure that the protocol list is the same.
  To->setProtocolList(Protocols.data(), Protocols.size(),
                      ProtocolLocs.data(), Importer.getToContext());

  if (shouldForceImportDeclContext(Kind)) {
    // Import all of the members of this protocol.
    ImportDeclContext(From, /*ForceImport=*/true);
  }
  return false;
}

Decl *ASTNodeImporter::VisitObjCProtocolDecl(ObjCProtocolDecl *D) {
  // If this protocol has a definition in the translation unit we're coming 
  // from, but this particular declaration is not that definition, import the
  // definition and map to that.
  ObjCProtocolDecl *Definition = D->getDefinition();
  if (Definition && Definition != D) {
    Decl *ImportedDef = Importer.Import(Definition);
    if (!ImportedDef)
      return nullptr;

    return Importer.Imported(D, ImportedDef);
  }

  // Import the major distinguishing characteristics of a protocol.
  DeclContext *DC, *LexicalDC;
  DeclarationName Name;
  SourceLocation Loc;
  if (ImportDeclParts(D, DC, LexicalDC, Name, Loc))
    return nullptr;

  ObjCProtocolDecl *MergeWithProtocol = nullptr;
  SmallVector<NamedDecl *, 2> FoundDecls;
  DC->localUncachedLookup(Name, FoundDecls);
  for (unsigned I = 0, N = FoundDecls.size(); I != N; ++I) {
    if (!FoundDecls[I]->isInIdentifierNamespace(Decl::IDNS_ObjCProtocol))
      continue;
    
    if ((MergeWithProtocol = dyn_cast<ObjCProtocolDecl>(FoundDecls[I])))
      break;
  }
  
  ObjCProtocolDecl *ToProto = MergeWithProtocol;
  if (!ToProto) {
    ToProto = ObjCProtocolDecl::Create(Importer.getToContext(), DC,
                                       Name.getAsIdentifierInfo(), Loc,
                                       Importer.Import(D->getAtStartLoc()),
                                       /*PrevDecl=*/nullptr);
    ToProto->setLexicalDeclContext(LexicalDC);
    LexicalDC->addDeclInternal(ToProto);
  }
    
  Importer.Imported(D, ToProto);

  if (D->isThisDeclarationADefinition() && ImportDefinition(D, ToProto))
    return nullptr;

  return ToProto;
}

bool ASTNodeImporter::ImportDefinition(ObjCInterfaceDecl *From, 
                                       ObjCInterfaceDecl *To,
                                       ImportDefinitionKind Kind) {
  if (To->getDefinition()) {
    // Check consistency of superclass.
    ObjCInterfaceDecl *FromSuper = From->getSuperClass();
    if (FromSuper) {
      FromSuper = cast_or_null<ObjCInterfaceDecl>(Importer.Import(FromSuper));
      if (!FromSuper)
        return true;
    }
    
    ObjCInterfaceDecl *ToSuper = To->getSuperClass();    
    if ((bool)FromSuper != (bool)ToSuper ||
        (FromSuper && !declaresSameEntity(FromSuper, ToSuper))) {
      Importer.ToDiag(To->getLocation(), 
                      diag::err_odr_objc_superclass_inconsistent)
        << To->getDeclName();
      if (ToSuper)
        Importer.ToDiag(To->getSuperClassLoc(), diag::note_odr_objc_superclass)
          << To->getSuperClass()->getDeclName();
      else
        Importer.ToDiag(To->getLocation(), 
                        diag::note_odr_objc_missing_superclass);
      if (From->getSuperClass())
        Importer.FromDiag(From->getSuperClassLoc(), 
                          diag::note_odr_objc_superclass)
        << From->getSuperClass()->getDeclName();
      else
        Importer.FromDiag(From->getLocation(), 
                          diag::note_odr_objc_missing_superclass);        
    }
    
    if (shouldForceImportDeclContext(Kind))
      ImportDeclContext(From);
    return false;
  }
  
  // Start the definition.
  To->startDefinition();
  
  // If this class has a superclass, import it.
  if (From->getSuperClass()) {
    ObjCInterfaceDecl *Super = cast_or_null<ObjCInterfaceDecl>(
                                 Importer.Import(From->getSuperClass()));
    if (!Super)
      return true;
    
    To->setSuperClass(Super);
    To->setSuperClassLoc(Importer.Import(From->getSuperClassLoc()));
  }
  
  // Import protocols
  SmallVector<ObjCProtocolDecl *, 4> Protocols;
  SmallVector<SourceLocation, 4> ProtocolLocs;
  ObjCInterfaceDecl::protocol_loc_iterator 
  FromProtoLoc = From->protocol_loc_begin();
  
  for (ObjCInterfaceDecl::protocol_iterator FromProto = From->protocol_begin(),
                                         FromProtoEnd = From->protocol_end();
       FromProto != FromProtoEnd;
       ++FromProto, ++FromProtoLoc) {
    ObjCProtocolDecl *ToProto
      = cast_or_null<ObjCProtocolDecl>(Importer.Import(*FromProto));
    if (!ToProto)
      return true;
    Protocols.push_back(ToProto);
    ProtocolLocs.push_back(Importer.Import(*FromProtoLoc));
  }
  
  // FIXME: If we're merging, make sure that the protocol list is the same.
  To->setProtocolList(Protocols.data(), Protocols.size(),
                      ProtocolLocs.data(), Importer.getToContext());
  
  // Import categories. When the categories themselves are imported, they'll
  // hook themselves into this interface.
  for (auto *Cat : From->known_categories())
    Importer.Import(Cat);
  
  // If we have an @implementation, import it as well.
  if (From->getImplementation()) {
    ObjCImplementationDecl *Impl = cast_or_null<ObjCImplementationDecl>(
                                     Importer.Import(From->getImplementation()));
    if (!Impl)
      return true;
    
    To->setImplementation(Impl);
  }

  if (shouldForceImportDeclContext(Kind)) {
    // Import all of the members of this class.
    ImportDeclContext(From, /*ForceImport=*/true);
  }
  return false;
}

Decl *ASTNodeImporter::VisitObjCInterfaceDecl(ObjCInterfaceDecl *D) {
  // If this class has a definition in the translation unit we're coming from,
  // but this particular declaration is not that definition, import the
  // definition and map to that.
  ObjCInterfaceDecl *Definition = D->getDefinition();
  if (Definition && Definition != D) {
    Decl *ImportedDef = Importer.Import(Definition);
    if (!ImportedDef)
      return nullptr;

    return Importer.Imported(D, ImportedDef);
  }

  // Import the major distinguishing characteristics of an @interface.
  DeclContext *DC, *LexicalDC;
  DeclarationName Name;
  SourceLocation Loc;
  if (ImportDeclParts(D, DC, LexicalDC, Name, Loc))
    return nullptr;

  // Look for an existing interface with the same name.
  ObjCInterfaceDecl *MergeWithIface = nullptr;
  SmallVector<NamedDecl *, 2> FoundDecls;
  DC->localUncachedLookup(Name, FoundDecls);
  for (unsigned I = 0, N = FoundDecls.size(); I != N; ++I) {
    if (!FoundDecls[I]->isInIdentifierNamespace(Decl::IDNS_Ordinary))
      continue;
    
    if ((MergeWithIface = dyn_cast<ObjCInterfaceDecl>(FoundDecls[I])))
      break;
  }
  
  // Create an interface declaration, if one does not already exist.
  ObjCInterfaceDecl *ToIface = MergeWithIface;
  if (!ToIface) {
    ToIface = ObjCInterfaceDecl::Create(Importer.getToContext(), DC,
                                        Importer.Import(D->getAtStartLoc()),
                                        Name.getAsIdentifierInfo(), 
                                        /*PrevDecl=*/nullptr, Loc,
                                        D->isImplicitInterfaceDecl());
    ToIface->setLexicalDeclContext(LexicalDC);
    LexicalDC->addDeclInternal(ToIface);
  }
  Importer.Imported(D, ToIface);
  
  if (D->isThisDeclarationADefinition() && ImportDefinition(D, ToIface))
    return nullptr;

  return ToIface;
}

Decl *ASTNodeImporter::VisitObjCCategoryImplDecl(ObjCCategoryImplDecl *D) {
  ObjCCategoryDecl *Category = cast_or_null<ObjCCategoryDecl>(
                                        Importer.Import(D->getCategoryDecl()));
  if (!Category)
    return nullptr;

  ObjCCategoryImplDecl *ToImpl = Category->getImplementation();
  if (!ToImpl) {
    DeclContext *DC = Importer.ImportContext(D->getDeclContext());
    if (!DC)
      return nullptr;

    SourceLocation CategoryNameLoc = Importer.Import(D->getCategoryNameLoc());
    ToImpl = ObjCCategoryImplDecl::Create(Importer.getToContext(), DC,
                                          Importer.Import(D->getIdentifier()),
                                          Category->getClassInterface(),
                                          Importer.Import(D->getLocation()),
                                          Importer.Import(D->getAtStartLoc()),
                                          CategoryNameLoc);
    
    DeclContext *LexicalDC = DC;
    if (D->getDeclContext() != D->getLexicalDeclContext()) {
      LexicalDC = Importer.ImportContext(D->getLexicalDeclContext());
      if (!LexicalDC)
        return nullptr;

      ToImpl->setLexicalDeclContext(LexicalDC);
    }
    
    LexicalDC->addDeclInternal(ToImpl);
    Category->setImplementation(ToImpl);
  }
  
  Importer.Imported(D, ToImpl);
  ImportDeclContext(D);
  return ToImpl;
}

Decl *ASTNodeImporter::VisitObjCImplementationDecl(ObjCImplementationDecl *D) {
  // Find the corresponding interface.
  ObjCInterfaceDecl *Iface = cast_or_null<ObjCInterfaceDecl>(
                                       Importer.Import(D->getClassInterface()));
  if (!Iface)
    return nullptr;

  // Import the superclass, if any.
  ObjCInterfaceDecl *Super = nullptr;
  if (D->getSuperClass()) {
    Super = cast_or_null<ObjCInterfaceDecl>(
                                          Importer.Import(D->getSuperClass()));
    if (!Super)
      return nullptr;
  }

  ObjCImplementationDecl *Impl = Iface->getImplementation();
  if (!Impl) {
    // We haven't imported an implementation yet. Create a new @implementation
    // now.
    Impl = ObjCImplementationDecl::Create(Importer.getToContext(),
                                  Importer.ImportContext(D->getDeclContext()),
                                          Iface, Super,
                                          Importer.Import(D->getLocation()),
                                          Importer.Import(D->getAtStartLoc()),
                                          Importer.Import(D->getSuperClassLoc()),
                                          Importer.Import(D->getIvarLBraceLoc()),
                                          Importer.Import(D->getIvarRBraceLoc()));
    
    if (D->getDeclContext() != D->getLexicalDeclContext()) {
      DeclContext *LexicalDC
        = Importer.ImportContext(D->getLexicalDeclContext());
      if (!LexicalDC)
        return nullptr;
      Impl->setLexicalDeclContext(LexicalDC);
    }
    
    // Associate the implementation with the class it implements.
    Iface->setImplementation(Impl);
    Importer.Imported(D, Iface->getImplementation());
  } else {
    Importer.Imported(D, Iface->getImplementation());

    // Verify that the existing @implementation has the same superclass.
    if ((Super && !Impl->getSuperClass()) ||
        (!Super && Impl->getSuperClass()) ||
        (Super && Impl->getSuperClass() &&
         !declaresSameEntity(Super->getCanonicalDecl(),
                             Impl->getSuperClass()))) {
      Importer.ToDiag(Impl->getLocation(),
                      diag::err_odr_objc_superclass_inconsistent)
        << Iface->getDeclName();
      // FIXME: It would be nice to have the location of the superclass
      // below.
      if (Impl->getSuperClass())
        Importer.ToDiag(Impl->getLocation(),
                        diag::note_odr_objc_superclass)
        << Impl->getSuperClass()->getDeclName();
      else
        Importer.ToDiag(Impl->getLocation(),
                        diag::note_odr_objc_missing_superclass);
      if (D->getSuperClass())
        Importer.FromDiag(D->getLocation(),
                          diag::note_odr_objc_superclass)
        << D->getSuperClass()->getDeclName();
      else
        Importer.FromDiag(D->getLocation(),
                          diag::note_odr_objc_missing_superclass);
      return nullptr;
    }
  }
    
  // Import all of the members of this @implementation.
  ImportDeclContext(D);

  return Impl;
}

Decl *ASTNodeImporter::VisitObjCPropertyDecl(ObjCPropertyDecl *D) {
  // Import the major distinguishing characteristics of an @property.
  DeclContext *DC, *LexicalDC;
  DeclarationName Name;
  SourceLocation Loc;
  if (ImportDeclParts(D, DC, LexicalDC, Name, Loc))
    return nullptr;

  // Check whether we have already imported this property.
  SmallVector<NamedDecl *, 2> FoundDecls;
  DC->localUncachedLookup(Name, FoundDecls);
  for (unsigned I = 0, N = FoundDecls.size(); I != N; ++I) {
    if (ObjCPropertyDecl *FoundProp
                                = dyn_cast<ObjCPropertyDecl>(FoundDecls[I])) {
      // Check property types.
      if (!Importer.IsStructurallyEquivalent(D->getType(), 
                                             FoundProp->getType())) {
        Importer.ToDiag(Loc, diag::err_odr_objc_property_type_inconsistent)
          << Name << D->getType() << FoundProp->getType();
        Importer.ToDiag(FoundProp->getLocation(), diag::note_odr_value_here)
          << FoundProp->getType();
        return nullptr;
      }

      // FIXME: Check property attributes, getters, setters, etc.?

      // Consider these properties to be equivalent.
      Importer.Imported(D, FoundProp);
      return FoundProp;
    }
  }

  // Import the type.
  TypeSourceInfo *T = Importer.Import(D->getTypeSourceInfo());
  if (!T)
    return nullptr;

  // Create the new property.
  ObjCPropertyDecl *ToProperty
    = ObjCPropertyDecl::Create(Importer.getToContext(), DC, Loc,
                               Name.getAsIdentifierInfo(), 
                               Importer.Import(D->getAtLoc()),
                               Importer.Import(D->getLParenLoc()),
                               T,
                               D->getPropertyImplementation());
  Importer.Imported(D, ToProperty);
  ToProperty->setLexicalDeclContext(LexicalDC);
  LexicalDC->addDeclInternal(ToProperty);

  ToProperty->setPropertyAttributes(D->getPropertyAttributes());
  ToProperty->setPropertyAttributesAsWritten(
                                      D->getPropertyAttributesAsWritten());
  ToProperty->setGetterName(Importer.Import(D->getGetterName()));
  ToProperty->setSetterName(Importer.Import(D->getSetterName()));
  ToProperty->setGetterMethodDecl(
     cast_or_null<ObjCMethodDecl>(Importer.Import(D->getGetterMethodDecl())));
  ToProperty->setSetterMethodDecl(
     cast_or_null<ObjCMethodDecl>(Importer.Import(D->getSetterMethodDecl())));
  ToProperty->setPropertyIvarDecl(
       cast_or_null<ObjCIvarDecl>(Importer.Import(D->getPropertyIvarDecl())));
  return ToProperty;
}

Decl *ASTNodeImporter::VisitObjCPropertyImplDecl(ObjCPropertyImplDecl *D) {
  ObjCPropertyDecl *Property = cast_or_null<ObjCPropertyDecl>(
                                        Importer.Import(D->getPropertyDecl()));
  if (!Property)
    return nullptr;

  DeclContext *DC = Importer.ImportContext(D->getDeclContext());
  if (!DC)
    return nullptr;

  // Import the lexical declaration context.
  DeclContext *LexicalDC = DC;
  if (D->getDeclContext() != D->getLexicalDeclContext()) {
    LexicalDC = Importer.ImportContext(D->getLexicalDeclContext());
    if (!LexicalDC)
      return nullptr;
  }

  ObjCImplDecl *InImpl = dyn_cast<ObjCImplDecl>(LexicalDC);
  if (!InImpl)
    return nullptr;

  // Import the ivar (for an @synthesize).
  ObjCIvarDecl *Ivar = nullptr;
  if (D->getPropertyIvarDecl()) {
    Ivar = cast_or_null<ObjCIvarDecl>(
                                    Importer.Import(D->getPropertyIvarDecl()));
    if (!Ivar)
      return nullptr;
  }

  ObjCPropertyImplDecl *ToImpl
    = InImpl->FindPropertyImplDecl(Property->getIdentifier());
  if (!ToImpl) {    
    ToImpl = ObjCPropertyImplDecl::Create(Importer.getToContext(), DC,
                                          Importer.Import(D->getLocStart()),
                                          Importer.Import(D->getLocation()),
                                          Property,
                                          D->getPropertyImplementation(),
                                          Ivar, 
                                  Importer.Import(D->getPropertyIvarDeclLoc()));
    ToImpl->setLexicalDeclContext(LexicalDC);
    Importer.Imported(D, ToImpl);
    LexicalDC->addDeclInternal(ToImpl);
  } else {
    // Check that we have the same kind of property implementation (@synthesize
    // vs. @dynamic).
    if (D->getPropertyImplementation() != ToImpl->getPropertyImplementation()) {
      Importer.ToDiag(ToImpl->getLocation(), 
                      diag::err_odr_objc_property_impl_kind_inconsistent)
        << Property->getDeclName() 
        << (ToImpl->getPropertyImplementation() 
                                              == ObjCPropertyImplDecl::Dynamic);
      Importer.FromDiag(D->getLocation(),
                        diag::note_odr_objc_property_impl_kind)
        << D->getPropertyDecl()->getDeclName()
        << (D->getPropertyImplementation() == ObjCPropertyImplDecl::Dynamic);
      return nullptr;
    }
    
    // For @synthesize, check that we have the same 
    if (D->getPropertyImplementation() == ObjCPropertyImplDecl::Synthesize &&
        Ivar != ToImpl->getPropertyIvarDecl()) {
      Importer.ToDiag(ToImpl->getPropertyIvarDeclLoc(), 
                      diag::err_odr_objc_synthesize_ivar_inconsistent)
        << Property->getDeclName()
        << ToImpl->getPropertyIvarDecl()->getDeclName()
        << Ivar->getDeclName();
      Importer.FromDiag(D->getPropertyIvarDeclLoc(), 
                        diag::note_odr_objc_synthesize_ivar_here)
        << D->getPropertyIvarDecl()->getDeclName();
      return nullptr;
    }
    
    // Merge the existing implementation with the new implementation.
    Importer.Imported(D, ToImpl);
  }
  
  return ToImpl;
}

Decl *ASTNodeImporter::VisitTemplateTypeParmDecl(TemplateTypeParmDecl *D) {
  // For template arguments, we adopt the translation unit as our declaration
  // context. This context will be fixed when the actual template declaration
  // is created.
  
  // FIXME: Import default argument.
  return TemplateTypeParmDecl::Create(Importer.getToContext(),
                              Importer.getToContext().getTranslationUnitDecl(),
                                      Importer.Import(D->getLocStart()),
                                      Importer.Import(D->getLocation()),
                                      D->getDepth(),
                                      D->getIndex(), 
                                      Importer.Import(D->getIdentifier()),
                                      D->wasDeclaredWithTypename(),
                                      D->isParameterPack());
}

Decl *
ASTNodeImporter::VisitNonTypeTemplateParmDecl(NonTypeTemplateParmDecl *D) {
  // Import the name of this declaration.
  DeclarationName Name = Importer.Import(D->getDeclName());
  if (D->getDeclName() && !Name)
    return nullptr;

  // Import the location of this declaration.
  SourceLocation Loc = Importer.Import(D->getLocation());

  // Import the type of this declaration.
  QualType T = Importer.Import(D->getType());
  if (T.isNull())
    return nullptr;

  // Import type-source information.
  TypeSourceInfo *TInfo = Importer.Import(D->getTypeSourceInfo());
  if (D->getTypeSourceInfo() && !TInfo)
    return nullptr;

  // FIXME: Import default argument.
  
  return NonTypeTemplateParmDecl::Create(Importer.getToContext(),
                               Importer.getToContext().getTranslationUnitDecl(),
                                         Importer.Import(D->getInnerLocStart()),
                                         Loc, D->getDepth(), D->getPosition(),
                                         Name.getAsIdentifierInfo(),
                                         T, D->isParameterPack(), TInfo);
}

Decl *
ASTNodeImporter::VisitTemplateTemplateParmDecl(TemplateTemplateParmDecl *D) {
  // Import the name of this declaration.
  DeclarationName Name = Importer.Import(D->getDeclName());
  if (D->getDeclName() && !Name)
    return nullptr;

  // Import the location of this declaration.
  SourceLocation Loc = Importer.Import(D->getLocation());
  
  // Import template parameters.
  TemplateParameterList *TemplateParams
    = ImportTemplateParameterList(D->getTemplateParameters());
  if (!TemplateParams)
    return nullptr;

  // FIXME: Import default argument.
  
  return TemplateTemplateParmDecl::Create(Importer.getToContext(), 
                              Importer.getToContext().getTranslationUnitDecl(), 
                                          Loc, D->getDepth(), D->getPosition(),
                                          D->isParameterPack(),
                                          Name.getAsIdentifierInfo(), 
                                          TemplateParams);
}

Decl *ASTNodeImporter::VisitClassTemplateDecl(ClassTemplateDecl *D) {
  // If this record has a definition in the translation unit we're coming from,
  // but this particular declaration is not that definition, import the
  // definition and map to that.
  CXXRecordDecl *Definition 
    = cast_or_null<CXXRecordDecl>(D->getTemplatedDecl()->getDefinition());
  if (Definition && Definition != D->getTemplatedDecl()) {
    Decl *ImportedDef
      = Importer.Import(Definition->getDescribedClassTemplate());
    if (!ImportedDef)
      return nullptr;

    return Importer.Imported(D, ImportedDef);
  }
  
  // Import the major distinguishing characteristics of this class template.
  DeclContext *DC, *LexicalDC;
  DeclarationName Name;
  SourceLocation Loc;
  if (ImportDeclParts(D, DC, LexicalDC, Name, Loc))
    return nullptr;

  // We may already have a template of the same name; try to find and match it.
  if (!DC->isFunctionOrMethod()) {
    SmallVector<NamedDecl *, 4> ConflictingDecls;
    SmallVector<NamedDecl *, 2> FoundDecls;
    DC->localUncachedLookup(Name, FoundDecls);
    for (unsigned I = 0, N = FoundDecls.size(); I != N; ++I) {
      if (!FoundDecls[I]->isInIdentifierNamespace(Decl::IDNS_Ordinary))
        continue;
      
      Decl *Found = FoundDecls[I];
      if (ClassTemplateDecl *FoundTemplate 
                                        = dyn_cast<ClassTemplateDecl>(Found)) {
        if (IsStructuralMatch(D, FoundTemplate)) {
          // The class templates structurally match; call it the same template.
          // FIXME: We may be filling in a forward declaration here. Handle
          // this case!
          Importer.Imported(D->getTemplatedDecl(), 
                            FoundTemplate->getTemplatedDecl());
          return Importer.Imported(D, FoundTemplate);
        }         
      }
      
      ConflictingDecls.push_back(FoundDecls[I]);
    }
    
    if (!ConflictingDecls.empty()) {
      Name = Importer.HandleNameConflict(Name, DC, Decl::IDNS_Ordinary,
                                         ConflictingDecls.data(), 
                                         ConflictingDecls.size());
    }
    
    if (!Name)
      return nullptr;
  }

  CXXRecordDecl *DTemplated = D->getTemplatedDecl();
  
  // Create the declaration that is being templated.
  SourceLocation StartLoc = Importer.Import(DTemplated->getLocStart());
  SourceLocation IdLoc = Importer.Import(DTemplated->getLocation());
  CXXRecordDecl *D2Templated = CXXRecordDecl::Create(Importer.getToContext(),
                                                     DTemplated->getTagKind(),
                                                     DC, StartLoc, IdLoc,
                                                   Name.getAsIdentifierInfo());
  D2Templated->setAccess(DTemplated->getAccess());
  D2Templated->setQualifierInfo(Importer.Import(DTemplated->getQualifierLoc()));
  D2Templated->setLexicalDeclContext(LexicalDC);
  
  // Create the class template declaration itself.
  TemplateParameterList *TemplateParams
    = ImportTemplateParameterList(D->getTemplateParameters());
  if (!TemplateParams)
    return nullptr;

  ClassTemplateDecl *D2 = ClassTemplateDecl::Create(Importer.getToContext(), DC, 
                                                    Loc, Name, TemplateParams, 
                                                    D2Templated, 
                                                    /*PrevDecl=*/nullptr);
  D2Templated->setDescribedClassTemplate(D2);    
  
  D2->setAccess(D->getAccess());
  D2->setLexicalDeclContext(LexicalDC);
  LexicalDC->addDeclInternal(D2);
  
  // Note the relationship between the class templates.
  Importer.Imported(D, D2);
  Importer.Imported(DTemplated, D2Templated);

  if (DTemplated->isCompleteDefinition() &&
      !D2Templated->isCompleteDefinition()) {
    // FIXME: Import definition!
  }
  
  return D2;
}

Decl *ASTNodeImporter::VisitClassTemplateSpecializationDecl(
                                          ClassTemplateSpecializationDecl *D) {
  // If this record has a definition in the translation unit we're coming from,
  // but this particular declaration is not that definition, import the
  // definition and map to that.
  TagDecl *Definition = D->getDefinition();
  if (Definition && Definition != D) {
    Decl *ImportedDef = Importer.Import(Definition);
    if (!ImportedDef)
      return nullptr;

    return Importer.Imported(D, ImportedDef);
  }

  ClassTemplateDecl *ClassTemplate
    = cast_or_null<ClassTemplateDecl>(Importer.Import(
                                                 D->getSpecializedTemplate()));
  if (!ClassTemplate)
    return nullptr;

  // Import the context of this declaration.
  DeclContext *DC = ClassTemplate->getDeclContext();
  if (!DC)
    return nullptr;

  DeclContext *LexicalDC = DC;
  if (D->getDeclContext() != D->getLexicalDeclContext()) {
    LexicalDC = Importer.ImportContext(D->getLexicalDeclContext());
    if (!LexicalDC)
      return nullptr;
  }
  
  // Import the location of this declaration.
  SourceLocation StartLoc = Importer.Import(D->getLocStart());
  SourceLocation IdLoc = Importer.Import(D->getLocation());

  // Import template arguments.
  SmallVector<TemplateArgument, 2> TemplateArgs;
  if (ImportTemplateArguments(D->getTemplateArgs().data(), 
                              D->getTemplateArgs().size(),
                              TemplateArgs))
    return nullptr;

  // Try to find an existing specialization with these template arguments.
  void *InsertPos = nullptr;
  ClassTemplateSpecializationDecl *D2
    = ClassTemplate->findSpecialization(TemplateArgs, InsertPos);
  if (D2) {
    // We already have a class template specialization with these template
    // arguments.
    
    // FIXME: Check for specialization vs. instantiation errors.
    
    if (RecordDecl *FoundDef = D2->getDefinition()) {
      if (!D->isCompleteDefinition() || IsStructuralMatch(D, FoundDef)) {
        // The record types structurally match, or the "from" translation
        // unit only had a forward declaration anyway; call it the same
        // function.
        return Importer.Imported(D, FoundDef);
      }
    }
  } else {
    // Create a new specialization.
    D2 = ClassTemplateSpecializationDecl::Create(Importer.getToContext(), 
                                                 D->getTagKind(), DC, 
                                                 StartLoc, IdLoc,
                                                 ClassTemplate,
                                                 TemplateArgs.data(), 
                                                 TemplateArgs.size(), 
                                                 /*PrevDecl=*/nullptr);
    D2->setSpecializationKind(D->getSpecializationKind());

    // Add this specialization to the class template.
    ClassTemplate->AddSpecialization(D2, InsertPos);
    
    // Import the qualifier, if any.
    D2->setQualifierInfo(Importer.Import(D->getQualifierLoc()));
    
    // Add the specialization to this context.
    D2->setLexicalDeclContext(LexicalDC);
    LexicalDC->addDeclInternal(D2);
  }
  Importer.Imported(D, D2);
  
  if (D->isCompleteDefinition() && ImportDefinition(D, D2))
    return nullptr;

  return D2;
}

Decl *ASTNodeImporter::VisitVarTemplateDecl(VarTemplateDecl *D) {
  // If this variable has a definition in the translation unit we're coming
  // from,
  // but this particular declaration is not that definition, import the
  // definition and map to that.
  VarDecl *Definition =
      cast_or_null<VarDecl>(D->getTemplatedDecl()->getDefinition());
  if (Definition && Definition != D->getTemplatedDecl()) {
    Decl *ImportedDef = Importer.Import(Definition->getDescribedVarTemplate());
    if (!ImportedDef)
      return nullptr;

    return Importer.Imported(D, ImportedDef);
  }

  // Import the major distinguishing characteristics of this variable template.
  DeclContext *DC, *LexicalDC;
  DeclarationName Name;
  SourceLocation Loc;
  if (ImportDeclParts(D, DC, LexicalDC, Name, Loc))
    return nullptr;

  // We may already have a template of the same name; try to find and match it.
  assert(!DC->isFunctionOrMethod() &&
         "Variable templates cannot be declared at function scope");
  SmallVector<NamedDecl *, 4> ConflictingDecls;
  SmallVector<NamedDecl *, 2> FoundDecls;
  DC->localUncachedLookup(Name, FoundDecls);
  for (unsigned I = 0, N = FoundDecls.size(); I != N; ++I) {
    if (!FoundDecls[I]->isInIdentifierNamespace(Decl::IDNS_Ordinary))
      continue;

    Decl *Found = FoundDecls[I];
    if (VarTemplateDecl *FoundTemplate = dyn_cast<VarTemplateDecl>(Found)) {
      if (IsStructuralMatch(D, FoundTemplate)) {
        // The variable templates structurally match; call it the same template.
        Importer.Imported(D->getTemplatedDecl(),
                          FoundTemplate->getTemplatedDecl());
        return Importer.Imported(D, FoundTemplate);
      }
    }

    ConflictingDecls.push_back(FoundDecls[I]);
  }

  if (!ConflictingDecls.empty()) {
    Name = Importer.HandleNameConflict(Name, DC, Decl::IDNS_Ordinary,
                                       ConflictingDecls.data(),
                                       ConflictingDecls.size());
  }

  if (!Name)
    return nullptr;

  VarDecl *DTemplated = D->getTemplatedDecl();

  // Import the type.
  QualType T = Importer.Import(DTemplated->getType());
  if (T.isNull())
    return nullptr;

  // Create the declaration that is being templated.
  SourceLocation StartLoc = Importer.Import(DTemplated->getLocStart());
  SourceLocation IdLoc = Importer.Import(DTemplated->getLocation());
  TypeSourceInfo *TInfo = Importer.Import(DTemplated->getTypeSourceInfo());
  VarDecl *D2Templated = VarDecl::Create(Importer.getToContext(), DC, StartLoc,
                                         IdLoc, Name.getAsIdentifierInfo(), T,
                                         TInfo, DTemplated->getStorageClass());
  D2Templated->setAccess(DTemplated->getAccess());
  D2Templated->setQualifierInfo(Importer.Import(DTemplated->getQualifierLoc()));
  D2Templated->setLexicalDeclContext(LexicalDC);

  // Importer.Imported(DTemplated, D2Templated);
  // LexicalDC->addDeclInternal(D2Templated);

  // Merge the initializer.
  if (ImportDefinition(DTemplated, D2Templated))
    return nullptr;

  // Create the variable template declaration itself.
  TemplateParameterList *TemplateParams =
      ImportTemplateParameterList(D->getTemplateParameters());
  if (!TemplateParams)
    return nullptr;

  VarTemplateDecl *D2 = VarTemplateDecl::Create(
      Importer.getToContext(), DC, Loc, Name, TemplateParams, D2Templated);
  D2Templated->setDescribedVarTemplate(D2);

  D2->setAccess(D->getAccess());
  D2->setLexicalDeclContext(LexicalDC);
  LexicalDC->addDeclInternal(D2);

  // Note the relationship between the variable templates.
  Importer.Imported(D, D2);
  Importer.Imported(DTemplated, D2Templated);

  if (DTemplated->isThisDeclarationADefinition() &&
      !D2Templated->isThisDeclarationADefinition()) {
    // FIXME: Import definition!
  }

  return D2;
}

Decl *ASTNodeImporter::VisitVarTemplateSpecializationDecl(
    VarTemplateSpecializationDecl *D) {
  // If this record has a definition in the translation unit we're coming from,
  // but this particular declaration is not that definition, import the
  // definition and map to that.
  VarDecl *Definition = D->getDefinition();
  if (Definition && Definition != D) {
    Decl *ImportedDef = Importer.Import(Definition);
    if (!ImportedDef)
      return nullptr;

    return Importer.Imported(D, ImportedDef);
  }

  VarTemplateDecl *VarTemplate = cast_or_null<VarTemplateDecl>(
      Importer.Import(D->getSpecializedTemplate()));
  if (!VarTemplate)
    return nullptr;

  // Import the context of this declaration.
  DeclContext *DC = VarTemplate->getDeclContext();
  if (!DC)
    return nullptr;

  DeclContext *LexicalDC = DC;
  if (D->getDeclContext() != D->getLexicalDeclContext()) {
    LexicalDC = Importer.ImportContext(D->getLexicalDeclContext());
    if (!LexicalDC)
      return nullptr;
  }

  // Import the location of this declaration.
  SourceLocation StartLoc = Importer.Import(D->getLocStart());
  SourceLocation IdLoc = Importer.Import(D->getLocation());

  // Import template arguments.
  SmallVector<TemplateArgument, 2> TemplateArgs;
  if (ImportTemplateArguments(D->getTemplateArgs().data(),
                              D->getTemplateArgs().size(), TemplateArgs))
    return nullptr;

  // Try to find an existing specialization with these template arguments.
  void *InsertPos = nullptr;
  VarTemplateSpecializationDecl *D2 = VarTemplate->findSpecialization(
      TemplateArgs, InsertPos);
  if (D2) {
    // We already have a variable template specialization with these template
    // arguments.

    // FIXME: Check for specialization vs. instantiation errors.

    if (VarDecl *FoundDef = D2->getDefinition()) {
      if (!D->isThisDeclarationADefinition() ||
          IsStructuralMatch(D, FoundDef)) {
        // The record types structurally match, or the "from" translation
        // unit only had a forward declaration anyway; call it the same
        // variable.
        return Importer.Imported(D, FoundDef);
      }
    }
  } else {

    // Import the type.
    QualType T = Importer.Import(D->getType());
    if (T.isNull())
      return nullptr;
    TypeSourceInfo *TInfo = Importer.Import(D->getTypeSourceInfo());

    // Create a new specialization.
    D2 = VarTemplateSpecializationDecl::Create(
        Importer.getToContext(), DC, StartLoc, IdLoc, VarTemplate, T, TInfo,
        D->getStorageClass(), TemplateArgs.data(), TemplateArgs.size());
    D2->setSpecializationKind(D->getSpecializationKind());
    D2->setTemplateArgsInfo(D->getTemplateArgsInfo());

    // Add this specialization to the class template.
    VarTemplate->AddSpecialization(D2, InsertPos);

    // Import the qualifier, if any.
    D2->setQualifierInfo(Importer.Import(D->getQualifierLoc()));

    // Add the specialization to this context.
    D2->setLexicalDeclContext(LexicalDC);
    LexicalDC->addDeclInternal(D2);
  }
  Importer.Imported(D, D2);

  if (D->isThisDeclarationADefinition() && ImportDefinition(D, D2))
    return nullptr;

  return D2;
}

//----------------------------------------------------------------------------
// Import Statements
//----------------------------------------------------------------------------

Stmt *ASTNodeImporter::VisitStmt(Stmt *S) {
  Importer.FromDiag(S->getLocStart(), diag::err_unsupported_ast_node)
    << S->getStmtClassName();
  return nullptr;
}

//----------------------------------------------------------------------------
// Import Expressions
//----------------------------------------------------------------------------
Expr *ASTNodeImporter::VisitExpr(Expr *E) {
  Importer.FromDiag(E->getLocStart(), diag::err_unsupported_ast_node)
    << E->getStmtClassName();
  return nullptr;
}

Expr *ASTNodeImporter::VisitDeclRefExpr(DeclRefExpr *E) {
  ValueDecl *ToD = cast_or_null<ValueDecl>(Importer.Import(E->getDecl()));
  if (!ToD)
    return nullptr;

  NamedDecl *FoundD = nullptr;
  if (E->getDecl() != E->getFoundDecl()) {
    FoundD = cast_or_null<NamedDecl>(Importer.Import(E->getFoundDecl()));
    if (!FoundD)
      return nullptr;
  }
  
  QualType T = Importer.Import(E->getType());
  if (T.isNull())
    return nullptr;

  DeclRefExpr *DRE = DeclRefExpr::Create(Importer.getToContext(), 
                                         Importer.Import(E->getQualifierLoc()),
                                   Importer.Import(E->getTemplateKeywordLoc()),
                                         ToD,
<<<<<<< HEAD
                                         E->refersToEnclosingLocal(),
=======
                                        E->refersToEnclosingVariableOrCapture(),
>>>>>>> cb0d13fc
                                         Importer.Import(E->getLocation()),
                                         T, E->getValueKind(),
                                         FoundD,
                                         /*FIXME:TemplateArgs=*/nullptr);
  if (E->hadMultipleCandidates())
    DRE->setHadMultipleCandidates(true);
  return DRE;
}

Expr *ASTNodeImporter::VisitIntegerLiteral(IntegerLiteral *E) {
  QualType T = Importer.Import(E->getType());
  if (T.isNull())
    return nullptr;

  return IntegerLiteral::Create(Importer.getToContext(), 
                                E->getValue(), T,
                                Importer.Import(E->getLocation()));
}

Expr *ASTNodeImporter::VisitCharacterLiteral(CharacterLiteral *E) {
  QualType T = Importer.Import(E->getType());
  if (T.isNull())
    return nullptr;

  return new (Importer.getToContext()) CharacterLiteral(E->getValue(),
                                                        E->getKind(), T,
                                          Importer.Import(E->getLocation()));
}

Expr *ASTNodeImporter::VisitParenExpr(ParenExpr *E) {
  Expr *SubExpr = Importer.Import(E->getSubExpr());
  if (!SubExpr)
    return nullptr;

  return new (Importer.getToContext()) 
                                  ParenExpr(Importer.Import(E->getLParen()),
                                            Importer.Import(E->getRParen()),
                                            SubExpr);
}

Expr *ASTNodeImporter::VisitUnaryOperator(UnaryOperator *E) {
  QualType T = Importer.Import(E->getType());
  if (T.isNull())
    return nullptr;

  Expr *SubExpr = Importer.Import(E->getSubExpr());
  if (!SubExpr)
    return nullptr;

  return new (Importer.getToContext()) UnaryOperator(SubExpr, E->getOpcode(),
                                                     T, E->getValueKind(),
                                                     E->getObjectKind(),
                                         Importer.Import(E->getOperatorLoc()));                                        
}

Expr *ASTNodeImporter::VisitUnaryExprOrTypeTraitExpr(
                                            UnaryExprOrTypeTraitExpr *E) {
  QualType ResultType = Importer.Import(E->getType());
  
  if (E->isArgumentType()) {
    TypeSourceInfo *TInfo = Importer.Import(E->getArgumentTypeInfo());
    if (!TInfo)
      return nullptr;

    return new (Importer.getToContext()) UnaryExprOrTypeTraitExpr(E->getKind(),
                                           TInfo, ResultType,
                                           Importer.Import(E->getOperatorLoc()),
                                           Importer.Import(E->getRParenLoc()));
  }
  
  Expr *SubExpr = Importer.Import(E->getArgumentExpr());
  if (!SubExpr)
    return nullptr;

  return new (Importer.getToContext()) UnaryExprOrTypeTraitExpr(E->getKind(),
                                          SubExpr, ResultType,
                                          Importer.Import(E->getOperatorLoc()),
                                          Importer.Import(E->getRParenLoc()));
}

Expr *ASTNodeImporter::VisitBinaryOperator(BinaryOperator *E) {
  QualType T = Importer.Import(E->getType());
  if (T.isNull())
    return nullptr;

  Expr *LHS = Importer.Import(E->getLHS());
  if (!LHS)
    return nullptr;

  Expr *RHS = Importer.Import(E->getRHS());
  if (!RHS)
    return nullptr;

  return new (Importer.getToContext()) BinaryOperator(LHS, RHS, E->getOpcode(),
                                                      T, E->getValueKind(),
                                                      E->getObjectKind(),
                                           Importer.Import(E->getOperatorLoc()),
                                                      E->isFPContractable());
}

Expr *ASTNodeImporter::VisitCompoundAssignOperator(CompoundAssignOperator *E) {
  QualType T = Importer.Import(E->getType());
  if (T.isNull())
    return nullptr;

  QualType CompLHSType = Importer.Import(E->getComputationLHSType());
  if (CompLHSType.isNull())
    return nullptr;

  QualType CompResultType = Importer.Import(E->getComputationResultType());
  if (CompResultType.isNull())
    return nullptr;

  Expr *LHS = Importer.Import(E->getLHS());
  if (!LHS)
    return nullptr;

  Expr *RHS = Importer.Import(E->getRHS());
  if (!RHS)
    return nullptr;

  return new (Importer.getToContext()) 
                        CompoundAssignOperator(LHS, RHS, E->getOpcode(),
                                               T, E->getValueKind(),
                                               E->getObjectKind(),
                                               CompLHSType, CompResultType,
                                           Importer.Import(E->getOperatorLoc()),
                                               E->isFPContractable());
}

static bool ImportCastPath(CastExpr *E, CXXCastPath &Path) {
  if (E->path_empty()) return false;

  // TODO: import cast paths
  return true;
}

Expr *ASTNodeImporter::VisitImplicitCastExpr(ImplicitCastExpr *E) {
  QualType T = Importer.Import(E->getType());
  if (T.isNull())
    return nullptr;

  Expr *SubExpr = Importer.Import(E->getSubExpr());
  if (!SubExpr)
    return nullptr;

  CXXCastPath BasePath;
  if (ImportCastPath(E, BasePath))
    return nullptr;

  return ImplicitCastExpr::Create(Importer.getToContext(), T, E->getCastKind(),
                                  SubExpr, &BasePath, E->getValueKind());
}

Expr *ASTNodeImporter::VisitCStyleCastExpr(CStyleCastExpr *E) {
  QualType T = Importer.Import(E->getType());
  if (T.isNull())
    return nullptr;

  Expr *SubExpr = Importer.Import(E->getSubExpr());
  if (!SubExpr)
    return nullptr;

  TypeSourceInfo *TInfo = Importer.Import(E->getTypeInfoAsWritten());
  if (!TInfo && E->getTypeInfoAsWritten())
    return nullptr;

  CXXCastPath BasePath;
  if (ImportCastPath(E, BasePath))
    return nullptr;

  return CStyleCastExpr::Create(Importer.getToContext(), T,
                                E->getValueKind(), E->getCastKind(),
                                SubExpr, &BasePath, TInfo,
                                Importer.Import(E->getLParenLoc()),
                                Importer.Import(E->getRParenLoc()));
}

ASTImporter::ASTImporter(ASTContext &ToContext, FileManager &ToFileManager,
                         ASTContext &FromContext, FileManager &FromFileManager,
                         bool MinimalImport)
  : ToContext(ToContext), FromContext(FromContext),
    ToFileManager(ToFileManager), FromFileManager(FromFileManager),
    Minimal(MinimalImport), LastDiagFromFrom(false)
{
  ImportedDecls[FromContext.getTranslationUnitDecl()]
    = ToContext.getTranslationUnitDecl();
}

ASTImporter::~ASTImporter() { }

QualType ASTImporter::Import(QualType FromT) {
  if (FromT.isNull())
    return QualType();

  const Type *fromTy = FromT.getTypePtr();
  
  // Check whether we've already imported this type.  
  llvm::DenseMap<const Type *, const Type *>::iterator Pos
    = ImportedTypes.find(fromTy);
  if (Pos != ImportedTypes.end())
    return ToContext.getQualifiedType(Pos->second, FromT.getLocalQualifiers());
  
  // Import the type
  ASTNodeImporter Importer(*this);
  QualType ToT = Importer.Visit(fromTy);
  if (ToT.isNull())
    return ToT;
  
  // Record the imported type.
  ImportedTypes[fromTy] = ToT.getTypePtr();
  
  return ToContext.getQualifiedType(ToT, FromT.getLocalQualifiers());
}

TypeSourceInfo *ASTImporter::Import(TypeSourceInfo *FromTSI) {
  if (!FromTSI)
    return FromTSI;

  // FIXME: For now we just create a "trivial" type source info based
  // on the type and a single location. Implement a real version of this.
  QualType T = Import(FromTSI->getType());
  if (T.isNull())
    return nullptr;

  return ToContext.getTrivialTypeSourceInfo(T, 
                        FromTSI->getTypeLoc().getLocStart());
}

Decl *ASTImporter::Import(Decl *FromD) {
  if (!FromD)
    return nullptr;

  ASTNodeImporter Importer(*this);

  // Check whether we've already imported this declaration.  
  llvm::DenseMap<Decl *, Decl *>::iterator Pos = ImportedDecls.find(FromD);
  if (Pos != ImportedDecls.end()) {
    Decl *ToD = Pos->second;
    Importer.ImportDefinitionIfNeeded(FromD, ToD);
    return ToD;
  }
  
  // Import the type
  Decl *ToD = Importer.Visit(FromD);
  if (!ToD)
    return nullptr;

  // Record the imported declaration.
  ImportedDecls[FromD] = ToD;
  
  if (TagDecl *FromTag = dyn_cast<TagDecl>(FromD)) {
    // Keep track of anonymous tags that have an associated typedef.
    if (FromTag->getTypedefNameForAnonDecl())
      AnonTagsWithPendingTypedefs.push_back(FromTag);
  } else if (TypedefNameDecl *FromTypedef = dyn_cast<TypedefNameDecl>(FromD)) {
    // When we've finished transforming a typedef, see whether it was the
    // typedef for an anonymous tag.
    for (SmallVectorImpl<TagDecl *>::iterator
               FromTag = AnonTagsWithPendingTypedefs.begin(), 
            FromTagEnd = AnonTagsWithPendingTypedefs.end();
         FromTag != FromTagEnd; ++FromTag) {
      if ((*FromTag)->getTypedefNameForAnonDecl() == FromTypedef) {
        if (TagDecl *ToTag = cast_or_null<TagDecl>(Import(*FromTag))) {
          // We found the typedef for an anonymous tag; link them.
          ToTag->setTypedefNameForAnonDecl(cast<TypedefNameDecl>(ToD));
          AnonTagsWithPendingTypedefs.erase(FromTag);
          break;
        }
      }
    }
  }
  
  return ToD;
}

DeclContext *ASTImporter::ImportContext(DeclContext *FromDC) {
  if (!FromDC)
    return FromDC;

  DeclContext *ToDC = cast_or_null<DeclContext>(Import(cast<Decl>(FromDC)));
  if (!ToDC)
    return nullptr;

  // When we're using a record/enum/Objective-C class/protocol as a context, we 
  // need it to have a definition.
  if (RecordDecl *ToRecord = dyn_cast<RecordDecl>(ToDC)) {
    RecordDecl *FromRecord = cast<RecordDecl>(FromDC);
    if (ToRecord->isCompleteDefinition()) {
      // Do nothing.
    } else if (FromRecord->isCompleteDefinition()) {
      ASTNodeImporter(*this).ImportDefinition(FromRecord, ToRecord,
                                              ASTNodeImporter::IDK_Basic);
    } else {
      CompleteDecl(ToRecord);
    }
  } else if (EnumDecl *ToEnum = dyn_cast<EnumDecl>(ToDC)) {
    EnumDecl *FromEnum = cast<EnumDecl>(FromDC);
    if (ToEnum->isCompleteDefinition()) {
      // Do nothing.
    } else if (FromEnum->isCompleteDefinition()) {
      ASTNodeImporter(*this).ImportDefinition(FromEnum, ToEnum,
                                              ASTNodeImporter::IDK_Basic);
    } else {
      CompleteDecl(ToEnum);
    }    
  } else if (ObjCInterfaceDecl *ToClass = dyn_cast<ObjCInterfaceDecl>(ToDC)) {
    ObjCInterfaceDecl *FromClass = cast<ObjCInterfaceDecl>(FromDC);
    if (ToClass->getDefinition()) {
      // Do nothing.
    } else if (ObjCInterfaceDecl *FromDef = FromClass->getDefinition()) {
      ASTNodeImporter(*this).ImportDefinition(FromDef, ToClass,
                                              ASTNodeImporter::IDK_Basic);
    } else {
      CompleteDecl(ToClass);
    }
  } else if (ObjCProtocolDecl *ToProto = dyn_cast<ObjCProtocolDecl>(ToDC)) {
    ObjCProtocolDecl *FromProto = cast<ObjCProtocolDecl>(FromDC);
    if (ToProto->getDefinition()) {
      // Do nothing.
    } else if (ObjCProtocolDecl *FromDef = FromProto->getDefinition()) {
      ASTNodeImporter(*this).ImportDefinition(FromDef, ToProto,
                                              ASTNodeImporter::IDK_Basic);
    } else {
      CompleteDecl(ToProto);
    }    
  }
  
  return ToDC;
}

Expr *ASTImporter::Import(Expr *FromE) {
  if (!FromE)
    return nullptr;

  return cast_or_null<Expr>(Import(cast<Stmt>(FromE)));
}

Stmt *ASTImporter::Import(Stmt *FromS) {
  if (!FromS)
    return nullptr;

  // Check whether we've already imported this declaration.  
  llvm::DenseMap<Stmt *, Stmt *>::iterator Pos = ImportedStmts.find(FromS);
  if (Pos != ImportedStmts.end())
    return Pos->second;
  
  // Import the type
  ASTNodeImporter Importer(*this);
  Stmt *ToS = Importer.Visit(FromS);
  if (!ToS)
    return nullptr;

  // Record the imported declaration.
  ImportedStmts[FromS] = ToS;
  return ToS;
}

NestedNameSpecifier *ASTImporter::Import(NestedNameSpecifier *FromNNS) {
  if (!FromNNS)
    return nullptr;

  NestedNameSpecifier *prefix = Import(FromNNS->getPrefix());

  switch (FromNNS->getKind()) {
  case NestedNameSpecifier::Identifier:
    if (IdentifierInfo *II = Import(FromNNS->getAsIdentifier())) {
      return NestedNameSpecifier::Create(ToContext, prefix, II);
    }
    return nullptr;

  case NestedNameSpecifier::Namespace:
    if (NamespaceDecl *NS = 
          cast<NamespaceDecl>(Import(FromNNS->getAsNamespace()))) {
      return NestedNameSpecifier::Create(ToContext, prefix, NS);
    }
    return nullptr;

  case NestedNameSpecifier::NamespaceAlias:
    if (NamespaceAliasDecl *NSAD = 
          cast<NamespaceAliasDecl>(Import(FromNNS->getAsNamespaceAlias()))) {
      return NestedNameSpecifier::Create(ToContext, prefix, NSAD);
    }
    return nullptr;

  case NestedNameSpecifier::Global:
    return NestedNameSpecifier::GlobalSpecifier(ToContext);

  case NestedNameSpecifier::Super:
    if (CXXRecordDecl *RD =
            cast<CXXRecordDecl>(Import(FromNNS->getAsRecordDecl()))) {
      return NestedNameSpecifier::SuperSpecifier(ToContext, RD);
    }
    return nullptr;

  case NestedNameSpecifier::TypeSpec:
  case NestedNameSpecifier::TypeSpecWithTemplate: {
      QualType T = Import(QualType(FromNNS->getAsType(), 0u));
      if (!T.isNull()) {
        bool bTemplate = FromNNS->getKind() == 
                         NestedNameSpecifier::TypeSpecWithTemplate;
        return NestedNameSpecifier::Create(ToContext, prefix, 
                                           bTemplate, T.getTypePtr());
      }
    }
      return nullptr;
  }

  llvm_unreachable("Invalid nested name specifier kind");
}

NestedNameSpecifierLoc ASTImporter::Import(NestedNameSpecifierLoc FromNNS) {
  // FIXME: Implement!
  return NestedNameSpecifierLoc();
}

TemplateName ASTImporter::Import(TemplateName From) {
  switch (From.getKind()) {
  case TemplateName::Template:
    if (TemplateDecl *ToTemplate
                = cast_or_null<TemplateDecl>(Import(From.getAsTemplateDecl())))
      return TemplateName(ToTemplate);
      
    return TemplateName();
      
  case TemplateName::OverloadedTemplate: {
    OverloadedTemplateStorage *FromStorage = From.getAsOverloadedTemplate();
    UnresolvedSet<2> ToTemplates;
    for (OverloadedTemplateStorage::iterator I = FromStorage->begin(),
                                             E = FromStorage->end();
         I != E; ++I) {
      if (NamedDecl *To = cast_or_null<NamedDecl>(Import(*I))) 
        ToTemplates.addDecl(To);
      else
        return TemplateName();
    }
    return ToContext.getOverloadedTemplateName(ToTemplates.begin(), 
                                               ToTemplates.end());
  }
      
  case TemplateName::QualifiedTemplate: {
    QualifiedTemplateName *QTN = From.getAsQualifiedTemplateName();
    NestedNameSpecifier *Qualifier = Import(QTN->getQualifier());
    if (!Qualifier)
      return TemplateName();
    
    if (TemplateDecl *ToTemplate
        = cast_or_null<TemplateDecl>(Import(From.getAsTemplateDecl())))
      return ToContext.getQualifiedTemplateName(Qualifier, 
                                                QTN->hasTemplateKeyword(), 
                                                ToTemplate);
    
    return TemplateName();
  }
  
  case TemplateName::DependentTemplate: {
    DependentTemplateName *DTN = From.getAsDependentTemplateName();
    NestedNameSpecifier *Qualifier = Import(DTN->getQualifier());
    if (!Qualifier)
      return TemplateName();
    
    if (DTN->isIdentifier()) {
      return ToContext.getDependentTemplateName(Qualifier, 
                                                Import(DTN->getIdentifier()));
    }
    
    return ToContext.getDependentTemplateName(Qualifier, DTN->getOperator());
  }

  case TemplateName::SubstTemplateTemplateParm: {
    SubstTemplateTemplateParmStorage *subst
      = From.getAsSubstTemplateTemplateParm();
    TemplateTemplateParmDecl *param
      = cast_or_null<TemplateTemplateParmDecl>(Import(subst->getParameter()));
    if (!param)
      return TemplateName();

    TemplateName replacement = Import(subst->getReplacement());
    if (replacement.isNull()) return TemplateName();
    
    return ToContext.getSubstTemplateTemplateParm(param, replacement);
  }
      
  case TemplateName::SubstTemplateTemplateParmPack: {
    SubstTemplateTemplateParmPackStorage *SubstPack
      = From.getAsSubstTemplateTemplateParmPack();
    TemplateTemplateParmDecl *Param
      = cast_or_null<TemplateTemplateParmDecl>(
                                        Import(SubstPack->getParameterPack()));
    if (!Param)
      return TemplateName();
    
    ASTNodeImporter Importer(*this);
    TemplateArgument ArgPack 
      = Importer.ImportTemplateArgument(SubstPack->getArgumentPack());
    if (ArgPack.isNull())
      return TemplateName();
    
    return ToContext.getSubstTemplateTemplateParmPack(Param, ArgPack);
  }
  }
  
  llvm_unreachable("Invalid template name kind");
}

SourceLocation ASTImporter::Import(SourceLocation FromLoc) {
  if (FromLoc.isInvalid())
    return SourceLocation();

  SourceManager &FromSM = FromContext.getSourceManager();
  
  // For now, map everything down to its spelling location, so that we
  // don't have to import macro expansions.
  // FIXME: Import macro expansions!
  FromLoc = FromSM.getSpellingLoc(FromLoc);
  std::pair<FileID, unsigned> Decomposed = FromSM.getDecomposedLoc(FromLoc);
  SourceManager &ToSM = ToContext.getSourceManager();
  return ToSM.getLocForStartOfFile(Import(Decomposed.first))
             .getLocWithOffset(Decomposed.second);
}

SourceRange ASTImporter::Import(SourceRange FromRange) {
  return SourceRange(Import(FromRange.getBegin()), Import(FromRange.getEnd()));
}

FileID ASTImporter::Import(FileID FromID) {
  llvm::DenseMap<FileID, FileID>::iterator Pos
    = ImportedFileIDs.find(FromID);
  if (Pos != ImportedFileIDs.end())
    return Pos->second;
  
  SourceManager &FromSM = FromContext.getSourceManager();
  SourceManager &ToSM = ToContext.getSourceManager();
  const SrcMgr::SLocEntry &FromSLoc = FromSM.getSLocEntry(FromID);
  assert(FromSLoc.isFile() && "Cannot handle macro expansions yet");
  
  // Include location of this file.
  SourceLocation ToIncludeLoc = Import(FromSLoc.getFile().getIncludeLoc());
  
  // Map the FileID for to the "to" source manager.
  FileID ToID;
  const SrcMgr::ContentCache *Cache = FromSLoc.getFile().getContentCache();
  if (Cache->OrigEntry) {
    // FIXME: We probably want to use getVirtualFile(), so we don't hit the
    // disk again
    // FIXME: We definitely want to re-use the existing MemoryBuffer, rather
    // than mmap the files several times.
    const FileEntry *Entry = ToFileManager.getFile(Cache->OrigEntry->getName());
    ToID = ToSM.createFileID(Entry, ToIncludeLoc, 
                             FromSLoc.getFile().getFileCharacteristic());
  } else {
    // FIXME: We want to re-use the existing MemoryBuffer!
    const llvm::MemoryBuffer *
        FromBuf = Cache->getBuffer(FromContext.getDiagnostics(), FromSM);
    std::unique_ptr<llvm::MemoryBuffer> ToBuf
      = llvm::MemoryBuffer::getMemBufferCopy(FromBuf->getBuffer(),
                                             FromBuf->getBufferIdentifier());
    ToID = ToSM.createFileID(std::move(ToBuf),
                             FromSLoc.getFile().getFileCharacteristic());
  }
  
  
  ImportedFileIDs[FromID] = ToID;
  return ToID;
}

void ASTImporter::ImportDefinition(Decl *From) {
  Decl *To = Import(From);
  if (!To)
    return;
  
  if (DeclContext *FromDC = cast<DeclContext>(From)) {
    ASTNodeImporter Importer(*this);
      
    if (RecordDecl *ToRecord = dyn_cast<RecordDecl>(To)) {
      if (!ToRecord->getDefinition()) {
        Importer.ImportDefinition(cast<RecordDecl>(FromDC), ToRecord, 
                                  ASTNodeImporter::IDK_Everything);
        return;
      }      
    }

    if (EnumDecl *ToEnum = dyn_cast<EnumDecl>(To)) {
      if (!ToEnum->getDefinition()) {
        Importer.ImportDefinition(cast<EnumDecl>(FromDC), ToEnum, 
                                  ASTNodeImporter::IDK_Everything);
        return;
      }      
    }
    
    if (ObjCInterfaceDecl *ToIFace = dyn_cast<ObjCInterfaceDecl>(To)) {
      if (!ToIFace->getDefinition()) {
        Importer.ImportDefinition(cast<ObjCInterfaceDecl>(FromDC), ToIFace,
                                  ASTNodeImporter::IDK_Everything);
        return;
      }
    }

    if (ObjCProtocolDecl *ToProto = dyn_cast<ObjCProtocolDecl>(To)) {
      if (!ToProto->getDefinition()) {
        Importer.ImportDefinition(cast<ObjCProtocolDecl>(FromDC), ToProto,
                                  ASTNodeImporter::IDK_Everything);
        return;
      }
    }
    
    Importer.ImportDeclContext(FromDC, true);
  }
}

DeclarationName ASTImporter::Import(DeclarationName FromName) {
  if (!FromName)
    return DeclarationName();

  switch (FromName.getNameKind()) {
  case DeclarationName::Identifier:
    return Import(FromName.getAsIdentifierInfo());

  case DeclarationName::ObjCZeroArgSelector:
  case DeclarationName::ObjCOneArgSelector:
  case DeclarationName::ObjCMultiArgSelector:
    return Import(FromName.getObjCSelector());

  case DeclarationName::CXXConstructorName: {
    QualType T = Import(FromName.getCXXNameType());
    if (T.isNull())
      return DeclarationName();

    return ToContext.DeclarationNames.getCXXConstructorName(
                                               ToContext.getCanonicalType(T));
  }

  case DeclarationName::CXXDestructorName: {
    QualType T = Import(FromName.getCXXNameType());
    if (T.isNull())
      return DeclarationName();

    return ToContext.DeclarationNames.getCXXDestructorName(
                                               ToContext.getCanonicalType(T));
  }

  case DeclarationName::CXXConversionFunctionName: {
    QualType T = Import(FromName.getCXXNameType());
    if (T.isNull())
      return DeclarationName();

    return ToContext.DeclarationNames.getCXXConversionFunctionName(
                                               ToContext.getCanonicalType(T));
  }

  case DeclarationName::CXXOperatorName:
    return ToContext.DeclarationNames.getCXXOperatorName(
                                          FromName.getCXXOverloadedOperator());

  case DeclarationName::CXXLiteralOperatorName:
    return ToContext.DeclarationNames.getCXXLiteralOperatorName(
                                   Import(FromName.getCXXLiteralIdentifier()));

  case DeclarationName::CXXUsingDirective:
    // FIXME: STATICS!
    return DeclarationName::getUsingDirectiveName();
  }

  llvm_unreachable("Invalid DeclarationName Kind!");
}

IdentifierInfo *ASTImporter::Import(const IdentifierInfo *FromId) {
  if (!FromId)
    return nullptr;

  return &ToContext.Idents.get(FromId->getName());
}

Selector ASTImporter::Import(Selector FromSel) {
  if (FromSel.isNull())
    return Selector();

  SmallVector<IdentifierInfo *, 4> Idents;
  Idents.push_back(Import(FromSel.getIdentifierInfoForSlot(0)));
  for (unsigned I = 1, N = FromSel.getNumArgs(); I < N; ++I)
    Idents.push_back(Import(FromSel.getIdentifierInfoForSlot(I)));
  return ToContext.Selectors.getSelector(FromSel.getNumArgs(), Idents.data());
}

DeclarationName ASTImporter::HandleNameConflict(DeclarationName Name,
                                                DeclContext *DC,
                                                unsigned IDNS,
                                                NamedDecl **Decls,
                                                unsigned NumDecls) {
  return Name;
}

DiagnosticBuilder ASTImporter::ToDiag(SourceLocation Loc, unsigned DiagID) {
  if (LastDiagFromFrom)
    ToContext.getDiagnostics().notePriorDiagnosticFrom(
      FromContext.getDiagnostics());
  LastDiagFromFrom = false;
  return ToContext.getDiagnostics().Report(Loc, DiagID);
}

DiagnosticBuilder ASTImporter::FromDiag(SourceLocation Loc, unsigned DiagID) {
  if (!LastDiagFromFrom)
    FromContext.getDiagnostics().notePriorDiagnosticFrom(
      ToContext.getDiagnostics());
  LastDiagFromFrom = true;
  return FromContext.getDiagnostics().Report(Loc, DiagID);
}

void ASTImporter::CompleteDecl (Decl *D) {
  if (ObjCInterfaceDecl *ID = dyn_cast<ObjCInterfaceDecl>(D)) {
    if (!ID->getDefinition())
      ID->startDefinition();
  }
  else if (ObjCProtocolDecl *PD = dyn_cast<ObjCProtocolDecl>(D)) {
    if (!PD->getDefinition())
      PD->startDefinition();
  }
  else if (TagDecl *TD = dyn_cast<TagDecl>(D)) {
    if (!TD->getDefinition() && !TD->isBeingDefined()) {
      TD->startDefinition();
      TD->setCompleteDefinition(true);
    }
  }
  else {
    assert (0 && "CompleteDecl called on a Decl that can't be completed");
  }
}

Decl *ASTImporter::Imported(Decl *From, Decl *To) {
  ImportedDecls[From] = To;
  return To;
}

bool ASTImporter::IsStructurallyEquivalent(QualType From, QualType To,
                                           bool Complain) {
  llvm::DenseMap<const Type *, const Type *>::iterator Pos
   = ImportedTypes.find(From.getTypePtr());
  if (Pos != ImportedTypes.end() && ToContext.hasSameType(Import(From), To))
    return true;
      
  StructuralEquivalenceContext Ctx(FromContext, ToContext, NonEquivalentDecls,
                                   false, Complain);
  return Ctx.IsStructurallyEquivalent(From, To);
}

#ifdef INTEL_CUSTOMIZATION
Decl *ASTNodeImporter::VisitPragmaDecl(PragmaDecl *D) {
  return VisitDecl(D);
}
#endif<|MERGE_RESOLUTION|>--- conflicted
+++ resolved
@@ -151,6 +151,7 @@
     Decl *VisitObjCMethodDecl(ObjCMethodDecl *D);
     Decl *VisitObjCCategoryDecl(ObjCCategoryDecl *D);
     Decl *VisitObjCProtocolDecl(ObjCProtocolDecl *D);
+    Decl *VisitLinkageSpecDecl(LinkageSpecDecl *D);
     Decl *VisitObjCInterfaceDecl(ObjCInterfaceDecl *D);
     Decl *VisitObjCCategoryImplDecl(ObjCCategoryImplDecl *D);
     Decl *VisitObjCImplementationDecl(ObjCImplementationDecl *D);
@@ -2256,7 +2257,7 @@
   } else {
     SmallVector<NamedDecl *, 4> ConflictingDecls;
     SmallVector<NamedDecl *, 2> FoundDecls;
-    DC->localUncachedLookup(Name, FoundDecls);
+    DC->getRedeclContext()->localUncachedLookup(Name, FoundDecls);
     for (unsigned I = 0, N = FoundDecls.size(); I != N; ++I) {
       if (!FoundDecls[I]->isInIdentifierNamespace(Decl::IDNS_Namespace))
         continue;
@@ -2319,7 +2320,7 @@
     SmallVector<NamedDecl *, 4> ConflictingDecls;
     unsigned IDNS = Decl::IDNS_Ordinary;
     SmallVector<NamedDecl *, 2> FoundDecls;
-    DC->localUncachedLookup(Name, FoundDecls);
+    DC->getRedeclContext()->localUncachedLookup(Name, FoundDecls);
     for (unsigned I = 0, N = FoundDecls.size(); I != N; ++I) {
       if (!FoundDecls[I]->isInIdentifierNamespace(IDNS))
         continue;
@@ -2399,7 +2400,7 @@
   if (!DC->isFunctionOrMethod() && SearchName) {
     SmallVector<NamedDecl *, 4> ConflictingDecls;
     SmallVector<NamedDecl *, 2> FoundDecls;
-    DC->localUncachedLookup(SearchName, FoundDecls);
+    DC->getRedeclContext()->localUncachedLookup(Name, FoundDecls);
     for (unsigned I = 0, N = FoundDecls.size(); I != N; ++I) {
       if (!FoundDecls[I]->isInIdentifierNamespace(IDNS))
         continue;
@@ -2485,7 +2486,7 @@
   if (!DC->isFunctionOrMethod()) {
     SmallVector<NamedDecl *, 4> ConflictingDecls;
     SmallVector<NamedDecl *, 2> FoundDecls;
-    DC->localUncachedLookup(SearchName, FoundDecls);
+    DC->getRedeclContext()->localUncachedLookup(Name, FoundDecls);
     for (unsigned I = 0, N = FoundDecls.size(); I != N; ++I) {
       if (!FoundDecls[I]->isInIdentifierNamespace(IDNS))
         continue;
@@ -2607,7 +2608,7 @@
     SmallVector<NamedDecl *, 4> ConflictingDecls;
     unsigned IDNS = Decl::IDNS_Ordinary;
     SmallVector<NamedDecl *, 2> FoundDecls;
-    DC->localUncachedLookup(Name, FoundDecls);
+    DC->getRedeclContext()->localUncachedLookup(Name, FoundDecls);
     for (unsigned I = 0, N = FoundDecls.size(); I != N; ++I) {
       if (!FoundDecls[I]->isInIdentifierNamespace(IDNS))
         continue;
@@ -2659,7 +2660,7 @@
     SmallVector<NamedDecl *, 4> ConflictingDecls;
     unsigned IDNS = Decl::IDNS_Ordinary;
     SmallVector<NamedDecl *, 2> FoundDecls;
-    DC->localUncachedLookup(Name, FoundDecls);
+    DC->getRedeclContext()->localUncachedLookup(Name, FoundDecls);
     for (unsigned I = 0, N = FoundDecls.size(); I != N; ++I) {
       if (!FoundDecls[I]->isInIdentifierNamespace(IDNS))
         continue;
@@ -2862,7 +2863,7 @@
 
   // Determine whether we've already imported this field. 
   SmallVector<NamedDecl *, 2> FoundDecls;
-  DC->localUncachedLookup(Name, FoundDecls);
+  DC->getRedeclContext()->localUncachedLookup(Name, FoundDecls);
   for (unsigned I = 0, N = FoundDecls.size(); I != N; ++I) {
     if (FieldDecl *FoundField = dyn_cast<FieldDecl>(FoundDecls[I])) {
       // For anonymous fields, match up by index.
@@ -2918,7 +2919,7 @@
 
   // Determine whether we've already imported this field. 
   SmallVector<NamedDecl *, 2> FoundDecls;
-  DC->localUncachedLookup(Name, FoundDecls);
+  DC->getRedeclContext()->localUncachedLookup(Name, FoundDecls);
   for (unsigned I = 0, N = FoundDecls.size(); I != N; ++I) {
     if (IndirectFieldDecl *FoundField 
                                 = dyn_cast<IndirectFieldDecl>(FoundDecls[I])) {
@@ -2985,7 +2986,7 @@
 
   // Determine whether we've already imported this ivar 
   SmallVector<NamedDecl *, 2> FoundDecls;
-  DC->localUncachedLookup(Name, FoundDecls);
+  DC->getRedeclContext()->localUncachedLookup(Name, FoundDecls);
   for (unsigned I = 0, N = FoundDecls.size(); I != N; ++I) {
     if (ObjCIvarDecl *FoundIvar = dyn_cast<ObjCIvarDecl>(FoundDecls[I])) {
       if (Importer.IsStructurallyEquivalent(D->getType(), 
@@ -3040,7 +3041,7 @@
     SmallVector<NamedDecl *, 4> ConflictingDecls;
     unsigned IDNS = Decl::IDNS_Ordinary;
     SmallVector<NamedDecl *, 2> FoundDecls;
-    DC->localUncachedLookup(Name, FoundDecls);
+    DC->getRedeclContext()->localUncachedLookup(Name, FoundDecls);
     for (unsigned I = 0, N = FoundDecls.size(); I != N; ++I) {
       if (!FoundDecls[I]->isInIdentifierNamespace(IDNS))
         continue;
@@ -3210,7 +3211,7 @@
     return nullptr;
 
   SmallVector<NamedDecl *, 2> FoundDecls;
-  DC->localUncachedLookup(Name, FoundDecls);
+  DC->getRedeclContext()->localUncachedLookup(Name, FoundDecls);
   for (unsigned I = 0, N = FoundDecls.size(); I != N; ++I) {
     if (ObjCMethodDecl *FoundMethod = dyn_cast<ObjCMethodDecl>(FoundDecls[I])) {
       if (FoundMethod->isInstanceMethod() != D->isInstanceMethod())
@@ -3446,7 +3447,7 @@
 
   ObjCProtocolDecl *MergeWithProtocol = nullptr;
   SmallVector<NamedDecl *, 2> FoundDecls;
-  DC->localUncachedLookup(Name, FoundDecls);
+  DC->getRedeclContext()->localUncachedLookup(Name, FoundDecls);
   for (unsigned I = 0, N = FoundDecls.size(); I != N; ++I) {
     if (!FoundDecls[I]->isInIdentifierNamespace(Decl::IDNS_ObjCProtocol))
       continue;
@@ -3471,6 +3472,36 @@
     return nullptr;
 
   return ToProto;
+}
+
+Decl *ASTNodeImporter::VisitLinkageSpecDecl(LinkageSpecDecl *D) {
+  DeclContext *DC = Importer.ImportContext(D->getDeclContext());
+  DeclContext *LexicalDC = Importer.ImportContext(D->getLexicalDeclContext());
+
+  SourceLocation ExternLoc = Importer.Import(D->getExternLoc());
+  SourceLocation LangLoc = Importer.Import(D->getLocation());
+
+  bool HasBraces = D->hasBraces();
+ 
+  LinkageSpecDecl *ToLinkageSpec =
+    LinkageSpecDecl::Create(Importer.getToContext(),
+                            DC,
+                            ExternLoc,
+                            LangLoc,
+                            D->getLanguage(),
+                            HasBraces);
+
+  if (HasBraces) {
+    SourceLocation RBraceLoc = Importer.Import(D->getRBraceLoc());
+    ToLinkageSpec->setRBraceLoc(RBraceLoc);
+  }
+
+  ToLinkageSpec->setLexicalDeclContext(LexicalDC);
+  LexicalDC->addDeclInternal(ToLinkageSpec);
+
+  Importer.Imported(D, ToLinkageSpec);
+
+  return ToLinkageSpec;
 }
 
 bool ASTNodeImporter::ImportDefinition(ObjCInterfaceDecl *From, 
@@ -3592,7 +3623,7 @@
   // Look for an existing interface with the same name.
   ObjCInterfaceDecl *MergeWithIface = nullptr;
   SmallVector<NamedDecl *, 2> FoundDecls;
-  DC->localUncachedLookup(Name, FoundDecls);
+  DC->getRedeclContext()->localUncachedLookup(Name, FoundDecls);
   for (unsigned I = 0, N = FoundDecls.size(); I != N; ++I) {
     if (!FoundDecls[I]->isInIdentifierNamespace(Decl::IDNS_Ordinary))
       continue;
@@ -3746,7 +3777,7 @@
 
   // Check whether we have already imported this property.
   SmallVector<NamedDecl *, 2> FoundDecls;
-  DC->localUncachedLookup(Name, FoundDecls);
+  DC->getRedeclContext()->localUncachedLookup(Name, FoundDecls);
   for (unsigned I = 0, N = FoundDecls.size(); I != N; ++I) {
     if (ObjCPropertyDecl *FoundProp
                                 = dyn_cast<ObjCPropertyDecl>(FoundDecls[I])) {
@@ -3979,7 +4010,7 @@
   if (!DC->isFunctionOrMethod()) {
     SmallVector<NamedDecl *, 4> ConflictingDecls;
     SmallVector<NamedDecl *, 2> FoundDecls;
-    DC->localUncachedLookup(Name, FoundDecls);
+    DC->getRedeclContext()->localUncachedLookup(Name, FoundDecls);
     for (unsigned I = 0, N = FoundDecls.size(); I != N; ++I) {
       if (!FoundDecls[I]->isInIdentifierNamespace(Decl::IDNS_Ordinary))
         continue;
@@ -4168,7 +4199,7 @@
          "Variable templates cannot be declared at function scope");
   SmallVector<NamedDecl *, 4> ConflictingDecls;
   SmallVector<NamedDecl *, 2> FoundDecls;
-  DC->localUncachedLookup(Name, FoundDecls);
+  DC->getRedeclContext()->localUncachedLookup(Name, FoundDecls);
   for (unsigned I = 0, N = FoundDecls.size(); I != N; ++I) {
     if (!FoundDecls[I]->isInIdentifierNamespace(Decl::IDNS_Ordinary))
       continue;
@@ -4378,11 +4409,7 @@
                                          Importer.Import(E->getQualifierLoc()),
                                    Importer.Import(E->getTemplateKeywordLoc()),
                                          ToD,
-<<<<<<< HEAD
-                                         E->refersToEnclosingLocal(),
-=======
                                         E->refersToEnclosingVariableOrCapture(),
->>>>>>> cb0d13fc
                                          Importer.Import(E->getLocation()),
                                          T, E->getValueKind(),
                                          FoundD,
@@ -4900,7 +4927,10 @@
   FromLoc = FromSM.getSpellingLoc(FromLoc);
   std::pair<FileID, unsigned> Decomposed = FromSM.getDecomposedLoc(FromLoc);
   SourceManager &ToSM = ToContext.getSourceManager();
-  return ToSM.getLocForStartOfFile(Import(Decomposed.first))
+  FileID ToFileID = Import(Decomposed.first);
+  if (ToFileID.isInvalid())
+    return SourceLocation();
+  return ToSM.getLocForStartOfFile(ToFileID)
              .getLocWithOffset(Decomposed.second);
 }
 
@@ -4931,6 +4961,8 @@
     // FIXME: We definitely want to re-use the existing MemoryBuffer, rather
     // than mmap the files several times.
     const FileEntry *Entry = ToFileManager.getFile(Cache->OrigEntry->getName());
+    if (!Entry)
+      return FileID();
     ToID = ToSM.createFileID(Entry, ToIncludeLoc, 
                              FromSLoc.getFile().getFileCharacteristic());
   } else {
