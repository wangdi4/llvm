//===--- DeclBase.cpp - Declaration AST Node Implementation ---------------===//
//
//                     The LLVM Compiler Infrastructure
//
// This file is distributed under the University of Illinois Open Source
// License. See LICENSE.TXT for details.
//
//===----------------------------------------------------------------------===//
//
// This file implements the Decl and DeclContext classes.
//
//===----------------------------------------------------------------------===//

#include "clang/AST/DeclBase.h"
#include "clang/AST/ASTContext.h"
#include "clang/AST/ASTMutationListener.h"
#include "clang/AST/Attr.h"
#include "clang/AST/Decl.h"
#include "clang/AST/DeclCXX.h"
#include "clang/AST/DeclContextInternals.h"
#include "clang/AST/DeclFriend.h"
#include "clang/AST/DeclObjC.h"
#include "clang/AST/DeclOpenMP.h"
#include "clang/AST/DeclTemplate.h"
#include "clang/AST/DependentDiagnostic.h"
#include "clang/AST/ExternalASTSource.h"
#include "clang/AST/Stmt.h"
#include "clang/AST/StmtCXX.h"
#include "clang/AST/Type.h"
#include "clang/Basic/TargetInfo.h"
#include "llvm/ADT/DenseMap.h"
#include "llvm/Support/raw_ostream.h"
#include <algorithm>
using namespace clang;

//===----------------------------------------------------------------------===//
//  Statistics
//===----------------------------------------------------------------------===//

#define DECL(DERIVED, BASE) static int n##DERIVED##s = 0;
#define ABSTRACT_DECL(DECL)
#include "clang/AST/DeclNodes.inc"

void Decl::updateOutOfDate(IdentifierInfo &II) const {
  getASTContext().getExternalSource()->updateOutOfDateIdentifier(II);
}

#define DECL(DERIVED, BASE)                                                    \
  static_assert(Decl::DeclObjAlignment >=                                      \
                    llvm::AlignOf<DERIVED##Decl>::Alignment,                   \
                "Alignment sufficient after objects prepended to " #DERIVED);
#define ABSTRACT_DECL(DECL)
#include "clang/AST/DeclNodes.inc"

void *Decl::operator new(std::size_t Size, const ASTContext &Context,
                         unsigned ID, std::size_t Extra) {
  // Allocate an extra 8 bytes worth of storage, which ensures that the
  // resulting pointer will still be 8-byte aligned.
  static_assert(sizeof(unsigned) * 2 >= DeclObjAlignment,
                "Decl won't be misaligned");
  void *Start = Context.Allocate(Size + Extra + 8);
  void *Result = (char*)Start + 8;

  unsigned *PrefixPtr = (unsigned *)Result - 2;

  // Zero out the first 4 bytes; this is used to store the owning module ID.
  PrefixPtr[0] = 0;

  // Store the global declaration ID in the second 4 bytes.
  PrefixPtr[1] = ID;

  return Result;
}

void *Decl::operator new(std::size_t Size, const ASTContext &Ctx,
                         DeclContext *Parent, std::size_t Extra) {
  assert(!Parent || &Parent->getParentASTContext() == &Ctx);
  // With local visibility enabled, we track the owning module even for local
  // declarations.
  if (Ctx.getLangOpts().ModulesLocalVisibility) {
    // Ensure required alignment of the resulting object by adding extra
    // padding at the start if required.
    size_t ExtraAlign =
        llvm::OffsetToAlignment(sizeof(Module *), DeclObjAlignment);
    char *Buffer = reinterpret_cast<char *>(
        ::operator new(ExtraAlign + sizeof(Module *) + Size + Extra, Ctx));
    Buffer += ExtraAlign;
    return new (Buffer) Module*(nullptr) + 1;
  }
  return ::operator new(Size + Extra, Ctx);
}

Module *Decl::getOwningModuleSlow() const {
  assert(isFromASTFile() && "Not from AST file?");
  return getASTContext().getExternalSource()->getModule(getOwningModuleID());
}

bool Decl::hasLocalOwningModuleStorage() const {
  return getASTContext().getLangOpts().ModulesLocalVisibility;
}

const char *Decl::getDeclKindName() const {
  switch (DeclKind) {
  default: llvm_unreachable("Declaration not in DeclNodes.inc!");
#define DECL(DERIVED, BASE) case DERIVED: return #DERIVED;
#define ABSTRACT_DECL(DECL)
#include "clang/AST/DeclNodes.inc"
  }
}

void Decl::setInvalidDecl(bool Invalid) {
  InvalidDecl = Invalid;
  assert(!isa<TagDecl>(this) || !cast<TagDecl>(this)->isCompleteDefinition());
  if (Invalid && !isa<ParmVarDecl>(this)) {
    // Defensive maneuver for ill-formed code: we're likely not to make it to
    // a point where we set the access specifier, so default it to "public"
    // to avoid triggering asserts elsewhere in the front end. 
    setAccess(AS_public);
  }
}

const char *DeclContext::getDeclKindName() const {
  switch (DeclKind) {
  default: llvm_unreachable("Declaration context not in DeclNodes.inc!");
#define DECL(DERIVED, BASE) case Decl::DERIVED: return #DERIVED;
#define ABSTRACT_DECL(DECL)
#include "clang/AST/DeclNodes.inc"
  }
}

bool Decl::StatisticsEnabled = false;
void Decl::EnableStatistics() {
  StatisticsEnabled = true;
}

void Decl::PrintStats() {
  llvm::errs() << "\n*** Decl Stats:\n";

  int totalDecls = 0;
#define DECL(DERIVED, BASE) totalDecls += n##DERIVED##s;
#define ABSTRACT_DECL(DECL)
#include "clang/AST/DeclNodes.inc"
  llvm::errs() << "  " << totalDecls << " decls total.\n";

  int totalBytes = 0;
#define DECL(DERIVED, BASE)                                             \
  if (n##DERIVED##s > 0) {                                              \
    totalBytes += (int)(n##DERIVED##s * sizeof(DERIVED##Decl));         \
    llvm::errs() << "    " << n##DERIVED##s << " " #DERIVED " decls, "  \
                 << sizeof(DERIVED##Decl) << " each ("                  \
                 << n##DERIVED##s * sizeof(DERIVED##Decl)               \
                 << " bytes)\n";                                        \
  }
#define ABSTRACT_DECL(DECL)
#include "clang/AST/DeclNodes.inc"

  llvm::errs() << "Total bytes = " << totalBytes << "\n";
}

void Decl::add(Kind k) {
  switch (k) {
#define DECL(DERIVED, BASE) case DERIVED: ++n##DERIVED##s; break;
#define ABSTRACT_DECL(DECL)
#include "clang/AST/DeclNodes.inc"
  }
}

bool Decl::isTemplateParameterPack() const {
  if (const TemplateTypeParmDecl *TTP = dyn_cast<TemplateTypeParmDecl>(this))
    return TTP->isParameterPack();
  if (const NonTypeTemplateParmDecl *NTTP
                                = dyn_cast<NonTypeTemplateParmDecl>(this))
    return NTTP->isParameterPack();
  if (const TemplateTemplateParmDecl *TTP
                                    = dyn_cast<TemplateTemplateParmDecl>(this))
    return TTP->isParameterPack();
  return false;
}

bool Decl::isParameterPack() const {
  if (const ParmVarDecl *Parm = dyn_cast<ParmVarDecl>(this))
    return Parm->isParameterPack();
  
  return isTemplateParameterPack();
}

FunctionDecl *Decl::getAsFunction() {
  if (FunctionDecl *FD = dyn_cast<FunctionDecl>(this))
    return FD;
  if (const FunctionTemplateDecl *FTD = dyn_cast<FunctionTemplateDecl>(this))
    return FTD->getTemplatedDecl();
  return nullptr;
}

bool Decl::isTemplateDecl() const {
  return isa<TemplateDecl>(this);
}

<<<<<<< HEAD
#if INTEL_SPECIFIC_CILKPLUS
bool Decl::isSpawning() const {
  if (const FunctionDecl *FD = dyn_cast<FunctionDecl>(this))
    return FD->isSpawning();
  else if (const CapturedDecl *CD = dyn_cast<CapturedDecl>(this))
    return CD->isSpawning();

  return false;
}
#endif // INTEL_SPECIFIC_CILKPLUS
=======
TemplateDecl *Decl::getDescribedTemplate() const {
  if (auto *FD = dyn_cast<FunctionDecl>(this))
    return FD->getDescribedFunctionTemplate();
  else if (auto *RD = dyn_cast<CXXRecordDecl>(this))
    return RD->getDescribedClassTemplate();
  else if (auto *VD = dyn_cast<VarDecl>(this))
    return VD->getDescribedVarTemplate();

  return nullptr;
}
>>>>>>> 5f0e96e5

const DeclContext *Decl::getParentFunctionOrMethod() const {
  for (const DeclContext *DC = getDeclContext();
       DC && !DC->isTranslationUnit() && !DC->isNamespace(); 
       DC = DC->getParent())
    if (DC->isFunctionOrMethod())
      return DC;

  return nullptr;
}


//===----------------------------------------------------------------------===//
// PrettyStackTraceDecl Implementation
//===----------------------------------------------------------------------===//

void PrettyStackTraceDecl::print(raw_ostream &OS) const {
  SourceLocation TheLoc = Loc;
  if (TheLoc.isInvalid() && TheDecl)
    TheLoc = TheDecl->getLocation();

  if (TheLoc.isValid()) {
    TheLoc.print(OS, SM);
    OS << ": ";
  }

  OS << Message;

  if (const NamedDecl *DN = dyn_cast_or_null<NamedDecl>(TheDecl)) {
    OS << " '";
    DN->printQualifiedName(OS);
    OS << '\'';
  }
  OS << '\n';
}

//===----------------------------------------------------------------------===//
// Decl Implementation
//===----------------------------------------------------------------------===//

// Out-of-line virtual method providing a home for Decl.
Decl::~Decl() { }

void Decl::setDeclContext(DeclContext *DC) {
  DeclCtx = DC;
}

void Decl::setLexicalDeclContext(DeclContext *DC) {
  if (DC == getLexicalDeclContext())
    return;

  if (isInSemaDC()) {
    setDeclContextsImpl(getDeclContext(), DC, getASTContext());
  } else {
    getMultipleDC()->LexicalDC = DC;
  }
  Hidden = cast<Decl>(DC)->Hidden;
}

void Decl::setDeclContextsImpl(DeclContext *SemaDC, DeclContext *LexicalDC,
                               ASTContext &Ctx) {
  if (SemaDC == LexicalDC) {
    DeclCtx = SemaDC;
  } else {
    Decl::MultipleDC *MDC = new (Ctx) Decl::MultipleDC();
    MDC->SemanticDC = SemaDC;
    MDC->LexicalDC = LexicalDC;
    DeclCtx = MDC;
  }
}

bool Decl::isLexicallyWithinFunctionOrMethod() const {
  const DeclContext *LDC = getLexicalDeclContext();
  while (true) {
    if (LDC->isFunctionOrMethod())
      return true;
    if (!isa<TagDecl>(LDC))
      return false;
    LDC = LDC->getLexicalParent();
  }
  return false;
}

bool Decl::isInAnonymousNamespace() const {
  const DeclContext *DC = getDeclContext();
  do {
    if (const NamespaceDecl *ND = dyn_cast<NamespaceDecl>(DC))
      if (ND->isAnonymousNamespace())
        return true;
  } while ((DC = DC->getParent()));

  return false;
}

bool Decl::isInStdNamespace() const {
  return getDeclContext()->isStdNamespace();
}

TranslationUnitDecl *Decl::getTranslationUnitDecl() {
  if (TranslationUnitDecl *TUD = dyn_cast<TranslationUnitDecl>(this))
    return TUD;

  DeclContext *DC = getDeclContext();
  assert(DC && "This decl is not contained in a translation unit!");

  while (!DC->isTranslationUnit()) {
    DC = DC->getParent();
    assert(DC && "This decl is not contained in a translation unit!");
  }

  return cast<TranslationUnitDecl>(DC);
}

ASTContext &Decl::getASTContext() const {
  return getTranslationUnitDecl()->getASTContext();
}

ASTMutationListener *Decl::getASTMutationListener() const {
  return getASTContext().getASTMutationListener();
}

unsigned Decl::getMaxAlignment() const {
  if (!hasAttrs())
    return 0;

  unsigned Align = 0;
  const AttrVec &V = getAttrs();
  ASTContext &Ctx = getASTContext();
  specific_attr_iterator<AlignedAttr> I(V.begin()), E(V.end());
  for (; I != E; ++I)
    Align = std::max(Align, I->getAlignment(Ctx));
  return Align;
}

bool Decl::isUsed(bool CheckUsedAttr) const {
  const Decl *CanonD = getCanonicalDecl();
  if (CanonD->Used)
    return true;

  // Check for used attribute.
  // Ask the most recent decl, since attributes accumulate in the redecl chain.
  if (CheckUsedAttr && getMostRecentDecl()->hasAttr<UsedAttr>())
    return true;

  // The information may have not been deserialized yet. Force deserialization
  // to complete the needed information.
  return getMostRecentDecl()->getCanonicalDecl()->Used;
}

void Decl::markUsed(ASTContext &C) {
  if (isUsed(false))
    return;

  if (C.getASTMutationListener())
    C.getASTMutationListener()->DeclarationMarkedUsed(this);

  setIsUsed();
}

bool Decl::isReferenced() const { 
  if (Referenced)
    return true;

  // Check redeclarations.
  for (auto I : redecls())
    if (I->Referenced)
      return true;

  return false; 
}

bool Decl::hasDefiningAttr() const {
  return hasAttr<AliasAttr>() || hasAttr<IFuncAttr>();
}

const Attr *Decl::getDefiningAttr() const {
  if (AliasAttr *AA = getAttr<AliasAttr>())
    return AA;
  if (IFuncAttr *IFA = getAttr<IFuncAttr>())
    return IFA;
  return nullptr;
}

/// \brief Determine the availability of the given declaration based on
/// the target platform.
///
/// When it returns an availability result other than \c AR_Available,
/// if the \p Message parameter is non-NULL, it will be set to a
/// string describing why the entity is unavailable.
///
/// FIXME: Make these strings localizable, since they end up in
/// diagnostics.
static AvailabilityResult CheckAvailability(ASTContext &Context,
                                            const AvailabilityAttr *A,
                                            std::string *Message) {
  VersionTuple TargetMinVersion =
    Context.getTargetInfo().getPlatformMinVersion();

  if (TargetMinVersion.empty())
    return AR_Available;

  // Check if this is an App Extension "platform", and if so chop off
  // the suffix for matching with the actual platform.
  StringRef ActualPlatform = A->getPlatform()->getName();
  StringRef RealizedPlatform = ActualPlatform;
  if (Context.getLangOpts().AppExt) {
    size_t suffix = RealizedPlatform.rfind("_app_extension");
    if (suffix != StringRef::npos)
      RealizedPlatform = RealizedPlatform.slice(0, suffix);
  }

  StringRef TargetPlatform = Context.getTargetInfo().getPlatformName();

  // Match the platform name.
  if (RealizedPlatform != TargetPlatform)
    return AR_Available;

  StringRef PrettyPlatformName
    = AvailabilityAttr::getPrettyPlatformName(ActualPlatform);

  if (PrettyPlatformName.empty())
    PrettyPlatformName = ActualPlatform;

  std::string HintMessage;
  if (!A->getMessage().empty()) {
    HintMessage = " - ";
    HintMessage += A->getMessage();
  }
  
  // Make sure that this declaration has not been marked 'unavailable'.
  if (A->getUnavailable()) {
    if (Message) {
      Message->clear();
      llvm::raw_string_ostream Out(*Message);
      Out << "not available on " << PrettyPlatformName 
          << HintMessage;
    }

    return AR_Unavailable;
  }

  // Make sure that this declaration has already been introduced.
  if (!A->getIntroduced().empty() && 
      TargetMinVersion < A->getIntroduced()) {
    if (Message) {
      Message->clear();
      llvm::raw_string_ostream Out(*Message);
      VersionTuple VTI(A->getIntroduced());
      VTI.UseDotAsSeparator();
      Out << "introduced in " << PrettyPlatformName << ' ' 
          << VTI << HintMessage;
    }

    return A->getStrict() ? AR_Unavailable : AR_NotYetIntroduced;
  }

  // Make sure that this declaration hasn't been obsoleted.
  if (!A->getObsoleted().empty() && TargetMinVersion >= A->getObsoleted()) {
    if (Message) {
      Message->clear();
      llvm::raw_string_ostream Out(*Message);
      VersionTuple VTO(A->getObsoleted());
      VTO.UseDotAsSeparator();
      Out << "obsoleted in " << PrettyPlatformName << ' ' 
          << VTO << HintMessage;
    }
    
    return AR_Unavailable;
  }

  // Make sure that this declaration hasn't been deprecated.
  if (!A->getDeprecated().empty() && TargetMinVersion >= A->getDeprecated()) {
    if (Message) {
      Message->clear();
      llvm::raw_string_ostream Out(*Message);
      VersionTuple VTD(A->getDeprecated());
      VTD.UseDotAsSeparator();
      Out << "first deprecated in " << PrettyPlatformName << ' '
          << VTD << HintMessage;
    }
    
    return AR_Deprecated;
  }

  return AR_Available;
}

AvailabilityResult Decl::getAvailability(std::string *Message) const {
  if (auto *FTD = dyn_cast<FunctionTemplateDecl>(this))
    return FTD->getTemplatedDecl()->getAvailability(Message);

  AvailabilityResult Result = AR_Available;
  std::string ResultMessage;

  for (const auto *A : attrs()) {
    if (const auto *Deprecated = dyn_cast<DeprecatedAttr>(A)) {
      if (Result >= AR_Deprecated)
        continue;

      if (Message)
        ResultMessage = Deprecated->getMessage();

      Result = AR_Deprecated;
      continue;
    }

    if (const auto *Unavailable = dyn_cast<UnavailableAttr>(A)) {
      if (Message)
        *Message = Unavailable->getMessage();
      return AR_Unavailable;
    }

    if (const auto *Availability = dyn_cast<AvailabilityAttr>(A)) {
      AvailabilityResult AR = CheckAvailability(getASTContext(), Availability,
                                                Message);

      if (AR == AR_Unavailable)
        return AR_Unavailable;

      if (AR > Result) {
        Result = AR;
        if (Message)
          ResultMessage.swap(*Message);
      }
      continue;
    }
  }

  if (Message)
    Message->swap(ResultMessage);
  return Result;
}

bool Decl::canBeWeakImported(bool &IsDefinition) const {
  IsDefinition = false;

  // Variables, if they aren't definitions.
  if (const VarDecl *Var = dyn_cast<VarDecl>(this)) {
    if (Var->isThisDeclarationADefinition()) {
      IsDefinition = true;
      return false;
    }
    return true;

  // Functions, if they aren't definitions.
  } else if (const FunctionDecl *FD = dyn_cast<FunctionDecl>(this)) {
    if (FD->hasBody()) {
      IsDefinition = true;
      return false;
    }
    return true;

  // Objective-C classes, if this is the non-fragile runtime.
  } else if (isa<ObjCInterfaceDecl>(this) &&
             getASTContext().getLangOpts().ObjCRuntime.hasWeakClassImport()) {
    return true;

  // Nothing else.
  } else {
    return false;
  }
}

bool Decl::isWeakImported() const {
  bool IsDefinition;
  if (!canBeWeakImported(IsDefinition))
    return false;

  for (const auto *A : attrs()) {
    if (isa<WeakImportAttr>(A))
      return true;

    if (const auto *Availability = dyn_cast<AvailabilityAttr>(A)) {
      if (CheckAvailability(getASTContext(), Availability,
                            nullptr) == AR_NotYetIntroduced)
        return true;
    }
  }

  return false;
}

unsigned Decl::getIdentifierNamespaceForKind(Kind DeclKind) {
  switch (DeclKind) {
    case Function:
    case CXXMethod:
    case CXXConstructor:
    case CXXDestructor:
    case CXXConversion:
    case EnumConstant:
    case Var:
    case ImplicitParam:
    case ParmVar:
    case ObjCMethod:
    case ObjCProperty:
    case MSProperty:
      return IDNS_Ordinary;
    case Label:
      return IDNS_Label;
    case IndirectField:
      return IDNS_Ordinary | IDNS_Member;

    case NonTypeTemplateParm:
      // Non-type template parameters are not found by lookups that ignore
      // non-types, but they are found by redeclaration lookups for tag types,
      // so we include them in the tag namespace.
      return IDNS_Ordinary | IDNS_Tag;

    case ObjCCompatibleAlias:
    case ObjCInterface:
      return IDNS_Ordinary | IDNS_Type;

    case Typedef:
    case TypeAlias:
    case TypeAliasTemplate:
    case UnresolvedUsingTypename:
    case TemplateTypeParm:
    case ObjCTypeParam:
      return IDNS_Ordinary | IDNS_Type;

    case UsingShadow:
      return 0; // we'll actually overwrite this later

    case UnresolvedUsingValue:
      return IDNS_Ordinary | IDNS_Using;

    case Using:
      return IDNS_Using;

    case ObjCProtocol:
      return IDNS_ObjCProtocol;

    case Field:
    case ObjCAtDefsField:
    case ObjCIvar:
      return IDNS_Member;

    case Record:
    case CXXRecord:
    case Enum:
      return IDNS_Tag | IDNS_Type;

    case Namespace:
    case NamespaceAlias:
      return IDNS_Namespace;

    case FunctionTemplate:
    case VarTemplate:
      return IDNS_Ordinary;

    case ClassTemplate:
    case TemplateTemplateParm:
      return IDNS_Ordinary | IDNS_Tag | IDNS_Type;

    case OMPDeclareReduction:
      return IDNS_OMPReduction;

    // Never have names.
#if INTEL_CUSTOMIZATION
    case Pragma:
#ifndef INTEL_SPECIFIC_IL0_BACKEND
    llvm_unreachable(
      "Intel pragma can't be used without INTEL_SPECIFIC_IL0_BACKEND");
#endif  // INTEL_SPECIFIC_IL0_BACKEND
#endif  // INTEL_CUSTOMIZATION
#if INTEL_SPECIFIC_CILKPLUS
    case CilkSpawn:
#endif // INTEL_SPECIFIC_CILKPLUS
    case Friend:
    case FriendTemplate:
    case AccessSpec:
    case LinkageSpec:
    case FileScopeAsm:
    case StaticAssert:
    case ObjCPropertyImpl:
    case PragmaComment:
    case PragmaDetectMismatch:
    case Block:
    case Captured:
    case TranslationUnit:
    case ExternCContext:

    case UsingDirective:
    case BuiltinTemplate:
    case ClassTemplateSpecialization:
    case ClassTemplatePartialSpecialization:
    case ClassScopeFunctionSpecialization:
    case VarTemplateSpecialization:
    case VarTemplatePartialSpecialization:
    case ObjCImplementation:
    case ObjCCategory:
    case ObjCCategoryImpl:
    case Import:
    case OMPThreadPrivate:
    case OMPCapturedExpr:
    case Empty:
      // Never looked up by name.
      return 0;
  }

  llvm_unreachable("Invalid DeclKind!");
}

void Decl::setAttrsImpl(const AttrVec &attrs, ASTContext &Ctx) {
  assert(!HasAttrs && "Decl already contains attrs.");

  AttrVec &AttrBlank = Ctx.getDeclAttrs(this);
  assert(AttrBlank.empty() && "HasAttrs was wrong?");

  AttrBlank = attrs;
  HasAttrs = true;
}

void Decl::dropAttrs() {
  if (!HasAttrs) return;

  HasAttrs = false;
  getASTContext().eraseDeclAttrs(this);
}

const AttrVec &Decl::getAttrs() const {
  assert(HasAttrs && "No attrs to get!");
  return getASTContext().getDeclAttrs(this);
}

Decl *Decl::castFromDeclContext (const DeclContext *D) {
  Decl::Kind DK = D->getDeclKind();
  switch(DK) {
#define DECL(NAME, BASE)
#define DECL_CONTEXT(NAME) \
    case Decl::NAME:       \
      return static_cast<NAME##Decl*>(const_cast<DeclContext*>(D));
#define DECL_CONTEXT_BASE(NAME)
#include "clang/AST/DeclNodes.inc"
    default:
#define DECL(NAME, BASE)
#define DECL_CONTEXT_BASE(NAME)                  \
      if (DK >= first##NAME && DK <= last##NAME) \
        return static_cast<NAME##Decl*>(const_cast<DeclContext*>(D));
#include "clang/AST/DeclNodes.inc"
      llvm_unreachable("a decl that inherits DeclContext isn't handled");
  }
}

DeclContext *Decl::castToDeclContext(const Decl *D) {
  Decl::Kind DK = D->getKind();
  switch(DK) {
#define DECL(NAME, BASE)
#define DECL_CONTEXT(NAME) \
    case Decl::NAME:       \
      return static_cast<NAME##Decl*>(const_cast<Decl*>(D));
#define DECL_CONTEXT_BASE(NAME)
#include "clang/AST/DeclNodes.inc"
    default:
#define DECL(NAME, BASE)
#define DECL_CONTEXT_BASE(NAME)                                   \
      if (DK >= first##NAME && DK <= last##NAME)                  \
        return static_cast<NAME##Decl*>(const_cast<Decl*>(D));
#include "clang/AST/DeclNodes.inc"
      llvm_unreachable("a decl that inherits DeclContext isn't handled");
  }
}

SourceLocation Decl::getBodyRBrace() const {
  // Special handling of FunctionDecl to avoid de-serializing the body from PCH.
  // FunctionDecl stores EndRangeLoc for this purpose.
  if (const FunctionDecl *FD = dyn_cast<FunctionDecl>(this)) {
    const FunctionDecl *Definition;
    if (FD->hasBody(Definition))
      return Definition->getSourceRange().getEnd();
    return SourceLocation();
  }

  if (Stmt *Body = getBody())
    return Body->getSourceRange().getEnd();

  return SourceLocation();
}

bool Decl::AccessDeclContextSanity() const {
#ifndef NDEBUG
  // Suppress this check if any of the following hold:
  // 1. this is the translation unit (and thus has no parent)
  // 2. this is a template parameter (and thus doesn't belong to its context)
  // 3. this is a non-type template parameter
  // 4. the context is not a record
  // 5. it's invalid
  // 6. it's a C++0x static_assert.
  if (isa<TranslationUnitDecl>(this) ||
      isa<TemplateTypeParmDecl>(this) ||
      isa<NonTypeTemplateParmDecl>(this) ||
      !isa<CXXRecordDecl>(getDeclContext()) ||
      isInvalidDecl() ||
      isa<StaticAssertDecl>(this) ||
      // FIXME: a ParmVarDecl can have ClassTemplateSpecialization
      // as DeclContext (?).
      isa<ParmVarDecl>(this) ||
      // FIXME: a ClassTemplateSpecialization or CXXRecordDecl can have
      // AS_none as access specifier.
      isa<CXXRecordDecl>(this) ||
      isa<ClassScopeFunctionSpecializationDecl>(this))
    return true;

  assert(Access != AS_none &&
         "Access specifier is AS_none inside a record decl");
#endif
  return true;
}

static Decl::Kind getKind(const Decl *D) { return D->getKind(); }
static Decl::Kind getKind(const DeclContext *DC) { return DC->getDeclKind(); }

const FunctionType *Decl::getFunctionType(bool BlocksToo) const {
  QualType Ty;
  if (const ValueDecl *D = dyn_cast<ValueDecl>(this))
    Ty = D->getType();
  else if (const TypedefNameDecl *D = dyn_cast<TypedefNameDecl>(this))
    Ty = D->getUnderlyingType();
  else
    return nullptr;

  if (Ty->isFunctionPointerType())
    Ty = Ty->getAs<PointerType>()->getPointeeType();
  else if (BlocksToo && Ty->isBlockPointerType())
    Ty = Ty->getAs<BlockPointerType>()->getPointeeType();

  return Ty->getAs<FunctionType>();
}


/// Starting at a given context (a Decl or DeclContext), look for a
/// code context that is not a closure (a lambda, block, etc.).
template <class T> static Decl *getNonClosureContext(T *D) {
  if (getKind(D) == Decl::CXXMethod) {
    CXXMethodDecl *MD = cast<CXXMethodDecl>(D);
    if (MD->getOverloadedOperator() == OO_Call &&
        MD->getParent()->isLambda())
      return getNonClosureContext(MD->getParent()->getParent());
    return MD;
  } else if (FunctionDecl *FD = dyn_cast<FunctionDecl>(D)) {
    return FD;
  } else if (ObjCMethodDecl *MD = dyn_cast<ObjCMethodDecl>(D)) {
    return MD;
  } else if (BlockDecl *BD = dyn_cast<BlockDecl>(D)) {
    return getNonClosureContext(BD->getParent());
  } else if (CapturedDecl *CD = dyn_cast<CapturedDecl>(D)) {
    return getNonClosureContext(CD->getParent());
  } else {
    return nullptr;
  }
}

Decl *Decl::getNonClosureContext() {
  return ::getNonClosureContext(this);
}

Decl *DeclContext::getNonClosureAncestor() {
  return ::getNonClosureContext(this);
}

//===----------------------------------------------------------------------===//
// DeclContext Implementation
//===----------------------------------------------------------------------===//

bool DeclContext::classof(const Decl *D) {
  switch (D->getKind()) {
#define DECL(NAME, BASE)
#define DECL_CONTEXT(NAME) case Decl::NAME:
#define DECL_CONTEXT_BASE(NAME)
#include "clang/AST/DeclNodes.inc"
      return true;
    default:
#define DECL(NAME, BASE)
#define DECL_CONTEXT_BASE(NAME)                 \
      if (D->getKind() >= Decl::first##NAME &&  \
          D->getKind() <= Decl::last##NAME)     \
        return true;
#include "clang/AST/DeclNodes.inc"
      return false;
  }
}

DeclContext::~DeclContext() { }

/// \brief Find the parent context of this context that will be
/// used for unqualified name lookup.
///
/// Generally, the parent lookup context is the semantic context. However, for
/// a friend function the parent lookup context is the lexical context, which
/// is the class in which the friend is declared.
DeclContext *DeclContext::getLookupParent() {
  // FIXME: Find a better way to identify friends
  if (isa<FunctionDecl>(this))
    if (getParent()->getRedeclContext()->isFileContext() &&
        getLexicalParent()->getRedeclContext()->isRecord())
      return getLexicalParent();
  
  return getParent();
}

bool DeclContext::isInlineNamespace() const {
  return isNamespace() &&
         cast<NamespaceDecl>(this)->isInline();
}

bool DeclContext::isStdNamespace() const {
  if (!isNamespace())
    return false;

  const NamespaceDecl *ND = cast<NamespaceDecl>(this);
  if (ND->isInline()) {
    return ND->getParent()->isStdNamespace();
  }

  if (!getParent()->getRedeclContext()->isTranslationUnit())
    return false;

  const IdentifierInfo *II = ND->getIdentifier();
  return II && II->isStr("std");
}

bool DeclContext::isDependentContext() const {
  if (isFileContext())
    return false;

  if (isa<ClassTemplatePartialSpecializationDecl>(this))
    return true;

  if (const CXXRecordDecl *Record = dyn_cast<CXXRecordDecl>(this)) {
    if (Record->getDescribedClassTemplate())
      return true;
    
    if (Record->isDependentLambda())
      return true;
  }
  
  if (const FunctionDecl *Function = dyn_cast<FunctionDecl>(this)) {
    if (Function->getDescribedFunctionTemplate())
      return true;

    // Friend function declarations are dependent if their *lexical*
    // context is dependent.
    if (cast<Decl>(this)->getFriendObjectKind())
      return getLexicalParent()->isDependentContext();
  }

  // FIXME: A variable template is a dependent context, but is not a
  // DeclContext. A context within it (such as a lambda-expression)
  // should be considered dependent.

  return getParent() && getParent()->isDependentContext();
}

bool DeclContext::isTransparentContext() const {
  if (DeclKind == Decl::Enum)
    return !cast<EnumDecl>(this)->isScoped();
  else if (DeclKind == Decl::LinkageSpec)
    return true;

  return false;
}

static bool isLinkageSpecContext(const DeclContext *DC,
                                 LinkageSpecDecl::LanguageIDs ID) {
  while (DC->getDeclKind() != Decl::TranslationUnit) {
    if (DC->getDeclKind() == Decl::LinkageSpec)
      return cast<LinkageSpecDecl>(DC)->getLanguage() == ID;
    DC = DC->getLexicalParent();
  }
  return false;
}

bool DeclContext::isExternCContext() const {
  return isLinkageSpecContext(this, clang::LinkageSpecDecl::lang_c);
}

bool DeclContext::isExternCXXContext() const {
  return isLinkageSpecContext(this, clang::LinkageSpecDecl::lang_cxx);
}

bool DeclContext::Encloses(const DeclContext *DC) const {
  if (getPrimaryContext() != this)
    return getPrimaryContext()->Encloses(DC);

  for (; DC; DC = DC->getParent())
    if (DC->getPrimaryContext() == this)
      return true;
  return false;
}

DeclContext *DeclContext::getPrimaryContext() {
  switch (DeclKind) {
  case Decl::TranslationUnit:
  case Decl::ExternCContext:
  case Decl::LinkageSpec:
  case Decl::Block:
  case Decl::Captured:
  case Decl::OMPDeclareReduction:
    // There is only one DeclContext for these entities.
    return this;

  case Decl::Namespace:
    // The original namespace is our primary context.
    return static_cast<NamespaceDecl*>(this)->getOriginalNamespace();

  case Decl::ObjCMethod:
    return this;

  case Decl::ObjCInterface:
    if (ObjCInterfaceDecl *Def = cast<ObjCInterfaceDecl>(this)->getDefinition())
      return Def;
      
    return this;
      
  case Decl::ObjCProtocol:
    if (ObjCProtocolDecl *Def = cast<ObjCProtocolDecl>(this)->getDefinition())
      return Def;
    
    return this;
      
  case Decl::ObjCCategory:
    return this;

  case Decl::ObjCImplementation:
  case Decl::ObjCCategoryImpl:
    return this;

  default:
    if (DeclKind >= Decl::firstTag && DeclKind <= Decl::lastTag) {
      // If this is a tag type that has a definition or is currently
      // being defined, that definition is our primary context.
      TagDecl *Tag = cast<TagDecl>(this);

      if (TagDecl *Def = Tag->getDefinition())
        return Def;

      if (const TagType *TagTy = dyn_cast<TagType>(Tag->getTypeForDecl())) {
        // Note, TagType::getDecl returns the (partial) definition one exists.
        TagDecl *PossiblePartialDef = TagTy->getDecl();
        if (PossiblePartialDef->isBeingDefined())
          return PossiblePartialDef;
      } else {
        assert(isa<InjectedClassNameType>(Tag->getTypeForDecl()));
      }

      return Tag;
    }

    assert(DeclKind >= Decl::firstFunction && DeclKind <= Decl::lastFunction &&
          "Unknown DeclContext kind");
    return this;
  }
}

void 
DeclContext::collectAllContexts(SmallVectorImpl<DeclContext *> &Contexts){
  Contexts.clear();
  
  if (DeclKind != Decl::Namespace) {
    Contexts.push_back(this);
    return;
  }
  
  NamespaceDecl *Self = static_cast<NamespaceDecl *>(this);
  for (NamespaceDecl *N = Self->getMostRecentDecl(); N;
       N = N->getPreviousDecl())
    Contexts.push_back(N);
  
  std::reverse(Contexts.begin(), Contexts.end());
}

std::pair<Decl *, Decl *>
DeclContext::BuildDeclChain(ArrayRef<Decl*> Decls,
                            bool FieldsAlreadyLoaded) {
  // Build up a chain of declarations via the Decl::NextInContextAndBits field.
  Decl *FirstNewDecl = nullptr;
  Decl *PrevDecl = nullptr;
  for (unsigned I = 0, N = Decls.size(); I != N; ++I) {
    if (FieldsAlreadyLoaded && isa<FieldDecl>(Decls[I]))
      continue;

    Decl *D = Decls[I];
    if (PrevDecl)
      PrevDecl->NextInContextAndBits.setPointer(D);
    else
      FirstNewDecl = D;

    PrevDecl = D;
  }

  return std::make_pair(FirstNewDecl, PrevDecl);
}

/// \brief We have just acquired external visible storage, and we already have
/// built a lookup map. For every name in the map, pull in the new names from
/// the external storage.
void DeclContext::reconcileExternalVisibleStorage() const {
  assert(NeedToReconcileExternalVisibleStorage && LookupPtr);
  NeedToReconcileExternalVisibleStorage = false;

  for (auto &Lookup : *LookupPtr)
    Lookup.second.setHasExternalDecls();
}

/// \brief Load the declarations within this lexical storage from an
/// external source.
/// \return \c true if any declarations were added.
bool
DeclContext::LoadLexicalDeclsFromExternalStorage() const {
  ExternalASTSource *Source = getParentASTContext().getExternalSource();
  assert(hasExternalLexicalStorage() && Source && "No external storage?");

  // Notify that we have a DeclContext that is initializing.
  ExternalASTSource::Deserializing ADeclContext(Source);

  // Load the external declarations, if any.
  SmallVector<Decl*, 64> Decls;
  ExternalLexicalStorage = false;
  Source->FindExternalLexicalDecls(this, Decls);

  if (Decls.empty())
    return false;

  // We may have already loaded just the fields of this record, in which case
  // we need to ignore them.
  bool FieldsAlreadyLoaded = false;
  if (const RecordDecl *RD = dyn_cast<RecordDecl>(this))
    FieldsAlreadyLoaded = RD->LoadedFieldsFromExternalStorage;
  
  // Splice the newly-read declarations into the beginning of the list
  // of declarations.
  Decl *ExternalFirst, *ExternalLast;
  std::tie(ExternalFirst, ExternalLast) =
      BuildDeclChain(Decls, FieldsAlreadyLoaded);
  ExternalLast->NextInContextAndBits.setPointer(FirstDecl);
  FirstDecl = ExternalFirst;
  if (!LastDecl)
    LastDecl = ExternalLast;
  return true;
}

DeclContext::lookup_result
ExternalASTSource::SetNoExternalVisibleDeclsForName(const DeclContext *DC,
                                                    DeclarationName Name) {
  ASTContext &Context = DC->getParentASTContext();
  StoredDeclsMap *Map;
  if (!(Map = DC->LookupPtr))
    Map = DC->CreateStoredDeclsMap(Context);
  if (DC->NeedToReconcileExternalVisibleStorage)
    DC->reconcileExternalVisibleStorage();

  (*Map)[Name].removeExternalDecls();

  return DeclContext::lookup_result();
}

DeclContext::lookup_result
ExternalASTSource::SetExternalVisibleDeclsForName(const DeclContext *DC,
                                                  DeclarationName Name,
                                                  ArrayRef<NamedDecl*> Decls) {
  ASTContext &Context = DC->getParentASTContext();
  StoredDeclsMap *Map;
  if (!(Map = DC->LookupPtr))
    Map = DC->CreateStoredDeclsMap(Context);
  if (DC->NeedToReconcileExternalVisibleStorage)
    DC->reconcileExternalVisibleStorage();

  StoredDeclsList &List = (*Map)[Name];

  // Clear out any old external visible declarations, to avoid quadratic
  // performance in the redeclaration checks below.
  List.removeExternalDecls();

  if (!List.isNull()) {
    // We have both existing declarations and new declarations for this name.
    // Some of the declarations may simply replace existing ones. Handle those
    // first.
    llvm::SmallVector<unsigned, 8> Skip;
    for (unsigned I = 0, N = Decls.size(); I != N; ++I)
      if (List.HandleRedeclaration(Decls[I], /*IsKnownNewer*/false))
        Skip.push_back(I);
    Skip.push_back(Decls.size());

    // Add in any new declarations.
    unsigned SkipPos = 0;
    for (unsigned I = 0, N = Decls.size(); I != N; ++I) {
      if (I == Skip[SkipPos])
        ++SkipPos;
      else
        List.AddSubsequentDecl(Decls[I]);
    }
  } else {
    // Convert the array to a StoredDeclsList.
    for (ArrayRef<NamedDecl*>::iterator
           I = Decls.begin(), E = Decls.end(); I != E; ++I) {
      if (List.isNull())
        List.setOnlyValue(*I);
      else
        List.AddSubsequentDecl(*I);
    }
  }

  return List.getLookupResult();
}

DeclContext::decl_iterator DeclContext::decls_begin() const {
  if (hasExternalLexicalStorage())
    LoadLexicalDeclsFromExternalStorage();
  return decl_iterator(FirstDecl);
}

bool DeclContext::decls_empty() const {
  if (hasExternalLexicalStorage())
    LoadLexicalDeclsFromExternalStorage();

  return !FirstDecl;
}

bool DeclContext::containsDecl(Decl *D) const {
  return (D->getLexicalDeclContext() == this &&
          (D->NextInContextAndBits.getPointer() || D == LastDecl));
}

void DeclContext::removeDecl(Decl *D) {
  assert(D->getLexicalDeclContext() == this &&
         "decl being removed from non-lexical context");
  assert((D->NextInContextAndBits.getPointer() || D == LastDecl) &&
         "decl is not in decls list");

  // Remove D from the decl chain.  This is O(n) but hopefully rare.
  if (D == FirstDecl) {
    if (D == LastDecl)
      FirstDecl = LastDecl = nullptr;
    else
      FirstDecl = D->NextInContextAndBits.getPointer();
  } else {
    for (Decl *I = FirstDecl; true; I = I->NextInContextAndBits.getPointer()) {
      assert(I && "decl not found in linked list");
      if (I->NextInContextAndBits.getPointer() == D) {
        I->NextInContextAndBits.setPointer(D->NextInContextAndBits.getPointer());
        if (D == LastDecl) LastDecl = I;
        break;
      }
    }
  }
  
  // Mark that D is no longer in the decl chain.
  D->NextInContextAndBits.setPointer(nullptr);

  // Remove D from the lookup table if necessary.
  if (isa<NamedDecl>(D)) {
    NamedDecl *ND = cast<NamedDecl>(D);

    // Remove only decls that have a name
    if (!ND->getDeclName()) return;

    auto *DC = this;
    do {
      StoredDeclsMap *Map = DC->getPrimaryContext()->LookupPtr;
      if (Map) {
        StoredDeclsMap::iterator Pos = Map->find(ND->getDeclName());
        assert(Pos != Map->end() && "no lookup entry for decl");
        if (Pos->second.getAsVector() || Pos->second.getAsDecl() == ND)
          Pos->second.remove(ND);
      }
    } while (DC->isTransparentContext() && (DC = DC->getParent()));
  }
}

void DeclContext::addHiddenDecl(Decl *D) {
  assert(D->getLexicalDeclContext() == this &&
         "Decl inserted into wrong lexical context");
  assert(!D->getNextDeclInContext() && D != LastDecl &&
         "Decl already inserted into a DeclContext");

  if (FirstDecl) {
    LastDecl->NextInContextAndBits.setPointer(D);
    LastDecl = D;
  } else {
    FirstDecl = LastDecl = D;
  }

  // Notify a C++ record declaration that we've added a member, so it can
  // update its class-specific state.
  if (CXXRecordDecl *Record = dyn_cast<CXXRecordDecl>(this))
    Record->addedMember(D);

  // If this is a newly-created (not de-serialized) import declaration, wire
  // it in to the list of local import declarations.
  if (!D->isFromASTFile()) {
    if (ImportDecl *Import = dyn_cast<ImportDecl>(D))
      D->getASTContext().addedLocalImportDecl(Import);
  }
}

void DeclContext::addDecl(Decl *D) {
  addHiddenDecl(D);

  if (NamedDecl *ND = dyn_cast<NamedDecl>(D))
    ND->getDeclContext()->getPrimaryContext()->
        makeDeclVisibleInContextWithFlags(ND, false, true);
}

void DeclContext::addDeclInternal(Decl *D) {
  addHiddenDecl(D);

  if (NamedDecl *ND = dyn_cast<NamedDecl>(D))
    ND->getDeclContext()->getPrimaryContext()->
        makeDeclVisibleInContextWithFlags(ND, true, true);
}

/// shouldBeHidden - Determine whether a declaration which was declared
/// within its semantic context should be invisible to qualified name lookup.
static bool shouldBeHidden(NamedDecl *D) {
  // Skip unnamed declarations.
  if (!D->getDeclName())
    return true;

  // Skip entities that can't be found by name lookup into a particular
  // context.
  if ((D->getIdentifierNamespace() == 0 && !isa<UsingDirectiveDecl>(D)) ||
      D->isTemplateParameter())
    return true;

  // Skip template specializations.
  // FIXME: This feels like a hack. Should DeclarationName support
  // template-ids, or is there a better way to keep specializations
  // from being visible?
  if (isa<ClassTemplateSpecializationDecl>(D))
    return true;
  if (FunctionDecl *FD = dyn_cast<FunctionDecl>(D))
    if (FD->isFunctionTemplateSpecialization())
      return true;

  return false;
}

/// buildLookup - Build the lookup data structure with all of the
/// declarations in this DeclContext (and any other contexts linked
/// to it or transparent contexts nested within it) and return it.
///
/// Note that the produced map may miss out declarations from an
/// external source. If it does, those entries will be marked with
/// the 'hasExternalDecls' flag.
StoredDeclsMap *DeclContext::buildLookup() {
  assert(this == getPrimaryContext() && "buildLookup called on non-primary DC");

  if (!HasLazyLocalLexicalLookups && !HasLazyExternalLexicalLookups)
    return LookupPtr;

  SmallVector<DeclContext *, 2> Contexts;
  collectAllContexts(Contexts);

  if (HasLazyExternalLexicalLookups) {
    HasLazyExternalLexicalLookups = false;
    for (auto *DC : Contexts) {
      if (DC->hasExternalLexicalStorage())
        HasLazyLocalLexicalLookups |=
            DC->LoadLexicalDeclsFromExternalStorage();
    }

    if (!HasLazyLocalLexicalLookups)
      return LookupPtr;
  }

  for (auto *DC : Contexts)
    buildLookupImpl(DC, hasExternalVisibleStorage());

  // We no longer have any lazy decls.
  HasLazyLocalLexicalLookups = false;
  return LookupPtr;
}

/// buildLookupImpl - Build part of the lookup data structure for the
/// declarations contained within DCtx, which will either be this
/// DeclContext, a DeclContext linked to it, or a transparent context
/// nested within it.
void DeclContext::buildLookupImpl(DeclContext *DCtx, bool Internal) {
  for (Decl *D : DCtx->noload_decls()) {
    // Insert this declaration into the lookup structure, but only if
    // it's semantically within its decl context. Any other decls which
    // should be found in this context are added eagerly.
    //
    // If it's from an AST file, don't add it now. It'll get handled by
    // FindExternalVisibleDeclsByName if needed. Exception: if we're not
    // in C++, we do not track external visible decls for the TU, so in
    // that case we need to collect them all here.
    if (NamedDecl *ND = dyn_cast<NamedDecl>(D))
      if (ND->getDeclContext() == DCtx && !shouldBeHidden(ND) &&
          (!ND->isFromASTFile() ||
           (isTranslationUnit() &&
            !getParentASTContext().getLangOpts().CPlusPlus)))
        makeDeclVisibleInContextImpl(ND, Internal);

    // If this declaration is itself a transparent declaration context
    // or inline namespace, add the members of this declaration of that
    // context (recursively).
    if (DeclContext *InnerCtx = dyn_cast<DeclContext>(D))
      if (InnerCtx->isTransparentContext() || InnerCtx->isInlineNamespace())
        buildLookupImpl(InnerCtx, Internal);
  }
}

NamedDecl *const DeclContextLookupResult::SingleElementDummyList = nullptr;

DeclContext::lookup_result
DeclContext::lookup(DeclarationName Name) const {
  assert(DeclKind != Decl::LinkageSpec &&
         "Should not perform lookups into linkage specs!");

  const DeclContext *PrimaryContext = getPrimaryContext();
  if (PrimaryContext != this)
    return PrimaryContext->lookup(Name);

  // If we have an external source, ensure that any later redeclarations of this
  // context have been loaded, since they may add names to the result of this
  // lookup (or add external visible storage).
  ExternalASTSource *Source = getParentASTContext().getExternalSource();
  if (Source)
    (void)cast<Decl>(this)->getMostRecentDecl();

  if (hasExternalVisibleStorage()) {
    assert(Source && "external visible storage but no external source?");

    if (NeedToReconcileExternalVisibleStorage)
      reconcileExternalVisibleStorage();

    StoredDeclsMap *Map = LookupPtr;

    if (HasLazyLocalLexicalLookups || HasLazyExternalLexicalLookups)
      // FIXME: Make buildLookup const?
      Map = const_cast<DeclContext*>(this)->buildLookup();

    if (!Map)
      Map = CreateStoredDeclsMap(getParentASTContext());

    // If we have a lookup result with no external decls, we are done.
    std::pair<StoredDeclsMap::iterator, bool> R =
        Map->insert(std::make_pair(Name, StoredDeclsList()));
    if (!R.second && !R.first->second.hasExternalDecls())
      return R.first->second.getLookupResult();

    if (Source->FindExternalVisibleDeclsByName(this, Name) || !R.second) {
      if (StoredDeclsMap *Map = LookupPtr) {
        StoredDeclsMap::iterator I = Map->find(Name);
        if (I != Map->end())
          return I->second.getLookupResult();
      }
    }

    return lookup_result();
  }

  StoredDeclsMap *Map = LookupPtr;
  if (HasLazyLocalLexicalLookups || HasLazyExternalLexicalLookups)
    Map = const_cast<DeclContext*>(this)->buildLookup();

  if (!Map)
    return lookup_result();

  StoredDeclsMap::iterator I = Map->find(Name);
  if (I == Map->end())
    return lookup_result();

  return I->second.getLookupResult();
}

DeclContext::lookup_result
DeclContext::noload_lookup(DeclarationName Name) {
  assert(DeclKind != Decl::LinkageSpec &&
         "Should not perform lookups into linkage specs!");

  DeclContext *PrimaryContext = getPrimaryContext();
  if (PrimaryContext != this)
    return PrimaryContext->noload_lookup(Name);

  // If we have any lazy lexical declarations not in our lookup map, add them
  // now. Don't import any external declarations, not even if we know we have
  // some missing from the external visible lookups.
  if (HasLazyLocalLexicalLookups) {
    SmallVector<DeclContext *, 2> Contexts;
    collectAllContexts(Contexts);
    for (unsigned I = 0, N = Contexts.size(); I != N; ++I)
      buildLookupImpl(Contexts[I], hasExternalVisibleStorage());
    HasLazyLocalLexicalLookups = false;
  }

  StoredDeclsMap *Map = LookupPtr;
  if (!Map)
    return lookup_result();

  StoredDeclsMap::iterator I = Map->find(Name);
  return I != Map->end() ? I->second.getLookupResult()
                         : lookup_result();
}

void DeclContext::localUncachedLookup(DeclarationName Name,
                                      SmallVectorImpl<NamedDecl *> &Results) {
  Results.clear();
  
  // If there's no external storage, just perform a normal lookup and copy
  // the results.
  if (!hasExternalVisibleStorage() && !hasExternalLexicalStorage() && Name) {
    lookup_result LookupResults = lookup(Name);
    Results.insert(Results.end(), LookupResults.begin(), LookupResults.end());
    return;
  }

  // If we have a lookup table, check there first. Maybe we'll get lucky.
  // FIXME: Should we be checking these flags on the primary context?
  if (Name && !HasLazyLocalLexicalLookups && !HasLazyExternalLexicalLookups) {
    if (StoredDeclsMap *Map = LookupPtr) {
      StoredDeclsMap::iterator Pos = Map->find(Name);
      if (Pos != Map->end()) {
        Results.insert(Results.end(),
                       Pos->second.getLookupResult().begin(),
                       Pos->second.getLookupResult().end());
        return;
      }
    }
  }

  // Slow case: grovel through the declarations in our chain looking for 
  // matches.
  // FIXME: If we have lazy external declarations, this will not find them!
  // FIXME: Should we CollectAllContexts and walk them all here?
  for (Decl *D = FirstDecl; D; D = D->getNextDeclInContext()) {
    if (NamedDecl *ND = dyn_cast<NamedDecl>(D))
      if (ND->getDeclName() == Name)
        Results.push_back(ND);
  }
}

DeclContext *DeclContext::getRedeclContext() {
  DeclContext *Ctx = this;
  // Skip through transparent contexts.
  while (Ctx->isTransparentContext())
    Ctx = Ctx->getParent();
  return Ctx;
}

DeclContext *DeclContext::getEnclosingNamespaceContext() {
  DeclContext *Ctx = this;
  // Skip through non-namespace, non-translation-unit contexts.
  while (!Ctx->isFileContext())
    Ctx = Ctx->getParent();
  return Ctx->getPrimaryContext();
}

RecordDecl *DeclContext::getOuterLexicalRecordContext() {
  // Loop until we find a non-record context.
  RecordDecl *OutermostRD = nullptr;
  DeclContext *DC = this;
  while (DC->isRecord()) {
    OutermostRD = cast<RecordDecl>(DC);
    DC = DC->getLexicalParent();
  }
  return OutermostRD;
}

bool DeclContext::InEnclosingNamespaceSetOf(const DeclContext *O) const {
  // For non-file contexts, this is equivalent to Equals.
  if (!isFileContext())
    return O->Equals(this);

  do {
    if (O->Equals(this))
      return true;

    const NamespaceDecl *NS = dyn_cast<NamespaceDecl>(O);
    if (!NS || !NS->isInline())
      break;
    O = NS->getParent();
  } while (O);

  return false;
}

void DeclContext::makeDeclVisibleInContext(NamedDecl *D) {
  DeclContext *PrimaryDC = this->getPrimaryContext();
  DeclContext *DeclDC = D->getDeclContext()->getPrimaryContext();
  // If the decl is being added outside of its semantic decl context, we
  // need to ensure that we eagerly build the lookup information for it.
  PrimaryDC->makeDeclVisibleInContextWithFlags(D, false, PrimaryDC == DeclDC);
}

void DeclContext::makeDeclVisibleInContextWithFlags(NamedDecl *D, bool Internal,
                                                    bool Recoverable) {
  assert(this == getPrimaryContext() && "expected a primary DC");

  if (!isLookupContext()) {
    if (isTransparentContext())
      getParent()->getPrimaryContext()
        ->makeDeclVisibleInContextWithFlags(D, Internal, Recoverable);
    return;
  }

  // Skip declarations which should be invisible to name lookup.
  if (shouldBeHidden(D))
    return;

  // If we already have a lookup data structure, perform the insertion into
  // it. If we might have externally-stored decls with this name, look them
  // up and perform the insertion. If this decl was declared outside its
  // semantic context, buildLookup won't add it, so add it now.
  //
  // FIXME: As a performance hack, don't add such decls into the translation
  // unit unless we're in C++, since qualified lookup into the TU is never
  // performed.
  if (LookupPtr || hasExternalVisibleStorage() ||
      ((!Recoverable || D->getDeclContext() != D->getLexicalDeclContext()) &&
       (getParentASTContext().getLangOpts().CPlusPlus ||
        !isTranslationUnit()))) {
    // If we have lazily omitted any decls, they might have the same name as
    // the decl which we are adding, so build a full lookup table before adding
    // this decl.
    buildLookup();
    makeDeclVisibleInContextImpl(D, Internal);
  } else {
    HasLazyLocalLexicalLookups = true;
  }

  // If we are a transparent context or inline namespace, insert into our
  // parent context, too. This operation is recursive.
  if (isTransparentContext() || isInlineNamespace())
    getParent()->getPrimaryContext()->
        makeDeclVisibleInContextWithFlags(D, Internal, Recoverable);

  Decl *DCAsDecl = cast<Decl>(this);
  // Notify that a decl was made visible unless we are a Tag being defined.
  if (!(isa<TagDecl>(DCAsDecl) && cast<TagDecl>(DCAsDecl)->isBeingDefined()))
    if (ASTMutationListener *L = DCAsDecl->getASTMutationListener())
      L->AddedVisibleDecl(this, D);
}

void DeclContext::makeDeclVisibleInContextImpl(NamedDecl *D, bool Internal) {
  // Find or create the stored declaration map.
  StoredDeclsMap *Map = LookupPtr;
  if (!Map) {
    ASTContext *C = &getParentASTContext();
    Map = CreateStoredDeclsMap(*C);
  }

  // If there is an external AST source, load any declarations it knows about
  // with this declaration's name.
  // If the lookup table contains an entry about this name it means that we
  // have already checked the external source.
  if (!Internal)
    if (ExternalASTSource *Source = getParentASTContext().getExternalSource())
      if (hasExternalVisibleStorage() &&
          Map->find(D->getDeclName()) == Map->end())
        Source->FindExternalVisibleDeclsByName(this, D->getDeclName());

  // Insert this declaration into the map.
  StoredDeclsList &DeclNameEntries = (*Map)[D->getDeclName()];

  if (Internal) {
    // If this is being added as part of loading an external declaration,
    // this may not be the only external declaration with this name.
    // In this case, we never try to replace an existing declaration; we'll
    // handle that when we finalize the list of declarations for this name.
    DeclNameEntries.setHasExternalDecls();
    DeclNameEntries.AddSubsequentDecl(D);
    return;
  }

  if (DeclNameEntries.isNull()) {
    DeclNameEntries.setOnlyValue(D);
    return;
  }

  if (DeclNameEntries.HandleRedeclaration(D, /*IsKnownNewer*/!Internal)) {
    // This declaration has replaced an existing one for which
    // declarationReplaces returns true.
    return;
  }

  // Put this declaration into the appropriate slot.
  DeclNameEntries.AddSubsequentDecl(D);
}

UsingDirectiveDecl *DeclContext::udir_iterator::operator*() const {
  return cast<UsingDirectiveDecl>(*I);
}

/// Returns iterator range [First, Last) of UsingDirectiveDecls stored within
/// this context.
DeclContext::udir_range DeclContext::using_directives() const {
  // FIXME: Use something more efficient than normal lookup for using
  // directives. In C++, using directives are looked up more than anything else.
  lookup_result Result = lookup(UsingDirectiveDecl::getName());
  return udir_range(Result.begin(), Result.end());
}

//===----------------------------------------------------------------------===//
// Creation and Destruction of StoredDeclsMaps.                               //
//===----------------------------------------------------------------------===//

StoredDeclsMap *DeclContext::CreateStoredDeclsMap(ASTContext &C) const {
  assert(!LookupPtr && "context already has a decls map");
  assert(getPrimaryContext() == this &&
         "creating decls map on non-primary context");

  StoredDeclsMap *M;
  bool Dependent = isDependentContext();
  if (Dependent)
    M = new DependentStoredDeclsMap();
  else
    M = new StoredDeclsMap();
  M->Previous = C.LastSDM;
  C.LastSDM = llvm::PointerIntPair<StoredDeclsMap*,1>(M, Dependent);
  LookupPtr = M;
  return M;
}

void ASTContext::ReleaseDeclContextMaps() {
  // It's okay to delete DependentStoredDeclsMaps via a StoredDeclsMap
  // pointer because the subclass doesn't add anything that needs to
  // be deleted.
  StoredDeclsMap::DestroyAll(LastSDM.getPointer(), LastSDM.getInt());
}

void StoredDeclsMap::DestroyAll(StoredDeclsMap *Map, bool Dependent) {
  while (Map) {
    // Advance the iteration before we invalidate memory.
    llvm::PointerIntPair<StoredDeclsMap*,1> Next = Map->Previous;

    if (Dependent)
      delete static_cast<DependentStoredDeclsMap*>(Map);
    else
      delete Map;

    Map = Next.getPointer();
    Dependent = Next.getInt();
  }
}

DependentDiagnostic *DependentDiagnostic::Create(ASTContext &C,
                                                 DeclContext *Parent,
                                           const PartialDiagnostic &PDiag) {
  assert(Parent->isDependentContext()
         && "cannot iterate dependent diagnostics of non-dependent context");
  Parent = Parent->getPrimaryContext();
  if (!Parent->LookupPtr)
    Parent->CreateStoredDeclsMap(C);

  DependentStoredDeclsMap *Map =
      static_cast<DependentStoredDeclsMap *>(Parent->LookupPtr);

  // Allocate the copy of the PartialDiagnostic via the ASTContext's
  // BumpPtrAllocator, rather than the ASTContext itself.
  PartialDiagnostic::Storage *DiagStorage = nullptr;
  if (PDiag.hasStorage())
    DiagStorage = new (C) PartialDiagnostic::Storage;
  
  DependentDiagnostic *DD = new (C) DependentDiagnostic(PDiag, DiagStorage);

  // TODO: Maybe we shouldn't reverse the order during insertion.
  DD->NextDiagnostic = Map->FirstDiagnostic;
  Map->FirstDiagnostic = DD;

  return DD;
}<|MERGE_RESOLUTION|>--- conflicted
+++ resolved
@@ -196,7 +196,6 @@
   return isa<TemplateDecl>(this);
 }
 
-<<<<<<< HEAD
 #if INTEL_SPECIFIC_CILKPLUS
 bool Decl::isSpawning() const {
   if (const FunctionDecl *FD = dyn_cast<FunctionDecl>(this))
@@ -207,7 +206,7 @@
   return false;
 }
 #endif // INTEL_SPECIFIC_CILKPLUS
-=======
+
 TemplateDecl *Decl::getDescribedTemplate() const {
   if (auto *FD = dyn_cast<FunctionDecl>(this))
     return FD->getDescribedFunctionTemplate();
@@ -218,7 +217,6 @@
 
   return nullptr;
 }
->>>>>>> 5f0e96e5
 
 const DeclContext *Decl::getParentFunctionOrMethod() const {
   for (const DeclContext *DC = getDeclContext();
