//===--- Expr.cpp - Expression AST Node Implementation --------------------===//
//
//                     The LLVM Compiler Infrastructure
//
// This file is distributed under the University of Illinois Open Source
// License. See LICENSE.TXT for details.
//
//===----------------------------------------------------------------------===//
//
// This file implements the Expr class and subclasses.
//
//===----------------------------------------------------------------------===//

#include "clang/AST/APValue.h"
#include "clang/AST/ASTContext.h"
#include "clang/AST/Attr.h"
#include "clang/AST/DeclCXX.h"
#include "clang/AST/DeclObjC.h"
#include "clang/AST/DeclTemplate.h"
#include "clang/AST/EvaluatedExprVisitor.h"
#include "clang/AST/Expr.h"
#include "clang/AST/ExprCXX.h"
#include "clang/AST/Mangle.h"
#include "clang/AST/RecordLayout.h"
#include "clang/AST/StmtVisitor.h"
#include "clang/Basic/Builtins.h"
#include "clang/Basic/CharInfo.h"
#include "clang/Basic/SourceManager.h"
#include "clang/Basic/TargetInfo.h"
#include "clang/Lex/Lexer.h"
#include "clang/Lex/LiteralSupport.h"
#include "clang/Sema/SemaDiagnostic.h"
#include "llvm/Support/ErrorHandling.h"
#include "llvm/Support/raw_ostream.h"
#include <algorithm>
#include <cstring>
using namespace clang;

const CXXRecordDecl *Expr::getBestDynamicClassType() const {
  const Expr *E = ignoreParenBaseCasts();

  QualType DerivedType = E->getType();
  if (const PointerType *PTy = DerivedType->getAs<PointerType>())
    DerivedType = PTy->getPointeeType();

  if (DerivedType->isDependentType())
    return nullptr;

  const RecordType *Ty = DerivedType->castAs<RecordType>();
  Decl *D = Ty->getDecl();
  return cast<CXXRecordDecl>(D);
}

const Expr *Expr::skipRValueSubobjectAdjustments(
    SmallVectorImpl<const Expr *> &CommaLHSs,
    SmallVectorImpl<SubobjectAdjustment> &Adjustments) const {
  const Expr *E = this;
  while (true) {
    E = E->IgnoreParens();

    if (const CastExpr *CE = dyn_cast<CastExpr>(E)) {
      if ((CE->getCastKind() == CK_DerivedToBase ||
           CE->getCastKind() == CK_UncheckedDerivedToBase) &&
          E->getType()->isRecordType()) {
        E = CE->getSubExpr();
        CXXRecordDecl *Derived
          = cast<CXXRecordDecl>(E->getType()->getAs<RecordType>()->getDecl());
        Adjustments.push_back(SubobjectAdjustment(CE, Derived));
        continue;
      }

      if (CE->getCastKind() == CK_NoOp) {
        E = CE->getSubExpr();
        continue;
      }
    } else if (const MemberExpr *ME = dyn_cast<MemberExpr>(E)) {
      if (!ME->isArrow()) {
        assert(ME->getBase()->getType()->isRecordType());
        if (FieldDecl *Field = dyn_cast<FieldDecl>(ME->getMemberDecl())) {
          if (!Field->isBitField() && !Field->getType()->isReferenceType()) {
            E = ME->getBase();
            Adjustments.push_back(SubobjectAdjustment(Field));
            continue;
          }
        }
      }
    } else if (const BinaryOperator *BO = dyn_cast<BinaryOperator>(E)) {
      if (BO->isPtrMemOp()) {
        assert(BO->getRHS()->isRValue());
        E = BO->getLHS();
        const MemberPointerType *MPT =
          BO->getRHS()->getType()->getAs<MemberPointerType>();
        Adjustments.push_back(SubobjectAdjustment(MPT, BO->getRHS()));
        continue;
      } else if (BO->getOpcode() == BO_Comma) {
        CommaLHSs.push_back(BO->getLHS());
        E = BO->getRHS();
        continue;
      }
    }

    // Nothing changed.
    break;
  }
  return E;
}

/// isKnownToHaveBooleanValue - Return true if this is an integer expression
/// that is known to return 0 or 1.  This happens for _Bool/bool expressions
/// but also int expressions which are produced by things like comparisons in
/// C.
bool Expr::isKnownToHaveBooleanValue() const {
  const Expr *E = IgnoreParens();

  // If this value has _Bool type, it is obvious 0/1.
  if (E->getType()->isBooleanType()) return true;
  // If this is a non-scalar-integer type, we don't care enough to try. 
  if (!E->getType()->isIntegralOrEnumerationType()) return false;
  
  if (const UnaryOperator *UO = dyn_cast<UnaryOperator>(E)) {
    switch (UO->getOpcode()) {
    case UO_Plus:
      return UO->getSubExpr()->isKnownToHaveBooleanValue();
    case UO_LNot:
      return true;
    default:
      return false;
    }
  }
  
  // Only look through implicit casts.  If the user writes
  // '(int) (a && b)' treat it as an arbitrary int.
  if (const ImplicitCastExpr *CE = dyn_cast<ImplicitCastExpr>(E))
    return CE->getSubExpr()->isKnownToHaveBooleanValue();
  
  if (const BinaryOperator *BO = dyn_cast<BinaryOperator>(E)) {
    switch (BO->getOpcode()) {
    default: return false;
    case BO_LT:   // Relational operators.
    case BO_GT:
    case BO_LE:
    case BO_GE:
    case BO_EQ:   // Equality operators.
    case BO_NE:
    case BO_LAnd: // AND operator.
    case BO_LOr:  // Logical OR operator.
      return true;
        
    case BO_And:  // Bitwise AND operator.
    case BO_Xor:  // Bitwise XOR operator.
    case BO_Or:   // Bitwise OR operator.
      // Handle things like (x==2)|(y==12).
      return BO->getLHS()->isKnownToHaveBooleanValue() &&
             BO->getRHS()->isKnownToHaveBooleanValue();
        
    case BO_Comma:
    case BO_Assign:
      return BO->getRHS()->isKnownToHaveBooleanValue();
    }
  }
  
  if (const ConditionalOperator *CO = dyn_cast<ConditionalOperator>(E))
    return CO->getTrueExpr()->isKnownToHaveBooleanValue() &&
           CO->getFalseExpr()->isKnownToHaveBooleanValue();
  
  return false;
}

// Amusing macro metaprogramming hack: check whether a class provides
// a more specific implementation of getExprLoc().
//
// See also Stmt.cpp:{getLocStart(),getLocEnd()}.
namespace {
  /// This implementation is used when a class provides a custom
  /// implementation of getExprLoc.
  template <class E, class T>
  SourceLocation getExprLocImpl(const Expr *expr,
                                SourceLocation (T::*v)() const) {
    return static_cast<const E*>(expr)->getExprLoc();
  }

  /// This implementation is used when a class doesn't provide
  /// a custom implementation of getExprLoc.  Overload resolution
  /// should pick it over the implementation above because it's
  /// more specialized according to function template partial ordering.
  template <class E>
  SourceLocation getExprLocImpl(const Expr *expr,
                                SourceLocation (Expr::*v)() const) {
    return static_cast<const E*>(expr)->getLocStart();
  }
}

SourceLocation Expr::getExprLoc() const {
  switch (getStmtClass()) {
  case Stmt::NoStmtClass: llvm_unreachable("statement without class");
#define ABSTRACT_STMT(type)
#define STMT(type, base) \
  case Stmt::type##Class: break;
#define EXPR(type, base) \
  case Stmt::type##Class: return getExprLocImpl<type>(this, &type::getExprLoc);
#include "clang/AST/StmtNodes.inc"
  }
  llvm_unreachable("unknown expression kind");
}

//===----------------------------------------------------------------------===//
// Primary Expressions.
//===----------------------------------------------------------------------===//

/// \brief Compute the type-, value-, and instantiation-dependence of a 
/// declaration reference
/// based on the declaration being referenced.
static void computeDeclRefDependence(const ASTContext &Ctx, NamedDecl *D,
                                     QualType T, bool &TypeDependent,
                                     bool &ValueDependent,
                                     bool &InstantiationDependent) {
  TypeDependent = false;
  ValueDependent = false;
  InstantiationDependent = false;

  // (TD) C++ [temp.dep.expr]p3:
  //   An id-expression is type-dependent if it contains:
  //
  // and
  //
  // (VD) C++ [temp.dep.constexpr]p2:
  //  An identifier is value-dependent if it is:

  //  (TD)  - an identifier that was declared with dependent type
  //  (VD)  - a name declared with a dependent type,
  if (T->isDependentType()) {
    TypeDependent = true;
    ValueDependent = true;
    InstantiationDependent = true;
    return;
  } else if (T->isInstantiationDependentType()) {
    InstantiationDependent = true;
  }
  
  //  (TD)  - a conversion-function-id that specifies a dependent type
  if (D->getDeclName().getNameKind() 
                                == DeclarationName::CXXConversionFunctionName) {
    QualType T = D->getDeclName().getCXXNameType();
    if (T->isDependentType()) {
      TypeDependent = true;
      ValueDependent = true;
      InstantiationDependent = true;
      return;
    }
    
    if (T->isInstantiationDependentType())
      InstantiationDependent = true;
  }
  
  //  (VD)  - the name of a non-type template parameter,
  if (isa<NonTypeTemplateParmDecl>(D)) {
    ValueDependent = true;
    InstantiationDependent = true;
    return;
  }
  
  //  (VD) - a constant with integral or enumeration type and is
  //         initialized with an expression that is value-dependent.
  //  (VD) - a constant with literal type and is initialized with an
  //         expression that is value-dependent [C++11].
  //  (VD) - FIXME: Missing from the standard:
  //       -  an entity with reference type and is initialized with an
  //          expression that is value-dependent [C++11]
  if (VarDecl *Var = dyn_cast<VarDecl>(D)) {
    if ((Ctx.getLangOpts().CPlusPlus11 ?
           Var->getType()->isLiteralType(Ctx) :
           Var->getType()->isIntegralOrEnumerationType()) &&
        (Var->getType().isConstQualified() ||
         Var->getType()->isReferenceType())) {
      if (const Expr *Init = Var->getAnyInitializer())
        if (Init->isValueDependent()) {
          ValueDependent = true;
          InstantiationDependent = true;
        }
    }

    // (VD) - FIXME: Missing from the standard: 
    //      -  a member function or a static data member of the current 
    //         instantiation
    if (Var->isStaticDataMember() && 
        Var->getDeclContext()->isDependentContext()) {
      ValueDependent = true;
      InstantiationDependent = true;
      TypeSourceInfo *TInfo = Var->getFirstDecl()->getTypeSourceInfo();
      if (TInfo->getType()->isIncompleteArrayType())
        TypeDependent = true;
    }
    
    return;
  }
  
  // (VD) - FIXME: Missing from the standard: 
  //      -  a member function or a static data member of the current 
  //         instantiation
  if (isa<CXXMethodDecl>(D) && D->getDeclContext()->isDependentContext()) {
    ValueDependent = true;
    InstantiationDependent = true;
  }
}

void DeclRefExpr::computeDependence(const ASTContext &Ctx) {
  bool TypeDependent = false;
  bool ValueDependent = false;
  bool InstantiationDependent = false;
  computeDeclRefDependence(Ctx, getDecl(), getType(), TypeDependent,
                           ValueDependent, InstantiationDependent);

  ExprBits.TypeDependent |= TypeDependent;
  ExprBits.ValueDependent |= ValueDependent;
  ExprBits.InstantiationDependent |= InstantiationDependent;

  // Is the declaration a parameter pack?
  if (getDecl()->isParameterPack())
    ExprBits.ContainsUnexpandedParameterPack = true;
}

DeclRefExpr::DeclRefExpr(const ASTContext &Ctx,
                         NestedNameSpecifierLoc QualifierLoc,
                         SourceLocation TemplateKWLoc,
                         ValueDecl *D, bool RefersToEnclosingVariableOrCapture,
                         const DeclarationNameInfo &NameInfo,
                         NamedDecl *FoundD,
                         const TemplateArgumentListInfo *TemplateArgs,
                         QualType T, ExprValueKind VK)
  : Expr(DeclRefExprClass, T, VK, OK_Ordinary, false, false, false, false),
    D(D), Loc(NameInfo.getLoc()), DNLoc(NameInfo.getInfo()) {
  DeclRefExprBits.HasQualifier = QualifierLoc ? 1 : 0;
  if (QualifierLoc) {
    new (getTrailingObjects<NestedNameSpecifierLoc>())
        NestedNameSpecifierLoc(QualifierLoc);
    auto *NNS = QualifierLoc.getNestedNameSpecifier();
    if (NNS->isInstantiationDependent())
      ExprBits.InstantiationDependent = true;
    if (NNS->containsUnexpandedParameterPack())
      ExprBits.ContainsUnexpandedParameterPack = true;
  }
  DeclRefExprBits.HasFoundDecl = FoundD ? 1 : 0;
  if (FoundD)
    *getTrailingObjects<NamedDecl *>() = FoundD;
  DeclRefExprBits.HasTemplateKWAndArgsInfo
    = (TemplateArgs || TemplateKWLoc.isValid()) ? 1 : 0;
  DeclRefExprBits.RefersToEnclosingVariableOrCapture =
      RefersToEnclosingVariableOrCapture;
  if (TemplateArgs) {
    bool Dependent = false;
    bool InstantiationDependent = false;
    bool ContainsUnexpandedParameterPack = false;
    getTrailingObjects<ASTTemplateKWAndArgsInfo>()->initializeFrom(
        TemplateKWLoc, *TemplateArgs, getTrailingObjects<TemplateArgumentLoc>(),
        Dependent, InstantiationDependent, ContainsUnexpandedParameterPack);
    assert(!Dependent && "built a DeclRefExpr with dependent template args");
    ExprBits.InstantiationDependent |= InstantiationDependent;
    ExprBits.ContainsUnexpandedParameterPack |= ContainsUnexpandedParameterPack;
  } else if (TemplateKWLoc.isValid()) {
    getTrailingObjects<ASTTemplateKWAndArgsInfo>()->initializeFrom(
        TemplateKWLoc);
  }
  DeclRefExprBits.HadMultipleCandidates = 0;

  computeDependence(Ctx);
}

DeclRefExpr *DeclRefExpr::Create(const ASTContext &Context,
                                 NestedNameSpecifierLoc QualifierLoc,
                                 SourceLocation TemplateKWLoc,
                                 ValueDecl *D,
                                 bool RefersToEnclosingVariableOrCapture,
                                 SourceLocation NameLoc,
                                 QualType T,
                                 ExprValueKind VK,
                                 NamedDecl *FoundD,
                                 const TemplateArgumentListInfo *TemplateArgs) {
  return Create(Context, QualifierLoc, TemplateKWLoc, D,
                RefersToEnclosingVariableOrCapture,
                DeclarationNameInfo(D->getDeclName(), NameLoc),
                T, VK, FoundD, TemplateArgs);
}

DeclRefExpr *DeclRefExpr::Create(const ASTContext &Context,
                                 NestedNameSpecifierLoc QualifierLoc,
                                 SourceLocation TemplateKWLoc,
                                 ValueDecl *D,
                                 bool RefersToEnclosingVariableOrCapture,
                                 const DeclarationNameInfo &NameInfo,
                                 QualType T,
                                 ExprValueKind VK,
                                 NamedDecl *FoundD,
                                 const TemplateArgumentListInfo *TemplateArgs) {
  // Filter out cases where the found Decl is the same as the value refenenced.
  if (D == FoundD)
    FoundD = nullptr;

  bool HasTemplateKWAndArgsInfo = TemplateArgs || TemplateKWLoc.isValid();
  std::size_t Size =
      totalSizeToAlloc<NestedNameSpecifierLoc, NamedDecl *,
                       ASTTemplateKWAndArgsInfo, TemplateArgumentLoc>(
          QualifierLoc ? 1 : 0, FoundD ? 1 : 0,
          HasTemplateKWAndArgsInfo ? 1 : 0,
          TemplateArgs ? TemplateArgs->size() : 0);

  void *Mem = Context.Allocate(Size, llvm::alignOf<DeclRefExpr>());
  return new (Mem) DeclRefExpr(Context, QualifierLoc, TemplateKWLoc, D,
                               RefersToEnclosingVariableOrCapture,
                               NameInfo, FoundD, TemplateArgs, T, VK);
}

DeclRefExpr *DeclRefExpr::CreateEmpty(const ASTContext &Context,
                                      bool HasQualifier,
                                      bool HasFoundDecl,
                                      bool HasTemplateKWAndArgsInfo,
                                      unsigned NumTemplateArgs) {
  assert(NumTemplateArgs == 0 || HasTemplateKWAndArgsInfo);
  std::size_t Size =
      totalSizeToAlloc<NestedNameSpecifierLoc, NamedDecl *,
                       ASTTemplateKWAndArgsInfo, TemplateArgumentLoc>(
          HasQualifier ? 1 : 0, HasFoundDecl ? 1 : 0, HasTemplateKWAndArgsInfo,
          NumTemplateArgs);
  void *Mem = Context.Allocate(Size, llvm::alignOf<DeclRefExpr>());
  return new (Mem) DeclRefExpr(EmptyShell());
}

SourceLocation DeclRefExpr::getLocStart() const {
  if (hasQualifier())
    return getQualifierLoc().getBeginLoc();
  return getNameInfo().getLocStart();
}
SourceLocation DeclRefExpr::getLocEnd() const {
  if (hasExplicitTemplateArgs())
    return getRAngleLoc();
  return getNameInfo().getLocEnd();
}

PredefinedExpr::PredefinedExpr(SourceLocation L, QualType FNTy, IdentType IT,
                               StringLiteral *SL)
    : Expr(PredefinedExprClass, FNTy, VK_LValue, OK_Ordinary,
           FNTy->isDependentType(), FNTy->isDependentType(),
           FNTy->isInstantiationDependentType(),
           /*ContainsUnexpandedParameterPack=*/false),
      Loc(L), Type(IT), FnName(SL) {}

StringLiteral *PredefinedExpr::getFunctionName() {
  return cast_or_null<StringLiteral>(FnName);
}

StringRef PredefinedExpr::getIdentTypeName(PredefinedExpr::IdentType IT) {
  switch (IT) {
  case Func:
    return "__func__";
  case Function:
    return "__FUNCTION__";
  case FuncDName:
    return "__FUNCDNAME__";
  case LFunction:
    return "L__FUNCTION__";
  case PrettyFunction:
    return "__PRETTY_FUNCTION__";
  case FuncSig:
    return "__FUNCSIG__";
  case PrettyFunctionNoVirtual:
    break;
  }
  llvm_unreachable("Unknown ident type for PredefinedExpr");
}

// FIXME: Maybe this should use DeclPrinter with a special "print predefined
// expr" policy instead.
std::string PredefinedExpr::ComputeName(IdentType IT, const Decl *CurrentDecl) {
  ASTContext &Context = CurrentDecl->getASTContext();

  if (IT == PredefinedExpr::FuncDName) {
    if (const NamedDecl *ND = dyn_cast<NamedDecl>(CurrentDecl)) {
      std::unique_ptr<MangleContext> MC;
      MC.reset(Context.createMangleContext());

      if (MC->shouldMangleDeclName(ND)) {
        SmallString<256> Buffer;
        llvm::raw_svector_ostream Out(Buffer);
        if (const CXXConstructorDecl *CD = dyn_cast<CXXConstructorDecl>(ND))
          MC->mangleCXXCtor(CD, Ctor_Base, Out);
        else if (const CXXDestructorDecl *DD = dyn_cast<CXXDestructorDecl>(ND))
          MC->mangleCXXDtor(DD, Dtor_Base, Out);
        else
          MC->mangleName(ND, Out);

        if (!Buffer.empty() && Buffer.front() == '\01')
          return Buffer.substr(1);
        return Buffer.str();
      } else
        return ND->getIdentifier()->getName();
    }
    return "";
  }
  if (auto *BD = dyn_cast<BlockDecl>(CurrentDecl)) {
    std::unique_ptr<MangleContext> MC;
    MC.reset(Context.createMangleContext());
    SmallString<256> Buffer;
    llvm::raw_svector_ostream Out(Buffer);
    auto DC = CurrentDecl->getDeclContext();
    if (DC->isFileContext())
      MC->mangleGlobalBlock(BD, /*ID*/ nullptr, Out);
    else if (const auto *CD = dyn_cast<CXXConstructorDecl>(DC))
      MC->mangleCtorBlock(CD, /*CT*/ Ctor_Complete, BD, Out);
    else if (const auto *DD = dyn_cast<CXXDestructorDecl>(DC))
      MC->mangleDtorBlock(DD, /*DT*/ Dtor_Complete, BD, Out);
    else
      MC->mangleBlock(DC, BD, Out);
    return Out.str();
  }
  if (const FunctionDecl *FD = dyn_cast<FunctionDecl>(CurrentDecl)) {
    if (IT != PrettyFunction && IT != PrettyFunctionNoVirtual && IT != FuncSig)
      return FD->getNameAsString();
#if INTEL_CUSTOMIZATION
    //CQ#379210: Return function name if not C++.
    if (Context.getLangOpts().IntelCompat &&
        !Context.getLangOpts().CPlusPlus && IT != FuncSig)
      return FD->getNameAsString();
#endif // INTEL_CUSTOMIZATION

    SmallString<256> Name;
    llvm::raw_svector_ostream Out(Name);

    if (const CXXMethodDecl *MD = dyn_cast<CXXMethodDecl>(FD)) {
      if (MD->isVirtual() && IT != PrettyFunctionNoVirtual)
        Out << "virtual ";
      if (MD->isStatic())
        Out << "static ";
    }

    PrintingPolicy Policy(Context.getLangOpts());
    std::string Proto;
    llvm::raw_string_ostream POut(Proto);

    const FunctionDecl *Decl = FD;
    if (const FunctionDecl* Pattern = FD->getTemplateInstantiationPattern())
      Decl = Pattern;
    const FunctionType *AFT = Decl->getType()->getAs<FunctionType>();
    const FunctionProtoType *FT = nullptr;
    if (FD->hasWrittenPrototype())
      FT = dyn_cast<FunctionProtoType>(AFT);

    if (IT == FuncSig) {
      switch (FT->getCallConv()) {
      case CC_C: POut << "__cdecl "; break;
      case CC_X86StdCall: POut << "__stdcall "; break;
      case CC_X86FastCall: POut << "__fastcall "; break;
#if INTEL_CUSTOMIZATION
      case CC_X86RegCall:
        if (Context.getLangOpts().IntelCompat)
          POut << "__regcall ";
        break;
#endif // INTEL_CUSTOMIZATION
      case CC_X86ThisCall: POut << "__thiscall "; break;
      case CC_X86VectorCall: POut << "__vectorcall "; break;
      // Only bother printing the conventions that MSVC knows about.
      default: break;
      }
    }

    FD->printQualifiedName(POut, Policy);

    POut << "(";
    if (FT) {
      for (unsigned i = 0, e = Decl->getNumParams(); i != e; ++i) {
        if (i) POut << ", ";
        POut << Decl->getParamDecl(i)->getType().stream(Policy);
      }

      if (FT->isVariadic()) {
        if (FD->getNumParams()) POut << ", ";
        POut << "...";
      }
    }
    POut << ")";

    if (const CXXMethodDecl *MD = dyn_cast<CXXMethodDecl>(FD)) {
      const FunctionType *FT = MD->getType()->castAs<FunctionType>();
      if (FT->isConst())
        POut << " const";
      if (FT->isVolatile())
        POut << " volatile";
      RefQualifierKind Ref = MD->getRefQualifier();
      if (Ref == RQ_LValue)
        POut << " &";
      else if (Ref == RQ_RValue)
        POut << " &&";
    }

    typedef SmallVector<const ClassTemplateSpecializationDecl *, 8> SpecsTy;
    SpecsTy Specs;
    const DeclContext *Ctx = FD->getDeclContext();
    while (Ctx && isa<NamedDecl>(Ctx)) {
      const ClassTemplateSpecializationDecl *Spec
                               = dyn_cast<ClassTemplateSpecializationDecl>(Ctx);
      if (Spec && !Spec->isExplicitSpecialization())
        Specs.push_back(Spec);
      Ctx = Ctx->getParent();
    }

    std::string TemplateParams;
    llvm::raw_string_ostream TOut(TemplateParams);
    for (SpecsTy::reverse_iterator I = Specs.rbegin(), E = Specs.rend();
         I != E; ++I) {
      const TemplateParameterList *Params 
                  = (*I)->getSpecializedTemplate()->getTemplateParameters();
      const TemplateArgumentList &Args = (*I)->getTemplateArgs();
      assert(Params->size() == Args.size());
      for (unsigned i = 0, numParams = Params->size(); i != numParams; ++i) {
        StringRef Param = Params->getParam(i)->getName();
        if (Param.empty()) continue;
        TOut << Param << " = ";
        Args.get(i).print(Policy, TOut);
        TOut << ", ";
      }
    }

    FunctionTemplateSpecializationInfo *FSI 
                                          = FD->getTemplateSpecializationInfo();
    if (FSI && !FSI->isExplicitSpecialization()) {
      const TemplateParameterList* Params 
                                  = FSI->getTemplate()->getTemplateParameters();
      const TemplateArgumentList* Args = FSI->TemplateArguments;
      assert(Params->size() == Args->size());
      for (unsigned i = 0, e = Params->size(); i != e; ++i) {
        StringRef Param = Params->getParam(i)->getName();
        if (Param.empty()) continue;
        TOut << Param << " = ";
        Args->get(i).print(Policy, TOut);
        TOut << ", ";
      }
    }

    TOut.flush();
    if (!TemplateParams.empty()) {
      // remove the trailing comma and space
      TemplateParams.resize(TemplateParams.size() - 2);
      POut << " [" << TemplateParams << "]";
    }

    POut.flush();

    // Print "auto" for all deduced return types. This includes C++1y return
    // type deduction and lambdas. For trailing return types resolve the
    // decltype expression. Otherwise print the real type when this is
    // not a constructor or destructor.
    if (isa<CXXMethodDecl>(FD) &&
         cast<CXXMethodDecl>(FD)->getParent()->isLambda())
      Proto = "auto " + Proto;
    else if (FT && FT->getReturnType()->getAs<DecltypeType>())
      FT->getReturnType()
          ->getAs<DecltypeType>()
          ->getUnderlyingType()
          .getAsStringInternal(Proto, Policy);
    else if (!isa<CXXConstructorDecl>(FD) && !isa<CXXDestructorDecl>(FD))
      AFT->getReturnType().getAsStringInternal(Proto, Policy);

    Out << Proto;

    return Name.str().str();
  }
  if (const CapturedDecl *CD = dyn_cast<CapturedDecl>(CurrentDecl)) {
    for (const DeclContext *DC = CD->getParent(); DC; DC = DC->getParent())
      // Skip to its enclosing function or method, but not its enclosing
      // CapturedDecl.
      if (DC->isFunctionOrMethod() && (DC->getDeclKind() != Decl::Captured)) {
        const Decl *D = Decl::castFromDeclContext(DC);
        return ComputeName(IT, D);
      }
    llvm_unreachable("CapturedDecl not inside a function or method");
  }
  if (const ObjCMethodDecl *MD = dyn_cast<ObjCMethodDecl>(CurrentDecl)) {
    SmallString<256> Name;
    llvm::raw_svector_ostream Out(Name);
    Out << (MD->isInstanceMethod() ? '-' : '+');
    Out << '[';

    // For incorrect code, there might not be an ObjCInterfaceDecl.  Do
    // a null check to avoid a crash.
    if (const ObjCInterfaceDecl *ID = MD->getClassInterface())
      Out << *ID;

    if (const ObjCCategoryImplDecl *CID =
        dyn_cast<ObjCCategoryImplDecl>(MD->getDeclContext()))
      Out << '(' << *CID << ')';

    Out <<  ' ';
    MD->getSelector().print(Out);
    Out <<  ']';

    return Name.str().str();
  }
  if (isa<TranslationUnitDecl>(CurrentDecl) && IT == PrettyFunction) {
    // __PRETTY_FUNCTION__ -> "top level", the others produce an empty string.
    return "top level";
  }
  return "";
}

void APNumericStorage::setIntValue(const ASTContext &C,
                                   const llvm::APInt &Val) {
  if (hasAllocation())
    C.Deallocate(pVal);

  BitWidth = Val.getBitWidth();
  unsigned NumWords = Val.getNumWords();
  const uint64_t* Words = Val.getRawData();
  if (NumWords > 1) {
    pVal = new (C) uint64_t[NumWords];
    std::copy(Words, Words + NumWords, pVal);
  } else if (NumWords == 1)
    VAL = Words[0];
  else
    VAL = 0;
}

IntegerLiteral::IntegerLiteral(const ASTContext &C, const llvm::APInt &V,
                               QualType type, SourceLocation l)
  : Expr(IntegerLiteralClass, type, VK_RValue, OK_Ordinary, false, false,
         false, false),
    Loc(l) {
  assert(type->isIntegerType() && "Illegal type in IntegerLiteral");
  assert(V.getBitWidth() == C.getIntWidth(type) &&
         "Integer type is not the correct size for constant.");
  setValue(C, V);
}

IntegerLiteral *
IntegerLiteral::Create(const ASTContext &C, const llvm::APInt &V,
                       QualType type, SourceLocation l) {
  return new (C) IntegerLiteral(C, V, type, l);
}

IntegerLiteral *
IntegerLiteral::Create(const ASTContext &C, EmptyShell Empty) {
  return new (C) IntegerLiteral(Empty);
}

FloatingLiteral::FloatingLiteral(const ASTContext &C, const llvm::APFloat &V,
                                 bool isexact, QualType Type, SourceLocation L)
  : Expr(FloatingLiteralClass, Type, VK_RValue, OK_Ordinary, false, false,
         false, false), Loc(L) {
  setSemantics(V.getSemantics());
  FloatingLiteralBits.IsExact = isexact;
  setValue(C, V);
}

FloatingLiteral::FloatingLiteral(const ASTContext &C, EmptyShell Empty)
  : Expr(FloatingLiteralClass, Empty) {
  setRawSemantics(IEEEhalf);
  FloatingLiteralBits.IsExact = false;
}

FloatingLiteral *
FloatingLiteral::Create(const ASTContext &C, const llvm::APFloat &V,
                        bool isexact, QualType Type, SourceLocation L) {
  return new (C) FloatingLiteral(C, V, isexact, Type, L);
}

FloatingLiteral *
FloatingLiteral::Create(const ASTContext &C, EmptyShell Empty) {
  return new (C) FloatingLiteral(C, Empty);
}

const llvm::fltSemantics &FloatingLiteral::getSemantics() const {
  switch(FloatingLiteralBits.Semantics) {
  case IEEEhalf:
    return llvm::APFloat::IEEEhalf;
  case IEEEsingle:
    return llvm::APFloat::IEEEsingle;
  case IEEEdouble:
    return llvm::APFloat::IEEEdouble;
  case x87DoubleExtended:
    return llvm::APFloat::x87DoubleExtended;
  case IEEEquad:
    return llvm::APFloat::IEEEquad;
  case PPCDoubleDouble:
    return llvm::APFloat::PPCDoubleDouble;
  }
  llvm_unreachable("Unrecognised floating semantics");
}

void FloatingLiteral::setSemantics(const llvm::fltSemantics &Sem) {
  if (&Sem == &llvm::APFloat::IEEEhalf)
    FloatingLiteralBits.Semantics = IEEEhalf;
  else if (&Sem == &llvm::APFloat::IEEEsingle)
    FloatingLiteralBits.Semantics = IEEEsingle;
  else if (&Sem == &llvm::APFloat::IEEEdouble)
    FloatingLiteralBits.Semantics = IEEEdouble;
  else if (&Sem == &llvm::APFloat::x87DoubleExtended)
    FloatingLiteralBits.Semantics = x87DoubleExtended;
  else if (&Sem == &llvm::APFloat::IEEEquad)
    FloatingLiteralBits.Semantics = IEEEquad;
  else if (&Sem == &llvm::APFloat::PPCDoubleDouble)
    FloatingLiteralBits.Semantics = PPCDoubleDouble;
  else
    llvm_unreachable("Unknown floating semantics");
}

/// getValueAsApproximateDouble - This returns the value as an inaccurate
/// double.  Note that this may cause loss of precision, but is useful for
/// debugging dumps, etc.
double FloatingLiteral::getValueAsApproximateDouble() const {
  llvm::APFloat V = getValue();
  bool ignored;
  V.convert(llvm::APFloat::IEEEdouble, llvm::APFloat::rmNearestTiesToEven,
            &ignored);
  return V.convertToDouble();
}

int StringLiteral::mapCharByteWidth(TargetInfo const &target,StringKind k) {
  int CharByteWidth = 0;
  switch(k) {
    case Ascii:
    case UTF8:
      CharByteWidth = target.getCharWidth();
      break;
    case Wide:
      CharByteWidth = target.getWCharWidth();
      break;
    case UTF16:
      CharByteWidth = target.getChar16Width();
      break;
    case UTF32:
      CharByteWidth = target.getChar32Width();
      break;
  }
  assert((CharByteWidth & 7) == 0 && "Assumes character size is byte multiple");
  CharByteWidth /= 8;
  assert((CharByteWidth==1 || CharByteWidth==2 || CharByteWidth==4)
         && "character byte widths supported are 1, 2, and 4 only");
  return CharByteWidth;
}

StringLiteral *StringLiteral::Create(const ASTContext &C, StringRef Str,
                                     StringKind Kind, bool Pascal, QualType Ty,
                                     const SourceLocation *Loc,
                                     unsigned NumStrs) {
  assert(C.getAsConstantArrayType(Ty) &&
         "StringLiteral must be of constant array type!");

  // Allocate enough space for the StringLiteral plus an array of locations for
  // any concatenated string tokens.
  void *Mem = C.Allocate(sizeof(StringLiteral)+
                         sizeof(SourceLocation)*(NumStrs-1),
                         llvm::alignOf<StringLiteral>());
  StringLiteral *SL = new (Mem) StringLiteral(Ty);

  // OPTIMIZE: could allocate this appended to the StringLiteral.
  SL->setString(C,Str,Kind,Pascal);

  SL->TokLocs[0] = Loc[0];
  SL->NumConcatenated = NumStrs;

  if (NumStrs != 1)
    memcpy(&SL->TokLocs[1], Loc+1, sizeof(SourceLocation)*(NumStrs-1));
  return SL;
}

StringLiteral *StringLiteral::CreateEmpty(const ASTContext &C,
                                          unsigned NumStrs) {
  void *Mem = C.Allocate(sizeof(StringLiteral)+
                         sizeof(SourceLocation)*(NumStrs-1),
                         llvm::alignOf<StringLiteral>());
  StringLiteral *SL = new (Mem) StringLiteral(QualType());
  SL->CharByteWidth = 0;
  SL->Length = 0;
  SL->NumConcatenated = NumStrs;
  return SL;
}

void StringLiteral::outputString(raw_ostream &OS) const {
  switch (getKind()) {
  case Ascii: break; // no prefix.
  case Wide:  OS << 'L'; break;
  case UTF8:  OS << "u8"; break;
  case UTF16: OS << 'u'; break;
  case UTF32: OS << 'U'; break;
  }
  OS << '"';
  static const char Hex[] = "0123456789ABCDEF";

  unsigned LastSlashX = getLength();
  for (unsigned I = 0, N = getLength(); I != N; ++I) {
    switch (uint32_t Char = getCodeUnit(I)) {
    default:
      // FIXME: Convert UTF-8 back to codepoints before rendering.

      // Convert UTF-16 surrogate pairs back to codepoints before rendering.
      // Leave invalid surrogates alone; we'll use \x for those.
      if (getKind() == UTF16 && I != N - 1 && Char >= 0xd800 && 
          Char <= 0xdbff) {
        uint32_t Trail = getCodeUnit(I + 1);
        if (Trail >= 0xdc00 && Trail <= 0xdfff) {
          Char = 0x10000 + ((Char - 0xd800) << 10) + (Trail - 0xdc00);
          ++I;
        }
      }

      if (Char > 0xff) {
        // If this is a wide string, output characters over 0xff using \x
        // escapes. Otherwise, this is a UTF-16 or UTF-32 string, and Char is a
        // codepoint: use \x escapes for invalid codepoints.
        if (getKind() == Wide ||
            (Char >= 0xd800 && Char <= 0xdfff) || Char >= 0x110000) {
          // FIXME: Is this the best way to print wchar_t?
          OS << "\\x";
          int Shift = 28;
          while ((Char >> Shift) == 0)
            Shift -= 4;
          for (/**/; Shift >= 0; Shift -= 4)
            OS << Hex[(Char >> Shift) & 15];
          LastSlashX = I;
          break;
        }

        if (Char > 0xffff)
          OS << "\\U00"
             << Hex[(Char >> 20) & 15]
             << Hex[(Char >> 16) & 15];
        else
          OS << "\\u";
        OS << Hex[(Char >> 12) & 15]
           << Hex[(Char >>  8) & 15]
           << Hex[(Char >>  4) & 15]
           << Hex[(Char >>  0) & 15];
        break;
      }

      // If we used \x... for the previous character, and this character is a
      // hexadecimal digit, prevent it being slurped as part of the \x.
      if (LastSlashX + 1 == I) {
        switch (Char) {
          case '0': case '1': case '2': case '3': case '4':
          case '5': case '6': case '7': case '8': case '9':
          case 'a': case 'b': case 'c': case 'd': case 'e': case 'f':
          case 'A': case 'B': case 'C': case 'D': case 'E': case 'F':
            OS << "\"\"";
        }
      }

      assert(Char <= 0xff &&
             "Characters above 0xff should already have been handled.");

      if (isPrintable(Char))
        OS << (char)Char;
      else  // Output anything hard as an octal escape.
        OS << '\\'
           << (char)('0' + ((Char >> 6) & 7))
           << (char)('0' + ((Char >> 3) & 7))
           << (char)('0' + ((Char >> 0) & 7));
      break;
    // Handle some common non-printable cases to make dumps prettier.
    case '\\': OS << "\\\\"; break;
    case '"': OS << "\\\""; break;
    case '\n': OS << "\\n"; break;
    case '\t': OS << "\\t"; break;
    case '\a': OS << "\\a"; break;
    case '\b': OS << "\\b"; break;
    }
  }
  OS << '"';
}

void StringLiteral::setString(const ASTContext &C, StringRef Str,
                              StringKind Kind, bool IsPascal) {
  //FIXME: we assume that the string data comes from a target that uses the same
  // code unit size and endianess for the type of string.
  this->Kind = Kind;
  this->IsPascal = IsPascal;
  
  CharByteWidth = mapCharByteWidth(C.getTargetInfo(),Kind);
  assert((Str.size()%CharByteWidth == 0)
         && "size of data must be multiple of CharByteWidth");
  Length = Str.size()/CharByteWidth;

  switch(CharByteWidth) {
    case 1: {
      char *AStrData = new (C) char[Length];
      std::memcpy(AStrData,Str.data(),Length*sizeof(*AStrData));
      StrData.asChar = AStrData;
      break;
    }
    case 2: {
      uint16_t *AStrData = new (C) uint16_t[Length];
      std::memcpy(AStrData,Str.data(),Length*sizeof(*AStrData));
      StrData.asUInt16 = AStrData;
      break;
    }
    case 4: {
      uint32_t *AStrData = new (C) uint32_t[Length];
      std::memcpy(AStrData,Str.data(),Length*sizeof(*AStrData));
      StrData.asUInt32 = AStrData;
      break;
    }
    default:
      llvm_unreachable("unsupported CharByteWidth");
  }
}

/// getLocationOfByte - Return a source location that points to the specified
/// byte of this string literal.
///
/// Strings are amazingly complex.  They can be formed from multiple tokens and
/// can have escape sequences in them in addition to the usual trigraph and
/// escaped newline business.  This routine handles this complexity.
///
/// The *StartToken sets the first token to be searched in this function and
/// the *StartTokenByteOffset is the byte offset of the first token. Before
/// returning, it updates the *StartToken to the TokNo of the token being found
/// and sets *StartTokenByteOffset to the byte offset of the token in the
/// string.
/// Using these two parameters can reduce the time complexity from O(n^2) to
/// O(n) if one wants to get the location of byte for all the tokens in a
/// string.
///
SourceLocation
StringLiteral::getLocationOfByte(unsigned ByteNo, const SourceManager &SM,
                                 const LangOptions &Features,
                                 const TargetInfo &Target, unsigned *StartToken,
                                 unsigned *StartTokenByteOffset) const {
  assert((Kind == StringLiteral::Ascii || Kind == StringLiteral::UTF8) &&
         "Only narrow string literals are currently supported");

  // Loop over all of the tokens in this string until we find the one that
  // contains the byte we're looking for.
  unsigned TokNo = 0;
  unsigned StringOffset = 0;
  if (StartToken)
    TokNo = *StartToken;
  if (StartTokenByteOffset) {
    StringOffset = *StartTokenByteOffset;
    ByteNo -= StringOffset;
  }
  while (1) {
    assert(TokNo < getNumConcatenated() && "Invalid byte number!");
    SourceLocation StrTokLoc = getStrTokenLoc(TokNo);
    
    // Get the spelling of the string so that we can get the data that makes up
    // the string literal, not the identifier for the macro it is potentially
    // expanded through.
    SourceLocation StrTokSpellingLoc = SM.getSpellingLoc(StrTokLoc);

    // Re-lex the token to get its length and original spelling.
    std::pair<FileID, unsigned> LocInfo =
        SM.getDecomposedLoc(StrTokSpellingLoc);
    bool Invalid = false;
    StringRef Buffer = SM.getBufferData(LocInfo.first, &Invalid);
    if (Invalid) {
      if (StartTokenByteOffset != nullptr)
        *StartTokenByteOffset = StringOffset;
      if (StartToken != nullptr)
        *StartToken = TokNo;
      return StrTokSpellingLoc;
    }

    const char *StrData = Buffer.data()+LocInfo.second;
    
    // Create a lexer starting at the beginning of this token.
    Lexer TheLexer(SM.getLocForStartOfFile(LocInfo.first), Features,
                   Buffer.begin(), StrData, Buffer.end());
    Token TheTok;
    TheLexer.LexFromRawLexer(TheTok);
    
    // Use the StringLiteralParser to compute the length of the string in bytes.
    StringLiteralParser SLP(TheTok, SM, Features, Target);
    unsigned TokNumBytes = SLP.GetStringLength();
    
    // If the byte is in this token, return the location of the byte.
    if (ByteNo < TokNumBytes ||
        (ByteNo == TokNumBytes && TokNo == getNumConcatenated() - 1)) {
      unsigned Offset = SLP.getOffsetOfStringByte(TheTok, ByteNo);

      // Now that we know the offset of the token in the spelling, use the
      // preprocessor to get the offset in the original source.
      if (StartTokenByteOffset != nullptr)
        *StartTokenByteOffset = StringOffset;
      if (StartToken != nullptr)
        *StartToken = TokNo;
      return Lexer::AdvanceToTokenCharacter(StrTokLoc, Offset, SM, Features);
    }

    // Move to the next string token.
    StringOffset += TokNumBytes;
    ++TokNo;
    ByteNo -= TokNumBytes;
  }
}



/// getOpcodeStr - Turn an Opcode enum value into the punctuation char it
/// corresponds to, e.g. "sizeof" or "[pre]++".
StringRef UnaryOperator::getOpcodeStr(Opcode Op) {
  switch (Op) {
#define UNARY_OPERATION(Name, Spelling) case UO_##Name: return Spelling;
#include "clang/AST/OperationKinds.def"
  }
  llvm_unreachable("Unknown unary operator");
}

UnaryOperatorKind
UnaryOperator::getOverloadedOpcode(OverloadedOperatorKind OO, bool Postfix) {
  switch (OO) {
  default: llvm_unreachable("No unary operator for overloaded function");
  case OO_PlusPlus:   return Postfix ? UO_PostInc : UO_PreInc;
  case OO_MinusMinus: return Postfix ? UO_PostDec : UO_PreDec;
  case OO_Amp:        return UO_AddrOf;
  case OO_Star:       return UO_Deref;
  case OO_Plus:       return UO_Plus;
  case OO_Minus:      return UO_Minus;
  case OO_Tilde:      return UO_Not;
  case OO_Exclaim:    return UO_LNot;
  case OO_Coawait:    return UO_Coawait;
  }
}

OverloadedOperatorKind UnaryOperator::getOverloadedOperator(Opcode Opc) {
  switch (Opc) {
  case UO_PostInc: case UO_PreInc: return OO_PlusPlus;
  case UO_PostDec: case UO_PreDec: return OO_MinusMinus;
  case UO_AddrOf: return OO_Amp;
  case UO_Deref: return OO_Star;
  case UO_Plus: return OO_Plus;
  case UO_Minus: return OO_Minus;
  case UO_Not: return OO_Tilde;
  case UO_LNot: return OO_Exclaim;
  case UO_Coawait: return OO_Coawait;
  default: return OO_None;
  }
}


//===----------------------------------------------------------------------===//
// Postfix Operators.
//===----------------------------------------------------------------------===//

CallExpr::CallExpr(const ASTContext &C, StmtClass SC, Expr *fn,
                   ArrayRef<Expr *> preargs, ArrayRef<Expr *> args, QualType t,
                   ExprValueKind VK, SourceLocation rparenloc)
    : Expr(SC, t, VK, OK_Ordinary, fn->isTypeDependent(),
           fn->isValueDependent(), fn->isInstantiationDependent(),
           fn->containsUnexpandedParameterPack()),
      NumArgs(args.size()) {

  unsigned NumPreArgs = preargs.size();
  SubExprs = new (C) Stmt *[args.size()+PREARGS_START+NumPreArgs];
  SubExprs[FN] = fn;
  for (unsigned i = 0; i != NumPreArgs; ++i) {
    updateDependenciesFromArg(preargs[i]);
    SubExprs[i+PREARGS_START] = preargs[i];
  }
  for (unsigned i = 0; i != args.size(); ++i) {
    updateDependenciesFromArg(args[i]);
    SubExprs[i+PREARGS_START+NumPreArgs] = args[i];
  }

  CallExprBits.NumPreArgs = NumPreArgs;
  RParenLoc = rparenloc;
}

CallExpr::CallExpr(const ASTContext &C, StmtClass SC, Expr *fn,
                   ArrayRef<Expr *> args, QualType t, ExprValueKind VK,
                   SourceLocation rparenloc)
    : CallExpr(C, SC, fn, ArrayRef<Expr *>(), args, t, VK, rparenloc) {}

CallExpr::CallExpr(const ASTContext &C, Expr *fn, ArrayRef<Expr *> args,
                   QualType t, ExprValueKind VK, SourceLocation rparenloc)
    : CallExpr(C, CallExprClass, fn, ArrayRef<Expr *>(), args, t, VK, rparenloc) {
}

CallExpr::CallExpr(const ASTContext &C, StmtClass SC, EmptyShell Empty)
    : CallExpr(C, SC, /*NumPreArgs=*/0, Empty) {}

CallExpr::CallExpr(const ASTContext &C, StmtClass SC, unsigned NumPreArgs,
                   EmptyShell Empty)
  : Expr(SC, Empty), SubExprs(nullptr), NumArgs(0) {
  // FIXME: Why do we allocate this?
  SubExprs = new (C) Stmt*[PREARGS_START+NumPreArgs]();
  CallExprBits.NumPreArgs = NumPreArgs;
}

void CallExpr::updateDependenciesFromArg(Expr *Arg) {
  if (Arg->isTypeDependent())
    ExprBits.TypeDependent = true;
  if (Arg->isValueDependent())
    ExprBits.ValueDependent = true;
  if (Arg->isInstantiationDependent())
    ExprBits.InstantiationDependent = true;
  if (Arg->containsUnexpandedParameterPack())
    ExprBits.ContainsUnexpandedParameterPack = true;
}

Decl *CallExpr::getCalleeDecl() {
  Expr *CEE = getCallee()->IgnoreParenImpCasts();
    
  while (SubstNonTypeTemplateParmExpr *NTTP
                                = dyn_cast<SubstNonTypeTemplateParmExpr>(CEE)) {
    CEE = NTTP->getReplacement()->IgnoreParenCasts();
  }
  
  // If we're calling a dereference, look at the pointer instead.
  if (BinaryOperator *BO = dyn_cast<BinaryOperator>(CEE)) {
    if (BO->isPtrMemOp())
      CEE = BO->getRHS()->IgnoreParenCasts();
  } else if (UnaryOperator *UO = dyn_cast<UnaryOperator>(CEE)) {
    if (UO->getOpcode() == UO_Deref)
      CEE = UO->getSubExpr()->IgnoreParenCasts();
  }
  if (DeclRefExpr *DRE = dyn_cast<DeclRefExpr>(CEE))
    return DRE->getDecl();
  if (MemberExpr *ME = dyn_cast<MemberExpr>(CEE))
    return ME->getMemberDecl();

  return nullptr;
}

FunctionDecl *CallExpr::getDirectCallee() {
  return dyn_cast_or_null<FunctionDecl>(getCalleeDecl());
}

/// setNumArgs - This changes the number of arguments present in this call.
/// Any orphaned expressions are deleted by this, and any new operands are set
/// to null.
void CallExpr::setNumArgs(const ASTContext& C, unsigned NumArgs) {
  // No change, just return.
  if (NumArgs == getNumArgs()) return;

  // If shrinking # arguments, just delete the extras and forgot them.
  if (NumArgs < getNumArgs()) {
    this->NumArgs = NumArgs;
    return;
  }

  // Otherwise, we are growing the # arguments.  New an bigger argument array.
  unsigned NumPreArgs = getNumPreArgs();
  Stmt **NewSubExprs = new (C) Stmt*[NumArgs+PREARGS_START+NumPreArgs];
  // Copy over args.
  for (unsigned i = 0; i != getNumArgs()+PREARGS_START+NumPreArgs; ++i)
    NewSubExprs[i] = SubExprs[i];
  // Null out new args.
  for (unsigned i = getNumArgs()+PREARGS_START+NumPreArgs;
       i != NumArgs+PREARGS_START+NumPreArgs; ++i)
    NewSubExprs[i] = nullptr;

  if (SubExprs) C.Deallocate(SubExprs);
  SubExprs = NewSubExprs;
  this->NumArgs = NumArgs;
}

/// getBuiltinCallee - If this is a call to a builtin, return the builtin ID. If
/// not, return 0.
unsigned CallExpr::getBuiltinCallee() const {
  // All simple function calls (e.g. func()) are implicitly cast to pointer to
  // function. As a result, we try and obtain the DeclRefExpr from the
  // ImplicitCastExpr.
  const ImplicitCastExpr *ICE = dyn_cast<ImplicitCastExpr>(getCallee());
  if (!ICE) // FIXME: deal with more complex calls (e.g. (func)(), (*func)()).
    return 0;

  const DeclRefExpr *DRE = dyn_cast<DeclRefExpr>(ICE->getSubExpr());
  if (!DRE)
    return 0;

  const FunctionDecl *FDecl = dyn_cast<FunctionDecl>(DRE->getDecl());
  if (!FDecl)
    return 0;

  if (!FDecl->getIdentifier())
    return 0;

  return FDecl->getBuiltinID();
}

bool CallExpr::isUnevaluatedBuiltinCall(const ASTContext &Ctx) const {
  if (unsigned BI = getBuiltinCallee())
    return Ctx.BuiltinInfo.isUnevaluated(BI);
  return false;
}

QualType CallExpr::getCallReturnType(const ASTContext &Ctx) const {
  const Expr *Callee = getCallee();
  QualType CalleeType = Callee->getType();
  if (const auto *FnTypePtr = CalleeType->getAs<PointerType>()) {
    CalleeType = FnTypePtr->getPointeeType();
  } else if (const auto *BPT = CalleeType->getAs<BlockPointerType>()) {
    CalleeType = BPT->getPointeeType();
  } else if (CalleeType->isSpecificPlaceholderType(BuiltinType::BoundMember)) {
    if (isa<CXXPseudoDestructorExpr>(Callee->IgnoreParens()))
      return Ctx.VoidTy;

    // This should never be overloaded and so should never return null.
    CalleeType = Expr::findBoundMemberType(Callee);
  }

  const FunctionType *FnType = CalleeType->castAs<FunctionType>();
  return FnType->getReturnType();
}

SourceLocation CallExpr::getLocStart() const {
  if (isa<CXXOperatorCallExpr>(this))
    return cast<CXXOperatorCallExpr>(this)->getLocStart();

  SourceLocation begin = getCallee()->getLocStart();
  if (begin.isInvalid() && getNumArgs() > 0 && getArg(0))
    begin = getArg(0)->getLocStart();
  return begin;
}
SourceLocation CallExpr::getLocEnd() const {
  if (isa<CXXOperatorCallExpr>(this))
    return cast<CXXOperatorCallExpr>(this)->getLocEnd();

  SourceLocation end = getRParenLoc();
  if (end.isInvalid() && getNumArgs() > 0 && getArg(getNumArgs() - 1))
    end = getArg(getNumArgs() - 1)->getLocEnd();
  return end;
}

OffsetOfExpr *OffsetOfExpr::Create(const ASTContext &C, QualType type,
                                   SourceLocation OperatorLoc,
                                   TypeSourceInfo *tsi, 
                                   ArrayRef<OffsetOfNode> comps,
                                   ArrayRef<Expr*> exprs,
                                   SourceLocation RParenLoc) {
  void *Mem = C.Allocate(
      totalSizeToAlloc<OffsetOfNode, Expr *>(comps.size(), exprs.size()));

  return new (Mem) OffsetOfExpr(C, type, OperatorLoc, tsi, comps, exprs,
                                RParenLoc);
}

OffsetOfExpr *OffsetOfExpr::CreateEmpty(const ASTContext &C,
                                        unsigned numComps, unsigned numExprs) {
  void *Mem =
      C.Allocate(totalSizeToAlloc<OffsetOfNode, Expr *>(numComps, numExprs));
  return new (Mem) OffsetOfExpr(numComps, numExprs);
}

OffsetOfExpr::OffsetOfExpr(const ASTContext &C, QualType type,
                           SourceLocation OperatorLoc, TypeSourceInfo *tsi,
                           ArrayRef<OffsetOfNode> comps, ArrayRef<Expr*> exprs,
                           SourceLocation RParenLoc)
  : Expr(OffsetOfExprClass, type, VK_RValue, OK_Ordinary,
         /*TypeDependent=*/false, 
         /*ValueDependent=*/tsi->getType()->isDependentType(),
         tsi->getType()->isInstantiationDependentType(),
         tsi->getType()->containsUnexpandedParameterPack()),
    OperatorLoc(OperatorLoc), RParenLoc(RParenLoc), TSInfo(tsi), 
    NumComps(comps.size()), NumExprs(exprs.size())
{
  for (unsigned i = 0; i != comps.size(); ++i) {
    setComponent(i, comps[i]);
  }
  
  for (unsigned i = 0; i != exprs.size(); ++i) {
    if (exprs[i]->isTypeDependent() || exprs[i]->isValueDependent())
      ExprBits.ValueDependent = true;
    if (exprs[i]->containsUnexpandedParameterPack())
      ExprBits.ContainsUnexpandedParameterPack = true;

    setIndexExpr(i, exprs[i]);
  }
}

IdentifierInfo *OffsetOfNode::getFieldName() const {
  assert(getKind() == Field || getKind() == Identifier);
  if (getKind() == Field)
    return getField()->getIdentifier();
  
  return reinterpret_cast<IdentifierInfo *> (Data & ~(uintptr_t)Mask);
}

UnaryExprOrTypeTraitExpr::UnaryExprOrTypeTraitExpr(
    UnaryExprOrTypeTrait ExprKind, Expr *E, QualType resultType,
    SourceLocation op, SourceLocation rp)
    : Expr(UnaryExprOrTypeTraitExprClass, resultType, VK_RValue, OK_Ordinary,
           false, // Never type-dependent (C++ [temp.dep.expr]p3).
           // Value-dependent if the argument is type-dependent.
           E->isTypeDependent(), E->isInstantiationDependent(),
           E->containsUnexpandedParameterPack()),
      OpLoc(op), RParenLoc(rp) {
  UnaryExprOrTypeTraitExprBits.Kind = ExprKind;
  UnaryExprOrTypeTraitExprBits.IsType = false;
  Argument.Ex = E;

  // Check to see if we are in the situation where alignof(decl) should be
  // dependent because decl's alignment is dependent.
  if (ExprKind == UETT_AlignOf) {
    if (!isValueDependent() || !isInstantiationDependent()) {
      E = E->IgnoreParens();

      const ValueDecl *D = nullptr;
      if (const auto *DRE = dyn_cast<DeclRefExpr>(E))
        D = DRE->getDecl();
      else if (const auto *ME = dyn_cast<MemberExpr>(E))
        D = ME->getMemberDecl();

      if (D) {
        for (const auto *I : D->specific_attrs<AlignedAttr>()) {
          if (I->isAlignmentDependent()) {
            setValueDependent(true);
            setInstantiationDependent(true);
            break;
          }
        }
      }
    }
  }
}

MemberExpr *MemberExpr::Create(
    const ASTContext &C, Expr *base, bool isarrow, SourceLocation OperatorLoc,
    NestedNameSpecifierLoc QualifierLoc, SourceLocation TemplateKWLoc,
    ValueDecl *memberdecl, DeclAccessPair founddecl,
    DeclarationNameInfo nameinfo, const TemplateArgumentListInfo *targs,
    QualType ty, ExprValueKind vk, ExprObjectKind ok) {

  bool hasQualOrFound = (QualifierLoc ||
                         founddecl.getDecl() != memberdecl ||
                         founddecl.getAccess() != memberdecl->getAccess());

  bool HasTemplateKWAndArgsInfo = targs || TemplateKWLoc.isValid();
  std::size_t Size =
      totalSizeToAlloc<MemberExprNameQualifier, ASTTemplateKWAndArgsInfo,
                       TemplateArgumentLoc>(hasQualOrFound ? 1 : 0,
                                            HasTemplateKWAndArgsInfo ? 1 : 0,
                                            targs ? targs->size() : 0);

  void *Mem = C.Allocate(Size, llvm::alignOf<MemberExpr>());
  MemberExpr *E = new (Mem)
      MemberExpr(base, isarrow, OperatorLoc, memberdecl, nameinfo, ty, vk, ok);

  if (hasQualOrFound) {
    // FIXME: Wrong. We should be looking at the member declaration we found.
    if (QualifierLoc && QualifierLoc.getNestedNameSpecifier()->isDependent()) {
      E->setValueDependent(true);
      E->setTypeDependent(true);
      E->setInstantiationDependent(true);
    } 
    else if (QualifierLoc && 
             QualifierLoc.getNestedNameSpecifier()->isInstantiationDependent()) 
      E->setInstantiationDependent(true);
    
    E->HasQualifierOrFoundDecl = true;

    MemberExprNameQualifier *NQ =
        E->getTrailingObjects<MemberExprNameQualifier>();
    NQ->QualifierLoc = QualifierLoc;
    NQ->FoundDecl = founddecl;
  }

  E->HasTemplateKWAndArgsInfo = (targs || TemplateKWLoc.isValid());

  if (targs) {
    bool Dependent = false;
    bool InstantiationDependent = false;
    bool ContainsUnexpandedParameterPack = false;
    E->getTrailingObjects<ASTTemplateKWAndArgsInfo>()->initializeFrom(
        TemplateKWLoc, *targs, E->getTrailingObjects<TemplateArgumentLoc>(),
        Dependent, InstantiationDependent, ContainsUnexpandedParameterPack);
    if (InstantiationDependent)
      E->setInstantiationDependent(true);
  } else if (TemplateKWLoc.isValid()) {
    E->getTrailingObjects<ASTTemplateKWAndArgsInfo>()->initializeFrom(
        TemplateKWLoc);
  }

  return E;
}

SourceLocation MemberExpr::getLocStart() const {
  if (isImplicitAccess()) {
    if (hasQualifier())
      return getQualifierLoc().getBeginLoc();
    return MemberLoc;
  }

  // FIXME: We don't want this to happen. Rather, we should be able to
  // detect all kinds of implicit accesses more cleanly.
  SourceLocation BaseStartLoc = getBase()->getLocStart();
  if (BaseStartLoc.isValid())
    return BaseStartLoc;
  return MemberLoc;
}
SourceLocation MemberExpr::getLocEnd() const {
  SourceLocation EndLoc = getMemberNameInfo().getEndLoc();
  if (hasExplicitTemplateArgs())
    EndLoc = getRAngleLoc();
  else if (EndLoc.isInvalid())
    EndLoc = getBase()->getLocEnd();
  return EndLoc;
}

bool CastExpr::CastConsistency() const {
  switch (getCastKind()) {
  case CK_DerivedToBase:
  case CK_UncheckedDerivedToBase:
  case CK_DerivedToBaseMemberPointer:
  case CK_BaseToDerived:
  case CK_BaseToDerivedMemberPointer:
    assert(!path_empty() && "Cast kind should have a base path!");
    break;

  case CK_CPointerToObjCPointerCast:
    assert(getType()->isObjCObjectPointerType());
    assert(getSubExpr()->getType()->isPointerType());
    goto CheckNoBasePath;

  case CK_BlockPointerToObjCPointerCast:
    assert(getType()->isObjCObjectPointerType());
    assert(getSubExpr()->getType()->isBlockPointerType());
    goto CheckNoBasePath;

  case CK_ReinterpretMemberPointer:
    assert(getType()->isMemberPointerType());
    assert(getSubExpr()->getType()->isMemberPointerType());
    goto CheckNoBasePath;

  case CK_BitCast:
    // Arbitrary casts to C pointer types count as bitcasts.
    // Otherwise, we should only have block and ObjC pointer casts
    // here if they stay within the type kind.
    if (!getType()->isPointerType()) {
      assert(getType()->isObjCObjectPointerType() == 
             getSubExpr()->getType()->isObjCObjectPointerType());
      assert(getType()->isBlockPointerType() == 
             getSubExpr()->getType()->isBlockPointerType());
    }
    goto CheckNoBasePath;

  case CK_AnyPointerToBlockPointerCast:
    assert(getType()->isBlockPointerType());
    assert(getSubExpr()->getType()->isAnyPointerType() &&
           !getSubExpr()->getType()->isBlockPointerType());
    goto CheckNoBasePath;

  case CK_CopyAndAutoreleaseBlockObject:
    assert(getType()->isBlockPointerType());
    assert(getSubExpr()->getType()->isBlockPointerType());
    goto CheckNoBasePath;

  case CK_FunctionToPointerDecay:
    assert(getType()->isPointerType());
    assert(getSubExpr()->getType()->isFunctionType());
    goto CheckNoBasePath;

  case CK_AddressSpaceConversion:
    assert(getType()->isPointerType());
    assert(getSubExpr()->getType()->isPointerType());
    assert(getType()->getPointeeType().getAddressSpace() !=
           getSubExpr()->getType()->getPointeeType().getAddressSpace());
  // These should not have an inheritance path.
  case CK_Dynamic:
  case CK_ToUnion:
  case CK_ArrayToPointerDecay:
  case CK_NullToMemberPointer:
  case CK_NullToPointer:
  case CK_ConstructorConversion:
  case CK_IntegralToPointer:
  case CK_PointerToIntegral:
  case CK_ToVoid:
  case CK_VectorSplat:
  case CK_IntegralCast:
  case CK_BooleanToSignedIntegral:
  case CK_IntegralToFloating:
  case CK_FloatingToIntegral:
  case CK_FloatingCast:
  case CK_ObjCObjectLValueCast:
  case CK_FloatingRealToComplex:
  case CK_FloatingComplexToReal:
  case CK_FloatingComplexCast:
  case CK_FloatingComplexToIntegralComplex:
  case CK_IntegralRealToComplex:
  case CK_IntegralComplexToReal:
  case CK_IntegralComplexCast:
  case CK_IntegralComplexToFloatingComplex:
  case CK_ARCProduceObject:
  case CK_ARCConsumeObject:
  case CK_ARCReclaimReturnedObject:
  case CK_ARCExtendBlockObject:
  case CK_ZeroToOCLEvent:
    assert(!getType()->isBooleanType() && "unheralded conversion to bool");
    goto CheckNoBasePath;

  case CK_Dependent:
  case CK_LValueToRValue:
  case CK_NoOp:
  case CK_AtomicToNonAtomic:
  case CK_NonAtomicToAtomic:
  case CK_PointerToBoolean:
  case CK_IntegralToBoolean:
  case CK_FloatingToBoolean:
  case CK_MemberPointerToBoolean:
  case CK_FloatingComplexToBoolean:
  case CK_IntegralComplexToBoolean:
  case CK_LValueBitCast:            // -> bool&
  case CK_UserDefinedConversion:    // operator bool()
  case CK_BuiltinFnToFnPtr:
  CheckNoBasePath:
    assert(path_empty() && "Cast kind should not have a base path!");
    break;
  }
  return true;
}

const char *CastExpr::getCastKindName() const {
  switch (getCastKind()) {
#define CAST_OPERATION(Name) case CK_##Name: return #Name;
#include "clang/AST/OperationKinds.def"
  }
  llvm_unreachable("Unhandled cast kind!");
}

Expr *CastExpr::getSubExprAsWritten() {
  Expr *SubExpr = nullptr;
  CastExpr *E = this;
  do {
    SubExpr = E->getSubExpr();

    // Skip through reference binding to temporary.
    if (MaterializeTemporaryExpr *Materialize 
                                  = dyn_cast<MaterializeTemporaryExpr>(SubExpr))
      SubExpr = Materialize->GetTemporaryExpr();
        
    // Skip any temporary bindings; they're implicit.
    if (CXXBindTemporaryExpr *Binder = dyn_cast<CXXBindTemporaryExpr>(SubExpr))
      SubExpr = Binder->getSubExpr();
    
    // Conversions by constructor and conversion functions have a
    // subexpression describing the call; strip it off.
    if (E->getCastKind() == CK_ConstructorConversion)
      SubExpr = cast<CXXConstructExpr>(SubExpr)->getArg(0);
    else if (E->getCastKind() == CK_UserDefinedConversion) {
      assert((isa<CXXMemberCallExpr>(SubExpr) ||
              isa<BlockExpr>(SubExpr)) &&
             "Unexpected SubExpr for CK_UserDefinedConversion.");
      if (isa<CXXMemberCallExpr>(SubExpr))
        SubExpr = cast<CXXMemberCallExpr>(SubExpr)->getImplicitObjectArgument();
    }
    
    // If the subexpression we're left with is an implicit cast, look
    // through that, too.
  } while ((E = dyn_cast<ImplicitCastExpr>(SubExpr)));  
  
  return SubExpr;
}

CXXBaseSpecifier **CastExpr::path_buffer() {
  switch (getStmtClass()) {
#define ABSTRACT_STMT(x)
#define CASTEXPR(Type, Base)                                                   \
  case Stmt::Type##Class:                                                      \
    return static_cast<Type *>(this)->getTrailingObjects<CXXBaseSpecifier *>();
#define STMT(Type, Base)
#include "clang/AST/StmtNodes.inc"
  default:
    llvm_unreachable("non-cast expressions not possible here");
  }
}

ImplicitCastExpr *ImplicitCastExpr::Create(const ASTContext &C, QualType T,
                                           CastKind Kind, Expr *Operand,
                                           const CXXCastPath *BasePath,
                                           ExprValueKind VK) {
  unsigned PathSize = (BasePath ? BasePath->size() : 0);
  void *Buffer = C.Allocate(totalSizeToAlloc<CXXBaseSpecifier *>(PathSize));
  ImplicitCastExpr *E =
    new (Buffer) ImplicitCastExpr(T, Kind, Operand, PathSize, VK);
  if (PathSize)
    std::uninitialized_copy_n(BasePath->data(), BasePath->size(),
                              E->getTrailingObjects<CXXBaseSpecifier *>());
  return E;
}

ImplicitCastExpr *ImplicitCastExpr::CreateEmpty(const ASTContext &C,
                                                unsigned PathSize) {
  void *Buffer = C.Allocate(totalSizeToAlloc<CXXBaseSpecifier *>(PathSize));
  return new (Buffer) ImplicitCastExpr(EmptyShell(), PathSize);
}


CStyleCastExpr *CStyleCastExpr::Create(const ASTContext &C, QualType T,
                                       ExprValueKind VK, CastKind K, Expr *Op,
                                       const CXXCastPath *BasePath,
                                       TypeSourceInfo *WrittenTy,
                                       SourceLocation L, SourceLocation R) {
  unsigned PathSize = (BasePath ? BasePath->size() : 0);
  void *Buffer = C.Allocate(totalSizeToAlloc<CXXBaseSpecifier *>(PathSize));
  CStyleCastExpr *E =
    new (Buffer) CStyleCastExpr(T, VK, K, Op, PathSize, WrittenTy, L, R);
  if (PathSize)
    std::uninitialized_copy_n(BasePath->data(), BasePath->size(),
                              E->getTrailingObjects<CXXBaseSpecifier *>());
  return E;
}

CStyleCastExpr *CStyleCastExpr::CreateEmpty(const ASTContext &C,
                                            unsigned PathSize) {
  void *Buffer = C.Allocate(totalSizeToAlloc<CXXBaseSpecifier *>(PathSize));
  return new (Buffer) CStyleCastExpr(EmptyShell(), PathSize);
}

/// getOpcodeStr - Turn an Opcode enum value into the punctuation char it
/// corresponds to, e.g. "<<=".
StringRef BinaryOperator::getOpcodeStr(Opcode Op) {
  switch (Op) {
#define BINARY_OPERATION(Name, Spelling) case BO_##Name: return Spelling;
#include "clang/AST/OperationKinds.def"
  }
  llvm_unreachable("Invalid OpCode!");
}

BinaryOperatorKind
BinaryOperator::getOverloadedOpcode(OverloadedOperatorKind OO) {
  switch (OO) {
  default: llvm_unreachable("Not an overloadable binary operator");
  case OO_Plus: return BO_Add;
  case OO_Minus: return BO_Sub;
  case OO_Star: return BO_Mul;
  case OO_Slash: return BO_Div;
  case OO_Percent: return BO_Rem;
  case OO_Caret: return BO_Xor;
  case OO_Amp: return BO_And;
  case OO_Pipe: return BO_Or;
  case OO_Equal: return BO_Assign;
  case OO_Less: return BO_LT;
  case OO_Greater: return BO_GT;
  case OO_PlusEqual: return BO_AddAssign;
  case OO_MinusEqual: return BO_SubAssign;
  case OO_StarEqual: return BO_MulAssign;
  case OO_SlashEqual: return BO_DivAssign;
  case OO_PercentEqual: return BO_RemAssign;
  case OO_CaretEqual: return BO_XorAssign;
  case OO_AmpEqual: return BO_AndAssign;
  case OO_PipeEqual: return BO_OrAssign;
  case OO_LessLess: return BO_Shl;
  case OO_GreaterGreater: return BO_Shr;
  case OO_LessLessEqual: return BO_ShlAssign;
  case OO_GreaterGreaterEqual: return BO_ShrAssign;
  case OO_EqualEqual: return BO_EQ;
  case OO_ExclaimEqual: return BO_NE;
  case OO_LessEqual: return BO_LE;
  case OO_GreaterEqual: return BO_GE;
  case OO_AmpAmp: return BO_LAnd;
  case OO_PipePipe: return BO_LOr;
  case OO_Comma: return BO_Comma;
  case OO_ArrowStar: return BO_PtrMemI;
  }
}

OverloadedOperatorKind BinaryOperator::getOverloadedOperator(Opcode Opc) {
  static const OverloadedOperatorKind OverOps[] = {
    /* .* Cannot be overloaded */OO_None, OO_ArrowStar,
    OO_Star, OO_Slash, OO_Percent,
    OO_Plus, OO_Minus,
    OO_LessLess, OO_GreaterGreater,
    OO_Less, OO_Greater, OO_LessEqual, OO_GreaterEqual,
    OO_EqualEqual, OO_ExclaimEqual,
    OO_Amp,
    OO_Caret,
    OO_Pipe,
    OO_AmpAmp,
    OO_PipePipe,
    OO_Equal, OO_StarEqual,
    OO_SlashEqual, OO_PercentEqual,
    OO_PlusEqual, OO_MinusEqual,
    OO_LessLessEqual, OO_GreaterGreaterEqual,
    OO_AmpEqual, OO_CaretEqual,
    OO_PipeEqual,
    OO_Comma
  };
  return OverOps[Opc];
}

InitListExpr::InitListExpr(const ASTContext &C, SourceLocation lbraceloc,
                           ArrayRef<Expr*> initExprs, SourceLocation rbraceloc)
  : Expr(InitListExprClass, QualType(), VK_RValue, OK_Ordinary, false, false,
         false, false),
    InitExprs(C, initExprs.size()),
    LBraceLoc(lbraceloc), RBraceLoc(rbraceloc), AltForm(nullptr, true)
{
  sawArrayRangeDesignator(false);
  for (unsigned I = 0; I != initExprs.size(); ++I) {
    if (initExprs[I]->isTypeDependent())
      ExprBits.TypeDependent = true;
    if (initExprs[I]->isValueDependent())
      ExprBits.ValueDependent = true;
    if (initExprs[I]->isInstantiationDependent())
      ExprBits.InstantiationDependent = true;
    if (initExprs[I]->containsUnexpandedParameterPack())
      ExprBits.ContainsUnexpandedParameterPack = true;
  }
      
  InitExprs.insert(C, InitExprs.end(), initExprs.begin(), initExprs.end());
}

void InitListExpr::reserveInits(const ASTContext &C, unsigned NumInits) {
  if (NumInits > InitExprs.size())
    InitExprs.reserve(C, NumInits);
}

void InitListExpr::resizeInits(const ASTContext &C, unsigned NumInits) {
  InitExprs.resize(C, NumInits, nullptr);
}

Expr *InitListExpr::updateInit(const ASTContext &C, unsigned Init, Expr *expr) {
  if (Init >= InitExprs.size()) {
    InitExprs.insert(C, InitExprs.end(), Init - InitExprs.size() + 1, nullptr);
    setInit(Init, expr);
    return nullptr;
  }

  Expr *Result = cast_or_null<Expr>(InitExprs[Init]);
  setInit(Init, expr);
  return Result;
}

void InitListExpr::setArrayFiller(Expr *filler) {
  assert(!hasArrayFiller() && "Filler already set!");
  ArrayFillerOrUnionFieldInit = filler;
  // Fill out any "holes" in the array due to designated initializers.
  Expr **inits = getInits();
  for (unsigned i = 0, e = getNumInits(); i != e; ++i)
    if (inits[i] == nullptr)
      inits[i] = filler;
}

bool InitListExpr::isStringLiteralInit() const {
  if (getNumInits() != 1)
    return false;
  const ArrayType *AT = getType()->getAsArrayTypeUnsafe();
  if (!AT || !AT->getElementType()->isIntegerType())
    return false;
  // It is possible for getInit() to return null.
  const Expr *Init = getInit(0);
  if (!Init)
    return false;
  Init = Init->IgnoreParens();
  return isa<StringLiteral>(Init) || isa<ObjCEncodeExpr>(Init);
}

SourceLocation InitListExpr::getLocStart() const {
  if (InitListExpr *SyntacticForm = getSyntacticForm())
    return SyntacticForm->getLocStart();
  SourceLocation Beg = LBraceLoc;
  if (Beg.isInvalid()) {
    // Find the first non-null initializer.
    for (InitExprsTy::const_iterator I = InitExprs.begin(),
                                     E = InitExprs.end(); 
      I != E; ++I) {
      if (Stmt *S = *I) {
        Beg = S->getLocStart();
        break;
      }  
    }
  }
  return Beg;
}

SourceLocation InitListExpr::getLocEnd() const {
  if (InitListExpr *SyntacticForm = getSyntacticForm())
    return SyntacticForm->getLocEnd();
  SourceLocation End = RBraceLoc;
  if (End.isInvalid()) {
    // Find the first non-null initializer from the end.
    for (InitExprsTy::const_reverse_iterator I = InitExprs.rbegin(),
         E = InitExprs.rend();
         I != E; ++I) {
      if (Stmt *S = *I) {
        End = S->getLocEnd();
        break;
      }
    }
  }
  return End;
}

/// getFunctionType - Return the underlying function type for this block.
///
const FunctionProtoType *BlockExpr::getFunctionType() const {
  // The block pointer is never sugared, but the function type might be.
  return cast<BlockPointerType>(getType())
           ->getPointeeType()->castAs<FunctionProtoType>();
}

SourceLocation BlockExpr::getCaretLocation() const {
  return TheBlock->getCaretLocation();
}
const Stmt *BlockExpr::getBody() const {
  return TheBlock->getBody();
}
Stmt *BlockExpr::getBody() {
  return TheBlock->getBody();
}

//===----------------------------------------------------------------------===//
// Generic Expression Routines
//===----------------------------------------------------------------------===//

/// isUnusedResultAWarning - Return true if this immediate expression should
/// be warned about if the result is unused.  If so, fill in Loc and Ranges
/// with location to warn on and the source range[s] to report with the
/// warning.
bool Expr::isUnusedResultAWarning(const Expr *&WarnE, SourceLocation &Loc, 
                                  SourceRange &R1, SourceRange &R2,
                                  ASTContext &Ctx) const {
  // Don't warn if the expr is type dependent. The type could end up
  // instantiating to void.
  if (isTypeDependent())
    return false;

  switch (getStmtClass()) {
  default:
    if (getType()->isVoidType())
      return false;
    WarnE = this;
    Loc = getExprLoc();
    R1 = getSourceRange();
    return true;
  case ParenExprClass:
    return cast<ParenExpr>(this)->getSubExpr()->
      isUnusedResultAWarning(WarnE, Loc, R1, R2, Ctx);
  case GenericSelectionExprClass:
    return cast<GenericSelectionExpr>(this)->getResultExpr()->
      isUnusedResultAWarning(WarnE, Loc, R1, R2, Ctx);
  case ChooseExprClass:
    return cast<ChooseExpr>(this)->getChosenSubExpr()->
      isUnusedResultAWarning(WarnE, Loc, R1, R2, Ctx);
  case UnaryOperatorClass: {
    const UnaryOperator *UO = cast<UnaryOperator>(this);

    switch (UO->getOpcode()) {
    case UO_Plus:
    case UO_Minus:
    case UO_AddrOf:
    case UO_Not:
    case UO_LNot:
    case UO_Deref:
      break;
    case UO_Coawait:
      // This is just the 'operator co_await' call inside the guts of a
      // dependent co_await call.
    case UO_PostInc:
    case UO_PostDec:
    case UO_PreInc:
    case UO_PreDec:                 // ++/--
      return false;  // Not a warning.
    case UO_Real:
    case UO_Imag:
      // accessing a piece of a volatile complex is a side-effect.
      if (Ctx.getCanonicalType(UO->getSubExpr()->getType())
          .isVolatileQualified())
        return false;
      break;
    case UO_Extension:
      return UO->getSubExpr()->isUnusedResultAWarning(WarnE, Loc, R1, R2, Ctx);
    }
    WarnE = this;
    Loc = UO->getOperatorLoc();
    R1 = UO->getSubExpr()->getSourceRange();
    return true;
  }
  case BinaryOperatorClass: {
    const BinaryOperator *BO = cast<BinaryOperator>(this);
    switch (BO->getOpcode()) {
      default:
        break;
      // Consider the RHS of comma for side effects. LHS was checked by
      // Sema::CheckCommaOperands.
      case BO_Comma:
        // ((foo = <blah>), 0) is an idiom for hiding the result (and
        // lvalue-ness) of an assignment written in a macro.
        if (IntegerLiteral *IE =
              dyn_cast<IntegerLiteral>(BO->getRHS()->IgnoreParens()))
          if (IE->getValue() == 0)
            return false;
        return BO->getRHS()->isUnusedResultAWarning(WarnE, Loc, R1, R2, Ctx);
      // Consider '||', '&&' to have side effects if the LHS or RHS does.
      case BO_LAnd:
      case BO_LOr:
        if (!BO->getLHS()->isUnusedResultAWarning(WarnE, Loc, R1, R2, Ctx) ||
            !BO->getRHS()->isUnusedResultAWarning(WarnE, Loc, R1, R2, Ctx))
          return false;
        break;
    }
    if (BO->isAssignmentOp())
      return false;
    WarnE = this;
    Loc = BO->getOperatorLoc();
    R1 = BO->getLHS()->getSourceRange();
    R2 = BO->getRHS()->getSourceRange();
    return true;
  }
#if INTEL_SPECIFIC_CILKPLUS
  case CEANBuiltinExprClass: {
    if (getType()->isVoidType())
      return false;
    WarnE = this;
    Loc = getLocStart();
    R1 = getSourceRange();
    return true;
  }
  case CilkSpawnExprClass: {
    const CilkSpawnExpr *SpawnE = cast<CilkSpawnExpr>(this);
    const Stmt *SpawnS = SpawnE->getSpawnDecl()->getSpawnStmt();
    if (isa<Expr>(SpawnS)) {
      const Expr *E = cast<Expr>(SpawnS);
      return E->isUnusedResultAWarning(WarnE, Loc, R1, R2, Ctx);
    }
    return false;
  }  
  case CEANIndexExprClass:
#endif // INTEL_SPECIFIC_CILKPLUS
  case CompoundAssignOperatorClass:
  case VAArgExprClass:
  case AtomicExprClass:
    return false;

  case ConditionalOperatorClass: {
    // If only one of the LHS or RHS is a warning, the operator might
    // be being used for control flow. Only warn if both the LHS and
    // RHS are warnings.
    const ConditionalOperator *Exp = cast<ConditionalOperator>(this);
    if (!Exp->getRHS()->isUnusedResultAWarning(WarnE, Loc, R1, R2, Ctx))
      return false;
    if (!Exp->getLHS())
      return true;
    return Exp->getLHS()->isUnusedResultAWarning(WarnE, Loc, R1, R2, Ctx);
  }

  case MemberExprClass:
    WarnE = this;
    Loc = cast<MemberExpr>(this)->getMemberLoc();
    R1 = SourceRange(Loc, Loc);
    R2 = cast<MemberExpr>(this)->getBase()->getSourceRange();
    return true;

  case ArraySubscriptExprClass:
    WarnE = this;
    Loc = cast<ArraySubscriptExpr>(this)->getRBracketLoc();
    R1 = cast<ArraySubscriptExpr>(this)->getLHS()->getSourceRange();
    R2 = cast<ArraySubscriptExpr>(this)->getRHS()->getSourceRange();
    return true;

  case CXXOperatorCallExprClass: {
    // Warn about operator ==,!=,<,>,<=, and >= even when user-defined operator
    // overloads as there is no reasonable way to define these such that they
    // have non-trivial, desirable side-effects. See the -Wunused-comparison
    // warning: operators == and != are commonly typo'ed, and so warning on them
    // provides additional value as well. If this list is updated,
    // DiagnoseUnusedComparison should be as well.
    const CXXOperatorCallExpr *Op = cast<CXXOperatorCallExpr>(this);
    switch (Op->getOperator()) {
    default:
      break;
    case OO_EqualEqual:
    case OO_ExclaimEqual:
    case OO_Less:
    case OO_Greater:
    case OO_GreaterEqual:
    case OO_LessEqual:
      if (Op->getCallReturnType(Ctx)->isReferenceType() ||
          Op->getCallReturnType(Ctx)->isVoidType())
        break;
      WarnE = this;
      Loc = Op->getOperatorLoc();
      R1 = Op->getSourceRange();
      return true;
    }

    // Fallthrough for generic call handling.
  }
  case CallExprClass:
  case CXXMemberCallExprClass:
  case UserDefinedLiteralClass: {
    // If this is a direct call, get the callee.
    const CallExpr *CE = cast<CallExpr>(this);
    if (const Decl *FD = CE->getCalleeDecl()) {
      const FunctionDecl *Func = dyn_cast<FunctionDecl>(FD);
      bool HasWarnUnusedResultAttr = Func ? Func->hasUnusedResultAttr()
                                          : FD->hasAttr<WarnUnusedResultAttr>();

      // If the callee has attribute pure, const, or warn_unused_result, warn
      // about it. void foo() { strlen("bar"); } should warn.
      //
      // Note: If new cases are added here, DiagnoseUnusedExprResult should be
      // updated to match for QoI.
      if (HasWarnUnusedResultAttr ||
          FD->hasAttr<PureAttr>() || FD->hasAttr<ConstAttr>()) {
        WarnE = this;
        Loc = CE->getCallee()->getLocStart();
        R1 = CE->getCallee()->getSourceRange();

        if (unsigned NumArgs = CE->getNumArgs())
          R2 = SourceRange(CE->getArg(0)->getLocStart(),
                           CE->getArg(NumArgs-1)->getLocEnd());
        return true;
      }
    }
    return false;
  }

  // If we don't know precisely what we're looking at, let's not warn.
  case UnresolvedLookupExprClass:
  case CXXUnresolvedConstructExprClass:
    return false;

  case CXXTemporaryObjectExprClass:
  case CXXConstructExprClass: {
    if (const CXXRecordDecl *Type = getType()->getAsCXXRecordDecl()) {
      if (Type->hasAttr<WarnUnusedAttr>()) {
        WarnE = this;
        Loc = getLocStart();
        R1 = getSourceRange();
        return true;
      }
    }
    return false;
  }

  case ObjCMessageExprClass: {
    const ObjCMessageExpr *ME = cast<ObjCMessageExpr>(this);
    if (Ctx.getLangOpts().ObjCAutoRefCount &&
        ME->isInstanceMessage() &&
        !ME->getType()->isVoidType() &&
        ME->getMethodFamily() == OMF_init) {
      WarnE = this;
      Loc = getExprLoc();
      R1 = ME->getSourceRange();
      return true;
    }

    if (const ObjCMethodDecl *MD = ME->getMethodDecl())
      if (MD->hasAttr<WarnUnusedResultAttr>()) {
        WarnE = this;
        Loc = getExprLoc();
        return true;
      }

    return false;
  }

  case ObjCPropertyRefExprClass:
    WarnE = this;
    Loc = getExprLoc();
    R1 = getSourceRange();
    return true;

  case PseudoObjectExprClass: {
    const PseudoObjectExpr *PO = cast<PseudoObjectExpr>(this);

    // Only complain about things that have the form of a getter.
    if (isa<UnaryOperator>(PO->getSyntacticForm()) ||
        isa<BinaryOperator>(PO->getSyntacticForm()))
      return false;

    WarnE = this;
    Loc = getExprLoc();
    R1 = getSourceRange();
    return true;
  }

  case StmtExprClass: {
    // Statement exprs don't logically have side effects themselves, but are
    // sometimes used in macros in ways that give them a type that is unused.
    // For example ({ blah; foo(); }) will end up with a type if foo has a type.
    // however, if the result of the stmt expr is dead, we don't want to emit a
    // warning.
    const CompoundStmt *CS = cast<StmtExpr>(this)->getSubStmt();
    if (!CS->body_empty()) {
      if (const Expr *E = dyn_cast<Expr>(CS->body_back()))
        return E->isUnusedResultAWarning(WarnE, Loc, R1, R2, Ctx);
      if (const LabelStmt *Label = dyn_cast<LabelStmt>(CS->body_back()))
        if (const Expr *E = dyn_cast<Expr>(Label->getSubStmt()))
          return E->isUnusedResultAWarning(WarnE, Loc, R1, R2, Ctx);
    }

    if (getType()->isVoidType())
      return false;
    WarnE = this;
    Loc = cast<StmtExpr>(this)->getLParenLoc();
    R1 = getSourceRange();
    return true;
  }
  case CXXFunctionalCastExprClass:
  case CStyleCastExprClass: {
    // Ignore an explicit cast to void unless the operand is a non-trivial
    // volatile lvalue.
    const CastExpr *CE = cast<CastExpr>(this);
    if (CE->getCastKind() == CK_ToVoid) {
      if (CE->getSubExpr()->isGLValue() &&
          CE->getSubExpr()->getType().isVolatileQualified()) {
        const DeclRefExpr *DRE =
            dyn_cast<DeclRefExpr>(CE->getSubExpr()->IgnoreParens());
        if (!(DRE && isa<VarDecl>(DRE->getDecl()) &&
              cast<VarDecl>(DRE->getDecl())->hasLocalStorage())) {
          return CE->getSubExpr()->isUnusedResultAWarning(WarnE, Loc,
                                                          R1, R2, Ctx);
        }
      }
      return false;
    }

    // If this is a cast to a constructor conversion, check the operand.
    // Otherwise, the result of the cast is unused.
    if (CE->getCastKind() == CK_ConstructorConversion)
      return CE->getSubExpr()->isUnusedResultAWarning(WarnE, Loc, R1, R2, Ctx);

    WarnE = this;
    if (const CXXFunctionalCastExpr *CXXCE =
            dyn_cast<CXXFunctionalCastExpr>(this)) {
      Loc = CXXCE->getLocStart();
      R1 = CXXCE->getSubExpr()->getSourceRange();
    } else {
      const CStyleCastExpr *CStyleCE = cast<CStyleCastExpr>(this);
      Loc = CStyleCE->getLParenLoc();
      R1 = CStyleCE->getSubExpr()->getSourceRange();
    }
    return true;
  }
  case ImplicitCastExprClass: {
    const CastExpr *ICE = cast<ImplicitCastExpr>(this);

    // lvalue-to-rvalue conversion on a volatile lvalue is a side-effect.
    if (ICE->getCastKind() == CK_LValueToRValue &&
        ICE->getSubExpr()->getType().isVolatileQualified())
      return false;

    return ICE->getSubExpr()->isUnusedResultAWarning(WarnE, Loc, R1, R2, Ctx);
  }
  case CXXDefaultArgExprClass:
    return (cast<CXXDefaultArgExpr>(this)
            ->getExpr()->isUnusedResultAWarning(WarnE, Loc, R1, R2, Ctx));
  case CXXDefaultInitExprClass:
    return (cast<CXXDefaultInitExpr>(this)
            ->getExpr()->isUnusedResultAWarning(WarnE, Loc, R1, R2, Ctx));

  case CXXNewExprClass:
    // FIXME: In theory, there might be new expressions that don't have side
    // effects (e.g. a placement new with an uninitialized POD).
  case CXXDeleteExprClass:
    return false;
  case CXXBindTemporaryExprClass:
    return (cast<CXXBindTemporaryExpr>(this)
            ->getSubExpr()->isUnusedResultAWarning(WarnE, Loc, R1, R2, Ctx));
  case ExprWithCleanupsClass:
    return (cast<ExprWithCleanups>(this)
            ->getSubExpr()->isUnusedResultAWarning(WarnE, Loc, R1, R2, Ctx));
  }
}

/// isOBJCGCCandidate - Check if an expression is objc gc'able.
/// returns true, if it is; false otherwise.
bool Expr::isOBJCGCCandidate(ASTContext &Ctx) const {
  const Expr *E = IgnoreParens();
  switch (E->getStmtClass()) {
  default:
    return false;
  case ObjCIvarRefExprClass:
    return true;
  case Expr::UnaryOperatorClass:
    return cast<UnaryOperator>(E)->getSubExpr()->isOBJCGCCandidate(Ctx);
  case ImplicitCastExprClass:
    return cast<ImplicitCastExpr>(E)->getSubExpr()->isOBJCGCCandidate(Ctx);
  case MaterializeTemporaryExprClass:
    return cast<MaterializeTemporaryExpr>(E)->GetTemporaryExpr()
                                                      ->isOBJCGCCandidate(Ctx);
  case CStyleCastExprClass:
    return cast<CStyleCastExpr>(E)->getSubExpr()->isOBJCGCCandidate(Ctx);
  case DeclRefExprClass: {
    const Decl *D = cast<DeclRefExpr>(E)->getDecl();
        
    if (const VarDecl *VD = dyn_cast<VarDecl>(D)) {
      if (VD->hasGlobalStorage())
        return true;
      QualType T = VD->getType();
      // dereferencing to a  pointer is always a gc'able candidate,
      // unless it is __weak.
      return T->isPointerType() &&
             (Ctx.getObjCGCAttrKind(T) != Qualifiers::Weak);
    }
    return false;
  }
  case MemberExprClass: {
    const MemberExpr *M = cast<MemberExpr>(E);
    return M->getBase()->isOBJCGCCandidate(Ctx);
  }
  case ArraySubscriptExprClass:
    return cast<ArraySubscriptExpr>(E)->getBase()->isOBJCGCCandidate(Ctx);
  }
}

bool Expr::isBoundMemberFunction(ASTContext &Ctx) const {
  if (isTypeDependent())
    return false;
  return ClassifyLValue(Ctx) == Expr::LV_MemberFunction;
}

QualType Expr::findBoundMemberType(const Expr *expr) {
  assert(expr->hasPlaceholderType(BuiltinType::BoundMember));

  // Bound member expressions are always one of these possibilities:
  //   x->m      x.m      x->*y      x.*y
  // (possibly parenthesized)

  expr = expr->IgnoreParens();
  if (const MemberExpr *mem = dyn_cast<MemberExpr>(expr)) {
    assert(isa<CXXMethodDecl>(mem->getMemberDecl()));
    return mem->getMemberDecl()->getType();
  }

  if (const BinaryOperator *op = dyn_cast<BinaryOperator>(expr)) {
    QualType type = op->getRHS()->getType()->castAs<MemberPointerType>()
                      ->getPointeeType();
    assert(type->isFunctionType());
    return type;
  }

  assert(isa<UnresolvedMemberExpr>(expr) || isa<CXXPseudoDestructorExpr>(expr));
  return QualType();
}

Expr* Expr::IgnoreParens() {
  Expr* E = this;
  while (true) {
    if (ParenExpr* P = dyn_cast<ParenExpr>(E)) {
      E = P->getSubExpr();
      continue;
    }
    if (UnaryOperator* P = dyn_cast<UnaryOperator>(E)) {
      if (P->getOpcode() == UO_Extension) {
        E = P->getSubExpr();
        continue;
      }
    }
    if (GenericSelectionExpr* P = dyn_cast<GenericSelectionExpr>(E)) {
      if (!P->isResultDependent()) {
        E = P->getResultExpr();
        continue;
      }
    }
    if (ChooseExpr* P = dyn_cast<ChooseExpr>(E)) {
      if (!P->isConditionDependent()) {
        E = P->getChosenSubExpr();
        continue;
      }
    }
    return E;
  }
}

/// IgnoreParenCasts - Ignore parentheses and casts.  Strip off any ParenExpr
/// or CastExprs or ImplicitCastExprs, returning their operand.
Expr *Expr::IgnoreParenCasts() {
  Expr *E = this;
  while (true) {
    E = E->IgnoreParens();
    if (CastExpr *P = dyn_cast<CastExpr>(E)) {
      E = P->getSubExpr();
      continue;
    }
    if (MaterializeTemporaryExpr *Materialize 
                                      = dyn_cast<MaterializeTemporaryExpr>(E)) {
      E = Materialize->GetTemporaryExpr();
      continue;
    }
    if (SubstNonTypeTemplateParmExpr *NTTP
                                  = dyn_cast<SubstNonTypeTemplateParmExpr>(E)) {
      E = NTTP->getReplacement();
      continue;
    }      
    return E;
  }
}

Expr *Expr::IgnoreCasts() {
  Expr *E = this;
  while (true) {
    if (CastExpr *P = dyn_cast<CastExpr>(E)) {
      E = P->getSubExpr();
      continue;
    }
    if (MaterializeTemporaryExpr *Materialize
        = dyn_cast<MaterializeTemporaryExpr>(E)) {
      E = Materialize->GetTemporaryExpr();
      continue;
    }
    if (SubstNonTypeTemplateParmExpr *NTTP
        = dyn_cast<SubstNonTypeTemplateParmExpr>(E)) {
      E = NTTP->getReplacement();
      continue;
    }
    return E;
  }
}

/// IgnoreParenLValueCasts - Ignore parentheses and lvalue-to-rvalue
/// casts.  This is intended purely as a temporary workaround for code
/// that hasn't yet been rewritten to do the right thing about those
/// casts, and may disappear along with the last internal use.
Expr *Expr::IgnoreParenLValueCasts() {
  Expr *E = this;
  while (true) {
    E = E->IgnoreParens();
    if (CastExpr *P = dyn_cast<CastExpr>(E)) {
      if (P->getCastKind() == CK_LValueToRValue) {
        E = P->getSubExpr();
        continue;
      }
    } else if (MaterializeTemporaryExpr *Materialize 
                                      = dyn_cast<MaterializeTemporaryExpr>(E)) {
      E = Materialize->GetTemporaryExpr();
      continue;
    } else if (SubstNonTypeTemplateParmExpr *NTTP
                                  = dyn_cast<SubstNonTypeTemplateParmExpr>(E)) {
      E = NTTP->getReplacement();
      continue;
    }
    break;
  }
  return E;
}

Expr *Expr::ignoreParenBaseCasts() {
  Expr *E = this;
  while (true) {
    E = E->IgnoreParens();
    if (CastExpr *CE = dyn_cast<CastExpr>(E)) {
      if (CE->getCastKind() == CK_DerivedToBase ||
          CE->getCastKind() == CK_UncheckedDerivedToBase ||
          CE->getCastKind() == CK_NoOp) {
        E = CE->getSubExpr();
        continue;
      }
    }

    return E;
  }
}

Expr *Expr::IgnoreParenImpCasts() {
  Expr *E = this;
  while (true) {
    E = E->IgnoreParens();
    if (ImplicitCastExpr *P = dyn_cast<ImplicitCastExpr>(E)) {
      E = P->getSubExpr();
      continue;
    }
    if (MaterializeTemporaryExpr *Materialize 
                                      = dyn_cast<MaterializeTemporaryExpr>(E)) {
      E = Materialize->GetTemporaryExpr();
      continue;
    }
    if (SubstNonTypeTemplateParmExpr *NTTP
                                  = dyn_cast<SubstNonTypeTemplateParmExpr>(E)) {
      E = NTTP->getReplacement();
      continue;
    }
    return E;
  }
}

Expr *Expr::IgnoreConversionOperator() {
  if (CXXMemberCallExpr *MCE = dyn_cast<CXXMemberCallExpr>(this)) {
    if (MCE->getMethodDecl() && isa<CXXConversionDecl>(MCE->getMethodDecl()))
      return MCE->getImplicitObjectArgument();
  }
  return this;
}

/// IgnoreParenNoopCasts - Ignore parentheses and casts that do not change the
/// value (including ptr->int casts of the same size).  Strip off any
/// ParenExpr or CastExprs, returning their operand.
Expr *Expr::IgnoreParenNoopCasts(ASTContext &Ctx) {
  Expr *E = this;
  while (true) {
    E = E->IgnoreParens();

    if (CastExpr *P = dyn_cast<CastExpr>(E)) {
      // We ignore integer <-> casts that are of the same width, ptr<->ptr and
      // ptr<->int casts of the same width.  We also ignore all identity casts.
      Expr *SE = P->getSubExpr();

      if (Ctx.hasSameUnqualifiedType(E->getType(), SE->getType())) {
        E = SE;
        continue;
      }

      if ((E->getType()->isPointerType() ||
           E->getType()->isIntegralType(Ctx)) &&
          (SE->getType()->isPointerType() ||
           SE->getType()->isIntegralType(Ctx)) &&
          Ctx.getTypeSize(E->getType()) == Ctx.getTypeSize(SE->getType())) {
        E = SE;
        continue;
      }
    }

    if (SubstNonTypeTemplateParmExpr *NTTP
                                  = dyn_cast<SubstNonTypeTemplateParmExpr>(E)) {
      E = NTTP->getReplacement();
      continue;
    }
    
    return E;
  }
}

bool Expr::isDefaultArgument() const {
  const Expr *E = this;
  if (const MaterializeTemporaryExpr *M = dyn_cast<MaterializeTemporaryExpr>(E))
    E = M->GetTemporaryExpr();

  while (const ImplicitCastExpr *ICE = dyn_cast<ImplicitCastExpr>(E))
    E = ICE->getSubExprAsWritten();
  
  return isa<CXXDefaultArgExpr>(E);
}

/// \brief Skip over any no-op casts and any temporary-binding
/// expressions.
static const Expr *skipTemporaryBindingsNoOpCastsAndParens(const Expr *E) {
  if (const MaterializeTemporaryExpr *M = dyn_cast<MaterializeTemporaryExpr>(E))
    E = M->GetTemporaryExpr();

  while (const ImplicitCastExpr *ICE = dyn_cast<ImplicitCastExpr>(E)) {
    if (ICE->getCastKind() == CK_NoOp)
      E = ICE->getSubExpr();
    else
      break;
  }

  while (const CXXBindTemporaryExpr *BE = dyn_cast<CXXBindTemporaryExpr>(E))
    E = BE->getSubExpr();

  while (const ImplicitCastExpr *ICE = dyn_cast<ImplicitCastExpr>(E)) {
    if (ICE->getCastKind() == CK_NoOp)
      E = ICE->getSubExpr();
    else
      break;
  }

  return E->IgnoreParens();
}

/// isTemporaryObject - Determines if this expression produces a
/// temporary of the given class type.
bool Expr::isTemporaryObject(ASTContext &C, const CXXRecordDecl *TempTy) const {
  if (!C.hasSameUnqualifiedType(getType(), C.getTypeDeclType(TempTy)))
    return false;

  const Expr *E = skipTemporaryBindingsNoOpCastsAndParens(this);

  // Temporaries are by definition pr-values of class type.
  if (!E->Classify(C).isPRValue()) {
    // In this context, property reference is a message call and is pr-value.
    if (!isa<ObjCPropertyRefExpr>(E))
      return false;
  }

  // Black-list a few cases which yield pr-values of class type that don't
  // refer to temporaries of that type:

  // - implicit derived-to-base conversions
  if (isa<ImplicitCastExpr>(E)) {
    switch (cast<ImplicitCastExpr>(E)->getCastKind()) {
    case CK_DerivedToBase:
    case CK_UncheckedDerivedToBase:
      return false;
    default:
      break;
    }
  }

  // - member expressions (all)
  if (isa<MemberExpr>(E))
    return false;

  if (const BinaryOperator *BO = dyn_cast<BinaryOperator>(E))
    if (BO->isPtrMemOp())
      return false;

  // - opaque values (all)
  if (isa<OpaqueValueExpr>(E))
    return false;

  return true;
}

bool Expr::isImplicitCXXThis() const {
  const Expr *E = this;
  
  // Strip away parentheses and casts we don't care about.
  while (true) {
    if (const ParenExpr *Paren = dyn_cast<ParenExpr>(E)) {
      E = Paren->getSubExpr();
      continue;
    }
    
    if (const ImplicitCastExpr *ICE = dyn_cast<ImplicitCastExpr>(E)) {
      if (ICE->getCastKind() == CK_NoOp ||
          ICE->getCastKind() == CK_LValueToRValue ||
          ICE->getCastKind() == CK_DerivedToBase || 
          ICE->getCastKind() == CK_UncheckedDerivedToBase) {
        E = ICE->getSubExpr();
        continue;
      }
    }
    
    if (const UnaryOperator* UnOp = dyn_cast<UnaryOperator>(E)) {
      if (UnOp->getOpcode() == UO_Extension) {
        E = UnOp->getSubExpr();
        continue;
      }
    }
    
    if (const MaterializeTemporaryExpr *M
                                      = dyn_cast<MaterializeTemporaryExpr>(E)) {
      E = M->GetTemporaryExpr();
      continue;
    }
    
    break;
  }
  
  if (const CXXThisExpr *This = dyn_cast<CXXThisExpr>(E))
    return This->isImplicit();
  
  return false;
}

/// hasAnyTypeDependentArguments - Determines if any of the expressions
/// in Exprs is type-dependent.
bool Expr::hasAnyTypeDependentArguments(ArrayRef<Expr *> Exprs) {
  for (unsigned I = 0; I < Exprs.size(); ++I)
    if (Exprs[I]->isTypeDependent())
      return true;

  return false;
}

bool Expr::isConstantInitializer(ASTContext &Ctx, bool IsForRef,
                                 const Expr **Culprit) const {
  // This function is attempting whether an expression is an initializer
  // which can be evaluated at compile-time. It very closely parallels
  // ConstExprEmitter in CGExprConstant.cpp; if they don't match, it
  // will lead to unexpected results.  Like ConstExprEmitter, it falls back
  // to isEvaluatable most of the time.
  //
  // If we ever capture reference-binding directly in the AST, we can
  // kill the second parameter.

  if (IsForRef) {
    EvalResult Result;
    if (EvaluateAsLValue(Result, Ctx) && !Result.HasSideEffects)
      return true;
    if (Culprit)
      *Culprit = this;
    return false;
  }

  switch (getStmtClass()) {
  default: break;
  case StringLiteralClass:
  case ObjCEncodeExprClass:
    return true;
  case CXXTemporaryObjectExprClass:
  case CXXConstructExprClass: {
    const CXXConstructExpr *CE = cast<CXXConstructExpr>(this);

    if (CE->getConstructor()->isTrivial() &&
        CE->getConstructor()->getParent()->hasTrivialDestructor()) {
      // Trivial default constructor
      if (!CE->getNumArgs()) return true;

      // Trivial copy constructor
      assert(CE->getNumArgs() == 1 && "trivial ctor with > 1 argument");
      return CE->getArg(0)->isConstantInitializer(Ctx, false, Culprit);
    }

    break;
  }
  case CompoundLiteralExprClass: {
    // This handles gcc's extension that allows global initializers like
    // "struct x {int x;} x = (struct x) {};".
    // FIXME: This accepts other cases it shouldn't!
    const Expr *Exp = cast<CompoundLiteralExpr>(this)->getInitializer();
    return Exp->isConstantInitializer(Ctx, false, Culprit);
  }
  case DesignatedInitUpdateExprClass: {
    const DesignatedInitUpdateExpr *DIUE = cast<DesignatedInitUpdateExpr>(this);
    return DIUE->getBase()->isConstantInitializer(Ctx, false, Culprit) &&
           DIUE->getUpdater()->isConstantInitializer(Ctx, false, Culprit);
  }
  case InitListExprClass: {
    const InitListExpr *ILE = cast<InitListExpr>(this);
    if (ILE->getType()->isArrayType()) {
      unsigned numInits = ILE->getNumInits();
      for (unsigned i = 0; i < numInits; i++) {
        if (!ILE->getInit(i)->isConstantInitializer(Ctx, false, Culprit))
          return false;
      }
      return true;
    }

    if (ILE->getType()->isRecordType()) {
      unsigned ElementNo = 0;
      RecordDecl *RD = ILE->getType()->getAs<RecordType>()->getDecl();
      for (const auto *Field : RD->fields()) {
        // If this is a union, skip all the fields that aren't being initialized.
        if (RD->isUnion() && ILE->getInitializedFieldInUnion() != Field)
          continue;

        // Don't emit anonymous bitfields, they just affect layout.
        if (Field->isUnnamedBitfield())
          continue;

        if (ElementNo < ILE->getNumInits()) {
          const Expr *Elt = ILE->getInit(ElementNo++);
          if (Field->isBitField()) {
            // Bitfields have to evaluate to an integer.
            llvm::APSInt ResultTmp;
            if (!Elt->EvaluateAsInt(ResultTmp, Ctx)) {
              if (Culprit)
                *Culprit = Elt;
              return false;
            }
          } else {
            bool RefType = Field->getType()->isReferenceType();
            if (!Elt->isConstantInitializer(Ctx, RefType, Culprit))
              return false;
          }
        }
      }
      return true;
    }

    break;
  }
  case ImplicitValueInitExprClass:
  case NoInitExprClass:
    return true;
  case ParenExprClass:
    return cast<ParenExpr>(this)->getSubExpr()
      ->isConstantInitializer(Ctx, IsForRef, Culprit);
  case GenericSelectionExprClass:
    return cast<GenericSelectionExpr>(this)->getResultExpr()
      ->isConstantInitializer(Ctx, IsForRef, Culprit);
  case ChooseExprClass:
    if (cast<ChooseExpr>(this)->isConditionDependent()) {
      if (Culprit)
        *Culprit = this;
      return false;
    }
    return cast<ChooseExpr>(this)->getChosenSubExpr()
      ->isConstantInitializer(Ctx, IsForRef, Culprit);
  case UnaryOperatorClass: {
    const UnaryOperator* Exp = cast<UnaryOperator>(this);
    if (Exp->getOpcode() == UO_Extension)
      return Exp->getSubExpr()->isConstantInitializer(Ctx, false, Culprit);
    break;
  }
  case CXXFunctionalCastExprClass:
  case CXXStaticCastExprClass:
  case ImplicitCastExprClass:
  case CStyleCastExprClass:
  case ObjCBridgedCastExprClass:
  case CXXDynamicCastExprClass:
  case CXXReinterpretCastExprClass:
  case CXXConstCastExprClass: {
    const CastExpr *CE = cast<CastExpr>(this);

    // Handle misc casts we want to ignore.
    if (CE->getCastKind() == CK_NoOp ||
        CE->getCastKind() == CK_LValueToRValue ||
        CE->getCastKind() == CK_ToUnion ||
        CE->getCastKind() == CK_ConstructorConversion ||
        CE->getCastKind() == CK_NonAtomicToAtomic ||
        CE->getCastKind() == CK_AtomicToNonAtomic)
      return CE->getSubExpr()->isConstantInitializer(Ctx, false, Culprit);

    break;
  }
  case MaterializeTemporaryExprClass:
    return cast<MaterializeTemporaryExpr>(this)->GetTemporaryExpr()
      ->isConstantInitializer(Ctx, false, Culprit);

  case SubstNonTypeTemplateParmExprClass:
    return cast<SubstNonTypeTemplateParmExpr>(this)->getReplacement()
      ->isConstantInitializer(Ctx, false, Culprit);
  case CXXDefaultArgExprClass:
    return cast<CXXDefaultArgExpr>(this)->getExpr()
      ->isConstantInitializer(Ctx, false, Culprit);
  case CXXDefaultInitExprClass:
    return cast<CXXDefaultInitExpr>(this)->getExpr()
      ->isConstantInitializer(Ctx, false, Culprit);
  }
  // Allow certain forms of UB in constant initializers: signed integer
  // overflow and floating-point division by zero. We'll give a warning on
  // these, but they're common enough that we have to accept them.
  if (isEvaluatable(Ctx, SE_AllowUndefinedBehavior))
    return true;
  if (Culprit)
    *Culprit = this;
  return false;
}

namespace {
  /// \brief Look for any side effects within a Stmt.
  class SideEffectFinder : public ConstEvaluatedExprVisitor<SideEffectFinder> {
    typedef ConstEvaluatedExprVisitor<SideEffectFinder> Inherited;
    const bool IncludePossibleEffects;
    bool HasSideEffects;

  public:
    explicit SideEffectFinder(const ASTContext &Context, bool IncludePossible)
      : Inherited(Context),
        IncludePossibleEffects(IncludePossible), HasSideEffects(false) { }

    bool hasSideEffects() const { return HasSideEffects; }

    void VisitExpr(const Expr *E) {
      if (!HasSideEffects &&
          E->HasSideEffects(Context, IncludePossibleEffects))
        HasSideEffects = true;
    }
  };
}

bool Expr::HasSideEffects(const ASTContext &Ctx,
                          bool IncludePossibleEffects) const {
  // In circumstances where we care about definite side effects instead of
  // potential side effects, we want to ignore expressions that are part of a
  // macro expansion as a potential side effect.
  if (!IncludePossibleEffects && getExprLoc().isMacroID())
    return false;

  if (isInstantiationDependent())
    return IncludePossibleEffects;

  switch (getStmtClass()) {
  case NoStmtClass:
  #define ABSTRACT_STMT(Type)
  #define STMT(Type, Base) case Type##Class:
  #define EXPR(Type, Base)
  #include "clang/AST/StmtNodes.inc"
    llvm_unreachable("unexpected Expr kind");

  case DependentScopeDeclRefExprClass:
  case CXXUnresolvedConstructExprClass:
  case CXXDependentScopeMemberExprClass:
  case UnresolvedLookupExprClass:
  case UnresolvedMemberExprClass:
  case PackExpansionExprClass:
  case SubstNonTypeTemplateParmPackExprClass:
  case FunctionParmPackExprClass:
  case TypoExprClass:
  case CXXFoldExprClass:
    llvm_unreachable("shouldn't see dependent / unresolved nodes here");

  case DeclRefExprClass:
  case ObjCIvarRefExprClass:
  case PredefinedExprClass:
  case IntegerLiteralClass:
  case FloatingLiteralClass:
  case ImaginaryLiteralClass:
  case StringLiteralClass:
  case CharacterLiteralClass:
  case OffsetOfExprClass:
  case ImplicitValueInitExprClass:
  case UnaryExprOrTypeTraitExprClass:
  case AddrLabelExprClass:
  case GNUNullExprClass:
  case NoInitExprClass:
  case CXXBoolLiteralExprClass:
  case CXXNullPtrLiteralExprClass:
  case CXXThisExprClass:
  case CXXScalarValueInitExprClass:
  case TypeTraitExprClass:
  case ArrayTypeTraitExprClass:
  case ExpressionTraitExprClass:
  case CXXNoexceptExprClass:
  case SizeOfPackExprClass:
  case ObjCStringLiteralClass:
  case ObjCEncodeExprClass:
  case ObjCBoolLiteralExprClass:
  case CXXUuidofExprClass:
  case OpaqueValueExprClass:
    // These never have a side-effect.
    return false;

  case CallExprClass:
  case CXXOperatorCallExprClass:
  case CXXMemberCallExprClass:
  case CUDAKernelCallExprClass:
  case UserDefinedLiteralClass: {
    // We don't know a call definitely has side effects, except for calls
    // to pure/const functions that definitely don't.
    // If the call itself is considered side-effect free, check the operands.
    const Decl *FD = cast<CallExpr>(this)->getCalleeDecl();
    bool IsPure = FD && (FD->hasAttr<ConstAttr>() || FD->hasAttr<PureAttr>());
    if (IsPure || !IncludePossibleEffects)
      break;
    return true;
  }

  case BlockExprClass:
  case CXXBindTemporaryExprClass:
    if (!IncludePossibleEffects)
      break;
    return true;

  case MSPropertyRefExprClass:
  case MSPropertySubscriptExprClass:
  case CompoundAssignOperatorClass:
  case VAArgExprClass:
  case AtomicExprClass:
  case CXXThrowExprClass:
  case CXXNewExprClass:
  case CXXDeleteExprClass:
<<<<<<< HEAD
  case ExprWithCleanupsClass:
#if INTEL_SPECIFIC_CILKPLUS
  case CilkSpawnExprClass:
  case CEANIndexExprClass:
  case CEANBuiltinExprClass:
#endif // INTEL_SPECIFIC_CILKPLUS
=======
>>>>>>> 7108db77
  case CoawaitExprClass:
  case CoyieldExprClass:
    // These always have a side-effect.
    return true;

  case StmtExprClass: {
    // StmtExprs have a side-effect if any substatement does.
    SideEffectFinder Finder(Ctx, IncludePossibleEffects);
    Finder.Visit(cast<StmtExpr>(this)->getSubStmt());
    return Finder.hasSideEffects();
  }

  case ExprWithCleanupsClass:
    if (IncludePossibleEffects)
      if (cast<ExprWithCleanups>(this)->cleanupsHaveSideEffects())
        return true;
    break;

  case ParenExprClass:
  case ArraySubscriptExprClass:
  case OMPArraySectionExprClass:
  case MemberExprClass:
  case ConditionalOperatorClass:
  case BinaryConditionalOperatorClass:
  case CompoundLiteralExprClass:
  case ExtVectorElementExprClass:
  case DesignatedInitExprClass:
  case DesignatedInitUpdateExprClass:
  case ParenListExprClass:
  case CXXPseudoDestructorExprClass:
  case CXXStdInitializerListExprClass:
  case SubstNonTypeTemplateParmExprClass:
  case MaterializeTemporaryExprClass:
  case ShuffleVectorExprClass:
  case ConvertVectorExprClass:
  case AsTypeExprClass:
    // These have a side-effect if any subexpression does.
    break;

  case UnaryOperatorClass:
    if (cast<UnaryOperator>(this)->isIncrementDecrementOp())
      return true;
    break;

  case BinaryOperatorClass:
    if (cast<BinaryOperator>(this)->isAssignmentOp())
      return true;
    break;

  case InitListExprClass:
    // FIXME: The children for an InitListExpr doesn't include the array filler.
    if (const Expr *E = cast<InitListExpr>(this)->getArrayFiller())
      if (E->HasSideEffects(Ctx, IncludePossibleEffects))
        return true;
    break;

  case GenericSelectionExprClass:
    return cast<GenericSelectionExpr>(this)->getResultExpr()->
        HasSideEffects(Ctx, IncludePossibleEffects);

  case ChooseExprClass:
    return cast<ChooseExpr>(this)->getChosenSubExpr()->HasSideEffects(
        Ctx, IncludePossibleEffects);

  case CXXDefaultArgExprClass:
    return cast<CXXDefaultArgExpr>(this)->getExpr()->HasSideEffects(
        Ctx, IncludePossibleEffects);

  case CXXDefaultInitExprClass: {
    const FieldDecl *FD = cast<CXXDefaultInitExpr>(this)->getField();
    if (const Expr *E = FD->getInClassInitializer())
      return E->HasSideEffects(Ctx, IncludePossibleEffects);
    // If we've not yet parsed the initializer, assume it has side-effects.
    return true;
  }

  case CXXDynamicCastExprClass: {
    // A dynamic_cast expression has side-effects if it can throw.
    const CXXDynamicCastExpr *DCE = cast<CXXDynamicCastExpr>(this);
    if (DCE->getTypeAsWritten()->isReferenceType() &&
        DCE->getCastKind() == CK_Dynamic)
      return true;
  } // Fall through.
  case ImplicitCastExprClass:
  case CStyleCastExprClass:
  case CXXStaticCastExprClass:
  case CXXReinterpretCastExprClass:
  case CXXConstCastExprClass:
  case CXXFunctionalCastExprClass: {
    // While volatile reads are side-effecting in both C and C++, we treat them
    // as having possible (not definite) side-effects. This allows idiomatic
    // code to behave without warning, such as sizeof(*v) for a volatile-
    // qualified pointer.
    if (!IncludePossibleEffects)
      break;

    const CastExpr *CE = cast<CastExpr>(this);
    if (CE->getCastKind() == CK_LValueToRValue &&
        CE->getSubExpr()->getType().isVolatileQualified())
      return true;
    break;
  }

  case CXXTypeidExprClass:
    // typeid might throw if its subexpression is potentially-evaluated, so has
    // side-effects in that case whether or not its subexpression does.
    return cast<CXXTypeidExpr>(this)->isPotentiallyEvaluated();

  case CXXConstructExprClass:
  case CXXTemporaryObjectExprClass: {
    const CXXConstructExpr *CE = cast<CXXConstructExpr>(this);
    if (!CE->getConstructor()->isTrivial() && IncludePossibleEffects)
      return true;
    // A trivial constructor does not add any side-effects of its own. Just look
    // at its arguments.
    break;
  }

  case CXXInheritedCtorInitExprClass: {
    const auto *ICIE = cast<CXXInheritedCtorInitExpr>(this);
    if (!ICIE->getConstructor()->isTrivial() && IncludePossibleEffects)
      return true;
    break;
  }

  case LambdaExprClass: {
    const LambdaExpr *LE = cast<LambdaExpr>(this);
    for (LambdaExpr::capture_iterator I = LE->capture_begin(),
                                      E = LE->capture_end(); I != E; ++I)
      if (I->getCaptureKind() == LCK_ByCopy)
        // FIXME: Only has a side-effect if the variable is volatile or if
        // the copy would invoke a non-trivial copy constructor.
        return true;
    return false;
  }

  case PseudoObjectExprClass: {
    // Only look for side-effects in the semantic form, and look past
    // OpaqueValueExpr bindings in that form.
    const PseudoObjectExpr *PO = cast<PseudoObjectExpr>(this);
    for (PseudoObjectExpr::const_semantics_iterator I = PO->semantics_begin(),
                                                    E = PO->semantics_end();
         I != E; ++I) {
      const Expr *Subexpr = *I;
      if (const OpaqueValueExpr *OVE = dyn_cast<OpaqueValueExpr>(Subexpr))
        Subexpr = OVE->getSourceExpr();
      if (Subexpr->HasSideEffects(Ctx, IncludePossibleEffects))
        return true;
    }
    return false;
  }

  case ObjCBoxedExprClass:
  case ObjCArrayLiteralClass:
  case ObjCDictionaryLiteralClass:
  case ObjCSelectorExprClass:
  case ObjCProtocolExprClass:
  case ObjCIsaExprClass:
  case ObjCIndirectCopyRestoreExprClass:
  case ObjCSubscriptRefExprClass:
  case ObjCBridgedCastExprClass:
  case ObjCMessageExprClass:
  case ObjCPropertyRefExprClass:
  // FIXME: Classify these cases better.
    if (IncludePossibleEffects)
      return true;
    break;
  }

  // Recurse to children.
  for (const Stmt *SubStmt : children())
    if (SubStmt &&
        cast<Expr>(SubStmt)->HasSideEffects(Ctx, IncludePossibleEffects))
      return true;

  return false;
}

namespace {
  /// \brief Look for a call to a non-trivial function within an expression.
  class NonTrivialCallFinder : public ConstEvaluatedExprVisitor<NonTrivialCallFinder>
  {
    typedef ConstEvaluatedExprVisitor<NonTrivialCallFinder> Inherited;

    bool NonTrivial;
    
  public:
    explicit NonTrivialCallFinder(const ASTContext &Context)
      : Inherited(Context), NonTrivial(false) { }
    
    bool hasNonTrivialCall() const { return NonTrivial; }

    void VisitCallExpr(const CallExpr *E) {
      if (const CXXMethodDecl *Method
          = dyn_cast_or_null<const CXXMethodDecl>(E->getCalleeDecl())) {
        if (Method->isTrivial()) {
          // Recurse to children of the call.
          Inherited::VisitStmt(E);
          return;
        }
      }
      
      NonTrivial = true;
    }

    void VisitCXXConstructExpr(const CXXConstructExpr *E) {
      if (E->getConstructor()->isTrivial()) {
        // Recurse to children of the call.
        Inherited::VisitStmt(E);
        return;
      }
      
      NonTrivial = true;
    }

    void VisitCXXBindTemporaryExpr(const CXXBindTemporaryExpr *E) {
      if (E->getTemporary()->getDestructor()->isTrivial()) {
        Inherited::VisitStmt(E);
        return;
      }
      
      NonTrivial = true;
    }
  };
}

bool Expr::hasNonTrivialCall(const ASTContext &Ctx) const {
  NonTrivialCallFinder Finder(Ctx);
  Finder.Visit(this);
  return Finder.hasNonTrivialCall();  
}

/// isNullPointerConstant - C99 6.3.2.3p3 - Return whether this is a null 
/// pointer constant or not, as well as the specific kind of constant detected.
/// Null pointer constants can be integer constant expressions with the
/// value zero, casts of zero to void*, nullptr (C++0X), or __null
/// (a GNU extension).
Expr::NullPointerConstantKind
Expr::isNullPointerConstant(ASTContext &Ctx,
                            NullPointerConstantValueDependence NPC) const {
  if (isValueDependent() &&
      (!Ctx.getLangOpts().CPlusPlus11 || Ctx.getLangOpts().MSVCCompat)) {
    switch (NPC) {
    case NPC_NeverValueDependent:
      llvm_unreachable("Unexpected value dependent expression!");
    case NPC_ValueDependentIsNull:
      if (isTypeDependent() || getType()->isIntegralType(Ctx))
        return NPCK_ZeroExpression;
      else
        return NPCK_NotNull;
        
    case NPC_ValueDependentIsNotNull:
      return NPCK_NotNull;
    }
  }

  // Strip off a cast to void*, if it exists. Except in C++.
  if (const ExplicitCastExpr *CE = dyn_cast<ExplicitCastExpr>(this)) {
    if (!Ctx.getLangOpts().CPlusPlus) {
      // Check that it is a cast to void*.
      if (const PointerType *PT = CE->getType()->getAs<PointerType>()) {
        QualType Pointee = PT->getPointeeType();
        Qualifiers Q = Pointee.getQualifiers();
        // In OpenCL v2.0 generic address space acts as a placeholder
        // and should be ignored.
        bool IsASValid = true;
        if (Ctx.getLangOpts().OpenCLVersion >= 200) {
          if (Pointee.getAddressSpace() == LangAS::opencl_generic)
            Q.removeAddressSpace();
          else
            IsASValid = false;
        }

        if (IsASValid && !Q.hasQualifiers() &&
            Pointee->isVoidType() &&                      // to void*
            CE->getSubExpr()->getType()->isIntegerType()) // from int.
          return CE->getSubExpr()->isNullPointerConstant(Ctx, NPC);
      }
    }
  } else if (const ImplicitCastExpr *ICE = dyn_cast<ImplicitCastExpr>(this)) {
    // Ignore the ImplicitCastExpr type entirely.
    return ICE->getSubExpr()->isNullPointerConstant(Ctx, NPC);
  } else if (const ParenExpr *PE = dyn_cast<ParenExpr>(this)) {
    // Accept ((void*)0) as a null pointer constant, as many other
    // implementations do.
    return PE->getSubExpr()->isNullPointerConstant(Ctx, NPC);
  } else if (const GenericSelectionExpr *GE =
               dyn_cast<GenericSelectionExpr>(this)) {
    if (GE->isResultDependent())
      return NPCK_NotNull;
    return GE->getResultExpr()->isNullPointerConstant(Ctx, NPC);
  } else if (const ChooseExpr *CE = dyn_cast<ChooseExpr>(this)) {
    if (CE->isConditionDependent())
      return NPCK_NotNull;
    return CE->getChosenSubExpr()->isNullPointerConstant(Ctx, NPC);
  } else if (const CXXDefaultArgExpr *DefaultArg
               = dyn_cast<CXXDefaultArgExpr>(this)) {
    // See through default argument expressions.
    return DefaultArg->getExpr()->isNullPointerConstant(Ctx, NPC);
  } else if (const CXXDefaultInitExpr *DefaultInit
               = dyn_cast<CXXDefaultInitExpr>(this)) {
    // See through default initializer expressions.
    return DefaultInit->getExpr()->isNullPointerConstant(Ctx, NPC);
  } else if (isa<GNUNullExpr>(this)) {
    // The GNU __null extension is always a null pointer constant.
    return NPCK_GNUNull;
  } else if (const MaterializeTemporaryExpr *M 
                                   = dyn_cast<MaterializeTemporaryExpr>(this)) {
    return M->GetTemporaryExpr()->isNullPointerConstant(Ctx, NPC);
  } else if (const OpaqueValueExpr *OVE = dyn_cast<OpaqueValueExpr>(this)) {
    if (const Expr *Source = OVE->getSourceExpr())
      return Source->isNullPointerConstant(Ctx, NPC);
  }

  // C++11 nullptr_t is always a null pointer constant.
  if (getType()->isNullPtrType())
    return NPCK_CXX11_nullptr;

  if (const RecordType *UT = getType()->getAsUnionType())
    if (!Ctx.getLangOpts().CPlusPlus11 &&
        UT && UT->getDecl()->hasAttr<TransparentUnionAttr>())
      if (const CompoundLiteralExpr *CLE = dyn_cast<CompoundLiteralExpr>(this)){
        const Expr *InitExpr = CLE->getInitializer();
        if (const InitListExpr *ILE = dyn_cast<InitListExpr>(InitExpr))
          return ILE->getInit(0)->isNullPointerConstant(Ctx, NPC);
      }
  // This expression must be an integer type.
  if (!getType()->isIntegerType() || 
      (Ctx.getLangOpts().CPlusPlus && getType()->isEnumeralType()))
    return NPCK_NotNull;

  if (Ctx.getLangOpts().CPlusPlus11) {
    // C++11 [conv.ptr]p1: A null pointer constant is an integer literal with
    // value zero or a prvalue of type std::nullptr_t.
    // Microsoft mode permits C++98 rules reflecting MSVC behavior.
    const IntegerLiteral *Lit = dyn_cast<IntegerLiteral>(this);
    if (Lit && !Lit->getValue())
      return NPCK_ZeroLiteral;
    else if (!Ctx.getLangOpts().MSVCCompat || !isCXX98IntegralConstantExpr(Ctx))
      return NPCK_NotNull;
  } else {
    // If we have an integer constant expression, we need to *evaluate* it and
    // test for the value 0.
    if (!isIntegerConstantExpr(Ctx))
      return NPCK_NotNull;
  }

  if (EvaluateKnownConstInt(Ctx) != 0)
    return NPCK_NotNull;

  if (isa<IntegerLiteral>(this))
    return NPCK_ZeroLiteral;
  return NPCK_ZeroExpression;
}

/// \brief If this expression is an l-value for an Objective C
/// property, find the underlying property reference expression.
const ObjCPropertyRefExpr *Expr::getObjCProperty() const {
  const Expr *E = this;
  while (true) {
    assert((E->getValueKind() == VK_LValue &&
            E->getObjectKind() == OK_ObjCProperty) &&
           "expression is not a property reference");
    E = E->IgnoreParenCasts();
    if (const BinaryOperator *BO = dyn_cast<BinaryOperator>(E)) {
      if (BO->getOpcode() == BO_Comma) {
        E = BO->getRHS();
        continue;
      }
    }

    break;
  }

  return cast<ObjCPropertyRefExpr>(E);
}

bool Expr::isObjCSelfExpr() const {
  const Expr *E = IgnoreParenImpCasts();

  const DeclRefExpr *DRE = dyn_cast<DeclRefExpr>(E);
  if (!DRE)
    return false;

  const ImplicitParamDecl *Param = dyn_cast<ImplicitParamDecl>(DRE->getDecl());
  if (!Param)
    return false;

  const ObjCMethodDecl *M = dyn_cast<ObjCMethodDecl>(Param->getDeclContext());
  if (!M)
    return false;

  return M->getSelfDecl() == Param;
}

FieldDecl *Expr::getSourceBitField() {
  Expr *E = this->IgnoreParens();

  while (ImplicitCastExpr *ICE = dyn_cast<ImplicitCastExpr>(E)) {
    if (ICE->getCastKind() == CK_LValueToRValue ||
        (ICE->getValueKind() != VK_RValue && ICE->getCastKind() == CK_NoOp))
      E = ICE->getSubExpr()->IgnoreParens();
    else
      break;
  }

  if (MemberExpr *MemRef = dyn_cast<MemberExpr>(E))
    if (FieldDecl *Field = dyn_cast<FieldDecl>(MemRef->getMemberDecl()))
      if (Field->isBitField())
        return Field;

  if (ObjCIvarRefExpr *IvarRef = dyn_cast<ObjCIvarRefExpr>(E))
    if (FieldDecl *Ivar = dyn_cast<FieldDecl>(IvarRef->getDecl()))
      if (Ivar->isBitField())
        return Ivar;

  if (DeclRefExpr *DeclRef = dyn_cast<DeclRefExpr>(E))
    if (FieldDecl *Field = dyn_cast<FieldDecl>(DeclRef->getDecl()))
      if (Field->isBitField())
        return Field;

  if (BinaryOperator *BinOp = dyn_cast<BinaryOperator>(E)) {
    if (BinOp->isAssignmentOp() && BinOp->getLHS())
      return BinOp->getLHS()->getSourceBitField();

    if (BinOp->getOpcode() == BO_Comma && BinOp->getRHS())
      return BinOp->getRHS()->getSourceBitField();
  }

  if (UnaryOperator *UnOp = dyn_cast<UnaryOperator>(E))
    if (UnOp->isPrefix() && UnOp->isIncrementDecrementOp())
      return UnOp->getSubExpr()->getSourceBitField();

  return nullptr;
}

bool Expr::refersToVectorElement() const {
  const Expr *E = this->IgnoreParens();
  
  while (const ImplicitCastExpr *ICE = dyn_cast<ImplicitCastExpr>(E)) {
    if (ICE->getValueKind() != VK_RValue &&
        ICE->getCastKind() == CK_NoOp)
      E = ICE->getSubExpr()->IgnoreParens();
    else
      break;
  }
  
  if (const ArraySubscriptExpr *ASE = dyn_cast<ArraySubscriptExpr>(E))
    return ASE->getBase()->getType()->isVectorType();

  if (isa<ExtVectorElementExpr>(E))
    return true;

  return false;
}

bool Expr::refersToGlobalRegisterVar() const {
  const Expr *E = this->IgnoreParenImpCasts();

  if (const DeclRefExpr *DRE = dyn_cast<DeclRefExpr>(E))
    if (const auto *VD = dyn_cast<VarDecl>(DRE->getDecl()))
      if (VD->getStorageClass() == SC_Register &&
          VD->hasAttr<AsmLabelAttr>() && !VD->isLocalVarDecl())
        return true;

  return false;
}

/// isArrow - Return true if the base expression is a pointer to vector,
/// return false if the base expression is a vector.
bool ExtVectorElementExpr::isArrow() const {
  return getBase()->getType()->isPointerType();
}

unsigned ExtVectorElementExpr::getNumElements() const {
  if (const VectorType *VT = getType()->getAs<VectorType>())
    return VT->getNumElements();
  return 1;
}

/// containsDuplicateElements - Return true if any element access is repeated.
bool ExtVectorElementExpr::containsDuplicateElements() const {
  // FIXME: Refactor this code to an accessor on the AST node which returns the
  // "type" of component access, and share with code below and in Sema.
  StringRef Comp = Accessor->getName();

  // Halving swizzles do not contain duplicate elements.
  if (Comp == "hi" || Comp == "lo" || Comp == "even" || Comp == "odd")
    return false;

  // Advance past s-char prefix on hex swizzles.
  if (Comp[0] == 's' || Comp[0] == 'S')
    Comp = Comp.substr(1);

  for (unsigned i = 0, e = Comp.size(); i != e; ++i)
    if (Comp.substr(i + 1).find(Comp[i]) != StringRef::npos)
        return true;

  return false;
}

/// getEncodedElementAccess - We encode the fields as a llvm ConstantArray.
void ExtVectorElementExpr::getEncodedElementAccess(
    SmallVectorImpl<uint32_t> &Elts) const {
  StringRef Comp = Accessor->getName();
  if (Comp[0] == 's' || Comp[0] == 'S')
    Comp = Comp.substr(1);

  bool isHi =   Comp == "hi";
  bool isLo =   Comp == "lo";
  bool isEven = Comp == "even";
  bool isOdd  = Comp == "odd";

  for (unsigned i = 0, e = getNumElements(); i != e; ++i) {
    uint64_t Index;

    if (isHi)
      Index = e + i;
    else if (isLo)
      Index = i;
    else if (isEven)
      Index = 2 * i;
    else if (isOdd)
      Index = 2 * i + 1;
    else
      Index = ExtVectorType::getAccessorIdx(Comp[i]);

    Elts.push_back(Index);
  }
}

ShuffleVectorExpr::ShuffleVectorExpr(const ASTContext &C, ArrayRef<Expr*> args,
                                     QualType Type, SourceLocation BLoc,
                                     SourceLocation RP) 
   : Expr(ShuffleVectorExprClass, Type, VK_RValue, OK_Ordinary,
          Type->isDependentType(), Type->isDependentType(),
          Type->isInstantiationDependentType(),
          Type->containsUnexpandedParameterPack()),
     BuiltinLoc(BLoc), RParenLoc(RP), NumExprs(args.size())
{
  SubExprs = new (C) Stmt*[args.size()];
  for (unsigned i = 0; i != args.size(); i++) {
    if (args[i]->isTypeDependent())
      ExprBits.TypeDependent = true;
    if (args[i]->isValueDependent())
      ExprBits.ValueDependent = true;
    if (args[i]->isInstantiationDependent())
      ExprBits.InstantiationDependent = true;
    if (args[i]->containsUnexpandedParameterPack())
      ExprBits.ContainsUnexpandedParameterPack = true;

    SubExprs[i] = args[i];
  }
}

void ShuffleVectorExpr::setExprs(const ASTContext &C, ArrayRef<Expr *> Exprs) {
  if (SubExprs) C.Deallocate(SubExprs);

  this->NumExprs = Exprs.size();
  SubExprs = new (C) Stmt*[NumExprs];
  memcpy(SubExprs, Exprs.data(), sizeof(Expr *) * Exprs.size());
}

GenericSelectionExpr::GenericSelectionExpr(const ASTContext &Context,
                               SourceLocation GenericLoc, Expr *ControllingExpr,
                               ArrayRef<TypeSourceInfo*> AssocTypes,
                               ArrayRef<Expr*> AssocExprs,
                               SourceLocation DefaultLoc,
                               SourceLocation RParenLoc,
                               bool ContainsUnexpandedParameterPack,
                               unsigned ResultIndex)
  : Expr(GenericSelectionExprClass,
         AssocExprs[ResultIndex]->getType(),
         AssocExprs[ResultIndex]->getValueKind(),
         AssocExprs[ResultIndex]->getObjectKind(),
         AssocExprs[ResultIndex]->isTypeDependent(),
         AssocExprs[ResultIndex]->isValueDependent(),
         AssocExprs[ResultIndex]->isInstantiationDependent(),
         ContainsUnexpandedParameterPack),
    AssocTypes(new (Context) TypeSourceInfo*[AssocTypes.size()]),
    SubExprs(new (Context) Stmt*[END_EXPR+AssocExprs.size()]),
    NumAssocs(AssocExprs.size()), ResultIndex(ResultIndex),
    GenericLoc(GenericLoc), DefaultLoc(DefaultLoc), RParenLoc(RParenLoc) {
  SubExprs[CONTROLLING] = ControllingExpr;
  assert(AssocTypes.size() == AssocExprs.size());
  std::copy(AssocTypes.begin(), AssocTypes.end(), this->AssocTypes);
  std::copy(AssocExprs.begin(), AssocExprs.end(), SubExprs+END_EXPR);
}

GenericSelectionExpr::GenericSelectionExpr(const ASTContext &Context,
                               SourceLocation GenericLoc, Expr *ControllingExpr,
                               ArrayRef<TypeSourceInfo*> AssocTypes,
                               ArrayRef<Expr*> AssocExprs,
                               SourceLocation DefaultLoc,
                               SourceLocation RParenLoc,
                               bool ContainsUnexpandedParameterPack)
  : Expr(GenericSelectionExprClass,
         Context.DependentTy,
         VK_RValue,
         OK_Ordinary,
         /*isTypeDependent=*/true,
         /*isValueDependent=*/true,
         /*isInstantiationDependent=*/true,
         ContainsUnexpandedParameterPack),
    AssocTypes(new (Context) TypeSourceInfo*[AssocTypes.size()]),
    SubExprs(new (Context) Stmt*[END_EXPR+AssocExprs.size()]),
    NumAssocs(AssocExprs.size()), ResultIndex(-1U), GenericLoc(GenericLoc),
    DefaultLoc(DefaultLoc), RParenLoc(RParenLoc) {
  SubExprs[CONTROLLING] = ControllingExpr;
  assert(AssocTypes.size() == AssocExprs.size());
  std::copy(AssocTypes.begin(), AssocTypes.end(), this->AssocTypes);
  std::copy(AssocExprs.begin(), AssocExprs.end(), SubExprs+END_EXPR);
}

//===----------------------------------------------------------------------===//
//  DesignatedInitExpr
//===----------------------------------------------------------------------===//

IdentifierInfo *DesignatedInitExpr::Designator::getFieldName() const {
  assert(Kind == FieldDesignator && "Only valid on a field designator");
  if (Field.NameOrField & 0x01)
    return reinterpret_cast<IdentifierInfo *>(Field.NameOrField&~0x01);
  else
    return getField()->getIdentifier();
}

DesignatedInitExpr::DesignatedInitExpr(const ASTContext &C, QualType Ty,
                                       llvm::ArrayRef<Designator> Designators,
                                       SourceLocation EqualOrColonLoc,
                                       bool GNUSyntax,
                                       ArrayRef<Expr*> IndexExprs,
                                       Expr *Init)
  : Expr(DesignatedInitExprClass, Ty,
         Init->getValueKind(), Init->getObjectKind(),
         Init->isTypeDependent(), Init->isValueDependent(),
         Init->isInstantiationDependent(),
         Init->containsUnexpandedParameterPack()),
    EqualOrColonLoc(EqualOrColonLoc), GNUSyntax(GNUSyntax),
    NumDesignators(Designators.size()), NumSubExprs(IndexExprs.size() + 1) {
  this->Designators = new (C) Designator[NumDesignators];

  // Record the initializer itself.
  child_iterator Child = child_begin();
  *Child++ = Init;

  // Copy the designators and their subexpressions, computing
  // value-dependence along the way.
  unsigned IndexIdx = 0;
  for (unsigned I = 0; I != NumDesignators; ++I) {
    this->Designators[I] = Designators[I];

    if (this->Designators[I].isArrayDesignator()) {
      // Compute type- and value-dependence.
      Expr *Index = IndexExprs[IndexIdx];
      if (Index->isTypeDependent() || Index->isValueDependent())
        ExprBits.TypeDependent = ExprBits.ValueDependent = true;
      if (Index->isInstantiationDependent())
        ExprBits.InstantiationDependent = true;
      // Propagate unexpanded parameter packs.
      if (Index->containsUnexpandedParameterPack())
        ExprBits.ContainsUnexpandedParameterPack = true;

      // Copy the index expressions into permanent storage.
      *Child++ = IndexExprs[IndexIdx++];
    } else if (this->Designators[I].isArrayRangeDesignator()) {
      // Compute type- and value-dependence.
      Expr *Start = IndexExprs[IndexIdx];
      Expr *End = IndexExprs[IndexIdx + 1];
      if (Start->isTypeDependent() || Start->isValueDependent() ||
          End->isTypeDependent() || End->isValueDependent()) {
        ExprBits.TypeDependent = ExprBits.ValueDependent = true;
        ExprBits.InstantiationDependent = true;
      } else if (Start->isInstantiationDependent() || 
                 End->isInstantiationDependent()) {
        ExprBits.InstantiationDependent = true;
      }
                 
      // Propagate unexpanded parameter packs.
      if (Start->containsUnexpandedParameterPack() ||
          End->containsUnexpandedParameterPack())
        ExprBits.ContainsUnexpandedParameterPack = true;

      // Copy the start/end expressions into permanent storage.
      *Child++ = IndexExprs[IndexIdx++];
      *Child++ = IndexExprs[IndexIdx++];
    }
  }

  assert(IndexIdx == IndexExprs.size() && "Wrong number of index expressions");
}

DesignatedInitExpr *
DesignatedInitExpr::Create(const ASTContext &C,
                           llvm::ArrayRef<Designator> Designators,
                           ArrayRef<Expr*> IndexExprs,
                           SourceLocation ColonOrEqualLoc,
                           bool UsesColonSyntax, Expr *Init) {
  void *Mem = C.Allocate(totalSizeToAlloc<Stmt *>(IndexExprs.size() + 1),
                         llvm::alignOf<DesignatedInitExpr>());
  return new (Mem) DesignatedInitExpr(C, C.VoidTy, Designators,
                                      ColonOrEqualLoc, UsesColonSyntax,
                                      IndexExprs, Init);
}

DesignatedInitExpr *DesignatedInitExpr::CreateEmpty(const ASTContext &C,
                                                    unsigned NumIndexExprs) {
  void *Mem = C.Allocate(totalSizeToAlloc<Stmt *>(NumIndexExprs + 1),
                         llvm::alignOf<DesignatedInitExpr>());
  return new (Mem) DesignatedInitExpr(NumIndexExprs + 1);
}

void DesignatedInitExpr::setDesignators(const ASTContext &C,
                                        const Designator *Desigs,
                                        unsigned NumDesigs) {
  Designators = new (C) Designator[NumDesigs];
  NumDesignators = NumDesigs;
  for (unsigned I = 0; I != NumDesigs; ++I)
    Designators[I] = Desigs[I];
}

SourceRange DesignatedInitExpr::getDesignatorsSourceRange() const {
  DesignatedInitExpr *DIE = const_cast<DesignatedInitExpr*>(this);
  if (size() == 1)
    return DIE->getDesignator(0)->getSourceRange();
  return SourceRange(DIE->getDesignator(0)->getLocStart(),
                     DIE->getDesignator(size()-1)->getLocEnd());
}

SourceLocation DesignatedInitExpr::getLocStart() const {
  SourceLocation StartLoc;
  auto *DIE = const_cast<DesignatedInitExpr *>(this);
  Designator &First = *DIE->getDesignator(0);
  if (First.isFieldDesignator()) {
    if (GNUSyntax)
      StartLoc = SourceLocation::getFromRawEncoding(First.Field.FieldLoc);
    else
      StartLoc = SourceLocation::getFromRawEncoding(First.Field.DotLoc);
  } else
    StartLoc =
      SourceLocation::getFromRawEncoding(First.ArrayOrRange.LBracketLoc);
  return StartLoc;
}

SourceLocation DesignatedInitExpr::getLocEnd() const {
  return getInit()->getLocEnd();
}

Expr *DesignatedInitExpr::getArrayIndex(const Designator& D) const {
  assert(D.Kind == Designator::ArrayDesignator && "Requires array designator");
  return getSubExpr(D.ArrayOrRange.Index + 1);
}

Expr *DesignatedInitExpr::getArrayRangeStart(const Designator &D) const {
  assert(D.Kind == Designator::ArrayRangeDesignator &&
         "Requires array range designator");
  return getSubExpr(D.ArrayOrRange.Index + 1);
}

Expr *DesignatedInitExpr::getArrayRangeEnd(const Designator &D) const {
  assert(D.Kind == Designator::ArrayRangeDesignator &&
         "Requires array range designator");
  return getSubExpr(D.ArrayOrRange.Index + 2);
}

/// \brief Replaces the designator at index @p Idx with the series
/// of designators in [First, Last).
void DesignatedInitExpr::ExpandDesignator(const ASTContext &C, unsigned Idx,
                                          const Designator *First,
                                          const Designator *Last) {
  unsigned NumNewDesignators = Last - First;
  if (NumNewDesignators == 0) {
    std::copy_backward(Designators + Idx + 1,
                       Designators + NumDesignators,
                       Designators + Idx);
    --NumNewDesignators;
    return;
  } else if (NumNewDesignators == 1) {
    Designators[Idx] = *First;
    return;
  }

  Designator *NewDesignators
    = new (C) Designator[NumDesignators - 1 + NumNewDesignators];
  std::copy(Designators, Designators + Idx, NewDesignators);
  std::copy(First, Last, NewDesignators + Idx);
  std::copy(Designators + Idx + 1, Designators + NumDesignators,
            NewDesignators + Idx + NumNewDesignators);
  Designators = NewDesignators;
  NumDesignators = NumDesignators - 1 + NumNewDesignators;
}

DesignatedInitUpdateExpr::DesignatedInitUpdateExpr(const ASTContext &C,
    SourceLocation lBraceLoc, Expr *baseExpr, SourceLocation rBraceLoc)
  : Expr(DesignatedInitUpdateExprClass, baseExpr->getType(), VK_RValue,
         OK_Ordinary, false, false, false, false) {
  BaseAndUpdaterExprs[0] = baseExpr;

  InitListExpr *ILE = new (C) InitListExpr(C, lBraceLoc, None, rBraceLoc);
  ILE->setType(baseExpr->getType());
  BaseAndUpdaterExprs[1] = ILE;
}

SourceLocation DesignatedInitUpdateExpr::getLocStart() const {
  return getBase()->getLocStart();
}

SourceLocation DesignatedInitUpdateExpr::getLocEnd() const {
  return getBase()->getLocEnd();
}

ParenListExpr::ParenListExpr(const ASTContext& C, SourceLocation lparenloc,
                             ArrayRef<Expr*> exprs,
                             SourceLocation rparenloc)
  : Expr(ParenListExprClass, QualType(), VK_RValue, OK_Ordinary,
         false, false, false, false),
    NumExprs(exprs.size()), LParenLoc(lparenloc), RParenLoc(rparenloc) {
  Exprs = new (C) Stmt*[exprs.size()];
  for (unsigned i = 0; i != exprs.size(); ++i) {
    if (exprs[i]->isTypeDependent())
      ExprBits.TypeDependent = true;
    if (exprs[i]->isValueDependent())
      ExprBits.ValueDependent = true;
    if (exprs[i]->isInstantiationDependent())
      ExprBits.InstantiationDependent = true;
    if (exprs[i]->containsUnexpandedParameterPack())
      ExprBits.ContainsUnexpandedParameterPack = true;

    Exprs[i] = exprs[i];
  }
}

const OpaqueValueExpr *OpaqueValueExpr::findInCopyConstruct(const Expr *e) {
  if (const ExprWithCleanups *ewc = dyn_cast<ExprWithCleanups>(e))
    e = ewc->getSubExpr();
  if (const MaterializeTemporaryExpr *m = dyn_cast<MaterializeTemporaryExpr>(e))
    e = m->GetTemporaryExpr();
  e = cast<CXXConstructExpr>(e)->getArg(0);
  while (const ImplicitCastExpr *ice = dyn_cast<ImplicitCastExpr>(e))
    e = ice->getSubExpr();
  return cast<OpaqueValueExpr>(e);
}

PseudoObjectExpr *PseudoObjectExpr::Create(const ASTContext &Context,
                                           EmptyShell sh,
                                           unsigned numSemanticExprs) {
  void *buffer =
      Context.Allocate(totalSizeToAlloc<Expr *>(1 + numSemanticExprs),
                       llvm::alignOf<PseudoObjectExpr>());
  return new(buffer) PseudoObjectExpr(sh, numSemanticExprs);
}

PseudoObjectExpr::PseudoObjectExpr(EmptyShell shell, unsigned numSemanticExprs)
  : Expr(PseudoObjectExprClass, shell) {
  PseudoObjectExprBits.NumSubExprs = numSemanticExprs + 1;
}

PseudoObjectExpr *PseudoObjectExpr::Create(const ASTContext &C, Expr *syntax,
                                           ArrayRef<Expr*> semantics,
                                           unsigned resultIndex) {
  assert(syntax && "no syntactic expression!");
  assert(semantics.size() && "no semantic expressions!");

  QualType type;
  ExprValueKind VK;
  if (resultIndex == NoResult) {
    type = C.VoidTy;
    VK = VK_RValue;
  } else {
    assert(resultIndex < semantics.size());
    type = semantics[resultIndex]->getType();
    VK = semantics[resultIndex]->getValueKind();
    assert(semantics[resultIndex]->getObjectKind() == OK_Ordinary);
  }

  void *buffer = C.Allocate(totalSizeToAlloc<Expr *>(semantics.size() + 1),
                            llvm::alignOf<PseudoObjectExpr>());
  return new(buffer) PseudoObjectExpr(type, VK, syntax, semantics,
                                      resultIndex);
}

PseudoObjectExpr::PseudoObjectExpr(QualType type, ExprValueKind VK,
                                   Expr *syntax, ArrayRef<Expr*> semantics,
                                   unsigned resultIndex)
  : Expr(PseudoObjectExprClass, type, VK, OK_Ordinary,
         /*filled in at end of ctor*/ false, false, false, false) {
  PseudoObjectExprBits.NumSubExprs = semantics.size() + 1;
  PseudoObjectExprBits.ResultIndex = resultIndex + 1;

  for (unsigned i = 0, e = semantics.size() + 1; i != e; ++i) {
    Expr *E = (i == 0 ? syntax : semantics[i-1]);
    getSubExprsBuffer()[i] = E;

    if (E->isTypeDependent())
      ExprBits.TypeDependent = true;
    if (E->isValueDependent())
      ExprBits.ValueDependent = true;
    if (E->isInstantiationDependent())
      ExprBits.InstantiationDependent = true;
    if (E->containsUnexpandedParameterPack())
      ExprBits.ContainsUnexpandedParameterPack = true;

    if (isa<OpaqueValueExpr>(E))
      assert(cast<OpaqueValueExpr>(E)->getSourceExpr() != nullptr &&
             "opaque-value semantic expressions for pseudo-object "
             "operations must have sources");
  }
}

//===----------------------------------------------------------------------===//
//  Child Iterators for iterating over subexpressions/substatements
//===----------------------------------------------------------------------===//

// UnaryExprOrTypeTraitExpr
Stmt::child_range UnaryExprOrTypeTraitExpr::children() {
  // If this is of a type and the type is a VLA type (and not a typedef), the
  // size expression of the VLA needs to be treated as an executable expression.
  // Why isn't this weirdness documented better in StmtIterator?
  if (isArgumentType()) {
    if (const VariableArrayType* T = dyn_cast<VariableArrayType>(
                                   getArgumentType().getTypePtr()))
      return child_range(child_iterator(T), child_iterator());
    return child_range(child_iterator(), child_iterator());
  }
  return child_range(&Argument.Ex, &Argument.Ex + 1);
}

AtomicExpr::AtomicExpr(SourceLocation BLoc, ArrayRef<Expr*> args,
                       QualType t, AtomicOp op, SourceLocation RP)
  : Expr(AtomicExprClass, t, VK_RValue, OK_Ordinary,
         false, false, false, false),
    NumSubExprs(args.size()), BuiltinLoc(BLoc), RParenLoc(RP), Op(op)
{
  assert(args.size() == getNumSubExprs(op) && "wrong number of subexpressions");
  for (unsigned i = 0; i != args.size(); i++) {
    if (args[i]->isTypeDependent())
      ExprBits.TypeDependent = true;
    if (args[i]->isValueDependent())
      ExprBits.ValueDependent = true;
    if (args[i]->isInstantiationDependent())
      ExprBits.InstantiationDependent = true;
    if (args[i]->containsUnexpandedParameterPack())
      ExprBits.ContainsUnexpandedParameterPack = true;

    SubExprs[i] = args[i];
  }
}

unsigned AtomicExpr::getNumSubExprs(AtomicOp Op) {
  switch (Op) {
  case AO__c11_atomic_init:
  case AO__c11_atomic_load:
  case AO__atomic_load_n:
    return 2;

  case AO__c11_atomic_store:
  case AO__c11_atomic_exchange:
  case AO__atomic_load:
  case AO__atomic_store:
  case AO__atomic_store_n:
  case AO__atomic_exchange_n:
  case AO__c11_atomic_fetch_add:
  case AO__c11_atomic_fetch_sub:
  case AO__c11_atomic_fetch_and:
  case AO__c11_atomic_fetch_or:
  case AO__c11_atomic_fetch_xor:
  case AO__atomic_fetch_add:
  case AO__atomic_fetch_sub:
  case AO__atomic_fetch_and:
  case AO__atomic_fetch_or:
  case AO__atomic_fetch_xor:
  case AO__atomic_fetch_nand:
  case AO__atomic_add_fetch:
  case AO__atomic_sub_fetch:
  case AO__atomic_and_fetch:
  case AO__atomic_or_fetch:
  case AO__atomic_xor_fetch:
  case AO__atomic_nand_fetch:
    return 3;

  case AO__atomic_exchange:
    return 4;

  case AO__c11_atomic_compare_exchange_strong:
  case AO__c11_atomic_compare_exchange_weak:
    return 5;

  case AO__atomic_compare_exchange:
  case AO__atomic_compare_exchange_n:
    return 6;
  }
  llvm_unreachable("unknown atomic op");
}

QualType OMPArraySectionExpr::getBaseOriginalType(const Expr *Base) {
  unsigned ArraySectionCount = 0;
  while (auto *OASE = dyn_cast<OMPArraySectionExpr>(Base->IgnoreParens())) {
    Base = OASE->getBase();
    ++ArraySectionCount;
  }
  while (auto *ASE =
             dyn_cast<ArraySubscriptExpr>(Base->IgnoreParenImpCasts())) {
    Base = ASE->getBase();
    ++ArraySectionCount;
  }
  Base = Base->IgnoreParenImpCasts();
  auto OriginalTy = Base->getType();
  if (auto *DRE = dyn_cast<DeclRefExpr>(Base))
    if (auto *PVD = dyn_cast<ParmVarDecl>(DRE->getDecl()))
      OriginalTy = PVD->getOriginalType().getNonReferenceType();

  for (unsigned Cnt = 0; Cnt < ArraySectionCount; ++Cnt) {
    if (OriginalTy->isAnyPointerType())
      OriginalTy = OriginalTy->getPointeeType();
    else {
      assert (OriginalTy->isArrayType());
      OriginalTy = OriginalTy->castAsArrayTypeUnsafe()->getElementType();
    }
  }
  return OriginalTy;
}<|MERGE_RESOLUTION|>--- conflicted
+++ resolved
@@ -2921,15 +2921,11 @@
   case CXXThrowExprClass:
   case CXXNewExprClass:
   case CXXDeleteExprClass:
-<<<<<<< HEAD
-  case ExprWithCleanupsClass:
 #if INTEL_SPECIFIC_CILKPLUS
   case CilkSpawnExprClass:
   case CEANIndexExprClass:
   case CEANBuiltinExprClass:
 #endif // INTEL_SPECIFIC_CILKPLUS
-=======
->>>>>>> 7108db77
   case CoawaitExprClass:
   case CoyieldExprClass:
     // These always have a side-effect.
