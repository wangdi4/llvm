--- conflicted
+++ resolved
@@ -2289,21 +2289,16 @@
   };
 
   switch (getIdentKind()) {
-<<<<<<< HEAD
 #if INTEL_CUSTOMIZATION
   case SourceLocExpr::File: {
-     if (Ctx.getLangOpts().isIntelCompat(LangOptions::DisplayFullFilePath))
-       return MakeStringLiteral(PLoc.getFilename());
-     return MakeStringLiteral(llvm::sys::path::filename(PLoc.getFilename()));
+    if (Ctx.getLangOpts().isIntelCompat(LangOptions::DisplayFullFilePath)) {
+      SmallString<256> Path(PLoc.getFilename());
+      Ctx.getLangOpts().remapPathPrefix(Path);
+      return MakeStringLiteral(Path);
+    }
+    return MakeStringLiteral(llvm::sys::path::filename(PLoc.getFilename()));
   }
 #endif  // INTEL_CUSTOMIZATION
-=======
-  case SourceLocExpr::File: {
-    SmallString<256> Path(PLoc.getFilename());
-    Ctx.getLangOpts().remapPathPrefix(Path);
-    return MakeStringLiteral(Path);
-  }
->>>>>>> a36da769
   case SourceLocExpr::Function: {
     const Decl *CurDecl = dyn_cast_or_null<Decl>(Context);
     return MakeStringLiteral(
