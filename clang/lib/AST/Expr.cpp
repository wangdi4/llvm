--- conflicted
+++ resolved
@@ -731,11 +731,8 @@
           GD = GlobalDecl(CD, Ctor_Base);
         else if (const CXXDestructorDecl *DD = dyn_cast<CXXDestructorDecl>(ND))
           GD = GlobalDecl(DD, Dtor_Base);
-<<<<<<< HEAD
-=======
         else if (ND->hasAttr<CUDAGlobalAttr>())
           GD = GlobalDecl::getDefaultKernelReference(cast<FunctionDecl>(ND));
->>>>>>> 24438a35
         else
           GD = GlobalDecl(ND);
         MC->mangleName(GD, Out);
