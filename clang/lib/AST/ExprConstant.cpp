--- conflicted
+++ resolved
@@ -1652,15 +1652,6 @@
   // C++1y: A constant initializer for an object o [...] may also invoke
   // constexpr constructors for o and its subobjects even if those objects
   // are of non-literal class types.
-<<<<<<< HEAD
-#if INTEL_CUSTOMIZATION
-  if ((Info.getLangOpts().CPlusPlus14 ||
-       (Info.getLangOpts().CPlusPlus11 &&
-        Info.getLangOpts().IntelCompat)) &&
-      This &&                       
-#endif
-      Info.EvaluatingDecl == This->getLValueBase())
-=======
   //
   // C++11 missed this detail for aggregates, so classes like this:
   //   struct foo_t { union { int i; volatile int j; } u; };
@@ -1672,7 +1663,6 @@
   //   http://www.open-std.org/jtc1/sc22/wg21/docs/cwg_active.html#1677
   // Therefore, we use the C++1y behavior.
   if (This && Info.EvaluatingDecl == This->getLValueBase())
->>>>>>> 90e043da
     return true;
 
   // Prvalue constant expressions must be of literal types.
@@ -7631,14 +7621,9 @@
     if (Info.getLangOpts().CPlusPlus11 && // INTEL
         !Info.getLangOpts().IntelCompat) // INTEL
       Info.CCEDiag(E, diag::note_constexpr_invalid_function)
-<<<<<<< HEAD
-        << /*isConstexpr*/0 << /*isConstructor*/0 << "'strlen'";
-    else if (!Info.getLangOpts().CPlusPlus11) // INTEL
-=======
         << /*isConstexpr*/0 << /*isConstructor*/0
         << (std::string("'") + Info.Ctx.BuiltinInfo.getName(BuiltinOp) + "'");
-    else
->>>>>>> 90e043da
+    else if (!Info.getLangOpts().CPlusPlus11) // INTEL
       Info.CCEDiag(E, diag::note_invalid_subexpr_in_const_expr);
     // Fall through.
   case Builtin::BI__builtin_strlen:
