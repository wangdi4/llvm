//===--- Mangle.cpp - Mangle C++ Names --------------------------*- C++ -*-===//
//
// Part of the LLVM Project, under the Apache License v2.0 with LLVM Exceptions.
// See https://llvm.org/LICENSE.txt for license information.
// SPDX-License-Identifier: Apache-2.0 WITH LLVM-exception
//
//===----------------------------------------------------------------------===//
//
// Implements generic name mangling support for blocks and Objective-C.
//
//===----------------------------------------------------------------------===//
#include "clang/AST/Attr.h"
#include "clang/AST/ASTContext.h"
#include "clang/AST/Decl.h"
#include "clang/AST/DeclCXX.h"
#include "clang/AST/DeclObjC.h"
#include "clang/AST/DeclTemplate.h"
#include "clang/AST/ExprCXX.h"
#include "clang/AST/Mangle.h"
#include "clang/AST/VTableBuilder.h"
#include "clang/Basic/ABI.h"
#include "clang/Basic/SourceManager.h"
#include "clang/Basic/TargetInfo.h"
#include "llvm/ADT/StringExtras.h"
#include "llvm/IR/DataLayout.h"
#include "llvm/IR/Mangler.h"
#include "llvm/Support/ErrorHandling.h"
#include "llvm/Support/raw_ostream.h"

using namespace clang;

// FIXME: For blocks we currently mimic GCC's mangling scheme, which leaves
// much to be desired. Come up with a better mangling scheme.

static void mangleFunctionBlock(MangleContext &Context,
                                StringRef Outer,
                                const BlockDecl *BD,
                                raw_ostream &Out) {
  unsigned discriminator = Context.getBlockId(BD, true);
  if (discriminator == 0)
    Out << "__" << Outer << "_block_invoke";
  else
    Out << "__" << Outer << "_block_invoke_" << discriminator+1;
}

void MangleContext::anchor() { }

enum CCMangling {
  CCM_Other,
  CCM_Fast,
  CCM_RegCall,
  CCM_Vector,
  CCM_Std,
  CCM_WasmMainArgcArgv
};

static bool isExternC(const NamedDecl *ND) {
  if (const FunctionDecl *FD = dyn_cast<FunctionDecl>(ND))
    return FD->isExternC();
  return cast<VarDecl>(ND)->isExternC();
}

static CCMangling getCallingConvMangling(const ASTContext &Context,
                                         const NamedDecl *ND) {
  const TargetInfo &TI = Context.getTargetInfo();
  const llvm::Triple &Triple = TI.getTriple();

  // On wasm, the argc/argv form of "main" is renamed so that the startup code
  // can call it with the correct function signature.
  // On Emscripten, users may be exporting "main" and expecting to call it
  // themselves, so we can't mangle it.
  if (Triple.isWasm() && !Triple.isOSEmscripten())
    if (const FunctionDecl *FD = dyn_cast<FunctionDecl>(ND))
      if (FD->isMain() && FD->hasPrototype() && FD->param_size() == 2)
        return CCM_WasmMainArgcArgv;

  if (!Triple.isOSWindows() || !Triple.isX86())
    return CCM_Other;

  if (Context.getLangOpts().CPlusPlus && !isExternC(ND) &&
      TI.getCXXABI() == TargetCXXABI::Microsoft)
    return CCM_Other;

  const FunctionDecl *FD = dyn_cast<FunctionDecl>(ND);
  if (!FD)
    return CCM_Other;
  QualType T = FD->getType();

  const FunctionType *FT = T->castAs<FunctionType>();

  CallingConv CC = FT->getCallConv();
  switch (CC) {
  default:
    return CCM_Other;
  case CC_X86FastCall:
    return CCM_Fast;
#if INTEL_CUSTOMIZATION
  case CC_X86RegCall:
    return Context.getLangOpts().IntelCompat ? CCM_RegCall : CCM_Other;
#endif // INTEL_CUSTOMIZATION
  case CC_X86StdCall:
    return CCM_Std;
  case CC_X86VectorCall:
    return CCM_Vector;
  }
}

bool MangleContext::shouldMangleDeclName(const NamedDecl *D) {
  const ASTContext &ASTContext = getASTContext();

  CCMangling CC = getCallingConvMangling(ASTContext, D);
  if (CC != CCM_Other)
    return true;

  // If the declaration has an owning module for linkage purposes that needs to
  // be mangled, we must mangle its name.
  if (!D->hasExternalFormalLinkage() && D->getOwningModuleForLinkage())
    return true;

  // In C, functions with no attributes never need to be mangled. Fastpath them.
  if (!getASTContext().getLangOpts().CPlusPlus && !D->hasAttrs())
    return false;

  // Any decl can be declared with __asm("foo") on it, and this takes precedence
  // over all other naming in the .o file.
  if (D->hasAttr<AsmLabelAttr>())
    return true;

  return shouldMangleCXXName(D);
}

void MangleContext::mangleName(GlobalDecl GD, raw_ostream &Out) {
  const NamedDecl *D = cast<NamedDecl>(GD.getDecl());
  // Any decl can be declared with __asm("foo") on it, and this takes precedence
  // over all other naming in the .o file.
  if (const AsmLabelAttr *ALA = D->getAttr<AsmLabelAttr>()) {
    // If we have an asm name, then we use it as the mangling.

    // If the label isn't literal, or if this is an alias for an LLVM intrinsic,
    // do not add a "\01" prefix.
    if (!ALA->getIsLiteralLabel() || ALA->getLabel().startswith("llvm.")) {
      Out << ALA->getLabel();
      return;
    }

    // Adding the prefix can cause problems when one file has a "foo" and
    // another has a "\01foo". That is known to happen on ELF with the
    // tricks normally used for producing aliases (PR9177). Fortunately the
    // llvm mangler on ELF is a nop, so we can just avoid adding the \01
    // marker.
    char GlobalPrefix =
        getASTContext().getTargetInfo().getDataLayout().getGlobalPrefix();
    if (GlobalPrefix)
      Out << '\01'; // LLVM IR Marker for __asm("foo")

    Out << ALA->getLabel();
    return;
  }

  const ASTContext &ASTContext = getASTContext();
  CCMangling CC = getCallingConvMangling(ASTContext, D);

  if (CC == CCM_WasmMainArgcArgv) {
    Out << "__main_argc_argv";
    return;
  }

  bool MCXX = shouldMangleCXXName(D);
  const TargetInfo &TI = Context.getTargetInfo();
  if (CC == CCM_Other || (MCXX && TI.getCXXABI() == TargetCXXABI::Microsoft)) {
    if (const ObjCMethodDecl *OMD = dyn_cast<ObjCMethodDecl>(D))
      mangleObjCMethodName(OMD, Out);
    else
      mangleCXXName(GD, Out);
    return;
  }

  Out << '\01';
  if (CC == CCM_Std)
    Out << '_';
  else if (CC == CCM_Fast)
    Out << '@';
  else if (CC == CCM_RegCall)
    Out << "__regcall3__";

  if (!MCXX)
    Out << D->getIdentifier()->getName();
  else if (const ObjCMethodDecl *OMD = dyn_cast<ObjCMethodDecl>(D))
    mangleObjCMethodName(OMD, Out);
  else
    mangleCXXName(GD, Out);

  const FunctionDecl *FD = cast<FunctionDecl>(D);
  const FunctionType *FT = FD->getType()->castAs<FunctionType>();
  const FunctionProtoType *Proto = dyn_cast<FunctionProtoType>(FT);
  if (CC == CCM_Vector)
    Out << '@';
  Out << '@';
  if (!Proto) {
    Out << '0';
    return;
  }
  assert(!Proto->isVariadic());
  unsigned ArgWords = 0;
  if (const CXXMethodDecl *MD = dyn_cast<CXXMethodDecl>(FD))
    if (!MD->isStatic())
      ++ArgWords;
  for (const auto &AT : Proto->param_types())
    // Size should be aligned to pointer size.
    ArgWords +=
        llvm::alignTo(ASTContext.getTypeSize(AT), TI.getPointerWidth(0)) /
        TI.getPointerWidth(0);
  Out << ((TI.getPointerWidth(0) / 8) * ArgWords);
}

void MangleContext::mangleGlobalBlock(const BlockDecl *BD,
                                      const NamedDecl *ID,
                                      raw_ostream &Out) {
  unsigned discriminator = getBlockId(BD, false);
  if (ID) {
    if (shouldMangleDeclName(ID))
      mangleName(ID, Out);
    else {
      Out << ID->getIdentifier()->getName();
    }
  }
  if (discriminator == 0)
    Out << "_block_invoke";
  else
    Out << "_block_invoke_" << discriminator+1;
}

void MangleContext::mangleCtorBlock(const CXXConstructorDecl *CD,
                                    CXXCtorType CT, const BlockDecl *BD,
                                    raw_ostream &ResStream) {
  SmallString<64> Buffer;
  llvm::raw_svector_ostream Out(Buffer);
  mangleName(GlobalDecl(CD, CT), Out);
  mangleFunctionBlock(*this, Buffer, BD, ResStream);
}

void MangleContext::mangleDtorBlock(const CXXDestructorDecl *DD,
                                    CXXDtorType DT, const BlockDecl *BD,
                                    raw_ostream &ResStream) {
  SmallString<64> Buffer;
  llvm::raw_svector_ostream Out(Buffer);
  mangleName(GlobalDecl(DD, DT), Out);
  mangleFunctionBlock(*this, Buffer, BD, ResStream);
}

void MangleContext::mangleBlock(const DeclContext *DC, const BlockDecl *BD,
                                raw_ostream &Out) {
  assert(!isa<CXXConstructorDecl>(DC) && !isa<CXXDestructorDecl>(DC));

  SmallString<64> Buffer;
  llvm::raw_svector_ostream Stream(Buffer);
  if (const ObjCMethodDecl *Method = dyn_cast<ObjCMethodDecl>(DC)) {
    mangleObjCMethodName(Method, Stream);
  } else {
    assert((isa<NamedDecl>(DC) || isa<BlockDecl>(DC)) &&
           "expected a NamedDecl or BlockDecl");
    if (isa<BlockDecl>(DC))
      for (; DC && isa<BlockDecl>(DC); DC = DC->getParent())
        (void) getBlockId(cast<BlockDecl>(DC), true);
    assert((isa<TranslationUnitDecl>(DC) || isa<NamedDecl>(DC)) &&
           "expected a TranslationUnitDecl or a NamedDecl");
    if (const auto *CD = dyn_cast<CXXConstructorDecl>(DC))
      mangleCtorBlock(CD, /*CT*/ Ctor_Complete, BD, Out);
    else if (const auto *DD = dyn_cast<CXXDestructorDecl>(DC))
      mangleDtorBlock(DD, /*DT*/ Dtor_Complete, BD, Out);
    else if (auto ND = dyn_cast<NamedDecl>(DC)) {
      if (!shouldMangleDeclName(ND) && ND->getIdentifier())
        Stream << ND->getIdentifier()->getName();
      else {
        // FIXME: We were doing a mangleUnqualifiedName() before, but that's
        // a private member of a class that will soon itself be private to the
        // Itanium C++ ABI object. What should we do now? Right now, I'm just
        // calling the mangleName() method on the MangleContext; is there a
        // better way?
        mangleName(ND, Stream);
      }
    }
  }
  mangleFunctionBlock(*this, Buffer, BD, Out);
}

void MangleContext::mangleObjCMethodNameWithoutSize(const ObjCMethodDecl *MD,
                                                    raw_ostream &OS) {
  const ObjCContainerDecl *CD =
  dyn_cast<ObjCContainerDecl>(MD->getDeclContext());
  assert (CD && "Missing container decl in GetNameForMethod");
  OS << (MD->isInstanceMethod() ? '-' : '+') << '[';
  if (const ObjCCategoryImplDecl *CID = dyn_cast<ObjCCategoryImplDecl>(CD)) {
    OS << CID->getClassInterface()->getName();
    OS << '(' << *CID << ')';
  } else {
    OS << CD->getName();
  }
  OS << ' ';
  MD->getSelector().print(OS);
  OS << ']';
}

void MangleContext::mangleObjCMethodName(const ObjCMethodDecl *MD,
                                         raw_ostream &Out) {
  SmallString<64> Name;
  llvm::raw_svector_ostream OS(Name);

  mangleObjCMethodNameWithoutSize(MD, OS);
  Out << OS.str().size() << OS.str();
}

class ASTNameGenerator::Implementation {
  std::unique_ptr<MangleContext> MC;
  llvm::DataLayout DL;

public:
  explicit Implementation(ASTContext &Ctx)
      : MC(Ctx.createMangleContext()), DL(Ctx.getTargetInfo().getDataLayout()) {
  }

  bool writeName(const Decl *D, raw_ostream &OS) {
    // First apply frontend mangling.
    SmallString<128> FrontendBuf;
    llvm::raw_svector_ostream FrontendBufOS(FrontendBuf);
    if (auto *FD = dyn_cast<FunctionDecl>(D)) {
      if (FD->isDependentContext())
        return true;
      if (writeFuncOrVarName(FD, FrontendBufOS))
        return true;
    } else if (auto *VD = dyn_cast<VarDecl>(D)) {
      if (writeFuncOrVarName(VD, FrontendBufOS))
        return true;
    } else if (auto *MD = dyn_cast<ObjCMethodDecl>(D)) {
      MC->mangleObjCMethodNameWithoutSize(MD, OS);
      return false;
    } else if (auto *ID = dyn_cast<ObjCInterfaceDecl>(D)) {
      writeObjCClassName(ID, FrontendBufOS);
    } else {
      return true;
    }

    // Now apply backend mangling.
    llvm::Mangler::getNameWithPrefix(OS, FrontendBufOS.str(), DL);
    return false;
  }

  std::string getName(const Decl *D) {
    std::string Name;
    {
      llvm::raw_string_ostream OS(Name);
      writeName(D, OS);
    }
    return Name;
  }

  enum ObjCKind {
    ObjCClass,
    ObjCMetaclass,
  };

  static StringRef getClassSymbolPrefix(ObjCKind Kind,
                                        const ASTContext &Context) {
    if (Context.getLangOpts().ObjCRuntime.isGNUFamily())
      return Kind == ObjCMetaclass ? "_OBJC_METACLASS_" : "_OBJC_CLASS_";
    return Kind == ObjCMetaclass ? "OBJC_METACLASS_$_" : "OBJC_CLASS_$_";
  }

  std::vector<std::string> getAllManglings(const ObjCContainerDecl *OCD) {
    StringRef ClassName;
    if (const auto *OID = dyn_cast<ObjCInterfaceDecl>(OCD))
      ClassName = OID->getObjCRuntimeNameAsString();
    else if (const auto *OID = dyn_cast<ObjCImplementationDecl>(OCD))
      ClassName = OID->getObjCRuntimeNameAsString();

    if (ClassName.empty())
      return {};

    auto Mangle = [&](ObjCKind Kind, StringRef ClassName) -> std::string {
      SmallString<40> Mangled;
      auto Prefix = getClassSymbolPrefix(Kind, OCD->getASTContext());
      llvm::Mangler::getNameWithPrefix(Mangled, Prefix + ClassName, DL);
      return std::string(Mangled.str());
    };

    return {
        Mangle(ObjCClass, ClassName),
        Mangle(ObjCMetaclass, ClassName),
    };
  }

  std::vector<std::string> getAllManglings(const Decl *D) {
    if (const auto *OCD = dyn_cast<ObjCContainerDecl>(D))
      return getAllManglings(OCD);

    if (!(isa<CXXRecordDecl>(D) || isa<CXXMethodDecl>(D)))
      return {};

    const NamedDecl *ND = cast<NamedDecl>(D);

    ASTContext &Ctx = ND->getASTContext();
    std::unique_ptr<MangleContext> M(Ctx.createMangleContext());

    std::vector<std::string> Manglings;

    auto hasDefaultCXXMethodCC = [](ASTContext &C, const CXXMethodDecl *MD) {
      auto DefaultCC = C.getDefaultCallingConvention(/*IsVariadic=*/false,
                                                     /*IsCXXMethod=*/true);
      auto CC = MD->getType()->castAs<FunctionProtoType>()->getCallConv();
      return CC == DefaultCC;
    };

    if (const auto *CD = dyn_cast_or_null<CXXConstructorDecl>(ND)) {
      Manglings.emplace_back(getMangledStructor(CD, Ctor_Base));

      if (Ctx.getTargetInfo().getCXXABI().isItaniumFamily())
        if (!CD->getParent()->isAbstract())
          Manglings.emplace_back(getMangledStructor(CD, Ctor_Complete));

      if (Ctx.getTargetInfo().getCXXABI().isMicrosoft())
        if (CD->hasAttr<DLLExportAttr>() && CD->isDefaultConstructor())
          if (!(hasDefaultCXXMethodCC(Ctx, CD) && CD->getNumParams() == 0))
            Manglings.emplace_back(getMangledStructor(CD, Ctor_DefaultClosure));
    } else if (const auto *DD = dyn_cast_or_null<CXXDestructorDecl>(ND)) {
      Manglings.emplace_back(getMangledStructor(DD, Dtor_Base));
      if (Ctx.getTargetInfo().getCXXABI().isItaniumFamily()) {
        Manglings.emplace_back(getMangledStructor(DD, Dtor_Complete));
        if (DD->isVirtual())
          Manglings.emplace_back(getMangledStructor(DD, Dtor_Deleting));
      }
    } else if (const auto *MD = dyn_cast_or_null<CXXMethodDecl>(ND)) {
      Manglings.emplace_back(getName(ND));
      if (MD->isVirtual())
        if (const auto *TIV = Ctx.getVTableContext()->getThunkInfo(MD))
          for (const auto &T : *TIV)
            Manglings.emplace_back(getMangledThunk(MD, T));
    }

    return Manglings;
  }

private:
  bool writeFuncOrVarName(const NamedDecl *D, raw_ostream &OS) {
    if (MC->shouldMangleDeclName(D)) {
      GlobalDecl GD;
      if (const auto *CtorD = dyn_cast<CXXConstructorDecl>(D))
        GD = GlobalDecl(CtorD, Ctor_Complete);
      else if (const auto *DtorD = dyn_cast<CXXDestructorDecl>(D))
        GD = GlobalDecl(DtorD, Dtor_Complete);
<<<<<<< HEAD
=======
      else if (D->hasAttr<CUDAGlobalAttr>())
        GD = GlobalDecl::getDefaultKernelReference(cast<FunctionDecl>(D));
>>>>>>> 24438a35
      else
        GD = GlobalDecl(D);
      MC->mangleName(GD, OS);
      return false;
    } else {
      IdentifierInfo *II = D->getIdentifier();
      if (!II)
        return true;
      OS << II->getName();
      return false;
    }
  }

  void writeObjCClassName(const ObjCInterfaceDecl *D, raw_ostream &OS) {
    OS << getClassSymbolPrefix(ObjCClass, D->getASTContext());
    OS << D->getObjCRuntimeNameAsString();
  }

  std::string getMangledStructor(const NamedDecl *ND, unsigned StructorType) {
    std::string FrontendBuf;
    llvm::raw_string_ostream FOS(FrontendBuf);

    GlobalDecl GD;
    if (const auto *CD = dyn_cast_or_null<CXXConstructorDecl>(ND))
      GD = GlobalDecl(CD, static_cast<CXXCtorType>(StructorType));
    else if (const auto *DD = dyn_cast_or_null<CXXDestructorDecl>(ND))
      GD = GlobalDecl(DD, static_cast<CXXDtorType>(StructorType));
    MC->mangleName(GD, FOS);

    std::string BackendBuf;
    llvm::raw_string_ostream BOS(BackendBuf);

    llvm::Mangler::getNameWithPrefix(BOS, FOS.str(), DL);

    return BOS.str();
  }

  std::string getMangledThunk(const CXXMethodDecl *MD, const ThunkInfo &T) {
    std::string FrontendBuf;
    llvm::raw_string_ostream FOS(FrontendBuf);

    MC->mangleThunk(MD, T, FOS);

    std::string BackendBuf;
    llvm::raw_string_ostream BOS(BackendBuf);

    llvm::Mangler::getNameWithPrefix(BOS, FOS.str(), DL);

    return BOS.str();
  }
};

ASTNameGenerator::ASTNameGenerator(ASTContext &Ctx)
    : Impl(std::make_unique<Implementation>(Ctx)) {}

ASTNameGenerator::~ASTNameGenerator() {}

bool ASTNameGenerator::writeName(const Decl *D, raw_ostream &OS) {
  return Impl->writeName(D, OS);
}

std::string ASTNameGenerator::getName(const Decl *D) {
  return Impl->getName(D);
}

std::vector<std::string> ASTNameGenerator::getAllManglings(const Decl *D) {
  return Impl->getAllManglings(D);
}<|MERGE_RESOLUTION|>--- conflicted
+++ resolved
@@ -447,11 +447,8 @@
         GD = GlobalDecl(CtorD, Ctor_Complete);
       else if (const auto *DtorD = dyn_cast<CXXDestructorDecl>(D))
         GD = GlobalDecl(DtorD, Dtor_Complete);
-<<<<<<< HEAD
-=======
       else if (D->hasAttr<CUDAGlobalAttr>())
         GD = GlobalDecl::getDefaultKernelReference(cast<FunctionDecl>(D));
->>>>>>> 24438a35
       else
         GD = GlobalDecl(D);
       MC->mangleName(GD, OS);
