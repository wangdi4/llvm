--- conflicted
+++ resolved
@@ -1062,11 +1062,7 @@
   }
 
   case APValue::Union:
-<<<<<<< HEAD
-    if (V.getUnionField()) // INTEL
-=======
     if (V.getUnionField())
->>>>>>> 0415cf47
       Merge(V.getUnionValue());
     break;
 
