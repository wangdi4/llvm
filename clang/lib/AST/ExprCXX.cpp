--- conflicted
+++ resolved
@@ -79,11 +79,7 @@
     Result.RHS = BO->getRHS();
     Result.InnerBinOp = BO;
   } else if (auto *BO = dyn_cast<CXXOperatorCallExpr>(E)) {
-<<<<<<< HEAD
-    assert(!SkippedNot || BO->getOperator() == OO_Equal);
-=======
     assert(!SkippedNot || BO->getOperator() == OO_EqualEqual);
->>>>>>> 795b05e2
     assert(BO->isInfixBinaryOp());
     switch (BO->getOperator()) {
     case OO_Less: Result.Opcode = BO_LT; break;
@@ -111,11 +107,7 @@
     return Result;
 
   // Otherwise, we expect a <=> to now be on the LHS.
-<<<<<<< HEAD
-  E = Result.InnerBinOp->IgnoreImplicit();
-=======
   E = Result.LHS->IgnoreImplicit();
->>>>>>> 795b05e2
   if (auto *BO = dyn_cast<BinaryOperator>(E)) {
     assert(BO->getOpcode() == BO_Cmp);
     Result.LHS = BO->getLHS();
