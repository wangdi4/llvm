--- conflicted
+++ resolved
@@ -1778,16 +1778,12 @@
       Context.getTypeInfoInChars(D->getType());
     EffectiveFieldSize = FieldSize = FieldInfo.first;
     FieldAlign = FieldInfo.second;
-<<<<<<< HEAD
 #if INTEL_CUSTOMIZATION
     // Arbitrary precision integer sizes require extra room to llvm::alloca due to
     // their strange offset.  Thus, we need to include this in the layout size.
     if (D->getType()->isArbPrecIntType())
-      FieldSize = FieldSize.alignTo(FieldAlign);
+      EffectiveFieldSize = FieldSize = FieldSize.alignTo(FieldAlign);
 #endif // INTEL_CUSTOMIZATION
-
-    if (IsMsStruct && !FieldPacked) { //***INTEL
-=======
 
     // A potentially-overlapping field occupies its dsize or nvsize, whichever
     // is larger.
@@ -1797,8 +1793,7 @@
           std::max(Layout.getNonVirtualSize(), Layout.getDataSize());
     }
 
-    if (IsMsStruct) {
->>>>>>> b502a441
+    if (IsMsStruct && !FieldPacked) { //***INTEL
       // If MS bitfield layout is required, figure out what type is being
       // laid out and align the field to the width of that type.
 
