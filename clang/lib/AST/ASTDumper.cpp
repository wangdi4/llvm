--- conflicted
+++ resolved
@@ -50,266 +50,7 @@
       : NodeDumper(OS, ShowColors, SM, PrintPolicy, Traits), OS(OS),
         ShowColors(ShowColors) {}
 
-<<<<<<< HEAD
-    /// Dump a child of the current node.
-    template<typename Fn> void dumpChild(Fn DoDumpChild) {
-      NodeDumper.AddChild(DoDumpChild);
-    }
-    template <typename Fn> void dumpChild(StringRef Label, Fn DoDumpChild) {
-      NodeDumper.AddChild(Label, DoDumpChild);
-    }
-
-  public:
-    ASTDumper(raw_ostream &OS, const CommandTraits *Traits,
-              const SourceManager *SM)
-        : ASTDumper(OS, Traits, SM,
-                    SM && SM->getDiagnostics().getShowColors()) {}
-
-    ASTDumper(raw_ostream &OS, const CommandTraits *Traits,
-              const SourceManager *SM, bool ShowColors)
-        : ASTDumper(OS, Traits, SM, ShowColors, LangOptions()) {}
-    ASTDumper(raw_ostream &OS, const CommandTraits *Traits,
-              const SourceManager *SM, bool ShowColors,
-              const PrintingPolicy &PrintPolicy)
-        : NodeDumper(OS, ShowColors, SM, PrintPolicy, Traits), OS(OS),
-          PrintPolicy(PrintPolicy), ShowColors(ShowColors) {}
-
-    void setDeserialize(bool D) { Deserialize = D; }
-
-    void dumpDecl(const Decl *D);
-    void dumpStmt(const Stmt *S, StringRef Label = {});
-
-    // Utilities
-    void dumpTypeAsChild(QualType T);
-    void dumpTypeAsChild(const Type *T);
-    void dumpDeclContext(const DeclContext *DC);
-    void dumpLookups(const DeclContext *DC, bool DumpDecls);
-    void dumpAttr(const Attr *A);
-
-    // C++ Utilities
-    void dumpCXXCtorInitializer(const CXXCtorInitializer *Init);
-    void dumpTemplateParameters(const TemplateParameterList *TPL);
-    void dumpTemplateArgumentListInfo(const TemplateArgumentListInfo &TALI);
-    void dumpTemplateArgumentLoc(const TemplateArgumentLoc &A,
-                                 const Decl *From = nullptr,
-                                 const char *Label = nullptr);
-    void dumpTemplateArgumentList(const TemplateArgumentList &TAL);
-    void dumpTemplateArgument(const TemplateArgument &A,
-                              SourceRange R = SourceRange(),
-                              const Decl *From = nullptr,
-                              const char *Label = nullptr);
-    template <typename SpecializationDecl>
-    void dumpTemplateDeclSpecialization(const SpecializationDecl *D,
-                                        bool DumpExplicitInst,
-                                        bool DumpRefOnly);
-    template <typename TemplateDecl>
-    void dumpTemplateDecl(const TemplateDecl *D, bool DumpExplicitInst);
-
-    // Objective-C utilities.
-    void dumpObjCTypeParamList(const ObjCTypeParamList *typeParams);
-
-    // Types
-    void VisitComplexType(const ComplexType *T) {
-      dumpTypeAsChild(T->getElementType());
-    }
-    void VisitLocInfoType(const LocInfoType *T) {
-      dumpTypeAsChild(T->getTypeSourceInfo()->getType());
-    }
-    void VisitPointerType(const PointerType *T) {
-      dumpTypeAsChild(T->getPointeeType());
-    }
-    void VisitBlockPointerType(const BlockPointerType *T) {
-      dumpTypeAsChild(T->getPointeeType());
-    }
-    void VisitReferenceType(const ReferenceType *T) {
-      dumpTypeAsChild(T->getPointeeType());
-    }
-    void VisitMemberPointerType(const MemberPointerType *T) {
-      dumpTypeAsChild(T->getClass());
-      dumpTypeAsChild(T->getPointeeType());
-    }
-    void VisitArrayType(const ArrayType *T) {
-      dumpTypeAsChild(T->getElementType());
-    }
-    void VisitVariableArrayType(const VariableArrayType *T) {
-      VisitArrayType(T);
-      dumpStmt(T->getSizeExpr());
-    }
-    void VisitDependentSizedArrayType(const DependentSizedArrayType *T) {
-      dumpTypeAsChild(T->getElementType());
-      dumpStmt(T->getSizeExpr());
-    }
-    void VisitDependentSizedExtVectorType(
-        const DependentSizedExtVectorType *T) {
-      dumpTypeAsChild(T->getElementType());
-      dumpStmt(T->getSizeExpr());
-    }
-    void VisitVectorType(const VectorType *T) {
-      dumpTypeAsChild(T->getElementType());
-    }
-    void VisitFunctionType(const FunctionType *T) {
-      dumpTypeAsChild(T->getReturnType());
-    }
-    void VisitFunctionProtoType(const FunctionProtoType *T) {
-      VisitFunctionType(T);
-      for (const QualType &PT : T->getParamTypes())
-        dumpTypeAsChild(PT);
-    }
-    void VisitTypeOfExprType(const TypeOfExprType *T) {
-      dumpStmt(T->getUnderlyingExpr());
-    }
-    void VisitDecltypeType(const DecltypeType *T) {
-      dumpStmt(T->getUnderlyingExpr());
-    }
-    void VisitUnaryTransformType(const UnaryTransformType *T) {
-      dumpTypeAsChild(T->getBaseType());
-    }
-    void VisitAttributedType(const AttributedType *T) {
-      // FIXME: AttrKind
-      dumpTypeAsChild(T->getModifiedType());
-    }
-    void VisitSubstTemplateTypeParmType(const SubstTemplateTypeParmType *T) {
-      dumpTypeAsChild(T->getReplacedParameter());
-    }
-    void VisitSubstTemplateTypeParmPackType(
-        const SubstTemplateTypeParmPackType *T) {
-      dumpTypeAsChild(T->getReplacedParameter());
-      dumpTemplateArgument(T->getArgumentPack());
-    }
-    void VisitTemplateSpecializationType(const TemplateSpecializationType *T) {
-      for (const auto &Arg : *T)
-        dumpTemplateArgument(Arg);
-      if (T->isTypeAlias())
-        dumpTypeAsChild(T->getAliasedType());
-    }
-    void VisitObjCObjectPointerType(const ObjCObjectPointerType *T) {
-      dumpTypeAsChild(T->getPointeeType());
-    }
-    void VisitAtomicType(const AtomicType *T) {
-      dumpTypeAsChild(T->getValueType());
-    }
-    void VisitPipeType(const PipeType *T) {
-      dumpTypeAsChild(T->getElementType());
-    }
-#if INTEL_CUSTOMIZATION
-    void VisitChannelType(const ChannelType *T) {
-      dumpTypeAsChild(T->getElementType());
-    }
-#endif // INTEL_CUSTOMIZATION
-    void VisitAdjustedType(const AdjustedType *T) {
-      dumpTypeAsChild(T->getOriginalType());
-    }
-    void VisitPackExpansionType(const PackExpansionType *T) {
-      if (!T->isSugared())
-        dumpTypeAsChild(T->getPattern());
-    }
-    // FIXME: ElaboratedType, DependentNameType,
-    // DependentTemplateSpecializationType, ObjCObjectType
-
-    // Decls
-    void VisitLabelDecl(const LabelDecl *D);
-    void VisitTypedefDecl(const TypedefDecl *D);
-    void VisitEnumDecl(const EnumDecl *D);
-    void VisitRecordDecl(const RecordDecl *D);
-    void VisitEnumConstantDecl(const EnumConstantDecl *D);
-    void VisitIndirectFieldDecl(const IndirectFieldDecl *D);
-    void VisitFunctionDecl(const FunctionDecl *D);
-    void VisitFieldDecl(const FieldDecl *D);
-    void VisitVarDecl(const VarDecl *D);
-    void VisitDecompositionDecl(const DecompositionDecl *D);
-    void VisitBindingDecl(const BindingDecl *D);
-    void VisitFileScopeAsmDecl(const FileScopeAsmDecl *D);
-    void VisitImportDecl(const ImportDecl *D);
-    void VisitPragmaCommentDecl(const PragmaCommentDecl *D);
-    void VisitPragmaDetectMismatchDecl(const PragmaDetectMismatchDecl *D);
-    void VisitCapturedDecl(const CapturedDecl *D);
-
-    // OpenMP decls
-    void VisitOMPThreadPrivateDecl(const OMPThreadPrivateDecl *D);
-    void VisitOMPDeclareReductionDecl(const OMPDeclareReductionDecl *D);
-    void VisitOMPRequiresDecl(const OMPRequiresDecl *D);
-    void VisitOMPCapturedExprDecl(const OMPCapturedExprDecl *D);
-
-    // C++ Decls
-    void VisitNamespaceDecl(const NamespaceDecl *D);
-    void VisitUsingDirectiveDecl(const UsingDirectiveDecl *D);
-    void VisitNamespaceAliasDecl(const NamespaceAliasDecl *D);
-    void VisitTypeAliasDecl(const TypeAliasDecl *D);
-    void VisitTypeAliasTemplateDecl(const TypeAliasTemplateDecl *D);
-    void VisitCXXRecordDecl(const CXXRecordDecl *D);
-    void VisitStaticAssertDecl(const StaticAssertDecl *D);
-    void VisitFunctionTemplateDecl(const FunctionTemplateDecl *D);
-    void VisitClassTemplateDecl(const ClassTemplateDecl *D);
-    void VisitClassTemplateSpecializationDecl(
-        const ClassTemplateSpecializationDecl *D);
-    void VisitClassTemplatePartialSpecializationDecl(
-        const ClassTemplatePartialSpecializationDecl *D);
-    void VisitClassScopeFunctionSpecializationDecl(
-        const ClassScopeFunctionSpecializationDecl *D);
-    void VisitBuiltinTemplateDecl(const BuiltinTemplateDecl *D);
-    void VisitVarTemplateDecl(const VarTemplateDecl *D);
-    void VisitVarTemplateSpecializationDecl(
-        const VarTemplateSpecializationDecl *D);
-    void VisitVarTemplatePartialSpecializationDecl(
-        const VarTemplatePartialSpecializationDecl *D);
-    void VisitTemplateTypeParmDecl(const TemplateTypeParmDecl *D);
-    void VisitNonTypeTemplateParmDecl(const NonTypeTemplateParmDecl *D);
-    void VisitTemplateTemplateParmDecl(const TemplateTemplateParmDecl *D);
-    void VisitUsingDecl(const UsingDecl *D);
-    void VisitUnresolvedUsingTypenameDecl(const UnresolvedUsingTypenameDecl *D);
-    void VisitUnresolvedUsingValueDecl(const UnresolvedUsingValueDecl *D);
-    void VisitUsingShadowDecl(const UsingShadowDecl *D);
-    void VisitConstructorUsingShadowDecl(const ConstructorUsingShadowDecl *D);
-    void VisitLinkageSpecDecl(const LinkageSpecDecl *D);
-    void VisitAccessSpecDecl(const AccessSpecDecl *D);
-    void VisitFriendDecl(const FriendDecl *D);
-
-    // ObjC Decls
-    void VisitObjCIvarDecl(const ObjCIvarDecl *D);
-    void VisitObjCMethodDecl(const ObjCMethodDecl *D);
-    void VisitObjCTypeParamDecl(const ObjCTypeParamDecl *D);
-    void VisitObjCCategoryDecl(const ObjCCategoryDecl *D);
-    void VisitObjCCategoryImplDecl(const ObjCCategoryImplDecl *D);
-    void VisitObjCProtocolDecl(const ObjCProtocolDecl *D);
-    void VisitObjCInterfaceDecl(const ObjCInterfaceDecl *D);
-    void VisitObjCImplementationDecl(const ObjCImplementationDecl *D);
-    void VisitObjCCompatibleAliasDecl(const ObjCCompatibleAliasDecl *D);
-    void VisitObjCPropertyDecl(const ObjCPropertyDecl *D);
-    void VisitObjCPropertyImplDecl(const ObjCPropertyImplDecl *D);
-    void Visit(const BlockDecl::Capture &C);
-    void VisitBlockDecl(const BlockDecl *D);
-
-    // Stmts.
-    void VisitDeclStmt(const DeclStmt *Node);
-    void VisitAttributedStmt(const AttributedStmt *Node);
-    void VisitCXXCatchStmt(const CXXCatchStmt *Node);
-    void VisitCapturedStmt(const CapturedStmt *Node);
-
-    // OpenMP
-    void Visit(const OMPClause *C);
-    void VisitOMPExecutableDirective(const OMPExecutableDirective *Node);
-
-    // Exprs
-    void VisitInitListExpr(const InitListExpr *ILE);
-    void VisitBlockExpr(const BlockExpr *Node);
-    void VisitOpaqueValueExpr(const OpaqueValueExpr *Node);
-    void Visit(const GenericSelectionExpr::ConstAssociation &A);
-    void VisitGenericSelectionExpr(const GenericSelectionExpr *E);
-
-    // C++
-    void VisitLambdaExpr(const LambdaExpr *Node) {
-      dumpDecl(Node->getLambdaClass());
-    }
-    void VisitSizeOfPackExpr(const SizeOfPackExpr *Node);
-
-    // ObjC
-    void VisitObjCAtCatchStmt(const ObjCAtCatchStmt *Node);
-
-    // Comments.
-    void dumpComment(const Comment *C, const FullComment *FC);
-=======
   TextNodeDumper &doGetNodeDelegate() { return NodeDumper; }
->>>>>>> b26fa705
 
   void dumpLookups(const DeclContext *DC, bool DumpDecls);
 
