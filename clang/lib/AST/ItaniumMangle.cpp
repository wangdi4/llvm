//===--- ItaniumMangle.cpp - Itanium C++ Name Mangling ----------*- C++ -*-===//
//
//                     The LLVM Compiler Infrastructure
//
// This file is distributed under the University of Illinois Open Source
// License. See LICENSE.TXT for details.
//
//===----------------------------------------------------------------------===//
//
// Implements C++ name mangling according to the Itanium C++ ABI,
// which is used in GCC 3.2 and newer (and many compilers that are
// ABI-compatible with GCC):
//
//   http://mentorembedded.github.io/cxx-abi/abi.html#mangling
//
//===----------------------------------------------------------------------===//
#include "clang/AST/Mangle.h"
#include "clang/AST/ASTContext.h"
#include "clang/AST/Attr.h"
#include "clang/AST/Decl.h"
#include "clang/AST/DeclCXX.h"
#include "clang/AST/DeclObjC.h"
#include "clang/AST/DeclTemplate.h"
#include "clang/AST/Expr.h"
#include "clang/AST/ExprCXX.h"
#include "clang/AST/ExprObjC.h"
#include "clang/AST/TypeLoc.h"
#include "clang/Basic/ABI.h"
#include "clang/Basic/SourceManager.h"
#include "clang/Basic/TargetInfo.h"
#include "llvm/ADT/StringExtras.h"
#include "llvm/Support/ErrorHandling.h"
#include "llvm/Support/raw_ostream.h"

#define MANGLE_CHECKER 0

#if MANGLE_CHECKER
#include <cxxabi.h>
#endif

using namespace clang;

namespace {

/// Retrieve the declaration context that should be used when mangling the given
/// declaration.
static const DeclContext *getEffectiveDeclContext(const Decl *D) {
  // The ABI assumes that lambda closure types that occur within 
  // default arguments live in the context of the function. However, due to
  // the way in which Clang parses and creates function declarations, this is
  // not the case: the lambda closure type ends up living in the context 
  // where the function itself resides, because the function declaration itself
  // had not yet been created. Fix the context here.
  if (const CXXRecordDecl *RD = dyn_cast<CXXRecordDecl>(D)) {
    if (RD->isLambda())
      if (ParmVarDecl *ContextParam
            = dyn_cast_or_null<ParmVarDecl>(RD->getLambdaContextDecl()))
        return ContextParam->getDeclContext();
  }

  // Perform the same check for block literals.
  if (const BlockDecl *BD = dyn_cast<BlockDecl>(D)) {
    if (ParmVarDecl *ContextParam
          = dyn_cast_or_null<ParmVarDecl>(BD->getBlockManglingContextDecl()))
      return ContextParam->getDeclContext();
  }
  
  const DeclContext *DC = D->getDeclContext();
  if (const CapturedDecl *CD = dyn_cast<CapturedDecl>(DC))
    return getEffectiveDeclContext(CD);

#ifdef INTEL_CUSTOMIZATION
  // CQ371729: Incompatible name mangling.
  if (D->getASTContext().getLangOpts().IntelCompat &&
      D->getASTContext().getLangOpts().GNUFABIVersion == 1) {
    if (DC->isExternCContext())
      return getEffectiveDeclContext(cast<Decl>(DC));
    return DC;
  }
#endif // INTEL_CUSTOMIZATION

  if (const auto *VD = dyn_cast<VarDecl>(D))
    if (VD->isExternC())
      return VD->getASTContext().getTranslationUnitDecl();

  if (const auto *FD = dyn_cast<FunctionDecl>(D))
    if (FD->isExternC())
      return FD->getASTContext().getTranslationUnitDecl();

  return DC;
}

static const DeclContext *getEffectiveParentContext(const DeclContext *DC) {
  return getEffectiveDeclContext(cast<Decl>(DC));
}

static bool isLocalContainerContext(const DeclContext *DC) {
  return isa<FunctionDecl>(DC) || isa<ObjCMethodDecl>(DC) || isa<BlockDecl>(DC);
}

static const RecordDecl *GetLocalClassDecl(const Decl *D) {
  const DeclContext *DC = getEffectiveDeclContext(D);
  while (!DC->isNamespace() && !DC->isTranslationUnit()) {
    if (isLocalContainerContext(DC))
      return dyn_cast<RecordDecl>(D);
    D = cast<Decl>(DC);
    DC = getEffectiveDeclContext(D);
  }
  return nullptr;
}

static const FunctionDecl *getStructor(const FunctionDecl *fn) {
  if (const FunctionTemplateDecl *ftd = fn->getPrimaryTemplate())
    return ftd->getTemplatedDecl();

  return fn;
}

static const NamedDecl *getStructor(const NamedDecl *decl) {
  const FunctionDecl *fn = dyn_cast_or_null<FunctionDecl>(decl);
  return (fn ? getStructor(fn) : decl);
}

static bool isLambda(const NamedDecl *ND) {
  const CXXRecordDecl *Record = dyn_cast<CXXRecordDecl>(ND);
  if (!Record)
    return false;

  return Record->isLambda();
}

static const unsigned UnknownArity = ~0U;

class ItaniumMangleContextImpl : public ItaniumMangleContext {
  typedef std::pair<const DeclContext*, IdentifierInfo*> DiscriminatorKeyTy;
  llvm::DenseMap<DiscriminatorKeyTy, unsigned> Discriminator;
  llvm::DenseMap<const NamedDecl*, unsigned> Uniquifier;

public:
  explicit ItaniumMangleContextImpl(ASTContext &Context,
                                    DiagnosticsEngine &Diags)
      : ItaniumMangleContext(Context, Diags) {}

  /// @name Mangler Entry Points
  /// @{

  bool shouldMangleCXXName(const NamedDecl *D) override;
  bool shouldMangleStringLiteral(const StringLiteral *) override {
    return false;
  }
  void mangleCXXName(const NamedDecl *D, raw_ostream &) override;
  void mangleThunk(const CXXMethodDecl *MD, const ThunkInfo &Thunk,
                   raw_ostream &) override;
  void mangleCXXDtorThunk(const CXXDestructorDecl *DD, CXXDtorType Type,
                          const ThisAdjustment &ThisAdjustment,
                          raw_ostream &) override;
  void mangleReferenceTemporary(const VarDecl *D, unsigned ManglingNumber,
                                raw_ostream &) override;
  void mangleCXXVTable(const CXXRecordDecl *RD, raw_ostream &) override;
  void mangleCXXVTT(const CXXRecordDecl *RD, raw_ostream &) override;
  void mangleCXXCtorVTable(const CXXRecordDecl *RD, int64_t Offset,
                           const CXXRecordDecl *Type, raw_ostream &) override;
  void mangleCXXRTTI(QualType T, raw_ostream &) override;
  void mangleCXXRTTIName(QualType T, raw_ostream &) override;
  void mangleTypeName(QualType T, raw_ostream &) override;
  void mangleCXXCtor(const CXXConstructorDecl *D, CXXCtorType Type,
                     raw_ostream &) override;
  void mangleCXXDtor(const CXXDestructorDecl *D, CXXDtorType Type,
                     raw_ostream &) override;

  void mangleCXXCtorComdat(const CXXConstructorDecl *D, raw_ostream &) override;
  void mangleCXXDtorComdat(const CXXDestructorDecl *D, raw_ostream &) override;
  void mangleStaticGuardVariable(const VarDecl *D, raw_ostream &) override;
  void mangleDynamicInitializer(const VarDecl *D, raw_ostream &Out) override;
  void mangleDynamicAtExitDestructor(const VarDecl *D,
                                     raw_ostream &Out) override;
  void mangleSEHFilterExpression(const NamedDecl *EnclosingDecl,
                                 raw_ostream &Out) override;
  void mangleSEHFinallyBlock(const NamedDecl *EnclosingDecl,
                             raw_ostream &Out) override;
  void mangleItaniumThreadLocalInit(const VarDecl *D, raw_ostream &) override;
  void mangleItaniumThreadLocalWrapper(const VarDecl *D,
                                       raw_ostream &) override;

  void mangleStringLiteral(const StringLiteral *, raw_ostream &) override;

<<<<<<< HEAD
  void mangleCXXVTableBitSet(const CXXRecordDecl *RD, raw_ostream &) override;

#ifdef INTEL_CUSTOMIZATION
  // Fix for CQ#371742: C++ Lambda debug info class is created with empty name
  void mangleLambdaName(const RecordDecl *RD, raw_ostream &Out) override;
#endif // INTEL_CUSTOMIZATION

=======
>>>>>>> 49475756
  bool getNextDiscriminator(const NamedDecl *ND, unsigned &disc) {
    // Lambda closure types are already numbered.
    if (isLambda(ND))
      return false;

    // Anonymous tags are already numbered.
    if (const TagDecl *Tag = dyn_cast<TagDecl>(ND)) {
      if (Tag->getName().empty() && !Tag->getTypedefNameForAnonDecl())
        return false;
    }

    // Use the canonical number for externally visible decls.
    if (ND->isExternallyVisible()) {
      unsigned discriminator = getASTContext().getManglingNumber(ND);
      if (discriminator == 1)
        return false;
      disc = discriminator - 2;
      return true;
    }

    // Make up a reasonable number for internal decls.
    unsigned &discriminator = Uniquifier[ND];
    if (!discriminator) {
      const DeclContext *DC = getEffectiveDeclContext(ND);
      discriminator = ++Discriminator[std::make_pair(DC, ND->getIdentifier())];
    }
    if (discriminator == 1)
      return false;
    disc = discriminator-2;
    return true;
  }
  /// @}
};

/// Manage the mangling of a single name.
class CXXNameMangler {
  ItaniumMangleContextImpl &Context;
  raw_ostream &Out;

  /// The "structor" is the top-level declaration being mangled, if
  /// that's not a template specialization; otherwise it's the pattern
  /// for that specialization.
  const NamedDecl *Structor;
  unsigned StructorType;

  /// The next substitution sequence number.
  unsigned SeqID;

  class FunctionTypeDepthState {
    unsigned Bits;

    enum { InResultTypeMask = 1 };

  public:
    FunctionTypeDepthState() : Bits(0) {}

    /// The number of function types we're inside.
    unsigned getDepth() const {
      return Bits >> 1;
    }

    /// True if we're in the return type of the innermost function type.
    bool isInResultType() const {
      return Bits & InResultTypeMask;
    }

    FunctionTypeDepthState push() {
      FunctionTypeDepthState tmp = *this;
      Bits = (Bits & ~InResultTypeMask) + 2;
      return tmp;
    }

    void enterResultType() {
      Bits |= InResultTypeMask;
    }

    void leaveResultType() {
      Bits &= ~InResultTypeMask;
    }

    void pop(FunctionTypeDepthState saved) {
      assert(getDepth() == saved.getDepth() + 1);
      Bits = saved.Bits;
    }

  } FunctionTypeDepth;

  llvm::DenseMap<uintptr_t, unsigned> Substitutions;

  ASTContext &getASTContext() const { return Context.getASTContext(); }

public:
  CXXNameMangler(ItaniumMangleContextImpl &C, raw_ostream &Out_,
                 const NamedDecl *D = nullptr)
    : Context(C), Out(Out_), Structor(getStructor(D)), StructorType(0),
      SeqID(0) {
    // These can't be mangled without a ctor type or dtor type.
    assert(!D || (!isa<CXXDestructorDecl>(D) &&
                  !isa<CXXConstructorDecl>(D)));
  }
  CXXNameMangler(ItaniumMangleContextImpl &C, raw_ostream &Out_,
                 const CXXConstructorDecl *D, CXXCtorType Type)
    : Context(C), Out(Out_), Structor(getStructor(D)), StructorType(Type),
      SeqID(0) { }
  CXXNameMangler(ItaniumMangleContextImpl &C, raw_ostream &Out_,
                 const CXXDestructorDecl *D, CXXDtorType Type)
    : Context(C), Out(Out_), Structor(getStructor(D)), StructorType(Type),
      SeqID(0) { }

#if MANGLE_CHECKER
  ~CXXNameMangler() {
    if (Out.str()[0] == '\01')
      return;

    int status = 0;
    char *result = abi::__cxa_demangle(Out.str().str().c_str(), 0, 0, &status);
    assert(status == 0 && "Could not demangle mangled name!");
    free(result);
  }
#endif
  raw_ostream &getStream() { return Out; }

  void mangle(const NamedDecl *D);
  void mangleCallOffset(int64_t NonVirtual, int64_t Virtual);
  void mangleNumber(const llvm::APSInt &I);
  void mangleNumber(int64_t Number);
  void mangleFloat(const llvm::APFloat &F);
  void mangleFunctionEncoding(const FunctionDecl *FD);
  void mangleSeqID(unsigned SeqID);
  void mangleName(const NamedDecl *ND);
  void mangleType(QualType T);
  void mangleNameOrStandardSubstitution(const NamedDecl *ND);
  
private:

  bool mangleSubstitution(const NamedDecl *ND);
  bool mangleSubstitution(QualType T);
  bool mangleSubstitution(TemplateName Template);
  bool mangleSubstitution(uintptr_t Ptr);

  void mangleExistingSubstitution(QualType type);
  void mangleExistingSubstitution(TemplateName name);

  bool mangleStandardSubstitution(const NamedDecl *ND);

  void addSubstitution(const NamedDecl *ND) {
    ND = cast<NamedDecl>(ND->getCanonicalDecl());

    addSubstitution(reinterpret_cast<uintptr_t>(ND));
  }
  void addSubstitution(QualType T);
  void addSubstitution(TemplateName Template);
  void addSubstitution(uintptr_t Ptr);

  void mangleUnresolvedPrefix(NestedNameSpecifier *qualifier,
                              bool recursive = false);
  void mangleUnresolvedName(NestedNameSpecifier *qualifier,
                            DeclarationName name,
                            unsigned KnownArity = UnknownArity);

  void mangleName(const TemplateDecl *TD,
                  const TemplateArgument *TemplateArgs,
                  unsigned NumTemplateArgs);
  void mangleUnqualifiedName(const NamedDecl *ND) {
    mangleUnqualifiedName(ND, ND->getDeclName(), UnknownArity);
  }
  void mangleUnqualifiedName(const NamedDecl *ND, DeclarationName Name,
                             unsigned KnownArity);
  void mangleUnscopedName(const NamedDecl *ND);
  void mangleUnscopedTemplateName(const TemplateDecl *ND);
  void mangleUnscopedTemplateName(TemplateName);
  void mangleSourceName(const IdentifierInfo *II);
  void mangleLocalName(const Decl *D);
  void mangleBlockForPrefix(const BlockDecl *Block);
  void mangleUnqualifiedBlock(const BlockDecl *Block);
  void mangleLambda(const CXXRecordDecl *Lambda);
  void mangleNestedName(const NamedDecl *ND, const DeclContext *DC,
                        bool NoFunction=false);
  void mangleNestedName(const TemplateDecl *TD,
                        const TemplateArgument *TemplateArgs,
                        unsigned NumTemplateArgs);
  void manglePrefix(NestedNameSpecifier *qualifier);
  void manglePrefix(const DeclContext *DC, bool NoFunction=false);
  void manglePrefix(QualType type);
  void mangleTemplatePrefix(const TemplateDecl *ND, bool NoFunction=false);
  void mangleTemplatePrefix(TemplateName Template);
  bool mangleUnresolvedTypeOrSimpleId(QualType DestroyedType,
                                      StringRef Prefix = "");
  void mangleOperatorName(DeclarationName Name, unsigned Arity);
  void mangleOperatorName(OverloadedOperatorKind OO, unsigned Arity);
  void mangleQualifiers(Qualifiers Quals);
  void mangleRefQualifier(RefQualifierKind RefQualifier);

  void mangleObjCMethodName(const ObjCMethodDecl *MD);

  // Declare manglers for every type class.
#define ABSTRACT_TYPE(CLASS, PARENT)
#define NON_CANONICAL_TYPE(CLASS, PARENT)
#define TYPE(CLASS, PARENT) void mangleType(const CLASS##Type *T);
#include "clang/AST/TypeNodes.def"

  void mangleType(const TagType*);
  void mangleType(TemplateName);
  void mangleBareFunctionType(const FunctionType *T,
                              bool MangleReturnType);
  void mangleNeonVectorType(const VectorType *T);
  void mangleAArch64NeonVectorType(const VectorType *T);

  void mangleIntegerLiteral(QualType T, const llvm::APSInt &Value);
  void mangleMemberExprBase(const Expr *base, bool isArrow);
  void mangleMemberExpr(const Expr *base, bool isArrow,
                        NestedNameSpecifier *qualifier,
                        NamedDecl *firstQualifierLookup,
                        DeclarationName name,
                        unsigned knownArity);
  void mangleCastExpression(const Expr *E, StringRef CastEncoding);
  void mangleInitListElements(const InitListExpr *InitList);
  void mangleExpression(const Expr *E, unsigned Arity = UnknownArity);
  void mangleCXXCtorType(CXXCtorType T);
  void mangleCXXDtorType(CXXDtorType T);

  void mangleTemplateArgs(const ASTTemplateArgumentListInfo &TemplateArgs);
  void mangleTemplateArgs(const TemplateArgument *TemplateArgs,
                          unsigned NumTemplateArgs);
  void mangleTemplateArgs(const TemplateArgumentList &AL);
  void mangleTemplateArg(TemplateArgument A);

  void mangleTemplateParameter(unsigned Index);

  void mangleFunctionParam(const ParmVarDecl *parm);
};

}

bool ItaniumMangleContextImpl::shouldMangleCXXName(const NamedDecl *D) {
  const FunctionDecl *FD = dyn_cast<FunctionDecl>(D);
  if (FD) {
    LanguageLinkage L = FD->getLanguageLinkage();
    // Overloadable functions need mangling.
    if (FD->hasAttr<OverloadableAttr>())
      return true;

    // "main" is not mangled.
    if (FD->isMain())
      return false;

    // C++ functions and those whose names are not a simple identifier need
    // mangling.
    if (!FD->getDeclName().isIdentifier() || L == CXXLanguageLinkage)
      return true;

    // C functions are not mangled.
    if (L == CLanguageLinkage)
      return false;
  }

  // Otherwise, no mangling is done outside C++ mode.
  if (!getASTContext().getLangOpts().CPlusPlus)
    return false;

  const VarDecl *VD = dyn_cast<VarDecl>(D);
  if (VD) {
    // C variables are not mangled.
    if (VD->isExternC())
      return false;

    // Variables at global scope with non-internal linkage are not mangled
    const DeclContext *DC = getEffectiveDeclContext(D);
    // Check for extern variable declared locally.
    if (DC->isFunctionOrMethod() && D->hasLinkage())
      while (!DC->isNamespace() && !DC->isTranslationUnit())
        DC = getEffectiveParentContext(DC);
    if (DC->isTranslationUnit() && D->getFormalLinkage() != InternalLinkage &&
        !isa<VarTemplateSpecializationDecl>(D))
      return false;
  }

  return true;
}

void CXXNameMangler::mangle(const NamedDecl *D) {
  // <mangled-name> ::= _Z <encoding>
  //            ::= <data name>
  //            ::= <special-name>
#ifdef INTEL_CUSTOMIZATION
  // CQ371729: Incompatible name mangling.
  const FunctionDecl *FD = dyn_cast<FunctionDecl>(D);
  const VarDecl *VD = dyn_cast<VarDecl>(D);
  if (!getASTContext().getLangOpts().IntelCompat ||
      !getEffectiveDeclContext(D)->isTranslationUnit() ||
      ((!FD || !FD->isExternC()) && (!VD || !VD->isExternC())) ||
      getASTContext().getLangOpts().GNUFABIVersion != 1)
#endif // INTEL_CUSTOMIZATION
  Out << "_Z";
  if (const FunctionDecl *FD = dyn_cast<FunctionDecl>(D))
    mangleFunctionEncoding(FD);
  else if (const VarDecl *VD = dyn_cast<VarDecl>(D))
    mangleName(VD);
  else if (const IndirectFieldDecl *IFD = dyn_cast<IndirectFieldDecl>(D))
    mangleName(IFD->getAnonField());
  else
    mangleName(cast<FieldDecl>(D));
}

void CXXNameMangler::mangleFunctionEncoding(const FunctionDecl *FD) {
  // <encoding> ::= <function name> <bare-function-type>
  mangleName(FD);

  // Don't mangle in the type if this isn't a decl we should typically mangle.
  if (!Context.shouldMangleDeclName(FD))
    return;

  if (FD->hasAttr<EnableIfAttr>()) {
    FunctionTypeDepthState Saved = FunctionTypeDepth.push();
    Out << "Ua9enable_ifI";
    // FIXME: specific_attr_iterator iterates in reverse order. Fix that and use
    // it here.
    for (AttrVec::const_reverse_iterator I = FD->getAttrs().rbegin(),
                                         E = FD->getAttrs().rend();
         I != E; ++I) {
      EnableIfAttr *EIA = dyn_cast<EnableIfAttr>(*I);
      if (!EIA)
        continue;
      Out << 'X';
      mangleExpression(EIA->getCond());
      Out << 'E';
    }
    Out << 'E';
    FunctionTypeDepth.pop(Saved);
  }

  // Whether the mangling of a function type includes the return type depends on
  // the context and the nature of the function. The rules for deciding whether
  // the return type is included are:
  //
  //   1. Template functions (names or types) have return types encoded, with
  //   the exceptions listed below.
  //   2. Function types not appearing as part of a function name mangling,
  //   e.g. parameters, pointer types, etc., have return type encoded, with the
  //   exceptions listed below.
  //   3. Non-template function names do not have return types encoded.
  //
  // The exceptions mentioned in (1) and (2) above, for which the return type is
  // never included, are
  //   1. Constructors.
  //   2. Destructors.
  //   3. Conversion operator functions, e.g. operator int.
  bool MangleReturnType = false;
  if (FunctionTemplateDecl *PrimaryTemplate = FD->getPrimaryTemplate()) {
    if (!(isa<CXXConstructorDecl>(FD) || isa<CXXDestructorDecl>(FD) ||
          isa<CXXConversionDecl>(FD)))
      MangleReturnType = true;

    // Mangle the type of the primary template.
    FD = PrimaryTemplate->getTemplatedDecl();
  }

  mangleBareFunctionType(FD->getType()->getAs<FunctionType>(), 
                         MangleReturnType);
}

static const DeclContext *IgnoreLinkageSpecDecls(const DeclContext *DC) {
  while (isa<LinkageSpecDecl>(DC)) {
    DC = getEffectiveParentContext(DC);
  }

  return DC;
}

/// Return whether a given namespace is the 'std' namespace.
static bool isStd(const NamespaceDecl *NS) {
  if (!IgnoreLinkageSpecDecls(getEffectiveParentContext(NS))
                                ->isTranslationUnit())
    return false;
  
  const IdentifierInfo *II = NS->getOriginalNamespace()->getIdentifier();
  return II && II->isStr("std");
}

// isStdNamespace - Return whether a given decl context is a toplevel 'std'
// namespace.
static bool isStdNamespace(const DeclContext *DC) {
  if (!DC->isNamespace())
    return false;

  return isStd(cast<NamespaceDecl>(DC));
}

static const TemplateDecl *
isTemplate(const NamedDecl *ND, const TemplateArgumentList *&TemplateArgs) {
  // Check if we have a function template.
  if (const FunctionDecl *FD = dyn_cast<FunctionDecl>(ND)){
    if (const TemplateDecl *TD = FD->getPrimaryTemplate()) {
      TemplateArgs = FD->getTemplateSpecializationArgs();
      return TD;
    }
  }

  // Check if we have a class template.
  if (const ClassTemplateSpecializationDecl *Spec =
        dyn_cast<ClassTemplateSpecializationDecl>(ND)) {
    TemplateArgs = &Spec->getTemplateArgs();
    return Spec->getSpecializedTemplate();
  }

  // Check if we have a variable template.
  if (const VarTemplateSpecializationDecl *Spec =
          dyn_cast<VarTemplateSpecializationDecl>(ND)) {
    TemplateArgs = &Spec->getTemplateArgs();
    return Spec->getSpecializedTemplate();
  }

  return nullptr;
}

void CXXNameMangler::mangleName(const NamedDecl *ND) {
  //  <name> ::= <nested-name>
  //         ::= <unscoped-name>
  //         ::= <unscoped-template-name> <template-args>
  //         ::= <local-name>
  //
  const DeclContext *DC = getEffectiveDeclContext(ND);

  // If this is an extern variable declared locally, the relevant DeclContext
  // is that of the containing namespace, or the translation unit.
  // FIXME: This is a hack; extern variables declared locally should have
  // a proper semantic declaration context!
  if (isLocalContainerContext(DC) && ND->hasLinkage() && !isLambda(ND))
    while (!DC->isNamespace() && !DC->isTranslationUnit())
      DC = getEffectiveParentContext(DC);
  else if (GetLocalClassDecl(ND)) {
    mangleLocalName(ND);
    return;
  }

  DC = IgnoreLinkageSpecDecls(DC);

  if (DC->isTranslationUnit() || isStdNamespace(DC)) {
    // Check if we have a template.
    const TemplateArgumentList *TemplateArgs = nullptr;
    if (const TemplateDecl *TD = isTemplate(ND, TemplateArgs)) {
      mangleUnscopedTemplateName(TD);
      mangleTemplateArgs(*TemplateArgs);
      return;
    }

    mangleUnscopedName(ND);
    return;
  }

  if (isLocalContainerContext(DC)) {
    mangleLocalName(ND);
    return;
  }

  mangleNestedName(ND, DC);
}
void CXXNameMangler::mangleName(const TemplateDecl *TD,
                                const TemplateArgument *TemplateArgs,
                                unsigned NumTemplateArgs) {
  const DeclContext *DC = IgnoreLinkageSpecDecls(getEffectiveDeclContext(TD));

  if (DC->isTranslationUnit() || isStdNamespace(DC)) {
    mangleUnscopedTemplateName(TD);
    mangleTemplateArgs(TemplateArgs, NumTemplateArgs);
  } else {
    mangleNestedName(TD, TemplateArgs, NumTemplateArgs);
  }
}

void CXXNameMangler::mangleUnscopedName(const NamedDecl *ND) {
  //  <unscoped-name> ::= <unqualified-name>
  //                  ::= St <unqualified-name>   # ::std::

  if (isStdNamespace(IgnoreLinkageSpecDecls(getEffectiveDeclContext(ND))))
    Out << "St";

  mangleUnqualifiedName(ND);
}

void CXXNameMangler::mangleUnscopedTemplateName(const TemplateDecl *ND) {
  //     <unscoped-template-name> ::= <unscoped-name>
  //                              ::= <substitution>
  if (mangleSubstitution(ND))
    return;

  // <template-template-param> ::= <template-param>
  if (const auto *TTP = dyn_cast<TemplateTemplateParmDecl>(ND))
    mangleTemplateParameter(TTP->getIndex());
  else
    mangleUnscopedName(ND->getTemplatedDecl());

  addSubstitution(ND);
}

void CXXNameMangler::mangleUnscopedTemplateName(TemplateName Template) {
  //     <unscoped-template-name> ::= <unscoped-name>
  //                              ::= <substitution>
  if (TemplateDecl *TD = Template.getAsTemplateDecl())
    return mangleUnscopedTemplateName(TD);
  
  if (mangleSubstitution(Template))
    return;

  DependentTemplateName *Dependent = Template.getAsDependentTemplateName();
  assert(Dependent && "Not a dependent template name?");
  if (const IdentifierInfo *Id = Dependent->getIdentifier())
    mangleSourceName(Id);
  else
    mangleOperatorName(Dependent->getOperator(), UnknownArity);
  
  addSubstitution(Template);
}

void CXXNameMangler::mangleFloat(const llvm::APFloat &f) {
  // ABI:
  //   Floating-point literals are encoded using a fixed-length
  //   lowercase hexadecimal string corresponding to the internal
  //   representation (IEEE on Itanium), high-order bytes first,
  //   without leading zeroes. For example: "Lf bf800000 E" is -1.0f
  //   on Itanium.
  // The 'without leading zeroes' thing seems to be an editorial
  // mistake; see the discussion on cxx-abi-dev beginning on
  // 2012-01-16.

  // Our requirements here are just barely weird enough to justify
  // using a custom algorithm instead of post-processing APInt::toString().

  llvm::APInt valueBits = f.bitcastToAPInt();
  unsigned numCharacters = (valueBits.getBitWidth() + 3) / 4;
  assert(numCharacters != 0);

  // Allocate a buffer of the right number of characters.
  SmallVector<char, 20> buffer(numCharacters);

  // Fill the buffer left-to-right.
  for (unsigned stringIndex = 0; stringIndex != numCharacters; ++stringIndex) {
    // The bit-index of the next hex digit.
    unsigned digitBitIndex = 4 * (numCharacters - stringIndex - 1);

    // Project out 4 bits starting at 'digitIndex'.
    llvm::integerPart hexDigit
      = valueBits.getRawData()[digitBitIndex / llvm::integerPartWidth];
    hexDigit >>= (digitBitIndex % llvm::integerPartWidth);
    hexDigit &= 0xF;

    // Map that over to a lowercase hex digit.
    static const char charForHex[16] = {
      '0', '1', '2', '3', '4', '5', '6', '7',
      '8', '9', 'a', 'b', 'c', 'd', 'e', 'f'
    };
    buffer[stringIndex] = charForHex[hexDigit];
  }

  Out.write(buffer.data(), numCharacters);
}

void CXXNameMangler::mangleNumber(const llvm::APSInt &Value) {
  if (Value.isSigned() && Value.isNegative()) {
    Out << 'n';
    Value.abs().print(Out, /*signed*/ false);
  } else {
    Value.print(Out, /*signed*/ false);
  }
}

void CXXNameMangler::mangleNumber(int64_t Number) {
  //  <number> ::= [n] <non-negative decimal integer>
  if (Number < 0) {
    Out << 'n';
    Number = -Number;
  }

  Out << Number;
}

void CXXNameMangler::mangleCallOffset(int64_t NonVirtual, int64_t Virtual) {
  //  <call-offset>  ::= h <nv-offset> _
  //                 ::= v <v-offset> _
  //  <nv-offset>    ::= <offset number>        # non-virtual base override
  //  <v-offset>     ::= <offset number> _ <virtual offset number>
  //                      # virtual base override, with vcall offset
  if (!Virtual) {
    Out << 'h';
    mangleNumber(NonVirtual);
    Out << '_';
    return;
  }

  Out << 'v';
  mangleNumber(NonVirtual);
  Out << '_';
  mangleNumber(Virtual);
  Out << '_';
}

void CXXNameMangler::manglePrefix(QualType type) {
  if (const auto *TST = type->getAs<TemplateSpecializationType>()) {
    if (!mangleSubstitution(QualType(TST, 0))) {
      mangleTemplatePrefix(TST->getTemplateName());
        
      // FIXME: GCC does not appear to mangle the template arguments when
      // the template in question is a dependent template name. Should we
      // emulate that badness?
      mangleTemplateArgs(TST->getArgs(), TST->getNumArgs());
      addSubstitution(QualType(TST, 0));
    }
  } else if (const auto *DTST =
                 type->getAs<DependentTemplateSpecializationType>()) {
    if (!mangleSubstitution(QualType(DTST, 0))) {
      TemplateName Template = getASTContext().getDependentTemplateName(
          DTST->getQualifier(), DTST->getIdentifier());
      mangleTemplatePrefix(Template);

      // FIXME: GCC does not appear to mangle the template arguments when
      // the template in question is a dependent template name. Should we
      // emulate that badness?
      mangleTemplateArgs(DTST->getArgs(), DTST->getNumArgs());
      addSubstitution(QualType(DTST, 0));
    }
  } else {
    // We use the QualType mangle type variant here because it handles
    // substitutions.
    mangleType(type);
  }
}

/// Mangle everything prior to the base-unresolved-name in an unresolved-name.
///
/// \param recursive - true if this is being called recursively,
///   i.e. if there is more prefix "to the right".
void CXXNameMangler::mangleUnresolvedPrefix(NestedNameSpecifier *qualifier,
                                            bool recursive) {

  // x, ::x
  // <unresolved-name> ::= [gs] <base-unresolved-name>

  // T::x / decltype(p)::x
  // <unresolved-name> ::= sr <unresolved-type> <base-unresolved-name>

  // T::N::x /decltype(p)::N::x
  // <unresolved-name> ::= srN <unresolved-type> <unresolved-qualifier-level>+ E
  //                       <base-unresolved-name>

  // A::x, N::y, A<T>::z; "gs" means leading "::"
  // <unresolved-name> ::= [gs] sr <unresolved-qualifier-level>+ E
  //                       <base-unresolved-name>

  switch (qualifier->getKind()) {
  case NestedNameSpecifier::Global:
    Out << "gs";

    // We want an 'sr' unless this is the entire NNS.
    if (recursive)
      Out << "sr";

    // We never want an 'E' here.
    return;

  case NestedNameSpecifier::Super:
    llvm_unreachable("Can't mangle __super specifier");

  case NestedNameSpecifier::Namespace:
    if (qualifier->getPrefix())
      mangleUnresolvedPrefix(qualifier->getPrefix(),
                             /*recursive*/ true);
    else
      Out << "sr";
    mangleSourceName(qualifier->getAsNamespace()->getIdentifier());
    break;
  case NestedNameSpecifier::NamespaceAlias:
    if (qualifier->getPrefix())
      mangleUnresolvedPrefix(qualifier->getPrefix(),
                             /*recursive*/ true);
    else
      Out << "sr";
    mangleSourceName(qualifier->getAsNamespaceAlias()->getIdentifier());
    break;

  case NestedNameSpecifier::TypeSpec:
  case NestedNameSpecifier::TypeSpecWithTemplate: {
    const Type *type = qualifier->getAsType();

    // We only want to use an unresolved-type encoding if this is one of:
    //   - a decltype
    //   - a template type parameter
    //   - a template template parameter with arguments
    // In all of these cases, we should have no prefix.
    if (qualifier->getPrefix()) {
      mangleUnresolvedPrefix(qualifier->getPrefix(),
                             /*recursive*/ true);
    } else {
      // Otherwise, all the cases want this.
      Out << "sr";
    }

    if (mangleUnresolvedTypeOrSimpleId(QualType(type, 0), recursive ? "N" : ""))
      return;

    break;
  }

  case NestedNameSpecifier::Identifier:
    // Member expressions can have these without prefixes.
    if (qualifier->getPrefix())
      mangleUnresolvedPrefix(qualifier->getPrefix(),
                             /*recursive*/ true);
    else
      Out << "sr";

    mangleSourceName(qualifier->getAsIdentifier());
    break;
  }

  // If this was the innermost part of the NNS, and we fell out to
  // here, append an 'E'.
  if (!recursive)
    Out << 'E';
}

/// Mangle an unresolved-name, which is generally used for names which
/// weren't resolved to specific entities.
void CXXNameMangler::mangleUnresolvedName(NestedNameSpecifier *qualifier,
                                          DeclarationName name,
                                          unsigned knownArity) {
  if (qualifier) mangleUnresolvedPrefix(qualifier);
  switch (name.getNameKind()) {
    // <base-unresolved-name> ::= <simple-id>
    case DeclarationName::Identifier:
      mangleSourceName(name.getAsIdentifierInfo());
      break;
    // <base-unresolved-name> ::= dn <destructor-name>
    case DeclarationName::CXXDestructorName:
      Out << "dn";
      mangleUnresolvedTypeOrSimpleId(name.getCXXNameType());
      break;
    // <base-unresolved-name> ::= on <operator-name>
    case DeclarationName::CXXConversionFunctionName:
    case DeclarationName::CXXLiteralOperatorName:
    case DeclarationName::CXXOperatorName:
      Out << "on";
      mangleOperatorName(name, knownArity);
      break;
    case DeclarationName::CXXConstructorName:
      llvm_unreachable("Can't mangle a constructor name!");
    case DeclarationName::CXXUsingDirective:
      llvm_unreachable("Can't mangle a using directive name!");
    case DeclarationName::ObjCMultiArgSelector:
    case DeclarationName::ObjCOneArgSelector:
    case DeclarationName::ObjCZeroArgSelector:
      llvm_unreachable("Can't mangle Objective-C selector names here!");
  }
}

void CXXNameMangler::mangleUnqualifiedName(const NamedDecl *ND,
                                           DeclarationName Name,
                                           unsigned KnownArity) {
  unsigned Arity = KnownArity;
  //  <unqualified-name> ::= <operator-name>
  //                     ::= <ctor-dtor-name>
  //                     ::= <source-name>
  switch (Name.getNameKind()) {
  case DeclarationName::Identifier: {
    if (const IdentifierInfo *II = Name.getAsIdentifierInfo()) {
      // We must avoid conflicts between internally- and externally-
      // linked variable and function declaration names in the same TU:
      //   void test() { extern void foo(); }
      //   static void foo();
      // This naming convention is the same as that followed by GCC,
      // though it shouldn't actually matter.
#ifdef INTEL_CUSTOMIZATION
      // CQ371729: Incompatible name mangling.
      if (!getASTContext().getLangOpts().IntelCompat)
#endif // INTEL_CUSTOMIZATION
      if (ND && ND->getFormalLinkage() == InternalLinkage &&
          getEffectiveDeclContext(ND)->isFileContext())
        Out << 'L';

      mangleSourceName(II);
      break;
    }

    // Otherwise, an anonymous entity.  We must have a declaration.
    assert(ND && "mangling empty name without declaration");

    if (const NamespaceDecl *NS = dyn_cast<NamespaceDecl>(ND)) {
      if (NS->isAnonymousNamespace()) {
        // This is how gcc mangles these names.
        Out << "12_GLOBAL__N_1";
        break;
      }
    }

    if (const VarDecl *VD = dyn_cast<VarDecl>(ND)) {
      // We must have an anonymous union or struct declaration.
      const RecordDecl *RD =
        cast<RecordDecl>(VD->getType()->getAs<RecordType>()->getDecl());

      // Itanium C++ ABI 5.1.2:
      //
      //   For the purposes of mangling, the name of an anonymous union is
      //   considered to be the name of the first named data member found by a
      //   pre-order, depth-first, declaration-order walk of the data members of
      //   the anonymous union. If there is no such data member (i.e., if all of
      //   the data members in the union are unnamed), then there is no way for
      //   a program to refer to the anonymous union, and there is therefore no
      //   need to mangle its name.
      assert(RD->isAnonymousStructOrUnion()
             && "Expected anonymous struct or union!");
      const FieldDecl *FD = RD->findFirstNamedDataMember();

      // It's actually possible for various reasons for us to get here
      // with an empty anonymous struct / union.  Fortunately, it
      // doesn't really matter what name we generate.
      if (!FD) break;
      assert(FD->getIdentifier() && "Data member name isn't an identifier!");

      mangleSourceName(FD->getIdentifier());
      break;
    }

    // Class extensions have no name as a category, and it's possible
    // for them to be the semantic parent of certain declarations
    // (primarily, tag decls defined within declarations).  Such
    // declarations will always have internal linkage, so the name
    // doesn't really matter, but we shouldn't crash on them.  For
    // safety, just handle all ObjC containers here.
    if (isa<ObjCContainerDecl>(ND))
      break;
    
    // We must have an anonymous struct.
    const TagDecl *TD = cast<TagDecl>(ND);
    if (const TypedefNameDecl *D = TD->getTypedefNameForAnonDecl()) {
      assert(TD->getDeclContext() == D->getDeclContext() &&
             "Typedef should not be in another decl context!");
      assert(D->getDeclName().getAsIdentifierInfo() &&
             "Typedef was not named!");
      mangleSourceName(D->getDeclName().getAsIdentifierInfo());
      break;
    }

    // <unnamed-type-name> ::= <closure-type-name>
    // 
    // <closure-type-name> ::= Ul <lambda-sig> E [ <nonnegative number> ] _
    // <lambda-sig> ::= <parameter-type>+   # Parameter types or 'v' for 'void'.
    if (const CXXRecordDecl *Record = dyn_cast<CXXRecordDecl>(TD)) {
      if (Record->isLambda() && Record->getLambdaManglingNumber()) {
        mangleLambda(Record);
        break;
      }
    }

    if (TD->isExternallyVisible()) {
      unsigned UnnamedMangle = getASTContext().getManglingNumber(TD);
      Out << "Ut";
      if (UnnamedMangle > 1)
        Out << llvm::utostr(UnnamedMangle - 2);
      Out << '_';
      break;
    }

    // Get a unique id for the anonymous struct.
    unsigned AnonStructId = Context.getAnonymousStructId(TD);

    // Mangle it as a source name in the form
    // [n] $_<id>
    // where n is the length of the string.
    SmallString<8> Str;
    Str += "$_";
    Str += llvm::utostr(AnonStructId);

    Out << Str.size();
    Out << Str;
    break;
  }

  case DeclarationName::ObjCZeroArgSelector:
  case DeclarationName::ObjCOneArgSelector:
  case DeclarationName::ObjCMultiArgSelector:
    llvm_unreachable("Can't mangle Objective-C selector names here!");

  case DeclarationName::CXXConstructorName:
    if (ND == Structor)
      // If the named decl is the C++ constructor we're mangling, use the type
      // we were given.
      mangleCXXCtorType(static_cast<CXXCtorType>(StructorType));
    else
      // Otherwise, use the complete constructor name. This is relevant if a
      // class with a constructor is declared within a constructor.
      mangleCXXCtorType(Ctor_Complete);
    break;

  case DeclarationName::CXXDestructorName:
    if (ND == Structor)
      // If the named decl is the C++ destructor we're mangling, use the type we
      // were given.
      mangleCXXDtorType(static_cast<CXXDtorType>(StructorType));
    else
      // Otherwise, use the complete destructor name. This is relevant if a
      // class with a destructor is declared within a destructor.
      mangleCXXDtorType(Dtor_Complete);
    break;

  case DeclarationName::CXXOperatorName:
    if (ND && Arity == UnknownArity) {
      Arity = cast<FunctionDecl>(ND)->getNumParams();

      // If we have a member function, we need to include the 'this' pointer.
      if (const auto *MD = dyn_cast<CXXMethodDecl>(ND))
        if (!MD->isStatic())
          Arity++;
    }
  // FALLTHROUGH
  case DeclarationName::CXXConversionFunctionName:
  case DeclarationName::CXXLiteralOperatorName:
    mangleOperatorName(Name, Arity);
    break;

  case DeclarationName::CXXUsingDirective:
    llvm_unreachable("Can't mangle a using directive name!");
  }
}

void CXXNameMangler::mangleSourceName(const IdentifierInfo *II) {
  // <source-name> ::= <positive length number> <identifier>
  // <number> ::= [n] <non-negative decimal integer>
  // <identifier> ::= <unqualified source code identifier>
  Out << II->getLength() << II->getName();
}

void CXXNameMangler::mangleNestedName(const NamedDecl *ND,
                                      const DeclContext *DC,
                                      bool NoFunction) {
  // <nested-name> 
  //   ::= N [<CV-qualifiers>] [<ref-qualifier>] <prefix> <unqualified-name> E
  //   ::= N [<CV-qualifiers>] [<ref-qualifier>] <template-prefix> 
  //       <template-args> E

  Out << 'N';
  if (const CXXMethodDecl *Method = dyn_cast<CXXMethodDecl>(ND)) {
    Qualifiers MethodQuals =
        Qualifiers::fromCVRMask(Method->getTypeQualifiers());
    // We do not consider restrict a distinguishing attribute for overloading
    // purposes so we must not mangle it.
    MethodQuals.removeRestrict();
    mangleQualifiers(MethodQuals);
    mangleRefQualifier(Method->getRefQualifier());
  }
  
  // Check if we have a template.
  const TemplateArgumentList *TemplateArgs = nullptr;
  if (const TemplateDecl *TD = isTemplate(ND, TemplateArgs)) {
    mangleTemplatePrefix(TD, NoFunction);
    mangleTemplateArgs(*TemplateArgs);
  }
  else {
    manglePrefix(DC, NoFunction);
    mangleUnqualifiedName(ND);
  }

  Out << 'E';
}
void CXXNameMangler::mangleNestedName(const TemplateDecl *TD,
                                      const TemplateArgument *TemplateArgs,
                                      unsigned NumTemplateArgs) {
  // <nested-name> ::= N [<CV-qualifiers>] <template-prefix> <template-args> E

  Out << 'N';

  mangleTemplatePrefix(TD);
  mangleTemplateArgs(TemplateArgs, NumTemplateArgs);

  Out << 'E';
}

void CXXNameMangler::mangleLocalName(const Decl *D) {
  // <local-name> := Z <function encoding> E <entity name> [<discriminator>]
  //              := Z <function encoding> E s [<discriminator>]
  // <local-name> := Z <function encoding> E d [ <parameter number> ] 
  //                 _ <entity name>
  // <discriminator> := _ <non-negative number>
  assert(isa<NamedDecl>(D) || isa<BlockDecl>(D));
  const RecordDecl *RD = GetLocalClassDecl(D);
  const DeclContext *DC = getEffectiveDeclContext(RD ? RD : D);

  Out << 'Z';

  if (const ObjCMethodDecl *MD = dyn_cast<ObjCMethodDecl>(DC))
    mangleObjCMethodName(MD);
  else if (const BlockDecl *BD = dyn_cast<BlockDecl>(DC))
    mangleBlockForPrefix(BD);
  else
    mangleFunctionEncoding(cast<FunctionDecl>(DC));

  Out << 'E';

  if (RD) {
    // The parameter number is omitted for the last parameter, 0 for the 
    // second-to-last parameter, 1 for the third-to-last parameter, etc. The 
    // <entity name> will of course contain a <closure-type-name>: Its 
    // numbering will be local to the particular argument in which it appears
    // -- other default arguments do not affect its encoding.
    const CXXRecordDecl *CXXRD = dyn_cast<CXXRecordDecl>(RD);
    if (CXXRD->isLambda()) {
      if (const ParmVarDecl *Parm
              = dyn_cast_or_null<ParmVarDecl>(CXXRD->getLambdaContextDecl())) {
        if (const FunctionDecl *Func
              = dyn_cast<FunctionDecl>(Parm->getDeclContext())) {
          Out << 'd';
          unsigned Num = Func->getNumParams() - Parm->getFunctionScopeIndex();
          if (Num > 1)
            mangleNumber(Num - 2);
          Out << '_';
        }
      }
    }
    
    // Mangle the name relative to the closest enclosing function.
    // equality ok because RD derived from ND above
    if (D == RD)  {
      mangleUnqualifiedName(RD);
    } else if (const BlockDecl *BD = dyn_cast<BlockDecl>(D)) {
      manglePrefix(getEffectiveDeclContext(BD), true /*NoFunction*/);
      mangleUnqualifiedBlock(BD);
    } else {
      const NamedDecl *ND = cast<NamedDecl>(D);
      mangleNestedName(ND, getEffectiveDeclContext(ND), true /*NoFunction*/);
    }
  } else if (const BlockDecl *BD = dyn_cast<BlockDecl>(D)) {
    // Mangle a block in a default parameter; see above explanation for
    // lambdas.
    if (const ParmVarDecl *Parm
            = dyn_cast_or_null<ParmVarDecl>(BD->getBlockManglingContextDecl())) {
      if (const FunctionDecl *Func
            = dyn_cast<FunctionDecl>(Parm->getDeclContext())) {
        Out << 'd';
        unsigned Num = Func->getNumParams() - Parm->getFunctionScopeIndex();
        if (Num > 1)
          mangleNumber(Num - 2);
        Out << '_';
      }
    }

    mangleUnqualifiedBlock(BD);
  } else {
    mangleUnqualifiedName(cast<NamedDecl>(D));
  }

  if (const NamedDecl *ND = dyn_cast<NamedDecl>(RD ? RD : D)) {
    unsigned disc;
    if (Context.getNextDiscriminator(ND, disc)) {
      if (disc < 10)
        Out << '_' << disc;
      else
        Out << "__" << disc << '_';
    }
  }
}

void CXXNameMangler::mangleBlockForPrefix(const BlockDecl *Block) {
  if (GetLocalClassDecl(Block)) {
    mangleLocalName(Block);
    return;
  }
  const DeclContext *DC = getEffectiveDeclContext(Block);
  if (isLocalContainerContext(DC)) {
    mangleLocalName(Block);
    return;
  }
  manglePrefix(getEffectiveDeclContext(Block));
  mangleUnqualifiedBlock(Block);
}

void CXXNameMangler::mangleUnqualifiedBlock(const BlockDecl *Block) {
  if (Decl *Context = Block->getBlockManglingContextDecl()) {
    if ((isa<VarDecl>(Context) || isa<FieldDecl>(Context)) &&
        Context->getDeclContext()->isRecord()) {
      if (const IdentifierInfo *Name
            = cast<NamedDecl>(Context)->getIdentifier()) {
        mangleSourceName(Name);
        Out << 'M';            
      }
    }
  }

  // If we have a block mangling number, use it.
  unsigned Number = Block->getBlockManglingNumber();
  // Otherwise, just make up a number. It doesn't matter what it is because
  // the symbol in question isn't externally visible.
  if (!Number)
    Number = Context.getBlockId(Block, false);
  Out << "Ub";
  if (Number > 0)
    Out << Number - 1;
  Out << '_';
}

void CXXNameMangler::mangleLambda(const CXXRecordDecl *Lambda) {
  // If the context of a closure type is an initializer for a class member 
  // (static or nonstatic), it is encoded in a qualified name with a final 
  // <prefix> of the form:
  //
  //   <data-member-prefix> := <member source-name> M
  //
  // Technically, the data-member-prefix is part of the <prefix>. However,
  // since a closure type will always be mangled with a prefix, it's easier
  // to emit that last part of the prefix here.
  if (Decl *Context = Lambda->getLambdaContextDecl()) {
    if ((isa<VarDecl>(Context) || isa<FieldDecl>(Context)) &&
        Context->getDeclContext()->isRecord()) {
      if (const IdentifierInfo *Name
            = cast<NamedDecl>(Context)->getIdentifier()) {
        mangleSourceName(Name);
        Out << 'M';            
      }
    }
  }

  Out << "Ul";
  const FunctionProtoType *Proto = Lambda->getLambdaTypeInfo()->getType()->
                                   getAs<FunctionProtoType>();
  mangleBareFunctionType(Proto, /*MangleReturnType=*/false);        
  Out << "E";
  
  // The number is omitted for the first closure type with a given 
  // <lambda-sig> in a given context; it is n-2 for the nth closure type 
  // (in lexical order) with that same <lambda-sig> and context.
  //
  // The AST keeps track of the number for us.
  unsigned Number = Lambda->getLambdaManglingNumber();
  assert(Number > 0 && "Lambda should be mangled as an unnamed class");
  if (Number > 1)
    mangleNumber(Number - 2);
  Out << '_';  
}

void CXXNameMangler::manglePrefix(NestedNameSpecifier *qualifier) {
  switch (qualifier->getKind()) {
  case NestedNameSpecifier::Global:
    // nothing
    return;

  case NestedNameSpecifier::Super:
    llvm_unreachable("Can't mangle __super specifier");

  case NestedNameSpecifier::Namespace:
    mangleName(qualifier->getAsNamespace());
    return;

  case NestedNameSpecifier::NamespaceAlias:
    mangleName(qualifier->getAsNamespaceAlias()->getNamespace());
    return;

  case NestedNameSpecifier::TypeSpec:
  case NestedNameSpecifier::TypeSpecWithTemplate:
    manglePrefix(QualType(qualifier->getAsType(), 0));
    return;

  case NestedNameSpecifier::Identifier:
    // Member expressions can have these without prefixes, but that
    // should end up in mangleUnresolvedPrefix instead.
    assert(qualifier->getPrefix());
    manglePrefix(qualifier->getPrefix());

    mangleSourceName(qualifier->getAsIdentifier());
    return;
  }

  llvm_unreachable("unexpected nested name specifier");
}

void CXXNameMangler::manglePrefix(const DeclContext *DC, bool NoFunction) {
  //  <prefix> ::= <prefix> <unqualified-name>
  //           ::= <template-prefix> <template-args>
  //           ::= <template-param>
  //           ::= # empty
  //           ::= <substitution>

  DC = IgnoreLinkageSpecDecls(DC);

  if (DC->isTranslationUnit())
    return;

  if (NoFunction && isLocalContainerContext(DC))
    return;

  assert(!isLocalContainerContext(DC));

  const NamedDecl *ND = cast<NamedDecl>(DC);  
  if (mangleSubstitution(ND))
    return;
  
  // Check if we have a template.
  const TemplateArgumentList *TemplateArgs = nullptr;
  if (const TemplateDecl *TD = isTemplate(ND, TemplateArgs)) {
    mangleTemplatePrefix(TD);
    mangleTemplateArgs(*TemplateArgs);
  } else {
    manglePrefix(getEffectiveDeclContext(ND), NoFunction);
    mangleUnqualifiedName(ND);
  }

  addSubstitution(ND);
}

void CXXNameMangler::mangleTemplatePrefix(TemplateName Template) {
  // <template-prefix> ::= <prefix> <template unqualified-name>
  //                   ::= <template-param>
  //                   ::= <substitution>
  if (TemplateDecl *TD = Template.getAsTemplateDecl())
    return mangleTemplatePrefix(TD);

  if (QualifiedTemplateName *Qualified = Template.getAsQualifiedTemplateName())
    manglePrefix(Qualified->getQualifier());
  
  if (OverloadedTemplateStorage *Overloaded
                                      = Template.getAsOverloadedTemplate()) {
    mangleUnqualifiedName(nullptr, (*Overloaded->begin())->getDeclName(),
                          UnknownArity);
    return;
  }
   
  DependentTemplateName *Dependent = Template.getAsDependentTemplateName();
  assert(Dependent && "Unknown template name kind?");
  if (NestedNameSpecifier *Qualifier = Dependent->getQualifier())
    manglePrefix(Qualifier);
  mangleUnscopedTemplateName(Template);
}

void CXXNameMangler::mangleTemplatePrefix(const TemplateDecl *ND,
                                          bool NoFunction) {
  // <template-prefix> ::= <prefix> <template unqualified-name>
  //                   ::= <template-param>
  //                   ::= <substitution>
  // <template-template-param> ::= <template-param>
  //                               <substitution>

  if (mangleSubstitution(ND))
    return;

  // <template-template-param> ::= <template-param>
  if (const auto *TTP = dyn_cast<TemplateTemplateParmDecl>(ND)) {
    mangleTemplateParameter(TTP->getIndex());
  } else {
    manglePrefix(getEffectiveDeclContext(ND), NoFunction);
    mangleUnqualifiedName(ND->getTemplatedDecl());
  }

  addSubstitution(ND);
}

/// Mangles a template name under the production <type>.  Required for
/// template template arguments.
///   <type> ::= <class-enum-type>
///          ::= <template-param>
///          ::= <substitution>
void CXXNameMangler::mangleType(TemplateName TN) {
  if (mangleSubstitution(TN))
    return;

  TemplateDecl *TD = nullptr;

  switch (TN.getKind()) {
  case TemplateName::QualifiedTemplate:
    TD = TN.getAsQualifiedTemplateName()->getTemplateDecl();
    goto HaveDecl;

  case TemplateName::Template:
    TD = TN.getAsTemplateDecl();
    goto HaveDecl;

  HaveDecl:
    if (isa<TemplateTemplateParmDecl>(TD))
      mangleTemplateParameter(cast<TemplateTemplateParmDecl>(TD)->getIndex());
    else
      mangleName(TD);
    break;

  case TemplateName::OverloadedTemplate:
    llvm_unreachable("can't mangle an overloaded template name as a <type>");

  case TemplateName::DependentTemplate: {
    const DependentTemplateName *Dependent = TN.getAsDependentTemplateName();
    assert(Dependent->isIdentifier());

    // <class-enum-type> ::= <name>
    // <name> ::= <nested-name>
    mangleUnresolvedPrefix(Dependent->getQualifier());
    mangleSourceName(Dependent->getIdentifier());
    break;
  }

  case TemplateName::SubstTemplateTemplateParm: {
    // Substituted template parameters are mangled as the substituted
    // template.  This will check for the substitution twice, which is
    // fine, but we have to return early so that we don't try to *add*
    // the substitution twice.
    SubstTemplateTemplateParmStorage *subst
      = TN.getAsSubstTemplateTemplateParm();
    mangleType(subst->getReplacement());
    return;
  }

  case TemplateName::SubstTemplateTemplateParmPack: {
    // FIXME: not clear how to mangle this!
    // template <template <class> class T...> class A {
    //   template <template <class> class U...> void foo(B<T,U> x...);
    // };
    Out << "_SUBSTPACK_";
    break;
  }
  }

  addSubstitution(TN);
}

bool CXXNameMangler::mangleUnresolvedTypeOrSimpleId(QualType Ty,
                                                    StringRef Prefix) {
  // Only certain other types are valid as prefixes;  enumerate them.
  switch (Ty->getTypeClass()) {
  case Type::Builtin:
  case Type::Complex:
  case Type::Adjusted:
  case Type::Decayed:
  case Type::Pointer:
  case Type::BlockPointer:
  case Type::LValueReference:
  case Type::RValueReference:
  case Type::MemberPointer:
  case Type::ConstantArray:
  case Type::IncompleteArray:
  case Type::VariableArray:
  case Type::DependentSizedArray:
  case Type::DependentSizedExtVector:
  case Type::Vector:
  case Type::ExtVector:
  case Type::FunctionProto:
  case Type::FunctionNoProto:
  case Type::Paren:
  case Type::Attributed:
  case Type::Auto:
  case Type::PackExpansion:
  case Type::ObjCObject:
  case Type::ObjCInterface:
  case Type::ObjCObjectPointer:
  case Type::Atomic:
    llvm_unreachable("type is illegal as a nested name specifier");

  case Type::SubstTemplateTypeParmPack:
    // FIXME: not clear how to mangle this!
    // template <class T...> class A {
    //   template <class U...> void foo(decltype(T::foo(U())) x...);
    // };
    Out << "_SUBSTPACK_";
    break;

  // <unresolved-type> ::= <template-param>
  //                   ::= <decltype>
  //                   ::= <template-template-param> <template-args>
  // (this last is not official yet)
  case Type::TypeOfExpr:
  case Type::TypeOf:
  case Type::Decltype:
  case Type::TemplateTypeParm:
  case Type::UnaryTransform:
  case Type::SubstTemplateTypeParm:
  unresolvedType:
    // Some callers want a prefix before the mangled type.
    Out << Prefix;

    // This seems to do everything we want.  It's not really
    // sanctioned for a substituted template parameter, though.
    mangleType(Ty);

    // We never want to print 'E' directly after an unresolved-type,
    // so we return directly.
    return true;

  case Type::Typedef:
    mangleSourceName(cast<TypedefType>(Ty)->getDecl()->getIdentifier());
    break;

  case Type::UnresolvedUsing:
    mangleSourceName(
        cast<UnresolvedUsingType>(Ty)->getDecl()->getIdentifier());
    break;

  case Type::Enum:
  case Type::Record:
    mangleSourceName(cast<TagType>(Ty)->getDecl()->getIdentifier());
    break;

  case Type::TemplateSpecialization: {
    const TemplateSpecializationType *TST =
        cast<TemplateSpecializationType>(Ty);
    TemplateName TN = TST->getTemplateName();
    switch (TN.getKind()) {
    case TemplateName::Template:
    case TemplateName::QualifiedTemplate: {
      TemplateDecl *TD = TN.getAsTemplateDecl();

      // If the base is a template template parameter, this is an
      // unresolved type.
      assert(TD && "no template for template specialization type");
      if (isa<TemplateTemplateParmDecl>(TD))
        goto unresolvedType;

      mangleSourceName(TD->getIdentifier());
      break;
    }

    case TemplateName::OverloadedTemplate:
    case TemplateName::DependentTemplate:
      llvm_unreachable("invalid base for a template specialization type");

    case TemplateName::SubstTemplateTemplateParm: {
      SubstTemplateTemplateParmStorage *subst =
          TN.getAsSubstTemplateTemplateParm();
      mangleExistingSubstitution(subst->getReplacement());
      break;
    }

    case TemplateName::SubstTemplateTemplateParmPack: {
      // FIXME: not clear how to mangle this!
      // template <template <class U> class T...> class A {
      //   template <class U...> void foo(decltype(T<U>::foo) x...);
      // };
      Out << "_SUBSTPACK_";
      break;
    }
    }

    mangleTemplateArgs(TST->getArgs(), TST->getNumArgs());
    break;
  }

  case Type::InjectedClassName:
    mangleSourceName(
        cast<InjectedClassNameType>(Ty)->getDecl()->getIdentifier());
    break;

  case Type::DependentName:
    mangleSourceName(cast<DependentNameType>(Ty)->getIdentifier());
    break;

  case Type::DependentTemplateSpecialization: {
    const DependentTemplateSpecializationType *DTST =
        cast<DependentTemplateSpecializationType>(Ty);
    mangleSourceName(DTST->getIdentifier());
    mangleTemplateArgs(DTST->getArgs(), DTST->getNumArgs());
    break;
  }

  case Type::Elaborated:
    return mangleUnresolvedTypeOrSimpleId(
        cast<ElaboratedType>(Ty)->getNamedType(), Prefix);
  }

  return false;
}

void CXXNameMangler::mangleOperatorName(DeclarationName Name, unsigned Arity) {
  switch (Name.getNameKind()) {
  case DeclarationName::CXXConstructorName:
  case DeclarationName::CXXDestructorName:
  case DeclarationName::CXXUsingDirective:
  case DeclarationName::Identifier:
  case DeclarationName::ObjCMultiArgSelector:
  case DeclarationName::ObjCOneArgSelector:
  case DeclarationName::ObjCZeroArgSelector:
    llvm_unreachable("Not an operator name");

  case DeclarationName::CXXConversionFunctionName:
    // <operator-name> ::= cv <type>    # (cast)
    Out << "cv";
    mangleType(Name.getCXXNameType());
    break;

  case DeclarationName::CXXLiteralOperatorName:
    Out << "li";
    mangleSourceName(Name.getCXXLiteralIdentifier());
    return;

  case DeclarationName::CXXOperatorName:
    mangleOperatorName(Name.getCXXOverloadedOperator(), Arity);
    break;
  }
}



void
CXXNameMangler::mangleOperatorName(OverloadedOperatorKind OO, unsigned Arity) {
  switch (OO) {
  // <operator-name> ::= nw     # new
  case OO_New: Out << "nw"; break;
  //              ::= na        # new[]
  case OO_Array_New: Out << "na"; break;
  //              ::= dl        # delete
  case OO_Delete: Out << "dl"; break;
  //              ::= da        # delete[]
  case OO_Array_Delete: Out << "da"; break;
  //              ::= ps        # + (unary)
  //              ::= pl        # + (binary or unknown)
  case OO_Plus:
    Out << (Arity == 1? "ps" : "pl"); break;
  //              ::= ng        # - (unary)
  //              ::= mi        # - (binary or unknown)
  case OO_Minus:
    Out << (Arity == 1? "ng" : "mi"); break;
  //              ::= ad        # & (unary)
  //              ::= an        # & (binary or unknown)
  case OO_Amp:
    Out << (Arity == 1? "ad" : "an"); break;
  //              ::= de        # * (unary)
  //              ::= ml        # * (binary or unknown)
  case OO_Star:
    // Use binary when unknown.
    Out << (Arity == 1? "de" : "ml"); break;
  //              ::= co        # ~
  case OO_Tilde: Out << "co"; break;
  //              ::= dv        # /
  case OO_Slash: Out << "dv"; break;
  //              ::= rm        # %
  case OO_Percent: Out << "rm"; break;
  //              ::= or        # |
  case OO_Pipe: Out << "or"; break;
  //              ::= eo        # ^
  case OO_Caret: Out << "eo"; break;
  //              ::= aS        # =
  case OO_Equal: Out << "aS"; break;
  //              ::= pL        # +=
  case OO_PlusEqual: Out << "pL"; break;
  //              ::= mI        # -=
  case OO_MinusEqual: Out << "mI"; break;
  //              ::= mL        # *=
  case OO_StarEqual: Out << "mL"; break;
  //              ::= dV        # /=
  case OO_SlashEqual: Out << "dV"; break;
  //              ::= rM        # %=
  case OO_PercentEqual: Out << "rM"; break;
  //              ::= aN        # &=
  case OO_AmpEqual: Out << "aN"; break;
  //              ::= oR        # |=
  case OO_PipeEqual: Out << "oR"; break;
  //              ::= eO        # ^=
  case OO_CaretEqual: Out << "eO"; break;
  //              ::= ls        # <<
  case OO_LessLess: Out << "ls"; break;
  //              ::= rs        # >>
  case OO_GreaterGreater: Out << "rs"; break;
  //              ::= lS        # <<=
  case OO_LessLessEqual: Out << "lS"; break;
  //              ::= rS        # >>=
  case OO_GreaterGreaterEqual: Out << "rS"; break;
  //              ::= eq        # ==
  case OO_EqualEqual: Out << "eq"; break;
  //              ::= ne        # !=
  case OO_ExclaimEqual: Out << "ne"; break;
  //              ::= lt        # <
  case OO_Less: Out << "lt"; break;
  //              ::= gt        # >
  case OO_Greater: Out << "gt"; break;
  //              ::= le        # <=
  case OO_LessEqual: Out << "le"; break;
  //              ::= ge        # >=
  case OO_GreaterEqual: Out << "ge"; break;
  //              ::= nt        # !
  case OO_Exclaim: Out << "nt"; break;
  //              ::= aa        # &&
  case OO_AmpAmp: Out << "aa"; break;
  //              ::= oo        # ||
  case OO_PipePipe: Out << "oo"; break;
  //              ::= pp        # ++
  case OO_PlusPlus: Out << "pp"; break;
  //              ::= mm        # --
  case OO_MinusMinus: Out << "mm"; break;
  //              ::= cm        # ,
  case OO_Comma: Out << "cm"; break;
  //              ::= pm        # ->*
  case OO_ArrowStar: Out << "pm"; break;
  //              ::= pt        # ->
  case OO_Arrow: Out << "pt"; break;
  //              ::= cl        # ()
  case OO_Call: Out << "cl"; break;
  //              ::= ix        # []
  case OO_Subscript: Out << "ix"; break;

  //              ::= qu        # ?
  // The conditional operator can't be overloaded, but we still handle it when
  // mangling expressions.
  case OO_Conditional: Out << "qu"; break;
  // Proposal on cxx-abi-dev, 2015-10-21.
  //              ::= aw        # co_await
  case OO_Coawait: Out << "aw"; break;

  case OO_None:
  case NUM_OVERLOADED_OPERATORS:
    llvm_unreachable("Not an overloaded operator");
  }
}

void CXXNameMangler::mangleQualifiers(Qualifiers Quals) {
  // <CV-qualifiers> ::= [r] [V] [K]    # restrict (C99), volatile, const
  if (Quals.hasRestrict())
    Out << 'r';
  if (Quals.hasVolatile())
    Out << 'V';
  if (Quals.hasConst())
    Out << 'K';

  if (Quals.hasAddressSpace()) {
    // Address space extension:
    //
    //   <type> ::= U <target-addrspace>
    //   <type> ::= U <OpenCL-addrspace>
    //   <type> ::= U <CUDA-addrspace>

    SmallString<64> ASString;
    unsigned AS = Quals.getAddressSpace();

    if (Context.getASTContext().addressSpaceMapManglingFor(AS)) {
      //  <target-addrspace> ::= "AS" <address-space-number>
      unsigned TargetAS = Context.getASTContext().getTargetAddressSpace(AS);
      ASString = "AS" + llvm::utostr_32(TargetAS);
    } else {
      switch (AS) {
      default: llvm_unreachable("Not a language specific address space");
      //  <OpenCL-addrspace> ::= "CL" [ "global" | "local" | "constant" ]
      case LangAS::opencl_global:   ASString = "CLglobal";   break;
      case LangAS::opencl_local:    ASString = "CLlocal";    break;
      case LangAS::opencl_constant: ASString = "CLconstant"; break;
      //  <CUDA-addrspace> ::= "CU" [ "device" | "constant" | "shared" ]
      case LangAS::cuda_device:     ASString = "CUdevice";   break;
      case LangAS::cuda_constant:   ASString = "CUconstant"; break;
      case LangAS::cuda_shared:     ASString = "CUshared";   break;
      }
    }
    Out << 'U' << ASString.size() << ASString;
  }
  
  StringRef LifetimeName;
  switch (Quals.getObjCLifetime()) {
  // Objective-C ARC Extension:
  //
  //   <type> ::= U "__strong"
  //   <type> ::= U "__weak"
  //   <type> ::= U "__autoreleasing"
  case Qualifiers::OCL_None:
    break;
    
  case Qualifiers::OCL_Weak:
    LifetimeName = "__weak";
    break;
    
  case Qualifiers::OCL_Strong:
    LifetimeName = "__strong";
    break;
    
  case Qualifiers::OCL_Autoreleasing:
    LifetimeName = "__autoreleasing";
    break;
    
  case Qualifiers::OCL_ExplicitNone:
    // The __unsafe_unretained qualifier is *not* mangled, so that
    // __unsafe_unretained types in ARC produce the same manglings as the
    // equivalent (but, naturally, unqualified) types in non-ARC, providing
    // better ABI compatibility.
    //
    // It's safe to do this because unqualified 'id' won't show up
    // in any type signatures that need to be mangled.
    break;
  }
  if (!LifetimeName.empty())
    Out << 'U' << LifetimeName.size() << LifetimeName;
}

void CXXNameMangler::mangleRefQualifier(RefQualifierKind RefQualifier) {
  // <ref-qualifier> ::= R                # lvalue reference
  //                 ::= O                # rvalue-reference
  switch (RefQualifier) {
  case RQ_None:
    break;
      
  case RQ_LValue:
    Out << 'R';
    break;
      
  case RQ_RValue:
    Out << 'O';
    break;
  }
}

void CXXNameMangler::mangleObjCMethodName(const ObjCMethodDecl *MD) {
  Context.mangleObjCMethodName(MD, Out);
}

static bool isTypeSubstitutable(Qualifiers Quals, const Type *Ty) {
  if (Quals)
    return true;
  if (Ty->isSpecificBuiltinType(BuiltinType::ObjCSel))
    return true;
  if (Ty->isOpenCLSpecificType())
    return true;
  if (Ty->isBuiltinType())
    return false;

  return true;
}

void CXXNameMangler::mangleType(QualType T) {
#ifdef INTEL_CUSTOMIZATION
  // CQ371729: Incompatible name mangling.
  bool MangleM64 = false;
  auto &LangOpts = getASTContext().getLangOpts();
  if (LangOpts.IntelCompat && T->isVectorType()) {
    if (auto *TDTy = T->getAs<TypedefType>()) {
      MangleM64 = TDTy->getDecl()->getCanonicalDecl()->getIdentifier()->isStr(
                      "__m64") &&
                  (LangOpts.GNUMangling || LangOpts.GNUFABIVersion >= 4);
    }
  }
  if (!MangleM64) {
#endif // INTEL_CUSTOMIZATION
  // If our type is instantiation-dependent but not dependent, we mangle
  // it as it was written in the source, removing any top-level sugar. 
  // Otherwise, use the canonical type.
  //
  // FIXME: This is an approximation of the instantiation-dependent name 
  // mangling rules, since we should really be using the type as written and
  // augmented via semantic analysis (i.e., with implicit conversions and
  // default template arguments) for any instantiation-dependent type. 
  // Unfortunately, that requires several changes to our AST:
  //   - Instantiation-dependent TemplateSpecializationTypes will need to be 
  //     uniqued, so that we can handle substitutions properly
  //   - Default template arguments will need to be represented in the
  //     TemplateSpecializationType, since they need to be mangled even though
  //     they aren't written.
  //   - Conversions on non-type template arguments need to be expressed, since
  //     they can affect the mangling of sizeof/alignof.
  if (!T->isInstantiationDependentType() || T->isDependentType())
    T = T.getCanonicalType();
  else {
    // Desugar any types that are purely sugar.
    do {
      // Don't desugar through template specialization types that aren't
      // type aliases. We need to mangle the template arguments as written.
      if (const TemplateSpecializationType *TST 
                                      = dyn_cast<TemplateSpecializationType>(T))
        if (!TST->isTypeAlias())
          break;

      QualType Desugared 
        = T.getSingleStepDesugaredType(Context.getASTContext());
      if (Desugared == T)
        break;
      
      T = Desugared;
    } while (true);
  }
#ifdef INTEL_CUSTOMIZATION
  }
#endif // INTEL_CUSTOMIZATION
  SplitQualType split = T.split();
  Qualifiers quals = split.Quals;
  const Type *ty = split.Ty;

  bool isSubstitutable = isTypeSubstitutable(quals, ty);
  if (isSubstitutable && mangleSubstitution(T))
    return;

  // If we're mangling a qualified array type, push the qualifiers to
  // the element type.
  if (quals && isa<ArrayType>(T)) {
    ty = Context.getASTContext().getAsArrayType(T);
    quals = Qualifiers();

    // Note that we don't update T: we want to add the
    // substitution at the original type.
  }

  if (quals) {
    mangleQualifiers(quals);
    // Recurse:  even if the qualified type isn't yet substitutable,
    // the unqualified type might be.
    mangleType(QualType(ty, 0));
  } else {
#ifdef INTEL_CUSTOMIZATION
    // CQ371729: Incompatible name mangling.
    if (MangleM64) {
      if (LangOpts.GNUMangling && LangOpts.GNUFABIVersion < 4)
        Out << "U8__vectori";
      else if (LangOpts.GNUMangling || LangOpts.GNUFABIVersion >= 4)
        Out << "Dv2_i";
    } else {
#endif // INTEL_CUSTOMIZATION
    switch (ty->getTypeClass()) {
#define ABSTRACT_TYPE(CLASS, PARENT)
#define NON_CANONICAL_TYPE(CLASS, PARENT) \
    case Type::CLASS: \
      llvm_unreachable("can't mangle non-canonical type " #CLASS "Type"); \
      return;
#define TYPE(CLASS, PARENT) \
    case Type::CLASS: \
      mangleType(static_cast<const CLASS##Type*>(ty)); \
      break;
#include "clang/AST/TypeNodes.def"
    }
#ifdef INTEL_CUSTOMIZATION
    }
#endif // INTEL_CUSTOMIZATION
  }

  // Add the substitution.
  if (isSubstitutable)
    addSubstitution(T);
}

void CXXNameMangler::mangleNameOrStandardSubstitution(const NamedDecl *ND) {
  if (!mangleStandardSubstitution(ND))
    mangleName(ND);
}

void CXXNameMangler::mangleType(const BuiltinType *T) {
  //  <type>         ::= <builtin-type>
  //  <builtin-type> ::= v  # void
  //                 ::= w  # wchar_t
  //                 ::= b  # bool
  //                 ::= c  # char
  //                 ::= a  # signed char
  //                 ::= h  # unsigned char
  //                 ::= s  # short
  //                 ::= t  # unsigned short
  //                 ::= i  # int
  //                 ::= j  # unsigned int
  //                 ::= l  # long
  //                 ::= m  # unsigned long
  //                 ::= x  # long long, __int64
  //                 ::= y  # unsigned long long, __int64
  //                 ::= n  # __int128
  //                 ::= o  # unsigned __int128
  //                 ::= f  # float
  //                 ::= d  # double
  //                 ::= e  # long double, __float80
  // UNSUPPORTED:    ::= g  # __float128
  // UNSUPPORTED:    ::= Dd # IEEE 754r decimal floating point (64 bits)
  // UNSUPPORTED:    ::= De # IEEE 754r decimal floating point (128 bits)
  // UNSUPPORTED:    ::= Df # IEEE 754r decimal floating point (32 bits)
  //                 ::= Dh # IEEE 754r half-precision floating point (16 bits)
  //                 ::= Di # char32_t
  //                 ::= Ds # char16_t
  //                 ::= Dn # std::nullptr_t (i.e., decltype(nullptr))
  //                 ::= u <source-name>    # vendor extended type
  switch (T->getKind()) {
  case BuiltinType::Void:
    Out << 'v';
    break;
  case BuiltinType::Bool:
    Out << 'b';
    break;
  case BuiltinType::Char_U:
  case BuiltinType::Char_S:
    Out << 'c';
    break;
  case BuiltinType::UChar:
    Out << 'h';
    break;
  case BuiltinType::UShort:
    Out << 't';
    break;
  case BuiltinType::UInt:
    Out << 'j';
    break;
  case BuiltinType::ULong:
    Out << 'm';
    break;
  case BuiltinType::ULongLong:
    Out << 'y';
    break;
  case BuiltinType::UInt128:
    Out << 'o';
    break;
  case BuiltinType::SChar:
    Out << 'a';
    break;
  case BuiltinType::WChar_S:
  case BuiltinType::WChar_U:
    Out << 'w';
    break;
  case BuiltinType::Char16:
    Out << "Ds";
    break;
  case BuiltinType::Char32:
    Out << "Di";
    break;
  case BuiltinType::Short:
    Out << 's';
    break;
  case BuiltinType::Int:
    Out << 'i';
    break;
  case BuiltinType::Long:
    Out << 'l';
    break;
  case BuiltinType::LongLong:
    Out << 'x';
    break;
  case BuiltinType::Int128:
    Out << 'n';
    break;
  case BuiltinType::Half:
    Out << "Dh";
    break;
  case BuiltinType::Float:
    Out << 'f';
    break;
  case BuiltinType::Double:
    Out << 'd';
    break;
  case BuiltinType::LongDouble:
    Out << (getASTContext().getTargetInfo().useFloat128ManglingForLongDouble()
                ? 'g'
                : 'e');
    break;
<<<<<<< HEAD
#ifdef INTEL_CUSTOMIZATION
  case BuiltinType::Float128: Out << 'g'; break;
#endif  // INTEL_CUSTOMIZATION
  case BuiltinType::NullPtr: Out << "Dn"; break;
=======
  case BuiltinType::NullPtr:
    Out << "Dn";
    break;
>>>>>>> 49475756

#define BUILTIN_TYPE(Id, SingletonId)
#define PLACEHOLDER_TYPE(Id, SingletonId) \
  case BuiltinType::Id:
#include "clang/AST/BuiltinTypes.def"
  case BuiltinType::Dependent:
    llvm_unreachable("mangling a placeholder type");
  case BuiltinType::ObjCId:
    Out << "11objc_object";
    break;
  case BuiltinType::ObjCClass:
    Out << "10objc_class";
    break;
  case BuiltinType::ObjCSel:
    Out << "13objc_selector";
    break;
  case BuiltinType::OCLImage1d:
    Out << "11ocl_image1d";
    break;
  case BuiltinType::OCLImage1dArray:
    Out << "16ocl_image1darray";
    break;
  case BuiltinType::OCLImage1dBuffer:
    Out << "17ocl_image1dbuffer";
    break;
  case BuiltinType::OCLImage2d:
    Out << "11ocl_image2d";
    break;
  case BuiltinType::OCLImage2dArray:
    Out << "16ocl_image2darray";
    break;
  case BuiltinType::OCLImage2dDepth:
    Out << "16ocl_image2ddepth";
    break;
  case BuiltinType::OCLImage2dArrayDepth:
    Out << "21ocl_image2darraydepth";
    break;
  case BuiltinType::OCLImage2dMSAA:
    Out << "15ocl_image2dmsaa";
    break;
  case BuiltinType::OCLImage2dArrayMSAA:
    Out << "20ocl_image2darraymsaa";
    break;
  case BuiltinType::OCLImage2dMSAADepth:
    Out << "20ocl_image2dmsaadepth";
    break;
  case BuiltinType::OCLImage2dArrayMSAADepth:
    Out << "35ocl_image2darraymsaadepth";
    break;
  case BuiltinType::OCLImage3d:
    Out << "11ocl_image3d";
    break;
  case BuiltinType::OCLSampler:
    Out << "11ocl_sampler";
    break;
  case BuiltinType::OCLEvent:
    Out << "9ocl_event";
    break;
  case BuiltinType::OCLClkEvent:
    Out << "12ocl_clkevent";
    break;
  case BuiltinType::OCLQueue:
    Out << "9ocl_queue";
    break;
  case BuiltinType::OCLNDRange:
    Out << "11ocl_ndrange";
    break;
  case BuiltinType::OCLReserveID:
    Out << "13ocl_reserveid";
    break;
  }
}

// <type>          ::= <function-type>
// <function-type> ::= [<CV-qualifiers>] F [Y]
//                      <bare-function-type> [<ref-qualifier>] E
void CXXNameMangler::mangleType(const FunctionProtoType *T) {
  // Mangle CV-qualifiers, if present.  These are 'this' qualifiers,
  // e.g. "const" in "int (A::*)() const".
  mangleQualifiers(Qualifiers::fromCVRMask(T->getTypeQuals()));

  Out << 'F';

  // FIXME: We don't have enough information in the AST to produce the 'Y'
  // encoding for extern "C" function types.
  mangleBareFunctionType(T, /*MangleReturnType=*/true);

  // Mangle the ref-qualifier, if present.
  mangleRefQualifier(T->getRefQualifier());

  Out << 'E';
}

void CXXNameMangler::mangleType(const FunctionNoProtoType *T) {
  // Function types without prototypes can arise when mangling a function type
  // within an overloadable function in C. We mangle these as the absence of any
  // parameter types (not even an empty parameter list).
  Out << 'F';

  FunctionTypeDepthState saved = FunctionTypeDepth.push();

  FunctionTypeDepth.enterResultType();
  mangleType(T->getReturnType());
  FunctionTypeDepth.leaveResultType();

  FunctionTypeDepth.pop(saved);
  Out << 'E';
}

void CXXNameMangler::mangleBareFunctionType(const FunctionType *T,
                                            bool MangleReturnType) {
  // We should never be mangling something without a prototype.
  const FunctionProtoType *Proto = cast<FunctionProtoType>(T);

  // Record that we're in a function type.  See mangleFunctionParam
  // for details on what we're trying to achieve here.
  FunctionTypeDepthState saved = FunctionTypeDepth.push();

  // <bare-function-type> ::= <signature type>+
  if (MangleReturnType) {
    FunctionTypeDepth.enterResultType();
    mangleType(Proto->getReturnType());
    FunctionTypeDepth.leaveResultType();
  }

  if (Proto->getNumParams() == 0 && !Proto->isVariadic()) {
    //   <builtin-type> ::= v   # void
    Out << 'v';

    FunctionTypeDepth.pop(saved);
    return;
  }

  for (const auto &Arg : Proto->param_types())
    mangleType(Context.getASTContext().getSignatureParameterType(Arg));

  FunctionTypeDepth.pop(saved);

  // <builtin-type>      ::= z  # ellipsis
  if (Proto->isVariadic())
    Out << 'z';
}

// <type>            ::= <class-enum-type>
// <class-enum-type> ::= <name>
void CXXNameMangler::mangleType(const UnresolvedUsingType *T) {
  mangleName(T->getDecl());
}

// <type>            ::= <class-enum-type>
// <class-enum-type> ::= <name>
void CXXNameMangler::mangleType(const EnumType *T) {
  mangleType(static_cast<const TagType*>(T));
}
void CXXNameMangler::mangleType(const RecordType *T) {
  mangleType(static_cast<const TagType*>(T));
}
void CXXNameMangler::mangleType(const TagType *T) {
  mangleName(T->getDecl());
}

// <type>       ::= <array-type>
// <array-type> ::= A <positive dimension number> _ <element type>
//              ::= A [<dimension expression>] _ <element type>
void CXXNameMangler::mangleType(const ConstantArrayType *T) {
  Out << 'A' << T->getSize() << '_';
  mangleType(T->getElementType());
}
void CXXNameMangler::mangleType(const VariableArrayType *T) {
  Out << 'A';
  // decayed vla types (size 0) will just be skipped.
  if (T->getSizeExpr())
    mangleExpression(T->getSizeExpr());
  Out << '_';
  mangleType(T->getElementType());
}
void CXXNameMangler::mangleType(const DependentSizedArrayType *T) {
  Out << 'A';
  mangleExpression(T->getSizeExpr());
  Out << '_';
  mangleType(T->getElementType());
}
void CXXNameMangler::mangleType(const IncompleteArrayType *T) {
  Out << "A_";
  mangleType(T->getElementType());
}

// <type>                   ::= <pointer-to-member-type>
// <pointer-to-member-type> ::= M <class type> <member type>
void CXXNameMangler::mangleType(const MemberPointerType *T) {
  Out << 'M';
  mangleType(QualType(T->getClass(), 0));
  QualType PointeeType = T->getPointeeType();
  if (const FunctionProtoType *FPT = dyn_cast<FunctionProtoType>(PointeeType)) {
    mangleType(FPT);
    
    // Itanium C++ ABI 5.1.8:
    //
    //   The type of a non-static member function is considered to be different,
    //   for the purposes of substitution, from the type of a namespace-scope or
    //   static member function whose type appears similar. The types of two
    //   non-static member functions are considered to be different, for the
    //   purposes of substitution, if the functions are members of different
    //   classes. In other words, for the purposes of substitution, the class of 
    //   which the function is a member is considered part of the type of 
    //   function.

    // Given that we already substitute member function pointers as a
    // whole, the net effect of this rule is just to unconditionally
    // suppress substitution on the function type in a member pointer.
    // We increment the SeqID here to emulate adding an entry to the
    // substitution table.
    ++SeqID;
  } else
    mangleType(PointeeType);
}

// <type>           ::= <template-param>
void CXXNameMangler::mangleType(const TemplateTypeParmType *T) {
  mangleTemplateParameter(T->getIndex());
}

// <type>           ::= <template-param>
void CXXNameMangler::mangleType(const SubstTemplateTypeParmPackType *T) {
  // FIXME: not clear how to mangle this!
  // template <class T...> class A {
  //   template <class U...> void foo(T(*)(U) x...);
  // };
  Out << "_SUBSTPACK_";
}

// <type> ::= P <type>   # pointer-to
void CXXNameMangler::mangleType(const PointerType *T) {
  Out << 'P';
  mangleType(T->getPointeeType());
}
void CXXNameMangler::mangleType(const ObjCObjectPointerType *T) {
  Out << 'P';
  mangleType(T->getPointeeType());
}

// <type> ::= R <type>   # reference-to
void CXXNameMangler::mangleType(const LValueReferenceType *T) {
  Out << 'R';
  mangleType(T->getPointeeType());
}

// <type> ::= O <type>   # rvalue reference-to (C++0x)
void CXXNameMangler::mangleType(const RValueReferenceType *T) {
  Out << 'O';
  mangleType(T->getPointeeType());
}

// <type> ::= C <type>   # complex pair (C 2000)
void CXXNameMangler::mangleType(const ComplexType *T) {
  Out << 'C';
  mangleType(T->getElementType());
}

// ARM's ABI for Neon vector types specifies that they should be mangled as
// if they are structs (to match ARM's initial implementation).  The
// vector type must be one of the special types predefined by ARM.
void CXXNameMangler::mangleNeonVectorType(const VectorType *T) {
  QualType EltType = T->getElementType();
  assert(EltType->isBuiltinType() && "Neon vector element not a BuiltinType");
  const char *EltName = nullptr;
  if (T->getVectorKind() == VectorType::NeonPolyVector) {
    switch (cast<BuiltinType>(EltType)->getKind()) {
    case BuiltinType::SChar:
    case BuiltinType::UChar:
      EltName = "poly8_t";
      break;
    case BuiltinType::Short:
    case BuiltinType::UShort:
      EltName = "poly16_t";
      break;
    case BuiltinType::ULongLong:
      EltName = "poly64_t";
      break;
    default: llvm_unreachable("unexpected Neon polynomial vector element type");
    }
  } else {
    switch (cast<BuiltinType>(EltType)->getKind()) {
    case BuiltinType::SChar:     EltName = "int8_t"; break;
    case BuiltinType::UChar:     EltName = "uint8_t"; break;
    case BuiltinType::Short:     EltName = "int16_t"; break;
    case BuiltinType::UShort:    EltName = "uint16_t"; break;
    case BuiltinType::Int:       EltName = "int32_t"; break;
    case BuiltinType::UInt:      EltName = "uint32_t"; break;
    case BuiltinType::LongLong:  EltName = "int64_t"; break;
    case BuiltinType::ULongLong: EltName = "uint64_t"; break;
    case BuiltinType::Double:    EltName = "float64_t"; break;
    case BuiltinType::Float:     EltName = "float32_t"; break;
    case BuiltinType::Half:      EltName = "float16_t";break;
    default:
      llvm_unreachable("unexpected Neon vector element type");
    }
  }
  const char *BaseName = nullptr;
  unsigned BitSize = (T->getNumElements() *
                      getASTContext().getTypeSize(EltType));
  if (BitSize == 64)
    BaseName = "__simd64_";
  else {
    assert(BitSize == 128 && "Neon vector type not 64 or 128 bits");
    BaseName = "__simd128_";
  }
  Out << strlen(BaseName) + strlen(EltName);
  Out << BaseName << EltName;
}

static StringRef mangleAArch64VectorBase(const BuiltinType *EltType) {
  switch (EltType->getKind()) {
  case BuiltinType::SChar:
    return "Int8";
  case BuiltinType::Short:
    return "Int16";
  case BuiltinType::Int:
    return "Int32";
  case BuiltinType::Long:
  case BuiltinType::LongLong:
    return "Int64";
  case BuiltinType::UChar:
    return "Uint8";
  case BuiltinType::UShort:
    return "Uint16";
  case BuiltinType::UInt:
    return "Uint32";
  case BuiltinType::ULong:
  case BuiltinType::ULongLong:
    return "Uint64";
  case BuiltinType::Half:
    return "Float16";
  case BuiltinType::Float:
    return "Float32";
  case BuiltinType::Double:
    return "Float64";
  default:
    llvm_unreachable("Unexpected vector element base type");
  }
}

// AArch64's ABI for Neon vector types specifies that they should be mangled as
// the equivalent internal name. The vector type must be one of the special
// types predefined by ARM.
void CXXNameMangler::mangleAArch64NeonVectorType(const VectorType *T) {
  QualType EltType = T->getElementType();
  assert(EltType->isBuiltinType() && "Neon vector element not a BuiltinType");
  unsigned BitSize =
      (T->getNumElements() * getASTContext().getTypeSize(EltType));
  (void)BitSize; // Silence warning.

  assert((BitSize == 64 || BitSize == 128) &&
         "Neon vector type not 64 or 128 bits");

  StringRef EltName;
  if (T->getVectorKind() == VectorType::NeonPolyVector) {
    switch (cast<BuiltinType>(EltType)->getKind()) {
    case BuiltinType::UChar:
      EltName = "Poly8";
      break;
    case BuiltinType::UShort:
      EltName = "Poly16";
      break;
    case BuiltinType::ULong:
    case BuiltinType::ULongLong:
      EltName = "Poly64";
      break;
    default:
      llvm_unreachable("unexpected Neon polynomial vector element type");
    }
  } else
    EltName = mangleAArch64VectorBase(cast<BuiltinType>(EltType));

  std::string TypeName =
      ("__" + EltName + "x" + llvm::utostr(T->getNumElements()) + "_t").str();
  Out << TypeName.length() << TypeName;
}

// GNU extension: vector types
// <type>                  ::= <vector-type>
// <vector-type>           ::= Dv <positive dimension number> _
//                                    <extended element type>
//                         ::= Dv [<dimension expression>] _ <element type>
// <extended element type> ::= <element type>
//                         ::= p # AltiVec vector pixel
//                         ::= b # Altivec vector bool
void CXXNameMangler::mangleType(const VectorType *T) {
  if ((T->getVectorKind() == VectorType::NeonVector ||
       T->getVectorKind() == VectorType::NeonPolyVector)) {
    llvm::Triple Target = getASTContext().getTargetInfo().getTriple();
    llvm::Triple::ArchType Arch =
        getASTContext().getTargetInfo().getTriple().getArch();
    if ((Arch == llvm::Triple::aarch64 ||
         Arch == llvm::Triple::aarch64_be) && !Target.isOSDarwin())
      mangleAArch64NeonVectorType(T);
    else
      mangleNeonVectorType(T);
    return;
  }
#ifdef INTEL_CUSTOMIZATION
  // CQ371729: Incompatible name mangling.
  auto &LangOpts = getASTContext().getLangOpts();
  if (LangOpts.IntelCompat && LangOpts.GNUMangling &&
      LangOpts.GNUFABIVersion < 4)
    Out << "U8__vector";
  else
#endif // INTEL_CUSTOMIZATION
  Out << "Dv" << T->getNumElements() << '_';
  if (T->getVectorKind() == VectorType::AltiVecPixel)
    Out << 'p';
  else if (T->getVectorKind() == VectorType::AltiVecBool)
    Out << 'b';
  else
    mangleType(T->getElementType());
}
void CXXNameMangler::mangleType(const ExtVectorType *T) {
  mangleType(static_cast<const VectorType*>(T));
}
void CXXNameMangler::mangleType(const DependentSizedExtVectorType *T) {
  Out << "Dv";
  mangleExpression(T->getSizeExpr());
  Out << '_';
  mangleType(T->getElementType());
}

void CXXNameMangler::mangleType(const PackExpansionType *T) {
  // <type>  ::= Dp <type>          # pack expansion (C++0x)
  Out << "Dp";
  mangleType(T->getPattern());
}

void CXXNameMangler::mangleType(const ObjCInterfaceType *T) {
  mangleSourceName(T->getDecl()->getIdentifier());
}

void CXXNameMangler::mangleType(const ObjCObjectType *T) {
  // Treat __kindof as a vendor extended type qualifier.
  if (T->isKindOfType())
    Out << "U8__kindof";

  if (!T->qual_empty()) {
    // Mangle protocol qualifiers.
    SmallString<64> QualStr;
    llvm::raw_svector_ostream QualOS(QualStr);
    QualOS << "objcproto";
    for (const auto *I : T->quals()) {
      StringRef name = I->getName();
      QualOS << name.size() << name;
    }
    Out << 'U' << QualStr.size() << QualStr;
  }

  mangleType(T->getBaseType());

  if (T->isSpecialized()) {
    // Mangle type arguments as I <type>+ E
    Out << 'I';
    for (auto typeArg : T->getTypeArgs())
      mangleType(typeArg);
    Out << 'E';
  }
}

void CXXNameMangler::mangleType(const BlockPointerType *T) {
  Out << "U13block_pointer";
  mangleType(T->getPointeeType());
}

void CXXNameMangler::mangleType(const InjectedClassNameType *T) {
  // Mangle injected class name types as if the user had written the
  // specialization out fully.  It may not actually be possible to see
  // this mangling, though.
  mangleType(T->getInjectedSpecializationType());
}

void CXXNameMangler::mangleType(const TemplateSpecializationType *T) {
  if (TemplateDecl *TD = T->getTemplateName().getAsTemplateDecl()) {
    mangleName(TD, T->getArgs(), T->getNumArgs());
  } else {
    if (mangleSubstitution(QualType(T, 0)))
      return;
    
    mangleTemplatePrefix(T->getTemplateName());
    
    // FIXME: GCC does not appear to mangle the template arguments when
    // the template in question is a dependent template name. Should we
    // emulate that badness?
    mangleTemplateArgs(T->getArgs(), T->getNumArgs());
    addSubstitution(QualType(T, 0));
  }
}

void CXXNameMangler::mangleType(const DependentNameType *T) {
  // Proposal by cxx-abi-dev, 2014-03-26
  // <class-enum-type> ::= <name>    # non-dependent or dependent type name or
  //                                 # dependent elaborated type specifier using
  //                                 # 'typename'
  //                   ::= Ts <name> # dependent elaborated type specifier using
  //                                 # 'struct' or 'class'
  //                   ::= Tu <name> # dependent elaborated type specifier using
  //                                 # 'union'
  //                   ::= Te <name> # dependent elaborated type specifier using
  //                                 # 'enum'
  switch (T->getKeyword()) {
    case ETK_Typename:
      break;
    case ETK_Struct:
    case ETK_Class:
    case ETK_Interface:
      Out << "Ts";
      break;
    case ETK_Union:
      Out << "Tu";
      break;
    case ETK_Enum:
      Out << "Te";
      break;
    default:
      llvm_unreachable("unexpected keyword for dependent type name");
  }
  // Typename types are always nested
  Out << 'N';
  manglePrefix(T->getQualifier());
  mangleSourceName(T->getIdentifier());
  Out << 'E';
}

void CXXNameMangler::mangleType(const DependentTemplateSpecializationType *T) {
  // Dependently-scoped template types are nested if they have a prefix.
  Out << 'N';

  // TODO: avoid making this TemplateName.
  TemplateName Prefix =
    getASTContext().getDependentTemplateName(T->getQualifier(),
                                             T->getIdentifier());
  mangleTemplatePrefix(Prefix);

  // FIXME: GCC does not appear to mangle the template arguments when
  // the template in question is a dependent template name. Should we
  // emulate that badness?
  mangleTemplateArgs(T->getArgs(), T->getNumArgs());    
  Out << 'E';
}

void CXXNameMangler::mangleType(const TypeOfType *T) {
  // FIXME: this is pretty unsatisfactory, but there isn't an obvious
  // "extension with parameters" mangling.
  Out << "u6typeof";
}

void CXXNameMangler::mangleType(const TypeOfExprType *T) {
  // FIXME: this is pretty unsatisfactory, but there isn't an obvious
  // "extension with parameters" mangling.
  Out << "u6typeof";
}

void CXXNameMangler::mangleType(const DecltypeType *T) {
  Expr *E = T->getUnderlyingExpr();

  // type ::= Dt <expression> E  # decltype of an id-expression
  //                             #   or class member access
  //      ::= DT <expression> E  # decltype of an expression

  // This purports to be an exhaustive list of id-expressions and
  // class member accesses.  Note that we do not ignore parentheses;
  // parentheses change the semantics of decltype for these
  // expressions (and cause the mangler to use the other form).
  if (isa<DeclRefExpr>(E) ||
      isa<MemberExpr>(E) ||
      isa<UnresolvedLookupExpr>(E) ||
      isa<DependentScopeDeclRefExpr>(E) ||
      isa<CXXDependentScopeMemberExpr>(E) ||
      isa<UnresolvedMemberExpr>(E))
    Out << "Dt";
  else
    Out << "DT";
  mangleExpression(E);
  Out << 'E';
}

void CXXNameMangler::mangleType(const UnaryTransformType *T) {
  // If this is dependent, we need to record that. If not, we simply
  // mangle it as the underlying type since they are equivalent.
  if (T->isDependentType()) {
    Out << 'U';
    
    switch (T->getUTTKind()) {
      case UnaryTransformType::EnumUnderlyingType:
        Out << "3eut";
        break;
#ifdef INTEL_CUSTOMIZATION
      // CQ#369185 - support of __bases and __direct_bases intrinsics.
      case UnaryTransformType::BasesOfType:
        Out << "3bot";
        break;
      case UnaryTransformType::DirectBasesOfType:
        Out << "4dbot";
        break;
#endif // INTEL_CUSTOMIZATION
    }
  }

  mangleType(T->getUnderlyingType());
}

void CXXNameMangler::mangleType(const AutoType *T) {
  QualType D = T->getDeducedType();
  // <builtin-type> ::= Da  # dependent auto
  if (D.isNull())
    Out << (T->isDecltypeAuto() ? "Dc" : "Da");
  else
    mangleType(D);
}

void CXXNameMangler::mangleType(const AtomicType *T) {
  // <type> ::= U <source-name> <type>  # vendor extended type qualifier
  // (Until there's a standardized mangling...)
  Out << "U7_Atomic";
  mangleType(T->getValueType());
}

void CXXNameMangler::mangleIntegerLiteral(QualType T,
                                          const llvm::APSInt &Value) {
  //  <expr-primary> ::= L <type> <value number> E # integer literal
  Out << 'L';

  mangleType(T);
  if (T->isBooleanType()) {
    // Boolean values are encoded as 0/1.
    Out << (Value.getBoolValue() ? '1' : '0');
  } else {
    mangleNumber(Value);
  }
  Out << 'E';

}

void CXXNameMangler::mangleMemberExprBase(const Expr *Base, bool IsArrow) {
  // Ignore member expressions involving anonymous unions.
  while (const auto *RT = Base->getType()->getAs<RecordType>()) {
    if (!RT->getDecl()->isAnonymousStructOrUnion())
      break;
    const auto *ME = dyn_cast<MemberExpr>(Base);
    if (!ME)
      break;
    Base = ME->getBase();
    IsArrow = ME->isArrow();
  }

  if (Base->isImplicitCXXThis()) {
    // Note: GCC mangles member expressions to the implicit 'this' as
    // *this., whereas we represent them as this->. The Itanium C++ ABI
    // does not specify anything here, so we follow GCC.
    Out << "dtdefpT";
  } else {
    Out << (IsArrow ? "pt" : "dt");
    mangleExpression(Base);
  }
}

/// Mangles a member expression.
void CXXNameMangler::mangleMemberExpr(const Expr *base,
                                      bool isArrow,
                                      NestedNameSpecifier *qualifier,
                                      NamedDecl *firstQualifierLookup,
                                      DeclarationName member,
                                      unsigned arity) {
  // <expression> ::= dt <expression> <unresolved-name>
  //              ::= pt <expression> <unresolved-name>
  if (base)
    mangleMemberExprBase(base, isArrow);
  mangleUnresolvedName(qualifier, member, arity);
}

/// Look at the callee of the given call expression and determine if
/// it's a parenthesized id-expression which would have triggered ADL
/// otherwise.
static bool isParenthesizedADLCallee(const CallExpr *call) {
  const Expr *callee = call->getCallee();
  const Expr *fn = callee->IgnoreParens();

  // Must be parenthesized.  IgnoreParens() skips __extension__ nodes,
  // too, but for those to appear in the callee, it would have to be
  // parenthesized.
  if (callee == fn) return false;

  // Must be an unresolved lookup.
  const UnresolvedLookupExpr *lookup = dyn_cast<UnresolvedLookupExpr>(fn);
  if (!lookup) return false;

  assert(!lookup->requiresADL());

  // Must be an unqualified lookup.
  if (lookup->getQualifier()) return false;

  // Must not have found a class member.  Note that if one is a class
  // member, they're all class members.
  if (lookup->getNumDecls() > 0 &&
      (*lookup->decls_begin())->isCXXClassMember())
    return false;

  // Otherwise, ADL would have been triggered.
  return true;
}

void CXXNameMangler::mangleCastExpression(const Expr *E, StringRef CastEncoding) {
  const ExplicitCastExpr *ECE = cast<ExplicitCastExpr>(E);
  Out << CastEncoding;
  mangleType(ECE->getType());
  mangleExpression(ECE->getSubExpr());
}

void CXXNameMangler::mangleInitListElements(const InitListExpr *InitList) {
  if (auto *Syntactic = InitList->getSyntacticForm())
    InitList = Syntactic;
  for (unsigned i = 0, e = InitList->getNumInits(); i != e; ++i)
    mangleExpression(InitList->getInit(i));
}

void CXXNameMangler::mangleExpression(const Expr *E, unsigned Arity) {
  // <expression> ::= <unary operator-name> <expression>
  //              ::= <binary operator-name> <expression> <expression>
  //              ::= <trinary operator-name> <expression> <expression> <expression>
  //              ::= cv <type> expression           # conversion with one argument
  //              ::= cv <type> _ <expression>* E # conversion with a different number of arguments
  //              ::= dc <type> <expression>         # dynamic_cast<type> (expression)
  //              ::= sc <type> <expression>         # static_cast<type> (expression)
  //              ::= cc <type> <expression>         # const_cast<type> (expression)
  //              ::= rc <type> <expression>         # reinterpret_cast<type> (expression)
  //              ::= st <type>                      # sizeof (a type)
  //              ::= at <type>                      # alignof (a type)
  //              ::= <template-param>
  //              ::= <function-param>
  //              ::= sr <type> <unqualified-name>                   # dependent name
  //              ::= sr <type> <unqualified-name> <template-args>   # dependent template-id
  //              ::= ds <expression> <expression>                   # expr.*expr
  //              ::= sZ <template-param>                            # size of a parameter pack
  //              ::= sZ <function-param>    # size of a function parameter pack
  //              ::= <expr-primary>
  // <expr-primary> ::= L <type> <value number> E    # integer literal
  //                ::= L <type <value float> E      # floating literal
  //                ::= L <mangled-name> E           # external name
  //                ::= fpT                          # 'this' expression
  QualType ImplicitlyConvertedToType;
  
recurse:
  switch (E->getStmtClass()) {
  case Expr::NoStmtClass:
#define ABSTRACT_STMT(Type)
#define EXPR(Type, Base)
#define STMT(Type, Base) \
  case Expr::Type##Class:
#include "clang/AST/StmtNodes.inc"
    // fallthrough

  // These all can only appear in local or variable-initialization
  // contexts and so should never appear in a mangling.
  case Expr::AddrLabelExprClass:
  case Expr::DesignatedInitUpdateExprClass:
  case Expr::ImplicitValueInitExprClass:
  case Expr::NoInitExprClass:
  case Expr::ParenListExprClass:
  case Expr::LambdaExprClass:
  case Expr::MSPropertyRefExprClass:
  case Expr::TypoExprClass:  // This should no longer exist in the AST by now.
  case Expr::OMPArraySectionExprClass:
    llvm_unreachable("unexpected statement kind");

  // FIXME: invent manglings for all these.
  case Expr::BlockExprClass:
  case Expr::ChooseExprClass:
  case Expr::CompoundLiteralExprClass:
  case Expr::DesignatedInitExprClass:
  case Expr::ExtVectorElementExprClass:
  case Expr::GenericSelectionExprClass:
  case Expr::ObjCEncodeExprClass:
  case Expr::ObjCIsaExprClass:
  case Expr::ObjCIvarRefExprClass:
  case Expr::ObjCMessageExprClass:
  case Expr::ObjCPropertyRefExprClass:
  case Expr::ObjCProtocolExprClass:
  case Expr::ObjCSelectorExprClass:
  case Expr::ObjCStringLiteralClass:
  case Expr::ObjCBoxedExprClass:
  case Expr::ObjCArrayLiteralClass:
  case Expr::ObjCDictionaryLiteralClass:
  case Expr::ObjCSubscriptRefExprClass:
  case Expr::ObjCIndirectCopyRestoreExprClass:
  case Expr::OffsetOfExprClass:
  case Expr::PredefinedExprClass:
  case Expr::ShuffleVectorExprClass:
  case Expr::ConvertVectorExprClass:
  case Expr::StmtExprClass:
  case Expr::TypeTraitExprClass:
  case Expr::ArrayTypeTraitExprClass:
  case Expr::ExpressionTraitExprClass:
  case Expr::VAArgExprClass:
  case Expr::CUDAKernelCallExprClass:
  case Expr::AsTypeExprClass:
  case Expr::PseudoObjectExprClass:
  case Expr::AtomicExprClass:
#ifdef INTEL_CUSTOMIZATION
  case Expr::CilkSpawnExprClass:
  case Expr::CEANIndexExprClass:
  case Expr::CEANBuiltinExprClass:
#endif  // INTEL_CUSTOMIZATION
  {
    // As bad as this diagnostic is, it's better than crashing.
    DiagnosticsEngine &Diags = Context.getDiags();
    unsigned DiagID = Diags.getCustomDiagID(DiagnosticsEngine::Error,
                                     "cannot yet mangle expression type %0");
    Diags.Report(E->getExprLoc(), DiagID)
      << E->getStmtClassName() << E->getSourceRange();
    break;
  }

  case Expr::CXXUuidofExprClass: {
    const CXXUuidofExpr *UE = cast<CXXUuidofExpr>(E);
    if (UE->isTypeOperand()) {
      QualType UuidT = UE->getTypeOperand(Context.getASTContext());
      Out << "u8__uuidoft";
      mangleType(UuidT);
    } else {
      Expr *UuidExp = UE->getExprOperand();
      Out << "u8__uuidofz";
      mangleExpression(UuidExp, Arity);
    }
    break;
  }

  // Even gcc-4.5 doesn't mangle this.
  case Expr::BinaryConditionalOperatorClass: {
    DiagnosticsEngine &Diags = Context.getDiags();
    unsigned DiagID =
      Diags.getCustomDiagID(DiagnosticsEngine::Error,
                "?: operator with omitted middle operand cannot be mangled");
    Diags.Report(E->getExprLoc(), DiagID)
      << E->getStmtClassName() << E->getSourceRange();
    break;
  }

  // These are used for internal purposes and cannot be meaningfully mangled.
  case Expr::OpaqueValueExprClass:
    llvm_unreachable("cannot mangle opaque value; mangling wrong thing?");

  case Expr::InitListExprClass: {
    Out << "il";
    mangleInitListElements(cast<InitListExpr>(E));
    Out << "E";
    break;
  }

  case Expr::CXXDefaultArgExprClass:
    mangleExpression(cast<CXXDefaultArgExpr>(E)->getExpr(), Arity);
    break;

  case Expr::CXXDefaultInitExprClass:
    mangleExpression(cast<CXXDefaultInitExpr>(E)->getExpr(), Arity);
    break;

  case Expr::CXXStdInitializerListExprClass:
    mangleExpression(cast<CXXStdInitializerListExpr>(E)->getSubExpr(), Arity);
    break;

  case Expr::SubstNonTypeTemplateParmExprClass:
    mangleExpression(cast<SubstNonTypeTemplateParmExpr>(E)->getReplacement(),
                     Arity);
    break;

  case Expr::UserDefinedLiteralClass:
    // We follow g++'s approach of mangling a UDL as a call to the literal
    // operator.
  case Expr::CXXMemberCallExprClass: // fallthrough
  case Expr::CallExprClass: {
    const CallExpr *CE = cast<CallExpr>(E);

    // <expression> ::= cp <simple-id> <expression>* E
    // We use this mangling only when the call would use ADL except
    // for being parenthesized.  Per discussion with David
    // Vandervoorde, 2011.04.25.
    if (isParenthesizedADLCallee(CE)) {
      Out << "cp";
      // The callee here is a parenthesized UnresolvedLookupExpr with
      // no qualifier and should always get mangled as a <simple-id>
      // anyway.

    // <expression> ::= cl <expression>* E
    } else {
      Out << "cl";
    }

    unsigned CallArity = CE->getNumArgs();
    for (const Expr *Arg : CE->arguments())
      if (isa<PackExpansionExpr>(Arg))
        CallArity = UnknownArity;

    mangleExpression(CE->getCallee(), CallArity);
    for (const Expr *Arg : CE->arguments())
      mangleExpression(Arg);
    Out << 'E';
    break;
  }

  case Expr::CXXNewExprClass: {
    const CXXNewExpr *New = cast<CXXNewExpr>(E);
    if (New->isGlobalNew()) Out << "gs";
    Out << (New->isArray() ? "na" : "nw");
    for (CXXNewExpr::const_arg_iterator I = New->placement_arg_begin(),
           E = New->placement_arg_end(); I != E; ++I)
      mangleExpression(*I);
    Out << '_';
    mangleType(New->getAllocatedType());
    if (New->hasInitializer()) {
      if (New->getInitializationStyle() == CXXNewExpr::ListInit)
        Out << "il";
      else
        Out << "pi";
      const Expr *Init = New->getInitializer();
      if (const CXXConstructExpr *CCE = dyn_cast<CXXConstructExpr>(Init)) {
        // Directly inline the initializers.
        for (CXXConstructExpr::const_arg_iterator I = CCE->arg_begin(),
                                                  E = CCE->arg_end();
             I != E; ++I)
          mangleExpression(*I);
      } else if (const ParenListExpr *PLE = dyn_cast<ParenListExpr>(Init)) {
        for (unsigned i = 0, e = PLE->getNumExprs(); i != e; ++i)
          mangleExpression(PLE->getExpr(i));
      } else if (New->getInitializationStyle() == CXXNewExpr::ListInit &&
                 isa<InitListExpr>(Init)) {
        // Only take InitListExprs apart for list-initialization.
        mangleInitListElements(cast<InitListExpr>(Init));
      } else
        mangleExpression(Init);
    }
    Out << 'E';
    break;
  }

  case Expr::CXXPseudoDestructorExprClass: {
    const auto *PDE = cast<CXXPseudoDestructorExpr>(E);
    if (const Expr *Base = PDE->getBase())
      mangleMemberExprBase(Base, PDE->isArrow());
    NestedNameSpecifier *Qualifier = PDE->getQualifier();
    QualType ScopeType;
    if (TypeSourceInfo *ScopeInfo = PDE->getScopeTypeInfo()) {
      if (Qualifier) {
        mangleUnresolvedPrefix(Qualifier,
                               /*Recursive=*/true);
        mangleUnresolvedTypeOrSimpleId(ScopeInfo->getType());
        Out << 'E';
      } else {
        Out << "sr";
        if (!mangleUnresolvedTypeOrSimpleId(ScopeInfo->getType()))
          Out << 'E';
      }
    } else if (Qualifier) {
      mangleUnresolvedPrefix(Qualifier);
    }
    // <base-unresolved-name> ::= dn <destructor-name>
    Out << "dn";
    QualType DestroyedType = PDE->getDestroyedType();
    mangleUnresolvedTypeOrSimpleId(DestroyedType);
    break;
  }

  case Expr::MemberExprClass: {
    const MemberExpr *ME = cast<MemberExpr>(E);
    mangleMemberExpr(ME->getBase(), ME->isArrow(),
                     ME->getQualifier(), nullptr,
                     ME->getMemberDecl()->getDeclName(), Arity);
    break;
  }

  case Expr::UnresolvedMemberExprClass: {
    const UnresolvedMemberExpr *ME = cast<UnresolvedMemberExpr>(E);
    mangleMemberExpr(ME->isImplicitAccess() ? nullptr : ME->getBase(),
                     ME->isArrow(), ME->getQualifier(), nullptr,
                     ME->getMemberName(), Arity);
    if (ME->hasExplicitTemplateArgs())
      mangleTemplateArgs(ME->getExplicitTemplateArgs());
    break;
  }

  case Expr::CXXDependentScopeMemberExprClass: {
    const CXXDependentScopeMemberExpr *ME
      = cast<CXXDependentScopeMemberExpr>(E);
    mangleMemberExpr(ME->isImplicitAccess() ? nullptr : ME->getBase(),
                     ME->isArrow(), ME->getQualifier(),
                     ME->getFirstQualifierFoundInScope(),
                     ME->getMember(), Arity);
    if (ME->hasExplicitTemplateArgs())
      mangleTemplateArgs(ME->getExplicitTemplateArgs());
    break;
  }

  case Expr::UnresolvedLookupExprClass: {
    const UnresolvedLookupExpr *ULE = cast<UnresolvedLookupExpr>(E);
    mangleUnresolvedName(ULE->getQualifier(), ULE->getName(), Arity);

    // All the <unresolved-name> productions end in a
    // base-unresolved-name, where <template-args> are just tacked
    // onto the end.
    if (ULE->hasExplicitTemplateArgs())
      mangleTemplateArgs(ULE->getExplicitTemplateArgs());
    break;
  }

  case Expr::CXXUnresolvedConstructExprClass: {
    const CXXUnresolvedConstructExpr *CE = cast<CXXUnresolvedConstructExpr>(E);
    unsigned N = CE->arg_size();

    Out << "cv";
    mangleType(CE->getType());
    if (N != 1) Out << '_';
    for (unsigned I = 0; I != N; ++I) mangleExpression(CE->getArg(I));
    if (N != 1) Out << 'E';
    break;
  }

  case Expr::CXXConstructExprClass: {
    const auto *CE = cast<CXXConstructExpr>(E);
    if (!CE->isListInitialization() || CE->isStdInitListInitialization()) {
      assert(
          CE->getNumArgs() >= 1 &&
          (CE->getNumArgs() == 1 || isa<CXXDefaultArgExpr>(CE->getArg(1))) &&
          "implicit CXXConstructExpr must have one argument");
      return mangleExpression(cast<CXXConstructExpr>(E)->getArg(0));
    }
    Out << "il";
    for (auto *E : CE->arguments())
      mangleExpression(E);
    Out << "E";
    break;
  }

  case Expr::CXXTemporaryObjectExprClass: {
    const auto *CE = cast<CXXTemporaryObjectExpr>(E);
    unsigned N = CE->getNumArgs();
    bool List = CE->isListInitialization();

    if (List)
      Out << "tl";
    else
      Out << "cv";
    mangleType(CE->getType());
    if (!List && N != 1)
      Out << '_';
    if (CE->isStdInitListInitialization()) {
      // We implicitly created a std::initializer_list<T> for the first argument
      // of a constructor of type U in an expression of the form U{a, b, c}.
      // Strip all the semantic gunk off the initializer list.
      auto *SILE =
          cast<CXXStdInitializerListExpr>(CE->getArg(0)->IgnoreImplicit());
      auto *ILE = cast<InitListExpr>(SILE->getSubExpr()->IgnoreImplicit());
      mangleInitListElements(ILE);
    } else {
      for (auto *E : CE->arguments())
        mangleExpression(E);
    }
    if (List || N != 1)
      Out << 'E';
    break;
  }

  case Expr::CXXScalarValueInitExprClass:
    Out << "cv";
    mangleType(E->getType());
    Out << "_E";
    break;

  case Expr::CXXNoexceptExprClass:
    Out << "nx";
    mangleExpression(cast<CXXNoexceptExpr>(E)->getOperand());
    break;

  case Expr::UnaryExprOrTypeTraitExprClass: {
    const UnaryExprOrTypeTraitExpr *SAE = cast<UnaryExprOrTypeTraitExpr>(E);
    
    if (!SAE->isInstantiationDependent()) {
      // Itanium C++ ABI:
      //   If the operand of a sizeof or alignof operator is not 
      //   instantiation-dependent it is encoded as an integer literal 
      //   reflecting the result of the operator.
      //
      //   If the result of the operator is implicitly converted to a known 
      //   integer type, that type is used for the literal; otherwise, the type 
      //   of std::size_t or std::ptrdiff_t is used.
      QualType T = (ImplicitlyConvertedToType.isNull() || 
                    !ImplicitlyConvertedToType->isIntegerType())? SAE->getType()
                                                    : ImplicitlyConvertedToType;
      llvm::APSInt V = SAE->EvaluateKnownConstInt(Context.getASTContext());
      mangleIntegerLiteral(T, V);
      break;
    }
    
    switch(SAE->getKind()) {
    case UETT_SizeOf:
      Out << 's';
      break;
    case UETT_AlignOf:
      Out << 'a';
      break;
    case UETT_VecStep: {
      DiagnosticsEngine &Diags = Context.getDiags();
      unsigned DiagID = Diags.getCustomDiagID(DiagnosticsEngine::Error,
                                     "cannot yet mangle vec_step expression");
      Diags.Report(DiagID);
      return;
    }
    case UETT_OpenMPRequiredSimdAlign:
      DiagnosticsEngine &Diags = Context.getDiags();
      unsigned DiagID = Diags.getCustomDiagID(
          DiagnosticsEngine::Error,
          "cannot yet mangle __builtin_omp_required_simd_align expression");
      Diags.Report(DiagID);
      return;
    }
    if (SAE->isArgumentType()) {
      Out << 't';
      mangleType(SAE->getArgumentType());
    } else {
      Out << 'z';
      mangleExpression(SAE->getArgumentExpr());
    }
    break;
  }

  case Expr::CXXThrowExprClass: {
    const CXXThrowExpr *TE = cast<CXXThrowExpr>(E);
    //  <expression> ::= tw <expression>  # throw expression
    //               ::= tr               # rethrow
    if (TE->getSubExpr()) {
      Out << "tw";
      mangleExpression(TE->getSubExpr());
    } else {
      Out << "tr";
    }
    break;
  }

  case Expr::CXXTypeidExprClass: {
    const CXXTypeidExpr *TIE = cast<CXXTypeidExpr>(E);
    //  <expression> ::= ti <type>        # typeid (type)
    //               ::= te <expression>  # typeid (expression)
    if (TIE->isTypeOperand()) {
      Out << "ti";
      mangleType(TIE->getTypeOperand(Context.getASTContext()));
    } else {
      Out << "te";
      mangleExpression(TIE->getExprOperand());
    }
    break;
  }

  case Expr::CXXDeleteExprClass: {
    const CXXDeleteExpr *DE = cast<CXXDeleteExpr>(E);
    //  <expression> ::= [gs] dl <expression>  # [::] delete expr
    //               ::= [gs] da <expression>  # [::] delete [] expr
    if (DE->isGlobalDelete()) Out << "gs";
    Out << (DE->isArrayForm() ? "da" : "dl");
    mangleExpression(DE->getArgument());
    break;
  }

  case Expr::UnaryOperatorClass: {
    const UnaryOperator *UO = cast<UnaryOperator>(E);
    mangleOperatorName(UnaryOperator::getOverloadedOperator(UO->getOpcode()),
                       /*Arity=*/1);
#ifdef INTEL_CUSTOMIZATION
    // CQ371729: Incompatible name mangling.
    if (getASTContext().getLangOpts().IntelCompat &&
        UnaryOperator::isPrefix(UO->getOpcode()))
      Out << "_";
#endif // INTEL_CUSTOMIZATION
    mangleExpression(UO->getSubExpr());
    break;
  }

  case Expr::ArraySubscriptExprClass: {
    const ArraySubscriptExpr *AE = cast<ArraySubscriptExpr>(E);

    // Array subscript is treated as a syntactically weird form of
    // binary operator.
    Out << "ix";
    mangleExpression(AE->getLHS());
    mangleExpression(AE->getRHS());
    break;
  }

  case Expr::CompoundAssignOperatorClass: // fallthrough
  case Expr::BinaryOperatorClass: {
    const BinaryOperator *BO = cast<BinaryOperator>(E);
    if (BO->getOpcode() == BO_PtrMemD)
      Out << "ds";
    else
      mangleOperatorName(BinaryOperator::getOverloadedOperator(BO->getOpcode()),
                         /*Arity=*/2);
    mangleExpression(BO->getLHS());
    mangleExpression(BO->getRHS());
    break;
  }

  case Expr::ConditionalOperatorClass: {
    const ConditionalOperator *CO = cast<ConditionalOperator>(E);
    mangleOperatorName(OO_Conditional, /*Arity=*/3);
    mangleExpression(CO->getCond());
    mangleExpression(CO->getLHS(), Arity);
    mangleExpression(CO->getRHS(), Arity);
    break;
  }

  case Expr::ImplicitCastExprClass: {
    ImplicitlyConvertedToType = E->getType();
    E = cast<ImplicitCastExpr>(E)->getSubExpr();
    goto recurse;
  }
      
  case Expr::ObjCBridgedCastExprClass: {
    // Mangle ownership casts as a vendor extended operator __bridge, 
    // __bridge_transfer, or __bridge_retain.
    StringRef Kind = cast<ObjCBridgedCastExpr>(E)->getBridgeKindName();
    Out << "v1U" << Kind.size() << Kind;
  }
  // Fall through to mangle the cast itself.
      
  case Expr::CStyleCastExprClass:
    mangleCastExpression(E, "cv");
    break;

  case Expr::CXXFunctionalCastExprClass: {
    auto *Sub = cast<ExplicitCastExpr>(E)->getSubExpr()->IgnoreImplicit();
    // FIXME: Add isImplicit to CXXConstructExpr.
    if (auto *CCE = dyn_cast<CXXConstructExpr>(Sub))
      if (CCE->getParenOrBraceRange().isInvalid())
        Sub = CCE->getArg(0)->IgnoreImplicit();
    if (auto *StdInitList = dyn_cast<CXXStdInitializerListExpr>(Sub))
      Sub = StdInitList->getSubExpr()->IgnoreImplicit();
    if (auto *IL = dyn_cast<InitListExpr>(Sub)) {
      Out << "tl";
      mangleType(E->getType());
      mangleInitListElements(IL);
      Out << "E";
    } else {
      mangleCastExpression(E, "cv");
    }
    break;
  }

  case Expr::CXXStaticCastExprClass:
    mangleCastExpression(E, "sc");
    break;
  case Expr::CXXDynamicCastExprClass:
    mangleCastExpression(E, "dc");
    break;
  case Expr::CXXReinterpretCastExprClass:
    mangleCastExpression(E, "rc");
    break;
  case Expr::CXXConstCastExprClass:
    mangleCastExpression(E, "cc");
    break;

  case Expr::CXXOperatorCallExprClass: {
    const CXXOperatorCallExpr *CE = cast<CXXOperatorCallExpr>(E);
    unsigned NumArgs = CE->getNumArgs();
    mangleOperatorName(CE->getOperator(), /*Arity=*/NumArgs);
    // Mangle the arguments.
    for (unsigned i = 0; i != NumArgs; ++i)
      mangleExpression(CE->getArg(i));
    break;
  }

  case Expr::ParenExprClass:
    mangleExpression(cast<ParenExpr>(E)->getSubExpr(), Arity);
    break;

  case Expr::DeclRefExprClass: {
    const NamedDecl *D = cast<DeclRefExpr>(E)->getDecl();

    switch (D->getKind()) {
    default:
      //  <expr-primary> ::= L <mangled-name> E # external name
      Out << 'L';
      mangle(D);
      Out << 'E';
      break;

    case Decl::ParmVar:
      mangleFunctionParam(cast<ParmVarDecl>(D));
      break;

    case Decl::EnumConstant: {
      const EnumConstantDecl *ED = cast<EnumConstantDecl>(D);
      mangleIntegerLiteral(ED->getType(), ED->getInitVal());
      break;
    }

    case Decl::NonTypeTemplateParm: {
      const NonTypeTemplateParmDecl *PD = cast<NonTypeTemplateParmDecl>(D);
      mangleTemplateParameter(PD->getIndex());
      break;
    }

    }

    break;
  }

  case Expr::SubstNonTypeTemplateParmPackExprClass:
    // FIXME: not clear how to mangle this!
    // template <unsigned N...> class A {
    //   template <class U...> void foo(U (&x)[N]...);
    // };
    Out << "_SUBSTPACK_";
    break;

  case Expr::FunctionParmPackExprClass: {
    // FIXME: not clear how to mangle this!
    const FunctionParmPackExpr *FPPE = cast<FunctionParmPackExpr>(E);
    Out << "v110_SUBSTPACK";
    mangleFunctionParam(FPPE->getParameterPack());
    break;
  }

  case Expr::DependentScopeDeclRefExprClass: {
    const DependentScopeDeclRefExpr *DRE = cast<DependentScopeDeclRefExpr>(E);
    mangleUnresolvedName(DRE->getQualifier(), DRE->getDeclName(), Arity);

    // All the <unresolved-name> productions end in a
    // base-unresolved-name, where <template-args> are just tacked
    // onto the end.
    if (DRE->hasExplicitTemplateArgs())
      mangleTemplateArgs(DRE->getExplicitTemplateArgs());
    break;
  }

  case Expr::CXXBindTemporaryExprClass:
    mangleExpression(cast<CXXBindTemporaryExpr>(E)->getSubExpr());
    break;

  case Expr::ExprWithCleanupsClass:
    mangleExpression(cast<ExprWithCleanups>(E)->getSubExpr(), Arity);
    break;

  case Expr::FloatingLiteralClass: {
    const FloatingLiteral *FL = cast<FloatingLiteral>(E);
    Out << 'L';
    mangleType(FL->getType());
    mangleFloat(FL->getValue());
    Out << 'E';
    break;
  }

  case Expr::CharacterLiteralClass:
    Out << 'L';
    mangleType(E->getType());
    Out << cast<CharacterLiteral>(E)->getValue();
    Out << 'E';
    break;

  // FIXME. __objc_yes/__objc_no are mangled same as true/false
  case Expr::ObjCBoolLiteralExprClass:
    Out << "Lb";
    Out << (cast<ObjCBoolLiteralExpr>(E)->getValue() ? '1' : '0');
    Out << 'E';
    break;
  
  case Expr::CXXBoolLiteralExprClass:
    Out << "Lb";
    Out << (cast<CXXBoolLiteralExpr>(E)->getValue() ? '1' : '0');
    Out << 'E';
    break;

  case Expr::IntegerLiteralClass: {
    llvm::APSInt Value(cast<IntegerLiteral>(E)->getValue());
    if (E->getType()->isSignedIntegerType())
      Value.setIsSigned(true);
    mangleIntegerLiteral(E->getType(), Value);
    break;
  }

  case Expr::ImaginaryLiteralClass: {
    const ImaginaryLiteral *IE = cast<ImaginaryLiteral>(E);
    // Mangle as if a complex literal.
    // Proposal from David Vandevoorde, 2010.06.30.
    Out << 'L';
    mangleType(E->getType());
    if (const FloatingLiteral *Imag =
          dyn_cast<FloatingLiteral>(IE->getSubExpr())) {
      // Mangle a floating-point zero of the appropriate type.
      mangleFloat(llvm::APFloat(Imag->getValue().getSemantics()));
      Out << '_';
      mangleFloat(Imag->getValue());
    } else {
      Out << "0_";
      llvm::APSInt Value(cast<IntegerLiteral>(IE->getSubExpr())->getValue());
      if (IE->getSubExpr()->getType()->isSignedIntegerType())
        Value.setIsSigned(true);
      mangleNumber(Value);
    }
    Out << 'E';
    break;
  }

  case Expr::StringLiteralClass: {
    // Revised proposal from David Vandervoorde, 2010.07.15.
    Out << 'L';
    assert(isa<ConstantArrayType>(E->getType()));
    mangleType(E->getType());
    Out << 'E';
    break;
  }

  case Expr::GNUNullExprClass:
    // FIXME: should this really be mangled the same as nullptr?
    // fallthrough

  case Expr::CXXNullPtrLiteralExprClass: {
    Out << "LDnE";
    break;
  }
      
  case Expr::PackExpansionExprClass:
    Out << "sp";
    mangleExpression(cast<PackExpansionExpr>(E)->getPattern());
    break;
      
  case Expr::SizeOfPackExprClass: {
    auto *SPE = cast<SizeOfPackExpr>(E);
    if (SPE->isPartiallySubstituted()) {
      Out << "sP";
      for (const auto &A : SPE->getPartialArguments())
        mangleTemplateArg(A);
      Out << "E";
      break;
    }

    Out << "sZ";
    const NamedDecl *Pack = SPE->getPack();
    if (const TemplateTypeParmDecl *TTP = dyn_cast<TemplateTypeParmDecl>(Pack))
      mangleTemplateParameter(TTP->getIndex());
    else if (const NonTypeTemplateParmDecl *NTTP
                = dyn_cast<NonTypeTemplateParmDecl>(Pack))
      mangleTemplateParameter(NTTP->getIndex());
    else if (const TemplateTemplateParmDecl *TempTP
                                    = dyn_cast<TemplateTemplateParmDecl>(Pack))
      mangleTemplateParameter(TempTP->getIndex());
    else
      mangleFunctionParam(cast<ParmVarDecl>(Pack));
    break;
  }

  case Expr::MaterializeTemporaryExprClass: {
    mangleExpression(cast<MaterializeTemporaryExpr>(E)->GetTemporaryExpr());
    break;
  }

  case Expr::CXXFoldExprClass: {
    auto *FE = cast<CXXFoldExpr>(E);
    if (FE->isLeftFold())
      Out << (FE->getInit() ? "fL" : "fl");
    else
      Out << (FE->getInit() ? "fR" : "fr");

    if (FE->getOperator() == BO_PtrMemD)
      Out << "ds";
    else
      mangleOperatorName(
          BinaryOperator::getOverloadedOperator(FE->getOperator()),
          /*Arity=*/2);

    if (FE->getLHS())
      mangleExpression(FE->getLHS());
    if (FE->getRHS())
      mangleExpression(FE->getRHS());
    break;
  }

  case Expr::CXXThisExprClass:
    Out << "fpT";
    break;
  }
}

/// Mangle an expression which refers to a parameter variable.
///
/// <expression>     ::= <function-param>
/// <function-param> ::= fp <top-level CV-qualifiers> _      # L == 0, I == 0
/// <function-param> ::= fp <top-level CV-qualifiers>
///                      <parameter-2 non-negative number> _ # L == 0, I > 0
/// <function-param> ::= fL <L-1 non-negative number>
///                      p <top-level CV-qualifiers> _       # L > 0, I == 0
/// <function-param> ::= fL <L-1 non-negative number>
///                      p <top-level CV-qualifiers>
///                      <I-1 non-negative number> _         # L > 0, I > 0
///
/// L is the nesting depth of the parameter, defined as 1 if the
/// parameter comes from the innermost function prototype scope
/// enclosing the current context, 2 if from the next enclosing
/// function prototype scope, and so on, with one special case: if
/// we've processed the full parameter clause for the innermost
/// function type, then L is one less.  This definition conveniently
/// makes it irrelevant whether a function's result type was written
/// trailing or leading, but is otherwise overly complicated; the
/// numbering was first designed without considering references to
/// parameter in locations other than return types, and then the
/// mangling had to be generalized without changing the existing
/// manglings.
///
/// I is the zero-based index of the parameter within its parameter
/// declaration clause.  Note that the original ABI document describes
/// this using 1-based ordinals.
void CXXNameMangler::mangleFunctionParam(const ParmVarDecl *parm) {
  unsigned parmDepth = parm->getFunctionScopeDepth();
  unsigned parmIndex = parm->getFunctionScopeIndex();

  // Compute 'L'.
  // parmDepth does not include the declaring function prototype.
  // FunctionTypeDepth does account for that.
  assert(parmDepth < FunctionTypeDepth.getDepth());
  unsigned nestingDepth = FunctionTypeDepth.getDepth() - parmDepth;
  if (FunctionTypeDepth.isInResultType())
    nestingDepth--;

  if (nestingDepth == 0) {
    Out << "fp";
  } else {
    Out << "fL" << (nestingDepth - 1) << 'p';
  }

  // Top-level qualifiers.  We don't have to worry about arrays here,
  // because parameters declared as arrays should already have been
  // transformed to have pointer type. FIXME: apparently these don't
  // get mangled if used as an rvalue of a known non-class type?
  assert(!parm->getType()->isArrayType()
         && "parameter's type is still an array type?");
  mangleQualifiers(parm->getType().getQualifiers());

  // Parameter index.
  if (parmIndex != 0) {
    Out << (parmIndex - 1);
  }
  Out << '_';
}

void CXXNameMangler::mangleCXXCtorType(CXXCtorType T) {
  // <ctor-dtor-name> ::= C1  # complete object constructor
  //                  ::= C2  # base object constructor
  //
  // In addition, C5 is a comdat name with C1 and C2 in it.
  switch (T) {
  case Ctor_Complete:
    Out << "C1";
    break;
  case Ctor_Base:
    Out << "C2";
    break;
  case Ctor_Comdat:
    Out << "C5";
    break;
  case Ctor_DefaultClosure:
  case Ctor_CopyingClosure:
    llvm_unreachable("closure constructors don't exist for the Itanium ABI!");
  }
}

void CXXNameMangler::mangleCXXDtorType(CXXDtorType T) {
  // <ctor-dtor-name> ::= D0  # deleting destructor
  //                  ::= D1  # complete object destructor
  //                  ::= D2  # base object destructor
  //
  // In addition, D5 is a comdat name with D1, D2 and, if virtual, D0 in it.
  switch (T) {
  case Dtor_Deleting:
    Out << "D0";
    break;
  case Dtor_Complete:
    Out << "D1";
    break;
  case Dtor_Base:
    Out << "D2";
    break;
  case Dtor_Comdat:
    Out << "D5";
    break;
  }
}

void CXXNameMangler::mangleTemplateArgs(
                          const ASTTemplateArgumentListInfo &TemplateArgs) {
  // <template-args> ::= I <template-arg>+ E
  Out << 'I';
  for (unsigned i = 0, e = TemplateArgs.NumTemplateArgs; i != e; ++i)
    mangleTemplateArg(TemplateArgs.getTemplateArgs()[i].getArgument());
  Out << 'E';
}

void CXXNameMangler::mangleTemplateArgs(const TemplateArgumentList &AL) {
  // <template-args> ::= I <template-arg>+ E
  Out << 'I';
  for (unsigned i = 0, e = AL.size(); i != e; ++i)
    mangleTemplateArg(AL[i]);
  Out << 'E';
}

void CXXNameMangler::mangleTemplateArgs(const TemplateArgument *TemplateArgs,
                                        unsigned NumTemplateArgs) {
  // <template-args> ::= I <template-arg>+ E
  Out << 'I';
  for (unsigned i = 0; i != NumTemplateArgs; ++i)
    mangleTemplateArg(TemplateArgs[i]);
  Out << 'E';
}

void CXXNameMangler::mangleTemplateArg(TemplateArgument A) {
  // <template-arg> ::= <type>              # type or template
  //                ::= X <expression> E    # expression
  //                ::= <expr-primary>      # simple expressions
  //                ::= J <template-arg>* E # argument pack
  if (!A.isInstantiationDependent() || A.isDependent())
    A = Context.getASTContext().getCanonicalTemplateArgument(A);
  
  switch (A.getKind()) {
  case TemplateArgument::Null:
    llvm_unreachable("Cannot mangle NULL template argument");
      
  case TemplateArgument::Type:
    mangleType(A.getAsType());
    break;
  case TemplateArgument::Template:
    // This is mangled as <type>.
    mangleType(A.getAsTemplate());
    break;
  case TemplateArgument::TemplateExpansion:
    // <type>  ::= Dp <type>          # pack expansion (C++0x)
    Out << "Dp";
    mangleType(A.getAsTemplateOrTemplatePattern());
    break;
  case TemplateArgument::Expression: {
    // It's possible to end up with a DeclRefExpr here in certain
    // dependent cases, in which case we should mangle as a
    // declaration.
    const Expr *E = A.getAsExpr()->IgnoreParens();
    if (const DeclRefExpr *DRE = dyn_cast<DeclRefExpr>(E)) {
      const ValueDecl *D = DRE->getDecl();
      if (isa<VarDecl>(D) || isa<FunctionDecl>(D)) {
        Out << 'L';
        mangle(D);
        Out << 'E';
        break;
      }
    }
    
    Out << 'X';
    mangleExpression(E);
    Out << 'E';
    break;
  }
  case TemplateArgument::Integral:
    mangleIntegerLiteral(A.getIntegralType(), A.getAsIntegral());
    break;
  case TemplateArgument::Declaration: {
    //  <expr-primary> ::= L <mangled-name> E # external name
    // Clang produces AST's where pointer-to-member-function expressions
    // and pointer-to-function expressions are represented as a declaration not
    // an expression. We compensate for it here to produce the correct mangling.
    ValueDecl *D = A.getAsDecl();
    bool compensateMangling = !A.getParamTypeForDecl()->isReferenceType();
#ifdef INTEL_CUSTOMIZATION
    // CQ371729: Incompatible name mangling.
    if (getASTContext().getLangOpts().IntelCompat &&
        getASTContext().getLangOpts().GNUFABIVersion == 1)
      compensateMangling = true;
#endif // INTEL_CUSTOMIZATION
    if (compensateMangling) {
      Out << 'X';
      mangleOperatorName(OO_Amp, 1);
    }

    Out << 'L';
    // References to external entities use the mangled name; if the name would
    // not normally be manged then mangle it as unqualified.
#ifdef INTEL_CUSTOMIZATION
    // CQ371729: Incompatible name mangling.
    const FunctionDecl *FD = dyn_cast<FunctionDecl>(D);
    const VarDecl *VD = dyn_cast<VarDecl>(D);
    if (getASTContext().getLangOpts().IntelCompat &&
        getASTContext().getLangOpts().GNUFABIVersion == 2 && (VD || FD)) {
      Out << "Z";
      if (FD)
        mangleFunctionEncoding(FD);
      else
        mangleName(VD);
    } else
#endif // INTEL_CUSTOMIZATION
    mangle(D);
    Out << 'E';

    if (compensateMangling)
      Out << 'E';

    break;
  }
  case TemplateArgument::NullPtr: {
    //  <expr-primary> ::= L <type> 0 E
    Out << 'L';
    mangleType(A.getNullPtrType());
    Out << "0E";
    break;
  }
  case TemplateArgument::Pack: {
    //  <template-arg> ::= J <template-arg>* E
#ifdef INTEL_CUSTOMIZATION
    // CQ371729: Incompatible name mangling.
    if (getASTContext().getLangOpts().IntelCompat)
      Out << 'I';
    else
#endif // INTEL_CUSTOMIZATION
    Out << 'J';
    for (const auto &P : A.pack_elements())
      mangleTemplateArg(P);
    Out << 'E';
  }
  }
}

void CXXNameMangler::mangleTemplateParameter(unsigned Index) {
  // <template-param> ::= T_    # first template parameter
  //                  ::= T <parameter-2 non-negative number> _
  if (Index == 0)
    Out << "T_";
  else
    Out << 'T' << (Index - 1) << '_';
}

void CXXNameMangler::mangleSeqID(unsigned SeqID) {
  if (SeqID == 1)
    Out << '0';
  else if (SeqID > 1) {
    SeqID--;

    // <seq-id> is encoded in base-36, using digits and upper case letters.
    char Buffer[7]; // log(2**32) / log(36) ~= 7
    MutableArrayRef<char> BufferRef(Buffer);
    MutableArrayRef<char>::reverse_iterator I = BufferRef.rbegin();

    for (; SeqID != 0; SeqID /= 36) {
      unsigned C = SeqID % 36;
      *I++ = (C < 10 ? '0' + C : 'A' + C - 10);
    }

    Out.write(I.base(), I - BufferRef.rbegin());
  }
  Out << '_';
}

void CXXNameMangler::mangleExistingSubstitution(QualType type) {
  bool result = mangleSubstitution(type);
  assert(result && "no existing substitution for type");
  (void) result;
}

void CXXNameMangler::mangleExistingSubstitution(TemplateName tname) {
  bool result = mangleSubstitution(tname);
  assert(result && "no existing substitution for template name");
  (void) result;
}

// <substitution> ::= S <seq-id> _
//                ::= S_
bool CXXNameMangler::mangleSubstitution(const NamedDecl *ND) {
  // Try one of the standard substitutions first.
  if (mangleStandardSubstitution(ND))
    return true;

  ND = cast<NamedDecl>(ND->getCanonicalDecl());
  return mangleSubstitution(reinterpret_cast<uintptr_t>(ND));
}

/// Determine whether the given type has any qualifiers that are relevant for
/// substitutions.
static bool hasMangledSubstitutionQualifiers(QualType T) {
  Qualifiers Qs = T.getQualifiers();
  return Qs.getCVRQualifiers() || Qs.hasAddressSpace();
}

bool CXXNameMangler::mangleSubstitution(QualType T) {
  if (!hasMangledSubstitutionQualifiers(T)) {
    if (const RecordType *RT = T->getAs<RecordType>())
      return mangleSubstitution(RT->getDecl());
  }

  uintptr_t TypePtr = reinterpret_cast<uintptr_t>(T.getAsOpaquePtr());

  return mangleSubstitution(TypePtr);
}

bool CXXNameMangler::mangleSubstitution(TemplateName Template) {
  if (TemplateDecl *TD = Template.getAsTemplateDecl())
    return mangleSubstitution(TD);
  
  Template = Context.getASTContext().getCanonicalTemplateName(Template);
  return mangleSubstitution(
                      reinterpret_cast<uintptr_t>(Template.getAsVoidPointer()));
}

bool CXXNameMangler::mangleSubstitution(uintptr_t Ptr) {
  llvm::DenseMap<uintptr_t, unsigned>::iterator I = Substitutions.find(Ptr);
  if (I == Substitutions.end())
    return false;

  unsigned SeqID = I->second;
  Out << 'S';
  mangleSeqID(SeqID);

  return true;
}

static bool isCharType(QualType T) {
  if (T.isNull())
    return false;

  return T->isSpecificBuiltinType(BuiltinType::Char_S) ||
    T->isSpecificBuiltinType(BuiltinType::Char_U);
}

/// Returns whether a given type is a template specialization of a given name
/// with a single argument of type char.
static bool isCharSpecialization(QualType T, const char *Name) {
  if (T.isNull())
    return false;

  const RecordType *RT = T->getAs<RecordType>();
  if (!RT)
    return false;

  const ClassTemplateSpecializationDecl *SD =
    dyn_cast<ClassTemplateSpecializationDecl>(RT->getDecl());
  if (!SD)
    return false;

  if (!isStdNamespace(getEffectiveDeclContext(SD)))
    return false;

  const TemplateArgumentList &TemplateArgs = SD->getTemplateArgs();
  if (TemplateArgs.size() != 1)
    return false;

  if (!isCharType(TemplateArgs[0].getAsType()))
    return false;

  return SD->getIdentifier()->getName() == Name;
}

template <std::size_t StrLen>
static bool isStreamCharSpecialization(const ClassTemplateSpecializationDecl*SD,
                                       const char (&Str)[StrLen]) {
  if (!SD->getIdentifier()->isStr(Str))
    return false;

  const TemplateArgumentList &TemplateArgs = SD->getTemplateArgs();
  if (TemplateArgs.size() != 2)
    return false;

  if (!isCharType(TemplateArgs[0].getAsType()))
    return false;

  if (!isCharSpecialization(TemplateArgs[1].getAsType(), "char_traits"))
    return false;

  return true;
}

bool CXXNameMangler::mangleStandardSubstitution(const NamedDecl *ND) {
  // <substitution> ::= St # ::std::
  if (const NamespaceDecl *NS = dyn_cast<NamespaceDecl>(ND)) {
    if (isStd(NS)) {
      Out << "St";
      return true;
    }
  }

  if (const ClassTemplateDecl *TD = dyn_cast<ClassTemplateDecl>(ND)) {
    if (!isStdNamespace(getEffectiveDeclContext(TD)))
      return false;

    // <substitution> ::= Sa # ::std::allocator
    if (TD->getIdentifier()->isStr("allocator")) {
      Out << "Sa";
      return true;
    }

    // <<substitution> ::= Sb # ::std::basic_string
    if (TD->getIdentifier()->isStr("basic_string")) {
      Out << "Sb";
      return true;
    }
  }

  if (const ClassTemplateSpecializationDecl *SD =
        dyn_cast<ClassTemplateSpecializationDecl>(ND)) {
    if (!isStdNamespace(getEffectiveDeclContext(SD)))
      return false;

    //    <substitution> ::= Ss # ::std::basic_string<char,
    //                            ::std::char_traits<char>,
    //                            ::std::allocator<char> >
    if (SD->getIdentifier()->isStr("basic_string")) {
      const TemplateArgumentList &TemplateArgs = SD->getTemplateArgs();

      if (TemplateArgs.size() != 3)
        return false;

      if (!isCharType(TemplateArgs[0].getAsType()))
        return false;

      if (!isCharSpecialization(TemplateArgs[1].getAsType(), "char_traits"))
        return false;

      if (!isCharSpecialization(TemplateArgs[2].getAsType(), "allocator"))
        return false;

      Out << "Ss";
      return true;
    }

    //    <substitution> ::= Si # ::std::basic_istream<char,
    //                            ::std::char_traits<char> >
    if (isStreamCharSpecialization(SD, "basic_istream")) {
      Out << "Si";
      return true;
    }

    //    <substitution> ::= So # ::std::basic_ostream<char,
    //                            ::std::char_traits<char> >
    if (isStreamCharSpecialization(SD, "basic_ostream")) {
      Out << "So";
      return true;
    }

    //    <substitution> ::= Sd # ::std::basic_iostream<char,
    //                            ::std::char_traits<char> >
    if (isStreamCharSpecialization(SD, "basic_iostream")) {
      Out << "Sd";
      return true;
    }
  }
  return false;
}

void CXXNameMangler::addSubstitution(QualType T) {
  if (!hasMangledSubstitutionQualifiers(T)) {
    if (const RecordType *RT = T->getAs<RecordType>()) {
      addSubstitution(RT->getDecl());
      return;
    }
  }

  uintptr_t TypePtr = reinterpret_cast<uintptr_t>(T.getAsOpaquePtr());
  addSubstitution(TypePtr);
}

void CXXNameMangler::addSubstitution(TemplateName Template) {
  if (TemplateDecl *TD = Template.getAsTemplateDecl())
    return addSubstitution(TD);
  
  Template = Context.getASTContext().getCanonicalTemplateName(Template);
  addSubstitution(reinterpret_cast<uintptr_t>(Template.getAsVoidPointer()));
}

void CXXNameMangler::addSubstitution(uintptr_t Ptr) {
  assert(!Substitutions.count(Ptr) && "Substitution already exists!");
  Substitutions[Ptr] = SeqID++;
}

//

/// Mangles the name of the declaration D and emits that name to the given
/// output stream.
///
/// If the declaration D requires a mangled name, this routine will emit that
/// mangled name to \p os and return true. Otherwise, \p os will be unchanged
/// and this routine will return false. In this case, the caller should just
/// emit the identifier of the declaration (\c D->getIdentifier()) as its
/// name.
void ItaniumMangleContextImpl::mangleCXXName(const NamedDecl *D,
                                             raw_ostream &Out) {
  assert((isa<FunctionDecl>(D) || isa<VarDecl>(D)) &&
          "Invalid mangleName() call, argument is not a variable or function!");
  assert(!isa<CXXConstructorDecl>(D) && !isa<CXXDestructorDecl>(D) &&
         "Invalid mangleName() call on 'structor decl!");

  PrettyStackTraceDecl CrashInfo(D, SourceLocation(),
                                 getASTContext().getSourceManager(),
                                 "Mangling declaration");

  CXXNameMangler Mangler(*this, Out, D);
  Mangler.mangle(D);
}

void ItaniumMangleContextImpl::mangleCXXCtor(const CXXConstructorDecl *D,
                                             CXXCtorType Type,
                                             raw_ostream &Out) {
  CXXNameMangler Mangler(*this, Out, D, Type);
  Mangler.mangle(D);
}

void ItaniumMangleContextImpl::mangleCXXDtor(const CXXDestructorDecl *D,
                                             CXXDtorType Type,
                                             raw_ostream &Out) {
  CXXNameMangler Mangler(*this, Out, D, Type);
  Mangler.mangle(D);
}

void ItaniumMangleContextImpl::mangleCXXCtorComdat(const CXXConstructorDecl *D,
                                                   raw_ostream &Out) {
  CXXNameMangler Mangler(*this, Out, D, Ctor_Comdat);
  Mangler.mangle(D);
}

void ItaniumMangleContextImpl::mangleCXXDtorComdat(const CXXDestructorDecl *D,
                                                   raw_ostream &Out) {
  CXXNameMangler Mangler(*this, Out, D, Dtor_Comdat);
  Mangler.mangle(D);
}

void ItaniumMangleContextImpl::mangleThunk(const CXXMethodDecl *MD,
                                           const ThunkInfo &Thunk,
                                           raw_ostream &Out) {
  //  <special-name> ::= T <call-offset> <base encoding>
  //                      # base is the nominal target function of thunk
  //  <special-name> ::= Tc <call-offset> <call-offset> <base encoding>
  //                      # base is the nominal target function of thunk
  //                      # first call-offset is 'this' adjustment
  //                      # second call-offset is result adjustment
  
  assert(!isa<CXXDestructorDecl>(MD) &&
         "Use mangleCXXDtor for destructor decls!");
  CXXNameMangler Mangler(*this, Out);
  Mangler.getStream() << "_ZT";
  if (!Thunk.Return.isEmpty())
    Mangler.getStream() << 'c';
  
  // Mangle the 'this' pointer adjustment.
  Mangler.mangleCallOffset(Thunk.This.NonVirtual,
                           Thunk.This.Virtual.Itanium.VCallOffsetOffset);

  // Mangle the return pointer adjustment if there is one.
  if (!Thunk.Return.isEmpty())
    Mangler.mangleCallOffset(Thunk.Return.NonVirtual,
                             Thunk.Return.Virtual.Itanium.VBaseOffsetOffset);

  Mangler.mangleFunctionEncoding(MD);
}

void ItaniumMangleContextImpl::mangleCXXDtorThunk(
    const CXXDestructorDecl *DD, CXXDtorType Type,
    const ThisAdjustment &ThisAdjustment, raw_ostream &Out) {
  //  <special-name> ::= T <call-offset> <base encoding>
  //                      # base is the nominal target function of thunk
  CXXNameMangler Mangler(*this, Out, DD, Type);
  Mangler.getStream() << "_ZT";

  // Mangle the 'this' pointer adjustment.
  Mangler.mangleCallOffset(ThisAdjustment.NonVirtual, 
                           ThisAdjustment.Virtual.Itanium.VCallOffsetOffset);

  Mangler.mangleFunctionEncoding(DD);
}

/// Returns the mangled name for a guard variable for the passed in VarDecl.
void ItaniumMangleContextImpl::mangleStaticGuardVariable(const VarDecl *D,
                                                         raw_ostream &Out) {
  //  <special-name> ::= GV <object name>       # Guard variable for one-time
  //                                            # initialization
  CXXNameMangler Mangler(*this, Out);
  Mangler.getStream() << "_ZGV";
  Mangler.mangleName(D);
}

void ItaniumMangleContextImpl::mangleDynamicInitializer(const VarDecl *MD,
                                                        raw_ostream &Out) {
  // These symbols are internal in the Itanium ABI, so the names don't matter.
  // Clang has traditionally used this symbol and allowed LLVM to adjust it to
  // avoid duplicate symbols.
  Out << "__cxx_global_var_init";
}

void ItaniumMangleContextImpl::mangleDynamicAtExitDestructor(const VarDecl *D,
                                                             raw_ostream &Out) {
  // Prefix the mangling of D with __dtor_.
  CXXNameMangler Mangler(*this, Out);
  Mangler.getStream() << "__dtor_";
  if (shouldMangleDeclName(D))
    Mangler.mangle(D);
  else
    Mangler.getStream() << D->getName();
}

void ItaniumMangleContextImpl::mangleSEHFilterExpression(
    const NamedDecl *EnclosingDecl, raw_ostream &Out) {
  CXXNameMangler Mangler(*this, Out);
  Mangler.getStream() << "__filt_";
  if (shouldMangleDeclName(EnclosingDecl))
    Mangler.mangle(EnclosingDecl);
  else
    Mangler.getStream() << EnclosingDecl->getName();
}

void ItaniumMangleContextImpl::mangleSEHFinallyBlock(
    const NamedDecl *EnclosingDecl, raw_ostream &Out) {
  CXXNameMangler Mangler(*this, Out);
  Mangler.getStream() << "__fin_";
  if (shouldMangleDeclName(EnclosingDecl))
    Mangler.mangle(EnclosingDecl);
  else
    Mangler.getStream() << EnclosingDecl->getName();
}

void ItaniumMangleContextImpl::mangleItaniumThreadLocalInit(const VarDecl *D,
                                                            raw_ostream &Out) {
  //  <special-name> ::= TH <object name>
  CXXNameMangler Mangler(*this, Out);
  Mangler.getStream() << "_ZTH";
  Mangler.mangleName(D);
}

void
ItaniumMangleContextImpl::mangleItaniumThreadLocalWrapper(const VarDecl *D,
                                                          raw_ostream &Out) {
  //  <special-name> ::= TW <object name>
  CXXNameMangler Mangler(*this, Out);
  Mangler.getStream() << "_ZTW";
  Mangler.mangleName(D);
}

void ItaniumMangleContextImpl::mangleReferenceTemporary(const VarDecl *D,
                                                        unsigned ManglingNumber,
                                                        raw_ostream &Out) {
  // We match the GCC mangling here.
  //  <special-name> ::= GR <object name>
  CXXNameMangler Mangler(*this, Out);
  Mangler.getStream() << "_ZGR";
  Mangler.mangleName(D);
  assert(ManglingNumber > 0 && "Reference temporary mangling number is zero!");
  Mangler.mangleSeqID(ManglingNumber - 1);
}

void ItaniumMangleContextImpl::mangleCXXVTable(const CXXRecordDecl *RD,
                                               raw_ostream &Out) {
  // <special-name> ::= TV <type>  # virtual table
  CXXNameMangler Mangler(*this, Out);
  Mangler.getStream() << "_ZTV";
  Mangler.mangleNameOrStandardSubstitution(RD);
}

void ItaniumMangleContextImpl::mangleCXXVTT(const CXXRecordDecl *RD,
                                            raw_ostream &Out) {
  // <special-name> ::= TT <type>  # VTT structure
  CXXNameMangler Mangler(*this, Out);
  Mangler.getStream() << "_ZTT";
  Mangler.mangleNameOrStandardSubstitution(RD);
}

void ItaniumMangleContextImpl::mangleCXXCtorVTable(const CXXRecordDecl *RD,
                                                   int64_t Offset,
                                                   const CXXRecordDecl *Type,
                                                   raw_ostream &Out) {
  // <special-name> ::= TC <type> <offset number> _ <base type>
  CXXNameMangler Mangler(*this, Out);
  Mangler.getStream() << "_ZTC";
  Mangler.mangleNameOrStandardSubstitution(RD);
  Mangler.getStream() << Offset;
  Mangler.getStream() << '_';
  Mangler.mangleNameOrStandardSubstitution(Type);
}

void ItaniumMangleContextImpl::mangleCXXRTTI(QualType Ty, raw_ostream &Out) {
  // <special-name> ::= TI <type>  # typeinfo structure
  assert(!Ty.hasQualifiers() && "RTTI info cannot have top-level qualifiers");
  CXXNameMangler Mangler(*this, Out);
  Mangler.getStream() << "_ZTI";
  Mangler.mangleType(Ty);
}

void ItaniumMangleContextImpl::mangleCXXRTTIName(QualType Ty,
                                                 raw_ostream &Out) {
  // <special-name> ::= TS <type>  # typeinfo name (null terminated byte string)
  CXXNameMangler Mangler(*this, Out);
  Mangler.getStream() << "_ZTS";
  Mangler.mangleType(Ty);
}

void ItaniumMangleContextImpl::mangleTypeName(QualType Ty, raw_ostream &Out) {
  mangleCXXRTTIName(Ty, Out);
}

<<<<<<< HEAD
void ItaniumMangleContextImpl::mangleCXXVTableBitSet(const CXXRecordDecl *RD,
                                                     raw_ostream &Out) {
  if (!RD->isExternallyVisible()) {
    // This part of the identifier needs to be unique across all translation
    // units in the linked program. The scheme fails if multiple translation
    // units are compiled using the same relative source file path, or if
    // multiple translation units are built from the same source file.
    SourceManager &SM = getASTContext().getSourceManager();
    Out << "[" << SM.getFileEntryForID(SM.getMainFileID())->getName() << "]";
  }

  CXXNameMangler Mangler(*this, Out);
  Mangler.mangleType(QualType(RD->getTypeForDecl(), 0));
}

#ifdef INTEL_CUSTOMIZATION
// Fix for CQ#371742: C++ Lambda debug info class is created with empty name
void ItaniumMangleContextImpl::mangleLambdaName(const RecordDecl *RD,
                                                raw_ostream &Out) {
  return mangleTypeName(QualType(RD->getTypeForDecl(), 0), Out);
}
#endif // INTEL_CUSTOMIZATION

=======
>>>>>>> 49475756
void ItaniumMangleContextImpl::mangleStringLiteral(const StringLiteral *, raw_ostream &) {
  llvm_unreachable("Can't mangle string literals");
}

ItaniumMangleContext *
ItaniumMangleContext::create(ASTContext &Context, DiagnosticsEngine &Diags) {
  return new ItaniumMangleContextImpl(Context, Diags);
}
<|MERGE_RESOLUTION|>--- conflicted
+++ resolved
@@ -184,16 +184,11 @@
 
   void mangleStringLiteral(const StringLiteral *, raw_ostream &) override;
 
-<<<<<<< HEAD
-  void mangleCXXVTableBitSet(const CXXRecordDecl *RD, raw_ostream &) override;
-
 #ifdef INTEL_CUSTOMIZATION
   // Fix for CQ#371742: C++ Lambda debug info class is created with empty name
   void mangleLambdaName(const RecordDecl *RD, raw_ostream &Out) override;
 #endif // INTEL_CUSTOMIZATION
 
-=======
->>>>>>> 49475756
   bool getNextDiscriminator(const NamedDecl *ND, unsigned &disc) {
     // Lambda closure types are already numbered.
     if (isLambda(ND))
@@ -2119,16 +2114,14 @@
                 ? 'g'
                 : 'e');
     break;
-<<<<<<< HEAD
-#ifdef INTEL_CUSTOMIZATION
-  case BuiltinType::Float128: Out << 'g'; break;
-#endif  // INTEL_CUSTOMIZATION
-  case BuiltinType::NullPtr: Out << "Dn"; break;
-=======
   case BuiltinType::NullPtr:
     Out << "Dn";
     break;
->>>>>>> 49475756
+#ifdef INTEL_CUSTOMIZATION
+  case BuiltinType::Float128:
+  Out << 'g';
+  break;
+#endif  // INTEL_CUSTOMIZATION
 
 #define BUILTIN_TYPE(Id, SingletonId)
 #define PLACEHOLDER_TYPE(Id, SingletonId) \
@@ -4326,22 +4319,6 @@
   mangleCXXRTTIName(Ty, Out);
 }
 
-<<<<<<< HEAD
-void ItaniumMangleContextImpl::mangleCXXVTableBitSet(const CXXRecordDecl *RD,
-                                                     raw_ostream &Out) {
-  if (!RD->isExternallyVisible()) {
-    // This part of the identifier needs to be unique across all translation
-    // units in the linked program. The scheme fails if multiple translation
-    // units are compiled using the same relative source file path, or if
-    // multiple translation units are built from the same source file.
-    SourceManager &SM = getASTContext().getSourceManager();
-    Out << "[" << SM.getFileEntryForID(SM.getMainFileID())->getName() << "]";
-  }
-
-  CXXNameMangler Mangler(*this, Out);
-  Mangler.mangleType(QualType(RD->getTypeForDecl(), 0));
-}
-
 #ifdef INTEL_CUSTOMIZATION
 // Fix for CQ#371742: C++ Lambda debug info class is created with empty name
 void ItaniumMangleContextImpl::mangleLambdaName(const RecordDecl *RD,
@@ -4350,8 +4327,6 @@
 }
 #endif // INTEL_CUSTOMIZATION
 
-=======
->>>>>>> 49475756
 void ItaniumMangleContextImpl::mangleStringLiteral(const StringLiteral *, raw_ostream &) {
   llvm_unreachable("Can't mangle string literals");
 }
