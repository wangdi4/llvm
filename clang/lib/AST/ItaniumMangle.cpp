--- conflicted
+++ resolved
@@ -2399,28 +2399,16 @@
       switch (AS) {
       default: llvm_unreachable("Not a language specific address space");
       //  <OpenCL-addrspace> ::= "CL" [ "global" | "local" | "constant" |
-<<<<<<< HEAD
-      //                                "private"| "generic" | "global_device" |
-      //                                "global_host" ]
-=======
       //                                "private"| "generic" | "device" |
       //                                "host" ]
->>>>>>> bbc77515
       case LangAS::opencl_global:
         ASString = "CLglobal";
         break;
       case LangAS::opencl_global_device:
-<<<<<<< HEAD
-        ASString = "CLDevice";
-        break;
-      case LangAS::opencl_global_host:
-        ASString = "CLHost";
-=======
         ASString = "CLdevice";
         break;
       case LangAS::opencl_global_host:
         ASString = "CLhost";
->>>>>>> bbc77515
         break;
       case LangAS::opencl_local:
         ASString = "CLlocal";
