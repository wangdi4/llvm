//===--- ItaniumMangle.cpp - Itanium C++ Name Mangling ----------*- C++ -*-===//
//
// Part of the LLVM Project, under the Apache License v2.0 with LLVM Exceptions.
// See https://llvm.org/LICENSE.txt for license information.
// SPDX-License-Identifier: Apache-2.0 WITH LLVM-exception
//
//===----------------------------------------------------------------------===//
//
// Implements C++ name mangling according to the Itanium C++ ABI,
// which is used in GCC 3.2 and newer (and many compilers that are
// ABI-compatible with GCC):
//
//   http://itanium-cxx-abi.github.io/cxx-abi/abi.html#mangling
//
//===----------------------------------------------------------------------===//
#include "clang/AST/Mangle.h"
#include "clang/AST/ASTContext.h"
#include "clang/AST/Attr.h"
#include "clang/AST/Decl.h"
#include "clang/AST/DeclCXX.h"
#include "clang/AST/DeclObjC.h"
#include "clang/AST/DeclOpenMP.h"
#include "clang/AST/DeclTemplate.h"
#include "clang/AST/Expr.h"
#include "clang/AST/ExprConcepts.h"
#include "clang/AST/ExprCXX.h"
#include "clang/AST/ExprObjC.h"
#include "clang/AST/TypeLoc.h"
#include "clang/Basic/ABI.h"
#include "clang/Basic/SourceManager.h"
#include "clang/Basic/TargetInfo.h"
#include "llvm/ADT/StringExtras.h"
#include "llvm/Support/ErrorHandling.h"
#include "llvm/Support/raw_ostream.h"

using namespace clang;

namespace {

/// Retrieve the declaration context that should be used when mangling the given
/// declaration.
static const DeclContext *getEffectiveDeclContext(const Decl *D) {
  // The ABI assumes that lambda closure types that occur within
  // default arguments live in the context of the function. However, due to
  // the way in which Clang parses and creates function declarations, this is
  // not the case: the lambda closure type ends up living in the context
  // where the function itself resides, because the function declaration itself
  // had not yet been created. Fix the context here.
  if (const CXXRecordDecl *RD = dyn_cast<CXXRecordDecl>(D)) {
    if (RD->isLambda())
      if (ParmVarDecl *ContextParam
            = dyn_cast_or_null<ParmVarDecl>(RD->getLambdaContextDecl()))
        return ContextParam->getDeclContext();
  }

  // Perform the same check for block literals.
  if (const BlockDecl *BD = dyn_cast<BlockDecl>(D)) {
    if (ParmVarDecl *ContextParam
          = dyn_cast_or_null<ParmVarDecl>(BD->getBlockManglingContextDecl()))
      return ContextParam->getDeclContext();
  }

  const DeclContext *DC = D->getDeclContext();
  if (isa<CapturedDecl>(DC) || isa<OMPDeclareReductionDecl>(DC) ||
      isa<OMPDeclareMapperDecl>(DC)) {
    return getEffectiveDeclContext(cast<Decl>(DC));
  }

  if (const auto *VD = dyn_cast<VarDecl>(D))
    if (VD->isExternC())
      return VD->getASTContext().getTranslationUnitDecl();

  if (const auto *FD = dyn_cast<FunctionDecl>(D))
    if (FD->isExternC())
      return FD->getASTContext().getTranslationUnitDecl();

  return DC->getRedeclContext();
}

static const DeclContext *getEffectiveParentContext(const DeclContext *DC) {
  return getEffectiveDeclContext(cast<Decl>(DC));
}

static bool isLocalContainerContext(const DeclContext *DC) {
  return isa<FunctionDecl>(DC) || isa<ObjCMethodDecl>(DC) || isa<BlockDecl>(DC);
}

static const RecordDecl *GetLocalClassDecl(const Decl *D) {
  const DeclContext *DC = getEffectiveDeclContext(D);
  while (!DC->isNamespace() && !DC->isTranslationUnit()) {
    if (isLocalContainerContext(DC))
      return dyn_cast<RecordDecl>(D);
    D = cast<Decl>(DC);
    DC = getEffectiveDeclContext(D);
  }
  return nullptr;
}

static const FunctionDecl *getStructor(const FunctionDecl *fn) {
  if (const FunctionTemplateDecl *ftd = fn->getPrimaryTemplate())
    return ftd->getTemplatedDecl();

  return fn;
}

static const NamedDecl *getStructor(const NamedDecl *decl) {
  const FunctionDecl *fn = dyn_cast_or_null<FunctionDecl>(decl);
  return (fn ? getStructor(fn) : decl);
}

static bool isLambda(const NamedDecl *ND) {
  const CXXRecordDecl *Record = dyn_cast<CXXRecordDecl>(ND);
  if (!Record)
    return false;

  return Record->isLambda();
}

static const unsigned UnknownArity = ~0U;

class ItaniumMangleContextImpl : public ItaniumMangleContext {
  typedef std::pair<const DeclContext*, IdentifierInfo*> DiscriminatorKeyTy;
  llvm::DenseMap<DiscriminatorKeyTy, unsigned> Discriminator;
  llvm::DenseMap<const NamedDecl*, unsigned> Uniquifier;

public:
  explicit ItaniumMangleContextImpl(ASTContext &Context,
                                    DiagnosticsEngine &Diags)
      : ItaniumMangleContext(Context, Diags) {}
  explicit ItaniumMangleContextImpl(ASTContext &Context,
                                    DiagnosticsEngine &Diags,
                                    bool IsUniqueNameMangler)
      : ItaniumMangleContext(Context, Diags, IsUniqueNameMangler) {}

  /// @name Mangler Entry Points
  /// @{

  bool shouldMangleCXXName(const NamedDecl *D) override;
  bool shouldMangleStringLiteral(const StringLiteral *) override {
    return false;
  }
  void mangleCXXName(GlobalDecl GD, raw_ostream &) override;
  void mangleThunk(const CXXMethodDecl *MD, const ThunkInfo &Thunk,
                   raw_ostream &) override;
  void mangleCXXDtorThunk(const CXXDestructorDecl *DD, CXXDtorType Type,
                          const ThisAdjustment &ThisAdjustment,
                          raw_ostream &) override;
  void mangleReferenceTemporary(const VarDecl *D, unsigned ManglingNumber,
                                raw_ostream &) override;
  void mangleCXXVTable(const CXXRecordDecl *RD, raw_ostream &) override;
  void mangleCXXVTT(const CXXRecordDecl *RD, raw_ostream &) override;
  void mangleCXXCtorVTable(const CXXRecordDecl *RD, int64_t Offset,
                           const CXXRecordDecl *Type, raw_ostream &) override;
  void mangleCXXRTTI(QualType T, raw_ostream &) override;
  void mangleCXXRTTIName(QualType T, raw_ostream &) override;
  void mangleTypeName(QualType T, raw_ostream &) override;

  void mangleCXXCtorComdat(const CXXConstructorDecl *D, raw_ostream &) override;
  void mangleCXXDtorComdat(const CXXDestructorDecl *D, raw_ostream &) override;
  void mangleStaticGuardVariable(const VarDecl *D, raw_ostream &) override;
  void mangleDynamicInitializer(const VarDecl *D, raw_ostream &Out) override;
  void mangleDynamicAtExitDestructor(const VarDecl *D,
                                     raw_ostream &Out) override;
  void mangleSEHFilterExpression(const NamedDecl *EnclosingDecl,
                                 raw_ostream &Out) override;
  void mangleSEHFinallyBlock(const NamedDecl *EnclosingDecl,
                             raw_ostream &Out) override;
  void mangleItaniumThreadLocalInit(const VarDecl *D, raw_ostream &) override;
  void mangleItaniumThreadLocalWrapper(const VarDecl *D,
                                       raw_ostream &) override;

  void mangleStringLiteral(const StringLiteral *, raw_ostream &) override;

  void mangleLambdaSig(const CXXRecordDecl *Lambda, raw_ostream &) override;

#if INTEL_CUSTOMIZATION
  // Fix for CQ#371742: C++ Lambda debug info class is created with empty name
  void mangleLambdaName(const RecordDecl *RD, raw_ostream &Out) override;
#endif // INTEL_CUSTOMIZATION

  bool getNextDiscriminator(const NamedDecl *ND, unsigned &disc) {
    // Lambda closure types are already numbered.
    if (isLambda(ND))
      return false;

    // Anonymous tags are already numbered.
    if (const TagDecl *Tag = dyn_cast<TagDecl>(ND)) {
      if (Tag->getName().empty() && !Tag->getTypedefNameForAnonDecl())
        return false;
    }

    // Use the canonical number for externally visible decls.
    if (ND->isExternallyVisible()) {
      unsigned discriminator = getASTContext().getManglingNumber(ND);
      if (discriminator == 1)
        return false;
      disc = discriminator - 2;
      return true;
    }

    // Make up a reasonable number for internal decls.
    unsigned &discriminator = Uniquifier[ND];
    if (!discriminator) {
      const DeclContext *DC = getEffectiveDeclContext(ND);
      discriminator = ++Discriminator[std::make_pair(DC, ND->getIdentifier())];
    }
    if (discriminator == 1)
      return false;
    disc = discriminator-2;
    return true;
  }
  /// @}
};

/// Manage the mangling of a single name.
class CXXNameMangler {
  ItaniumMangleContextImpl &Context;
  raw_ostream &Out;
  bool NullOut = false;
  /// In the "DisableDerivedAbiTags" mode derived ABI tags are not calculated.
  /// This mode is used when mangler creates another mangler recursively to
  /// calculate ABI tags for the function return value or the variable type.
  /// Also it is required to avoid infinite recursion in some cases.
  bool DisableDerivedAbiTags = false;

  /// The "structor" is the top-level declaration being mangled, if
  /// that's not a template specialization; otherwise it's the pattern
  /// for that specialization.
  const NamedDecl *Structor;
  unsigned StructorType;

  /// The next substitution sequence number.
  unsigned SeqID;

  class FunctionTypeDepthState {
    unsigned Bits;

    enum { InResultTypeMask = 1 };

  public:
    FunctionTypeDepthState() : Bits(0) {}

    /// The number of function types we're inside.
    unsigned getDepth() const {
      return Bits >> 1;
    }

    /// True if we're in the return type of the innermost function type.
    bool isInResultType() const {
      return Bits & InResultTypeMask;
    }

    FunctionTypeDepthState push() {
      FunctionTypeDepthState tmp = *this;
      Bits = (Bits & ~InResultTypeMask) + 2;
      return tmp;
    }

    void enterResultType() {
      Bits |= InResultTypeMask;
    }

    void leaveResultType() {
      Bits &= ~InResultTypeMask;
    }

    void pop(FunctionTypeDepthState saved) {
      assert(getDepth() == saved.getDepth() + 1);
      Bits = saved.Bits;
    }

  } FunctionTypeDepth;

  // abi_tag is a gcc attribute, taking one or more strings called "tags".
  // The goal is to annotate against which version of a library an object was
  // built and to be able to provide backwards compatibility ("dual abi").
  // For more information see docs/ItaniumMangleAbiTags.rst.
  typedef SmallVector<StringRef, 4> AbiTagList;

  // State to gather all implicit and explicit tags used in a mangled name.
  // Must always have an instance of this while emitting any name to keep
  // track.
  class AbiTagState final {
  public:
    explicit AbiTagState(AbiTagState *&Head) : LinkHead(Head) {
      Parent = LinkHead;
      LinkHead = this;
    }

    // No copy, no move.
    AbiTagState(const AbiTagState &) = delete;
    AbiTagState &operator=(const AbiTagState &) = delete;

    ~AbiTagState() { pop(); }

    void write(raw_ostream &Out, const NamedDecl *ND,
               const AbiTagList *AdditionalAbiTags) {
      ND = cast<NamedDecl>(ND->getCanonicalDecl());
      if (!isa<FunctionDecl>(ND) && !isa<VarDecl>(ND)) {
        assert(
            !AdditionalAbiTags &&
            "only function and variables need a list of additional abi tags");
        if (const auto *NS = dyn_cast<NamespaceDecl>(ND)) {
          if (const auto *AbiTag = NS->getAttr<AbiTagAttr>()) {
            UsedAbiTags.insert(UsedAbiTags.end(), AbiTag->tags().begin(),
                               AbiTag->tags().end());
          }
          // Don't emit abi tags for namespaces.
          return;
        }
      }

      AbiTagList TagList;
      if (const auto *AbiTag = ND->getAttr<AbiTagAttr>()) {
        UsedAbiTags.insert(UsedAbiTags.end(), AbiTag->tags().begin(),
                           AbiTag->tags().end());
        TagList.insert(TagList.end(), AbiTag->tags().begin(),
                       AbiTag->tags().end());
      }

      if (AdditionalAbiTags) {
        UsedAbiTags.insert(UsedAbiTags.end(), AdditionalAbiTags->begin(),
                           AdditionalAbiTags->end());
        TagList.insert(TagList.end(), AdditionalAbiTags->begin(),
                       AdditionalAbiTags->end());
      }

      llvm::sort(TagList);
      TagList.erase(std::unique(TagList.begin(), TagList.end()), TagList.end());

      writeSortedUniqueAbiTags(Out, TagList);
    }

    const AbiTagList &getUsedAbiTags() const { return UsedAbiTags; }
    void setUsedAbiTags(const AbiTagList &AbiTags) {
      UsedAbiTags = AbiTags;
    }

    const AbiTagList &getEmittedAbiTags() const {
      return EmittedAbiTags;
    }

    const AbiTagList &getSortedUniqueUsedAbiTags() {
      llvm::sort(UsedAbiTags);
      UsedAbiTags.erase(std::unique(UsedAbiTags.begin(), UsedAbiTags.end()),
                        UsedAbiTags.end());
      return UsedAbiTags;
    }

  private:
    //! All abi tags used implicitly or explicitly.
    AbiTagList UsedAbiTags;
    //! All explicit abi tags (i.e. not from namespace).
    AbiTagList EmittedAbiTags;

    AbiTagState *&LinkHead;
    AbiTagState *Parent = nullptr;

    void pop() {
      assert(LinkHead == this &&
             "abi tag link head must point to us on destruction");
      if (Parent) {
        Parent->UsedAbiTags.insert(Parent->UsedAbiTags.end(),
                                   UsedAbiTags.begin(), UsedAbiTags.end());
        Parent->EmittedAbiTags.insert(Parent->EmittedAbiTags.end(),
                                      EmittedAbiTags.begin(),
                                      EmittedAbiTags.end());
      }
      LinkHead = Parent;
    }

    void writeSortedUniqueAbiTags(raw_ostream &Out, const AbiTagList &AbiTags) {
      for (const auto &Tag : AbiTags) {
        EmittedAbiTags.push_back(Tag);
        Out << "B";
        Out << Tag.size();
        Out << Tag;
      }
    }
  };

  AbiTagState *AbiTags = nullptr;
  AbiTagState AbiTagsRoot;

  llvm::DenseMap<uintptr_t, unsigned> Substitutions;
  llvm::DenseMap<StringRef, unsigned> ModuleSubstitutions;

  ASTContext &getASTContext() const { return Context.getASTContext(); }

public:
  CXXNameMangler(ItaniumMangleContextImpl &C, raw_ostream &Out_,
                 const NamedDecl *D = nullptr, bool NullOut_ = false)
    : Context(C), Out(Out_), NullOut(NullOut_),  Structor(getStructor(D)),
      StructorType(0), SeqID(0), AbiTagsRoot(AbiTags) {
    // These can't be mangled without a ctor type or dtor type.
    assert(!D || (!isa<CXXDestructorDecl>(D) &&
                  !isa<CXXConstructorDecl>(D)));
  }
  CXXNameMangler(ItaniumMangleContextImpl &C, raw_ostream &Out_,
                 const CXXConstructorDecl *D, CXXCtorType Type)
    : Context(C), Out(Out_), Structor(getStructor(D)), StructorType(Type),
      SeqID(0), AbiTagsRoot(AbiTags) { }
  CXXNameMangler(ItaniumMangleContextImpl &C, raw_ostream &Out_,
                 const CXXDestructorDecl *D, CXXDtorType Type)
    : Context(C), Out(Out_), Structor(getStructor(D)), StructorType(Type),
      SeqID(0), AbiTagsRoot(AbiTags) { }

  CXXNameMangler(CXXNameMangler &Outer, raw_ostream &Out_)
      : Context(Outer.Context), Out(Out_), NullOut(false),
        Structor(Outer.Structor), StructorType(Outer.StructorType),
        SeqID(Outer.SeqID), FunctionTypeDepth(Outer.FunctionTypeDepth),
        AbiTagsRoot(AbiTags), Substitutions(Outer.Substitutions) {}

  CXXNameMangler(CXXNameMangler &Outer, llvm::raw_null_ostream &Out_)
      : Context(Outer.Context), Out(Out_), NullOut(true),
        Structor(Outer.Structor), StructorType(Outer.StructorType),
        SeqID(Outer.SeqID), FunctionTypeDepth(Outer.FunctionTypeDepth),
        AbiTagsRoot(AbiTags), Substitutions(Outer.Substitutions) {}

  raw_ostream &getStream() { return Out; }

  void disableDerivedAbiTags() { DisableDerivedAbiTags = true; }
  static bool shouldHaveAbiTags(ItaniumMangleContextImpl &C, const VarDecl *VD);

  void mangle(GlobalDecl GD);
  void mangleCallOffset(int64_t NonVirtual, int64_t Virtual);
  void mangleNumber(const llvm::APSInt &I);
  void mangleNumber(int64_t Number);
  void mangleFloat(const llvm::APFloat &F);
  void mangleFunctionEncoding(GlobalDecl GD);
  void mangleSeqID(unsigned SeqID);
  void mangleName(GlobalDecl GD);
  void mangleType(QualType T);
  void mangleNameOrStandardSubstitution(const NamedDecl *ND);
  void mangleLambdaSig(const CXXRecordDecl *Lambda);

private:

  bool mangleSubstitution(const NamedDecl *ND);
  bool mangleSubstitution(QualType T);
  bool mangleSubstitution(TemplateName Template);
  bool mangleSubstitution(uintptr_t Ptr);

  void mangleExistingSubstitution(TemplateName name);

  bool mangleStandardSubstitution(const NamedDecl *ND);

  void addSubstitution(const NamedDecl *ND) {
    ND = cast<NamedDecl>(ND->getCanonicalDecl());

    addSubstitution(reinterpret_cast<uintptr_t>(ND));
  }
  void addSubstitution(QualType T);
  void addSubstitution(TemplateName Template);
  void addSubstitution(uintptr_t Ptr);
  // Destructive copy substitutions from other mangler.
  void extendSubstitutions(CXXNameMangler* Other);

  void mangleUnresolvedPrefix(NestedNameSpecifier *qualifier,
                              bool recursive = false);
  void mangleUnresolvedName(NestedNameSpecifier *qualifier,
                            DeclarationName name,
                            const TemplateArgumentLoc *TemplateArgs,
                            unsigned NumTemplateArgs,
                            unsigned KnownArity = UnknownArity);

  void mangleFunctionEncodingBareType(const FunctionDecl *FD);

  void mangleNameWithAbiTags(GlobalDecl GD,
                             const AbiTagList *AdditionalAbiTags);
  void mangleModuleName(const Module *M);
  void mangleModuleNamePrefix(StringRef Name);
  void mangleTemplateName(const TemplateDecl *TD,
                          const TemplateArgument *TemplateArgs,
                          unsigned NumTemplateArgs);
  void mangleUnqualifiedName(GlobalDecl GD,
                             const AbiTagList *AdditionalAbiTags) {
    mangleUnqualifiedName(GD, cast<NamedDecl>(GD.getDecl())->getDeclName(), UnknownArity,
                          AdditionalAbiTags);
  }
  void mangleUnqualifiedName(GlobalDecl GD, DeclarationName Name,
                             unsigned KnownArity,
                             const AbiTagList *AdditionalAbiTags);
  void mangleUnscopedName(GlobalDecl GD,
                          const AbiTagList *AdditionalAbiTags);
  void mangleUnscopedTemplateName(GlobalDecl GD,
                                  const AbiTagList *AdditionalAbiTags);
  void mangleUnscopedTemplateName(TemplateName,
                                  const AbiTagList *AdditionalAbiTags);
  void mangleSourceName(const IdentifierInfo *II);
  void mangleRegCallName(const IdentifierInfo *II);
  void mangleDeviceStubName(const IdentifierInfo *II);
  void mangleSourceNameWithAbiTags(
      const NamedDecl *ND, const AbiTagList *AdditionalAbiTags = nullptr);
  void mangleLocalName(GlobalDecl GD,
                       const AbiTagList *AdditionalAbiTags);
  void mangleBlockForPrefix(const BlockDecl *Block);
  void mangleUnqualifiedBlock(const BlockDecl *Block);
  void mangleTemplateParamDecl(const NamedDecl *Decl);
  void mangleLambda(const CXXRecordDecl *Lambda);
  void mangleNestedName(GlobalDecl GD, const DeclContext *DC,
                        const AbiTagList *AdditionalAbiTags,
                        bool NoFunction=false);
  void mangleNestedName(const TemplateDecl *TD,
                        const TemplateArgument *TemplateArgs,
                        unsigned NumTemplateArgs);
  void manglePrefix(NestedNameSpecifier *qualifier);
  void manglePrefix(const DeclContext *DC, bool NoFunction=false);
  void manglePrefix(QualType type);
  void mangleTemplatePrefix(GlobalDecl GD, bool NoFunction=false);
  void mangleTemplatePrefix(TemplateName Template);
  bool mangleUnresolvedTypeOrSimpleId(QualType DestroyedType,
                                      StringRef Prefix = "");
  void mangleOperatorName(DeclarationName Name, unsigned Arity);
  void mangleOperatorName(OverloadedOperatorKind OO, unsigned Arity);
  void mangleVendorQualifier(StringRef qualifier);
  void mangleQualifiers(Qualifiers Quals, const DependentAddressSpaceType *DAST = nullptr);
  void mangleRefQualifier(RefQualifierKind RefQualifier);

  void mangleObjCMethodName(const ObjCMethodDecl *MD);

  // Declare manglers for every type class.
#define ABSTRACT_TYPE(CLASS, PARENT)
#define NON_CANONICAL_TYPE(CLASS, PARENT)
#define TYPE(CLASS, PARENT) void mangleType(const CLASS##Type *T);
#include "clang/AST/TypeNodes.inc"

  void mangleType(const TagType*);
  void mangleType(TemplateName);
  void mangleType(const VectorType *T, bool IsMType); // INTEL
  static StringRef getCallingConvQualifierName(CallingConv CC);
  void mangleExtParameterInfo(FunctionProtoType::ExtParameterInfo info);
  void mangleExtFunctionInfo(const FunctionType *T);
  void mangleBareFunctionType(const FunctionProtoType *T, bool MangleReturnType,
                              const FunctionDecl *FD = nullptr);
  void mangleNeonVectorType(const VectorType *T);
  void mangleNeonVectorType(const DependentVectorType *T);
  void mangleAArch64NeonVectorType(const VectorType *T);
  void mangleAArch64NeonVectorType(const DependentVectorType *T);

  void mangleIntegerLiteral(QualType T, const llvm::APSInt &Value);
  void mangleMemberExprBase(const Expr *base, bool isArrow);
  void mangleMemberExpr(const Expr *base, bool isArrow,
                        NestedNameSpecifier *qualifier,
                        NamedDecl *firstQualifierLookup,
                        DeclarationName name,
                        const TemplateArgumentLoc *TemplateArgs,
                        unsigned NumTemplateArgs,
                        unsigned knownArity);
  void mangleCastExpression(const Expr *E, StringRef CastEncoding);
  void mangleInitListElements(const InitListExpr *InitList);
  void mangleDeclRefExpr(const NamedDecl *D);
  void mangleExpression(const Expr *E, unsigned Arity = UnknownArity);
  void mangleCXXCtorType(CXXCtorType T, const CXXRecordDecl *InheritedFrom);
  void mangleCXXDtorType(CXXDtorType T);

  void mangleTemplateArgs(const TemplateArgumentLoc *TemplateArgs,
                          unsigned NumTemplateArgs);
  void mangleTemplateArgs(const TemplateArgument *TemplateArgs,
                          unsigned NumTemplateArgs);
  void mangleTemplateArgs(const TemplateArgumentList &AL);
  void mangleTemplateArg(TemplateArgument A);

  void mangleTemplateParameter(unsigned Depth, unsigned Index);

  void mangleFunctionParam(const ParmVarDecl *parm);

  void writeAbiTags(const NamedDecl *ND,
                    const AbiTagList *AdditionalAbiTags);

  // Returns sorted unique list of ABI tags.
  AbiTagList makeFunctionReturnTypeTags(const FunctionDecl *FD);
  // Returns sorted unique list of ABI tags.
  AbiTagList makeVariableTypeTags(const VarDecl *VD);
};

}

bool ItaniumMangleContextImpl::shouldMangleCXXName(const NamedDecl *D) {
  const FunctionDecl *FD = dyn_cast<FunctionDecl>(D);
  if (FD) {
    LanguageLinkage L = FD->getLanguageLinkage();
    // Overloadable functions need mangling.
    if (FD->hasAttr<OverloadableAttr>())
      return true;

    // "main" is not mangled.
    if (FD->isMain())
      return false;

    // The Windows ABI expects that we would never mangle "typical"
    // user-defined entry points regardless of visibility or freestanding-ness.
    //
    // N.B. This is distinct from asking about "main".  "main" has a lot of
    // special rules associated with it in the standard while these
    // user-defined entry points are outside of the purview of the standard.
    // For example, there can be only one definition for "main" in a standards
    // compliant program; however nothing forbids the existence of wmain and
    // WinMain in the same translation unit.
    if (FD->isMSVCRTEntryPoint())
      return false;

    // C++ functions and those whose names are not a simple identifier need
    // mangling.
    if (!FD->getDeclName().isIdentifier() || L == CXXLanguageLinkage)
      return true;

    // C functions are not mangled.
    if (L == CLanguageLinkage)
      return false;
  }

  // Otherwise, no mangling is done outside C++ mode.
  if (!getASTContext().getLangOpts().CPlusPlus)
    return false;

  const VarDecl *VD = dyn_cast<VarDecl>(D);
  if (VD && !isa<DecompositionDecl>(D)) {
    // C variables are not mangled.
    if (VD->isExternC())
      return false;

    // Variables at global scope with non-internal linkage are not mangled
    const DeclContext *DC = getEffectiveDeclContext(D);
    // Check for extern variable declared locally.
    if (DC->isFunctionOrMethod() && D->hasLinkage())
      while (!DC->isNamespace() && !DC->isTranslationUnit())
        DC = getEffectiveParentContext(DC);
    if (DC->isTranslationUnit() && D->getFormalLinkage() != InternalLinkage &&
        !CXXNameMangler::shouldHaveAbiTags(*this, VD) &&
        !isa<VarTemplateSpecializationDecl>(D))
      return false;
  }

  return true;
}

void CXXNameMangler::writeAbiTags(const NamedDecl *ND,
                                  const AbiTagList *AdditionalAbiTags) {
  assert(AbiTags && "require AbiTagState");
  AbiTags->write(Out, ND, DisableDerivedAbiTags ? nullptr : AdditionalAbiTags);
}

void CXXNameMangler::mangleSourceNameWithAbiTags(
    const NamedDecl *ND, const AbiTagList *AdditionalAbiTags) {
  mangleSourceName(ND->getIdentifier());
  writeAbiTags(ND, AdditionalAbiTags);
}

void CXXNameMangler::mangle(GlobalDecl GD) {
  // <mangled-name> ::= _Z <encoding>
  //            ::= <data name>
  //            ::= <special-name>
  Out << "_Z";
  if (isa<FunctionDecl>(GD.getDecl()))
    mangleFunctionEncoding(GD);
  else if (const VarDecl *VD = dyn_cast<VarDecl>(GD.getDecl()))
    mangleName(VD);
  else if (const IndirectFieldDecl *IFD =
               dyn_cast<IndirectFieldDecl>(GD.getDecl()))
    mangleName(IFD->getAnonField());
  else
    mangleName(cast<FieldDecl>(GD.getDecl()));
}

void CXXNameMangler::mangleFunctionEncoding(GlobalDecl GD) {
  const FunctionDecl *FD = cast<FunctionDecl>(GD.getDecl());
  // <encoding> ::= <function name> <bare-function-type>

  // Don't mangle in the type if this isn't a decl we should typically mangle.
  if (!Context.shouldMangleDeclName(FD)) {
    mangleName(GD);
    return;
  }

  AbiTagList ReturnTypeAbiTags = makeFunctionReturnTypeTags(FD);
  if (ReturnTypeAbiTags.empty()) {
    // There are no tags for return type, the simplest case.
    mangleName(GD);
    mangleFunctionEncodingBareType(FD);
    return;
  }

  // Mangle function name and encoding to temporary buffer.
  // We have to output name and encoding to the same mangler to get the same
  // substitution as it will be in final mangling.
  SmallString<256> FunctionEncodingBuf;
  llvm::raw_svector_ostream FunctionEncodingStream(FunctionEncodingBuf);
  CXXNameMangler FunctionEncodingMangler(*this, FunctionEncodingStream);
  // Output name of the function.
  FunctionEncodingMangler.disableDerivedAbiTags();
  FunctionEncodingMangler.mangleNameWithAbiTags(FD, nullptr);

  // Remember length of the function name in the buffer.
  size_t EncodingPositionStart = FunctionEncodingStream.str().size();
  FunctionEncodingMangler.mangleFunctionEncodingBareType(FD);

  // Get tags from return type that are not present in function name or
  // encoding.
  const AbiTagList &UsedAbiTags =
      FunctionEncodingMangler.AbiTagsRoot.getSortedUniqueUsedAbiTags();
  AbiTagList AdditionalAbiTags(ReturnTypeAbiTags.size());
  AdditionalAbiTags.erase(
      std::set_difference(ReturnTypeAbiTags.begin(), ReturnTypeAbiTags.end(),
                          UsedAbiTags.begin(), UsedAbiTags.end(),
                          AdditionalAbiTags.begin()),
      AdditionalAbiTags.end());

  // Output name with implicit tags and function encoding from temporary buffer.
  mangleNameWithAbiTags(FD, &AdditionalAbiTags);
  Out << FunctionEncodingStream.str().substr(EncodingPositionStart);

  // Function encoding could create new substitutions so we have to add
  // temp mangled substitutions to main mangler.
  extendSubstitutions(&FunctionEncodingMangler);
}

void CXXNameMangler::mangleFunctionEncodingBareType(const FunctionDecl *FD) {
  if (FD->hasAttr<EnableIfAttr>()) {
    FunctionTypeDepthState Saved = FunctionTypeDepth.push();
    Out << "Ua9enable_ifI";
    for (AttrVec::const_iterator I = FD->getAttrs().begin(),
                                 E = FD->getAttrs().end();
         I != E; ++I) {
      EnableIfAttr *EIA = dyn_cast<EnableIfAttr>(*I);
      if (!EIA)
        continue;
      Out << 'X';
      mangleExpression(EIA->getCond());
      Out << 'E';
    }
    Out << 'E';
    FunctionTypeDepth.pop(Saved);
  }

  // When mangling an inheriting constructor, the bare function type used is
  // that of the inherited constructor.
  if (auto *CD = dyn_cast<CXXConstructorDecl>(FD))
    if (auto Inherited = CD->getInheritedConstructor())
      FD = Inherited.getConstructor();

  // Whether the mangling of a function type includes the return type depends on
  // the context and the nature of the function. The rules for deciding whether
  // the return type is included are:
  //
  //   1. Template functions (names or types) have return types encoded, with
  //   the exceptions listed below.
  //   2. Function types not appearing as part of a function name mangling,
  //   e.g. parameters, pointer types, etc., have return type encoded, with the
  //   exceptions listed below.
  //   3. Non-template function names do not have return types encoded.
  //
  // The exceptions mentioned in (1) and (2) above, for which the return type is
  // never included, are
  //   1. Constructors.
  //   2. Destructors.
  //   3. Conversion operator functions, e.g. operator int.
  bool MangleReturnType = false;
  if (FunctionTemplateDecl *PrimaryTemplate = FD->getPrimaryTemplate()) {
    if (!(isa<CXXConstructorDecl>(FD) || isa<CXXDestructorDecl>(FD) ||
          isa<CXXConversionDecl>(FD)))
      MangleReturnType = true;

    // Mangle the type of the primary template.
    FD = PrimaryTemplate->getTemplatedDecl();
  }

  mangleBareFunctionType(FD->getType()->castAs<FunctionProtoType>(),
                         MangleReturnType, FD);
}

static const DeclContext *IgnoreLinkageSpecDecls(const DeclContext *DC) {
  while (isa<LinkageSpecDecl>(DC)) {
    DC = getEffectiveParentContext(DC);
  }

  return DC;
}

/// Return whether a given namespace is the 'std' namespace.
static bool isStd(const NamespaceDecl *NS) {
  if (!IgnoreLinkageSpecDecls(getEffectiveParentContext(NS))
                                ->isTranslationUnit())
    return false;

  const IdentifierInfo *II = NS->getOriginalNamespace()->getIdentifier();
  return II && II->isStr("std");
}

// isStdNamespace - Return whether a given decl context is a toplevel 'std'
// namespace.
static bool isStdNamespace(const DeclContext *DC) {
  if (!DC->isNamespace())
    return false;

  return isStd(cast<NamespaceDecl>(DC));
}

static const GlobalDecl
isTemplate(GlobalDecl GD, const TemplateArgumentList *&TemplateArgs) {
  const NamedDecl *ND = cast<NamedDecl>(GD.getDecl());
  // Check if we have a function template.
  if (const FunctionDecl *FD = dyn_cast<FunctionDecl>(ND)) {
    if (const TemplateDecl *TD = FD->getPrimaryTemplate()) {
      TemplateArgs = FD->getTemplateSpecializationArgs();
      return GD.getWithDecl(TD);
    }
  }

  // Check if we have a class template.
  if (const ClassTemplateSpecializationDecl *Spec =
        dyn_cast<ClassTemplateSpecializationDecl>(ND)) {
    TemplateArgs = &Spec->getTemplateArgs();
    return GD.getWithDecl(Spec->getSpecializedTemplate());
  }

  // Check if we have a variable template.
  if (const VarTemplateSpecializationDecl *Spec =
          dyn_cast<VarTemplateSpecializationDecl>(ND)) {
    TemplateArgs = &Spec->getTemplateArgs();
    return GD.getWithDecl(Spec->getSpecializedTemplate());
  }

  return GlobalDecl();
}

void CXXNameMangler::mangleName(GlobalDecl GD) {
  const NamedDecl *ND = cast<NamedDecl>(GD.getDecl());
  if (const VarDecl *VD = dyn_cast<VarDecl>(ND)) {
    // Variables should have implicit tags from its type.
    AbiTagList VariableTypeAbiTags = makeVariableTypeTags(VD);
    if (VariableTypeAbiTags.empty()) {
      // Simple case no variable type tags.
      mangleNameWithAbiTags(VD, nullptr);
      return;
    }

    // Mangle variable name to null stream to collect tags.
    llvm::raw_null_ostream NullOutStream;
    CXXNameMangler VariableNameMangler(*this, NullOutStream);
    VariableNameMangler.disableDerivedAbiTags();
    VariableNameMangler.mangleNameWithAbiTags(VD, nullptr);

    // Get tags from variable type that are not present in its name.
    const AbiTagList &UsedAbiTags =
        VariableNameMangler.AbiTagsRoot.getSortedUniqueUsedAbiTags();
    AbiTagList AdditionalAbiTags(VariableTypeAbiTags.size());
    AdditionalAbiTags.erase(
        std::set_difference(VariableTypeAbiTags.begin(),
                            VariableTypeAbiTags.end(), UsedAbiTags.begin(),
                            UsedAbiTags.end(), AdditionalAbiTags.begin()),
        AdditionalAbiTags.end());

    // Output name with implicit tags.
    mangleNameWithAbiTags(VD, &AdditionalAbiTags);
  } else {
    mangleNameWithAbiTags(GD, nullptr);
  }
}

void CXXNameMangler::mangleNameWithAbiTags(GlobalDecl GD,
                                           const AbiTagList *AdditionalAbiTags) {
  const NamedDecl *ND = cast<NamedDecl>(GD.getDecl());
  //  <name> ::= [<module-name>] <nested-name>
  //         ::= [<module-name>] <unscoped-name>
  //         ::= [<module-name>] <unscoped-template-name> <template-args>
  //         ::= <local-name>
  //
  const DeclContext *DC = getEffectiveDeclContext(ND);

  // If this is an extern variable declared locally, the relevant DeclContext
  // is that of the containing namespace, or the translation unit.
  // FIXME: This is a hack; extern variables declared locally should have
  // a proper semantic declaration context!
  if (isLocalContainerContext(DC) && ND->hasLinkage() && !isLambda(ND))
    while (!DC->isNamespace() && !DC->isTranslationUnit())
      DC = getEffectiveParentContext(DC);
  else if (GetLocalClassDecl(ND)) {
    mangleLocalName(GD, AdditionalAbiTags);
    return;
  }

  DC = IgnoreLinkageSpecDecls(DC);

  if (isLocalContainerContext(DC)) {
    mangleLocalName(GD, AdditionalAbiTags);
    return;
  }

  // Do not mangle the owning module for an external linkage declaration.
  // This enables backwards-compatibility with non-modular code, and is
  // a valid choice since conflicts are not permitted by C++ Modules TS
  // [basic.def.odr]/6.2.
  if (!ND->hasExternalFormalLinkage())
    if (Module *M = ND->getOwningModuleForLinkage())
      mangleModuleName(M);

  if (DC->isTranslationUnit() || isStdNamespace(DC)) {
    // Check if we have a template.
    const TemplateArgumentList *TemplateArgs = nullptr;
    if (GlobalDecl TD = isTemplate(GD, TemplateArgs)) {
      mangleUnscopedTemplateName(TD, AdditionalAbiTags);
      mangleTemplateArgs(*TemplateArgs);
      return;
    }

    mangleUnscopedName(GD, AdditionalAbiTags);
    return;
  }

  mangleNestedName(GD, DC, AdditionalAbiTags);
}

void CXXNameMangler::mangleModuleName(const Module *M) {
  // Implement the C++ Modules TS name mangling proposal; see
  //     https://gcc.gnu.org/wiki/cxx-modules?action=AttachFile
  //
  //   <module-name> ::= W <unscoped-name>+ E
  //                 ::= W <module-subst> <unscoped-name>* E
  Out << 'W';
  mangleModuleNamePrefix(M->Name);
  Out << 'E';
}

void CXXNameMangler::mangleModuleNamePrefix(StringRef Name) {
  //  <module-subst> ::= _ <seq-id>          # 0 < seq-id < 10
  //                 ::= W <seq-id - 10> _   # otherwise
  auto It = ModuleSubstitutions.find(Name);
  if (It != ModuleSubstitutions.end()) {
    if (It->second < 10)
      Out << '_' << static_cast<char>('0' + It->second);
    else
      Out << 'W' << (It->second - 10) << '_';
    return;
  }

  // FIXME: Preserve hierarchy in module names rather than flattening
  // them to strings; use Module*s as substitution keys.
  auto Parts = Name.rsplit('.');
  if (Parts.second.empty())
    Parts.second = Parts.first;
  else
    mangleModuleNamePrefix(Parts.first);

  Out << Parts.second.size() << Parts.second;
  ModuleSubstitutions.insert({Name, ModuleSubstitutions.size()});
}

void CXXNameMangler::mangleTemplateName(const TemplateDecl *TD,
                                        const TemplateArgument *TemplateArgs,
                                        unsigned NumTemplateArgs) {
  const DeclContext *DC = IgnoreLinkageSpecDecls(getEffectiveDeclContext(TD));

  if (DC->isTranslationUnit() || isStdNamespace(DC)) {
    mangleUnscopedTemplateName(TD, nullptr);
    mangleTemplateArgs(TemplateArgs, NumTemplateArgs);
  } else {
    mangleNestedName(TD, TemplateArgs, NumTemplateArgs);
  }
}

void CXXNameMangler::mangleUnscopedName(GlobalDecl GD,
                                        const AbiTagList *AdditionalAbiTags) {
  const NamedDecl *ND = cast<NamedDecl>(GD.getDecl());
  //  <unscoped-name> ::= <unqualified-name>
  //                  ::= St <unqualified-name>   # ::std::

  if (isStdNamespace(IgnoreLinkageSpecDecls(getEffectiveDeclContext(ND))))
    Out << "St";

  mangleUnqualifiedName(GD, AdditionalAbiTags);
}

void CXXNameMangler::mangleUnscopedTemplateName(
    GlobalDecl GD, const AbiTagList *AdditionalAbiTags) {
  const TemplateDecl *ND = cast<TemplateDecl>(GD.getDecl());
  //     <unscoped-template-name> ::= <unscoped-name>
  //                              ::= <substitution>
  if (mangleSubstitution(ND))
    return;

  // <template-template-param> ::= <template-param>
  if (const auto *TTP = dyn_cast<TemplateTemplateParmDecl>(ND)) {
    assert(!AdditionalAbiTags &&
           "template template param cannot have abi tags");
    mangleTemplateParameter(TTP->getDepth(), TTP->getIndex());
  } else if (isa<BuiltinTemplateDecl>(ND) || isa<ConceptDecl>(ND)) {
    mangleUnscopedName(GD, AdditionalAbiTags);
  } else {
    mangleUnscopedName(GD.getWithDecl(ND->getTemplatedDecl()), AdditionalAbiTags);
  }

  addSubstitution(ND);
}

void CXXNameMangler::mangleUnscopedTemplateName(
    TemplateName Template, const AbiTagList *AdditionalAbiTags) {
  //     <unscoped-template-name> ::= <unscoped-name>
  //                              ::= <substitution>
  if (TemplateDecl *TD = Template.getAsTemplateDecl())
    return mangleUnscopedTemplateName(TD, AdditionalAbiTags);

  if (mangleSubstitution(Template))
    return;

  assert(!AdditionalAbiTags &&
         "dependent template name cannot have abi tags");

  DependentTemplateName *Dependent = Template.getAsDependentTemplateName();
  assert(Dependent && "Not a dependent template name?");
  if (const IdentifierInfo *Id = Dependent->getIdentifier())
    mangleSourceName(Id);
  else
    mangleOperatorName(Dependent->getOperator(), UnknownArity);

  addSubstitution(Template);
}

void CXXNameMangler::mangleFloat(const llvm::APFloat &f) {
  // ABI:
  //   Floating-point literals are encoded using a fixed-length
  //   lowercase hexadecimal string corresponding to the internal
  //   representation (IEEE on Itanium), high-order bytes first,
  //   without leading zeroes. For example: "Lf bf800000 E" is -1.0f
  //   on Itanium.
  // The 'without leading zeroes' thing seems to be an editorial
  // mistake; see the discussion on cxx-abi-dev beginning on
  // 2012-01-16.

  // Our requirements here are just barely weird enough to justify
  // using a custom algorithm instead of post-processing APInt::toString().

  llvm::APInt valueBits = f.bitcastToAPInt();
  unsigned numCharacters = (valueBits.getBitWidth() + 3) / 4;
  assert(numCharacters != 0);

  // Allocate a buffer of the right number of characters.
  SmallVector<char, 20> buffer(numCharacters);

  // Fill the buffer left-to-right.
  for (unsigned stringIndex = 0; stringIndex != numCharacters; ++stringIndex) {
    // The bit-index of the next hex digit.
    unsigned digitBitIndex = 4 * (numCharacters - stringIndex - 1);

    // Project out 4 bits starting at 'digitIndex'.
    uint64_t hexDigit = valueBits.getRawData()[digitBitIndex / 64];
    hexDigit >>= (digitBitIndex % 64);
    hexDigit &= 0xF;

    // Map that over to a lowercase hex digit.
    static const char charForHex[16] = {
      '0', '1', '2', '3', '4', '5', '6', '7',
      '8', '9', 'a', 'b', 'c', 'd', 'e', 'f'
    };
    buffer[stringIndex] = charForHex[hexDigit];
  }

  Out.write(buffer.data(), numCharacters);
}

void CXXNameMangler::mangleNumber(const llvm::APSInt &Value) {
  if (Value.isSigned() && Value.isNegative()) {
    Out << 'n';
    Value.abs().print(Out, /*signed*/ false);
  } else {
    Value.print(Out, /*signed*/ false);
  }
}

void CXXNameMangler::mangleNumber(int64_t Number) {
  //  <number> ::= [n] <non-negative decimal integer>
  if (Number < 0) {
    Out << 'n';
    Number = -Number;
  }

  Out << Number;
}

void CXXNameMangler::mangleCallOffset(int64_t NonVirtual, int64_t Virtual) {
  //  <call-offset>  ::= h <nv-offset> _
  //                 ::= v <v-offset> _
  //  <nv-offset>    ::= <offset number>        # non-virtual base override
  //  <v-offset>     ::= <offset number> _ <virtual offset number>
  //                      # virtual base override, with vcall offset
  if (!Virtual) {
    Out << 'h';
    mangleNumber(NonVirtual);
    Out << '_';
    return;
  }

  Out << 'v';
  mangleNumber(NonVirtual);
  Out << '_';
  mangleNumber(Virtual);
  Out << '_';
}

void CXXNameMangler::manglePrefix(QualType type) {
  if (const auto *TST = type->getAs<TemplateSpecializationType>()) {
    if (!mangleSubstitution(QualType(TST, 0))) {
      mangleTemplatePrefix(TST->getTemplateName());

      // FIXME: GCC does not appear to mangle the template arguments when
      // the template in question is a dependent template name. Should we
      // emulate that badness?
      mangleTemplateArgs(TST->getArgs(), TST->getNumArgs());
      addSubstitution(QualType(TST, 0));
    }
  } else if (const auto *DTST =
                 type->getAs<DependentTemplateSpecializationType>()) {
    if (!mangleSubstitution(QualType(DTST, 0))) {
      TemplateName Template = getASTContext().getDependentTemplateName(
          DTST->getQualifier(), DTST->getIdentifier());
      mangleTemplatePrefix(Template);

      // FIXME: GCC does not appear to mangle the template arguments when
      // the template in question is a dependent template name. Should we
      // emulate that badness?
      mangleTemplateArgs(DTST->getArgs(), DTST->getNumArgs());
      addSubstitution(QualType(DTST, 0));
    }
  } else {
    // We use the QualType mangle type variant here because it handles
    // substitutions.
    mangleType(type);
  }
}

/// Mangle everything prior to the base-unresolved-name in an unresolved-name.
///
/// \param recursive - true if this is being called recursively,
///   i.e. if there is more prefix "to the right".
void CXXNameMangler::mangleUnresolvedPrefix(NestedNameSpecifier *qualifier,
                                            bool recursive) {

  // x, ::x
  // <unresolved-name> ::= [gs] <base-unresolved-name>

  // T::x / decltype(p)::x
  // <unresolved-name> ::= sr <unresolved-type> <base-unresolved-name>

  // T::N::x /decltype(p)::N::x
  // <unresolved-name> ::= srN <unresolved-type> <unresolved-qualifier-level>+ E
  //                       <base-unresolved-name>

  // A::x, N::y, A<T>::z; "gs" means leading "::"
  // <unresolved-name> ::= [gs] sr <unresolved-qualifier-level>+ E
  //                       <base-unresolved-name>

  switch (qualifier->getKind()) {
  case NestedNameSpecifier::Global:
    Out << "gs";

    // We want an 'sr' unless this is the entire NNS.
    if (recursive)
      Out << "sr";

    // We never want an 'E' here.
    return;

  case NestedNameSpecifier::Super:
    llvm_unreachable("Can't mangle __super specifier");

  case NestedNameSpecifier::Namespace:
    if (qualifier->getPrefix())
      mangleUnresolvedPrefix(qualifier->getPrefix(),
                             /*recursive*/ true);
    else
      Out << "sr";
    mangleSourceNameWithAbiTags(qualifier->getAsNamespace());
    break;
  case NestedNameSpecifier::NamespaceAlias:
    if (qualifier->getPrefix())
      mangleUnresolvedPrefix(qualifier->getPrefix(),
                             /*recursive*/ true);
    else
      Out << "sr";
    mangleSourceNameWithAbiTags(qualifier->getAsNamespaceAlias());
    break;

  case NestedNameSpecifier::TypeSpec:
  case NestedNameSpecifier::TypeSpecWithTemplate: {
    const Type *type = qualifier->getAsType();

    // We only want to use an unresolved-type encoding if this is one of:
    //   - a decltype
    //   - a template type parameter
    //   - a template template parameter with arguments
    // In all of these cases, we should have no prefix.
    if (qualifier->getPrefix()) {
      mangleUnresolvedPrefix(qualifier->getPrefix(),
                             /*recursive*/ true);
    } else {
      // Otherwise, all the cases want this.
      Out << "sr";
    }

    if (mangleUnresolvedTypeOrSimpleId(QualType(type, 0), recursive ? "N" : ""))
      return;

    break;
  }

  case NestedNameSpecifier::Identifier:
    // Member expressions can have these without prefixes.
    if (qualifier->getPrefix())
      mangleUnresolvedPrefix(qualifier->getPrefix(),
                             /*recursive*/ true);
    else
      Out << "sr";

    mangleSourceName(qualifier->getAsIdentifier());
    // An Identifier has no type information, so we can't emit abi tags for it.
    break;
  }

  // If this was the innermost part of the NNS, and we fell out to
  // here, append an 'E'.
  if (!recursive)
    Out << 'E';
}

/// Mangle an unresolved-name, which is generally used for names which
/// weren't resolved to specific entities.
void CXXNameMangler::mangleUnresolvedName(
    NestedNameSpecifier *qualifier, DeclarationName name,
    const TemplateArgumentLoc *TemplateArgs, unsigned NumTemplateArgs,
    unsigned knownArity) {
  if (qualifier) mangleUnresolvedPrefix(qualifier);
  switch (name.getNameKind()) {
    // <base-unresolved-name> ::= <simple-id>
    case DeclarationName::Identifier:
      mangleSourceName(name.getAsIdentifierInfo());
      break;
    // <base-unresolved-name> ::= dn <destructor-name>
    case DeclarationName::CXXDestructorName:
      Out << "dn";
      mangleUnresolvedTypeOrSimpleId(name.getCXXNameType());
      break;
    // <base-unresolved-name> ::= on <operator-name>
    case DeclarationName::CXXConversionFunctionName:
    case DeclarationName::CXXLiteralOperatorName:
    case DeclarationName::CXXOperatorName:
      Out << "on";
      mangleOperatorName(name, knownArity);
      break;
    case DeclarationName::CXXConstructorName:
      llvm_unreachable("Can't mangle a constructor name!");
    case DeclarationName::CXXUsingDirective:
      llvm_unreachable("Can't mangle a using directive name!");
    case DeclarationName::CXXDeductionGuideName:
      llvm_unreachable("Can't mangle a deduction guide name!");
    case DeclarationName::ObjCMultiArgSelector:
    case DeclarationName::ObjCOneArgSelector:
    case DeclarationName::ObjCZeroArgSelector:
      llvm_unreachable("Can't mangle Objective-C selector names here!");
  }

  // The <simple-id> and on <operator-name> productions end in an optional
  // <template-args>.
  if (TemplateArgs)
    mangleTemplateArgs(TemplateArgs, NumTemplateArgs);
}

void CXXNameMangler::mangleUnqualifiedName(GlobalDecl GD,
                                           DeclarationName Name,
                                           unsigned KnownArity,
                                           const AbiTagList *AdditionalAbiTags) {
  const NamedDecl *ND = cast_or_null<NamedDecl>(GD.getDecl());
  unsigned Arity = KnownArity;
  //  <unqualified-name> ::= <operator-name>
  //                     ::= <ctor-dtor-name>
  //                     ::= <source-name>
  switch (Name.getNameKind()) {
  case DeclarationName::Identifier: {
    const IdentifierInfo *II = Name.getAsIdentifierInfo();

    // We mangle decomposition declarations as the names of their bindings.
    if (auto *DD = dyn_cast<DecompositionDecl>(ND)) {
      // FIXME: Non-standard mangling for decomposition declarations:
      //
      //  <unqualified-name> ::= DC <source-name>* E
      //
      // These can never be referenced across translation units, so we do
      // not need a cross-vendor mangling for anything other than demanglers.
      // Proposed on cxx-abi-dev on 2016-08-12
      Out << "DC";
      for (auto *BD : DD->bindings())
        mangleSourceName(BD->getDeclName().getAsIdentifierInfo());
      Out << 'E';
      writeAbiTags(ND, AdditionalAbiTags);
      break;
    }

    if (II) {
      // Match GCC's naming convention for internal linkage symbols, for
      // symbols that are not actually visible outside of this TU. GCC
      // distinguishes between internal and external linkage symbols in
      // its mangling, to support cases like this that were valid C++ prior
      // to DR426:
      //
      //   void test() { extern void foo(); }
      //   static void foo();
      //
      // Don't bother with the L marker for names in anonymous namespaces; the
      // 12_GLOBAL__N_1 mangling is quite sufficient there, and this better
      // matches GCC anyway, because GCC does not treat anonymous namespaces as
      // implying internal linkage.
      if (ND && ND->getFormalLinkage() == InternalLinkage &&
          !ND->isExternallyVisible() &&
          getEffectiveDeclContext(ND)->isFileContext() &&
          !ND->isInAnonymousNamespace())
        Out << 'L';

      auto *FD = dyn_cast<FunctionDecl>(ND);
      bool IsRegCall = FD &&
                       FD->getType()->castAs<FunctionType>()->getCallConv() ==
                           clang::CC_X86RegCall;
      bool IsDeviceStub =
          FD && FD->hasAttr<CUDAGlobalAttr>() &&
          GD.getKernelReferenceKind() == KernelReferenceKind::Stub;
      if (IsDeviceStub)
        mangleDeviceStubName(II);
      else if (IsRegCall)
        mangleRegCallName(II);
      else
        mangleSourceName(II);

      writeAbiTags(ND, AdditionalAbiTags);
      break;
    }

    // Otherwise, an anonymous entity.  We must have a declaration.
    assert(ND && "mangling empty name without declaration");

    if (const NamespaceDecl *NS = dyn_cast<NamespaceDecl>(ND)) {
      if (NS->isAnonymousNamespace()) {
        // This is how gcc mangles these names.
        Out << "12_GLOBAL__N_1";
        break;
      }
    }

    if (const VarDecl *VD = dyn_cast<VarDecl>(ND)) {
      // We must have an anonymous union or struct declaration.
      const RecordDecl *RD = VD->getType()->castAs<RecordType>()->getDecl();

      // Itanium C++ ABI 5.1.2:
      //
      //   For the purposes of mangling, the name of an anonymous union is
      //   considered to be the name of the first named data member found by a
      //   pre-order, depth-first, declaration-order walk of the data members of
      //   the anonymous union. If there is no such data member (i.e., if all of
      //   the data members in the union are unnamed), then there is no way for
      //   a program to refer to the anonymous union, and there is therefore no
      //   need to mangle its name.
      assert(RD->isAnonymousStructOrUnion()
             && "Expected anonymous struct or union!");
      const FieldDecl *FD = RD->findFirstNamedDataMember();

      // It's actually possible for various reasons for us to get here
      // with an empty anonymous struct / union.  Fortunately, it
      // doesn't really matter what name we generate.
      if (!FD) break;
      assert(FD->getIdentifier() && "Data member name isn't an identifier!");

      mangleSourceName(FD->getIdentifier());
      // Not emitting abi tags: internal name anyway.
      break;
    }

    // Class extensions have no name as a category, and it's possible
    // for them to be the semantic parent of certain declarations
    // (primarily, tag decls defined within declarations).  Such
    // declarations will always have internal linkage, so the name
    // doesn't really matter, but we shouldn't crash on them.  For
    // safety, just handle all ObjC containers here.
    if (isa<ObjCContainerDecl>(ND))
      break;

    // We must have an anonymous struct.
    const TagDecl *TD = cast<TagDecl>(ND);
    if (const TypedefNameDecl *D = TD->getTypedefNameForAnonDecl()) {
      assert(TD->getDeclContext() == D->getDeclContext() &&
             "Typedef should not be in another decl context!");
      assert(D->getDeclName().getAsIdentifierInfo() &&
             "Typedef was not named!");
      mangleSourceName(D->getDeclName().getAsIdentifierInfo());
      assert(!AdditionalAbiTags && "Type cannot have additional abi tags");
      // Explicit abi tags are still possible; take from underlying type, not
      // from typedef.
      writeAbiTags(TD, nullptr);
      break;
    }

    // <unnamed-type-name> ::= <closure-type-name>
    //
    // <closure-type-name> ::= Ul <lambda-sig> E [ <nonnegative number> ] _
    // <lambda-sig> ::= <template-param-decl>* <parameter-type>+
    //     # Parameter types or 'v' for 'void'.
    if (const CXXRecordDecl *Record = dyn_cast<CXXRecordDecl>(TD)) {
      if (Record->isLambda() && (Record->getLambdaManglingNumber() ||
                                 Context.isUniqueNameMangler())) {
        assert(!AdditionalAbiTags &&
               "Lambda type cannot have additional abi tags");
        mangleLambda(Record);
        break;
      }
    }

    if (TD->isExternallyVisible()) {
      unsigned UnnamedMangle = getASTContext().getManglingNumber(TD);
      Out << "Ut";
      if (UnnamedMangle > 1)
        Out << UnnamedMangle - 2;
      Out << '_';
      writeAbiTags(TD, AdditionalAbiTags);
      break;
    }

    // Get a unique id for the anonymous struct. If it is not a real output
    // ID doesn't matter so use fake one.
    unsigned AnonStructId = NullOut ? 0 : Context.getAnonymousStructId(TD);

    // Mangle it as a source name in the form
    // [n] $_<id>
    // where n is the length of the string.
    SmallString<8> Str;
    Str += "$_";
    Str += llvm::utostr(AnonStructId);

    Out << Str.size();
    Out << Str;
    break;
  }

  case DeclarationName::ObjCZeroArgSelector:
  case DeclarationName::ObjCOneArgSelector:
  case DeclarationName::ObjCMultiArgSelector:
    llvm_unreachable("Can't mangle Objective-C selector names here!");

  case DeclarationName::CXXConstructorName: {
    const CXXRecordDecl *InheritedFrom = nullptr;
    const TemplateArgumentList *InheritedTemplateArgs = nullptr;
    if (auto Inherited =
            cast<CXXConstructorDecl>(ND)->getInheritedConstructor()) {
      InheritedFrom = Inherited.getConstructor()->getParent();
      InheritedTemplateArgs =
          Inherited.getConstructor()->getTemplateSpecializationArgs();
    }

    if (ND == Structor)
      // If the named decl is the C++ constructor we're mangling, use the type
      // we were given.
      mangleCXXCtorType(static_cast<CXXCtorType>(StructorType), InheritedFrom);
    else
      // Otherwise, use the complete constructor name. This is relevant if a
      // class with a constructor is declared within a constructor.
      mangleCXXCtorType(Ctor_Complete, InheritedFrom);

    // FIXME: The template arguments are part of the enclosing prefix or
    // nested-name, but it's more convenient to mangle them here.
    if (InheritedTemplateArgs)
      mangleTemplateArgs(*InheritedTemplateArgs);

    writeAbiTags(ND, AdditionalAbiTags);
    break;
  }

  case DeclarationName::CXXDestructorName:
    if (ND == Structor)
      // If the named decl is the C++ destructor we're mangling, use the type we
      // were given.
      mangleCXXDtorType(static_cast<CXXDtorType>(StructorType));
    else
      // Otherwise, use the complete destructor name. This is relevant if a
      // class with a destructor is declared within a destructor.
      mangleCXXDtorType(Dtor_Complete);
    writeAbiTags(ND, AdditionalAbiTags);
    break;

  case DeclarationName::CXXOperatorName:
    if (ND && Arity == UnknownArity) {
      Arity = cast<FunctionDecl>(ND)->getNumParams();

      // If we have a member function, we need to include the 'this' pointer.
      if (const auto *MD = dyn_cast<CXXMethodDecl>(ND))
        if (!MD->isStatic())
          Arity++;
    }
    LLVM_FALLTHROUGH;
  case DeclarationName::CXXConversionFunctionName:
  case DeclarationName::CXXLiteralOperatorName:
    mangleOperatorName(Name, Arity);
    writeAbiTags(ND, AdditionalAbiTags);
    break;

  case DeclarationName::CXXDeductionGuideName:
    llvm_unreachable("Can't mangle a deduction guide name!");

  case DeclarationName::CXXUsingDirective:
    llvm_unreachable("Can't mangle a using directive name!");
  }
}

void CXXNameMangler::mangleRegCallName(const IdentifierInfo *II) {
  // <source-name> ::= <positive length number> __regcall3__ <identifier>
  // <number> ::= [n] <non-negative decimal integer>
  // <identifier> ::= <unqualified source code identifier>
  Out << II->getLength() + sizeof("__regcall3__") - 1 << "__regcall3__"
      << II->getName();
}

void CXXNameMangler::mangleDeviceStubName(const IdentifierInfo *II) {
  // <source-name> ::= <positive length number> __device_stub__ <identifier>
  // <number> ::= [n] <non-negative decimal integer>
  // <identifier> ::= <unqualified source code identifier>
  Out << II->getLength() + sizeof("__device_stub__") - 1 << "__device_stub__"
      << II->getName();
}

void CXXNameMangler::mangleSourceName(const IdentifierInfo *II) {
  // <source-name> ::= <positive length number> <identifier>
  // <number> ::= [n] <non-negative decimal integer>
  // <identifier> ::= <unqualified source code identifier>
  Out << II->getLength() << II->getName();
}

void CXXNameMangler::mangleNestedName(GlobalDecl GD,
                                      const DeclContext *DC,
                                      const AbiTagList *AdditionalAbiTags,
                                      bool NoFunction) {
  const NamedDecl *ND = cast<NamedDecl>(GD.getDecl());
  // <nested-name>
  //   ::= N [<CV-qualifiers>] [<ref-qualifier>] <prefix> <unqualified-name> E
  //   ::= N [<CV-qualifiers>] [<ref-qualifier>] <template-prefix>
  //       <template-args> E

  Out << 'N';
  if (const CXXMethodDecl *Method = dyn_cast<CXXMethodDecl>(ND)) {
    Qualifiers MethodQuals = Method->getMethodQualifiers();
    // We do not consider restrict a distinguishing attribute for overloading
    // purposes so we must not mangle it.
    MethodQuals.removeRestrict();
    mangleQualifiers(MethodQuals);
    mangleRefQualifier(Method->getRefQualifier());
  }

  // Check if we have a template.
  const TemplateArgumentList *TemplateArgs = nullptr;
  if (GlobalDecl TD = isTemplate(GD, TemplateArgs)) {
    mangleTemplatePrefix(TD, NoFunction);
    mangleTemplateArgs(*TemplateArgs);
  }
  else {
    manglePrefix(DC, NoFunction);
    mangleUnqualifiedName(GD, AdditionalAbiTags);
  }

  Out << 'E';
}
void CXXNameMangler::mangleNestedName(const TemplateDecl *TD,
                                      const TemplateArgument *TemplateArgs,
                                      unsigned NumTemplateArgs) {
  // <nested-name> ::= N [<CV-qualifiers>] <template-prefix> <template-args> E

  Out << 'N';

  mangleTemplatePrefix(TD);
  mangleTemplateArgs(TemplateArgs, NumTemplateArgs);

  Out << 'E';
}

static GlobalDecl getParentOfLocalEntity(const DeclContext *DC) {
  GlobalDecl GD;
  // The Itanium spec says:
  // For entities in constructors and destructors, the mangling of the
  // complete object constructor or destructor is used as the base function
  // name, i.e. the C1 or D1 version.
  if (auto *CD = dyn_cast<CXXConstructorDecl>(DC))
    GD = GlobalDecl(CD, Ctor_Complete);
  else if (auto *DD = dyn_cast<CXXDestructorDecl>(DC))
    GD = GlobalDecl(DD, Dtor_Complete);
<<<<<<< HEAD
  else
    GD = GlobalDecl(cast<FunctionDecl>(DC));
=======
  else {
    auto *FD = cast<FunctionDecl>(DC);
    // Local variables can only exist in real kernels.
    if (FD->hasAttr<CUDAGlobalAttr>())
      GD = GlobalDecl(FD, KernelReferenceKind::Kernel);
    else
      GD = GlobalDecl(FD);
  }
>>>>>>> 24438a35
  return GD;
}

void CXXNameMangler::mangleLocalName(GlobalDecl GD,
                                     const AbiTagList *AdditionalAbiTags) {
  const Decl *D = GD.getDecl();
  // <local-name> := Z <function encoding> E <entity name> [<discriminator>]
  //              := Z <function encoding> E s [<discriminator>]
  // <local-name> := Z <function encoding> E d [ <parameter number> ]
  //                 _ <entity name>
  // <discriminator> := _ <non-negative number>
  assert(isa<NamedDecl>(D) || isa<BlockDecl>(D));
  const RecordDecl *RD = GetLocalClassDecl(D);
  const DeclContext *DC = getEffectiveDeclContext(RD ? RD : D);

  Out << 'Z';

  {
    AbiTagState LocalAbiTags(AbiTags);

    if (const ObjCMethodDecl *MD = dyn_cast<ObjCMethodDecl>(DC))
      mangleObjCMethodName(MD);
    else if (const BlockDecl *BD = dyn_cast<BlockDecl>(DC))
      mangleBlockForPrefix(BD);
    else
      mangleFunctionEncoding(getParentOfLocalEntity(DC));

    // Implicit ABI tags (from namespace) are not available in the following
    // entity; reset to actually emitted tags, which are available.
    LocalAbiTags.setUsedAbiTags(LocalAbiTags.getEmittedAbiTags());
  }

  Out << 'E';

  // GCC 5.3.0 doesn't emit derived ABI tags for local names but that seems to
  // be a bug that is fixed in trunk.

  if (RD) {
    // The parameter number is omitted for the last parameter, 0 for the
    // second-to-last parameter, 1 for the third-to-last parameter, etc. The
    // <entity name> will of course contain a <closure-type-name>: Its
    // numbering will be local to the particular argument in which it appears
    // -- other default arguments do not affect its encoding.
    const CXXRecordDecl *CXXRD = dyn_cast<CXXRecordDecl>(RD);
    if (CXXRD && CXXRD->isLambda()) {
      if (const ParmVarDecl *Parm
              = dyn_cast_or_null<ParmVarDecl>(CXXRD->getLambdaContextDecl())) {
        if (const FunctionDecl *Func
              = dyn_cast<FunctionDecl>(Parm->getDeclContext())) {
          Out << 'd';
          unsigned Num = Func->getNumParams() - Parm->getFunctionScopeIndex();
          if (Num > 1)
            mangleNumber(Num - 2);
          Out << '_';
        }
      }
    }

    // Mangle the name relative to the closest enclosing function.
    // equality ok because RD derived from ND above
    if (D == RD)  {
      mangleUnqualifiedName(RD, AdditionalAbiTags);
    } else if (const BlockDecl *BD = dyn_cast<BlockDecl>(D)) {
      manglePrefix(getEffectiveDeclContext(BD), true /*NoFunction*/);
      assert(!AdditionalAbiTags && "Block cannot have additional abi tags");
      mangleUnqualifiedBlock(BD);
    } else {
      const NamedDecl *ND = cast<NamedDecl>(D);
      mangleNestedName(GD, getEffectiveDeclContext(ND), AdditionalAbiTags,
                       true /*NoFunction*/);
    }
  } else if (const BlockDecl *BD = dyn_cast<BlockDecl>(D)) {
    // Mangle a block in a default parameter; see above explanation for
    // lambdas.
    if (const ParmVarDecl *Parm
            = dyn_cast_or_null<ParmVarDecl>(BD->getBlockManglingContextDecl())) {
      if (const FunctionDecl *Func
            = dyn_cast<FunctionDecl>(Parm->getDeclContext())) {
        Out << 'd';
        unsigned Num = Func->getNumParams() - Parm->getFunctionScopeIndex();
        if (Num > 1)
          mangleNumber(Num - 2);
        Out << '_';
      }
    }

    assert(!AdditionalAbiTags && "Block cannot have additional abi tags");
    mangleUnqualifiedBlock(BD);
  } else {
    mangleUnqualifiedName(GD, AdditionalAbiTags);
  }

  if (const NamedDecl *ND = dyn_cast<NamedDecl>(RD ? RD : D)) {
    unsigned disc;
    if (Context.getNextDiscriminator(ND, disc)) {
      if (disc < 10)
        Out << '_' << disc;
      else
        Out << "__" << disc << '_';
    }
  }
}

void CXXNameMangler::mangleBlockForPrefix(const BlockDecl *Block) {
  if (GetLocalClassDecl(Block)) {
    mangleLocalName(Block, /* AdditionalAbiTags */ nullptr);
    return;
  }
  const DeclContext *DC = getEffectiveDeclContext(Block);
  if (isLocalContainerContext(DC)) {
    mangleLocalName(Block, /* AdditionalAbiTags */ nullptr);
    return;
  }
  manglePrefix(getEffectiveDeclContext(Block));
  mangleUnqualifiedBlock(Block);
}

void CXXNameMangler::mangleUnqualifiedBlock(const BlockDecl *Block) {
  if (Decl *Context = Block->getBlockManglingContextDecl()) {
    if ((isa<VarDecl>(Context) || isa<FieldDecl>(Context)) &&
        Context->getDeclContext()->isRecord()) {
      const auto *ND = cast<NamedDecl>(Context);
      if (ND->getIdentifier()) {
        mangleSourceNameWithAbiTags(ND);
        Out << 'M';
      }
    }
  }

  // If we have a block mangling number, use it.
  unsigned Number = Block->getBlockManglingNumber();
  // Otherwise, just make up a number. It doesn't matter what it is because
  // the symbol in question isn't externally visible.
  if (!Number)
    Number = Context.getBlockId(Block, false);
  else {
    // Stored mangling numbers are 1-based.
    --Number;
  }
  Out << "Ub";
  if (Number > 0)
    Out << Number - 1;
  Out << '_';
}

// <template-param-decl>
//   ::= Ty                              # template type parameter
//   ::= Tn <type>                       # template non-type parameter
//   ::= Tt <template-param-decl>* E     # template template parameter
//   ::= Tp <template-param-decl>        # template parameter pack
void CXXNameMangler::mangleTemplateParamDecl(const NamedDecl *Decl) {
  if (auto *Ty = dyn_cast<TemplateTypeParmDecl>(Decl)) {
    if (Ty->isParameterPack())
      Out << "Tp";
    Out << "Ty";
  } else if (auto *Tn = dyn_cast<NonTypeTemplateParmDecl>(Decl)) {
    if (Tn->isExpandedParameterPack()) {
      for (unsigned I = 0, N = Tn->getNumExpansionTypes(); I != N; ++I) {
        Out << "Tn";
        mangleType(Tn->getExpansionType(I));
      }
    } else {
      QualType T = Tn->getType();
      if (Tn->isParameterPack()) {
        Out << "Tp";
        if (auto *PackExpansion = T->getAs<PackExpansionType>())
          T = PackExpansion->getPattern();
      }
      Out << "Tn";
      mangleType(T);
    }
  } else if (auto *Tt = dyn_cast<TemplateTemplateParmDecl>(Decl)) {
    if (Tt->isExpandedParameterPack()) {
      for (unsigned I = 0, N = Tt->getNumExpansionTemplateParameters(); I != N;
           ++I) {
        Out << "Tt";
        for (auto *Param : *Tt->getExpansionTemplateParameters(I))
          mangleTemplateParamDecl(Param);
        Out << "E";
      }
    } else {
      if (Tt->isParameterPack())
        Out << "Tp";
      Out << "Tt";
      for (auto *Param : *Tt->getTemplateParameters())
        mangleTemplateParamDecl(Param);
      Out << "E";
    }
  }
}

// Handles the __unique_stable_name feature for lambdas. Instead of the ordinal
// of the lambda in its function, this does line/column to uniquely and reliably
// identify the lambda.  Additionally, Macro expansions are expanded as well to
// prevent macros causing duplicates.
static void mangleUniqueNameLambda(CXXNameMangler &Mangler, SourceManager &SM,
                                   raw_ostream &Out,
                                   const CXXRecordDecl *Lambda) {
  SourceLocation Loc = Lambda->getLocation();

  PresumedLoc PLoc = SM.getPresumedLoc(Loc);
  Mangler.mangleNumber(PLoc.getLine());
  Out << "->";
  Mangler.mangleNumber(PLoc.getColumn());

  while (Loc.isMacroID()) {
    SourceLocation ToPrint = Loc;
    if (SM.isMacroArgExpansion(Loc))
      ToPrint = SM.getImmediateExpansionRange(Loc).getBegin();

    Loc = SM.getImmediateMacroCallerLoc(Loc);
    if (Loc.isFileID())
      Loc = SM.getImmediateMacroCallerLoc(ToPrint);

    PresumedLoc PLoc = SM.getPresumedLoc(SM.getSpellingLoc(ToPrint));
    Out << '~';
    Mangler.mangleNumber(PLoc.getLine());
    Out << "->";
    Mangler.mangleNumber(PLoc.getColumn());
  }
}

void CXXNameMangler::mangleLambda(const CXXRecordDecl *Lambda) {
  // If the context of a closure type is an initializer for a class member
  // (static or nonstatic), it is encoded in a qualified name with a final
  // <prefix> of the form:
  //
  //   <data-member-prefix> := <member source-name> M
  //
  // Technically, the data-member-prefix is part of the <prefix>. However,
  // since a closure type will always be mangled with a prefix, it's easier
  // to emit that last part of the prefix here.
  if (Decl *Context = Lambda->getLambdaContextDecl()) {
    if ((isa<VarDecl>(Context) || isa<FieldDecl>(Context)) &&
        !isa<ParmVarDecl>(Context)) {
      // FIXME: 'inline auto [a, b] = []{ return ... };' does not get a
      // reasonable mangling here.
      if (const IdentifierInfo *Name
            = cast<NamedDecl>(Context)->getIdentifier()) {
        mangleSourceName(Name);
        const TemplateArgumentList *TemplateArgs = nullptr;
        if (isTemplate(cast<NamedDecl>(Context), TemplateArgs))
          mangleTemplateArgs(*TemplateArgs);
        Out << 'M';
      }
    }
  }

  Out << "Ul";
  mangleLambdaSig(Lambda);
  Out << "E";

  if (Context.isUniqueNameMangler()) {
    mangleUniqueNameLambda(*this, Context.getASTContext().getSourceManager(),
                           Out, Lambda);
    return;
  }

  // The number is omitted for the first closure type with a given
  // <lambda-sig> in a given context; it is n-2 for the nth closure type
  // (in lexical order) with that same <lambda-sig> and context.
  //
  // The AST keeps track of the number for us.
  unsigned Number = Lambda->getLambdaManglingNumber();
  assert(Number > 0 && "Lambda should be mangled as an unnamed class");
  if (Number > 1)
    mangleNumber(Number - 2);
  Out << '_';
}

void CXXNameMangler::mangleLambdaSig(const CXXRecordDecl *Lambda) {
  for (auto *D : Lambda->getLambdaExplicitTemplateParameters())
    mangleTemplateParamDecl(D);
  auto *Proto =
      Lambda->getLambdaTypeInfo()->getType()->castAs<FunctionProtoType>();
  mangleBareFunctionType(Proto, /*MangleReturnType=*/false,
                         Lambda->getLambdaStaticInvoker());
}

void CXXNameMangler::manglePrefix(NestedNameSpecifier *qualifier) {
  switch (qualifier->getKind()) {
  case NestedNameSpecifier::Global:
    // nothing
    return;

  case NestedNameSpecifier::Super:
    llvm_unreachable("Can't mangle __super specifier");

  case NestedNameSpecifier::Namespace:
    mangleName(qualifier->getAsNamespace());
    return;

  case NestedNameSpecifier::NamespaceAlias:
    mangleName(qualifier->getAsNamespaceAlias()->getNamespace());
    return;

  case NestedNameSpecifier::TypeSpec:
  case NestedNameSpecifier::TypeSpecWithTemplate:
    manglePrefix(QualType(qualifier->getAsType(), 0));
    return;

  case NestedNameSpecifier::Identifier:
    // Member expressions can have these without prefixes, but that
    // should end up in mangleUnresolvedPrefix instead.
    assert(qualifier->getPrefix());
    manglePrefix(qualifier->getPrefix());

    mangleSourceName(qualifier->getAsIdentifier());
    return;
  }

  llvm_unreachable("unexpected nested name specifier");
}

void CXXNameMangler::manglePrefix(const DeclContext *DC, bool NoFunction) {
  //  <prefix> ::= <prefix> <unqualified-name>
  //           ::= <template-prefix> <template-args>
  //           ::= <template-param>
  //           ::= # empty
  //           ::= <substitution>

  DC = IgnoreLinkageSpecDecls(DC);

  if (DC->isTranslationUnit())
    return;

  if (NoFunction && isLocalContainerContext(DC))
    return;

  assert(!isLocalContainerContext(DC));

  const NamedDecl *ND = cast<NamedDecl>(DC);
  if (mangleSubstitution(ND))
    return;

  // Check if we have a template.
  const TemplateArgumentList *TemplateArgs = nullptr;
  if (GlobalDecl TD = isTemplate(ND, TemplateArgs)) {
    mangleTemplatePrefix(TD);
    mangleTemplateArgs(*TemplateArgs);
  } else {
    manglePrefix(getEffectiveDeclContext(ND), NoFunction);
    mangleUnqualifiedName(ND, nullptr);
  }

  addSubstitution(ND);
}

void CXXNameMangler::mangleTemplatePrefix(TemplateName Template) {
  // <template-prefix> ::= <prefix> <template unqualified-name>
  //                   ::= <template-param>
  //                   ::= <substitution>
  if (TemplateDecl *TD = Template.getAsTemplateDecl())
    return mangleTemplatePrefix(TD);

  if (QualifiedTemplateName *Qualified = Template.getAsQualifiedTemplateName())
    manglePrefix(Qualified->getQualifier());

  if (OverloadedTemplateStorage *Overloaded
                                      = Template.getAsOverloadedTemplate()) {
    mangleUnqualifiedName(GlobalDecl(), (*Overloaded->begin())->getDeclName(),
                          UnknownArity, nullptr);
    return;
  }

  DependentTemplateName *Dependent = Template.getAsDependentTemplateName();
  assert(Dependent && "Unknown template name kind?");
  if (NestedNameSpecifier *Qualifier = Dependent->getQualifier())
    manglePrefix(Qualifier);
  mangleUnscopedTemplateName(Template, /* AdditionalAbiTags */ nullptr);
}

void CXXNameMangler::mangleTemplatePrefix(GlobalDecl GD,
                                          bool NoFunction) {
  const TemplateDecl *ND = cast<TemplateDecl>(GD.getDecl());
  // <template-prefix> ::= <prefix> <template unqualified-name>
  //                   ::= <template-param>
  //                   ::= <substitution>
  // <template-template-param> ::= <template-param>
  //                               <substitution>

  if (mangleSubstitution(ND))
    return;

  // <template-template-param> ::= <template-param>
  if (const auto *TTP = dyn_cast<TemplateTemplateParmDecl>(ND)) {
    mangleTemplateParameter(TTP->getDepth(), TTP->getIndex());
  } else {
    manglePrefix(getEffectiveDeclContext(ND), NoFunction);
    if (isa<BuiltinTemplateDecl>(ND) || isa<ConceptDecl>(ND))
      mangleUnqualifiedName(GD, nullptr);
    else
      mangleUnqualifiedName(GD.getWithDecl(ND->getTemplatedDecl()), nullptr);
  }

  addSubstitution(ND);
}

/// Mangles a template name under the production <type>.  Required for
/// template template arguments.
///   <type> ::= <class-enum-type>
///          ::= <template-param>
///          ::= <substitution>
void CXXNameMangler::mangleType(TemplateName TN) {
  if (mangleSubstitution(TN))
    return;

  TemplateDecl *TD = nullptr;

  switch (TN.getKind()) {
  case TemplateName::QualifiedTemplate:
    TD = TN.getAsQualifiedTemplateName()->getTemplateDecl();
    goto HaveDecl;

  case TemplateName::Template:
    TD = TN.getAsTemplateDecl();
    goto HaveDecl;

  HaveDecl:
    if (auto *TTP = dyn_cast<TemplateTemplateParmDecl>(TD))
      mangleTemplateParameter(TTP->getDepth(), TTP->getIndex());
    else
      mangleName(TD);
    break;

  case TemplateName::OverloadedTemplate:
  case TemplateName::AssumedTemplate:
    llvm_unreachable("can't mangle an overloaded template name as a <type>");

  case TemplateName::DependentTemplate: {
    const DependentTemplateName *Dependent = TN.getAsDependentTemplateName();
    assert(Dependent->isIdentifier());

    // <class-enum-type> ::= <name>
    // <name> ::= <nested-name>
    mangleUnresolvedPrefix(Dependent->getQualifier());
    mangleSourceName(Dependent->getIdentifier());
    break;
  }

  case TemplateName::SubstTemplateTemplateParm: {
    // Substituted template parameters are mangled as the substituted
    // template.  This will check for the substitution twice, which is
    // fine, but we have to return early so that we don't try to *add*
    // the substitution twice.
    SubstTemplateTemplateParmStorage *subst
      = TN.getAsSubstTemplateTemplateParm();
    mangleType(subst->getReplacement());
    return;
  }

  case TemplateName::SubstTemplateTemplateParmPack: {
    // FIXME: not clear how to mangle this!
    // template <template <class> class T...> class A {
    //   template <template <class> class U...> void foo(B<T,U> x...);
    // };
    Out << "_SUBSTPACK_";
    break;
  }
  }

  addSubstitution(TN);
}

bool CXXNameMangler::mangleUnresolvedTypeOrSimpleId(QualType Ty,
                                                    StringRef Prefix) {
  // Only certain other types are valid as prefixes;  enumerate them.
  switch (Ty->getTypeClass()) {
  case Type::Builtin:
  case Type::Complex:
  case Type::Adjusted:
  case Type::Decayed:
  case Type::Pointer:
  case Type::BlockPointer:
  case Type::LValueReference:
  case Type::RValueReference:
  case Type::MemberPointer:
  case Type::ConstantArray:
  case Type::IncompleteArray:
  case Type::VariableArray:
  case Type::DependentSizedArray:
  case Type::DependentAddressSpace:
  case Type::DependentVector:
  case Type::DependentSizedExtVector:
  case Type::Vector:
  case Type::ExtVector:
  case Type::FunctionProto:
  case Type::FunctionNoProto:
  case Type::Paren:
  case Type::Attributed:
  case Type::Auto:
  case Type::DeducedTemplateSpecialization:
  case Type::PackExpansion:
  case Type::ObjCObject:
  case Type::ObjCInterface:
  case Type::ObjCObjectPointer:
  case Type::ObjCTypeParam:
  case Type::Atomic:
#if INTEL_CUSTOMIZATION
  case Type::Channel:
  case Type::ArbPrecInt:
  case Type::DependentSizedArbPrecInt:
#endif // INTEL_CUSTOMIZATION
  case Type::Pipe:
  case Type::MacroQualified:
    llvm_unreachable("type is illegal as a nested name specifier");

  case Type::SubstTemplateTypeParmPack:
    // FIXME: not clear how to mangle this!
    // template <class T...> class A {
    //   template <class U...> void foo(decltype(T::foo(U())) x...);
    // };
    Out << "_SUBSTPACK_";
    break;

  // <unresolved-type> ::= <template-param>
  //                   ::= <decltype>
  //                   ::= <template-template-param> <template-args>
  // (this last is not official yet)
  case Type::TypeOfExpr:
  case Type::TypeOf:
  case Type::Decltype:
  case Type::TemplateTypeParm:
  case Type::UnaryTransform:
  case Type::SubstTemplateTypeParm:
  unresolvedType:
    // Some callers want a prefix before the mangled type.
    Out << Prefix;

    // This seems to do everything we want.  It's not really
    // sanctioned for a substituted template parameter, though.
    mangleType(Ty);

    // We never want to print 'E' directly after an unresolved-type,
    // so we return directly.
    return true;

  case Type::Typedef:
    mangleSourceNameWithAbiTags(cast<TypedefType>(Ty)->getDecl());
    break;

  case Type::UnresolvedUsing:
    mangleSourceNameWithAbiTags(
        cast<UnresolvedUsingType>(Ty)->getDecl());
    break;

  case Type::Enum:
  case Type::Record:
    mangleSourceNameWithAbiTags(cast<TagType>(Ty)->getDecl());
    break;

  case Type::TemplateSpecialization: {
    const TemplateSpecializationType *TST =
        cast<TemplateSpecializationType>(Ty);
    TemplateName TN = TST->getTemplateName();
    switch (TN.getKind()) {
    case TemplateName::Template:
    case TemplateName::QualifiedTemplate: {
      TemplateDecl *TD = TN.getAsTemplateDecl();

      // If the base is a template template parameter, this is an
      // unresolved type.
      assert(TD && "no template for template specialization type");
      if (isa<TemplateTemplateParmDecl>(TD))
        goto unresolvedType;

      mangleSourceNameWithAbiTags(TD);
      break;
    }

    case TemplateName::OverloadedTemplate:
    case TemplateName::AssumedTemplate:
    case TemplateName::DependentTemplate:
      llvm_unreachable("invalid base for a template specialization type");

    case TemplateName::SubstTemplateTemplateParm: {
      SubstTemplateTemplateParmStorage *subst =
          TN.getAsSubstTemplateTemplateParm();
      mangleExistingSubstitution(subst->getReplacement());
      break;
    }

    case TemplateName::SubstTemplateTemplateParmPack: {
      // FIXME: not clear how to mangle this!
      // template <template <class U> class T...> class A {
      //   template <class U...> void foo(decltype(T<U>::foo) x...);
      // };
      Out << "_SUBSTPACK_";
      break;
    }
    }

    mangleTemplateArgs(TST->getArgs(), TST->getNumArgs());
    break;
  }

  case Type::InjectedClassName:
    mangleSourceNameWithAbiTags(
        cast<InjectedClassNameType>(Ty)->getDecl());
    break;

  case Type::DependentName:
    mangleSourceName(cast<DependentNameType>(Ty)->getIdentifier());
    break;

  case Type::DependentTemplateSpecialization: {
    const DependentTemplateSpecializationType *DTST =
        cast<DependentTemplateSpecializationType>(Ty);
    mangleSourceName(DTST->getIdentifier());
    mangleTemplateArgs(DTST->getArgs(), DTST->getNumArgs());
    break;
  }

  case Type::Elaborated:
    return mangleUnresolvedTypeOrSimpleId(
        cast<ElaboratedType>(Ty)->getNamedType(), Prefix);
  }

  return false;
}

void CXXNameMangler::mangleOperatorName(DeclarationName Name, unsigned Arity) {
  switch (Name.getNameKind()) {
  case DeclarationName::CXXConstructorName:
  case DeclarationName::CXXDestructorName:
  case DeclarationName::CXXDeductionGuideName:
  case DeclarationName::CXXUsingDirective:
  case DeclarationName::Identifier:
  case DeclarationName::ObjCMultiArgSelector:
  case DeclarationName::ObjCOneArgSelector:
  case DeclarationName::ObjCZeroArgSelector:
    llvm_unreachable("Not an operator name");

  case DeclarationName::CXXConversionFunctionName:
    // <operator-name> ::= cv <type>    # (cast)
    Out << "cv";
    mangleType(Name.getCXXNameType());
    break;

  case DeclarationName::CXXLiteralOperatorName:
    Out << "li";
    mangleSourceName(Name.getCXXLiteralIdentifier());
    return;

  case DeclarationName::CXXOperatorName:
    mangleOperatorName(Name.getCXXOverloadedOperator(), Arity);
    break;
  }
}

void
CXXNameMangler::mangleOperatorName(OverloadedOperatorKind OO, unsigned Arity) {
  switch (OO) {
  // <operator-name> ::= nw     # new
  case OO_New: Out << "nw"; break;
  //              ::= na        # new[]
  case OO_Array_New: Out << "na"; break;
  //              ::= dl        # delete
  case OO_Delete: Out << "dl"; break;
  //              ::= da        # delete[]
  case OO_Array_Delete: Out << "da"; break;
  //              ::= ps        # + (unary)
  //              ::= pl        # + (binary or unknown)
  case OO_Plus:
    Out << (Arity == 1? "ps" : "pl"); break;
  //              ::= ng        # - (unary)
  //              ::= mi        # - (binary or unknown)
  case OO_Minus:
    Out << (Arity == 1? "ng" : "mi"); break;
  //              ::= ad        # & (unary)
  //              ::= an        # & (binary or unknown)
  case OO_Amp:
    Out << (Arity == 1? "ad" : "an"); break;
  //              ::= de        # * (unary)
  //              ::= ml        # * (binary or unknown)
  case OO_Star:
    // Use binary when unknown.
    Out << (Arity == 1? "de" : "ml"); break;
  //              ::= co        # ~
  case OO_Tilde: Out << "co"; break;
  //              ::= dv        # /
  case OO_Slash: Out << "dv"; break;
  //              ::= rm        # %
  case OO_Percent: Out << "rm"; break;
  //              ::= or        # |
  case OO_Pipe: Out << "or"; break;
  //              ::= eo        # ^
  case OO_Caret: Out << "eo"; break;
  //              ::= aS        # =
  case OO_Equal: Out << "aS"; break;
  //              ::= pL        # +=
  case OO_PlusEqual: Out << "pL"; break;
  //              ::= mI        # -=
  case OO_MinusEqual: Out << "mI"; break;
  //              ::= mL        # *=
  case OO_StarEqual: Out << "mL"; break;
  //              ::= dV        # /=
  case OO_SlashEqual: Out << "dV"; break;
  //              ::= rM        # %=
  case OO_PercentEqual: Out << "rM"; break;
  //              ::= aN        # &=
  case OO_AmpEqual: Out << "aN"; break;
  //              ::= oR        # |=
  case OO_PipeEqual: Out << "oR"; break;
  //              ::= eO        # ^=
  case OO_CaretEqual: Out << "eO"; break;
  //              ::= ls        # <<
  case OO_LessLess: Out << "ls"; break;
  //              ::= rs        # >>
  case OO_GreaterGreater: Out << "rs"; break;
  //              ::= lS        # <<=
  case OO_LessLessEqual: Out << "lS"; break;
  //              ::= rS        # >>=
  case OO_GreaterGreaterEqual: Out << "rS"; break;
  //              ::= eq        # ==
  case OO_EqualEqual: Out << "eq"; break;
  //              ::= ne        # !=
  case OO_ExclaimEqual: Out << "ne"; break;
  //              ::= lt        # <
  case OO_Less: Out << "lt"; break;
  //              ::= gt        # >
  case OO_Greater: Out << "gt"; break;
  //              ::= le        # <=
  case OO_LessEqual: Out << "le"; break;
  //              ::= ge        # >=
  case OO_GreaterEqual: Out << "ge"; break;
  //              ::= nt        # !
  case OO_Exclaim: Out << "nt"; break;
  //              ::= aa        # &&
  case OO_AmpAmp: Out << "aa"; break;
  //              ::= oo        # ||
  case OO_PipePipe: Out << "oo"; break;
  //              ::= pp        # ++
  case OO_PlusPlus: Out << "pp"; break;
  //              ::= mm        # --
  case OO_MinusMinus: Out << "mm"; break;
  //              ::= cm        # ,
  case OO_Comma: Out << "cm"; break;
  //              ::= pm        # ->*
  case OO_ArrowStar: Out << "pm"; break;
  //              ::= pt        # ->
  case OO_Arrow: Out << "pt"; break;
  //              ::= cl        # ()
  case OO_Call: Out << "cl"; break;
  //              ::= ix        # []
  case OO_Subscript: Out << "ix"; break;

  //              ::= qu        # ?
  // The conditional operator can't be overloaded, but we still handle it when
  // mangling expressions.
  case OO_Conditional: Out << "qu"; break;
  // Proposal on cxx-abi-dev, 2015-10-21.
  //              ::= aw        # co_await
  case OO_Coawait: Out << "aw"; break;
  // Proposed in cxx-abi github issue 43.
  //              ::= ss        # <=>
  case OO_Spaceship: Out << "ss"; break;

  case OO_None:
  case NUM_OVERLOADED_OPERATORS:
    llvm_unreachable("Not an overloaded operator");
  }
}

void CXXNameMangler::mangleQualifiers(Qualifiers Quals, const DependentAddressSpaceType *DAST) {
  // Vendor qualifiers come first and if they are order-insensitive they must
  // be emitted in reversed alphabetical order, see Itanium ABI 5.1.5.

  // <type> ::= U <addrspace-expr>
  if (DAST) {
    Out << "U2ASI";
    mangleExpression(DAST->getAddrSpaceExpr());
    Out << "E";
  }

  // Address space qualifiers start with an ordinary letter.
  if (Quals.hasAddressSpace()) {
    // Address space extension:
    //
    //   <type> ::= U <target-addrspace>
    //   <type> ::= U <OpenCL-addrspace>
    //   <type> ::= U <CUDA-addrspace>

    SmallString<64> ASString;
    LangAS AS = Quals.getAddressSpace();

    if (Context.getASTContext().addressSpaceMapManglingFor(AS)) {
      //  <target-addrspace> ::= "AS" <address-space-number>
      unsigned TargetAS = Context.getASTContext().getTargetAddressSpace(AS);
      if (TargetAS != 0 || (Context.getASTContext().getLangOpts().SYCLIsDevice))
        ASString = "AS" + llvm::utostr(TargetAS);
    } else {
      switch (AS) {
      default: llvm_unreachable("Not a language specific address space");
      //  <OpenCL-addrspace> ::= "CL" [ "global" | "local" | "constant" |
      //                                "private"| "generic" ]
      case LangAS::opencl_global:   ASString = "CLglobal";   break;
      case LangAS::opencl_local:    ASString = "CLlocal";    break;
      case LangAS::opencl_constant: ASString = "CLconstant"; break;
      case LangAS::opencl_private:  ASString = "CLprivate";  break;
      case LangAS::opencl_generic:  ASString = "CLgeneric";  break;
      //  <CUDA-addrspace> ::= "CU" [ "device" | "constant" | "shared" ]
      case LangAS::cuda_device:     ASString = "CUdevice";   break;
      case LangAS::cuda_constant:   ASString = "CUconstant"; break;
      case LangAS::cuda_shared:     ASString = "CUshared";   break;
      //  <ptrsize-addrspace> ::= [ "ptr32_sptr" | "ptr32_uptr" | "ptr64" ]
      case LangAS::ptr32_sptr:
        ASString = "ptr32_sptr";
        break;
      case LangAS::ptr32_uptr:
        ASString = "ptr32_uptr";
        break;
      case LangAS::ptr64:
        ASString = "ptr64";
        break;
      }
    }
    if (!ASString.empty())
      mangleVendorQualifier(ASString);
  }

  // The ARC ownership qualifiers start with underscores.
  // Objective-C ARC Extension:
  //
  //   <type> ::= U "__strong"
  //   <type> ::= U "__weak"
  //   <type> ::= U "__autoreleasing"
  //
  // Note: we emit __weak first to preserve the order as
  // required by the Itanium ABI.
  if (Quals.getObjCLifetime() == Qualifiers::OCL_Weak)
    mangleVendorQualifier("__weak");

  // __unaligned (from -fms-extensions)
  if (Quals.hasUnaligned())
    mangleVendorQualifier("__unaligned");

  // Remaining ARC ownership qualifiers.
  switch (Quals.getObjCLifetime()) {
  case Qualifiers::OCL_None:
    break;

  case Qualifiers::OCL_Weak:
    // Do nothing as we already handled this case above.
    break;

  case Qualifiers::OCL_Strong:
    mangleVendorQualifier("__strong");
    break;

  case Qualifiers::OCL_Autoreleasing:
    mangleVendorQualifier("__autoreleasing");
    break;

  case Qualifiers::OCL_ExplicitNone:
    // The __unsafe_unretained qualifier is *not* mangled, so that
    // __unsafe_unretained types in ARC produce the same manglings as the
    // equivalent (but, naturally, unqualified) types in non-ARC, providing
    // better ABI compatibility.
    //
    // It's safe to do this because unqualified 'id' won't show up
    // in any type signatures that need to be mangled.
    break;
  }

  // <CV-qualifiers> ::= [r] [V] [K]    # restrict (C99), volatile, const
  if (Quals.hasRestrict())
    Out << 'r';
  if (Quals.hasVolatile())
    Out << 'V';
  if (Quals.hasConst())
    Out << 'K';
}

void CXXNameMangler::mangleVendorQualifier(StringRef name) {
  Out << 'U' << name.size() << name;
}

void CXXNameMangler::mangleRefQualifier(RefQualifierKind RefQualifier) {
  // <ref-qualifier> ::= R                # lvalue reference
  //                 ::= O                # rvalue-reference
  switch (RefQualifier) {
  case RQ_None:
    break;

  case RQ_LValue:
    Out << 'R';
    break;

  case RQ_RValue:
    Out << 'O';
    break;
  }
}

void CXXNameMangler::mangleObjCMethodName(const ObjCMethodDecl *MD) {
  Context.mangleObjCMethodName(MD, Out);
}

static bool isTypeSubstitutable(Qualifiers Quals, const Type *Ty,
                                ASTContext &Ctx) {
  if (Quals)
    return true;
  if (Ty->isSpecificBuiltinType(BuiltinType::ObjCSel))
    return true;
  if (Ty->isOpenCLSpecificType())
    return true;
  if (Ty->isBuiltinType())
    return false;
  // Through to Clang 6.0, we accidentally treated undeduced auto types as
  // substitution candidates.
  if (Ctx.getLangOpts().getClangABICompat() > LangOptions::ClangABI::Ver6 &&
      isa<AutoType>(Ty))
    return false;
  return true;
}

void CXXNameMangler::mangleType(QualType T) {
  // If our type is instantiation-dependent but not dependent, we mangle
  // it as it was written in the source, removing any top-level sugar.
  // Otherwise, use the canonical type.
  //
  // FIXME: This is an approximation of the instantiation-dependent name
  // mangling rules, since we should really be using the type as written and
  // augmented via semantic analysis (i.e., with implicit conversions and
  // default template arguments) for any instantiation-dependent type.
  // Unfortunately, that requires several changes to our AST:
  //   - Instantiation-dependent TemplateSpecializationTypes will need to be
  //     uniqued, so that we can handle substitutions properly
  //   - Default template arguments will need to be represented in the
  //     TemplateSpecializationType, since they need to be mangled even though
  //     they aren't written.
  //   - Conversions on non-type template arguments need to be expressed, since
  //     they can affect the mangling of sizeof/alignof.
  //
  // FIXME: This is wrong when mapping to the canonical type for a dependent
  // type discards instantiation-dependent portions of the type, such as for:
  //
  //   template<typename T, int N> void f(T (&)[sizeof(N)]);
  //   template<typename T> void f(T() throw(typename T::type)); (pre-C++17)
  //
  // It's also wrong in the opposite direction when instantiation-dependent,
  // canonically-equivalent types differ in some irrelevant portion of inner
  // type sugar. In such cases, we fail to form correct substitutions, eg:
  //
  //   template<int N> void f(A<sizeof(N)> *, A<sizeof(N)> (*));
  //
  // We should instead canonicalize the non-instantiation-dependent parts,
  // regardless of whether the type as a whole is dependent or instantiation
  // dependent.
  if (!T->isInstantiationDependentType() || T->isDependentType())
    T = T.getCanonicalType();
  else {
    // Desugar any types that are purely sugar.
    do {
      // Don't desugar through template specialization types that aren't
      // type aliases. We need to mangle the template arguments as written.
      if (const TemplateSpecializationType *TST
                                      = dyn_cast<TemplateSpecializationType>(T))
        if (!TST->isTypeAlias())
          break;

      QualType Desugared
        = T.getSingleStepDesugaredType(Context.getASTContext());
      if (Desugared == T)
        break;

      T = Desugared;
    } while (true);
  }
  SplitQualType split = T.split();
  Qualifiers quals = split.Quals;
  const Type *ty = split.Ty;

  bool isSubstitutable =
    isTypeSubstitutable(quals, ty, Context.getASTContext());
  if (isSubstitutable && mangleSubstitution(T))
    return;

  // If we're mangling a qualified array type, push the qualifiers to
  // the element type.
  if (quals && isa<ArrayType>(T)) {
    ty = Context.getASTContext().getAsArrayType(T);
    quals = Qualifiers();

    // Note that we don't update T: we want to add the
    // substitution at the original type.
  }

  if (quals || ty->isDependentAddressSpaceType()) {
    if (const DependentAddressSpaceType *DAST =
        dyn_cast<DependentAddressSpaceType>(ty)) {
      SplitQualType splitDAST = DAST->getPointeeType().split();
      mangleQualifiers(splitDAST.Quals, DAST);
      mangleType(QualType(splitDAST.Ty, 0));
    } else {
      mangleQualifiers(quals);

      // Recurse:  even if the qualified type isn't yet substitutable,
      // the unqualified type might be.
      mangleType(QualType(ty, 0));
    }
  } else {
    switch (ty->getTypeClass()) {
#define ABSTRACT_TYPE(CLASS, PARENT)
#define NON_CANONICAL_TYPE(CLASS, PARENT) \
    case Type::CLASS: \
      llvm_unreachable("can't mangle non-canonical type " #CLASS "Type"); \
      return;
#define TYPE(CLASS, PARENT) \
    case Type::CLASS: \
      mangleType(static_cast<const CLASS##Type*>(ty)); \
      break;
#include "clang/AST/TypeNodes.inc"
    }
  }

  // Add the substitution.
  if (isSubstitutable)
    addSubstitution(T);
}

void CXXNameMangler::mangleNameOrStandardSubstitution(const NamedDecl *ND) {
  if (!mangleStandardSubstitution(ND))
    mangleName(ND);
}

void CXXNameMangler::mangleType(const BuiltinType *T) {
  //  <type>         ::= <builtin-type>
  //  <builtin-type> ::= v  # void
  //                 ::= w  # wchar_t
  //                 ::= b  # bool
  //                 ::= c  # char
  //                 ::= a  # signed char
  //                 ::= h  # unsigned char
  //                 ::= s  # short
  //                 ::= t  # unsigned short
  //                 ::= i  # int
  //                 ::= j  # unsigned int
  //                 ::= l  # long
  //                 ::= m  # unsigned long
  //                 ::= x  # long long, __int64
  //                 ::= y  # unsigned long long, __int64
  //                 ::= n  # __int128
  //                 ::= o  # unsigned __int128
  //                 ::= f  # float
  //                 ::= d  # double
  //                 ::= e  # long double, __float80
  //                 ::= g  # __float128
  // UNSUPPORTED:    ::= Dd # IEEE 754r decimal floating point (64 bits)
  // UNSUPPORTED:    ::= De # IEEE 754r decimal floating point (128 bits)
  // UNSUPPORTED:    ::= Df # IEEE 754r decimal floating point (32 bits)
  //                 ::= Dh # IEEE 754r half-precision floating point (16 bits)
  //                 ::= DF <number> _ # ISO/IEC TS 18661 binary floating point type _FloatN (N bits);
  //                 ::= Di # char32_t
  //                 ::= Ds # char16_t
  //                 ::= Dn # std::nullptr_t (i.e., decltype(nullptr))
  //                 ::= u <source-name>    # vendor extended type
  std::string type_name;
  switch (T->getKind()) {
  case BuiltinType::Void:
    Out << 'v';
    break;
  case BuiltinType::Bool:
    Out << 'b';
    break;
  case BuiltinType::Char_U:
  case BuiltinType::Char_S:
    Out << 'c';
    break;
  case BuiltinType::UChar:
    Out << 'h';
    break;
  case BuiltinType::UShort:
    Out << 't';
    break;
  case BuiltinType::UInt:
    Out << 'j';
    break;
  case BuiltinType::ULong:
    Out << 'm';
    break;
  case BuiltinType::ULongLong:
    Out << 'y';
    break;
  case BuiltinType::UInt128:
    Out << 'o';
    break;
  case BuiltinType::SChar:
    Out << 'a';
    break;
  case BuiltinType::WChar_S:
  case BuiltinType::WChar_U:
    Out << 'w';
    break;
  case BuiltinType::Char8:
    Out << "Du";
    break;
  case BuiltinType::Char16:
    Out << "Ds";
    break;
  case BuiltinType::Char32:
    Out << "Di";
    break;
  case BuiltinType::Short:
    Out << 's';
    break;
  case BuiltinType::Int:
    Out << 'i';
    break;
  case BuiltinType::Long:
    Out << 'l';
    break;
  case BuiltinType::LongLong:
    Out << 'x';
    break;
  case BuiltinType::Int128:
    Out << 'n';
    break;
  case BuiltinType::Float16:
    Out << "DF16_";
    break;
  case BuiltinType::ShortAccum:
  case BuiltinType::Accum:
  case BuiltinType::LongAccum:
  case BuiltinType::UShortAccum:
  case BuiltinType::UAccum:
  case BuiltinType::ULongAccum:
  case BuiltinType::ShortFract:
  case BuiltinType::Fract:
  case BuiltinType::LongFract:
  case BuiltinType::UShortFract:
  case BuiltinType::UFract:
  case BuiltinType::ULongFract:
  case BuiltinType::SatShortAccum:
  case BuiltinType::SatAccum:
  case BuiltinType::SatLongAccum:
  case BuiltinType::SatUShortAccum:
  case BuiltinType::SatUAccum:
  case BuiltinType::SatULongAccum:
  case BuiltinType::SatShortFract:
  case BuiltinType::SatFract:
  case BuiltinType::SatLongFract:
  case BuiltinType::SatUShortFract:
  case BuiltinType::SatUFract:
  case BuiltinType::SatULongFract:
    llvm_unreachable("Fixed point types are disabled for c++");
  case BuiltinType::Half:
    Out << "Dh";
    break;
  case BuiltinType::Float:
    Out << 'f';
    break;
  case BuiltinType::Double:
    Out << 'd';
    break;
  case BuiltinType::LongDouble: {
    const TargetInfo *TI = getASTContext().getLangOpts().OpenMP &&
                                   getASTContext().getLangOpts().OpenMPIsDevice
                               ? getASTContext().getAuxTargetInfo()
                               : &getASTContext().getTargetInfo();
    Out << TI->getLongDoubleMangling();
    break;
  }
  case BuiltinType::Float128: {
    const TargetInfo *TI = getASTContext().getLangOpts().OpenMP &&
                                   getASTContext().getLangOpts().OpenMPIsDevice
                               ? getASTContext().getAuxTargetInfo()
                               : &getASTContext().getTargetInfo();
    Out << TI->getFloat128Mangling();
    break;
  }
  case BuiltinType::NullPtr:
    Out << "Dn";
    break;

#define BUILTIN_TYPE(Id, SingletonId)
#define PLACEHOLDER_TYPE(Id, SingletonId) \
  case BuiltinType::Id:
#include "clang/AST/BuiltinTypes.def"
  case BuiltinType::Dependent:
    if (!NullOut)
      llvm_unreachable("mangling a placeholder type");
    break;
  case BuiltinType::ObjCId:
    Out << "11objc_object";
    break;
  case BuiltinType::ObjCClass:
    Out << "10objc_class";
    break;
  case BuiltinType::ObjCSel:
    Out << "13objc_selector";
    break;
#define IMAGE_TYPE(ImgType, Id, SingletonId, Access, Suffix) \
  case BuiltinType::Id: \
    type_name = "ocl_" #ImgType "_" #Suffix; \
    Out << type_name.size() << type_name; \
    break;
#include "clang/Basic/OpenCLImageTypes.def"
  case BuiltinType::OCLSampler:
    Out << "11ocl_sampler";
    break;
  case BuiltinType::OCLEvent:
    Out << "9ocl_event";
    break;
  case BuiltinType::OCLClkEvent:
    Out << "12ocl_clkevent";
    break;
  case BuiltinType::OCLQueue:
    Out << "9ocl_queue";
    break;
  case BuiltinType::OCLReserveID:
    Out << "13ocl_reserveid";
    break;
#define EXT_OPAQUE_TYPE(ExtType, Id, Ext) \
  case BuiltinType::Id: \
    type_name = "ocl_" #ExtType; \
    Out << type_name.size() << type_name; \
    break;
#include "clang/Basic/OpenCLExtensionTypes.def"
  // The SVE types are effectively target-specific.  The mangling scheme
  // is defined in the appendices to the Procedure Call Standard for the
  // Arm Architecture.
#define SVE_TYPE(Name, Id, SingletonId) \
  case BuiltinType::Id: \
    type_name = Name; \
    Out << 'u' << type_name.size() << type_name; \
    break;
#include "clang/Basic/AArch64SVEACLETypes.def"
  }
}

StringRef CXXNameMangler::getCallingConvQualifierName(CallingConv CC) {
  switch (CC) {
  case CC_C:
    return "";

  case CC_X86VectorCall:
  case CC_X86Pascal:
  case CC_X86RegCall:
  case CC_AAPCS:
  case CC_AAPCS_VFP:
  case CC_AArch64VectorCall:
  case CC_IntelOclBicc:
#if INTEL_CUSTOMIZATION
  case CC_IntelOclBiccAVX:
  case CC_IntelOclBiccAVX512:
#endif // INTEL_CUSTOMIZATION
  case CC_SpirFunction:
  case CC_OpenCLKernel:
  case CC_PreserveMost:
  case CC_PreserveAll:
    // FIXME: we should be mangling all of the above.
    return "";

  case CC_X86ThisCall:
    // FIXME: To match mingw GCC, thiscall should only be mangled in when it is
    // used explicitly. At this point, we don't have that much information in
    // the AST, since clang tends to bake the convention into the canonical
    // function type. thiscall only rarely used explicitly, so don't mangle it
    // for now.
    return "";

  case CC_X86StdCall:
    return "stdcall";
  case CC_X86FastCall:
    return "fastcall";
  case CC_X86_64SysV:
    return "sysv_abi";
  case CC_Win64:
    return "ms_abi";
  case CC_Swift:
    return "swiftcall";
  }
  llvm_unreachable("bad calling convention");
}

void CXXNameMangler::mangleExtFunctionInfo(const FunctionType *T) {
  // Fast path.
  if (T->getExtInfo() == FunctionType::ExtInfo())
    return;

  // Vendor-specific qualifiers are emitted in reverse alphabetical order.
  // This will get more complicated in the future if we mangle other
  // things here; but for now, since we mangle ns_returns_retained as
  // a qualifier on the result type, we can get away with this:
  StringRef CCQualifier = getCallingConvQualifierName(T->getExtInfo().getCC());
  if (!CCQualifier.empty())
    mangleVendorQualifier(CCQualifier);

  // FIXME: regparm
  // FIXME: noreturn
}

void
CXXNameMangler::mangleExtParameterInfo(FunctionProtoType::ExtParameterInfo PI) {
  // Vendor-specific qualifiers are emitted in reverse alphabetical order.

  // Note that these are *not* substitution candidates.  Demanglers might
  // have trouble with this if the parameter type is fully substituted.

  switch (PI.getABI()) {
  case ParameterABI::Ordinary:
    break;

  // All of these start with "swift", so they come before "ns_consumed".
  case ParameterABI::SwiftContext:
  case ParameterABI::SwiftErrorResult:
  case ParameterABI::SwiftIndirectResult:
    mangleVendorQualifier(getParameterABISpelling(PI.getABI()));
    break;
  }

  if (PI.isConsumed())
    mangleVendorQualifier("ns_consumed");

  if (PI.isNoEscape())
    mangleVendorQualifier("noescape");
}

// <type>          ::= <function-type>
// <function-type> ::= [<CV-qualifiers>] F [Y]
//                      <bare-function-type> [<ref-qualifier>] E
void CXXNameMangler::mangleType(const FunctionProtoType *T) {
  mangleExtFunctionInfo(T);

  // Mangle CV-qualifiers, if present.  These are 'this' qualifiers,
  // e.g. "const" in "int (A::*)() const".
  mangleQualifiers(T->getMethodQuals());

  // Mangle instantiation-dependent exception-specification, if present,
  // per cxx-abi-dev proposal on 2016-10-11.
  if (T->hasInstantiationDependentExceptionSpec()) {
    if (isComputedNoexcept(T->getExceptionSpecType())) {
      Out << "DO";
      mangleExpression(T->getNoexceptExpr());
      Out << "E";
    } else {
      assert(T->getExceptionSpecType() == EST_Dynamic);
      Out << "Dw";
      for (auto ExceptTy : T->exceptions())
        mangleType(ExceptTy);
      Out << "E";
    }
  } else if (T->isNothrow()) {
    Out << "Do";
  }

  Out << 'F';

  // FIXME: We don't have enough information in the AST to produce the 'Y'
  // encoding for extern "C" function types.
  mangleBareFunctionType(T, /*MangleReturnType=*/true);

  // Mangle the ref-qualifier, if present.
  mangleRefQualifier(T->getRefQualifier());

  Out << 'E';
}

void CXXNameMangler::mangleType(const FunctionNoProtoType *T) {
  // Function types without prototypes can arise when mangling a function type
  // within an overloadable function in C. We mangle these as the absence of any
  // parameter types (not even an empty parameter list).
  Out << 'F';

  FunctionTypeDepthState saved = FunctionTypeDepth.push();

  FunctionTypeDepth.enterResultType();
  mangleType(T->getReturnType());
  FunctionTypeDepth.leaveResultType();

  FunctionTypeDepth.pop(saved);
  Out << 'E';
}

void CXXNameMangler::mangleBareFunctionType(const FunctionProtoType *Proto,
                                            bool MangleReturnType,
                                            const FunctionDecl *FD) {
  // Record that we're in a function type.  See mangleFunctionParam
  // for details on what we're trying to achieve here.
  FunctionTypeDepthState saved = FunctionTypeDepth.push();

  // <bare-function-type> ::= <signature type>+
  if (MangleReturnType) {
    FunctionTypeDepth.enterResultType();

    // Mangle ns_returns_retained as an order-sensitive qualifier here.
    if (Proto->getExtInfo().getProducesResult() && FD == nullptr)
      mangleVendorQualifier("ns_returns_retained");

    // Mangle the return type without any direct ARC ownership qualifiers.
    QualType ReturnTy = Proto->getReturnType();
    if (ReturnTy.getObjCLifetime()) {
      auto SplitReturnTy = ReturnTy.split();
      SplitReturnTy.Quals.removeObjCLifetime();
      ReturnTy = getASTContext().getQualifiedType(SplitReturnTy);
    }
    mangleType(ReturnTy);

    FunctionTypeDepth.leaveResultType();
  }

  if (Proto->getNumParams() == 0 && !Proto->isVariadic()) {
    //   <builtin-type> ::= v   # void
    Out << 'v';

    FunctionTypeDepth.pop(saved);
    return;
  }

  assert(!FD || FD->getNumParams() == Proto->getNumParams());
  for (unsigned I = 0, E = Proto->getNumParams(); I != E; ++I) {
    // Mangle extended parameter info as order-sensitive qualifiers here.
    if (Proto->hasExtParameterInfos() && FD == nullptr) {
      mangleExtParameterInfo(Proto->getExtParameterInfo(I));
    }

    // Mangle the type.
    QualType ParamTy = Proto->getParamType(I);
    mangleType(Context.getASTContext().getSignatureParameterType(ParamTy));

    if (FD) {
      if (auto *Attr = FD->getParamDecl(I)->getAttr<PassObjectSizeAttr>()) {
        // Attr can only take 1 character, so we can hardcode the length below.
        assert(Attr->getType() <= 9 && Attr->getType() >= 0);
        if (Attr->isDynamic())
          Out << "U25pass_dynamic_object_size" << Attr->getType();
        else
          Out << "U17pass_object_size" << Attr->getType();
      }
    }
  }

  FunctionTypeDepth.pop(saved);

  // <builtin-type>      ::= z  # ellipsis
  if (Proto->isVariadic())
    Out << 'z';
}

// <type>            ::= <class-enum-type>
// <class-enum-type> ::= <name>
void CXXNameMangler::mangleType(const UnresolvedUsingType *T) {
  mangleName(T->getDecl());
}

// <type>            ::= <class-enum-type>
// <class-enum-type> ::= <name>
void CXXNameMangler::mangleType(const EnumType *T) {
  mangleType(static_cast<const TagType*>(T));
}
void CXXNameMangler::mangleType(const RecordType *T) {
  mangleType(static_cast<const TagType*>(T));
}
void CXXNameMangler::mangleType(const TagType *T) {
  mangleName(T->getDecl());
}

// <type>       ::= <array-type>
// <array-type> ::= A <positive dimension number> _ <element type>
//              ::= A [<dimension expression>] _ <element type>
void CXXNameMangler::mangleType(const ConstantArrayType *T) {
  Out << 'A' << T->getSize() << '_';
  mangleType(T->getElementType());
}
void CXXNameMangler::mangleType(const VariableArrayType *T) {
  Out << 'A';
  // decayed vla types (size 0) will just be skipped.
  if (T->getSizeExpr())
    mangleExpression(T->getSizeExpr());
  Out << '_';
  mangleType(T->getElementType());
}
void CXXNameMangler::mangleType(const DependentSizedArrayType *T) {
  Out << 'A';
  mangleExpression(T->getSizeExpr());
  Out << '_';
  mangleType(T->getElementType());
}
void CXXNameMangler::mangleType(const IncompleteArrayType *T) {
  Out << "A_";
  mangleType(T->getElementType());
}

// <type>                   ::= <pointer-to-member-type>
// <pointer-to-member-type> ::= M <class type> <member type>
void CXXNameMangler::mangleType(const MemberPointerType *T) {
  Out << 'M';
  mangleType(QualType(T->getClass(), 0));
  QualType PointeeType = T->getPointeeType();
  if (const FunctionProtoType *FPT = dyn_cast<FunctionProtoType>(PointeeType)) {
    mangleType(FPT);

    // Itanium C++ ABI 5.1.8:
    //
    //   The type of a non-static member function is considered to be different,
    //   for the purposes of substitution, from the type of a namespace-scope or
    //   static member function whose type appears similar. The types of two
    //   non-static member functions are considered to be different, for the
    //   purposes of substitution, if the functions are members of different
    //   classes. In other words, for the purposes of substitution, the class of
    //   which the function is a member is considered part of the type of
    //   function.

    // Given that we already substitute member function pointers as a
    // whole, the net effect of this rule is just to unconditionally
    // suppress substitution on the function type in a member pointer.
    // We increment the SeqID here to emulate adding an entry to the
    // substitution table.
    ++SeqID;
  } else
    mangleType(PointeeType);
}

// <type>           ::= <template-param>
void CXXNameMangler::mangleType(const TemplateTypeParmType *T) {
  mangleTemplateParameter(T->getDepth(), T->getIndex());
}

// <type>           ::= <template-param>
void CXXNameMangler::mangleType(const SubstTemplateTypeParmPackType *T) {
  // FIXME: not clear how to mangle this!
  // template <class T...> class A {
  //   template <class U...> void foo(T(*)(U) x...);
  // };
  Out << "_SUBSTPACK_";
}

// <type> ::= P <type>   # pointer-to
void CXXNameMangler::mangleType(const PointerType *T) {
  Out << 'P';
  mangleType(T->getPointeeType());
}
void CXXNameMangler::mangleType(const ObjCObjectPointerType *T) {
  Out << 'P';
  mangleType(T->getPointeeType());
}

// <type> ::= R <type>   # reference-to
void CXXNameMangler::mangleType(const LValueReferenceType *T) {
  Out << 'R';
  mangleType(T->getPointeeType());
}

// <type> ::= O <type>   # rvalue reference-to (C++0x)
void CXXNameMangler::mangleType(const RValueReferenceType *T) {
  Out << 'O';
  mangleType(T->getPointeeType());
}

// <type> ::= C <type>   # complex pair (C 2000)
void CXXNameMangler::mangleType(const ComplexType *T) {
  Out << 'C';
  mangleType(T->getElementType());
}

// ARM's ABI for Neon vector types specifies that they should be mangled as
// if they are structs (to match ARM's initial implementation).  The
// vector type must be one of the special types predefined by ARM.
void CXXNameMangler::mangleNeonVectorType(const VectorType *T) {
  QualType EltType = T->getElementType();
  assert(EltType->isBuiltinType() && "Neon vector element not a BuiltinType");
  const char *EltName = nullptr;
  if (T->getVectorKind() == VectorType::NeonPolyVector) {
    switch (cast<BuiltinType>(EltType)->getKind()) {
    case BuiltinType::SChar:
    case BuiltinType::UChar:
      EltName = "poly8_t";
      break;
    case BuiltinType::Short:
    case BuiltinType::UShort:
      EltName = "poly16_t";
      break;
    case BuiltinType::ULongLong:
      EltName = "poly64_t";
      break;
    default: llvm_unreachable("unexpected Neon polynomial vector element type");
    }
  } else {
    switch (cast<BuiltinType>(EltType)->getKind()) {
    case BuiltinType::SChar:     EltName = "int8_t"; break;
    case BuiltinType::UChar:     EltName = "uint8_t"; break;
    case BuiltinType::Short:     EltName = "int16_t"; break;
    case BuiltinType::UShort:    EltName = "uint16_t"; break;
    case BuiltinType::Int:       EltName = "int32_t"; break;
    case BuiltinType::UInt:      EltName = "uint32_t"; break;
    case BuiltinType::LongLong:  EltName = "int64_t"; break;
    case BuiltinType::ULongLong: EltName = "uint64_t"; break;
    case BuiltinType::Double:    EltName = "float64_t"; break;
    case BuiltinType::Float:     EltName = "float32_t"; break;
    case BuiltinType::Half:      EltName = "float16_t";break;
    default:
      llvm_unreachable("unexpected Neon vector element type");
    }
  }
  const char *BaseName = nullptr;
  unsigned BitSize = (T->getNumElements() *
                      getASTContext().getTypeSize(EltType));
  if (BitSize == 64)
    BaseName = "__simd64_";
  else {
    assert(BitSize == 128 && "Neon vector type not 64 or 128 bits");
    BaseName = "__simd128_";
  }
  Out << strlen(BaseName) + strlen(EltName);
  Out << BaseName << EltName;
}

void CXXNameMangler::mangleNeonVectorType(const DependentVectorType *T) {
  DiagnosticsEngine &Diags = Context.getDiags();
  unsigned DiagID = Diags.getCustomDiagID(
      DiagnosticsEngine::Error,
      "cannot mangle this dependent neon vector type yet");
  Diags.Report(T->getAttributeLoc(), DiagID);
}

static StringRef mangleAArch64VectorBase(const BuiltinType *EltType) {
  switch (EltType->getKind()) {
  case BuiltinType::SChar:
    return "Int8";
  case BuiltinType::Short:
    return "Int16";
  case BuiltinType::Int:
    return "Int32";
  case BuiltinType::Long:
  case BuiltinType::LongLong:
    return "Int64";
  case BuiltinType::UChar:
    return "Uint8";
  case BuiltinType::UShort:
    return "Uint16";
  case BuiltinType::UInt:
    return "Uint32";
  case BuiltinType::ULong:
  case BuiltinType::ULongLong:
    return "Uint64";
  case BuiltinType::Half:
    return "Float16";
  case BuiltinType::Float:
    return "Float32";
  case BuiltinType::Double:
    return "Float64";
  default:
    llvm_unreachable("Unexpected vector element base type");
  }
}

// AArch64's ABI for Neon vector types specifies that they should be mangled as
// the equivalent internal name. The vector type must be one of the special
// types predefined by ARM.
void CXXNameMangler::mangleAArch64NeonVectorType(const VectorType *T) {
  QualType EltType = T->getElementType();
  assert(EltType->isBuiltinType() && "Neon vector element not a BuiltinType");
  unsigned BitSize =
      (T->getNumElements() * getASTContext().getTypeSize(EltType));
  (void)BitSize; // Silence warning.

  assert((BitSize == 64 || BitSize == 128) &&
         "Neon vector type not 64 or 128 bits");

  StringRef EltName;
  if (T->getVectorKind() == VectorType::NeonPolyVector) {
    switch (cast<BuiltinType>(EltType)->getKind()) {
    case BuiltinType::UChar:
      EltName = "Poly8";
      break;
    case BuiltinType::UShort:
      EltName = "Poly16";
      break;
    case BuiltinType::ULong:
    case BuiltinType::ULongLong:
      EltName = "Poly64";
      break;
    default:
      llvm_unreachable("unexpected Neon polynomial vector element type");
    }
  } else
    EltName = mangleAArch64VectorBase(cast<BuiltinType>(EltType));

  std::string TypeName =
      ("__" + EltName + "x" + Twine(T->getNumElements()) + "_t").str();
  Out << TypeName.length() << TypeName;
}
void CXXNameMangler::mangleAArch64NeonVectorType(const DependentVectorType *T) {
  DiagnosticsEngine &Diags = Context.getDiags();
  unsigned DiagID = Diags.getCustomDiagID(
      DiagnosticsEngine::Error,
      "cannot mangle this dependent neon vector type yet");
  Diags.Report(T->getAttributeLoc(), DiagID);
}

// GNU extension: vector types
// <type>                  ::= <vector-type>
// <vector-type>           ::= Dv <positive dimension number> _
//                                    <extended element type>
//                         ::= Dv [<dimension expression>] _ <element type>
// <extended element type> ::= <element type>
//                         ::= p # AltiVec vector pixel
//                         ::= b # Altivec vector bool
void CXXNameMangler::mangleType(const VectorType *T) {
  if ((T->getVectorKind() == VectorType::NeonVector ||
       T->getVectorKind() == VectorType::NeonPolyVector)) {
    llvm::Triple Target = getASTContext().getTargetInfo().getTriple();
    llvm::Triple::ArchType Arch =
        getASTContext().getTargetInfo().getTriple().getArch();
    if ((Arch == llvm::Triple::aarch64 ||
         Arch == llvm::Triple::aarch64_be) && !Target.isOSDarwin())
      mangleAArch64NeonVectorType(T);
    else
      mangleNeonVectorType(T);
    return;
  }
  Out << "Dv" << T->getNumElements() << '_';
  if (T->getVectorKind() == VectorType::AltiVecPixel)
    Out << 'p';
  else if (T->getVectorKind() == VectorType::AltiVecBool)
    Out << 'b';
  else
    mangleType(T->getElementType());
}

void CXXNameMangler::mangleType(const DependentVectorType *T) {
  if ((T->getVectorKind() == VectorType::NeonVector ||
       T->getVectorKind() == VectorType::NeonPolyVector)) {
    llvm::Triple Target = getASTContext().getTargetInfo().getTriple();
    llvm::Triple::ArchType Arch =
        getASTContext().getTargetInfo().getTriple().getArch();
    if ((Arch == llvm::Triple::aarch64 || Arch == llvm::Triple::aarch64_be) &&
        !Target.isOSDarwin())
      mangleAArch64NeonVectorType(T);
    else
      mangleNeonVectorType(T);
    return;
  }

  Out << "Dv";
  mangleExpression(T->getSizeExpr());
  Out << '_';
  if (T->getVectorKind() == VectorType::AltiVecPixel)
    Out << 'p';
  else if (T->getVectorKind() == VectorType::AltiVecBool)
    Out << 'b';
  else
    mangleType(T->getElementType());
}

void CXXNameMangler::mangleType(const ExtVectorType *T) {
  mangleType(static_cast<const VectorType*>(T));
}
void CXXNameMangler::mangleType(const DependentSizedExtVectorType *T) {
  Out << "Dv";
  mangleExpression(T->getSizeExpr());
  Out << '_';
  mangleType(T->getElementType());
}

void CXXNameMangler::mangleType(const DependentAddressSpaceType *T) {
  SplitQualType split = T->getPointeeType().split();
  mangleQualifiers(split.Quals, T);
  mangleType(QualType(split.Ty, 0));
}

void CXXNameMangler::mangleType(const PackExpansionType *T) {
  // <type>  ::= Dp <type>          # pack expansion (C++0x)
  Out << "Dp";
  mangleType(T->getPattern());
}

void CXXNameMangler::mangleType(const ObjCInterfaceType *T) {
  mangleSourceName(T->getDecl()->getIdentifier());
}

void CXXNameMangler::mangleType(const ObjCObjectType *T) {
  // Treat __kindof as a vendor extended type qualifier.
  if (T->isKindOfType())
    Out << "U8__kindof";

  if (!T->qual_empty()) {
    // Mangle protocol qualifiers.
    SmallString<64> QualStr;
    llvm::raw_svector_ostream QualOS(QualStr);
    QualOS << "objcproto";
    for (const auto *I : T->quals()) {
      StringRef name = I->getName();
      QualOS << name.size() << name;
    }
    Out << 'U' << QualStr.size() << QualStr;
  }

  mangleType(T->getBaseType());

  if (T->isSpecialized()) {
    // Mangle type arguments as I <type>+ E
    Out << 'I';
    for (auto typeArg : T->getTypeArgs())
      mangleType(typeArg);
    Out << 'E';
  }
}

void CXXNameMangler::mangleType(const BlockPointerType *T) {
  Out << "U13block_pointer";
  mangleType(T->getPointeeType());
}

void CXXNameMangler::mangleType(const InjectedClassNameType *T) {
  // Mangle injected class name types as if the user had written the
  // specialization out fully.  It may not actually be possible to see
  // this mangling, though.
  mangleType(T->getInjectedSpecializationType());
}

void CXXNameMangler::mangleType(const TemplateSpecializationType *T) {
  if (TemplateDecl *TD = T->getTemplateName().getAsTemplateDecl()) {
    mangleTemplateName(TD, T->getArgs(), T->getNumArgs());
  } else {
    if (mangleSubstitution(QualType(T, 0)))
      return;

    mangleTemplatePrefix(T->getTemplateName());

    // FIXME: GCC does not appear to mangle the template arguments when
    // the template in question is a dependent template name. Should we
    // emulate that badness?
    mangleTemplateArgs(T->getArgs(), T->getNumArgs());
    addSubstitution(QualType(T, 0));
  }
}

void CXXNameMangler::mangleType(const DependentNameType *T) {
  // Proposal by cxx-abi-dev, 2014-03-26
  // <class-enum-type> ::= <name>    # non-dependent or dependent type name or
  //                                 # dependent elaborated type specifier using
  //                                 # 'typename'
  //                   ::= Ts <name> # dependent elaborated type specifier using
  //                                 # 'struct' or 'class'
  //                   ::= Tu <name> # dependent elaborated type specifier using
  //                                 # 'union'
  //                   ::= Te <name> # dependent elaborated type specifier using
  //                                 # 'enum'
  switch (T->getKeyword()) {
    case ETK_None:
    case ETK_Typename:
      break;
    case ETK_Struct:
    case ETK_Class:
    case ETK_Interface:
      Out << "Ts";
      break;
    case ETK_Union:
      Out << "Tu";
      break;
    case ETK_Enum:
      Out << "Te";
      break;
  }
  // Typename types are always nested
  Out << 'N';
  manglePrefix(T->getQualifier());
  mangleSourceName(T->getIdentifier());
  Out << 'E';
}

void CXXNameMangler::mangleType(const DependentTemplateSpecializationType *T) {
  // Dependently-scoped template types are nested if they have a prefix.
  Out << 'N';

  // TODO: avoid making this TemplateName.
  TemplateName Prefix =
    getASTContext().getDependentTemplateName(T->getQualifier(),
                                             T->getIdentifier());
  mangleTemplatePrefix(Prefix);

  // FIXME: GCC does not appear to mangle the template arguments when
  // the template in question is a dependent template name. Should we
  // emulate that badness?
  mangleTemplateArgs(T->getArgs(), T->getNumArgs());
  Out << 'E';
}

void CXXNameMangler::mangleType(const TypeOfType *T) {
  // FIXME: this is pretty unsatisfactory, but there isn't an obvious
  // "extension with parameters" mangling.
  Out << "u6typeof";
}

void CXXNameMangler::mangleType(const TypeOfExprType *T) {
  // FIXME: this is pretty unsatisfactory, but there isn't an obvious
  // "extension with parameters" mangling.
  Out << "u6typeof";
}

void CXXNameMangler::mangleType(const DecltypeType *T) {
  Expr *E = T->getUnderlyingExpr();

  // type ::= Dt <expression> E  # decltype of an id-expression
  //                             #   or class member access
  //      ::= DT <expression> E  # decltype of an expression

  // This purports to be an exhaustive list of id-expressions and
  // class member accesses.  Note that we do not ignore parentheses;
  // parentheses change the semantics of decltype for these
  // expressions (and cause the mangler to use the other form).
  if (isa<DeclRefExpr>(E) ||
      isa<MemberExpr>(E) ||
      isa<UnresolvedLookupExpr>(E) ||
      isa<DependentScopeDeclRefExpr>(E) ||
      isa<CXXDependentScopeMemberExpr>(E) ||
      isa<UnresolvedMemberExpr>(E))
    Out << "Dt";
  else
    Out << "DT";
  mangleExpression(E);
  Out << 'E';
}

void CXXNameMangler::mangleType(const UnaryTransformType *T) {
  // If this is dependent, we need to record that. If not, we simply
  // mangle it as the underlying type since they are equivalent.
  if (T->isDependentType()) {
    Out << 'U';

    switch (T->getUTTKind()) {
      case UnaryTransformType::EnumUnderlyingType:
        Out << "3eut";
        break;
    }
  }

  mangleType(T->getBaseType());
}

void CXXNameMangler::mangleType(const AutoType *T) {
  assert(T->getDeducedType().isNull() &&
         "Deduced AutoType shouldn't be handled here!");
  assert(T->getKeyword() != AutoTypeKeyword::GNUAutoType &&
         "shouldn't need to mangle __auto_type!");
  // <builtin-type> ::= Da # auto
  //                ::= Dc # decltype(auto)
  Out << (T->isDecltypeAuto() ? "Dc" : "Da");
}

void CXXNameMangler::mangleType(const DeducedTemplateSpecializationType *T) {
  // FIXME: This is not the right mangling. We also need to include a scope
  // here in some cases.
  QualType D = T->getDeducedType();
  if (D.isNull())
    mangleUnscopedTemplateName(T->getTemplateName(), nullptr);
  else
    mangleType(D);
}

void CXXNameMangler::mangleType(const AtomicType *T) {
  // <type> ::= U <source-name> <type>  # vendor extended type qualifier
  // (Until there's a standardized mangling...)
  Out << "U7_Atomic";
  mangleType(T->getValueType());
}

void CXXNameMangler::mangleType(const PipeType *T) {
  // Pipe type mangling rules are described in SPIR 2.0 specification
  // A.1 Data types and A.3 Summary of changes
  // <type> ::= 8ocl_pipe
  Out << "8ocl_pipe";
}

#if INTEL_CUSTOMIZATION
void CXXNameMangler::mangleType(const ChannelType *T) {
  // <type> ::= 11ocl_channel
  Out << "11ocl_channel";
  mangleType(T->getElementType());
}
void CXXNameMangler::mangleType(const ArbPrecIntType *T) {
  Out << "11intel_apint_";
  mangleNumber(T->getNumBits());
  Out << '_';
  mangleType(T->getUnderlyingType());
}
void CXXNameMangler::mangleType(const DependentSizedArbPrecIntType *T) {
  Out << "11intel_apint_";
  mangleExpression(T->getNumBitsExpr());
  Out << '_';
  mangleType(T->getUnderlyingType());
}
#endif // INTEL_CUSTOMIZATION

void CXXNameMangler::mangleIntegerLiteral(QualType T,
                                          const llvm::APSInt &Value) {
  //  <expr-primary> ::= L <type> <value number> E # integer literal
  Out << 'L';

  mangleType(T);
  if (T->isBooleanType()) {
    // Boolean values are encoded as 0/1.
    Out << (Value.getBoolValue() ? '1' : '0');
  } else {
    mangleNumber(Value);
  }
  Out << 'E';

}

void CXXNameMangler::mangleMemberExprBase(const Expr *Base, bool IsArrow) {
  // Ignore member expressions involving anonymous unions.
  while (const auto *RT = Base->getType()->getAs<RecordType>()) {
    if (!RT->getDecl()->isAnonymousStructOrUnion())
      break;
    const auto *ME = dyn_cast<MemberExpr>(Base);
    if (!ME)
      break;
    Base = ME->getBase();
    IsArrow = ME->isArrow();
  }

  if (Base->isImplicitCXXThis()) {
    // Note: GCC mangles member expressions to the implicit 'this' as
    // *this., whereas we represent them as this->. The Itanium C++ ABI
    // does not specify anything here, so we follow GCC.
    Out << "dtdefpT";
  } else {
    Out << (IsArrow ? "pt" : "dt");
    mangleExpression(Base);
  }
}

/// Mangles a member expression.
void CXXNameMangler::mangleMemberExpr(const Expr *base,
                                      bool isArrow,
                                      NestedNameSpecifier *qualifier,
                                      NamedDecl *firstQualifierLookup,
                                      DeclarationName member,
                                      const TemplateArgumentLoc *TemplateArgs,
                                      unsigned NumTemplateArgs,
                                      unsigned arity) {
  // <expression> ::= dt <expression> <unresolved-name>
  //              ::= pt <expression> <unresolved-name>
  if (base)
    mangleMemberExprBase(base, isArrow);
  mangleUnresolvedName(qualifier, member, TemplateArgs, NumTemplateArgs, arity);
}

/// Look at the callee of the given call expression and determine if
/// it's a parenthesized id-expression which would have triggered ADL
/// otherwise.
static bool isParenthesizedADLCallee(const CallExpr *call) {
  const Expr *callee = call->getCallee();
  const Expr *fn = callee->IgnoreParens();

  // Must be parenthesized.  IgnoreParens() skips __extension__ nodes,
  // too, but for those to appear in the callee, it would have to be
  // parenthesized.
  if (callee == fn) return false;

  // Must be an unresolved lookup.
  const UnresolvedLookupExpr *lookup = dyn_cast<UnresolvedLookupExpr>(fn);
  if (!lookup) return false;

  assert(!lookup->requiresADL());

  // Must be an unqualified lookup.
  if (lookup->getQualifier()) return false;

  // Must not have found a class member.  Note that if one is a class
  // member, they're all class members.
  if (lookup->getNumDecls() > 0 &&
      (*lookup->decls_begin())->isCXXClassMember())
    return false;

  // Otherwise, ADL would have been triggered.
  return true;
}

void CXXNameMangler::mangleCastExpression(const Expr *E, StringRef CastEncoding) {
  const ExplicitCastExpr *ECE = cast<ExplicitCastExpr>(E);
  Out << CastEncoding;
  mangleType(ECE->getType());
  mangleExpression(ECE->getSubExpr());
}

void CXXNameMangler::mangleInitListElements(const InitListExpr *InitList) {
  if (auto *Syntactic = InitList->getSyntacticForm())
    InitList = Syntactic;
  for (unsigned i = 0, e = InitList->getNumInits(); i != e; ++i)
    mangleExpression(InitList->getInit(i));
}

void CXXNameMangler::mangleDeclRefExpr(const NamedDecl *D) {
  switch (D->getKind()) {
  default:
    //  <expr-primary> ::= L <mangled-name> E # external name
    Out << 'L';
    mangle(D);
    Out << 'E';
    break;

  case Decl::ParmVar:
    mangleFunctionParam(cast<ParmVarDecl>(D));
    break;

  case Decl::EnumConstant: {
    const EnumConstantDecl *ED = cast<EnumConstantDecl>(D);
    mangleIntegerLiteral(ED->getType(), ED->getInitVal());
    break;
  }

  case Decl::NonTypeTemplateParm:
    const NonTypeTemplateParmDecl *PD = cast<NonTypeTemplateParmDecl>(D);
    mangleTemplateParameter(PD->getDepth(), PD->getIndex());
    break;
  }
}

void CXXNameMangler::mangleExpression(const Expr *E, unsigned Arity) {
  // <expression> ::= <unary operator-name> <expression>
  //              ::= <binary operator-name> <expression> <expression>
  //              ::= <trinary operator-name> <expression> <expression> <expression>
  //              ::= cv <type> expression           # conversion with one argument
  //              ::= cv <type> _ <expression>* E # conversion with a different number of arguments
  //              ::= dc <type> <expression>         # dynamic_cast<type> (expression)
  //              ::= sc <type> <expression>         # static_cast<type> (expression)
  //              ::= cc <type> <expression>         # const_cast<type> (expression)
  //              ::= rc <type> <expression>         # reinterpret_cast<type> (expression)
  //              ::= st <type>                      # sizeof (a type)
  //              ::= at <type>                      # alignof (a type)
  //              ::= <template-param>
  //              ::= <function-param>
  //              ::= sr <type> <unqualified-name>                   # dependent name
  //              ::= sr <type> <unqualified-name> <template-args>   # dependent template-id
  //              ::= ds <expression> <expression>                   # expr.*expr
  //              ::= sZ <template-param>                            # size of a parameter pack
  //              ::= sZ <function-param>    # size of a function parameter pack
  //              ::= <expr-primary>
  // <expr-primary> ::= L <type> <value number> E    # integer literal
  //                ::= L <type <value float> E      # floating literal
  //                ::= L <mangled-name> E           # external name
  //                ::= fpT                          # 'this' expression
  QualType ImplicitlyConvertedToType;

recurse:
  switch (E->getStmtClass()) {
  case Expr::NoStmtClass:
#define ABSTRACT_STMT(Type)
#define EXPR(Type, Base)
#define STMT(Type, Base) \
  case Expr::Type##Class:
#include "clang/AST/StmtNodes.inc"
    // fallthrough

  // These all can only appear in local or variable-initialization
  // contexts and so should never appear in a mangling.
  case Expr::AddrLabelExprClass:
  case Expr::DesignatedInitUpdateExprClass:
  case Expr::ImplicitValueInitExprClass:
  case Expr::ArrayInitLoopExprClass:
  case Expr::ArrayInitIndexExprClass:
  case Expr::NoInitExprClass:
  case Expr::ParenListExprClass:
  case Expr::LambdaExprClass:
  case Expr::MSPropertyRefExprClass:
  case Expr::MSPropertySubscriptExprClass:
  case Expr::TypoExprClass:  // This should no longer exist in the AST by now.
  case Expr::OMPArraySectionExprClass:
  case Expr::CXXInheritedCtorInitExprClass:
    llvm_unreachable("unexpected statement kind");

  case Expr::ConstantExprClass:
    E = cast<ConstantExpr>(E)->getSubExpr();
    goto recurse;

  // FIXME: invent manglings for all these.
  case Expr::BlockExprClass:
  case Expr::ChooseExprClass:
  case Expr::CompoundLiteralExprClass:
  case Expr::ExtVectorElementExprClass:
  case Expr::GenericSelectionExprClass:
  case Expr::ObjCEncodeExprClass:
  case Expr::ObjCIsaExprClass:
  case Expr::ObjCIvarRefExprClass:
  case Expr::ObjCMessageExprClass:
  case Expr::ObjCPropertyRefExprClass:
  case Expr::ObjCProtocolExprClass:
  case Expr::ObjCSelectorExprClass:
  case Expr::ObjCStringLiteralClass:
  case Expr::ObjCBoxedExprClass:
  case Expr::ObjCArrayLiteralClass:
  case Expr::ObjCDictionaryLiteralClass:
  case Expr::ObjCSubscriptRefExprClass:
  case Expr::ObjCIndirectCopyRestoreExprClass:
  case Expr::ObjCAvailabilityCheckExprClass:
  case Expr::OffsetOfExprClass:
  case Expr::PredefinedExprClass:
  case Expr::ShuffleVectorExprClass:
  case Expr::ConvertVectorExprClass:
  case Expr::StmtExprClass:
  case Expr::TypeTraitExprClass:
  case Expr::RequiresExprClass:
  case Expr::ArrayTypeTraitExprClass:
  case Expr::ExpressionTraitExprClass:
  case Expr::VAArgExprClass:
  case Expr::CUDAKernelCallExprClass:
  case Expr::AsTypeExprClass:
  case Expr::PseudoObjectExprClass:
  case Expr::AtomicExprClass:
  case Expr::SourceLocExprClass:
  case Expr::FixedPointLiteralClass:
  case Expr::BuiltinBitCastExprClass:
  {
    if (!NullOut) {
      // As bad as this diagnostic is, it's better than crashing.
      DiagnosticsEngine &Diags = Context.getDiags();
      unsigned DiagID = Diags.getCustomDiagID(DiagnosticsEngine::Error,
                                       "cannot yet mangle expression type %0");
      Diags.Report(E->getExprLoc(), DiagID)
        << E->getStmtClassName() << E->getSourceRange();
    }
    break;
  }

  case Expr::CXXUuidofExprClass: {
    const CXXUuidofExpr *UE = cast<CXXUuidofExpr>(E);
    if (UE->isTypeOperand()) {
      QualType UuidT = UE->getTypeOperand(Context.getASTContext());
      Out << "u8__uuidoft";
      mangleType(UuidT);
    } else {
      Expr *UuidExp = UE->getExprOperand();
      Out << "u8__uuidofz";
      mangleExpression(UuidExp, Arity);
    }
    break;
  }

  // Even gcc-4.5 doesn't mangle this.
  case Expr::BinaryConditionalOperatorClass: {
    DiagnosticsEngine &Diags = Context.getDiags();
    unsigned DiagID =
      Diags.getCustomDiagID(DiagnosticsEngine::Error,
                "?: operator with omitted middle operand cannot be mangled");
    Diags.Report(E->getExprLoc(), DiagID)
      << E->getStmtClassName() << E->getSourceRange();
    break;
  }

  // These are used for internal purposes and cannot be meaningfully mangled.
  case Expr::OpaqueValueExprClass:
    llvm_unreachable("cannot mangle opaque value; mangling wrong thing?");

  case Expr::InitListExprClass: {
    Out << "il";
    mangleInitListElements(cast<InitListExpr>(E));
    Out << "E";
    break;
  }

  case Expr::DesignatedInitExprClass: {
    auto *DIE = cast<DesignatedInitExpr>(E);
    for (const auto &Designator : DIE->designators()) {
      if (Designator.isFieldDesignator()) {
        Out << "di";
        mangleSourceName(Designator.getFieldName());
      } else if (Designator.isArrayDesignator()) {
        Out << "dx";
        mangleExpression(DIE->getArrayIndex(Designator));
      } else {
        assert(Designator.isArrayRangeDesignator() &&
               "unknown designator kind");
        Out << "dX";
        mangleExpression(DIE->getArrayRangeStart(Designator));
        mangleExpression(DIE->getArrayRangeEnd(Designator));
      }
    }
    mangleExpression(DIE->getInit());
    break;
  }

  case Expr::CXXDefaultArgExprClass:
    mangleExpression(cast<CXXDefaultArgExpr>(E)->getExpr(), Arity);
    break;

  case Expr::CXXDefaultInitExprClass:
    mangleExpression(cast<CXXDefaultInitExpr>(E)->getExpr(), Arity);
    break;

  case Expr::CXXStdInitializerListExprClass:
    mangleExpression(cast<CXXStdInitializerListExpr>(E)->getSubExpr(), Arity);
    break;

  case Expr::SubstNonTypeTemplateParmExprClass:
    mangleExpression(cast<SubstNonTypeTemplateParmExpr>(E)->getReplacement(),
                     Arity);
    break;

  case Expr::UserDefinedLiteralClass:
    // We follow g++'s approach of mangling a UDL as a call to the literal
    // operator.
  case Expr::CXXMemberCallExprClass: // fallthrough
  case Expr::CallExprClass: {
    const CallExpr *CE = cast<CallExpr>(E);

    // <expression> ::= cp <simple-id> <expression>* E
    // We use this mangling only when the call would use ADL except
    // for being parenthesized.  Per discussion with David
    // Vandervoorde, 2011.04.25.
    if (isParenthesizedADLCallee(CE)) {
      Out << "cp";
      // The callee here is a parenthesized UnresolvedLookupExpr with
      // no qualifier and should always get mangled as a <simple-id>
      // anyway.

    // <expression> ::= cl <expression>* E
    } else {
      Out << "cl";
    }

    unsigned CallArity = CE->getNumArgs();
    for (const Expr *Arg : CE->arguments())
      if (isa<PackExpansionExpr>(Arg))
        CallArity = UnknownArity;

    mangleExpression(CE->getCallee(), CallArity);
    for (const Expr *Arg : CE->arguments())
      mangleExpression(Arg);
    Out << 'E';
    break;
  }

  case Expr::CXXNewExprClass: {
    const CXXNewExpr *New = cast<CXXNewExpr>(E);
    if (New->isGlobalNew()) Out << "gs";
    Out << (New->isArray() ? "na" : "nw");
    for (CXXNewExpr::const_arg_iterator I = New->placement_arg_begin(),
           E = New->placement_arg_end(); I != E; ++I)
      mangleExpression(*I);
    Out << '_';
    mangleType(New->getAllocatedType());
    if (New->hasInitializer()) {
      if (New->getInitializationStyle() == CXXNewExpr::ListInit)
        Out << "il";
      else
        Out << "pi";
      const Expr *Init = New->getInitializer();
      if (const CXXConstructExpr *CCE = dyn_cast<CXXConstructExpr>(Init)) {
        // Directly inline the initializers.
        for (CXXConstructExpr::const_arg_iterator I = CCE->arg_begin(),
                                                  E = CCE->arg_end();
             I != E; ++I)
          mangleExpression(*I);
      } else if (const ParenListExpr *PLE = dyn_cast<ParenListExpr>(Init)) {
        for (unsigned i = 0, e = PLE->getNumExprs(); i != e; ++i)
          mangleExpression(PLE->getExpr(i));
      } else if (New->getInitializationStyle() == CXXNewExpr::ListInit &&
                 isa<InitListExpr>(Init)) {
        // Only take InitListExprs apart for list-initialization.
        mangleInitListElements(cast<InitListExpr>(Init));
      } else
        mangleExpression(Init);
    }
    Out << 'E';
    break;
  }

  case Expr::CXXPseudoDestructorExprClass: {
    const auto *PDE = cast<CXXPseudoDestructorExpr>(E);
    if (const Expr *Base = PDE->getBase())
      mangleMemberExprBase(Base, PDE->isArrow());
    NestedNameSpecifier *Qualifier = PDE->getQualifier();
    if (TypeSourceInfo *ScopeInfo = PDE->getScopeTypeInfo()) {
      if (Qualifier) {
        mangleUnresolvedPrefix(Qualifier,
                               /*recursive=*/true);
        mangleUnresolvedTypeOrSimpleId(ScopeInfo->getType());
        Out << 'E';
      } else {
        Out << "sr";
        if (!mangleUnresolvedTypeOrSimpleId(ScopeInfo->getType()))
          Out << 'E';
      }
    } else if (Qualifier) {
      mangleUnresolvedPrefix(Qualifier);
    }
    // <base-unresolved-name> ::= dn <destructor-name>
    Out << "dn";
    QualType DestroyedType = PDE->getDestroyedType();
    mangleUnresolvedTypeOrSimpleId(DestroyedType);
    break;
  }

  case Expr::MemberExprClass: {
    const MemberExpr *ME = cast<MemberExpr>(E);
    mangleMemberExpr(ME->getBase(), ME->isArrow(),
                     ME->getQualifier(), nullptr,
                     ME->getMemberDecl()->getDeclName(),
                     ME->getTemplateArgs(), ME->getNumTemplateArgs(),
                     Arity);
    break;
  }

  case Expr::UnresolvedMemberExprClass: {
    const UnresolvedMemberExpr *ME = cast<UnresolvedMemberExpr>(E);
    mangleMemberExpr(ME->isImplicitAccess() ? nullptr : ME->getBase(),
                     ME->isArrow(), ME->getQualifier(), nullptr,
                     ME->getMemberName(),
                     ME->getTemplateArgs(), ME->getNumTemplateArgs(),
                     Arity);
    break;
  }

  case Expr::CXXDependentScopeMemberExprClass: {
    const CXXDependentScopeMemberExpr *ME
      = cast<CXXDependentScopeMemberExpr>(E);
    mangleMemberExpr(ME->isImplicitAccess() ? nullptr : ME->getBase(),
                     ME->isArrow(), ME->getQualifier(),
                     ME->getFirstQualifierFoundInScope(),
                     ME->getMember(),
                     ME->getTemplateArgs(), ME->getNumTemplateArgs(),
                     Arity);
    break;
  }

  case Expr::UnresolvedLookupExprClass: {
    const UnresolvedLookupExpr *ULE = cast<UnresolvedLookupExpr>(E);
    mangleUnresolvedName(ULE->getQualifier(), ULE->getName(),
                         ULE->getTemplateArgs(), ULE->getNumTemplateArgs(),
                         Arity);
    break;
  }

  case Expr::CXXUnresolvedConstructExprClass: {
    const CXXUnresolvedConstructExpr *CE = cast<CXXUnresolvedConstructExpr>(E);
    unsigned N = CE->arg_size();

    if (CE->isListInitialization()) {
      assert(N == 1 && "unexpected form for list initialization");
      auto *IL = cast<InitListExpr>(CE->getArg(0));
      Out << "tl";
      mangleType(CE->getType());
      mangleInitListElements(IL);
      Out << "E";
      return;
    }

    Out << "cv";
    mangleType(CE->getType());
    if (N != 1) Out << '_';
    for (unsigned I = 0; I != N; ++I) mangleExpression(CE->getArg(I));
    if (N != 1) Out << 'E';
    break;
  }

  case Expr::CXXConstructExprClass: {
    const auto *CE = cast<CXXConstructExpr>(E);
    if (!CE->isListInitialization() || CE->isStdInitListInitialization()) {
      assert(
          CE->getNumArgs() >= 1 &&
          (CE->getNumArgs() == 1 || isa<CXXDefaultArgExpr>(CE->getArg(1))) &&
          "implicit CXXConstructExpr must have one argument");
      return mangleExpression(cast<CXXConstructExpr>(E)->getArg(0));
    }
    Out << "il";
    for (auto *E : CE->arguments())
      mangleExpression(E);
    Out << "E";
    break;
  }

  case Expr::CXXTemporaryObjectExprClass: {
    const auto *CE = cast<CXXTemporaryObjectExpr>(E);
    unsigned N = CE->getNumArgs();
    bool List = CE->isListInitialization();

    if (List)
      Out << "tl";
    else
      Out << "cv";
    mangleType(CE->getType());
    if (!List && N != 1)
      Out << '_';
    if (CE->isStdInitListInitialization()) {
      // We implicitly created a std::initializer_list<T> for the first argument
      // of a constructor of type U in an expression of the form U{a, b, c}.
      // Strip all the semantic gunk off the initializer list.
      auto *SILE =
          cast<CXXStdInitializerListExpr>(CE->getArg(0)->IgnoreImplicit());
      auto *ILE = cast<InitListExpr>(SILE->getSubExpr()->IgnoreImplicit());
      mangleInitListElements(ILE);
    } else {
      for (auto *E : CE->arguments())
        mangleExpression(E);
    }
    if (List || N != 1)
      Out << 'E';
    break;
  }

  case Expr::CXXScalarValueInitExprClass:
    Out << "cv";
    mangleType(E->getType());
    Out << "_E";
    break;

  case Expr::CXXNoexceptExprClass:
    Out << "nx";
    mangleExpression(cast<CXXNoexceptExpr>(E)->getOperand());
    break;

  case Expr::UnaryExprOrTypeTraitExprClass: {
    const UnaryExprOrTypeTraitExpr *SAE = cast<UnaryExprOrTypeTraitExpr>(E);

    if (!SAE->isInstantiationDependent()) {
      // Itanium C++ ABI:
      //   If the operand of a sizeof or alignof operator is not
      //   instantiation-dependent it is encoded as an integer literal
      //   reflecting the result of the operator.
      //
      //   If the result of the operator is implicitly converted to a known
      //   integer type, that type is used for the literal; otherwise, the type
      //   of std::size_t or std::ptrdiff_t is used.
      QualType T = (ImplicitlyConvertedToType.isNull() ||
                    !ImplicitlyConvertedToType->isIntegerType())? SAE->getType()
                                                    : ImplicitlyConvertedToType;
      llvm::APSInt V = SAE->EvaluateKnownConstInt(Context.getASTContext());
      mangleIntegerLiteral(T, V);
      break;
    }

    switch(SAE->getKind()) {
    case UETT_SizeOf:
      Out << 's';
      break;
    case UETT_PreferredAlignOf:
    case UETT_AlignOf:
      Out << 'a';
      break;
    case UETT_VecStep: {
      DiagnosticsEngine &Diags = Context.getDiags();
      unsigned DiagID = Diags.getCustomDiagID(DiagnosticsEngine::Error,
                                     "cannot yet mangle vec_step expression");
      Diags.Report(DiagID);
      return;
    }
    case UETT_OpenMPRequiredSimdAlign: {
      DiagnosticsEngine &Diags = Context.getDiags();
      unsigned DiagID = Diags.getCustomDiagID(
          DiagnosticsEngine::Error,
          "cannot yet mangle __builtin_omp_required_simd_align expression");
      Diags.Report(DiagID);
      return;
    }
    }
    if (SAE->isArgumentType()) {
      Out << 't';
      mangleType(SAE->getArgumentType());
    } else {
      Out << 'z';
      mangleExpression(SAE->getArgumentExpr());
    }
    break;
  }

  case Expr::CXXThrowExprClass: {
    const CXXThrowExpr *TE = cast<CXXThrowExpr>(E);
    //  <expression> ::= tw <expression>  # throw expression
    //               ::= tr               # rethrow
    if (TE->getSubExpr()) {
      Out << "tw";
      mangleExpression(TE->getSubExpr());
    } else {
      Out << "tr";
    }
    break;
  }

  case Expr::CXXTypeidExprClass: {
    const CXXTypeidExpr *TIE = cast<CXXTypeidExpr>(E);
    //  <expression> ::= ti <type>        # typeid (type)
    //               ::= te <expression>  # typeid (expression)
    if (TIE->isTypeOperand()) {
      Out << "ti";
      mangleType(TIE->getTypeOperand(Context.getASTContext()));
    } else {
      Out << "te";
      mangleExpression(TIE->getExprOperand());
    }
    break;
  }

  case Expr::CXXDeleteExprClass: {
    const CXXDeleteExpr *DE = cast<CXXDeleteExpr>(E);
    //  <expression> ::= [gs] dl <expression>  # [::] delete expr
    //               ::= [gs] da <expression>  # [::] delete [] expr
    if (DE->isGlobalDelete()) Out << "gs";
    Out << (DE->isArrayForm() ? "da" : "dl");
    mangleExpression(DE->getArgument());
    break;
  }

  case Expr::UnaryOperatorClass: {
    const UnaryOperator *UO = cast<UnaryOperator>(E);
    mangleOperatorName(UnaryOperator::getOverloadedOperator(UO->getOpcode()),
                       /*Arity=*/1);
    mangleExpression(UO->getSubExpr());
    break;
  }

  case Expr::ArraySubscriptExprClass: {
    const ArraySubscriptExpr *AE = cast<ArraySubscriptExpr>(E);

    // Array subscript is treated as a syntactically weird form of
    // binary operator.
    Out << "ix";
    mangleExpression(AE->getLHS());
    mangleExpression(AE->getRHS());
    break;
  }

  case Expr::CompoundAssignOperatorClass: // fallthrough
  case Expr::BinaryOperatorClass: {
    const BinaryOperator *BO = cast<BinaryOperator>(E);
    if (BO->getOpcode() == BO_PtrMemD)
      Out << "ds";
    else
      mangleOperatorName(BinaryOperator::getOverloadedOperator(BO->getOpcode()),
                         /*Arity=*/2);
    mangleExpression(BO->getLHS());
    mangleExpression(BO->getRHS());
    break;
  }

  case Expr::CXXRewrittenBinaryOperatorClass: {
    // The mangled form represents the original syntax.
    CXXRewrittenBinaryOperator::DecomposedForm Decomposed =
        cast<CXXRewrittenBinaryOperator>(E)->getDecomposedForm();
    mangleOperatorName(BinaryOperator::getOverloadedOperator(Decomposed.Opcode),
                       /*Arity=*/2);
    mangleExpression(Decomposed.LHS);
    mangleExpression(Decomposed.RHS);
    break;
  }

  case Expr::ConditionalOperatorClass: {
    const ConditionalOperator *CO = cast<ConditionalOperator>(E);
    mangleOperatorName(OO_Conditional, /*Arity=*/3);
    mangleExpression(CO->getCond());
    mangleExpression(CO->getLHS(), Arity);
    mangleExpression(CO->getRHS(), Arity);
    break;
  }

  case Expr::ImplicitCastExprClass: {
    ImplicitlyConvertedToType = E->getType();
    E = cast<ImplicitCastExpr>(E)->getSubExpr();
    goto recurse;
  }

  case Expr::ObjCBridgedCastExprClass: {
    // Mangle ownership casts as a vendor extended operator __bridge,
    // __bridge_transfer, or __bridge_retain.
    StringRef Kind = cast<ObjCBridgedCastExpr>(E)->getBridgeKindName();
    Out << "v1U" << Kind.size() << Kind;
  }
  // Fall through to mangle the cast itself.
  LLVM_FALLTHROUGH;

  case Expr::CStyleCastExprClass:
    mangleCastExpression(E, "cv");
    break;

  case Expr::CXXFunctionalCastExprClass: {
    auto *Sub = cast<ExplicitCastExpr>(E)->getSubExpr()->IgnoreImplicit();
    // FIXME: Add isImplicit to CXXConstructExpr.
    if (auto *CCE = dyn_cast<CXXConstructExpr>(Sub))
      if (CCE->getParenOrBraceRange().isInvalid())
        Sub = CCE->getArg(0)->IgnoreImplicit();
    if (auto *StdInitList = dyn_cast<CXXStdInitializerListExpr>(Sub))
      Sub = StdInitList->getSubExpr()->IgnoreImplicit();
    if (auto *IL = dyn_cast<InitListExpr>(Sub)) {
      Out << "tl";
      mangleType(E->getType());
      mangleInitListElements(IL);
      Out << "E";
    } else {
      mangleCastExpression(E, "cv");
    }
    break;
  }

  case Expr::CXXStaticCastExprClass:
    mangleCastExpression(E, "sc");
    break;
  case Expr::CXXDynamicCastExprClass:
    mangleCastExpression(E, "dc");
    break;
  case Expr::CXXReinterpretCastExprClass:
    mangleCastExpression(E, "rc");
    break;
  case Expr::CXXConstCastExprClass:
    mangleCastExpression(E, "cc");
    break;

  case Expr::CXXOperatorCallExprClass: {
    const CXXOperatorCallExpr *CE = cast<CXXOperatorCallExpr>(E);
    unsigned NumArgs = CE->getNumArgs();
    // A CXXOperatorCallExpr for OO_Arrow models only semantics, not syntax
    // (the enclosing MemberExpr covers the syntactic portion).
    if (CE->getOperator() != OO_Arrow)
      mangleOperatorName(CE->getOperator(), /*Arity=*/NumArgs);
    // Mangle the arguments.
    for (unsigned i = 0; i != NumArgs; ++i)
      mangleExpression(CE->getArg(i));
    break;
  }

  case Expr::ParenExprClass:
    mangleExpression(cast<ParenExpr>(E)->getSubExpr(), Arity);
    break;


  case Expr::ConceptSpecializationExprClass: {
    //  <expr-primary> ::= L <mangled-name> E # external name
    Out << "L_Z";
    auto *CSE = cast<ConceptSpecializationExpr>(E);
    mangleTemplateName(CSE->getNamedConcept(),
                       CSE->getTemplateArguments().data(),
                       CSE->getTemplateArguments().size());
    Out << 'E';
    break;
  }

  case Expr::DeclRefExprClass:
    mangleDeclRefExpr(cast<DeclRefExpr>(E)->getDecl());
    break;

  case Expr::SubstNonTypeTemplateParmPackExprClass:
    // FIXME: not clear how to mangle this!
    // template <unsigned N...> class A {
    //   template <class U...> void foo(U (&x)[N]...);
    // };
    Out << "_SUBSTPACK_";
    break;

  case Expr::FunctionParmPackExprClass: {
    // FIXME: not clear how to mangle this!
    const FunctionParmPackExpr *FPPE = cast<FunctionParmPackExpr>(E);
    Out << "v110_SUBSTPACK";
    mangleDeclRefExpr(FPPE->getParameterPack());
    break;
  }

  case Expr::DependentScopeDeclRefExprClass: {
    const DependentScopeDeclRefExpr *DRE = cast<DependentScopeDeclRefExpr>(E);
    mangleUnresolvedName(DRE->getQualifier(), DRE->getDeclName(),
                         DRE->getTemplateArgs(), DRE->getNumTemplateArgs(),
                         Arity);
    break;
  }

  case Expr::CXXBindTemporaryExprClass:
    mangleExpression(cast<CXXBindTemporaryExpr>(E)->getSubExpr());
    break;

  case Expr::ExprWithCleanupsClass:
    mangleExpression(cast<ExprWithCleanups>(E)->getSubExpr(), Arity);
    break;

  case Expr::FloatingLiteralClass: {
    const FloatingLiteral *FL = cast<FloatingLiteral>(E);
    Out << 'L';
    mangleType(FL->getType());
    mangleFloat(FL->getValue());
    Out << 'E';
    break;
  }

  case Expr::CharacterLiteralClass:
    Out << 'L';
    mangleType(E->getType());
    Out << cast<CharacterLiteral>(E)->getValue();
    Out << 'E';
    break;

  // FIXME. __objc_yes/__objc_no are mangled same as true/false
  case Expr::ObjCBoolLiteralExprClass:
    Out << "Lb";
    Out << (cast<ObjCBoolLiteralExpr>(E)->getValue() ? '1' : '0');
    Out << 'E';
    break;

  case Expr::CXXBoolLiteralExprClass:
    Out << "Lb";
    Out << (cast<CXXBoolLiteralExpr>(E)->getValue() ? '1' : '0');
    Out << 'E';
    break;

  case Expr::IntegerLiteralClass: {
    llvm::APSInt Value(cast<IntegerLiteral>(E)->getValue());
    if (E->getType()->isSignedIntegerType())
      Value.setIsSigned(true);
    mangleIntegerLiteral(E->getType(), Value);
    break;
  }

  case Expr::ImaginaryLiteralClass: {
    const ImaginaryLiteral *IE = cast<ImaginaryLiteral>(E);
    // Mangle as if a complex literal.
    // Proposal from David Vandevoorde, 2010.06.30.
    Out << 'L';
    mangleType(E->getType());
    if (const FloatingLiteral *Imag =
          dyn_cast<FloatingLiteral>(IE->getSubExpr())) {
      // Mangle a floating-point zero of the appropriate type.
      mangleFloat(llvm::APFloat(Imag->getValue().getSemantics()));
      Out << '_';
      mangleFloat(Imag->getValue());
    } else {
      Out << "0_";
      llvm::APSInt Value(cast<IntegerLiteral>(IE->getSubExpr())->getValue());
      if (IE->getSubExpr()->getType()->isSignedIntegerType())
        Value.setIsSigned(true);
      mangleNumber(Value);
    }
    Out << 'E';
    break;
  }

  case Expr::StringLiteralClass: {
    // Revised proposal from David Vandervoorde, 2010.07.15.
    Out << 'L';
    assert(isa<ConstantArrayType>(E->getType()));
    mangleType(E->getType());
    Out << 'E';
    break;
  }

  case Expr::GNUNullExprClass:
    // Mangle as if an integer literal 0.
    Out << 'L';
    mangleType(E->getType());
    Out << "0E";
    break;

  case Expr::CXXNullPtrLiteralExprClass: {
    Out << "LDnE";
    break;
  }

  case Expr::PackExpansionExprClass:
    Out << "sp";
    mangleExpression(cast<PackExpansionExpr>(E)->getPattern());
    break;

  case Expr::SizeOfPackExprClass: {
    auto *SPE = cast<SizeOfPackExpr>(E);
    if (SPE->isPartiallySubstituted()) {
      Out << "sP";
      for (const auto &A : SPE->getPartialArguments())
        mangleTemplateArg(A);
      Out << "E";
      break;
    }

    Out << "sZ";
    const NamedDecl *Pack = SPE->getPack();
    if (const TemplateTypeParmDecl *TTP = dyn_cast<TemplateTypeParmDecl>(Pack))
      mangleTemplateParameter(TTP->getDepth(), TTP->getIndex());
    else if (const NonTypeTemplateParmDecl *NTTP
                = dyn_cast<NonTypeTemplateParmDecl>(Pack))
      mangleTemplateParameter(NTTP->getDepth(), NTTP->getIndex());
    else if (const TemplateTemplateParmDecl *TempTP
                                    = dyn_cast<TemplateTemplateParmDecl>(Pack))
      mangleTemplateParameter(TempTP->getDepth(), TempTP->getIndex());
    else
      mangleFunctionParam(cast<ParmVarDecl>(Pack));
    break;
  }

  case Expr::MaterializeTemporaryExprClass: {
    mangleExpression(cast<MaterializeTemporaryExpr>(E)->getSubExpr());
    break;
  }

  case Expr::CXXFoldExprClass: {
    auto *FE = cast<CXXFoldExpr>(E);
    if (FE->isLeftFold())
      Out << (FE->getInit() ? "fL" : "fl");
    else
      Out << (FE->getInit() ? "fR" : "fr");

    if (FE->getOperator() == BO_PtrMemD)
      Out << "ds";
    else
      mangleOperatorName(
          BinaryOperator::getOverloadedOperator(FE->getOperator()),
          /*Arity=*/2);

    if (FE->getLHS())
      mangleExpression(FE->getLHS());
    if (FE->getRHS())
      mangleExpression(FE->getRHS());
    break;
  }

  case Expr::CXXThisExprClass:
    Out << "fpT";
    break;

  case Expr::CoawaitExprClass:
    // FIXME: Propose a non-vendor mangling.
    Out << "v18co_await";
    mangleExpression(cast<CoawaitExpr>(E)->getOperand());
    break;

  case Expr::DependentCoawaitExprClass:
    // FIXME: Propose a non-vendor mangling.
    Out << "v18co_await";
    mangleExpression(cast<DependentCoawaitExpr>(E)->getOperand());
    break;

  case Expr::CoyieldExprClass:
    // FIXME: Propose a non-vendor mangling.
    Out << "v18co_yield";
    mangleExpression(cast<CoawaitExpr>(E)->getOperand());
    break;
  }
}

/// Mangle an expression which refers to a parameter variable.
///
/// <expression>     ::= <function-param>
/// <function-param> ::= fp <top-level CV-qualifiers> _      # L == 0, I == 0
/// <function-param> ::= fp <top-level CV-qualifiers>
///                      <parameter-2 non-negative number> _ # L == 0, I > 0
/// <function-param> ::= fL <L-1 non-negative number>
///                      p <top-level CV-qualifiers> _       # L > 0, I == 0
/// <function-param> ::= fL <L-1 non-negative number>
///                      p <top-level CV-qualifiers>
///                      <I-1 non-negative number> _         # L > 0, I > 0
///
/// L is the nesting depth of the parameter, defined as 1 if the
/// parameter comes from the innermost function prototype scope
/// enclosing the current context, 2 if from the next enclosing
/// function prototype scope, and so on, with one special case: if
/// we've processed the full parameter clause for the innermost
/// function type, then L is one less.  This definition conveniently
/// makes it irrelevant whether a function's result type was written
/// trailing or leading, but is otherwise overly complicated; the
/// numbering was first designed without considering references to
/// parameter in locations other than return types, and then the
/// mangling had to be generalized without changing the existing
/// manglings.
///
/// I is the zero-based index of the parameter within its parameter
/// declaration clause.  Note that the original ABI document describes
/// this using 1-based ordinals.
void CXXNameMangler::mangleFunctionParam(const ParmVarDecl *parm) {
  unsigned parmDepth = parm->getFunctionScopeDepth();
  unsigned parmIndex = parm->getFunctionScopeIndex();

  // Compute 'L'.
  // parmDepth does not include the declaring function prototype.
  // FunctionTypeDepth does account for that.
  assert(parmDepth < FunctionTypeDepth.getDepth());
  unsigned nestingDepth = FunctionTypeDepth.getDepth() - parmDepth;
  if (FunctionTypeDepth.isInResultType())
    nestingDepth--;

  if (nestingDepth == 0) {
    Out << "fp";
  } else {
    Out << "fL" << (nestingDepth - 1) << 'p';
  }

  // Top-level qualifiers.  We don't have to worry about arrays here,
  // because parameters declared as arrays should already have been
  // transformed to have pointer type. FIXME: apparently these don't
  // get mangled if used as an rvalue of a known non-class type?
  assert(!parm->getType()->isArrayType()
         && "parameter's type is still an array type?");

  if (const DependentAddressSpaceType *DAST =
      dyn_cast<DependentAddressSpaceType>(parm->getType())) {
    mangleQualifiers(DAST->getPointeeType().getQualifiers(), DAST);
  } else {
    mangleQualifiers(parm->getType().getQualifiers());
  }

  // Parameter index.
  if (parmIndex != 0) {
    Out << (parmIndex - 1);
  }
  Out << '_';
}

void CXXNameMangler::mangleCXXCtorType(CXXCtorType T,
                                       const CXXRecordDecl *InheritedFrom) {
  // <ctor-dtor-name> ::= C1  # complete object constructor
  //                  ::= C2  # base object constructor
  //                  ::= CI1 <type> # complete inheriting constructor
  //                  ::= CI2 <type> # base inheriting constructor
  //
  // In addition, C5 is a comdat name with C1 and C2 in it.
  Out << 'C';
  if (InheritedFrom)
    Out << 'I';
  switch (T) {
  case Ctor_Complete:
    Out << '1';
    break;
  case Ctor_Base:
    Out << '2';
    break;
  case Ctor_Comdat:
    Out << '5';
    break;
  case Ctor_DefaultClosure:
  case Ctor_CopyingClosure:
    llvm_unreachable("closure constructors don't exist for the Itanium ABI!");
  }
  if (InheritedFrom)
    mangleName(InheritedFrom);
}

void CXXNameMangler::mangleCXXDtorType(CXXDtorType T) {
  // <ctor-dtor-name> ::= D0  # deleting destructor
  //                  ::= D1  # complete object destructor
  //                  ::= D2  # base object destructor
  //
  // In addition, D5 is a comdat name with D1, D2 and, if virtual, D0 in it.
  switch (T) {
  case Dtor_Deleting:
    Out << "D0";
    break;
  case Dtor_Complete:
    Out << "D1";
    break;
  case Dtor_Base:
    Out << "D2";
    break;
  case Dtor_Comdat:
    Out << "D5";
    break;
  }
}

void CXXNameMangler::mangleTemplateArgs(const TemplateArgumentLoc *TemplateArgs,
                                        unsigned NumTemplateArgs) {
  // <template-args> ::= I <template-arg>+ E
  Out << 'I';
  for (unsigned i = 0; i != NumTemplateArgs; ++i)
    mangleTemplateArg(TemplateArgs[i].getArgument());
  Out << 'E';
}

void CXXNameMangler::mangleTemplateArgs(const TemplateArgumentList &AL) {
  // <template-args> ::= I <template-arg>+ E
  Out << 'I';
  for (unsigned i = 0, e = AL.size(); i != e; ++i)
    mangleTemplateArg(AL[i]);
  Out << 'E';
}

void CXXNameMangler::mangleTemplateArgs(const TemplateArgument *TemplateArgs,
                                        unsigned NumTemplateArgs) {
  // <template-args> ::= I <template-arg>+ E
  Out << 'I';
  for (unsigned i = 0; i != NumTemplateArgs; ++i)
    mangleTemplateArg(TemplateArgs[i]);
  Out << 'E';
}

void CXXNameMangler::mangleTemplateArg(TemplateArgument A) {
  // <template-arg> ::= <type>              # type or template
  //                ::= X <expression> E    # expression
  //                ::= <expr-primary>      # simple expressions
  //                ::= J <template-arg>* E # argument pack
  if (!A.isInstantiationDependent() || A.isDependent())
    A = Context.getASTContext().getCanonicalTemplateArgument(A);

  switch (A.getKind()) {
  case TemplateArgument::Null:
    llvm_unreachable("Cannot mangle NULL template argument");

  case TemplateArgument::Type:
    mangleType(A.getAsType());
    break;
  case TemplateArgument::Template:
    // This is mangled as <type>.
    mangleType(A.getAsTemplate());
    break;
  case TemplateArgument::TemplateExpansion:
    // <type>  ::= Dp <type>          # pack expansion (C++0x)
    Out << "Dp";
    mangleType(A.getAsTemplateOrTemplatePattern());
    break;
  case TemplateArgument::Expression: {
    // It's possible to end up with a DeclRefExpr here in certain
    // dependent cases, in which case we should mangle as a
    // declaration.
    const Expr *E = A.getAsExpr()->IgnoreParenImpCasts();
    if (const DeclRefExpr *DRE = dyn_cast<DeclRefExpr>(E)) {
      const ValueDecl *D = DRE->getDecl();
      if (isa<VarDecl>(D) || isa<FunctionDecl>(D)) {
        Out << 'L';
        mangle(D);
        Out << 'E';
        break;
      }
    }

    Out << 'X';
    mangleExpression(E);
    Out << 'E';
    break;
  }
  case TemplateArgument::Integral:
    mangleIntegerLiteral(A.getIntegralType(), A.getAsIntegral());
    break;
  case TemplateArgument::Declaration: {
    //  <expr-primary> ::= L <mangled-name> E # external name
    // Clang produces AST's where pointer-to-member-function expressions
    // and pointer-to-function expressions are represented as a declaration not
    // an expression. We compensate for it here to produce the correct mangling.
    ValueDecl *D = A.getAsDecl();
    bool compensateMangling = !A.getParamTypeForDecl()->isReferenceType();
    if (compensateMangling) {
      Out << 'X';
      mangleOperatorName(OO_Amp, 1);
    }

    Out << 'L';
    // References to external entities use the mangled name; if the name would
    // not normally be mangled then mangle it as unqualified.
    mangle(D);
    Out << 'E';

    if (compensateMangling)
      Out << 'E';

    break;
  }
  case TemplateArgument::NullPtr: {
    //  <expr-primary> ::= L <type> 0 E
    Out << 'L';
    mangleType(A.getNullPtrType());
    Out << "0E";
    break;
  }
  case TemplateArgument::Pack: {
    //  <template-arg> ::= J <template-arg>* E
    Out << 'J';
    for (const auto &P : A.pack_elements())
      mangleTemplateArg(P);
    Out << 'E';
  }
  }
}

void CXXNameMangler::mangleTemplateParameter(unsigned Depth, unsigned Index) {
  // <template-param> ::= T_    # first template parameter
  //                  ::= T <parameter-2 non-negative number> _
  //                  ::= TL <L-1 non-negative number> __
  //                  ::= TL <L-1 non-negative number> _
  //                         <parameter-2 non-negative number> _
  //
  // The latter two manglings are from a proposal here:
  // https://github.com/itanium-cxx-abi/cxx-abi/issues/31#issuecomment-528122117
  Out << 'T';
  if (Depth != 0)
    Out << 'L' << (Depth - 1) << '_';
  if (Index != 0)
    Out << (Index - 1);
  Out << '_';
}

void CXXNameMangler::mangleSeqID(unsigned SeqID) {
  if (SeqID == 1)
    Out << '0';
  else if (SeqID > 1) {
    SeqID--;

    // <seq-id> is encoded in base-36, using digits and upper case letters.
    char Buffer[7]; // log(2**32) / log(36) ~= 7
    MutableArrayRef<char> BufferRef(Buffer);
    MutableArrayRef<char>::reverse_iterator I = BufferRef.rbegin();

    for (; SeqID != 0; SeqID /= 36) {
      unsigned C = SeqID % 36;
      *I++ = (C < 10 ? '0' + C : 'A' + C - 10);
    }

    Out.write(I.base(), I - BufferRef.rbegin());
  }
  Out << '_';
}

void CXXNameMangler::mangleExistingSubstitution(TemplateName tname) {
  bool result = mangleSubstitution(tname);
  assert(result && "no existing substitution for template name");
  (void) result;
}

// <substitution> ::= S <seq-id> _
//                ::= S_
bool CXXNameMangler::mangleSubstitution(const NamedDecl *ND) {
  // Try one of the standard substitutions first.
  if (mangleStandardSubstitution(ND))
    return true;

  ND = cast<NamedDecl>(ND->getCanonicalDecl());
  return mangleSubstitution(reinterpret_cast<uintptr_t>(ND));
}

/// Determine whether the given type has any qualifiers that are relevant for
/// substitutions.
static bool hasMangledSubstitutionQualifiers(QualType T) {
  Qualifiers Qs = T.getQualifiers();
  return Qs.getCVRQualifiers() || Qs.hasAddressSpace() || Qs.hasUnaligned();
}

bool CXXNameMangler::mangleSubstitution(QualType T) {
  if (!hasMangledSubstitutionQualifiers(T)) {
    if (const RecordType *RT = T->getAs<RecordType>())
      return mangleSubstitution(RT->getDecl());
  }

  uintptr_t TypePtr = reinterpret_cast<uintptr_t>(T.getAsOpaquePtr());

  return mangleSubstitution(TypePtr);
}

bool CXXNameMangler::mangleSubstitution(TemplateName Template) {
  if (TemplateDecl *TD = Template.getAsTemplateDecl())
    return mangleSubstitution(TD);

  Template = Context.getASTContext().getCanonicalTemplateName(Template);
  return mangleSubstitution(
                      reinterpret_cast<uintptr_t>(Template.getAsVoidPointer()));
}

bool CXXNameMangler::mangleSubstitution(uintptr_t Ptr) {
  llvm::DenseMap<uintptr_t, unsigned>::iterator I = Substitutions.find(Ptr);
  if (I == Substitutions.end())
    return false;

  unsigned SeqID = I->second;
  Out << 'S';
  mangleSeqID(SeqID);

  return true;
}

static bool isCharType(QualType T) {
  if (T.isNull())
    return false;

  return T->isSpecificBuiltinType(BuiltinType::Char_S) ||
    T->isSpecificBuiltinType(BuiltinType::Char_U);
}

/// Returns whether a given type is a template specialization of a given name
/// with a single argument of type char.
static bool isCharSpecialization(QualType T, const char *Name) {
  if (T.isNull())
    return false;

  const RecordType *RT = T->getAs<RecordType>();
  if (!RT)
    return false;

  const ClassTemplateSpecializationDecl *SD =
    dyn_cast<ClassTemplateSpecializationDecl>(RT->getDecl());
  if (!SD)
    return false;

  if (!isStdNamespace(getEffectiveDeclContext(SD)))
    return false;

  const TemplateArgumentList &TemplateArgs = SD->getTemplateArgs();
  if (TemplateArgs.size() != 1)
    return false;

  if (!isCharType(TemplateArgs[0].getAsType()))
    return false;

  return SD->getIdentifier()->getName() == Name;
}

template <std::size_t StrLen>
static bool isStreamCharSpecialization(const ClassTemplateSpecializationDecl*SD,
                                       const char (&Str)[StrLen]) {
  if (!SD->getIdentifier()->isStr(Str))
    return false;

  const TemplateArgumentList &TemplateArgs = SD->getTemplateArgs();
  if (TemplateArgs.size() != 2)
    return false;

  if (!isCharType(TemplateArgs[0].getAsType()))
    return false;

  if (!isCharSpecialization(TemplateArgs[1].getAsType(), "char_traits"))
    return false;

  return true;
}

bool CXXNameMangler::mangleStandardSubstitution(const NamedDecl *ND) {
  // <substitution> ::= St # ::std::
  if (const NamespaceDecl *NS = dyn_cast<NamespaceDecl>(ND)) {
    if (isStd(NS)) {
      Out << "St";
      return true;
    }
  }

  if (const ClassTemplateDecl *TD = dyn_cast<ClassTemplateDecl>(ND)) {
    if (!isStdNamespace(getEffectiveDeclContext(TD)))
      return false;

    // <substitution> ::= Sa # ::std::allocator
    if (TD->getIdentifier()->isStr("allocator")) {
      Out << "Sa";
      return true;
    }

    // <<substitution> ::= Sb # ::std::basic_string
    if (TD->getIdentifier()->isStr("basic_string")) {
      Out << "Sb";
      return true;
    }
  }

  if (const ClassTemplateSpecializationDecl *SD =
        dyn_cast<ClassTemplateSpecializationDecl>(ND)) {
    if (!isStdNamespace(getEffectiveDeclContext(SD)))
      return false;

    //    <substitution> ::= Ss # ::std::basic_string<char,
    //                            ::std::char_traits<char>,
    //                            ::std::allocator<char> >
    if (SD->getIdentifier()->isStr("basic_string")) {
      const TemplateArgumentList &TemplateArgs = SD->getTemplateArgs();

      if (TemplateArgs.size() != 3)
        return false;

      if (!isCharType(TemplateArgs[0].getAsType()))
        return false;

      if (!isCharSpecialization(TemplateArgs[1].getAsType(), "char_traits"))
        return false;

      if (!isCharSpecialization(TemplateArgs[2].getAsType(), "allocator"))
        return false;

      Out << "Ss";
      return true;
    }

    //    <substitution> ::= Si # ::std::basic_istream<char,
    //                            ::std::char_traits<char> >
    if (isStreamCharSpecialization(SD, "basic_istream")) {
      Out << "Si";
      return true;
    }

    //    <substitution> ::= So # ::std::basic_ostream<char,
    //                            ::std::char_traits<char> >
    if (isStreamCharSpecialization(SD, "basic_ostream")) {
      Out << "So";
      return true;
    }

    //    <substitution> ::= Sd # ::std::basic_iostream<char,
    //                            ::std::char_traits<char> >
    if (isStreamCharSpecialization(SD, "basic_iostream")) {
      Out << "Sd";
      return true;
    }
  }
  return false;
}

void CXXNameMangler::addSubstitution(QualType T) {
  if (!hasMangledSubstitutionQualifiers(T)) {
    if (const RecordType *RT = T->getAs<RecordType>()) {
      addSubstitution(RT->getDecl());
      return;
    }
  }

  uintptr_t TypePtr = reinterpret_cast<uintptr_t>(T.getAsOpaquePtr());
  addSubstitution(TypePtr);
}

void CXXNameMangler::addSubstitution(TemplateName Template) {
  if (TemplateDecl *TD = Template.getAsTemplateDecl())
    return addSubstitution(TD);

  Template = Context.getASTContext().getCanonicalTemplateName(Template);
  addSubstitution(reinterpret_cast<uintptr_t>(Template.getAsVoidPointer()));
}

void CXXNameMangler::addSubstitution(uintptr_t Ptr) {
  assert(!Substitutions.count(Ptr) && "Substitution already exists!");
  Substitutions[Ptr] = SeqID++;
}

void CXXNameMangler::extendSubstitutions(CXXNameMangler* Other) {
  assert(Other->SeqID >= SeqID && "Must be superset of substitutions!");
  if (Other->SeqID > SeqID) {
    Substitutions.swap(Other->Substitutions);
    SeqID = Other->SeqID;
  }
}

CXXNameMangler::AbiTagList
CXXNameMangler::makeFunctionReturnTypeTags(const FunctionDecl *FD) {
  // When derived abi tags are disabled there is no need to make any list.
  if (DisableDerivedAbiTags)
    return AbiTagList();

  llvm::raw_null_ostream NullOutStream;
  CXXNameMangler TrackReturnTypeTags(*this, NullOutStream);
  TrackReturnTypeTags.disableDerivedAbiTags();

  const FunctionProtoType *Proto =
      cast<FunctionProtoType>(FD->getType()->getAs<FunctionType>());
  FunctionTypeDepthState saved = TrackReturnTypeTags.FunctionTypeDepth.push();
  TrackReturnTypeTags.FunctionTypeDepth.enterResultType();
  TrackReturnTypeTags.mangleType(Proto->getReturnType());
  TrackReturnTypeTags.FunctionTypeDepth.leaveResultType();
  TrackReturnTypeTags.FunctionTypeDepth.pop(saved);

  return TrackReturnTypeTags.AbiTagsRoot.getSortedUniqueUsedAbiTags();
}

CXXNameMangler::AbiTagList
CXXNameMangler::makeVariableTypeTags(const VarDecl *VD) {
  // When derived abi tags are disabled there is no need to make any list.
  if (DisableDerivedAbiTags)
    return AbiTagList();

  llvm::raw_null_ostream NullOutStream;
  CXXNameMangler TrackVariableType(*this, NullOutStream);
  TrackVariableType.disableDerivedAbiTags();

  TrackVariableType.mangleType(VD->getType());

  return TrackVariableType.AbiTagsRoot.getSortedUniqueUsedAbiTags();
}

bool CXXNameMangler::shouldHaveAbiTags(ItaniumMangleContextImpl &C,
                                       const VarDecl *VD) {
  llvm::raw_null_ostream NullOutStream;
  CXXNameMangler TrackAbiTags(C, NullOutStream, nullptr, true);
  TrackAbiTags.mangle(VD);
  return TrackAbiTags.AbiTagsRoot.getUsedAbiTags().size();
}

//

/// Mangles the name of the declaration D and emits that name to the given
/// output stream.
///
/// If the declaration D requires a mangled name, this routine will emit that
/// mangled name to \p os and return true. Otherwise, \p os will be unchanged
/// and this routine will return false. In this case, the caller should just
/// emit the identifier of the declaration (\c D->getIdentifier()) as its
/// name.
void ItaniumMangleContextImpl::mangleCXXName(GlobalDecl GD,
                                             raw_ostream &Out) {
  const NamedDecl *D = cast<NamedDecl>(GD.getDecl());
  assert((isa<FunctionDecl>(D) || isa<VarDecl>(D)) &&
          "Invalid mangleName() call, argument is not a variable or function!");

  PrettyStackTraceDecl CrashInfo(D, SourceLocation(),
                                 getASTContext().getSourceManager(),
                                 "Mangling declaration");

  if (auto *CD = dyn_cast<CXXConstructorDecl>(D)) {
    auto Type = GD.getCtorType();
    CXXNameMangler Mangler(*this, Out, CD, Type);
    return Mangler.mangle(GlobalDecl(CD, Type));
  }

  if (auto *DD = dyn_cast<CXXDestructorDecl>(D)) {
    auto Type = GD.getDtorType();
    CXXNameMangler Mangler(*this, Out, DD, Type);
    return Mangler.mangle(GlobalDecl(DD, Type));
  }

  CXXNameMangler Mangler(*this, Out, D);
  Mangler.mangle(GD);
}

void ItaniumMangleContextImpl::mangleCXXCtorComdat(const CXXConstructorDecl *D,
                                                   raw_ostream &Out) {
  CXXNameMangler Mangler(*this, Out, D, Ctor_Comdat);
  Mangler.mangle(GlobalDecl(D, Ctor_Comdat));
}

void ItaniumMangleContextImpl::mangleCXXDtorComdat(const CXXDestructorDecl *D,
                                                   raw_ostream &Out) {
  CXXNameMangler Mangler(*this, Out, D, Dtor_Comdat);
  Mangler.mangle(GlobalDecl(D, Dtor_Comdat));
}

void ItaniumMangleContextImpl::mangleThunk(const CXXMethodDecl *MD,
                                           const ThunkInfo &Thunk,
                                           raw_ostream &Out) {
  //  <special-name> ::= T <call-offset> <base encoding>
  //                      # base is the nominal target function of thunk
  //  <special-name> ::= Tc <call-offset> <call-offset> <base encoding>
  //                      # base is the nominal target function of thunk
  //                      # first call-offset is 'this' adjustment
  //                      # second call-offset is result adjustment

  assert(!isa<CXXDestructorDecl>(MD) &&
         "Use mangleCXXDtor for destructor decls!");
  CXXNameMangler Mangler(*this, Out);
  Mangler.getStream() << "_ZT";
  if (!Thunk.Return.isEmpty())
    Mangler.getStream() << 'c';

  // Mangle the 'this' pointer adjustment.
  Mangler.mangleCallOffset(Thunk.This.NonVirtual,
                           Thunk.This.Virtual.Itanium.VCallOffsetOffset);

  // Mangle the return pointer adjustment if there is one.
  if (!Thunk.Return.isEmpty())
    Mangler.mangleCallOffset(Thunk.Return.NonVirtual,
                             Thunk.Return.Virtual.Itanium.VBaseOffsetOffset);

  Mangler.mangleFunctionEncoding(MD);
}

void ItaniumMangleContextImpl::mangleCXXDtorThunk(
    const CXXDestructorDecl *DD, CXXDtorType Type,
    const ThisAdjustment &ThisAdjustment, raw_ostream &Out) {
  //  <special-name> ::= T <call-offset> <base encoding>
  //                      # base is the nominal target function of thunk
  CXXNameMangler Mangler(*this, Out, DD, Type);
  Mangler.getStream() << "_ZT";

  // Mangle the 'this' pointer adjustment.
  Mangler.mangleCallOffset(ThisAdjustment.NonVirtual,
                           ThisAdjustment.Virtual.Itanium.VCallOffsetOffset);

  Mangler.mangleFunctionEncoding(GlobalDecl(DD, Type));
}

/// Returns the mangled name for a guard variable for the passed in VarDecl.
void ItaniumMangleContextImpl::mangleStaticGuardVariable(const VarDecl *D,
                                                         raw_ostream &Out) {
  //  <special-name> ::= GV <object name>       # Guard variable for one-time
  //                                            # initialization
  CXXNameMangler Mangler(*this, Out);
  // GCC 5.3.0 doesn't emit derived ABI tags for local names but that seems to
  // be a bug that is fixed in trunk.
  Mangler.getStream() << "_ZGV";
  Mangler.mangleName(D);
}

void ItaniumMangleContextImpl::mangleDynamicInitializer(const VarDecl *MD,
                                                        raw_ostream &Out) {
  // These symbols are internal in the Itanium ABI, so the names don't matter.
  // Clang has traditionally used this symbol and allowed LLVM to adjust it to
  // avoid duplicate symbols.
  Out << "__cxx_global_var_init";
}

void ItaniumMangleContextImpl::mangleDynamicAtExitDestructor(const VarDecl *D,
                                                             raw_ostream &Out) {
  // Prefix the mangling of D with __dtor_.
  CXXNameMangler Mangler(*this, Out);
  Mangler.getStream() << "__dtor_";
  if (shouldMangleDeclName(D))
    Mangler.mangle(D);
  else
    Mangler.getStream() << D->getName();
}

void ItaniumMangleContextImpl::mangleSEHFilterExpression(
    const NamedDecl *EnclosingDecl, raw_ostream &Out) {
  CXXNameMangler Mangler(*this, Out);
  Mangler.getStream() << "__filt_";
  if (shouldMangleDeclName(EnclosingDecl))
    Mangler.mangle(EnclosingDecl);
  else
    Mangler.getStream() << EnclosingDecl->getName();
}

void ItaniumMangleContextImpl::mangleSEHFinallyBlock(
    const NamedDecl *EnclosingDecl, raw_ostream &Out) {
  CXXNameMangler Mangler(*this, Out);
  Mangler.getStream() << "__fin_";
  if (shouldMangleDeclName(EnclosingDecl))
    Mangler.mangle(EnclosingDecl);
  else
    Mangler.getStream() << EnclosingDecl->getName();
}

void ItaniumMangleContextImpl::mangleItaniumThreadLocalInit(const VarDecl *D,
                                                            raw_ostream &Out) {
  //  <special-name> ::= TH <object name>
  CXXNameMangler Mangler(*this, Out);
  Mangler.getStream() << "_ZTH";
  Mangler.mangleName(D);
}

void
ItaniumMangleContextImpl::mangleItaniumThreadLocalWrapper(const VarDecl *D,
                                                          raw_ostream &Out) {
  //  <special-name> ::= TW <object name>
  CXXNameMangler Mangler(*this, Out);
  Mangler.getStream() << "_ZTW";
  Mangler.mangleName(D);
}

void ItaniumMangleContextImpl::mangleReferenceTemporary(const VarDecl *D,
                                                        unsigned ManglingNumber,
                                                        raw_ostream &Out) {
  // We match the GCC mangling here.
  //  <special-name> ::= GR <object name>
  CXXNameMangler Mangler(*this, Out);
  Mangler.getStream() << "_ZGR";
  Mangler.mangleName(D);
  assert(ManglingNumber > 0 && "Reference temporary mangling number is zero!");
  Mangler.mangleSeqID(ManglingNumber - 1);
}

void ItaniumMangleContextImpl::mangleCXXVTable(const CXXRecordDecl *RD,
                                               raw_ostream &Out) {
  // <special-name> ::= TV <type>  # virtual table
  CXXNameMangler Mangler(*this, Out);
  Mangler.getStream() << "_ZTV";
  Mangler.mangleNameOrStandardSubstitution(RD);
}

void ItaniumMangleContextImpl::mangleCXXVTT(const CXXRecordDecl *RD,
                                            raw_ostream &Out) {
  // <special-name> ::= TT <type>  # VTT structure
  CXXNameMangler Mangler(*this, Out);
  Mangler.getStream() << "_ZTT";
  Mangler.mangleNameOrStandardSubstitution(RD);
}

void ItaniumMangleContextImpl::mangleCXXCtorVTable(const CXXRecordDecl *RD,
                                                   int64_t Offset,
                                                   const CXXRecordDecl *Type,
                                                   raw_ostream &Out) {
  // <special-name> ::= TC <type> <offset number> _ <base type>
  CXXNameMangler Mangler(*this, Out);
  Mangler.getStream() << "_ZTC";
  Mangler.mangleNameOrStandardSubstitution(RD);
  Mangler.getStream() << Offset;
  Mangler.getStream() << '_';
  Mangler.mangleNameOrStandardSubstitution(Type);
}

void ItaniumMangleContextImpl::mangleCXXRTTI(QualType Ty, raw_ostream &Out) {
  // <special-name> ::= TI <type>  # typeinfo structure
  assert(!Ty.hasQualifiers() && "RTTI info cannot have top-level qualifiers");
  CXXNameMangler Mangler(*this, Out);
  Mangler.getStream() << "_ZTI";
  Mangler.mangleType(Ty);
}

void ItaniumMangleContextImpl::mangleCXXRTTIName(QualType Ty,
                                                 raw_ostream &Out) {
  // <special-name> ::= TS <type>  # typeinfo name (null terminated byte string)
  CXXNameMangler Mangler(*this, Out);
  Mangler.getStream() << "_ZTS";
  Mangler.mangleType(Ty);
}

void ItaniumMangleContextImpl::mangleTypeName(QualType Ty, raw_ostream &Out) {
  mangleCXXRTTIName(Ty, Out);
}

#if INTEL_CUSTOMIZATION
// Fix for CQ#371742: C++ Lambda debug info class is created with empty name
void ItaniumMangleContextImpl::mangleLambdaName(const RecordDecl *RD,
                                                raw_ostream &Out) {
  return mangleTypeName(QualType(RD->getTypeForDecl(), 0), Out);
}
#endif // INTEL_CUSTOMIZATION

void ItaniumMangleContextImpl::mangleStringLiteral(const StringLiteral *, raw_ostream &) {
  llvm_unreachable("Can't mangle string literals");
}

void ItaniumMangleContextImpl::mangleLambdaSig(const CXXRecordDecl *Lambda,
                                               raw_ostream &Out) {
  CXXNameMangler Mangler(*this, Out);
  Mangler.mangleLambdaSig(Lambda);
}

ItaniumMangleContext *
ItaniumMangleContext::create(ASTContext &Context, DiagnosticsEngine &Diags) {
  return new ItaniumMangleContextImpl(Context, Diags);
}

ItaniumMangleContext *ItaniumMangleContext::create(ASTContext &Context,
                                                   DiagnosticsEngine &Diags,
                                                   bool IsUniqueNameMangler) {
  return new ItaniumMangleContextImpl(Context, Diags, IsUniqueNameMangler);
}<|MERGE_RESOLUTION|>--- conflicted
+++ resolved
@@ -1584,10 +1584,6 @@
     GD = GlobalDecl(CD, Ctor_Complete);
   else if (auto *DD = dyn_cast<CXXDestructorDecl>(DC))
     GD = GlobalDecl(DD, Dtor_Complete);
-<<<<<<< HEAD
-  else
-    GD = GlobalDecl(cast<FunctionDecl>(DC));
-=======
   else {
     auto *FD = cast<FunctionDecl>(DC);
     // Local variables can only exist in real kernels.
@@ -1596,7 +1592,6 @@
     else
       GD = GlobalDecl(FD);
   }
->>>>>>> 24438a35
   return GD;
 }
 
