//===--- ItaniumMangle.cpp - Itanium C++ Name Mangling ----------*- C++ -*-===//
//
//                     The LLVM Compiler Infrastructure
//
// This file is distributed under the University of Illinois Open Source
// License. See LICENSE.TXT for details.
//
//===----------------------------------------------------------------------===//
//
// Implements C++ name mangling according to the Itanium C++ ABI,
// which is used in GCC 3.2 and newer (and many compilers that are
// ABI-compatible with GCC):
//
//   http://mentorembedded.github.io/cxx-abi/abi.html#mangling
//
//===----------------------------------------------------------------------===//
#include "clang/AST/Mangle.h"
#include "clang/AST/ASTContext.h"
#include "clang/AST/Attr.h"
#include "clang/AST/Decl.h"
#include "clang/AST/DeclCXX.h"
#include "clang/AST/DeclObjC.h"
#include "clang/AST/DeclOpenMP.h"
#include "clang/AST/DeclTemplate.h"
#include "clang/AST/Expr.h"
#include "clang/AST/ExprCXX.h"
#include "clang/AST/ExprObjC.h"
#include "clang/AST/TypeLoc.h"
#include "clang/Basic/ABI.h"
#include "clang/Basic/SourceManager.h"
#include "clang/Basic/TargetInfo.h"
#include "llvm/ADT/StringExtras.h"
#include "llvm/Support/ErrorHandling.h"
#include "llvm/Support/raw_ostream.h"

#define MANGLE_CHECKER 0

#if MANGLE_CHECKER
#include <cxxabi.h>
#endif

using namespace clang;

namespace {

/// Retrieve the declaration context that should be used when mangling the given
/// declaration.
static const DeclContext *getEffectiveDeclContext(const Decl *D) {
  // The ABI assumes that lambda closure types that occur within 
  // default arguments live in the context of the function. However, due to
  // the way in which Clang parses and creates function declarations, this is
  // not the case: the lambda closure type ends up living in the context 
  // where the function itself resides, because the function declaration itself
  // had not yet been created. Fix the context here.
  if (const CXXRecordDecl *RD = dyn_cast<CXXRecordDecl>(D)) {
    if (RD->isLambda())
      if (ParmVarDecl *ContextParam
            = dyn_cast_or_null<ParmVarDecl>(RD->getLambdaContextDecl()))
        return ContextParam->getDeclContext();
  }

  // Perform the same check for block literals.
  if (const BlockDecl *BD = dyn_cast<BlockDecl>(D)) {
    if (ParmVarDecl *ContextParam
          = dyn_cast_or_null<ParmVarDecl>(BD->getBlockManglingContextDecl()))
      return ContextParam->getDeclContext();
  }
  
  const DeclContext *DC = D->getDeclContext();
  if (isa<CapturedDecl>(DC) || isa<OMPDeclareReductionDecl>(DC)) {
    return getEffectiveDeclContext(cast<Decl>(DC));
  }

#if INTEL_CUSTOMIZATION
  // CQ371729: Incompatible name mangling.
  if (D->getASTContext().getLangOpts().IntelCompat &&
      D->getASTContext().getLangOpts().GNUFABIVersion == 1) {
    if (DC->isExternCContext())
      return getEffectiveDeclContext(cast<Decl>(DC));
    return DC;
  }
#endif // INTEL_CUSTOMIZATION

  if (const auto *VD = dyn_cast<VarDecl>(D))
    if (VD->isExternC())
      return VD->getASTContext().getTranslationUnitDecl();

  if (const auto *FD = dyn_cast<FunctionDecl>(D))
    if (FD->isExternC())
      return FD->getASTContext().getTranslationUnitDecl();

  return DC->getRedeclContext();
}

static const DeclContext *getEffectiveParentContext(const DeclContext *DC) {
  return getEffectiveDeclContext(cast<Decl>(DC));
}

static bool isLocalContainerContext(const DeclContext *DC) {
  return isa<FunctionDecl>(DC) || isa<ObjCMethodDecl>(DC) || isa<BlockDecl>(DC);
}

static const RecordDecl *GetLocalClassDecl(const Decl *D) {
  const DeclContext *DC = getEffectiveDeclContext(D);
  while (!DC->isNamespace() && !DC->isTranslationUnit()) {
    if (isLocalContainerContext(DC))
      return dyn_cast<RecordDecl>(D);
    D = cast<Decl>(DC);
    DC = getEffectiveDeclContext(D);
  }
  return nullptr;
}

static const FunctionDecl *getStructor(const FunctionDecl *fn) {
  if (const FunctionTemplateDecl *ftd = fn->getPrimaryTemplate())
    return ftd->getTemplatedDecl();

  return fn;
}

static const NamedDecl *getStructor(const NamedDecl *decl) {
  const FunctionDecl *fn = dyn_cast_or_null<FunctionDecl>(decl);
  return (fn ? getStructor(fn) : decl);
}

static bool isLambda(const NamedDecl *ND) {
  const CXXRecordDecl *Record = dyn_cast<CXXRecordDecl>(ND);
  if (!Record)
    return false;

  return Record->isLambda();
}

static const unsigned UnknownArity = ~0U;

class ItaniumMangleContextImpl : public ItaniumMangleContext {
  typedef std::pair<const DeclContext*, IdentifierInfo*> DiscriminatorKeyTy;
  llvm::DenseMap<DiscriminatorKeyTy, unsigned> Discriminator;
  llvm::DenseMap<const NamedDecl*, unsigned> Uniquifier;

public:
  explicit ItaniumMangleContextImpl(ASTContext &Context,
                                    DiagnosticsEngine &Diags)
      : ItaniumMangleContext(Context, Diags) {}

  /// @name Mangler Entry Points
  /// @{

  bool shouldMangleCXXName(const NamedDecl *D) override;
  bool shouldMangleStringLiteral(const StringLiteral *) override {
    return false;
  }
  void mangleCXXName(const NamedDecl *D, raw_ostream &) override;
  void mangleThunk(const CXXMethodDecl *MD, const ThunkInfo &Thunk,
                   raw_ostream &) override;
  void mangleCXXDtorThunk(const CXXDestructorDecl *DD, CXXDtorType Type,
                          const ThisAdjustment &ThisAdjustment,
                          raw_ostream &) override;
  void mangleReferenceTemporary(const VarDecl *D, unsigned ManglingNumber,
                                raw_ostream &) override;
  void mangleCXXVTable(const CXXRecordDecl *RD, raw_ostream &) override;
  void mangleCXXVTT(const CXXRecordDecl *RD, raw_ostream &) override;
  void mangleCXXCtorVTable(const CXXRecordDecl *RD, int64_t Offset,
                           const CXXRecordDecl *Type, raw_ostream &) override;
  void mangleCXXRTTI(QualType T, raw_ostream &) override;
  void mangleCXXRTTIName(QualType T, raw_ostream &) override;
  void mangleTypeName(QualType T, raw_ostream &) override;
  void mangleCXXCtor(const CXXConstructorDecl *D, CXXCtorType Type,
                     raw_ostream &) override;
  void mangleCXXDtor(const CXXDestructorDecl *D, CXXDtorType Type,
                     raw_ostream &) override;

  void mangleCXXCtorComdat(const CXXConstructorDecl *D, raw_ostream &) override;
  void mangleCXXDtorComdat(const CXXDestructorDecl *D, raw_ostream &) override;
  void mangleStaticGuardVariable(const VarDecl *D, raw_ostream &) override;
  void mangleDynamicInitializer(const VarDecl *D, raw_ostream &Out) override;
  void mangleDynamicAtExitDestructor(const VarDecl *D,
                                     raw_ostream &Out) override;
  void mangleSEHFilterExpression(const NamedDecl *EnclosingDecl,
                                 raw_ostream &Out) override;
  void mangleSEHFinallyBlock(const NamedDecl *EnclosingDecl,
                             raw_ostream &Out) override;
  void mangleItaniumThreadLocalInit(const VarDecl *D, raw_ostream &) override;
  void mangleItaniumThreadLocalWrapper(const VarDecl *D,
                                       raw_ostream &) override;

  void mangleStringLiteral(const StringLiteral *, raw_ostream &) override;

#if INTEL_CUSTOMIZATION
  // Fix for CQ#371742: C++ Lambda debug info class is created with empty name
  void mangleLambdaName(const RecordDecl *RD, raw_ostream &Out) override;
#endif // INTEL_CUSTOMIZATION

  bool getNextDiscriminator(const NamedDecl *ND, unsigned &disc) {
    // Lambda closure types are already numbered.
    if (isLambda(ND))
      return false;

    // Anonymous tags are already numbered.
    if (const TagDecl *Tag = dyn_cast<TagDecl>(ND)) {
      if (Tag->getName().empty() && !Tag->getTypedefNameForAnonDecl())
        return false;
    }

    // Use the canonical number for externally visible decls.
    if (ND->isExternallyVisible()) {
      unsigned discriminator = getASTContext().getManglingNumber(ND);
      if (discriminator == 1)
        return false;
      disc = discriminator - 2;
      return true;
    }

    // Make up a reasonable number for internal decls.
    unsigned &discriminator = Uniquifier[ND];
    if (!discriminator) {
      const DeclContext *DC = getEffectiveDeclContext(ND);
      discriminator = ++Discriminator[std::make_pair(DC, ND->getIdentifier())];
    }
    if (discriminator == 1)
      return false;
    disc = discriminator-2;
    return true;
  }
  /// @}
};

/// Manage the mangling of a single name.
class CXXNameMangler {
  ItaniumMangleContextImpl &Context;
  raw_ostream &Out;

  /// The "structor" is the top-level declaration being mangled, if
  /// that's not a template specialization; otherwise it's the pattern
  /// for that specialization.
  const NamedDecl *Structor;
  unsigned StructorType;

  /// The next substitution sequence number.
  unsigned SeqID;

  class FunctionTypeDepthState {
    unsigned Bits;

    enum { InResultTypeMask = 1 };

  public:
    FunctionTypeDepthState() : Bits(0) {}

    /// The number of function types we're inside.
    unsigned getDepth() const {
      return Bits >> 1;
    }

    /// True if we're in the return type of the innermost function type.
    bool isInResultType() const {
      return Bits & InResultTypeMask;
    }

    FunctionTypeDepthState push() {
      FunctionTypeDepthState tmp = *this;
      Bits = (Bits & ~InResultTypeMask) + 2;
      return tmp;
    }

    void enterResultType() {
      Bits |= InResultTypeMask;
    }

    void leaveResultType() {
      Bits &= ~InResultTypeMask;
    }

    void pop(FunctionTypeDepthState saved) {
      assert(getDepth() == saved.getDepth() + 1);
      Bits = saved.Bits;
    }

  } FunctionTypeDepth;

  llvm::DenseMap<uintptr_t, unsigned> Substitutions;

  ASTContext &getASTContext() const { return Context.getASTContext(); }

public:
  CXXNameMangler(ItaniumMangleContextImpl &C, raw_ostream &Out_,
                 const NamedDecl *D = nullptr)
    : Context(C), Out(Out_), Structor(getStructor(D)), StructorType(0),
      SeqID(0) {
    // These can't be mangled without a ctor type or dtor type.
    assert(!D || (!isa<CXXDestructorDecl>(D) &&
                  !isa<CXXConstructorDecl>(D)));
  }
  CXXNameMangler(ItaniumMangleContextImpl &C, raw_ostream &Out_,
                 const CXXConstructorDecl *D, CXXCtorType Type)
    : Context(C), Out(Out_), Structor(getStructor(D)), StructorType(Type),
      SeqID(0) { }
  CXXNameMangler(ItaniumMangleContextImpl &C, raw_ostream &Out_,
                 const CXXDestructorDecl *D, CXXDtorType Type)
    : Context(C), Out(Out_), Structor(getStructor(D)), StructorType(Type),
      SeqID(0) { }

#if MANGLE_CHECKER
  ~CXXNameMangler() {
    if (Out.str()[0] == '\01')
      return;

    int status = 0;
    char *result = abi::__cxa_demangle(Out.str().str().c_str(), 0, 0, &status);
    assert(status == 0 && "Could not demangle mangled name!");
    free(result);
  }
#endif
  raw_ostream &getStream() { return Out; }

  void mangle(const NamedDecl *D);
  void mangleCallOffset(int64_t NonVirtual, int64_t Virtual);
  void mangleNumber(const llvm::APSInt &I);
  void mangleNumber(int64_t Number);
  void mangleFloat(const llvm::APFloat &F);
  void mangleFunctionEncoding(const FunctionDecl *FD);
  void mangleSeqID(unsigned SeqID);
  void mangleName(const NamedDecl *ND);
  void mangleType(QualType T);
  void mangleNameOrStandardSubstitution(const NamedDecl *ND);
  
private:

  bool mangleSubstitution(const NamedDecl *ND);
  bool mangleSubstitution(QualType T);
  bool mangleSubstitution(TemplateName Template);
  bool mangleSubstitution(uintptr_t Ptr);

  void mangleExistingSubstitution(TemplateName name);

  bool mangleStandardSubstitution(const NamedDecl *ND);

  void addSubstitution(const NamedDecl *ND) {
    ND = cast<NamedDecl>(ND->getCanonicalDecl());

    addSubstitution(reinterpret_cast<uintptr_t>(ND));
  }
  void addSubstitution(QualType T);
  void addSubstitution(TemplateName Template);
  void addSubstitution(uintptr_t Ptr);

  void mangleUnresolvedPrefix(NestedNameSpecifier *qualifier,
                              bool recursive = false);
  void mangleUnresolvedName(NestedNameSpecifier *qualifier,
                            DeclarationName name,
                            unsigned KnownArity = UnknownArity);

  void mangleName(const TemplateDecl *TD,
                  const TemplateArgument *TemplateArgs,
                  unsigned NumTemplateArgs);
  void mangleUnqualifiedName(const NamedDecl *ND) {
    mangleUnqualifiedName(ND, ND->getDeclName(), UnknownArity);
  }
  void mangleUnqualifiedName(const NamedDecl *ND, DeclarationName Name,
                             unsigned KnownArity);
  void mangleUnscopedName(const NamedDecl *ND);
  void mangleUnscopedTemplateName(const TemplateDecl *ND);
  void mangleUnscopedTemplateName(TemplateName);
  void mangleSourceName(const IdentifierInfo *II);
  void mangleLocalName(const Decl *D);
  void mangleBlockForPrefix(const BlockDecl *Block);
  void mangleUnqualifiedBlock(const BlockDecl *Block);
  void mangleLambda(const CXXRecordDecl *Lambda);
  void mangleNestedName(const NamedDecl *ND, const DeclContext *DC,
                        bool NoFunction=false);
  void mangleNestedName(const TemplateDecl *TD,
                        const TemplateArgument *TemplateArgs,
                        unsigned NumTemplateArgs);
  void manglePrefix(NestedNameSpecifier *qualifier);
  void manglePrefix(const DeclContext *DC, bool NoFunction=false);
  void manglePrefix(QualType type);
  void mangleTemplatePrefix(const TemplateDecl *ND, bool NoFunction=false);
  void mangleTemplatePrefix(TemplateName Template);
  bool mangleUnresolvedTypeOrSimpleId(QualType DestroyedType,
                                      StringRef Prefix = "");
  void mangleOperatorName(DeclarationName Name, unsigned Arity);
  void mangleOperatorName(OverloadedOperatorKind OO, unsigned Arity);
  void mangleVendorQualifier(StringRef qualifier);
  void mangleQualifiers(Qualifiers Quals);
  void mangleRefQualifier(RefQualifierKind RefQualifier);

  void mangleObjCMethodName(const ObjCMethodDecl *MD);

  // Declare manglers for every type class.
#define ABSTRACT_TYPE(CLASS, PARENT)
#define NON_CANONICAL_TYPE(CLASS, PARENT)
#define TYPE(CLASS, PARENT) void mangleType(const CLASS##Type *T);
#include "clang/AST/TypeNodes.def"

  void mangleType(const TagType*);
  void mangleType(TemplateName);
  void mangleType(const VectorType *T, bool IsMType); // INTEL
  static StringRef getCallingConvQualifierName(CallingConv CC);
  void mangleExtParameterInfo(FunctionProtoType::ExtParameterInfo info);
  void mangleExtFunctionInfo(const FunctionType *T);
  void mangleBareFunctionType(const FunctionProtoType *T, bool MangleReturnType,
                              const FunctionDecl *FD = nullptr);
  void mangleNeonVectorType(const VectorType *T);
  void mangleAArch64NeonVectorType(const VectorType *T);

  void mangleIntegerLiteral(QualType T, const llvm::APSInt &Value);
  void mangleMemberExprBase(const Expr *base, bool isArrow);
  void mangleMemberExpr(const Expr *base, bool isArrow,
                        NestedNameSpecifier *qualifier,
                        NamedDecl *firstQualifierLookup,
                        DeclarationName name,
                        unsigned knownArity);
  void mangleCastExpression(const Expr *E, StringRef CastEncoding);
  void mangleInitListElements(const InitListExpr *InitList);
  void mangleExpression(const Expr *E, unsigned Arity = UnknownArity);
  void mangleCXXCtorType(CXXCtorType T, const CXXRecordDecl *InheritedFrom);
  void mangleCXXDtorType(CXXDtorType T);

  void mangleTemplateArgs(const TemplateArgumentLoc *TemplateArgs,
                          unsigned NumTemplateArgs);
  void mangleTemplateArgs(const TemplateArgument *TemplateArgs,
                          unsigned NumTemplateArgs);
  void mangleTemplateArgs(const TemplateArgumentList &AL);
  void mangleTemplateArg(TemplateArgument A);

  void mangleTemplateParameter(unsigned Index);

  void mangleFunctionParam(const ParmVarDecl *parm);
};

}

bool ItaniumMangleContextImpl::shouldMangleCXXName(const NamedDecl *D) {
  const FunctionDecl *FD = dyn_cast<FunctionDecl>(D);
  if (FD) {
    LanguageLinkage L = FD->getLanguageLinkage();
    // Overloadable functions need mangling.
    if (FD->hasAttr<OverloadableAttr>())
      return true;

    // "main" is not mangled.
    if (FD->isMain())
      return false;

    // C++ functions and those whose names are not a simple identifier need
    // mangling.
    if (!FD->getDeclName().isIdentifier() || L == CXXLanguageLinkage)
      return true;

    // C functions are not mangled.
    if (L == CLanguageLinkage)
      return false;
  }

  // Otherwise, no mangling is done outside C++ mode.
  if (!getASTContext().getLangOpts().CPlusPlus)
    return false;

  const VarDecl *VD = dyn_cast<VarDecl>(D);
  if (VD) {
    // C variables are not mangled.
    if (VD->isExternC())
      return false;

    // Variables at global scope with non-internal linkage are not mangled
    const DeclContext *DC = getEffectiveDeclContext(D);
    // Check for extern variable declared locally.
    if (DC->isFunctionOrMethod() && D->hasLinkage())
      while (!DC->isNamespace() && !DC->isTranslationUnit())
        DC = getEffectiveParentContext(DC);
    if (DC->isTranslationUnit() && D->getFormalLinkage() != InternalLinkage &&
        !isa<VarTemplateSpecializationDecl>(D))
      return false;
  }

  return true;
}

void CXXNameMangler::mangle(const NamedDecl *D) {
  // <mangled-name> ::= _Z <encoding>
  //            ::= <data name>
  //            ::= <special-name>
#if INTEL_CUSTOMIZATION
  // CQ371729: Incompatible name mangling.
  const FunctionDecl *FD = dyn_cast<FunctionDecl>(D);
  const VarDecl *VD = dyn_cast<VarDecl>(D);
  if (!getASTContext().getLangOpts().IntelCompat ||
      !getEffectiveDeclContext(D)->isTranslationUnit() ||
      ((!FD || !FD->isExternC()) && (!VD || !VD->isExternC())) ||
      getASTContext().getLangOpts().GNUFABIVersion != 1)
#endif // INTEL_CUSTOMIZATION
  Out << "_Z";
  if (const FunctionDecl *FD = dyn_cast<FunctionDecl>(D))
    mangleFunctionEncoding(FD);
  else if (const VarDecl *VD = dyn_cast<VarDecl>(D))
    mangleName(VD);
  else if (const IndirectFieldDecl *IFD = dyn_cast<IndirectFieldDecl>(D))
    mangleName(IFD->getAnonField());
  else
    mangleName(cast<FieldDecl>(D));
}

void CXXNameMangler::mangleFunctionEncoding(const FunctionDecl *FD) {
  // <encoding> ::= <function name> <bare-function-type>
  mangleName(FD);

  // Don't mangle in the type if this isn't a decl we should typically mangle.
  if (!Context.shouldMangleDeclName(FD))
    return;

  if (FD->hasAttr<EnableIfAttr>()) {
    FunctionTypeDepthState Saved = FunctionTypeDepth.push();
    Out << "Ua9enable_ifI";
    // FIXME: specific_attr_iterator iterates in reverse order. Fix that and use
    // it here.
    for (AttrVec::const_reverse_iterator I = FD->getAttrs().rbegin(),
                                         E = FD->getAttrs().rend();
         I != E; ++I) {
      EnableIfAttr *EIA = dyn_cast<EnableIfAttr>(*I);
      if (!EIA)
        continue;
      Out << 'X';
      mangleExpression(EIA->getCond());
      Out << 'E';
    }
    Out << 'E';
    FunctionTypeDepth.pop(Saved);
  }

  // When mangling an inheriting constructor, the bare function type used is
  // that of the inherited constructor.
  if (auto *CD = dyn_cast<CXXConstructorDecl>(FD))
    if (auto Inherited = CD->getInheritedConstructor())
      FD = Inherited.getConstructor();

  // Whether the mangling of a function type includes the return type depends on
  // the context and the nature of the function. The rules for deciding whether
  // the return type is included are:
  //
  //   1. Template functions (names or types) have return types encoded, with
  //   the exceptions listed below.
  //   2. Function types not appearing as part of a function name mangling,
  //   e.g. parameters, pointer types, etc., have return type encoded, with the
  //   exceptions listed below.
  //   3. Non-template function names do not have return types encoded.
  //
  // The exceptions mentioned in (1) and (2) above, for which the return type is
  // never included, are
  //   1. Constructors.
  //   2. Destructors.
  //   3. Conversion operator functions, e.g. operator int.
  bool MangleReturnType = false;
  if (FunctionTemplateDecl *PrimaryTemplate = FD->getPrimaryTemplate()) {
    if (!(isa<CXXConstructorDecl>(FD) || isa<CXXDestructorDecl>(FD) ||
          isa<CXXConversionDecl>(FD)))
      MangleReturnType = true;

    // Mangle the type of the primary template.
    FD = PrimaryTemplate->getTemplatedDecl();
  }

  mangleBareFunctionType(FD->getType()->castAs<FunctionProtoType>(),
                         MangleReturnType, FD);
}

static const DeclContext *IgnoreLinkageSpecDecls(const DeclContext *DC) {
  while (isa<LinkageSpecDecl>(DC)) {
    DC = getEffectiveParentContext(DC);
  }

  return DC;
}

/// Return whether a given namespace is the 'std' namespace.
static bool isStd(const NamespaceDecl *NS) {
  if (!IgnoreLinkageSpecDecls(getEffectiveParentContext(NS))
                                ->isTranslationUnit())
    return false;
  
  const IdentifierInfo *II = NS->getOriginalNamespace()->getIdentifier();
  return II && II->isStr("std");
}

// isStdNamespace - Return whether a given decl context is a toplevel 'std'
// namespace.
static bool isStdNamespace(const DeclContext *DC) {
  if (!DC->isNamespace())
    return false;

  return isStd(cast<NamespaceDecl>(DC));
}

static const TemplateDecl *
isTemplate(const NamedDecl *ND, const TemplateArgumentList *&TemplateArgs) {
  // Check if we have a function template.
  if (const FunctionDecl *FD = dyn_cast<FunctionDecl>(ND)) {
    if (const TemplateDecl *TD = FD->getPrimaryTemplate()) {
      TemplateArgs = FD->getTemplateSpecializationArgs();
      return TD;
    }
  }

  // Check if we have a class template.
  if (const ClassTemplateSpecializationDecl *Spec =
        dyn_cast<ClassTemplateSpecializationDecl>(ND)) {
    TemplateArgs = &Spec->getTemplateArgs();
    return Spec->getSpecializedTemplate();
  }

  // Check if we have a variable template.
  if (const VarTemplateSpecializationDecl *Spec =
          dyn_cast<VarTemplateSpecializationDecl>(ND)) {
    TemplateArgs = &Spec->getTemplateArgs();
    return Spec->getSpecializedTemplate();
  }

  return nullptr;
}

void CXXNameMangler::mangleName(const NamedDecl *ND) {
  //  <name> ::= <nested-name>
  //         ::= <unscoped-name>
  //         ::= <unscoped-template-name> <template-args>
  //         ::= <local-name>
  //
  const DeclContext *DC = getEffectiveDeclContext(ND);

  // If this is an extern variable declared locally, the relevant DeclContext
  // is that of the containing namespace, or the translation unit.
  // FIXME: This is a hack; extern variables declared locally should have
  // a proper semantic declaration context!
  if (isLocalContainerContext(DC) && ND->hasLinkage() && !isLambda(ND))
    while (!DC->isNamespace() && !DC->isTranslationUnit())
      DC = getEffectiveParentContext(DC);
  else if (GetLocalClassDecl(ND)) {
    mangleLocalName(ND);
    return;
  }

  DC = IgnoreLinkageSpecDecls(DC);

  if (DC->isTranslationUnit() || isStdNamespace(DC)) {
    // Check if we have a template.
    const TemplateArgumentList *TemplateArgs = nullptr;
    if (const TemplateDecl *TD = isTemplate(ND, TemplateArgs)) {
      mangleUnscopedTemplateName(TD);
      mangleTemplateArgs(*TemplateArgs);
      return;
    }

    mangleUnscopedName(ND);
    return;
  }

  if (isLocalContainerContext(DC)) {
    mangleLocalName(ND);
    return;
  }

  mangleNestedName(ND, DC);
}
void CXXNameMangler::mangleName(const TemplateDecl *TD,
                                const TemplateArgument *TemplateArgs,
                                unsigned NumTemplateArgs) {
  const DeclContext *DC = IgnoreLinkageSpecDecls(getEffectiveDeclContext(TD));

  if (DC->isTranslationUnit() || isStdNamespace(DC)) {
    mangleUnscopedTemplateName(TD);
    mangleTemplateArgs(TemplateArgs, NumTemplateArgs);
  } else {
    mangleNestedName(TD, TemplateArgs, NumTemplateArgs);
  }
}

void CXXNameMangler::mangleUnscopedName(const NamedDecl *ND) {
  //  <unscoped-name> ::= <unqualified-name>
  //                  ::= St <unqualified-name>   # ::std::

  if (isStdNamespace(IgnoreLinkageSpecDecls(getEffectiveDeclContext(ND))))
    Out << "St";

  mangleUnqualifiedName(ND);
}

void CXXNameMangler::mangleUnscopedTemplateName(const TemplateDecl *ND) {
  //     <unscoped-template-name> ::= <unscoped-name>
  //                              ::= <substitution>
  if (mangleSubstitution(ND))
    return;

  // <template-template-param> ::= <template-param>
  if (const auto *TTP = dyn_cast<TemplateTemplateParmDecl>(ND))
    mangleTemplateParameter(TTP->getIndex());
  else
    mangleUnscopedName(ND->getTemplatedDecl());

  addSubstitution(ND);
}

void CXXNameMangler::mangleUnscopedTemplateName(TemplateName Template) {
  //     <unscoped-template-name> ::= <unscoped-name>
  //                              ::= <substitution>
  if (TemplateDecl *TD = Template.getAsTemplateDecl())
    return mangleUnscopedTemplateName(TD);
  
  if (mangleSubstitution(Template))
    return;

  DependentTemplateName *Dependent = Template.getAsDependentTemplateName();
  assert(Dependent && "Not a dependent template name?");
  if (const IdentifierInfo *Id = Dependent->getIdentifier())
    mangleSourceName(Id);
  else
    mangleOperatorName(Dependent->getOperator(), UnknownArity);
  
  addSubstitution(Template);
}

void CXXNameMangler::mangleFloat(const llvm::APFloat &f) {
  // ABI:
  //   Floating-point literals are encoded using a fixed-length
  //   lowercase hexadecimal string corresponding to the internal
  //   representation (IEEE on Itanium), high-order bytes first,
  //   without leading zeroes. For example: "Lf bf800000 E" is -1.0f
  //   on Itanium.
  // The 'without leading zeroes' thing seems to be an editorial
  // mistake; see the discussion on cxx-abi-dev beginning on
  // 2012-01-16.

  // Our requirements here are just barely weird enough to justify
  // using a custom algorithm instead of post-processing APInt::toString().

  llvm::APInt valueBits = f.bitcastToAPInt();
  unsigned numCharacters = (valueBits.getBitWidth() + 3) / 4;
  assert(numCharacters != 0);

  // Allocate a buffer of the right number of characters.
  SmallVector<char, 20> buffer(numCharacters);

  // Fill the buffer left-to-right.
  for (unsigned stringIndex = 0; stringIndex != numCharacters; ++stringIndex) {
    // The bit-index of the next hex digit.
    unsigned digitBitIndex = 4 * (numCharacters - stringIndex - 1);

    // Project out 4 bits starting at 'digitIndex'.
    llvm::integerPart hexDigit
      = valueBits.getRawData()[digitBitIndex / llvm::integerPartWidth];
    hexDigit >>= (digitBitIndex % llvm::integerPartWidth);
    hexDigit &= 0xF;

    // Map that over to a lowercase hex digit.
    static const char charForHex[16] = {
      '0', '1', '2', '3', '4', '5', '6', '7',
      '8', '9', 'a', 'b', 'c', 'd', 'e', 'f'
    };
    buffer[stringIndex] = charForHex[hexDigit];
  }

  Out.write(buffer.data(), numCharacters);
}

void CXXNameMangler::mangleNumber(const llvm::APSInt &Value) {
  if (Value.isSigned() && Value.isNegative()) {
    Out << 'n';
    Value.abs().print(Out, /*signed*/ false);
  } else {
    Value.print(Out, /*signed*/ false);
  }
}

void CXXNameMangler::mangleNumber(int64_t Number) {
  //  <number> ::= [n] <non-negative decimal integer>
  if (Number < 0) {
    Out << 'n';
    Number = -Number;
  }

  Out << Number;
}

void CXXNameMangler::mangleCallOffset(int64_t NonVirtual, int64_t Virtual) {
  //  <call-offset>  ::= h <nv-offset> _
  //                 ::= v <v-offset> _
  //  <nv-offset>    ::= <offset number>        # non-virtual base override
  //  <v-offset>     ::= <offset number> _ <virtual offset number>
  //                      # virtual base override, with vcall offset
  if (!Virtual) {
    Out << 'h';
    mangleNumber(NonVirtual);
    Out << '_';
    return;
  }

  Out << 'v';
  mangleNumber(NonVirtual);
  Out << '_';
  mangleNumber(Virtual);
  Out << '_';
}

void CXXNameMangler::manglePrefix(QualType type) {
  if (const auto *TST = type->getAs<TemplateSpecializationType>()) {
    if (!mangleSubstitution(QualType(TST, 0))) {
      mangleTemplatePrefix(TST->getTemplateName());
        
      // FIXME: GCC does not appear to mangle the template arguments when
      // the template in question is a dependent template name. Should we
      // emulate that badness?
      mangleTemplateArgs(TST->getArgs(), TST->getNumArgs());
      addSubstitution(QualType(TST, 0));
    }
  } else if (const auto *DTST =
                 type->getAs<DependentTemplateSpecializationType>()) {
    if (!mangleSubstitution(QualType(DTST, 0))) {
      TemplateName Template = getASTContext().getDependentTemplateName(
          DTST->getQualifier(), DTST->getIdentifier());
      mangleTemplatePrefix(Template);

      // FIXME: GCC does not appear to mangle the template arguments when
      // the template in question is a dependent template name. Should we
      // emulate that badness?
      mangleTemplateArgs(DTST->getArgs(), DTST->getNumArgs());
      addSubstitution(QualType(DTST, 0));
    }
  } else {
    // We use the QualType mangle type variant here because it handles
    // substitutions.
    mangleType(type);
  }
}

/// Mangle everything prior to the base-unresolved-name in an unresolved-name.
///
/// \param recursive - true if this is being called recursively,
///   i.e. if there is more prefix "to the right".
void CXXNameMangler::mangleUnresolvedPrefix(NestedNameSpecifier *qualifier,
                                            bool recursive) {

  // x, ::x
  // <unresolved-name> ::= [gs] <base-unresolved-name>

  // T::x / decltype(p)::x
  // <unresolved-name> ::= sr <unresolved-type> <base-unresolved-name>

  // T::N::x /decltype(p)::N::x
  // <unresolved-name> ::= srN <unresolved-type> <unresolved-qualifier-level>+ E
  //                       <base-unresolved-name>

  // A::x, N::y, A<T>::z; "gs" means leading "::"
  // <unresolved-name> ::= [gs] sr <unresolved-qualifier-level>+ E
  //                       <base-unresolved-name>

  switch (qualifier->getKind()) {
  case NestedNameSpecifier::Global:
    Out << "gs";

    // We want an 'sr' unless this is the entire NNS.
    if (recursive)
      Out << "sr";

    // We never want an 'E' here.
    return;

  case NestedNameSpecifier::Super:
    llvm_unreachable("Can't mangle __super specifier");

  case NestedNameSpecifier::Namespace:
    if (qualifier->getPrefix())
      mangleUnresolvedPrefix(qualifier->getPrefix(),
                             /*recursive*/ true);
    else
      Out << "sr";
    mangleSourceName(qualifier->getAsNamespace()->getIdentifier());
    break;
  case NestedNameSpecifier::NamespaceAlias:
    if (qualifier->getPrefix())
      mangleUnresolvedPrefix(qualifier->getPrefix(),
                             /*recursive*/ true);
    else
      Out << "sr";
    mangleSourceName(qualifier->getAsNamespaceAlias()->getIdentifier());
    break;

  case NestedNameSpecifier::TypeSpec:
  case NestedNameSpecifier::TypeSpecWithTemplate: {
    const Type *type = qualifier->getAsType();

    // We only want to use an unresolved-type encoding if this is one of:
    //   - a decltype
    //   - a template type parameter
    //   - a template template parameter with arguments
    // In all of these cases, we should have no prefix.
    if (qualifier->getPrefix()) {
      mangleUnresolvedPrefix(qualifier->getPrefix(),
                             /*recursive*/ true);
    } else {
      // Otherwise, all the cases want this.
      Out << "sr";
    }

    if (mangleUnresolvedTypeOrSimpleId(QualType(type, 0), recursive ? "N" : ""))
      return;

    break;
  }

  case NestedNameSpecifier::Identifier:
    // Member expressions can have these without prefixes.
    if (qualifier->getPrefix())
      mangleUnresolvedPrefix(qualifier->getPrefix(),
                             /*recursive*/ true);
    else
      Out << "sr";

    mangleSourceName(qualifier->getAsIdentifier());
    break;
  }

  // If this was the innermost part of the NNS, and we fell out to
  // here, append an 'E'.
  if (!recursive)
    Out << 'E';
}

/// Mangle an unresolved-name, which is generally used for names which
/// weren't resolved to specific entities.
void CXXNameMangler::mangleUnresolvedName(NestedNameSpecifier *qualifier,
                                          DeclarationName name,
                                          unsigned knownArity) {
  if (qualifier) mangleUnresolvedPrefix(qualifier);
  switch (name.getNameKind()) {
    // <base-unresolved-name> ::= <simple-id>
    case DeclarationName::Identifier:
      mangleSourceName(name.getAsIdentifierInfo());
      break;
    // <base-unresolved-name> ::= dn <destructor-name>
    case DeclarationName::CXXDestructorName:
      Out << "dn";
      mangleUnresolvedTypeOrSimpleId(name.getCXXNameType());
      break;
    // <base-unresolved-name> ::= on <operator-name>
    case DeclarationName::CXXConversionFunctionName:
    case DeclarationName::CXXLiteralOperatorName:
    case DeclarationName::CXXOperatorName:
#if INTEL_CUSTOMIZATION
      // CQ375198: Incompatible name mangling.
      if (!getASTContext().getLangOpts().IntelCompat)
#endif // INTEL_CUSTOMIZATION
      Out << "on";
      mangleOperatorName(name, knownArity);
      break;
    case DeclarationName::CXXConstructorName:
      llvm_unreachable("Can't mangle a constructor name!");
    case DeclarationName::CXXUsingDirective:
      llvm_unreachable("Can't mangle a using directive name!");
    case DeclarationName::ObjCMultiArgSelector:
    case DeclarationName::ObjCOneArgSelector:
    case DeclarationName::ObjCZeroArgSelector:
      llvm_unreachable("Can't mangle Objective-C selector names here!");
  }
}

void CXXNameMangler::mangleUnqualifiedName(const NamedDecl *ND,
                                           DeclarationName Name,
                                           unsigned KnownArity) {
  unsigned Arity = KnownArity;
  //  <unqualified-name> ::= <operator-name>
  //                     ::= <ctor-dtor-name>
  //                     ::= <source-name>
  switch (Name.getNameKind()) {
  case DeclarationName::Identifier: {
    if (const IdentifierInfo *II = Name.getAsIdentifierInfo()) {
      // We must avoid conflicts between internally- and externally-
      // linked variable and function declaration names in the same TU:
      //   void test() { extern void foo(); }
      //   static void foo();
      // This naming convention is the same as that followed by GCC,
      // though it shouldn't actually matter.
#if INTEL_CUSTOMIZATION
      // CQ371729: Incompatible name mangling.
      if (!getASTContext().getLangOpts().IntelCompat)
#endif // INTEL_CUSTOMIZATION
      if (ND && ND->getFormalLinkage() == InternalLinkage &&
          getEffectiveDeclContext(ND)->isFileContext())
        Out << 'L';

#if INTEL_CUSTOMIZATION
      if (getASTContext().getLangOpts().IntelCompat) {
        if (auto FD = dyn_cast<FunctionDecl>(ND))
          if (FD->getType()->castAs<FunctionProtoType>()->getCallConv () ==
                clang::CC_X86RegCall) {
            // 12 is the length of "__regcall3__" prefix
            Out << II->getLength()+12 << "__regcall3__" << II->getName();
            break;
          }
      }
#endif // INTEL_CUSTOMIZATION
      mangleSourceName(II);
      break;
    }

    // Otherwise, an anonymous entity.  We must have a declaration.
    assert(ND && "mangling empty name without declaration");

    if (const NamespaceDecl *NS = dyn_cast<NamespaceDecl>(ND)) {
      if (NS->isAnonymousNamespace()) {
        // This is how gcc mangles these names.
        Out << "12_GLOBAL__N_1";
        break;
      }
    }

    if (const VarDecl *VD = dyn_cast<VarDecl>(ND)) {
      // We must have an anonymous union or struct declaration.
      const RecordDecl *RD =
        cast<RecordDecl>(VD->getType()->getAs<RecordType>()->getDecl());

      // Itanium C++ ABI 5.1.2:
      //
      //   For the purposes of mangling, the name of an anonymous union is
      //   considered to be the name of the first named data member found by a
      //   pre-order, depth-first, declaration-order walk of the data members of
      //   the anonymous union. If there is no such data member (i.e., if all of
      //   the data members in the union are unnamed), then there is no way for
      //   a program to refer to the anonymous union, and there is therefore no
      //   need to mangle its name.
      assert(RD->isAnonymousStructOrUnion()
             && "Expected anonymous struct or union!");
      const FieldDecl *FD = RD->findFirstNamedDataMember();

      // It's actually possible for various reasons for us to get here
      // with an empty anonymous struct / union.  Fortunately, it
      // doesn't really matter what name we generate.
      if (!FD) break;
      assert(FD->getIdentifier() && "Data member name isn't an identifier!");

      mangleSourceName(FD->getIdentifier());
      break;
    }

    // Class extensions have no name as a category, and it's possible
    // for them to be the semantic parent of certain declarations
    // (primarily, tag decls defined within declarations).  Such
    // declarations will always have internal linkage, so the name
    // doesn't really matter, but we shouldn't crash on them.  For
    // safety, just handle all ObjC containers here.
    if (isa<ObjCContainerDecl>(ND))
      break;
    
    // We must have an anonymous struct.
    const TagDecl *TD = cast<TagDecl>(ND);
    if (const TypedefNameDecl *D = TD->getTypedefNameForAnonDecl()) {
      assert(TD->getDeclContext() == D->getDeclContext() &&
             "Typedef should not be in another decl context!");
      assert(D->getDeclName().getAsIdentifierInfo() &&
             "Typedef was not named!");
      mangleSourceName(D->getDeclName().getAsIdentifierInfo());
      break;
    }

    // <unnamed-type-name> ::= <closure-type-name>
    // 
    // <closure-type-name> ::= Ul <lambda-sig> E [ <nonnegative number> ] _
    // <lambda-sig> ::= <parameter-type>+   # Parameter types or 'v' for 'void'.
    if (const CXXRecordDecl *Record = dyn_cast<CXXRecordDecl>(TD)) {
      if (Record->isLambda() && Record->getLambdaManglingNumber()) {
        mangleLambda(Record);
        break;
      }
    }

    if (TD->isExternallyVisible()) {
      unsigned UnnamedMangle = getASTContext().getManglingNumber(TD);
      Out << "Ut";
      if (UnnamedMangle > 1)
        Out << UnnamedMangle - 2;
      Out << '_';
      break;
    }

    // Get a unique id for the anonymous struct.
    unsigned AnonStructId = Context.getAnonymousStructId(TD);

    // Mangle it as a source name in the form
    // [n] $_<id>
    // where n is the length of the string.
    SmallString<8> Str;
    Str += "$_";
    Str += llvm::utostr(AnonStructId);

    Out << Str.size();
    Out << Str;
    break;
  }

  case DeclarationName::ObjCZeroArgSelector:
  case DeclarationName::ObjCOneArgSelector:
  case DeclarationName::ObjCMultiArgSelector:
    llvm_unreachable("Can't mangle Objective-C selector names here!");

  case DeclarationName::CXXConstructorName: {
    const CXXRecordDecl *InheritedFrom = nullptr;
    const TemplateArgumentList *InheritedTemplateArgs = nullptr;
    if (auto Inherited =
            cast<CXXConstructorDecl>(ND)->getInheritedConstructor()) {
      InheritedFrom = Inherited.getConstructor()->getParent();
      InheritedTemplateArgs =
          Inherited.getConstructor()->getTemplateSpecializationArgs();
    }

    if (ND == Structor)
      // If the named decl is the C++ constructor we're mangling, use the type
      // we were given.
      mangleCXXCtorType(static_cast<CXXCtorType>(StructorType), InheritedFrom);
    else
      // Otherwise, use the complete constructor name. This is relevant if a
      // class with a constructor is declared within a constructor.
      mangleCXXCtorType(Ctor_Complete, InheritedFrom);

    // FIXME: The template arguments are part of the enclosing prefix or
    // nested-name, but it's more convenient to mangle them here.
    if (InheritedTemplateArgs)
      mangleTemplateArgs(*InheritedTemplateArgs);
    break;
  }

  case DeclarationName::CXXDestructorName:
    if (ND == Structor)
      // If the named decl is the C++ destructor we're mangling, use the type we
      // were given.
      mangleCXXDtorType(static_cast<CXXDtorType>(StructorType));
    else
      // Otherwise, use the complete destructor name. This is relevant if a
      // class with a destructor is declared within a destructor.
      mangleCXXDtorType(Dtor_Complete);
    break;

  case DeclarationName::CXXOperatorName:
    if (ND && Arity == UnknownArity) {
      Arity = cast<FunctionDecl>(ND)->getNumParams();

      // If we have a member function, we need to include the 'this' pointer.
      if (const auto *MD = dyn_cast<CXXMethodDecl>(ND))
        if (!MD->isStatic())
          Arity++;
    }
  // FALLTHROUGH
  case DeclarationName::CXXConversionFunctionName:
  case DeclarationName::CXXLiteralOperatorName:
    mangleOperatorName(Name, Arity);
    break;

  case DeclarationName::CXXUsingDirective:
    llvm_unreachable("Can't mangle a using directive name!");
  }
}

void CXXNameMangler::mangleSourceName(const IdentifierInfo *II) {
  // <source-name> ::= <positive length number> <identifier>
  // <number> ::= [n] <non-negative decimal integer>
  // <identifier> ::= <unqualified source code identifier>
  Out << II->getLength() << II->getName();
}

void CXXNameMangler::mangleNestedName(const NamedDecl *ND,
                                      const DeclContext *DC,
                                      bool NoFunction) {
  // <nested-name> 
  //   ::= N [<CV-qualifiers>] [<ref-qualifier>] <prefix> <unqualified-name> E
  //   ::= N [<CV-qualifiers>] [<ref-qualifier>] <template-prefix> 
  //       <template-args> E

  Out << 'N';
  if (const CXXMethodDecl *Method = dyn_cast<CXXMethodDecl>(ND)) {
    Qualifiers MethodQuals =
        Qualifiers::fromCVRMask(Method->getTypeQualifiers());
    // We do not consider restrict a distinguishing attribute for overloading
    // purposes so we must not mangle it.
    MethodQuals.removeRestrict();
    mangleQualifiers(MethodQuals);
    mangleRefQualifier(Method->getRefQualifier());
  }
  
  // Check if we have a template.
  const TemplateArgumentList *TemplateArgs = nullptr;
  if (const TemplateDecl *TD = isTemplate(ND, TemplateArgs)) {
    mangleTemplatePrefix(TD, NoFunction);
    mangleTemplateArgs(*TemplateArgs);
  }
  else {
    manglePrefix(DC, NoFunction);
    mangleUnqualifiedName(ND);
  }

  Out << 'E';
}
void CXXNameMangler::mangleNestedName(const TemplateDecl *TD,
                                      const TemplateArgument *TemplateArgs,
                                      unsigned NumTemplateArgs) {
  // <nested-name> ::= N [<CV-qualifiers>] <template-prefix> <template-args> E

  Out << 'N';

  mangleTemplatePrefix(TD);
  mangleTemplateArgs(TemplateArgs, NumTemplateArgs);

  Out << 'E';
}

void CXXNameMangler::mangleLocalName(const Decl *D) {
  // <local-name> := Z <function encoding> E <entity name> [<discriminator>]
  //              := Z <function encoding> E s [<discriminator>]
  // <local-name> := Z <function encoding> E d [ <parameter number> ] 
  //                 _ <entity name>
  // <discriminator> := _ <non-negative number>
  assert(isa<NamedDecl>(D) || isa<BlockDecl>(D));
  const RecordDecl *RD = GetLocalClassDecl(D);
  const DeclContext *DC = getEffectiveDeclContext(RD ? RD : D);

  Out << 'Z';

  if (const ObjCMethodDecl *MD = dyn_cast<ObjCMethodDecl>(DC))
    mangleObjCMethodName(MD);
  else if (const BlockDecl *BD = dyn_cast<BlockDecl>(DC))
    mangleBlockForPrefix(BD);
  else
    mangleFunctionEncoding(cast<FunctionDecl>(DC));

  Out << 'E';

  if (RD) {
    // The parameter number is omitted for the last parameter, 0 for the 
    // second-to-last parameter, 1 for the third-to-last parameter, etc. The 
    // <entity name> will of course contain a <closure-type-name>: Its 
    // numbering will be local to the particular argument in which it appears
    // -- other default arguments do not affect its encoding.
    const CXXRecordDecl *CXXRD = dyn_cast<CXXRecordDecl>(RD);
    if (CXXRD->isLambda()) {
      if (const ParmVarDecl *Parm
              = dyn_cast_or_null<ParmVarDecl>(CXXRD->getLambdaContextDecl())) {
        if (const FunctionDecl *Func
              = dyn_cast<FunctionDecl>(Parm->getDeclContext())) {
          Out << 'd';
          unsigned Num = Func->getNumParams() - Parm->getFunctionScopeIndex();
          if (Num > 1)
            mangleNumber(Num - 2);
          Out << '_';
        }
      }
    }
    
    // Mangle the name relative to the closest enclosing function.
    // equality ok because RD derived from ND above
    if (D == RD)  {
      mangleUnqualifiedName(RD);
    } else if (const BlockDecl *BD = dyn_cast<BlockDecl>(D)) {
      manglePrefix(getEffectiveDeclContext(BD), true /*NoFunction*/);
      mangleUnqualifiedBlock(BD);
    } else {
      const NamedDecl *ND = cast<NamedDecl>(D);
      mangleNestedName(ND, getEffectiveDeclContext(ND), true /*NoFunction*/);
    }
  } else if (const BlockDecl *BD = dyn_cast<BlockDecl>(D)) {
    // Mangle a block in a default parameter; see above explanation for
    // lambdas.
    if (const ParmVarDecl *Parm
            = dyn_cast_or_null<ParmVarDecl>(BD->getBlockManglingContextDecl())) {
      if (const FunctionDecl *Func
            = dyn_cast<FunctionDecl>(Parm->getDeclContext())) {
        Out << 'd';
        unsigned Num = Func->getNumParams() - Parm->getFunctionScopeIndex();
        if (Num > 1)
          mangleNumber(Num - 2);
        Out << '_';
      }
    }

    mangleUnqualifiedBlock(BD);
  } else {
    mangleUnqualifiedName(cast<NamedDecl>(D));
  }

  if (const NamedDecl *ND = dyn_cast<NamedDecl>(RD ? RD : D)) {
    unsigned disc;
    if (Context.getNextDiscriminator(ND, disc)) {
      if (disc < 10)
        Out << '_' << disc;
      else
        Out << "__" << disc << '_';
    }
  }
}

void CXXNameMangler::mangleBlockForPrefix(const BlockDecl *Block) {
  if (GetLocalClassDecl(Block)) {
    mangleLocalName(Block);
    return;
  }
  const DeclContext *DC = getEffectiveDeclContext(Block);
  if (isLocalContainerContext(DC)) {
    mangleLocalName(Block);
    return;
  }
  manglePrefix(getEffectiveDeclContext(Block));
  mangleUnqualifiedBlock(Block);
}

void CXXNameMangler::mangleUnqualifiedBlock(const BlockDecl *Block) {
  if (Decl *Context = Block->getBlockManglingContextDecl()) {
    if ((isa<VarDecl>(Context) || isa<FieldDecl>(Context)) &&
        Context->getDeclContext()->isRecord()) {
      if (const IdentifierInfo *Name
            = cast<NamedDecl>(Context)->getIdentifier()) {
        mangleSourceName(Name);
        Out << 'M';            
      }
    }
  }

  // If we have a block mangling number, use it.
  unsigned Number = Block->getBlockManglingNumber();
  // Otherwise, just make up a number. It doesn't matter what it is because
  // the symbol in question isn't externally visible.
  if (!Number)
    Number = Context.getBlockId(Block, false);
  Out << "Ub";
  if (Number > 0)
    Out << Number - 1;
  Out << '_';
}

void CXXNameMangler::mangleLambda(const CXXRecordDecl *Lambda) {
  // If the context of a closure type is an initializer for a class member 
  // (static or nonstatic), it is encoded in a qualified name with a final 
  // <prefix> of the form:
  //
  //   <data-member-prefix> := <member source-name> M
  //
  // Technically, the data-member-prefix is part of the <prefix>. However,
  // since a closure type will always be mangled with a prefix, it's easier
  // to emit that last part of the prefix here.
  if (Decl *Context = Lambda->getLambdaContextDecl()) {
    if ((isa<VarDecl>(Context) || isa<FieldDecl>(Context)) &&
        Context->getDeclContext()->isRecord()) {
      if (const IdentifierInfo *Name
            = cast<NamedDecl>(Context)->getIdentifier()) {
        mangleSourceName(Name);
        Out << 'M';            
      }
    }
  }

  Out << "Ul";
  const FunctionProtoType *Proto = Lambda->getLambdaTypeInfo()->getType()->
                                   getAs<FunctionProtoType>();
  mangleBareFunctionType(Proto, /*MangleReturnType=*/false,
                         Lambda->getLambdaStaticInvoker());
  Out << "E";
  
  // The number is omitted for the first closure type with a given 
  // <lambda-sig> in a given context; it is n-2 for the nth closure type 
  // (in lexical order) with that same <lambda-sig> and context.
  //
  // The AST keeps track of the number for us.
  unsigned Number = Lambda->getLambdaManglingNumber();
  assert(Number > 0 && "Lambda should be mangled as an unnamed class");
  if (Number > 1)
    mangleNumber(Number - 2);
  Out << '_';  
}

void CXXNameMangler::manglePrefix(NestedNameSpecifier *qualifier) {
  switch (qualifier->getKind()) {
  case NestedNameSpecifier::Global:
    // nothing
    return;

  case NestedNameSpecifier::Super:
    llvm_unreachable("Can't mangle __super specifier");

  case NestedNameSpecifier::Namespace:
    mangleName(qualifier->getAsNamespace());
    return;

  case NestedNameSpecifier::NamespaceAlias:
    mangleName(qualifier->getAsNamespaceAlias()->getNamespace());
    return;

  case NestedNameSpecifier::TypeSpec:
  case NestedNameSpecifier::TypeSpecWithTemplate:
    manglePrefix(QualType(qualifier->getAsType(), 0));
    return;

  case NestedNameSpecifier::Identifier:
    // Member expressions can have these without prefixes, but that
    // should end up in mangleUnresolvedPrefix instead.
    assert(qualifier->getPrefix());
    manglePrefix(qualifier->getPrefix());

    mangleSourceName(qualifier->getAsIdentifier());
    return;
  }

  llvm_unreachable("unexpected nested name specifier");
}

void CXXNameMangler::manglePrefix(const DeclContext *DC, bool NoFunction) {
  //  <prefix> ::= <prefix> <unqualified-name>
  //           ::= <template-prefix> <template-args>
  //           ::= <template-param>
  //           ::= # empty
  //           ::= <substitution>

  DC = IgnoreLinkageSpecDecls(DC);

  if (DC->isTranslationUnit())
    return;

  if (NoFunction && isLocalContainerContext(DC))
    return;

  assert(!isLocalContainerContext(DC));

  const NamedDecl *ND = cast<NamedDecl>(DC);  
  if (mangleSubstitution(ND))
    return;
  
  // Check if we have a template.
  const TemplateArgumentList *TemplateArgs = nullptr;
  if (const TemplateDecl *TD = isTemplate(ND, TemplateArgs)) {
    mangleTemplatePrefix(TD);
    mangleTemplateArgs(*TemplateArgs);
  } else {
    manglePrefix(getEffectiveDeclContext(ND), NoFunction);
    mangleUnqualifiedName(ND);
  }

  addSubstitution(ND);
}

void CXXNameMangler::mangleTemplatePrefix(TemplateName Template) {
  // <template-prefix> ::= <prefix> <template unqualified-name>
  //                   ::= <template-param>
  //                   ::= <substitution>
  if (TemplateDecl *TD = Template.getAsTemplateDecl())
    return mangleTemplatePrefix(TD);

  if (QualifiedTemplateName *Qualified = Template.getAsQualifiedTemplateName())
    manglePrefix(Qualified->getQualifier());
  
  if (OverloadedTemplateStorage *Overloaded
                                      = Template.getAsOverloadedTemplate()) {
    mangleUnqualifiedName(nullptr, (*Overloaded->begin())->getDeclName(),
                          UnknownArity);
    return;
  }
   
  DependentTemplateName *Dependent = Template.getAsDependentTemplateName();
  assert(Dependent && "Unknown template name kind?");
  if (NestedNameSpecifier *Qualifier = Dependent->getQualifier())
    manglePrefix(Qualifier);
  mangleUnscopedTemplateName(Template);
}

void CXXNameMangler::mangleTemplatePrefix(const TemplateDecl *ND,
                                          bool NoFunction) {
  // <template-prefix> ::= <prefix> <template unqualified-name>
  //                   ::= <template-param>
  //                   ::= <substitution>
  // <template-template-param> ::= <template-param>
  //                               <substitution>

  if (mangleSubstitution(ND))
    return;

  // <template-template-param> ::= <template-param>
  if (const auto *TTP = dyn_cast<TemplateTemplateParmDecl>(ND)) {
    mangleTemplateParameter(TTP->getIndex());
  } else {
    manglePrefix(getEffectiveDeclContext(ND), NoFunction);
    mangleUnqualifiedName(ND->getTemplatedDecl());
  }

  addSubstitution(ND);
}

/// Mangles a template name under the production <type>.  Required for
/// template template arguments.
///   <type> ::= <class-enum-type>
///          ::= <template-param>
///          ::= <substitution>
void CXXNameMangler::mangleType(TemplateName TN) {
  if (mangleSubstitution(TN))
    return;

  TemplateDecl *TD = nullptr;

  switch (TN.getKind()) {
  case TemplateName::QualifiedTemplate:
    TD = TN.getAsQualifiedTemplateName()->getTemplateDecl();
    goto HaveDecl;

  case TemplateName::Template:
    TD = TN.getAsTemplateDecl();
    goto HaveDecl;

  HaveDecl:
    if (isa<TemplateTemplateParmDecl>(TD))
      mangleTemplateParameter(cast<TemplateTemplateParmDecl>(TD)->getIndex());
    else
      mangleName(TD);
    break;

  case TemplateName::OverloadedTemplate:
    llvm_unreachable("can't mangle an overloaded template name as a <type>");

  case TemplateName::DependentTemplate: {
    const DependentTemplateName *Dependent = TN.getAsDependentTemplateName();
    assert(Dependent->isIdentifier());

    // <class-enum-type> ::= <name>
    // <name> ::= <nested-name>
    mangleUnresolvedPrefix(Dependent->getQualifier());
    mangleSourceName(Dependent->getIdentifier());
    break;
  }

  case TemplateName::SubstTemplateTemplateParm: {
    // Substituted template parameters are mangled as the substituted
    // template.  This will check for the substitution twice, which is
    // fine, but we have to return early so that we don't try to *add*
    // the substitution twice.
    SubstTemplateTemplateParmStorage *subst
      = TN.getAsSubstTemplateTemplateParm();
    mangleType(subst->getReplacement());
    return;
  }

  case TemplateName::SubstTemplateTemplateParmPack: {
    // FIXME: not clear how to mangle this!
    // template <template <class> class T...> class A {
    //   template <template <class> class U...> void foo(B<T,U> x...);
    // };
    Out << "_SUBSTPACK_";
    break;
  }
  }

  addSubstitution(TN);
}

bool CXXNameMangler::mangleUnresolvedTypeOrSimpleId(QualType Ty,
                                                    StringRef Prefix) {
  // Only certain other types are valid as prefixes;  enumerate them.
  switch (Ty->getTypeClass()) {
  case Type::Builtin:
  case Type::Complex:
  case Type::Adjusted:
  case Type::Decayed:
  case Type::Pointer:
  case Type::BlockPointer:
  case Type::LValueReference:
  case Type::RValueReference:
  case Type::MemberPointer:
  case Type::ConstantArray:
  case Type::IncompleteArray:
  case Type::VariableArray:
  case Type::DependentSizedArray:
  case Type::DependentSizedExtVector:
  case Type::Vector:
  case Type::ExtVector:
  case Type::FunctionProto:
  case Type::FunctionNoProto:
  case Type::Paren:
  case Type::Attributed:
  case Type::Auto:
  case Type::PackExpansion:
  case Type::ObjCObject:
  case Type::ObjCInterface:
  case Type::ObjCObjectPointer:
  case Type::Atomic:
  case Type::Pipe:
    llvm_unreachable("type is illegal as a nested name specifier");

  case Type::SubstTemplateTypeParmPack:
    // FIXME: not clear how to mangle this!
    // template <class T...> class A {
    //   template <class U...> void foo(decltype(T::foo(U())) x...);
    // };
    Out << "_SUBSTPACK_";
    break;

  // <unresolved-type> ::= <template-param>
  //                   ::= <decltype>
  //                   ::= <template-template-param> <template-args>
  // (this last is not official yet)
  case Type::TypeOfExpr:
  case Type::TypeOf:
  case Type::Decltype:
  case Type::TemplateTypeParm:
  case Type::UnaryTransform:
  case Type::SubstTemplateTypeParm:
  unresolvedType:
    // Some callers want a prefix before the mangled type.
    Out << Prefix;

    // This seems to do everything we want.  It's not really
    // sanctioned for a substituted template parameter, though.
    mangleType(Ty);

    // We never want to print 'E' directly after an unresolved-type,
    // so we return directly.
    return true;

  case Type::Typedef:
    mangleSourceName(cast<TypedefType>(Ty)->getDecl()->getIdentifier());
    break;

  case Type::UnresolvedUsing:
    mangleSourceName(
        cast<UnresolvedUsingType>(Ty)->getDecl()->getIdentifier());
    break;

  case Type::Enum:
  case Type::Record:
    mangleSourceName(cast<TagType>(Ty)->getDecl()->getIdentifier());
    break;

  case Type::TemplateSpecialization: {
    const TemplateSpecializationType *TST =
        cast<TemplateSpecializationType>(Ty);
    TemplateName TN = TST->getTemplateName();
    switch (TN.getKind()) {
    case TemplateName::Template:
    case TemplateName::QualifiedTemplate: {
      TemplateDecl *TD = TN.getAsTemplateDecl();

      // If the base is a template template parameter, this is an
      // unresolved type.
      assert(TD && "no template for template specialization type");
      if (isa<TemplateTemplateParmDecl>(TD))
        goto unresolvedType;

      mangleSourceName(TD->getIdentifier());
      break;
    }

    case TemplateName::OverloadedTemplate:
    case TemplateName::DependentTemplate:
      llvm_unreachable("invalid base for a template specialization type");

    case TemplateName::SubstTemplateTemplateParm: {
      SubstTemplateTemplateParmStorage *subst =
          TN.getAsSubstTemplateTemplateParm();
      mangleExistingSubstitution(subst->getReplacement());
      break;
    }

    case TemplateName::SubstTemplateTemplateParmPack: {
      // FIXME: not clear how to mangle this!
      // template <template <class U> class T...> class A {
      //   template <class U...> void foo(decltype(T<U>::foo) x...);
      // };
      Out << "_SUBSTPACK_";
      break;
    }
    }

    mangleTemplateArgs(TST->getArgs(), TST->getNumArgs());
    break;
  }

  case Type::InjectedClassName:
    mangleSourceName(
        cast<InjectedClassNameType>(Ty)->getDecl()->getIdentifier());
    break;

  case Type::DependentName:
    mangleSourceName(cast<DependentNameType>(Ty)->getIdentifier());
    break;

  case Type::DependentTemplateSpecialization: {
    const DependentTemplateSpecializationType *DTST =
        cast<DependentTemplateSpecializationType>(Ty);
    mangleSourceName(DTST->getIdentifier());
    mangleTemplateArgs(DTST->getArgs(), DTST->getNumArgs());
    break;
  }

  case Type::Elaborated:
    return mangleUnresolvedTypeOrSimpleId(
        cast<ElaboratedType>(Ty)->getNamedType(), Prefix);
  }

  return false;
}

void CXXNameMangler::mangleOperatorName(DeclarationName Name, unsigned Arity) {
  switch (Name.getNameKind()) {
  case DeclarationName::CXXConstructorName:
  case DeclarationName::CXXDestructorName:
  case DeclarationName::CXXUsingDirective:
  case DeclarationName::Identifier:
  case DeclarationName::ObjCMultiArgSelector:
  case DeclarationName::ObjCOneArgSelector:
  case DeclarationName::ObjCZeroArgSelector:
    llvm_unreachable("Not an operator name");

  case DeclarationName::CXXConversionFunctionName:
    // <operator-name> ::= cv <type>    # (cast)
    Out << "cv";
    mangleType(Name.getCXXNameType());
    break;

  case DeclarationName::CXXLiteralOperatorName:
    Out << "li";
    mangleSourceName(Name.getCXXLiteralIdentifier());
    return;

  case DeclarationName::CXXOperatorName:
    mangleOperatorName(Name.getCXXOverloadedOperator(), Arity);
    break;
  }
}



void
CXXNameMangler::mangleOperatorName(OverloadedOperatorKind OO, unsigned Arity) {
  switch (OO) {
  // <operator-name> ::= nw     # new
  case OO_New: Out << "nw"; break;
  //              ::= na        # new[]
  case OO_Array_New: Out << "na"; break;
  //              ::= dl        # delete
  case OO_Delete: Out << "dl"; break;
  //              ::= da        # delete[]
  case OO_Array_Delete: Out << "da"; break;
  //              ::= ps        # + (unary)
  //              ::= pl        # + (binary or unknown)
  case OO_Plus:
    Out << (Arity == 1? "ps" : "pl"); break;
  //              ::= ng        # - (unary)
  //              ::= mi        # - (binary or unknown)
  case OO_Minus:
    Out << (Arity == 1? "ng" : "mi"); break;
  //              ::= ad        # & (unary)
  //              ::= an        # & (binary or unknown)
  case OO_Amp:
    Out << (Arity == 1? "ad" : "an"); break;
  //              ::= de        # * (unary)
  //              ::= ml        # * (binary or unknown)
  case OO_Star:
    // Use binary when unknown.
    Out << (Arity == 1? "de" : "ml"); break;
  //              ::= co        # ~
  case OO_Tilde: Out << "co"; break;
  //              ::= dv        # /
  case OO_Slash: Out << "dv"; break;
  //              ::= rm        # %
  case OO_Percent: Out << "rm"; break;
  //              ::= or        # |
  case OO_Pipe: Out << "or"; break;
  //              ::= eo        # ^
  case OO_Caret: Out << "eo"; break;
  //              ::= aS        # =
  case OO_Equal: Out << "aS"; break;
  //              ::= pL        # +=
  case OO_PlusEqual: Out << "pL"; break;
  //              ::= mI        # -=
  case OO_MinusEqual: Out << "mI"; break;
  //              ::= mL        # *=
  case OO_StarEqual: Out << "mL"; break;
  //              ::= dV        # /=
  case OO_SlashEqual: Out << "dV"; break;
  //              ::= rM        # %=
  case OO_PercentEqual: Out << "rM"; break;
  //              ::= aN        # &=
  case OO_AmpEqual: Out << "aN"; break;
  //              ::= oR        # |=
  case OO_PipeEqual: Out << "oR"; break;
  //              ::= eO        # ^=
  case OO_CaretEqual: Out << "eO"; break;
  //              ::= ls        # <<
  case OO_LessLess: Out << "ls"; break;
  //              ::= rs        # >>
  case OO_GreaterGreater: Out << "rs"; break;
  //              ::= lS        # <<=
  case OO_LessLessEqual: Out << "lS"; break;
  //              ::= rS        # >>=
  case OO_GreaterGreaterEqual: Out << "rS"; break;
  //              ::= eq        # ==
  case OO_EqualEqual: Out << "eq"; break;
  //              ::= ne        # !=
  case OO_ExclaimEqual: Out << "ne"; break;
  //              ::= lt        # <
  case OO_Less: Out << "lt"; break;
  //              ::= gt        # >
  case OO_Greater: Out << "gt"; break;
  //              ::= le        # <=
  case OO_LessEqual: Out << "le"; break;
  //              ::= ge        # >=
  case OO_GreaterEqual: Out << "ge"; break;
  //              ::= nt        # !
  case OO_Exclaim: Out << "nt"; break;
  //              ::= aa        # &&
  case OO_AmpAmp: Out << "aa"; break;
  //              ::= oo        # ||
  case OO_PipePipe: Out << "oo"; break;
  //              ::= pp        # ++
  case OO_PlusPlus: Out << "pp"; break;
  //              ::= mm        # --
  case OO_MinusMinus: Out << "mm"; break;
  //              ::= cm        # ,
  case OO_Comma: Out << "cm"; break;
  //              ::= pm        # ->*
  case OO_ArrowStar: Out << "pm"; break;
  //              ::= pt        # ->
  case OO_Arrow: Out << "pt"; break;
  //              ::= cl        # ()
  case OO_Call: Out << "cl"; break;
  //              ::= ix        # []
  case OO_Subscript: Out << "ix"; break;

  //              ::= qu        # ?
  // The conditional operator can't be overloaded, but we still handle it when
  // mangling expressions.
  case OO_Conditional: Out << "qu"; break;
  // Proposal on cxx-abi-dev, 2015-10-21.
  //              ::= aw        # co_await
  case OO_Coawait: Out << "aw"; break;

  case OO_None:
  case NUM_OVERLOADED_OPERATORS:
    llvm_unreachable("Not an overloaded operator");
  }
}

void CXXNameMangler::mangleQualifiers(Qualifiers Quals) {
  // Vendor qualifiers come first.

  // Address space qualifiers start with an ordinary letter.
  if (Quals.hasAddressSpace()) {
    // Address space extension:
    //
    //   <type> ::= U <target-addrspace>
    //   <type> ::= U <OpenCL-addrspace>
    //   <type> ::= U <CUDA-addrspace>

    SmallString<64> ASString;
    unsigned AS = Quals.getAddressSpace();

    if (Context.getASTContext().addressSpaceMapManglingFor(AS)) {
      //  <target-addrspace> ::= "AS" <address-space-number>
      unsigned TargetAS = Context.getASTContext().getTargetAddressSpace(AS);
      ASString = "AS" + llvm::utostr(TargetAS);
    } else {
      switch (AS) {
      default: llvm_unreachable("Not a language specific address space");
      //  <OpenCL-addrspace> ::= "CL" [ "global" | "local" | "constant" ]
      case LangAS::opencl_global:   ASString = "CLglobal";   break;
      case LangAS::opencl_local:    ASString = "CLlocal";    break;
      case LangAS::opencl_constant: ASString = "CLconstant"; break;
      //  <CUDA-addrspace> ::= "CU" [ "device" | "constant" | "shared" ]
      case LangAS::cuda_device:     ASString = "CUdevice";   break;
      case LangAS::cuda_constant:   ASString = "CUconstant"; break;
      case LangAS::cuda_shared:     ASString = "CUshared";   break;
      }
    }
    mangleVendorQualifier(ASString);
  }

  // The ARC ownership qualifiers start with underscores.
  switch (Quals.getObjCLifetime()) {
  // Objective-C ARC Extension:
  //
  //   <type> ::= U "__strong"
  //   <type> ::= U "__weak"
  //   <type> ::= U "__autoreleasing"
  case Qualifiers::OCL_None:
    break;
    
  case Qualifiers::OCL_Weak:
    mangleVendorQualifier("__weak");
    break;
    
  case Qualifiers::OCL_Strong:
    mangleVendorQualifier("__strong");
    break;
    
  case Qualifiers::OCL_Autoreleasing:
    mangleVendorQualifier("__autoreleasing");
    break;
    
  case Qualifiers::OCL_ExplicitNone:
    // The __unsafe_unretained qualifier is *not* mangled, so that
    // __unsafe_unretained types in ARC produce the same manglings as the
    // equivalent (but, naturally, unqualified) types in non-ARC, providing
    // better ABI compatibility.
    //
    // It's safe to do this because unqualified 'id' won't show up
    // in any type signatures that need to be mangled.
    break;
  }

  // <CV-qualifiers> ::= [r] [V] [K]    # restrict (C99), volatile, const
  if (Quals.hasRestrict())
    Out << 'r';
  if (Quals.hasVolatile())
    Out << 'V';
  if (Quals.hasConst())
    Out << 'K';
}

void CXXNameMangler::mangleVendorQualifier(StringRef name) {
  Out << 'U' << name.size() << name;
}

void CXXNameMangler::mangleRefQualifier(RefQualifierKind RefQualifier) {
  // <ref-qualifier> ::= R                # lvalue reference
  //                 ::= O                # rvalue-reference
  switch (RefQualifier) {
  case RQ_None:
    break;
      
  case RQ_LValue:
    Out << 'R';
    break;
      
  case RQ_RValue:
    Out << 'O';
    break;
  }
}

void CXXNameMangler::mangleObjCMethodName(const ObjCMethodDecl *MD) {
  Context.mangleObjCMethodName(MD, Out);
}

static bool isTypeSubstitutable(Qualifiers Quals, const Type *Ty) {
  if (Quals)
    return true;
  if (Ty->isSpecificBuiltinType(BuiltinType::ObjCSel))
    return true;
  if (Ty->isOpenCLSpecificType())
    return true;
  if (Ty->isBuiltinType())
    return false;

  return true;
}

#if INTEL_CUSTOMIZATION
// Is given type one of special __mN vector types?
//
// These types are recognized by icc and mangled in a special way. We should
// replicate this.
//
// Is result is true, type identifier is returned via MTypeName. Is result is
// false, MTypeName is set to "".
static bool isMType(QualType T, StringRef &MTypeName) {
  MTypeName = "";

  if (!T->isVectorType())
    return false;

  auto *TDTy = T->getAs<TypedefType>();

  if (TDTy == nullptr)
    return false;

  if (const auto *IInfo = TDTy->getDecl()->getCanonicalDecl()->getIdentifier())
    MTypeName = IInfo->getName();
  else
    return false;

  bool res = llvm::StringSwitch<bool>(MTypeName)
    .Case("__m64", true)
    .Case("__m128", true)
    .Case("__m128i", true)
    .Case("__m128d", true)
    .Case("__m256", true)
    .Case("__m256i", true)
    .Case("__m256d", true)
    .Case("__m512", true)
    .Case("__m512i", true)
    .Case("__m512d", true)
    .Default(false);

  if (res == false)
    MTypeName = "";

  return res;
}
#endif // INTEL_CUSTOMIZATION

void CXXNameMangler::mangleType(QualType T) {
#if INTEL_CUSTOMIZATION
  // CQ371729: Special mangling for __mN vector types.
  auto &LangOpts = getASTContext().getLangOpts();
  StringRef MTypeName;
  bool IsMType = LangOpts.IntelCompat && isMType(T, MTypeName);
#endif // INTEL_CUSTOMIZATION
  // If our type is instantiation-dependent but not dependent, we mangle
  // it as it was written in the source, removing any top-level sugar. 
  // Otherwise, use the canonical type.
  //
  // FIXME: This is an approximation of the instantiation-dependent name 
  // mangling rules, since we should really be using the type as written and
  // augmented via semantic analysis (i.e., with implicit conversions and
  // default template arguments) for any instantiation-dependent type. 
  // Unfortunately, that requires several changes to our AST:
  //   - Instantiation-dependent TemplateSpecializationTypes will need to be 
  //     uniqued, so that we can handle substitutions properly
  //   - Default template arguments will need to be represented in the
  //     TemplateSpecializationType, since they need to be mangled even though
  //     they aren't written.
  //   - Conversions on non-type template arguments need to be expressed, since
  //     they can affect the mangling of sizeof/alignof.
  if (!T->isInstantiationDependentType() || T->isDependentType())
    T = T.getCanonicalType();
  else {
    // Desugar any types that are purely sugar.
    do {
      // Don't desugar through template specialization types that aren't
      // type aliases. We need to mangle the template arguments as written.
      if (const TemplateSpecializationType *TST 
                                      = dyn_cast<TemplateSpecializationType>(T))
        if (!TST->isTypeAlias())
          break;

      QualType Desugared 
        = T.getSingleStepDesugaredType(Context.getASTContext());
      if (Desugared == T)
        break;
      
      T = Desugared;
    } while (true);
  }
  SplitQualType split = T.split();
  Qualifiers quals = split.Quals;
  const Type *ty = split.Ty;

  bool isSubstitutable = isTypeSubstitutable(quals, ty);
  if (isSubstitutable && mangleSubstitution(T))
    return;

  // If we're mangling a qualified array type, push the qualifiers to
  // the element type.
  if (quals && isa<ArrayType>(T)) {
    ty = Context.getASTContext().getAsArrayType(T);
    quals = Qualifiers();

    // Note that we don't update T: we want to add the
    // substitution at the original type.
  }

  if (quals) {
    mangleQualifiers(quals);
    // Recurse:  even if the qualified type isn't yet substitutable,
    // the unqualified type might be.
    mangleType(QualType(ty, 0));
  } else {
#if INTEL_CUSTOMIZATION
    // CQ371729: Special mangling for __mN vector types.
    if (IsMType) {
      // In non-GNUMangling mode, mangle __mN types as: name length + name.
      if (!LangOpts.GNUMangling)
        Out << MTypeName.size() << MTypeName;
      else
        mangleType(static_cast<const VectorType*>(ty), true);
    } else {
#endif // INTEL_CUSTOMIZATION
    switch (ty->getTypeClass()) {
#define ABSTRACT_TYPE(CLASS, PARENT)
#define NON_CANONICAL_TYPE(CLASS, PARENT) \
    case Type::CLASS: \
      llvm_unreachable("can't mangle non-canonical type " #CLASS "Type"); \
      return;
#define TYPE(CLASS, PARENT) \
    case Type::CLASS: \
      mangleType(static_cast<const CLASS##Type*>(ty)); \
      break;
#include "clang/AST/TypeNodes.def"
    }
#if INTEL_CUSTOMIZATION
    }
#endif // INTEL_CUSTOMIZATION
  }

  // Add the substitution.
  if (isSubstitutable)
    addSubstitution(T);
}

void CXXNameMangler::mangleNameOrStandardSubstitution(const NamedDecl *ND) {
  if (!mangleStandardSubstitution(ND))
    mangleName(ND);
}

void CXXNameMangler::mangleType(const BuiltinType *T) {
  //  <type>         ::= <builtin-type>
  //  <builtin-type> ::= v  # void
  //                 ::= w  # wchar_t
  //                 ::= b  # bool
  //                 ::= c  # char
  //                 ::= a  # signed char
  //                 ::= h  # unsigned char
  //                 ::= s  # short
  //                 ::= t  # unsigned short
  //                 ::= i  # int
  //                 ::= j  # unsigned int
  //                 ::= l  # long
  //                 ::= m  # unsigned long
  //                 ::= x  # long long, __int64
  //                 ::= y  # unsigned long long, __int64
  //                 ::= n  # __int128
  //                 ::= o  # unsigned __int128
  //                 ::= f  # float
  //                 ::= d  # double
  //                 ::= e  # long double, __float80
  //                 ::= g  # __float128
  // UNSUPPORTED:    ::= Dd # IEEE 754r decimal floating point (64 bits)
  // UNSUPPORTED:    ::= De # IEEE 754r decimal floating point (128 bits)
  // UNSUPPORTED:    ::= Df # IEEE 754r decimal floating point (32 bits)
  //                 ::= Dh # IEEE 754r half-precision floating point (16 bits)
  //                 ::= Di # char32_t
  //                 ::= Ds # char16_t
  //                 ::= Dn # std::nullptr_t (i.e., decltype(nullptr))
  //                 ::= u <source-name>    # vendor extended type
  std::string type_name;
  switch (T->getKind()) {
  case BuiltinType::Void:
    Out << 'v';
    break;
  case BuiltinType::Bool:
    Out << 'b';
    break;
  case BuiltinType::Char_U:
  case BuiltinType::Char_S:
    Out << 'c';
    break;
  case BuiltinType::UChar:
    Out << 'h';
    break;
  case BuiltinType::UShort:
    Out << 't';
    break;
  case BuiltinType::UInt:
    Out << 'j';
    break;
  case BuiltinType::ULong:
    Out << 'm';
    break;
  case BuiltinType::ULongLong:
    Out << 'y';
    break;
  case BuiltinType::UInt128:
    Out << 'o';
    break;
  case BuiltinType::SChar:
    Out << 'a';
    break;
  case BuiltinType::WChar_S:
  case BuiltinType::WChar_U:
    Out << 'w';
    break;
  case BuiltinType::Char16:
    Out << "Ds";
    break;
  case BuiltinType::Char32:
    Out << "Di";
    break;
  case BuiltinType::Short:
    Out << 's';
    break;
  case BuiltinType::Int:
    Out << 'i';
    break;
  case BuiltinType::Long:
    Out << 'l';
    break;
  case BuiltinType::LongLong:
    Out << 'x';
    break;
  case BuiltinType::Int128:
    Out << 'n';
    break;
  case BuiltinType::Half:
    Out << "Dh";
    break;
  case BuiltinType::Float:
    Out << 'f';
    break;
  case BuiltinType::Double:
    Out << 'd';
    break;
  case BuiltinType::LongDouble:
    Out << (getASTContext().getTargetInfo().useFloat128ManglingForLongDouble()
                ? 'g'
                : 'e');
    break;
  case BuiltinType::Float128:
    if (getASTContext().getTargetInfo().useFloat128ManglingForLongDouble())
      Out << "U10__float128"; // Match the GCC mangling
    else
      Out << 'g';
    break;
  case BuiltinType::NullPtr:
    Out << "Dn";
    break;

#define BUILTIN_TYPE(Id, SingletonId)
#define PLACEHOLDER_TYPE(Id, SingletonId) \
  case BuiltinType::Id:
#include "clang/AST/BuiltinTypes.def"
  case BuiltinType::Dependent:
    llvm_unreachable("mangling a placeholder type");
  case BuiltinType::ObjCId:
    Out << "11objc_object";
    break;
  case BuiltinType::ObjCClass:
    Out << "10objc_class";
    break;
  case BuiltinType::ObjCSel:
    Out << "13objc_selector";
    break;
#define IMAGE_TYPE(ImgType, Id, SingletonId, Access, Suffix) \
  case BuiltinType::Id: \
    type_name = "ocl_" #ImgType "_" #Suffix; \
    Out << type_name.size() << type_name; \
    break;
#include "clang/Basic/OpenCLImageTypes.def"
  case BuiltinType::OCLSampler:
    Out << "11ocl_sampler";
    break;
  case BuiltinType::OCLEvent:
    Out << "9ocl_event";
    break;
  case BuiltinType::OCLClkEvent:
    Out << "12ocl_clkevent";
    break;
  case BuiltinType::OCLQueue:
    Out << "9ocl_queue";
    break;
  case BuiltinType::OCLNDRange:
    Out << "11ocl_ndrange";
    break;
  case BuiltinType::OCLReserveID:
    Out << "13ocl_reserveid";
    break;
  }
}

StringRef CXXNameMangler::getCallingConvQualifierName(CallingConv CC) {
  switch (CC) {
  case CC_C:
    return "";

  case CC_X86StdCall:
  case CC_X86FastCall:
  case CC_X86ThisCall:
  case CC_X86VectorCall:
  case CC_X86Pascal:
  case CC_X86_64Win64:
  case CC_X86_64SysV:
  case CC_AAPCS:
  case CC_AAPCS_VFP:
  case CC_IntelOclBicc:
  case CC_SpirFunction:
  case CC_SpirKernel: // CC_X86RegCall is the same as CC_SpirKernel  // INTEL
  case CC_PreserveMost:
  case CC_PreserveAll:
    // FIXME: we should be mangling all of the above.
    return "";

  case CC_Swift:
    return "swiftcall";
  }
  llvm_unreachable("bad calling convention");
}

void CXXNameMangler::mangleExtFunctionInfo(const FunctionType *T) {
  // Fast path.
  if (T->getExtInfo() == FunctionType::ExtInfo())
    return;

  // Vendor-specific qualifiers are emitted in reverse alphabetical order.
  // This will get more complicated in the future if we mangle other
  // things here; but for now, since we mangle ns_returns_retained as
  // a qualifier on the result type, we can get away with this:
  StringRef CCQualifier = getCallingConvQualifierName(T->getExtInfo().getCC());
  if (!CCQualifier.empty())
    mangleVendorQualifier(CCQualifier);

  // FIXME: regparm
  // FIXME: noreturn
}

void
CXXNameMangler::mangleExtParameterInfo(FunctionProtoType::ExtParameterInfo PI) {
  // Vendor-specific qualifiers are emitted in reverse alphabetical order.

  // Note that these are *not* substitution candidates.  Demanglers might
  // have trouble with this if the parameter type is fully substituted.

  switch (PI.getABI()) {
  case ParameterABI::Ordinary:
    break;

  // All of these start with "swift", so they come before "ns_consumed".
  case ParameterABI::SwiftContext:
  case ParameterABI::SwiftErrorResult:
  case ParameterABI::SwiftIndirectResult:
    mangleVendorQualifier(getParameterABISpelling(PI.getABI()));
    break;
  }

  if (PI.isConsumed())
    mangleVendorQualifier("ns_consumed");
}

// <type>          ::= <function-type>
// <function-type> ::= [<CV-qualifiers>] F [Y]
//                      <bare-function-type> [<ref-qualifier>] E
void CXXNameMangler::mangleType(const FunctionProtoType *T) {
#if INTEL_CUSTOMIZATION
  // CQ371738: 'volatile' qualifier should be added to the mangled name
  // if there is noreturn attribute in the prototype
  if (getASTContext().getLangOpts().IntelCompat &&
      (getASTContext().getLangOpts().GNUFABIVersion < 5) &&
      T->castAs<clang::FunctionType>()->getNoReturnAttr())
    Out << 'V';
#endif // INTEL_CUSTOMIZATION
  mangleExtFunctionInfo(T);

  // Mangle CV-qualifiers, if present.  These are 'this' qualifiers,
  // e.g. "const" in "int (A::*)() const".
  mangleQualifiers(Qualifiers::fromCVRMask(T->getTypeQuals()));

  Out << 'F';

  // FIXME: We don't have enough information in the AST to produce the 'Y'
  // encoding for extern "C" function types.
  mangleBareFunctionType(T, /*MangleReturnType=*/true);

  // Mangle the ref-qualifier, if present.
  mangleRefQualifier(T->getRefQualifier());

  Out << 'E';
}

void CXXNameMangler::mangleType(const FunctionNoProtoType *T) {
  // Function types without prototypes can arise when mangling a function type
  // within an overloadable function in C. We mangle these as the absence of any
  // parameter types (not even an empty parameter list).
  Out << 'F';

  FunctionTypeDepthState saved = FunctionTypeDepth.push();

  FunctionTypeDepth.enterResultType();
  mangleType(T->getReturnType());
  FunctionTypeDepth.leaveResultType();

  FunctionTypeDepth.pop(saved);
  Out << 'E';
}

void CXXNameMangler::mangleBareFunctionType(const FunctionProtoType *Proto,
                                            bool MangleReturnType,
                                            const FunctionDecl *FD) {
  // Record that we're in a function type.  See mangleFunctionParam
  // for details on what we're trying to achieve here.
  FunctionTypeDepthState saved = FunctionTypeDepth.push();

  // <bare-function-type> ::= <signature type>+
  if (MangleReturnType) {
    FunctionTypeDepth.enterResultType();

    // Mangle ns_returns_retained as an order-sensitive qualifier here.
    if (Proto->getExtInfo().getProducesResult() && FD == nullptr)
      mangleVendorQualifier("ns_returns_retained");

    // Mangle the return type without any direct ARC ownership qualifiers.
    QualType ReturnTy = Proto->getReturnType();
    if (ReturnTy.getObjCLifetime()) {
      auto SplitReturnTy = ReturnTy.split();
      SplitReturnTy.Quals.removeObjCLifetime();
      ReturnTy = getASTContext().getQualifiedType(SplitReturnTy);
    }
    mangleType(ReturnTy);

    FunctionTypeDepth.leaveResultType();
  }

  if (Proto->getNumParams() == 0 && !Proto->isVariadic()) {
    //   <builtin-type> ::= v   # void
    Out << 'v';

    FunctionTypeDepth.pop(saved);
    return;
  }

  assert(!FD || FD->getNumParams() == Proto->getNumParams());
  for (unsigned I = 0, E = Proto->getNumParams(); I != E; ++I) {
    // Mangle extended parameter info as order-sensitive qualifiers here.
    if (Proto->hasExtParameterInfos() && FD == nullptr) {
      mangleExtParameterInfo(Proto->getExtParameterInfo(I));
    }

    // Mangle the type.
    QualType ParamTy = Proto->getParamType(I);
    mangleType(Context.getASTContext().getSignatureParameterType(ParamTy));

    if (FD) {
      if (auto *Attr = FD->getParamDecl(I)->getAttr<PassObjectSizeAttr>()) {
        // Attr can only take 1 character, so we can hardcode the length below.
        assert(Attr->getType() <= 9 && Attr->getType() >= 0);
        Out << "U17pass_object_size" << Attr->getType();
      }
    }
  }

  FunctionTypeDepth.pop(saved);

  // <builtin-type>      ::= z  # ellipsis
  if (Proto->isVariadic())
    Out << 'z';
}

// <type>            ::= <class-enum-type>
// <class-enum-type> ::= <name>
void CXXNameMangler::mangleType(const UnresolvedUsingType *T) {
  mangleName(T->getDecl());
}

// <type>            ::= <class-enum-type>
// <class-enum-type> ::= <name>
void CXXNameMangler::mangleType(const EnumType *T) {
  mangleType(static_cast<const TagType*>(T));
}
void CXXNameMangler::mangleType(const RecordType *T) {
  mangleType(static_cast<const TagType*>(T));
}
void CXXNameMangler::mangleType(const TagType *T) {
  mangleName(T->getDecl());
}

// <type>       ::= <array-type>
// <array-type> ::= A <positive dimension number> _ <element type>
//              ::= A [<dimension expression>] _ <element type>
void CXXNameMangler::mangleType(const ConstantArrayType *T) {
  Out << 'A' << T->getSize() << '_';
  mangleType(T->getElementType());
}
void CXXNameMangler::mangleType(const VariableArrayType *T) {
  Out << 'A';
  // decayed vla types (size 0) will just be skipped.
  if (T->getSizeExpr())
    mangleExpression(T->getSizeExpr());
  Out << '_';
  mangleType(T->getElementType());
}
void CXXNameMangler::mangleType(const DependentSizedArrayType *T) {
  Out << 'A';
  mangleExpression(T->getSizeExpr());
  Out << '_';
  mangleType(T->getElementType());
}
void CXXNameMangler::mangleType(const IncompleteArrayType *T) {
  Out << "A_";
  mangleType(T->getElementType());
}

// <type>                   ::= <pointer-to-member-type>
// <pointer-to-member-type> ::= M <class type> <member type>
void CXXNameMangler::mangleType(const MemberPointerType *T) {
  Out << 'M';
  mangleType(QualType(T->getClass(), 0));
  QualType PointeeType = T->getPointeeType();
  if (const FunctionProtoType *FPT = dyn_cast<FunctionProtoType>(PointeeType)) {
    mangleType(FPT);
    
    // Itanium C++ ABI 5.1.8:
    //
    //   The type of a non-static member function is considered to be different,
    //   for the purposes of substitution, from the type of a namespace-scope or
    //   static member function whose type appears similar. The types of two
    //   non-static member functions are considered to be different, for the
    //   purposes of substitution, if the functions are members of different
    //   classes. In other words, for the purposes of substitution, the class of 
    //   which the function is a member is considered part of the type of 
    //   function.

    // Given that we already substitute member function pointers as a
    // whole, the net effect of this rule is just to unconditionally
    // suppress substitution on the function type in a member pointer.
    // We increment the SeqID here to emulate adding an entry to the
    // substitution table.
    ++SeqID;
  } else
    mangleType(PointeeType);
}

// <type>           ::= <template-param>
void CXXNameMangler::mangleType(const TemplateTypeParmType *T) {
  mangleTemplateParameter(T->getIndex());
}

// <type>           ::= <template-param>
void CXXNameMangler::mangleType(const SubstTemplateTypeParmPackType *T) {
  // FIXME: not clear how to mangle this!
  // template <class T...> class A {
  //   template <class U...> void foo(T(*)(U) x...);
  // };
  Out << "_SUBSTPACK_";
}

// <type> ::= P <type>   # pointer-to
void CXXNameMangler::mangleType(const PointerType *T) {
  Out << 'P';
  mangleType(T->getPointeeType());
}
void CXXNameMangler::mangleType(const ObjCObjectPointerType *T) {
  Out << 'P';
  mangleType(T->getPointeeType());
}

// <type> ::= R <type>   # reference-to
void CXXNameMangler::mangleType(const LValueReferenceType *T) {
  Out << 'R';
  mangleType(T->getPointeeType());
}

// <type> ::= O <type>   # rvalue reference-to (C++0x)
void CXXNameMangler::mangleType(const RValueReferenceType *T) {
  Out << 'O';
  mangleType(T->getPointeeType());
}

// <type> ::= C <type>   # complex pair (C 2000)
void CXXNameMangler::mangleType(const ComplexType *T) {
  Out << 'C';
  mangleType(T->getElementType());
}

// ARM's ABI for Neon vector types specifies that they should be mangled as
// if they are structs (to match ARM's initial implementation).  The
// vector type must be one of the special types predefined by ARM.
void CXXNameMangler::mangleNeonVectorType(const VectorType *T) {
  QualType EltType = T->getElementType();
  assert(EltType->isBuiltinType() && "Neon vector element not a BuiltinType");
  const char *EltName = nullptr;
  if (T->getVectorKind() == VectorType::NeonPolyVector) {
    switch (cast<BuiltinType>(EltType)->getKind()) {
    case BuiltinType::SChar:
    case BuiltinType::UChar:
      EltName = "poly8_t";
      break;
    case BuiltinType::Short:
    case BuiltinType::UShort:
      EltName = "poly16_t";
      break;
    case BuiltinType::ULongLong:
      EltName = "poly64_t";
      break;
    default: llvm_unreachable("unexpected Neon polynomial vector element type");
    }
  } else {
    switch (cast<BuiltinType>(EltType)->getKind()) {
    case BuiltinType::SChar:     EltName = "int8_t"; break;
    case BuiltinType::UChar:     EltName = "uint8_t"; break;
    case BuiltinType::Short:     EltName = "int16_t"; break;
    case BuiltinType::UShort:    EltName = "uint16_t"; break;
    case BuiltinType::Int:       EltName = "int32_t"; break;
    case BuiltinType::UInt:      EltName = "uint32_t"; break;
    case BuiltinType::LongLong:  EltName = "int64_t"; break;
    case BuiltinType::ULongLong: EltName = "uint64_t"; break;
    case BuiltinType::Double:    EltName = "float64_t"; break;
    case BuiltinType::Float:     EltName = "float32_t"; break;
    case BuiltinType::Half:      EltName = "float16_t";break;
    default:
      llvm_unreachable("unexpected Neon vector element type");
    }
  }
  const char *BaseName = nullptr;
  unsigned BitSize = (T->getNumElements() *
                      getASTContext().getTypeSize(EltType));
  if (BitSize == 64)
    BaseName = "__simd64_";
  else {
    assert(BitSize == 128 && "Neon vector type not 64 or 128 bits");
    BaseName = "__simd128_";
  }
  Out << strlen(BaseName) + strlen(EltName);
  Out << BaseName << EltName;
}

static StringRef mangleAArch64VectorBase(const BuiltinType *EltType) {
  switch (EltType->getKind()) {
  case BuiltinType::SChar:
    return "Int8";
  case BuiltinType::Short:
    return "Int16";
  case BuiltinType::Int:
    return "Int32";
  case BuiltinType::Long:
  case BuiltinType::LongLong:
    return "Int64";
  case BuiltinType::UChar:
    return "Uint8";
  case BuiltinType::UShort:
    return "Uint16";
  case BuiltinType::UInt:
    return "Uint32";
  case BuiltinType::ULong:
  case BuiltinType::ULongLong:
    return "Uint64";
  case BuiltinType::Half:
    return "Float16";
  case BuiltinType::Float:
    return "Float32";
  case BuiltinType::Double:
    return "Float64";
  default:
    llvm_unreachable("Unexpected vector element base type");
  }
}

// AArch64's ABI for Neon vector types specifies that they should be mangled as
// the equivalent internal name. The vector type must be one of the special
// types predefined by ARM.
void CXXNameMangler::mangleAArch64NeonVectorType(const VectorType *T) {
  QualType EltType = T->getElementType();
  assert(EltType->isBuiltinType() && "Neon vector element not a BuiltinType");
  unsigned BitSize =
      (T->getNumElements() * getASTContext().getTypeSize(EltType));
  (void)BitSize; // Silence warning.

  assert((BitSize == 64 || BitSize == 128) &&
         "Neon vector type not 64 or 128 bits");

  StringRef EltName;
  if (T->getVectorKind() == VectorType::NeonPolyVector) {
    switch (cast<BuiltinType>(EltType)->getKind()) {
    case BuiltinType::UChar:
      EltName = "Poly8";
      break;
    case BuiltinType::UShort:
      EltName = "Poly16";
      break;
    case BuiltinType::ULong:
    case BuiltinType::ULongLong:
      EltName = "Poly64";
      break;
    default:
      llvm_unreachable("unexpected Neon polynomial vector element type");
    }
  } else
    EltName = mangleAArch64VectorBase(cast<BuiltinType>(EltType));

  std::string TypeName =
      ("__" + EltName + "x" + Twine(T->getNumElements()) + "_t").str();
  Out << TypeName.length() << TypeName;
}

#if INTEL_CUSTOMIZATION
void CXXNameMangler::mangleType(const VectorType *T) { mangleType(T, false); }
#endif // INTEL_CUSTOMIZATION

// GNU extension: vector types
// <type>                  ::= <vector-type>
// <vector-type>           ::= Dv <positive dimension number> _
//                                    <extended element type>
//                         ::= Dv [<dimension expression>] _ <element type>
// <extended element type> ::= <element type>
//                         ::= p # AltiVec vector pixel
//                         ::= b # Altivec vector bool
void CXXNameMangler::mangleType(const VectorType *T, bool IsMType) { // INTEL
  if ((T->getVectorKind() == VectorType::NeonVector ||
       T->getVectorKind() == VectorType::NeonPolyVector)) {
    llvm::Triple Target = getASTContext().getTargetInfo().getTriple();
    llvm::Triple::ArchType Arch =
        getASTContext().getTargetInfo().getTriple().getArch();
    if ((Arch == llvm::Triple::aarch64 ||
         Arch == llvm::Triple::aarch64_be) && !Target.isOSDarwin())
      mangleAArch64NeonVectorType(T);
    else
      mangleNeonVectorType(T);
    return;
  }
#if INTEL_CUSTOMIZATION
  // CQ371729: Mangle __mN types exactly as icc does.
  auto &LangOpts = getASTContext().getLangOpts();
  // __m64 is a special type, mangled as if it is defined as two ints, while in
  // reality it is a long long.
  if (LangOpts.IntelCompat && IsMType && (T->getNumElements() == 1) &&
      (getASTContext().getTypeSize(T->getElementType()) == 64)) {
    if (LangOpts.GNUFABIVersion < 4)
      Out << "U8__vectori";
    else
      Out << "Dv2_i";
    return;
  // CQ382285: Mangle GNU vector types exactly as icc does.
  } else if (LangOpts.IntelCompat && (IsMType || LangOpts.EmulateGNUABIBugs) &&
             (LangOpts.GNUFABIVersion < 4))
    Out << "U8__vector";
  else
#endif // INTEL_CUSTOMIZATION
  Out << "Dv" << T->getNumElements() << '_';
  if (T->getVectorKind() == VectorType::AltiVecPixel)
    Out << 'p';
  else if (T->getVectorKind() == VectorType::AltiVecBool)
    Out << 'b';
  else
    mangleType(T->getElementType());
}
void CXXNameMangler::mangleType(const ExtVectorType *T) {
  mangleType(static_cast<const VectorType*>(T));
}
void CXXNameMangler::mangleType(const DependentSizedExtVectorType *T) {
  Out << "Dv";
  mangleExpression(T->getSizeExpr());
  Out << '_';
  mangleType(T->getElementType());
}

void CXXNameMangler::mangleType(const PackExpansionType *T) {
  // <type>  ::= Dp <type>          # pack expansion (C++0x)
  Out << "Dp";
  mangleType(T->getPattern());
}

void CXXNameMangler::mangleType(const ObjCInterfaceType *T) {
  mangleSourceName(T->getDecl()->getIdentifier());
}

void CXXNameMangler::mangleType(const ObjCObjectType *T) {
  // Treat __kindof as a vendor extended type qualifier.
  if (T->isKindOfType())
    Out << "U8__kindof";

  if (!T->qual_empty()) {
    // Mangle protocol qualifiers.
    SmallString<64> QualStr;
    llvm::raw_svector_ostream QualOS(QualStr);
    QualOS << "objcproto";
    for (const auto *I : T->quals()) {
      StringRef name = I->getName();
      QualOS << name.size() << name;
    }
    Out << 'U' << QualStr.size() << QualStr;
  }

  mangleType(T->getBaseType());

  if (T->isSpecialized()) {
    // Mangle type arguments as I <type>+ E
    Out << 'I';
    for (auto typeArg : T->getTypeArgs())
      mangleType(typeArg);
    Out << 'E';
  }
}

void CXXNameMangler::mangleType(const BlockPointerType *T) {
  Out << "U13block_pointer";
  mangleType(T->getPointeeType());
}

void CXXNameMangler::mangleType(const InjectedClassNameType *T) {
  // Mangle injected class name types as if the user had written the
  // specialization out fully.  It may not actually be possible to see
  // this mangling, though.
  mangleType(T->getInjectedSpecializationType());
}

void CXXNameMangler::mangleType(const TemplateSpecializationType *T) {
  if (TemplateDecl *TD = T->getTemplateName().getAsTemplateDecl()) {
    mangleName(TD, T->getArgs(), T->getNumArgs());
  } else {
    if (mangleSubstitution(QualType(T, 0)))
      return;
    
    mangleTemplatePrefix(T->getTemplateName());
    
    // FIXME: GCC does not appear to mangle the template arguments when
    // the template in question is a dependent template name. Should we
    // emulate that badness?
    mangleTemplateArgs(T->getArgs(), T->getNumArgs());
    addSubstitution(QualType(T, 0));
  }
}

void CXXNameMangler::mangleType(const DependentNameType *T) {
  // Proposal by cxx-abi-dev, 2014-03-26
  // <class-enum-type> ::= <name>    # non-dependent or dependent type name or
  //                                 # dependent elaborated type specifier using
  //                                 # 'typename'
  //                   ::= Ts <name> # dependent elaborated type specifier using
  //                                 # 'struct' or 'class'
  //                   ::= Tu <name> # dependent elaborated type specifier using
  //                                 # 'union'
  //                   ::= Te <name> # dependent elaborated type specifier using
  //                                 # 'enum'
  switch (T->getKeyword()) {
    case ETK_Typename:
      break;
    case ETK_Struct:
    case ETK_Class:
    case ETK_Interface:
      Out << "Ts";
      break;
    case ETK_Union:
      Out << "Tu";
      break;
    case ETK_Enum:
      Out << "Te";
      break;
    default:
      llvm_unreachable("unexpected keyword for dependent type name");
  }
  // Typename types are always nested
  Out << 'N';
  manglePrefix(T->getQualifier());
  mangleSourceName(T->getIdentifier());
  Out << 'E';
}

void CXXNameMangler::mangleType(const DependentTemplateSpecializationType *T) {
  // Dependently-scoped template types are nested if they have a prefix.
  Out << 'N';

  // TODO: avoid making this TemplateName.
  TemplateName Prefix =
    getASTContext().getDependentTemplateName(T->getQualifier(),
                                             T->getIdentifier());
  mangleTemplatePrefix(Prefix);

  // FIXME: GCC does not appear to mangle the template arguments when
  // the template in question is a dependent template name. Should we
  // emulate that badness?
  mangleTemplateArgs(T->getArgs(), T->getNumArgs());    
  Out << 'E';
}

void CXXNameMangler::mangleType(const TypeOfType *T) {
  // FIXME: this is pretty unsatisfactory, but there isn't an obvious
  // "extension with parameters" mangling.
  Out << "u6typeof";
}

void CXXNameMangler::mangleType(const TypeOfExprType *T) {
  // FIXME: this is pretty unsatisfactory, but there isn't an obvious
  // "extension with parameters" mangling.
  Out << "u6typeof";
}

void CXXNameMangler::mangleType(const DecltypeType *T) {
  Expr *E = T->getUnderlyingExpr();

  // type ::= Dt <expression> E  # decltype of an id-expression
  //                             #   or class member access
  //      ::= DT <expression> E  # decltype of an expression

  // This purports to be an exhaustive list of id-expressions and
  // class member accesses.  Note that we do not ignore parentheses;
  // parentheses change the semantics of decltype for these
  // expressions (and cause the mangler to use the other form).
  if (isa<DeclRefExpr>(E) ||
      isa<MemberExpr>(E) ||
      isa<UnresolvedLookupExpr>(E) ||
      isa<DependentScopeDeclRefExpr>(E) ||
      isa<CXXDependentScopeMemberExpr>(E) ||
      isa<UnresolvedMemberExpr>(E))
    Out << "Dt";
  else
    Out << "DT";
  mangleExpression(E);
  Out << 'E';
}

void CXXNameMangler::mangleType(const UnaryTransformType *T) {
  // If this is dependent, we need to record that. If not, we simply
  // mangle it as the underlying type since they are equivalent.
  if (T->isDependentType()) {
    Out << 'U';
    
    switch (T->getUTTKind()) {
      case UnaryTransformType::EnumUnderlyingType:
        Out << "3eut";
        break;
#if INTEL_CUSTOMIZATION
      // CQ#369185 - support of __bases and __direct_bases intrinsics.
      case UnaryTransformType::BasesOfType:
        Out << "3bot";
        break;
      case UnaryTransformType::DirectBasesOfType:
        Out << "4dbot";
        break;
#endif // INTEL_CUSTOMIZATION
    }
  }

  mangleType(T->getBaseType());
}

void CXXNameMangler::mangleType(const AutoType *T) {
  QualType D = T->getDeducedType();
  // <builtin-type> ::= Da  # dependent auto
  if (D.isNull()) {
    assert(T->getKeyword() != AutoTypeKeyword::GNUAutoType &&
           "shouldn't need to mangle __auto_type!");
    Out << (T->isDecltypeAuto() ? "Dc" : "Da");
  } else
    mangleType(D);
}

void CXXNameMangler::mangleType(const AtomicType *T) {
  // <type> ::= U <source-name> <type>  # vendor extended type qualifier
  // (Until there's a standardized mangling...)
  Out << "U7_Atomic";
  mangleType(T->getValueType());
}

void CXXNameMangler::mangleType(const PipeType *T) {
  // Pipe type mangling rules are described in SPIR 2.0 specification
  // A.1 Data types and A.3 Summary of changes
  // <type> ::= 8ocl_pipe
  Out << "8ocl_pipe";
}

void CXXNameMangler::mangleIntegerLiteral(QualType T,
                                          const llvm::APSInt &Value) {
  //  <expr-primary> ::= L <type> <value number> E # integer literal
  Out << 'L';

  mangleType(T);
  if (T->isBooleanType()) {
    // Boolean values are encoded as 0/1.
    Out << (Value.getBoolValue() ? '1' : '0');
  } else {
    mangleNumber(Value);
  }
  Out << 'E';

}

void CXXNameMangler::mangleMemberExprBase(const Expr *Base, bool IsArrow) {
  // Ignore member expressions involving anonymous unions.
  while (const auto *RT = Base->getType()->getAs<RecordType>()) {
    if (!RT->getDecl()->isAnonymousStructOrUnion())
      break;
    const auto *ME = dyn_cast<MemberExpr>(Base);
    if (!ME)
      break;
    Base = ME->getBase();
    IsArrow = ME->isArrow();
  }

  if (Base->isImplicitCXXThis()) {
    // Note: GCC mangles member expressions to the implicit 'this' as
    // *this., whereas we represent them as this->. The Itanium C++ ABI
    // does not specify anything here, so we follow GCC.
    Out << "dtdefpT";
  } else {
    Out << (IsArrow ? "pt" : "dt");
    mangleExpression(Base);
  }
}

/// Mangles a member expression.
void CXXNameMangler::mangleMemberExpr(const Expr *base,
                                      bool isArrow,
                                      NestedNameSpecifier *qualifier,
                                      NamedDecl *firstQualifierLookup,
                                      DeclarationName member,
                                      unsigned arity) {
  // <expression> ::= dt <expression> <unresolved-name>
  //              ::= pt <expression> <unresolved-name>
  if (base)
    mangleMemberExprBase(base, isArrow);
  mangleUnresolvedName(qualifier, member, arity);
}

/// Look at the callee of the given call expression and determine if
/// it's a parenthesized id-expression which would have triggered ADL
/// otherwise.
static bool isParenthesizedADLCallee(const CallExpr *call) {
  const Expr *callee = call->getCallee();
  const Expr *fn = callee->IgnoreParens();

  // Must be parenthesized.  IgnoreParens() skips __extension__ nodes,
  // too, but for those to appear in the callee, it would have to be
  // parenthesized.
  if (callee == fn) return false;

  // Must be an unresolved lookup.
  const UnresolvedLookupExpr *lookup = dyn_cast<UnresolvedLookupExpr>(fn);
  if (!lookup) return false;

  assert(!lookup->requiresADL());

  // Must be an unqualified lookup.
  if (lookup->getQualifier()) return false;

  // Must not have found a class member.  Note that if one is a class
  // member, they're all class members.
  if (lookup->getNumDecls() > 0 &&
      (*lookup->decls_begin())->isCXXClassMember())
    return false;

  // Otherwise, ADL would have been triggered.
  return true;
}

void CXXNameMangler::mangleCastExpression(const Expr *E, StringRef CastEncoding) {
  const ExplicitCastExpr *ECE = cast<ExplicitCastExpr>(E);
  Out << CastEncoding;
  mangleType(ECE->getType());
  mangleExpression(ECE->getSubExpr());
}

void CXXNameMangler::mangleInitListElements(const InitListExpr *InitList) {
  if (auto *Syntactic = InitList->getSyntacticForm())
    InitList = Syntactic;
  for (unsigned i = 0, e = InitList->getNumInits(); i != e; ++i)
    mangleExpression(InitList->getInit(i));
}

void CXXNameMangler::mangleExpression(const Expr *E, unsigned Arity) {
  // <expression> ::= <unary operator-name> <expression>
  //              ::= <binary operator-name> <expression> <expression>
  //              ::= <trinary operator-name> <expression> <expression> <expression>
  //              ::= cv <type> expression           # conversion with one argument
  //              ::= cv <type> _ <expression>* E # conversion with a different number of arguments
  //              ::= dc <type> <expression>         # dynamic_cast<type> (expression)
  //              ::= sc <type> <expression>         # static_cast<type> (expression)
  //              ::= cc <type> <expression>         # const_cast<type> (expression)
  //              ::= rc <type> <expression>         # reinterpret_cast<type> (expression)
  //              ::= st <type>                      # sizeof (a type)
  //              ::= at <type>                      # alignof (a type)
  //              ::= <template-param>
  //              ::= <function-param>
  //              ::= sr <type> <unqualified-name>                   # dependent name
  //              ::= sr <type> <unqualified-name> <template-args>   # dependent template-id
  //              ::= ds <expression> <expression>                   # expr.*expr
  //              ::= sZ <template-param>                            # size of a parameter pack
  //              ::= sZ <function-param>    # size of a function parameter pack
  //              ::= <expr-primary>
  // <expr-primary> ::= L <type> <value number> E    # integer literal
  //                ::= L <type <value float> E      # floating literal
  //                ::= L <mangled-name> E           # external name
  //                ::= fpT                          # 'this' expression
  QualType ImplicitlyConvertedToType;
  
recurse:
  switch (E->getStmtClass()) {
  case Expr::NoStmtClass:
#define ABSTRACT_STMT(Type)
#define EXPR(Type, Base)
#define STMT(Type, Base) \
  case Expr::Type##Class:
#include "clang/AST/StmtNodes.inc"
    // fallthrough

  // These all can only appear in local or variable-initialization
  // contexts and so should never appear in a mangling.
  case Expr::AddrLabelExprClass:
  case Expr::DesignatedInitUpdateExprClass:
  case Expr::ImplicitValueInitExprClass:
  case Expr::NoInitExprClass:
  case Expr::ParenListExprClass:
  case Expr::LambdaExprClass:
  case Expr::MSPropertyRefExprClass:
  case Expr::MSPropertySubscriptExprClass:
  case Expr::TypoExprClass:  // This should no longer exist in the AST by now.
  case Expr::OMPArraySectionExprClass:
  case Expr::CXXInheritedCtorInitExprClass:
    llvm_unreachable("unexpected statement kind");

  // FIXME: invent manglings for all these.
  case Expr::BlockExprClass:
  case Expr::ChooseExprClass:
  case Expr::CompoundLiteralExprClass:
  case Expr::DesignatedInitExprClass:
  case Expr::ExtVectorElementExprClass:
  case Expr::GenericSelectionExprClass:
  case Expr::ObjCEncodeExprClass:
  case Expr::ObjCIsaExprClass:
  case Expr::ObjCIvarRefExprClass:
  case Expr::ObjCMessageExprClass:
  case Expr::ObjCPropertyRefExprClass:
  case Expr::ObjCProtocolExprClass:
  case Expr::ObjCSelectorExprClass:
  case Expr::ObjCStringLiteralClass:
  case Expr::ObjCBoxedExprClass:
  case Expr::ObjCArrayLiteralClass:
  case Expr::ObjCDictionaryLiteralClass:
  case Expr::ObjCSubscriptRefExprClass:
  case Expr::ObjCIndirectCopyRestoreExprClass:
  case Expr::OffsetOfExprClass:
  case Expr::PredefinedExprClass:
  case Expr::ShuffleVectorExprClass:
  case Expr::ConvertVectorExprClass:
  case Expr::StmtExprClass:
  case Expr::TypeTraitExprClass:
  case Expr::ArrayTypeTraitExprClass:
  case Expr::ExpressionTraitExprClass:
  case Expr::VAArgExprClass:
  case Expr::CUDAKernelCallExprClass:
  case Expr::AsTypeExprClass:
  case Expr::PseudoObjectExprClass:
  case Expr::AtomicExprClass:
#if INTEL_SPECIFIC_CILKPLUS
  case Expr::CilkSpawnExprClass:
  case Expr::CEANIndexExprClass:
  case Expr::CEANBuiltinExprClass:
#endif // INTEL_SPECIFIC_CILKPLUS
  {
    // As bad as this diagnostic is, it's better than crashing.
    DiagnosticsEngine &Diags = Context.getDiags();
    unsigned DiagID = Diags.getCustomDiagID(DiagnosticsEngine::Error,
                                     "cannot yet mangle expression type %0");
    Diags.Report(E->getExprLoc(), DiagID)
      << E->getStmtClassName() << E->getSourceRange();
    break;
  }

  case Expr::CXXUuidofExprClass: {
    const CXXUuidofExpr *UE = cast<CXXUuidofExpr>(E);
    if (UE->isTypeOperand()) {
      QualType UuidT = UE->getTypeOperand(Context.getASTContext());
      Out << "u8__uuidoft";
      mangleType(UuidT);
    } else {
      Expr *UuidExp = UE->getExprOperand();
      Out << "u8__uuidofz";
      mangleExpression(UuidExp, Arity);
    }
    break;
  }

  // Even gcc-4.5 doesn't mangle this.
  case Expr::BinaryConditionalOperatorClass: {
    DiagnosticsEngine &Diags = Context.getDiags();
    unsigned DiagID =
      Diags.getCustomDiagID(DiagnosticsEngine::Error,
                "?: operator with omitted middle operand cannot be mangled");
    Diags.Report(E->getExprLoc(), DiagID)
      << E->getStmtClassName() << E->getSourceRange();
    break;
  }

  // These are used for internal purposes and cannot be meaningfully mangled.
  case Expr::OpaqueValueExprClass:
    llvm_unreachable("cannot mangle opaque value; mangling wrong thing?");

  case Expr::InitListExprClass: {
    Out << "il";
    mangleInitListElements(cast<InitListExpr>(E));
    Out << "E";
    break;
  }

  case Expr::CXXDefaultArgExprClass:
    mangleExpression(cast<CXXDefaultArgExpr>(E)->getExpr(), Arity);
    break;

  case Expr::CXXDefaultInitExprClass:
    mangleExpression(cast<CXXDefaultInitExpr>(E)->getExpr(), Arity);
    break;

  case Expr::CXXStdInitializerListExprClass:
    mangleExpression(cast<CXXStdInitializerListExpr>(E)->getSubExpr(), Arity);
    break;

  case Expr::SubstNonTypeTemplateParmExprClass:
    mangleExpression(cast<SubstNonTypeTemplateParmExpr>(E)->getReplacement(),
                     Arity);
    break;

  case Expr::UserDefinedLiteralClass:
    // We follow g++'s approach of mangling a UDL as a call to the literal
    // operator.
  case Expr::CXXMemberCallExprClass: // fallthrough
  case Expr::CallExprClass: {
    const CallExpr *CE = cast<CallExpr>(E);

    // <expression> ::= cp <simple-id> <expression>* E
    // We use this mangling only when the call would use ADL except
    // for being parenthesized.  Per discussion with David
    // Vandervoorde, 2011.04.25.
    if (isParenthesizedADLCallee(CE)) {
      Out << "cp";
      // The callee here is a parenthesized UnresolvedLookupExpr with
      // no qualifier and should always get mangled as a <simple-id>
      // anyway.

    // <expression> ::= cl <expression>* E
    } else {
      Out << "cl";
    }

    unsigned CallArity = CE->getNumArgs();
    for (const Expr *Arg : CE->arguments())
      if (isa<PackExpansionExpr>(Arg))
        CallArity = UnknownArity;

    mangleExpression(CE->getCallee(), CallArity);
    for (const Expr *Arg : CE->arguments())
      mangleExpression(Arg);
    Out << 'E';
    break;
  }

  case Expr::CXXNewExprClass: {
    const CXXNewExpr *New = cast<CXXNewExpr>(E);
    if (New->isGlobalNew()) Out << "gs";
    Out << (New->isArray() ? "na" : "nw");
    for (CXXNewExpr::const_arg_iterator I = New->placement_arg_begin(),
           E = New->placement_arg_end(); I != E; ++I)
      mangleExpression(*I);
    Out << '_';
    mangleType(New->getAllocatedType());
    if (New->hasInitializer()) {
      if (New->getInitializationStyle() == CXXNewExpr::ListInit)
        Out << "il";
      else
        Out << "pi";
      const Expr *Init = New->getInitializer();
      if (const CXXConstructExpr *CCE = dyn_cast<CXXConstructExpr>(Init)) {
        // Directly inline the initializers.
        for (CXXConstructExpr::const_arg_iterator I = CCE->arg_begin(),
                                                  E = CCE->arg_end();
             I != E; ++I)
          mangleExpression(*I);
      } else if (const ParenListExpr *PLE = dyn_cast<ParenListExpr>(Init)) {
        for (unsigned i = 0, e = PLE->getNumExprs(); i != e; ++i)
          mangleExpression(PLE->getExpr(i));
      } else if (New->getInitializationStyle() == CXXNewExpr::ListInit &&
                 isa<InitListExpr>(Init)) {
        // Only take InitListExprs apart for list-initialization.
        mangleInitListElements(cast<InitListExpr>(Init));
      } else
        mangleExpression(Init);
    }
    Out << 'E';
    break;
  }

  case Expr::CXXPseudoDestructorExprClass: {
    const auto *PDE = cast<CXXPseudoDestructorExpr>(E);
    if (const Expr *Base = PDE->getBase())
      mangleMemberExprBase(Base, PDE->isArrow());
    NestedNameSpecifier *Qualifier = PDE->getQualifier();
    QualType ScopeType;
    if (TypeSourceInfo *ScopeInfo = PDE->getScopeTypeInfo()) {
      if (Qualifier) {
        mangleUnresolvedPrefix(Qualifier,
                               /*Recursive=*/true);
        mangleUnresolvedTypeOrSimpleId(ScopeInfo->getType());
        Out << 'E';
      } else {
        Out << "sr";
        if (!mangleUnresolvedTypeOrSimpleId(ScopeInfo->getType()))
          Out << 'E';
      }
    } else if (Qualifier) {
      mangleUnresolvedPrefix(Qualifier);
    }
    // <base-unresolved-name> ::= dn <destructor-name>
    Out << "dn";
    QualType DestroyedType = PDE->getDestroyedType();
    mangleUnresolvedTypeOrSimpleId(DestroyedType);
    break;
  }

  case Expr::MemberExprClass: {
    const MemberExpr *ME = cast<MemberExpr>(E);
    mangleMemberExpr(ME->getBase(), ME->isArrow(),
                     ME->getQualifier(), nullptr,
                     ME->getMemberDecl()->getDeclName(), Arity);
    break;
  }

  case Expr::UnresolvedMemberExprClass: {
    const UnresolvedMemberExpr *ME = cast<UnresolvedMemberExpr>(E);
    mangleMemberExpr(ME->isImplicitAccess() ? nullptr : ME->getBase(),
                     ME->isArrow(), ME->getQualifier(), nullptr,
                     ME->getMemberName(), Arity);
    if (ME->hasExplicitTemplateArgs())
      mangleTemplateArgs(ME->getTemplateArgs(), ME->getNumTemplateArgs());
    break;
  }

  case Expr::CXXDependentScopeMemberExprClass: {
    const CXXDependentScopeMemberExpr *ME
      = cast<CXXDependentScopeMemberExpr>(E);
    mangleMemberExpr(ME->isImplicitAccess() ? nullptr : ME->getBase(),
                     ME->isArrow(), ME->getQualifier(),
                     ME->getFirstQualifierFoundInScope(),
                     ME->getMember(), Arity);
    if (ME->hasExplicitTemplateArgs())
      mangleTemplateArgs(ME->getTemplateArgs(), ME->getNumTemplateArgs());
    break;
  }

  case Expr::UnresolvedLookupExprClass: {
    const UnresolvedLookupExpr *ULE = cast<UnresolvedLookupExpr>(E);
    mangleUnresolvedName(ULE->getQualifier(), ULE->getName(), Arity);

    // All the <unresolved-name> productions end in a
    // base-unresolved-name, where <template-args> are just tacked
    // onto the end.
    if (ULE->hasExplicitTemplateArgs())
      mangleTemplateArgs(ULE->getTemplateArgs(), ULE->getNumTemplateArgs());
    break;
  }

  case Expr::CXXUnresolvedConstructExprClass: {
    const CXXUnresolvedConstructExpr *CE = cast<CXXUnresolvedConstructExpr>(E);
    unsigned N = CE->arg_size();

    Out << "cv";
    mangleType(CE->getType());
    if (N != 1) Out << '_';
    for (unsigned I = 0; I != N; ++I) mangleExpression(CE->getArg(I));
    if (N != 1) Out << 'E';
    break;
  }

  case Expr::CXXConstructExprClass: {
    const auto *CE = cast<CXXConstructExpr>(E);
    if (!CE->isListInitialization() || CE->isStdInitListInitialization()) {
      assert(
          CE->getNumArgs() >= 1 &&
          (CE->getNumArgs() == 1 || isa<CXXDefaultArgExpr>(CE->getArg(1))) &&
          "implicit CXXConstructExpr must have one argument");
      return mangleExpression(cast<CXXConstructExpr>(E)->getArg(0));
    }
    Out << "il";
    for (auto *E : CE->arguments())
      mangleExpression(E);
    Out << "E";
    break;
  }

  case Expr::CXXTemporaryObjectExprClass: {
    const auto *CE = cast<CXXTemporaryObjectExpr>(E);
    unsigned N = CE->getNumArgs();
    bool List = CE->isListInitialization();

    if (List)
      Out << "tl";
    else
      Out << "cv";
    mangleType(CE->getType());
    if (!List && N != 1)
      Out << '_';
    if (CE->isStdInitListInitialization()) {
      // We implicitly created a std::initializer_list<T> for the first argument
      // of a constructor of type U in an expression of the form U{a, b, c}.
      // Strip all the semantic gunk off the initializer list.
      auto *SILE =
          cast<CXXStdInitializerListExpr>(CE->getArg(0)->IgnoreImplicit());
      auto *ILE = cast<InitListExpr>(SILE->getSubExpr()->IgnoreImplicit());
      mangleInitListElements(ILE);
    } else {
      for (auto *E : CE->arguments())
        mangleExpression(E);
    }
    if (List || N != 1)
      Out << 'E';
    break;
  }

  case Expr::CXXScalarValueInitExprClass:
    Out << "cv";
    mangleType(E->getType());
    Out << "_E";
    break;

  case Expr::CXXNoexceptExprClass:
    Out << "nx";
    mangleExpression(cast<CXXNoexceptExpr>(E)->getOperand());
    break;

  case Expr::UnaryExprOrTypeTraitExprClass: {
    const UnaryExprOrTypeTraitExpr *SAE = cast<UnaryExprOrTypeTraitExpr>(E);
    
    if (!SAE->isInstantiationDependent()) {
      // Itanium C++ ABI:
      //   If the operand of a sizeof or alignof operator is not 
      //   instantiation-dependent it is encoded as an integer literal 
      //   reflecting the result of the operator.
      //
      //   If the result of the operator is implicitly converted to a known 
      //   integer type, that type is used for the literal; otherwise, the type 
      //   of std::size_t or std::ptrdiff_t is used.
      QualType T = (ImplicitlyConvertedToType.isNull() || 
                    !ImplicitlyConvertedToType->isIntegerType())? SAE->getType()
                                                    : ImplicitlyConvertedToType;
      llvm::APSInt V = SAE->EvaluateKnownConstInt(Context.getASTContext());
      mangleIntegerLiteral(T, V);
      break;
    }
    
    switch(SAE->getKind()) {
    case UETT_SizeOf:
      Out << 's';
      break;
    case UETT_AlignOf:
      Out << 'a';
      break;
    case UETT_VecStep: {
      DiagnosticsEngine &Diags = Context.getDiags();
      unsigned DiagID = Diags.getCustomDiagID(DiagnosticsEngine::Error,
                                     "cannot yet mangle vec_step expression");
      Diags.Report(DiagID);
      return;
    }
    case UETT_OpenMPRequiredSimdAlign:
      DiagnosticsEngine &Diags = Context.getDiags();
      unsigned DiagID = Diags.getCustomDiagID(
          DiagnosticsEngine::Error,
          "cannot yet mangle __builtin_omp_required_simd_align expression");
      Diags.Report(DiagID);
      return;
    }
    if (SAE->isArgumentType()) {
      Out << 't';
      mangleType(SAE->getArgumentType());
    } else {
      Out << 'z';
      mangleExpression(SAE->getArgumentExpr());
    }
    break;
  }

  case Expr::CXXThrowExprClass: {
    const CXXThrowExpr *TE = cast<CXXThrowExpr>(E);
    //  <expression> ::= tw <expression>  # throw expression
    //               ::= tr               # rethrow
    if (TE->getSubExpr()) {
      Out << "tw";
      mangleExpression(TE->getSubExpr());
    } else {
      Out << "tr";
    }
    break;
  }

  case Expr::CXXTypeidExprClass: {
    const CXXTypeidExpr *TIE = cast<CXXTypeidExpr>(E);
    //  <expression> ::= ti <type>        # typeid (type)
    //               ::= te <expression>  # typeid (expression)
    if (TIE->isTypeOperand()) {
      Out << "ti";
      mangleType(TIE->getTypeOperand(Context.getASTContext()));
    } else {
      Out << "te";
      mangleExpression(TIE->getExprOperand());
    }
    break;
  }

  case Expr::CXXDeleteExprClass: {
    const CXXDeleteExpr *DE = cast<CXXDeleteExpr>(E);
    //  <expression> ::= [gs] dl <expression>  # [::] delete expr
    //               ::= [gs] da <expression>  # [::] delete [] expr
    if (DE->isGlobalDelete()) Out << "gs";
    Out << (DE->isArrayForm() ? "da" : "dl");
    mangleExpression(DE->getArgument());
    break;
  }

  case Expr::UnaryOperatorClass: {
    const UnaryOperator *UO = cast<UnaryOperator>(E);
    mangleOperatorName(UnaryOperator::getOverloadedOperator(UO->getOpcode()),
                       /*Arity=*/1);
#if INTEL_CUSTOMIZATION
    // CQ371729: Incompatible name mangling.
    if (getASTContext().getLangOpts().IntelCompat &&
        UnaryOperator::isPrefix(UO->getOpcode()))
      Out << "_";
#endif // INTEL_CUSTOMIZATION
    mangleExpression(UO->getSubExpr());
    break;
  }

  case Expr::ArraySubscriptExprClass: {
    const ArraySubscriptExpr *AE = cast<ArraySubscriptExpr>(E);

    // Array subscript is treated as a syntactically weird form of
    // binary operator.
    Out << "ix";
    mangleExpression(AE->getLHS());
    mangleExpression(AE->getRHS());
    break;
  }

  case Expr::CompoundAssignOperatorClass: // fallthrough
  case Expr::BinaryOperatorClass: {
    const BinaryOperator *BO = cast<BinaryOperator>(E);
    if (BO->getOpcode() == BO_PtrMemD)
      Out << "ds";
    else
      mangleOperatorName(BinaryOperator::getOverloadedOperator(BO->getOpcode()),
                         /*Arity=*/2);
    mangleExpression(BO->getLHS());
    mangleExpression(BO->getRHS());
    break;
  }

  case Expr::ConditionalOperatorClass: {
    const ConditionalOperator *CO = cast<ConditionalOperator>(E);
    mangleOperatorName(OO_Conditional, /*Arity=*/3);
    mangleExpression(CO->getCond());
    mangleExpression(CO->getLHS(), Arity);
    mangleExpression(CO->getRHS(), Arity);
    break;
  }

  case Expr::ImplicitCastExprClass: {
    ImplicitlyConvertedToType = E->getType();
    E = cast<ImplicitCastExpr>(E)->getSubExpr();
    goto recurse;
  }
      
  case Expr::ObjCBridgedCastExprClass: {
    // Mangle ownership casts as a vendor extended operator __bridge, 
    // __bridge_transfer, or __bridge_retain.
    StringRef Kind = cast<ObjCBridgedCastExpr>(E)->getBridgeKindName();
    Out << "v1U" << Kind.size() << Kind;
  }
  // Fall through to mangle the cast itself.
      
  case Expr::CStyleCastExprClass:
    mangleCastExpression(E, "cv");
    break;

  case Expr::CXXFunctionalCastExprClass: {
    auto *Sub = cast<ExplicitCastExpr>(E)->getSubExpr()->IgnoreImplicit();
    // FIXME: Add isImplicit to CXXConstructExpr.
    if (auto *CCE = dyn_cast<CXXConstructExpr>(Sub))
      if (CCE->getParenOrBraceRange().isInvalid())
        Sub = CCE->getArg(0)->IgnoreImplicit();
    if (auto *StdInitList = dyn_cast<CXXStdInitializerListExpr>(Sub))
      Sub = StdInitList->getSubExpr()->IgnoreImplicit();
    if (auto *IL = dyn_cast<InitListExpr>(Sub)) {
      Out << "tl";
      mangleType(E->getType());
      mangleInitListElements(IL);
      Out << "E";
    } else {
      mangleCastExpression(E, "cv");
    }
    break;
  }

  case Expr::CXXStaticCastExprClass:
    mangleCastExpression(E, "sc");
    break;
  case Expr::CXXDynamicCastExprClass:
    mangleCastExpression(E, "dc");
    break;
  case Expr::CXXReinterpretCastExprClass:
    mangleCastExpression(E, "rc");
    break;
  case Expr::CXXConstCastExprClass:
    mangleCastExpression(E, "cc");
    break;

  case Expr::CXXOperatorCallExprClass: {
    const CXXOperatorCallExpr *CE = cast<CXXOperatorCallExpr>(E);
    unsigned NumArgs = CE->getNumArgs();
    mangleOperatorName(CE->getOperator(), /*Arity=*/NumArgs);
    // Mangle the arguments.
    for (unsigned i = 0; i != NumArgs; ++i)
      mangleExpression(CE->getArg(i));
    break;
  }

  case Expr::ParenExprClass:
    mangleExpression(cast<ParenExpr>(E)->getSubExpr(), Arity);
    break;

  case Expr::DeclRefExprClass: {
    const NamedDecl *D = cast<DeclRefExpr>(E)->getDecl();

    switch (D->getKind()) {
    default:
      //  <expr-primary> ::= L <mangled-name> E # external name
      Out << 'L';
      mangle(D);
      Out << 'E';
      break;

    case Decl::ParmVar:
      mangleFunctionParam(cast<ParmVarDecl>(D));
      break;

    case Decl::EnumConstant: {
      const EnumConstantDecl *ED = cast<EnumConstantDecl>(D);
      mangleIntegerLiteral(ED->getType(), ED->getInitVal());
      break;
    }

    case Decl::NonTypeTemplateParm: {
      const NonTypeTemplateParmDecl *PD = cast<NonTypeTemplateParmDecl>(D);
      mangleTemplateParameter(PD->getIndex());
      break;
    }

    }

    break;
  }

  case Expr::SubstNonTypeTemplateParmPackExprClass:
    // FIXME: not clear how to mangle this!
    // template <unsigned N...> class A {
    //   template <class U...> void foo(U (&x)[N]...);
    // };
    Out << "_SUBSTPACK_";
    break;

  case Expr::FunctionParmPackExprClass: {
    // FIXME: not clear how to mangle this!
    const FunctionParmPackExpr *FPPE = cast<FunctionParmPackExpr>(E);
    Out << "v110_SUBSTPACK";
    mangleFunctionParam(FPPE->getParameterPack());
    break;
  }

  case Expr::DependentScopeDeclRefExprClass: {
    const DependentScopeDeclRefExpr *DRE = cast<DependentScopeDeclRefExpr>(E);
    mangleUnresolvedName(DRE->getQualifier(), DRE->getDeclName(), Arity);

    // All the <unresolved-name> productions end in a
    // base-unresolved-name, where <template-args> are just tacked
    // onto the end.
    if (DRE->hasExplicitTemplateArgs())
      mangleTemplateArgs(DRE->getTemplateArgs(), DRE->getNumTemplateArgs());
    break;
  }

  case Expr::CXXBindTemporaryExprClass:
    mangleExpression(cast<CXXBindTemporaryExpr>(E)->getSubExpr());
    break;

  case Expr::ExprWithCleanupsClass:
    mangleExpression(cast<ExprWithCleanups>(E)->getSubExpr(), Arity);
    break;

  case Expr::FloatingLiteralClass: {
    const FloatingLiteral *FL = cast<FloatingLiteral>(E);
    Out << 'L';
    mangleType(FL->getType());
    mangleFloat(FL->getValue());
    Out << 'E';
    break;
  }

  case Expr::CharacterLiteralClass:
    Out << 'L';
    mangleType(E->getType());
    Out << cast<CharacterLiteral>(E)->getValue();
    Out << 'E';
    break;

  // FIXME. __objc_yes/__objc_no are mangled same as true/false
  case Expr::ObjCBoolLiteralExprClass:
    Out << "Lb";
    Out << (cast<ObjCBoolLiteralExpr>(E)->getValue() ? '1' : '0');
    Out << 'E';
    break;
  
  case Expr::CXXBoolLiteralExprClass:
    Out << "Lb";
    Out << (cast<CXXBoolLiteralExpr>(E)->getValue() ? '1' : '0');
    Out << 'E';
    break;

  case Expr::IntegerLiteralClass: {
    llvm::APSInt Value(cast<IntegerLiteral>(E)->getValue());
    if (E->getType()->isSignedIntegerType())
      Value.setIsSigned(true);
    mangleIntegerLiteral(E->getType(), Value);
    break;
  }

  case Expr::ImaginaryLiteralClass: {
    const ImaginaryLiteral *IE = cast<ImaginaryLiteral>(E);
    // Mangle as if a complex literal.
    // Proposal from David Vandevoorde, 2010.06.30.
    Out << 'L';
    mangleType(E->getType());
    if (const FloatingLiteral *Imag =
          dyn_cast<FloatingLiteral>(IE->getSubExpr())) {
      // Mangle a floating-point zero of the appropriate type.
      mangleFloat(llvm::APFloat(Imag->getValue().getSemantics()));
      Out << '_';
      mangleFloat(Imag->getValue());
    } else {
      Out << "0_";
      llvm::APSInt Value(cast<IntegerLiteral>(IE->getSubExpr())->getValue());
      if (IE->getSubExpr()->getType()->isSignedIntegerType())
        Value.setIsSigned(true);
      mangleNumber(Value);
    }
    Out << 'E';
    break;
  }

  case Expr::StringLiteralClass: {
    // Revised proposal from David Vandervoorde, 2010.07.15.
    Out << 'L';
    assert(isa<ConstantArrayType>(E->getType()));
    mangleType(E->getType());
    Out << 'E';
    break;
  }

  case Expr::GNUNullExprClass:
    // FIXME: should this really be mangled the same as nullptr?
    // fallthrough

  case Expr::CXXNullPtrLiteralExprClass: {
    Out << "LDnE";
    break;
  }
      
  case Expr::PackExpansionExprClass:
    Out << "sp";
    mangleExpression(cast<PackExpansionExpr>(E)->getPattern());
    break;
      
  case Expr::SizeOfPackExprClass: {
    auto *SPE = cast<SizeOfPackExpr>(E);
    if (SPE->isPartiallySubstituted()) {
      Out << "sP";
      for (const auto &A : SPE->getPartialArguments())
        mangleTemplateArg(A);
      Out << "E";
      break;
    }

    Out << "sZ";
    const NamedDecl *Pack = SPE->getPack();
    if (const TemplateTypeParmDecl *TTP = dyn_cast<TemplateTypeParmDecl>(Pack))
      mangleTemplateParameter(TTP->getIndex());
    else if (const NonTypeTemplateParmDecl *NTTP
                = dyn_cast<NonTypeTemplateParmDecl>(Pack))
      mangleTemplateParameter(NTTP->getIndex());
    else if (const TemplateTemplateParmDecl *TempTP
                                    = dyn_cast<TemplateTemplateParmDecl>(Pack))
      mangleTemplateParameter(TempTP->getIndex());
    else
      mangleFunctionParam(cast<ParmVarDecl>(Pack));
    break;
  }

  case Expr::MaterializeTemporaryExprClass: {
    mangleExpression(cast<MaterializeTemporaryExpr>(E)->GetTemporaryExpr());
    break;
  }

  case Expr::CXXFoldExprClass: {
    auto *FE = cast<CXXFoldExpr>(E);
    if (FE->isLeftFold())
      Out << (FE->getInit() ? "fL" : "fl");
    else
      Out << (FE->getInit() ? "fR" : "fr");

    if (FE->getOperator() == BO_PtrMemD)
      Out << "ds";
    else
      mangleOperatorName(
          BinaryOperator::getOverloadedOperator(FE->getOperator()),
          /*Arity=*/2);

    if (FE->getLHS())
      mangleExpression(FE->getLHS());
    if (FE->getRHS())
      mangleExpression(FE->getRHS());
    break;
  }

  case Expr::CXXThisExprClass:
    Out << "fpT";
    break;

  case Expr::CoawaitExprClass:
    // FIXME: Propose a non-vendor mangling.
    Out << "v18co_await";
    mangleExpression(cast<CoawaitExpr>(E)->getOperand());
    break;

  case Expr::CoyieldExprClass:
    // FIXME: Propose a non-vendor mangling.
    Out << "v18co_yield";
    mangleExpression(cast<CoawaitExpr>(E)->getOperand());
    break;
  }
}

/// Mangle an expression which refers to a parameter variable.
///
/// <expression>     ::= <function-param>
/// <function-param> ::= fp <top-level CV-qualifiers> _      # L == 0, I == 0
/// <function-param> ::= fp <top-level CV-qualifiers>
///                      <parameter-2 non-negative number> _ # L == 0, I > 0
/// <function-param> ::= fL <L-1 non-negative number>
///                      p <top-level CV-qualifiers> _       # L > 0, I == 0
/// <function-param> ::= fL <L-1 non-negative number>
///                      p <top-level CV-qualifiers>
///                      <I-1 non-negative number> _         # L > 0, I > 0
///
/// L is the nesting depth of the parameter, defined as 1 if the
/// parameter comes from the innermost function prototype scope
/// enclosing the current context, 2 if from the next enclosing
/// function prototype scope, and so on, with one special case: if
/// we've processed the full parameter clause for the innermost
/// function type, then L is one less.  This definition conveniently
/// makes it irrelevant whether a function's result type was written
/// trailing or leading, but is otherwise overly complicated; the
/// numbering was first designed without considering references to
/// parameter in locations other than return types, and then the
/// mangling had to be generalized without changing the existing
/// manglings.
///
/// I is the zero-based index of the parameter within its parameter
/// declaration clause.  Note that the original ABI document describes
/// this using 1-based ordinals.
void CXXNameMangler::mangleFunctionParam(const ParmVarDecl *parm) {
  unsigned parmDepth = parm->getFunctionScopeDepth();
  unsigned parmIndex = parm->getFunctionScopeIndex();

  // Compute 'L'.
  // parmDepth does not include the declaring function prototype.
  // FunctionTypeDepth does account for that.
  assert(parmDepth < FunctionTypeDepth.getDepth());
  unsigned nestingDepth = FunctionTypeDepth.getDepth() - parmDepth;
  if (FunctionTypeDepth.isInResultType())
    nestingDepth--;

  if (nestingDepth == 0) {
    Out << "fp";
  } else {
    Out << "fL" << (nestingDepth - 1) << 'p';
  }

  // Top-level qualifiers.  We don't have to worry about arrays here,
  // because parameters declared as arrays should already have been
  // transformed to have pointer type. FIXME: apparently these don't
  // get mangled if used as an rvalue of a known non-class type?
  assert(!parm->getType()->isArrayType()
         && "parameter's type is still an array type?");
  mangleQualifiers(parm->getType().getQualifiers());

  // Parameter index.
  if (parmIndex != 0) {
    Out << (parmIndex - 1);
  }
  Out << '_';
}

void CXXNameMangler::mangleCXXCtorType(CXXCtorType T,
                                       const CXXRecordDecl *InheritedFrom) {
  // <ctor-dtor-name> ::= C1  # complete object constructor
  //                  ::= C2  # base object constructor
  //                  ::= CI1 <type> # complete inheriting constructor
  //                  ::= CI2 <type> # base inheriting constructor
  //
  // In addition, C5 is a comdat name with C1 and C2 in it.
  Out << 'C';
  if (InheritedFrom)
    Out << 'I';
  switch (T) {
  case Ctor_Complete:
    Out << '1';
    break;
  case Ctor_Base:
    Out << '2';
    break;
  case Ctor_Comdat:
    Out << '5';
    break;
  case Ctor_DefaultClosure:
  case Ctor_CopyingClosure:
    llvm_unreachable("closure constructors don't exist for the Itanium ABI!");
  }
  if (InheritedFrom)
    mangleName(InheritedFrom);
}

void CXXNameMangler::mangleCXXDtorType(CXXDtorType T) {
  // <ctor-dtor-name> ::= D0  # deleting destructor
  //                  ::= D1  # complete object destructor
  //                  ::= D2  # base object destructor
  //
  // In addition, D5 is a comdat name with D1, D2 and, if virtual, D0 in it.
  switch (T) {
  case Dtor_Deleting:
    Out << "D0";
    break;
  case Dtor_Complete:
    Out << "D1";
    break;
  case Dtor_Base:
    Out << "D2";
    break;
  case Dtor_Comdat:
    Out << "D5";
    break;
  }
}

void CXXNameMangler::mangleTemplateArgs(const TemplateArgumentLoc *TemplateArgs,
                                        unsigned NumTemplateArgs) {
  // <template-args> ::= I <template-arg>+ E
  Out << 'I';
  for (unsigned i = 0; i != NumTemplateArgs; ++i)
    mangleTemplateArg(TemplateArgs[i].getArgument());
  Out << 'E';
}

void CXXNameMangler::mangleTemplateArgs(const TemplateArgumentList &AL) {
  // <template-args> ::= I <template-arg>+ E
  Out << 'I';
  for (unsigned i = 0, e = AL.size(); i != e; ++i)
    mangleTemplateArg(AL[i]);
  Out << 'E';
}

void CXXNameMangler::mangleTemplateArgs(const TemplateArgument *TemplateArgs,
                                        unsigned NumTemplateArgs) {
  // <template-args> ::= I <template-arg>+ E
  Out << 'I';
  for (unsigned i = 0; i != NumTemplateArgs; ++i)
    mangleTemplateArg(TemplateArgs[i]);
  Out << 'E';
}

void CXXNameMangler::mangleTemplateArg(TemplateArgument A) {
  // <template-arg> ::= <type>              # type or template
  //                ::= X <expression> E    # expression
  //                ::= <expr-primary>      # simple expressions
  //                ::= J <template-arg>* E # argument pack
  if (!A.isInstantiationDependent() || A.isDependent())
    A = Context.getASTContext().getCanonicalTemplateArgument(A);
  
  switch (A.getKind()) {
  case TemplateArgument::Null:
    llvm_unreachable("Cannot mangle NULL template argument");
      
  case TemplateArgument::Type:
    mangleType(A.getAsType());
    break;
  case TemplateArgument::Template:
    // This is mangled as <type>.
    mangleType(A.getAsTemplate());
    break;
  case TemplateArgument::TemplateExpansion:
    // <type>  ::= Dp <type>          # pack expansion (C++0x)
    Out << "Dp";
    mangleType(A.getAsTemplateOrTemplatePattern());
    break;
  case TemplateArgument::Expression: {
    // It's possible to end up with a DeclRefExpr here in certain
    // dependent cases, in which case we should mangle as a
    // declaration.
    const Expr *E = A.getAsExpr()->IgnoreParens();
    if (const DeclRefExpr *DRE = dyn_cast<DeclRefExpr>(E)) {
      const ValueDecl *D = DRE->getDecl();
      if (isa<VarDecl>(D) || isa<FunctionDecl>(D)) {
        Out << 'L';
        mangle(D);
        Out << 'E';
        break;
      }
    }
    
    Out << 'X';
    mangleExpression(E);
    Out << 'E';
    break;
  }
  case TemplateArgument::Integral:
    mangleIntegerLiteral(A.getIntegralType(), A.getAsIntegral());
    break;
  case TemplateArgument::Declaration: {
    //  <expr-primary> ::= L <mangled-name> E # external name
    // Clang produces AST's where pointer-to-member-function expressions
    // and pointer-to-function expressions are represented as a declaration not
    // an expression. We compensate for it here to produce the correct mangling.
    ValueDecl *D = A.getAsDecl();
    bool compensateMangling = !A.getParamTypeForDecl()->isReferenceType();
#if INTEL_CUSTOMIZATION
    // CQ371729: Incompatible name mangling.
    if (getASTContext().getLangOpts().IntelCompat &&
        getASTContext().getLangOpts().GNUFABIVersion == 1)
      compensateMangling = true;
#endif // INTEL_CUSTOMIZATION
    if (compensateMangling) {
      Out << 'X';
      mangleOperatorName(OO_Amp, 1);
    }

    Out << 'L';
    // References to external entities use the mangled name; if the name would
<<<<<<< HEAD
    // not normally be manged then mangle it as unqualified.
#if INTEL_CUSTOMIZATION
    // CQ371729: Incompatible name mangling.
    const FunctionDecl *FD = dyn_cast<FunctionDecl>(D);
    const VarDecl *VD = dyn_cast<VarDecl>(D);
    if (getASTContext().getLangOpts().IntelCompat &&
        getASTContext().getLangOpts().GNUFABIVersion == 2 && (VD || FD)) {
      Out << "_Z";
      if (FD)
        mangleFunctionEncoding(FD);
      else
        mangleName(VD);
    } else
#endif // INTEL_CUSTOMIZATION
=======
    // not normally be mangled then mangle it as unqualified.
>>>>>>> 7108db77
    mangle(D);
    Out << 'E';

    if (compensateMangling)
      Out << 'E';

    break;
  }
  case TemplateArgument::NullPtr: {
    //  <expr-primary> ::= L <type> 0 E
    Out << 'L';
    mangleType(A.getNullPtrType());
    Out << "0E";
    break;
  }
  case TemplateArgument::Pack: {
    //  <template-arg> ::= J <template-arg>* E
#if INTEL_CUSTOMIZATION
    // CQ371729: Incompatible name mangling.
    // CQ#408802: GNU ABI v6 name mangling.
    // FIXME: GCC, starting with 4.7.4 version, with ABI version lesser than 6
    // generates both versions. We possibly might need to emulate it.
    if (getASTContext().getLangOpts().IntelCompat &&
        getASTContext().getLangOpts().GNUFABIVersion < 6)
      Out << 'I';
    else
#endif // INTEL_CUSTOMIZATION
    Out << 'J';
    for (const auto &P : A.pack_elements())
      mangleTemplateArg(P);
    Out << 'E';
  }
  }
}

void CXXNameMangler::mangleTemplateParameter(unsigned Index) {
  // <template-param> ::= T_    # first template parameter
  //                  ::= T <parameter-2 non-negative number> _
  if (Index == 0)
    Out << "T_";
  else
    Out << 'T' << (Index - 1) << '_';
}

void CXXNameMangler::mangleSeqID(unsigned SeqID) {
  if (SeqID == 1)
    Out << '0';
  else if (SeqID > 1) {
    SeqID--;

    // <seq-id> is encoded in base-36, using digits and upper case letters.
    char Buffer[7]; // log(2**32) / log(36) ~= 7
    MutableArrayRef<char> BufferRef(Buffer);
    MutableArrayRef<char>::reverse_iterator I = BufferRef.rbegin();

    for (; SeqID != 0; SeqID /= 36) {
      unsigned C = SeqID % 36;
      *I++ = (C < 10 ? '0' + C : 'A' + C - 10);
    }

    Out.write(I.base(), I - BufferRef.rbegin());
  }
  Out << '_';
}

void CXXNameMangler::mangleExistingSubstitution(TemplateName tname) {
  bool result = mangleSubstitution(tname);
  assert(result && "no existing substitution for template name");
  (void) result;
}

// <substitution> ::= S <seq-id> _
//                ::= S_
bool CXXNameMangler::mangleSubstitution(const NamedDecl *ND) {
  // Try one of the standard substitutions first.
  if (mangleStandardSubstitution(ND))
    return true;

  ND = cast<NamedDecl>(ND->getCanonicalDecl());
  return mangleSubstitution(reinterpret_cast<uintptr_t>(ND));
}

/// Determine whether the given type has any qualifiers that are relevant for
/// substitutions.
static bool hasMangledSubstitutionQualifiers(QualType T) {
  Qualifiers Qs = T.getQualifiers();
  return Qs.getCVRQualifiers() || Qs.hasAddressSpace();
}

bool CXXNameMangler::mangleSubstitution(QualType T) {
  if (!hasMangledSubstitutionQualifiers(T)) {
    if (const RecordType *RT = T->getAs<RecordType>())
      return mangleSubstitution(RT->getDecl());
  }

  uintptr_t TypePtr = reinterpret_cast<uintptr_t>(T.getAsOpaquePtr());

  return mangleSubstitution(TypePtr);
}

bool CXXNameMangler::mangleSubstitution(TemplateName Template) {
  if (TemplateDecl *TD = Template.getAsTemplateDecl())
    return mangleSubstitution(TD);
  
  Template = Context.getASTContext().getCanonicalTemplateName(Template);
  return mangleSubstitution(
                      reinterpret_cast<uintptr_t>(Template.getAsVoidPointer()));
}

bool CXXNameMangler::mangleSubstitution(uintptr_t Ptr) {
  llvm::DenseMap<uintptr_t, unsigned>::iterator I = Substitutions.find(Ptr);
  if (I == Substitutions.end())
    return false;

  unsigned SeqID = I->second;
  Out << 'S';
  mangleSeqID(SeqID);

  return true;
}

static bool isCharType(QualType T) {
  if (T.isNull())
    return false;

  return T->isSpecificBuiltinType(BuiltinType::Char_S) ||
    T->isSpecificBuiltinType(BuiltinType::Char_U);
}

/// Returns whether a given type is a template specialization of a given name
/// with a single argument of type char.
static bool isCharSpecialization(QualType T, const char *Name) {
  if (T.isNull())
    return false;

  const RecordType *RT = T->getAs<RecordType>();
  if (!RT)
    return false;

  const ClassTemplateSpecializationDecl *SD =
    dyn_cast<ClassTemplateSpecializationDecl>(RT->getDecl());
  if (!SD)
    return false;

  if (!isStdNamespace(getEffectiveDeclContext(SD)))
    return false;

  const TemplateArgumentList &TemplateArgs = SD->getTemplateArgs();
  if (TemplateArgs.size() != 1)
    return false;

  if (!isCharType(TemplateArgs[0].getAsType()))
    return false;

  return SD->getIdentifier()->getName() == Name;
}

template <std::size_t StrLen>
static bool isStreamCharSpecialization(const ClassTemplateSpecializationDecl*SD,
                                       const char (&Str)[StrLen]) {
  if (!SD->getIdentifier()->isStr(Str))
    return false;

  const TemplateArgumentList &TemplateArgs = SD->getTemplateArgs();
  if (TemplateArgs.size() != 2)
    return false;

  if (!isCharType(TemplateArgs[0].getAsType()))
    return false;

  if (!isCharSpecialization(TemplateArgs[1].getAsType(), "char_traits"))
    return false;

  return true;
}

bool CXXNameMangler::mangleStandardSubstitution(const NamedDecl *ND) {
  // <substitution> ::= St # ::std::
  if (const NamespaceDecl *NS = dyn_cast<NamespaceDecl>(ND)) {
    if (isStd(NS)) {
      Out << "St";
      return true;
    }
  }

  if (const ClassTemplateDecl *TD = dyn_cast<ClassTemplateDecl>(ND)) {
    if (!isStdNamespace(getEffectiveDeclContext(TD)))
      return false;

    // <substitution> ::= Sa # ::std::allocator
    if (TD->getIdentifier()->isStr("allocator")) {
      Out << "Sa";
      return true;
    }

    // <<substitution> ::= Sb # ::std::basic_string
    if (TD->getIdentifier()->isStr("basic_string")) {
      Out << "Sb";
      return true;
    }
  }

  if (const ClassTemplateSpecializationDecl *SD =
        dyn_cast<ClassTemplateSpecializationDecl>(ND)) {
    if (!isStdNamespace(getEffectiveDeclContext(SD)))
      return false;

    //    <substitution> ::= Ss # ::std::basic_string<char,
    //                            ::std::char_traits<char>,
    //                            ::std::allocator<char> >
    if (SD->getIdentifier()->isStr("basic_string")) {
      const TemplateArgumentList &TemplateArgs = SD->getTemplateArgs();

      if (TemplateArgs.size() != 3)
        return false;

      if (!isCharType(TemplateArgs[0].getAsType()))
        return false;

      if (!isCharSpecialization(TemplateArgs[1].getAsType(), "char_traits"))
        return false;

      if (!isCharSpecialization(TemplateArgs[2].getAsType(), "allocator"))
        return false;

      Out << "Ss";
      return true;
    }

    //    <substitution> ::= Si # ::std::basic_istream<char,
    //                            ::std::char_traits<char> >
    if (isStreamCharSpecialization(SD, "basic_istream")) {
      Out << "Si";
      return true;
    }

    //    <substitution> ::= So # ::std::basic_ostream<char,
    //                            ::std::char_traits<char> >
    if (isStreamCharSpecialization(SD, "basic_ostream")) {
      Out << "So";
      return true;
    }

    //    <substitution> ::= Sd # ::std::basic_iostream<char,
    //                            ::std::char_traits<char> >
    if (isStreamCharSpecialization(SD, "basic_iostream")) {
      Out << "Sd";
      return true;
    }
  }
  return false;
}

void CXXNameMangler::addSubstitution(QualType T) {
  if (!hasMangledSubstitutionQualifiers(T)) {
    if (const RecordType *RT = T->getAs<RecordType>()) {
      addSubstitution(RT->getDecl());
      return;
    }
  }

  uintptr_t TypePtr = reinterpret_cast<uintptr_t>(T.getAsOpaquePtr());
  addSubstitution(TypePtr);
}

void CXXNameMangler::addSubstitution(TemplateName Template) {
  if (TemplateDecl *TD = Template.getAsTemplateDecl())
    return addSubstitution(TD);
  
  Template = Context.getASTContext().getCanonicalTemplateName(Template);
  addSubstitution(reinterpret_cast<uintptr_t>(Template.getAsVoidPointer()));
}

void CXXNameMangler::addSubstitution(uintptr_t Ptr) {
  assert(!Substitutions.count(Ptr) && "Substitution already exists!");
  Substitutions[Ptr] = SeqID++;
}

//

/// Mangles the name of the declaration D and emits that name to the given
/// output stream.
///
/// If the declaration D requires a mangled name, this routine will emit that
/// mangled name to \p os and return true. Otherwise, \p os will be unchanged
/// and this routine will return false. In this case, the caller should just
/// emit the identifier of the declaration (\c D->getIdentifier()) as its
/// name.
void ItaniumMangleContextImpl::mangleCXXName(const NamedDecl *D,
                                             raw_ostream &Out) {
  assert((isa<FunctionDecl>(D) || isa<VarDecl>(D)) &&
          "Invalid mangleName() call, argument is not a variable or function!");
  assert(!isa<CXXConstructorDecl>(D) && !isa<CXXDestructorDecl>(D) &&
         "Invalid mangleName() call on 'structor decl!");

  PrettyStackTraceDecl CrashInfo(D, SourceLocation(),
                                 getASTContext().getSourceManager(),
                                 "Mangling declaration");

  CXXNameMangler Mangler(*this, Out, D);
  Mangler.mangle(D);
}

void ItaniumMangleContextImpl::mangleCXXCtor(const CXXConstructorDecl *D,
                                             CXXCtorType Type,
                                             raw_ostream &Out) {
  CXXNameMangler Mangler(*this, Out, D, Type);
  Mangler.mangle(D);
}

void ItaniumMangleContextImpl::mangleCXXDtor(const CXXDestructorDecl *D,
                                             CXXDtorType Type,
                                             raw_ostream &Out) {
  CXXNameMangler Mangler(*this, Out, D, Type);
  Mangler.mangle(D);
}

void ItaniumMangleContextImpl::mangleCXXCtorComdat(const CXXConstructorDecl *D,
                                                   raw_ostream &Out) {
  CXXNameMangler Mangler(*this, Out, D, Ctor_Comdat);
  Mangler.mangle(D);
}

void ItaniumMangleContextImpl::mangleCXXDtorComdat(const CXXDestructorDecl *D,
                                                   raw_ostream &Out) {
  CXXNameMangler Mangler(*this, Out, D, Dtor_Comdat);
  Mangler.mangle(D);
}

void ItaniumMangleContextImpl::mangleThunk(const CXXMethodDecl *MD,
                                           const ThunkInfo &Thunk,
                                           raw_ostream &Out) {
  //  <special-name> ::= T <call-offset> <base encoding>
  //                      # base is the nominal target function of thunk
  //  <special-name> ::= Tc <call-offset> <call-offset> <base encoding>
  //                      # base is the nominal target function of thunk
  //                      # first call-offset is 'this' adjustment
  //                      # second call-offset is result adjustment
  
  assert(!isa<CXXDestructorDecl>(MD) &&
         "Use mangleCXXDtor for destructor decls!");
  CXXNameMangler Mangler(*this, Out);
  Mangler.getStream() << "_ZT";
  if (!Thunk.Return.isEmpty())
    Mangler.getStream() << 'c';
  
  // Mangle the 'this' pointer adjustment.
  Mangler.mangleCallOffset(Thunk.This.NonVirtual,
                           Thunk.This.Virtual.Itanium.VCallOffsetOffset);

  // Mangle the return pointer adjustment if there is one.
  if (!Thunk.Return.isEmpty())
    Mangler.mangleCallOffset(Thunk.Return.NonVirtual,
                             Thunk.Return.Virtual.Itanium.VBaseOffsetOffset);

  Mangler.mangleFunctionEncoding(MD);
}

void ItaniumMangleContextImpl::mangleCXXDtorThunk(
    const CXXDestructorDecl *DD, CXXDtorType Type,
    const ThisAdjustment &ThisAdjustment, raw_ostream &Out) {
  //  <special-name> ::= T <call-offset> <base encoding>
  //                      # base is the nominal target function of thunk
  CXXNameMangler Mangler(*this, Out, DD, Type);
  Mangler.getStream() << "_ZT";

  // Mangle the 'this' pointer adjustment.
  Mangler.mangleCallOffset(ThisAdjustment.NonVirtual, 
                           ThisAdjustment.Virtual.Itanium.VCallOffsetOffset);

  Mangler.mangleFunctionEncoding(DD);
}

/// Returns the mangled name for a guard variable for the passed in VarDecl.
void ItaniumMangleContextImpl::mangleStaticGuardVariable(const VarDecl *D,
                                                         raw_ostream &Out) {
  //  <special-name> ::= GV <object name>       # Guard variable for one-time
  //                                            # initialization
  CXXNameMangler Mangler(*this, Out);
  Mangler.getStream() << "_ZGV";
  Mangler.mangleName(D);
}

void ItaniumMangleContextImpl::mangleDynamicInitializer(const VarDecl *MD,
                                                        raw_ostream &Out) {
  // These symbols are internal in the Itanium ABI, so the names don't matter.
  // Clang has traditionally used this symbol and allowed LLVM to adjust it to
  // avoid duplicate symbols.
  Out << "__cxx_global_var_init";
}

void ItaniumMangleContextImpl::mangleDynamicAtExitDestructor(const VarDecl *D,
                                                             raw_ostream &Out) {
  // Prefix the mangling of D with __dtor_.
  CXXNameMangler Mangler(*this, Out);
  Mangler.getStream() << "__dtor_";
  if (shouldMangleDeclName(D))
    Mangler.mangle(D);
  else
    Mangler.getStream() << D->getName();
}

void ItaniumMangleContextImpl::mangleSEHFilterExpression(
    const NamedDecl *EnclosingDecl, raw_ostream &Out) {
  CXXNameMangler Mangler(*this, Out);
  Mangler.getStream() << "__filt_";
  if (shouldMangleDeclName(EnclosingDecl))
    Mangler.mangle(EnclosingDecl);
  else
    Mangler.getStream() << EnclosingDecl->getName();
}

void ItaniumMangleContextImpl::mangleSEHFinallyBlock(
    const NamedDecl *EnclosingDecl, raw_ostream &Out) {
  CXXNameMangler Mangler(*this, Out);
  Mangler.getStream() << "__fin_";
  if (shouldMangleDeclName(EnclosingDecl))
    Mangler.mangle(EnclosingDecl);
  else
    Mangler.getStream() << EnclosingDecl->getName();
}

void ItaniumMangleContextImpl::mangleItaniumThreadLocalInit(const VarDecl *D,
                                                            raw_ostream &Out) {
  //  <special-name> ::= TH <object name>
  CXXNameMangler Mangler(*this, Out);
  Mangler.getStream() << "_ZTH";
  Mangler.mangleName(D);
}

void
ItaniumMangleContextImpl::mangleItaniumThreadLocalWrapper(const VarDecl *D,
                                                          raw_ostream &Out) {
  //  <special-name> ::= TW <object name>
  CXXNameMangler Mangler(*this, Out);
  Mangler.getStream() << "_ZTW";
  Mangler.mangleName(D);
}

void ItaniumMangleContextImpl::mangleReferenceTemporary(const VarDecl *D,
                                                        unsigned ManglingNumber,
                                                        raw_ostream &Out) {
  // We match the GCC mangling here.
  //  <special-name> ::= GR <object name>
  CXXNameMangler Mangler(*this, Out);
  Mangler.getStream() << "_ZGR";
  Mangler.mangleName(D);
  assert(ManglingNumber > 0 && "Reference temporary mangling number is zero!");
  Mangler.mangleSeqID(ManglingNumber - 1);
}

void ItaniumMangleContextImpl::mangleCXXVTable(const CXXRecordDecl *RD,
                                               raw_ostream &Out) {
  // <special-name> ::= TV <type>  # virtual table
  CXXNameMangler Mangler(*this, Out);
  Mangler.getStream() << "_ZTV";
  Mangler.mangleNameOrStandardSubstitution(RD);
}

void ItaniumMangleContextImpl::mangleCXXVTT(const CXXRecordDecl *RD,
                                            raw_ostream &Out) {
  // <special-name> ::= TT <type>  # VTT structure
  CXXNameMangler Mangler(*this, Out);
  Mangler.getStream() << "_ZTT";
  Mangler.mangleNameOrStandardSubstitution(RD);
}

void ItaniumMangleContextImpl::mangleCXXCtorVTable(const CXXRecordDecl *RD,
                                                   int64_t Offset,
                                                   const CXXRecordDecl *Type,
                                                   raw_ostream &Out) {
  // <special-name> ::= TC <type> <offset number> _ <base type>
  CXXNameMangler Mangler(*this, Out);
  Mangler.getStream() << "_ZTC";
  Mangler.mangleNameOrStandardSubstitution(RD);
  Mangler.getStream() << Offset;
  Mangler.getStream() << '_';
  Mangler.mangleNameOrStandardSubstitution(Type);
}

void ItaniumMangleContextImpl::mangleCXXRTTI(QualType Ty, raw_ostream &Out) {
  // <special-name> ::= TI <type>  # typeinfo structure
  assert(!Ty.hasQualifiers() && "RTTI info cannot have top-level qualifiers");
  CXXNameMangler Mangler(*this, Out);
  Mangler.getStream() << "_ZTI";
  Mangler.mangleType(Ty);
}

void ItaniumMangleContextImpl::mangleCXXRTTIName(QualType Ty,
                                                 raw_ostream &Out) {
  // <special-name> ::= TS <type>  # typeinfo name (null terminated byte string)
  CXXNameMangler Mangler(*this, Out);
  Mangler.getStream() << "_ZTS";
  Mangler.mangleType(Ty);
}

void ItaniumMangleContextImpl::mangleTypeName(QualType Ty, raw_ostream &Out) {
  mangleCXXRTTIName(Ty, Out);
}

#if INTEL_CUSTOMIZATION
// Fix for CQ#371742: C++ Lambda debug info class is created with empty name
void ItaniumMangleContextImpl::mangleLambdaName(const RecordDecl *RD,
                                                raw_ostream &Out) {
  return mangleTypeName(QualType(RD->getTypeForDecl(), 0), Out);
}
#endif // INTEL_CUSTOMIZATION

void ItaniumMangleContextImpl::mangleStringLiteral(const StringLiteral *, raw_ostream &) {
  llvm_unreachable("Can't mangle string literals");
}

ItaniumMangleContext *
ItaniumMangleContext::create(ASTContext &Context, DiagnosticsEngine &Diags) {
  return new ItaniumMangleContextImpl(Context, Diags);
}<|MERGE_RESOLUTION|>--- conflicted
+++ resolved
@@ -4011,8 +4011,7 @@
 
     Out << 'L';
     // References to external entities use the mangled name; if the name would
-<<<<<<< HEAD
-    // not normally be manged then mangle it as unqualified.
+    // not normally be mangled then mangle it as unqualified.
 #if INTEL_CUSTOMIZATION
     // CQ371729: Incompatible name mangling.
     const FunctionDecl *FD = dyn_cast<FunctionDecl>(D);
@@ -4026,9 +4025,6 @@
         mangleName(VD);
     } else
 #endif // INTEL_CUSTOMIZATION
-=======
-    // not normally be mangled then mangle it as unqualified.
->>>>>>> 7108db77
     mangle(D);
     Out << 'E';
 
