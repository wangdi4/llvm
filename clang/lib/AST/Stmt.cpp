//===--- Stmt.cpp - Statement AST Node Implementation ---------------------===//
//
//                     The LLVM Compiler Infrastructure
//
// This file is distributed under the University of Illinois Open Source
// License. See LICENSE.TXT for details.
//
//===----------------------------------------------------------------------===//
//
// This file implements the Stmt class and statement subclasses.
//
//===----------------------------------------------------------------------===//

#include "clang/AST/ASTContext.h"
#include "clang/AST/ASTDiagnostic.h"
#include "clang/AST/ExprCXX.h"
#include "clang/AST/ExprObjC.h"
#include "clang/AST/Stmt.h"
#include "clang/AST/StmtCXX.h"
#include "clang/AST/StmtObjC.h"
#include "clang/AST/StmtOpenMP.h"
#include "clang/AST/Type.h"
#include "clang/Basic/CharInfo.h"
#include "clang/Basic/TargetInfo.h"
#include "clang/Lex/Token.h"
#include "llvm/ADT/StringExtras.h"
#include "llvm/Support/raw_ostream.h"
using namespace clang;

static struct StmtClassNameTable {
  const char *Name;
  unsigned Counter;
  unsigned Size;
} StmtClassInfo[Stmt::lastStmtConstant+1];

static StmtClassNameTable &getStmtInfoTableEntry(Stmt::StmtClass E) {
  static bool Initialized = false;
  if (Initialized)
    return StmtClassInfo[E];

  // Intialize the table on the first use.
  Initialized = true;
#define ABSTRACT_STMT(STMT)
#define STMT(CLASS, PARENT) \
  StmtClassInfo[(unsigned)Stmt::CLASS##Class].Name = #CLASS;    \
  StmtClassInfo[(unsigned)Stmt::CLASS##Class].Size = sizeof(CLASS);
#include "clang/AST/StmtNodes.inc"

  return StmtClassInfo[E];
}

void *Stmt::operator new(size_t bytes, const ASTContext& C,
                         unsigned alignment) {
  return ::operator new(bytes, C, alignment);
}

const char *Stmt::getStmtClassName() const {
  return getStmtInfoTableEntry((StmtClass) StmtBits.sClass).Name;
}

void Stmt::PrintStats() {
  // Ensure the table is primed.
  getStmtInfoTableEntry(Stmt::NullStmtClass);

  unsigned sum = 0;
  llvm::errs() << "\n*** Stmt/Expr Stats:\n";
  for (int i = 0; i != Stmt::lastStmtConstant+1; i++) {
    if (StmtClassInfo[i].Name == nullptr) continue;
    sum += StmtClassInfo[i].Counter;
  }
  llvm::errs() << "  " << sum << " stmts/exprs total.\n";
  sum = 0;
  for (int i = 0; i != Stmt::lastStmtConstant+1; i++) {
    if (StmtClassInfo[i].Name == nullptr) continue;
    if (StmtClassInfo[i].Counter == 0) continue;
    llvm::errs() << "    " << StmtClassInfo[i].Counter << " "
                 << StmtClassInfo[i].Name << ", " << StmtClassInfo[i].Size
                 << " each (" << StmtClassInfo[i].Counter*StmtClassInfo[i].Size
                 << " bytes)\n";
    sum += StmtClassInfo[i].Counter*StmtClassInfo[i].Size;
  }

  llvm::errs() << "Total bytes = " << sum << "\n";
}

void Stmt::addStmtClass(StmtClass s) {
  ++getStmtInfoTableEntry(s).Counter;
}

bool Stmt::StatisticsEnabled = false;
void Stmt::EnableStatistics() {
  StatisticsEnabled = true;
}

Stmt *Stmt::IgnoreImplicit() {
  Stmt *s = this;

  if (auto *ewc = dyn_cast<ExprWithCleanups>(s))
    s = ewc->getSubExpr();

  if (auto *mte = dyn_cast<MaterializeTemporaryExpr>(s))
    s = mte->GetTemporaryExpr();

  if (auto *bte = dyn_cast<CXXBindTemporaryExpr>(s))
    s = bte->getSubExpr();

  while (auto *ice = dyn_cast<ImplicitCastExpr>(s))
    s = ice->getSubExpr();

  return s;
}

/// \brief Skip no-op (attributed, compound) container stmts and skip captured
/// stmt at the top, if \a IgnoreCaptured is true.
Stmt *Stmt::IgnoreContainers(bool IgnoreCaptured) {
  Stmt *S = this;
  if (IgnoreCaptured)
    if (auto CapS = dyn_cast_or_null<CapturedStmt>(S))
      S = CapS->getCapturedStmt();
  while (true) {
    if (auto AS = dyn_cast_or_null<AttributedStmt>(S))
      S = AS->getSubStmt();
    else if (auto CS = dyn_cast_or_null<CompoundStmt>(S)) {
      if (CS->size() != 1)
        break;
      S = CS->body_back();
    } else
      break;
  }
  return S;
}

/// \brief Strip off all label-like statements.
///
/// This will strip off label statements, case statements, attributed
/// statements and default statements recursively.
const Stmt *Stmt::stripLabelLikeStatements() const {
  const Stmt *S = this;
  while (true) {
    if (const LabelStmt *LS = dyn_cast<LabelStmt>(S))
      S = LS->getSubStmt();
    else if (const SwitchCase *SC = dyn_cast<SwitchCase>(S))
      S = SC->getSubStmt();
    else if (const AttributedStmt *AS = dyn_cast<AttributedStmt>(S))
      S = AS->getSubStmt();
    else
      return S;
  }
}

namespace {
  struct good {};
  struct bad {};

  // These silly little functions have to be static inline to suppress
  // unused warnings, and they have to be defined to suppress other
  // warnings.
  static inline good is_good(good) { return good(); }

  typedef Stmt::child_range children_t();
  template <class T> good implements_children(children_t T::*) {
    return good();
  }
  LLVM_ATTRIBUTE_UNUSED
  static inline bad implements_children(children_t Stmt::*) {
    return bad();
  }

  typedef SourceLocation getLocStart_t() const;
  template <class T> good implements_getLocStart(getLocStart_t T::*) {
    return good();
  }
  LLVM_ATTRIBUTE_UNUSED
  static inline bad implements_getLocStart(getLocStart_t Stmt::*) {
    return bad();
  }

  typedef SourceLocation getLocEnd_t() const;
  template <class T> good implements_getLocEnd(getLocEnd_t T::*) {
    return good();
  }
  LLVM_ATTRIBUTE_UNUSED
  static inline bad implements_getLocEnd(getLocEnd_t Stmt::*) {
    return bad();
  }

#define ASSERT_IMPLEMENTS_children(type) \
  (void) is_good(implements_children(&type::children))
#define ASSERT_IMPLEMENTS_getLocStart(type) \
  (void) is_good(implements_getLocStart(&type::getLocStart))
#define ASSERT_IMPLEMENTS_getLocEnd(type) \
  (void) is_good(implements_getLocEnd(&type::getLocEnd))
}

/// Check whether the various Stmt classes implement their member
/// functions.
LLVM_ATTRIBUTE_UNUSED
static inline void check_implementations() {
#define ABSTRACT_STMT(type)
#define STMT(type, base) \
  ASSERT_IMPLEMENTS_children(type); \
  ASSERT_IMPLEMENTS_getLocStart(type); \
  ASSERT_IMPLEMENTS_getLocEnd(type);
#include "clang/AST/StmtNodes.inc"
}

Stmt::child_range Stmt::children() {
  switch (getStmtClass()) {
  case Stmt::NoStmtClass: llvm_unreachable("statement without class");
#define ABSTRACT_STMT(type)
#define STMT(type, base) \
  case Stmt::type##Class: \
    return static_cast<type*>(this)->children();
#include "clang/AST/StmtNodes.inc"
  }
  llvm_unreachable("unknown statement kind!");
}

// Amusing macro metaprogramming hack: check whether a class provides
// a more specific implementation of getSourceRange.
//
// See also Expr.cpp:getExprLoc().
namespace {
  /// This implementation is used when a class provides a custom
  /// implementation of getSourceRange.
  template <class S, class T>
  SourceRange getSourceRangeImpl(const Stmt *stmt,
                                 SourceRange (T::*v)() const) {
    return static_cast<const S*>(stmt)->getSourceRange();
  }

  /// This implementation is used when a class doesn't provide a custom
  /// implementation of getSourceRange.  Overload resolution should pick it over
  /// the implementation above because it's more specialized according to
  /// function template partial ordering.
  template <class S>
  SourceRange getSourceRangeImpl(const Stmt *stmt,
                                 SourceRange (Stmt::*v)() const) {
    return SourceRange(static_cast<const S*>(stmt)->getLocStart(),
                       static_cast<const S*>(stmt)->getLocEnd());
  }
}

SourceRange Stmt::getSourceRange() const {
  switch (getStmtClass()) {
  case Stmt::NoStmtClass: llvm_unreachable("statement without class");
#define ABSTRACT_STMT(type)
#define STMT(type, base) \
  case Stmt::type##Class: \
    return getSourceRangeImpl<type>(this, &type::getSourceRange);
#include "clang/AST/StmtNodes.inc"
  }
  llvm_unreachable("unknown statement kind!");
}

SourceLocation Stmt::getLocStart() const {
//  llvm::errs() << "getLocStart() for " << getStmtClassName() << "\n";
  switch (getStmtClass()) {
  case Stmt::NoStmtClass: llvm_unreachable("statement without class");
#define ABSTRACT_STMT(type)
#define STMT(type, base) \
  case Stmt::type##Class: \
    return static_cast<const type*>(this)->getLocStart();
#include "clang/AST/StmtNodes.inc"
  }
  llvm_unreachable("unknown statement kind");
}

SourceLocation Stmt::getLocEnd() const {
  switch (getStmtClass()) {
  case Stmt::NoStmtClass: llvm_unreachable("statement without class");
#define ABSTRACT_STMT(type)
#define STMT(type, base) \
  case Stmt::type##Class: \
    return static_cast<const type*>(this)->getLocEnd();
#include "clang/AST/StmtNodes.inc"
  }
  llvm_unreachable("unknown statement kind");
}

CompoundStmt::CompoundStmt(const ASTContext &C, ArrayRef<Stmt*> Stmts,
                           SourceLocation LB, SourceLocation RB)
  : Stmt(CompoundStmtClass), LBraceLoc(LB), RBraceLoc(RB) {
  CompoundStmtBits.NumStmts = Stmts.size();
  assert(CompoundStmtBits.NumStmts == Stmts.size() &&
         "NumStmts doesn't fit in bits of CompoundStmtBits.NumStmts!");

  if (Stmts.size() == 0) {
    Body = nullptr;
    return;
  }

  Body = new (C) Stmt*[Stmts.size()];
  std::copy(Stmts.begin(), Stmts.end(), Body);
}

void CompoundStmt::setStmts(const ASTContext &C, Stmt **Stmts,
                            unsigned NumStmts) {
  if (this->Body)
    C.Deallocate(Body);
  this->CompoundStmtBits.NumStmts = NumStmts;

  Body = new (C) Stmt*[NumStmts];
  memcpy(Body, Stmts, sizeof(Stmt *) * NumStmts);
}

const char *LabelStmt::getName() const {
  return getDecl()->getIdentifier()->getNameStart();
}

AttributedStmt *AttributedStmt::Create(const ASTContext &C, SourceLocation Loc,
                                       ArrayRef<const Attr*> Attrs,
                                       Stmt *SubStmt) {
  assert(!Attrs.empty() && "Attrs should not be empty");
  void *Mem = C.Allocate(sizeof(AttributedStmt) + sizeof(Attr *) * Attrs.size(),
                         llvm::alignOf<AttributedStmt>());
  return new (Mem) AttributedStmt(Loc, Attrs, SubStmt);
}

AttributedStmt *AttributedStmt::CreateEmpty(const ASTContext &C,
                                            unsigned NumAttrs) {
  assert(NumAttrs > 0 && "NumAttrs should be greater than zero");
  void *Mem = C.Allocate(sizeof(AttributedStmt) + sizeof(Attr *) * NumAttrs,
                         llvm::alignOf<AttributedStmt>());
  return new (Mem) AttributedStmt(EmptyShell(), NumAttrs);
}

std::string AsmStmt::generateAsmString(const ASTContext &C) const {
  if (const GCCAsmStmt *gccAsmStmt = dyn_cast<GCCAsmStmt>(this))
    return gccAsmStmt->generateAsmString(C);
  if (const MSAsmStmt *msAsmStmt = dyn_cast<MSAsmStmt>(this))
    return msAsmStmt->generateAsmString(C);
  llvm_unreachable("unknown asm statement kind!");
}

StringRef AsmStmt::getOutputConstraint(unsigned i) const {
  if (const GCCAsmStmt *gccAsmStmt = dyn_cast<GCCAsmStmt>(this))
    return gccAsmStmt->getOutputConstraint(i);
  if (const MSAsmStmt *msAsmStmt = dyn_cast<MSAsmStmt>(this))
    return msAsmStmt->getOutputConstraint(i);
  llvm_unreachable("unknown asm statement kind!");
}

const Expr *AsmStmt::getOutputExpr(unsigned i) const {
  if (const GCCAsmStmt *gccAsmStmt = dyn_cast<GCCAsmStmt>(this))
    return gccAsmStmt->getOutputExpr(i);
  if (const MSAsmStmt *msAsmStmt = dyn_cast<MSAsmStmt>(this))
    return msAsmStmt->getOutputExpr(i);
  llvm_unreachable("unknown asm statement kind!");
}

StringRef AsmStmt::getInputConstraint(unsigned i) const {
  if (const GCCAsmStmt *gccAsmStmt = dyn_cast<GCCAsmStmt>(this))
    return gccAsmStmt->getInputConstraint(i);
  if (const MSAsmStmt *msAsmStmt = dyn_cast<MSAsmStmt>(this))
    return msAsmStmt->getInputConstraint(i);
  llvm_unreachable("unknown asm statement kind!");
}

const Expr *AsmStmt::getInputExpr(unsigned i) const {
  if (const GCCAsmStmt *gccAsmStmt = dyn_cast<GCCAsmStmt>(this))
    return gccAsmStmt->getInputExpr(i);
  if (const MSAsmStmt *msAsmStmt = dyn_cast<MSAsmStmt>(this))
    return msAsmStmt->getInputExpr(i);
  llvm_unreachable("unknown asm statement kind!");
}

StringRef AsmStmt::getClobber(unsigned i) const {
  if (const GCCAsmStmt *gccAsmStmt = dyn_cast<GCCAsmStmt>(this))
    return gccAsmStmt->getClobber(i);
  if (const MSAsmStmt *msAsmStmt = dyn_cast<MSAsmStmt>(this))
    return msAsmStmt->getClobber(i);
  llvm_unreachable("unknown asm statement kind!");
}

/// getNumPlusOperands - Return the number of output operands that have a "+"
/// constraint.
unsigned AsmStmt::getNumPlusOperands() const {
  unsigned Res = 0;
  for (unsigned i = 0, e = getNumOutputs(); i != e; ++i)
    if (isOutputPlusConstraint(i))
      ++Res;
  return Res;
}

char GCCAsmStmt::AsmStringPiece::getModifier() const {
  assert(isOperand() && "Only Operands can have modifiers.");
  return isLetter(Str[0]) ? Str[0] : '\0';
}

StringRef GCCAsmStmt::getClobber(unsigned i) const {
  return getClobberStringLiteral(i)->getString();
}

Expr *GCCAsmStmt::getOutputExpr(unsigned i) {
  return cast<Expr>(Exprs[i]);
}

/// getOutputConstraint - Return the constraint string for the specified
/// output operand.  All output constraints are known to be non-empty (either
/// '=' or '+').
StringRef GCCAsmStmt::getOutputConstraint(unsigned i) const {
  return getOutputConstraintLiteral(i)->getString();
}

Expr *GCCAsmStmt::getInputExpr(unsigned i) {
  return cast<Expr>(Exprs[i + NumOutputs]);
}
void GCCAsmStmt::setInputExpr(unsigned i, Expr *E) {
  Exprs[i + NumOutputs] = E;
}

/// getInputConstraint - Return the specified input constraint.  Unlike output
/// constraints, these can be empty.
StringRef GCCAsmStmt::getInputConstraint(unsigned i) const {
  return getInputConstraintLiteral(i)->getString();
}

void GCCAsmStmt::setOutputsAndInputsAndClobbers(const ASTContext &C,
                                                IdentifierInfo **Names,
                                                StringLiteral **Constraints,
                                                Stmt **Exprs,
                                                unsigned NumOutputs,
                                                unsigned NumInputs,
                                                StringLiteral **Clobbers,
                                                unsigned NumClobbers) {
  this->NumOutputs = NumOutputs;
  this->NumInputs = NumInputs;
  this->NumClobbers = NumClobbers;

  unsigned NumExprs = NumOutputs + NumInputs;

  C.Deallocate(this->Names);
  this->Names = new (C) IdentifierInfo*[NumExprs];
  std::copy(Names, Names + NumExprs, this->Names);

  C.Deallocate(this->Exprs);
  this->Exprs = new (C) Stmt*[NumExprs];
  std::copy(Exprs, Exprs + NumExprs, this->Exprs);

  C.Deallocate(this->Constraints);
  this->Constraints = new (C) StringLiteral*[NumExprs];
  std::copy(Constraints, Constraints + NumExprs, this->Constraints);

  C.Deallocate(this->Clobbers);
  this->Clobbers = new (C) StringLiteral*[NumClobbers];
  std::copy(Clobbers, Clobbers + NumClobbers, this->Clobbers);
}

/// getNamedOperand - Given a symbolic operand reference like %[foo],
/// translate this into a numeric value needed to reference the same operand.
/// This returns -1 if the operand name is invalid.
int GCCAsmStmt::getNamedOperand(StringRef SymbolicName) const {
  unsigned NumPlusOperands = 0;

  // Check if this is an output operand.
  for (unsigned i = 0, e = getNumOutputs(); i != e; ++i) {
    if (getOutputName(i) == SymbolicName)
      return i;
  }

  for (unsigned i = 0, e = getNumInputs(); i != e; ++i)
    if (getInputName(i) == SymbolicName)
      return getNumOutputs() + NumPlusOperands + i;

  // Not found.
  return -1;
}

/// AnalyzeAsmString - Analyze the asm string of the current asm, decomposing
/// it into pieces.  If the asm string is erroneous, emit errors and return
/// true, otherwise return false.
unsigned GCCAsmStmt::AnalyzeAsmString(SmallVectorImpl<AsmStringPiece>&Pieces,
                                const ASTContext &C, unsigned &DiagOffs) const {
  StringRef Str = getAsmString()->getString();
  const char *StrStart = Str.begin();
  const char *StrEnd = Str.end();
  const char *CurPtr = StrStart;

  // "Simple" inline asms have no constraints or operands, just convert the asm
  // string to escape $'s.
  if (isSimple()) {
    std::string Result;
    for (; CurPtr != StrEnd; ++CurPtr) {
      switch (*CurPtr) {
      case '$':
        Result += "$$";
        break;
      default:
        Result += *CurPtr;
        break;
      }
    }
    Pieces.push_back(AsmStringPiece(Result));
    return 0;
  }

  // CurStringPiece - The current string that we are building up as we scan the
  // asm string.
  std::string CurStringPiece;

  bool HasVariants = !C.getTargetInfo().hasNoAsmVariants();

  while (1) {
    // Done with the string?
    if (CurPtr == StrEnd) {
      if (!CurStringPiece.empty())
        Pieces.push_back(AsmStringPiece(CurStringPiece));
      return 0;
    }

    char CurChar = *CurPtr++;
    switch (CurChar) {
    case '$': CurStringPiece += "$$"; continue;
    case '{': CurStringPiece += (HasVariants ? "$(" : "{"); continue;
    case '|': CurStringPiece += (HasVariants ? "$|" : "|"); continue;
    case '}': CurStringPiece += (HasVariants ? "$)" : "}"); continue;
    case '%':
      break;
    default:
      CurStringPiece += CurChar;
      continue;
    }

    // Escaped "%" character in asm string.
    if (CurPtr == StrEnd) {
      // % at end of string is invalid (no escape).
      DiagOffs = CurPtr-StrStart-1;
      return diag::err_asm_invalid_escape;
    }

    char EscapedChar = *CurPtr++;
    if (EscapedChar == '%') {  // %% -> %
      // Escaped percentage sign.
      CurStringPiece += '%';
      continue;
    }

    if (EscapedChar == '=') {  // %= -> Generate an unique ID.
      CurStringPiece += "${:uid}";
      continue;
    }

    // Otherwise, we have an operand.  If we have accumulated a string so far,
    // add it to the Pieces list.
    if (!CurStringPiece.empty()) {
      Pieces.push_back(AsmStringPiece(CurStringPiece));
      CurStringPiece.clear();
    }

    // Handle operands that have asmSymbolicName (e.g., %x[foo]) and those that
    // don't (e.g., %x4). 'x' following the '%' is the constraint modifier.

    const char *Begin = CurPtr - 1; // Points to the character following '%'.
    const char *Percent = Begin - 1; // Points to '%'.

    if (isLetter(EscapedChar)) {
      if (CurPtr == StrEnd) { // Premature end.
        DiagOffs = CurPtr-StrStart-1;
        return diag::err_asm_invalid_escape;
      }
      EscapedChar = *CurPtr++;
    }

    const TargetInfo &TI = C.getTargetInfo();
    const SourceManager &SM = C.getSourceManager();
    const LangOptions &LO = C.getLangOpts();

    // Handle operands that don't have asmSymbolicName (e.g., %x4).
    if (isDigit(EscapedChar)) {
      // %n - Assembler operand n
      unsigned N = 0;

      --CurPtr;
      while (CurPtr != StrEnd && isDigit(*CurPtr))
        N = N*10 + ((*CurPtr++)-'0');

      unsigned NumOperands =
        getNumOutputs() + getNumPlusOperands() + getNumInputs();
      if (N >= NumOperands) {
        DiagOffs = CurPtr-StrStart-1;
        return diag::err_asm_invalid_operand_number;
      }

      // Str contains "x4" (Operand without the leading %).
      std::string Str(Begin, CurPtr - Begin);

      // (BeginLoc, EndLoc) represents the range of the operand we are currently
      // processing. Unlike Str, the range includes the leading '%'.
      SourceLocation BeginLoc =
          getAsmString()->getLocationOfByte(Percent - StrStart, SM, LO, TI);
      SourceLocation EndLoc =
          getAsmString()->getLocationOfByte(CurPtr - StrStart, SM, LO, TI);

      Pieces.emplace_back(N, std::move(Str), BeginLoc, EndLoc);
      continue;
    }

    // Handle operands that have asmSymbolicName (e.g., %x[foo]).
    if (EscapedChar == '[') {
      DiagOffs = CurPtr-StrStart-1;

      // Find the ']'.
      const char *NameEnd = (const char*)memchr(CurPtr, ']', StrEnd-CurPtr);
      if (NameEnd == nullptr)
        return diag::err_asm_unterminated_symbolic_operand_name;
      if (NameEnd == CurPtr)
        return diag::err_asm_empty_symbolic_operand_name;

      StringRef SymbolicName(CurPtr, NameEnd - CurPtr);

      int N = getNamedOperand(SymbolicName);
      if (N == -1) {
        // Verify that an operand with that name exists.
        DiagOffs = CurPtr-StrStart;
        return diag::err_asm_unknown_symbolic_operand_name;
      }

      // Str contains "x[foo]" (Operand without the leading %).
      std::string Str(Begin, NameEnd + 1 - Begin);

      // (BeginLoc, EndLoc) represents the range of the operand we are currently
      // processing. Unlike Str, the range includes the leading '%'.
      SourceLocation BeginLoc =
          getAsmString()->getLocationOfByte(Percent - StrStart, SM, LO, TI);
      SourceLocation EndLoc =
          getAsmString()->getLocationOfByte(NameEnd + 1 - StrStart, SM, LO, TI);

      Pieces.emplace_back(N, std::move(Str), BeginLoc, EndLoc);

      CurPtr = NameEnd+1;
      continue;
    }

    DiagOffs = CurPtr-StrStart-1;
    return diag::err_asm_invalid_escape;
  }
}

/// Assemble final IR asm string (GCC-style).
std::string GCCAsmStmt::generateAsmString(const ASTContext &C) const {
  // Analyze the asm string to decompose it into its pieces.  We know that Sema
  // has already done this, so it is guaranteed to be successful.
  SmallVector<GCCAsmStmt::AsmStringPiece, 4> Pieces;
  unsigned DiagOffs;
  AnalyzeAsmString(Pieces, C, DiagOffs);

  std::string AsmString;
  for (unsigned i = 0, e = Pieces.size(); i != e; ++i) {
    if (Pieces[i].isString())
      AsmString += Pieces[i].getString();
    else if (Pieces[i].getModifier() == '\0')
      AsmString += '$' + llvm::utostr(Pieces[i].getOperandNo());
    else
      AsmString += "${" + llvm::utostr(Pieces[i].getOperandNo()) + ':' +
                   Pieces[i].getModifier() + '}';
  }
  return AsmString;
}

/// Assemble final IR asm string (MS-style).
std::string MSAsmStmt::generateAsmString(const ASTContext &C) const {
  // FIXME: This needs to be translated into the IR string representation.
  return AsmStr;
}

Expr *MSAsmStmt::getOutputExpr(unsigned i) {
  return cast<Expr>(Exprs[i]);
}

Expr *MSAsmStmt::getInputExpr(unsigned i) {
  return cast<Expr>(Exprs[i + NumOutputs]);
}
void MSAsmStmt::setInputExpr(unsigned i, Expr *E) {
  Exprs[i + NumOutputs] = E;
}

QualType CXXCatchStmt::getCaughtType() const {
  if (ExceptionDecl)
    return ExceptionDecl->getType();
  return QualType();
}

//===----------------------------------------------------------------------===//
// Constructors
//===----------------------------------------------------------------------===//

GCCAsmStmt::GCCAsmStmt(const ASTContext &C, SourceLocation asmloc,
                       bool issimple, bool isvolatile, unsigned numoutputs,
                       unsigned numinputs, IdentifierInfo **names,
                       StringLiteral **constraints, Expr **exprs,
                       StringLiteral *asmstr, unsigned numclobbers,
                       StringLiteral **clobbers, SourceLocation rparenloc)
  : AsmStmt(GCCAsmStmtClass, asmloc, issimple, isvolatile, numoutputs,
            numinputs, numclobbers), RParenLoc(rparenloc), AsmStr(asmstr) {

  unsigned NumExprs = NumOutputs + NumInputs;

  Names = new (C) IdentifierInfo*[NumExprs];
  std::copy(names, names + NumExprs, Names);

  Exprs = new (C) Stmt*[NumExprs];
  std::copy(exprs, exprs + NumExprs, Exprs);

  Constraints = new (C) StringLiteral*[NumExprs];
  std::copy(constraints, constraints + NumExprs, Constraints);

  Clobbers = new (C) StringLiteral*[NumClobbers];
  std::copy(clobbers, clobbers + NumClobbers, Clobbers);
}

MSAsmStmt::MSAsmStmt(const ASTContext &C, SourceLocation asmloc,
                     SourceLocation lbraceloc, bool issimple, bool isvolatile,
                     ArrayRef<Token> asmtoks, unsigned numoutputs,
                     unsigned numinputs,
                     ArrayRef<StringRef> constraints, ArrayRef<Expr*> exprs,
                     StringRef asmstr, ArrayRef<StringRef> clobbers,
                     SourceLocation endloc)
  : AsmStmt(MSAsmStmtClass, asmloc, issimple, isvolatile, numoutputs,
            numinputs, clobbers.size()), LBraceLoc(lbraceloc),
            EndLoc(endloc), NumAsmToks(asmtoks.size()) {

  initialize(C, asmstr, asmtoks, constraints, exprs, clobbers);
}

static StringRef copyIntoContext(const ASTContext &C, StringRef str) {
  return str.copy(C);
}

void MSAsmStmt::initialize(const ASTContext &C, StringRef asmstr,
                           ArrayRef<Token> asmtoks,
                           ArrayRef<StringRef> constraints,
                           ArrayRef<Expr*> exprs,
                           ArrayRef<StringRef> clobbers) {
  assert(NumAsmToks == asmtoks.size());
  assert(NumClobbers == clobbers.size());

  unsigned NumExprs = exprs.size();
  assert(NumExprs == NumOutputs + NumInputs);
  assert(NumExprs == constraints.size());

  AsmStr = copyIntoContext(C, asmstr);

  Exprs = new (C) Stmt*[NumExprs];
  for (unsigned i = 0, e = NumExprs; i != e; ++i)
    Exprs[i] = exprs[i];

  AsmToks = new (C) Token[NumAsmToks];
  for (unsigned i = 0, e = NumAsmToks; i != e; ++i)
    AsmToks[i] = asmtoks[i];

  Constraints = new (C) StringRef[NumExprs];
  for (unsigned i = 0, e = NumExprs; i != e; ++i) {
    Constraints[i] = copyIntoContext(C, constraints[i]);
  }

  Clobbers = new (C) StringRef[NumClobbers];
  for (unsigned i = 0, e = NumClobbers; i != e; ++i) {
    // FIXME: Avoid the allocation/copy if at all possible.
    Clobbers[i] = copyIntoContext(C, clobbers[i]);
  }
}

ObjCForCollectionStmt::ObjCForCollectionStmt(Stmt *Elem, Expr *Collect,
                                             Stmt *Body,  SourceLocation FCL,
                                             SourceLocation RPL)
: Stmt(ObjCForCollectionStmtClass) {
  SubExprs[ELEM] = Elem;
  SubExprs[COLLECTION] = Collect;
  SubExprs[BODY] = Body;
  ForLoc = FCL;
  RParenLoc = RPL;
}

ObjCAtTryStmt::ObjCAtTryStmt(SourceLocation atTryLoc, Stmt *atTryStmt,
                             Stmt **CatchStmts, unsigned NumCatchStmts,
                             Stmt *atFinallyStmt)
  : Stmt(ObjCAtTryStmtClass), AtTryLoc(atTryLoc),
    NumCatchStmts(NumCatchStmts), HasFinally(atFinallyStmt != nullptr) {
  Stmt **Stmts = getStmts();
  Stmts[0] = atTryStmt;
  for (unsigned I = 0; I != NumCatchStmts; ++I)
    Stmts[I + 1] = CatchStmts[I];

  if (HasFinally)
    Stmts[NumCatchStmts + 1] = atFinallyStmt;
}

ObjCAtTryStmt *ObjCAtTryStmt::Create(const ASTContext &Context,
                                     SourceLocation atTryLoc,
                                     Stmt *atTryStmt,
                                     Stmt **CatchStmts,
                                     unsigned NumCatchStmts,
                                     Stmt *atFinallyStmt) {
  unsigned Size = sizeof(ObjCAtTryStmt) +
    (1 + NumCatchStmts + (atFinallyStmt != nullptr)) * sizeof(Stmt *);
  void *Mem = Context.Allocate(Size, llvm::alignOf<ObjCAtTryStmt>());
  return new (Mem) ObjCAtTryStmt(atTryLoc, atTryStmt, CatchStmts, NumCatchStmts,
                                 atFinallyStmt);
}

ObjCAtTryStmt *ObjCAtTryStmt::CreateEmpty(const ASTContext &Context,
                                          unsigned NumCatchStmts,
                                          bool HasFinally) {
  unsigned Size = sizeof(ObjCAtTryStmt) +
    (1 + NumCatchStmts + HasFinally) * sizeof(Stmt *);
  void *Mem = Context.Allocate(Size, llvm::alignOf<ObjCAtTryStmt>());
  return new (Mem) ObjCAtTryStmt(EmptyShell(), NumCatchStmts, HasFinally);
}

SourceLocation ObjCAtTryStmt::getLocEnd() const {
  if (HasFinally)
    return getFinallyStmt()->getLocEnd();
  if (NumCatchStmts)
    return getCatchStmt(NumCatchStmts - 1)->getLocEnd();
  return getTryBody()->getLocEnd();
}

CXXTryStmt *CXXTryStmt::Create(const ASTContext &C, SourceLocation tryLoc,
                               Stmt *tryBlock, ArrayRef<Stmt*> handlers) {
  std::size_t Size = sizeof(CXXTryStmt);
  Size += ((handlers.size() + 1) * sizeof(Stmt *));

  void *Mem = C.Allocate(Size, llvm::alignOf<CXXTryStmt>());
  return new (Mem) CXXTryStmt(tryLoc, tryBlock, handlers);
}

CXXTryStmt *CXXTryStmt::Create(const ASTContext &C, EmptyShell Empty,
                               unsigned numHandlers) {
  std::size_t Size = sizeof(CXXTryStmt);
  Size += ((numHandlers + 1) * sizeof(Stmt *));

  void *Mem = C.Allocate(Size, llvm::alignOf<CXXTryStmt>());
  return new (Mem) CXXTryStmt(Empty, numHandlers);
}

CXXTryStmt::CXXTryStmt(SourceLocation tryLoc, Stmt *tryBlock,
                       ArrayRef<Stmt*> handlers)
  : Stmt(CXXTryStmtClass), TryLoc(tryLoc), NumHandlers(handlers.size()) {
  Stmt **Stmts = reinterpret_cast<Stmt **>(this + 1);
  Stmts[0] = tryBlock;
  std::copy(handlers.begin(), handlers.end(), Stmts + 1);
}

CXXForRangeStmt::CXXForRangeStmt(DeclStmt *Range, DeclStmt *BeginEndStmt,
                                 Expr *Cond, Expr *Inc, DeclStmt *LoopVar,
                                 Stmt *Body, SourceLocation FL,
                                 SourceLocation CL, SourceLocation RPL)
  : Stmt(CXXForRangeStmtClass), ForLoc(FL), ColonLoc(CL), RParenLoc(RPL) {
  SubExprs[RANGE] = Range;
  SubExprs[BEGINEND] = BeginEndStmt;
  SubExprs[COND] = Cond;
  SubExprs[INC] = Inc;
  SubExprs[LOOPVAR] = LoopVar;
  SubExprs[BODY] = Body;
}

Expr *CXXForRangeStmt::getRangeInit() {
  DeclStmt *RangeStmt = getRangeStmt();
  VarDecl *RangeDecl = dyn_cast_or_null<VarDecl>(RangeStmt->getSingleDecl());
  assert(RangeDecl && "for-range should have a single var decl");
  return RangeDecl->getInit();
}

const Expr *CXXForRangeStmt::getRangeInit() const {
  return const_cast<CXXForRangeStmt*>(this)->getRangeInit();
}

VarDecl *CXXForRangeStmt::getLoopVariable() {
  Decl *LV = cast<DeclStmt>(getLoopVarStmt())->getSingleDecl();
  assert(LV && "No loop variable in CXXForRangeStmt");
  return cast<VarDecl>(LV);
}

const VarDecl *CXXForRangeStmt::getLoopVariable() const {
  return const_cast<CXXForRangeStmt*>(this)->getLoopVariable();
}

IfStmt::IfStmt(const ASTContext &C, SourceLocation IL, VarDecl *var, Expr *cond,
               Stmt *then, SourceLocation EL, Stmt *elsev)
  : Stmt(IfStmtClass), IfLoc(IL), ElseLoc(EL)
{
  setConditionVariable(C, var);
  SubExprs[COND] = cond;
  SubExprs[THEN] = then;
  SubExprs[ELSE] = elsev;
}

VarDecl *IfStmt::getConditionVariable() const {
  if (!SubExprs[VAR])
    return nullptr;

  DeclStmt *DS = cast<DeclStmt>(SubExprs[VAR]);
  return cast<VarDecl>(DS->getSingleDecl());
}

void IfStmt::setConditionVariable(const ASTContext &C, VarDecl *V) {
  if (!V) {
    SubExprs[VAR] = nullptr;
    return;
  }

  SourceRange VarRange = V->getSourceRange();
  SubExprs[VAR] = new (C) DeclStmt(DeclGroupRef(V), VarRange.getBegin(),
                                   VarRange.getEnd());
}

ForStmt::ForStmt(const ASTContext &C, Stmt *Init, Expr *Cond, VarDecl *condVar,
                 Expr *Inc, Stmt *Body, SourceLocation FL, SourceLocation LP,
                 SourceLocation RP)
  : Stmt(ForStmtClass), ForLoc(FL), LParenLoc(LP), RParenLoc(RP)
{
  SubExprs[INIT] = Init;
  setConditionVariable(C, condVar);
  SubExprs[COND] = Cond;
  SubExprs[INC] = Inc;
  SubExprs[BODY] = Body;
}

VarDecl *ForStmt::getConditionVariable() const {
  if (!SubExprs[CONDVAR])
    return nullptr;

  DeclStmt *DS = cast<DeclStmt>(SubExprs[CONDVAR]);
  return cast<VarDecl>(DS->getSingleDecl());
}

void ForStmt::setConditionVariable(const ASTContext &C, VarDecl *V) {
  if (!V) {
    SubExprs[CONDVAR] = nullptr;
    return;
  }

  SourceRange VarRange = V->getSourceRange();
  SubExprs[CONDVAR] = new (C) DeclStmt(DeclGroupRef(V), VarRange.getBegin(),
                                       VarRange.getEnd());
}

SwitchStmt::SwitchStmt(const ASTContext &C, VarDecl *Var, Expr *cond)
    : Stmt(SwitchStmtClass), FirstCase(nullptr, false) {
  setConditionVariable(C, Var);
  SubExprs[COND] = cond;
  SubExprs[BODY] = nullptr;
}

VarDecl *SwitchStmt::getConditionVariable() const {
  if (!SubExprs[VAR])
    return nullptr;

  DeclStmt *DS = cast<DeclStmt>(SubExprs[VAR]);
  return cast<VarDecl>(DS->getSingleDecl());
}

void SwitchStmt::setConditionVariable(const ASTContext &C, VarDecl *V) {
  if (!V) {
    SubExprs[VAR] = nullptr;
    return;
  }

  SourceRange VarRange = V->getSourceRange();
  SubExprs[VAR] = new (C) DeclStmt(DeclGroupRef(V), VarRange.getBegin(),
                                   VarRange.getEnd());
}

Stmt *SwitchCase::getSubStmt() {
  if (isa<CaseStmt>(this))
    return cast<CaseStmt>(this)->getSubStmt();
  return cast<DefaultStmt>(this)->getSubStmt();
}

WhileStmt::WhileStmt(const ASTContext &C, VarDecl *Var, Expr *cond, Stmt *body,
                     SourceLocation WL)
  : Stmt(WhileStmtClass) {
  setConditionVariable(C, Var);
  SubExprs[COND] = cond;
  SubExprs[BODY] = body;
  WhileLoc = WL;
}

VarDecl *WhileStmt::getConditionVariable() const {
  if (!SubExprs[VAR])
    return nullptr;

  DeclStmt *DS = cast<DeclStmt>(SubExprs[VAR]);
  return cast<VarDecl>(DS->getSingleDecl());
}

void WhileStmt::setConditionVariable(const ASTContext &C, VarDecl *V) {
  if (!V) {
    SubExprs[VAR] = nullptr;
    return;
  }

  SourceRange VarRange = V->getSourceRange();
  SubExprs[VAR] = new (C) DeclStmt(DeclGroupRef(V), VarRange.getBegin(),
                                   VarRange.getEnd());
}

// IndirectGotoStmt
LabelDecl *IndirectGotoStmt::getConstantTarget() {
  if (AddrLabelExpr *E =
        dyn_cast<AddrLabelExpr>(getTarget()->IgnoreParenImpCasts()))
    return E->getLabel();
  return nullptr;
}

// ReturnStmt
const Expr* ReturnStmt::getRetValue() const {
  return cast_or_null<Expr>(RetExpr);
}
Expr* ReturnStmt::getRetValue() {
  return cast_or_null<Expr>(RetExpr);
}

SEHTryStmt::SEHTryStmt(bool IsCXXTry,
                       SourceLocation TryLoc,
                       Stmt *TryBlock,
                       Stmt *Handler)
  : Stmt(SEHTryStmtClass),
    IsCXXTry(IsCXXTry),
    TryLoc(TryLoc)
{
  Children[TRY]     = TryBlock;
  Children[HANDLER] = Handler;
}

SEHTryStmt* SEHTryStmt::Create(const ASTContext &C, bool IsCXXTry,
                               SourceLocation TryLoc, Stmt *TryBlock,
                               Stmt *Handler) {
  return new(C) SEHTryStmt(IsCXXTry,TryLoc,TryBlock,Handler);
}

SEHExceptStmt* SEHTryStmt::getExceptHandler() const {
  return dyn_cast<SEHExceptStmt>(getHandler());
}

SEHFinallyStmt* SEHTryStmt::getFinallyHandler() const {
  return dyn_cast<SEHFinallyStmt>(getHandler());
}

SEHExceptStmt::SEHExceptStmt(SourceLocation Loc,
                             Expr *FilterExpr,
                             Stmt *Block)
  : Stmt(SEHExceptStmtClass),
    Loc(Loc)
{
  Children[FILTER_EXPR] = FilterExpr;
  Children[BLOCK]       = Block;
}

SEHExceptStmt* SEHExceptStmt::Create(const ASTContext &C, SourceLocation Loc,
                                     Expr *FilterExpr, Stmt *Block) {
  return new(C) SEHExceptStmt(Loc,FilterExpr,Block);
}

SEHFinallyStmt::SEHFinallyStmt(SourceLocation Loc,
                               Stmt *Block)
  : Stmt(SEHFinallyStmtClass),
    Loc(Loc),
    Block(Block)
{}

SEHFinallyStmt* SEHFinallyStmt::Create(const ASTContext &C, SourceLocation Loc,
                                       Stmt *Block) {
  return new(C)SEHFinallyStmt(Loc,Block);
}

CapturedStmt::Capture *CapturedStmt::getStoredCaptures() const {
  unsigned Size = sizeof(CapturedStmt) + sizeof(Stmt *) * (NumCaptures + 1);

  // Offset of the first Capture object.
  unsigned FirstCaptureOffset =
    llvm::RoundUpToAlignment(Size, llvm::alignOf<Capture>());

  return reinterpret_cast<Capture *>(
      reinterpret_cast<char *>(const_cast<CapturedStmt *>(this))
      + FirstCaptureOffset);
}

CapturedStmt::CapturedStmt(Stmt *S, CapturedRegionKind Kind,
                           ArrayRef<Capture> Captures,
                           ArrayRef<Expr *> CaptureInits,
                           CapturedDecl *CD,
                           RecordDecl *RD)
  : Stmt(CapturedStmtClass), NumCaptures(Captures.size()),
    CapDecl(CD), Kind(Kind), TheRecordDecl(RD) {  //***INTEL
  assert( S && "null captured statement");
  assert(CD && "null captured declaration for captured statement");
  assert(RD && "null record declaration for captured statement");

  // Copy initialization expressions.
  Stmt **Stored = getStoredStmts();
  for (unsigned I = 0, N = NumCaptures; I != N; ++I)
    *Stored++ = CaptureInits[I];

  // Copy the statement being captured.
  *Stored = S;

  // Copy all Capture objects.
  Capture *Buffer = getStoredCaptures();
  std::copy(Captures.begin(), Captures.end(), Buffer);
}

CapturedStmt::CapturedStmt(EmptyShell Empty, unsigned NumCaptures)
  : Stmt(CapturedStmtClass, Empty), NumCaptures(NumCaptures),
    CapDecl(nullptr), Kind(CR_Default), TheRecordDecl(nullptr) {  //***INTEL
  getStoredStmts()[NumCaptures] = nullptr;
}

CapturedStmt *CapturedStmt::Create(const ASTContext &Context, Stmt *S,
                                   CapturedRegionKind Kind,
                                   ArrayRef<Capture> Captures,
                                   ArrayRef<Expr *> CaptureInits,
                                   CapturedDecl *CD,
                                   RecordDecl *RD) {
  // The layout is
  //
  // -----------------------------------------------------------
  // | CapturedStmt, Init, ..., Init, S, Capture, ..., Capture |
  // ----------------^-------------------^----------------------
  //                 getStoredStmts()    getStoredCaptures()
  //
  // where S is the statement being captured.
  //
  assert(CaptureInits.size() == Captures.size() && "wrong number of arguments");

  unsigned Size = sizeof(CapturedStmt) + sizeof(Stmt *) * (Captures.size() + 1);
  if (!Captures.empty()) {
    // Realign for the following Capture array.
    Size = llvm::RoundUpToAlignment(Size, llvm::alignOf<Capture>());
    Size += sizeof(Capture) * Captures.size();
  }

  void *Mem = Context.Allocate(Size);
  return new (Mem) CapturedStmt(S, Kind, Captures, CaptureInits, CD, RD);
}

CapturedStmt *CapturedStmt::CreateDeserialized(const ASTContext &Context,
                                               unsigned NumCaptures) {
  unsigned Size = sizeof(CapturedStmt) + sizeof(Stmt *) * (NumCaptures + 1);
  if (NumCaptures > 0) {
    // Realign for the following Capture array.
    Size = llvm::RoundUpToAlignment(Size, llvm::alignOf<Capture>());
    Size += sizeof(Capture) * NumCaptures;
  }

  void *Mem = Context.Allocate(Size);
  return new (Mem) CapturedStmt(EmptyShell(), NumCaptures);
}

Stmt::child_range CapturedStmt::children() {
  // Children are captured field initilizers.
  return child_range(getStoredStmts(), getStoredStmts() + NumCaptures);
}

bool CapturedStmt::capturesVariable(const VarDecl *Var) const {
  for (const auto &I : captures()) {
    if (!I.capturesVariable())
      continue;

    // This does not handle variable redeclarations. This should be
    // extended to capture variables with redeclarations, for example
    // a thread-private variable in OpenMP.
    if (I.getCapturedVar() == Var)
      return true;
  }

  return false;
}

<<<<<<< HEAD
#ifdef INTEL_CUSTOMIZATION
CilkForGrainsizeStmt::CilkForGrainsizeStmt(Expr *Grainsize, Stmt *CilkFor,
                                           SourceLocation LocStart)
    : Stmt(CilkForGrainsizeStmtClass), LocStart(LocStart) {
  SubExprs[GRAINSIZE] = Grainsize;
  SubExprs[CILK_FOR] = CilkFor;
}

CilkForGrainsizeStmt::CilkForGrainsizeStmt(EmptyShell Empty)
    : Stmt(CilkForGrainsizeStmtClass), LocStart() {
  SubExprs[GRAINSIZE] = 0;
  SubExprs[CILK_FOR] = 0;
}

/// \brief Construct an empty Cilk for statement.
CilkForStmt::CilkForStmt(EmptyShell Empty)
    : Stmt(CilkForStmtClass, Empty), LoopControlVar(0), InnerLoopControlVar(0),
      InnerLoopVarAdjust(0) {
  SubExprs[INIT] = 0;
  SubExprs[COND] = 0;
  SubExprs[INC] = 0;
  SubExprs[BODY] = 0;
  SubExprs[LOOP_COUNT] = 0;
}

/// \brief Construct a Cilk for statement.
CilkForStmt::CilkForStmt(Stmt *Init, Expr *Cond, Expr *Inc, CapturedStmt *Body,
                         Expr *LoopCount, SourceLocation FL, SourceLocation LP,
                         SourceLocation RP)
    : Stmt(CilkForStmtClass), CilkForLoc(FL), LParenLoc(LP), RParenLoc(RP),
      LoopControlVar(0), InnerLoopControlVar(0), InnerLoopVarAdjust(0) {
  assert(Init && Cond && Inc && Body && "null argument unexpected");

  SubExprs[INIT] = Init;
  SubExprs[COND] = Cond;
  SubExprs[INC] = Inc;
  SubExprs[BODY] = Body;
  SubExprs[LOOP_COUNT] = LoopCount;
}

SIMDForStmt::SIMDVariable::SIMDVariable(unsigned Kind, VarDecl *SIMDVar,
                                        VarDecl *LocalVar, Expr *UpdateExpr,
                                        ArrayRef<VarDecl *> IndexVars)
    : Kind(Kind), SIMDVar(SIMDVar), LocalVar(LocalVar), UpdateExpr(UpdateExpr),
      ArrayIndexNum(IndexVars.size()), ArrayIndexVars(0) {
  // Allocate an array of index variables if necessary.
  if (ArrayIndexNum) {
    ASTContext &C = SIMDVar->getASTContext();
    unsigned Size = ArrayIndexNum * sizeof(VarDecl *);
    void *Mem = C.Allocate(Size);
    std::memcpy(Mem, IndexVars.data(), Size);
    ArrayIndexVars = reinterpret_cast<VarDecl **>(Mem);
  }
}

SIMDForStmt::SIMDVariable *SIMDForStmt::getStoredSIMDVars() const {
  unsigned Size = sizeof(SIMDForStmt) + sizeof(Attr *) * NumSIMDAttrs;

  // Offset of the first SIMDVariable object.
  unsigned FirstSIMDVariableOffset =
      llvm::RoundUpToAlignment(Size, llvm::alignOf<SIMDVariable>());

  return reinterpret_cast<SIMDVariable *>(
      reinterpret_cast<char *>(const_cast<SIMDForStmt *>(this)) +
      FirstSIMDVariableOffset);
}

SIMDForStmt::SIMDForStmt(SourceLocation PragmaLoc, ArrayRef<Attr *> SIMDAttrs,
                         ArrayRef<SIMDVariable> SIMDVars, Stmt *Init,
                         Expr *Cond, Expr *Inc, CapturedStmt *Body,
                         Expr *LoopCount, Expr *LoopStride,
                         VarDecl *LoopControlVar, SourceLocation FL,
                         SourceLocation LP, SourceLocation RP)
    : Stmt(SIMDForStmtClass), LoopControlVar(LoopControlVar),
      PragmaLoc(PragmaLoc), ForLoc(FL), LParenLoc(LP), RParenLoc(RP),
      NumSIMDAttrs(SIMDAttrs.size()), NumSIMDVars(SIMDVars.size()) {

  assert(Init && Cond && Inc && Body && "null argument unexpected");
  SubExprs[INIT] = Init;
  SubExprs[COND] = Cond;
  SubExprs[INC] = Inc;
  SubExprs[BODY] = Body;
  SubExprs[LOOP_COUNT] = LoopCount;
  SubExprs[LOOP_STRIDE] = LoopStride;

  // Initialize the SIMD clauses.
  std::copy(SIMDAttrs.begin(), SIMDAttrs.end(), getStoredSIMDAttrs());

  // Copy all SIMDVariable objects.
  std::copy(SIMDVars.begin(), SIMDVars.end(), getStoredSIMDVars());
}

SIMDForStmt *SIMDForStmt::Create(const ASTContext &C, SourceLocation PragmaLoc,
                                 ArrayRef<Attr *> SIMDAttrs,
                                 ArrayRef<SIMDVariable> SIMDVars, Stmt *Init,
                                 Expr *Cond, Expr *Inc, CapturedStmt *Body,
                                 Expr *LoopCount, Expr *LoopStride,
                                 VarDecl *LoopControlVar, SourceLocation FL,
                                 SourceLocation LP, SourceLocation RP) {
  unsigned Size = sizeof(SIMDForStmt) + sizeof(Attr *) * SIMDAttrs.size();
  if (!SIMDVars.empty()) {
    // Realign for the following SIMDVariable array.
    Size = llvm::RoundUpToAlignment(Size, llvm::alignOf<SIMDVariable>());
    Size += sizeof(SIMDVariable) * SIMDVars.size();
  }

  void *Mem = C.Allocate(Size);
  return new (Mem)
      SIMDForStmt(PragmaLoc, SIMDAttrs, SIMDVars, Init, Cond, Inc, Body,
                  LoopCount, LoopStride, LoopControlVar, FL, LP, RP);
}

SIMDForStmt::SIMDForStmt(EmptyShell Empty, unsigned NumSIMDAttrs,
                         unsigned NumSIMDVars)
    : Stmt(SIMDForStmtClass, Empty), LoopControlVar(0),
      NumSIMDAttrs(NumSIMDAttrs), NumSIMDVars(NumSIMDVars) {
  SubExprs[INIT] = 0;
  SubExprs[COND] = 0;
  SubExprs[INC] = 0;
  SubExprs[BODY] = 0;
  SubExprs[LOOP_COUNT] = 0;
  SubExprs[LOOP_STRIDE] = 0;
}

SIMDForStmt *SIMDForStmt::CreateEmpty(const ASTContext &C,
                                      unsigned NumSIMDAttrs,
                                      unsigned NumSIMDVars) {
  assert(NumSIMDAttrs > 0 && "NumSIMDAttrs should be greater than zero");
  unsigned Size = sizeof(SIMDForStmt) + sizeof(Attr *) * NumSIMDAttrs;
  if (NumSIMDVars > 0) {
    // Realign for the following SIMDVariable array.
    Size = llvm::RoundUpToAlignment(Size, llvm::alignOf<SIMDVariable>());
    Size += sizeof(SIMDVariable) * NumSIMDVars;
  }

  void *Mem = C.Allocate(Size);
  return new (Mem) SIMDForStmt(EmptyShell(), NumSIMDAttrs, NumSIMDVars);
}

void CilkRankedStmt::setLengths(ArrayRef<Expr *> L) {
  assert(L.size() == Rank &&
         "Number of lengths is not the same as the preallocated buffer");
  std::copy(L.begin(), L.end(), reinterpret_cast<Expr **>(this + 1) + 2);
}

void CilkRankedStmt::setVars(ArrayRef<Stmt *> L) {
  assert(L.size() == Rank &&
         "Number of lengths is not the same as the preallocated buffer");
  std::copy(L.begin(), L.end(), reinterpret_cast<Stmt **>(this + 1) + 2 + Rank);
}

void CilkRankedStmt::setIncrements(ArrayRef<Stmt *> L) {
  assert(L.size() == Rank &&
         "Number of lengths is not the same as the preallocated buffer");
  std::copy(L.begin(), L.end(),
            reinterpret_cast<Stmt **>(this + 1) + 2 + 2 * Rank);
}

CilkRankedStmt *
CilkRankedStmt::Create(const ASTContext &C, SourceLocation StartLoc,
                       SourceLocation EndLoc, ArrayRef<Expr *> Lengths,
                       ArrayRef<Stmt *> Vars, ArrayRef<Stmt *> Increments,
                       Stmt *AssociatedStmt, Stmt *Inits) {
  void *Mem = C.Allocate(sizeof(CilkRankedStmt) + 2 * sizeof(Stmt *) +
                             sizeof(Expr *) * Lengths.size() +
                             sizeof(Stmt *) * 2 * Vars.size(),
                         llvm::alignOf<CilkRankedStmt>());
  CilkRankedStmt *S =
      new (Mem) CilkRankedStmt(StartLoc, EndLoc, Lengths.size());
  S->setLengths(Lengths);
  S->setVars(Vars);
  S->setIncrements(Increments);
  S->setAssociatedStmt(AssociatedStmt);
  S->setInits(Inits);
  return S;
}

CilkRankedStmt *CilkRankedStmt::CreateEmpty(const ASTContext &C, unsigned N,
                                            EmptyShell) {
  void *Mem = C.Allocate(sizeof(CilkRankedStmt) + 2 * sizeof(Stmt *) +
                             sizeof(Expr *) * N + sizeof(Stmt *) * 2 * N,
                         llvm::alignOf<CilkRankedStmt>());
  return new (Mem) CilkRankedStmt(N);
}

#endif  // INTEL_CUSTOMIZATION

StmtRange OMPClause::children() {
=======
OMPClause::child_range OMPClause::children() {
>>>>>>> 3b0f87d2
  switch(getClauseKind()) {
  default : break;
#define OPENMP_CLAUSE(Name, Class)                                       \
  case OMPC_ ## Name : return static_cast<Class *>(this)->children();
#include "clang/Basic/OpenMPKinds.def"
  }
  llvm_unreachable("unknown OMPClause");
}

void OMPPrivateClause::setPrivateCopies(ArrayRef<Expr *> VL) {
  assert(VL.size() == varlist_size() &&
         "Number of private copies is not the same as the preallocated buffer");
  std::copy(VL.begin(), VL.end(), varlist_end());
}

OMPPrivateClause *
OMPPrivateClause::Create(const ASTContext &C, SourceLocation StartLoc,
                         SourceLocation LParenLoc, SourceLocation EndLoc,
                         ArrayRef<Expr *> VL, ArrayRef<Expr *> PrivateVL) {
  // Allocate space for private variables and initializer expressions.
  void *Mem = C.Allocate(llvm::RoundUpToAlignment(sizeof(OMPPrivateClause),
                                                  llvm::alignOf<Expr *>()) +
                         2 * sizeof(Expr *) * VL.size());
  OMPPrivateClause *Clause =
      new (Mem) OMPPrivateClause(StartLoc, LParenLoc, EndLoc, VL.size());
  Clause->setVarRefs(VL);
  Clause->setPrivateCopies(PrivateVL);
  return Clause;
}

OMPPrivateClause *OMPPrivateClause::CreateEmpty(const ASTContext &C,
                                                unsigned N) {
  void *Mem = C.Allocate(llvm::RoundUpToAlignment(sizeof(OMPPrivateClause),
                                                  llvm::alignOf<Expr *>()) +
                         2 * sizeof(Expr *) * N);
  return new (Mem) OMPPrivateClause(N);
}

void OMPFirstprivateClause::setPrivateCopies(ArrayRef<Expr *> VL) {
  assert(VL.size() == varlist_size() &&
         "Number of private copies is not the same as the preallocated buffer");
  std::copy(VL.begin(), VL.end(), varlist_end());
}

void OMPFirstprivateClause::setInits(ArrayRef<Expr *> VL) {
  assert(VL.size() == varlist_size() &&
         "Number of inits is not the same as the preallocated buffer");
  std::copy(VL.begin(), VL.end(), getPrivateCopies().end());
}

OMPFirstprivateClause *
OMPFirstprivateClause::Create(const ASTContext &C, SourceLocation StartLoc,
                              SourceLocation LParenLoc, SourceLocation EndLoc,
                              ArrayRef<Expr *> VL, ArrayRef<Expr *> PrivateVL,
                              ArrayRef<Expr *> InitVL) {
  void *Mem = C.Allocate(llvm::RoundUpToAlignment(sizeof(OMPFirstprivateClause),
                                                  llvm::alignOf<Expr *>()) +
                         3 * sizeof(Expr *) * VL.size());
  OMPFirstprivateClause *Clause =
      new (Mem) OMPFirstprivateClause(StartLoc, LParenLoc, EndLoc, VL.size());
  Clause->setVarRefs(VL);
  Clause->setPrivateCopies(PrivateVL);
  Clause->setInits(InitVL);
  return Clause;
}

OMPFirstprivateClause *OMPFirstprivateClause::CreateEmpty(const ASTContext &C,
                                                          unsigned N) {
  void *Mem = C.Allocate(llvm::RoundUpToAlignment(sizeof(OMPFirstprivateClause),
                                                  llvm::alignOf<Expr *>()) +
                         3 * sizeof(Expr *) * N);
  return new (Mem) OMPFirstprivateClause(N);
}

void OMPLastprivateClause::setPrivateCopies(ArrayRef<Expr *> PrivateCopies) {
  assert(PrivateCopies.size() == varlist_size() &&
         "Number of private copies is not the same as the preallocated buffer");
  std::copy(PrivateCopies.begin(), PrivateCopies.end(), varlist_end());
}

void OMPLastprivateClause::setSourceExprs(ArrayRef<Expr *> SrcExprs) {
  assert(SrcExprs.size() == varlist_size() && "Number of source expressions is "
                                              "not the same as the "
                                              "preallocated buffer");
  std::copy(SrcExprs.begin(), SrcExprs.end(), getPrivateCopies().end());
}

void OMPLastprivateClause::setDestinationExprs(ArrayRef<Expr *> DstExprs) {
  assert(DstExprs.size() == varlist_size() && "Number of destination "
                                              "expressions is not the same as "
                                              "the preallocated buffer");
  std::copy(DstExprs.begin(), DstExprs.end(), getSourceExprs().end());
}

void OMPLastprivateClause::setAssignmentOps(ArrayRef<Expr *> AssignmentOps) {
  assert(AssignmentOps.size() == varlist_size() &&
         "Number of assignment expressions is not the same as the preallocated "
         "buffer");
  std::copy(AssignmentOps.begin(), AssignmentOps.end(),
            getDestinationExprs().end());
}

OMPLastprivateClause *OMPLastprivateClause::Create(
    const ASTContext &C, SourceLocation StartLoc, SourceLocation LParenLoc,
    SourceLocation EndLoc, ArrayRef<Expr *> VL, ArrayRef<Expr *> SrcExprs,
    ArrayRef<Expr *> DstExprs, ArrayRef<Expr *> AssignmentOps) {
  void *Mem = C.Allocate(llvm::RoundUpToAlignment(sizeof(OMPLastprivateClause),
                                                  llvm::alignOf<Expr *>()) +
                         5 * sizeof(Expr *) * VL.size());
  OMPLastprivateClause *Clause =
      new (Mem) OMPLastprivateClause(StartLoc, LParenLoc, EndLoc, VL.size());
  Clause->setVarRefs(VL);
  Clause->setSourceExprs(SrcExprs);
  Clause->setDestinationExprs(DstExprs);
  Clause->setAssignmentOps(AssignmentOps);
  return Clause;
}

OMPLastprivateClause *OMPLastprivateClause::CreateEmpty(const ASTContext &C,
                                                        unsigned N) {
  void *Mem = C.Allocate(llvm::RoundUpToAlignment(sizeof(OMPLastprivateClause),
                                                  llvm::alignOf<Expr *>()) +
                         5 * sizeof(Expr *) * N);
  return new (Mem) OMPLastprivateClause(N);
}

OMPSharedClause *OMPSharedClause::Create(const ASTContext &C,
                                         SourceLocation StartLoc,
                                         SourceLocation LParenLoc,
                                         SourceLocation EndLoc,
                                         ArrayRef<Expr *> VL) {
  void *Mem = C.Allocate(llvm::RoundUpToAlignment(sizeof(OMPSharedClause),
                                                  llvm::alignOf<Expr *>()) +
                         sizeof(Expr *) * VL.size());
  OMPSharedClause *Clause = new (Mem) OMPSharedClause(StartLoc, LParenLoc,
                                                      EndLoc, VL.size());
  Clause->setVarRefs(VL);
  return Clause;
}

OMPSharedClause *OMPSharedClause::CreateEmpty(const ASTContext &C,
                                              unsigned N) {
  void *Mem = C.Allocate(llvm::RoundUpToAlignment(sizeof(OMPSharedClause),
                                                  llvm::alignOf<Expr *>()) +
                         sizeof(Expr *) * N);
  return new (Mem) OMPSharedClause(N);
}

void OMPLinearClause::setInits(ArrayRef<Expr *> IL) {
  assert(IL.size() == varlist_size() &&
         "Number of inits is not the same as the preallocated buffer");
  std::copy(IL.begin(), IL.end(), varlist_end());
}

void OMPLinearClause::setUpdates(ArrayRef<Expr *> UL) {
  assert(UL.size() == varlist_size() &&
         "Number of updates is not the same as the preallocated buffer");
  std::copy(UL.begin(), UL.end(), getInits().end());
}

void OMPLinearClause::setFinals(ArrayRef<Expr *> FL) {
  assert(FL.size() == varlist_size() &&
         "Number of final updates is not the same as the preallocated buffer");
  std::copy(FL.begin(), FL.end(), getUpdates().end());
}

OMPLinearClause *
OMPLinearClause::Create(const ASTContext &C, SourceLocation StartLoc,
                        SourceLocation LParenLoc, SourceLocation ColonLoc,
                        SourceLocation EndLoc, ArrayRef<Expr *> VL,
                        ArrayRef<Expr *> IL, Expr *Step, Expr *CalcStep) {
  // Allocate space for 4 lists (Vars, Inits, Updates, Finals) and 2 expressions
  // (Step and CalcStep).
  void *Mem = C.Allocate(llvm::RoundUpToAlignment(sizeof(OMPLinearClause),
                                                  llvm::alignOf<Expr *>()) +
                         (4 * VL.size() + 2) * sizeof(Expr *));
  OMPLinearClause *Clause = new (Mem)
      OMPLinearClause(StartLoc, LParenLoc, ColonLoc, EndLoc, VL.size());
  Clause->setVarRefs(VL);
  Clause->setInits(IL);
  // Fill update and final expressions with zeroes, they are provided later,
  // after the directive construction.
  std::fill(Clause->getInits().end(), Clause->getInits().end() + VL.size(),
            nullptr);
  std::fill(Clause->getUpdates().end(), Clause->getUpdates().end() + VL.size(),
            nullptr);
  Clause->setStep(Step);
  Clause->setCalcStep(CalcStep);
  return Clause;
}

OMPLinearClause *OMPLinearClause::CreateEmpty(const ASTContext &C,
                                              unsigned NumVars) {
  // Allocate space for 4 lists (Vars, Inits, Updates, Finals) and 2 expressions
  // (Step and CalcStep).
  void *Mem = C.Allocate(llvm::RoundUpToAlignment(sizeof(OMPLinearClause),
                                                  llvm::alignOf<Expr *>()) +
                         (4 * NumVars + 2) * sizeof(Expr *));
  return new (Mem) OMPLinearClause(NumVars);
}

OMPAlignedClause *
OMPAlignedClause::Create(const ASTContext &C, SourceLocation StartLoc,
                         SourceLocation LParenLoc, SourceLocation ColonLoc,
                         SourceLocation EndLoc, ArrayRef<Expr *> VL, Expr *A) {
  void *Mem = C.Allocate(llvm::RoundUpToAlignment(sizeof(OMPAlignedClause),
                                                  llvm::alignOf<Expr *>()) +
                         sizeof(Expr *) * (VL.size() + 1));
  OMPAlignedClause *Clause = new (Mem)
      OMPAlignedClause(StartLoc, LParenLoc, ColonLoc, EndLoc, VL.size());
  Clause->setVarRefs(VL);
  Clause->setAlignment(A);
  return Clause;
}

OMPAlignedClause *OMPAlignedClause::CreateEmpty(const ASTContext &C,
                                                unsigned NumVars) {
  void *Mem = C.Allocate(llvm::RoundUpToAlignment(sizeof(OMPAlignedClause),
                                                  llvm::alignOf<Expr *>()) +
                         sizeof(Expr *) * (NumVars + 1));
  return new (Mem) OMPAlignedClause(NumVars);
}

void OMPCopyinClause::setSourceExprs(ArrayRef<Expr *> SrcExprs) {
  assert(SrcExprs.size() == varlist_size() && "Number of source expressions is "
                                              "not the same as the "
                                              "preallocated buffer");
  std::copy(SrcExprs.begin(), SrcExprs.end(), varlist_end());
}

void OMPCopyinClause::setDestinationExprs(ArrayRef<Expr *> DstExprs) {
  assert(DstExprs.size() == varlist_size() && "Number of destination "
                                              "expressions is not the same as "
                                              "the preallocated buffer");
  std::copy(DstExprs.begin(), DstExprs.end(), getSourceExprs().end());
}

void OMPCopyinClause::setAssignmentOps(ArrayRef<Expr *> AssignmentOps) {
  assert(AssignmentOps.size() == varlist_size() &&
         "Number of assignment expressions is not the same as the preallocated "
         "buffer");
  std::copy(AssignmentOps.begin(), AssignmentOps.end(),
            getDestinationExprs().end());
}

OMPCopyinClause *OMPCopyinClause::Create(
    const ASTContext &C, SourceLocation StartLoc, SourceLocation LParenLoc,
    SourceLocation EndLoc, ArrayRef<Expr *> VL, ArrayRef<Expr *> SrcExprs,
    ArrayRef<Expr *> DstExprs, ArrayRef<Expr *> AssignmentOps) {
  void *Mem = C.Allocate(llvm::RoundUpToAlignment(sizeof(OMPCopyinClause),
                                                  llvm::alignOf<Expr *>()) +
                         4 * sizeof(Expr *) * VL.size());
  OMPCopyinClause *Clause = new (Mem) OMPCopyinClause(StartLoc, LParenLoc,
                                                      EndLoc, VL.size());
  Clause->setVarRefs(VL);
  Clause->setSourceExprs(SrcExprs);
  Clause->setDestinationExprs(DstExprs);
  Clause->setAssignmentOps(AssignmentOps);
  return Clause;
}

OMPCopyinClause *OMPCopyinClause::CreateEmpty(const ASTContext &C,
                                              unsigned N) {
  void *Mem = C.Allocate(llvm::RoundUpToAlignment(sizeof(OMPCopyinClause),
                                                  llvm::alignOf<Expr *>()) +
                         4 * sizeof(Expr *) * N);
  return new (Mem) OMPCopyinClause(N);
}

void OMPCopyprivateClause::setSourceExprs(ArrayRef<Expr *> SrcExprs) {
  assert(SrcExprs.size() == varlist_size() && "Number of source expressions is "
                                              "not the same as the "
                                              "preallocated buffer");
  std::copy(SrcExprs.begin(), SrcExprs.end(), varlist_end());
}

void OMPCopyprivateClause::setDestinationExprs(ArrayRef<Expr *> DstExprs) {
  assert(DstExprs.size() == varlist_size() && "Number of destination "
                                              "expressions is not the same as "
                                              "the preallocated buffer");
  std::copy(DstExprs.begin(), DstExprs.end(), getSourceExprs().end());
}

void OMPCopyprivateClause::setAssignmentOps(ArrayRef<Expr *> AssignmentOps) {
  assert(AssignmentOps.size() == varlist_size() &&
         "Number of assignment expressions is not the same as the preallocated "
         "buffer");
  std::copy(AssignmentOps.begin(), AssignmentOps.end(),
            getDestinationExprs().end());
}

OMPCopyprivateClause *OMPCopyprivateClause::Create(
    const ASTContext &C, SourceLocation StartLoc, SourceLocation LParenLoc,
    SourceLocation EndLoc, ArrayRef<Expr *> VL, ArrayRef<Expr *> SrcExprs,
    ArrayRef<Expr *> DstExprs, ArrayRef<Expr *> AssignmentOps) {
  void *Mem = C.Allocate(llvm::RoundUpToAlignment(sizeof(OMPCopyprivateClause),
                                                  llvm::alignOf<Expr *>()) +
                         4 * sizeof(Expr *) * VL.size());
  OMPCopyprivateClause *Clause =
      new (Mem) OMPCopyprivateClause(StartLoc, LParenLoc, EndLoc, VL.size());
  Clause->setVarRefs(VL);
  Clause->setSourceExprs(SrcExprs);
  Clause->setDestinationExprs(DstExprs);
  Clause->setAssignmentOps(AssignmentOps);
  return Clause;
}

OMPCopyprivateClause *OMPCopyprivateClause::CreateEmpty(const ASTContext &C,
                                                        unsigned N) {
  void *Mem = C.Allocate(llvm::RoundUpToAlignment(sizeof(OMPCopyprivateClause),
                                                  llvm::alignOf<Expr *>()) +
                         4 * sizeof(Expr *) * N);
  return new (Mem) OMPCopyprivateClause(N);
}

void OMPExecutableDirective::setClauses(ArrayRef<OMPClause *> Clauses) {
  assert(Clauses.size() == getNumClauses() &&
         "Number of clauses is not the same as the preallocated buffer");
  std::copy(Clauses.begin(), Clauses.end(), getClauses().begin());
}

void OMPLoopDirective::setCounters(ArrayRef<Expr *> A) {
  assert(A.size() == getCollapsedNumber() &&
         "Number of loop counters is not the same as the collapsed number");
  std::copy(A.begin(), A.end(), getCounters().begin());
}

void OMPLoopDirective::setPrivateCounters(ArrayRef<Expr *> A) {
  assert(A.size() == getCollapsedNumber() && "Number of loop private counters "
                                             "is not the same as the collapsed "
                                             "number");
  std::copy(A.begin(), A.end(), getPrivateCounters().begin());
}

void OMPLoopDirective::setUpdates(ArrayRef<Expr *> A) {
  assert(A.size() == getCollapsedNumber() &&
         "Number of counter updates is not the same as the collapsed number");
  std::copy(A.begin(), A.end(), getUpdates().begin());
}

void OMPLoopDirective::setFinals(ArrayRef<Expr *> A) {
  assert(A.size() == getCollapsedNumber() &&
         "Number of counter finals is not the same as the collapsed number");
  std::copy(A.begin(), A.end(), getFinals().begin());
}

void OMPReductionClause::setLHSExprs(ArrayRef<Expr *> LHSExprs) {
  assert(
      LHSExprs.size() == varlist_size() &&
      "Number of LHS expressions is not the same as the preallocated buffer");
  std::copy(LHSExprs.begin(), LHSExprs.end(), varlist_end());
}

void OMPReductionClause::setRHSExprs(ArrayRef<Expr *> RHSExprs) {
  assert(
      RHSExprs.size() == varlist_size() &&
      "Number of RHS expressions is not the same as the preallocated buffer");
  std::copy(RHSExprs.begin(), RHSExprs.end(), getLHSExprs().end());
}

void OMPReductionClause::setReductionOps(ArrayRef<Expr *> ReductionOps) {
  assert(ReductionOps.size() == varlist_size() && "Number of reduction "
                                                  "expressions is not the same "
                                                  "as the preallocated buffer");
  std::copy(ReductionOps.begin(), ReductionOps.end(), getRHSExprs().end());
}

OMPReductionClause *OMPReductionClause::Create(
    const ASTContext &C, SourceLocation StartLoc, SourceLocation LParenLoc,
    SourceLocation EndLoc, SourceLocation ColonLoc, ArrayRef<Expr *> VL,
    NestedNameSpecifierLoc QualifierLoc, const DeclarationNameInfo &NameInfo,
    ArrayRef<Expr *> LHSExprs, ArrayRef<Expr *> RHSExprs,
    ArrayRef<Expr *> ReductionOps) {
  void *Mem = C.Allocate(llvm::RoundUpToAlignment(sizeof(OMPReductionClause),
                                                  llvm::alignOf<Expr *>()) +
                         4 * sizeof(Expr *) * VL.size());
  OMPReductionClause *Clause = new (Mem) OMPReductionClause(
      StartLoc, LParenLoc, EndLoc, ColonLoc, VL.size(), QualifierLoc, NameInfo);
  Clause->setVarRefs(VL);
  Clause->setLHSExprs(LHSExprs);
  Clause->setRHSExprs(RHSExprs);
  Clause->setReductionOps(ReductionOps);
  return Clause;
}

OMPReductionClause *OMPReductionClause::CreateEmpty(const ASTContext &C,
                                                    unsigned N) {
  void *Mem = C.Allocate(llvm::RoundUpToAlignment(sizeof(OMPReductionClause),
                                                  llvm::alignOf<Expr *>()) +
                         4 * sizeof(Expr *) * N);
  return new (Mem) OMPReductionClause(N);
}

OMPFlushClause *OMPFlushClause::Create(const ASTContext &C,
                                       SourceLocation StartLoc,
                                       SourceLocation LParenLoc,
                                       SourceLocation EndLoc,
                                       ArrayRef<Expr *> VL) {
  void *Mem = C.Allocate(llvm::RoundUpToAlignment(sizeof(OMPFlushClause),
                                                  llvm::alignOf<Expr *>()) +
                         sizeof(Expr *) * VL.size());
  OMPFlushClause *Clause =
      new (Mem) OMPFlushClause(StartLoc, LParenLoc, EndLoc, VL.size());
  Clause->setVarRefs(VL);
  return Clause;
}

OMPFlushClause *OMPFlushClause::CreateEmpty(const ASTContext &C, unsigned N) {
  void *Mem = C.Allocate(llvm::RoundUpToAlignment(sizeof(OMPFlushClause),
                                                  llvm::alignOf<Expr *>()) +
                         sizeof(Expr *) * N);
  return new (Mem) OMPFlushClause(N);
}

OMPDependClause *
OMPDependClause::Create(const ASTContext &C, SourceLocation StartLoc,
                        SourceLocation LParenLoc, SourceLocation EndLoc,
                        OpenMPDependClauseKind DepKind, SourceLocation DepLoc,
                        SourceLocation ColonLoc, ArrayRef<Expr *> VL) {
  void *Mem = C.Allocate(llvm::RoundUpToAlignment(sizeof(OMPDependClause),
                                                  llvm::alignOf<Expr *>()) +
                         sizeof(Expr *) * VL.size());
  OMPDependClause *Clause =
      new (Mem) OMPDependClause(StartLoc, LParenLoc, EndLoc, VL.size());
  Clause->setVarRefs(VL);
  Clause->setDependencyKind(DepKind);
  Clause->setDependencyLoc(DepLoc);
  Clause->setColonLoc(ColonLoc);
  return Clause;
}

OMPDependClause *OMPDependClause::CreateEmpty(const ASTContext &C, unsigned N) {
  void *Mem = C.Allocate(llvm::RoundUpToAlignment(sizeof(OMPDependClause),
                                                  llvm::alignOf<Expr *>()) +
                         sizeof(Expr *) * N);
  return new (Mem) OMPDependClause(N);
}

const OMPClause *
OMPExecutableDirective::getSingleClause(OpenMPClauseKind K) const {
  auto &&I = getClausesOfKind(K);

  if (I) {
    auto *Clause = *I;
    assert(!++I && "There are at least 2 clauses of the specified kind");
    return Clause;
  }
  return nullptr;
}

OMPParallelDirective *OMPParallelDirective::Create(
                                              const ASTContext &C,
                                              SourceLocation StartLoc,
                                              SourceLocation EndLoc,
                                              ArrayRef<OMPClause *> Clauses,
                                              Stmt *AssociatedStmt) {
  unsigned Size = llvm::RoundUpToAlignment(sizeof(OMPParallelDirective),
                                           llvm::alignOf<OMPClause *>());
  void *Mem = C.Allocate(Size + sizeof(OMPClause *) * Clauses.size() +
                         sizeof(Stmt *));
  OMPParallelDirective *Dir = new (Mem) OMPParallelDirective(StartLoc, EndLoc,
                                                             Clauses.size());
  Dir->setClauses(Clauses);
  Dir->setAssociatedStmt(AssociatedStmt);
  return Dir;
}

OMPParallelDirective *OMPParallelDirective::CreateEmpty(const ASTContext &C,
                                                        unsigned NumClauses,
                                                        EmptyShell) {
  unsigned Size = llvm::RoundUpToAlignment(sizeof(OMPParallelDirective),
                                           llvm::alignOf<OMPClause *>());
  void *Mem = C.Allocate(Size + sizeof(OMPClause *) * NumClauses +
                         sizeof(Stmt *));
  return new (Mem) OMPParallelDirective(NumClauses);
}

OMPSimdDirective *
OMPSimdDirective::Create(const ASTContext &C, SourceLocation StartLoc,
                         SourceLocation EndLoc, unsigned CollapsedNum,
                         ArrayRef<OMPClause *> Clauses, Stmt *AssociatedStmt,
                         const HelperExprs &Exprs) {
  unsigned Size = llvm::RoundUpToAlignment(sizeof(OMPSimdDirective),
                                           llvm::alignOf<OMPClause *>());
  void *Mem =
      C.Allocate(Size + sizeof(OMPClause *) * Clauses.size() +
                 sizeof(Stmt *) * numLoopChildren(CollapsedNum, OMPD_simd));
  OMPSimdDirective *Dir = new (Mem)
      OMPSimdDirective(StartLoc, EndLoc, CollapsedNum, Clauses.size());
  Dir->setClauses(Clauses);
  Dir->setAssociatedStmt(AssociatedStmt);
  Dir->setIterationVariable(Exprs.IterationVarRef);
  Dir->setLastIteration(Exprs.LastIteration);
  Dir->setCalcLastIteration(Exprs.CalcLastIteration);
  Dir->setPreCond(Exprs.PreCond);
  Dir->setCond(Exprs.Cond);
  Dir->setInit(Exprs.Init);
  Dir->setInc(Exprs.Inc);
  Dir->setCounters(Exprs.Counters);
  Dir->setPrivateCounters(Exprs.PrivateCounters);
  Dir->setUpdates(Exprs.Updates);
  Dir->setFinals(Exprs.Finals);
  return Dir;
}

OMPSimdDirective *OMPSimdDirective::CreateEmpty(const ASTContext &C,
                                                unsigned NumClauses,
                                                unsigned CollapsedNum,
                                                EmptyShell) {
  unsigned Size = llvm::RoundUpToAlignment(sizeof(OMPSimdDirective),
                                           llvm::alignOf<OMPClause *>());
  void *Mem =
      C.Allocate(Size + sizeof(OMPClause *) * NumClauses +
                 sizeof(Stmt *) * numLoopChildren(CollapsedNum, OMPD_simd));
  return new (Mem) OMPSimdDirective(CollapsedNum, NumClauses);
}

OMPForDirective *
OMPForDirective::Create(const ASTContext &C, SourceLocation StartLoc,
                        SourceLocation EndLoc, unsigned CollapsedNum,
                        ArrayRef<OMPClause *> Clauses, Stmt *AssociatedStmt,
                        const HelperExprs &Exprs) {
  unsigned Size = llvm::RoundUpToAlignment(sizeof(OMPForDirective),
                                           llvm::alignOf<OMPClause *>());
  void *Mem =
      C.Allocate(Size + sizeof(OMPClause *) * Clauses.size() +
                 sizeof(Stmt *) * numLoopChildren(CollapsedNum, OMPD_for));
  OMPForDirective *Dir =
      new (Mem) OMPForDirective(StartLoc, EndLoc, CollapsedNum, Clauses.size());
  Dir->setClauses(Clauses);
  Dir->setAssociatedStmt(AssociatedStmt);
  Dir->setIterationVariable(Exprs.IterationVarRef);
  Dir->setLastIteration(Exprs.LastIteration);
  Dir->setCalcLastIteration(Exprs.CalcLastIteration);
  Dir->setPreCond(Exprs.PreCond);
  Dir->setCond(Exprs.Cond);
  Dir->setInit(Exprs.Init);
  Dir->setInc(Exprs.Inc);
  Dir->setIsLastIterVariable(Exprs.IL);
  Dir->setLowerBoundVariable(Exprs.LB);
  Dir->setUpperBoundVariable(Exprs.UB);
  Dir->setStrideVariable(Exprs.ST);
  Dir->setEnsureUpperBound(Exprs.EUB);
  Dir->setNextLowerBound(Exprs.NLB);
  Dir->setNextUpperBound(Exprs.NUB);
  Dir->setCounters(Exprs.Counters);
  Dir->setPrivateCounters(Exprs.PrivateCounters);
  Dir->setUpdates(Exprs.Updates);
  Dir->setFinals(Exprs.Finals);
  return Dir;
}

OMPForDirective *OMPForDirective::CreateEmpty(const ASTContext &C,
                                              unsigned NumClauses,
                                              unsigned CollapsedNum,
                                              EmptyShell) {
  unsigned Size = llvm::RoundUpToAlignment(sizeof(OMPForDirective),
                                           llvm::alignOf<OMPClause *>());
  void *Mem =
      C.Allocate(Size + sizeof(OMPClause *) * NumClauses +
                 sizeof(Stmt *) * numLoopChildren(CollapsedNum, OMPD_for));
  return new (Mem) OMPForDirective(CollapsedNum, NumClauses);
}

OMPForSimdDirective *
OMPForSimdDirective::Create(const ASTContext &C, SourceLocation StartLoc,
                            SourceLocation EndLoc, unsigned CollapsedNum,
                            ArrayRef<OMPClause *> Clauses, Stmt *AssociatedStmt,
                            const HelperExprs &Exprs) {
  unsigned Size = llvm::RoundUpToAlignment(sizeof(OMPForSimdDirective),
                                           llvm::alignOf<OMPClause *>());
  void *Mem =
      C.Allocate(Size + sizeof(OMPClause *) * Clauses.size() +
                 sizeof(Stmt *) * numLoopChildren(CollapsedNum, OMPD_for_simd));
  OMPForSimdDirective *Dir = new (Mem)
      OMPForSimdDirective(StartLoc, EndLoc, CollapsedNum, Clauses.size());
  Dir->setClauses(Clauses);
  Dir->setAssociatedStmt(AssociatedStmt);
  Dir->setIterationVariable(Exprs.IterationVarRef);
  Dir->setLastIteration(Exprs.LastIteration);
  Dir->setCalcLastIteration(Exprs.CalcLastIteration);
  Dir->setPreCond(Exprs.PreCond);
  Dir->setCond(Exprs.Cond);
  Dir->setInit(Exprs.Init);
  Dir->setInc(Exprs.Inc);
  Dir->setIsLastIterVariable(Exprs.IL);
  Dir->setLowerBoundVariable(Exprs.LB);
  Dir->setUpperBoundVariable(Exprs.UB);
  Dir->setStrideVariable(Exprs.ST);
  Dir->setEnsureUpperBound(Exprs.EUB);
  Dir->setNextLowerBound(Exprs.NLB);
  Dir->setNextUpperBound(Exprs.NUB);
  Dir->setCounters(Exprs.Counters);
  Dir->setPrivateCounters(Exprs.PrivateCounters);
  Dir->setUpdates(Exprs.Updates);
  Dir->setFinals(Exprs.Finals);
  return Dir;
}

OMPForSimdDirective *OMPForSimdDirective::CreateEmpty(const ASTContext &C,
                                                      unsigned NumClauses,
                                                      unsigned CollapsedNum,
                                                      EmptyShell) {
  unsigned Size = llvm::RoundUpToAlignment(sizeof(OMPForSimdDirective),
                                           llvm::alignOf<OMPClause *>());
  void *Mem =
      C.Allocate(Size + sizeof(OMPClause *) * NumClauses +
                 sizeof(Stmt *) * numLoopChildren(CollapsedNum, OMPD_for_simd));
  return new (Mem) OMPForSimdDirective(CollapsedNum, NumClauses);
}

OMPSectionsDirective *OMPSectionsDirective::Create(
    const ASTContext &C, SourceLocation StartLoc, SourceLocation EndLoc,
    ArrayRef<OMPClause *> Clauses, Stmt *AssociatedStmt) {
  unsigned Size = llvm::RoundUpToAlignment(sizeof(OMPSectionsDirective),
                                           llvm::alignOf<OMPClause *>());
  void *Mem =
      C.Allocate(Size + sizeof(OMPClause *) * Clauses.size() + sizeof(Stmt *));
  OMPSectionsDirective *Dir =
      new (Mem) OMPSectionsDirective(StartLoc, EndLoc, Clauses.size());
  Dir->setClauses(Clauses);
  Dir->setAssociatedStmt(AssociatedStmt);
  return Dir;
}

OMPSectionsDirective *OMPSectionsDirective::CreateEmpty(const ASTContext &C,
                                                        unsigned NumClauses,
                                                        EmptyShell) {
  unsigned Size = llvm::RoundUpToAlignment(sizeof(OMPSectionsDirective),
                                           llvm::alignOf<OMPClause *>());
  void *Mem =
      C.Allocate(Size + sizeof(OMPClause *) * NumClauses + sizeof(Stmt *));
  return new (Mem) OMPSectionsDirective(NumClauses);
}

OMPSectionDirective *OMPSectionDirective::Create(const ASTContext &C,
                                                 SourceLocation StartLoc,
                                                 SourceLocation EndLoc,
                                                 Stmt *AssociatedStmt) {
  unsigned Size = llvm::RoundUpToAlignment(sizeof(OMPSectionDirective),
                                           llvm::alignOf<Stmt *>());
  void *Mem = C.Allocate(Size + sizeof(Stmt *));
  OMPSectionDirective *Dir = new (Mem) OMPSectionDirective(StartLoc, EndLoc);
  Dir->setAssociatedStmt(AssociatedStmt);
  return Dir;
}

OMPSectionDirective *OMPSectionDirective::CreateEmpty(const ASTContext &C,
                                                      EmptyShell) {
  unsigned Size = llvm::RoundUpToAlignment(sizeof(OMPSectionDirective),
                                           llvm::alignOf<Stmt *>());
  void *Mem = C.Allocate(Size + sizeof(Stmt *));
  return new (Mem) OMPSectionDirective();
}

OMPSingleDirective *OMPSingleDirective::Create(const ASTContext &C,
                                               SourceLocation StartLoc,
                                               SourceLocation EndLoc,
                                               ArrayRef<OMPClause *> Clauses,
                                               Stmt *AssociatedStmt) {
  unsigned Size = llvm::RoundUpToAlignment(sizeof(OMPSingleDirective),
                                           llvm::alignOf<OMPClause *>());
  void *Mem =
      C.Allocate(Size + sizeof(OMPClause *) * Clauses.size() + sizeof(Stmt *));
  OMPSingleDirective *Dir =
      new (Mem) OMPSingleDirective(StartLoc, EndLoc, Clauses.size());
  Dir->setClauses(Clauses);
  Dir->setAssociatedStmt(AssociatedStmt);
  return Dir;
}

OMPSingleDirective *OMPSingleDirective::CreateEmpty(const ASTContext &C,
                                                    unsigned NumClauses,
                                                    EmptyShell) {
  unsigned Size = llvm::RoundUpToAlignment(sizeof(OMPSingleDirective),
                                           llvm::alignOf<OMPClause *>());
  void *Mem =
      C.Allocate(Size + sizeof(OMPClause *) * NumClauses + sizeof(Stmt *));
  return new (Mem) OMPSingleDirective(NumClauses);
}

OMPMasterDirective *OMPMasterDirective::Create(const ASTContext &C,
                                               SourceLocation StartLoc,
                                               SourceLocation EndLoc,
                                               Stmt *AssociatedStmt) {
  unsigned Size = llvm::RoundUpToAlignment(sizeof(OMPMasterDirective),
                                           llvm::alignOf<Stmt *>());
  void *Mem = C.Allocate(Size + sizeof(Stmt *));
  OMPMasterDirective *Dir = new (Mem) OMPMasterDirective(StartLoc, EndLoc);
  Dir->setAssociatedStmt(AssociatedStmt);
  return Dir;
}

OMPMasterDirective *OMPMasterDirective::CreateEmpty(const ASTContext &C,
                                                    EmptyShell) {
  unsigned Size = llvm::RoundUpToAlignment(sizeof(OMPMasterDirective),
                                           llvm::alignOf<Stmt *>());
  void *Mem = C.Allocate(Size + sizeof(Stmt *));
  return new (Mem) OMPMasterDirective();
}

OMPCriticalDirective *OMPCriticalDirective::Create(
    const ASTContext &C, const DeclarationNameInfo &Name,
    SourceLocation StartLoc, SourceLocation EndLoc, Stmt *AssociatedStmt) {
  unsigned Size = llvm::RoundUpToAlignment(sizeof(OMPCriticalDirective),
                                           llvm::alignOf<Stmt *>());
  void *Mem = C.Allocate(Size + sizeof(Stmt *));
  OMPCriticalDirective *Dir =
      new (Mem) OMPCriticalDirective(Name, StartLoc, EndLoc);
  Dir->setAssociatedStmt(AssociatedStmt);
  return Dir;
}

OMPCriticalDirective *OMPCriticalDirective::CreateEmpty(const ASTContext &C,
                                                        EmptyShell) {
  unsigned Size = llvm::RoundUpToAlignment(sizeof(OMPCriticalDirective),
                                           llvm::alignOf<Stmt *>());
  void *Mem = C.Allocate(Size + sizeof(Stmt *));
  return new (Mem) OMPCriticalDirective();
}

OMPParallelForDirective *OMPParallelForDirective::Create(
    const ASTContext &C, SourceLocation StartLoc, SourceLocation EndLoc,
    unsigned CollapsedNum, ArrayRef<OMPClause *> Clauses, Stmt *AssociatedStmt,
    const HelperExprs &Exprs) {
  unsigned Size = llvm::RoundUpToAlignment(sizeof(OMPParallelForDirective),
                                           llvm::alignOf<OMPClause *>());
  void *Mem = C.Allocate(Size + sizeof(OMPClause *) * Clauses.size() +
                         sizeof(Stmt *) *
                             numLoopChildren(CollapsedNum, OMPD_parallel_for));
  OMPParallelForDirective *Dir = new (Mem)
      OMPParallelForDirective(StartLoc, EndLoc, CollapsedNum, Clauses.size());
  Dir->setClauses(Clauses);
  Dir->setAssociatedStmt(AssociatedStmt);
  Dir->setIterationVariable(Exprs.IterationVarRef);
  Dir->setLastIteration(Exprs.LastIteration);
  Dir->setCalcLastIteration(Exprs.CalcLastIteration);
  Dir->setPreCond(Exprs.PreCond);
  Dir->setCond(Exprs.Cond);
  Dir->setInit(Exprs.Init);
  Dir->setInc(Exprs.Inc);
  Dir->setIsLastIterVariable(Exprs.IL);
  Dir->setLowerBoundVariable(Exprs.LB);
  Dir->setUpperBoundVariable(Exprs.UB);
  Dir->setStrideVariable(Exprs.ST);
  Dir->setEnsureUpperBound(Exprs.EUB);
  Dir->setNextLowerBound(Exprs.NLB);
  Dir->setNextUpperBound(Exprs.NUB);
  Dir->setCounters(Exprs.Counters);
  Dir->setPrivateCounters(Exprs.PrivateCounters);
  Dir->setUpdates(Exprs.Updates);
  Dir->setFinals(Exprs.Finals);
  return Dir;
}

OMPParallelForDirective *
OMPParallelForDirective::CreateEmpty(const ASTContext &C, unsigned NumClauses,
                                     unsigned CollapsedNum, EmptyShell) {
  unsigned Size = llvm::RoundUpToAlignment(sizeof(OMPParallelForDirective),
                                           llvm::alignOf<OMPClause *>());
  void *Mem = C.Allocate(Size + sizeof(OMPClause *) * NumClauses +
                         sizeof(Stmt *) *
                             numLoopChildren(CollapsedNum, OMPD_parallel_for));
  return new (Mem) OMPParallelForDirective(CollapsedNum, NumClauses);
}

OMPParallelForSimdDirective *OMPParallelForSimdDirective::Create(
    const ASTContext &C, SourceLocation StartLoc, SourceLocation EndLoc,
    unsigned CollapsedNum, ArrayRef<OMPClause *> Clauses, Stmt *AssociatedStmt,
    const HelperExprs &Exprs) {
  unsigned Size = llvm::RoundUpToAlignment(sizeof(OMPParallelForSimdDirective),
                                           llvm::alignOf<OMPClause *>());
  void *Mem = C.Allocate(
      Size + sizeof(OMPClause *) * Clauses.size() +
      sizeof(Stmt *) * numLoopChildren(CollapsedNum, OMPD_parallel_for_simd));
  OMPParallelForSimdDirective *Dir = new (Mem) OMPParallelForSimdDirective(
      StartLoc, EndLoc, CollapsedNum, Clauses.size());
  Dir->setClauses(Clauses);
  Dir->setAssociatedStmt(AssociatedStmt);
  Dir->setIterationVariable(Exprs.IterationVarRef);
  Dir->setLastIteration(Exprs.LastIteration);
  Dir->setCalcLastIteration(Exprs.CalcLastIteration);
  Dir->setPreCond(Exprs.PreCond);
  Dir->setCond(Exprs.Cond);
  Dir->setInit(Exprs.Init);
  Dir->setInc(Exprs.Inc);
  Dir->setIsLastIterVariable(Exprs.IL);
  Dir->setLowerBoundVariable(Exprs.LB);
  Dir->setUpperBoundVariable(Exprs.UB);
  Dir->setStrideVariable(Exprs.ST);
  Dir->setEnsureUpperBound(Exprs.EUB);
  Dir->setNextLowerBound(Exprs.NLB);
  Dir->setNextUpperBound(Exprs.NUB);
  Dir->setCounters(Exprs.Counters);
  Dir->setPrivateCounters(Exprs.PrivateCounters);
  Dir->setUpdates(Exprs.Updates);
  Dir->setFinals(Exprs.Finals);
  return Dir;
}

OMPParallelForSimdDirective *
OMPParallelForSimdDirective::CreateEmpty(const ASTContext &C,
                                         unsigned NumClauses,
                                         unsigned CollapsedNum, EmptyShell) {
  unsigned Size = llvm::RoundUpToAlignment(sizeof(OMPParallelForSimdDirective),
                                           llvm::alignOf<OMPClause *>());
  void *Mem = C.Allocate(
      Size + sizeof(OMPClause *) * NumClauses +
      sizeof(Stmt *) * numLoopChildren(CollapsedNum, OMPD_parallel_for_simd));
  return new (Mem) OMPParallelForSimdDirective(CollapsedNum, NumClauses);
}

OMPParallelSectionsDirective *OMPParallelSectionsDirective::Create(
    const ASTContext &C, SourceLocation StartLoc, SourceLocation EndLoc,
    ArrayRef<OMPClause *> Clauses, Stmt *AssociatedStmt) {
  unsigned Size = llvm::RoundUpToAlignment(sizeof(OMPParallelSectionsDirective),
                                           llvm::alignOf<OMPClause *>());
  void *Mem =
      C.Allocate(Size + sizeof(OMPClause *) * Clauses.size() + sizeof(Stmt *));
  OMPParallelSectionsDirective *Dir =
      new (Mem) OMPParallelSectionsDirective(StartLoc, EndLoc, Clauses.size());
  Dir->setClauses(Clauses);
  Dir->setAssociatedStmt(AssociatedStmt);
  return Dir;
}

OMPParallelSectionsDirective *
OMPParallelSectionsDirective::CreateEmpty(const ASTContext &C,
                                          unsigned NumClauses, EmptyShell) {
  unsigned Size = llvm::RoundUpToAlignment(sizeof(OMPParallelSectionsDirective),
                                           llvm::alignOf<OMPClause *>());
  void *Mem =
      C.Allocate(Size + sizeof(OMPClause *) * NumClauses + sizeof(Stmt *));
  return new (Mem) OMPParallelSectionsDirective(NumClauses);
}

OMPTaskDirective *OMPTaskDirective::Create(const ASTContext &C,
                                           SourceLocation StartLoc,
                                           SourceLocation EndLoc,
                                           ArrayRef<OMPClause *> Clauses,
                                           Stmt *AssociatedStmt) {
  unsigned Size = llvm::RoundUpToAlignment(sizeof(OMPTaskDirective),
                                           llvm::alignOf<OMPClause *>());
  void *Mem =
      C.Allocate(Size + sizeof(OMPClause *) * Clauses.size() + sizeof(Stmt *));
  OMPTaskDirective *Dir =
      new (Mem) OMPTaskDirective(StartLoc, EndLoc, Clauses.size());
  Dir->setClauses(Clauses);
  Dir->setAssociatedStmt(AssociatedStmt);
  return Dir;
}

OMPTaskDirective *OMPTaskDirective::CreateEmpty(const ASTContext &C,
                                                unsigned NumClauses,
                                                EmptyShell) {
  unsigned Size = llvm::RoundUpToAlignment(sizeof(OMPTaskDirective),
                                           llvm::alignOf<OMPClause *>());
  void *Mem =
      C.Allocate(Size + sizeof(OMPClause *) * NumClauses + sizeof(Stmt *));
  return new (Mem) OMPTaskDirective(NumClauses);
}

OMPTaskyieldDirective *OMPTaskyieldDirective::Create(const ASTContext &C,
                                                     SourceLocation StartLoc,
                                                     SourceLocation EndLoc) {
  void *Mem = C.Allocate(sizeof(OMPTaskyieldDirective));
  OMPTaskyieldDirective *Dir =
      new (Mem) OMPTaskyieldDirective(StartLoc, EndLoc);
  return Dir;
}

OMPTaskyieldDirective *OMPTaskyieldDirective::CreateEmpty(const ASTContext &C,
                                                          EmptyShell) {
  void *Mem = C.Allocate(sizeof(OMPTaskyieldDirective));
  return new (Mem) OMPTaskyieldDirective();
}

OMPBarrierDirective *OMPBarrierDirective::Create(const ASTContext &C,
                                                 SourceLocation StartLoc,
                                                 SourceLocation EndLoc) {
  void *Mem = C.Allocate(sizeof(OMPBarrierDirective));
  OMPBarrierDirective *Dir = new (Mem) OMPBarrierDirective(StartLoc, EndLoc);
  return Dir;
}

OMPBarrierDirective *OMPBarrierDirective::CreateEmpty(const ASTContext &C,
                                                      EmptyShell) {
  void *Mem = C.Allocate(sizeof(OMPBarrierDirective));
  return new (Mem) OMPBarrierDirective();
}

OMPTaskwaitDirective *OMPTaskwaitDirective::Create(const ASTContext &C,
                                                   SourceLocation StartLoc,
                                                   SourceLocation EndLoc) {
  void *Mem = C.Allocate(sizeof(OMPTaskwaitDirective));
  OMPTaskwaitDirective *Dir = new (Mem) OMPTaskwaitDirective(StartLoc, EndLoc);
  return Dir;
}

OMPTaskwaitDirective *OMPTaskwaitDirective::CreateEmpty(const ASTContext &C,
                                                        EmptyShell) {
  void *Mem = C.Allocate(sizeof(OMPTaskwaitDirective));
  return new (Mem) OMPTaskwaitDirective();
}

OMPTaskgroupDirective *OMPTaskgroupDirective::Create(const ASTContext &C,
                                                     SourceLocation StartLoc,
                                                     SourceLocation EndLoc,
                                                     Stmt *AssociatedStmt) {
  unsigned Size = llvm::RoundUpToAlignment(sizeof(OMPTaskgroupDirective),
                                           llvm::alignOf<Stmt *>());
  void *Mem = C.Allocate(Size + sizeof(Stmt *));
  OMPTaskgroupDirective *Dir =
      new (Mem) OMPTaskgroupDirective(StartLoc, EndLoc);
  Dir->setAssociatedStmt(AssociatedStmt);
  return Dir;
}

OMPTaskgroupDirective *OMPTaskgroupDirective::CreateEmpty(const ASTContext &C,
                                                          EmptyShell) {
  unsigned Size = llvm::RoundUpToAlignment(sizeof(OMPTaskgroupDirective),
                                           llvm::alignOf<Stmt *>());
  void *Mem = C.Allocate(Size + sizeof(Stmt *));
  return new (Mem) OMPTaskgroupDirective();
}

OMPCancellationPointDirective *OMPCancellationPointDirective::Create(
    const ASTContext &C, SourceLocation StartLoc, SourceLocation EndLoc,
    OpenMPDirectiveKind CancelRegion) {
  unsigned Size = llvm::RoundUpToAlignment(
      sizeof(OMPCancellationPointDirective), llvm::alignOf<Stmt *>());
  void *Mem = C.Allocate(Size);
  OMPCancellationPointDirective *Dir =
      new (Mem) OMPCancellationPointDirective(StartLoc, EndLoc);
  Dir->setCancelRegion(CancelRegion);
  return Dir;
}

OMPCancellationPointDirective *
OMPCancellationPointDirective::CreateEmpty(const ASTContext &C, EmptyShell) {
  unsigned Size = llvm::RoundUpToAlignment(
      sizeof(OMPCancellationPointDirective), llvm::alignOf<Stmt *>());
  void *Mem = C.Allocate(Size);
  return new (Mem) OMPCancellationPointDirective();
}

OMPCancelDirective *
OMPCancelDirective::Create(const ASTContext &C, SourceLocation StartLoc,
                           SourceLocation EndLoc,
                           OpenMPDirectiveKind CancelRegion) {
  unsigned Size = llvm::RoundUpToAlignment(sizeof(OMPCancelDirective),
                                           llvm::alignOf<Stmt *>());
  void *Mem = C.Allocate(Size);
  OMPCancelDirective *Dir = new (Mem) OMPCancelDirective(StartLoc, EndLoc);
  Dir->setCancelRegion(CancelRegion);
  return Dir;
}

OMPCancelDirective *OMPCancelDirective::CreateEmpty(const ASTContext &C,
                                                    EmptyShell) {
  unsigned Size = llvm::RoundUpToAlignment(sizeof(OMPCancelDirective),
                                           llvm::alignOf<Stmt *>());
  void *Mem = C.Allocate(Size);
  return new (Mem) OMPCancelDirective();
}

OMPFlushDirective *OMPFlushDirective::Create(const ASTContext &C,
                                             SourceLocation StartLoc,
                                             SourceLocation EndLoc,
                                             ArrayRef<OMPClause *> Clauses) {
  unsigned Size = llvm::RoundUpToAlignment(sizeof(OMPFlushDirective),
                                           llvm::alignOf<OMPClause *>());
  void *Mem = C.Allocate(Size + sizeof(OMPClause *) * Clauses.size());
  OMPFlushDirective *Dir =
      new (Mem) OMPFlushDirective(StartLoc, EndLoc, Clauses.size());
  Dir->setClauses(Clauses);
  return Dir;
}

OMPFlushDirective *OMPFlushDirective::CreateEmpty(const ASTContext &C,
                                                  unsigned NumClauses,
                                                  EmptyShell) {
  unsigned Size = llvm::RoundUpToAlignment(sizeof(OMPFlushDirective),
                                           llvm::alignOf<OMPClause *>());
  void *Mem = C.Allocate(Size + sizeof(OMPClause *) * NumClauses);
  return new (Mem) OMPFlushDirective(NumClauses);
}

OMPOrderedDirective *OMPOrderedDirective::Create(const ASTContext &C,
                                                 SourceLocation StartLoc,
                                                 SourceLocation EndLoc,
                                                 Stmt *AssociatedStmt) {
  unsigned Size = llvm::RoundUpToAlignment(sizeof(OMPOrderedDirective),
                                           llvm::alignOf<Stmt *>());
  void *Mem = C.Allocate(Size + sizeof(Stmt *));
  OMPOrderedDirective *Dir = new (Mem) OMPOrderedDirective(StartLoc, EndLoc);
  Dir->setAssociatedStmt(AssociatedStmt);
  return Dir;
}

OMPOrderedDirective *OMPOrderedDirective::CreateEmpty(const ASTContext &C,
                                                      EmptyShell) {
  unsigned Size = llvm::RoundUpToAlignment(sizeof(OMPOrderedDirective),
                                           llvm::alignOf<Stmt *>());
  void *Mem = C.Allocate(Size + sizeof(Stmt *));
  return new (Mem) OMPOrderedDirective();
}

OMPAtomicDirective *OMPAtomicDirective::Create(
    const ASTContext &C, SourceLocation StartLoc, SourceLocation EndLoc,
    ArrayRef<OMPClause *> Clauses, Stmt *AssociatedStmt, Expr *X, Expr *V,
    Expr *E, Expr *UE, bool IsXLHSInRHSPart, bool IsPostfixUpdate) {
  unsigned Size = llvm::RoundUpToAlignment(sizeof(OMPAtomicDirective),
                                           llvm::alignOf<OMPClause *>());
  void *Mem = C.Allocate(Size + sizeof(OMPClause *) * Clauses.size() +
                         5 * sizeof(Stmt *));
  OMPAtomicDirective *Dir =
      new (Mem) OMPAtomicDirective(StartLoc, EndLoc, Clauses.size());
  Dir->setClauses(Clauses);
  Dir->setAssociatedStmt(AssociatedStmt);
  Dir->setX(X);
  Dir->setV(V);
  Dir->setExpr(E);
  Dir->setUpdateExpr(UE);
  Dir->IsXLHSInRHSPart = IsXLHSInRHSPart;
  Dir->IsPostfixUpdate = IsPostfixUpdate;
  return Dir;
}

OMPAtomicDirective *OMPAtomicDirective::CreateEmpty(const ASTContext &C,
                                                    unsigned NumClauses,
                                                    EmptyShell) {
  unsigned Size = llvm::RoundUpToAlignment(sizeof(OMPAtomicDirective),
                                           llvm::alignOf<OMPClause *>());
  void *Mem =
      C.Allocate(Size + sizeof(OMPClause *) * NumClauses + 5 * sizeof(Stmt *));
  return new (Mem) OMPAtomicDirective(NumClauses);
}

OMPTargetDirective *OMPTargetDirective::Create(const ASTContext &C,
                                               SourceLocation StartLoc,
                                               SourceLocation EndLoc,
                                               ArrayRef<OMPClause *> Clauses,
                                               Stmt *AssociatedStmt) {
  unsigned Size = llvm::RoundUpToAlignment(sizeof(OMPTargetDirective),
                                           llvm::alignOf<OMPClause *>());
  void *Mem =
      C.Allocate(Size + sizeof(OMPClause *) * Clauses.size() + sizeof(Stmt *));
  OMPTargetDirective *Dir =
      new (Mem) OMPTargetDirective(StartLoc, EndLoc, Clauses.size());
  Dir->setClauses(Clauses);
  Dir->setAssociatedStmt(AssociatedStmt);
  return Dir;
}

OMPTargetDirective *OMPTargetDirective::CreateEmpty(const ASTContext &C,
                                                    unsigned NumClauses,
                                                    EmptyShell) {
  unsigned Size = llvm::RoundUpToAlignment(sizeof(OMPTargetDirective),
                                           llvm::alignOf<OMPClause *>());
  void *Mem =
      C.Allocate(Size + sizeof(OMPClause *) * NumClauses + sizeof(Stmt *));
  return new (Mem) OMPTargetDirective(NumClauses);
}

OMPTargetDataDirective *OMPTargetDataDirective::Create(
    const ASTContext &C, SourceLocation StartLoc, SourceLocation EndLoc,
    ArrayRef<OMPClause *> Clauses, Stmt *AssociatedStmt) {
  void *Mem =
      C.Allocate(llvm::RoundUpToAlignment(sizeof(OMPTargetDataDirective),
                                          llvm::alignOf<OMPClause *>()) +
                 sizeof(OMPClause *) * Clauses.size() + sizeof(Stmt *));
  OMPTargetDataDirective *Dir =
      new (Mem) OMPTargetDataDirective(StartLoc, EndLoc, Clauses.size());
  Dir->setClauses(Clauses);
  Dir->setAssociatedStmt(AssociatedStmt);
  return Dir;
}

OMPTargetDataDirective *OMPTargetDataDirective::CreateEmpty(const ASTContext &C,
                                                            unsigned N,
                                                            EmptyShell) {
  void *Mem =
      C.Allocate(llvm::RoundUpToAlignment(sizeof(OMPTargetDataDirective),
                                          llvm::alignOf<OMPClause *>()) +
                 sizeof(OMPClause *) * N + sizeof(Stmt *));
  return new (Mem) OMPTargetDataDirective(N);
}

OMPTeamsDirective *OMPTeamsDirective::Create(const ASTContext &C,
                                             SourceLocation StartLoc,
                                             SourceLocation EndLoc,
                                             ArrayRef<OMPClause *> Clauses,
                                             Stmt *AssociatedStmt) {
  unsigned Size = llvm::RoundUpToAlignment(sizeof(OMPTeamsDirective),
                                           llvm::alignOf<OMPClause *>());
  void *Mem =
      C.Allocate(Size + sizeof(OMPClause *) * Clauses.size() + sizeof(Stmt *));
  OMPTeamsDirective *Dir =
      new (Mem) OMPTeamsDirective(StartLoc, EndLoc, Clauses.size());
  Dir->setClauses(Clauses);
  Dir->setAssociatedStmt(AssociatedStmt);
  return Dir;
}

OMPTeamsDirective *OMPTeamsDirective::CreateEmpty(const ASTContext &C,
                                                  unsigned NumClauses,
                                                  EmptyShell) {
  unsigned Size = llvm::RoundUpToAlignment(sizeof(OMPTeamsDirective),
                                           llvm::alignOf<OMPClause *>());
  void *Mem =
      C.Allocate(Size + sizeof(OMPClause *) * NumClauses + sizeof(Stmt *));
  return new (Mem) OMPTeamsDirective(NumClauses);
<<<<<<< HEAD
}

#ifdef INTEL_SPECIFIC_IL0_BACKEND
void PragmaStmt::turnToNullOp() {
  PragmaKind = IntelUnknownPragmaKind;
  Attribs.clear();
  RealAttribs.clear();
}
#endif  // INTEL_SPECIFIC_IL0_BACKEND
=======
}
>>>>>>> 3b0f87d2
<|MERGE_RESOLUTION|>--- conflicted
+++ resolved
@@ -1083,7 +1083,7 @@
                            CapturedDecl *CD,
                            RecordDecl *RD)
   : Stmt(CapturedStmtClass), NumCaptures(Captures.size()),
-    CapDecl(CD), Kind(Kind), TheRecordDecl(RD) {  //***INTEL
+    CapDeclAndKind(CD, Kind), TheRecordDecl(RD) {
   assert( S && "null captured statement");
   assert(CD && "null captured declaration for captured statement");
   assert(RD && "null record declaration for captured statement");
@@ -1103,7 +1103,7 @@
 
 CapturedStmt::CapturedStmt(EmptyShell Empty, unsigned NumCaptures)
   : Stmt(CapturedStmtClass, Empty), NumCaptures(NumCaptures),
-    CapDecl(nullptr), Kind(CR_Default), TheRecordDecl(nullptr) {  //***INTEL
+    CapDeclAndKind(nullptr, CR_Default), TheRecordDecl(nullptr) {
   getStoredStmts()[NumCaptures] = nullptr;
 }
 
@@ -1168,7 +1168,6 @@
   return false;
 }
 
-<<<<<<< HEAD
 #ifdef INTEL_CUSTOMIZATION
 CilkForGrainsizeStmt::CilkForGrainsizeStmt(Expr *Grainsize, Stmt *CilkFor,
                                            SourceLocation LocStart)
@@ -1356,10 +1355,7 @@
 
 #endif  // INTEL_CUSTOMIZATION
 
-StmtRange OMPClause::children() {
-=======
 OMPClause::child_range OMPClause::children() {
->>>>>>> 3b0f87d2
   switch(getClauseKind()) {
   default : break;
 #define OPENMP_CLAUSE(Name, Class)                                       \
@@ -2473,7 +2469,6 @@
   void *Mem =
       C.Allocate(Size + sizeof(OMPClause *) * NumClauses + sizeof(Stmt *));
   return new (Mem) OMPTeamsDirective(NumClauses);
-<<<<<<< HEAD
 }
 
 #ifdef INTEL_SPECIFIC_IL0_BACKEND
@@ -2482,7 +2477,4 @@
   Attribs.clear();
   RealAttribs.clear();
 }
-#endif  // INTEL_SPECIFIC_IL0_BACKEND
-=======
-}
->>>>>>> 3b0f87d2
+#endif  // INTEL_SPECIFIC_IL0_BACKEND