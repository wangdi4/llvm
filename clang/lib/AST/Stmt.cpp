--- conflicted
+++ resolved
@@ -1046,7 +1046,6 @@
   }
 
   return false;
-<<<<<<< HEAD
 }
 
 #ifdef INTEL_CUSTOMIZATION
@@ -1236,1135 +1235,10 @@
 
 #endif  // INTEL_CUSTOMIZATION
 
-OMPClause::child_range OMPClause::children() {
-  switch(getClauseKind()) {
-  default : break;
-#define OPENMP_CLAUSE(Name, Class)                                       \
-  case OMPC_ ## Name : return static_cast<Class *>(this)->children();
-#include "clang/Basic/OpenMPKinds.def"
-  }
-  llvm_unreachable("unknown OMPClause");
-}
-
-void OMPPrivateClause::setPrivateCopies(ArrayRef<Expr *> VL) {
-  assert(VL.size() == varlist_size() &&
-         "Number of private copies is not the same as the preallocated buffer");
-  std::copy(VL.begin(), VL.end(), varlist_end());
-}
-
-OMPPrivateClause *
-OMPPrivateClause::Create(const ASTContext &C, SourceLocation StartLoc,
-                         SourceLocation LParenLoc, SourceLocation EndLoc,
-                         ArrayRef<Expr *> VL, ArrayRef<Expr *> PrivateVL) {
-  // Allocate space for private variables and initializer expressions.
-  void *Mem = C.Allocate(llvm::RoundUpToAlignment(sizeof(OMPPrivateClause),
-                                                  llvm::alignOf<Expr *>()) +
-                         2 * sizeof(Expr *) * VL.size());
-  OMPPrivateClause *Clause =
-      new (Mem) OMPPrivateClause(StartLoc, LParenLoc, EndLoc, VL.size());
-  Clause->setVarRefs(VL);
-  Clause->setPrivateCopies(PrivateVL);
-  return Clause;
-}
-
-OMPPrivateClause *OMPPrivateClause::CreateEmpty(const ASTContext &C,
-                                                unsigned N) {
-  void *Mem = C.Allocate(llvm::RoundUpToAlignment(sizeof(OMPPrivateClause),
-                                                  llvm::alignOf<Expr *>()) +
-                         2 * sizeof(Expr *) * N);
-  return new (Mem) OMPPrivateClause(N);
-}
-
-void OMPFirstprivateClause::setPrivateCopies(ArrayRef<Expr *> VL) {
-  assert(VL.size() == varlist_size() &&
-         "Number of private copies is not the same as the preallocated buffer");
-  std::copy(VL.begin(), VL.end(), varlist_end());
-}
-
-void OMPFirstprivateClause::setInits(ArrayRef<Expr *> VL) {
-  assert(VL.size() == varlist_size() &&
-         "Number of inits is not the same as the preallocated buffer");
-  std::copy(VL.begin(), VL.end(), getPrivateCopies().end());
-}
-
-OMPFirstprivateClause *
-OMPFirstprivateClause::Create(const ASTContext &C, SourceLocation StartLoc,
-                              SourceLocation LParenLoc, SourceLocation EndLoc,
-                              ArrayRef<Expr *> VL, ArrayRef<Expr *> PrivateVL,
-                              ArrayRef<Expr *> InitVL) {
-  void *Mem = C.Allocate(llvm::RoundUpToAlignment(sizeof(OMPFirstprivateClause),
-                                                  llvm::alignOf<Expr *>()) +
-                         3 * sizeof(Expr *) * VL.size());
-  OMPFirstprivateClause *Clause =
-      new (Mem) OMPFirstprivateClause(StartLoc, LParenLoc, EndLoc, VL.size());
-  Clause->setVarRefs(VL);
-  Clause->setPrivateCopies(PrivateVL);
-  Clause->setInits(InitVL);
-  return Clause;
-}
-
-OMPFirstprivateClause *OMPFirstprivateClause::CreateEmpty(const ASTContext &C,
-                                                          unsigned N) {
-  void *Mem = C.Allocate(llvm::RoundUpToAlignment(sizeof(OMPFirstprivateClause),
-                                                  llvm::alignOf<Expr *>()) +
-                         3 * sizeof(Expr *) * N);
-  return new (Mem) OMPFirstprivateClause(N);
-}
-
-void OMPLastprivateClause::setPrivateCopies(ArrayRef<Expr *> PrivateCopies) {
-  assert(PrivateCopies.size() == varlist_size() &&
-         "Number of private copies is not the same as the preallocated buffer");
-  std::copy(PrivateCopies.begin(), PrivateCopies.end(), varlist_end());
-}
-
-void OMPLastprivateClause::setSourceExprs(ArrayRef<Expr *> SrcExprs) {
-  assert(SrcExprs.size() == varlist_size() && "Number of source expressions is "
-                                              "not the same as the "
-                                              "preallocated buffer");
-  std::copy(SrcExprs.begin(), SrcExprs.end(), getPrivateCopies().end());
-}
-
-void OMPLastprivateClause::setDestinationExprs(ArrayRef<Expr *> DstExprs) {
-  assert(DstExprs.size() == varlist_size() && "Number of destination "
-                                              "expressions is not the same as "
-                                              "the preallocated buffer");
-  std::copy(DstExprs.begin(), DstExprs.end(), getSourceExprs().end());
-}
-
-void OMPLastprivateClause::setAssignmentOps(ArrayRef<Expr *> AssignmentOps) {
-  assert(AssignmentOps.size() == varlist_size() &&
-         "Number of assignment expressions is not the same as the preallocated "
-         "buffer");
-  std::copy(AssignmentOps.begin(), AssignmentOps.end(),
-            getDestinationExprs().end());
-}
-
-OMPLastprivateClause *OMPLastprivateClause::Create(
-    const ASTContext &C, SourceLocation StartLoc, SourceLocation LParenLoc,
-    SourceLocation EndLoc, ArrayRef<Expr *> VL, ArrayRef<Expr *> SrcExprs,
-    ArrayRef<Expr *> DstExprs, ArrayRef<Expr *> AssignmentOps) {
-  void *Mem = C.Allocate(llvm::RoundUpToAlignment(sizeof(OMPLastprivateClause),
-                                                  llvm::alignOf<Expr *>()) +
-                         5 * sizeof(Expr *) * VL.size());
-  OMPLastprivateClause *Clause =
-      new (Mem) OMPLastprivateClause(StartLoc, LParenLoc, EndLoc, VL.size());
-  Clause->setVarRefs(VL);
-  Clause->setSourceExprs(SrcExprs);
-  Clause->setDestinationExprs(DstExprs);
-  Clause->setAssignmentOps(AssignmentOps);
-  return Clause;
-}
-
-OMPLastprivateClause *OMPLastprivateClause::CreateEmpty(const ASTContext &C,
-                                                        unsigned N) {
-  void *Mem = C.Allocate(llvm::RoundUpToAlignment(sizeof(OMPLastprivateClause),
-                                                  llvm::alignOf<Expr *>()) +
-                         5 * sizeof(Expr *) * N);
-  return new (Mem) OMPLastprivateClause(N);
-}
-
-OMPSharedClause *OMPSharedClause::Create(const ASTContext &C,
-                                         SourceLocation StartLoc,
-                                         SourceLocation LParenLoc,
-                                         SourceLocation EndLoc,
-                                         ArrayRef<Expr *> VL) {
-  void *Mem = C.Allocate(llvm::RoundUpToAlignment(sizeof(OMPSharedClause),
-                                                  llvm::alignOf<Expr *>()) +
-                         sizeof(Expr *) * VL.size());
-  OMPSharedClause *Clause = new (Mem) OMPSharedClause(StartLoc, LParenLoc,
-                                                      EndLoc, VL.size());
-  Clause->setVarRefs(VL);
-  return Clause;
-}
-
-OMPSharedClause *OMPSharedClause::CreateEmpty(const ASTContext &C,
-                                              unsigned N) {
-  void *Mem = C.Allocate(llvm::RoundUpToAlignment(sizeof(OMPSharedClause),
-                                                  llvm::alignOf<Expr *>()) +
-                         sizeof(Expr *) * N);
-  return new (Mem) OMPSharedClause(N);
-}
-
-void OMPLinearClause::setPrivates(ArrayRef<Expr *> PL) {
-  assert(PL.size() == varlist_size() &&
-         "Number of privates is not the same as the preallocated buffer");
-  std::copy(PL.begin(), PL.end(), varlist_end());
-}
-
-void OMPLinearClause::setInits(ArrayRef<Expr *> IL) {
-  assert(IL.size() == varlist_size() &&
-         "Number of inits is not the same as the preallocated buffer");
-  std::copy(IL.begin(), IL.end(), getPrivates().end());
-}
-
-void OMPLinearClause::setUpdates(ArrayRef<Expr *> UL) {
-  assert(UL.size() == varlist_size() &&
-         "Number of updates is not the same as the preallocated buffer");
-  std::copy(UL.begin(), UL.end(), getInits().end());
-}
-
-void OMPLinearClause::setFinals(ArrayRef<Expr *> FL) {
-  assert(FL.size() == varlist_size() &&
-         "Number of final updates is not the same as the preallocated buffer");
-  std::copy(FL.begin(), FL.end(), getUpdates().end());
-}
-
-OMPLinearClause *OMPLinearClause::Create(
-    const ASTContext &C, SourceLocation StartLoc, SourceLocation LParenLoc,
-    OpenMPLinearClauseKind Modifier, SourceLocation ModifierLoc,
-    SourceLocation ColonLoc, SourceLocation EndLoc, ArrayRef<Expr *> VL,
-    ArrayRef<Expr *> PL, ArrayRef<Expr *> IL, Expr *Step, Expr *CalcStep) {
-  // Allocate space for 4 lists (Vars, Inits, Updates, Finals) and 2 expressions
-  // (Step and CalcStep).
-  void *Mem = C.Allocate(llvm::RoundUpToAlignment(sizeof(OMPLinearClause),
-                                                  llvm::alignOf<Expr *>()) +
-                         (5 * VL.size() + 2) * sizeof(Expr *));
-  OMPLinearClause *Clause = new (Mem) OMPLinearClause(
-      StartLoc, LParenLoc, Modifier, ModifierLoc, ColonLoc, EndLoc, VL.size());
-  Clause->setVarRefs(VL);
-  Clause->setPrivates(PL);
-  Clause->setInits(IL);
-  // Fill update and final expressions with zeroes, they are provided later,
-  // after the directive construction.
-  std::fill(Clause->getInits().end(), Clause->getInits().end() + VL.size(),
-            nullptr);
-  std::fill(Clause->getUpdates().end(), Clause->getUpdates().end() + VL.size(),
-            nullptr);
-  Clause->setStep(Step);
-  Clause->setCalcStep(CalcStep);
-  return Clause;
-}
-
-OMPLinearClause *OMPLinearClause::CreateEmpty(const ASTContext &C,
-                                              unsigned NumVars) {
-  // Allocate space for 4 lists (Vars, Inits, Updates, Finals) and 2 expressions
-  // (Step and CalcStep).
-  void *Mem = C.Allocate(llvm::RoundUpToAlignment(sizeof(OMPLinearClause),
-                                                  llvm::alignOf<Expr *>()) +
-                         (5 * NumVars + 2) * sizeof(Expr *));
-  return new (Mem) OMPLinearClause(NumVars);
-}
-
-OMPAlignedClause *
-OMPAlignedClause::Create(const ASTContext &C, SourceLocation StartLoc,
-                         SourceLocation LParenLoc, SourceLocation ColonLoc,
-                         SourceLocation EndLoc, ArrayRef<Expr *> VL, Expr *A) {
-  void *Mem = C.Allocate(llvm::RoundUpToAlignment(sizeof(OMPAlignedClause),
-                                                  llvm::alignOf<Expr *>()) +
-                         sizeof(Expr *) * (VL.size() + 1));
-  OMPAlignedClause *Clause = new (Mem)
-      OMPAlignedClause(StartLoc, LParenLoc, ColonLoc, EndLoc, VL.size());
-  Clause->setVarRefs(VL);
-  Clause->setAlignment(A);
-  return Clause;
-}
-
-OMPAlignedClause *OMPAlignedClause::CreateEmpty(const ASTContext &C,
-                                                unsigned NumVars) {
-  void *Mem = C.Allocate(llvm::RoundUpToAlignment(sizeof(OMPAlignedClause),
-                                                  llvm::alignOf<Expr *>()) +
-                         sizeof(Expr *) * (NumVars + 1));
-  return new (Mem) OMPAlignedClause(NumVars);
-}
-
-void OMPCopyinClause::setSourceExprs(ArrayRef<Expr *> SrcExprs) {
-  assert(SrcExprs.size() == varlist_size() && "Number of source expressions is "
-                                              "not the same as the "
-                                              "preallocated buffer");
-  std::copy(SrcExprs.begin(), SrcExprs.end(), varlist_end());
-}
-
-void OMPCopyinClause::setDestinationExprs(ArrayRef<Expr *> DstExprs) {
-  assert(DstExprs.size() == varlist_size() && "Number of destination "
-                                              "expressions is not the same as "
-                                              "the preallocated buffer");
-  std::copy(DstExprs.begin(), DstExprs.end(), getSourceExprs().end());
-}
-
-void OMPCopyinClause::setAssignmentOps(ArrayRef<Expr *> AssignmentOps) {
-  assert(AssignmentOps.size() == varlist_size() &&
-         "Number of assignment expressions is not the same as the preallocated "
-         "buffer");
-  std::copy(AssignmentOps.begin(), AssignmentOps.end(),
-            getDestinationExprs().end());
-}
-
-OMPCopyinClause *OMPCopyinClause::Create(
-    const ASTContext &C, SourceLocation StartLoc, SourceLocation LParenLoc,
-    SourceLocation EndLoc, ArrayRef<Expr *> VL, ArrayRef<Expr *> SrcExprs,
-    ArrayRef<Expr *> DstExprs, ArrayRef<Expr *> AssignmentOps) {
-  void *Mem = C.Allocate(llvm::RoundUpToAlignment(sizeof(OMPCopyinClause),
-                                                  llvm::alignOf<Expr *>()) +
-                         4 * sizeof(Expr *) * VL.size());
-  OMPCopyinClause *Clause = new (Mem) OMPCopyinClause(StartLoc, LParenLoc,
-                                                      EndLoc, VL.size());
-  Clause->setVarRefs(VL);
-  Clause->setSourceExprs(SrcExprs);
-  Clause->setDestinationExprs(DstExprs);
-  Clause->setAssignmentOps(AssignmentOps);
-  return Clause;
-}
-
-OMPCopyinClause *OMPCopyinClause::CreateEmpty(const ASTContext &C,
-                                              unsigned N) {
-  void *Mem = C.Allocate(llvm::RoundUpToAlignment(sizeof(OMPCopyinClause),
-                                                  llvm::alignOf<Expr *>()) +
-                         4 * sizeof(Expr *) * N);
-  return new (Mem) OMPCopyinClause(N);
-}
-
-void OMPCopyprivateClause::setSourceExprs(ArrayRef<Expr *> SrcExprs) {
-  assert(SrcExprs.size() == varlist_size() && "Number of source expressions is "
-                                              "not the same as the "
-                                              "preallocated buffer");
-  std::copy(SrcExprs.begin(), SrcExprs.end(), varlist_end());
-}
-
-void OMPCopyprivateClause::setDestinationExprs(ArrayRef<Expr *> DstExprs) {
-  assert(DstExprs.size() == varlist_size() && "Number of destination "
-                                              "expressions is not the same as "
-                                              "the preallocated buffer");
-  std::copy(DstExprs.begin(), DstExprs.end(), getSourceExprs().end());
-}
-
-void OMPCopyprivateClause::setAssignmentOps(ArrayRef<Expr *> AssignmentOps) {
-  assert(AssignmentOps.size() == varlist_size() &&
-         "Number of assignment expressions is not the same as the preallocated "
-         "buffer");
-  std::copy(AssignmentOps.begin(), AssignmentOps.end(),
-            getDestinationExprs().end());
-}
-
-OMPCopyprivateClause *OMPCopyprivateClause::Create(
-    const ASTContext &C, SourceLocation StartLoc, SourceLocation LParenLoc,
-    SourceLocation EndLoc, ArrayRef<Expr *> VL, ArrayRef<Expr *> SrcExprs,
-    ArrayRef<Expr *> DstExprs, ArrayRef<Expr *> AssignmentOps) {
-  void *Mem = C.Allocate(llvm::RoundUpToAlignment(sizeof(OMPCopyprivateClause),
-                                                  llvm::alignOf<Expr *>()) +
-                         4 * sizeof(Expr *) * VL.size());
-  OMPCopyprivateClause *Clause =
-      new (Mem) OMPCopyprivateClause(StartLoc, LParenLoc, EndLoc, VL.size());
-  Clause->setVarRefs(VL);
-  Clause->setSourceExprs(SrcExprs);
-  Clause->setDestinationExprs(DstExprs);
-  Clause->setAssignmentOps(AssignmentOps);
-  return Clause;
-}
-
-OMPCopyprivateClause *OMPCopyprivateClause::CreateEmpty(const ASTContext &C,
-                                                        unsigned N) {
-  void *Mem = C.Allocate(llvm::RoundUpToAlignment(sizeof(OMPCopyprivateClause),
-                                                  llvm::alignOf<Expr *>()) +
-                         4 * sizeof(Expr *) * N);
-  return new (Mem) OMPCopyprivateClause(N);
-}
-
-void OMPExecutableDirective::setClauses(ArrayRef<OMPClause *> Clauses) {
-  assert(Clauses.size() == getNumClauses() &&
-         "Number of clauses is not the same as the preallocated buffer");
-  std::copy(Clauses.begin(), Clauses.end(), getClauses().begin());
-}
-
-void OMPLoopDirective::setCounters(ArrayRef<Expr *> A) {
-  assert(A.size() == getCollapsedNumber() &&
-         "Number of loop counters is not the same as the collapsed number");
-  std::copy(A.begin(), A.end(), getCounters().begin());
-}
-
-void OMPLoopDirective::setPrivateCounters(ArrayRef<Expr *> A) {
-  assert(A.size() == getCollapsedNumber() && "Number of loop private counters "
-                                             "is not the same as the collapsed "
-                                             "number");
-  std::copy(A.begin(), A.end(), getPrivateCounters().begin());
-}
-
-void OMPLoopDirective::setInits(ArrayRef<Expr *> A) {
-  assert(A.size() == getCollapsedNumber() &&
-         "Number of counter inits is not the same as the collapsed number");
-  std::copy(A.begin(), A.end(), getInits().begin());
-}
-
-void OMPLoopDirective::setUpdates(ArrayRef<Expr *> A) {
-  assert(A.size() == getCollapsedNumber() &&
-         "Number of counter updates is not the same as the collapsed number");
-  std::copy(A.begin(), A.end(), getUpdates().begin());
-}
-
-void OMPLoopDirective::setFinals(ArrayRef<Expr *> A) {
-  assert(A.size() == getCollapsedNumber() &&
-         "Number of counter finals is not the same as the collapsed number");
-  std::copy(A.begin(), A.end(), getFinals().begin());
-}
-
-void OMPReductionClause::setLHSExprs(ArrayRef<Expr *> LHSExprs) {
-  assert(
-      LHSExprs.size() == varlist_size() &&
-      "Number of LHS expressions is not the same as the preallocated buffer");
-  std::copy(LHSExprs.begin(), LHSExprs.end(), varlist_end());
-}
-
-void OMPReductionClause::setRHSExprs(ArrayRef<Expr *> RHSExprs) {
-  assert(
-      RHSExprs.size() == varlist_size() &&
-      "Number of RHS expressions is not the same as the preallocated buffer");
-  std::copy(RHSExprs.begin(), RHSExprs.end(), getLHSExprs().end());
-}
-
-void OMPReductionClause::setReductionOps(ArrayRef<Expr *> ReductionOps) {
-  assert(ReductionOps.size() == varlist_size() && "Number of reduction "
-                                                  "expressions is not the same "
-                                                  "as the preallocated buffer");
-  std::copy(ReductionOps.begin(), ReductionOps.end(), getRHSExprs().end());
-}
-
-OMPReductionClause *OMPReductionClause::Create(
-    const ASTContext &C, SourceLocation StartLoc, SourceLocation LParenLoc,
-    SourceLocation EndLoc, SourceLocation ColonLoc, ArrayRef<Expr *> VL,
-    NestedNameSpecifierLoc QualifierLoc, const DeclarationNameInfo &NameInfo,
-    ArrayRef<Expr *> LHSExprs, ArrayRef<Expr *> RHSExprs,
-    ArrayRef<Expr *> ReductionOps) {
-  void *Mem = C.Allocate(llvm::RoundUpToAlignment(sizeof(OMPReductionClause),
-                                                  llvm::alignOf<Expr *>()) +
-                         4 * sizeof(Expr *) * VL.size());
-  OMPReductionClause *Clause = new (Mem) OMPReductionClause(
-      StartLoc, LParenLoc, EndLoc, ColonLoc, VL.size(), QualifierLoc, NameInfo);
-  Clause->setVarRefs(VL);
-  Clause->setLHSExprs(LHSExprs);
-  Clause->setRHSExprs(RHSExprs);
-  Clause->setReductionOps(ReductionOps);
-  return Clause;
-}
-
-OMPReductionClause *OMPReductionClause::CreateEmpty(const ASTContext &C,
-                                                    unsigned N) {
-  void *Mem = C.Allocate(llvm::RoundUpToAlignment(sizeof(OMPReductionClause),
-                                                  llvm::alignOf<Expr *>()) +
-                         4 * sizeof(Expr *) * N);
-  return new (Mem) OMPReductionClause(N);
-}
-
-OMPFlushClause *OMPFlushClause::Create(const ASTContext &C,
-                                       SourceLocation StartLoc,
-                                       SourceLocation LParenLoc,
-                                       SourceLocation EndLoc,
-                                       ArrayRef<Expr *> VL) {
-  void *Mem = C.Allocate(llvm::RoundUpToAlignment(sizeof(OMPFlushClause),
-                                                  llvm::alignOf<Expr *>()) +
-                         sizeof(Expr *) * VL.size());
-  OMPFlushClause *Clause =
-      new (Mem) OMPFlushClause(StartLoc, LParenLoc, EndLoc, VL.size());
-  Clause->setVarRefs(VL);
-  return Clause;
-}
-
-OMPFlushClause *OMPFlushClause::CreateEmpty(const ASTContext &C, unsigned N) {
-  void *Mem = C.Allocate(llvm::RoundUpToAlignment(sizeof(OMPFlushClause),
-                                                  llvm::alignOf<Expr *>()) +
-                         sizeof(Expr *) * N);
-  return new (Mem) OMPFlushClause(N);
-}
-
-OMPDependClause *
-OMPDependClause::Create(const ASTContext &C, SourceLocation StartLoc,
-                        SourceLocation LParenLoc, SourceLocation EndLoc,
-                        OpenMPDependClauseKind DepKind, SourceLocation DepLoc,
-                        SourceLocation ColonLoc, ArrayRef<Expr *> VL) {
-  void *Mem = C.Allocate(llvm::RoundUpToAlignment(sizeof(OMPDependClause),
-                                                  llvm::alignOf<Expr *>()) +
-                         sizeof(Expr *) * VL.size());
-  OMPDependClause *Clause =
-      new (Mem) OMPDependClause(StartLoc, LParenLoc, EndLoc, VL.size());
-  Clause->setVarRefs(VL);
-  Clause->setDependencyKind(DepKind);
-  Clause->setDependencyLoc(DepLoc);
-  Clause->setColonLoc(ColonLoc);
-  return Clause;
-}
-
-OMPDependClause *OMPDependClause::CreateEmpty(const ASTContext &C, unsigned N) {
-  void *Mem = C.Allocate(llvm::RoundUpToAlignment(sizeof(OMPDependClause),
-                                                  llvm::alignOf<Expr *>()) +
-                         sizeof(Expr *) * N);
-  return new (Mem) OMPDependClause(N);
-}
-
-OMPParallelDirective *OMPParallelDirective::Create(
-                                              const ASTContext &C,
-                                              SourceLocation StartLoc,
-                                              SourceLocation EndLoc,
-                                              ArrayRef<OMPClause *> Clauses,
-                                              Stmt *AssociatedStmt) {
-  unsigned Size = llvm::RoundUpToAlignment(sizeof(OMPParallelDirective),
-                                           llvm::alignOf<OMPClause *>());
-  void *Mem = C.Allocate(Size + sizeof(OMPClause *) * Clauses.size() +
-                         sizeof(Stmt *));
-  OMPParallelDirective *Dir = new (Mem) OMPParallelDirective(StartLoc, EndLoc,
-                                                             Clauses.size());
-  Dir->setClauses(Clauses);
-  Dir->setAssociatedStmt(AssociatedStmt);
-  return Dir;
-}
-
-OMPParallelDirective *OMPParallelDirective::CreateEmpty(const ASTContext &C,
-                                                        unsigned NumClauses,
-                                                        EmptyShell) {
-  unsigned Size = llvm::RoundUpToAlignment(sizeof(OMPParallelDirective),
-                                           llvm::alignOf<OMPClause *>());
-  void *Mem = C.Allocate(Size + sizeof(OMPClause *) * NumClauses +
-                         sizeof(Stmt *));
-  return new (Mem) OMPParallelDirective(NumClauses);
-}
-
-OMPSimdDirective *
-OMPSimdDirective::Create(const ASTContext &C, SourceLocation StartLoc,
-                         SourceLocation EndLoc, unsigned CollapsedNum,
-                         ArrayRef<OMPClause *> Clauses, Stmt *AssociatedStmt,
-                         const HelperExprs &Exprs) {
-  unsigned Size = llvm::RoundUpToAlignment(sizeof(OMPSimdDirective),
-                                           llvm::alignOf<OMPClause *>());
-  void *Mem =
-      C.Allocate(Size + sizeof(OMPClause *) * Clauses.size() +
-                 sizeof(Stmt *) * numLoopChildren(CollapsedNum, OMPD_simd));
-  OMPSimdDirective *Dir = new (Mem)
-      OMPSimdDirective(StartLoc, EndLoc, CollapsedNum, Clauses.size());
-  Dir->setClauses(Clauses);
-  Dir->setAssociatedStmt(AssociatedStmt);
-  Dir->setIterationVariable(Exprs.IterationVarRef);
-  Dir->setLastIteration(Exprs.LastIteration);
-  Dir->setCalcLastIteration(Exprs.CalcLastIteration);
-  Dir->setPreCond(Exprs.PreCond);
-  Dir->setCond(Exprs.Cond);
-  Dir->setInit(Exprs.Init);
-  Dir->setInc(Exprs.Inc);
-  Dir->setCounters(Exprs.Counters);
-  Dir->setPrivateCounters(Exprs.PrivateCounters);
-  Dir->setInits(Exprs.Inits);
-  Dir->setUpdates(Exprs.Updates);
-  Dir->setFinals(Exprs.Finals);
-  return Dir;
-}
-
-OMPSimdDirective *OMPSimdDirective::CreateEmpty(const ASTContext &C,
-                                                unsigned NumClauses,
-                                                unsigned CollapsedNum,
-                                                EmptyShell) {
-  unsigned Size = llvm::RoundUpToAlignment(sizeof(OMPSimdDirective),
-                                           llvm::alignOf<OMPClause *>());
-  void *Mem =
-      C.Allocate(Size + sizeof(OMPClause *) * NumClauses +
-                 sizeof(Stmt *) * numLoopChildren(CollapsedNum, OMPD_simd));
-  return new (Mem) OMPSimdDirective(CollapsedNum, NumClauses);
-}
-
-OMPForDirective *
-OMPForDirective::Create(const ASTContext &C, SourceLocation StartLoc,
-                        SourceLocation EndLoc, unsigned CollapsedNum,
-                        ArrayRef<OMPClause *> Clauses, Stmt *AssociatedStmt,
-                        const HelperExprs &Exprs) {
-  unsigned Size = llvm::RoundUpToAlignment(sizeof(OMPForDirective),
-                                           llvm::alignOf<OMPClause *>());
-  void *Mem =
-      C.Allocate(Size + sizeof(OMPClause *) * Clauses.size() +
-                 sizeof(Stmt *) * numLoopChildren(CollapsedNum, OMPD_for));
-  OMPForDirective *Dir =
-      new (Mem) OMPForDirective(StartLoc, EndLoc, CollapsedNum, Clauses.size());
-  Dir->setClauses(Clauses);
-  Dir->setAssociatedStmt(AssociatedStmt);
-  Dir->setIterationVariable(Exprs.IterationVarRef);
-  Dir->setLastIteration(Exprs.LastIteration);
-  Dir->setCalcLastIteration(Exprs.CalcLastIteration);
-  Dir->setPreCond(Exprs.PreCond);
-  Dir->setCond(Exprs.Cond);
-  Dir->setInit(Exprs.Init);
-  Dir->setInc(Exprs.Inc);
-  Dir->setIsLastIterVariable(Exprs.IL);
-  Dir->setLowerBoundVariable(Exprs.LB);
-  Dir->setUpperBoundVariable(Exprs.UB);
-  Dir->setStrideVariable(Exprs.ST);
-  Dir->setEnsureUpperBound(Exprs.EUB);
-  Dir->setNextLowerBound(Exprs.NLB);
-  Dir->setNextUpperBound(Exprs.NUB);
-  Dir->setCounters(Exprs.Counters);
-  Dir->setPrivateCounters(Exprs.PrivateCounters);
-  Dir->setInits(Exprs.Inits);
-  Dir->setUpdates(Exprs.Updates);
-  Dir->setFinals(Exprs.Finals);
-  return Dir;
-}
-
-OMPForDirective *OMPForDirective::CreateEmpty(const ASTContext &C,
-                                              unsigned NumClauses,
-                                              unsigned CollapsedNum,
-                                              EmptyShell) {
-  unsigned Size = llvm::RoundUpToAlignment(sizeof(OMPForDirective),
-                                           llvm::alignOf<OMPClause *>());
-  void *Mem =
-      C.Allocate(Size + sizeof(OMPClause *) * NumClauses +
-                 sizeof(Stmt *) * numLoopChildren(CollapsedNum, OMPD_for));
-  return new (Mem) OMPForDirective(CollapsedNum, NumClauses);
-}
-
-OMPForSimdDirective *
-OMPForSimdDirective::Create(const ASTContext &C, SourceLocation StartLoc,
-                            SourceLocation EndLoc, unsigned CollapsedNum,
-                            ArrayRef<OMPClause *> Clauses, Stmt *AssociatedStmt,
-                            const HelperExprs &Exprs) {
-  unsigned Size = llvm::RoundUpToAlignment(sizeof(OMPForSimdDirective),
-                                           llvm::alignOf<OMPClause *>());
-  void *Mem =
-      C.Allocate(Size + sizeof(OMPClause *) * Clauses.size() +
-                 sizeof(Stmt *) * numLoopChildren(CollapsedNum, OMPD_for_simd));
-  OMPForSimdDirective *Dir = new (Mem)
-      OMPForSimdDirective(StartLoc, EndLoc, CollapsedNum, Clauses.size());
-  Dir->setClauses(Clauses);
-  Dir->setAssociatedStmt(AssociatedStmt);
-  Dir->setIterationVariable(Exprs.IterationVarRef);
-  Dir->setLastIteration(Exprs.LastIteration);
-  Dir->setCalcLastIteration(Exprs.CalcLastIteration);
-  Dir->setPreCond(Exprs.PreCond);
-  Dir->setCond(Exprs.Cond);
-  Dir->setInit(Exprs.Init);
-  Dir->setInc(Exprs.Inc);
-  Dir->setIsLastIterVariable(Exprs.IL);
-  Dir->setLowerBoundVariable(Exprs.LB);
-  Dir->setUpperBoundVariable(Exprs.UB);
-  Dir->setStrideVariable(Exprs.ST);
-  Dir->setEnsureUpperBound(Exprs.EUB);
-  Dir->setNextLowerBound(Exprs.NLB);
-  Dir->setNextUpperBound(Exprs.NUB);
-  Dir->setCounters(Exprs.Counters);
-  Dir->setPrivateCounters(Exprs.PrivateCounters);
-  Dir->setInits(Exprs.Inits);
-  Dir->setUpdates(Exprs.Updates);
-  Dir->setFinals(Exprs.Finals);
-  return Dir;
-}
-
-OMPForSimdDirective *OMPForSimdDirective::CreateEmpty(const ASTContext &C,
-                                                      unsigned NumClauses,
-                                                      unsigned CollapsedNum,
-                                                      EmptyShell) {
-  unsigned Size = llvm::RoundUpToAlignment(sizeof(OMPForSimdDirective),
-                                           llvm::alignOf<OMPClause *>());
-  void *Mem =
-      C.Allocate(Size + sizeof(OMPClause *) * NumClauses +
-                 sizeof(Stmt *) * numLoopChildren(CollapsedNum, OMPD_for_simd));
-  return new (Mem) OMPForSimdDirective(CollapsedNum, NumClauses);
-}
-
-OMPSectionsDirective *OMPSectionsDirective::Create(
-    const ASTContext &C, SourceLocation StartLoc, SourceLocation EndLoc,
-    ArrayRef<OMPClause *> Clauses, Stmt *AssociatedStmt) {
-  unsigned Size = llvm::RoundUpToAlignment(sizeof(OMPSectionsDirective),
-                                           llvm::alignOf<OMPClause *>());
-  void *Mem =
-      C.Allocate(Size + sizeof(OMPClause *) * Clauses.size() + sizeof(Stmt *));
-  OMPSectionsDirective *Dir =
-      new (Mem) OMPSectionsDirective(StartLoc, EndLoc, Clauses.size());
-  Dir->setClauses(Clauses);
-  Dir->setAssociatedStmt(AssociatedStmt);
-  return Dir;
-}
-
-OMPSectionsDirective *OMPSectionsDirective::CreateEmpty(const ASTContext &C,
-                                                        unsigned NumClauses,
-                                                        EmptyShell) {
-  unsigned Size = llvm::RoundUpToAlignment(sizeof(OMPSectionsDirective),
-                                           llvm::alignOf<OMPClause *>());
-  void *Mem =
-      C.Allocate(Size + sizeof(OMPClause *) * NumClauses + sizeof(Stmt *));
-  return new (Mem) OMPSectionsDirective(NumClauses);
-}
-
-OMPSectionDirective *OMPSectionDirective::Create(const ASTContext &C,
-                                                 SourceLocation StartLoc,
-                                                 SourceLocation EndLoc,
-                                                 Stmt *AssociatedStmt) {
-  unsigned Size = llvm::RoundUpToAlignment(sizeof(OMPSectionDirective),
-                                           llvm::alignOf<Stmt *>());
-  void *Mem = C.Allocate(Size + sizeof(Stmt *));
-  OMPSectionDirective *Dir = new (Mem) OMPSectionDirective(StartLoc, EndLoc);
-  Dir->setAssociatedStmt(AssociatedStmt);
-  return Dir;
-}
-
-OMPSectionDirective *OMPSectionDirective::CreateEmpty(const ASTContext &C,
-                                                      EmptyShell) {
-  unsigned Size = llvm::RoundUpToAlignment(sizeof(OMPSectionDirective),
-                                           llvm::alignOf<Stmt *>());
-  void *Mem = C.Allocate(Size + sizeof(Stmt *));
-  return new (Mem) OMPSectionDirective();
-}
-
-OMPSingleDirective *OMPSingleDirective::Create(const ASTContext &C,
-                                               SourceLocation StartLoc,
-                                               SourceLocation EndLoc,
-                                               ArrayRef<OMPClause *> Clauses,
-                                               Stmt *AssociatedStmt) {
-  unsigned Size = llvm::RoundUpToAlignment(sizeof(OMPSingleDirective),
-                                           llvm::alignOf<OMPClause *>());
-  void *Mem =
-      C.Allocate(Size + sizeof(OMPClause *) * Clauses.size() + sizeof(Stmt *));
-  OMPSingleDirective *Dir =
-      new (Mem) OMPSingleDirective(StartLoc, EndLoc, Clauses.size());
-  Dir->setClauses(Clauses);
-  Dir->setAssociatedStmt(AssociatedStmt);
-  return Dir;
-}
-
-OMPSingleDirective *OMPSingleDirective::CreateEmpty(const ASTContext &C,
-                                                    unsigned NumClauses,
-                                                    EmptyShell) {
-  unsigned Size = llvm::RoundUpToAlignment(sizeof(OMPSingleDirective),
-                                           llvm::alignOf<OMPClause *>());
-  void *Mem =
-      C.Allocate(Size + sizeof(OMPClause *) * NumClauses + sizeof(Stmt *));
-  return new (Mem) OMPSingleDirective(NumClauses);
-}
-
-OMPMasterDirective *OMPMasterDirective::Create(const ASTContext &C,
-                                               SourceLocation StartLoc,
-                                               SourceLocation EndLoc,
-                                               Stmt *AssociatedStmt) {
-  unsigned Size = llvm::RoundUpToAlignment(sizeof(OMPMasterDirective),
-                                           llvm::alignOf<Stmt *>());
-  void *Mem = C.Allocate(Size + sizeof(Stmt *));
-  OMPMasterDirective *Dir = new (Mem) OMPMasterDirective(StartLoc, EndLoc);
-  Dir->setAssociatedStmt(AssociatedStmt);
-  return Dir;
-}
-
-OMPMasterDirective *OMPMasterDirective::CreateEmpty(const ASTContext &C,
-                                                    EmptyShell) {
-  unsigned Size = llvm::RoundUpToAlignment(sizeof(OMPMasterDirective),
-                                           llvm::alignOf<Stmt *>());
-  void *Mem = C.Allocate(Size + sizeof(Stmt *));
-  return new (Mem) OMPMasterDirective();
-}
-
-OMPCriticalDirective *OMPCriticalDirective::Create(
-    const ASTContext &C, const DeclarationNameInfo &Name,
-    SourceLocation StartLoc, SourceLocation EndLoc, Stmt *AssociatedStmt) {
-  unsigned Size = llvm::RoundUpToAlignment(sizeof(OMPCriticalDirective),
-                                           llvm::alignOf<Stmt *>());
-  void *Mem = C.Allocate(Size + sizeof(Stmt *));
-  OMPCriticalDirective *Dir =
-      new (Mem) OMPCriticalDirective(Name, StartLoc, EndLoc);
-  Dir->setAssociatedStmt(AssociatedStmt);
-  return Dir;
-}
-
-OMPCriticalDirective *OMPCriticalDirective::CreateEmpty(const ASTContext &C,
-                                                        EmptyShell) {
-  unsigned Size = llvm::RoundUpToAlignment(sizeof(OMPCriticalDirective),
-                                           llvm::alignOf<Stmt *>());
-  void *Mem = C.Allocate(Size + sizeof(Stmt *));
-  return new (Mem) OMPCriticalDirective();
-}
-
-OMPParallelForDirective *OMPParallelForDirective::Create(
-    const ASTContext &C, SourceLocation StartLoc, SourceLocation EndLoc,
-    unsigned CollapsedNum, ArrayRef<OMPClause *> Clauses, Stmt *AssociatedStmt,
-    const HelperExprs &Exprs) {
-  unsigned Size = llvm::RoundUpToAlignment(sizeof(OMPParallelForDirective),
-                                           llvm::alignOf<OMPClause *>());
-  void *Mem = C.Allocate(Size + sizeof(OMPClause *) * Clauses.size() +
-                         sizeof(Stmt *) *
-                             numLoopChildren(CollapsedNum, OMPD_parallel_for));
-  OMPParallelForDirective *Dir = new (Mem)
-      OMPParallelForDirective(StartLoc, EndLoc, CollapsedNum, Clauses.size());
-  Dir->setClauses(Clauses);
-  Dir->setAssociatedStmt(AssociatedStmt);
-  Dir->setIterationVariable(Exprs.IterationVarRef);
-  Dir->setLastIteration(Exprs.LastIteration);
-  Dir->setCalcLastIteration(Exprs.CalcLastIteration);
-  Dir->setPreCond(Exprs.PreCond);
-  Dir->setCond(Exprs.Cond);
-  Dir->setInit(Exprs.Init);
-  Dir->setInc(Exprs.Inc);
-  Dir->setIsLastIterVariable(Exprs.IL);
-  Dir->setLowerBoundVariable(Exprs.LB);
-  Dir->setUpperBoundVariable(Exprs.UB);
-  Dir->setStrideVariable(Exprs.ST);
-  Dir->setEnsureUpperBound(Exprs.EUB);
-  Dir->setNextLowerBound(Exprs.NLB);
-  Dir->setNextUpperBound(Exprs.NUB);
-  Dir->setCounters(Exprs.Counters);
-  Dir->setPrivateCounters(Exprs.PrivateCounters);
-  Dir->setInits(Exprs.Inits);
-  Dir->setUpdates(Exprs.Updates);
-  Dir->setFinals(Exprs.Finals);
-  return Dir;
-}
-
-OMPParallelForDirective *
-OMPParallelForDirective::CreateEmpty(const ASTContext &C, unsigned NumClauses,
-                                     unsigned CollapsedNum, EmptyShell) {
-  unsigned Size = llvm::RoundUpToAlignment(sizeof(OMPParallelForDirective),
-                                           llvm::alignOf<OMPClause *>());
-  void *Mem = C.Allocate(Size + sizeof(OMPClause *) * NumClauses +
-                         sizeof(Stmt *) *
-                             numLoopChildren(CollapsedNum, OMPD_parallel_for));
-  return new (Mem) OMPParallelForDirective(CollapsedNum, NumClauses);
-}
-
-OMPParallelForSimdDirective *OMPParallelForSimdDirective::Create(
-    const ASTContext &C, SourceLocation StartLoc, SourceLocation EndLoc,
-    unsigned CollapsedNum, ArrayRef<OMPClause *> Clauses, Stmt *AssociatedStmt,
-    const HelperExprs &Exprs) {
-  unsigned Size = llvm::RoundUpToAlignment(sizeof(OMPParallelForSimdDirective),
-                                           llvm::alignOf<OMPClause *>());
-  void *Mem = C.Allocate(
-      Size + sizeof(OMPClause *) * Clauses.size() +
-      sizeof(Stmt *) * numLoopChildren(CollapsedNum, OMPD_parallel_for_simd));
-  OMPParallelForSimdDirective *Dir = new (Mem) OMPParallelForSimdDirective(
-      StartLoc, EndLoc, CollapsedNum, Clauses.size());
-  Dir->setClauses(Clauses);
-  Dir->setAssociatedStmt(AssociatedStmt);
-  Dir->setIterationVariable(Exprs.IterationVarRef);
-  Dir->setLastIteration(Exprs.LastIteration);
-  Dir->setCalcLastIteration(Exprs.CalcLastIteration);
-  Dir->setPreCond(Exprs.PreCond);
-  Dir->setCond(Exprs.Cond);
-  Dir->setInit(Exprs.Init);
-  Dir->setInc(Exprs.Inc);
-  Dir->setIsLastIterVariable(Exprs.IL);
-  Dir->setLowerBoundVariable(Exprs.LB);
-  Dir->setUpperBoundVariable(Exprs.UB);
-  Dir->setStrideVariable(Exprs.ST);
-  Dir->setEnsureUpperBound(Exprs.EUB);
-  Dir->setNextLowerBound(Exprs.NLB);
-  Dir->setNextUpperBound(Exprs.NUB);
-  Dir->setCounters(Exprs.Counters);
-  Dir->setPrivateCounters(Exprs.PrivateCounters);
-  Dir->setInits(Exprs.Inits);
-  Dir->setUpdates(Exprs.Updates);
-  Dir->setFinals(Exprs.Finals);
-  return Dir;
-}
-
-OMPParallelForSimdDirective *
-OMPParallelForSimdDirective::CreateEmpty(const ASTContext &C,
-                                         unsigned NumClauses,
-                                         unsigned CollapsedNum, EmptyShell) {
-  unsigned Size = llvm::RoundUpToAlignment(sizeof(OMPParallelForSimdDirective),
-                                           llvm::alignOf<OMPClause *>());
-  void *Mem = C.Allocate(
-      Size + sizeof(OMPClause *) * NumClauses +
-      sizeof(Stmt *) * numLoopChildren(CollapsedNum, OMPD_parallel_for_simd));
-  return new (Mem) OMPParallelForSimdDirective(CollapsedNum, NumClauses);
-}
-
-OMPParallelSectionsDirective *OMPParallelSectionsDirective::Create(
-    const ASTContext &C, SourceLocation StartLoc, SourceLocation EndLoc,
-    ArrayRef<OMPClause *> Clauses, Stmt *AssociatedStmt) {
-  unsigned Size = llvm::RoundUpToAlignment(sizeof(OMPParallelSectionsDirective),
-                                           llvm::alignOf<OMPClause *>());
-  void *Mem =
-      C.Allocate(Size + sizeof(OMPClause *) * Clauses.size() + sizeof(Stmt *));
-  OMPParallelSectionsDirective *Dir =
-      new (Mem) OMPParallelSectionsDirective(StartLoc, EndLoc, Clauses.size());
-  Dir->setClauses(Clauses);
-  Dir->setAssociatedStmt(AssociatedStmt);
-  return Dir;
-}
-
-OMPParallelSectionsDirective *
-OMPParallelSectionsDirective::CreateEmpty(const ASTContext &C,
-                                          unsigned NumClauses, EmptyShell) {
-  unsigned Size = llvm::RoundUpToAlignment(sizeof(OMPParallelSectionsDirective),
-                                           llvm::alignOf<OMPClause *>());
-  void *Mem =
-      C.Allocate(Size + sizeof(OMPClause *) * NumClauses + sizeof(Stmt *));
-  return new (Mem) OMPParallelSectionsDirective(NumClauses);
-}
-
-OMPTaskDirective *OMPTaskDirective::Create(const ASTContext &C,
-                                           SourceLocation StartLoc,
-                                           SourceLocation EndLoc,
-                                           ArrayRef<OMPClause *> Clauses,
-                                           Stmt *AssociatedStmt) {
-  unsigned Size = llvm::RoundUpToAlignment(sizeof(OMPTaskDirective),
-                                           llvm::alignOf<OMPClause *>());
-  void *Mem =
-      C.Allocate(Size + sizeof(OMPClause *) * Clauses.size() + sizeof(Stmt *));
-  OMPTaskDirective *Dir =
-      new (Mem) OMPTaskDirective(StartLoc, EndLoc, Clauses.size());
-  Dir->setClauses(Clauses);
-  Dir->setAssociatedStmt(AssociatedStmt);
-  return Dir;
-}
-
-OMPTaskDirective *OMPTaskDirective::CreateEmpty(const ASTContext &C,
-                                                unsigned NumClauses,
-                                                EmptyShell) {
-  unsigned Size = llvm::RoundUpToAlignment(sizeof(OMPTaskDirective),
-                                           llvm::alignOf<OMPClause *>());
-  void *Mem =
-      C.Allocate(Size + sizeof(OMPClause *) * NumClauses + sizeof(Stmt *));
-  return new (Mem) OMPTaskDirective(NumClauses);
-}
-
-OMPTaskyieldDirective *OMPTaskyieldDirective::Create(const ASTContext &C,
-                                                     SourceLocation StartLoc,
-                                                     SourceLocation EndLoc) {
-  void *Mem = C.Allocate(sizeof(OMPTaskyieldDirective));
-  OMPTaskyieldDirective *Dir =
-      new (Mem) OMPTaskyieldDirective(StartLoc, EndLoc);
-  return Dir;
-}
-
-OMPTaskyieldDirective *OMPTaskyieldDirective::CreateEmpty(const ASTContext &C,
-                                                          EmptyShell) {
-  void *Mem = C.Allocate(sizeof(OMPTaskyieldDirective));
-  return new (Mem) OMPTaskyieldDirective();
-}
-
-OMPBarrierDirective *OMPBarrierDirective::Create(const ASTContext &C,
-                                                 SourceLocation StartLoc,
-                                                 SourceLocation EndLoc) {
-  void *Mem = C.Allocate(sizeof(OMPBarrierDirective));
-  OMPBarrierDirective *Dir = new (Mem) OMPBarrierDirective(StartLoc, EndLoc);
-  return Dir;
-}
-
-OMPBarrierDirective *OMPBarrierDirective::CreateEmpty(const ASTContext &C,
-                                                      EmptyShell) {
-  void *Mem = C.Allocate(sizeof(OMPBarrierDirective));
-  return new (Mem) OMPBarrierDirective();
-}
-
-OMPTaskwaitDirective *OMPTaskwaitDirective::Create(const ASTContext &C,
-                                                   SourceLocation StartLoc,
-                                                   SourceLocation EndLoc) {
-  void *Mem = C.Allocate(sizeof(OMPTaskwaitDirective));
-  OMPTaskwaitDirective *Dir = new (Mem) OMPTaskwaitDirective(StartLoc, EndLoc);
-  return Dir;
-}
-
-OMPTaskwaitDirective *OMPTaskwaitDirective::CreateEmpty(const ASTContext &C,
-                                                        EmptyShell) {
-  void *Mem = C.Allocate(sizeof(OMPTaskwaitDirective));
-  return new (Mem) OMPTaskwaitDirective();
-}
-
-OMPTaskgroupDirective *OMPTaskgroupDirective::Create(const ASTContext &C,
-                                                     SourceLocation StartLoc,
-                                                     SourceLocation EndLoc,
-                                                     Stmt *AssociatedStmt) {
-  unsigned Size = llvm::RoundUpToAlignment(sizeof(OMPTaskgroupDirective),
-                                           llvm::alignOf<Stmt *>());
-  void *Mem = C.Allocate(Size + sizeof(Stmt *));
-  OMPTaskgroupDirective *Dir =
-      new (Mem) OMPTaskgroupDirective(StartLoc, EndLoc);
-  Dir->setAssociatedStmt(AssociatedStmt);
-  return Dir;
-}
-
-OMPTaskgroupDirective *OMPTaskgroupDirective::CreateEmpty(const ASTContext &C,
-                                                          EmptyShell) {
-  unsigned Size = llvm::RoundUpToAlignment(sizeof(OMPTaskgroupDirective),
-                                           llvm::alignOf<Stmt *>());
-  void *Mem = C.Allocate(Size + sizeof(Stmt *));
-  return new (Mem) OMPTaskgroupDirective();
-}
-
-OMPCancellationPointDirective *OMPCancellationPointDirective::Create(
-    const ASTContext &C, SourceLocation StartLoc, SourceLocation EndLoc,
-    OpenMPDirectiveKind CancelRegion) {
-  unsigned Size = llvm::RoundUpToAlignment(
-      sizeof(OMPCancellationPointDirective), llvm::alignOf<Stmt *>());
-  void *Mem = C.Allocate(Size);
-  OMPCancellationPointDirective *Dir =
-      new (Mem) OMPCancellationPointDirective(StartLoc, EndLoc);
-  Dir->setCancelRegion(CancelRegion);
-  return Dir;
-}
-
-OMPCancellationPointDirective *
-OMPCancellationPointDirective::CreateEmpty(const ASTContext &C, EmptyShell) {
-  unsigned Size = llvm::RoundUpToAlignment(
-      sizeof(OMPCancellationPointDirective), llvm::alignOf<Stmt *>());
-  void *Mem = C.Allocate(Size);
-  return new (Mem) OMPCancellationPointDirective();
-}
-
-OMPCancelDirective *
-OMPCancelDirective::Create(const ASTContext &C, SourceLocation StartLoc,
-                           SourceLocation EndLoc,
-                           OpenMPDirectiveKind CancelRegion) {
-  unsigned Size = llvm::RoundUpToAlignment(sizeof(OMPCancelDirective),
-                                           llvm::alignOf<Stmt *>());
-  void *Mem = C.Allocate(Size);
-  OMPCancelDirective *Dir = new (Mem) OMPCancelDirective(StartLoc, EndLoc);
-  Dir->setCancelRegion(CancelRegion);
-  return Dir;
-}
-
-OMPCancelDirective *OMPCancelDirective::CreateEmpty(const ASTContext &C,
-                                                    EmptyShell) {
-  unsigned Size = llvm::RoundUpToAlignment(sizeof(OMPCancelDirective),
-                                           llvm::alignOf<Stmt *>());
-  void *Mem = C.Allocate(Size);
-  return new (Mem) OMPCancelDirective();
-}
-
-OMPFlushDirective *OMPFlushDirective::Create(const ASTContext &C,
-                                             SourceLocation StartLoc,
-                                             SourceLocation EndLoc,
-                                             ArrayRef<OMPClause *> Clauses) {
-  unsigned Size = llvm::RoundUpToAlignment(sizeof(OMPFlushDirective),
-                                           llvm::alignOf<OMPClause *>());
-  void *Mem = C.Allocate(Size + sizeof(OMPClause *) * Clauses.size());
-  OMPFlushDirective *Dir =
-      new (Mem) OMPFlushDirective(StartLoc, EndLoc, Clauses.size());
-  Dir->setClauses(Clauses);
-  return Dir;
-}
-
-OMPFlushDirective *OMPFlushDirective::CreateEmpty(const ASTContext &C,
-                                                  unsigned NumClauses,
-                                                  EmptyShell) {
-  unsigned Size = llvm::RoundUpToAlignment(sizeof(OMPFlushDirective),
-                                           llvm::alignOf<OMPClause *>());
-  void *Mem = C.Allocate(Size + sizeof(OMPClause *) * NumClauses);
-  return new (Mem) OMPFlushDirective(NumClauses);
-}
-
-OMPOrderedDirective *OMPOrderedDirective::Create(const ASTContext &C,
-                                                 SourceLocation StartLoc,
-                                                 SourceLocation EndLoc,
-                                                 Stmt *AssociatedStmt) {
-  unsigned Size = llvm::RoundUpToAlignment(sizeof(OMPOrderedDirective),
-                                           llvm::alignOf<Stmt *>());
-  void *Mem = C.Allocate(Size + sizeof(Stmt *));
-  OMPOrderedDirective *Dir = new (Mem) OMPOrderedDirective(StartLoc, EndLoc);
-  Dir->setAssociatedStmt(AssociatedStmt);
-  return Dir;
-}
-
-OMPOrderedDirective *OMPOrderedDirective::CreateEmpty(const ASTContext &C,
-                                                      EmptyShell) {
-  unsigned Size = llvm::RoundUpToAlignment(sizeof(OMPOrderedDirective),
-                                           llvm::alignOf<Stmt *>());
-  void *Mem = C.Allocate(Size + sizeof(Stmt *));
-  return new (Mem) OMPOrderedDirective();
-}
-
-OMPAtomicDirective *OMPAtomicDirective::Create(
-    const ASTContext &C, SourceLocation StartLoc, SourceLocation EndLoc,
-    ArrayRef<OMPClause *> Clauses, Stmt *AssociatedStmt, Expr *X, Expr *V,
-    Expr *E, Expr *UE, bool IsXLHSInRHSPart, bool IsPostfixUpdate) {
-  unsigned Size = llvm::RoundUpToAlignment(sizeof(OMPAtomicDirective),
-                                           llvm::alignOf<OMPClause *>());
-  void *Mem = C.Allocate(Size + sizeof(OMPClause *) * Clauses.size() +
-                         5 * sizeof(Stmt *));
-  OMPAtomicDirective *Dir =
-      new (Mem) OMPAtomicDirective(StartLoc, EndLoc, Clauses.size());
-  Dir->setClauses(Clauses);
-  Dir->setAssociatedStmt(AssociatedStmt);
-  Dir->setX(X);
-  Dir->setV(V);
-  Dir->setExpr(E);
-  Dir->setUpdateExpr(UE);
-  Dir->IsXLHSInRHSPart = IsXLHSInRHSPart;
-  Dir->IsPostfixUpdate = IsPostfixUpdate;
-  return Dir;
-}
-
-OMPAtomicDirective *OMPAtomicDirective::CreateEmpty(const ASTContext &C,
-                                                    unsigned NumClauses,
-                                                    EmptyShell) {
-  unsigned Size = llvm::RoundUpToAlignment(sizeof(OMPAtomicDirective),
-                                           llvm::alignOf<OMPClause *>());
-  void *Mem =
-      C.Allocate(Size + sizeof(OMPClause *) * NumClauses + 5 * sizeof(Stmt *));
-  return new (Mem) OMPAtomicDirective(NumClauses);
-}
-
-OMPTargetDirective *OMPTargetDirective::Create(const ASTContext &C,
-                                               SourceLocation StartLoc,
-                                               SourceLocation EndLoc,
-                                               ArrayRef<OMPClause *> Clauses,
-                                               Stmt *AssociatedStmt) {
-  unsigned Size = llvm::RoundUpToAlignment(sizeof(OMPTargetDirective),
-                                           llvm::alignOf<OMPClause *>());
-  void *Mem =
-      C.Allocate(Size + sizeof(OMPClause *) * Clauses.size() + sizeof(Stmt *));
-  OMPTargetDirective *Dir =
-      new (Mem) OMPTargetDirective(StartLoc, EndLoc, Clauses.size());
-  Dir->setClauses(Clauses);
-  Dir->setAssociatedStmt(AssociatedStmt);
-  return Dir;
-}
-
-OMPTargetDirective *OMPTargetDirective::CreateEmpty(const ASTContext &C,
-                                                    unsigned NumClauses,
-                                                    EmptyShell) {
-  unsigned Size = llvm::RoundUpToAlignment(sizeof(OMPTargetDirective),
-                                           llvm::alignOf<OMPClause *>());
-  void *Mem =
-      C.Allocate(Size + sizeof(OMPClause *) * NumClauses + sizeof(Stmt *));
-  return new (Mem) OMPTargetDirective(NumClauses);
-}
-
-OMPTargetDataDirective *OMPTargetDataDirective::Create(
-    const ASTContext &C, SourceLocation StartLoc, SourceLocation EndLoc,
-    ArrayRef<OMPClause *> Clauses, Stmt *AssociatedStmt) {
-  void *Mem =
-      C.Allocate(llvm::RoundUpToAlignment(sizeof(OMPTargetDataDirective),
-                                          llvm::alignOf<OMPClause *>()) +
-                 sizeof(OMPClause *) * Clauses.size() + sizeof(Stmt *));
-  OMPTargetDataDirective *Dir =
-      new (Mem) OMPTargetDataDirective(StartLoc, EndLoc, Clauses.size());
-  Dir->setClauses(Clauses);
-  Dir->setAssociatedStmt(AssociatedStmt);
-  return Dir;
-}
-
-OMPTargetDataDirective *OMPTargetDataDirective::CreateEmpty(const ASTContext &C,
-                                                            unsigned N,
-                                                            EmptyShell) {
-  void *Mem =
-      C.Allocate(llvm::RoundUpToAlignment(sizeof(OMPTargetDataDirective),
-                                          llvm::alignOf<OMPClause *>()) +
-                 sizeof(OMPClause *) * N + sizeof(Stmt *));
-  return new (Mem) OMPTargetDataDirective(N);
-}
-
-OMPTeamsDirective *OMPTeamsDirective::Create(const ASTContext &C,
-                                             SourceLocation StartLoc,
-                                             SourceLocation EndLoc,
-                                             ArrayRef<OMPClause *> Clauses,
-                                             Stmt *AssociatedStmt) {
-  unsigned Size = llvm::RoundUpToAlignment(sizeof(OMPTeamsDirective),
-                                           llvm::alignOf<OMPClause *>());
-  void *Mem =
-      C.Allocate(Size + sizeof(OMPClause *) * Clauses.size() + sizeof(Stmt *));
-  OMPTeamsDirective *Dir =
-      new (Mem) OMPTeamsDirective(StartLoc, EndLoc, Clauses.size());
-  Dir->setClauses(Clauses);
-  Dir->setAssociatedStmt(AssociatedStmt);
-  return Dir;
-}
-
-OMPTeamsDirective *OMPTeamsDirective::CreateEmpty(const ASTContext &C,
-                                                  unsigned NumClauses,
-                                                  EmptyShell) {
-  unsigned Size = llvm::RoundUpToAlignment(sizeof(OMPTeamsDirective),
-                                           llvm::alignOf<OMPClause *>());
-  void *Mem =
-      C.Allocate(Size + sizeof(OMPClause *) * NumClauses + sizeof(Stmt *));
-  return new (Mem) OMPTeamsDirective(NumClauses);
-}
-
 #ifdef INTEL_SPECIFIC_IL0_BACKEND
 void PragmaStmt::turnToNullOp() {
   PragmaKind = IntelUnknownPragmaKind;
   Attribs.clear();
   RealAttribs.clear();
 }
-#endif  // INTEL_SPECIFIC_IL0_BACKEND
-=======
-}
->>>>>>> 49475756
+#endif  // INTEL_SPECIFIC_IL0_BACKEND