--- conflicted
+++ resolved
@@ -103,47 +103,6 @@
   Integer.Type = Type.getAsOpaquePtr();
 }
 
-<<<<<<< HEAD
-static const ValueDecl *getAsSimpleValueDeclRef(const ASTContext &Ctx,
-                                                QualType T, const APValue &V) {
-  // Pointers to members are relatively easy.
-  if (V.isMemberPointer() && V.getMemberPointerPath().empty())
-    return V.getMemberPointerDecl();
-
-  // We model class non-type template parameters as their template parameter
-  // object declaration.
-  if (V.isStruct() || V.isUnion())
-    return Ctx.getTemplateParamObjectDecl(T, V);
-
-  // Pointers and references with an empty path use the special 'Declaration'
-  // representation.
-  if (V.isLValue() && V.hasLValuePath() &&
-      V.getLValuePath().empty() && !V.isLValueOnePastTheEnd())
-    return V.getLValueBase().dyn_cast<const ValueDecl *>();
-
-  // Everything else uses the 'uncommon' representation.
-  return nullptr;
-}
-
-TemplateArgument::TemplateArgument(const ASTContext &Ctx, QualType Type,
-                                   const APValue &V) {
-  if (Type->isIntegralOrEnumerationType() && V.isInt())
-    *this = TemplateArgument(Ctx, V.getInt(), Type);
-  else if ((V.isLValue() && V.isNullPointer()) ||
-           (V.isMemberPointer() && !V.getMemberPointerDecl()))
-    *this = TemplateArgument(Type, /*isNullPtr=*/true);
-  else if (const ValueDecl *VD = getAsSimpleValueDeclRef(Ctx, Type, V))
-    // FIXME: The Declaration form should expose a const ValueDecl*.
-    *this = TemplateArgument(const_cast<ValueDecl*>(VD), Type);
-  else {
-    Value.Kind = UncommonValue;
-    Value.Value = new (Ctx) APValue(V);
-    Value.Type = Type.getAsOpaquePtr();
-  }
-}
-
-=======
->>>>>>> 8ba442bc
 TemplateArgument
 TemplateArgument::CreatePackCopy(ASTContext &Context,
                                  ArrayRef<TemplateArgument> Args) {
