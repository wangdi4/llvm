--- conflicted
+++ resolved
@@ -2502,31 +2502,6 @@
 
 StringRef BuiltinType::getName(const PrintingPolicy &Policy) const {
   switch (getKind()) {
-<<<<<<< HEAD
-  case Void:              return "void";
-  case Bool:              return Policy.Bool ? "bool" : "_Bool";
-  case Char_S:            return "char";
-  case Char_U:            return "char";
-  case SChar:             return "signed char";
-  case Short:             return "short";
-  case Int:               return "int";
-  case Long:              return "long";
-  case LongLong:          return "long long";
-  case Int128:            return "__int128";
-  case UChar:             return "unsigned char";
-  case UShort:            return "unsigned short";
-  case UInt:              return "unsigned int";
-  case ULong:             return "unsigned long";
-  case ULongLong:         return "unsigned long long";
-  case UInt128:           return "unsigned __int128";
-  case Half:              return Policy.Half ? "half" : "__fp16";
-  case Float:             return "float";
-  case Double:            return "double";
-  case LongDouble:        return "long double";
-#ifdef INTEL_CUSTOMIZATION
-  case Float128:          return "_Quad";
-#endif  // INTEL_CUSTOMIZATION
-=======
   case Void:
     return "void";
   case Bool:
@@ -2567,7 +2542,9 @@
     return "double";
   case LongDouble:
     return "long double";
->>>>>>> 49475756
+#ifdef INTEL_CUSTOMIZATION
+  case Float128:          return "_Quad";
+#endif  // INTEL_CUSTOMIZATION
   case WChar_S:
   case WChar_U:
     return Policy.MSWChar ? "__wchar_t" : "wchar_t";
