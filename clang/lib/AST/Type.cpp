//===- Type.cpp - Type representation and manipulation --------------------===//
//
// Part of the LLVM Project, under the Apache License v2.0 with LLVM Exceptions.
// See https://llvm.org/LICENSE.txt for license information.
// SPDX-License-Identifier: Apache-2.0 WITH LLVM-exception
//
//===----------------------------------------------------------------------===//
//
//  This file implements type-related functionality.
//
//===----------------------------------------------------------------------===//

#include "clang/AST/Type.h"
#include "Linkage.h"
#include "clang/AST/ASTContext.h"
#include "clang/AST/Attr.h"
#include "clang/AST/CharUnits.h"
#include "clang/AST/Decl.h"
#include "clang/AST/DeclBase.h"
#include "clang/AST/DeclCXX.h"
#include "clang/AST/DeclObjC.h"
#include "clang/AST/DeclTemplate.h"
#include "clang/AST/DependenceFlags.h"
#include "clang/AST/Expr.h"
#include "clang/AST/NestedNameSpecifier.h"
#include "clang/AST/NonTrivialTypeVisitor.h"
#include "clang/AST/PrettyPrinter.h"
#include "clang/AST/TemplateBase.h"
#include "clang/AST/TemplateName.h"
#include "clang/AST/TypeVisitor.h"
#include "clang/Basic/AddressSpaces.h"
#include "clang/Basic/ExceptionSpecificationType.h"
#include "clang/Basic/IdentifierTable.h"
#include "clang/Basic/LLVM.h"
#include "clang/Basic/LangOptions.h"
#include "clang/Basic/Linkage.h"
#include "clang/Basic/Specifiers.h"
#include "clang/Basic/TargetCXXABI.h"
#include "clang/Basic/TargetInfo.h"
#include "clang/Basic/Visibility.h"
#include "llvm/ADT/APInt.h"
#include "llvm/ADT/APSInt.h"
#include "llvm/ADT/ArrayRef.h"
#include "llvm/ADT/FoldingSet.h"
#include "llvm/ADT/None.h"
#include "llvm/ADT/SmallVector.h"
#include "llvm/Support/Casting.h"
#include "llvm/Support/ErrorHandling.h"
#include "llvm/Support/MathExtras.h"
#include <algorithm>
#include <cassert>
#include <cstdint>
#include <cstring>
#include <type_traits>

using namespace clang;

bool Qualifiers::isStrictSupersetOf(Qualifiers Other) const {
  return (*this != Other) &&
    // CVR qualifiers superset
    (((Mask & CVRMask) | (Other.Mask & CVRMask)) == (Mask & CVRMask)) &&
    // ObjC GC qualifiers superset
    ((getObjCGCAttr() == Other.getObjCGCAttr()) ||
     (hasObjCGCAttr() && !Other.hasObjCGCAttr())) &&
    // Address space superset.
    ((getAddressSpace() == Other.getAddressSpace()) ||
     (hasAddressSpace()&& !Other.hasAddressSpace())) &&
    // Lifetime qualifier superset.
    ((getObjCLifetime() == Other.getObjCLifetime()) ||
     (hasObjCLifetime() && !Other.hasObjCLifetime()));
}

const IdentifierInfo* QualType::getBaseTypeIdentifier() const {
  const Type* ty = getTypePtr();
  NamedDecl *ND = nullptr;
  if (ty->isPointerType() || ty->isReferenceType())
    return ty->getPointeeType().getBaseTypeIdentifier();
  else if (ty->isRecordType())
    ND = ty->castAs<RecordType>()->getDecl();
  else if (ty->isEnumeralType())
    ND = ty->castAs<EnumType>()->getDecl();
  else if (ty->getTypeClass() == Type::Typedef)
    ND = ty->castAs<TypedefType>()->getDecl();
  else if (ty->isArrayType())
    return ty->castAsArrayTypeUnsafe()->
        getElementType().getBaseTypeIdentifier();

  if (ND)
    return ND->getIdentifier();
  return nullptr;
}

bool QualType::mayBeDynamicClass() const {
  const auto *ClassDecl = getTypePtr()->getPointeeCXXRecordDecl();
  return ClassDecl && ClassDecl->mayBeDynamicClass();
}

bool QualType::mayBeNotDynamicClass() const {
  const auto *ClassDecl = getTypePtr()->getPointeeCXXRecordDecl();
  return !ClassDecl || ClassDecl->mayBeNonDynamicClass();
}

bool QualType::isConstant(QualType T, const ASTContext &Ctx) {
  if (T.isConstQualified())
    return true;

  if (const ArrayType *AT = Ctx.getAsArrayType(T))
    return AT->getElementType().isConstant(Ctx);

  return T.getAddressSpace() == LangAS::opencl_constant;
}

// C++ [temp.dep.type]p1:
//   A type is dependent if it is...
//     - an array type constructed from any dependent type or whose
//       size is specified by a constant expression that is
//       value-dependent,
ArrayType::ArrayType(TypeClass tc, QualType et, QualType can,
                     ArraySizeModifier sm, unsigned tq, const Expr *sz)
    // Note, we need to check for DependentSizedArrayType explicitly here
    // because we use a DependentSizedArrayType with no size expression as the
    // type of a dependent array of unknown bound with a dependent braced
    // initializer:
    //
    //   template<int ...N> int arr[] = {N...};
    : Type(tc, can,
           et->getDependence() |
               (sz ? toTypeDependence(
                         turnValueToTypeDependence(sz->getDependence()))
                   : TypeDependence::None) |
               (tc == VariableArray ? TypeDependence::VariablyModified
                                    : TypeDependence::None) |
               (tc == DependentSizedArray
                    ? TypeDependence::DependentInstantiation
                    : TypeDependence::None)),
      ElementType(et) {
  ArrayTypeBits.IndexTypeQuals = tq;
  ArrayTypeBits.SizeModifier = sm;
}

unsigned ConstantArrayType::getNumAddressingBits(const ASTContext &Context,
                                                 QualType ElementType,
                                               const llvm::APInt &NumElements) {
  uint64_t ElementSize = Context.getTypeSizeInChars(ElementType).getQuantity();

  // Fast path the common cases so we can avoid the conservative computation
  // below, which in common cases allocates "large" APSInt values, which are
  // slow.

  // If the element size is a power of 2, we can directly compute the additional
  // number of addressing bits beyond those required for the element count.
  if (llvm::isPowerOf2_64(ElementSize)) {
    return NumElements.getActiveBits() + llvm::Log2_64(ElementSize);
  }

  // If both the element count and element size fit in 32-bits, we can do the
  // computation directly in 64-bits.
  if ((ElementSize >> 32) == 0 && NumElements.getBitWidth() <= 64 &&
      (NumElements.getZExtValue() >> 32) == 0) {
    uint64_t TotalSize = NumElements.getZExtValue() * ElementSize;
    return 64 - llvm::countLeadingZeros(TotalSize);
  }

  // Otherwise, use APSInt to handle arbitrary sized values.
  llvm::APSInt SizeExtended(NumElements, true);
  unsigned SizeTypeBits = Context.getTypeSize(Context.getSizeType());
  SizeExtended = SizeExtended.extend(std::max(SizeTypeBits,
                                              SizeExtended.getBitWidth()) * 2);

  llvm::APSInt TotalSize(llvm::APInt(SizeExtended.getBitWidth(), ElementSize));
  TotalSize *= SizeExtended;

  return TotalSize.getActiveBits();
}

unsigned ConstantArrayType::getMaxSizeBits(const ASTContext &Context) {
  unsigned Bits = Context.getTypeSize(Context.getSizeType());

  // Limit the number of bits in size_t so that maximal bit size fits 64 bit
  // integer (see PR8256).  We can do this as currently there is no hardware
  // that supports full 64-bit virtual space.
  if (Bits > 61)
    Bits = 61;

  return Bits;
}

void ConstantArrayType::Profile(llvm::FoldingSetNodeID &ID,
                                const ASTContext &Context, QualType ET,
                                const llvm::APInt &ArraySize,
                                const Expr *SizeExpr, ArraySizeModifier SizeMod,
                                unsigned TypeQuals) {
  ID.AddPointer(ET.getAsOpaquePtr());
  ID.AddInteger(ArraySize.getZExtValue());
  ID.AddInteger(SizeMod);
  ID.AddInteger(TypeQuals);
  ID.AddBoolean(SizeExpr != nullptr);
  if (SizeExpr)
    SizeExpr->Profile(ID, Context, true);
}

DependentSizedArrayType::DependentSizedArrayType(const ASTContext &Context,
                                                 QualType et, QualType can,
                                                 Expr *e, ArraySizeModifier sm,
                                                 unsigned tq,
                                                 SourceRange brackets)
    : ArrayType(DependentSizedArray, et, can, sm, tq, e),
      Context(Context), SizeExpr((Stmt*) e), Brackets(brackets) {}

void DependentSizedArrayType::Profile(llvm::FoldingSetNodeID &ID,
                                      const ASTContext &Context,
                                      QualType ET,
                                      ArraySizeModifier SizeMod,
                                      unsigned TypeQuals,
                                      Expr *E) {
  ID.AddPointer(ET.getAsOpaquePtr());
  ID.AddInteger(SizeMod);
  ID.AddInteger(TypeQuals);
  E->Profile(ID, Context, true);
}

DependentVectorType::DependentVectorType(const ASTContext &Context,
                                         QualType ElementType,
                                         QualType CanonType, Expr *SizeExpr,
                                         SourceLocation Loc,
                                         VectorType::VectorKind VecKind)
    : Type(DependentVector, CanonType,
           TypeDependence::DependentInstantiation |
               ElementType->getDependence() |
               (SizeExpr ? toTypeDependence(SizeExpr->getDependence())
                         : TypeDependence::None)),
      Context(Context), ElementType(ElementType), SizeExpr(SizeExpr), Loc(Loc) {
  VectorTypeBits.VecKind = VecKind;
}

void DependentVectorType::Profile(llvm::FoldingSetNodeID &ID,
                                  const ASTContext &Context,
                                  QualType ElementType, const Expr *SizeExpr,
                                  VectorType::VectorKind VecKind) {
  ID.AddPointer(ElementType.getAsOpaquePtr());
  ID.AddInteger(VecKind);
  SizeExpr->Profile(ID, Context, true);
}

DependentSizedExtVectorType::DependentSizedExtVectorType(
    const ASTContext &Context, QualType ElementType, QualType can,
    Expr *SizeExpr, SourceLocation loc)
    : Type(DependentSizedExtVector, can,
           TypeDependence::DependentInstantiation |
               ElementType->getDependence() |
               (SizeExpr ? toTypeDependence(SizeExpr->getDependence())
                         : TypeDependence::None)),
      Context(Context), SizeExpr(SizeExpr), ElementType(ElementType), loc(loc) {
}

void
DependentSizedExtVectorType::Profile(llvm::FoldingSetNodeID &ID,
                                     const ASTContext &Context,
                                     QualType ElementType, Expr *SizeExpr) {
  ID.AddPointer(ElementType.getAsOpaquePtr());
  SizeExpr->Profile(ID, Context, true);
}

DependentAddressSpaceType::DependentAddressSpaceType(const ASTContext &Context,
                                                     QualType PointeeType,
                                                     QualType can,
                                                     Expr *AddrSpaceExpr,
                                                     SourceLocation loc)
    : Type(DependentAddressSpace, can,
           TypeDependence::DependentInstantiation |
               PointeeType->getDependence() |
               (AddrSpaceExpr ? toTypeDependence(AddrSpaceExpr->getDependence())
                              : TypeDependence::None)),
      Context(Context), AddrSpaceExpr(AddrSpaceExpr), PointeeType(PointeeType),
      loc(loc) {}

void DependentAddressSpaceType::Profile(llvm::FoldingSetNodeID &ID,
                                        const ASTContext &Context,
                                        QualType PointeeType,
                                        Expr *AddrSpaceExpr) {
  ID.AddPointer(PointeeType.getAsOpaquePtr());
  AddrSpaceExpr->Profile(ID, Context, true);
}

MatrixType::MatrixType(TypeClass tc, QualType matrixType, QualType canonType,
                       const Expr *RowExpr, const Expr *ColumnExpr)
    : Type(tc, canonType,
           (RowExpr ? (matrixType->getDependence() | TypeDependence::Dependent |
                       TypeDependence::Instantiation |
                       (matrixType->isVariablyModifiedType()
                            ? TypeDependence::VariablyModified
                            : TypeDependence::None) |
                       (matrixType->containsUnexpandedParameterPack() ||
                                (RowExpr &&
                                 RowExpr->containsUnexpandedParameterPack()) ||
                                (ColumnExpr &&
                                 ColumnExpr->containsUnexpandedParameterPack())
                            ? TypeDependence::UnexpandedPack
                            : TypeDependence::None))
                    : matrixType->getDependence())),
      ElementType(matrixType) {}

ConstantMatrixType::ConstantMatrixType(QualType matrixType, unsigned nRows,
                                       unsigned nColumns, QualType canonType)
    : ConstantMatrixType(ConstantMatrix, matrixType, nRows, nColumns,
                         canonType) {}

ConstantMatrixType::ConstantMatrixType(TypeClass tc, QualType matrixType,
                                       unsigned nRows, unsigned nColumns,
                                       QualType canonType)
    : MatrixType(tc, matrixType, canonType), NumRows(nRows),
      NumColumns(nColumns) {}

DependentSizedMatrixType::DependentSizedMatrixType(
    const ASTContext &CTX, QualType ElementType, QualType CanonicalType,
    Expr *RowExpr, Expr *ColumnExpr, SourceLocation loc)
    : MatrixType(DependentSizedMatrix, ElementType, CanonicalType, RowExpr,
                 ColumnExpr),
      Context(CTX), RowExpr(RowExpr), ColumnExpr(ColumnExpr), loc(loc) {}

void DependentSizedMatrixType::Profile(llvm::FoldingSetNodeID &ID,
                                       const ASTContext &CTX,
                                       QualType ElementType, Expr *RowExpr,
                                       Expr *ColumnExpr) {
  ID.AddPointer(ElementType.getAsOpaquePtr());
  RowExpr->Profile(ID, CTX, true);
  ColumnExpr->Profile(ID, CTX, true);
}

VectorType::VectorType(QualType vecType, unsigned nElements, QualType canonType,
                       VectorKind vecKind)
    : VectorType(Vector, vecType, nElements, canonType, vecKind) {}

VectorType::VectorType(TypeClass tc, QualType vecType, unsigned nElements,
                       QualType canonType, VectorKind vecKind)
    : Type(tc, canonType, vecType->getDependence()), ElementType(vecType) {
  VectorTypeBits.VecKind = vecKind;
  VectorTypeBits.NumElements = nElements;
}

BitIntType::BitIntType(bool IsUnsigned, unsigned NumBits)
    : Type(BitInt, QualType{}, TypeDependence::None), IsUnsigned(IsUnsigned),
      NumBits(NumBits) {}

DependentBitIntType::DependentBitIntType(const ASTContext &Context,
                                         bool IsUnsigned, Expr *NumBitsExpr)
    : Type(DependentBitInt, QualType{},
           toTypeDependence(NumBitsExpr->getDependence())),
      Context(Context), ExprAndUnsigned(NumBitsExpr, IsUnsigned) {}

bool DependentBitIntType::isUnsigned() const {
  return ExprAndUnsigned.getInt();
}

clang::Expr *DependentBitIntType::getNumBitsExpr() const {
  return ExprAndUnsigned.getPointer();
}

void DependentBitIntType::Profile(llvm::FoldingSetNodeID &ID,
                                  const ASTContext &Context, bool IsUnsigned,
                                  Expr *NumBitsExpr) {
  ID.AddBoolean(IsUnsigned);
  NumBitsExpr->Profile(ID, Context, true);
}

/// getArrayElementTypeNoTypeQual - If this is an array type, return the
/// element type of the array, potentially with type qualifiers missing.
/// This method should never be used when type qualifiers are meaningful.
const Type *Type::getArrayElementTypeNoTypeQual() const {
  // If this is directly an array type, return it.
  if (const auto *ATy = dyn_cast<ArrayType>(this))
    return ATy->getElementType().getTypePtr();

  // If the canonical form of this type isn't the right kind, reject it.
  if (!isa<ArrayType>(CanonicalType))
    return nullptr;

  // If this is a typedef for an array type, strip the typedef off without
  // losing all typedef information.
  return cast<ArrayType>(getUnqualifiedDesugaredType())
    ->getElementType().getTypePtr();
}

/// getDesugaredType - Return the specified type with any "sugar" removed from
/// the type.  This takes off typedefs, typeof's etc.  If the outer level of
/// the type is already concrete, it returns it unmodified.  This is similar
/// to getting the canonical type, but it doesn't remove *all* typedefs.  For
/// example, it returns "T*" as "T*", (not as "int*"), because the pointer is
/// concrete.
QualType QualType::getDesugaredType(QualType T, const ASTContext &Context) {
  SplitQualType split = getSplitDesugaredType(T);
  return Context.getQualifiedType(split.Ty, split.Quals);
}

QualType QualType::getSingleStepDesugaredTypeImpl(QualType type,
                                                  const ASTContext &Context) {
  SplitQualType split = type.split();
  QualType desugar = split.Ty->getLocallyUnqualifiedSingleStepDesugaredType();
  return Context.getQualifiedType(desugar, split.Quals);
}

// Check that no type class is polymorphic. LLVM style RTTI should be used
// instead. If absolutely needed an exception can still be added here by
// defining the appropriate macro (but please don't do this).
#define TYPE(CLASS, BASE) \
  static_assert(!std::is_polymorphic<CLASS##Type>::value, \
                #CLASS "Type should not be polymorphic!");
#include "clang/AST/TypeNodes.inc"

// Check that no type class has a non-trival destructor. Types are
// allocated with the BumpPtrAllocator from ASTContext and therefore
// their destructor is not executed.
//
// FIXME: ConstantArrayType is not trivially destructible because of its
// APInt member. It should be replaced in favor of ASTContext allocation.
#define TYPE(CLASS, BASE)                                                      \
  static_assert(std::is_trivially_destructible<CLASS##Type>::value ||          \
                    std::is_same<CLASS##Type, ConstantArrayType>::value,       \
                #CLASS "Type should be trivially destructible!");
#include "clang/AST/TypeNodes.inc"

QualType Type::getLocallyUnqualifiedSingleStepDesugaredType() const {
  switch (getTypeClass()) {
#define ABSTRACT_TYPE(Class, Parent)
#define TYPE(Class, Parent) \
  case Type::Class: { \
    const auto *ty = cast<Class##Type>(this); \
    if (!ty->isSugared()) return QualType(ty, 0); \
    return ty->desugar(); \
  }
#include "clang/AST/TypeNodes.inc"
  }
  llvm_unreachable("bad type kind!");
}

SplitQualType QualType::getSplitDesugaredType(QualType T) {
  QualifierCollector Qs;

  QualType Cur = T;
  while (true) {
    const Type *CurTy = Qs.strip(Cur);
    switch (CurTy->getTypeClass()) {
#define ABSTRACT_TYPE(Class, Parent)
#define TYPE(Class, Parent) \
    case Type::Class: { \
      const auto *Ty = cast<Class##Type>(CurTy); \
      if (!Ty->isSugared()) \
        return SplitQualType(Ty, Qs); \
      Cur = Ty->desugar(); \
      break; \
    }
#include "clang/AST/TypeNodes.inc"
    }
  }
}

SplitQualType QualType::getSplitUnqualifiedTypeImpl(QualType type) {
  SplitQualType split = type.split();

  // All the qualifiers we've seen so far.
  Qualifiers quals = split.Quals;

  // The last type node we saw with any nodes inside it.
  const Type *lastTypeWithQuals = split.Ty;

  while (true) {
    QualType next;

    // Do a single-step desugar, aborting the loop if the type isn't
    // sugared.
    switch (split.Ty->getTypeClass()) {
#define ABSTRACT_TYPE(Class, Parent)
#define TYPE(Class, Parent) \
    case Type::Class: { \
      const auto *ty = cast<Class##Type>(split.Ty); \
      if (!ty->isSugared()) goto done; \
      next = ty->desugar(); \
      break; \
    }
#include "clang/AST/TypeNodes.inc"
    }

    // Otherwise, split the underlying type.  If that yields qualifiers,
    // update the information.
    split = next.split();
    if (!split.Quals.empty()) {
      lastTypeWithQuals = split.Ty;
      quals.addConsistentQualifiers(split.Quals);
    }
  }

 done:
  return SplitQualType(lastTypeWithQuals, quals);
}

QualType QualType::IgnoreParens(QualType T) {
  // FIXME: this seems inherently un-qualifiers-safe.
  while (const auto *PT = T->getAs<ParenType>())
    T = PT->getInnerType();
  return T;
}

/// This will check for a T (which should be a Type which can act as
/// sugar, such as a TypedefType) by removing any existing sugar until it
/// reaches a T or a non-sugared type.
template<typename T> static const T *getAsSugar(const Type *Cur) {
  while (true) {
    if (const auto *Sugar = dyn_cast<T>(Cur))
      return Sugar;
    switch (Cur->getTypeClass()) {
#define ABSTRACT_TYPE(Class, Parent)
#define TYPE(Class, Parent) \
    case Type::Class: { \
      const auto *Ty = cast<Class##Type>(Cur); \
      if (!Ty->isSugared()) return 0; \
      Cur = Ty->desugar().getTypePtr(); \
      break; \
    }
#include "clang/AST/TypeNodes.inc"
    }
  }
}

template <> const TypedefType *Type::getAs() const {
  return getAsSugar<TypedefType>(this);
}

template <> const TemplateSpecializationType *Type::getAs() const {
  return getAsSugar<TemplateSpecializationType>(this);
}

template <> const AttributedType *Type::getAs() const {
  return getAsSugar<AttributedType>(this);
}

/// getUnqualifiedDesugaredType - Pull any qualifiers and syntactic
/// sugar off the given type.  This should produce an object of the
/// same dynamic type as the canonical type.
const Type *Type::getUnqualifiedDesugaredType() const {
  const Type *Cur = this;

  while (true) {
    switch (Cur->getTypeClass()) {
#define ABSTRACT_TYPE(Class, Parent)
#define TYPE(Class, Parent) \
    case Class: { \
      const auto *Ty = cast<Class##Type>(Cur); \
      if (!Ty->isSugared()) return Cur; \
      Cur = Ty->desugar().getTypePtr(); \
      break; \
    }
#include "clang/AST/TypeNodes.inc"
    }
  }
}

bool Type::isClassType() const {
  if (const auto *RT = getAs<RecordType>())
    return RT->getDecl()->isClass();
  return false;
}

bool Type::isStructureType() const {
  if (const auto *RT = getAs<RecordType>())
    return RT->getDecl()->isStruct();
  return false;
}

bool Type::isObjCBoxableRecordType() const {
  if (const auto *RT = getAs<RecordType>())
    return RT->getDecl()->hasAttr<ObjCBoxableAttr>();
  return false;
}

bool Type::isInterfaceType() const {
  if (const auto *RT = getAs<RecordType>())
    return RT->getDecl()->isInterface();
  return false;
}

bool Type::isStructureOrClassType() const {
  if (const auto *RT = getAs<RecordType>()) {
    RecordDecl *RD = RT->getDecl();
    return RD->isStruct() || RD->isClass() || RD->isInterface();
  }
  return false;
}

bool Type::isVoidPointerType() const {
  if (const auto *PT = getAs<PointerType>())
    return PT->getPointeeType()->isVoidType();
  return false;
}

bool Type::isUnionType() const {
  if (const auto *RT = getAs<RecordType>())
    return RT->getDecl()->isUnion();
  return false;
}

bool Type::isComplexType() const {
  if (const auto *CT = dyn_cast<ComplexType>(CanonicalType))
    return CT->getElementType()->isFloatingType();
  return false;
}

bool Type::isComplexIntegerType() const {
  // Check for GCC complex integer extension.
  return getAsComplexIntegerType();
}

bool Type::isScopedEnumeralType() const {
  if (const auto *ET = getAs<EnumType>())
    return ET->getDecl()->isScoped();
  return false;
}

const ComplexType *Type::getAsComplexIntegerType() const {
  if (const auto *Complex = getAs<ComplexType>())
    if (Complex->getElementType()->isIntegerType())
      return Complex;
  return nullptr;
}

QualType Type::getPointeeType() const {
  if (const auto *PT = getAs<PointerType>())
    return PT->getPointeeType();
  if (const auto *OPT = getAs<ObjCObjectPointerType>())
    return OPT->getPointeeType();
  if (const auto *BPT = getAs<BlockPointerType>())
    return BPT->getPointeeType();
  if (const auto *RT = getAs<ReferenceType>())
    return RT->getPointeeType();
  if (const auto *MPT = getAs<MemberPointerType>())
    return MPT->getPointeeType();
  if (const auto *DT = getAs<DecayedType>())
    return DT->getPointeeType();
  return {};
}

const RecordType *Type::getAsStructureType() const {
  // If this is directly a structure type, return it.
  if (const auto *RT = dyn_cast<RecordType>(this)) {
    if (RT->getDecl()->isStruct())
      return RT;
  }

  // If the canonical form of this type isn't the right kind, reject it.
  if (const auto *RT = dyn_cast<RecordType>(CanonicalType)) {
    if (!RT->getDecl()->isStruct())
      return nullptr;

    // If this is a typedef for a structure type, strip the typedef off without
    // losing all typedef information.
    return cast<RecordType>(getUnqualifiedDesugaredType());
  }
  return nullptr;
}

const RecordType *Type::getAsUnionType() const {
  // If this is directly a union type, return it.
  if (const auto *RT = dyn_cast<RecordType>(this)) {
    if (RT->getDecl()->isUnion())
      return RT;
  }

  // If the canonical form of this type isn't the right kind, reject it.
  if (const auto *RT = dyn_cast<RecordType>(CanonicalType)) {
    if (!RT->getDecl()->isUnion())
      return nullptr;

    // If this is a typedef for a union type, strip the typedef off without
    // losing all typedef information.
    return cast<RecordType>(getUnqualifiedDesugaredType());
  }

  return nullptr;
}

bool Type::isObjCIdOrObjectKindOfType(const ASTContext &ctx,
                                      const ObjCObjectType *&bound) const {
  bound = nullptr;

  const auto *OPT = getAs<ObjCObjectPointerType>();
  if (!OPT)
    return false;

  // Easy case: id.
  if (OPT->isObjCIdType())
    return true;

  // If it's not a __kindof type, reject it now.
  if (!OPT->isKindOfType())
    return false;

  // If it's Class or qualified Class, it's not an object type.
  if (OPT->isObjCClassType() || OPT->isObjCQualifiedClassType())
    return false;

  // Figure out the type bound for the __kindof type.
  bound = OPT->getObjectType()->stripObjCKindOfTypeAndQuals(ctx)
            ->getAs<ObjCObjectType>();
  return true;
}

bool Type::isObjCClassOrClassKindOfType() const {
  const auto *OPT = getAs<ObjCObjectPointerType>();
  if (!OPT)
    return false;

  // Easy case: Class.
  if (OPT->isObjCClassType())
    return true;

  // If it's not a __kindof type, reject it now.
  if (!OPT->isKindOfType())
    return false;

  // If it's Class or qualified Class, it's a class __kindof type.
  return OPT->isObjCClassType() || OPT->isObjCQualifiedClassType();
}

ObjCTypeParamType::ObjCTypeParamType(const ObjCTypeParamDecl *D, QualType can,
                                     ArrayRef<ObjCProtocolDecl *> protocols)
    : Type(ObjCTypeParam, can, toSemanticDependence(can->getDependence())),
      OTPDecl(const_cast<ObjCTypeParamDecl *>(D)) {
  initialize(protocols);
}

ObjCObjectType::ObjCObjectType(QualType Canonical, QualType Base,
                               ArrayRef<QualType> typeArgs,
                               ArrayRef<ObjCProtocolDecl *> protocols,
                               bool isKindOf)
    : Type(ObjCObject, Canonical, Base->getDependence()), BaseType(Base) {
  ObjCObjectTypeBits.IsKindOf = isKindOf;

  ObjCObjectTypeBits.NumTypeArgs = typeArgs.size();
  assert(getTypeArgsAsWritten().size() == typeArgs.size() &&
         "bitfield overflow in type argument count");
  if (!typeArgs.empty())
    memcpy(getTypeArgStorage(), typeArgs.data(),
           typeArgs.size() * sizeof(QualType));

  for (auto typeArg : typeArgs) {
    addDependence(typeArg->getDependence() & ~TypeDependence::VariablyModified);
  }
  // Initialize the protocol qualifiers. The protocol storage is known
  // after we set number of type arguments.
  initialize(protocols);
}

bool ObjCObjectType::isSpecialized() const {
  // If we have type arguments written here, the type is specialized.
  if (ObjCObjectTypeBits.NumTypeArgs > 0)
    return true;

  // Otherwise, check whether the base type is specialized.
  if (const auto objcObject = getBaseType()->getAs<ObjCObjectType>()) {
    // Terminate when we reach an interface type.
    if (isa<ObjCInterfaceType>(objcObject))
      return false;

    return objcObject->isSpecialized();
  }

  // Not specialized.
  return false;
}

ArrayRef<QualType> ObjCObjectType::getTypeArgs() const {
  // We have type arguments written on this type.
  if (isSpecializedAsWritten())
    return getTypeArgsAsWritten();

  // Look at the base type, which might have type arguments.
  if (const auto objcObject = getBaseType()->getAs<ObjCObjectType>()) {
    // Terminate when we reach an interface type.
    if (isa<ObjCInterfaceType>(objcObject))
      return {};

    return objcObject->getTypeArgs();
  }

  // No type arguments.
  return {};
}

bool ObjCObjectType::isKindOfType() const {
  if (isKindOfTypeAsWritten())
    return true;

  // Look at the base type, which might have type arguments.
  if (const auto objcObject = getBaseType()->getAs<ObjCObjectType>()) {
    // Terminate when we reach an interface type.
    if (isa<ObjCInterfaceType>(objcObject))
      return false;

    return objcObject->isKindOfType();
  }

  // Not a "__kindof" type.
  return false;
}

QualType ObjCObjectType::stripObjCKindOfTypeAndQuals(
           const ASTContext &ctx) const {
  if (!isKindOfType() && qual_empty())
    return QualType(this, 0);

  // Recursively strip __kindof.
  SplitQualType splitBaseType = getBaseType().split();
  QualType baseType(splitBaseType.Ty, 0);
  if (const auto *baseObj = splitBaseType.Ty->getAs<ObjCObjectType>())
    baseType = baseObj->stripObjCKindOfTypeAndQuals(ctx);

  return ctx.getObjCObjectType(ctx.getQualifiedType(baseType,
                                                    splitBaseType.Quals),
                               getTypeArgsAsWritten(),
                               /*protocols=*/{},
                               /*isKindOf=*/false);
}

ObjCInterfaceDecl *ObjCInterfaceType::getDecl() const {
  ObjCInterfaceDecl *Canon = Decl->getCanonicalDecl();
  if (ObjCInterfaceDecl *Def = Canon->getDefinition())
    return Def;
  return Canon;
}

const ObjCObjectPointerType *ObjCObjectPointerType::stripObjCKindOfTypeAndQuals(
                               const ASTContext &ctx) const {
  if (!isKindOfType() && qual_empty())
    return this;

  QualType obj = getObjectType()->stripObjCKindOfTypeAndQuals(ctx);
  return ctx.getObjCObjectPointerType(obj)->castAs<ObjCObjectPointerType>();
}

namespace {

/// Visitor used to perform a simple type transformation that does not change
/// the semantics of the type.
template <typename Derived>
struct SimpleTransformVisitor : public TypeVisitor<Derived, QualType> {
  ASTContext &Ctx;

  QualType recurse(QualType type) {
    // Split out the qualifiers from the type.
    SplitQualType splitType = type.split();

    // Visit the type itself.
    QualType result = static_cast<Derived *>(this)->Visit(splitType.Ty);
    if (result.isNull())
      return result;

    // Reconstruct the transformed type by applying the local qualifiers
    // from the split type.
    return Ctx.getQualifiedType(result, splitType.Quals);
  }

public:
  explicit SimpleTransformVisitor(ASTContext &ctx) : Ctx(ctx) {}

  // None of the clients of this transformation can occur where
  // there are dependent types, so skip dependent types.
#define TYPE(Class, Base)
#define DEPENDENT_TYPE(Class, Base) \
  QualType Visit##Class##Type(const Class##Type *T) { return QualType(T, 0); }
#include "clang/AST/TypeNodes.inc"

#define TRIVIAL_TYPE_CLASS(Class) \
  QualType Visit##Class##Type(const Class##Type *T) { return QualType(T, 0); }
#define SUGARED_TYPE_CLASS(Class) \
  QualType Visit##Class##Type(const Class##Type *T) { \
    if (!T->isSugared()) \
      return QualType(T, 0); \
    QualType desugaredType = recurse(T->desugar()); \
    if (desugaredType.isNull()) \
      return {}; \
    if (desugaredType.getAsOpaquePtr() == T->desugar().getAsOpaquePtr()) \
      return QualType(T, 0); \
    return desugaredType; \
  }

  TRIVIAL_TYPE_CLASS(Builtin)

  QualType VisitComplexType(const ComplexType *T) {
    QualType elementType = recurse(T->getElementType());
    if (elementType.isNull())
      return {};

    if (elementType.getAsOpaquePtr() == T->getElementType().getAsOpaquePtr())
      return QualType(T, 0);

    return Ctx.getComplexType(elementType);
  }

  QualType VisitPointerType(const PointerType *T) {
    QualType pointeeType = recurse(T->getPointeeType());
    if (pointeeType.isNull())
      return {};

    if (pointeeType.getAsOpaquePtr() == T->getPointeeType().getAsOpaquePtr())
      return QualType(T, 0);

    return Ctx.getPointerType(pointeeType);
  }

  QualType VisitBlockPointerType(const BlockPointerType *T) {
    QualType pointeeType = recurse(T->getPointeeType());
    if (pointeeType.isNull())
      return {};

    if (pointeeType.getAsOpaquePtr() == T->getPointeeType().getAsOpaquePtr())
      return QualType(T, 0);

    return Ctx.getBlockPointerType(pointeeType);
  }

  QualType VisitLValueReferenceType(const LValueReferenceType *T) {
    QualType pointeeType = recurse(T->getPointeeTypeAsWritten());
    if (pointeeType.isNull())
      return {};

    if (pointeeType.getAsOpaquePtr()
          == T->getPointeeTypeAsWritten().getAsOpaquePtr())
      return QualType(T, 0);

    return Ctx.getLValueReferenceType(pointeeType, T->isSpelledAsLValue());
  }

  QualType VisitRValueReferenceType(const RValueReferenceType *T) {
    QualType pointeeType = recurse(T->getPointeeTypeAsWritten());
    if (pointeeType.isNull())
      return {};

    if (pointeeType.getAsOpaquePtr()
          == T->getPointeeTypeAsWritten().getAsOpaquePtr())
      return QualType(T, 0);

    return Ctx.getRValueReferenceType(pointeeType);
  }

  QualType VisitMemberPointerType(const MemberPointerType *T) {
    QualType pointeeType = recurse(T->getPointeeType());
    if (pointeeType.isNull())
      return {};

    if (pointeeType.getAsOpaquePtr() == T->getPointeeType().getAsOpaquePtr())
      return QualType(T, 0);

    return Ctx.getMemberPointerType(pointeeType, T->getClass());
  }

  QualType VisitConstantArrayType(const ConstantArrayType *T) {
    QualType elementType = recurse(T->getElementType());
    if (elementType.isNull())
      return {};

    if (elementType.getAsOpaquePtr() == T->getElementType().getAsOpaquePtr())
      return QualType(T, 0);

    return Ctx.getConstantArrayType(elementType, T->getSize(), T->getSizeExpr(),
                                    T->getSizeModifier(),
                                    T->getIndexTypeCVRQualifiers());
  }

  QualType VisitVariableArrayType(const VariableArrayType *T) {
    QualType elementType = recurse(T->getElementType());
    if (elementType.isNull())
      return {};

    if (elementType.getAsOpaquePtr() == T->getElementType().getAsOpaquePtr())
      return QualType(T, 0);

    return Ctx.getVariableArrayType(elementType, T->getSizeExpr(),
                                    T->getSizeModifier(),
                                    T->getIndexTypeCVRQualifiers(),
                                    T->getBracketsRange());
  }

  QualType VisitIncompleteArrayType(const IncompleteArrayType *T) {
    QualType elementType = recurse(T->getElementType());
    if (elementType.isNull())
      return {};

    if (elementType.getAsOpaquePtr() == T->getElementType().getAsOpaquePtr())
      return QualType(T, 0);

    return Ctx.getIncompleteArrayType(elementType, T->getSizeModifier(),
                                      T->getIndexTypeCVRQualifiers());
  }

  QualType VisitVectorType(const VectorType *T) {
    QualType elementType = recurse(T->getElementType());
    if (elementType.isNull())
      return {};

    if (elementType.getAsOpaquePtr() == T->getElementType().getAsOpaquePtr())
      return QualType(T, 0);

    return Ctx.getVectorType(elementType, T->getNumElements(),
                             T->getVectorKind());
  }

  QualType VisitExtVectorType(const ExtVectorType *T) {
    QualType elementType = recurse(T->getElementType());
    if (elementType.isNull())
      return {};

    if (elementType.getAsOpaquePtr() == T->getElementType().getAsOpaquePtr())
      return QualType(T, 0);

    return Ctx.getExtVectorType(elementType, T->getNumElements());
  }

  QualType VisitConstantMatrixType(const ConstantMatrixType *T) {
    QualType elementType = recurse(T->getElementType());
    if (elementType.isNull())
      return {};
    if (elementType.getAsOpaquePtr() == T->getElementType().getAsOpaquePtr())
      return QualType(T, 0);

    return Ctx.getConstantMatrixType(elementType, T->getNumRows(),
                                     T->getNumColumns());
  }

  QualType VisitFunctionNoProtoType(const FunctionNoProtoType *T) {
    QualType returnType = recurse(T->getReturnType());
    if (returnType.isNull())
      return {};

    if (returnType.getAsOpaquePtr() == T->getReturnType().getAsOpaquePtr())
      return QualType(T, 0);

    return Ctx.getFunctionNoProtoType(returnType, T->getExtInfo());
  }

  QualType VisitFunctionProtoType(const FunctionProtoType *T) {
    QualType returnType = recurse(T->getReturnType());
    if (returnType.isNull())
      return {};

    // Transform parameter types.
    SmallVector<QualType, 4> paramTypes;
    bool paramChanged = false;
    for (auto paramType : T->getParamTypes()) {
      QualType newParamType = recurse(paramType);
      if (newParamType.isNull())
        return {};

      if (newParamType.getAsOpaquePtr() != paramType.getAsOpaquePtr())
        paramChanged = true;

      paramTypes.push_back(newParamType);
    }

    // Transform extended info.
    FunctionProtoType::ExtProtoInfo info = T->getExtProtoInfo();
    bool exceptionChanged = false;
    if (info.ExceptionSpec.Type == EST_Dynamic) {
      SmallVector<QualType, 4> exceptionTypes;
      for (auto exceptionType : info.ExceptionSpec.Exceptions) {
        QualType newExceptionType = recurse(exceptionType);
        if (newExceptionType.isNull())
          return {};

        if (newExceptionType.getAsOpaquePtr() != exceptionType.getAsOpaquePtr())
          exceptionChanged = true;

        exceptionTypes.push_back(newExceptionType);
      }

      if (exceptionChanged) {
        info.ExceptionSpec.Exceptions =
            llvm::makeArrayRef(exceptionTypes).copy(Ctx);
      }
    }

    if (returnType.getAsOpaquePtr() == T->getReturnType().getAsOpaquePtr() &&
        !paramChanged && !exceptionChanged)
      return QualType(T, 0);

    return Ctx.getFunctionType(returnType, paramTypes, info);
  }

  QualType VisitParenType(const ParenType *T) {
    QualType innerType = recurse(T->getInnerType());
    if (innerType.isNull())
      return {};

    if (innerType.getAsOpaquePtr() == T->getInnerType().getAsOpaquePtr())
      return QualType(T, 0);

    return Ctx.getParenType(innerType);
  }

  SUGARED_TYPE_CLASS(Typedef)
  SUGARED_TYPE_CLASS(ObjCTypeParam)
  SUGARED_TYPE_CLASS(MacroQualified)

  QualType VisitAdjustedType(const AdjustedType *T) {
    QualType originalType = recurse(T->getOriginalType());
    if (originalType.isNull())
      return {};

    QualType adjustedType = recurse(T->getAdjustedType());
    if (adjustedType.isNull())
      return {};

    if (originalType.getAsOpaquePtr()
          == T->getOriginalType().getAsOpaquePtr() &&
        adjustedType.getAsOpaquePtr() == T->getAdjustedType().getAsOpaquePtr())
      return QualType(T, 0);

    return Ctx.getAdjustedType(originalType, adjustedType);
  }

  QualType VisitDecayedType(const DecayedType *T) {
    QualType originalType = recurse(T->getOriginalType());
    if (originalType.isNull())
      return {};

    if (originalType.getAsOpaquePtr()
          == T->getOriginalType().getAsOpaquePtr())
      return QualType(T, 0);

    return Ctx.getDecayedType(originalType);
  }

  SUGARED_TYPE_CLASS(TypeOfExpr)
  SUGARED_TYPE_CLASS(TypeOf)
  SUGARED_TYPE_CLASS(Decltype)
  SUGARED_TYPE_CLASS(UnaryTransform)
  TRIVIAL_TYPE_CLASS(Record)
  TRIVIAL_TYPE_CLASS(Enum)

  // FIXME: Non-trivial to implement, but important for C++
  SUGARED_TYPE_CLASS(Elaborated)

  QualType VisitAttributedType(const AttributedType *T) {
    QualType modifiedType = recurse(T->getModifiedType());
    if (modifiedType.isNull())
      return {};

    QualType equivalentType = recurse(T->getEquivalentType());
    if (equivalentType.isNull())
      return {};

    if (modifiedType.getAsOpaquePtr()
          == T->getModifiedType().getAsOpaquePtr() &&
        equivalentType.getAsOpaquePtr()
          == T->getEquivalentType().getAsOpaquePtr())
      return QualType(T, 0);

    return Ctx.getAttributedType(T->getAttrKind(), modifiedType,
                                 equivalentType);
  }

  QualType VisitSubstTemplateTypeParmType(const SubstTemplateTypeParmType *T) {
    QualType replacementType = recurse(T->getReplacementType());
    if (replacementType.isNull())
      return {};

    if (replacementType.getAsOpaquePtr()
          == T->getReplacementType().getAsOpaquePtr())
      return QualType(T, 0);

    return Ctx.getSubstTemplateTypeParmType(replacementType,
                                            T->getAssociatedDecl(),
                                            T->getIndex(), T->getPackIndex());
  }

  // FIXME: Non-trivial to implement, but important for C++
  SUGARED_TYPE_CLASS(TemplateSpecialization)

  QualType VisitAutoType(const AutoType *T) {
    if (!T->isDeduced())
      return QualType(T, 0);

    QualType deducedType = recurse(T->getDeducedType());
    if (deducedType.isNull())
      return {};

    if (deducedType.getAsOpaquePtr()
          == T->getDeducedType().getAsOpaquePtr())
      return QualType(T, 0);

    return Ctx.getAutoType(deducedType, T->getKeyword(),
                           T->isDependentType(), /*IsPack=*/false,
                           T->getTypeConstraintConcept(),
                           T->getTypeConstraintArguments());
  }

  QualType VisitObjCObjectType(const ObjCObjectType *T) {
    QualType baseType = recurse(T->getBaseType());
    if (baseType.isNull())
      return {};

    // Transform type arguments.
    bool typeArgChanged = false;
    SmallVector<QualType, 4> typeArgs;
    for (auto typeArg : T->getTypeArgsAsWritten()) {
      QualType newTypeArg = recurse(typeArg);
      if (newTypeArg.isNull())
        return {};

      if (newTypeArg.getAsOpaquePtr() != typeArg.getAsOpaquePtr())
        typeArgChanged = true;

      typeArgs.push_back(newTypeArg);
    }

    if (baseType.getAsOpaquePtr() == T->getBaseType().getAsOpaquePtr() &&
        !typeArgChanged)
      return QualType(T, 0);

    return Ctx.getObjCObjectType(baseType, typeArgs,
                                 llvm::makeArrayRef(T->qual_begin(),
                                                    T->getNumProtocols()),
                                 T->isKindOfTypeAsWritten());
  }

  TRIVIAL_TYPE_CLASS(ObjCInterface)

  QualType VisitObjCObjectPointerType(const ObjCObjectPointerType *T) {
    QualType pointeeType = recurse(T->getPointeeType());
    if (pointeeType.isNull())
      return {};

    if (pointeeType.getAsOpaquePtr()
          == T->getPointeeType().getAsOpaquePtr())
      return QualType(T, 0);

    return Ctx.getObjCObjectPointerType(pointeeType);
  }

  QualType VisitAtomicType(const AtomicType *T) {
    QualType valueType = recurse(T->getValueType());
    if (valueType.isNull())
      return {};

    if (valueType.getAsOpaquePtr()
          == T->getValueType().getAsOpaquePtr())
      return QualType(T, 0);

    return Ctx.getAtomicType(valueType);
  }

#undef TRIVIAL_TYPE_CLASS
#undef SUGARED_TYPE_CLASS
};

struct SubstObjCTypeArgsVisitor
    : public SimpleTransformVisitor<SubstObjCTypeArgsVisitor> {
  using BaseType = SimpleTransformVisitor<SubstObjCTypeArgsVisitor>;

  ArrayRef<QualType> TypeArgs;
  ObjCSubstitutionContext SubstContext;

  SubstObjCTypeArgsVisitor(ASTContext &ctx, ArrayRef<QualType> typeArgs,
                           ObjCSubstitutionContext context)
      : BaseType(ctx), TypeArgs(typeArgs), SubstContext(context) {}

  QualType VisitObjCTypeParamType(const ObjCTypeParamType *OTPTy) {
    // Replace an Objective-C type parameter reference with the corresponding
    // type argument.
    ObjCTypeParamDecl *typeParam = OTPTy->getDecl();
    // If we have type arguments, use them.
    if (!TypeArgs.empty()) {
      QualType argType = TypeArgs[typeParam->getIndex()];
      if (OTPTy->qual_empty())
        return argType;

      // Apply protocol lists if exists.
      bool hasError;
      SmallVector<ObjCProtocolDecl *, 8> protocolsVec;
      protocolsVec.append(OTPTy->qual_begin(), OTPTy->qual_end());
      ArrayRef<ObjCProtocolDecl *> protocolsToApply = protocolsVec;
      return Ctx.applyObjCProtocolQualifiers(
          argType, protocolsToApply, hasError, true/*allowOnPointerType*/);
    }

    switch (SubstContext) {
    case ObjCSubstitutionContext::Ordinary:
    case ObjCSubstitutionContext::Parameter:
    case ObjCSubstitutionContext::Superclass:
      // Substitute the bound.
      return typeParam->getUnderlyingType();

    case ObjCSubstitutionContext::Result:
    case ObjCSubstitutionContext::Property: {
      // Substitute the __kindof form of the underlying type.
      const auto *objPtr =
          typeParam->getUnderlyingType()->castAs<ObjCObjectPointerType>();

      // __kindof types, id, and Class don't need an additional
      // __kindof.
      if (objPtr->isKindOfType() || objPtr->isObjCIdOrClassType())
        return typeParam->getUnderlyingType();

      // Add __kindof.
      const auto *obj = objPtr->getObjectType();
      QualType resultTy = Ctx.getObjCObjectType(
          obj->getBaseType(), obj->getTypeArgsAsWritten(), obj->getProtocols(),
          /*isKindOf=*/true);

      // Rebuild object pointer type.
      return Ctx.getObjCObjectPointerType(resultTy);
    }
    }
    llvm_unreachable("Unexpected ObjCSubstitutionContext!");
  }

  QualType VisitFunctionType(const FunctionType *funcType) {
    // If we have a function type, update the substitution context
    // appropriately.

    //Substitute result type.
    QualType returnType = funcType->getReturnType().substObjCTypeArgs(
        Ctx, TypeArgs, ObjCSubstitutionContext::Result);
    if (returnType.isNull())
      return {};

    // Handle non-prototyped functions, which only substitute into the result
    // type.
    if (isa<FunctionNoProtoType>(funcType)) {
      // If the return type was unchanged, do nothing.
      if (returnType.getAsOpaquePtr() ==
          funcType->getReturnType().getAsOpaquePtr())
        return BaseType::VisitFunctionType(funcType);

      // Otherwise, build a new type.
      return Ctx.getFunctionNoProtoType(returnType, funcType->getExtInfo());
    }

    const auto *funcProtoType = cast<FunctionProtoType>(funcType);

    // Transform parameter types.
    SmallVector<QualType, 4> paramTypes;
    bool paramChanged = false;
    for (auto paramType : funcProtoType->getParamTypes()) {
      QualType newParamType = paramType.substObjCTypeArgs(
          Ctx, TypeArgs, ObjCSubstitutionContext::Parameter);
      if (newParamType.isNull())
        return {};

      if (newParamType.getAsOpaquePtr() != paramType.getAsOpaquePtr())
        paramChanged = true;

      paramTypes.push_back(newParamType);
    }

    // Transform extended info.
    FunctionProtoType::ExtProtoInfo info = funcProtoType->getExtProtoInfo();
    bool exceptionChanged = false;
    if (info.ExceptionSpec.Type == EST_Dynamic) {
      SmallVector<QualType, 4> exceptionTypes;
      for (auto exceptionType : info.ExceptionSpec.Exceptions) {
        QualType newExceptionType = exceptionType.substObjCTypeArgs(
            Ctx, TypeArgs, ObjCSubstitutionContext::Ordinary);
        if (newExceptionType.isNull())
          return {};

        if (newExceptionType.getAsOpaquePtr() != exceptionType.getAsOpaquePtr())
          exceptionChanged = true;

        exceptionTypes.push_back(newExceptionType);
      }

      if (exceptionChanged) {
        info.ExceptionSpec.Exceptions =
            llvm::makeArrayRef(exceptionTypes).copy(Ctx);
      }
    }

    if (returnType.getAsOpaquePtr() ==
            funcProtoType->getReturnType().getAsOpaquePtr() &&
        !paramChanged && !exceptionChanged)
      return BaseType::VisitFunctionType(funcType);

    return Ctx.getFunctionType(returnType, paramTypes, info);
  }

  QualType VisitObjCObjectType(const ObjCObjectType *objcObjectType) {
    // Substitute into the type arguments of a specialized Objective-C object
    // type.
    if (objcObjectType->isSpecializedAsWritten()) {
      SmallVector<QualType, 4> newTypeArgs;
      bool anyChanged = false;
      for (auto typeArg : objcObjectType->getTypeArgsAsWritten()) {
        QualType newTypeArg = typeArg.substObjCTypeArgs(
            Ctx, TypeArgs, ObjCSubstitutionContext::Ordinary);
        if (newTypeArg.isNull())
          return {};

        if (newTypeArg.getAsOpaquePtr() != typeArg.getAsOpaquePtr()) {
          // If we're substituting based on an unspecialized context type,
          // produce an unspecialized type.
          ArrayRef<ObjCProtocolDecl *> protocols(
              objcObjectType->qual_begin(), objcObjectType->getNumProtocols());
          if (TypeArgs.empty() &&
              SubstContext != ObjCSubstitutionContext::Superclass) {
            return Ctx.getObjCObjectType(
                objcObjectType->getBaseType(), {}, protocols,
                objcObjectType->isKindOfTypeAsWritten());
          }

          anyChanged = true;
        }

        newTypeArgs.push_back(newTypeArg);
      }

      if (anyChanged) {
        ArrayRef<ObjCProtocolDecl *> protocols(
            objcObjectType->qual_begin(), objcObjectType->getNumProtocols());
        return Ctx.getObjCObjectType(objcObjectType->getBaseType(), newTypeArgs,
                                     protocols,
                                     objcObjectType->isKindOfTypeAsWritten());
      }
    }

    return BaseType::VisitObjCObjectType(objcObjectType);
  }

  QualType VisitAttributedType(const AttributedType *attrType) {
    QualType newType = BaseType::VisitAttributedType(attrType);
    if (newType.isNull())
      return {};

    const auto *newAttrType = dyn_cast<AttributedType>(newType.getTypePtr());
    if (!newAttrType || newAttrType->getAttrKind() != attr::ObjCKindOf)
      return newType;

    // Find out if it's an Objective-C object or object pointer type;
    QualType newEquivType = newAttrType->getEquivalentType();
    const ObjCObjectPointerType *ptrType =
        newEquivType->getAs<ObjCObjectPointerType>();
    const ObjCObjectType *objType = ptrType
                                        ? ptrType->getObjectType()
                                        : newEquivType->getAs<ObjCObjectType>();
    if (!objType)
      return newType;

    // Rebuild the "equivalent" type, which pushes __kindof down into
    // the object type.
    newEquivType = Ctx.getObjCObjectType(
        objType->getBaseType(), objType->getTypeArgsAsWritten(),
        objType->getProtocols(),
        // There is no need to apply kindof on an unqualified id type.
        /*isKindOf=*/objType->isObjCUnqualifiedId() ? false : true);

    // If we started with an object pointer type, rebuild it.
    if (ptrType)
      newEquivType = Ctx.getObjCObjectPointerType(newEquivType);

    // Rebuild the attributed type.
    return Ctx.getAttributedType(newAttrType->getAttrKind(),
                                 newAttrType->getModifiedType(), newEquivType);
  }
};

struct StripObjCKindOfTypeVisitor
    : public SimpleTransformVisitor<StripObjCKindOfTypeVisitor> {
  using BaseType = SimpleTransformVisitor<StripObjCKindOfTypeVisitor>;

  explicit StripObjCKindOfTypeVisitor(ASTContext &ctx) : BaseType(ctx) {}

  QualType VisitObjCObjectType(const ObjCObjectType *objType) {
    if (!objType->isKindOfType())
      return BaseType::VisitObjCObjectType(objType);

    QualType baseType = objType->getBaseType().stripObjCKindOfType(Ctx);
    return Ctx.getObjCObjectType(baseType, objType->getTypeArgsAsWritten(),
                                 objType->getProtocols(),
                                 /*isKindOf=*/false);
  }
};

} // namespace

/// Substitute the given type arguments for Objective-C type
/// parameters within the given type, recursively.
QualType QualType::substObjCTypeArgs(ASTContext &ctx,
                                     ArrayRef<QualType> typeArgs,
                                     ObjCSubstitutionContext context) const {
  SubstObjCTypeArgsVisitor visitor(ctx, typeArgs, context);
  return visitor.recurse(*this);
}

QualType QualType::substObjCMemberType(QualType objectType,
                                       const DeclContext *dc,
                                       ObjCSubstitutionContext context) const {
  if (auto subs = objectType->getObjCSubstitutions(dc))
    return substObjCTypeArgs(dc->getParentASTContext(), *subs, context);

  return *this;
}

QualType QualType::stripObjCKindOfType(const ASTContext &constCtx) const {
  // FIXME: Because ASTContext::getAttributedType() is non-const.
  auto &ctx = const_cast<ASTContext &>(constCtx);
  StripObjCKindOfTypeVisitor visitor(ctx);
  return visitor.recurse(*this);
}

QualType QualType::getAtomicUnqualifiedType() const {
  if (const auto AT = getTypePtr()->getAs<AtomicType>())
    return AT->getValueType().getUnqualifiedType();
  return getUnqualifiedType();
}

Optional<ArrayRef<QualType>> Type::getObjCSubstitutions(
                               const DeclContext *dc) const {
  // Look through method scopes.
  if (const auto method = dyn_cast<ObjCMethodDecl>(dc))
    dc = method->getDeclContext();

  // Find the class or category in which the type we're substituting
  // was declared.
  const auto *dcClassDecl = dyn_cast<ObjCInterfaceDecl>(dc);
  const ObjCCategoryDecl *dcCategoryDecl = nullptr;
  ObjCTypeParamList *dcTypeParams = nullptr;
  if (dcClassDecl) {
    // If the class does not have any type parameters, there's no
    // substitution to do.
    dcTypeParams = dcClassDecl->getTypeParamList();
    if (!dcTypeParams)
      return None;
  } else {
    // If we are in neither a class nor a category, there's no
    // substitution to perform.
    dcCategoryDecl = dyn_cast<ObjCCategoryDecl>(dc);
    if (!dcCategoryDecl)
      return None;

    // If the category does not have any type parameters, there's no
    // substitution to do.
    dcTypeParams = dcCategoryDecl->getTypeParamList();
    if (!dcTypeParams)
      return None;

    dcClassDecl = dcCategoryDecl->getClassInterface();
    if (!dcClassDecl)
      return None;
  }
  assert(dcTypeParams && "No substitutions to perform");
  assert(dcClassDecl && "No class context");

  // Find the underlying object type.
  const ObjCObjectType *objectType;
  if (const auto *objectPointerType = getAs<ObjCObjectPointerType>()) {
    objectType = objectPointerType->getObjectType();
  } else if (getAs<BlockPointerType>()) {
    ASTContext &ctx = dc->getParentASTContext();
    objectType = ctx.getObjCObjectType(ctx.ObjCBuiltinIdTy, {}, {})
                   ->castAs<ObjCObjectType>();
  } else {
    objectType = getAs<ObjCObjectType>();
  }

  /// Extract the class from the receiver object type.
  ObjCInterfaceDecl *curClassDecl = objectType ? objectType->getInterface()
                                               : nullptr;
  if (!curClassDecl) {
    // If we don't have a context type (e.g., this is "id" or some
    // variant thereof), substitute the bounds.
    return llvm::ArrayRef<QualType>();
  }

  // Follow the superclass chain until we've mapped the receiver type
  // to the same class as the context.
  while (curClassDecl != dcClassDecl) {
    // Map to the superclass type.
    QualType superType = objectType->getSuperClassType();
    if (superType.isNull()) {
      objectType = nullptr;
      break;
    }

    objectType = superType->castAs<ObjCObjectType>();
    curClassDecl = objectType->getInterface();
  }

  // If we don't have a receiver type, or the receiver type does not
  // have type arguments, substitute in the defaults.
  if (!objectType || objectType->isUnspecialized()) {
    return llvm::ArrayRef<QualType>();
  }

  // The receiver type has the type arguments we want.
  return objectType->getTypeArgs();
}

bool Type::acceptsObjCTypeParams() const {
  if (auto *IfaceT = getAsObjCInterfaceType()) {
    if (auto *ID = IfaceT->getInterface()) {
      if (ID->getTypeParamList())
        return true;
    }
  }

  return false;
}

void ObjCObjectType::computeSuperClassTypeSlow() const {
  // Retrieve the class declaration for this type. If there isn't one
  // (e.g., this is some variant of "id" or "Class"), then there is no
  // superclass type.
  ObjCInterfaceDecl *classDecl = getInterface();
  if (!classDecl) {
    CachedSuperClassType.setInt(true);
    return;
  }

  // Extract the superclass type.
  const ObjCObjectType *superClassObjTy = classDecl->getSuperClassType();
  if (!superClassObjTy) {
    CachedSuperClassType.setInt(true);
    return;
  }

  ObjCInterfaceDecl *superClassDecl = superClassObjTy->getInterface();
  if (!superClassDecl) {
    CachedSuperClassType.setInt(true);
    return;
  }

  // If the superclass doesn't have type parameters, then there is no
  // substitution to perform.
  QualType superClassType(superClassObjTy, 0);
  ObjCTypeParamList *superClassTypeParams = superClassDecl->getTypeParamList();
  if (!superClassTypeParams) {
    CachedSuperClassType.setPointerAndInt(
      superClassType->castAs<ObjCObjectType>(), true);
    return;
  }

  // If the superclass reference is unspecialized, return it.
  if (superClassObjTy->isUnspecialized()) {
    CachedSuperClassType.setPointerAndInt(superClassObjTy, true);
    return;
  }

  // If the subclass is not parameterized, there aren't any type
  // parameters in the superclass reference to substitute.
  ObjCTypeParamList *typeParams = classDecl->getTypeParamList();
  if (!typeParams) {
    CachedSuperClassType.setPointerAndInt(
      superClassType->castAs<ObjCObjectType>(), true);
    return;
  }

  // If the subclass type isn't specialized, return the unspecialized
  // superclass.
  if (isUnspecialized()) {
    QualType unspecializedSuper
      = classDecl->getASTContext().getObjCInterfaceType(
          superClassObjTy->getInterface());
    CachedSuperClassType.setPointerAndInt(
      unspecializedSuper->castAs<ObjCObjectType>(),
      true);
    return;
  }

  // Substitute the provided type arguments into the superclass type.
  ArrayRef<QualType> typeArgs = getTypeArgs();
  assert(typeArgs.size() == typeParams->size());
  CachedSuperClassType.setPointerAndInt(
    superClassType.substObjCTypeArgs(classDecl->getASTContext(), typeArgs,
                                     ObjCSubstitutionContext::Superclass)
      ->castAs<ObjCObjectType>(),
    true);
}

const ObjCInterfaceType *ObjCObjectPointerType::getInterfaceType() const {
  if (auto interfaceDecl = getObjectType()->getInterface()) {
    return interfaceDecl->getASTContext().getObjCInterfaceType(interfaceDecl)
             ->castAs<ObjCInterfaceType>();
  }

  return nullptr;
}

QualType ObjCObjectPointerType::getSuperClassType() const {
  QualType superObjectType = getObjectType()->getSuperClassType();
  if (superObjectType.isNull())
    return superObjectType;

  ASTContext &ctx = getInterfaceDecl()->getASTContext();
  return ctx.getObjCObjectPointerType(superObjectType);
}

const ObjCObjectType *Type::getAsObjCQualifiedInterfaceType() const {
  // There is no sugar for ObjCObjectType's, just return the canonical
  // type pointer if it is the right class.  There is no typedef information to
  // return and these cannot be Address-space qualified.
  if (const auto *T = getAs<ObjCObjectType>())
    if (T->getNumProtocols() && T->getInterface())
      return T;
  return nullptr;
}

bool Type::isObjCQualifiedInterfaceType() const {
  return getAsObjCQualifiedInterfaceType() != nullptr;
}

const ObjCObjectPointerType *Type::getAsObjCQualifiedIdType() const {
  // There is no sugar for ObjCQualifiedIdType's, just return the canonical
  // type pointer if it is the right class.
  if (const auto *OPT = getAs<ObjCObjectPointerType>()) {
    if (OPT->isObjCQualifiedIdType())
      return OPT;
  }
  return nullptr;
}

const ObjCObjectPointerType *Type::getAsObjCQualifiedClassType() const {
  // There is no sugar for ObjCQualifiedClassType's, just return the canonical
  // type pointer if it is the right class.
  if (const auto *OPT = getAs<ObjCObjectPointerType>()) {
    if (OPT->isObjCQualifiedClassType())
      return OPT;
  }
  return nullptr;
}

const ObjCObjectType *Type::getAsObjCInterfaceType() const {
  if (const auto *OT = getAs<ObjCObjectType>()) {
    if (OT->getInterface())
      return OT;
  }
  return nullptr;
}

const ObjCObjectPointerType *Type::getAsObjCInterfacePointerType() const {
  if (const auto *OPT = getAs<ObjCObjectPointerType>()) {
    if (OPT->getInterfaceType())
      return OPT;
  }
  return nullptr;
}

const CXXRecordDecl *Type::getPointeeCXXRecordDecl() const {
  QualType PointeeType;
  if (const auto *PT = getAs<PointerType>())
    PointeeType = PT->getPointeeType();
  else if (const auto *RT = getAs<ReferenceType>())
    PointeeType = RT->getPointeeType();
  else
    return nullptr;

  if (const auto *RT = PointeeType->getAs<RecordType>())
    return dyn_cast<CXXRecordDecl>(RT->getDecl());

  return nullptr;
}

CXXRecordDecl *Type::getAsCXXRecordDecl() const {
  return dyn_cast_or_null<CXXRecordDecl>(getAsTagDecl());
}

RecordDecl *Type::getAsRecordDecl() const {
  return dyn_cast_or_null<RecordDecl>(getAsTagDecl());
}

TagDecl *Type::getAsTagDecl() const {
  if (const auto *TT = getAs<TagType>())
    return TT->getDecl();
  if (const auto *Injected = getAs<InjectedClassNameType>())
    return Injected->getDecl();

  return nullptr;
}

bool Type::hasAttr(attr::Kind AK) const {
  const Type *Cur = this;
  while (const auto *AT = Cur->getAs<AttributedType>()) {
    if (AT->getAttrKind() == AK)
      return true;
    Cur = AT->getEquivalentType().getTypePtr();
  }
  return false;
}

namespace {

  class GetContainedDeducedTypeVisitor :
    public TypeVisitor<GetContainedDeducedTypeVisitor, Type*> {
    bool Syntactic;

  public:
    GetContainedDeducedTypeVisitor(bool Syntactic = false)
        : Syntactic(Syntactic) {}

    using TypeVisitor<GetContainedDeducedTypeVisitor, Type*>::Visit;

    Type *Visit(QualType T) {
      if (T.isNull())
        return nullptr;
      return Visit(T.getTypePtr());
    }

    // The deduced type itself.
    Type *VisitDeducedType(const DeducedType *AT) {
      return const_cast<DeducedType*>(AT);
    }

    // Only these types can contain the desired 'auto' type.
    Type *VisitSubstTemplateTypeParmType(const SubstTemplateTypeParmType *T) {
      return Visit(T->getReplacementType());
    }

    Type *VisitElaboratedType(const ElaboratedType *T) {
      return Visit(T->getNamedType());
    }

    Type *VisitPointerType(const PointerType *T) {
      return Visit(T->getPointeeType());
    }

    Type *VisitBlockPointerType(const BlockPointerType *T) {
      return Visit(T->getPointeeType());
    }

    Type *VisitReferenceType(const ReferenceType *T) {
      return Visit(T->getPointeeTypeAsWritten());
    }

    Type *VisitMemberPointerType(const MemberPointerType *T) {
      return Visit(T->getPointeeType());
    }

    Type *VisitArrayType(const ArrayType *T) {
      return Visit(T->getElementType());
    }

    Type *VisitDependentSizedExtVectorType(
      const DependentSizedExtVectorType *T) {
      return Visit(T->getElementType());
    }

    Type *VisitVectorType(const VectorType *T) {
      return Visit(T->getElementType());
    }

    Type *VisitDependentSizedMatrixType(const DependentSizedMatrixType *T) {
      return Visit(T->getElementType());
    }

    Type *VisitConstantMatrixType(const ConstantMatrixType *T) {
      return Visit(T->getElementType());
    }

    Type *VisitFunctionProtoType(const FunctionProtoType *T) {
      if (Syntactic && T->hasTrailingReturn())
        return const_cast<FunctionProtoType*>(T);
      return VisitFunctionType(T);
    }

    Type *VisitFunctionType(const FunctionType *T) {
      return Visit(T->getReturnType());
    }

    Type *VisitParenType(const ParenType *T) {
      return Visit(T->getInnerType());
    }

    Type *VisitAttributedType(const AttributedType *T) {
      return Visit(T->getModifiedType());
    }

    Type *VisitMacroQualifiedType(const MacroQualifiedType *T) {
      return Visit(T->getUnderlyingType());
    }

    Type *VisitAdjustedType(const AdjustedType *T) {
      return Visit(T->getOriginalType());
    }

    Type *VisitPackExpansionType(const PackExpansionType *T) {
      return Visit(T->getPattern());
    }
  };

} // namespace

DeducedType *Type::getContainedDeducedType() const {
  return cast_or_null<DeducedType>(
      GetContainedDeducedTypeVisitor().Visit(this));
}

bool Type::hasAutoForTrailingReturnType() const {
  return isa_and_nonnull<FunctionType>(
      GetContainedDeducedTypeVisitor(true).Visit(this));
}

bool Type::hasIntegerRepresentation() const {
  if (const auto *VT = dyn_cast<VectorType>(CanonicalType))
    return VT->getElementType()->isIntegerType();
  if (CanonicalType->isVLSTBuiltinType()) {
    const auto *VT = cast<BuiltinType>(CanonicalType);
    return VT->getKind() == BuiltinType::SveBool ||
           (VT->getKind() >= BuiltinType::SveInt8 &&
            VT->getKind() <= BuiltinType::SveUint64);
  }

  return isIntegerType();
}

/// Determine whether this type is an integral type.
///
/// This routine determines whether the given type is an integral type per
/// C++ [basic.fundamental]p7. Although the C standard does not define the
/// term "integral type", it has a similar term "integer type", and in C++
/// the two terms are equivalent. However, C's "integer type" includes
/// enumeration types, while C++'s "integer type" does not. The \c ASTContext
/// parameter is used to determine whether we should be following the C or
/// C++ rules when determining whether this type is an integral/integer type.
///
/// For cases where C permits "an integer type" and C++ permits "an integral
/// type", use this routine.
///
/// For cases where C permits "an integer type" and C++ permits "an integral
/// or enumeration type", use \c isIntegralOrEnumerationType() instead.
///
/// \param Ctx The context in which this type occurs.
///
/// \returns true if the type is considered an integral type, false otherwise.
bool Type::isIntegralType(const ASTContext &Ctx) const {
  if (const auto *BT = dyn_cast<BuiltinType>(CanonicalType))
    return BT->getKind() >= BuiltinType::Bool &&
           BT->getKind() <= BuiltinType::Int128;

  // Complete enum types are integral in C.
  if (!Ctx.getLangOpts().CPlusPlus)
    if (const auto *ET = dyn_cast<EnumType>(CanonicalType))
      return ET->getDecl()->isComplete();

  return isBitIntType();
}

bool Type::isIntegralOrUnscopedEnumerationType() const {
  if (const auto *BT = dyn_cast<BuiltinType>(CanonicalType))
    return BT->getKind() >= BuiltinType::Bool &&
           BT->getKind() <= BuiltinType::Int128;

  if (isBitIntType())
    return true;

  return isUnscopedEnumerationType();
}

bool Type::isUnscopedEnumerationType() const {
  if (const auto *ET = dyn_cast<EnumType>(CanonicalType))
    return !ET->getDecl()->isScoped();

  return false;
}

bool Type::isCharType() const {
  if (const auto *BT = dyn_cast<BuiltinType>(CanonicalType))
    return BT->getKind() == BuiltinType::Char_U ||
           BT->getKind() == BuiltinType::UChar ||
           BT->getKind() == BuiltinType::Char_S ||
           BT->getKind() == BuiltinType::SChar;
  return false;
}

bool Type::isWideCharType() const {
  if (const auto *BT = dyn_cast<BuiltinType>(CanonicalType))
    return BT->getKind() == BuiltinType::WChar_S ||
           BT->getKind() == BuiltinType::WChar_U;
  return false;
}

bool Type::isChar8Type() const {
  if (const BuiltinType *BT = dyn_cast<BuiltinType>(CanonicalType))
    return BT->getKind() == BuiltinType::Char8;
  return false;
}

bool Type::isChar16Type() const {
  if (const auto *BT = dyn_cast<BuiltinType>(CanonicalType))
    return BT->getKind() == BuiltinType::Char16;
  return false;
}

bool Type::isChar32Type() const {
  if (const auto *BT = dyn_cast<BuiltinType>(CanonicalType))
    return BT->getKind() == BuiltinType::Char32;
  return false;
}

/// Determine whether this type is any of the built-in character
/// types.
bool Type::isAnyCharacterType() const {
  const auto *BT = dyn_cast<BuiltinType>(CanonicalType);
  if (!BT) return false;
  switch (BT->getKind()) {
  default: return false;
  case BuiltinType::Char_U:
  case BuiltinType::UChar:
  case BuiltinType::WChar_U:
  case BuiltinType::Char8:
  case BuiltinType::Char16:
  case BuiltinType::Char32:
  case BuiltinType::Char_S:
  case BuiltinType::SChar:
  case BuiltinType::WChar_S:
    return true;
  }
}

/// isSignedIntegerType - Return true if this is an integer type that is
/// signed, according to C99 6.2.5p4 [char, signed char, short, int, long..],
/// an enum decl which has a signed representation
bool Type::isSignedIntegerType() const {
  if (const auto *BT = dyn_cast<BuiltinType>(CanonicalType)) {
    return BT->getKind() >= BuiltinType::Char_S &&
           BT->getKind() <= BuiltinType::Int128;
  }

  if (const EnumType *ET = dyn_cast<EnumType>(CanonicalType)) {
    // Incomplete enum types are not treated as integer types.
    // FIXME: In C++, enum types are never integer types.
    if (ET->getDecl()->isComplete() && !ET->getDecl()->isScoped())
      return ET->getDecl()->getIntegerType()->isSignedIntegerType();
  }

  if (const auto *IT = dyn_cast<BitIntType>(CanonicalType))
    return IT->isSigned();
  if (const auto *IT = dyn_cast<DependentBitIntType>(CanonicalType))
    return IT->isSigned();

  return false;
}

bool Type::isSignedIntegerOrEnumerationType() const {
  if (const auto *BT = dyn_cast<BuiltinType>(CanonicalType)) {
    return BT->getKind() >= BuiltinType::Char_S &&
           BT->getKind() <= BuiltinType::Int128;
  }

  if (const auto *ET = dyn_cast<EnumType>(CanonicalType)) {
    if (ET->getDecl()->isComplete())
      return ET->getDecl()->getIntegerType()->isSignedIntegerType();
  }

  if (const auto *IT = dyn_cast<BitIntType>(CanonicalType))
    return IT->isSigned();
  if (const auto *IT = dyn_cast<DependentBitIntType>(CanonicalType))
    return IT->isSigned();

  return false;
}

bool Type::hasSignedIntegerRepresentation() const {
  if (const auto *VT = dyn_cast<VectorType>(CanonicalType))
    return VT->getElementType()->isSignedIntegerOrEnumerationType();
  else
    return isSignedIntegerOrEnumerationType();
}

/// isUnsignedIntegerType - Return true if this is an integer type that is
/// unsigned, according to C99 6.2.5p6 [which returns true for _Bool], an enum
/// decl which has an unsigned representation
bool Type::isUnsignedIntegerType() const {
  if (const auto *BT = dyn_cast<BuiltinType>(CanonicalType)) {
    return BT->getKind() >= BuiltinType::Bool &&
           BT->getKind() <= BuiltinType::UInt128;
  }

  if (const auto *ET = dyn_cast<EnumType>(CanonicalType)) {
    // Incomplete enum types are not treated as integer types.
    // FIXME: In C++, enum types are never integer types.
    if (ET->getDecl()->isComplete() && !ET->getDecl()->isScoped())
      return ET->getDecl()->getIntegerType()->isUnsignedIntegerType();
  }

  if (const auto *IT = dyn_cast<BitIntType>(CanonicalType))
    return IT->isUnsigned();
  if (const auto *IT = dyn_cast<DependentBitIntType>(CanonicalType))
    return IT->isUnsigned();

  return false;
}

bool Type::isUnsignedIntegerOrEnumerationType() const {
  if (const auto *BT = dyn_cast<BuiltinType>(CanonicalType)) {
    return BT->getKind() >= BuiltinType::Bool &&
    BT->getKind() <= BuiltinType::UInt128;
  }

  if (const auto *ET = dyn_cast<EnumType>(CanonicalType)) {
    if (ET->getDecl()->isComplete())
      return ET->getDecl()->getIntegerType()->isUnsignedIntegerType();
  }

  if (const auto *IT = dyn_cast<BitIntType>(CanonicalType))
    return IT->isUnsigned();
  if (const auto *IT = dyn_cast<DependentBitIntType>(CanonicalType))
    return IT->isUnsigned();

  return false;
}

bool Type::hasUnsignedIntegerRepresentation() const {
  if (const auto *VT = dyn_cast<VectorType>(CanonicalType))
    return VT->getElementType()->isUnsignedIntegerOrEnumerationType();
  if (const auto *VT = dyn_cast<MatrixType>(CanonicalType))
    return VT->getElementType()->isUnsignedIntegerOrEnumerationType();
  if (CanonicalType->isVLSTBuiltinType()) {
    const auto *VT = cast<BuiltinType>(CanonicalType);
    return VT->getKind() >= BuiltinType::SveUint8 &&
           VT->getKind() <= BuiltinType::SveUint64;
  }
  return isUnsignedIntegerOrEnumerationType();
}

bool Type::isFloatingType() const {
  if (const auto *BT = dyn_cast<BuiltinType>(CanonicalType))
    return BT->getKind() >= BuiltinType::Half &&
           BT->getKind() <= BuiltinType::Ibm128;
  if (const auto *CT = dyn_cast<ComplexType>(CanonicalType))
    return CT->getElementType()->isFloatingType();
  return false;
}

bool Type::hasFloatingRepresentation() const {
  if (const auto *VT = dyn_cast<VectorType>(CanonicalType))
    return VT->getElementType()->isFloatingType();
  else
    return isFloatingType();
}

bool Type::isRealFloatingType() const {
  if (const auto *BT = dyn_cast<BuiltinType>(CanonicalType))
    return BT->isFloatingPoint();
  return false;
}

bool Type::isRealType() const {
  if (const auto *BT = dyn_cast<BuiltinType>(CanonicalType))
    return BT->getKind() >= BuiltinType::Bool &&
           BT->getKind() <= BuiltinType::Ibm128;
  if (const auto *ET = dyn_cast<EnumType>(CanonicalType))
      return ET->getDecl()->isComplete() && !ET->getDecl()->isScoped();
  return isBitIntType();
}

bool Type::isArithmeticType() const {
  if (const auto *BT = dyn_cast<BuiltinType>(CanonicalType))
    return BT->getKind() >= BuiltinType::Bool &&
           BT->getKind() <= BuiltinType::Ibm128 &&
           BT->getKind() != BuiltinType::BFloat16;
  if (const auto *ET = dyn_cast<EnumType>(CanonicalType))
    // GCC allows forward declaration of enum types (forbid by C99 6.7.2.3p2).
    // If a body isn't seen by the time we get here, return false.
    //
    // C++0x: Enumerations are not arithmetic types. For now, just return
    // false for scoped enumerations since that will disable any
    // unwanted implicit conversions.
    return !ET->getDecl()->isScoped() && ET->getDecl()->isComplete();
  return isa<ComplexType>(CanonicalType) || isBitIntType();
}

Type::ScalarTypeKind Type::getScalarTypeKind() const {
  assert(isScalarType());

  const Type *T = CanonicalType.getTypePtr();
  if (const auto *BT = dyn_cast<BuiltinType>(T)) {
    if (BT->getKind() == BuiltinType::Bool) return STK_Bool;
    if (BT->getKind() == BuiltinType::NullPtr) return STK_CPointer;
    if (BT->isInteger()) return STK_Integral;
    if (BT->isFloatingPoint()) return STK_Floating;
    if (BT->isFixedPointType()) return STK_FixedPoint;
    llvm_unreachable("unknown scalar builtin type");
  } else if (isa<PointerType>(T)) {
    return STK_CPointer;
  } else if (isa<BlockPointerType>(T)) {
    return STK_BlockPointer;
  } else if (isa<ObjCObjectPointerType>(T)) {
    return STK_ObjCObjectPointer;
  } else if (isa<MemberPointerType>(T)) {
    return STK_MemberPointer;
  } else if (isa<EnumType>(T)) {
    assert(cast<EnumType>(T)->getDecl()->isComplete());
    return STK_Integral;
  } else if (const auto *CT = dyn_cast<ComplexType>(T)) {
    if (CT->getElementType()->isRealFloatingType())
      return STK_FloatingComplex;
    return STK_IntegralComplex;
  } else if (isBitIntType()) {
    return STK_Integral;
  }

  llvm_unreachable("unknown scalar type");
}

/// Determines whether the type is a C++ aggregate type or C
/// aggregate or union type.
///
/// An aggregate type is an array or a class type (struct, union, or
/// class) that has no user-declared constructors, no private or
/// protected non-static data members, no base classes, and no virtual
/// functions (C++ [dcl.init.aggr]p1). The notion of an aggregate type
/// subsumes the notion of C aggregates (C99 6.2.5p21) because it also
/// includes union types.
bool Type::isAggregateType() const {
  if (const auto *Record = dyn_cast<RecordType>(CanonicalType)) {
    if (const auto *ClassDecl = dyn_cast<CXXRecordDecl>(Record->getDecl()))
      return ClassDecl->isAggregate();

    return true;
  }

  return isa<ArrayType>(CanonicalType);
}

/// isConstantSizeType - Return true if this is not a variable sized type,
/// according to the rules of C99 6.7.5p3.  It is not legal to call this on
/// incomplete types or dependent types.
bool Type::isConstantSizeType() const {
  assert(!isIncompleteType() && "This doesn't make sense for incomplete types");
  assert(!isDependentType() && "This doesn't make sense for dependent types");
  // The VAT must have a size, as it is known to be complete.
  return !isa<VariableArrayType>(CanonicalType);
}

/// isIncompleteType - Return true if this is an incomplete type (C99 6.2.5p1)
/// - a type that can describe objects, but which lacks information needed to
/// determine its size.
bool Type::isIncompleteType(NamedDecl **Def) const {
  if (Def)
    *Def = nullptr;

  switch (CanonicalType->getTypeClass()) {
  default: return false;
  case Builtin:
    // Void is the only incomplete builtin type.  Per C99 6.2.5p19, it can never
    // be completed.
    return isVoidType();
  case Enum: {
    EnumDecl *EnumD = cast<EnumType>(CanonicalType)->getDecl();
    if (Def)
      *Def = EnumD;
    return !EnumD->isComplete();
  }
  case Record: {
    // A tagged type (struct/union/enum/class) is incomplete if the decl is a
    // forward declaration, but not a full definition (C99 6.2.5p22).
    RecordDecl *Rec = cast<RecordType>(CanonicalType)->getDecl();
    if (Def)
      *Def = Rec;
    return !Rec->isCompleteDefinition();
  }
  case ConstantArray:
  case VariableArray:
    // An array is incomplete if its element type is incomplete
    // (C++ [dcl.array]p1).
    // We don't handle dependent-sized arrays (dependent types are never treated
    // as incomplete).
    return cast<ArrayType>(CanonicalType)->getElementType()
             ->isIncompleteType(Def);
  case IncompleteArray:
    // An array of unknown size is an incomplete type (C99 6.2.5p22).
    return true;
  case MemberPointer: {
    // Member pointers in the MS ABI have special behavior in
    // RequireCompleteType: they attach a MSInheritanceAttr to the CXXRecordDecl
    // to indicate which inheritance model to use.
    auto *MPTy = cast<MemberPointerType>(CanonicalType);
    const Type *ClassTy = MPTy->getClass();
    // Member pointers with dependent class types don't get special treatment.
    if (ClassTy->isDependentType())
      return false;
    const CXXRecordDecl *RD = ClassTy->getAsCXXRecordDecl();
    ASTContext &Context = RD->getASTContext();
    // Member pointers not in the MS ABI don't get special treatment.
    if (!Context.getTargetInfo().getCXXABI().isMicrosoft())
      return false;
    // The inheritance attribute might only be present on the most recent
    // CXXRecordDecl, use that one.
    RD = RD->getMostRecentNonInjectedDecl();
    // Nothing interesting to do if the inheritance attribute is already set.
    if (RD->hasAttr<MSInheritanceAttr>())
      return false;
    return true;
  }
  case ObjCObject:
    return cast<ObjCObjectType>(CanonicalType)->getBaseType()
             ->isIncompleteType(Def);
  case ObjCInterface: {
    // ObjC interfaces are incomplete if they are @class, not @interface.
    ObjCInterfaceDecl *Interface
      = cast<ObjCInterfaceType>(CanonicalType)->getDecl();
    if (Def)
      *Def = Interface;
    return !Interface->hasDefinition();
  }
  }
}

bool Type::isSizelessBuiltinType() const {
  if (const BuiltinType *BT = getAs<BuiltinType>()) {
    switch (BT->getKind()) {
      // SVE Types
#define SVE_TYPE(Name, Id, SingletonId) case BuiltinType::Id:
#include "clang/Basic/AArch64SVEACLETypes.def"
#define RVV_TYPE(Name, Id, SingletonId) case BuiltinType::Id:
#include "clang/Basic/RISCVVTypes.def"
      return true;
    default:
      return false;
    }
  }
  return false;
}

bool Type::isSizelessType() const { return isSizelessBuiltinType(); }

bool Type::isVLSTBuiltinType() const {
  if (const BuiltinType *BT = getAs<BuiltinType>()) {
    switch (BT->getKind()) {
    case BuiltinType::SveInt8:
    case BuiltinType::SveInt16:
    case BuiltinType::SveInt32:
    case BuiltinType::SveInt64:
    case BuiltinType::SveUint8:
    case BuiltinType::SveUint16:
    case BuiltinType::SveUint32:
    case BuiltinType::SveUint64:
    case BuiltinType::SveFloat16:
    case BuiltinType::SveFloat32:
    case BuiltinType::SveFloat64:
    case BuiltinType::SveBFloat16:
    case BuiltinType::SveBool:
      return true;
    default:
      return false;
    }
  }
  return false;
}

QualType Type::getSveEltType(const ASTContext &Ctx) const {
  assert(isVLSTBuiltinType() && "unsupported type!");

  const BuiltinType *BTy = getAs<BuiltinType>();
  if (BTy->getKind() == BuiltinType::SveBool)
    // Represent predicates as i8 rather than i1 to avoid any layout issues.
    // The type is bitcasted to a scalable predicate type when casting between
    // scalable and fixed-length vectors.
    return Ctx.UnsignedCharTy;
  else
    return Ctx.getBuiltinVectorTypeInfo(BTy).ElementType;
}

bool QualType::isPODType(const ASTContext &Context) const {
  // C++11 has a more relaxed definition of POD.
  if (Context.getLangOpts().CPlusPlus11)
    return isCXX11PODType(Context);

  return isCXX98PODType(Context);
}

bool QualType::isCXX98PODType(const ASTContext &Context) const {
  // The compiler shouldn't query this for incomplete types, but the user might.
  // We return false for that case. Except for incomplete arrays of PODs, which
  // are PODs according to the standard.
  if (isNull())
    return false;

  if ((*this)->isIncompleteArrayType())
    return Context.getBaseElementType(*this).isCXX98PODType(Context);

  if ((*this)->isIncompleteType())
    return false;

  if (hasNonTrivialObjCLifetime())
    return false;

  QualType CanonicalType = getTypePtr()->CanonicalType;
  switch (CanonicalType->getTypeClass()) {
    // Everything not explicitly mentioned is not POD.
  default: return false;
  case Type::VariableArray:
  case Type::ConstantArray:
    // IncompleteArray is handled above.
    return Context.getBaseElementType(*this).isCXX98PODType(Context);

  case Type::ObjCObjectPointer:
  case Type::BlockPointer:
  case Type::Builtin:
  case Type::Complex:
  case Type::Pointer:
  case Type::MemberPointer:
  case Type::Vector:
  case Type::ExtVector:
  case Type::BitInt:
    return true;

  case Type::Enum:
    return true;

  case Type::Record:
    if (const auto *ClassDecl =
            dyn_cast<CXXRecordDecl>(cast<RecordType>(CanonicalType)->getDecl()))
      return ClassDecl->isPOD();

    // C struct/union is POD.
    return true;
  }
}

bool QualType::isTrivialType(const ASTContext &Context) const {
  // The compiler shouldn't query this for incomplete types, but the user might.
  // We return false for that case. Except for incomplete arrays of PODs, which
  // are PODs according to the standard.
  if (isNull())
    return false;

  if ((*this)->isArrayType())
    return Context.getBaseElementType(*this).isTrivialType(Context);

  if ((*this)->isSizelessBuiltinType())
    return true;

  // Return false for incomplete types after skipping any incomplete array
  // types which are expressly allowed by the standard and thus our API.
  if ((*this)->isIncompleteType())
    return false;

  if (hasNonTrivialObjCLifetime())
    return false;

  QualType CanonicalType = getTypePtr()->CanonicalType;
  if (CanonicalType->isDependentType())
    return false;

  // C++0x [basic.types]p9:
  //   Scalar types, trivial class types, arrays of such types, and
  //   cv-qualified versions of these types are collectively called trivial
  //   types.

  // As an extension, Clang treats vector types as Scalar types.
  if (CanonicalType->isScalarType() || CanonicalType->isVectorType())
    return true;
  if (const auto *RT = CanonicalType->getAs<RecordType>()) {
    if (const auto *ClassDecl = dyn_cast<CXXRecordDecl>(RT->getDecl())) {
      // C++11 [class]p6:
      //   A trivial class is a class that has a default constructor,
      //   has no non-trivial default constructors, and is trivially
      //   copyable.
      return ClassDecl->hasDefaultConstructor() &&
             !ClassDecl->hasNonTrivialDefaultConstructor() &&
             ClassDecl->isTriviallyCopyable();
    }

    return true;
  }

  // No other types can match.
  return false;
}

bool QualType::isTriviallyCopyableType(const ASTContext &Context) const {
  if ((*this)->isArrayType())
    return Context.getBaseElementType(*this).isTriviallyCopyableType(Context);

  if (hasNonTrivialObjCLifetime())
    return false;

  // C++11 [basic.types]p9 - See Core 2094
  //   Scalar types, trivially copyable class types, arrays of such types, and
  //   cv-qualified versions of these types are collectively
  //   called trivially copyable types.

  QualType CanonicalType = getCanonicalType();
  if (CanonicalType->isDependentType())
    return false;

  if (CanonicalType->isSizelessBuiltinType())
    return true;

  // Return false for incomplete types after skipping any incomplete array types
  // which are expressly allowed by the standard and thus our API.
  if (CanonicalType->isIncompleteType())
    return false;

  // As an extension, Clang treats vector types as Scalar types.
  if (CanonicalType->isScalarType() || CanonicalType->isVectorType())
    return true;

  if (const auto *RT = CanonicalType->getAs<RecordType>()) {
    if (const auto *ClassDecl = dyn_cast<CXXRecordDecl>(RT->getDecl())) {
      if (!ClassDecl->isTriviallyCopyable()) return false;
    }

    return true;
  }

  // No other types can match.
  return false;
}

bool QualType::isTriviallyRelocatableType(const ASTContext &Context) const {
  QualType BaseElementType = Context.getBaseElementType(*this);

  if (BaseElementType->isIncompleteType()) {
    return false;
  } else if (const auto *RD = BaseElementType->getAsRecordDecl()) {
    return RD->canPassInRegisters();
  } else {
    switch (isNonTrivialToPrimitiveDestructiveMove()) {
    case PCK_Trivial:
      return !isDestructedType();
    case PCK_ARCStrong:
      return true;
    default:
      return false;
    }
  }
}

bool QualType::isNonWeakInMRRWithObjCWeak(const ASTContext &Context) const {
  return !Context.getLangOpts().ObjCAutoRefCount &&
         Context.getLangOpts().ObjCWeak &&
         getObjCLifetime() != Qualifiers::OCL_Weak;
}

bool QualType::hasNonTrivialToPrimitiveDefaultInitializeCUnion(const RecordDecl *RD) {
  return RD->hasNonTrivialToPrimitiveDefaultInitializeCUnion();
}

bool QualType::hasNonTrivialToPrimitiveDestructCUnion(const RecordDecl *RD) {
  return RD->hasNonTrivialToPrimitiveDestructCUnion();
}

bool QualType::hasNonTrivialToPrimitiveCopyCUnion(const RecordDecl *RD) {
  return RD->hasNonTrivialToPrimitiveCopyCUnion();
}

QualType::PrimitiveDefaultInitializeKind
QualType::isNonTrivialToPrimitiveDefaultInitialize() const {
  if (const auto *RT =
          getTypePtr()->getBaseElementTypeUnsafe()->getAs<RecordType>())
    if (RT->getDecl()->isNonTrivialToPrimitiveDefaultInitialize())
      return PDIK_Struct;

  switch (getQualifiers().getObjCLifetime()) {
  case Qualifiers::OCL_Strong:
    return PDIK_ARCStrong;
  case Qualifiers::OCL_Weak:
    return PDIK_ARCWeak;
  default:
    return PDIK_Trivial;
  }
}

QualType::PrimitiveCopyKind QualType::isNonTrivialToPrimitiveCopy() const {
  if (const auto *RT =
          getTypePtr()->getBaseElementTypeUnsafe()->getAs<RecordType>())
    if (RT->getDecl()->isNonTrivialToPrimitiveCopy())
      return PCK_Struct;

  Qualifiers Qs = getQualifiers();
  switch (Qs.getObjCLifetime()) {
  case Qualifiers::OCL_Strong:
    return PCK_ARCStrong;
  case Qualifiers::OCL_Weak:
    return PCK_ARCWeak;
  default:
    return Qs.hasVolatile() ? PCK_VolatileTrivial : PCK_Trivial;
  }
}

QualType::PrimitiveCopyKind
QualType::isNonTrivialToPrimitiveDestructiveMove() const {
  return isNonTrivialToPrimitiveCopy();
}

bool Type::isLiteralType(const ASTContext &Ctx) const {
  if (isDependentType())
    return false;

  // C++1y [basic.types]p10:
  //   A type is a literal type if it is:
  //   -- cv void; or
  if (Ctx.getLangOpts().CPlusPlus14 && isVoidType())
    return true;

  // C++11 [basic.types]p10:
  //   A type is a literal type if it is:
  //   [...]
  //   -- an array of literal type other than an array of runtime bound; or
  if (isVariableArrayType())
    return false;
  const Type *BaseTy = getBaseElementTypeUnsafe();
  assert(BaseTy && "NULL element type");

  // Return false for incomplete types after skipping any incomplete array
  // types; those are expressly allowed by the standard and thus our API.
  if (BaseTy->isIncompleteType())
    return false;

  // C++11 [basic.types]p10:
  //   A type is a literal type if it is:
  //    -- a scalar type; or
  // As an extension, Clang treats vector types and complex types as
  // literal types.
  if (BaseTy->isScalarType() || BaseTy->isVectorType() ||
      BaseTy->isAnyComplexType())
    return true;
  //    -- a reference type; or
  if (BaseTy->isReferenceType())
    return true;
  //    -- a class type that has all of the following properties:
  if (const auto *RT = BaseTy->getAs<RecordType>()) {
    //    -- a trivial destructor,
    //    -- every constructor call and full-expression in the
    //       brace-or-equal-initializers for non-static data members (if any)
    //       is a constant expression,
    //    -- it is an aggregate type or has at least one constexpr
    //       constructor or constructor template that is not a copy or move
    //       constructor, and
    //    -- all non-static data members and base classes of literal types
    //
    // We resolve DR1361 by ignoring the second bullet.
    if (const auto *ClassDecl = dyn_cast<CXXRecordDecl>(RT->getDecl()))
      return ClassDecl->isLiteral();

    return true;
  }

  // We treat _Atomic T as a literal type if T is a literal type.
  if (const auto *AT = BaseTy->getAs<AtomicType>())
    return AT->getValueType()->isLiteralType(Ctx);

  // If this type hasn't been deduced yet, then conservatively assume that
  // it'll work out to be a literal type.
  if (isa<AutoType>(BaseTy->getCanonicalTypeInternal()))
    return true;

  return false;
}

bool Type::isStructuralType() const {
  // C++20 [temp.param]p6:
  //   A structural type is one of the following:
  //   -- a scalar type; or
  //   -- a vector type [Clang extension]; or
  if (isScalarType() || isVectorType())
    return true;
  //   -- an lvalue reference type; or
  if (isLValueReferenceType())
    return true;
  //  -- a literal class type [...under some conditions]
  if (const CXXRecordDecl *RD = getAsCXXRecordDecl())
    return RD->isStructural();
  return false;
}

bool Type::isStandardLayoutType() const {
  if (isDependentType())
    return false;

  // C++0x [basic.types]p9:
  //   Scalar types, standard-layout class types, arrays of such types, and
  //   cv-qualified versions of these types are collectively called
  //   standard-layout types.
  const Type *BaseTy = getBaseElementTypeUnsafe();
  assert(BaseTy && "NULL element type");

  // Return false for incomplete types after skipping any incomplete array
  // types which are expressly allowed by the standard and thus our API.
  if (BaseTy->isIncompleteType())
    return false;

  // As an extension, Clang treats vector types as Scalar types.
  if (BaseTy->isScalarType() || BaseTy->isVectorType()) return true;
  if (const auto *RT = BaseTy->getAs<RecordType>()) {
    if (const auto *ClassDecl = dyn_cast<CXXRecordDecl>(RT->getDecl()))
      if (!ClassDecl->isStandardLayout())
        return false;

    // Default to 'true' for non-C++ class types.
    // FIXME: This is a bit dubious, but plain C structs should trivially meet
    // all the requirements of standard layout classes.
    return true;
  }

  // No other types can match.
  return false;
}

// This is effectively the intersection of isTrivialType and
// isStandardLayoutType. We implement it directly to avoid redundant
// conversions from a type to a CXXRecordDecl.
bool QualType::isCXX11PODType(const ASTContext &Context) const {
  const Type *ty = getTypePtr();
  if (ty->isDependentType())
    return false;

  if (hasNonTrivialObjCLifetime())
    return false;

  // C++11 [basic.types]p9:
  //   Scalar types, POD classes, arrays of such types, and cv-qualified
  //   versions of these types are collectively called trivial types.
  const Type *BaseTy = ty->getBaseElementTypeUnsafe();
  assert(BaseTy && "NULL element type");

  if (BaseTy->isSizelessBuiltinType())
    return true;

  // Return false for incomplete types after skipping any incomplete array
  // types which are expressly allowed by the standard and thus our API.
  if (BaseTy->isIncompleteType())
    return false;

  // As an extension, Clang treats vector types as Scalar types.
  if (BaseTy->isScalarType() || BaseTy->isVectorType()) return true;
  if (const auto *RT = BaseTy->getAs<RecordType>()) {
    if (const auto *ClassDecl = dyn_cast<CXXRecordDecl>(RT->getDecl())) {
      // C++11 [class]p10:
      //   A POD struct is a non-union class that is both a trivial class [...]
      if (!ClassDecl->isTrivial()) return false;

      // C++11 [class]p10:
      //   A POD struct is a non-union class that is both a trivial class and
      //   a standard-layout class [...]
      if (!ClassDecl->isStandardLayout()) return false;

      // C++11 [class]p10:
      //   A POD struct is a non-union class that is both a trivial class and
      //   a standard-layout class, and has no non-static data members of type
      //   non-POD struct, non-POD union (or array of such types). [...]
      //
      // We don't directly query the recursive aspect as the requirements for
      // both standard-layout classes and trivial classes apply recursively
      // already.
    }

    return true;
  }

  // No other types can match.
  return false;
}

bool Type::isNothrowT() const {
  if (const auto *RD = getAsCXXRecordDecl()) {
    IdentifierInfo *II = RD->getIdentifier();
    if (II && II->isStr("nothrow_t") && RD->isInStdNamespace())
      return true;
  }
  return false;
}

bool Type::isAlignValT() const {
  if (const auto *ET = getAs<EnumType>()) {
    IdentifierInfo *II = ET->getDecl()->getIdentifier();
    if (II && II->isStr("align_val_t") && ET->getDecl()->isInStdNamespace())
      return true;
  }
  return false;
}

bool Type::isStdByteType() const {
  if (const auto *ET = getAs<EnumType>()) {
    IdentifierInfo *II = ET->getDecl()->getIdentifier();
    if (II && II->isStr("byte") && ET->getDecl()->isInStdNamespace())
      return true;
  }
  return false;
}

bool Type::isSpecifierType() const {
  // Note that this intentionally does not use the canonical type.
  switch (getTypeClass()) {
  case Builtin:
  case Record:
  case Enum:
  case Typedef:
  case Complex:
  case TypeOfExpr:
  case TypeOf:
  case TemplateTypeParm:
  case SubstTemplateTypeParm:
  case TemplateSpecialization:
  case Elaborated:
  case DependentName:
  case DependentTemplateSpecialization:
  case ObjCInterface:
  case ObjCObject:
    return true;
  default:
    return false;
  }
}

ElaboratedTypeKeyword
TypeWithKeyword::getKeywordForTypeSpec(unsigned TypeSpec) {
  switch (TypeSpec) {
  default: return ETK_None;
  case TST_typename: return ETK_Typename;
  case TST_class: return ETK_Class;
  case TST_struct: return ETK_Struct;
  case TST_interface: return ETK_Interface;
  case TST_union: return ETK_Union;
  case TST_enum: return ETK_Enum;
  }
}

TagTypeKind
TypeWithKeyword::getTagTypeKindForTypeSpec(unsigned TypeSpec) {
  switch(TypeSpec) {
  case TST_class: return TTK_Class;
  case TST_struct: return TTK_Struct;
  case TST_interface: return TTK_Interface;
  case TST_union: return TTK_Union;
  case TST_enum: return TTK_Enum;
  }

  llvm_unreachable("Type specifier is not a tag type kind.");
}

ElaboratedTypeKeyword
TypeWithKeyword::getKeywordForTagTypeKind(TagTypeKind Kind) {
  switch (Kind) {
  case TTK_Class: return ETK_Class;
  case TTK_Struct: return ETK_Struct;
  case TTK_Interface: return ETK_Interface;
  case TTK_Union: return ETK_Union;
  case TTK_Enum: return ETK_Enum;
  }
  llvm_unreachable("Unknown tag type kind.");
}

TagTypeKind
TypeWithKeyword::getTagTypeKindForKeyword(ElaboratedTypeKeyword Keyword) {
  switch (Keyword) {
  case ETK_Class: return TTK_Class;
  case ETK_Struct: return TTK_Struct;
  case ETK_Interface: return TTK_Interface;
  case ETK_Union: return TTK_Union;
  case ETK_Enum: return TTK_Enum;
  case ETK_None: // Fall through.
  case ETK_Typename:
    llvm_unreachable("Elaborated type keyword is not a tag type kind.");
  }
  llvm_unreachable("Unknown elaborated type keyword.");
}

bool
TypeWithKeyword::KeywordIsTagTypeKind(ElaboratedTypeKeyword Keyword) {
  switch (Keyword) {
  case ETK_None:
  case ETK_Typename:
    return false;
  case ETK_Class:
  case ETK_Struct:
  case ETK_Interface:
  case ETK_Union:
  case ETK_Enum:
    return true;
  }
  llvm_unreachable("Unknown elaborated type keyword.");
}

StringRef TypeWithKeyword::getKeywordName(ElaboratedTypeKeyword Keyword) {
  switch (Keyword) {
  case ETK_None: return {};
  case ETK_Typename: return "typename";
  case ETK_Class:  return "class";
  case ETK_Struct: return "struct";
  case ETK_Interface: return "__interface";
  case ETK_Union:  return "union";
  case ETK_Enum:   return "enum";
  }

  llvm_unreachable("Unknown elaborated type keyword.");
}

DependentTemplateSpecializationType::DependentTemplateSpecializationType(
    ElaboratedTypeKeyword Keyword, NestedNameSpecifier *NNS,
    const IdentifierInfo *Name, ArrayRef<TemplateArgument> Args, QualType Canon)
    : TypeWithKeyword(Keyword, DependentTemplateSpecialization, Canon,
                      TypeDependence::DependentInstantiation |
                          (NNS ? toTypeDependence(NNS->getDependence())
                               : TypeDependence::None)),
      NNS(NNS), Name(Name) {
  DependentTemplateSpecializationTypeBits.NumArgs = Args.size();
  assert((!NNS || NNS->isDependent()) &&
         "DependentTemplateSpecializatonType requires dependent qualifier");
  auto *ArgBuffer = const_cast<TemplateArgument *>(template_arguments().data());
  for (const TemplateArgument &Arg : Args) {
    addDependence(toTypeDependence(Arg.getDependence() &
                                   TemplateArgumentDependence::UnexpandedPack));

    new (ArgBuffer++) TemplateArgument(Arg);
  }
}

void
DependentTemplateSpecializationType::Profile(llvm::FoldingSetNodeID &ID,
                                             const ASTContext &Context,
                                             ElaboratedTypeKeyword Keyword,
                                             NestedNameSpecifier *Qualifier,
                                             const IdentifierInfo *Name,
                                             ArrayRef<TemplateArgument> Args) {
  ID.AddInteger(Keyword);
  ID.AddPointer(Qualifier);
  ID.AddPointer(Name);
  for (const TemplateArgument &Arg : Args)
    Arg.Profile(ID, Context);
}

bool Type::isElaboratedTypeSpecifier() const {
  ElaboratedTypeKeyword Keyword;
  if (const auto *Elab = dyn_cast<ElaboratedType>(this))
    Keyword = Elab->getKeyword();
  else if (const auto *DepName = dyn_cast<DependentNameType>(this))
    Keyword = DepName->getKeyword();
  else if (const auto *DepTST =
               dyn_cast<DependentTemplateSpecializationType>(this))
    Keyword = DepTST->getKeyword();
  else
    return false;

  return TypeWithKeyword::KeywordIsTagTypeKind(Keyword);
}

const char *Type::getTypeClassName() const {
  switch (TypeBits.TC) {
#define ABSTRACT_TYPE(Derived, Base)
#define TYPE(Derived, Base) case Derived: return #Derived;
#include "clang/AST/TypeNodes.inc"
  }

  llvm_unreachable("Invalid type class.");
}

StringRef BuiltinType::getName(const PrintingPolicy &Policy) const {
  switch (getKind()) {
  case Void:
    return "void";
  case Bool:
    return Policy.Bool ? "bool" : "_Bool";
  case Char_S:
    return "char";
  case Char_U:
    return "char";
  case SChar:
    return "signed char";
  case Short:
    return "short";
  case Int:
    return "int";
  case Long:
    return "long";
  case LongLong:
    return "long long";
  case Int128:
    return "__int128";
  case UChar:
    return "unsigned char";
  case UShort:
    return "unsigned short";
  case UInt:
    return "unsigned int";
  case ULong:
    return "unsigned long";
  case ULongLong:
    return "unsigned long long";
  case UInt128:
    return "unsigned __int128";
  case Half:
    return Policy.Half ? "half" : "__fp16";
  case BFloat16:
    return "__bf16";
  case Float:
    return "float";
  case Double:
    return "double";
  case LongDouble:
    return "long double";
  case ShortAccum:
    return "short _Accum";
  case Accum:
    return "_Accum";
  case LongAccum:
    return "long _Accum";
  case UShortAccum:
    return "unsigned short _Accum";
  case UAccum:
    return "unsigned _Accum";
  case ULongAccum:
    return "unsigned long _Accum";
  case BuiltinType::ShortFract:
    return "short _Fract";
  case BuiltinType::Fract:
    return "_Fract";
  case BuiltinType::LongFract:
    return "long _Fract";
  case BuiltinType::UShortFract:
    return "unsigned short _Fract";
  case BuiltinType::UFract:
    return "unsigned _Fract";
  case BuiltinType::ULongFract:
    return "unsigned long _Fract";
  case BuiltinType::SatShortAccum:
    return "_Sat short _Accum";
  case BuiltinType::SatAccum:
    return "_Sat _Accum";
  case BuiltinType::SatLongAccum:
    return "_Sat long _Accum";
  case BuiltinType::SatUShortAccum:
    return "_Sat unsigned short _Accum";
  case BuiltinType::SatUAccum:
    return "_Sat unsigned _Accum";
  case BuiltinType::SatULongAccum:
    return "_Sat unsigned long _Accum";
  case BuiltinType::SatShortFract:
    return "_Sat short _Fract";
  case BuiltinType::SatFract:
    return "_Sat _Fract";
  case BuiltinType::SatLongFract:
    return "_Sat long _Fract";
  case BuiltinType::SatUShortFract:
    return "_Sat unsigned short _Fract";
  case BuiltinType::SatUFract:
    return "_Sat unsigned _Fract";
  case BuiltinType::SatULongFract:
    return "_Sat unsigned long _Fract";
  case Float16:
    return "_Float16";
  case Float128:
    return "__float128";
  case Ibm128:
    return "__ibm128";
  case WChar_S:
  case WChar_U:
    return Policy.MSWChar ? "__wchar_t" : "wchar_t";
  case Char8:
    return "char8_t";
  case Char16:
    return "char16_t";
  case Char32:
    return "char32_t";
  case NullPtr:
    return Policy.NullptrTypeInNamespace ? "std::nullptr_t" : "nullptr_t";
  case Overload:
    return "<overloaded function type>";
  case BoundMember:
    return "<bound member function type>";
  case PseudoObject:
    return "<pseudo-object type>";
  case Dependent:
    return "<dependent type>";
  case UnknownAny:
    return "<unknown type>";
  case ARCUnbridgedCast:
    return "<ARC unbridged cast type>";
  case BuiltinFn:
    return "<builtin fn type>";
  case ObjCId:
    return "id";
  case ObjCClass:
    return "Class";
  case ObjCSel:
    return "SEL";
#define IMAGE_TYPE(ImgType, Id, SingletonId, Access, Suffix) \
  case Id: \
    return "__" #Access " " #ImgType "_t";
#include "clang/Basic/OpenCLImageTypes.def"
#define IMAGE_TYPE(ImgType, Id, SingletonId, Access, Suffix)                   \
  case Sampled##Id:                                                            \
    return "__ocl_sampled_" #ImgType "_" #Suffix "_t";
#define IMAGE_WRITE_TYPE(Type, Id, Ext)
#define IMAGE_READ_WRITE_TYPE(Type, Id, Ext)
#include "clang/Basic/OpenCLImageTypes.def"
  case OCLSampler:
    return "sampler_t";
  case OCLEvent:
    return "event_t";
  case OCLClkEvent:
    return "clk_event_t";
  case OCLQueue:
    return "queue_t";
  case OCLReserveID:
    return "reserve_id_t";
  case IncompleteMatrixIdx:
    return "<incomplete matrix index type>";
  case OMPArraySection:
    return "<OpenMP array section type>";
  case OMPArrayShaping:
    return "<OpenMP array shaping type>";
  case OMPIterator:
    return "<OpenMP iterator type>";
#define EXT_OPAQUE_TYPE(ExtType, Id, Ext) \
  case Id: \
    return #ExtType;
#include "clang/Basic/OpenCLExtensionTypes.def"
#define SVE_TYPE(Name, Id, SingletonId) \
  case Id: \
    return Name;
#include "clang/Basic/AArch64SVEACLETypes.def"
#define PPC_VECTOR_TYPE(Name, Id, Size) \
  case Id: \
    return #Name;
#include "clang/Basic/PPCTypes.def"
#define RVV_TYPE(Name, Id, SingletonId)                                        \
  case Id:                                                                     \
    return Name;
#include "clang/Basic/RISCVVTypes.def"
  }

  llvm_unreachable("Invalid builtin type.");
}

QualType QualType::getNonPackExpansionType() const {
  // We never wrap type sugar around a PackExpansionType.
  if (auto *PET = dyn_cast<PackExpansionType>(getTypePtr()))
    return PET->getPattern();
  return *this;
}

QualType QualType::getNonLValueExprType(const ASTContext &Context) const {
  if (const auto *RefType = getTypePtr()->getAs<ReferenceType>())
    return RefType->getPointeeType();

  // C++0x [basic.lval]:
  //   Class prvalues can have cv-qualified types; non-class prvalues always
  //   have cv-unqualified types.
  //
  // See also C99 6.3.2.1p2.
  if (!Context.getLangOpts().CPlusPlus ||
      (!getTypePtr()->isDependentType() && !getTypePtr()->isRecordType()))
    return getUnqualifiedType();

  return *this;
}

StringRef FunctionType::getNameForCallConv(CallingConv CC) {
  switch (CC) {
  case CC_C: return "cdecl";
  case CC_X86StdCall: return "stdcall";
  case CC_X86FastCall: return "fastcall";
  case CC_X86ThisCall: return "thiscall";
  case CC_X86Pascal: return "pascal";
  case CC_X86VectorCall: return "vectorcall";
  case CC_Win64: return "ms_abi";
  case CC_X86_64SysV: return "sysv_abi";
  case CC_X86RegCall : return "regcall";
  case CC_AAPCS: return "aapcs";
  case CC_AAPCS_VFP: return "aapcs-vfp";
  case CC_AArch64VectorCall: return "aarch64_vector_pcs";
  case CC_AArch64SVEPCS: return "aarch64_sve_pcs";
  case CC_AMDGPUKernelCall: return "amdgpu_kernel";
  case CC_IntelOclBicc: return "intel_ocl_bicc";
  case CC_SpirFunction: return "spir_function";
  case CC_OpenCLKernel: return "opencl_kernel";
  case CC_Swift: return "swiftcall";
  case CC_SwiftAsync: return "swiftasynccall";
  case CC_PreserveMost: return "preserve_most";
  case CC_PreserveAll: return "preserve_all";
  }

  llvm_unreachable("Invalid calling convention.");
}

FunctionProtoType::FunctionProtoType(QualType result, ArrayRef<QualType> params,
                                     QualType canonical,
                                     const ExtProtoInfo &epi)
    : FunctionType(FunctionProto, result, canonical, result->getDependence(),
                   epi.ExtInfo) {
  FunctionTypeBits.FastTypeQuals = epi.TypeQuals.getFastQualifiers();
  FunctionTypeBits.RefQualifier = epi.RefQualifier;
  FunctionTypeBits.NumParams = params.size();
  assert(getNumParams() == params.size() && "NumParams overflow!");
  FunctionTypeBits.ExceptionSpecType = epi.ExceptionSpec.Type;
  FunctionTypeBits.HasExtParameterInfos = !!epi.ExtParameterInfos;
  FunctionTypeBits.Variadic = epi.Variadic;
  FunctionTypeBits.HasTrailingReturn = epi.HasTrailingReturn;

  if (epi.requiresFunctionProtoTypeExtraBitfields()) {
    FunctionTypeBits.HasExtraBitfields = true;
    auto &ExtraBits = *getTrailingObjects<FunctionTypeExtraBitfields>();
    ExtraBits = FunctionTypeExtraBitfields();
  } else {
    FunctionTypeBits.HasExtraBitfields = false;
  }


  // Fill in the trailing argument array.
  auto *argSlot = getTrailingObjects<QualType>();
  for (unsigned i = 0; i != getNumParams(); ++i) {
    addDependence(params[i]->getDependence() &
                  ~TypeDependence::VariablyModified);
    argSlot[i] = params[i];
  }

  // Fill in the exception type array if present.
  if (getExceptionSpecType() == EST_Dynamic) {
    auto &ExtraBits = *getTrailingObjects<FunctionTypeExtraBitfields>();
    ExtraBits.NumExceptionType = epi.ExceptionSpec.Exceptions.size();

    assert(hasExtraBitfields() && "missing trailing extra bitfields!");
    auto *exnSlot =
        reinterpret_cast<QualType *>(getTrailingObjects<ExceptionType>());
    unsigned I = 0;
    for (QualType ExceptionType : epi.ExceptionSpec.Exceptions) {
      // Note that, before C++17, a dependent exception specification does
      // *not* make a type dependent; it's not even part of the C++ type
      // system.
      addDependence(
          ExceptionType->getDependence() &
          (TypeDependence::Instantiation | TypeDependence::UnexpandedPack));

      exnSlot[I++] = ExceptionType;
    }
  }
  // Fill in the Expr * in the exception specification if present.
  else if (isComputedNoexcept(getExceptionSpecType())) {
    assert(epi.ExceptionSpec.NoexceptExpr && "computed noexcept with no expr");
    assert((getExceptionSpecType() == EST_DependentNoexcept) ==
           epi.ExceptionSpec.NoexceptExpr->isValueDependent());

    // Store the noexcept expression and context.
    *getTrailingObjects<Expr *>() = epi.ExceptionSpec.NoexceptExpr;

    addDependence(
        toTypeDependence(epi.ExceptionSpec.NoexceptExpr->getDependence()) &
        (TypeDependence::Instantiation | TypeDependence::UnexpandedPack));
  }
  // Fill in the FunctionDecl * in the exception specification if present.
  else if (getExceptionSpecType() == EST_Uninstantiated) {
    // Store the function decl from which we will resolve our
    // exception specification.
    auto **slot = getTrailingObjects<FunctionDecl *>();
    slot[0] = epi.ExceptionSpec.SourceDecl;
    slot[1] = epi.ExceptionSpec.SourceTemplate;
    // This exception specification doesn't make the type dependent, because
    // it's not instantiated as part of instantiating the type.
  } else if (getExceptionSpecType() == EST_Unevaluated) {
    // Store the function decl from which we will resolve our
    // exception specification.
    auto **slot = getTrailingObjects<FunctionDecl *>();
    slot[0] = epi.ExceptionSpec.SourceDecl;
  }

  // If this is a canonical type, and its exception specification is dependent,
  // then it's a dependent type. This only happens in C++17 onwards.
  if (isCanonicalUnqualified()) {
    if (getExceptionSpecType() == EST_Dynamic ||
        getExceptionSpecType() == EST_DependentNoexcept) {
      assert(hasDependentExceptionSpec() && "type should not be canonical");
      addDependence(TypeDependence::DependentInstantiation);
    }
  } else if (getCanonicalTypeInternal()->isDependentType()) {
    // Ask our canonical type whether our exception specification was dependent.
    addDependence(TypeDependence::DependentInstantiation);
  }

  // Fill in the extra parameter info if present.
  if (epi.ExtParameterInfos) {
    auto *extParamInfos = getTrailingObjects<ExtParameterInfo>();
    for (unsigned i = 0; i != getNumParams(); ++i)
      extParamInfos[i] = epi.ExtParameterInfos[i];
  }

  if (epi.TypeQuals.hasNonFastQualifiers()) {
    FunctionTypeBits.HasExtQuals = 1;
    *getTrailingObjects<Qualifiers>() = epi.TypeQuals;
  } else {
    FunctionTypeBits.HasExtQuals = 0;
  }

  // Fill in the Ellipsis location info if present.
  if (epi.Variadic) {
    auto &EllipsisLoc = *getTrailingObjects<SourceLocation>();
    EllipsisLoc = epi.EllipsisLoc;
  }
}

bool FunctionProtoType::hasDependentExceptionSpec() const {
  if (Expr *NE = getNoexceptExpr())
    return NE->isValueDependent();
  for (QualType ET : exceptions())
    // A pack expansion with a non-dependent pattern is still dependent,
    // because we don't know whether the pattern is in the exception spec
    // or not (that depends on whether the pack has 0 expansions).
    if (ET->isDependentType() || ET->getAs<PackExpansionType>())
      return true;
  return false;
}

bool FunctionProtoType::hasInstantiationDependentExceptionSpec() const {
  if (Expr *NE = getNoexceptExpr())
    return NE->isInstantiationDependent();
  for (QualType ET : exceptions())
    if (ET->isInstantiationDependentType())
      return true;
  return false;
}

CanThrowResult FunctionProtoType::canThrow() const {
  switch (getExceptionSpecType()) {
  case EST_Unparsed:
  case EST_Unevaluated:
    llvm_unreachable("should not call this with unresolved exception specs");

  case EST_DynamicNone:
  case EST_BasicNoexcept:
  case EST_NoexceptTrue:
  case EST_NoThrow:
    return CT_Cannot;

  case EST_None:
  case EST_MSAny:
  case EST_NoexceptFalse:
    return CT_Can;

  case EST_Dynamic:
    // A dynamic exception specification is throwing unless every exception
    // type is an (unexpanded) pack expansion type.
    for (unsigned I = 0; I != getNumExceptions(); ++I)
      if (!getExceptionType(I)->getAs<PackExpansionType>())
        return CT_Can;
    return CT_Dependent;

  case EST_Uninstantiated:
  case EST_DependentNoexcept:
    return CT_Dependent;
  }

  llvm_unreachable("unexpected exception specification kind");
}

bool FunctionProtoType::isTemplateVariadic() const {
  for (unsigned ArgIdx = getNumParams(); ArgIdx; --ArgIdx)
    if (isa<PackExpansionType>(getParamType(ArgIdx - 1)))
      return true;

  return false;
}

void FunctionProtoType::Profile(llvm::FoldingSetNodeID &ID, QualType Result,
                                const QualType *ArgTys, unsigned NumParams,
                                const ExtProtoInfo &epi,
                                const ASTContext &Context, bool Canonical) {
  // We have to be careful not to get ambiguous profile encodings.
  // Note that valid type pointers are never ambiguous with anything else.
  //
  // The encoding grammar begins:
  //      type type* bool int bool
  // If that final bool is true, then there is a section for the EH spec:
  //      bool type*
  // This is followed by an optional "consumed argument" section of the
  // same length as the first type sequence:
  //      bool*
  // Finally, we have the ext info and trailing return type flag:
  //      int bool
  //
  // There is no ambiguity between the consumed arguments and an empty EH
  // spec because of the leading 'bool' which unambiguously indicates
  // whether the following bool is the EH spec or part of the arguments.

  ID.AddPointer(Result.getAsOpaquePtr());
  for (unsigned i = 0; i != NumParams; ++i)
    ID.AddPointer(ArgTys[i].getAsOpaquePtr());
  // This method is relatively performance sensitive, so as a performance
  // shortcut, use one AddInteger call instead of four for the next four
  // fields.
  assert(!(unsigned(epi.Variadic) & ~1) &&
         !(unsigned(epi.RefQualifier) & ~3) &&
         !(unsigned(epi.ExceptionSpec.Type) & ~15) &&
         "Values larger than expected.");
  ID.AddInteger(unsigned(epi.Variadic) +
                (epi.RefQualifier << 1) +
                (epi.ExceptionSpec.Type << 3));
  ID.Add(epi.TypeQuals);
  if (epi.ExceptionSpec.Type == EST_Dynamic) {
    for (QualType Ex : epi.ExceptionSpec.Exceptions)
      ID.AddPointer(Ex.getAsOpaquePtr());
  } else if (isComputedNoexcept(epi.ExceptionSpec.Type)) {
    epi.ExceptionSpec.NoexceptExpr->Profile(ID, Context, Canonical);
  } else if (epi.ExceptionSpec.Type == EST_Uninstantiated ||
             epi.ExceptionSpec.Type == EST_Unevaluated) {
    ID.AddPointer(epi.ExceptionSpec.SourceDecl->getCanonicalDecl());
  }
  if (epi.ExtParameterInfos) {
    for (unsigned i = 0; i != NumParams; ++i)
      ID.AddInteger(epi.ExtParameterInfos[i].getOpaqueValue());
  }
  epi.ExtInfo.Profile(ID);
  ID.AddBoolean(epi.HasTrailingReturn);
}

void FunctionProtoType::Profile(llvm::FoldingSetNodeID &ID,
                                const ASTContext &Ctx) {
  Profile(ID, getReturnType(), param_type_begin(), getNumParams(),
          getExtProtoInfo(), Ctx, isCanonicalUnqualified());
}

TypedefType::TypedefType(TypeClass tc, const TypedefNameDecl *D,
                         QualType Underlying, QualType can)
    : Type(tc, can, toSemanticDependence(can->getDependence())),
      Decl(const_cast<TypedefNameDecl *>(D)) {
  assert(!isa<TypedefType>(can) && "Invalid canonical type");
  TypedefBits.hasTypeDifferentFromDecl = !Underlying.isNull();
  if (!typeMatchesDecl())
    *getTrailingObjects<QualType>() = Underlying;
}

QualType TypedefType::desugar() const {
  return typeMatchesDecl() ? Decl->getUnderlyingType()
                           : *getTrailingObjects<QualType>();
}

UsingType::UsingType(const UsingShadowDecl *Found, QualType Underlying,
                     QualType Canon)
    : Type(Using, Canon, toSemanticDependence(Canon->getDependence())),
      Found(const_cast<UsingShadowDecl *>(Found)) {
  UsingBits.hasTypeDifferentFromDecl = !Underlying.isNull();
  if (!typeMatchesDecl())
    *getTrailingObjects<QualType>() = Underlying;
}

QualType UsingType::getUnderlyingType() const {
  return typeMatchesDecl()
             ? QualType(
                   cast<TypeDecl>(Found->getTargetDecl())->getTypeForDecl(), 0)
             : *getTrailingObjects<QualType>();
}

QualType MacroQualifiedType::desugar() const { return getUnderlyingType(); }

QualType MacroQualifiedType::getModifiedType() const {
  // Step over MacroQualifiedTypes from the same macro to find the type
  // ultimately qualified by the macro qualifier.
  QualType Inner = cast<AttributedType>(getUnderlyingType())->getModifiedType();
  while (auto *InnerMQT = dyn_cast<MacroQualifiedType>(Inner)) {
    if (InnerMQT->getMacroIdentifier() != getMacroIdentifier())
      break;
    Inner = InnerMQT->getModifiedType();
  }
  return Inner;
}

TypeOfExprType::TypeOfExprType(Expr *E, TypeOfKind Kind, QualType Can)
    : Type(TypeOfExpr,
           // We have to protect against 'Can' being invalid through its
           // default argument.
           Kind == TypeOfKind::Unqualified && !Can.isNull()
               ? Can.getAtomicUnqualifiedType()
               : Can,
           toTypeDependence(E->getDependence()) |
               (E->getType()->getDependence() &
                TypeDependence::VariablyModified)),
      TOExpr(E) {
  TypeOfBits.IsUnqual = Kind == TypeOfKind::Unqualified;
}

bool TypeOfExprType::isSugared() const {
  return !TOExpr->isTypeDependent();
}

QualType TypeOfExprType::desugar() const {
  if (isSugared()) {
    QualType QT = getUnderlyingExpr()->getType();
    return TypeOfBits.IsUnqual ? QT.getAtomicUnqualifiedType() : QT;
  }
  return QualType(this, 0);
}

void DependentTypeOfExprType::Profile(llvm::FoldingSetNodeID &ID,
                                      const ASTContext &Context, Expr *E,
                                      bool IsUnqual) {
  E->Profile(ID, Context, true);
  ID.AddBoolean(IsUnqual);
}

DecltypeType::DecltypeType(Expr *E, QualType underlyingType, QualType can)
    // C++11 [temp.type]p2: "If an expression e involves a template parameter,
    // decltype(e) denotes a unique dependent type." Hence a decltype type is
    // type-dependent even if its expression is only instantiation-dependent.
    : Type(Decltype, can,
           toTypeDependence(E->getDependence()) |
               (E->isInstantiationDependent() ? TypeDependence::Dependent
                                              : TypeDependence::None) |
               (E->getType()->getDependence() &
                TypeDependence::VariablyModified)),
      E(E), UnderlyingType(underlyingType) {}

bool DecltypeType::isSugared() const { return !E->isInstantiationDependent(); }

QualType DecltypeType::desugar() const {
  if (isSugared())
    return getUnderlyingType();

  return QualType(this, 0);
}

DependentDecltypeType::DependentDecltypeType(const ASTContext &Context, Expr *E)
    : DecltypeType(E, Context.DependentTy), Context(Context) {}

void DependentDecltypeType::Profile(llvm::FoldingSetNodeID &ID,
                                    const ASTContext &Context, Expr *E) {
  E->Profile(ID, Context, true);
}

UnaryTransformType::UnaryTransformType(QualType BaseType,
                                       QualType UnderlyingType, UTTKind UKind,
                                       QualType CanonicalType)
    : Type(UnaryTransform, CanonicalType, BaseType->getDependence()),
      BaseType(BaseType), UnderlyingType(UnderlyingType), UKind(UKind) {}

DependentUnaryTransformType::DependentUnaryTransformType(const ASTContext &C,
                                                         QualType BaseType,
                                                         UTTKind UKind)
     : UnaryTransformType(BaseType, C.DependentTy, UKind, QualType()) {}

TagType::TagType(TypeClass TC, const TagDecl *D, QualType can)
    : Type(TC, can,
           D->isDependentType() ? TypeDependence::DependentInstantiation
                                : TypeDependence::None),
      decl(const_cast<TagDecl *>(D)) {}

static TagDecl *getInterestingTagDecl(TagDecl *decl) {
  for (auto *I : decl->redecls()) {
    if (I->isCompleteDefinition() || I->isBeingDefined())
      return I;
  }
  // If there's no definition (not even in progress), return what we have.
  return decl;
}

TagDecl *TagType::getDecl() const {
  return getInterestingTagDecl(decl);
}

bool TagType::isBeingDefined() const {
  return getDecl()->isBeingDefined();
}

bool RecordType::hasConstFields() const {
  std::vector<const RecordType*> RecordTypeList;
  RecordTypeList.push_back(this);
  unsigned NextToCheckIndex = 0;

  while (RecordTypeList.size() > NextToCheckIndex) {
    for (FieldDecl *FD :
         RecordTypeList[NextToCheckIndex]->getDecl()->fields()) {
      QualType FieldTy = FD->getType();
      if (FieldTy.isConstQualified())
        return true;
      FieldTy = FieldTy.getCanonicalType();
      if (const auto *FieldRecTy = FieldTy->getAs<RecordType>()) {
        if (!llvm::is_contained(RecordTypeList, FieldRecTy))
          RecordTypeList.push_back(FieldRecTy);
      }
    }
    ++NextToCheckIndex;
  }
  return false;
}

bool AttributedType::isQualifier() const {
  // FIXME: Generate this with TableGen.
  switch (getAttrKind()) {
  // These are type qualifiers in the traditional C sense: they annotate
  // something about a specific value/variable of a type.  (They aren't
  // always part of the canonical type, though.)
  case attr::ObjCGC:
  case attr::ObjCOwnership:
  case attr::ObjCInertUnsafeUnretained:
  case attr::TypeNonNull:
  case attr::TypeNullable:
  case attr::TypeNullableResult:
  case attr::TypeNullUnspecified:
  case attr::LifetimeBound:
  case attr::AddressSpace:
    return true;

  // All other type attributes aren't qualifiers; they rewrite the modified
  // type to be a semantically different type.
  default:
    return false;
  }
}

bool AttributedType::isMSTypeSpec() const {
  // FIXME: Generate this with TableGen?
  switch (getAttrKind()) {
  default: return false;
  case attr::Ptr32:
  case attr::Ptr64:
  case attr::SPtr:
  case attr::UPtr:
    return true;
  }
  llvm_unreachable("invalid attr kind");
}

bool AttributedType::isCallingConv() const {
  // FIXME: Generate this with TableGen.
  switch (getAttrKind()) {
  default: return false;
  case attr::Pcs:
  case attr::CDecl:
  case attr::FastCall:
  case attr::StdCall:
  case attr::ThisCall:
  case attr::RegCall:
  case attr::SwiftCall:
  case attr::SwiftAsyncCall:
  case attr::VectorCall:
  case attr::AArch64VectorPcs:
  case attr::AArch64SVEPcs:
  case attr::AMDGPUKernelCall:
  case attr::Pascal:
  case attr::MSABI:
  case attr::SysVABI:
  case attr::IntelOclBicc:
  case attr::PreserveMost:
  case attr::PreserveAll:
    return true;
  }
  llvm_unreachable("invalid attr kind");
}

CXXRecordDecl *InjectedClassNameType::getDecl() const {
  return cast<CXXRecordDecl>(getInterestingTagDecl(Decl));
}

IdentifierInfo *TemplateTypeParmType::getIdentifier() const {
  return isCanonicalUnqualified() ? nullptr : getDecl()->getIdentifier();
}

static const TemplateTypeParmDecl *getReplacedParameter(Decl *D,
                                                        unsigned Index) {
  if (const auto *TTP = dyn_cast<TemplateTypeParmDecl>(D))
    return TTP;
  return cast<TemplateTypeParmDecl>(
      getReplacedTemplateParameterList(D)->getParam(Index));
}

SubstTemplateTypeParmType::SubstTemplateTypeParmType(
    QualType Replacement, Decl *AssociatedDecl, unsigned Index,
    Optional<unsigned> PackIndex)
    : Type(SubstTemplateTypeParm, Replacement.getCanonicalType(),
           Replacement->getDependence()),
      AssociatedDecl(AssociatedDecl) {
  SubstTemplateTypeParmTypeBits.HasNonCanonicalUnderlyingType =
      Replacement != getCanonicalTypeInternal();
  if (SubstTemplateTypeParmTypeBits.HasNonCanonicalUnderlyingType)
    *getTrailingObjects<QualType>() = Replacement;

  SubstTemplateTypeParmTypeBits.Index = Index;
  SubstTemplateTypeParmTypeBits.PackIndex = PackIndex ? *PackIndex + 1 : 0;
  assert(AssociatedDecl != nullptr);
}

const TemplateTypeParmDecl *
SubstTemplateTypeParmType::getReplacedParameter() const {
  return ::getReplacedParameter(getAssociatedDecl(), getIndex());
}

SubstTemplateTypeParmPackType::SubstTemplateTypeParmPackType(
<<<<<<< HEAD
    QualType Canon, Decl *AssociatedDecl, unsigned Index,
=======
    QualType Canon, Decl *AssociatedDecl, unsigned Index, bool Final,
>>>>>>> e7aa6127
    const TemplateArgument &ArgPack)
    : Type(SubstTemplateTypeParmPack, Canon,
           TypeDependence::DependentInstantiation |
               TypeDependence::UnexpandedPack),
<<<<<<< HEAD
      Arguments(ArgPack.pack_begin()), AssociatedDecl(AssociatedDecl) {
=======
      Arguments(ArgPack.pack_begin()),
      AssociatedDeclAndFinal(AssociatedDecl, Final) {
>>>>>>> e7aa6127
  SubstTemplateTypeParmPackTypeBits.Index = Index;
  SubstTemplateTypeParmPackTypeBits.NumArgs = ArgPack.pack_size();
  assert(AssociatedDecl != nullptr);
}

<<<<<<< HEAD
=======
Decl *SubstTemplateTypeParmPackType::getAssociatedDecl() const {
  return AssociatedDeclAndFinal.getPointer();
}

bool SubstTemplateTypeParmPackType::getFinal() const {
  return AssociatedDeclAndFinal.getInt();
}

>>>>>>> e7aa6127
const TemplateTypeParmDecl *
SubstTemplateTypeParmPackType::getReplacedParameter() const {
  return ::getReplacedParameter(getAssociatedDecl(), getIndex());
}

IdentifierInfo *SubstTemplateTypeParmPackType::getIdentifier() const {
  return getReplacedParameter()->getIdentifier();
}

TemplateArgument SubstTemplateTypeParmPackType::getArgumentPack() const {
  return TemplateArgument(llvm::makeArrayRef(Arguments, getNumArgs()));
}

void SubstTemplateTypeParmPackType::Profile(llvm::FoldingSetNodeID &ID) {
<<<<<<< HEAD
  Profile(ID, getAssociatedDecl(), getIndex(), getArgumentPack());
=======
  Profile(ID, getAssociatedDecl(), getIndex(), getFinal(), getArgumentPack());
>>>>>>> e7aa6127
}

void SubstTemplateTypeParmPackType::Profile(llvm::FoldingSetNodeID &ID,
                                            const Decl *AssociatedDecl,
<<<<<<< HEAD
                                            unsigned Index,
                                            const TemplateArgument &ArgPack) {
  ID.AddPointer(AssociatedDecl);
  ID.AddInteger(Index);
=======
                                            unsigned Index, bool Final,
                                            const TemplateArgument &ArgPack) {
  ID.AddPointer(AssociatedDecl);
  ID.AddInteger(Index);
  ID.AddBoolean(Final);
>>>>>>> e7aa6127
  ID.AddInteger(ArgPack.pack_size());
  for (const auto &P : ArgPack.pack_elements())
    ID.AddPointer(P.getAsType().getAsOpaquePtr());
}

bool TemplateSpecializationType::anyDependentTemplateArguments(
    const TemplateArgumentListInfo &Args, ArrayRef<TemplateArgument> Converted) {
  return anyDependentTemplateArguments(Args.arguments(), Converted);
}

bool TemplateSpecializationType::anyDependentTemplateArguments(
    ArrayRef<TemplateArgumentLoc> Args, ArrayRef<TemplateArgument> Converted) {
  for (const TemplateArgument &Arg : Converted)
    if (Arg.isDependent())
      return true;
  return false;
}

bool TemplateSpecializationType::anyInstantiationDependentTemplateArguments(
      ArrayRef<TemplateArgumentLoc> Args) {
  for (const TemplateArgumentLoc &ArgLoc : Args) {
    if (ArgLoc.getArgument().isInstantiationDependent())
      return true;
  }
  return false;
}

TemplateSpecializationType::TemplateSpecializationType(
    TemplateName T, ArrayRef<TemplateArgument> Args, QualType Canon,
    QualType AliasedType)
    : Type(TemplateSpecialization, Canon.isNull() ? QualType(this, 0) : Canon,
           (Canon.isNull()
                ? TypeDependence::DependentInstantiation
                : toSemanticDependence(Canon->getDependence())) |
               (toTypeDependence(T.getDependence()) &
                TypeDependence::UnexpandedPack)),
      Template(T) {
  TemplateSpecializationTypeBits.NumArgs = Args.size();
  TemplateSpecializationTypeBits.TypeAlias = !AliasedType.isNull();

  assert(!T.getAsDependentTemplateName() &&
         "Use DependentTemplateSpecializationType for dependent template-name");
  assert((T.getKind() == TemplateName::Template ||
          T.getKind() == TemplateName::SubstTemplateTemplateParm ||
          T.getKind() == TemplateName::SubstTemplateTemplateParmPack ||
          T.getKind() == TemplateName::UsingTemplate) &&
         "Unexpected template name for TemplateSpecializationType");

  auto *TemplateArgs = reinterpret_cast<TemplateArgument *>(this + 1);
  for (const TemplateArgument &Arg : Args) {
    // Update instantiation-dependent, variably-modified, and error bits.
    // If the canonical type exists and is non-dependent, the template
    // specialization type can be non-dependent even if one of the type
    // arguments is. Given:
    //   template<typename T> using U = int;
    // U<T> is always non-dependent, irrespective of the type T.
    // However, U<Ts> contains an unexpanded parameter pack, even though
    // its expansion (and thus its desugared type) doesn't.
    addDependence(toTypeDependence(Arg.getDependence()) &
                  ~TypeDependence::Dependent);
    if (Arg.getKind() == TemplateArgument::Type)
      addDependence(Arg.getAsType()->getDependence() &
                    TypeDependence::VariablyModified);
    new (TemplateArgs++) TemplateArgument(Arg);
  }

  // Store the aliased type if this is a type alias template specialization.
  if (isTypeAlias()) {
    auto *Begin = reinterpret_cast<TemplateArgument *>(this + 1);
    *reinterpret_cast<QualType *>(Begin + Args.size()) = AliasedType;
  }
}

QualType TemplateSpecializationType::getAliasedType() const {
  assert(isTypeAlias() && "not a type alias template specialization");
  return *reinterpret_cast<const QualType *>(template_arguments().end());
}

void TemplateSpecializationType::Profile(llvm::FoldingSetNodeID &ID,
                                         const ASTContext &Ctx) {
  Profile(ID, Template, template_arguments(), Ctx);
  if (isTypeAlias())
    getAliasedType().Profile(ID);
}

void
TemplateSpecializationType::Profile(llvm::FoldingSetNodeID &ID,
                                    TemplateName T,
                                    ArrayRef<TemplateArgument> Args,
                                    const ASTContext &Context) {
  T.Profile(ID);
  for (const TemplateArgument &Arg : Args)
    Arg.Profile(ID, Context);
}

QualType
QualifierCollector::apply(const ASTContext &Context, QualType QT) const {
  if (!hasNonFastQualifiers())
    return QT.withFastQualifiers(getFastQualifiers());

  return Context.getQualifiedType(QT, *this);
}

QualType
QualifierCollector::apply(const ASTContext &Context, const Type *T) const {
  if (!hasNonFastQualifiers())
    return QualType(T, getFastQualifiers());

  return Context.getQualifiedType(T, *this);
}

void ObjCObjectTypeImpl::Profile(llvm::FoldingSetNodeID &ID,
                                 QualType BaseType,
                                 ArrayRef<QualType> typeArgs,
                                 ArrayRef<ObjCProtocolDecl *> protocols,
                                 bool isKindOf) {
  ID.AddPointer(BaseType.getAsOpaquePtr());
  ID.AddInteger(typeArgs.size());
  for (auto typeArg : typeArgs)
    ID.AddPointer(typeArg.getAsOpaquePtr());
  ID.AddInteger(protocols.size());
  for (auto *proto : protocols)
    ID.AddPointer(proto);
  ID.AddBoolean(isKindOf);
}

void ObjCObjectTypeImpl::Profile(llvm::FoldingSetNodeID &ID) {
  Profile(ID, getBaseType(), getTypeArgsAsWritten(),
          llvm::makeArrayRef(qual_begin(), getNumProtocols()),
          isKindOfTypeAsWritten());
}

void ObjCTypeParamType::Profile(llvm::FoldingSetNodeID &ID,
                                const ObjCTypeParamDecl *OTPDecl,
                                QualType CanonicalType,
                                ArrayRef<ObjCProtocolDecl *> protocols) {
  ID.AddPointer(OTPDecl);
  ID.AddPointer(CanonicalType.getAsOpaquePtr());
  ID.AddInteger(protocols.size());
  for (auto *proto : protocols)
    ID.AddPointer(proto);
}

void ObjCTypeParamType::Profile(llvm::FoldingSetNodeID &ID) {
  Profile(ID, getDecl(), getCanonicalTypeInternal(),
          llvm::makeArrayRef(qual_begin(), getNumProtocols()));
}

namespace {

/// The cached properties of a type.
class CachedProperties {
  Linkage L;
  bool local;

public:
  CachedProperties(Linkage L, bool local) : L(L), local(local) {}

  Linkage getLinkage() const { return L; }
  bool hasLocalOrUnnamedType() const { return local; }

  friend CachedProperties merge(CachedProperties L, CachedProperties R) {
    Linkage MergedLinkage = minLinkage(L.L, R.L);
    return CachedProperties(MergedLinkage, L.hasLocalOrUnnamedType() ||
                                               R.hasLocalOrUnnamedType());
  }
};

} // namespace

static CachedProperties computeCachedProperties(const Type *T);

namespace clang {

/// The type-property cache.  This is templated so as to be
/// instantiated at an internal type to prevent unnecessary symbol
/// leakage.
template <class Private> class TypePropertyCache {
public:
  static CachedProperties get(QualType T) {
    return get(T.getTypePtr());
  }

  static CachedProperties get(const Type *T) {
    ensure(T);
    return CachedProperties(T->TypeBits.getLinkage(),
                            T->TypeBits.hasLocalOrUnnamedType());
  }

  static void ensure(const Type *T) {
    // If the cache is valid, we're okay.
    if (T->TypeBits.isCacheValid()) return;

    // If this type is non-canonical, ask its canonical type for the
    // relevant information.
    if (!T->isCanonicalUnqualified()) {
      const Type *CT = T->getCanonicalTypeInternal().getTypePtr();
      ensure(CT);
      T->TypeBits.CacheValid = true;
      T->TypeBits.CachedLinkage = CT->TypeBits.CachedLinkage;
      T->TypeBits.CachedLocalOrUnnamed = CT->TypeBits.CachedLocalOrUnnamed;
      return;
    }

    // Compute the cached properties and then set the cache.
    CachedProperties Result = computeCachedProperties(T);
    T->TypeBits.CacheValid = true;
    T->TypeBits.CachedLinkage = Result.getLinkage();
    T->TypeBits.CachedLocalOrUnnamed = Result.hasLocalOrUnnamedType();
  }
};

} // namespace clang

// Instantiate the friend template at a private class.  In a
// reasonable implementation, these symbols will be internal.
// It is terrible that this is the best way to accomplish this.
namespace {

class Private {};

} // namespace

using Cache = TypePropertyCache<Private>;

static CachedProperties computeCachedProperties(const Type *T) {
  switch (T->getTypeClass()) {
#define TYPE(Class,Base)
#define NON_CANONICAL_TYPE(Class,Base) case Type::Class:
#include "clang/AST/TypeNodes.inc"
    llvm_unreachable("didn't expect a non-canonical type here");

#define TYPE(Class,Base)
#define DEPENDENT_TYPE(Class,Base) case Type::Class:
#define NON_CANONICAL_UNLESS_DEPENDENT_TYPE(Class,Base) case Type::Class:
#include "clang/AST/TypeNodes.inc"
    // Treat instantiation-dependent types as external.
    if (!T->isInstantiationDependentType()) T->dump();
    assert(T->isInstantiationDependentType());
    return CachedProperties(ExternalLinkage, false);

  case Type::Auto:
  case Type::DeducedTemplateSpecialization:
    // Give non-deduced 'auto' types external linkage. We should only see them
    // here in error recovery.
    return CachedProperties(ExternalLinkage, false);

  case Type::BitInt:
  case Type::Builtin:
    // C++ [basic.link]p8:
    //   A type is said to have linkage if and only if:
    //     - it is a fundamental type (3.9.1); or
    return CachedProperties(ExternalLinkage, false);

  case Type::Record:
  case Type::Enum: {
    const TagDecl *Tag = cast<TagType>(T)->getDecl();

    // C++ [basic.link]p8:
    //     - it is a class or enumeration type that is named (or has a name
    //       for linkage purposes (7.1.3)) and the name has linkage; or
    //     -  it is a specialization of a class template (14); or
    Linkage L = Tag->getLinkageInternal();
    bool IsLocalOrUnnamed =
      Tag->getDeclContext()->isFunctionOrMethod() ||
      !Tag->hasNameForLinkage();
    return CachedProperties(L, IsLocalOrUnnamed);
  }

    // C++ [basic.link]p8:
    //   - it is a compound type (3.9.2) other than a class or enumeration,
    //     compounded exclusively from types that have linkage; or
  case Type::Complex:
    return Cache::get(cast<ComplexType>(T)->getElementType());
  case Type::Pointer:
    return Cache::get(cast<PointerType>(T)->getPointeeType());
  case Type::BlockPointer:
    return Cache::get(cast<BlockPointerType>(T)->getPointeeType());
  case Type::LValueReference:
  case Type::RValueReference:
    return Cache::get(cast<ReferenceType>(T)->getPointeeType());
  case Type::MemberPointer: {
    const auto *MPT = cast<MemberPointerType>(T);
    return merge(Cache::get(MPT->getClass()),
                 Cache::get(MPT->getPointeeType()));
  }
  case Type::ConstantArray:
  case Type::IncompleteArray:
  case Type::VariableArray:
    return Cache::get(cast<ArrayType>(T)->getElementType());
  case Type::Vector:
  case Type::ExtVector:
    return Cache::get(cast<VectorType>(T)->getElementType());
  case Type::ConstantMatrix:
    return Cache::get(cast<ConstantMatrixType>(T)->getElementType());
  case Type::FunctionNoProto:
    return Cache::get(cast<FunctionType>(T)->getReturnType());
  case Type::FunctionProto: {
    const auto *FPT = cast<FunctionProtoType>(T);
    CachedProperties result = Cache::get(FPT->getReturnType());
    for (const auto &ai : FPT->param_types())
      result = merge(result, Cache::get(ai));
    return result;
  }
  case Type::ObjCInterface: {
    Linkage L = cast<ObjCInterfaceType>(T)->getDecl()->getLinkageInternal();
    return CachedProperties(L, false);
  }
  case Type::ObjCObject:
    return Cache::get(cast<ObjCObjectType>(T)->getBaseType());
  case Type::ObjCObjectPointer:
    return Cache::get(cast<ObjCObjectPointerType>(T)->getPointeeType());
  case Type::Atomic:
    return Cache::get(cast<AtomicType>(T)->getValueType());
  case Type::Pipe:
    return Cache::get(cast<PipeType>(T)->getElementType());
  }

  llvm_unreachable("unhandled type class");
}

/// Determine the linkage of this type.
Linkage Type::getLinkage() const {
  Cache::ensure(this);
  return TypeBits.getLinkage();
}

bool Type::hasUnnamedOrLocalType() const {
  Cache::ensure(this);
  return TypeBits.hasLocalOrUnnamedType();
}

LinkageInfo LinkageComputer::computeTypeLinkageInfo(const Type *T) {
  switch (T->getTypeClass()) {
#define TYPE(Class,Base)
#define NON_CANONICAL_TYPE(Class,Base) case Type::Class:
#include "clang/AST/TypeNodes.inc"
    llvm_unreachable("didn't expect a non-canonical type here");

#define TYPE(Class,Base)
#define DEPENDENT_TYPE(Class,Base) case Type::Class:
#define NON_CANONICAL_UNLESS_DEPENDENT_TYPE(Class,Base) case Type::Class:
#include "clang/AST/TypeNodes.inc"
    // Treat instantiation-dependent types as external.
    assert(T->isInstantiationDependentType());
    return LinkageInfo::external();

  case Type::BitInt:
  case Type::Builtin:
    return LinkageInfo::external();

  case Type::Auto:
  case Type::DeducedTemplateSpecialization:
    return LinkageInfo::external();

  case Type::Record:
  case Type::Enum:
    return getDeclLinkageAndVisibility(cast<TagType>(T)->getDecl());

  case Type::Complex:
    return computeTypeLinkageInfo(cast<ComplexType>(T)->getElementType());
  case Type::Pointer:
    return computeTypeLinkageInfo(cast<PointerType>(T)->getPointeeType());
  case Type::BlockPointer:
    return computeTypeLinkageInfo(cast<BlockPointerType>(T)->getPointeeType());
  case Type::LValueReference:
  case Type::RValueReference:
    return computeTypeLinkageInfo(cast<ReferenceType>(T)->getPointeeType());
  case Type::MemberPointer: {
    const auto *MPT = cast<MemberPointerType>(T);
    LinkageInfo LV = computeTypeLinkageInfo(MPT->getClass());
    LV.merge(computeTypeLinkageInfo(MPT->getPointeeType()));
    return LV;
  }
  case Type::ConstantArray:
  case Type::IncompleteArray:
  case Type::VariableArray:
    return computeTypeLinkageInfo(cast<ArrayType>(T)->getElementType());
  case Type::Vector:
  case Type::ExtVector:
    return computeTypeLinkageInfo(cast<VectorType>(T)->getElementType());
  case Type::ConstantMatrix:
    return computeTypeLinkageInfo(
        cast<ConstantMatrixType>(T)->getElementType());
  case Type::FunctionNoProto:
    return computeTypeLinkageInfo(cast<FunctionType>(T)->getReturnType());
  case Type::FunctionProto: {
    const auto *FPT = cast<FunctionProtoType>(T);
    LinkageInfo LV = computeTypeLinkageInfo(FPT->getReturnType());
    for (const auto &ai : FPT->param_types())
      LV.merge(computeTypeLinkageInfo(ai));
    return LV;
  }
  case Type::ObjCInterface:
    return getDeclLinkageAndVisibility(cast<ObjCInterfaceType>(T)->getDecl());
  case Type::ObjCObject:
    return computeTypeLinkageInfo(cast<ObjCObjectType>(T)->getBaseType());
  case Type::ObjCObjectPointer:
    return computeTypeLinkageInfo(
        cast<ObjCObjectPointerType>(T)->getPointeeType());
  case Type::Atomic:
    return computeTypeLinkageInfo(cast<AtomicType>(T)->getValueType());
  case Type::Pipe:
    return computeTypeLinkageInfo(cast<PipeType>(T)->getElementType());
  }

  llvm_unreachable("unhandled type class");
}

bool Type::isLinkageValid() const {
  if (!TypeBits.isCacheValid())
    return true;

  Linkage L = LinkageComputer{}
                  .computeTypeLinkageInfo(getCanonicalTypeInternal())
                  .getLinkage();
  return L == TypeBits.getLinkage();
}

LinkageInfo LinkageComputer::getTypeLinkageAndVisibility(const Type *T) {
  if (!T->isCanonicalUnqualified())
    return computeTypeLinkageInfo(T->getCanonicalTypeInternal());

  LinkageInfo LV = computeTypeLinkageInfo(T);
  assert(LV.getLinkage() == T->getLinkage());
  return LV;
}

LinkageInfo Type::getLinkageAndVisibility() const {
  return LinkageComputer{}.getTypeLinkageAndVisibility(this);
}

Optional<NullabilityKind>
Type::getNullability(const ASTContext &Context) const {
  QualType Type(this, 0);
  while (const auto *AT = Type->getAs<AttributedType>()) {
    // Check whether this is an attributed type with nullability
    // information.
    if (auto Nullability = AT->getImmediateNullability())
      return Nullability;

    Type = AT->getEquivalentType();
  }
  return None;
}

bool Type::canHaveNullability(bool ResultIfUnknown) const {
  QualType type = getCanonicalTypeInternal();

  switch (type->getTypeClass()) {
  // We'll only see canonical types here.
#define NON_CANONICAL_TYPE(Class, Parent)       \
  case Type::Class:                             \
    llvm_unreachable("non-canonical type");
#define TYPE(Class, Parent)
#include "clang/AST/TypeNodes.inc"

  // Pointer types.
  case Type::Pointer:
  case Type::BlockPointer:
  case Type::MemberPointer:
  case Type::ObjCObjectPointer:
    return true;

  // Dependent types that could instantiate to pointer types.
  case Type::UnresolvedUsing:
  case Type::TypeOfExpr:
  case Type::TypeOf:
  case Type::Decltype:
  case Type::UnaryTransform:
  case Type::TemplateTypeParm:
  case Type::SubstTemplateTypeParmPack:
  case Type::DependentName:
  case Type::DependentTemplateSpecialization:
  case Type::Auto:
    return ResultIfUnknown;

  // Dependent template specializations can instantiate to pointer
  // types unless they're known to be specializations of a class
  // template.
  case Type::TemplateSpecialization:
    if (TemplateDecl *templateDecl
          = cast<TemplateSpecializationType>(type.getTypePtr())
              ->getTemplateName().getAsTemplateDecl()) {
      if (isa<ClassTemplateDecl>(templateDecl))
        return false;
    }
    return ResultIfUnknown;

  case Type::Builtin:
    switch (cast<BuiltinType>(type.getTypePtr())->getKind()) {
      // Signed, unsigned, and floating-point types cannot have nullability.
#define SIGNED_TYPE(Id, SingletonId) case BuiltinType::Id:
#define UNSIGNED_TYPE(Id, SingletonId) case BuiltinType::Id:
#define FLOATING_TYPE(Id, SingletonId) case BuiltinType::Id:
#define BUILTIN_TYPE(Id, SingletonId)
#include "clang/AST/BuiltinTypes.def"
      return false;

    // Dependent types that could instantiate to a pointer type.
    case BuiltinType::Dependent:
    case BuiltinType::Overload:
    case BuiltinType::BoundMember:
    case BuiltinType::PseudoObject:
    case BuiltinType::UnknownAny:
    case BuiltinType::ARCUnbridgedCast:
      return ResultIfUnknown;

    case BuiltinType::Void:
    case BuiltinType::ObjCId:
    case BuiltinType::ObjCClass:
    case BuiltinType::ObjCSel:
#define IMAGE_TYPE(ImgType, Id, SingletonId, Access, Suffix) \
    case BuiltinType::Id:
#include "clang/Basic/OpenCLImageTypes.def"
#define IMAGE_TYPE(ImgType, Id, SingletonId, Access, Suffix)                   \
  case BuiltinType::Sampled##Id:
#define IMAGE_WRITE_TYPE(Type, Id, Ext)
#define IMAGE_READ_WRITE_TYPE(Type, Id, Ext)
#include "clang/Basic/OpenCLImageTypes.def"
#define EXT_OPAQUE_TYPE(ExtType, Id, Ext) \
    case BuiltinType::Id:
#include "clang/Basic/OpenCLExtensionTypes.def"
    case BuiltinType::OCLSampler:
    case BuiltinType::OCLEvent:
    case BuiltinType::OCLClkEvent:
    case BuiltinType::OCLQueue:
    case BuiltinType::OCLReserveID:
#define SVE_TYPE(Name, Id, SingletonId) \
    case BuiltinType::Id:
#include "clang/Basic/AArch64SVEACLETypes.def"
#define PPC_VECTOR_TYPE(Name, Id, Size) \
    case BuiltinType::Id:
#include "clang/Basic/PPCTypes.def"
#define RVV_TYPE(Name, Id, SingletonId) case BuiltinType::Id:
#include "clang/Basic/RISCVVTypes.def"
    case BuiltinType::BuiltinFn:
    case BuiltinType::NullPtr:
    case BuiltinType::IncompleteMatrixIdx:
    case BuiltinType::OMPArraySection:
    case BuiltinType::OMPArrayShaping:
    case BuiltinType::OMPIterator:
      return false;
    }
    llvm_unreachable("unknown builtin type");

  // Non-pointer types.
  case Type::Complex:
  case Type::LValueReference:
  case Type::RValueReference:
  case Type::ConstantArray:
  case Type::IncompleteArray:
  case Type::VariableArray:
  case Type::DependentSizedArray:
  case Type::DependentVector:
  case Type::DependentSizedExtVector:
  case Type::Vector:
  case Type::ExtVector:
  case Type::ConstantMatrix:
  case Type::DependentSizedMatrix:
  case Type::DependentAddressSpace:
  case Type::FunctionProto:
  case Type::FunctionNoProto:
  case Type::Record:
  case Type::DeducedTemplateSpecialization:
  case Type::Enum:
  case Type::InjectedClassName:
  case Type::PackExpansion:
  case Type::ObjCObject:
  case Type::ObjCInterface:
  case Type::Atomic:
  case Type::Pipe:
  case Type::BitInt:
  case Type::DependentBitInt:
    return false;
  }
  llvm_unreachable("bad type kind!");
}

llvm::Optional<NullabilityKind>
AttributedType::getImmediateNullability() const {
  if (getAttrKind() == attr::TypeNonNull)
    return NullabilityKind::NonNull;
  if (getAttrKind() == attr::TypeNullable)
    return NullabilityKind::Nullable;
  if (getAttrKind() == attr::TypeNullUnspecified)
    return NullabilityKind::Unspecified;
  if (getAttrKind() == attr::TypeNullableResult)
    return NullabilityKind::NullableResult;
  return None;
}

Optional<NullabilityKind> AttributedType::stripOuterNullability(QualType &T) {
  QualType AttrTy = T;
  if (auto MacroTy = dyn_cast<MacroQualifiedType>(T))
    AttrTy = MacroTy->getUnderlyingType();

  if (auto attributed = dyn_cast<AttributedType>(AttrTy)) {
    if (auto nullability = attributed->getImmediateNullability()) {
      T = attributed->getModifiedType();
      return nullability;
    }
  }

  return None;
}

bool Type::isBlockCompatibleObjCPointerType(ASTContext &ctx) const {
  const auto *objcPtr = getAs<ObjCObjectPointerType>();
  if (!objcPtr)
    return false;

  if (objcPtr->isObjCIdType()) {
    // id is always okay.
    return true;
  }

  // Blocks are NSObjects.
  if (ObjCInterfaceDecl *iface = objcPtr->getInterfaceDecl()) {
    if (iface->getIdentifier() != ctx.getNSObjectName())
      return false;

    // Continue to check qualifiers, below.
  } else if (objcPtr->isObjCQualifiedIdType()) {
    // Continue to check qualifiers, below.
  } else {
    return false;
  }

  // Check protocol qualifiers.
  for (ObjCProtocolDecl *proto : objcPtr->quals()) {
    // Blocks conform to NSObject and NSCopying.
    if (proto->getIdentifier() != ctx.getNSObjectName() &&
        proto->getIdentifier() != ctx.getNSCopyingName())
      return false;
  }

  return true;
}

Qualifiers::ObjCLifetime Type::getObjCARCImplicitLifetime() const {
  if (isObjCARCImplicitlyUnretainedType())
    return Qualifiers::OCL_ExplicitNone;
  return Qualifiers::OCL_Strong;
}

bool Type::isObjCARCImplicitlyUnretainedType() const {
  assert(isObjCLifetimeType() &&
         "cannot query implicit lifetime for non-inferrable type");

  const Type *canon = getCanonicalTypeInternal().getTypePtr();

  // Walk down to the base type.  We don't care about qualifiers for this.
  while (const auto *array = dyn_cast<ArrayType>(canon))
    canon = array->getElementType().getTypePtr();

  if (const auto *opt = dyn_cast<ObjCObjectPointerType>(canon)) {
    // Class and Class<Protocol> don't require retention.
    if (opt->getObjectType()->isObjCClass())
      return true;
  }

  return false;
}

bool Type::isObjCNSObjectType() const {
  if (const auto *typedefType = getAs<TypedefType>())
    return typedefType->getDecl()->hasAttr<ObjCNSObjectAttr>();
  return false;
}

bool Type::isObjCIndependentClassType() const {
  if (const auto *typedefType = getAs<TypedefType>())
    return typedefType->getDecl()->hasAttr<ObjCIndependentClassAttr>();
  return false;
}

bool Type::isObjCRetainableType() const {
  return isObjCObjectPointerType() ||
         isBlockPointerType() ||
         isObjCNSObjectType();
}

bool Type::isObjCIndirectLifetimeType() const {
  if (isObjCLifetimeType())
    return true;
  if (const auto *OPT = getAs<PointerType>())
    return OPT->getPointeeType()->isObjCIndirectLifetimeType();
  if (const auto *Ref = getAs<ReferenceType>())
    return Ref->getPointeeType()->isObjCIndirectLifetimeType();
  if (const auto *MemPtr = getAs<MemberPointerType>())
    return MemPtr->getPointeeType()->isObjCIndirectLifetimeType();
  return false;
}

/// Returns true if objects of this type have lifetime semantics under
/// ARC.
bool Type::isObjCLifetimeType() const {
  const Type *type = this;
  while (const ArrayType *array = type->getAsArrayTypeUnsafe())
    type = array->getElementType().getTypePtr();
  return type->isObjCRetainableType();
}

/// Determine whether the given type T is a "bridgable" Objective-C type,
/// which is either an Objective-C object pointer type or an
bool Type::isObjCARCBridgableType() const {
  return isObjCObjectPointerType() || isBlockPointerType();
}

/// Determine whether the given type T is a "bridgeable" C type.
bool Type::isCARCBridgableType() const {
  const auto *Pointer = getAs<PointerType>();
  if (!Pointer)
    return false;

  QualType Pointee = Pointer->getPointeeType();
  return Pointee->isVoidType() || Pointee->isRecordType();
}

/// Check if the specified type is the CUDA device builtin surface type.
bool Type::isCUDADeviceBuiltinSurfaceType() const {
  if (const auto *RT = getAs<RecordType>())
    return RT->getDecl()->hasAttr<CUDADeviceBuiltinSurfaceTypeAttr>();
  return false;
}

/// Check if the specified type is the CUDA device builtin texture type.
bool Type::isCUDADeviceBuiltinTextureType() const {
  if (const auto *RT = getAs<RecordType>())
    return RT->getDecl()->hasAttr<CUDADeviceBuiltinTextureTypeAttr>();
  return false;
}

bool Type::hasSizedVLAType() const {
  if (!isVariablyModifiedType()) return false;

  if (const auto *ptr = getAs<PointerType>())
    return ptr->getPointeeType()->hasSizedVLAType();
  if (const auto *ref = getAs<ReferenceType>())
    return ref->getPointeeType()->hasSizedVLAType();
  if (const ArrayType *arr = getAsArrayTypeUnsafe()) {
    if (isa<VariableArrayType>(arr) &&
        cast<VariableArrayType>(arr)->getSizeExpr())
      return true;

    return arr->getElementType()->hasSizedVLAType();
  }

  return false;
}

QualType::DestructionKind QualType::isDestructedTypeImpl(QualType type) {
  switch (type.getObjCLifetime()) {
  case Qualifiers::OCL_None:
  case Qualifiers::OCL_ExplicitNone:
  case Qualifiers::OCL_Autoreleasing:
    break;

  case Qualifiers::OCL_Strong:
    return DK_objc_strong_lifetime;
  case Qualifiers::OCL_Weak:
    return DK_objc_weak_lifetime;
  }

  if (const auto *RT =
          type->getBaseElementTypeUnsafe()->getAs<RecordType>()) {
    const RecordDecl *RD = RT->getDecl();
    if (const auto *CXXRD = dyn_cast<CXXRecordDecl>(RD)) {
      /// Check if this is a C++ object with a non-trivial destructor.
      if (CXXRD->hasDefinition() && !CXXRD->hasTrivialDestructor())
        return DK_cxx_destructor;
    } else {
      /// Check if this is a C struct that is non-trivial to destroy or an array
      /// that contains such a struct.
      if (RD->isNonTrivialToPrimitiveDestroy())
        return DK_nontrivial_c_struct;
    }
  }

  return DK_none;
}

CXXRecordDecl *MemberPointerType::getMostRecentCXXRecordDecl() const {
  return getClass()->getAsCXXRecordDecl()->getMostRecentNonInjectedDecl();
}

void clang::FixedPointValueToString(SmallVectorImpl<char> &Str,
                                    llvm::APSInt Val, unsigned Scale) {
  llvm::FixedPointSemantics FXSema(Val.getBitWidth(), Scale, Val.isSigned(),
                                   /*IsSaturated=*/false,
                                   /*HasUnsignedPadding=*/false);
  llvm::APFixedPoint(Val, FXSema).toString(Str);
}

AutoType::AutoType(QualType DeducedAsType, AutoTypeKeyword Keyword,
                   TypeDependence ExtraDependence, QualType Canon,
                   ConceptDecl *TypeConstraintConcept,
                   ArrayRef<TemplateArgument> TypeConstraintArgs)
    : DeducedType(Auto, DeducedAsType, ExtraDependence, Canon) {
  AutoTypeBits.Keyword = (unsigned)Keyword;
  AutoTypeBits.NumArgs = TypeConstraintArgs.size();
  this->TypeConstraintConcept = TypeConstraintConcept;
  if (TypeConstraintConcept) {
    auto *ArgBuffer =
        const_cast<TemplateArgument *>(getTypeConstraintArguments().data());
    for (const TemplateArgument &Arg : TypeConstraintArgs) {
      addDependence(
          toSyntacticDependence(toTypeDependence(Arg.getDependence())));

      new (ArgBuffer++) TemplateArgument(Arg);
    }
  }
}

void AutoType::Profile(llvm::FoldingSetNodeID &ID, const ASTContext &Context,
                      QualType Deduced, AutoTypeKeyword Keyword,
                      bool IsDependent, ConceptDecl *CD,
                      ArrayRef<TemplateArgument> Arguments) {
  ID.AddPointer(Deduced.getAsOpaquePtr());
  ID.AddInteger((unsigned)Keyword);
  ID.AddBoolean(IsDependent);
  ID.AddPointer(CD);
  for (const TemplateArgument &Arg : Arguments)
    Arg.Profile(ID, Context);
}

void AutoType::Profile(llvm::FoldingSetNodeID &ID, const ASTContext &Context) {
  Profile(ID, Context, getDeducedType(), getKeyword(), isDependentType(),
          getTypeConstraintConcept(), getTypeConstraintArguments());
}<|MERGE_RESOLUTION|>--- conflicted
+++ resolved
@@ -3672,28 +3672,18 @@
 }
 
 SubstTemplateTypeParmPackType::SubstTemplateTypeParmPackType(
-<<<<<<< HEAD
-    QualType Canon, Decl *AssociatedDecl, unsigned Index,
-=======
     QualType Canon, Decl *AssociatedDecl, unsigned Index, bool Final,
->>>>>>> e7aa6127
     const TemplateArgument &ArgPack)
     : Type(SubstTemplateTypeParmPack, Canon,
            TypeDependence::DependentInstantiation |
                TypeDependence::UnexpandedPack),
-<<<<<<< HEAD
-      Arguments(ArgPack.pack_begin()), AssociatedDecl(AssociatedDecl) {
-=======
       Arguments(ArgPack.pack_begin()),
       AssociatedDeclAndFinal(AssociatedDecl, Final) {
->>>>>>> e7aa6127
   SubstTemplateTypeParmPackTypeBits.Index = Index;
   SubstTemplateTypeParmPackTypeBits.NumArgs = ArgPack.pack_size();
   assert(AssociatedDecl != nullptr);
 }
 
-<<<<<<< HEAD
-=======
 Decl *SubstTemplateTypeParmPackType::getAssociatedDecl() const {
   return AssociatedDeclAndFinal.getPointer();
 }
@@ -3702,7 +3692,6 @@
   return AssociatedDeclAndFinal.getInt();
 }
 
->>>>>>> e7aa6127
 const TemplateTypeParmDecl *
 SubstTemplateTypeParmPackType::getReplacedParameter() const {
   return ::getReplacedParameter(getAssociatedDecl(), getIndex());
@@ -3717,27 +3706,16 @@
 }
 
 void SubstTemplateTypeParmPackType::Profile(llvm::FoldingSetNodeID &ID) {
-<<<<<<< HEAD
-  Profile(ID, getAssociatedDecl(), getIndex(), getArgumentPack());
-=======
   Profile(ID, getAssociatedDecl(), getIndex(), getFinal(), getArgumentPack());
->>>>>>> e7aa6127
 }
 
 void SubstTemplateTypeParmPackType::Profile(llvm::FoldingSetNodeID &ID,
                                             const Decl *AssociatedDecl,
-<<<<<<< HEAD
-                                            unsigned Index,
-                                            const TemplateArgument &ArgPack) {
-  ID.AddPointer(AssociatedDecl);
-  ID.AddInteger(Index);
-=======
                                             unsigned Index, bool Final,
                                             const TemplateArgument &ArgPack) {
   ID.AddPointer(AssociatedDecl);
   ID.AddInteger(Index);
   ID.AddBoolean(Final);
->>>>>>> e7aa6127
   ID.AddInteger(ArgPack.pack_size());
   for (const auto &P : ArgPack.pack_elements())
     ID.AddPointer(P.getAsType().getAsOpaquePtr());
