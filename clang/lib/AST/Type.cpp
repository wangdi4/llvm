--- conflicted
+++ resolved
@@ -3168,25 +3168,16 @@
                                        QualType UnderlyingType,
                                        UTTKind UKind,
                                        QualType CanonicalType)
-<<<<<<< HEAD
-  : Type(UnaryTransform, CanonicalType, BaseType->isDependentType(),
-         BaseType->isInstantiationDependentType(),
-         BaseType->isVariablyModifiedType(),
-#if INTEL_CUSTOMIZATION
-         // CQ#369185 - support of __bases and __direct_bases intrinsics.
-         (UKind == UTTKind::BasesOfType ||
-          UKind == UTTKind::DirectBasesOfType) ||
-#endif // INTEL_CUSTOMIZATION
-         BaseType->containsUnexpandedParameterPack())
-  , BaseType(BaseType), UnderlyingType(UnderlyingType), UKind(UKind)
-{}
-=======
     : Type(UnaryTransform, CanonicalType, BaseType->isDependentType(),
            BaseType->isInstantiationDependentType(),
            BaseType->isVariablyModifiedType(),
+#if INTEL_CUSTOMIZATION
+           // CQ#369185 - support of __bases and __direct_bases intrinsics.
+           (UKind == UTTKind::BasesOfType ||
+            UKind == UTTKind::DirectBasesOfType) ||
+#endif // INTEL_CUSTOMIZATION
            BaseType->containsUnexpandedParameterPack()),
       BaseType(BaseType), UnderlyingType(UnderlyingType), UKind(UKind) {}
->>>>>>> 2f8e66bb
 
 #if INTEL_CUSTOMIZATION
 // CQ#369185 - support of __bases and __direct_bases intrinsics.
