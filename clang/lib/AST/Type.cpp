//===- Type.cpp - Type representation and manipulation --------------------===//
//
// Part of the LLVM Project, under the Apache License v2.0 with LLVM Exceptions.
// See https://llvm.org/LICENSE.txt for license information.
// SPDX-License-Identifier: Apache-2.0 WITH LLVM-exception
//
//===----------------------------------------------------------------------===//
//
//  This file implements type-related functionality.
//
//===----------------------------------------------------------------------===//

#include "clang/AST/Type.h"
#include "Linkage.h"
#include "clang/AST/ASTContext.h"
#include "clang/AST/Attr.h"
#include "clang/AST/CharUnits.h"
#include "clang/AST/Decl.h"
#include "clang/AST/DeclBase.h"
#include "clang/AST/DeclCXX.h"
#include "clang/AST/DeclObjC.h"
#include "clang/AST/DeclTemplate.h"
#include "clang/AST/DependenceFlags.h"
#include "clang/AST/Expr.h"
#include "clang/AST/NestedNameSpecifier.h"
#include "clang/AST/NonTrivialTypeVisitor.h"
#include "clang/AST/PrettyPrinter.h"
#include "clang/AST/TemplateBase.h"
#include "clang/AST/TemplateName.h"
#include "clang/AST/TypeVisitor.h"
#include "clang/Basic/AddressSpaces.h"
#include "clang/Basic/ExceptionSpecificationType.h"
#include "clang/Basic/IdentifierTable.h"
#include "clang/Basic/LLVM.h"
#include "clang/Basic/LangOptions.h"
#include "clang/Basic/Linkage.h"
#include "clang/Basic/Specifiers.h"
#include "clang/Basic/TargetCXXABI.h"
#include "clang/Basic/TargetInfo.h"
#include "clang/Basic/Visibility.h"
#include "llvm/ADT/APInt.h"
#include "llvm/ADT/APSInt.h"
#include "llvm/ADT/ArrayRef.h"
#include "llvm/ADT/FoldingSet.h"
#include "llvm/ADT/None.h"
#include "llvm/ADT/SmallVector.h"
#include "llvm/Support/Casting.h"
#include "llvm/Support/ErrorHandling.h"
#include "llvm/Support/MathExtras.h"
#include <algorithm>
#include <cassert>
#include <cstdint>
#include <cstring>
#include <type_traits>

using namespace clang;

bool Qualifiers::isStrictSupersetOf(Qualifiers Other) const {
  return (*this != Other) &&
    // CVR qualifiers superset
    (((Mask & CVRMask) | (Other.Mask & CVRMask)) == (Mask & CVRMask)) &&
    // ObjC GC qualifiers superset
    ((getObjCGCAttr() == Other.getObjCGCAttr()) ||
     (hasObjCGCAttr() && !Other.hasObjCGCAttr())) &&
    // Address space superset.
    ((getAddressSpace() == Other.getAddressSpace()) ||
     (hasAddressSpace()&& !Other.hasAddressSpace())) &&
    // Lifetime qualifier superset.
    ((getObjCLifetime() == Other.getObjCLifetime()) ||
     (hasObjCLifetime() && !Other.hasObjCLifetime()));
}

const IdentifierInfo* QualType::getBaseTypeIdentifier() const {
  const Type* ty = getTypePtr();
  NamedDecl *ND = nullptr;
  if (ty->isPointerType() || ty->isReferenceType())
    return ty->getPointeeType().getBaseTypeIdentifier();
  else if (ty->isRecordType())
    ND = ty->castAs<RecordType>()->getDecl();
  else if (ty->isEnumeralType())
    ND = ty->castAs<EnumType>()->getDecl();
  else if (ty->getTypeClass() == Type::Typedef)
    ND = ty->castAs<TypedefType>()->getDecl();
  else if (ty->isArrayType())
    return ty->castAsArrayTypeUnsafe()->
        getElementType().getBaseTypeIdentifier();

  if (ND)
    return ND->getIdentifier();
  return nullptr;
}

bool QualType::mayBeDynamicClass() const {
  const auto *ClassDecl = getTypePtr()->getPointeeCXXRecordDecl();
  return ClassDecl && ClassDecl->mayBeDynamicClass();
}

bool QualType::mayBeNotDynamicClass() const {
  const auto *ClassDecl = getTypePtr()->getPointeeCXXRecordDecl();
  return !ClassDecl || ClassDecl->mayBeNonDynamicClass();
}

bool QualType::isConstant(QualType T, const ASTContext &Ctx) {
  if (T.isConstQualified())
    return true;

  if (const ArrayType *AT = Ctx.getAsArrayType(T))
    return AT->getElementType().isConstant(Ctx);

  return T.getAddressSpace() == LangAS::opencl_constant;
}

// C++ [temp.dep.type]p1:
//   A type is dependent if it is...
//     - an array type constructed from any dependent type or whose
//       size is specified by a constant expression that is
//       value-dependent,
ArrayType::ArrayType(TypeClass tc, QualType et, QualType can,
                     ArraySizeModifier sm, unsigned tq, const Expr *sz)
    // Note, we need to check for DependentSizedArrayType explicitly here
    // because we use a DependentSizedArrayType with no size expression as the
    // type of a dependent array of unknown bound with a dependent braced
    // initializer:
    //
    //   template<int ...N> int arr[] = {N...};
    : Type(tc, can,
           et->getDependence() |
               (sz ? toTypeDependence(
                         turnValueToTypeDependence(sz->getDependence()))
                   : TypeDependence::None) |
               (tc == VariableArray ? TypeDependence::VariablyModified
                                    : TypeDependence::None) |
               (tc == DependentSizedArray
                    ? TypeDependence::DependentInstantiation
                    : TypeDependence::None)),
      ElementType(et) {
  ArrayTypeBits.IndexTypeQuals = tq;
  ArrayTypeBits.SizeModifier = sm;
}

unsigned ConstantArrayType::getNumAddressingBits(const ASTContext &Context,
                                                 QualType ElementType,
                                               const llvm::APInt &NumElements) {
  uint64_t ElementSize = Context.getTypeSizeInChars(ElementType).getQuantity();

  // Fast path the common cases so we can avoid the conservative computation
  // below, which in common cases allocates "large" APSInt values, which are
  // slow.

  // If the element size is a power of 2, we can directly compute the additional
  // number of addressing bits beyond those required for the element count.
  if (llvm::isPowerOf2_64(ElementSize)) {
    return NumElements.getActiveBits() + llvm::Log2_64(ElementSize);
  }

  // If both the element count and element size fit in 32-bits, we can do the
  // computation directly in 64-bits.
  if ((ElementSize >> 32) == 0 && NumElements.getBitWidth() <= 64 &&
      (NumElements.getZExtValue() >> 32) == 0) {
    uint64_t TotalSize = NumElements.getZExtValue() * ElementSize;
    return 64 - llvm::countLeadingZeros(TotalSize);
  }

  // Otherwise, use APSInt to handle arbitrary sized values.
  llvm::APSInt SizeExtended(NumElements, true);
  unsigned SizeTypeBits = Context.getTypeSize(Context.getSizeType());
  SizeExtended = SizeExtended.extend(std::max(SizeTypeBits,
                                              SizeExtended.getBitWidth()) * 2);

  llvm::APSInt TotalSize(llvm::APInt(SizeExtended.getBitWidth(), ElementSize));
  TotalSize *= SizeExtended;

  return TotalSize.getActiveBits();
}

unsigned ConstantArrayType::getMaxSizeBits(const ASTContext &Context) {
  unsigned Bits = Context.getTypeSize(Context.getSizeType());

  // Limit the number of bits in size_t so that maximal bit size fits 64 bit
  // integer (see PR8256).  We can do this as currently there is no hardware
  // that supports full 64-bit virtual space.
  if (Bits > 61)
    Bits = 61;

  return Bits;
}

void ConstantArrayType::Profile(llvm::FoldingSetNodeID &ID,
                                const ASTContext &Context, QualType ET,
                                const llvm::APInt &ArraySize,
                                const Expr *SizeExpr, ArraySizeModifier SizeMod,
                                unsigned TypeQuals) {
  ID.AddPointer(ET.getAsOpaquePtr());
  ID.AddInteger(ArraySize.getZExtValue());
  ID.AddInteger(SizeMod);
  ID.AddInteger(TypeQuals);
  ID.AddBoolean(SizeExpr != 0);
  if (SizeExpr)
    SizeExpr->Profile(ID, Context, true);
}

DependentSizedArrayType::DependentSizedArrayType(const ASTContext &Context,
                                                 QualType et, QualType can,
                                                 Expr *e, ArraySizeModifier sm,
                                                 unsigned tq,
                                                 SourceRange brackets)
    : ArrayType(DependentSizedArray, et, can, sm, tq, e),
      Context(Context), SizeExpr((Stmt*) e), Brackets(brackets) {}

void DependentSizedArrayType::Profile(llvm::FoldingSetNodeID &ID,
                                      const ASTContext &Context,
                                      QualType ET,
                                      ArraySizeModifier SizeMod,
                                      unsigned TypeQuals,
                                      Expr *E) {
  ID.AddPointer(ET.getAsOpaquePtr());
  ID.AddInteger(SizeMod);
  ID.AddInteger(TypeQuals);
  E->Profile(ID, Context, true);
}

DependentVectorType::DependentVectorType(const ASTContext &Context,
                                         QualType ElementType,
                                         QualType CanonType, Expr *SizeExpr,
                                         SourceLocation Loc,
                                         VectorType::VectorKind VecKind)
    : Type(DependentVector, CanonType,
           TypeDependence::DependentInstantiation |
               ElementType->getDependence() |
               (SizeExpr ? toTypeDependence(SizeExpr->getDependence())
                         : TypeDependence::None)),
      Context(Context), ElementType(ElementType), SizeExpr(SizeExpr), Loc(Loc) {
  VectorTypeBits.VecKind = VecKind;
}

void DependentVectorType::Profile(llvm::FoldingSetNodeID &ID,
                                  const ASTContext &Context,
                                  QualType ElementType, const Expr *SizeExpr,
                                  VectorType::VectorKind VecKind) {
  ID.AddPointer(ElementType.getAsOpaquePtr());
  ID.AddInteger(VecKind);
  SizeExpr->Profile(ID, Context, true);
}

DependentSizedExtVectorType::DependentSizedExtVectorType(
    const ASTContext &Context, QualType ElementType, QualType can,
    Expr *SizeExpr, SourceLocation loc)
    : Type(DependentSizedExtVector, can,
           TypeDependence::DependentInstantiation |
               ElementType->getDependence() |
               (SizeExpr ? toTypeDependence(SizeExpr->getDependence())
                         : TypeDependence::None)),
      Context(Context), SizeExpr(SizeExpr), ElementType(ElementType), loc(loc) {
}

void
DependentSizedExtVectorType::Profile(llvm::FoldingSetNodeID &ID,
                                     const ASTContext &Context,
                                     QualType ElementType, Expr *SizeExpr) {
  ID.AddPointer(ElementType.getAsOpaquePtr());
  SizeExpr->Profile(ID, Context, true);
}

#if INTEL_CUSTOMIZATION
ArbPrecIntType::ArbPrecIntType(QualType UnderlyingType, unsigned NumBits,
                               QualType CanonType, SourceLocation Loc)
    : Type(ArbPrecInt, CanonType, UnderlyingType->getDependence()),
      UnderlyingType(UnderlyingType), NumBits(NumBits), Loc(Loc) {}

DependentSizedArbPrecIntType::DependentSizedArbPrecIntType(
    const ASTContext &Context, QualType UnderlyingType, QualType CanonType,
    Expr *NumBitsExpr, SourceLocation Loc)
    : Type(DependentSizedArbPrecInt, CanonType,
           TypeDependence::DependentInstantiation |
               UnderlyingType->getDependence() |
               (NumBitsExpr ? toTypeDependence(NumBitsExpr->getDependence())
                            : TypeDependence::None)),
      Context(Context), UnderlyingType(UnderlyingType),
      NumBitsExpr(NumBitsExpr), Loc(Loc) {}

void DependentSizedArbPrecIntType::Profile(llvm::FoldingSetNodeID &ID,
                                       const ASTContext &Context,
                                       QualType UnderlyingType,
                                       Expr *SizeExpr) {
  ID.AddPointer(UnderlyingType.getAsOpaquePtr());
  SizeExpr->Profile(ID, Context, true);
}
#endif // INTEL_CUSTOMIZATION

DependentAddressSpaceType::DependentAddressSpaceType(const ASTContext &Context,
                                                     QualType PointeeType,
                                                     QualType can,
                                                     Expr *AddrSpaceExpr,
                                                     SourceLocation loc)
    : Type(DependentAddressSpace, can,
           TypeDependence::DependentInstantiation |
               PointeeType->getDependence() |
               (AddrSpaceExpr ? toTypeDependence(AddrSpaceExpr->getDependence())
                              : TypeDependence::None)),
      Context(Context), AddrSpaceExpr(AddrSpaceExpr), PointeeType(PointeeType),
      loc(loc) {}

void DependentAddressSpaceType::Profile(llvm::FoldingSetNodeID &ID,
                                        const ASTContext &Context,
                                        QualType PointeeType,
                                        Expr *AddrSpaceExpr) {
  ID.AddPointer(PointeeType.getAsOpaquePtr());
  AddrSpaceExpr->Profile(ID, Context, true);
}

MatrixType::MatrixType(TypeClass tc, QualType matrixType, QualType canonType,
                       const Expr *RowExpr, const Expr *ColumnExpr)
    : Type(tc, canonType,
           (RowExpr ? (matrixType->getDependence() | TypeDependence::Dependent |
                       TypeDependence::Instantiation |
                       (matrixType->isVariablyModifiedType()
                            ? TypeDependence::VariablyModified
                            : TypeDependence::None) |
                       (matrixType->containsUnexpandedParameterPack() ||
                                (RowExpr &&
                                 RowExpr->containsUnexpandedParameterPack()) ||
                                (ColumnExpr &&
                                 ColumnExpr->containsUnexpandedParameterPack())
                            ? TypeDependence::UnexpandedPack
                            : TypeDependence::None))
                    : matrixType->getDependence())),
      ElementType(matrixType) {}

ConstantMatrixType::ConstantMatrixType(QualType matrixType, unsigned nRows,
                                       unsigned nColumns, QualType canonType)
    : ConstantMatrixType(ConstantMatrix, matrixType, nRows, nColumns,
                         canonType) {}

ConstantMatrixType::ConstantMatrixType(TypeClass tc, QualType matrixType,
                                       unsigned nRows, unsigned nColumns,
                                       QualType canonType)
    : MatrixType(tc, matrixType, canonType), NumRows(nRows),
      NumColumns(nColumns) {}

DependentSizedMatrixType::DependentSizedMatrixType(
    const ASTContext &CTX, QualType ElementType, QualType CanonicalType,
    Expr *RowExpr, Expr *ColumnExpr, SourceLocation loc)
    : MatrixType(DependentSizedMatrix, ElementType, CanonicalType, RowExpr,
                 ColumnExpr),
      Context(CTX), RowExpr(RowExpr), ColumnExpr(ColumnExpr), loc(loc) {}

void DependentSizedMatrixType::Profile(llvm::FoldingSetNodeID &ID,
                                       const ASTContext &CTX,
                                       QualType ElementType, Expr *RowExpr,
                                       Expr *ColumnExpr) {
  ID.AddPointer(ElementType.getAsOpaquePtr());
  RowExpr->Profile(ID, CTX, true);
  ColumnExpr->Profile(ID, CTX, true);
}

VectorType::VectorType(QualType vecType, unsigned nElements, QualType canonType,
                       VectorKind vecKind)
    : VectorType(Vector, vecType, nElements, canonType, vecKind) {}

VectorType::VectorType(TypeClass tc, QualType vecType, unsigned nElements,
                       QualType canonType, VectorKind vecKind)
    : Type(tc, canonType, vecType->getDependence()), ElementType(vecType) {
  VectorTypeBits.VecKind = vecKind;
  VectorTypeBits.NumElements = nElements;
}

ExtIntType::ExtIntType(bool IsUnsigned, unsigned NumBits)
    : Type(ExtInt, QualType{}, TypeDependence::None), IsUnsigned(IsUnsigned),
      NumBits(NumBits) {}

DependentExtIntType::DependentExtIntType(const ASTContext &Context,
                                         bool IsUnsigned, Expr *NumBitsExpr)
    : Type(DependentExtInt, QualType{},
           toTypeDependence(NumBitsExpr->getDependence())),
      Context(Context), ExprAndUnsigned(NumBitsExpr, IsUnsigned) {}

bool DependentExtIntType::isUnsigned() const {
  return ExprAndUnsigned.getInt();
}

clang::Expr *DependentExtIntType::getNumBitsExpr() const {
  return ExprAndUnsigned.getPointer();
}

void DependentExtIntType::Profile(llvm::FoldingSetNodeID &ID,
                                  const ASTContext &Context, bool IsUnsigned,
                                  Expr *NumBitsExpr) {
  ID.AddBoolean(IsUnsigned);
  NumBitsExpr->Profile(ID, Context, true);
}

/// getArrayElementTypeNoTypeQual - If this is an array type, return the
/// element type of the array, potentially with type qualifiers missing.
/// This method should never be used when type qualifiers are meaningful.
const Type *Type::getArrayElementTypeNoTypeQual() const {
  // If this is directly an array type, return it.
  if (const auto *ATy = dyn_cast<ArrayType>(this))
    return ATy->getElementType().getTypePtr();

  // If the canonical form of this type isn't the right kind, reject it.
  if (!isa<ArrayType>(CanonicalType))
    return nullptr;

  // If this is a typedef for an array type, strip the typedef off without
  // losing all typedef information.
  return cast<ArrayType>(getUnqualifiedDesugaredType())
    ->getElementType().getTypePtr();
}

/// getDesugaredType - Return the specified type with any "sugar" removed from
/// the type.  This takes off typedefs, typeof's etc.  If the outer level of
/// the type is already concrete, it returns it unmodified.  This is similar
/// to getting the canonical type, but it doesn't remove *all* typedefs.  For
/// example, it returns "T*" as "T*", (not as "int*"), because the pointer is
/// concrete.
QualType QualType::getDesugaredType(QualType T, const ASTContext &Context) {
  SplitQualType split = getSplitDesugaredType(T);
  return Context.getQualifiedType(split.Ty, split.Quals);
}

QualType QualType::getSingleStepDesugaredTypeImpl(QualType type,
                                                  const ASTContext &Context) {
  SplitQualType split = type.split();
  QualType desugar = split.Ty->getLocallyUnqualifiedSingleStepDesugaredType();
  return Context.getQualifiedType(desugar, split.Quals);
}

// Check that no type class is polymorphic. LLVM style RTTI should be used
// instead. If absolutely needed an exception can still be added here by
// defining the appropriate macro (but please don't do this).
#define TYPE(CLASS, BASE) \
  static_assert(!std::is_polymorphic<CLASS##Type>::value, \
                #CLASS "Type should not be polymorphic!");
#include "clang/AST/TypeNodes.inc"

// Check that no type class has a non-trival destructor. Types are
// allocated with the BumpPtrAllocator from ASTContext and therefore
// their destructor is not executed.
//
// FIXME: ConstantArrayType is not trivially destructible because of its
// APInt member. It should be replaced in favor of ASTContext allocation.
#define TYPE(CLASS, BASE)                                                      \
  static_assert(std::is_trivially_destructible<CLASS##Type>::value ||          \
                    std::is_same<CLASS##Type, ConstantArrayType>::value,       \
                #CLASS "Type should be trivially destructible!");
#include "clang/AST/TypeNodes.inc"

QualType Type::getLocallyUnqualifiedSingleStepDesugaredType() const {
  switch (getTypeClass()) {
#define ABSTRACT_TYPE(Class, Parent)
#define TYPE(Class, Parent) \
  case Type::Class: { \
    const auto *ty = cast<Class##Type>(this); \
    if (!ty->isSugared()) return QualType(ty, 0); \
    return ty->desugar(); \
  }
#include "clang/AST/TypeNodes.inc"
  }
  llvm_unreachable("bad type kind!");
}

SplitQualType QualType::getSplitDesugaredType(QualType T) {
  QualifierCollector Qs;

  QualType Cur = T;
  while (true) {
    const Type *CurTy = Qs.strip(Cur);
    switch (CurTy->getTypeClass()) {
#define ABSTRACT_TYPE(Class, Parent)
#define TYPE(Class, Parent) \
    case Type::Class: { \
      const auto *Ty = cast<Class##Type>(CurTy); \
      if (!Ty->isSugared()) \
        return SplitQualType(Ty, Qs); \
      Cur = Ty->desugar(); \
      break; \
    }
#include "clang/AST/TypeNodes.inc"
    }
  }
}

SplitQualType QualType::getSplitUnqualifiedTypeImpl(QualType type) {
  SplitQualType split = type.split();

  // All the qualifiers we've seen so far.
  Qualifiers quals = split.Quals;

  // The last type node we saw with any nodes inside it.
  const Type *lastTypeWithQuals = split.Ty;

  while (true) {
    QualType next;

    // Do a single-step desugar, aborting the loop if the type isn't
    // sugared.
    switch (split.Ty->getTypeClass()) {
#define ABSTRACT_TYPE(Class, Parent)
#define TYPE(Class, Parent) \
    case Type::Class: { \
      const auto *ty = cast<Class##Type>(split.Ty); \
      if (!ty->isSugared()) goto done; \
      next = ty->desugar(); \
      break; \
    }
#include "clang/AST/TypeNodes.inc"
    }

    // Otherwise, split the underlying type.  If that yields qualifiers,
    // update the information.
    split = next.split();
    if (!split.Quals.empty()) {
      lastTypeWithQuals = split.Ty;
      quals.addConsistentQualifiers(split.Quals);
    }
  }

 done:
  return SplitQualType(lastTypeWithQuals, quals);
}

QualType QualType::IgnoreParens(QualType T) {
  // FIXME: this seems inherently un-qualifiers-safe.
  while (const auto *PT = T->getAs<ParenType>())
    T = PT->getInnerType();
  return T;
}

/// This will check for a T (which should be a Type which can act as
/// sugar, such as a TypedefType) by removing any existing sugar until it
/// reaches a T or a non-sugared type.
template<typename T> static const T *getAsSugar(const Type *Cur) {
  while (true) {
    if (const auto *Sugar = dyn_cast<T>(Cur))
      return Sugar;
    switch (Cur->getTypeClass()) {
#define ABSTRACT_TYPE(Class, Parent)
#define TYPE(Class, Parent) \
    case Type::Class: { \
      const auto *Ty = cast<Class##Type>(Cur); \
      if (!Ty->isSugared()) return 0; \
      Cur = Ty->desugar().getTypePtr(); \
      break; \
    }
#include "clang/AST/TypeNodes.inc"
    }
  }
}

template <> const TypedefType *Type::getAs() const {
  return getAsSugar<TypedefType>(this);
}

template <> const TemplateSpecializationType *Type::getAs() const {
  return getAsSugar<TemplateSpecializationType>(this);
}

template <> const AttributedType *Type::getAs() const {
  return getAsSugar<AttributedType>(this);
}

/// getUnqualifiedDesugaredType - Pull any qualifiers and syntactic
/// sugar off the given type.  This should produce an object of the
/// same dynamic type as the canonical type.
const Type *Type::getUnqualifiedDesugaredType() const {
  const Type *Cur = this;

  while (true) {
    switch (Cur->getTypeClass()) {
#define ABSTRACT_TYPE(Class, Parent)
#define TYPE(Class, Parent) \
    case Class: { \
      const auto *Ty = cast<Class##Type>(Cur); \
      if (!Ty->isSugared()) return Cur; \
      Cur = Ty->desugar().getTypePtr(); \
      break; \
    }
#include "clang/AST/TypeNodes.inc"
    }
  }
}

bool Type::isClassType() const {
  if (const auto *RT = getAs<RecordType>())
    return RT->getDecl()->isClass();
  return false;
}

bool Type::isStructureType() const {
  if (const auto *RT = getAs<RecordType>())
    return RT->getDecl()->isStruct();
  return false;
}

bool Type::isObjCBoxableRecordType() const {
  if (const auto *RT = getAs<RecordType>())
    return RT->getDecl()->hasAttr<ObjCBoxableAttr>();
  return false;
}

bool Type::isInterfaceType() const {
  if (const auto *RT = getAs<RecordType>())
    return RT->getDecl()->isInterface();
  return false;
}

bool Type::isStructureOrClassType() const {
  if (const auto *RT = getAs<RecordType>()) {
    RecordDecl *RD = RT->getDecl();
    return RD->isStruct() || RD->isClass() || RD->isInterface();
  }
  return false;
}

bool Type::isVoidPointerType() const {
  if (const auto *PT = getAs<PointerType>())
    return PT->getPointeeType()->isVoidType();
  return false;
}

bool Type::isUnionType() const {
  if (const auto *RT = getAs<RecordType>())
    return RT->getDecl()->isUnion();
  return false;
}

bool Type::isComplexType() const {
  if (const auto *CT = dyn_cast<ComplexType>(CanonicalType))
    return CT->getElementType()->isFloatingType();
  return false;
}

bool Type::isComplexIntegerType() const {
  // Check for GCC complex integer extension.
  return getAsComplexIntegerType();
}

bool Type::isScopedEnumeralType() const {
  if (const auto *ET = getAs<EnumType>())
    return ET->getDecl()->isScoped();
  return false;
}

const ComplexType *Type::getAsComplexIntegerType() const {
  if (const auto *Complex = getAs<ComplexType>())
    if (Complex->getElementType()->isIntegerType())
      return Complex;
  return nullptr;
}

QualType Type::getPointeeType() const {
  if (const auto *PT = getAs<PointerType>())
    return PT->getPointeeType();
  if (const auto *OPT = getAs<ObjCObjectPointerType>())
    return OPT->getPointeeType();
  if (const auto *BPT = getAs<BlockPointerType>())
    return BPT->getPointeeType();
  if (const auto *RT = getAs<ReferenceType>())
    return RT->getPointeeType();
  if (const auto *MPT = getAs<MemberPointerType>())
    return MPT->getPointeeType();
  if (const auto *DT = getAs<DecayedType>())
    return DT->getPointeeType();
  return {};
}

const RecordType *Type::getAsStructureType() const {
  // If this is directly a structure type, return it.
  if (const auto *RT = dyn_cast<RecordType>(this)) {
    if (RT->getDecl()->isStruct())
      return RT;
  }

  // If the canonical form of this type isn't the right kind, reject it.
  if (const auto *RT = dyn_cast<RecordType>(CanonicalType)) {
    if (!RT->getDecl()->isStruct())
      return nullptr;

    // If this is a typedef for a structure type, strip the typedef off without
    // losing all typedef information.
    return cast<RecordType>(getUnqualifiedDesugaredType());
  }
  return nullptr;
}

const RecordType *Type::getAsUnionType() const {
  // If this is directly a union type, return it.
  if (const auto *RT = dyn_cast<RecordType>(this)) {
    if (RT->getDecl()->isUnion())
      return RT;
  }

  // If the canonical form of this type isn't the right kind, reject it.
  if (const auto *RT = dyn_cast<RecordType>(CanonicalType)) {
    if (!RT->getDecl()->isUnion())
      return nullptr;

    // If this is a typedef for a union type, strip the typedef off without
    // losing all typedef information.
    return cast<RecordType>(getUnqualifiedDesugaredType());
  }

  return nullptr;
}

bool Type::isObjCIdOrObjectKindOfType(const ASTContext &ctx,
                                      const ObjCObjectType *&bound) const {
  bound = nullptr;

  const auto *OPT = getAs<ObjCObjectPointerType>();
  if (!OPT)
    return false;

  // Easy case: id.
  if (OPT->isObjCIdType())
    return true;

  // If it's not a __kindof type, reject it now.
  if (!OPT->isKindOfType())
    return false;

  // If it's Class or qualified Class, it's not an object type.
  if (OPT->isObjCClassType() || OPT->isObjCQualifiedClassType())
    return false;

  // Figure out the type bound for the __kindof type.
  bound = OPT->getObjectType()->stripObjCKindOfTypeAndQuals(ctx)
            ->getAs<ObjCObjectType>();
  return true;
}

bool Type::isObjCClassOrClassKindOfType() const {
  const auto *OPT = getAs<ObjCObjectPointerType>();
  if (!OPT)
    return false;

  // Easy case: Class.
  if (OPT->isObjCClassType())
    return true;

  // If it's not a __kindof type, reject it now.
  if (!OPT->isKindOfType())
    return false;

  // If it's Class or qualified Class, it's a class __kindof type.
  return OPT->isObjCClassType() || OPT->isObjCQualifiedClassType();
}

ObjCTypeParamType::ObjCTypeParamType(const ObjCTypeParamDecl *D, QualType can,
                                     ArrayRef<ObjCProtocolDecl *> protocols)
    : Type(ObjCTypeParam, can,
           can->getDependence() & ~TypeDependence::UnexpandedPack),
      OTPDecl(const_cast<ObjCTypeParamDecl *>(D)) {
  initialize(protocols);
}

ObjCObjectType::ObjCObjectType(QualType Canonical, QualType Base,
                               ArrayRef<QualType> typeArgs,
                               ArrayRef<ObjCProtocolDecl *> protocols,
                               bool isKindOf)
    : Type(ObjCObject, Canonical, Base->getDependence()), BaseType(Base) {
  ObjCObjectTypeBits.IsKindOf = isKindOf;

  ObjCObjectTypeBits.NumTypeArgs = typeArgs.size();
  assert(getTypeArgsAsWritten().size() == typeArgs.size() &&
         "bitfield overflow in type argument count");
  if (!typeArgs.empty())
    memcpy(getTypeArgStorage(), typeArgs.data(),
           typeArgs.size() * sizeof(QualType));

  for (auto typeArg : typeArgs) {
    addDependence(typeArg->getDependence() & ~TypeDependence::VariablyModified);
  }
  // Initialize the protocol qualifiers. The protocol storage is known
  // after we set number of type arguments.
  initialize(protocols);
}

bool ObjCObjectType::isSpecialized() const {
  // If we have type arguments written here, the type is specialized.
  if (ObjCObjectTypeBits.NumTypeArgs > 0)
    return true;

  // Otherwise, check whether the base type is specialized.
  if (const auto objcObject = getBaseType()->getAs<ObjCObjectType>()) {
    // Terminate when we reach an interface type.
    if (isa<ObjCInterfaceType>(objcObject))
      return false;

    return objcObject->isSpecialized();
  }

  // Not specialized.
  return false;
}

ArrayRef<QualType> ObjCObjectType::getTypeArgs() const {
  // We have type arguments written on this type.
  if (isSpecializedAsWritten())
    return getTypeArgsAsWritten();

  // Look at the base type, which might have type arguments.
  if (const auto objcObject = getBaseType()->getAs<ObjCObjectType>()) {
    // Terminate when we reach an interface type.
    if (isa<ObjCInterfaceType>(objcObject))
      return {};

    return objcObject->getTypeArgs();
  }

  // No type arguments.
  return {};
}

bool ObjCObjectType::isKindOfType() const {
  if (isKindOfTypeAsWritten())
    return true;

  // Look at the base type, which might have type arguments.
  if (const auto objcObject = getBaseType()->getAs<ObjCObjectType>()) {
    // Terminate when we reach an interface type.
    if (isa<ObjCInterfaceType>(objcObject))
      return false;

    return objcObject->isKindOfType();
  }

  // Not a "__kindof" type.
  return false;
}

QualType ObjCObjectType::stripObjCKindOfTypeAndQuals(
           const ASTContext &ctx) const {
  if (!isKindOfType() && qual_empty())
    return QualType(this, 0);

  // Recursively strip __kindof.
  SplitQualType splitBaseType = getBaseType().split();
  QualType baseType(splitBaseType.Ty, 0);
  if (const auto *baseObj = splitBaseType.Ty->getAs<ObjCObjectType>())
    baseType = baseObj->stripObjCKindOfTypeAndQuals(ctx);

  return ctx.getObjCObjectType(ctx.getQualifiedType(baseType,
                                                    splitBaseType.Quals),
                               getTypeArgsAsWritten(),
                               /*protocols=*/{},
                               /*isKindOf=*/false);
}

const ObjCObjectPointerType *ObjCObjectPointerType::stripObjCKindOfTypeAndQuals(
                               const ASTContext &ctx) const {
  if (!isKindOfType() && qual_empty())
    return this;

  QualType obj = getObjectType()->stripObjCKindOfTypeAndQuals(ctx);
  return ctx.getObjCObjectPointerType(obj)->castAs<ObjCObjectPointerType>();
}

namespace {

/// Visitor used to perform a simple type transformation that does not change
/// the semantics of the type.
template <typename Derived>
struct SimpleTransformVisitor : public TypeVisitor<Derived, QualType> {
  ASTContext &Ctx;

  QualType recurse(QualType type) {
    // Split out the qualifiers from the type.
    SplitQualType splitType = type.split();

    // Visit the type itself.
    QualType result = static_cast<Derived *>(this)->Visit(splitType.Ty);
    if (result.isNull())
      return result;

    // Reconstruct the transformed type by applying the local qualifiers
    // from the split type.
    return Ctx.getQualifiedType(result, splitType.Quals);
  }

public:
  explicit SimpleTransformVisitor(ASTContext &ctx) : Ctx(ctx) {}

  // None of the clients of this transformation can occur where
  // there are dependent types, so skip dependent types.
#define TYPE(Class, Base)
#define DEPENDENT_TYPE(Class, Base) \
  QualType Visit##Class##Type(const Class##Type *T) { return QualType(T, 0); }
#include "clang/AST/TypeNodes.inc"

#define TRIVIAL_TYPE_CLASS(Class) \
  QualType Visit##Class##Type(const Class##Type *T) { return QualType(T, 0); }
#define SUGARED_TYPE_CLASS(Class) \
  QualType Visit##Class##Type(const Class##Type *T) { \
    if (!T->isSugared()) \
      return QualType(T, 0); \
    QualType desugaredType = recurse(T->desugar()); \
    if (desugaredType.isNull()) \
      return {}; \
    if (desugaredType.getAsOpaquePtr() == T->desugar().getAsOpaquePtr()) \
      return QualType(T, 0); \
    return desugaredType; \
  }

  TRIVIAL_TYPE_CLASS(Builtin)

  QualType VisitComplexType(const ComplexType *T) {
    QualType elementType = recurse(T->getElementType());
    if (elementType.isNull())
      return {};

    if (elementType.getAsOpaquePtr() == T->getElementType().getAsOpaquePtr())
      return QualType(T, 0);

    return Ctx.getComplexType(elementType);
  }

  QualType VisitPointerType(const PointerType *T) {
    QualType pointeeType = recurse(T->getPointeeType());
    if (pointeeType.isNull())
      return {};

    if (pointeeType.getAsOpaquePtr() == T->getPointeeType().getAsOpaquePtr())
      return QualType(T, 0);

    return Ctx.getPointerType(pointeeType);
  }

  QualType VisitBlockPointerType(const BlockPointerType *T) {
    QualType pointeeType = recurse(T->getPointeeType());
    if (pointeeType.isNull())
      return {};

    if (pointeeType.getAsOpaquePtr() == T->getPointeeType().getAsOpaquePtr())
      return QualType(T, 0);

    return Ctx.getBlockPointerType(pointeeType);
  }

  QualType VisitLValueReferenceType(const LValueReferenceType *T) {
    QualType pointeeType = recurse(T->getPointeeTypeAsWritten());
    if (pointeeType.isNull())
      return {};

    if (pointeeType.getAsOpaquePtr()
          == T->getPointeeTypeAsWritten().getAsOpaquePtr())
      return QualType(T, 0);

    return Ctx.getLValueReferenceType(pointeeType, T->isSpelledAsLValue());
  }

  QualType VisitRValueReferenceType(const RValueReferenceType *T) {
    QualType pointeeType = recurse(T->getPointeeTypeAsWritten());
    if (pointeeType.isNull())
      return {};

    if (pointeeType.getAsOpaquePtr()
          == T->getPointeeTypeAsWritten().getAsOpaquePtr())
      return QualType(T, 0);

    return Ctx.getRValueReferenceType(pointeeType);
  }

  QualType VisitMemberPointerType(const MemberPointerType *T) {
    QualType pointeeType = recurse(T->getPointeeType());
    if (pointeeType.isNull())
      return {};

    if (pointeeType.getAsOpaquePtr() == T->getPointeeType().getAsOpaquePtr())
      return QualType(T, 0);

    return Ctx.getMemberPointerType(pointeeType, T->getClass());
  }

  QualType VisitConstantArrayType(const ConstantArrayType *T) {
    QualType elementType = recurse(T->getElementType());
    if (elementType.isNull())
      return {};

    if (elementType.getAsOpaquePtr() == T->getElementType().getAsOpaquePtr())
      return QualType(T, 0);

    return Ctx.getConstantArrayType(elementType, T->getSize(), T->getSizeExpr(),
                                    T->getSizeModifier(),
                                    T->getIndexTypeCVRQualifiers());
  }

  QualType VisitVariableArrayType(const VariableArrayType *T) {
    QualType elementType = recurse(T->getElementType());
    if (elementType.isNull())
      return {};

    if (elementType.getAsOpaquePtr() == T->getElementType().getAsOpaquePtr())
      return QualType(T, 0);

    return Ctx.getVariableArrayType(elementType, T->getSizeExpr(),
                                    T->getSizeModifier(),
                                    T->getIndexTypeCVRQualifiers(),
                                    T->getBracketsRange());
  }

  QualType VisitIncompleteArrayType(const IncompleteArrayType *T) {
    QualType elementType = recurse(T->getElementType());
    if (elementType.isNull())
      return {};

    if (elementType.getAsOpaquePtr() == T->getElementType().getAsOpaquePtr())
      return QualType(T, 0);

    return Ctx.getIncompleteArrayType(elementType, T->getSizeModifier(),
                                      T->getIndexTypeCVRQualifiers());
  }

  QualType VisitVectorType(const VectorType *T) {
    QualType elementType = recurse(T->getElementType());
    if (elementType.isNull())
      return {};

    if (elementType.getAsOpaquePtr() == T->getElementType().getAsOpaquePtr())
      return QualType(T, 0);

    return Ctx.getVectorType(elementType, T->getNumElements(),
                             T->getVectorKind());
  }

  QualType VisitExtVectorType(const ExtVectorType *T) {
    QualType elementType = recurse(T->getElementType());
    if (elementType.isNull())
      return {};

    if (elementType.getAsOpaquePtr() == T->getElementType().getAsOpaquePtr())
      return QualType(T, 0);

    return Ctx.getExtVectorType(elementType, T->getNumElements());
  }

  QualType VisitConstantMatrixType(const ConstantMatrixType *T) {
    QualType elementType = recurse(T->getElementType());
    if (elementType.isNull())
      return {};
    if (elementType.getAsOpaquePtr() == T->getElementType().getAsOpaquePtr())
      return QualType(T, 0);

    return Ctx.getConstantMatrixType(elementType, T->getNumRows(),
                                     T->getNumColumns());
  }

  QualType VisitFunctionNoProtoType(const FunctionNoProtoType *T) {
    QualType returnType = recurse(T->getReturnType());
    if (returnType.isNull())
      return {};

    if (returnType.getAsOpaquePtr() == T->getReturnType().getAsOpaquePtr())
      return QualType(T, 0);

    return Ctx.getFunctionNoProtoType(returnType, T->getExtInfo());
  }

  QualType VisitFunctionProtoType(const FunctionProtoType *T) {
    QualType returnType = recurse(T->getReturnType());
    if (returnType.isNull())
      return {};

    // Transform parameter types.
    SmallVector<QualType, 4> paramTypes;
    bool paramChanged = false;
    for (auto paramType : T->getParamTypes()) {
      QualType newParamType = recurse(paramType);
      if (newParamType.isNull())
        return {};

      if (newParamType.getAsOpaquePtr() != paramType.getAsOpaquePtr())
        paramChanged = true;

      paramTypes.push_back(newParamType);
    }

    // Transform extended info.
    FunctionProtoType::ExtProtoInfo info = T->getExtProtoInfo();
    bool exceptionChanged = false;
    if (info.ExceptionSpec.Type == EST_Dynamic) {
      SmallVector<QualType, 4> exceptionTypes;
      for (auto exceptionType : info.ExceptionSpec.Exceptions) {
        QualType newExceptionType = recurse(exceptionType);
        if (newExceptionType.isNull())
          return {};

        if (newExceptionType.getAsOpaquePtr() != exceptionType.getAsOpaquePtr())
          exceptionChanged = true;

        exceptionTypes.push_back(newExceptionType);
      }

      if (exceptionChanged) {
        info.ExceptionSpec.Exceptions =
            llvm::makeArrayRef(exceptionTypes).copy(Ctx);
      }
    }

    if (returnType.getAsOpaquePtr() == T->getReturnType().getAsOpaquePtr() &&
        !paramChanged && !exceptionChanged)
      return QualType(T, 0);

    return Ctx.getFunctionType(returnType, paramTypes, info);
  }

  QualType VisitParenType(const ParenType *T) {
    QualType innerType = recurse(T->getInnerType());
    if (innerType.isNull())
      return {};

    if (innerType.getAsOpaquePtr() == T->getInnerType().getAsOpaquePtr())
      return QualType(T, 0);

    return Ctx.getParenType(innerType);
  }

  SUGARED_TYPE_CLASS(Typedef)
  SUGARED_TYPE_CLASS(ObjCTypeParam)
  SUGARED_TYPE_CLASS(MacroQualified)

  QualType VisitAdjustedType(const AdjustedType *T) {
    QualType originalType = recurse(T->getOriginalType());
    if (originalType.isNull())
      return {};

    QualType adjustedType = recurse(T->getAdjustedType());
    if (adjustedType.isNull())
      return {};

    if (originalType.getAsOpaquePtr()
          == T->getOriginalType().getAsOpaquePtr() &&
        adjustedType.getAsOpaquePtr() == T->getAdjustedType().getAsOpaquePtr())
      return QualType(T, 0);

    return Ctx.getAdjustedType(originalType, adjustedType);
  }

  QualType VisitDecayedType(const DecayedType *T) {
    QualType originalType = recurse(T->getOriginalType());
    if (originalType.isNull())
      return {};

    if (originalType.getAsOpaquePtr()
          == T->getOriginalType().getAsOpaquePtr())
      return QualType(T, 0);

    return Ctx.getDecayedType(originalType);
  }

  SUGARED_TYPE_CLASS(TypeOfExpr)
  SUGARED_TYPE_CLASS(TypeOf)
  SUGARED_TYPE_CLASS(Decltype)
  SUGARED_TYPE_CLASS(UnaryTransform)
  TRIVIAL_TYPE_CLASS(Record)
  TRIVIAL_TYPE_CLASS(Enum)

  // FIXME: Non-trivial to implement, but important for C++
  SUGARED_TYPE_CLASS(Elaborated)

  QualType VisitAttributedType(const AttributedType *T) {
    QualType modifiedType = recurse(T->getModifiedType());
    if (modifiedType.isNull())
      return {};

    QualType equivalentType = recurse(T->getEquivalentType());
    if (equivalentType.isNull())
      return {};

    if (modifiedType.getAsOpaquePtr()
          == T->getModifiedType().getAsOpaquePtr() &&
        equivalentType.getAsOpaquePtr()
          == T->getEquivalentType().getAsOpaquePtr())
      return QualType(T, 0);

    return Ctx.getAttributedType(T->getAttrKind(), modifiedType,
                                 equivalentType);
  }

  QualType VisitSubstTemplateTypeParmType(const SubstTemplateTypeParmType *T) {
    QualType replacementType = recurse(T->getReplacementType());
    if (replacementType.isNull())
      return {};

    if (replacementType.getAsOpaquePtr()
          == T->getReplacementType().getAsOpaquePtr())
      return QualType(T, 0);

    return Ctx.getSubstTemplateTypeParmType(T->getReplacedParameter(),
                                            replacementType);
  }

  // FIXME: Non-trivial to implement, but important for C++
  SUGARED_TYPE_CLASS(TemplateSpecialization)

  QualType VisitAutoType(const AutoType *T) {
    if (!T->isDeduced())
      return QualType(T, 0);

    QualType deducedType = recurse(T->getDeducedType());
    if (deducedType.isNull())
      return {};

    if (deducedType.getAsOpaquePtr()
          == T->getDeducedType().getAsOpaquePtr())
      return QualType(T, 0);

    return Ctx.getAutoType(deducedType, T->getKeyword(),
                           T->isDependentType(), /*IsPack=*/false,
                           T->getTypeConstraintConcept(),
                           T->getTypeConstraintArguments());
  }

  QualType VisitObjCObjectType(const ObjCObjectType *T) {
    QualType baseType = recurse(T->getBaseType());
    if (baseType.isNull())
      return {};

    // Transform type arguments.
    bool typeArgChanged = false;
    SmallVector<QualType, 4> typeArgs;
    for (auto typeArg : T->getTypeArgsAsWritten()) {
      QualType newTypeArg = recurse(typeArg);
      if (newTypeArg.isNull())
        return {};

      if (newTypeArg.getAsOpaquePtr() != typeArg.getAsOpaquePtr())
        typeArgChanged = true;

      typeArgs.push_back(newTypeArg);
    }

    if (baseType.getAsOpaquePtr() == T->getBaseType().getAsOpaquePtr() &&
        !typeArgChanged)
      return QualType(T, 0);

    return Ctx.getObjCObjectType(baseType, typeArgs,
                                 llvm::makeArrayRef(T->qual_begin(),
                                                    T->getNumProtocols()),
                                 T->isKindOfTypeAsWritten());
  }

  TRIVIAL_TYPE_CLASS(ObjCInterface)

  QualType VisitObjCObjectPointerType(const ObjCObjectPointerType *T) {
    QualType pointeeType = recurse(T->getPointeeType());
    if (pointeeType.isNull())
      return {};

    if (pointeeType.getAsOpaquePtr()
          == T->getPointeeType().getAsOpaquePtr())
      return QualType(T, 0);

    return Ctx.getObjCObjectPointerType(pointeeType);
  }

  QualType VisitAtomicType(const AtomicType *T) {
    QualType valueType = recurse(T->getValueType());
    if (valueType.isNull())
      return {};

    if (valueType.getAsOpaquePtr()
          == T->getValueType().getAsOpaquePtr())
      return QualType(T, 0);

    return Ctx.getAtomicType(valueType);
  }

#undef TRIVIAL_TYPE_CLASS
#undef SUGARED_TYPE_CLASS
};

struct SubstObjCTypeArgsVisitor
    : public SimpleTransformVisitor<SubstObjCTypeArgsVisitor> {
  using BaseType = SimpleTransformVisitor<SubstObjCTypeArgsVisitor>;

  ArrayRef<QualType> TypeArgs;
  ObjCSubstitutionContext SubstContext;

  SubstObjCTypeArgsVisitor(ASTContext &ctx, ArrayRef<QualType> typeArgs,
                           ObjCSubstitutionContext context)
      : BaseType(ctx), TypeArgs(typeArgs), SubstContext(context) {}

  QualType VisitObjCTypeParamType(const ObjCTypeParamType *OTPTy) {
    // Replace an Objective-C type parameter reference with the corresponding
    // type argument.
    ObjCTypeParamDecl *typeParam = OTPTy->getDecl();
    // If we have type arguments, use them.
    if (!TypeArgs.empty()) {
      QualType argType = TypeArgs[typeParam->getIndex()];
      if (OTPTy->qual_empty())
        return argType;

      // Apply protocol lists if exists.
      bool hasError;
      SmallVector<ObjCProtocolDecl *, 8> protocolsVec;
      protocolsVec.append(OTPTy->qual_begin(), OTPTy->qual_end());
      ArrayRef<ObjCProtocolDecl *> protocolsToApply = protocolsVec;
      return Ctx.applyObjCProtocolQualifiers(
          argType, protocolsToApply, hasError, true/*allowOnPointerType*/);
    }

    switch (SubstContext) {
    case ObjCSubstitutionContext::Ordinary:
    case ObjCSubstitutionContext::Parameter:
    case ObjCSubstitutionContext::Superclass:
      // Substitute the bound.
      return typeParam->getUnderlyingType();

    case ObjCSubstitutionContext::Result:
    case ObjCSubstitutionContext::Property: {
      // Substitute the __kindof form of the underlying type.
      const auto *objPtr =
          typeParam->getUnderlyingType()->castAs<ObjCObjectPointerType>();

      // __kindof types, id, and Class don't need an additional
      // __kindof.
      if (objPtr->isKindOfType() || objPtr->isObjCIdOrClassType())
        return typeParam->getUnderlyingType();

      // Add __kindof.
      const auto *obj = objPtr->getObjectType();
      QualType resultTy = Ctx.getObjCObjectType(
          obj->getBaseType(), obj->getTypeArgsAsWritten(), obj->getProtocols(),
          /*isKindOf=*/true);

      // Rebuild object pointer type.
      return Ctx.getObjCObjectPointerType(resultTy);
    }
    }
    llvm_unreachable("Unexpected ObjCSubstitutionContext!");
  }

  QualType VisitFunctionType(const FunctionType *funcType) {
    // If we have a function type, update the substitution context
    // appropriately.

    //Substitute result type.
    QualType returnType = funcType->getReturnType().substObjCTypeArgs(
        Ctx, TypeArgs, ObjCSubstitutionContext::Result);
    if (returnType.isNull())
      return {};

    // Handle non-prototyped functions, which only substitute into the result
    // type.
    if (isa<FunctionNoProtoType>(funcType)) {
      // If the return type was unchanged, do nothing.
      if (returnType.getAsOpaquePtr() ==
          funcType->getReturnType().getAsOpaquePtr())
        return BaseType::VisitFunctionType(funcType);

      // Otherwise, build a new type.
      return Ctx.getFunctionNoProtoType(returnType, funcType->getExtInfo());
    }

    const auto *funcProtoType = cast<FunctionProtoType>(funcType);

    // Transform parameter types.
    SmallVector<QualType, 4> paramTypes;
    bool paramChanged = false;
    for (auto paramType : funcProtoType->getParamTypes()) {
      QualType newParamType = paramType.substObjCTypeArgs(
          Ctx, TypeArgs, ObjCSubstitutionContext::Parameter);
      if (newParamType.isNull())
        return {};

      if (newParamType.getAsOpaquePtr() != paramType.getAsOpaquePtr())
        paramChanged = true;

      paramTypes.push_back(newParamType);
    }

    // Transform extended info.
    FunctionProtoType::ExtProtoInfo info = funcProtoType->getExtProtoInfo();
    bool exceptionChanged = false;
    if (info.ExceptionSpec.Type == EST_Dynamic) {
      SmallVector<QualType, 4> exceptionTypes;
      for (auto exceptionType : info.ExceptionSpec.Exceptions) {
        QualType newExceptionType = exceptionType.substObjCTypeArgs(
            Ctx, TypeArgs, ObjCSubstitutionContext::Ordinary);
        if (newExceptionType.isNull())
          return {};

        if (newExceptionType.getAsOpaquePtr() != exceptionType.getAsOpaquePtr())
          exceptionChanged = true;

        exceptionTypes.push_back(newExceptionType);
      }

      if (exceptionChanged) {
        info.ExceptionSpec.Exceptions =
            llvm::makeArrayRef(exceptionTypes).copy(Ctx);
      }
    }

    if (returnType.getAsOpaquePtr() ==
            funcProtoType->getReturnType().getAsOpaquePtr() &&
        !paramChanged && !exceptionChanged)
      return BaseType::VisitFunctionType(funcType);

    return Ctx.getFunctionType(returnType, paramTypes, info);
  }

  QualType VisitObjCObjectType(const ObjCObjectType *objcObjectType) {
    // Substitute into the type arguments of a specialized Objective-C object
    // type.
    if (objcObjectType->isSpecializedAsWritten()) {
      SmallVector<QualType, 4> newTypeArgs;
      bool anyChanged = false;
      for (auto typeArg : objcObjectType->getTypeArgsAsWritten()) {
        QualType newTypeArg = typeArg.substObjCTypeArgs(
            Ctx, TypeArgs, ObjCSubstitutionContext::Ordinary);
        if (newTypeArg.isNull())
          return {};

        if (newTypeArg.getAsOpaquePtr() != typeArg.getAsOpaquePtr()) {
          // If we're substituting based on an unspecialized context type,
          // produce an unspecialized type.
          ArrayRef<ObjCProtocolDecl *> protocols(
              objcObjectType->qual_begin(), objcObjectType->getNumProtocols());
          if (TypeArgs.empty() &&
              SubstContext != ObjCSubstitutionContext::Superclass) {
            return Ctx.getObjCObjectType(
                objcObjectType->getBaseType(), {}, protocols,
                objcObjectType->isKindOfTypeAsWritten());
          }

          anyChanged = true;
        }

        newTypeArgs.push_back(newTypeArg);
      }

      if (anyChanged) {
        ArrayRef<ObjCProtocolDecl *> protocols(
            objcObjectType->qual_begin(), objcObjectType->getNumProtocols());
        return Ctx.getObjCObjectType(objcObjectType->getBaseType(), newTypeArgs,
                                     protocols,
                                     objcObjectType->isKindOfTypeAsWritten());
      }
    }

    return BaseType::VisitObjCObjectType(objcObjectType);
  }

  QualType VisitAttributedType(const AttributedType *attrType) {
    QualType newType = BaseType::VisitAttributedType(attrType);
    if (newType.isNull())
      return {};

    const auto *newAttrType = dyn_cast<AttributedType>(newType.getTypePtr());
    if (!newAttrType || newAttrType->getAttrKind() != attr::ObjCKindOf)
      return newType;

    // Find out if it's an Objective-C object or object pointer type;
    QualType newEquivType = newAttrType->getEquivalentType();
    const ObjCObjectPointerType *ptrType =
        newEquivType->getAs<ObjCObjectPointerType>();
    const ObjCObjectType *objType = ptrType
                                        ? ptrType->getObjectType()
                                        : newEquivType->getAs<ObjCObjectType>();
    if (!objType)
      return newType;

    // Rebuild the "equivalent" type, which pushes __kindof down into
    // the object type.
    newEquivType = Ctx.getObjCObjectType(
        objType->getBaseType(), objType->getTypeArgsAsWritten(),
        objType->getProtocols(),
        // There is no need to apply kindof on an unqualified id type.
        /*isKindOf=*/objType->isObjCUnqualifiedId() ? false : true);

    // If we started with an object pointer type, rebuild it.
    if (ptrType)
      newEquivType = Ctx.getObjCObjectPointerType(newEquivType);

    // Rebuild the attributed type.
    return Ctx.getAttributedType(newAttrType->getAttrKind(),
                                 newAttrType->getModifiedType(), newEquivType);
  }
};

struct StripObjCKindOfTypeVisitor
    : public SimpleTransformVisitor<StripObjCKindOfTypeVisitor> {
  using BaseType = SimpleTransformVisitor<StripObjCKindOfTypeVisitor>;

  explicit StripObjCKindOfTypeVisitor(ASTContext &ctx) : BaseType(ctx) {}

  QualType VisitObjCObjectType(const ObjCObjectType *objType) {
    if (!objType->isKindOfType())
      return BaseType::VisitObjCObjectType(objType);

    QualType baseType = objType->getBaseType().stripObjCKindOfType(Ctx);
    return Ctx.getObjCObjectType(baseType, objType->getTypeArgsAsWritten(),
                                 objType->getProtocols(),
                                 /*isKindOf=*/false);
  }
};

} // namespace

/// Substitute the given type arguments for Objective-C type
/// parameters within the given type, recursively.
QualType QualType::substObjCTypeArgs(ASTContext &ctx,
                                     ArrayRef<QualType> typeArgs,
                                     ObjCSubstitutionContext context) const {
  SubstObjCTypeArgsVisitor visitor(ctx, typeArgs, context);
  return visitor.recurse(*this);
}

QualType QualType::substObjCMemberType(QualType objectType,
                                       const DeclContext *dc,
                                       ObjCSubstitutionContext context) const {
  if (auto subs = objectType->getObjCSubstitutions(dc))
    return substObjCTypeArgs(dc->getParentASTContext(), *subs, context);

  return *this;
}

QualType QualType::stripObjCKindOfType(const ASTContext &constCtx) const {
  // FIXME: Because ASTContext::getAttributedType() is non-const.
  auto &ctx = const_cast<ASTContext &>(constCtx);
  StripObjCKindOfTypeVisitor visitor(ctx);
  return visitor.recurse(*this);
}

QualType QualType::getAtomicUnqualifiedType() const {
  if (const auto AT = getTypePtr()->getAs<AtomicType>())
    return AT->getValueType().getUnqualifiedType();
  return getUnqualifiedType();
}

Optional<ArrayRef<QualType>> Type::getObjCSubstitutions(
                               const DeclContext *dc) const {
  // Look through method scopes.
  if (const auto method = dyn_cast<ObjCMethodDecl>(dc))
    dc = method->getDeclContext();

  // Find the class or category in which the type we're substituting
  // was declared.
  const auto *dcClassDecl = dyn_cast<ObjCInterfaceDecl>(dc);
  const ObjCCategoryDecl *dcCategoryDecl = nullptr;
  ObjCTypeParamList *dcTypeParams = nullptr;
  if (dcClassDecl) {
    // If the class does not have any type parameters, there's no
    // substitution to do.
    dcTypeParams = dcClassDecl->getTypeParamList();
    if (!dcTypeParams)
      return None;
  } else {
    // If we are in neither a class nor a category, there's no
    // substitution to perform.
    dcCategoryDecl = dyn_cast<ObjCCategoryDecl>(dc);
    if (!dcCategoryDecl)
      return None;

    // If the category does not have any type parameters, there's no
    // substitution to do.
    dcTypeParams = dcCategoryDecl->getTypeParamList();
    if (!dcTypeParams)
      return None;

    dcClassDecl = dcCategoryDecl->getClassInterface();
    if (!dcClassDecl)
      return None;
  }
  assert(dcTypeParams && "No substitutions to perform");
  assert(dcClassDecl && "No class context");

  // Find the underlying object type.
  const ObjCObjectType *objectType;
  if (const auto *objectPointerType = getAs<ObjCObjectPointerType>()) {
    objectType = objectPointerType->getObjectType();
  } else if (getAs<BlockPointerType>()) {
    ASTContext &ctx = dc->getParentASTContext();
    objectType = ctx.getObjCObjectType(ctx.ObjCBuiltinIdTy, {}, {})
                   ->castAs<ObjCObjectType>();
  } else {
    objectType = getAs<ObjCObjectType>();
  }

  /// Extract the class from the receiver object type.
  ObjCInterfaceDecl *curClassDecl = objectType ? objectType->getInterface()
                                               : nullptr;
  if (!curClassDecl) {
    // If we don't have a context type (e.g., this is "id" or some
    // variant thereof), substitute the bounds.
    return llvm::ArrayRef<QualType>();
  }

  // Follow the superclass chain until we've mapped the receiver type
  // to the same class as the context.
  while (curClassDecl != dcClassDecl) {
    // Map to the superclass type.
    QualType superType = objectType->getSuperClassType();
    if (superType.isNull()) {
      objectType = nullptr;
      break;
    }

    objectType = superType->castAs<ObjCObjectType>();
    curClassDecl = objectType->getInterface();
  }

  // If we don't have a receiver type, or the receiver type does not
  // have type arguments, substitute in the defaults.
  if (!objectType || objectType->isUnspecialized()) {
    return llvm::ArrayRef<QualType>();
  }

  // The receiver type has the type arguments we want.
  return objectType->getTypeArgs();
}

bool Type::acceptsObjCTypeParams() const {
  if (auto *IfaceT = getAsObjCInterfaceType()) {
    if (auto *ID = IfaceT->getInterface()) {
      if (ID->getTypeParamList())
        return true;
    }
  }

  return false;
}

void ObjCObjectType::computeSuperClassTypeSlow() const {
  // Retrieve the class declaration for this type. If there isn't one
  // (e.g., this is some variant of "id" or "Class"), then there is no
  // superclass type.
  ObjCInterfaceDecl *classDecl = getInterface();
  if (!classDecl) {
    CachedSuperClassType.setInt(true);
    return;
  }

  // Extract the superclass type.
  const ObjCObjectType *superClassObjTy = classDecl->getSuperClassType();
  if (!superClassObjTy) {
    CachedSuperClassType.setInt(true);
    return;
  }

  ObjCInterfaceDecl *superClassDecl = superClassObjTy->getInterface();
  if (!superClassDecl) {
    CachedSuperClassType.setInt(true);
    return;
  }

  // If the superclass doesn't have type parameters, then there is no
  // substitution to perform.
  QualType superClassType(superClassObjTy, 0);
  ObjCTypeParamList *superClassTypeParams = superClassDecl->getTypeParamList();
  if (!superClassTypeParams) {
    CachedSuperClassType.setPointerAndInt(
      superClassType->castAs<ObjCObjectType>(), true);
    return;
  }

  // If the superclass reference is unspecialized, return it.
  if (superClassObjTy->isUnspecialized()) {
    CachedSuperClassType.setPointerAndInt(superClassObjTy, true);
    return;
  }

  // If the subclass is not parameterized, there aren't any type
  // parameters in the superclass reference to substitute.
  ObjCTypeParamList *typeParams = classDecl->getTypeParamList();
  if (!typeParams) {
    CachedSuperClassType.setPointerAndInt(
      superClassType->castAs<ObjCObjectType>(), true);
    return;
  }

  // If the subclass type isn't specialized, return the unspecialized
  // superclass.
  if (isUnspecialized()) {
    QualType unspecializedSuper
      = classDecl->getASTContext().getObjCInterfaceType(
          superClassObjTy->getInterface());
    CachedSuperClassType.setPointerAndInt(
      unspecializedSuper->castAs<ObjCObjectType>(),
      true);
    return;
  }

  // Substitute the provided type arguments into the superclass type.
  ArrayRef<QualType> typeArgs = getTypeArgs();
  assert(typeArgs.size() == typeParams->size());
  CachedSuperClassType.setPointerAndInt(
    superClassType.substObjCTypeArgs(classDecl->getASTContext(), typeArgs,
                                     ObjCSubstitutionContext::Superclass)
      ->castAs<ObjCObjectType>(),
    true);
}

const ObjCInterfaceType *ObjCObjectPointerType::getInterfaceType() const {
  if (auto interfaceDecl = getObjectType()->getInterface()) {
    return interfaceDecl->getASTContext().getObjCInterfaceType(interfaceDecl)
             ->castAs<ObjCInterfaceType>();
  }

  return nullptr;
}

QualType ObjCObjectPointerType::getSuperClassType() const {
  QualType superObjectType = getObjectType()->getSuperClassType();
  if (superObjectType.isNull())
    return superObjectType;

  ASTContext &ctx = getInterfaceDecl()->getASTContext();
  return ctx.getObjCObjectPointerType(superObjectType);
}

const ObjCObjectType *Type::getAsObjCQualifiedInterfaceType() const {
  // There is no sugar for ObjCObjectType's, just return the canonical
  // type pointer if it is the right class.  There is no typedef information to
  // return and these cannot be Address-space qualified.
  if (const auto *T = getAs<ObjCObjectType>())
    if (T->getNumProtocols() && T->getInterface())
      return T;
  return nullptr;
}

bool Type::isObjCQualifiedInterfaceType() const {
  return getAsObjCQualifiedInterfaceType() != nullptr;
}

const ObjCObjectPointerType *Type::getAsObjCQualifiedIdType() const {
  // There is no sugar for ObjCQualifiedIdType's, just return the canonical
  // type pointer if it is the right class.
  if (const auto *OPT = getAs<ObjCObjectPointerType>()) {
    if (OPT->isObjCQualifiedIdType())
      return OPT;
  }
  return nullptr;
}

const ObjCObjectPointerType *Type::getAsObjCQualifiedClassType() const {
  // There is no sugar for ObjCQualifiedClassType's, just return the canonical
  // type pointer if it is the right class.
  if (const auto *OPT = getAs<ObjCObjectPointerType>()) {
    if (OPT->isObjCQualifiedClassType())
      return OPT;
  }
  return nullptr;
}

const ObjCObjectType *Type::getAsObjCInterfaceType() const {
  if (const auto *OT = getAs<ObjCObjectType>()) {
    if (OT->getInterface())
      return OT;
  }
  return nullptr;
}

const ObjCObjectPointerType *Type::getAsObjCInterfacePointerType() const {
  if (const auto *OPT = getAs<ObjCObjectPointerType>()) {
    if (OPT->getInterfaceType())
      return OPT;
  }
  return nullptr;
}

const CXXRecordDecl *Type::getPointeeCXXRecordDecl() const {
  QualType PointeeType;
  if (const auto *PT = getAs<PointerType>())
    PointeeType = PT->getPointeeType();
  else if (const auto *RT = getAs<ReferenceType>())
    PointeeType = RT->getPointeeType();
  else
    return nullptr;

  if (const auto *RT = PointeeType->getAs<RecordType>())
    return dyn_cast<CXXRecordDecl>(RT->getDecl());

  return nullptr;
}

CXXRecordDecl *Type::getAsCXXRecordDecl() const {
  return dyn_cast_or_null<CXXRecordDecl>(getAsTagDecl());
}

RecordDecl *Type::getAsRecordDecl() const {
  return dyn_cast_or_null<RecordDecl>(getAsTagDecl());
}

TagDecl *Type::getAsTagDecl() const {
  if (const auto *TT = getAs<TagType>())
    return TT->getDecl();
  if (const auto *Injected = getAs<InjectedClassNameType>())
    return Injected->getDecl();

  return nullptr;
}

bool Type::hasAttr(attr::Kind AK) const {
  const Type *Cur = this;
  while (const auto *AT = Cur->getAs<AttributedType>()) {
    if (AT->getAttrKind() == AK)
      return true;
    Cur = AT->getEquivalentType().getTypePtr();
  }
  return false;
}

namespace {

  class GetContainedDeducedTypeVisitor :
    public TypeVisitor<GetContainedDeducedTypeVisitor, Type*> {
    bool Syntactic;

  public:
    GetContainedDeducedTypeVisitor(bool Syntactic = false)
        : Syntactic(Syntactic) {}

    using TypeVisitor<GetContainedDeducedTypeVisitor, Type*>::Visit;

    Type *Visit(QualType T) {
      if (T.isNull())
        return nullptr;
      return Visit(T.getTypePtr());
    }

    // The deduced type itself.
    Type *VisitDeducedType(const DeducedType *AT) {
      return const_cast<DeducedType*>(AT);
    }

    // Only these types can contain the desired 'auto' type.

    Type *VisitElaboratedType(const ElaboratedType *T) {
      return Visit(T->getNamedType());
    }

    Type *VisitPointerType(const PointerType *T) {
      return Visit(T->getPointeeType());
    }

    Type *VisitBlockPointerType(const BlockPointerType *T) {
      return Visit(T->getPointeeType());
    }

    Type *VisitReferenceType(const ReferenceType *T) {
      return Visit(T->getPointeeTypeAsWritten());
    }

    Type *VisitMemberPointerType(const MemberPointerType *T) {
      return Visit(T->getPointeeType());
    }

    Type *VisitArrayType(const ArrayType *T) {
      return Visit(T->getElementType());
    }

    Type *VisitDependentSizedExtVectorType(
      const DependentSizedExtVectorType *T) {
      return Visit(T->getElementType());
    }

    Type *VisitVectorType(const VectorType *T) {
      return Visit(T->getElementType());
    }

    Type *VisitDependentSizedMatrixType(const DependentSizedMatrixType *T) {
      return Visit(T->getElementType());
    }

    Type *VisitConstantMatrixType(const ConstantMatrixType *T) {
      return Visit(T->getElementType());
    }

    Type *VisitFunctionProtoType(const FunctionProtoType *T) {
      if (Syntactic && T->hasTrailingReturn())
        return const_cast<FunctionProtoType*>(T);
      return VisitFunctionType(T);
    }

    Type *VisitFunctionType(const FunctionType *T) {
      return Visit(T->getReturnType());
    }

    Type *VisitParenType(const ParenType *T) {
      return Visit(T->getInnerType());
    }

    Type *VisitAttributedType(const AttributedType *T) {
      return Visit(T->getModifiedType());
    }

    Type *VisitMacroQualifiedType(const MacroQualifiedType *T) {
      return Visit(T->getUnderlyingType());
    }

    Type *VisitAdjustedType(const AdjustedType *T) {
      return Visit(T->getOriginalType());
    }

    Type *VisitPackExpansionType(const PackExpansionType *T) {
      return Visit(T->getPattern());
    }
  };

} // namespace

DeducedType *Type::getContainedDeducedType() const {
  return cast_or_null<DeducedType>(
      GetContainedDeducedTypeVisitor().Visit(this));
}

bool Type::hasAutoForTrailingReturnType() const {
  return dyn_cast_or_null<FunctionType>(
      GetContainedDeducedTypeVisitor(true).Visit(this));
}

bool Type::hasIntegerRepresentation() const {
  if (const auto *VT = dyn_cast<VectorType>(CanonicalType))
    return VT->getElementType()->isIntegerType();
  else
    return isIntegerType();
}

/// Determine whether this type is an integral type.
///
/// This routine determines whether the given type is an integral type per
/// C++ [basic.fundamental]p7. Although the C standard does not define the
/// term "integral type", it has a similar term "integer type", and in C++
/// the two terms are equivalent. However, C's "integer type" includes
/// enumeration types, while C++'s "integer type" does not. The \c ASTContext
/// parameter is used to determine whether we should be following the C or
/// C++ rules when determining whether this type is an integral/integer type.
///
/// For cases where C permits "an integer type" and C++ permits "an integral
/// type", use this routine.
///
/// For cases where C permits "an integer type" and C++ permits "an integral
/// or enumeration type", use \c isIntegralOrEnumerationType() instead.
///
/// \param Ctx The context in which this type occurs.
///
/// \returns true if the type is considered an integral type, false otherwise.
bool Type::isIntegralType(const ASTContext &Ctx) const {
  if (const auto *BT = dyn_cast<BuiltinType>(CanonicalType))
    return BT->getKind() >= BuiltinType::Bool &&
           BT->getKind() <= BuiltinType::Int128;

  // Complete enum types are integral in C.
  if (!Ctx.getLangOpts().CPlusPlus)
    if (const auto *ET = dyn_cast<EnumType>(CanonicalType))
      return ET->getDecl()->isComplete();

#if INTEL_CUSTOMIZATION
  if (isa<ArbPrecIntType>(CanonicalType))
    return true;
#endif // INTEL_CUSTOMIZATION
  return isExtIntType();
}

bool Type::isIntegralOrUnscopedEnumerationType() const {
  if (const auto *BT = dyn_cast<BuiltinType>(CanonicalType))
    return BT->getKind() >= BuiltinType::Bool &&
           BT->getKind() <= BuiltinType::Int128;

#if INTEL_CUSTOMIZATION
  if (isa<ArbPrecIntType>(CanonicalType))
    return true;
#endif // INTEL_CUSTOMIZATION

  if (isExtIntType())
    return true;

  return isUnscopedEnumerationType();
}

bool Type::isUnscopedEnumerationType() const {
  if (const auto *ET = dyn_cast<EnumType>(CanonicalType))
    return !ET->getDecl()->isScoped();

  return false;
}

bool Type::isCharType() const {
  if (const auto *BT = dyn_cast<BuiltinType>(CanonicalType))
    return BT->getKind() == BuiltinType::Char_U ||
           BT->getKind() == BuiltinType::UChar ||
           BT->getKind() == BuiltinType::Char_S ||
           BT->getKind() == BuiltinType::SChar;
  return false;
}

bool Type::isWideCharType() const {
  if (const auto *BT = dyn_cast<BuiltinType>(CanonicalType))
    return BT->getKind() == BuiltinType::WChar_S ||
           BT->getKind() == BuiltinType::WChar_U;
  return false;
}

bool Type::isChar8Type() const {
  if (const BuiltinType *BT = dyn_cast<BuiltinType>(CanonicalType))
    return BT->getKind() == BuiltinType::Char8;
  return false;
}

bool Type::isChar16Type() const {
  if (const auto *BT = dyn_cast<BuiltinType>(CanonicalType))
    return BT->getKind() == BuiltinType::Char16;
  return false;
}

bool Type::isChar32Type() const {
  if (const auto *BT = dyn_cast<BuiltinType>(CanonicalType))
    return BT->getKind() == BuiltinType::Char32;
  return false;
}

/// Determine whether this type is any of the built-in character
/// types.
bool Type::isAnyCharacterType() const {
  const auto *BT = dyn_cast<BuiltinType>(CanonicalType);
  if (!BT) return false;
  switch (BT->getKind()) {
  default: return false;
  case BuiltinType::Char_U:
  case BuiltinType::UChar:
  case BuiltinType::WChar_U:
  case BuiltinType::Char8:
  case BuiltinType::Char16:
  case BuiltinType::Char32:
  case BuiltinType::Char_S:
  case BuiltinType::SChar:
  case BuiltinType::WChar_S:
    return true;
  }
}

/// isSignedIntegerType - Return true if this is an integer type that is
/// signed, according to C99 6.2.5p4 [char, signed char, short, int, long..],
/// an enum decl which has a signed representation
bool Type::isSignedIntegerType() const {
  if (const auto *BT = dyn_cast<BuiltinType>(CanonicalType)) {
    return BT->getKind() >= BuiltinType::Char_S &&
           BT->getKind() <= BuiltinType::Int128;
  }

  if (const EnumType *ET = dyn_cast<EnumType>(CanonicalType)) {
    // Incomplete enum types are not treated as integer types.
    // FIXME: In C++, enum types are never integer types.
    if (ET->getDecl()->isComplete() && !ET->getDecl()->isScoped())
      return ET->getDecl()->getIntegerType()->isSignedIntegerType();
  }

#if INTEL_CUSTOMIZATION
  if (const auto *AP = dyn_cast<ArbPrecIntType>(CanonicalType))
    return AP->getUnderlyingType()->isSignedIntegerType();
#endif // INTEL_CUSTOMIZATION

  if (const ExtIntType *IT = dyn_cast<ExtIntType>(CanonicalType))
    return IT->isSigned();

  return false;
}

bool Type::isSignedIntegerOrEnumerationType() const {
  if (const auto *BT = dyn_cast<BuiltinType>(CanonicalType)) {
    return BT->getKind() >= BuiltinType::Char_S &&
           BT->getKind() <= BuiltinType::Int128;
  }

  if (const auto *ET = dyn_cast<EnumType>(CanonicalType)) {
    if (ET->getDecl()->isComplete())
      return ET->getDecl()->getIntegerType()->isSignedIntegerType();
  }

#if INTEL_CUSTOMIZATION
  if (const auto *AP = dyn_cast<ArbPrecIntType>(CanonicalType))
    return AP->getUnderlyingType()->isSignedIntegerOrEnumerationType();
#endif // INTEL_CUSTOMIZATION

  if (const ExtIntType *IT = dyn_cast<ExtIntType>(CanonicalType))
    return IT->isSigned();


  return false;
}

bool Type::hasSignedIntegerRepresentation() const {
  if (const auto *VT = dyn_cast<VectorType>(CanonicalType))
    return VT->getElementType()->isSignedIntegerOrEnumerationType();
  else
    return isSignedIntegerOrEnumerationType();
}

/// isUnsignedIntegerType - Return true if this is an integer type that is
/// unsigned, according to C99 6.2.5p6 [which returns true for _Bool], an enum
/// decl which has an unsigned representation
bool Type::isUnsignedIntegerType() const {
  if (const auto *BT = dyn_cast<BuiltinType>(CanonicalType)) {
    return BT->getKind() >= BuiltinType::Bool &&
           BT->getKind() <= BuiltinType::UInt128;
  }

  if (const auto *ET = dyn_cast<EnumType>(CanonicalType)) {
    // Incomplete enum types are not treated as integer types.
    // FIXME: In C++, enum types are never integer types.
    if (ET->getDecl()->isComplete() && !ET->getDecl()->isScoped())
      return ET->getDecl()->getIntegerType()->isUnsignedIntegerType();
  }

#if INTEL_CUSTOMIZATION
  if (const auto *AP = dyn_cast<ArbPrecIntType>(CanonicalType))
    return AP->getUnderlyingType()->isUnsignedIntegerType();
#endif // INTEL_CUSTOMIZATION

  if (const ExtIntType *IT = dyn_cast<ExtIntType>(CanonicalType))
    return IT->isUnsigned();

  return false;
}

bool Type::isUnsignedIntegerOrEnumerationType() const {
  if (const auto *BT = dyn_cast<BuiltinType>(CanonicalType)) {
    return BT->getKind() >= BuiltinType::Bool &&
    BT->getKind() <= BuiltinType::UInt128;
  }

  if (const auto *ET = dyn_cast<EnumType>(CanonicalType)) {
    if (ET->getDecl()->isComplete())
      return ET->getDecl()->getIntegerType()->isUnsignedIntegerType();
  }

#if INTEL_CUSTOMIZATION
  if (const auto *AP = dyn_cast<ArbPrecIntType>(CanonicalType))
    return AP->getUnderlyingType()->isUnsignedIntegerOrEnumerationType();
#endif // INTEL_CUSTOMIZATION

  if (const ExtIntType *IT = dyn_cast<ExtIntType>(CanonicalType))
    return IT->isUnsigned();

  return false;
}

bool Type::hasUnsignedIntegerRepresentation() const {
  if (const auto *VT = dyn_cast<VectorType>(CanonicalType))
    return VT->getElementType()->isUnsignedIntegerOrEnumerationType();
  else
    return isUnsignedIntegerOrEnumerationType();
}

bool Type::isFloatingType() const {
  if (const auto *BT = dyn_cast<BuiltinType>(CanonicalType))
    return BT->getKind() >= BuiltinType::Half &&
           BT->getKind() <= BuiltinType::Float128;
  if (const auto *CT = dyn_cast<ComplexType>(CanonicalType))
    return CT->getElementType()->isFloatingType();
  return false;
}

#if INTEL_CUSTOMIZATION
bool Type::isDoubleType() const {
  if (const BuiltinType *BT = dyn_cast<BuiltinType>(CanonicalType))
    return BT->getKind() >= BuiltinType::Double &&
      BT->getKind() <= BuiltinType::LongDouble;
  return false;
}
#endif // INTEL_CUSTOMIZATION

bool Type::hasFloatingRepresentation() const {
  if (const auto *VT = dyn_cast<VectorType>(CanonicalType))
    return VT->getElementType()->isFloatingType();
  else
    return isFloatingType();
}

bool Type::isRealFloatingType() const {
  if (const auto *BT = dyn_cast<BuiltinType>(CanonicalType))
    return BT->isFloatingPoint();
  return false;
}

bool Type::isRealType() const {
  if (const auto *BT = dyn_cast<BuiltinType>(CanonicalType))
    return BT->getKind() >= BuiltinType::Bool &&
           BT->getKind() <= BuiltinType::Float128;
  if (const auto *ET = dyn_cast<EnumType>(CanonicalType))
      return ET->getDecl()->isComplete() && !ET->getDecl()->isScoped();
  return isExtIntType();
}

bool Type::isArithmeticType() const {
  if (const auto *BT = dyn_cast<BuiltinType>(CanonicalType))
    return BT->getKind() >= BuiltinType::Bool &&
           BT->getKind() <= BuiltinType::Float128 &&
           BT->getKind() != BuiltinType::BFloat16;
#if INTEL_CUSTOMIZATION
  if (isa<ArbPrecIntType>(CanonicalType))
    return true;
#endif //INTEL_CUSTOMIZATION
  if (const auto *ET = dyn_cast<EnumType>(CanonicalType))
    // GCC allows forward declaration of enum types (forbid by C99 6.7.2.3p2).
    // If a body isn't seen by the time we get here, return false.
    //
    // C++0x: Enumerations are not arithmetic types. For now, just return
    // false for scoped enumerations since that will disable any
    // unwanted implicit conversions.
    return !ET->getDecl()->isScoped() && ET->getDecl()->isComplete();
  return isa<ComplexType>(CanonicalType) || isExtIntType();
}

Type::ScalarTypeKind Type::getScalarTypeKind() const {
  assert(isScalarType());

  const Type *T = CanonicalType.getTypePtr();
  if (const auto *BT = dyn_cast<BuiltinType>(T)) {
    if (BT->getKind() == BuiltinType::Bool) return STK_Bool;
    if (BT->getKind() == BuiltinType::NullPtr) return STK_CPointer;
    if (BT->isInteger()) return STK_Integral;
    if (BT->isFloatingPoint()) return STK_Floating;
    if (BT->isFixedPointType()) return STK_FixedPoint;
    llvm_unreachable("unknown scalar builtin type");
#if INTEL_CUSTOMIZATION
  } else if (isa<ArbPrecIntType>(T)) {
    return STK_Integral;
#endif //INTEL_CUSTOMIZATION
  } else if (isa<PointerType>(T)) {
    return STK_CPointer;
  } else if (isa<BlockPointerType>(T)) {
    return STK_BlockPointer;
  } else if (isa<ObjCObjectPointerType>(T)) {
    return STK_ObjCObjectPointer;
  } else if (isa<MemberPointerType>(T)) {
    return STK_MemberPointer;
  } else if (isa<EnumType>(T)) {
    assert(cast<EnumType>(T)->getDecl()->isComplete());
    return STK_Integral;
  } else if (const auto *CT = dyn_cast<ComplexType>(T)) {
    if (CT->getElementType()->isRealFloatingType())
      return STK_FloatingComplex;
    return STK_IntegralComplex;
  } else if (isExtIntType()) {
    return STK_Integral;
  }

  llvm_unreachable("unknown scalar type");
}

/// Determines whether the type is a C++ aggregate type or C
/// aggregate or union type.
///
/// An aggregate type is an array or a class type (struct, union, or
/// class) that has no user-declared constructors, no private or
/// protected non-static data members, no base classes, and no virtual
/// functions (C++ [dcl.init.aggr]p1). The notion of an aggregate type
/// subsumes the notion of C aggregates (C99 6.2.5p21) because it also
/// includes union types.
bool Type::isAggregateType() const {
  if (const auto *Record = dyn_cast<RecordType>(CanonicalType)) {
    if (const auto *ClassDecl = dyn_cast<CXXRecordDecl>(Record->getDecl()))
      return ClassDecl->isAggregate();

    return true;
  }

  return isa<ArrayType>(CanonicalType);
}

/// isConstantSizeType - Return true if this is not a variable sized type,
/// according to the rules of C99 6.7.5p3.  It is not legal to call this on
/// incomplete types or dependent types.
bool Type::isConstantSizeType() const {
  assert(!isIncompleteType() && "This doesn't make sense for incomplete types");
  assert(!isDependentType() && "This doesn't make sense for dependent types");
  // The VAT must have a size, as it is known to be complete.
  return !isa<VariableArrayType>(CanonicalType);
}

/// isIncompleteType - Return true if this is an incomplete type (C99 6.2.5p1)
/// - a type that can describe objects, but which lacks information needed to
/// determine its size.
bool Type::isIncompleteType(NamedDecl **Def) const {
  if (Def)
    *Def = nullptr;

  switch (CanonicalType->getTypeClass()) {
  default: return false;
  case Builtin:
    // Void is the only incomplete builtin type.  Per C99 6.2.5p19, it can never
    // be completed.
    return isVoidType();
  case Enum: {
    EnumDecl *EnumD = cast<EnumType>(CanonicalType)->getDecl();
    if (Def)
      *Def = EnumD;
    return !EnumD->isComplete();
  }
  case Record: {
    // A tagged type (struct/union/enum/class) is incomplete if the decl is a
    // forward declaration, but not a full definition (C99 6.2.5p22).
    RecordDecl *Rec = cast<RecordType>(CanonicalType)->getDecl();
    if (Def)
      *Def = Rec;
    return !Rec->isCompleteDefinition();
  }
  case ConstantArray:
    // An array is incomplete if its element type is incomplete
    // (C++ [dcl.array]p1).
    // We don't handle variable arrays (they're not allowed in C++) or
    // dependent-sized arrays (dependent types are never treated as incomplete).
    return cast<ArrayType>(CanonicalType)->getElementType()
             ->isIncompleteType(Def);
  case IncompleteArray:
    // An array of unknown size is an incomplete type (C99 6.2.5p22).
    return true;
  case MemberPointer: {
    // Member pointers in the MS ABI have special behavior in
    // RequireCompleteType: they attach a MSInheritanceAttr to the CXXRecordDecl
    // to indicate which inheritance model to use.
    auto *MPTy = cast<MemberPointerType>(CanonicalType);
    const Type *ClassTy = MPTy->getClass();
    // Member pointers with dependent class types don't get special treatment.
    if (ClassTy->isDependentType())
      return false;
    const CXXRecordDecl *RD = ClassTy->getAsCXXRecordDecl();
    ASTContext &Context = RD->getASTContext();
    // Member pointers not in the MS ABI don't get special treatment.
    if (!Context.getTargetInfo().getCXXABI().isMicrosoft())
      return false;
    // The inheritance attribute might only be present on the most recent
    // CXXRecordDecl, use that one.
    RD = RD->getMostRecentNonInjectedDecl();
    // Nothing interesting to do if the inheritance attribute is already set.
    if (RD->hasAttr<MSInheritanceAttr>())
      return false;
    return true;
  }
  case ObjCObject:
    return cast<ObjCObjectType>(CanonicalType)->getBaseType()
             ->isIncompleteType(Def);
  case ObjCInterface: {
    // ObjC interfaces are incomplete if they are @class, not @interface.
    ObjCInterfaceDecl *Interface
      = cast<ObjCInterfaceType>(CanonicalType)->getDecl();
    if (Def)
      *Def = Interface;
    return !Interface->hasDefinition();
  }
#if INTEL_CUSTOMIZATION
  case Channel:
    return cast<ChannelType>(CanonicalType)->isIncompleteType(Def);
#endif // INTEL_CUSTOMIZATION
  }
}

bool Type::isSizelessBuiltinType() const {
  if (const BuiltinType *BT = getAs<BuiltinType>()) {
    switch (BT->getKind()) {
      // SVE Types
#define SVE_TYPE(Name, Id, SingletonId) case BuiltinType::Id:
#include "clang/Basic/AArch64SVEACLETypes.def"
      return true;
    default:
      return false;
    }
  }
  return false;
}

bool Type::isSizelessType() const { return isSizelessBuiltinType(); }

bool Type::isVLSTBuiltinType() const {
  if (const BuiltinType *BT = getAs<BuiltinType>()) {
    switch (BT->getKind()) {
    case BuiltinType::SveInt8:
    case BuiltinType::SveInt16:
    case BuiltinType::SveInt32:
    case BuiltinType::SveInt64:
    case BuiltinType::SveUint8:
    case BuiltinType::SveUint16:
    case BuiltinType::SveUint32:
    case BuiltinType::SveUint64:
    case BuiltinType::SveFloat16:
    case BuiltinType::SveFloat32:
    case BuiltinType::SveFloat64:
    case BuiltinType::SveBFloat16:
    case BuiltinType::SveBool:
      return true;
    default:
      return false;
    }
  }
  return false;
}

QualType Type::getSveEltType(const ASTContext &Ctx) const {
  assert(isVLSTBuiltinType() && "unsupported type!");

  const BuiltinType *BTy = getAs<BuiltinType>();
  if (BTy->getKind() == BuiltinType::SveBool)
    // Represent predicates as i8 rather than i1 to avoid any layout issues.
    // The type is bitcasted to a scalable predicate type when casting between
    // scalable and fixed-length vectors.
    return Ctx.UnsignedCharTy;
  else
    return Ctx.getBuiltinVectorTypeInfo(BTy).ElementType;
}

bool QualType::isPODType(const ASTContext &Context) const {
  // C++11 has a more relaxed definition of POD.
  if (Context.getLangOpts().CPlusPlus11)
    return isCXX11PODType(Context);

  return isCXX98PODType(Context);
}

bool QualType::isCXX98PODType(const ASTContext &Context) const {
  // The compiler shouldn't query this for incomplete types, but the user might.
  // We return false for that case. Except for incomplete arrays of PODs, which
  // are PODs according to the standard.
  if (isNull())
    return false;

  if ((*this)->isIncompleteArrayType())
    return Context.getBaseElementType(*this).isCXX98PODType(Context);

  if ((*this)->isIncompleteType())
    return false;

  if (hasNonTrivialObjCLifetime())
    return false;

  QualType CanonicalType = getTypePtr()->CanonicalType;
  switch (CanonicalType->getTypeClass()) {
    // Everything not explicitly mentioned is not POD.
  default: return false;
  case Type::VariableArray:
  case Type::ConstantArray:
    // IncompleteArray is handled above.
    return Context.getBaseElementType(*this).isCXX98PODType(Context);

  case Type::ObjCObjectPointer:
  case Type::BlockPointer:
  case Type::Builtin:
  case Type::Complex:
  case Type::Pointer:
  case Type::MemberPointer:
  case Type::Vector:
  case Type::ExtVector:
  case Type::ExtInt:
    return true;

  case Type::Enum:
    return true;

  case Type::Record:
    if (const auto *ClassDecl =
            dyn_cast<CXXRecordDecl>(cast<RecordType>(CanonicalType)->getDecl()))
      return ClassDecl->isPOD();

    // C struct/union is POD.
    return true;
#if INTEL_CUSTOMIZATION
  case Type::ArbPrecInt:
    return true;
#endif // INTEL_CUSTOMIZATION
  }
}

bool QualType::isTrivialType(const ASTContext &Context) const {
  // The compiler shouldn't query this for incomplete types, but the user might.
  // We return false for that case. Except for incomplete arrays of PODs, which
  // are PODs according to the standard.
  if (isNull())
    return false;

  if ((*this)->isArrayType())
    return Context.getBaseElementType(*this).isTrivialType(Context);

  if ((*this)->isSizelessBuiltinType())
    return true;

  // Return false for incomplete types after skipping any incomplete array
  // types which are expressly allowed by the standard and thus our API.
  if ((*this)->isIncompleteType())
    return false;

  if (hasNonTrivialObjCLifetime())
    return false;

  QualType CanonicalType = getTypePtr()->CanonicalType;
  if (CanonicalType->isDependentType())
    return false;

  // C++0x [basic.types]p9:
  //   Scalar types, trivial class types, arrays of such types, and
  //   cv-qualified versions of these types are collectively called trivial
  //   types.

  // As an extension, Clang treats vector types as Scalar types.
  if (CanonicalType->isScalarType() || CanonicalType->isVectorType())
    return true;
  if (const auto *RT = CanonicalType->getAs<RecordType>()) {
    if (const auto *ClassDecl = dyn_cast<CXXRecordDecl>(RT->getDecl())) {
      // C++11 [class]p6:
      //   A trivial class is a class that has a default constructor,
      //   has no non-trivial default constructors, and is trivially
      //   copyable.
      return ClassDecl->hasDefaultConstructor() &&
             !ClassDecl->hasNonTrivialDefaultConstructor() &&
             ClassDecl->isTriviallyCopyable();
    }

    return true;
  }

  // No other types can match.
  return false;
}

bool QualType::isTriviallyCopyableType(const ASTContext &Context) const {
  if ((*this)->isArrayType())
    return Context.getBaseElementType(*this).isTriviallyCopyableType(Context);

  if (hasNonTrivialObjCLifetime())
    return false;

  // C++11 [basic.types]p9 - See Core 2094
  //   Scalar types, trivially copyable class types, arrays of such types, and
  //   cv-qualified versions of these types are collectively
  //   called trivially copyable types.

  QualType CanonicalType = getCanonicalType();
  if (CanonicalType->isDependentType())
    return false;

  if (CanonicalType->isSizelessBuiltinType())
    return true;

  // Return false for incomplete types after skipping any incomplete array types
  // which are expressly allowed by the standard and thus our API.
  if (CanonicalType->isIncompleteType())
    return false;

  // As an extension, Clang treats vector types as Scalar types.
  if (CanonicalType->isScalarType() || CanonicalType->isVectorType())
    return true;

  if (const auto *RT = CanonicalType->getAs<RecordType>()) {
    if (const auto *ClassDecl = dyn_cast<CXXRecordDecl>(RT->getDecl())) {
      if (!ClassDecl->isTriviallyCopyable()) return false;
    }

    return true;
  }

  // No other types can match.
  return false;
}

bool QualType::isNonWeakInMRRWithObjCWeak(const ASTContext &Context) const {
  return !Context.getLangOpts().ObjCAutoRefCount &&
         Context.getLangOpts().ObjCWeak &&
         getObjCLifetime() != Qualifiers::OCL_Weak;
}

bool QualType::hasNonTrivialToPrimitiveDefaultInitializeCUnion(const RecordDecl *RD) {
  return RD->hasNonTrivialToPrimitiveDefaultInitializeCUnion();
}

bool QualType::hasNonTrivialToPrimitiveDestructCUnion(const RecordDecl *RD) {
  return RD->hasNonTrivialToPrimitiveDestructCUnion();
}

bool QualType::hasNonTrivialToPrimitiveCopyCUnion(const RecordDecl *RD) {
  return RD->hasNonTrivialToPrimitiveCopyCUnion();
}

QualType::PrimitiveDefaultInitializeKind
QualType::isNonTrivialToPrimitiveDefaultInitialize() const {
  if (const auto *RT =
          getTypePtr()->getBaseElementTypeUnsafe()->getAs<RecordType>())
    if (RT->getDecl()->isNonTrivialToPrimitiveDefaultInitialize())
      return PDIK_Struct;

  switch (getQualifiers().getObjCLifetime()) {
  case Qualifiers::OCL_Strong:
    return PDIK_ARCStrong;
  case Qualifiers::OCL_Weak:
    return PDIK_ARCWeak;
  default:
    return PDIK_Trivial;
  }
}

QualType::PrimitiveCopyKind QualType::isNonTrivialToPrimitiveCopy() const {
  if (const auto *RT =
          getTypePtr()->getBaseElementTypeUnsafe()->getAs<RecordType>())
    if (RT->getDecl()->isNonTrivialToPrimitiveCopy())
      return PCK_Struct;

  Qualifiers Qs = getQualifiers();
  switch (Qs.getObjCLifetime()) {
  case Qualifiers::OCL_Strong:
    return PCK_ARCStrong;
  case Qualifiers::OCL_Weak:
    return PCK_ARCWeak;
  default:
    return Qs.hasVolatile() ? PCK_VolatileTrivial : PCK_Trivial;
  }
}

QualType::PrimitiveCopyKind
QualType::isNonTrivialToPrimitiveDestructiveMove() const {
  return isNonTrivialToPrimitiveCopy();
}

bool Type::isLiteralType(const ASTContext &Ctx) const {
  if (isDependentType())
    return false;

  // C++1y [basic.types]p10:
  //   A type is a literal type if it is:
  //   -- cv void; or
  if (Ctx.getLangOpts().CPlusPlus14 && isVoidType())
    return true;

  // C++11 [basic.types]p10:
  //   A type is a literal type if it is:
  //   [...]
  //   -- an array of literal type other than an array of runtime bound; or
  if (isVariableArrayType())
    return false;
  const Type *BaseTy = getBaseElementTypeUnsafe();
  assert(BaseTy && "NULL element type");

  // Return false for incomplete types after skipping any incomplete array
  // types; those are expressly allowed by the standard and thus our API.
  if (BaseTy->isIncompleteType())
    return false;

  // C++11 [basic.types]p10:
  //   A type is a literal type if it is:
  //    -- a scalar type; or
  // As an extension, Clang treats vector types and complex types as
  // literal types.
  if (BaseTy->isScalarType() || BaseTy->isVectorType() ||
      BaseTy->isAnyComplexType())
    return true;
  //    -- a reference type; or
  if (BaseTy->isReferenceType())
    return true;
  //    -- a class type that has all of the following properties:
  if (const auto *RT = BaseTy->getAs<RecordType>()) {
    //    -- a trivial destructor,
    //    -- every constructor call and full-expression in the
    //       brace-or-equal-initializers for non-static data members (if any)
    //       is a constant expression,
    //    -- it is an aggregate type or has at least one constexpr
    //       constructor or constructor template that is not a copy or move
    //       constructor, and
    //    -- all non-static data members and base classes of literal types
    //
    // We resolve DR1361 by ignoring the second bullet.
    if (const auto *ClassDecl = dyn_cast<CXXRecordDecl>(RT->getDecl()))
      return ClassDecl->isLiteral();

    return true;
  }

  // We treat _Atomic T as a literal type if T is a literal type.
  if (const auto *AT = BaseTy->getAs<AtomicType>())
    return AT->getValueType()->isLiteralType(Ctx);

  // If this type hasn't been deduced yet, then conservatively assume that
  // it'll work out to be a literal type.
  if (isa<AutoType>(BaseTy->getCanonicalTypeInternal()))
    return true;

  return false;
}

bool Type::isStructuralType() const {
  // C++20 [temp.param]p6:
  //   A structural type is one of the following:
  //   -- a scalar type; or
  //   -- a vector type [Clang extension]; or
  if (isScalarType() || isVectorType())
    return true;
  //   -- an lvalue reference type; or
  if (isLValueReferenceType())
    return true;
  //  -- a literal class type [...under some conditions]
  if (const CXXRecordDecl *RD = getAsCXXRecordDecl())
    return RD->isStructural();
  return false;
}

bool Type::isStandardLayoutType() const {
  if (isDependentType())
    return false;

  // C++0x [basic.types]p9:
  //   Scalar types, standard-layout class types, arrays of such types, and
  //   cv-qualified versions of these types are collectively called
  //   standard-layout types.
  const Type *BaseTy = getBaseElementTypeUnsafe();
  assert(BaseTy && "NULL element type");

  // Return false for incomplete types after skipping any incomplete array
  // types which are expressly allowed by the standard and thus our API.
  if (BaseTy->isIncompleteType())
    return false;

  // As an extension, Clang treats vector types as Scalar types.
  if (BaseTy->isScalarType() || BaseTy->isVectorType()) return true;
  if (const auto *RT = BaseTy->getAs<RecordType>()) {
    if (const auto *ClassDecl = dyn_cast<CXXRecordDecl>(RT->getDecl()))
      if (!ClassDecl->isStandardLayout())
        return false;

    // Default to 'true' for non-C++ class types.
    // FIXME: This is a bit dubious, but plain C structs should trivially meet
    // all the requirements of standard layout classes.
    return true;
  }

  // No other types can match.
  return false;
}

// This is effectively the intersection of isTrivialType and
// isStandardLayoutType. We implement it directly to avoid redundant
// conversions from a type to a CXXRecordDecl.
bool QualType::isCXX11PODType(const ASTContext &Context) const {
  const Type *ty = getTypePtr();
  if (ty->isDependentType())
    return false;

  if (hasNonTrivialObjCLifetime())
    return false;

  // C++11 [basic.types]p9:
  //   Scalar types, POD classes, arrays of such types, and cv-qualified
  //   versions of these types are collectively called trivial types.
  const Type *BaseTy = ty->getBaseElementTypeUnsafe();
  assert(BaseTy && "NULL element type");

  if (BaseTy->isSizelessBuiltinType())
    return true;

  // Return false for incomplete types after skipping any incomplete array
  // types which are expressly allowed by the standard and thus our API.
  if (BaseTy->isIncompleteType())
    return false;

  // As an extension, Clang treats vector types as Scalar types.
  if (BaseTy->isScalarType() || BaseTy->isVectorType()) return true;
  if (const auto *RT = BaseTy->getAs<RecordType>()) {
    if (const auto *ClassDecl = dyn_cast<CXXRecordDecl>(RT->getDecl())) {
      // C++11 [class]p10:
      //   A POD struct is a non-union class that is both a trivial class [...]
      if (!ClassDecl->isTrivial()) return false;

      // C++11 [class]p10:
      //   A POD struct is a non-union class that is both a trivial class and
      //   a standard-layout class [...]
      if (!ClassDecl->isStandardLayout()) return false;

      // C++11 [class]p10:
      //   A POD struct is a non-union class that is both a trivial class and
      //   a standard-layout class, and has no non-static data members of type
      //   non-POD struct, non-POD union (or array of such types). [...]
      //
      // We don't directly query the recursive aspect as the requirements for
      // both standard-layout classes and trivial classes apply recursively
      // already.
    }

    return true;
  }

  // No other types can match.
  return false;
}

bool Type::isNothrowT() const {
  if (const auto *RD = getAsCXXRecordDecl()) {
    IdentifierInfo *II = RD->getIdentifier();
    if (II && II->isStr("nothrow_t") && RD->isInStdNamespace())
      return true;
  }
  return false;
}

bool Type::isAlignValT() const {
  if (const auto *ET = getAs<EnumType>()) {
    IdentifierInfo *II = ET->getDecl()->getIdentifier();
    if (II && II->isStr("align_val_t") && ET->getDecl()->isInStdNamespace())
      return true;
  }
  return false;
}

bool Type::isStdByteType() const {
  if (const auto *ET = getAs<EnumType>()) {
    IdentifierInfo *II = ET->getDecl()->getIdentifier();
    if (II && II->isStr("byte") && ET->getDecl()->isInStdNamespace())
      return true;
  }
  return false;
}

bool Type::isPromotableIntegerType() const {
  if (const auto *BT = getAs<BuiltinType>())
    switch (BT->getKind()) {
    case BuiltinType::Bool:
    case BuiltinType::Char_S:
    case BuiltinType::Char_U:
    case BuiltinType::SChar:
    case BuiltinType::UChar:
    case BuiltinType::Short:
    case BuiltinType::UShort:
    case BuiltinType::WChar_S:
    case BuiltinType::WChar_U:
    case BuiltinType::Char8:
    case BuiltinType::Char16:
    case BuiltinType::Char32:
      return true;
    default:
      return false;
    }

  // Enumerated types are promotable to their compatible integer types
  // (C99 6.3.1.1) a.k.a. its underlying type (C++ [conv.prom]p2).
  if (const auto *ET = getAs<EnumType>()){
    if (this->isDependentType() || ET->getDecl()->getPromotionType().isNull()
        || ET->getDecl()->isScoped())
      return false;

    return true;
  }

  return false;
}

bool Type::isSpecifierType() const {
  // Note that this intentionally does not use the canonical type.
  switch (getTypeClass()) {
  case Builtin:
  case Record:
  case Enum:
  case Typedef:
  case Complex:
  case TypeOfExpr:
  case TypeOf:
  case TemplateTypeParm:
  case SubstTemplateTypeParm:
  case TemplateSpecialization:
  case Elaborated:
  case DependentName:
  case DependentTemplateSpecialization:
  case ObjCInterface:
  case ObjCObject:
  case ObjCObjectPointer: // FIXME: object pointers aren't really specifiers
    return true;
  default:
    return false;
  }
}

ElaboratedTypeKeyword
TypeWithKeyword::getKeywordForTypeSpec(unsigned TypeSpec) {
  switch (TypeSpec) {
  default: return ETK_None;
  case TST_typename: return ETK_Typename;
  case TST_class: return ETK_Class;
  case TST_struct: return ETK_Struct;
  case TST_interface: return ETK_Interface;
  case TST_union: return ETK_Union;
  case TST_enum: return ETK_Enum;
  }
}

TagTypeKind
TypeWithKeyword::getTagTypeKindForTypeSpec(unsigned TypeSpec) {
  switch(TypeSpec) {
  case TST_class: return TTK_Class;
  case TST_struct: return TTK_Struct;
  case TST_interface: return TTK_Interface;
  case TST_union: return TTK_Union;
  case TST_enum: return TTK_Enum;
  }

  llvm_unreachable("Type specifier is not a tag type kind.");
}

ElaboratedTypeKeyword
TypeWithKeyword::getKeywordForTagTypeKind(TagTypeKind Kind) {
  switch (Kind) {
  case TTK_Class: return ETK_Class;
  case TTK_Struct: return ETK_Struct;
  case TTK_Interface: return ETK_Interface;
  case TTK_Union: return ETK_Union;
  case TTK_Enum: return ETK_Enum;
  }
  llvm_unreachable("Unknown tag type kind.");
}

TagTypeKind
TypeWithKeyword::getTagTypeKindForKeyword(ElaboratedTypeKeyword Keyword) {
  switch (Keyword) {
  case ETK_Class: return TTK_Class;
  case ETK_Struct: return TTK_Struct;
  case ETK_Interface: return TTK_Interface;
  case ETK_Union: return TTK_Union;
  case ETK_Enum: return TTK_Enum;
  case ETK_None: // Fall through.
  case ETK_Typename:
    llvm_unreachable("Elaborated type keyword is not a tag type kind.");
  }
  llvm_unreachable("Unknown elaborated type keyword.");
}

bool
TypeWithKeyword::KeywordIsTagTypeKind(ElaboratedTypeKeyword Keyword) {
  switch (Keyword) {
  case ETK_None:
  case ETK_Typename:
    return false;
  case ETK_Class:
  case ETK_Struct:
  case ETK_Interface:
  case ETK_Union:
  case ETK_Enum:
    return true;
  }
  llvm_unreachable("Unknown elaborated type keyword.");
}

StringRef TypeWithKeyword::getKeywordName(ElaboratedTypeKeyword Keyword) {
  switch (Keyword) {
  case ETK_None: return {};
  case ETK_Typename: return "typename";
  case ETK_Class:  return "class";
  case ETK_Struct: return "struct";
  case ETK_Interface: return "__interface";
  case ETK_Union:  return "union";
  case ETK_Enum:   return "enum";
  }

  llvm_unreachable("Unknown elaborated type keyword.");
}

DependentTemplateSpecializationType::DependentTemplateSpecializationType(
    ElaboratedTypeKeyword Keyword, NestedNameSpecifier *NNS,
    const IdentifierInfo *Name, ArrayRef<TemplateArgument> Args, QualType Canon)
    : TypeWithKeyword(Keyword, DependentTemplateSpecialization, Canon,
                      TypeDependence::DependentInstantiation |
                          (NNS ? toTypeDependence(NNS->getDependence())
                               : TypeDependence::None)),
      NNS(NNS), Name(Name) {
  DependentTemplateSpecializationTypeBits.NumArgs = Args.size();
  assert((!NNS || NNS->isDependent()) &&
         "DependentTemplateSpecializatonType requires dependent qualifier");
  TemplateArgument *ArgBuffer = getArgBuffer();
  for (const TemplateArgument &Arg : Args) {
    addDependence(toTypeDependence(Arg.getDependence() &
                                   TemplateArgumentDependence::UnexpandedPack));

    new (ArgBuffer++) TemplateArgument(Arg);
  }
}

void
DependentTemplateSpecializationType::Profile(llvm::FoldingSetNodeID &ID,
                                             const ASTContext &Context,
                                             ElaboratedTypeKeyword Keyword,
                                             NestedNameSpecifier *Qualifier,
                                             const IdentifierInfo *Name,
                                             ArrayRef<TemplateArgument> Args) {
  ID.AddInteger(Keyword);
  ID.AddPointer(Qualifier);
  ID.AddPointer(Name);
  for (const TemplateArgument &Arg : Args)
    Arg.Profile(ID, Context);
}

bool Type::isElaboratedTypeSpecifier() const {
  ElaboratedTypeKeyword Keyword;
  if (const auto *Elab = dyn_cast<ElaboratedType>(this))
    Keyword = Elab->getKeyword();
  else if (const auto *DepName = dyn_cast<DependentNameType>(this))
    Keyword = DepName->getKeyword();
  else if (const auto *DepTST =
               dyn_cast<DependentTemplateSpecializationType>(this))
    Keyword = DepTST->getKeyword();
  else
    return false;

  return TypeWithKeyword::KeywordIsTagTypeKind(Keyword);
}

const char *Type::getTypeClassName() const {
  switch (TypeBits.TC) {
#define ABSTRACT_TYPE(Derived, Base)
#define TYPE(Derived, Base) case Derived: return #Derived;
#include "clang/AST/TypeNodes.inc"
  }

  llvm_unreachable("Invalid type class.");
}

StringRef BuiltinType::getName(const PrintingPolicy &Policy) const {
  switch (getKind()) {
  case Void:
    return "void";
  case Bool:
    return Policy.Bool ? "bool" : "_Bool";
  case Char_S:
    return "char";
  case Char_U:
    return "char";
  case SChar:
    return "signed char";
  case Short:
    return "short";
  case Int:
    return "int";
  case Long:
    return "long";
  case LongLong:
    return "long long";
  case Int128:
    return "__int128";
  case UChar:
    return "unsigned char";
  case UShort:
    return "unsigned short";
  case UInt:
    return "unsigned int";
  case ULong:
    return "unsigned long";
  case ULongLong:
    return "unsigned long long";
  case UInt128:
    return "unsigned __int128";
  case Half:
    return Policy.Half ? "half" : "__fp16";
  case BFloat16:
    return "__bf16";
  case Float:
    return "float";
  case Double:
    return "double";
  case LongDouble:
    return "long double";
  case ShortAccum:
    return "short _Accum";
  case Accum:
    return "_Accum";
  case LongAccum:
    return "long _Accum";
  case UShortAccum:
    return "unsigned short _Accum";
  case UAccum:
    return "unsigned _Accum";
  case ULongAccum:
    return "unsigned long _Accum";
  case BuiltinType::ShortFract:
    return "short _Fract";
  case BuiltinType::Fract:
    return "_Fract";
  case BuiltinType::LongFract:
    return "long _Fract";
  case BuiltinType::UShortFract:
    return "unsigned short _Fract";
  case BuiltinType::UFract:
    return "unsigned _Fract";
  case BuiltinType::ULongFract:
    return "unsigned long _Fract";
  case BuiltinType::SatShortAccum:
    return "_Sat short _Accum";
  case BuiltinType::SatAccum:
    return "_Sat _Accum";
  case BuiltinType::SatLongAccum:
    return "_Sat long _Accum";
  case BuiltinType::SatUShortAccum:
    return "_Sat unsigned short _Accum";
  case BuiltinType::SatUAccum:
    return "_Sat unsigned _Accum";
  case BuiltinType::SatULongAccum:
    return "_Sat unsigned long _Accum";
  case BuiltinType::SatShortFract:
    return "_Sat short _Fract";
  case BuiltinType::SatFract:
    return "_Sat _Fract";
  case BuiltinType::SatLongFract:
    return "_Sat long _Fract";
  case BuiltinType::SatUShortFract:
    return "_Sat unsigned short _Fract";
  case BuiltinType::SatUFract:
    return "_Sat unsigned _Fract";
  case BuiltinType::SatULongFract:
    return "_Sat unsigned long _Fract";
  case Float16:
    return "_Float16";
  case Float128:
    return "__float128";
  case WChar_S:
  case WChar_U:
    return Policy.MSWChar ? "__wchar_t" : "wchar_t";
  case Char8:
    return "char8_t";
  case Char16:
    return "char16_t";
  case Char32:
    return "char32_t";
  case NullPtr:
    return "nullptr_t";
  case Overload:
    return "<overloaded function type>";
  case BoundMember:
    return "<bound member function type>";
  case PseudoObject:
    return "<pseudo-object type>";
  case Dependent:
    return "<dependent type>";
  case UnknownAny:
    return "<unknown type>";
  case ARCUnbridgedCast:
    return "<ARC unbridged cast type>";
  case BuiltinFn:
    return "<builtin fn type>";
  case ObjCId:
    return "id";
  case ObjCClass:
    return "Class";
  case ObjCSel:
    return "SEL";
#define IMAGE_TYPE(ImgType, Id, SingletonId, Access, Suffix) \
  case Id: \
    return "__" #Access " " #ImgType "_t";
#include "clang/Basic/OpenCLImageTypes.def"
#define IMAGE_TYPE(ImgType, Id, SingletonId, Access, Suffix)                   \
  case Sampled##Id:                                                            \
    return "__ocl_sampled_" #ImgType "_" #Suffix "_t";
#define IMAGE_WRITE_TYPE(Type, Id, Ext)
#define IMAGE_READ_WRITE_TYPE(Type, Id, Ext)
#include "clang/Basic/OpenCLImageTypes.def"
  case OCLSampler:
    return "sampler_t";
  case OCLEvent:
    return "event_t";
  case OCLClkEvent:
    return "clk_event_t";
  case OCLQueue:
    return "queue_t";
  case OCLReserveID:
    return "reserve_id_t";
  case IncompleteMatrixIdx:
    return "<incomplete matrix index type>";
  case OMPArraySection:
    return "<OpenMP array section type>";
  case OMPArrayShaping:
    return "<OpenMP array shaping type>";
  case OMPIterator:
    return "<OpenMP iterator type>";
#define EXT_OPAQUE_TYPE(ExtType, Id, Ext) \
  case Id: \
    return #ExtType;
#include "clang/Basic/OpenCLExtensionTypes.def"
#define SVE_TYPE(Name, Id, SingletonId) \
  case Id: \
    return Name;
#include "clang/Basic/AArch64SVEACLETypes.def"
<<<<<<< HEAD
#if INTEL_CUSTOMIZATION
  case VAArgPack:
    return "<Variadic Pack Expansion>";
#endif // INTEL_CUSTOMIZATION
#define PPC_MMA_VECTOR_TYPE(Name, Id, Size) \
=======
#define PPC_VECTOR_TYPE(Name, Id, Size) \
>>>>>>> 57d83c3a
  case Id: \
    return #Name;
#include "clang/Basic/PPCTypes.def"
  }

  llvm_unreachable("Invalid builtin type.");
}

QualType QualType::getNonPackExpansionType() const {
  // We never wrap type sugar around a PackExpansionType.
  if (auto *PET = dyn_cast<PackExpansionType>(getTypePtr()))
    return PET->getPattern();
  return *this;
}

QualType QualType::getNonLValueExprType(const ASTContext &Context) const {
  if (const auto *RefType = getTypePtr()->getAs<ReferenceType>())
    return RefType->getPointeeType();

  // C++0x [basic.lval]:
  //   Class prvalues can have cv-qualified types; non-class prvalues always
  //   have cv-unqualified types.
  //
  // See also C99 6.3.2.1p2.
  if (!Context.getLangOpts().CPlusPlus ||
      (!getTypePtr()->isDependentType() && !getTypePtr()->isRecordType()))
    return getUnqualifiedType();

  return *this;
}

StringRef FunctionType::getNameForCallConv(CallingConv CC) {
  switch (CC) {
  case CC_C: return "cdecl";
  case CC_X86StdCall: return "stdcall";
  case CC_X86FastCall: return "fastcall";
  case CC_X86ThisCall: return "thiscall";
  case CC_X86Pascal: return "pascal";
  case CC_X86VectorCall: return "vectorcall";
  case CC_Win64: return "ms_abi";
  case CC_X86_64SysV: return "sysv_abi";
  case CC_X86RegCall : return "regcall";
  case CC_AAPCS: return "aapcs";
  case CC_AAPCS_VFP: return "aapcs-vfp";
  case CC_AArch64VectorCall: return "aarch64_vector_pcs";
  case CC_IntelOclBicc: return "intel_ocl_bicc";
#if INTEL_CUSTOMIZATION
  case CC_IntelOclBiccAVX: return "intel_ocl_bicc_avx";
  case CC_IntelOclBiccAVX512: return "intel_ocl_bicc_avx512";
#endif // INTEL_CUSTOMIZATION
  case CC_SpirFunction: return "spir_function";
  case CC_OpenCLKernel: return "opencl_kernel";
  case CC_Swift: return "swiftcall";
  case CC_PreserveMost: return "preserve_most";
  case CC_PreserveAll: return "preserve_all";
  }

  llvm_unreachable("Invalid calling convention.");
}

FunctionProtoType::FunctionProtoType(QualType result, ArrayRef<QualType> params,
                                     QualType canonical,
                                     const ExtProtoInfo &epi)
    : FunctionType(FunctionProto, result, canonical, result->getDependence(),
                   epi.ExtInfo) {
  FunctionTypeBits.FastTypeQuals = epi.TypeQuals.getFastQualifiers();
  FunctionTypeBits.RefQualifier = epi.RefQualifier;
  FunctionTypeBits.NumParams = params.size();
  assert(getNumParams() == params.size() && "NumParams overflow!");
  FunctionTypeBits.ExceptionSpecType = epi.ExceptionSpec.Type;
  FunctionTypeBits.HasExtParameterInfos = !!epi.ExtParameterInfos;
  FunctionTypeBits.Variadic = epi.Variadic;
  FunctionTypeBits.HasTrailingReturn = epi.HasTrailingReturn;

  // Fill in the extra trailing bitfields if present.
  if (hasExtraBitfields(epi.ExceptionSpec.Type)) {
    auto &ExtraBits = *getTrailingObjects<FunctionTypeExtraBitfields>();
    ExtraBits.NumExceptionType = epi.ExceptionSpec.Exceptions.size();
  }

  // Fill in the trailing argument array.
  auto *argSlot = getTrailingObjects<QualType>();
  for (unsigned i = 0; i != getNumParams(); ++i) {
    addDependence(params[i]->getDependence() &
                  ~TypeDependence::VariablyModified);
    argSlot[i] = params[i];
  }

  // Fill in the exception type array if present.
  if (getExceptionSpecType() == EST_Dynamic) {
    assert(hasExtraBitfields() && "missing trailing extra bitfields!");
    auto *exnSlot =
        reinterpret_cast<QualType *>(getTrailingObjects<ExceptionType>());
    unsigned I = 0;
    for (QualType ExceptionType : epi.ExceptionSpec.Exceptions) {
      // Note that, before C++17, a dependent exception specification does
      // *not* make a type dependent; it's not even part of the C++ type
      // system.
      addDependence(
          ExceptionType->getDependence() &
          (TypeDependence::Instantiation | TypeDependence::UnexpandedPack));

      exnSlot[I++] = ExceptionType;
    }
  }
  // Fill in the Expr * in the exception specification if present.
  else if (isComputedNoexcept(getExceptionSpecType())) {
    assert(epi.ExceptionSpec.NoexceptExpr && "computed noexcept with no expr");
    assert((getExceptionSpecType() == EST_DependentNoexcept) ==
           epi.ExceptionSpec.NoexceptExpr->isValueDependent());

    // Store the noexcept expression and context.
    *getTrailingObjects<Expr *>() = epi.ExceptionSpec.NoexceptExpr;

    addDependence(
        toTypeDependence(epi.ExceptionSpec.NoexceptExpr->getDependence()) &
        (TypeDependence::Instantiation | TypeDependence::UnexpandedPack));
  }
  // Fill in the FunctionDecl * in the exception specification if present.
  else if (getExceptionSpecType() == EST_Uninstantiated) {
    // Store the function decl from which we will resolve our
    // exception specification.
    auto **slot = getTrailingObjects<FunctionDecl *>();
    slot[0] = epi.ExceptionSpec.SourceDecl;
    slot[1] = epi.ExceptionSpec.SourceTemplate;
    // This exception specification doesn't make the type dependent, because
    // it's not instantiated as part of instantiating the type.
  } else if (getExceptionSpecType() == EST_Unevaluated) {
    // Store the function decl from which we will resolve our
    // exception specification.
    auto **slot = getTrailingObjects<FunctionDecl *>();
    slot[0] = epi.ExceptionSpec.SourceDecl;
  }

  // If this is a canonical type, and its exception specification is dependent,
  // then it's a dependent type. This only happens in C++17 onwards.
  if (isCanonicalUnqualified()) {
    if (getExceptionSpecType() == EST_Dynamic ||
        getExceptionSpecType() == EST_DependentNoexcept) {
      assert(hasDependentExceptionSpec() && "type should not be canonical");
      addDependence(TypeDependence::DependentInstantiation);
    }
  } else if (getCanonicalTypeInternal()->isDependentType()) {
    // Ask our canonical type whether our exception specification was dependent.
    addDependence(TypeDependence::DependentInstantiation);
  }

  // Fill in the extra parameter info if present.
  if (epi.ExtParameterInfos) {
    auto *extParamInfos = getTrailingObjects<ExtParameterInfo>();
    for (unsigned i = 0; i != getNumParams(); ++i)
      extParamInfos[i] = epi.ExtParameterInfos[i];
  }

  if (epi.TypeQuals.hasNonFastQualifiers()) {
    FunctionTypeBits.HasExtQuals = 1;
    *getTrailingObjects<Qualifiers>() = epi.TypeQuals;
  } else {
    FunctionTypeBits.HasExtQuals = 0;
  }

  // Fill in the Ellipsis location info if present.
  if (epi.Variadic) {
    auto &EllipsisLoc = *getTrailingObjects<SourceLocation>();
    EllipsisLoc = epi.EllipsisLoc;
  }
}

bool FunctionProtoType::hasDependentExceptionSpec() const {
  if (Expr *NE = getNoexceptExpr())
    return NE->isValueDependent();
  for (QualType ET : exceptions())
    // A pack expansion with a non-dependent pattern is still dependent,
    // because we don't know whether the pattern is in the exception spec
    // or not (that depends on whether the pack has 0 expansions).
    if (ET->isDependentType() || ET->getAs<PackExpansionType>())
      return true;
  return false;
}

bool FunctionProtoType::hasInstantiationDependentExceptionSpec() const {
  if (Expr *NE = getNoexceptExpr())
    return NE->isInstantiationDependent();
  for (QualType ET : exceptions())
    if (ET->isInstantiationDependentType())
      return true;
  return false;
}

CanThrowResult FunctionProtoType::canThrow() const {
  switch (getExceptionSpecType()) {
  case EST_Unparsed:
  case EST_Unevaluated:
  case EST_Uninstantiated:
    llvm_unreachable("should not call this with unresolved exception specs");

  case EST_DynamicNone:
  case EST_BasicNoexcept:
  case EST_NoexceptTrue:
  case EST_NoThrow:
    return CT_Cannot;

  case EST_None:
  case EST_MSAny:
  case EST_NoexceptFalse:
    return CT_Can;

  case EST_Dynamic:
    // A dynamic exception specification is throwing unless every exception
    // type is an (unexpanded) pack expansion type.
    for (unsigned I = 0; I != getNumExceptions(); ++I)
      if (!getExceptionType(I)->getAs<PackExpansionType>())
        return CT_Can;
    return CT_Dependent;

  case EST_DependentNoexcept:
    return CT_Dependent;
  }

  llvm_unreachable("unexpected exception specification kind");
}

bool FunctionProtoType::isTemplateVariadic() const {
  for (unsigned ArgIdx = getNumParams(); ArgIdx; --ArgIdx)
    if (isa<PackExpansionType>(getParamType(ArgIdx - 1)))
      return true;

  return false;
}

void FunctionProtoType::Profile(llvm::FoldingSetNodeID &ID, QualType Result,
                                const QualType *ArgTys, unsigned NumParams,
                                const ExtProtoInfo &epi,
                                const ASTContext &Context, bool Canonical) {
  // We have to be careful not to get ambiguous profile encodings.
  // Note that valid type pointers are never ambiguous with anything else.
  //
  // The encoding grammar begins:
  //      type type* bool int bool
  // If that final bool is true, then there is a section for the EH spec:
  //      bool type*
  // This is followed by an optional "consumed argument" section of the
  // same length as the first type sequence:
  //      bool*
  // Finally, we have the ext info and trailing return type flag:
  //      int bool
  //
  // There is no ambiguity between the consumed arguments and an empty EH
  // spec because of the leading 'bool' which unambiguously indicates
  // whether the following bool is the EH spec or part of the arguments.

  ID.AddPointer(Result.getAsOpaquePtr());
  for (unsigned i = 0; i != NumParams; ++i)
    ID.AddPointer(ArgTys[i].getAsOpaquePtr());
  // This method is relatively performance sensitive, so as a performance
  // shortcut, use one AddInteger call instead of four for the next four
  // fields.
  assert(!(unsigned(epi.Variadic) & ~1) &&
         !(unsigned(epi.RefQualifier) & ~3) &&
         !(unsigned(epi.ExceptionSpec.Type) & ~15) &&
         "Values larger than expected.");
  ID.AddInteger(unsigned(epi.Variadic) +
                (epi.RefQualifier << 1) +
                (epi.ExceptionSpec.Type << 3));
  ID.Add(epi.TypeQuals);
  if (epi.ExceptionSpec.Type == EST_Dynamic) {
    for (QualType Ex : epi.ExceptionSpec.Exceptions)
      ID.AddPointer(Ex.getAsOpaquePtr());
  } else if (isComputedNoexcept(epi.ExceptionSpec.Type)) {
    epi.ExceptionSpec.NoexceptExpr->Profile(ID, Context, Canonical);
  } else if (epi.ExceptionSpec.Type == EST_Uninstantiated ||
             epi.ExceptionSpec.Type == EST_Unevaluated) {
    ID.AddPointer(epi.ExceptionSpec.SourceDecl->getCanonicalDecl());
  }
  if (epi.ExtParameterInfos) {
    for (unsigned i = 0; i != NumParams; ++i)
      ID.AddInteger(epi.ExtParameterInfos[i].getOpaqueValue());
  }
  epi.ExtInfo.Profile(ID);
  ID.AddBoolean(epi.HasTrailingReturn);
}

void FunctionProtoType::Profile(llvm::FoldingSetNodeID &ID,
                                const ASTContext &Ctx) {
  Profile(ID, getReturnType(), param_type_begin(), getNumParams(),
          getExtProtoInfo(), Ctx, isCanonicalUnqualified());
}

TypedefType::TypedefType(TypeClass tc, const TypedefNameDecl *D,
                         QualType underlying, QualType can)
    : Type(tc, can, underlying->getDependence()),
      Decl(const_cast<TypedefNameDecl *>(D)) {
  assert(!isa<TypedefType>(can) && "Invalid canonical type");
}

QualType TypedefType::desugar() const {
  return getDecl()->getUnderlyingType();
}

QualType MacroQualifiedType::desugar() const { return getUnderlyingType(); }

QualType MacroQualifiedType::getModifiedType() const {
  // Step over MacroQualifiedTypes from the same macro to find the type
  // ultimately qualified by the macro qualifier.
  QualType Inner = cast<AttributedType>(getUnderlyingType())->getModifiedType();
  while (auto *InnerMQT = dyn_cast<MacroQualifiedType>(Inner)) {
    if (InnerMQT->getMacroIdentifier() != getMacroIdentifier())
      break;
    Inner = InnerMQT->getModifiedType();
  }
  return Inner;
}

TypeOfExprType::TypeOfExprType(Expr *E, QualType can)
    : Type(TypeOfExpr, can,
           toTypeDependence(E->getDependence()) |
               (E->getType()->getDependence() &
                TypeDependence::VariablyModified)),
      TOExpr(E) {}

bool TypeOfExprType::isSugared() const {
  return !TOExpr->isTypeDependent();
}

QualType TypeOfExprType::desugar() const {
  if (isSugared())
    return getUnderlyingExpr()->getType();

  return QualType(this, 0);
}

void DependentTypeOfExprType::Profile(llvm::FoldingSetNodeID &ID,
                                      const ASTContext &Context, Expr *E) {
  E->Profile(ID, Context, true);
}

DecltypeType::DecltypeType(Expr *E, QualType underlyingType, QualType can)
    // C++11 [temp.type]p2: "If an expression e involves a template parameter,
    // decltype(e) denotes a unique dependent type." Hence a decltype type is
    // type-dependent even if its expression is only instantiation-dependent.
    : Type(Decltype, can,
           toTypeDependence(E->getDependence()) |
               (E->isInstantiationDependent() ? TypeDependence::Dependent
                                              : TypeDependence::None) |
               (E->getType()->getDependence() &
                TypeDependence::VariablyModified)),
      E(E), UnderlyingType(underlyingType) {}

bool DecltypeType::isSugared() const { return !E->isInstantiationDependent(); }

QualType DecltypeType::desugar() const {
  if (isSugared())
    return getUnderlyingType();

  return QualType(this, 0);
}

DependentDecltypeType::DependentDecltypeType(const ASTContext &Context, Expr *E)
    : DecltypeType(E, Context.DependentTy), Context(Context) {}

void DependentDecltypeType::Profile(llvm::FoldingSetNodeID &ID,
                                    const ASTContext &Context, Expr *E) {
  E->Profile(ID, Context, true);
}

UnaryTransformType::UnaryTransformType(QualType BaseType,
                                       QualType UnderlyingType, UTTKind UKind,
                                       QualType CanonicalType)
    : Type(UnaryTransform, CanonicalType, BaseType->getDependence()),
      BaseType(BaseType), UnderlyingType(UnderlyingType), UKind(UKind) {}

DependentUnaryTransformType::DependentUnaryTransformType(const ASTContext &C,
                                                         QualType BaseType,
                                                         UTTKind UKind)
     : UnaryTransformType(BaseType, C.DependentTy, UKind, QualType()) {}

TagType::TagType(TypeClass TC, const TagDecl *D, QualType can)
    : Type(TC, can,
           D->isDependentType() ? TypeDependence::DependentInstantiation
                                : TypeDependence::None),
      decl(const_cast<TagDecl *>(D)) {}

static TagDecl *getInterestingTagDecl(TagDecl *decl) {
  for (auto I : decl->redecls()) {
    if (I->isCompleteDefinition() || I->isBeingDefined())
      return I;
  }
  // If there's no definition (not even in progress), return what we have.
  return decl;
}

TagDecl *TagType::getDecl() const {
  return getInterestingTagDecl(decl);
}

bool TagType::isBeingDefined() const {
  return getDecl()->isBeingDefined();
}

bool RecordType::hasConstFields() const {
  std::vector<const RecordType*> RecordTypeList;
  RecordTypeList.push_back(this);
  unsigned NextToCheckIndex = 0;

  while (RecordTypeList.size() > NextToCheckIndex) {
    for (FieldDecl *FD :
         RecordTypeList[NextToCheckIndex]->getDecl()->fields()) {
      QualType FieldTy = FD->getType();
      if (FieldTy.isConstQualified())
        return true;
      FieldTy = FieldTy.getCanonicalType();
      if (const auto *FieldRecTy = FieldTy->getAs<RecordType>()) {
        if (llvm::find(RecordTypeList, FieldRecTy) == RecordTypeList.end())
          RecordTypeList.push_back(FieldRecTy);
      }
    }
    ++NextToCheckIndex;
  }
  return false;
}

bool AttributedType::isQualifier() const {
  // FIXME: Generate this with TableGen.
  switch (getAttrKind()) {
  // These are type qualifiers in the traditional C sense: they annotate
  // something about a specific value/variable of a type.  (They aren't
  // always part of the canonical type, though.)
  case attr::ObjCGC:
  case attr::ObjCOwnership:
  case attr::ObjCInertUnsafeUnretained:
  case attr::TypeNonNull:
  case attr::TypeNullable:
  case attr::TypeNullableResult:
  case attr::TypeNullUnspecified:
  case attr::LifetimeBound:
  case attr::AddressSpace:
    return true;

  // All other type attributes aren't qualifiers; they rewrite the modified
  // type to be a semantically different type.
  default:
    return false;
  }
}

bool AttributedType::isMSTypeSpec() const {
  // FIXME: Generate this with TableGen?
  switch (getAttrKind()) {
  default: return false;
  case attr::Ptr32:
  case attr::Ptr64:
  case attr::SPtr:
  case attr::UPtr:
    return true;
  }
  llvm_unreachable("invalid attr kind");
}

bool AttributedType::isCallingConv() const {
  // FIXME: Generate this with TableGen.
  switch (getAttrKind()) {
  default: return false;
  case attr::Pcs:
  case attr::CDecl:
  case attr::FastCall:
  case attr::StdCall:
  case attr::ThisCall:
  case attr::RegCall:
  case attr::SwiftCall:
  case attr::VectorCall:
  case attr::AArch64VectorPcs:
  case attr::Pascal:
  case attr::MSABI:
  case attr::SysVABI:
  case attr::IntelOclBicc:
#if INTEL_CUSTOMIZATION
  case attr::IntelOclBiccAVX:
  case attr::IntelOclBiccAVX512:
#endif // INTEL_CUSTOMIZATION
  case attr::PreserveMost:
  case attr::PreserveAll:
    return true;
  }
  llvm_unreachable("invalid attr kind");
}

CXXRecordDecl *InjectedClassNameType::getDecl() const {
  return cast<CXXRecordDecl>(getInterestingTagDecl(Decl));
}

IdentifierInfo *TemplateTypeParmType::getIdentifier() const {
  return isCanonicalUnqualified() ? nullptr : getDecl()->getIdentifier();
}

SubstTemplateTypeParmPackType::SubstTemplateTypeParmPackType(
    const TemplateTypeParmType *Param, QualType Canon,
    const TemplateArgument &ArgPack)
    : Type(SubstTemplateTypeParmPack, Canon,
           TypeDependence::DependentInstantiation |
               TypeDependence::UnexpandedPack),
      Replaced(Param), Arguments(ArgPack.pack_begin()) {
  SubstTemplateTypeParmPackTypeBits.NumArgs = ArgPack.pack_size();
}

TemplateArgument SubstTemplateTypeParmPackType::getArgumentPack() const {
  return TemplateArgument(llvm::makeArrayRef(Arguments, getNumArgs()));
}

void SubstTemplateTypeParmPackType::Profile(llvm::FoldingSetNodeID &ID) {
  Profile(ID, getReplacedParameter(), getArgumentPack());
}

void SubstTemplateTypeParmPackType::Profile(llvm::FoldingSetNodeID &ID,
                                           const TemplateTypeParmType *Replaced,
                                            const TemplateArgument &ArgPack) {
  ID.AddPointer(Replaced);
  ID.AddInteger(ArgPack.pack_size());
  for (const auto &P : ArgPack.pack_elements())
    ID.AddPointer(P.getAsType().getAsOpaquePtr());
}

bool TemplateSpecializationType::
anyDependentTemplateArguments(const TemplateArgumentListInfo &Args,
                              bool &InstantiationDependent) {
  return anyDependentTemplateArguments(Args.arguments(),
                                       InstantiationDependent);
}

bool TemplateSpecializationType::
anyDependentTemplateArguments(ArrayRef<TemplateArgumentLoc> Args,
                              bool &InstantiationDependent) {
  for (const TemplateArgumentLoc &ArgLoc : Args) {
    if (ArgLoc.getArgument().isDependent()) {
      InstantiationDependent = true;
      return true;
    }

    if (ArgLoc.getArgument().isInstantiationDependent())
      InstantiationDependent = true;
  }
  return false;
}

TemplateSpecializationType::TemplateSpecializationType(
    TemplateName T, ArrayRef<TemplateArgument> Args, QualType Canon,
    QualType AliasedType)
    : Type(TemplateSpecialization, Canon.isNull() ? QualType(this, 0) : Canon,
           (Canon.isNull()
                ? TypeDependence::DependentInstantiation
                : Canon->getDependence() & ~(TypeDependence::VariablyModified |
                                             TypeDependence::UnexpandedPack)) |
               (toTypeDependence(T.getDependence()) &
                TypeDependence::UnexpandedPack)),
      Template(T) {
  TemplateSpecializationTypeBits.NumArgs = Args.size();
  TemplateSpecializationTypeBits.TypeAlias = !AliasedType.isNull();

  assert(!T.getAsDependentTemplateName() &&
         "Use DependentTemplateSpecializationType for dependent template-name");
  assert((T.getKind() == TemplateName::Template ||
          T.getKind() == TemplateName::SubstTemplateTemplateParm ||
          T.getKind() == TemplateName::SubstTemplateTemplateParmPack) &&
         "Unexpected template name for TemplateSpecializationType");

  auto *TemplateArgs = reinterpret_cast<TemplateArgument *>(this + 1);
  for (const TemplateArgument &Arg : Args) {
    // Update instantiation-dependent, variably-modified, and error bits.
    // If the canonical type exists and is non-dependent, the template
    // specialization type can be non-dependent even if one of the type
    // arguments is. Given:
    //   template<typename T> using U = int;
    // U<T> is always non-dependent, irrespective of the type T.
    // However, U<Ts> contains an unexpanded parameter pack, even though
    // its expansion (and thus its desugared type) doesn't.
    addDependence(toTypeDependence(Arg.getDependence()) &
                  ~TypeDependence::Dependent);
    if (Arg.getKind() == TemplateArgument::Type)
      addDependence(Arg.getAsType()->getDependence() &
                    TypeDependence::VariablyModified);
    new (TemplateArgs++) TemplateArgument(Arg);
  }

  // Store the aliased type if this is a type alias template specialization.
  if (isTypeAlias()) {
    auto *Begin = reinterpret_cast<TemplateArgument *>(this + 1);
    *reinterpret_cast<QualType*>(Begin + getNumArgs()) = AliasedType;
  }
}

void
TemplateSpecializationType::Profile(llvm::FoldingSetNodeID &ID,
                                    TemplateName T,
                                    ArrayRef<TemplateArgument> Args,
                                    const ASTContext &Context) {
  T.Profile(ID);
  for (const TemplateArgument &Arg : Args)
    Arg.Profile(ID, Context);
}

QualType
QualifierCollector::apply(const ASTContext &Context, QualType QT) const {
  if (!hasNonFastQualifiers())
    return QT.withFastQualifiers(getFastQualifiers());

  return Context.getQualifiedType(QT, *this);
}

QualType
QualifierCollector::apply(const ASTContext &Context, const Type *T) const {
  if (!hasNonFastQualifiers())
    return QualType(T, getFastQualifiers());

  return Context.getQualifiedType(T, *this);
}

void ObjCObjectTypeImpl::Profile(llvm::FoldingSetNodeID &ID,
                                 QualType BaseType,
                                 ArrayRef<QualType> typeArgs,
                                 ArrayRef<ObjCProtocolDecl *> protocols,
                                 bool isKindOf) {
  ID.AddPointer(BaseType.getAsOpaquePtr());
  ID.AddInteger(typeArgs.size());
  for (auto typeArg : typeArgs)
    ID.AddPointer(typeArg.getAsOpaquePtr());
  ID.AddInteger(protocols.size());
  for (auto proto : protocols)
    ID.AddPointer(proto);
  ID.AddBoolean(isKindOf);
}

void ObjCObjectTypeImpl::Profile(llvm::FoldingSetNodeID &ID) {
  Profile(ID, getBaseType(), getTypeArgsAsWritten(),
          llvm::makeArrayRef(qual_begin(), getNumProtocols()),
          isKindOfTypeAsWritten());
}

void ObjCTypeParamType::Profile(llvm::FoldingSetNodeID &ID,
                                const ObjCTypeParamDecl *OTPDecl,
                                QualType CanonicalType,
                                ArrayRef<ObjCProtocolDecl *> protocols) {
  ID.AddPointer(OTPDecl);
  ID.AddPointer(CanonicalType.getAsOpaquePtr());
  ID.AddInteger(protocols.size());
  for (auto proto : protocols)
    ID.AddPointer(proto);
}

void ObjCTypeParamType::Profile(llvm::FoldingSetNodeID &ID) {
  Profile(ID, getDecl(), getCanonicalTypeInternal(),
          llvm::makeArrayRef(qual_begin(), getNumProtocols()));
}

namespace {

/// The cached properties of a type.
class CachedProperties {
  Linkage L;
  bool local;

public:
  CachedProperties(Linkage L, bool local) : L(L), local(local) {}

  Linkage getLinkage() const { return L; }
  bool hasLocalOrUnnamedType() const { return local; }

  friend CachedProperties merge(CachedProperties L, CachedProperties R) {
    Linkage MergedLinkage = minLinkage(L.L, R.L);
    return CachedProperties(MergedLinkage,
                         L.hasLocalOrUnnamedType() | R.hasLocalOrUnnamedType());
  }
};

} // namespace

static CachedProperties computeCachedProperties(const Type *T);

namespace clang {

/// The type-property cache.  This is templated so as to be
/// instantiated at an internal type to prevent unnecessary symbol
/// leakage.
template <class Private> class TypePropertyCache {
public:
  static CachedProperties get(QualType T) {
    return get(T.getTypePtr());
  }

  static CachedProperties get(const Type *T) {
    ensure(T);
    return CachedProperties(T->TypeBits.getLinkage(),
                            T->TypeBits.hasLocalOrUnnamedType());
  }

  static void ensure(const Type *T) {
    // If the cache is valid, we're okay.
    if (T->TypeBits.isCacheValid()) return;

    // If this type is non-canonical, ask its canonical type for the
    // relevant information.
    if (!T->isCanonicalUnqualified()) {
      const Type *CT = T->getCanonicalTypeInternal().getTypePtr();
      ensure(CT);
      T->TypeBits.CacheValid = true;
      T->TypeBits.CachedLinkage = CT->TypeBits.CachedLinkage;
      T->TypeBits.CachedLocalOrUnnamed = CT->TypeBits.CachedLocalOrUnnamed;
      return;
    }

    // Compute the cached properties and then set the cache.
    CachedProperties Result = computeCachedProperties(T);
    T->TypeBits.CacheValid = true;
    T->TypeBits.CachedLinkage = Result.getLinkage();
    T->TypeBits.CachedLocalOrUnnamed = Result.hasLocalOrUnnamedType();
  }
};

} // namespace clang

// Instantiate the friend template at a private class.  In a
// reasonable implementation, these symbols will be internal.
// It is terrible that this is the best way to accomplish this.
namespace {

class Private {};

} // namespace

using Cache = TypePropertyCache<Private>;

static CachedProperties computeCachedProperties(const Type *T) {
  switch (T->getTypeClass()) {
#define TYPE(Class,Base)
#define NON_CANONICAL_TYPE(Class,Base) case Type::Class:
#include "clang/AST/TypeNodes.inc"
    llvm_unreachable("didn't expect a non-canonical type here");

#define TYPE(Class,Base)
#define DEPENDENT_TYPE(Class,Base) case Type::Class:
#define NON_CANONICAL_UNLESS_DEPENDENT_TYPE(Class,Base) case Type::Class:
#include "clang/AST/TypeNodes.inc"
    // Treat instantiation-dependent types as external.
    if (!T->isInstantiationDependentType()) T->dump();
    assert(T->isInstantiationDependentType());
    return CachedProperties(ExternalLinkage, false);

  case Type::Auto:
  case Type::DeducedTemplateSpecialization:
    // Give non-deduced 'auto' types external linkage. We should only see them
    // here in error recovery.
    return CachedProperties(ExternalLinkage, false);

  case Type::ExtInt:
  case Type::Builtin:
    // C++ [basic.link]p8:
    //   A type is said to have linkage if and only if:
    //     - it is a fundamental type (3.9.1); or
    return CachedProperties(ExternalLinkage, false);

  case Type::Record:
  case Type::Enum: {
    const TagDecl *Tag = cast<TagType>(T)->getDecl();

    // C++ [basic.link]p8:
    //     - it is a class or enumeration type that is named (or has a name
    //       for linkage purposes (7.1.3)) and the name has linkage; or
    //     -  it is a specialization of a class template (14); or
    Linkage L = Tag->getLinkageInternal();
    bool IsLocalOrUnnamed =
      Tag->getDeclContext()->isFunctionOrMethod() ||
      !Tag->hasNameForLinkage();
    return CachedProperties(L, IsLocalOrUnnamed);
  }

    // C++ [basic.link]p8:
    //   - it is a compound type (3.9.2) other than a class or enumeration,
    //     compounded exclusively from types that have linkage; or
  case Type::Complex:
    return Cache::get(cast<ComplexType>(T)->getElementType());
  case Type::Pointer:
    return Cache::get(cast<PointerType>(T)->getPointeeType());
  case Type::BlockPointer:
    return Cache::get(cast<BlockPointerType>(T)->getPointeeType());
  case Type::LValueReference:
  case Type::RValueReference:
    return Cache::get(cast<ReferenceType>(T)->getPointeeType());
  case Type::MemberPointer: {
    const auto *MPT = cast<MemberPointerType>(T);
    return merge(Cache::get(MPT->getClass()),
                 Cache::get(MPT->getPointeeType()));
  }
  case Type::ConstantArray:
  case Type::IncompleteArray:
  case Type::VariableArray:
    return Cache::get(cast<ArrayType>(T)->getElementType());
  case Type::Vector:
  case Type::ExtVector:
    return Cache::get(cast<VectorType>(T)->getElementType());
  case Type::ConstantMatrix:
    return Cache::get(cast<ConstantMatrixType>(T)->getElementType());
  case Type::FunctionNoProto:
    return Cache::get(cast<FunctionType>(T)->getReturnType());
  case Type::FunctionProto: {
    const auto *FPT = cast<FunctionProtoType>(T);
    CachedProperties result = Cache::get(FPT->getReturnType());
    for (const auto &ai : FPT->param_types())
      result = merge(result, Cache::get(ai));
    return result;
  }
  case Type::ObjCInterface: {
    Linkage L = cast<ObjCInterfaceType>(T)->getDecl()->getLinkageInternal();
    return CachedProperties(L, false);
  }
  case Type::ObjCObject:
    return Cache::get(cast<ObjCObjectType>(T)->getBaseType());
  case Type::ObjCObjectPointer:
    return Cache::get(cast<ObjCObjectPointerType>(T)->getPointeeType());
  case Type::Atomic:
    return Cache::get(cast<AtomicType>(T)->getValueType());
#if INTEL_CUSTOMIZATION
  case Type::Channel:
    return Cache::get(cast<ChannelType>(T)->getElementType());
  case Type::ArbPrecInt:
    return Cache::get(cast<ArbPrecIntType>(T)->getUnderlyingType());
#endif // INTEL_CUSTOMIZATION
  case Type::Pipe:
    return Cache::get(cast<PipeType>(T)->getElementType());
  }

  llvm_unreachable("unhandled type class");
}

/// Determine the linkage of this type.
Linkage Type::getLinkage() const {
  Cache::ensure(this);
  return TypeBits.getLinkage();
}

bool Type::hasUnnamedOrLocalType() const {
  Cache::ensure(this);
  return TypeBits.hasLocalOrUnnamedType();
}

LinkageInfo LinkageComputer::computeTypeLinkageInfo(const Type *T) {
  switch (T->getTypeClass()) {
#define TYPE(Class,Base)
#define NON_CANONICAL_TYPE(Class,Base) case Type::Class:
#include "clang/AST/TypeNodes.inc"
    llvm_unreachable("didn't expect a non-canonical type here");

#define TYPE(Class,Base)
#define DEPENDENT_TYPE(Class,Base) case Type::Class:
#define NON_CANONICAL_UNLESS_DEPENDENT_TYPE(Class,Base) case Type::Class:
#include "clang/AST/TypeNodes.inc"
    // Treat instantiation-dependent types as external.
    assert(T->isInstantiationDependentType());
    return LinkageInfo::external();

  case Type::ExtInt:
  case Type::Builtin:
    return LinkageInfo::external();

  case Type::Auto:
  case Type::DeducedTemplateSpecialization:
    return LinkageInfo::external();

  case Type::Record:
  case Type::Enum:
    return getDeclLinkageAndVisibility(cast<TagType>(T)->getDecl());

  case Type::Complex:
    return computeTypeLinkageInfo(cast<ComplexType>(T)->getElementType());
  case Type::Pointer:
    return computeTypeLinkageInfo(cast<PointerType>(T)->getPointeeType());
  case Type::BlockPointer:
    return computeTypeLinkageInfo(cast<BlockPointerType>(T)->getPointeeType());
  case Type::LValueReference:
  case Type::RValueReference:
    return computeTypeLinkageInfo(cast<ReferenceType>(T)->getPointeeType());
  case Type::MemberPointer: {
    const auto *MPT = cast<MemberPointerType>(T);
    LinkageInfo LV = computeTypeLinkageInfo(MPT->getClass());
    LV.merge(computeTypeLinkageInfo(MPT->getPointeeType()));
    return LV;
  }
  case Type::ConstantArray:
  case Type::IncompleteArray:
  case Type::VariableArray:
    return computeTypeLinkageInfo(cast<ArrayType>(T)->getElementType());
  case Type::Vector:
  case Type::ExtVector:
    return computeTypeLinkageInfo(cast<VectorType>(T)->getElementType());
  case Type::ConstantMatrix:
    return computeTypeLinkageInfo(
        cast<ConstantMatrixType>(T)->getElementType());
  case Type::FunctionNoProto:
    return computeTypeLinkageInfo(cast<FunctionType>(T)->getReturnType());
  case Type::FunctionProto: {
    const auto *FPT = cast<FunctionProtoType>(T);
    LinkageInfo LV = computeTypeLinkageInfo(FPT->getReturnType());
    for (const auto &ai : FPT->param_types())
      LV.merge(computeTypeLinkageInfo(ai));
    return LV;
  }
  case Type::ObjCInterface:
    return getDeclLinkageAndVisibility(cast<ObjCInterfaceType>(T)->getDecl());
  case Type::ObjCObject:
    return computeTypeLinkageInfo(cast<ObjCObjectType>(T)->getBaseType());
  case Type::ObjCObjectPointer:
    return computeTypeLinkageInfo(
        cast<ObjCObjectPointerType>(T)->getPointeeType());
  case Type::Atomic:
    return computeTypeLinkageInfo(cast<AtomicType>(T)->getValueType());
#if INTEL_CUSTOMIZATION
  case Type::Channel:
    return computeTypeLinkageInfo(cast<ChannelType>(T)->getElementType());
  case Type::ArbPrecInt:
    return computeTypeLinkageInfo(cast<ArbPrecIntType>(T)->getUnderlyingType());
#endif // INTEL_CUSTOMIZATION
  case Type::Pipe:
    return computeTypeLinkageInfo(cast<PipeType>(T)->getElementType());
  }

  llvm_unreachable("unhandled type class");
}

bool Type::isLinkageValid() const {
  if (!TypeBits.isCacheValid())
    return true;

  Linkage L = LinkageComputer{}
                  .computeTypeLinkageInfo(getCanonicalTypeInternal())
                  .getLinkage();
  return L == TypeBits.getLinkage();
}

LinkageInfo LinkageComputer::getTypeLinkageAndVisibility(const Type *T) {
  if (!T->isCanonicalUnqualified())
    return computeTypeLinkageInfo(T->getCanonicalTypeInternal());

  LinkageInfo LV = computeTypeLinkageInfo(T);
  assert(LV.getLinkage() == T->getLinkage());
  return LV;
}

LinkageInfo Type::getLinkageAndVisibility() const {
  return LinkageComputer{}.getTypeLinkageAndVisibility(this);
}

Optional<NullabilityKind>
Type::getNullability(const ASTContext &Context) const {
  QualType Type(this, 0);
  while (const auto *AT = Type->getAs<AttributedType>()) {
    // Check whether this is an attributed type with nullability
    // information.
    if (auto Nullability = AT->getImmediateNullability())
      return Nullability;

    Type = AT->getEquivalentType();
  }
  return None;
}

bool Type::canHaveNullability(bool ResultIfUnknown) const {
  QualType type = getCanonicalTypeInternal();

  switch (type->getTypeClass()) {
  // We'll only see canonical types here.
#define NON_CANONICAL_TYPE(Class, Parent)       \
  case Type::Class:                             \
    llvm_unreachable("non-canonical type");
#define TYPE(Class, Parent)
#include "clang/AST/TypeNodes.inc"

  // Pointer types.
  case Type::Pointer:
  case Type::BlockPointer:
  case Type::MemberPointer:
  case Type::ObjCObjectPointer:
    return true;

  // Dependent types that could instantiate to pointer types.
  case Type::UnresolvedUsing:
  case Type::TypeOfExpr:
  case Type::TypeOf:
  case Type::Decltype:
  case Type::UnaryTransform:
  case Type::TemplateTypeParm:
  case Type::SubstTemplateTypeParmPack:
  case Type::DependentName:
  case Type::DependentTemplateSpecialization:
  case Type::Auto:
    return ResultIfUnknown;

  // Dependent template specializations can instantiate to pointer
  // types unless they're known to be specializations of a class
  // template.
  case Type::TemplateSpecialization:
    if (TemplateDecl *templateDecl
          = cast<TemplateSpecializationType>(type.getTypePtr())
              ->getTemplateName().getAsTemplateDecl()) {
      if (isa<ClassTemplateDecl>(templateDecl))
        return false;
    }
    return ResultIfUnknown;

  case Type::Builtin:
    switch (cast<BuiltinType>(type.getTypePtr())->getKind()) {
      // Signed, unsigned, and floating-point types cannot have nullability.
#define SIGNED_TYPE(Id, SingletonId) case BuiltinType::Id:
#define UNSIGNED_TYPE(Id, SingletonId) case BuiltinType::Id:
#define FLOATING_TYPE(Id, SingletonId) case BuiltinType::Id:
#define BUILTIN_TYPE(Id, SingletonId)
#include "clang/AST/BuiltinTypes.def"
      return false;

    // Dependent types that could instantiate to a pointer type.
    case BuiltinType::Dependent:
    case BuiltinType::Overload:
    case BuiltinType::BoundMember:
    case BuiltinType::PseudoObject:
    case BuiltinType::UnknownAny:
    case BuiltinType::ARCUnbridgedCast:
      return ResultIfUnknown;

    case BuiltinType::Void:
    case BuiltinType::ObjCId:
    case BuiltinType::ObjCClass:
    case BuiltinType::ObjCSel:
#define IMAGE_TYPE(ImgType, Id, SingletonId, Access, Suffix) \
    case BuiltinType::Id:
#include "clang/Basic/OpenCLImageTypes.def"
#define IMAGE_TYPE(ImgType, Id, SingletonId, Access, Suffix)                   \
  case BuiltinType::Sampled##Id:
#define IMAGE_WRITE_TYPE(Type, Id, Ext)
#define IMAGE_READ_WRITE_TYPE(Type, Id, Ext)
#include "clang/Basic/OpenCLImageTypes.def"
#define EXT_OPAQUE_TYPE(ExtType, Id, Ext) \
    case BuiltinType::Id:
#include "clang/Basic/OpenCLExtensionTypes.def"
    case BuiltinType::OCLSampler:
    case BuiltinType::OCLEvent:
    case BuiltinType::OCLClkEvent:
    case BuiltinType::OCLQueue:
    case BuiltinType::OCLReserveID:
#define SVE_TYPE(Name, Id, SingletonId) \
    case BuiltinType::Id:
#include "clang/Basic/AArch64SVEACLETypes.def"
#define PPC_VECTOR_TYPE(Name, Id, Size) \
    case BuiltinType::Id:
#include "clang/Basic/PPCTypes.def"
    case BuiltinType::BuiltinFn:
    case BuiltinType::NullPtr:
    case BuiltinType::IncompleteMatrixIdx:
    case BuiltinType::OMPArraySection:
    case BuiltinType::OMPArrayShaping:
    case BuiltinType::OMPIterator:
    case BuiltinType::VAArgPack: // INTEL
      return false;
    }
    llvm_unreachable("unknown builtin type");

  // Non-pointer types.
  case Type::Complex:
  case Type::LValueReference:
  case Type::RValueReference:
  case Type::ConstantArray:
  case Type::IncompleteArray:
  case Type::VariableArray:
  case Type::DependentSizedArray:
  case Type::DependentVector:
  case Type::DependentSizedExtVector:
  case Type::Vector:
  case Type::ExtVector:
  case Type::ConstantMatrix:
  case Type::DependentSizedMatrix:
  case Type::DependentAddressSpace:
  case Type::FunctionProto:
  case Type::FunctionNoProto:
  case Type::Record:
  case Type::DeducedTemplateSpecialization:
  case Type::Enum:
  case Type::InjectedClassName:
  case Type::PackExpansion:
  case Type::ObjCObject:
  case Type::ObjCInterface:
  case Type::Atomic:
#if INTEL_CUSTOMIZATION
  case Type::Channel:
  case Type::ArbPrecInt:
  case Type::DependentSizedArbPrecInt:
#endif // INTEL_CUSTOMIZATION
  case Type::Pipe:
  case Type::ExtInt:
  case Type::DependentExtInt:
    return false;
  }
  llvm_unreachable("bad type kind!");
}

llvm::Optional<NullabilityKind>
AttributedType::getImmediateNullability() const {
  if (getAttrKind() == attr::TypeNonNull)
    return NullabilityKind::NonNull;
  if (getAttrKind() == attr::TypeNullable)
    return NullabilityKind::Nullable;
  if (getAttrKind() == attr::TypeNullUnspecified)
    return NullabilityKind::Unspecified;
  if (getAttrKind() == attr::TypeNullableResult)
    return NullabilityKind::NullableResult;
  return None;
}

Optional<NullabilityKind> AttributedType::stripOuterNullability(QualType &T) {
  QualType AttrTy = T;
  if (auto MacroTy = dyn_cast<MacroQualifiedType>(T))
    AttrTy = MacroTy->getUnderlyingType();

  if (auto attributed = dyn_cast<AttributedType>(AttrTy)) {
    if (auto nullability = attributed->getImmediateNullability()) {
      T = attributed->getModifiedType();
      return nullability;
    }
  }

  return None;
}

bool Type::isBlockCompatibleObjCPointerType(ASTContext &ctx) const {
  const auto *objcPtr = getAs<ObjCObjectPointerType>();
  if (!objcPtr)
    return false;

  if (objcPtr->isObjCIdType()) {
    // id is always okay.
    return true;
  }

  // Blocks are NSObjects.
  if (ObjCInterfaceDecl *iface = objcPtr->getInterfaceDecl()) {
    if (iface->getIdentifier() != ctx.getNSObjectName())
      return false;

    // Continue to check qualifiers, below.
  } else if (objcPtr->isObjCQualifiedIdType()) {
    // Continue to check qualifiers, below.
  } else {
    return false;
  }

  // Check protocol qualifiers.
  for (ObjCProtocolDecl *proto : objcPtr->quals()) {
    // Blocks conform to NSObject and NSCopying.
    if (proto->getIdentifier() != ctx.getNSObjectName() &&
        proto->getIdentifier() != ctx.getNSCopyingName())
      return false;
  }

  return true;
}

Qualifiers::ObjCLifetime Type::getObjCARCImplicitLifetime() const {
  if (isObjCARCImplicitlyUnretainedType())
    return Qualifiers::OCL_ExplicitNone;
  return Qualifiers::OCL_Strong;
}

bool Type::isObjCARCImplicitlyUnretainedType() const {
  assert(isObjCLifetimeType() &&
         "cannot query implicit lifetime for non-inferrable type");

  const Type *canon = getCanonicalTypeInternal().getTypePtr();

  // Walk down to the base type.  We don't care about qualifiers for this.
  while (const auto *array = dyn_cast<ArrayType>(canon))
    canon = array->getElementType().getTypePtr();

  if (const auto *opt = dyn_cast<ObjCObjectPointerType>(canon)) {
    // Class and Class<Protocol> don't require retention.
    if (opt->getObjectType()->isObjCClass())
      return true;
  }

  return false;
}

bool Type::isObjCNSObjectType() const {
  const Type *cur = this;
  while (true) {
    if (const auto *typedefType = dyn_cast<TypedefType>(cur))
      return typedefType->getDecl()->hasAttr<ObjCNSObjectAttr>();

    // Single-step desugar until we run out of sugar.
    QualType next = cur->getLocallyUnqualifiedSingleStepDesugaredType();
    if (next.getTypePtr() == cur) return false;
    cur = next.getTypePtr();
  }
}

bool Type::isObjCIndependentClassType() const {
  if (const auto *typedefType = dyn_cast<TypedefType>(this))
    return typedefType->getDecl()->hasAttr<ObjCIndependentClassAttr>();
  return false;
}

bool Type::isObjCRetainableType() const {
  return isObjCObjectPointerType() ||
         isBlockPointerType() ||
         isObjCNSObjectType();
}

bool Type::isObjCIndirectLifetimeType() const {
  if (isObjCLifetimeType())
    return true;
  if (const auto *OPT = getAs<PointerType>())
    return OPT->getPointeeType()->isObjCIndirectLifetimeType();
  if (const auto *Ref = getAs<ReferenceType>())
    return Ref->getPointeeType()->isObjCIndirectLifetimeType();
  if (const auto *MemPtr = getAs<MemberPointerType>())
    return MemPtr->getPointeeType()->isObjCIndirectLifetimeType();
  return false;
}

/// Returns true if objects of this type have lifetime semantics under
/// ARC.
bool Type::isObjCLifetimeType() const {
  const Type *type = this;
  while (const ArrayType *array = type->getAsArrayTypeUnsafe())
    type = array->getElementType().getTypePtr();
  return type->isObjCRetainableType();
}

/// Determine whether the given type T is a "bridgable" Objective-C type,
/// which is either an Objective-C object pointer type or an
bool Type::isObjCARCBridgableType() const {
  return isObjCObjectPointerType() || isBlockPointerType();
}

/// Determine whether the given type T is a "bridgeable" C type.
bool Type::isCARCBridgableType() const {
  const auto *Pointer = getAs<PointerType>();
  if (!Pointer)
    return false;

  QualType Pointee = Pointer->getPointeeType();
  return Pointee->isVoidType() || Pointee->isRecordType();
}

/// Check if the specified type is the CUDA device builtin surface type.
bool Type::isCUDADeviceBuiltinSurfaceType() const {
  if (const auto *RT = getAs<RecordType>())
    return RT->getDecl()->hasAttr<CUDADeviceBuiltinSurfaceTypeAttr>();
  return false;
}

/// Check if the specified type is the CUDA device builtin texture type.
bool Type::isCUDADeviceBuiltinTextureType() const {
  if (const auto *RT = getAs<RecordType>())
    return RT->getDecl()->hasAttr<CUDADeviceBuiltinTextureTypeAttr>();
  return false;
}

bool Type::hasSizedVLAType() const {
  if (!isVariablyModifiedType()) return false;

  if (const auto *ptr = getAs<PointerType>())
    return ptr->getPointeeType()->hasSizedVLAType();
  if (const auto *ref = getAs<ReferenceType>())
    return ref->getPointeeType()->hasSizedVLAType();
  if (const ArrayType *arr = getAsArrayTypeUnsafe()) {
    if (isa<VariableArrayType>(arr) &&
        cast<VariableArrayType>(arr)->getSizeExpr())
      return true;

    return arr->getElementType()->hasSizedVLAType();
  }

  return false;
}

QualType::DestructionKind QualType::isDestructedTypeImpl(QualType type) {
  switch (type.getObjCLifetime()) {
  case Qualifiers::OCL_None:
  case Qualifiers::OCL_ExplicitNone:
  case Qualifiers::OCL_Autoreleasing:
    break;

  case Qualifiers::OCL_Strong:
    return DK_objc_strong_lifetime;
  case Qualifiers::OCL_Weak:
    return DK_objc_weak_lifetime;
  }

  if (const auto *RT =
          type->getBaseElementTypeUnsafe()->getAs<RecordType>()) {
    const RecordDecl *RD = RT->getDecl();
    if (const auto *CXXRD = dyn_cast<CXXRecordDecl>(RD)) {
      /// Check if this is a C++ object with a non-trivial destructor.
      if (CXXRD->hasDefinition() && !CXXRD->hasTrivialDestructor())
        return DK_cxx_destructor;
    } else {
      /// Check if this is a C struct that is non-trivial to destroy or an array
      /// that contains such a struct.
      if (RD->isNonTrivialToPrimitiveDestroy())
        return DK_nontrivial_c_struct;
    }
  }

  return DK_none;
}

CXXRecordDecl *MemberPointerType::getMostRecentCXXRecordDecl() const {
  return getClass()->getAsCXXRecordDecl()->getMostRecentNonInjectedDecl();
}

void clang::FixedPointValueToString(SmallVectorImpl<char> &Str,
                                    llvm::APSInt Val, unsigned Scale) {
  llvm::FixedPointSemantics FXSema(Val.getBitWidth(), Scale, Val.isSigned(),
                                   /*IsSaturated=*/false,
                                   /*HasUnsignedPadding=*/false);
  llvm::APFixedPoint(Val, FXSema).toString(Str);
}

AutoType::AutoType(QualType DeducedAsType, AutoTypeKeyword Keyword,
                   TypeDependence ExtraDependence,
                   ConceptDecl *TypeConstraintConcept,
                   ArrayRef<TemplateArgument> TypeConstraintArgs)
    : DeducedType(Auto, DeducedAsType, ExtraDependence) {
  AutoTypeBits.Keyword = (unsigned)Keyword;
  AutoTypeBits.NumArgs = TypeConstraintArgs.size();
  this->TypeConstraintConcept = TypeConstraintConcept;
  if (TypeConstraintConcept) {
    TemplateArgument *ArgBuffer = getArgBuffer();
    for (const TemplateArgument &Arg : TypeConstraintArgs) {
      addDependence(toTypeDependence(
          Arg.getDependence() & TemplateArgumentDependence::UnexpandedPack));

      new (ArgBuffer++) TemplateArgument(Arg);
    }
  }
}

void AutoType::Profile(llvm::FoldingSetNodeID &ID, const ASTContext &Context,
                      QualType Deduced, AutoTypeKeyword Keyword,
                      bool IsDependent, ConceptDecl *CD,
                      ArrayRef<TemplateArgument> Arguments) {
  ID.AddPointer(Deduced.getAsOpaquePtr());
  ID.AddInteger((unsigned)Keyword);
  ID.AddBoolean(IsDependent);
  ID.AddPointer(CD);
  for (const TemplateArgument &Arg : Arguments)
    Arg.Profile(ID, Context);
}<|MERGE_RESOLUTION|>--- conflicted
+++ resolved
@@ -3170,15 +3170,11 @@
   case Id: \
     return Name;
 #include "clang/Basic/AArch64SVEACLETypes.def"
-<<<<<<< HEAD
 #if INTEL_CUSTOMIZATION
   case VAArgPack:
     return "<Variadic Pack Expansion>";
 #endif // INTEL_CUSTOMIZATION
-#define PPC_MMA_VECTOR_TYPE(Name, Id, Size) \
-=======
 #define PPC_VECTOR_TYPE(Name, Id, Size) \
->>>>>>> 57d83c3a
   case Id: \
     return #Name;
 #include "clang/Basic/PPCTypes.def"
