//===--- Type.cpp - Type representation and manipulation ------------------===//
//
//                     The LLVM Compiler Infrastructure
//
// This file is distributed under the University of Illinois Open Source
// License. See LICENSE.TXT for details.
//
//===----------------------------------------------------------------------===//
//
//  This file implements type-related functionality.
//
//===----------------------------------------------------------------------===//

#include "clang/AST/ASTContext.h"
#include "clang/AST/Attr.h"
#include "clang/AST/CharUnits.h"
#include "clang/AST/DeclCXX.h"
#include "clang/AST/DeclObjC.h"
#include "clang/AST/DeclTemplate.h"
#include "clang/AST/Expr.h"
#include "clang/AST/PrettyPrinter.h"
#include "clang/AST/Type.h"
#include "clang/AST/TypeVisitor.h"
#include "clang/Basic/Specifiers.h"
#include "clang/Basic/TargetInfo.h"
#include "llvm/ADT/APSInt.h"
#include "llvm/ADT/StringExtras.h"
#include "llvm/Support/raw_ostream.h"
#include <algorithm>
using namespace clang;

bool Qualifiers::isStrictSupersetOf(Qualifiers Other) const {
  return (*this != Other) &&
    // CVR qualifiers superset
    (((Mask & CVRMask) | (Other.Mask & CVRMask)) == (Mask & CVRMask)) &&
    // ObjC GC qualifiers superset
    ((getObjCGCAttr() == Other.getObjCGCAttr()) ||
     (hasObjCGCAttr() && !Other.hasObjCGCAttr())) &&
    // Address space superset.
    ((getAddressSpace() == Other.getAddressSpace()) ||
     (hasAddressSpace()&& !Other.hasAddressSpace())) &&
    // Lifetime qualifier superset.
    ((getObjCLifetime() == Other.getObjCLifetime()) ||
     (hasObjCLifetime() && !Other.hasObjCLifetime()));
}

const IdentifierInfo* QualType::getBaseTypeIdentifier() const {
  const Type* ty = getTypePtr();
  NamedDecl *ND = nullptr;
  if (ty->isPointerType() || ty->isReferenceType())
    return ty->getPointeeType().getBaseTypeIdentifier();
  else if (ty->isRecordType())
    ND = ty->getAs<RecordType>()->getDecl();
  else if (ty->isEnumeralType())
    ND = ty->getAs<EnumType>()->getDecl();
  else if (ty->getTypeClass() == Type::Typedef)
    ND = ty->getAs<TypedefType>()->getDecl();
  else if (ty->isArrayType())
    return ty->castAsArrayTypeUnsafe()->
        getElementType().getBaseTypeIdentifier();

  if (ND)
    return ND->getIdentifier();
  return nullptr;
}

bool QualType::isConstant(QualType T, const ASTContext &Ctx) {
  if (T.isConstQualified())
    return true;

  if (const ArrayType *AT = Ctx.getAsArrayType(T))
    return AT->getElementType().isConstant(Ctx);

  return T.getAddressSpace() == LangAS::opencl_constant;
}

unsigned ConstantArrayType::getNumAddressingBits(const ASTContext &Context,
                                                 QualType ElementType,
                                               const llvm::APInt &NumElements) {
  uint64_t ElementSize = Context.getTypeSizeInChars(ElementType).getQuantity();

  // Fast path the common cases so we can avoid the conservative computation
  // below, which in common cases allocates "large" APSInt values, which are
  // slow.

  // If the element size is a power of 2, we can directly compute the additional
  // number of addressing bits beyond those required for the element count.
  if (llvm::isPowerOf2_64(ElementSize)) {
    return NumElements.getActiveBits() + llvm::Log2_64(ElementSize);
  }

  // If both the element count and element size fit in 32-bits, we can do the
  // computation directly in 64-bits.
  if ((ElementSize >> 32) == 0 && NumElements.getBitWidth() <= 64 &&
      (NumElements.getZExtValue() >> 32) == 0) {
    uint64_t TotalSize = NumElements.getZExtValue() * ElementSize;
    return 64 - llvm::countLeadingZeros(TotalSize);
  }

  // Otherwise, use APSInt to handle arbitrary sized values.
  llvm::APSInt SizeExtended(NumElements, true);
  unsigned SizeTypeBits = Context.getTypeSize(Context.getSizeType());
  SizeExtended = SizeExtended.extend(std::max(SizeTypeBits,
                                              SizeExtended.getBitWidth()) * 2);

  llvm::APSInt TotalSize(llvm::APInt(SizeExtended.getBitWidth(), ElementSize));
  TotalSize *= SizeExtended;  

  return TotalSize.getActiveBits();
}

unsigned ConstantArrayType::getMaxSizeBits(const ASTContext &Context) {
  unsigned Bits = Context.getTypeSize(Context.getSizeType());
  
  // Limit the number of bits in size_t so that maximal bit size fits 64 bit
  // integer (see PR8256).  We can do this as currently there is no hardware
  // that supports full 64-bit virtual space.
  if (Bits > 61)
    Bits = 61;

  return Bits;
}

DependentSizedArrayType::DependentSizedArrayType(const ASTContext &Context, 
                                                 QualType et, QualType can,
                                                 Expr *e, ArraySizeModifier sm,
                                                 unsigned tq,
                                                 SourceRange brackets)
    : ArrayType(DependentSizedArray, et, can, sm, tq, 
                (et->containsUnexpandedParameterPack() ||
                 (e && e->containsUnexpandedParameterPack()))),
      Context(Context), SizeExpr((Stmt*) e), Brackets(brackets) 
{
}

void DependentSizedArrayType::Profile(llvm::FoldingSetNodeID &ID,
                                      const ASTContext &Context,
                                      QualType ET,
                                      ArraySizeModifier SizeMod,
                                      unsigned TypeQuals,
                                      Expr *E) {
  ID.AddPointer(ET.getAsOpaquePtr());
  ID.AddInteger(SizeMod);
  ID.AddInteger(TypeQuals);
  E->Profile(ID, Context, true);
}

DependentSizedExtVectorType::DependentSizedExtVectorType(const
                                                         ASTContext &Context,
                                                         QualType ElementType,
                                                         QualType can, 
                                                         Expr *SizeExpr, 
                                                         SourceLocation loc)
    : Type(DependentSizedExtVector, can, /*Dependent=*/true,
           /*InstantiationDependent=*/true,
           ElementType->isVariablyModifiedType(), 
           (ElementType->containsUnexpandedParameterPack() ||
            (SizeExpr && SizeExpr->containsUnexpandedParameterPack()))),
      Context(Context), SizeExpr(SizeExpr), ElementType(ElementType),
      loc(loc) 
{
}

void
DependentSizedExtVectorType::Profile(llvm::FoldingSetNodeID &ID,
                                     const ASTContext &Context,
                                     QualType ElementType, Expr *SizeExpr) {
  ID.AddPointer(ElementType.getAsOpaquePtr());
  SizeExpr->Profile(ID, Context, true);
}

VectorType::VectorType(QualType vecType, unsigned nElements, QualType canonType,
                       VectorKind vecKind)
    : VectorType(Vector, vecType, nElements, canonType, vecKind) {}

VectorType::VectorType(TypeClass tc, QualType vecType, unsigned nElements,
                       QualType canonType, VectorKind vecKind)
  : Type(tc, canonType, vecType->isDependentType(),
         vecType->isInstantiationDependentType(),
         vecType->isVariablyModifiedType(),
         vecType->containsUnexpandedParameterPack()), 
    ElementType(vecType) 
{
  VectorTypeBits.VecKind = vecKind;
  VectorTypeBits.NumElements = nElements;
}

/// getArrayElementTypeNoTypeQual - If this is an array type, return the
/// element type of the array, potentially with type qualifiers missing.
/// This method should never be used when type qualifiers are meaningful.
const Type *Type::getArrayElementTypeNoTypeQual() const {
  // If this is directly an array type, return it.
  if (const ArrayType *ATy = dyn_cast<ArrayType>(this))
    return ATy->getElementType().getTypePtr();

  // If the canonical form of this type isn't the right kind, reject it.
  if (!isa<ArrayType>(CanonicalType))
    return nullptr;

  // If this is a typedef for an array type, strip the typedef off without
  // losing all typedef information.
  return cast<ArrayType>(getUnqualifiedDesugaredType())
    ->getElementType().getTypePtr();
}

/// getDesugaredType - Return the specified type with any "sugar" removed from
/// the type.  This takes off typedefs, typeof's etc.  If the outer level of
/// the type is already concrete, it returns it unmodified.  This is similar
/// to getting the canonical type, but it doesn't remove *all* typedefs.  For
/// example, it returns "T*" as "T*", (not as "int*"), because the pointer is
/// concrete.
QualType QualType::getDesugaredType(QualType T, const ASTContext &Context) {
  SplitQualType split = getSplitDesugaredType(T);
  return Context.getQualifiedType(split.Ty, split.Quals);
}

QualType QualType::getSingleStepDesugaredTypeImpl(QualType type,
                                                  const ASTContext &Context) {
  SplitQualType split = type.split();
  QualType desugar = split.Ty->getLocallyUnqualifiedSingleStepDesugaredType();
  return Context.getQualifiedType(desugar, split.Quals);
}

QualType Type::getLocallyUnqualifiedSingleStepDesugaredType() const {
  switch (getTypeClass()) {
#define ABSTRACT_TYPE(Class, Parent)
#define TYPE(Class, Parent) \
  case Type::Class: { \
    const Class##Type *ty = cast<Class##Type>(this); \
    if (!ty->isSugared()) return QualType(ty, 0); \
    return ty->desugar(); \
  }
#include "clang/AST/TypeNodes.def"
  }
  llvm_unreachable("bad type kind!");
}

SplitQualType QualType::getSplitDesugaredType(QualType T) {
  QualifierCollector Qs;

  QualType Cur = T;
  while (true) {
    const Type *CurTy = Qs.strip(Cur);
    switch (CurTy->getTypeClass()) {
#define ABSTRACT_TYPE(Class, Parent)
#define TYPE(Class, Parent) \
    case Type::Class: { \
      const Class##Type *Ty = cast<Class##Type>(CurTy); \
      if (!Ty->isSugared()) \
        return SplitQualType(Ty, Qs); \
      Cur = Ty->desugar(); \
      break; \
    }
#include "clang/AST/TypeNodes.def"
    }
  }
}

SplitQualType QualType::getSplitUnqualifiedTypeImpl(QualType type) {
  SplitQualType split = type.split();

  // All the qualifiers we've seen so far.
  Qualifiers quals = split.Quals;

  // The last type node we saw with any nodes inside it.
  const Type *lastTypeWithQuals = split.Ty;

  while (true) {
    QualType next;

    // Do a single-step desugar, aborting the loop if the type isn't
    // sugared.
    switch (split.Ty->getTypeClass()) {
#define ABSTRACT_TYPE(Class, Parent)
#define TYPE(Class, Parent) \
    case Type::Class: { \
      const Class##Type *ty = cast<Class##Type>(split.Ty); \
      if (!ty->isSugared()) goto done; \
      next = ty->desugar(); \
      break; \
    }
#include "clang/AST/TypeNodes.def"
    }

    // Otherwise, split the underlying type.  If that yields qualifiers,
    // update the information.
    split = next.split();
    if (!split.Quals.empty()) {
      lastTypeWithQuals = split.Ty;
      quals.addConsistentQualifiers(split.Quals);
    }
  }

 done:
  return SplitQualType(lastTypeWithQuals, quals);
}

QualType QualType::IgnoreParens(QualType T) {
  // FIXME: this seems inherently un-qualifiers-safe.
  while (const ParenType *PT = T->getAs<ParenType>())
    T = PT->getInnerType();
  return T;
}

/// \brief This will check for a T (which should be a Type which can act as
/// sugar, such as a TypedefType) by removing any existing sugar until it
/// reaches a T or a non-sugared type.
template<typename T> static const T *getAsSugar(const Type *Cur) {
  while (true) {
    if (const T *Sugar = dyn_cast<T>(Cur))
      return Sugar;
    switch (Cur->getTypeClass()) {
#define ABSTRACT_TYPE(Class, Parent)
#define TYPE(Class, Parent) \
    case Type::Class: { \
      const Class##Type *Ty = cast<Class##Type>(Cur); \
      if (!Ty->isSugared()) return 0; \
      Cur = Ty->desugar().getTypePtr(); \
      break; \
    }
#include "clang/AST/TypeNodes.def"
    }
  }
}

template <> const TypedefType *Type::getAs() const {
  return getAsSugar<TypedefType>(this);
}

template <> const TemplateSpecializationType *Type::getAs() const {
  return getAsSugar<TemplateSpecializationType>(this);
}

template <> const AttributedType *Type::getAs() const {
  return getAsSugar<AttributedType>(this);
}

/// getUnqualifiedDesugaredType - Pull any qualifiers and syntactic
/// sugar off the given type.  This should produce an object of the
/// same dynamic type as the canonical type.
const Type *Type::getUnqualifiedDesugaredType() const {
  const Type *Cur = this;

  while (true) {
    switch (Cur->getTypeClass()) {
#define ABSTRACT_TYPE(Class, Parent)
#define TYPE(Class, Parent) \
    case Class: { \
      const Class##Type *Ty = cast<Class##Type>(Cur); \
      if (!Ty->isSugared()) return Cur; \
      Cur = Ty->desugar().getTypePtr(); \
      break; \
    }
#include "clang/AST/TypeNodes.def"
    }
  }
}
bool Type::isClassType() const {
  if (const RecordType *RT = getAs<RecordType>())
    return RT->getDecl()->isClass();
  return false;
}
bool Type::isStructureType() const {
  if (const RecordType *RT = getAs<RecordType>())
    return RT->getDecl()->isStruct();
  return false;
}
bool Type::isObjCBoxableRecordType() const {
  if (const RecordType *RT = getAs<RecordType>())
    return RT->getDecl()->hasAttr<ObjCBoxableAttr>();
  return false;
}
bool Type::isInterfaceType() const {
  if (const RecordType *RT = getAs<RecordType>())
    return RT->getDecl()->isInterface();
  return false;
}
bool Type::isStructureOrClassType() const {
  if (const RecordType *RT = getAs<RecordType>()) {
    RecordDecl *RD = RT->getDecl();
    return RD->isStruct() || RD->isClass() || RD->isInterface();
  }
  return false;
}
bool Type::isVoidPointerType() const {
  if (const PointerType *PT = getAs<PointerType>())
    return PT->getPointeeType()->isVoidType();
  return false;
}

bool Type::isUnionType() const {
  if (const RecordType *RT = getAs<RecordType>())
    return RT->getDecl()->isUnion();
  return false;
}

bool Type::isComplexType() const {
  if (const ComplexType *CT = dyn_cast<ComplexType>(CanonicalType))
    return CT->getElementType()->isFloatingType();
  return false;
}

bool Type::isComplexIntegerType() const {
  // Check for GCC complex integer extension.
  return getAsComplexIntegerType();
}

const ComplexType *Type::getAsComplexIntegerType() const {
  if (const ComplexType *Complex = getAs<ComplexType>())
    if (Complex->getElementType()->isIntegerType())
      return Complex;
  return nullptr;
}

QualType Type::getPointeeType() const {
  if (const PointerType *PT = getAs<PointerType>())
    return PT->getPointeeType();
  if (const ObjCObjectPointerType *OPT = getAs<ObjCObjectPointerType>())
    return OPT->getPointeeType();
  if (const BlockPointerType *BPT = getAs<BlockPointerType>())
    return BPT->getPointeeType();
  if (const ReferenceType *RT = getAs<ReferenceType>())
    return RT->getPointeeType();
  if (const MemberPointerType *MPT = getAs<MemberPointerType>())
    return MPT->getPointeeType();
  if (const DecayedType *DT = getAs<DecayedType>())
    return DT->getPointeeType();
  return QualType();
}

const RecordType *Type::getAsStructureType() const {
  // If this is directly a structure type, return it.
  if (const RecordType *RT = dyn_cast<RecordType>(this)) {
    if (RT->getDecl()->isStruct())
      return RT;
  }

  // If the canonical form of this type isn't the right kind, reject it.
  if (const RecordType *RT = dyn_cast<RecordType>(CanonicalType)) {
    if (!RT->getDecl()->isStruct())
      return nullptr;

    // If this is a typedef for a structure type, strip the typedef off without
    // losing all typedef information.
    return cast<RecordType>(getUnqualifiedDesugaredType());
  }
  return nullptr;
}

const RecordType *Type::getAsUnionType() const {
  // If this is directly a union type, return it.
  if (const RecordType *RT = dyn_cast<RecordType>(this)) {
    if (RT->getDecl()->isUnion())
      return RT;
  }

  // If the canonical form of this type isn't the right kind, reject it.
  if (const RecordType *RT = dyn_cast<RecordType>(CanonicalType)) {
    if (!RT->getDecl()->isUnion())
      return nullptr;

    // If this is a typedef for a union type, strip the typedef off without
    // losing all typedef information.
    return cast<RecordType>(getUnqualifiedDesugaredType());
  }

  return nullptr;
}

bool Type::isObjCIdOrObjectKindOfType(const ASTContext &ctx,
                                      const ObjCObjectType *&bound) const {
  bound = nullptr;

  const ObjCObjectPointerType *OPT = getAs<ObjCObjectPointerType>();
  if (!OPT)
    return false;

  // Easy case: id.
  if (OPT->isObjCIdType())
    return true;

  // If it's not a __kindof type, reject it now.
  if (!OPT->isKindOfType())
    return false;

  // If it's Class or qualified Class, it's not an object type.
  if (OPT->isObjCClassType() || OPT->isObjCQualifiedClassType())
    return false;

  // Figure out the type bound for the __kindof type.
  bound = OPT->getObjectType()->stripObjCKindOfTypeAndQuals(ctx)
            ->getAs<ObjCObjectType>();
  return true;
}

bool Type::isObjCClassOrClassKindOfType() const {
  const ObjCObjectPointerType *OPT = getAs<ObjCObjectPointerType>();
  if (!OPT)
    return false;

  // Easy case: Class.
  if (OPT->isObjCClassType())
    return true;

  // If it's not a __kindof type, reject it now.
  if (!OPT->isKindOfType())
    return false;

  // If it's Class or qualified Class, it's a class __kindof type.
  return OPT->isObjCClassType() || OPT->isObjCQualifiedClassType();
}

/// Was this type written with the special inert-in-MRC __unsafe_unretained
/// qualifier?
///
/// This approximates the answer to the following question: if this
/// translation unit were compiled in ARC, would this type be qualified
/// with __unsafe_unretained?
bool Type::isObjCInertUnsafeUnretainedType() const {
  const Type *cur = this;
  while (true) {
    if (auto attributed = dyn_cast<AttributedType>(cur)) {
      if (attributed->getAttrKind() ==
            AttributedType::attr_objc_inert_unsafe_unretained)
        return true;
    }

    // Single-step desugar until we run out of sugar.
    QualType next = cur->getLocallyUnqualifiedSingleStepDesugaredType();
    if (next.getTypePtr() == cur) return false;
    cur = next.getTypePtr();
  }
}

ObjCObjectType::ObjCObjectType(QualType Canonical, QualType Base,
                               ArrayRef<QualType> typeArgs,
                               ArrayRef<ObjCProtocolDecl *> protocols,
                               bool isKindOf)
  : Type(ObjCObject, Canonical, Base->isDependentType(), 
         Base->isInstantiationDependentType(), 
         Base->isVariablyModifiedType(), 
         Base->containsUnexpandedParameterPack()),
    BaseType(Base) 
{
  ObjCObjectTypeBits.IsKindOf = isKindOf;

  ObjCObjectTypeBits.NumTypeArgs = typeArgs.size();
  assert(getTypeArgsAsWritten().size() == typeArgs.size() &&
         "bitfield overflow in type argument count");
  ObjCObjectTypeBits.NumProtocols = protocols.size();
  assert(getNumProtocols() == protocols.size() &&
         "bitfield overflow in protocol count");
  if (!typeArgs.empty())
    memcpy(getTypeArgStorage(), typeArgs.data(),
           typeArgs.size() * sizeof(QualType));
  if (!protocols.empty())
    memcpy(getProtocolStorage(), protocols.data(),
           protocols.size() * sizeof(ObjCProtocolDecl*));

  for (auto typeArg : typeArgs) {
    if (typeArg->isDependentType())
      setDependent();
    else if (typeArg->isInstantiationDependentType())
      setInstantiationDependent();

    if (typeArg->containsUnexpandedParameterPack())
      setContainsUnexpandedParameterPack();
  }
}

bool ObjCObjectType::isSpecialized() const { 
  // If we have type arguments written here, the type is specialized.
  if (ObjCObjectTypeBits.NumTypeArgs > 0)
    return true;

  // Otherwise, check whether the base type is specialized.
  if (auto objcObject = getBaseType()->getAs<ObjCObjectType>()) {
    // Terminate when we reach an interface type.
    if (isa<ObjCInterfaceType>(objcObject))
      return false;

    return objcObject->isSpecialized();
  }

  // Not specialized.
  return false;
}

ArrayRef<QualType> ObjCObjectType::getTypeArgs() const {
  // We have type arguments written on this type.
  if (isSpecializedAsWritten())
    return getTypeArgsAsWritten();

  // Look at the base type, which might have type arguments.
  if (auto objcObject = getBaseType()->getAs<ObjCObjectType>()) {
    // Terminate when we reach an interface type.
    if (isa<ObjCInterfaceType>(objcObject))
      return { };

    return objcObject->getTypeArgs();
  }

  // No type arguments.
  return { };
}

bool ObjCObjectType::isKindOfType() const {
  if (isKindOfTypeAsWritten())
    return true;

  // Look at the base type, which might have type arguments.
  if (auto objcObject = getBaseType()->getAs<ObjCObjectType>()) {
    // Terminate when we reach an interface type.
    if (isa<ObjCInterfaceType>(objcObject))
      return false;

    return objcObject->isKindOfType();
  }

  // Not a "__kindof" type.
  return false;
}

QualType ObjCObjectType::stripObjCKindOfTypeAndQuals(
           const ASTContext &ctx) const {
  if (!isKindOfType() && qual_empty())
    return QualType(this, 0);

  // Recursively strip __kindof.
  SplitQualType splitBaseType = getBaseType().split();
  QualType baseType(splitBaseType.Ty, 0);
  if (const ObjCObjectType *baseObj
        = splitBaseType.Ty->getAs<ObjCObjectType>()) {
    baseType = baseObj->stripObjCKindOfTypeAndQuals(ctx);
  }

  return ctx.getObjCObjectType(ctx.getQualifiedType(baseType,
                                                    splitBaseType.Quals),
                               getTypeArgsAsWritten(),
                               /*protocols=*/{ },
                               /*isKindOf=*/false);
}

const ObjCObjectPointerType *ObjCObjectPointerType::stripObjCKindOfTypeAndQuals(
                               const ASTContext &ctx) const {
  if (!isKindOfType() && qual_empty())
    return this;

  QualType obj = getObjectType()->stripObjCKindOfTypeAndQuals(ctx);
  return ctx.getObjCObjectPointerType(obj)->castAs<ObjCObjectPointerType>();
}

namespace {

template<typename F>
QualType simpleTransform(ASTContext &ctx, QualType type, F &&f);

/// Visitor used by simpleTransform() to perform the transformation.
template<typename F>
struct SimpleTransformVisitor 
         : public TypeVisitor<SimpleTransformVisitor<F>, QualType> {
  ASTContext &Ctx;
  F &&TheFunc;

  QualType recurse(QualType type) {
    return simpleTransform(Ctx, type, std::move(TheFunc));
  }

public:
  SimpleTransformVisitor(ASTContext &ctx, F &&f) : Ctx(ctx), TheFunc(std::move(f)) { }

  // None of the clients of this transformation can occur where
  // there are dependent types, so skip dependent types.
#define TYPE(Class, Base)
#define DEPENDENT_TYPE(Class, Base) \
  QualType Visit##Class##Type(const Class##Type *T) { return QualType(T, 0); }
#include "clang/AST/TypeNodes.def"

#define TRIVIAL_TYPE_CLASS(Class) \
  QualType Visit##Class##Type(const Class##Type *T) { return QualType(T, 0); }

  TRIVIAL_TYPE_CLASS(Builtin)

  QualType VisitComplexType(const ComplexType *T) { 
    QualType elementType = recurse(T->getElementType());
    if (elementType.isNull())
      return QualType();

    if (elementType.getAsOpaquePtr() == T->getElementType().getAsOpaquePtr())
      return QualType(T, 0);

    return Ctx.getComplexType(elementType);
  }

  QualType VisitPointerType(const PointerType *T) {
    QualType pointeeType = recurse(T->getPointeeType());
    if (pointeeType.isNull())
      return QualType();

    if (pointeeType.getAsOpaquePtr() == T->getPointeeType().getAsOpaquePtr())
      return QualType(T, 0);

    return Ctx.getPointerType(pointeeType);
  }

  QualType VisitBlockPointerType(const BlockPointerType *T) {
    QualType pointeeType = recurse(T->getPointeeType());
    if (pointeeType.isNull())
      return QualType();

    if (pointeeType.getAsOpaquePtr() == T->getPointeeType().getAsOpaquePtr())
      return QualType(T, 0);

    return Ctx.getBlockPointerType(pointeeType);
  }

  QualType VisitLValueReferenceType(const LValueReferenceType *T) {
    QualType pointeeType = recurse(T->getPointeeTypeAsWritten());
    if (pointeeType.isNull())
      return QualType();

    if (pointeeType.getAsOpaquePtr() 
          == T->getPointeeTypeAsWritten().getAsOpaquePtr())
      return QualType(T, 0);

    return Ctx.getLValueReferenceType(pointeeType, T->isSpelledAsLValue());
  }

  QualType VisitRValueReferenceType(const RValueReferenceType *T) {
    QualType pointeeType = recurse(T->getPointeeTypeAsWritten());
    if (pointeeType.isNull())
      return QualType();

    if (pointeeType.getAsOpaquePtr() 
          == T->getPointeeTypeAsWritten().getAsOpaquePtr())
      return QualType(T, 0);

    return Ctx.getRValueReferenceType(pointeeType);
  }

  QualType VisitMemberPointerType(const MemberPointerType *T) {
    QualType pointeeType = recurse(T->getPointeeType());
    if (pointeeType.isNull())
      return QualType();

    if (pointeeType.getAsOpaquePtr() == T->getPointeeType().getAsOpaquePtr())
      return QualType(T, 0);

    return Ctx.getMemberPointerType(pointeeType, T->getClass());      
  }

  QualType VisitConstantArrayType(const ConstantArrayType *T) {
    QualType elementType = recurse(T->getElementType());
    if (elementType.isNull())
      return QualType();

    if (elementType.getAsOpaquePtr() == T->getElementType().getAsOpaquePtr())
      return QualType(T, 0);

    return Ctx.getConstantArrayType(elementType, T->getSize(),
                                    T->getSizeModifier(),
                                    T->getIndexTypeCVRQualifiers());
  }

  QualType VisitVariableArrayType(const VariableArrayType *T) {
    QualType elementType = recurse(T->getElementType());
    if (elementType.isNull())
      return QualType();

    if (elementType.getAsOpaquePtr() == T->getElementType().getAsOpaquePtr())
      return QualType(T, 0);

    return Ctx.getVariableArrayType(elementType, T->getSizeExpr(),
                                    T->getSizeModifier(),
                                    T->getIndexTypeCVRQualifiers(),
                                    T->getBracketsRange());
  }

  QualType VisitIncompleteArrayType(const IncompleteArrayType *T) {
    QualType elementType = recurse(T->getElementType());
    if (elementType.isNull())
      return QualType();

    if (elementType.getAsOpaquePtr() == T->getElementType().getAsOpaquePtr())
      return QualType(T, 0);

    return Ctx.getIncompleteArrayType(elementType, T->getSizeModifier(),
                                      T->getIndexTypeCVRQualifiers());
  }

  QualType VisitVectorType(const VectorType *T) { 
    QualType elementType = recurse(T->getElementType());
    if (elementType.isNull())
      return QualType();

    if (elementType.getAsOpaquePtr() == T->getElementType().getAsOpaquePtr())
      return QualType(T, 0);

    return Ctx.getVectorType(elementType, T->getNumElements(), 
                             T->getVectorKind());
  }

  QualType VisitExtVectorType(const ExtVectorType *T) { 
    QualType elementType = recurse(T->getElementType());
    if (elementType.isNull())
      return QualType();

    if (elementType.getAsOpaquePtr() == T->getElementType().getAsOpaquePtr())
      return QualType(T, 0);

    return Ctx.getExtVectorType(elementType, T->getNumElements());
  }

  QualType VisitFunctionNoProtoType(const FunctionNoProtoType *T) { 
    QualType returnType = recurse(T->getReturnType());
    if (returnType.isNull())
      return QualType();

    if (returnType.getAsOpaquePtr() == T->getReturnType().getAsOpaquePtr())
      return QualType(T, 0);

    return Ctx.getFunctionNoProtoType(returnType, T->getExtInfo());
  }

  QualType VisitFunctionProtoType(const FunctionProtoType *T) { 
    QualType returnType = recurse(T->getReturnType());
    if (returnType.isNull())
      return QualType();

    // Transform parameter types.
    SmallVector<QualType, 4> paramTypes;
    bool paramChanged = false;
    for (auto paramType : T->getParamTypes()) {
      QualType newParamType = recurse(paramType);
      if (newParamType.isNull())
        return QualType();

      if (newParamType.getAsOpaquePtr() != paramType.getAsOpaquePtr())
        paramChanged = true;

      paramTypes.push_back(newParamType);
    }

    // Transform extended info.
    FunctionProtoType::ExtProtoInfo info = T->getExtProtoInfo();
    bool exceptionChanged = false;
    if (info.ExceptionSpec.Type == EST_Dynamic) {
      SmallVector<QualType, 4> exceptionTypes;
      for (auto exceptionType : info.ExceptionSpec.Exceptions) {
        QualType newExceptionType = recurse(exceptionType);
        if (newExceptionType.isNull())
          return QualType();
        
        if (newExceptionType.getAsOpaquePtr() 
              != exceptionType.getAsOpaquePtr())
          exceptionChanged = true;

        exceptionTypes.push_back(newExceptionType);
      }

      if (exceptionChanged) {
        info.ExceptionSpec.Exceptions =
            llvm::makeArrayRef(exceptionTypes).copy(Ctx);
      }
    }

    if (returnType.getAsOpaquePtr() == T->getReturnType().getAsOpaquePtr() &&
        !paramChanged && !exceptionChanged)
      return QualType(T, 0);

    return Ctx.getFunctionType(returnType, paramTypes, info);
  }

  QualType VisitParenType(const ParenType *T) { 
    QualType innerType = recurse(T->getInnerType());
    if (innerType.isNull())
      return QualType();

    if (innerType.getAsOpaquePtr() == T->getInnerType().getAsOpaquePtr())
      return QualType(T, 0);

    return Ctx.getParenType(innerType);
  }

  TRIVIAL_TYPE_CLASS(Typedef)

  QualType VisitAdjustedType(const AdjustedType *T) { 
    QualType originalType = recurse(T->getOriginalType());
    if (originalType.isNull())
      return QualType();

    QualType adjustedType = recurse(T->getAdjustedType());
    if (adjustedType.isNull())
      return QualType();

    if (originalType.getAsOpaquePtr() 
          == T->getOriginalType().getAsOpaquePtr() &&
        adjustedType.getAsOpaquePtr() == T->getAdjustedType().getAsOpaquePtr())
      return QualType(T, 0);

    return Ctx.getAdjustedType(originalType, adjustedType);
  }
  
  QualType VisitDecayedType(const DecayedType *T) { 
    QualType originalType = recurse(T->getOriginalType());
    if (originalType.isNull())
      return QualType();

    if (originalType.getAsOpaquePtr() 
          == T->getOriginalType().getAsOpaquePtr())
      return QualType(T, 0);

    return Ctx.getDecayedType(originalType);
  }

  TRIVIAL_TYPE_CLASS(TypeOfExpr)
  TRIVIAL_TYPE_CLASS(TypeOf)
  TRIVIAL_TYPE_CLASS(Decltype)
  TRIVIAL_TYPE_CLASS(UnaryTransform)
  TRIVIAL_TYPE_CLASS(Record)
  TRIVIAL_TYPE_CLASS(Enum)

  // FIXME: Non-trivial to implement, but important for C++
  TRIVIAL_TYPE_CLASS(Elaborated)

  QualType VisitAttributedType(const AttributedType *T) { 
    QualType modifiedType = recurse(T->getModifiedType());
    if (modifiedType.isNull())
      return QualType();

    QualType equivalentType = recurse(T->getEquivalentType());
    if (equivalentType.isNull())
      return QualType();

    if (modifiedType.getAsOpaquePtr() 
          == T->getModifiedType().getAsOpaquePtr() &&
        equivalentType.getAsOpaquePtr() 
          == T->getEquivalentType().getAsOpaquePtr())
      return QualType(T, 0);

    return Ctx.getAttributedType(T->getAttrKind(), modifiedType, 
                                 equivalentType);
  }

  QualType VisitSubstTemplateTypeParmType(const SubstTemplateTypeParmType *T) {
    QualType replacementType = recurse(T->getReplacementType());
    if (replacementType.isNull())
      return QualType();

    if (replacementType.getAsOpaquePtr() 
          == T->getReplacementType().getAsOpaquePtr())
      return QualType(T, 0);

    return Ctx.getSubstTemplateTypeParmType(T->getReplacedParameter(),
                                            replacementType);
  }

  // FIXME: Non-trivial to implement, but important for C++
  TRIVIAL_TYPE_CLASS(TemplateSpecialization)

  QualType VisitAutoType(const AutoType *T) {
    if (!T->isDeduced())
      return QualType(T, 0);

    QualType deducedType = recurse(T->getDeducedType());
    if (deducedType.isNull())
      return QualType();

    if (deducedType.getAsOpaquePtr() 
          == T->getDeducedType().getAsOpaquePtr())
      return QualType(T, 0);

    return Ctx.getAutoType(deducedType, T->getKeyword(),
                           T->isDependentType());
  }

  // FIXME: Non-trivial to implement, but important for C++
  TRIVIAL_TYPE_CLASS(PackExpansion)

  QualType VisitObjCObjectType(const ObjCObjectType *T) {
    QualType baseType = recurse(T->getBaseType());
    if (baseType.isNull())
      return QualType();

    // Transform type arguments.
    bool typeArgChanged = false;
    SmallVector<QualType, 4> typeArgs;
    for (auto typeArg : T->getTypeArgsAsWritten()) {
      QualType newTypeArg = recurse(typeArg);
      if (newTypeArg.isNull())
        return QualType();

      if (newTypeArg.getAsOpaquePtr() != typeArg.getAsOpaquePtr())
        typeArgChanged = true;

      typeArgs.push_back(newTypeArg);
    }

    if (baseType.getAsOpaquePtr() == T->getBaseType().getAsOpaquePtr() &&
        !typeArgChanged)
      return QualType(T, 0);

    return Ctx.getObjCObjectType(baseType, typeArgs, 
                                 llvm::makeArrayRef(T->qual_begin(),
                                                    T->getNumProtocols()),
                                 T->isKindOfTypeAsWritten());
  }

  TRIVIAL_TYPE_CLASS(ObjCInterface)

  QualType VisitObjCObjectPointerType(const ObjCObjectPointerType *T) {
    QualType pointeeType = recurse(T->getPointeeType());
    if (pointeeType.isNull())
      return QualType();

    if (pointeeType.getAsOpaquePtr() 
          == T->getPointeeType().getAsOpaquePtr())
      return QualType(T, 0);

    return Ctx.getObjCObjectPointerType(pointeeType);
  }

  QualType VisitAtomicType(const AtomicType *T) {
    QualType valueType = recurse(T->getValueType());
    if (valueType.isNull())
      return QualType();

    if (valueType.getAsOpaquePtr() 
          == T->getValueType().getAsOpaquePtr())
      return QualType(T, 0);

    return Ctx.getAtomicType(valueType);
  }

#undef TRIVIAL_TYPE_CLASS
};

/// Perform a simple type transformation that does not change the
/// semantics of the type.
template<typename F>
QualType simpleTransform(ASTContext &ctx, QualType type, F &&f) {
  // Transform the type. If it changed, return the transformed result.
  QualType transformed = f(type);
  if (transformed.getAsOpaquePtr() != type.getAsOpaquePtr())
    return transformed;

  // Split out the qualifiers from the type.
  SplitQualType splitType = type.split();

  // Visit the type itself.
  SimpleTransformVisitor<F> visitor(ctx, std::move(f));
  QualType result = visitor.Visit(splitType.Ty);
  if (result.isNull())
    return result;

  // Reconstruct the transformed type by applying the local qualifiers
  // from the split type.
  return ctx.getQualifiedType(result, splitType.Quals);
}

} // end anonymous namespace

/// Substitute the given type arguments for Objective-C type
/// parameters within the given type, recursively.
QualType QualType::substObjCTypeArgs(
           ASTContext &ctx,
           ArrayRef<QualType> typeArgs,
           ObjCSubstitutionContext context) const {
  return simpleTransform(ctx, *this,
                         [&](QualType type) -> QualType {
    SplitQualType splitType = type.split();

    // Replace an Objective-C type parameter reference with the corresponding
    // type argument.
    if (const auto *typedefTy = dyn_cast<TypedefType>(splitType.Ty)) {
      if (auto *typeParam = dyn_cast<ObjCTypeParamDecl>(typedefTy->getDecl())) {
        // If we have type arguments, use them.
        if (!typeArgs.empty()) {
          // FIXME: Introduce SubstObjCTypeParamType ?
          QualType argType = typeArgs[typeParam->getIndex()];
          return ctx.getQualifiedType(argType, splitType.Quals);
        }

        switch (context) {
        case ObjCSubstitutionContext::Ordinary:
        case ObjCSubstitutionContext::Parameter:
        case ObjCSubstitutionContext::Superclass:
          // Substitute the bound.
          return ctx.getQualifiedType(typeParam->getUnderlyingType(),
                                      splitType.Quals);

        case ObjCSubstitutionContext::Result:
        case ObjCSubstitutionContext::Property: {
          // Substitute the __kindof form of the underlying type.
          const auto *objPtr = typeParam->getUnderlyingType()
            ->castAs<ObjCObjectPointerType>();

          // __kindof types, id, and Class don't need an additional
          // __kindof.
          if (objPtr->isKindOfType() || objPtr->isObjCIdOrClassType())
            return ctx.getQualifiedType(typeParam->getUnderlyingType(),
                                        splitType.Quals);

          // Add __kindof.
          const auto *obj = objPtr->getObjectType();
          QualType resultTy = ctx.getObjCObjectType(obj->getBaseType(),
                                                    obj->getTypeArgsAsWritten(),
                                                    obj->getProtocols(),
                                                    /*isKindOf=*/true);

          // Rebuild object pointer type.
          resultTy = ctx.getObjCObjectPointerType(resultTy);
          return ctx.getQualifiedType(resultTy, splitType.Quals);
        }
        }
      }
    }

    // If we have a function type, update the context appropriately.
    if (const auto *funcType = dyn_cast<FunctionType>(splitType.Ty)) {
      // Substitute result type.
      QualType returnType = funcType->getReturnType().substObjCTypeArgs(
                              ctx,
                              typeArgs,
                              ObjCSubstitutionContext::Result);
      if (returnType.isNull())
        return QualType();

      // Handle non-prototyped functions, which only substitute into the result
      // type.
      if (isa<FunctionNoProtoType>(funcType)) {
        // If the return type was unchanged, do nothing.
        if (returnType.getAsOpaquePtr()
              == funcType->getReturnType().getAsOpaquePtr())
          return type;

        // Otherwise, build a new type.
        return ctx.getFunctionNoProtoType(returnType, funcType->getExtInfo());
      }

      const auto *funcProtoType = cast<FunctionProtoType>(funcType);

      // Transform parameter types.
      SmallVector<QualType, 4> paramTypes;
      bool paramChanged = false;
      for (auto paramType : funcProtoType->getParamTypes()) {
        QualType newParamType = paramType.substObjCTypeArgs(
                                  ctx,
                                  typeArgs,
                                  ObjCSubstitutionContext::Parameter);
        if (newParamType.isNull())
          return QualType();

        if (newParamType.getAsOpaquePtr() != paramType.getAsOpaquePtr())
          paramChanged = true;

        paramTypes.push_back(newParamType);
      }

      // Transform extended info.
      FunctionProtoType::ExtProtoInfo info = funcProtoType->getExtProtoInfo();
      bool exceptionChanged = false;
      if (info.ExceptionSpec.Type == EST_Dynamic) {
        SmallVector<QualType, 4> exceptionTypes;
        for (auto exceptionType : info.ExceptionSpec.Exceptions) {
          QualType newExceptionType = exceptionType.substObjCTypeArgs(
                                        ctx,
                                        typeArgs,
                                        ObjCSubstitutionContext::Ordinary);
          if (newExceptionType.isNull())
            return QualType();

          if (newExceptionType.getAsOpaquePtr()
              != exceptionType.getAsOpaquePtr())
            exceptionChanged = true;

          exceptionTypes.push_back(newExceptionType);
        }

        if (exceptionChanged) {
          info.ExceptionSpec.Exceptions =
              llvm::makeArrayRef(exceptionTypes).copy(ctx);
        }
      }

      if (returnType.getAsOpaquePtr()
            == funcProtoType->getReturnType().getAsOpaquePtr() &&
          !paramChanged && !exceptionChanged)
        return type;

      return ctx.getFunctionType(returnType, paramTypes, info);
    }

    // Substitute into the type arguments of a specialized Objective-C object
    // type.
    if (const auto *objcObjectType = dyn_cast<ObjCObjectType>(splitType.Ty)) {
      if (objcObjectType->isSpecializedAsWritten()) {
        SmallVector<QualType, 4> newTypeArgs;
        bool anyChanged = false;
        for (auto typeArg : objcObjectType->getTypeArgsAsWritten()) {
          QualType newTypeArg = typeArg.substObjCTypeArgs(
                                  ctx, typeArgs,
                                  ObjCSubstitutionContext::Ordinary);
          if (newTypeArg.isNull())
            return QualType();

          if (newTypeArg.getAsOpaquePtr() != typeArg.getAsOpaquePtr()) {
            // If we're substituting based on an unspecialized context type,
            // produce an unspecialized type.
            ArrayRef<ObjCProtocolDecl *> protocols(
                                           objcObjectType->qual_begin(),
                                           objcObjectType->getNumProtocols());
            if (typeArgs.empty() &&
                context != ObjCSubstitutionContext::Superclass) {
              return ctx.getObjCObjectType(
                       objcObjectType->getBaseType(), { },
                       protocols,
                       objcObjectType->isKindOfTypeAsWritten());
            }

            anyChanged = true;
          }

          newTypeArgs.push_back(newTypeArg);
        }

        if (anyChanged) {
          ArrayRef<ObjCProtocolDecl *> protocols(
                                         objcObjectType->qual_begin(),
                                         objcObjectType->getNumProtocols());
          return ctx.getObjCObjectType(objcObjectType->getBaseType(),
                                       newTypeArgs, protocols,
                                       objcObjectType->isKindOfTypeAsWritten());
        }
      }

      return type;
    }

    return type;
  });
}

QualType QualType::substObjCMemberType(QualType objectType,
                                       const DeclContext *dc,
                                       ObjCSubstitutionContext context) const {
  if (auto subs = objectType->getObjCSubstitutions(dc))
    return substObjCTypeArgs(dc->getParentASTContext(), *subs, context);

  return *this;
}

QualType QualType::stripObjCKindOfType(const ASTContext &constCtx) const {
  // FIXME: Because ASTContext::getAttributedType() is non-const.
  auto &ctx = const_cast<ASTContext &>(constCtx);
  return simpleTransform(ctx, *this,
           [&](QualType type) -> QualType {
             SplitQualType splitType = type.split();
             if (auto *objType = splitType.Ty->getAs<ObjCObjectType>()) {
               if (!objType->isKindOfType())
                 return type;

               QualType baseType
                 = objType->getBaseType().stripObjCKindOfType(ctx);
               return ctx.getQualifiedType(
                        ctx.getObjCObjectType(baseType,
                                              objType->getTypeArgsAsWritten(),
                                              objType->getProtocols(),
                                              /*isKindOf=*/false),
                        splitType.Quals);
             }

             return type;
           });
}

Optional<ArrayRef<QualType>> Type::getObjCSubstitutions(
                               const DeclContext *dc) const {
  // Look through method scopes.
  if (auto method = dyn_cast<ObjCMethodDecl>(dc))
    dc = method->getDeclContext();

  // Find the class or category in which the type we're substituting
  // was declared.
  const ObjCInterfaceDecl *dcClassDecl = dyn_cast<ObjCInterfaceDecl>(dc);
  const ObjCCategoryDecl *dcCategoryDecl = nullptr;
  ObjCTypeParamList *dcTypeParams = nullptr;
  if (dcClassDecl) {
    // If the class does not have any type parameters, there's no
    // substitution to do.
    dcTypeParams = dcClassDecl->getTypeParamList();
    if (!dcTypeParams)
      return None;
  } else {
    // If we are in neither a class nor a category, there's no
    // substitution to perform.
    dcCategoryDecl = dyn_cast<ObjCCategoryDecl>(dc);
    if (!dcCategoryDecl)
      return None;

    // If the category does not have any type parameters, there's no
    // substitution to do.
    dcTypeParams = dcCategoryDecl->getTypeParamList();
    if (!dcTypeParams)
      return None;

    dcClassDecl = dcCategoryDecl->getClassInterface();
    if (!dcClassDecl)
      return None;
  }
  assert(dcTypeParams && "No substitutions to perform");
  assert(dcClassDecl && "No class context");

  // Find the underlying object type.
  const ObjCObjectType *objectType;
  if (const auto *objectPointerType = getAs<ObjCObjectPointerType>()) {
    objectType = objectPointerType->getObjectType();
  } else if (getAs<BlockPointerType>()) {
    ASTContext &ctx = dc->getParentASTContext();
    objectType = ctx.getObjCObjectType(ctx.ObjCBuiltinIdTy, { }, { })
                   ->castAs<ObjCObjectType>();;
  } else {
    objectType = getAs<ObjCObjectType>();
  }

  /// Extract the class from the receiver object type.
  ObjCInterfaceDecl *curClassDecl = objectType ? objectType->getInterface()
                                               : nullptr;
  if (!curClassDecl) {
    // If we don't have a context type (e.g., this is "id" or some
    // variant thereof), substitute the bounds.
    return llvm::ArrayRef<QualType>();
  }

  // Follow the superclass chain until we've mapped the receiver type
  // to the same class as the context.
  while (curClassDecl != dcClassDecl) {
    // Map to the superclass type.
    QualType superType = objectType->getSuperClassType();
    if (superType.isNull()) {
      objectType = nullptr;
      break;
    }

    objectType = superType->castAs<ObjCObjectType>();
    curClassDecl = objectType->getInterface();
  }

  // If we don't have a receiver type, or the receiver type does not
  // have type arguments, substitute in the defaults.
  if (!objectType || objectType->isUnspecialized()) {
    return llvm::ArrayRef<QualType>();
  }

  // The receiver type has the type arguments we want.
  return objectType->getTypeArgs();
}

bool Type::acceptsObjCTypeParams() const {
  if (auto *IfaceT = getAsObjCInterfaceType()) {
    if (auto *ID = IfaceT->getInterface()) {
      if (ID->getTypeParamList())
        return true;
    }
  }

  return false;
}

void ObjCObjectType::computeSuperClassTypeSlow() const {
  // Retrieve the class declaration for this type. If there isn't one
  // (e.g., this is some variant of "id" or "Class"), then there is no
  // superclass type.
  ObjCInterfaceDecl *classDecl = getInterface();
  if (!classDecl) {
    CachedSuperClassType.setInt(true);
    return;
  }

  // Extract the superclass type.
  const ObjCObjectType *superClassObjTy = classDecl->getSuperClassType();
  if (!superClassObjTy) {
    CachedSuperClassType.setInt(true);
    return;
  }

  ObjCInterfaceDecl *superClassDecl = superClassObjTy->getInterface();
  if (!superClassDecl) {
    CachedSuperClassType.setInt(true);
    return;
  }

  // If the superclass doesn't have type parameters, then there is no
  // substitution to perform.
  QualType superClassType(superClassObjTy, 0);
  ObjCTypeParamList *superClassTypeParams = superClassDecl->getTypeParamList();
  if (!superClassTypeParams) {
    CachedSuperClassType.setPointerAndInt(
      superClassType->castAs<ObjCObjectType>(), true);
    return;
  }

  // If the superclass reference is unspecialized, return it.
  if (superClassObjTy->isUnspecialized()) {
    CachedSuperClassType.setPointerAndInt(superClassObjTy, true);
    return;
  }

  // If the subclass is not parameterized, there aren't any type
  // parameters in the superclass reference to substitute.
  ObjCTypeParamList *typeParams = classDecl->getTypeParamList();
  if (!typeParams) {
    CachedSuperClassType.setPointerAndInt(
      superClassType->castAs<ObjCObjectType>(), true);
    return;
  }

  // If the subclass type isn't specialized, return the unspecialized
  // superclass.
  if (isUnspecialized()) {
    QualType unspecializedSuper
      = classDecl->getASTContext().getObjCInterfaceType(
          superClassObjTy->getInterface());
    CachedSuperClassType.setPointerAndInt(
      unspecializedSuper->castAs<ObjCObjectType>(),
      true);
    return;
  }

  // Substitute the provided type arguments into the superclass type.
  ArrayRef<QualType> typeArgs = getTypeArgs();
  assert(typeArgs.size() == typeParams->size());
  CachedSuperClassType.setPointerAndInt(
    superClassType.substObjCTypeArgs(classDecl->getASTContext(), typeArgs,
                                     ObjCSubstitutionContext::Superclass)
      ->castAs<ObjCObjectType>(),
    true);
}

const ObjCInterfaceType *ObjCObjectPointerType::getInterfaceType() const {
  if (auto interfaceDecl = getObjectType()->getInterface()) {
    return interfaceDecl->getASTContext().getObjCInterfaceType(interfaceDecl)
             ->castAs<ObjCInterfaceType>();
  }

  return nullptr;
}

QualType ObjCObjectPointerType::getSuperClassType() const {
  QualType superObjectType = getObjectType()->getSuperClassType();
  if (superObjectType.isNull())
    return superObjectType;

  ASTContext &ctx = getInterfaceDecl()->getASTContext();
  return ctx.getObjCObjectPointerType(superObjectType);
}

const ObjCObjectType *Type::getAsObjCQualifiedInterfaceType() const {
  // There is no sugar for ObjCObjectType's, just return the canonical
  // type pointer if it is the right class.  There is no typedef information to
  // return and these cannot be Address-space qualified.
  if (const ObjCObjectType *T = getAs<ObjCObjectType>())
    if (T->getNumProtocols() && T->getInterface())
      return T;
  return nullptr;
}

bool Type::isObjCQualifiedInterfaceType() const {
  return getAsObjCQualifiedInterfaceType() != nullptr;
}

const ObjCObjectPointerType *Type::getAsObjCQualifiedIdType() const {
  // There is no sugar for ObjCQualifiedIdType's, just return the canonical
  // type pointer if it is the right class.
  if (const ObjCObjectPointerType *OPT = getAs<ObjCObjectPointerType>()) {
    if (OPT->isObjCQualifiedIdType())
      return OPT;
  }
  return nullptr;
}

const ObjCObjectPointerType *Type::getAsObjCQualifiedClassType() const {
  // There is no sugar for ObjCQualifiedClassType's, just return the canonical
  // type pointer if it is the right class.
  if (const ObjCObjectPointerType *OPT = getAs<ObjCObjectPointerType>()) {
    if (OPT->isObjCQualifiedClassType())
      return OPT;
  }
  return nullptr;
}

const ObjCObjectType *Type::getAsObjCInterfaceType() const {
  if (const ObjCObjectType *OT = getAs<ObjCObjectType>()) {
    if (OT->getInterface())
      return OT;
  }
  return nullptr;
}
const ObjCObjectPointerType *Type::getAsObjCInterfacePointerType() const {
  if (const ObjCObjectPointerType *OPT = getAs<ObjCObjectPointerType>()) {
    if (OPT->getInterfaceType())
      return OPT;
  }
  return nullptr;
}

const CXXRecordDecl *Type::getPointeeCXXRecordDecl() const {
  QualType PointeeType;
  if (const PointerType *PT = getAs<PointerType>())
    PointeeType = PT->getPointeeType();
  else if (const ReferenceType *RT = getAs<ReferenceType>())
    PointeeType = RT->getPointeeType();
  else
    return nullptr;

  if (const RecordType *RT = PointeeType->getAs<RecordType>())
    return dyn_cast<CXXRecordDecl>(RT->getDecl());

  return nullptr;
}

CXXRecordDecl *Type::getAsCXXRecordDecl() const {
  return dyn_cast_or_null<CXXRecordDecl>(getAsTagDecl());
}

TagDecl *Type::getAsTagDecl() const {
  if (const auto *TT = getAs<TagType>())
    return cast<TagDecl>(TT->getDecl());
  if (const auto *Injected = getAs<InjectedClassNameType>())
    return Injected->getDecl();

  return nullptr;
}

namespace {
  class GetContainedAutoVisitor :
    public TypeVisitor<GetContainedAutoVisitor, AutoType*> {
  public:
    using TypeVisitor<GetContainedAutoVisitor, AutoType*>::Visit;
    AutoType *Visit(QualType T) {
      if (T.isNull())
        return nullptr;
      return Visit(T.getTypePtr());
    }

    // The 'auto' type itself.
    AutoType *VisitAutoType(const AutoType *AT) {
      return const_cast<AutoType*>(AT);
    }

    // Only these types can contain the desired 'auto' type.
    AutoType *VisitPointerType(const PointerType *T) {
      return Visit(T->getPointeeType());
    }
    AutoType *VisitBlockPointerType(const BlockPointerType *T) {
      return Visit(T->getPointeeType());
    }
    AutoType *VisitReferenceType(const ReferenceType *T) {
      return Visit(T->getPointeeTypeAsWritten());
    }
    AutoType *VisitMemberPointerType(const MemberPointerType *T) {
      return Visit(T->getPointeeType());
    }
    AutoType *VisitArrayType(const ArrayType *T) {
      return Visit(T->getElementType());
    }
    AutoType *VisitDependentSizedExtVectorType(
      const DependentSizedExtVectorType *T) {
      return Visit(T->getElementType());
    }
    AutoType *VisitVectorType(const VectorType *T) {
      return Visit(T->getElementType());
    }
    AutoType *VisitFunctionType(const FunctionType *T) {
      return Visit(T->getReturnType());
    }
    AutoType *VisitParenType(const ParenType *T) {
      return Visit(T->getInnerType());
    }
    AutoType *VisitAttributedType(const AttributedType *T) {
      return Visit(T->getModifiedType());
    }
    AutoType *VisitAdjustedType(const AdjustedType *T) {
      return Visit(T->getOriginalType());
    }
  };
}

AutoType *Type::getContainedAutoType() const {
  return GetContainedAutoVisitor().Visit(this);
}

bool Type::hasIntegerRepresentation() const {
  if (const VectorType *VT = dyn_cast<VectorType>(CanonicalType))
    return VT->getElementType()->isIntegerType();
  else
    return isIntegerType();
}

/// \brief Determine whether this type is an integral type.
///
/// This routine determines whether the given type is an integral type per 
/// C++ [basic.fundamental]p7. Although the C standard does not define the
/// term "integral type", it has a similar term "integer type", and in C++
/// the two terms are equivalent. However, C's "integer type" includes 
/// enumeration types, while C++'s "integer type" does not. The \c ASTContext
/// parameter is used to determine whether we should be following the C or
/// C++ rules when determining whether this type is an integral/integer type.
///
/// For cases where C permits "an integer type" and C++ permits "an integral
/// type", use this routine.
///
/// For cases where C permits "an integer type" and C++ permits "an integral
/// or enumeration type", use \c isIntegralOrEnumerationType() instead. 
///
/// \param Ctx The context in which this type occurs.
///
/// \returns true if the type is considered an integral type, false otherwise.
bool Type::isIntegralType(const ASTContext &Ctx) const {
  if (const BuiltinType *BT = dyn_cast<BuiltinType>(CanonicalType))
    return BT->getKind() >= BuiltinType::Bool &&
           BT->getKind() <= BuiltinType::Int128;

  // Complete enum types are integral in C.
  if (!Ctx.getLangOpts().CPlusPlus)
    if (const EnumType *ET = dyn_cast<EnumType>(CanonicalType))
      return ET->getDecl()->isComplete();

  return false;
}


bool Type::isIntegralOrUnscopedEnumerationType() const {
  if (const BuiltinType *BT = dyn_cast<BuiltinType>(CanonicalType))
    return BT->getKind() >= BuiltinType::Bool &&
           BT->getKind() <= BuiltinType::Int128;

  // Check for a complete enum type; incomplete enum types are not properly an
  // enumeration type in the sense required here.
  // C++0x: However, if the underlying type of the enum is fixed, it is
  // considered complete.
  if (const EnumType *ET = dyn_cast<EnumType>(CanonicalType))
    return ET->getDecl()->isComplete() && !ET->getDecl()->isScoped();

  return false;
}



bool Type::isCharType() const {
  if (const BuiltinType *BT = dyn_cast<BuiltinType>(CanonicalType))
    return BT->getKind() == BuiltinType::Char_U ||
           BT->getKind() == BuiltinType::UChar ||
           BT->getKind() == BuiltinType::Char_S ||
           BT->getKind() == BuiltinType::SChar;
  return false;
}

bool Type::isWideCharType() const {
  if (const BuiltinType *BT = dyn_cast<BuiltinType>(CanonicalType))
    return BT->getKind() == BuiltinType::WChar_S ||
           BT->getKind() == BuiltinType::WChar_U;
  return false;
}

bool Type::isChar16Type() const {
  if (const BuiltinType *BT = dyn_cast<BuiltinType>(CanonicalType))
    return BT->getKind() == BuiltinType::Char16;
  return false;
}

bool Type::isChar32Type() const {
  if (const BuiltinType *BT = dyn_cast<BuiltinType>(CanonicalType))
    return BT->getKind() == BuiltinType::Char32;
  return false;
}

/// \brief Determine whether this type is any of the built-in character
/// types.
bool Type::isAnyCharacterType() const {
  const BuiltinType *BT = dyn_cast<BuiltinType>(CanonicalType);
  if (!BT) return false;
  switch (BT->getKind()) {
  default: return false;
  case BuiltinType::Char_U:
  case BuiltinType::UChar:
  case BuiltinType::WChar_U:
  case BuiltinType::Char16:
  case BuiltinType::Char32:
  case BuiltinType::Char_S:
  case BuiltinType::SChar:
  case BuiltinType::WChar_S:
    return true;
  }
}

/// isSignedIntegerType - Return true if this is an integer type that is
/// signed, according to C99 6.2.5p4 [char, signed char, short, int, long..],
/// an enum decl which has a signed representation
bool Type::isSignedIntegerType() const {
  if (const BuiltinType *BT = dyn_cast<BuiltinType>(CanonicalType)) {
    return BT->getKind() >= BuiltinType::Char_S &&
           BT->getKind() <= BuiltinType::Int128;
  }

  if (const EnumType *ET = dyn_cast<EnumType>(CanonicalType)) {
    // Incomplete enum types are not treated as integer types.
    // FIXME: In C++, enum types are never integer types.
    if (ET->getDecl()->isComplete() && !ET->getDecl()->isScoped())
      return ET->getDecl()->getIntegerType()->isSignedIntegerType();
  }

  return false;
}

bool Type::isSignedIntegerOrEnumerationType() const {
  if (const BuiltinType *BT = dyn_cast<BuiltinType>(CanonicalType)) {
    return BT->getKind() >= BuiltinType::Char_S &&
           BT->getKind() <= BuiltinType::Int128;
  }
  
  if (const EnumType *ET = dyn_cast<EnumType>(CanonicalType)) {
    if (ET->getDecl()->isComplete())
      return ET->getDecl()->getIntegerType()->isSignedIntegerType();
  }
  
  return false;
}

bool Type::hasSignedIntegerRepresentation() const {
  if (const VectorType *VT = dyn_cast<VectorType>(CanonicalType))
    return VT->getElementType()->isSignedIntegerOrEnumerationType();
  else
    return isSignedIntegerOrEnumerationType();
}

/// isUnsignedIntegerType - Return true if this is an integer type that is
/// unsigned, according to C99 6.2.5p6 [which returns true for _Bool], an enum
/// decl which has an unsigned representation
bool Type::isUnsignedIntegerType() const {
  if (const BuiltinType *BT = dyn_cast<BuiltinType>(CanonicalType)) {
    return BT->getKind() >= BuiltinType::Bool &&
           BT->getKind() <= BuiltinType::UInt128;
  }

  if (const EnumType *ET = dyn_cast<EnumType>(CanonicalType)) {
    // Incomplete enum types are not treated as integer types.
    // FIXME: In C++, enum types are never integer types.
    if (ET->getDecl()->isComplete() && !ET->getDecl()->isScoped())
      return ET->getDecl()->getIntegerType()->isUnsignedIntegerType();
  }

  return false;
}

bool Type::isUnsignedIntegerOrEnumerationType() const {
  if (const BuiltinType *BT = dyn_cast<BuiltinType>(CanonicalType)) {
    return BT->getKind() >= BuiltinType::Bool &&
    BT->getKind() <= BuiltinType::UInt128;
  }
  
  if (const EnumType *ET = dyn_cast<EnumType>(CanonicalType)) {
    if (ET->getDecl()->isComplete())
      return ET->getDecl()->getIntegerType()->isUnsignedIntegerType();
  }
  
  return false;
}

bool Type::hasUnsignedIntegerRepresentation() const {
  if (const VectorType *VT = dyn_cast<VectorType>(CanonicalType))
    return VT->getElementType()->isUnsignedIntegerOrEnumerationType();
  else
    return isUnsignedIntegerOrEnumerationType();
}

bool Type::isFloatingType() const {
  if (const BuiltinType *BT = dyn_cast<BuiltinType>(CanonicalType))
    return BT->getKind() >= BuiltinType::Half &&
<<<<<<< HEAD
#if INTEL_CUSTOMIZATION
           BT->getKind() <= BuiltinType::Float128;
#else
           BT->getKind() <= BuiltinType::LongDouble;
#endif  // INTEL_CUSTOMIZATION
=======
           BT->getKind() <= BuiltinType::Float128;
>>>>>>> e39c8143
  if (const ComplexType *CT = dyn_cast<ComplexType>(CanonicalType))
    return CT->getElementType()->isFloatingType();
  return false;
}

bool Type::hasFloatingRepresentation() const {
  if (const VectorType *VT = dyn_cast<VectorType>(CanonicalType))
    return VT->getElementType()->isFloatingType();
  else
    return isFloatingType();
}

bool Type::isRealFloatingType() const {
  if (const BuiltinType *BT = dyn_cast<BuiltinType>(CanonicalType))
    return BT->isFloatingPoint();
  return false;
}

bool Type::isRealType() const {
  if (const BuiltinType *BT = dyn_cast<BuiltinType>(CanonicalType))
    return BT->getKind() >= BuiltinType::Bool &&
<<<<<<< HEAD
#if INTEL_CUSTOMIZATION
           BT->getKind() <= BuiltinType::Float128;
#else
           BT->getKind() <= BuiltinType::LongDouble;
#endif  // INTEL_CUSTOMIZATION
=======
           BT->getKind() <= BuiltinType::Float128;
>>>>>>> e39c8143
  if (const EnumType *ET = dyn_cast<EnumType>(CanonicalType))
      return ET->getDecl()->isComplete() && !ET->getDecl()->isScoped();
  return false;
}

bool Type::isArithmeticType() const {
  if (const BuiltinType *BT = dyn_cast<BuiltinType>(CanonicalType))
    return BT->getKind() >= BuiltinType::Bool &&
<<<<<<< HEAD
#if INTEL_CUSTOMIZATION
           BT->getKind() <= BuiltinType::Float128;
#else
           BT->getKind() <= BuiltinType::LongDouble;
#endif  // INTEL_CUSTOMIZATION
=======
           BT->getKind() <= BuiltinType::Float128;
>>>>>>> e39c8143
  if (const EnumType *ET = dyn_cast<EnumType>(CanonicalType))
    // GCC allows forward declaration of enum types (forbid by C99 6.7.2.3p2).
    // If a body isn't seen by the time we get here, return false.
    //
    // C++0x: Enumerations are not arithmetic types. For now, just return
    // false for scoped enumerations since that will disable any
    // unwanted implicit conversions.
    return !ET->getDecl()->isScoped() && ET->getDecl()->isComplete();
  return isa<ComplexType>(CanonicalType);
}

Type::ScalarTypeKind Type::getScalarTypeKind() const {
  assert(isScalarType());

  const Type *T = CanonicalType.getTypePtr();
  if (const BuiltinType *BT = dyn_cast<BuiltinType>(T)) {
    if (BT->getKind() == BuiltinType::Bool) return STK_Bool;
    if (BT->getKind() == BuiltinType::NullPtr) return STK_CPointer;
    if (BT->isInteger()) return STK_Integral;
    if (BT->isFloatingPoint()) return STK_Floating;
    llvm_unreachable("unknown scalar builtin type");
  } else if (isa<PointerType>(T)) {
    return STK_CPointer;
  } else if (isa<BlockPointerType>(T)) {
    return STK_BlockPointer;
  } else if (isa<ObjCObjectPointerType>(T)) {
    return STK_ObjCObjectPointer;
  } else if (isa<MemberPointerType>(T)) {
    return STK_MemberPointer;
  } else if (isa<EnumType>(T)) {
    assert(cast<EnumType>(T)->getDecl()->isComplete());
    return STK_Integral;
  } else if (const ComplexType *CT = dyn_cast<ComplexType>(T)) {
    if (CT->getElementType()->isRealFloatingType())
      return STK_FloatingComplex;
    return STK_IntegralComplex;
  }

  llvm_unreachable("unknown scalar type");
}

/// \brief Determines whether the type is a C++ aggregate type or C
/// aggregate or union type.
///
/// An aggregate type is an array or a class type (struct, union, or
/// class) that has no user-declared constructors, no private or
/// protected non-static data members, no base classes, and no virtual
/// functions (C++ [dcl.init.aggr]p1). The notion of an aggregate type
/// subsumes the notion of C aggregates (C99 6.2.5p21) because it also
/// includes union types.
bool Type::isAggregateType() const {
  if (const RecordType *Record = dyn_cast<RecordType>(CanonicalType)) {
    if (CXXRecordDecl *ClassDecl = dyn_cast<CXXRecordDecl>(Record->getDecl()))
      return ClassDecl->isAggregate();

    return true;
  }

  return isa<ArrayType>(CanonicalType);
}

/// isConstantSizeType - Return true if this is not a variable sized type,
/// according to the rules of C99 6.7.5p3.  It is not legal to call this on
/// incomplete types or dependent types.
bool Type::isConstantSizeType() const {
  assert(!isIncompleteType() && "This doesn't make sense for incomplete types");
  assert(!isDependentType() && "This doesn't make sense for dependent types");
  // The VAT must have a size, as it is known to be complete.
  return !isa<VariableArrayType>(CanonicalType);
}

/// isIncompleteType - Return true if this is an incomplete type (C99 6.2.5p1)
/// - a type that can describe objects, but which lacks information needed to
/// determine its size.
bool Type::isIncompleteType(NamedDecl **Def) const {
  if (Def)
    *Def = nullptr;

  switch (CanonicalType->getTypeClass()) {
  default: return false;
  case Builtin:
    // Void is the only incomplete builtin type.  Per C99 6.2.5p19, it can never
    // be completed.
    return isVoidType();
  case Enum: {
    EnumDecl *EnumD = cast<EnumType>(CanonicalType)->getDecl();
    if (Def)
      *Def = EnumD;
    
    // An enumeration with fixed underlying type is complete (C++0x 7.2p3).
    if (EnumD->isFixed())
      return false;
    
    return !EnumD->isCompleteDefinition();
  }
  case Record: {
    // A tagged type (struct/union/enum/class) is incomplete if the decl is a
    // forward declaration, but not a full definition (C99 6.2.5p22).
    RecordDecl *Rec = cast<RecordType>(CanonicalType)->getDecl();
    if (Def)
      *Def = Rec;
    return !Rec->isCompleteDefinition();
  }
  case ConstantArray:
    // An array is incomplete if its element type is incomplete
    // (C++ [dcl.array]p1).
    // We don't handle variable arrays (they're not allowed in C++) or
    // dependent-sized arrays (dependent types are never treated as incomplete).
    return cast<ArrayType>(CanonicalType)->getElementType()
             ->isIncompleteType(Def);
  case IncompleteArray:
    // An array of unknown size is an incomplete type (C99 6.2.5p22).
    return true;
  case MemberPointer: {
    // Member pointers in the MS ABI have special behavior in
    // RequireCompleteType: they attach a MSInheritanceAttr to the CXXRecordDecl
    // to indicate which inheritance model to use.
    auto *MPTy = cast<MemberPointerType>(CanonicalType);
    const Type *ClassTy = MPTy->getClass();
    // Member pointers with dependent class types don't get special treatment.
    if (ClassTy->isDependentType())
      return false;
    const CXXRecordDecl *RD = ClassTy->getAsCXXRecordDecl();
    ASTContext &Context = RD->getASTContext();
    // Member pointers not in the MS ABI don't get special treatment.
    if (!Context.getTargetInfo().getCXXABI().isMicrosoft())
      return false;
    // The inheritance attribute might only be present on the most recent
    // CXXRecordDecl, use that one.
    RD = RD->getMostRecentDecl();
    // Nothing interesting to do if the inheritance attribute is already set.
    if (RD->hasAttr<MSInheritanceAttr>())
      return false;
    return true;
  }
  case ObjCObject:
    return cast<ObjCObjectType>(CanonicalType)->getBaseType()
             ->isIncompleteType(Def);
  case ObjCInterface: {
    // ObjC interfaces are incomplete if they are @class, not @interface.
    ObjCInterfaceDecl *Interface
      = cast<ObjCInterfaceType>(CanonicalType)->getDecl();
    if (Def)
      *Def = Interface;
    return !Interface->hasDefinition();
  }
  }
}

bool QualType::isPODType(const ASTContext &Context) const {
  // C++11 has a more relaxed definition of POD.
  if (Context.getLangOpts().CPlusPlus11)
    return isCXX11PODType(Context);

  return isCXX98PODType(Context);
}

bool QualType::isCXX98PODType(const ASTContext &Context) const {
  // The compiler shouldn't query this for incomplete types, but the user might.
  // We return false for that case. Except for incomplete arrays of PODs, which
  // are PODs according to the standard.
  if (isNull())
    return 0;
  
  if ((*this)->isIncompleteArrayType())
    return Context.getBaseElementType(*this).isCXX98PODType(Context);
    
  if ((*this)->isIncompleteType())
    return false;

  if (Context.getLangOpts().ObjCAutoRefCount) {
    switch (getObjCLifetime()) {
    case Qualifiers::OCL_ExplicitNone:
      return true;
      
    case Qualifiers::OCL_Strong:
    case Qualifiers::OCL_Weak:
    case Qualifiers::OCL_Autoreleasing:
      return false;

    case Qualifiers::OCL_None:
      break;
    }        
  }
  
  QualType CanonicalType = getTypePtr()->CanonicalType;
  switch (CanonicalType->getTypeClass()) {
    // Everything not explicitly mentioned is not POD.
  default: return false;
  case Type::VariableArray:
  case Type::ConstantArray:
    // IncompleteArray is handled above.
    return Context.getBaseElementType(*this).isCXX98PODType(Context);
        
  case Type::ObjCObjectPointer:
  case Type::BlockPointer:
  case Type::Builtin:
  case Type::Complex:
  case Type::Pointer:
  case Type::MemberPointer:
  case Type::Vector:
  case Type::ExtVector:
    return true;

  case Type::Enum:
    return true;

  case Type::Record:
    if (CXXRecordDecl *ClassDecl
          = dyn_cast<CXXRecordDecl>(cast<RecordType>(CanonicalType)->getDecl()))
      return ClassDecl->isPOD();

    // C struct/union is POD.
    return true;
  }
}

bool QualType::isTrivialType(const ASTContext &Context) const {
  // The compiler shouldn't query this for incomplete types, but the user might.
  // We return false for that case. Except for incomplete arrays of PODs, which
  // are PODs according to the standard.
  if (isNull())
    return 0;
  
  if ((*this)->isArrayType())
    return Context.getBaseElementType(*this).isTrivialType(Context);
  
  // Return false for incomplete types after skipping any incomplete array
  // types which are expressly allowed by the standard and thus our API.
  if ((*this)->isIncompleteType())
    return false;
  
  if (Context.getLangOpts().ObjCAutoRefCount) {
    switch (getObjCLifetime()) {
    case Qualifiers::OCL_ExplicitNone:
      return true;
      
    case Qualifiers::OCL_Strong:
    case Qualifiers::OCL_Weak:
    case Qualifiers::OCL_Autoreleasing:
      return false;
      
    case Qualifiers::OCL_None:
      if ((*this)->isObjCLifetimeType())
        return false;
      break;
    }        
  }
  
  QualType CanonicalType = getTypePtr()->CanonicalType;
  if (CanonicalType->isDependentType())
    return false;
  
  // C++0x [basic.types]p9:
  //   Scalar types, trivial class types, arrays of such types, and
  //   cv-qualified versions of these types are collectively called trivial
  //   types.
  
  // As an extension, Clang treats vector types as Scalar types.
  if (CanonicalType->isScalarType() || CanonicalType->isVectorType())
    return true;
  if (const RecordType *RT = CanonicalType->getAs<RecordType>()) {
    if (const CXXRecordDecl *ClassDecl =
        dyn_cast<CXXRecordDecl>(RT->getDecl())) {
      // C++11 [class]p6:
      //   A trivial class is a class that has a default constructor,
      //   has no non-trivial default constructors, and is trivially
      //   copyable.
      return ClassDecl->hasDefaultConstructor() &&
             !ClassDecl->hasNonTrivialDefaultConstructor() &&
             ClassDecl->isTriviallyCopyable();
    }
    
    return true;
  }
  
  // No other types can match.
  return false;
}

bool QualType::isTriviallyCopyableType(const ASTContext &Context) const {
  if ((*this)->isArrayType())
    return Context.getBaseElementType(*this).isTriviallyCopyableType(Context);

  if (Context.getLangOpts().ObjCAutoRefCount) {
    switch (getObjCLifetime()) {
    case Qualifiers::OCL_ExplicitNone:
      return true;
      
    case Qualifiers::OCL_Strong:
    case Qualifiers::OCL_Weak:
    case Qualifiers::OCL_Autoreleasing:
      return false;
      
    case Qualifiers::OCL_None:
      if ((*this)->isObjCLifetimeType())
        return false;
      break;
    }        
  }

  // C++11 [basic.types]p9
  //   Scalar types, trivially copyable class types, arrays of such types, and
  //   non-volatile const-qualified versions of these types are collectively
  //   called trivially copyable types.

  QualType CanonicalType = getCanonicalType();
  if (CanonicalType->isDependentType())
    return false;

  if (CanonicalType.isVolatileQualified())
    return false;

  // Return false for incomplete types after skipping any incomplete array types
  // which are expressly allowed by the standard and thus our API.
  if (CanonicalType->isIncompleteType())
    return false;
 
  // As an extension, Clang treats vector types as Scalar types.
  if (CanonicalType->isScalarType() || CanonicalType->isVectorType())
    return true;

  if (const RecordType *RT = CanonicalType->getAs<RecordType>()) {
    if (const CXXRecordDecl *ClassDecl =
          dyn_cast<CXXRecordDecl>(RT->getDecl())) {
      if (!ClassDecl->isTriviallyCopyable()) return false;
    }

    return true;
  }

  // No other types can match.
  return false;
}



bool Type::isLiteralType(const ASTContext &Ctx) const {
  if (isDependentType())
    return false;

  // C++1y [basic.types]p10:
  //   A type is a literal type if it is:
  //   -- cv void; or
  if (Ctx.getLangOpts().CPlusPlus14 && isVoidType())
    return true;

  // C++11 [basic.types]p10:
  //   A type is a literal type if it is:
  //   [...]
  //   -- an array of literal type other than an array of runtime bound; or
  if (isVariableArrayType())
    return false;
  const Type *BaseTy = getBaseElementTypeUnsafe();
  assert(BaseTy && "NULL element type");

  // Return false for incomplete types after skipping any incomplete array
  // types; those are expressly allowed by the standard and thus our API.
  if (BaseTy->isIncompleteType())
    return false;

  // C++11 [basic.types]p10:
  //   A type is a literal type if it is:
  //    -- a scalar type; or
  // As an extension, Clang treats vector types and complex types as
  // literal types.
  if (BaseTy->isScalarType() || BaseTy->isVectorType() ||
      BaseTy->isAnyComplexType())
    return true;
  //    -- a reference type; or
  if (BaseTy->isReferenceType())
    return true;
  //    -- a class type that has all of the following properties:
  if (const RecordType *RT = BaseTy->getAs<RecordType>()) {
    //    -- a trivial destructor,
    //    -- every constructor call and full-expression in the
    //       brace-or-equal-initializers for non-static data members (if any)
    //       is a constant expression,
    //    -- it is an aggregate type or has at least one constexpr
    //       constructor or constructor template that is not a copy or move
    //       constructor, and
    //    -- all non-static data members and base classes of literal types
    //
    // We resolve DR1361 by ignoring the second bullet.
    if (const CXXRecordDecl *ClassDecl =
        dyn_cast<CXXRecordDecl>(RT->getDecl()))
      return ClassDecl->isLiteral();

    return true;
  }

  // We treat _Atomic T as a literal type if T is a literal type.
  if (const AtomicType *AT = BaseTy->getAs<AtomicType>())
    return AT->getValueType()->isLiteralType(Ctx);

  // If this type hasn't been deduced yet, then conservatively assume that
  // it'll work out to be a literal type.
  if (isa<AutoType>(BaseTy->getCanonicalTypeInternal()))
    return true;

  return false;
}

bool Type::isStandardLayoutType() const {
  if (isDependentType())
    return false;

  // C++0x [basic.types]p9:
  //   Scalar types, standard-layout class types, arrays of such types, and
  //   cv-qualified versions of these types are collectively called
  //   standard-layout types.
  const Type *BaseTy = getBaseElementTypeUnsafe();
  assert(BaseTy && "NULL element type");

  // Return false for incomplete types after skipping any incomplete array
  // types which are expressly allowed by the standard and thus our API.
  if (BaseTy->isIncompleteType())
    return false;

  // As an extension, Clang treats vector types as Scalar types.
  if (BaseTy->isScalarType() || BaseTy->isVectorType()) return true;
  if (const RecordType *RT = BaseTy->getAs<RecordType>()) {
    if (const CXXRecordDecl *ClassDecl =
        dyn_cast<CXXRecordDecl>(RT->getDecl()))
      if (!ClassDecl->isStandardLayout())
        return false;

    // Default to 'true' for non-C++ class types.
    // FIXME: This is a bit dubious, but plain C structs should trivially meet
    // all the requirements of standard layout classes.
    return true;
  }

  // No other types can match.
  return false;
}

// This is effectively the intersection of isTrivialType and
// isStandardLayoutType. We implement it directly to avoid redundant
// conversions from a type to a CXXRecordDecl.
bool QualType::isCXX11PODType(const ASTContext &Context) const {
  const Type *ty = getTypePtr();
  if (ty->isDependentType())
    return false;

  if (Context.getLangOpts().ObjCAutoRefCount) {
    switch (getObjCLifetime()) {
    case Qualifiers::OCL_ExplicitNone:
      return true;
      
    case Qualifiers::OCL_Strong:
    case Qualifiers::OCL_Weak:
    case Qualifiers::OCL_Autoreleasing:
      return false;

    case Qualifiers::OCL_None:
      break;
    }        
  }

  // C++11 [basic.types]p9:
  //   Scalar types, POD classes, arrays of such types, and cv-qualified
  //   versions of these types are collectively called trivial types.
  const Type *BaseTy = ty->getBaseElementTypeUnsafe();
  assert(BaseTy && "NULL element type");

  // Return false for incomplete types after skipping any incomplete array
  // types which are expressly allowed by the standard and thus our API.
  if (BaseTy->isIncompleteType())
    return false;

  // As an extension, Clang treats vector types as Scalar types.
  if (BaseTy->isScalarType() || BaseTy->isVectorType()) return true;
  if (const RecordType *RT = BaseTy->getAs<RecordType>()) {
    if (const CXXRecordDecl *ClassDecl =
        dyn_cast<CXXRecordDecl>(RT->getDecl())) {
      // C++11 [class]p10:
      //   A POD struct is a non-union class that is both a trivial class [...]
      if (!ClassDecl->isTrivial()) return false;

      // C++11 [class]p10:
      //   A POD struct is a non-union class that is both a trivial class and
      //   a standard-layout class [...]
      if (!ClassDecl->isStandardLayout()) return false;

      // C++11 [class]p10:
      //   A POD struct is a non-union class that is both a trivial class and
      //   a standard-layout class, and has no non-static data members of type
      //   non-POD struct, non-POD union (or array of such types). [...]
      //
      // We don't directly query the recursive aspect as the requirements for
      // both standard-layout classes and trivial classes apply recursively
      // already.
    }

    return true;
  }

  // No other types can match.
  return false;
}

bool Type::isPromotableIntegerType() const {
  if (const BuiltinType *BT = getAs<BuiltinType>())
    switch (BT->getKind()) {
    case BuiltinType::Bool:
    case BuiltinType::Char_S:
    case BuiltinType::Char_U:
    case BuiltinType::SChar:
    case BuiltinType::UChar:
    case BuiltinType::Short:
    case BuiltinType::UShort:
    case BuiltinType::WChar_S:
    case BuiltinType::WChar_U:
    case BuiltinType::Char16:
    case BuiltinType::Char32:
      return true;
    default:
      return false;
    }

  // Enumerated types are promotable to their compatible integer types
  // (C99 6.3.1.1) a.k.a. its underlying type (C++ [conv.prom]p2).
  if (const EnumType *ET = getAs<EnumType>()){
    if (this->isDependentType() || ET->getDecl()->getPromotionType().isNull()
        || ET->getDecl()->isScoped())
      return false;
    
    return true;
  }
  
  return false;
}

bool Type::isSpecifierType() const {
  // Note that this intentionally does not use the canonical type.
  switch (getTypeClass()) {
  case Builtin:
  case Record:
  case Enum:
  case Typedef:
  case Complex:
  case TypeOfExpr:
  case TypeOf:
  case TemplateTypeParm:
  case SubstTemplateTypeParm:
  case TemplateSpecialization:
  case Elaborated:
  case DependentName:
  case DependentTemplateSpecialization:
  case ObjCInterface:
  case ObjCObject:
  case ObjCObjectPointer: // FIXME: object pointers aren't really specifiers
    return true;
  default:
    return false;
  }
}

ElaboratedTypeKeyword
TypeWithKeyword::getKeywordForTypeSpec(unsigned TypeSpec) {
  switch (TypeSpec) {
  default: return ETK_None;
  case TST_typename: return ETK_Typename;
  case TST_class: return ETK_Class;
  case TST_struct: return ETK_Struct;
  case TST_interface: return ETK_Interface;
  case TST_union: return ETK_Union;
  case TST_enum: return ETK_Enum;
  }
}

TagTypeKind
TypeWithKeyword::getTagTypeKindForTypeSpec(unsigned TypeSpec) {
  switch(TypeSpec) {
  case TST_class: return TTK_Class;
  case TST_struct: return TTK_Struct;
  case TST_interface: return TTK_Interface;
  case TST_union: return TTK_Union;
  case TST_enum: return TTK_Enum;
  }
  
  llvm_unreachable("Type specifier is not a tag type kind.");
}

ElaboratedTypeKeyword
TypeWithKeyword::getKeywordForTagTypeKind(TagTypeKind Kind) {
  switch (Kind) {
  case TTK_Class: return ETK_Class;
  case TTK_Struct: return ETK_Struct;
  case TTK_Interface: return ETK_Interface;
  case TTK_Union: return ETK_Union;
  case TTK_Enum: return ETK_Enum;
  }
  llvm_unreachable("Unknown tag type kind.");
}

TagTypeKind
TypeWithKeyword::getTagTypeKindForKeyword(ElaboratedTypeKeyword Keyword) {
  switch (Keyword) {
  case ETK_Class: return TTK_Class;
  case ETK_Struct: return TTK_Struct;
  case ETK_Interface: return TTK_Interface;
  case ETK_Union: return TTK_Union;
  case ETK_Enum: return TTK_Enum;
  case ETK_None: // Fall through.
  case ETK_Typename:
    llvm_unreachable("Elaborated type keyword is not a tag type kind.");
  }
  llvm_unreachable("Unknown elaborated type keyword.");
}

bool
TypeWithKeyword::KeywordIsTagTypeKind(ElaboratedTypeKeyword Keyword) {
  switch (Keyword) {
  case ETK_None:
  case ETK_Typename:
    return false;
  case ETK_Class:
  case ETK_Struct:
  case ETK_Interface:
  case ETK_Union:
  case ETK_Enum:
    return true;
  }
  llvm_unreachable("Unknown elaborated type keyword.");
}

StringRef TypeWithKeyword::getKeywordName(ElaboratedTypeKeyword Keyword) {
  switch (Keyword) {
  case ETK_None: return "";
  case ETK_Typename: return "typename";
  case ETK_Class:  return "class";
  case ETK_Struct: return "struct";
  case ETK_Interface: return "__interface";
  case ETK_Union:  return "union";
  case ETK_Enum:   return "enum";
  }

  llvm_unreachable("Unknown elaborated type keyword.");
}

DependentTemplateSpecializationType::DependentTemplateSpecializationType(
                         ElaboratedTypeKeyword Keyword,
                         NestedNameSpecifier *NNS, const IdentifierInfo *Name,
                         unsigned NumArgs, const TemplateArgument *Args,
                         QualType Canon)
  : TypeWithKeyword(Keyword, DependentTemplateSpecialization, Canon, true, true,
                    /*VariablyModified=*/false,
                    NNS && NNS->containsUnexpandedParameterPack()),
    NNS(NNS), Name(Name), NumArgs(NumArgs) {
  assert((!NNS || NNS->isDependent()) &&
         "DependentTemplateSpecializatonType requires dependent qualifier");
  for (unsigned I = 0; I != NumArgs; ++I) {
    if (Args[I].containsUnexpandedParameterPack())
      setContainsUnexpandedParameterPack();

    new (&getArgBuffer()[I]) TemplateArgument(Args[I]);
  }
}

void
DependentTemplateSpecializationType::Profile(llvm::FoldingSetNodeID &ID,
                                             const ASTContext &Context,
                                             ElaboratedTypeKeyword Keyword,
                                             NestedNameSpecifier *Qualifier,
                                             const IdentifierInfo *Name,
                                             unsigned NumArgs,
                                             const TemplateArgument *Args) {
  ID.AddInteger(Keyword);
  ID.AddPointer(Qualifier);
  ID.AddPointer(Name);
  for (unsigned Idx = 0; Idx < NumArgs; ++Idx)
    Args[Idx].Profile(ID, Context);
}

bool Type::isElaboratedTypeSpecifier() const {
  ElaboratedTypeKeyword Keyword;
  if (const ElaboratedType *Elab = dyn_cast<ElaboratedType>(this))
    Keyword = Elab->getKeyword();
  else if (const DependentNameType *DepName = dyn_cast<DependentNameType>(this))
    Keyword = DepName->getKeyword();
  else if (const DependentTemplateSpecializationType *DepTST =
             dyn_cast<DependentTemplateSpecializationType>(this))
    Keyword = DepTST->getKeyword();
  else
    return false;

  return TypeWithKeyword::KeywordIsTagTypeKind(Keyword);
}

const char *Type::getTypeClassName() const {
  switch (TypeBits.TC) {
#define ABSTRACT_TYPE(Derived, Base)
#define TYPE(Derived, Base) case Derived: return #Derived;
#include "clang/AST/TypeNodes.def"
  }
  
  llvm_unreachable("Invalid type class.");
}

StringRef BuiltinType::getName(const PrintingPolicy &Policy) const {
  switch (getKind()) {
  case Void:
    return "void";
  case Bool:
    return Policy.Bool ? "bool" : "_Bool";
  case Char_S:
    return "char";
  case Char_U:
    return "char";
  case SChar:
    return "signed char";
  case Short:
    return "short";
  case Int:
    return "int";
  case Long:
    return "long";
  case LongLong:
    return "long long";
  case Int128:
    return "__int128";
  case UChar:
    return "unsigned char";
  case UShort:
    return "unsigned short";
  case UInt:
    return "unsigned int";
  case ULong:
    return "unsigned long";
  case ULongLong:
    return "unsigned long long";
  case UInt128:
    return "unsigned __int128";
  case Half:
    return Policy.Half ? "half" : "__fp16";
  case Float:
    return "float";
  case Double:
    return "double";
  case LongDouble:
    return "long double";
<<<<<<< HEAD
#if INTEL_CUSTOMIZATION
  case Float128:          return "_Quad";
#endif  // INTEL_CUSTOMIZATION
=======
  case Float128:
    return "__float128";
>>>>>>> e39c8143
  case WChar_S:
  case WChar_U:
    return Policy.MSWChar ? "__wchar_t" : "wchar_t";
  case Char16:
    return "char16_t";
  case Char32:
    return "char32_t";
  case NullPtr:
    return "nullptr_t";
  case Overload:
    return "<overloaded function type>";
  case BoundMember:
    return "<bound member function type>";
  case PseudoObject:
    return "<pseudo-object type>";
  case Dependent:
    return "<dependent type>";
  case UnknownAny:
    return "<unknown type>";
  case ARCUnbridgedCast:
    return "<ARC unbridged cast type>";
  case BuiltinFn:
    return "<builtin fn type>";
  case ObjCId:
    return "id";
  case ObjCClass:
    return "Class";
  case ObjCSel:
    return "SEL";
#define IMAGE_TYPE(ImgType, Id, SingletonId, Access, Suffix) \
  case Id: \
    return "__" #Access " " #ImgType "_t";
#include "clang/Basic/OpenCLImageTypes.def"
  case OCLSampler:
    return "sampler_t";
  case OCLEvent:
    return "event_t";
  case OCLClkEvent:
    return "clk_event_t";
  case OCLQueue:
    return "queue_t";
  case OCLNDRange:
    return "ndrange_t";
  case OCLReserveID:
    return "reserve_id_t";
  case OMPArraySection:
    return "<OpenMP array section type>";
  }

  llvm_unreachable("Invalid builtin type.");
}

QualType QualType::getNonLValueExprType(const ASTContext &Context) const {
  if (const ReferenceType *RefType = getTypePtr()->getAs<ReferenceType>())
    return RefType->getPointeeType();
  
  // C++0x [basic.lval]:
  //   Class prvalues can have cv-qualified types; non-class prvalues always 
  //   have cv-unqualified types.
  //
  // See also C99 6.3.2.1p2.
  if (!Context.getLangOpts().CPlusPlus ||
      (!getTypePtr()->isDependentType() && !getTypePtr()->isRecordType()))
    return getUnqualifiedType();
  
  return *this;
}

StringRef FunctionType::getNameForCallConv(CallingConv CC, bool IntelComp) {
  switch (CC) {
  case CC_C: return "cdecl";
  case CC_X86StdCall: return "stdcall";
  case CC_X86FastCall: return "fastcall";
  case CC_X86ThisCall: return "thiscall";
  case CC_X86Pascal: return "pascal";
  case CC_X86VectorCall: return "vectorcall";
  case CC_X86_64Win64: return "ms_abi";
  case CC_X86_64SysV: return "sysv_abi";
  case CC_AAPCS: return "aapcs";
  case CC_AAPCS_VFP: return "aapcs-vfp";
  case CC_IntelOclBicc: return "intel_ocl_bicc";
  case CC_SpirFunction: return "spir_function";
  case CC_SpirKernel:   // INTEL CC_X86RegCall
    if (IntelComp)      // INTEL
      return "regcall"; // INTEL
    return "spir_kernel";
  case CC_Swift: return "swiftcall";
  case CC_PreserveMost: return "preserve_most";
  case CC_PreserveAll: return "preserve_all";
  }

  llvm_unreachable("Invalid calling convention.");
}

FunctionProtoType::FunctionProtoType(QualType result, ArrayRef<QualType> params,
                                     QualType canonical,
                                     const ExtProtoInfo &epi)
    : FunctionType(FunctionProto, result, canonical,
                   result->isDependentType(),
                   result->isInstantiationDependentType(),
                   result->isVariablyModifiedType(),
                   result->containsUnexpandedParameterPack(), epi.ExtInfo),
      NumParams(params.size()),
      NumExceptions(epi.ExceptionSpec.Exceptions.size()),
      ExceptionSpecType(epi.ExceptionSpec.Type),
      HasExtParameterInfos(epi.ExtParameterInfos != nullptr),
      Variadic(epi.Variadic), HasTrailingReturn(epi.HasTrailingReturn) {
  assert(NumParams == params.size() && "function has too many parameters");

  FunctionTypeBits.TypeQuals = epi.TypeQuals;
  FunctionTypeBits.RefQualifier = epi.RefQualifier;

  // Fill in the trailing argument array.
  QualType *argSlot = reinterpret_cast<QualType*>(this+1);
  for (unsigned i = 0; i != NumParams; ++i) {
    if (params[i]->isDependentType())
      setDependent();
    else if (params[i]->isInstantiationDependentType())
      setInstantiationDependent();

    if (params[i]->containsUnexpandedParameterPack())
      setContainsUnexpandedParameterPack();

    argSlot[i] = params[i];
  }

  if (getExceptionSpecType() == EST_Dynamic) {
    // Fill in the exception array.
    QualType *exnSlot = argSlot + NumParams;
    unsigned I = 0;
    for (QualType ExceptionType : epi.ExceptionSpec.Exceptions) {
      // Note that a dependent exception specification does *not* make
      // a type dependent; it's not even part of the C++ type system.
      if (ExceptionType->isInstantiationDependentType())
        setInstantiationDependent();

      if (ExceptionType->containsUnexpandedParameterPack())
        setContainsUnexpandedParameterPack();

      exnSlot[I++] = ExceptionType;
    }
  } else if (getExceptionSpecType() == EST_ComputedNoexcept) {
    // Store the noexcept expression and context.
    Expr **noexSlot = reinterpret_cast<Expr **>(argSlot + NumParams);
    *noexSlot = epi.ExceptionSpec.NoexceptExpr;

    if (epi.ExceptionSpec.NoexceptExpr) {
      if (epi.ExceptionSpec.NoexceptExpr->isValueDependent() ||
          epi.ExceptionSpec.NoexceptExpr->isInstantiationDependent())
        setInstantiationDependent();

      if (epi.ExceptionSpec.NoexceptExpr->containsUnexpandedParameterPack())
        setContainsUnexpandedParameterPack();
    }
  } else if (getExceptionSpecType() == EST_Uninstantiated) {
    // Store the function decl from which we will resolve our
    // exception specification.
    FunctionDecl **slot =
        reinterpret_cast<FunctionDecl **>(argSlot + NumParams);
    slot[0] = epi.ExceptionSpec.SourceDecl;
    slot[1] = epi.ExceptionSpec.SourceTemplate;
    // This exception specification doesn't make the type dependent, because
    // it's not instantiated as part of instantiating the type.
  } else if (getExceptionSpecType() == EST_Unevaluated) {
    // Store the function decl from which we will resolve our
    // exception specification.
    FunctionDecl **slot =
        reinterpret_cast<FunctionDecl **>(argSlot + NumParams);
    slot[0] = epi.ExceptionSpec.SourceDecl;
  }

  if (epi.ExtParameterInfos) {
    ExtParameterInfo *extParamInfos =
      const_cast<ExtParameterInfo *>(getExtParameterInfosBuffer());
    for (unsigned i = 0; i != NumParams; ++i)
      extParamInfos[i] = epi.ExtParameterInfos[i];
  }
}

bool FunctionProtoType::hasDependentExceptionSpec() const {
  if (Expr *NE = getNoexceptExpr())
    return NE->isValueDependent();
  for (QualType ET : exceptions())
    // A pack expansion with a non-dependent pattern is still dependent,
    // because we don't know whether the pattern is in the exception spec
    // or not (that depends on whether the pack has 0 expansions).
    if (ET->isDependentType() || ET->getAs<PackExpansionType>())
      return true;
  return false;
}

FunctionProtoType::NoexceptResult
FunctionProtoType::getNoexceptSpec(const ASTContext &ctx) const {
  ExceptionSpecificationType est = getExceptionSpecType();
  if (est == EST_BasicNoexcept)
    return NR_Nothrow;

  if (est != EST_ComputedNoexcept)
    return NR_NoNoexcept;

  Expr *noexceptExpr = getNoexceptExpr();
  if (!noexceptExpr)
    return NR_BadNoexcept;
  if (noexceptExpr->isValueDependent())
    return NR_Dependent;

  llvm::APSInt value;
  bool isICE = noexceptExpr->isIntegerConstantExpr(value, ctx, nullptr,
                                                   /*evaluated*/false);
  (void)isICE;
  assert(isICE && "AST should not contain bad noexcept expressions.");

  return value.getBoolValue() ? NR_Nothrow : NR_Throw;
}

bool FunctionProtoType::isNothrow(const ASTContext &Ctx,
                                  bool ResultIfDependent) const {
  ExceptionSpecificationType EST = getExceptionSpecType();
  assert(EST != EST_Unevaluated && EST != EST_Uninstantiated);
  if (EST == EST_DynamicNone || EST == EST_BasicNoexcept)
    return true;

  if (EST == EST_Dynamic && ResultIfDependent) {
    // A dynamic exception specification is throwing unless every exception
    // type is an (unexpanded) pack expansion type.
    for (unsigned I = 0, N = NumExceptions; I != N; ++I)
      if (!getExceptionType(I)->getAs<PackExpansionType>())
        return false;
    return ResultIfDependent;
  }

  if (EST != EST_ComputedNoexcept)
    return false;

  NoexceptResult NR = getNoexceptSpec(Ctx);
  if (NR == NR_Dependent)
    return ResultIfDependent;
  return NR == NR_Nothrow;
}

bool FunctionProtoType::isTemplateVariadic() const {
  for (unsigned ArgIdx = getNumParams(); ArgIdx; --ArgIdx)
    if (isa<PackExpansionType>(getParamType(ArgIdx - 1)))
      return true;
  
  return false;
}

void FunctionProtoType::Profile(llvm::FoldingSetNodeID &ID, QualType Result,
                                const QualType *ArgTys, unsigned NumParams,
                                const ExtProtoInfo &epi,
                                const ASTContext &Context) {

  // We have to be careful not to get ambiguous profile encodings.
  // Note that valid type pointers are never ambiguous with anything else.
  //
  // The encoding grammar begins:
  //      type type* bool int bool 
  // If that final bool is true, then there is a section for the EH spec:
  //      bool type*
  // This is followed by an optional "consumed argument" section of the
  // same length as the first type sequence:
  //      bool*
  // Finally, we have the ext info and trailing return type flag:
  //      int bool
  // 
  // There is no ambiguity between the consumed arguments and an empty EH
  // spec because of the leading 'bool' which unambiguously indicates
  // whether the following bool is the EH spec or part of the arguments.

  ID.AddPointer(Result.getAsOpaquePtr());
  for (unsigned i = 0; i != NumParams; ++i)
    ID.AddPointer(ArgTys[i].getAsOpaquePtr());
  // This method is relatively performance sensitive, so as a performance
  // shortcut, use one AddInteger call instead of four for the next four
  // fields.
  assert(!(unsigned(epi.Variadic) & ~1) &&
         !(unsigned(epi.TypeQuals) & ~255) &&
         !(unsigned(epi.RefQualifier) & ~3) &&
         !(unsigned(epi.ExceptionSpec.Type) & ~15) &&
         "Values larger than expected.");
  ID.AddInteger(unsigned(epi.Variadic) +
                (epi.TypeQuals << 1) +
                (epi.RefQualifier << 9) +
                (epi.ExceptionSpec.Type << 11));
  if (epi.ExceptionSpec.Type == EST_Dynamic) {
    for (QualType Ex : epi.ExceptionSpec.Exceptions)
      ID.AddPointer(Ex.getAsOpaquePtr());
  } else if (epi.ExceptionSpec.Type == EST_ComputedNoexcept &&
             epi.ExceptionSpec.NoexceptExpr) {
    epi.ExceptionSpec.NoexceptExpr->Profile(ID, Context, false);
  } else if (epi.ExceptionSpec.Type == EST_Uninstantiated ||
             epi.ExceptionSpec.Type == EST_Unevaluated) {
    ID.AddPointer(epi.ExceptionSpec.SourceDecl->getCanonicalDecl());
  }
  if (epi.ExtParameterInfos) {
    for (unsigned i = 0; i != NumParams; ++i)
      ID.AddInteger(epi.ExtParameterInfos[i].getOpaqueValue());
  }
  epi.ExtInfo.Profile(ID);
  ID.AddBoolean(epi.HasTrailingReturn);
}

void FunctionProtoType::Profile(llvm::FoldingSetNodeID &ID,
                                const ASTContext &Ctx) {
  Profile(ID, getReturnType(), param_type_begin(), NumParams, getExtProtoInfo(),
          Ctx);
}

QualType TypedefType::desugar() const {
  return getDecl()->getUnderlyingType();
}

TypeOfExprType::TypeOfExprType(Expr *E, QualType can)
  : Type(TypeOfExpr, can, E->isTypeDependent(), 
         E->isInstantiationDependent(),
         E->getType()->isVariablyModifiedType(),
         E->containsUnexpandedParameterPack()), 
    TOExpr(E) {
}

bool TypeOfExprType::isSugared() const {
  return !TOExpr->isTypeDependent();
}

QualType TypeOfExprType::desugar() const {
  if (isSugared())
    return getUnderlyingExpr()->getType();
  
  return QualType(this, 0);
}

void DependentTypeOfExprType::Profile(llvm::FoldingSetNodeID &ID,
                                      const ASTContext &Context, Expr *E) {
  E->Profile(ID, Context, true);
}

DecltypeType::DecltypeType(Expr *E, QualType underlyingType, QualType can)
  // C++11 [temp.type]p2: "If an expression e involves a template parameter,
  // decltype(e) denotes a unique dependent type." Hence a decltype type is
  // type-dependent even if its expression is only instantiation-dependent.
  : Type(Decltype, can, E->isInstantiationDependent(),
         E->isInstantiationDependent(),
         E->getType()->isVariablyModifiedType(), 
         E->containsUnexpandedParameterPack()), 
    E(E),
  UnderlyingType(underlyingType) {
}

bool DecltypeType::isSugared() const { return !E->isInstantiationDependent(); }

QualType DecltypeType::desugar() const {
  if (isSugared())
    return getUnderlyingType();
  
  return QualType(this, 0);
}

DependentDecltypeType::DependentDecltypeType(const ASTContext &Context, Expr *E)
  : DecltypeType(E, Context.DependentTy), Context(Context) { }

void DependentDecltypeType::Profile(llvm::FoldingSetNodeID &ID,
                                    const ASTContext &Context, Expr *E) {
  E->Profile(ID, Context, true);
}

UnaryTransformType::UnaryTransformType(QualType BaseType,
                                       QualType UnderlyingType,
                                       UTTKind UKind,
                                       QualType CanonicalType)
  : Type(UnaryTransform, CanonicalType, BaseType->isDependentType(),
         BaseType->isInstantiationDependentType(),
         BaseType->isVariablyModifiedType(),
#if INTEL_CUSTOMIZATION
         // CQ#369185 - support of __bases and __direct_bases intrinsics.
         (UKind == UTTKind::BasesOfType ||
          UKind == UTTKind::DirectBasesOfType) ||
#endif // INTEL_CUSTOMIZATION
         BaseType->containsUnexpandedParameterPack())
  , BaseType(BaseType), UnderlyingType(UnderlyingType), UKind(UKind)
{}

#if INTEL_CUSTOMIZATION
// CQ#369185 - support of __bases and __direct_bases intrinsics.
UnaryTransformType::UnaryTransformType(QualType BaseType, UTTKind UKind)
    : Type(UnaryTransform, QualType(), BaseType->isDependentType(),
           BaseType->isInstantiationDependentType(),
           BaseType->isVariablyModifiedType(),
           (UKind == UTTKind::BasesOfType ||
            UKind == UTTKind::DirectBasesOfType) ||
               BaseType->containsUnexpandedParameterPack()),
      BaseType(BaseType), UnderlyingType(BaseType), UKind(UKind) {}

#endif // INTEL_CUSTOMIZATION

DependentUnaryTransformType::DependentUnaryTransformType(const ASTContext &C,
                                                         QualType BaseType,
                                                         UTTKind UKind)
   : UnaryTransformType(BaseType, C.DependentTy, UKind, QualType())
{}


TagType::TagType(TypeClass TC, const TagDecl *D, QualType can)
  : Type(TC, can, D->isDependentType(), 
         /*InstantiationDependent=*/D->isDependentType(),
         /*VariablyModified=*/false, 
         /*ContainsUnexpandedParameterPack=*/false),
    decl(const_cast<TagDecl*>(D)) {}

static TagDecl *getInterestingTagDecl(TagDecl *decl) {
  for (auto I : decl->redecls()) {
    if (I->isCompleteDefinition() || I->isBeingDefined())
      return I;
  }
  // If there's no definition (not even in progress), return what we have.
  return decl;
}

TagDecl *TagType::getDecl() const {
  return getInterestingTagDecl(decl);
}

bool TagType::isBeingDefined() const {
  return getDecl()->isBeingDefined();
}

bool AttributedType::isQualifier() const {
  switch (getAttrKind()) {
  // These are type qualifiers in the traditional C sense: they annotate
  // something about a specific value/variable of a type.  (They aren't
  // always part of the canonical type, though.)
  case AttributedType::attr_address_space:
  case AttributedType::attr_objc_gc:
  case AttributedType::attr_objc_ownership:
  case AttributedType::attr_objc_inert_unsafe_unretained:
  case AttributedType::attr_nonnull:
  case AttributedType::attr_nullable:
  case AttributedType::attr_null_unspecified:
    return true;

  // These aren't qualifiers; they rewrite the modified type to be a
  // semantically different type.
  case AttributedType::attr_regparm:
  case AttributedType::attr_vector_size:
  case AttributedType::attr_neon_vector_type:
  case AttributedType::attr_neon_polyvector_type:
  case AttributedType::attr_pcs:
  case AttributedType::attr_pcs_vfp:
  case AttributedType::attr_noreturn:
  case AttributedType::attr_cdecl:
  case AttributedType::attr_fastcall:
#if INTEL_CUSTOMIZATION
  case AttributedType::attr_regcall:
#endif // INTEL_CUSTOMIZATION
  case AttributedType::attr_stdcall:
  case AttributedType::attr_thiscall:
  case AttributedType::attr_pascal:
  case AttributedType::attr_swiftcall:
  case AttributedType::attr_vectorcall:
  case AttributedType::attr_inteloclbicc:
  case AttributedType::attr_preserve_most:
  case AttributedType::attr_preserve_all:
  case AttributedType::attr_ms_abi:
  case AttributedType::attr_sysv_abi:
  case AttributedType::attr_ptr32:
  case AttributedType::attr_ptr64:
  case AttributedType::attr_sptr:
  case AttributedType::attr_uptr:
  case AttributedType::attr_objc_kindof:
    return false;
  }
  llvm_unreachable("bad attributed type kind");
}

bool AttributedType::isMSTypeSpec() const {
  switch (getAttrKind()) {
  default:  return false;
  case attr_ptr32:
  case attr_ptr64:
  case attr_sptr:
  case attr_uptr:
    return true;
  }
  llvm_unreachable("invalid attr kind");
}

bool AttributedType::isCallingConv() const {
  switch (getAttrKind()) {
  case attr_ptr32:
  case attr_ptr64:
  case attr_sptr:
  case attr_uptr:
  case attr_address_space:
  case attr_regparm:
  case attr_vector_size:
  case attr_neon_vector_type:
  case attr_neon_polyvector_type:
  case attr_objc_gc:
  case attr_objc_ownership:
  case attr_objc_inert_unsafe_unretained:
  case attr_noreturn:
  case attr_nonnull:
  case attr_nullable:
  case attr_null_unspecified:
  case attr_objc_kindof:
    return false;

  case attr_pcs:
  case attr_pcs_vfp:
  case attr_cdecl:
  case attr_fastcall:
  case attr_regcall:  // INTEL
  case attr_stdcall:
  case attr_thiscall:
  case attr_swiftcall:
  case attr_vectorcall:
  case attr_pascal:
  case attr_ms_abi:
  case attr_sysv_abi:
  case attr_inteloclbicc:
  case attr_preserve_most:
  case attr_preserve_all:
    return true;
  }
  llvm_unreachable("invalid attr kind");
}

CXXRecordDecl *InjectedClassNameType::getDecl() const {
  return cast<CXXRecordDecl>(getInterestingTagDecl(Decl));
}

IdentifierInfo *TemplateTypeParmType::getIdentifier() const {
  return isCanonicalUnqualified() ? nullptr : getDecl()->getIdentifier();
}

SubstTemplateTypeParmPackType::
SubstTemplateTypeParmPackType(const TemplateTypeParmType *Param, 
                              QualType Canon,
                              const TemplateArgument &ArgPack)
  : Type(SubstTemplateTypeParmPack, Canon, true, true, false, true), 
    Replaced(Param), 
    Arguments(ArgPack.pack_begin()), NumArguments(ArgPack.pack_size()) 
{ 
}

TemplateArgument SubstTemplateTypeParmPackType::getArgumentPack() const {
  return TemplateArgument(llvm::makeArrayRef(Arguments, NumArguments));
}

void SubstTemplateTypeParmPackType::Profile(llvm::FoldingSetNodeID &ID) {
  Profile(ID, getReplacedParameter(), getArgumentPack());
}

void SubstTemplateTypeParmPackType::Profile(llvm::FoldingSetNodeID &ID,
                                           const TemplateTypeParmType *Replaced,
                                            const TemplateArgument &ArgPack) {
  ID.AddPointer(Replaced);
  ID.AddInteger(ArgPack.pack_size());
  for (const auto &P : ArgPack.pack_elements())
    ID.AddPointer(P.getAsType().getAsOpaquePtr());
}

bool TemplateSpecializationType::
anyDependentTemplateArguments(const TemplateArgumentListInfo &Args,
                              bool &InstantiationDependent) {
  return anyDependentTemplateArguments(Args.getArgumentArray(), Args.size(),
                                       InstantiationDependent);
}

bool TemplateSpecializationType::
anyDependentTemplateArguments(const TemplateArgumentLoc *Args, unsigned N,
                              bool &InstantiationDependent) {
  for (unsigned i = 0; i != N; ++i) {
    if (Args[i].getArgument().isDependent()) {
      InstantiationDependent = true;
      return true;
    }
    
    if (Args[i].getArgument().isInstantiationDependent())
      InstantiationDependent = true;
  }
  return false;
}

TemplateSpecializationType::
TemplateSpecializationType(TemplateName T,
                           const TemplateArgument *Args, unsigned NumArgs,
                           QualType Canon, QualType AliasedType)
  : Type(TemplateSpecialization,
         Canon.isNull()? QualType(this, 0) : Canon,
         Canon.isNull()? true : Canon->isDependentType(),
         Canon.isNull()? true : Canon->isInstantiationDependentType(),
         false,
         T.containsUnexpandedParameterPack()),
    Template(T), NumArgs(NumArgs), TypeAlias(!AliasedType.isNull()) {
  assert(!T.getAsDependentTemplateName() && 
         "Use DependentTemplateSpecializationType for dependent template-name");
  assert((T.getKind() == TemplateName::Template ||
          T.getKind() == TemplateName::SubstTemplateTemplateParm ||
          T.getKind() == TemplateName::SubstTemplateTemplateParmPack) &&
         "Unexpected template name for TemplateSpecializationType");

  TemplateArgument *TemplateArgs
    = reinterpret_cast<TemplateArgument *>(this + 1);
  for (unsigned Arg = 0; Arg < NumArgs; ++Arg) {
    // Update instantiation-dependent and variably-modified bits.
    // If the canonical type exists and is non-dependent, the template
    // specialization type can be non-dependent even if one of the type
    // arguments is. Given:
    //   template<typename T> using U = int;
    // U<T> is always non-dependent, irrespective of the type T.
    // However, U<Ts> contains an unexpanded parameter pack, even though
    // its expansion (and thus its desugared type) doesn't.
    if (Args[Arg].isInstantiationDependent())
      setInstantiationDependent();
    if (Args[Arg].getKind() == TemplateArgument::Type &&
        Args[Arg].getAsType()->isVariablyModifiedType())
      setVariablyModified();
    if (Args[Arg].containsUnexpandedParameterPack())
      setContainsUnexpandedParameterPack();
    new (&TemplateArgs[Arg]) TemplateArgument(Args[Arg]);
  }

  // Store the aliased type if this is a type alias template specialization.
  if (TypeAlias) {
    TemplateArgument *Begin = reinterpret_cast<TemplateArgument *>(this + 1);
    *reinterpret_cast<QualType*>(Begin + getNumArgs()) = AliasedType;
  }
}

void
TemplateSpecializationType::Profile(llvm::FoldingSetNodeID &ID,
                                    TemplateName T,
                                    const TemplateArgument *Args,
                                    unsigned NumArgs,
                                    const ASTContext &Context) {
  T.Profile(ID);
  for (unsigned Idx = 0; Idx < NumArgs; ++Idx)
    Args[Idx].Profile(ID, Context);
}

QualType
QualifierCollector::apply(const ASTContext &Context, QualType QT) const {
  if (!hasNonFastQualifiers())
    return QT.withFastQualifiers(getFastQualifiers());

  return Context.getQualifiedType(QT, *this);
}

QualType
QualifierCollector::apply(const ASTContext &Context, const Type *T) const {
  if (!hasNonFastQualifiers())
    return QualType(T, getFastQualifiers());

  return Context.getQualifiedType(T, *this);
}

void ObjCObjectTypeImpl::Profile(llvm::FoldingSetNodeID &ID,
                                 QualType BaseType,
                                 ArrayRef<QualType> typeArgs,
                                 ArrayRef<ObjCProtocolDecl *> protocols,
                                 bool isKindOf) {
  ID.AddPointer(BaseType.getAsOpaquePtr());
  ID.AddInteger(typeArgs.size());
  for (auto typeArg : typeArgs)
    ID.AddPointer(typeArg.getAsOpaquePtr());
  ID.AddInteger(protocols.size());
  for (auto proto : protocols)
    ID.AddPointer(proto);
  ID.AddBoolean(isKindOf);
}

void ObjCObjectTypeImpl::Profile(llvm::FoldingSetNodeID &ID) {
  Profile(ID, getBaseType(), getTypeArgsAsWritten(),
          llvm::makeArrayRef(qual_begin(), getNumProtocols()),
          isKindOfTypeAsWritten());
}

namespace {

/// \brief The cached properties of a type.
class CachedProperties {
  Linkage L;
  bool local;

public:
  CachedProperties(Linkage L, bool local) : L(L), local(local) {}

  Linkage getLinkage() const { return L; }
  bool hasLocalOrUnnamedType() const { return local; }

  friend CachedProperties merge(CachedProperties L, CachedProperties R) {
    Linkage MergedLinkage = minLinkage(L.L, R.L);
    return CachedProperties(MergedLinkage,
                         L.hasLocalOrUnnamedType() | R.hasLocalOrUnnamedType());
  }
};
}

static CachedProperties computeCachedProperties(const Type *T);

namespace clang {
/// The type-property cache.  This is templated so as to be
/// instantiated at an internal type to prevent unnecessary symbol
/// leakage.
template <class Private> class TypePropertyCache {
public:
  static CachedProperties get(QualType T) {
    return get(T.getTypePtr());
  }

  static CachedProperties get(const Type *T) {
    ensure(T);
    return CachedProperties(T->TypeBits.getLinkage(),
                            T->TypeBits.hasLocalOrUnnamedType());
  }

  static void ensure(const Type *T) {
    // If the cache is valid, we're okay.
    if (T->TypeBits.isCacheValid()) return;

    // If this type is non-canonical, ask its canonical type for the
    // relevant information.
    if (!T->isCanonicalUnqualified()) {
      const Type *CT = T->getCanonicalTypeInternal().getTypePtr();
      ensure(CT);
      T->TypeBits.CacheValid = true;
      T->TypeBits.CachedLinkage = CT->TypeBits.CachedLinkage;
      T->TypeBits.CachedLocalOrUnnamed = CT->TypeBits.CachedLocalOrUnnamed;
      return;
    }

    // Compute the cached properties and then set the cache.
    CachedProperties Result = computeCachedProperties(T);
    T->TypeBits.CacheValid = true;
    T->TypeBits.CachedLinkage = Result.getLinkage();
    T->TypeBits.CachedLocalOrUnnamed = Result.hasLocalOrUnnamedType();
  }
};
}

// Instantiate the friend template at a private class.  In a
// reasonable implementation, these symbols will be internal.
// It is terrible that this is the best way to accomplish this.
namespace { class Private {}; }
typedef TypePropertyCache<Private> Cache;

static CachedProperties computeCachedProperties(const Type *T) {
  switch (T->getTypeClass()) {
#define TYPE(Class,Base)
#define NON_CANONICAL_TYPE(Class,Base) case Type::Class:
#include "clang/AST/TypeNodes.def"
    llvm_unreachable("didn't expect a non-canonical type here");

#define TYPE(Class,Base)
#define DEPENDENT_TYPE(Class,Base) case Type::Class:
#define NON_CANONICAL_UNLESS_DEPENDENT_TYPE(Class,Base) case Type::Class:
#include "clang/AST/TypeNodes.def"
    // Treat instantiation-dependent types as external.
    assert(T->isInstantiationDependentType());
    return CachedProperties(ExternalLinkage, false);

  case Type::Auto:
    // Give non-deduced 'auto' types external linkage. We should only see them
    // here in error recovery.
    return CachedProperties(ExternalLinkage, false);

  case Type::Builtin:
    // C++ [basic.link]p8:
    //   A type is said to have linkage if and only if:
    //     - it is a fundamental type (3.9.1); or
    return CachedProperties(ExternalLinkage, false);

  case Type::Record:
  case Type::Enum: {
    const TagDecl *Tag = cast<TagType>(T)->getDecl();

    // C++ [basic.link]p8:
    //     - it is a class or enumeration type that is named (or has a name
    //       for linkage purposes (7.1.3)) and the name has linkage; or
    //     -  it is a specialization of a class template (14); or
    Linkage L = Tag->getLinkageInternal();
    bool IsLocalOrUnnamed =
      Tag->getDeclContext()->isFunctionOrMethod() ||
      !Tag->hasNameForLinkage();
    return CachedProperties(L, IsLocalOrUnnamed);
  }

    // C++ [basic.link]p8:
    //   - it is a compound type (3.9.2) other than a class or enumeration, 
    //     compounded exclusively from types that have linkage; or
  case Type::Complex:
    return Cache::get(cast<ComplexType>(T)->getElementType());
  case Type::Pointer:
    return Cache::get(cast<PointerType>(T)->getPointeeType());
  case Type::BlockPointer:
    return Cache::get(cast<BlockPointerType>(T)->getPointeeType());
  case Type::LValueReference:
  case Type::RValueReference:
    return Cache::get(cast<ReferenceType>(T)->getPointeeType());
  case Type::MemberPointer: {
    const MemberPointerType *MPT = cast<MemberPointerType>(T);
    return merge(Cache::get(MPT->getClass()),
                 Cache::get(MPT->getPointeeType()));
  }
  case Type::ConstantArray:
  case Type::IncompleteArray:
  case Type::VariableArray:
    return Cache::get(cast<ArrayType>(T)->getElementType());
  case Type::Vector:
  case Type::ExtVector:
    return Cache::get(cast<VectorType>(T)->getElementType());
  case Type::FunctionNoProto:
    return Cache::get(cast<FunctionType>(T)->getReturnType());
  case Type::FunctionProto: {
    const FunctionProtoType *FPT = cast<FunctionProtoType>(T);
    CachedProperties result = Cache::get(FPT->getReturnType());
    for (const auto &ai : FPT->param_types())
      result = merge(result, Cache::get(ai));
    return result;
  }
  case Type::ObjCInterface: {
    Linkage L = cast<ObjCInterfaceType>(T)->getDecl()->getLinkageInternal();
    return CachedProperties(L, false);
  }
  case Type::ObjCObject:
    return Cache::get(cast<ObjCObjectType>(T)->getBaseType());
  case Type::ObjCObjectPointer:
    return Cache::get(cast<ObjCObjectPointerType>(T)->getPointeeType());
  case Type::Atomic:
    return Cache::get(cast<AtomicType>(T)->getValueType());
  case Type::Pipe:
    return Cache::get(cast<PipeType>(T)->getElementType());
  }

  llvm_unreachable("unhandled type class");
}

/// \brief Determine the linkage of this type.
Linkage Type::getLinkage() const {
  Cache::ensure(this);
  return TypeBits.getLinkage();
}

bool Type::hasUnnamedOrLocalType() const {
  Cache::ensure(this);
  return TypeBits.hasLocalOrUnnamedType();
}

static LinkageInfo computeLinkageInfo(QualType T);

static LinkageInfo computeLinkageInfo(const Type *T) {
  switch (T->getTypeClass()) {
#define TYPE(Class,Base)
#define NON_CANONICAL_TYPE(Class,Base) case Type::Class:
#include "clang/AST/TypeNodes.def"
    llvm_unreachable("didn't expect a non-canonical type here");

#define TYPE(Class,Base)
#define DEPENDENT_TYPE(Class,Base) case Type::Class:
#define NON_CANONICAL_UNLESS_DEPENDENT_TYPE(Class,Base) case Type::Class:
#include "clang/AST/TypeNodes.def"
    // Treat instantiation-dependent types as external.
    assert(T->isInstantiationDependentType());
    return LinkageInfo::external();

  case Type::Builtin:
    return LinkageInfo::external();

  case Type::Auto:
    return LinkageInfo::external();

  case Type::Record:
  case Type::Enum:
    return cast<TagType>(T)->getDecl()->getLinkageAndVisibility();

  case Type::Complex:
    return computeLinkageInfo(cast<ComplexType>(T)->getElementType());
  case Type::Pointer:
    return computeLinkageInfo(cast<PointerType>(T)->getPointeeType());
  case Type::BlockPointer:
    return computeLinkageInfo(cast<BlockPointerType>(T)->getPointeeType());
  case Type::LValueReference:
  case Type::RValueReference:
    return computeLinkageInfo(cast<ReferenceType>(T)->getPointeeType());
  case Type::MemberPointer: {
    const MemberPointerType *MPT = cast<MemberPointerType>(T);
    LinkageInfo LV = computeLinkageInfo(MPT->getClass());
    LV.merge(computeLinkageInfo(MPT->getPointeeType()));
    return LV;
  }
  case Type::ConstantArray:
  case Type::IncompleteArray:
  case Type::VariableArray:
    return computeLinkageInfo(cast<ArrayType>(T)->getElementType());
  case Type::Vector:
  case Type::ExtVector:
    return computeLinkageInfo(cast<VectorType>(T)->getElementType());
  case Type::FunctionNoProto:
    return computeLinkageInfo(cast<FunctionType>(T)->getReturnType());
  case Type::FunctionProto: {
    const FunctionProtoType *FPT = cast<FunctionProtoType>(T);
    LinkageInfo LV = computeLinkageInfo(FPT->getReturnType());
    for (const auto &ai : FPT->param_types())
      LV.merge(computeLinkageInfo(ai));
    return LV;
  }
  case Type::ObjCInterface:
    return cast<ObjCInterfaceType>(T)->getDecl()->getLinkageAndVisibility();
  case Type::ObjCObject:
    return computeLinkageInfo(cast<ObjCObjectType>(T)->getBaseType());
  case Type::ObjCObjectPointer:
    return computeLinkageInfo(cast<ObjCObjectPointerType>(T)->getPointeeType());
  case Type::Atomic:
    return computeLinkageInfo(cast<AtomicType>(T)->getValueType());
  case Type::Pipe:
    return computeLinkageInfo(cast<PipeType>(T)->getElementType());
  }

  llvm_unreachable("unhandled type class");
}

static LinkageInfo computeLinkageInfo(QualType T) {
  return computeLinkageInfo(T.getTypePtr());
}

bool Type::isLinkageValid() const {
  if (!TypeBits.isCacheValid())
    return true;

  return computeLinkageInfo(getCanonicalTypeInternal()).getLinkage() ==
    TypeBits.getLinkage();
}

LinkageInfo Type::getLinkageAndVisibility() const {
  if (!isCanonicalUnqualified())
    return computeLinkageInfo(getCanonicalTypeInternal());

  LinkageInfo LV = computeLinkageInfo(this);
  assert(LV.getLinkage() == getLinkage());
  return LV;
}

Optional<NullabilityKind> Type::getNullability(const ASTContext &context) const {
  QualType type(this, 0);
  do {
    // Check whether this is an attributed type with nullability
    // information.
    if (auto attributed = dyn_cast<AttributedType>(type.getTypePtr())) {
      if (auto nullability = attributed->getImmediateNullability())
        return nullability;
    }

    // Desugar the type. If desugaring does nothing, we're done.
    QualType desugared = type.getSingleStepDesugaredType(context);
    if (desugared.getTypePtr() == type.getTypePtr())
      return None;
    
    type = desugared;
  } while (true);
}

bool Type::canHaveNullability() const {
  QualType type = getCanonicalTypeInternal();
  
  switch (type->getTypeClass()) {
  // We'll only see canonical types here.
#define NON_CANONICAL_TYPE(Class, Parent)       \
  case Type::Class:                             \
    llvm_unreachable("non-canonical type");
#define TYPE(Class, Parent)
#include "clang/AST/TypeNodes.def"

  // Pointer types.
  case Type::Pointer:
  case Type::BlockPointer:
  case Type::MemberPointer:
  case Type::ObjCObjectPointer:
    return true;

  // Dependent types that could instantiate to pointer types.
  case Type::UnresolvedUsing:
  case Type::TypeOfExpr:
  case Type::TypeOf:
  case Type::Decltype:
  case Type::UnaryTransform:
  case Type::TemplateTypeParm:
  case Type::SubstTemplateTypeParmPack:
  case Type::DependentName:
  case Type::DependentTemplateSpecialization:
    return true;

  // Dependent template specializations can instantiate to pointer
  // types unless they're known to be specializations of a class
  // template.
  case Type::TemplateSpecialization:
    if (TemplateDecl *templateDecl
          = cast<TemplateSpecializationType>(type.getTypePtr())
              ->getTemplateName().getAsTemplateDecl()) {
      if (isa<ClassTemplateDecl>(templateDecl))
        return false;
    }
    return true;

  // auto is considered dependent when it isn't deduced.
  case Type::Auto:
    return !cast<AutoType>(type.getTypePtr())->isDeduced();

  case Type::Builtin:
    switch (cast<BuiltinType>(type.getTypePtr())->getKind()) {
      // Signed, unsigned, and floating-point types cannot have nullability.
#define SIGNED_TYPE(Id, SingletonId) case BuiltinType::Id:
#define UNSIGNED_TYPE(Id, SingletonId) case BuiltinType::Id:
#define FLOATING_TYPE(Id, SingletonId) case BuiltinType::Id:
#define BUILTIN_TYPE(Id, SingletonId)
#include "clang/AST/BuiltinTypes.def"
      return false;

    // Dependent types that could instantiate to a pointer type.
    case BuiltinType::Dependent:
    case BuiltinType::Overload:
    case BuiltinType::BoundMember:
    case BuiltinType::PseudoObject:
    case BuiltinType::UnknownAny:
    case BuiltinType::ARCUnbridgedCast:
      return true;

    case BuiltinType::Void:
    case BuiltinType::ObjCId:
    case BuiltinType::ObjCClass:
    case BuiltinType::ObjCSel:
#define IMAGE_TYPE(ImgType, Id, SingletonId, Access, Suffix) \
    case BuiltinType::Id:
#include "clang/Basic/OpenCLImageTypes.def"
    case BuiltinType::OCLSampler:
    case BuiltinType::OCLEvent:
    case BuiltinType::OCLClkEvent:
    case BuiltinType::OCLQueue:
    case BuiltinType::OCLNDRange:
    case BuiltinType::OCLReserveID:
    case BuiltinType::BuiltinFn:
    case BuiltinType::NullPtr:
    case BuiltinType::OMPArraySection:
      return false;
    }

  // Non-pointer types.
  case Type::Complex:
  case Type::LValueReference:
  case Type::RValueReference:
  case Type::ConstantArray:
  case Type::IncompleteArray:
  case Type::VariableArray:
  case Type::DependentSizedArray:
  case Type::DependentSizedExtVector:
  case Type::Vector:
  case Type::ExtVector:
  case Type::FunctionProto:
  case Type::FunctionNoProto:
  case Type::Record:
  case Type::Enum:
  case Type::InjectedClassName:
  case Type::PackExpansion:
  case Type::ObjCObject:
  case Type::ObjCInterface:
  case Type::Atomic:
  case Type::Pipe:
    return false;
  }
  llvm_unreachable("bad type kind!");
}

llvm::Optional<NullabilityKind> AttributedType::getImmediateNullability() const {
  if (getAttrKind() == AttributedType::attr_nonnull)
    return NullabilityKind::NonNull;
  if (getAttrKind() == AttributedType::attr_nullable)
    return NullabilityKind::Nullable;
  if (getAttrKind() == AttributedType::attr_null_unspecified)
    return NullabilityKind::Unspecified;
  return None;
}

Optional<NullabilityKind> AttributedType::stripOuterNullability(QualType &T) {
  if (auto attributed = dyn_cast<AttributedType>(T.getTypePtr())) {
    if (auto nullability = attributed->getImmediateNullability()) {
      T = attributed->getModifiedType();
      return nullability;
    }
  }

  return None;
}

bool Type::isBlockCompatibleObjCPointerType(ASTContext &ctx) const {
  const ObjCObjectPointerType *objcPtr = getAs<ObjCObjectPointerType>();
  if (!objcPtr)
    return false;

  if (objcPtr->isObjCIdType()) {
    // id is always okay.
    return true;
  }

  // Blocks are NSObjects.
  if (ObjCInterfaceDecl *iface = objcPtr->getInterfaceDecl()) {
    if (iface->getIdentifier() != ctx.getNSObjectName())
      return false;

    // Continue to check qualifiers, below.
  } else if (objcPtr->isObjCQualifiedIdType()) {
    // Continue to check qualifiers, below.
  } else {
    return false;
  }

  // Check protocol qualifiers.
  for (ObjCProtocolDecl *proto : objcPtr->quals()) {
    // Blocks conform to NSObject and NSCopying.
    if (proto->getIdentifier() != ctx.getNSObjectName() &&
        proto->getIdentifier() != ctx.getNSCopyingName())
      return false;
  }

  return true;
}

Qualifiers::ObjCLifetime Type::getObjCARCImplicitLifetime() const {
  if (isObjCARCImplicitlyUnretainedType())
    return Qualifiers::OCL_ExplicitNone;
  return Qualifiers::OCL_Strong;
}

bool Type::isObjCARCImplicitlyUnretainedType() const {
  assert(isObjCLifetimeType() &&
         "cannot query implicit lifetime for non-inferrable type");

  const Type *canon = getCanonicalTypeInternal().getTypePtr();

  // Walk down to the base type.  We don't care about qualifiers for this.
  while (const ArrayType *array = dyn_cast<ArrayType>(canon))
    canon = array->getElementType().getTypePtr();

  if (const ObjCObjectPointerType *opt
        = dyn_cast<ObjCObjectPointerType>(canon)) {
    // Class and Class<Protocol> don't require retention.
    if (opt->getObjectType()->isObjCClass())
      return true;
  }

  return false;
}

bool Type::isObjCNSObjectType() const {
  if (const TypedefType *typedefType = dyn_cast<TypedefType>(this))
    return typedefType->getDecl()->hasAttr<ObjCNSObjectAttr>();
  return false;
}
bool Type::isObjCIndependentClassType() const {
  if (const TypedefType *typedefType = dyn_cast<TypedefType>(this))
    return typedefType->getDecl()->hasAttr<ObjCIndependentClassAttr>();
  return false;
}
bool Type::isObjCRetainableType() const {
  return isObjCObjectPointerType() ||
         isBlockPointerType() ||
         isObjCNSObjectType();
}
bool Type::isObjCIndirectLifetimeType() const {
  if (isObjCLifetimeType())
    return true;
  if (const PointerType *OPT = getAs<PointerType>())
    return OPT->getPointeeType()->isObjCIndirectLifetimeType();
  if (const ReferenceType *Ref = getAs<ReferenceType>())
    return Ref->getPointeeType()->isObjCIndirectLifetimeType();
  if (const MemberPointerType *MemPtr = getAs<MemberPointerType>())
    return MemPtr->getPointeeType()->isObjCIndirectLifetimeType();
  return false;
}

/// Returns true if objects of this type have lifetime semantics under
/// ARC.
bool Type::isObjCLifetimeType() const {
  const Type *type = this;
  while (const ArrayType *array = type->getAsArrayTypeUnsafe())
    type = array->getElementType().getTypePtr();
  return type->isObjCRetainableType();
}

/// \brief Determine whether the given type T is a "bridgable" Objective-C type,
/// which is either an Objective-C object pointer type or an 
bool Type::isObjCARCBridgableType() const {
  return isObjCObjectPointerType() || isBlockPointerType();
}

/// \brief Determine whether the given type T is a "bridgeable" C type.
bool Type::isCARCBridgableType() const {
  const PointerType *Pointer = getAs<PointerType>();
  if (!Pointer)
    return false;
  
  QualType Pointee = Pointer->getPointeeType();
  return Pointee->isVoidType() || Pointee->isRecordType();
}

bool Type::hasSizedVLAType() const {
  if (!isVariablyModifiedType()) return false;

  if (const PointerType *ptr = getAs<PointerType>())
    return ptr->getPointeeType()->hasSizedVLAType();
  if (const ReferenceType *ref = getAs<ReferenceType>())
    return ref->getPointeeType()->hasSizedVLAType();
  if (const ArrayType *arr = getAsArrayTypeUnsafe()) {
    if (isa<VariableArrayType>(arr) && 
        cast<VariableArrayType>(arr)->getSizeExpr())
      return true;

    return arr->getElementType()->hasSizedVLAType();
  }

  return false;
}

QualType::DestructionKind QualType::isDestructedTypeImpl(QualType type) {
  switch (type.getObjCLifetime()) {
  case Qualifiers::OCL_None:
  case Qualifiers::OCL_ExplicitNone:
  case Qualifiers::OCL_Autoreleasing:
    break;

  case Qualifiers::OCL_Strong:
    return DK_objc_strong_lifetime;
  case Qualifiers::OCL_Weak:
    return DK_objc_weak_lifetime;
  }

  /// Currently, the only destruction kind we recognize is C++ objects
  /// with non-trivial destructors.
  const CXXRecordDecl *record =
    type->getBaseElementTypeUnsafe()->getAsCXXRecordDecl();
  if (record && record->hasDefinition() && !record->hasTrivialDestructor())
    return DK_cxx_destructor;

  return DK_none;
}

CXXRecordDecl *MemberPointerType::getMostRecentCXXRecordDecl() const {
  return getClass()->getAsCXXRecordDecl()->getMostRecentDecl();
}<|MERGE_RESOLUTION|>--- conflicted
+++ resolved
@@ -1777,15 +1777,7 @@
 bool Type::isFloatingType() const {
   if (const BuiltinType *BT = dyn_cast<BuiltinType>(CanonicalType))
     return BT->getKind() >= BuiltinType::Half &&
-<<<<<<< HEAD
-#if INTEL_CUSTOMIZATION
            BT->getKind() <= BuiltinType::Float128;
-#else
-           BT->getKind() <= BuiltinType::LongDouble;
-#endif  // INTEL_CUSTOMIZATION
-=======
-           BT->getKind() <= BuiltinType::Float128;
->>>>>>> e39c8143
   if (const ComplexType *CT = dyn_cast<ComplexType>(CanonicalType))
     return CT->getElementType()->isFloatingType();
   return false;
@@ -1807,15 +1799,7 @@
 bool Type::isRealType() const {
   if (const BuiltinType *BT = dyn_cast<BuiltinType>(CanonicalType))
     return BT->getKind() >= BuiltinType::Bool &&
-<<<<<<< HEAD
-#if INTEL_CUSTOMIZATION
            BT->getKind() <= BuiltinType::Float128;
-#else
-           BT->getKind() <= BuiltinType::LongDouble;
-#endif  // INTEL_CUSTOMIZATION
-=======
-           BT->getKind() <= BuiltinType::Float128;
->>>>>>> e39c8143
   if (const EnumType *ET = dyn_cast<EnumType>(CanonicalType))
       return ET->getDecl()->isComplete() && !ET->getDecl()->isScoped();
   return false;
@@ -1824,15 +1808,7 @@
 bool Type::isArithmeticType() const {
   if (const BuiltinType *BT = dyn_cast<BuiltinType>(CanonicalType))
     return BT->getKind() >= BuiltinType::Bool &&
-<<<<<<< HEAD
-#if INTEL_CUSTOMIZATION
            BT->getKind() <= BuiltinType::Float128;
-#else
-           BT->getKind() <= BuiltinType::LongDouble;
-#endif  // INTEL_CUSTOMIZATION
-=======
-           BT->getKind() <= BuiltinType::Float128;
->>>>>>> e39c8143
   if (const EnumType *ET = dyn_cast<EnumType>(CanonicalType))
     // GCC allows forward declaration of enum types (forbid by C99 6.7.2.3p2).
     // If a body isn't seen by the time we get here, return false.
@@ -2576,14 +2552,8 @@
     return "double";
   case LongDouble:
     return "long double";
-<<<<<<< HEAD
-#if INTEL_CUSTOMIZATION
-  case Float128:          return "_Quad";
-#endif  // INTEL_CUSTOMIZATION
-=======
   case Float128:
     return "__float128";
->>>>>>> e39c8143
   case WChar_S:
   case WChar_U:
     return Policy.MSWChar ? "__wchar_t" : "wchar_t";
