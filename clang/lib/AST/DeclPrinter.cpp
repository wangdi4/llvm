--- conflicted
+++ resolved
@@ -1013,15 +1013,12 @@
     }
   }
 
-<<<<<<< HEAD
-=======
   if (auto *Def = D->getDefinition()) {
       if (D->hasAttr<FinalAttr>()) {
           Out << " final";
       }
   }
 
->>>>>>> 2f79b35f
   if (D->isCompleteDefinition() && !Policy.SuppressDefinition) {
     // Print the base classes
     if (D->getNumBases()) {
