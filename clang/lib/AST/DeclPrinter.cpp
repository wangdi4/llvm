--- conflicted
+++ resolved
@@ -1013,17 +1013,13 @@
     }
   }
 
-<<<<<<< HEAD
-  if (D->isCompleteDefinition() && !Policy.SuppressDefinition) {
-=======
   if (auto *Def = D->getDefinition()) {
       if (D->hasAttr<FinalAttr>()) {
           Out << " final";
       }
   }
 
-  if (D->isCompleteDefinition()) {
->>>>>>> 9f57b65a
+  if (D->isCompleteDefinition() && !Policy.SuppressDefinition) {
     // Print the base classes
     if (D->getNumBases()) {
       Out << " : ";
