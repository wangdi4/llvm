//===--- MicrosoftMangle.cpp - Microsoft Visual C++ Name Mangling ---------===//
//
// Part of the LLVM Project, under the Apache License v2.0 with LLVM Exceptions.
// See https://llvm.org/LICENSE.txt for license information.
// SPDX-License-Identifier: Apache-2.0 WITH LLVM-exception
//
//===----------------------------------------------------------------------===//
//
// This provides C++ name mangling targeting the Microsoft Visual C++ ABI.
//
//===----------------------------------------------------------------------===//

#include "clang/AST/ASTContext.h"
#include "clang/AST/Attr.h"
#include "clang/AST/CXXInheritance.h"
#include "clang/AST/CharUnits.h"
#include "clang/AST/Decl.h"
#include "clang/AST/DeclCXX.h"
#include "clang/AST/DeclObjC.h"
#include "clang/AST/DeclOpenMP.h"
#include "clang/AST/DeclTemplate.h"
#include "clang/AST/Expr.h"
#include "clang/AST/ExprCXX.h"
#include "clang/AST/Mangle.h"
#include "clang/AST/VTableBuilder.h"
#include "clang/Basic/ABI.h"
#include "clang/Basic/DiagnosticOptions.h"
#include "clang/Basic/FileManager.h"
#include "clang/Basic/SourceManager.h"
#include "clang/Basic/TargetInfo.h"
#include "llvm/ADT/StringExtras.h"
#include "llvm/Support/CRC.h"
#include "llvm/Support/MD5.h"
#include "llvm/Support/MathExtras.h"
#include "llvm/Support/StringSaver.h"
#include "llvm/Support/xxhash.h"

using namespace clang;

namespace {

struct msvc_hashing_ostream : public llvm::raw_svector_ostream {
  raw_ostream &OS;
  llvm::SmallString<64> Buffer;

  msvc_hashing_ostream(raw_ostream &OS)
      : llvm::raw_svector_ostream(Buffer), OS(OS) {}
  ~msvc_hashing_ostream() override {
    StringRef MangledName = str();
    bool StartsWithEscape = MangledName.startswith("\01");
    if (StartsWithEscape)
      MangledName = MangledName.drop_front(1);
    if (MangledName.size() < 4096) {
      OS << str();
      return;
    }

    llvm::MD5 Hasher;
    llvm::MD5::MD5Result Hash;
    Hasher.update(MangledName);
    Hasher.final(Hash);

    SmallString<32> HexString;
    llvm::MD5::stringifyResult(Hash, HexString);

    if (StartsWithEscape)
      OS << '\01';
    OS << "??@" << HexString << '@';
  }
};

static const DeclContext *
getLambdaDefaultArgumentDeclContext(const Decl *D) {
  if (const auto *RD = dyn_cast<CXXRecordDecl>(D))
    if (RD->isLambda())
      if (const auto *Parm =
              dyn_cast_or_null<ParmVarDecl>(RD->getLambdaContextDecl()))
        return Parm->getDeclContext();
  return nullptr;
}

/// Retrieve the declaration context that should be used when mangling
/// the given declaration.
static const DeclContext *getEffectiveDeclContext(const Decl *D) {
  // The ABI assumes that lambda closure types that occur within
  // default arguments live in the context of the function. However, due to
  // the way in which Clang parses and creates function declarations, this is
  // not the case: the lambda closure type ends up living in the context
  // where the function itself resides, because the function declaration itself
  // had not yet been created. Fix the context here.
  if (const auto *LDADC = getLambdaDefaultArgumentDeclContext(D))
    return LDADC;

  // Perform the same check for block literals.
  if (const BlockDecl *BD = dyn_cast<BlockDecl>(D)) {
    if (ParmVarDecl *ContextParam =
            dyn_cast_or_null<ParmVarDecl>(BD->getBlockManglingContextDecl()))
      return ContextParam->getDeclContext();
  }

  const DeclContext *DC = D->getDeclContext();
  if (isa<CapturedDecl>(DC) || isa<OMPDeclareReductionDecl>(DC) ||
      isa<OMPDeclareMapperDecl>(DC)) {
    return getEffectiveDeclContext(cast<Decl>(DC));
  }

  return DC->getRedeclContext();
}

static const DeclContext *getEffectiveParentContext(const DeclContext *DC) {
  return getEffectiveDeclContext(cast<Decl>(DC));
}

static const FunctionDecl *getStructor(const NamedDecl *ND) {
  if (const auto *FTD = dyn_cast<FunctionTemplateDecl>(ND))
    return FTD->getTemplatedDecl()->getCanonicalDecl();

  const auto *FD = cast<FunctionDecl>(ND);
  if (const auto *FTD = FD->getPrimaryTemplate())
    return FTD->getTemplatedDecl()->getCanonicalDecl();

  return FD->getCanonicalDecl();
}

/// MicrosoftMangleContextImpl - Overrides the default MangleContext for the
/// Microsoft Visual C++ ABI.
class MicrosoftMangleContextImpl : public MicrosoftMangleContext {
  typedef std::pair<const DeclContext *, IdentifierInfo *> DiscriminatorKeyTy;
  llvm::DenseMap<DiscriminatorKeyTy, unsigned> Discriminator;
  llvm::DenseMap<const NamedDecl *, unsigned> Uniquifier;
  llvm::DenseMap<const CXXRecordDecl *, unsigned> LambdaIds;
  llvm::DenseMap<const NamedDecl *, unsigned> SEHFilterIds;
  llvm::DenseMap<const NamedDecl *, unsigned> SEHFinallyIds;
  SmallString<16> AnonymousNamespaceHash;

public:
  MicrosoftMangleContextImpl(ASTContext &Context, DiagnosticsEngine &Diags);
  bool shouldMangleCXXName(const NamedDecl *D) override;
  bool shouldMangleStringLiteral(const StringLiteral *SL) override;
  void mangleCXXName(GlobalDecl GD, raw_ostream &Out) override;
  void mangleVirtualMemPtrThunk(const CXXMethodDecl *MD,
                                const MethodVFTableLocation &ML,
                                raw_ostream &Out) override;
  void mangleThunk(const CXXMethodDecl *MD, const ThunkInfo &Thunk,
                   raw_ostream &) override;
  void mangleCXXDtorThunk(const CXXDestructorDecl *DD, CXXDtorType Type,
                          const ThisAdjustment &ThisAdjustment,
                          raw_ostream &) override;
  void mangleCXXVFTable(const CXXRecordDecl *Derived,
                        ArrayRef<const CXXRecordDecl *> BasePath,
                        raw_ostream &Out) override;
  void mangleCXXVBTable(const CXXRecordDecl *Derived,
                        ArrayRef<const CXXRecordDecl *> BasePath,
                        raw_ostream &Out) override;
  void mangleCXXVirtualDisplacementMap(const CXXRecordDecl *SrcRD,
                                       const CXXRecordDecl *DstRD,
                                       raw_ostream &Out) override;
  void mangleCXXThrowInfo(QualType T, bool IsConst, bool IsVolatile,
                          bool IsUnaligned, uint32_t NumEntries,
                          raw_ostream &Out) override;
  void mangleCXXCatchableTypeArray(QualType T, uint32_t NumEntries,
                                   raw_ostream &Out) override;
  void mangleCXXCatchableType(QualType T, const CXXConstructorDecl *CD,
                              CXXCtorType CT, uint32_t Size, uint32_t NVOffset,
                              int32_t VBPtrOffset, uint32_t VBIndex,
                              raw_ostream &Out) override;
  void mangleCXXRTTI(QualType T, raw_ostream &Out) override;
  void mangleCXXRTTIName(QualType T, raw_ostream &Out) override;
  void mangleCXXRTTIBaseClassDescriptor(const CXXRecordDecl *Derived,
                                        uint32_t NVOffset, int32_t VBPtrOffset,
                                        uint32_t VBTableOffset, uint32_t Flags,
                                        raw_ostream &Out) override;
  void mangleCXXRTTIBaseClassArray(const CXXRecordDecl *Derived,
                                   raw_ostream &Out) override;
  void mangleCXXRTTIClassHierarchyDescriptor(const CXXRecordDecl *Derived,
                                             raw_ostream &Out) override;
  void
  mangleCXXRTTICompleteObjectLocator(const CXXRecordDecl *Derived,
                                     ArrayRef<const CXXRecordDecl *> BasePath,
                                     raw_ostream &Out) override;
  void mangleTypeName(QualType T, raw_ostream &) override;
  void mangleReferenceTemporary(const VarDecl *, unsigned ManglingNumber,
                                raw_ostream &) override;
  void mangleStaticGuardVariable(const VarDecl *D, raw_ostream &Out) override;
  void mangleThreadSafeStaticGuardVariable(const VarDecl *D, unsigned GuardNum,
                                           raw_ostream &Out) override;
  void mangleDynamicInitializer(const VarDecl *D, raw_ostream &Out) override;
  void mangleDynamicAtExitDestructor(const VarDecl *D,
                                     raw_ostream &Out) override;
  void mangleSEHFilterExpression(const NamedDecl *EnclosingDecl,
                                 raw_ostream &Out) override;
  void mangleSEHFinallyBlock(const NamedDecl *EnclosingDecl,
                             raw_ostream &Out) override;
  void mangleStringLiteral(const StringLiteral *SL, raw_ostream &Out) override;

#if INTEL_CUSTOMIZATION
  // Fix for CQ#371742: C++ Lambda debug info class is created with empty name
  void mangleLambdaName(const RecordDecl *RD, raw_ostream &Out) override;
#endif // INTEL_CUSTOMIZATION

  bool getNextDiscriminator(const NamedDecl *ND, unsigned &disc) {
    const DeclContext *DC = getEffectiveDeclContext(ND);
    if (!DC->isFunctionOrMethod())
      return false;

    // Lambda closure types are already numbered, give out a phony number so
    // that they demangle nicely.
    if (const auto *RD = dyn_cast<CXXRecordDecl>(ND)) {
      if (RD->isLambda()) {
        disc = 1;
        return true;
      }
    }

    // Use the canonical number for externally visible decls.
    if (ND->isExternallyVisible()) {
      disc = getASTContext().getManglingNumber(ND);
      return true;
    }

    // Anonymous tags are already numbered.
    if (const TagDecl *Tag = dyn_cast<TagDecl>(ND)) {
      if (!Tag->hasNameForLinkage() &&
          !getASTContext().getDeclaratorForUnnamedTagDecl(Tag) &&
          !getASTContext().getTypedefNameForUnnamedTagDecl(Tag))
        return false;
    }

    // Make up a reasonable number for internal decls.
    unsigned &discriminator = Uniquifier[ND];
    if (!discriminator)
      discriminator = ++Discriminator[std::make_pair(DC, ND->getIdentifier())];
    disc = discriminator + 1;
    return true;
  }

  std::string getLambdaString(const CXXRecordDecl *Lambda) override {
    assert(Lambda->isLambda() && "RD must be a lambda!");
    std::string Name("<lambda_");

    Decl *LambdaContextDecl = Lambda->getLambdaContextDecl();
    unsigned LambdaManglingNumber = Lambda->getLambdaManglingNumber();
    unsigned LambdaId;
    const ParmVarDecl *Parm = dyn_cast_or_null<ParmVarDecl>(LambdaContextDecl);
    const FunctionDecl *Func =
        Parm ? dyn_cast<FunctionDecl>(Parm->getDeclContext()) : nullptr;

    if (Func) {
      unsigned DefaultArgNo =
          Func->getNumParams() - Parm->getFunctionScopeIndex();
      Name += llvm::utostr(DefaultArgNo);
      Name += "_";
    }

    if (LambdaManglingNumber)
      LambdaId = LambdaManglingNumber;
    else
      LambdaId = getLambdaIdForDebugInfo(Lambda);

    Name += llvm::utostr(LambdaId);
    Name += ">";
    return Name;
  }

  unsigned getLambdaId(const CXXRecordDecl *RD) {
    assert(RD->isLambda() && "RD must be a lambda!");
    assert(!RD->isExternallyVisible() && "RD must not be visible!");
    assert(RD->getLambdaManglingNumber() == 0 &&
           "RD must not have a mangling number!");
    std::pair<llvm::DenseMap<const CXXRecordDecl *, unsigned>::iterator, bool>
        Result = LambdaIds.insert(std::make_pair(RD, LambdaIds.size()));
    return Result.first->second;
  }

  unsigned getLambdaIdForDebugInfo(const CXXRecordDecl *RD) {
    assert(RD->isLambda() && "RD must be a lambda!");
    assert(!RD->isExternallyVisible() && "RD must not be visible!");
    assert(RD->getLambdaManglingNumber() == 0 &&
           "RD must not have a mangling number!");
    llvm::DenseMap<const CXXRecordDecl *, unsigned>::iterator Result =
        LambdaIds.find(RD);
    // The lambda should exist, but return 0 in case it doesn't.
    if (Result == LambdaIds.end())
      return 0;
    return Result->second;
  }

  /// Return a character sequence that is (somewhat) unique to the TU suitable
  /// for mangling anonymous namespaces.
  StringRef getAnonymousNamespaceHash() const {
    return AnonymousNamespaceHash;
  }

private:
  void mangleInitFiniStub(const VarDecl *D, char CharCode, raw_ostream &Out);
};

/// MicrosoftCXXNameMangler - Manage the mangling of a single name for the
/// Microsoft Visual C++ ABI.
class MicrosoftCXXNameMangler {
  MicrosoftMangleContextImpl &Context;
  raw_ostream &Out;

  /// The "structor" is the top-level declaration being mangled, if
  /// that's not a template specialization; otherwise it's the pattern
  /// for that specialization.
  const NamedDecl *Structor;
  unsigned StructorType;

  typedef llvm::SmallVector<std::string, 10> BackRefVec;
  BackRefVec NameBackReferences;

  typedef llvm::DenseMap<const void *, unsigned> ArgBackRefMap;
  ArgBackRefMap FunArgBackReferences;
  ArgBackRefMap TemplateArgBackReferences;

  typedef llvm::DenseMap<const void *, StringRef> TemplateArgStringMap;
  TemplateArgStringMap TemplateArgStrings;
  llvm::StringSaver TemplateArgStringStorage;
  llvm::BumpPtrAllocator TemplateArgStringStorageAlloc;

  typedef std::set<std::pair<int, bool>> PassObjectSizeArgsSet;
  PassObjectSizeArgsSet PassObjectSizeArgs;

  ASTContext &getASTContext() const { return Context.getASTContext(); }

  const bool PointersAre64Bit;

public:
  enum QualifierMangleMode { QMM_Drop, QMM_Mangle, QMM_Escape, QMM_Result };

  MicrosoftCXXNameMangler(MicrosoftMangleContextImpl &C, raw_ostream &Out_)
      : Context(C), Out(Out_), Structor(nullptr), StructorType(-1),
        TemplateArgStringStorage(TemplateArgStringStorageAlloc),
        PointersAre64Bit(C.getASTContext().getTargetInfo().getPointerWidth(0) ==
                         64) {}

  MicrosoftCXXNameMangler(MicrosoftMangleContextImpl &C, raw_ostream &Out_,
                          const CXXConstructorDecl *D, CXXCtorType Type)
      : Context(C), Out(Out_), Structor(getStructor(D)), StructorType(Type),
        TemplateArgStringStorage(TemplateArgStringStorageAlloc),
        PointersAre64Bit(C.getASTContext().getTargetInfo().getPointerWidth(0) ==
                         64) {}

  MicrosoftCXXNameMangler(MicrosoftMangleContextImpl &C, raw_ostream &Out_,
                          const CXXDestructorDecl *D, CXXDtorType Type)
      : Context(C), Out(Out_), Structor(getStructor(D)), StructorType(Type),
        TemplateArgStringStorage(TemplateArgStringStorageAlloc),
        PointersAre64Bit(C.getASTContext().getTargetInfo().getPointerWidth(0) ==
                         64) {}

  raw_ostream &getStream() const { return Out; }

  void mangle(const NamedDecl *D, StringRef Prefix = "?");
  void mangleName(const NamedDecl *ND);
  void mangleFunctionEncoding(const FunctionDecl *FD, bool ShouldMangle);
  void mangleVariableEncoding(const VarDecl *VD);
  void mangleMemberDataPointer(const CXXRecordDecl *RD, const ValueDecl *VD,
                               StringRef Prefix = "$");
  void mangleMemberFunctionPointer(const CXXRecordDecl *RD,
                                   const CXXMethodDecl *MD,
                                   StringRef Prefix = "$");
  void mangleVirtualMemPtrThunk(const CXXMethodDecl *MD,
                                const MethodVFTableLocation &ML);
  void mangleNumber(int64_t Number);
  void mangleNumber(llvm::APSInt Number);
  void mangleFloat(llvm::APFloat Number);
  void mangleBits(llvm::APInt Number);
  void mangleTagTypeKind(TagTypeKind TK);
  void mangleArtificialTagType(TagTypeKind TK, StringRef UnqualifiedName,
                              ArrayRef<StringRef> NestedNames = None);
  void mangleAddressSpaceType(QualType T, Qualifiers Quals, SourceRange Range);
  void mangleType(QualType T, SourceRange Range,
                  QualifierMangleMode QMM = QMM_Mangle);
  void mangleFunctionType(const FunctionType *T,
                          const FunctionDecl *D = nullptr,
                          bool ForceThisQuals = false,
                          bool MangleExceptionSpec = true);
  void mangleNestedName(const NamedDecl *ND);

#if INTEL_CUSTOMIZATION
  // Fix for CQ#371742: C++ Lambda debug info class is created with empty name
  void mangleUnscopedLambdaName(const RecordDecl *RD);
#endif //INTEL_CUSTOMIZATION

private:
  bool isStructorDecl(const NamedDecl *ND) const {
    return ND == Structor || getStructor(ND) == Structor;
  }

  bool is64BitPointer(Qualifiers Quals) const {
    LangAS AddrSpace = Quals.getAddressSpace();
    return AddrSpace == LangAS::ptr64 ||
           (PointersAre64Bit && !(AddrSpace == LangAS::ptr32_sptr ||
                                  AddrSpace == LangAS::ptr32_uptr));
  }

  void mangleUnqualifiedName(const NamedDecl *ND) {
    mangleUnqualifiedName(ND, ND->getDeclName());
  }
  void mangleUnqualifiedName(const NamedDecl *ND, DeclarationName Name);
  void mangleSourceName(StringRef Name);
  void mangleOperatorName(OverloadedOperatorKind OO, SourceLocation Loc);
  void mangleCXXDtorType(CXXDtorType T);
  void mangleQualifiers(Qualifiers Quals, bool IsMember);
  void mangleRefQualifier(RefQualifierKind RefQualifier);
  void manglePointerCVQualifiers(Qualifiers Quals);
  void manglePointerExtQualifiers(Qualifiers Quals, QualType PointeeType);

  void mangleUnscopedTemplateName(const TemplateDecl *ND);
  void
  mangleTemplateInstantiationName(const TemplateDecl *TD,
                                  const TemplateArgumentList &TemplateArgs);
  void mangleObjCMethodName(const ObjCMethodDecl *MD);

  void mangleFunctionArgumentType(QualType T, SourceRange Range);
  void manglePassObjectSizeArg(const PassObjectSizeAttr *POSA);

  bool isArtificialTagType(QualType T) const;

  // Declare manglers for every type class.
#define ABSTRACT_TYPE(CLASS, PARENT)
#define NON_CANONICAL_TYPE(CLASS, PARENT)
#define TYPE(CLASS, PARENT) void mangleType(const CLASS##Type *T, \
                                            Qualifiers Quals, \
                                            SourceRange Range);
#include "clang/AST/TypeNodes.inc"
#undef ABSTRACT_TYPE
#undef NON_CANONICAL_TYPE
#undef TYPE

  void mangleType(const TagDecl *TD);
  void mangleDecayedArrayType(const ArrayType *T);
  void mangleArrayType(const ArrayType *T);
  void mangleFunctionClass(const FunctionDecl *FD);
  void mangleCallingConvention(CallingConv CC);
  void mangleCallingConvention(const FunctionType *T);
  void mangleIntegerLiteral(const llvm::APSInt &Number,
                            const NonTypeTemplateParmDecl *PD = nullptr,
                            QualType TemplateArgType = QualType());
  void mangleExpression(const Expr *E, const NonTypeTemplateParmDecl *PD);
  void mangleThrowSpecification(const FunctionProtoType *T);

  void mangleTemplateArgs(const TemplateDecl *TD,
                          const TemplateArgumentList &TemplateArgs);
  void mangleTemplateArg(const TemplateDecl *TD, const TemplateArgument &TA,
                         const NamedDecl *Parm);
  void mangleTemplateArgValue(QualType T, const APValue &V,
                              bool WithScalarType = false);

  void mangleObjCProtocol(const ObjCProtocolDecl *PD);
  void mangleObjCLifetime(const QualType T, Qualifiers Quals,
                          SourceRange Range);
  void mangleObjCKindOfType(const ObjCObjectType *T, Qualifiers Quals,
                            SourceRange Range);
};
}

MicrosoftMangleContextImpl::MicrosoftMangleContextImpl(ASTContext &Context,
                                                       DiagnosticsEngine &Diags)
    : MicrosoftMangleContext(Context, Diags) {
  // To mangle anonymous namespaces, hash the path to the main source file. The
  // path should be whatever (probably relative) path was passed on the command
  // line. The goal is for the compiler to produce the same output regardless of
  // working directory, so use the uncanonicalized relative path.
  //
  // It's important to make the mangled names unique because, when CodeView
  // debug info is in use, the debugger uses mangled type names to distinguish
  // between otherwise identically named types in anonymous namespaces.
  //
  // These symbols are always internal, so there is no need for the hash to
  // match what MSVC produces. For the same reason, clang is free to change the
  // hash at any time without breaking compatibility with old versions of clang.
  // The generated names are intended to look similar to what MSVC generates,
  // which are something like "?A0x01234567@".
  SourceManager &SM = Context.getSourceManager();
  if (const FileEntry *FE = SM.getFileEntryForID(SM.getMainFileID())) {
    // Truncate the hash so we get 8 characters of hexadecimal.
    uint32_t TruncatedHash = uint32_t(xxHash64(FE->getName()));
    AnonymousNamespaceHash = llvm::utohexstr(TruncatedHash);
  } else {
    // If we don't have a path to the main file, we'll just use 0.
    AnonymousNamespaceHash = "0";
  }
}

bool MicrosoftMangleContextImpl::shouldMangleCXXName(const NamedDecl *D) {
  if (const FunctionDecl *FD = dyn_cast<FunctionDecl>(D)) {
    LanguageLinkage L = FD->getLanguageLinkage();
    // Overloadable functions need mangling.
    if (FD->hasAttr<OverloadableAttr>())
      return true;

    // The ABI expects that we would never mangle "typical" user-defined entry
    // points regardless of visibility or freestanding-ness.
    //
    // N.B. This is distinct from asking about "main".  "main" has a lot of
    // special rules associated with it in the standard while these
    // user-defined entry points are outside of the purview of the standard.
    // For example, there can be only one definition for "main" in a standards
    // compliant program; however nothing forbids the existence of wmain and
    // WinMain in the same translation unit.
    if (FD->isMSVCRTEntryPoint())
      return false;

    // C++ functions and those whose names are not a simple identifier need
    // mangling.
    if (!FD->getDeclName().isIdentifier() || L == CXXLanguageLinkage)
      return true;

    // C functions are not mangled.
    if (L == CLanguageLinkage)
      return false;
  }

  // Otherwise, no mangling is done outside C++ mode.
  if (!getASTContext().getLangOpts().CPlusPlus)
    return false;

  const VarDecl *VD = dyn_cast<VarDecl>(D);
  if (VD && !isa<DecompositionDecl>(D)) {
    // C variables are not mangled.
    if (VD->isExternC())
      return false;

    // Variables at global scope with internal linkage are not mangled.
    const DeclContext *DC = getEffectiveDeclContext(D);
    // Check for extern variable declared locally.
    if (DC->isFunctionOrMethod() && D->hasLinkage())
      while (!DC->isNamespace() && !DC->isTranslationUnit())
        DC = getEffectiveParentContext(DC);

    if (DC->isTranslationUnit() && D->getFormalLinkage() == InternalLinkage &&
        !isa<VarTemplateSpecializationDecl>(D) &&
        D->getIdentifier() != nullptr)
      return false;
  }

  return true;
}

bool
MicrosoftMangleContextImpl::shouldMangleStringLiteral(const StringLiteral *SL) {
  return true;
}

void MicrosoftCXXNameMangler::mangle(const NamedDecl *D, StringRef Prefix) {
  // MSVC doesn't mangle C++ names the same way it mangles extern "C" names.
  // Therefore it's really important that we don't decorate the
  // name with leading underscores or leading/trailing at signs. So, by
  // default, we emit an asm marker at the start so we get the name right.
  // Callers can override this with a custom prefix.

  // <mangled-name> ::= ? <name> <type-encoding>
  Out << Prefix;
#if INTEL_CUSTOMIZATION
  if (getASTContext().getLangOpts().IntelCompat)
    if (const FunctionDecl *FD = dyn_cast<FunctionDecl>(D)) {
      const FunctionProtoType *FT = FD->getType()->castAs<FunctionProtoType>();
      if (FT->getCallConv () == clang::CC_X86RegCall)
        Out << "__regcall3__";
    }
#endif  // INTEL_CUSTOMIZATION
  mangleName(D);
  if (const FunctionDecl *FD = dyn_cast<FunctionDecl>(D))
    mangleFunctionEncoding(FD, Context.shouldMangleDeclName(FD));
  else if (const VarDecl *VD = dyn_cast<VarDecl>(D))
    mangleVariableEncoding(VD);
  else if (isa<MSGuidDecl>(D))
    // MSVC appears to mangle GUIDs as if they were variables of type
    // 'const struct __s_GUID'.
    Out << "3U__s_GUID@@B";
  else if (isa<TemplateParamObjectDecl>(D)) {
    // Template parameter objects don't get a <type-encoding>; their type is
    // specified as part of their value.
  } else
    llvm_unreachable("Tried to mangle unexpected NamedDecl!");
}

void MicrosoftCXXNameMangler::mangleFunctionEncoding(const FunctionDecl *FD,
                                                     bool ShouldMangle) {
  // <type-encoding> ::= <function-class> <function-type>

  // Since MSVC operates on the type as written and not the canonical type, it
  // actually matters which decl we have here.  MSVC appears to choose the
  // first, since it is most likely to be the declaration in a header file.
  FD = FD->getFirstDecl();

  // We should never ever see a FunctionNoProtoType at this point.
  // We don't even know how to mangle their types anyway :).
  const FunctionProtoType *FT = FD->getType()->castAs<FunctionProtoType>();

  // extern "C" functions can hold entities that must be mangled.
  // As it stands, these functions still need to get expressed in the full
  // external name.  They have their class and type omitted, replaced with '9'.
  if (ShouldMangle) {
    // We would like to mangle all extern "C" functions using this additional
    // component but this would break compatibility with MSVC's behavior.
    // Instead, do this when we know that compatibility isn't important (in
    // other words, when it is an overloaded extern "C" function).
    if (FD->isExternC() && FD->hasAttr<OverloadableAttr>())
      Out << "$$J0";

    mangleFunctionClass(FD);

    mangleFunctionType(FT, FD, false, false);
  } else {
    Out << '9';
  }
}

void MicrosoftCXXNameMangler::mangleVariableEncoding(const VarDecl *VD) {
  // <type-encoding> ::= <storage-class> <variable-type>
  // <storage-class> ::= 0  # private static member
  //                 ::= 1  # protected static member
  //                 ::= 2  # public static member
  //                 ::= 3  # global
  //                 ::= 4  # static local

  // The first character in the encoding (after the name) is the storage class.
  if (VD->isStaticDataMember()) {
    // If it's a static member, it also encodes the access level.
    switch (VD->getAccess()) {
      default:
      case AS_private: Out << '0'; break;
      case AS_protected: Out << '1'; break;
      case AS_public: Out << '2'; break;
    }
  }
  else if (!VD->isStaticLocal())
    Out << '3';
  else
    Out << '4';
  // Now mangle the type.
  // <variable-type> ::= <type> <cvr-qualifiers>
  //                 ::= <type> <pointee-cvr-qualifiers> # pointers, references
  // Pointers and references are odd. The type of 'int * const foo;' gets
  // mangled as 'QAHA' instead of 'PAHB', for example.
  SourceRange SR = VD->getSourceRange();
  QualType Ty = VD->getType();
  if (Ty->isPointerType() || Ty->isReferenceType() ||
      Ty->isMemberPointerType()) {
    mangleType(Ty, SR, QMM_Drop);
    manglePointerExtQualifiers(
        Ty.getDesugaredType(getASTContext()).getLocalQualifiers(), QualType());
    if (const MemberPointerType *MPT = Ty->getAs<MemberPointerType>()) {
      mangleQualifiers(MPT->getPointeeType().getQualifiers(), true);
      // Member pointers are suffixed with a back reference to the member
      // pointer's class name.
      mangleName(MPT->getClass()->getAsCXXRecordDecl());
    } else
      mangleQualifiers(Ty->getPointeeType().getQualifiers(), false);
  } else if (const ArrayType *AT = getASTContext().getAsArrayType(Ty)) {
    // Global arrays are funny, too.
    mangleDecayedArrayType(AT);
    if (AT->getElementType()->isArrayType())
      Out << 'A';
    else
      mangleQualifiers(Ty.getQualifiers(), false);
  } else {
    mangleType(Ty, SR, QMM_Drop);
    mangleQualifiers(Ty.getQualifiers(), false);
  }
}

void MicrosoftCXXNameMangler::mangleMemberDataPointer(const CXXRecordDecl *RD,
                                                      const ValueDecl *VD,
                                                      StringRef Prefix) {
  // <member-data-pointer> ::= <integer-literal>
  //                       ::= $F <number> <number>
  //                       ::= $G <number> <number> <number>

  int64_t FieldOffset;
  int64_t VBTableOffset;
  MSInheritanceModel IM = RD->getMSInheritanceModel();
  if (VD) {
    FieldOffset = getASTContext().getFieldOffset(VD);
    assert(FieldOffset % getASTContext().getCharWidth() == 0 &&
           "cannot take address of bitfield");
    FieldOffset /= getASTContext().getCharWidth();

    VBTableOffset = 0;

    if (IM == MSInheritanceModel::Virtual)
      FieldOffset -= getASTContext().getOffsetOfBaseWithVBPtr(RD).getQuantity();
  } else {
    FieldOffset = RD->nullFieldOffsetIsZero() ? 0 : -1;

    VBTableOffset = -1;
  }

  char Code = '\0';
  switch (IM) {
  case MSInheritanceModel::Single:      Code = '0'; break;
  case MSInheritanceModel::Multiple:    Code = '0'; break;
  case MSInheritanceModel::Virtual:     Code = 'F'; break;
  case MSInheritanceModel::Unspecified: Code = 'G'; break;
  }

  Out << Prefix << Code;

  mangleNumber(FieldOffset);

  // The C++ standard doesn't allow base-to-derived member pointer conversions
  // in template parameter contexts, so the vbptr offset of data member pointers
  // is always zero.
  if (inheritanceModelHasVBPtrOffsetField(IM))
    mangleNumber(0);
  if (inheritanceModelHasVBTableOffsetField(IM))
    mangleNumber(VBTableOffset);
}

void
MicrosoftCXXNameMangler::mangleMemberFunctionPointer(const CXXRecordDecl *RD,
                                                     const CXXMethodDecl *MD,
                                                     StringRef Prefix) {
  // <member-function-pointer> ::= $1? <name>
  //                           ::= $H? <name> <number>
  //                           ::= $I? <name> <number> <number>
  //                           ::= $J? <name> <number> <number> <number>

  MSInheritanceModel IM = RD->getMSInheritanceModel();

  char Code = '\0';
  switch (IM) {
  case MSInheritanceModel::Single:      Code = '1'; break;
  case MSInheritanceModel::Multiple:    Code = 'H'; break;
  case MSInheritanceModel::Virtual:     Code = 'I'; break;
  case MSInheritanceModel::Unspecified: Code = 'J'; break;
  }

  // If non-virtual, mangle the name.  If virtual, mangle as a virtual memptr
  // thunk.
  uint64_t NVOffset = 0;
  uint64_t VBTableOffset = 0;
  uint64_t VBPtrOffset = 0;
  if (MD) {
    Out << Prefix << Code << '?';
    if (MD->isVirtual()) {
      MicrosoftVTableContext *VTContext =
          cast<MicrosoftVTableContext>(getASTContext().getVTableContext());
      MethodVFTableLocation ML =
          VTContext->getMethodVFTableLocation(GlobalDecl(MD));
      mangleVirtualMemPtrThunk(MD, ML);
      NVOffset = ML.VFPtrOffset.getQuantity();
      VBTableOffset = ML.VBTableIndex * 4;
      if (ML.VBase) {
        const ASTRecordLayout &Layout = getASTContext().getASTRecordLayout(RD);
        VBPtrOffset = Layout.getVBPtrOffset().getQuantity();
      }
    } else {
      mangleName(MD);
      mangleFunctionEncoding(MD, /*ShouldMangle=*/true);
    }

    if (VBTableOffset == 0 && IM == MSInheritanceModel::Virtual)
      NVOffset -= getASTContext().getOffsetOfBaseWithVBPtr(RD).getQuantity();
  } else {
    // Null single inheritance member functions are encoded as a simple nullptr.
    if (IM == MSInheritanceModel::Single) {
      Out << Prefix << "0A@";
      return;
    }
    if (IM == MSInheritanceModel::Unspecified)
      VBTableOffset = -1;
    Out << Prefix << Code;
  }

  if (inheritanceModelHasNVOffsetField(/*IsMemberFunction=*/true, IM))
    mangleNumber(static_cast<uint32_t>(NVOffset));
  if (inheritanceModelHasVBPtrOffsetField(IM))
    mangleNumber(VBPtrOffset);
  if (inheritanceModelHasVBTableOffsetField(IM))
    mangleNumber(VBTableOffset);
}

void MicrosoftCXXNameMangler::mangleVirtualMemPtrThunk(
    const CXXMethodDecl *MD, const MethodVFTableLocation &ML) {
  // Get the vftable offset.
  CharUnits PointerWidth = getASTContext().toCharUnitsFromBits(
      getASTContext().getTargetInfo().getPointerWidth(0));
  uint64_t OffsetInVFTable = ML.Index * PointerWidth.getQuantity();

  Out << "?_9";
  mangleName(MD->getParent());
  Out << "$B";
  mangleNumber(OffsetInVFTable);
  Out << 'A';
  mangleCallingConvention(MD->getType()->castAs<FunctionProtoType>());
}

void MicrosoftCXXNameMangler::mangleName(const NamedDecl *ND) {
  // <name> ::= <unscoped-name> {[<named-scope>]+ | [<nested-name>]}? @

  // Always start with the unqualified name.
  mangleUnqualifiedName(ND);

  mangleNestedName(ND);

  // Terminate the whole name with an '@'.
  Out << '@';
}

void MicrosoftCXXNameMangler::mangleNumber(int64_t Number) {
  mangleNumber(llvm::APSInt(llvm::APInt(64, Number), /*IsUnsigned*/false));
}

void MicrosoftCXXNameMangler::mangleNumber(llvm::APSInt Number) {
  // MSVC never mangles any integer wider than 64 bits. In general it appears
  // to convert every integer to signed 64 bit before mangling (including
  // unsigned 64 bit values). Do the same, but preserve bits beyond the bottom
  // 64.
  llvm::APInt Value =
      Number.isSigned() ? Number.sextOrSelf(64) : Number.zextOrSelf(64);

  // <non-negative integer> ::= A@              # when Number == 0
  //                        ::= <decimal digit> # when 1 <= Number <= 10
  //                        ::= <hex digit>+ @  # when Number >= 10
  //
  // <number>               ::= [?] <non-negative integer>

  if (Value.isNegative()) {
    Value = -Value;
    Out << '?';
  }
  mangleBits(Value);
}

void MicrosoftCXXNameMangler::mangleFloat(llvm::APFloat Number) {
  using llvm::APFloat;

  switch (APFloat::SemanticsToEnum(Number.getSemantics())) {
  case APFloat::S_IEEEsingle: Out << 'A'; break;
  case APFloat::S_IEEEdouble: Out << 'B'; break;

  // The following are all Clang extensions. We try to pick manglings that are
  // unlikely to conflict with MSVC's scheme.
  case APFloat::S_IEEEhalf: Out << 'V'; break;
  case APFloat::S_BFloat: Out << 'W'; break;
  case APFloat::S_x87DoubleExtended: Out << 'X'; break;
  case APFloat::S_IEEEquad: Out << 'Y'; break;
  case APFloat::S_PPCDoubleDouble: Out << 'Z'; break;
  }

  mangleBits(Number.bitcastToAPInt());
}

void MicrosoftCXXNameMangler::mangleBits(llvm::APInt Value) {
  if (Value == 0)
    Out << "A@";
  else if (Value.uge(1) && Value.ule(10))
    Out << (Value - 1);
  else {
    // Numbers that are not encoded as decimal digits are represented as nibbles
    // in the range of ASCII characters 'A' to 'P'.
    // The number 0x123450 would be encoded as 'BCDEFA'
    llvm::SmallString<32> EncodedNumberBuffer;
    for (; Value != 0; Value.lshrInPlace(4))
      EncodedNumberBuffer.push_back('A' + (Value & 0xf).getZExtValue());
    std::reverse(EncodedNumberBuffer.begin(), EncodedNumberBuffer.end());
    Out.write(EncodedNumberBuffer.data(), EncodedNumberBuffer.size());
    Out << '@';
  }
}

static const TemplateDecl *
isTemplate(const NamedDecl *ND, const TemplateArgumentList *&TemplateArgs) {
  // Check if we have a function template.
  if (const FunctionDecl *FD = dyn_cast<FunctionDecl>(ND)) {
    if (const TemplateDecl *TD = FD->getPrimaryTemplate()) {
      TemplateArgs = FD->getTemplateSpecializationArgs();
      return TD;
    }
  }

  // Check if we have a class template.
  if (const ClassTemplateSpecializationDecl *Spec =
          dyn_cast<ClassTemplateSpecializationDecl>(ND)) {
    TemplateArgs = &Spec->getTemplateArgs();
    return Spec->getSpecializedTemplate();
  }

  // Check if we have a variable template.
  if (const VarTemplateSpecializationDecl *Spec =
          dyn_cast<VarTemplateSpecializationDecl>(ND)) {
    TemplateArgs = &Spec->getTemplateArgs();
    return Spec->getSpecializedTemplate();
  }

  return nullptr;
}

void MicrosoftCXXNameMangler::mangleUnqualifiedName(const NamedDecl *ND,
                                                    DeclarationName Name) {
  //  <unqualified-name> ::= <operator-name>
  //                     ::= <ctor-dtor-name>
  //                     ::= <source-name>
  //                     ::= <template-name>

  // Check if we have a template.
  const TemplateArgumentList *TemplateArgs = nullptr;
  if (const TemplateDecl *TD = isTemplate(ND, TemplateArgs)) {
    // Function templates aren't considered for name back referencing.  This
    // makes sense since function templates aren't likely to occur multiple
    // times in a symbol.
    if (isa<FunctionTemplateDecl>(TD)) {
      mangleTemplateInstantiationName(TD, *TemplateArgs);
      Out << '@';
      return;
    }

    // Here comes the tricky thing: if we need to mangle something like
    //   void foo(A::X<Y>, B::X<Y>),
    // the X<Y> part is aliased. However, if you need to mangle
    //   void foo(A::X<A::Y>, A::X<B::Y>),
    // the A::X<> part is not aliased.
    // That is, from the mangler's perspective we have a structure like this:
    //   namespace[s] -> type[ -> template-parameters]
    // but from the Clang perspective we have
    //   type [ -> template-parameters]
    //      \-> namespace[s]
    // What we do is we create a new mangler, mangle the same type (without
    // a namespace suffix) to a string using the extra mangler and then use
    // the mangled type name as a key to check the mangling of different types
    // for aliasing.

    // It's important to key cache reads off ND, not TD -- the same TD can
    // be used with different TemplateArgs, but ND uniquely identifies
    // TD / TemplateArg pairs.
    ArgBackRefMap::iterator Found = TemplateArgBackReferences.find(ND);
    if (Found == TemplateArgBackReferences.end()) {

      TemplateArgStringMap::iterator Found = TemplateArgStrings.find(ND);
      if (Found == TemplateArgStrings.end()) {
        // Mangle full template name into temporary buffer.
        llvm::SmallString<64> TemplateMangling;
        llvm::raw_svector_ostream Stream(TemplateMangling);
        MicrosoftCXXNameMangler Extra(Context, Stream);
        Extra.mangleTemplateInstantiationName(TD, *TemplateArgs);

        // Use the string backref vector to possibly get a back reference.
        mangleSourceName(TemplateMangling);

        // Memoize back reference for this type if one exist, else memoize
        // the mangling itself.
        BackRefVec::iterator StringFound =
            llvm::find(NameBackReferences, TemplateMangling);
        if (StringFound != NameBackReferences.end()) {
          TemplateArgBackReferences[ND] =
              StringFound - NameBackReferences.begin();
        } else {
          TemplateArgStrings[ND] =
              TemplateArgStringStorage.save(TemplateMangling.str());
        }
      } else {
        Out << Found->second << '@'; // Outputs a StringRef.
      }
    } else {
      Out << Found->second; // Outputs a back reference (an int).
    }
    return;
  }

  switch (Name.getNameKind()) {
    case DeclarationName::Identifier: {
      if (const IdentifierInfo *II = Name.getAsIdentifierInfo()) {
        mangleSourceName(II->getName());
        break;
      }

      // Otherwise, an anonymous entity.  We must have a declaration.
      assert(ND && "mangling empty name without declaration");

      if (const NamespaceDecl *NS = dyn_cast<NamespaceDecl>(ND)) {
        if (NS->isAnonymousNamespace()) {
          Out << "?A0x" << Context.getAnonymousNamespaceHash() << '@';
          break;
        }
      }

      if (const DecompositionDecl *DD = dyn_cast<DecompositionDecl>(ND)) {
        // Decomposition declarations are considered anonymous, and get
        // numbered with a $S prefix.
        llvm::SmallString<64> Name("$S");
        // Get a unique id for the anonymous struct.
        Name += llvm::utostr(Context.getAnonymousStructId(DD) + 1);
        mangleSourceName(Name);
        break;
      }

      if (const VarDecl *VD = dyn_cast<VarDecl>(ND)) {
        // We must have an anonymous union or struct declaration.
        const CXXRecordDecl *RD = VD->getType()->getAsCXXRecordDecl();
        assert(RD && "expected variable decl to have a record type");
        // Anonymous types with no tag or typedef get the name of their
        // declarator mangled in.  If they have no declarator, number them with
        // a $S prefix.
        llvm::SmallString<64> Name("$S");
        // Get a unique id for the anonymous struct.
        Name += llvm::utostr(Context.getAnonymousStructId(RD) + 1);
        mangleSourceName(Name.str());
        break;
      }

      if (const MSGuidDecl *GD = dyn_cast<MSGuidDecl>(ND)) {
        // Mangle a GUID object as if it were a variable with the corresponding
        // mangled name.
        SmallString<sizeof("_GUID_12345678_1234_1234_1234_1234567890ab")> GUID;
        llvm::raw_svector_ostream GUIDOS(GUID);
        Context.mangleMSGuidDecl(GD, GUIDOS);
        mangleSourceName(GUID);
        break;
      }

      if (const auto *TPO = dyn_cast<TemplateParamObjectDecl>(ND)) {
        Out << "?__N";
        mangleTemplateArgValue(TPO->getType().getUnqualifiedType(),
                               TPO->getValue());
        break;
      }

      // We must have an anonymous struct.
      const TagDecl *TD = cast<TagDecl>(ND);
      if (const TypedefNameDecl *D = TD->getTypedefNameForAnonDecl()) {
        assert(TD->getDeclContext() == D->getDeclContext() &&
               "Typedef should not be in another decl context!");
        assert(D->getDeclName().getAsIdentifierInfo() &&
               "Typedef was not named!");
        mangleSourceName(D->getDeclName().getAsIdentifierInfo()->getName());
        break;
      }

      if (const CXXRecordDecl *Record = dyn_cast<CXXRecordDecl>(TD)) {
        if (Record->isLambda()) {
          llvm::SmallString<10> Name("<lambda_");

          Decl *LambdaContextDecl = Record->getLambdaContextDecl();
          unsigned LambdaManglingNumber = Record->getLambdaManglingNumber();
          unsigned LambdaId;
          const ParmVarDecl *Parm =
              dyn_cast_or_null<ParmVarDecl>(LambdaContextDecl);
          const FunctionDecl *Func =
              Parm ? dyn_cast<FunctionDecl>(Parm->getDeclContext()) : nullptr;

          if (Func) {
            unsigned DefaultArgNo =
                Func->getNumParams() - Parm->getFunctionScopeIndex();
            Name += llvm::utostr(DefaultArgNo);
            Name += "_";
          }

          if (LambdaManglingNumber)
            LambdaId = LambdaManglingNumber;
          else
            LambdaId = Context.getLambdaId(Record);

          Name += llvm::utostr(LambdaId);
          Name += ">";

          mangleSourceName(Name);

          // If the context is a variable or a class member and not a parameter,
          // it is encoded in a qualified name.
          if (LambdaManglingNumber && LambdaContextDecl) {
            if ((isa<VarDecl>(LambdaContextDecl) ||
                 isa<FieldDecl>(LambdaContextDecl)) &&
                !isa<ParmVarDecl>(LambdaContextDecl)) {
              mangleUnqualifiedName(cast<NamedDecl>(LambdaContextDecl));
            }
          }
          break;
        }
      }

      llvm::SmallString<64> Name;
      if (DeclaratorDecl *DD =
              Context.getASTContext().getDeclaratorForUnnamedTagDecl(TD)) {
        // Anonymous types without a name for linkage purposes have their
        // declarator mangled in if they have one.
        Name += "<unnamed-type-";
        Name += DD->getName();
      } else if (TypedefNameDecl *TND =
                     Context.getASTContext().getTypedefNameForUnnamedTagDecl(
                         TD)) {
        // Anonymous types without a name for linkage purposes have their
        // associate typedef mangled in if they have one.
        Name += "<unnamed-type-";
        Name += TND->getName();
      } else if (isa<EnumDecl>(TD) &&
                 cast<EnumDecl>(TD)->enumerator_begin() !=
                     cast<EnumDecl>(TD)->enumerator_end()) {
        // Anonymous non-empty enums mangle in the first enumerator.
        auto *ED = cast<EnumDecl>(TD);
        Name += "<unnamed-enum-";
        Name += ED->enumerator_begin()->getName();
      } else {
        // Otherwise, number the types using a $S prefix.
        Name += "<unnamed-type-$S";
        Name += llvm::utostr(Context.getAnonymousStructId(TD) + 1);
      }
      Name += ">";
      mangleSourceName(Name.str());
      break;
    }

    case DeclarationName::ObjCZeroArgSelector:
    case DeclarationName::ObjCOneArgSelector:
    case DeclarationName::ObjCMultiArgSelector: {
      // This is reachable only when constructing an outlined SEH finally
      // block.  Nothing depends on this mangling and it's used only with
      // functinos with internal linkage.
      llvm::SmallString<64> Name;
      mangleSourceName(Name.str());
      break;
    }

    case DeclarationName::CXXConstructorName:
      if (isStructorDecl(ND)) {
        if (StructorType == Ctor_CopyingClosure) {
          Out << "?_O";
          return;
        }
        if (StructorType == Ctor_DefaultClosure) {
          Out << "?_F";
          return;
        }
      }
      Out << "?0";
      return;

    case DeclarationName::CXXDestructorName:
      if (isStructorDecl(ND))
        // If the named decl is the C++ destructor we're mangling,
        // use the type we were given.
        mangleCXXDtorType(static_cast<CXXDtorType>(StructorType));
      else
        // Otherwise, use the base destructor name. This is relevant if a
        // class with a destructor is declared within a destructor.
        mangleCXXDtorType(Dtor_Base);
      break;

    case DeclarationName::CXXConversionFunctionName:
      // <operator-name> ::= ?B # (cast)
      // The target type is encoded as the return type.
      Out << "?B";
      break;

    case DeclarationName::CXXOperatorName:
      mangleOperatorName(Name.getCXXOverloadedOperator(), ND->getLocation());
      break;

    case DeclarationName::CXXLiteralOperatorName: {
      Out << "?__K";
      mangleSourceName(Name.getCXXLiteralIdentifier()->getName());
      break;
    }

    case DeclarationName::CXXDeductionGuideName:
      llvm_unreachable("Can't mangle a deduction guide name!");

    case DeclarationName::CXXUsingDirective:
      llvm_unreachable("Can't mangle a using directive name!");
  }
}

// <postfix> ::= <unqualified-name> [<postfix>]
//           ::= <substitution> [<postfix>]
void MicrosoftCXXNameMangler::mangleNestedName(const NamedDecl *ND) {
  const DeclContext *DC = getEffectiveDeclContext(ND);
  while (!DC->isTranslationUnit()) {
    if (isa<TagDecl>(ND) || isa<VarDecl>(ND)) {
      unsigned Disc;
      if (Context.getNextDiscriminator(ND, Disc)) {
        Out << '?';
        mangleNumber(Disc);
        Out << '?';
      }
    }

    if (const BlockDecl *BD = dyn_cast<BlockDecl>(DC)) {
      auto Discriminate =
          [](StringRef Name, const unsigned Discriminator,
             const unsigned ParameterDiscriminator) -> std::string {
        std::string Buffer;
        llvm::raw_string_ostream Stream(Buffer);
        Stream << Name;
        if (Discriminator)
          Stream << '_' << Discriminator;
        if (ParameterDiscriminator)
          Stream << '_' << ParameterDiscriminator;
        return Stream.str();
      };

      unsigned Discriminator = BD->getBlockManglingNumber();
      if (!Discriminator)
        Discriminator = Context.getBlockId(BD, /*Local=*/false);

      // Mangle the parameter position as a discriminator to deal with unnamed
      // parameters.  Rather than mangling the unqualified parameter name,
      // always use the position to give a uniform mangling.
      unsigned ParameterDiscriminator = 0;
      if (const auto *MC = BD->getBlockManglingContextDecl())
        if (const auto *P = dyn_cast<ParmVarDecl>(MC))
          if (const auto *F = dyn_cast<FunctionDecl>(P->getDeclContext()))
            ParameterDiscriminator =
                F->getNumParams() - P->getFunctionScopeIndex();

      DC = getEffectiveDeclContext(BD);

      Out << '?';
      mangleSourceName(Discriminate("_block_invoke", Discriminator,
                                    ParameterDiscriminator));
      // If we have a block mangling context, encode that now.  This allows us
      // to discriminate between named static data initializers in the same
      // scope.  This is handled differently from parameters, which use
      // positions to discriminate between multiple instances.
      if (const auto *MC = BD->getBlockManglingContextDecl())
        if (!isa<ParmVarDecl>(MC))
          if (const auto *ND = dyn_cast<NamedDecl>(MC))
            mangleUnqualifiedName(ND);
      // MS ABI and Itanium manglings are in inverted scopes.  In the case of a
      // RecordDecl, mangle the entire scope hierarchy at this point rather than
      // just the unqualified name to get the ordering correct.
      if (const auto *RD = dyn_cast<RecordDecl>(DC))
        mangleName(RD);
      else
        Out << '@';
      // void __cdecl
      Out << "YAX";
      // struct __block_literal *
      Out << 'P';
      // __ptr64
      if (PointersAre64Bit)
        Out << 'E';
      Out << 'A';
      mangleArtificialTagType(TTK_Struct,
                             Discriminate("__block_literal", Discriminator,
                                          ParameterDiscriminator));
      Out << "@Z";

      // If the effective context was a Record, we have fully mangled the
      // qualified name and do not need to continue.
      if (isa<RecordDecl>(DC))
        break;
      continue;
    } else if (const ObjCMethodDecl *Method = dyn_cast<ObjCMethodDecl>(DC)) {
      mangleObjCMethodName(Method);
    } else if (isa<NamedDecl>(DC)) {
      ND = cast<NamedDecl>(DC);
      if (const FunctionDecl *FD = dyn_cast<FunctionDecl>(ND)) {
        mangle(FD, "?");
        break;
      } else {
        mangleUnqualifiedName(ND);
        // Lambdas in default arguments conceptually belong to the function the
        // parameter corresponds to.
        if (const auto *LDADC = getLambdaDefaultArgumentDeclContext(ND)) {
          DC = LDADC;
          continue;
        }
      }
    }
    DC = DC->getParent();
  }
}

void MicrosoftCXXNameMangler::mangleCXXDtorType(CXXDtorType T) {
  // Microsoft uses the names on the case labels for these dtor variants.  Clang
  // uses the Itanium terminology internally.  Everything in this ABI delegates
  // towards the base dtor.
  switch (T) {
  // <operator-name> ::= ?1  # destructor
  case Dtor_Base: Out << "?1"; return;
  // <operator-name> ::= ?_D # vbase destructor
  case Dtor_Complete: Out << "?_D"; return;
  // <operator-name> ::= ?_G # scalar deleting destructor
  case Dtor_Deleting: Out << "?_G"; return;
  // <operator-name> ::= ?_E # vector deleting destructor
  // FIXME: Add a vector deleting dtor type.  It goes in the vtable, so we need
  // it.
  case Dtor_Comdat:
    llvm_unreachable("not expecting a COMDAT");
  }
  llvm_unreachable("Unsupported dtor type?");
}

void MicrosoftCXXNameMangler::mangleOperatorName(OverloadedOperatorKind OO,
                                                 SourceLocation Loc) {
  switch (OO) {
  //                     ?0 # constructor
  //                     ?1 # destructor
  // <operator-name> ::= ?2 # new
  case OO_New: Out << "?2"; break;
  // <operator-name> ::= ?3 # delete
  case OO_Delete: Out << "?3"; break;
  // <operator-name> ::= ?4 # =
  case OO_Equal: Out << "?4"; break;
  // <operator-name> ::= ?5 # >>
  case OO_GreaterGreater: Out << "?5"; break;
  // <operator-name> ::= ?6 # <<
  case OO_LessLess: Out << "?6"; break;
  // <operator-name> ::= ?7 # !
  case OO_Exclaim: Out << "?7"; break;
  // <operator-name> ::= ?8 # ==
  case OO_EqualEqual: Out << "?8"; break;
  // <operator-name> ::= ?9 # !=
  case OO_ExclaimEqual: Out << "?9"; break;
  // <operator-name> ::= ?A # []
  case OO_Subscript: Out << "?A"; break;
  //                     ?B # conversion
  // <operator-name> ::= ?C # ->
  case OO_Arrow: Out << "?C"; break;
  // <operator-name> ::= ?D # *
  case OO_Star: Out << "?D"; break;
  // <operator-name> ::= ?E # ++
  case OO_PlusPlus: Out << "?E"; break;
  // <operator-name> ::= ?F # --
  case OO_MinusMinus: Out << "?F"; break;
  // <operator-name> ::= ?G # -
  case OO_Minus: Out << "?G"; break;
  // <operator-name> ::= ?H # +
  case OO_Plus: Out << "?H"; break;
  // <operator-name> ::= ?I # &
  case OO_Amp: Out << "?I"; break;
  // <operator-name> ::= ?J # ->*
  case OO_ArrowStar: Out << "?J"; break;
  // <operator-name> ::= ?K # /
  case OO_Slash: Out << "?K"; break;
  // <operator-name> ::= ?L # %
  case OO_Percent: Out << "?L"; break;
  // <operator-name> ::= ?M # <
  case OO_Less: Out << "?M"; break;
  // <operator-name> ::= ?N # <=
  case OO_LessEqual: Out << "?N"; break;
  // <operator-name> ::= ?O # >
  case OO_Greater: Out << "?O"; break;
  // <operator-name> ::= ?P # >=
  case OO_GreaterEqual: Out << "?P"; break;
  // <operator-name> ::= ?Q # ,
  case OO_Comma: Out << "?Q"; break;
  // <operator-name> ::= ?R # ()
  case OO_Call: Out << "?R"; break;
  // <operator-name> ::= ?S # ~
  case OO_Tilde: Out << "?S"; break;
  // <operator-name> ::= ?T # ^
  case OO_Caret: Out << "?T"; break;
  // <operator-name> ::= ?U # |
  case OO_Pipe: Out << "?U"; break;
  // <operator-name> ::= ?V # &&
  case OO_AmpAmp: Out << "?V"; break;
  // <operator-name> ::= ?W # ||
  case OO_PipePipe: Out << "?W"; break;
  // <operator-name> ::= ?X # *=
  case OO_StarEqual: Out << "?X"; break;
  // <operator-name> ::= ?Y # +=
  case OO_PlusEqual: Out << "?Y"; break;
  // <operator-name> ::= ?Z # -=
  case OO_MinusEqual: Out << "?Z"; break;
  // <operator-name> ::= ?_0 # /=
  case OO_SlashEqual: Out << "?_0"; break;
  // <operator-name> ::= ?_1 # %=
  case OO_PercentEqual: Out << "?_1"; break;
  // <operator-name> ::= ?_2 # >>=
  case OO_GreaterGreaterEqual: Out << "?_2"; break;
  // <operator-name> ::= ?_3 # <<=
  case OO_LessLessEqual: Out << "?_3"; break;
  // <operator-name> ::= ?_4 # &=
  case OO_AmpEqual: Out << "?_4"; break;
  // <operator-name> ::= ?_5 # |=
  case OO_PipeEqual: Out << "?_5"; break;
  // <operator-name> ::= ?_6 # ^=
  case OO_CaretEqual: Out << "?_6"; break;
  //                     ?_7 # vftable
  //                     ?_8 # vbtable
  //                     ?_9 # vcall
  //                     ?_A # typeof
  //                     ?_B # local static guard
  //                     ?_C # string
  //                     ?_D # vbase destructor
  //                     ?_E # vector deleting destructor
  //                     ?_F # default constructor closure
  //                     ?_G # scalar deleting destructor
  //                     ?_H # vector constructor iterator
  //                     ?_I # vector destructor iterator
  //                     ?_J # vector vbase constructor iterator
  //                     ?_K # virtual displacement map
  //                     ?_L # eh vector constructor iterator
  //                     ?_M # eh vector destructor iterator
  //                     ?_N # eh vector vbase constructor iterator
  //                     ?_O # copy constructor closure
  //                     ?_P<name> # udt returning <name>
  //                     ?_Q # <unknown>
  //                     ?_R0 # RTTI Type Descriptor
  //                     ?_R1 # RTTI Base Class Descriptor at (a,b,c,d)
  //                     ?_R2 # RTTI Base Class Array
  //                     ?_R3 # RTTI Class Hierarchy Descriptor
  //                     ?_R4 # RTTI Complete Object Locator
  //                     ?_S # local vftable
  //                     ?_T # local vftable constructor closure
  // <operator-name> ::= ?_U # new[]
  case OO_Array_New: Out << "?_U"; break;
  // <operator-name> ::= ?_V # delete[]
  case OO_Array_Delete: Out << "?_V"; break;
  // <operator-name> ::= ?__L # co_await
  case OO_Coawait: Out << "?__L"; break;
  // <operator-name> ::= ?__M # <=>
  case OO_Spaceship: Out << "?__M"; break;

  case OO_Conditional: {
    DiagnosticsEngine &Diags = Context.getDiags();
    unsigned DiagID = Diags.getCustomDiagID(DiagnosticsEngine::Error,
      "cannot mangle this conditional operator yet");
    Diags.Report(Loc, DiagID);
    break;
  }

  case OO_None:
  case NUM_OVERLOADED_OPERATORS:
    llvm_unreachable("Not an overloaded operator");
  }
}

void MicrosoftCXXNameMangler::mangleSourceName(StringRef Name) {
  // <source name> ::= <identifier> @
  BackRefVec::iterator Found = llvm::find(NameBackReferences, Name);
  if (Found == NameBackReferences.end()) {
    if (NameBackReferences.size() < 10)
      NameBackReferences.push_back(std::string(Name));
    Out << Name << '@';
  } else {
    Out << (Found - NameBackReferences.begin());
  }
}

void MicrosoftCXXNameMangler::mangleObjCMethodName(const ObjCMethodDecl *MD) {
  Context.mangleObjCMethodNameAsSourceName(MD, Out);
}

void MicrosoftCXXNameMangler::mangleTemplateInstantiationName(
    const TemplateDecl *TD, const TemplateArgumentList &TemplateArgs) {
  // <template-name> ::= <unscoped-template-name> <template-args>
  //                 ::= <substitution>
  // Always start with the unqualified name.

  // Templates have their own context for back references.
  ArgBackRefMap OuterFunArgsContext;
  ArgBackRefMap OuterTemplateArgsContext;
  BackRefVec OuterTemplateContext;
  PassObjectSizeArgsSet OuterPassObjectSizeArgs;
  NameBackReferences.swap(OuterTemplateContext);
  FunArgBackReferences.swap(OuterFunArgsContext);
  TemplateArgBackReferences.swap(OuterTemplateArgsContext);
  PassObjectSizeArgs.swap(OuterPassObjectSizeArgs);

  mangleUnscopedTemplateName(TD);
  mangleTemplateArgs(TD, TemplateArgs);

  // Restore the previous back reference contexts.
  NameBackReferences.swap(OuterTemplateContext);
  FunArgBackReferences.swap(OuterFunArgsContext);
  TemplateArgBackReferences.swap(OuterTemplateArgsContext);
  PassObjectSizeArgs.swap(OuterPassObjectSizeArgs);
}

void
MicrosoftCXXNameMangler::mangleUnscopedTemplateName(const TemplateDecl *TD) {
  // <unscoped-template-name> ::= ?$ <unqualified-name>
  Out << "?$";
  mangleUnqualifiedName(TD);
}

#if INTEL_CUSTOMIZATION
// Fix for CQ#371742: C++ Lambda debug info class is created with empty name
void MicrosoftCXXNameMangler::mangleUnscopedLambdaName(const RecordDecl *RD) {
  // <unscoped-lambda-name> ::= __10<unqualified-name>
  Out << "__10";
  mangleUnqualifiedName(RD);
}
#endif //INTEL_CUSTOMIZATION

void MicrosoftCXXNameMangler::mangleIntegerLiteral(
    const llvm::APSInt &Value, const NonTypeTemplateParmDecl *PD,
    QualType TemplateArgType) {
  // <integer-literal> ::= $0 <number>
  Out << "$";

  // Since MSVC 2019, add 'M[<type>]' after '$' for auto template parameter when
  // argument is integer.
  if (getASTContext().getLangOpts().isCompatibleWithMSVC(
          LangOptions::MSVC2019) &&
      PD && PD->getType()->getTypeClass() == Type::Auto &&
      !TemplateArgType.isNull()) {
    Out << "M";
    mangleType(TemplateArgType, SourceRange(), QMM_Drop);
  }

  Out << "0";

  mangleNumber(Value);
}

void MicrosoftCXXNameMangler::mangleExpression(
    const Expr *E, const NonTypeTemplateParmDecl *PD) {
  // See if this is a constant expression.
  if (Optional<llvm::APSInt> Value =
          E->getIntegerConstantExpr(Context.getASTContext())) {
    mangleIntegerLiteral(*Value, PD, E->getType());
    return;
  }

  // As bad as this diagnostic is, it's better than crashing.
  DiagnosticsEngine &Diags = Context.getDiags();
  unsigned DiagID = Diags.getCustomDiagID(
      DiagnosticsEngine::Error, "cannot yet mangle expression type %0");
  Diags.Report(E->getExprLoc(), DiagID) << E->getStmtClassName()
                                        << E->getSourceRange();
}

void MicrosoftCXXNameMangler::mangleTemplateArgs(
    const TemplateDecl *TD, const TemplateArgumentList &TemplateArgs) {
  // <template-args> ::= <template-arg>+
  const TemplateParameterList *TPL = TD->getTemplateParameters();
  assert(TPL->size() == TemplateArgs.size() &&
         "size mismatch between args and parms!");

  for (size_t i = 0; i < TemplateArgs.size(); ++i) {
    const TemplateArgument &TA = TemplateArgs[i];

    // Separate consecutive packs by $$Z.
    if (i > 0 && TA.getKind() == TemplateArgument::Pack &&
        TemplateArgs[i - 1].getKind() == TemplateArgument::Pack)
      Out << "$$Z";

    mangleTemplateArg(TD, TA, TPL->getParam(i));
  }
}

void MicrosoftCXXNameMangler::mangleTemplateArg(const TemplateDecl *TD,
                                                const TemplateArgument &TA,
                                                const NamedDecl *Parm) {
  // <template-arg> ::= <type>
  //                ::= <integer-literal>
  //                ::= <member-data-pointer>
  //                ::= <member-function-pointer>
  //                ::= $ <constant-value>
  //                ::= <template-args>
  //
  // <constant-value> ::= 0 <number>                   # integer
  //                  ::= 1 <mangled-name>             # address of D
  //                  ::= 2 <type> <typed-constant-value>* @ # struct
  //                  ::= 3 <type> <constant-value>* @ # array
  //                  ::= 4 ???                        # string
  //                  ::= 5 <constant-value> @         # address of subobject
  //                  ::= 6 <constant-value> <unqualified-name> @ # a.b
  //                  ::= 7 <type> [<unqualified-name> <constant-value>] @
  //                      # union, with or without an active member
  //                  # pointer to member, symbolically
  //                  ::= 8 <class> <unqualified-name> @
  //                  ::= A <type> <non-negative integer>  # float
  //                  ::= B <type> <non-negative integer>  # double
  //                  ::= E <mangled-name>             # reference to D
  //                  # pointer to member, by component value
  //                  ::= F <number> <number>
  //                  ::= G <number> <number> <number>
  //                  ::= H <mangled-name> <number>
  //                  ::= I <mangled-name> <number> <number>
  //                  ::= J <mangled-name> <number> <number> <number>
  //
  // <typed-constant-value> ::= [<type>] <constant-value>
  //
  // The <type> appears to be included in a <typed-constant-value> only in the
  // '0', '1', '8', 'A', 'B', and 'E' cases.

  switch (TA.getKind()) {
  case TemplateArgument::Null:
    llvm_unreachable("Can't mangle null template arguments!");
  case TemplateArgument::TemplateExpansion:
    llvm_unreachable("Can't mangle template expansion arguments!");
  case TemplateArgument::Type: {
    QualType T = TA.getAsType();
    mangleType(T, SourceRange(), QMM_Escape);
    break;
  }
  case TemplateArgument::Declaration: {
    const NamedDecl *ND = TA.getAsDecl();
    if (isa<FieldDecl>(ND) || isa<IndirectFieldDecl>(ND)) {
      mangleMemberDataPointer(cast<CXXRecordDecl>(ND->getDeclContext())
                                  ->getMostRecentNonInjectedDecl(),
                              cast<ValueDecl>(ND));
    } else if (const FunctionDecl *FD = dyn_cast<FunctionDecl>(ND)) {
      const CXXMethodDecl *MD = dyn_cast<CXXMethodDecl>(FD);
      if (MD && MD->isInstance()) {
        mangleMemberFunctionPointer(
            MD->getParent()->getMostRecentNonInjectedDecl(), MD);
      } else {
        Out << "$1?";
        mangleName(FD);
        mangleFunctionEncoding(FD, /*ShouldMangle=*/true);
      }
    } else if (TA.getParamTypeForDecl()->isRecordType()) {
      Out << "$";
      auto *TPO = cast<TemplateParamObjectDecl>(ND);
      mangleTemplateArgValue(TPO->getType().getUnqualifiedType(),
                             TPO->getValue());
    } else {
      mangle(ND, TA.getParamTypeForDecl()->isReferenceType() ? "$E?" : "$1?");
    }
    break;
  }
  case TemplateArgument::Integral: {
    QualType T = TA.getIntegralType();
    mangleIntegerLiteral(TA.getAsIntegral(),
                         cast<NonTypeTemplateParmDecl>(Parm), T);
    break;
  }
  case TemplateArgument::NullPtr: {
    QualType T = TA.getNullPtrType();
    if (const MemberPointerType *MPT = T->getAs<MemberPointerType>()) {
      const CXXRecordDecl *RD = MPT->getMostRecentCXXRecordDecl();
      if (MPT->isMemberFunctionPointerType() &&
          !isa<FunctionTemplateDecl>(TD)) {
        mangleMemberFunctionPointer(RD, nullptr);
        return;
      }
      if (MPT->isMemberDataPointer()) {
        if (!isa<FunctionTemplateDecl>(TD)) {
          mangleMemberDataPointer(RD, nullptr);
          return;
        }
        // nullptr data pointers are always represented with a single field
        // which is initialized with either 0 or -1.  Why -1?  Well, we need to
        // distinguish the case where the data member is at offset zero in the
        // record.
        // However, we are free to use 0 *if* we would use multiple fields for
        // non-nullptr member pointers.
        if (!RD->nullFieldOffsetIsZero()) {
          mangleIntegerLiteral(llvm::APSInt::get(-1),
                               cast<NonTypeTemplateParmDecl>(Parm), T);
          return;
        }
      }
    }
    mangleIntegerLiteral(llvm::APSInt::getUnsigned(0),
                         cast<NonTypeTemplateParmDecl>(Parm), T);
    break;
  }
  case TemplateArgument::Expression:
    mangleExpression(TA.getAsExpr(), cast<NonTypeTemplateParmDecl>(Parm));
    break;
  case TemplateArgument::Pack: {
    ArrayRef<TemplateArgument> TemplateArgs = TA.getPackAsArray();
    if (TemplateArgs.empty()) {
      if (isa<TemplateTypeParmDecl>(Parm) ||
          isa<TemplateTemplateParmDecl>(Parm))
        // MSVC 2015 changed the mangling for empty expanded template packs,
        // use the old mangling for link compatibility for old versions.
        Out << (Context.getASTContext().getLangOpts().isCompatibleWithMSVC(
                    LangOptions::MSVC2015)
                    ? "$$V"
                    : "$$$V");
      else if (isa<NonTypeTemplateParmDecl>(Parm))
        Out << "$S";
      else
        llvm_unreachable("unexpected template parameter decl!");
    } else {
      for (const TemplateArgument &PA : TemplateArgs)
        mangleTemplateArg(TD, PA, Parm);
    }
    break;
  }
  case TemplateArgument::Template: {
    const NamedDecl *ND =
        TA.getAsTemplate().getAsTemplateDecl()->getTemplatedDecl();
    if (const auto *TD = dyn_cast<TagDecl>(ND)) {
      mangleType(TD);
    } else if (isa<TypeAliasDecl>(ND)) {
      Out << "$$Y";
      mangleName(ND);
    } else {
      llvm_unreachable("unexpected template template NamedDecl!");
    }
    break;
  }
  }
}

void MicrosoftCXXNameMangler::mangleTemplateArgValue(QualType T,
                                                     const APValue &V,
                                                     bool WithScalarType) {
  switch (V.getKind()) {
  case APValue::None:
  case APValue::Indeterminate:
    // FIXME: MSVC doesn't allow this, so we can't be sure how it should be
    // mangled.
    if (WithScalarType)
      mangleType(T, SourceRange(), QMM_Escape);
    Out << '@';
    return;

  case APValue::Int:
    if (WithScalarType)
      mangleType(T, SourceRange(), QMM_Escape);
    Out << '0';
    mangleNumber(V.getInt());
    return;

  case APValue::Float:
    if (WithScalarType)
      mangleType(T, SourceRange(), QMM_Escape);
    mangleFloat(V.getFloat());
    return;

  case APValue::LValue: {
    if (WithScalarType)
      mangleType(T, SourceRange(), QMM_Escape);

    // We don't know how to mangle past-the-end pointers yet.
    if (V.isLValueOnePastTheEnd())
      break;

    APValue::LValueBase Base = V.getLValueBase();
    if (!V.hasLValuePath() || V.getLValuePath().empty()) {
      // Taking the address of a complete object has a special-case mangling.
      if (Base.isNull()) {
        // MSVC emits 0A@ for null pointers. Generalize this for arbitrary
        // integers cast to pointers.
        // FIXME: This mangles 0 cast to a pointer the same as a null pointer,
        // even in cases where the two are different values.
        Out << "0";
        mangleNumber(V.getLValueOffset().getQuantity());
      } else if (!V.hasLValuePath()) {
        // FIXME: This can only happen as an extension. Invent a mangling.
        break;
      } else if (auto *VD = Base.dyn_cast<const ValueDecl*>()) {
        Out << (T->isReferenceType() ? "E" : "1");
        mangle(VD);
      } else {
        break;
      }
    } else {
      unsigned NumAts = 0;
      if (T->isPointerType()) {
        Out << "5";
        ++NumAts;
      }

      QualType T = Base.getType();
      for (APValue::LValuePathEntry E : V.getLValuePath()) {
        // We don't know how to mangle array subscripting yet.
        if (T->isArrayType())
          goto mangling_unknown;

        const Decl *D = E.getAsBaseOrMember().getPointer();
        auto *FD = dyn_cast<FieldDecl>(D);
        // We don't know how to mangle derived-to-base conversions yet.
        if (!FD)
          goto mangling_unknown;

        Out << "6";
        ++NumAts;
        T = FD->getType();
      }

      auto *VD = Base.dyn_cast<const ValueDecl*>();
      if (!VD)
        break;
      Out << "E";
      mangle(VD);

      for (APValue::LValuePathEntry E : V.getLValuePath()) {
        const Decl *D = E.getAsBaseOrMember().getPointer();
        mangleUnqualifiedName(cast<FieldDecl>(D));
      }
      for (unsigned I = 0; I != NumAts; ++I)
        Out << '@';
    }

    return;
  }

  case APValue::MemberPointer: {
    if (WithScalarType)
      mangleType(T, SourceRange(), QMM_Escape);

    // FIXME: The below manglings don't include a conversion, so bail if there
    // would be one. MSVC mangles the (possibly converted) value of the
    // pointer-to-member object as if it were a struct, leading to collisions
    // in some cases.
    if (!V.getMemberPointerPath().empty())
      break;

    const CXXRecordDecl *RD =
        T->castAs<MemberPointerType>()->getMostRecentCXXRecordDecl();
    const ValueDecl *D = V.getMemberPointerDecl();
    if (T->isMemberDataPointerType())
      mangleMemberDataPointer(RD, D, "");
    else
      mangleMemberFunctionPointer(RD, cast_or_null<CXXMethodDecl>(D), "");
    return;
  }

  case APValue::Struct: {
    Out << '2';
    mangleType(T, SourceRange(), QMM_Escape);
    const CXXRecordDecl *RD = T->getAsCXXRecordDecl();
    assert(RD && "unexpected type for record value");

    unsigned BaseIndex = 0;
    for (const CXXBaseSpecifier &B : RD->bases())
      mangleTemplateArgValue(B.getType(), V.getStructBase(BaseIndex++));
    for (const FieldDecl *FD : RD->fields())
      if (!FD->isUnnamedBitfield())
        mangleTemplateArgValue(FD->getType(),
                               V.getStructField(FD->getFieldIndex()),
                               /*WithScalarType*/ true);
    Out << '@';
    return;
  }

  case APValue::Union:
    Out << '7';
    mangleType(T, SourceRange(), QMM_Escape);
    if (const FieldDecl *FD = V.getUnionField()) {
      mangleUnqualifiedName(FD);
      mangleTemplateArgValue(FD->getType(), V.getUnionValue());
    }
    Out << '@';
    return;

  case APValue::ComplexInt:
    // We mangle complex types as structs, so mangle the value as a struct too.
    Out << '2';
    mangleType(T, SourceRange(), QMM_Escape);
    Out << '0';
    mangleNumber(V.getComplexIntReal());
    Out << '0';
    mangleNumber(V.getComplexIntImag());
    Out << '@';
    return;

  case APValue::ComplexFloat:
    Out << '2';
    mangleType(T, SourceRange(), QMM_Escape);
    mangleFloat(V.getComplexFloatReal());
    mangleFloat(V.getComplexFloatImag());
    Out << '@';
    return;

  case APValue::Array: {
    Out << '3';
    QualType ElemT = getASTContext().getAsArrayType(T)->getElementType();
    mangleType(ElemT, SourceRange(), QMM_Escape);
    for (unsigned I = 0, N = V.getArraySize(); I != N; ++I) {
      const APValue &ElemV = I < V.getArrayInitializedElts()
                                 ? V.getArrayInitializedElt(I)
                                 : V.getArrayFiller();
      mangleTemplateArgValue(ElemT, ElemV);
      Out << '@';
    }
    Out << '@';
    return;
  }

  case APValue::Vector: {
    // __m128 is mangled as a struct containing an array. We follow this
    // approach for all vector types.
    Out << '2';
    mangleType(T, SourceRange(), QMM_Escape);
    Out << '3';
    QualType ElemT = T->castAs<VectorType>()->getElementType();
    mangleType(ElemT, SourceRange(), QMM_Escape);
    for (unsigned I = 0, N = V.getVectorLength(); I != N; ++I) {
      const APValue &ElemV = V.getVectorElt(I);
      mangleTemplateArgValue(ElemT, ElemV);
      Out << '@';
    }
    Out << "@@";
    return;
  }

  case APValue::AddrLabelDiff:
  case APValue::FixedPoint:
    break;
  }

mangling_unknown:
  DiagnosticsEngine &Diags = Context.getDiags();
  unsigned DiagID = Diags.getCustomDiagID(
      DiagnosticsEngine::Error, "cannot mangle this template argument yet");
  Diags.Report(DiagID);
}

void MicrosoftCXXNameMangler::mangleObjCProtocol(const ObjCProtocolDecl *PD) {
  llvm::SmallString<64> TemplateMangling;
  llvm::raw_svector_ostream Stream(TemplateMangling);
  MicrosoftCXXNameMangler Extra(Context, Stream);

  Stream << "?$";
  Extra.mangleSourceName("Protocol");
  Extra.mangleArtificialTagType(TTK_Struct, PD->getName());

  mangleArtificialTagType(TTK_Struct, TemplateMangling, {"__ObjC"});
}

void MicrosoftCXXNameMangler::mangleObjCLifetime(const QualType Type,
                                                 Qualifiers Quals,
                                                 SourceRange Range) {
  llvm::SmallString<64> TemplateMangling;
  llvm::raw_svector_ostream Stream(TemplateMangling);
  MicrosoftCXXNameMangler Extra(Context, Stream);

  Stream << "?$";
  switch (Quals.getObjCLifetime()) {
  case Qualifiers::OCL_None:
  case Qualifiers::OCL_ExplicitNone:
    break;
  case Qualifiers::OCL_Autoreleasing:
    Extra.mangleSourceName("Autoreleasing");
    break;
  case Qualifiers::OCL_Strong:
    Extra.mangleSourceName("Strong");
    break;
  case Qualifiers::OCL_Weak:
    Extra.mangleSourceName("Weak");
    break;
  }
  Extra.manglePointerCVQualifiers(Quals);
  Extra.manglePointerExtQualifiers(Quals, Type);
  Extra.mangleType(Type, Range);

  mangleArtificialTagType(TTK_Struct, TemplateMangling, {"__ObjC"});
}

void MicrosoftCXXNameMangler::mangleObjCKindOfType(const ObjCObjectType *T,
                                                   Qualifiers Quals,
                                                   SourceRange Range) {
  llvm::SmallString<64> TemplateMangling;
  llvm::raw_svector_ostream Stream(TemplateMangling);
  MicrosoftCXXNameMangler Extra(Context, Stream);

  Stream << "?$";
  Extra.mangleSourceName("KindOf");
  Extra.mangleType(QualType(T, 0)
                       .stripObjCKindOfType(getASTContext())
                       ->getAs<ObjCObjectType>(),
                   Quals, Range);

  mangleArtificialTagType(TTK_Struct, TemplateMangling, {"__ObjC"});
}

void MicrosoftCXXNameMangler::mangleQualifiers(Qualifiers Quals,
                                               bool IsMember) {
  // <cvr-qualifiers> ::= [E] [F] [I] <base-cvr-qualifiers>
  // 'E' means __ptr64 (32-bit only); 'F' means __unaligned (32/64-bit only);
  // 'I' means __restrict (32/64-bit).
  // Note that the MSVC __restrict keyword isn't the same as the C99 restrict
  // keyword!
  // <base-cvr-qualifiers> ::= A  # near
  //                       ::= B  # near const
  //                       ::= C  # near volatile
  //                       ::= D  # near const volatile
  //                       ::= E  # far (16-bit)
  //                       ::= F  # far const (16-bit)
  //                       ::= G  # far volatile (16-bit)
  //                       ::= H  # far const volatile (16-bit)
  //                       ::= I  # huge (16-bit)
  //                       ::= J  # huge const (16-bit)
  //                       ::= K  # huge volatile (16-bit)
  //                       ::= L  # huge const volatile (16-bit)
  //                       ::= M <basis> # based
  //                       ::= N <basis> # based const
  //                       ::= O <basis> # based volatile
  //                       ::= P <basis> # based const volatile
  //                       ::= Q  # near member
  //                       ::= R  # near const member
  //                       ::= S  # near volatile member
  //                       ::= T  # near const volatile member
  //                       ::= U  # far member (16-bit)
  //                       ::= V  # far const member (16-bit)
  //                       ::= W  # far volatile member (16-bit)
  //                       ::= X  # far const volatile member (16-bit)
  //                       ::= Y  # huge member (16-bit)
  //                       ::= Z  # huge const member (16-bit)
  //                       ::= 0  # huge volatile member (16-bit)
  //                       ::= 1  # huge const volatile member (16-bit)
  //                       ::= 2 <basis> # based member
  //                       ::= 3 <basis> # based const member
  //                       ::= 4 <basis> # based volatile member
  //                       ::= 5 <basis> # based const volatile member
  //                       ::= 6  # near function (pointers only)
  //                       ::= 7  # far function (pointers only)
  //                       ::= 8  # near method (pointers only)
  //                       ::= 9  # far method (pointers only)
  //                       ::= _A <basis> # based function (pointers only)
  //                       ::= _B <basis> # based function (far?) (pointers only)
  //                       ::= _C <basis> # based method (pointers only)
  //                       ::= _D <basis> # based method (far?) (pointers only)
  //                       ::= _E # block (Clang)
  // <basis> ::= 0 # __based(void)
  //         ::= 1 # __based(segment)?
  //         ::= 2 <name> # __based(name)
  //         ::= 3 # ?
  //         ::= 4 # ?
  //         ::= 5 # not really based
  bool HasConst = Quals.hasConst(),
       HasVolatile = Quals.hasVolatile();

  if (!IsMember) {
    if (HasConst && HasVolatile) {
      Out << 'D';
    } else if (HasVolatile) {
      Out << 'C';
    } else if (HasConst) {
      Out << 'B';
    } else {
      Out << 'A';
    }
  } else {
    if (HasConst && HasVolatile) {
      Out << 'T';
    } else if (HasVolatile) {
      Out << 'S';
    } else if (HasConst) {
      Out << 'R';
    } else {
      Out << 'Q';
    }
  }

  // FIXME: For now, just drop all extension qualifiers on the floor.
}

void
MicrosoftCXXNameMangler::mangleRefQualifier(RefQualifierKind RefQualifier) {
  // <ref-qualifier> ::= G                # lvalue reference
  //                 ::= H                # rvalue-reference
  switch (RefQualifier) {
  case RQ_None:
    break;

  case RQ_LValue:
    Out << 'G';
    break;

  case RQ_RValue:
    Out << 'H';
    break;
  }
}

void MicrosoftCXXNameMangler::manglePointerExtQualifiers(Qualifiers Quals,
                                                         QualType PointeeType) {
  // Check if this is a default 64-bit pointer or has __ptr64 qualifier.
  bool is64Bit = PointeeType.isNull() ? PointersAre64Bit :
      is64BitPointer(PointeeType.getQualifiers());
  if (is64Bit && (PointeeType.isNull() || !PointeeType->isFunctionType()))
    Out << 'E';

  if (Quals.hasRestrict())
    Out << 'I';

  if (Quals.hasUnaligned() ||
      (!PointeeType.isNull() && PointeeType.getLocalQualifiers().hasUnaligned()))
    Out << 'F';
}

void MicrosoftCXXNameMangler::manglePointerCVQualifiers(Qualifiers Quals) {
  // <pointer-cv-qualifiers> ::= P  # no qualifiers
  //                         ::= Q  # const
  //                         ::= R  # volatile
  //                         ::= S  # const volatile
  bool HasConst = Quals.hasConst(),
       HasVolatile = Quals.hasVolatile();

  if (HasConst && HasVolatile) {
    Out << 'S';
  } else if (HasVolatile) {
    Out << 'R';
  } else if (HasConst) {
    Out << 'Q';
  } else {
    Out << 'P';
  }
}

void MicrosoftCXXNameMangler::mangleFunctionArgumentType(QualType T,
                                                         SourceRange Range) {
  // MSVC will backreference two canonically equivalent types that have slightly
  // different manglings when mangled alone.

  // Decayed types do not match up with non-decayed versions of the same type.
  //
  // e.g.
  // void (*x)(void) will not form a backreference with void x(void)
  void *TypePtr;
  if (const auto *DT = T->getAs<DecayedType>()) {
    QualType OriginalType = DT->getOriginalType();
    // All decayed ArrayTypes should be treated identically; as-if they were
    // a decayed IncompleteArrayType.
    if (const auto *AT = getASTContext().getAsArrayType(OriginalType))
      OriginalType = getASTContext().getIncompleteArrayType(
          AT->getElementType(), AT->getSizeModifier(),
          AT->getIndexTypeCVRQualifiers());

    TypePtr = OriginalType.getCanonicalType().getAsOpaquePtr();
    // If the original parameter was textually written as an array,
    // instead treat the decayed parameter like it's const.
    //
    // e.g.
    // int [] -> int * const
    if (OriginalType->isArrayType())
      T = T.withConst();
  } else {
    TypePtr = T.getCanonicalType().getAsOpaquePtr();
  }

  ArgBackRefMap::iterator Found = FunArgBackReferences.find(TypePtr);

  if (Found == FunArgBackReferences.end()) {
    size_t OutSizeBefore = Out.tell();

    mangleType(T, Range, QMM_Drop);

    // See if it's worth creating a back reference.
    // Only types longer than 1 character are considered
    // and only 10 back references slots are available:
    bool LongerThanOneChar = (Out.tell() - OutSizeBefore > 1);
    if (LongerThanOneChar && FunArgBackReferences.size() < 10) {
      size_t Size = FunArgBackReferences.size();
      FunArgBackReferences[TypePtr] = Size;
    }
  } else {
    Out << Found->second;
  }
}

void MicrosoftCXXNameMangler::manglePassObjectSizeArg(
    const PassObjectSizeAttr *POSA) {
  int Type = POSA->getType();
  bool Dynamic = POSA->isDynamic();

  auto Iter = PassObjectSizeArgs.insert({Type, Dynamic}).first;
  auto *TypePtr = (const void *)&*Iter;
  ArgBackRefMap::iterator Found = FunArgBackReferences.find(TypePtr);

  if (Found == FunArgBackReferences.end()) {
    std::string Name =
        Dynamic ? "__pass_dynamic_object_size" : "__pass_object_size";
    mangleArtificialTagType(TTK_Enum, Name + llvm::utostr(Type), {"__clang"});

    if (FunArgBackReferences.size() < 10) {
      size_t Size = FunArgBackReferences.size();
      FunArgBackReferences[TypePtr] = Size;
    }
  } else {
    Out << Found->second;
  }
}

void MicrosoftCXXNameMangler::mangleAddressSpaceType(QualType T,
                                                     Qualifiers Quals,
                                                     SourceRange Range) {
  // Address space is mangled as an unqualified templated type in the __clang
  // namespace. The demangled version of this is:
  // In the case of a language specific address space:
  // __clang::struct _AS[language_addr_space]<Type>
  // where:
  //  <language_addr_space> ::= <OpenCL-addrspace> | <CUDA-addrspace>
  //    <OpenCL-addrspace> ::= "CL" [ "global" | "local" | "constant" |
  //                                "private"| "generic" | "device" | "host" ]
  //    <CUDA-addrspace> ::= "CU" [ "device" | "constant" | "shared" ]
  //    Note that the above were chosen to match the Itanium mangling for this.
  //
  // In the case of a non-language specific address space:
  //  __clang::struct _AS<TargetAS, Type>
  assert(Quals.hasAddressSpace() && "Not valid without address space");
  llvm::SmallString<32> ASMangling;
  llvm::raw_svector_ostream Stream(ASMangling);
  MicrosoftCXXNameMangler Extra(Context, Stream);
  Stream << "?$";

  LangAS AS = Quals.getAddressSpace();
  if (Context.getASTContext().addressSpaceMapManglingFor(AS)) {
    unsigned TargetAS = Context.getASTContext().getTargetAddressSpace(AS);
    Extra.mangleSourceName("_AS");
    Extra.mangleIntegerLiteral(llvm::APSInt::getUnsigned(TargetAS));
  } else {
    switch (AS) {
    default:
      llvm_unreachable("Not a language specific address space");
    case LangAS::opencl_global:
      Extra.mangleSourceName("_ASCLglobal");
      break;
    case LangAS::opencl_global_device:
      Extra.mangleSourceName("_ASCLdevice");
      break;
    case LangAS::opencl_global_host:
      Extra.mangleSourceName("_ASCLhost");
      break;
    case LangAS::opencl_local:
      Extra.mangleSourceName("_ASCLlocal");
      break;
    case LangAS::opencl_constant:
      Extra.mangleSourceName("_ASCLconstant");
      break;
    case LangAS::opencl_private:
      Extra.mangleSourceName("_ASCLprivate");
      break;
    case LangAS::opencl_generic:
      Extra.mangleSourceName("_ASCLgeneric");
      break;
    case LangAS::cuda_device:
      Extra.mangleSourceName("_ASCUdevice");
      break;
    case LangAS::sycl_global:
      Extra.mangleSourceName("_ASSYglobal");
      break;
    case LangAS::sycl_global_device:
      Extra.mangleSourceName("_ASSYdevice");
      break;
    case LangAS::sycl_global_host:
      Extra.mangleSourceName("_ASSYhost");
      break;
    case LangAS::sycl_local:
      Extra.mangleSourceName("_ASSYlocal");
      break;
    case LangAS::sycl_private:
      Extra.mangleSourceName("_ASSYprivate");
      break;
    case LangAS::cuda_constant:
      Extra.mangleSourceName("_ASCUconstant");
      break;
    case LangAS::cuda_shared:
      Extra.mangleSourceName("_ASCUshared");
      break;
    case LangAS::ptr32_sptr:
    case LangAS::ptr32_uptr:
    case LangAS::ptr64:
      llvm_unreachable("don't mangle ptr address spaces with _AS");
    }
  }

  Extra.mangleType(T, Range, QMM_Escape);
  mangleQualifiers(Qualifiers(), false);
  mangleArtificialTagType(TTK_Struct, ASMangling, {"__clang"});
}

void MicrosoftCXXNameMangler::mangleType(QualType T, SourceRange Range,
                                         QualifierMangleMode QMM) {
  // Don't use the canonical types.  MSVC includes things like 'const' on
  // pointer arguments to function pointers that canonicalization strips away.
  T = T.getDesugaredType(getASTContext());
  Qualifiers Quals = T.getLocalQualifiers();

  if (const ArrayType *AT = getASTContext().getAsArrayType(T)) {
    // If there were any Quals, getAsArrayType() pushed them onto the array
    // element type.
    if (QMM == QMM_Mangle)
      Out << 'A';
    else if (QMM == QMM_Escape || QMM == QMM_Result)
      Out << "$$B";
    mangleArrayType(AT);
    return;
  }

  bool IsPointer = T->isAnyPointerType() || T->isMemberPointerType() ||
                   T->isReferenceType() || T->isBlockPointerType();

  switch (QMM) {
  case QMM_Drop:
    if (Quals.hasObjCLifetime())
      Quals = Quals.withoutObjCLifetime();
    break;
  case QMM_Mangle:
    if (const FunctionType *FT = dyn_cast<FunctionType>(T)) {
      Out << '6';
      mangleFunctionType(FT);
      return;
    }
    mangleQualifiers(Quals, false);
    break;
  case QMM_Escape:
    if (!IsPointer && Quals) {
      Out << "$$C";
      mangleQualifiers(Quals, false);
    }
    break;
  case QMM_Result:
    // Presence of __unaligned qualifier shouldn't affect mangling here.
    Quals.removeUnaligned();
    if (Quals.hasObjCLifetime())
      Quals = Quals.withoutObjCLifetime();
    if ((!IsPointer && Quals) || isa<TagType>(T) || isArtificialTagType(T)) {
      Out << '?';
      mangleQualifiers(Quals, false);
    }
    break;
  }

  const Type *ty = T.getTypePtr();

  switch (ty->getTypeClass()) {
#define ABSTRACT_TYPE(CLASS, PARENT)
#define NON_CANONICAL_TYPE(CLASS, PARENT) \
  case Type::CLASS: \
    llvm_unreachable("can't mangle non-canonical type " #CLASS "Type"); \
    return;
#define TYPE(CLASS, PARENT) \
  case Type::CLASS: \
    mangleType(cast<CLASS##Type>(ty), Quals, Range); \
    break;
#include "clang/AST/TypeNodes.inc"
#undef ABSTRACT_TYPE
#undef NON_CANONICAL_TYPE
#undef TYPE
  }
}

void MicrosoftCXXNameMangler::mangleType(const BuiltinType *T, Qualifiers,
                                         SourceRange Range) {
  //  <type>         ::= <builtin-type>
  //  <builtin-type> ::= X  # void
  //                 ::= C  # signed char
  //                 ::= D  # char
  //                 ::= E  # unsigned char
  //                 ::= F  # short
  //                 ::= G  # unsigned short (or wchar_t if it's not a builtin)
  //                 ::= H  # int
  //                 ::= I  # unsigned int
  //                 ::= J  # long
  //                 ::= K  # unsigned long
  //                     L  # <none>
  //                 ::= M  # float
  //                 ::= N  # double
  //                 ::= O  # long double (__float80 is mangled differently)
  //                 ::= _J # long long, __int64
  //                 ::= _K # unsigned long long, __int64
  //                 ::= _L # __int128
  //                 ::= _M # unsigned __int128
  //                 ::= _N # bool
  //                     _O # <array in parameter>
  //                 ::= _Q # char8_t
  //                 ::= _S # char16_t
  //                 ::= _T # __float80 (Intel)
  //                 ::= _U # char32_t
  //                 ::= _W # wchar_t
  //                 ::= _Z # __float80 (Digital Mars)
  switch (T->getKind()) {
  case BuiltinType::Void:
    Out << 'X';
    break;
  case BuiltinType::SChar:
    Out << 'C';
    break;
  case BuiltinType::Char_U:
  case BuiltinType::Char_S:
    Out << 'D';
    break;
  case BuiltinType::UChar:
    Out << 'E';
    break;
  case BuiltinType::Short:
    Out << 'F';
    break;
  case BuiltinType::UShort:
    Out << 'G';
    break;
  case BuiltinType::Int:
    Out << 'H';
    break;
  case BuiltinType::UInt:
    Out << 'I';
    break;
  case BuiltinType::Long:
    Out << 'J';
    break;
  case BuiltinType::ULong:
    Out << 'K';
    break;
  case BuiltinType::Float:
    Out << 'M';
    break;
  case BuiltinType::Double:
    Out << 'N';
    break;
  // TODO: Determine size and mangle accordingly
  case BuiltinType::LongDouble:
    Out << 'O';
    break;
  case BuiltinType::LongLong:
    Out << "_J";
    break;
  case BuiltinType::ULongLong:
    Out << "_K";
    break;
  case BuiltinType::Int128:
    Out << "_L";
    break;
  case BuiltinType::UInt128:
    Out << "_M";
    break;
  case BuiltinType::Bool:
    Out << "_N";
    break;
  case BuiltinType::Char8:
    Out << "_Q";
    break;
  case BuiltinType::Char16:
    Out << "_S";
    break;
  case BuiltinType::Char32:
    Out << "_U";
    break;
#if INTEL_CUSTOMIZATION
  case BuiltinType::Float128:
    mangleArtificialTagType(TTK_Struct, "__float128", {"__clang"});
    break;
#endif  // INTEL_CUSTOMIZATION
  case BuiltinType::WChar_S:
  case BuiltinType::WChar_U:
    Out << "_W";
    break;

#define BUILTIN_TYPE(Id, SingletonId)
#define PLACEHOLDER_TYPE(Id, SingletonId) \
  case BuiltinType::Id:
#include "clang/AST/BuiltinTypes.def"
  case BuiltinType::Dependent:
    llvm_unreachable("placeholder types shouldn't get to name mangling");

  case BuiltinType::ObjCId:
    mangleArtificialTagType(TTK_Struct, "objc_object");
    break;
  case BuiltinType::ObjCClass:
    mangleArtificialTagType(TTK_Struct, "objc_class");
    break;
  case BuiltinType::ObjCSel:
    mangleArtificialTagType(TTK_Struct, "objc_selector");
    break;

#define IMAGE_TYPE(ImgType, Id, SingletonId, Access, Suffix) \
  case BuiltinType::Id: \
    Out << "PAUocl_" #ImgType "_" #Suffix "@@"; \
    break;
#include "clang/Basic/OpenCLImageTypes.def"
#define IMAGE_TYPE(ImgType, Id, SingletonId, Access, Suffix)                   \
  case BuiltinType::Sampled##Id:                                               \
    Out << "PAU__spirv_SampledImage__" #ImgType "_" #Suffix "@@";              \
    break;
#define IMAGE_WRITE_TYPE(Type, Id, Ext)
#define IMAGE_READ_WRITE_TYPE(Type, Id, Ext)
#include "clang/Basic/OpenCLImageTypes.def"
  case BuiltinType::OCLSampler:
    Out << "PA";
    mangleArtificialTagType(TTK_Struct, "ocl_sampler");
    break;
  case BuiltinType::OCLEvent:
    Out << "PA";
    mangleArtificialTagType(TTK_Struct, "ocl_event");
    break;
  case BuiltinType::OCLClkEvent:
    Out << "PA";
    mangleArtificialTagType(TTK_Struct, "ocl_clkevent");
    break;
  case BuiltinType::OCLQueue:
    Out << "PA";
    mangleArtificialTagType(TTK_Struct, "ocl_queue");
    break;
  case BuiltinType::OCLReserveID:
    Out << "PA";
    mangleArtificialTagType(TTK_Struct, "ocl_reserveid");
    break;
#define EXT_OPAQUE_TYPE(ExtType, Id, Ext) \
  case BuiltinType::Id: \
    mangleArtificialTagType(TTK_Struct, "ocl_" #ExtType); \
    break;
#include "clang/Basic/OpenCLExtensionTypes.def"

  case BuiltinType::NullPtr:
    Out << "$$T";
    break;

  case BuiltinType::Float16:
    mangleArtificialTagType(TTK_Struct, "_Float16", {"__clang"});
    break;

  case BuiltinType::Half:
    mangleArtificialTagType(TTK_Struct, "_Half", {"__clang"});
    break;

#define SVE_TYPE(Name, Id, SingletonId) \
  case BuiltinType::Id:
#include "clang/Basic/AArch64SVEACLETypes.def"
#define PPC_VECTOR_TYPE(Name, Id, Size) \
  case BuiltinType::Id:
#include "clang/Basic/PPCTypes.def"
#define RVV_TYPE(Name, Id, SingletonId) case BuiltinType::Id:
#include "clang/Basic/RISCVVTypes.def"
  case BuiltinType::ShortAccum:
  case BuiltinType::Accum:
  case BuiltinType::LongAccum:
  case BuiltinType::UShortAccum:
  case BuiltinType::UAccum:
  case BuiltinType::ULongAccum:
  case BuiltinType::ShortFract:
  case BuiltinType::Fract:
  case BuiltinType::LongFract:
  case BuiltinType::UShortFract:
  case BuiltinType::UFract:
  case BuiltinType::ULongFract:
  case BuiltinType::SatShortAccum:
  case BuiltinType::SatAccum:
  case BuiltinType::SatLongAccum:
  case BuiltinType::SatUShortAccum:
  case BuiltinType::SatUAccum:
  case BuiltinType::SatULongAccum:
  case BuiltinType::SatShortFract:
  case BuiltinType::SatFract:
  case BuiltinType::SatLongFract:
  case BuiltinType::SatUShortFract:
  case BuiltinType::SatUFract:
  case BuiltinType::SatULongFract:
  case BuiltinType::BFloat16:
<<<<<<< HEAD
#if INTEL_CUSTOMIZATION
  // Float128 warning message is intentionally disabled, since we handle it
  // above under an Intel Customization block.
  // case BuiltinType::Float128:
  {
#endif // INTEL_CUSTOMIZATION
=======
  case BuiltinType::Ibm128:
  case BuiltinType::Float128: {
>>>>>>> fae0dfa6
    DiagnosticsEngine &Diags = Context.getDiags();
    unsigned DiagID = Diags.getCustomDiagID(
        DiagnosticsEngine::Error, "cannot mangle this built-in %0 type yet");
    Diags.Report(Range.getBegin(), DiagID)
        << T->getName(Context.getASTContext().getPrintingPolicy()) << Range;
    break;
  }
  }
}

// <type>          ::= <function-type>
void MicrosoftCXXNameMangler::mangleType(const FunctionProtoType *T, Qualifiers,
                                         SourceRange) {
  // Structors only appear in decls, so at this point we know it's not a
  // structor type.
  // FIXME: This may not be lambda-friendly.
  if (T->getMethodQuals() || T->getRefQualifier() != RQ_None) {
    Out << "$$A8@@";
    mangleFunctionType(T, /*D=*/nullptr, /*ForceThisQuals=*/true);
  } else {
    Out << "$$A6";
    mangleFunctionType(T);
  }
}
void MicrosoftCXXNameMangler::mangleType(const FunctionNoProtoType *T,
                                         Qualifiers, SourceRange) {
  Out << "$$A6";
  mangleFunctionType(T);
}

void MicrosoftCXXNameMangler::mangleFunctionType(const FunctionType *T,
                                                 const FunctionDecl *D,
                                                 bool ForceThisQuals,
                                                 bool MangleExceptionSpec) {
  // <function-type> ::= <this-cvr-qualifiers> <calling-convention>
  //                     <return-type> <argument-list> <throw-spec>
  const FunctionProtoType *Proto = dyn_cast<FunctionProtoType>(T);

  SourceRange Range;
  if (D) Range = D->getSourceRange();

  bool IsInLambda = false;
  bool IsStructor = false, HasThisQuals = ForceThisQuals, IsCtorClosure = false;
  CallingConv CC = T->getCallConv();
  if (const CXXMethodDecl *MD = dyn_cast_or_null<CXXMethodDecl>(D)) {
    if (MD->getParent()->isLambda())
      IsInLambda = true;
    if (MD->isInstance())
      HasThisQuals = true;
    if (isa<CXXDestructorDecl>(MD)) {
      IsStructor = true;
    } else if (isa<CXXConstructorDecl>(MD)) {
      IsStructor = true;
      IsCtorClosure = (StructorType == Ctor_CopyingClosure ||
                       StructorType == Ctor_DefaultClosure) &&
                      isStructorDecl(MD);
      if (IsCtorClosure)
        CC = getASTContext().getDefaultCallingConvention(
            /*IsVariadic=*/false, /*IsCXXMethod=*/true);
    }
  }

  // If this is a C++ instance method, mangle the CVR qualifiers for the
  // this pointer.
  if (HasThisQuals) {
    Qualifiers Quals = Proto->getMethodQuals();
    manglePointerExtQualifiers(Quals, /*PointeeType=*/QualType());
    mangleRefQualifier(Proto->getRefQualifier());
    mangleQualifiers(Quals, /*IsMember=*/false);
  }

  mangleCallingConvention(CC);

  // <return-type> ::= <type>
  //               ::= @ # structors (they have no declared return type)
  if (IsStructor) {
    if (isa<CXXDestructorDecl>(D) && isStructorDecl(D)) {
      // The scalar deleting destructor takes an extra int argument which is not
      // reflected in the AST.
      if (StructorType == Dtor_Deleting) {
        Out << (PointersAre64Bit ? "PEAXI@Z" : "PAXI@Z");
        return;
      }
      // The vbase destructor returns void which is not reflected in the AST.
      if (StructorType == Dtor_Complete) {
        Out << "XXZ";
        return;
      }
    }
    if (IsCtorClosure) {
      // Default constructor closure and copy constructor closure both return
      // void.
      Out << 'X';

      if (StructorType == Ctor_DefaultClosure) {
        // Default constructor closure always has no arguments.
        Out << 'X';
      } else if (StructorType == Ctor_CopyingClosure) {
        // Copy constructor closure always takes an unqualified reference.
        mangleFunctionArgumentType(getASTContext().getLValueReferenceType(
                                       Proto->getParamType(0)
                                           ->getAs<LValueReferenceType>()
                                           ->getPointeeType(),
                                       /*SpelledAsLValue=*/true),
                                   Range);
        Out << '@';
      } else {
        llvm_unreachable("unexpected constructor closure!");
      }
      Out << 'Z';
      return;
    }
    Out << '@';
  } else if (IsInLambda && D && isa<CXXConversionDecl>(D)) {
    // The only lambda conversion operators are to function pointers, which
    // can differ by their calling convention and are typically deduced.  So
    // we make sure that this type gets mangled properly.
    mangleType(T->getReturnType(), Range, QMM_Result);
  } else {
    QualType ResultType = T->getReturnType();
    if (IsInLambda && isa<CXXConversionDecl>(D)) {
      // The only lambda conversion operators are to function pointers, which
      // can differ by their calling convention and are typically deduced.  So
      // we make sure that this type gets mangled properly.
      mangleType(ResultType, Range, QMM_Result);
    } else if (const auto *AT = dyn_cast_or_null<AutoType>(
                   ResultType->getContainedAutoType())) {
      Out << '?';
      mangleQualifiers(ResultType.getLocalQualifiers(), /*IsMember=*/false);
      Out << '?';
      assert(AT->getKeyword() != AutoTypeKeyword::GNUAutoType &&
             "shouldn't need to mangle __auto_type!");
      mangleSourceName(AT->isDecltypeAuto() ? "<decltype-auto>" : "<auto>");
      Out << '@';
    } else if (IsInLambda) {
      Out << '@';
    } else {
      if (ResultType->isVoidType())
        ResultType = ResultType.getUnqualifiedType();
      mangleType(ResultType, Range, QMM_Result);
    }
  }

  // <argument-list> ::= X # void
  //                 ::= <type>+ @
  //                 ::= <type>* Z # varargs
  if (!Proto) {
    // Function types without prototypes can arise when mangling a function type
    // within an overloadable function in C. We mangle these as the absence of
    // any parameter types (not even an empty parameter list).
    Out << '@';
  } else if (Proto->getNumParams() == 0 && !Proto->isVariadic()) {
    Out << 'X';
  } else {
    // Happens for function pointer type arguments for example.
    for (unsigned I = 0, E = Proto->getNumParams(); I != E; ++I) {
      mangleFunctionArgumentType(Proto->getParamType(I), Range);
      // Mangle each pass_object_size parameter as if it's a parameter of enum
      // type passed directly after the parameter with the pass_object_size
      // attribute. The aforementioned enum's name is __pass_object_size, and we
      // pretend it resides in a top-level namespace called __clang.
      //
      // FIXME: Is there a defined extension notation for the MS ABI, or is it
      // necessary to just cross our fingers and hope this type+namespace
      // combination doesn't conflict with anything?
      if (D)
        if (const auto *P = D->getParamDecl(I)->getAttr<PassObjectSizeAttr>())
          manglePassObjectSizeArg(P);
    }
    // <builtin-type>      ::= Z  # ellipsis
    if (Proto->isVariadic())
      Out << 'Z';
    else
      Out << '@';
  }

  if (MangleExceptionSpec && getASTContext().getLangOpts().CPlusPlus17 &&
      getASTContext().getLangOpts().isCompatibleWithMSVC(
          LangOptions::MSVC2017_5))
    mangleThrowSpecification(Proto);
  else
    Out << 'Z';
}

void MicrosoftCXXNameMangler::mangleFunctionClass(const FunctionDecl *FD) {
  // <function-class>  ::= <member-function> E? # E designates a 64-bit 'this'
  //                                            # pointer. in 64-bit mode *all*
  //                                            # 'this' pointers are 64-bit.
  //                   ::= <global-function>
  // <member-function> ::= A # private: near
  //                   ::= B # private: far
  //                   ::= C # private: static near
  //                   ::= D # private: static far
  //                   ::= E # private: virtual near
  //                   ::= F # private: virtual far
  //                   ::= I # protected: near
  //                   ::= J # protected: far
  //                   ::= K # protected: static near
  //                   ::= L # protected: static far
  //                   ::= M # protected: virtual near
  //                   ::= N # protected: virtual far
  //                   ::= Q # public: near
  //                   ::= R # public: far
  //                   ::= S # public: static near
  //                   ::= T # public: static far
  //                   ::= U # public: virtual near
  //                   ::= V # public: virtual far
  // <global-function> ::= Y # global near
  //                   ::= Z # global far
  if (const CXXMethodDecl *MD = dyn_cast<CXXMethodDecl>(FD)) {
    bool IsVirtual = MD->isVirtual();
    // When mangling vbase destructor variants, ignore whether or not the
    // underlying destructor was defined to be virtual.
    if (isa<CXXDestructorDecl>(MD) && isStructorDecl(MD) &&
        StructorType == Dtor_Complete) {
      IsVirtual = false;
    }
    switch (MD->getAccess()) {
      case AS_none:
        llvm_unreachable("Unsupported access specifier");
      case AS_private:
        if (MD->isStatic())
          Out << 'C';
        else if (IsVirtual)
          Out << 'E';
        else
          Out << 'A';
        break;
      case AS_protected:
        if (MD->isStatic())
          Out << 'K';
        else if (IsVirtual)
          Out << 'M';
        else
          Out << 'I';
        break;
      case AS_public:
        if (MD->isStatic())
          Out << 'S';
        else if (IsVirtual)
          Out << 'U';
        else
          Out << 'Q';
    }
  } else {
    Out << 'Y';
  }
}
void MicrosoftCXXNameMangler::mangleCallingConvention(CallingConv CC) {
  // <calling-convention> ::= A # __cdecl
  //                      ::= B # __export __cdecl
  //                      ::= C # __pascal
  //                      ::= D # __export __pascal
  //                      ::= E # __thiscall
  //                      ::= F # __export __thiscall
  //                      ::= G # __stdcall
  //                      ::= H # __export __stdcall
  //                      ::= I # __fastcall
  //                      ::= J # __export __fastcall
  //                      ::= Q # __vectorcall
  //                      ::= S # __attribute__((__swiftcall__)) // Clang-only
  //                      ::= T # __attribute__((__swiftasynccall__))
  //                            // Clang-only
  //                      ::= w # __regcall
  // The 'export' calling conventions are from a bygone era
  // (*cough*Win16*cough*) when functions were declared for export with
  // that keyword. (It didn't actually export them, it just made them so
  // that they could be in a DLL and somebody from another module could call
  // them.)

  switch (CC) {
    default:
      llvm_unreachable("Unsupported CC for mangling");
    case CC_Win64:
    case CC_X86_64SysV:
#if INTEL_COLLAB
    case CC_SpirFunction:
#endif // INTEL_COLLAB
    case CC_C: Out << 'A'; break;
    case CC_X86Pascal: Out << 'C'; break;
    case CC_X86ThisCall: Out << 'E'; break;
    case CC_X86StdCall: Out << 'G'; break;
    case CC_X86FastCall: Out << 'I'; break;
    case CC_X86VectorCall: Out << 'Q'; break;
    case CC_Swift: Out << 'S'; break;
    case CC_SwiftAsync: Out << 'W'; break;
    case CC_PreserveMost: Out << 'U'; break;
    case CC_X86RegCall: Out << 'w'; break;
  }
}
void MicrosoftCXXNameMangler::mangleCallingConvention(const FunctionType *T) {
  mangleCallingConvention(T->getCallConv());
}

void MicrosoftCXXNameMangler::mangleThrowSpecification(
                                                const FunctionProtoType *FT) {
  // <throw-spec> ::= Z # (default)
  //              ::= _E # noexcept
  if (FT->canThrow())
    Out << 'Z';
  else
    Out << "_E";
}

void MicrosoftCXXNameMangler::mangleType(const UnresolvedUsingType *T,
                                         Qualifiers, SourceRange Range) {
  // Probably should be mangled as a template instantiation; need to see what
  // VC does first.
  DiagnosticsEngine &Diags = Context.getDiags();
  unsigned DiagID = Diags.getCustomDiagID(DiagnosticsEngine::Error,
    "cannot mangle this unresolved dependent type yet");
  Diags.Report(Range.getBegin(), DiagID)
    << Range;
}

// <type>        ::= <union-type> | <struct-type> | <class-type> | <enum-type>
// <union-type>  ::= T <name>
// <struct-type> ::= U <name>
// <class-type>  ::= V <name>
// <enum-type>   ::= W4 <name>
void MicrosoftCXXNameMangler::mangleTagTypeKind(TagTypeKind TTK) {
  switch (TTK) {
    case TTK_Union:
      Out << 'T';
      break;
    case TTK_Struct:
    case TTK_Interface:
      Out << 'U';
      break;
    case TTK_Class:
      Out << 'V';
      break;
    case TTK_Enum:
      Out << "W4";
      break;
  }
}
void MicrosoftCXXNameMangler::mangleType(const EnumType *T, Qualifiers,
                                         SourceRange) {
  mangleType(cast<TagType>(T)->getDecl());
}
void MicrosoftCXXNameMangler::mangleType(const RecordType *T, Qualifiers,
                                         SourceRange) {
  mangleType(cast<TagType>(T)->getDecl());
}
void MicrosoftCXXNameMangler::mangleType(const TagDecl *TD) {
  mangleTagTypeKind(TD->getTagKind());
  mangleName(TD);
}

// If you add a call to this, consider updating isArtificialTagType() too.
void MicrosoftCXXNameMangler::mangleArtificialTagType(
    TagTypeKind TK, StringRef UnqualifiedName,
    ArrayRef<StringRef> NestedNames) {
  // <name> ::= <unscoped-name> {[<named-scope>]+ | [<nested-name>]}? @
  mangleTagTypeKind(TK);

  // Always start with the unqualified name.
  mangleSourceName(UnqualifiedName);

  for (auto I = NestedNames.rbegin(), E = NestedNames.rend(); I != E; ++I)
    mangleSourceName(*I);

  // Terminate the whole name with an '@'.
  Out << '@';
}

// <type>       ::= <array-type>
// <array-type> ::= <pointer-cvr-qualifiers> <cvr-qualifiers>
//                  [Y <dimension-count> <dimension>+]
//                  <element-type> # as global, E is never required
// It's supposed to be the other way around, but for some strange reason, it
// isn't. Today this behavior is retained for the sole purpose of backwards
// compatibility.
void MicrosoftCXXNameMangler::mangleDecayedArrayType(const ArrayType *T) {
  // This isn't a recursive mangling, so now we have to do it all in this
  // one call.
  manglePointerCVQualifiers(T->getElementType().getQualifiers());
  mangleType(T->getElementType(), SourceRange());
}
void MicrosoftCXXNameMangler::mangleType(const ConstantArrayType *T, Qualifiers,
                                         SourceRange) {
  llvm_unreachable("Should have been special cased");
}
void MicrosoftCXXNameMangler::mangleType(const VariableArrayType *T, Qualifiers,
                                         SourceRange) {
  llvm_unreachable("Should have been special cased");
}
void MicrosoftCXXNameMangler::mangleType(const DependentSizedArrayType *T,
                                         Qualifiers, SourceRange) {
  llvm_unreachable("Should have been special cased");
}
void MicrosoftCXXNameMangler::mangleType(const IncompleteArrayType *T,
                                         Qualifiers, SourceRange) {
  llvm_unreachable("Should have been special cased");
}
void MicrosoftCXXNameMangler::mangleArrayType(const ArrayType *T) {
  QualType ElementTy(T, 0);
  SmallVector<llvm::APInt, 3> Dimensions;
  for (;;) {
    if (ElementTy->isConstantArrayType()) {
      const ConstantArrayType *CAT =
          getASTContext().getAsConstantArrayType(ElementTy);
      Dimensions.push_back(CAT->getSize());
      ElementTy = CAT->getElementType();
    } else if (ElementTy->isIncompleteArrayType()) {
      const IncompleteArrayType *IAT =
          getASTContext().getAsIncompleteArrayType(ElementTy);
      Dimensions.push_back(llvm::APInt(32, 0));
      ElementTy = IAT->getElementType();
    } else if (ElementTy->isVariableArrayType()) {
      const VariableArrayType *VAT =
        getASTContext().getAsVariableArrayType(ElementTy);
      Dimensions.push_back(llvm::APInt(32, 0));
      ElementTy = VAT->getElementType();
    } else if (ElementTy->isDependentSizedArrayType()) {
      // The dependent expression has to be folded into a constant (TODO).
      const DependentSizedArrayType *DSAT =
        getASTContext().getAsDependentSizedArrayType(ElementTy);
      DiagnosticsEngine &Diags = Context.getDiags();
      unsigned DiagID = Diags.getCustomDiagID(DiagnosticsEngine::Error,
        "cannot mangle this dependent-length array yet");
      Diags.Report(DSAT->getSizeExpr()->getExprLoc(), DiagID)
        << DSAT->getBracketsRange();
      return;
    } else {
      break;
    }
  }
  Out << 'Y';
  // <dimension-count> ::= <number> # number of extra dimensions
  mangleNumber(Dimensions.size());
  for (const llvm::APInt &Dimension : Dimensions)
    mangleNumber(Dimension.getLimitedValue());
  mangleType(ElementTy, SourceRange(), QMM_Escape);
}

// <type>                   ::= <pointer-to-member-type>
// <pointer-to-member-type> ::= <pointer-cvr-qualifiers> <cvr-qualifiers>
//                                                          <class name> <type>
void MicrosoftCXXNameMangler::mangleType(const MemberPointerType *T,
                                         Qualifiers Quals, SourceRange Range) {
  QualType PointeeType = T->getPointeeType();
  manglePointerCVQualifiers(Quals);
  manglePointerExtQualifiers(Quals, PointeeType);
  if (const FunctionProtoType *FPT = PointeeType->getAs<FunctionProtoType>()) {
    Out << '8';
    mangleName(T->getClass()->castAs<RecordType>()->getDecl());
    mangleFunctionType(FPT, nullptr, true);
  } else {
    mangleQualifiers(PointeeType.getQualifiers(), true);
    mangleName(T->getClass()->castAs<RecordType>()->getDecl());
    mangleType(PointeeType, Range, QMM_Drop);
  }
}

void MicrosoftCXXNameMangler::mangleType(const TemplateTypeParmType *T,
                                         Qualifiers, SourceRange Range) {
  DiagnosticsEngine &Diags = Context.getDiags();
  unsigned DiagID = Diags.getCustomDiagID(DiagnosticsEngine::Error,
    "cannot mangle this template type parameter type yet");
  Diags.Report(Range.getBegin(), DiagID)
    << Range;
}

void MicrosoftCXXNameMangler::mangleType(const SubstTemplateTypeParmPackType *T,
                                         Qualifiers, SourceRange Range) {
  DiagnosticsEngine &Diags = Context.getDiags();
  unsigned DiagID = Diags.getCustomDiagID(DiagnosticsEngine::Error,
    "cannot mangle this substituted parameter pack yet");
  Diags.Report(Range.getBegin(), DiagID)
    << Range;
}

// <type> ::= <pointer-type>
// <pointer-type> ::= E? <pointer-cvr-qualifiers> <cvr-qualifiers> <type>
//                       # the E is required for 64-bit non-static pointers
void MicrosoftCXXNameMangler::mangleType(const PointerType *T, Qualifiers Quals,
                                         SourceRange Range) {
  QualType PointeeType = T->getPointeeType();
  manglePointerCVQualifiers(Quals);
  manglePointerExtQualifiers(Quals, PointeeType);

  // For pointer size address spaces, go down the same type mangling path as
  // non address space types.
  LangAS AddrSpace = PointeeType.getQualifiers().getAddressSpace();
  if (isPtrSizeAddressSpace(AddrSpace) || AddrSpace == LangAS::Default)
    mangleType(PointeeType, Range);
  else
    mangleAddressSpaceType(PointeeType, PointeeType.getQualifiers(), Range);
}

void MicrosoftCXXNameMangler::mangleType(const ObjCObjectPointerType *T,
                                         Qualifiers Quals, SourceRange Range) {
  QualType PointeeType = T->getPointeeType();
  switch (Quals.getObjCLifetime()) {
  case Qualifiers::OCL_None:
  case Qualifiers::OCL_ExplicitNone:
    break;
  case Qualifiers::OCL_Autoreleasing:
  case Qualifiers::OCL_Strong:
  case Qualifiers::OCL_Weak:
    return mangleObjCLifetime(PointeeType, Quals, Range);
  }
  manglePointerCVQualifiers(Quals);
  manglePointerExtQualifiers(Quals, PointeeType);
  mangleType(PointeeType, Range);
}

// <type> ::= <reference-type>
// <reference-type> ::= A E? <cvr-qualifiers> <type>
//                 # the E is required for 64-bit non-static lvalue references
void MicrosoftCXXNameMangler::mangleType(const LValueReferenceType *T,
                                         Qualifiers Quals, SourceRange Range) {
  QualType PointeeType = T->getPointeeType();
  assert(!Quals.hasConst() && !Quals.hasVolatile() && "unexpected qualifier!");
  Out << 'A';
  manglePointerExtQualifiers(Quals, PointeeType);
  mangleType(PointeeType, Range);
}

// <type> ::= <r-value-reference-type>
// <r-value-reference-type> ::= $$Q E? <cvr-qualifiers> <type>
//                 # the E is required for 64-bit non-static rvalue references
void MicrosoftCXXNameMangler::mangleType(const RValueReferenceType *T,
                                         Qualifiers Quals, SourceRange Range) {
  QualType PointeeType = T->getPointeeType();
  assert(!Quals.hasConst() && !Quals.hasVolatile() && "unexpected qualifier!");
  Out << "$$Q";
  manglePointerExtQualifiers(Quals, PointeeType);
  mangleType(PointeeType, Range);
}

void MicrosoftCXXNameMangler::mangleType(const ComplexType *T, Qualifiers,
                                         SourceRange Range) {
  QualType ElementType = T->getElementType();

  llvm::SmallString<64> TemplateMangling;
  llvm::raw_svector_ostream Stream(TemplateMangling);
  MicrosoftCXXNameMangler Extra(Context, Stream);
  Stream << "?$";
  Extra.mangleSourceName("_Complex");
  Extra.mangleType(ElementType, Range, QMM_Escape);

  mangleArtificialTagType(TTK_Struct, TemplateMangling, {"__clang"});
}

// Returns true for types that mangleArtificialTagType() gets called for with
// TTK_Union, TTK_Struct, TTK_Class and where compatibility with MSVC's
// mangling matters.
// (It doesn't matter for Objective-C types and the like that cl.exe doesn't
// support.)
bool MicrosoftCXXNameMangler::isArtificialTagType(QualType T) const {
  const Type *ty = T.getTypePtr();
  switch (ty->getTypeClass()) {
  default:
    return false;

  case Type::Vector: {
    // For ABI compatibility only __m64, __m128(id), and __m256(id) matter,
    // but since mangleType(VectorType*) always calls mangleArtificialTagType()
    // just always return true (the other vector types are clang-only).
    return true;
  }
  }
}

void MicrosoftCXXNameMangler::mangleType(const VectorType *T, Qualifiers Quals,
                                         SourceRange Range) {
  const BuiltinType *ET = T->getElementType()->getAs<BuiltinType>();
  assert(ET && "vectors with non-builtin elements are unsupported");
  uint64_t Width = getASTContext().getTypeSize(T);
  // Pattern match exactly the typedefs in our intrinsic headers.  Anything that
  // doesn't match the Intel types uses a custom mangling below.
  size_t OutSizeBefore = Out.tell();
  if (!isa<ExtVectorType>(T)) {
    if (getASTContext().getTargetInfo().getTriple().isX86()) {
      if (Width == 64 && ET->getKind() == BuiltinType::LongLong) {
        mangleArtificialTagType(TTK_Union, "__m64");
      } else if (Width >= 128) {
        if (ET->getKind() == BuiltinType::Float)
          mangleArtificialTagType(TTK_Union, "__m" + llvm::utostr(Width));
        else if (ET->getKind() == BuiltinType::LongLong)
          mangleArtificialTagType(TTK_Union, "__m" + llvm::utostr(Width) + 'i');
        else if (ET->getKind() == BuiltinType::Double)
          mangleArtificialTagType(TTK_Struct, "__m" + llvm::utostr(Width) + 'd');
      }
    }
  }

  bool IsBuiltin = Out.tell() != OutSizeBefore;
  if (!IsBuiltin) {
    // The MS ABI doesn't have a special mangling for vector types, so we define
    // our own mangling to handle uses of __vector_size__ on user-specified
    // types, and for extensions like __v4sf.

    llvm::SmallString<64> TemplateMangling;
    llvm::raw_svector_ostream Stream(TemplateMangling);
    MicrosoftCXXNameMangler Extra(Context, Stream);
    Stream << "?$";
    Extra.mangleSourceName("__vector");
    Extra.mangleType(QualType(ET, 0), Range, QMM_Escape);
    Extra.mangleIntegerLiteral(llvm::APSInt::getUnsigned(T->getNumElements()));

    mangleArtificialTagType(TTK_Union, TemplateMangling, {"__clang"});
  }
}

void MicrosoftCXXNameMangler::mangleType(const ExtVectorType *T,
                                         Qualifiers Quals, SourceRange Range) {
  mangleType(static_cast<const VectorType *>(T), Quals, Range);
}

void MicrosoftCXXNameMangler::mangleType(const DependentVectorType *T,
                                         Qualifiers, SourceRange Range) {
  DiagnosticsEngine &Diags = Context.getDiags();
  unsigned DiagID = Diags.getCustomDiagID(
      DiagnosticsEngine::Error,
      "cannot mangle this dependent-sized vector type yet");
  Diags.Report(Range.getBegin(), DiagID) << Range;
}

void MicrosoftCXXNameMangler::mangleType(const DependentSizedExtVectorType *T,
                                         Qualifiers, SourceRange Range) {
  DiagnosticsEngine &Diags = Context.getDiags();
  unsigned DiagID = Diags.getCustomDiagID(DiagnosticsEngine::Error,
    "cannot mangle this dependent-sized extended vector type yet");
  Diags.Report(Range.getBegin(), DiagID)
    << Range;
}

void MicrosoftCXXNameMangler::mangleType(const ConstantMatrixType *T,
                                         Qualifiers quals, SourceRange Range) {
  DiagnosticsEngine &Diags = Context.getDiags();
  unsigned DiagID = Diags.getCustomDiagID(DiagnosticsEngine::Error,
                                          "Cannot mangle this matrix type yet");
  Diags.Report(Range.getBegin(), DiagID) << Range;
}

void MicrosoftCXXNameMangler::mangleType(const DependentSizedMatrixType *T,
                                         Qualifiers quals, SourceRange Range) {
  DiagnosticsEngine &Diags = Context.getDiags();
  unsigned DiagID = Diags.getCustomDiagID(
      DiagnosticsEngine::Error,
      "Cannot mangle this dependent-sized matrix type yet");
  Diags.Report(Range.getBegin(), DiagID) << Range;
}

void MicrosoftCXXNameMangler::mangleType(const DependentAddressSpaceType *T,
                                         Qualifiers, SourceRange Range) {
  DiagnosticsEngine &Diags = Context.getDiags();
  unsigned DiagID = Diags.getCustomDiagID(
      DiagnosticsEngine::Error,
      "cannot mangle this dependent address space type yet");
  Diags.Report(Range.getBegin(), DiagID) << Range;
}

void MicrosoftCXXNameMangler::mangleType(const ObjCInterfaceType *T, Qualifiers,
                                         SourceRange) {
  // ObjC interfaces have structs underlying them.
  mangleTagTypeKind(TTK_Struct);
  mangleName(T->getDecl());
}

void MicrosoftCXXNameMangler::mangleType(const ObjCObjectType *T,
                                         Qualifiers Quals, SourceRange Range) {
  if (T->isKindOfType())
    return mangleObjCKindOfType(T, Quals, Range);

  if (T->qual_empty() && !T->isSpecialized())
    return mangleType(T->getBaseType(), Range, QMM_Drop);

  ArgBackRefMap OuterFunArgsContext;
  ArgBackRefMap OuterTemplateArgsContext;
  BackRefVec OuterTemplateContext;

  FunArgBackReferences.swap(OuterFunArgsContext);
  TemplateArgBackReferences.swap(OuterTemplateArgsContext);
  NameBackReferences.swap(OuterTemplateContext);

  mangleTagTypeKind(TTK_Struct);

  Out << "?$";
  if (T->isObjCId())
    mangleSourceName("objc_object");
  else if (T->isObjCClass())
    mangleSourceName("objc_class");
  else
    mangleSourceName(T->getInterface()->getName());

  for (const auto &Q : T->quals())
    mangleObjCProtocol(Q);

  if (T->isSpecialized())
    for (const auto &TA : T->getTypeArgs())
      mangleType(TA, Range, QMM_Drop);

  Out << '@';

  Out << '@';

  FunArgBackReferences.swap(OuterFunArgsContext);
  TemplateArgBackReferences.swap(OuterTemplateArgsContext);
  NameBackReferences.swap(OuterTemplateContext);
}

void MicrosoftCXXNameMangler::mangleType(const BlockPointerType *T,
                                         Qualifiers Quals, SourceRange Range) {
  QualType PointeeType = T->getPointeeType();
  manglePointerCVQualifiers(Quals);
  manglePointerExtQualifiers(Quals, PointeeType);

  Out << "_E";

  mangleFunctionType(PointeeType->castAs<FunctionProtoType>());
}

void MicrosoftCXXNameMangler::mangleType(const InjectedClassNameType *,
                                         Qualifiers, SourceRange) {
  llvm_unreachable("Cannot mangle injected class name type.");
}

void MicrosoftCXXNameMangler::mangleType(const TemplateSpecializationType *T,
                                         Qualifiers, SourceRange Range) {
  DiagnosticsEngine &Diags = Context.getDiags();
  unsigned DiagID = Diags.getCustomDiagID(DiagnosticsEngine::Error,
    "cannot mangle this template specialization type yet");
  Diags.Report(Range.getBegin(), DiagID)
    << Range;
}

void MicrosoftCXXNameMangler::mangleType(const DependentNameType *T, Qualifiers,
                                         SourceRange Range) {
  DiagnosticsEngine &Diags = Context.getDiags();
  unsigned DiagID = Diags.getCustomDiagID(DiagnosticsEngine::Error,
    "cannot mangle this dependent name type yet");
  Diags.Report(Range.getBegin(), DiagID)
    << Range;
}

void MicrosoftCXXNameMangler::mangleType(
    const DependentTemplateSpecializationType *T, Qualifiers,
    SourceRange Range) {
  DiagnosticsEngine &Diags = Context.getDiags();
  unsigned DiagID = Diags.getCustomDiagID(DiagnosticsEngine::Error,
    "cannot mangle this dependent template specialization type yet");
  Diags.Report(Range.getBegin(), DiagID)
    << Range;
}

void MicrosoftCXXNameMangler::mangleType(const PackExpansionType *T, Qualifiers,
                                         SourceRange Range) {
  DiagnosticsEngine &Diags = Context.getDiags();
  unsigned DiagID = Diags.getCustomDiagID(DiagnosticsEngine::Error,
    "cannot mangle this pack expansion yet");
  Diags.Report(Range.getBegin(), DiagID)
    << Range;
}

void MicrosoftCXXNameMangler::mangleType(const TypeOfType *T, Qualifiers,
                                         SourceRange Range) {
  DiagnosticsEngine &Diags = Context.getDiags();
  unsigned DiagID = Diags.getCustomDiagID(DiagnosticsEngine::Error,
    "cannot mangle this typeof(type) yet");
  Diags.Report(Range.getBegin(), DiagID)
    << Range;
}

void MicrosoftCXXNameMangler::mangleType(const TypeOfExprType *T, Qualifiers,
                                         SourceRange Range) {
  DiagnosticsEngine &Diags = Context.getDiags();
  unsigned DiagID = Diags.getCustomDiagID(DiagnosticsEngine::Error,
    "cannot mangle this typeof(expression) yet");
  Diags.Report(Range.getBegin(), DiagID)
    << Range;
}

void MicrosoftCXXNameMangler::mangleType(const DecltypeType *T, Qualifiers,
                                         SourceRange Range) {
  DiagnosticsEngine &Diags = Context.getDiags();
  unsigned DiagID = Diags.getCustomDiagID(DiagnosticsEngine::Error,
    "cannot mangle this decltype() yet");
  Diags.Report(Range.getBegin(), DiagID)
    << Range;
}

void MicrosoftCXXNameMangler::mangleType(const UnaryTransformType *T,
                                         Qualifiers, SourceRange Range) {
  DiagnosticsEngine &Diags = Context.getDiags();
  unsigned DiagID = Diags.getCustomDiagID(DiagnosticsEngine::Error,
    "cannot mangle this unary transform type yet");
  Diags.Report(Range.getBegin(), DiagID)
    << Range;
}

void MicrosoftCXXNameMangler::mangleType(const AutoType *T, Qualifiers,
                                         SourceRange Range) {
  assert(T->getDeducedType().isNull() && "expecting a dependent type!");

  DiagnosticsEngine &Diags = Context.getDiags();
  unsigned DiagID = Diags.getCustomDiagID(DiagnosticsEngine::Error,
    "cannot mangle this 'auto' type yet");
  Diags.Report(Range.getBegin(), DiagID)
    << Range;
}

void MicrosoftCXXNameMangler::mangleType(
    const DeducedTemplateSpecializationType *T, Qualifiers, SourceRange Range) {
  assert(T->getDeducedType().isNull() && "expecting a dependent type!");

  DiagnosticsEngine &Diags = Context.getDiags();
  unsigned DiagID = Diags.getCustomDiagID(DiagnosticsEngine::Error,
    "cannot mangle this deduced class template specialization type yet");
  Diags.Report(Range.getBegin(), DiagID)
    << Range;
}

void MicrosoftCXXNameMangler::mangleType(const AtomicType *T, Qualifiers,
                                         SourceRange Range) {
  QualType ValueType = T->getValueType();

  llvm::SmallString<64> TemplateMangling;
  llvm::raw_svector_ostream Stream(TemplateMangling);
  MicrosoftCXXNameMangler Extra(Context, Stream);
  Stream << "?$";
  Extra.mangleSourceName("_Atomic");
  Extra.mangleType(ValueType, Range, QMM_Escape);

  mangleArtificialTagType(TTK_Struct, TemplateMangling, {"__clang"});
}

void MicrosoftCXXNameMangler::mangleType(const PipeType *T, Qualifiers,
                                         SourceRange Range) {
  QualType ElementType = T->getElementType();

  llvm::SmallString<64> TemplateMangling;
  llvm::raw_svector_ostream Stream(TemplateMangling);
  MicrosoftCXXNameMangler Extra(Context, Stream);
  Stream << "?$";
  Extra.mangleSourceName("ocl_pipe");
  Extra.mangleType(ElementType, Range, QMM_Escape);
  Extra.mangleIntegerLiteral(llvm::APSInt::get(T->isReadOnly()));

  mangleArtificialTagType(TTK_Struct, TemplateMangling, {"__clang"});
}

#if INTEL_CUSTOMIZATION
void MicrosoftCXXNameMangler::mangleType(const ChannelType *T, Qualifiers,
                                         SourceRange Range) {
  QualType ElementType = T->getElementType();

  llvm::SmallString<64> TemplateMangling;
  llvm::raw_svector_ostream Stream(TemplateMangling);
  MicrosoftCXXNameMangler Extra(Context, Stream);
  Stream << "?$";
  Extra.mangleSourceName("ocl_channel");
  Extra.mangleType(ElementType, Range, QMM_Escape);

  mangleArtificialTagType(TTK_Struct, TemplateMangling, {"__clang"});
}
#endif // INTEL_CUSTOMIZATION

void MicrosoftMangleContextImpl::mangleCXXName(GlobalDecl GD,
                                               raw_ostream &Out) {
  const NamedDecl *D = cast<NamedDecl>(GD.getDecl());
  PrettyStackTraceDecl CrashInfo(D, SourceLocation(),
                                 getASTContext().getSourceManager(),
                                 "Mangling declaration");

  msvc_hashing_ostream MHO(Out);

  if (auto *CD = dyn_cast<CXXConstructorDecl>(D)) {
    auto Type = GD.getCtorType();
    MicrosoftCXXNameMangler mangler(*this, MHO, CD, Type);
    return mangler.mangle(D);
  }

  if (auto *DD = dyn_cast<CXXDestructorDecl>(D)) {
    auto Type = GD.getDtorType();
    MicrosoftCXXNameMangler mangler(*this, MHO, DD, Type);
    return mangler.mangle(D);
  }

  MicrosoftCXXNameMangler Mangler(*this, MHO);
  return Mangler.mangle(D);
}

void MicrosoftCXXNameMangler::mangleType(const ExtIntType *T, Qualifiers,
                                         SourceRange Range) {
  llvm::SmallString<64> TemplateMangling;
  llvm::raw_svector_ostream Stream(TemplateMangling);
  MicrosoftCXXNameMangler Extra(Context, Stream);
  Stream << "?$";
  if (T->isUnsigned())
    Extra.mangleSourceName("_UExtInt");
  else
    Extra.mangleSourceName("_ExtInt");
  Extra.mangleIntegerLiteral(llvm::APSInt::getUnsigned(T->getNumBits()));

  mangleArtificialTagType(TTK_Struct, TemplateMangling, {"__clang"});
}

void MicrosoftCXXNameMangler::mangleType(const DependentExtIntType *T,
                                         Qualifiers, SourceRange Range) {
  DiagnosticsEngine &Diags = Context.getDiags();
  unsigned DiagID = Diags.getCustomDiagID(
      DiagnosticsEngine::Error, "cannot mangle this DependentExtInt type yet");
  Diags.Report(Range.getBegin(), DiagID) << Range;
}

// <this-adjustment> ::= <no-adjustment> | <static-adjustment> |
//                       <virtual-adjustment>
// <no-adjustment>      ::= A # private near
//                      ::= B # private far
//                      ::= I # protected near
//                      ::= J # protected far
//                      ::= Q # public near
//                      ::= R # public far
// <static-adjustment>  ::= G <static-offset> # private near
//                      ::= H <static-offset> # private far
//                      ::= O <static-offset> # protected near
//                      ::= P <static-offset> # protected far
//                      ::= W <static-offset> # public near
//                      ::= X <static-offset> # public far
// <virtual-adjustment> ::= $0 <virtual-shift> <static-offset> # private near
//                      ::= $1 <virtual-shift> <static-offset> # private far
//                      ::= $2 <virtual-shift> <static-offset> # protected near
//                      ::= $3 <virtual-shift> <static-offset> # protected far
//                      ::= $4 <virtual-shift> <static-offset> # public near
//                      ::= $5 <virtual-shift> <static-offset> # public far
// <virtual-shift>      ::= <vtordisp-shift> | <vtordispex-shift>
// <vtordisp-shift>     ::= <offset-to-vtordisp>
// <vtordispex-shift>   ::= <offset-to-vbptr> <vbase-offset-offset>
//                          <offset-to-vtordisp>
static void mangleThunkThisAdjustment(AccessSpecifier AS,
                                      const ThisAdjustment &Adjustment,
                                      MicrosoftCXXNameMangler &Mangler,
                                      raw_ostream &Out) {
  if (!Adjustment.Virtual.isEmpty()) {
    Out << '$';
    char AccessSpec;
    switch (AS) {
    case AS_none:
      llvm_unreachable("Unsupported access specifier");
    case AS_private:
      AccessSpec = '0';
      break;
    case AS_protected:
      AccessSpec = '2';
      break;
    case AS_public:
      AccessSpec = '4';
    }
    if (Adjustment.Virtual.Microsoft.VBPtrOffset) {
      Out << 'R' << AccessSpec;
      Mangler.mangleNumber(
          static_cast<uint32_t>(Adjustment.Virtual.Microsoft.VBPtrOffset));
      Mangler.mangleNumber(
          static_cast<uint32_t>(Adjustment.Virtual.Microsoft.VBOffsetOffset));
      Mangler.mangleNumber(
          static_cast<uint32_t>(Adjustment.Virtual.Microsoft.VtordispOffset));
      Mangler.mangleNumber(static_cast<uint32_t>(Adjustment.NonVirtual));
    } else {
      Out << AccessSpec;
      Mangler.mangleNumber(
          static_cast<uint32_t>(Adjustment.Virtual.Microsoft.VtordispOffset));
      Mangler.mangleNumber(-static_cast<uint32_t>(Adjustment.NonVirtual));
    }
  } else if (Adjustment.NonVirtual != 0) {
    switch (AS) {
    case AS_none:
      llvm_unreachable("Unsupported access specifier");
    case AS_private:
      Out << 'G';
      break;
    case AS_protected:
      Out << 'O';
      break;
    case AS_public:
      Out << 'W';
    }
    Mangler.mangleNumber(-static_cast<uint32_t>(Adjustment.NonVirtual));
  } else {
    switch (AS) {
    case AS_none:
      llvm_unreachable("Unsupported access specifier");
    case AS_private:
      Out << 'A';
      break;
    case AS_protected:
      Out << 'I';
      break;
    case AS_public:
      Out << 'Q';
    }
  }
}

void MicrosoftMangleContextImpl::mangleVirtualMemPtrThunk(
    const CXXMethodDecl *MD, const MethodVFTableLocation &ML,
    raw_ostream &Out) {
  msvc_hashing_ostream MHO(Out);
  MicrosoftCXXNameMangler Mangler(*this, MHO);
  Mangler.getStream() << '?';
  Mangler.mangleVirtualMemPtrThunk(MD, ML);
}

void MicrosoftMangleContextImpl::mangleThunk(const CXXMethodDecl *MD,
                                             const ThunkInfo &Thunk,
                                             raw_ostream &Out) {
  msvc_hashing_ostream MHO(Out);
  MicrosoftCXXNameMangler Mangler(*this, MHO);
  Mangler.getStream() << '?';
  Mangler.mangleName(MD);

  // Usually the thunk uses the access specifier of the new method, but if this
  // is a covariant return thunk, then MSVC always uses the public access
  // specifier, and we do the same.
  AccessSpecifier AS = Thunk.Return.isEmpty() ? MD->getAccess() : AS_public;
  mangleThunkThisAdjustment(AS, Thunk.This, Mangler, MHO);

  if (!Thunk.Return.isEmpty())
    assert(Thunk.Method != nullptr &&
           "Thunk info should hold the overridee decl");

  const CXXMethodDecl *DeclForFPT = Thunk.Method ? Thunk.Method : MD;
  Mangler.mangleFunctionType(
      DeclForFPT->getType()->castAs<FunctionProtoType>(), MD);
}

void MicrosoftMangleContextImpl::mangleCXXDtorThunk(
    const CXXDestructorDecl *DD, CXXDtorType Type,
    const ThisAdjustment &Adjustment, raw_ostream &Out) {
  // FIXME: Actually, the dtor thunk should be emitted for vector deleting
  // dtors rather than scalar deleting dtors. Just use the vector deleting dtor
  // mangling manually until we support both deleting dtor types.
  assert(Type == Dtor_Deleting);
  msvc_hashing_ostream MHO(Out);
  MicrosoftCXXNameMangler Mangler(*this, MHO, DD, Type);
  Mangler.getStream() << "??_E";
  Mangler.mangleName(DD->getParent());
  mangleThunkThisAdjustment(DD->getAccess(), Adjustment, Mangler, MHO);
  Mangler.mangleFunctionType(DD->getType()->castAs<FunctionProtoType>(), DD);
}

void MicrosoftMangleContextImpl::mangleCXXVFTable(
    const CXXRecordDecl *Derived, ArrayRef<const CXXRecordDecl *> BasePath,
    raw_ostream &Out) {
  // <mangled-name> ::= ?_7 <class-name> <storage-class>
  //                    <cvr-qualifiers> [<name>] @
  // NOTE: <cvr-qualifiers> here is always 'B' (const). <storage-class>
  // is always '6' for vftables.
  msvc_hashing_ostream MHO(Out);
  MicrosoftCXXNameMangler Mangler(*this, MHO);
  if (Derived->hasAttr<DLLImportAttr>())
    Mangler.getStream() << "??_S";
  else
    Mangler.getStream() << "??_7";
  Mangler.mangleName(Derived);
  Mangler.getStream() << "6B"; // '6' for vftable, 'B' for const.
  for (const CXXRecordDecl *RD : BasePath)
    Mangler.mangleName(RD);
  Mangler.getStream() << '@';
}

void MicrosoftMangleContextImpl::mangleCXXVBTable(
    const CXXRecordDecl *Derived, ArrayRef<const CXXRecordDecl *> BasePath,
    raw_ostream &Out) {
  // <mangled-name> ::= ?_8 <class-name> <storage-class>
  //                    <cvr-qualifiers> [<name>] @
  // NOTE: <cvr-qualifiers> here is always 'B' (const). <storage-class>
  // is always '7' for vbtables.
  msvc_hashing_ostream MHO(Out);
  MicrosoftCXXNameMangler Mangler(*this, MHO);
  Mangler.getStream() << "??_8";
  Mangler.mangleName(Derived);
  Mangler.getStream() << "7B";  // '7' for vbtable, 'B' for const.
  for (const CXXRecordDecl *RD : BasePath)
    Mangler.mangleName(RD);
  Mangler.getStream() << '@';
}

void MicrosoftMangleContextImpl::mangleCXXRTTI(QualType T, raw_ostream &Out) {
  msvc_hashing_ostream MHO(Out);
  MicrosoftCXXNameMangler Mangler(*this, MHO);
  Mangler.getStream() << "??_R0";
  Mangler.mangleType(T, SourceRange(), MicrosoftCXXNameMangler::QMM_Result);
  Mangler.getStream() << "@8";
}

void MicrosoftMangleContextImpl::mangleCXXRTTIName(QualType T,
                                                   raw_ostream &Out) {
  MicrosoftCXXNameMangler Mangler(*this, Out);
  Mangler.getStream() << '.';
  Mangler.mangleType(T, SourceRange(), MicrosoftCXXNameMangler::QMM_Result);
}

void MicrosoftMangleContextImpl::mangleCXXVirtualDisplacementMap(
    const CXXRecordDecl *SrcRD, const CXXRecordDecl *DstRD, raw_ostream &Out) {
  msvc_hashing_ostream MHO(Out);
  MicrosoftCXXNameMangler Mangler(*this, MHO);
  Mangler.getStream() << "??_K";
  Mangler.mangleName(SrcRD);
  Mangler.getStream() << "$C";
  Mangler.mangleName(DstRD);
}

void MicrosoftMangleContextImpl::mangleCXXThrowInfo(QualType T, bool IsConst,
                                                    bool IsVolatile,
                                                    bool IsUnaligned,
                                                    uint32_t NumEntries,
                                                    raw_ostream &Out) {
  msvc_hashing_ostream MHO(Out);
  MicrosoftCXXNameMangler Mangler(*this, MHO);
  Mangler.getStream() << "_TI";
  if (IsConst)
    Mangler.getStream() << 'C';
  if (IsVolatile)
    Mangler.getStream() << 'V';
  if (IsUnaligned)
    Mangler.getStream() << 'U';
  Mangler.getStream() << NumEntries;
  Mangler.mangleType(T, SourceRange(), MicrosoftCXXNameMangler::QMM_Result);
}

void MicrosoftMangleContextImpl::mangleCXXCatchableTypeArray(
    QualType T, uint32_t NumEntries, raw_ostream &Out) {
  msvc_hashing_ostream MHO(Out);
  MicrosoftCXXNameMangler Mangler(*this, MHO);
  Mangler.getStream() << "_CTA";
  Mangler.getStream() << NumEntries;
  Mangler.mangleType(T, SourceRange(), MicrosoftCXXNameMangler::QMM_Result);
}

void MicrosoftMangleContextImpl::mangleCXXCatchableType(
    QualType T, const CXXConstructorDecl *CD, CXXCtorType CT, uint32_t Size,
    uint32_t NVOffset, int32_t VBPtrOffset, uint32_t VBIndex,
    raw_ostream &Out) {
  MicrosoftCXXNameMangler Mangler(*this, Out);
  Mangler.getStream() << "_CT";

  llvm::SmallString<64> RTTIMangling;
  {
    llvm::raw_svector_ostream Stream(RTTIMangling);
    msvc_hashing_ostream MHO(Stream);
    mangleCXXRTTI(T, MHO);
  }
  Mangler.getStream() << RTTIMangling;

  // VS2015 and VS2017.1 omit the copy-constructor in the mangled name but
  // both older and newer versions include it.
  // FIXME: It is known that the Ctor is present in 2013, and in 2017.7
  // (_MSC_VER 1914) and newer, and that it's omitted in 2015 and 2017.4
  // (_MSC_VER 1911), but it's unknown when exactly it reappeared (1914?
  // Or 1912, 1913 aleady?).
  bool OmitCopyCtor = getASTContext().getLangOpts().isCompatibleWithMSVC(
                          LangOptions::MSVC2015) &&
                      !getASTContext().getLangOpts().isCompatibleWithMSVC(
                          LangOptions::MSVC2017_7);
  llvm::SmallString<64> CopyCtorMangling;
  if (!OmitCopyCtor && CD) {
    llvm::raw_svector_ostream Stream(CopyCtorMangling);
    msvc_hashing_ostream MHO(Stream);
    mangleCXXName(GlobalDecl(CD, CT), MHO);
  }
  Mangler.getStream() << CopyCtorMangling;

  Mangler.getStream() << Size;
  if (VBPtrOffset == -1) {
    if (NVOffset) {
      Mangler.getStream() << NVOffset;
    }
  } else {
    Mangler.getStream() << NVOffset;
    Mangler.getStream() << VBPtrOffset;
    Mangler.getStream() << VBIndex;
  }
}

void MicrosoftMangleContextImpl::mangleCXXRTTIBaseClassDescriptor(
    const CXXRecordDecl *Derived, uint32_t NVOffset, int32_t VBPtrOffset,
    uint32_t VBTableOffset, uint32_t Flags, raw_ostream &Out) {
  msvc_hashing_ostream MHO(Out);
  MicrosoftCXXNameMangler Mangler(*this, MHO);
  Mangler.getStream() << "??_R1";
  Mangler.mangleNumber(NVOffset);
  Mangler.mangleNumber(VBPtrOffset);
  Mangler.mangleNumber(VBTableOffset);
  Mangler.mangleNumber(Flags);
  Mangler.mangleName(Derived);
  Mangler.getStream() << "8";
}

void MicrosoftMangleContextImpl::mangleCXXRTTIBaseClassArray(
    const CXXRecordDecl *Derived, raw_ostream &Out) {
  msvc_hashing_ostream MHO(Out);
  MicrosoftCXXNameMangler Mangler(*this, MHO);
  Mangler.getStream() << "??_R2";
  Mangler.mangleName(Derived);
  Mangler.getStream() << "8";
}

void MicrosoftMangleContextImpl::mangleCXXRTTIClassHierarchyDescriptor(
    const CXXRecordDecl *Derived, raw_ostream &Out) {
  msvc_hashing_ostream MHO(Out);
  MicrosoftCXXNameMangler Mangler(*this, MHO);
  Mangler.getStream() << "??_R3";
  Mangler.mangleName(Derived);
  Mangler.getStream() << "8";
}

void MicrosoftMangleContextImpl::mangleCXXRTTICompleteObjectLocator(
    const CXXRecordDecl *Derived, ArrayRef<const CXXRecordDecl *> BasePath,
    raw_ostream &Out) {
  // <mangled-name> ::= ?_R4 <class-name> <storage-class>
  //                    <cvr-qualifiers> [<name>] @
  // NOTE: <cvr-qualifiers> here is always 'B' (const). <storage-class>
  // is always '6' for vftables.
  llvm::SmallString<64> VFTableMangling;
  llvm::raw_svector_ostream Stream(VFTableMangling);
  mangleCXXVFTable(Derived, BasePath, Stream);

  if (VFTableMangling.startswith("??@")) {
    assert(VFTableMangling.endswith("@"));
    Out << VFTableMangling << "??_R4@";
    return;
  }

  assert(VFTableMangling.startswith("??_7") ||
         VFTableMangling.startswith("??_S"));

  Out << "??_R4" << VFTableMangling.str().drop_front(4);
}

void MicrosoftMangleContextImpl::mangleSEHFilterExpression(
    const NamedDecl *EnclosingDecl, raw_ostream &Out) {
  msvc_hashing_ostream MHO(Out);
  MicrosoftCXXNameMangler Mangler(*this, MHO);
  // The function body is in the same comdat as the function with the handler,
  // so the numbering here doesn't have to be the same across TUs.
  //
  // <mangled-name> ::= ?filt$ <filter-number> @0
  Mangler.getStream() << "?filt$" << SEHFilterIds[EnclosingDecl]++ << "@0@";
  Mangler.mangleName(EnclosingDecl);
}

void MicrosoftMangleContextImpl::mangleSEHFinallyBlock(
    const NamedDecl *EnclosingDecl, raw_ostream &Out) {
  msvc_hashing_ostream MHO(Out);
  MicrosoftCXXNameMangler Mangler(*this, MHO);
  // The function body is in the same comdat as the function with the handler,
  // so the numbering here doesn't have to be the same across TUs.
  //
  // <mangled-name> ::= ?fin$ <filter-number> @0
  Mangler.getStream() << "?fin$" << SEHFinallyIds[EnclosingDecl]++ << "@0@";
  Mangler.mangleName(EnclosingDecl);
}

void MicrosoftMangleContextImpl::mangleTypeName(QualType T, raw_ostream &Out) {
  // This is just a made up unique string for the purposes of tbaa.  undname
  // does *not* know how to demangle it.
  MicrosoftCXXNameMangler Mangler(*this, Out);
  Mangler.getStream() << '?';
  Mangler.mangleType(T, SourceRange());
}

void MicrosoftMangleContextImpl::mangleReferenceTemporary(
    const VarDecl *VD, unsigned ManglingNumber, raw_ostream &Out) {
  msvc_hashing_ostream MHO(Out);
  MicrosoftCXXNameMangler Mangler(*this, MHO);

  Mangler.getStream() << "?$RT" << ManglingNumber << '@';
  Mangler.mangle(VD, "");
}

void MicrosoftMangleContextImpl::mangleThreadSafeStaticGuardVariable(
    const VarDecl *VD, unsigned GuardNum, raw_ostream &Out) {
  msvc_hashing_ostream MHO(Out);
  MicrosoftCXXNameMangler Mangler(*this, MHO);

  Mangler.getStream() << "?$TSS" << GuardNum << '@';
  Mangler.mangleNestedName(VD);
  Mangler.getStream() << "@4HA";
}

void MicrosoftMangleContextImpl::mangleStaticGuardVariable(const VarDecl *VD,
                                                           raw_ostream &Out) {
  // <guard-name> ::= ?_B <postfix> @5 <scope-depth>
  //              ::= ?__J <postfix> @5 <scope-depth>
  //              ::= ?$S <guard-num> @ <postfix> @4IA

  // The first mangling is what MSVC uses to guard static locals in inline
  // functions.  It uses a different mangling in external functions to support
  // guarding more than 32 variables.  MSVC rejects inline functions with more
  // than 32 static locals.  We don't fully implement the second mangling
  // because those guards are not externally visible, and instead use LLVM's
  // default renaming when creating a new guard variable.
  msvc_hashing_ostream MHO(Out);
  MicrosoftCXXNameMangler Mangler(*this, MHO);

  bool Visible = VD->isExternallyVisible();
  if (Visible) {
    Mangler.getStream() << (VD->getTLSKind() ? "??__J" : "??_B");
  } else {
    Mangler.getStream() << "?$S1@";
  }
  unsigned ScopeDepth = 0;
  if (Visible && !getNextDiscriminator(VD, ScopeDepth))
    // If we do not have a discriminator and are emitting a guard variable for
    // use at global scope, then mangling the nested name will not be enough to
    // remove ambiguities.
    Mangler.mangle(VD, "");
  else
    Mangler.mangleNestedName(VD);
  Mangler.getStream() << (Visible ? "@5" : "@4IA");
  if (ScopeDepth)
    Mangler.mangleNumber(ScopeDepth);
}

void MicrosoftMangleContextImpl::mangleInitFiniStub(const VarDecl *D,
                                                    char CharCode,
                                                    raw_ostream &Out) {
  msvc_hashing_ostream MHO(Out);
  MicrosoftCXXNameMangler Mangler(*this, MHO);
  Mangler.getStream() << "??__" << CharCode;
  if (D->isStaticDataMember()) {
    Mangler.getStream() << '?';
    Mangler.mangleName(D);
    Mangler.mangleVariableEncoding(D);
    Mangler.getStream() << "@@";
  } else {
    Mangler.mangleName(D);
  }
  // This is the function class mangling.  These stubs are global, non-variadic,
  // cdecl functions that return void and take no args.
  Mangler.getStream() << "YAXXZ";
}

void MicrosoftMangleContextImpl::mangleDynamicInitializer(const VarDecl *D,
                                                          raw_ostream &Out) {
  // <initializer-name> ::= ?__E <name> YAXXZ
  mangleInitFiniStub(D, 'E', Out);
}

void
MicrosoftMangleContextImpl::mangleDynamicAtExitDestructor(const VarDecl *D,
                                                          raw_ostream &Out) {
  // <destructor-name> ::= ?__F <name> YAXXZ
  mangleInitFiniStub(D, 'F', Out);
}

void MicrosoftMangleContextImpl::mangleStringLiteral(const StringLiteral *SL,
                                                     raw_ostream &Out) {
  // <char-type> ::= 0   # char, char16_t, char32_t
  //                     # (little endian char data in mangling)
  //             ::= 1   # wchar_t (big endian char data in mangling)
  //
  // <literal-length> ::= <non-negative integer>  # the length of the literal
  //
  // <encoded-crc>    ::= <hex digit>+ @          # crc of the literal including
  //                                              # trailing null bytes
  //
  // <encoded-string> ::= <simple character>           # uninteresting character
  //                  ::= '?$' <hex digit> <hex digit> # these two nibbles
  //                                                   # encode the byte for the
  //                                                   # character
  //                  ::= '?' [a-z]                    # \xe1 - \xfa
  //                  ::= '?' [A-Z]                    # \xc1 - \xda
  //                  ::= '?' [0-9]                    # [,/\:. \n\t'-]
  //
  // <literal> ::= '??_C@_' <char-type> <literal-length> <encoded-crc>
  //               <encoded-string> '@'
  MicrosoftCXXNameMangler Mangler(*this, Out);
  Mangler.getStream() << "??_C@_";

  // The actual string length might be different from that of the string literal
  // in cases like:
  // char foo[3] = "foobar";
  // char bar[42] = "foobar";
  // Where it is truncated or zero-padded to fit the array. This is the length
  // used for mangling, and any trailing null-bytes also need to be mangled.
  unsigned StringLength = getASTContext()
                              .getAsConstantArrayType(SL->getType())
                              ->getSize()
                              .getZExtValue();
  unsigned StringByteLength = StringLength * SL->getCharByteWidth();

  // <char-type>: The "kind" of string literal is encoded into the mangled name.
  if (SL->isWide())
    Mangler.getStream() << '1';
  else
    Mangler.getStream() << '0';

  // <literal-length>: The next part of the mangled name consists of the length
  // of the string in bytes.
  Mangler.mangleNumber(StringByteLength);

  auto GetLittleEndianByte = [&SL](unsigned Index) {
    unsigned CharByteWidth = SL->getCharByteWidth();
    if (Index / CharByteWidth >= SL->getLength())
      return static_cast<char>(0);
    uint32_t CodeUnit = SL->getCodeUnit(Index / CharByteWidth);
    unsigned OffsetInCodeUnit = Index % CharByteWidth;
    return static_cast<char>((CodeUnit >> (8 * OffsetInCodeUnit)) & 0xff);
  };

  auto GetBigEndianByte = [&SL](unsigned Index) {
    unsigned CharByteWidth = SL->getCharByteWidth();
    if (Index / CharByteWidth >= SL->getLength())
      return static_cast<char>(0);
    uint32_t CodeUnit = SL->getCodeUnit(Index / CharByteWidth);
    unsigned OffsetInCodeUnit = (CharByteWidth - 1) - (Index % CharByteWidth);
    return static_cast<char>((CodeUnit >> (8 * OffsetInCodeUnit)) & 0xff);
  };

  // CRC all the bytes of the StringLiteral.
  llvm::JamCRC JC;
  for (unsigned I = 0, E = StringByteLength; I != E; ++I)
    JC.update(GetLittleEndianByte(I));

  // <encoded-crc>: The CRC is encoded utilizing the standard number mangling
  // scheme.
  Mangler.mangleNumber(JC.getCRC());

  // <encoded-string>: The mangled name also contains the first 32 bytes
  // (including null-terminator bytes) of the encoded StringLiteral.
  // Each character is encoded by splitting them into bytes and then encoding
  // the constituent bytes.
  auto MangleByte = [&Mangler](char Byte) {
    // There are five different manglings for characters:
    // - [a-zA-Z0-9_$]: A one-to-one mapping.
    // - ?[a-z]: The range from \xe1 to \xfa.
    // - ?[A-Z]: The range from \xc1 to \xda.
    // - ?[0-9]: The set of [,/\:. \n\t'-].
    // - ?$XX: A fallback which maps nibbles.
    if (isIdentifierBody(Byte, /*AllowDollar=*/true)) {
      Mangler.getStream() << Byte;
    } else if (isLetter(Byte & 0x7f)) {
      Mangler.getStream() << '?' << static_cast<char>(Byte & 0x7f);
    } else {
      const char SpecialChars[] = {',', '/',  '\\', ':',  '.',
                                   ' ', '\n', '\t', '\'', '-'};
      const char *Pos = llvm::find(SpecialChars, Byte);
      if (Pos != std::end(SpecialChars)) {
        Mangler.getStream() << '?' << (Pos - std::begin(SpecialChars));
      } else {
        Mangler.getStream() << "?$";
        Mangler.getStream() << static_cast<char>('A' + ((Byte >> 4) & 0xf));
        Mangler.getStream() << static_cast<char>('A' + (Byte & 0xf));
      }
    }
  };

  // Enforce our 32 bytes max, except wchar_t which gets 32 chars instead.
  unsigned MaxBytesToMangle = SL->isWide() ? 64U : 32U;
  unsigned NumBytesToMangle = std::min(MaxBytesToMangle, StringByteLength);
  for (unsigned I = 0; I != NumBytesToMangle; ++I) {
    if (SL->isWide())
      MangleByte(GetBigEndianByte(I));
    else
      MangleByte(GetLittleEndianByte(I));
  }

  Mangler.getStream() << '@';
}

#if INTEL_CUSTOMIZATION
// Fix for CQ#371742: C++ Lambda debug info class is created with empty name
void MicrosoftMangleContextImpl::mangleLambdaName(const RecordDecl *RD,
                                                  raw_ostream &Out) {
  MicrosoftCXXNameMangler Mangler(*this, Out);
  return Mangler.mangleUnscopedLambdaName(RD);
}
#endif // INTEL_CUSTOMIZATION

MicrosoftMangleContext *
MicrosoftMangleContext::create(ASTContext &Context, DiagnosticsEngine &Diags) {
  return new MicrosoftMangleContextImpl(Context, Diags);
}<|MERGE_RESOLUTION|>--- conflicted
+++ resolved
@@ -2521,17 +2521,13 @@
   case BuiltinType::SatUFract:
   case BuiltinType::SatULongFract:
   case BuiltinType::BFloat16:
-<<<<<<< HEAD
+  case BuiltinType::Ibm128:
 #if INTEL_CUSTOMIZATION
   // Float128 warning message is intentionally disabled, since we handle it
   // above under an Intel Customization block.
   // case BuiltinType::Float128:
   {
 #endif // INTEL_CUSTOMIZATION
-=======
-  case BuiltinType::Ibm128:
-  case BuiltinType::Float128: {
->>>>>>> fae0dfa6
     DiagnosticsEngine &Diags = Context.getDiags();
     unsigned DiagID = Diags.getCustomDiagID(
         DiagnosticsEngine::Error, "cannot mangle this built-in %0 type yet");
