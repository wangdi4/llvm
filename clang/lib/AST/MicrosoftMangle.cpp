//===--- MicrosoftMangle.cpp - Microsoft Visual C++ Name Mangling ---------===//
//
//                     The LLVM Compiler Infrastructure
//
// This file is distributed under the University of Illinois Open Source
// License. See LICENSE.TXT for details.
//
//===----------------------------------------------------------------------===//
//
// This provides C++ name mangling targeting the Microsoft Visual C++ ABI.
//
//===----------------------------------------------------------------------===//

#include "clang/AST/Mangle.h"
#include "clang/AST/ASTContext.h"
#include "clang/AST/Attr.h"
#include "clang/AST/CXXInheritance.h"
#include "clang/AST/CharUnits.h"
#include "clang/AST/Decl.h"
#include "clang/AST/DeclCXX.h"
#include "clang/AST/DeclObjC.h"
#include "clang/AST/DeclOpenMP.h"
#include "clang/AST/DeclTemplate.h"
#include "clang/AST/Expr.h"
#include "clang/AST/ExprCXX.h"
#include "clang/AST/VTableBuilder.h"
#include "clang/Basic/ABI.h"
#include "clang/Basic/DiagnosticOptions.h"
#include "clang/Basic/TargetInfo.h"
#include "llvm/ADT/StringExtras.h"
#include "llvm/Support/JamCRC.h"
#include "llvm/Support/MD5.h"
#include "llvm/Support/MathExtras.h"

using namespace clang;

namespace {

struct msvc_hashing_ostream : public llvm::raw_svector_ostream {
  raw_ostream &OS;
  llvm::SmallString<64> Buffer;

  msvc_hashing_ostream(raw_ostream &OS)
      : llvm::raw_svector_ostream(Buffer), OS(OS) {}
  ~msvc_hashing_ostream() override {
    StringRef MangledName = str();
    bool StartsWithEscape = MangledName.startswith("\01");
    if (StartsWithEscape)
      MangledName = MangledName.drop_front(1);
    if (MangledName.size() <= 4096) {
      OS << str();
      return;
    }

    llvm::MD5 Hasher;
    llvm::MD5::MD5Result Hash;
    Hasher.update(MangledName);
    Hasher.final(Hash);

    SmallString<32> HexString;
    llvm::MD5::stringifyResult(Hash, HexString);

    if (StartsWithEscape)
      OS << '\01';
    OS << "??@" << HexString << '@';
  }
};

static const DeclContext *
getLambdaDefaultArgumentDeclContext(const Decl *D) {
  if (const auto *RD = dyn_cast<CXXRecordDecl>(D))
    if (RD->isLambda())
      if (const auto *Parm =
              dyn_cast_or_null<ParmVarDecl>(RD->getLambdaContextDecl()))
        return Parm->getDeclContext();
  return nullptr;
}

/// \brief Retrieve the declaration context that should be used when mangling
/// the given declaration.
static const DeclContext *getEffectiveDeclContext(const Decl *D) {
  // The ABI assumes that lambda closure types that occur within
  // default arguments live in the context of the function. However, due to
  // the way in which Clang parses and creates function declarations, this is
  // not the case: the lambda closure type ends up living in the context
  // where the function itself resides, because the function declaration itself
  // had not yet been created. Fix the context here.
  if (const auto *LDADC = getLambdaDefaultArgumentDeclContext(D))
    return LDADC;

  // Perform the same check for block literals.
  if (const BlockDecl *BD = dyn_cast<BlockDecl>(D)) {
    if (ParmVarDecl *ContextParam =
            dyn_cast_or_null<ParmVarDecl>(BD->getBlockManglingContextDecl()))
      return ContextParam->getDeclContext();
  }

  const DeclContext *DC = D->getDeclContext();
  if (isa<CapturedDecl>(DC) || isa<OMPDeclareReductionDecl>(DC)) {
    return getEffectiveDeclContext(cast<Decl>(DC));
  }

  return DC->getRedeclContext();
}

static const DeclContext *getEffectiveParentContext(const DeclContext *DC) {
  return getEffectiveDeclContext(cast<Decl>(DC));
}

static const FunctionDecl *getStructor(const NamedDecl *ND) {
  if (const auto *FTD = dyn_cast<FunctionTemplateDecl>(ND))
    return FTD->getTemplatedDecl()->getCanonicalDecl();

  const auto *FD = cast<FunctionDecl>(ND);
  if (const auto *FTD = FD->getPrimaryTemplate())
    return FTD->getTemplatedDecl()->getCanonicalDecl();

  return FD->getCanonicalDecl();
}

/// MicrosoftMangleContextImpl - Overrides the default MangleContext for the
/// Microsoft Visual C++ ABI.
class MicrosoftMangleContextImpl : public MicrosoftMangleContext {
  typedef std::pair<const DeclContext *, IdentifierInfo *> DiscriminatorKeyTy;
  llvm::DenseMap<DiscriminatorKeyTy, unsigned> Discriminator;
  llvm::DenseMap<const NamedDecl *, unsigned> Uniquifier;
  llvm::DenseMap<const CXXRecordDecl *, unsigned> LambdaIds;
  llvm::DenseMap<const NamedDecl *, unsigned> SEHFilterIds;
  llvm::DenseMap<const NamedDecl *, unsigned> SEHFinallyIds;

public:
  MicrosoftMangleContextImpl(ASTContext &Context, DiagnosticsEngine &Diags)
      : MicrosoftMangleContext(Context, Diags) {}
  bool shouldMangleCXXName(const NamedDecl *D) override;
  bool shouldMangleStringLiteral(const StringLiteral *SL) override;
  void mangleCXXName(const NamedDecl *D, raw_ostream &Out) override;
  void mangleVirtualMemPtrThunk(const CXXMethodDecl *MD,
                                const MethodVFTableLocation &ML,
                                raw_ostream &Out) override;
  void mangleThunk(const CXXMethodDecl *MD, const ThunkInfo &Thunk,
                   raw_ostream &) override;
  void mangleCXXDtorThunk(const CXXDestructorDecl *DD, CXXDtorType Type,
                          const ThisAdjustment &ThisAdjustment,
                          raw_ostream &) override;
  void mangleCXXVFTable(const CXXRecordDecl *Derived,
                        ArrayRef<const CXXRecordDecl *> BasePath,
                        raw_ostream &Out) override;
  void mangleCXXVBTable(const CXXRecordDecl *Derived,
                        ArrayRef<const CXXRecordDecl *> BasePath,
                        raw_ostream &Out) override;
  void mangleCXXVirtualDisplacementMap(const CXXRecordDecl *SrcRD,
                                       const CXXRecordDecl *DstRD,
                                       raw_ostream &Out) override;
  void mangleCXXThrowInfo(QualType T, bool IsConst, bool IsVolatile,
                          bool IsUnaligned, uint32_t NumEntries,
                          raw_ostream &Out) override;
  void mangleCXXCatchableTypeArray(QualType T, uint32_t NumEntries,
                                   raw_ostream &Out) override;
  void mangleCXXCatchableType(QualType T, const CXXConstructorDecl *CD,
                              CXXCtorType CT, uint32_t Size, uint32_t NVOffset,
                              int32_t VBPtrOffset, uint32_t VBIndex,
                              raw_ostream &Out) override;
  void mangleCXXRTTI(QualType T, raw_ostream &Out) override;
  void mangleCXXRTTIName(QualType T, raw_ostream &Out) override;
  void mangleCXXRTTIBaseClassDescriptor(const CXXRecordDecl *Derived,
                                        uint32_t NVOffset, int32_t VBPtrOffset,
                                        uint32_t VBTableOffset, uint32_t Flags,
                                        raw_ostream &Out) override;
  void mangleCXXRTTIBaseClassArray(const CXXRecordDecl *Derived,
                                   raw_ostream &Out) override;
  void mangleCXXRTTIClassHierarchyDescriptor(const CXXRecordDecl *Derived,
                                             raw_ostream &Out) override;
  void
  mangleCXXRTTICompleteObjectLocator(const CXXRecordDecl *Derived,
                                     ArrayRef<const CXXRecordDecl *> BasePath,
                                     raw_ostream &Out) override;
  void mangleTypeName(QualType T, raw_ostream &) override;
  void mangleCXXCtor(const CXXConstructorDecl *D, CXXCtorType Type,
                     raw_ostream &) override;
  void mangleCXXDtor(const CXXDestructorDecl *D, CXXDtorType Type,
                     raw_ostream &) override;
  void mangleReferenceTemporary(const VarDecl *, unsigned ManglingNumber,
                                raw_ostream &) override;
  void mangleStaticGuardVariable(const VarDecl *D, raw_ostream &Out) override;
  void mangleThreadSafeStaticGuardVariable(const VarDecl *D, unsigned GuardNum,
                                           raw_ostream &Out) override;
  void mangleDynamicInitializer(const VarDecl *D, raw_ostream &Out) override;
  void mangleDynamicAtExitDestructor(const VarDecl *D,
                                     raw_ostream &Out) override;
  void mangleSEHFilterExpression(const NamedDecl *EnclosingDecl,
                                 raw_ostream &Out) override;
  void mangleSEHFinallyBlock(const NamedDecl *EnclosingDecl,
                             raw_ostream &Out) override;
  void mangleStringLiteral(const StringLiteral *SL, raw_ostream &Out) override;

#if INTEL_CUSTOMIZATION
  // Fix for CQ#371742: C++ Lambda debug info class is created with empty name
  void mangleLambdaName(const RecordDecl *RD, raw_ostream &Out) override;
#endif // INTEL_CUSTOMIZATION

  bool getNextDiscriminator(const NamedDecl *ND, unsigned &disc) {
    const DeclContext *DC = getEffectiveDeclContext(ND);
    if (!DC->isFunctionOrMethod())
      return false;

    // Lambda closure types are already numbered, give out a phony number so
    // that they demangle nicely.
    if (const auto *RD = dyn_cast<CXXRecordDecl>(ND)) {
      if (RD->isLambda()) {
        disc = 1;
        return true;
      }
    }

    // Use the canonical number for externally visible decls.
    if (ND->isExternallyVisible()) {
      disc = getASTContext().getManglingNumber(ND);
      return true;
    }

    // Anonymous tags are already numbered.
    if (const TagDecl *Tag = dyn_cast<TagDecl>(ND)) {
      if (!Tag->hasNameForLinkage() &&
          !getASTContext().getDeclaratorForUnnamedTagDecl(Tag) &&
          !getASTContext().getTypedefNameForUnnamedTagDecl(Tag))
        return false;
    }

    // Make up a reasonable number for internal decls.
    unsigned &discriminator = Uniquifier[ND];
    if (!discriminator)
      discriminator = ++Discriminator[std::make_pair(DC, ND->getIdentifier())];
    disc = discriminator + 1;
    return true;
  }

  unsigned getLambdaId(const CXXRecordDecl *RD) {
    assert(RD->isLambda() && "RD must be a lambda!");
    assert(!RD->isExternallyVisible() && "RD must not be visible!");
    assert(RD->getLambdaManglingNumber() == 0 &&
           "RD must not have a mangling number!");
    std::pair<llvm::DenseMap<const CXXRecordDecl *, unsigned>::iterator, bool>
        Result = LambdaIds.insert(std::make_pair(RD, LambdaIds.size()));
    return Result.first->second;
  }

private:
  void mangleInitFiniStub(const VarDecl *D, char CharCode, raw_ostream &Out);
};

/// MicrosoftCXXNameMangler - Manage the mangling of a single name for the
/// Microsoft Visual C++ ABI.
class MicrosoftCXXNameMangler {
  MicrosoftMangleContextImpl &Context;
  raw_ostream &Out;

  /// The "structor" is the top-level declaration being mangled, if
  /// that's not a template specialization; otherwise it's the pattern
  /// for that specialization.
  const NamedDecl *Structor;
  unsigned StructorType;

  typedef llvm::SmallVector<std::string, 10> BackRefVec;
  BackRefVec NameBackReferences;

  typedef llvm::DenseMap<const void *, unsigned> ArgBackRefMap;
  ArgBackRefMap TypeBackReferences;

  typedef std::set<int> PassObjectSizeArgsSet;
  PassObjectSizeArgsSet PassObjectSizeArgs;

  ASTContext &getASTContext() const { return Context.getASTContext(); }

  // FIXME: If we add support for __ptr32/64 qualifiers, then we should push
  // this check into mangleQualifiers().
  const bool PointersAre64Bit;

public:
  enum QualifierMangleMode { QMM_Drop, QMM_Mangle, QMM_Escape, QMM_Result };

  MicrosoftCXXNameMangler(MicrosoftMangleContextImpl &C, raw_ostream &Out_)
      : Context(C), Out(Out_), Structor(nullptr), StructorType(-1),
        PointersAre64Bit(C.getASTContext().getTargetInfo().getPointerWidth(0) ==
                         64) {}

  MicrosoftCXXNameMangler(MicrosoftMangleContextImpl &C, raw_ostream &Out_,
                          const CXXConstructorDecl *D, CXXCtorType Type)
      : Context(C), Out(Out_), Structor(getStructor(D)), StructorType(Type),
        PointersAre64Bit(C.getASTContext().getTargetInfo().getPointerWidth(0) ==
                         64) {}

  MicrosoftCXXNameMangler(MicrosoftMangleContextImpl &C, raw_ostream &Out_,
                          const CXXDestructorDecl *D, CXXDtorType Type)
      : Context(C), Out(Out_), Structor(getStructor(D)), StructorType(Type),
        PointersAre64Bit(C.getASTContext().getTargetInfo().getPointerWidth(0) ==
                         64) {}

  raw_ostream &getStream() const { return Out; }

  void mangle(const NamedDecl *D, StringRef Prefix = "?");
  void mangleName(const NamedDecl *ND);
  void mangleFunctionEncoding(const FunctionDecl *FD, bool ShouldMangle);
  void mangleVariableEncoding(const VarDecl *VD);
  void mangleMemberDataPointer(const CXXRecordDecl *RD, const ValueDecl *VD);
  void mangleMemberFunctionPointer(const CXXRecordDecl *RD,
                                   const CXXMethodDecl *MD);
  void mangleVirtualMemPtrThunk(const CXXMethodDecl *MD,
                                const MethodVFTableLocation &ML);
  void mangleNumber(int64_t Number);
  void mangleTagTypeKind(TagTypeKind TK);
  void mangleArtificalTagType(TagTypeKind TK, StringRef UnqualifiedName,
                              ArrayRef<StringRef> NestedNames = None);
  void mangleType(QualType T, SourceRange Range,
                  QualifierMangleMode QMM = QMM_Mangle);
  void mangleFunctionType(const FunctionType *T,
                          const FunctionDecl *D = nullptr,
                          bool ForceThisQuals = false);
  void mangleNestedName(const NamedDecl *ND);

#if INTEL_CUSTOMIZATION
  // Fix for CQ#371742: C++ Lambda debug info class is created with empty name
  void mangleUnscopedLambdaName(const RecordDecl *RD);
#endif //INTEL_CUSTOMIZATION

private:
  bool isStructorDecl(const NamedDecl *ND) const {
    return ND == Structor || getStructor(ND) == Structor;
  }

  void mangleUnqualifiedName(const NamedDecl *ND) {
    mangleUnqualifiedName(ND, ND->getDeclName());
  }
  void mangleUnqualifiedName(const NamedDecl *ND, DeclarationName Name);
  void mangleSourceName(StringRef Name);
  void mangleOperatorName(OverloadedOperatorKind OO, SourceLocation Loc);
  void mangleCXXDtorType(CXXDtorType T);
  void mangleQualifiers(Qualifiers Quals, bool IsMember);
  void mangleRefQualifier(RefQualifierKind RefQualifier);
  void manglePointerCVQualifiers(Qualifiers Quals);
  void manglePointerExtQualifiers(Qualifiers Quals, QualType PointeeType);

  void mangleUnscopedTemplateName(const TemplateDecl *ND);
  void
  mangleTemplateInstantiationName(const TemplateDecl *TD,
                                  const TemplateArgumentList &TemplateArgs);
  void mangleObjCMethodName(const ObjCMethodDecl *MD);

  void mangleArgumentType(QualType T, SourceRange Range);
  void manglePassObjectSizeArg(const PassObjectSizeAttr *POSA);

  // Declare manglers for every type class.
#define ABSTRACT_TYPE(CLASS, PARENT)
#define NON_CANONICAL_TYPE(CLASS, PARENT)
#define TYPE(CLASS, PARENT) void mangleType(const CLASS##Type *T, \
                                            Qualifiers Quals, \
                                            SourceRange Range);
#include "clang/AST/TypeNodes.def"
#undef ABSTRACT_TYPE
#undef NON_CANONICAL_TYPE
#undef TYPE

  void mangleType(const TagDecl *TD);
  void mangleDecayedArrayType(const ArrayType *T);
  void mangleArrayType(const ArrayType *T);
  void mangleFunctionClass(const FunctionDecl *FD);
  void mangleCallingConvention(CallingConv CC);
  void mangleCallingConvention(const FunctionType *T);
  void mangleIntegerLiteral(const llvm::APSInt &Number, bool IsBoolean);
  void mangleExpression(const Expr *E);
  void mangleThrowSpecification(const FunctionProtoType *T);

  void mangleTemplateArgs(const TemplateDecl *TD,
                          const TemplateArgumentList &TemplateArgs);
  void mangleTemplateArg(const TemplateDecl *TD, const TemplateArgument &TA,
                         const NamedDecl *Parm);

  void mangleObjCProtocol(const ObjCProtocolDecl *PD);
  void mangleObjCLifetime(const QualType T, Qualifiers Quals,
                          SourceRange Range);
};
}

bool MicrosoftMangleContextImpl::shouldMangleCXXName(const NamedDecl *D) {
  if (const FunctionDecl *FD = dyn_cast<FunctionDecl>(D)) {
    LanguageLinkage L = FD->getLanguageLinkage();
    // Overloadable functions need mangling.
    if (FD->hasAttr<OverloadableAttr>())
      return true;

    // The ABI expects that we would never mangle "typical" user-defined entry
    // points regardless of visibility or freestanding-ness.
    //
    // N.B. This is distinct from asking about "main".  "main" has a lot of
    // special rules associated with it in the standard while these
    // user-defined entry points are outside of the purview of the standard.
    // For example, there can be only one definition for "main" in a standards
    // compliant program; however nothing forbids the existence of wmain and
    // WinMain in the same translation unit.
    if (FD->isMSVCRTEntryPoint())
      return false;

    // C++ functions and those whose names are not a simple identifier need
    // mangling.
    if (!FD->getDeclName().isIdentifier() || L == CXXLanguageLinkage)
      return true;

    // C functions are not mangled.
    if (L == CLanguageLinkage)
      return false;
  }

  // Otherwise, no mangling is done outside C++ mode.
  if (!getASTContext().getLangOpts().CPlusPlus)
    return false;

  const VarDecl *VD = dyn_cast<VarDecl>(D);
  if (VD && !isa<DecompositionDecl>(D)) {
    // C variables are not mangled.
    if (VD->isExternC())
      return false;

    // Variables at global scope with non-internal linkage are not mangled.
    const DeclContext *DC = getEffectiveDeclContext(D);
    // Check for extern variable declared locally.
    if (DC->isFunctionOrMethod() && D->hasLinkage())
      while (!DC->isNamespace() && !DC->isTranslationUnit())
        DC = getEffectiveParentContext(DC);

    if (DC->isTranslationUnit() && D->getFormalLinkage() == InternalLinkage &&
        !isa<VarTemplateSpecializationDecl>(D) &&
        D->getIdentifier() != nullptr)
      return false;
  }

  return true;
}

bool
MicrosoftMangleContextImpl::shouldMangleStringLiteral(const StringLiteral *SL) {
  return true;
}

void MicrosoftCXXNameMangler::mangle(const NamedDecl *D, StringRef Prefix) {
  // MSVC doesn't mangle C++ names the same way it mangles extern "C" names.
  // Therefore it's really important that we don't decorate the
  // name with leading underscores or leading/trailing at signs. So, by
  // default, we emit an asm marker at the start so we get the name right.
  // Callers can override this with a custom prefix.

  // <mangled-name> ::= ? <name> <type-encoding>
  Out << Prefix;
#if INTEL_CUSTOMIZATION
  if (getASTContext().getLangOpts().IntelCompat)
    if (const FunctionDecl *FD = dyn_cast<FunctionDecl>(D)) {
      const FunctionProtoType *FT = FD->getType()->castAs<FunctionProtoType>();
      if (FT->getCallConv () == clang::CC_X86RegCall)
        Out << "__regcall3__";
    }
#endif  // INTEL_CUSTOMIZATION
  mangleName(D);
  if (const FunctionDecl *FD = dyn_cast<FunctionDecl>(D))
    mangleFunctionEncoding(FD, Context.shouldMangleDeclName(FD));
  else if (const VarDecl *VD = dyn_cast<VarDecl>(D))
    mangleVariableEncoding(VD);
  else
    llvm_unreachable("Tried to mangle unexpected NamedDecl!");
}

void MicrosoftCXXNameMangler::mangleFunctionEncoding(const FunctionDecl *FD,
                                                     bool ShouldMangle) {
  // <type-encoding> ::= <function-class> <function-type>

  // Since MSVC operates on the type as written and not the canonical type, it
  // actually matters which decl we have here.  MSVC appears to choose the
  // first, since it is most likely to be the declaration in a header file.
  FD = FD->getFirstDecl();

  // We should never ever see a FunctionNoProtoType at this point.
  // We don't even know how to mangle their types anyway :).
  const FunctionProtoType *FT = FD->getType()->castAs<FunctionProtoType>();

  // extern "C" functions can hold entities that must be mangled.
  // As it stands, these functions still need to get expressed in the full
  // external name.  They have their class and type omitted, replaced with '9'.
  if (ShouldMangle) {
    // We would like to mangle all extern "C" functions using this additional
    // component but this would break compatibility with MSVC's behavior.
    // Instead, do this when we know that compatibility isn't important (in
    // other words, when it is an overloaded extern "C" function).
    if (FD->isExternC() && FD->hasAttr<OverloadableAttr>())
      Out << "$$J0";

    mangleFunctionClass(FD);

    mangleFunctionType(FT, FD);
  } else {
    Out << '9';
  }
}

void MicrosoftCXXNameMangler::mangleVariableEncoding(const VarDecl *VD) {
  // <type-encoding> ::= <storage-class> <variable-type>
  // <storage-class> ::= 0  # private static member
  //                 ::= 1  # protected static member
  //                 ::= 2  # public static member
  //                 ::= 3  # global
  //                 ::= 4  # static local

  // The first character in the encoding (after the name) is the storage class.
  if (VD->isStaticDataMember()) {
    // If it's a static member, it also encodes the access level.
    switch (VD->getAccess()) {
      default:
      case AS_private: Out << '0'; break;
      case AS_protected: Out << '1'; break;
      case AS_public: Out << '2'; break;
    }
  }
  else if (!VD->isStaticLocal())
    Out << '3';
  else
    Out << '4';
  // Now mangle the type.
  // <variable-type> ::= <type> <cvr-qualifiers>
  //                 ::= <type> <pointee-cvr-qualifiers> # pointers, references
  // Pointers and references are odd. The type of 'int * const foo;' gets
  // mangled as 'QAHA' instead of 'PAHB', for example.
  SourceRange SR = VD->getSourceRange();
  QualType Ty = VD->getType();
  if (Ty->isPointerType() || Ty->isReferenceType() ||
      Ty->isMemberPointerType()) {
    mangleType(Ty, SR, QMM_Drop);
    manglePointerExtQualifiers(
        Ty.getDesugaredType(getASTContext()).getLocalQualifiers(), QualType());
    if (const MemberPointerType *MPT = Ty->getAs<MemberPointerType>()) {
      mangleQualifiers(MPT->getPointeeType().getQualifiers(), true);
      // Member pointers are suffixed with a back reference to the member
      // pointer's class name.
      mangleName(MPT->getClass()->getAsCXXRecordDecl());
    } else
      mangleQualifiers(Ty->getPointeeType().getQualifiers(), false);
  } else if (const ArrayType *AT = getASTContext().getAsArrayType(Ty)) {
    // Global arrays are funny, too.
    mangleDecayedArrayType(AT);
    if (AT->getElementType()->isArrayType())
      Out << 'A';
    else
      mangleQualifiers(Ty.getQualifiers(), false);
  } else {
    mangleType(Ty, SR, QMM_Drop);
    mangleQualifiers(Ty.getQualifiers(), false);
  }
}

void MicrosoftCXXNameMangler::mangleMemberDataPointer(const CXXRecordDecl *RD,
                                                      const ValueDecl *VD) {
  // <member-data-pointer> ::= <integer-literal>
  //                       ::= $F <number> <number>
  //                       ::= $G <number> <number> <number>

  int64_t FieldOffset;
  int64_t VBTableOffset;
  MSInheritanceAttr::Spelling IM = RD->getMSInheritanceModel();
  if (VD) {
    FieldOffset = getASTContext().getFieldOffset(VD);
    assert(FieldOffset % getASTContext().getCharWidth() == 0 &&
           "cannot take address of bitfield");
    FieldOffset /= getASTContext().getCharWidth();

    VBTableOffset = 0;

    if (IM == MSInheritanceAttr::Keyword_virtual_inheritance)
      FieldOffset -= getASTContext().getOffsetOfBaseWithVBPtr(RD).getQuantity();
  } else {
    FieldOffset = RD->nullFieldOffsetIsZero() ? 0 : -1;

    VBTableOffset = -1;
  }

  char Code = '\0';
  switch (IM) {
  case MSInheritanceAttr::Keyword_single_inheritance:      Code = '0'; break;
  case MSInheritanceAttr::Keyword_multiple_inheritance:    Code = '0'; break;
  case MSInheritanceAttr::Keyword_virtual_inheritance:     Code = 'F'; break;
  case MSInheritanceAttr::Keyword_unspecified_inheritance: Code = 'G'; break;
  }

  Out << '$' << Code;

  mangleNumber(FieldOffset);

  // The C++ standard doesn't allow base-to-derived member pointer conversions
  // in template parameter contexts, so the vbptr offset of data member pointers
  // is always zero.
  if (MSInheritanceAttr::hasVBPtrOffsetField(IM))
    mangleNumber(0);
  if (MSInheritanceAttr::hasVBTableOffsetField(IM))
    mangleNumber(VBTableOffset);
}

void
MicrosoftCXXNameMangler::mangleMemberFunctionPointer(const CXXRecordDecl *RD,
                                                     const CXXMethodDecl *MD) {
  // <member-function-pointer> ::= $1? <name>
  //                           ::= $H? <name> <number>
  //                           ::= $I? <name> <number> <number>
  //                           ::= $J? <name> <number> <number> <number>

  MSInheritanceAttr::Spelling IM = RD->getMSInheritanceModel();

  char Code = '\0';
  switch (IM) {
  case MSInheritanceAttr::Keyword_single_inheritance:      Code = '1'; break;
  case MSInheritanceAttr::Keyword_multiple_inheritance:    Code = 'H'; break;
  case MSInheritanceAttr::Keyword_virtual_inheritance:     Code = 'I'; break;
  case MSInheritanceAttr::Keyword_unspecified_inheritance: Code = 'J'; break;
  }

  // If non-virtual, mangle the name.  If virtual, mangle as a virtual memptr
  // thunk.
  uint64_t NVOffset = 0;
  uint64_t VBTableOffset = 0;
  uint64_t VBPtrOffset = 0;
  if (MD) {
    Out << '$' << Code << '?';
    if (MD->isVirtual()) {
      MicrosoftVTableContext *VTContext =
          cast<MicrosoftVTableContext>(getASTContext().getVTableContext());
      MethodVFTableLocation ML =
          VTContext->getMethodVFTableLocation(GlobalDecl(MD));
      mangleVirtualMemPtrThunk(MD, ML);
      NVOffset = ML.VFPtrOffset.getQuantity();
      VBTableOffset = ML.VBTableIndex * 4;
      if (ML.VBase) {
        const ASTRecordLayout &Layout = getASTContext().getASTRecordLayout(RD);
        VBPtrOffset = Layout.getVBPtrOffset().getQuantity();
      }
    } else {
      mangleName(MD);
      mangleFunctionEncoding(MD, /*ShouldMangle=*/true);
    }

    if (VBTableOffset == 0 &&
        IM == MSInheritanceAttr::Keyword_virtual_inheritance)
      NVOffset -= getASTContext().getOffsetOfBaseWithVBPtr(RD).getQuantity();
  } else {
    // Null single inheritance member functions are encoded as a simple nullptr.
    if (IM == MSInheritanceAttr::Keyword_single_inheritance) {
      Out << "$0A@";
      return;
    }
    if (IM == MSInheritanceAttr::Keyword_unspecified_inheritance)
      VBTableOffset = -1;
    Out << '$' << Code;
  }

  if (MSInheritanceAttr::hasNVOffsetField(/*IsMemberFunction=*/true, IM))
    mangleNumber(static_cast<uint32_t>(NVOffset));
  if (MSInheritanceAttr::hasVBPtrOffsetField(IM))
    mangleNumber(VBPtrOffset);
  if (MSInheritanceAttr::hasVBTableOffsetField(IM))
    mangleNumber(VBTableOffset);
}

void MicrosoftCXXNameMangler::mangleVirtualMemPtrThunk(
    const CXXMethodDecl *MD, const MethodVFTableLocation &ML) {
  // Get the vftable offset.
  CharUnits PointerWidth = getASTContext().toCharUnitsFromBits(
      getASTContext().getTargetInfo().getPointerWidth(0));
  uint64_t OffsetInVFTable = ML.Index * PointerWidth.getQuantity();

  Out << "?_9";
  mangleName(MD->getParent());
  Out << "$B";
  mangleNumber(OffsetInVFTable);
  Out << 'A';
  mangleCallingConvention(MD->getType()->getAs<FunctionProtoType>());
}

void MicrosoftCXXNameMangler::mangleName(const NamedDecl *ND) {
  // <name> ::= <unscoped-name> {[<named-scope>]+ | [<nested-name>]}? @

  // Always start with the unqualified name.
  mangleUnqualifiedName(ND);

  mangleNestedName(ND);

  // Terminate the whole name with an '@'.
  Out << '@';
}

void MicrosoftCXXNameMangler::mangleNumber(int64_t Number) {
  // <non-negative integer> ::= A@              # when Number == 0
  //                        ::= <decimal digit> # when 1 <= Number <= 10
  //                        ::= <hex digit>+ @  # when Number >= 10
  //
  // <number>               ::= [?] <non-negative integer>

  uint64_t Value = static_cast<uint64_t>(Number);
  if (Number < 0) {
    Value = -Value;
    Out << '?';
  }

  if (Value == 0)
    Out << "A@";
  else if (Value >= 1 && Value <= 10)
    Out << (Value - 1);
  else {
    // Numbers that are not encoded as decimal digits are represented as nibbles
    // in the range of ASCII characters 'A' to 'P'.
    // The number 0x123450 would be encoded as 'BCDEFA'
    char EncodedNumberBuffer[sizeof(uint64_t) * 2];
    MutableArrayRef<char> BufferRef(EncodedNumberBuffer);
    MutableArrayRef<char>::reverse_iterator I = BufferRef.rbegin();
    for (; Value != 0; Value >>= 4)
      *I++ = 'A' + (Value & 0xf);
    Out.write(I.base(), I - BufferRef.rbegin());
    Out << '@';
  }
}

static const TemplateDecl *
isTemplate(const NamedDecl *ND, const TemplateArgumentList *&TemplateArgs) {
  // Check if we have a function template.
  if (const FunctionDecl *FD = dyn_cast<FunctionDecl>(ND)) {
    if (const TemplateDecl *TD = FD->getPrimaryTemplate()) {
      TemplateArgs = FD->getTemplateSpecializationArgs();
      return TD;
    }
  }

  // Check if we have a class template.
  if (const ClassTemplateSpecializationDecl *Spec =
          dyn_cast<ClassTemplateSpecializationDecl>(ND)) {
    TemplateArgs = &Spec->getTemplateArgs();
    return Spec->getSpecializedTemplate();
  }

  // Check if we have a variable template.
  if (const VarTemplateSpecializationDecl *Spec =
          dyn_cast<VarTemplateSpecializationDecl>(ND)) {
    TemplateArgs = &Spec->getTemplateArgs();
    return Spec->getSpecializedTemplate();
  }

  return nullptr;
}

void MicrosoftCXXNameMangler::mangleUnqualifiedName(const NamedDecl *ND,
                                                    DeclarationName Name) {
  //  <unqualified-name> ::= <operator-name>
  //                     ::= <ctor-dtor-name>
  //                     ::= <source-name>
  //                     ::= <template-name>

  // Check if we have a template.
  const TemplateArgumentList *TemplateArgs = nullptr;
  if (const TemplateDecl *TD = isTemplate(ND, TemplateArgs)) {
    // Function templates aren't considered for name back referencing.  This
    // makes sense since function templates aren't likely to occur multiple
    // times in a symbol.
    if (isa<FunctionTemplateDecl>(TD)) {
      mangleTemplateInstantiationName(TD, *TemplateArgs);
      Out << '@';
      return;
    }

    // Here comes the tricky thing: if we need to mangle something like
    //   void foo(A::X<Y>, B::X<Y>),
    // the X<Y> part is aliased. However, if you need to mangle
    //   void foo(A::X<A::Y>, A::X<B::Y>),
    // the A::X<> part is not aliased.
    // That said, from the mangler's perspective we have a structure like this:
    //   namespace[s] -> type[ -> template-parameters]
    // but from the Clang perspective we have
    //   type [ -> template-parameters]
    //      \-> namespace[s]
    // What we do is we create a new mangler, mangle the same type (without
    // a namespace suffix) to a string using the extra mangler and then use 
    // the mangled type name as a key to check the mangling of different types
    // for aliasing.

    llvm::SmallString<64> TemplateMangling;
    llvm::raw_svector_ostream Stream(TemplateMangling);
    MicrosoftCXXNameMangler Extra(Context, Stream);
    Extra.mangleTemplateInstantiationName(TD, *TemplateArgs);

    mangleSourceName(TemplateMangling);
    return;
  }

  switch (Name.getNameKind()) {
    case DeclarationName::Identifier: {
      if (const IdentifierInfo *II = Name.getAsIdentifierInfo()) {
        mangleSourceName(II->getName());
        break;
      }

      // Otherwise, an anonymous entity.  We must have a declaration.
      assert(ND && "mangling empty name without declaration");

      if (const NamespaceDecl *NS = dyn_cast<NamespaceDecl>(ND)) {
        if (NS->isAnonymousNamespace()) {
          Out << "?A@";
          break;
        }
      }

      if (const DecompositionDecl *DD = dyn_cast<DecompositionDecl>(ND)) {
        // FIXME: Invented mangling for decomposition declarations:
        //   [X,Y,Z]
        // where X,Y,Z are the names of the bindings.
        llvm::SmallString<128> Name("[");
        for (auto *BD : DD->bindings()) {
          if (Name.size() > 1)
            Name += ',';
          Name += BD->getDeclName().getAsIdentifierInfo()->getName();
        }
        Name += ']';
        mangleSourceName(Name);
        break;
      }

      if (const VarDecl *VD = dyn_cast<VarDecl>(ND)) {
        // We must have an anonymous union or struct declaration.
        const CXXRecordDecl *RD = VD->getType()->getAsCXXRecordDecl();
        assert(RD && "expected variable decl to have a record type");
        // Anonymous types with no tag or typedef get the name of their
        // declarator mangled in.  If they have no declarator, number them with
        // a $S prefix.
        llvm::SmallString<64> Name("$S");
        // Get a unique id for the anonymous struct.
        Name += llvm::utostr(Context.getAnonymousStructId(RD) + 1);
        mangleSourceName(Name.str());
        break;
      }

      // We must have an anonymous struct.
      const TagDecl *TD = cast<TagDecl>(ND);
      if (const TypedefNameDecl *D = TD->getTypedefNameForAnonDecl()) {
        assert(TD->getDeclContext() == D->getDeclContext() &&
               "Typedef should not be in another decl context!");
        assert(D->getDeclName().getAsIdentifierInfo() &&
               "Typedef was not named!");
        mangleSourceName(D->getDeclName().getAsIdentifierInfo()->getName());
        break;
      }

      if (const CXXRecordDecl *Record = dyn_cast<CXXRecordDecl>(TD)) {
        if (Record->isLambda()) {
          llvm::SmallString<10> Name("<lambda_");

          Decl *LambdaContextDecl = Record->getLambdaContextDecl();
          unsigned LambdaManglingNumber = Record->getLambdaManglingNumber();
          unsigned LambdaId;
          const ParmVarDecl *Parm =
              dyn_cast_or_null<ParmVarDecl>(LambdaContextDecl);
          const FunctionDecl *Func =
              Parm ? dyn_cast<FunctionDecl>(Parm->getDeclContext()) : nullptr;

          if (Func) {
            unsigned DefaultArgNo =
                Func->getNumParams() - Parm->getFunctionScopeIndex();
            Name += llvm::utostr(DefaultArgNo);
            Name += "_";
          }

          if (LambdaManglingNumber)
            LambdaId = LambdaManglingNumber;
          else
            LambdaId = Context.getLambdaId(Record);

          Name += llvm::utostr(LambdaId);
          Name += ">";

          mangleSourceName(Name);

          // If the context of a closure type is an initializer for a class
          // member (static or nonstatic), it is encoded in a qualified name.
          if (LambdaManglingNumber && LambdaContextDecl) {
            if ((isa<VarDecl>(LambdaContextDecl) ||
                 isa<FieldDecl>(LambdaContextDecl)) &&
                LambdaContextDecl->getDeclContext()->isRecord()) {
              mangleUnqualifiedName(cast<NamedDecl>(LambdaContextDecl));
            }
          }
          break;
        }
      }

      llvm::SmallString<64> Name;
      if (DeclaratorDecl *DD =
              Context.getASTContext().getDeclaratorForUnnamedTagDecl(TD)) {
        // Anonymous types without a name for linkage purposes have their
        // declarator mangled in if they have one.
        Name += "<unnamed-type-";
        Name += DD->getName();
      } else if (TypedefNameDecl *TND =
                     Context.getASTContext().getTypedefNameForUnnamedTagDecl(
                         TD)) {
        // Anonymous types without a name for linkage purposes have their
        // associate typedef mangled in if they have one.
        Name += "<unnamed-type-";
        Name += TND->getName();
      } else if (auto *ED = dyn_cast<EnumDecl>(TD)) {
        auto EnumeratorI = ED->enumerator_begin();
        assert(EnumeratorI != ED->enumerator_end());
        Name += "<unnamed-enum-";
        Name += EnumeratorI->getName();
      } else {
        // Otherwise, number the types using a $S prefix.
        Name += "<unnamed-type-$S";
        Name += llvm::utostr(Context.getAnonymousStructId(TD) + 1);
      }
      Name += ">";
      mangleSourceName(Name.str());
      break;
    }

    case DeclarationName::ObjCZeroArgSelector:
    case DeclarationName::ObjCOneArgSelector:
    case DeclarationName::ObjCMultiArgSelector:
      llvm_unreachable("Can't mangle Objective-C selector names here!");

    case DeclarationName::CXXConstructorName:
      if (isStructorDecl(ND)) {
        if (StructorType == Ctor_CopyingClosure) {
          Out << "?_O";
          return;
        }
        if (StructorType == Ctor_DefaultClosure) {
          Out << "?_F";
          return;
        }
      }
      Out << "?0";
      return;

    case DeclarationName::CXXDestructorName:
      if (isStructorDecl(ND))
        // If the named decl is the C++ destructor we're mangling,
        // use the type we were given.
        mangleCXXDtorType(static_cast<CXXDtorType>(StructorType));
      else
        // Otherwise, use the base destructor name. This is relevant if a
        // class with a destructor is declared within a destructor.
        mangleCXXDtorType(Dtor_Base);
      break;

    case DeclarationName::CXXConversionFunctionName:
      // <operator-name> ::= ?B # (cast)
      // The target type is encoded as the return type.
      Out << "?B";
      break;

    case DeclarationName::CXXOperatorName:
      mangleOperatorName(Name.getCXXOverloadedOperator(), ND->getLocation());
      break;

    case DeclarationName::CXXLiteralOperatorName: {
      Out << "?__K";
      mangleSourceName(Name.getCXXLiteralIdentifier()->getName());
      break;
    }

    case DeclarationName::CXXDeductionGuideName:
      llvm_unreachable("Can't mangle a deduction guide name!");

    case DeclarationName::CXXUsingDirective:
      llvm_unreachable("Can't mangle a using directive name!");
  }
}

// <postfix> ::= <unqualified-name> [<postfix>]
//           ::= <substitution> [<postfix>]
void MicrosoftCXXNameMangler::mangleNestedName(const NamedDecl *ND) {
  const DeclContext *DC = getEffectiveDeclContext(ND);
  while (!DC->isTranslationUnit()) {
    if (isa<TagDecl>(ND) || isa<VarDecl>(ND)) {
      unsigned Disc;
      if (Context.getNextDiscriminator(ND, Disc)) {
        Out << '?';
        mangleNumber(Disc);
        Out << '?';
      }
    }

    if (const BlockDecl *BD = dyn_cast<BlockDecl>(DC)) {
      auto Discriminate =
          [](StringRef Name, const unsigned Discriminator,
             const unsigned ParameterDiscriminator) -> std::string {
        std::string Buffer;
        llvm::raw_string_ostream Stream(Buffer);
        Stream << Name;
        if (Discriminator)
          Stream << '_' << Discriminator;
        if (ParameterDiscriminator)
          Stream << '_' << ParameterDiscriminator;
        return Stream.str();
      };

      unsigned Discriminator = BD->getBlockManglingNumber();
      if (!Discriminator)
        Discriminator = Context.getBlockId(BD, /*Local=*/false);

      // Mangle the parameter position as a discriminator to deal with unnamed
      // parameters.  Rather than mangling the unqualified parameter name,
      // always use the position to give a uniform mangling.
      unsigned ParameterDiscriminator = 0;
      if (const auto *MC = BD->getBlockManglingContextDecl())
        if (const auto *P = dyn_cast<ParmVarDecl>(MC))
          if (const auto *F = dyn_cast<FunctionDecl>(P->getDeclContext()))
            ParameterDiscriminator =
                F->getNumParams() - P->getFunctionScopeIndex();

      DC = getEffectiveDeclContext(BD);

      Out << '?';
      mangleSourceName(Discriminate("_block_invoke", Discriminator,
                                    ParameterDiscriminator));
      // If we have a block mangling context, encode that now.  This allows us
      // to discriminate between named static data initializers in the same
      // scope.  This is handled differently from parameters, which use
      // positions to discriminate between multiple instances.
      if (const auto *MC = BD->getBlockManglingContextDecl())
        if (!isa<ParmVarDecl>(MC))
          if (const auto *ND = dyn_cast<NamedDecl>(MC))
            mangleUnqualifiedName(ND);
      // MS ABI and Itanium manglings are in inverted scopes.  In the case of a
      // RecordDecl, mangle the entire scope hierarchy at this point rather than
      // just the unqualified name to get the ordering correct.
      if (const auto *RD = dyn_cast<RecordDecl>(DC))
        mangleName(RD);
      else
        Out << '@';
      // void __cdecl
      Out << "YAX";
      // struct __block_literal *
      Out << 'P';
      // __ptr64
      if (PointersAre64Bit)
        Out << 'E';
      Out << 'A';
      mangleArtificalTagType(TTK_Struct,
                             Discriminate("__block_literal", Discriminator,
                                          ParameterDiscriminator));
      Out << "@Z";

      // If the effective context was a Record, we have fully mangled the
      // qualified name and do not need to continue.
      if (isa<RecordDecl>(DC))
        break;
      continue;
    } else if (const ObjCMethodDecl *Method = dyn_cast<ObjCMethodDecl>(DC)) {
      mangleObjCMethodName(Method);
    } else if (isa<NamedDecl>(DC)) {
      ND = cast<NamedDecl>(DC);
      if (const FunctionDecl *FD = dyn_cast<FunctionDecl>(ND)) {
        mangle(FD, "?");
        break;
      } else {
        mangleUnqualifiedName(ND);
        // Lambdas in default arguments conceptually belong to the function the
        // parameter corresponds to.
        if (const auto *LDADC = getLambdaDefaultArgumentDeclContext(ND)) {
          DC = LDADC;
          continue;
        }
      }
    }
    DC = DC->getParent();
  }
}

void MicrosoftCXXNameMangler::mangleCXXDtorType(CXXDtorType T) {
  // Microsoft uses the names on the case labels for these dtor variants.  Clang
  // uses the Itanium terminology internally.  Everything in this ABI delegates
  // towards the base dtor.
  switch (T) {
  // <operator-name> ::= ?1  # destructor
  case Dtor_Base: Out << "?1"; return;
  // <operator-name> ::= ?_D # vbase destructor
  case Dtor_Complete: Out << "?_D"; return;
  // <operator-name> ::= ?_G # scalar deleting destructor
  case Dtor_Deleting: Out << "?_G"; return;
  // <operator-name> ::= ?_E # vector deleting destructor
  // FIXME: Add a vector deleting dtor type.  It goes in the vtable, so we need
  // it.
  case Dtor_Comdat:
    llvm_unreachable("not expecting a COMDAT");
  }
  llvm_unreachable("Unsupported dtor type?");
}

void MicrosoftCXXNameMangler::mangleOperatorName(OverloadedOperatorKind OO,
                                                 SourceLocation Loc) {
  switch (OO) {
  //                     ?0 # constructor
  //                     ?1 # destructor
  // <operator-name> ::= ?2 # new
  case OO_New: Out << "?2"; break;
  // <operator-name> ::= ?3 # delete
  case OO_Delete: Out << "?3"; break;
  // <operator-name> ::= ?4 # =
  case OO_Equal: Out << "?4"; break;
  // <operator-name> ::= ?5 # >>
  case OO_GreaterGreater: Out << "?5"; break;
  // <operator-name> ::= ?6 # <<
  case OO_LessLess: Out << "?6"; break;
  // <operator-name> ::= ?7 # !
  case OO_Exclaim: Out << "?7"; break;
  // <operator-name> ::= ?8 # ==
  case OO_EqualEqual: Out << "?8"; break;
  // <operator-name> ::= ?9 # !=
  case OO_ExclaimEqual: Out << "?9"; break;
  // <operator-name> ::= ?A # []
  case OO_Subscript: Out << "?A"; break;
  //                     ?B # conversion
  // <operator-name> ::= ?C # ->
  case OO_Arrow: Out << "?C"; break;
  // <operator-name> ::= ?D # *
  case OO_Star: Out << "?D"; break;
  // <operator-name> ::= ?E # ++
  case OO_PlusPlus: Out << "?E"; break;
  // <operator-name> ::= ?F # --
  case OO_MinusMinus: Out << "?F"; break;
  // <operator-name> ::= ?G # -
  case OO_Minus: Out << "?G"; break;
  // <operator-name> ::= ?H # +
  case OO_Plus: Out << "?H"; break;
  // <operator-name> ::= ?I # &
  case OO_Amp: Out << "?I"; break;
  // <operator-name> ::= ?J # ->*
  case OO_ArrowStar: Out << "?J"; break;
  // <operator-name> ::= ?K # /
  case OO_Slash: Out << "?K"; break;
  // <operator-name> ::= ?L # %
  case OO_Percent: Out << "?L"; break;
  // <operator-name> ::= ?M # <
  case OO_Less: Out << "?M"; break;
  // <operator-name> ::= ?N # <=
  case OO_LessEqual: Out << "?N"; break;
  // <operator-name> ::= ?O # >
  case OO_Greater: Out << "?O"; break;
  // <operator-name> ::= ?P # >=
  case OO_GreaterEqual: Out << "?P"; break;
  // <operator-name> ::= ?Q # ,
  case OO_Comma: Out << "?Q"; break;
  // <operator-name> ::= ?R # ()
  case OO_Call: Out << "?R"; break;
  // <operator-name> ::= ?S # ~
  case OO_Tilde: Out << "?S"; break;
  // <operator-name> ::= ?T # ^
  case OO_Caret: Out << "?T"; break;
  // <operator-name> ::= ?U # |
  case OO_Pipe: Out << "?U"; break;
  // <operator-name> ::= ?V # &&
  case OO_AmpAmp: Out << "?V"; break;
  // <operator-name> ::= ?W # ||
  case OO_PipePipe: Out << "?W"; break;
  // <operator-name> ::= ?X # *=
  case OO_StarEqual: Out << "?X"; break;
  // <operator-name> ::= ?Y # +=
  case OO_PlusEqual: Out << "?Y"; break;
  // <operator-name> ::= ?Z # -=
  case OO_MinusEqual: Out << "?Z"; break;
  // <operator-name> ::= ?_0 # /=
  case OO_SlashEqual: Out << "?_0"; break;
  // <operator-name> ::= ?_1 # %=
  case OO_PercentEqual: Out << "?_1"; break;
  // <operator-name> ::= ?_2 # >>=
  case OO_GreaterGreaterEqual: Out << "?_2"; break;
  // <operator-name> ::= ?_3 # <<=
  case OO_LessLessEqual: Out << "?_3"; break;
  // <operator-name> ::= ?_4 # &=
  case OO_AmpEqual: Out << "?_4"; break;
  // <operator-name> ::= ?_5 # |=
  case OO_PipeEqual: Out << "?_5"; break;
  // <operator-name> ::= ?_6 # ^=
  case OO_CaretEqual: Out << "?_6"; break;
  //                     ?_7 # vftable
  //                     ?_8 # vbtable
  //                     ?_9 # vcall
  //                     ?_A # typeof
  //                     ?_B # local static guard
  //                     ?_C # string
  //                     ?_D # vbase destructor
  //                     ?_E # vector deleting destructor
  //                     ?_F # default constructor closure
  //                     ?_G # scalar deleting destructor
  //                     ?_H # vector constructor iterator
  //                     ?_I # vector destructor iterator
  //                     ?_J # vector vbase constructor iterator
  //                     ?_K # virtual displacement map
  //                     ?_L # eh vector constructor iterator
  //                     ?_M # eh vector destructor iterator
  //                     ?_N # eh vector vbase constructor iterator
  //                     ?_O # copy constructor closure
  //                     ?_P<name> # udt returning <name>
  //                     ?_Q # <unknown>
  //                     ?_R0 # RTTI Type Descriptor
  //                     ?_R1 # RTTI Base Class Descriptor at (a,b,c,d)
  //                     ?_R2 # RTTI Base Class Array
  //                     ?_R3 # RTTI Class Hierarchy Descriptor
  //                     ?_R4 # RTTI Complete Object Locator
  //                     ?_S # local vftable
  //                     ?_T # local vftable constructor closure
  // <operator-name> ::= ?_U # new[]
  case OO_Array_New: Out << "?_U"; break;
  // <operator-name> ::= ?_V # delete[]
  case OO_Array_Delete: Out << "?_V"; break;
  // <operator-name> ::= ?__L # co_await
  case OO_Coawait: Out << "?__L"; break;

  case OO_Spaceship: {
    // FIXME: Once MS picks a mangling, use it.
    DiagnosticsEngine &Diags = Context.getDiags();
    unsigned DiagID = Diags.getCustomDiagID(DiagnosticsEngine::Error,
      "cannot mangle this three-way comparison operator yet");
    Diags.Report(Loc, DiagID);
    break;
  }

  case OO_Conditional: {
    DiagnosticsEngine &Diags = Context.getDiags();
    unsigned DiagID = Diags.getCustomDiagID(DiagnosticsEngine::Error,
      "cannot mangle this conditional operator yet");
    Diags.Report(Loc, DiagID);
    break;
  }

  case OO_None:
  case NUM_OVERLOADED_OPERATORS:
    llvm_unreachable("Not an overloaded operator");
  }
}

void MicrosoftCXXNameMangler::mangleSourceName(StringRef Name) {
  // <source name> ::= <identifier> @
  BackRefVec::iterator Found =
      std::find(NameBackReferences.begin(), NameBackReferences.end(), Name);
  if (Found == NameBackReferences.end()) {
    if (NameBackReferences.size() < 10)
      NameBackReferences.push_back(Name);
    Out << Name << '@';
  } else {
    Out << (Found - NameBackReferences.begin());
  }
}

void MicrosoftCXXNameMangler::mangleObjCMethodName(const ObjCMethodDecl *MD) {
  Context.mangleObjCMethodName(MD, Out);
}

void MicrosoftCXXNameMangler::mangleTemplateInstantiationName(
    const TemplateDecl *TD, const TemplateArgumentList &TemplateArgs) {
  // <template-name> ::= <unscoped-template-name> <template-args>
  //                 ::= <substitution>
  // Always start with the unqualified name.

  // Templates have their own context for back references.
  ArgBackRefMap OuterArgsContext;
  BackRefVec OuterTemplateContext;
  PassObjectSizeArgsSet OuterPassObjectSizeArgs;
  NameBackReferences.swap(OuterTemplateContext);
  TypeBackReferences.swap(OuterArgsContext);
  PassObjectSizeArgs.swap(OuterPassObjectSizeArgs);

  mangleUnscopedTemplateName(TD);
  mangleTemplateArgs(TD, TemplateArgs);

  // Restore the previous back reference contexts.
  NameBackReferences.swap(OuterTemplateContext);
  TypeBackReferences.swap(OuterArgsContext);
  PassObjectSizeArgs.swap(OuterPassObjectSizeArgs);
}

void
MicrosoftCXXNameMangler::mangleUnscopedTemplateName(const TemplateDecl *TD) {
  // <unscoped-template-name> ::= ?$ <unqualified-name>
  Out << "?$";
  mangleUnqualifiedName(TD);
}

#if INTEL_CUSTOMIZATION
// Fix for CQ#371742: C++ Lambda debug info class is created with empty name
void MicrosoftCXXNameMangler::mangleUnscopedLambdaName(const RecordDecl *RD) {
  // <unscoped-lambda-name> ::= __10<unqualified-name>
  Out << "__10";
  mangleUnqualifiedName(RD);
}
#endif //INTEL_CUSTOMIZATION

void MicrosoftCXXNameMangler::mangleIntegerLiteral(const llvm::APSInt &Value,
                                                   bool IsBoolean) {
  // <integer-literal> ::= $0 <number>
  Out << "$0";
  // Make sure booleans are encoded as 0/1.
  if (IsBoolean && Value.getBoolValue())
    mangleNumber(1);
  else if (Value.isSigned())
    mangleNumber(Value.getSExtValue());
  else
    mangleNumber(Value.getZExtValue());
}

void MicrosoftCXXNameMangler::mangleExpression(const Expr *E) {
  // See if this is a constant expression.
  llvm::APSInt Value;
  if (E->isIntegerConstantExpr(Value, Context.getASTContext())) {
    mangleIntegerLiteral(Value, E->getType()->isBooleanType());
    return;
  }

  // Look through no-op casts like template parameter substitutions.
  E = E->IgnoreParenNoopCasts(Context.getASTContext());

  const CXXUuidofExpr *UE = nullptr;
  if (const UnaryOperator *UO = dyn_cast<UnaryOperator>(E)) {
    if (UO->getOpcode() == UO_AddrOf)
      UE = dyn_cast<CXXUuidofExpr>(UO->getSubExpr());
  } else
    UE = dyn_cast<CXXUuidofExpr>(E);

  if (UE) {
    // If we had to peek through an address-of operator, treat this like we are
    // dealing with a pointer type.  Otherwise, treat it like a const reference.
    //
    // N.B. This matches up with the handling of TemplateArgument::Declaration
    // in mangleTemplateArg
    if (UE == E)
      Out << "$E?";
    else
      Out << "$1?";

    // This CXXUuidofExpr is mangled as-if it were actually a VarDecl from
    // const __s_GUID _GUID_{lower case UUID with underscores}
    StringRef Uuid = UE->getUuidStr();
    std::string Name = "_GUID_" + Uuid.lower();
    std::replace(Name.begin(), Name.end(), '-', '_');

    mangleSourceName(Name);
    // Terminate the whole name with an '@'.
    Out << '@';
    // It's a global variable.
    Out << '3';
    // It's a struct called __s_GUID.
    mangleArtificalTagType(TTK_Struct, "__s_GUID");
    // It's const.
    Out << 'B';
    return;
  }

  // As bad as this diagnostic is, it's better than crashing.
  DiagnosticsEngine &Diags = Context.getDiags();
  unsigned DiagID = Diags.getCustomDiagID(
      DiagnosticsEngine::Error, "cannot yet mangle expression type %0");
  Diags.Report(E->getExprLoc(), DiagID) << E->getStmtClassName()
                                        << E->getSourceRange();
}

void MicrosoftCXXNameMangler::mangleTemplateArgs(
    const TemplateDecl *TD, const TemplateArgumentList &TemplateArgs) {
  // <template-args> ::= <template-arg>+
  const TemplateParameterList *TPL = TD->getTemplateParameters();
  assert(TPL->size() == TemplateArgs.size() &&
         "size mismatch between args and parms!");

  unsigned Idx = 0;
  for (const TemplateArgument &TA : TemplateArgs.asArray())
    mangleTemplateArg(TD, TA, TPL->getParam(Idx++));
}

void MicrosoftCXXNameMangler::mangleTemplateArg(const TemplateDecl *TD,
                                                const TemplateArgument &TA,
                                                const NamedDecl *Parm) {
  // <template-arg> ::= <type>
  //                ::= <integer-literal>
  //                ::= <member-data-pointer>
  //                ::= <member-function-pointer>
  //                ::= $E? <name> <type-encoding>
  //                ::= $1? <name> <type-encoding>
  //                ::= $0A@
  //                ::= <template-args>

  switch (TA.getKind()) {
  case TemplateArgument::Null:
    llvm_unreachable("Can't mangle null template arguments!");
  case TemplateArgument::TemplateExpansion:
    llvm_unreachable("Can't mangle template expansion arguments!");
  case TemplateArgument::Type: {
    QualType T = TA.getAsType();
    mangleType(T, SourceRange(), QMM_Escape);
    break;
  }
  case TemplateArgument::Declaration: {
    const NamedDecl *ND = TA.getAsDecl();
    if (isa<FieldDecl>(ND) || isa<IndirectFieldDecl>(ND)) {
      mangleMemberDataPointer(
          cast<CXXRecordDecl>(ND->getDeclContext())->getMostRecentDecl(),
          cast<ValueDecl>(ND));
    } else if (const FunctionDecl *FD = dyn_cast<FunctionDecl>(ND)) {
      const CXXMethodDecl *MD = dyn_cast<CXXMethodDecl>(FD);
      if (MD && MD->isInstance()) {
        mangleMemberFunctionPointer(MD->getParent()->getMostRecentDecl(), MD);
      } else {
        Out << "$1?";
        mangleName(FD);
        mangleFunctionEncoding(FD, /*ShouldMangle=*/true);
      }
    } else {
      mangle(ND, TA.getParamTypeForDecl()->isReferenceType() ? "$E?" : "$1?");
    }
    break;
  }
  case TemplateArgument::Integral:
    mangleIntegerLiteral(TA.getAsIntegral(),
                         TA.getIntegralType()->isBooleanType());
    break;
  case TemplateArgument::NullPtr: {
    QualType T = TA.getNullPtrType();
    if (const MemberPointerType *MPT = T->getAs<MemberPointerType>()) {
      const CXXRecordDecl *RD = MPT->getMostRecentCXXRecordDecl();
      if (MPT->isMemberFunctionPointerType() &&
          !isa<FunctionTemplateDecl>(TD)) {
        mangleMemberFunctionPointer(RD, nullptr);
        return;
      }
      if (MPT->isMemberDataPointer()) {
        if (!isa<FunctionTemplateDecl>(TD)) {
          mangleMemberDataPointer(RD, nullptr);
          return;
        }
        // nullptr data pointers are always represented with a single field
        // which is initialized with either 0 or -1.  Why -1?  Well, we need to
        // distinguish the case where the data member is at offset zero in the
        // record.
        // However, we are free to use 0 *if* we would use multiple fields for
        // non-nullptr member pointers.
        if (!RD->nullFieldOffsetIsZero()) {
          mangleIntegerLiteral(llvm::APSInt::get(-1), /*IsBoolean=*/false);
          return;
        }
      }
    }
    mangleIntegerLiteral(llvm::APSInt::getUnsigned(0), /*IsBoolean=*/false);
    break;
  }
  case TemplateArgument::Expression:
    mangleExpression(TA.getAsExpr());
    break;
  case TemplateArgument::Pack: {
    ArrayRef<TemplateArgument> TemplateArgs = TA.getPackAsArray();
    if (TemplateArgs.empty()) {
      if (isa<TemplateTypeParmDecl>(Parm) ||
          isa<TemplateTemplateParmDecl>(Parm))
        // MSVC 2015 changed the mangling for empty expanded template packs,
        // use the old mangling for link compatibility for old versions.
        Out << (Context.getASTContext().getLangOpts().isCompatibleWithMSVC(
                    LangOptions::MSVC2015)
                    ? "$$V"
                    : "$$$V");
      else if (isa<NonTypeTemplateParmDecl>(Parm))
        Out << "$S";
      else
        llvm_unreachable("unexpected template parameter decl!");
    } else {
      for (const TemplateArgument &PA : TemplateArgs)
        mangleTemplateArg(TD, PA, Parm);
    }
    break;
  }
  case TemplateArgument::Template: {
    const NamedDecl *ND =
        TA.getAsTemplate().getAsTemplateDecl()->getTemplatedDecl();
    if (const auto *TD = dyn_cast<TagDecl>(ND)) {
      mangleType(TD);
    } else if (isa<TypeAliasDecl>(ND)) {
      Out << "$$Y";
      mangleName(ND);
    } else {
      llvm_unreachable("unexpected template template NamedDecl!");
    }
    break;
  }
  }
}

void MicrosoftCXXNameMangler::mangleObjCProtocol(const ObjCProtocolDecl *PD) {
  llvm::SmallString<64> TemplateMangling;
  llvm::raw_svector_ostream Stream(TemplateMangling);
  MicrosoftCXXNameMangler Extra(Context, Stream);

  Stream << "?$";
  Extra.mangleSourceName("Protocol");
  Extra.mangleArtificalTagType(TTK_Struct, PD->getName());

  mangleArtificalTagType(TTK_Struct, TemplateMangling, {"__ObjC"});
}

void MicrosoftCXXNameMangler::mangleObjCLifetime(const QualType Type,
                                                 Qualifiers Quals,
                                                 SourceRange Range) {
  llvm::SmallString<64> TemplateMangling;
  llvm::raw_svector_ostream Stream(TemplateMangling);
  MicrosoftCXXNameMangler Extra(Context, Stream);

  Stream << "?$";
  switch (Quals.getObjCLifetime()) {
  case Qualifiers::OCL_None:
  case Qualifiers::OCL_ExplicitNone:
    break;
  case Qualifiers::OCL_Autoreleasing:
    Extra.mangleSourceName("Autoreleasing");
    break;
  case Qualifiers::OCL_Strong:
    Extra.mangleSourceName("Strong");
    break;
  case Qualifiers::OCL_Weak:
    Extra.mangleSourceName("Weak");
    break;
  }
  Extra.manglePointerCVQualifiers(Quals);
  Extra.manglePointerExtQualifiers(Quals, Type);
  Extra.mangleType(Type, Range);

  mangleArtificalTagType(TTK_Struct, TemplateMangling, {"__ObjC"});
}

void MicrosoftCXXNameMangler::mangleQualifiers(Qualifiers Quals,
                                               bool IsMember) {
  // <cvr-qualifiers> ::= [E] [F] [I] <base-cvr-qualifiers>
  // 'E' means __ptr64 (32-bit only); 'F' means __unaligned (32/64-bit only);
  // 'I' means __restrict (32/64-bit).
  // Note that the MSVC __restrict keyword isn't the same as the C99 restrict
  // keyword!
  // <base-cvr-qualifiers> ::= A  # near
  //                       ::= B  # near const
  //                       ::= C  # near volatile
  //                       ::= D  # near const volatile
  //                       ::= E  # far (16-bit)
  //                       ::= F  # far const (16-bit)
  //                       ::= G  # far volatile (16-bit)
  //                       ::= H  # far const volatile (16-bit)
  //                       ::= I  # huge (16-bit)
  //                       ::= J  # huge const (16-bit)
  //                       ::= K  # huge volatile (16-bit)
  //                       ::= L  # huge const volatile (16-bit)
  //                       ::= M <basis> # based
  //                       ::= N <basis> # based const
  //                       ::= O <basis> # based volatile
  //                       ::= P <basis> # based const volatile
  //                       ::= Q  # near member
  //                       ::= R  # near const member
  //                       ::= S  # near volatile member
  //                       ::= T  # near const volatile member
  //                       ::= U  # far member (16-bit)
  //                       ::= V  # far const member (16-bit)
  //                       ::= W  # far volatile member (16-bit)
  //                       ::= X  # far const volatile member (16-bit)
  //                       ::= Y  # huge member (16-bit)
  //                       ::= Z  # huge const member (16-bit)
  //                       ::= 0  # huge volatile member (16-bit)
  //                       ::= 1  # huge const volatile member (16-bit)
  //                       ::= 2 <basis> # based member
  //                       ::= 3 <basis> # based const member
  //                       ::= 4 <basis> # based volatile member
  //                       ::= 5 <basis> # based const volatile member
  //                       ::= 6  # near function (pointers only)
  //                       ::= 7  # far function (pointers only)
  //                       ::= 8  # near method (pointers only)
  //                       ::= 9  # far method (pointers only)
  //                       ::= _A <basis> # based function (pointers only)
  //                       ::= _B <basis> # based function (far?) (pointers only)
  //                       ::= _C <basis> # based method (pointers only)
  //                       ::= _D <basis> # based method (far?) (pointers only)
  //                       ::= _E # block (Clang)
  // <basis> ::= 0 # __based(void)
  //         ::= 1 # __based(segment)?
  //         ::= 2 <name> # __based(name)
  //         ::= 3 # ?
  //         ::= 4 # ?
  //         ::= 5 # not really based
  bool HasConst = Quals.hasConst(),
       HasVolatile = Quals.hasVolatile();

  if (!IsMember) {
    if (HasConst && HasVolatile) {
      Out << 'D';
    } else if (HasVolatile) {
      Out << 'C';
    } else if (HasConst) {
      Out << 'B';
    } else {
      Out << 'A';
    }
  } else {
    if (HasConst && HasVolatile) {
      Out << 'T';
    } else if (HasVolatile) {
      Out << 'S';
    } else if (HasConst) {
      Out << 'R';
    } else {
      Out << 'Q';
    }
  }

  // FIXME: For now, just drop all extension qualifiers on the floor.
}

void
MicrosoftCXXNameMangler::mangleRefQualifier(RefQualifierKind RefQualifier) {
  // <ref-qualifier> ::= G                # lvalue reference
  //                 ::= H                # rvalue-reference
  switch (RefQualifier) {
  case RQ_None:
    break;

  case RQ_LValue:
    Out << 'G';
    break;

  case RQ_RValue:
    Out << 'H';
    break;
  }
}

void MicrosoftCXXNameMangler::manglePointerExtQualifiers(Qualifiers Quals,
                                                         QualType PointeeType) {
  if (PointersAre64Bit &&
      (PointeeType.isNull() || !PointeeType->isFunctionType()))
    Out << 'E';

  if (Quals.hasRestrict())
    Out << 'I';

  if (Quals.hasUnaligned() ||
      (!PointeeType.isNull() && PointeeType.getLocalQualifiers().hasUnaligned()))
    Out << 'F';
}

void MicrosoftCXXNameMangler::manglePointerCVQualifiers(Qualifiers Quals) {
  // <pointer-cv-qualifiers> ::= P  # no qualifiers
  //                         ::= Q  # const
  //                         ::= R  # volatile
  //                         ::= S  # const volatile
  bool HasConst = Quals.hasConst(),
       HasVolatile = Quals.hasVolatile();

  if (HasConst && HasVolatile) {
    Out << 'S';
  } else if (HasVolatile) {
    Out << 'R';
  } else if (HasConst) {
    Out << 'Q';
  } else {
    Out << 'P';
  }
}

void MicrosoftCXXNameMangler::mangleArgumentType(QualType T,
                                                 SourceRange Range) {
  // MSVC will backreference two canonically equivalent types that have slightly
  // different manglings when mangled alone.

  // Decayed types do not match up with non-decayed versions of the same type.
  //
  // e.g.
  // void (*x)(void) will not form a backreference with void x(void)
  void *TypePtr;
  if (const auto *DT = T->getAs<DecayedType>()) {
    QualType OriginalType = DT->getOriginalType();
    // All decayed ArrayTypes should be treated identically; as-if they were
    // a decayed IncompleteArrayType.
    if (const auto *AT = getASTContext().getAsArrayType(OriginalType))
      OriginalType = getASTContext().getIncompleteArrayType(
          AT->getElementType(), AT->getSizeModifier(),
          AT->getIndexTypeCVRQualifiers());

    TypePtr = OriginalType.getCanonicalType().getAsOpaquePtr();
    // If the original parameter was textually written as an array,
    // instead treat the decayed parameter like it's const.
    //
    // e.g.
    // int [] -> int * const
    if (OriginalType->isArrayType())
      T = T.withConst();
  } else {
    TypePtr = T.getCanonicalType().getAsOpaquePtr();
  }

  ArgBackRefMap::iterator Found = TypeBackReferences.find(TypePtr);

  if (Found == TypeBackReferences.end()) {
    size_t OutSizeBefore = Out.tell();

    mangleType(T, Range, QMM_Drop);

    // See if it's worth creating a back reference.
    // Only types longer than 1 character are considered
    // and only 10 back references slots are available:
    bool LongerThanOneChar = (Out.tell() - OutSizeBefore > 1);
    if (LongerThanOneChar && TypeBackReferences.size() < 10) {
      size_t Size = TypeBackReferences.size();
      TypeBackReferences[TypePtr] = Size;
    }
  } else {
    Out << Found->second;
  }
}

void MicrosoftCXXNameMangler::manglePassObjectSizeArg(
    const PassObjectSizeAttr *POSA) {
  int Type = POSA->getType();

  auto Iter = PassObjectSizeArgs.insert(Type).first;
  auto *TypePtr = (const void *)&*Iter;
  ArgBackRefMap::iterator Found = TypeBackReferences.find(TypePtr);

  if (Found == TypeBackReferences.end()) {
    mangleArtificalTagType(TTK_Enum, "__pass_object_size" + llvm::utostr(Type),
                           {"__clang"});

    if (TypeBackReferences.size() < 10) {
      size_t Size = TypeBackReferences.size();
      TypeBackReferences[TypePtr] = Size;
    }
  } else {
    Out << Found->second;
  }
}

void MicrosoftCXXNameMangler::mangleType(QualType T, SourceRange Range,
                                         QualifierMangleMode QMM) {
  // Don't use the canonical types.  MSVC includes things like 'const' on
  // pointer arguments to function pointers that canonicalization strips away.
  T = T.getDesugaredType(getASTContext());
  Qualifiers Quals = T.getLocalQualifiers();
  if (const ArrayType *AT = getASTContext().getAsArrayType(T)) {
    // If there were any Quals, getAsArrayType() pushed them onto the array
    // element type.
    if (QMM == QMM_Mangle)
      Out << 'A';
    else if (QMM == QMM_Escape || QMM == QMM_Result)
      Out << "$$B";
    mangleArrayType(AT);
    return;
  }

  bool IsPointer = T->isAnyPointerType() || T->isMemberPointerType() ||
                   T->isReferenceType() || T->isBlockPointerType();

  switch (QMM) {
  case QMM_Drop:
    if (Quals.hasObjCLifetime())
      Quals = Quals.withoutObjCLifetime();
    break;
  case QMM_Mangle:
    if (const FunctionType *FT = dyn_cast<FunctionType>(T)) {
      Out << '6';
      mangleFunctionType(FT);
      return;
    }
    mangleQualifiers(Quals, false);
    break;
  case QMM_Escape:
    if (!IsPointer && Quals) {
      Out << "$$C";
      mangleQualifiers(Quals, false);
    }
    break;
  case QMM_Result:
    // Presence of __unaligned qualifier shouldn't affect mangling here.
    Quals.removeUnaligned();
    if (Quals.hasObjCLifetime())
      Quals = Quals.withoutObjCLifetime();
    if ((!IsPointer && Quals) || isa<TagType>(T)) {
      Out << '?';
      mangleQualifiers(Quals, false);
    }
    break;
  }

  const Type *ty = T.getTypePtr();

  switch (ty->getTypeClass()) {
#define ABSTRACT_TYPE(CLASS, PARENT)
#define NON_CANONICAL_TYPE(CLASS, PARENT) \
  case Type::CLASS: \
    llvm_unreachable("can't mangle non-canonical type " #CLASS "Type"); \
    return;
#define TYPE(CLASS, PARENT) \
  case Type::CLASS: \
    mangleType(cast<CLASS##Type>(ty), Quals, Range); \
    break;
#include "clang/AST/TypeNodes.def"
#undef ABSTRACT_TYPE
#undef NON_CANONICAL_TYPE
#undef TYPE
  }
}

void MicrosoftCXXNameMangler::mangleType(const BuiltinType *T, Qualifiers,
                                         SourceRange Range) {
  //  <type>         ::= <builtin-type>
  //  <builtin-type> ::= X  # void
  //                 ::= C  # signed char
  //                 ::= D  # char
  //                 ::= E  # unsigned char
  //                 ::= F  # short
  //                 ::= G  # unsigned short (or wchar_t if it's not a builtin)
  //                 ::= H  # int
  //                 ::= I  # unsigned int
  //                 ::= J  # long
  //                 ::= K  # unsigned long
  //                     L  # <none>
  //                 ::= M  # float
  //                 ::= N  # double
  //                 ::= O  # long double (__float80 is mangled differently)
  //                 ::= _J # long long, __int64
  //                 ::= _K # unsigned long long, __int64
  //                 ::= _L # __int128
  //                 ::= _M # unsigned __int128
  //                 ::= _N # bool
  //                     _O # <array in parameter>
  //                 ::= _T # __float80 (Intel)
  //                 ::= _S # char16_t
  //                 ::= _U # char32_t
  //                 ::= _W # wchar_t
  //                 ::= _Z # __float80 (Digital Mars)
  switch (T->getKind()) {
  case BuiltinType::Void:
    Out << 'X';
    break;
  case BuiltinType::SChar:
    Out << 'C';
    break;
  case BuiltinType::Char_U:
  case BuiltinType::Char_S:
    Out << 'D';
    break;
  case BuiltinType::UChar:
    Out << 'E';
    break;
  case BuiltinType::Short:
    Out << 'F';
    break;
  case BuiltinType::UShort:
    Out << 'G';
    break;
  case BuiltinType::Int:
    Out << 'H';
    break;
  case BuiltinType::UInt:
    Out << 'I';
    break;
  case BuiltinType::Long:
    Out << 'J';
    break;
  case BuiltinType::ULong:
    Out << 'K';
    break;
  case BuiltinType::Float:
    Out << 'M';
    break;
  case BuiltinType::Double:
    Out << 'N';
    break;
  // TODO: Determine size and mangle accordingly
  case BuiltinType::LongDouble:
    Out << 'O';
    break;
  case BuiltinType::LongLong:
    Out << "_J";
    break;
  case BuiltinType::ULongLong:
    Out << "_K";
    break;
  case BuiltinType::Int128:
    Out << "_L";
    break;
  case BuiltinType::UInt128:
    Out << "_M";
    break;
  case BuiltinType::Bool:
    Out << "_N";
    break;
  case BuiltinType::Char16:
    Out << "_S";
    break;
  case BuiltinType::Char32:
    Out << "_U";
    break;
#if INTEL_CUSTOMIZATION
  case BuiltinType::Float128:
    Out << "_Q";
    break;
#endif  // INTEL_CUSTOMIZATION
  case BuiltinType::WChar_S:
  case BuiltinType::WChar_U:
    Out << "_W";
    break;

#define BUILTIN_TYPE(Id, SingletonId)
#define PLACEHOLDER_TYPE(Id, SingletonId) \
  case BuiltinType::Id:
#include "clang/AST/BuiltinTypes.def"
  case BuiltinType::Dependent:
    llvm_unreachable("placeholder types shouldn't get to name mangling");

  case BuiltinType::ObjCId:
    mangleArtificalTagType(TTK_Struct, "objc_object");
    break;
  case BuiltinType::ObjCClass:
    mangleArtificalTagType(TTK_Struct, "objc_class");
    break;
  case BuiltinType::ObjCSel:
    mangleArtificalTagType(TTK_Struct, "objc_selector");
    break;

#define IMAGE_TYPE(ImgType, Id, SingletonId, Access, Suffix) \
  case BuiltinType::Id: \
    Out << "PAUocl_" #ImgType "_" #Suffix "@@"; \
    break;
#include "clang/Basic/OpenCLImageTypes.def"
  case BuiltinType::OCLSampler:
    Out << "PA";
    mangleArtificalTagType(TTK_Struct, "ocl_sampler");
    break;
  case BuiltinType::OCLEvent:
    Out << "PA";
    mangleArtificalTagType(TTK_Struct, "ocl_event");
    break;
  case BuiltinType::OCLClkEvent:
    Out << "PA";
    mangleArtificalTagType(TTK_Struct, "ocl_clkevent");
    break;
  case BuiltinType::OCLQueue:
    Out << "PA";
    mangleArtificalTagType(TTK_Struct, "ocl_queue");
    break;
  case BuiltinType::OCLReserveID:
    Out << "PA";
    mangleArtificalTagType(TTK_Struct, "ocl_reserveid");
    break;

  case BuiltinType::NullPtr:
    Out << "$$T";
    break;

  case BuiltinType::Float16:
<<<<<<< HEAD
=======
    mangleArtificalTagType(TTK_Struct, "_Float16", {"__clang"});
    break;

  case BuiltinType::Float128:
>>>>>>> c2575a37
  case BuiltinType::Half: {
    DiagnosticsEngine &Diags = Context.getDiags();
    unsigned DiagID = Diags.getCustomDiagID(
        DiagnosticsEngine::Error, "cannot mangle this built-in %0 type yet");
    Diags.Report(Range.getBegin(), DiagID)
        << T->getName(Context.getASTContext().getPrintingPolicy()) << Range;
    break;
  }
  }
}

// <type>          ::= <function-type>
void MicrosoftCXXNameMangler::mangleType(const FunctionProtoType *T, Qualifiers,
                                         SourceRange) {
  // Structors only appear in decls, so at this point we know it's not a
  // structor type.
  // FIXME: This may not be lambda-friendly.
  if (T->getTypeQuals() || T->getRefQualifier() != RQ_None) {
    Out << "$$A8@@";
    mangleFunctionType(T, /*D=*/nullptr, /*ForceThisQuals=*/true);
  } else {
    Out << "$$A6";
    mangleFunctionType(T);
  }
}
void MicrosoftCXXNameMangler::mangleType(const FunctionNoProtoType *T,
                                         Qualifiers, SourceRange) {
  Out << "$$A6";
  mangleFunctionType(T);
}

void MicrosoftCXXNameMangler::mangleFunctionType(const FunctionType *T,
                                                 const FunctionDecl *D,
                                                 bool ForceThisQuals) {
  // <function-type> ::= <this-cvr-qualifiers> <calling-convention>
  //                     <return-type> <argument-list> <throw-spec>
  const FunctionProtoType *Proto = dyn_cast<FunctionProtoType>(T);

  SourceRange Range;
  if (D) Range = D->getSourceRange();

  bool IsInLambda = false;
  bool IsStructor = false, HasThisQuals = ForceThisQuals, IsCtorClosure = false;
  CallingConv CC = T->getCallConv();
  if (const CXXMethodDecl *MD = dyn_cast_or_null<CXXMethodDecl>(D)) {
    if (MD->getParent()->isLambda())
      IsInLambda = true;
    if (MD->isInstance())
      HasThisQuals = true;
    if (isa<CXXDestructorDecl>(MD)) {
      IsStructor = true;
    } else if (isa<CXXConstructorDecl>(MD)) {
      IsStructor = true;
      IsCtorClosure = (StructorType == Ctor_CopyingClosure ||
                       StructorType == Ctor_DefaultClosure) &&
                      isStructorDecl(MD);
      if (IsCtorClosure)
        CC = getASTContext().getDefaultCallingConvention(
            /*IsVariadic=*/false, /*IsCXXMethod=*/true);
    }
  }

  // If this is a C++ instance method, mangle the CVR qualifiers for the
  // this pointer.
  if (HasThisQuals) {
    Qualifiers Quals = Qualifiers::fromCVRUMask(Proto->getTypeQuals());
    manglePointerExtQualifiers(Quals, /*PointeeType=*/QualType());
    mangleRefQualifier(Proto->getRefQualifier());
    mangleQualifiers(Quals, /*IsMember=*/false);
  }

  mangleCallingConvention(CC);

  // <return-type> ::= <type>
  //               ::= @ # structors (they have no declared return type)
  if (IsStructor) {
    if (isa<CXXDestructorDecl>(D) && isStructorDecl(D)) {
      // The scalar deleting destructor takes an extra int argument which is not
      // reflected in the AST.
      if (StructorType == Dtor_Deleting) {
        Out << (PointersAre64Bit ? "PEAXI@Z" : "PAXI@Z");
        return;
      }
      // The vbase destructor returns void which is not reflected in the AST.
      if (StructorType == Dtor_Complete) {
        Out << "XXZ";
        return;
      }
    }
    if (IsCtorClosure) {
      // Default constructor closure and copy constructor closure both return
      // void.
      Out << 'X';

      if (StructorType == Ctor_DefaultClosure) {
        // Default constructor closure always has no arguments.
        Out << 'X';
      } else if (StructorType == Ctor_CopyingClosure) {
        // Copy constructor closure always takes an unqualified reference.
        mangleArgumentType(getASTContext().getLValueReferenceType(
                               Proto->getParamType(0)
                                   ->getAs<LValueReferenceType>()
                                   ->getPointeeType(),
                               /*SpelledAsLValue=*/true),
                           Range);
        Out << '@';
      } else {
        llvm_unreachable("unexpected constructor closure!");
      }
      Out << 'Z';
      return;
    }
    Out << '@';
  } else {
    QualType ResultType = T->getReturnType();
    if (const auto *AT =
            dyn_cast_or_null<AutoType>(ResultType->getContainedAutoType())) {
      Out << '?';
      mangleQualifiers(ResultType.getLocalQualifiers(), /*IsMember=*/false);
      Out << '?';
      assert(AT->getKeyword() != AutoTypeKeyword::GNUAutoType &&
             "shouldn't need to mangle __auto_type!");
      mangleSourceName(AT->isDecltypeAuto() ? "<decltype-auto>" : "<auto>");
      Out << '@';
    } else if (IsInLambda) {
      Out << '@';
    } else {
      if (ResultType->isVoidType())
        ResultType = ResultType.getUnqualifiedType();
      mangleType(ResultType, Range, QMM_Result);
    }
  }

  // <argument-list> ::= X # void
  //                 ::= <type>+ @
  //                 ::= <type>* Z # varargs
  if (!Proto) {
    // Function types without prototypes can arise when mangling a function type
    // within an overloadable function in C. We mangle these as the absence of
    // any parameter types (not even an empty parameter list).
    Out << '@';
  } else if (Proto->getNumParams() == 0 && !Proto->isVariadic()) {
    Out << 'X';
  } else {
    // Happens for function pointer type arguments for example.
    for (unsigned I = 0, E = Proto->getNumParams(); I != E; ++I) {
      mangleArgumentType(Proto->getParamType(I), Range);
      // Mangle each pass_object_size parameter as if it's a parameter of enum
      // type passed directly after the parameter with the pass_object_size
      // attribute. The aforementioned enum's name is __pass_object_size, and we
      // pretend it resides in a top-level namespace called __clang.
      //
      // FIXME: Is there a defined extension notation for the MS ABI, or is it
      // necessary to just cross our fingers and hope this type+namespace
      // combination doesn't conflict with anything?
      if (D)
        if (const auto *P = D->getParamDecl(I)->getAttr<PassObjectSizeAttr>())
          manglePassObjectSizeArg(P);
    }
    // <builtin-type>      ::= Z  # ellipsis
    if (Proto->isVariadic())
      Out << 'Z';
    else
      Out << '@';
  }

  mangleThrowSpecification(Proto);
}

void MicrosoftCXXNameMangler::mangleFunctionClass(const FunctionDecl *FD) {
  // <function-class>  ::= <member-function> E? # E designates a 64-bit 'this'
  //                                            # pointer. in 64-bit mode *all*
  //                                            # 'this' pointers are 64-bit.
  //                   ::= <global-function>
  // <member-function> ::= A # private: near
  //                   ::= B # private: far
  //                   ::= C # private: static near
  //                   ::= D # private: static far
  //                   ::= E # private: virtual near
  //                   ::= F # private: virtual far
  //                   ::= I # protected: near
  //                   ::= J # protected: far
  //                   ::= K # protected: static near
  //                   ::= L # protected: static far
  //                   ::= M # protected: virtual near
  //                   ::= N # protected: virtual far
  //                   ::= Q # public: near
  //                   ::= R # public: far
  //                   ::= S # public: static near
  //                   ::= T # public: static far
  //                   ::= U # public: virtual near
  //                   ::= V # public: virtual far
  // <global-function> ::= Y # global near
  //                   ::= Z # global far
  if (const CXXMethodDecl *MD = dyn_cast<CXXMethodDecl>(FD)) {
    bool IsVirtual = MD->isVirtual();
    // When mangling vbase destructor variants, ignore whether or not the
    // underlying destructor was defined to be virtual.
    if (isa<CXXDestructorDecl>(MD) && isStructorDecl(MD) &&
        StructorType == Dtor_Complete) {
      IsVirtual = false;
    }
    switch (MD->getAccess()) {
      case AS_none:
        llvm_unreachable("Unsupported access specifier");
      case AS_private:
        if (MD->isStatic())
          Out << 'C';
        else if (IsVirtual)
          Out << 'E';
        else
          Out << 'A';
        break;
      case AS_protected:
        if (MD->isStatic())
          Out << 'K';
        else if (IsVirtual)
          Out << 'M';
        else
          Out << 'I';
        break;
      case AS_public:
        if (MD->isStatic())
          Out << 'S';
        else if (IsVirtual)
          Out << 'U';
        else
          Out << 'Q';
    }
  } else {
    Out << 'Y';
  }
}
void MicrosoftCXXNameMangler::mangleCallingConvention(CallingConv CC) {
  // <calling-convention> ::= A # __cdecl
  //                      ::= B # __export __cdecl
  //                      ::= C # __pascal
  //                      ::= D # __export __pascal
  //                      ::= E # __thiscall
  //                      ::= F # __export __thiscall
  //                      ::= G # __stdcall
  //                      ::= H # __export __stdcall
  //                      ::= I # __fastcall
  //                      ::= J # __export __fastcall
  //                      ::= Q # __vectorcall
  //                      ::= w # __regcall
  // The 'export' calling conventions are from a bygone era
  // (*cough*Win16*cough*) when functions were declared for export with
  // that keyword. (It didn't actually export them, it just made them so
  // that they could be in a DLL and somebody from another module could call
  // them.)

  switch (CC) {
    default:
      llvm_unreachable("Unsupported CC for mangling");
    case CC_Win64:
    case CC_X86_64SysV:
    case CC_C: Out << 'A'; break;
    case CC_X86Pascal: Out << 'C'; break;
    case CC_X86ThisCall: Out << 'E'; break;
    case CC_X86StdCall: Out << 'G'; break;
    case CC_X86FastCall: Out << 'I'; break;
    case CC_X86VectorCall: Out << 'Q'; break;
    case CC_Swift: Out << 'S'; break;
    case CC_PreserveMost: Out << 'U'; break;
    case CC_X86RegCall: Out << 'w'; break;
  }
}
void MicrosoftCXXNameMangler::mangleCallingConvention(const FunctionType *T) {
  mangleCallingConvention(T->getCallConv());
}
void MicrosoftCXXNameMangler::mangleThrowSpecification(
                                                const FunctionProtoType *FT) {
  // <throw-spec> ::= Z # throw(...) (default)
  //              ::= @ # throw() or __declspec/__attribute__((nothrow))
  //              ::= <type>+
  // NOTE: Since the Microsoft compiler ignores throw specifications, they are
  // all actually mangled as 'Z'. (They're ignored because their associated
  // functionality isn't implemented, and probably never will be.)
  Out << 'Z';
}

void MicrosoftCXXNameMangler::mangleType(const UnresolvedUsingType *T,
                                         Qualifiers, SourceRange Range) {
  // Probably should be mangled as a template instantiation; need to see what
  // VC does first.
  DiagnosticsEngine &Diags = Context.getDiags();
  unsigned DiagID = Diags.getCustomDiagID(DiagnosticsEngine::Error,
    "cannot mangle this unresolved dependent type yet");
  Diags.Report(Range.getBegin(), DiagID)
    << Range;
}

// <type>        ::= <union-type> | <struct-type> | <class-type> | <enum-type>
// <union-type>  ::= T <name>
// <struct-type> ::= U <name>
// <class-type>  ::= V <name>
// <enum-type>   ::= W4 <name>
void MicrosoftCXXNameMangler::mangleTagTypeKind(TagTypeKind TTK) {
  switch (TTK) {
    case TTK_Union:
      Out << 'T';
      break;
    case TTK_Struct:
    case TTK_Interface:
      Out << 'U';
      break;
    case TTK_Class:
      Out << 'V';
      break;
    case TTK_Enum:
      Out << "W4";
      break;
  }
}
void MicrosoftCXXNameMangler::mangleType(const EnumType *T, Qualifiers,
                                         SourceRange) {
  mangleType(cast<TagType>(T)->getDecl());
}
void MicrosoftCXXNameMangler::mangleType(const RecordType *T, Qualifiers,
                                         SourceRange) {
  mangleType(cast<TagType>(T)->getDecl());
}
void MicrosoftCXXNameMangler::mangleType(const TagDecl *TD) {
  mangleTagTypeKind(TD->getTagKind());
  mangleName(TD);
}
void MicrosoftCXXNameMangler::mangleArtificalTagType(
    TagTypeKind TK, StringRef UnqualifiedName, ArrayRef<StringRef> NestedNames) {
  // <name> ::= <unscoped-name> {[<named-scope>]+ | [<nested-name>]}? @
  mangleTagTypeKind(TK);

  // Always start with the unqualified name.
  mangleSourceName(UnqualifiedName);

  for (auto I = NestedNames.rbegin(), E = NestedNames.rend(); I != E; ++I)
    mangleSourceName(*I);

  // Terminate the whole name with an '@'.
  Out << '@';
}

// <type>       ::= <array-type>
// <array-type> ::= <pointer-cvr-qualifiers> <cvr-qualifiers>
//                  [Y <dimension-count> <dimension>+]
//                  <element-type> # as global, E is never required
// It's supposed to be the other way around, but for some strange reason, it
// isn't. Today this behavior is retained for the sole purpose of backwards
// compatibility.
void MicrosoftCXXNameMangler::mangleDecayedArrayType(const ArrayType *T) {
  // This isn't a recursive mangling, so now we have to do it all in this
  // one call.
  manglePointerCVQualifiers(T->getElementType().getQualifiers());
  mangleType(T->getElementType(), SourceRange());
}
void MicrosoftCXXNameMangler::mangleType(const ConstantArrayType *T, Qualifiers,
                                         SourceRange) {
  llvm_unreachable("Should have been special cased");
}
void MicrosoftCXXNameMangler::mangleType(const VariableArrayType *T, Qualifiers,
                                         SourceRange) {
  llvm_unreachable("Should have been special cased");
}
void MicrosoftCXXNameMangler::mangleType(const DependentSizedArrayType *T,
                                         Qualifiers, SourceRange) {
  llvm_unreachable("Should have been special cased");
}
void MicrosoftCXXNameMangler::mangleType(const IncompleteArrayType *T,
                                         Qualifiers, SourceRange) {
  llvm_unreachable("Should have been special cased");
}
void MicrosoftCXXNameMangler::mangleArrayType(const ArrayType *T) {
  QualType ElementTy(T, 0);
  SmallVector<llvm::APInt, 3> Dimensions;
  for (;;) {
    if (ElementTy->isConstantArrayType()) {
      const ConstantArrayType *CAT =
          getASTContext().getAsConstantArrayType(ElementTy);
      Dimensions.push_back(CAT->getSize());
      ElementTy = CAT->getElementType();
    } else if (ElementTy->isIncompleteArrayType()) {
      const IncompleteArrayType *IAT =
          getASTContext().getAsIncompleteArrayType(ElementTy);
      Dimensions.push_back(llvm::APInt(32, 0));
      ElementTy = IAT->getElementType();
    } else if (ElementTy->isVariableArrayType()) {
      const VariableArrayType *VAT =
        getASTContext().getAsVariableArrayType(ElementTy);
      Dimensions.push_back(llvm::APInt(32, 0));
      ElementTy = VAT->getElementType();
    } else if (ElementTy->isDependentSizedArrayType()) {
      // The dependent expression has to be folded into a constant (TODO).
      const DependentSizedArrayType *DSAT =
        getASTContext().getAsDependentSizedArrayType(ElementTy);
      DiagnosticsEngine &Diags = Context.getDiags();
      unsigned DiagID = Diags.getCustomDiagID(DiagnosticsEngine::Error,
        "cannot mangle this dependent-length array yet");
      Diags.Report(DSAT->getSizeExpr()->getExprLoc(), DiagID)
        << DSAT->getBracketsRange();
      return;
    } else {
      break;
    }
  }
  Out << 'Y';
  // <dimension-count> ::= <number> # number of extra dimensions
  mangleNumber(Dimensions.size());
  for (const llvm::APInt &Dimension : Dimensions)
    mangleNumber(Dimension.getLimitedValue());
  mangleType(ElementTy, SourceRange(), QMM_Escape);
}

// <type>                   ::= <pointer-to-member-type>
// <pointer-to-member-type> ::= <pointer-cvr-qualifiers> <cvr-qualifiers>
//                                                          <class name> <type>
void MicrosoftCXXNameMangler::mangleType(const MemberPointerType *T, Qualifiers Quals,
                                         SourceRange Range) {
  QualType PointeeType = T->getPointeeType();
  manglePointerCVQualifiers(Quals);
  manglePointerExtQualifiers(Quals, PointeeType);
  if (const FunctionProtoType *FPT = PointeeType->getAs<FunctionProtoType>()) {
    Out << '8';
    mangleName(T->getClass()->castAs<RecordType>()->getDecl());
    mangleFunctionType(FPT, nullptr, true);
  } else {
    mangleQualifiers(PointeeType.getQualifiers(), true);
    mangleName(T->getClass()->castAs<RecordType>()->getDecl());
    mangleType(PointeeType, Range, QMM_Drop);
  }
}

void MicrosoftCXXNameMangler::mangleType(const TemplateTypeParmType *T,
                                         Qualifiers, SourceRange Range) {
  DiagnosticsEngine &Diags = Context.getDiags();
  unsigned DiagID = Diags.getCustomDiagID(DiagnosticsEngine::Error,
    "cannot mangle this template type parameter type yet");
  Diags.Report(Range.getBegin(), DiagID)
    << Range;
}

void MicrosoftCXXNameMangler::mangleType(const SubstTemplateTypeParmPackType *T,
                                         Qualifiers, SourceRange Range) {
  DiagnosticsEngine &Diags = Context.getDiags();
  unsigned DiagID = Diags.getCustomDiagID(DiagnosticsEngine::Error,
    "cannot mangle this substituted parameter pack yet");
  Diags.Report(Range.getBegin(), DiagID)
    << Range;
}

// <type> ::= <pointer-type>
// <pointer-type> ::= E? <pointer-cvr-qualifiers> <cvr-qualifiers> <type>
//                       # the E is required for 64-bit non-static pointers
void MicrosoftCXXNameMangler::mangleType(const PointerType *T, Qualifiers Quals,
                                         SourceRange Range) {
  QualType PointeeType = T->getPointeeType();
  manglePointerCVQualifiers(Quals);
  manglePointerExtQualifiers(Quals, PointeeType);
  mangleType(PointeeType, Range);
}

void MicrosoftCXXNameMangler::mangleType(const ObjCObjectPointerType *T,
                                         Qualifiers Quals, SourceRange Range) {
  QualType PointeeType = T->getPointeeType();
  switch (Quals.getObjCLifetime()) {
  case Qualifiers::OCL_None:
  case Qualifiers::OCL_ExplicitNone:
    break;
  case Qualifiers::OCL_Autoreleasing:
  case Qualifiers::OCL_Strong:
  case Qualifiers::OCL_Weak:
    return mangleObjCLifetime(PointeeType, Quals, Range);
  }
  manglePointerCVQualifiers(Quals);
  manglePointerExtQualifiers(Quals, PointeeType);
  mangleType(PointeeType, Range);
}

// <type> ::= <reference-type>
// <reference-type> ::= A E? <cvr-qualifiers> <type>
//                 # the E is required for 64-bit non-static lvalue references
void MicrosoftCXXNameMangler::mangleType(const LValueReferenceType *T,
                                         Qualifiers Quals, SourceRange Range) {
  QualType PointeeType = T->getPointeeType();
  assert(!Quals.hasConst() && !Quals.hasVolatile() && "unexpected qualifier!");
  Out << 'A';
  manglePointerExtQualifiers(Quals, PointeeType);
  mangleType(PointeeType, Range);
}

// <type> ::= <r-value-reference-type>
// <r-value-reference-type> ::= $$Q E? <cvr-qualifiers> <type>
//                 # the E is required for 64-bit non-static rvalue references
void MicrosoftCXXNameMangler::mangleType(const RValueReferenceType *T,
                                         Qualifiers Quals, SourceRange Range) {
  QualType PointeeType = T->getPointeeType();
  assert(!Quals.hasConst() && !Quals.hasVolatile() && "unexpected qualifier!");
  Out << "$$Q";
  manglePointerExtQualifiers(Quals, PointeeType);
  mangleType(PointeeType, Range);
}

void MicrosoftCXXNameMangler::mangleType(const ComplexType *T, Qualifiers,
                                         SourceRange Range) {
  QualType ElementType = T->getElementType();

  llvm::SmallString<64> TemplateMangling;
  llvm::raw_svector_ostream Stream(TemplateMangling);
  MicrosoftCXXNameMangler Extra(Context, Stream);
  Stream << "?$";
  Extra.mangleSourceName("_Complex");
  Extra.mangleType(ElementType, Range, QMM_Escape);

  mangleArtificalTagType(TTK_Struct, TemplateMangling, {"__clang"});
}

void MicrosoftCXXNameMangler::mangleType(const VectorType *T, Qualifiers Quals,
                                         SourceRange Range) {
  const BuiltinType *ET = T->getElementType()->getAs<BuiltinType>();
  assert(ET && "vectors with non-builtin elements are unsupported");
  uint64_t Width = getASTContext().getTypeSize(T);
  // Pattern match exactly the typedefs in our intrinsic headers.  Anything that
  // doesn't match the Intel types uses a custom mangling below.
  size_t OutSizeBefore = Out.tell();
  llvm::Triple::ArchType AT =
      getASTContext().getTargetInfo().getTriple().getArch();
  if (AT == llvm::Triple::x86 || AT == llvm::Triple::x86_64) {
    if (Width == 64 && ET->getKind() == BuiltinType::LongLong) {
      mangleArtificalTagType(TTK_Union, "__m64");
    } else if (Width >= 128) {
      if (ET->getKind() == BuiltinType::Float)
        mangleArtificalTagType(TTK_Union, "__m" + llvm::utostr(Width));
      else if (ET->getKind() == BuiltinType::LongLong)
        mangleArtificalTagType(TTK_Union, "__m" + llvm::utostr(Width) + 'i');
      else if (ET->getKind() == BuiltinType::Double)
        mangleArtificalTagType(TTK_Struct, "__m" + llvm::utostr(Width) + 'd');
    }
  }

  bool IsBuiltin = Out.tell() != OutSizeBefore;
  if (!IsBuiltin) {
    // The MS ABI doesn't have a special mangling for vector types, so we define
    // our own mangling to handle uses of __vector_size__ on user-specified
    // types, and for extensions like __v4sf.

    llvm::SmallString<64> TemplateMangling;
    llvm::raw_svector_ostream Stream(TemplateMangling);
    MicrosoftCXXNameMangler Extra(Context, Stream);
    Stream << "?$";
    Extra.mangleSourceName("__vector");
    Extra.mangleType(QualType(ET, 0), Range, QMM_Escape);
    Extra.mangleIntegerLiteral(llvm::APSInt::getUnsigned(T->getNumElements()),
                               /*IsBoolean=*/false);

    mangleArtificalTagType(TTK_Union, TemplateMangling, {"__clang"});
  }
}

void MicrosoftCXXNameMangler::mangleType(const ExtVectorType *T,
                                         Qualifiers Quals, SourceRange Range) {
  mangleType(static_cast<const VectorType *>(T), Quals, Range);
}
void MicrosoftCXXNameMangler::mangleType(const DependentSizedExtVectorType *T,
                                         Qualifiers, SourceRange Range) {
  DiagnosticsEngine &Diags = Context.getDiags();
  unsigned DiagID = Diags.getCustomDiagID(DiagnosticsEngine::Error,
    "cannot mangle this dependent-sized extended vector type yet");
  Diags.Report(Range.getBegin(), DiagID)
    << Range;
}

void MicrosoftCXXNameMangler::mangleType(const DependentAddressSpaceType *T,
                                         Qualifiers, SourceRange Range) {
  DiagnosticsEngine &Diags = Context.getDiags();
  unsigned DiagID = Diags.getCustomDiagID(
      DiagnosticsEngine::Error,
      "cannot mangle this dependent address space type yet");
  Diags.Report(Range.getBegin(), DiagID) << Range;
}

void MicrosoftCXXNameMangler::mangleType(const ObjCInterfaceType *T, Qualifiers,
                                         SourceRange) {
  // ObjC interfaces have structs underlying them.
  mangleTagTypeKind(TTK_Struct);
  mangleName(T->getDecl());
}

void MicrosoftCXXNameMangler::mangleType(const ObjCObjectType *T, Qualifiers,
                                         SourceRange Range) {
  if (T->qual_empty())
    return mangleType(T->getBaseType(), Range, QMM_Drop);

  ArgBackRefMap OuterArgsContext;
  BackRefVec OuterTemplateContext;

  TypeBackReferences.swap(OuterArgsContext);
  NameBackReferences.swap(OuterTemplateContext);

  mangleTagTypeKind(TTK_Struct);

  Out << "?$";
  if (T->isObjCId())
    mangleSourceName("objc_object");
  else if (T->isObjCClass())
    mangleSourceName("objc_class");
  else
    mangleSourceName(T->getInterface()->getName());

  for (const auto &Q : T->quals())
    mangleObjCProtocol(Q);
  Out << '@';

  Out << '@';

  TypeBackReferences.swap(OuterArgsContext);
  NameBackReferences.swap(OuterTemplateContext);
}

void MicrosoftCXXNameMangler::mangleType(const BlockPointerType *T,
                                         Qualifiers Quals, SourceRange Range) {
  QualType PointeeType = T->getPointeeType();
  manglePointerCVQualifiers(Quals);
  manglePointerExtQualifiers(Quals, PointeeType);

  Out << "_E";

  mangleFunctionType(PointeeType->castAs<FunctionProtoType>());
}

void MicrosoftCXXNameMangler::mangleType(const InjectedClassNameType *,
                                         Qualifiers, SourceRange) {
  llvm_unreachable("Cannot mangle injected class name type.");
}

void MicrosoftCXXNameMangler::mangleType(const TemplateSpecializationType *T,
                                         Qualifiers, SourceRange Range) {
  DiagnosticsEngine &Diags = Context.getDiags();
  unsigned DiagID = Diags.getCustomDiagID(DiagnosticsEngine::Error,
    "cannot mangle this template specialization type yet");
  Diags.Report(Range.getBegin(), DiagID)
    << Range;
}

void MicrosoftCXXNameMangler::mangleType(const DependentNameType *T, Qualifiers,
                                         SourceRange Range) {
  DiagnosticsEngine &Diags = Context.getDiags();
  unsigned DiagID = Diags.getCustomDiagID(DiagnosticsEngine::Error,
    "cannot mangle this dependent name type yet");
  Diags.Report(Range.getBegin(), DiagID)
    << Range;
}

void MicrosoftCXXNameMangler::mangleType(
    const DependentTemplateSpecializationType *T, Qualifiers,
    SourceRange Range) {
  DiagnosticsEngine &Diags = Context.getDiags();
  unsigned DiagID = Diags.getCustomDiagID(DiagnosticsEngine::Error,
    "cannot mangle this dependent template specialization type yet");
  Diags.Report(Range.getBegin(), DiagID)
    << Range;
}

void MicrosoftCXXNameMangler::mangleType(const PackExpansionType *T, Qualifiers,
                                         SourceRange Range) {
  DiagnosticsEngine &Diags = Context.getDiags();
  unsigned DiagID = Diags.getCustomDiagID(DiagnosticsEngine::Error,
    "cannot mangle this pack expansion yet");
  Diags.Report(Range.getBegin(), DiagID)
    << Range;
}

void MicrosoftCXXNameMangler::mangleType(const TypeOfType *T, Qualifiers,
                                         SourceRange Range) {
  DiagnosticsEngine &Diags = Context.getDiags();
  unsigned DiagID = Diags.getCustomDiagID(DiagnosticsEngine::Error,
    "cannot mangle this typeof(type) yet");
  Diags.Report(Range.getBegin(), DiagID)
    << Range;
}

void MicrosoftCXXNameMangler::mangleType(const TypeOfExprType *T, Qualifiers,
                                         SourceRange Range) {
  DiagnosticsEngine &Diags = Context.getDiags();
  unsigned DiagID = Diags.getCustomDiagID(DiagnosticsEngine::Error,
    "cannot mangle this typeof(expression) yet");
  Diags.Report(Range.getBegin(), DiagID)
    << Range;
}

void MicrosoftCXXNameMangler::mangleType(const DecltypeType *T, Qualifiers,
                                         SourceRange Range) {
  DiagnosticsEngine &Diags = Context.getDiags();
  unsigned DiagID = Diags.getCustomDiagID(DiagnosticsEngine::Error,
    "cannot mangle this decltype() yet");
  Diags.Report(Range.getBegin(), DiagID)
    << Range;
}

void MicrosoftCXXNameMangler::mangleType(const UnaryTransformType *T,
                                         Qualifiers, SourceRange Range) {
  DiagnosticsEngine &Diags = Context.getDiags();
  unsigned DiagID = Diags.getCustomDiagID(DiagnosticsEngine::Error,
    "cannot mangle this unary transform type yet");
  Diags.Report(Range.getBegin(), DiagID)
    << Range;
}

void MicrosoftCXXNameMangler::mangleType(const AutoType *T, Qualifiers,
                                         SourceRange Range) {
  assert(T->getDeducedType().isNull() && "expecting a dependent type!");

  DiagnosticsEngine &Diags = Context.getDiags();
  unsigned DiagID = Diags.getCustomDiagID(DiagnosticsEngine::Error,
    "cannot mangle this 'auto' type yet");
  Diags.Report(Range.getBegin(), DiagID)
    << Range;
}

void MicrosoftCXXNameMangler::mangleType(
    const DeducedTemplateSpecializationType *T, Qualifiers, SourceRange Range) {
  assert(T->getDeducedType().isNull() && "expecting a dependent type!");

  DiagnosticsEngine &Diags = Context.getDiags();
  unsigned DiagID = Diags.getCustomDiagID(DiagnosticsEngine::Error,
    "cannot mangle this deduced class template specialization type yet");
  Diags.Report(Range.getBegin(), DiagID)
    << Range;
}

void MicrosoftCXXNameMangler::mangleType(const AtomicType *T, Qualifiers,
                                         SourceRange Range) {
  QualType ValueType = T->getValueType();

  llvm::SmallString<64> TemplateMangling;
  llvm::raw_svector_ostream Stream(TemplateMangling);
  MicrosoftCXXNameMangler Extra(Context, Stream);
  Stream << "?$";
  Extra.mangleSourceName("_Atomic");
  Extra.mangleType(ValueType, Range, QMM_Escape);

  mangleArtificalTagType(TTK_Struct, TemplateMangling, {"__clang"});
}

void MicrosoftCXXNameMangler::mangleType(const PipeType *T, Qualifiers,
                                         SourceRange Range) {
  DiagnosticsEngine &Diags = Context.getDiags();
  unsigned DiagID = Diags.getCustomDiagID(DiagnosticsEngine::Error,
    "cannot mangle this OpenCL pipe type yet");
  Diags.Report(Range.getBegin(), DiagID)
    << Range;
}

#if INTEL_CUSTOMIZATION
void MicrosoftCXXNameMangler::mangleType(const ChannelType *T, Qualifiers,
                                         SourceRange Range) {
  DiagnosticsEngine &Diags = Context.getDiags();
  unsigned DiagID = Diags.getCustomDiagID(DiagnosticsEngine::Error,
    "cannot mangle this OpenCL channel type yet");
  Diags.Report(Range.getBegin(), DiagID)
    << Range;
}

void MicrosoftCXXNameMangler::mangleType(const ArbPrecIntType *T, Qualifiers,
                                         SourceRange Range) {
  QualType UnderlyingType = T->getUnderlyingType();
  llvm::SmallString<64> TemplateMangling;
  llvm::raw_svector_ostream Stream(TemplateMangling);
  MicrosoftCXXNameMangler Extra(Context, Stream);
  Stream << "?$";
  Extra.mangleSourceName("__ap_int");
  Extra.mangleNumber(T->getNumBits());
  Extra.mangleType(UnderlyingType, Range, QMM_Escape);
  mangleArtificalTagType(TTK_Struct, TemplateMangling, {"__clang"});
}

void MicrosoftCXXNameMangler::mangleType(const DependentSizedArbPrecIntType *T,
                                         Qualifiers, SourceRange Range) {
  DiagnosticsEngine &Diags = Context.getDiags();
  unsigned DiagID = Diags.getCustomDiagID(DiagnosticsEngine::Error,
    "cannot mangle this Dependent ArbPrecInt type yet");
  Diags.Report(Range.getBegin(), DiagID)
    << Range;
}
#endif // INTEL_CUSTOMIZATION

void MicrosoftMangleContextImpl::mangleCXXName(const NamedDecl *D,
                                               raw_ostream &Out) {
  assert((isa<FunctionDecl>(D) || isa<VarDecl>(D)) &&
         "Invalid mangleName() call, argument is not a variable or function!");
  assert(!isa<CXXConstructorDecl>(D) && !isa<CXXDestructorDecl>(D) &&
         "Invalid mangleName() call on 'structor decl!");

  PrettyStackTraceDecl CrashInfo(D, SourceLocation(),
                                 getASTContext().getSourceManager(),
                                 "Mangling declaration");

  msvc_hashing_ostream MHO(Out);
  MicrosoftCXXNameMangler Mangler(*this, MHO);
  return Mangler.mangle(D);
}

// <this-adjustment> ::= <no-adjustment> | <static-adjustment> |
//                       <virtual-adjustment>
// <no-adjustment>      ::= A # private near
//                      ::= B # private far
//                      ::= I # protected near
//                      ::= J # protected far
//                      ::= Q # public near
//                      ::= R # public far
// <static-adjustment>  ::= G <static-offset> # private near
//                      ::= H <static-offset> # private far
//                      ::= O <static-offset> # protected near
//                      ::= P <static-offset> # protected far
//                      ::= W <static-offset> # public near
//                      ::= X <static-offset> # public far
// <virtual-adjustment> ::= $0 <virtual-shift> <static-offset> # private near
//                      ::= $1 <virtual-shift> <static-offset> # private far
//                      ::= $2 <virtual-shift> <static-offset> # protected near
//                      ::= $3 <virtual-shift> <static-offset> # protected far
//                      ::= $4 <virtual-shift> <static-offset> # public near
//                      ::= $5 <virtual-shift> <static-offset> # public far
// <virtual-shift>      ::= <vtordisp-shift> | <vtordispex-shift>
// <vtordisp-shift>     ::= <offset-to-vtordisp>
// <vtordispex-shift>   ::= <offset-to-vbptr> <vbase-offset-offset>
//                          <offset-to-vtordisp>
static void mangleThunkThisAdjustment(const CXXMethodDecl *MD,
                                      const ThisAdjustment &Adjustment,
                                      MicrosoftCXXNameMangler &Mangler,
                                      raw_ostream &Out) {
  if (!Adjustment.Virtual.isEmpty()) {
    Out << '$';
    char AccessSpec;
    switch (MD->getAccess()) {
    case AS_none:
      llvm_unreachable("Unsupported access specifier");
    case AS_private:
      AccessSpec = '0';
      break;
    case AS_protected:
      AccessSpec = '2';
      break;
    case AS_public:
      AccessSpec = '4';
    }
    if (Adjustment.Virtual.Microsoft.VBPtrOffset) {
      Out << 'R' << AccessSpec;
      Mangler.mangleNumber(
          static_cast<uint32_t>(Adjustment.Virtual.Microsoft.VBPtrOffset));
      Mangler.mangleNumber(
          static_cast<uint32_t>(Adjustment.Virtual.Microsoft.VBOffsetOffset));
      Mangler.mangleNumber(
          static_cast<uint32_t>(Adjustment.Virtual.Microsoft.VtordispOffset));
      Mangler.mangleNumber(static_cast<uint32_t>(Adjustment.NonVirtual));
    } else {
      Out << AccessSpec;
      Mangler.mangleNumber(
          static_cast<uint32_t>(Adjustment.Virtual.Microsoft.VtordispOffset));
      Mangler.mangleNumber(-static_cast<uint32_t>(Adjustment.NonVirtual));
    }
  } else if (Adjustment.NonVirtual != 0) {
    switch (MD->getAccess()) {
    case AS_none:
      llvm_unreachable("Unsupported access specifier");
    case AS_private:
      Out << 'G';
      break;
    case AS_protected:
      Out << 'O';
      break;
    case AS_public:
      Out << 'W';
    }
    Mangler.mangleNumber(-static_cast<uint32_t>(Adjustment.NonVirtual));
  } else {
    switch (MD->getAccess()) {
    case AS_none:
      llvm_unreachable("Unsupported access specifier");
    case AS_private:
      Out << 'A';
      break;
    case AS_protected:
      Out << 'I';
      break;
    case AS_public:
      Out << 'Q';
    }
  }
}

void MicrosoftMangleContextImpl::mangleVirtualMemPtrThunk(
    const CXXMethodDecl *MD, const MethodVFTableLocation &ML,
    raw_ostream &Out) {
  msvc_hashing_ostream MHO(Out);
  MicrosoftCXXNameMangler Mangler(*this, MHO);
  Mangler.getStream() << '?';
  Mangler.mangleVirtualMemPtrThunk(MD, ML);
}

void MicrosoftMangleContextImpl::mangleThunk(const CXXMethodDecl *MD,
                                             const ThunkInfo &Thunk,
                                             raw_ostream &Out) {
  msvc_hashing_ostream MHO(Out);
  MicrosoftCXXNameMangler Mangler(*this, MHO);
  Mangler.getStream() << '?';
  Mangler.mangleName(MD);
  mangleThunkThisAdjustment(MD, Thunk.This, Mangler, MHO);
  if (!Thunk.Return.isEmpty())
    assert(Thunk.Method != nullptr &&
           "Thunk info should hold the overridee decl");

  const CXXMethodDecl *DeclForFPT = Thunk.Method ? Thunk.Method : MD;
  Mangler.mangleFunctionType(
      DeclForFPT->getType()->castAs<FunctionProtoType>(), MD);
}

void MicrosoftMangleContextImpl::mangleCXXDtorThunk(
    const CXXDestructorDecl *DD, CXXDtorType Type,
    const ThisAdjustment &Adjustment, raw_ostream &Out) {
  // FIXME: Actually, the dtor thunk should be emitted for vector deleting
  // dtors rather than scalar deleting dtors. Just use the vector deleting dtor
  // mangling manually until we support both deleting dtor types.
  assert(Type == Dtor_Deleting);
  msvc_hashing_ostream MHO(Out);
  MicrosoftCXXNameMangler Mangler(*this, MHO, DD, Type);
  Mangler.getStream() << "??_E";
  Mangler.mangleName(DD->getParent());
  mangleThunkThisAdjustment(DD, Adjustment, Mangler, MHO);
  Mangler.mangleFunctionType(DD->getType()->castAs<FunctionProtoType>(), DD);
}

void MicrosoftMangleContextImpl::mangleCXXVFTable(
    const CXXRecordDecl *Derived, ArrayRef<const CXXRecordDecl *> BasePath,
    raw_ostream &Out) {
  // <mangled-name> ::= ?_7 <class-name> <storage-class>
  //                    <cvr-qualifiers> [<name>] @
  // NOTE: <cvr-qualifiers> here is always 'B' (const). <storage-class>
  // is always '6' for vftables.
  msvc_hashing_ostream MHO(Out);
  MicrosoftCXXNameMangler Mangler(*this, MHO);
  if (Derived->hasAttr<DLLImportAttr>())
    Mangler.getStream() << "??_S";
  else
    Mangler.getStream() << "??_7";
  Mangler.mangleName(Derived);
  Mangler.getStream() << "6B"; // '6' for vftable, 'B' for const.
  for (const CXXRecordDecl *RD : BasePath)
    Mangler.mangleName(RD);
  Mangler.getStream() << '@';
}

void MicrosoftMangleContextImpl::mangleCXXVBTable(
    const CXXRecordDecl *Derived, ArrayRef<const CXXRecordDecl *> BasePath,
    raw_ostream &Out) {
  // <mangled-name> ::= ?_8 <class-name> <storage-class>
  //                    <cvr-qualifiers> [<name>] @
  // NOTE: <cvr-qualifiers> here is always 'B' (const). <storage-class>
  // is always '7' for vbtables.
  msvc_hashing_ostream MHO(Out);
  MicrosoftCXXNameMangler Mangler(*this, MHO);
  Mangler.getStream() << "??_8";
  Mangler.mangleName(Derived);
  Mangler.getStream() << "7B";  // '7' for vbtable, 'B' for const.
  for (const CXXRecordDecl *RD : BasePath)
    Mangler.mangleName(RD);
  Mangler.getStream() << '@';
}

void MicrosoftMangleContextImpl::mangleCXXRTTI(QualType T, raw_ostream &Out) {
  msvc_hashing_ostream MHO(Out);
  MicrosoftCXXNameMangler Mangler(*this, MHO);
  Mangler.getStream() << "??_R0";
  Mangler.mangleType(T, SourceRange(), MicrosoftCXXNameMangler::QMM_Result);
  Mangler.getStream() << "@8";
}

void MicrosoftMangleContextImpl::mangleCXXRTTIName(QualType T,
                                                   raw_ostream &Out) {
  MicrosoftCXXNameMangler Mangler(*this, Out);
  Mangler.getStream() << '.';
  Mangler.mangleType(T, SourceRange(), MicrosoftCXXNameMangler::QMM_Result);
}

void MicrosoftMangleContextImpl::mangleCXXVirtualDisplacementMap(
    const CXXRecordDecl *SrcRD, const CXXRecordDecl *DstRD, raw_ostream &Out) {
  msvc_hashing_ostream MHO(Out);
  MicrosoftCXXNameMangler Mangler(*this, MHO);
  Mangler.getStream() << "??_K";
  Mangler.mangleName(SrcRD);
  Mangler.getStream() << "$C";
  Mangler.mangleName(DstRD);
}

void MicrosoftMangleContextImpl::mangleCXXThrowInfo(QualType T, bool IsConst,
                                                    bool IsVolatile,
                                                    bool IsUnaligned,
                                                    uint32_t NumEntries,
                                                    raw_ostream &Out) {
  msvc_hashing_ostream MHO(Out);
  MicrosoftCXXNameMangler Mangler(*this, MHO);
  Mangler.getStream() << "_TI";
  if (IsConst)
    Mangler.getStream() << 'C';
  if (IsVolatile)
    Mangler.getStream() << 'V';
  if (IsUnaligned)
    Mangler.getStream() << 'U';
  Mangler.getStream() << NumEntries;
  Mangler.mangleType(T, SourceRange(), MicrosoftCXXNameMangler::QMM_Result);
}

void MicrosoftMangleContextImpl::mangleCXXCatchableTypeArray(
    QualType T, uint32_t NumEntries, raw_ostream &Out) {
  msvc_hashing_ostream MHO(Out);
  MicrosoftCXXNameMangler Mangler(*this, MHO);
  Mangler.getStream() << "_CTA";
  Mangler.getStream() << NumEntries;
  Mangler.mangleType(T, SourceRange(), MicrosoftCXXNameMangler::QMM_Result);
}

void MicrosoftMangleContextImpl::mangleCXXCatchableType(
    QualType T, const CXXConstructorDecl *CD, CXXCtorType CT, uint32_t Size,
    uint32_t NVOffset, int32_t VBPtrOffset, uint32_t VBIndex,
    raw_ostream &Out) {
  MicrosoftCXXNameMangler Mangler(*this, Out);
  Mangler.getStream() << "_CT";

  llvm::SmallString<64> RTTIMangling;
  {
    llvm::raw_svector_ostream Stream(RTTIMangling);
    msvc_hashing_ostream MHO(Stream);
    mangleCXXRTTI(T, MHO);
  }
  Mangler.getStream() << RTTIMangling;

  // VS2015 CTP6 omits the copy-constructor in the mangled name.  This name is,
  // in fact, superfluous but I'm not sure the change was made consciously.
  llvm::SmallString<64> CopyCtorMangling;
  if (!getASTContext().getLangOpts().isCompatibleWithMSVC(
          LangOptions::MSVC2015) &&
      CD) {
    llvm::raw_svector_ostream Stream(CopyCtorMangling);
    msvc_hashing_ostream MHO(Stream);
    mangleCXXCtor(CD, CT, MHO);
  }
  Mangler.getStream() << CopyCtorMangling;

  Mangler.getStream() << Size;
  if (VBPtrOffset == -1) {
    if (NVOffset) {
      Mangler.getStream() << NVOffset;
    }
  } else {
    Mangler.getStream() << NVOffset;
    Mangler.getStream() << VBPtrOffset;
    Mangler.getStream() << VBIndex;
  }
}

void MicrosoftMangleContextImpl::mangleCXXRTTIBaseClassDescriptor(
    const CXXRecordDecl *Derived, uint32_t NVOffset, int32_t VBPtrOffset,
    uint32_t VBTableOffset, uint32_t Flags, raw_ostream &Out) {
  msvc_hashing_ostream MHO(Out);
  MicrosoftCXXNameMangler Mangler(*this, MHO);
  Mangler.getStream() << "??_R1";
  Mangler.mangleNumber(NVOffset);
  Mangler.mangleNumber(VBPtrOffset);
  Mangler.mangleNumber(VBTableOffset);
  Mangler.mangleNumber(Flags);
  Mangler.mangleName(Derived);
  Mangler.getStream() << "8";
}

void MicrosoftMangleContextImpl::mangleCXXRTTIBaseClassArray(
    const CXXRecordDecl *Derived, raw_ostream &Out) {
  msvc_hashing_ostream MHO(Out);
  MicrosoftCXXNameMangler Mangler(*this, MHO);
  Mangler.getStream() << "??_R2";
  Mangler.mangleName(Derived);
  Mangler.getStream() << "8";
}

void MicrosoftMangleContextImpl::mangleCXXRTTIClassHierarchyDescriptor(
    const CXXRecordDecl *Derived, raw_ostream &Out) {
  msvc_hashing_ostream MHO(Out);
  MicrosoftCXXNameMangler Mangler(*this, MHO);
  Mangler.getStream() << "??_R3";
  Mangler.mangleName(Derived);
  Mangler.getStream() << "8";
}

void MicrosoftMangleContextImpl::mangleCXXRTTICompleteObjectLocator(
    const CXXRecordDecl *Derived, ArrayRef<const CXXRecordDecl *> BasePath,
    raw_ostream &Out) {
  // <mangled-name> ::= ?_R4 <class-name> <storage-class>
  //                    <cvr-qualifiers> [<name>] @
  // NOTE: <cvr-qualifiers> here is always 'B' (const). <storage-class>
  // is always '6' for vftables.
  llvm::SmallString<64> VFTableMangling;
  llvm::raw_svector_ostream Stream(VFTableMangling);
  mangleCXXVFTable(Derived, BasePath, Stream);

  if (VFTableMangling.startswith("??@")) {
    assert(VFTableMangling.endswith("@"));
    Out << VFTableMangling << "??_R4@";
    return;
  }

  assert(VFTableMangling.startswith("??_7") ||
         VFTableMangling.startswith("??_S"));

  Out << "??_R4" << StringRef(VFTableMangling).drop_front(4);
}

void MicrosoftMangleContextImpl::mangleSEHFilterExpression(
    const NamedDecl *EnclosingDecl, raw_ostream &Out) {
  msvc_hashing_ostream MHO(Out);
  MicrosoftCXXNameMangler Mangler(*this, MHO);
  // The function body is in the same comdat as the function with the handler,
  // so the numbering here doesn't have to be the same across TUs.
  //
  // <mangled-name> ::= ?filt$ <filter-number> @0
  Mangler.getStream() << "?filt$" << SEHFilterIds[EnclosingDecl]++ << "@0@";
  Mangler.mangleName(EnclosingDecl);
}

void MicrosoftMangleContextImpl::mangleSEHFinallyBlock(
    const NamedDecl *EnclosingDecl, raw_ostream &Out) {
  msvc_hashing_ostream MHO(Out);
  MicrosoftCXXNameMangler Mangler(*this, MHO);
  // The function body is in the same comdat as the function with the handler,
  // so the numbering here doesn't have to be the same across TUs.
  //
  // <mangled-name> ::= ?fin$ <filter-number> @0
  Mangler.getStream() << "?fin$" << SEHFinallyIds[EnclosingDecl]++ << "@0@";
  Mangler.mangleName(EnclosingDecl);
}

void MicrosoftMangleContextImpl::mangleTypeName(QualType T, raw_ostream &Out) {
  // This is just a made up unique string for the purposes of tbaa.  undname
  // does *not* know how to demangle it.
  MicrosoftCXXNameMangler Mangler(*this, Out);
  Mangler.getStream() << '?';
  Mangler.mangleType(T, SourceRange());
}

void MicrosoftMangleContextImpl::mangleCXXCtor(const CXXConstructorDecl *D,
                                               CXXCtorType Type,
                                               raw_ostream &Out) {
  msvc_hashing_ostream MHO(Out);
  MicrosoftCXXNameMangler mangler(*this, MHO, D, Type);
  mangler.mangle(D);
}

void MicrosoftMangleContextImpl::mangleCXXDtor(const CXXDestructorDecl *D,
                                               CXXDtorType Type,
                                               raw_ostream &Out) {
  msvc_hashing_ostream MHO(Out);
  MicrosoftCXXNameMangler mangler(*this, MHO, D, Type);
  mangler.mangle(D);
}

void MicrosoftMangleContextImpl::mangleReferenceTemporary(
    const VarDecl *VD, unsigned ManglingNumber, raw_ostream &Out) {
  msvc_hashing_ostream MHO(Out);
  MicrosoftCXXNameMangler Mangler(*this, MHO);

  Mangler.getStream() << "?$RT" << ManglingNumber << '@';
  Mangler.mangle(VD, "");
}

void MicrosoftMangleContextImpl::mangleThreadSafeStaticGuardVariable(
    const VarDecl *VD, unsigned GuardNum, raw_ostream &Out) {
  msvc_hashing_ostream MHO(Out);
  MicrosoftCXXNameMangler Mangler(*this, MHO);

  Mangler.getStream() << "?$TSS" << GuardNum << '@';
  Mangler.mangleNestedName(VD);
  Mangler.getStream() << "@4HA";
}

void MicrosoftMangleContextImpl::mangleStaticGuardVariable(const VarDecl *VD,
                                                           raw_ostream &Out) {
  // <guard-name> ::= ?_B <postfix> @5 <scope-depth>
  //              ::= ?__J <postfix> @5 <scope-depth>
  //              ::= ?$S <guard-num> @ <postfix> @4IA

  // The first mangling is what MSVC uses to guard static locals in inline
  // functions.  It uses a different mangling in external functions to support
  // guarding more than 32 variables.  MSVC rejects inline functions with more
  // than 32 static locals.  We don't fully implement the second mangling
  // because those guards are not externally visible, and instead use LLVM's
  // default renaming when creating a new guard variable.
  msvc_hashing_ostream MHO(Out);
  MicrosoftCXXNameMangler Mangler(*this, MHO);

  bool Visible = VD->isExternallyVisible();
  if (Visible) {
    Mangler.getStream() << (VD->getTLSKind() ? "??__J" : "??_B");
  } else {
    Mangler.getStream() << "?$S1@";
  }
  unsigned ScopeDepth = 0;
  if (Visible && !getNextDiscriminator(VD, ScopeDepth))
    // If we do not have a discriminator and are emitting a guard variable for
    // use at global scope, then mangling the nested name will not be enough to
    // remove ambiguities.
    Mangler.mangle(VD, "");
  else
    Mangler.mangleNestedName(VD);
  Mangler.getStream() << (Visible ? "@5" : "@4IA");
  if (ScopeDepth)
    Mangler.mangleNumber(ScopeDepth);
}

void MicrosoftMangleContextImpl::mangleInitFiniStub(const VarDecl *D,
                                                    char CharCode,
                                                    raw_ostream &Out) {
  msvc_hashing_ostream MHO(Out);
  MicrosoftCXXNameMangler Mangler(*this, MHO);
  Mangler.getStream() << "??__" << CharCode;
  Mangler.mangleName(D);
  if (D->isStaticDataMember()) {
    Mangler.mangleVariableEncoding(D);
    Mangler.getStream() << '@';
  }
  // This is the function class mangling.  These stubs are global, non-variadic,
  // cdecl functions that return void and take no args.
  Mangler.getStream() << "YAXXZ";
}

void MicrosoftMangleContextImpl::mangleDynamicInitializer(const VarDecl *D,
                                                          raw_ostream &Out) {
  // <initializer-name> ::= ?__E <name> YAXXZ
  mangleInitFiniStub(D, 'E', Out);
}

void
MicrosoftMangleContextImpl::mangleDynamicAtExitDestructor(const VarDecl *D,
                                                          raw_ostream &Out) {
  // <destructor-name> ::= ?__F <name> YAXXZ
  mangleInitFiniStub(D, 'F', Out);
}

void MicrosoftMangleContextImpl::mangleStringLiteral(const StringLiteral *SL,
                                                     raw_ostream &Out) {
  // <char-type> ::= 0   # char
  //             ::= 1   # wchar_t
  //             ::= ??? # char16_t/char32_t will need a mangling too...
  //
  // <literal-length> ::= <non-negative integer>  # the length of the literal
  //
  // <encoded-crc>    ::= <hex digit>+ @          # crc of the literal including
  //                                              # null-terminator
  //
  // <encoded-string> ::= <simple character>           # uninteresting character
  //                  ::= '?$' <hex digit> <hex digit> # these two nibbles
  //                                                   # encode the byte for the
  //                                                   # character
  //                  ::= '?' [a-z]                    # \xe1 - \xfa
  //                  ::= '?' [A-Z]                    # \xc1 - \xda
  //                  ::= '?' [0-9]                    # [,/\:. \n\t'-]
  //
  // <literal> ::= '??_C@_' <char-type> <literal-length> <encoded-crc>
  //               <encoded-string> '@'
  MicrosoftCXXNameMangler Mangler(*this, Out);
  Mangler.getStream() << "??_C@_";

  // <char-type>: The "kind" of string literal is encoded into the mangled name.
  if (SL->isWide())
    Mangler.getStream() << '1';
  else
    Mangler.getStream() << '0';

  // <literal-length>: The next part of the mangled name consists of the length
  // of the string.
  // The StringLiteral does not consider the NUL terminator byte(s) but the
  // mangling does.
  // N.B. The length is in terms of bytes, not characters.
  Mangler.mangleNumber(SL->getByteLength() + SL->getCharByteWidth());

  auto GetLittleEndianByte = [&SL](unsigned Index) {
    unsigned CharByteWidth = SL->getCharByteWidth();
    uint32_t CodeUnit = SL->getCodeUnit(Index / CharByteWidth);
    unsigned OffsetInCodeUnit = Index % CharByteWidth;
    return static_cast<char>((CodeUnit >> (8 * OffsetInCodeUnit)) & 0xff);
  };

  auto GetBigEndianByte = [&SL](unsigned Index) {
    unsigned CharByteWidth = SL->getCharByteWidth();
    uint32_t CodeUnit = SL->getCodeUnit(Index / CharByteWidth);
    unsigned OffsetInCodeUnit = (CharByteWidth - 1) - (Index % CharByteWidth);
    return static_cast<char>((CodeUnit >> (8 * OffsetInCodeUnit)) & 0xff);
  };

  // CRC all the bytes of the StringLiteral.
  llvm::JamCRC JC;
  for (unsigned I = 0, E = SL->getByteLength(); I != E; ++I)
    JC.update(GetLittleEndianByte(I));

  // The NUL terminator byte(s) were not present earlier,
  // we need to manually process those bytes into the CRC.
  for (unsigned NullTerminator = 0; NullTerminator < SL->getCharByteWidth();
       ++NullTerminator)
    JC.update('\x00');

  // <encoded-crc>: The CRC is encoded utilizing the standard number mangling
  // scheme.
  Mangler.mangleNumber(JC.getCRC());

  // <encoded-string>: The mangled name also contains the first 32 _characters_
  // (including null-terminator bytes) of the StringLiteral.
  // Each character is encoded by splitting them into bytes and then encoding
  // the constituent bytes.
  auto MangleByte = [&Mangler](char Byte) {
    // There are five different manglings for characters:
    // - [a-zA-Z0-9_$]: A one-to-one mapping.
    // - ?[a-z]: The range from \xe1 to \xfa.
    // - ?[A-Z]: The range from \xc1 to \xda.
    // - ?[0-9]: The set of [,/\:. \n\t'-].
    // - ?$XX: A fallback which maps nibbles.
    if (isIdentifierBody(Byte, /*AllowDollar=*/true)) {
      Mangler.getStream() << Byte;
    } else if (isLetter(Byte & 0x7f)) {
      Mangler.getStream() << '?' << static_cast<char>(Byte & 0x7f);
    } else {
      const char SpecialChars[] = {',', '/',  '\\', ':',  '.',
                                   ' ', '\n', '\t', '\'', '-'};
      const char *Pos =
          std::find(std::begin(SpecialChars), std::end(SpecialChars), Byte);
      if (Pos != std::end(SpecialChars)) {
        Mangler.getStream() << '?' << (Pos - std::begin(SpecialChars));
      } else {
        Mangler.getStream() << "?$";
        Mangler.getStream() << static_cast<char>('A' + ((Byte >> 4) & 0xf));
        Mangler.getStream() << static_cast<char>('A' + (Byte & 0xf));
      }
    }
  };

  // Enforce our 32 character max.
  unsigned NumCharsToMangle = std::min(32U, SL->getLength());
  for (unsigned I = 0, E = NumCharsToMangle * SL->getCharByteWidth(); I != E;
       ++I)
    if (SL->isWide())
      MangleByte(GetBigEndianByte(I));
    else
      MangleByte(GetLittleEndianByte(I));

  // Encode the NUL terminator if there is room.
  if (NumCharsToMangle < 32)
    for (unsigned NullTerminator = 0; NullTerminator < SL->getCharByteWidth();
         ++NullTerminator)
      MangleByte(0);

  Mangler.getStream() << '@';
}

#if INTEL_CUSTOMIZATION
// Fix for CQ#371742: C++ Lambda debug info class is created with empty name
void MicrosoftMangleContextImpl::mangleLambdaName(const RecordDecl *RD,
                                                  raw_ostream &Out) {
  MicrosoftCXXNameMangler Mangler(*this, Out);
  return Mangler.mangleUnscopedLambdaName(RD);
}
#endif // INTEL_CUSTOMIZATION

MicrosoftMangleContext *
MicrosoftMangleContext::create(ASTContext &Context, DiagnosticsEngine &Diags) {
  return new MicrosoftMangleContextImpl(Context, Diags);
}<|MERGE_RESOLUTION|>--- conflicted
+++ resolved
@@ -1952,13 +1952,9 @@
     break;
 
   case BuiltinType::Float16:
-<<<<<<< HEAD
-=======
     mangleArtificalTagType(TTK_Struct, "_Float16", {"__clang"});
     break;
 
-  case BuiltinType::Float128:
->>>>>>> c2575a37
   case BuiltinType::Half: {
     DiagnosticsEngine &Diags = Context.getDiags();
     unsigned DiagID = Diags.getCustomDiagID(
