--- conflicted
+++ resolved
@@ -1844,11 +1844,7 @@
         OS << "__private";
         break;
       case LangAS::opencl_constant:
-<<<<<<< HEAD
-=======
-      case LangAS::cuda_constant:
       case LangAS::sycl_constant:
->>>>>>> 8a9c8fbd
         OS << "__constant";
         break;
       case LangAS::opencl_generic:
