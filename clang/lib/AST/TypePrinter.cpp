--- conflicted
+++ resolved
@@ -1798,12 +1798,8 @@
   case LangAS::sycl_local:
     return "__local";
   case LangAS::opencl_private:
-<<<<<<< HEAD
   case LangAS::sycl_private:
-    return "";
-=======
     return "__private";
->>>>>>> 869d17d8
   case LangAS::opencl_constant:
   case LangAS::sycl_constant:
     return "__constant";
