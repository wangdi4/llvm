--- conflicted
+++ resolved
@@ -519,12 +519,8 @@
   auto DiagNote = [SecondModule, SecondProp,
                    this](SourceLocation Loc, ODRPropertyDifference DiffType) {
     return Diag(Loc, diag::note_module_odr_violation_objc_property)
-<<<<<<< HEAD
-           << SecondModule << SecondProp->getSourceRange() << DiffType;
-=======
            << SecondModule.empty() << SecondModule
            << SecondProp->getSourceRange() << DiffType;
->>>>>>> 7bedccc3
   };
 
   IdentifierInfo *FirstII = FirstProp->getIdentifier();
