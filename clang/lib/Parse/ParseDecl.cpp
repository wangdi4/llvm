//===--- ParseDecl.cpp - Declaration Parsing --------------------*- C++ -*-===//
//
// Part of the LLVM Project, under the Apache License v2.0 with LLVM Exceptions.
// See https://llvm.org/LICENSE.txt for license information.
// SPDX-License-Identifier: Apache-2.0 WITH LLVM-exception
//
//===----------------------------------------------------------------------===//
//
//  This file implements the Declaration portions of the Parser interfaces.
//
//===----------------------------------------------------------------------===//

#include "clang/Parse/Parser.h"
#include "clang/Parse/RAIIObjectsForParser.h"
#include "clang/AST/ASTContext.h"
#include "clang/AST/DeclTemplate.h"
#include "clang/AST/PrettyDeclStackTrace.h"
#include "clang/Basic/AddressSpaces.h"
#include "clang/Basic/Attributes.h"
#include "clang/Basic/CharInfo.h"
#include "clang/Basic/TargetInfo.h"
#include "clang/Parse/ParseDiagnostic.h"
#include "clang/Sema/Lookup.h"
#include "clang/Sema/ParsedTemplate.h"
#include "clang/Sema/Scope.h"
#include "clang/Sema/SemaDiagnostic.h"
#include "llvm/ADT/Optional.h"
#include "llvm/ADT/SmallSet.h"
#include "llvm/ADT/SmallString.h"
#include "llvm/ADT/StringSwitch.h"

using namespace clang;

//===----------------------------------------------------------------------===//
// C99 6.7: Declarations.
//===----------------------------------------------------------------------===//

/// ParseTypeName
///       type-name: [C99 6.7.6]
///         specifier-qualifier-list abstract-declarator[opt]
///
/// Called type-id in C++.
TypeResult Parser::ParseTypeName(SourceRange *Range,
                                 DeclaratorContext Context,
                                 AccessSpecifier AS,
                                 Decl **OwnedType,
                                 ParsedAttributes *Attrs) {
  DeclSpecContext DSC = getDeclSpecContextFromDeclaratorContext(Context);
  if (DSC == DeclSpecContext::DSC_normal)
    DSC = DeclSpecContext::DSC_type_specifier;

  // Parse the common declaration-specifiers piece.
  DeclSpec DS(AttrFactory);
  if (Attrs)
    DS.addAttributes(*Attrs);
  ParseSpecifierQualifierList(DS, AS, DSC);
  if (OwnedType)
    *OwnedType = DS.isTypeSpecOwned() ? DS.getRepAsDecl() : nullptr;

  // Parse the abstract-declarator, if present.
  Declarator DeclaratorInfo(DS, Context);
  ParseDeclarator(DeclaratorInfo);
  if (Range)
    *Range = DeclaratorInfo.getSourceRange();

  if (DeclaratorInfo.isInvalidType())
    return true;

  return Actions.ActOnTypeName(getCurScope(), DeclaratorInfo);
}

/// Normalizes an attribute name by dropping prefixed and suffixed __.
static StringRef normalizeAttrName(StringRef Name) {
  if (Name.size() >= 4 && Name.startswith("__") && Name.endswith("__"))
    return Name.drop_front(2).drop_back(2);
  return Name;
}

/// isAttributeLateParsed - Return true if the attribute has arguments that
/// require late parsing.
static bool isAttributeLateParsed(const IdentifierInfo &II) {
#define CLANG_ATTR_LATE_PARSED_LIST
    return llvm::StringSwitch<bool>(normalizeAttrName(II.getName()))
#include "clang/Parse/AttrParserStringSwitches.inc"
        .Default(false);
#undef CLANG_ATTR_LATE_PARSED_LIST
}

/// Check if the a start and end source location expand to the same macro.
static bool FindLocsWithCommonFileID(Preprocessor &PP, SourceLocation StartLoc,
                                     SourceLocation EndLoc) {
  if (!StartLoc.isMacroID() || !EndLoc.isMacroID())
    return false;

  SourceManager &SM = PP.getSourceManager();
  if (SM.getFileID(StartLoc) != SM.getFileID(EndLoc))
    return false;

  bool AttrStartIsInMacro =
      Lexer::isAtStartOfMacroExpansion(StartLoc, SM, PP.getLangOpts());
  bool AttrEndIsInMacro =
      Lexer::isAtEndOfMacroExpansion(EndLoc, SM, PP.getLangOpts());
  return AttrStartIsInMacro && AttrEndIsInMacro;
}

void Parser::ParseAttributes(unsigned WhichAttrKinds,
                             ParsedAttributesWithRange &Attrs,
                             SourceLocation *End,
                             LateParsedAttrList *LateAttrs) {
  bool MoreToParse;
  do {
    // Assume there's nothing left to parse, but if any attributes are in fact
    // parsed, loop to ensure all specified attribute combinations are parsed.
    MoreToParse = false;
    if (WhichAttrKinds & PAKM_CXX11)
      MoreToParse |= MaybeParseCXX11Attributes(Attrs, End);
    if (WhichAttrKinds & PAKM_GNU)
      MoreToParse |= MaybeParseGNUAttributes(Attrs, End, LateAttrs);
    if (WhichAttrKinds & PAKM_Declspec)
      MoreToParse |= MaybeParseMicrosoftDeclSpecs(Attrs, End);
  } while (MoreToParse);
}

/// ParseGNUAttributes - Parse a non-empty attributes list.
///
/// [GNU] attributes:
///         attribute
///         attributes attribute
///
/// [GNU]  attribute:
///          '__attribute__' '(' '(' attribute-list ')' ')'
///
/// [GNU]  attribute-list:
///          attrib
///          attribute_list ',' attrib
///
/// [GNU]  attrib:
///          empty
///          attrib-name
///          attrib-name '(' identifier ')'
///          attrib-name '(' identifier ',' nonempty-expr-list ')'
///          attrib-name '(' argument-expression-list [C99 6.5.2] ')'
///
/// [GNU]  attrib-name:
///          identifier
///          typespec
///          typequal
///          storageclass
///
/// Whether an attribute takes an 'identifier' is determined by the
/// attrib-name. GCC's behavior here is not worth imitating:
///
///  * In C mode, if the attribute argument list starts with an identifier
///    followed by a ',' or an ')', and the identifier doesn't resolve to
///    a type, it is parsed as an identifier. If the attribute actually
///    wanted an expression, it's out of luck (but it turns out that no
///    attributes work that way, because C constant expressions are very
///    limited).
///  * In C++ mode, if the attribute argument list starts with an identifier,
///    and the attribute *wants* an identifier, it is parsed as an identifier.
///    At block scope, any additional tokens between the identifier and the
///    ',' or ')' are ignored, otherwise they produce a parse error.
///
/// We follow the C++ model, but don't allow junk after the identifier.
void Parser::ParseGNUAttributes(ParsedAttributesWithRange &Attrs,
                                SourceLocation *EndLoc,
                                LateParsedAttrList *LateAttrs, Declarator *D) {
  assert(Tok.is(tok::kw___attribute) && "Not a GNU attribute list!");

  SourceLocation StartLoc = Tok.getLocation(), Loc;

  if (!EndLoc)
    EndLoc = &Loc;

  while (Tok.is(tok::kw___attribute)) {
    SourceLocation AttrTokLoc = ConsumeToken();
    unsigned OldNumAttrs = Attrs.size();
    unsigned OldNumLateAttrs = LateAttrs ? LateAttrs->size() : 0;

    if (ExpectAndConsume(tok::l_paren, diag::err_expected_lparen_after,
                         "attribute")) {
      SkipUntil(tok::r_paren, StopAtSemi); // skip until ) or ;
      return;
    }
    if (ExpectAndConsume(tok::l_paren, diag::err_expected_lparen_after, "(")) {
      SkipUntil(tok::r_paren, StopAtSemi); // skip until ) or ;
      return;
    }
    // Parse the attribute-list. e.g. __attribute__(( weak, alias("__f") ))
    do {
      // Eat preceeding commas to allow __attribute__((,,,foo))
      while (TryConsumeToken(tok::comma))
        ;

      // Expect an identifier or declaration specifier (const, int, etc.)
      if (Tok.isAnnotation())
        break;
      IdentifierInfo *AttrName = Tok.getIdentifierInfo();
      if (!AttrName)
        break;

      SourceLocation AttrNameLoc = ConsumeToken();

      if (Tok.isNot(tok::l_paren)) {
        Attrs.addNew(AttrName, AttrNameLoc, nullptr, AttrNameLoc, nullptr, 0,
                     ParsedAttr::AS_GNU);
        continue;
      }

      // Handle "parameterized" attributes
      if (!LateAttrs || !isAttributeLateParsed(*AttrName)) {
        ParseGNUAttributeArgs(AttrName, AttrNameLoc, Attrs, EndLoc, nullptr,
                              SourceLocation(), ParsedAttr::AS_GNU, D);
        continue;
      }

      // Handle attributes with arguments that require late parsing.
      LateParsedAttribute *LA =
          new LateParsedAttribute(this, *AttrName, AttrNameLoc);
      LateAttrs->push_back(LA);

      // Attributes in a class are parsed at the end of the class, along
      // with other late-parsed declarations.
      if (!ClassStack.empty() && !LateAttrs->parseSoon())
        getCurrentClass().LateParsedDeclarations.push_back(LA);

      // Be sure ConsumeAndStoreUntil doesn't see the start l_paren, since it
      // recursively consumes balanced parens.
      LA->Toks.push_back(Tok);
      ConsumeParen();
      // Consume everything up to and including the matching right parens.
      ConsumeAndStoreUntil(tok::r_paren, LA->Toks, /*StopAtSemi=*/true);

      Token Eof;
      Eof.startToken();
      Eof.setLocation(Tok.getLocation());
      LA->Toks.push_back(Eof);
    } while (Tok.is(tok::comma));

    if (ExpectAndConsume(tok::r_paren))
      SkipUntil(tok::r_paren, StopAtSemi);
    SourceLocation Loc = Tok.getLocation();
    if (ExpectAndConsume(tok::r_paren))
      SkipUntil(tok::r_paren, StopAtSemi);
    if (EndLoc)
      *EndLoc = Loc;

    // If this was declared in a macro, attach the macro IdentifierInfo to the
    // parsed attribute.
    auto &SM = PP.getSourceManager();
    if (!SM.isWrittenInBuiltinFile(SM.getSpellingLoc(AttrTokLoc)) &&
        FindLocsWithCommonFileID(PP, AttrTokLoc, Loc)) {
      CharSourceRange ExpansionRange = SM.getExpansionRange(AttrTokLoc);
      StringRef FoundName =
          Lexer::getSourceText(ExpansionRange, SM, PP.getLangOpts());
      IdentifierInfo *MacroII = PP.getIdentifierInfo(FoundName);

      for (unsigned i = OldNumAttrs; i < Attrs.size(); ++i)
        Attrs[i].setMacroIdentifier(MacroII, ExpansionRange.getBegin());

      if (LateAttrs) {
        for (unsigned i = OldNumLateAttrs; i < LateAttrs->size(); ++i)
          (*LateAttrs)[i]->MacroII = MacroII;
      }
    }
  }

  Attrs.Range = SourceRange(StartLoc, *EndLoc);
}

#if INTEL_CUSTOMIZATION
/// Build full attribute name based in its Syntax, Scope and ID
static void fillAttrFullName(const IdentifierInfo &II,
                             ParsedAttr::Syntax Syntax,
                             IdentifierInfo *ScopeName, std::string &Result) {
  std::string Variety, Scope;
  switch (Syntax) {
  case ParsedAttr::Syntax::AS_GNU:
    Variety = "GNU";
    break;
  case ParsedAttr::Syntax::AS_CXX11:
    Variety = "CXX11";
    if (ScopeName)
      Scope = std::string(ScopeName->getName());
    break;
  case ParsedAttr::Syntax::AS_Declspec:
    Variety = "Declspec";
    break;
  case ParsedAttr::Syntax::AS_Keyword:
    // FIXME:  add AS_ContextSensitiveKeyword
    Variety = "Keyword";
    break;
  default:
    Variety = "GNU";
  }
  Result = Variety + "::" + (Scope.length() > 0 ? Scope + "::" : "") +
           normalizeAttrName(II.getName()).str();
}

/// Determine whether the given attribute has an identifier argument.
static bool attributeHasIdentifierArg(const IdentifierInfo &II,
                                      ParsedAttr::Syntax Syntax,
                                      IdentifierInfo *ScopeName) {
  std::string FullName;
  fillAttrFullName(II, Syntax, ScopeName, FullName);
#define CLANG_ATTR_IDENTIFIER_ARG_LIST
  return llvm::StringSwitch<bool>(FullName)
#include "clang/Parse/AttrParserStringSwitches.inc"
      .Default(false);
#undef CLANG_ATTR_IDENTIFIER_ARG_LIST
}

/// Determine whether the given attribute has a variadic identifier argument.
static bool attributeHasVariadicIdentifierArg(const IdentifierInfo &II) {
#define CLANG_ATTR_VARIADIC_IDENTIFIER_ARG_LIST
  return llvm::StringSwitch<bool>(normalizeAttrName(II.getName()))
#include "clang/Parse/AttrParserStringSwitches.inc"
           .Default(false);
#undef CLANG_ATTR_VARIADIC_IDENTIFIER_ARG_LIST
}

/// Determine whether the given attribute parses a type argument.
static bool attributeIsTypeArgAttr(const IdentifierInfo &II,
                                      ParsedAttr::Syntax Syntax,
                                      IdentifierInfo *ScopeName) {
  std::string FullName;
  fillAttrFullName(II, Syntax, ScopeName, FullName);
#define CLANG_ATTR_TYPE_ARG_LIST
  return llvm::StringSwitch<bool>(FullName)
#include "clang/Parse/AttrParserStringSwitches.inc"
           .Default(false);
#undef CLANG_ATTR_TYPE_ARG_LIST
}

/// Determine whether the given attribute requires parsing its arguments
/// in an unevaluated context or not.
static bool attributeParsedArgsUnevaluated(const IdentifierInfo &II,
                                      ParsedAttr::Syntax Syntax,
                                      IdentifierInfo *ScopeName) {
  std::string FullName;
  fillAttrFullName(II, Syntax, ScopeName, FullName);
#define CLANG_ATTR_ARG_CONTEXT_LIST
  return llvm::StringSwitch<bool>(FullName)
#include "clang/Parse/AttrParserStringSwitches.inc"
           .Default(false);
#undef CLANG_ATTR_ARG_CONTEXT_LIST
}
#else
/// Determine whether the given attribute has an identifier argument.
static bool attributeHasIdentifierArg(const IdentifierInfo &II) {
#define CLANG_ATTR_IDENTIFIER_ARG_LIST
  return llvm::StringSwitch<bool>(normalizeAttrName(II.getName()))
#include "clang/Parse/AttrParserStringSwitches.inc"
           .Default(false);
#undef CLANG_ATTR_IDENTIFIER_ARG_LIST
}

/// Determine whether the given attribute has a variadic identifier argument.
static bool attributeHasVariadicIdentifierArg(const IdentifierInfo &II) {
#define CLANG_ATTR_VARIADIC_IDENTIFIER_ARG_LIST
  return llvm::StringSwitch<bool>(normalizeAttrName(II.getName()))
#include "clang/Parse/AttrParserStringSwitches.inc"
           .Default(false);
#undef CLANG_ATTR_VARIADIC_IDENTIFIER_ARG_LIST
}

/// Determine whether the given attribute parses a type argument.
static bool attributeIsTypeArgAttr(const IdentifierInfo &II) {
#define CLANG_ATTR_TYPE_ARG_LIST
  return llvm::StringSwitch<bool>(normalizeAttrName(II.getName()))
#include "clang/Parse/AttrParserStringSwitches.inc"
           .Default(false);
#undef CLANG_ATTR_TYPE_ARG_LIST
}

/// Determine whether the given attribute requires parsing its arguments
/// in an unevaluated context or not.
static bool attributeParsedArgsUnevaluated(const IdentifierInfo &II) {
#define CLANG_ATTR_ARG_CONTEXT_LIST
  return llvm::StringSwitch<bool>(normalizeAttrName(II.getName()))
#include "clang/Parse/AttrParserStringSwitches.inc"
           .Default(false);
#undef CLANG_ATTR_ARG_CONTEXT_LIST
}
#endif // INTEL_CUSTOMIZATION

/// Determine whether the given attribute treats kw_this as an identifier.
static bool attributeTreatsKeywordThisAsIdentifier(const IdentifierInfo &II) {
#define CLANG_ATTR_THIS_ISA_IDENTIFIER_ARG_LIST
  return llvm::StringSwitch<bool>(normalizeAttrName(II.getName()))
#include "clang/Parse/AttrParserStringSwitches.inc"
           .Default(false);
#undef CLANG_ATTR_THIS_ISA_IDENTIFIER_ARG_LIST
}

IdentifierLoc *Parser::ParseIdentifierLoc() {
  assert(Tok.is(tok::identifier) && "expected an identifier");
  IdentifierLoc *IL = IdentifierLoc::create(Actions.Context,
                                            Tok.getLocation(),
                                            Tok.getIdentifierInfo());
  ConsumeToken();
  return IL;
}

void Parser::ParseAttributeWithTypeArg(IdentifierInfo &AttrName,
                                       SourceLocation AttrNameLoc,
                                       ParsedAttributes &Attrs,
                                       SourceLocation *EndLoc,
                                       IdentifierInfo *ScopeName,
                                       SourceLocation ScopeLoc,
                                       ParsedAttr::Syntax Syntax) {
  BalancedDelimiterTracker Parens(*this, tok::l_paren);
  Parens.consumeOpen();

  TypeResult T;
  if (Tok.isNot(tok::r_paren))
    T = ParseTypeName();

  if (Parens.consumeClose())
    return;

  if (T.isInvalid())
    return;

  if (T.isUsable())
    Attrs.addNewTypeAttr(&AttrName,
                         SourceRange(AttrNameLoc, Parens.getCloseLocation()),
                         ScopeName, ScopeLoc, T.get(), Syntax);
  else
    Attrs.addNew(&AttrName, SourceRange(AttrNameLoc, Parens.getCloseLocation()),
                 ScopeName, ScopeLoc, nullptr, 0, Syntax);
}

unsigned Parser::ParseAttributeArgsCommon(
    IdentifierInfo *AttrName, SourceLocation AttrNameLoc,
    ParsedAttributes &Attrs, SourceLocation *EndLoc, IdentifierInfo *ScopeName,
    SourceLocation ScopeLoc, ParsedAttr::Syntax Syntax) {
  // Ignore the left paren location for now.
  ConsumeParen();

  bool ChangeKWThisToIdent = attributeTreatsKeywordThisAsIdentifier(*AttrName);
  bool AttributeIsTypeArgAttr = attributeIsTypeArgAttr(*AttrName, Syntax, ScopeName);

  // Interpret "kw_this" as an identifier if the attributed requests it.
  if (ChangeKWThisToIdent && Tok.is(tok::kw_this))
    Tok.setKind(tok::identifier);

  ArgsVector ArgExprs;
  if (Tok.is(tok::identifier)) {
    // If this attribute wants an 'identifier' argument, make it so.
#if INTEL_CUSTOMIZATION
    bool IsIdentifierArg =
        attributeHasIdentifierArg(*AttrName, Syntax, ScopeName) ||
                           attributeHasVariadicIdentifierArg(*AttrName);
#endif // INTEL_CUSTOMIZATION
    ParsedAttr::Kind AttrKind =
        ParsedAttr::getParsedKind(AttrName, ScopeName, Syntax);

    // If we don't know how to parse this attribute, but this is the only
    // token in this argument, assume it's meant to be an identifier.
    if (AttrKind == ParsedAttr::UnknownAttribute ||
        AttrKind == ParsedAttr::IgnoredAttribute) {
      const Token &Next = NextToken();
      IsIdentifierArg = Next.isOneOf(tok::r_paren, tok::comma);
    }

    if (IsIdentifierArg)
      ArgExprs.push_back(ParseIdentifierLoc());
  }

  ParsedType TheParsedType;
  if (!ArgExprs.empty() ? Tok.is(tok::comma) : Tok.isNot(tok::r_paren)) {
    // Eat the comma.
    if (!ArgExprs.empty())
      ConsumeToken();

    // Parse the non-empty comma-separated list of expressions.
    do {
      // Interpret "kw_this" as an identifier if the attributed requests it.
      if (ChangeKWThisToIdent && Tok.is(tok::kw_this))
        Tok.setKind(tok::identifier);

      ExprResult ArgExpr;
      if (AttributeIsTypeArgAttr) {
        TypeResult T = ParseTypeName();
        if (T.isInvalid()) {
          SkipUntil(tok::r_paren, StopAtSemi);
          return 0;
        }
        if (T.isUsable())
          TheParsedType = T.get();
        break; // FIXME: Multiple type arguments are not implemented.
      } else if (Tok.is(tok::identifier) &&
                 attributeHasVariadicIdentifierArg(*AttrName)) {
        ArgExprs.push_back(ParseIdentifierLoc());
      } else {
#if INTEL_CUSTOMIZATION
        bool Uneval = attributeParsedArgsUnevaluated(*AttrName, Syntax,
                                                   ScopeName);
#endif // INTEL_CUSTOMIZATION
        EnterExpressionEvaluationContext Unevaluated(
            Actions,
            Uneval ? Sema::ExpressionEvaluationContext::Unevaluated
                   : Sema::ExpressionEvaluationContext::ConstantEvaluated);

        ExprResult ArgExpr(
            Actions.CorrectDelayedTyposInExpr(ParseAssignmentExpression()));
        if (ArgExpr.isInvalid()) {
          SkipUntil(tok::r_paren, StopAtSemi);
          return 0;
        }
        ArgExprs.push_back(ArgExpr.get());
      }
      // Eat the comma, move to the next argument
    } while (TryConsumeToken(tok::comma));
  }

  SourceLocation RParen = Tok.getLocation();
  if (!ExpectAndConsume(tok::r_paren)) {
    SourceLocation AttrLoc = ScopeLoc.isValid() ? ScopeLoc : AttrNameLoc;

    if (AttributeIsTypeArgAttr && !TheParsedType.get().isNull()) {
      Attrs.addNewTypeAttr(AttrName, SourceRange(AttrNameLoc, RParen),
                           ScopeName, ScopeLoc, TheParsedType, Syntax);
    } else {
      Attrs.addNew(AttrName, SourceRange(AttrLoc, RParen), ScopeName, ScopeLoc,
                   ArgExprs.data(), ArgExprs.size(), Syntax);
    }
  }

  if (EndLoc)
    *EndLoc = RParen;

  return static_cast<unsigned>(ArgExprs.size() + !TheParsedType.get().isNull());
}

/// Parse the arguments to a parameterized GNU attribute or
/// a C++11 attribute in "gnu" namespace.
void Parser::ParseGNUAttributeArgs(IdentifierInfo *AttrName,
                                   SourceLocation AttrNameLoc,
                                   ParsedAttributes &Attrs,
                                   SourceLocation *EndLoc,
                                   IdentifierInfo *ScopeName,
                                   SourceLocation ScopeLoc,
                                   ParsedAttr::Syntax Syntax,
                                   Declarator *D) {

  assert(Tok.is(tok::l_paren) && "Attribute arg list not starting with '('");

  ParsedAttr::Kind AttrKind =
      ParsedAttr::getParsedKind(AttrName, ScopeName, Syntax);

  if (AttrKind == ParsedAttr::AT_Availability) {
    ParseAvailabilityAttribute(*AttrName, AttrNameLoc, Attrs, EndLoc, ScopeName,
                               ScopeLoc, Syntax);
    return;
  } else if (AttrKind == ParsedAttr::AT_ExternalSourceSymbol) {
    ParseExternalSourceSymbolAttribute(*AttrName, AttrNameLoc, Attrs, EndLoc,
                                       ScopeName, ScopeLoc, Syntax);
    return;
  } else if (AttrKind == ParsedAttr::AT_ObjCBridgeRelated) {
    ParseObjCBridgeRelatedAttribute(*AttrName, AttrNameLoc, Attrs, EndLoc,
                                    ScopeName, ScopeLoc, Syntax);
    return;
  } else if (AttrKind == ParsedAttr::AT_SwiftNewType) {
    ParseSwiftNewTypeAttribute(*AttrName, AttrNameLoc, Attrs, EndLoc, ScopeName,
                               ScopeLoc, Syntax);
    return;
  } else if (AttrKind == ParsedAttr::AT_TypeTagForDatatype) {
    ParseTypeTagForDatatypeAttribute(*AttrName, AttrNameLoc, Attrs, EndLoc,
                                     ScopeName, ScopeLoc, Syntax);
    return;
#if INTEL_CUSTOMIZATION
  } else if (attributeIsTypeArgAttr(*AttrName, Syntax, ScopeName)) {
#endif // INTEL_CUSTOMIZATION
    ParseAttributeWithTypeArg(*AttrName, AttrNameLoc, Attrs, EndLoc, ScopeName,
                              ScopeLoc, Syntax);
    return;
  }

  // These may refer to the function arguments, but need to be parsed early to
  // participate in determining whether it's a redeclaration.
  llvm::Optional<ParseScope> PrototypeScope;
  if (normalizeAttrName(AttrName->getName()) == "enable_if" &&
      D && D->isFunctionDeclarator()) {
    DeclaratorChunk::FunctionTypeInfo FTI = D->getFunctionTypeInfo();
    PrototypeScope.emplace(this, Scope::FunctionPrototypeScope |
                                     Scope::FunctionDeclarationScope |
                                     Scope::DeclScope);
    for (unsigned i = 0; i != FTI.NumParams; ++i) {
      ParmVarDecl *Param = cast<ParmVarDecl>(FTI.Params[i].Param);
      Actions.ActOnReenterCXXMethodParameter(getCurScope(), Param);
    }
  }

  ParseAttributeArgsCommon(AttrName, AttrNameLoc, Attrs, EndLoc, ScopeName,
                           ScopeLoc, Syntax);
}

unsigned Parser::ParseClangAttributeArgs(
    IdentifierInfo *AttrName, SourceLocation AttrNameLoc,
    ParsedAttributes &Attrs, SourceLocation *EndLoc, IdentifierInfo *ScopeName,
    SourceLocation ScopeLoc, ParsedAttr::Syntax Syntax) {
  assert(Tok.is(tok::l_paren) && "Attribute arg list not starting with '('");

  ParsedAttr::Kind AttrKind =
      ParsedAttr::getParsedKind(AttrName, ScopeName, Syntax);

  switch (AttrKind) {
  default:
    return ParseAttributeArgsCommon(AttrName, AttrNameLoc, Attrs, EndLoc,
                                    ScopeName, ScopeLoc, Syntax);
  case ParsedAttr::AT_ExternalSourceSymbol:
    ParseExternalSourceSymbolAttribute(*AttrName, AttrNameLoc, Attrs, EndLoc,
                                       ScopeName, ScopeLoc, Syntax);
    break;
  case ParsedAttr::AT_Availability:
    ParseAvailabilityAttribute(*AttrName, AttrNameLoc, Attrs, EndLoc, ScopeName,
                               ScopeLoc, Syntax);
    break;
  case ParsedAttr::AT_ObjCBridgeRelated:
    ParseObjCBridgeRelatedAttribute(*AttrName, AttrNameLoc, Attrs, EndLoc,
                                    ScopeName, ScopeLoc, Syntax);
    break;
  case ParsedAttr::AT_SwiftNewType:
    ParseSwiftNewTypeAttribute(*AttrName, AttrNameLoc, Attrs, EndLoc, ScopeName,
                               ScopeLoc, Syntax);
    break;
  case ParsedAttr::AT_TypeTagForDatatype:
    ParseTypeTagForDatatypeAttribute(*AttrName, AttrNameLoc, Attrs, EndLoc,
                                     ScopeName, ScopeLoc, Syntax);
    break;
  }
  return !Attrs.empty() ? Attrs.begin()->getNumArgs() : 0;
}

bool Parser::ParseMicrosoftDeclSpecArgs(IdentifierInfo *AttrName,
                                        SourceLocation AttrNameLoc,
                                        ParsedAttributes &Attrs) {
  // If the attribute isn't known, we will not attempt to parse any
  // arguments.
  if (!hasAttribute(AttrSyntax::Declspec, nullptr, AttrName,
                    getTargetInfo(), getLangOpts())) {
    // Eat the left paren, then skip to the ending right paren.
    ConsumeParen();
    SkipUntil(tok::r_paren);
    return false;
  }

  SourceLocation OpenParenLoc = Tok.getLocation();

  if (AttrName->getName() == "property") {
    // The property declspec is more complex in that it can take one or two
    // assignment expressions as a parameter, but the lhs of the assignment
    // must be named get or put.

    BalancedDelimiterTracker T(*this, tok::l_paren);
    T.expectAndConsume(diag::err_expected_lparen_after,
                       AttrName->getNameStart(), tok::r_paren);

    enum AccessorKind {
      AK_Invalid = -1,
      AK_Put = 0,
      AK_Get = 1 // indices into AccessorNames
    };
    IdentifierInfo *AccessorNames[] = {nullptr, nullptr};
    bool HasInvalidAccessor = false;

    // Parse the accessor specifications.
    while (true) {
      // Stop if this doesn't look like an accessor spec.
      if (!Tok.is(tok::identifier)) {
        // If the user wrote a completely empty list, use a special diagnostic.
        if (Tok.is(tok::r_paren) && !HasInvalidAccessor &&
            AccessorNames[AK_Put] == nullptr &&
            AccessorNames[AK_Get] == nullptr) {
          Diag(AttrNameLoc, diag::err_ms_property_no_getter_or_putter);
          break;
        }

        Diag(Tok.getLocation(), diag::err_ms_property_unknown_accessor);
        break;
      }

      AccessorKind Kind;
      SourceLocation KindLoc = Tok.getLocation();
      StringRef KindStr = Tok.getIdentifierInfo()->getName();
      if (KindStr == "get") {
        Kind = AK_Get;
      } else if (KindStr == "put") {
        Kind = AK_Put;

        // Recover from the common mistake of using 'set' instead of 'put'.
      } else if (KindStr == "set") {
        Diag(KindLoc, diag::err_ms_property_has_set_accessor)
            << FixItHint::CreateReplacement(KindLoc, "put");
        Kind = AK_Put;

        // Handle the mistake of forgetting the accessor kind by skipping
        // this accessor.
      } else if (NextToken().is(tok::comma) || NextToken().is(tok::r_paren)) {
        Diag(KindLoc, diag::err_ms_property_missing_accessor_kind);
        ConsumeToken();
        HasInvalidAccessor = true;
        goto next_property_accessor;

        // Otherwise, complain about the unknown accessor kind.
      } else {
        Diag(KindLoc, diag::err_ms_property_unknown_accessor);
        HasInvalidAccessor = true;
        Kind = AK_Invalid;

        // Try to keep parsing unless it doesn't look like an accessor spec.
        if (!NextToken().is(tok::equal))
          break;
      }

      // Consume the identifier.
      ConsumeToken();

      // Consume the '='.
      if (!TryConsumeToken(tok::equal)) {
        Diag(Tok.getLocation(), diag::err_ms_property_expected_equal)
            << KindStr;
        break;
      }

      // Expect the method name.
      if (!Tok.is(tok::identifier)) {
        Diag(Tok.getLocation(), diag::err_ms_property_expected_accessor_name);
        break;
      }

      if (Kind == AK_Invalid) {
        // Just drop invalid accessors.
      } else if (AccessorNames[Kind] != nullptr) {
        // Complain about the repeated accessor, ignore it, and keep parsing.
        Diag(KindLoc, diag::err_ms_property_duplicate_accessor) << KindStr;
      } else {
        AccessorNames[Kind] = Tok.getIdentifierInfo();
      }
      ConsumeToken();

    next_property_accessor:
      // Keep processing accessors until we run out.
      if (TryConsumeToken(tok::comma))
        continue;

      // If we run into the ')', stop without consuming it.
      if (Tok.is(tok::r_paren))
        break;

      Diag(Tok.getLocation(), diag::err_ms_property_expected_comma_or_rparen);
      break;
    }

    // Only add the property attribute if it was well-formed.
    if (!HasInvalidAccessor)
      Attrs.addNewPropertyAttr(AttrName, AttrNameLoc, nullptr, SourceLocation(),
                               AccessorNames[AK_Get], AccessorNames[AK_Put],
                               ParsedAttr::AS_Declspec);
    T.skipToEnd();
    return !HasInvalidAccessor;
  }

  unsigned NumArgs =
      ParseAttributeArgsCommon(AttrName, AttrNameLoc, Attrs, nullptr, nullptr,
                               SourceLocation(), ParsedAttr::AS_Declspec);

  // If this attribute's args were parsed, and it was expected to have
  // arguments but none were provided, emit a diagnostic.
  if (!Attrs.empty() && Attrs.begin()->getMaxArgs() && !NumArgs) {
    Diag(OpenParenLoc, diag::err_attribute_requires_arguments) << AttrName;
    return false;
  }
  return true;
}

/// [MS] decl-specifier:
///             __declspec ( extended-decl-modifier-seq )
///
/// [MS] extended-decl-modifier-seq:
///             extended-decl-modifier[opt]
///             extended-decl-modifier extended-decl-modifier-seq
void Parser::ParseMicrosoftDeclSpecs(ParsedAttributes &Attrs,
                                     SourceLocation *End) {
  assert(getLangOpts().DeclSpecKeyword && "__declspec keyword is not enabled");
  assert(Tok.is(tok::kw___declspec) && "Not a declspec!");

  while (Tok.is(tok::kw___declspec)) {
    ConsumeToken();
    BalancedDelimiterTracker T(*this, tok::l_paren);
    if (T.expectAndConsume(diag::err_expected_lparen_after, "__declspec",
                           tok::r_paren))
      return;

    // An empty declspec is perfectly legal and should not warn.  Additionally,
    // you can specify multiple attributes per declspec.
    while (Tok.isNot(tok::r_paren)) {
      // Attribute not present.
      if (TryConsumeToken(tok::comma))
        continue;

      // We expect either a well-known identifier or a generic string.  Anything
      // else is a malformed declspec.
      bool IsString = Tok.getKind() == tok::string_literal;
      if (!IsString && Tok.getKind() != tok::identifier &&
          Tok.getKind() != tok::kw_restrict) {
        Diag(Tok, diag::err_ms_declspec_type);
        T.skipToEnd();
        return;
      }

      IdentifierInfo *AttrName;
      SourceLocation AttrNameLoc;
      if (IsString) {
        SmallString<8> StrBuffer;
        bool Invalid = false;
        StringRef Str = PP.getSpelling(Tok, StrBuffer, &Invalid);
        if (Invalid) {
          T.skipToEnd();
          return;
        }
        AttrName = PP.getIdentifierInfo(Str);
        AttrNameLoc = ConsumeStringToken();
      } else {
        AttrName = Tok.getIdentifierInfo();
        AttrNameLoc = ConsumeToken();
      }

      bool AttrHandled = false;

      // Parse attribute arguments.
      if (Tok.is(tok::l_paren))
        AttrHandled = ParseMicrosoftDeclSpecArgs(AttrName, AttrNameLoc, Attrs);
      else if (AttrName->getName() == "property")
        // The property attribute must have an argument list.
        Diag(Tok.getLocation(), diag::err_expected_lparen_after)
            << AttrName->getName();

      if (!AttrHandled)
        Attrs.addNew(AttrName, AttrNameLoc, nullptr, AttrNameLoc, nullptr, 0,
                     ParsedAttr::AS_Declspec);
    }
    T.consumeClose();
    if (End)
      *End = T.getCloseLocation();
  }
}

void Parser::ParseMicrosoftTypeAttributes(ParsedAttributes &attrs) {
  // Treat these like attributes
  while (true) {
    switch (Tok.getKind()) {
    case tok::kw___fastcall:
    case tok::kw__regcall:  // INTEL
    case tok::kw___stdcall:
    case tok::kw___thiscall:
    case tok::kw___regcall:
    case tok::kw___cdecl:
    case tok::kw___vectorcall:
    case tok::kw___ptr64:
    case tok::kw___w64:
    case tok::kw___ptr32:
    case tok::kw___sptr:
    case tok::kw___uptr: {
      IdentifierInfo *AttrName = Tok.getIdentifierInfo();
      SourceLocation AttrNameLoc = ConsumeToken();
      attrs.addNew(AttrName, AttrNameLoc, nullptr, AttrNameLoc, nullptr, 0,
                   ParsedAttr::AS_Keyword);
      break;
    }
    default:
      return;
    }
  }
}

void Parser::DiagnoseAndSkipExtendedMicrosoftTypeAttributes() {
  SourceLocation StartLoc = Tok.getLocation();
  SourceLocation EndLoc = SkipExtendedMicrosoftTypeAttributes();

  if (EndLoc.isValid()) {
    SourceRange Range(StartLoc, EndLoc);
    Diag(StartLoc, diag::warn_microsoft_qualifiers_ignored) << Range;
  }
}

SourceLocation Parser::SkipExtendedMicrosoftTypeAttributes() {
  SourceLocation EndLoc;

  while (true) {
    switch (Tok.getKind()) {
    case tok::kw_const:
    case tok::kw_volatile:
    case tok::kw___fastcall:
    case tok::kw___stdcall:
    case tok::kw___thiscall:
    case tok::kw___cdecl:
    case tok::kw___vectorcall:
    case tok::kw___ptr32:
    case tok::kw___ptr64:
    case tok::kw___w64:
    case tok::kw___unaligned:
    case tok::kw___sptr:
    case tok::kw___uptr:
      EndLoc = ConsumeToken();
      break;
    default:
      return EndLoc;
    }
  }
}

void Parser::ParseBorlandTypeAttributes(ParsedAttributes &attrs) {
  // Treat these like attributes
  while (Tok.is(tok::kw___pascal)) {
    IdentifierInfo *AttrName = Tok.getIdentifierInfo();
    SourceLocation AttrNameLoc = ConsumeToken();
    attrs.addNew(AttrName, AttrNameLoc, nullptr, AttrNameLoc, nullptr, 0,
                 ParsedAttr::AS_Keyword);
  }
}

void Parser::ParseOpenCLKernelAttributes(ParsedAttributes &attrs) {
  // Treat these like attributes
  while (Tok.is(tok::kw___kernel)) {
    IdentifierInfo *AttrName = Tok.getIdentifierInfo();
    SourceLocation AttrNameLoc = ConsumeToken();
    attrs.addNew(AttrName, AttrNameLoc, nullptr, AttrNameLoc, nullptr, 0,
                 ParsedAttr::AS_Keyword);
  }
}

void Parser::ParseOpenCLQualifiers(ParsedAttributes &Attrs) {
  IdentifierInfo *AttrName = Tok.getIdentifierInfo();
  SourceLocation AttrNameLoc = Tok.getLocation();
  Attrs.addNew(AttrName, AttrNameLoc, nullptr, AttrNameLoc, nullptr, 0,
               ParsedAttr::AS_Keyword);
}

void Parser::ParseNullabilityTypeSpecifiers(ParsedAttributes &attrs) {
  // Treat these like attributes, even though they're type specifiers.
  while (true) {
    switch (Tok.getKind()) {
    case tok::kw__Nonnull:
    case tok::kw__Nullable:
    case tok::kw__Nullable_result:
    case tok::kw__Null_unspecified: {
      IdentifierInfo *AttrName = Tok.getIdentifierInfo();
      SourceLocation AttrNameLoc = ConsumeToken();
      if (!getLangOpts().ObjC)
        Diag(AttrNameLoc, diag::ext_nullability)
          << AttrName;
      attrs.addNew(AttrName, AttrNameLoc, nullptr, AttrNameLoc, nullptr, 0,
                   ParsedAttr::AS_Keyword);
      break;
    }
    default:
      return;
    }
  }
}

static bool VersionNumberSeparator(const char Separator) {
  return (Separator == '.' || Separator == '_');
}

/// Parse a version number.
///
/// version:
///   simple-integer
///   simple-integer '.' simple-integer
///   simple-integer '_' simple-integer
///   simple-integer '.' simple-integer '.' simple-integer
///   simple-integer '_' simple-integer '_' simple-integer
VersionTuple Parser::ParseVersionTuple(SourceRange &Range) {
  Range = SourceRange(Tok.getLocation(), Tok.getEndLoc());

  if (!Tok.is(tok::numeric_constant)) {
    Diag(Tok, diag::err_expected_version);
    SkipUntil(tok::comma, tok::r_paren,
              StopAtSemi | StopBeforeMatch | StopAtCodeCompletion);
    return VersionTuple();
  }

  // Parse the major (and possibly minor and subminor) versions, which
  // are stored in the numeric constant. We utilize a quirk of the
  // lexer, which is that it handles something like 1.2.3 as a single
  // numeric constant, rather than two separate tokens.
  SmallString<512> Buffer;
  Buffer.resize(Tok.getLength()+1);
  const char *ThisTokBegin = &Buffer[0];

  // Get the spelling of the token, which eliminates trigraphs, etc.
  bool Invalid = false;
  unsigned ActualLength = PP.getSpelling(Tok, ThisTokBegin, &Invalid);
  if (Invalid)
    return VersionTuple();

  // Parse the major version.
  unsigned AfterMajor = 0;
  unsigned Major = 0;
  while (AfterMajor < ActualLength && isDigit(ThisTokBegin[AfterMajor])) {
    Major = Major * 10 + ThisTokBegin[AfterMajor] - '0';
    ++AfterMajor;
  }

  if (AfterMajor == 0) {
    Diag(Tok, diag::err_expected_version);
    SkipUntil(tok::comma, tok::r_paren,
              StopAtSemi | StopBeforeMatch | StopAtCodeCompletion);
    return VersionTuple();
  }

  if (AfterMajor == ActualLength) {
    ConsumeToken();

    // We only had a single version component.
    if (Major == 0) {
      Diag(Tok, diag::err_zero_version);
      return VersionTuple();
    }

    return VersionTuple(Major);
  }

  const char AfterMajorSeparator = ThisTokBegin[AfterMajor];
  if (!VersionNumberSeparator(AfterMajorSeparator)
      || (AfterMajor + 1 == ActualLength)) {
    Diag(Tok, diag::err_expected_version);
    SkipUntil(tok::comma, tok::r_paren,
              StopAtSemi | StopBeforeMatch | StopAtCodeCompletion);
    return VersionTuple();
  }

  // Parse the minor version.
  unsigned AfterMinor = AfterMajor + 1;
  unsigned Minor = 0;
  while (AfterMinor < ActualLength && isDigit(ThisTokBegin[AfterMinor])) {
    Minor = Minor * 10 + ThisTokBegin[AfterMinor] - '0';
    ++AfterMinor;
  }

  if (AfterMinor == ActualLength) {
    ConsumeToken();

    // We had major.minor.
    if (Major == 0 && Minor == 0) {
      Diag(Tok, diag::err_zero_version);
      return VersionTuple();
    }

    return VersionTuple(Major, Minor);
  }

  const char AfterMinorSeparator = ThisTokBegin[AfterMinor];
  // If what follows is not a '.' or '_', we have a problem.
  if (!VersionNumberSeparator(AfterMinorSeparator)) {
    Diag(Tok, diag::err_expected_version);
    SkipUntil(tok::comma, tok::r_paren,
              StopAtSemi | StopBeforeMatch | StopAtCodeCompletion);
    return VersionTuple();
  }

  // Warn if separators, be it '.' or '_', do not match.
  if (AfterMajorSeparator != AfterMinorSeparator)
    Diag(Tok, diag::warn_expected_consistent_version_separator);

  // Parse the subminor version.
  unsigned AfterSubminor = AfterMinor + 1;
  unsigned Subminor = 0;
  while (AfterSubminor < ActualLength && isDigit(ThisTokBegin[AfterSubminor])) {
    Subminor = Subminor * 10 + ThisTokBegin[AfterSubminor] - '0';
    ++AfterSubminor;
  }

  if (AfterSubminor != ActualLength) {
    Diag(Tok, diag::err_expected_version);
    SkipUntil(tok::comma, tok::r_paren,
              StopAtSemi | StopBeforeMatch | StopAtCodeCompletion);
    return VersionTuple();
  }
  ConsumeToken();
  return VersionTuple(Major, Minor, Subminor);
}

/// Parse the contents of the "availability" attribute.
///
/// availability-attribute:
///   'availability' '(' platform ',' opt-strict version-arg-list,
///                      opt-replacement, opt-message')'
///
/// platform:
///   identifier
///
/// opt-strict:
///   'strict' ','
///
/// version-arg-list:
///   version-arg
///   version-arg ',' version-arg-list
///
/// version-arg:
///   'introduced' '=' version
///   'deprecated' '=' version
///   'obsoleted' = version
///   'unavailable'
/// opt-replacement:
///   'replacement' '=' <string>
/// opt-message:
///   'message' '=' <string>
void Parser::ParseAvailabilityAttribute(IdentifierInfo &Availability,
                                        SourceLocation AvailabilityLoc,
                                        ParsedAttributes &attrs,
                                        SourceLocation *endLoc,
                                        IdentifierInfo *ScopeName,
                                        SourceLocation ScopeLoc,
                                        ParsedAttr::Syntax Syntax) {
  enum { Introduced, Deprecated, Obsoleted, Unknown };
  AvailabilityChange Changes[Unknown];
  ExprResult MessageExpr, ReplacementExpr;

  // Opening '('.
  BalancedDelimiterTracker T(*this, tok::l_paren);
  if (T.consumeOpen()) {
    Diag(Tok, diag::err_expected) << tok::l_paren;
    return;
  }

  // Parse the platform name.
  if (Tok.isNot(tok::identifier)) {
    Diag(Tok, diag::err_availability_expected_platform);
    SkipUntil(tok::r_paren, StopAtSemi);
    return;
  }
  IdentifierLoc *Platform = ParseIdentifierLoc();
  if (const IdentifierInfo *const Ident = Platform->Ident) {
    // Canonicalize platform name from "macosx" to "macos".
    if (Ident->getName() == "macosx")
      Platform->Ident = PP.getIdentifierInfo("macos");
    // Canonicalize platform name from "macosx_app_extension" to
    // "macos_app_extension".
    else if (Ident->getName() == "macosx_app_extension")
      Platform->Ident = PP.getIdentifierInfo("macos_app_extension");
    else
      Platform->Ident = PP.getIdentifierInfo(
          AvailabilityAttr::canonicalizePlatformName(Ident->getName()));
  }

  // Parse the ',' following the platform name.
  if (ExpectAndConsume(tok::comma)) {
    SkipUntil(tok::r_paren, StopAtSemi);
    return;
  }

  // If we haven't grabbed the pointers for the identifiers
  // "introduced", "deprecated", and "obsoleted", do so now.
  if (!Ident_introduced) {
    Ident_introduced = PP.getIdentifierInfo("introduced");
    Ident_deprecated = PP.getIdentifierInfo("deprecated");
    Ident_obsoleted = PP.getIdentifierInfo("obsoleted");
    Ident_unavailable = PP.getIdentifierInfo("unavailable");
    Ident_message = PP.getIdentifierInfo("message");
    Ident_strict = PP.getIdentifierInfo("strict");
    Ident_replacement = PP.getIdentifierInfo("replacement");
  }

  // Parse the optional "strict", the optional "replacement" and the set of
  // introductions/deprecations/removals.
  SourceLocation UnavailableLoc, StrictLoc;
  do {
    if (Tok.isNot(tok::identifier)) {
      Diag(Tok, diag::err_availability_expected_change);
      SkipUntil(tok::r_paren, StopAtSemi);
      return;
    }
    IdentifierInfo *Keyword = Tok.getIdentifierInfo();
    SourceLocation KeywordLoc = ConsumeToken();

    if (Keyword == Ident_strict) {
      if (StrictLoc.isValid()) {
        Diag(KeywordLoc, diag::err_availability_redundant)
          << Keyword << SourceRange(StrictLoc);
      }
      StrictLoc = KeywordLoc;
      continue;
    }

    if (Keyword == Ident_unavailable) {
      if (UnavailableLoc.isValid()) {
        Diag(KeywordLoc, diag::err_availability_redundant)
          << Keyword << SourceRange(UnavailableLoc);
      }
      UnavailableLoc = KeywordLoc;
      continue;
    }

    if (Keyword == Ident_deprecated && Platform->Ident &&
        Platform->Ident->isStr("swift")) {
      // For swift, we deprecate for all versions.
      if (Changes[Deprecated].KeywordLoc.isValid()) {
        Diag(KeywordLoc, diag::err_availability_redundant)
          << Keyword
          << SourceRange(Changes[Deprecated].KeywordLoc);
      }

      Changes[Deprecated].KeywordLoc = KeywordLoc;
      // Use a fake version here.
      Changes[Deprecated].Version = VersionTuple(1);
      continue;
    }

    if (Tok.isNot(tok::equal)) {
      Diag(Tok, diag::err_expected_after) << Keyword << tok::equal;
      SkipUntil(tok::r_paren, StopAtSemi);
      return;
    }
    ConsumeToken();
    if (Keyword == Ident_message || Keyword == Ident_replacement) {
      if (Tok.isNot(tok::string_literal)) {
        Diag(Tok, diag::err_expected_string_literal)
          << /*Source='availability attribute'*/2;
        SkipUntil(tok::r_paren, StopAtSemi);
        return;
      }
      if (Keyword == Ident_message)
        MessageExpr = ParseStringLiteralExpression();
      else
        ReplacementExpr = ParseStringLiteralExpression();
      // Also reject wide string literals.
      if (StringLiteral *MessageStringLiteral =
              cast_or_null<StringLiteral>(MessageExpr.get())) {
        if (!MessageStringLiteral->isAscii()) {
          Diag(MessageStringLiteral->getSourceRange().getBegin(),
               diag::err_expected_string_literal)
            << /*Source='availability attribute'*/ 2;
          SkipUntil(tok::r_paren, StopAtSemi);
          return;
        }
      }
      if (Keyword == Ident_message)
        break;
      else
        continue;
    }

    // Special handling of 'NA' only when applied to introduced or
    // deprecated.
    if ((Keyword == Ident_introduced || Keyword == Ident_deprecated) &&
        Tok.is(tok::identifier)) {
      IdentifierInfo *NA = Tok.getIdentifierInfo();
      if (NA->getName() == "NA") {
        ConsumeToken();
        if (Keyword == Ident_introduced)
          UnavailableLoc = KeywordLoc;
        continue;
      }
    }

    SourceRange VersionRange;
    VersionTuple Version = ParseVersionTuple(VersionRange);

    if (Version.empty()) {
      SkipUntil(tok::r_paren, StopAtSemi);
      return;
    }

    unsigned Index;
    if (Keyword == Ident_introduced)
      Index = Introduced;
    else if (Keyword == Ident_deprecated)
      Index = Deprecated;
    else if (Keyword == Ident_obsoleted)
      Index = Obsoleted;
    else
      Index = Unknown;

    if (Index < Unknown) {
      if (!Changes[Index].KeywordLoc.isInvalid()) {
        Diag(KeywordLoc, diag::err_availability_redundant)
          << Keyword
          << SourceRange(Changes[Index].KeywordLoc,
                         Changes[Index].VersionRange.getEnd());
      }

      Changes[Index].KeywordLoc = KeywordLoc;
      Changes[Index].Version = Version;
      Changes[Index].VersionRange = VersionRange;
    } else {
      Diag(KeywordLoc, diag::err_availability_unknown_change)
        << Keyword << VersionRange;
    }

  } while (TryConsumeToken(tok::comma));

  // Closing ')'.
  if (T.consumeClose())
    return;

  if (endLoc)
    *endLoc = T.getCloseLocation();

  // The 'unavailable' availability cannot be combined with any other
  // availability changes. Make sure that hasn't happened.
  if (UnavailableLoc.isValid()) {
    bool Complained = false;
    for (unsigned Index = Introduced; Index != Unknown; ++Index) {
      if (Changes[Index].KeywordLoc.isValid()) {
        if (!Complained) {
          Diag(UnavailableLoc, diag::warn_availability_and_unavailable)
            << SourceRange(Changes[Index].KeywordLoc,
                           Changes[Index].VersionRange.getEnd());
          Complained = true;
        }

        // Clear out the availability.
        Changes[Index] = AvailabilityChange();
      }
    }
  }

  // Record this attribute
  attrs.addNew(&Availability,
               SourceRange(AvailabilityLoc, T.getCloseLocation()),
               ScopeName, ScopeLoc,
               Platform,
               Changes[Introduced],
               Changes[Deprecated],
               Changes[Obsoleted],
               UnavailableLoc, MessageExpr.get(),
               Syntax, StrictLoc, ReplacementExpr.get());
}

/// Parse the contents of the "external_source_symbol" attribute.
///
/// external-source-symbol-attribute:
///   'external_source_symbol' '(' keyword-arg-list ')'
///
/// keyword-arg-list:
///   keyword-arg
///   keyword-arg ',' keyword-arg-list
///
/// keyword-arg:
///   'language' '=' <string>
///   'defined_in' '=' <string>
///   'generated_declaration'
void Parser::ParseExternalSourceSymbolAttribute(
    IdentifierInfo &ExternalSourceSymbol, SourceLocation Loc,
    ParsedAttributes &Attrs, SourceLocation *EndLoc, IdentifierInfo *ScopeName,
    SourceLocation ScopeLoc, ParsedAttr::Syntax Syntax) {
  // Opening '('.
  BalancedDelimiterTracker T(*this, tok::l_paren);
  if (T.expectAndConsume())
    return;

  // Initialize the pointers for the keyword identifiers when required.
  if (!Ident_language) {
    Ident_language = PP.getIdentifierInfo("language");
    Ident_defined_in = PP.getIdentifierInfo("defined_in");
    Ident_generated_declaration = PP.getIdentifierInfo("generated_declaration");
  }

  ExprResult Language;
  bool HasLanguage = false;
  ExprResult DefinedInExpr;
  bool HasDefinedIn = false;
  IdentifierLoc *GeneratedDeclaration = nullptr;

  // Parse the language/defined_in/generated_declaration keywords
  do {
    if (Tok.isNot(tok::identifier)) {
      Diag(Tok, diag::err_external_source_symbol_expected_keyword);
      SkipUntil(tok::r_paren, StopAtSemi);
      return;
    }

    SourceLocation KeywordLoc = Tok.getLocation();
    IdentifierInfo *Keyword = Tok.getIdentifierInfo();
    if (Keyword == Ident_generated_declaration) {
      if (GeneratedDeclaration) {
        Diag(Tok, diag::err_external_source_symbol_duplicate_clause) << Keyword;
        SkipUntil(tok::r_paren, StopAtSemi);
        return;
      }
      GeneratedDeclaration = ParseIdentifierLoc();
      continue;
    }

    if (Keyword != Ident_language && Keyword != Ident_defined_in) {
      Diag(Tok, diag::err_external_source_symbol_expected_keyword);
      SkipUntil(tok::r_paren, StopAtSemi);
      return;
    }

    ConsumeToken();
    if (ExpectAndConsume(tok::equal, diag::err_expected_after,
                         Keyword->getName())) {
      SkipUntil(tok::r_paren, StopAtSemi);
      return;
    }

    bool HadLanguage = HasLanguage, HadDefinedIn = HasDefinedIn;
    if (Keyword == Ident_language)
      HasLanguage = true;
    else
      HasDefinedIn = true;

    if (Tok.isNot(tok::string_literal)) {
      Diag(Tok, diag::err_expected_string_literal)
          << /*Source='external_source_symbol attribute'*/ 3
          << /*language | source container*/ (Keyword != Ident_language);
      SkipUntil(tok::comma, tok::r_paren, StopAtSemi | StopBeforeMatch);
      continue;
    }
    if (Keyword == Ident_language) {
      if (HadLanguage) {
        Diag(KeywordLoc, diag::err_external_source_symbol_duplicate_clause)
            << Keyword;
        ParseStringLiteralExpression();
        continue;
      }
      Language = ParseStringLiteralExpression();
    } else {
      assert(Keyword == Ident_defined_in && "Invalid clause keyword!");
      if (HadDefinedIn) {
        Diag(KeywordLoc, diag::err_external_source_symbol_duplicate_clause)
            << Keyword;
        ParseStringLiteralExpression();
        continue;
      }
      DefinedInExpr = ParseStringLiteralExpression();
    }
  } while (TryConsumeToken(tok::comma));

  // Closing ')'.
  if (T.consumeClose())
    return;
  if (EndLoc)
    *EndLoc = T.getCloseLocation();

  ArgsUnion Args[] = {Language.get(), DefinedInExpr.get(),
                      GeneratedDeclaration};
  Attrs.addNew(&ExternalSourceSymbol, SourceRange(Loc, T.getCloseLocation()),
               ScopeName, ScopeLoc, Args, llvm::array_lengthof(Args), Syntax);
}

/// Parse the contents of the "objc_bridge_related" attribute.
/// objc_bridge_related '(' related_class ',' opt-class_method ',' opt-instance_method ')'
/// related_class:
///     Identifier
///
/// opt-class_method:
///     Identifier: | <empty>
///
/// opt-instance_method:
///     Identifier | <empty>
///
void Parser::ParseObjCBridgeRelatedAttribute(IdentifierInfo &ObjCBridgeRelated,
                                SourceLocation ObjCBridgeRelatedLoc,
                                ParsedAttributes &attrs,
                                SourceLocation *endLoc,
                                IdentifierInfo *ScopeName,
                                SourceLocation ScopeLoc,
                                ParsedAttr::Syntax Syntax) {
  // Opening '('.
  BalancedDelimiterTracker T(*this, tok::l_paren);
  if (T.consumeOpen()) {
    Diag(Tok, diag::err_expected) << tok::l_paren;
    return;
  }

  // Parse the related class name.
  if (Tok.isNot(tok::identifier)) {
    Diag(Tok, diag::err_objcbridge_related_expected_related_class);
    SkipUntil(tok::r_paren, StopAtSemi);
    return;
  }
  IdentifierLoc *RelatedClass = ParseIdentifierLoc();
  if (ExpectAndConsume(tok::comma)) {
    SkipUntil(tok::r_paren, StopAtSemi);
    return;
  }

  // Parse class method name.  It's non-optional in the sense that a trailing
  // comma is required, but it can be the empty string, and then we record a
  // nullptr.
  IdentifierLoc *ClassMethod = nullptr;
  if (Tok.is(tok::identifier)) {
    ClassMethod = ParseIdentifierLoc();
    if (!TryConsumeToken(tok::colon)) {
      Diag(Tok, diag::err_objcbridge_related_selector_name);
      SkipUntil(tok::r_paren, StopAtSemi);
      return;
    }
  }
  if (!TryConsumeToken(tok::comma)) {
    if (Tok.is(tok::colon))
      Diag(Tok, diag::err_objcbridge_related_selector_name);
    else
      Diag(Tok, diag::err_expected) << tok::comma;
    SkipUntil(tok::r_paren, StopAtSemi);
    return;
  }

  // Parse instance method name.  Also non-optional but empty string is
  // permitted.
  IdentifierLoc *InstanceMethod = nullptr;
  if (Tok.is(tok::identifier))
    InstanceMethod = ParseIdentifierLoc();
  else if (Tok.isNot(tok::r_paren)) {
    Diag(Tok, diag::err_expected) << tok::r_paren;
    SkipUntil(tok::r_paren, StopAtSemi);
    return;
  }

  // Closing ')'.
  if (T.consumeClose())
    return;

  if (endLoc)
    *endLoc = T.getCloseLocation();

  // Record this attribute
  attrs.addNew(&ObjCBridgeRelated,
               SourceRange(ObjCBridgeRelatedLoc, T.getCloseLocation()),
               ScopeName, ScopeLoc,
               RelatedClass,
               ClassMethod,
               InstanceMethod,
               Syntax);
}


void Parser::ParseSwiftNewTypeAttribute(
    IdentifierInfo &AttrName, SourceLocation AttrNameLoc,
    ParsedAttributes &Attrs, SourceLocation *EndLoc, IdentifierInfo *ScopeName,
    SourceLocation ScopeLoc, ParsedAttr::Syntax Syntax) {
  BalancedDelimiterTracker T(*this, tok::l_paren);

  // Opening '('
  if (T.consumeOpen()) {
    Diag(Tok, diag::err_expected) << tok::l_paren;
    return;
  }

  if (Tok.is(tok::r_paren)) {
    Diag(Tok.getLocation(), diag::err_argument_required_after_attribute);
    T.consumeClose();
    return;
  }
  if (Tok.isNot(tok::kw_struct) && Tok.isNot(tok::kw_enum)) {
    Diag(Tok, diag::warn_attribute_type_not_supported)
        << &AttrName << Tok.getIdentifierInfo();
    if (!isTokenSpecial())
      ConsumeToken();
    T.consumeClose();
    return;
  }

  auto *SwiftType = IdentifierLoc::create(Actions.Context, Tok.getLocation(),
                                          Tok.getIdentifierInfo());
  ConsumeToken();

  // Closing ')'
  if (T.consumeClose())
    return;
  if (EndLoc)
    *EndLoc = T.getCloseLocation();

  ArgsUnion Args[] = {SwiftType};
  Attrs.addNew(&AttrName, SourceRange(AttrNameLoc, T.getCloseLocation()),
               ScopeName, ScopeLoc, Args, llvm::array_lengthof(Args), Syntax);
}


void Parser::ParseTypeTagForDatatypeAttribute(IdentifierInfo &AttrName,
                                              SourceLocation AttrNameLoc,
                                              ParsedAttributes &Attrs,
                                              SourceLocation *EndLoc,
                                              IdentifierInfo *ScopeName,
                                              SourceLocation ScopeLoc,
                                              ParsedAttr::Syntax Syntax) {
  assert(Tok.is(tok::l_paren) && "Attribute arg list not starting with '('");

  BalancedDelimiterTracker T(*this, tok::l_paren);
  T.consumeOpen();

  if (Tok.isNot(tok::identifier)) {
    Diag(Tok, diag::err_expected) << tok::identifier;
    T.skipToEnd();
    return;
  }
  IdentifierLoc *ArgumentKind = ParseIdentifierLoc();

  if (ExpectAndConsume(tok::comma)) {
    T.skipToEnd();
    return;
  }

  SourceRange MatchingCTypeRange;
  TypeResult MatchingCType = ParseTypeName(&MatchingCTypeRange);
  if (MatchingCType.isInvalid()) {
    T.skipToEnd();
    return;
  }

  bool LayoutCompatible = false;
  bool MustBeNull = false;
  while (TryConsumeToken(tok::comma)) {
    if (Tok.isNot(tok::identifier)) {
      Diag(Tok, diag::err_expected) << tok::identifier;
      T.skipToEnd();
      return;
    }
    IdentifierInfo *Flag = Tok.getIdentifierInfo();
    if (Flag->isStr("layout_compatible"))
      LayoutCompatible = true;
    else if (Flag->isStr("must_be_null"))
      MustBeNull = true;
    else {
      Diag(Tok, diag::err_type_safety_unknown_flag) << Flag;
      T.skipToEnd();
      return;
    }
    ConsumeToken(); // consume flag
  }

  if (!T.consumeClose()) {
    Attrs.addNewTypeTagForDatatype(&AttrName, AttrNameLoc, ScopeName, ScopeLoc,
                                   ArgumentKind, MatchingCType.get(),
                                   LayoutCompatible, MustBeNull, Syntax);
  }

  if (EndLoc)
    *EndLoc = T.getCloseLocation();
}

/// DiagnoseProhibitedCXX11Attribute - We have found the opening square brackets
/// of a C++11 attribute-specifier in a location where an attribute is not
/// permitted. By C++11 [dcl.attr.grammar]p6, this is ill-formed. Diagnose this
/// situation.
///
/// \return \c true if we skipped an attribute-like chunk of tokens, \c false if
/// this doesn't appear to actually be an attribute-specifier, and the caller
/// should try to parse it.
bool Parser::DiagnoseProhibitedCXX11Attribute() {
  assert(Tok.is(tok::l_square) && NextToken().is(tok::l_square));

  switch (isCXX11AttributeSpecifier(/*Disambiguate*/true)) {
  case CAK_NotAttributeSpecifier:
    // No diagnostic: we're in Obj-C++11 and this is not actually an attribute.
    return false;

  case CAK_InvalidAttributeSpecifier:
    Diag(Tok.getLocation(), diag::err_l_square_l_square_not_attribute);
    return false;

  case CAK_AttributeSpecifier:
    // Parse and discard the attributes.
    SourceLocation BeginLoc = ConsumeBracket();
    ConsumeBracket();
    SkipUntil(tok::r_square);
    assert(Tok.is(tok::r_square) && "isCXX11AttributeSpecifier lied");
    SourceLocation EndLoc = ConsumeBracket();
    Diag(BeginLoc, diag::err_attributes_not_allowed)
      << SourceRange(BeginLoc, EndLoc);
    return true;
  }
  llvm_unreachable("All cases handled above.");
}

/// We have found the opening square brackets of a C++11
/// attribute-specifier in a location where an attribute is not permitted, but
/// we know where the attributes ought to be written. Parse them anyway, and
/// provide a fixit moving them to the right place.
void Parser::DiagnoseMisplacedCXX11Attribute(ParsedAttributesWithRange &Attrs,
                                             SourceLocation CorrectLocation) {
  assert((Tok.is(tok::l_square) && NextToken().is(tok::l_square)) ||
         Tok.is(tok::kw_alignas));

  // Consume the attributes.
  SourceLocation Loc = Tok.getLocation();
  ParseCXX11Attributes(Attrs);
  CharSourceRange AttrRange(SourceRange(Loc, Attrs.Range.getEnd()), true);

  // FIXME: use err_attributes_misplaced
  Diag(Loc, diag::err_attributes_not_allowed)
    << FixItHint::CreateInsertionFromRange(CorrectLocation, AttrRange)
    << FixItHint::CreateRemoval(AttrRange);
}

void Parser::DiagnoseProhibitedAttributes(
    const SourceRange &Range, const SourceLocation CorrectLocation) {
  if (CorrectLocation.isValid()) {
    CharSourceRange AttrRange(Range, true);
    Diag(CorrectLocation, diag::err_attributes_misplaced)
        << FixItHint::CreateInsertionFromRange(CorrectLocation, AttrRange)
        << FixItHint::CreateRemoval(AttrRange);
  } else
    Diag(Range.getBegin(), diag::err_attributes_not_allowed) << Range;
}

void Parser::ProhibitCXX11Attributes(ParsedAttributesWithRange &Attrs,
                                     unsigned DiagID, bool DiagnoseEmptyAttrs) {

  if (DiagnoseEmptyAttrs && Attrs.empty() && Attrs.Range.isValid()) {
    // An attribute list has been parsed, but it was empty.
    // This is the case for [[]].
    const auto &LangOpts = getLangOpts();
    auto &SM = PP.getSourceManager();
    Token FirstLSquare;
    Lexer::getRawToken(Attrs.Range.getBegin(), FirstLSquare, SM, LangOpts);

    if (FirstLSquare.is(tok::l_square)) {
      llvm::Optional<Token> SecondLSquare =
          Lexer::findNextToken(FirstLSquare.getLocation(), SM, LangOpts);

      if (SecondLSquare && SecondLSquare->is(tok::l_square)) {
        // The attribute range starts with [[, but is empty. So this must
        // be [[]], which we are supposed to diagnose because
        // DiagnoseEmptyAttrs is true.
        Diag(Attrs.Range.getBegin(), DiagID) << Attrs.Range;
        return;
      }
    }
  }

  for (const ParsedAttr &AL : Attrs) {
    if (!AL.isCXX11Attribute() && !AL.isC2xAttribute())
      continue;
    if (AL.getKind() == ParsedAttr::UnknownAttribute)
      Diag(AL.getLoc(), diag::warn_unknown_attribute_ignored)
          << AL << AL.getRange();
    else {
      Diag(AL.getLoc(), DiagID) << AL;
      AL.setInvalid();
    }
  }
}

// Usually, `__attribute__((attrib)) class Foo {} var` means that attribute
// applies to var, not the type Foo.
// As an exception to the rule, __declspec(align(...)) before the
// class-key affects the type instead of the variable.
// Also, Microsoft-style [attributes] seem to affect the type instead of the
// variable.
// This function moves attributes that should apply to the type off DS to Attrs.
void Parser::stripTypeAttributesOffDeclSpec(ParsedAttributesWithRange &Attrs,
                                            DeclSpec &DS,
                                            Sema::TagUseKind TUK) {
  if (TUK == Sema::TUK_Reference)
    return;

  llvm::SmallVector<ParsedAttr *, 1> ToBeMoved;

  for (ParsedAttr &AL : DS.getAttributes()) {
    if ((AL.getKind() == ParsedAttr::AT_Aligned &&
         AL.isDeclspecAttribute()) ||
        AL.isMicrosoftAttribute())
      ToBeMoved.push_back(&AL);
  }

  for (ParsedAttr *AL : ToBeMoved) {
    DS.getAttributes().remove(AL);
    Attrs.addAtEnd(AL);
  }
}

/// ParseDeclaration - Parse a full 'declaration', which consists of
/// declaration-specifiers, some number of declarators, and a semicolon.
/// 'Context' should be a DeclaratorContext value.  This returns the
/// location of the semicolon in DeclEnd.
///
///       declaration: [C99 6.7]
///         block-declaration ->
///           simple-declaration
///           others                   [FIXME]
/// [C++]   template-declaration
/// [C++]   namespace-definition
/// [C++]   using-directive
/// [C++]   using-declaration
/// [C++11/C11] static_assert-declaration
///         others... [FIXME]
///
Parser::DeclGroupPtrTy
Parser::ParseDeclaration(DeclaratorContext Context, SourceLocation &DeclEnd,
                         ParsedAttributesWithRange &attrs,
                         SourceLocation *DeclSpecStart) {
  ParenBraceBracketBalancer BalancerRAIIObj(*this);
  // Must temporarily exit the objective-c container scope for
  // parsing c none objective-c decls.
  ObjCDeclContextSwitch ObjCDC(*this);

  Decl *SingleDecl = nullptr;
  switch (Tok.getKind()) {
  case tok::kw_template:
  case tok::kw_export:
    ProhibitAttributes(attrs);
    SingleDecl = ParseDeclarationStartingWithTemplate(Context, DeclEnd, attrs);
    break;
  case tok::kw_inline:
    // Could be the start of an inline namespace. Allowed as an ext in C++03.
    if (getLangOpts().CPlusPlus && NextToken().is(tok::kw_namespace)) {
      ProhibitAttributes(attrs);
      SourceLocation InlineLoc = ConsumeToken();
      return ParseNamespace(Context, DeclEnd, InlineLoc);
    }
    return ParseSimpleDeclaration(Context, DeclEnd, attrs, true, nullptr,
                                  DeclSpecStart);
  case tok::kw_namespace:
    ProhibitAttributes(attrs);
    return ParseNamespace(Context, DeclEnd);
  case tok::kw_using:
    return ParseUsingDirectiveOrDeclaration(Context, ParsedTemplateInfo(),
                                            DeclEnd, attrs);
  case tok::kw_static_assert:
  case tok::kw__Static_assert:
    ProhibitAttributes(attrs);
    SingleDecl = ParseStaticAssertDeclaration(DeclEnd);
    break;
  default:
    return ParseSimpleDeclaration(Context, DeclEnd, attrs, true, nullptr,
                                  DeclSpecStart);
  }

  // This routine returns a DeclGroup, if the thing we parsed only contains a
  // single decl, convert it now.
  return Actions.ConvertDeclToDeclGroup(SingleDecl);
}

///       simple-declaration: [C99 6.7: declaration] [C++ 7p1: dcl.dcl]
///         declaration-specifiers init-declarator-list[opt] ';'
/// [C++11] attribute-specifier-seq decl-specifier-seq[opt]
///             init-declarator-list ';'
///[C90/C++]init-declarator-list ';'                             [TODO]
/// [OMP]   threadprivate-directive
/// [OMP]   allocate-directive                                   [TODO]
///
///       for-range-declaration: [C++11 6.5p1: stmt.ranged]
///         attribute-specifier-seq[opt] type-specifier-seq declarator
///
/// If RequireSemi is false, this does not check for a ';' at the end of the
/// declaration.  If it is true, it checks for and eats it.
///
/// If FRI is non-null, we might be parsing a for-range-declaration instead
/// of a simple-declaration. If we find that we are, we also parse the
/// for-range-initializer, and place it here.
///
/// DeclSpecStart is used when decl-specifiers are parsed before parsing
/// the Declaration. The SourceLocation for this Decl is set to
/// DeclSpecStart if DeclSpecStart is non-null.
Parser::DeclGroupPtrTy Parser::ParseSimpleDeclaration(
    DeclaratorContext Context, SourceLocation &DeclEnd,
    ParsedAttributesWithRange &Attrs, bool RequireSemi, ForRangeInit *FRI,
    SourceLocation *DeclSpecStart) {
  // Parse the common declaration-specifiers piece.
  ParsingDeclSpec DS(*this);

  DeclSpecContext DSContext = getDeclSpecContextFromDeclaratorContext(Context);
  ParseDeclarationSpecifiers(DS, ParsedTemplateInfo(), AS_none, DSContext);

  // If we had a free-standing type definition with a missing semicolon, we
  // may get this far before the problem becomes obvious.
  if (DS.hasTagDefinition() &&
      DiagnoseMissingSemiAfterTagDefinition(DS, AS_none, DSContext))
    return nullptr;

  // C99 6.7.2.3p6: Handle "struct-or-union identifier;", "enum { X };"
  // declaration-specifiers init-declarator-list[opt] ';'
  if (Tok.is(tok::semi)) {
    ProhibitAttributes(Attrs);
    DeclEnd = Tok.getLocation();
    if (RequireSemi) ConsumeToken();
    RecordDecl *AnonRecord = nullptr;
    Decl *TheDecl = Actions.ParsedFreeStandingDeclSpec(getCurScope(), AS_none,
                                                       DS, AnonRecord);
    DS.complete(TheDecl);
    if (AnonRecord) {
      Decl* decls[] = {AnonRecord, TheDecl};
      return Actions.BuildDeclaratorGroup(decls);
    }
    return Actions.ConvertDeclToDeclGroup(TheDecl);
  }

  if (DeclSpecStart)
    DS.SetRangeStart(*DeclSpecStart);

  DS.takeAttributesFrom(Attrs);
  return ParseDeclGroup(DS, Context, &DeclEnd, FRI);
}

/// Returns true if this might be the start of a declarator, or a common typo
/// for a declarator.
bool Parser::MightBeDeclarator(DeclaratorContext Context) {
  switch (Tok.getKind()) {
  case tok::annot_cxxscope:
  case tok::annot_template_id:
  case tok::caret:
  case tok::code_completion:
  case tok::coloncolon:
  case tok::ellipsis:
  case tok::kw___attribute:
  case tok::kw_operator:
  case tok::l_paren:
  case tok::star:
    return true;

  case tok::amp:
  case tok::ampamp:
    return getLangOpts().CPlusPlus;

  case tok::l_square: // Might be an attribute on an unnamed bit-field.
    return Context == DeclaratorContext::Member && getLangOpts().CPlusPlus11 &&
           NextToken().is(tok::l_square);

  case tok::colon: // Might be a typo for '::' or an unnamed bit-field.
    return Context == DeclaratorContext::Member || getLangOpts().CPlusPlus;

  case tok::identifier:
    switch (NextToken().getKind()) {
    case tok::code_completion:
    case tok::coloncolon:
    case tok::comma:
    case tok::equal:
    case tok::equalequal: // Might be a typo for '='.
    case tok::kw_alignas:
    case tok::kw_asm:
    case tok::kw___attribute:
    case tok::l_brace:
    case tok::l_paren:
    case tok::l_square:
    case tok::less:
    case tok::r_brace:
    case tok::r_paren:
    case tok::r_square:
    case tok::semi:
      return true;

    case tok::colon:
      // At namespace scope, 'identifier:' is probably a typo for 'identifier::'
      // and in block scope it's probably a label. Inside a class definition,
      // this is a bit-field.
      return Context == DeclaratorContext::Member ||
             (getLangOpts().CPlusPlus && Context == DeclaratorContext::File);

    case tok::identifier: // Possible virt-specifier.
      return getLangOpts().CPlusPlus11 && isCXX11VirtSpecifier(NextToken());

    default:
      return false;
    }

  default:
    return false;
  }
}

/// Skip until we reach something which seems like a sensible place to pick
/// up parsing after a malformed declaration. This will sometimes stop sooner
/// than SkipUntil(tok::r_brace) would, but will never stop later.
void Parser::SkipMalformedDecl() {
  while (true) {
    switch (Tok.getKind()) {
    case tok::l_brace:
      // Skip until matching }, then stop. We've probably skipped over
      // a malformed class or function definition or similar.
      ConsumeBrace();
      SkipUntil(tok::r_brace);
      if (Tok.isOneOf(tok::comma, tok::l_brace, tok::kw_try)) {
        // This declaration isn't over yet. Keep skipping.
        continue;
      }
      TryConsumeToken(tok::semi);
      return;

    case tok::l_square:
      ConsumeBracket();
      SkipUntil(tok::r_square);
      continue;

    case tok::l_paren:
      ConsumeParen();
      SkipUntil(tok::r_paren);
      continue;

    case tok::r_brace:
      return;

    case tok::semi:
      ConsumeToken();
      return;

    case tok::kw_inline:
      // 'inline namespace' at the start of a line is almost certainly
      // a good place to pick back up parsing, except in an Objective-C
      // @interface context.
      if (Tok.isAtStartOfLine() && NextToken().is(tok::kw_namespace) &&
          (!ParsingInObjCContainer || CurParsedObjCImpl))
        return;
      break;

    case tok::kw_namespace:
      // 'namespace' at the start of a line is almost certainly a good
      // place to pick back up parsing, except in an Objective-C
      // @interface context.
      if (Tok.isAtStartOfLine() &&
          (!ParsingInObjCContainer || CurParsedObjCImpl))
        return;
      break;

    case tok::at:
      // @end is very much like } in Objective-C contexts.
      if (NextToken().isObjCAtKeyword(tok::objc_end) &&
          ParsingInObjCContainer)
        return;
      break;

    case tok::minus:
    case tok::plus:
      // - and + probably start new method declarations in Objective-C contexts.
      if (Tok.isAtStartOfLine() && ParsingInObjCContainer)
        return;
      break;

    case tok::eof:
    case tok::annot_module_begin:
    case tok::annot_module_end:
    case tok::annot_module_include:
      return;

    default:
      break;
    }

    ConsumeAnyToken();
  }
}

/// ParseDeclGroup - Having concluded that this is either a function
/// definition or a group of object declarations, actually parse the
/// result.
Parser::DeclGroupPtrTy Parser::ParseDeclGroup(ParsingDeclSpec &DS,
                                              DeclaratorContext Context,
                                              SourceLocation *DeclEnd,
                                              ForRangeInit *FRI) {
  // Parse the first declarator.
  ParsingDeclarator D(*this, DS, Context);
  ParseDeclarator(D);

  // Bail out if the first declarator didn't seem well-formed.
  if (!D.hasName() && !D.mayOmitIdentifier()) {
    SkipMalformedDecl();
    return nullptr;
  }

  if (Tok.is(tok::kw_requires))
    ParseTrailingRequiresClause(D);

  // Save late-parsed attributes for now; they need to be parsed in the
  // appropriate function scope after the function Decl has been constructed.
  // These will be parsed in ParseFunctionDefinition or ParseLexedAttrList.
  LateParsedAttrList LateParsedAttrs(true);
  if (D.isFunctionDeclarator()) {
    MaybeParseGNUAttributes(D, &LateParsedAttrs);

    // The _Noreturn keyword can't appear here, unlike the GNU noreturn
    // attribute. If we find the keyword here, tell the user to put it
    // at the start instead.
    if (Tok.is(tok::kw__Noreturn)) {
      SourceLocation Loc = ConsumeToken();
      const char *PrevSpec;
      unsigned DiagID;

      // We can offer a fixit if it's valid to mark this function as _Noreturn
      // and we don't have any other declarators in this declaration.
      bool Fixit = !DS.setFunctionSpecNoreturn(Loc, PrevSpec, DiagID);
      MaybeParseGNUAttributes(D, &LateParsedAttrs);
      Fixit &= Tok.isOneOf(tok::semi, tok::l_brace, tok::kw_try);

      Diag(Loc, diag::err_c11_noreturn_misplaced)
          << (Fixit ? FixItHint::CreateRemoval(Loc) : FixItHint())
          << (Fixit ? FixItHint::CreateInsertion(D.getBeginLoc(), "_Noreturn ")
                    : FixItHint());
    }
  }

  // Check to see if we have a function *definition* which must have a body.
  if (D.isFunctionDeclarator()) {
    if (Tok.is(tok::equal) && NextToken().is(tok::code_completion)) {
      cutOffParsing();
      Actions.CodeCompleteAfterFunctionEquals(D);
      return nullptr;
    }
    // Look at the next token to make sure that this isn't a function
    // declaration.  We have to check this because __attribute__ might be the
    // start of a function definition in GCC-extended K&R C.
    if (!isDeclarationAfterDeclarator()) {

      // Function definitions are only allowed at file scope and in C++ classes.
      // The C++ inline method definition case is handled elsewhere, so we only
      // need to handle the file scope definition case.
      if (Context == DeclaratorContext::File) {
        if (isStartOfFunctionDefinition(D)) {
          if (DS.getStorageClassSpec() == DeclSpec::SCS_typedef) {
            Diag(Tok, diag::err_function_declared_typedef);

            // Recover by treating the 'typedef' as spurious.
            DS.ClearStorageClassSpecs();
          }

          Decl *TheDecl = ParseFunctionDefinition(D, ParsedTemplateInfo(),
                                                  &LateParsedAttrs);
          return Actions.ConvertDeclToDeclGroup(TheDecl);
        }

        if (isDeclarationSpecifier()) {
          // If there is an invalid declaration specifier right after the
          // function prototype, then we must be in a missing semicolon case
          // where this isn't actually a body.  Just fall through into the code
          // that handles it as a prototype, and let the top-level code handle
          // the erroneous declspec where it would otherwise expect a comma or
          // semicolon.
        } else {
          Diag(Tok, diag::err_expected_fn_body);
          SkipUntil(tok::semi);
          return nullptr;
        }
      } else {
        if (Tok.is(tok::l_brace)) {
          Diag(Tok, diag::err_function_definition_not_allowed);
          SkipMalformedDecl();
          return nullptr;
        }
      }
    }
  }

  if (ParseAsmAttributesAfterDeclarator(D))
    return nullptr;

  // C++0x [stmt.iter]p1: Check if we have a for-range-declarator. If so, we
  // must parse and analyze the for-range-initializer before the declaration is
  // analyzed.
  //
  // Handle the Objective-C for-in loop variable similarly, although we
  // don't need to parse the container in advance.
  if (FRI && (Tok.is(tok::colon) || isTokIdentifier_in())) {
    bool IsForRangeLoop = false;
    if (TryConsumeToken(tok::colon, FRI->ColonLoc)) {
      IsForRangeLoop = true;
      if (getLangOpts().OpenMP)
        Actions.startOpenMPCXXRangeFor();
      if (Tok.is(tok::l_brace))
        FRI->RangeExpr = ParseBraceInitializer();
      else
        FRI->RangeExpr = ParseExpression();
    }

    Decl *ThisDecl = Actions.ActOnDeclarator(getCurScope(), D);
    if (IsForRangeLoop) {
      Actions.ActOnCXXForRangeDecl(ThisDecl);
    } else {
      // Obj-C for loop
      if (auto *VD = dyn_cast_or_null<VarDecl>(ThisDecl))
        VD->setObjCForDecl(true);
    }
    Actions.FinalizeDeclaration(ThisDecl);
    D.complete(ThisDecl);
    return Actions.FinalizeDeclaratorGroup(getCurScope(), DS, ThisDecl);
  }

  SmallVector<Decl *, 8> DeclsInGroup;
  Decl *FirstDecl = ParseDeclarationAfterDeclaratorAndAttributes(
      D, ParsedTemplateInfo(), FRI);
  if (LateParsedAttrs.size() > 0)
    ParseLexedAttributeList(LateParsedAttrs, FirstDecl, true, false);
  D.complete(FirstDecl);
  if (FirstDecl)
    DeclsInGroup.push_back(FirstDecl);

  bool ExpectSemi = Context != DeclaratorContext::ForInit;

  // If we don't have a comma, it is either the end of the list (a ';') or an
  // error, bail out.
  SourceLocation CommaLoc;
  while (TryConsumeToken(tok::comma, CommaLoc)) {
    if (Tok.isAtStartOfLine() && ExpectSemi && !MightBeDeclarator(Context)) {
      // This comma was followed by a line-break and something which can't be
      // the start of a declarator. The comma was probably a typo for a
      // semicolon.
      Diag(CommaLoc, diag::err_expected_semi_declaration)
        << FixItHint::CreateReplacement(CommaLoc, ";");
      ExpectSemi = false;
      break;
    }

    // Parse the next declarator.
    D.clear();
    D.setCommaLoc(CommaLoc);

    // Accept attributes in an init-declarator.  In the first declarator in a
    // declaration, these would be part of the declspec.  In subsequent
    // declarators, they become part of the declarator itself, so that they
    // don't apply to declarators after *this* one.  Examples:
    //    short __attribute__((common)) var;    -> declspec
    //    short var __attribute__((common));    -> declarator
    //    short x, __attribute__((common)) var;    -> declarator
    MaybeParseGNUAttributes(D);

    // MSVC parses but ignores qualifiers after the comma as an extension.
    if (getLangOpts().MicrosoftExt)
      DiagnoseAndSkipExtendedMicrosoftTypeAttributes();

    ParseDeclarator(D);
    if (!D.isInvalidType()) {
      // C++2a [dcl.decl]p1
      //    init-declarator:
      //	      declarator initializer[opt]
      //        declarator requires-clause
      if (Tok.is(tok::kw_requires))
        ParseTrailingRequiresClause(D);
      Decl *ThisDecl = ParseDeclarationAfterDeclarator(D);
      D.complete(ThisDecl);
      if (ThisDecl)
        DeclsInGroup.push_back(ThisDecl);
    }
  }

  if (DeclEnd)
    *DeclEnd = Tok.getLocation();

  if (ExpectSemi && ExpectAndConsumeSemi(
                        Context == DeclaratorContext::File
                            ? diag::err_invalid_token_after_toplevel_declarator
                            : diag::err_expected_semi_declaration)) {
    // Okay, there was no semicolon and one was expected.  If we see a
    // declaration specifier, just assume it was missing and continue parsing.
    // Otherwise things are very confused and we skip to recover.
    if (!isDeclarationSpecifier()) {
      SkipUntil(tok::r_brace, StopAtSemi | StopBeforeMatch);
      TryConsumeToken(tok::semi);
    }
  }

  return Actions.FinalizeDeclaratorGroup(getCurScope(), DS, DeclsInGroup);
}

/// Parse an optional simple-asm-expr and attributes, and attach them to a
/// declarator. Returns true on an error.
bool Parser::ParseAsmAttributesAfterDeclarator(Declarator &D) {
  // If a simple-asm-expr is present, parse it.
  if (Tok.is(tok::kw_asm)) {
    SourceLocation Loc;
    ExprResult AsmLabel(ParseSimpleAsm(/*ForAsmLabel*/ true, &Loc));
    if (AsmLabel.isInvalid()) {
      SkipUntil(tok::semi, StopBeforeMatch);
      return true;
    }

    D.setAsmLabel(AsmLabel.get());
    D.SetRangeEnd(Loc);
  }

  MaybeParseGNUAttributes(D);
  return false;
}

/// Parse 'declaration' after parsing 'declaration-specifiers
/// declarator'. This method parses the remainder of the declaration
/// (including any attributes or initializer, among other things) and
/// finalizes the declaration.
///
///       init-declarator: [C99 6.7]
///         declarator
///         declarator '=' initializer
/// [GNU]   declarator simple-asm-expr[opt] attributes[opt]
/// [GNU]   declarator simple-asm-expr[opt] attributes[opt] '=' initializer
/// [C++]   declarator initializer[opt]
///
/// [C++] initializer:
/// [C++]   '=' initializer-clause
/// [C++]   '(' expression-list ')'
/// [C++0x] '=' 'default'                                                [TODO]
/// [C++0x] '=' 'delete'
/// [C++0x] braced-init-list
///
/// According to the standard grammar, =default and =delete are function
/// definitions, but that definitely doesn't fit with the parser here.
///
Decl *Parser::ParseDeclarationAfterDeclarator(
    Declarator &D, const ParsedTemplateInfo &TemplateInfo) {
  if (ParseAsmAttributesAfterDeclarator(D))
    return nullptr;

  return ParseDeclarationAfterDeclaratorAndAttributes(D, TemplateInfo);
}

Decl *Parser::ParseDeclarationAfterDeclaratorAndAttributes(
    Declarator &D, const ParsedTemplateInfo &TemplateInfo, ForRangeInit *FRI) {
  // RAII type used to track whether we're inside an initializer.
  struct InitializerScopeRAII {
    Parser &P;
    Declarator &D;
    Decl *ThisDecl;

    InitializerScopeRAII(Parser &P, Declarator &D, Decl *ThisDecl)
        : P(P), D(D), ThisDecl(ThisDecl) {
      if (ThisDecl && P.getLangOpts().CPlusPlus) {
        Scope *S = nullptr;
        if (D.getCXXScopeSpec().isSet()) {
          P.EnterScope(0);
          S = P.getCurScope();
        }
        P.Actions.ActOnCXXEnterDeclInitializer(S, ThisDecl);
      }
    }
    ~InitializerScopeRAII() { pop(); }
    void pop() {
      if (ThisDecl && P.getLangOpts().CPlusPlus) {
        Scope *S = nullptr;
        if (D.getCXXScopeSpec().isSet())
          S = P.getCurScope();
        P.Actions.ActOnCXXExitDeclInitializer(S, ThisDecl);
        if (S)
          P.ExitScope();
      }
      ThisDecl = nullptr;
    }
  };

  enum class InitKind { Uninitialized, Equal, CXXDirect, CXXBraced };
  InitKind TheInitKind;
  // If a '==' or '+=' is found, suggest a fixit to '='.
  if (isTokenEqualOrEqualTypo())
    TheInitKind = InitKind::Equal;
  else if (Tok.is(tok::l_paren))
    TheInitKind = InitKind::CXXDirect;
  else if (getLangOpts().CPlusPlus11 && Tok.is(tok::l_brace) &&
           (!CurParsedObjCImpl || !D.isFunctionDeclarator()))
    TheInitKind = InitKind::CXXBraced;
  else
    TheInitKind = InitKind::Uninitialized;
  if (TheInitKind != InitKind::Uninitialized)
    D.setHasInitializer();

  // Inform Sema that we just parsed this declarator.
  Decl *ThisDecl = nullptr;
  Decl *OuterDecl = nullptr;
  switch (TemplateInfo.Kind) {
  case ParsedTemplateInfo::NonTemplate:
    ThisDecl = Actions.ActOnDeclarator(getCurScope(), D);
    break;

  case ParsedTemplateInfo::Template:
  case ParsedTemplateInfo::ExplicitSpecialization: {
    ThisDecl = Actions.ActOnTemplateDeclarator(getCurScope(),
                                               *TemplateInfo.TemplateParams,
                                               D);
    if (VarTemplateDecl *VT = dyn_cast_or_null<VarTemplateDecl>(ThisDecl)) {
      // Re-direct this decl to refer to the templated decl so that we can
      // initialize it.
      ThisDecl = VT->getTemplatedDecl();
      OuterDecl = VT;
    }
    break;
  }
  case ParsedTemplateInfo::ExplicitInstantiation: {
    if (Tok.is(tok::semi)) {
      DeclResult ThisRes = Actions.ActOnExplicitInstantiation(
          getCurScope(), TemplateInfo.ExternLoc, TemplateInfo.TemplateLoc, D);
      if (ThisRes.isInvalid()) {
        SkipUntil(tok::semi, StopBeforeMatch);
        return nullptr;
      }
      ThisDecl = ThisRes.get();
    } else {
      // FIXME: This check should be for a variable template instantiation only.

      // Check that this is a valid instantiation
      if (D.getName().getKind() != UnqualifiedIdKind::IK_TemplateId) {
        // If the declarator-id is not a template-id, issue a diagnostic and
        // recover by ignoring the 'template' keyword.
        Diag(Tok, diag::err_template_defn_explicit_instantiation)
            << 2 << FixItHint::CreateRemoval(TemplateInfo.TemplateLoc);
        ThisDecl = Actions.ActOnDeclarator(getCurScope(), D);
      } else {
        SourceLocation LAngleLoc =
            PP.getLocForEndOfToken(TemplateInfo.TemplateLoc);
        Diag(D.getIdentifierLoc(),
             diag::err_explicit_instantiation_with_definition)
            << SourceRange(TemplateInfo.TemplateLoc)
            << FixItHint::CreateInsertion(LAngleLoc, "<>");

        // Recover as if it were an explicit specialization.
        TemplateParameterLists FakedParamLists;
        FakedParamLists.push_back(Actions.ActOnTemplateParameterList(
            0, SourceLocation(), TemplateInfo.TemplateLoc, LAngleLoc, None,
            LAngleLoc, nullptr));

        ThisDecl =
            Actions.ActOnTemplateDeclarator(getCurScope(), FakedParamLists, D);
      }
    }
    break;
    }
  }

  switch (TheInitKind) {
  // Parse declarator '=' initializer.
  case InitKind::Equal: {
    SourceLocation EqualLoc = ConsumeToken();

    if (Tok.is(tok::kw_delete)) {
      if (D.isFunctionDeclarator())
        Diag(ConsumeToken(), diag::err_default_delete_in_multiple_declaration)
          << 1 /* delete */;
      else
        Diag(ConsumeToken(), diag::err_deleted_non_function);
    } else if (Tok.is(tok::kw_default)) {
      if (D.isFunctionDeclarator())
        Diag(ConsumeToken(), diag::err_default_delete_in_multiple_declaration)
          << 0 /* default */;
      else
        Diag(ConsumeToken(), diag::err_default_special_members)
            << getLangOpts().CPlusPlus20;
    } else {
      InitializerScopeRAII InitScope(*this, D, ThisDecl);

      if (Tok.is(tok::code_completion)) {
        cutOffParsing();
        Actions.CodeCompleteInitializer(getCurScope(), ThisDecl);
        Actions.FinalizeDeclaration(ThisDecl);
        return nullptr;
      }

      PreferredType.enterVariableInit(Tok.getLocation(), ThisDecl);

      Sema::FPFeaturesStateRAII FPO(Actions);
      if (auto VD = dyn_cast_or_null<VarDecl>(ThisDecl))
        if (!VD->isInvalidDecl()) {
          // If variable requires constant initialization, set constant
          // rounding mode.
          if (VD->isFileVarDecl() || VD->isConstexpr() ||
              (!getLangOpts().CPlusPlus && VD->isStaticLocal())) {
            if (Actions.getCurFPFeatures().getRoundingMode() ==
                llvm::RoundingMode::Dynamic) {
              // If constant rounding mode is 'dynamic', it means that a command
              // line option line like `-ffpmodel=strict` is in effect. Set
              // constant rounding to default in this case.
              FPOptions NewFPO = Actions.getCurFPFeatures();
              NewFPO.setRoundingMode(llvm::RoundingMode::NearestTiesToEven);
              Actions.setCurFPFeatures(NewFPO);
            }
          }
        }

      ExprResult Init = ParseInitializer();

      // If this is the only decl in (possibly) range based for statement,
      // our best guess is that the user meant ':' instead of '='.
      if (Tok.is(tok::r_paren) && FRI && D.isFirstDeclarator()) {
        Diag(EqualLoc, diag::err_single_decl_assign_in_for_range)
            << FixItHint::CreateReplacement(EqualLoc, ":");
        // We are trying to stop parser from looking for ';' in this for
        // statement, therefore preventing spurious errors to be issued.
        FRI->ColonLoc = EqualLoc;
        Init = ExprError();
        FRI->RangeExpr = Init;
      }

      InitScope.pop();

      if (Init.isInvalid()) {
        SmallVector<tok::TokenKind, 2> StopTokens;
        StopTokens.push_back(tok::comma);
        if (D.getContext() == DeclaratorContext::ForInit ||
            D.getContext() == DeclaratorContext::SelectionInit)
          StopTokens.push_back(tok::r_paren);
        SkipUntil(StopTokens, StopAtSemi | StopBeforeMatch);
        Actions.ActOnInitializerError(ThisDecl);
      } else
        Actions.AddInitializerToDecl(ThisDecl, Init.get(),
                                     /*DirectInit=*/false);
    }
    break;
  }
  case InitKind::CXXDirect: {
    // Parse C++ direct initializer: '(' expression-list ')'
    BalancedDelimiterTracker T(*this, tok::l_paren);
    T.consumeOpen();

    ExprVector Exprs;
    CommaLocsTy CommaLocs;

    InitializerScopeRAII InitScope(*this, D, ThisDecl);

    auto ThisVarDecl = dyn_cast_or_null<VarDecl>(ThisDecl);
    auto RunSignatureHelp = [&]() {
      QualType PreferredType = Actions.ProduceConstructorSignatureHelp(
          getCurScope(), ThisVarDecl->getType()->getCanonicalTypeInternal(),
          ThisDecl->getLocation(), Exprs, T.getOpenLocation());
      CalledSignatureHelp = true;
      return PreferredType;
    };
    auto SetPreferredType = [&] {
      PreferredType.enterFunctionArgument(Tok.getLocation(), RunSignatureHelp);
    };

    llvm::function_ref<void()> ExpressionStarts;
    if (ThisVarDecl) {
      // ParseExpressionList can sometimes succeed even when ThisDecl is not
      // VarDecl. This is an error and it is reported in a call to
      // Actions.ActOnInitializerError(). However, we call
      // ProduceConstructorSignatureHelp only on VarDecls.
      ExpressionStarts = SetPreferredType;
    }
    if (ParseExpressionList(Exprs, CommaLocs, ExpressionStarts)) {
      if (ThisVarDecl && PP.isCodeCompletionReached() && !CalledSignatureHelp) {
        Actions.ProduceConstructorSignatureHelp(
            getCurScope(), ThisVarDecl->getType()->getCanonicalTypeInternal(),
            ThisDecl->getLocation(), Exprs, T.getOpenLocation());
        CalledSignatureHelp = true;
      }
      Actions.ActOnInitializerError(ThisDecl);
      SkipUntil(tok::r_paren, StopAtSemi);
    } else {
      // Match the ')'.
      T.consumeClose();

      assert(!Exprs.empty() && Exprs.size()-1 == CommaLocs.size() &&
             "Unexpected number of commas!");

      InitScope.pop();

      ExprResult Initializer = Actions.ActOnParenListExpr(T.getOpenLocation(),
                                                          T.getCloseLocation(),
                                                          Exprs);
      Actions.AddInitializerToDecl(ThisDecl, Initializer.get(),
                                   /*DirectInit=*/true);
    }
#if INTEL_CUSTOMIZATION
// Fix for CQ376508: attributes must be ignored after parenthesized initializer.
    if (getLangOpts().IntelCompat && !getLangOpts().IntelMSCompat &&
        Tok.is(tok::kw___attribute)) {
      ParsedAttributes Attrs(AttrFactory);
      ParseGNUAttributes(Attrs);
      Diag(Tok.getLocation(), diag::warn_attributes_ignored_after_init);
    }
#endif // INTEL_CUSTOMIZATION
    break;
  }
  case InitKind::CXXBraced: {
    // Parse C++0x braced-init-list.
    Diag(Tok, diag::warn_cxx98_compat_generalized_initializer_lists);

    InitializerScopeRAII InitScope(*this, D, ThisDecl);

    PreferredType.enterVariableInit(Tok.getLocation(), ThisDecl);
    ExprResult Init(ParseBraceInitializer());

    InitScope.pop();

    if (Init.isInvalid()) {
      Actions.ActOnInitializerError(ThisDecl);
    } else
      Actions.AddInitializerToDecl(ThisDecl, Init.get(), /*DirectInit=*/true);
    break;
  }
  case InitKind::Uninitialized: {
    Actions.ActOnUninitializedDecl(ThisDecl);
    break;
  }
  }

  Actions.FinalizeDeclaration(ThisDecl);
  return OuterDecl ? OuterDecl : ThisDecl;
}

/// ParseSpecifierQualifierList
///        specifier-qualifier-list:
///          type-specifier specifier-qualifier-list[opt]
///          type-qualifier specifier-qualifier-list[opt]
/// [GNU]    attributes     specifier-qualifier-list[opt]
///
void Parser::ParseSpecifierQualifierList(DeclSpec &DS, AccessSpecifier AS,
                                         DeclSpecContext DSC) {
  /// specifier-qualifier-list is a subset of declaration-specifiers.  Just
  /// parse declaration-specifiers and complain about extra stuff.
  /// TODO: diagnose attribute-specifiers and alignment-specifiers.
  ParseDeclarationSpecifiers(DS, ParsedTemplateInfo(), AS, DSC);

  // Validate declspec for type-name.
  unsigned Specs = DS.getParsedSpecifiers();
  if (isTypeSpecifier(DSC) && !DS.hasTypeSpecifier()) {
    Diag(Tok, diag::err_expected_type);
    DS.SetTypeSpecError();
  } else if (Specs == DeclSpec::PQ_None && !DS.hasAttributes()) {
    Diag(Tok, diag::err_typename_requires_specqual);
    if (!DS.hasTypeSpecifier())
      DS.SetTypeSpecError();
  }

  // Issue diagnostic and remove storage class if present.
  if (Specs & DeclSpec::PQ_StorageClassSpecifier) {
    if (DS.getStorageClassSpecLoc().isValid())
      Diag(DS.getStorageClassSpecLoc(),diag::err_typename_invalid_storageclass);
    else
      Diag(DS.getThreadStorageClassSpecLoc(),
           diag::err_typename_invalid_storageclass);
    DS.ClearStorageClassSpecs();
  }

  // Issue diagnostic and remove function specifier if present.
  if (Specs & DeclSpec::PQ_FunctionSpecifier) {
    if (DS.isInlineSpecified())
      Diag(DS.getInlineSpecLoc(), diag::err_typename_invalid_functionspec);
    if (DS.isVirtualSpecified())
      Diag(DS.getVirtualSpecLoc(), diag::err_typename_invalid_functionspec);
    if (DS.hasExplicitSpecifier())
      Diag(DS.getExplicitSpecLoc(), diag::err_typename_invalid_functionspec);
    DS.ClearFunctionSpecs();
  }

  // Issue diagnostic and remove constexpr specifier if present.
  if (DS.hasConstexprSpecifier() && DSC != DeclSpecContext::DSC_condition) {
    Diag(DS.getConstexprSpecLoc(), diag::err_typename_invalid_constexpr)
        << static_cast<int>(DS.getConstexprSpecifier());
    DS.ClearConstexprSpec();
  }
}

/// isValidAfterIdentifierInDeclaratorAfterDeclSpec - Return true if the
/// specified token is valid after the identifier in a declarator which
/// immediately follows the declspec.  For example, these things are valid:
///
///      int x   [             4];         // direct-declarator
///      int x   (             int y);     // direct-declarator
///  int(int x   )                         // direct-declarator
///      int x   ;                         // simple-declaration
///      int x   =             17;         // init-declarator-list
///      int x   ,             y;          // init-declarator-list
///      int x   __asm__       ("foo");    // init-declarator-list
///      int x   :             4;          // struct-declarator
///      int x   {             5};         // C++'0x unified initializers
///
/// This is not, because 'x' does not immediately follow the declspec (though
/// ')' happens to be valid anyway).
///    int (x)
///
static bool isValidAfterIdentifierInDeclarator(const Token &T) {
  return T.isOneOf(tok::l_square, tok::l_paren, tok::r_paren, tok::semi,
                   tok::comma, tok::equal, tok::kw_asm, tok::l_brace,
                   tok::colon);
}

/// ParseImplicitInt - This method is called when we have an non-typename
/// identifier in a declspec (which normally terminates the decl spec) when
/// the declspec has no type specifier.  In this case, the declspec is either
/// malformed or is "implicit int" (in K&R and C89).
///
/// This method handles diagnosing this prettily and returns false if the
/// declspec is done being processed.  If it recovers and thinks there may be
/// other pieces of declspec after it, it returns true.
///
bool Parser::ParseImplicitInt(DeclSpec &DS, CXXScopeSpec *SS,
                              const ParsedTemplateInfo &TemplateInfo,
                              AccessSpecifier AS, DeclSpecContext DSC,
                              ParsedAttributesWithRange &Attrs) {
  assert(Tok.is(tok::identifier) && "should have identifier");

  SourceLocation Loc = Tok.getLocation();
  // If we see an identifier that is not a type name, we normally would
  // parse it as the identifier being declared.  However, when a typename
  // is typo'd or the definition is not included, this will incorrectly
  // parse the typename as the identifier name and fall over misparsing
  // later parts of the diagnostic.
  //
  // As such, we try to do some look-ahead in cases where this would
  // otherwise be an "implicit-int" case to see if this is invalid.  For
  // example: "static foo_t x = 4;"  In this case, if we parsed foo_t as
  // an identifier with implicit int, we'd get a parse error because the
  // next token is obviously invalid for a type.  Parse these as a case
  // with an invalid type specifier.
  assert(!DS.hasTypeSpecifier() && "Type specifier checked above");

  // Since we know that this either implicit int (which is rare) or an
  // error, do lookahead to try to do better recovery. This never applies
  // within a type specifier. Outside of C++, we allow this even if the
  // language doesn't "officially" support implicit int -- we support
  // implicit int as an extension in C99 and C11.
  if (!isTypeSpecifier(DSC) && !getLangOpts().CPlusPlus &&
      isValidAfterIdentifierInDeclarator(NextToken())) {
    // If this token is valid for implicit int, e.g. "static x = 4", then
    // we just avoid eating the identifier, so it will be parsed as the
    // identifier in the declarator.
    return false;
  }

  // Early exit as Sema has a dedicated missing_actual_pipe_type diagnostic
  // for incomplete declarations such as `pipe p`.
  if ((getLangOpts().OpenCLCPlusPlus || getLangOpts().SYCLIsDevice) &&
      DS.isTypeSpecPipe())
    return false;

  if (getLangOpts().CPlusPlus &&
      DS.getStorageClassSpec() == DeclSpec::SCS_auto) {
    // Don't require a type specifier if we have the 'auto' storage class
    // specifier in C++98 -- we'll promote it to a type specifier.
    if (SS)
      AnnotateScopeToken(*SS, /*IsNewAnnotation*/false);
    return false;
  }

  if (getLangOpts().CPlusPlus && (!SS || SS->isEmpty()) &&
      getLangOpts().MSVCCompat) {
    // Lookup of an unqualified type name has failed in MSVC compatibility mode.
    // Give Sema a chance to recover if we are in a template with dependent base
    // classes.
    if (ParsedType T = Actions.ActOnMSVCUnknownTypeName(
            *Tok.getIdentifierInfo(), Tok.getLocation(),
            DSC == DeclSpecContext::DSC_template_type_arg)) {
      const char *PrevSpec;
      unsigned DiagID;
      DS.SetTypeSpecType(DeclSpec::TST_typename, Loc, PrevSpec, DiagID, T,
                         Actions.getASTContext().getPrintingPolicy());
      DS.SetRangeEnd(Tok.getLocation());
      ConsumeToken();
      return false;
    }
  }

  // Otherwise, if we don't consume this token, we are going to emit an
  // error anyway.  Try to recover from various common problems.  Check
  // to see if this was a reference to a tag name without a tag specified.
  // This is a common problem in C (saying 'foo' instead of 'struct foo').
  //
  // C++ doesn't need this, and isTagName doesn't take SS.
  if (SS == nullptr) {
    const char *TagName = nullptr, *FixitTagName = nullptr;
    tok::TokenKind TagKind = tok::unknown;

    switch (Actions.isTagName(*Tok.getIdentifierInfo(), getCurScope())) {
      default: break;
      case DeclSpec::TST_enum:
        TagName="enum"  ; FixitTagName = "enum "  ; TagKind=tok::kw_enum ;break;
      case DeclSpec::TST_union:
        TagName="union" ; FixitTagName = "union " ;TagKind=tok::kw_union ;break;
      case DeclSpec::TST_struct:
        TagName="struct"; FixitTagName = "struct ";TagKind=tok::kw_struct;break;
      case DeclSpec::TST_interface:
        TagName="__interface"; FixitTagName = "__interface ";
        TagKind=tok::kw___interface;break;
      case DeclSpec::TST_class:
        TagName="class" ; FixitTagName = "class " ;TagKind=tok::kw_class ;break;
    }

    if (TagName) {
      IdentifierInfo *TokenName = Tok.getIdentifierInfo();
      LookupResult R(Actions, TokenName, SourceLocation(),
                     Sema::LookupOrdinaryName);

      Diag(Loc, diag::err_use_of_tag_name_without_tag)
        << TokenName << TagName << getLangOpts().CPlusPlus
        << FixItHint::CreateInsertion(Tok.getLocation(), FixitTagName);

      if (Actions.LookupParsedName(R, getCurScope(), SS)) {
        for (LookupResult::iterator I = R.begin(), IEnd = R.end();
             I != IEnd; ++I)
          Diag((*I)->getLocation(), diag::note_decl_hiding_tag_type)
            << TokenName << TagName;
      }

      // Parse this as a tag as if the missing tag were present.
      if (TagKind == tok::kw_enum)
        ParseEnumSpecifier(Loc, DS, TemplateInfo, AS,
                           DeclSpecContext::DSC_normal);
      else
        ParseClassSpecifier(TagKind, Loc, DS, TemplateInfo, AS,
                            /*EnteringContext*/ false,
                            DeclSpecContext::DSC_normal, Attrs);
      return true;
    }
  }

  // Determine whether this identifier could plausibly be the name of something
  // being declared (with a missing type).
  if (!isTypeSpecifier(DSC) && (!SS || DSC == DeclSpecContext::DSC_top_level ||
                                DSC == DeclSpecContext::DSC_class)) {
    // Look ahead to the next token to try to figure out what this declaration
    // was supposed to be.
    switch (NextToken().getKind()) {
    case tok::l_paren: {
      // static x(4); // 'x' is not a type
      // x(int n);    // 'x' is not a type
      // x (*p)[];    // 'x' is a type
      //
      // Since we're in an error case, we can afford to perform a tentative
      // parse to determine which case we're in.
      TentativeParsingAction PA(*this);
      ConsumeToken();
      TPResult TPR = TryParseDeclarator(/*mayBeAbstract*/false);
      PA.Revert();

      if (TPR != TPResult::False) {
        // The identifier is followed by a parenthesized declarator.
        // It's supposed to be a type.
        break;
      }

      // If we're in a context where we could be declaring a constructor,
      // check whether this is a constructor declaration with a bogus name.
      if (DSC == DeclSpecContext::DSC_class ||
          (DSC == DeclSpecContext::DSC_top_level && SS)) {
        IdentifierInfo *II = Tok.getIdentifierInfo();
        if (Actions.isCurrentClassNameTypo(II, SS)) {
          Diag(Loc, diag::err_constructor_bad_name)
            << Tok.getIdentifierInfo() << II
            << FixItHint::CreateReplacement(Tok.getLocation(), II->getName());
          Tok.setIdentifierInfo(II);
        }
      }
      // Fall through.
      LLVM_FALLTHROUGH;
    }
    case tok::comma:
    case tok::equal:
    case tok::kw_asm:
    case tok::l_brace:
    case tok::l_square:
    case tok::semi:
      // This looks like a variable or function declaration. The type is
      // probably missing. We're done parsing decl-specifiers.
      // But only if we are not in a function prototype scope.
      if (getCurScope()->isFunctionPrototypeScope())
        break;
      if (SS)
        AnnotateScopeToken(*SS, /*IsNewAnnotation*/false);
      return false;

    default:
      // This is probably supposed to be a type. This includes cases like:
      //   int f(itn);
      //   struct S { unsigned : 4; };
      break;
    }
  }

  // This is almost certainly an invalid type name. Let Sema emit a diagnostic
  // and attempt to recover.
  ParsedType T;
  IdentifierInfo *II = Tok.getIdentifierInfo();
  bool IsTemplateName = getLangOpts().CPlusPlus && NextToken().is(tok::less);
  Actions.DiagnoseUnknownTypeName(II, Loc, getCurScope(), SS, T,
                                  IsTemplateName);
  if (T) {
    // The action has suggested that the type T could be used. Set that as
    // the type in the declaration specifiers, consume the would-be type
    // name token, and we're done.
    const char *PrevSpec;
    unsigned DiagID;
    DS.SetTypeSpecType(DeclSpec::TST_typename, Loc, PrevSpec, DiagID, T,
                       Actions.getASTContext().getPrintingPolicy());
    DS.SetRangeEnd(Tok.getLocation());
    ConsumeToken();
    // There may be other declaration specifiers after this.
    return true;
  } else if (II != Tok.getIdentifierInfo()) {
    // If no type was suggested, the correction is to a keyword
    Tok.setKind(II->getTokenID());
    // There may be other declaration specifiers after this.
    return true;
  }

  // Otherwise, the action had no suggestion for us.  Mark this as an error.
  DS.SetTypeSpecError();
  DS.SetRangeEnd(Tok.getLocation());
  ConsumeToken();

  // Eat any following template arguments.
  if (IsTemplateName) {
    SourceLocation LAngle, RAngle;
    TemplateArgList Args;
    ParseTemplateIdAfterTemplateName(true, LAngle, Args, RAngle);
  }

  // TODO: Could inject an invalid typedef decl in an enclosing scope to
  // avoid rippling error messages on subsequent uses of the same type,
  // could be useful if #include was forgotten.
  return true;
}

/// Determine the declaration specifier context from the declarator
/// context.
///
/// \param Context the declarator context, which is one of the
/// DeclaratorContext enumerator values.
Parser::DeclSpecContext
Parser::getDeclSpecContextFromDeclaratorContext(DeclaratorContext Context) {
  if (Context == DeclaratorContext::Member)
    return DeclSpecContext::DSC_class;
  if (Context == DeclaratorContext::File)
    return DeclSpecContext::DSC_top_level;
  if (Context == DeclaratorContext::TemplateParam)
    return DeclSpecContext::DSC_template_param;
  if (Context == DeclaratorContext::TemplateArg ||
      Context == DeclaratorContext::TemplateTypeArg)
    return DeclSpecContext::DSC_template_type_arg;
  if (Context == DeclaratorContext::TrailingReturn ||
      Context == DeclaratorContext::TrailingReturnVar)
    return DeclSpecContext::DSC_trailing;
  if (Context == DeclaratorContext::AliasDecl ||
      Context == DeclaratorContext::AliasTemplate)
    return DeclSpecContext::DSC_alias_declaration;
  return DeclSpecContext::DSC_normal;
}

/// ParseAlignArgument - Parse the argument to an alignment-specifier.
///
/// FIXME: Simply returns an alignof() expression if the argument is a
/// type. Ideally, the type should be propagated directly into Sema.
///
/// [C11]   type-id
/// [C11]   constant-expression
/// [C++0x] type-id ...[opt]
/// [C++0x] assignment-expression ...[opt]
ExprResult Parser::ParseAlignArgument(SourceLocation Start,
                                      SourceLocation &EllipsisLoc) {
  ExprResult ER;
  if (isTypeIdInParens()) {
    SourceLocation TypeLoc = Tok.getLocation();
    ParsedType Ty = ParseTypeName().get();
    SourceRange TypeRange(Start, Tok.getLocation());
    ER = Actions.ActOnUnaryExprOrTypeTraitExpr(TypeLoc, UETT_AlignOf, true,
                                               Ty.getAsOpaquePtr(), TypeRange);
  } else
    ER = ParseConstantExpression();

  if (getLangOpts().CPlusPlus11)
    TryConsumeToken(tok::ellipsis, EllipsisLoc);

  return ER;
}

/// ParseAlignmentSpecifier - Parse an alignment-specifier, and add the
/// attribute to Attrs.
///
/// alignment-specifier:
/// [C11]   '_Alignas' '(' type-id ')'
/// [C11]   '_Alignas' '(' constant-expression ')'
/// [C++11] 'alignas' '(' type-id ...[opt] ')'
/// [C++11] 'alignas' '(' assignment-expression ...[opt] ')'
void Parser::ParseAlignmentSpecifier(ParsedAttributes &Attrs,
                                     SourceLocation *EndLoc) {
  assert(Tok.isOneOf(tok::kw_alignas, tok::kw__Alignas) &&
         "Not an alignment-specifier!");

  IdentifierInfo *KWName = Tok.getIdentifierInfo();
  SourceLocation KWLoc = ConsumeToken();

  BalancedDelimiterTracker T(*this, tok::l_paren);
  if (T.expectAndConsume())
    return;

  SourceLocation EllipsisLoc;
  ExprResult ArgExpr = ParseAlignArgument(T.getOpenLocation(), EllipsisLoc);
  if (ArgExpr.isInvalid()) {
    T.skipToEnd();
    return;
  }

  T.consumeClose();
  if (EndLoc)
    *EndLoc = T.getCloseLocation();

  ArgsVector ArgExprs;
  ArgExprs.push_back(ArgExpr.get());
  Attrs.addNew(KWName, KWLoc, nullptr, KWLoc, ArgExprs.data(), 1,
               ParsedAttr::AS_Keyword, EllipsisLoc);
}

ExprResult Parser::ParseExtIntegerArgument() {
  assert(Tok.is(tok::kw__ExtInt) && "Not an extended int type");
  ConsumeToken();

  BalancedDelimiterTracker T(*this, tok::l_paren);
  if (T.expectAndConsume())
    return ExprError();

  ExprResult ER = ParseConstantExpression();
  if (ER.isInvalid()) {
    T.skipToEnd();
    return ExprError();
  }

  if(T.consumeClose())
    return ExprError();
  return ER;
}

/// Determine whether we're looking at something that might be a declarator
/// in a simple-declaration. If it can't possibly be a declarator, maybe
/// diagnose a missing semicolon after a prior tag definition in the decl
/// specifier.
///
/// \return \c true if an error occurred and this can't be any kind of
/// declaration.
bool
Parser::DiagnoseMissingSemiAfterTagDefinition(DeclSpec &DS, AccessSpecifier AS,
                                              DeclSpecContext DSContext,
                                              LateParsedAttrList *LateAttrs) {
  assert(DS.hasTagDefinition() && "shouldn't call this");

  bool EnteringContext = (DSContext == DeclSpecContext::DSC_class ||
                          DSContext == DeclSpecContext::DSC_top_level);

  if (getLangOpts().CPlusPlus &&
      Tok.isOneOf(tok::identifier, tok::coloncolon, tok::kw_decltype,
                  tok::annot_template_id) &&
      TryAnnotateCXXScopeToken(EnteringContext)) {
    SkipMalformedDecl();
    return true;
  }

  bool HasScope = Tok.is(tok::annot_cxxscope);
  // Make a copy in case GetLookAheadToken invalidates the result of NextToken.
  Token AfterScope = HasScope ? NextToken() : Tok;

  // Determine whether the following tokens could possibly be a
  // declarator.
  bool MightBeDeclarator = true;
  if (Tok.isOneOf(tok::kw_typename, tok::annot_typename)) {
    // A declarator-id can't start with 'typename'.
    MightBeDeclarator = false;
  } else if (AfterScope.is(tok::annot_template_id)) {
    // If we have a type expressed as a template-id, this cannot be a
    // declarator-id (such a type cannot be redeclared in a simple-declaration).
    TemplateIdAnnotation *Annot =
        static_cast<TemplateIdAnnotation *>(AfterScope.getAnnotationValue());
    if (Annot->Kind == TNK_Type_template)
      MightBeDeclarator = false;
  } else if (AfterScope.is(tok::identifier)) {
    const Token &Next = HasScope ? GetLookAheadToken(2) : NextToken();

    // These tokens cannot come after the declarator-id in a
    // simple-declaration, and are likely to come after a type-specifier.
    if (Next.isOneOf(tok::star, tok::amp, tok::ampamp, tok::identifier,
                     tok::annot_cxxscope, tok::coloncolon)) {
      // Missing a semicolon.
      MightBeDeclarator = false;
    } else if (HasScope) {
      // If the declarator-id has a scope specifier, it must redeclare a
      // previously-declared entity. If that's a type (and this is not a
      // typedef), that's an error.
      CXXScopeSpec SS;
      Actions.RestoreNestedNameSpecifierAnnotation(
          Tok.getAnnotationValue(), Tok.getAnnotationRange(), SS);
      IdentifierInfo *Name = AfterScope.getIdentifierInfo();
      Sema::NameClassification Classification = Actions.ClassifyName(
          getCurScope(), SS, Name, AfterScope.getLocation(), Next,
          /*CCC=*/nullptr);
      switch (Classification.getKind()) {
      case Sema::NC_Error:
        SkipMalformedDecl();
        return true;

      case Sema::NC_Keyword:
        llvm_unreachable("typo correction is not possible here");

      case Sema::NC_Type:
      case Sema::NC_TypeTemplate:
      case Sema::NC_UndeclaredNonType:
      case Sema::NC_UndeclaredTemplate:
        // Not a previously-declared non-type entity.
        MightBeDeclarator = false;
        break;

      case Sema::NC_Unknown:
      case Sema::NC_NonType:
      case Sema::NC_DependentNonType:
      case Sema::NC_OverloadSet:
      case Sema::NC_VarTemplate:
      case Sema::NC_FunctionTemplate:
      case Sema::NC_Concept:
        // Might be a redeclaration of a prior entity.
        break;
      }
    }
  }

  if (MightBeDeclarator)
    return false;

  const PrintingPolicy &PPol = Actions.getASTContext().getPrintingPolicy();
  Diag(PP.getLocForEndOfToken(DS.getRepAsDecl()->getEndLoc()),
       diag::err_expected_after)
      << DeclSpec::getSpecifierName(DS.getTypeSpecType(), PPol) << tok::semi;

  // Try to recover from the typo, by dropping the tag definition and parsing
  // the problematic tokens as a type.
  //
  // FIXME: Split the DeclSpec into pieces for the standalone
  // declaration and pieces for the following declaration, instead
  // of assuming that all the other pieces attach to new declaration,
  // and call ParsedFreeStandingDeclSpec as appropriate.
  DS.ClearTypeSpecType();
  ParsedTemplateInfo NotATemplate;
  ParseDeclarationSpecifiers(DS, NotATemplate, AS, DSContext, LateAttrs);
  return false;
}

// Choose the apprpriate diagnostic error for why fixed point types are
// disabled, set the previous specifier, and mark as invalid.
static void SetupFixedPointError(const LangOptions &LangOpts,
                                 const char *&PrevSpec, unsigned &DiagID,
                                 bool &isInvalid) {
  assert(!LangOpts.FixedPoint);
  DiagID = diag::err_fixed_point_not_enabled;
  PrevSpec = "";  // Not used by diagnostic
  isInvalid = true;
}

/// ParseDeclarationSpecifiers
///       declaration-specifiers: [C99 6.7]
///         storage-class-specifier declaration-specifiers[opt]
///         type-specifier declaration-specifiers[opt]
/// [C99]   function-specifier declaration-specifiers[opt]
/// [C11]   alignment-specifier declaration-specifiers[opt]
/// [GNU]   attributes declaration-specifiers[opt]
/// [Clang] '__module_private__' declaration-specifiers[opt]
/// [ObjC1] '__kindof' declaration-specifiers[opt]
///
///       storage-class-specifier: [C99 6.7.1]
///         'typedef'
///         'extern'
///         'static'
///         'auto'
///         'register'
/// [C++]   'mutable'
/// [C++11] 'thread_local'
/// [C11]   '_Thread_local'
/// [GNU]   '__thread'
///       function-specifier: [C99 6.7.4]
/// [C99]   'inline'
/// [C++]   'virtual'
/// [C++]   'explicit'
/// [OpenCL] '__kernel'
///       'friend': [C++ dcl.friend]
///       'constexpr': [C++0x dcl.constexpr]
void Parser::ParseDeclarationSpecifiers(DeclSpec &DS,
                                        const ParsedTemplateInfo &TemplateInfo,
                                        AccessSpecifier AS,
                                        DeclSpecContext DSContext,
                                        LateParsedAttrList *LateAttrs) {
  if (DS.getSourceRange().isInvalid()) {
    // Start the range at the current token but make the end of the range
    // invalid.  This will make the entire range invalid unless we successfully
    // consume a token.
    DS.SetRangeStart(Tok.getLocation());
    DS.SetRangeEnd(SourceLocation());
  }

  bool EnteringContext = (DSContext == DeclSpecContext::DSC_class ||
                          DSContext == DeclSpecContext::DSC_top_level);
  bool AttrsLastTime = false;
  ParsedAttributesWithRange attrs(AttrFactory);
  // We use Sema's policy to get bool macros right.
  PrintingPolicy Policy = Actions.getPrintingPolicy();
  while (1) {
    bool isInvalid = false;
    bool isStorageClass = false;
    const char *PrevSpec = nullptr;
    unsigned DiagID = 0;

    // This value needs to be set to the location of the last token if the last
    // token of the specifier is already consumed.
    SourceLocation ConsumedEnd;

    // HACK: MSVC doesn't consider _Atomic to be a keyword and its STL
    // implementation for VS2013 uses _Atomic as an identifier for one of the
    // classes in <atomic>.
    //
    // A typedef declaration containing _Atomic<...> is among the places where
    // the class is used.  If we are currently parsing such a declaration, treat
    // the token as an identifier.
    if (getLangOpts().MSVCCompat && Tok.is(tok::kw__Atomic) &&
        DS.getStorageClassSpec() == clang::DeclSpec::SCS_typedef &&
        !DS.hasTypeSpecifier() && GetLookAheadToken(1).is(tok::less))
      Tok.setKind(tok::identifier);

    SourceLocation Loc = Tok.getLocation();

    // Helper for image types in OpenCL.
    auto handleOpenCLImageKW = [&] (StringRef Ext, TypeSpecifierType ImageTypeSpec) {
      // Check if the image type is supported and otherwise turn the keyword into an identifier
      // because image types from extensions are not reserved identifiers.
      if (!StringRef(Ext).empty() && !getActions().getOpenCLOptions().isSupported(Ext, getLangOpts())) {
        Tok.getIdentifierInfo()->revertTokenIDToIdentifier();
        Tok.setKind(tok::identifier);
        return false;
      }
      isInvalid = DS.SetTypeSpecType(ImageTypeSpec, Loc, PrevSpec, DiagID, Policy);
      return true;
    };

    switch (Tok.getKind()) {
    default:
    DoneWithDeclSpec:
      if (!AttrsLastTime)
        ProhibitAttributes(attrs);
      else {
        // Reject C++11 attributes that appertain to decl specifiers as
        // we don't support any C++11 attributes that appertain to decl
        // specifiers. This also conforms to what g++ 4.8 is doing.
	ProhibitCXX11Attributes(attrs, diag::err_attribute_not_type_attr);
        DS.takeAttributesFrom(attrs);
      }

      // If this is not a declaration specifier token, we're done reading decl
      // specifiers.  First verify that DeclSpec's are consistent.
      DS.Finish(Actions, Policy);
      return;

    case tok::l_square:
    case tok::kw_alignas:
      if (!standardAttributesAllowed() || !isCXX11AttributeSpecifier())
        goto DoneWithDeclSpec;

      ProhibitAttributes(attrs);
      // FIXME: It would be good to recover by accepting the attributes,
      //        but attempting to do that now would cause serious
      //        madness in terms of diagnostics.
      attrs.clear();
      attrs.Range = SourceRange();

      ParseCXX11Attributes(attrs);
      AttrsLastTime = true;
      continue;

    case tok::code_completion: {
      Sema::ParserCompletionContext CCC = Sema::PCC_Namespace;
      if (DS.hasTypeSpecifier()) {
        bool AllowNonIdentifiers
          = (getCurScope()->getFlags() & (Scope::ControlScope |
                                          Scope::BlockScope |
                                          Scope::TemplateParamScope |
                                          Scope::FunctionPrototypeScope |
                                          Scope::AtCatchScope)) == 0;
        bool AllowNestedNameSpecifiers
          = DSContext == DeclSpecContext::DSC_top_level ||
            (DSContext == DeclSpecContext::DSC_class && DS.isFriendSpecified());

        cutOffParsing();
        Actions.CodeCompleteDeclSpec(getCurScope(), DS,
                                     AllowNonIdentifiers,
                                     AllowNestedNameSpecifiers);
        return;
      }

      if (getCurScope()->getFnParent() || getCurScope()->getBlockParent())
        CCC = Sema::PCC_LocalDeclarationSpecifiers;
      else if (TemplateInfo.Kind != ParsedTemplateInfo::NonTemplate)
        CCC = DSContext == DeclSpecContext::DSC_class ? Sema::PCC_MemberTemplate
                                                      : Sema::PCC_Template;
      else if (DSContext == DeclSpecContext::DSC_class)
        CCC = Sema::PCC_Class;
      else if (CurParsedObjCImpl)
        CCC = Sema::PCC_ObjCImplementation;

      cutOffParsing();
      Actions.CodeCompleteOrdinaryName(getCurScope(), CCC);
      return;
    }

    case tok::coloncolon: // ::foo::bar
      // C++ scope specifier.  Annotate and loop, or bail out on error.
      if (TryAnnotateCXXScopeToken(EnteringContext)) {
        if (!DS.hasTypeSpecifier())
          DS.SetTypeSpecError();
        goto DoneWithDeclSpec;
      }
      if (Tok.is(tok::coloncolon)) // ::new or ::delete
        goto DoneWithDeclSpec;
      continue;

    case tok::annot_cxxscope: {
      if (DS.hasTypeSpecifier() || DS.isTypeAltiVecVector())
        goto DoneWithDeclSpec;

      CXXScopeSpec SS;
      Actions.RestoreNestedNameSpecifierAnnotation(Tok.getAnnotationValue(),
                                                   Tok.getAnnotationRange(),
                                                   SS);

      // We are looking for a qualified typename.
      Token Next = NextToken();

      TemplateIdAnnotation *TemplateId = Next.is(tok::annot_template_id)
                                             ? takeTemplateIdAnnotation(Next)
                                             : nullptr;
      if (TemplateId && TemplateId->hasInvalidName()) {
        // We found something like 'T::U<Args> x', but U is not a template.
        // Assume it was supposed to be a type.
        DS.SetTypeSpecError();
        ConsumeAnnotationToken();
        break;
      }

      if (TemplateId && TemplateId->Kind == TNK_Type_template) {
        // We have a qualified template-id, e.g., N::A<int>

        // If this would be a valid constructor declaration with template
        // arguments, we will reject the attempt to form an invalid type-id
        // referring to the injected-class-name when we annotate the token,
        // per C++ [class.qual]p2.
        //
        // To improve diagnostics for this case, parse the declaration as a
        // constructor (and reject the extra template arguments later).
        if ((DSContext == DeclSpecContext::DSC_top_level ||
             DSContext == DeclSpecContext::DSC_class) &&
            TemplateId->Name &&
            Actions.isCurrentClassName(*TemplateId->Name, getCurScope(), &SS) &&
            isConstructorDeclarator(/*Unqualified=*/false)) {
          // The user meant this to be an out-of-line constructor
          // definition, but template arguments are not allowed
          // there.  Just allow this as a constructor; we'll
          // complain about it later.
          goto DoneWithDeclSpec;
        }

        DS.getTypeSpecScope() = SS;
        ConsumeAnnotationToken(); // The C++ scope.
        assert(Tok.is(tok::annot_template_id) &&
               "ParseOptionalCXXScopeSpecifier not working");
        AnnotateTemplateIdTokenAsType(SS);
        continue;
      }

      if (TemplateId && TemplateId->Kind == TNK_Concept_template &&
          GetLookAheadToken(2).isOneOf(tok::kw_auto, tok::kw_decltype)) {
        DS.getTypeSpecScope() = SS;
        // This is a qualified placeholder-specifier, e.g., ::C<int> auto ...
        // Consume the scope annotation and continue to consume the template-id
        // as a placeholder-specifier.
        ConsumeAnnotationToken();
        continue;
      }

      if (Next.is(tok::annot_typename)) {
        DS.getTypeSpecScope() = SS;
        ConsumeAnnotationToken(); // The C++ scope.
        TypeResult T = getTypeAnnotation(Tok);
        isInvalid = DS.SetTypeSpecType(DeclSpec::TST_typename,
                                       Tok.getAnnotationEndLoc(),
                                       PrevSpec, DiagID, T, Policy);
        if (isInvalid)
          break;
        DS.SetRangeEnd(Tok.getAnnotationEndLoc());
        ConsumeAnnotationToken(); // The typename
      }

      if (Next.isNot(tok::identifier))
        goto DoneWithDeclSpec;

      // Check whether this is a constructor declaration. If we're in a
      // context where the identifier could be a class name, and it has the
      // shape of a constructor declaration, process it as one.
      if ((DSContext == DeclSpecContext::DSC_top_level ||
           DSContext == DeclSpecContext::DSC_class) &&
          Actions.isCurrentClassName(*Next.getIdentifierInfo(), getCurScope(),
                                     &SS) &&
          isConstructorDeclarator(/*Unqualified*/ false))
        goto DoneWithDeclSpec;

      ParsedType TypeRep =
          Actions.getTypeName(*Next.getIdentifierInfo(), Next.getLocation(),
                              getCurScope(), &SS, false, false, nullptr,
                              /*IsCtorOrDtorName=*/false,
                              /*WantNontrivialTypeSourceInfo=*/true,
                              isClassTemplateDeductionContext(DSContext));

      // If the referenced identifier is not a type, then this declspec is
      // erroneous: We already checked about that it has no type specifier, and
      // C++ doesn't have implicit int.  Diagnose it as a typo w.r.t. to the
      // typename.
      if (!TypeRep) {
        if (TryAnnotateTypeConstraint())
          goto DoneWithDeclSpec;
        if (Tok.isNot(tok::annot_cxxscope) ||
            NextToken().isNot(tok::identifier))
          continue;
        // Eat the scope spec so the identifier is current.
        ConsumeAnnotationToken();
        ParsedAttributesWithRange Attrs(AttrFactory);
        if (ParseImplicitInt(DS, &SS, TemplateInfo, AS, DSContext, Attrs)) {
          if (!Attrs.empty()) {
            AttrsLastTime = true;
            attrs.takeAllFrom(Attrs);
          }
          continue;
        }
        goto DoneWithDeclSpec;
      }

      DS.getTypeSpecScope() = SS;
      ConsumeAnnotationToken(); // The C++ scope.

      isInvalid = DS.SetTypeSpecType(DeclSpec::TST_typename, Loc, PrevSpec,
                                     DiagID, TypeRep, Policy);
      if (isInvalid)
        break;

      DS.SetRangeEnd(Tok.getLocation());
      ConsumeToken(); // The typename.

      continue;
    }

    case tok::annot_typename: {
      // If we've previously seen a tag definition, we were almost surely
      // missing a semicolon after it.
      if (DS.hasTypeSpecifier() && DS.hasTagDefinition())
        goto DoneWithDeclSpec;

      TypeResult T = getTypeAnnotation(Tok);
      isInvalid = DS.SetTypeSpecType(DeclSpec::TST_typename, Loc, PrevSpec,
                                     DiagID, T, Policy);
      if (isInvalid)
        break;

      DS.SetRangeEnd(Tok.getAnnotationEndLoc());
      ConsumeAnnotationToken(); // The typename

      continue;
    }

    case tok::kw___is_signed:
      // GNU libstdc++ 4.4 uses __is_signed as an identifier, but Clang
      // typically treats it as a trait. If we see __is_signed as it appears
      // in libstdc++, e.g.,
      //
      //   static const bool __is_signed;
      //
      // then treat __is_signed as an identifier rather than as a keyword.
      if ((DS.getTypeSpecType() == TST_bool ||  // INTEL
      // CQ414772: ensure __is_signed is still an identifier in libstdc++
      // even if the return type is hidden by a typedef.
           (DS.getTypeSpecType() == TST_typename && // INTEL
            DS.isTypeRep() &&// INTEL
            DS.getRepAsType().get().getTypePtr()->isBooleanType()) // INTEL
          ) &&
          DS.getTypeQualifiers() == DeclSpec::TQ_const &&
          DS.getStorageClassSpec() == DeclSpec::SCS_static)
        TryKeywordIdentFallback(true);

      // We're done with the declaration-specifiers.
      goto DoneWithDeclSpec;

      // typedef-name
    case tok::kw___super:
    case tok::kw_decltype:
    case tok::identifier: {
      // This identifier can only be a typedef name if we haven't already seen
      // a type-specifier.  Without this check we misparse:
      //  typedef int X; struct Y { short X; };  as 'short int'.
      if (DS.hasTypeSpecifier())
        goto DoneWithDeclSpec;

      // If the token is an identifier named "__declspec" and Microsoft
      // extensions are not enabled, it is likely that there will be cascading
      // parse errors if this really is a __declspec attribute. Attempt to
      // recognize that scenario and recover gracefully.
      if (!getLangOpts().DeclSpecKeyword && Tok.is(tok::identifier) &&
          Tok.getIdentifierInfo()->getName().equals("__declspec")) {
        Diag(Loc, diag::err_ms_attributes_not_enabled);

        // The next token should be an open paren. If it is, eat the entire
        // attribute declaration and continue.
        if (NextToken().is(tok::l_paren)) {
          // Consume the __declspec identifier.
          ConsumeToken();

          // Eat the parens and everything between them.
          BalancedDelimiterTracker T(*this, tok::l_paren);
          if (T.consumeOpen()) {
            assert(false && "Not a left paren?");
            return;
          }
          T.skipToEnd();
          continue;
        }
      }

      // In C++, check to see if this is a scope specifier like foo::bar::, if
      // so handle it as such.  This is important for ctor parsing.
      if (getLangOpts().CPlusPlus) {
        if (TryAnnotateCXXScopeToken(EnteringContext)) {
          DS.SetTypeSpecError();
          goto DoneWithDeclSpec;
        }
        if (!Tok.is(tok::identifier))
          continue;
      }

      // Check for need to substitute AltiVec keyword tokens.
      if (TryAltiVecToken(DS, Loc, PrevSpec, DiagID, isInvalid))
        break;

      // [AltiVec] 2.2: [If the 'vector' specifier is used] The syntax does not
      //                allow the use of a typedef name as a type specifier.
      if (DS.isTypeAltiVecVector())
        goto DoneWithDeclSpec;

      if (DSContext == DeclSpecContext::DSC_objc_method_result &&
          isObjCInstancetype()) {
        ParsedType TypeRep = Actions.ActOnObjCInstanceType(Loc);
        assert(TypeRep);
        isInvalid = DS.SetTypeSpecType(DeclSpec::TST_typename, Loc, PrevSpec,
                                       DiagID, TypeRep, Policy);
        if (isInvalid)
          break;

        DS.SetRangeEnd(Loc);
        ConsumeToken();
        continue;
      }

      // If we're in a context where the identifier could be a class name,
      // check whether this is a constructor declaration.
      if (getLangOpts().CPlusPlus && DSContext == DeclSpecContext::DSC_class &&
          Actions.isCurrentClassName(*Tok.getIdentifierInfo(), getCurScope()) &&
          isConstructorDeclarator(/*Unqualified*/true))
        goto DoneWithDeclSpec;

      ParsedType TypeRep = Actions.getTypeName(
          *Tok.getIdentifierInfo(), Tok.getLocation(), getCurScope(), nullptr,
          false, false, nullptr, false, false,
          isClassTemplateDeductionContext(DSContext));

      // If this is not a typedef name, don't parse it as part of the declspec,
      // it must be an implicit int or an error.
      if (!TypeRep) {
        if (TryAnnotateTypeConstraint())
          goto DoneWithDeclSpec;
        if (Tok.isNot(tok::identifier))
          continue;
        ParsedAttributesWithRange Attrs(AttrFactory);
        if (ParseImplicitInt(DS, nullptr, TemplateInfo, AS, DSContext, Attrs)) {
          if (!Attrs.empty()) {
            AttrsLastTime = true;
            attrs.takeAllFrom(Attrs);
          }
          continue;
        }
        goto DoneWithDeclSpec;
      }

      // Likewise, if this is a context where the identifier could be a template
      // name, check whether this is a deduction guide declaration.
      if (getLangOpts().CPlusPlus17 &&
          (DSContext == DeclSpecContext::DSC_class ||
           DSContext == DeclSpecContext::DSC_top_level) &&
          Actions.isDeductionGuideName(getCurScope(), *Tok.getIdentifierInfo(),
                                       Tok.getLocation()) &&
          isConstructorDeclarator(/*Unqualified*/ true,
                                  /*DeductionGuide*/ true))
        goto DoneWithDeclSpec;

      isInvalid = DS.SetTypeSpecType(DeclSpec::TST_typename, Loc, PrevSpec,
                                     DiagID, TypeRep, Policy);
      if (isInvalid)
        break;

      DS.SetRangeEnd(Tok.getLocation());
      ConsumeToken(); // The identifier

      // Objective-C supports type arguments and protocol references
      // following an Objective-C object or object pointer
      // type. Handle either one of them.
      if (Tok.is(tok::less) && getLangOpts().ObjC) {
        SourceLocation NewEndLoc;
        TypeResult NewTypeRep = parseObjCTypeArgsAndProtocolQualifiers(
                                  Loc, TypeRep, /*consumeLastToken=*/true,
                                  NewEndLoc);
        if (NewTypeRep.isUsable()) {
          DS.UpdateTypeRep(NewTypeRep.get());
          DS.SetRangeEnd(NewEndLoc);
        }
      }

      // Need to support trailing type qualifiers (e.g. "id<p> const").
      // If a type specifier follows, it will be diagnosed elsewhere.
      continue;
    }

      // type-name or placeholder-specifier
    case tok::annot_template_id: {
      TemplateIdAnnotation *TemplateId = takeTemplateIdAnnotation(Tok);

      if (TemplateId->hasInvalidName()) {
        DS.SetTypeSpecError();
        break;
      }

      if (TemplateId->Kind == TNK_Concept_template) {
        // If we've already diagnosed that this type-constraint has invalid
        // arguemnts, drop it and just form 'auto' or 'decltype(auto)'.
        if (TemplateId->hasInvalidArgs())
          TemplateId = nullptr;

        if (NextToken().is(tok::identifier)) {
          Diag(Loc, diag::err_placeholder_expected_auto_or_decltype_auto)
              << FixItHint::CreateInsertion(NextToken().getLocation(), "auto");
          // Attempt to continue as if 'auto' was placed here.
          isInvalid = DS.SetTypeSpecType(TST_auto, Loc, PrevSpec, DiagID,
                                         TemplateId, Policy);
          break;
        }
        if (!NextToken().isOneOf(tok::kw_auto, tok::kw_decltype))
            goto DoneWithDeclSpec;
        ConsumeAnnotationToken();
        SourceLocation AutoLoc = Tok.getLocation();
        if (TryConsumeToken(tok::kw_decltype)) {
          BalancedDelimiterTracker Tracker(*this, tok::l_paren);
          if (Tracker.consumeOpen()) {
            // Something like `void foo(Iterator decltype i)`
            Diag(Tok, diag::err_expected) << tok::l_paren;
          } else {
            if (!TryConsumeToken(tok::kw_auto)) {
              // Something like `void foo(Iterator decltype(int) i)`
              Tracker.skipToEnd();
              Diag(Tok, diag::err_placeholder_expected_auto_or_decltype_auto)
                << FixItHint::CreateReplacement(SourceRange(AutoLoc,
                                                            Tok.getLocation()),
                                                "auto");
            } else {
              Tracker.consumeClose();
            }
          }
          ConsumedEnd = Tok.getLocation();
          // Even if something went wrong above, continue as if we've seen
          // `decltype(auto)`.
          isInvalid = DS.SetTypeSpecType(TST_decltype_auto, Loc, PrevSpec,
                                         DiagID, TemplateId, Policy);
        } else {
          isInvalid = DS.SetTypeSpecType(TST_auto, Loc, PrevSpec, DiagID,
                                         TemplateId, Policy);
        }
        break;
      }

      if (TemplateId->Kind != TNK_Type_template &&
          TemplateId->Kind != TNK_Undeclared_template) {
        // This template-id does not refer to a type name, so we're
        // done with the type-specifiers.
        goto DoneWithDeclSpec;
      }

      // If we're in a context where the template-id could be a
      // constructor name or specialization, check whether this is a
      // constructor declaration.
      if (getLangOpts().CPlusPlus && DSContext == DeclSpecContext::DSC_class &&
          Actions.isCurrentClassName(*TemplateId->Name, getCurScope()) &&
          isConstructorDeclarator(/*Unqualified=*/true))
        goto DoneWithDeclSpec;

      // Turn the template-id annotation token into a type annotation
      // token, then try again to parse it as a type-specifier.
      CXXScopeSpec SS;
      AnnotateTemplateIdTokenAsType(SS);
      continue;
    }

    // Attributes support.
    case tok::kw___attribute:
    case tok::kw___declspec:
      ParseAttributes(PAKM_GNU | PAKM_Declspec, DS.getAttributes(), nullptr,
                      LateAttrs);
      continue;

    // Microsoft single token adornments.
    case tok::kw___forceinline: {
      isInvalid = DS.setFunctionSpecForceInline(Loc, PrevSpec, DiagID);
      IdentifierInfo *AttrName = Tok.getIdentifierInfo();
      SourceLocation AttrNameLoc = Tok.getLocation();
      DS.getAttributes().addNew(AttrName, AttrNameLoc, nullptr, AttrNameLoc,
                                nullptr, 0, ParsedAttr::AS_Keyword);
      break;
    }

    case tok::kw___unaligned:
      isInvalid = DS.SetTypeQual(DeclSpec::TQ_unaligned, Loc, PrevSpec, DiagID,
                                 getLangOpts());
      break;

    case tok::kw___sptr:
    case tok::kw___uptr:
    case tok::kw___ptr64:
    case tok::kw___ptr32:
    case tok::kw___w64:
    case tok::kw___cdecl:
    case tok::kw___stdcall:
    case tok::kw___fastcall:
    case tok::kw__regcall:  // INTEL
    case tok::kw___thiscall:
    case tok::kw___regcall:
    case tok::kw___vectorcall:
      ParseMicrosoftTypeAttributes(DS.getAttributes());
      continue;

    // Borland single token adornments.
    case tok::kw___pascal:
      ParseBorlandTypeAttributes(DS.getAttributes());
      continue;

    // OpenCL single token adornments.
    case tok::kw___kernel:
      ParseOpenCLKernelAttributes(DS.getAttributes());
      continue;

    // Nullability type specifiers.
    case tok::kw__Nonnull:
    case tok::kw__Nullable:
    case tok::kw__Nullable_result:
    case tok::kw__Null_unspecified:
      ParseNullabilityTypeSpecifiers(DS.getAttributes());
      continue;

    // Objective-C 'kindof' types.
    case tok::kw___kindof:
      DS.getAttributes().addNew(Tok.getIdentifierInfo(), Loc, nullptr, Loc,
                                nullptr, 0, ParsedAttr::AS_Keyword);
      (void)ConsumeToken();
      continue;

    // storage-class-specifier
    case tok::kw_typedef:
      isInvalid = DS.SetStorageClassSpec(Actions, DeclSpec::SCS_typedef, Loc,
                                         PrevSpec, DiagID, Policy);
      isStorageClass = true;
      break;
    case tok::kw_extern:
      if (DS.getThreadStorageClassSpec() == DeclSpec::TSCS___thread)
        Diag(Tok, diag::ext_thread_before) << "extern";
      isInvalid = DS.SetStorageClassSpec(Actions, DeclSpec::SCS_extern, Loc,
                                         PrevSpec, DiagID, Policy);
      isStorageClass = true;
      break;
    case tok::kw___private_extern__:
      isInvalid = DS.SetStorageClassSpec(Actions, DeclSpec::SCS_private_extern,
                                         Loc, PrevSpec, DiagID, Policy);
      isStorageClass = true;
      break;
    case tok::kw_static:
      if (DS.getThreadStorageClassSpec() == DeclSpec::TSCS___thread)
        Diag(Tok, diag::ext_thread_before) << "static";
      isInvalid = DS.SetStorageClassSpec(Actions, DeclSpec::SCS_static, Loc,
                                         PrevSpec, DiagID, Policy);
      isStorageClass = true;
      break;
    case tok::kw_auto:
      if (getLangOpts().CPlusPlus11) {
        if (isKnownToBeTypeSpecifier(GetLookAheadToken(1))) {
          isInvalid = DS.SetStorageClassSpec(Actions, DeclSpec::SCS_auto, Loc,
                                             PrevSpec, DiagID, Policy);
          if (!isInvalid)
            Diag(Tok, diag::ext_auto_storage_class)
              << FixItHint::CreateRemoval(DS.getStorageClassSpecLoc());
        } else
          isInvalid = DS.SetTypeSpecType(DeclSpec::TST_auto, Loc, PrevSpec,
                                         DiagID, Policy);
      } else
        isInvalid = DS.SetStorageClassSpec(Actions, DeclSpec::SCS_auto, Loc,
                                           PrevSpec, DiagID, Policy);
      isStorageClass = true;
      break;
    case tok::kw___auto_type:
      Diag(Tok, diag::ext_auto_type);
      isInvalid = DS.SetTypeSpecType(DeclSpec::TST_auto_type, Loc, PrevSpec,
                                     DiagID, Policy);
      break;
    case tok::kw_register:
      isInvalid = DS.SetStorageClassSpec(Actions, DeclSpec::SCS_register, Loc,
                                         PrevSpec, DiagID, Policy);
      isStorageClass = true;
      break;
    case tok::kw_mutable:
      isInvalid = DS.SetStorageClassSpec(Actions, DeclSpec::SCS_mutable, Loc,
                                         PrevSpec, DiagID, Policy);
      isStorageClass = true;
      break;
    case tok::kw___thread:
      isInvalid = DS.SetStorageClassSpecThread(DeclSpec::TSCS___thread, Loc,
                                               PrevSpec, DiagID);
      isStorageClass = true;
      break;
    case tok::kw_thread_local:
      isInvalid = DS.SetStorageClassSpecThread(DeclSpec::TSCS_thread_local, Loc,
                                               PrevSpec, DiagID);
      isStorageClass = true;
      break;
    case tok::kw__Thread_local:
      if (!getLangOpts().C11)
        Diag(Tok, diag::ext_c11_feature) << Tok.getName();
      isInvalid = DS.SetStorageClassSpecThread(DeclSpec::TSCS__Thread_local,
                                               Loc, PrevSpec, DiagID);
      isStorageClass = true;
      break;

    // function-specifier
    case tok::kw_inline:
      isInvalid = DS.setFunctionSpecInline(Loc, PrevSpec, DiagID);
      break;
    case tok::kw_virtual:
      // C++ for OpenCL does not allow virtual function qualifier, to avoid
      // function pointers restricted in OpenCL v2.0 s6.9.a.
      if (getLangOpts().OpenCLCPlusPlus &&
          !getActions().getOpenCLOptions().isAvailableOption(
              "__cl_clang_function_pointers", getLangOpts())) {
        DiagID = diag::err_openclcxx_virtual_function;
        PrevSpec = Tok.getIdentifierInfo()->getNameStart();
        isInvalid = true;
      } else {
        isInvalid = DS.setFunctionSpecVirtual(Loc, PrevSpec, DiagID);
      }
      break;
    case tok::kw_explicit: {
      SourceLocation ExplicitLoc = Loc;
      SourceLocation CloseParenLoc;
      ExplicitSpecifier ExplicitSpec(nullptr, ExplicitSpecKind::ResolvedTrue);
      ConsumedEnd = ExplicitLoc;
      ConsumeToken(); // kw_explicit
      if (Tok.is(tok::l_paren)) {
        if (getLangOpts().CPlusPlus20 || isExplicitBool() == TPResult::True) {
          Diag(Tok.getLocation(), getLangOpts().CPlusPlus20
                                      ? diag::warn_cxx17_compat_explicit_bool
                                      : diag::ext_explicit_bool);

          ExprResult ExplicitExpr(static_cast<Expr *>(nullptr));
          BalancedDelimiterTracker Tracker(*this, tok::l_paren);
          Tracker.consumeOpen();
          ExplicitExpr = ParseConstantExpression();
          ConsumedEnd = Tok.getLocation();
          if (ExplicitExpr.isUsable()) {
            CloseParenLoc = Tok.getLocation();
            Tracker.consumeClose();
            ExplicitSpec =
                Actions.ActOnExplicitBoolSpecifier(ExplicitExpr.get());
          } else
            Tracker.skipToEnd();
        } else {
          Diag(Tok.getLocation(), diag::warn_cxx20_compat_explicit_bool);
        }
      }
      isInvalid = DS.setFunctionSpecExplicit(ExplicitLoc, PrevSpec, DiagID,
                                             ExplicitSpec, CloseParenLoc);
      break;
    }
    case tok::kw__Noreturn:
      if (!getLangOpts().C11)
        Diag(Tok, diag::ext_c11_feature) << Tok.getName();
      isInvalid = DS.setFunctionSpecNoreturn(Loc, PrevSpec, DiagID);
      break;

    // alignment-specifier
    case tok::kw__Alignas:
      if (!getLangOpts().C11)
        Diag(Tok, diag::ext_c11_feature) << Tok.getName();
      ParseAlignmentSpecifier(DS.getAttributes());
      continue;

    // friend
    case tok::kw_friend:
      if (DSContext == DeclSpecContext::DSC_class)
        isInvalid = DS.SetFriendSpec(Loc, PrevSpec, DiagID);
      else {
        PrevSpec = ""; // not actually used by the diagnostic
        DiagID = diag::err_friend_invalid_in_context;
        isInvalid = true;
      }
      break;

    // Modules
    case tok::kw___module_private__:
      isInvalid = DS.setModulePrivateSpec(Loc, PrevSpec, DiagID);
      break;

    // constexpr, consteval, constinit specifiers
    case tok::kw_constexpr:
      isInvalid = DS.SetConstexprSpec(ConstexprSpecKind::Constexpr, Loc,
                                      PrevSpec, DiagID);
      break;
    case tok::kw_consteval:
      isInvalid = DS.SetConstexprSpec(ConstexprSpecKind::Consteval, Loc,
                                      PrevSpec, DiagID);
      break;
    case tok::kw_constinit:
      isInvalid = DS.SetConstexprSpec(ConstexprSpecKind::Constinit, Loc,
                                      PrevSpec, DiagID);
      break;

    // type-specifier
    case tok::kw_short:
      isInvalid = DS.SetTypeSpecWidth(TypeSpecifierWidth::Short, Loc, PrevSpec,
                                      DiagID, Policy);
      break;
    case tok::kw_long:
      if (DS.getTypeSpecWidth() != TypeSpecifierWidth::Long)
        isInvalid = DS.SetTypeSpecWidth(TypeSpecifierWidth::Long, Loc, PrevSpec,
                                        DiagID, Policy);
      else
        isInvalid = DS.SetTypeSpecWidth(TypeSpecifierWidth::LongLong, Loc,
                                        PrevSpec, DiagID, Policy);
      break;
    case tok::kw___int64:
      isInvalid = DS.SetTypeSpecWidth(TypeSpecifierWidth::LongLong, Loc,
                                      PrevSpec, DiagID, Policy);
      break;
    case tok::kw_signed:
      isInvalid =
          DS.SetTypeSpecSign(TypeSpecifierSign::Signed, Loc, PrevSpec, DiagID);
      break;
    case tok::kw_unsigned:
      isInvalid = DS.SetTypeSpecSign(TypeSpecifierSign::Unsigned, Loc, PrevSpec,
                                     DiagID);
      break;
    case tok::kw__Complex:
      if (!getLangOpts().C99)
        Diag(Tok, diag::ext_c99_feature) << Tok.getName();
      isInvalid = DS.SetTypeSpecComplex(DeclSpec::TSC_complex, Loc, PrevSpec,
                                        DiagID);
      break;
    case tok::kw__Imaginary:
      if (!getLangOpts().C99)
        Diag(Tok, diag::ext_c99_feature) << Tok.getName();
      isInvalid = DS.SetTypeSpecComplex(DeclSpec::TSC_imaginary, Loc, PrevSpec,
                                        DiagID);
      break;
    case tok::kw_void:
      isInvalid = DS.SetTypeSpecType(DeclSpec::TST_void, Loc, PrevSpec,
                                     DiagID, Policy);
      break;
    case tok::kw_char:
      isInvalid = DS.SetTypeSpecType(DeclSpec::TST_char, Loc, PrevSpec,
                                     DiagID, Policy);
      break;
    case tok::kw_int:
      isInvalid = DS.SetTypeSpecType(DeclSpec::TST_int, Loc, PrevSpec,
                                     DiagID, Policy);
      break;
    case tok::kw__ExtInt: {
      ExprResult ER = ParseExtIntegerArgument();
      if (ER.isInvalid())
        continue;
      isInvalid = DS.SetExtIntType(Loc, ER.get(), PrevSpec, DiagID, Policy);
      ConsumedEnd = PrevTokLocation;
      break;
    }
    case tok::kw___int128:
      isInvalid = DS.SetTypeSpecType(DeclSpec::TST_int128, Loc, PrevSpec,
                                     DiagID, Policy);
      break;
    case tok::kw_half:
      isInvalid = DS.SetTypeSpecType(DeclSpec::TST_half, Loc, PrevSpec,
                                     DiagID, Policy);
      break;
    case tok::kw___bf16:
      isInvalid = DS.SetTypeSpecType(DeclSpec::TST_BFloat16, Loc, PrevSpec,
                                     DiagID, Policy);
      break;
    case tok::kw_float:
      isInvalid = DS.SetTypeSpecType(DeclSpec::TST_float, Loc, PrevSpec,
                                     DiagID, Policy);
      break;
    case tok::kw_double:
      isInvalid = DS.SetTypeSpecType(DeclSpec::TST_double, Loc, PrevSpec,
                                     DiagID, Policy);
      break;
    case tok::kw__Float16:
      isInvalid = DS.SetTypeSpecType(DeclSpec::TST_float16, Loc, PrevSpec,
                                     DiagID, Policy);
      break;
    case tok::kw__Accum:
      if (!getLangOpts().FixedPoint) {
        SetupFixedPointError(getLangOpts(), PrevSpec, DiagID, isInvalid);
      } else {
        isInvalid = DS.SetTypeSpecType(DeclSpec::TST_accum, Loc, PrevSpec,
                                       DiagID, Policy);
      }
      break;
    case tok::kw__Fract:
      if (!getLangOpts().FixedPoint) {
        SetupFixedPointError(getLangOpts(), PrevSpec, DiagID, isInvalid);
      } else {
        isInvalid = DS.SetTypeSpecType(DeclSpec::TST_fract, Loc, PrevSpec,
                                       DiagID, Policy);
      }
      break;
    case tok::kw__Sat:
      if (!getLangOpts().FixedPoint) {
        SetupFixedPointError(getLangOpts(), PrevSpec, DiagID, isInvalid);
      } else {
        isInvalid = DS.SetTypeSpecSat(Loc, PrevSpec, DiagID);
      }
      break;
    case tok::kw___float128:
      isInvalid = DS.SetTypeSpecType(DeclSpec::TST_float128, Loc, PrevSpec,
                                     DiagID, Policy);
      break;
    case tok::kw_wchar_t:
      isInvalid = DS.SetTypeSpecType(DeclSpec::TST_wchar, Loc, PrevSpec,
                                     DiagID, Policy);
      break;
    case tok::kw_char8_t:
      isInvalid = DS.SetTypeSpecType(DeclSpec::TST_char8, Loc, PrevSpec,
                                     DiagID, Policy);
      break;
    case tok::kw_char16_t:
      isInvalid = DS.SetTypeSpecType(DeclSpec::TST_char16, Loc, PrevSpec,
                                     DiagID, Policy);
      break;
    case tok::kw_char32_t:
      isInvalid = DS.SetTypeSpecType(DeclSpec::TST_char32, Loc, PrevSpec,
                                     DiagID, Policy);
      break;
    case tok::kw_bool:
    case tok::kw__Bool:
      if (Tok.is(tok::kw__Bool) && !getLangOpts().C99)
        Diag(Tok, diag::ext_c99_feature) << Tok.getName();

      if (Tok.is(tok::kw_bool) &&
          DS.getTypeSpecType() != DeclSpec::TST_unspecified &&
          DS.getStorageClassSpec() == DeclSpec::SCS_typedef) {
        PrevSpec = ""; // Not used by the diagnostic.
        DiagID = diag::err_bool_redeclaration;
        // For better error recovery.
        Tok.setKind(tok::identifier);
        isInvalid = true;
      } else {
        isInvalid = DS.SetTypeSpecType(DeclSpec::TST_bool, Loc, PrevSpec,
                                       DiagID, Policy);
      }
      break;
    case tok::kw__Decimal32:
      isInvalid = DS.SetTypeSpecType(DeclSpec::TST_decimal32, Loc, PrevSpec,
                                     DiagID, Policy);
      break;
    case tok::kw__Decimal64:
      isInvalid = DS.SetTypeSpecType(DeclSpec::TST_decimal64, Loc, PrevSpec,
                                     DiagID, Policy);
      break;
    case tok::kw__Decimal128:
      isInvalid = DS.SetTypeSpecType(DeclSpec::TST_decimal128, Loc, PrevSpec,
                                     DiagID, Policy);
      break;
    case tok::kw___vector:
      isInvalid = DS.SetTypeAltiVecVector(true, Loc, PrevSpec, DiagID, Policy);
      break;
    case tok::kw___pixel:
      isInvalid = DS.SetTypeAltiVecPixel(true, Loc, PrevSpec, DiagID, Policy);
      break;
    case tok::kw___bool:
      isInvalid = DS.SetTypeAltiVecBool(true, Loc, PrevSpec, DiagID, Policy);
      break;
    case tok::kw_pipe:
#if INTEL_CUSTOMIZATION
      if (!getLangOpts().OpenCL || (getLangOpts().OpenCLVersion < 200 &&
                                    !getLangOpts().OpenCLCPlusPlus &&
          !getTargetInfo().getTriple().isINTELFPGAEnvironment())) {
#endif // INTEL_CUSTOMIZATION
        // OpenCL 2.0 and later define this keyword. OpenCL 1.2 and earlier
        // should support the "pipe" word as identifier.
        Tok.getIdentifierInfo()->revertTokenIDToIdentifier();
        Tok.setKind(tok::identifier);
        goto DoneWithDeclSpec;
      }
      isInvalid = DS.SetTypePipe(true, Loc, PrevSpec, DiagID, Policy);
      break;
<<<<<<< HEAD
#if INTEL_CUSTOMIZATION
    case tok::kw_channel:
      isInvalid = DS.SetTypeChannel(true, Loc, PrevSpec, DiagID, Policy);
      break;
#endif // INTEL_CUSTOMIZATION
#define GENERIC_IMAGE_TYPE(ImgType, Id) \
  case tok::kw_##ImgType##_t: \
    isInvalid = DS.SetTypeSpecType(DeclSpec::TST_##ImgType##_t, Loc, PrevSpec, \
                                   DiagID, Policy); \
    break;
=======
// We only need to enumerate each image type once.
#define IMAGE_READ_WRITE_TYPE(Type, Id, Ext)
#define IMAGE_WRITE_TYPE(Type, Id, Ext)
#define IMAGE_READ_TYPE(ImgType, Id, Ext) \
    case tok::kw_##ImgType##_t: \
      if (!handleOpenCLImageKW(Ext, DeclSpec::TST_##ImgType##_t)) \
        goto DoneWithDeclSpec; \
      break;
>>>>>>> 76f1de10
#include "clang/Basic/OpenCLImageTypes.def"
    case tok::kw___unknown_anytype:
      isInvalid = DS.SetTypeSpecType(TST_unknown_anytype, Loc,
                                     PrevSpec, DiagID, Policy);
      break;

    // class-specifier:
    case tok::kw_class:
    case tok::kw_struct:
    case tok::kw___interface:
    case tok::kw_union: {
      tok::TokenKind Kind = Tok.getKind();
      ConsumeToken();

      // These are attributes following class specifiers.
      // To produce better diagnostic, we parse them when
      // parsing class specifier.
      ParsedAttributesWithRange Attributes(AttrFactory);
      ParseClassSpecifier(Kind, Loc, DS, TemplateInfo, AS,
                          EnteringContext, DSContext, Attributes);

      // If there are attributes following class specifier,
      // take them over and handle them here.
      if (!Attributes.empty()) {
        AttrsLastTime = true;
        attrs.takeAllFrom(Attributes);
      }
      continue;
    }

    // enum-specifier:
    case tok::kw_enum:
      ConsumeToken();
      ParseEnumSpecifier(Loc, DS, TemplateInfo, AS, DSContext);
      continue;

    // cv-qualifier:
    case tok::kw_const:
      isInvalid = DS.SetTypeQual(DeclSpec::TQ_const, Loc, PrevSpec, DiagID,
                                 getLangOpts());
      break;
    case tok::kw_volatile:
      isInvalid = DS.SetTypeQual(DeclSpec::TQ_volatile, Loc, PrevSpec, DiagID,
                                 getLangOpts());
      break;
    case tok::kw_restrict:
      isInvalid = DS.SetTypeQual(DeclSpec::TQ_restrict, Loc, PrevSpec, DiagID,
                                 getLangOpts());
      break;

    // C++ typename-specifier:
    case tok::kw_typename:
      if (TryAnnotateTypeOrScopeToken()) {
        DS.SetTypeSpecError();
        goto DoneWithDeclSpec;
      }
      if (!Tok.is(tok::kw_typename))
        continue;
      break;

    // GNU typeof support.
    case tok::kw_typeof:
      ParseTypeofSpecifier(DS);
      continue;

    case tok::annot_decltype:
      ParseDecltypeSpecifier(DS);
      continue;

    case tok::annot_pragma_pack:
      HandlePragmaPack();
      continue;

    case tok::annot_pragma_ms_pragma:
      HandlePragmaMSPragma();
      continue;

    case tok::annot_pragma_ms_vtordisp:
      HandlePragmaMSVtorDisp();
      continue;

    case tok::annot_pragma_ms_pointers_to_members:
      HandlePragmaMSPointersToMembers();
      continue;

    case tok::kw___underlying_type:
      ParseUnderlyingTypeSpecifier(DS);
      continue;

    case tok::kw__Atomic:
      // C11 6.7.2.4/4:
      //   If the _Atomic keyword is immediately followed by a left parenthesis,
      //   it is interpreted as a type specifier (with a type name), not as a
      //   type qualifier.
      if (!getLangOpts().C11)
        Diag(Tok, diag::ext_c11_feature) << Tok.getName();

      if (NextToken().is(tok::l_paren)) {
        ParseAtomicSpecifier(DS);
        continue;
      }
      isInvalid = DS.SetTypeQual(DeclSpec::TQ_atomic, Loc, PrevSpec, DiagID,
                                 getLangOpts());
      break;

    // OpenCL address space qualifiers:
    case tok::kw___generic:
#if INTEL_CUSTOMIZATION
      // CQ381345: OpenCL is not supported in Intel compatibility mode.
      if (!Actions.getLangOpts().IntelCompat)
#endif // INTEL_CUSTOMIZATION
      // generic address space is introduced only in OpenCL v2.0
      // see OpenCL C Spec v2.0 s6.5.5
      if (!Actions.getLangOpts().OpenCLGenericAddressSpace) {
        DiagID = diag::err_opencl_unknown_type_specifier;
        PrevSpec = Tok.getIdentifierInfo()->getNameStart();
        isInvalid = true;
        break;
      }
      LLVM_FALLTHROUGH;
    case tok::kw_private:
      // It's fine (but redundant) to check this for __generic on the
      // fallthrough path; we only form the __generic token in OpenCL mode.
      if (!getLangOpts().OpenCL)
        goto DoneWithDeclSpec;
      LLVM_FALLTHROUGH;
    case tok::kw___private:
    case tok::kw___global:
    case tok::kw___local:
    case tok::kw___constant:
    // OpenCL access qualifiers:
    case tok::kw___read_only:
    case tok::kw___write_only:
    case tok::kw___read_write:
      ParseOpenCLQualifiers(DS.getAttributes());
      break;

    case tok::less:
      // GCC ObjC supports types like "<SomeProtocol>" as a synonym for
      // "id<SomeProtocol>".  This is hopelessly old fashioned and dangerous,
      // but we support it.
      if (DS.hasTypeSpecifier() || !getLangOpts().ObjC)
        goto DoneWithDeclSpec;

      SourceLocation StartLoc = Tok.getLocation();
      SourceLocation EndLoc;
      TypeResult Type = parseObjCProtocolQualifierType(EndLoc);
      if (Type.isUsable()) {
        if (DS.SetTypeSpecType(DeclSpec::TST_typename, StartLoc, StartLoc,
                               PrevSpec, DiagID, Type.get(),
                               Actions.getASTContext().getPrintingPolicy()))
          Diag(StartLoc, DiagID) << PrevSpec;

        DS.SetRangeEnd(EndLoc);
      } else {
        DS.SetTypeSpecError();
      }

      // Need to support trailing type qualifiers (e.g. "id<p> const").
      // If a type specifier follows, it will be diagnosed elsewhere.
      continue;
    }

    DS.SetRangeEnd(ConsumedEnd.isValid() ? ConsumedEnd : Tok.getLocation());

    // If the specifier wasn't legal, issue a diagnostic.
    if (isInvalid) {
      assert(PrevSpec && "Method did not return previous specifier!");
      assert(DiagID);

      if (DiagID == diag::ext_duplicate_declspec ||
          DiagID == diag::ext_warn_duplicate_declspec ||
          DiagID == diag::err_duplicate_declspec)
        Diag(Loc, DiagID) << PrevSpec
                          << FixItHint::CreateRemoval(
                                 SourceRange(Loc, DS.getEndLoc()));
      else if (DiagID == diag::err_opencl_unknown_type_specifier) {
        Diag(Loc, DiagID) << getLangOpts().OpenCLCPlusPlus
                          << getLangOpts().getOpenCLVersionTuple().getAsString()
                          << PrevSpec << isStorageClass;
      } else
        Diag(Loc, DiagID) << PrevSpec;
    }

    if (DiagID != diag::err_bool_redeclaration && ConsumedEnd.isInvalid())
      // After an error the next token can be an annotation token.
      ConsumeAnyToken();

    AttrsLastTime = false;
  }
}

/// ParseStructDeclaration - Parse a struct declaration without the terminating
/// semicolon.
///
/// Note that a struct declaration refers to a declaration in a struct,
/// not to the declaration of a struct.
///
///       struct-declaration:
/// [C2x]   attributes-specifier-seq[opt]
///           specifier-qualifier-list struct-declarator-list
/// [GNU]   __extension__ struct-declaration
/// [GNU]   specifier-qualifier-list
///       struct-declarator-list:
///         struct-declarator
///         struct-declarator-list ',' struct-declarator
/// [GNU]   struct-declarator-list ',' attributes[opt] struct-declarator
///       struct-declarator:
///         declarator
/// [GNU]   declarator attributes[opt]
///         declarator[opt] ':' constant-expression
/// [GNU]   declarator[opt] ':' constant-expression attributes[opt]
///
void Parser::ParseStructDeclaration(
    ParsingDeclSpec &DS,
    llvm::function_ref<void(ParsingFieldDeclarator &)> FieldsCallback) {

  if (Tok.is(tok::kw___extension__)) {
    // __extension__ silences extension warnings in the subexpression.
    ExtensionRAIIObject O(Diags);  // Use RAII to do this.
    ConsumeToken();
    return ParseStructDeclaration(DS, FieldsCallback);
  }

  // Parse leading attributes.
  ParsedAttributesWithRange Attrs(AttrFactory);
  MaybeParseCXX11Attributes(Attrs);
  DS.takeAttributesFrom(Attrs);

  // Parse the common specifier-qualifiers-list piece.
  ParseSpecifierQualifierList(DS);

  // If there are no declarators, this is a free-standing declaration
  // specifier. Let the actions module cope with it.
  if (Tok.is(tok::semi)) {
    RecordDecl *AnonRecord = nullptr;
    Decl *TheDecl = Actions.ParsedFreeStandingDeclSpec(getCurScope(), AS_none,
                                                       DS, AnonRecord);
    assert(!AnonRecord && "Did not expect anonymous struct or union here");
    DS.complete(TheDecl);
    return;
  }

  // Read struct-declarators until we find the semicolon.
  bool FirstDeclarator = true;
  SourceLocation CommaLoc;
  while (1) {
    ParsingFieldDeclarator DeclaratorInfo(*this, DS);
    DeclaratorInfo.D.setCommaLoc(CommaLoc);

    // Attributes are only allowed here on successive declarators.
    if (!FirstDeclarator) {
      // However, this does not apply for [[]] attributes (which could show up
      // before or after the __attribute__ attributes).
      DiagnoseAndSkipCXX11Attributes();
      MaybeParseGNUAttributes(DeclaratorInfo.D);
      DiagnoseAndSkipCXX11Attributes();
    }

    /// struct-declarator: declarator
    /// struct-declarator: declarator[opt] ':' constant-expression
    if (Tok.isNot(tok::colon)) {
      // Don't parse FOO:BAR as if it were a typo for FOO::BAR.
      ColonProtectionRAIIObject X(*this);
      ParseDeclarator(DeclaratorInfo.D);
    } else
      DeclaratorInfo.D.SetIdentifier(nullptr, Tok.getLocation());

    if (TryConsumeToken(tok::colon)) {
      ExprResult Res(ParseConstantExpression());
      if (Res.isInvalid())
        SkipUntil(tok::semi, StopBeforeMatch);
      else
        DeclaratorInfo.BitfieldSize = Res.get();
    }

    // If attributes exist after the declarator, parse them.
    MaybeParseGNUAttributes(DeclaratorInfo.D);

    // We're done with this declarator;  invoke the callback.
    FieldsCallback(DeclaratorInfo);

    // If we don't have a comma, it is either the end of the list (a ';')
    // or an error, bail out.
    if (!TryConsumeToken(tok::comma, CommaLoc))
      return;

    FirstDeclarator = false;
  }
}

/// ParseStructUnionBody
///       struct-contents:
///         struct-declaration-list
/// [EXT]   empty
/// [GNU]   "struct-declaration-list" without terminating ';'
///       struct-declaration-list:
///         struct-declaration
///         struct-declaration-list struct-declaration
/// [OBC]   '@' 'defs' '(' class-name ')'
///
void Parser::ParseStructUnionBody(SourceLocation RecordLoc,
                                  DeclSpec::TST TagType, RecordDecl *TagDecl) {
  PrettyDeclStackTraceEntry CrashInfo(Actions.Context, TagDecl, RecordLoc,
                                      "parsing struct/union body");
  assert(!getLangOpts().CPlusPlus && "C++ declarations not supported");

  BalancedDelimiterTracker T(*this, tok::l_brace);
  if (T.consumeOpen())
    return;

  ParseScope StructScope(this, Scope::ClassScope|Scope::DeclScope);
  Actions.ActOnTagStartDefinition(getCurScope(), TagDecl);

  // While we still have something to read, read the declarations in the struct.
  while (!tryParseMisplacedModuleImport() && Tok.isNot(tok::r_brace) &&
         Tok.isNot(tok::eof)) {
    // Each iteration of this loop reads one struct-declaration.

    // Check for extraneous top-level semicolon.
    if (Tok.is(tok::semi)) {
      ConsumeExtraSemi(InsideStruct, TagType);
      continue;
    }

    // Parse _Static_assert declaration.
    if (Tok.isOneOf(tok::kw__Static_assert, tok::kw_static_assert)) {
      SourceLocation DeclEnd;
      ParseStaticAssertDeclaration(DeclEnd);
      continue;
    }

    if (Tok.is(tok::annot_pragma_pack)) {
      HandlePragmaPack();
      continue;
    }

    if (Tok.is(tok::annot_pragma_align)) {
      HandlePragmaAlign();
      continue;
    }

    if (Tok.is(tok::annot_pragma_openmp)) {
      // Result can be ignored, because it must be always empty.
      AccessSpecifier AS = AS_none;
      ParsedAttributesWithRange Attrs(AttrFactory);
      (void)ParseOpenMPDeclarativeDirectiveWithExtDecl(AS, Attrs);
      continue;
    }

    if (tok::isPragmaAnnotation(Tok.getKind())) {
      Diag(Tok.getLocation(), diag::err_pragma_misplaced_in_decl)
          << DeclSpec::getSpecifierName(
                 TagType, Actions.getASTContext().getPrintingPolicy());
      ConsumeAnnotationToken();
      continue;
    }

    if (!Tok.is(tok::at)) {
      auto CFieldCallback = [&](ParsingFieldDeclarator &FD) {
        // Install the declarator into the current TagDecl.
        Decl *Field =
            Actions.ActOnField(getCurScope(), TagDecl,
                               FD.D.getDeclSpec().getSourceRange().getBegin(),
                               FD.D, FD.BitfieldSize);
        FD.complete(Field);
      };

      // Parse all the comma separated declarators.
      ParsingDeclSpec DS(*this);
      ParseStructDeclaration(DS, CFieldCallback);
    } else { // Handle @defs
      ConsumeToken();
      if (!Tok.isObjCAtKeyword(tok::objc_defs)) {
        Diag(Tok, diag::err_unexpected_at);
        SkipUntil(tok::semi);
        continue;
      }
      ConsumeToken();
      ExpectAndConsume(tok::l_paren);
      if (!Tok.is(tok::identifier)) {
        Diag(Tok, diag::err_expected) << tok::identifier;
        SkipUntil(tok::semi);
        continue;
      }
      SmallVector<Decl *, 16> Fields;
      Actions.ActOnDefs(getCurScope(), TagDecl, Tok.getLocation(),
                        Tok.getIdentifierInfo(), Fields);
      ConsumeToken();
      ExpectAndConsume(tok::r_paren);
    }

    if (TryConsumeToken(tok::semi))
      continue;

    if (Tok.is(tok::r_brace)) {
      ExpectAndConsume(tok::semi, diag::ext_expected_semi_decl_list);
      break;
    }

    ExpectAndConsume(tok::semi, diag::err_expected_semi_decl_list);
    // Skip to end of block or statement to avoid ext-warning on extra ';'.
    SkipUntil(tok::r_brace, StopAtSemi | StopBeforeMatch);
    // If we stopped at a ';', eat it.
    TryConsumeToken(tok::semi);
  }

  T.consumeClose();

  ParsedAttributes attrs(AttrFactory);
  // If attributes exist after struct contents, parse them.
  MaybeParseGNUAttributes(attrs);

  SmallVector<Decl *, 32> FieldDecls(TagDecl->field_begin(),
                                     TagDecl->field_end());

  Actions.ActOnFields(getCurScope(), RecordLoc, TagDecl, FieldDecls,
                      T.getOpenLocation(), T.getCloseLocation(), attrs);
  StructScope.Exit();
  Actions.ActOnTagFinishDefinition(getCurScope(), TagDecl, T.getRange());
}

/// ParseEnumSpecifier
///       enum-specifier: [C99 6.7.2.2]
///         'enum' identifier[opt] '{' enumerator-list '}'
///[C99/C++]'enum' identifier[opt] '{' enumerator-list ',' '}'
/// [GNU]   'enum' attributes[opt] identifier[opt] '{' enumerator-list ',' [opt]
///                                                 '}' attributes[opt]
/// [MS]    'enum' __declspec[opt] identifier[opt] '{' enumerator-list ',' [opt]
///                                                 '}'
///         'enum' identifier
/// [GNU]   'enum' attributes[opt] identifier
///
/// [C++11] enum-head '{' enumerator-list[opt] '}'
/// [C++11] enum-head '{' enumerator-list ','  '}'
///
///       enum-head: [C++11]
///         enum-key attribute-specifier-seq[opt] identifier[opt] enum-base[opt]
///         enum-key attribute-specifier-seq[opt] nested-name-specifier
///             identifier enum-base[opt]
///
///       enum-key: [C++11]
///         'enum'
///         'enum' 'class'
///         'enum' 'struct'
///
///       enum-base: [C++11]
///         ':' type-specifier-seq
///
/// [C++] elaborated-type-specifier:
/// [C++]   'enum' nested-name-specifier[opt] identifier
///
void Parser::ParseEnumSpecifier(SourceLocation StartLoc, DeclSpec &DS,
                                const ParsedTemplateInfo &TemplateInfo,
                                AccessSpecifier AS, DeclSpecContext DSC) {
  // Parse the tag portion of this.
  if (Tok.is(tok::code_completion)) {
    // Code completion for an enum name.
    cutOffParsing();
    Actions.CodeCompleteTag(getCurScope(), DeclSpec::TST_enum);
    return;
  }

  // If attributes exist after tag, parse them.
  ParsedAttributesWithRange attrs(AttrFactory);
  MaybeParseAttributes(PAKM_GNU | PAKM_Declspec | PAKM_CXX11, attrs);

  SourceLocation ScopedEnumKWLoc;
  bool IsScopedUsingClassTag = false;

  // In C++11, recognize 'enum class' and 'enum struct'.
  if (Tok.isOneOf(tok::kw_class, tok::kw_struct)) {
    Diag(Tok, getLangOpts().CPlusPlus11 ? diag::warn_cxx98_compat_scoped_enum
                                        : diag::ext_scoped_enum);
    IsScopedUsingClassTag = Tok.is(tok::kw_class);
    ScopedEnumKWLoc = ConsumeToken();

    // Attributes are not allowed between these keywords.  Diagnose,
    // but then just treat them like they appeared in the right place.
    ProhibitAttributes(attrs);

    // They are allowed afterwards, though.
    MaybeParseAttributes(PAKM_GNU | PAKM_Declspec | PAKM_CXX11, attrs);
  }

  // C++11 [temp.explicit]p12:
  //   The usual access controls do not apply to names used to specify
  //   explicit instantiations.
  // We extend this to also cover explicit specializations.  Note that
  // we don't suppress if this turns out to be an elaborated type
  // specifier.
  bool shouldDelayDiagsInTag =
    (TemplateInfo.Kind == ParsedTemplateInfo::ExplicitInstantiation ||
     TemplateInfo.Kind == ParsedTemplateInfo::ExplicitSpecialization);
  SuppressAccessChecks diagsFromTag(*this, shouldDelayDiagsInTag);

  // Determine whether this declaration is permitted to have an enum-base.
  AllowDefiningTypeSpec AllowEnumSpecifier =
      isDefiningTypeSpecifierContext(DSC);
  bool CanBeOpaqueEnumDeclaration =
      DS.isEmpty() && isOpaqueEnumDeclarationContext(DSC);
  bool CanHaveEnumBase = (getLangOpts().CPlusPlus11 || getLangOpts().ObjC ||
                          getLangOpts().MicrosoftExt) &&
                         (AllowEnumSpecifier == AllowDefiningTypeSpec::Yes ||
                          CanBeOpaqueEnumDeclaration);

  CXXScopeSpec &SS = DS.getTypeSpecScope();
  if (getLangOpts().CPlusPlus) {
    // "enum foo : bar;" is not a potential typo for "enum foo::bar;".
    ColonProtectionRAIIObject X(*this);

    CXXScopeSpec Spec;
    if (ParseOptionalCXXScopeSpecifier(Spec, /*ObjectType=*/nullptr,
                                       /*ObjectHadErrors=*/false,
                                       /*EnteringContext=*/true))
      return;

    if (Spec.isSet() && Tok.isNot(tok::identifier)) {
      Diag(Tok, diag::err_expected) << tok::identifier;
      if (Tok.isNot(tok::l_brace)) {
        // Has no name and is not a definition.
        // Skip the rest of this declarator, up until the comma or semicolon.
        SkipUntil(tok::comma, StopAtSemi);
        return;
      }
    }

    SS = Spec;
  }

  // Must have either 'enum name' or 'enum {...}' or (rarely) 'enum : T { ... }'.
  if (Tok.isNot(tok::identifier) && Tok.isNot(tok::l_brace) &&
      Tok.isNot(tok::colon)) {
    Diag(Tok, diag::err_expected_either) << tok::identifier << tok::l_brace;

    // Skip the rest of this declarator, up until the comma or semicolon.
    SkipUntil(tok::comma, StopAtSemi);
    return;
  }

  // If an identifier is present, consume and remember it.
  IdentifierInfo *Name = nullptr;
  SourceLocation NameLoc;
  if (Tok.is(tok::identifier)) {
    Name = Tok.getIdentifierInfo();
    NameLoc = ConsumeToken();
  }

  if (!Name && ScopedEnumKWLoc.isValid()) {
    // C++0x 7.2p2: The optional identifier shall not be omitted in the
    // declaration of a scoped enumeration.
    Diag(Tok, diag::err_scoped_enum_missing_identifier);
    ScopedEnumKWLoc = SourceLocation();
    IsScopedUsingClassTag = false;
  }

  // Okay, end the suppression area.  We'll decide whether to emit the
  // diagnostics in a second.
  if (shouldDelayDiagsInTag)
    diagsFromTag.done();

  TypeResult BaseType;
  SourceRange BaseRange;

  bool CanBeBitfield = (getCurScope()->getFlags() & Scope::ClassScope) &&
                       ScopedEnumKWLoc.isInvalid() && Name;

  // Parse the fixed underlying type.
  if (Tok.is(tok::colon)) {
    // This might be an enum-base or part of some unrelated enclosing context.
    //
    // 'enum E : base' is permitted in two circumstances:
    //
    // 1) As a defining-type-specifier, when followed by '{'.
    // 2) As the sole constituent of a complete declaration -- when DS is empty
    //    and the next token is ';'.
    //
    // The restriction to defining-type-specifiers is important to allow parsing
    //   a ? new enum E : int{}
    //   _Generic(a, enum E : int{})
    // properly.
    //
    // One additional consideration applies:
    //
    // C++ [dcl.enum]p1:
    //   A ':' following "enum nested-name-specifier[opt] identifier" within
    //   the decl-specifier-seq of a member-declaration is parsed as part of
    //   an enum-base.
    //
    // Other language modes supporting enumerations with fixed underlying types
    // do not have clear rules on this, so we disambiguate to determine whether
    // the tokens form a bit-field width or an enum-base.

    if (CanBeBitfield && !isEnumBase(CanBeOpaqueEnumDeclaration)) {
      // Outside C++11, do not interpret the tokens as an enum-base if they do
      // not make sense as one. In C++11, it's an error if this happens.
      if (getLangOpts().CPlusPlus11)
        Diag(Tok.getLocation(), diag::err_anonymous_enum_bitfield);
    } else if (CanHaveEnumBase || !ColonIsSacred) {
      SourceLocation ColonLoc = ConsumeToken();

      // Parse a type-specifier-seq as a type. We can't just ParseTypeName here,
      // because under -fms-extensions,
      //   enum E : int *p;
      // declares 'enum E : int; E *p;' not 'enum E : int*; E p;'.
      DeclSpec DS(AttrFactory);
      ParseSpecifierQualifierList(DS, AS, DeclSpecContext::DSC_type_specifier);
      Declarator DeclaratorInfo(DS, DeclaratorContext::TypeName);
      BaseType = Actions.ActOnTypeName(getCurScope(), DeclaratorInfo);

      BaseRange = SourceRange(ColonLoc, DeclaratorInfo.getSourceRange().getEnd());

      if (!getLangOpts().ObjC) {
        if (getLangOpts().CPlusPlus11)
          Diag(ColonLoc, diag::warn_cxx98_compat_enum_fixed_underlying_type)
              << BaseRange;
        else if (getLangOpts().CPlusPlus)
          Diag(ColonLoc, diag::ext_cxx11_enum_fixed_underlying_type)
              << BaseRange;
        else if (getLangOpts().MicrosoftExt)
          Diag(ColonLoc, diag::ext_ms_c_enum_fixed_underlying_type)
              << BaseRange;
        else
          Diag(ColonLoc, diag::ext_clang_c_enum_fixed_underlying_type)
              << BaseRange;
      }
    }
  }

  // There are four options here.  If we have 'friend enum foo;' then this is a
  // friend declaration, and cannot have an accompanying definition. If we have
  // 'enum foo;', then this is a forward declaration.  If we have
  // 'enum foo {...' then this is a definition. Otherwise we have something
  // like 'enum foo xyz', a reference.
  //
  // This is needed to handle stuff like this right (C99 6.7.2.3p11):
  // enum foo {..};  void bar() { enum foo; }    <- new foo in bar.
  // enum foo {..};  void bar() { enum foo x; }  <- use of old foo.
  //
  Sema::TagUseKind TUK;
  if (AllowEnumSpecifier == AllowDefiningTypeSpec::No)
    TUK = Sema::TUK_Reference;
  else if (Tok.is(tok::l_brace)) {
    if (DS.isFriendSpecified()) {
      Diag(Tok.getLocation(), diag::err_friend_decl_defines_type)
        << SourceRange(DS.getFriendSpecLoc());
      ConsumeBrace();
      SkipUntil(tok::r_brace, StopAtSemi);
      // Discard any other definition-only pieces.
      attrs.clear();
      ScopedEnumKWLoc = SourceLocation();
      IsScopedUsingClassTag = false;
      BaseType = TypeResult();
      TUK = Sema::TUK_Friend;
    } else {
      TUK = Sema::TUK_Definition;
    }
  } else if (!isTypeSpecifier(DSC) &&
             (Tok.is(tok::semi) ||
              (Tok.isAtStartOfLine() &&
               !isValidAfterTypeSpecifier(CanBeBitfield)))) {
    // An opaque-enum-declaration is required to be standalone (no preceding or
    // following tokens in the declaration). Sema enforces this separately by
    // diagnosing anything else in the DeclSpec.
    TUK = DS.isFriendSpecified() ? Sema::TUK_Friend : Sema::TUK_Declaration;
    if (Tok.isNot(tok::semi)) {
      // A semicolon was missing after this declaration. Diagnose and recover.
      ExpectAndConsume(tok::semi, diag::err_expected_after, "enum");
      PP.EnterToken(Tok, /*IsReinject=*/true);
      Tok.setKind(tok::semi);
    }
  } else {
    TUK = Sema::TUK_Reference;
  }

  bool IsElaboratedTypeSpecifier =
      TUK == Sema::TUK_Reference || TUK == Sema::TUK_Friend;

  // If this is an elaborated type specifier nested in a larger declaration,
  // and we delayed diagnostics before, just merge them into the current pool.
  if (TUK == Sema::TUK_Reference && shouldDelayDiagsInTag) {
    diagsFromTag.redelay();
  }

  MultiTemplateParamsArg TParams;
  if (TemplateInfo.Kind != ParsedTemplateInfo::NonTemplate &&
      TUK != Sema::TUK_Reference) {
    if (!getLangOpts().CPlusPlus11 || !SS.isSet()) {
      // Skip the rest of this declarator, up until the comma or semicolon.
      Diag(Tok, diag::err_enum_template);
      SkipUntil(tok::comma, StopAtSemi);
      return;
    }

    if (TemplateInfo.Kind == ParsedTemplateInfo::ExplicitInstantiation) {
      // Enumerations can't be explicitly instantiated.
      DS.SetTypeSpecError();
      Diag(StartLoc, diag::err_explicit_instantiation_enum);
      return;
    }

    assert(TemplateInfo.TemplateParams && "no template parameters");
    TParams = MultiTemplateParamsArg(TemplateInfo.TemplateParams->data(),
                                     TemplateInfo.TemplateParams->size());
  }

  if (!Name && TUK != Sema::TUK_Definition) {
    Diag(Tok, diag::err_enumerator_unnamed_no_def);

    // Skip the rest of this declarator, up until the comma or semicolon.
    SkipUntil(tok::comma, StopAtSemi);
    return;
  }

  // An elaborated-type-specifier has a much more constrained grammar:
  //
  //   'enum' nested-name-specifier[opt] identifier
  //
  // If we parsed any other bits, reject them now.
  //
  // MSVC and (for now at least) Objective-C permit a full enum-specifier
  // or opaque-enum-declaration anywhere.
  if (IsElaboratedTypeSpecifier && !getLangOpts().MicrosoftExt &&
      !getLangOpts().ObjC) {
    ProhibitCXX11Attributes(attrs, diag::err_attributes_not_allowed,
                            /*DiagnoseEmptyAttrs=*/true);
    if (BaseType.isUsable())
      Diag(BaseRange.getBegin(), diag::ext_enum_base_in_type_specifier)
          << (AllowEnumSpecifier == AllowDefiningTypeSpec::Yes) << BaseRange;
    else if (ScopedEnumKWLoc.isValid())
      Diag(ScopedEnumKWLoc, diag::ext_elaborated_enum_class)
        << FixItHint::CreateRemoval(ScopedEnumKWLoc) << IsScopedUsingClassTag;
  }

  stripTypeAttributesOffDeclSpec(attrs, DS, TUK);

  Sema::SkipBodyInfo SkipBody;
  if (!Name && TUK == Sema::TUK_Definition && Tok.is(tok::l_brace) &&
      NextToken().is(tok::identifier))
    SkipBody = Actions.shouldSkipAnonEnumBody(getCurScope(),
                                              NextToken().getIdentifierInfo(),
                                              NextToken().getLocation());

  bool Owned = false;
  bool IsDependent = false;
  const char *PrevSpec = nullptr;
  unsigned DiagID;
  Decl *TagDecl = Actions.ActOnTag(
      getCurScope(), DeclSpec::TST_enum, TUK, StartLoc, SS, Name, NameLoc,
      attrs, AS, DS.getModulePrivateSpecLoc(), TParams, Owned, IsDependent,
      ScopedEnumKWLoc, IsScopedUsingClassTag, BaseType,
      DSC == DeclSpecContext::DSC_type_specifier,
      DSC == DeclSpecContext::DSC_template_param ||
          DSC == DeclSpecContext::DSC_template_type_arg,
      &SkipBody);

  if (SkipBody.ShouldSkip) {
    assert(TUK == Sema::TUK_Definition && "can only skip a definition");

    BalancedDelimiterTracker T(*this, tok::l_brace);
    T.consumeOpen();
    T.skipToEnd();

    if (DS.SetTypeSpecType(DeclSpec::TST_enum, StartLoc,
                           NameLoc.isValid() ? NameLoc : StartLoc,
                           PrevSpec, DiagID, TagDecl, Owned,
                           Actions.getASTContext().getPrintingPolicy()))
      Diag(StartLoc, DiagID) << PrevSpec;
    return;
  }

  if (IsDependent) {
    // This enum has a dependent nested-name-specifier. Handle it as a
    // dependent tag.
    if (!Name) {
      DS.SetTypeSpecError();
      Diag(Tok, diag::err_expected_type_name_after_typename);
      return;
    }

    TypeResult Type = Actions.ActOnDependentTag(
        getCurScope(), DeclSpec::TST_enum, TUK, SS, Name, StartLoc, NameLoc);
    if (Type.isInvalid()) {
      DS.SetTypeSpecError();
      return;
    }

    if (DS.SetTypeSpecType(DeclSpec::TST_typename, StartLoc,
                           NameLoc.isValid() ? NameLoc : StartLoc,
                           PrevSpec, DiagID, Type.get(),
                           Actions.getASTContext().getPrintingPolicy()))
      Diag(StartLoc, DiagID) << PrevSpec;

    return;
  }

  if (!TagDecl) {
    // The action failed to produce an enumeration tag. If this is a
    // definition, consume the entire definition.
    if (Tok.is(tok::l_brace) && TUK != Sema::TUK_Reference) {
      ConsumeBrace();
      SkipUntil(tok::r_brace, StopAtSemi);
    }

    DS.SetTypeSpecError();
    return;
  }

  if (Tok.is(tok::l_brace) && TUK == Sema::TUK_Definition) {
    Decl *D = SkipBody.CheckSameAsPrevious ? SkipBody.New : TagDecl;
    ParseEnumBody(StartLoc, D);
    if (SkipBody.CheckSameAsPrevious &&
        !Actions.ActOnDuplicateDefinition(DS, TagDecl, SkipBody)) {
      DS.SetTypeSpecError();
      return;
    }
  }

  if (DS.SetTypeSpecType(DeclSpec::TST_enum, StartLoc,
                         NameLoc.isValid() ? NameLoc : StartLoc,
                         PrevSpec, DiagID, TagDecl, Owned,
                         Actions.getASTContext().getPrintingPolicy()))
    Diag(StartLoc, DiagID) << PrevSpec;
}

/// ParseEnumBody - Parse a {} enclosed enumerator-list.
///       enumerator-list:
///         enumerator
///         enumerator-list ',' enumerator
///       enumerator:
///         enumeration-constant attributes[opt]
///         enumeration-constant attributes[opt] '=' constant-expression
///       enumeration-constant:
///         identifier
///
void Parser::ParseEnumBody(SourceLocation StartLoc, Decl *EnumDecl) {
  // Enter the scope of the enum body and start the definition.
  ParseScope EnumScope(this, Scope::DeclScope | Scope::EnumScope);
  Actions.ActOnTagStartDefinition(getCurScope(), EnumDecl);

  BalancedDelimiterTracker T(*this, tok::l_brace);
  T.consumeOpen();

  // C does not allow an empty enumerator-list, C++ does [dcl.enum].
  if (Tok.is(tok::r_brace) && !getLangOpts().CPlusPlus)
#if INTEL_CUSTOMIZATION
  {
    // CQ#364426 - emit a warning in IntelCompat mode
    if (getLangOpts().IntelCompat)
      Diag(Tok, diag::warn_empty_enum);
    else
#endif  // INTEL_CUSTOMIZATION
      Diag(Tok, diag::err_empty_enum);
#if INTEL_CUSTOMIZATION
  }
#endif // INTEL_CUSTOMIZATION

  SmallVector<Decl *, 32> EnumConstantDecls;
  SmallVector<SuppressAccessChecks, 32> EnumAvailabilityDiags;

  Decl *LastEnumConstDecl = nullptr;

  // Parse the enumerator-list.
  while (Tok.isNot(tok::r_brace)) {
    // Parse enumerator. If failed, try skipping till the start of the next
    // enumerator definition.
    if (Tok.isNot(tok::identifier)) {
      Diag(Tok.getLocation(), diag::err_expected) << tok::identifier;
      if (SkipUntil(tok::comma, tok::r_brace, StopBeforeMatch) &&
          TryConsumeToken(tok::comma))
        continue;
      break;
    }
    IdentifierInfo *Ident = Tok.getIdentifierInfo();
    SourceLocation IdentLoc = ConsumeToken();

    // If attributes exist after the enumerator, parse them.
    ParsedAttributesWithRange attrs(AttrFactory);
    MaybeParseGNUAttributes(attrs);
    if (standardAttributesAllowed() && isCXX11AttributeSpecifier()) {
      if (getLangOpts().CPlusPlus)
        Diag(Tok.getLocation(), getLangOpts().CPlusPlus17
                                    ? diag::warn_cxx14_compat_ns_enum_attribute
                                    : diag::ext_ns_enum_attribute)
            << 1 /*enumerator*/;
      ParseCXX11Attributes(attrs);
    }

    SourceLocation EqualLoc;
    ExprResult AssignedVal;
    EnumAvailabilityDiags.emplace_back(*this);

    EnterExpressionEvaluationContext ConstantEvaluated(
        Actions, Sema::ExpressionEvaluationContext::ConstantEvaluated);
    if (TryConsumeToken(tok::equal, EqualLoc)) {
      AssignedVal = ParseConstantExpressionInExprEvalContext();
      if (AssignedVal.isInvalid())
        SkipUntil(tok::comma, tok::r_brace, StopBeforeMatch);
    }

    // Install the enumerator constant into EnumDecl.
    Decl *EnumConstDecl = Actions.ActOnEnumConstant(
        getCurScope(), EnumDecl, LastEnumConstDecl, IdentLoc, Ident, attrs,
        EqualLoc, AssignedVal.get());
    EnumAvailabilityDiags.back().done();

    EnumConstantDecls.push_back(EnumConstDecl);
    LastEnumConstDecl = EnumConstDecl;

    if (Tok.is(tok::identifier)) {
      // We're missing a comma between enumerators.
      SourceLocation Loc = getEndOfPreviousToken();
      Diag(Loc, diag::err_enumerator_list_missing_comma)
        << FixItHint::CreateInsertion(Loc, ", ");
      continue;
    }

    // Emumerator definition must be finished, only comma or r_brace are
    // allowed here.
    SourceLocation CommaLoc;
    if (Tok.isNot(tok::r_brace) && !TryConsumeToken(tok::comma, CommaLoc)) {
      if (EqualLoc.isValid())
        Diag(Tok.getLocation(), diag::err_expected_either) << tok::r_brace
                                                           << tok::comma;
      else
        Diag(Tok.getLocation(), diag::err_expected_end_of_enumerator);
      if (SkipUntil(tok::comma, tok::r_brace, StopBeforeMatch)) {
        if (TryConsumeToken(tok::comma, CommaLoc))
          continue;
      } else {
        break;
      }
    }

    // If comma is followed by r_brace, emit appropriate warning.
    if (Tok.is(tok::r_brace) && CommaLoc.isValid()) {
      if (!getLangOpts().C99 && !getLangOpts().CPlusPlus11)
        Diag(CommaLoc, getLangOpts().CPlusPlus ?
               diag::ext_enumerator_list_comma_cxx :
               diag::ext_enumerator_list_comma_c)
          << FixItHint::CreateRemoval(CommaLoc);
      else if (getLangOpts().CPlusPlus11)
        Diag(CommaLoc, diag::warn_cxx98_compat_enumerator_list_comma)
          << FixItHint::CreateRemoval(CommaLoc);
      break;
    }
  }

  // Eat the }.
  T.consumeClose();

  // If attributes exist after the identifier list, parse them.
  ParsedAttributes attrs(AttrFactory);
  MaybeParseGNUAttributes(attrs);

  Actions.ActOnEnumBody(StartLoc, T.getRange(), EnumDecl, EnumConstantDecls,
                        getCurScope(), attrs);

  // Now handle enum constant availability diagnostics.
  assert(EnumConstantDecls.size() == EnumAvailabilityDiags.size());
  for (size_t i = 0, e = EnumConstantDecls.size(); i != e; ++i) {
    ParsingDeclRAIIObject PD(*this, ParsingDeclRAIIObject::NoParent);
    EnumAvailabilityDiags[i].redelay();
    PD.complete(EnumConstantDecls[i]);
  }

  EnumScope.Exit();
  Actions.ActOnTagFinishDefinition(getCurScope(), EnumDecl, T.getRange());

  // The next token must be valid after an enum definition. If not, a ';'
  // was probably forgotten.
  bool CanBeBitfield = getCurScope()->getFlags() & Scope::ClassScope;
  if (!isValidAfterTypeSpecifier(CanBeBitfield)) {
    ExpectAndConsume(tok::semi, diag::err_expected_after, "enum");
    // Push this token back into the preprocessor and change our current token
    // to ';' so that the rest of the code recovers as though there were an
    // ';' after the definition.
    PP.EnterToken(Tok, /*IsReinject=*/true);
    Tok.setKind(tok::semi);
  }
}

/// isKnownToBeTypeSpecifier - Return true if we know that the specified token
/// is definitely a type-specifier.  Return false if it isn't part of a type
/// specifier or if we're not sure.
bool Parser::isKnownToBeTypeSpecifier(const Token &Tok) const {
  switch (Tok.getKind()) {
  default: return false;
    // type-specifiers
  case tok::kw_short:
  case tok::kw_long:
  case tok::kw___int64:
  case tok::kw___int128:
  case tok::kw_signed:
  case tok::kw_unsigned:
  case tok::kw__Complex:
  case tok::kw__Imaginary:
  case tok::kw_void:
  case tok::kw_char:
  case tok::kw_wchar_t:
  case tok::kw_char8_t:
  case tok::kw_char16_t:
  case tok::kw_char32_t:
  case tok::kw_int:
  case tok::kw__ExtInt:
  case tok::kw___bf16:
  case tok::kw_half:
  case tok::kw_float:
  case tok::kw_double:
  case tok::kw__Accum:
  case tok::kw__Fract:
  case tok::kw__Float16:
  case tok::kw___float128:
  case tok::kw_bool:
  case tok::kw__Bool:
  case tok::kw__Decimal32:
  case tok::kw__Decimal64:
  case tok::kw__Decimal128:
  case tok::kw___vector:
#define GENERIC_IMAGE_TYPE(ImgType, Id) case tok::kw_##ImgType##_t:
#include "clang/Basic/OpenCLImageTypes.def"

    // struct-or-union-specifier (C99) or class-specifier (C++)
  case tok::kw_class:
  case tok::kw_struct:
  case tok::kw___interface:
  case tok::kw_union:
    // enum-specifier
  case tok::kw_enum:

    // typedef-name
  case tok::annot_typename:
    return true;
  }
}

/// isTypeSpecifierQualifier - Return true if the current token could be the
/// start of a specifier-qualifier-list.
bool Parser::isTypeSpecifierQualifier() {
  switch (Tok.getKind()) {
  default: return false;

  case tok::identifier:   // foo::bar
    if (TryAltiVecVectorToken())
      return true;
    LLVM_FALLTHROUGH;
  case tok::kw_typename:  // typename T::type
    // Annotate typenames and C++ scope specifiers.  If we get one, just
    // recurse to handle whatever we get.
    if (TryAnnotateTypeOrScopeToken())
      return true;
    if (Tok.is(tok::identifier))
      return false;
    return isTypeSpecifierQualifier();

  case tok::coloncolon:   // ::foo::bar
    if (NextToken().is(tok::kw_new) ||    // ::new
        NextToken().is(tok::kw_delete))   // ::delete
      return false;

    if (TryAnnotateTypeOrScopeToken())
      return true;
    return isTypeSpecifierQualifier();

    // GNU attributes support.
  case tok::kw___attribute:
    // GNU typeof support.
  case tok::kw_typeof:

    // type-specifiers
  case tok::kw_short:
  case tok::kw_long:
  case tok::kw___int64:
  case tok::kw___int128:
  case tok::kw_signed:
  case tok::kw_unsigned:
  case tok::kw__Complex:
  case tok::kw__Imaginary:
  case tok::kw_void:
  case tok::kw_char:
  case tok::kw_wchar_t:
  case tok::kw_char8_t:
  case tok::kw_char16_t:
  case tok::kw_char32_t:
  case tok::kw_int:
  case tok::kw__ExtInt:
  case tok::kw_half:
  case tok::kw___bf16:
  case tok::kw_float:
  case tok::kw_double:
  case tok::kw__Accum:
  case tok::kw__Fract:
  case tok::kw__Float16:
  case tok::kw___float128:
  case tok::kw_bool:
  case tok::kw__Bool:
  case tok::kw__Decimal32:
  case tok::kw__Decimal64:
  case tok::kw__Decimal128:
  case tok::kw___vector:
#define GENERIC_IMAGE_TYPE(ImgType, Id) case tok::kw_##ImgType##_t:
#include "clang/Basic/OpenCLImageTypes.def"

    // struct-or-union-specifier (C99) or class-specifier (C++)
  case tok::kw_class:
  case tok::kw_struct:
  case tok::kw___interface:
  case tok::kw_union:
    // enum-specifier
  case tok::kw_enum:

    // type-qualifier
  case tok::kw_const:
  case tok::kw_volatile:
  case tok::kw_restrict:
  case tok::kw__Sat:

    // Debugger support.
  case tok::kw___unknown_anytype:

    // typedef-name
  case tok::annot_typename:
    return true;

    // GNU ObjC bizarre protocol extension: <proto1,proto2> with implicit 'id'.
  case tok::less:
    return getLangOpts().ObjC;

#if INTEL_CUSTOMIZATION
    // CQ381345: OpenCL is not supported in Intel compatibility mode.
  case tok::kw___generic:
    return !getLangOpts().IntelCompat;
#endif // INTEL_CUSTOMIZATION
  case tok::kw___cdecl:
  case tok::kw___stdcall:
  case tok::kw___fastcall:
  case tok::kw___thiscall:
  case tok::kw__regcall: // INTEL
  case tok::kw___regcall:
  case tok::kw___vectorcall:
  case tok::kw___w64:
  case tok::kw___ptr64:
  case tok::kw___ptr32:
  case tok::kw___pascal:
  case tok::kw___unaligned:

  case tok::kw__Nonnull:
  case tok::kw__Nullable:
  case tok::kw__Nullable_result:
  case tok::kw__Null_unspecified:

  case tok::kw___kindof:

  case tok::kw___private:
  case tok::kw___local:
  case tok::kw___global:
  case tok::kw___constant:
  case tok::kw___read_only:
  case tok::kw___read_write:
  case tok::kw___write_only:
    return true;

  case tok::kw_private:
    return getLangOpts().OpenCL;

  // C11 _Atomic
  case tok::kw__Atomic:
    return true;
  }
}

/// isDeclarationSpecifier() - Return true if the current token is part of a
/// declaration specifier.
///
/// \param DisambiguatingWithExpression True to indicate that the purpose of
/// this check is to disambiguate between an expression and a declaration.
bool Parser::isDeclarationSpecifier(bool DisambiguatingWithExpression) {
  switch (Tok.getKind()) {
  default: return false;

  case tok::kw_pipe:
    return getLangOpts().OpenCLPipe;
#if INTEL_CUSTOMIZATION
  case tok::kw_channel:
    return getLangOpts().OpenCL &&
           getActions().getOpenCLOptions().isAvailableOption(
               "cl_intel_channels", getLangOpts());
#endif // INTEL_CUSTOMIZATION

  case tok::identifier:   // foo::bar
    // Unfortunate hack to support "Class.factoryMethod" notation.
    if (getLangOpts().ObjC && NextToken().is(tok::period))
      return false;
    if (TryAltiVecVectorToken())
      return true;
    LLVM_FALLTHROUGH;
  case tok::kw_decltype: // decltype(T())::type
  case tok::kw_typename: // typename T::type
    // Annotate typenames and C++ scope specifiers.  If we get one, just
    // recurse to handle whatever we get.
    if (TryAnnotateTypeOrScopeToken())
      return true;
    if (TryAnnotateTypeConstraint())
      return true;
    if (Tok.is(tok::identifier))
      return false;

    // If we're in Objective-C and we have an Objective-C class type followed
    // by an identifier and then either ':' or ']', in a place where an
    // expression is permitted, then this is probably a class message send
    // missing the initial '['. In this case, we won't consider this to be
    // the start of a declaration.
    if (DisambiguatingWithExpression &&
        isStartOfObjCClassMessageMissingOpenBracket())
      return false;

    return isDeclarationSpecifier();

  case tok::coloncolon:   // ::foo::bar
    if (NextToken().is(tok::kw_new) ||    // ::new
        NextToken().is(tok::kw_delete))   // ::delete
      return false;

    // Annotate typenames and C++ scope specifiers.  If we get one, just
    // recurse to handle whatever we get.
    if (TryAnnotateTypeOrScopeToken())
      return true;
    return isDeclarationSpecifier();

    // storage-class-specifier
  case tok::kw_typedef:
  case tok::kw_extern:
  case tok::kw___private_extern__:
  case tok::kw_static:
  case tok::kw_auto:
  case tok::kw___auto_type:
  case tok::kw_register:
  case tok::kw___thread:
  case tok::kw_thread_local:
  case tok::kw__Thread_local:

    // Modules
  case tok::kw___module_private__:

    // Debugger support
  case tok::kw___unknown_anytype:

    // type-specifiers
  case tok::kw_short:
  case tok::kw_long:
  case tok::kw___int64:
  case tok::kw___int128:
  case tok::kw_signed:
  case tok::kw_unsigned:
  case tok::kw__Complex:
  case tok::kw__Imaginary:
  case tok::kw_void:
  case tok::kw_char:
  case tok::kw_wchar_t:
  case tok::kw_char8_t:
  case tok::kw_char16_t:
  case tok::kw_char32_t:

  case tok::kw_int:
  case tok::kw__ExtInt:
  case tok::kw_half:
  case tok::kw___bf16:
  case tok::kw_float:
  case tok::kw_double:
  case tok::kw__Accum:
  case tok::kw__Fract:
  case tok::kw__Float16:
  case tok::kw___float128:
  case tok::kw_bool:
  case tok::kw__Bool:
  case tok::kw__Decimal32:
  case tok::kw__Decimal64:
  case tok::kw__Decimal128:
  case tok::kw___vector:

    // struct-or-union-specifier (C99) or class-specifier (C++)
  case tok::kw_class:
  case tok::kw_struct:
  case tok::kw_union:
  case tok::kw___interface:
    // enum-specifier
  case tok::kw_enum:

    // type-qualifier
  case tok::kw_const:
  case tok::kw_volatile:
  case tok::kw_restrict:
  case tok::kw__Sat:

    // function-specifier
  case tok::kw_inline:
  case tok::kw_virtual:
  case tok::kw_explicit:
  case tok::kw__Noreturn:

    // alignment-specifier
  case tok::kw__Alignas:

    // friend keyword.
  case tok::kw_friend:

    // static_assert-declaration
  case tok::kw_static_assert:
  case tok::kw__Static_assert:

    // GNU typeof support.
  case tok::kw_typeof:

    // GNU attributes.
  case tok::kw___attribute:

    // C++11 decltype and constexpr.
  case tok::annot_decltype:
  case tok::kw_constexpr:

    // C++20 consteval and constinit.
  case tok::kw_consteval:
  case tok::kw_constinit:

    // C11 _Atomic
  case tok::kw__Atomic:
    return true;

    // GNU ObjC bizarre protocol extension: <proto1,proto2> with implicit 'id'.
  case tok::less:
    return getLangOpts().ObjC;

    // typedef-name
  case tok::annot_typename:
    return !DisambiguatingWithExpression ||
           !isStartOfObjCClassMessageMissingOpenBracket();

#if INTEL_CUSTOMIZATION
    // CQ381345: OpenCL is not supported in Intel compatibility mode.
  case tok::kw___generic:
    return !getLangOpts().IntelCompat;
#endif // INTEL_CUSTOMIZATION

    // placeholder-type-specifier
  case tok::annot_template_id: {
    TemplateIdAnnotation *TemplateId = takeTemplateIdAnnotation(Tok);
    if (TemplateId->hasInvalidName())
      return true;
    // FIXME: What about type templates that have only been annotated as
    // annot_template_id, not as annot_typename?
    return isTypeConstraintAnnotation() &&
           (NextToken().is(tok::kw_auto) || NextToken().is(tok::kw_decltype));
  }

  case tok::annot_cxxscope: {
    TemplateIdAnnotation *TemplateId =
        NextToken().is(tok::annot_template_id)
            ? takeTemplateIdAnnotation(NextToken())
            : nullptr;
    if (TemplateId && TemplateId->hasInvalidName())
      return true;
    // FIXME: What about type templates that have only been annotated as
    // annot_template_id, not as annot_typename?
    if (NextToken().is(tok::identifier) && TryAnnotateTypeConstraint())
      return true;
    return isTypeConstraintAnnotation() &&
        GetLookAheadToken(2).isOneOf(tok::kw_auto, tok::kw_decltype);
  }

  case tok::kw___declspec:
  case tok::kw___cdecl:
  case tok::kw___stdcall:
  case tok::kw___fastcall:
  case tok::kw__regcall:  // INTEL
  case tok::kw___thiscall:
  case tok::kw___regcall:
  case tok::kw___vectorcall:
  case tok::kw___w64:
  case tok::kw___sptr:
  case tok::kw___uptr:
  case tok::kw___ptr64:
  case tok::kw___ptr32:
  case tok::kw___forceinline:
  case tok::kw___pascal:
  case tok::kw___unaligned:

  case tok::kw__Nonnull:
  case tok::kw__Nullable:
  case tok::kw__Nullable_result:
  case tok::kw__Null_unspecified:

  case tok::kw___kindof:

  case tok::kw___private:
  case tok::kw___local:
  case tok::kw___global:
  case tok::kw___constant:
  case tok::kw___read_only:
  case tok::kw___read_write:
  case tok::kw___write_only:
#define GENERIC_IMAGE_TYPE(ImgType, Id) case tok::kw_##ImgType##_t:
#include "clang/Basic/OpenCLImageTypes.def"

    return true;

  case tok::kw_private:
    return getLangOpts().OpenCL;
  }
}

bool Parser::isConstructorDeclarator(bool IsUnqualified, bool DeductionGuide) {
  TentativeParsingAction TPA(*this);

  // Parse the C++ scope specifier.
  CXXScopeSpec SS;
  if (ParseOptionalCXXScopeSpecifier(SS, /*ObjectType=*/nullptr,
                                     /*ObjectHadErrors=*/false,
                                     /*EnteringContext=*/true)) {
    TPA.Revert();
    return false;
  }

  // Parse the constructor name.
  if (Tok.is(tok::identifier)) {
    // We already know that we have a constructor name; just consume
    // the token.
    ConsumeToken();
  } else if (Tok.is(tok::annot_template_id)) {
    ConsumeAnnotationToken();
  } else {
    TPA.Revert();
    return false;
  }

  // There may be attributes here, appertaining to the constructor name or type
  // we just stepped past.
  SkipCXX11Attributes();

  // Current class name must be followed by a left parenthesis.
  if (Tok.isNot(tok::l_paren)) {
    TPA.Revert();
    return false;
  }
  ConsumeParen();

  // A right parenthesis, or ellipsis followed by a right parenthesis signals
  // that we have a constructor.
  if (Tok.is(tok::r_paren) ||
      (Tok.is(tok::ellipsis) && NextToken().is(tok::r_paren))) {
    TPA.Revert();
    return true;
  }

  // A C++11 attribute here signals that we have a constructor, and is an
  // attribute on the first constructor parameter.
  if (getLangOpts().CPlusPlus11 &&
      isCXX11AttributeSpecifier(/*Disambiguate*/ false,
                                /*OuterMightBeMessageSend*/ true)) {
    TPA.Revert();
    return true;
  }

  // If we need to, enter the specified scope.
  DeclaratorScopeObj DeclScopeObj(*this, SS);
  if (SS.isSet() && Actions.ShouldEnterDeclaratorScope(getCurScope(), SS))
    DeclScopeObj.EnterDeclaratorScope();

  // Optionally skip Microsoft attributes.
  ParsedAttributes Attrs(AttrFactory);
  MaybeParseMicrosoftAttributes(Attrs);

  // Check whether the next token(s) are part of a declaration
  // specifier, in which case we have the start of a parameter and,
  // therefore, we know that this is a constructor.
  bool IsConstructor = false;
  if (isDeclarationSpecifier())
    IsConstructor = true;
  else if (Tok.is(tok::identifier) ||
           (Tok.is(tok::annot_cxxscope) && NextToken().is(tok::identifier))) {
    // We've seen "C ( X" or "C ( X::Y", but "X" / "X::Y" is not a type.
    // This might be a parenthesized member name, but is more likely to
    // be a constructor declaration with an invalid argument type. Keep
    // looking.
    if (Tok.is(tok::annot_cxxscope))
      ConsumeAnnotationToken();
    ConsumeToken();

    // If this is not a constructor, we must be parsing a declarator,
    // which must have one of the following syntactic forms (see the
    // grammar extract at the start of ParseDirectDeclarator):
    switch (Tok.getKind()) {
    case tok::l_paren:
      // C(X   (   int));
    case tok::l_square:
      // C(X   [   5]);
      // C(X   [   [attribute]]);
    case tok::coloncolon:
      // C(X   ::   Y);
      // C(X   ::   *p);
      // Assume this isn't a constructor, rather than assuming it's a
      // constructor with an unnamed parameter of an ill-formed type.
      break;

    case tok::r_paren:
      // C(X   )

      // Skip past the right-paren and any following attributes to get to
      // the function body or trailing-return-type.
      ConsumeParen();
      SkipCXX11Attributes();

      if (DeductionGuide) {
        // C(X) -> ... is a deduction guide.
        IsConstructor = Tok.is(tok::arrow);
        break;
      }
      if (Tok.is(tok::colon) || Tok.is(tok::kw_try)) {
        // Assume these were meant to be constructors:
        //   C(X)   :    (the name of a bit-field cannot be parenthesized).
        //   C(X)   try  (this is otherwise ill-formed).
        IsConstructor = true;
      }
      if (Tok.is(tok::semi) || Tok.is(tok::l_brace)) {
        // If we have a constructor name within the class definition,
        // assume these were meant to be constructors:
        //   C(X)   {
        //   C(X)   ;
        // ... because otherwise we would be declaring a non-static data
        // member that is ill-formed because it's of the same type as its
        // surrounding class.
        //
        // FIXME: We can actually do this whether or not the name is qualified,
        // because if it is qualified in this context it must be being used as
        // a constructor name.
        // currently, so we're somewhat conservative here.
        IsConstructor = IsUnqualified;
      }
      break;

    default:
      IsConstructor = true;
      break;
    }
  }

  TPA.Revert();
  return IsConstructor;
}

/// ParseTypeQualifierListOpt
///          type-qualifier-list: [C99 6.7.5]
///            type-qualifier
/// [vendor]   attributes
///              [ only if AttrReqs & AR_VendorAttributesParsed ]
///            type-qualifier-list type-qualifier
/// [vendor]   type-qualifier-list attributes
///              [ only if AttrReqs & AR_VendorAttributesParsed ]
/// [C++0x]    attribute-specifier[opt] is allowed before cv-qualifier-seq
///              [ only if AttReqs & AR_CXX11AttributesParsed ]
/// Note: vendor can be GNU, MS, etc and can be explicitly controlled via
/// AttrRequirements bitmask values.
void Parser::ParseTypeQualifierListOpt(
    DeclSpec &DS, unsigned AttrReqs, bool AtomicAllowed,
    bool IdentifierRequired,
    Optional<llvm::function_ref<void()>> CodeCompletionHandler) {
  if (standardAttributesAllowed() && (AttrReqs & AR_CXX11AttributesParsed) &&
      isCXX11AttributeSpecifier()) {
    ParsedAttributesWithRange attrs(AttrFactory);
    ParseCXX11Attributes(attrs);
    DS.takeAttributesFrom(attrs);
  }

  SourceLocation EndLoc;

  while (1) {
    bool isInvalid = false;
    const char *PrevSpec = nullptr;
    unsigned DiagID = 0;
    SourceLocation Loc = Tok.getLocation();

    switch (Tok.getKind()) {
    case tok::code_completion:
      cutOffParsing();
      if (CodeCompletionHandler)
        (*CodeCompletionHandler)();
      else
        Actions.CodeCompleteTypeQualifiers(DS);
      return;

    case tok::kw_const:
      isInvalid = DS.SetTypeQual(DeclSpec::TQ_const   , Loc, PrevSpec, DiagID,
                                 getLangOpts());
      break;
    case tok::kw_volatile:
      isInvalid = DS.SetTypeQual(DeclSpec::TQ_volatile, Loc, PrevSpec, DiagID,
                                 getLangOpts());
      break;
    case tok::kw_restrict:
      isInvalid = DS.SetTypeQual(DeclSpec::TQ_restrict, Loc, PrevSpec, DiagID,
                                 getLangOpts());
      break;
    case tok::kw__Atomic:
      if (!AtomicAllowed)
        goto DoneWithTypeQuals;
      if (!getLangOpts().C11)
        Diag(Tok, diag::ext_c11_feature) << Tok.getName();
      isInvalid = DS.SetTypeQual(DeclSpec::TQ_atomic, Loc, PrevSpec, DiagID,
                                 getLangOpts());
      break;

    // OpenCL qualifiers:
#if INTEL_CUSTOMIZATION
    case tok::kw___generic:
      // CQ381345: OpenCL is not supported in Intel compatibility mode.
      assert (!getLangOpts().IntelCompat &&
              "OpenCL is not supported in Intel compatibility mode.");
      LLVM_FALLTHROUGH;
#endif // INTEL_CUSTOMIZATION
    case tok::kw_private:
      if (!getLangOpts().OpenCL)
        goto DoneWithTypeQuals;
      LLVM_FALLTHROUGH;
    case tok::kw___private:
    case tok::kw___global:
    case tok::kw___local:
    case tok::kw___constant:
    case tok::kw___read_only:
    case tok::kw___write_only:
    case tok::kw___read_write:
      ParseOpenCLQualifiers(DS.getAttributes());
      break;

    case tok::kw___unaligned:
      isInvalid = DS.SetTypeQual(DeclSpec::TQ_unaligned, Loc, PrevSpec, DiagID,
                                 getLangOpts());
      break;
    case tok::kw___uptr:
      // GNU libc headers in C mode use '__uptr' as an identifier which conflicts
      // with the MS modifier keyword.
      if ((AttrReqs & AR_DeclspecAttributesParsed) && !getLangOpts().CPlusPlus &&
          IdentifierRequired && DS.isEmpty() && NextToken().is(tok::semi)) {
        if (TryKeywordIdentFallback(false))
          continue;
      }
      LLVM_FALLTHROUGH;
    case tok::kw___sptr:
    case tok::kw___w64:
    case tok::kw___ptr64:
    case tok::kw___ptr32:
    case tok::kw___cdecl:
    case tok::kw___stdcall:
    case tok::kw___fastcall:
    case tok::kw__regcall:  // INTEL
    case tok::kw___thiscall:
    case tok::kw___regcall:
    case tok::kw___vectorcall:
      if (AttrReqs & AR_DeclspecAttributesParsed) {
        ParseMicrosoftTypeAttributes(DS.getAttributes());
        continue;
      }
      goto DoneWithTypeQuals;
    case tok::kw___pascal:
      if (AttrReqs & AR_VendorAttributesParsed) {
        ParseBorlandTypeAttributes(DS.getAttributes());
        continue;
      }
      goto DoneWithTypeQuals;

    // Nullability type specifiers.
    case tok::kw__Nonnull:
    case tok::kw__Nullable:
    case tok::kw__Nullable_result:
    case tok::kw__Null_unspecified:
      ParseNullabilityTypeSpecifiers(DS.getAttributes());
      continue;

    // Objective-C 'kindof' types.
    case tok::kw___kindof:
      DS.getAttributes().addNew(Tok.getIdentifierInfo(), Loc, nullptr, Loc,
                                nullptr, 0, ParsedAttr::AS_Keyword);
      (void)ConsumeToken();
      continue;

    case tok::kw___attribute:
      if (AttrReqs & AR_GNUAttributesParsedAndRejected)
        // When GNU attributes are expressly forbidden, diagnose their usage.
        Diag(Tok, diag::err_attributes_not_allowed);

      // Parse the attributes even if they are rejected to ensure that error
      // recovery is graceful.
      if (AttrReqs & AR_GNUAttributesParsed ||
          AttrReqs & AR_GNUAttributesParsedAndRejected) {
        ParseGNUAttributes(DS.getAttributes());
        continue; // do *not* consume the next token!
      }
      // otherwise, FALL THROUGH!
      LLVM_FALLTHROUGH;
    default:
      DoneWithTypeQuals:
      // If this is not a type-qualifier token, we're done reading type
      // qualifiers.  First verify that DeclSpec's are consistent.
      DS.Finish(Actions, Actions.getASTContext().getPrintingPolicy());
      if (EndLoc.isValid())
        DS.SetRangeEnd(EndLoc);
      return;
    }

    // If the specifier combination wasn't legal, issue a diagnostic.
    if (isInvalid) {
      assert(PrevSpec && "Method did not return previous specifier!");
      Diag(Tok, DiagID) << PrevSpec;
    }
    EndLoc = ConsumeToken();
  }
}

/// ParseDeclarator - Parse and verify a newly-initialized declarator.
///
void Parser::ParseDeclarator(Declarator &D) {
  /// This implements the 'declarator' production in the C grammar, then checks
  /// for well-formedness and issues diagnostics.
  ParseDeclaratorInternal(D, &Parser::ParseDirectDeclarator);
}

#if INTEL_CUSTOMIZATION
static bool isPtrOperatorToken(tok::TokenKind Kind, const LangOptions &Lang,
                               Sema &Actions, DeclaratorContext TheContext) {
#endif // INTEL_CUSTOMIZATION
  if (Kind == tok::star || Kind == tok::caret)
    return true;

  if (Kind == tok::kw_pipe && Lang.OpenCLPipe)
    return true;
#if INTEL_CUSTOMIZATION
  if ((Kind == tok::kw_channel) && Lang.OpenCL &&
      Actions.getOpenCLOptions().isAvailableOption("cl_intel_channels", Lang))
    return true;
#endif // INTEL_CUSTOMIZATION

  if (!Lang.CPlusPlus)
    return false;

  if (Kind == tok::amp)
    return true;

  // We parse rvalue refs in C++03, because otherwise the errors are scary.
  // But we must not parse them in conversion-type-ids and new-type-ids, since
  // those can be legitimately followed by a && operator.
  // (The same thing can in theory happen after a trailing-return-type, but
  // since those are a C++11 feature, there is no rejects-valid issue there.)
  if (Kind == tok::ampamp)
    return Lang.CPlusPlus11 || (TheContext != DeclaratorContext::ConversionId &&
                                TheContext != DeclaratorContext::CXXNew);

  return false;
}

// Indicates whether the given declarator is a pipe declarator.
static bool isPipeDeclerator(const Declarator &D) {
  const unsigned NumTypes = D.getNumTypeObjects();

  for (unsigned Idx = 0; Idx != NumTypes; ++Idx)
    if (DeclaratorChunk::Pipe == D.getTypeObject(Idx).Kind)
      return true;

  return false;
}

#if INTEL_CUSTOMIZATION
// Indicates whether the given declarator is a channel declarator.
static bool isChannelDeclarator(const Declarator &D) {
  const unsigned NumTypes = D.getNumTypeObjects();

  for (unsigned Idx = 0; Idx != NumTypes; ++Idx)
    if (DeclaratorChunk::Channel == D.getTypeObject(Idx).Kind)
      return true;

  return false;
}
#endif // INTEL_CUSTOMIZATION

/// ParseDeclaratorInternal - Parse a C or C++ declarator. The direct-declarator
/// is parsed by the function passed to it. Pass null, and the direct-declarator
/// isn't parsed at all, making this function effectively parse the C++
/// ptr-operator production.
///
/// If the grammar of this construct is extended, matching changes must also be
/// made to TryParseDeclarator and MightBeDeclarator, and possibly to
/// isConstructorDeclarator.
///
///       declarator: [C99 6.7.5] [C++ 8p4, dcl.decl]
/// [C]     pointer[opt] direct-declarator
/// [C++]   direct-declarator
/// [C++]   ptr-operator declarator
///
///       pointer: [C99 6.7.5]
///         '*' type-qualifier-list[opt]
///         '*' type-qualifier-list[opt] pointer
///
///       ptr-operator:
///         '*' cv-qualifier-seq[opt]
///         '&'
/// [C++0x] '&&'
/// [GNU]   '&' restrict[opt] attributes[opt]
/// [GNU?]  '&&' restrict[opt] attributes[opt]
///         '::'[opt] nested-name-specifier '*' cv-qualifier-seq[opt]
void Parser::ParseDeclaratorInternal(Declarator &D,
                                     DirectDeclParseFunction DirectDeclParser) {
  if (Diags.hasAllExtensionsSilenced())
    D.setExtension();

  // C++ member pointers start with a '::' or a nested-name.
  // Member pointers get special handling, since there's no place for the
  // scope spec in the generic path below.
  if (getLangOpts().CPlusPlus &&
      (Tok.is(tok::coloncolon) || Tok.is(tok::kw_decltype) ||
       (Tok.is(tok::identifier) &&
        (NextToken().is(tok::coloncolon) || NextToken().is(tok::less))) ||
       Tok.is(tok::annot_cxxscope))) {
    bool EnteringContext = D.getContext() == DeclaratorContext::File ||
                           D.getContext() == DeclaratorContext::Member;
    CXXScopeSpec SS;
    ParseOptionalCXXScopeSpecifier(SS, /*ObjectType=*/nullptr,
                                   /*ObjectHadErrors=*/false, EnteringContext);

    if (SS.isNotEmpty()) {
      if (Tok.isNot(tok::star)) {
        // The scope spec really belongs to the direct-declarator.
        if (D.mayHaveIdentifier())
          D.getCXXScopeSpec() = SS;
        else
          AnnotateScopeToken(SS, true);

        if (DirectDeclParser)
          (this->*DirectDeclParser)(D);
        return;
      }

      if (SS.isValid()) {
        checkCompoundToken(SS.getEndLoc(), tok::coloncolon,
                           CompoundToken::MemberPtr);
      }

      SourceLocation StarLoc = ConsumeToken();
      D.SetRangeEnd(StarLoc);
      DeclSpec DS(AttrFactory);
      ParseTypeQualifierListOpt(DS);
      D.ExtendWithDeclSpec(DS);

      // Recurse to parse whatever is left.
      ParseDeclaratorInternal(D, DirectDeclParser);

      // Sema will have to catch (syntactically invalid) pointers into global
      // scope. It has to catch pointers into namespace scope anyway.
      D.AddTypeInfo(DeclaratorChunk::getMemberPointer(
                        SS, DS.getTypeQualifiers(), StarLoc, DS.getEndLoc()),
                    std::move(DS.getAttributes()),
                    /* Don't replace range end. */ SourceLocation());
      return;
    }
  }

  tok::TokenKind Kind = Tok.getKind();

  if (D.getDeclSpec().isTypeSpecPipe() && !isPipeDeclerator(D)) {
    DeclSpec DS(AttrFactory);
    ParseTypeQualifierListOpt(DS);

    D.AddTypeInfo(
        DeclaratorChunk::getPipe(DS.getTypeQualifiers(), DS.getPipeLoc()),
        std::move(DS.getAttributes()), SourceLocation());
  }

#if INTEL_CUSTOMIZATION
  // Not a pointer, C++ reference, or block.
  if (!isPtrOperatorToken(Kind, getLangOpts(), getActions(),
                          D.getContext())) {
    if (DirectDeclParser)
      (this->*DirectDeclParser)(D);

    if (D.getDeclSpec().isTypeSpecChannel() && !isChannelDeclarator(D)) {
      // Unlike Pipes, Channels handled here, because arrays of channels are
      // allowed and we must parse further.
      DeclSpec DS(AttrFactory);
      ParseTypeQualifierListOpt(DS, AR_AllAttributesParsed,
                                /*AtomicAllowed=*/true,
                                /*IdentifierRequired=*/true);

      D.AddTypeInfo(DeclaratorChunk::getChannel(DS.getTypeQualifiers(),
                                                DS.getChannelLoc()),
                    std::move(DS.getAttributes()), SourceLocation());
    }

    return;
  }
#endif // INTEL_CUSTOMIZATION

  // Otherwise, '*' -> pointer, '^' -> block, '&' -> lvalue reference,
  // '&&' -> rvalue reference
  SourceLocation Loc = ConsumeToken();  // Eat the *, ^, & or &&.
  D.SetRangeEnd(Loc);

  if (Kind == tok::star || Kind == tok::caret) {
    // Is a pointer.
    DeclSpec DS(AttrFactory);

    // GNU attributes are not allowed here in a new-type-id, but Declspec and
    // C++11 attributes are allowed.
    unsigned Reqs = AR_CXX11AttributesParsed | AR_DeclspecAttributesParsed |
                    ((D.getContext() != DeclaratorContext::CXXNew)
                         ? AR_GNUAttributesParsed
                         : AR_GNUAttributesParsedAndRejected);
    ParseTypeQualifierListOpt(DS, Reqs, true, !D.mayOmitIdentifier());
    D.ExtendWithDeclSpec(DS);

    // Recursively parse the declarator.
    ParseDeclaratorInternal(D, DirectDeclParser);
    if (Kind == tok::star)
      // Remember that we parsed a pointer type, and remember the type-quals.
      D.AddTypeInfo(DeclaratorChunk::getPointer(
                        DS.getTypeQualifiers(), Loc, DS.getConstSpecLoc(),
                        DS.getVolatileSpecLoc(), DS.getRestrictSpecLoc(),
                        DS.getAtomicSpecLoc(), DS.getUnalignedSpecLoc()),
                    std::move(DS.getAttributes()), SourceLocation());
    else
      // Remember that we parsed a Block type, and remember the type-quals.
      D.AddTypeInfo(
          DeclaratorChunk::getBlockPointer(DS.getTypeQualifiers(), Loc),
          std::move(DS.getAttributes()), SourceLocation());
  } else {
    // Is a reference
    DeclSpec DS(AttrFactory);

    // Complain about rvalue references in C++03, but then go on and build
    // the declarator.
    if (Kind == tok::ampamp)
      Diag(Loc, getLangOpts().CPlusPlus11 ?
           diag::warn_cxx98_compat_rvalue_reference :
           diag::ext_rvalue_reference);

    // GNU-style and C++11 attributes are allowed here, as is restrict.
    ParseTypeQualifierListOpt(DS);
    D.ExtendWithDeclSpec(DS);

    // C++ 8.3.2p1: cv-qualified references are ill-formed except when the
    // cv-qualifiers are introduced through the use of a typedef or of a
    // template type argument, in which case the cv-qualifiers are ignored.
    if (DS.getTypeQualifiers() != DeclSpec::TQ_unspecified) {
      if (DS.getTypeQualifiers() & DeclSpec::TQ_const)
        Diag(DS.getConstSpecLoc(),
             diag::err_invalid_reference_qualifier_application) << "const";
      if (DS.getTypeQualifiers() & DeclSpec::TQ_volatile)
        Diag(DS.getVolatileSpecLoc(),
             diag::err_invalid_reference_qualifier_application) << "volatile";
      // 'restrict' is permitted as an extension.
      if (DS.getTypeQualifiers() & DeclSpec::TQ_atomic)
        Diag(DS.getAtomicSpecLoc(),
             diag::err_invalid_reference_qualifier_application) << "_Atomic";
    }

    // Recursively parse the declarator.
    ParseDeclaratorInternal(D, DirectDeclParser);

    if (D.getNumTypeObjects() > 0) {
      // C++ [dcl.ref]p4: There shall be no references to references.
      DeclaratorChunk& InnerChunk = D.getTypeObject(D.getNumTypeObjects() - 1);
      if (InnerChunk.Kind == DeclaratorChunk::Reference) {
        if (const IdentifierInfo *II = D.getIdentifier())
          Diag(InnerChunk.Loc, diag::err_illegal_decl_reference_to_reference)
           << II;
        else
          Diag(InnerChunk.Loc, diag::err_illegal_decl_reference_to_reference)
            << "type name";

        // Once we've complained about the reference-to-reference, we
        // can go ahead and build the (technically ill-formed)
        // declarator: reference collapsing will take care of it.
      }
    }

    // Remember that we parsed a reference type.
    D.AddTypeInfo(DeclaratorChunk::getReference(DS.getTypeQualifiers(), Loc,
                                                Kind == tok::amp),
                  std::move(DS.getAttributes()), SourceLocation());
  }
}

// When correcting from misplaced brackets before the identifier, the location
// is saved inside the declarator so that other diagnostic messages can use
// them.  This extracts and returns that location, or returns the provided
// location if a stored location does not exist.
static SourceLocation getMissingDeclaratorIdLoc(Declarator &D,
                                                SourceLocation Loc) {
  if (D.getName().StartLocation.isInvalid() &&
      D.getName().EndLocation.isValid())
    return D.getName().EndLocation;

  return Loc;
}

/// ParseDirectDeclarator
///       direct-declarator: [C99 6.7.5]
/// [C99]   identifier
///         '(' declarator ')'
/// [GNU]   '(' attributes declarator ')'
/// [C90]   direct-declarator '[' constant-expression[opt] ']'
/// [C99]   direct-declarator '[' type-qual-list[opt] assignment-expr[opt] ']'
/// [C99]   direct-declarator '[' 'static' type-qual-list[opt] assign-expr ']'
/// [C99]   direct-declarator '[' type-qual-list 'static' assignment-expr ']'
/// [C99]   direct-declarator '[' type-qual-list[opt] '*' ']'
/// [C++11] direct-declarator '[' constant-expression[opt] ']'
///                    attribute-specifier-seq[opt]
///         direct-declarator '(' parameter-type-list ')'
///         direct-declarator '(' identifier-list[opt] ')'
/// [GNU]   direct-declarator '(' parameter-forward-declarations
///                    parameter-type-list[opt] ')'
/// [C++]   direct-declarator '(' parameter-declaration-clause ')'
///                    cv-qualifier-seq[opt] exception-specification[opt]
/// [C++11] direct-declarator '(' parameter-declaration-clause ')'
///                    attribute-specifier-seq[opt] cv-qualifier-seq[opt]
///                    ref-qualifier[opt] exception-specification[opt]
/// [C++]   declarator-id
/// [C++11] declarator-id attribute-specifier-seq[opt]
///
///       declarator-id: [C++ 8]
///         '...'[opt] id-expression
///         '::'[opt] nested-name-specifier[opt] type-name
///
///       id-expression: [C++ 5.1]
///         unqualified-id
///         qualified-id
///
///       unqualified-id: [C++ 5.1]
///         identifier
///         operator-function-id
///         conversion-function-id
///          '~' class-name
///         template-id
///
/// C++17 adds the following, which we also handle here:
///
///       simple-declaration:
///         <decl-spec> '[' identifier-list ']' brace-or-equal-initializer ';'
///
/// Note, any additional constructs added here may need corresponding changes
/// in isConstructorDeclarator.
void Parser::ParseDirectDeclarator(Declarator &D) {
  DeclaratorScopeObj DeclScopeObj(*this, D.getCXXScopeSpec());

  if (getLangOpts().CPlusPlus && D.mayHaveIdentifier()) {
    // This might be a C++17 structured binding.
    if (Tok.is(tok::l_square) && !D.mayOmitIdentifier() &&
        D.getCXXScopeSpec().isEmpty())
      return ParseDecompositionDeclarator(D);

    // Don't parse FOO:BAR as if it were a typo for FOO::BAR inside a class, in
    // this context it is a bitfield. Also in range-based for statement colon
    // may delimit for-range-declaration.
    ColonProtectionRAIIObject X(
        *this, D.getContext() == DeclaratorContext::Member ||
                   (D.getContext() == DeclaratorContext::ForInit &&
                    getLangOpts().CPlusPlus11));

    // ParseDeclaratorInternal might already have parsed the scope.
    if (D.getCXXScopeSpec().isEmpty()) {
      bool EnteringContext = D.getContext() == DeclaratorContext::File ||
                             D.getContext() == DeclaratorContext::Member;
      ParseOptionalCXXScopeSpecifier(
          D.getCXXScopeSpec(), /*ObjectType=*/nullptr,
          /*ObjectHadErrors=*/false, EnteringContext);
    }

    if (D.getCXXScopeSpec().isValid()) {
      if (Actions.ShouldEnterDeclaratorScope(getCurScope(),
                                             D.getCXXScopeSpec()))
        // Change the declaration context for name lookup, until this function
        // is exited (and the declarator has been parsed).
        DeclScopeObj.EnterDeclaratorScope();
      else if (getObjCDeclContext()) {
        // Ensure that we don't interpret the next token as an identifier when
        // dealing with declarations in an Objective-C container.
        D.SetIdentifier(nullptr, Tok.getLocation());
        D.setInvalidType(true);
        ConsumeToken();
        goto PastIdentifier;
      }
    }

    // C++0x [dcl.fct]p14:
    //   There is a syntactic ambiguity when an ellipsis occurs at the end of a
    //   parameter-declaration-clause without a preceding comma. In this case,
    //   the ellipsis is parsed as part of the abstract-declarator if the type
    //   of the parameter either names a template parameter pack that has not
    //   been expanded or contains auto; otherwise, it is parsed as part of the
    //   parameter-declaration-clause.
    if (Tok.is(tok::ellipsis) && D.getCXXScopeSpec().isEmpty() &&
        !((D.getContext() == DeclaratorContext::Prototype ||
           D.getContext() == DeclaratorContext::LambdaExprParameter ||
           D.getContext() == DeclaratorContext::BlockLiteral) &&
          NextToken().is(tok::r_paren) && !D.hasGroupingParens() &&
          !Actions.containsUnexpandedParameterPacks(D) &&
          D.getDeclSpec().getTypeSpecType() != TST_auto)) {
      SourceLocation EllipsisLoc = ConsumeToken();
#if INTEL_CUSTOMIZATION
      if (isPtrOperatorToken(Tok.getKind(), getLangOpts(), getActions(),
                             D.getContext())) {
#endif // INTEL_CUSTOMIZATION
        // The ellipsis was put in the wrong place. Recover, and explain to
        // the user what they should have done.
        ParseDeclarator(D);
        if (EllipsisLoc.isValid())
          DiagnoseMisplacedEllipsisInDeclarator(EllipsisLoc, D);
        return;
      } else
        D.setEllipsisLoc(EllipsisLoc);

      // The ellipsis can't be followed by a parenthesized declarator. We
      // check for that in ParseParenDeclarator, after we have disambiguated
      // the l_paren token.
    }

    if (Tok.isOneOf(tok::identifier, tok::kw_operator, tok::annot_template_id,
                    tok::tilde)) {
      // We found something that indicates the start of an unqualified-id.
      // Parse that unqualified-id.
      bool AllowConstructorName;
      bool AllowDeductionGuide;
      if (D.getDeclSpec().hasTypeSpecifier()) {
        AllowConstructorName = false;
        AllowDeductionGuide = false;
      } else if (D.getCXXScopeSpec().isSet()) {
        AllowConstructorName = (D.getContext() == DeclaratorContext::File ||
                                D.getContext() == DeclaratorContext::Member);
        AllowDeductionGuide = false;
      } else {
        AllowConstructorName = (D.getContext() == DeclaratorContext::Member);
        AllowDeductionGuide = (D.getContext() == DeclaratorContext::File ||
                               D.getContext() == DeclaratorContext::Member);
      }

      bool HadScope = D.getCXXScopeSpec().isValid();
      if (ParseUnqualifiedId(D.getCXXScopeSpec(),
                             /*ObjectType=*/nullptr,
                             /*ObjectHadErrors=*/false,
                             /*EnteringContext=*/true,
                             /*AllowDestructorName=*/true, AllowConstructorName,
                             AllowDeductionGuide, nullptr, D.getName()) ||
          // Once we're past the identifier, if the scope was bad, mark the
          // whole declarator bad.
          D.getCXXScopeSpec().isInvalid()) {
        D.SetIdentifier(nullptr, Tok.getLocation());
        D.setInvalidType(true);
      } else {
        // ParseUnqualifiedId might have parsed a scope specifier during error
        // recovery. If it did so, enter that scope.
        if (!HadScope && D.getCXXScopeSpec().isValid() &&
            Actions.ShouldEnterDeclaratorScope(getCurScope(),
                                               D.getCXXScopeSpec()))
          DeclScopeObj.EnterDeclaratorScope();

        // Parsed the unqualified-id; update range information and move along.
        if (D.getSourceRange().getBegin().isInvalid())
          D.SetRangeBegin(D.getName().getSourceRange().getBegin());
        D.SetRangeEnd(D.getName().getSourceRange().getEnd());
      }
      goto PastIdentifier;
    }

    if (D.getCXXScopeSpec().isNotEmpty()) {
      // We have a scope specifier but no following unqualified-id.
      Diag(PP.getLocForEndOfToken(D.getCXXScopeSpec().getEndLoc()),
           diag::err_expected_unqualified_id)
          << /*C++*/1;
      D.SetIdentifier(nullptr, Tok.getLocation());
      goto PastIdentifier;
    }
  } else if (Tok.is(tok::identifier) && D.mayHaveIdentifier()) {
    assert(!getLangOpts().CPlusPlus &&
           "There's a C++-specific check for tok::identifier above");
    assert(Tok.getIdentifierInfo() && "Not an identifier?");
    D.SetIdentifier(Tok.getIdentifierInfo(), Tok.getLocation());
    D.SetRangeEnd(Tok.getLocation());
    ConsumeToken();
    goto PastIdentifier;
  } else if (Tok.is(tok::identifier) && !D.mayHaveIdentifier()) {
    // We're not allowed an identifier here, but we got one. Try to figure out
    // if the user was trying to attach a name to the type, or whether the name
    // is some unrelated trailing syntax.
    bool DiagnoseIdentifier = false;
    if (D.hasGroupingParens())
      // An identifier within parens is unlikely to be intended to be anything
      // other than a name being "declared".
      DiagnoseIdentifier = true;
    else if (D.getContext() == DeclaratorContext::TemplateArg)
      // T<int N> is an accidental identifier; T<int N indicates a missing '>'.
      DiagnoseIdentifier =
          NextToken().isOneOf(tok::comma, tok::greater, tok::greatergreater);
    else if (D.getContext() == DeclaratorContext::AliasDecl ||
             D.getContext() == DeclaratorContext::AliasTemplate)
      // The most likely error is that the ';' was forgotten.
      DiagnoseIdentifier = NextToken().isOneOf(tok::comma, tok::semi);
    else if ((D.getContext() == DeclaratorContext::TrailingReturn ||
              D.getContext() == DeclaratorContext::TrailingReturnVar) &&
             !isCXX11VirtSpecifier(Tok))
      DiagnoseIdentifier = NextToken().isOneOf(
          tok::comma, tok::semi, tok::equal, tok::l_brace, tok::kw_try);
    if (DiagnoseIdentifier) {
      Diag(Tok.getLocation(), diag::err_unexpected_unqualified_id)
        << FixItHint::CreateRemoval(Tok.getLocation());
      D.SetIdentifier(nullptr, Tok.getLocation());
      ConsumeToken();
      goto PastIdentifier;
    }
  }

  if (Tok.is(tok::l_paren)) {
    // If this might be an abstract-declarator followed by a direct-initializer,
    // check whether this is a valid declarator chunk. If it can't be, assume
    // that it's an initializer instead.
    if (D.mayOmitIdentifier() && D.mayBeFollowedByCXXDirectInit()) {
      RevertingTentativeParsingAction PA(*this);
      if (TryParseDeclarator(true, D.mayHaveIdentifier(), true) ==
              TPResult::False) {
        D.SetIdentifier(nullptr, Tok.getLocation());
        goto PastIdentifier;
      }
    }

    // direct-declarator: '(' declarator ')'
    // direct-declarator: '(' attributes declarator ')'
    // Example: 'char (*X)'   or 'int (*XX)(void)'
    ParseParenDeclarator(D);

    // If the declarator was parenthesized, we entered the declarator
    // scope when parsing the parenthesized declarator, then exited
    // the scope already. Re-enter the scope, if we need to.
    if (D.getCXXScopeSpec().isSet()) {
      // If there was an error parsing parenthesized declarator, declarator
      // scope may have been entered before. Don't do it again.
      if (!D.isInvalidType() &&
          Actions.ShouldEnterDeclaratorScope(getCurScope(),
                                             D.getCXXScopeSpec()))
        // Change the declaration context for name lookup, until this function
        // is exited (and the declarator has been parsed).
        DeclScopeObj.EnterDeclaratorScope();
    }
  } else if (D.mayOmitIdentifier()) {
    // This could be something simple like "int" (in which case the declarator
    // portion is empty), if an abstract-declarator is allowed.
    D.SetIdentifier(nullptr, Tok.getLocation());

    // The grammar for abstract-pack-declarator does not allow grouping parens.
    // FIXME: Revisit this once core issue 1488 is resolved.
    if (D.hasEllipsis() && D.hasGroupingParens())
      Diag(PP.getLocForEndOfToken(D.getEllipsisLoc()),
           diag::ext_abstract_pack_declarator_parens);
  } else {
    if (Tok.getKind() == tok::annot_pragma_parser_crash)
      LLVM_BUILTIN_TRAP;
    if (Tok.is(tok::l_square))
      return ParseMisplacedBracketDeclarator(D);
    if (D.getContext() == DeclaratorContext::Member) {
      // Objective-C++: Detect C++ keywords and try to prevent further errors by
      // treating these keyword as valid member names.
      if (getLangOpts().ObjC && getLangOpts().CPlusPlus &&
          Tok.getIdentifierInfo() &&
          Tok.getIdentifierInfo()->isCPlusPlusKeyword(getLangOpts())) {
        Diag(getMissingDeclaratorIdLoc(D, Tok.getLocation()),
             diag::err_expected_member_name_or_semi_objcxx_keyword)
            << Tok.getIdentifierInfo()
            << (D.getDeclSpec().isEmpty() ? SourceRange()
                                          : D.getDeclSpec().getSourceRange());
        D.SetIdentifier(Tok.getIdentifierInfo(), Tok.getLocation());
        D.SetRangeEnd(Tok.getLocation());
        ConsumeToken();
        goto PastIdentifier;
      }
      Diag(getMissingDeclaratorIdLoc(D, Tok.getLocation()),
           diag::err_expected_member_name_or_semi)
          << (D.getDeclSpec().isEmpty() ? SourceRange()
                                        : D.getDeclSpec().getSourceRange());
    } else if (getLangOpts().CPlusPlus) {
      if (Tok.isOneOf(tok::period, tok::arrow))
        Diag(Tok, diag::err_invalid_operator_on_type) << Tok.is(tok::arrow);
      else {
        SourceLocation Loc = D.getCXXScopeSpec().getEndLoc();
        if (Tok.isAtStartOfLine() && Loc.isValid())
          Diag(PP.getLocForEndOfToken(Loc), diag::err_expected_unqualified_id)
              << getLangOpts().CPlusPlus;
#if INTEL_CUSTOMIZATION
        // In IntelCompat mode issue a warning, not an error, on usage of
        // "inline" keyword here. CQ#364737.
        else if (getLangOpts().IntelCompat &&
            Tok.getKind() == tok::kw_inline) {
          Diag(Tok.getLocation(), diag::warn_inline_not_allowed);
          D.SetIdentifier(nullptr, Tok.getLocation());
          ConsumeToken();
        }
#endif // INTEL_CUSTOMIZATION
        else
          Diag(getMissingDeclaratorIdLoc(D, Tok.getLocation()),
               diag::err_expected_unqualified_id)
              << getLangOpts().CPlusPlus;
      }
    } else {
      Diag(getMissingDeclaratorIdLoc(D, Tok.getLocation()),
           diag::err_expected_either)
          << tok::identifier << tok::l_paren;
    }
    D.SetIdentifier(nullptr, Tok.getLocation());
    D.setInvalidType(true);
  }

 PastIdentifier:
  assert(D.isPastIdentifier() &&
         "Haven't past the location of the identifier yet?");

  // Don't parse attributes unless we have parsed an unparenthesized name.
  if (D.hasName() && !D.getNumTypeObjects())
    MaybeParseCXX11Attributes(D);

  while (1) {
    if (Tok.is(tok::l_paren)) {
      bool IsFunctionDeclaration = D.isFunctionDeclaratorAFunctionDeclaration();
      // Enter function-declaration scope, limiting any declarators to the
      // function prototype scope, including parameter declarators.
      ParseScope PrototypeScope(this,
                                Scope::FunctionPrototypeScope|Scope::DeclScope|
                                (IsFunctionDeclaration
                                   ? Scope::FunctionDeclarationScope : 0));

      // The paren may be part of a C++ direct initializer, eg. "int x(1);".
      // In such a case, check if we actually have a function declarator; if it
      // is not, the declarator has been fully parsed.
      bool IsAmbiguous = false;
      if (getLangOpts().CPlusPlus && D.mayBeFollowedByCXXDirectInit()) {
        // The name of the declarator, if any, is tentatively declared within
        // a possible direct initializer.
        TentativelyDeclaredIdentifiers.push_back(D.getIdentifier());
        bool IsFunctionDecl = isCXXFunctionDeclarator(&IsAmbiguous);
        TentativelyDeclaredIdentifiers.pop_back();
        if (!IsFunctionDecl)
          break;
      }
      ParsedAttributes attrs(AttrFactory);
      BalancedDelimiterTracker T(*this, tok::l_paren);
      T.consumeOpen();
      if (IsFunctionDeclaration)
        Actions.ActOnStartFunctionDeclarationDeclarator(D,
                                                        TemplateParameterDepth);
      ParseFunctionDeclarator(D, attrs, T, IsAmbiguous);
      if (IsFunctionDeclaration)
        Actions.ActOnFinishFunctionDeclarationDeclarator(D);
      PrototypeScope.Exit();
    } else if (Tok.is(tok::l_square)) {
      ParseBracketDeclarator(D);
    } else if (Tok.is(tok::kw_requires) && D.hasGroupingParens()) {
      // This declarator is declaring a function, but the requires clause is
      // in the wrong place:
      //   void (f() requires true);
      // instead of
      //   void f() requires true;
      // or
      //   void (f()) requires true;
      Diag(Tok, diag::err_requires_clause_inside_parens);
      ConsumeToken();
      ExprResult TrailingRequiresClause = Actions.CorrectDelayedTyposInExpr(
         ParseConstraintLogicalOrExpression(/*IsTrailingRequiresClause=*/true));
      if (TrailingRequiresClause.isUsable() && D.isFunctionDeclarator() &&
          !D.hasTrailingRequiresClause())
        // We're already ill-formed if we got here but we'll accept it anyway.
        D.setTrailingRequiresClause(TrailingRequiresClause.get());
    } else {
      break;
    }
  }
}

void Parser::ParseDecompositionDeclarator(Declarator &D) {
  assert(Tok.is(tok::l_square));

  // If this doesn't look like a structured binding, maybe it's a misplaced
  // array declarator.
  // FIXME: Consume the l_square first so we don't need extra lookahead for
  // this.
  if (!(NextToken().is(tok::identifier) &&
        GetLookAheadToken(2).isOneOf(tok::comma, tok::r_square)) &&
      !(NextToken().is(tok::r_square) &&
        GetLookAheadToken(2).isOneOf(tok::equal, tok::l_brace)))
    return ParseMisplacedBracketDeclarator(D);

  BalancedDelimiterTracker T(*this, tok::l_square);
  T.consumeOpen();

  SmallVector<DecompositionDeclarator::Binding, 32> Bindings;
  while (Tok.isNot(tok::r_square)) {
    if (!Bindings.empty()) {
      if (Tok.is(tok::comma))
        ConsumeToken();
      else {
        if (Tok.is(tok::identifier)) {
          SourceLocation EndLoc = getEndOfPreviousToken();
          Diag(EndLoc, diag::err_expected)
              << tok::comma << FixItHint::CreateInsertion(EndLoc, ",");
        } else {
          Diag(Tok, diag::err_expected_comma_or_rsquare);
        }

        SkipUntil(tok::r_square, tok::comma, tok::identifier,
                  StopAtSemi | StopBeforeMatch);
        if (Tok.is(tok::comma))
          ConsumeToken();
        else if (Tok.isNot(tok::identifier))
          break;
      }
    }

    if (Tok.isNot(tok::identifier)) {
      Diag(Tok, diag::err_expected) << tok::identifier;
      break;
    }

    Bindings.push_back({Tok.getIdentifierInfo(), Tok.getLocation()});
    ConsumeToken();
  }

  if (Tok.isNot(tok::r_square))
    // We've already diagnosed a problem here.
    T.skipToEnd();
  else {
    // C++17 does not allow the identifier-list in a structured binding
    // to be empty.
    if (Bindings.empty())
      Diag(Tok.getLocation(), diag::ext_decomp_decl_empty);

    T.consumeClose();
  }

  return D.setDecompositionBindings(T.getOpenLocation(), Bindings,
                                    T.getCloseLocation());
}

/// ParseParenDeclarator - We parsed the declarator D up to a paren.  This is
/// only called before the identifier, so these are most likely just grouping
/// parens for precedence.  If we find that these are actually function
/// parameter parens in an abstract-declarator, we call ParseFunctionDeclarator.
///
///       direct-declarator:
///         '(' declarator ')'
/// [GNU]   '(' attributes declarator ')'
///         direct-declarator '(' parameter-type-list ')'
///         direct-declarator '(' identifier-list[opt] ')'
/// [GNU]   direct-declarator '(' parameter-forward-declarations
///                    parameter-type-list[opt] ')'
///
void Parser::ParseParenDeclarator(Declarator &D) {
  BalancedDelimiterTracker T(*this, tok::l_paren);
  T.consumeOpen();

  assert(!D.isPastIdentifier() && "Should be called before passing identifier");

  // Eat any attributes before we look at whether this is a grouping or function
  // declarator paren.  If this is a grouping paren, the attribute applies to
  // the type being built up, for example:
  //     int (__attribute__(()) *x)(long y)
  // If this ends up not being a grouping paren, the attribute applies to the
  // first argument, for example:
  //     int (__attribute__(()) int x)
  // In either case, we need to eat any attributes to be able to determine what
  // sort of paren this is.
  //
  ParsedAttributes attrs(AttrFactory);
  bool RequiresArg = false;
  if (Tok.is(tok::kw___attribute)) {
    ParseGNUAttributes(attrs);

    // We require that the argument list (if this is a non-grouping paren) be
    // present even if the attribute list was empty.
    RequiresArg = true;
  }

  // Eat any Microsoft extensions.
  ParseMicrosoftTypeAttributes(attrs);

  // Eat any Borland extensions.
  if  (Tok.is(tok::kw___pascal))
    ParseBorlandTypeAttributes(attrs);

  // If we haven't past the identifier yet (or where the identifier would be
  // stored, if this is an abstract declarator), then this is probably just
  // grouping parens. However, if this could be an abstract-declarator, then
  // this could also be the start of function arguments (consider 'void()').
  bool isGrouping;

  if (!D.mayOmitIdentifier()) {
    // If this can't be an abstract-declarator, this *must* be a grouping
    // paren, because we haven't seen the identifier yet.
    isGrouping = true;
  } else if (Tok.is(tok::r_paren) ||           // 'int()' is a function.
             (getLangOpts().CPlusPlus && Tok.is(tok::ellipsis) &&
              NextToken().is(tok::r_paren)) || // C++ int(...)
             isDeclarationSpecifier() ||       // 'int(int)' is a function.
             isCXX11AttributeSpecifier()) {    // 'int([[]]int)' is a function.
    // This handles C99 6.7.5.3p11: in "typedef int X; void foo(X)", X is
    // considered to be a type, not a K&R identifier-list.
    isGrouping = false;
  } else {
    // Otherwise, this is a grouping paren, e.g. 'int (*X)' or 'int(X)'.
    isGrouping = true;
  }

  // If this is a grouping paren, handle:
  // direct-declarator: '(' declarator ')'
  // direct-declarator: '(' attributes declarator ')'
  if (isGrouping) {
    SourceLocation EllipsisLoc = D.getEllipsisLoc();
    D.setEllipsisLoc(SourceLocation());

    bool hadGroupingParens = D.hasGroupingParens();
    D.setGroupingParens(true);
    ParseDeclaratorInternal(D, &Parser::ParseDirectDeclarator);
    // Match the ')'.
    T.consumeClose();
    D.AddTypeInfo(
        DeclaratorChunk::getParen(T.getOpenLocation(), T.getCloseLocation()),
        std::move(attrs), T.getCloseLocation());

    D.setGroupingParens(hadGroupingParens);

    // An ellipsis cannot be placed outside parentheses.
    if (EllipsisLoc.isValid())
      DiagnoseMisplacedEllipsisInDeclarator(EllipsisLoc, D);

    return;
  }

  // Okay, if this wasn't a grouping paren, it must be the start of a function
  // argument list.  Recognize that this declarator will never have an
  // identifier (and remember where it would have been), then call into
  // ParseFunctionDeclarator to handle of argument list.
  D.SetIdentifier(nullptr, Tok.getLocation());

  // Enter function-declaration scope, limiting any declarators to the
  // function prototype scope, including parameter declarators.
  ParseScope PrototypeScope(this,
                            Scope::FunctionPrototypeScope | Scope::DeclScope |
                            (D.isFunctionDeclaratorAFunctionDeclaration()
                               ? Scope::FunctionDeclarationScope : 0));
  ParseFunctionDeclarator(D, attrs, T, false, RequiresArg);
  PrototypeScope.Exit();
}

void Parser::InitCXXThisScopeForDeclaratorIfRelevant(
    const Declarator &D, const DeclSpec &DS,
    llvm::Optional<Sema::CXXThisScopeRAII> &ThisScope) {
  // C++11 [expr.prim.general]p3:
  //   If a declaration declares a member function or member function
  //   template of a class X, the expression this is a prvalue of type
  //   "pointer to cv-qualifier-seq X" between the optional cv-qualifer-seq
  //   and the end of the function-definition, member-declarator, or
  //   declarator.
  // FIXME: currently, "static" case isn't handled correctly.
  bool IsCXX11MemberFunction =
      getLangOpts().CPlusPlus11 &&
      D.getDeclSpec().getStorageClassSpec() != DeclSpec::SCS_typedef &&
      (D.getContext() == DeclaratorContext::Member
           ? !D.getDeclSpec().isFriendSpecified()
           : D.getContext() == DeclaratorContext::File &&
                 D.getCXXScopeSpec().isValid() &&
                 Actions.CurContext->isRecord());
  if (!IsCXX11MemberFunction)
    return;

  Qualifiers Q = Qualifiers::fromCVRUMask(DS.getTypeQualifiers());
  if (D.getDeclSpec().hasConstexprSpecifier() && !getLangOpts().CPlusPlus14)
    Q.addConst();
  // FIXME: Collect C++ address spaces.
  // If there are multiple different address spaces, the source is invalid.
  // Carry on using the first addr space for the qualifiers of 'this'.
  // The diagnostic will be given later while creating the function
  // prototype for the method.
  if (getLangOpts().OpenCLCPlusPlus) {
    for (ParsedAttr &attr : DS.getAttributes()) {
      LangAS ASIdx = attr.asOpenCLLangAS();
      if (ASIdx != LangAS::Default) {
        Q.addAddressSpace(ASIdx);
        break;
      }
    }
  }
  ThisScope.emplace(Actions, dyn_cast<CXXRecordDecl>(Actions.CurContext), Q,
                    IsCXX11MemberFunction);
}

/// ParseFunctionDeclarator - We are after the identifier and have parsed the
/// declarator D up to a paren, which indicates that we are parsing function
/// arguments.
///
/// If FirstArgAttrs is non-null, then the caller parsed those arguments
/// immediately after the open paren - they should be considered to be the
/// first argument of a parameter.
///
/// If RequiresArg is true, then the first argument of the function is required
/// to be present and required to not be an identifier list.
///
/// For C++, after the parameter-list, it also parses the cv-qualifier-seq[opt],
/// (C++11) ref-qualifier[opt], exception-specification[opt],
/// (C++11) attribute-specifier-seq[opt], (C++11) trailing-return-type[opt] and
/// (C++2a) the trailing requires-clause.
///
/// [C++11] exception-specification:
///           dynamic-exception-specification
///           noexcept-specification
///
void Parser::ParseFunctionDeclarator(Declarator &D,
                                     ParsedAttributes &FirstArgAttrs,
                                     BalancedDelimiterTracker &Tracker,
                                     bool IsAmbiguous,
                                     bool RequiresArg) {
  assert(getCurScope()->isFunctionPrototypeScope() &&
         "Should call from a Function scope");
  // lparen is already consumed!
  assert(D.isPastIdentifier() && "Should not call before identifier!");

  // This should be true when the function has typed arguments.
  // Otherwise, it is treated as a K&R-style function.
  bool HasProto = false;
  // Build up an array of information about the parsed arguments.
  SmallVector<DeclaratorChunk::ParamInfo, 16> ParamInfo;
  // Remember where we see an ellipsis, if any.
  SourceLocation EllipsisLoc;

  DeclSpec DS(AttrFactory);
  bool RefQualifierIsLValueRef = true;
  SourceLocation RefQualifierLoc;
  ExceptionSpecificationType ESpecType = EST_None;
  SourceRange ESpecRange;
  SmallVector<ParsedType, 2> DynamicExceptions;
  SmallVector<SourceRange, 2> DynamicExceptionRanges;
  ExprResult NoexceptExpr;
  CachedTokens *ExceptionSpecTokens = nullptr;
  ParsedAttributesWithRange FnAttrs(AttrFactory);
  TypeResult TrailingReturnType;
  SourceLocation TrailingReturnTypeLoc;

  /* LocalEndLoc is the end location for the local FunctionTypeLoc.
     EndLoc is the end location for the function declarator.
     They differ for trailing return types. */
  SourceLocation StartLoc, LocalEndLoc, EndLoc;
  SourceLocation LParenLoc, RParenLoc;
  LParenLoc = Tracker.getOpenLocation();
  StartLoc = LParenLoc;

  if (isFunctionDeclaratorIdentifierList()) {
    if (RequiresArg)
      Diag(Tok, diag::err_argument_required_after_attribute);

    ParseFunctionDeclaratorIdentifierList(D, ParamInfo);

    Tracker.consumeClose();
    RParenLoc = Tracker.getCloseLocation();
    LocalEndLoc = RParenLoc;
    EndLoc = RParenLoc;

    // If there are attributes following the identifier list, parse them and
    // prohibit them.
    MaybeParseCXX11Attributes(FnAttrs);
    ProhibitAttributes(FnAttrs);
  } else {
    if (Tok.isNot(tok::r_paren))
      ParseParameterDeclarationClause(D.getContext(), FirstArgAttrs, ParamInfo,
                                      EllipsisLoc);
    else if (RequiresArg)
      Diag(Tok, diag::err_argument_required_after_attribute);

    HasProto = ParamInfo.size() || getLangOpts().CPlusPlus ||
               getLangOpts().OpenCL || getLangOpts().SYCLIsDevice;

    // If we have the closing ')', eat it.
    Tracker.consumeClose();
    RParenLoc = Tracker.getCloseLocation();
    LocalEndLoc = RParenLoc;
    EndLoc = RParenLoc;

    if (getLangOpts().CPlusPlus) {
      // FIXME: Accept these components in any order, and produce fixits to
      // correct the order if the user gets it wrong. Ideally we should deal
      // with the pure-specifier in the same way.

      // Parse cv-qualifier-seq[opt].
      ParseTypeQualifierListOpt(DS, AR_NoAttributesParsed,
                                /*AtomicAllowed*/ false,
                                /*IdentifierRequired=*/false,
                                llvm::function_ref<void()>([&]() {
                                  Actions.CodeCompleteFunctionQualifiers(DS, D);
                                }));
      if (!DS.getSourceRange().getEnd().isInvalid()) {
        EndLoc = DS.getSourceRange().getEnd();
      }

      // Parse ref-qualifier[opt].
      if (ParseRefQualifier(RefQualifierIsLValueRef, RefQualifierLoc))
        EndLoc = RefQualifierLoc;

      llvm::Optional<Sema::CXXThisScopeRAII> ThisScope;
      InitCXXThisScopeForDeclaratorIfRelevant(D, DS, ThisScope);

      // Parse exception-specification[opt].
      // FIXME: Per [class.mem]p6, all exception-specifications at class scope
      // should be delayed, including those for non-members (eg, friend
      // declarations). But only applying this to member declarations is
      // consistent with what other implementations do.
      bool Delayed = D.isFirstDeclarationOfMember() &&
                     D.isFunctionDeclaratorAFunctionDeclaration();
      if (Delayed && Actions.isLibstdcxxEagerExceptionSpecHack(D) &&
          GetLookAheadToken(0).is(tok::kw_noexcept) &&
          GetLookAheadToken(1).is(tok::l_paren) &&
          GetLookAheadToken(2).is(tok::kw_noexcept) &&
          GetLookAheadToken(3).is(tok::l_paren) &&
          GetLookAheadToken(4).is(tok::identifier) &&
          GetLookAheadToken(4).getIdentifierInfo()->isStr("swap")) {
        // HACK: We've got an exception-specification
        //   noexcept(noexcept(swap(...)))
        // or
        //   noexcept(noexcept(swap(...)) && noexcept(swap(...)))
        // on a 'swap' member function. This is a libstdc++ bug; the lookup
        // for 'swap' will only find the function we're currently declaring,
        // whereas it expects to find a non-member swap through ADL. Turn off
        // delayed parsing to give it a chance to find what it expects.
        Delayed = false;
      }
      ESpecType = tryParseExceptionSpecification(Delayed,
                                                 ESpecRange,
                                                 DynamicExceptions,
                                                 DynamicExceptionRanges,
                                                 NoexceptExpr,
                                                 ExceptionSpecTokens);
      if (ESpecType != EST_None)
        EndLoc = ESpecRange.getEnd();

      // Parse attribute-specifier-seq[opt]. Per DR 979 and DR 1297, this goes
      // after the exception-specification.
      MaybeParseCXX11Attributes(FnAttrs);

      // Parse trailing-return-type[opt].
      LocalEndLoc = EndLoc;
      if (getLangOpts().CPlusPlus11 && Tok.is(tok::arrow)) {
        Diag(Tok, diag::warn_cxx98_compat_trailing_return_type);
        if (D.getDeclSpec().getTypeSpecType() == TST_auto)
          StartLoc = D.getDeclSpec().getTypeSpecTypeLoc();
        LocalEndLoc = Tok.getLocation();
        SourceRange Range;
        TrailingReturnType =
            ParseTrailingReturnType(Range, D.mayBeFollowedByCXXDirectInit());
        TrailingReturnTypeLoc = Range.getBegin();
        EndLoc = Range.getEnd();
      }
    } else if (standardAttributesAllowed()) {
      MaybeParseCXX11Attributes(FnAttrs);
    }
  }

  // Collect non-parameter declarations from the prototype if this is a function
  // declaration. They will be moved into the scope of the function. Only do
  // this in C and not C++, where the decls will continue to live in the
  // surrounding context.
  SmallVector<NamedDecl *, 0> DeclsInPrototype;
  if (getCurScope()->getFlags() & Scope::FunctionDeclarationScope &&
      !getLangOpts().CPlusPlus) {
    for (Decl *D : getCurScope()->decls()) {
      NamedDecl *ND = dyn_cast<NamedDecl>(D);
      if (!ND || isa<ParmVarDecl>(ND))
        continue;
      DeclsInPrototype.push_back(ND);
    }
  }

  // Remember that we parsed a function type, and remember the attributes.
  D.AddTypeInfo(DeclaratorChunk::getFunction(
                    HasProto, IsAmbiguous, LParenLoc, ParamInfo.data(),
                    ParamInfo.size(), EllipsisLoc, RParenLoc,
                    RefQualifierIsLValueRef, RefQualifierLoc,
                    /*MutableLoc=*/SourceLocation(),
                    ESpecType, ESpecRange, DynamicExceptions.data(),
                    DynamicExceptionRanges.data(), DynamicExceptions.size(),
                    NoexceptExpr.isUsable() ? NoexceptExpr.get() : nullptr,
                    ExceptionSpecTokens, DeclsInPrototype, StartLoc,
                    LocalEndLoc, D, TrailingReturnType, TrailingReturnTypeLoc,
                    &DS),
                std::move(FnAttrs), EndLoc);
}

/// ParseRefQualifier - Parses a member function ref-qualifier. Returns
/// true if a ref-qualifier is found.
bool Parser::ParseRefQualifier(bool &RefQualifierIsLValueRef,
                               SourceLocation &RefQualifierLoc) {
  if (Tok.isOneOf(tok::amp, tok::ampamp)) {
    Diag(Tok, getLangOpts().CPlusPlus11 ?
         diag::warn_cxx98_compat_ref_qualifier :
         diag::ext_ref_qualifier);

    RefQualifierIsLValueRef = Tok.is(tok::amp);
    RefQualifierLoc = ConsumeToken();
    return true;
  }
  return false;
}

/// isFunctionDeclaratorIdentifierList - This parameter list may have an
/// identifier list form for a K&R-style function:  void foo(a,b,c)
///
/// Note that identifier-lists are only allowed for normal declarators, not for
/// abstract-declarators.
bool Parser::isFunctionDeclaratorIdentifierList() {
  return !getLangOpts().CPlusPlus
         && Tok.is(tok::identifier)
         && !TryAltiVecVectorToken()
         // K&R identifier lists can't have typedefs as identifiers, per C99
         // 6.7.5.3p11.
         && (TryAnnotateTypeOrScopeToken() || !Tok.is(tok::annot_typename))
         // Identifier lists follow a really simple grammar: the identifiers can
         // be followed *only* by a ", identifier" or ")".  However, K&R
         // identifier lists are really rare in the brave new modern world, and
         // it is very common for someone to typo a type in a non-K&R style
         // list.  If we are presented with something like: "void foo(intptr x,
         // float y)", we don't want to start parsing the function declarator as
         // though it is a K&R style declarator just because intptr is an
         // invalid type.
         //
         // To handle this, we check to see if the token after the first
         // identifier is a "," or ")".  Only then do we parse it as an
         // identifier list.
         && (!Tok.is(tok::eof) &&
             (NextToken().is(tok::comma) || NextToken().is(tok::r_paren)));
}

/// ParseFunctionDeclaratorIdentifierList - While parsing a function declarator
/// we found a K&R-style identifier list instead of a typed parameter list.
///
/// After returning, ParamInfo will hold the parsed parameters.
///
///       identifier-list: [C99 6.7.5]
///         identifier
///         identifier-list ',' identifier
///
void Parser::ParseFunctionDeclaratorIdentifierList(
       Declarator &D,
       SmallVectorImpl<DeclaratorChunk::ParamInfo> &ParamInfo) {
  // If there was no identifier specified for the declarator, either we are in
  // an abstract-declarator, or we are in a parameter declarator which was found
  // to be abstract.  In abstract-declarators, identifier lists are not valid:
  // diagnose this.
  if (!D.getIdentifier())
    Diag(Tok, diag::ext_ident_list_in_param);

  // Maintain an efficient lookup of params we have seen so far.
  llvm::SmallSet<const IdentifierInfo*, 16> ParamsSoFar;

  do {
    // If this isn't an identifier, report the error and skip until ')'.
    if (Tok.isNot(tok::identifier)) {
      Diag(Tok, diag::err_expected) << tok::identifier;
      SkipUntil(tok::r_paren, StopAtSemi | StopBeforeMatch);
      // Forget we parsed anything.
      ParamInfo.clear();
      return;
    }

    IdentifierInfo *ParmII = Tok.getIdentifierInfo();

    // Reject 'typedef int y; int test(x, y)', but continue parsing.
    if (Actions.getTypeName(*ParmII, Tok.getLocation(), getCurScope()))
      Diag(Tok, diag::err_unexpected_typedef_ident) << ParmII;

    // Verify that the argument identifier has not already been mentioned.
    if (!ParamsSoFar.insert(ParmII).second) {
      Diag(Tok, diag::err_param_redefinition) << ParmII;
    } else {
      // Remember this identifier in ParamInfo.
      ParamInfo.push_back(DeclaratorChunk::ParamInfo(ParmII,
                                                     Tok.getLocation(),
                                                     nullptr));
    }

    // Eat the identifier.
    ConsumeToken();
    // The list continues if we see a comma.
  } while (TryConsumeToken(tok::comma));
}

/// ParseParameterDeclarationClause - Parse a (possibly empty) parameter-list
/// after the opening parenthesis. This function will not parse a K&R-style
/// identifier list.
///
/// DeclContext is the context of the declarator being parsed.  If FirstArgAttrs
/// is non-null, then the caller parsed those attributes immediately after the
/// open paren - they should be considered to be part of the first parameter.
///
/// After returning, ParamInfo will hold the parsed parameters. EllipsisLoc will
/// be the location of the ellipsis, if any was parsed.
///
///       parameter-type-list: [C99 6.7.5]
///         parameter-list
///         parameter-list ',' '...'
/// [C++]   parameter-list '...'
///
///       parameter-list: [C99 6.7.5]
///         parameter-declaration
///         parameter-list ',' parameter-declaration
///
///       parameter-declaration: [C99 6.7.5]
///         declaration-specifiers declarator
/// [C++]   declaration-specifiers declarator '=' assignment-expression
/// [C++11]                                       initializer-clause
/// [GNU]   declaration-specifiers declarator attributes
///         declaration-specifiers abstract-declarator[opt]
/// [C++]   declaration-specifiers abstract-declarator[opt]
///           '=' assignment-expression
/// [GNU]   declaration-specifiers abstract-declarator[opt] attributes
/// [C++11] attribute-specifier-seq parameter-declaration
///
void Parser::ParseParameterDeclarationClause(
       DeclaratorContext DeclaratorCtx,
       ParsedAttributes &FirstArgAttrs,
       SmallVectorImpl<DeclaratorChunk::ParamInfo> &ParamInfo,
       SourceLocation &EllipsisLoc) {

  // Avoid exceeding the maximum function scope depth.
  // See https://bugs.llvm.org/show_bug.cgi?id=19607
  // Note Sema::ActOnParamDeclarator calls ParmVarDecl::setScopeInfo with
  // getFunctionPrototypeDepth() - 1.
  if (getCurScope()->getFunctionPrototypeDepth() - 1 >
      ParmVarDecl::getMaxFunctionScopeDepth()) {
    Diag(Tok.getLocation(), diag::err_function_scope_depth_exceeded)
        << ParmVarDecl::getMaxFunctionScopeDepth();
    cutOffParsing();
    return;
  }

  do {
    // FIXME: Issue a diagnostic if we parsed an attribute-specifier-seq
    // before deciding this was a parameter-declaration-clause.
    if (TryConsumeToken(tok::ellipsis, EllipsisLoc))
      break;

    // Parse the declaration-specifiers.
    // Just use the ParsingDeclaration "scope" of the declarator.
    DeclSpec DS(AttrFactory);

    // Parse any C++11 attributes.
    MaybeParseCXX11Attributes(DS.getAttributes());

    // Skip any Microsoft attributes before a param.
    MaybeParseMicrosoftAttributes(DS.getAttributes());

    SourceLocation DSStart = Tok.getLocation();

    // If the caller parsed attributes for the first argument, add them now.
    // Take them so that we only apply the attributes to the first parameter.
    // FIXME: If we can leave the attributes in the token stream somehow, we can
    // get rid of a parameter (FirstArgAttrs) and this statement. It might be
    // too much hassle.
    DS.takeAttributesFrom(FirstArgAttrs);

    ParseDeclarationSpecifiers(DS);


    // Parse the declarator.  This is "PrototypeContext" or
    // "LambdaExprParameterContext", because we must accept either
    // 'declarator' or 'abstract-declarator' here.
    Declarator ParmDeclarator(
        DS, DeclaratorCtx == DeclaratorContext::RequiresExpr
                ? DeclaratorContext::RequiresExpr
                : DeclaratorCtx == DeclaratorContext::LambdaExpr
                      ? DeclaratorContext::LambdaExprParameter
                      : DeclaratorContext::Prototype);
    ParseDeclarator(ParmDeclarator);

    // Parse GNU attributes, if present.
    MaybeParseGNUAttributes(ParmDeclarator);

    if (Tok.is(tok::kw_requires)) {
      // User tried to define a requires clause in a parameter declaration,
      // which is surely not a function declaration.
      // void f(int (*g)(int, int) requires true);
      Diag(Tok,
           diag::err_requires_clause_on_declarator_not_declaring_a_function);
      ConsumeToken();
      Actions.CorrectDelayedTyposInExpr(
         ParseConstraintLogicalOrExpression(/*IsTrailingRequiresClause=*/true));
    }

    // Remember this parsed parameter in ParamInfo.
    IdentifierInfo *ParmII = ParmDeclarator.getIdentifier();

    // DefArgToks is used when the parsing of default arguments needs
    // to be delayed.
    std::unique_ptr<CachedTokens> DefArgToks;

    // If no parameter was specified, verify that *something* was specified,
    // otherwise we have a missing type and identifier.
    if (DS.isEmpty() && ParmDeclarator.getIdentifier() == nullptr &&
        ParmDeclarator.getNumTypeObjects() == 0) {
      // Completely missing, emit error.
      Diag(DSStart, diag::err_missing_param);
    } else {
      // Otherwise, we have something.  Add it and let semantic analysis try
      // to grok it and add the result to the ParamInfo we are building.

      // Last chance to recover from a misplaced ellipsis in an attempted
      // parameter pack declaration.
      if (Tok.is(tok::ellipsis) &&
          (NextToken().isNot(tok::r_paren) ||
           (!ParmDeclarator.getEllipsisLoc().isValid() &&
            !Actions.isUnexpandedParameterPackPermitted())) &&
          Actions.containsUnexpandedParameterPacks(ParmDeclarator))
        DiagnoseMisplacedEllipsisInDeclarator(ConsumeToken(), ParmDeclarator);

      // Now we are at the point where declarator parsing is finished.
      //
      // Try to catch keywords in place of the identifier in a declarator, and
      // in particular the common case where:
      //   1 identifier comes at the end of the declarator
      //   2 if the identifier is dropped, the declarator is valid but anonymous
      //     (no identifier)
      //   3 declarator parsing succeeds, and then we have a trailing keyword,
      //     which is never valid in a param list (e.g. missing a ',')
      // And we can't handle this in ParseDeclarator because in general keywords
      // may be allowed to follow the declarator. (And in some cases there'd be
      // better recovery like inserting punctuation). ParseDeclarator is just
      // treating this as an anonymous parameter, and fortunately at this point
      // we've already almost done that.
      //
      // We care about case 1) where the declarator type should be known, and
      // the identifier should be null.
      if (!ParmDeclarator.isInvalidType() && !ParmDeclarator.hasName()) {
        if (Tok.getIdentifierInfo() &&
            Tok.getIdentifierInfo()->isKeyword(getLangOpts())) {
          Diag(Tok, diag::err_keyword_as_parameter) << PP.getSpelling(Tok);
          // Consume the keyword.
          ConsumeToken();
        }
      }
      // Inform the actions module about the parameter declarator, so it gets
      // added to the current scope.
      Decl *Param = Actions.ActOnParamDeclarator(getCurScope(), ParmDeclarator);
      // Parse the default argument, if any. We parse the default
      // arguments in all dialects; the semantic analysis in
      // ActOnParamDefaultArgument will reject the default argument in
      // C.
      if (Tok.is(tok::equal)) {
        SourceLocation EqualLoc = Tok.getLocation();

        // Parse the default argument
        if (DeclaratorCtx == DeclaratorContext::Member) {
          // If we're inside a class definition, cache the tokens
          // corresponding to the default argument. We'll actually parse
          // them when we see the end of the class definition.
          DefArgToks.reset(new CachedTokens);

          SourceLocation ArgStartLoc = NextToken().getLocation();
          if (!ConsumeAndStoreInitializer(*DefArgToks, CIK_DefaultArgument)) {
            DefArgToks.reset();
            Actions.ActOnParamDefaultArgumentError(Param, EqualLoc);
          } else {
            Actions.ActOnParamUnparsedDefaultArgument(Param, EqualLoc,
                                                      ArgStartLoc);
          }
        } else {
          // Consume the '='.
          ConsumeToken();

          // The argument isn't actually potentially evaluated unless it is
          // used.
          EnterExpressionEvaluationContext Eval(
              Actions,
              Sema::ExpressionEvaluationContext::PotentiallyEvaluatedIfUsed,
              Param);

          ExprResult DefArgResult;
          if (getLangOpts().CPlusPlus11 && Tok.is(tok::l_brace)) {
            Diag(Tok, diag::warn_cxx98_compat_generalized_initializer_lists);
            DefArgResult = ParseBraceInitializer();
          } else
            DefArgResult = ParseAssignmentExpression();
          DefArgResult = Actions.CorrectDelayedTyposInExpr(DefArgResult);
          if (DefArgResult.isInvalid()) {
            Actions.ActOnParamDefaultArgumentError(Param, EqualLoc);
            SkipUntil(tok::comma, tok::r_paren, StopAtSemi | StopBeforeMatch);
          } else {
            // Inform the actions module about the default argument
            Actions.ActOnParamDefaultArgument(Param, EqualLoc,
                                              DefArgResult.get());
          }
        }
      }

      ParamInfo.push_back(DeclaratorChunk::ParamInfo(ParmII,
                                          ParmDeclarator.getIdentifierLoc(),
                                          Param, std::move(DefArgToks)));
    }

    if (TryConsumeToken(tok::ellipsis, EllipsisLoc)) {
      if (!getLangOpts().CPlusPlus) {
        // We have ellipsis without a preceding ',', which is ill-formed
        // in C. Complain and provide the fix.
        Diag(EllipsisLoc, diag::err_missing_comma_before_ellipsis)
            << FixItHint::CreateInsertion(EllipsisLoc, ", ");
      } else if (ParmDeclarator.getEllipsisLoc().isValid() ||
                 Actions.containsUnexpandedParameterPacks(ParmDeclarator)) {
        // It looks like this was supposed to be a parameter pack. Warn and
        // point out where the ellipsis should have gone.
        SourceLocation ParmEllipsis = ParmDeclarator.getEllipsisLoc();
        Diag(EllipsisLoc, diag::warn_misplaced_ellipsis_vararg)
          << ParmEllipsis.isValid() << ParmEllipsis;
        if (ParmEllipsis.isValid()) {
          Diag(ParmEllipsis,
               diag::note_misplaced_ellipsis_vararg_existing_ellipsis);
        } else {
          Diag(ParmDeclarator.getIdentifierLoc(),
               diag::note_misplaced_ellipsis_vararg_add_ellipsis)
            << FixItHint::CreateInsertion(ParmDeclarator.getIdentifierLoc(),
                                          "...")
            << !ParmDeclarator.hasName();
        }
        Diag(EllipsisLoc, diag::note_misplaced_ellipsis_vararg_add_comma)
          << FixItHint::CreateInsertion(EllipsisLoc, ", ");
      }

      // We can't have any more parameters after an ellipsis.
      break;
    }

    // If the next token is a comma, consume it and keep reading arguments.
  } while (TryConsumeToken(tok::comma));
}

/// [C90]   direct-declarator '[' constant-expression[opt] ']'
/// [C99]   direct-declarator '[' type-qual-list[opt] assignment-expr[opt] ']'
/// [C99]   direct-declarator '[' 'static' type-qual-list[opt] assign-expr ']'
/// [C99]   direct-declarator '[' type-qual-list 'static' assignment-expr ']'
/// [C99]   direct-declarator '[' type-qual-list[opt] '*' ']'
/// [C++11] direct-declarator '[' constant-expression[opt] ']'
///                           attribute-specifier-seq[opt]
void Parser::ParseBracketDeclarator(Declarator &D) {
  if (CheckProhibitedCXX11Attribute())
    return;

  BalancedDelimiterTracker T(*this, tok::l_square);
  T.consumeOpen();

  // C array syntax has many features, but by-far the most common is [] and [4].
  // This code does a fast path to handle some of the most obvious cases.
  if (Tok.getKind() == tok::r_square) {
    T.consumeClose();
    ParsedAttributes attrs(AttrFactory);
    MaybeParseCXX11Attributes(attrs);

    // Remember that we parsed the empty array type.
    D.AddTypeInfo(DeclaratorChunk::getArray(0, false, false, nullptr,
                                            T.getOpenLocation(),
                                            T.getCloseLocation()),
                  std::move(attrs), T.getCloseLocation());
    return;
  } else if (Tok.getKind() == tok::numeric_constant &&
             GetLookAheadToken(1).is(tok::r_square)) {
    // [4] is very common.  Parse the numeric constant expression.
    ExprResult ExprRes(Actions.ActOnNumericConstant(Tok, getCurScope()));
    ConsumeToken();

    T.consumeClose();
    ParsedAttributes attrs(AttrFactory);
    MaybeParseCXX11Attributes(attrs);

    // Remember that we parsed a array type, and remember its features.
    D.AddTypeInfo(DeclaratorChunk::getArray(0, false, false, ExprRes.get(),
                                            T.getOpenLocation(),
                                            T.getCloseLocation()),
                  std::move(attrs), T.getCloseLocation());
    return;
  } else if (Tok.getKind() == tok::code_completion) {
    cutOffParsing();
    Actions.CodeCompleteBracketDeclarator(getCurScope());
    return;
  }

  // If valid, this location is the position where we read the 'static' keyword.
  SourceLocation StaticLoc;
  TryConsumeToken(tok::kw_static, StaticLoc);

  // If there is a type-qualifier-list, read it now.
  // Type qualifiers in an array subscript are a C99 feature.
  DeclSpec DS(AttrFactory);
  ParseTypeQualifierListOpt(DS, AR_CXX11AttributesParsed);

  // If we haven't already read 'static', check to see if there is one after the
  // type-qualifier-list.
  if (!StaticLoc.isValid())
    TryConsumeToken(tok::kw_static, StaticLoc);

  // Handle "direct-declarator [ type-qual-list[opt] * ]".
  bool isStar = false;
  ExprResult NumElements;

  // Handle the case where we have '[*]' as the array size.  However, a leading
  // star could be the start of an expression, for example 'X[*p + 4]'.  Verify
  // the token after the star is a ']'.  Since stars in arrays are
  // infrequent, use of lookahead is not costly here.
  if (Tok.is(tok::star) && GetLookAheadToken(1).is(tok::r_square)) {
    ConsumeToken();  // Eat the '*'.

    if (StaticLoc.isValid()) {
      Diag(StaticLoc, diag::err_unspecified_vla_size_with_static);
      StaticLoc = SourceLocation();  // Drop the static.
    }
    isStar = true;
  } else if (Tok.isNot(tok::r_square)) {
    // Note, in C89, this production uses the constant-expr production instead
    // of assignment-expr.  The only difference is that assignment-expr allows
    // things like '=' and '*='.  Sema rejects these in C89 mode because they
    // are not i-c-e's, so we don't need to distinguish between the two here.

    // Parse the constant-expression or assignment-expression now (depending
    // on dialect).
    if (getLangOpts().CPlusPlus) {
      NumElements = ParseConstantExpression();
    } else {
      EnterExpressionEvaluationContext Unevaluated(
          Actions, Sema::ExpressionEvaluationContext::ConstantEvaluated);
      NumElements =
          Actions.CorrectDelayedTyposInExpr(ParseAssignmentExpression());
    }
  } else {
    if (StaticLoc.isValid()) {
      Diag(StaticLoc, diag::err_unspecified_size_with_static);
      StaticLoc = SourceLocation();  // Drop the static.
    }
  }

  // If there was an error parsing the assignment-expression, recover.
  if (NumElements.isInvalid()) {
    D.setInvalidType(true);
    // If the expression was invalid, skip it.
    SkipUntil(tok::r_square, StopAtSemi);
    return;
  }

  T.consumeClose();

  MaybeParseCXX11Attributes(DS.getAttributes());

  // Remember that we parsed a array type, and remember its features.
  D.AddTypeInfo(
      DeclaratorChunk::getArray(DS.getTypeQualifiers(), StaticLoc.isValid(),
                                isStar, NumElements.get(), T.getOpenLocation(),
                                T.getCloseLocation()),
      std::move(DS.getAttributes()), T.getCloseLocation());
}

/// Diagnose brackets before an identifier.
void Parser::ParseMisplacedBracketDeclarator(Declarator &D) {
  assert(Tok.is(tok::l_square) && "Missing opening bracket");
  assert(!D.mayOmitIdentifier() && "Declarator cannot omit identifier");

  SourceLocation StartBracketLoc = Tok.getLocation();
  Declarator TempDeclarator(D.getDeclSpec(), D.getContext());

  while (Tok.is(tok::l_square)) {
    ParseBracketDeclarator(TempDeclarator);
  }

  // Stuff the location of the start of the brackets into the Declarator.
  // The diagnostics from ParseDirectDeclarator will make more sense if
  // they use this location instead.
  if (Tok.is(tok::semi))
    D.getName().EndLocation = StartBracketLoc;

  SourceLocation SuggestParenLoc = Tok.getLocation();

  // Now that the brackets are removed, try parsing the declarator again.
  ParseDeclaratorInternal(D, &Parser::ParseDirectDeclarator);

  // Something went wrong parsing the brackets, in which case,
  // ParseBracketDeclarator has emitted an error, and we don't need to emit
  // one here.
  if (TempDeclarator.getNumTypeObjects() == 0)
    return;

  // Determine if parens will need to be suggested in the diagnostic.
  bool NeedParens = false;
  if (D.getNumTypeObjects() != 0) {
    switch (D.getTypeObject(D.getNumTypeObjects() - 1).Kind) {
    case DeclaratorChunk::Pointer:
    case DeclaratorChunk::Reference:
    case DeclaratorChunk::BlockPointer:
    case DeclaratorChunk::MemberPointer:
    case DeclaratorChunk::Pipe:
      NeedParens = true;
      break;
    case DeclaratorChunk::Array:
    case DeclaratorChunk::Function:
#if INTEL_CUSTOMIZATION
    case DeclaratorChunk::Channel:
#endif // INTEL_CUSTOMIZATION
    case DeclaratorChunk::Paren:
      break;
    }
  }

  if (NeedParens) {
    // Create a DeclaratorChunk for the inserted parens.
    SourceLocation EndLoc = PP.getLocForEndOfToken(D.getEndLoc());
    D.AddTypeInfo(DeclaratorChunk::getParen(SuggestParenLoc, EndLoc),
                  SourceLocation());
  }

  // Adding back the bracket info to the end of the Declarator.
  for (unsigned i = 0, e = TempDeclarator.getNumTypeObjects(); i < e; ++i) {
    const DeclaratorChunk &Chunk = TempDeclarator.getTypeObject(i);
    D.AddTypeInfo(Chunk, SourceLocation());
  }

  // The missing identifier would have been diagnosed in ParseDirectDeclarator.
  // If parentheses are required, always suggest them.
  if (!D.getIdentifier() && !NeedParens)
    return;

  SourceLocation EndBracketLoc = TempDeclarator.getEndLoc();

  // Generate the move bracket error message.
  SourceRange BracketRange(StartBracketLoc, EndBracketLoc);
  SourceLocation EndLoc = PP.getLocForEndOfToken(D.getEndLoc());

  if (NeedParens) {
    Diag(EndLoc, diag::err_brackets_go_after_unqualified_id)
        << getLangOpts().CPlusPlus
        << FixItHint::CreateInsertion(SuggestParenLoc, "(")
        << FixItHint::CreateInsertion(EndLoc, ")")
        << FixItHint::CreateInsertionFromRange(
               EndLoc, CharSourceRange(BracketRange, true))
        << FixItHint::CreateRemoval(BracketRange);
  } else {
    Diag(EndLoc, diag::err_brackets_go_after_unqualified_id)
        << getLangOpts().CPlusPlus
        << FixItHint::CreateInsertionFromRange(
               EndLoc, CharSourceRange(BracketRange, true))
        << FixItHint::CreateRemoval(BracketRange);
  }
}

/// [GNU]   typeof-specifier:
///           typeof ( expressions )
///           typeof ( type-name )
/// [GNU/C++] typeof unary-expression
///
void Parser::ParseTypeofSpecifier(DeclSpec &DS) {
  assert(Tok.is(tok::kw_typeof) && "Not a typeof specifier");
  Token OpTok = Tok;
  SourceLocation StartLoc = ConsumeToken();

  const bool hasParens = Tok.is(tok::l_paren);

  EnterExpressionEvaluationContext Unevaluated(
      Actions, Sema::ExpressionEvaluationContext::Unevaluated,
      Sema::ReuseLambdaContextDecl);

  bool isCastExpr;
  ParsedType CastTy;
  SourceRange CastRange;
  ExprResult Operand = Actions.CorrectDelayedTyposInExpr(
      ParseExprAfterUnaryExprOrTypeTrait(OpTok, isCastExpr, CastTy, CastRange));
  if (hasParens)
    DS.setTypeofParensRange(CastRange);

  if (CastRange.getEnd().isInvalid())
    // FIXME: Not accurate, the range gets one token more than it should.
    DS.SetRangeEnd(Tok.getLocation());
  else
    DS.SetRangeEnd(CastRange.getEnd());

  if (isCastExpr) {
    if (!CastTy) {
      DS.SetTypeSpecError();
      return;
    }

    const char *PrevSpec = nullptr;
    unsigned DiagID;
    // Check for duplicate type specifiers (e.g. "int typeof(int)").
    if (DS.SetTypeSpecType(DeclSpec::TST_typeofType, StartLoc, PrevSpec,
                           DiagID, CastTy,
                           Actions.getASTContext().getPrintingPolicy()))
      Diag(StartLoc, DiagID) << PrevSpec;
    return;
  }

  // If we get here, the operand to the typeof was an expression.
  if (Operand.isInvalid()) {
    DS.SetTypeSpecError();
    return;
  }

  // We might need to transform the operand if it is potentially evaluated.
  Operand = Actions.HandleExprEvaluationContextForTypeof(Operand.get());
  if (Operand.isInvalid()) {
    DS.SetTypeSpecError();
    return;
  }

  const char *PrevSpec = nullptr;
  unsigned DiagID;
  // Check for duplicate type specifiers (e.g. "int typeof(int)").
  if (DS.SetTypeSpecType(DeclSpec::TST_typeofExpr, StartLoc, PrevSpec,
                         DiagID, Operand.get(),
                         Actions.getASTContext().getPrintingPolicy()))
    Diag(StartLoc, DiagID) << PrevSpec;
}

/// [C11]   atomic-specifier:
///           _Atomic ( type-name )
///
void Parser::ParseAtomicSpecifier(DeclSpec &DS) {
  assert(Tok.is(tok::kw__Atomic) && NextToken().is(tok::l_paren) &&
         "Not an atomic specifier");

  SourceLocation StartLoc = ConsumeToken();
  BalancedDelimiterTracker T(*this, tok::l_paren);
  if (T.consumeOpen())
    return;

  TypeResult Result = ParseTypeName();
  if (Result.isInvalid()) {
    SkipUntil(tok::r_paren, StopAtSemi);
    return;
  }

  // Match the ')'
  T.consumeClose();

  if (T.getCloseLocation().isInvalid())
    return;

  DS.setTypeofParensRange(T.getRange());
  DS.SetRangeEnd(T.getCloseLocation());

  const char *PrevSpec = nullptr;
  unsigned DiagID;
  if (DS.SetTypeSpecType(DeclSpec::TST_atomic, StartLoc, PrevSpec,
                         DiagID, Result.get(),
                         Actions.getASTContext().getPrintingPolicy()))
    Diag(StartLoc, DiagID) << PrevSpec;
}

/// TryAltiVecVectorTokenOutOfLine - Out of line body that should only be called
/// from TryAltiVecVectorToken.
bool Parser::TryAltiVecVectorTokenOutOfLine() {
  Token Next = NextToken();
  switch (Next.getKind()) {
  default: return false;
  case tok::kw_short:
  case tok::kw_long:
  case tok::kw_signed:
  case tok::kw_unsigned:
  case tok::kw_void:
  case tok::kw_char:
  case tok::kw_int:
  case tok::kw_float:
  case tok::kw_double:
  case tok::kw_bool:
  case tok::kw___bool:
  case tok::kw___pixel:
    Tok.setKind(tok::kw___vector);
    return true;
  case tok::identifier:
    if (Next.getIdentifierInfo() == Ident_pixel) {
      Tok.setKind(tok::kw___vector);
      return true;
    }
    if (Next.getIdentifierInfo() == Ident_bool) {
      Tok.setKind(tok::kw___vector);
      return true;
    }
    return false;
  }
}

bool Parser::TryAltiVecTokenOutOfLine(DeclSpec &DS, SourceLocation Loc,
                                      const char *&PrevSpec, unsigned &DiagID,
                                      bool &isInvalid) {
  const PrintingPolicy &Policy = Actions.getASTContext().getPrintingPolicy();
  if (Tok.getIdentifierInfo() == Ident_vector) {
    Token Next = NextToken();
    switch (Next.getKind()) {
    case tok::kw_short:
    case tok::kw_long:
    case tok::kw_signed:
    case tok::kw_unsigned:
    case tok::kw_void:
    case tok::kw_char:
    case tok::kw_int:
    case tok::kw_float:
    case tok::kw_double:
    case tok::kw_bool:
    case tok::kw___bool:
    case tok::kw___pixel:
      isInvalid = DS.SetTypeAltiVecVector(true, Loc, PrevSpec, DiagID, Policy);
      return true;
    case tok::identifier:
      if (Next.getIdentifierInfo() == Ident_pixel) {
        isInvalid = DS.SetTypeAltiVecVector(true, Loc, PrevSpec, DiagID,Policy);
        return true;
      }
      if (Next.getIdentifierInfo() == Ident_bool) {
        isInvalid = DS.SetTypeAltiVecVector(true, Loc, PrevSpec, DiagID,Policy);
        return true;
      }
      break;
    default:
      break;
    }
  } else if ((Tok.getIdentifierInfo() == Ident_pixel) &&
             DS.isTypeAltiVecVector()) {
    isInvalid = DS.SetTypeAltiVecPixel(true, Loc, PrevSpec, DiagID, Policy);
    return true;
  } else if ((Tok.getIdentifierInfo() == Ident_bool) &&
             DS.isTypeAltiVecVector()) {
    isInvalid = DS.SetTypeAltiVecBool(true, Loc, PrevSpec, DiagID, Policy);
    return true;
  }
  return false;
}<|MERGE_RESOLUTION|>--- conflicted
+++ resolved
@@ -4076,18 +4076,11 @@
       }
       isInvalid = DS.SetTypePipe(true, Loc, PrevSpec, DiagID, Policy);
       break;
-<<<<<<< HEAD
 #if INTEL_CUSTOMIZATION
     case tok::kw_channel:
       isInvalid = DS.SetTypeChannel(true, Loc, PrevSpec, DiagID, Policy);
       break;
 #endif // INTEL_CUSTOMIZATION
-#define GENERIC_IMAGE_TYPE(ImgType, Id) \
-  case tok::kw_##ImgType##_t: \
-    isInvalid = DS.SetTypeSpecType(DeclSpec::TST_##ImgType##_t, Loc, PrevSpec, \
-                                   DiagID, Policy); \
-    break;
-=======
 // We only need to enumerate each image type once.
 #define IMAGE_READ_WRITE_TYPE(Type, Id, Ext)
 #define IMAGE_WRITE_TYPE(Type, Id, Ext)
@@ -4096,7 +4089,6 @@
       if (!handleOpenCLImageKW(Ext, DeclSpec::TST_##ImgType##_t)) \
         goto DoneWithDeclSpec; \
       break;
->>>>>>> 76f1de10
 #include "clang/Basic/OpenCLImageTypes.def"
     case tok::kw___unknown_anytype:
       isInvalid = DS.SetTypeSpecType(TST_unknown_anytype, Loc,
