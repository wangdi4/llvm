//===--- ParseDecl.cpp - Declaration Parsing --------------------*- C++ -*-===//
//
// Part of the LLVM Project, under the Apache License v2.0 with LLVM Exceptions.
// See https://llvm.org/LICENSE.txt for license information.
// SPDX-License-Identifier: Apache-2.0 WITH LLVM-exception
//
//===----------------------------------------------------------------------===//
//
//  This file implements the Declaration portions of the Parser interfaces.
//
//===----------------------------------------------------------------------===//

#include "clang/Parse/Parser.h"
#include "clang/Parse/RAIIObjectsForParser.h"
#include "clang/AST/ASTContext.h"
#include "clang/AST/DeclTemplate.h"
#include "clang/AST/PrettyDeclStackTrace.h"
#include "clang/Basic/AddressSpaces.h"
#include "clang/Basic/Attributes.h"
#include "clang/Basic/CharInfo.h"
#include "clang/Basic/TargetInfo.h"
#include "clang/Parse/ParseDiagnostic.h"
#include "clang/Sema/Lookup.h"
#include "clang/Sema/ParsedTemplate.h"
#include "clang/Sema/Scope.h"
#include "clang/Sema/SemaDiagnostic.h"
#include "llvm/ADT/Optional.h"
#include "llvm/ADT/SmallSet.h"
#include "llvm/ADT/SmallString.h"
#include "llvm/ADT/StringSwitch.h"

using namespace clang;

//===----------------------------------------------------------------------===//
// C99 6.7: Declarations.
//===----------------------------------------------------------------------===//

/// ParseTypeName
///       type-name: [C99 6.7.6]
///         specifier-qualifier-list abstract-declarator[opt]
///
/// Called type-id in C++.
TypeResult Parser::ParseTypeName(SourceRange *Range,
                                 DeclaratorContext Context,
                                 AccessSpecifier AS,
                                 Decl **OwnedType,
                                 ParsedAttributes *Attrs) {
  DeclSpecContext DSC = getDeclSpecContextFromDeclaratorContext(Context);
  if (DSC == DeclSpecContext::DSC_normal)
    DSC = DeclSpecContext::DSC_type_specifier;

  // Parse the common declaration-specifiers piece.
  DeclSpec DS(AttrFactory);
  if (Attrs)
    DS.addAttributes(*Attrs);
  ParseSpecifierQualifierList(DS, AS, DSC);
  if (OwnedType)
    *OwnedType = DS.isTypeSpecOwned() ? DS.getRepAsDecl() : nullptr;

  // Parse the abstract-declarator, if present.
  Declarator DeclaratorInfo(DS, Context);
  ParseDeclarator(DeclaratorInfo);
  if (Range)
    *Range = DeclaratorInfo.getSourceRange();

  if (DeclaratorInfo.isInvalidType())
    return true;

  return Actions.ActOnTypeName(getCurScope(), DeclaratorInfo);
}

/// Normalizes an attribute name by dropping prefixed and suffixed __.
static StringRef normalizeAttrName(StringRef Name) {
  if (Name.size() >= 4 && Name.startswith("__") && Name.endswith("__"))
    return Name.drop_front(2).drop_back(2);
  return Name;
}

/// isAttributeLateParsed - Return true if the attribute has arguments that
/// require late parsing.
static bool isAttributeLateParsed(const IdentifierInfo &II) {
#define CLANG_ATTR_LATE_PARSED_LIST
    return llvm::StringSwitch<bool>(normalizeAttrName(II.getName()))
#include "clang/Parse/AttrParserStringSwitches.inc"
        .Default(false);
#undef CLANG_ATTR_LATE_PARSED_LIST
}

/// Check if the a start and end source location expand to the same macro.
static bool FindLocsWithCommonFileID(Preprocessor &PP, SourceLocation StartLoc,
                                     SourceLocation EndLoc) {
  if (!StartLoc.isMacroID() || !EndLoc.isMacroID())
    return false;

  SourceManager &SM = PP.getSourceManager();
  if (SM.getFileID(StartLoc) != SM.getFileID(EndLoc))
    return false;

  bool AttrStartIsInMacro =
      Lexer::isAtStartOfMacroExpansion(StartLoc, SM, PP.getLangOpts());
  bool AttrEndIsInMacro =
      Lexer::isAtEndOfMacroExpansion(EndLoc, SM, PP.getLangOpts());
  return AttrStartIsInMacro && AttrEndIsInMacro;
}

void Parser::ParseAttributes(unsigned WhichAttrKinds,
                             ParsedAttributesWithRange &Attrs,
                             SourceLocation *End,
                             LateParsedAttrList *LateAttrs) {
  bool MoreToParse;
  do {
    // Assume there's nothing left to parse, but if any attributes are in fact
    // parsed, loop to ensure all specified attribute combinations are parsed.
    MoreToParse = false;
    if (WhichAttrKinds & PAKM_CXX11)
      MoreToParse |= MaybeParseCXX11Attributes(Attrs, End);
    if (WhichAttrKinds & PAKM_GNU)
      MoreToParse |= MaybeParseGNUAttributes(Attrs, End, LateAttrs);
    if (WhichAttrKinds & PAKM_Declspec)
      MoreToParse |= MaybeParseMicrosoftDeclSpecs(Attrs, End);
  } while (MoreToParse);
}

/// ParseGNUAttributes - Parse a non-empty attributes list.
///
/// [GNU] attributes:
///         attribute
///         attributes attribute
///
/// [GNU]  attribute:
///          '__attribute__' '(' '(' attribute-list ')' ')'
///
/// [GNU]  attribute-list:
///          attrib
///          attribute_list ',' attrib
///
/// [GNU]  attrib:
///          empty
///          attrib-name
///          attrib-name '(' identifier ')'
///          attrib-name '(' identifier ',' nonempty-expr-list ')'
///          attrib-name '(' argument-expression-list [C99 6.5.2] ')'
///
/// [GNU]  attrib-name:
///          identifier
///          typespec
///          typequal
///          storageclass
///
/// Whether an attribute takes an 'identifier' is determined by the
/// attrib-name. GCC's behavior here is not worth imitating:
///
///  * In C mode, if the attribute argument list starts with an identifier
///    followed by a ',' or an ')', and the identifier doesn't resolve to
///    a type, it is parsed as an identifier. If the attribute actually
///    wanted an expression, it's out of luck (but it turns out that no
///    attributes work that way, because C constant expressions are very
///    limited).
///  * In C++ mode, if the attribute argument list starts with an identifier,
///    and the attribute *wants* an identifier, it is parsed as an identifier.
///    At block scope, any additional tokens between the identifier and the
///    ',' or ')' are ignored, otherwise they produce a parse error.
///
/// We follow the C++ model, but don't allow junk after the identifier.
void Parser::ParseGNUAttributes(ParsedAttributesWithRange &Attrs,
                                SourceLocation *EndLoc,
                                LateParsedAttrList *LateAttrs, Declarator *D) {
  assert(Tok.is(tok::kw___attribute) && "Not a GNU attribute list!");

  SourceLocation StartLoc = Tok.getLocation(), Loc;

  if (!EndLoc)
    EndLoc = &Loc;

  while (Tok.is(tok::kw___attribute)) {
    SourceLocation AttrTokLoc = ConsumeToken();
    unsigned OldNumAttrs = Attrs.size();
    unsigned OldNumLateAttrs = LateAttrs ? LateAttrs->size() : 0;

    if (ExpectAndConsume(tok::l_paren, diag::err_expected_lparen_after,
                         "attribute")) {
      SkipUntil(tok::r_paren, StopAtSemi); // skip until ) or ;
      return;
    }
    if (ExpectAndConsume(tok::l_paren, diag::err_expected_lparen_after, "(")) {
      SkipUntil(tok::r_paren, StopAtSemi); // skip until ) or ;
      return;
    }
    // Parse the attribute-list. e.g. __attribute__(( weak, alias("__f") ))
    do {
      // Eat preceeding commas to allow __attribute__((,,,foo))
      while (TryConsumeToken(tok::comma))
        ;

      // Expect an identifier or declaration specifier (const, int, etc.)
      if (Tok.isAnnotation())
        break;
      IdentifierInfo *AttrName = Tok.getIdentifierInfo();
      if (!AttrName)
        break;

      SourceLocation AttrNameLoc = ConsumeToken();

      if (Tok.isNot(tok::l_paren)) {
        Attrs.addNew(AttrName, AttrNameLoc, nullptr, AttrNameLoc, nullptr, 0,
                     ParsedAttr::AS_GNU);
        continue;
      }

      // Handle "parameterized" attributes
      if (!LateAttrs || !isAttributeLateParsed(*AttrName)) {
        ParseGNUAttributeArgs(AttrName, AttrNameLoc, Attrs, EndLoc, nullptr,
                              SourceLocation(), ParsedAttr::AS_GNU, D);
        continue;
      }

      // Handle attributes with arguments that require late parsing.
      LateParsedAttribute *LA =
          new LateParsedAttribute(this, *AttrName, AttrNameLoc);
      LateAttrs->push_back(LA);

      // Attributes in a class are parsed at the end of the class, along
      // with other late-parsed declarations.
      if (!ClassStack.empty() && !LateAttrs->parseSoon())
        getCurrentClass().LateParsedDeclarations.push_back(LA);

      // Be sure ConsumeAndStoreUntil doesn't see the start l_paren, since it
      // recursively consumes balanced parens.
      LA->Toks.push_back(Tok);
      ConsumeParen();
      // Consume everything up to and including the matching right parens.
      ConsumeAndStoreUntil(tok::r_paren, LA->Toks, /*StopAtSemi=*/true);

      Token Eof;
      Eof.startToken();
      Eof.setLocation(Tok.getLocation());
      LA->Toks.push_back(Eof);
    } while (Tok.is(tok::comma));

    if (ExpectAndConsume(tok::r_paren))
      SkipUntil(tok::r_paren, StopAtSemi);
    SourceLocation Loc = Tok.getLocation();
    if (ExpectAndConsume(tok::r_paren))
      SkipUntil(tok::r_paren, StopAtSemi);
    if (EndLoc)
      *EndLoc = Loc;

    // If this was declared in a macro, attach the macro IdentifierInfo to the
    // parsed attribute.
    auto &SM = PP.getSourceManager();
    if (!SM.isWrittenInBuiltinFile(SM.getSpellingLoc(AttrTokLoc)) &&
        FindLocsWithCommonFileID(PP, AttrTokLoc, Loc)) {
      CharSourceRange ExpansionRange = SM.getExpansionRange(AttrTokLoc);
      StringRef FoundName =
          Lexer::getSourceText(ExpansionRange, SM, PP.getLangOpts());
      IdentifierInfo *MacroII = PP.getIdentifierInfo(FoundName);

      for (unsigned i = OldNumAttrs; i < Attrs.size(); ++i)
        Attrs[i].setMacroIdentifier(MacroII, ExpansionRange.getBegin());

      if (LateAttrs) {
        for (unsigned i = OldNumLateAttrs; i < LateAttrs->size(); ++i)
          (*LateAttrs)[i]->MacroII = MacroII;
      }
    }
  }

  Attrs.Range = SourceRange(StartLoc, *EndLoc);
}

#if INTEL_CUSTOMIZATION
/// Build full attribute name based in its Syntax, Scope and ID
static void fillAttrFullName(const IdentifierInfo &II,
                             ParsedAttr::Syntax Syntax,
                             IdentifierInfo *ScopeName, std::string &Result) {
  std::string Variety, Scope;
  switch (Syntax) {
  case ParsedAttr::Syntax::AS_GNU:
    Variety = "GNU";
    break;
  case ParsedAttr::Syntax::AS_CXX11:
    Variety = "CXX11";
    if (ScopeName)
      Scope = std::string(ScopeName->getName());
    break;
  case ParsedAttr::Syntax::AS_Declspec:
    Variety = "Declspec";
    break;
  case ParsedAttr::Syntax::AS_Keyword:
    // FIXME:  add AS_ContextSensitiveKeyword
    Variety = "Keyword";
    break;
  default:
    Variety = "GNU";
  }
  Result = Variety + "::" + (Scope.length() > 0 ? Scope + "::" : "") +
           normalizeAttrName(II.getName()).str();
}

/// Determine whether the given attribute has an identifier argument.
static bool attributeHasIdentifierArg(const IdentifierInfo &II,
                                      ParsedAttr::Syntax Syntax,
                                      IdentifierInfo *ScopeName) {
  std::string FullName;
  fillAttrFullName(II, Syntax, ScopeName, FullName);
#define CLANG_ATTR_IDENTIFIER_ARG_LIST
  return llvm::StringSwitch<bool>(FullName)
#include "clang/Parse/AttrParserStringSwitches.inc"
      .Default(false);
#undef CLANG_ATTR_IDENTIFIER_ARG_LIST
}

/// Determine whether the given attribute has a variadic identifier argument.
static bool attributeHasVariadicIdentifierArg(const IdentifierInfo &II) {
#define CLANG_ATTR_VARIADIC_IDENTIFIER_ARG_LIST
  return llvm::StringSwitch<bool>(normalizeAttrName(II.getName()))
#include "clang/Parse/AttrParserStringSwitches.inc"
           .Default(false);
#undef CLANG_ATTR_VARIADIC_IDENTIFIER_ARG_LIST
}

/// Determine whether the given attribute parses a type argument.
static bool attributeIsTypeArgAttr(const IdentifierInfo &II,
                                      ParsedAttr::Syntax Syntax,
                                      IdentifierInfo *ScopeName) {
  std::string FullName;
  fillAttrFullName(II, Syntax, ScopeName, FullName);
#define CLANG_ATTR_TYPE_ARG_LIST
  return llvm::StringSwitch<bool>(FullName)
#include "clang/Parse/AttrParserStringSwitches.inc"
           .Default(false);
#undef CLANG_ATTR_TYPE_ARG_LIST
}

/// Determine whether the given attribute requires parsing its arguments
/// in an unevaluated context or not.
static bool attributeParsedArgsUnevaluated(const IdentifierInfo &II,
                                      ParsedAttr::Syntax Syntax,
                                      IdentifierInfo *ScopeName) {
  std::string FullName;
  fillAttrFullName(II, Syntax, ScopeName, FullName);
#define CLANG_ATTR_ARG_CONTEXT_LIST
  return llvm::StringSwitch<bool>(FullName)
#include "clang/Parse/AttrParserStringSwitches.inc"
           .Default(false);
#undef CLANG_ATTR_ARG_CONTEXT_LIST
}
#else
/// Determine whether the given attribute has an identifier argument.
static bool attributeHasIdentifierArg(const IdentifierInfo &II) {
#define CLANG_ATTR_IDENTIFIER_ARG_LIST
  return llvm::StringSwitch<bool>(normalizeAttrName(II.getName()))
#include "clang/Parse/AttrParserStringSwitches.inc"
           .Default(false);
#undef CLANG_ATTR_IDENTIFIER_ARG_LIST
}

/// Determine whether the given attribute has a variadic identifier argument.
static bool attributeHasVariadicIdentifierArg(const IdentifierInfo &II) {
#define CLANG_ATTR_VARIADIC_IDENTIFIER_ARG_LIST
  return llvm::StringSwitch<bool>(normalizeAttrName(II.getName()))
#include "clang/Parse/AttrParserStringSwitches.inc"
           .Default(false);
#undef CLANG_ATTR_VARIADIC_IDENTIFIER_ARG_LIST
}

/// Determine whether the given attribute parses a type argument.
static bool attributeIsTypeArgAttr(const IdentifierInfo &II) {
#define CLANG_ATTR_TYPE_ARG_LIST
  return llvm::StringSwitch<bool>(normalizeAttrName(II.getName()))
#include "clang/Parse/AttrParserStringSwitches.inc"
           .Default(false);
#undef CLANG_ATTR_TYPE_ARG_LIST
}

/// Determine whether the given attribute requires parsing its arguments
/// in an unevaluated context or not.
static bool attributeParsedArgsUnevaluated(const IdentifierInfo &II) {
#define CLANG_ATTR_ARG_CONTEXT_LIST
  return llvm::StringSwitch<bool>(normalizeAttrName(II.getName()))
#include "clang/Parse/AttrParserStringSwitches.inc"
           .Default(false);
#undef CLANG_ATTR_ARG_CONTEXT_LIST
}
#endif // INTEL_CUSTOMIZATION

/// Determine whether the given attribute treats kw_this as an identifier.
static bool attributeTreatsKeywordThisAsIdentifier(const IdentifierInfo &II) {
#define CLANG_ATTR_THIS_ISA_IDENTIFIER_ARG_LIST
  return llvm::StringSwitch<bool>(normalizeAttrName(II.getName()))
#include "clang/Parse/AttrParserStringSwitches.inc"
           .Default(false);
#undef CLANG_ATTR_THIS_ISA_IDENTIFIER_ARG_LIST
}

IdentifierLoc *Parser::ParseIdentifierLoc() {
  assert(Tok.is(tok::identifier) && "expected an identifier");
  IdentifierLoc *IL = IdentifierLoc::create(Actions.Context,
                                            Tok.getLocation(),
                                            Tok.getIdentifierInfo());
  ConsumeToken();
  return IL;
}

void Parser::ParseAttributeWithTypeArg(IdentifierInfo &AttrName,
                                       SourceLocation AttrNameLoc,
                                       ParsedAttributes &Attrs,
                                       SourceLocation *EndLoc,
                                       IdentifierInfo *ScopeName,
                                       SourceLocation ScopeLoc,
                                       ParsedAttr::Syntax Syntax) {
  BalancedDelimiterTracker Parens(*this, tok::l_paren);
  Parens.consumeOpen();

  TypeResult T;
  if (Tok.isNot(tok::r_paren))
    T = ParseTypeName();

  if (Parens.consumeClose())
    return;

  if (T.isInvalid())
    return;

  if (T.isUsable())
    Attrs.addNewTypeAttr(&AttrName,
                         SourceRange(AttrNameLoc, Parens.getCloseLocation()),
                         ScopeName, ScopeLoc, T.get(), Syntax);
  else
    Attrs.addNew(&AttrName, SourceRange(AttrNameLoc, Parens.getCloseLocation()),
                 ScopeName, ScopeLoc, nullptr, 0, Syntax);
}

unsigned Parser::ParseAttributeArgsCommon(
    IdentifierInfo *AttrName, SourceLocation AttrNameLoc,
    ParsedAttributes &Attrs, SourceLocation *EndLoc, IdentifierInfo *ScopeName,
    SourceLocation ScopeLoc, ParsedAttr::Syntax Syntax) {
  // Ignore the left paren location for now.
  ConsumeParen();

  bool ChangeKWThisToIdent = attributeTreatsKeywordThisAsIdentifier(*AttrName);
  bool AttributeIsTypeArgAttr = attributeIsTypeArgAttr(*AttrName, Syntax, ScopeName);

  // Interpret "kw_this" as an identifier if the attributed requests it.
  if (ChangeKWThisToIdent && Tok.is(tok::kw_this))
    Tok.setKind(tok::identifier);

  ArgsVector ArgExprs;
  if (Tok.is(tok::identifier)) {
    // If this attribute wants an 'identifier' argument, make it so.
#if INTEL_CUSTOMIZATION
    bool IsIdentifierArg =
        attributeHasIdentifierArg(*AttrName, Syntax, ScopeName) ||
                           attributeHasVariadicIdentifierArg(*AttrName);
#endif // INTEL_CUSTOMIZATION
    ParsedAttr::Kind AttrKind =
        ParsedAttr::getParsedKind(AttrName, ScopeName, Syntax);

    // If we don't know how to parse this attribute, but this is the only
    // token in this argument, assume it's meant to be an identifier.
    if (AttrKind == ParsedAttr::UnknownAttribute ||
        AttrKind == ParsedAttr::IgnoredAttribute) {
      const Token &Next = NextToken();
      IsIdentifierArg = Next.isOneOf(tok::r_paren, tok::comma);
    }

    if (IsIdentifierArg)
      ArgExprs.push_back(ParseIdentifierLoc());
  }

  ParsedType TheParsedType;
  if (!ArgExprs.empty() ? Tok.is(tok::comma) : Tok.isNot(tok::r_paren)) {
    // Eat the comma.
    if (!ArgExprs.empty())
      ConsumeToken();

    // Parse the non-empty comma-separated list of expressions.
    do {
      // Interpret "kw_this" as an identifier if the attributed requests it.
      if (ChangeKWThisToIdent && Tok.is(tok::kw_this))
        Tok.setKind(tok::identifier);

      ExprResult ArgExpr;
      if (AttributeIsTypeArgAttr) {
        TypeResult T = ParseTypeName();
        if (T.isInvalid()) {
          SkipUntil(tok::r_paren, StopAtSemi);
          return 0;
        }
        if (T.isUsable())
          TheParsedType = T.get();
        break; // FIXME: Multiple type arguments are not implemented.
      } else if (Tok.is(tok::identifier) &&
                 attributeHasVariadicIdentifierArg(*AttrName)) {
        ArgExprs.push_back(ParseIdentifierLoc());
      } else {
#if INTEL_CUSTOMIZATION
        bool Uneval = attributeParsedArgsUnevaluated(*AttrName, Syntax,
                                                   ScopeName);
#endif // INTEL_CUSTOMIZATION
        EnterExpressionEvaluationContext Unevaluated(
            Actions,
            Uneval ? Sema::ExpressionEvaluationContext::Unevaluated
                   : Sema::ExpressionEvaluationContext::ConstantEvaluated);

        ExprResult ArgExpr(
            Actions.CorrectDelayedTyposInExpr(ParseAssignmentExpression()));
        if (ArgExpr.isInvalid()) {
          SkipUntil(tok::r_paren, StopAtSemi);
          return 0;
        }
        ArgExprs.push_back(ArgExpr.get());
      }
      // Eat the comma, move to the next argument
    } while (TryConsumeToken(tok::comma));
  }

  SourceLocation RParen = Tok.getLocation();
  if (!ExpectAndConsume(tok::r_paren)) {
    SourceLocation AttrLoc = ScopeLoc.isValid() ? ScopeLoc : AttrNameLoc;

    if (AttributeIsTypeArgAttr && !TheParsedType.get().isNull()) {
      Attrs.addNewTypeAttr(AttrName, SourceRange(AttrNameLoc, RParen),
                           ScopeName, ScopeLoc, TheParsedType, Syntax);
    } else {
      Attrs.addNew(AttrName, SourceRange(AttrLoc, RParen), ScopeName, ScopeLoc,
                   ArgExprs.data(), ArgExprs.size(), Syntax);
    }
  }

  if (EndLoc)
    *EndLoc = RParen;

  return static_cast<unsigned>(ArgExprs.size() + !TheParsedType.get().isNull());
}

/// Parse the arguments to a parameterized GNU attribute or
/// a C++11 attribute in "gnu" namespace.
void Parser::ParseGNUAttributeArgs(IdentifierInfo *AttrName,
                                   SourceLocation AttrNameLoc,
                                   ParsedAttributes &Attrs,
                                   SourceLocation *EndLoc,
                                   IdentifierInfo *ScopeName,
                                   SourceLocation ScopeLoc,
                                   ParsedAttr::Syntax Syntax,
                                   Declarator *D) {

  assert(Tok.is(tok::l_paren) && "Attribute arg list not starting with '('");

  ParsedAttr::Kind AttrKind =
      ParsedAttr::getParsedKind(AttrName, ScopeName, Syntax);

  if (AttrKind == ParsedAttr::AT_Availability) {
    ParseAvailabilityAttribute(*AttrName, AttrNameLoc, Attrs, EndLoc, ScopeName,
                               ScopeLoc, Syntax);
    return;
  } else if (AttrKind == ParsedAttr::AT_ExternalSourceSymbol) {
    ParseExternalSourceSymbolAttribute(*AttrName, AttrNameLoc, Attrs, EndLoc,
                                       ScopeName, ScopeLoc, Syntax);
    return;
  } else if (AttrKind == ParsedAttr::AT_ObjCBridgeRelated) {
    ParseObjCBridgeRelatedAttribute(*AttrName, AttrNameLoc, Attrs, EndLoc,
                                    ScopeName, ScopeLoc, Syntax);
    return;
  } else if (AttrKind == ParsedAttr::AT_SwiftNewType) {
    ParseSwiftNewTypeAttribute(*AttrName, AttrNameLoc, Attrs, EndLoc, ScopeName,
                               ScopeLoc, Syntax);
    return;
  } else if (AttrKind == ParsedAttr::AT_TypeTagForDatatype) {
    ParseTypeTagForDatatypeAttribute(*AttrName, AttrNameLoc, Attrs, EndLoc,
                                     ScopeName, ScopeLoc, Syntax);
    return;
#if INTEL_CUSTOMIZATION
  } else if (attributeIsTypeArgAttr(*AttrName, Syntax, ScopeName)) {
#endif // INTEL_CUSTOMIZATION
    ParseAttributeWithTypeArg(*AttrName, AttrNameLoc, Attrs, EndLoc, ScopeName,
                              ScopeLoc, Syntax);
    return;
  }

  // These may refer to the function arguments, but need to be parsed early to
  // participate in determining whether it's a redeclaration.
  llvm::Optional<ParseScope> PrototypeScope;
  if (normalizeAttrName(AttrName->getName()) == "enable_if" &&
      D && D->isFunctionDeclarator()) {
    DeclaratorChunk::FunctionTypeInfo FTI = D->getFunctionTypeInfo();
    PrototypeScope.emplace(this, Scope::FunctionPrototypeScope |
                                     Scope::FunctionDeclarationScope |
                                     Scope::DeclScope);
    for (unsigned i = 0; i != FTI.NumParams; ++i) {
      ParmVarDecl *Param = cast<ParmVarDecl>(FTI.Params[i].Param);
      Actions.ActOnReenterCXXMethodParameter(getCurScope(), Param);
    }
  }

  ParseAttributeArgsCommon(AttrName, AttrNameLoc, Attrs, EndLoc, ScopeName,
                           ScopeLoc, Syntax);
}

unsigned Parser::ParseClangAttributeArgs(
    IdentifierInfo *AttrName, SourceLocation AttrNameLoc,
    ParsedAttributes &Attrs, SourceLocation *EndLoc, IdentifierInfo *ScopeName,
    SourceLocation ScopeLoc, ParsedAttr::Syntax Syntax) {
  assert(Tok.is(tok::l_paren) && "Attribute arg list not starting with '('");

  ParsedAttr::Kind AttrKind =
      ParsedAttr::getParsedKind(AttrName, ScopeName, Syntax);

  switch (AttrKind) {
  default:
    return ParseAttributeArgsCommon(AttrName, AttrNameLoc, Attrs, EndLoc,
                                    ScopeName, ScopeLoc, Syntax);
  case ParsedAttr::AT_ExternalSourceSymbol:
    ParseExternalSourceSymbolAttribute(*AttrName, AttrNameLoc, Attrs, EndLoc,
                                       ScopeName, ScopeLoc, Syntax);
    break;
  case ParsedAttr::AT_Availability:
    ParseAvailabilityAttribute(*AttrName, AttrNameLoc, Attrs, EndLoc, ScopeName,
                               ScopeLoc, Syntax);
    break;
  case ParsedAttr::AT_ObjCBridgeRelated:
    ParseObjCBridgeRelatedAttribute(*AttrName, AttrNameLoc, Attrs, EndLoc,
                                    ScopeName, ScopeLoc, Syntax);
    break;
  case ParsedAttr::AT_SwiftNewType:
    ParseSwiftNewTypeAttribute(*AttrName, AttrNameLoc, Attrs, EndLoc, ScopeName,
                               ScopeLoc, Syntax);
    break;
  case ParsedAttr::AT_TypeTagForDatatype:
    ParseTypeTagForDatatypeAttribute(*AttrName, AttrNameLoc, Attrs, EndLoc,
                                     ScopeName, ScopeLoc, Syntax);
    break;
  }
  return !Attrs.empty() ? Attrs.begin()->getNumArgs() : 0;
}

bool Parser::ParseMicrosoftDeclSpecArgs(IdentifierInfo *AttrName,
                                        SourceLocation AttrNameLoc,
                                        ParsedAttributes &Attrs) {
  // If the attribute isn't known, we will not attempt to parse any
  // arguments.
  if (!hasAttribute(AttrSyntax::Declspec, nullptr, AttrName,
                    getTargetInfo(), getLangOpts())) {
    // Eat the left paren, then skip to the ending right paren.
    ConsumeParen();
    SkipUntil(tok::r_paren);
    return false;
  }

  SourceLocation OpenParenLoc = Tok.getLocation();

  if (AttrName->getName() == "property") {
    // The property declspec is more complex in that it can take one or two
    // assignment expressions as a parameter, but the lhs of the assignment
    // must be named get or put.

    BalancedDelimiterTracker T(*this, tok::l_paren);
    T.expectAndConsume(diag::err_expected_lparen_after,
                       AttrName->getNameStart(), tok::r_paren);

    enum AccessorKind {
      AK_Invalid = -1,
      AK_Put = 0,
      AK_Get = 1 // indices into AccessorNames
    };
    IdentifierInfo *AccessorNames[] = {nullptr, nullptr};
    bool HasInvalidAccessor = false;

    // Parse the accessor specifications.
    while (true) {
      // Stop if this doesn't look like an accessor spec.
      if (!Tok.is(tok::identifier)) {
        // If the user wrote a completely empty list, use a special diagnostic.
        if (Tok.is(tok::r_paren) && !HasInvalidAccessor &&
            AccessorNames[AK_Put] == nullptr &&
            AccessorNames[AK_Get] == nullptr) {
          Diag(AttrNameLoc, diag::err_ms_property_no_getter_or_putter);
          break;
        }

        Diag(Tok.getLocation(), diag::err_ms_property_unknown_accessor);
        break;
      }

      AccessorKind Kind;
      SourceLocation KindLoc = Tok.getLocation();
      StringRef KindStr = Tok.getIdentifierInfo()->getName();
      if (KindStr == "get") {
        Kind = AK_Get;
      } else if (KindStr == "put") {
        Kind = AK_Put;

        // Recover from the common mistake of using 'set' instead of 'put'.
      } else if (KindStr == "set") {
        Diag(KindLoc, diag::err_ms_property_has_set_accessor)
            << FixItHint::CreateReplacement(KindLoc, "put");
        Kind = AK_Put;

        // Handle the mistake of forgetting the accessor kind by skipping
        // this accessor.
      } else if (NextToken().is(tok::comma) || NextToken().is(tok::r_paren)) {
        Diag(KindLoc, diag::err_ms_property_missing_accessor_kind);
        ConsumeToken();
        HasInvalidAccessor = true;
        goto next_property_accessor;

        // Otherwise, complain about the unknown accessor kind.
      } else {
        Diag(KindLoc, diag::err_ms_property_unknown_accessor);
        HasInvalidAccessor = true;
        Kind = AK_Invalid;

        // Try to keep parsing unless it doesn't look like an accessor spec.
        if (!NextToken().is(tok::equal))
          break;
      }

      // Consume the identifier.
      ConsumeToken();

      // Consume the '='.
      if (!TryConsumeToken(tok::equal)) {
        Diag(Tok.getLocation(), diag::err_ms_property_expected_equal)
            << KindStr;
        break;
      }

      // Expect the method name.
      if (!Tok.is(tok::identifier)) {
        Diag(Tok.getLocation(), diag::err_ms_property_expected_accessor_name);
        break;
      }

      if (Kind == AK_Invalid) {
        // Just drop invalid accessors.
      } else if (AccessorNames[Kind] != nullptr) {
        // Complain about the repeated accessor, ignore it, and keep parsing.
        Diag(KindLoc, diag::err_ms_property_duplicate_accessor) << KindStr;
      } else {
        AccessorNames[Kind] = Tok.getIdentifierInfo();
      }
      ConsumeToken();

    next_property_accessor:
      // Keep processing accessors until we run out.
      if (TryConsumeToken(tok::comma))
        continue;

      // If we run into the ')', stop without consuming it.
      if (Tok.is(tok::r_paren))
        break;

      Diag(Tok.getLocation(), diag::err_ms_property_expected_comma_or_rparen);
      break;
    }

    // Only add the property attribute if it was well-formed.
    if (!HasInvalidAccessor)
      Attrs.addNewPropertyAttr(AttrName, AttrNameLoc, nullptr, SourceLocation(),
                               AccessorNames[AK_Get], AccessorNames[AK_Put],
                               ParsedAttr::AS_Declspec);
    T.skipToEnd();
    return !HasInvalidAccessor;
  }

  unsigned NumArgs =
      ParseAttributeArgsCommon(AttrName, AttrNameLoc, Attrs, nullptr, nullptr,
                               SourceLocation(), ParsedAttr::AS_Declspec);

  // If this attribute's args were parsed, and it was expected to have
  // arguments but none were provided, emit a diagnostic.
  if (!Attrs.empty() && Attrs.begin()->getMaxArgs() && !NumArgs) {
    Diag(OpenParenLoc, diag::err_attribute_requires_arguments) << AttrName;
    return false;
  }
  return true;
}

/// [MS] decl-specifier:
///             __declspec ( extended-decl-modifier-seq )
///
/// [MS] extended-decl-modifier-seq:
///             extended-decl-modifier[opt]
///             extended-decl-modifier extended-decl-modifier-seq
void Parser::ParseMicrosoftDeclSpecs(ParsedAttributes &Attrs,
                                     SourceLocation *End) {
  assert(getLangOpts().DeclSpecKeyword && "__declspec keyword is not enabled");
  assert(Tok.is(tok::kw___declspec) && "Not a declspec!");

  while (Tok.is(tok::kw___declspec)) {
    ConsumeToken();
    BalancedDelimiterTracker T(*this, tok::l_paren);
    if (T.expectAndConsume(diag::err_expected_lparen_after, "__declspec",
                           tok::r_paren))
      return;

    // An empty declspec is perfectly legal and should not warn.  Additionally,
    // you can specify multiple attributes per declspec.
    while (Tok.isNot(tok::r_paren)) {
      // Attribute not present.
      if (TryConsumeToken(tok::comma))
        continue;

      // We expect either a well-known identifier or a generic string.  Anything
      // else is a malformed declspec.
      bool IsString = Tok.getKind() == tok::string_literal;
      if (!IsString && Tok.getKind() != tok::identifier &&
          Tok.getKind() != tok::kw_restrict) {
        Diag(Tok, diag::err_ms_declspec_type);
        T.skipToEnd();
        return;
      }

      IdentifierInfo *AttrName;
      SourceLocation AttrNameLoc;
      if (IsString) {
        SmallString<8> StrBuffer;
        bool Invalid = false;
        StringRef Str = PP.getSpelling(Tok, StrBuffer, &Invalid);
        if (Invalid) {
          T.skipToEnd();
          return;
        }
        AttrName = PP.getIdentifierInfo(Str);
        AttrNameLoc = ConsumeStringToken();
      } else {
        AttrName = Tok.getIdentifierInfo();
        AttrNameLoc = ConsumeToken();
      }

      bool AttrHandled = false;

      // Parse attribute arguments.
      if (Tok.is(tok::l_paren))
        AttrHandled = ParseMicrosoftDeclSpecArgs(AttrName, AttrNameLoc, Attrs);
      else if (AttrName->getName() == "property")
        // The property attribute must have an argument list.
        Diag(Tok.getLocation(), diag::err_expected_lparen_after)
            << AttrName->getName();

      if (!AttrHandled)
        Attrs.addNew(AttrName, AttrNameLoc, nullptr, AttrNameLoc, nullptr, 0,
                     ParsedAttr::AS_Declspec);
    }
    T.consumeClose();
    if (End)
      *End = T.getCloseLocation();
  }
}

void Parser::ParseMicrosoftTypeAttributes(ParsedAttributes &attrs) {
  // Treat these like attributes
  while (true) {
    switch (Tok.getKind()) {
    case tok::kw___fastcall:
    case tok::kw__regcall:  // INTEL
    case tok::kw___stdcall:
    case tok::kw___thiscall:
    case tok::kw___regcall:
    case tok::kw___cdecl:
    case tok::kw___vectorcall:
    case tok::kw___ptr64:
    case tok::kw___w64:
    case tok::kw___ptr32:
    case tok::kw___sptr:
    case tok::kw___uptr: {
      IdentifierInfo *AttrName = Tok.getIdentifierInfo();
      SourceLocation AttrNameLoc = ConsumeToken();
      attrs.addNew(AttrName, AttrNameLoc, nullptr, AttrNameLoc, nullptr, 0,
                   ParsedAttr::AS_Keyword);
      break;
    }
    default:
      return;
    }
  }
}

void Parser::DiagnoseAndSkipExtendedMicrosoftTypeAttributes() {
  SourceLocation StartLoc = Tok.getLocation();
  SourceLocation EndLoc = SkipExtendedMicrosoftTypeAttributes();

  if (EndLoc.isValid()) {
    SourceRange Range(StartLoc, EndLoc);
    Diag(StartLoc, diag::warn_microsoft_qualifiers_ignored) << Range;
  }
}

SourceLocation Parser::SkipExtendedMicrosoftTypeAttributes() {
  SourceLocation EndLoc;

  while (true) {
    switch (Tok.getKind()) {
    case tok::kw_const:
    case tok::kw_volatile:
    case tok::kw___fastcall:
    case tok::kw___stdcall:
    case tok::kw___thiscall:
    case tok::kw___cdecl:
    case tok::kw___vectorcall:
    case tok::kw___ptr32:
    case tok::kw___ptr64:
    case tok::kw___w64:
    case tok::kw___unaligned:
    case tok::kw___sptr:
    case tok::kw___uptr:
      EndLoc = ConsumeToken();
      break;
    default:
      return EndLoc;
    }
  }
}

void Parser::ParseBorlandTypeAttributes(ParsedAttributes &attrs) {
  // Treat these like attributes
  while (Tok.is(tok::kw___pascal)) {
    IdentifierInfo *AttrName = Tok.getIdentifierInfo();
    SourceLocation AttrNameLoc = ConsumeToken();
    attrs.addNew(AttrName, AttrNameLoc, nullptr, AttrNameLoc, nullptr, 0,
                 ParsedAttr::AS_Keyword);
  }
}

void Parser::ParseOpenCLKernelAttributes(ParsedAttributes &attrs) {
  // Treat these like attributes
  while (Tok.is(tok::kw___kernel)) {
    IdentifierInfo *AttrName = Tok.getIdentifierInfo();
    SourceLocation AttrNameLoc = ConsumeToken();
    attrs.addNew(AttrName, AttrNameLoc, nullptr, AttrNameLoc, nullptr, 0,
                 ParsedAttr::AS_Keyword);
  }
}

void Parser::ParseOpenCLQualifiers(ParsedAttributes &Attrs) {
  IdentifierInfo *AttrName = Tok.getIdentifierInfo();
  SourceLocation AttrNameLoc = Tok.getLocation();
  Attrs.addNew(AttrName, AttrNameLoc, nullptr, AttrNameLoc, nullptr, 0,
               ParsedAttr::AS_Keyword);
}

void Parser::ParseNullabilityTypeSpecifiers(ParsedAttributes &attrs) {
  // Treat these like attributes, even though they're type specifiers.
  while (true) {
    switch (Tok.getKind()) {
    case tok::kw__Nonnull:
    case tok::kw__Nullable:
    case tok::kw__Nullable_result:
    case tok::kw__Null_unspecified: {
      IdentifierInfo *AttrName = Tok.getIdentifierInfo();
      SourceLocation AttrNameLoc = ConsumeToken();
      if (!getLangOpts().ObjC)
        Diag(AttrNameLoc, diag::ext_nullability)
          << AttrName;
      attrs.addNew(AttrName, AttrNameLoc, nullptr, AttrNameLoc, nullptr, 0,
                   ParsedAttr::AS_Keyword);
      break;
    }
    default:
      return;
    }
  }
}

static bool VersionNumberSeparator(const char Separator) {
  return (Separator == '.' || Separator == '_');
}

/// Parse a version number.
///
/// version:
///   simple-integer
///   simple-integer '.' simple-integer
///   simple-integer '_' simple-integer
///   simple-integer '.' simple-integer '.' simple-integer
///   simple-integer '_' simple-integer '_' simple-integer
VersionTuple Parser::ParseVersionTuple(SourceRange &Range) {
  Range = SourceRange(Tok.getLocation(), Tok.getEndLoc());

  if (!Tok.is(tok::numeric_constant)) {
    Diag(Tok, diag::err_expected_version);
    SkipUntil(tok::comma, tok::r_paren,
              StopAtSemi | StopBeforeMatch | StopAtCodeCompletion);
    return VersionTuple();
  }

  // Parse the major (and possibly minor and subminor) versions, which
  // are stored in the numeric constant. We utilize a quirk of the
  // lexer, which is that it handles something like 1.2.3 as a single
  // numeric constant, rather than two separate tokens.
  SmallString<512> Buffer;
  Buffer.resize(Tok.getLength()+1);
  const char *ThisTokBegin = &Buffer[0];

  // Get the spelling of the token, which eliminates trigraphs, etc.
  bool Invalid = false;
  unsigned ActualLength = PP.getSpelling(Tok, ThisTokBegin, &Invalid);
  if (Invalid)
    return VersionTuple();

  // Parse the major version.
  unsigned AfterMajor = 0;
  unsigned Major = 0;
  while (AfterMajor < ActualLength && isDigit(ThisTokBegin[AfterMajor])) {
    Major = Major * 10 + ThisTokBegin[AfterMajor] - '0';
    ++AfterMajor;
  }

  if (AfterMajor == 0) {
    Diag(Tok, diag::err_expected_version);
    SkipUntil(tok::comma, tok::r_paren,
              StopAtSemi | StopBeforeMatch | StopAtCodeCompletion);
    return VersionTuple();
  }

  if (AfterMajor == ActualLength) {
    ConsumeToken();

    // We only had a single version component.
    if (Major == 0) {
      Diag(Tok, diag::err_zero_version);
      return VersionTuple();
    }

    return VersionTuple(Major);
  }

  const char AfterMajorSeparator = ThisTokBegin[AfterMajor];
  if (!VersionNumberSeparator(AfterMajorSeparator)
      || (AfterMajor + 1 == ActualLength)) {
    Diag(Tok, diag::err_expected_version);
    SkipUntil(tok::comma, tok::r_paren,
              StopAtSemi | StopBeforeMatch | StopAtCodeCompletion);
    return VersionTuple();
  }

  // Parse the minor version.
  unsigned AfterMinor = AfterMajor + 1;
  unsigned Minor = 0;
  while (AfterMinor < ActualLength && isDigit(ThisTokBegin[AfterMinor])) {
    Minor = Minor * 10 + ThisTokBegin[AfterMinor] - '0';
    ++AfterMinor;
  }

  if (AfterMinor == ActualLength) {
    ConsumeToken();

    // We had major.minor.
    if (Major == 0 && Minor == 0) {
      Diag(Tok, diag::err_zero_version);
      return VersionTuple();
    }

    return VersionTuple(Major, Minor);
  }

  const char AfterMinorSeparator = ThisTokBegin[AfterMinor];
  // If what follows is not a '.' or '_', we have a problem.
  if (!VersionNumberSeparator(AfterMinorSeparator)) {
    Diag(Tok, diag::err_expected_version);
    SkipUntil(tok::comma, tok::r_paren,
              StopAtSemi | StopBeforeMatch | StopAtCodeCompletion);
    return VersionTuple();
  }

  // Warn if separators, be it '.' or '_', do not match.
  if (AfterMajorSeparator != AfterMinorSeparator)
    Diag(Tok, diag::warn_expected_consistent_version_separator);

  // Parse the subminor version.
  unsigned AfterSubminor = AfterMinor + 1;
  unsigned Subminor = 0;
  while (AfterSubminor < ActualLength && isDigit(ThisTokBegin[AfterSubminor])) {
    Subminor = Subminor * 10 + ThisTokBegin[AfterSubminor] - '0';
    ++AfterSubminor;
  }

  if (AfterSubminor != ActualLength) {
    Diag(Tok, diag::err_expected_version);
    SkipUntil(tok::comma, tok::r_paren,
              StopAtSemi | StopBeforeMatch | StopAtCodeCompletion);
    return VersionTuple();
  }
  ConsumeToken();
  return VersionTuple(Major, Minor, Subminor);
}

/// Parse the contents of the "availability" attribute.
///
/// availability-attribute:
///   'availability' '(' platform ',' opt-strict version-arg-list,
///                      opt-replacement, opt-message')'
///
/// platform:
///   identifier
///
/// opt-strict:
///   'strict' ','
///
/// version-arg-list:
///   version-arg
///   version-arg ',' version-arg-list
///
/// version-arg:
///   'introduced' '=' version
///   'deprecated' '=' version
///   'obsoleted' = version
///   'unavailable'
/// opt-replacement:
///   'replacement' '=' <string>
/// opt-message:
///   'message' '=' <string>
void Parser::ParseAvailabilityAttribute(IdentifierInfo &Availability,
                                        SourceLocation AvailabilityLoc,
                                        ParsedAttributes &attrs,
                                        SourceLocation *endLoc,
                                        IdentifierInfo *ScopeName,
                                        SourceLocation ScopeLoc,
                                        ParsedAttr::Syntax Syntax) {
  enum { Introduced, Deprecated, Obsoleted, Unknown };
  AvailabilityChange Changes[Unknown];
  ExprResult MessageExpr, ReplacementExpr;

  // Opening '('.
  BalancedDelimiterTracker T(*this, tok::l_paren);
  if (T.consumeOpen()) {
    Diag(Tok, diag::err_expected) << tok::l_paren;
    return;
  }

  // Parse the platform name.
  if (Tok.isNot(tok::identifier)) {
    Diag(Tok, diag::err_availability_expected_platform);
    SkipUntil(tok::r_paren, StopAtSemi);
    return;
  }
  IdentifierLoc *Platform = ParseIdentifierLoc();
  if (const IdentifierInfo *const Ident = Platform->Ident) {
    // Canonicalize platform name from "macosx" to "macos".
    if (Ident->getName() == "macosx")
      Platform->Ident = PP.getIdentifierInfo("macos");
    // Canonicalize platform name from "macosx_app_extension" to
    // "macos_app_extension".
    else if (Ident->getName() == "macosx_app_extension")
      Platform->Ident = PP.getIdentifierInfo("macos_app_extension");
    else
      Platform->Ident = PP.getIdentifierInfo(
          AvailabilityAttr::canonicalizePlatformName(Ident->getName()));
  }

  // Parse the ',' following the platform name.
  if (ExpectAndConsume(tok::comma)) {
    SkipUntil(tok::r_paren, StopAtSemi);
    return;
  }

  // If we haven't grabbed the pointers for the identifiers
  // "introduced", "deprecated", and "obsoleted", do so now.
  if (!Ident_introduced) {
    Ident_introduced = PP.getIdentifierInfo("introduced");
    Ident_deprecated = PP.getIdentifierInfo("deprecated");
    Ident_obsoleted = PP.getIdentifierInfo("obsoleted");
    Ident_unavailable = PP.getIdentifierInfo("unavailable");
    Ident_message = PP.getIdentifierInfo("message");
    Ident_strict = PP.getIdentifierInfo("strict");
    Ident_replacement = PP.getIdentifierInfo("replacement");
  }

  // Parse the optional "strict", the optional "replacement" and the set of
  // introductions/deprecations/removals.
  SourceLocation UnavailableLoc, StrictLoc;
  do {
    if (Tok.isNot(tok::identifier)) {
      Diag(Tok, diag::err_availability_expected_change);
      SkipUntil(tok::r_paren, StopAtSemi);
      return;
    }
    IdentifierInfo *Keyword = Tok.getIdentifierInfo();
    SourceLocation KeywordLoc = ConsumeToken();

    if (Keyword == Ident_strict) {
      if (StrictLoc.isValid()) {
        Diag(KeywordLoc, diag::err_availability_redundant)
          << Keyword << SourceRange(StrictLoc);
      }
      StrictLoc = KeywordLoc;
      continue;
    }

    if (Keyword == Ident_unavailable) {
      if (UnavailableLoc.isValid()) {
        Diag(KeywordLoc, diag::err_availability_redundant)
          << Keyword << SourceRange(UnavailableLoc);
      }
      UnavailableLoc = KeywordLoc;
      continue;
    }

    if (Keyword == Ident_deprecated && Platform->Ident &&
        Platform->Ident->isStr("swift")) {
      // For swift, we deprecate for all versions.
      if (Changes[Deprecated].KeywordLoc.isValid()) {
        Diag(KeywordLoc, diag::err_availability_redundant)
          << Keyword
          << SourceRange(Changes[Deprecated].KeywordLoc);
      }

      Changes[Deprecated].KeywordLoc = KeywordLoc;
      // Use a fake version here.
      Changes[Deprecated].Version = VersionTuple(1);
      continue;
    }

    if (Tok.isNot(tok::equal)) {
      Diag(Tok, diag::err_expected_after) << Keyword << tok::equal;
      SkipUntil(tok::r_paren, StopAtSemi);
      return;
    }
    ConsumeToken();
    if (Keyword == Ident_message || Keyword == Ident_replacement) {
      if (Tok.isNot(tok::string_literal)) {
        Diag(Tok, diag::err_expected_string_literal)
          << /*Source='availability attribute'*/2;
        SkipUntil(tok::r_paren, StopAtSemi);
        return;
      }
      if (Keyword == Ident_message)
        MessageExpr = ParseStringLiteralExpression();
      else
        ReplacementExpr = ParseStringLiteralExpression();
      // Also reject wide string literals.
      if (StringLiteral *MessageStringLiteral =
              cast_or_null<StringLiteral>(MessageExpr.get())) {
        if (!MessageStringLiteral->isAscii()) {
          Diag(MessageStringLiteral->getSourceRange().getBegin(),
               diag::err_expected_string_literal)
            << /*Source='availability attribute'*/ 2;
          SkipUntil(tok::r_paren, StopAtSemi);
          return;
        }
      }
      if (Keyword == Ident_message)
        break;
      else
        continue;
    }

    // Special handling of 'NA' only when applied to introduced or
    // deprecated.
    if ((Keyword == Ident_introduced || Keyword == Ident_deprecated) &&
        Tok.is(tok::identifier)) {
      IdentifierInfo *NA = Tok.getIdentifierInfo();
      if (NA->getName() == "NA") {
        ConsumeToken();
        if (Keyword == Ident_introduced)
          UnavailableLoc = KeywordLoc;
        continue;
      }
    }

    SourceRange VersionRange;
    VersionTuple Version = ParseVersionTuple(VersionRange);

    if (Version.empty()) {
      SkipUntil(tok::r_paren, StopAtSemi);
      return;
    }

    unsigned Index;
    if (Keyword == Ident_introduced)
      Index = Introduced;
    else if (Keyword == Ident_deprecated)
      Index = Deprecated;
    else if (Keyword == Ident_obsoleted)
      Index = Obsoleted;
    else
      Index = Unknown;

    if (Index < Unknown) {
      if (!Changes[Index].KeywordLoc.isInvalid()) {
        Diag(KeywordLoc, diag::err_availability_redundant)
          << Keyword
          << SourceRange(Changes[Index].KeywordLoc,
                         Changes[Index].VersionRange.getEnd());
      }

      Changes[Index].KeywordLoc = KeywordLoc;
      Changes[Index].Version = Version;
      Changes[Index].VersionRange = VersionRange;
    } else {
      Diag(KeywordLoc, diag::err_availability_unknown_change)
        << Keyword << VersionRange;
    }

  } while (TryConsumeToken(tok::comma));

  // Closing ')'.
  if (T.consumeClose())
    return;

  if (endLoc)
    *endLoc = T.getCloseLocation();

  // The 'unavailable' availability cannot be combined with any other
  // availability changes. Make sure that hasn't happened.
  if (UnavailableLoc.isValid()) {
    bool Complained = false;
    for (unsigned Index = Introduced; Index != Unknown; ++Index) {
      if (Changes[Index].KeywordLoc.isValid()) {
        if (!Complained) {
          Diag(UnavailableLoc, diag::warn_availability_and_unavailable)
            << SourceRange(Changes[Index].KeywordLoc,
                           Changes[Index].VersionRange.getEnd());
          Complained = true;
        }

        // Clear out the availability.
        Changes[Index] = AvailabilityChange();
      }
    }
  }

  // Record this attribute
  attrs.addNew(&Availability,
               SourceRange(AvailabilityLoc, T.getCloseLocation()),
               ScopeName, ScopeLoc,
               Platform,
               Changes[Introduced],
               Changes[Deprecated],
               Changes[Obsoleted],
               UnavailableLoc, MessageExpr.get(),
               Syntax, StrictLoc, ReplacementExpr.get());
}

/// Parse the contents of the "external_source_symbol" attribute.
///
/// external-source-symbol-attribute:
///   'external_source_symbol' '(' keyword-arg-list ')'
///
/// keyword-arg-list:
///   keyword-arg
///   keyword-arg ',' keyword-arg-list
///
/// keyword-arg:
///   'language' '=' <string>
///   'defined_in' '=' <string>
///   'generated_declaration'
void Parser::ParseExternalSourceSymbolAttribute(
    IdentifierInfo &ExternalSourceSymbol, SourceLocation Loc,
    ParsedAttributes &Attrs, SourceLocation *EndLoc, IdentifierInfo *ScopeName,
    SourceLocation ScopeLoc, ParsedAttr::Syntax Syntax) {
  // Opening '('.
  BalancedDelimiterTracker T(*this, tok::l_paren);
  if (T.expectAndConsume())
    return;

  // Initialize the pointers for the keyword identifiers when required.
  if (!Ident_language) {
    Ident_language = PP.getIdentifierInfo("language");
    Ident_defined_in = PP.getIdentifierInfo("defined_in");
    Ident_generated_declaration = PP.getIdentifierInfo("generated_declaration");
  }

  ExprResult Language;
  bool HasLanguage = false;
  ExprResult DefinedInExpr;
  bool HasDefinedIn = false;
  IdentifierLoc *GeneratedDeclaration = nullptr;

  // Parse the language/defined_in/generated_declaration keywords
  do {
    if (Tok.isNot(tok::identifier)) {
      Diag(Tok, diag::err_external_source_symbol_expected_keyword);
      SkipUntil(tok::r_paren, StopAtSemi);
      return;
    }

    SourceLocation KeywordLoc = Tok.getLocation();
    IdentifierInfo *Keyword = Tok.getIdentifierInfo();
    if (Keyword == Ident_generated_declaration) {
      if (GeneratedDeclaration) {
        Diag(Tok, diag::err_external_source_symbol_duplicate_clause) << Keyword;
        SkipUntil(tok::r_paren, StopAtSemi);
        return;
      }
      GeneratedDeclaration = ParseIdentifierLoc();
      continue;
    }

    if (Keyword != Ident_language && Keyword != Ident_defined_in) {
      Diag(Tok, diag::err_external_source_symbol_expected_keyword);
      SkipUntil(tok::r_paren, StopAtSemi);
      return;
    }

    ConsumeToken();
    if (ExpectAndConsume(tok::equal, diag::err_expected_after,
                         Keyword->getName())) {
      SkipUntil(tok::r_paren, StopAtSemi);
      return;
    }

    bool HadLanguage = HasLanguage, HadDefinedIn = HasDefinedIn;
    if (Keyword == Ident_language)
      HasLanguage = true;
    else
      HasDefinedIn = true;

    if (Tok.isNot(tok::string_literal)) {
      Diag(Tok, diag::err_expected_string_literal)
          << /*Source='external_source_symbol attribute'*/ 3
          << /*language | source container*/ (Keyword != Ident_language);
      SkipUntil(tok::comma, tok::r_paren, StopAtSemi | StopBeforeMatch);
      continue;
    }
    if (Keyword == Ident_language) {
      if (HadLanguage) {
        Diag(KeywordLoc, diag::err_external_source_symbol_duplicate_clause)
            << Keyword;
        ParseStringLiteralExpression();
        continue;
      }
      Language = ParseStringLiteralExpression();
    } else {
      assert(Keyword == Ident_defined_in && "Invalid clause keyword!");
      if (HadDefinedIn) {
        Diag(KeywordLoc, diag::err_external_source_symbol_duplicate_clause)
            << Keyword;
        ParseStringLiteralExpression();
        continue;
      }
      DefinedInExpr = ParseStringLiteralExpression();
    }
  } while (TryConsumeToken(tok::comma));

  // Closing ')'.
  if (T.consumeClose())
    return;
  if (EndLoc)
    *EndLoc = T.getCloseLocation();

  ArgsUnion Args[] = {Language.get(), DefinedInExpr.get(),
                      GeneratedDeclaration};
  Attrs.addNew(&ExternalSourceSymbol, SourceRange(Loc, T.getCloseLocation()),
               ScopeName, ScopeLoc, Args, llvm::array_lengthof(Args), Syntax);
}

/// Parse the contents of the "objc_bridge_related" attribute.
/// objc_bridge_related '(' related_class ',' opt-class_method ',' opt-instance_method ')'
/// related_class:
///     Identifier
///
/// opt-class_method:
///     Identifier: | <empty>
///
/// opt-instance_method:
///     Identifier | <empty>
///
void Parser::ParseObjCBridgeRelatedAttribute(IdentifierInfo &ObjCBridgeRelated,
                                SourceLocation ObjCBridgeRelatedLoc,
                                ParsedAttributes &attrs,
                                SourceLocation *endLoc,
                                IdentifierInfo *ScopeName,
                                SourceLocation ScopeLoc,
                                ParsedAttr::Syntax Syntax) {
  // Opening '('.
  BalancedDelimiterTracker T(*this, tok::l_paren);
  if (T.consumeOpen()) {
    Diag(Tok, diag::err_expected) << tok::l_paren;
    return;
  }

  // Parse the related class name.
  if (Tok.isNot(tok::identifier)) {
    Diag(Tok, diag::err_objcbridge_related_expected_related_class);
    SkipUntil(tok::r_paren, StopAtSemi);
    return;
  }
  IdentifierLoc *RelatedClass = ParseIdentifierLoc();
  if (ExpectAndConsume(tok::comma)) {
    SkipUntil(tok::r_paren, StopAtSemi);
    return;
  }

  // Parse class method name.  It's non-optional in the sense that a trailing
  // comma is required, but it can be the empty string, and then we record a
  // nullptr.
  IdentifierLoc *ClassMethod = nullptr;
  if (Tok.is(tok::identifier)) {
    ClassMethod = ParseIdentifierLoc();
    if (!TryConsumeToken(tok::colon)) {
      Diag(Tok, diag::err_objcbridge_related_selector_name);
      SkipUntil(tok::r_paren, StopAtSemi);
      return;
    }
  }
  if (!TryConsumeToken(tok::comma)) {
    if (Tok.is(tok::colon))
      Diag(Tok, diag::err_objcbridge_related_selector_name);
    else
      Diag(Tok, diag::err_expected) << tok::comma;
    SkipUntil(tok::r_paren, StopAtSemi);
    return;
  }

  // Parse instance method name.  Also non-optional but empty string is
  // permitted.
  IdentifierLoc *InstanceMethod = nullptr;
  if (Tok.is(tok::identifier))
    InstanceMethod = ParseIdentifierLoc();
  else if (Tok.isNot(tok::r_paren)) {
    Diag(Tok, diag::err_expected) << tok::r_paren;
    SkipUntil(tok::r_paren, StopAtSemi);
    return;
  }

  // Closing ')'.
  if (T.consumeClose())
    return;

  if (endLoc)
    *endLoc = T.getCloseLocation();

  // Record this attribute
  attrs.addNew(&ObjCBridgeRelated,
               SourceRange(ObjCBridgeRelatedLoc, T.getCloseLocation()),
               ScopeName, ScopeLoc,
               RelatedClass,
               ClassMethod,
               InstanceMethod,
               Syntax);
}


void Parser::ParseSwiftNewTypeAttribute(
    IdentifierInfo &AttrName, SourceLocation AttrNameLoc,
    ParsedAttributes &Attrs, SourceLocation *EndLoc, IdentifierInfo *ScopeName,
    SourceLocation ScopeLoc, ParsedAttr::Syntax Syntax) {
  BalancedDelimiterTracker T(*this, tok::l_paren);

  // Opening '('
  if (T.consumeOpen()) {
    Diag(Tok, diag::err_expected) << tok::l_paren;
    return;
  }

  if (Tok.is(tok::r_paren)) {
    Diag(Tok.getLocation(), diag::err_argument_required_after_attribute);
    T.consumeClose();
    return;
  }
  if (Tok.isNot(tok::kw_struct) && Tok.isNot(tok::kw_enum)) {
    Diag(Tok, diag::warn_attribute_type_not_supported)
        << &AttrName << Tok.getIdentifierInfo();
    if (!isTokenSpecial())
      ConsumeToken();
    T.consumeClose();
    return;
  }

  auto *SwiftType = IdentifierLoc::create(Actions.Context, Tok.getLocation(),
                                          Tok.getIdentifierInfo());
  ConsumeToken();

  // Closing ')'
  if (T.consumeClose())
    return;
  if (EndLoc)
    *EndLoc = T.getCloseLocation();

  ArgsUnion Args[] = {SwiftType};
  Attrs.addNew(&AttrName, SourceRange(AttrNameLoc, T.getCloseLocation()),
               ScopeName, ScopeLoc, Args, llvm::array_lengthof(Args), Syntax);
}


void Parser::ParseTypeTagForDatatypeAttribute(IdentifierInfo &AttrName,
                                              SourceLocation AttrNameLoc,
                                              ParsedAttributes &Attrs,
                                              SourceLocation *EndLoc,
                                              IdentifierInfo *ScopeName,
                                              SourceLocation ScopeLoc,
                                              ParsedAttr::Syntax Syntax) {
  assert(Tok.is(tok::l_paren) && "Attribute arg list not starting with '('");

  BalancedDelimiterTracker T(*this, tok::l_paren);
  T.consumeOpen();

  if (Tok.isNot(tok::identifier)) {
    Diag(Tok, diag::err_expected) << tok::identifier;
    T.skipToEnd();
    return;
  }
  IdentifierLoc *ArgumentKind = ParseIdentifierLoc();

  if (ExpectAndConsume(tok::comma)) {
    T.skipToEnd();
    return;
  }

  SourceRange MatchingCTypeRange;
  TypeResult MatchingCType = ParseTypeName(&MatchingCTypeRange);
  if (MatchingCType.isInvalid()) {
    T.skipToEnd();
    return;
  }

  bool LayoutCompatible = false;
  bool MustBeNull = false;
  while (TryConsumeToken(tok::comma)) {
    if (Tok.isNot(tok::identifier)) {
      Diag(Tok, diag::err_expected) << tok::identifier;
      T.skipToEnd();
      return;
    }
    IdentifierInfo *Flag = Tok.getIdentifierInfo();
    if (Flag->isStr("layout_compatible"))
      LayoutCompatible = true;
    else if (Flag->isStr("must_be_null"))
      MustBeNull = true;
    else {
      Diag(Tok, diag::err_type_safety_unknown_flag) << Flag;
      T.skipToEnd();
      return;
    }
    ConsumeToken(); // consume flag
  }

  if (!T.consumeClose()) {
    Attrs.addNewTypeTagForDatatype(&AttrName, AttrNameLoc, ScopeName, ScopeLoc,
                                   ArgumentKind, MatchingCType.get(),
                                   LayoutCompatible, MustBeNull, Syntax);
  }

  if (EndLoc)
    *EndLoc = T.getCloseLocation();
}

/// DiagnoseProhibitedCXX11Attribute - We have found the opening square brackets
/// of a C++11 attribute-specifier in a location where an attribute is not
/// permitted. By C++11 [dcl.attr.grammar]p6, this is ill-formed. Diagnose this
/// situation.
///
/// \return \c true if we skipped an attribute-like chunk of tokens, \c false if
/// this doesn't appear to actually be an attribute-specifier, and the caller
/// should try to parse it.
bool Parser::DiagnoseProhibitedCXX11Attribute() {
  assert(Tok.is(tok::l_square) && NextToken().is(tok::l_square));

  switch (isCXX11AttributeSpecifier(/*Disambiguate*/true)) {
  case CAK_NotAttributeSpecifier:
    // No diagnostic: we're in Obj-C++11 and this is not actually an attribute.
    return false;

  case CAK_InvalidAttributeSpecifier:
    Diag(Tok.getLocation(), diag::err_l_square_l_square_not_attribute);
    return false;

  case CAK_AttributeSpecifier:
    // Parse and discard the attributes.
    SourceLocation BeginLoc = ConsumeBracket();
    ConsumeBracket();
    SkipUntil(tok::r_square);
    assert(Tok.is(tok::r_square) && "isCXX11AttributeSpecifier lied");
    SourceLocation EndLoc = ConsumeBracket();
    Diag(BeginLoc, diag::err_attributes_not_allowed)
      << SourceRange(BeginLoc, EndLoc);
    return true;
  }
  llvm_unreachable("All cases handled above.");
}

/// We have found the opening square brackets of a C++11
/// attribute-specifier in a location where an attribute is not permitted, but
/// we know where the attributes ought to be written. Parse them anyway, and
/// provide a fixit moving them to the right place.
void Parser::DiagnoseMisplacedCXX11Attribute(ParsedAttributesWithRange &Attrs,
                                             SourceLocation CorrectLocation) {
  assert((Tok.is(tok::l_square) && NextToken().is(tok::l_square)) ||
         Tok.is(tok::kw_alignas));

  // Consume the attributes.
  SourceLocation Loc = Tok.getLocation();
  ParseCXX11Attributes(Attrs);
  CharSourceRange AttrRange(SourceRange(Loc, Attrs.Range.getEnd()), true);

  // FIXME: use err_attributes_misplaced
  Diag(Loc, diag::err_attributes_not_allowed)
    << FixItHint::CreateInsertionFromRange(CorrectLocation, AttrRange)
    << FixItHint::CreateRemoval(AttrRange);
}

void Parser::DiagnoseProhibitedAttributes(
    const SourceRange &Range, const SourceLocation CorrectLocation) {
  if (CorrectLocation.isValid()) {
    CharSourceRange AttrRange(Range, true);
    Diag(CorrectLocation, diag::err_attributes_misplaced)
        << FixItHint::CreateInsertionFromRange(CorrectLocation, AttrRange)
        << FixItHint::CreateRemoval(AttrRange);
  } else
    Diag(Range.getBegin(), diag::err_attributes_not_allowed) << Range;
}

void Parser::ProhibitCXX11Attributes(ParsedAttributesWithRange &Attrs,
                                     unsigned DiagID, bool DiagnoseEmptyAttrs) {

  if (DiagnoseEmptyAttrs && Attrs.empty() && Attrs.Range.isValid()) {
    // An attribute list has been parsed, but it was empty.
    // This is the case for [[]].
    const auto &LangOpts = getLangOpts();
    auto &SM = PP.getSourceManager();
    Token FirstLSquare;
    Lexer::getRawToken(Attrs.Range.getBegin(), FirstLSquare, SM, LangOpts);

    if (FirstLSquare.is(tok::l_square)) {
      llvm::Optional<Token> SecondLSquare =
          Lexer::findNextToken(FirstLSquare.getLocation(), SM, LangOpts);

      if (SecondLSquare && SecondLSquare->is(tok::l_square)) {
        // The attribute range starts with [[, but is empty. So this must
        // be [[]], which we are supposed to diagnose because
        // DiagnoseEmptyAttrs is true.
        Diag(Attrs.Range.getBegin(), DiagID) << Attrs.Range;
        return;
      }
    }
  }

  for (const ParsedAttr &AL : Attrs) {
    if (!AL.isCXX11Attribute() && !AL.isC2xAttribute())
      continue;
    if (AL.getKind() == ParsedAttr::UnknownAttribute)
      Diag(AL.getLoc(), diag::warn_unknown_attribute_ignored)
          << AL << AL.getRange();
    else {
      Diag(AL.getLoc(), DiagID) << AL;
      AL.setInvalid();
    }
  }
}

void Parser::DiagnoseCXX11AttributeExtension(ParsedAttributesWithRange &Attrs) {
  for (const ParsedAttr &PA : Attrs) {
    if (PA.isCXX11Attribute() || PA.isC2xAttribute())
      Diag(PA.getLoc(), diag::ext_cxx11_attr_placement) << PA << PA.getRange();
  }
}

// Usually, `__attribute__((attrib)) class Foo {} var` means that attribute
// applies to var, not the type Foo.
// As an exception to the rule, __declspec(align(...)) before the
// class-key affects the type instead of the variable.
// Also, Microsoft-style [attributes] seem to affect the type instead of the
// variable.
// This function moves attributes that should apply to the type off DS to Attrs.
void Parser::stripTypeAttributesOffDeclSpec(ParsedAttributesWithRange &Attrs,
                                            DeclSpec &DS,
                                            Sema::TagUseKind TUK) {
  if (TUK == Sema::TUK_Reference)
    return;

  llvm::SmallVector<ParsedAttr *, 1> ToBeMoved;

  for (ParsedAttr &AL : DS.getAttributes()) {
    if ((AL.getKind() == ParsedAttr::AT_Aligned &&
         AL.isDeclspecAttribute()) ||
        AL.isMicrosoftAttribute())
      ToBeMoved.push_back(&AL);
  }

  for (ParsedAttr *AL : ToBeMoved) {
    DS.getAttributes().remove(AL);
    Attrs.addAtEnd(AL);
  }
}

/// ParseDeclaration - Parse a full 'declaration', which consists of
/// declaration-specifiers, some number of declarators, and a semicolon.
/// 'Context' should be a DeclaratorContext value.  This returns the
/// location of the semicolon in DeclEnd.
///
///       declaration: [C99 6.7]
///         block-declaration ->
///           simple-declaration
///           others                   [FIXME]
/// [C++]   template-declaration
/// [C++]   namespace-definition
/// [C++]   using-directive
/// [C++]   using-declaration
/// [C++11/C11] static_assert-declaration
///         others... [FIXME]
///
Parser::DeclGroupPtrTy
Parser::ParseDeclaration(DeclaratorContext Context, SourceLocation &DeclEnd,
                         ParsedAttributesWithRange &attrs,
                         SourceLocation *DeclSpecStart) {
  ParenBraceBracketBalancer BalancerRAIIObj(*this);
  // Must temporarily exit the objective-c container scope for
  // parsing c none objective-c decls.
  ObjCDeclContextSwitch ObjCDC(*this);

  Decl *SingleDecl = nullptr;
  switch (Tok.getKind()) {
  case tok::kw_template:
  case tok::kw_export:
    ProhibitAttributes(attrs);
    SingleDecl = ParseDeclarationStartingWithTemplate(Context, DeclEnd, attrs);
    break;
  case tok::kw_inline:
    // Could be the start of an inline namespace. Allowed as an ext in C++03.
    if (getLangOpts().CPlusPlus && NextToken().is(tok::kw_namespace)) {
      ProhibitAttributes(attrs);
      SourceLocation InlineLoc = ConsumeToken();
      return ParseNamespace(Context, DeclEnd, InlineLoc);
    }
    return ParseSimpleDeclaration(Context, DeclEnd, attrs, true, nullptr,
                                  DeclSpecStart);
  case tok::kw_namespace:
    ProhibitAttributes(attrs);
    return ParseNamespace(Context, DeclEnd);
  case tok::kw_using:
    return ParseUsingDirectiveOrDeclaration(Context, ParsedTemplateInfo(),
                                            DeclEnd, attrs);
  case tok::kw_static_assert:
  case tok::kw__Static_assert:
    ProhibitAttributes(attrs);
    SingleDecl = ParseStaticAssertDeclaration(DeclEnd);
    break;
  default:
    return ParseSimpleDeclaration(Context, DeclEnd, attrs, true, nullptr,
                                  DeclSpecStart);
  }

  // This routine returns a DeclGroup, if the thing we parsed only contains a
  // single decl, convert it now.
  return Actions.ConvertDeclToDeclGroup(SingleDecl);
}

///       simple-declaration: [C99 6.7: declaration] [C++ 7p1: dcl.dcl]
///         declaration-specifiers init-declarator-list[opt] ';'
/// [C++11] attribute-specifier-seq decl-specifier-seq[opt]
///             init-declarator-list ';'
///[C90/C++]init-declarator-list ';'                             [TODO]
/// [OMP]   threadprivate-directive
/// [OMP]   allocate-directive                                   [TODO]
///
///       for-range-declaration: [C++11 6.5p1: stmt.ranged]
///         attribute-specifier-seq[opt] type-specifier-seq declarator
///
/// If RequireSemi is false, this does not check for a ';' at the end of the
/// declaration.  If it is true, it checks for and eats it.
///
/// If FRI is non-null, we might be parsing a for-range-declaration instead
/// of a simple-declaration. If we find that we are, we also parse the
/// for-range-initializer, and place it here.
///
/// DeclSpecStart is used when decl-specifiers are parsed before parsing
/// the Declaration. The SourceLocation for this Decl is set to
/// DeclSpecStart if DeclSpecStart is non-null.
Parser::DeclGroupPtrTy Parser::ParseSimpleDeclaration(
    DeclaratorContext Context, SourceLocation &DeclEnd,
    ParsedAttributesWithRange &Attrs, bool RequireSemi, ForRangeInit *FRI,
    SourceLocation *DeclSpecStart) {
  // Parse the common declaration-specifiers piece.
  ParsingDeclSpec DS(*this);

  DeclSpecContext DSContext = getDeclSpecContextFromDeclaratorContext(Context);
  ParseDeclarationSpecifiers(DS, ParsedTemplateInfo(), AS_none, DSContext);

  // If we had a free-standing type definition with a missing semicolon, we
  // may get this far before the problem becomes obvious.
  if (DS.hasTagDefinition() &&
      DiagnoseMissingSemiAfterTagDefinition(DS, AS_none, DSContext))
    return nullptr;

  // C99 6.7.2.3p6: Handle "struct-or-union identifier;", "enum { X };"
  // declaration-specifiers init-declarator-list[opt] ';'
  if (Tok.is(tok::semi)) {
    ProhibitAttributes(Attrs);
    DeclEnd = Tok.getLocation();
    if (RequireSemi) ConsumeToken();
    RecordDecl *AnonRecord = nullptr;
    Decl *TheDecl = Actions.ParsedFreeStandingDeclSpec(getCurScope(), AS_none,
                                                       DS, AnonRecord);
    DS.complete(TheDecl);
    if (AnonRecord) {
      Decl* decls[] = {AnonRecord, TheDecl};
      return Actions.BuildDeclaratorGroup(decls);
    }
    return Actions.ConvertDeclToDeclGroup(TheDecl);
  }

  if (DeclSpecStart)
    DS.SetRangeStart(*DeclSpecStart);

  DS.takeAttributesFrom(Attrs);
  return ParseDeclGroup(DS, Context, &DeclEnd, FRI);
}

/// Returns true if this might be the start of a declarator, or a common typo
/// for a declarator.
bool Parser::MightBeDeclarator(DeclaratorContext Context) {
  switch (Tok.getKind()) {
  case tok::annot_cxxscope:
  case tok::annot_template_id:
  case tok::caret:
  case tok::code_completion:
  case tok::coloncolon:
  case tok::ellipsis:
  case tok::kw___attribute:
  case tok::kw_operator:
  case tok::l_paren:
  case tok::star:
    return true;

  case tok::amp:
  case tok::ampamp:
    return getLangOpts().CPlusPlus;

  case tok::l_square: // Might be an attribute on an unnamed bit-field.
    return Context == DeclaratorContext::Member && getLangOpts().CPlusPlus11 &&
           NextToken().is(tok::l_square);

  case tok::colon: // Might be a typo for '::' or an unnamed bit-field.
    return Context == DeclaratorContext::Member || getLangOpts().CPlusPlus;

  case tok::identifier:
    switch (NextToken().getKind()) {
    case tok::code_completion:
    case tok::coloncolon:
    case tok::comma:
    case tok::equal:
    case tok::equalequal: // Might be a typo for '='.
    case tok::kw_alignas:
    case tok::kw_asm:
    case tok::kw___attribute:
    case tok::l_brace:
    case tok::l_paren:
    case tok::l_square:
    case tok::less:
    case tok::r_brace:
    case tok::r_paren:
    case tok::r_square:
    case tok::semi:
      return true;

    case tok::colon:
      // At namespace scope, 'identifier:' is probably a typo for 'identifier::'
      // and in block scope it's probably a label. Inside a class definition,
      // this is a bit-field.
      return Context == DeclaratorContext::Member ||
             (getLangOpts().CPlusPlus && Context == DeclaratorContext::File);

    case tok::identifier: // Possible virt-specifier.
      return getLangOpts().CPlusPlus11 && isCXX11VirtSpecifier(NextToken());

    default:
      return false;
    }

  default:
    return false;
  }
}

/// Skip until we reach something which seems like a sensible place to pick
/// up parsing after a malformed declaration. This will sometimes stop sooner
/// than SkipUntil(tok::r_brace) would, but will never stop later.
void Parser::SkipMalformedDecl() {
  while (true) {
    switch (Tok.getKind()) {
    case tok::l_brace:
      // Skip until matching }, then stop. We've probably skipped over
      // a malformed class or function definition or similar.
      ConsumeBrace();
      SkipUntil(tok::r_brace);
      if (Tok.isOneOf(tok::comma, tok::l_brace, tok::kw_try)) {
        // This declaration isn't over yet. Keep skipping.
        continue;
      }
      TryConsumeToken(tok::semi);
      return;

    case tok::l_square:
      ConsumeBracket();
      SkipUntil(tok::r_square);
      continue;

    case tok::l_paren:
      ConsumeParen();
      SkipUntil(tok::r_paren);
      continue;

    case tok::r_brace:
      return;

    case tok::semi:
      ConsumeToken();
      return;

    case tok::kw_inline:
      // 'inline namespace' at the start of a line is almost certainly
      // a good place to pick back up parsing, except in an Objective-C
      // @interface context.
      if (Tok.isAtStartOfLine() && NextToken().is(tok::kw_namespace) &&
          (!ParsingInObjCContainer || CurParsedObjCImpl))
        return;
      break;

    case tok::kw_namespace:
      // 'namespace' at the start of a line is almost certainly a good
      // place to pick back up parsing, except in an Objective-C
      // @interface context.
      if (Tok.isAtStartOfLine() &&
          (!ParsingInObjCContainer || CurParsedObjCImpl))
        return;
      break;

    case tok::at:
      // @end is very much like } in Objective-C contexts.
      if (NextToken().isObjCAtKeyword(tok::objc_end) &&
          ParsingInObjCContainer)
        return;
      break;

    case tok::minus:
    case tok::plus:
      // - and + probably start new method declarations in Objective-C contexts.
      if (Tok.isAtStartOfLine() && ParsingInObjCContainer)
        return;
      break;

    case tok::eof:
    case tok::annot_module_begin:
    case tok::annot_module_end:
    case tok::annot_module_include:
      return;

    default:
      break;
    }

    ConsumeAnyToken();
  }
}

/// ParseDeclGroup - Having concluded that this is either a function
/// definition or a group of object declarations, actually parse the
/// result.
Parser::DeclGroupPtrTy Parser::ParseDeclGroup(ParsingDeclSpec &DS,
                                              DeclaratorContext Context,
                                              SourceLocation *DeclEnd,
                                              ForRangeInit *FRI) {
  // Parse the first declarator.
  ParsingDeclarator D(*this, DS, Context);
  ParseDeclarator(D);

  // Bail out if the first declarator didn't seem well-formed.
  if (!D.hasName() && !D.mayOmitIdentifier()) {
    SkipMalformedDecl();
    return nullptr;
  }

  if (Tok.is(tok::kw_requires))
    ParseTrailingRequiresClause(D);

  // Save late-parsed attributes for now; they need to be parsed in the
  // appropriate function scope after the function Decl has been constructed.
  // These will be parsed in ParseFunctionDefinition or ParseLexedAttrList.
  LateParsedAttrList LateParsedAttrs(true);
  if (D.isFunctionDeclarator()) {
    MaybeParseGNUAttributes(D, &LateParsedAttrs);

    // The _Noreturn keyword can't appear here, unlike the GNU noreturn
    // attribute. If we find the keyword here, tell the user to put it
    // at the start instead.
    if (Tok.is(tok::kw__Noreturn)) {
      SourceLocation Loc = ConsumeToken();
      const char *PrevSpec;
      unsigned DiagID;

      // We can offer a fixit if it's valid to mark this function as _Noreturn
      // and we don't have any other declarators in this declaration.
      bool Fixit = !DS.setFunctionSpecNoreturn(Loc, PrevSpec, DiagID);
      MaybeParseGNUAttributes(D, &LateParsedAttrs);
      Fixit &= Tok.isOneOf(tok::semi, tok::l_brace, tok::kw_try);

      Diag(Loc, diag::err_c11_noreturn_misplaced)
          << (Fixit ? FixItHint::CreateRemoval(Loc) : FixItHint())
          << (Fixit ? FixItHint::CreateInsertion(D.getBeginLoc(), "_Noreturn ")
                    : FixItHint());
    }
  }

  // Check to see if we have a function *definition* which must have a body.
  if (D.isFunctionDeclarator()) {
    if (Tok.is(tok::equal) && NextToken().is(tok::code_completion)) {
      cutOffParsing();
      Actions.CodeCompleteAfterFunctionEquals(D);
      return nullptr;
    }
    // Look at the next token to make sure that this isn't a function
    // declaration.  We have to check this because __attribute__ might be the
    // start of a function definition in GCC-extended K&R C.
    if (!isDeclarationAfterDeclarator()) {

      // Function definitions are only allowed at file scope and in C++ classes.
      // The C++ inline method definition case is handled elsewhere, so we only
      // need to handle the file scope definition case.
      if (Context == DeclaratorContext::File) {
        if (isStartOfFunctionDefinition(D)) {
          if (DS.getStorageClassSpec() == DeclSpec::SCS_typedef) {
            Diag(Tok, diag::err_function_declared_typedef);

            // Recover by treating the 'typedef' as spurious.
            DS.ClearStorageClassSpecs();
          }

          Decl *TheDecl = ParseFunctionDefinition(D, ParsedTemplateInfo(),
                                                  &LateParsedAttrs);
          return Actions.ConvertDeclToDeclGroup(TheDecl);
        }

        if (isDeclarationSpecifier()) {
          // If there is an invalid declaration specifier right after the
          // function prototype, then we must be in a missing semicolon case
          // where this isn't actually a body.  Just fall through into the code
          // that handles it as a prototype, and let the top-level code handle
          // the erroneous declspec where it would otherwise expect a comma or
          // semicolon.
        } else {
          Diag(Tok, diag::err_expected_fn_body);
          SkipUntil(tok::semi);
          return nullptr;
        }
      } else {
        if (Tok.is(tok::l_brace)) {
          Diag(Tok, diag::err_function_definition_not_allowed);
          SkipMalformedDecl();
          return nullptr;
        }
      }
    }
  }

  if (ParseAsmAttributesAfterDeclarator(D))
    return nullptr;

  // C++0x [stmt.iter]p1: Check if we have a for-range-declarator. If so, we
  // must parse and analyze the for-range-initializer before the declaration is
  // analyzed.
  //
  // Handle the Objective-C for-in loop variable similarly, although we
  // don't need to parse the container in advance.
  if (FRI && (Tok.is(tok::colon) || isTokIdentifier_in())) {
    bool IsForRangeLoop = false;
    if (TryConsumeToken(tok::colon, FRI->ColonLoc)) {
      IsForRangeLoop = true;
      if (getLangOpts().OpenMP)
        Actions.startOpenMPCXXRangeFor();
      if (Tok.is(tok::l_brace))
        FRI->RangeExpr = ParseBraceInitializer();
      else
        FRI->RangeExpr = ParseExpression();
    }

    Decl *ThisDecl = Actions.ActOnDeclarator(getCurScope(), D);
    if (IsForRangeLoop) {
      Actions.ActOnCXXForRangeDecl(ThisDecl);
    } else {
      // Obj-C for loop
      if (auto *VD = dyn_cast_or_null<VarDecl>(ThisDecl))
        VD->setObjCForDecl(true);
    }
    Actions.FinalizeDeclaration(ThisDecl);
    D.complete(ThisDecl);
    return Actions.FinalizeDeclaratorGroup(getCurScope(), DS, ThisDecl);
  }

  SmallVector<Decl *, 8> DeclsInGroup;
  Decl *FirstDecl = ParseDeclarationAfterDeclaratorAndAttributes(
      D, ParsedTemplateInfo(), FRI);
  if (LateParsedAttrs.size() > 0)
    ParseLexedAttributeList(LateParsedAttrs, FirstDecl, true, false);
  D.complete(FirstDecl);
  if (FirstDecl)
    DeclsInGroup.push_back(FirstDecl);

  bool ExpectSemi = Context != DeclaratorContext::ForInit;

  // If we don't have a comma, it is either the end of the list (a ';') or an
  // error, bail out.
  SourceLocation CommaLoc;
  while (TryConsumeToken(tok::comma, CommaLoc)) {
    if (Tok.isAtStartOfLine() && ExpectSemi && !MightBeDeclarator(Context)) {
      // This comma was followed by a line-break and something which can't be
      // the start of a declarator. The comma was probably a typo for a
      // semicolon.
      Diag(CommaLoc, diag::err_expected_semi_declaration)
        << FixItHint::CreateReplacement(CommaLoc, ";");
      ExpectSemi = false;
      break;
    }

    // Parse the next declarator.
    D.clear();
    D.setCommaLoc(CommaLoc);

    // Accept attributes in an init-declarator.  In the first declarator in a
    // declaration, these would be part of the declspec.  In subsequent
    // declarators, they become part of the declarator itself, so that they
    // don't apply to declarators after *this* one.  Examples:
    //    short __attribute__((common)) var;    -> declspec
    //    short var __attribute__((common));    -> declarator
    //    short x, __attribute__((common)) var;    -> declarator
    MaybeParseGNUAttributes(D);

    // MSVC parses but ignores qualifiers after the comma as an extension.
    if (getLangOpts().MicrosoftExt)
      DiagnoseAndSkipExtendedMicrosoftTypeAttributes();

    ParseDeclarator(D);
    if (!D.isInvalidType()) {
      // C++2a [dcl.decl]p1
      //    init-declarator:
      //	      declarator initializer[opt]
      //        declarator requires-clause
      if (Tok.is(tok::kw_requires))
        ParseTrailingRequiresClause(D);
      Decl *ThisDecl = ParseDeclarationAfterDeclarator(D);
      D.complete(ThisDecl);
      if (ThisDecl)
        DeclsInGroup.push_back(ThisDecl);
    }
  }

  if (DeclEnd)
    *DeclEnd = Tok.getLocation();

  if (ExpectSemi && ExpectAndConsumeSemi(
                        Context == DeclaratorContext::File
                            ? diag::err_invalid_token_after_toplevel_declarator
                            : diag::err_expected_semi_declaration)) {
    // Okay, there was no semicolon and one was expected.  If we see a
    // declaration specifier, just assume it was missing and continue parsing.
    // Otherwise things are very confused and we skip to recover.
    if (!isDeclarationSpecifier()) {
      SkipUntil(tok::r_brace, StopAtSemi | StopBeforeMatch);
      TryConsumeToken(tok::semi);
    }
  }

  return Actions.FinalizeDeclaratorGroup(getCurScope(), DS, DeclsInGroup);
}

/// Parse an optional simple-asm-expr and attributes, and attach them to a
/// declarator. Returns true on an error.
bool Parser::ParseAsmAttributesAfterDeclarator(Declarator &D) {
  // If a simple-asm-expr is present, parse it.
  if (Tok.is(tok::kw_asm)) {
    SourceLocation Loc;
    ExprResult AsmLabel(ParseSimpleAsm(/*ForAsmLabel*/ true, &Loc));
    if (AsmLabel.isInvalid()) {
      SkipUntil(tok::semi, StopBeforeMatch);
      return true;
    }

    D.setAsmLabel(AsmLabel.get());
    D.SetRangeEnd(Loc);
  }

  MaybeParseGNUAttributes(D);
  return false;
}

/// Parse 'declaration' after parsing 'declaration-specifiers
/// declarator'. This method parses the remainder of the declaration
/// (including any attributes or initializer, among other things) and
/// finalizes the declaration.
///
///       init-declarator: [C99 6.7]
///         declarator
///         declarator '=' initializer
/// [GNU]   declarator simple-asm-expr[opt] attributes[opt]
/// [GNU]   declarator simple-asm-expr[opt] attributes[opt] '=' initializer
/// [C++]   declarator initializer[opt]
///
/// [C++] initializer:
/// [C++]   '=' initializer-clause
/// [C++]   '(' expression-list ')'
/// [C++0x] '=' 'default'                                                [TODO]
/// [C++0x] '=' 'delete'
/// [C++0x] braced-init-list
///
/// According to the standard grammar, =default and =delete are function
/// definitions, but that definitely doesn't fit with the parser here.
///
Decl *Parser::ParseDeclarationAfterDeclarator(
    Declarator &D, const ParsedTemplateInfo &TemplateInfo) {
  if (ParseAsmAttributesAfterDeclarator(D))
    return nullptr;

  return ParseDeclarationAfterDeclaratorAndAttributes(D, TemplateInfo);
}

Decl *Parser::ParseDeclarationAfterDeclaratorAndAttributes(
    Declarator &D, const ParsedTemplateInfo &TemplateInfo, ForRangeInit *FRI) {
  // RAII type used to track whether we're inside an initializer.
  struct InitializerScopeRAII {
    Parser &P;
    Declarator &D;
    Decl *ThisDecl;

    InitializerScopeRAII(Parser &P, Declarator &D, Decl *ThisDecl)
        : P(P), D(D), ThisDecl(ThisDecl) {
      if (ThisDecl && P.getLangOpts().CPlusPlus) {
        Scope *S = nullptr;
        if (D.getCXXScopeSpec().isSet()) {
          P.EnterScope(0);
          S = P.getCurScope();
        }
        P.Actions.ActOnCXXEnterDeclInitializer(S, ThisDecl);
      }
    }
    ~InitializerScopeRAII() { pop(); }
    void pop() {
      if (ThisDecl && P.getLangOpts().CPlusPlus) {
        Scope *S = nullptr;
        if (D.getCXXScopeSpec().isSet())
          S = P.getCurScope();
        P.Actions.ActOnCXXExitDeclInitializer(S, ThisDecl);
        if (S)
          P.ExitScope();
      }
      ThisDecl = nullptr;
    }
  };

  enum class InitKind { Uninitialized, Equal, CXXDirect, CXXBraced };
  InitKind TheInitKind;
  // If a '==' or '+=' is found, suggest a fixit to '='.
  if (isTokenEqualOrEqualTypo())
    TheInitKind = InitKind::Equal;
  else if (Tok.is(tok::l_paren))
    TheInitKind = InitKind::CXXDirect;
  else if (getLangOpts().CPlusPlus11 && Tok.is(tok::l_brace) &&
           (!CurParsedObjCImpl || !D.isFunctionDeclarator()))
    TheInitKind = InitKind::CXXBraced;
  else
    TheInitKind = InitKind::Uninitialized;
  if (TheInitKind != InitKind::Uninitialized)
    D.setHasInitializer();

  // Inform Sema that we just parsed this declarator.
  Decl *ThisDecl = nullptr;
  Decl *OuterDecl = nullptr;
  switch (TemplateInfo.Kind) {
  case ParsedTemplateInfo::NonTemplate:
    ThisDecl = Actions.ActOnDeclarator(getCurScope(), D);
    break;

  case ParsedTemplateInfo::Template:
  case ParsedTemplateInfo::ExplicitSpecialization: {
    ThisDecl = Actions.ActOnTemplateDeclarator(getCurScope(),
                                               *TemplateInfo.TemplateParams,
                                               D);
    if (VarTemplateDecl *VT = dyn_cast_or_null<VarTemplateDecl>(ThisDecl)) {
      // Re-direct this decl to refer to the templated decl so that we can
      // initialize it.
      ThisDecl = VT->getTemplatedDecl();
      OuterDecl = VT;
    }
    break;
  }
  case ParsedTemplateInfo::ExplicitInstantiation: {
    if (Tok.is(tok::semi)) {
      DeclResult ThisRes = Actions.ActOnExplicitInstantiation(
          getCurScope(), TemplateInfo.ExternLoc, TemplateInfo.TemplateLoc, D);
      if (ThisRes.isInvalid()) {
        SkipUntil(tok::semi, StopBeforeMatch);
        return nullptr;
      }
      ThisDecl = ThisRes.get();
    } else {
      // FIXME: This check should be for a variable template instantiation only.

      // Check that this is a valid instantiation
      if (D.getName().getKind() != UnqualifiedIdKind::IK_TemplateId) {
        // If the declarator-id is not a template-id, issue a diagnostic and
        // recover by ignoring the 'template' keyword.
        Diag(Tok, diag::err_template_defn_explicit_instantiation)
            << 2 << FixItHint::CreateRemoval(TemplateInfo.TemplateLoc);
        ThisDecl = Actions.ActOnDeclarator(getCurScope(), D);
      } else {
        SourceLocation LAngleLoc =
            PP.getLocForEndOfToken(TemplateInfo.TemplateLoc);
        Diag(D.getIdentifierLoc(),
             diag::err_explicit_instantiation_with_definition)
            << SourceRange(TemplateInfo.TemplateLoc)
            << FixItHint::CreateInsertion(LAngleLoc, "<>");

        // Recover as if it were an explicit specialization.
        TemplateParameterLists FakedParamLists;
        FakedParamLists.push_back(Actions.ActOnTemplateParameterList(
            0, SourceLocation(), TemplateInfo.TemplateLoc, LAngleLoc, None,
            LAngleLoc, nullptr));

        ThisDecl =
            Actions.ActOnTemplateDeclarator(getCurScope(), FakedParamLists, D);
      }
    }
    break;
    }
  }

  switch (TheInitKind) {
  // Parse declarator '=' initializer.
  case InitKind::Equal: {
    SourceLocation EqualLoc = ConsumeToken();

    if (Tok.is(tok::kw_delete)) {
      if (D.isFunctionDeclarator())
        Diag(ConsumeToken(), diag::err_default_delete_in_multiple_declaration)
          << 1 /* delete */;
      else
        Diag(ConsumeToken(), diag::err_deleted_non_function);
    } else if (Tok.is(tok::kw_default)) {
      if (D.isFunctionDeclarator())
        Diag(ConsumeToken(), diag::err_default_delete_in_multiple_declaration)
          << 0 /* default */;
      else
        Diag(ConsumeToken(), diag::err_default_special_members)
            << getLangOpts().CPlusPlus20;
    } else {
      InitializerScopeRAII InitScope(*this, D, ThisDecl);

      if (Tok.is(tok::code_completion)) {
        cutOffParsing();
        Actions.CodeCompleteInitializer(getCurScope(), ThisDecl);
        Actions.FinalizeDeclaration(ThisDecl);
        return nullptr;
      }

      PreferredType.enterVariableInit(Tok.getLocation(), ThisDecl);

      Sema::FPFeaturesStateRAII FPO(Actions);
      if (auto VD = dyn_cast_or_null<VarDecl>(ThisDecl))
        if (!VD->isInvalidDecl()) {
          // If variable requires constant initialization, set constant
          // rounding mode.
          if (VD->isFileVarDecl() || VD->isConstexpr() ||
              (!getLangOpts().CPlusPlus && VD->isStaticLocal())) {
            if (Actions.getCurFPFeatures().getRoundingMode() ==
                llvm::RoundingMode::Dynamic) {
              // If constant rounding mode is 'dynamic', it means that a command
              // line option line like `-ffpmodel=strict` is in effect. Set
              // constant rounding to default in this case.
              FPOptions NewFPO = Actions.getCurFPFeatures();
              NewFPO.setRoundingMode(llvm::RoundingMode::NearestTiesToEven);
              Actions.setCurFPFeatures(NewFPO);
            }
          }
        }

      ExprResult Init = ParseInitializer();

      // If this is the only decl in (possibly) range based for statement,
      // our best guess is that the user meant ':' instead of '='.
      if (Tok.is(tok::r_paren) && FRI && D.isFirstDeclarator()) {
        Diag(EqualLoc, diag::err_single_decl_assign_in_for_range)
            << FixItHint::CreateReplacement(EqualLoc, ":");
        // We are trying to stop parser from looking for ';' in this for
        // statement, therefore preventing spurious errors to be issued.
        FRI->ColonLoc = EqualLoc;
        Init = ExprError();
        FRI->RangeExpr = Init;
      }

      InitScope.pop();

      if (Init.isInvalid()) {
        SmallVector<tok::TokenKind, 2> StopTokens;
        StopTokens.push_back(tok::comma);
        if (D.getContext() == DeclaratorContext::ForInit ||
            D.getContext() == DeclaratorContext::SelectionInit)
          StopTokens.push_back(tok::r_paren);
        SkipUntil(StopTokens, StopAtSemi | StopBeforeMatch);
        Actions.ActOnInitializerError(ThisDecl);
      } else
        Actions.AddInitializerToDecl(ThisDecl, Init.get(),
                                     /*DirectInit=*/false);
    }
    break;
  }
  case InitKind::CXXDirect: {
    // Parse C++ direct initializer: '(' expression-list ')'
    BalancedDelimiterTracker T(*this, tok::l_paren);
    T.consumeOpen();

    ExprVector Exprs;
    CommaLocsTy CommaLocs;

    InitializerScopeRAII InitScope(*this, D, ThisDecl);

    auto ThisVarDecl = dyn_cast_or_null<VarDecl>(ThisDecl);
    auto RunSignatureHelp = [&]() {
      QualType PreferredType = Actions.ProduceConstructorSignatureHelp(
          getCurScope(), ThisVarDecl->getType()->getCanonicalTypeInternal(),
          ThisDecl->getLocation(), Exprs, T.getOpenLocation());
      CalledSignatureHelp = true;
      return PreferredType;
    };
    auto SetPreferredType = [&] {
      PreferredType.enterFunctionArgument(Tok.getLocation(), RunSignatureHelp);
    };

    llvm::function_ref<void()> ExpressionStarts;
    if (ThisVarDecl) {
      // ParseExpressionList can sometimes succeed even when ThisDecl is not
      // VarDecl. This is an error and it is reported in a call to
      // Actions.ActOnInitializerError(). However, we call
      // ProduceConstructorSignatureHelp only on VarDecls.
      ExpressionStarts = SetPreferredType;
    }
    if (ParseExpressionList(Exprs, CommaLocs, ExpressionStarts)) {
      if (ThisVarDecl && PP.isCodeCompletionReached() && !CalledSignatureHelp) {
        Actions.ProduceConstructorSignatureHelp(
            getCurScope(), ThisVarDecl->getType()->getCanonicalTypeInternal(),
            ThisDecl->getLocation(), Exprs, T.getOpenLocation());
        CalledSignatureHelp = true;
      }
      Actions.ActOnInitializerError(ThisDecl);
      SkipUntil(tok::r_paren, StopAtSemi);
    } else {
      // Match the ')'.
      T.consumeClose();

      assert(!Exprs.empty() && Exprs.size()-1 == CommaLocs.size() &&
             "Unexpected number of commas!");

      InitScope.pop();

      ExprResult Initializer = Actions.ActOnParenListExpr(T.getOpenLocation(),
                                                          T.getCloseLocation(),
                                                          Exprs);
      Actions.AddInitializerToDecl(ThisDecl, Initializer.get(),
                                   /*DirectInit=*/true);
    }
#if INTEL_CUSTOMIZATION
// Fix for CQ376508: attributes must be ignored after parenthesized initializer.
    if (getLangOpts().IntelCompat && !getLangOpts().IntelMSCompat &&
        Tok.is(tok::kw___attribute)) {
      ParsedAttributes Attrs(AttrFactory);
      ParseGNUAttributes(Attrs);
      Diag(Tok.getLocation(), diag::warn_attributes_ignored_after_init);
    }
#endif // INTEL_CUSTOMIZATION
    break;
  }
  case InitKind::CXXBraced: {
    // Parse C++0x braced-init-list.
    Diag(Tok, diag::warn_cxx98_compat_generalized_initializer_lists);

    InitializerScopeRAII InitScope(*this, D, ThisDecl);

    PreferredType.enterVariableInit(Tok.getLocation(), ThisDecl);
    ExprResult Init(ParseBraceInitializer());

    InitScope.pop();

    if (Init.isInvalid()) {
      Actions.ActOnInitializerError(ThisDecl);
    } else
      Actions.AddInitializerToDecl(ThisDecl, Init.get(), /*DirectInit=*/true);
    break;
  }
  case InitKind::Uninitialized: {
    Actions.ActOnUninitializedDecl(ThisDecl);
    break;
  }
  }

  Actions.FinalizeDeclaration(ThisDecl);
  return OuterDecl ? OuterDecl : ThisDecl;
}

/// ParseSpecifierQualifierList
///        specifier-qualifier-list:
///          type-specifier specifier-qualifier-list[opt]
///          type-qualifier specifier-qualifier-list[opt]
/// [GNU]    attributes     specifier-qualifier-list[opt]
///
void Parser::ParseSpecifierQualifierList(DeclSpec &DS, AccessSpecifier AS,
                                         DeclSpecContext DSC) {
  /// specifier-qualifier-list is a subset of declaration-specifiers.  Just
  /// parse declaration-specifiers and complain about extra stuff.
  /// TODO: diagnose attribute-specifiers and alignment-specifiers.
  ParseDeclarationSpecifiers(DS, ParsedTemplateInfo(), AS, DSC);

  // Validate declspec for type-name.
  unsigned Specs = DS.getParsedSpecifiers();
  if (isTypeSpecifier(DSC) && !DS.hasTypeSpecifier()) {
    Diag(Tok, diag::err_expected_type);
    DS.SetTypeSpecError();
  } else if (Specs == DeclSpec::PQ_None && !DS.hasAttributes()) {
    Diag(Tok, diag::err_typename_requires_specqual);
    if (!DS.hasTypeSpecifier())
      DS.SetTypeSpecError();
  }

  // Issue diagnostic and remove storage class if present.
  if (Specs & DeclSpec::PQ_StorageClassSpecifier) {
    if (DS.getStorageClassSpecLoc().isValid())
      Diag(DS.getStorageClassSpecLoc(),diag::err_typename_invalid_storageclass);
    else
      Diag(DS.getThreadStorageClassSpecLoc(),
           diag::err_typename_invalid_storageclass);
    DS.ClearStorageClassSpecs();
  }

  // Issue diagnostic and remove function specifier if present.
  if (Specs & DeclSpec::PQ_FunctionSpecifier) {
    if (DS.isInlineSpecified())
      Diag(DS.getInlineSpecLoc(), diag::err_typename_invalid_functionspec);
    if (DS.isVirtualSpecified())
      Diag(DS.getVirtualSpecLoc(), diag::err_typename_invalid_functionspec);
    if (DS.hasExplicitSpecifier())
      Diag(DS.getExplicitSpecLoc(), diag::err_typename_invalid_functionspec);
    DS.ClearFunctionSpecs();
  }

  // Issue diagnostic and remove constexpr specifier if present.
  if (DS.hasConstexprSpecifier() && DSC != DeclSpecContext::DSC_condition) {
    Diag(DS.getConstexprSpecLoc(), diag::err_typename_invalid_constexpr)
        << static_cast<int>(DS.getConstexprSpecifier());
    DS.ClearConstexprSpec();
  }
}

/// isValidAfterIdentifierInDeclaratorAfterDeclSpec - Return true if the
/// specified token is valid after the identifier in a declarator which
/// immediately follows the declspec.  For example, these things are valid:
///
///      int x   [             4];         // direct-declarator
///      int x   (             int y);     // direct-declarator
///  int(int x   )                         // direct-declarator
///      int x   ;                         // simple-declaration
///      int x   =             17;         // init-declarator-list
///      int x   ,             y;          // init-declarator-list
///      int x   __asm__       ("foo");    // init-declarator-list
///      int x   :             4;          // struct-declarator
///      int x   {             5};         // C++'0x unified initializers
///
/// This is not, because 'x' does not immediately follow the declspec (though
/// ')' happens to be valid anyway).
///    int (x)
///
static bool isValidAfterIdentifierInDeclarator(const Token &T) {
  return T.isOneOf(tok::l_square, tok::l_paren, tok::r_paren, tok::semi,
                   tok::comma, tok::equal, tok::kw_asm, tok::l_brace,
                   tok::colon);
}

/// ParseImplicitInt - This method is called when we have an non-typename
/// identifier in a declspec (which normally terminates the decl spec) when
/// the declspec has no type specifier.  In this case, the declspec is either
/// malformed or is "implicit int" (in K&R and C89).
///
/// This method handles diagnosing this prettily and returns false if the
/// declspec is done being processed.  If it recovers and thinks there may be
/// other pieces of declspec after it, it returns true.
///
bool Parser::ParseImplicitInt(DeclSpec &DS, CXXScopeSpec *SS,
                              const ParsedTemplateInfo &TemplateInfo,
                              AccessSpecifier AS, DeclSpecContext DSC,
                              ParsedAttributesWithRange &Attrs) {
  assert(Tok.is(tok::identifier) && "should have identifier");

  SourceLocation Loc = Tok.getLocation();
  // If we see an identifier that is not a type name, we normally would
  // parse it as the identifier being declared.  However, when a typename
  // is typo'd or the definition is not included, this will incorrectly
  // parse the typename as the identifier name and fall over misparsing
  // later parts of the diagnostic.
  //
  // As such, we try to do some look-ahead in cases where this would
  // otherwise be an "implicit-int" case to see if this is invalid.  For
  // example: "static foo_t x = 4;"  In this case, if we parsed foo_t as
  // an identifier with implicit int, we'd get a parse error because the
  // next token is obviously invalid for a type.  Parse these as a case
  // with an invalid type specifier.
  assert(!DS.hasTypeSpecifier() && "Type specifier checked above");

  // Since we know that this either implicit int (which is rare) or an
  // error, do lookahead to try to do better recovery. This never applies
  // within a type specifier. Outside of C++, we allow this even if the
  // language doesn't "officially" support implicit int -- we support
  // implicit int as an extension in C99 and C11.
  if (!isTypeSpecifier(DSC) && !getLangOpts().CPlusPlus &&
      isValidAfterIdentifierInDeclarator(NextToken())) {
    // If this token is valid for implicit int, e.g. "static x = 4", then
    // we just avoid eating the identifier, so it will be parsed as the
    // identifier in the declarator.
    return false;
  }

  // Early exit as Sema has a dedicated missing_actual_pipe_type diagnostic
  // for incomplete declarations such as `pipe p`.
  if ((getLangOpts().OpenCLCPlusPlus || getLangOpts().SYCLIsDevice) &&
      DS.isTypeSpecPipe())
    return false;

  if (getLangOpts().CPlusPlus &&
      DS.getStorageClassSpec() == DeclSpec::SCS_auto) {
    // Don't require a type specifier if we have the 'auto' storage class
    // specifier in C++98 -- we'll promote it to a type specifier.
    if (SS)
      AnnotateScopeToken(*SS, /*IsNewAnnotation*/false);
    return false;
  }

  if (getLangOpts().CPlusPlus && (!SS || SS->isEmpty()) &&
      getLangOpts().MSVCCompat) {
    // Lookup of an unqualified type name has failed in MSVC compatibility mode.
    // Give Sema a chance to recover if we are in a template with dependent base
    // classes.
    if (ParsedType T = Actions.ActOnMSVCUnknownTypeName(
            *Tok.getIdentifierInfo(), Tok.getLocation(),
            DSC == DeclSpecContext::DSC_template_type_arg)) {
      const char *PrevSpec;
      unsigned DiagID;
      DS.SetTypeSpecType(DeclSpec::TST_typename, Loc, PrevSpec, DiagID, T,
                         Actions.getASTContext().getPrintingPolicy());
      DS.SetRangeEnd(Tok.getLocation());
      ConsumeToken();
      return false;
    }
  }

  // Otherwise, if we don't consume this token, we are going to emit an
  // error anyway.  Try to recover from various common problems.  Check
  // to see if this was a reference to a tag name without a tag specified.
  // This is a common problem in C (saying 'foo' instead of 'struct foo').
  //
  // C++ doesn't need this, and isTagName doesn't take SS.
  if (SS == nullptr) {
    const char *TagName = nullptr, *FixitTagName = nullptr;
    tok::TokenKind TagKind = tok::unknown;

    switch (Actions.isTagName(*Tok.getIdentifierInfo(), getCurScope())) {
      default: break;
      case DeclSpec::TST_enum:
        TagName="enum"  ; FixitTagName = "enum "  ; TagKind=tok::kw_enum ;break;
      case DeclSpec::TST_union:
        TagName="union" ; FixitTagName = "union " ;TagKind=tok::kw_union ;break;
      case DeclSpec::TST_struct:
        TagName="struct"; FixitTagName = "struct ";TagKind=tok::kw_struct;break;
      case DeclSpec::TST_interface:
        TagName="__interface"; FixitTagName = "__interface ";
        TagKind=tok::kw___interface;break;
      case DeclSpec::TST_class:
        TagName="class" ; FixitTagName = "class " ;TagKind=tok::kw_class ;break;
    }

    if (TagName) {
      IdentifierInfo *TokenName = Tok.getIdentifierInfo();
      LookupResult R(Actions, TokenName, SourceLocation(),
                     Sema::LookupOrdinaryName);

      Diag(Loc, diag::err_use_of_tag_name_without_tag)
        << TokenName << TagName << getLangOpts().CPlusPlus
        << FixItHint::CreateInsertion(Tok.getLocation(), FixitTagName);

      if (Actions.LookupParsedName(R, getCurScope(), SS)) {
        for (LookupResult::iterator I = R.begin(), IEnd = R.end();
             I != IEnd; ++I)
          Diag((*I)->getLocation(), diag::note_decl_hiding_tag_type)
            << TokenName << TagName;
      }

      // Parse this as a tag as if the missing tag were present.
      if (TagKind == tok::kw_enum)
        ParseEnumSpecifier(Loc, DS, TemplateInfo, AS,
                           DeclSpecContext::DSC_normal);
      else
        ParseClassSpecifier(TagKind, Loc, DS, TemplateInfo, AS,
                            /*EnteringContext*/ false,
                            DeclSpecContext::DSC_normal, Attrs);
      return true;
    }
  }

  // Determine whether this identifier could plausibly be the name of something
  // being declared (with a missing type).
  if (!isTypeSpecifier(DSC) && (!SS || DSC == DeclSpecContext::DSC_top_level ||
                                DSC == DeclSpecContext::DSC_class)) {
    // Look ahead to the next token to try to figure out what this declaration
    // was supposed to be.
    switch (NextToken().getKind()) {
    case tok::l_paren: {
      // static x(4); // 'x' is not a type
      // x(int n);    // 'x' is not a type
      // x (*p)[];    // 'x' is a type
      //
      // Since we're in an error case, we can afford to perform a tentative
      // parse to determine which case we're in.
      TentativeParsingAction PA(*this);
      ConsumeToken();
      TPResult TPR = TryParseDeclarator(/*mayBeAbstract*/false);
      PA.Revert();

      if (TPR != TPResult::False) {
        // The identifier is followed by a parenthesized declarator.
        // It's supposed to be a type.
        break;
      }

      // If we're in a context where we could be declaring a constructor,
      // check whether this is a constructor declaration with a bogus name.
      if (DSC == DeclSpecContext::DSC_class ||
          (DSC == DeclSpecContext::DSC_top_level && SS)) {
        IdentifierInfo *II = Tok.getIdentifierInfo();
        if (Actions.isCurrentClassNameTypo(II, SS)) {
          Diag(Loc, diag::err_constructor_bad_name)
            << Tok.getIdentifierInfo() << II
            << FixItHint::CreateReplacement(Tok.getLocation(), II->getName());
          Tok.setIdentifierInfo(II);
        }
      }
      // Fall through.
      LLVM_FALLTHROUGH;
    }
    case tok::comma:
    case tok::equal:
    case tok::kw_asm:
    case tok::l_brace:
    case tok::l_square:
    case tok::semi:
      // This looks like a variable or function declaration. The type is
      // probably missing. We're done parsing decl-specifiers.
      // But only if we are not in a function prototype scope.
      if (getCurScope()->isFunctionPrototypeScope())
        break;
      if (SS)
        AnnotateScopeToken(*SS, /*IsNewAnnotation*/false);
      return false;

    default:
      // This is probably supposed to be a type. This includes cases like:
      //   int f(itn);
      //   struct S { unsigned : 4; };
      break;
    }
  }

  // This is almost certainly an invalid type name. Let Sema emit a diagnostic
  // and attempt to recover.
  ParsedType T;
  IdentifierInfo *II = Tok.getIdentifierInfo();
  bool IsTemplateName = getLangOpts().CPlusPlus && NextToken().is(tok::less);
  Actions.DiagnoseUnknownTypeName(II, Loc, getCurScope(), SS, T,
                                  IsTemplateName);
  if (T) {
    // The action has suggested that the type T could be used. Set that as
    // the type in the declaration specifiers, consume the would-be type
    // name token, and we're done.
    const char *PrevSpec;
    unsigned DiagID;
    DS.SetTypeSpecType(DeclSpec::TST_typename, Loc, PrevSpec, DiagID, T,
                       Actions.getASTContext().getPrintingPolicy());
    DS.SetRangeEnd(Tok.getLocation());
    ConsumeToken();
    // There may be other declaration specifiers after this.
    return true;
  } else if (II != Tok.getIdentifierInfo()) {
    // If no type was suggested, the correction is to a keyword
    Tok.setKind(II->getTokenID());
    // There may be other declaration specifiers after this.
    return true;
  }

  // Otherwise, the action had no suggestion for us.  Mark this as an error.
  DS.SetTypeSpecError();
  DS.SetRangeEnd(Tok.getLocation());
  ConsumeToken();

  // Eat any following template arguments.
  if (IsTemplateName) {
    SourceLocation LAngle, RAngle;
    TemplateArgList Args;
    ParseTemplateIdAfterTemplateName(true, LAngle, Args, RAngle);
  }

  // TODO: Could inject an invalid typedef decl in an enclosing scope to
  // avoid rippling error messages on subsequent uses of the same type,
  // could be useful if #include was forgotten.
  return true;
}

/// Determine the declaration specifier context from the declarator
/// context.
///
/// \param Context the declarator context, which is one of the
/// DeclaratorContext enumerator values.
Parser::DeclSpecContext
Parser::getDeclSpecContextFromDeclaratorContext(DeclaratorContext Context) {
  if (Context == DeclaratorContext::Member)
    return DeclSpecContext::DSC_class;
  if (Context == DeclaratorContext::File)
    return DeclSpecContext::DSC_top_level;
  if (Context == DeclaratorContext::TemplateParam)
    return DeclSpecContext::DSC_template_param;
  if (Context == DeclaratorContext::TemplateArg ||
      Context == DeclaratorContext::TemplateTypeArg)
    return DeclSpecContext::DSC_template_type_arg;
  if (Context == DeclaratorContext::TrailingReturn ||
      Context == DeclaratorContext::TrailingReturnVar)
    return DeclSpecContext::DSC_trailing;
  if (Context == DeclaratorContext::AliasDecl ||
      Context == DeclaratorContext::AliasTemplate)
    return DeclSpecContext::DSC_alias_declaration;
  return DeclSpecContext::DSC_normal;
}

/// ParseAlignArgument - Parse the argument to an alignment-specifier.
///
/// FIXME: Simply returns an alignof() expression if the argument is a
/// type. Ideally, the type should be propagated directly into Sema.
///
/// [C11]   type-id
/// [C11]   constant-expression
/// [C++0x] type-id ...[opt]
/// [C++0x] assignment-expression ...[opt]
ExprResult Parser::ParseAlignArgument(SourceLocation Start,
                                      SourceLocation &EllipsisLoc) {
  ExprResult ER;
  if (isTypeIdInParens()) {
    SourceLocation TypeLoc = Tok.getLocation();
    ParsedType Ty = ParseTypeName().get();
    SourceRange TypeRange(Start, Tok.getLocation());
    ER = Actions.ActOnUnaryExprOrTypeTraitExpr(TypeLoc, UETT_AlignOf, true,
                                               Ty.getAsOpaquePtr(), TypeRange);
  } else
    ER = ParseConstantExpression();

  if (getLangOpts().CPlusPlus11)
    TryConsumeToken(tok::ellipsis, EllipsisLoc);

  return ER;
}

/// ParseAlignmentSpecifier - Parse an alignment-specifier, and add the
/// attribute to Attrs.
///
/// alignment-specifier:
/// [C11]   '_Alignas' '(' type-id ')'
/// [C11]   '_Alignas' '(' constant-expression ')'
/// [C++11] 'alignas' '(' type-id ...[opt] ')'
/// [C++11] 'alignas' '(' assignment-expression ...[opt] ')'
void Parser::ParseAlignmentSpecifier(ParsedAttributes &Attrs,
                                     SourceLocation *EndLoc) {
  assert(Tok.isOneOf(tok::kw_alignas, tok::kw__Alignas) &&
         "Not an alignment-specifier!");

  IdentifierInfo *KWName = Tok.getIdentifierInfo();
  SourceLocation KWLoc = ConsumeToken();

  BalancedDelimiterTracker T(*this, tok::l_paren);
  if (T.expectAndConsume())
    return;

  SourceLocation EllipsisLoc;
  ExprResult ArgExpr = ParseAlignArgument(T.getOpenLocation(), EllipsisLoc);
  if (ArgExpr.isInvalid()) {
    T.skipToEnd();
    return;
  }

  T.consumeClose();
  if (EndLoc)
    *EndLoc = T.getCloseLocation();

  ArgsVector ArgExprs;
  ArgExprs.push_back(ArgExpr.get());
  Attrs.addNew(KWName, KWLoc, nullptr, KWLoc, ArgExprs.data(), 1,
               ParsedAttr::AS_Keyword, EllipsisLoc);
}

ExprResult Parser::ParseExtIntegerArgument() {
  assert(Tok.is(tok::kw__ExtInt) && "Not an extended int type");
  ConsumeToken();

  BalancedDelimiterTracker T(*this, tok::l_paren);
  if (T.expectAndConsume())
    return ExprError();

  ExprResult ER = ParseConstantExpression();
  if (ER.isInvalid()) {
    T.skipToEnd();
    return ExprError();
  }

  if(T.consumeClose())
    return ExprError();
  return ER;
}

/// Determine whether we're looking at something that might be a declarator
/// in a simple-declaration. If it can't possibly be a declarator, maybe
/// diagnose a missing semicolon after a prior tag definition in the decl
/// specifier.
///
/// \return \c true if an error occurred and this can't be any kind of
/// declaration.
bool
Parser::DiagnoseMissingSemiAfterTagDefinition(DeclSpec &DS, AccessSpecifier AS,
                                              DeclSpecContext DSContext,
                                              LateParsedAttrList *LateAttrs) {
  assert(DS.hasTagDefinition() && "shouldn't call this");

  bool EnteringContext = (DSContext == DeclSpecContext::DSC_class ||
                          DSContext == DeclSpecContext::DSC_top_level);

  if (getLangOpts().CPlusPlus &&
      Tok.isOneOf(tok::identifier, tok::coloncolon, tok::kw_decltype,
                  tok::annot_template_id) &&
      TryAnnotateCXXScopeToken(EnteringContext)) {
    SkipMalformedDecl();
    return true;
  }

  bool HasScope = Tok.is(tok::annot_cxxscope);
  // Make a copy in case GetLookAheadToken invalidates the result of NextToken.
  Token AfterScope = HasScope ? NextToken() : Tok;

  // Determine whether the following tokens could possibly be a
  // declarator.
  bool MightBeDeclarator = true;
  if (Tok.isOneOf(tok::kw_typename, tok::annot_typename)) {
    // A declarator-id can't start with 'typename'.
    MightBeDeclarator = false;
  } else if (AfterScope.is(tok::annot_template_id)) {
    // If we have a type expressed as a template-id, this cannot be a
    // declarator-id (such a type cannot be redeclared in a simple-declaration).
    TemplateIdAnnotation *Annot =
        static_cast<TemplateIdAnnotation *>(AfterScope.getAnnotationValue());
    if (Annot->Kind == TNK_Type_template)
      MightBeDeclarator = false;
  } else if (AfterScope.is(tok::identifier)) {
    const Token &Next = HasScope ? GetLookAheadToken(2) : NextToken();

    // These tokens cannot come after the declarator-id in a
    // simple-declaration, and are likely to come after a type-specifier.
    if (Next.isOneOf(tok::star, tok::amp, tok::ampamp, tok::identifier,
                     tok::annot_cxxscope, tok::coloncolon)) {
      // Missing a semicolon.
      MightBeDeclarator = false;
    } else if (HasScope) {
      // If the declarator-id has a scope specifier, it must redeclare a
      // previously-declared entity. If that's a type (and this is not a
      // typedef), that's an error.
      CXXScopeSpec SS;
      Actions.RestoreNestedNameSpecifierAnnotation(
          Tok.getAnnotationValue(), Tok.getAnnotationRange(), SS);
      IdentifierInfo *Name = AfterScope.getIdentifierInfo();
      Sema::NameClassification Classification = Actions.ClassifyName(
          getCurScope(), SS, Name, AfterScope.getLocation(), Next,
          /*CCC=*/nullptr);
      switch (Classification.getKind()) {
      case Sema::NC_Error:
        SkipMalformedDecl();
        return true;

      case Sema::NC_Keyword:
        llvm_unreachable("typo correction is not possible here");

      case Sema::NC_Type:
      case Sema::NC_TypeTemplate:
      case Sema::NC_UndeclaredNonType:
      case Sema::NC_UndeclaredTemplate:
        // Not a previously-declared non-type entity.
        MightBeDeclarator = false;
        break;

      case Sema::NC_Unknown:
      case Sema::NC_NonType:
      case Sema::NC_DependentNonType:
      case Sema::NC_OverloadSet:
      case Sema::NC_VarTemplate:
      case Sema::NC_FunctionTemplate:
      case Sema::NC_Concept:
        // Might be a redeclaration of a prior entity.
        break;
      }
    }
  }

  if (MightBeDeclarator)
    return false;

  const PrintingPolicy &PPol = Actions.getASTContext().getPrintingPolicy();
  Diag(PP.getLocForEndOfToken(DS.getRepAsDecl()->getEndLoc()),
       diag::err_expected_after)
      << DeclSpec::getSpecifierName(DS.getTypeSpecType(), PPol) << tok::semi;

  // Try to recover from the typo, by dropping the tag definition and parsing
  // the problematic tokens as a type.
  //
  // FIXME: Split the DeclSpec into pieces for the standalone
  // declaration and pieces for the following declaration, instead
  // of assuming that all the other pieces attach to new declaration,
  // and call ParsedFreeStandingDeclSpec as appropriate.
  DS.ClearTypeSpecType();
  ParsedTemplateInfo NotATemplate;
  ParseDeclarationSpecifiers(DS, NotATemplate, AS, DSContext, LateAttrs);
  return false;
}

// Choose the apprpriate diagnostic error for why fixed point types are
// disabled, set the previous specifier, and mark as invalid.
static void SetupFixedPointError(const LangOptions &LangOpts,
                                 const char *&PrevSpec, unsigned &DiagID,
                                 bool &isInvalid) {
  assert(!LangOpts.FixedPoint);
  DiagID = diag::err_fixed_point_not_enabled;
  PrevSpec = "";  // Not used by diagnostic
  isInvalid = true;
}

/// ParseDeclarationSpecifiers
///       declaration-specifiers: [C99 6.7]
///         storage-class-specifier declaration-specifiers[opt]
///         type-specifier declaration-specifiers[opt]
/// [C99]   function-specifier declaration-specifiers[opt]
/// [C11]   alignment-specifier declaration-specifiers[opt]
/// [GNU]   attributes declaration-specifiers[opt]
/// [Clang] '__module_private__' declaration-specifiers[opt]
/// [ObjC1] '__kindof' declaration-specifiers[opt]
///
///       storage-class-specifier: [C99 6.7.1]
///         'typedef'
///         'extern'
///         'static'
///         'auto'
///         'register'
/// [C++]   'mutable'
/// [C++11] 'thread_local'
/// [C11]   '_Thread_local'
/// [GNU]   '__thread'
///       function-specifier: [C99 6.7.4]
/// [C99]   'inline'
/// [C++]   'virtual'
/// [C++]   'explicit'
/// [OpenCL] '__kernel'
///       'friend': [C++ dcl.friend]
///       'constexpr': [C++0x dcl.constexpr]
void Parser::ParseDeclarationSpecifiers(DeclSpec &DS,
                                        const ParsedTemplateInfo &TemplateInfo,
                                        AccessSpecifier AS,
                                        DeclSpecContext DSContext,
                                        LateParsedAttrList *LateAttrs) {
  if (DS.getSourceRange().isInvalid()) {
    // Start the range at the current token but make the end of the range
    // invalid.  This will make the entire range invalid unless we successfully
    // consume a token.
    DS.SetRangeStart(Tok.getLocation());
    DS.SetRangeEnd(SourceLocation());
  }

  bool EnteringContext = (DSContext == DeclSpecContext::DSC_class ||
                          DSContext == DeclSpecContext::DSC_top_level);
  bool AttrsLastTime = false;
  ParsedAttributesWithRange attrs(AttrFactory);
  // We use Sema's policy to get bool macros right.
  PrintingPolicy Policy = Actions.getPrintingPolicy();
  while (1) {
    bool isInvalid = false;
    bool isStorageClass = false;
    const char *PrevSpec = nullptr;
    unsigned DiagID = 0;

    // This value needs to be set to the location of the last token if the last
    // token of the specifier is already consumed.
    SourceLocation ConsumedEnd;

    // HACK: MSVC doesn't consider _Atomic to be a keyword and its STL
    // implementation for VS2013 uses _Atomic as an identifier for one of the
    // classes in <atomic>.
    //
    // A typedef declaration containing _Atomic<...> is among the places where
    // the class is used.  If we are currently parsing such a declaration, treat
    // the token as an identifier.
    if (getLangOpts().MSVCCompat && Tok.is(tok::kw__Atomic) &&
        DS.getStorageClassSpec() == clang::DeclSpec::SCS_typedef &&
        !DS.hasTypeSpecifier() && GetLookAheadToken(1).is(tok::less))
      Tok.setKind(tok::identifier);

    SourceLocation Loc = Tok.getLocation();

    // Helper for image types in OpenCL.
    auto handleOpenCLImageKW = [&] (StringRef Ext, TypeSpecifierType ImageTypeSpec) {
      // Check if the image type is supported and otherwise turn the keyword into an identifier
      // because image types from extensions are not reserved identifiers.
      if (!StringRef(Ext).empty() && !getActions().getOpenCLOptions().isSupported(Ext, getLangOpts())) {
        Tok.getIdentifierInfo()->revertTokenIDToIdentifier();
        Tok.setKind(tok::identifier);
        return false;
      }
      isInvalid = DS.SetTypeSpecType(ImageTypeSpec, Loc, PrevSpec, DiagID, Policy);
      return true;
    };

    switch (Tok.getKind()) {
    default:
    DoneWithDeclSpec:
      if (!AttrsLastTime)
        ProhibitAttributes(attrs);
      else {
        // Reject C++11 attributes that appertain to decl specifiers as
        // we don't support any C++11 attributes that appertain to decl
        // specifiers. This also conforms to what g++ 4.8 is doing.
	ProhibitCXX11Attributes(attrs, diag::err_attribute_not_type_attr);
        DS.takeAttributesFrom(attrs);
      }

      // If this is not a declaration specifier token, we're done reading decl
      // specifiers.  First verify that DeclSpec's are consistent.
      DS.Finish(Actions, Policy);
      return;

    case tok::l_square:
    case tok::kw_alignas:
      if (!standardAttributesAllowed() || !isCXX11AttributeSpecifier())
        goto DoneWithDeclSpec;

      ProhibitAttributes(attrs);
      // FIXME: It would be good to recover by accepting the attributes,
      //        but attempting to do that now would cause serious
      //        madness in terms of diagnostics.
      attrs.clear();
      attrs.Range = SourceRange();

      ParseCXX11Attributes(attrs);
      AttrsLastTime = true;
      continue;

    case tok::code_completion: {
      Sema::ParserCompletionContext CCC = Sema::PCC_Namespace;
      if (DS.hasTypeSpecifier()) {
        bool AllowNonIdentifiers
          = (getCurScope()->getFlags() & (Scope::ControlScope |
                                          Scope::BlockScope |
                                          Scope::TemplateParamScope |
                                          Scope::FunctionPrototypeScope |
                                          Scope::AtCatchScope)) == 0;
        bool AllowNestedNameSpecifiers
          = DSContext == DeclSpecContext::DSC_top_level ||
            (DSContext == DeclSpecContext::DSC_class && DS.isFriendSpecified());

        cutOffParsing();
        Actions.CodeCompleteDeclSpec(getCurScope(), DS,
                                     AllowNonIdentifiers,
                                     AllowNestedNameSpecifiers);
        return;
      }

      if (getCurScope()->getFnParent() || getCurScope()->getBlockParent())
        CCC = Sema::PCC_LocalDeclarationSpecifiers;
      else if (TemplateInfo.Kind != ParsedTemplateInfo::NonTemplate)
        CCC = DSContext == DeclSpecContext::DSC_class ? Sema::PCC_MemberTemplate
                                                      : Sema::PCC_Template;
      else if (DSContext == DeclSpecContext::DSC_class)
        CCC = Sema::PCC_Class;
      else if (CurParsedObjCImpl)
        CCC = Sema::PCC_ObjCImplementation;

      cutOffParsing();
      Actions.CodeCompleteOrdinaryName(getCurScope(), CCC);
      return;
    }

    case tok::coloncolon: // ::foo::bar
      // C++ scope specifier.  Annotate and loop, or bail out on error.
      if (TryAnnotateCXXScopeToken(EnteringContext)) {
        if (!DS.hasTypeSpecifier())
          DS.SetTypeSpecError();
        goto DoneWithDeclSpec;
      }
      if (Tok.is(tok::coloncolon)) // ::new or ::delete
        goto DoneWithDeclSpec;
      continue;

    case tok::annot_cxxscope: {
      if (DS.hasTypeSpecifier() || DS.isTypeAltiVecVector())
        goto DoneWithDeclSpec;

      CXXScopeSpec SS;
      Actions.RestoreNestedNameSpecifierAnnotation(Tok.getAnnotationValue(),
                                                   Tok.getAnnotationRange(),
                                                   SS);

      // We are looking for a qualified typename.
      Token Next = NextToken();

      TemplateIdAnnotation *TemplateId = Next.is(tok::annot_template_id)
                                             ? takeTemplateIdAnnotation(Next)
                                             : nullptr;
      if (TemplateId && TemplateId->hasInvalidName()) {
        // We found something like 'T::U<Args> x', but U is not a template.
        // Assume it was supposed to be a type.
        DS.SetTypeSpecError();
        ConsumeAnnotationToken();
        break;
      }

      if (TemplateId && TemplateId->Kind == TNK_Type_template) {
        // We have a qualified template-id, e.g., N::A<int>

        // If this would be a valid constructor declaration with template
        // arguments, we will reject the attempt to form an invalid type-id
        // referring to the injected-class-name when we annotate the token,
        // per C++ [class.qual]p2.
        //
        // To improve diagnostics for this case, parse the declaration as a
        // constructor (and reject the extra template arguments later).
        if ((DSContext == DeclSpecContext::DSC_top_level ||
             DSContext == DeclSpecContext::DSC_class) &&
            TemplateId->Name &&
            Actions.isCurrentClassName(*TemplateId->Name, getCurScope(), &SS) &&
            isConstructorDeclarator(/*Unqualified=*/false)) {
          // The user meant this to be an out-of-line constructor
          // definition, but template arguments are not allowed
          // there.  Just allow this as a constructor; we'll
          // complain about it later.
          goto DoneWithDeclSpec;
        }

        DS.getTypeSpecScope() = SS;
        ConsumeAnnotationToken(); // The C++ scope.
        assert(Tok.is(tok::annot_template_id) &&
               "ParseOptionalCXXScopeSpecifier not working");
        AnnotateTemplateIdTokenAsType(SS);
        continue;
      }

      if (TemplateId && TemplateId->Kind == TNK_Concept_template &&
          GetLookAheadToken(2).isOneOf(tok::kw_auto, tok::kw_decltype)) {
        DS.getTypeSpecScope() = SS;
        // This is a qualified placeholder-specifier, e.g., ::C<int> auto ...
        // Consume the scope annotation and continue to consume the template-id
        // as a placeholder-specifier.
        ConsumeAnnotationToken();
        continue;
      }

      if (Next.is(tok::annot_typename)) {
        DS.getTypeSpecScope() = SS;
        ConsumeAnnotationToken(); // The C++ scope.
        TypeResult T = getTypeAnnotation(Tok);
        isInvalid = DS.SetTypeSpecType(DeclSpec::TST_typename,
                                       Tok.getAnnotationEndLoc(),
                                       PrevSpec, DiagID, T, Policy);
        if (isInvalid)
          break;
        DS.SetRangeEnd(Tok.getAnnotationEndLoc());
        ConsumeAnnotationToken(); // The typename
      }

      if (Next.isNot(tok::identifier))
        goto DoneWithDeclSpec;

      // Check whether this is a constructor declaration. If we're in a
      // context where the identifier could be a class name, and it has the
      // shape of a constructor declaration, process it as one.
      if ((DSContext == DeclSpecContext::DSC_top_level ||
           DSContext == DeclSpecContext::DSC_class) &&
          Actions.isCurrentClassName(*Next.getIdentifierInfo(), getCurScope(),
                                     &SS) &&
          isConstructorDeclarator(/*Unqualified*/ false))
        goto DoneWithDeclSpec;

      ParsedType TypeRep =
          Actions.getTypeName(*Next.getIdentifierInfo(), Next.getLocation(),
                              getCurScope(), &SS, false, false, nullptr,
                              /*IsCtorOrDtorName=*/false,
                              /*WantNontrivialTypeSourceInfo=*/true,
                              isClassTemplateDeductionContext(DSContext));

      // If the referenced identifier is not a type, then this declspec is
      // erroneous: We already checked about that it has no type specifier, and
      // C++ doesn't have implicit int.  Diagnose it as a typo w.r.t. to the
      // typename.
      if (!TypeRep) {
        if (TryAnnotateTypeConstraint())
          goto DoneWithDeclSpec;
        if (Tok.isNot(tok::annot_cxxscope) ||
            NextToken().isNot(tok::identifier))
          continue;
        // Eat the scope spec so the identifier is current.
        ConsumeAnnotationToken();
        ParsedAttributesWithRange Attrs(AttrFactory);
        if (ParseImplicitInt(DS, &SS, TemplateInfo, AS, DSContext, Attrs)) {
          if (!Attrs.empty()) {
            AttrsLastTime = true;
            attrs.takeAllFrom(Attrs);
          }
          continue;
        }
        goto DoneWithDeclSpec;
      }

      DS.getTypeSpecScope() = SS;
      ConsumeAnnotationToken(); // The C++ scope.

      isInvalid = DS.SetTypeSpecType(DeclSpec::TST_typename, Loc, PrevSpec,
                                     DiagID, TypeRep, Policy);
      if (isInvalid)
        break;

      DS.SetRangeEnd(Tok.getLocation());
      ConsumeToken(); // The typename.

      continue;
    }

    case tok::annot_typename: {
      // If we've previously seen a tag definition, we were almost surely
      // missing a semicolon after it.
      if (DS.hasTypeSpecifier() && DS.hasTagDefinition())
        goto DoneWithDeclSpec;

      TypeResult T = getTypeAnnotation(Tok);
      isInvalid = DS.SetTypeSpecType(DeclSpec::TST_typename, Loc, PrevSpec,
                                     DiagID, T, Policy);
      if (isInvalid)
        break;

      DS.SetRangeEnd(Tok.getAnnotationEndLoc());
      ConsumeAnnotationToken(); // The typename

      continue;
    }

    case tok::kw___is_signed:
      // GNU libstdc++ 4.4 uses __is_signed as an identifier, but Clang
      // typically treats it as a trait. If we see __is_signed as it appears
      // in libstdc++, e.g.,
      //
      //   static const bool __is_signed;
      //
      // then treat __is_signed as an identifier rather than as a keyword.
      if ((DS.getTypeSpecType() == TST_bool ||  // INTEL
      // CQ414772: ensure __is_signed is still an identifier in libstdc++
      // even if the return type is hidden by a typedef.
           (DS.getTypeSpecType() == TST_typename && // INTEL
            DS.isTypeRep() &&// INTEL
            DS.getRepAsType().get().getTypePtr()->isBooleanType()) // INTEL
          ) &&
          DS.getTypeQualifiers() == DeclSpec::TQ_const &&
          DS.getStorageClassSpec() == DeclSpec::SCS_static)
        TryKeywordIdentFallback(true);

      // We're done with the declaration-specifiers.
      goto DoneWithDeclSpec;

      // typedef-name
    case tok::kw___super:
    case tok::kw_decltype:
    case tok::identifier: {
      // This identifier can only be a typedef name if we haven't already seen
      // a type-specifier.  Without this check we misparse:
      //  typedef int X; struct Y { short X; };  as 'short int'.
      if (DS.hasTypeSpecifier())
        goto DoneWithDeclSpec;

      // If the token is an identifier named "__declspec" and Microsoft
      // extensions are not enabled, it is likely that there will be cascading
      // parse errors if this really is a __declspec attribute. Attempt to
      // recognize that scenario and recover gracefully.
      if (!getLangOpts().DeclSpecKeyword && Tok.is(tok::identifier) &&
          Tok.getIdentifierInfo()->getName().equals("__declspec")) {
        Diag(Loc, diag::err_ms_attributes_not_enabled);

        // The next token should be an open paren. If it is, eat the entire
        // attribute declaration and continue.
        if (NextToken().is(tok::l_paren)) {
          // Consume the __declspec identifier.
          ConsumeToken();

          // Eat the parens and everything between them.
          BalancedDelimiterTracker T(*this, tok::l_paren);
          if (T.consumeOpen()) {
            assert(false && "Not a left paren?");
            return;
          }
          T.skipToEnd();
          continue;
        }
      }

      // In C++, check to see if this is a scope specifier like foo::bar::, if
      // so handle it as such.  This is important for ctor parsing.
      if (getLangOpts().CPlusPlus) {
        if (TryAnnotateCXXScopeToken(EnteringContext)) {
          DS.SetTypeSpecError();
          goto DoneWithDeclSpec;
        }
        if (!Tok.is(tok::identifier))
          continue;
      }

      // Check for need to substitute AltiVec keyword tokens.
      if (TryAltiVecToken(DS, Loc, PrevSpec, DiagID, isInvalid))
        break;

      // [AltiVec] 2.2: [If the 'vector' specifier is used] The syntax does not
      //                allow the use of a typedef name as a type specifier.
      if (DS.isTypeAltiVecVector())
        goto DoneWithDeclSpec;

      if (DSContext == DeclSpecContext::DSC_objc_method_result &&
          isObjCInstancetype()) {
        ParsedType TypeRep = Actions.ActOnObjCInstanceType(Loc);
        assert(TypeRep);
        isInvalid = DS.SetTypeSpecType(DeclSpec::TST_typename, Loc, PrevSpec,
                                       DiagID, TypeRep, Policy);
        if (isInvalid)
          break;

        DS.SetRangeEnd(Loc);
        ConsumeToken();
        continue;
      }

      // If we're in a context where the identifier could be a class name,
      // check whether this is a constructor declaration.
      if (getLangOpts().CPlusPlus && DSContext == DeclSpecContext::DSC_class &&
          Actions.isCurrentClassName(*Tok.getIdentifierInfo(), getCurScope()) &&
          isConstructorDeclarator(/*Unqualified*/true))
        goto DoneWithDeclSpec;

      ParsedType TypeRep = Actions.getTypeName(
          *Tok.getIdentifierInfo(), Tok.getLocation(), getCurScope(), nullptr,
          false, false, nullptr, false, false,
          isClassTemplateDeductionContext(DSContext));

      // If this is not a typedef name, don't parse it as part of the declspec,
      // it must be an implicit int or an error.
      if (!TypeRep) {
        if (TryAnnotateTypeConstraint())
          goto DoneWithDeclSpec;
        if (Tok.isNot(tok::identifier))
          continue;
        ParsedAttributesWithRange Attrs(AttrFactory);
        if (ParseImplicitInt(DS, nullptr, TemplateInfo, AS, DSContext, Attrs)) {
          if (!Attrs.empty()) {
            AttrsLastTime = true;
            attrs.takeAllFrom(Attrs);
          }
          continue;
        }
        goto DoneWithDeclSpec;
      }

      // Likewise, if this is a context where the identifier could be a template
      // name, check whether this is a deduction guide declaration.
      if (getLangOpts().CPlusPlus17 &&
          (DSContext == DeclSpecContext::DSC_class ||
           DSContext == DeclSpecContext::DSC_top_level) &&
          Actions.isDeductionGuideName(getCurScope(), *Tok.getIdentifierInfo(),
                                       Tok.getLocation()) &&
          isConstructorDeclarator(/*Unqualified*/ true,
                                  /*DeductionGuide*/ true))
        goto DoneWithDeclSpec;

      isInvalid = DS.SetTypeSpecType(DeclSpec::TST_typename, Loc, PrevSpec,
                                     DiagID, TypeRep, Policy);
      if (isInvalid)
        break;

      DS.SetRangeEnd(Tok.getLocation());
      ConsumeToken(); // The identifier

      // Objective-C supports type arguments and protocol references
      // following an Objective-C object or object pointer
      // type. Handle either one of them.
      if (Tok.is(tok::less) && getLangOpts().ObjC) {
        SourceLocation NewEndLoc;
        TypeResult NewTypeRep = parseObjCTypeArgsAndProtocolQualifiers(
                                  Loc, TypeRep, /*consumeLastToken=*/true,
                                  NewEndLoc);
        if (NewTypeRep.isUsable()) {
          DS.UpdateTypeRep(NewTypeRep.get());
          DS.SetRangeEnd(NewEndLoc);
        }
      }

      // Need to support trailing type qualifiers (e.g. "id<p> const").
      // If a type specifier follows, it will be diagnosed elsewhere.
      continue;
    }

      // type-name or placeholder-specifier
    case tok::annot_template_id: {
      TemplateIdAnnotation *TemplateId = takeTemplateIdAnnotation(Tok);

      if (TemplateId->hasInvalidName()) {
        DS.SetTypeSpecError();
        break;
      }

      if (TemplateId->Kind == TNK_Concept_template) {
        // If we've already diagnosed that this type-constraint has invalid
        // arguemnts, drop it and just form 'auto' or 'decltype(auto)'.
        if (TemplateId->hasInvalidArgs())
          TemplateId = nullptr;

        if (NextToken().is(tok::identifier)) {
          Diag(Loc, diag::err_placeholder_expected_auto_or_decltype_auto)
              << FixItHint::CreateInsertion(NextToken().getLocation(), "auto");
          // Attempt to continue as if 'auto' was placed here.
          isInvalid = DS.SetTypeSpecType(TST_auto, Loc, PrevSpec, DiagID,
                                         TemplateId, Policy);
          break;
        }
        if (!NextToken().isOneOf(tok::kw_auto, tok::kw_decltype))
            goto DoneWithDeclSpec;
        ConsumeAnnotationToken();
        SourceLocation AutoLoc = Tok.getLocation();
        if (TryConsumeToken(tok::kw_decltype)) {
          BalancedDelimiterTracker Tracker(*this, tok::l_paren);
          if (Tracker.consumeOpen()) {
            // Something like `void foo(Iterator decltype i)`
            Diag(Tok, diag::err_expected) << tok::l_paren;
          } else {
            if (!TryConsumeToken(tok::kw_auto)) {
              // Something like `void foo(Iterator decltype(int) i)`
              Tracker.skipToEnd();
              Diag(Tok, diag::err_placeholder_expected_auto_or_decltype_auto)
                << FixItHint::CreateReplacement(SourceRange(AutoLoc,
                                                            Tok.getLocation()),
                                                "auto");
            } else {
              Tracker.consumeClose();
            }
          }
          ConsumedEnd = Tok.getLocation();
          // Even if something went wrong above, continue as if we've seen
          // `decltype(auto)`.
          isInvalid = DS.SetTypeSpecType(TST_decltype_auto, Loc, PrevSpec,
                                         DiagID, TemplateId, Policy);
        } else {
          isInvalid = DS.SetTypeSpecType(TST_auto, Loc, PrevSpec, DiagID,
                                         TemplateId, Policy);
        }
        break;
      }

      if (TemplateId->Kind != TNK_Type_template &&
          TemplateId->Kind != TNK_Undeclared_template) {
        // This template-id does not refer to a type name, so we're
        // done with the type-specifiers.
        goto DoneWithDeclSpec;
      }

      // If we're in a context where the template-id could be a
      // constructor name or specialization, check whether this is a
      // constructor declaration.
      if (getLangOpts().CPlusPlus && DSContext == DeclSpecContext::DSC_class &&
          Actions.isCurrentClassName(*TemplateId->Name, getCurScope()) &&
          isConstructorDeclarator(/*Unqualified=*/true))
        goto DoneWithDeclSpec;

      // Turn the template-id annotation token into a type annotation
      // token, then try again to parse it as a type-specifier.
      CXXScopeSpec SS;
      AnnotateTemplateIdTokenAsType(SS);
      continue;
    }

    // Attributes support.
    case tok::kw___attribute:
    case tok::kw___declspec:
      ParseAttributes(PAKM_GNU | PAKM_Declspec, DS.getAttributes(), nullptr,
                      LateAttrs);
      continue;

    // Microsoft single token adornments.
    case tok::kw___forceinline: {
      isInvalid = DS.setFunctionSpecForceInline(Loc, PrevSpec, DiagID);
      IdentifierInfo *AttrName = Tok.getIdentifierInfo();
      SourceLocation AttrNameLoc = Tok.getLocation();
      DS.getAttributes().addNew(AttrName, AttrNameLoc, nullptr, AttrNameLoc,
                                nullptr, 0, ParsedAttr::AS_Keyword);
      break;
    }

    case tok::kw___unaligned:
      isInvalid = DS.SetTypeQual(DeclSpec::TQ_unaligned, Loc, PrevSpec, DiagID,
                                 getLangOpts());
      break;

    case tok::kw___sptr:
    case tok::kw___uptr:
    case tok::kw___ptr64:
    case tok::kw___ptr32:
    case tok::kw___w64:
    case tok::kw___cdecl:
    case tok::kw___stdcall:
    case tok::kw___fastcall:
    case tok::kw__regcall:  // INTEL
    case tok::kw___thiscall:
    case tok::kw___regcall:
    case tok::kw___vectorcall:
      ParseMicrosoftTypeAttributes(DS.getAttributes());
      continue;

    // Borland single token adornments.
    case tok::kw___pascal:
      ParseBorlandTypeAttributes(DS.getAttributes());
      continue;

    // OpenCL single token adornments.
    case tok::kw___kernel:
      ParseOpenCLKernelAttributes(DS.getAttributes());
      continue;

    // Nullability type specifiers.
    case tok::kw__Nonnull:
    case tok::kw__Nullable:
    case tok::kw__Nullable_result:
    case tok::kw__Null_unspecified:
      ParseNullabilityTypeSpecifiers(DS.getAttributes());
      continue;

    // Objective-C 'kindof' types.
    case tok::kw___kindof:
      DS.getAttributes().addNew(Tok.getIdentifierInfo(), Loc, nullptr, Loc,
                                nullptr, 0, ParsedAttr::AS_Keyword);
      (void)ConsumeToken();
      continue;

    // storage-class-specifier
    case tok::kw_typedef:
      isInvalid = DS.SetStorageClassSpec(Actions, DeclSpec::SCS_typedef, Loc,
                                         PrevSpec, DiagID, Policy);
      isStorageClass = true;
      break;
    case tok::kw_extern:
      if (DS.getThreadStorageClassSpec() == DeclSpec::TSCS___thread)
        Diag(Tok, diag::ext_thread_before) << "extern";
      isInvalid = DS.SetStorageClassSpec(Actions, DeclSpec::SCS_extern, Loc,
                                         PrevSpec, DiagID, Policy);
      isStorageClass = true;
      break;
    case tok::kw___private_extern__:
      isInvalid = DS.SetStorageClassSpec(Actions, DeclSpec::SCS_private_extern,
                                         Loc, PrevSpec, DiagID, Policy);
      isStorageClass = true;
      break;
    case tok::kw_static:
      if (DS.getThreadStorageClassSpec() == DeclSpec::TSCS___thread)
        Diag(Tok, diag::ext_thread_before) << "static";
      isInvalid = DS.SetStorageClassSpec(Actions, DeclSpec::SCS_static, Loc,
                                         PrevSpec, DiagID, Policy);
      isStorageClass = true;
      break;
    case tok::kw_auto:
      if (getLangOpts().CPlusPlus11) {
        if (isKnownToBeTypeSpecifier(GetLookAheadToken(1))) {
          isInvalid = DS.SetStorageClassSpec(Actions, DeclSpec::SCS_auto, Loc,
                                             PrevSpec, DiagID, Policy);
          if (!isInvalid)
            Diag(Tok, diag::ext_auto_storage_class)
              << FixItHint::CreateRemoval(DS.getStorageClassSpecLoc());
        } else
          isInvalid = DS.SetTypeSpecType(DeclSpec::TST_auto, Loc, PrevSpec,
                                         DiagID, Policy);
      } else
        isInvalid = DS.SetStorageClassSpec(Actions, DeclSpec::SCS_auto, Loc,
                                           PrevSpec, DiagID, Policy);
      isStorageClass = true;
      break;
    case tok::kw___auto_type:
      Diag(Tok, diag::ext_auto_type);
      isInvalid = DS.SetTypeSpecType(DeclSpec::TST_auto_type, Loc, PrevSpec,
                                     DiagID, Policy);
      break;
    case tok::kw_register:
      isInvalid = DS.SetStorageClassSpec(Actions, DeclSpec::SCS_register, Loc,
                                         PrevSpec, DiagID, Policy);
      isStorageClass = true;
      break;
    case tok::kw_mutable:
      isInvalid = DS.SetStorageClassSpec(Actions, DeclSpec::SCS_mutable, Loc,
                                         PrevSpec, DiagID, Policy);
      isStorageClass = true;
      break;
    case tok::kw___thread:
      isInvalid = DS.SetStorageClassSpecThread(DeclSpec::TSCS___thread, Loc,
                                               PrevSpec, DiagID);
      isStorageClass = true;
      break;
    case tok::kw_thread_local:
      isInvalid = DS.SetStorageClassSpecThread(DeclSpec::TSCS_thread_local, Loc,
                                               PrevSpec, DiagID);
      isStorageClass = true;
      break;
    case tok::kw__Thread_local:
      if (!getLangOpts().C11)
        Diag(Tok, diag::ext_c11_feature) << Tok.getName();
      isInvalid = DS.SetStorageClassSpecThread(DeclSpec::TSCS__Thread_local,
                                               Loc, PrevSpec, DiagID);
      isStorageClass = true;
      break;

    // function-specifier
    case tok::kw_inline:
      isInvalid = DS.setFunctionSpecInline(Loc, PrevSpec, DiagID);
      break;
    case tok::kw_virtual:
      // C++ for OpenCL does not allow virtual function qualifier, to avoid
      // function pointers restricted in OpenCL v2.0 s6.9.a.
      if (getLangOpts().OpenCLCPlusPlus &&
          !getActions().getOpenCLOptions().isAvailableOption(
              "__cl_clang_function_pointers", getLangOpts())) {
        DiagID = diag::err_openclcxx_virtual_function;
        PrevSpec = Tok.getIdentifierInfo()->getNameStart();
        isInvalid = true;
      } else {
        isInvalid = DS.setFunctionSpecVirtual(Loc, PrevSpec, DiagID);
      }
      break;
    case tok::kw_explicit: {
      SourceLocation ExplicitLoc = Loc;
      SourceLocation CloseParenLoc;
      ExplicitSpecifier ExplicitSpec(nullptr, ExplicitSpecKind::ResolvedTrue);
      ConsumedEnd = ExplicitLoc;
      ConsumeToken(); // kw_explicit
      if (Tok.is(tok::l_paren)) {
        if (getLangOpts().CPlusPlus20 || isExplicitBool() == TPResult::True) {
          Diag(Tok.getLocation(), getLangOpts().CPlusPlus20
                                      ? diag::warn_cxx17_compat_explicit_bool
                                      : diag::ext_explicit_bool);

          ExprResult ExplicitExpr(static_cast<Expr *>(nullptr));
          BalancedDelimiterTracker Tracker(*this, tok::l_paren);
          Tracker.consumeOpen();
          ExplicitExpr = ParseConstantExpression();
          ConsumedEnd = Tok.getLocation();
          if (ExplicitExpr.isUsable()) {
            CloseParenLoc = Tok.getLocation();
            Tracker.consumeClose();
            ExplicitSpec =
                Actions.ActOnExplicitBoolSpecifier(ExplicitExpr.get());
          } else
            Tracker.skipToEnd();
        } else {
          Diag(Tok.getLocation(), diag::warn_cxx20_compat_explicit_bool);
        }
      }
      isInvalid = DS.setFunctionSpecExplicit(ExplicitLoc, PrevSpec, DiagID,
                                             ExplicitSpec, CloseParenLoc);
      break;
    }
    case tok::kw__Noreturn:
      if (!getLangOpts().C11)
        Diag(Tok, diag::ext_c11_feature) << Tok.getName();
      isInvalid = DS.setFunctionSpecNoreturn(Loc, PrevSpec, DiagID);
      break;

    // alignment-specifier
    case tok::kw__Alignas:
      if (!getLangOpts().C11)
        Diag(Tok, diag::ext_c11_feature) << Tok.getName();
      ParseAlignmentSpecifier(DS.getAttributes());
      continue;

    // friend
    case tok::kw_friend:
      if (DSContext == DeclSpecContext::DSC_class)
        isInvalid = DS.SetFriendSpec(Loc, PrevSpec, DiagID);
      else {
        PrevSpec = ""; // not actually used by the diagnostic
        DiagID = diag::err_friend_invalid_in_context;
        isInvalid = true;
      }
      break;

    // Modules
    case tok::kw___module_private__:
      isInvalid = DS.setModulePrivateSpec(Loc, PrevSpec, DiagID);
      break;

    // constexpr, consteval, constinit specifiers
    case tok::kw_constexpr:
      isInvalid = DS.SetConstexprSpec(ConstexprSpecKind::Constexpr, Loc,
                                      PrevSpec, DiagID);
      break;
    case tok::kw_consteval:
      isInvalid = DS.SetConstexprSpec(ConstexprSpecKind::Consteval, Loc,
                                      PrevSpec, DiagID);
      break;
    case tok::kw_constinit:
      isInvalid = DS.SetConstexprSpec(ConstexprSpecKind::Constinit, Loc,
                                      PrevSpec, DiagID);
      break;

    // type-specifier
    case tok::kw_short:
      isInvalid = DS.SetTypeSpecWidth(TypeSpecifierWidth::Short, Loc, PrevSpec,
                                      DiagID, Policy);
      break;
    case tok::kw_long:
      if (DS.getTypeSpecWidth() != TypeSpecifierWidth::Long)
        isInvalid = DS.SetTypeSpecWidth(TypeSpecifierWidth::Long, Loc, PrevSpec,
                                        DiagID, Policy);
      else
        isInvalid = DS.SetTypeSpecWidth(TypeSpecifierWidth::LongLong, Loc,
                                        PrevSpec, DiagID, Policy);
      break;
    case tok::kw___int64:
      isInvalid = DS.SetTypeSpecWidth(TypeSpecifierWidth::LongLong, Loc,
                                      PrevSpec, DiagID, Policy);
      break;
    case tok::kw_signed:
      isInvalid =
          DS.SetTypeSpecSign(TypeSpecifierSign::Signed, Loc, PrevSpec, DiagID);
      break;
    case tok::kw_unsigned:
      isInvalid = DS.SetTypeSpecSign(TypeSpecifierSign::Unsigned, Loc, PrevSpec,
                                     DiagID);
      break;
    case tok::kw__Complex:
      if (!getLangOpts().C99)
        Diag(Tok, diag::ext_c99_feature) << Tok.getName();
      isInvalid = DS.SetTypeSpecComplex(DeclSpec::TSC_complex, Loc, PrevSpec,
                                        DiagID);
      break;
    case tok::kw__Imaginary:
      if (!getLangOpts().C99)
        Diag(Tok, diag::ext_c99_feature) << Tok.getName();
      isInvalid = DS.SetTypeSpecComplex(DeclSpec::TSC_imaginary, Loc, PrevSpec,
                                        DiagID);
      break;
    case tok::kw_void:
      isInvalid = DS.SetTypeSpecType(DeclSpec::TST_void, Loc, PrevSpec,
                                     DiagID, Policy);
      break;
    case tok::kw_char:
      isInvalid = DS.SetTypeSpecType(DeclSpec::TST_char, Loc, PrevSpec,
                                     DiagID, Policy);
      break;
    case tok::kw_int:
      isInvalid = DS.SetTypeSpecType(DeclSpec::TST_int, Loc, PrevSpec,
                                     DiagID, Policy);
      break;
    case tok::kw__ExtInt: {
      ExprResult ER = ParseExtIntegerArgument();
      if (ER.isInvalid())
        continue;
      isInvalid = DS.SetExtIntType(Loc, ER.get(), PrevSpec, DiagID, Policy);
      ConsumedEnd = PrevTokLocation;
      break;
    }
    case tok::kw___int128:
      isInvalid = DS.SetTypeSpecType(DeclSpec::TST_int128, Loc, PrevSpec,
                                     DiagID, Policy);
      break;
    case tok::kw_half:
      isInvalid = DS.SetTypeSpecType(DeclSpec::TST_half, Loc, PrevSpec,
                                     DiagID, Policy);
      break;
    case tok::kw___bf16:
      isInvalid = DS.SetTypeSpecType(DeclSpec::TST_BFloat16, Loc, PrevSpec,
                                     DiagID, Policy);
      break;
    case tok::kw_float:
      isInvalid = DS.SetTypeSpecType(DeclSpec::TST_float, Loc, PrevSpec,
                                     DiagID, Policy);
      break;
    case tok::kw_double:
      isInvalid = DS.SetTypeSpecType(DeclSpec::TST_double, Loc, PrevSpec,
                                     DiagID, Policy);
      break;
    case tok::kw__Float16:
      isInvalid = DS.SetTypeSpecType(DeclSpec::TST_float16, Loc, PrevSpec,
                                     DiagID, Policy);
      break;
    case tok::kw__Accum:
      if (!getLangOpts().FixedPoint) {
        SetupFixedPointError(getLangOpts(), PrevSpec, DiagID, isInvalid);
      } else {
        isInvalid = DS.SetTypeSpecType(DeclSpec::TST_accum, Loc, PrevSpec,
                                       DiagID, Policy);
      }
      break;
    case tok::kw__Fract:
      if (!getLangOpts().FixedPoint) {
        SetupFixedPointError(getLangOpts(), PrevSpec, DiagID, isInvalid);
      } else {
        isInvalid = DS.SetTypeSpecType(DeclSpec::TST_fract, Loc, PrevSpec,
                                       DiagID, Policy);
      }
      break;
    case tok::kw__Sat:
      if (!getLangOpts().FixedPoint) {
        SetupFixedPointError(getLangOpts(), PrevSpec, DiagID, isInvalid);
      } else {
        isInvalid = DS.SetTypeSpecSat(Loc, PrevSpec, DiagID);
      }
      break;
    case tok::kw___float128:
      isInvalid = DS.SetTypeSpecType(DeclSpec::TST_float128, Loc, PrevSpec,
                                     DiagID, Policy);
      break;
    case tok::kw_wchar_t:
      isInvalid = DS.SetTypeSpecType(DeclSpec::TST_wchar, Loc, PrevSpec,
                                     DiagID, Policy);
      break;
    case tok::kw_char8_t:
      isInvalid = DS.SetTypeSpecType(DeclSpec::TST_char8, Loc, PrevSpec,
                                     DiagID, Policy);
      break;
    case tok::kw_char16_t:
      isInvalid = DS.SetTypeSpecType(DeclSpec::TST_char16, Loc, PrevSpec,
                                     DiagID, Policy);
      break;
    case tok::kw_char32_t:
      isInvalid = DS.SetTypeSpecType(DeclSpec::TST_char32, Loc, PrevSpec,
                                     DiagID, Policy);
      break;
    case tok::kw_bool:
    case tok::kw__Bool:
      if (Tok.is(tok::kw__Bool) && !getLangOpts().C99)
        Diag(Tok, diag::ext_c99_feature) << Tok.getName();

      if (Tok.is(tok::kw_bool) &&
          DS.getTypeSpecType() != DeclSpec::TST_unspecified &&
          DS.getStorageClassSpec() == DeclSpec::SCS_typedef) {
        PrevSpec = ""; // Not used by the diagnostic.
        DiagID = diag::err_bool_redeclaration;
        // For better error recovery.
        Tok.setKind(tok::identifier);
        isInvalid = true;
      } else {
        isInvalid = DS.SetTypeSpecType(DeclSpec::TST_bool, Loc, PrevSpec,
                                       DiagID, Policy);
      }
      break;
    case tok::kw__Decimal32:
      isInvalid = DS.SetTypeSpecType(DeclSpec::TST_decimal32, Loc, PrevSpec,
                                     DiagID, Policy);
      break;
    case tok::kw__Decimal64:
      isInvalid = DS.SetTypeSpecType(DeclSpec::TST_decimal64, Loc, PrevSpec,
                                     DiagID, Policy);
      break;
    case tok::kw__Decimal128:
      isInvalid = DS.SetTypeSpecType(DeclSpec::TST_decimal128, Loc, PrevSpec,
                                     DiagID, Policy);
      break;
    case tok::kw___vector:
      isInvalid = DS.SetTypeAltiVecVector(true, Loc, PrevSpec, DiagID, Policy);
      break;
    case tok::kw___pixel:
      isInvalid = DS.SetTypeAltiVecPixel(true, Loc, PrevSpec, DiagID, Policy);
      break;
    case tok::kw___bool:
      isInvalid = DS.SetTypeAltiVecBool(true, Loc, PrevSpec, DiagID, Policy);
      break;
    case tok::kw_pipe:
#if INTEL_CUSTOMIZATION
      if (!getLangOpts().OpenCL || (getLangOpts().OpenCLVersion < 200 &&
                                    !getLangOpts().OpenCLCPlusPlus &&
          !getTargetInfo().getTriple().isINTELFPGAEnvironment())) {
#endif // INTEL_CUSTOMIZATION
        // OpenCL 2.0 and later define this keyword. OpenCL 1.2 and earlier
        // should support the "pipe" word as identifier.
        Tok.getIdentifierInfo()->revertTokenIDToIdentifier();
        Tok.setKind(tok::identifier);
        goto DoneWithDeclSpec;
      } else if (!getLangOpts().OpenCLPipes) {
        DiagID = diag::err_opencl_unknown_type_specifier;
        PrevSpec = Tok.getIdentifierInfo()->getNameStart();
        isInvalid = true;
      } else
        isInvalid = DS.SetTypePipe(true, Loc, PrevSpec, DiagID, Policy);
      break;
#if INTEL_CUSTOMIZATION
    case tok::kw_channel:
      isInvalid = DS.SetTypeChannel(true, Loc, PrevSpec, DiagID, Policy);
      break;
#endif // INTEL_CUSTOMIZATION
// We only need to enumerate each image type once.
#define IMAGE_READ_WRITE_TYPE(Type, Id, Ext)
#define IMAGE_WRITE_TYPE(Type, Id, Ext)
#define IMAGE_READ_TYPE(ImgType, Id, Ext) \
    case tok::kw_##ImgType##_t: \
      if (!handleOpenCLImageKW(Ext, DeclSpec::TST_##ImgType##_t)) \
        goto DoneWithDeclSpec; \
      break;
#include "clang/Basic/OpenCLImageTypes.def"
    case tok::kw___unknown_anytype:
      isInvalid = DS.SetTypeSpecType(TST_unknown_anytype, Loc,
                                     PrevSpec, DiagID, Policy);
      break;

    // class-specifier:
    case tok::kw_class:
    case tok::kw_struct:
    case tok::kw___interface:
    case tok::kw_union: {
      tok::TokenKind Kind = Tok.getKind();
      ConsumeToken();

      // These are attributes following class specifiers.
      // To produce better diagnostic, we parse them when
      // parsing class specifier.
      ParsedAttributesWithRange Attributes(AttrFactory);
      ParseClassSpecifier(Kind, Loc, DS, TemplateInfo, AS,
                          EnteringContext, DSContext, Attributes);

      // If there are attributes following class specifier,
      // take them over and handle them here.
      if (!Attributes.empty()) {
        AttrsLastTime = true;
        attrs.takeAllFrom(Attributes);
      }
      continue;
    }

    // enum-specifier:
    case tok::kw_enum:
      ConsumeToken();
      ParseEnumSpecifier(Loc, DS, TemplateInfo, AS, DSContext);
      continue;

    // cv-qualifier:
    case tok::kw_const:
      isInvalid = DS.SetTypeQual(DeclSpec::TQ_const, Loc, PrevSpec, DiagID,
                                 getLangOpts());
      break;
    case tok::kw_volatile:
      isInvalid = DS.SetTypeQual(DeclSpec::TQ_volatile, Loc, PrevSpec, DiagID,
                                 getLangOpts());
      break;
    case tok::kw_restrict:
      isInvalid = DS.SetTypeQual(DeclSpec::TQ_restrict, Loc, PrevSpec, DiagID,
                                 getLangOpts());
      break;

    // C++ typename-specifier:
    case tok::kw_typename:
      if (TryAnnotateTypeOrScopeToken()) {
        DS.SetTypeSpecError();
        goto DoneWithDeclSpec;
      }
      if (!Tok.is(tok::kw_typename))
        continue;
      break;

    // GNU typeof support.
    case tok::kw_typeof:
      ParseTypeofSpecifier(DS);
      continue;

    case tok::annot_decltype:
      ParseDecltypeSpecifier(DS);
      continue;

    case tok::annot_pragma_pack:
      HandlePragmaPack();
      continue;

    case tok::annot_pragma_ms_pragma:
      HandlePragmaMSPragma();
      continue;

    case tok::annot_pragma_ms_vtordisp:
      HandlePragmaMSVtorDisp();
      continue;

    case tok::annot_pragma_ms_pointers_to_members:
      HandlePragmaMSPointersToMembers();
      continue;

    case tok::kw___underlying_type:
      ParseUnderlyingTypeSpecifier(DS);
      continue;

    case tok::kw__Atomic:
      // C11 6.7.2.4/4:
      //   If the _Atomic keyword is immediately followed by a left parenthesis,
      //   it is interpreted as a type specifier (with a type name), not as a
      //   type qualifier.
      if (!getLangOpts().C11)
        Diag(Tok, diag::ext_c11_feature) << Tok.getName();

      if (NextToken().is(tok::l_paren)) {
        ParseAtomicSpecifier(DS);
        continue;
      }
      isInvalid = DS.SetTypeQual(DeclSpec::TQ_atomic, Loc, PrevSpec, DiagID,
                                 getLangOpts());
      break;

    // OpenCL address space qualifiers:
    case tok::kw___generic:
#if INTEL_CUSTOMIZATION
      // CQ381345: OpenCL is not supported in Intel compatibility mode.
      if (!Actions.getLangOpts().IntelCompat)
#endif // INTEL_CUSTOMIZATION
      // generic address space is introduced only in OpenCL v2.0
      // see OpenCL C Spec v2.0 s6.5.5
      // OpenCL v3.0 introduces __opencl_c_generic_address_space
      // feature macro to indicate if generic address space is supported
      if (!Actions.getLangOpts().OpenCLGenericAddressSpace) {
        DiagID = diag::err_opencl_unknown_type_specifier;
        PrevSpec = Tok.getIdentifierInfo()->getNameStart();
        isInvalid = true;
        break;
      }
      LLVM_FALLTHROUGH;
    case tok::kw_private:
      // It's fine (but redundant) to check this for __generic on the
      // fallthrough path; we only form the __generic token in OpenCL mode.
      if (!getLangOpts().OpenCL)
        goto DoneWithDeclSpec;
      LLVM_FALLTHROUGH;
    case tok::kw___private:
    case tok::kw___global:
    case tok::kw___local:
    case tok::kw___constant:
    // OpenCL access qualifiers:
    case tok::kw___read_only:
    case tok::kw___write_only:
    case tok::kw___read_write:
      ParseOpenCLQualifiers(DS.getAttributes());
      break;

    case tok::less:
      // GCC ObjC supports types like "<SomeProtocol>" as a synonym for
      // "id<SomeProtocol>".  This is hopelessly old fashioned and dangerous,
      // but we support it.
      if (DS.hasTypeSpecifier() || !getLangOpts().ObjC)
        goto DoneWithDeclSpec;

      SourceLocation StartLoc = Tok.getLocation();
      SourceLocation EndLoc;
      TypeResult Type = parseObjCProtocolQualifierType(EndLoc);
      if (Type.isUsable()) {
        if (DS.SetTypeSpecType(DeclSpec::TST_typename, StartLoc, StartLoc,
                               PrevSpec, DiagID, Type.get(),
                               Actions.getASTContext().getPrintingPolicy()))
          Diag(StartLoc, DiagID) << PrevSpec;

        DS.SetRangeEnd(EndLoc);
      } else {
        DS.SetTypeSpecError();
      }

      // Need to support trailing type qualifiers (e.g. "id<p> const").
      // If a type specifier follows, it will be diagnosed elsewhere.
      continue;
    }

    DS.SetRangeEnd(ConsumedEnd.isValid() ? ConsumedEnd : Tok.getLocation());

    // If the specifier wasn't legal, issue a diagnostic.
    if (isInvalid) {
      assert(PrevSpec && "Method did not return previous specifier!");
      assert(DiagID);

      if (DiagID == diag::ext_duplicate_declspec ||
          DiagID == diag::ext_warn_duplicate_declspec ||
          DiagID == diag::err_duplicate_declspec)
        Diag(Loc, DiagID) << PrevSpec
                          << FixItHint::CreateRemoval(
                                 SourceRange(Loc, DS.getEndLoc()));
      else if (DiagID == diag::err_opencl_unknown_type_specifier) {
        Diag(Loc, DiagID) << getLangOpts().OpenCLCPlusPlus
                          << getLangOpts().getOpenCLVersionTuple().getAsString()
                          << PrevSpec << isStorageClass;
      } else
        Diag(Loc, DiagID) << PrevSpec;
    }

    if (DiagID != diag::err_bool_redeclaration && ConsumedEnd.isInvalid())
      // After an error the next token can be an annotation token.
      ConsumeAnyToken();

    AttrsLastTime = false;
  }
}

/// ParseStructDeclaration - Parse a struct declaration without the terminating
/// semicolon.
///
/// Note that a struct declaration refers to a declaration in a struct,
/// not to the declaration of a struct.
///
///       struct-declaration:
/// [C2x]   attributes-specifier-seq[opt]
///           specifier-qualifier-list struct-declarator-list
/// [GNU]   __extension__ struct-declaration
/// [GNU]   specifier-qualifier-list
///       struct-declarator-list:
///         struct-declarator
///         struct-declarator-list ',' struct-declarator
/// [GNU]   struct-declarator-list ',' attributes[opt] struct-declarator
///       struct-declarator:
///         declarator
/// [GNU]   declarator attributes[opt]
///         declarator[opt] ':' constant-expression
/// [GNU]   declarator[opt] ':' constant-expression attributes[opt]
///
void Parser::ParseStructDeclaration(
    ParsingDeclSpec &DS,
    llvm::function_ref<void(ParsingFieldDeclarator &)> FieldsCallback) {

  if (Tok.is(tok::kw___extension__)) {
    // __extension__ silences extension warnings in the subexpression.
    ExtensionRAIIObject O(Diags);  // Use RAII to do this.
    ConsumeToken();
    return ParseStructDeclaration(DS, FieldsCallback);
  }

  // Parse leading attributes.
  ParsedAttributesWithRange Attrs(AttrFactory);
  MaybeParseCXX11Attributes(Attrs);
  DS.takeAttributesFrom(Attrs);

  // Parse the common specifier-qualifiers-list piece.
  ParseSpecifierQualifierList(DS);

  // If there are no declarators, this is a free-standing declaration
  // specifier. Let the actions module cope with it.
  if (Tok.is(tok::semi)) {
    RecordDecl *AnonRecord = nullptr;
    Decl *TheDecl = Actions.ParsedFreeStandingDeclSpec(getCurScope(), AS_none,
                                                       DS, AnonRecord);
    assert(!AnonRecord && "Did not expect anonymous struct or union here");
    DS.complete(TheDecl);
    return;
  }

  // Read struct-declarators until we find the semicolon.
  bool FirstDeclarator = true;
  SourceLocation CommaLoc;
  while (1) {
    ParsingFieldDeclarator DeclaratorInfo(*this, DS);
    DeclaratorInfo.D.setCommaLoc(CommaLoc);

    // Attributes are only allowed here on successive declarators.
    if (!FirstDeclarator) {
      // However, this does not apply for [[]] attributes (which could show up
      // before or after the __attribute__ attributes).
      DiagnoseAndSkipCXX11Attributes();
      MaybeParseGNUAttributes(DeclaratorInfo.D);
      DiagnoseAndSkipCXX11Attributes();
    }

    /// struct-declarator: declarator
    /// struct-declarator: declarator[opt] ':' constant-expression
    if (Tok.isNot(tok::colon)) {
      // Don't parse FOO:BAR as if it were a typo for FOO::BAR.
      ColonProtectionRAIIObject X(*this);
      ParseDeclarator(DeclaratorInfo.D);
    } else
      DeclaratorInfo.D.SetIdentifier(nullptr, Tok.getLocation());

    if (TryConsumeToken(tok::colon)) {
      ExprResult Res(ParseConstantExpression());
      if (Res.isInvalid())
        SkipUntil(tok::semi, StopBeforeMatch);
      else
        DeclaratorInfo.BitfieldSize = Res.get();
    }

    // If attributes exist after the declarator, parse them.
    MaybeParseGNUAttributes(DeclaratorInfo.D);

    // We're done with this declarator;  invoke the callback.
    FieldsCallback(DeclaratorInfo);

    // If we don't have a comma, it is either the end of the list (a ';')
    // or an error, bail out.
    if (!TryConsumeToken(tok::comma, CommaLoc))
      return;

    FirstDeclarator = false;
  }
}

/// ParseStructUnionBody
///       struct-contents:
///         struct-declaration-list
/// [EXT]   empty
/// [GNU]   "struct-declaration-list" without terminating ';'
///       struct-declaration-list:
///         struct-declaration
///         struct-declaration-list struct-declaration
/// [OBC]   '@' 'defs' '(' class-name ')'
///
void Parser::ParseStructUnionBody(SourceLocation RecordLoc,
                                  DeclSpec::TST TagType, RecordDecl *TagDecl) {
  PrettyDeclStackTraceEntry CrashInfo(Actions.Context, TagDecl, RecordLoc,
                                      "parsing struct/union body");
  assert(!getLangOpts().CPlusPlus && "C++ declarations not supported");

  BalancedDelimiterTracker T(*this, tok::l_brace);
  if (T.consumeOpen())
    return;

  ParseScope StructScope(this, Scope::ClassScope|Scope::DeclScope);
  Actions.ActOnTagStartDefinition(getCurScope(), TagDecl);

  // While we still have something to read, read the declarations in the struct.
  while (!tryParseMisplacedModuleImport() && Tok.isNot(tok::r_brace) &&
         Tok.isNot(tok::eof)) {
    // Each iteration of this loop reads one struct-declaration.

    // Check for extraneous top-level semicolon.
    if (Tok.is(tok::semi)) {
      ConsumeExtraSemi(InsideStruct, TagType);
      continue;
    }

    // Parse _Static_assert declaration.
    if (Tok.isOneOf(tok::kw__Static_assert, tok::kw_static_assert)) {
      SourceLocation DeclEnd;
      ParseStaticAssertDeclaration(DeclEnd);
      continue;
    }

    if (Tok.is(tok::annot_pragma_pack)) {
      HandlePragmaPack();
      continue;
    }

    if (Tok.is(tok::annot_pragma_align)) {
      HandlePragmaAlign();
      continue;
    }

    if (Tok.isOneOf(tok::annot_pragma_openmp, tok::annot_attr_openmp)) {
      // Result can be ignored, because it must be always empty.
      AccessSpecifier AS = AS_none;
      ParsedAttributesWithRange Attrs(AttrFactory);
      (void)ParseOpenMPDeclarativeDirectiveWithExtDecl(AS, Attrs);
      continue;
    }

    if (tok::isPragmaAnnotation(Tok.getKind())) {
      Diag(Tok.getLocation(), diag::err_pragma_misplaced_in_decl)
          << DeclSpec::getSpecifierName(
                 TagType, Actions.getASTContext().getPrintingPolicy());
      ConsumeAnnotationToken();
      continue;
    }

    if (!Tok.is(tok::at)) {
      auto CFieldCallback = [&](ParsingFieldDeclarator &FD) {
        // Install the declarator into the current TagDecl.
        Decl *Field =
            Actions.ActOnField(getCurScope(), TagDecl,
                               FD.D.getDeclSpec().getSourceRange().getBegin(),
                               FD.D, FD.BitfieldSize);
        FD.complete(Field);
      };

      // Parse all the comma separated declarators.
      ParsingDeclSpec DS(*this);
      ParseStructDeclaration(DS, CFieldCallback);
    } else { // Handle @defs
      ConsumeToken();
      if (!Tok.isObjCAtKeyword(tok::objc_defs)) {
        Diag(Tok, diag::err_unexpected_at);
        SkipUntil(tok::semi);
        continue;
      }
      ConsumeToken();
      ExpectAndConsume(tok::l_paren);
      if (!Tok.is(tok::identifier)) {
        Diag(Tok, diag::err_expected) << tok::identifier;
        SkipUntil(tok::semi);
        continue;
      }
      SmallVector<Decl *, 16> Fields;
      Actions.ActOnDefs(getCurScope(), TagDecl, Tok.getLocation(),
                        Tok.getIdentifierInfo(), Fields);
      ConsumeToken();
      ExpectAndConsume(tok::r_paren);
    }

    if (TryConsumeToken(tok::semi))
      continue;

    if (Tok.is(tok::r_brace)) {
      ExpectAndConsume(tok::semi, diag::ext_expected_semi_decl_list);
      break;
    }

    ExpectAndConsume(tok::semi, diag::err_expected_semi_decl_list);
    // Skip to end of block or statement to avoid ext-warning on extra ';'.
    SkipUntil(tok::r_brace, StopAtSemi | StopBeforeMatch);
    // If we stopped at a ';', eat it.
    TryConsumeToken(tok::semi);
  }

  T.consumeClose();

  ParsedAttributes attrs(AttrFactory);
  // If attributes exist after struct contents, parse them.
  MaybeParseGNUAttributes(attrs);

  SmallVector<Decl *, 32> FieldDecls(TagDecl->field_begin(),
                                     TagDecl->field_end());

  Actions.ActOnFields(getCurScope(), RecordLoc, TagDecl, FieldDecls,
                      T.getOpenLocation(), T.getCloseLocation(), attrs);
  StructScope.Exit();
  Actions.ActOnTagFinishDefinition(getCurScope(), TagDecl, T.getRange());
}

/// ParseEnumSpecifier
///       enum-specifier: [C99 6.7.2.2]
///         'enum' identifier[opt] '{' enumerator-list '}'
///[C99/C++]'enum' identifier[opt] '{' enumerator-list ',' '}'
/// [GNU]   'enum' attributes[opt] identifier[opt] '{' enumerator-list ',' [opt]
///                                                 '}' attributes[opt]
/// [MS]    'enum' __declspec[opt] identifier[opt] '{' enumerator-list ',' [opt]
///                                                 '}'
///         'enum' identifier
/// [GNU]   'enum' attributes[opt] identifier
///
/// [C++11] enum-head '{' enumerator-list[opt] '}'
/// [C++11] enum-head '{' enumerator-list ','  '}'
///
///       enum-head: [C++11]
///         enum-key attribute-specifier-seq[opt] identifier[opt] enum-base[opt]
///         enum-key attribute-specifier-seq[opt] nested-name-specifier
///             identifier enum-base[opt]
///
///       enum-key: [C++11]
///         'enum'
///         'enum' 'class'
///         'enum' 'struct'
///
///       enum-base: [C++11]
///         ':' type-specifier-seq
///
/// [C++] elaborated-type-specifier:
/// [C++]   'enum' nested-name-specifier[opt] identifier
///
void Parser::ParseEnumSpecifier(SourceLocation StartLoc, DeclSpec &DS,
                                const ParsedTemplateInfo &TemplateInfo,
                                AccessSpecifier AS, DeclSpecContext DSC) {
  // Parse the tag portion of this.
  if (Tok.is(tok::code_completion)) {
    // Code completion for an enum name.
    cutOffParsing();
    Actions.CodeCompleteTag(getCurScope(), DeclSpec::TST_enum);
    return;
  }

  // If attributes exist after tag, parse them.
  ParsedAttributesWithRange attrs(AttrFactory);
  MaybeParseAttributes(PAKM_GNU | PAKM_Declspec | PAKM_CXX11, attrs);

  SourceLocation ScopedEnumKWLoc;
  bool IsScopedUsingClassTag = false;

  // In C++11, recognize 'enum class' and 'enum struct'.
  if (Tok.isOneOf(tok::kw_class, tok::kw_struct)) {
    Diag(Tok, getLangOpts().CPlusPlus11 ? diag::warn_cxx98_compat_scoped_enum
                                        : diag::ext_scoped_enum);
    IsScopedUsingClassTag = Tok.is(tok::kw_class);
    ScopedEnumKWLoc = ConsumeToken();

    // Attributes are not allowed between these keywords.  Diagnose,
    // but then just treat them like they appeared in the right place.
    ProhibitAttributes(attrs);

    // They are allowed afterwards, though.
    MaybeParseAttributes(PAKM_GNU | PAKM_Declspec | PAKM_CXX11, attrs);
  }

  // C++11 [temp.explicit]p12:
  //   The usual access controls do not apply to names used to specify
  //   explicit instantiations.
  // We extend this to also cover explicit specializations.  Note that
  // we don't suppress if this turns out to be an elaborated type
  // specifier.
  bool shouldDelayDiagsInTag =
    (TemplateInfo.Kind == ParsedTemplateInfo::ExplicitInstantiation ||
     TemplateInfo.Kind == ParsedTemplateInfo::ExplicitSpecialization);
  SuppressAccessChecks diagsFromTag(*this, shouldDelayDiagsInTag);

  // Determine whether this declaration is permitted to have an enum-base.
  AllowDefiningTypeSpec AllowEnumSpecifier =
      isDefiningTypeSpecifierContext(DSC);
  bool CanBeOpaqueEnumDeclaration =
      DS.isEmpty() && isOpaqueEnumDeclarationContext(DSC);
  bool CanHaveEnumBase = (getLangOpts().CPlusPlus11 || getLangOpts().ObjC ||
                          getLangOpts().MicrosoftExt) &&
                         (AllowEnumSpecifier == AllowDefiningTypeSpec::Yes ||
                          CanBeOpaqueEnumDeclaration);

  CXXScopeSpec &SS = DS.getTypeSpecScope();
  if (getLangOpts().CPlusPlus) {
    // "enum foo : bar;" is not a potential typo for "enum foo::bar;".
    ColonProtectionRAIIObject X(*this);

    CXXScopeSpec Spec;
    if (ParseOptionalCXXScopeSpecifier(Spec, /*ObjectType=*/nullptr,
                                       /*ObjectHadErrors=*/false,
                                       /*EnteringContext=*/true))
      return;

    if (Spec.isSet() && Tok.isNot(tok::identifier)) {
      Diag(Tok, diag::err_expected) << tok::identifier;
      if (Tok.isNot(tok::l_brace)) {
        // Has no name and is not a definition.
        // Skip the rest of this declarator, up until the comma or semicolon.
        SkipUntil(tok::comma, StopAtSemi);
        return;
      }
    }

    SS = Spec;
  }

  // Must have either 'enum name' or 'enum {...}' or (rarely) 'enum : T { ... }'.
  if (Tok.isNot(tok::identifier) && Tok.isNot(tok::l_brace) &&
      Tok.isNot(tok::colon)) {
    Diag(Tok, diag::err_expected_either) << tok::identifier << tok::l_brace;

    // Skip the rest of this declarator, up until the comma or semicolon.
    SkipUntil(tok::comma, StopAtSemi);
    return;
  }

  // If an identifier is present, consume and remember it.
  IdentifierInfo *Name = nullptr;
  SourceLocation NameLoc;
  if (Tok.is(tok::identifier)) {
    Name = Tok.getIdentifierInfo();
    NameLoc = ConsumeToken();
  }

  if (!Name && ScopedEnumKWLoc.isValid()) {
    // C++0x 7.2p2: The optional identifier shall not be omitted in the
    // declaration of a scoped enumeration.
    Diag(Tok, diag::err_scoped_enum_missing_identifier);
    ScopedEnumKWLoc = SourceLocation();
    IsScopedUsingClassTag = false;
  }

  // Okay, end the suppression area.  We'll decide whether to emit the
  // diagnostics in a second.
  if (shouldDelayDiagsInTag)
    diagsFromTag.done();

  TypeResult BaseType;
  SourceRange BaseRange;

  bool CanBeBitfield = (getCurScope()->getFlags() & Scope::ClassScope) &&
                       ScopedEnumKWLoc.isInvalid() && Name;

  // Parse the fixed underlying type.
  if (Tok.is(tok::colon)) {
    // This might be an enum-base or part of some unrelated enclosing context.
    //
    // 'enum E : base' is permitted in two circumstances:
    //
    // 1) As a defining-type-specifier, when followed by '{'.
    // 2) As the sole constituent of a complete declaration -- when DS is empty
    //    and the next token is ';'.
    //
    // The restriction to defining-type-specifiers is important to allow parsing
    //   a ? new enum E : int{}
    //   _Generic(a, enum E : int{})
    // properly.
    //
    // One additional consideration applies:
    //
    // C++ [dcl.enum]p1:
    //   A ':' following "enum nested-name-specifier[opt] identifier" within
    //   the decl-specifier-seq of a member-declaration is parsed as part of
    //   an enum-base.
    //
    // Other language modes supporting enumerations with fixed underlying types
    // do not have clear rules on this, so we disambiguate to determine whether
    // the tokens form a bit-field width or an enum-base.

    if (CanBeBitfield && !isEnumBase(CanBeOpaqueEnumDeclaration)) {
      // Outside C++11, do not interpret the tokens as an enum-base if they do
      // not make sense as one. In C++11, it's an error if this happens.
      if (getLangOpts().CPlusPlus11)
        Diag(Tok.getLocation(), diag::err_anonymous_enum_bitfield);
    } else if (CanHaveEnumBase || !ColonIsSacred) {
      SourceLocation ColonLoc = ConsumeToken();

      // Parse a type-specifier-seq as a type. We can't just ParseTypeName here,
      // because under -fms-extensions,
      //   enum E : int *p;
      // declares 'enum E : int; E *p;' not 'enum E : int*; E p;'.
      DeclSpec DS(AttrFactory);
      ParseSpecifierQualifierList(DS, AS, DeclSpecContext::DSC_type_specifier);
      Declarator DeclaratorInfo(DS, DeclaratorContext::TypeName);
      BaseType = Actions.ActOnTypeName(getCurScope(), DeclaratorInfo);

      BaseRange = SourceRange(ColonLoc, DeclaratorInfo.getSourceRange().getEnd());

      if (!getLangOpts().ObjC) {
        if (getLangOpts().CPlusPlus11)
          Diag(ColonLoc, diag::warn_cxx98_compat_enum_fixed_underlying_type)
              << BaseRange;
        else if (getLangOpts().CPlusPlus)
          Diag(ColonLoc, diag::ext_cxx11_enum_fixed_underlying_type)
              << BaseRange;
        else if (getLangOpts().MicrosoftExt)
          Diag(ColonLoc, diag::ext_ms_c_enum_fixed_underlying_type)
              << BaseRange;
        else
          Diag(ColonLoc, diag::ext_clang_c_enum_fixed_underlying_type)
              << BaseRange;
      }
    }
  }

  // There are four options here.  If we have 'friend enum foo;' then this is a
  // friend declaration, and cannot have an accompanying definition. If we have
  // 'enum foo;', then this is a forward declaration.  If we have
  // 'enum foo {...' then this is a definition. Otherwise we have something
  // like 'enum foo xyz', a reference.
  //
  // This is needed to handle stuff like this right (C99 6.7.2.3p11):
  // enum foo {..};  void bar() { enum foo; }    <- new foo in bar.
  // enum foo {..};  void bar() { enum foo x; }  <- use of old foo.
  //
  Sema::TagUseKind TUK;
  if (AllowEnumSpecifier == AllowDefiningTypeSpec::No)
    TUK = Sema::TUK_Reference;
  else if (Tok.is(tok::l_brace)) {
    if (DS.isFriendSpecified()) {
      Diag(Tok.getLocation(), diag::err_friend_decl_defines_type)
        << SourceRange(DS.getFriendSpecLoc());
      ConsumeBrace();
      SkipUntil(tok::r_brace, StopAtSemi);
      // Discard any other definition-only pieces.
      attrs.clear();
      ScopedEnumKWLoc = SourceLocation();
      IsScopedUsingClassTag = false;
      BaseType = TypeResult();
      TUK = Sema::TUK_Friend;
    } else {
      TUK = Sema::TUK_Definition;
    }
  } else if (!isTypeSpecifier(DSC) &&
             (Tok.is(tok::semi) ||
              (Tok.isAtStartOfLine() &&
               !isValidAfterTypeSpecifier(CanBeBitfield)))) {
    // An opaque-enum-declaration is required to be standalone (no preceding or
    // following tokens in the declaration). Sema enforces this separately by
    // diagnosing anything else in the DeclSpec.
    TUK = DS.isFriendSpecified() ? Sema::TUK_Friend : Sema::TUK_Declaration;
    if (Tok.isNot(tok::semi)) {
      // A semicolon was missing after this declaration. Diagnose and recover.
      ExpectAndConsume(tok::semi, diag::err_expected_after, "enum");
      PP.EnterToken(Tok, /*IsReinject=*/true);
      Tok.setKind(tok::semi);
    }
  } else {
    TUK = Sema::TUK_Reference;
  }

  bool IsElaboratedTypeSpecifier =
      TUK == Sema::TUK_Reference || TUK == Sema::TUK_Friend;

  // If this is an elaborated type specifier nested in a larger declaration,
  // and we delayed diagnostics before, just merge them into the current pool.
  if (TUK == Sema::TUK_Reference && shouldDelayDiagsInTag) {
    diagsFromTag.redelay();
  }

  MultiTemplateParamsArg TParams;
  if (TemplateInfo.Kind != ParsedTemplateInfo::NonTemplate &&
      TUK != Sema::TUK_Reference) {
    if (!getLangOpts().CPlusPlus11 || !SS.isSet()) {
      // Skip the rest of this declarator, up until the comma or semicolon.
      Diag(Tok, diag::err_enum_template);
      SkipUntil(tok::comma, StopAtSemi);
      return;
    }

    if (TemplateInfo.Kind == ParsedTemplateInfo::ExplicitInstantiation) {
      // Enumerations can't be explicitly instantiated.
      DS.SetTypeSpecError();
      Diag(StartLoc, diag::err_explicit_instantiation_enum);
      return;
    }

    assert(TemplateInfo.TemplateParams && "no template parameters");
    TParams = MultiTemplateParamsArg(TemplateInfo.TemplateParams->data(),
                                     TemplateInfo.TemplateParams->size());
  }

  if (!Name && TUK != Sema::TUK_Definition) {
    Diag(Tok, diag::err_enumerator_unnamed_no_def);

    // Skip the rest of this declarator, up until the comma or semicolon.
    SkipUntil(tok::comma, StopAtSemi);
    return;
  }

  // An elaborated-type-specifier has a much more constrained grammar:
  //
  //   'enum' nested-name-specifier[opt] identifier
  //
  // If we parsed any other bits, reject them now.
  //
  // MSVC and (for now at least) Objective-C permit a full enum-specifier
  // or opaque-enum-declaration anywhere.
  if (IsElaboratedTypeSpecifier && !getLangOpts().MicrosoftExt &&
      !getLangOpts().ObjC) {
    ProhibitCXX11Attributes(attrs, diag::err_attributes_not_allowed,
                            /*DiagnoseEmptyAttrs=*/true);
    if (BaseType.isUsable())
      Diag(BaseRange.getBegin(), diag::ext_enum_base_in_type_specifier)
          << (AllowEnumSpecifier == AllowDefiningTypeSpec::Yes) << BaseRange;
    else if (ScopedEnumKWLoc.isValid())
      Diag(ScopedEnumKWLoc, diag::ext_elaborated_enum_class)
        << FixItHint::CreateRemoval(ScopedEnumKWLoc) << IsScopedUsingClassTag;
  }

  stripTypeAttributesOffDeclSpec(attrs, DS, TUK);

  Sema::SkipBodyInfo SkipBody;
  if (!Name && TUK == Sema::TUK_Definition && Tok.is(tok::l_brace) &&
      NextToken().is(tok::identifier))
    SkipBody = Actions.shouldSkipAnonEnumBody(getCurScope(),
                                              NextToken().getIdentifierInfo(),
                                              NextToken().getLocation());

  bool Owned = false;
  bool IsDependent = false;
  const char *PrevSpec = nullptr;
  unsigned DiagID;
  Decl *TagDecl = Actions.ActOnTag(
      getCurScope(), DeclSpec::TST_enum, TUK, StartLoc, SS, Name, NameLoc,
      attrs, AS, DS.getModulePrivateSpecLoc(), TParams, Owned, IsDependent,
      ScopedEnumKWLoc, IsScopedUsingClassTag, BaseType,
      DSC == DeclSpecContext::DSC_type_specifier,
      DSC == DeclSpecContext::DSC_template_param ||
          DSC == DeclSpecContext::DSC_template_type_arg,
      &SkipBody);

  if (SkipBody.ShouldSkip) {
    assert(TUK == Sema::TUK_Definition && "can only skip a definition");

    BalancedDelimiterTracker T(*this, tok::l_brace);
    T.consumeOpen();
    T.skipToEnd();

    if (DS.SetTypeSpecType(DeclSpec::TST_enum, StartLoc,
                           NameLoc.isValid() ? NameLoc : StartLoc,
                           PrevSpec, DiagID, TagDecl, Owned,
                           Actions.getASTContext().getPrintingPolicy()))
      Diag(StartLoc, DiagID) << PrevSpec;
    return;
  }

  if (IsDependent) {
    // This enum has a dependent nested-name-specifier. Handle it as a
    // dependent tag.
    if (!Name) {
      DS.SetTypeSpecError();
      Diag(Tok, diag::err_expected_type_name_after_typename);
      return;
    }

    TypeResult Type = Actions.ActOnDependentTag(
        getCurScope(), DeclSpec::TST_enum, TUK, SS, Name, StartLoc, NameLoc);
    if (Type.isInvalid()) {
      DS.SetTypeSpecError();
      return;
    }

    if (DS.SetTypeSpecType(DeclSpec::TST_typename, StartLoc,
                           NameLoc.isValid() ? NameLoc : StartLoc,
                           PrevSpec, DiagID, Type.get(),
                           Actions.getASTContext().getPrintingPolicy()))
      Diag(StartLoc, DiagID) << PrevSpec;

    return;
  }

  if (!TagDecl) {
    // The action failed to produce an enumeration tag. If this is a
    // definition, consume the entire definition.
    if (Tok.is(tok::l_brace) && TUK != Sema::TUK_Reference) {
      ConsumeBrace();
      SkipUntil(tok::r_brace, StopAtSemi);
    }

    DS.SetTypeSpecError();
    return;
  }

  if (Tok.is(tok::l_brace) && TUK == Sema::TUK_Definition) {
    Decl *D = SkipBody.CheckSameAsPrevious ? SkipBody.New : TagDecl;
    ParseEnumBody(StartLoc, D);
    if (SkipBody.CheckSameAsPrevious &&
        !Actions.ActOnDuplicateDefinition(DS, TagDecl, SkipBody)) {
      DS.SetTypeSpecError();
      return;
    }
  }

  if (DS.SetTypeSpecType(DeclSpec::TST_enum, StartLoc,
                         NameLoc.isValid() ? NameLoc : StartLoc,
                         PrevSpec, DiagID, TagDecl, Owned,
                         Actions.getASTContext().getPrintingPolicy()))
    Diag(StartLoc, DiagID) << PrevSpec;
}

/// ParseEnumBody - Parse a {} enclosed enumerator-list.
///       enumerator-list:
///         enumerator
///         enumerator-list ',' enumerator
///       enumerator:
///         enumeration-constant attributes[opt]
///         enumeration-constant attributes[opt] '=' constant-expression
///       enumeration-constant:
///         identifier
///
void Parser::ParseEnumBody(SourceLocation StartLoc, Decl *EnumDecl) {
  // Enter the scope of the enum body and start the definition.
  ParseScope EnumScope(this, Scope::DeclScope | Scope::EnumScope);
  Actions.ActOnTagStartDefinition(getCurScope(), EnumDecl);

  BalancedDelimiterTracker T(*this, tok::l_brace);
  T.consumeOpen();

  // C does not allow an empty enumerator-list, C++ does [dcl.enum].
  if (Tok.is(tok::r_brace) && !getLangOpts().CPlusPlus)
#if INTEL_CUSTOMIZATION
  {
    // CQ#364426 - emit a warning in IntelCompat mode
    if (getLangOpts().IntelCompat)
      Diag(Tok, diag::warn_empty_enum);
    else
#endif  // INTEL_CUSTOMIZATION
      Diag(Tok, diag::err_empty_enum);
#if INTEL_CUSTOMIZATION
  }
#endif // INTEL_CUSTOMIZATION

  SmallVector<Decl *, 32> EnumConstantDecls;
  SmallVector<SuppressAccessChecks, 32> EnumAvailabilityDiags;

  Decl *LastEnumConstDecl = nullptr;

  // Parse the enumerator-list.
  while (Tok.isNot(tok::r_brace)) {
    // Parse enumerator. If failed, try skipping till the start of the next
    // enumerator definition.
    if (Tok.isNot(tok::identifier)) {
      Diag(Tok.getLocation(), diag::err_expected) << tok::identifier;
      if (SkipUntil(tok::comma, tok::r_brace, StopBeforeMatch) &&
          TryConsumeToken(tok::comma))
        continue;
      break;
    }
    IdentifierInfo *Ident = Tok.getIdentifierInfo();
    SourceLocation IdentLoc = ConsumeToken();

    // If attributes exist after the enumerator, parse them.
    ParsedAttributesWithRange attrs(AttrFactory);
    MaybeParseGNUAttributes(attrs);
    if (standardAttributesAllowed() && isCXX11AttributeSpecifier()) {
      if (getLangOpts().CPlusPlus)
        Diag(Tok.getLocation(), getLangOpts().CPlusPlus17
                                    ? diag::warn_cxx14_compat_ns_enum_attribute
                                    : diag::ext_ns_enum_attribute)
            << 1 /*enumerator*/;
      ParseCXX11Attributes(attrs);
    }

    SourceLocation EqualLoc;
    ExprResult AssignedVal;
    EnumAvailabilityDiags.emplace_back(*this);

    EnterExpressionEvaluationContext ConstantEvaluated(
        Actions, Sema::ExpressionEvaluationContext::ConstantEvaluated);
    if (TryConsumeToken(tok::equal, EqualLoc)) {
      AssignedVal = ParseConstantExpressionInExprEvalContext();
      if (AssignedVal.isInvalid())
        SkipUntil(tok::comma, tok::r_brace, StopBeforeMatch);
    }

    // Install the enumerator constant into EnumDecl.
    Decl *EnumConstDecl = Actions.ActOnEnumConstant(
        getCurScope(), EnumDecl, LastEnumConstDecl, IdentLoc, Ident, attrs,
        EqualLoc, AssignedVal.get());
    EnumAvailabilityDiags.back().done();

    EnumConstantDecls.push_back(EnumConstDecl);
    LastEnumConstDecl = EnumConstDecl;

    if (Tok.is(tok::identifier)) {
      // We're missing a comma between enumerators.
      SourceLocation Loc = getEndOfPreviousToken();
      Diag(Loc, diag::err_enumerator_list_missing_comma)
        << FixItHint::CreateInsertion(Loc, ", ");
      continue;
    }

    // Emumerator definition must be finished, only comma or r_brace are
    // allowed here.
    SourceLocation CommaLoc;
    if (Tok.isNot(tok::r_brace) && !TryConsumeToken(tok::comma, CommaLoc)) {
      if (EqualLoc.isValid())
        Diag(Tok.getLocation(), diag::err_expected_either) << tok::r_brace
                                                           << tok::comma;
      else
        Diag(Tok.getLocation(), diag::err_expected_end_of_enumerator);
      if (SkipUntil(tok::comma, tok::r_brace, StopBeforeMatch)) {
        if (TryConsumeToken(tok::comma, CommaLoc))
          continue;
      } else {
        break;
      }
    }

    // If comma is followed by r_brace, emit appropriate warning.
    if (Tok.is(tok::r_brace) && CommaLoc.isValid()) {
      if (!getLangOpts().C99 && !getLangOpts().CPlusPlus11)
        Diag(CommaLoc, getLangOpts().CPlusPlus ?
               diag::ext_enumerator_list_comma_cxx :
               diag::ext_enumerator_list_comma_c)
          << FixItHint::CreateRemoval(CommaLoc);
      else if (getLangOpts().CPlusPlus11)
        Diag(CommaLoc, diag::warn_cxx98_compat_enumerator_list_comma)
          << FixItHint::CreateRemoval(CommaLoc);
      break;
    }
  }

  // Eat the }.
  T.consumeClose();

  // If attributes exist after the identifier list, parse them.
  ParsedAttributes attrs(AttrFactory);
  MaybeParseGNUAttributes(attrs);

  Actions.ActOnEnumBody(StartLoc, T.getRange(), EnumDecl, EnumConstantDecls,
                        getCurScope(), attrs);

  // Now handle enum constant availability diagnostics.
  assert(EnumConstantDecls.size() == EnumAvailabilityDiags.size());
  for (size_t i = 0, e = EnumConstantDecls.size(); i != e; ++i) {
    ParsingDeclRAIIObject PD(*this, ParsingDeclRAIIObject::NoParent);
    EnumAvailabilityDiags[i].redelay();
    PD.complete(EnumConstantDecls[i]);
  }

  EnumScope.Exit();
  Actions.ActOnTagFinishDefinition(getCurScope(), EnumDecl, T.getRange());

  // The next token must be valid after an enum definition. If not, a ';'
  // was probably forgotten.
  bool CanBeBitfield = getCurScope()->getFlags() & Scope::ClassScope;
  if (!isValidAfterTypeSpecifier(CanBeBitfield)) {
    ExpectAndConsume(tok::semi, diag::err_expected_after, "enum");
    // Push this token back into the preprocessor and change our current token
    // to ';' so that the rest of the code recovers as though there were an
    // ';' after the definition.
    PP.EnterToken(Tok, /*IsReinject=*/true);
    Tok.setKind(tok::semi);
  }
}

/// isKnownToBeTypeSpecifier - Return true if we know that the specified token
/// is definitely a type-specifier.  Return false if it isn't part of a type
/// specifier or if we're not sure.
bool Parser::isKnownToBeTypeSpecifier(const Token &Tok) const {
  switch (Tok.getKind()) {
  default: return false;
    // type-specifiers
  case tok::kw_short:
  case tok::kw_long:
  case tok::kw___int64:
  case tok::kw___int128:
  case tok::kw_signed:
  case tok::kw_unsigned:
  case tok::kw__Complex:
  case tok::kw__Imaginary:
  case tok::kw_void:
  case tok::kw_char:
  case tok::kw_wchar_t:
  case tok::kw_char8_t:
  case tok::kw_char16_t:
  case tok::kw_char32_t:
  case tok::kw_int:
  case tok::kw__ExtInt:
  case tok::kw___bf16:
  case tok::kw_half:
  case tok::kw_float:
  case tok::kw_double:
  case tok::kw__Accum:
  case tok::kw__Fract:
  case tok::kw__Float16:
  case tok::kw___float128:
  case tok::kw_bool:
  case tok::kw__Bool:
  case tok::kw__Decimal32:
  case tok::kw__Decimal64:
  case tok::kw__Decimal128:
  case tok::kw___vector:
#define GENERIC_IMAGE_TYPE(ImgType, Id) case tok::kw_##ImgType##_t:
#include "clang/Basic/OpenCLImageTypes.def"

    // struct-or-union-specifier (C99) or class-specifier (C++)
  case tok::kw_class:
  case tok::kw_struct:
  case tok::kw___interface:
  case tok::kw_union:
    // enum-specifier
  case tok::kw_enum:

    // typedef-name
  case tok::annot_typename:
    return true;
  }
}

/// isTypeSpecifierQualifier - Return true if the current token could be the
/// start of a specifier-qualifier-list.
bool Parser::isTypeSpecifierQualifier() {
  switch (Tok.getKind()) {
  default: return false;

  case tok::identifier:   // foo::bar
    if (TryAltiVecVectorToken())
      return true;
    LLVM_FALLTHROUGH;
  case tok::kw_typename:  // typename T::type
    // Annotate typenames and C++ scope specifiers.  If we get one, just
    // recurse to handle whatever we get.
    if (TryAnnotateTypeOrScopeToken())
      return true;
    if (Tok.is(tok::identifier))
      return false;
    return isTypeSpecifierQualifier();

  case tok::coloncolon:   // ::foo::bar
    if (NextToken().is(tok::kw_new) ||    // ::new
        NextToken().is(tok::kw_delete))   // ::delete
      return false;

    if (TryAnnotateTypeOrScopeToken())
      return true;
    return isTypeSpecifierQualifier();

    // GNU attributes support.
  case tok::kw___attribute:
    // GNU typeof support.
  case tok::kw_typeof:

    // type-specifiers
  case tok::kw_short:
  case tok::kw_long:
  case tok::kw___int64:
  case tok::kw___int128:
  case tok::kw_signed:
  case tok::kw_unsigned:
  case tok::kw__Complex:
  case tok::kw__Imaginary:
  case tok::kw_void:
  case tok::kw_char:
  case tok::kw_wchar_t:
  case tok::kw_char8_t:
  case tok::kw_char16_t:
  case tok::kw_char32_t:
  case tok::kw_int:
  case tok::kw__ExtInt:
  case tok::kw_half:
  case tok::kw___bf16:
  case tok::kw_float:
  case tok::kw_double:
  case tok::kw__Accum:
  case tok::kw__Fract:
  case tok::kw__Float16:
  case tok::kw___float128:
  case tok::kw_bool:
  case tok::kw__Bool:
  case tok::kw__Decimal32:
  case tok::kw__Decimal64:
  case tok::kw__Decimal128:
  case tok::kw___vector:
#define GENERIC_IMAGE_TYPE(ImgType, Id) case tok::kw_##ImgType##_t:
#include "clang/Basic/OpenCLImageTypes.def"

    // struct-or-union-specifier (C99) or class-specifier (C++)
  case tok::kw_class:
  case tok::kw_struct:
  case tok::kw___interface:
  case tok::kw_union:
    // enum-specifier
  case tok::kw_enum:

    // type-qualifier
  case tok::kw_const:
  case tok::kw_volatile:
  case tok::kw_restrict:
  case tok::kw__Sat:

    // Debugger support.
  case tok::kw___unknown_anytype:

    // typedef-name
  case tok::annot_typename:
    return true;

    // GNU ObjC bizarre protocol extension: <proto1,proto2> with implicit 'id'.
  case tok::less:
    return getLangOpts().ObjC;

#if INTEL_CUSTOMIZATION
    // CQ381345: OpenCL is not supported in Intel compatibility mode.
  case tok::kw___generic:
    return !getLangOpts().IntelCompat;
#endif // INTEL_CUSTOMIZATION
  case tok::kw___cdecl:
  case tok::kw___stdcall:
  case tok::kw___fastcall:
  case tok::kw___thiscall:
  case tok::kw__regcall: // INTEL
  case tok::kw___regcall:
  case tok::kw___vectorcall:
  case tok::kw___w64:
  case tok::kw___ptr64:
  case tok::kw___ptr32:
  case tok::kw___pascal:
  case tok::kw___unaligned:

  case tok::kw__Nonnull:
  case tok::kw__Nullable:
  case tok::kw__Nullable_result:
  case tok::kw__Null_unspecified:

  case tok::kw___kindof:

  case tok::kw___private:
  case tok::kw___local:
  case tok::kw___global:
  case tok::kw___constant:
  case tok::kw___read_only:
  case tok::kw___read_write:
  case tok::kw___write_only:
    return true;

  case tok::kw_private:
    return getLangOpts().OpenCL;

  // C11 _Atomic
  case tok::kw__Atomic:
    return true;
  }
}

/// isDeclarationSpecifier() - Return true if the current token is part of a
/// declaration specifier.
///
/// \param DisambiguatingWithExpression True to indicate that the purpose of
/// this check is to disambiguate between an expression and a declaration.
bool Parser::isDeclarationSpecifier(bool DisambiguatingWithExpression) {
  switch (Tok.getKind()) {
  default: return false;

  // OpenCL 2.0 and later define this keyword.
  case tok::kw_pipe:
<<<<<<< HEAD
    return getLangOpts().OpenCLPipe;
#if INTEL_CUSTOMIZATION
  case tok::kw_channel:
    return getLangOpts().OpenCL &&
           getActions().getOpenCLOptions().isAvailableOption(
               "cl_intel_channels", getLangOpts());
#endif // INTEL_CUSTOMIZATION
=======
    return (getLangOpts().OpenCL && getLangOpts().OpenCLVersion >= 200) ||
           getLangOpts().OpenCLCPlusPlus;
>>>>>>> acc58504

  case tok::identifier:   // foo::bar
    // Unfortunate hack to support "Class.factoryMethod" notation.
    if (getLangOpts().ObjC && NextToken().is(tok::period))
      return false;
    if (TryAltiVecVectorToken())
      return true;
    LLVM_FALLTHROUGH;
  case tok::kw_decltype: // decltype(T())::type
  case tok::kw_typename: // typename T::type
    // Annotate typenames and C++ scope specifiers.  If we get one, just
    // recurse to handle whatever we get.
    if (TryAnnotateTypeOrScopeToken())
      return true;
    if (TryAnnotateTypeConstraint())
      return true;
    if (Tok.is(tok::identifier))
      return false;

    // If we're in Objective-C and we have an Objective-C class type followed
    // by an identifier and then either ':' or ']', in a place where an
    // expression is permitted, then this is probably a class message send
    // missing the initial '['. In this case, we won't consider this to be
    // the start of a declaration.
    if (DisambiguatingWithExpression &&
        isStartOfObjCClassMessageMissingOpenBracket())
      return false;

    return isDeclarationSpecifier();

  case tok::coloncolon:   // ::foo::bar
    if (NextToken().is(tok::kw_new) ||    // ::new
        NextToken().is(tok::kw_delete))   // ::delete
      return false;

    // Annotate typenames and C++ scope specifiers.  If we get one, just
    // recurse to handle whatever we get.
    if (TryAnnotateTypeOrScopeToken())
      return true;
    return isDeclarationSpecifier();

    // storage-class-specifier
  case tok::kw_typedef:
  case tok::kw_extern:
  case tok::kw___private_extern__:
  case tok::kw_static:
  case tok::kw_auto:
  case tok::kw___auto_type:
  case tok::kw_register:
  case tok::kw___thread:
  case tok::kw_thread_local:
  case tok::kw__Thread_local:

    // Modules
  case tok::kw___module_private__:

    // Debugger support
  case tok::kw___unknown_anytype:

    // type-specifiers
  case tok::kw_short:
  case tok::kw_long:
  case tok::kw___int64:
  case tok::kw___int128:
  case tok::kw_signed:
  case tok::kw_unsigned:
  case tok::kw__Complex:
  case tok::kw__Imaginary:
  case tok::kw_void:
  case tok::kw_char:
  case tok::kw_wchar_t:
  case tok::kw_char8_t:
  case tok::kw_char16_t:
  case tok::kw_char32_t:

  case tok::kw_int:
  case tok::kw__ExtInt:
  case tok::kw_half:
  case tok::kw___bf16:
  case tok::kw_float:
  case tok::kw_double:
  case tok::kw__Accum:
  case tok::kw__Fract:
  case tok::kw__Float16:
  case tok::kw___float128:
  case tok::kw_bool:
  case tok::kw__Bool:
  case tok::kw__Decimal32:
  case tok::kw__Decimal64:
  case tok::kw__Decimal128:
  case tok::kw___vector:

    // struct-or-union-specifier (C99) or class-specifier (C++)
  case tok::kw_class:
  case tok::kw_struct:
  case tok::kw_union:
  case tok::kw___interface:
    // enum-specifier
  case tok::kw_enum:

    // type-qualifier
  case tok::kw_const:
  case tok::kw_volatile:
  case tok::kw_restrict:
  case tok::kw__Sat:

    // function-specifier
  case tok::kw_inline:
  case tok::kw_virtual:
  case tok::kw_explicit:
  case tok::kw__Noreturn:

    // alignment-specifier
  case tok::kw__Alignas:

    // friend keyword.
  case tok::kw_friend:

    // static_assert-declaration
  case tok::kw_static_assert:
  case tok::kw__Static_assert:

    // GNU typeof support.
  case tok::kw_typeof:

    // GNU attributes.
  case tok::kw___attribute:

    // C++11 decltype and constexpr.
  case tok::annot_decltype:
  case tok::kw_constexpr:

    // C++20 consteval and constinit.
  case tok::kw_consteval:
  case tok::kw_constinit:

    // C11 _Atomic
  case tok::kw__Atomic:
    return true;

    // GNU ObjC bizarre protocol extension: <proto1,proto2> with implicit 'id'.
  case tok::less:
    return getLangOpts().ObjC;

    // typedef-name
  case tok::annot_typename:
    return !DisambiguatingWithExpression ||
           !isStartOfObjCClassMessageMissingOpenBracket();

#if INTEL_CUSTOMIZATION
    // CQ381345: OpenCL is not supported in Intel compatibility mode.
  case tok::kw___generic:
    return !getLangOpts().IntelCompat;
#endif // INTEL_CUSTOMIZATION

    // placeholder-type-specifier
  case tok::annot_template_id: {
    TemplateIdAnnotation *TemplateId = takeTemplateIdAnnotation(Tok);
    if (TemplateId->hasInvalidName())
      return true;
    // FIXME: What about type templates that have only been annotated as
    // annot_template_id, not as annot_typename?
    return isTypeConstraintAnnotation() &&
           (NextToken().is(tok::kw_auto) || NextToken().is(tok::kw_decltype));
  }

  case tok::annot_cxxscope: {
    TemplateIdAnnotation *TemplateId =
        NextToken().is(tok::annot_template_id)
            ? takeTemplateIdAnnotation(NextToken())
            : nullptr;
    if (TemplateId && TemplateId->hasInvalidName())
      return true;
    // FIXME: What about type templates that have only been annotated as
    // annot_template_id, not as annot_typename?
    if (NextToken().is(tok::identifier) && TryAnnotateTypeConstraint())
      return true;
    return isTypeConstraintAnnotation() &&
        GetLookAheadToken(2).isOneOf(tok::kw_auto, tok::kw_decltype);
  }

  case tok::kw___declspec:
  case tok::kw___cdecl:
  case tok::kw___stdcall:
  case tok::kw___fastcall:
  case tok::kw__regcall:  // INTEL
  case tok::kw___thiscall:
  case tok::kw___regcall:
  case tok::kw___vectorcall:
  case tok::kw___w64:
  case tok::kw___sptr:
  case tok::kw___uptr:
  case tok::kw___ptr64:
  case tok::kw___ptr32:
  case tok::kw___forceinline:
  case tok::kw___pascal:
  case tok::kw___unaligned:

  case tok::kw__Nonnull:
  case tok::kw__Nullable:
  case tok::kw__Nullable_result:
  case tok::kw__Null_unspecified:

  case tok::kw___kindof:

  case tok::kw___private:
  case tok::kw___local:
  case tok::kw___global:
  case tok::kw___constant:
  case tok::kw___read_only:
  case tok::kw___read_write:
  case tok::kw___write_only:
#define GENERIC_IMAGE_TYPE(ImgType, Id) case tok::kw_##ImgType##_t:
#include "clang/Basic/OpenCLImageTypes.def"

    return true;

  case tok::kw_private:
    return getLangOpts().OpenCL;
  }
}

bool Parser::isConstructorDeclarator(bool IsUnqualified, bool DeductionGuide) {
  TentativeParsingAction TPA(*this);

  // Parse the C++ scope specifier.
  CXXScopeSpec SS;
  if (ParseOptionalCXXScopeSpecifier(SS, /*ObjectType=*/nullptr,
                                     /*ObjectHadErrors=*/false,
                                     /*EnteringContext=*/true)) {
    TPA.Revert();
    return false;
  }

  // Parse the constructor name.
  if (Tok.is(tok::identifier)) {
    // We already know that we have a constructor name; just consume
    // the token.
    ConsumeToken();
  } else if (Tok.is(tok::annot_template_id)) {
    ConsumeAnnotationToken();
  } else {
    TPA.Revert();
    return false;
  }

  // There may be attributes here, appertaining to the constructor name or type
  // we just stepped past.
  SkipCXX11Attributes();

  // Current class name must be followed by a left parenthesis.
  if (Tok.isNot(tok::l_paren)) {
    TPA.Revert();
    return false;
  }
  ConsumeParen();

  // A right parenthesis, or ellipsis followed by a right parenthesis signals
  // that we have a constructor.
  if (Tok.is(tok::r_paren) ||
      (Tok.is(tok::ellipsis) && NextToken().is(tok::r_paren))) {
    TPA.Revert();
    return true;
  }

  // A C++11 attribute here signals that we have a constructor, and is an
  // attribute on the first constructor parameter.
  if (getLangOpts().CPlusPlus11 &&
      isCXX11AttributeSpecifier(/*Disambiguate*/ false,
                                /*OuterMightBeMessageSend*/ true)) {
    TPA.Revert();
    return true;
  }

  // If we need to, enter the specified scope.
  DeclaratorScopeObj DeclScopeObj(*this, SS);
  if (SS.isSet() && Actions.ShouldEnterDeclaratorScope(getCurScope(), SS))
    DeclScopeObj.EnterDeclaratorScope();

  // Optionally skip Microsoft attributes.
  ParsedAttributes Attrs(AttrFactory);
  MaybeParseMicrosoftAttributes(Attrs);

  // Check whether the next token(s) are part of a declaration
  // specifier, in which case we have the start of a parameter and,
  // therefore, we know that this is a constructor.
  bool IsConstructor = false;
  if (isDeclarationSpecifier())
    IsConstructor = true;
  else if (Tok.is(tok::identifier) ||
           (Tok.is(tok::annot_cxxscope) && NextToken().is(tok::identifier))) {
    // We've seen "C ( X" or "C ( X::Y", but "X" / "X::Y" is not a type.
    // This might be a parenthesized member name, but is more likely to
    // be a constructor declaration with an invalid argument type. Keep
    // looking.
    if (Tok.is(tok::annot_cxxscope))
      ConsumeAnnotationToken();
    ConsumeToken();

    // If this is not a constructor, we must be parsing a declarator,
    // which must have one of the following syntactic forms (see the
    // grammar extract at the start of ParseDirectDeclarator):
    switch (Tok.getKind()) {
    case tok::l_paren:
      // C(X   (   int));
    case tok::l_square:
      // C(X   [   5]);
      // C(X   [   [attribute]]);
    case tok::coloncolon:
      // C(X   ::   Y);
      // C(X   ::   *p);
      // Assume this isn't a constructor, rather than assuming it's a
      // constructor with an unnamed parameter of an ill-formed type.
      break;

    case tok::r_paren:
      // C(X   )

      // Skip past the right-paren and any following attributes to get to
      // the function body or trailing-return-type.
      ConsumeParen();
      SkipCXX11Attributes();

      if (DeductionGuide) {
        // C(X) -> ... is a deduction guide.
        IsConstructor = Tok.is(tok::arrow);
        break;
      }
      if (Tok.is(tok::colon) || Tok.is(tok::kw_try)) {
        // Assume these were meant to be constructors:
        //   C(X)   :    (the name of a bit-field cannot be parenthesized).
        //   C(X)   try  (this is otherwise ill-formed).
        IsConstructor = true;
      }
      if (Tok.is(tok::semi) || Tok.is(tok::l_brace)) {
        // If we have a constructor name within the class definition,
        // assume these were meant to be constructors:
        //   C(X)   {
        //   C(X)   ;
        // ... because otherwise we would be declaring a non-static data
        // member that is ill-formed because it's of the same type as its
        // surrounding class.
        //
        // FIXME: We can actually do this whether or not the name is qualified,
        // because if it is qualified in this context it must be being used as
        // a constructor name.
        // currently, so we're somewhat conservative here.
        IsConstructor = IsUnqualified;
      }
      break;

    default:
      IsConstructor = true;
      break;
    }
  }

  TPA.Revert();
  return IsConstructor;
}

/// ParseTypeQualifierListOpt
///          type-qualifier-list: [C99 6.7.5]
///            type-qualifier
/// [vendor]   attributes
///              [ only if AttrReqs & AR_VendorAttributesParsed ]
///            type-qualifier-list type-qualifier
/// [vendor]   type-qualifier-list attributes
///              [ only if AttrReqs & AR_VendorAttributesParsed ]
/// [C++0x]    attribute-specifier[opt] is allowed before cv-qualifier-seq
///              [ only if AttReqs & AR_CXX11AttributesParsed ]
/// Note: vendor can be GNU, MS, etc and can be explicitly controlled via
/// AttrRequirements bitmask values.
void Parser::ParseTypeQualifierListOpt(
    DeclSpec &DS, unsigned AttrReqs, bool AtomicAllowed,
    bool IdentifierRequired,
    Optional<llvm::function_ref<void()>> CodeCompletionHandler) {
  if (standardAttributesAllowed() && (AttrReqs & AR_CXX11AttributesParsed) &&
      isCXX11AttributeSpecifier()) {
    ParsedAttributesWithRange attrs(AttrFactory);
    ParseCXX11Attributes(attrs);
    DS.takeAttributesFrom(attrs);
  }

  SourceLocation EndLoc;

  while (1) {
    bool isInvalid = false;
    const char *PrevSpec = nullptr;
    unsigned DiagID = 0;
    SourceLocation Loc = Tok.getLocation();

    switch (Tok.getKind()) {
    case tok::code_completion:
      cutOffParsing();
      if (CodeCompletionHandler)
        (*CodeCompletionHandler)();
      else
        Actions.CodeCompleteTypeQualifiers(DS);
      return;

    case tok::kw_const:
      isInvalid = DS.SetTypeQual(DeclSpec::TQ_const   , Loc, PrevSpec, DiagID,
                                 getLangOpts());
      break;
    case tok::kw_volatile:
      isInvalid = DS.SetTypeQual(DeclSpec::TQ_volatile, Loc, PrevSpec, DiagID,
                                 getLangOpts());
      break;
    case tok::kw_restrict:
      isInvalid = DS.SetTypeQual(DeclSpec::TQ_restrict, Loc, PrevSpec, DiagID,
                                 getLangOpts());
      break;
    case tok::kw__Atomic:
      if (!AtomicAllowed)
        goto DoneWithTypeQuals;
      if (!getLangOpts().C11)
        Diag(Tok, diag::ext_c11_feature) << Tok.getName();
      isInvalid = DS.SetTypeQual(DeclSpec::TQ_atomic, Loc, PrevSpec, DiagID,
                                 getLangOpts());
      break;

    // OpenCL qualifiers:
#if INTEL_CUSTOMIZATION
    case tok::kw___generic:
      // CQ381345: OpenCL is not supported in Intel compatibility mode.
      assert (!getLangOpts().IntelCompat &&
              "OpenCL is not supported in Intel compatibility mode.");
      LLVM_FALLTHROUGH;
#endif // INTEL_CUSTOMIZATION
    case tok::kw_private:
      if (!getLangOpts().OpenCL)
        goto DoneWithTypeQuals;
      LLVM_FALLTHROUGH;
    case tok::kw___private:
    case tok::kw___global:
    case tok::kw___local:
    case tok::kw___constant:
    case tok::kw___read_only:
    case tok::kw___write_only:
    case tok::kw___read_write:
      ParseOpenCLQualifiers(DS.getAttributes());
      break;

    case tok::kw___unaligned:
      isInvalid = DS.SetTypeQual(DeclSpec::TQ_unaligned, Loc, PrevSpec, DiagID,
                                 getLangOpts());
      break;
    case tok::kw___uptr:
      // GNU libc headers in C mode use '__uptr' as an identifier which conflicts
      // with the MS modifier keyword.
      if ((AttrReqs & AR_DeclspecAttributesParsed) && !getLangOpts().CPlusPlus &&
          IdentifierRequired && DS.isEmpty() && NextToken().is(tok::semi)) {
        if (TryKeywordIdentFallback(false))
          continue;
      }
      LLVM_FALLTHROUGH;
    case tok::kw___sptr:
    case tok::kw___w64:
    case tok::kw___ptr64:
    case tok::kw___ptr32:
    case tok::kw___cdecl:
    case tok::kw___stdcall:
    case tok::kw___fastcall:
    case tok::kw__regcall:  // INTEL
    case tok::kw___thiscall:
    case tok::kw___regcall:
    case tok::kw___vectorcall:
      if (AttrReqs & AR_DeclspecAttributesParsed) {
        ParseMicrosoftTypeAttributes(DS.getAttributes());
        continue;
      }
      goto DoneWithTypeQuals;
    case tok::kw___pascal:
      if (AttrReqs & AR_VendorAttributesParsed) {
        ParseBorlandTypeAttributes(DS.getAttributes());
        continue;
      }
      goto DoneWithTypeQuals;

    // Nullability type specifiers.
    case tok::kw__Nonnull:
    case tok::kw__Nullable:
    case tok::kw__Nullable_result:
    case tok::kw__Null_unspecified:
      ParseNullabilityTypeSpecifiers(DS.getAttributes());
      continue;

    // Objective-C 'kindof' types.
    case tok::kw___kindof:
      DS.getAttributes().addNew(Tok.getIdentifierInfo(), Loc, nullptr, Loc,
                                nullptr, 0, ParsedAttr::AS_Keyword);
      (void)ConsumeToken();
      continue;

    case tok::kw___attribute:
      if (AttrReqs & AR_GNUAttributesParsedAndRejected)
        // When GNU attributes are expressly forbidden, diagnose their usage.
        Diag(Tok, diag::err_attributes_not_allowed);

      // Parse the attributes even if they are rejected to ensure that error
      // recovery is graceful.
      if (AttrReqs & AR_GNUAttributesParsed ||
          AttrReqs & AR_GNUAttributesParsedAndRejected) {
        ParseGNUAttributes(DS.getAttributes());
        continue; // do *not* consume the next token!
      }
      // otherwise, FALL THROUGH!
      LLVM_FALLTHROUGH;
    default:
      DoneWithTypeQuals:
      // If this is not a type-qualifier token, we're done reading type
      // qualifiers.  First verify that DeclSpec's are consistent.
      DS.Finish(Actions, Actions.getASTContext().getPrintingPolicy());
      if (EndLoc.isValid())
        DS.SetRangeEnd(EndLoc);
      return;
    }

    // If the specifier combination wasn't legal, issue a diagnostic.
    if (isInvalid) {
      assert(PrevSpec && "Method did not return previous specifier!");
      Diag(Tok, DiagID) << PrevSpec;
    }
    EndLoc = ConsumeToken();
  }
}

/// ParseDeclarator - Parse and verify a newly-initialized declarator.
///
void Parser::ParseDeclarator(Declarator &D) {
  /// This implements the 'declarator' production in the C grammar, then checks
  /// for well-formedness and issues diagnostics.
  ParseDeclaratorInternal(D, &Parser::ParseDirectDeclarator);
}

#if INTEL_CUSTOMIZATION
static bool isPtrOperatorToken(tok::TokenKind Kind, const LangOptions &Lang,
                               Sema &Actions, DeclaratorContext TheContext) {
#endif // INTEL_CUSTOMIZATION
  if (Kind == tok::star || Kind == tok::caret)
    return true;

  // OpenCL 2.0 and later define this keyword.
  if (Kind == tok::kw_pipe &&
      ((Lang.OpenCL && Lang.OpenCLVersion >= 200) || Lang.OpenCLCPlusPlus))
    return true;
#if INTEL_CUSTOMIZATION
  if ((Kind == tok::kw_channel) && Lang.OpenCL &&
      Actions.getOpenCLOptions().isAvailableOption("cl_intel_channels", Lang))
    return true;
#endif // INTEL_CUSTOMIZATION

  if (!Lang.CPlusPlus)
    return false;

  if (Kind == tok::amp)
    return true;

  // We parse rvalue refs in C++03, because otherwise the errors are scary.
  // But we must not parse them in conversion-type-ids and new-type-ids, since
  // those can be legitimately followed by a && operator.
  // (The same thing can in theory happen after a trailing-return-type, but
  // since those are a C++11 feature, there is no rejects-valid issue there.)
  if (Kind == tok::ampamp)
    return Lang.CPlusPlus11 || (TheContext != DeclaratorContext::ConversionId &&
                                TheContext != DeclaratorContext::CXXNew);

  return false;
}

// Indicates whether the given declarator is a pipe declarator.
static bool isPipeDeclerator(const Declarator &D) {
  const unsigned NumTypes = D.getNumTypeObjects();

  for (unsigned Idx = 0; Idx != NumTypes; ++Idx)
    if (DeclaratorChunk::Pipe == D.getTypeObject(Idx).Kind)
      return true;

  return false;
}

#if INTEL_CUSTOMIZATION
// Indicates whether the given declarator is a channel declarator.
static bool isChannelDeclarator(const Declarator &D) {
  const unsigned NumTypes = D.getNumTypeObjects();

  for (unsigned Idx = 0; Idx != NumTypes; ++Idx)
    if (DeclaratorChunk::Channel == D.getTypeObject(Idx).Kind)
      return true;

  return false;
}
#endif // INTEL_CUSTOMIZATION

/// ParseDeclaratorInternal - Parse a C or C++ declarator. The direct-declarator
/// is parsed by the function passed to it. Pass null, and the direct-declarator
/// isn't parsed at all, making this function effectively parse the C++
/// ptr-operator production.
///
/// If the grammar of this construct is extended, matching changes must also be
/// made to TryParseDeclarator and MightBeDeclarator, and possibly to
/// isConstructorDeclarator.
///
///       declarator: [C99 6.7.5] [C++ 8p4, dcl.decl]
/// [C]     pointer[opt] direct-declarator
/// [C++]   direct-declarator
/// [C++]   ptr-operator declarator
///
///       pointer: [C99 6.7.5]
///         '*' type-qualifier-list[opt]
///         '*' type-qualifier-list[opt] pointer
///
///       ptr-operator:
///         '*' cv-qualifier-seq[opt]
///         '&'
/// [C++0x] '&&'
/// [GNU]   '&' restrict[opt] attributes[opt]
/// [GNU?]  '&&' restrict[opt] attributes[opt]
///         '::'[opt] nested-name-specifier '*' cv-qualifier-seq[opt]
void Parser::ParseDeclaratorInternal(Declarator &D,
                                     DirectDeclParseFunction DirectDeclParser) {
  if (Diags.hasAllExtensionsSilenced())
    D.setExtension();

  // C++ member pointers start with a '::' or a nested-name.
  // Member pointers get special handling, since there's no place for the
  // scope spec in the generic path below.
  if (getLangOpts().CPlusPlus &&
      (Tok.is(tok::coloncolon) || Tok.is(tok::kw_decltype) ||
       (Tok.is(tok::identifier) &&
        (NextToken().is(tok::coloncolon) || NextToken().is(tok::less))) ||
       Tok.is(tok::annot_cxxscope))) {
    bool EnteringContext = D.getContext() == DeclaratorContext::File ||
                           D.getContext() == DeclaratorContext::Member;
    CXXScopeSpec SS;
    ParseOptionalCXXScopeSpecifier(SS, /*ObjectType=*/nullptr,
                                   /*ObjectHadErrors=*/false, EnteringContext);

    if (SS.isNotEmpty()) {
      if (Tok.isNot(tok::star)) {
        // The scope spec really belongs to the direct-declarator.
        if (D.mayHaveIdentifier())
          D.getCXXScopeSpec() = SS;
        else
          AnnotateScopeToken(SS, true);

        if (DirectDeclParser)
          (this->*DirectDeclParser)(D);
        return;
      }

      if (SS.isValid()) {
        checkCompoundToken(SS.getEndLoc(), tok::coloncolon,
                           CompoundToken::MemberPtr);
      }

      SourceLocation StarLoc = ConsumeToken();
      D.SetRangeEnd(StarLoc);
      DeclSpec DS(AttrFactory);
      ParseTypeQualifierListOpt(DS);
      D.ExtendWithDeclSpec(DS);

      // Recurse to parse whatever is left.
      ParseDeclaratorInternal(D, DirectDeclParser);

      // Sema will have to catch (syntactically invalid) pointers into global
      // scope. It has to catch pointers into namespace scope anyway.
      D.AddTypeInfo(DeclaratorChunk::getMemberPointer(
                        SS, DS.getTypeQualifiers(), StarLoc, DS.getEndLoc()),
                    std::move(DS.getAttributes()),
                    /* Don't replace range end. */ SourceLocation());
      return;
    }
  }

  tok::TokenKind Kind = Tok.getKind();

  if (D.getDeclSpec().isTypeSpecPipe() && !isPipeDeclerator(D)) {
    DeclSpec DS(AttrFactory);
    ParseTypeQualifierListOpt(DS);

    D.AddTypeInfo(
        DeclaratorChunk::getPipe(DS.getTypeQualifiers(), DS.getPipeLoc()),
        std::move(DS.getAttributes()), SourceLocation());
  }

#if INTEL_CUSTOMIZATION
  // Not a pointer, C++ reference, or block.
  if (!isPtrOperatorToken(Kind, getLangOpts(), getActions(),
                          D.getContext())) {
    if (DirectDeclParser)
      (this->*DirectDeclParser)(D);

    if (D.getDeclSpec().isTypeSpecChannel() && !isChannelDeclarator(D)) {
      // Unlike Pipes, Channels handled here, because arrays of channels are
      // allowed and we must parse further.
      DeclSpec DS(AttrFactory);
      ParseTypeQualifierListOpt(DS, AR_AllAttributesParsed,
                                /*AtomicAllowed=*/true,
                                /*IdentifierRequired=*/true);

      D.AddTypeInfo(DeclaratorChunk::getChannel(DS.getTypeQualifiers(),
                                                DS.getChannelLoc()),
                    std::move(DS.getAttributes()), SourceLocation());
    }

    return;
  }
#endif // INTEL_CUSTOMIZATION

  // Otherwise, '*' -> pointer, '^' -> block, '&' -> lvalue reference,
  // '&&' -> rvalue reference
  SourceLocation Loc = ConsumeToken();  // Eat the *, ^, & or &&.
  D.SetRangeEnd(Loc);

  if (Kind == tok::star || Kind == tok::caret) {
    // Is a pointer.
    DeclSpec DS(AttrFactory);

    // GNU attributes are not allowed here in a new-type-id, but Declspec and
    // C++11 attributes are allowed.
    unsigned Reqs = AR_CXX11AttributesParsed | AR_DeclspecAttributesParsed |
                    ((D.getContext() != DeclaratorContext::CXXNew)
                         ? AR_GNUAttributesParsed
                         : AR_GNUAttributesParsedAndRejected);
    ParseTypeQualifierListOpt(DS, Reqs, true, !D.mayOmitIdentifier());
    D.ExtendWithDeclSpec(DS);

    // Recursively parse the declarator.
    ParseDeclaratorInternal(D, DirectDeclParser);
    if (Kind == tok::star)
      // Remember that we parsed a pointer type, and remember the type-quals.
      D.AddTypeInfo(DeclaratorChunk::getPointer(
                        DS.getTypeQualifiers(), Loc, DS.getConstSpecLoc(),
                        DS.getVolatileSpecLoc(), DS.getRestrictSpecLoc(),
                        DS.getAtomicSpecLoc(), DS.getUnalignedSpecLoc()),
                    std::move(DS.getAttributes()), SourceLocation());
    else
      // Remember that we parsed a Block type, and remember the type-quals.
      D.AddTypeInfo(
          DeclaratorChunk::getBlockPointer(DS.getTypeQualifiers(), Loc),
          std::move(DS.getAttributes()), SourceLocation());
  } else {
    // Is a reference
    DeclSpec DS(AttrFactory);

    // Complain about rvalue references in C++03, but then go on and build
    // the declarator.
    if (Kind == tok::ampamp)
      Diag(Loc, getLangOpts().CPlusPlus11 ?
           diag::warn_cxx98_compat_rvalue_reference :
           diag::ext_rvalue_reference);

    // GNU-style and C++11 attributes are allowed here, as is restrict.
    ParseTypeQualifierListOpt(DS);
    D.ExtendWithDeclSpec(DS);

    // C++ 8.3.2p1: cv-qualified references are ill-formed except when the
    // cv-qualifiers are introduced through the use of a typedef or of a
    // template type argument, in which case the cv-qualifiers are ignored.
    if (DS.getTypeQualifiers() != DeclSpec::TQ_unspecified) {
      if (DS.getTypeQualifiers() & DeclSpec::TQ_const)
        Diag(DS.getConstSpecLoc(),
             diag::err_invalid_reference_qualifier_application) << "const";
      if (DS.getTypeQualifiers() & DeclSpec::TQ_volatile)
        Diag(DS.getVolatileSpecLoc(),
             diag::err_invalid_reference_qualifier_application) << "volatile";
      // 'restrict' is permitted as an extension.
      if (DS.getTypeQualifiers() & DeclSpec::TQ_atomic)
        Diag(DS.getAtomicSpecLoc(),
             diag::err_invalid_reference_qualifier_application) << "_Atomic";
    }

    // Recursively parse the declarator.
    ParseDeclaratorInternal(D, DirectDeclParser);

    if (D.getNumTypeObjects() > 0) {
      // C++ [dcl.ref]p4: There shall be no references to references.
      DeclaratorChunk& InnerChunk = D.getTypeObject(D.getNumTypeObjects() - 1);
      if (InnerChunk.Kind == DeclaratorChunk::Reference) {
        if (const IdentifierInfo *II = D.getIdentifier())
          Diag(InnerChunk.Loc, diag::err_illegal_decl_reference_to_reference)
           << II;
        else
          Diag(InnerChunk.Loc, diag::err_illegal_decl_reference_to_reference)
            << "type name";

        // Once we've complained about the reference-to-reference, we
        // can go ahead and build the (technically ill-formed)
        // declarator: reference collapsing will take care of it.
      }
    }

    // Remember that we parsed a reference type.
    D.AddTypeInfo(DeclaratorChunk::getReference(DS.getTypeQualifiers(), Loc,
                                                Kind == tok::amp),
                  std::move(DS.getAttributes()), SourceLocation());
  }
}

// When correcting from misplaced brackets before the identifier, the location
// is saved inside the declarator so that other diagnostic messages can use
// them.  This extracts and returns that location, or returns the provided
// location if a stored location does not exist.
static SourceLocation getMissingDeclaratorIdLoc(Declarator &D,
                                                SourceLocation Loc) {
  if (D.getName().StartLocation.isInvalid() &&
      D.getName().EndLocation.isValid())
    return D.getName().EndLocation;

  return Loc;
}

/// ParseDirectDeclarator
///       direct-declarator: [C99 6.7.5]
/// [C99]   identifier
///         '(' declarator ')'
/// [GNU]   '(' attributes declarator ')'
/// [C90]   direct-declarator '[' constant-expression[opt] ']'
/// [C99]   direct-declarator '[' type-qual-list[opt] assignment-expr[opt] ']'
/// [C99]   direct-declarator '[' 'static' type-qual-list[opt] assign-expr ']'
/// [C99]   direct-declarator '[' type-qual-list 'static' assignment-expr ']'
/// [C99]   direct-declarator '[' type-qual-list[opt] '*' ']'
/// [C++11] direct-declarator '[' constant-expression[opt] ']'
///                    attribute-specifier-seq[opt]
///         direct-declarator '(' parameter-type-list ')'
///         direct-declarator '(' identifier-list[opt] ')'
/// [GNU]   direct-declarator '(' parameter-forward-declarations
///                    parameter-type-list[opt] ')'
/// [C++]   direct-declarator '(' parameter-declaration-clause ')'
///                    cv-qualifier-seq[opt] exception-specification[opt]
/// [C++11] direct-declarator '(' parameter-declaration-clause ')'
///                    attribute-specifier-seq[opt] cv-qualifier-seq[opt]
///                    ref-qualifier[opt] exception-specification[opt]
/// [C++]   declarator-id
/// [C++11] declarator-id attribute-specifier-seq[opt]
///
///       declarator-id: [C++ 8]
///         '...'[opt] id-expression
///         '::'[opt] nested-name-specifier[opt] type-name
///
///       id-expression: [C++ 5.1]
///         unqualified-id
///         qualified-id
///
///       unqualified-id: [C++ 5.1]
///         identifier
///         operator-function-id
///         conversion-function-id
///          '~' class-name
///         template-id
///
/// C++17 adds the following, which we also handle here:
///
///       simple-declaration:
///         <decl-spec> '[' identifier-list ']' brace-or-equal-initializer ';'
///
/// Note, any additional constructs added here may need corresponding changes
/// in isConstructorDeclarator.
void Parser::ParseDirectDeclarator(Declarator &D) {
  DeclaratorScopeObj DeclScopeObj(*this, D.getCXXScopeSpec());

  if (getLangOpts().CPlusPlus && D.mayHaveIdentifier()) {
    // This might be a C++17 structured binding.
    if (Tok.is(tok::l_square) && !D.mayOmitIdentifier() &&
        D.getCXXScopeSpec().isEmpty())
      return ParseDecompositionDeclarator(D);

    // Don't parse FOO:BAR as if it were a typo for FOO::BAR inside a class, in
    // this context it is a bitfield. Also in range-based for statement colon
    // may delimit for-range-declaration.
    ColonProtectionRAIIObject X(
        *this, D.getContext() == DeclaratorContext::Member ||
                   (D.getContext() == DeclaratorContext::ForInit &&
                    getLangOpts().CPlusPlus11));

    // ParseDeclaratorInternal might already have parsed the scope.
    if (D.getCXXScopeSpec().isEmpty()) {
      bool EnteringContext = D.getContext() == DeclaratorContext::File ||
                             D.getContext() == DeclaratorContext::Member;
      ParseOptionalCXXScopeSpecifier(
          D.getCXXScopeSpec(), /*ObjectType=*/nullptr,
          /*ObjectHadErrors=*/false, EnteringContext);
    }

    if (D.getCXXScopeSpec().isValid()) {
      if (Actions.ShouldEnterDeclaratorScope(getCurScope(),
                                             D.getCXXScopeSpec()))
        // Change the declaration context for name lookup, until this function
        // is exited (and the declarator has been parsed).
        DeclScopeObj.EnterDeclaratorScope();
      else if (getObjCDeclContext()) {
        // Ensure that we don't interpret the next token as an identifier when
        // dealing with declarations in an Objective-C container.
        D.SetIdentifier(nullptr, Tok.getLocation());
        D.setInvalidType(true);
        ConsumeToken();
        goto PastIdentifier;
      }
    }

    // C++0x [dcl.fct]p14:
    //   There is a syntactic ambiguity when an ellipsis occurs at the end of a
    //   parameter-declaration-clause without a preceding comma. In this case,
    //   the ellipsis is parsed as part of the abstract-declarator if the type
    //   of the parameter either names a template parameter pack that has not
    //   been expanded or contains auto; otherwise, it is parsed as part of the
    //   parameter-declaration-clause.
    if (Tok.is(tok::ellipsis) && D.getCXXScopeSpec().isEmpty() &&
        !((D.getContext() == DeclaratorContext::Prototype ||
           D.getContext() == DeclaratorContext::LambdaExprParameter ||
           D.getContext() == DeclaratorContext::BlockLiteral) &&
          NextToken().is(tok::r_paren) && !D.hasGroupingParens() &&
          !Actions.containsUnexpandedParameterPacks(D) &&
          D.getDeclSpec().getTypeSpecType() != TST_auto)) {
      SourceLocation EllipsisLoc = ConsumeToken();
#if INTEL_CUSTOMIZATION
      if (isPtrOperatorToken(Tok.getKind(), getLangOpts(), getActions(),
                             D.getContext())) {
#endif // INTEL_CUSTOMIZATION
        // The ellipsis was put in the wrong place. Recover, and explain to
        // the user what they should have done.
        ParseDeclarator(D);
        if (EllipsisLoc.isValid())
          DiagnoseMisplacedEllipsisInDeclarator(EllipsisLoc, D);
        return;
      } else
        D.setEllipsisLoc(EllipsisLoc);

      // The ellipsis can't be followed by a parenthesized declarator. We
      // check for that in ParseParenDeclarator, after we have disambiguated
      // the l_paren token.
    }

    if (Tok.isOneOf(tok::identifier, tok::kw_operator, tok::annot_template_id,
                    tok::tilde)) {
      // We found something that indicates the start of an unqualified-id.
      // Parse that unqualified-id.
      bool AllowConstructorName;
      bool AllowDeductionGuide;
      if (D.getDeclSpec().hasTypeSpecifier()) {
        AllowConstructorName = false;
        AllowDeductionGuide = false;
      } else if (D.getCXXScopeSpec().isSet()) {
        AllowConstructorName = (D.getContext() == DeclaratorContext::File ||
                                D.getContext() == DeclaratorContext::Member);
        AllowDeductionGuide = false;
      } else {
        AllowConstructorName = (D.getContext() == DeclaratorContext::Member);
        AllowDeductionGuide = (D.getContext() == DeclaratorContext::File ||
                               D.getContext() == DeclaratorContext::Member);
      }

      bool HadScope = D.getCXXScopeSpec().isValid();
      if (ParseUnqualifiedId(D.getCXXScopeSpec(),
                             /*ObjectType=*/nullptr,
                             /*ObjectHadErrors=*/false,
                             /*EnteringContext=*/true,
                             /*AllowDestructorName=*/true, AllowConstructorName,
                             AllowDeductionGuide, nullptr, D.getName()) ||
          // Once we're past the identifier, if the scope was bad, mark the
          // whole declarator bad.
          D.getCXXScopeSpec().isInvalid()) {
        D.SetIdentifier(nullptr, Tok.getLocation());
        D.setInvalidType(true);
      } else {
        // ParseUnqualifiedId might have parsed a scope specifier during error
        // recovery. If it did so, enter that scope.
        if (!HadScope && D.getCXXScopeSpec().isValid() &&
            Actions.ShouldEnterDeclaratorScope(getCurScope(),
                                               D.getCXXScopeSpec()))
          DeclScopeObj.EnterDeclaratorScope();

        // Parsed the unqualified-id; update range information and move along.
        if (D.getSourceRange().getBegin().isInvalid())
          D.SetRangeBegin(D.getName().getSourceRange().getBegin());
        D.SetRangeEnd(D.getName().getSourceRange().getEnd());
      }
      goto PastIdentifier;
    }

    if (D.getCXXScopeSpec().isNotEmpty()) {
      // We have a scope specifier but no following unqualified-id.
      Diag(PP.getLocForEndOfToken(D.getCXXScopeSpec().getEndLoc()),
           diag::err_expected_unqualified_id)
          << /*C++*/1;
      D.SetIdentifier(nullptr, Tok.getLocation());
      goto PastIdentifier;
    }
  } else if (Tok.is(tok::identifier) && D.mayHaveIdentifier()) {
    assert(!getLangOpts().CPlusPlus &&
           "There's a C++-specific check for tok::identifier above");
    assert(Tok.getIdentifierInfo() && "Not an identifier?");
    D.SetIdentifier(Tok.getIdentifierInfo(), Tok.getLocation());
    D.SetRangeEnd(Tok.getLocation());
    ConsumeToken();
    goto PastIdentifier;
  } else if (Tok.is(tok::identifier) && !D.mayHaveIdentifier()) {
    // We're not allowed an identifier here, but we got one. Try to figure out
    // if the user was trying to attach a name to the type, or whether the name
    // is some unrelated trailing syntax.
    bool DiagnoseIdentifier = false;
    if (D.hasGroupingParens())
      // An identifier within parens is unlikely to be intended to be anything
      // other than a name being "declared".
      DiagnoseIdentifier = true;
    else if (D.getContext() == DeclaratorContext::TemplateArg)
      // T<int N> is an accidental identifier; T<int N indicates a missing '>'.
      DiagnoseIdentifier =
          NextToken().isOneOf(tok::comma, tok::greater, tok::greatergreater);
    else if (D.getContext() == DeclaratorContext::AliasDecl ||
             D.getContext() == DeclaratorContext::AliasTemplate)
      // The most likely error is that the ';' was forgotten.
      DiagnoseIdentifier = NextToken().isOneOf(tok::comma, tok::semi);
    else if ((D.getContext() == DeclaratorContext::TrailingReturn ||
              D.getContext() == DeclaratorContext::TrailingReturnVar) &&
             !isCXX11VirtSpecifier(Tok))
      DiagnoseIdentifier = NextToken().isOneOf(
          tok::comma, tok::semi, tok::equal, tok::l_brace, tok::kw_try);
    if (DiagnoseIdentifier) {
      Diag(Tok.getLocation(), diag::err_unexpected_unqualified_id)
        << FixItHint::CreateRemoval(Tok.getLocation());
      D.SetIdentifier(nullptr, Tok.getLocation());
      ConsumeToken();
      goto PastIdentifier;
    }
  }

  if (Tok.is(tok::l_paren)) {
    // If this might be an abstract-declarator followed by a direct-initializer,
    // check whether this is a valid declarator chunk. If it can't be, assume
    // that it's an initializer instead.
    if (D.mayOmitIdentifier() && D.mayBeFollowedByCXXDirectInit()) {
      RevertingTentativeParsingAction PA(*this);
      if (TryParseDeclarator(true, D.mayHaveIdentifier(), true) ==
              TPResult::False) {
        D.SetIdentifier(nullptr, Tok.getLocation());
        goto PastIdentifier;
      }
    }

    // direct-declarator: '(' declarator ')'
    // direct-declarator: '(' attributes declarator ')'
    // Example: 'char (*X)'   or 'int (*XX)(void)'
    ParseParenDeclarator(D);

    // If the declarator was parenthesized, we entered the declarator
    // scope when parsing the parenthesized declarator, then exited
    // the scope already. Re-enter the scope, if we need to.
    if (D.getCXXScopeSpec().isSet()) {
      // If there was an error parsing parenthesized declarator, declarator
      // scope may have been entered before. Don't do it again.
      if (!D.isInvalidType() &&
          Actions.ShouldEnterDeclaratorScope(getCurScope(),
                                             D.getCXXScopeSpec()))
        // Change the declaration context for name lookup, until this function
        // is exited (and the declarator has been parsed).
        DeclScopeObj.EnterDeclaratorScope();
    }
  } else if (D.mayOmitIdentifier()) {
    // This could be something simple like "int" (in which case the declarator
    // portion is empty), if an abstract-declarator is allowed.
    D.SetIdentifier(nullptr, Tok.getLocation());

    // The grammar for abstract-pack-declarator does not allow grouping parens.
    // FIXME: Revisit this once core issue 1488 is resolved.
    if (D.hasEllipsis() && D.hasGroupingParens())
      Diag(PP.getLocForEndOfToken(D.getEllipsisLoc()),
           diag::ext_abstract_pack_declarator_parens);
  } else {
    if (Tok.getKind() == tok::annot_pragma_parser_crash)
      LLVM_BUILTIN_TRAP;
    if (Tok.is(tok::l_square))
      return ParseMisplacedBracketDeclarator(D);
    if (D.getContext() == DeclaratorContext::Member) {
      // Objective-C++: Detect C++ keywords and try to prevent further errors by
      // treating these keyword as valid member names.
      if (getLangOpts().ObjC && getLangOpts().CPlusPlus &&
          Tok.getIdentifierInfo() &&
          Tok.getIdentifierInfo()->isCPlusPlusKeyword(getLangOpts())) {
        Diag(getMissingDeclaratorIdLoc(D, Tok.getLocation()),
             diag::err_expected_member_name_or_semi_objcxx_keyword)
            << Tok.getIdentifierInfo()
            << (D.getDeclSpec().isEmpty() ? SourceRange()
                                          : D.getDeclSpec().getSourceRange());
        D.SetIdentifier(Tok.getIdentifierInfo(), Tok.getLocation());
        D.SetRangeEnd(Tok.getLocation());
        ConsumeToken();
        goto PastIdentifier;
      }
      Diag(getMissingDeclaratorIdLoc(D, Tok.getLocation()),
           diag::err_expected_member_name_or_semi)
          << (D.getDeclSpec().isEmpty() ? SourceRange()
                                        : D.getDeclSpec().getSourceRange());
    } else if (getLangOpts().CPlusPlus) {
      if (Tok.isOneOf(tok::period, tok::arrow))
        Diag(Tok, diag::err_invalid_operator_on_type) << Tok.is(tok::arrow);
      else {
        SourceLocation Loc = D.getCXXScopeSpec().getEndLoc();
        if (Tok.isAtStartOfLine() && Loc.isValid())
          Diag(PP.getLocForEndOfToken(Loc), diag::err_expected_unqualified_id)
              << getLangOpts().CPlusPlus;
#if INTEL_CUSTOMIZATION
        // In IntelCompat mode issue a warning, not an error, on usage of
        // "inline" keyword here. CQ#364737.
        else if (getLangOpts().IntelCompat &&
            Tok.getKind() == tok::kw_inline) {
          Diag(Tok.getLocation(), diag::warn_inline_not_allowed);
          D.SetIdentifier(nullptr, Tok.getLocation());
          ConsumeToken();
        }
#endif // INTEL_CUSTOMIZATION
        else
          Diag(getMissingDeclaratorIdLoc(D, Tok.getLocation()),
               diag::err_expected_unqualified_id)
              << getLangOpts().CPlusPlus;
      }
    } else {
      Diag(getMissingDeclaratorIdLoc(D, Tok.getLocation()),
           diag::err_expected_either)
          << tok::identifier << tok::l_paren;
    }
    D.SetIdentifier(nullptr, Tok.getLocation());
    D.setInvalidType(true);
  }

 PastIdentifier:
  assert(D.isPastIdentifier() &&
         "Haven't past the location of the identifier yet?");

  // Don't parse attributes unless we have parsed an unparenthesized name.
  if (D.hasName() && !D.getNumTypeObjects())
    MaybeParseCXX11Attributes(D);

  while (1) {
    if (Tok.is(tok::l_paren)) {
      bool IsFunctionDeclaration = D.isFunctionDeclaratorAFunctionDeclaration();
      // Enter function-declaration scope, limiting any declarators to the
      // function prototype scope, including parameter declarators.
      ParseScope PrototypeScope(this,
                                Scope::FunctionPrototypeScope|Scope::DeclScope|
                                (IsFunctionDeclaration
                                   ? Scope::FunctionDeclarationScope : 0));

      // The paren may be part of a C++ direct initializer, eg. "int x(1);".
      // In such a case, check if we actually have a function declarator; if it
      // is not, the declarator has been fully parsed.
      bool IsAmbiguous = false;
      if (getLangOpts().CPlusPlus && D.mayBeFollowedByCXXDirectInit()) {
        // The name of the declarator, if any, is tentatively declared within
        // a possible direct initializer.
        TentativelyDeclaredIdentifiers.push_back(D.getIdentifier());
        bool IsFunctionDecl = isCXXFunctionDeclarator(&IsAmbiguous);
        TentativelyDeclaredIdentifiers.pop_back();
        if (!IsFunctionDecl)
          break;
      }
      ParsedAttributes attrs(AttrFactory);
      BalancedDelimiterTracker T(*this, tok::l_paren);
      T.consumeOpen();
      if (IsFunctionDeclaration)
        Actions.ActOnStartFunctionDeclarationDeclarator(D,
                                                        TemplateParameterDepth);
      ParseFunctionDeclarator(D, attrs, T, IsAmbiguous);
      if (IsFunctionDeclaration)
        Actions.ActOnFinishFunctionDeclarationDeclarator(D);
      PrototypeScope.Exit();
    } else if (Tok.is(tok::l_square)) {
      ParseBracketDeclarator(D);
    } else if (Tok.is(tok::kw_requires) && D.hasGroupingParens()) {
      // This declarator is declaring a function, but the requires clause is
      // in the wrong place:
      //   void (f() requires true);
      // instead of
      //   void f() requires true;
      // or
      //   void (f()) requires true;
      Diag(Tok, diag::err_requires_clause_inside_parens);
      ConsumeToken();
      ExprResult TrailingRequiresClause = Actions.CorrectDelayedTyposInExpr(
         ParseConstraintLogicalOrExpression(/*IsTrailingRequiresClause=*/true));
      if (TrailingRequiresClause.isUsable() && D.isFunctionDeclarator() &&
          !D.hasTrailingRequiresClause())
        // We're already ill-formed if we got here but we'll accept it anyway.
        D.setTrailingRequiresClause(TrailingRequiresClause.get());
    } else {
      break;
    }
  }
}

void Parser::ParseDecompositionDeclarator(Declarator &D) {
  assert(Tok.is(tok::l_square));

  // If this doesn't look like a structured binding, maybe it's a misplaced
  // array declarator.
  // FIXME: Consume the l_square first so we don't need extra lookahead for
  // this.
  if (!(NextToken().is(tok::identifier) &&
        GetLookAheadToken(2).isOneOf(tok::comma, tok::r_square)) &&
      !(NextToken().is(tok::r_square) &&
        GetLookAheadToken(2).isOneOf(tok::equal, tok::l_brace)))
    return ParseMisplacedBracketDeclarator(D);

  BalancedDelimiterTracker T(*this, tok::l_square);
  T.consumeOpen();

  SmallVector<DecompositionDeclarator::Binding, 32> Bindings;
  while (Tok.isNot(tok::r_square)) {
    if (!Bindings.empty()) {
      if (Tok.is(tok::comma))
        ConsumeToken();
      else {
        if (Tok.is(tok::identifier)) {
          SourceLocation EndLoc = getEndOfPreviousToken();
          Diag(EndLoc, diag::err_expected)
              << tok::comma << FixItHint::CreateInsertion(EndLoc, ",");
        } else {
          Diag(Tok, diag::err_expected_comma_or_rsquare);
        }

        SkipUntil(tok::r_square, tok::comma, tok::identifier,
                  StopAtSemi | StopBeforeMatch);
        if (Tok.is(tok::comma))
          ConsumeToken();
        else if (Tok.isNot(tok::identifier))
          break;
      }
    }

    if (Tok.isNot(tok::identifier)) {
      Diag(Tok, diag::err_expected) << tok::identifier;
      break;
    }

    Bindings.push_back({Tok.getIdentifierInfo(), Tok.getLocation()});
    ConsumeToken();
  }

  if (Tok.isNot(tok::r_square))
    // We've already diagnosed a problem here.
    T.skipToEnd();
  else {
    // C++17 does not allow the identifier-list in a structured binding
    // to be empty.
    if (Bindings.empty())
      Diag(Tok.getLocation(), diag::ext_decomp_decl_empty);

    T.consumeClose();
  }

  return D.setDecompositionBindings(T.getOpenLocation(), Bindings,
                                    T.getCloseLocation());
}

/// ParseParenDeclarator - We parsed the declarator D up to a paren.  This is
/// only called before the identifier, so these are most likely just grouping
/// parens for precedence.  If we find that these are actually function
/// parameter parens in an abstract-declarator, we call ParseFunctionDeclarator.
///
///       direct-declarator:
///         '(' declarator ')'
/// [GNU]   '(' attributes declarator ')'
///         direct-declarator '(' parameter-type-list ')'
///         direct-declarator '(' identifier-list[opt] ')'
/// [GNU]   direct-declarator '(' parameter-forward-declarations
///                    parameter-type-list[opt] ')'
///
void Parser::ParseParenDeclarator(Declarator &D) {
  BalancedDelimiterTracker T(*this, tok::l_paren);
  T.consumeOpen();

  assert(!D.isPastIdentifier() && "Should be called before passing identifier");

  // Eat any attributes before we look at whether this is a grouping or function
  // declarator paren.  If this is a grouping paren, the attribute applies to
  // the type being built up, for example:
  //     int (__attribute__(()) *x)(long y)
  // If this ends up not being a grouping paren, the attribute applies to the
  // first argument, for example:
  //     int (__attribute__(()) int x)
  // In either case, we need to eat any attributes to be able to determine what
  // sort of paren this is.
  //
  ParsedAttributes attrs(AttrFactory);
  bool RequiresArg = false;
  if (Tok.is(tok::kw___attribute)) {
    ParseGNUAttributes(attrs);

    // We require that the argument list (if this is a non-grouping paren) be
    // present even if the attribute list was empty.
    RequiresArg = true;
  }

  // Eat any Microsoft extensions.
  ParseMicrosoftTypeAttributes(attrs);

  // Eat any Borland extensions.
  if  (Tok.is(tok::kw___pascal))
    ParseBorlandTypeAttributes(attrs);

  // If we haven't past the identifier yet (or where the identifier would be
  // stored, if this is an abstract declarator), then this is probably just
  // grouping parens. However, if this could be an abstract-declarator, then
  // this could also be the start of function arguments (consider 'void()').
  bool isGrouping;

  if (!D.mayOmitIdentifier()) {
    // If this can't be an abstract-declarator, this *must* be a grouping
    // paren, because we haven't seen the identifier yet.
    isGrouping = true;
  } else if (Tok.is(tok::r_paren) ||           // 'int()' is a function.
             (getLangOpts().CPlusPlus && Tok.is(tok::ellipsis) &&
              NextToken().is(tok::r_paren)) || // C++ int(...)
             isDeclarationSpecifier() ||       // 'int(int)' is a function.
             isCXX11AttributeSpecifier()) {    // 'int([[]]int)' is a function.
    // This handles C99 6.7.5.3p11: in "typedef int X; void foo(X)", X is
    // considered to be a type, not a K&R identifier-list.
    isGrouping = false;
  } else {
    // Otherwise, this is a grouping paren, e.g. 'int (*X)' or 'int(X)'.
    isGrouping = true;
  }

  // If this is a grouping paren, handle:
  // direct-declarator: '(' declarator ')'
  // direct-declarator: '(' attributes declarator ')'
  if (isGrouping) {
    SourceLocation EllipsisLoc = D.getEllipsisLoc();
    D.setEllipsisLoc(SourceLocation());

    bool hadGroupingParens = D.hasGroupingParens();
    D.setGroupingParens(true);
    ParseDeclaratorInternal(D, &Parser::ParseDirectDeclarator);
    // Match the ')'.
    T.consumeClose();
    D.AddTypeInfo(
        DeclaratorChunk::getParen(T.getOpenLocation(), T.getCloseLocation()),
        std::move(attrs), T.getCloseLocation());

    D.setGroupingParens(hadGroupingParens);

    // An ellipsis cannot be placed outside parentheses.
    if (EllipsisLoc.isValid())
      DiagnoseMisplacedEllipsisInDeclarator(EllipsisLoc, D);

    return;
  }

  // Okay, if this wasn't a grouping paren, it must be the start of a function
  // argument list.  Recognize that this declarator will never have an
  // identifier (and remember where it would have been), then call into
  // ParseFunctionDeclarator to handle of argument list.
  D.SetIdentifier(nullptr, Tok.getLocation());

  // Enter function-declaration scope, limiting any declarators to the
  // function prototype scope, including parameter declarators.
  ParseScope PrototypeScope(this,
                            Scope::FunctionPrototypeScope | Scope::DeclScope |
                            (D.isFunctionDeclaratorAFunctionDeclaration()
                               ? Scope::FunctionDeclarationScope : 0));
  ParseFunctionDeclarator(D, attrs, T, false, RequiresArg);
  PrototypeScope.Exit();
}

void Parser::InitCXXThisScopeForDeclaratorIfRelevant(
    const Declarator &D, const DeclSpec &DS,
    llvm::Optional<Sema::CXXThisScopeRAII> &ThisScope) {
  // C++11 [expr.prim.general]p3:
  //   If a declaration declares a member function or member function
  //   template of a class X, the expression this is a prvalue of type
  //   "pointer to cv-qualifier-seq X" between the optional cv-qualifer-seq
  //   and the end of the function-definition, member-declarator, or
  //   declarator.
  // FIXME: currently, "static" case isn't handled correctly.
  bool IsCXX11MemberFunction =
      getLangOpts().CPlusPlus11 &&
      D.getDeclSpec().getStorageClassSpec() != DeclSpec::SCS_typedef &&
      (D.getContext() == DeclaratorContext::Member
           ? !D.getDeclSpec().isFriendSpecified()
           : D.getContext() == DeclaratorContext::File &&
                 D.getCXXScopeSpec().isValid() &&
                 Actions.CurContext->isRecord());
  if (!IsCXX11MemberFunction)
    return;

  Qualifiers Q = Qualifiers::fromCVRUMask(DS.getTypeQualifiers());
  if (D.getDeclSpec().hasConstexprSpecifier() && !getLangOpts().CPlusPlus14)
    Q.addConst();
  // FIXME: Collect C++ address spaces.
  // If there are multiple different address spaces, the source is invalid.
  // Carry on using the first addr space for the qualifiers of 'this'.
  // The diagnostic will be given later while creating the function
  // prototype for the method.
  if (getLangOpts().OpenCLCPlusPlus) {
    for (ParsedAttr &attr : DS.getAttributes()) {
      LangAS ASIdx = attr.asOpenCLLangAS();
      if (ASIdx != LangAS::Default) {
        Q.addAddressSpace(ASIdx);
        break;
      }
    }
  }
  ThisScope.emplace(Actions, dyn_cast<CXXRecordDecl>(Actions.CurContext), Q,
                    IsCXX11MemberFunction);
}

/// ParseFunctionDeclarator - We are after the identifier and have parsed the
/// declarator D up to a paren, which indicates that we are parsing function
/// arguments.
///
/// If FirstArgAttrs is non-null, then the caller parsed those arguments
/// immediately after the open paren - they should be considered to be the
/// first argument of a parameter.
///
/// If RequiresArg is true, then the first argument of the function is required
/// to be present and required to not be an identifier list.
///
/// For C++, after the parameter-list, it also parses the cv-qualifier-seq[opt],
/// (C++11) ref-qualifier[opt], exception-specification[opt],
/// (C++11) attribute-specifier-seq[opt], (C++11) trailing-return-type[opt] and
/// (C++2a) the trailing requires-clause.
///
/// [C++11] exception-specification:
///           dynamic-exception-specification
///           noexcept-specification
///
void Parser::ParseFunctionDeclarator(Declarator &D,
                                     ParsedAttributes &FirstArgAttrs,
                                     BalancedDelimiterTracker &Tracker,
                                     bool IsAmbiguous,
                                     bool RequiresArg) {
  assert(getCurScope()->isFunctionPrototypeScope() &&
         "Should call from a Function scope");
  // lparen is already consumed!
  assert(D.isPastIdentifier() && "Should not call before identifier!");

  // This should be true when the function has typed arguments.
  // Otherwise, it is treated as a K&R-style function.
  bool HasProto = false;
  // Build up an array of information about the parsed arguments.
  SmallVector<DeclaratorChunk::ParamInfo, 16> ParamInfo;
  // Remember where we see an ellipsis, if any.
  SourceLocation EllipsisLoc;

  DeclSpec DS(AttrFactory);
  bool RefQualifierIsLValueRef = true;
  SourceLocation RefQualifierLoc;
  ExceptionSpecificationType ESpecType = EST_None;
  SourceRange ESpecRange;
  SmallVector<ParsedType, 2> DynamicExceptions;
  SmallVector<SourceRange, 2> DynamicExceptionRanges;
  ExprResult NoexceptExpr;
  CachedTokens *ExceptionSpecTokens = nullptr;
  ParsedAttributesWithRange FnAttrs(AttrFactory);
  TypeResult TrailingReturnType;
  SourceLocation TrailingReturnTypeLoc;

  /* LocalEndLoc is the end location for the local FunctionTypeLoc.
     EndLoc is the end location for the function declarator.
     They differ for trailing return types. */
  SourceLocation StartLoc, LocalEndLoc, EndLoc;
  SourceLocation LParenLoc, RParenLoc;
  LParenLoc = Tracker.getOpenLocation();
  StartLoc = LParenLoc;

  if (isFunctionDeclaratorIdentifierList()) {
    if (RequiresArg)
      Diag(Tok, diag::err_argument_required_after_attribute);

    ParseFunctionDeclaratorIdentifierList(D, ParamInfo);

    Tracker.consumeClose();
    RParenLoc = Tracker.getCloseLocation();
    LocalEndLoc = RParenLoc;
    EndLoc = RParenLoc;

    // If there are attributes following the identifier list, parse them and
    // prohibit them.
    MaybeParseCXX11Attributes(FnAttrs);
    ProhibitAttributes(FnAttrs);
  } else {
    if (Tok.isNot(tok::r_paren))
      ParseParameterDeclarationClause(D.getContext(), FirstArgAttrs, ParamInfo,
                                      EllipsisLoc);
    else if (RequiresArg)
      Diag(Tok, diag::err_argument_required_after_attribute);

    HasProto = ParamInfo.size() || getLangOpts().CPlusPlus ||
               getLangOpts().OpenCL || getLangOpts().SYCLIsDevice;

    // If we have the closing ')', eat it.
    Tracker.consumeClose();
    RParenLoc = Tracker.getCloseLocation();
    LocalEndLoc = RParenLoc;
    EndLoc = RParenLoc;

    if (getLangOpts().CPlusPlus) {
      // FIXME: Accept these components in any order, and produce fixits to
      // correct the order if the user gets it wrong. Ideally we should deal
      // with the pure-specifier in the same way.

      // Parse cv-qualifier-seq[opt].
      ParseTypeQualifierListOpt(DS, AR_NoAttributesParsed,
                                /*AtomicAllowed*/ false,
                                /*IdentifierRequired=*/false,
                                llvm::function_ref<void()>([&]() {
                                  Actions.CodeCompleteFunctionQualifiers(DS, D);
                                }));
      if (!DS.getSourceRange().getEnd().isInvalid()) {
        EndLoc = DS.getSourceRange().getEnd();
      }

      // Parse ref-qualifier[opt].
      if (ParseRefQualifier(RefQualifierIsLValueRef, RefQualifierLoc))
        EndLoc = RefQualifierLoc;

      llvm::Optional<Sema::CXXThisScopeRAII> ThisScope;
      InitCXXThisScopeForDeclaratorIfRelevant(D, DS, ThisScope);

      // Parse exception-specification[opt].
      // FIXME: Per [class.mem]p6, all exception-specifications at class scope
      // should be delayed, including those for non-members (eg, friend
      // declarations). But only applying this to member declarations is
      // consistent with what other implementations do.
      bool Delayed = D.isFirstDeclarationOfMember() &&
                     D.isFunctionDeclaratorAFunctionDeclaration();
      if (Delayed && Actions.isLibstdcxxEagerExceptionSpecHack(D) &&
          GetLookAheadToken(0).is(tok::kw_noexcept) &&
          GetLookAheadToken(1).is(tok::l_paren) &&
          GetLookAheadToken(2).is(tok::kw_noexcept) &&
          GetLookAheadToken(3).is(tok::l_paren) &&
          GetLookAheadToken(4).is(tok::identifier) &&
          GetLookAheadToken(4).getIdentifierInfo()->isStr("swap")) {
        // HACK: We've got an exception-specification
        //   noexcept(noexcept(swap(...)))
        // or
        //   noexcept(noexcept(swap(...)) && noexcept(swap(...)))
        // on a 'swap' member function. This is a libstdc++ bug; the lookup
        // for 'swap' will only find the function we're currently declaring,
        // whereas it expects to find a non-member swap through ADL. Turn off
        // delayed parsing to give it a chance to find what it expects.
        Delayed = false;
      }
      ESpecType = tryParseExceptionSpecification(Delayed,
                                                 ESpecRange,
                                                 DynamicExceptions,
                                                 DynamicExceptionRanges,
                                                 NoexceptExpr,
                                                 ExceptionSpecTokens);
      if (ESpecType != EST_None)
        EndLoc = ESpecRange.getEnd();

      // Parse attribute-specifier-seq[opt]. Per DR 979 and DR 1297, this goes
      // after the exception-specification.
      MaybeParseCXX11Attributes(FnAttrs);

      // Parse trailing-return-type[opt].
      LocalEndLoc = EndLoc;
      if (getLangOpts().CPlusPlus11 && Tok.is(tok::arrow)) {
        Diag(Tok, diag::warn_cxx98_compat_trailing_return_type);
        if (D.getDeclSpec().getTypeSpecType() == TST_auto)
          StartLoc = D.getDeclSpec().getTypeSpecTypeLoc();
        LocalEndLoc = Tok.getLocation();
        SourceRange Range;
        TrailingReturnType =
            ParseTrailingReturnType(Range, D.mayBeFollowedByCXXDirectInit());
        TrailingReturnTypeLoc = Range.getBegin();
        EndLoc = Range.getEnd();
      }
    } else if (standardAttributesAllowed()) {
      MaybeParseCXX11Attributes(FnAttrs);
    }
  }

  // Collect non-parameter declarations from the prototype if this is a function
  // declaration. They will be moved into the scope of the function. Only do
  // this in C and not C++, where the decls will continue to live in the
  // surrounding context.
  SmallVector<NamedDecl *, 0> DeclsInPrototype;
  if (getCurScope()->getFlags() & Scope::FunctionDeclarationScope &&
      !getLangOpts().CPlusPlus) {
    for (Decl *D : getCurScope()->decls()) {
      NamedDecl *ND = dyn_cast<NamedDecl>(D);
      if (!ND || isa<ParmVarDecl>(ND))
        continue;
      DeclsInPrototype.push_back(ND);
    }
  }

  // Remember that we parsed a function type, and remember the attributes.
  D.AddTypeInfo(DeclaratorChunk::getFunction(
                    HasProto, IsAmbiguous, LParenLoc, ParamInfo.data(),
                    ParamInfo.size(), EllipsisLoc, RParenLoc,
                    RefQualifierIsLValueRef, RefQualifierLoc,
                    /*MutableLoc=*/SourceLocation(),
                    ESpecType, ESpecRange, DynamicExceptions.data(),
                    DynamicExceptionRanges.data(), DynamicExceptions.size(),
                    NoexceptExpr.isUsable() ? NoexceptExpr.get() : nullptr,
                    ExceptionSpecTokens, DeclsInPrototype, StartLoc,
                    LocalEndLoc, D, TrailingReturnType, TrailingReturnTypeLoc,
                    &DS),
                std::move(FnAttrs), EndLoc);
}

/// ParseRefQualifier - Parses a member function ref-qualifier. Returns
/// true if a ref-qualifier is found.
bool Parser::ParseRefQualifier(bool &RefQualifierIsLValueRef,
                               SourceLocation &RefQualifierLoc) {
  if (Tok.isOneOf(tok::amp, tok::ampamp)) {
    Diag(Tok, getLangOpts().CPlusPlus11 ?
         diag::warn_cxx98_compat_ref_qualifier :
         diag::ext_ref_qualifier);

    RefQualifierIsLValueRef = Tok.is(tok::amp);
    RefQualifierLoc = ConsumeToken();
    return true;
  }
  return false;
}

/// isFunctionDeclaratorIdentifierList - This parameter list may have an
/// identifier list form for a K&R-style function:  void foo(a,b,c)
///
/// Note that identifier-lists are only allowed for normal declarators, not for
/// abstract-declarators.
bool Parser::isFunctionDeclaratorIdentifierList() {
  return !getLangOpts().CPlusPlus
         && Tok.is(tok::identifier)
         && !TryAltiVecVectorToken()
         // K&R identifier lists can't have typedefs as identifiers, per C99
         // 6.7.5.3p11.
         && (TryAnnotateTypeOrScopeToken() || !Tok.is(tok::annot_typename))
         // Identifier lists follow a really simple grammar: the identifiers can
         // be followed *only* by a ", identifier" or ")".  However, K&R
         // identifier lists are really rare in the brave new modern world, and
         // it is very common for someone to typo a type in a non-K&R style
         // list.  If we are presented with something like: "void foo(intptr x,
         // float y)", we don't want to start parsing the function declarator as
         // though it is a K&R style declarator just because intptr is an
         // invalid type.
         //
         // To handle this, we check to see if the token after the first
         // identifier is a "," or ")".  Only then do we parse it as an
         // identifier list.
         && (!Tok.is(tok::eof) &&
             (NextToken().is(tok::comma) || NextToken().is(tok::r_paren)));
}

/// ParseFunctionDeclaratorIdentifierList - While parsing a function declarator
/// we found a K&R-style identifier list instead of a typed parameter list.
///
/// After returning, ParamInfo will hold the parsed parameters.
///
///       identifier-list: [C99 6.7.5]
///         identifier
///         identifier-list ',' identifier
///
void Parser::ParseFunctionDeclaratorIdentifierList(
       Declarator &D,
       SmallVectorImpl<DeclaratorChunk::ParamInfo> &ParamInfo) {
  // If there was no identifier specified for the declarator, either we are in
  // an abstract-declarator, or we are in a parameter declarator which was found
  // to be abstract.  In abstract-declarators, identifier lists are not valid:
  // diagnose this.
  if (!D.getIdentifier())
    Diag(Tok, diag::ext_ident_list_in_param);

  // Maintain an efficient lookup of params we have seen so far.
  llvm::SmallSet<const IdentifierInfo*, 16> ParamsSoFar;

  do {
    // If this isn't an identifier, report the error and skip until ')'.
    if (Tok.isNot(tok::identifier)) {
      Diag(Tok, diag::err_expected) << tok::identifier;
      SkipUntil(tok::r_paren, StopAtSemi | StopBeforeMatch);
      // Forget we parsed anything.
      ParamInfo.clear();
      return;
    }

    IdentifierInfo *ParmII = Tok.getIdentifierInfo();

    // Reject 'typedef int y; int test(x, y)', but continue parsing.
    if (Actions.getTypeName(*ParmII, Tok.getLocation(), getCurScope()))
      Diag(Tok, diag::err_unexpected_typedef_ident) << ParmII;

    // Verify that the argument identifier has not already been mentioned.
    if (!ParamsSoFar.insert(ParmII).second) {
      Diag(Tok, diag::err_param_redefinition) << ParmII;
    } else {
      // Remember this identifier in ParamInfo.
      ParamInfo.push_back(DeclaratorChunk::ParamInfo(ParmII,
                                                     Tok.getLocation(),
                                                     nullptr));
    }

    // Eat the identifier.
    ConsumeToken();
    // The list continues if we see a comma.
  } while (TryConsumeToken(tok::comma));
}

/// ParseParameterDeclarationClause - Parse a (possibly empty) parameter-list
/// after the opening parenthesis. This function will not parse a K&R-style
/// identifier list.
///
/// DeclContext is the context of the declarator being parsed.  If FirstArgAttrs
/// is non-null, then the caller parsed those attributes immediately after the
/// open paren - they should be considered to be part of the first parameter.
///
/// After returning, ParamInfo will hold the parsed parameters. EllipsisLoc will
/// be the location of the ellipsis, if any was parsed.
///
///       parameter-type-list: [C99 6.7.5]
///         parameter-list
///         parameter-list ',' '...'
/// [C++]   parameter-list '...'
///
///       parameter-list: [C99 6.7.5]
///         parameter-declaration
///         parameter-list ',' parameter-declaration
///
///       parameter-declaration: [C99 6.7.5]
///         declaration-specifiers declarator
/// [C++]   declaration-specifiers declarator '=' assignment-expression
/// [C++11]                                       initializer-clause
/// [GNU]   declaration-specifiers declarator attributes
///         declaration-specifiers abstract-declarator[opt]
/// [C++]   declaration-specifiers abstract-declarator[opt]
///           '=' assignment-expression
/// [GNU]   declaration-specifiers abstract-declarator[opt] attributes
/// [C++11] attribute-specifier-seq parameter-declaration
///
void Parser::ParseParameterDeclarationClause(
       DeclaratorContext DeclaratorCtx,
       ParsedAttributes &FirstArgAttrs,
       SmallVectorImpl<DeclaratorChunk::ParamInfo> &ParamInfo,
       SourceLocation &EllipsisLoc) {

  // Avoid exceeding the maximum function scope depth.
  // See https://bugs.llvm.org/show_bug.cgi?id=19607
  // Note Sema::ActOnParamDeclarator calls ParmVarDecl::setScopeInfo with
  // getFunctionPrototypeDepth() - 1.
  if (getCurScope()->getFunctionPrototypeDepth() - 1 >
      ParmVarDecl::getMaxFunctionScopeDepth()) {
    Diag(Tok.getLocation(), diag::err_function_scope_depth_exceeded)
        << ParmVarDecl::getMaxFunctionScopeDepth();
    cutOffParsing();
    return;
  }

  do {
    // FIXME: Issue a diagnostic if we parsed an attribute-specifier-seq
    // before deciding this was a parameter-declaration-clause.
    if (TryConsumeToken(tok::ellipsis, EllipsisLoc))
      break;

    // Parse the declaration-specifiers.
    // Just use the ParsingDeclaration "scope" of the declarator.
    DeclSpec DS(AttrFactory);

    // Parse any C++11 attributes.
    MaybeParseCXX11Attributes(DS.getAttributes());

    // Skip any Microsoft attributes before a param.
    MaybeParseMicrosoftAttributes(DS.getAttributes());

    SourceLocation DSStart = Tok.getLocation();

    // If the caller parsed attributes for the first argument, add them now.
    // Take them so that we only apply the attributes to the first parameter.
    // FIXME: If we can leave the attributes in the token stream somehow, we can
    // get rid of a parameter (FirstArgAttrs) and this statement. It might be
    // too much hassle.
    DS.takeAttributesFrom(FirstArgAttrs);

    ParseDeclarationSpecifiers(DS);


    // Parse the declarator.  This is "PrototypeContext" or
    // "LambdaExprParameterContext", because we must accept either
    // 'declarator' or 'abstract-declarator' here.
    Declarator ParmDeclarator(
        DS, DeclaratorCtx == DeclaratorContext::RequiresExpr
                ? DeclaratorContext::RequiresExpr
                : DeclaratorCtx == DeclaratorContext::LambdaExpr
                      ? DeclaratorContext::LambdaExprParameter
                      : DeclaratorContext::Prototype);
    ParseDeclarator(ParmDeclarator);

    // Parse GNU attributes, if present.
    MaybeParseGNUAttributes(ParmDeclarator);

    if (Tok.is(tok::kw_requires)) {
      // User tried to define a requires clause in a parameter declaration,
      // which is surely not a function declaration.
      // void f(int (*g)(int, int) requires true);
      Diag(Tok,
           diag::err_requires_clause_on_declarator_not_declaring_a_function);
      ConsumeToken();
      Actions.CorrectDelayedTyposInExpr(
         ParseConstraintLogicalOrExpression(/*IsTrailingRequiresClause=*/true));
    }

    // Remember this parsed parameter in ParamInfo.
    IdentifierInfo *ParmII = ParmDeclarator.getIdentifier();

    // DefArgToks is used when the parsing of default arguments needs
    // to be delayed.
    std::unique_ptr<CachedTokens> DefArgToks;

    // If no parameter was specified, verify that *something* was specified,
    // otherwise we have a missing type and identifier.
    if (DS.isEmpty() && ParmDeclarator.getIdentifier() == nullptr &&
        ParmDeclarator.getNumTypeObjects() == 0) {
      // Completely missing, emit error.
      Diag(DSStart, diag::err_missing_param);
    } else {
      // Otherwise, we have something.  Add it and let semantic analysis try
      // to grok it and add the result to the ParamInfo we are building.

      // Last chance to recover from a misplaced ellipsis in an attempted
      // parameter pack declaration.
      if (Tok.is(tok::ellipsis) &&
          (NextToken().isNot(tok::r_paren) ||
           (!ParmDeclarator.getEllipsisLoc().isValid() &&
            !Actions.isUnexpandedParameterPackPermitted())) &&
          Actions.containsUnexpandedParameterPacks(ParmDeclarator))
        DiagnoseMisplacedEllipsisInDeclarator(ConsumeToken(), ParmDeclarator);

      // Now we are at the point where declarator parsing is finished.
      //
      // Try to catch keywords in place of the identifier in a declarator, and
      // in particular the common case where:
      //   1 identifier comes at the end of the declarator
      //   2 if the identifier is dropped, the declarator is valid but anonymous
      //     (no identifier)
      //   3 declarator parsing succeeds, and then we have a trailing keyword,
      //     which is never valid in a param list (e.g. missing a ',')
      // And we can't handle this in ParseDeclarator because in general keywords
      // may be allowed to follow the declarator. (And in some cases there'd be
      // better recovery like inserting punctuation). ParseDeclarator is just
      // treating this as an anonymous parameter, and fortunately at this point
      // we've already almost done that.
      //
      // We care about case 1) where the declarator type should be known, and
      // the identifier should be null.
      if (!ParmDeclarator.isInvalidType() && !ParmDeclarator.hasName()) {
        if (Tok.getIdentifierInfo() &&
            Tok.getIdentifierInfo()->isKeyword(getLangOpts())) {
          Diag(Tok, diag::err_keyword_as_parameter) << PP.getSpelling(Tok);
          // Consume the keyword.
          ConsumeToken();
        }
      }
      // Inform the actions module about the parameter declarator, so it gets
      // added to the current scope.
      Decl *Param = Actions.ActOnParamDeclarator(getCurScope(), ParmDeclarator);
      // Parse the default argument, if any. We parse the default
      // arguments in all dialects; the semantic analysis in
      // ActOnParamDefaultArgument will reject the default argument in
      // C.
      if (Tok.is(tok::equal)) {
        SourceLocation EqualLoc = Tok.getLocation();

        // Parse the default argument
        if (DeclaratorCtx == DeclaratorContext::Member) {
          // If we're inside a class definition, cache the tokens
          // corresponding to the default argument. We'll actually parse
          // them when we see the end of the class definition.
          DefArgToks.reset(new CachedTokens);

          SourceLocation ArgStartLoc = NextToken().getLocation();
          if (!ConsumeAndStoreInitializer(*DefArgToks, CIK_DefaultArgument)) {
            DefArgToks.reset();
            Actions.ActOnParamDefaultArgumentError(Param, EqualLoc);
          } else {
            Actions.ActOnParamUnparsedDefaultArgument(Param, EqualLoc,
                                                      ArgStartLoc);
          }
        } else {
          // Consume the '='.
          ConsumeToken();

          // The argument isn't actually potentially evaluated unless it is
          // used.
          EnterExpressionEvaluationContext Eval(
              Actions,
              Sema::ExpressionEvaluationContext::PotentiallyEvaluatedIfUsed,
              Param);

          ExprResult DefArgResult;
          if (getLangOpts().CPlusPlus11 && Tok.is(tok::l_brace)) {
            Diag(Tok, diag::warn_cxx98_compat_generalized_initializer_lists);
            DefArgResult = ParseBraceInitializer();
          } else
            DefArgResult = ParseAssignmentExpression();
          DefArgResult = Actions.CorrectDelayedTyposInExpr(DefArgResult);
          if (DefArgResult.isInvalid()) {
            Actions.ActOnParamDefaultArgumentError(Param, EqualLoc);
            SkipUntil(tok::comma, tok::r_paren, StopAtSemi | StopBeforeMatch);
          } else {
            // Inform the actions module about the default argument
            Actions.ActOnParamDefaultArgument(Param, EqualLoc,
                                              DefArgResult.get());
          }
        }
      }

      ParamInfo.push_back(DeclaratorChunk::ParamInfo(ParmII,
                                          ParmDeclarator.getIdentifierLoc(),
                                          Param, std::move(DefArgToks)));
    }

    if (TryConsumeToken(tok::ellipsis, EllipsisLoc)) {
      if (!getLangOpts().CPlusPlus) {
        // We have ellipsis without a preceding ',', which is ill-formed
        // in C. Complain and provide the fix.
        Diag(EllipsisLoc, diag::err_missing_comma_before_ellipsis)
            << FixItHint::CreateInsertion(EllipsisLoc, ", ");
      } else if (ParmDeclarator.getEllipsisLoc().isValid() ||
                 Actions.containsUnexpandedParameterPacks(ParmDeclarator)) {
        // It looks like this was supposed to be a parameter pack. Warn and
        // point out where the ellipsis should have gone.
        SourceLocation ParmEllipsis = ParmDeclarator.getEllipsisLoc();
        Diag(EllipsisLoc, diag::warn_misplaced_ellipsis_vararg)
          << ParmEllipsis.isValid() << ParmEllipsis;
        if (ParmEllipsis.isValid()) {
          Diag(ParmEllipsis,
               diag::note_misplaced_ellipsis_vararg_existing_ellipsis);
        } else {
          Diag(ParmDeclarator.getIdentifierLoc(),
               diag::note_misplaced_ellipsis_vararg_add_ellipsis)
            << FixItHint::CreateInsertion(ParmDeclarator.getIdentifierLoc(),
                                          "...")
            << !ParmDeclarator.hasName();
        }
        Diag(EllipsisLoc, diag::note_misplaced_ellipsis_vararg_add_comma)
          << FixItHint::CreateInsertion(EllipsisLoc, ", ");
      }

      // We can't have any more parameters after an ellipsis.
      break;
    }

    // If the next token is a comma, consume it and keep reading arguments.
  } while (TryConsumeToken(tok::comma));
}

/// [C90]   direct-declarator '[' constant-expression[opt] ']'
/// [C99]   direct-declarator '[' type-qual-list[opt] assignment-expr[opt] ']'
/// [C99]   direct-declarator '[' 'static' type-qual-list[opt] assign-expr ']'
/// [C99]   direct-declarator '[' type-qual-list 'static' assignment-expr ']'
/// [C99]   direct-declarator '[' type-qual-list[opt] '*' ']'
/// [C++11] direct-declarator '[' constant-expression[opt] ']'
///                           attribute-specifier-seq[opt]
void Parser::ParseBracketDeclarator(Declarator &D) {
  if (CheckProhibitedCXX11Attribute())
    return;

  BalancedDelimiterTracker T(*this, tok::l_square);
  T.consumeOpen();

  // C array syntax has many features, but by-far the most common is [] and [4].
  // This code does a fast path to handle some of the most obvious cases.
  if (Tok.getKind() == tok::r_square) {
    T.consumeClose();
    ParsedAttributes attrs(AttrFactory);
    MaybeParseCXX11Attributes(attrs);

    // Remember that we parsed the empty array type.
    D.AddTypeInfo(DeclaratorChunk::getArray(0, false, false, nullptr,
                                            T.getOpenLocation(),
                                            T.getCloseLocation()),
                  std::move(attrs), T.getCloseLocation());
    return;
  } else if (Tok.getKind() == tok::numeric_constant &&
             GetLookAheadToken(1).is(tok::r_square)) {
    // [4] is very common.  Parse the numeric constant expression.
    ExprResult ExprRes(Actions.ActOnNumericConstant(Tok, getCurScope()));
    ConsumeToken();

    T.consumeClose();
    ParsedAttributes attrs(AttrFactory);
    MaybeParseCXX11Attributes(attrs);

    // Remember that we parsed a array type, and remember its features.
    D.AddTypeInfo(DeclaratorChunk::getArray(0, false, false, ExprRes.get(),
                                            T.getOpenLocation(),
                                            T.getCloseLocation()),
                  std::move(attrs), T.getCloseLocation());
    return;
  } else if (Tok.getKind() == tok::code_completion) {
    cutOffParsing();
    Actions.CodeCompleteBracketDeclarator(getCurScope());
    return;
  }

  // If valid, this location is the position where we read the 'static' keyword.
  SourceLocation StaticLoc;
  TryConsumeToken(tok::kw_static, StaticLoc);

  // If there is a type-qualifier-list, read it now.
  // Type qualifiers in an array subscript are a C99 feature.
  DeclSpec DS(AttrFactory);
  ParseTypeQualifierListOpt(DS, AR_CXX11AttributesParsed);

  // If we haven't already read 'static', check to see if there is one after the
  // type-qualifier-list.
  if (!StaticLoc.isValid())
    TryConsumeToken(tok::kw_static, StaticLoc);

  // Handle "direct-declarator [ type-qual-list[opt] * ]".
  bool isStar = false;
  ExprResult NumElements;

  // Handle the case where we have '[*]' as the array size.  However, a leading
  // star could be the start of an expression, for example 'X[*p + 4]'.  Verify
  // the token after the star is a ']'.  Since stars in arrays are
  // infrequent, use of lookahead is not costly here.
  if (Tok.is(tok::star) && GetLookAheadToken(1).is(tok::r_square)) {
    ConsumeToken();  // Eat the '*'.

    if (StaticLoc.isValid()) {
      Diag(StaticLoc, diag::err_unspecified_vla_size_with_static);
      StaticLoc = SourceLocation();  // Drop the static.
    }
    isStar = true;
  } else if (Tok.isNot(tok::r_square)) {
    // Note, in C89, this production uses the constant-expr production instead
    // of assignment-expr.  The only difference is that assignment-expr allows
    // things like '=' and '*='.  Sema rejects these in C89 mode because they
    // are not i-c-e's, so we don't need to distinguish between the two here.

    // Parse the constant-expression or assignment-expression now (depending
    // on dialect).
    if (getLangOpts().CPlusPlus) {
      NumElements = ParseConstantExpression();
    } else {
      EnterExpressionEvaluationContext Unevaluated(
          Actions, Sema::ExpressionEvaluationContext::ConstantEvaluated);
      NumElements =
          Actions.CorrectDelayedTyposInExpr(ParseAssignmentExpression());
    }
  } else {
    if (StaticLoc.isValid()) {
      Diag(StaticLoc, diag::err_unspecified_size_with_static);
      StaticLoc = SourceLocation();  // Drop the static.
    }
  }

  // If there was an error parsing the assignment-expression, recover.
  if (NumElements.isInvalid()) {
    D.setInvalidType(true);
    // If the expression was invalid, skip it.
    SkipUntil(tok::r_square, StopAtSemi);
    return;
  }

  T.consumeClose();

  MaybeParseCXX11Attributes(DS.getAttributes());

  // Remember that we parsed a array type, and remember its features.
  D.AddTypeInfo(
      DeclaratorChunk::getArray(DS.getTypeQualifiers(), StaticLoc.isValid(),
                                isStar, NumElements.get(), T.getOpenLocation(),
                                T.getCloseLocation()),
      std::move(DS.getAttributes()), T.getCloseLocation());
}

/// Diagnose brackets before an identifier.
void Parser::ParseMisplacedBracketDeclarator(Declarator &D) {
  assert(Tok.is(tok::l_square) && "Missing opening bracket");
  assert(!D.mayOmitIdentifier() && "Declarator cannot omit identifier");

  SourceLocation StartBracketLoc = Tok.getLocation();
  Declarator TempDeclarator(D.getDeclSpec(), D.getContext());

  while (Tok.is(tok::l_square)) {
    ParseBracketDeclarator(TempDeclarator);
  }

  // Stuff the location of the start of the brackets into the Declarator.
  // The diagnostics from ParseDirectDeclarator will make more sense if
  // they use this location instead.
  if (Tok.is(tok::semi))
    D.getName().EndLocation = StartBracketLoc;

  SourceLocation SuggestParenLoc = Tok.getLocation();

  // Now that the brackets are removed, try parsing the declarator again.
  ParseDeclaratorInternal(D, &Parser::ParseDirectDeclarator);

  // Something went wrong parsing the brackets, in which case,
  // ParseBracketDeclarator has emitted an error, and we don't need to emit
  // one here.
  if (TempDeclarator.getNumTypeObjects() == 0)
    return;

  // Determine if parens will need to be suggested in the diagnostic.
  bool NeedParens = false;
  if (D.getNumTypeObjects() != 0) {
    switch (D.getTypeObject(D.getNumTypeObjects() - 1).Kind) {
    case DeclaratorChunk::Pointer:
    case DeclaratorChunk::Reference:
    case DeclaratorChunk::BlockPointer:
    case DeclaratorChunk::MemberPointer:
    case DeclaratorChunk::Pipe:
      NeedParens = true;
      break;
    case DeclaratorChunk::Array:
    case DeclaratorChunk::Function:
#if INTEL_CUSTOMIZATION
    case DeclaratorChunk::Channel:
#endif // INTEL_CUSTOMIZATION
    case DeclaratorChunk::Paren:
      break;
    }
  }

  if (NeedParens) {
    // Create a DeclaratorChunk for the inserted parens.
    SourceLocation EndLoc = PP.getLocForEndOfToken(D.getEndLoc());
    D.AddTypeInfo(DeclaratorChunk::getParen(SuggestParenLoc, EndLoc),
                  SourceLocation());
  }

  // Adding back the bracket info to the end of the Declarator.
  for (unsigned i = 0, e = TempDeclarator.getNumTypeObjects(); i < e; ++i) {
    const DeclaratorChunk &Chunk = TempDeclarator.getTypeObject(i);
    D.AddTypeInfo(Chunk, SourceLocation());
  }

  // The missing identifier would have been diagnosed in ParseDirectDeclarator.
  // If parentheses are required, always suggest them.
  if (!D.getIdentifier() && !NeedParens)
    return;

  SourceLocation EndBracketLoc = TempDeclarator.getEndLoc();

  // Generate the move bracket error message.
  SourceRange BracketRange(StartBracketLoc, EndBracketLoc);
  SourceLocation EndLoc = PP.getLocForEndOfToken(D.getEndLoc());

  if (NeedParens) {
    Diag(EndLoc, diag::err_brackets_go_after_unqualified_id)
        << getLangOpts().CPlusPlus
        << FixItHint::CreateInsertion(SuggestParenLoc, "(")
        << FixItHint::CreateInsertion(EndLoc, ")")
        << FixItHint::CreateInsertionFromRange(
               EndLoc, CharSourceRange(BracketRange, true))
        << FixItHint::CreateRemoval(BracketRange);
  } else {
    Diag(EndLoc, diag::err_brackets_go_after_unqualified_id)
        << getLangOpts().CPlusPlus
        << FixItHint::CreateInsertionFromRange(
               EndLoc, CharSourceRange(BracketRange, true))
        << FixItHint::CreateRemoval(BracketRange);
  }
}

/// [GNU]   typeof-specifier:
///           typeof ( expressions )
///           typeof ( type-name )
/// [GNU/C++] typeof unary-expression
///
void Parser::ParseTypeofSpecifier(DeclSpec &DS) {
  assert(Tok.is(tok::kw_typeof) && "Not a typeof specifier");
  Token OpTok = Tok;
  SourceLocation StartLoc = ConsumeToken();

  const bool hasParens = Tok.is(tok::l_paren);

  EnterExpressionEvaluationContext Unevaluated(
      Actions, Sema::ExpressionEvaluationContext::Unevaluated,
      Sema::ReuseLambdaContextDecl);

  bool isCastExpr;
  ParsedType CastTy;
  SourceRange CastRange;
  ExprResult Operand = Actions.CorrectDelayedTyposInExpr(
      ParseExprAfterUnaryExprOrTypeTrait(OpTok, isCastExpr, CastTy, CastRange));
  if (hasParens)
    DS.setTypeofParensRange(CastRange);

  if (CastRange.getEnd().isInvalid())
    // FIXME: Not accurate, the range gets one token more than it should.
    DS.SetRangeEnd(Tok.getLocation());
  else
    DS.SetRangeEnd(CastRange.getEnd());

  if (isCastExpr) {
    if (!CastTy) {
      DS.SetTypeSpecError();
      return;
    }

    const char *PrevSpec = nullptr;
    unsigned DiagID;
    // Check for duplicate type specifiers (e.g. "int typeof(int)").
    if (DS.SetTypeSpecType(DeclSpec::TST_typeofType, StartLoc, PrevSpec,
                           DiagID, CastTy,
                           Actions.getASTContext().getPrintingPolicy()))
      Diag(StartLoc, DiagID) << PrevSpec;
    return;
  }

  // If we get here, the operand to the typeof was an expression.
  if (Operand.isInvalid()) {
    DS.SetTypeSpecError();
    return;
  }

  // We might need to transform the operand if it is potentially evaluated.
  Operand = Actions.HandleExprEvaluationContextForTypeof(Operand.get());
  if (Operand.isInvalid()) {
    DS.SetTypeSpecError();
    return;
  }

  const char *PrevSpec = nullptr;
  unsigned DiagID;
  // Check for duplicate type specifiers (e.g. "int typeof(int)").
  if (DS.SetTypeSpecType(DeclSpec::TST_typeofExpr, StartLoc, PrevSpec,
                         DiagID, Operand.get(),
                         Actions.getASTContext().getPrintingPolicy()))
    Diag(StartLoc, DiagID) << PrevSpec;
}

/// [C11]   atomic-specifier:
///           _Atomic ( type-name )
///
void Parser::ParseAtomicSpecifier(DeclSpec &DS) {
  assert(Tok.is(tok::kw__Atomic) && NextToken().is(tok::l_paren) &&
         "Not an atomic specifier");

  SourceLocation StartLoc = ConsumeToken();
  BalancedDelimiterTracker T(*this, tok::l_paren);
  if (T.consumeOpen())
    return;

  TypeResult Result = ParseTypeName();
  if (Result.isInvalid()) {
    SkipUntil(tok::r_paren, StopAtSemi);
    return;
  }

  // Match the ')'
  T.consumeClose();

  if (T.getCloseLocation().isInvalid())
    return;

  DS.setTypeofParensRange(T.getRange());
  DS.SetRangeEnd(T.getCloseLocation());

  const char *PrevSpec = nullptr;
  unsigned DiagID;
  if (DS.SetTypeSpecType(DeclSpec::TST_atomic, StartLoc, PrevSpec,
                         DiagID, Result.get(),
                         Actions.getASTContext().getPrintingPolicy()))
    Diag(StartLoc, DiagID) << PrevSpec;
}

/// TryAltiVecVectorTokenOutOfLine - Out of line body that should only be called
/// from TryAltiVecVectorToken.
bool Parser::TryAltiVecVectorTokenOutOfLine() {
  Token Next = NextToken();
  switch (Next.getKind()) {
  default: return false;
  case tok::kw_short:
  case tok::kw_long:
  case tok::kw_signed:
  case tok::kw_unsigned:
  case tok::kw_void:
  case tok::kw_char:
  case tok::kw_int:
  case tok::kw_float:
  case tok::kw_double:
  case tok::kw_bool:
  case tok::kw__Bool:
  case tok::kw___bool:
  case tok::kw___pixel:
    Tok.setKind(tok::kw___vector);
    return true;
  case tok::identifier:
    if (Next.getIdentifierInfo() == Ident_pixel) {
      Tok.setKind(tok::kw___vector);
      return true;
    }
    if (Next.getIdentifierInfo() == Ident_bool ||
        Next.getIdentifierInfo() == Ident_Bool) {
      Tok.setKind(tok::kw___vector);
      return true;
    }
    return false;
  }
}

bool Parser::TryAltiVecTokenOutOfLine(DeclSpec &DS, SourceLocation Loc,
                                      const char *&PrevSpec, unsigned &DiagID,
                                      bool &isInvalid) {
  const PrintingPolicy &Policy = Actions.getASTContext().getPrintingPolicy();
  if (Tok.getIdentifierInfo() == Ident_vector) {
    Token Next = NextToken();
    switch (Next.getKind()) {
    case tok::kw_short:
    case tok::kw_long:
    case tok::kw_signed:
    case tok::kw_unsigned:
    case tok::kw_void:
    case tok::kw_char:
    case tok::kw_int:
    case tok::kw_float:
    case tok::kw_double:
    case tok::kw_bool:
    case tok::kw__Bool:
    case tok::kw___bool:
    case tok::kw___pixel:
      isInvalid = DS.SetTypeAltiVecVector(true, Loc, PrevSpec, DiagID, Policy);
      return true;
    case tok::identifier:
      if (Next.getIdentifierInfo() == Ident_pixel) {
        isInvalid = DS.SetTypeAltiVecVector(true, Loc, PrevSpec, DiagID,Policy);
        return true;
      }
      if (Next.getIdentifierInfo() == Ident_bool ||
          Next.getIdentifierInfo() == Ident_Bool) {
        isInvalid =
            DS.SetTypeAltiVecVector(true, Loc, PrevSpec, DiagID, Policy);
        return true;
      }
      break;
    default:
      break;
    }
  } else if ((Tok.getIdentifierInfo() == Ident_pixel) &&
             DS.isTypeAltiVecVector()) {
    isInvalid = DS.SetTypeAltiVecPixel(true, Loc, PrevSpec, DiagID, Policy);
    return true;
  } else if ((Tok.getIdentifierInfo() == Ident_bool) &&
             DS.isTypeAltiVecVector()) {
    isInvalid = DS.SetTypeAltiVecBool(true, Loc, PrevSpec, DiagID, Policy);
    return true;
  }
  return false;
}<|MERGE_RESOLUTION|>--- conflicted
+++ resolved
@@ -5284,18 +5284,14 @@
 
   // OpenCL 2.0 and later define this keyword.
   case tok::kw_pipe:
-<<<<<<< HEAD
-    return getLangOpts().OpenCLPipe;
+    return (getLangOpts().OpenCL && getLangOpts().OpenCLVersion >= 200) ||
+           getLangOpts().OpenCLCPlusPlus;
 #if INTEL_CUSTOMIZATION
   case tok::kw_channel:
     return getLangOpts().OpenCL &&
            getActions().getOpenCLOptions().isAvailableOption(
                "cl_intel_channels", getLangOpts());
 #endif // INTEL_CUSTOMIZATION
-=======
-    return (getLangOpts().OpenCL && getLangOpts().OpenCLVersion >= 200) ||
-           getLangOpts().OpenCLCPlusPlus;
->>>>>>> acc58504
 
   case tok::identifier:   // foo::bar
     // Unfortunate hack to support "Class.factoryMethod" notation.
