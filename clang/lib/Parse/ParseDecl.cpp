--- conflicted
+++ resolved
@@ -4094,16 +4094,11 @@
         Diag(Loc, DiagID) << PrevSpec;
     }
 
-<<<<<<< HEAD
-    DS.SetRangeEnd(Tok.getLocation());
 #if INTEL_CUSTOMIZATION
     // CQ#376357: Allow bool redeclaration.
     if (DiagID != diag::err_bool_redeclaration &&
-        DiagID != diag::warn_bool_redeclaration)
+        DiagID != diag::warn_bool_redeclaration && !isAlreadyConsumed)
 #endif // INTEL_CUSTOMIZATION
-=======
-    if (DiagID != diag::err_bool_redeclaration && !isAlreadyConsumed)
->>>>>>> 2b45b267
       // After an error the next token can be an annotation token.
       ConsumeAnyToken();
 
