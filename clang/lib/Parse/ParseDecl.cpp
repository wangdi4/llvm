//===--- ParseDecl.cpp - Declaration Parsing --------------------*- C++ -*-===//
//
// Part of the LLVM Project, under the Apache License v2.0 with LLVM Exceptions.
// See https://llvm.org/LICENSE.txt for license information.
// SPDX-License-Identifier: Apache-2.0 WITH LLVM-exception
//
//===----------------------------------------------------------------------===//
//
//  This file implements the Declaration portions of the Parser interfaces.
//
//===----------------------------------------------------------------------===//

#include "clang/Parse/Parser.h"
#include "clang/Parse/RAIIObjectsForParser.h"
#include "clang/AST/ASTContext.h"
#include "clang/AST/DeclTemplate.h"
#include "clang/AST/PrettyDeclStackTrace.h"
#include "clang/Basic/AddressSpaces.h"
#include "clang/Basic/Attributes.h"
#include "clang/Basic/CharInfo.h"
#include "clang/Basic/TargetInfo.h"
#include "clang/Parse/ParseDiagnostic.h"
#include "clang/Sema/Lookup.h"
#include "clang/Sema/ParsedTemplate.h"
#include "clang/Sema/Scope.h"
#include "llvm/ADT/Optional.h"
#include "llvm/ADT/SmallSet.h"
#include "llvm/ADT/SmallString.h"
#include "llvm/ADT/StringSwitch.h"

using namespace clang;

//===----------------------------------------------------------------------===//
// C99 6.7: Declarations.
//===----------------------------------------------------------------------===//

/// ParseTypeName
///       type-name: [C99 6.7.6]
///         specifier-qualifier-list abstract-declarator[opt]
///
/// Called type-id in C++.
TypeResult Parser::ParseTypeName(SourceRange *Range,
                                 DeclaratorContext Context,
                                 AccessSpecifier AS,
                                 Decl **OwnedType,
                                 ParsedAttributes *Attrs) {
  DeclSpecContext DSC = getDeclSpecContextFromDeclaratorContext(Context);
  if (DSC == DeclSpecContext::DSC_normal)
    DSC = DeclSpecContext::DSC_type_specifier;

  // Parse the common declaration-specifiers piece.
  DeclSpec DS(AttrFactory);
  if (Attrs)
    DS.addAttributes(*Attrs);
  ParseSpecifierQualifierList(DS, AS, DSC);
  if (OwnedType)
    *OwnedType = DS.isTypeSpecOwned() ? DS.getRepAsDecl() : nullptr;

  // Parse the abstract-declarator, if present.
  Declarator DeclaratorInfo(DS, Context);
  ParseDeclarator(DeclaratorInfo);
  if (Range)
    *Range = DeclaratorInfo.getSourceRange();

  if (DeclaratorInfo.isInvalidType())
    return true;

  return Actions.ActOnTypeName(getCurScope(), DeclaratorInfo);
}

/// Normalizes an attribute name by dropping prefixed and suffixed __.
static StringRef normalizeAttrName(StringRef Name) {
  if (Name.size() >= 4 && Name.startswith("__") && Name.endswith("__"))
    return Name.drop_front(2).drop_back(2);
  return Name;
}

/// isAttributeLateParsed - Return true if the attribute has arguments that
/// require late parsing.
static bool isAttributeLateParsed(const IdentifierInfo &II) {
#define CLANG_ATTR_LATE_PARSED_LIST
    return llvm::StringSwitch<bool>(normalizeAttrName(II.getName()))
#include "clang/Parse/AttrParserStringSwitches.inc"
        .Default(false);
#undef CLANG_ATTR_LATE_PARSED_LIST
}

/// Check if the a start and end source location expand to the same macro.
bool FindLocsWithCommonFileID(Preprocessor &PP, SourceLocation StartLoc,
                              SourceLocation EndLoc) {
  if (!StartLoc.isMacroID() || !EndLoc.isMacroID())
    return false;

  SourceManager &SM = PP.getSourceManager();
  if (SM.getFileID(StartLoc) != SM.getFileID(EndLoc))
    return false;

  bool AttrStartIsInMacro =
      Lexer::isAtStartOfMacroExpansion(StartLoc, SM, PP.getLangOpts());
  bool AttrEndIsInMacro =
      Lexer::isAtEndOfMacroExpansion(EndLoc, SM, PP.getLangOpts());
  return AttrStartIsInMacro && AttrEndIsInMacro;
}

/// ParseGNUAttributes - Parse a non-empty attributes list.
///
/// [GNU] attributes:
///         attribute
///         attributes attribute
///
/// [GNU]  attribute:
///          '__attribute__' '(' '(' attribute-list ')' ')'
///
/// [GNU]  attribute-list:
///          attrib
///          attribute_list ',' attrib
///
/// [GNU]  attrib:
///          empty
///          attrib-name
///          attrib-name '(' identifier ')'
///          attrib-name '(' identifier ',' nonempty-expr-list ')'
///          attrib-name '(' argument-expression-list [C99 6.5.2] ')'
///
/// [GNU]  attrib-name:
///          identifier
///          typespec
///          typequal
///          storageclass
///
/// Whether an attribute takes an 'identifier' is determined by the
/// attrib-name. GCC's behavior here is not worth imitating:
///
///  * In C mode, if the attribute argument list starts with an identifier
///    followed by a ',' or an ')', and the identifier doesn't resolve to
///    a type, it is parsed as an identifier. If the attribute actually
///    wanted an expression, it's out of luck (but it turns out that no
///    attributes work that way, because C constant expressions are very
///    limited).
///  * In C++ mode, if the attribute argument list starts with an identifier,
///    and the attribute *wants* an identifier, it is parsed as an identifier.
///    At block scope, any additional tokens between the identifier and the
///    ',' or ')' are ignored, otherwise they produce a parse error.
///
/// We follow the C++ model, but don't allow junk after the identifier.
void Parser::ParseGNUAttributes(ParsedAttributes &attrs,
                                SourceLocation *endLoc,
                                LateParsedAttrList *LateAttrs,
                                Declarator *D) {
  assert(Tok.is(tok::kw___attribute) && "Not a GNU attribute list!");

  while (Tok.is(tok::kw___attribute)) {
    SourceLocation AttrTokLoc = ConsumeToken();
    unsigned OldNumAttrs = attrs.size();
    unsigned OldNumLateAttrs = LateAttrs ? LateAttrs->size() : 0;

    if (ExpectAndConsume(tok::l_paren, diag::err_expected_lparen_after,
                         "attribute")) {
      SkipUntil(tok::r_paren, StopAtSemi); // skip until ) or ;
      return;
    }
    if (ExpectAndConsume(tok::l_paren, diag::err_expected_lparen_after, "(")) {
      SkipUntil(tok::r_paren, StopAtSemi); // skip until ) or ;
      return;
    }
    // Parse the attribute-list. e.g. __attribute__(( weak, alias("__f") ))
    do {
      // Eat preceeding commas to allow __attribute__((,,,foo))
      while (TryConsumeToken(tok::comma))
        ;

      // Expect an identifier or declaration specifier (const, int, etc.)
      if (Tok.isAnnotation())
        break;
      IdentifierInfo *AttrName = Tok.getIdentifierInfo();
      if (!AttrName)
        break;

      SourceLocation AttrNameLoc = ConsumeToken();

      if (Tok.isNot(tok::l_paren)) {
        attrs.addNew(AttrName, AttrNameLoc, nullptr, AttrNameLoc, nullptr, 0,
                     ParsedAttr::AS_GNU);
        continue;
      }

      // Handle "parameterized" attributes
      if (!LateAttrs || !isAttributeLateParsed(*AttrName)) {
        ParseGNUAttributeArgs(AttrName, AttrNameLoc, attrs, endLoc, nullptr,
                              SourceLocation(), ParsedAttr::AS_GNU, D);
        continue;
      }

      // Handle attributes with arguments that require late parsing.
      LateParsedAttribute *LA =
          new LateParsedAttribute(this, *AttrName, AttrNameLoc);
      LateAttrs->push_back(LA);

      // Attributes in a class are parsed at the end of the class, along
      // with other late-parsed declarations.
      if (!ClassStack.empty() && !LateAttrs->parseSoon())
        getCurrentClass().LateParsedDeclarations.push_back(LA);

      // Be sure ConsumeAndStoreUntil doesn't see the start l_paren, since it
      // recursively consumes balanced parens.
      LA->Toks.push_back(Tok);
      ConsumeParen();
      // Consume everything up to and including the matching right parens.
      ConsumeAndStoreUntil(tok::r_paren, LA->Toks, /*StopAtSemi=*/true);

      Token Eof;
      Eof.startToken();
      Eof.setLocation(Tok.getLocation());
      LA->Toks.push_back(Eof);
    } while (Tok.is(tok::comma));

    if (ExpectAndConsume(tok::r_paren))
      SkipUntil(tok::r_paren, StopAtSemi);
    SourceLocation Loc = Tok.getLocation();
    if (ExpectAndConsume(tok::r_paren))
      SkipUntil(tok::r_paren, StopAtSemi);
    if (endLoc)
      *endLoc = Loc;

    // If this was declared in a macro, attach the macro IdentifierInfo to the
    // parsed attribute.
    auto &SM = PP.getSourceManager();
    if (!SM.isWrittenInBuiltinFile(SM.getSpellingLoc(AttrTokLoc)) &&
        FindLocsWithCommonFileID(PP, AttrTokLoc, Loc)) {
      CharSourceRange ExpansionRange = SM.getExpansionRange(AttrTokLoc);
      StringRef FoundName =
          Lexer::getSourceText(ExpansionRange, SM, PP.getLangOpts());
      IdentifierInfo *MacroII = PP.getIdentifierInfo(FoundName);

      for (unsigned i = OldNumAttrs; i < attrs.size(); ++i)
        attrs[i].setMacroIdentifier(MacroII, ExpansionRange.getBegin());

      if (LateAttrs) {
        for (unsigned i = OldNumLateAttrs; i < LateAttrs->size(); ++i)
          (*LateAttrs)[i]->MacroII = MacroII;
      }
    }
  }
}

#if INTEL_CUSTOMIZATION
/// Build full attribute name based in its Syntax, Scope and ID
static void fillAttrFullName(const IdentifierInfo &II,
                             ParsedAttr::Syntax Syntax,
                             IdentifierInfo *ScopeName, std::string &Result) {
  std::string Variety, Scope;
  switch (Syntax) {
  case ParsedAttr::Syntax::AS_GNU:
    Variety = "GNU";
    break;
  case ParsedAttr::Syntax::AS_CXX11:
    Variety = "CXX11";
    if (ScopeName)
      Scope = ScopeName->getName();
    break;
  case ParsedAttr::Syntax::AS_Declspec:
    Variety = "Declspec";
    break;
  case ParsedAttr::Syntax::AS_Keyword:
    // FIXME:  add AS_ContextSensitiveKeyword
    Variety = "Keyword";
    break;
  default:
    Variety = "GNU";
  }
  Result = Variety + "::" + (Scope.length() > 0 ? Scope + "::" : "") +
           normalizeAttrName(II.getName()).str();
}

/// Determine whether the given attribute has an identifier argument.
static bool attributeHasIdentifierArg(const IdentifierInfo &II,
                                      ParsedAttr::Syntax Syntax,
                                      IdentifierInfo *ScopeName) {
  std::string FullName;
  fillAttrFullName(II, Syntax, ScopeName, FullName);
#define CLANG_ATTR_IDENTIFIER_ARG_LIST
  return llvm::StringSwitch<bool>(FullName)
#include "clang/Parse/AttrParserStringSwitches.inc"
      .Default(false);
#undef CLANG_ATTR_IDENTIFIER_ARG_LIST
}

/// Determine whether the given attribute has a variadic identifier argument.
static bool attributeHasVariadicIdentifierArg(const IdentifierInfo &II) {
#define CLANG_ATTR_VARIADIC_IDENTIFIER_ARG_LIST
  return llvm::StringSwitch<bool>(normalizeAttrName(II.getName()))
#include "clang/Parse/AttrParserStringSwitches.inc"
           .Default(false);
#undef CLANG_ATTR_VARIADIC_IDENTIFIER_ARG_LIST
}

/// Determine whether the given attribute parses a type argument.
static bool attributeIsTypeArgAttr(const IdentifierInfo &II,
                                      ParsedAttr::Syntax Syntax,
                                      IdentifierInfo *ScopeName) {
  std::string FullName;
  fillAttrFullName(II, Syntax, ScopeName, FullName);
#define CLANG_ATTR_TYPE_ARG_LIST
  return llvm::StringSwitch<bool>(FullName)
#include "clang/Parse/AttrParserStringSwitches.inc"
           .Default(false);
#undef CLANG_ATTR_TYPE_ARG_LIST
}

/// Determine whether the given attribute requires parsing its arguments
/// in an unevaluated context or not.
static bool attributeParsedArgsUnevaluated(const IdentifierInfo &II,
                                      ParsedAttr::Syntax Syntax,
                                      IdentifierInfo *ScopeName) {
  std::string FullName;
  fillAttrFullName(II, Syntax, ScopeName, FullName);
#define CLANG_ATTR_ARG_CONTEXT_LIST
  return llvm::StringSwitch<bool>(FullName)
#include "clang/Parse/AttrParserStringSwitches.inc"
           .Default(false);
#undef CLANG_ATTR_ARG_CONTEXT_LIST
}
#else
/// Determine whether the given attribute has an identifier argument.
static bool attributeHasIdentifierArg(const IdentifierInfo &II) {
#define CLANG_ATTR_IDENTIFIER_ARG_LIST
  return llvm::StringSwitch<bool>(normalizeAttrName(II.getName()))
#include "clang/Parse/AttrParserStringSwitches.inc"
           .Default(false);
#undef CLANG_ATTR_IDENTIFIER_ARG_LIST
}

/// Determine whether the given attribute has a variadic identifier argument.
static bool attributeHasVariadicIdentifierArg(const IdentifierInfo &II) {
#define CLANG_ATTR_VARIADIC_IDENTIFIER_ARG_LIST
  return llvm::StringSwitch<bool>(normalizeAttrName(II.getName()))
#include "clang/Parse/AttrParserStringSwitches.inc"
           .Default(false);
#undef CLANG_ATTR_VARIADIC_IDENTIFIER_ARG_LIST
}

/// Determine whether the given attribute parses a type argument.
static bool attributeIsTypeArgAttr(const IdentifierInfo &II) {
#define CLANG_ATTR_TYPE_ARG_LIST
  return llvm::StringSwitch<bool>(normalizeAttrName(II.getName()))
#include "clang/Parse/AttrParserStringSwitches.inc"
           .Default(false);
#undef CLANG_ATTR_TYPE_ARG_LIST
}

/// Determine whether the given attribute requires parsing its arguments
/// in an unevaluated context or not.
static bool attributeParsedArgsUnevaluated(const IdentifierInfo &II) {
#define CLANG_ATTR_ARG_CONTEXT_LIST
  return llvm::StringSwitch<bool>(normalizeAttrName(II.getName()))
#include "clang/Parse/AttrParserStringSwitches.inc"
           .Default(false);
#undef CLANG_ATTR_ARG_CONTEXT_LIST
}
#endif // INTEL_CUSTOMIZATION

/// Determine whether the given attribute treats kw_this as an identifier.
static bool attributeTreatsKeywordThisAsIdentifier(const IdentifierInfo &II) {
#define CLANG_ATTR_THIS_ISA_IDENTIFIER_ARG_LIST
  return llvm::StringSwitch<bool>(normalizeAttrName(II.getName()))
#include "clang/Parse/AttrParserStringSwitches.inc"
           .Default(false);
#undef CLANG_ATTR_THIS_ISA_IDENTIFIER_ARG_LIST
}

IdentifierLoc *Parser::ParseIdentifierLoc() {
  assert(Tok.is(tok::identifier) && "expected an identifier");
  IdentifierLoc *IL = IdentifierLoc::create(Actions.Context,
                                            Tok.getLocation(),
                                            Tok.getIdentifierInfo());
  ConsumeToken();
  return IL;
}

void Parser::ParseAttributeWithTypeArg(IdentifierInfo &AttrName,
                                       SourceLocation AttrNameLoc,
                                       ParsedAttributes &Attrs,
                                       SourceLocation *EndLoc,
                                       IdentifierInfo *ScopeName,
                                       SourceLocation ScopeLoc,
                                       ParsedAttr::Syntax Syntax) {
  BalancedDelimiterTracker Parens(*this, tok::l_paren);
  Parens.consumeOpen();

  TypeResult T;
  if (Tok.isNot(tok::r_paren))
    T = ParseTypeName();

  if (Parens.consumeClose())
    return;

  if (T.isInvalid())
    return;

  if (T.isUsable())
    Attrs.addNewTypeAttr(&AttrName,
                         SourceRange(AttrNameLoc, Parens.getCloseLocation()),
                         ScopeName, ScopeLoc, T.get(), Syntax);
  else
    Attrs.addNew(&AttrName, SourceRange(AttrNameLoc, Parens.getCloseLocation()),
                 ScopeName, ScopeLoc, nullptr, 0, Syntax);
}

unsigned Parser::ParseAttributeArgsCommon(
    IdentifierInfo *AttrName, SourceLocation AttrNameLoc,
    ParsedAttributes &Attrs, SourceLocation *EndLoc, IdentifierInfo *ScopeName,
    SourceLocation ScopeLoc, ParsedAttr::Syntax Syntax) {
  // Ignore the left paren location for now.
  ConsumeParen();

  bool ChangeKWThisToIdent = attributeTreatsKeywordThisAsIdentifier(*AttrName);

  // Interpret "kw_this" as an identifier if the attributed requests it.
  if (ChangeKWThisToIdent && Tok.is(tok::kw_this))
    Tok.setKind(tok::identifier);

  ArgsVector ArgExprs;
  if (Tok.is(tok::identifier)) {
    // If this attribute wants an 'identifier' argument, make it so.
#if INTEL_CUSTOMIZATION
    bool IsIdentifierArg =
        attributeHasIdentifierArg(*AttrName, Syntax, ScopeName) ||
                           attributeHasVariadicIdentifierArg(*AttrName);
#endif // INTEL_CUSTOMIZATION
    ParsedAttr::Kind AttrKind =
        ParsedAttr::getKind(AttrName, ScopeName, Syntax);

    // If we don't know how to parse this attribute, but this is the only
    // token in this argument, assume it's meant to be an identifier.
    if (AttrKind == ParsedAttr::UnknownAttribute ||
        AttrKind == ParsedAttr::IgnoredAttribute) {
      const Token &Next = NextToken();
      IsIdentifierArg = Next.isOneOf(tok::r_paren, tok::comma);
    }

    if (IsIdentifierArg)
      ArgExprs.push_back(ParseIdentifierLoc());
  }

  if (!ArgExprs.empty() ? Tok.is(tok::comma) : Tok.isNot(tok::r_paren)) {
    // Eat the comma.
    if (!ArgExprs.empty())
      ConsumeToken();

    // Parse the non-empty comma-separated list of expressions.
    do {
      // Interpret "kw_this" as an identifier if the attributed requests it.
      if (ChangeKWThisToIdent && Tok.is(tok::kw_this))
        Tok.setKind(tok::identifier);

      ExprResult ArgExpr;
      if (Tok.is(tok::identifier) &&
#if INTEL_CUSTOMIZATION
          attributeHasVariadicIdentifierArg(*AttrName)) {
#endif // INTEL_CUSTOMIZATION
        ArgExprs.push_back(ParseIdentifierLoc());
      } else {
#if INTEL_CUSTOMIZATION
        bool Uneval = attributeParsedArgsUnevaluated(*AttrName, Syntax,
                                                   ScopeName);
#endif // INTEL_CUSTOMIZATION
        EnterExpressionEvaluationContext Unevaluated(
            Actions,
            Uneval ? Sema::ExpressionEvaluationContext::Unevaluated
                   : Sema::ExpressionEvaluationContext::ConstantEvaluated);

        ExprResult ArgExpr(
            Actions.CorrectDelayedTyposInExpr(ParseAssignmentExpression()));
        if (ArgExpr.isInvalid()) {
          SkipUntil(tok::r_paren, StopAtSemi);
          return 0;
        }
        ArgExprs.push_back(ArgExpr.get());
      }
      // Eat the comma, move to the next argument
    } while (TryConsumeToken(tok::comma));
  }

  SourceLocation RParen = Tok.getLocation();
  if (!ExpectAndConsume(tok::r_paren)) {
    SourceLocation AttrLoc = ScopeLoc.isValid() ? ScopeLoc : AttrNameLoc;
    Attrs.addNew(AttrName, SourceRange(AttrLoc, RParen), ScopeName, ScopeLoc,
                 ArgExprs.data(), ArgExprs.size(), Syntax);
  }

  if (EndLoc)
    *EndLoc = RParen;

  return static_cast<unsigned>(ArgExprs.size());
}

/// Parse the arguments to a parameterized GNU attribute or
/// a C++11 attribute in "gnu" namespace.
void Parser::ParseGNUAttributeArgs(IdentifierInfo *AttrName,
                                   SourceLocation AttrNameLoc,
                                   ParsedAttributes &Attrs,
                                   SourceLocation *EndLoc,
                                   IdentifierInfo *ScopeName,
                                   SourceLocation ScopeLoc,
                                   ParsedAttr::Syntax Syntax,
                                   Declarator *D) {

  assert(Tok.is(tok::l_paren) && "Attribute arg list not starting with '('");

  ParsedAttr::Kind AttrKind =
      ParsedAttr::getKind(AttrName, ScopeName, Syntax);

  if (AttrKind == ParsedAttr::AT_Availability) {
    ParseAvailabilityAttribute(*AttrName, AttrNameLoc, Attrs, EndLoc, ScopeName,
                               ScopeLoc, Syntax);
    return;
  } else if (AttrKind == ParsedAttr::AT_ExternalSourceSymbol) {
    ParseExternalSourceSymbolAttribute(*AttrName, AttrNameLoc, Attrs, EndLoc,
                                       ScopeName, ScopeLoc, Syntax);
    return;
  } else if (AttrKind == ParsedAttr::AT_ObjCBridgeRelated) {
    ParseObjCBridgeRelatedAttribute(*AttrName, AttrNameLoc, Attrs, EndLoc,
                                    ScopeName, ScopeLoc, Syntax);
    return;
  } else if (AttrKind == ParsedAttr::AT_TypeTagForDatatype) {
    ParseTypeTagForDatatypeAttribute(*AttrName, AttrNameLoc, Attrs, EndLoc,
                                     ScopeName, ScopeLoc, Syntax);
    return;
#if INTEL_CUSTOMIZATION
  } else if (attributeIsTypeArgAttr(*AttrName, Syntax, ScopeName)) {
#endif // INTEL_CUSTOMIZATION
    ParseAttributeWithTypeArg(*AttrName, AttrNameLoc, Attrs, EndLoc, ScopeName,
                              ScopeLoc, Syntax);
    return;
  }

  // These may refer to the function arguments, but need to be parsed early to
  // participate in determining whether it's a redeclaration.
  llvm::Optional<ParseScope> PrototypeScope;
  if (normalizeAttrName(AttrName->getName()) == "enable_if" &&
      D && D->isFunctionDeclarator()) {
    DeclaratorChunk::FunctionTypeInfo FTI = D->getFunctionTypeInfo();
    PrototypeScope.emplace(this, Scope::FunctionPrototypeScope |
                                     Scope::FunctionDeclarationScope |
                                     Scope::DeclScope);
    for (unsigned i = 0; i != FTI.NumParams; ++i) {
      ParmVarDecl *Param = cast<ParmVarDecl>(FTI.Params[i].Param);
      Actions.ActOnReenterCXXMethodParameter(getCurScope(), Param);
    }
  }

  ParseAttributeArgsCommon(AttrName, AttrNameLoc, Attrs, EndLoc, ScopeName,
                           ScopeLoc, Syntax);
}

unsigned Parser::ParseClangAttributeArgs(
    IdentifierInfo *AttrName, SourceLocation AttrNameLoc,
    ParsedAttributes &Attrs, SourceLocation *EndLoc, IdentifierInfo *ScopeName,
    SourceLocation ScopeLoc, ParsedAttr::Syntax Syntax) {
  assert(Tok.is(tok::l_paren) && "Attribute arg list not starting with '('");

  ParsedAttr::Kind AttrKind =
      ParsedAttr::getKind(AttrName, ScopeName, Syntax);

  switch (AttrKind) {
  default:
    return ParseAttributeArgsCommon(AttrName, AttrNameLoc, Attrs, EndLoc,
                                    ScopeName, ScopeLoc, Syntax);
  case ParsedAttr::AT_ExternalSourceSymbol:
    ParseExternalSourceSymbolAttribute(*AttrName, AttrNameLoc, Attrs, EndLoc,
                                       ScopeName, ScopeLoc, Syntax);
    break;
  case ParsedAttr::AT_Availability:
    ParseAvailabilityAttribute(*AttrName, AttrNameLoc, Attrs, EndLoc, ScopeName,
                               ScopeLoc, Syntax);
    break;
  case ParsedAttr::AT_ObjCBridgeRelated:
    ParseObjCBridgeRelatedAttribute(*AttrName, AttrNameLoc, Attrs, EndLoc,
                                    ScopeName, ScopeLoc, Syntax);
    break;
  case ParsedAttr::AT_TypeTagForDatatype:
    ParseTypeTagForDatatypeAttribute(*AttrName, AttrNameLoc, Attrs, EndLoc,
                                     ScopeName, ScopeLoc, Syntax);
    break;
  }
  return !Attrs.empty() ? Attrs.begin()->getNumArgs() : 0;
}

bool Parser::ParseMicrosoftDeclSpecArgs(IdentifierInfo *AttrName,
                                        SourceLocation AttrNameLoc,
                                        ParsedAttributes &Attrs) {
  // If the attribute isn't known, we will not attempt to parse any
  // arguments.
  if (!hasAttribute(AttrSyntax::Declspec, nullptr, AttrName,
                    getTargetInfo(), getLangOpts())) {
    // Eat the left paren, then skip to the ending right paren.
    ConsumeParen();
    SkipUntil(tok::r_paren);
    return false;
  }

  SourceLocation OpenParenLoc = Tok.getLocation();

  if (AttrName->getName() == "property") {
    // The property declspec is more complex in that it can take one or two
    // assignment expressions as a parameter, but the lhs of the assignment
    // must be named get or put.

    BalancedDelimiterTracker T(*this, tok::l_paren);
    T.expectAndConsume(diag::err_expected_lparen_after,
                       AttrName->getNameStart(), tok::r_paren);

    enum AccessorKind {
      AK_Invalid = -1,
      AK_Put = 0,
      AK_Get = 1 // indices into AccessorNames
    };
    IdentifierInfo *AccessorNames[] = {nullptr, nullptr};
    bool HasInvalidAccessor = false;

    // Parse the accessor specifications.
    while (true) {
      // Stop if this doesn't look like an accessor spec.
      if (!Tok.is(tok::identifier)) {
        // If the user wrote a completely empty list, use a special diagnostic.
        if (Tok.is(tok::r_paren) && !HasInvalidAccessor &&
            AccessorNames[AK_Put] == nullptr &&
            AccessorNames[AK_Get] == nullptr) {
          Diag(AttrNameLoc, diag::err_ms_property_no_getter_or_putter);
          break;
        }

        Diag(Tok.getLocation(), diag::err_ms_property_unknown_accessor);
        break;
      }

      AccessorKind Kind;
      SourceLocation KindLoc = Tok.getLocation();
      StringRef KindStr = Tok.getIdentifierInfo()->getName();
      if (KindStr == "get") {
        Kind = AK_Get;
      } else if (KindStr == "put") {
        Kind = AK_Put;

        // Recover from the common mistake of using 'set' instead of 'put'.
      } else if (KindStr == "set") {
        Diag(KindLoc, diag::err_ms_property_has_set_accessor)
            << FixItHint::CreateReplacement(KindLoc, "put");
        Kind = AK_Put;

        // Handle the mistake of forgetting the accessor kind by skipping
        // this accessor.
      } else if (NextToken().is(tok::comma) || NextToken().is(tok::r_paren)) {
        Diag(KindLoc, diag::err_ms_property_missing_accessor_kind);
        ConsumeToken();
        HasInvalidAccessor = true;
        goto next_property_accessor;

        // Otherwise, complain about the unknown accessor kind.
      } else {
        Diag(KindLoc, diag::err_ms_property_unknown_accessor);
        HasInvalidAccessor = true;
        Kind = AK_Invalid;

        // Try to keep parsing unless it doesn't look like an accessor spec.
        if (!NextToken().is(tok::equal))
          break;
      }

      // Consume the identifier.
      ConsumeToken();

      // Consume the '='.
      if (!TryConsumeToken(tok::equal)) {
        Diag(Tok.getLocation(), diag::err_ms_property_expected_equal)
            << KindStr;
        break;
      }

      // Expect the method name.
      if (!Tok.is(tok::identifier)) {
        Diag(Tok.getLocation(), diag::err_ms_property_expected_accessor_name);
        break;
      }

      if (Kind == AK_Invalid) {
        // Just drop invalid accessors.
      } else if (AccessorNames[Kind] != nullptr) {
        // Complain about the repeated accessor, ignore it, and keep parsing.
        Diag(KindLoc, diag::err_ms_property_duplicate_accessor) << KindStr;
      } else {
        AccessorNames[Kind] = Tok.getIdentifierInfo();
      }
      ConsumeToken();

    next_property_accessor:
      // Keep processing accessors until we run out.
      if (TryConsumeToken(tok::comma))
        continue;

      // If we run into the ')', stop without consuming it.
      if (Tok.is(tok::r_paren))
        break;

      Diag(Tok.getLocation(), diag::err_ms_property_expected_comma_or_rparen);
      break;
    }

    // Only add the property attribute if it was well-formed.
    if (!HasInvalidAccessor)
      Attrs.addNewPropertyAttr(AttrName, AttrNameLoc, nullptr, SourceLocation(),
                               AccessorNames[AK_Get], AccessorNames[AK_Put],
                               ParsedAttr::AS_Declspec);
    T.skipToEnd();
    return !HasInvalidAccessor;
  }

  unsigned NumArgs =
      ParseAttributeArgsCommon(AttrName, AttrNameLoc, Attrs, nullptr, nullptr,
                               SourceLocation(), ParsedAttr::AS_Declspec);

  // If this attribute's args were parsed, and it was expected to have
  // arguments but none were provided, emit a diagnostic.
  if (!Attrs.empty() && Attrs.begin()->getMaxArgs() && !NumArgs) {
    Diag(OpenParenLoc, diag::err_attribute_requires_arguments) << AttrName;
    return false;
  }
  return true;
}

/// [MS] decl-specifier:
///             __declspec ( extended-decl-modifier-seq )
///
/// [MS] extended-decl-modifier-seq:
///             extended-decl-modifier[opt]
///             extended-decl-modifier extended-decl-modifier-seq
void Parser::ParseMicrosoftDeclSpecs(ParsedAttributes &Attrs,
                                     SourceLocation *End) {
  assert(getLangOpts().DeclSpecKeyword && "__declspec keyword is not enabled");
  assert(Tok.is(tok::kw___declspec) && "Not a declspec!");

  while (Tok.is(tok::kw___declspec)) {
    ConsumeToken();
    BalancedDelimiterTracker T(*this, tok::l_paren);
    if (T.expectAndConsume(diag::err_expected_lparen_after, "__declspec",
                           tok::r_paren))
      return;

    // An empty declspec is perfectly legal and should not warn.  Additionally,
    // you can specify multiple attributes per declspec.
    while (Tok.isNot(tok::r_paren)) {
      // Attribute not present.
      if (TryConsumeToken(tok::comma))
        continue;

      // We expect either a well-known identifier or a generic string.  Anything
      // else is a malformed declspec.
      bool IsString = Tok.getKind() == tok::string_literal;
      if (!IsString && Tok.getKind() != tok::identifier &&
          Tok.getKind() != tok::kw_restrict) {
        Diag(Tok, diag::err_ms_declspec_type);
        T.skipToEnd();
        return;
      }

      IdentifierInfo *AttrName;
      SourceLocation AttrNameLoc;
      if (IsString) {
        SmallString<8> StrBuffer;
        bool Invalid = false;
        StringRef Str = PP.getSpelling(Tok, StrBuffer, &Invalid);
        if (Invalid) {
          T.skipToEnd();
          return;
        }
        AttrName = PP.getIdentifierInfo(Str);
        AttrNameLoc = ConsumeStringToken();
      } else {
        AttrName = Tok.getIdentifierInfo();
        AttrNameLoc = ConsumeToken();
      }

      bool AttrHandled = false;

      // Parse attribute arguments.
      if (Tok.is(tok::l_paren))
        AttrHandled = ParseMicrosoftDeclSpecArgs(AttrName, AttrNameLoc, Attrs);
      else if (AttrName->getName() == "property")
        // The property attribute must have an argument list.
        Diag(Tok.getLocation(), diag::err_expected_lparen_after)
            << AttrName->getName();

      if (!AttrHandled)
        Attrs.addNew(AttrName, AttrNameLoc, nullptr, AttrNameLoc, nullptr, 0,
                     ParsedAttr::AS_Declspec);
    }
    T.consumeClose();
    if (End)
      *End = T.getCloseLocation();
  }
}

void Parser::ParseMicrosoftTypeAttributes(ParsedAttributes &attrs) {
  // Treat these like attributes
  while (true) {
    switch (Tok.getKind()) {
    case tok::kw___fastcall:
    case tok::kw__regcall:  // INTEL
    case tok::kw___stdcall:
    case tok::kw___thiscall:
    case tok::kw___regcall:
    case tok::kw___cdecl:
    case tok::kw___vectorcall:
    case tok::kw___ptr64:
    case tok::kw___w64:
    case tok::kw___ptr32:
    case tok::kw___sptr:
    case tok::kw___uptr: {
      IdentifierInfo *AttrName = Tok.getIdentifierInfo();
      SourceLocation AttrNameLoc = ConsumeToken();
      attrs.addNew(AttrName, AttrNameLoc, nullptr, AttrNameLoc, nullptr, 0,
                   ParsedAttr::AS_Keyword);
      break;
    }
    default:
      return;
    }
  }
}

void Parser::DiagnoseAndSkipExtendedMicrosoftTypeAttributes() {
  SourceLocation StartLoc = Tok.getLocation();
  SourceLocation EndLoc = SkipExtendedMicrosoftTypeAttributes();

  if (EndLoc.isValid()) {
    SourceRange Range(StartLoc, EndLoc);
    Diag(StartLoc, diag::warn_microsoft_qualifiers_ignored) << Range;
  }
}

SourceLocation Parser::SkipExtendedMicrosoftTypeAttributes() {
  SourceLocation EndLoc;

  while (true) {
    switch (Tok.getKind()) {
    case tok::kw_const:
    case tok::kw_volatile:
    case tok::kw___fastcall:
    case tok::kw___stdcall:
    case tok::kw___thiscall:
    case tok::kw___cdecl:
    case tok::kw___vectorcall:
    case tok::kw___ptr32:
    case tok::kw___ptr64:
    case tok::kw___w64:
    case tok::kw___unaligned:
    case tok::kw___sptr:
    case tok::kw___uptr:
      EndLoc = ConsumeToken();
      break;
    default:
      return EndLoc;
    }
  }
}

void Parser::ParseBorlandTypeAttributes(ParsedAttributes &attrs) {
  // Treat these like attributes
  while (Tok.is(tok::kw___pascal)) {
    IdentifierInfo *AttrName = Tok.getIdentifierInfo();
    SourceLocation AttrNameLoc = ConsumeToken();
    attrs.addNew(AttrName, AttrNameLoc, nullptr, AttrNameLoc, nullptr, 0,
                 ParsedAttr::AS_Keyword);
  }
}

void Parser::ParseOpenCLKernelAttributes(ParsedAttributes &attrs) {
  // Treat these like attributes
  while (Tok.is(tok::kw___kernel)) {
    IdentifierInfo *AttrName = Tok.getIdentifierInfo();
    SourceLocation AttrNameLoc = ConsumeToken();
    attrs.addNew(AttrName, AttrNameLoc, nullptr, AttrNameLoc, nullptr, 0,
                 ParsedAttr::AS_Keyword);
  }
}

void Parser::ParseOpenCLQualifiers(ParsedAttributes &Attrs) {
  IdentifierInfo *AttrName = Tok.getIdentifierInfo();
  SourceLocation AttrNameLoc = Tok.getLocation();
  Attrs.addNew(AttrName, AttrNameLoc, nullptr, AttrNameLoc, nullptr, 0,
               ParsedAttr::AS_Keyword);
}

void Parser::ParseNullabilityTypeSpecifiers(ParsedAttributes &attrs) {
  // Treat these like attributes, even though they're type specifiers.
  while (true) {
    switch (Tok.getKind()) {
    case tok::kw__Nonnull:
    case tok::kw__Nullable:
    case tok::kw__Null_unspecified: {
      IdentifierInfo *AttrName = Tok.getIdentifierInfo();
      SourceLocation AttrNameLoc = ConsumeToken();
      if (!getLangOpts().ObjC)
        Diag(AttrNameLoc, diag::ext_nullability)
          << AttrName;
      attrs.addNew(AttrName, AttrNameLoc, nullptr, AttrNameLoc, nullptr, 0,
                   ParsedAttr::AS_Keyword);
      break;
    }
    default:
      return;
    }
  }
}

static bool VersionNumberSeparator(const char Separator) {
  return (Separator == '.' || Separator == '_');
}

/// Parse a version number.
///
/// version:
///   simple-integer
///   simple-integer '.' simple-integer
///   simple-integer '_' simple-integer
///   simple-integer '.' simple-integer '.' simple-integer
///   simple-integer '_' simple-integer '_' simple-integer
VersionTuple Parser::ParseVersionTuple(SourceRange &Range) {
  Range = SourceRange(Tok.getLocation(), Tok.getEndLoc());

  if (!Tok.is(tok::numeric_constant)) {
    Diag(Tok, diag::err_expected_version);
    SkipUntil(tok::comma, tok::r_paren,
              StopAtSemi | StopBeforeMatch | StopAtCodeCompletion);
    return VersionTuple();
  }

  // Parse the major (and possibly minor and subminor) versions, which
  // are stored in the numeric constant. We utilize a quirk of the
  // lexer, which is that it handles something like 1.2.3 as a single
  // numeric constant, rather than two separate tokens.
  SmallString<512> Buffer;
  Buffer.resize(Tok.getLength()+1);
  const char *ThisTokBegin = &Buffer[0];

  // Get the spelling of the token, which eliminates trigraphs, etc.
  bool Invalid = false;
  unsigned ActualLength = PP.getSpelling(Tok, ThisTokBegin, &Invalid);
  if (Invalid)
    return VersionTuple();

  // Parse the major version.
  unsigned AfterMajor = 0;
  unsigned Major = 0;
  while (AfterMajor < ActualLength && isDigit(ThisTokBegin[AfterMajor])) {
    Major = Major * 10 + ThisTokBegin[AfterMajor] - '0';
    ++AfterMajor;
  }

  if (AfterMajor == 0) {
    Diag(Tok, diag::err_expected_version);
    SkipUntil(tok::comma, tok::r_paren,
              StopAtSemi | StopBeforeMatch | StopAtCodeCompletion);
    return VersionTuple();
  }

  if (AfterMajor == ActualLength) {
    ConsumeToken();

    // We only had a single version component.
    if (Major == 0) {
      Diag(Tok, diag::err_zero_version);
      return VersionTuple();
    }

    return VersionTuple(Major);
  }

  const char AfterMajorSeparator = ThisTokBegin[AfterMajor];
  if (!VersionNumberSeparator(AfterMajorSeparator)
      || (AfterMajor + 1 == ActualLength)) {
    Diag(Tok, diag::err_expected_version);
    SkipUntil(tok::comma, tok::r_paren,
              StopAtSemi | StopBeforeMatch | StopAtCodeCompletion);
    return VersionTuple();
  }

  // Parse the minor version.
  unsigned AfterMinor = AfterMajor + 1;
  unsigned Minor = 0;
  while (AfterMinor < ActualLength && isDigit(ThisTokBegin[AfterMinor])) {
    Minor = Minor * 10 + ThisTokBegin[AfterMinor] - '0';
    ++AfterMinor;
  }

  if (AfterMinor == ActualLength) {
    ConsumeToken();

    // We had major.minor.
    if (Major == 0 && Minor == 0) {
      Diag(Tok, diag::err_zero_version);
      return VersionTuple();
    }

    return VersionTuple(Major, Minor);
  }

  const char AfterMinorSeparator = ThisTokBegin[AfterMinor];
  // If what follows is not a '.' or '_', we have a problem.
  if (!VersionNumberSeparator(AfterMinorSeparator)) {
    Diag(Tok, diag::err_expected_version);
    SkipUntil(tok::comma, tok::r_paren,
              StopAtSemi | StopBeforeMatch | StopAtCodeCompletion);
    return VersionTuple();
  }

  // Warn if separators, be it '.' or '_', do not match.
  if (AfterMajorSeparator != AfterMinorSeparator)
    Diag(Tok, diag::warn_expected_consistent_version_separator);

  // Parse the subminor version.
  unsigned AfterSubminor = AfterMinor + 1;
  unsigned Subminor = 0;
  while (AfterSubminor < ActualLength && isDigit(ThisTokBegin[AfterSubminor])) {
    Subminor = Subminor * 10 + ThisTokBegin[AfterSubminor] - '0';
    ++AfterSubminor;
  }

  if (AfterSubminor != ActualLength) {
    Diag(Tok, diag::err_expected_version);
    SkipUntil(tok::comma, tok::r_paren,
              StopAtSemi | StopBeforeMatch | StopAtCodeCompletion);
    return VersionTuple();
  }
  ConsumeToken();
  return VersionTuple(Major, Minor, Subminor);
}

/// Parse the contents of the "availability" attribute.
///
/// availability-attribute:
///   'availability' '(' platform ',' opt-strict version-arg-list,
///                      opt-replacement, opt-message')'
///
/// platform:
///   identifier
///
/// opt-strict:
///   'strict' ','
///
/// version-arg-list:
///   version-arg
///   version-arg ',' version-arg-list
///
/// version-arg:
///   'introduced' '=' version
///   'deprecated' '=' version
///   'obsoleted' = version
///   'unavailable'
/// opt-replacement:
///   'replacement' '=' <string>
/// opt-message:
///   'message' '=' <string>
void Parser::ParseAvailabilityAttribute(IdentifierInfo &Availability,
                                        SourceLocation AvailabilityLoc,
                                        ParsedAttributes &attrs,
                                        SourceLocation *endLoc,
                                        IdentifierInfo *ScopeName,
                                        SourceLocation ScopeLoc,
                                        ParsedAttr::Syntax Syntax) {
  enum { Introduced, Deprecated, Obsoleted, Unknown };
  AvailabilityChange Changes[Unknown];
  ExprResult MessageExpr, ReplacementExpr;

  // Opening '('.
  BalancedDelimiterTracker T(*this, tok::l_paren);
  if (T.consumeOpen()) {
    Diag(Tok, diag::err_expected) << tok::l_paren;
    return;
  }

  // Parse the platform name.
  if (Tok.isNot(tok::identifier)) {
    Diag(Tok, diag::err_availability_expected_platform);
    SkipUntil(tok::r_paren, StopAtSemi);
    return;
  }
  IdentifierLoc *Platform = ParseIdentifierLoc();
  if (const IdentifierInfo *const Ident = Platform->Ident) {
    // Canonicalize platform name from "macosx" to "macos".
    if (Ident->getName() == "macosx")
      Platform->Ident = PP.getIdentifierInfo("macos");
    // Canonicalize platform name from "macosx_app_extension" to
    // "macos_app_extension".
    else if (Ident->getName() == "macosx_app_extension")
      Platform->Ident = PP.getIdentifierInfo("macos_app_extension");
    else
      Platform->Ident = PP.getIdentifierInfo(
          AvailabilityAttr::canonicalizePlatformName(Ident->getName()));
  }

  // Parse the ',' following the platform name.
  if (ExpectAndConsume(tok::comma)) {
    SkipUntil(tok::r_paren, StopAtSemi);
    return;
  }

  // If we haven't grabbed the pointers for the identifiers
  // "introduced", "deprecated", and "obsoleted", do so now.
  if (!Ident_introduced) {
    Ident_introduced = PP.getIdentifierInfo("introduced");
    Ident_deprecated = PP.getIdentifierInfo("deprecated");
    Ident_obsoleted = PP.getIdentifierInfo("obsoleted");
    Ident_unavailable = PP.getIdentifierInfo("unavailable");
    Ident_message = PP.getIdentifierInfo("message");
    Ident_strict = PP.getIdentifierInfo("strict");
    Ident_replacement = PP.getIdentifierInfo("replacement");
  }

  // Parse the optional "strict", the optional "replacement" and the set of
  // introductions/deprecations/removals.
  SourceLocation UnavailableLoc, StrictLoc;
  do {
    if (Tok.isNot(tok::identifier)) {
      Diag(Tok, diag::err_availability_expected_change);
      SkipUntil(tok::r_paren, StopAtSemi);
      return;
    }
    IdentifierInfo *Keyword = Tok.getIdentifierInfo();
    SourceLocation KeywordLoc = ConsumeToken();

    if (Keyword == Ident_strict) {
      if (StrictLoc.isValid()) {
        Diag(KeywordLoc, diag::err_availability_redundant)
          << Keyword << SourceRange(StrictLoc);
      }
      StrictLoc = KeywordLoc;
      continue;
    }

    if (Keyword == Ident_unavailable) {
      if (UnavailableLoc.isValid()) {
        Diag(KeywordLoc, diag::err_availability_redundant)
          << Keyword << SourceRange(UnavailableLoc);
      }
      UnavailableLoc = KeywordLoc;
      continue;
    }

    if (Keyword == Ident_deprecated && Platform->Ident &&
        Platform->Ident->isStr("swift")) {
      // For swift, we deprecate for all versions.
      if (Changes[Deprecated].KeywordLoc.isValid()) {
        Diag(KeywordLoc, diag::err_availability_redundant)
          << Keyword
          << SourceRange(Changes[Deprecated].KeywordLoc);
      }

      Changes[Deprecated].KeywordLoc = KeywordLoc;
      // Use a fake version here.
      Changes[Deprecated].Version = VersionTuple(1);
      continue;
    }

    if (Tok.isNot(tok::equal)) {
      Diag(Tok, diag::err_expected_after) << Keyword << tok::equal;
      SkipUntil(tok::r_paren, StopAtSemi);
      return;
    }
    ConsumeToken();
    if (Keyword == Ident_message || Keyword == Ident_replacement) {
      if (Tok.isNot(tok::string_literal)) {
        Diag(Tok, diag::err_expected_string_literal)
          << /*Source='availability attribute'*/2;
        SkipUntil(tok::r_paren, StopAtSemi);
        return;
      }
      if (Keyword == Ident_message)
        MessageExpr = ParseStringLiteralExpression();
      else
        ReplacementExpr = ParseStringLiteralExpression();
      // Also reject wide string literals.
      if (StringLiteral *MessageStringLiteral =
              cast_or_null<StringLiteral>(MessageExpr.get())) {
        if (MessageStringLiteral->getCharByteWidth() != 1) {
          Diag(MessageStringLiteral->getSourceRange().getBegin(),
               diag::err_expected_string_literal)
            << /*Source='availability attribute'*/ 2;
          SkipUntil(tok::r_paren, StopAtSemi);
          return;
        }
      }
      if (Keyword == Ident_message)
        break;
      else
        continue;
    }

    // Special handling of 'NA' only when applied to introduced or
    // deprecated.
    if ((Keyword == Ident_introduced || Keyword == Ident_deprecated) &&
        Tok.is(tok::identifier)) {
      IdentifierInfo *NA = Tok.getIdentifierInfo();
      if (NA->getName() == "NA") {
        ConsumeToken();
        if (Keyword == Ident_introduced)
          UnavailableLoc = KeywordLoc;
        continue;
      }
    }

    SourceRange VersionRange;
    VersionTuple Version = ParseVersionTuple(VersionRange);

    if (Version.empty()) {
      SkipUntil(tok::r_paren, StopAtSemi);
      return;
    }

    unsigned Index;
    if (Keyword == Ident_introduced)
      Index = Introduced;
    else if (Keyword == Ident_deprecated)
      Index = Deprecated;
    else if (Keyword == Ident_obsoleted)
      Index = Obsoleted;
    else
      Index = Unknown;

    if (Index < Unknown) {
      if (!Changes[Index].KeywordLoc.isInvalid()) {
        Diag(KeywordLoc, diag::err_availability_redundant)
          << Keyword
          << SourceRange(Changes[Index].KeywordLoc,
                         Changes[Index].VersionRange.getEnd());
      }

      Changes[Index].KeywordLoc = KeywordLoc;
      Changes[Index].Version = Version;
      Changes[Index].VersionRange = VersionRange;
    } else {
      Diag(KeywordLoc, diag::err_availability_unknown_change)
        << Keyword << VersionRange;
    }

  } while (TryConsumeToken(tok::comma));

  // Closing ')'.
  if (T.consumeClose())
    return;

  if (endLoc)
    *endLoc = T.getCloseLocation();

  // The 'unavailable' availability cannot be combined with any other
  // availability changes. Make sure that hasn't happened.
  if (UnavailableLoc.isValid()) {
    bool Complained = false;
    for (unsigned Index = Introduced; Index != Unknown; ++Index) {
      if (Changes[Index].KeywordLoc.isValid()) {
        if (!Complained) {
          Diag(UnavailableLoc, diag::warn_availability_and_unavailable)
            << SourceRange(Changes[Index].KeywordLoc,
                           Changes[Index].VersionRange.getEnd());
          Complained = true;
        }

        // Clear out the availability.
        Changes[Index] = AvailabilityChange();
      }
    }
  }

  // Record this attribute
  attrs.addNew(&Availability,
               SourceRange(AvailabilityLoc, T.getCloseLocation()),
               ScopeName, ScopeLoc,
               Platform,
               Changes[Introduced],
               Changes[Deprecated],
               Changes[Obsoleted],
               UnavailableLoc, MessageExpr.get(),
               Syntax, StrictLoc, ReplacementExpr.get());
}

/// Parse the contents of the "external_source_symbol" attribute.
///
/// external-source-symbol-attribute:
///   'external_source_symbol' '(' keyword-arg-list ')'
///
/// keyword-arg-list:
///   keyword-arg
///   keyword-arg ',' keyword-arg-list
///
/// keyword-arg:
///   'language' '=' <string>
///   'defined_in' '=' <string>
///   'generated_declaration'
void Parser::ParseExternalSourceSymbolAttribute(
    IdentifierInfo &ExternalSourceSymbol, SourceLocation Loc,
    ParsedAttributes &Attrs, SourceLocation *EndLoc, IdentifierInfo *ScopeName,
    SourceLocation ScopeLoc, ParsedAttr::Syntax Syntax) {
  // Opening '('.
  BalancedDelimiterTracker T(*this, tok::l_paren);
  if (T.expectAndConsume())
    return;

  // Initialize the pointers for the keyword identifiers when required.
  if (!Ident_language) {
    Ident_language = PP.getIdentifierInfo("language");
    Ident_defined_in = PP.getIdentifierInfo("defined_in");
    Ident_generated_declaration = PP.getIdentifierInfo("generated_declaration");
  }

  ExprResult Language;
  bool HasLanguage = false;
  ExprResult DefinedInExpr;
  bool HasDefinedIn = false;
  IdentifierLoc *GeneratedDeclaration = nullptr;

  // Parse the language/defined_in/generated_declaration keywords
  do {
    if (Tok.isNot(tok::identifier)) {
      Diag(Tok, diag::err_external_source_symbol_expected_keyword);
      SkipUntil(tok::r_paren, StopAtSemi);
      return;
    }

    SourceLocation KeywordLoc = Tok.getLocation();
    IdentifierInfo *Keyword = Tok.getIdentifierInfo();
    if (Keyword == Ident_generated_declaration) {
      if (GeneratedDeclaration) {
        Diag(Tok, diag::err_external_source_symbol_duplicate_clause) << Keyword;
        SkipUntil(tok::r_paren, StopAtSemi);
        return;
      }
      GeneratedDeclaration = ParseIdentifierLoc();
      continue;
    }

    if (Keyword != Ident_language && Keyword != Ident_defined_in) {
      Diag(Tok, diag::err_external_source_symbol_expected_keyword);
      SkipUntil(tok::r_paren, StopAtSemi);
      return;
    }

    ConsumeToken();
    if (ExpectAndConsume(tok::equal, diag::err_expected_after,
                         Keyword->getName())) {
      SkipUntil(tok::r_paren, StopAtSemi);
      return;
    }

    bool HadLanguage = HasLanguage, HadDefinedIn = HasDefinedIn;
    if (Keyword == Ident_language)
      HasLanguage = true;
    else
      HasDefinedIn = true;

    if (Tok.isNot(tok::string_literal)) {
      Diag(Tok, diag::err_expected_string_literal)
          << /*Source='external_source_symbol attribute'*/ 3
          << /*language | source container*/ (Keyword != Ident_language);
      SkipUntil(tok::comma, tok::r_paren, StopAtSemi | StopBeforeMatch);
      continue;
    }
    if (Keyword == Ident_language) {
      if (HadLanguage) {
        Diag(KeywordLoc, diag::err_external_source_symbol_duplicate_clause)
            << Keyword;
        ParseStringLiteralExpression();
        continue;
      }
      Language = ParseStringLiteralExpression();
    } else {
      assert(Keyword == Ident_defined_in && "Invalid clause keyword!");
      if (HadDefinedIn) {
        Diag(KeywordLoc, diag::err_external_source_symbol_duplicate_clause)
            << Keyword;
        ParseStringLiteralExpression();
        continue;
      }
      DefinedInExpr = ParseStringLiteralExpression();
    }
  } while (TryConsumeToken(tok::comma));

  // Closing ')'.
  if (T.consumeClose())
    return;
  if (EndLoc)
    *EndLoc = T.getCloseLocation();

  ArgsUnion Args[] = {Language.get(), DefinedInExpr.get(),
                      GeneratedDeclaration};
  Attrs.addNew(&ExternalSourceSymbol, SourceRange(Loc, T.getCloseLocation()),
               ScopeName, ScopeLoc, Args, llvm::array_lengthof(Args), Syntax);
}

/// Parse the contents of the "objc_bridge_related" attribute.
/// objc_bridge_related '(' related_class ',' opt-class_method ',' opt-instance_method ')'
/// related_class:
///     Identifier
///
/// opt-class_method:
///     Identifier: | <empty>
///
/// opt-instance_method:
///     Identifier | <empty>
///
void Parser::ParseObjCBridgeRelatedAttribute(IdentifierInfo &ObjCBridgeRelated,
                                SourceLocation ObjCBridgeRelatedLoc,
                                ParsedAttributes &attrs,
                                SourceLocation *endLoc,
                                IdentifierInfo *ScopeName,
                                SourceLocation ScopeLoc,
                                ParsedAttr::Syntax Syntax) {
  // Opening '('.
  BalancedDelimiterTracker T(*this, tok::l_paren);
  if (T.consumeOpen()) {
    Diag(Tok, diag::err_expected) << tok::l_paren;
    return;
  }

  // Parse the related class name.
  if (Tok.isNot(tok::identifier)) {
    Diag(Tok, diag::err_objcbridge_related_expected_related_class);
    SkipUntil(tok::r_paren, StopAtSemi);
    return;
  }
  IdentifierLoc *RelatedClass = ParseIdentifierLoc();
  if (ExpectAndConsume(tok::comma)) {
    SkipUntil(tok::r_paren, StopAtSemi);
    return;
  }

  // Parse class method name.  It's non-optional in the sense that a trailing
  // comma is required, but it can be the empty string, and then we record a
  // nullptr.
  IdentifierLoc *ClassMethod = nullptr;
  if (Tok.is(tok::identifier)) {
    ClassMethod = ParseIdentifierLoc();
    if (!TryConsumeToken(tok::colon)) {
      Diag(Tok, diag::err_objcbridge_related_selector_name);
      SkipUntil(tok::r_paren, StopAtSemi);
      return;
    }
  }
  if (!TryConsumeToken(tok::comma)) {
    if (Tok.is(tok::colon))
      Diag(Tok, diag::err_objcbridge_related_selector_name);
    else
      Diag(Tok, diag::err_expected) << tok::comma;
    SkipUntil(tok::r_paren, StopAtSemi);
    return;
  }

  // Parse instance method name.  Also non-optional but empty string is
  // permitted.
  IdentifierLoc *InstanceMethod = nullptr;
  if (Tok.is(tok::identifier))
    InstanceMethod = ParseIdentifierLoc();
  else if (Tok.isNot(tok::r_paren)) {
    Diag(Tok, diag::err_expected) << tok::r_paren;
    SkipUntil(tok::r_paren, StopAtSemi);
    return;
  }

  // Closing ')'.
  if (T.consumeClose())
    return;

  if (endLoc)
    *endLoc = T.getCloseLocation();

  // Record this attribute
  attrs.addNew(&ObjCBridgeRelated,
               SourceRange(ObjCBridgeRelatedLoc, T.getCloseLocation()),
               ScopeName, ScopeLoc,
               RelatedClass,
               ClassMethod,
               InstanceMethod,
               Syntax);
}

// Late Parsed Attributes:
// See other examples of late parsing in lib/Parse/ParseCXXInlineMethods

void Parser::LateParsedDeclaration::ParseLexedAttributes() {}

void Parser::LateParsedClass::ParseLexedAttributes() {
  Self->ParseLexedAttributes(*Class);
}

void Parser::LateParsedAttribute::ParseLexedAttributes() {
  Self->ParseLexedAttribute(*this, true, false);
}

/// Wrapper class which calls ParseLexedAttribute, after setting up the
/// scope appropriately.
void Parser::ParseLexedAttributes(ParsingClass &Class) {
  // Deal with templates
  // FIXME: Test cases to make sure this does the right thing for templates.
  bool HasTemplateScope = !Class.TopLevelClass && Class.TemplateScope;
  ParseScope ClassTemplateScope(this, Scope::TemplateParamScope,
                                HasTemplateScope);
  if (HasTemplateScope)
    Actions.ActOnReenterTemplateScope(getCurScope(), Class.TagOrTemplate);

  // Set or update the scope flags.
  bool AlreadyHasClassScope = Class.TopLevelClass;
  unsigned ScopeFlags = Scope::ClassScope|Scope::DeclScope;
  ParseScope ClassScope(this, ScopeFlags, !AlreadyHasClassScope);
  ParseScopeFlags ClassScopeFlags(this, ScopeFlags, AlreadyHasClassScope);

  // Enter the scope of nested classes
  if (!AlreadyHasClassScope)
    Actions.ActOnStartDelayedMemberDeclarations(getCurScope(),
                                                Class.TagOrTemplate);
  if (!Class.LateParsedDeclarations.empty()) {
    for (unsigned i = 0, ni = Class.LateParsedDeclarations.size(); i < ni; ++i){
      Class.LateParsedDeclarations[i]->ParseLexedAttributes();
    }
  }

  if (!AlreadyHasClassScope)
    Actions.ActOnFinishDelayedMemberDeclarations(getCurScope(),
                                                 Class.TagOrTemplate);
}

/// Parse all attributes in LAs, and attach them to Decl D.
void Parser::ParseLexedAttributeList(LateParsedAttrList &LAs, Decl *D,
                                     bool EnterScope, bool OnDefinition) {
  assert(LAs.parseSoon() &&
         "Attribute list should be marked for immediate parsing.");
  for (unsigned i = 0, ni = LAs.size(); i < ni; ++i) {
    if (D)
      LAs[i]->addDecl(D);
    ParseLexedAttribute(*LAs[i], EnterScope, OnDefinition);
    delete LAs[i];
  }
  LAs.clear();
}

/// Finish parsing an attribute for which parsing was delayed.
/// This will be called at the end of parsing a class declaration
/// for each LateParsedAttribute. We consume the saved tokens and
/// create an attribute with the arguments filled in. We add this
/// to the Attribute list for the decl.
void Parser::ParseLexedAttribute(LateParsedAttribute &LA,
                                 bool EnterScope, bool OnDefinition) {
  // Create a fake EOF so that attribute parsing won't go off the end of the
  // attribute.
  Token AttrEnd;
  AttrEnd.startToken();
  AttrEnd.setKind(tok::eof);
  AttrEnd.setLocation(Tok.getLocation());
  AttrEnd.setEofData(LA.Toks.data());
  LA.Toks.push_back(AttrEnd);

  // Append the current token at the end of the new token stream so that it
  // doesn't get lost.
  LA.Toks.push_back(Tok);
  PP.EnterTokenStream(LA.Toks, true, /*IsReinject=*/true);
  // Consume the previously pushed token.
  ConsumeAnyToken(/*ConsumeCodeCompletionTok=*/true);

  ParsedAttributes Attrs(AttrFactory);
  SourceLocation endLoc;

  if (LA.Decls.size() > 0) {
    Decl *D = LA.Decls[0];
    NamedDecl *ND  = dyn_cast<NamedDecl>(D);
    RecordDecl *RD = dyn_cast_or_null<RecordDecl>(D->getDeclContext());

    // Allow 'this' within late-parsed attributes.
    Sema::CXXThisScopeRAII ThisScope(Actions, RD, Qualifiers(),
                                     ND && ND->isCXXInstanceMember());

    if (LA.Decls.size() == 1) {
      // If the Decl is templatized, add template parameters to scope.
      bool HasTemplateScope = EnterScope && D->isTemplateDecl();
      ParseScope TempScope(this, Scope::TemplateParamScope, HasTemplateScope);
      if (HasTemplateScope)
        Actions.ActOnReenterTemplateScope(Actions.CurScope, D);

      // If the Decl is on a function, add function parameters to the scope.
      bool HasFunScope = EnterScope && D->isFunctionOrFunctionTemplate();
      ParseScope FnScope(
          this, Scope::FnScope | Scope::DeclScope | Scope::CompoundStmtScope,
          HasFunScope);
      if (HasFunScope)
        Actions.ActOnReenterFunctionContext(Actions.CurScope, D);

      ParseGNUAttributeArgs(&LA.AttrName, LA.AttrNameLoc, Attrs, &endLoc,
                            nullptr, SourceLocation(), ParsedAttr::AS_GNU,
                            nullptr);

      if (HasFunScope) {
        Actions.ActOnExitFunctionContext();
        FnScope.Exit();  // Pop scope, and remove Decls from IdResolver
      }
      if (HasTemplateScope) {
        TempScope.Exit();
      }
    } else {
      // If there are multiple decls, then the decl cannot be within the
      // function scope.
      ParseGNUAttributeArgs(&LA.AttrName, LA.AttrNameLoc, Attrs, &endLoc,
                            nullptr, SourceLocation(), ParsedAttr::AS_GNU,
                            nullptr);
    }
  } else {
    Diag(Tok, diag::warn_attribute_no_decl) << LA.AttrName.getName();
  }

  if (OnDefinition && !Attrs.empty() && !Attrs.begin()->isCXX11Attribute() &&
      Attrs.begin()->isKnownToGCC())
    Diag(Tok, diag::warn_attribute_on_function_definition)
      << &LA.AttrName;

  for (unsigned i = 0, ni = LA.Decls.size(); i < ni; ++i)
    Actions.ActOnFinishDelayedAttribute(getCurScope(), LA.Decls[i], Attrs);

  // Due to a parsing error, we either went over the cached tokens or
  // there are still cached tokens left, so we skip the leftover tokens.
  while (Tok.isNot(tok::eof))
    ConsumeAnyToken();

  if (Tok.is(tok::eof) && Tok.getEofData() == AttrEnd.getEofData())
    ConsumeAnyToken();
}

void Parser::ParseTypeTagForDatatypeAttribute(IdentifierInfo &AttrName,
                                              SourceLocation AttrNameLoc,
                                              ParsedAttributes &Attrs,
                                              SourceLocation *EndLoc,
                                              IdentifierInfo *ScopeName,
                                              SourceLocation ScopeLoc,
                                              ParsedAttr::Syntax Syntax) {
  assert(Tok.is(tok::l_paren) && "Attribute arg list not starting with '('");

  BalancedDelimiterTracker T(*this, tok::l_paren);
  T.consumeOpen();

  if (Tok.isNot(tok::identifier)) {
    Diag(Tok, diag::err_expected) << tok::identifier;
    T.skipToEnd();
    return;
  }
  IdentifierLoc *ArgumentKind = ParseIdentifierLoc();

  if (ExpectAndConsume(tok::comma)) {
    T.skipToEnd();
    return;
  }

  SourceRange MatchingCTypeRange;
  TypeResult MatchingCType = ParseTypeName(&MatchingCTypeRange);
  if (MatchingCType.isInvalid()) {
    T.skipToEnd();
    return;
  }

  bool LayoutCompatible = false;
  bool MustBeNull = false;
  while (TryConsumeToken(tok::comma)) {
    if (Tok.isNot(tok::identifier)) {
      Diag(Tok, diag::err_expected) << tok::identifier;
      T.skipToEnd();
      return;
    }
    IdentifierInfo *Flag = Tok.getIdentifierInfo();
    if (Flag->isStr("layout_compatible"))
      LayoutCompatible = true;
    else if (Flag->isStr("must_be_null"))
      MustBeNull = true;
    else {
      Diag(Tok, diag::err_type_safety_unknown_flag) << Flag;
      T.skipToEnd();
      return;
    }
    ConsumeToken(); // consume flag
  }

  if (!T.consumeClose()) {
    Attrs.addNewTypeTagForDatatype(&AttrName, AttrNameLoc, ScopeName, ScopeLoc,
                                   ArgumentKind, MatchingCType.get(),
                                   LayoutCompatible, MustBeNull, Syntax);
  }

  if (EndLoc)
    *EndLoc = T.getCloseLocation();
}

/// DiagnoseProhibitedCXX11Attribute - We have found the opening square brackets
/// of a C++11 attribute-specifier in a location where an attribute is not
/// permitted. By C++11 [dcl.attr.grammar]p6, this is ill-formed. Diagnose this
/// situation.
///
/// \return \c true if we skipped an attribute-like chunk of tokens, \c false if
/// this doesn't appear to actually be an attribute-specifier, and the caller
/// should try to parse it.
bool Parser::DiagnoseProhibitedCXX11Attribute() {
  assert(Tok.is(tok::l_square) && NextToken().is(tok::l_square));

  switch (isCXX11AttributeSpecifier(/*Disambiguate*/true)) {
  case CAK_NotAttributeSpecifier:
    // No diagnostic: we're in Obj-C++11 and this is not actually an attribute.
    return false;

  case CAK_InvalidAttributeSpecifier:
    Diag(Tok.getLocation(), diag::err_l_square_l_square_not_attribute);
    return false;

  case CAK_AttributeSpecifier:
    // Parse and discard the attributes.
    SourceLocation BeginLoc = ConsumeBracket();
    ConsumeBracket();
    SkipUntil(tok::r_square);
    assert(Tok.is(tok::r_square) && "isCXX11AttributeSpecifier lied");
    SourceLocation EndLoc = ConsumeBracket();
    Diag(BeginLoc, diag::err_attributes_not_allowed)
      << SourceRange(BeginLoc, EndLoc);
    return true;
  }
  llvm_unreachable("All cases handled above.");
}

/// We have found the opening square brackets of a C++11
/// attribute-specifier in a location where an attribute is not permitted, but
/// we know where the attributes ought to be written. Parse them anyway, and
/// provide a fixit moving them to the right place.
void Parser::DiagnoseMisplacedCXX11Attribute(ParsedAttributesWithRange &Attrs,
                                             SourceLocation CorrectLocation) {
  assert((Tok.is(tok::l_square) && NextToken().is(tok::l_square)) ||
         Tok.is(tok::kw_alignas));

  // Consume the attributes.
  SourceLocation Loc = Tok.getLocation();
  ParseCXX11Attributes(Attrs);
  CharSourceRange AttrRange(SourceRange(Loc, Attrs.Range.getEnd()), true);

  // FIXME: use err_attributes_misplaced
  Diag(Loc, diag::err_attributes_not_allowed)
    << FixItHint::CreateInsertionFromRange(CorrectLocation, AttrRange)
    << FixItHint::CreateRemoval(AttrRange);
}

void Parser::DiagnoseProhibitedAttributes(
    const SourceRange &Range, const SourceLocation CorrectLocation) {
  if (CorrectLocation.isValid()) {
    CharSourceRange AttrRange(Range, true);
    Diag(CorrectLocation, diag::err_attributes_misplaced)
        << FixItHint::CreateInsertionFromRange(CorrectLocation, AttrRange)
        << FixItHint::CreateRemoval(AttrRange);
  } else
    Diag(Range.getBegin(), diag::err_attributes_not_allowed) << Range;
}

void Parser::ProhibitCXX11Attributes(ParsedAttributesWithRange &Attrs,
                                     unsigned DiagID) {
  for (const ParsedAttr &AL : Attrs) {
    if (!AL.isCXX11Attribute() && !AL.isC2xAttribute())
      continue;
    if (AL.getKind() == ParsedAttr::UnknownAttribute)
      Diag(AL.getLoc(), diag::warn_unknown_attribute_ignored) << AL.getName();
    else {
      Diag(AL.getLoc(), DiagID) << AL.getName();
      AL.setInvalid();
    }
  }
}

// Usually, `__attribute__((attrib)) class Foo {} var` means that attribute
// applies to var, not the type Foo.
// As an exception to the rule, __declspec(align(...)) before the
// class-key affects the type instead of the variable.
// Also, Microsoft-style [attributes] seem to affect the type instead of the
// variable.
// This function moves attributes that should apply to the type off DS to Attrs.
void Parser::stripTypeAttributesOffDeclSpec(ParsedAttributesWithRange &Attrs,
                                            DeclSpec &DS,
                                            Sema::TagUseKind TUK) {
  if (TUK == Sema::TUK_Reference)
    return;

  llvm::SmallVector<ParsedAttr *, 1> ToBeMoved;

  for (ParsedAttr &AL : DS.getAttributes()) {
    if ((AL.getKind() == ParsedAttr::AT_Aligned &&
         AL.isDeclspecAttribute()) ||
        AL.isMicrosoftAttribute())
      ToBeMoved.push_back(&AL);
  }

  for (ParsedAttr *AL : ToBeMoved) {
    DS.getAttributes().remove(AL);
    Attrs.addAtEnd(AL);
  }
}

/// ParseDeclaration - Parse a full 'declaration', which consists of
/// declaration-specifiers, some number of declarators, and a semicolon.
/// 'Context' should be a DeclaratorContext value.  This returns the
/// location of the semicolon in DeclEnd.
///
///       declaration: [C99 6.7]
///         block-declaration ->
///           simple-declaration
///           others                   [FIXME]
/// [C++]   template-declaration
/// [C++]   namespace-definition
/// [C++]   using-directive
/// [C++]   using-declaration
/// [C++11/C11] static_assert-declaration
///         others... [FIXME]
///
Parser::DeclGroupPtrTy Parser::ParseDeclaration(DeclaratorContext Context,
                                                SourceLocation &DeclEnd,
                                          ParsedAttributesWithRange &attrs) {
  ParenBraceBracketBalancer BalancerRAIIObj(*this);
  // Must temporarily exit the objective-c container scope for
  // parsing c none objective-c decls.
  ObjCDeclContextSwitch ObjCDC(*this);

  Decl *SingleDecl = nullptr;
  switch (Tok.getKind()) {
  case tok::kw_template:
  case tok::kw_export:
    ProhibitAttributes(attrs);
    SingleDecl = ParseDeclarationStartingWithTemplate(Context, DeclEnd, attrs);
    break;
  case tok::kw_inline:
    // Could be the start of an inline namespace. Allowed as an ext in C++03.
    if (getLangOpts().CPlusPlus && NextToken().is(tok::kw_namespace)) {
      ProhibitAttributes(attrs);
      SourceLocation InlineLoc = ConsumeToken();
      return ParseNamespace(Context, DeclEnd, InlineLoc);
    }
    return ParseSimpleDeclaration(Context, DeclEnd, attrs,
                                  true);
  case tok::kw_namespace:
    ProhibitAttributes(attrs);
    return ParseNamespace(Context, DeclEnd);
  case tok::kw_using:
    return ParseUsingDirectiveOrDeclaration(Context, ParsedTemplateInfo(),
                                            DeclEnd, attrs);
  case tok::kw_static_assert:
  case tok::kw__Static_assert:
    ProhibitAttributes(attrs);
    SingleDecl = ParseStaticAssertDeclaration(DeclEnd);
    break;
  default:
    return ParseSimpleDeclaration(Context, DeclEnd, attrs, true);
  }

  // This routine returns a DeclGroup, if the thing we parsed only contains a
  // single decl, convert it now.
  return Actions.ConvertDeclToDeclGroup(SingleDecl);
}

///       simple-declaration: [C99 6.7: declaration] [C++ 7p1: dcl.dcl]
///         declaration-specifiers init-declarator-list[opt] ';'
/// [C++11] attribute-specifier-seq decl-specifier-seq[opt]
///             init-declarator-list ';'
///[C90/C++]init-declarator-list ';'                             [TODO]
/// [OMP]   threadprivate-directive
/// [OMP]   allocate-directive                                   [TODO]
///
///       for-range-declaration: [C++11 6.5p1: stmt.ranged]
///         attribute-specifier-seq[opt] type-specifier-seq declarator
///
/// If RequireSemi is false, this does not check for a ';' at the end of the
/// declaration.  If it is true, it checks for and eats it.
///
/// If FRI is non-null, we might be parsing a for-range-declaration instead
/// of a simple-declaration. If we find that we are, we also parse the
/// for-range-initializer, and place it here.
Parser::DeclGroupPtrTy
Parser::ParseSimpleDeclaration(DeclaratorContext Context,
                               SourceLocation &DeclEnd,
                               ParsedAttributesWithRange &Attrs,
                               bool RequireSemi, ForRangeInit *FRI) {
  // Parse the common declaration-specifiers piece.
  ParsingDeclSpec DS(*this);

  DeclSpecContext DSContext = getDeclSpecContextFromDeclaratorContext(Context);
  ParseDeclarationSpecifiers(DS, ParsedTemplateInfo(), AS_none, DSContext);

  // If we had a free-standing type definition with a missing semicolon, we
  // may get this far before the problem becomes obvious.
  if (DS.hasTagDefinition() &&
      DiagnoseMissingSemiAfterTagDefinition(DS, AS_none, DSContext))
    return nullptr;

  // C99 6.7.2.3p6: Handle "struct-or-union identifier;", "enum { X };"
  // declaration-specifiers init-declarator-list[opt] ';'
  if (Tok.is(tok::semi)) {
    ProhibitAttributes(Attrs);
    DeclEnd = Tok.getLocation();
    if (RequireSemi) ConsumeToken();
    RecordDecl *AnonRecord = nullptr;
    Decl *TheDecl = Actions.ParsedFreeStandingDeclSpec(getCurScope(), AS_none,
                                                       DS, AnonRecord);
    DS.complete(TheDecl);
    if (AnonRecord) {
      Decl* decls[] = {AnonRecord, TheDecl};
      return Actions.BuildDeclaratorGroup(decls);
    }
    return Actions.ConvertDeclToDeclGroup(TheDecl);
  }

  DS.takeAttributesFrom(Attrs);
  return ParseDeclGroup(DS, Context, &DeclEnd, FRI);
}

/// Returns true if this might be the start of a declarator, or a common typo
/// for a declarator.
bool Parser::MightBeDeclarator(DeclaratorContext Context) {
  switch (Tok.getKind()) {
  case tok::annot_cxxscope:
  case tok::annot_template_id:
  case tok::caret:
  case tok::code_completion:
  case tok::coloncolon:
  case tok::ellipsis:
  case tok::kw___attribute:
  case tok::kw_operator:
  case tok::l_paren:
  case tok::star:
    return true;

  case tok::amp:
  case tok::ampamp:
    return getLangOpts().CPlusPlus;

  case tok::l_square: // Might be an attribute on an unnamed bit-field.
    return Context == DeclaratorContext::MemberContext &&
           getLangOpts().CPlusPlus11 && NextToken().is(tok::l_square);

  case tok::colon: // Might be a typo for '::' or an unnamed bit-field.
    return Context == DeclaratorContext::MemberContext ||
           getLangOpts().CPlusPlus;

  case tok::identifier:
    switch (NextToken().getKind()) {
    case tok::code_completion:
    case tok::coloncolon:
    case tok::comma:
    case tok::equal:
    case tok::equalequal: // Might be a typo for '='.
    case tok::kw_alignas:
    case tok::kw_asm:
    case tok::kw___attribute:
    case tok::l_brace:
    case tok::l_paren:
    case tok::l_square:
    case tok::less:
    case tok::r_brace:
    case tok::r_paren:
    case tok::r_square:
    case tok::semi:
      return true;

    case tok::colon:
      // At namespace scope, 'identifier:' is probably a typo for 'identifier::'
      // and in block scope it's probably a label. Inside a class definition,
      // this is a bit-field.
      return Context == DeclaratorContext::MemberContext ||
             (getLangOpts().CPlusPlus &&
              Context == DeclaratorContext::FileContext);

    case tok::identifier: // Possible virt-specifier.
      return getLangOpts().CPlusPlus11 && isCXX11VirtSpecifier(NextToken());

    default:
      return false;
    }

  default:
    return false;
  }
}

/// Skip until we reach something which seems like a sensible place to pick
/// up parsing after a malformed declaration. This will sometimes stop sooner
/// than SkipUntil(tok::r_brace) would, but will never stop later.
void Parser::SkipMalformedDecl() {
  while (true) {
    switch (Tok.getKind()) {
    case tok::l_brace:
      // Skip until matching }, then stop. We've probably skipped over
      // a malformed class or function definition or similar.
      ConsumeBrace();
      SkipUntil(tok::r_brace);
      if (Tok.isOneOf(tok::comma, tok::l_brace, tok::kw_try)) {
        // This declaration isn't over yet. Keep skipping.
        continue;
      }
      TryConsumeToken(tok::semi);
      return;

    case tok::l_square:
      ConsumeBracket();
      SkipUntil(tok::r_square);
      continue;

    case tok::l_paren:
      ConsumeParen();
      SkipUntil(tok::r_paren);
      continue;

    case tok::r_brace:
      return;

    case tok::semi:
      ConsumeToken();
      return;

    case tok::kw_inline:
      // 'inline namespace' at the start of a line is almost certainly
      // a good place to pick back up parsing, except in an Objective-C
      // @interface context.
      if (Tok.isAtStartOfLine() && NextToken().is(tok::kw_namespace) &&
          (!ParsingInObjCContainer || CurParsedObjCImpl))
        return;
      break;

    case tok::kw_namespace:
      // 'namespace' at the start of a line is almost certainly a good
      // place to pick back up parsing, except in an Objective-C
      // @interface context.
      if (Tok.isAtStartOfLine() &&
          (!ParsingInObjCContainer || CurParsedObjCImpl))
        return;
      break;

    case tok::at:
      // @end is very much like } in Objective-C contexts.
      if (NextToken().isObjCAtKeyword(tok::objc_end) &&
          ParsingInObjCContainer)
        return;
      break;

    case tok::minus:
    case tok::plus:
      // - and + probably start new method declarations in Objective-C contexts.
      if (Tok.isAtStartOfLine() && ParsingInObjCContainer)
        return;
      break;

    case tok::eof:
    case tok::annot_module_begin:
    case tok::annot_module_end:
    case tok::annot_module_include:
      return;

    default:
      break;
    }

    ConsumeAnyToken();
  }
}

/// ParseDeclGroup - Having concluded that this is either a function
/// definition or a group of object declarations, actually parse the
/// result.
Parser::DeclGroupPtrTy Parser::ParseDeclGroup(ParsingDeclSpec &DS,
                                              DeclaratorContext Context,
                                              SourceLocation *DeclEnd,
                                              ForRangeInit *FRI) {
  // Parse the first declarator.
  ParsingDeclarator D(*this, DS, Context);
  ParseDeclarator(D);

  // Bail out if the first declarator didn't seem well-formed.
  if (!D.hasName() && !D.mayOmitIdentifier()) {
    SkipMalformedDecl();
    return nullptr;
  }

  // Save late-parsed attributes for now; they need to be parsed in the
  // appropriate function scope after the function Decl has been constructed.
  // These will be parsed in ParseFunctionDefinition or ParseLexedAttrList.
  LateParsedAttrList LateParsedAttrs(true);
  if (D.isFunctionDeclarator()) {
    MaybeParseGNUAttributes(D, &LateParsedAttrs);

    // The _Noreturn keyword can't appear here, unlike the GNU noreturn
    // attribute. If we find the keyword here, tell the user to put it
    // at the start instead.
    if (Tok.is(tok::kw__Noreturn)) {
      SourceLocation Loc = ConsumeToken();
      const char *PrevSpec;
      unsigned DiagID;

      // We can offer a fixit if it's valid to mark this function as _Noreturn
      // and we don't have any other declarators in this declaration.
      bool Fixit = !DS.setFunctionSpecNoreturn(Loc, PrevSpec, DiagID);
      MaybeParseGNUAttributes(D, &LateParsedAttrs);
      Fixit &= Tok.isOneOf(tok::semi, tok::l_brace, tok::kw_try);

      Diag(Loc, diag::err_c11_noreturn_misplaced)
          << (Fixit ? FixItHint::CreateRemoval(Loc) : FixItHint())
          << (Fixit ? FixItHint::CreateInsertion(D.getBeginLoc(), "_Noreturn ")
                    : FixItHint());
    }
  }

  // Check to see if we have a function *definition* which must have a body.
  if (D.isFunctionDeclarator() &&
      // Look at the next token to make sure that this isn't a function
      // declaration.  We have to check this because __attribute__ might be the
      // start of a function definition in GCC-extended K&R C.
      !isDeclarationAfterDeclarator()) {

    // Function definitions are only allowed at file scope and in C++ classes.
    // The C++ inline method definition case is handled elsewhere, so we only
    // need to handle the file scope definition case.
    if (Context == DeclaratorContext::FileContext) {
      if (isStartOfFunctionDefinition(D)) {
        if (DS.getStorageClassSpec() == DeclSpec::SCS_typedef) {
          Diag(Tok, diag::err_function_declared_typedef);

          // Recover by treating the 'typedef' as spurious.
          DS.ClearStorageClassSpecs();
        }

        Decl *TheDecl =
          ParseFunctionDefinition(D, ParsedTemplateInfo(), &LateParsedAttrs);
        return Actions.ConvertDeclToDeclGroup(TheDecl);
      }

      if (isDeclarationSpecifier()) {
        // If there is an invalid declaration specifier right after the
        // function prototype, then we must be in a missing semicolon case
        // where this isn't actually a body.  Just fall through into the code
        // that handles it as a prototype, and let the top-level code handle
        // the erroneous declspec where it would otherwise expect a comma or
        // semicolon.
      } else {
        Diag(Tok, diag::err_expected_fn_body);
        SkipUntil(tok::semi);
        return nullptr;
      }
    } else {
      if (Tok.is(tok::l_brace)) {
        Diag(Tok, diag::err_function_definition_not_allowed);
        SkipMalformedDecl();
        return nullptr;
      }
    }
  }

  if (ParseAsmAttributesAfterDeclarator(D))
    return nullptr;

  // C++0x [stmt.iter]p1: Check if we have a for-range-declarator. If so, we
  // must parse and analyze the for-range-initializer before the declaration is
  // analyzed.
  //
  // Handle the Objective-C for-in loop variable similarly, although we
  // don't need to parse the container in advance.
  if (FRI && (Tok.is(tok::colon) || isTokIdentifier_in())) {
    bool IsForRangeLoop = false;
    if (TryConsumeToken(tok::colon, FRI->ColonLoc)) {
      IsForRangeLoop = true;
      if (Tok.is(tok::l_brace))
        FRI->RangeExpr = ParseBraceInitializer();
      else
        FRI->RangeExpr = ParseExpression();
    }

    Decl *ThisDecl = Actions.ActOnDeclarator(getCurScope(), D);
    if (IsForRangeLoop) {
      Actions.ActOnCXXForRangeDecl(ThisDecl);
    } else {
      // Obj-C for loop
      if (auto *VD = dyn_cast_or_null<VarDecl>(ThisDecl))
        VD->setObjCForDecl(true);
    }
    Actions.FinalizeDeclaration(ThisDecl);
    D.complete(ThisDecl);
    return Actions.FinalizeDeclaratorGroup(getCurScope(), DS, ThisDecl);
  }

  SmallVector<Decl *, 8> DeclsInGroup;
  Decl *FirstDecl = ParseDeclarationAfterDeclaratorAndAttributes(
      D, ParsedTemplateInfo(), FRI);
  if (LateParsedAttrs.size() > 0)
    ParseLexedAttributeList(LateParsedAttrs, FirstDecl, true, false);
  D.complete(FirstDecl);
  if (FirstDecl)
    DeclsInGroup.push_back(FirstDecl);

  bool ExpectSemi = Context != DeclaratorContext::ForContext;

  // If we don't have a comma, it is either the end of the list (a ';') or an
  // error, bail out.
  SourceLocation CommaLoc;
  while (TryConsumeToken(tok::comma, CommaLoc)) {
    if (Tok.isAtStartOfLine() && ExpectSemi && !MightBeDeclarator(Context)) {
      // This comma was followed by a line-break and something which can't be
      // the start of a declarator. The comma was probably a typo for a
      // semicolon.
      Diag(CommaLoc, diag::err_expected_semi_declaration)
        << FixItHint::CreateReplacement(CommaLoc, ";");
      ExpectSemi = false;
      break;
    }

    // Parse the next declarator.
    D.clear();
    D.setCommaLoc(CommaLoc);

    // Accept attributes in an init-declarator.  In the first declarator in a
    // declaration, these would be part of the declspec.  In subsequent
    // declarators, they become part of the declarator itself, so that they
    // don't apply to declarators after *this* one.  Examples:
    //    short __attribute__((common)) var;    -> declspec
    //    short var __attribute__((common));    -> declarator
    //    short x, __attribute__((common)) var;    -> declarator
    MaybeParseGNUAttributes(D);

    // MSVC parses but ignores qualifiers after the comma as an extension.
    if (getLangOpts().MicrosoftExt)
      DiagnoseAndSkipExtendedMicrosoftTypeAttributes();

    ParseDeclarator(D);
    if (!D.isInvalidType()) {
      Decl *ThisDecl = ParseDeclarationAfterDeclarator(D);
      D.complete(ThisDecl);
      if (ThisDecl)
        DeclsInGroup.push_back(ThisDecl);
    }
  }

  if (DeclEnd)
    *DeclEnd = Tok.getLocation();

  if (ExpectSemi &&
      ExpectAndConsumeSemi(Context == DeclaratorContext::FileContext
                           ? diag::err_invalid_token_after_toplevel_declarator
                           : diag::err_expected_semi_declaration)) {
    // Okay, there was no semicolon and one was expected.  If we see a
    // declaration specifier, just assume it was missing and continue parsing.
    // Otherwise things are very confused and we skip to recover.
    if (!isDeclarationSpecifier()) {
      SkipUntil(tok::r_brace, StopAtSemi | StopBeforeMatch);
      TryConsumeToken(tok::semi);
    }
  }

  return Actions.FinalizeDeclaratorGroup(getCurScope(), DS, DeclsInGroup);
}

/// Parse an optional simple-asm-expr and attributes, and attach them to a
/// declarator. Returns true on an error.
bool Parser::ParseAsmAttributesAfterDeclarator(Declarator &D) {
  // If a simple-asm-expr is present, parse it.
  if (Tok.is(tok::kw_asm)) {
    SourceLocation Loc;
    ExprResult AsmLabel(ParseSimpleAsm(&Loc));
    if (AsmLabel.isInvalid()) {
      SkipUntil(tok::semi, StopBeforeMatch);
      return true;
    }

    D.setAsmLabel(AsmLabel.get());
    D.SetRangeEnd(Loc);
  }

  MaybeParseGNUAttributes(D);
  return false;
}

/// Parse 'declaration' after parsing 'declaration-specifiers
/// declarator'. This method parses the remainder of the declaration
/// (including any attributes or initializer, among other things) and
/// finalizes the declaration.
///
///       init-declarator: [C99 6.7]
///         declarator
///         declarator '=' initializer
/// [GNU]   declarator simple-asm-expr[opt] attributes[opt]
/// [GNU]   declarator simple-asm-expr[opt] attributes[opt] '=' initializer
/// [C++]   declarator initializer[opt]
///
/// [C++] initializer:
/// [C++]   '=' initializer-clause
/// [C++]   '(' expression-list ')'
/// [C++0x] '=' 'default'                                                [TODO]
/// [C++0x] '=' 'delete'
/// [C++0x] braced-init-list
///
/// According to the standard grammar, =default and =delete are function
/// definitions, but that definitely doesn't fit with the parser here.
///
Decl *Parser::ParseDeclarationAfterDeclarator(
    Declarator &D, const ParsedTemplateInfo &TemplateInfo) {
  if (ParseAsmAttributesAfterDeclarator(D))
    return nullptr;

  return ParseDeclarationAfterDeclaratorAndAttributes(D, TemplateInfo);
}

Decl *Parser::ParseDeclarationAfterDeclaratorAndAttributes(
    Declarator &D, const ParsedTemplateInfo &TemplateInfo, ForRangeInit *FRI) {
  // RAII type used to track whether we're inside an initializer.
  struct InitializerScopeRAII {
    Parser &P;
    Declarator &D;
    Decl *ThisDecl;

    InitializerScopeRAII(Parser &P, Declarator &D, Decl *ThisDecl)
        : P(P), D(D), ThisDecl(ThisDecl) {
      if (ThisDecl && P.getLangOpts().CPlusPlus) {
        Scope *S = nullptr;
        if (D.getCXXScopeSpec().isSet()) {
          P.EnterScope(0);
          S = P.getCurScope();
        }
        P.Actions.ActOnCXXEnterDeclInitializer(S, ThisDecl);
      }
    }
    ~InitializerScopeRAII() { pop(); }
    void pop() {
      if (ThisDecl && P.getLangOpts().CPlusPlus) {
        Scope *S = nullptr;
        if (D.getCXXScopeSpec().isSet())
          S = P.getCurScope();
        P.Actions.ActOnCXXExitDeclInitializer(S, ThisDecl);
        if (S)
          P.ExitScope();
      }
      ThisDecl = nullptr;
    }
  };

  // Inform the current actions module that we just parsed this declarator.
  Decl *ThisDecl = nullptr;
  switch (TemplateInfo.Kind) {
  case ParsedTemplateInfo::NonTemplate:
    ThisDecl = Actions.ActOnDeclarator(getCurScope(), D);
    break;

  case ParsedTemplateInfo::Template:
  case ParsedTemplateInfo::ExplicitSpecialization: {
    ThisDecl = Actions.ActOnTemplateDeclarator(getCurScope(),
                                               *TemplateInfo.TemplateParams,
                                               D);
    if (VarTemplateDecl *VT = dyn_cast_or_null<VarTemplateDecl>(ThisDecl))
      // Re-direct this decl to refer to the templated decl so that we can
      // initialize it.
      ThisDecl = VT->getTemplatedDecl();
    break;
  }
  case ParsedTemplateInfo::ExplicitInstantiation: {
    if (Tok.is(tok::semi)) {
      DeclResult ThisRes = Actions.ActOnExplicitInstantiation(
          getCurScope(), TemplateInfo.ExternLoc, TemplateInfo.TemplateLoc, D);
      if (ThisRes.isInvalid()) {
        SkipUntil(tok::semi, StopBeforeMatch);
        return nullptr;
      }
      ThisDecl = ThisRes.get();
    } else {
      // FIXME: This check should be for a variable template instantiation only.

      // Check that this is a valid instantiation
      if (D.getName().getKind() != UnqualifiedIdKind::IK_TemplateId) {
        // If the declarator-id is not a template-id, issue a diagnostic and
        // recover by ignoring the 'template' keyword.
        Diag(Tok, diag::err_template_defn_explicit_instantiation)
            << 2 << FixItHint::CreateRemoval(TemplateInfo.TemplateLoc);
        ThisDecl = Actions.ActOnDeclarator(getCurScope(), D);
      } else {
        SourceLocation LAngleLoc =
            PP.getLocForEndOfToken(TemplateInfo.TemplateLoc);
        Diag(D.getIdentifierLoc(),
             diag::err_explicit_instantiation_with_definition)
            << SourceRange(TemplateInfo.TemplateLoc)
            << FixItHint::CreateInsertion(LAngleLoc, "<>");

        // Recover as if it were an explicit specialization.
        TemplateParameterLists FakedParamLists;
        FakedParamLists.push_back(Actions.ActOnTemplateParameterList(
            0, SourceLocation(), TemplateInfo.TemplateLoc, LAngleLoc, None,
            LAngleLoc, nullptr));

        ThisDecl =
            Actions.ActOnTemplateDeclarator(getCurScope(), FakedParamLists, D);
      }
    }
    break;
    }
  }

  // Parse declarator '=' initializer.
  // If a '==' or '+=' is found, suggest a fixit to '='.
  if (isTokenEqualOrEqualTypo()) {
    SourceLocation EqualLoc = ConsumeToken();

    if (Tok.is(tok::kw_delete)) {
      if (D.isFunctionDeclarator())
        Diag(ConsumeToken(), diag::err_default_delete_in_multiple_declaration)
          << 1 /* delete */;
      else
        Diag(ConsumeToken(), diag::err_deleted_non_function);
    } else if (Tok.is(tok::kw_default)) {
      if (D.isFunctionDeclarator())
        Diag(ConsumeToken(), diag::err_default_delete_in_multiple_declaration)
          << 0 /* default */;
      else
        Diag(ConsumeToken(), diag::err_default_special_members);
    } else {
      InitializerScopeRAII InitScope(*this, D, ThisDecl);

      if (Tok.is(tok::code_completion)) {
        Actions.CodeCompleteInitializer(getCurScope(), ThisDecl);
        Actions.FinalizeDeclaration(ThisDecl);
        cutOffParsing();
        return nullptr;
      }

      PreferredType.enterVariableInit(Tok.getLocation(), ThisDecl);
      ExprResult Init = ParseInitializer();

      // If this is the only decl in (possibly) range based for statement,
      // our best guess is that the user meant ':' instead of '='.
      if (Tok.is(tok::r_paren) && FRI && D.isFirstDeclarator()) {
        Diag(EqualLoc, diag::err_single_decl_assign_in_for_range)
            << FixItHint::CreateReplacement(EqualLoc, ":");
        // We are trying to stop parser from looking for ';' in this for
        // statement, therefore preventing spurious errors to be issued.
        FRI->ColonLoc = EqualLoc;
        Init = ExprError();
        FRI->RangeExpr = Init;
      }

      InitScope.pop();

      if (Init.isInvalid()) {
        SmallVector<tok::TokenKind, 2> StopTokens;
        StopTokens.push_back(tok::comma);
        if (D.getContext() == DeclaratorContext::ForContext ||
            D.getContext() == DeclaratorContext::InitStmtContext)
          StopTokens.push_back(tok::r_paren);
        SkipUntil(StopTokens, StopAtSemi | StopBeforeMatch);
        Actions.ActOnInitializerError(ThisDecl);
      } else
        Actions.AddInitializerToDecl(ThisDecl, Init.get(),
                                     /*DirectInit=*/false);
    }
  } else if (Tok.is(tok::l_paren)) {
    // Parse C++ direct initializer: '(' expression-list ')'
    BalancedDelimiterTracker T(*this, tok::l_paren);
    T.consumeOpen();

    ExprVector Exprs;
    CommaLocsTy CommaLocs;

    InitializerScopeRAII InitScope(*this, D, ThisDecl);

    auto ThisVarDecl = dyn_cast_or_null<VarDecl>(ThisDecl);
    auto RunSignatureHelp = [&]() {
      QualType PreferredType = Actions.ProduceConstructorSignatureHelp(
          getCurScope(), ThisVarDecl->getType()->getCanonicalTypeInternal(),
          ThisDecl->getLocation(), Exprs, T.getOpenLocation());
      CalledSignatureHelp = true;
      return PreferredType;
    };
    auto SetPreferredType = [&] {
      PreferredType.enterFunctionArgument(Tok.getLocation(), RunSignatureHelp);
    };

    llvm::function_ref<void()> ExpressionStarts;
    if (ThisVarDecl) {
      // ParseExpressionList can sometimes succeed even when ThisDecl is not
      // VarDecl. This is an error and it is reported in a call to
      // Actions.ActOnInitializerError(). However, we call
      // ProduceConstructorSignatureHelp only on VarDecls.
      ExpressionStarts = SetPreferredType;
    }
    if (ParseExpressionList(Exprs, CommaLocs, ExpressionStarts)) {
      if (ThisVarDecl && PP.isCodeCompletionReached() && !CalledSignatureHelp) {
        Actions.ProduceConstructorSignatureHelp(
            getCurScope(), ThisVarDecl->getType()->getCanonicalTypeInternal(),
            ThisDecl->getLocation(), Exprs, T.getOpenLocation());
        CalledSignatureHelp = true;
      }
      Actions.ActOnInitializerError(ThisDecl);
      SkipUntil(tok::r_paren, StopAtSemi);
    } else {
      // Match the ')'.
      T.consumeClose();

      assert(!Exprs.empty() && Exprs.size()-1 == CommaLocs.size() &&
             "Unexpected number of commas!");

      InitScope.pop();

      ExprResult Initializer = Actions.ActOnParenListExpr(T.getOpenLocation(),
                                                          T.getCloseLocation(),
                                                          Exprs);
      Actions.AddInitializerToDecl(ThisDecl, Initializer.get(),
                                   /*DirectInit=*/true);
    }
#if INTEL_CUSTOMIZATION
// Fix for CQ376508: attributes must be ignored after parenthesized initializer.
    if (getLangOpts().IntelCompat && !getLangOpts().IntelMSCompat &&
        Tok.is(tok::kw___attribute)) {
      ParsedAttributes Attrs(AttrFactory);
      ParseGNUAttributes(Attrs);
      Diag(Tok.getLocation(), diag::warn_attributes_ignored_after_init);
    }
#endif // INTEL_CUSTOMIZATION
<<<<<<< HEAD
  } else if ((getLangOpts().CPlusPlus11 ||                          // INTEL
              getLangOpts().IntelCompat) && Tok.is(tok::l_brace) && // INTEL
=======
  } else if (getLangOpts().CPlusPlus11 && Tok.is(tok::l_brace) &&
>>>>>>> a04ae881
             (!CurParsedObjCImpl || !D.isFunctionDeclarator())) {
    // Parse C++0x braced-init-list.
#if INTEL_CUSTOMIZATION
    // CQ374879
    if (!getLangOpts().CPlusPlus11 && getLangOpts().IntelCompat)
      Diag(Tok, diag::ext_generalized_initializer_lists);
    else
#endif // INTEL_CUSTOMIZATION
    Diag(Tok, diag::warn_cxx98_compat_generalized_initializer_lists);

    InitializerScopeRAII InitScope(*this, D, ThisDecl);

    ExprResult Init(ParseBraceInitializer());

    InitScope.pop();

    if (Init.isInvalid()) {
      Actions.ActOnInitializerError(ThisDecl);
    } else
      Actions.AddInitializerToDecl(ThisDecl, Init.get(), /*DirectInit=*/true);
  } else {
    Actions.ActOnUninitializedDecl(ThisDecl);
  }

  Actions.FinalizeDeclaration(ThisDecl);

  return ThisDecl;
}

/// ParseSpecifierQualifierList
///        specifier-qualifier-list:
///          type-specifier specifier-qualifier-list[opt]
///          type-qualifier specifier-qualifier-list[opt]
/// [GNU]    attributes     specifier-qualifier-list[opt]
///
void Parser::ParseSpecifierQualifierList(DeclSpec &DS, AccessSpecifier AS,
                                         DeclSpecContext DSC) {
  /// specifier-qualifier-list is a subset of declaration-specifiers.  Just
  /// parse declaration-specifiers and complain about extra stuff.
  /// TODO: diagnose attribute-specifiers and alignment-specifiers.
  ParseDeclarationSpecifiers(DS, ParsedTemplateInfo(), AS, DSC);

  // Validate declspec for type-name.
  unsigned Specs = DS.getParsedSpecifiers();
  if (isTypeSpecifier(DSC) && !DS.hasTypeSpecifier()) {
    Diag(Tok, diag::err_expected_type);
    DS.SetTypeSpecError();
  } else if (Specs == DeclSpec::PQ_None && !DS.hasAttributes()) {
    Diag(Tok, diag::err_typename_requires_specqual);
    if (!DS.hasTypeSpecifier())
      DS.SetTypeSpecError();
  }

  // Issue diagnostic and remove storage class if present.
  if (Specs & DeclSpec::PQ_StorageClassSpecifier) {
    if (DS.getStorageClassSpecLoc().isValid())
      Diag(DS.getStorageClassSpecLoc(),diag::err_typename_invalid_storageclass);
    else
      Diag(DS.getThreadStorageClassSpecLoc(),
           diag::err_typename_invalid_storageclass);
    DS.ClearStorageClassSpecs();
  }

  // Issue diagnostic and remove function specifier if present.
  if (Specs & DeclSpec::PQ_FunctionSpecifier) {
    if (DS.isInlineSpecified())
      Diag(DS.getInlineSpecLoc(), diag::err_typename_invalid_functionspec);
    if (DS.isVirtualSpecified())
      Diag(DS.getVirtualSpecLoc(), diag::err_typename_invalid_functionspec);
    if (DS.hasExplicitSpecifier())
      Diag(DS.getExplicitSpecLoc(), diag::err_typename_invalid_functionspec);
    DS.ClearFunctionSpecs();
  }

  // Issue diagnostic and remove constexpr specifier if present.
  if (DS.hasConstexprSpecifier() && DSC != DeclSpecContext::DSC_condition) {
    Diag(DS.getConstexprSpecLoc(), diag::err_typename_invalid_constexpr)
        << (DS.getConstexprSpecifier() == CSK_consteval);
    DS.ClearConstexprSpec();
  }
}

/// isValidAfterIdentifierInDeclaratorAfterDeclSpec - Return true if the
/// specified token is valid after the identifier in a declarator which
/// immediately follows the declspec.  For example, these things are valid:
///
///      int x   [             4];         // direct-declarator
///      int x   (             int y);     // direct-declarator
///  int(int x   )                         // direct-declarator
///      int x   ;                         // simple-declaration
///      int x   =             17;         // init-declarator-list
///      int x   ,             y;          // init-declarator-list
///      int x   __asm__       ("foo");    // init-declarator-list
///      int x   :             4;          // struct-declarator
///      int x   {             5};         // C++'0x unified initializers
///
/// This is not, because 'x' does not immediately follow the declspec (though
/// ')' happens to be valid anyway).
///    int (x)
///
static bool isValidAfterIdentifierInDeclarator(const Token &T) {
  return T.isOneOf(tok::l_square, tok::l_paren, tok::r_paren, tok::semi,
                   tok::comma, tok::equal, tok::kw_asm, tok::l_brace,
                   tok::colon);
}

/// ParseImplicitInt - This method is called when we have an non-typename
/// identifier in a declspec (which normally terminates the decl spec) when
/// the declspec has no type specifier.  In this case, the declspec is either
/// malformed or is "implicit int" (in K&R and C89).
///
/// This method handles diagnosing this prettily and returns false if the
/// declspec is done being processed.  If it recovers and thinks there may be
/// other pieces of declspec after it, it returns true.
///
bool Parser::ParseImplicitInt(DeclSpec &DS, CXXScopeSpec *SS,
                              const ParsedTemplateInfo &TemplateInfo,
                              AccessSpecifier AS, DeclSpecContext DSC,
                              ParsedAttributesWithRange &Attrs) {
  assert(Tok.is(tok::identifier) && "should have identifier");

  SourceLocation Loc = Tok.getLocation();
  // If we see an identifier that is not a type name, we normally would
  // parse it as the identifier being declared.  However, when a typename
  // is typo'd or the definition is not included, this will incorrectly
  // parse the typename as the identifier name and fall over misparsing
  // later parts of the diagnostic.
  //
  // As such, we try to do some look-ahead in cases where this would
  // otherwise be an "implicit-int" case to see if this is invalid.  For
  // example: "static foo_t x = 4;"  In this case, if we parsed foo_t as
  // an identifier with implicit int, we'd get a parse error because the
  // next token is obviously invalid for a type.  Parse these as a case
  // with an invalid type specifier.
  assert(!DS.hasTypeSpecifier() && "Type specifier checked above");

  // Since we know that this either implicit int (which is rare) or an
  // error, do lookahead to try to do better recovery. This never applies
  // within a type specifier. Outside of C++, we allow this even if the
  // language doesn't "officially" support implicit int -- we support
  // implicit int as an extension in C99 and C11.
  if (!isTypeSpecifier(DSC) && !getLangOpts().CPlusPlus &&
      isValidAfterIdentifierInDeclarator(NextToken())) {
    // If this token is valid for implicit int, e.g. "static x = 4", then
    // we just avoid eating the identifier, so it will be parsed as the
    // identifier in the declarator.
    return false;
  }

  // Early exit as Sema has a dedicated missing_actual_pipe_type diagnostic
  // for incomplete declarations such as `pipe p`.
  if (getLangOpts().OpenCLCPlusPlus && DS.isTypeSpecPipe())
    return false;

  if (getLangOpts().CPlusPlus &&
      DS.getStorageClassSpec() == DeclSpec::SCS_auto) {
    // Don't require a type specifier if we have the 'auto' storage class
    // specifier in C++98 -- we'll promote it to a type specifier.
    if (SS)
      AnnotateScopeToken(*SS, /*IsNewAnnotation*/false);
    return false;
  }

  if (getLangOpts().CPlusPlus && (!SS || SS->isEmpty()) &&
      getLangOpts().MSVCCompat) {
    // Lookup of an unqualified type name has failed in MSVC compatibility mode.
    // Give Sema a chance to recover if we are in a template with dependent base
    // classes.
    if (ParsedType T = Actions.ActOnMSVCUnknownTypeName(
            *Tok.getIdentifierInfo(), Tok.getLocation(),
            DSC == DeclSpecContext::DSC_template_type_arg)) {
      const char *PrevSpec;
      unsigned DiagID;
      DS.SetTypeSpecType(DeclSpec::TST_typename, Loc, PrevSpec, DiagID, T,
                         Actions.getASTContext().getPrintingPolicy());
      DS.SetRangeEnd(Tok.getLocation());
      ConsumeToken();
      return false;
    }
  }

  // Otherwise, if we don't consume this token, we are going to emit an
  // error anyway.  Try to recover from various common problems.  Check
  // to see if this was a reference to a tag name without a tag specified.
  // This is a common problem in C (saying 'foo' instead of 'struct foo').
  //
  // C++ doesn't need this, and isTagName doesn't take SS.
  if (SS == nullptr) {
    const char *TagName = nullptr, *FixitTagName = nullptr;
    tok::TokenKind TagKind = tok::unknown;

    switch (Actions.isTagName(*Tok.getIdentifierInfo(), getCurScope())) {
      default: break;
      case DeclSpec::TST_enum:
        TagName="enum"  ; FixitTagName = "enum "  ; TagKind=tok::kw_enum ;break;
      case DeclSpec::TST_union:
        TagName="union" ; FixitTagName = "union " ;TagKind=tok::kw_union ;break;
      case DeclSpec::TST_struct:
        TagName="struct"; FixitTagName = "struct ";TagKind=tok::kw_struct;break;
      case DeclSpec::TST_interface:
        TagName="__interface"; FixitTagName = "__interface ";
        TagKind=tok::kw___interface;break;
      case DeclSpec::TST_class:
        TagName="class" ; FixitTagName = "class " ;TagKind=tok::kw_class ;break;
    }

    if (TagName) {
      IdentifierInfo *TokenName = Tok.getIdentifierInfo();
      LookupResult R(Actions, TokenName, SourceLocation(),
                     Sema::LookupOrdinaryName);

      Diag(Loc, diag::err_use_of_tag_name_without_tag)
        << TokenName << TagName << getLangOpts().CPlusPlus
        << FixItHint::CreateInsertion(Tok.getLocation(), FixitTagName);

      if (Actions.LookupParsedName(R, getCurScope(), SS)) {
        for (LookupResult::iterator I = R.begin(), IEnd = R.end();
             I != IEnd; ++I)
          Diag((*I)->getLocation(), diag::note_decl_hiding_tag_type)
            << TokenName << TagName;
      }

      // Parse this as a tag as if the missing tag were present.
      if (TagKind == tok::kw_enum)
        ParseEnumSpecifier(Loc, DS, TemplateInfo, AS,
                           DeclSpecContext::DSC_normal);
      else
        ParseClassSpecifier(TagKind, Loc, DS, TemplateInfo, AS,
                            /*EnteringContext*/ false,
                            DeclSpecContext::DSC_normal, Attrs);
      return true;
    }
  }

  // Determine whether this identifier could plausibly be the name of something
  // being declared (with a missing type).
  if (!isTypeSpecifier(DSC) && (!SS || DSC == DeclSpecContext::DSC_top_level ||
                                DSC == DeclSpecContext::DSC_class)) {
    // Look ahead to the next token to try to figure out what this declaration
    // was supposed to be.
    switch (NextToken().getKind()) {
    case tok::l_paren: {
      // static x(4); // 'x' is not a type
      // x(int n);    // 'x' is not a type
      // x (*p)[];    // 'x' is a type
      //
      // Since we're in an error case, we can afford to perform a tentative
      // parse to determine which case we're in.
      TentativeParsingAction PA(*this);
      ConsumeToken();
      TPResult TPR = TryParseDeclarator(/*mayBeAbstract*/false);
      PA.Revert();

      if (TPR != TPResult::False) {
        // The identifier is followed by a parenthesized declarator.
        // It's supposed to be a type.
        break;
      }

      // If we're in a context where we could be declaring a constructor,
      // check whether this is a constructor declaration with a bogus name.
      if (DSC == DeclSpecContext::DSC_class ||
          (DSC == DeclSpecContext::DSC_top_level && SS)) {
        IdentifierInfo *II = Tok.getIdentifierInfo();
        if (Actions.isCurrentClassNameTypo(II, SS)) {
          Diag(Loc, diag::err_constructor_bad_name)
            << Tok.getIdentifierInfo() << II
            << FixItHint::CreateReplacement(Tok.getLocation(), II->getName());
          Tok.setIdentifierInfo(II);
        }
      }
      // Fall through.
      LLVM_FALLTHROUGH;
    }
    case tok::comma:
    case tok::equal:
    case tok::kw_asm:
    case tok::l_brace:
    case tok::l_square:
    case tok::semi:
      // This looks like a variable or function declaration. The type is
      // probably missing. We're done parsing decl-specifiers.
      // But only if we are not in a function prototype scope.
      if (getCurScope()->isFunctionPrototypeScope())
        break;
      if (SS)
        AnnotateScopeToken(*SS, /*IsNewAnnotation*/false);
      return false;

    default:
      // This is probably supposed to be a type. This includes cases like:
      //   int f(itn);
      //   struct S { unsinged : 4; };
      break;
    }
  }

  // This is almost certainly an invalid type name. Let Sema emit a diagnostic
  // and attempt to recover.
  ParsedType T;
  IdentifierInfo *II = Tok.getIdentifierInfo();
  bool IsTemplateName = getLangOpts().CPlusPlus && NextToken().is(tok::less);
  Actions.DiagnoseUnknownTypeName(II, Loc, getCurScope(), SS, T,
                                  IsTemplateName);
  if (T) {
    // The action has suggested that the type T could be used. Set that as
    // the type in the declaration specifiers, consume the would-be type
    // name token, and we're done.
    const char *PrevSpec;
    unsigned DiagID;
    DS.SetTypeSpecType(DeclSpec::TST_typename, Loc, PrevSpec, DiagID, T,
                       Actions.getASTContext().getPrintingPolicy());
    DS.SetRangeEnd(Tok.getLocation());
    ConsumeToken();
    // There may be other declaration specifiers after this.
    return true;
  } else if (II != Tok.getIdentifierInfo()) {
    // If no type was suggested, the correction is to a keyword
    Tok.setKind(II->getTokenID());
    // There may be other declaration specifiers after this.
    return true;
  }

  // Otherwise, the action had no suggestion for us.  Mark this as an error.
  DS.SetTypeSpecError();
  DS.SetRangeEnd(Tok.getLocation());
  ConsumeToken();

  // Eat any following template arguments.
  if (IsTemplateName) {
    SourceLocation LAngle, RAngle;
    TemplateArgList Args;
    ParseTemplateIdAfterTemplateName(true, LAngle, Args, RAngle);
  }

  // TODO: Could inject an invalid typedef decl in an enclosing scope to
  // avoid rippling error messages on subsequent uses of the same type,
  // could be useful if #include was forgotten.
  return true;
}

/// Determine the declaration specifier context from the declarator
/// context.
///
/// \param Context the declarator context, which is one of the
/// DeclaratorContext enumerator values.
Parser::DeclSpecContext
Parser::getDeclSpecContextFromDeclaratorContext(DeclaratorContext Context) {
  if (Context == DeclaratorContext::MemberContext)
    return DeclSpecContext::DSC_class;
  if (Context == DeclaratorContext::FileContext)
    return DeclSpecContext::DSC_top_level;
  if (Context == DeclaratorContext::TemplateParamContext)
    return DeclSpecContext::DSC_template_param;
  if (Context == DeclaratorContext::TemplateArgContext ||
      Context == DeclaratorContext::TemplateTypeArgContext)
    return DeclSpecContext::DSC_template_type_arg;
  if (Context == DeclaratorContext::TrailingReturnContext ||
      Context == DeclaratorContext::TrailingReturnVarContext)
    return DeclSpecContext::DSC_trailing;
  if (Context == DeclaratorContext::AliasDeclContext ||
      Context == DeclaratorContext::AliasTemplateContext)
    return DeclSpecContext::DSC_alias_declaration;
  return DeclSpecContext::DSC_normal;
}

/// ParseAlignArgument - Parse the argument to an alignment-specifier.
///
/// FIXME: Simply returns an alignof() expression if the argument is a
/// type. Ideally, the type should be propagated directly into Sema.
///
/// [C11]   type-id
/// [C11]   constant-expression
/// [C++0x] type-id ...[opt]
/// [C++0x] assignment-expression ...[opt]
ExprResult Parser::ParseAlignArgument(SourceLocation Start,
                                      SourceLocation &EllipsisLoc) {
  ExprResult ER;
  if (isTypeIdInParens()) {
    SourceLocation TypeLoc = Tok.getLocation();
    ParsedType Ty = ParseTypeName().get();
    SourceRange TypeRange(Start, Tok.getLocation());
    ER = Actions.ActOnUnaryExprOrTypeTraitExpr(TypeLoc, UETT_AlignOf, true,
                                               Ty.getAsOpaquePtr(), TypeRange);
  } else
    ER = ParseConstantExpression();

  if (getLangOpts().CPlusPlus11)
    TryConsumeToken(tok::ellipsis, EllipsisLoc);

  return ER;
}

/// ParseAlignmentSpecifier - Parse an alignment-specifier, and add the
/// attribute to Attrs.
///
/// alignment-specifier:
/// [C11]   '_Alignas' '(' type-id ')'
/// [C11]   '_Alignas' '(' constant-expression ')'
/// [C++11] 'alignas' '(' type-id ...[opt] ')'
/// [C++11] 'alignas' '(' assignment-expression ...[opt] ')'
void Parser::ParseAlignmentSpecifier(ParsedAttributes &Attrs,
                                     SourceLocation *EndLoc) {
  assert(Tok.isOneOf(tok::kw_alignas, tok::kw__Alignas) &&
         "Not an alignment-specifier!");

  IdentifierInfo *KWName = Tok.getIdentifierInfo();
  SourceLocation KWLoc = ConsumeToken();

  BalancedDelimiterTracker T(*this, tok::l_paren);
  if (T.expectAndConsume())
    return;

  SourceLocation EllipsisLoc;
  ExprResult ArgExpr = ParseAlignArgument(T.getOpenLocation(), EllipsisLoc);
  if (ArgExpr.isInvalid()) {
    T.skipToEnd();
    return;
  }

  T.consumeClose();
  if (EndLoc)
    *EndLoc = T.getCloseLocation();

  ArgsVector ArgExprs;
  ArgExprs.push_back(ArgExpr.get());
  Attrs.addNew(KWName, KWLoc, nullptr, KWLoc, ArgExprs.data(), 1,
               ParsedAttr::AS_Keyword, EllipsisLoc);
}

/// Determine whether we're looking at something that might be a declarator
/// in a simple-declaration. If it can't possibly be a declarator, maybe
/// diagnose a missing semicolon after a prior tag definition in the decl
/// specifier.
///
/// \return \c true if an error occurred and this can't be any kind of
/// declaration.
bool
Parser::DiagnoseMissingSemiAfterTagDefinition(DeclSpec &DS, AccessSpecifier AS,
                                              DeclSpecContext DSContext,
                                              LateParsedAttrList *LateAttrs) {
  assert(DS.hasTagDefinition() && "shouldn't call this");

  bool EnteringContext = (DSContext == DeclSpecContext::DSC_class ||
                          DSContext == DeclSpecContext::DSC_top_level);

  if (getLangOpts().CPlusPlus &&
      Tok.isOneOf(tok::identifier, tok::coloncolon, tok::kw_decltype,
                  tok::annot_template_id) &&
      TryAnnotateCXXScopeToken(EnteringContext)) {
    SkipMalformedDecl();
    return true;
  }

  bool HasScope = Tok.is(tok::annot_cxxscope);
  // Make a copy in case GetLookAheadToken invalidates the result of NextToken.
  Token AfterScope = HasScope ? NextToken() : Tok;

  // Determine whether the following tokens could possibly be a
  // declarator.
  bool MightBeDeclarator = true;
  if (Tok.isOneOf(tok::kw_typename, tok::annot_typename)) {
    // A declarator-id can't start with 'typename'.
    MightBeDeclarator = false;
  } else if (AfterScope.is(tok::annot_template_id)) {
    // If we have a type expressed as a template-id, this cannot be a
    // declarator-id (such a type cannot be redeclared in a simple-declaration).
    TemplateIdAnnotation *Annot =
        static_cast<TemplateIdAnnotation *>(AfterScope.getAnnotationValue());
    if (Annot->Kind == TNK_Type_template)
      MightBeDeclarator = false;
  } else if (AfterScope.is(tok::identifier)) {
    const Token &Next = HasScope ? GetLookAheadToken(2) : NextToken();

    // These tokens cannot come after the declarator-id in a
    // simple-declaration, and are likely to come after a type-specifier.
    if (Next.isOneOf(tok::star, tok::amp, tok::ampamp, tok::identifier,
                     tok::annot_cxxscope, tok::coloncolon)) {
      // Missing a semicolon.
      MightBeDeclarator = false;
    } else if (HasScope) {
      // If the declarator-id has a scope specifier, it must redeclare a
      // previously-declared entity. If that's a type (and this is not a
      // typedef), that's an error.
      CXXScopeSpec SS;
      Actions.RestoreNestedNameSpecifierAnnotation(
          Tok.getAnnotationValue(), Tok.getAnnotationRange(), SS);
      IdentifierInfo *Name = AfterScope.getIdentifierInfo();
      Sema::NameClassification Classification = Actions.ClassifyName(
          getCurScope(), SS, Name, AfterScope.getLocation(), Next,
          /*IsAddressOfOperand=*/false, /*CCC=*/nullptr);
      switch (Classification.getKind()) {
      case Sema::NC_Error:
        SkipMalformedDecl();
        return true;

      case Sema::NC_Keyword:
      case Sema::NC_NestedNameSpecifier:
        llvm_unreachable("typo correction and nested name specifiers not "
                         "possible here");

      case Sema::NC_Type:
      case Sema::NC_TypeTemplate:
        // Not a previously-declared non-type entity.
        MightBeDeclarator = false;
        break;

      case Sema::NC_Unknown:
      case Sema::NC_Expression:
      case Sema::NC_VarTemplate:
      case Sema::NC_FunctionTemplate:
      case Sema::NC_UndeclaredTemplate:
        // Might be a redeclaration of a prior entity.
        break;
      }
    }
  }

  if (MightBeDeclarator)
    return false;

  const PrintingPolicy &PPol = Actions.getASTContext().getPrintingPolicy();
  Diag(PP.getLocForEndOfToken(DS.getRepAsDecl()->getEndLoc()),
       diag::err_expected_after)
      << DeclSpec::getSpecifierName(DS.getTypeSpecType(), PPol) << tok::semi;

  // Try to recover from the typo, by dropping the tag definition and parsing
  // the problematic tokens as a type.
  //
  // FIXME: Split the DeclSpec into pieces for the standalone
  // declaration and pieces for the following declaration, instead
  // of assuming that all the other pieces attach to new declaration,
  // and call ParsedFreeStandingDeclSpec as appropriate.
  DS.ClearTypeSpecType();
  ParsedTemplateInfo NotATemplate;
  ParseDeclarationSpecifiers(DS, NotATemplate, AS, DSContext, LateAttrs);
  return false;
}

// Choose the apprpriate diagnostic error for why fixed point types are
// disabled, set the previous specifier, and mark as invalid.
static void SetupFixedPointError(const LangOptions &LangOpts,
                                 const char *&PrevSpec, unsigned &DiagID,
                                 bool &isInvalid) {
  assert(!LangOpts.FixedPoint);
  DiagID = diag::err_fixed_point_not_enabled;
  PrevSpec = "";  // Not used by diagnostic
  isInvalid = true;
}

/// ParseDeclarationSpecifiers
///       declaration-specifiers: [C99 6.7]
///         storage-class-specifier declaration-specifiers[opt]
///         type-specifier declaration-specifiers[opt]
/// [C99]   function-specifier declaration-specifiers[opt]
/// [C11]   alignment-specifier declaration-specifiers[opt]
/// [GNU]   attributes declaration-specifiers[opt]
/// [Clang] '__module_private__' declaration-specifiers[opt]
/// [ObjC1] '__kindof' declaration-specifiers[opt]
///
///       storage-class-specifier: [C99 6.7.1]
///         'typedef'
///         'extern'
///         'static'
///         'auto'
///         'register'
/// [C++]   'mutable'
/// [C++11] 'thread_local'
/// [C11]   '_Thread_local'
/// [GNU]   '__thread'
///       function-specifier: [C99 6.7.4]
/// [C99]   'inline'
/// [C++]   'virtual'
/// [C++]   'explicit'
/// [OpenCL] '__kernel'
///       'friend': [C++ dcl.friend]
///       'constexpr': [C++0x dcl.constexpr]
void Parser::ParseDeclarationSpecifiers(DeclSpec &DS,
                                        const ParsedTemplateInfo &TemplateInfo,
                                        AccessSpecifier AS,
                                        DeclSpecContext DSContext,
                                        LateParsedAttrList *LateAttrs) {
  if (DS.getSourceRange().isInvalid()) {
    // Start the range at the current token but make the end of the range
    // invalid.  This will make the entire range invalid unless we successfully
    // consume a token.
    DS.SetRangeStart(Tok.getLocation());
    DS.SetRangeEnd(SourceLocation());
  }

  bool EnteringContext = (DSContext == DeclSpecContext::DSC_class ||
                          DSContext == DeclSpecContext::DSC_top_level);
  bool AttrsLastTime = false;
  ParsedAttributesWithRange attrs(AttrFactory);
  // We use Sema's policy to get bool macros right.
  PrintingPolicy Policy = Actions.getPrintingPolicy();
  while (1) {
    bool isInvalid = false;
    bool isStorageClass = false;
    const char *PrevSpec = nullptr;
    unsigned DiagID = 0;

    // This value needs to be set to the location of the last token if the last
    // token of the specifier is already consumed.
    SourceLocation ConsumedEnd;

    // HACK: MSVC doesn't consider _Atomic to be a keyword and its STL
    // implementation for VS2013 uses _Atomic as an identifier for one of the
    // classes in <atomic>.
    //
    // A typedef declaration containing _Atomic<...> is among the places where
    // the class is used.  If we are currently parsing such a declaration, treat
    // the token as an identifier.
    if (getLangOpts().MSVCCompat && Tok.is(tok::kw__Atomic) &&
        DS.getStorageClassSpec() == clang::DeclSpec::SCS_typedef &&
        !DS.hasTypeSpecifier() && GetLookAheadToken(1).is(tok::less))
      Tok.setKind(tok::identifier);

    SourceLocation Loc = Tok.getLocation();

    switch (Tok.getKind()) {
    default:
    DoneWithDeclSpec:
      if (!AttrsLastTime)
        ProhibitAttributes(attrs);
      else {
        // Reject C++11 attributes that appertain to decl specifiers as
        // we don't support any C++11 attributes that appertain to decl
        // specifiers. This also conforms to what g++ 4.8 is doing.
	ProhibitCXX11Attributes(attrs, diag::err_attribute_not_type_attr);
        DS.takeAttributesFrom(attrs);
      }

      // If this is not a declaration specifier token, we're done reading decl
      // specifiers.  First verify that DeclSpec's are consistent.
      DS.Finish(Actions, Policy);
      return;

    case tok::l_square:
    case tok::kw_alignas:
      if (!standardAttributesAllowed() || !isCXX11AttributeSpecifier())
        goto DoneWithDeclSpec;

      ProhibitAttributes(attrs);
      // FIXME: It would be good to recover by accepting the attributes,
      //        but attempting to do that now would cause serious
      //        madness in terms of diagnostics.
      attrs.clear();
      attrs.Range = SourceRange();

      ParseCXX11Attributes(attrs);
      AttrsLastTime = true;
      continue;

    case tok::code_completion: {
      Sema::ParserCompletionContext CCC = Sema::PCC_Namespace;
      if (DS.hasTypeSpecifier()) {
        bool AllowNonIdentifiers
          = (getCurScope()->getFlags() & (Scope::ControlScope |
                                          Scope::BlockScope |
                                          Scope::TemplateParamScope |
                                          Scope::FunctionPrototypeScope |
                                          Scope::AtCatchScope)) == 0;
        bool AllowNestedNameSpecifiers
          = DSContext == DeclSpecContext::DSC_top_level ||
            (DSContext == DeclSpecContext::DSC_class && DS.isFriendSpecified());

        Actions.CodeCompleteDeclSpec(getCurScope(), DS,
                                     AllowNonIdentifiers,
                                     AllowNestedNameSpecifiers);
        return cutOffParsing();
      }

      if (getCurScope()->getFnParent() || getCurScope()->getBlockParent())
        CCC = Sema::PCC_LocalDeclarationSpecifiers;
      else if (TemplateInfo.Kind != ParsedTemplateInfo::NonTemplate)
        CCC = DSContext == DeclSpecContext::DSC_class ? Sema::PCC_MemberTemplate
                                                      : Sema::PCC_Template;
      else if (DSContext == DeclSpecContext::DSC_class)
        CCC = Sema::PCC_Class;
      else if (CurParsedObjCImpl)
        CCC = Sema::PCC_ObjCImplementation;

      Actions.CodeCompleteOrdinaryName(getCurScope(), CCC);
      return cutOffParsing();
    }

    case tok::coloncolon: // ::foo::bar
      // C++ scope specifier.  Annotate and loop, or bail out on error.
      if (TryAnnotateCXXScopeToken(EnteringContext)) {
        if (!DS.hasTypeSpecifier())
          DS.SetTypeSpecError();
        goto DoneWithDeclSpec;
      }
      if (Tok.is(tok::coloncolon)) // ::new or ::delete
        goto DoneWithDeclSpec;
      continue;

    case tok::annot_cxxscope: {
      if (DS.hasTypeSpecifier() || DS.isTypeAltiVecVector())
        goto DoneWithDeclSpec;

      CXXScopeSpec SS;
      Actions.RestoreNestedNameSpecifierAnnotation(Tok.getAnnotationValue(),
                                                   Tok.getAnnotationRange(),
                                                   SS);

      // We are looking for a qualified typename.
      Token Next = NextToken();
      if (Next.is(tok::annot_template_id) &&
          static_cast<TemplateIdAnnotation *>(Next.getAnnotationValue())
            ->Kind == TNK_Type_template) {
        // We have a qualified template-id, e.g., N::A<int>

        // If this would be a valid constructor declaration with template
        // arguments, we will reject the attempt to form an invalid type-id
        // referring to the injected-class-name when we annotate the token,
        // per C++ [class.qual]p2.
        //
        // To improve diagnostics for this case, parse the declaration as a
        // constructor (and reject the extra template arguments later).
        TemplateIdAnnotation *TemplateId = takeTemplateIdAnnotation(Next);
        if ((DSContext == DeclSpecContext::DSC_top_level ||
             DSContext == DeclSpecContext::DSC_class) &&
            TemplateId->Name &&
            Actions.isCurrentClassName(*TemplateId->Name, getCurScope(), &SS) &&
            isConstructorDeclarator(/*Unqualified*/ false)) {
          // The user meant this to be an out-of-line constructor
          // definition, but template arguments are not allowed
          // there.  Just allow this as a constructor; we'll
          // complain about it later.
          goto DoneWithDeclSpec;
        }

        DS.getTypeSpecScope() = SS;
        ConsumeAnnotationToken(); // The C++ scope.
        assert(Tok.is(tok::annot_template_id) &&
               "ParseOptionalCXXScopeSpecifier not working");
        AnnotateTemplateIdTokenAsType();
        continue;
      }

      if (Next.is(tok::annot_typename)) {
        DS.getTypeSpecScope() = SS;
        ConsumeAnnotationToken(); // The C++ scope.
        if (Tok.getAnnotationValue()) {
          ParsedType T = getTypeAnnotation(Tok);
          isInvalid = DS.SetTypeSpecType(DeclSpec::TST_typename,
                                         Tok.getAnnotationEndLoc(),
                                         PrevSpec, DiagID, T, Policy);
          if (isInvalid)
            break;
        }
        else
          DS.SetTypeSpecError();
        DS.SetRangeEnd(Tok.getAnnotationEndLoc());
        ConsumeAnnotationToken(); // The typename
      }

      if (Next.isNot(tok::identifier))
        goto DoneWithDeclSpec;

      // Check whether this is a constructor declaration. If we're in a
      // context where the identifier could be a class name, and it has the
      // shape of a constructor declaration, process it as one.
      if ((DSContext == DeclSpecContext::DSC_top_level ||
           DSContext == DeclSpecContext::DSC_class) &&
          Actions.isCurrentClassName(*Next.getIdentifierInfo(), getCurScope(),
                                     &SS) &&
          isConstructorDeclarator(/*Unqualified*/ false))
        goto DoneWithDeclSpec;

      ParsedType TypeRep =
          Actions.getTypeName(*Next.getIdentifierInfo(), Next.getLocation(),
                              getCurScope(), &SS, false, false, nullptr,
                              /*IsCtorOrDtorName=*/false,
                              /*WantNontrivialTypeSourceInfo=*/true,
                              isClassTemplateDeductionContext(DSContext));

      // If the referenced identifier is not a type, then this declspec is
      // erroneous: We already checked about that it has no type specifier, and
      // C++ doesn't have implicit int.  Diagnose it as a typo w.r.t. to the
      // typename.
      if (!TypeRep) {
        // Eat the scope spec so the identifier is current.
        ConsumeAnnotationToken();
        ParsedAttributesWithRange Attrs(AttrFactory);
        if (ParseImplicitInt(DS, &SS, TemplateInfo, AS, DSContext, Attrs)) {
          if (!Attrs.empty()) {
            AttrsLastTime = true;
            attrs.takeAllFrom(Attrs);
          }
          continue;
        }
        goto DoneWithDeclSpec;
      }

      DS.getTypeSpecScope() = SS;
      ConsumeAnnotationToken(); // The C++ scope.

      isInvalid = DS.SetTypeSpecType(DeclSpec::TST_typename, Loc, PrevSpec,
                                     DiagID, TypeRep, Policy);
      if (isInvalid)
        break;

      DS.SetRangeEnd(Tok.getLocation());
      ConsumeToken(); // The typename.

      continue;
    }

    case tok::annot_typename: {
      // If we've previously seen a tag definition, we were almost surely
      // missing a semicolon after it.
      if (DS.hasTypeSpecifier() && DS.hasTagDefinition())
        goto DoneWithDeclSpec;

      if (Tok.getAnnotationValue()) {
        ParsedType T = getTypeAnnotation(Tok);
        isInvalid = DS.SetTypeSpecType(DeclSpec::TST_typename, Loc, PrevSpec,
                                       DiagID, T, Policy);
      } else
        DS.SetTypeSpecError();

      if (isInvalid)
        break;

      DS.SetRangeEnd(Tok.getAnnotationEndLoc());
      ConsumeAnnotationToken(); // The typename

      continue;
    }

    case tok::kw___is_signed:
      // GNU libstdc++ 4.4 uses __is_signed as an identifier, but Clang
      // typically treats it as a trait. If we see __is_signed as it appears
      // in libstdc++, e.g.,
      //
      //   static const bool __is_signed;
      //
      // then treat __is_signed as an identifier rather than as a keyword.
      if ((DS.getTypeSpecType() == TST_bool ||  // INTEL
      // CQ414772: ensure __is_signed is still an identifier in libstdc++
      // even if the return type is hidden by a typedef.
           (DS.getTypeSpecType() == TST_typename && // INTEL
            DS.isTypeRep() &&// INTEL
            DS.getRepAsType().get().getTypePtr()->isBooleanType()) // INTEL
          ) &&
          DS.getTypeQualifiers() == DeclSpec::TQ_const &&
          DS.getStorageClassSpec() == DeclSpec::SCS_static)
        TryKeywordIdentFallback(true);

      // We're done with the declaration-specifiers.
      goto DoneWithDeclSpec;

      // typedef-name
    case tok::kw___super:
    case tok::kw_decltype:
    case tok::identifier: {
      // This identifier can only be a typedef name if we haven't already seen
      // a type-specifier.  Without this check we misparse:
      //  typedef int X; struct Y { short X; };  as 'short int'.
      if (DS.hasTypeSpecifier())
        goto DoneWithDeclSpec;

      // If the token is an identifier named "__declspec" and Microsoft
      // extensions are not enabled, it is likely that there will be cascading
      // parse errors if this really is a __declspec attribute. Attempt to
      // recognize that scenario and recover gracefully.
      if (!getLangOpts().DeclSpecKeyword && Tok.is(tok::identifier) &&
          Tok.getIdentifierInfo()->getName().equals("__declspec")) {
        Diag(Loc, diag::err_ms_attributes_not_enabled);

        // The next token should be an open paren. If it is, eat the entire
        // attribute declaration and continue.
        if (NextToken().is(tok::l_paren)) {
          // Consume the __declspec identifier.
          ConsumeToken();

          // Eat the parens and everything between them.
          BalancedDelimiterTracker T(*this, tok::l_paren);
          if (T.consumeOpen()) {
            assert(false && "Not a left paren?");
            return;
          }
          T.skipToEnd();
          continue;
        }
      }

      // In C++, check to see if this is a scope specifier like foo::bar::, if
      // so handle it as such.  This is important for ctor parsing.
      if (getLangOpts().CPlusPlus) {
        if (TryAnnotateCXXScopeToken(EnteringContext)) {
          DS.SetTypeSpecError();
          goto DoneWithDeclSpec;
        }
        if (!Tok.is(tok::identifier))
          continue;
      }

      // Check for need to substitute AltiVec keyword tokens.
      if (TryAltiVecToken(DS, Loc, PrevSpec, DiagID, isInvalid))
        break;

      // [AltiVec] 2.2: [If the 'vector' specifier is used] The syntax does not
      //                allow the use of a typedef name as a type specifier.
      if (DS.isTypeAltiVecVector())
        goto DoneWithDeclSpec;

      if (DSContext == DeclSpecContext::DSC_objc_method_result &&
          isObjCInstancetype()) {
        ParsedType TypeRep = Actions.ActOnObjCInstanceType(Loc);
        assert(TypeRep);
        isInvalid = DS.SetTypeSpecType(DeclSpec::TST_typename, Loc, PrevSpec,
                                       DiagID, TypeRep, Policy);
        if (isInvalid)
          break;

        DS.SetRangeEnd(Loc);
        ConsumeToken();
        continue;
      }

      // If we're in a context where the identifier could be a class name,
      // check whether this is a constructor declaration.
      if (getLangOpts().CPlusPlus && DSContext == DeclSpecContext::DSC_class &&
          Actions.isCurrentClassName(*Tok.getIdentifierInfo(), getCurScope()) &&
          isConstructorDeclarator(/*Unqualified*/true))
        goto DoneWithDeclSpec;

      ParsedType TypeRep = Actions.getTypeName(
          *Tok.getIdentifierInfo(), Tok.getLocation(), getCurScope(), nullptr,
          false, false, nullptr, false, false,
          isClassTemplateDeductionContext(DSContext));

      // If this is not a typedef name, don't parse it as part of the declspec,
      // it must be an implicit int or an error.
      if (!TypeRep) {
        ParsedAttributesWithRange Attrs(AttrFactory);
        if (ParseImplicitInt(DS, nullptr, TemplateInfo, AS, DSContext, Attrs)) {
          if (!Attrs.empty()) {
            AttrsLastTime = true;
            attrs.takeAllFrom(Attrs);
          }
          continue;
        }
        goto DoneWithDeclSpec;
      }

      // Likewise, if this is a context where the identifier could be a template
      // name, check whether this is a deduction guide declaration.
      if (getLangOpts().CPlusPlus17 &&
          (DSContext == DeclSpecContext::DSC_class ||
           DSContext == DeclSpecContext::DSC_top_level) &&
          Actions.isDeductionGuideName(getCurScope(), *Tok.getIdentifierInfo(),
                                       Tok.getLocation()) &&
          isConstructorDeclarator(/*Unqualified*/ true,
                                  /*DeductionGuide*/ true))
        goto DoneWithDeclSpec;

      isInvalid = DS.SetTypeSpecType(DeclSpec::TST_typename, Loc, PrevSpec,
                                     DiagID, TypeRep, Policy);
      if (isInvalid)
        break;

      DS.SetRangeEnd(Tok.getLocation());
      ConsumeToken(); // The identifier

      // Objective-C supports type arguments and protocol references
      // following an Objective-C object or object pointer
      // type. Handle either one of them.
      if (Tok.is(tok::less) && getLangOpts().ObjC) {
        SourceLocation NewEndLoc;
        TypeResult NewTypeRep = parseObjCTypeArgsAndProtocolQualifiers(
                                  Loc, TypeRep, /*consumeLastToken=*/true,
                                  NewEndLoc);
        if (NewTypeRep.isUsable()) {
          DS.UpdateTypeRep(NewTypeRep.get());
          DS.SetRangeEnd(NewEndLoc);
        }
      }

      // Need to support trailing type qualifiers (e.g. "id<p> const").
      // If a type specifier follows, it will be diagnosed elsewhere.
      continue;
    }

      // type-name
    case tok::annot_template_id: {
      TemplateIdAnnotation *TemplateId = takeTemplateIdAnnotation(Tok);
      if (TemplateId->Kind != TNK_Type_template &&
          TemplateId->Kind != TNK_Undeclared_template) {
        // This template-id does not refer to a type name, so we're
        // done with the type-specifiers.
        goto DoneWithDeclSpec;
      }

      // If we're in a context where the template-id could be a
      // constructor name or specialization, check whether this is a
      // constructor declaration.
      if (getLangOpts().CPlusPlus && DSContext == DeclSpecContext::DSC_class &&
          Actions.isCurrentClassName(*TemplateId->Name, getCurScope()) &&
          isConstructorDeclarator(TemplateId->SS.isEmpty()))
        goto DoneWithDeclSpec;

      // Turn the template-id annotation token into a type annotation
      // token, then try again to parse it as a type-specifier.
      AnnotateTemplateIdTokenAsType();
      continue;
    }

    // GNU attributes support.
    case tok::kw___attribute:
      ParseGNUAttributes(DS.getAttributes(), nullptr, LateAttrs);
      continue;

    // Microsoft declspec support.
    case tok::kw___declspec:
      ParseMicrosoftDeclSpecs(DS.getAttributes());
      continue;

    // Microsoft single token adornments.
    case tok::kw___forceinline: {
      isInvalid = DS.setFunctionSpecForceInline(Loc, PrevSpec, DiagID);
      IdentifierInfo *AttrName = Tok.getIdentifierInfo();
      SourceLocation AttrNameLoc = Tok.getLocation();
      DS.getAttributes().addNew(AttrName, AttrNameLoc, nullptr, AttrNameLoc,
                                nullptr, 0, ParsedAttr::AS_Keyword);
      break;
    }

    case tok::kw___unaligned:
      isInvalid = DS.SetTypeQual(DeclSpec::TQ_unaligned, Loc, PrevSpec, DiagID,
                                 getLangOpts());
      break;

    case tok::kw___sptr:
    case tok::kw___uptr:
    case tok::kw___ptr64:
    case tok::kw___ptr32:
    case tok::kw___w64:
    case tok::kw___cdecl:
    case tok::kw___stdcall:
    case tok::kw___fastcall:
    case tok::kw__regcall:  // INTEL
    case tok::kw___thiscall:
    case tok::kw___regcall:
    case tok::kw___vectorcall:
      ParseMicrosoftTypeAttributes(DS.getAttributes());
      continue;

    // Borland single token adornments.
    case tok::kw___pascal:
      ParseBorlandTypeAttributes(DS.getAttributes());
      continue;

    // OpenCL single token adornments.
    case tok::kw___kernel:
      ParseOpenCLKernelAttributes(DS.getAttributes());
      continue;

    // Nullability type specifiers.
    case tok::kw__Nonnull:
    case tok::kw__Nullable:
    case tok::kw__Null_unspecified:
      ParseNullabilityTypeSpecifiers(DS.getAttributes());
      continue;

    // Objective-C 'kindof' types.
    case tok::kw___kindof:
      DS.getAttributes().addNew(Tok.getIdentifierInfo(), Loc, nullptr, Loc,
                                nullptr, 0, ParsedAttr::AS_Keyword);
      (void)ConsumeToken();
      continue;

    // storage-class-specifier
    case tok::kw_typedef:
      isInvalid = DS.SetStorageClassSpec(Actions, DeclSpec::SCS_typedef, Loc,
                                         PrevSpec, DiagID, Policy);
      isStorageClass = true;
      break;
    case tok::kw_extern:
      if (DS.getThreadStorageClassSpec() == DeclSpec::TSCS___thread)
        Diag(Tok, diag::ext_thread_before) << "extern";
      isInvalid = DS.SetStorageClassSpec(Actions, DeclSpec::SCS_extern, Loc,
                                         PrevSpec, DiagID, Policy);
      isStorageClass = true;
      break;
    case tok::kw___private_extern__:
      isInvalid = DS.SetStorageClassSpec(Actions, DeclSpec::SCS_private_extern,
                                         Loc, PrevSpec, DiagID, Policy);
      isStorageClass = true;
      break;
    case tok::kw_static:
      if (DS.getThreadStorageClassSpec() == DeclSpec::TSCS___thread)
        Diag(Tok, diag::ext_thread_before) << "static";
      isInvalid = DS.SetStorageClassSpec(Actions, DeclSpec::SCS_static, Loc,
                                         PrevSpec, DiagID, Policy);
      isStorageClass = true;
      break;
    case tok::kw_auto:
      if (getLangOpts().CPlusPlus11) {
        if (isKnownToBeTypeSpecifier(GetLookAheadToken(1))) {
          isInvalid = DS.SetStorageClassSpec(Actions, DeclSpec::SCS_auto, Loc,
                                             PrevSpec, DiagID, Policy);
          if (!isInvalid)
            Diag(Tok, diag::ext_auto_storage_class)
              << FixItHint::CreateRemoval(DS.getStorageClassSpecLoc());
        } else
          isInvalid = DS.SetTypeSpecType(DeclSpec::TST_auto, Loc, PrevSpec,
                                         DiagID, Policy);
      } else
        isInvalid = DS.SetStorageClassSpec(Actions, DeclSpec::SCS_auto, Loc,
                                           PrevSpec, DiagID, Policy);
      isStorageClass = true;
      break;
    case tok::kw___auto_type:
      Diag(Tok, diag::ext_auto_type);
      isInvalid = DS.SetTypeSpecType(DeclSpec::TST_auto_type, Loc, PrevSpec,
                                     DiagID, Policy);
      break;
    case tok::kw_register:
      isInvalid = DS.SetStorageClassSpec(Actions, DeclSpec::SCS_register, Loc,
                                         PrevSpec, DiagID, Policy);
      isStorageClass = true;
      break;
    case tok::kw_mutable:
      isInvalid = DS.SetStorageClassSpec(Actions, DeclSpec::SCS_mutable, Loc,
                                         PrevSpec, DiagID, Policy);
      isStorageClass = true;
      break;
    case tok::kw___thread:
      isInvalid = DS.SetStorageClassSpecThread(DeclSpec::TSCS___thread, Loc,
                                               PrevSpec, DiagID);
      isStorageClass = true;
      break;
    case tok::kw_thread_local:
      isInvalid = DS.SetStorageClassSpecThread(DeclSpec::TSCS_thread_local, Loc,
                                               PrevSpec, DiagID);
      isStorageClass = true;
      break;
    case tok::kw__Thread_local:
      isInvalid = DS.SetStorageClassSpecThread(DeclSpec::TSCS__Thread_local,
                                               Loc, PrevSpec, DiagID);
      isStorageClass = true;
      break;

    // function-specifier
    case tok::kw_inline:
      isInvalid = DS.setFunctionSpecInline(Loc, PrevSpec, DiagID);
      break;
    case tok::kw_virtual:
      // C++ for OpenCL does not allow virtual function qualifier, to avoid
      // function pointers restricted in OpenCL v2.0 s6.9.a.
      if (getLangOpts().OpenCLCPlusPlus) {
        DiagID = diag::err_openclcxx_virtual_function;
        PrevSpec = Tok.getIdentifierInfo()->getNameStart();
        isInvalid = true;
      }
      else {
        isInvalid = DS.setFunctionSpecVirtual(Loc, PrevSpec, DiagID);
      }
      break;
    case tok::kw_explicit: {
      SourceLocation ExplicitLoc = Loc;
      SourceLocation CloseParenLoc;
      ExplicitSpecifier ExplicitSpec(nullptr, ExplicitSpecKind::ResolvedTrue);
      ConsumedEnd = ExplicitLoc;
      ConsumeToken(); // kw_explicit
      if (Tok.is(tok::l_paren)) {
        if (getLangOpts().CPlusPlus2a) {
          ExprResult ExplicitExpr(static_cast<Expr *>(nullptr));
          BalancedDelimiterTracker Tracker(*this, tok::l_paren);
          Tracker.consumeOpen();
          ExplicitExpr = ParseConstantExpression();
          ConsumedEnd = Tok.getLocation();
          if (ExplicitExpr.isUsable()) {
            CloseParenLoc = Tok.getLocation();
            Tracker.consumeClose();
            ExplicitSpec =
                Actions.ActOnExplicitBoolSpecifier(ExplicitExpr.get());
          } else
            Tracker.skipToEnd();
        } else
          Diag(Tok.getLocation(), diag::warn_cxx2a_compat_explicit_bool);
      }
      isInvalid = DS.setFunctionSpecExplicit(ExplicitLoc, PrevSpec, DiagID,
                                             ExplicitSpec, CloseParenLoc);
      break;
    }
    case tok::kw__Noreturn:
      if (!getLangOpts().C11)
        Diag(Loc, diag::ext_c11_noreturn);
      isInvalid = DS.setFunctionSpecNoreturn(Loc, PrevSpec, DiagID);
      break;

    // alignment-specifier
    case tok::kw__Alignas:
      if (!getLangOpts().C11)
        Diag(Tok, diag::ext_c11_alignment) << Tok.getName();
      ParseAlignmentSpecifier(DS.getAttributes());
      continue;

    // friend
    case tok::kw_friend:
      if (DSContext == DeclSpecContext::DSC_class)
        isInvalid = DS.SetFriendSpec(Loc, PrevSpec, DiagID);
      else {
        PrevSpec = ""; // not actually used by the diagnostic
        DiagID = diag::err_friend_invalid_in_context;
        isInvalid = true;
      }
      break;

    // Modules
    case tok::kw___module_private__:
      isInvalid = DS.setModulePrivateSpec(Loc, PrevSpec, DiagID);
      break;

    // constexpr
    case tok::kw_constexpr:
      isInvalid = DS.SetConstexprSpec(CSK_constexpr, Loc, PrevSpec, DiagID);
      break;

    // consteval
    case tok::kw_consteval:
      isInvalid = DS.SetConstexprSpec(CSK_consteval, Loc, PrevSpec, DiagID);
      break;

    // type-specifier
    case tok::kw_short:
      isInvalid = DS.SetTypeSpecWidth(DeclSpec::TSW_short, Loc, PrevSpec,
                                      DiagID, Policy);
      break;
    case tok::kw_long:
      if (DS.getTypeSpecWidth() != DeclSpec::TSW_long)
        isInvalid = DS.SetTypeSpecWidth(DeclSpec::TSW_long, Loc, PrevSpec,
                                        DiagID, Policy);
      else
        isInvalid = DS.SetTypeSpecWidth(DeclSpec::TSW_longlong, Loc, PrevSpec,
                                        DiagID, Policy);
      break;
    case tok::kw___int64:
        isInvalid = DS.SetTypeSpecWidth(DeclSpec::TSW_longlong, Loc, PrevSpec,
                                        DiagID, Policy);
      break;
    case tok::kw_signed:
      isInvalid = DS.SetTypeSpecSign(DeclSpec::TSS_signed, Loc, PrevSpec,
                                     DiagID);
      break;
    case tok::kw_unsigned:
      isInvalid = DS.SetTypeSpecSign(DeclSpec::TSS_unsigned, Loc, PrevSpec,
                                     DiagID);
      break;
    case tok::kw__Complex:
      isInvalid = DS.SetTypeSpecComplex(DeclSpec::TSC_complex, Loc, PrevSpec,
                                        DiagID);
      break;
    case tok::kw__Imaginary:
      isInvalid = DS.SetTypeSpecComplex(DeclSpec::TSC_imaginary, Loc, PrevSpec,
                                        DiagID);
      break;
    case tok::kw_void:
      isInvalid = DS.SetTypeSpecType(DeclSpec::TST_void, Loc, PrevSpec,
                                     DiagID, Policy);
      break;
    case tok::kw_char:
      isInvalid = DS.SetTypeSpecType(DeclSpec::TST_char, Loc, PrevSpec,
                                     DiagID, Policy);
      break;
    case tok::kw_int:
      isInvalid = DS.SetTypeSpecType(DeclSpec::TST_int, Loc, PrevSpec,
                                     DiagID, Policy);
      break;
    case tok::kw___int128:
      isInvalid = DS.SetTypeSpecType(DeclSpec::TST_int128, Loc, PrevSpec,
                                     DiagID, Policy);
      break;
    case tok::kw_half:
      isInvalid = DS.SetTypeSpecType(DeclSpec::TST_half, Loc, PrevSpec,
                                     DiagID, Policy);
      break;
    case tok::kw_float:
      isInvalid = DS.SetTypeSpecType(DeclSpec::TST_float, Loc, PrevSpec,
                                     DiagID, Policy);
      break;
    case tok::kw_double:
      isInvalid = DS.SetTypeSpecType(DeclSpec::TST_double, Loc, PrevSpec,
                                     DiagID, Policy);
      break;
    case tok::kw__Float16:
      isInvalid = DS.SetTypeSpecType(DeclSpec::TST_float16, Loc, PrevSpec,
                                     DiagID, Policy);
      break;
    case tok::kw__Accum:
      if (!getLangOpts().FixedPoint) {
        SetupFixedPointError(getLangOpts(), PrevSpec, DiagID, isInvalid);
      } else {
        isInvalid = DS.SetTypeSpecType(DeclSpec::TST_accum, Loc, PrevSpec,
                                       DiagID, Policy);
      }
      break;
    case tok::kw__Fract:
      if (!getLangOpts().FixedPoint) {
        SetupFixedPointError(getLangOpts(), PrevSpec, DiagID, isInvalid);
      } else {
        isInvalid = DS.SetTypeSpecType(DeclSpec::TST_fract, Loc, PrevSpec,
                                       DiagID, Policy);
      }
      break;
    case tok::kw__Sat:
      if (!getLangOpts().FixedPoint) {
        SetupFixedPointError(getLangOpts(), PrevSpec, DiagID, isInvalid);
      } else {
        isInvalid = DS.SetTypeSpecSat(Loc, PrevSpec, DiagID);
      }
      break;
    case tok::kw___float128:
      isInvalid = DS.SetTypeSpecType(DeclSpec::TST_float128, Loc, PrevSpec,
                                     DiagID, Policy);
      break;
    case tok::kw_wchar_t:
      isInvalid = DS.SetTypeSpecType(DeclSpec::TST_wchar, Loc, PrevSpec,
                                     DiagID, Policy);
      break;
    case tok::kw_char8_t:
      isInvalid = DS.SetTypeSpecType(DeclSpec::TST_char8, Loc, PrevSpec,
                                     DiagID, Policy);
      break;
    case tok::kw_char16_t:
      isInvalid = DS.SetTypeSpecType(DeclSpec::TST_char16, Loc, PrevSpec,
                                     DiagID, Policy);
      break;
    case tok::kw_char32_t:
      isInvalid = DS.SetTypeSpecType(DeclSpec::TST_char32, Loc, PrevSpec,
                                     DiagID, Policy);
      break;
    case tok::kw_bool:
    case tok::kw__Bool:
      if (Tok.is(tok::kw_bool) &&
          DS.getTypeSpecType() != DeclSpec::TST_unspecified &&
          DS.getStorageClassSpec() == DeclSpec::SCS_typedef) {
        PrevSpec = ""; // Not used by the diagnostic.
#if INTEL_CUSTOMIZATION
        // CQ#376357: Allow bool redeclaration.
        if (getLangOpts().IntelCompat && getLangOpts().GnuPermissive)
          DiagID = diag::warn_bool_redeclaration;
        else
#endif  // INTEL_CUSTOMIZATION
        DiagID = diag::err_bool_redeclaration;
        // For better error recovery.
        Tok.setKind(tok::identifier);
        isInvalid = true;
      } else {
        isInvalid = DS.SetTypeSpecType(DeclSpec::TST_bool, Loc, PrevSpec,
                                       DiagID, Policy);
      }
      break;
    case tok::kw__Decimal32:
      isInvalid = DS.SetTypeSpecType(DeclSpec::TST_decimal32, Loc, PrevSpec,
                                     DiagID, Policy);
      break;
    case tok::kw__Decimal64:
      isInvalid = DS.SetTypeSpecType(DeclSpec::TST_decimal64, Loc, PrevSpec,
                                     DiagID, Policy);
      break;
    case tok::kw__Decimal128:
      isInvalid = DS.SetTypeSpecType(DeclSpec::TST_decimal128, Loc, PrevSpec,
                                     DiagID, Policy);
      break;
    case tok::kw___vector:
      isInvalid = DS.SetTypeAltiVecVector(true, Loc, PrevSpec, DiagID, Policy);
      break;
    case tok::kw___pixel:
      isInvalid = DS.SetTypeAltiVecPixel(true, Loc, PrevSpec, DiagID, Policy);
      break;
    case tok::kw___bool:
      isInvalid = DS.SetTypeAltiVecBool(true, Loc, PrevSpec, DiagID, Policy);
      break;
    case tok::kw_pipe:
#if INTEL_CUSTOMIZATION
      if (!getLangOpts().OpenCL || (getLangOpts().OpenCLVersion < 200 &&
                                    !getLangOpts().OpenCLCPlusPlus &&
          !getTargetInfo().getTriple().isINTELFPGAEnvironment())) {
#endif // INTEL_CUSTOMIZATION
        // OpenCL 2.0 defined this keyword. OpenCL 1.2 and earlier should
        // support the "pipe" word as identifier.
        Tok.getIdentifierInfo()->revertTokenIDToIdentifier();
        goto DoneWithDeclSpec;
      }
      isInvalid = DS.SetTypePipe(true, Loc, PrevSpec, DiagID, Policy);
      break;
#if INTEL_CUSTOMIZATION
    case tok::kw_channel:
      if (!getLangOpts().OpenCL ||
          !getTargetInfo().getSupportedOpenCLOpts()
          .isSupported("cl_intel_channels", getLangOpts())) {
        // 'channel' is a keyword only for OpenCL with cl_intel_channels
        // extension
        Tok.setKind(tok::identifier);
        continue;
      }
      isInvalid = DS.SetTypeChannel(true, Loc, PrevSpec, DiagID, Policy);
      break;
#endif // INTEL_CUSTOMIZATION
#define GENERIC_IMAGE_TYPE(ImgType, Id) \
  case tok::kw_##ImgType##_t: \
    isInvalid = DS.SetTypeSpecType(DeclSpec::TST_##ImgType##_t, Loc, PrevSpec, \
                                   DiagID, Policy); \
    break;
#include "clang/Basic/OpenCLImageTypes.def"
    case tok::kw___unknown_anytype:
      isInvalid = DS.SetTypeSpecType(TST_unknown_anytype, Loc,
                                     PrevSpec, DiagID, Policy);
      break;

    // class-specifier:
    case tok::kw_class:
    case tok::kw_struct:
    case tok::kw___interface:
    case tok::kw_union: {
      tok::TokenKind Kind = Tok.getKind();
      ConsumeToken();

      // These are attributes following class specifiers.
      // To produce better diagnostic, we parse them when
      // parsing class specifier.
      ParsedAttributesWithRange Attributes(AttrFactory);
      ParseClassSpecifier(Kind, Loc, DS, TemplateInfo, AS,
                          EnteringContext, DSContext, Attributes);

      // If there are attributes following class specifier,
      // take them over and handle them here.
      if (!Attributes.empty()) {
        AttrsLastTime = true;
        attrs.takeAllFrom(Attributes);
      }
      continue;
    }

    // enum-specifier:
    case tok::kw_enum:
      ConsumeToken();
      ParseEnumSpecifier(Loc, DS, TemplateInfo, AS, DSContext);
      continue;

    // cv-qualifier:
    case tok::kw_const:
      isInvalid = DS.SetTypeQual(DeclSpec::TQ_const, Loc, PrevSpec, DiagID,
                                 getLangOpts());
      break;
    case tok::kw_volatile:
      isInvalid = DS.SetTypeQual(DeclSpec::TQ_volatile, Loc, PrevSpec, DiagID,
                                 getLangOpts());
      break;
    case tok::kw_restrict:
      isInvalid = DS.SetTypeQual(DeclSpec::TQ_restrict, Loc, PrevSpec, DiagID,
                                 getLangOpts());
      break;

    // C++ typename-specifier:
    case tok::kw_typename:
      if (TryAnnotateTypeOrScopeToken()) {
        DS.SetTypeSpecError();
        goto DoneWithDeclSpec;
      }
      if (!Tok.is(tok::kw_typename))
        continue;
      break;

    // GNU typeof support.
    case tok::kw_typeof:
      ParseTypeofSpecifier(DS);
      continue;

    case tok::annot_decltype:
      ParseDecltypeSpecifier(DS);
      continue;

    case tok::annot_pragma_pack:
      HandlePragmaPack();
      continue;

    case tok::annot_pragma_ms_pragma:
      HandlePragmaMSPragma();
      continue;

    case tok::annot_pragma_ms_vtordisp:
      HandlePragmaMSVtorDisp();
      continue;

    case tok::annot_pragma_ms_pointers_to_members:
      HandlePragmaMSPointersToMembers();
      continue;

    case tok::kw___underlying_type:
      ParseUnderlyingTypeSpecifier(DS);
      continue;

    case tok::kw__Atomic:
      // C11 6.7.2.4/4:
      //   If the _Atomic keyword is immediately followed by a left parenthesis,
      //   it is interpreted as a type specifier (with a type name), not as a
      //   type qualifier.
      if (NextToken().is(tok::l_paren)) {
        ParseAtomicSpecifier(DS);
        continue;
      }
      isInvalid = DS.SetTypeQual(DeclSpec::TQ_atomic, Loc, PrevSpec, DiagID,
                                 getLangOpts());
      break;

    // OpenCL address space qualifiers:
    case tok::kw___generic:
#if INTEL_CUSTOMIZATION
      // CQ381345: OpenCL is not supported in Intel compatibility mode.
      if (!Actions.getLangOpts().IntelCompat)
#endif // INTEL_CUSTOMIZATION
      // generic address space is introduced only in OpenCL v2.0
      // see OpenCL C Spec v2.0 s6.5.5
      if (Actions.getLangOpts().OpenCLVersion < 200 &&
          !Actions.getLangOpts().OpenCLCPlusPlus) {
        DiagID = diag::err_opencl_unknown_type_specifier;
        PrevSpec = Tok.getIdentifierInfo()->getNameStart();
        isInvalid = true;
        break;
      };
      LLVM_FALLTHROUGH;
    case tok::kw_private:
    case tok::kw___private:
    case tok::kw___global:
    case tok::kw___local:
    case tok::kw___constant:
    // OpenCL access qualifiers:
    case tok::kw___read_only:
    case tok::kw___write_only:
    case tok::kw___read_write:
      ParseOpenCLQualifiers(DS.getAttributes());
      break;

    case tok::less:
      // GCC ObjC supports types like "<SomeProtocol>" as a synonym for
      // "id<SomeProtocol>".  This is hopelessly old fashioned and dangerous,
      // but we support it.
      if (DS.hasTypeSpecifier() || !getLangOpts().ObjC)
        goto DoneWithDeclSpec;

      SourceLocation StartLoc = Tok.getLocation();
      SourceLocation EndLoc;
      TypeResult Type = parseObjCProtocolQualifierType(EndLoc);
      if (Type.isUsable()) {
        if (DS.SetTypeSpecType(DeclSpec::TST_typename, StartLoc, StartLoc,
                               PrevSpec, DiagID, Type.get(),
                               Actions.getASTContext().getPrintingPolicy()))
          Diag(StartLoc, DiagID) << PrevSpec;

        DS.SetRangeEnd(EndLoc);
      } else {
        DS.SetTypeSpecError();
      }

      // Need to support trailing type qualifiers (e.g. "id<p> const").
      // If a type specifier follows, it will be diagnosed elsewhere.
      continue;
    }

    DS.SetRangeEnd(ConsumedEnd.isValid() ? ConsumedEnd : Tok.getLocation());

    // If the specifier wasn't legal, issue a diagnostic.
    if (isInvalid) {
      assert(PrevSpec && "Method did not return previous specifier!");
      assert(DiagID);

      if (DiagID == diag::ext_duplicate_declspec ||
          DiagID == diag::ext_warn_duplicate_declspec ||
          DiagID == diag::err_duplicate_declspec)
        Diag(Loc, DiagID) << PrevSpec
                          << FixItHint::CreateRemoval(
                                 SourceRange(Loc, DS.getEndLoc()));
      else if (DiagID == diag::err_opencl_unknown_type_specifier) {
        Diag(Loc, DiagID) << getLangOpts().OpenCLCPlusPlus
                          << getLangOpts().getOpenCLVersionTuple().getAsString()
                          << PrevSpec << isStorageClass;
      } else
        Diag(Loc, DiagID) << PrevSpec;
    }

#if INTEL_CUSTOMIZATION
    // CQ#376357: Allow bool redeclaration.
    if (DiagID != diag::err_bool_redeclaration &&
        DiagID != diag::warn_bool_redeclaration && ConsumedEnd.isInvalid())
#endif // INTEL_CUSTOMIZATION
      // After an error the next token can be an annotation token.
      ConsumeAnyToken();

    AttrsLastTime = false;
  }
}

/// ParseStructDeclaration - Parse a struct declaration without the terminating
/// semicolon.
///
/// Note that a struct declaration refers to a declaration in a struct,
/// not to the declaration of a struct.
///
///       struct-declaration:
/// [C2x]   attributes-specifier-seq[opt]
///           specifier-qualifier-list struct-declarator-list
/// [GNU]   __extension__ struct-declaration
/// [GNU]   specifier-qualifier-list
///       struct-declarator-list:
///         struct-declarator
///         struct-declarator-list ',' struct-declarator
/// [GNU]   struct-declarator-list ',' attributes[opt] struct-declarator
///       struct-declarator:
///         declarator
/// [GNU]   declarator attributes[opt]
///         declarator[opt] ':' constant-expression
/// [GNU]   declarator[opt] ':' constant-expression attributes[opt]
///
void Parser::ParseStructDeclaration(
    ParsingDeclSpec &DS,
    llvm::function_ref<void(ParsingFieldDeclarator &)> FieldsCallback) {

  if (Tok.is(tok::kw___extension__)) {
    // __extension__ silences extension warnings in the subexpression.
    ExtensionRAIIObject O(Diags);  // Use RAII to do this.
    ConsumeToken();
    return ParseStructDeclaration(DS, FieldsCallback);
  }

  // Parse leading attributes.
  ParsedAttributesWithRange Attrs(AttrFactory);
  MaybeParseCXX11Attributes(Attrs);
  DS.takeAttributesFrom(Attrs);

  // Parse the common specifier-qualifiers-list piece.
  ParseSpecifierQualifierList(DS);

  // If there are no declarators, this is a free-standing declaration
  // specifier. Let the actions module cope with it.
  if (Tok.is(tok::semi)) {
    RecordDecl *AnonRecord = nullptr;
    Decl *TheDecl = Actions.ParsedFreeStandingDeclSpec(getCurScope(), AS_none,
                                                       DS, AnonRecord);
    assert(!AnonRecord && "Did not expect anonymous struct or union here");
    DS.complete(TheDecl);
    return;
  }

  // Read struct-declarators until we find the semicolon.
  bool FirstDeclarator = true;
  SourceLocation CommaLoc;
  while (1) {
    ParsingFieldDeclarator DeclaratorInfo(*this, DS);
    DeclaratorInfo.D.setCommaLoc(CommaLoc);

    // Attributes are only allowed here on successive declarators.
    if (!FirstDeclarator)
      MaybeParseGNUAttributes(DeclaratorInfo.D);

    /// struct-declarator: declarator
    /// struct-declarator: declarator[opt] ':' constant-expression
    if (Tok.isNot(tok::colon)) {
      // Don't parse FOO:BAR as if it were a typo for FOO::BAR.
      ColonProtectionRAIIObject X(*this);
      ParseDeclarator(DeclaratorInfo.D);
    } else
      DeclaratorInfo.D.SetIdentifier(nullptr, Tok.getLocation());

    if (TryConsumeToken(tok::colon)) {
      ExprResult Res(ParseConstantExpression());
      if (Res.isInvalid())
        SkipUntil(tok::semi, StopBeforeMatch);
      else
        DeclaratorInfo.BitfieldSize = Res.get();
    }

    // If attributes exist after the declarator, parse them.
    MaybeParseGNUAttributes(DeclaratorInfo.D);

    // We're done with this declarator;  invoke the callback.
    FieldsCallback(DeclaratorInfo);

    // If we don't have a comma, it is either the end of the list (a ';')
    // or an error, bail out.
    if (!TryConsumeToken(tok::comma, CommaLoc))
      return;

    FirstDeclarator = false;
  }
}

/// ParseStructUnionBody
///       struct-contents:
///         struct-declaration-list
/// [EXT]   empty
/// [GNU]   "struct-declaration-list" without terminatoring ';'
///       struct-declaration-list:
///         struct-declaration
///         struct-declaration-list struct-declaration
/// [OBC]   '@' 'defs' '(' class-name ')'
///
void Parser::ParseStructUnionBody(SourceLocation RecordLoc,
                                  unsigned TagType, Decl *TagDecl) {
  PrettyDeclStackTraceEntry CrashInfo(Actions.Context, TagDecl, RecordLoc,
                                      "parsing struct/union body");
  assert(!getLangOpts().CPlusPlus && "C++ declarations not supported");

  BalancedDelimiterTracker T(*this, tok::l_brace);
  if (T.consumeOpen())
    return;

  ParseScope StructScope(this, Scope::ClassScope|Scope::DeclScope);
  Actions.ActOnTagStartDefinition(getCurScope(), TagDecl);

  SmallVector<Decl *, 32> FieldDecls;

  // While we still have something to read, read the declarations in the struct.
  while (!tryParseMisplacedModuleImport() && Tok.isNot(tok::r_brace) &&
         Tok.isNot(tok::eof)) {
    // Each iteration of this loop reads one struct-declaration.

    // Check for extraneous top-level semicolon.
    if (Tok.is(tok::semi)) {
      ConsumeExtraSemi(InsideStruct, TagType);
      continue;
    }

    // Parse _Static_assert declaration.
    if (Tok.is(tok::kw__Static_assert)) {
      SourceLocation DeclEnd;
      ParseStaticAssertDeclaration(DeclEnd);
      continue;
    }

    if (Tok.is(tok::annot_pragma_pack)) {
      HandlePragmaPack();
      continue;
    }

    if (Tok.is(tok::annot_pragma_align)) {
      HandlePragmaAlign();
      continue;
    }

    if (Tok.is(tok::annot_pragma_openmp)) {
      // Result can be ignored, because it must be always empty.
      AccessSpecifier AS = AS_none;
      ParsedAttributesWithRange Attrs(AttrFactory);
      (void)ParseOpenMPDeclarativeDirectiveWithExtDecl(AS, Attrs);
      continue;
    }

    if (!Tok.is(tok::at)) {
      auto CFieldCallback = [&](ParsingFieldDeclarator &FD) {
        // Install the declarator into the current TagDecl.
        Decl *Field =
            Actions.ActOnField(getCurScope(), TagDecl,
                               FD.D.getDeclSpec().getSourceRange().getBegin(),
                               FD.D, FD.BitfieldSize);
        FieldDecls.push_back(Field);
        FD.complete(Field);
      };

      // Parse all the comma separated declarators.
      ParsingDeclSpec DS(*this);
      ParseStructDeclaration(DS, CFieldCallback);
    } else { // Handle @defs
      ConsumeToken();
      if (!Tok.isObjCAtKeyword(tok::objc_defs)) {
        Diag(Tok, diag::err_unexpected_at);
        SkipUntil(tok::semi);
        continue;
      }
      ConsumeToken();
      ExpectAndConsume(tok::l_paren);
      if (!Tok.is(tok::identifier)) {
        Diag(Tok, diag::err_expected) << tok::identifier;
        SkipUntil(tok::semi);
        continue;
      }
      SmallVector<Decl *, 16> Fields;
      Actions.ActOnDefs(getCurScope(), TagDecl, Tok.getLocation(),
                        Tok.getIdentifierInfo(), Fields);
      FieldDecls.insert(FieldDecls.end(), Fields.begin(), Fields.end());
      ConsumeToken();
      ExpectAndConsume(tok::r_paren);
    }

    if (TryConsumeToken(tok::semi))
      continue;

    if (Tok.is(tok::r_brace)) {
      ExpectAndConsume(tok::semi, diag::ext_expected_semi_decl_list);
      break;
    }

    ExpectAndConsume(tok::semi, diag::err_expected_semi_decl_list);
    // Skip to end of block or statement to avoid ext-warning on extra ';'.
    SkipUntil(tok::r_brace, StopAtSemi | StopBeforeMatch);
    // If we stopped at a ';', eat it.
    TryConsumeToken(tok::semi);
  }

  T.consumeClose();

  ParsedAttributes attrs(AttrFactory);
  // If attributes exist after struct contents, parse them.
  MaybeParseGNUAttributes(attrs);

  Actions.ActOnFields(getCurScope(), RecordLoc, TagDecl, FieldDecls,
                      T.getOpenLocation(), T.getCloseLocation(), attrs);
  StructScope.Exit();
  Actions.ActOnTagFinishDefinition(getCurScope(), TagDecl, T.getRange());
}

/// ParseEnumSpecifier
///       enum-specifier: [C99 6.7.2.2]
///         'enum' identifier[opt] '{' enumerator-list '}'
///[C99/C++]'enum' identifier[opt] '{' enumerator-list ',' '}'
/// [GNU]   'enum' attributes[opt] identifier[opt] '{' enumerator-list ',' [opt]
///                                                 '}' attributes[opt]
/// [MS]    'enum' __declspec[opt] identifier[opt] '{' enumerator-list ',' [opt]
///                                                 '}'
///         'enum' identifier
/// [GNU]   'enum' attributes[opt] identifier
///
/// [C++11] enum-head '{' enumerator-list[opt] '}'
/// [C++11] enum-head '{' enumerator-list ','  '}'
///
///       enum-head: [C++11]
///         enum-key attribute-specifier-seq[opt] identifier[opt] enum-base[opt]
///         enum-key attribute-specifier-seq[opt] nested-name-specifier
///             identifier enum-base[opt]
///
///       enum-key: [C++11]
///         'enum'
///         'enum' 'class'
///         'enum' 'struct'
///
///       enum-base: [C++11]
///         ':' type-specifier-seq
///
/// [C++] elaborated-type-specifier:
/// [C++]   'enum' '::'[opt] nested-name-specifier[opt] identifier
///
void Parser::ParseEnumSpecifier(SourceLocation StartLoc, DeclSpec &DS,
                                const ParsedTemplateInfo &TemplateInfo,
                                AccessSpecifier AS, DeclSpecContext DSC) {
  // Parse the tag portion of this.
  if (Tok.is(tok::code_completion)) {
    // Code completion for an enum name.
    Actions.CodeCompleteTag(getCurScope(), DeclSpec::TST_enum);
    return cutOffParsing();
  }

  // If attributes exist after tag, parse them.
  ParsedAttributesWithRange attrs(AttrFactory);
  MaybeParseGNUAttributes(attrs);
  MaybeParseCXX11Attributes(attrs);
  MaybeParseMicrosoftDeclSpecs(attrs);

  SourceLocation ScopedEnumKWLoc;
  bool IsScopedUsingClassTag = false;

  // In C++11, recognize 'enum class' and 'enum struct'.
  if (Tok.isOneOf(tok::kw_class, tok::kw_struct)) {
    Diag(Tok, getLangOpts().CPlusPlus11 ? diag::warn_cxx98_compat_scoped_enum
                                        : diag::ext_scoped_enum);
    IsScopedUsingClassTag = Tok.is(tok::kw_class);
    ScopedEnumKWLoc = ConsumeToken();

    // Attributes are not allowed between these keywords.  Diagnose,
    // but then just treat them like they appeared in the right place.
    ProhibitAttributes(attrs);

    // They are allowed afterwards, though.
    MaybeParseGNUAttributes(attrs);
    MaybeParseCXX11Attributes(attrs);
    MaybeParseMicrosoftDeclSpecs(attrs);
  }

  // C++11 [temp.explicit]p12:
  //   The usual access controls do not apply to names used to specify
  //   explicit instantiations.
  // We extend this to also cover explicit specializations.  Note that
  // we don't suppress if this turns out to be an elaborated type
  // specifier.
  bool shouldDelayDiagsInTag =
    (TemplateInfo.Kind == ParsedTemplateInfo::ExplicitInstantiation ||
     TemplateInfo.Kind == ParsedTemplateInfo::ExplicitSpecialization);
  SuppressAccessChecks diagsFromTag(*this, shouldDelayDiagsInTag);

  // Enum definitions should not be parsed in a trailing-return-type.
  bool AllowDeclaration = DSC != DeclSpecContext::DSC_trailing;

  CXXScopeSpec &SS = DS.getTypeSpecScope();
  if (getLangOpts().CPlusPlus) {
    // "enum foo : bar;" is not a potential typo for "enum foo::bar;"
    // if a fixed underlying type is allowed.
    ColonProtectionRAIIObject X(*this, AllowDeclaration);

    CXXScopeSpec Spec;
    if (ParseOptionalCXXScopeSpecifier(Spec, nullptr,
                                       /*EnteringContext=*/true))
      return;

    if (Spec.isSet() && Tok.isNot(tok::identifier)) {
      Diag(Tok, diag::err_expected) << tok::identifier;
      if (Tok.isNot(tok::l_brace)) {
        // Has no name and is not a definition.
        // Skip the rest of this declarator, up until the comma or semicolon.
        SkipUntil(tok::comma, StopAtSemi);
        return;
      }
    }

    SS = Spec;
  }

  // Must have either 'enum name' or 'enum {...}'.
  if (Tok.isNot(tok::identifier) && Tok.isNot(tok::l_brace) &&
      !(AllowDeclaration && Tok.is(tok::colon))) {
    Diag(Tok, diag::err_expected_either) << tok::identifier << tok::l_brace;

    // Skip the rest of this declarator, up until the comma or semicolon.
    SkipUntil(tok::comma, StopAtSemi);
    return;
  }

  // If an identifier is present, consume and remember it.
  IdentifierInfo *Name = nullptr;
  SourceLocation NameLoc;
  if (Tok.is(tok::identifier)) {
    Name = Tok.getIdentifierInfo();
    NameLoc = ConsumeToken();
  }

  if (!Name && ScopedEnumKWLoc.isValid()) {
    // C++0x 7.2p2: The optional identifier shall not be omitted in the
    // declaration of a scoped enumeration.
    Diag(Tok, diag::err_scoped_enum_missing_identifier);
    ScopedEnumKWLoc = SourceLocation();
    IsScopedUsingClassTag = false;
  }

  // Okay, end the suppression area.  We'll decide whether to emit the
  // diagnostics in a second.
  if (shouldDelayDiagsInTag)
    diagsFromTag.done();

  TypeResult BaseType;

  // Parse the fixed underlying type.
  bool CanBeBitfield = getCurScope()->getFlags() & Scope::ClassScope;
  if (AllowDeclaration && Tok.is(tok::colon)) {
    bool PossibleBitfield = false;
    if (CanBeBitfield) {
      // If we're in class scope, this can either be an enum declaration with
      // an underlying type, or a declaration of a bitfield member. We try to
      // use a simple disambiguation scheme first to catch the common cases
      // (integer literal, sizeof); if it's still ambiguous, we then consider
      // anything that's a simple-type-specifier followed by '(' as an
      // expression. This suffices because function types are not valid
      // underlying types anyway.
      EnterExpressionEvaluationContext Unevaluated(
          Actions, Sema::ExpressionEvaluationContext::ConstantEvaluated);
      TPResult TPR = isExpressionOrTypeSpecifierSimple(NextToken().getKind());
      // If the next token starts an expression, we know we're parsing a
      // bit-field. This is the common case.
      if (TPR == TPResult::True)
        PossibleBitfield = true;
      // If the next token starts a type-specifier-seq, it may be either a
      // a fixed underlying type or the start of a function-style cast in C++;
      // lookahead one more token to see if it's obvious that we have a
      // fixed underlying type.
      else if (TPR == TPResult::False &&
               GetLookAheadToken(2).getKind() == tok::semi) {
        // Consume the ':'.
        ConsumeToken();
      } else {
        // We have the start of a type-specifier-seq, so we have to perform
        // tentative parsing to determine whether we have an expression or a
        // type.
        TentativeParsingAction TPA(*this);

        // Consume the ':'.
        ConsumeToken();

        // If we see a type specifier followed by an open-brace, we have an
        // ambiguity between an underlying type and a C++11 braced
        // function-style cast. Resolve this by always treating it as an
        // underlying type.
        // FIXME: The standard is not entirely clear on how to disambiguate in
        // this case.
        if ((getLangOpts().CPlusPlus &&
             isCXXDeclarationSpecifier(TPResult::True) != TPResult::True) ||
            (!getLangOpts().CPlusPlus && !isDeclarationSpecifier(true))) {
          // We'll parse this as a bitfield later.
          PossibleBitfield = true;
          TPA.Revert();
        } else {
          // We have a type-specifier-seq.
          TPA.Commit();
        }
      }
    } else {
      // Consume the ':'.
      ConsumeToken();
    }

    if (!PossibleBitfield) {
      SourceRange Range;
      BaseType = ParseTypeName(&Range);

      if (!getLangOpts().ObjC) {
        if (getLangOpts().CPlusPlus11)
          Diag(StartLoc, diag::warn_cxx98_compat_enum_fixed_underlying_type);
        else if (getLangOpts().CPlusPlus)
          Diag(StartLoc, diag::ext_cxx11_enum_fixed_underlying_type);
        else if (getLangOpts().MicrosoftExt)
          Diag(StartLoc, diag::ext_ms_c_enum_fixed_underlying_type);
        else
          Diag(StartLoc, diag::ext_clang_c_enum_fixed_underlying_type);
      }
    }
  }

  // There are four options here.  If we have 'friend enum foo;' then this is a
  // friend declaration, and cannot have an accompanying definition. If we have
  // 'enum foo;', then this is a forward declaration.  If we have
  // 'enum foo {...' then this is a definition. Otherwise we have something
  // like 'enum foo xyz', a reference.
  //
  // This is needed to handle stuff like this right (C99 6.7.2.3p11):
  // enum foo {..};  void bar() { enum foo; }    <- new foo in bar.
  // enum foo {..};  void bar() { enum foo x; }  <- use of old foo.
  //
  Sema::TagUseKind TUK;
  if (!AllowDeclaration) {
    TUK = Sema::TUK_Reference;
  } else if (Tok.is(tok::l_brace)) {
    if (DS.isFriendSpecified()) {
      Diag(Tok.getLocation(), diag::err_friend_decl_defines_type)
        << SourceRange(DS.getFriendSpecLoc());
      ConsumeBrace();
      SkipUntil(tok::r_brace, StopAtSemi);
      TUK = Sema::TUK_Friend;
    } else {
      TUK = Sema::TUK_Definition;
    }
  } else if (!isTypeSpecifier(DSC) &&
             (Tok.is(tok::semi) ||
              (Tok.isAtStartOfLine() &&
               !isValidAfterTypeSpecifier(CanBeBitfield)))) {
    TUK = DS.isFriendSpecified() ? Sema::TUK_Friend : Sema::TUK_Declaration;
    if (Tok.isNot(tok::semi)) {
      // A semicolon was missing after this declaration. Diagnose and recover.
      ExpectAndConsume(tok::semi, diag::err_expected_after, "enum");
      PP.EnterToken(Tok, /*IsReinject=*/true);
      Tok.setKind(tok::semi);
    }
  } else {
    TUK = Sema::TUK_Reference;
  }

  // If this is an elaborated type specifier, and we delayed
  // diagnostics before, just merge them into the current pool.
  if (TUK == Sema::TUK_Reference && shouldDelayDiagsInTag) {
    diagsFromTag.redelay();
  }

  MultiTemplateParamsArg TParams;
  if (TemplateInfo.Kind != ParsedTemplateInfo::NonTemplate &&
      TUK != Sema::TUK_Reference) {
    if (!getLangOpts().CPlusPlus11 || !SS.isSet()) {
      // Skip the rest of this declarator, up until the comma or semicolon.
      Diag(Tok, diag::err_enum_template);
      SkipUntil(tok::comma, StopAtSemi);
      return;
    }

    if (TemplateInfo.Kind == ParsedTemplateInfo::ExplicitInstantiation) {
      // Enumerations can't be explicitly instantiated.
      DS.SetTypeSpecError();
      Diag(StartLoc, diag::err_explicit_instantiation_enum);
      return;
    }

    assert(TemplateInfo.TemplateParams && "no template parameters");
    TParams = MultiTemplateParamsArg(TemplateInfo.TemplateParams->data(),
                                     TemplateInfo.TemplateParams->size());
  }

  if (TUK == Sema::TUK_Reference)
    ProhibitAttributes(attrs);

  if (!Name && TUK != Sema::TUK_Definition) {
    Diag(Tok, diag::err_enumerator_unnamed_no_def);

    // Skip the rest of this declarator, up until the comma or semicolon.
    SkipUntil(tok::comma, StopAtSemi);
    return;
  }

  stripTypeAttributesOffDeclSpec(attrs, DS, TUK);

  Sema::SkipBodyInfo SkipBody;
  if (!Name && TUK == Sema::TUK_Definition && Tok.is(tok::l_brace) &&
      NextToken().is(tok::identifier))
    SkipBody = Actions.shouldSkipAnonEnumBody(getCurScope(),
                                              NextToken().getIdentifierInfo(),
                                              NextToken().getLocation());

  bool Owned = false;
  bool IsDependent = false;
  const char *PrevSpec = nullptr;
  unsigned DiagID;
  Decl *TagDecl = Actions.ActOnTag(
      getCurScope(), DeclSpec::TST_enum, TUK, StartLoc, SS, Name, NameLoc,
      attrs, AS, DS.getModulePrivateSpecLoc(), TParams, Owned, IsDependent,
      ScopedEnumKWLoc, IsScopedUsingClassTag, BaseType,
      DSC == DeclSpecContext::DSC_type_specifier,
      DSC == DeclSpecContext::DSC_template_param ||
          DSC == DeclSpecContext::DSC_template_type_arg,
      &SkipBody);

  if (SkipBody.ShouldSkip) {
    assert(TUK == Sema::TUK_Definition && "can only skip a definition");

    BalancedDelimiterTracker T(*this, tok::l_brace);
    T.consumeOpen();
    T.skipToEnd();

    if (DS.SetTypeSpecType(DeclSpec::TST_enum, StartLoc,
                           NameLoc.isValid() ? NameLoc : StartLoc,
                           PrevSpec, DiagID, TagDecl, Owned,
                           Actions.getASTContext().getPrintingPolicy()))
      Diag(StartLoc, DiagID) << PrevSpec;
    return;
  }

  if (IsDependent) {
    // This enum has a dependent nested-name-specifier. Handle it as a
    // dependent tag.
    if (!Name) {
      DS.SetTypeSpecError();
      Diag(Tok, diag::err_expected_type_name_after_typename);
      return;
    }

    TypeResult Type = Actions.ActOnDependentTag(
        getCurScope(), DeclSpec::TST_enum, TUK, SS, Name, StartLoc, NameLoc);
    if (Type.isInvalid()) {
      DS.SetTypeSpecError();
      return;
    }

    if (DS.SetTypeSpecType(DeclSpec::TST_typename, StartLoc,
                           NameLoc.isValid() ? NameLoc : StartLoc,
                           PrevSpec, DiagID, Type.get(),
                           Actions.getASTContext().getPrintingPolicy()))
      Diag(StartLoc, DiagID) << PrevSpec;

    return;
  }

  if (!TagDecl) {
    // The action failed to produce an enumeration tag. If this is a
    // definition, consume the entire definition.
    if (Tok.is(tok::l_brace) && TUK != Sema::TUK_Reference) {
      ConsumeBrace();
      SkipUntil(tok::r_brace, StopAtSemi);
    }

    DS.SetTypeSpecError();
    return;
  }

  if (Tok.is(tok::l_brace) && TUK != Sema::TUK_Reference) {
    Decl *D = SkipBody.CheckSameAsPrevious ? SkipBody.New : TagDecl;
    ParseEnumBody(StartLoc, D);
    if (SkipBody.CheckSameAsPrevious &&
        !Actions.ActOnDuplicateDefinition(DS, TagDecl, SkipBody)) {
      DS.SetTypeSpecError();
      return;
    }
  }

  if (DS.SetTypeSpecType(DeclSpec::TST_enum, StartLoc,
                         NameLoc.isValid() ? NameLoc : StartLoc,
                         PrevSpec, DiagID, TagDecl, Owned,
                         Actions.getASTContext().getPrintingPolicy()))
    Diag(StartLoc, DiagID) << PrevSpec;
}

/// ParseEnumBody - Parse a {} enclosed enumerator-list.
///       enumerator-list:
///         enumerator
///         enumerator-list ',' enumerator
///       enumerator:
///         enumeration-constant attributes[opt]
///         enumeration-constant attributes[opt] '=' constant-expression
///       enumeration-constant:
///         identifier
///
void Parser::ParseEnumBody(SourceLocation StartLoc, Decl *EnumDecl) {
  // Enter the scope of the enum body and start the definition.
  ParseScope EnumScope(this, Scope::DeclScope | Scope::EnumScope);
  Actions.ActOnTagStartDefinition(getCurScope(), EnumDecl);

  BalancedDelimiterTracker T(*this, tok::l_brace);
  T.consumeOpen();

  // C does not allow an empty enumerator-list, C++ does [dcl.enum].
  if (Tok.is(tok::r_brace) && !getLangOpts().CPlusPlus)
#if INTEL_CUSTOMIZATION
  {
    // CQ#364426 - emit a warning in IntelCompat mode
    if (getLangOpts().IntelCompat)
      Diag(Tok, diag::warn_empty_enum);
    else
#endif  // INTEL_CUSTOMIZATION
      Diag(Tok, diag::err_empty_enum);
#if INTEL_CUSTOMIZATION
  }
#endif // INTEL_CUSTOMIZATION

  SmallVector<Decl *, 32> EnumConstantDecls;
  SmallVector<SuppressAccessChecks, 32> EnumAvailabilityDiags;

  Decl *LastEnumConstDecl = nullptr;

  // Parse the enumerator-list.
  while (Tok.isNot(tok::r_brace)) {
    // Parse enumerator. If failed, try skipping till the start of the next
    // enumerator definition.
    if (Tok.isNot(tok::identifier)) {
      Diag(Tok.getLocation(), diag::err_expected) << tok::identifier;
      if (SkipUntil(tok::comma, tok::r_brace, StopBeforeMatch) &&
          TryConsumeToken(tok::comma))
        continue;
      break;
    }
    IdentifierInfo *Ident = Tok.getIdentifierInfo();
    SourceLocation IdentLoc = ConsumeToken();

    // If attributes exist after the enumerator, parse them.
    ParsedAttributesWithRange attrs(AttrFactory);
    MaybeParseGNUAttributes(attrs);
    ProhibitAttributes(attrs); // GNU-style attributes are prohibited.
    if (standardAttributesAllowed() && isCXX11AttributeSpecifier()) {
      if (getLangOpts().CPlusPlus)
        Diag(Tok.getLocation(), getLangOpts().CPlusPlus17
                                    ? diag::warn_cxx14_compat_ns_enum_attribute
                                    : diag::ext_ns_enum_attribute)
            << 1 /*enumerator*/;
      ParseCXX11Attributes(attrs);
    }

    SourceLocation EqualLoc;
    ExprResult AssignedVal;
    EnumAvailabilityDiags.emplace_back(*this);

    if (TryConsumeToken(tok::equal, EqualLoc)) {
      AssignedVal = ParseConstantExpression();
      if (AssignedVal.isInvalid())
        SkipUntil(tok::comma, tok::r_brace, StopBeforeMatch);
    }

    // Install the enumerator constant into EnumDecl.
    Decl *EnumConstDecl = Actions.ActOnEnumConstant(
        getCurScope(), EnumDecl, LastEnumConstDecl, IdentLoc, Ident, attrs,
        EqualLoc, AssignedVal.get());
    EnumAvailabilityDiags.back().done();

    EnumConstantDecls.push_back(EnumConstDecl);
    LastEnumConstDecl = EnumConstDecl;

    if (Tok.is(tok::identifier)) {
      // We're missing a comma between enumerators.
      SourceLocation Loc = getEndOfPreviousToken();
      Diag(Loc, diag::err_enumerator_list_missing_comma)
        << FixItHint::CreateInsertion(Loc, ", ");
      continue;
    }

    // Emumerator definition must be finished, only comma or r_brace are
    // allowed here.
    SourceLocation CommaLoc;
    if (Tok.isNot(tok::r_brace) && !TryConsumeToken(tok::comma, CommaLoc)) {
      if (EqualLoc.isValid())
        Diag(Tok.getLocation(), diag::err_expected_either) << tok::r_brace
                                                           << tok::comma;
      else
        Diag(Tok.getLocation(), diag::err_expected_end_of_enumerator);
      if (SkipUntil(tok::comma, tok::r_brace, StopBeforeMatch)) {
        if (TryConsumeToken(tok::comma, CommaLoc))
          continue;
      } else {
        break;
      }
    }

    // If comma is followed by r_brace, emit appropriate warning.
    if (Tok.is(tok::r_brace) && CommaLoc.isValid()) {
      if (!getLangOpts().C99 && !getLangOpts().CPlusPlus11)
        Diag(CommaLoc, getLangOpts().CPlusPlus ?
               diag::ext_enumerator_list_comma_cxx :
               diag::ext_enumerator_list_comma_c)
          << FixItHint::CreateRemoval(CommaLoc);
      else if (getLangOpts().CPlusPlus11)
        Diag(CommaLoc, diag::warn_cxx98_compat_enumerator_list_comma)
          << FixItHint::CreateRemoval(CommaLoc);
      break;
    }
  }

  // Eat the }.
  T.consumeClose();

  // If attributes exist after the identifier list, parse them.
  ParsedAttributes attrs(AttrFactory);
  MaybeParseGNUAttributes(attrs);

  Actions.ActOnEnumBody(StartLoc, T.getRange(), EnumDecl, EnumConstantDecls,
                        getCurScope(), attrs);

  // Now handle enum constant availability diagnostics.
  assert(EnumConstantDecls.size() == EnumAvailabilityDiags.size());
  for (size_t i = 0, e = EnumConstantDecls.size(); i != e; ++i) {
    ParsingDeclRAIIObject PD(*this, ParsingDeclRAIIObject::NoParent);
    EnumAvailabilityDiags[i].redelay();
    PD.complete(EnumConstantDecls[i]);
  }

  EnumScope.Exit();
  Actions.ActOnTagFinishDefinition(getCurScope(), EnumDecl, T.getRange());

  // The next token must be valid after an enum definition. If not, a ';'
  // was probably forgotten.
  bool CanBeBitfield = getCurScope()->getFlags() & Scope::ClassScope;
  if (!isValidAfterTypeSpecifier(CanBeBitfield)) {
    ExpectAndConsume(tok::semi, diag::err_expected_after, "enum");
    // Push this token back into the preprocessor and change our current token
    // to ';' so that the rest of the code recovers as though there were an
    // ';' after the definition.
    PP.EnterToken(Tok, /*IsReinject=*/true);
    Tok.setKind(tok::semi);
  }
}

/// isKnownToBeTypeSpecifier - Return true if we know that the specified token
/// is definitely a type-specifier.  Return false if it isn't part of a type
/// specifier or if we're not sure.
bool Parser::isKnownToBeTypeSpecifier(const Token &Tok) const {
  switch (Tok.getKind()) {
  default: return false;
    // type-specifiers
  case tok::kw_short:
  case tok::kw_long:
  case tok::kw___int64:
  case tok::kw___int128:
  case tok::kw_signed:
  case tok::kw_unsigned:
  case tok::kw__Complex:
  case tok::kw__Imaginary:
  case tok::kw_void:
  case tok::kw_char:
  case tok::kw_wchar_t:
  case tok::kw_char8_t:
  case tok::kw_char16_t:
  case tok::kw_char32_t:
  case tok::kw_int:
  case tok::kw_half:
  case tok::kw_float:
  case tok::kw_double:
  case tok::kw__Accum:
  case tok::kw__Fract:
  case tok::kw__Float16:
  case tok::kw___float128:
  case tok::kw_bool:
  case tok::kw__Bool:
  case tok::kw__Decimal32:
  case tok::kw__Decimal64:
  case tok::kw__Decimal128:
  case tok::kw___vector:
#define GENERIC_IMAGE_TYPE(ImgType, Id) case tok::kw_##ImgType##_t:
#include "clang/Basic/OpenCLImageTypes.def"

    // struct-or-union-specifier (C99) or class-specifier (C++)
  case tok::kw_class:
  case tok::kw_struct:
  case tok::kw___interface:
  case tok::kw_union:
    // enum-specifier
  case tok::kw_enum:

    // typedef-name
  case tok::annot_typename:
    return true;
  }
}

/// isTypeSpecifierQualifier - Return true if the current token could be the
/// start of a specifier-qualifier-list.
bool Parser::isTypeSpecifierQualifier() {
  switch (Tok.getKind()) {
  default: return false;

  case tok::identifier:   // foo::bar
    if (TryAltiVecVectorToken())
      return true;
    LLVM_FALLTHROUGH;
  case tok::kw_typename:  // typename T::type
    // Annotate typenames and C++ scope specifiers.  If we get one, just
    // recurse to handle whatever we get.
    if (TryAnnotateTypeOrScopeToken())
      return true;
    if (Tok.is(tok::identifier))
      return false;
    return isTypeSpecifierQualifier();

  case tok::coloncolon:   // ::foo::bar
    if (NextToken().is(tok::kw_new) ||    // ::new
        NextToken().is(tok::kw_delete))   // ::delete
      return false;

    if (TryAnnotateTypeOrScopeToken())
      return true;
    return isTypeSpecifierQualifier();

    // GNU attributes support.
  case tok::kw___attribute:
    // GNU typeof support.
  case tok::kw_typeof:

    // type-specifiers
  case tok::kw_short:
  case tok::kw_long:
  case tok::kw___int64:
  case tok::kw___int128:
  case tok::kw_signed:
  case tok::kw_unsigned:
  case tok::kw__Complex:
  case tok::kw__Imaginary:
  case tok::kw_void:
  case tok::kw_char:
  case tok::kw_wchar_t:
  case tok::kw_char8_t:
  case tok::kw_char16_t:
  case tok::kw_char32_t:
  case tok::kw_int:
  case tok::kw_half:
  case tok::kw_float:
  case tok::kw_double:
  case tok::kw__Accum:
  case tok::kw__Fract:
  case tok::kw__Float16:
  case tok::kw___float128:
  case tok::kw_bool:
  case tok::kw__Bool:
  case tok::kw__Decimal32:
  case tok::kw__Decimal64:
  case tok::kw__Decimal128:
  case tok::kw___vector:
#define GENERIC_IMAGE_TYPE(ImgType, Id) case tok::kw_##ImgType##_t:
#include "clang/Basic/OpenCLImageTypes.def"

    // struct-or-union-specifier (C99) or class-specifier (C++)
  case tok::kw_class:
  case tok::kw_struct:
  case tok::kw___interface:
  case tok::kw_union:
    // enum-specifier
  case tok::kw_enum:

    // type-qualifier
  case tok::kw_const:
  case tok::kw_volatile:
  case tok::kw_restrict:
  case tok::kw__Sat:

    // Debugger support.
  case tok::kw___unknown_anytype:

    // typedef-name
  case tok::annot_typename:
    return true;

    // GNU ObjC bizarre protocol extension: <proto1,proto2> with implicit 'id'.
  case tok::less:
    return getLangOpts().ObjC;

#if INTEL_CUSTOMIZATION
    // CQ381345: OpenCL is not supported in Intel compatibility mode.
  case tok::kw___generic:
    return !getLangOpts().IntelCompat;
#endif // INTEL_CUSTOMIZATION
  case tok::kw___cdecl:
  case tok::kw___stdcall:
  case tok::kw___fastcall:
  case tok::kw___thiscall:
  case tok::kw__regcall: // INTEL
  case tok::kw___regcall:
  case tok::kw___vectorcall:
  case tok::kw___w64:
  case tok::kw___ptr64:
  case tok::kw___ptr32:
  case tok::kw___pascal:
  case tok::kw___unaligned:

  case tok::kw__Nonnull:
  case tok::kw__Nullable:
  case tok::kw__Null_unspecified:

  case tok::kw___kindof:

  case tok::kw___private:
  case tok::kw___local:
  case tok::kw___global:
  case tok::kw___constant:
  case tok::kw___read_only:
  case tok::kw___read_write:
  case tok::kw___write_only:
    return true;

  case tok::kw_private:
    return getLangOpts().OpenCL;

  // C11 _Atomic
  case tok::kw__Atomic:
    return true;
  }
}

/// isDeclarationSpecifier() - Return true if the current token is part of a
/// declaration specifier.
///
/// \param DisambiguatingWithExpression True to indicate that the purpose of
/// this check is to disambiguate between an expression and a declaration.
bool Parser::isDeclarationSpecifier(bool DisambiguatingWithExpression) {
  switch (Tok.getKind()) {
  default: return false;

  case tok::kw_pipe:
    return (getLangOpts().OpenCL && getLangOpts().OpenCLVersion >= 200) ||
           getLangOpts().OpenCLCPlusPlus;
#if INTEL_CUSTOMIZATION
  case tok::kw_channel:
    return getLangOpts().OpenCL &&
      getTargetInfo().getSupportedOpenCLOpts().
         isEnabled("cl_intel_channels");
#endif // INTEL_CUSTOMIZATION
  case tok::identifier:   // foo::bar
    // Unfortunate hack to support "Class.factoryMethod" notation.
    if (getLangOpts().ObjC && NextToken().is(tok::period))
      return false;
    if (TryAltiVecVectorToken())
      return true;
    LLVM_FALLTHROUGH;
  case tok::kw_decltype: // decltype(T())::type
  case tok::kw_typename: // typename T::type
    // Annotate typenames and C++ scope specifiers.  If we get one, just
    // recurse to handle whatever we get.
    if (TryAnnotateTypeOrScopeToken())
      return true;
    if (Tok.is(tok::identifier))
      return false;

    // If we're in Objective-C and we have an Objective-C class type followed
    // by an identifier and then either ':' or ']', in a place where an
    // expression is permitted, then this is probably a class message send
    // missing the initial '['. In this case, we won't consider this to be
    // the start of a declaration.
    if (DisambiguatingWithExpression &&
        isStartOfObjCClassMessageMissingOpenBracket())
      return false;

    return isDeclarationSpecifier();

  case tok::coloncolon:   // ::foo::bar
    if (NextToken().is(tok::kw_new) ||    // ::new
        NextToken().is(tok::kw_delete))   // ::delete
      return false;

    // Annotate typenames and C++ scope specifiers.  If we get one, just
    // recurse to handle whatever we get.
    if (TryAnnotateTypeOrScopeToken())
      return true;
    return isDeclarationSpecifier();

    // storage-class-specifier
  case tok::kw_typedef:
  case tok::kw_extern:
  case tok::kw___private_extern__:
  case tok::kw_static:
  case tok::kw_auto:
  case tok::kw___auto_type:
  case tok::kw_register:
  case tok::kw___thread:
  case tok::kw_thread_local:
  case tok::kw__Thread_local:

    // Modules
  case tok::kw___module_private__:

    // Debugger support
  case tok::kw___unknown_anytype:

    // type-specifiers
  case tok::kw_short:
  case tok::kw_long:
  case tok::kw___int64:
  case tok::kw___int128:
  case tok::kw_signed:
  case tok::kw_unsigned:
  case tok::kw__Complex:
  case tok::kw__Imaginary:
  case tok::kw_void:
  case tok::kw_char:
  case tok::kw_wchar_t:
  case tok::kw_char8_t:
  case tok::kw_char16_t:
  case tok::kw_char32_t:

  case tok::kw_int:
  case tok::kw_half:
  case tok::kw_float:
  case tok::kw_double:
  case tok::kw__Accum:
  case tok::kw__Fract:
  case tok::kw__Float16:
  case tok::kw___float128:
  case tok::kw_bool:
  case tok::kw__Bool:
  case tok::kw__Decimal32:
  case tok::kw__Decimal64:
  case tok::kw__Decimal128:
  case tok::kw___vector:

    // struct-or-union-specifier (C99) or class-specifier (C++)
  case tok::kw_class:
  case tok::kw_struct:
  case tok::kw_union:
  case tok::kw___interface:
    // enum-specifier
  case tok::kw_enum:

    // type-qualifier
  case tok::kw_const:
  case tok::kw_volatile:
  case tok::kw_restrict:
  case tok::kw__Sat:

    // function-specifier
  case tok::kw_inline:
  case tok::kw_virtual:
  case tok::kw_explicit:
  case tok::kw__Noreturn:

    // alignment-specifier
  case tok::kw__Alignas:

    // friend keyword.
  case tok::kw_friend:

    // static_assert-declaration
  case tok::kw__Static_assert:

    // GNU typeof support.
  case tok::kw_typeof:

    // GNU attributes.
  case tok::kw___attribute:

    // C++11 decltype and constexpr.
  case tok::annot_decltype:
  case tok::kw_constexpr:

    // C++20 consteval.
  case tok::kw_consteval:

    // C11 _Atomic
  case tok::kw__Atomic:
    return true;

    // GNU ObjC bizarre protocol extension: <proto1,proto2> with implicit 'id'.
  case tok::less:
    return getLangOpts().ObjC;

    // typedef-name
  case tok::annot_typename:
    return !DisambiguatingWithExpression ||
           !isStartOfObjCClassMessageMissingOpenBracket();

#if INTEL_CUSTOMIZATION
    // CQ381345: OpenCL is not supported in Intel compatibility mode.
  case tok::kw___generic:
    return !getLangOpts().IntelCompat;
#endif // INTEL_CUSTOMIZATION
  case tok::kw___declspec:
  case tok::kw___cdecl:
  case tok::kw___stdcall:
  case tok::kw___fastcall:
  case tok::kw__regcall:  // INTEL
  case tok::kw___thiscall:
  case tok::kw___regcall:
  case tok::kw___vectorcall:
  case tok::kw___w64:
  case tok::kw___sptr:
  case tok::kw___uptr:
  case tok::kw___ptr64:
  case tok::kw___ptr32:
  case tok::kw___forceinline:
  case tok::kw___pascal:
  case tok::kw___unaligned:

  case tok::kw__Nonnull:
  case tok::kw__Nullable:
  case tok::kw__Null_unspecified:

  case tok::kw___kindof:

  case tok::kw___private:
  case tok::kw___local:
  case tok::kw___global:
  case tok::kw___constant:
  case tok::kw___read_only:
  case tok::kw___read_write:
  case tok::kw___write_only:
#define GENERIC_IMAGE_TYPE(ImgType, Id) case tok::kw_##ImgType##_t:
#include "clang/Basic/OpenCLImageTypes.def"

    return true;

  case tok::kw_private:
    return getLangOpts().OpenCL;
  }
}

bool Parser::isConstructorDeclarator(bool IsUnqualified, bool DeductionGuide) {
  TentativeParsingAction TPA(*this);

  // Parse the C++ scope specifier.
  CXXScopeSpec SS;
  if (ParseOptionalCXXScopeSpecifier(SS, nullptr,
                                     /*EnteringContext=*/true)) {
    TPA.Revert();
    return false;
  }

  // Parse the constructor name.
  if (Tok.is(tok::identifier)) {
    // We already know that we have a constructor name; just consume
    // the token.
    ConsumeToken();
  } else if (Tok.is(tok::annot_template_id)) {
    ConsumeAnnotationToken();
  } else {
    TPA.Revert();
    return false;
  }

  // There may be attributes here, appertaining to the constructor name or type
  // we just stepped past.
  SkipCXX11Attributes();

  // Current class name must be followed by a left parenthesis.
  if (Tok.isNot(tok::l_paren)) {
    TPA.Revert();
    return false;
  }
  ConsumeParen();

  // A right parenthesis, or ellipsis followed by a right parenthesis signals
  // that we have a constructor.
  if (Tok.is(tok::r_paren) ||
      (Tok.is(tok::ellipsis) && NextToken().is(tok::r_paren))) {
    TPA.Revert();
    return true;
  }

  // A C++11 attribute here signals that we have a constructor, and is an
  // attribute on the first constructor parameter.
  if (getLangOpts().CPlusPlus11 &&
      isCXX11AttributeSpecifier(/*Disambiguate*/ false,
                                /*OuterMightBeMessageSend*/ true)) {
    TPA.Revert();
    return true;
  }

  // If we need to, enter the specified scope.
  DeclaratorScopeObj DeclScopeObj(*this, SS);
  if (SS.isSet() && Actions.ShouldEnterDeclaratorScope(getCurScope(), SS))
    DeclScopeObj.EnterDeclaratorScope();

  // Optionally skip Microsoft attributes.
  ParsedAttributes Attrs(AttrFactory);
  MaybeParseMicrosoftAttributes(Attrs);

  // Check whether the next token(s) are part of a declaration
  // specifier, in which case we have the start of a parameter and,
  // therefore, we know that this is a constructor.
  bool IsConstructor = false;
  if (isDeclarationSpecifier())
    IsConstructor = true;
  else if (Tok.is(tok::identifier) ||
           (Tok.is(tok::annot_cxxscope) && NextToken().is(tok::identifier))) {
    // We've seen "C ( X" or "C ( X::Y", but "X" / "X::Y" is not a type.
    // This might be a parenthesized member name, but is more likely to
    // be a constructor declaration with an invalid argument type. Keep
    // looking.
    if (Tok.is(tok::annot_cxxscope))
      ConsumeAnnotationToken();
    ConsumeToken();

    // If this is not a constructor, we must be parsing a declarator,
    // which must have one of the following syntactic forms (see the
    // grammar extract at the start of ParseDirectDeclarator):
    switch (Tok.getKind()) {
    case tok::l_paren:
      // C(X   (   int));
    case tok::l_square:
      // C(X   [   5]);
      // C(X   [   [attribute]]);
    case tok::coloncolon:
      // C(X   ::   Y);
      // C(X   ::   *p);
      // Assume this isn't a constructor, rather than assuming it's a
      // constructor with an unnamed parameter of an ill-formed type.
      break;

    case tok::r_paren:
      // C(X   )

      // Skip past the right-paren and any following attributes to get to
      // the function body or trailing-return-type.
      ConsumeParen();
      SkipCXX11Attributes();

      if (DeductionGuide) {
        // C(X) -> ... is a deduction guide.
        IsConstructor = Tok.is(tok::arrow);
        break;
      }
      if (Tok.is(tok::colon) || Tok.is(tok::kw_try)) {
        // Assume these were meant to be constructors:
        //   C(X)   :    (the name of a bit-field cannot be parenthesized).
        //   C(X)   try  (this is otherwise ill-formed).
        IsConstructor = true;
      }
      if (Tok.is(tok::semi) || Tok.is(tok::l_brace)) {
        // If we have a constructor name within the class definition,
        // assume these were meant to be constructors:
        //   C(X)   {
        //   C(X)   ;
        // ... because otherwise we would be declaring a non-static data
        // member that is ill-formed because it's of the same type as its
        // surrounding class.
        //
        // FIXME: We can actually do this whether or not the name is qualified,
        // because if it is qualified in this context it must be being used as
        // a constructor name.
        // currently, so we're somewhat conservative here.
        IsConstructor = IsUnqualified;
      }
      break;

    default:
      IsConstructor = true;
      break;
    }
  }

  TPA.Revert();
  return IsConstructor;
}

/// ParseTypeQualifierListOpt
///          type-qualifier-list: [C99 6.7.5]
///            type-qualifier
/// [vendor]   attributes
///              [ only if AttrReqs & AR_VendorAttributesParsed ]
///            type-qualifier-list type-qualifier
/// [vendor]   type-qualifier-list attributes
///              [ only if AttrReqs & AR_VendorAttributesParsed ]
/// [C++0x]    attribute-specifier[opt] is allowed before cv-qualifier-seq
///              [ only if AttReqs & AR_CXX11AttributesParsed ]
/// Note: vendor can be GNU, MS, etc and can be explicitly controlled via
/// AttrRequirements bitmask values.
void Parser::ParseTypeQualifierListOpt(
    DeclSpec &DS, unsigned AttrReqs, bool AtomicAllowed,
    bool IdentifierRequired,
    Optional<llvm::function_ref<void()>> CodeCompletionHandler) {
  if (standardAttributesAllowed() && (AttrReqs & AR_CXX11AttributesParsed) &&
      isCXX11AttributeSpecifier()) {
    ParsedAttributesWithRange attrs(AttrFactory);
    ParseCXX11Attributes(attrs);
    DS.takeAttributesFrom(attrs);
  }

  SourceLocation EndLoc;

  while (1) {
    bool isInvalid = false;
    const char *PrevSpec = nullptr;
    unsigned DiagID = 0;
    SourceLocation Loc = Tok.getLocation();

    switch (Tok.getKind()) {
    case tok::code_completion:
      if (CodeCompletionHandler)
        (*CodeCompletionHandler)();
      else
        Actions.CodeCompleteTypeQualifiers(DS);
      return cutOffParsing();

    case tok::kw_const:
      isInvalid = DS.SetTypeQual(DeclSpec::TQ_const   , Loc, PrevSpec, DiagID,
                                 getLangOpts());
      break;
    case tok::kw_volatile:
      isInvalid = DS.SetTypeQual(DeclSpec::TQ_volatile, Loc, PrevSpec, DiagID,
                                 getLangOpts());
      break;
    case tok::kw_restrict:
      isInvalid = DS.SetTypeQual(DeclSpec::TQ_restrict, Loc, PrevSpec, DiagID,
                                 getLangOpts());
      break;
    case tok::kw__Atomic:
      if (!AtomicAllowed)
        goto DoneWithTypeQuals;
      isInvalid = DS.SetTypeQual(DeclSpec::TQ_atomic, Loc, PrevSpec, DiagID,
                                 getLangOpts());
      break;

    // OpenCL qualifiers:
#if INTEL_CUSTOMIZATION
    case tok::kw___generic:
      // CQ381345: OpenCL is not supported in Intel compatibility mode.
      assert (!getLangOpts().IntelCompat &&
              "OpenCL is not supported in Intel compatibility mode.");
#endif // INTEL_CUSTOMIZATION
    case tok::kw_private:
      if (!getLangOpts().OpenCL)
        goto DoneWithTypeQuals;
      LLVM_FALLTHROUGH;
    case tok::kw___private:
    case tok::kw___global:
    case tok::kw___local:
    case tok::kw___constant:
    case tok::kw___read_only:
    case tok::kw___write_only:
    case tok::kw___read_write:
      ParseOpenCLQualifiers(DS.getAttributes());
      break;

    case tok::kw___unaligned:
      isInvalid = DS.SetTypeQual(DeclSpec::TQ_unaligned, Loc, PrevSpec, DiagID,
                                 getLangOpts());
      break;
    case tok::kw___uptr:
      // GNU libc headers in C mode use '__uptr' as an identifier which conflicts
      // with the MS modifier keyword.
      if ((AttrReqs & AR_DeclspecAttributesParsed) && !getLangOpts().CPlusPlus &&
          IdentifierRequired && DS.isEmpty() && NextToken().is(tok::semi)) {
        if (TryKeywordIdentFallback(false))
          continue;
      }
      LLVM_FALLTHROUGH;
    case tok::kw___sptr:
    case tok::kw___w64:
    case tok::kw___ptr64:
    case tok::kw___ptr32:
    case tok::kw___cdecl:
    case tok::kw___stdcall:
    case tok::kw___fastcall:
    case tok::kw__regcall:  // INTEL
    case tok::kw___thiscall:
    case tok::kw___regcall:
    case tok::kw___vectorcall:
      if (AttrReqs & AR_DeclspecAttributesParsed) {
        ParseMicrosoftTypeAttributes(DS.getAttributes());
        continue;
      }
      goto DoneWithTypeQuals;
    case tok::kw___pascal:
      if (AttrReqs & AR_VendorAttributesParsed) {
        ParseBorlandTypeAttributes(DS.getAttributes());
        continue;
      }
      goto DoneWithTypeQuals;

    // Nullability type specifiers.
    case tok::kw__Nonnull:
    case tok::kw__Nullable:
    case tok::kw__Null_unspecified:
      ParseNullabilityTypeSpecifiers(DS.getAttributes());
      continue;

    // Objective-C 'kindof' types.
    case tok::kw___kindof:
      DS.getAttributes().addNew(Tok.getIdentifierInfo(), Loc, nullptr, Loc,
                                nullptr, 0, ParsedAttr::AS_Keyword);
      (void)ConsumeToken();
      continue;

    case tok::kw___attribute:
      if (AttrReqs & AR_GNUAttributesParsedAndRejected)
        // When GNU attributes are expressly forbidden, diagnose their usage.
        Diag(Tok, diag::err_attributes_not_allowed);

      // Parse the attributes even if they are rejected to ensure that error
      // recovery is graceful.
      if (AttrReqs & AR_GNUAttributesParsed ||
          AttrReqs & AR_GNUAttributesParsedAndRejected) {
        ParseGNUAttributes(DS.getAttributes());
        continue; // do *not* consume the next token!
      }
      // otherwise, FALL THROUGH!
      LLVM_FALLTHROUGH;
    default:
      DoneWithTypeQuals:
      // If this is not a type-qualifier token, we're done reading type
      // qualifiers.  First verify that DeclSpec's are consistent.
      DS.Finish(Actions, Actions.getASTContext().getPrintingPolicy());
      if (EndLoc.isValid())
        DS.SetRangeEnd(EndLoc);
      return;
    }

    // If the specifier combination wasn't legal, issue a diagnostic.
    if (isInvalid) {
      assert(PrevSpec && "Method did not return previous specifier!");
      Diag(Tok, DiagID) << PrevSpec;
    }
    EndLoc = ConsumeToken();
  }
}

/// ParseDeclarator - Parse and verify a newly-initialized declarator.
///
void Parser::ParseDeclarator(Declarator &D) {
  /// This implements the 'declarator' production in the C grammar, then checks
  /// for well-formedness and issues diagnostics.
  ParseDeclaratorInternal(D, &Parser::ParseDirectDeclarator);
}

#if INTEL_CUSTOMIZATION
static bool isPtrOperatorToken(tok::TokenKind Kind, const LangOptions &Lang,
                               const TargetInfo &Target, DeclaratorContext TheContext) {
#endif // INTEL_CUSTOMIZATION
  if (Kind == tok::star || Kind == tok::caret)
    return true;

  if (Kind == tok::kw_pipe &&
      ((Lang.OpenCL && Lang.OpenCLVersion >= 200) || Lang.OpenCLCPlusPlus))
    return true;
#if INTEL_CUSTOMIZATION
  if ((Kind == tok::kw_channel) && Lang.OpenCL &&
      Target.getSupportedOpenCLOpts().isEnabled("cl_intel_channels"))
    return true;
#endif // INTEL_CUSTOMIZATION

  if (!Lang.CPlusPlus)
    return false;

  if (Kind == tok::amp)
    return true;

  // We parse rvalue refs in C++03, because otherwise the errors are scary.
  // But we must not parse them in conversion-type-ids and new-type-ids, since
  // those can be legitimately followed by a && operator.
  // (The same thing can in theory happen after a trailing-return-type, but
  // since those are a C++11 feature, there is no rejects-valid issue there.)
  if (Kind == tok::ampamp)
    return Lang.CPlusPlus11 ||
           (TheContext != DeclaratorContext::ConversionIdContext &&
            TheContext != DeclaratorContext::CXXNewContext);

  return false;
}

// Indicates whether the given declarator is a pipe declarator.
static bool isPipeDeclerator(const Declarator &D) {
  const unsigned NumTypes = D.getNumTypeObjects();

  for (unsigned Idx = 0; Idx != NumTypes; ++Idx)
    if (DeclaratorChunk::Pipe == D.getTypeObject(Idx).Kind)
      return true;

  return false;
}

#if INTEL_CUSTOMIZATION
// Indicates whether the given declarator is a channel declarator.
static bool isChannelDeclarator(const Declarator &D) {
  const unsigned NumTypes = D.getNumTypeObjects();

  for (unsigned Idx = 0; Idx != NumTypes; ++Idx)
    if (DeclaratorChunk::Channel == D.getTypeObject(Idx).Kind)
      return true;

  return false;
}
#endif // INTEL_CUSTOMIZATION

/// ParseDeclaratorInternal - Parse a C or C++ declarator. The direct-declarator
/// is parsed by the function passed to it. Pass null, and the direct-declarator
/// isn't parsed at all, making this function effectively parse the C++
/// ptr-operator production.
///
/// If the grammar of this construct is extended, matching changes must also be
/// made to TryParseDeclarator and MightBeDeclarator, and possibly to
/// isConstructorDeclarator.
///
///       declarator: [C99 6.7.5] [C++ 8p4, dcl.decl]
/// [C]     pointer[opt] direct-declarator
/// [C++]   direct-declarator
/// [C++]   ptr-operator declarator
///
///       pointer: [C99 6.7.5]
///         '*' type-qualifier-list[opt]
///         '*' type-qualifier-list[opt] pointer
///
///       ptr-operator:
///         '*' cv-qualifier-seq[opt]
///         '&'
/// [C++0x] '&&'
/// [GNU]   '&' restrict[opt] attributes[opt]
/// [GNU?]  '&&' restrict[opt] attributes[opt]
///         '::'[opt] nested-name-specifier '*' cv-qualifier-seq[opt]
void Parser::ParseDeclaratorInternal(Declarator &D,
                                     DirectDeclParseFunction DirectDeclParser) {
  if (Diags.hasAllExtensionsSilenced())
    D.setExtension();

  // C++ member pointers start with a '::' or a nested-name.
  // Member pointers get special handling, since there's no place for the
  // scope spec in the generic path below.
  if (getLangOpts().CPlusPlus &&
      (Tok.is(tok::coloncolon) || Tok.is(tok::kw_decltype) ||
       (Tok.is(tok::identifier) &&
        (NextToken().is(tok::coloncolon) || NextToken().is(tok::less))) ||
       Tok.is(tok::annot_cxxscope))) {
    bool EnteringContext =
        D.getContext() == DeclaratorContext::FileContext ||
        D.getContext() == DeclaratorContext::MemberContext;
    CXXScopeSpec SS;
    ParseOptionalCXXScopeSpecifier(SS, nullptr, EnteringContext);

    if (SS.isNotEmpty()) {
      if (Tok.isNot(tok::star)) {
        // The scope spec really belongs to the direct-declarator.
        if (D.mayHaveIdentifier())
          D.getCXXScopeSpec() = SS;
        else
          AnnotateScopeToken(SS, true);

        if (DirectDeclParser)
          (this->*DirectDeclParser)(D);
        return;
      }

      SourceLocation Loc = ConsumeToken();
      D.SetRangeEnd(Loc);
      DeclSpec DS(AttrFactory);
      ParseTypeQualifierListOpt(DS);
      D.ExtendWithDeclSpec(DS);

      // Recurse to parse whatever is left.
      ParseDeclaratorInternal(D, DirectDeclParser);

      // Sema will have to catch (syntactically invalid) pointers into global
      // scope. It has to catch pointers into namespace scope anyway.
      D.AddTypeInfo(DeclaratorChunk::getMemberPointer(
                        SS, DS.getTypeQualifiers(), DS.getEndLoc()),
                    std::move(DS.getAttributes()),
                    /* Don't replace range end. */ SourceLocation());
      return;
    }
  }

  tok::TokenKind Kind = Tok.getKind();

  if (D.getDeclSpec().isTypeSpecPipe() && !isPipeDeclerator(D)) {
    DeclSpec DS(AttrFactory);
    ParseTypeQualifierListOpt(DS);

    D.AddTypeInfo(
        DeclaratorChunk::getPipe(DS.getTypeQualifiers(), DS.getPipeLoc()),
        std::move(DS.getAttributes()), SourceLocation());
  }

#if INTEL_CUSTOMIZATION
  // Not a pointer, C++ reference, or block.
  if (!isPtrOperatorToken(Kind, getLangOpts(), getTargetInfo(),
                          D.getContext())) {
    if (DirectDeclParser)
      (this->*DirectDeclParser)(D);

    if (D.getDeclSpec().isTypeSpecChannel() && !isChannelDeclarator(D)) {
      // Unlike Pipes, Channels handled here, because arrays of channels are
      // allowed and we must parse further.
      DeclSpec DS(AttrFactory);
      ParseTypeQualifierListOpt(DS, AR_AllAttributesParsed,
                                /*AtomicAllowed=*/true,
                                /*IdentifierRequired=*/true);

      D.AddTypeInfo(DeclaratorChunk::getChannel(DS.getTypeQualifiers(),
                                                DS.getChannelLoc()),
                    std::move(DS.getAttributes()), SourceLocation());
    }

    return;
  }
#endif // INTEL_CUSTOMIZATION

  // Otherwise, '*' -> pointer, '^' -> block, '&' -> lvalue reference,
  // '&&' -> rvalue reference
  SourceLocation Loc = ConsumeToken();  // Eat the *, ^, & or &&.
  D.SetRangeEnd(Loc);

  if (Kind == tok::star || Kind == tok::caret) {
    // Is a pointer.
    DeclSpec DS(AttrFactory);

    // GNU attributes are not allowed here in a new-type-id, but Declspec and
    // C++11 attributes are allowed.
    unsigned Reqs = AR_CXX11AttributesParsed | AR_DeclspecAttributesParsed |
                    ((D.getContext() != DeclaratorContext::CXXNewContext)
                         ? AR_GNUAttributesParsed
                         : AR_GNUAttributesParsedAndRejected);
    ParseTypeQualifierListOpt(DS, Reqs, true, !D.mayOmitIdentifier());
    D.ExtendWithDeclSpec(DS);

    // Recursively parse the declarator.
    ParseDeclaratorInternal(D, DirectDeclParser);
    if (Kind == tok::star)
      // Remember that we parsed a pointer type, and remember the type-quals.
      D.AddTypeInfo(DeclaratorChunk::getPointer(
                        DS.getTypeQualifiers(), Loc, DS.getConstSpecLoc(),
                        DS.getVolatileSpecLoc(), DS.getRestrictSpecLoc(),
                        DS.getAtomicSpecLoc(), DS.getUnalignedSpecLoc()),
                    std::move(DS.getAttributes()), SourceLocation());
    else
      // Remember that we parsed a Block type, and remember the type-quals.
      D.AddTypeInfo(
          DeclaratorChunk::getBlockPointer(DS.getTypeQualifiers(), Loc),
          std::move(DS.getAttributes()), SourceLocation());
  } else {
    // Is a reference
    DeclSpec DS(AttrFactory);

    // Complain about rvalue references in C++03, but then go on and build
    // the declarator.
    if (Kind == tok::ampamp)
      Diag(Loc, getLangOpts().CPlusPlus11 ?
           diag::warn_cxx98_compat_rvalue_reference :
           diag::ext_rvalue_reference);

    // GNU-style and C++11 attributes are allowed here, as is restrict.
    ParseTypeQualifierListOpt(DS);
    D.ExtendWithDeclSpec(DS);

    // C++ 8.3.2p1: cv-qualified references are ill-formed except when the
    // cv-qualifiers are introduced through the use of a typedef or of a
    // template type argument, in which case the cv-qualifiers are ignored.
    if (DS.getTypeQualifiers() != DeclSpec::TQ_unspecified) {
      if (DS.getTypeQualifiers() & DeclSpec::TQ_const)
        Diag(DS.getConstSpecLoc(),
             diag::err_invalid_reference_qualifier_application) << "const";
      if (DS.getTypeQualifiers() & DeclSpec::TQ_volatile)
        Diag(DS.getVolatileSpecLoc(),
             diag::err_invalid_reference_qualifier_application) << "volatile";
      // 'restrict' is permitted as an extension.
      if (DS.getTypeQualifiers() & DeclSpec::TQ_atomic)
        Diag(DS.getAtomicSpecLoc(),
             diag::err_invalid_reference_qualifier_application) << "_Atomic";
    }

    // Recursively parse the declarator.
    ParseDeclaratorInternal(D, DirectDeclParser);

    if (D.getNumTypeObjects() > 0) {
      // C++ [dcl.ref]p4: There shall be no references to references.
      DeclaratorChunk& InnerChunk = D.getTypeObject(D.getNumTypeObjects() - 1);
      if (InnerChunk.Kind == DeclaratorChunk::Reference) {
        if (const IdentifierInfo *II = D.getIdentifier())
          Diag(InnerChunk.Loc, diag::err_illegal_decl_reference_to_reference)
           << II;
        else
          Diag(InnerChunk.Loc, diag::err_illegal_decl_reference_to_reference)
            << "type name";

        // Once we've complained about the reference-to-reference, we
        // can go ahead and build the (technically ill-formed)
        // declarator: reference collapsing will take care of it.
      }
    }

    // Remember that we parsed a reference type.
    D.AddTypeInfo(DeclaratorChunk::getReference(DS.getTypeQualifiers(), Loc,
                                                Kind == tok::amp),
                  std::move(DS.getAttributes()), SourceLocation());
  }
}

// When correcting from misplaced brackets before the identifier, the location
// is saved inside the declarator so that other diagnostic messages can use
// them.  This extracts and returns that location, or returns the provided
// location if a stored location does not exist.
static SourceLocation getMissingDeclaratorIdLoc(Declarator &D,
                                                SourceLocation Loc) {
  if (D.getName().StartLocation.isInvalid() &&
      D.getName().EndLocation.isValid())
    return D.getName().EndLocation;

  return Loc;
}

/// ParseDirectDeclarator
///       direct-declarator: [C99 6.7.5]
/// [C99]   identifier
///         '(' declarator ')'
/// [GNU]   '(' attributes declarator ')'
/// [C90]   direct-declarator '[' constant-expression[opt] ']'
/// [C99]   direct-declarator '[' type-qual-list[opt] assignment-expr[opt] ']'
/// [C99]   direct-declarator '[' 'static' type-qual-list[opt] assign-expr ']'
/// [C99]   direct-declarator '[' type-qual-list 'static' assignment-expr ']'
/// [C99]   direct-declarator '[' type-qual-list[opt] '*' ']'
/// [C++11] direct-declarator '[' constant-expression[opt] ']'
///                    attribute-specifier-seq[opt]
///         direct-declarator '(' parameter-type-list ')'
///         direct-declarator '(' identifier-list[opt] ')'
/// [GNU]   direct-declarator '(' parameter-forward-declarations
///                    parameter-type-list[opt] ')'
/// [C++]   direct-declarator '(' parameter-declaration-clause ')'
///                    cv-qualifier-seq[opt] exception-specification[opt]
/// [C++11] direct-declarator '(' parameter-declaration-clause ')'
///                    attribute-specifier-seq[opt] cv-qualifier-seq[opt]
///                    ref-qualifier[opt] exception-specification[opt]
/// [C++]   declarator-id
/// [C++11] declarator-id attribute-specifier-seq[opt]
///
///       declarator-id: [C++ 8]
///         '...'[opt] id-expression
///         '::'[opt] nested-name-specifier[opt] type-name
///
///       id-expression: [C++ 5.1]
///         unqualified-id
///         qualified-id
///
///       unqualified-id: [C++ 5.1]
///         identifier
///         operator-function-id
///         conversion-function-id
///          '~' class-name
///         template-id
///
/// C++17 adds the following, which we also handle here:
///
///       simple-declaration:
///         <decl-spec> '[' identifier-list ']' brace-or-equal-initializer ';'
///
/// Note, any additional constructs added here may need corresponding changes
/// in isConstructorDeclarator.
void Parser::ParseDirectDeclarator(Declarator &D) {
  DeclaratorScopeObj DeclScopeObj(*this, D.getCXXScopeSpec());

  if (getLangOpts().CPlusPlus && D.mayHaveIdentifier()) {
    // This might be a C++17 structured binding.
    if (Tok.is(tok::l_square) && !D.mayOmitIdentifier() &&
        D.getCXXScopeSpec().isEmpty())
      return ParseDecompositionDeclarator(D);

    // Don't parse FOO:BAR as if it were a typo for FOO::BAR inside a class, in
    // this context it is a bitfield. Also in range-based for statement colon
    // may delimit for-range-declaration.
    ColonProtectionRAIIObject X(
        *this, D.getContext() == DeclaratorContext::MemberContext ||
                   (D.getContext() == DeclaratorContext::ForContext &&
                    getLangOpts().CPlusPlus11));

    // ParseDeclaratorInternal might already have parsed the scope.
    if (D.getCXXScopeSpec().isEmpty()) {
      bool EnteringContext =
          D.getContext() == DeclaratorContext::FileContext ||
          D.getContext() == DeclaratorContext::MemberContext;
      ParseOptionalCXXScopeSpecifier(D.getCXXScopeSpec(), nullptr,
                                     EnteringContext);
    }

    if (D.getCXXScopeSpec().isValid()) {
      if (Actions.ShouldEnterDeclaratorScope(getCurScope(),
                                             D.getCXXScopeSpec()))
        // Change the declaration context for name lookup, until this function
        // is exited (and the declarator has been parsed).
        DeclScopeObj.EnterDeclaratorScope();
      else if (getObjCDeclContext()) {
        // Ensure that we don't interpret the next token as an identifier when
        // dealing with declarations in an Objective-C container.
        D.SetIdentifier(nullptr, Tok.getLocation());
        D.setInvalidType(true);
        ConsumeToken();
        goto PastIdentifier;
      }
    }

    // C++0x [dcl.fct]p14:
    //   There is a syntactic ambiguity when an ellipsis occurs at the end of a
    //   parameter-declaration-clause without a preceding comma. In this case,
    //   the ellipsis is parsed as part of the abstract-declarator if the type
    //   of the parameter either names a template parameter pack that has not
    //   been expanded or contains auto; otherwise, it is parsed as part of the
    //   parameter-declaration-clause.
    if (Tok.is(tok::ellipsis) && D.getCXXScopeSpec().isEmpty() &&
        !((D.getContext() == DeclaratorContext::PrototypeContext ||
           D.getContext() == DeclaratorContext::LambdaExprParameterContext ||
           D.getContext() == DeclaratorContext::BlockLiteralContext) &&
          NextToken().is(tok::r_paren) &&
          !D.hasGroupingParens() &&
          !Actions.containsUnexpandedParameterPacks(D) &&
          D.getDeclSpec().getTypeSpecType() != TST_auto)) {
      SourceLocation EllipsisLoc = ConsumeToken();
#if INTEL_CUSTOMIZATION
      if (isPtrOperatorToken(Tok.getKind(), getLangOpts(), getTargetInfo(),
                             D.getContext())) {
#endif // INTEL_CUSTOMIZATION
        // The ellipsis was put in the wrong place. Recover, and explain to
        // the user what they should have done.
        ParseDeclarator(D);
        if (EllipsisLoc.isValid())
          DiagnoseMisplacedEllipsisInDeclarator(EllipsisLoc, D);
        return;
      } else
        D.setEllipsisLoc(EllipsisLoc);

      // The ellipsis can't be followed by a parenthesized declarator. We
      // check for that in ParseParenDeclarator, after we have disambiguated
      // the l_paren token.
    }

    if (Tok.isOneOf(tok::identifier, tok::kw_operator, tok::annot_template_id,
                    tok::tilde)) {
      // We found something that indicates the start of an unqualified-id.
      // Parse that unqualified-id.
      bool AllowConstructorName;
      bool AllowDeductionGuide;
      if (D.getDeclSpec().hasTypeSpecifier()) {
        AllowConstructorName = false;
        AllowDeductionGuide = false;
      } else if (D.getCXXScopeSpec().isSet()) {
        AllowConstructorName =
          (D.getContext() == DeclaratorContext::FileContext ||
           D.getContext() == DeclaratorContext::MemberContext);
        AllowDeductionGuide = false;
      } else {
        AllowConstructorName =
            (D.getContext() == DeclaratorContext::MemberContext);
        AllowDeductionGuide =
          (D.getContext() == DeclaratorContext::FileContext ||
           D.getContext() == DeclaratorContext::MemberContext);
      }

      bool HadScope = D.getCXXScopeSpec().isValid();
      if (ParseUnqualifiedId(D.getCXXScopeSpec(),
                             /*EnteringContext=*/true,
                             /*AllowDestructorName=*/true, AllowConstructorName,
                             AllowDeductionGuide, nullptr, nullptr,
                             D.getName()) ||
          // Once we're past the identifier, if the scope was bad, mark the
          // whole declarator bad.
          D.getCXXScopeSpec().isInvalid()) {
        D.SetIdentifier(nullptr, Tok.getLocation());
        D.setInvalidType(true);
      } else {
        // ParseUnqualifiedId might have parsed a scope specifier during error
        // recovery. If it did so, enter that scope.
        if (!HadScope && D.getCXXScopeSpec().isValid() &&
            Actions.ShouldEnterDeclaratorScope(getCurScope(),
                                               D.getCXXScopeSpec()))
          DeclScopeObj.EnterDeclaratorScope();

        // Parsed the unqualified-id; update range information and move along.
        if (D.getSourceRange().getBegin().isInvalid())
          D.SetRangeBegin(D.getName().getSourceRange().getBegin());
        D.SetRangeEnd(D.getName().getSourceRange().getEnd());
      }
      goto PastIdentifier;
    }

    if (D.getCXXScopeSpec().isNotEmpty()) {
      // We have a scope specifier but no following unqualified-id.
      Diag(PP.getLocForEndOfToken(D.getCXXScopeSpec().getEndLoc()),
           diag::err_expected_unqualified_id)
          << /*C++*/1;
      D.SetIdentifier(nullptr, Tok.getLocation());
      goto PastIdentifier;
    }
  } else if (Tok.is(tok::identifier) && D.mayHaveIdentifier()) {
    assert(!getLangOpts().CPlusPlus &&
           "There's a C++-specific check for tok::identifier above");
    assert(Tok.getIdentifierInfo() && "Not an identifier?");
    D.SetIdentifier(Tok.getIdentifierInfo(), Tok.getLocation());
    D.SetRangeEnd(Tok.getLocation());
    ConsumeToken();
    goto PastIdentifier;
  } else if (Tok.is(tok::identifier) && !D.mayHaveIdentifier()) {
    // We're not allowed an identifier here, but we got one. Try to figure out
    // if the user was trying to attach a name to the type, or whether the name
    // is some unrelated trailing syntax.
    bool DiagnoseIdentifier = false;
    if (D.hasGroupingParens())
      // An identifier within parens is unlikely to be intended to be anything
      // other than a name being "declared".
      DiagnoseIdentifier = true;
    else if (D.getContext() == DeclaratorContext::TemplateArgContext)
      // T<int N> is an accidental identifier; T<int N indicates a missing '>'.
      DiagnoseIdentifier =
          NextToken().isOneOf(tok::comma, tok::greater, tok::greatergreater);
    else if (D.getContext() == DeclaratorContext::AliasDeclContext ||
             D.getContext() == DeclaratorContext::AliasTemplateContext)
      // The most likely error is that the ';' was forgotten.
      DiagnoseIdentifier = NextToken().isOneOf(tok::comma, tok::semi);
    else if ((D.getContext() == DeclaratorContext::TrailingReturnContext ||
              D.getContext() == DeclaratorContext::TrailingReturnVarContext) &&
             !isCXX11VirtSpecifier(Tok))
      DiagnoseIdentifier = NextToken().isOneOf(
          tok::comma, tok::semi, tok::equal, tok::l_brace, tok::kw_try);
    if (DiagnoseIdentifier) {
      Diag(Tok.getLocation(), diag::err_unexpected_unqualified_id)
        << FixItHint::CreateRemoval(Tok.getLocation());
      D.SetIdentifier(nullptr, Tok.getLocation());
      ConsumeToken();
      goto PastIdentifier;
    }
  }

  if (Tok.is(tok::l_paren)) {
    // If this might be an abstract-declarator followed by a direct-initializer,
    // check whether this is a valid declarator chunk. If it can't be, assume
    // that it's an initializer instead.
    if (D.mayOmitIdentifier() && D.mayBeFollowedByCXXDirectInit()) {
      RevertingTentativeParsingAction PA(*this);
      if (TryParseDeclarator(true, D.mayHaveIdentifier(), true) ==
              TPResult::False) {
        D.SetIdentifier(nullptr, Tok.getLocation());
        goto PastIdentifier;
      }
    }

    // direct-declarator: '(' declarator ')'
    // direct-declarator: '(' attributes declarator ')'
    // Example: 'char (*X)'   or 'int (*XX)(void)'
    ParseParenDeclarator(D);

    // If the declarator was parenthesized, we entered the declarator
    // scope when parsing the parenthesized declarator, then exited
    // the scope already. Re-enter the scope, if we need to.
    if (D.getCXXScopeSpec().isSet()) {
      // If there was an error parsing parenthesized declarator, declarator
      // scope may have been entered before. Don't do it again.
      if (!D.isInvalidType() &&
          Actions.ShouldEnterDeclaratorScope(getCurScope(),
                                             D.getCXXScopeSpec()))
        // Change the declaration context for name lookup, until this function
        // is exited (and the declarator has been parsed).
        DeclScopeObj.EnterDeclaratorScope();
    }
  } else if (D.mayOmitIdentifier()) {
    // This could be something simple like "int" (in which case the declarator
    // portion is empty), if an abstract-declarator is allowed.
    D.SetIdentifier(nullptr, Tok.getLocation());

    // The grammar for abstract-pack-declarator does not allow grouping parens.
    // FIXME: Revisit this once core issue 1488 is resolved.
    if (D.hasEllipsis() && D.hasGroupingParens())
      Diag(PP.getLocForEndOfToken(D.getEllipsisLoc()),
           diag::ext_abstract_pack_declarator_parens);
  } else {
    if (Tok.getKind() == tok::annot_pragma_parser_crash)
      LLVM_BUILTIN_TRAP;
    if (Tok.is(tok::l_square))
      return ParseMisplacedBracketDeclarator(D);
    if (D.getContext() == DeclaratorContext::MemberContext) {
      // Objective-C++: Detect C++ keywords and try to prevent further errors by
      // treating these keyword as valid member names.
      if (getLangOpts().ObjC && getLangOpts().CPlusPlus &&
          Tok.getIdentifierInfo() &&
          Tok.getIdentifierInfo()->isCPlusPlusKeyword(getLangOpts())) {
        Diag(getMissingDeclaratorIdLoc(D, Tok.getLocation()),
             diag::err_expected_member_name_or_semi_objcxx_keyword)
            << Tok.getIdentifierInfo()
            << (D.getDeclSpec().isEmpty() ? SourceRange()
                                          : D.getDeclSpec().getSourceRange());
        D.SetIdentifier(Tok.getIdentifierInfo(), Tok.getLocation());
        D.SetRangeEnd(Tok.getLocation());
        ConsumeToken();
        goto PastIdentifier;
      }
      Diag(getMissingDeclaratorIdLoc(D, Tok.getLocation()),
           diag::err_expected_member_name_or_semi)
          << (D.getDeclSpec().isEmpty() ? SourceRange()
                                        : D.getDeclSpec().getSourceRange());
    } else if (getLangOpts().CPlusPlus) {
      if (Tok.isOneOf(tok::period, tok::arrow))
        Diag(Tok, diag::err_invalid_operator_on_type) << Tok.is(tok::arrow);
      else {
        SourceLocation Loc = D.getCXXScopeSpec().getEndLoc();
        if (Tok.isAtStartOfLine() && Loc.isValid())
          Diag(PP.getLocForEndOfToken(Loc), diag::err_expected_unqualified_id)
              << getLangOpts().CPlusPlus;
#if INTEL_CUSTOMIZATION
        // In IntelCompat mode issue a warning, not an error, on usage of
        // "inline" keyword here. CQ#364737.
        else if (getLangOpts().IntelCompat &&
            Tok.getKind() == tok::kw_inline) {
          Diag(Tok.getLocation(), diag::warn_inline_not_allowed);
          D.SetIdentifier(nullptr, Tok.getLocation());
          ConsumeToken();
        }
#endif // INTEL_CUSTOMIZATION
        else
          Diag(getMissingDeclaratorIdLoc(D, Tok.getLocation()),
               diag::err_expected_unqualified_id)
              << getLangOpts().CPlusPlus;
      }
    } else {
      Diag(getMissingDeclaratorIdLoc(D, Tok.getLocation()),
           diag::err_expected_either)
          << tok::identifier << tok::l_paren;
    }
    D.SetIdentifier(nullptr, Tok.getLocation());
    D.setInvalidType(true);
  }

 PastIdentifier:
  assert(D.isPastIdentifier() &&
         "Haven't past the location of the identifier yet?");

  // Don't parse attributes unless we have parsed an unparenthesized name.
  if (D.hasName() && !D.getNumTypeObjects())
    MaybeParseCXX11Attributes(D);

  while (1) {
    if (Tok.is(tok::l_paren)) {
      // Enter function-declaration scope, limiting any declarators to the
      // function prototype scope, including parameter declarators.
      ParseScope PrototypeScope(this,
                                Scope::FunctionPrototypeScope|Scope::DeclScope|
                                (D.isFunctionDeclaratorAFunctionDeclaration()
                                   ? Scope::FunctionDeclarationScope : 0));

      // The paren may be part of a C++ direct initializer, eg. "int x(1);".
      // In such a case, check if we actually have a function declarator; if it
      // is not, the declarator has been fully parsed.
      bool IsAmbiguous = false;
      if (getLangOpts().CPlusPlus && D.mayBeFollowedByCXXDirectInit()) {
        // The name of the declarator, if any, is tentatively declared within
        // a possible direct initializer.
        TentativelyDeclaredIdentifiers.push_back(D.getIdentifier());
        bool IsFunctionDecl = isCXXFunctionDeclarator(&IsAmbiguous);
        TentativelyDeclaredIdentifiers.pop_back();
        if (!IsFunctionDecl)
          break;
      }
      ParsedAttributes attrs(AttrFactory);
      BalancedDelimiterTracker T(*this, tok::l_paren);
      T.consumeOpen();
      ParseFunctionDeclarator(D, attrs, T, IsAmbiguous);
      PrototypeScope.Exit();
    } else if (Tok.is(tok::l_square)) {
      ParseBracketDeclarator(D);
    } else {
      break;
    }
  }
}

void Parser::ParseDecompositionDeclarator(Declarator &D) {
  assert(Tok.is(tok::l_square));

  // If this doesn't look like a structured binding, maybe it's a misplaced
  // array declarator.
  // FIXME: Consume the l_square first so we don't need extra lookahead for
  // this.
  if (!(NextToken().is(tok::identifier) &&
        GetLookAheadToken(2).isOneOf(tok::comma, tok::r_square)) &&
      !(NextToken().is(tok::r_square) &&
        GetLookAheadToken(2).isOneOf(tok::equal, tok::l_brace)))
    return ParseMisplacedBracketDeclarator(D);

  BalancedDelimiterTracker T(*this, tok::l_square);
  T.consumeOpen();

  SmallVector<DecompositionDeclarator::Binding, 32> Bindings;
  while (Tok.isNot(tok::r_square)) {
    if (!Bindings.empty()) {
      if (Tok.is(tok::comma))
        ConsumeToken();
      else {
        if (Tok.is(tok::identifier)) {
          SourceLocation EndLoc = getEndOfPreviousToken();
          Diag(EndLoc, diag::err_expected)
              << tok::comma << FixItHint::CreateInsertion(EndLoc, ",");
        } else {
          Diag(Tok, diag::err_expected_comma_or_rsquare);
        }

        SkipUntil(tok::r_square, tok::comma, tok::identifier,
                  StopAtSemi | StopBeforeMatch);
        if (Tok.is(tok::comma))
          ConsumeToken();
        else if (Tok.isNot(tok::identifier))
          break;
      }
    }

    if (Tok.isNot(tok::identifier)) {
      Diag(Tok, diag::err_expected) << tok::identifier;
      break;
    }

    Bindings.push_back({Tok.getIdentifierInfo(), Tok.getLocation()});
    ConsumeToken();
  }

  if (Tok.isNot(tok::r_square))
    // We've already diagnosed a problem here.
    T.skipToEnd();
  else {
    // C++17 does not allow the identifier-list in a structured binding
    // to be empty.
    if (Bindings.empty())
      Diag(Tok.getLocation(), diag::ext_decomp_decl_empty);

    T.consumeClose();
  }

  return D.setDecompositionBindings(T.getOpenLocation(), Bindings,
                                    T.getCloseLocation());
}

/// ParseParenDeclarator - We parsed the declarator D up to a paren.  This is
/// only called before the identifier, so these are most likely just grouping
/// parens for precedence.  If we find that these are actually function
/// parameter parens in an abstract-declarator, we call ParseFunctionDeclarator.
///
///       direct-declarator:
///         '(' declarator ')'
/// [GNU]   '(' attributes declarator ')'
///         direct-declarator '(' parameter-type-list ')'
///         direct-declarator '(' identifier-list[opt] ')'
/// [GNU]   direct-declarator '(' parameter-forward-declarations
///                    parameter-type-list[opt] ')'
///
void Parser::ParseParenDeclarator(Declarator &D) {
  BalancedDelimiterTracker T(*this, tok::l_paren);
  T.consumeOpen();

  assert(!D.isPastIdentifier() && "Should be called before passing identifier");

  // Eat any attributes before we look at whether this is a grouping or function
  // declarator paren.  If this is a grouping paren, the attribute applies to
  // the type being built up, for example:
  //     int (__attribute__(()) *x)(long y)
  // If this ends up not being a grouping paren, the attribute applies to the
  // first argument, for example:
  //     int (__attribute__(()) int x)
  // In either case, we need to eat any attributes to be able to determine what
  // sort of paren this is.
  //
  ParsedAttributes attrs(AttrFactory);
  bool RequiresArg = false;
  if (Tok.is(tok::kw___attribute)) {
    ParseGNUAttributes(attrs);

    // We require that the argument list (if this is a non-grouping paren) be
    // present even if the attribute list was empty.
    RequiresArg = true;
  }

  // Eat any Microsoft extensions.
  ParseMicrosoftTypeAttributes(attrs);

  // Eat any Borland extensions.
  if  (Tok.is(tok::kw___pascal))
    ParseBorlandTypeAttributes(attrs);

  // If we haven't past the identifier yet (or where the identifier would be
  // stored, if this is an abstract declarator), then this is probably just
  // grouping parens. However, if this could be an abstract-declarator, then
  // this could also be the start of function arguments (consider 'void()').
  bool isGrouping;

  if (!D.mayOmitIdentifier()) {
    // If this can't be an abstract-declarator, this *must* be a grouping
    // paren, because we haven't seen the identifier yet.
    isGrouping = true;
  } else if (Tok.is(tok::r_paren) ||           // 'int()' is a function.
             (getLangOpts().CPlusPlus && Tok.is(tok::ellipsis) &&
              NextToken().is(tok::r_paren)) || // C++ int(...)
             isDeclarationSpecifier() ||       // 'int(int)' is a function.
             isCXX11AttributeSpecifier()) {    // 'int([[]]int)' is a function.
    // This handles C99 6.7.5.3p11: in "typedef int X; void foo(X)", X is
    // considered to be a type, not a K&R identifier-list.
    isGrouping = false;
  } else {
    // Otherwise, this is a grouping paren, e.g. 'int (*X)' or 'int(X)'.
    isGrouping = true;
  }

  // If this is a grouping paren, handle:
  // direct-declarator: '(' declarator ')'
  // direct-declarator: '(' attributes declarator ')'
  if (isGrouping) {
    SourceLocation EllipsisLoc = D.getEllipsisLoc();
    D.setEllipsisLoc(SourceLocation());

    bool hadGroupingParens = D.hasGroupingParens();
    D.setGroupingParens(true);
    ParseDeclaratorInternal(D, &Parser::ParseDirectDeclarator);
    // Match the ')'.
    T.consumeClose();
    D.AddTypeInfo(
        DeclaratorChunk::getParen(T.getOpenLocation(), T.getCloseLocation()),
        std::move(attrs), T.getCloseLocation());

    D.setGroupingParens(hadGroupingParens);

    // An ellipsis cannot be placed outside parentheses.
    if (EllipsisLoc.isValid())
      DiagnoseMisplacedEllipsisInDeclarator(EllipsisLoc, D);

    return;
  }

  // Okay, if this wasn't a grouping paren, it must be the start of a function
  // argument list.  Recognize that this declarator will never have an
  // identifier (and remember where it would have been), then call into
  // ParseFunctionDeclarator to handle of argument list.
  D.SetIdentifier(nullptr, Tok.getLocation());

  // Enter function-declaration scope, limiting any declarators to the
  // function prototype scope, including parameter declarators.
  ParseScope PrototypeScope(this,
                            Scope::FunctionPrototypeScope | Scope::DeclScope |
                            (D.isFunctionDeclaratorAFunctionDeclaration()
                               ? Scope::FunctionDeclarationScope : 0));
  ParseFunctionDeclarator(D, attrs, T, false, RequiresArg);
  PrototypeScope.Exit();
}

/// ParseFunctionDeclarator - We are after the identifier and have parsed the
/// declarator D up to a paren, which indicates that we are parsing function
/// arguments.
///
/// If FirstArgAttrs is non-null, then the caller parsed those arguments
/// immediately after the open paren - they should be considered to be the
/// first argument of a parameter.
///
/// If RequiresArg is true, then the first argument of the function is required
/// to be present and required to not be an identifier list.
///
/// For C++, after the parameter-list, it also parses the cv-qualifier-seq[opt],
/// (C++11) ref-qualifier[opt], exception-specification[opt],
/// (C++11) attribute-specifier-seq[opt], and (C++11) trailing-return-type[opt].
///
/// [C++11] exception-specification:
///           dynamic-exception-specification
///           noexcept-specification
///
void Parser::ParseFunctionDeclarator(Declarator &D,
                                     ParsedAttributes &FirstArgAttrs,
                                     BalancedDelimiterTracker &Tracker,
                                     bool IsAmbiguous,
                                     bool RequiresArg) {
  assert(getCurScope()->isFunctionPrototypeScope() &&
         "Should call from a Function scope");
  // lparen is already consumed!
  assert(D.isPastIdentifier() && "Should not call before identifier!");

  // This should be true when the function has typed arguments.
  // Otherwise, it is treated as a K&R-style function.
  bool HasProto = false;
  // Build up an array of information about the parsed arguments.
  SmallVector<DeclaratorChunk::ParamInfo, 16> ParamInfo;
  // Remember where we see an ellipsis, if any.
  SourceLocation EllipsisLoc;

  DeclSpec DS(AttrFactory);
  bool RefQualifierIsLValueRef = true;
  SourceLocation RefQualifierLoc;
  ExceptionSpecificationType ESpecType = EST_None;
  SourceRange ESpecRange;
  SmallVector<ParsedType, 2> DynamicExceptions;
  SmallVector<SourceRange, 2> DynamicExceptionRanges;
  ExprResult NoexceptExpr;
  CachedTokens *ExceptionSpecTokens = nullptr;
  ParsedAttributesWithRange FnAttrs(AttrFactory);
  TypeResult TrailingReturnType;

  /* LocalEndLoc is the end location for the local FunctionTypeLoc.
     EndLoc is the end location for the function declarator.
     They differ for trailing return types. */
  SourceLocation StartLoc, LocalEndLoc, EndLoc;
  SourceLocation LParenLoc, RParenLoc;
  LParenLoc = Tracker.getOpenLocation();
  StartLoc = LParenLoc;

  if (isFunctionDeclaratorIdentifierList()) {
    if (RequiresArg)
      Diag(Tok, diag::err_argument_required_after_attribute);

    ParseFunctionDeclaratorIdentifierList(D, ParamInfo);

    Tracker.consumeClose();
    RParenLoc = Tracker.getCloseLocation();
    LocalEndLoc = RParenLoc;
    EndLoc = RParenLoc;

    // If there are attributes following the identifier list, parse them and
    // prohibit them.
    MaybeParseCXX11Attributes(FnAttrs);
    ProhibitAttributes(FnAttrs);
  } else {
    if (Tok.isNot(tok::r_paren))
      ParseParameterDeclarationClause(D, FirstArgAttrs, ParamInfo,
                                      EllipsisLoc);
    else if (RequiresArg)
      Diag(Tok, diag::err_argument_required_after_attribute);

    HasProto = ParamInfo.size() || getLangOpts().CPlusPlus
                                || getLangOpts().OpenCL;

    // If we have the closing ')', eat it.
    Tracker.consumeClose();
    RParenLoc = Tracker.getCloseLocation();
    LocalEndLoc = RParenLoc;
    EndLoc = RParenLoc;

    if (getLangOpts().CPlusPlus) {
      // FIXME: Accept these components in any order, and produce fixits to
      // correct the order if the user gets it wrong. Ideally we should deal
      // with the pure-specifier in the same way.

      // Parse cv-qualifier-seq[opt].
      ParseTypeQualifierListOpt(DS, AR_NoAttributesParsed,
                                /*AtomicAllowed*/ false,
                                /*IdentifierRequired=*/false,
                                llvm::function_ref<void()>([&]() {
                                  Actions.CodeCompleteFunctionQualifiers(DS, D);
                                }));
      if (!DS.getSourceRange().getEnd().isInvalid()) {
        EndLoc = DS.getSourceRange().getEnd();
      }

      // Parse ref-qualifier[opt].
      if (ParseRefQualifier(RefQualifierIsLValueRef, RefQualifierLoc))
        EndLoc = RefQualifierLoc;

      // C++11 [expr.prim.general]p3:
      //   If a declaration declares a member function or member function
      //   template of a class X, the expression this is a prvalue of type
      //   "pointer to cv-qualifier-seq X" between the optional cv-qualifer-seq
      //   and the end of the function-definition, member-declarator, or
      //   declarator.
      // FIXME: currently, "static" case isn't handled correctly.
      bool IsCXX11MemberFunction =
        getLangOpts().CPlusPlus11 &&
        D.getDeclSpec().getStorageClassSpec() != DeclSpec::SCS_typedef &&
        (D.getContext() == DeclaratorContext::MemberContext
         ? !D.getDeclSpec().isFriendSpecified()
         : D.getContext() == DeclaratorContext::FileContext &&
           D.getCXXScopeSpec().isValid() &&
           Actions.CurContext->isRecord());

      Qualifiers Q = Qualifiers::fromCVRUMask(DS.getTypeQualifiers());
      if (D.getDeclSpec().hasConstexprSpecifier() && !getLangOpts().CPlusPlus14)
        Q.addConst();
      // FIXME: Collect C++ address spaces.
      // If there are multiple different address spaces, the source is invalid.
      // Carry on using the first addr space for the qualifiers of 'this'.
      // The diagnostic will be given later while creating the function
      // prototype for the method.
      if (getLangOpts().OpenCLCPlusPlus) {
        for (ParsedAttr &attr : DS.getAttributes()) {
          LangAS ASIdx = attr.asOpenCLLangAS();
          if (ASIdx != LangAS::Default) {
            Q.addAddressSpace(ASIdx);
            break;
          }
        }
      }

      Sema::CXXThisScopeRAII ThisScope(
          Actions, dyn_cast<CXXRecordDecl>(Actions.CurContext), Q,
          IsCXX11MemberFunction);

      // Parse exception-specification[opt].
      bool Delayed = D.isFirstDeclarationOfMember() &&
                     D.isFunctionDeclaratorAFunctionDeclaration();
      if (Delayed && Actions.isLibstdcxxEagerExceptionSpecHack(D) &&
          GetLookAheadToken(0).is(tok::kw_noexcept) &&
          GetLookAheadToken(1).is(tok::l_paren) &&
          GetLookAheadToken(2).is(tok::kw_noexcept) &&
          GetLookAheadToken(3).is(tok::l_paren) &&
          GetLookAheadToken(4).is(tok::identifier) &&
          GetLookAheadToken(4).getIdentifierInfo()->isStr("swap")) {
        // HACK: We've got an exception-specification
        //   noexcept(noexcept(swap(...)))
        // or
        //   noexcept(noexcept(swap(...)) && noexcept(swap(...)))
        // on a 'swap' member function. This is a libstdc++ bug; the lookup
        // for 'swap' will only find the function we're currently declaring,
        // whereas it expects to find a non-member swap through ADL. Turn off
        // delayed parsing to give it a chance to find what it expects.
        Delayed = false;
      }
      ESpecType = tryParseExceptionSpecification(Delayed,
                                                 ESpecRange,
                                                 DynamicExceptions,
                                                 DynamicExceptionRanges,
                                                 NoexceptExpr,
                                                 ExceptionSpecTokens);
      if (ESpecType != EST_None)
        EndLoc = ESpecRange.getEnd();

      // Parse attribute-specifier-seq[opt]. Per DR 979 and DR 1297, this goes
      // after the exception-specification.
      MaybeParseCXX11Attributes(FnAttrs);

      // Parse trailing-return-type[opt].
      LocalEndLoc = EndLoc;
      if (getLangOpts().CPlusPlus11 && Tok.is(tok::arrow)) {
        Diag(Tok, diag::warn_cxx98_compat_trailing_return_type);
        if (D.getDeclSpec().getTypeSpecType() == TST_auto)
          StartLoc = D.getDeclSpec().getTypeSpecTypeLoc();
        LocalEndLoc = Tok.getLocation();
        SourceRange Range;
        TrailingReturnType =
            ParseTrailingReturnType(Range, D.mayBeFollowedByCXXDirectInit());
        EndLoc = Range.getEnd();
      }
    } else if (standardAttributesAllowed()) {
      MaybeParseCXX11Attributes(FnAttrs);
    }
  }

  // Collect non-parameter declarations from the prototype if this is a function
  // declaration. They will be moved into the scope of the function. Only do
  // this in C and not C++, where the decls will continue to live in the
  // surrounding context.
  SmallVector<NamedDecl *, 0> DeclsInPrototype;
  if (getCurScope()->getFlags() & Scope::FunctionDeclarationScope &&
      !getLangOpts().CPlusPlus) {
    for (Decl *D : getCurScope()->decls()) {
      NamedDecl *ND = dyn_cast<NamedDecl>(D);
      if (!ND || isa<ParmVarDecl>(ND))
        continue;
      DeclsInPrototype.push_back(ND);
    }
  }

  // Remember that we parsed a function type, and remember the attributes.
  D.AddTypeInfo(DeclaratorChunk::getFunction(
                    HasProto, IsAmbiguous, LParenLoc, ParamInfo.data(),
                    ParamInfo.size(), EllipsisLoc, RParenLoc,
                    RefQualifierIsLValueRef, RefQualifierLoc,
                    /*MutableLoc=*/SourceLocation(),
                    ESpecType, ESpecRange, DynamicExceptions.data(),
                    DynamicExceptionRanges.data(), DynamicExceptions.size(),
                    NoexceptExpr.isUsable() ? NoexceptExpr.get() : nullptr,
                    ExceptionSpecTokens, DeclsInPrototype, StartLoc,
                    LocalEndLoc, D, TrailingReturnType, &DS),
                std::move(FnAttrs), EndLoc);
}

/// ParseRefQualifier - Parses a member function ref-qualifier. Returns
/// true if a ref-qualifier is found.
bool Parser::ParseRefQualifier(bool &RefQualifierIsLValueRef,
                               SourceLocation &RefQualifierLoc) {
  if (Tok.isOneOf(tok::amp, tok::ampamp)) {
    Diag(Tok, getLangOpts().CPlusPlus11 ?
         diag::warn_cxx98_compat_ref_qualifier :
         diag::ext_ref_qualifier);

    RefQualifierIsLValueRef = Tok.is(tok::amp);
    RefQualifierLoc = ConsumeToken();
    return true;
  }
  return false;
}

/// isFunctionDeclaratorIdentifierList - This parameter list may have an
/// identifier list form for a K&R-style function:  void foo(a,b,c)
///
/// Note that identifier-lists are only allowed for normal declarators, not for
/// abstract-declarators.
bool Parser::isFunctionDeclaratorIdentifierList() {
  return !getLangOpts().CPlusPlus
         && Tok.is(tok::identifier)
         && !TryAltiVecVectorToken()
         // K&R identifier lists can't have typedefs as identifiers, per C99
         // 6.7.5.3p11.
         && (TryAnnotateTypeOrScopeToken() || !Tok.is(tok::annot_typename))
         // Identifier lists follow a really simple grammar: the identifiers can
         // be followed *only* by a ", identifier" or ")".  However, K&R
         // identifier lists are really rare in the brave new modern world, and
         // it is very common for someone to typo a type in a non-K&R style
         // list.  If we are presented with something like: "void foo(intptr x,
         // float y)", we don't want to start parsing the function declarator as
         // though it is a K&R style declarator just because intptr is an
         // invalid type.
         //
         // To handle this, we check to see if the token after the first
         // identifier is a "," or ")".  Only then do we parse it as an
         // identifier list.
         && (!Tok.is(tok::eof) &&
             (NextToken().is(tok::comma) || NextToken().is(tok::r_paren)));
}

/// ParseFunctionDeclaratorIdentifierList - While parsing a function declarator
/// we found a K&R-style identifier list instead of a typed parameter list.
///
/// After returning, ParamInfo will hold the parsed parameters.
///
///       identifier-list: [C99 6.7.5]
///         identifier
///         identifier-list ',' identifier
///
void Parser::ParseFunctionDeclaratorIdentifierList(
       Declarator &D,
       SmallVectorImpl<DeclaratorChunk::ParamInfo> &ParamInfo) {
  // If there was no identifier specified for the declarator, either we are in
  // an abstract-declarator, or we are in a parameter declarator which was found
  // to be abstract.  In abstract-declarators, identifier lists are not valid:
  // diagnose this.
  if (!D.getIdentifier())
    Diag(Tok, diag::ext_ident_list_in_param);

  // Maintain an efficient lookup of params we have seen so far.
  llvm::SmallSet<const IdentifierInfo*, 16> ParamsSoFar;

  do {
    // If this isn't an identifier, report the error and skip until ')'.
    if (Tok.isNot(tok::identifier)) {
      Diag(Tok, diag::err_expected) << tok::identifier;
      SkipUntil(tok::r_paren, StopAtSemi | StopBeforeMatch);
      // Forget we parsed anything.
      ParamInfo.clear();
      return;
    }

    IdentifierInfo *ParmII = Tok.getIdentifierInfo();

    // Reject 'typedef int y; int test(x, y)', but continue parsing.
    if (Actions.getTypeName(*ParmII, Tok.getLocation(), getCurScope()))
      Diag(Tok, diag::err_unexpected_typedef_ident) << ParmII;

    // Verify that the argument identifier has not already been mentioned.
    if (!ParamsSoFar.insert(ParmII).second) {
      Diag(Tok, diag::err_param_redefinition) << ParmII;
    } else {
      // Remember this identifier in ParamInfo.
      ParamInfo.push_back(DeclaratorChunk::ParamInfo(ParmII,
                                                     Tok.getLocation(),
                                                     nullptr));
    }

    // Eat the identifier.
    ConsumeToken();
    // The list continues if we see a comma.
  } while (TryConsumeToken(tok::comma));
}

/// ParseParameterDeclarationClause - Parse a (possibly empty) parameter-list
/// after the opening parenthesis. This function will not parse a K&R-style
/// identifier list.
///
/// D is the declarator being parsed.  If FirstArgAttrs is non-null, then the
/// caller parsed those arguments immediately after the open paren - they should
/// be considered to be part of the first parameter.
///
/// After returning, ParamInfo will hold the parsed parameters. EllipsisLoc will
/// be the location of the ellipsis, if any was parsed.
///
///       parameter-type-list: [C99 6.7.5]
///         parameter-list
///         parameter-list ',' '...'
/// [C++]   parameter-list '...'
///
///       parameter-list: [C99 6.7.5]
///         parameter-declaration
///         parameter-list ',' parameter-declaration
///
///       parameter-declaration: [C99 6.7.5]
///         declaration-specifiers declarator
/// [C++]   declaration-specifiers declarator '=' assignment-expression
/// [C++11]                                       initializer-clause
/// [GNU]   declaration-specifiers declarator attributes
///         declaration-specifiers abstract-declarator[opt]
/// [C++]   declaration-specifiers abstract-declarator[opt]
///           '=' assignment-expression
/// [GNU]   declaration-specifiers abstract-declarator[opt] attributes
/// [C++11] attribute-specifier-seq parameter-declaration
///
void Parser::ParseParameterDeclarationClause(
       Declarator &D,
       ParsedAttributes &FirstArgAttrs,
       SmallVectorImpl<DeclaratorChunk::ParamInfo> &ParamInfo,
       SourceLocation &EllipsisLoc) {
  do {
    // FIXME: Issue a diagnostic if we parsed an attribute-specifier-seq
    // before deciding this was a parameter-declaration-clause.
    if (TryConsumeToken(tok::ellipsis, EllipsisLoc))
      break;

    // Parse the declaration-specifiers.
    // Just use the ParsingDeclaration "scope" of the declarator.
    DeclSpec DS(AttrFactory);

    // Parse any C++11 attributes.
    MaybeParseCXX11Attributes(DS.getAttributes());

    // Skip any Microsoft attributes before a param.
    MaybeParseMicrosoftAttributes(DS.getAttributes());

    SourceLocation DSStart = Tok.getLocation();

    // If the caller parsed attributes for the first argument, add them now.
    // Take them so that we only apply the attributes to the first parameter.
    // FIXME: If we can leave the attributes in the token stream somehow, we can
    // get rid of a parameter (FirstArgAttrs) and this statement. It might be
    // too much hassle.
    DS.takeAttributesFrom(FirstArgAttrs);

    ParseDeclarationSpecifiers(DS);


    // Parse the declarator.  This is "PrototypeContext" or
    // "LambdaExprParameterContext", because we must accept either
    // 'declarator' or 'abstract-declarator' here.
    Declarator ParmDeclarator(
        DS, D.getContext() == DeclaratorContext::LambdaExprContext
                ? DeclaratorContext::LambdaExprParameterContext
                : DeclaratorContext::PrototypeContext);
    ParseDeclarator(ParmDeclarator);

    // Parse GNU attributes, if present.
    MaybeParseGNUAttributes(ParmDeclarator);

    // Remember this parsed parameter in ParamInfo.
    IdentifierInfo *ParmII = ParmDeclarator.getIdentifier();

    // DefArgToks is used when the parsing of default arguments needs
    // to be delayed.
    std::unique_ptr<CachedTokens> DefArgToks;

    // If no parameter was specified, verify that *something* was specified,
    // otherwise we have a missing type and identifier.
    if (DS.isEmpty() && ParmDeclarator.getIdentifier() == nullptr &&
        ParmDeclarator.getNumTypeObjects() == 0) {
      // Completely missing, emit error.
      Diag(DSStart, diag::err_missing_param);
    } else {
      // Otherwise, we have something.  Add it and let semantic analysis try
      // to grok it and add the result to the ParamInfo we are building.

      // Last chance to recover from a misplaced ellipsis in an attempted
      // parameter pack declaration.
      if (Tok.is(tok::ellipsis) &&
          (NextToken().isNot(tok::r_paren) ||
           (!ParmDeclarator.getEllipsisLoc().isValid() &&
            !Actions.isUnexpandedParameterPackPermitted())) &&
          Actions.containsUnexpandedParameterPacks(ParmDeclarator))
        DiagnoseMisplacedEllipsisInDeclarator(ConsumeToken(), ParmDeclarator);

      // Inform the actions module about the parameter declarator, so it gets
      // added to the current scope.
      Decl *Param = Actions.ActOnParamDeclarator(getCurScope(), ParmDeclarator);
      // Parse the default argument, if any. We parse the default
      // arguments in all dialects; the semantic analysis in
      // ActOnParamDefaultArgument will reject the default argument in
      // C.
      if (Tok.is(tok::equal)) {
        SourceLocation EqualLoc = Tok.getLocation();

        // Parse the default argument
        if (D.getContext() == DeclaratorContext::MemberContext) {
          // If we're inside a class definition, cache the tokens
          // corresponding to the default argument. We'll actually parse
          // them when we see the end of the class definition.
          DefArgToks.reset(new CachedTokens);

          SourceLocation ArgStartLoc = NextToken().getLocation();
          if (!ConsumeAndStoreInitializer(*DefArgToks, CIK_DefaultArgument)) {
            DefArgToks.reset();
            Actions.ActOnParamDefaultArgumentError(Param, EqualLoc);
          } else {
            Actions.ActOnParamUnparsedDefaultArgument(Param, EqualLoc,
                                                      ArgStartLoc);
          }
        } else {
          // Consume the '='.
          ConsumeToken();

          // The argument isn't actually potentially evaluated unless it is
          // used.
          EnterExpressionEvaluationContext Eval(
              Actions,
              Sema::ExpressionEvaluationContext::PotentiallyEvaluatedIfUsed,
              Param);

          ExprResult DefArgResult;
          if (getLangOpts().CPlusPlus11 && Tok.is(tok::l_brace)) {
            Diag(Tok, diag::warn_cxx98_compat_generalized_initializer_lists);
            DefArgResult = ParseBraceInitializer();
          } else
            DefArgResult = ParseAssignmentExpression();
          DefArgResult = Actions.CorrectDelayedTyposInExpr(DefArgResult);
          if (DefArgResult.isInvalid()) {
            Actions.ActOnParamDefaultArgumentError(Param, EqualLoc);
            SkipUntil(tok::comma, tok::r_paren, StopAtSemi | StopBeforeMatch);
          } else {
            // Inform the actions module about the default argument
            Actions.ActOnParamDefaultArgument(Param, EqualLoc,
                                              DefArgResult.get());
          }
        }
      }

      ParamInfo.push_back(DeclaratorChunk::ParamInfo(ParmII,
                                          ParmDeclarator.getIdentifierLoc(),
                                          Param, std::move(DefArgToks)));
    }

    if (TryConsumeToken(tok::ellipsis, EllipsisLoc)) {
      if (!getLangOpts().CPlusPlus) {
        // We have ellipsis without a preceding ',', which is ill-formed
        // in C. Complain and provide the fix.
        Diag(EllipsisLoc, diag::err_missing_comma_before_ellipsis)
            << FixItHint::CreateInsertion(EllipsisLoc, ", ");
      } else if (ParmDeclarator.getEllipsisLoc().isValid() ||
                 Actions.containsUnexpandedParameterPacks(ParmDeclarator)) {
        // It looks like this was supposed to be a parameter pack. Warn and
        // point out where the ellipsis should have gone.
        SourceLocation ParmEllipsis = ParmDeclarator.getEllipsisLoc();
        Diag(EllipsisLoc, diag::warn_misplaced_ellipsis_vararg)
          << ParmEllipsis.isValid() << ParmEllipsis;
        if (ParmEllipsis.isValid()) {
          Diag(ParmEllipsis,
               diag::note_misplaced_ellipsis_vararg_existing_ellipsis);
        } else {
          Diag(ParmDeclarator.getIdentifierLoc(),
               diag::note_misplaced_ellipsis_vararg_add_ellipsis)
            << FixItHint::CreateInsertion(ParmDeclarator.getIdentifierLoc(),
                                          "...")
            << !ParmDeclarator.hasName();
        }
        Diag(EllipsisLoc, diag::note_misplaced_ellipsis_vararg_add_comma)
          << FixItHint::CreateInsertion(EllipsisLoc, ", ");
      }

      // We can't have any more parameters after an ellipsis.
      break;
    }

    // If the next token is a comma, consume it and keep reading arguments.
  } while (TryConsumeToken(tok::comma));
}

/// [C90]   direct-declarator '[' constant-expression[opt] ']'
/// [C99]   direct-declarator '[' type-qual-list[opt] assignment-expr[opt] ']'
/// [C99]   direct-declarator '[' 'static' type-qual-list[opt] assign-expr ']'
/// [C99]   direct-declarator '[' type-qual-list 'static' assignment-expr ']'
/// [C99]   direct-declarator '[' type-qual-list[opt] '*' ']'
/// [C++11] direct-declarator '[' constant-expression[opt] ']'
///                           attribute-specifier-seq[opt]
void Parser::ParseBracketDeclarator(Declarator &D) {
  if (CheckProhibitedCXX11Attribute())
    return;

  BalancedDelimiterTracker T(*this, tok::l_square);
  T.consumeOpen();

  // C array syntax has many features, but by-far the most common is [] and [4].
  // This code does a fast path to handle some of the most obvious cases.
  if (Tok.getKind() == tok::r_square) {
    T.consumeClose();
    ParsedAttributes attrs(AttrFactory);
    MaybeParseCXX11Attributes(attrs);

    // Remember that we parsed the empty array type.
    D.AddTypeInfo(DeclaratorChunk::getArray(0, false, false, nullptr,
                                            T.getOpenLocation(),
                                            T.getCloseLocation()),
                  std::move(attrs), T.getCloseLocation());
    return;
  } else if (Tok.getKind() == tok::numeric_constant &&
             GetLookAheadToken(1).is(tok::r_square)) {
    // [4] is very common.  Parse the numeric constant expression.
    ExprResult ExprRes(Actions.ActOnNumericConstant(Tok, getCurScope()));
    ConsumeToken();

    T.consumeClose();
    ParsedAttributes attrs(AttrFactory);
    MaybeParseCXX11Attributes(attrs);

    // Remember that we parsed a array type, and remember its features.
    D.AddTypeInfo(DeclaratorChunk::getArray(0, false, false, ExprRes.get(),
                                            T.getOpenLocation(),
                                            T.getCloseLocation()),
                  std::move(attrs), T.getCloseLocation());
    return;
  } else if (Tok.getKind() == tok::code_completion) {
    Actions.CodeCompleteBracketDeclarator(getCurScope());
    return cutOffParsing();
  }

  // If valid, this location is the position where we read the 'static' keyword.
  SourceLocation StaticLoc;
  TryConsumeToken(tok::kw_static, StaticLoc);

  // If there is a type-qualifier-list, read it now.
  // Type qualifiers in an array subscript are a C99 feature.
  DeclSpec DS(AttrFactory);
  ParseTypeQualifierListOpt(DS, AR_CXX11AttributesParsed);

  // If we haven't already read 'static', check to see if there is one after the
  // type-qualifier-list.
  if (!StaticLoc.isValid())
    TryConsumeToken(tok::kw_static, StaticLoc);

  // Handle "direct-declarator [ type-qual-list[opt] * ]".
  bool isStar = false;
  ExprResult NumElements;

  // Handle the case where we have '[*]' as the array size.  However, a leading
  // star could be the start of an expression, for example 'X[*p + 4]'.  Verify
  // the token after the star is a ']'.  Since stars in arrays are
  // infrequent, use of lookahead is not costly here.
  if (Tok.is(tok::star) && GetLookAheadToken(1).is(tok::r_square)) {
    ConsumeToken();  // Eat the '*'.

    if (StaticLoc.isValid()) {
      Diag(StaticLoc, diag::err_unspecified_vla_size_with_static);
      StaticLoc = SourceLocation();  // Drop the static.
    }
    isStar = true;
  } else if (Tok.isNot(tok::r_square)) {
    // Note, in C89, this production uses the constant-expr production instead
    // of assignment-expr.  The only difference is that assignment-expr allows
    // things like '=' and '*='.  Sema rejects these in C89 mode because they
    // are not i-c-e's, so we don't need to distinguish between the two here.

    // Parse the constant-expression or assignment-expression now (depending
    // on dialect).
    if (getLangOpts().CPlusPlus) {
      NumElements = ParseConstantExpression();
    } else {
      EnterExpressionEvaluationContext Unevaluated(
          Actions, Sema::ExpressionEvaluationContext::ConstantEvaluated);
      NumElements =
          Actions.CorrectDelayedTyposInExpr(ParseAssignmentExpression());
    }
  } else {
    if (StaticLoc.isValid()) {
      Diag(StaticLoc, diag::err_unspecified_size_with_static);
      StaticLoc = SourceLocation();  // Drop the static.
    }
  }

  // If there was an error parsing the assignment-expression, recover.
  if (NumElements.isInvalid()) {
    D.setInvalidType(true);
    // If the expression was invalid, skip it.
    SkipUntil(tok::r_square, StopAtSemi);
    return;
  }

  T.consumeClose();

  MaybeParseCXX11Attributes(DS.getAttributes());

  // Remember that we parsed a array type, and remember its features.
  D.AddTypeInfo(
      DeclaratorChunk::getArray(DS.getTypeQualifiers(), StaticLoc.isValid(),
                                isStar, NumElements.get(), T.getOpenLocation(),
                                T.getCloseLocation()),
      std::move(DS.getAttributes()), T.getCloseLocation());
}

/// Diagnose brackets before an identifier.
void Parser::ParseMisplacedBracketDeclarator(Declarator &D) {
  assert(Tok.is(tok::l_square) && "Missing opening bracket");
  assert(!D.mayOmitIdentifier() && "Declarator cannot omit identifier");

  SourceLocation StartBracketLoc = Tok.getLocation();
  Declarator TempDeclarator(D.getDeclSpec(), D.getContext());

  while (Tok.is(tok::l_square)) {
    ParseBracketDeclarator(TempDeclarator);
  }

  // Stuff the location of the start of the brackets into the Declarator.
  // The diagnostics from ParseDirectDeclarator will make more sense if
  // they use this location instead.
  if (Tok.is(tok::semi))
    D.getName().EndLocation = StartBracketLoc;

  SourceLocation SuggestParenLoc = Tok.getLocation();

  // Now that the brackets are removed, try parsing the declarator again.
  ParseDeclaratorInternal(D, &Parser::ParseDirectDeclarator);

  // Something went wrong parsing the brackets, in which case,
  // ParseBracketDeclarator has emitted an error, and we don't need to emit
  // one here.
  if (TempDeclarator.getNumTypeObjects() == 0)
    return;

  // Determine if parens will need to be suggested in the diagnostic.
  bool NeedParens = false;
  if (D.getNumTypeObjects() != 0) {
    switch (D.getTypeObject(D.getNumTypeObjects() - 1).Kind) {
    case DeclaratorChunk::Pointer:
    case DeclaratorChunk::Reference:
    case DeclaratorChunk::BlockPointer:
    case DeclaratorChunk::MemberPointer:
    case DeclaratorChunk::Pipe:
      NeedParens = true;
      break;
    case DeclaratorChunk::Array:
    case DeclaratorChunk::Function:
#if INTEL_CUSTOMIZATION
    case DeclaratorChunk::Channel:
#endif // INTEL_CUSTOMIZATION
    case DeclaratorChunk::Paren:
      break;
    }
  }

  if (NeedParens) {
    // Create a DeclaratorChunk for the inserted parens.
    SourceLocation EndLoc = PP.getLocForEndOfToken(D.getEndLoc());
    D.AddTypeInfo(DeclaratorChunk::getParen(SuggestParenLoc, EndLoc),
                  SourceLocation());
  }

  // Adding back the bracket info to the end of the Declarator.
  for (unsigned i = 0, e = TempDeclarator.getNumTypeObjects(); i < e; ++i) {
    const DeclaratorChunk &Chunk = TempDeclarator.getTypeObject(i);
    D.AddTypeInfo(Chunk, SourceLocation());
  }

  // The missing identifier would have been diagnosed in ParseDirectDeclarator.
  // If parentheses are required, always suggest them.
  if (!D.getIdentifier() && !NeedParens)
    return;

  SourceLocation EndBracketLoc = TempDeclarator.getEndLoc();

  // Generate the move bracket error message.
  SourceRange BracketRange(StartBracketLoc, EndBracketLoc);
  SourceLocation EndLoc = PP.getLocForEndOfToken(D.getEndLoc());

  if (NeedParens) {
    Diag(EndLoc, diag::err_brackets_go_after_unqualified_id)
        << getLangOpts().CPlusPlus
        << FixItHint::CreateInsertion(SuggestParenLoc, "(")
        << FixItHint::CreateInsertion(EndLoc, ")")
        << FixItHint::CreateInsertionFromRange(
               EndLoc, CharSourceRange(BracketRange, true))
        << FixItHint::CreateRemoval(BracketRange);
  } else {
    Diag(EndLoc, diag::err_brackets_go_after_unqualified_id)
        << getLangOpts().CPlusPlus
        << FixItHint::CreateInsertionFromRange(
               EndLoc, CharSourceRange(BracketRange, true))
        << FixItHint::CreateRemoval(BracketRange);
  }
}

/// [GNU]   typeof-specifier:
///           typeof ( expressions )
///           typeof ( type-name )
/// [GNU/C++] typeof unary-expression
///
void Parser::ParseTypeofSpecifier(DeclSpec &DS) {
  assert(Tok.is(tok::kw_typeof) && "Not a typeof specifier");
  Token OpTok = Tok;
  SourceLocation StartLoc = ConsumeToken();

  const bool hasParens = Tok.is(tok::l_paren);

  EnterExpressionEvaluationContext Unevaluated(
      Actions, Sema::ExpressionEvaluationContext::Unevaluated,
      Sema::ReuseLambdaContextDecl);

  bool isCastExpr;
  ParsedType CastTy;
  SourceRange CastRange;
  ExprResult Operand = Actions.CorrectDelayedTyposInExpr(
      ParseExprAfterUnaryExprOrTypeTrait(OpTok, isCastExpr, CastTy, CastRange));
  if (hasParens)
    DS.setTypeofParensRange(CastRange);

  if (CastRange.getEnd().isInvalid())
    // FIXME: Not accurate, the range gets one token more than it should.
    DS.SetRangeEnd(Tok.getLocation());
  else
    DS.SetRangeEnd(CastRange.getEnd());

  if (isCastExpr) {
    if (!CastTy) {
      DS.SetTypeSpecError();
      return;
    }

    const char *PrevSpec = nullptr;
    unsigned DiagID;
    // Check for duplicate type specifiers (e.g. "int typeof(int)").
    if (DS.SetTypeSpecType(DeclSpec::TST_typeofType, StartLoc, PrevSpec,
                           DiagID, CastTy,
                           Actions.getASTContext().getPrintingPolicy()))
      Diag(StartLoc, DiagID) << PrevSpec;
    return;
  }

  // If we get here, the operand to the typeof was an expression.
  if (Operand.isInvalid()) {
    DS.SetTypeSpecError();
    return;
  }

  // We might need to transform the operand if it is potentially evaluated.
  Operand = Actions.HandleExprEvaluationContextForTypeof(Operand.get());
  if (Operand.isInvalid()) {
    DS.SetTypeSpecError();
    return;
  }

  const char *PrevSpec = nullptr;
  unsigned DiagID;
  // Check for duplicate type specifiers (e.g. "int typeof(int)").
  if (DS.SetTypeSpecType(DeclSpec::TST_typeofExpr, StartLoc, PrevSpec,
                         DiagID, Operand.get(),
                         Actions.getASTContext().getPrintingPolicy()))
    Diag(StartLoc, DiagID) << PrevSpec;
}

/// [C11]   atomic-specifier:
///           _Atomic ( type-name )
///
void Parser::ParseAtomicSpecifier(DeclSpec &DS) {
  assert(Tok.is(tok::kw__Atomic) && NextToken().is(tok::l_paren) &&
         "Not an atomic specifier");

  SourceLocation StartLoc = ConsumeToken();
  BalancedDelimiterTracker T(*this, tok::l_paren);
  if (T.consumeOpen())
    return;

  TypeResult Result = ParseTypeName();
  if (Result.isInvalid()) {
    SkipUntil(tok::r_paren, StopAtSemi);
    return;
  }

  // Match the ')'
  T.consumeClose();

  if (T.getCloseLocation().isInvalid())
    return;

  DS.setTypeofParensRange(T.getRange());
  DS.SetRangeEnd(T.getCloseLocation());

  const char *PrevSpec = nullptr;
  unsigned DiagID;
  if (DS.SetTypeSpecType(DeclSpec::TST_atomic, StartLoc, PrevSpec,
                         DiagID, Result.get(),
                         Actions.getASTContext().getPrintingPolicy()))
    Diag(StartLoc, DiagID) << PrevSpec;
}

/// TryAltiVecVectorTokenOutOfLine - Out of line body that should only be called
/// from TryAltiVecVectorToken.
bool Parser::TryAltiVecVectorTokenOutOfLine() {
  Token Next = NextToken();
  switch (Next.getKind()) {
  default: return false;
  case tok::kw_short:
  case tok::kw_long:
  case tok::kw_signed:
  case tok::kw_unsigned:
  case tok::kw_void:
  case tok::kw_char:
  case tok::kw_int:
  case tok::kw_float:
  case tok::kw_double:
  case tok::kw_bool:
  case tok::kw___bool:
  case tok::kw___pixel:
    Tok.setKind(tok::kw___vector);
    return true;
  case tok::identifier:
    if (Next.getIdentifierInfo() == Ident_pixel) {
      Tok.setKind(tok::kw___vector);
      return true;
    }
    if (Next.getIdentifierInfo() == Ident_bool) {
      Tok.setKind(tok::kw___vector);
      return true;
    }
    return false;
  }
}

bool Parser::TryAltiVecTokenOutOfLine(DeclSpec &DS, SourceLocation Loc,
                                      const char *&PrevSpec, unsigned &DiagID,
                                      bool &isInvalid) {
  const PrintingPolicy &Policy = Actions.getASTContext().getPrintingPolicy();
  if (Tok.getIdentifierInfo() == Ident_vector) {
    Token Next = NextToken();
    switch (Next.getKind()) {
    case tok::kw_short:
    case tok::kw_long:
    case tok::kw_signed:
    case tok::kw_unsigned:
    case tok::kw_void:
    case tok::kw_char:
    case tok::kw_int:
    case tok::kw_float:
    case tok::kw_double:
    case tok::kw_bool:
    case tok::kw___bool:
    case tok::kw___pixel:
      isInvalid = DS.SetTypeAltiVecVector(true, Loc, PrevSpec, DiagID, Policy);
      return true;
    case tok::identifier:
      if (Next.getIdentifierInfo() == Ident_pixel) {
        isInvalid = DS.SetTypeAltiVecVector(true, Loc, PrevSpec, DiagID,Policy);
        return true;
      }
      if (Next.getIdentifierInfo() == Ident_bool) {
        isInvalid = DS.SetTypeAltiVecVector(true, Loc, PrevSpec, DiagID,Policy);
        return true;
      }
      break;
    default:
      break;
    }
  } else if ((Tok.getIdentifierInfo() == Ident_pixel) &&
             DS.isTypeAltiVecVector()) {
    isInvalid = DS.SetTypeAltiVecPixel(true, Loc, PrevSpec, DiagID, Policy);
    return true;
  } else if ((Tok.getIdentifierInfo() == Ident_bool) &&
             DS.isTypeAltiVecVector()) {
    isInvalid = DS.SetTypeAltiVecBool(true, Loc, PrevSpec, DiagID, Policy);
    return true;
  }
  return false;
}<|MERGE_RESOLUTION|>--- conflicted
+++ resolved
@@ -2516,20 +2516,9 @@
       Diag(Tok.getLocation(), diag::warn_attributes_ignored_after_init);
     }
 #endif // INTEL_CUSTOMIZATION
-<<<<<<< HEAD
-  } else if ((getLangOpts().CPlusPlus11 ||                          // INTEL
-              getLangOpts().IntelCompat) && Tok.is(tok::l_brace) && // INTEL
-=======
   } else if (getLangOpts().CPlusPlus11 && Tok.is(tok::l_brace) &&
->>>>>>> a04ae881
              (!CurParsedObjCImpl || !D.isFunctionDeclarator())) {
     // Parse C++0x braced-init-list.
-#if INTEL_CUSTOMIZATION
-    // CQ374879
-    if (!getLangOpts().CPlusPlus11 && getLangOpts().IntelCompat)
-      Diag(Tok, diag::ext_generalized_initializer_lists);
-    else
-#endif // INTEL_CUSTOMIZATION
     Diag(Tok, diag::warn_cxx98_compat_generalized_initializer_lists);
 
     InitializerScopeRAII InitScope(*this, D, ThisDecl);
