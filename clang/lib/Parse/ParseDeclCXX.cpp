//===--- ParseDeclCXX.cpp - C++ Declaration Parsing -----------------------===//
//
//                     The LLVM Compiler Infrastructure
//
// This file is distributed under the University of Illinois Open Source
// License. See LICENSE.TXT for details.
//
//===----------------------------------------------------------------------===//
//
//  This file implements the C++ Declaration portions of the Parser interfaces.
//
//===----------------------------------------------------------------------===//

#include "clang/Parse/Parser.h"
#include "RAIIObjectsForParser.h"
#include "clang/AST/ASTContext.h"
#include "clang/AST/DeclTemplate.h"
#include "clang/Basic/Attributes.h"
#include "clang/Basic/CharInfo.h"
#include "clang/Basic/OperatorKinds.h"
#include "clang/Basic/TargetInfo.h"
#include "clang/Parse/ParseDiagnostic.h"
#include "clang/Sema/DeclSpec.h"
#include "clang/Sema/ParsedTemplate.h"
#include "clang/Sema/PrettyDeclStackTrace.h"
#include "clang/Sema/Scope.h"
#include "clang/Sema/SemaDiagnostic.h"
#include "llvm/ADT/SmallString.h"
using namespace clang;

/// ParseNamespace - We know that the current token is a namespace keyword. This
/// may either be a top level namespace or a block-level namespace alias. If
/// there was an inline keyword, it has already been parsed.
///
///       namespace-definition: [C++ 7.3: basic.namespace]
///         named-namespace-definition
///         unnamed-namespace-definition
///
///       unnamed-namespace-definition:
///         'inline'[opt] 'namespace' attributes[opt] '{' namespace-body '}'
///
///       named-namespace-definition:
///         original-namespace-definition
///         extension-namespace-definition
///
///       original-namespace-definition:
///         'inline'[opt] 'namespace' identifier attributes[opt]
///             '{' namespace-body '}'
///
///       extension-namespace-definition:
///         'inline'[opt] 'namespace' original-namespace-name
///             '{' namespace-body '}'
///
///       namespace-alias-definition:  [C++ 7.3.2: namespace.alias]
///         'namespace' identifier '=' qualified-namespace-specifier ';'
///
Decl *Parser::ParseNamespace(unsigned Context,
                             SourceLocation &DeclEnd,
                             SourceLocation InlineLoc) {
  assert(Tok.is(tok::kw_namespace) && "Not a namespace!");
  SourceLocation NamespaceLoc = ConsumeToken();  // eat the 'namespace'.
  ObjCDeclContextSwitch ObjCDC(*this);
    
  if (Tok.is(tok::code_completion)) {
    Actions.CodeCompleteNamespaceDecl(getCurScope());
    cutOffParsing();
    return nullptr;
  }

  SourceLocation IdentLoc;
  IdentifierInfo *Ident = nullptr;
  std::vector<SourceLocation> ExtraIdentLoc;
  std::vector<IdentifierInfo*> ExtraIdent;
  std::vector<SourceLocation> ExtraNamespaceLoc;

  ParsedAttributesWithRange attrs(AttrFactory);
  SourceLocation attrLoc;
  if (getLangOpts().CPlusPlus11 && isCXX11AttributeSpecifier()) {
    if (!getLangOpts().CPlusPlus1z)
      Diag(Tok.getLocation(), diag::warn_cxx14_compat_attribute)
          << 0 /*namespace*/;
    attrLoc = Tok.getLocation();
    ParseCXX11Attributes(attrs);
  }

  if (Tok.is(tok::identifier)) {
    Ident = Tok.getIdentifierInfo();
    IdentLoc = ConsumeToken();  // eat the identifier.
    while (Tok.is(tok::coloncolon) && NextToken().is(tok::identifier)) {
      ExtraNamespaceLoc.push_back(ConsumeToken());
      ExtraIdent.push_back(Tok.getIdentifierInfo());
      ExtraIdentLoc.push_back(ConsumeToken());
    }
  }

  // A nested namespace definition cannot have attributes.
  if (!ExtraNamespaceLoc.empty() && attrLoc.isValid())
    Diag(attrLoc, diag::err_unexpected_nested_namespace_attribute);

  // Read label attributes, if present.
  if (Tok.is(tok::kw___attribute)) {
    attrLoc = Tok.getLocation();
    ParseGNUAttributes(attrs);
  }

  if (Tok.is(tok::equal)) {
    if (!Ident) {
      Diag(Tok, diag::err_expected) << tok::identifier;
      // Skip to end of the definition and eat the ';'.
      SkipUntil(tok::semi);
      return nullptr;
    }
    if (attrLoc.isValid())
      Diag(attrLoc, diag::err_unexpected_namespace_attributes_alias);
    if (InlineLoc.isValid())
      Diag(InlineLoc, diag::err_inline_namespace_alias)
          << FixItHint::CreateRemoval(InlineLoc);
    return ParseNamespaceAlias(NamespaceLoc, IdentLoc, Ident, DeclEnd);
  }


  BalancedDelimiterTracker T(*this, tok::l_brace);
  if (T.consumeOpen()) {
    if (Ident)
      Diag(Tok, diag::err_expected) << tok::l_brace;
    else
      Diag(Tok, diag::err_expected_either) << tok::identifier << tok::l_brace;
    return nullptr;
  }

  if (getCurScope()->isClassScope() || getCurScope()->isTemplateParamScope() || 
      getCurScope()->isInObjcMethodScope() || getCurScope()->getBlockParent() || 
      getCurScope()->getFnParent()) {
    Diag(T.getOpenLocation(), diag::err_namespace_nonnamespace_scope);
    SkipUntil(tok::r_brace);
    return nullptr;
  }

  if (ExtraIdent.empty()) {
    // Normal namespace definition, not a nested-namespace-definition.
  } else if (InlineLoc.isValid()) {
    Diag(InlineLoc, diag::err_inline_nested_namespace_definition);
  } else if (getLangOpts().CPlusPlus1z) {
    Diag(ExtraNamespaceLoc[0],
         diag::warn_cxx14_compat_nested_namespace_definition);
  } else {
    TentativeParsingAction TPA(*this);
    SkipUntil(tok::r_brace, StopBeforeMatch);
    Token rBraceToken = Tok;
    TPA.Revert();

    if (!rBraceToken.is(tok::r_brace)) {
      Diag(ExtraNamespaceLoc[0], diag::ext_nested_namespace_definition)
          << SourceRange(ExtraNamespaceLoc.front(), ExtraIdentLoc.back());
    } else {
      std::string NamespaceFix;
      for (std::vector<IdentifierInfo*>::iterator I = ExtraIdent.begin(),
           E = ExtraIdent.end(); I != E; ++I) {
        NamespaceFix += " { namespace ";
        NamespaceFix += (*I)->getName();
      }

      std::string RBraces;
      for (unsigned i = 0, e = ExtraIdent.size(); i != e; ++i)
        RBraces +=  "} ";

      Diag(ExtraNamespaceLoc[0], diag::ext_nested_namespace_definition)
          << FixItHint::CreateReplacement(SourceRange(ExtraNamespaceLoc.front(),
                                                      ExtraIdentLoc.back()),
                                          NamespaceFix)
          << FixItHint::CreateInsertion(rBraceToken.getLocation(), RBraces);
    }
  }

  // If we're still good, complain about inline namespaces in non-C++0x now.
  if (InlineLoc.isValid())
    Diag(InlineLoc, getLangOpts().CPlusPlus11 ?
         diag::warn_cxx98_compat_inline_namespace : diag::ext_inline_namespace);

  // Enter a scope for the namespace.
  ParseScope NamespaceScope(this, Scope::DeclScope);

  Decl *NamespcDecl =
    Actions.ActOnStartNamespaceDef(getCurScope(), InlineLoc, NamespaceLoc,
                                   IdentLoc, Ident, T.getOpenLocation(), 
                                   attrs.getList());

  PrettyDeclStackTraceEntry CrashInfo(Actions, NamespcDecl, NamespaceLoc,
                                      "parsing namespace");

  // Parse the contents of the namespace.  This includes parsing recovery on 
  // any improperly nested namespaces.
  ParseInnerNamespace(ExtraIdentLoc, ExtraIdent, ExtraNamespaceLoc, 0,
                      InlineLoc, attrs, T);

  // Leave the namespace scope.
  NamespaceScope.Exit();

  DeclEnd = T.getCloseLocation();
  Actions.ActOnFinishNamespaceDef(NamespcDecl, DeclEnd);

  return NamespcDecl;
}

/// ParseInnerNamespace - Parse the contents of a namespace.
void Parser::ParseInnerNamespace(std::vector<SourceLocation> &IdentLoc,
                                 std::vector<IdentifierInfo *> &Ident,
                                 std::vector<SourceLocation> &NamespaceLoc,
                                 unsigned int index, SourceLocation &InlineLoc,
                                 ParsedAttributes &attrs,
                                 BalancedDelimiterTracker &Tracker) {
  if (index == Ident.size()) {
    while (Tok.isNot(tok::r_brace) && !isEofOrEom()) {
      ParsedAttributesWithRange attrs(AttrFactory);
      MaybeParseCXX11Attributes(attrs);
      MaybeParseMicrosoftAttributes(attrs);
      ParseExternalDeclaration(attrs);
    }

    // The caller is what called check -- we are simply calling
    // the close for it.
    Tracker.consumeClose();

    return;
  }

  // Handle a nested namespace definition.
  // FIXME: Preserve the source information through to the AST rather than
  // desugaring it here.
  ParseScope NamespaceScope(this, Scope::DeclScope);
  Decl *NamespcDecl =
    Actions.ActOnStartNamespaceDef(getCurScope(), SourceLocation(),
                                   NamespaceLoc[index], IdentLoc[index],
                                   Ident[index], Tracker.getOpenLocation(), 
                                   attrs.getList());

  ParseInnerNamespace(IdentLoc, Ident, NamespaceLoc, ++index, InlineLoc,
                      attrs, Tracker);

  NamespaceScope.Exit();

  Actions.ActOnFinishNamespaceDef(NamespcDecl, Tracker.getCloseLocation());
}

/// ParseNamespaceAlias - Parse the part after the '=' in a namespace
/// alias definition.
///
Decl *Parser::ParseNamespaceAlias(SourceLocation NamespaceLoc,
                                  SourceLocation AliasLoc,
                                  IdentifierInfo *Alias,
                                  SourceLocation &DeclEnd) {
  assert(Tok.is(tok::equal) && "Not equal token");

  ConsumeToken(); // eat the '='.

  if (Tok.is(tok::code_completion)) {
    Actions.CodeCompleteNamespaceAliasDecl(getCurScope());
    cutOffParsing();
    return nullptr;
  }

  CXXScopeSpec SS;
  // Parse (optional) nested-name-specifier.
  ParseOptionalCXXScopeSpecifier(SS, ParsedType(), /*EnteringContext=*/false);

  if (SS.isInvalid() || Tok.isNot(tok::identifier)) {
    Diag(Tok, diag::err_expected_namespace_name);
    // Skip to end of the definition and eat the ';'.
    SkipUntil(tok::semi);
    return nullptr;
  }

  // Parse identifier.
  IdentifierInfo *Ident = Tok.getIdentifierInfo();
  SourceLocation IdentLoc = ConsumeToken();

  // Eat the ';'.
  DeclEnd = Tok.getLocation();
  if (ExpectAndConsume(tok::semi, diag::err_expected_semi_after_namespace_name))
    SkipUntil(tok::semi);

  return Actions.ActOnNamespaceAliasDef(getCurScope(), NamespaceLoc, AliasLoc, Alias,
                                        SS, IdentLoc, Ident);
}

/// ParseLinkage - We know that the current token is a string_literal
/// and just before that, that extern was seen.
///
///       linkage-specification: [C++ 7.5p2: dcl.link]
///         'extern' string-literal '{' declaration-seq[opt] '}'
///         'extern' string-literal declaration
///
Decl *Parser::ParseLinkage(ParsingDeclSpec &DS, unsigned Context) {
  assert(isTokenStringLiteral() && "Not a string literal!");
  ExprResult Lang = ParseStringLiteralExpression(false);

  ParseScope LinkageScope(this, Scope::DeclScope);
  Decl *LinkageSpec =
      Lang.isInvalid()
          ? nullptr
          : Actions.ActOnStartLinkageSpecification(
                getCurScope(), DS.getSourceRange().getBegin(), Lang.get(),
                Tok.is(tok::l_brace) ? Tok.getLocation() : SourceLocation());

  ParsedAttributesWithRange attrs(AttrFactory);
  MaybeParseCXX11Attributes(attrs);
  MaybeParseMicrosoftAttributes(attrs);

  if (Tok.isNot(tok::l_brace)) {
    // Reset the source range in DS, as the leading "extern"
    // does not really belong to the inner declaration ...
    DS.SetRangeStart(SourceLocation());
    DS.SetRangeEnd(SourceLocation());
    // ... but anyway remember that such an "extern" was seen.
    DS.setExternInLinkageSpec(true);
    ParseExternalDeclaration(attrs, &DS);
    return LinkageSpec ? Actions.ActOnFinishLinkageSpecification(
                             getCurScope(), LinkageSpec, SourceLocation())
                       : nullptr;
  }

  DS.abort();

  ProhibitAttributes(attrs);

  BalancedDelimiterTracker T(*this, tok::l_brace);
  T.consumeOpen();

  unsigned NestedModules = 0;
  while (true) {
    switch (Tok.getKind()) {
    case tok::annot_module_begin:
      ++NestedModules;
      ParseTopLevelDecl();
      continue;

    case tok::annot_module_end:
      if (!NestedModules)
        break;
      --NestedModules;
      ParseTopLevelDecl();
      continue;

    case tok::annot_module_include:
      ParseTopLevelDecl();
      continue;

    case tok::eof:
      break;

    case tok::r_brace:
      if (!NestedModules)
        break;
      // Fall through.
    default:
      ParsedAttributesWithRange attrs(AttrFactory);
      MaybeParseCXX11Attributes(attrs);
      MaybeParseMicrosoftAttributes(attrs);
      ParseExternalDeclaration(attrs);
      continue;
    }

    break;
  }

  T.consumeClose();
  return LinkageSpec ? Actions.ActOnFinishLinkageSpecification(
                           getCurScope(), LinkageSpec, T.getCloseLocation())
                     : nullptr;
}

/// ParseUsingDirectiveOrDeclaration - Parse C++ using using-declaration or
/// using-directive. Assumes that current token is 'using'.
Decl *Parser::ParseUsingDirectiveOrDeclaration(unsigned Context,
                                         const ParsedTemplateInfo &TemplateInfo,
                                               SourceLocation &DeclEnd,
                                             ParsedAttributesWithRange &attrs,
                                               Decl **OwnedType) {
  assert(Tok.is(tok::kw_using) && "Not using token");
  ObjCDeclContextSwitch ObjCDC(*this);
  
  // Eat 'using'.
  SourceLocation UsingLoc = ConsumeToken();

  if (Tok.is(tok::code_completion)) {
    Actions.CodeCompleteUsing(getCurScope());
    cutOffParsing();
    return nullptr;
  }

  // 'using namespace' means this is a using-directive.
  if (Tok.is(tok::kw_namespace)) {
    // Template parameters are always an error here.
    if (TemplateInfo.Kind) {
      SourceRange R = TemplateInfo.getSourceRange();
      Diag(UsingLoc, diag::err_templated_using_directive)
        << R << FixItHint::CreateRemoval(R);
    }

    return ParseUsingDirective(Context, UsingLoc, DeclEnd, attrs);
  }

  // Otherwise, it must be a using-declaration or an alias-declaration.

  // Using declarations can't have attributes.
  ProhibitAttributes(attrs);

  return ParseUsingDeclaration(Context, TemplateInfo, UsingLoc, DeclEnd,
                                    AS_none, OwnedType);
}

/// ParseUsingDirective - Parse C++ using-directive, assumes
/// that current token is 'namespace' and 'using' was already parsed.
///
///       using-directive: [C++ 7.3.p4: namespace.udir]
///        'using' 'namespace' ::[opt] nested-name-specifier[opt]
///                 namespace-name ;
/// [GNU] using-directive:
///        'using' 'namespace' ::[opt] nested-name-specifier[opt]
///                 namespace-name attributes[opt] ;
///
Decl *Parser::ParseUsingDirective(unsigned Context,
                                  SourceLocation UsingLoc,
                                  SourceLocation &DeclEnd,
                                  ParsedAttributes &attrs) {
  assert(Tok.is(tok::kw_namespace) && "Not 'namespace' token");

  // Eat 'namespace'.
  SourceLocation NamespcLoc = ConsumeToken();

  if (Tok.is(tok::code_completion)) {
    Actions.CodeCompleteUsingDirective(getCurScope());
    cutOffParsing();
    return nullptr;
  }

  CXXScopeSpec SS;
  // Parse (optional) nested-name-specifier.
  ParseOptionalCXXScopeSpecifier(SS, ParsedType(), /*EnteringContext=*/false);

  IdentifierInfo *NamespcName = nullptr;
  SourceLocation IdentLoc = SourceLocation();

  // Parse namespace-name.
  if (SS.isInvalid() || Tok.isNot(tok::identifier)) {
    Diag(Tok, diag::err_expected_namespace_name);
    // If there was invalid namespace name, skip to end of decl, and eat ';'.
    SkipUntil(tok::semi);
    // FIXME: Are there cases, when we would like to call ActOnUsingDirective?
    return nullptr;
  }

  // Parse identifier.
  NamespcName = Tok.getIdentifierInfo();
  IdentLoc = ConsumeToken();

  // Parse (optional) attributes (most likely GNU strong-using extension).
  bool GNUAttr = false;
  if (Tok.is(tok::kw___attribute)) {
    GNUAttr = true;
    ParseGNUAttributes(attrs);
  }

  // Eat ';'.
  DeclEnd = Tok.getLocation();
  if (ExpectAndConsume(tok::semi,
                       GNUAttr ? diag::err_expected_semi_after_attribute_list
                               : diag::err_expected_semi_after_namespace_name))
    SkipUntil(tok::semi);

  return Actions.ActOnUsingDirective(getCurScope(), UsingLoc, NamespcLoc, SS,
                                     IdentLoc, NamespcName, attrs.getList());
}

/// ParseUsingDeclaration - Parse C++ using-declaration or alias-declaration.
/// Assumes that 'using' was already seen.
///
///     using-declaration: [C++ 7.3.p3: namespace.udecl]
///       'using' 'typename'[opt] ::[opt] nested-name-specifier
///               unqualified-id
///       'using' :: unqualified-id
///
///     alias-declaration: C++11 [dcl.dcl]p1
///       'using' identifier attribute-specifier-seq[opt] = type-id ;
///
Decl *Parser::ParseUsingDeclaration(unsigned Context,
                                    const ParsedTemplateInfo &TemplateInfo,
                                    SourceLocation UsingLoc,
                                    SourceLocation &DeclEnd,
                                    AccessSpecifier AS,
                                    Decl **OwnedType) {
  CXXScopeSpec SS;
  SourceLocation TypenameLoc;
  bool HasTypenameKeyword = false;

  // Check for misplaced attributes before the identifier in an
  // alias-declaration.
  ParsedAttributesWithRange MisplacedAttrs(AttrFactory);
  MaybeParseCXX11Attributes(MisplacedAttrs);

  // Ignore optional 'typename'.
  // FIXME: This is wrong; we should parse this as a typename-specifier.
  if (TryConsumeToken(tok::kw_typename, TypenameLoc))
    HasTypenameKeyword = true;

  if (Tok.is(tok::kw___super)) {
    Diag(Tok.getLocation(), diag::err_super_in_using_declaration);
    SkipUntil(tok::semi);
    return nullptr;
  }

  // Parse nested-name-specifier.
  IdentifierInfo *LastII = nullptr;
  ParseOptionalCXXScopeSpecifier(SS, ParsedType(), /*EnteringContext=*/false,
                                 /*MayBePseudoDtor=*/nullptr,
                                 /*IsTypename=*/false,
                                 /*LastII=*/&LastII);

  // Check nested-name specifier.
  if (SS.isInvalid()) {
    SkipUntil(tok::semi);
    return nullptr;
  }

  SourceLocation TemplateKWLoc;
  UnqualifiedId Name;

  // Parse the unqualified-id. We allow parsing of both constructor and
  // destructor names and allow the action module to diagnose any semantic
  // errors.
  //
  // C++11 [class.qual]p2:
  //   [...] in a using-declaration that is a member-declaration, if the name
  //   specified after the nested-name-specifier is the same as the identifier
  //   or the simple-template-id's template-name in the last component of the
  //   nested-name-specifier, the name is [...] considered to name the
  //   constructor.
  if (getLangOpts().CPlusPlus11 && Context == Declarator::MemberContext &&
      Tok.is(tok::identifier) && NextToken().is(tok::semi) &&
      SS.isNotEmpty() && LastII == Tok.getIdentifierInfo() &&
      !SS.getScopeRep()->getAsNamespace() &&
      !SS.getScopeRep()->getAsNamespaceAlias()) {
    SourceLocation IdLoc = ConsumeToken();
    ParsedType Type = Actions.getInheritingConstructorName(SS, IdLoc, *LastII);
    Name.setConstructorName(Type, IdLoc, IdLoc);
  } else if (ParseUnqualifiedId(
                 SS, /*EnteringContext=*/false,
                 /*AllowDestructorName=*/true,
                 /*AllowConstructorName=*/!(Tok.is(tok::identifier) &&
                                            NextToken().is(tok::equal)),
                 ParsedType(), TemplateKWLoc, Name)) {
    SkipUntil(tok::semi);
    return nullptr;
  }

  ParsedAttributesWithRange Attrs(AttrFactory);
  MaybeParseGNUAttributes(Attrs);
  MaybeParseCXX11Attributes(Attrs);

  // Maybe this is an alias-declaration.
  TypeResult TypeAlias;
  bool IsAliasDecl = Tok.is(tok::equal);
  Decl *DeclFromDeclSpec = nullptr;
  if (IsAliasDecl) {
    // If we had any misplaced attributes from earlier, this is where they
    // should have been written.
    if (MisplacedAttrs.Range.isValid()) {
      Diag(MisplacedAttrs.Range.getBegin(), diag::err_attributes_not_allowed)
        << FixItHint::CreateInsertionFromRange(
               Tok.getLocation(),
               CharSourceRange::getTokenRange(MisplacedAttrs.Range))
        << FixItHint::CreateRemoval(MisplacedAttrs.Range);
      Attrs.takeAllFrom(MisplacedAttrs);
    }

    ConsumeToken();

    Diag(Tok.getLocation(), getLangOpts().CPlusPlus11 ?
         diag::warn_cxx98_compat_alias_declaration :
         diag::ext_alias_declaration);

    // Type alias templates cannot be specialized.
    int SpecKind = -1;
    if (TemplateInfo.Kind == ParsedTemplateInfo::Template &&
        Name.getKind() == UnqualifiedId::IK_TemplateId)
      SpecKind = 0;
    if (TemplateInfo.Kind == ParsedTemplateInfo::ExplicitSpecialization)
      SpecKind = 1;
    if (TemplateInfo.Kind == ParsedTemplateInfo::ExplicitInstantiation)
      SpecKind = 2;
    if (SpecKind != -1) {
      SourceRange Range;
      if (SpecKind == 0)
        Range = SourceRange(Name.TemplateId->LAngleLoc,
                            Name.TemplateId->RAngleLoc);
      else
        Range = TemplateInfo.getSourceRange();
      Diag(Range.getBegin(), diag::err_alias_declaration_specialization)
        << SpecKind << Range;
      SkipUntil(tok::semi);
      return nullptr;
    }

    // Name must be an identifier.
    if (Name.getKind() != UnqualifiedId::IK_Identifier) {
      Diag(Name.StartLocation, diag::err_alias_declaration_not_identifier);
      // No removal fixit: can't recover from this.
      SkipUntil(tok::semi);
      return nullptr;
    } else if (HasTypenameKeyword)
      Diag(TypenameLoc, diag::err_alias_declaration_not_identifier)
        << FixItHint::CreateRemoval(SourceRange(TypenameLoc,
                             SS.isNotEmpty() ? SS.getEndLoc() : TypenameLoc));
    else if (SS.isNotEmpty())
      Diag(SS.getBeginLoc(), diag::err_alias_declaration_not_identifier)
        << FixItHint::CreateRemoval(SS.getRange());

    TypeAlias = ParseTypeName(nullptr, TemplateInfo.Kind
                                           ? Declarator::AliasTemplateContext
                                           : Declarator::AliasDeclContext,
                              AS, &DeclFromDeclSpec, &Attrs);
    if (OwnedType)
      *OwnedType = DeclFromDeclSpec;
  } else {
    // C++11 attributes are not allowed on a using-declaration, but GNU ones
    // are.
    ProhibitAttributes(MisplacedAttrs);
    ProhibitAttributes(Attrs);

    // Parse (optional) attributes (most likely GNU strong-using extension).
    MaybeParseGNUAttributes(Attrs);
  }

  // Eat ';'.
  DeclEnd = Tok.getLocation();
  if (ExpectAndConsume(tok::semi, diag::err_expected_after,
                       !Attrs.empty() ? "attributes list"
                                      : IsAliasDecl ? "alias declaration"
                                                    : "using declaration"))
    SkipUntil(tok::semi);

  // Diagnose an attempt to declare a templated using-declaration.
  // In C++11, alias-declarations can be templates:
  //   template <...> using id = type;
  if (TemplateInfo.Kind && !IsAliasDecl) {
    SourceRange R = TemplateInfo.getSourceRange();
    Diag(UsingLoc, diag::err_templated_using_declaration)
      << R << FixItHint::CreateRemoval(R);

    // Unfortunately, we have to bail out instead of recovering by
    // ignoring the parameters, just in case the nested name specifier
    // depends on the parameters.
    return nullptr;
  }

  // "typename" keyword is allowed for identifiers only,
  // because it may be a type definition.
  if (HasTypenameKeyword && Name.getKind() != UnqualifiedId::IK_Identifier) {
    Diag(Name.getSourceRange().getBegin(), diag::err_typename_identifiers_only)
      << FixItHint::CreateRemoval(SourceRange(TypenameLoc));
    // Proceed parsing, but reset the HasTypenameKeyword flag.
    HasTypenameKeyword = false;
  }

  if (IsAliasDecl) {
    TemplateParameterLists *TemplateParams = TemplateInfo.TemplateParams;
    MultiTemplateParamsArg TemplateParamsArg(
      TemplateParams ? TemplateParams->data() : nullptr,
      TemplateParams ? TemplateParams->size() : 0);
    return Actions.ActOnAliasDeclaration(getCurScope(), AS, TemplateParamsArg,
                                         UsingLoc, Name, Attrs.getList(),
                                         TypeAlias, DeclFromDeclSpec);
  }

  return Actions.ActOnUsingDeclaration(getCurScope(), AS,
                                       /* HasUsingKeyword */ true, UsingLoc,
                                       SS, Name, Attrs.getList(),
                                       HasTypenameKeyword, TypenameLoc);
}

/// ParseStaticAssertDeclaration - Parse C++0x or C11 static_assert-declaration.
///
/// [C++0x] static_assert-declaration:
///           static_assert ( constant-expression  ,  string-literal  ) ;
///
/// [C11]   static_assert-declaration:
///           _Static_assert ( constant-expression  ,  string-literal  ) ;
///
Decl *Parser::ParseStaticAssertDeclaration(SourceLocation &DeclEnd){
  assert(Tok.isOneOf(tok::kw_static_assert, tok::kw__Static_assert) &&
         "Not a static_assert declaration");

  if (Tok.is(tok::kw__Static_assert) && !getLangOpts().C11)
    Diag(Tok, diag::ext_c11_static_assert);
  if (Tok.is(tok::kw_static_assert))
    Diag(Tok, diag::warn_cxx98_compat_static_assert);

  SourceLocation StaticAssertLoc = ConsumeToken();

  BalancedDelimiterTracker T(*this, tok::l_paren);
  if (T.consumeOpen()) {
    Diag(Tok, diag::err_expected) << tok::l_paren;
    SkipMalformedDecl();
    return nullptr;
  }

  ExprResult AssertExpr(ParseConstantExpression());
  if (AssertExpr.isInvalid()) {
    SkipMalformedDecl();
    return nullptr;
  }

  ExprResult AssertMessage;
  if (Tok.is(tok::r_paren)) {
    Diag(Tok, getLangOpts().CPlusPlus1z
                  ? diag::warn_cxx14_compat_static_assert_no_message
                  : diag::ext_static_assert_no_message)
      << (getLangOpts().CPlusPlus1z
              ? FixItHint()
              : FixItHint::CreateInsertion(Tok.getLocation(), ", \"\""));
  } else {
    if (ExpectAndConsume(tok::comma)) {
      SkipUntil(tok::semi);
      return nullptr;
    }

    if (!isTokenStringLiteral()) {
      Diag(Tok, diag::err_expected_string_literal)
        << /*Source='static_assert'*/1;
      SkipMalformedDecl();
      return nullptr;
    }

    AssertMessage = ParseStringLiteralExpression();
    if (AssertMessage.isInvalid()) {
      SkipMalformedDecl();
      return nullptr;
    }
  }

  T.consumeClose();

  DeclEnd = Tok.getLocation();
  ExpectAndConsumeSemi(diag::err_expected_semi_after_static_assert);

  return Actions.ActOnStaticAssertDeclaration(StaticAssertLoc,
                                              AssertExpr.get(),
                                              AssertMessage.get(),
                                              T.getCloseLocation());
}

/// ParseDecltypeSpecifier - Parse a C++11 decltype specifier.
///
/// 'decltype' ( expression )
/// 'decltype' ( 'auto' )      [C++1y]
///
SourceLocation Parser::ParseDecltypeSpecifier(DeclSpec &DS) {
  assert(Tok.isOneOf(tok::kw_decltype, tok::annot_decltype)
           && "Not a decltype specifier");
  
  ExprResult Result;
  SourceLocation StartLoc = Tok.getLocation();
  SourceLocation EndLoc;

  if (Tok.is(tok::annot_decltype)) {
    Result = getExprAnnotation(Tok);
    EndLoc = Tok.getAnnotationEndLoc();
    ConsumeToken();
    if (Result.isInvalid()) {
      DS.SetTypeSpecError();
      return EndLoc;
    }
  } else {
    if (Tok.getIdentifierInfo()->isStr("decltype"))
      Diag(Tok, diag::warn_cxx98_compat_decltype);

    ConsumeToken();

    BalancedDelimiterTracker T(*this, tok::l_paren);
    if (T.expectAndConsume(diag::err_expected_lparen_after,
                           "decltype", tok::r_paren)) {
      DS.SetTypeSpecError();
      return T.getOpenLocation() == Tok.getLocation() ?
             StartLoc : T.getOpenLocation();
    }

    // Check for C++1y 'decltype(auto)'.
    if (Tok.is(tok::kw_auto)) {
      // No need to disambiguate here: an expression can't start with 'auto',
      // because the typename-specifier in a function-style cast operation can't
      // be 'auto'.
      Diag(Tok.getLocation(),
           getLangOpts().CPlusPlus14
             ? diag::warn_cxx11_compat_decltype_auto_type_specifier
             : diag::ext_decltype_auto_type_specifier);
      ConsumeToken();
    } else {
      // Parse the expression

      // C++11 [dcl.type.simple]p4:
      //   The operand of the decltype specifier is an unevaluated operand.
      EnterExpressionEvaluationContext Unevaluated(Actions, Sema::Unevaluated,
                                                   nullptr,/*IsDecltype=*/true);
      Result =
          Actions.CorrectDelayedTyposInExpr(ParseExpression(), [](Expr *E) {
            return E->hasPlaceholderType() ? ExprError() : E;
          });
      if (Result.isInvalid()) {
        DS.SetTypeSpecError();
        if (SkipUntil(tok::r_paren, StopAtSemi | StopBeforeMatch)) {
          EndLoc = ConsumeParen();
        } else {
          if (PP.isBacktrackEnabled() && Tok.is(tok::semi)) {
            // Backtrack to get the location of the last token before the semi.
            PP.RevertCachedTokens(2);
            ConsumeToken(); // the semi.
            EndLoc = ConsumeAnyToken();
            assert(Tok.is(tok::semi));
          } else {
            EndLoc = Tok.getLocation();
          }
        }
        return EndLoc;
      }

      Result = Actions.ActOnDecltypeExpression(Result.get());
    }

    // Match the ')'
    T.consumeClose();
    if (T.getCloseLocation().isInvalid()) {
      DS.SetTypeSpecError();
      // FIXME: this should return the location of the last token
      //        that was consumed (by "consumeClose()")
      return T.getCloseLocation();
    }

    if (Result.isInvalid()) {
      DS.SetTypeSpecError();
      return T.getCloseLocation();
    }

    EndLoc = T.getCloseLocation();
  }
  assert(!Result.isInvalid());

  const char *PrevSpec = nullptr;
  unsigned DiagID;
  const PrintingPolicy &Policy = Actions.getASTContext().getPrintingPolicy();
  // Check for duplicate type specifiers (e.g. "int decltype(a)").
  if (Result.get()
        ? DS.SetTypeSpecType(DeclSpec::TST_decltype, StartLoc, PrevSpec,
                             DiagID, Result.get(), Policy)
        : DS.SetTypeSpecType(DeclSpec::TST_decltype_auto, StartLoc, PrevSpec,
                             DiagID, Policy)) {
    Diag(StartLoc, DiagID) << PrevSpec;
    DS.SetTypeSpecError();
  }
  return EndLoc;
}

void Parser::AnnotateExistingDecltypeSpecifier(const DeclSpec& DS, 
                                               SourceLocation StartLoc,
                                               SourceLocation EndLoc) {
  // make sure we have a token we can turn into an annotation token
  if (PP.isBacktrackEnabled())
    PP.RevertCachedTokens(1);
  else
    PP.EnterToken(Tok);

  Tok.setKind(tok::annot_decltype);
  setExprAnnotation(Tok,
                    DS.getTypeSpecType() == TST_decltype ? DS.getRepAsExpr() :
                    DS.getTypeSpecType() == TST_decltype_auto ? ExprResult() :
                    ExprError());
  Tok.setAnnotationEndLoc(EndLoc);
  Tok.setLocation(StartLoc);
  PP.AnnotateCachedTokens(Tok);
}

void Parser::ParseUnderlyingTypeSpecifier(DeclSpec &DS) {
  assert(Tok.is(tok::kw___underlying_type) &&
         "Not an underlying type specifier");

  SourceLocation StartLoc = ConsumeToken();
  BalancedDelimiterTracker T(*this, tok::l_paren);
  if (T.expectAndConsume(diag::err_expected_lparen_after,
                       "__underlying_type", tok::r_paren)) {
    return;
  }

  TypeResult Result = ParseTypeName();
  if (Result.isInvalid()) {
    SkipUntil(tok::r_paren, StopAtSemi);
    return;
  }

  // Match the ')'
  T.consumeClose();
  if (T.getCloseLocation().isInvalid())
    return;

  const char *PrevSpec = nullptr;
  unsigned DiagID;
  if (DS.SetTypeSpecType(DeclSpec::TST_underlyingType, StartLoc, PrevSpec,
                         DiagID, Result.get(),
                         Actions.getASTContext().getPrintingPolicy()))
    Diag(StartLoc, DiagID) << PrevSpec;
  DS.setTypeofParensRange(T.getRange());
}

#ifdef INTEL_CUSTOMIZATION
// CQ#369185 - support of __bases and __direct_bases intrinsics.
/// [N2965]:
///   __bases( type-name )
///   __direct_bases( type-name )
void Parser::ParseBasesSpecifier(DeclSpec &DS) {
  DeclSpec::TST TST;
  if (Tok.is(tok::kw___bases))
    TST = DeclSpec::TST_bases;
  else {
    assert(Tok.is(tok::kw___direct_bases) && "Unknown bases type specifier");
    TST = DeclSpec::TST_directBases;
  }

  // Match the '('.
  SourceLocation StartLoc = ConsumeToken();
  BalancedDelimiterTracker T(*this, tok::l_paren);
  const PrintingPolicy &PPol = Actions.getASTContext().getPrintingPolicy();
  if (T.expectAndConsume(diag::err_expected_lparen_after,
                         DS.getSpecifierName(TST, PPol), tok::r_paren))
    return;

  // Match type-name.
  SourceLocation TypeLoc = Tok.getLocation();
  TypeResult Result = ParseTypeName();
  if (Result.isInvalid()) {
    SkipUntil(tok::r_paren, StopAtSemi);
    return;
  }

  // Check that the parsed type is dependent.
  ParsedType Ty = Result.get();
  if (!Ty.get()->isDependentType()) {
    Diag(TypeLoc, diag::err_bases_arg_type_not_dependent)
        << (TST == DeclSpec::TST_directBases);
    DS.SetTypeSpecError();
    return;
  }

  // Match the ')'.
  T.consumeClose();
  if (T.getCloseLocation().isInvalid())
    return;

  // Match the '...'.
  if (!Tok.is(tok::ellipsis)) {
    Diag(Tok.getLocation(), diag::err_expected_ellipsis)
        << (TST == DeclSpec::TST_directBases);
    DS.SetTypeSpecError();
    return;
  }

  const char *PrevSpec = nullptr;
  unsigned DiagID;
  if (DS.SetTypeSpecType(TST, StartLoc, PrevSpec, DiagID, Ty, PPol))
    Diag(StartLoc, DiagID) << PrevSpec;
  DS.setTypeofParensRange(T.getRange());
}

#endif // INTEL_CUSTOMIZATION
/// ParseBaseTypeSpecifier - Parse a C++ base-type-specifier which is either a
/// class name or decltype-specifier. Note that we only check that the result 
/// names a type; semantic analysis will need to verify that the type names a 
/// class. The result is either a type or null, depending on whether a type 
/// name was found.
///
///       base-type-specifier: [C++11 class.derived]
///         class-or-decltype
///       class-or-decltype: [C++11 class.derived]
///         nested-name-specifier[opt] class-name
///         decltype-specifier
///       class-name: [C++ class.name]
///         identifier
///         simple-template-id
///
/// In C++98, instead of base-type-specifier, we have:
///
///         ::[opt] nested-name-specifier[opt] class-name
TypeResult Parser::ParseBaseTypeSpecifier(SourceLocation &BaseLoc,
                                          SourceLocation &EndLocation) {
  // Ignore attempts to use typename
  if (Tok.is(tok::kw_typename)) {
    Diag(Tok, diag::err_expected_class_name_not_template)
      << FixItHint::CreateRemoval(Tok.getLocation());
    ConsumeToken();
  }

  // Parse optional nested-name-specifier
  CXXScopeSpec SS;
  ParseOptionalCXXScopeSpecifier(SS, ParsedType(), /*EnteringContext=*/false);

  BaseLoc = Tok.getLocation();

  // Parse decltype-specifier
  // tok == kw_decltype is just error recovery, it can only happen when SS 
  // isn't empty
  if (Tok.isOneOf(tok::kw_decltype, tok::annot_decltype)) {
    if (SS.isNotEmpty())
      Diag(SS.getBeginLoc(), diag::err_unexpected_scope_on_base_decltype)
        << FixItHint::CreateRemoval(SS.getRange());
    // Fake up a Declarator to use with ActOnTypeName.
    DeclSpec DS(AttrFactory);

    EndLocation = ParseDecltypeSpecifier(DS);

    Declarator DeclaratorInfo(DS, Declarator::TypeNameContext);
    return Actions.ActOnTypeName(getCurScope(), DeclaratorInfo);
  }

  // Check whether we have a template-id that names a type.
  if (Tok.is(tok::annot_template_id)) {
    TemplateIdAnnotation *TemplateId = takeTemplateIdAnnotation(Tok);
    if (TemplateId->Kind == TNK_Type_template ||
        TemplateId->Kind == TNK_Dependent_template_name) {
      AnnotateTemplateIdTokenAsType();

      assert(Tok.is(tok::annot_typename) && "template-id -> type failed");
      ParsedType Type = getTypeAnnotation(Tok);
      EndLocation = Tok.getAnnotationEndLoc();
      ConsumeToken();

      if (Type)
        return Type;
      return true;
    }

    // Fall through to produce an error below.
  }

  if (Tok.isNot(tok::identifier)) {
    Diag(Tok, diag::err_expected_class_name);
    return true;
  }

  IdentifierInfo *Id = Tok.getIdentifierInfo();
  SourceLocation IdLoc = ConsumeToken();

  if (Tok.is(tok::less)) {
    // It looks the user intended to write a template-id here, but the
    // template-name was wrong. Try to fix that.
    TemplateNameKind TNK = TNK_Type_template;
    TemplateTy Template;
    if (!Actions.DiagnoseUnknownTemplateName(*Id, IdLoc, getCurScope(),
                                             &SS, Template, TNK)) {
      Diag(IdLoc, diag::err_unknown_template_name)
        << Id;
    }

    if (!Template) {
      TemplateArgList TemplateArgs;
      SourceLocation LAngleLoc, RAngleLoc;
      ParseTemplateIdAfterTemplateName(TemplateTy(), IdLoc, SS,
          true, LAngleLoc, TemplateArgs, RAngleLoc);
      return true;
    }

    // Form the template name
    UnqualifiedId TemplateName;
    TemplateName.setIdentifier(Id, IdLoc);

    // Parse the full template-id, then turn it into a type.
    if (AnnotateTemplateIdToken(Template, TNK, SS, SourceLocation(),
                                TemplateName, true))
      return true;
    if (TNK == TNK_Dependent_template_name)
      AnnotateTemplateIdTokenAsType();

    // If we didn't end up with a typename token, there's nothing more we
    // can do.
    if (Tok.isNot(tok::annot_typename))
      return true;

    // Retrieve the type from the annotation token, consume that token, and
    // return.
    EndLocation = Tok.getAnnotationEndLoc();
    ParsedType Type = getTypeAnnotation(Tok);
    ConsumeToken();
    return Type;
  }

  // We have an identifier; check whether it is actually a type.
  IdentifierInfo *CorrectedII = nullptr;
  ParsedType Type = Actions.getTypeName(*Id, IdLoc, getCurScope(), &SS, true,
                                        false, ParsedType(),
                                        /*IsCtorOrDtorName=*/false,
                                        /*NonTrivialTypeSourceInfo=*/true,
                                        &CorrectedII);
  if (!Type) {
    Diag(IdLoc, diag::err_expected_class_name);
    return true;
  }

  // Consume the identifier.
  EndLocation = IdLoc;

  // Fake up a Declarator to use with ActOnTypeName.
  DeclSpec DS(AttrFactory);
  DS.SetRangeStart(IdLoc);
  DS.SetRangeEnd(EndLocation);
  DS.getTypeSpecScope() = SS;

  const char *PrevSpec = nullptr;
  unsigned DiagID;
  DS.SetTypeSpecType(TST_typename, IdLoc, PrevSpec, DiagID, Type,
                     Actions.getASTContext().getPrintingPolicy());

  Declarator DeclaratorInfo(DS, Declarator::TypeNameContext);
  return Actions.ActOnTypeName(getCurScope(), DeclaratorInfo);
}

void Parser::ParseMicrosoftInheritanceClassAttributes(ParsedAttributes &attrs) {
  while (Tok.isOneOf(tok::kw___single_inheritance,
                     tok::kw___multiple_inheritance,
                     tok::kw___virtual_inheritance)) {
    IdentifierInfo *AttrName = Tok.getIdentifierInfo();
    SourceLocation AttrNameLoc = ConsumeToken();
    attrs.addNew(AttrName, AttrNameLoc, nullptr, AttrNameLoc, nullptr, 0,
                 AttributeList::AS_Keyword);
  }
}

/// Determine whether the following tokens are valid after a type-specifier
/// which could be a standalone declaration. This will conservatively return
/// true if there's any doubt, and is appropriate for insert-';' fixits.
bool Parser::isValidAfterTypeSpecifier(bool CouldBeBitfield) {
  // This switch enumerates the valid "follow" set for type-specifiers.
  switch (Tok.getKind()) {
  default: break;
  case tok::semi:               // struct foo {...} ;
  case tok::star:               // struct foo {...} *         P;
  case tok::amp:                // struct foo {...} &         R = ...
  case tok::ampamp:             // struct foo {...} &&        R = ...
  case tok::identifier:         // struct foo {...} V         ;
  case tok::r_paren:            //(struct foo {...} )         {4}
  case tok::annot_cxxscope:     // struct foo {...} a::       b;
  case tok::annot_typename:     // struct foo {...} a         ::b;
  case tok::annot_template_id:  // struct foo {...} a<int>    ::b;
  case tok::l_paren:            // struct foo {...} (         x);
  case tok::comma:              // __builtin_offsetof(struct foo{...} ,
  case tok::kw_operator:        // struct foo       operator  ++() {...}
  case tok::kw___declspec:      // struct foo {...} __declspec(...)
  case tok::l_square:           // void f(struct f  [         3])
  case tok::ellipsis:           // void f(struct f  ...       [Ns])
  // FIXME: we should emit semantic diagnostic when declaration
  // attribute is in type attribute position.
  case tok::kw___attribute:     // struct foo __attribute__((used)) x;
    return true;
  case tok::colon:
    return CouldBeBitfield;     // enum E { ... }   :         2;
  // Type qualifiers
  case tok::kw_const:           // struct foo {...} const     x;
  case tok::kw_volatile:        // struct foo {...} volatile  x;
  case tok::kw_restrict:        // struct foo {...} restrict  x;
  case tok::kw__Atomic:         // struct foo {...} _Atomic   x;
  case tok::kw___unaligned:     // struct foo {...} __unaligned *x;
  // Function specifiers
  // Note, no 'explicit'. An explicit function must be either a conversion
  // operator or a constructor. Either way, it can't have a return type.
  case tok::kw_inline:          // struct foo       inline    f();
  case tok::kw_virtual:         // struct foo       virtual   f();
  case tok::kw_friend:          // struct foo       friend    f();
  // Storage-class specifiers
  case tok::kw_static:          // struct foo {...} static    x;
  case tok::kw_extern:          // struct foo {...} extern    x;
  case tok::kw_typedef:         // struct foo {...} typedef   x;
  case tok::kw_register:        // struct foo {...} register  x;
  case tok::kw_auto:            // struct foo {...} auto      x;
  case tok::kw_mutable:         // struct foo {...} mutable   x;
  case tok::kw_thread_local:    // struct foo {...} thread_local x;
  case tok::kw_constexpr:       // struct foo {...} constexpr x;
    // As shown above, type qualifiers and storage class specifiers absolutely
    // can occur after class specifiers according to the grammar.  However,
    // almost no one actually writes code like this.  If we see one of these,
    // it is much more likely that someone missed a semi colon and the
    // type/storage class specifier we're seeing is part of the *next*
    // intended declaration, as in:
    //
    //   struct foo { ... }
    //   typedef int X;
    //
    // We'd really like to emit a missing semicolon error instead of emitting
    // an error on the 'int' saying that you can't have two type specifiers in
    // the same declaration of X.  Because of this, we look ahead past this
    // token to see if it's a type specifier.  If so, we know the code is
    // otherwise invalid, so we can produce the expected semi error.
    if (!isKnownToBeTypeSpecifier(NextToken()))
      return true;
    break;
  case tok::r_brace:  // struct bar { struct foo {...} }
    // Missing ';' at end of struct is accepted as an extension in C mode.
    if (!getLangOpts().CPlusPlus)
      return true;
    break;
  case tok::greater:
    // template<class T = class X>
    return getLangOpts().CPlusPlus;
  }
  return false;
}

/// ParseClassSpecifier - Parse a C++ class-specifier [C++ class] or
/// elaborated-type-specifier [C++ dcl.type.elab]; we can't tell which
/// until we reach the start of a definition or see a token that
/// cannot start a definition.
///
///       class-specifier: [C++ class]
///         class-head '{' member-specification[opt] '}'
///         class-head '{' member-specification[opt] '}' attributes[opt]
///       class-head:
///         class-key identifier[opt] base-clause[opt]
///         class-key nested-name-specifier identifier base-clause[opt]
///         class-key nested-name-specifier[opt] simple-template-id
///                          base-clause[opt]
/// [GNU]   class-key attributes[opt] identifier[opt] base-clause[opt]
/// [GNU]   class-key attributes[opt] nested-name-specifier
///                          identifier base-clause[opt]
/// [GNU]   class-key attributes[opt] nested-name-specifier[opt]
///                          simple-template-id base-clause[opt]
///       class-key:
///         'class'
///         'struct'
///         'union'
///
///       elaborated-type-specifier: [C++ dcl.type.elab]
///         class-key ::[opt] nested-name-specifier[opt] identifier
///         class-key ::[opt] nested-name-specifier[opt] 'template'[opt]
///                          simple-template-id
///
///  Note that the C++ class-specifier and elaborated-type-specifier,
///  together, subsume the C99 struct-or-union-specifier:
///
///       struct-or-union-specifier: [C99 6.7.2.1]
///         struct-or-union identifier[opt] '{' struct-contents '}'
///         struct-or-union identifier
/// [GNU]   struct-or-union attributes[opt] identifier[opt] '{' struct-contents
///                                                         '}' attributes[opt]
/// [GNU]   struct-or-union attributes[opt] identifier
///       struct-or-union:
///         'struct'
///         'union'
void Parser::ParseClassSpecifier(tok::TokenKind TagTokKind,
                                 SourceLocation StartLoc, DeclSpec &DS,
                                 const ParsedTemplateInfo &TemplateInfo,
                                 AccessSpecifier AS, 
                                 bool EnteringContext, DeclSpecContext DSC, 
                                 ParsedAttributesWithRange &Attributes) {
  DeclSpec::TST TagType;
  if (TagTokKind == tok::kw_struct)
    TagType = DeclSpec::TST_struct;
  else if (TagTokKind == tok::kw___interface)
    TagType = DeclSpec::TST_interface;
  else if (TagTokKind == tok::kw_class)
    TagType = DeclSpec::TST_class;
  else {
    assert(TagTokKind == tok::kw_union && "Not a class specifier");
    TagType = DeclSpec::TST_union;
  }

  if (Tok.is(tok::code_completion)) {
    // Code completion for a struct, class, or union name.
    Actions.CodeCompleteTag(getCurScope(), TagType);
    return cutOffParsing();
  }

  // C++03 [temp.explicit] 14.7.2/8:
  //   The usual access checking rules do not apply to names used to specify
  //   explicit instantiations.
  //
  // As an extension we do not perform access checking on the names used to
  // specify explicit specializations either. This is important to allow
  // specializing traits classes for private types.
  //
  // Note that we don't suppress if this turns out to be an elaborated
  // type specifier.
  bool shouldDelayDiagsInTag =
    (TemplateInfo.Kind == ParsedTemplateInfo::ExplicitInstantiation ||
     TemplateInfo.Kind == ParsedTemplateInfo::ExplicitSpecialization);
  SuppressAccessChecks diagsFromTag(*this, shouldDelayDiagsInTag);

  ParsedAttributesWithRange attrs(AttrFactory);
  // If attributes exist after tag, parse them.
  MaybeParseGNUAttributes(attrs);
  MaybeParseMicrosoftDeclSpecs(attrs);

  // Parse inheritance specifiers.
  if (Tok.isOneOf(tok::kw___single_inheritance,
                  tok::kw___multiple_inheritance,
                  tok::kw___virtual_inheritance))
    ParseMicrosoftInheritanceClassAttributes(attrs);

  // If C++0x attributes exist here, parse them.
  // FIXME: Are we consistent with the ordering of parsing of different
  // styles of attributes?
  MaybeParseCXX11Attributes(attrs);

  // Source location used by FIXIT to insert misplaced
  // C++11 attributes
  SourceLocation AttrFixitLoc = Tok.getLocation();

  if (TagType == DeclSpec::TST_struct &&
      Tok.isNot(tok::identifier) &&
      !Tok.isAnnotation() &&
      Tok.getIdentifierInfo() &&
      Tok.isOneOf(tok::kw___is_abstract,
                  tok::kw___is_arithmetic,
                  tok::kw___is_array,
                  tok::kw___is_base_of,
                  tok::kw___is_class,
                  tok::kw___is_complete_type,
                  tok::kw___is_compound,
                  tok::kw___is_const,
                  tok::kw___is_constructible,
                  tok::kw___is_convertible,
                  tok::kw___is_convertible_to,
                  tok::kw___is_destructible,
                  tok::kw___is_empty,
                  tok::kw___is_enum,
                  tok::kw___is_floating_point,
                  tok::kw___is_final,
                  tok::kw___is_function,
                  tok::kw___is_fundamental,
                  tok::kw___is_integral,
                  tok::kw___is_interface_class,
                  tok::kw___is_literal,
                  tok::kw___is_lvalue_expr,
                  tok::kw___is_lvalue_reference,
                  tok::kw___is_member_function_pointer,
                  tok::kw___is_member_object_pointer,
                  tok::kw___is_member_pointer,
                  tok::kw___is_nothrow_assignable,
                  tok::kw___is_nothrow_constructible,
                  tok::kw___is_nothrow_destructible,
                  tok::kw___is_object,
                  tok::kw___is_pod,
                  tok::kw___is_pointer,
                  tok::kw___is_polymorphic,
                  tok::kw___is_reference,
                  tok::kw___is_rvalue_expr,
                  tok::kw___is_rvalue_reference,
                  tok::kw___is_same,
                  tok::kw___is_scalar,
                  tok::kw___is_sealed,
                  tok::kw___is_signed,
                  tok::kw___is_standard_layout,
                  tok::kw___is_trivial,
                  tok::kw___is_trivially_assignable,
                  tok::kw___is_trivially_constructible,
                  tok::kw___is_trivially_copyable,
                  tok::kw___is_union,
                  tok::kw___is_unsigned,
                  tok::kw___is_void,
                  tok::kw___is_volatile))
    // GNU libstdc++ 4.2 and libc++ use certain intrinsic names as the
    // name of struct templates, but some are keywords in GCC >= 4.3
    // and Clang. Therefore, when we see the token sequence "struct
    // X", make X into a normal identifier rather than a keyword, to
    // allow libstdc++ 4.2 and libc++ to work properly.
    TryKeywordIdentFallback(true);

  struct PreserveAtomicIdentifierInfoRAII {
    PreserveAtomicIdentifierInfoRAII(Token &Tok, bool Enabled)
        : AtomicII(nullptr) {
      if (!Enabled)
        return;
      assert(Tok.is(tok::kw__Atomic));
      AtomicII = Tok.getIdentifierInfo();
      AtomicII->revertTokenIDToIdentifier();
      Tok.setKind(tok::identifier);
    }
    ~PreserveAtomicIdentifierInfoRAII() {
      if (!AtomicII)
        return;
      AtomicII->revertIdentifierToTokenID(tok::kw__Atomic);
    }
    IdentifierInfo *AtomicII;
  };

  // HACK: MSVC doesn't consider _Atomic to be a keyword and its STL
  // implementation for VS2013 uses _Atomic as an identifier for one of the
  // classes in <atomic>.  When we are parsing 'struct _Atomic', don't consider
  // '_Atomic' to be a keyword.  We are careful to undo this so that clang can
  // use '_Atomic' in its own header files.
  bool ShouldChangeAtomicToIdentifier = getLangOpts().MSVCCompat &&
                                        Tok.is(tok::kw__Atomic) &&
                                        TagType == DeclSpec::TST_struct;
  PreserveAtomicIdentifierInfoRAII AtomicTokenGuard(
      Tok, ShouldChangeAtomicToIdentifier);

  // Parse the (optional) nested-name-specifier.
  CXXScopeSpec &SS = DS.getTypeSpecScope();
  if (getLangOpts().CPlusPlus) {
    // "FOO : BAR" is not a potential typo for "FOO::BAR".  In this context it
    // is a base-specifier-list.
    ColonProtectionRAIIObject X(*this);

    CXXScopeSpec Spec;
    bool HasValidSpec = true;
    if (ParseOptionalCXXScopeSpecifier(Spec, ParsedType(), EnteringContext)) {
      DS.SetTypeSpecError();
      HasValidSpec = false;
    }
    if (Spec.isSet())
      if (Tok.isNot(tok::identifier) && Tok.isNot(tok::annot_template_id)) {
        Diag(Tok, diag::err_expected) << tok::identifier;
        HasValidSpec = false;
      }
    if (HasValidSpec)
      SS = Spec;
  }

  TemplateParameterLists *TemplateParams = TemplateInfo.TemplateParams;

  // Parse the (optional) class name or simple-template-id.
  IdentifierInfo *Name = nullptr;
  SourceLocation NameLoc;
  TemplateIdAnnotation *TemplateId = nullptr;
  if (Tok.is(tok::identifier)) {
    Name = Tok.getIdentifierInfo();
    NameLoc = ConsumeToken();

    if (Tok.is(tok::less) && getLangOpts().CPlusPlus) {
      // The name was supposed to refer to a template, but didn't.
      // Eat the template argument list and try to continue parsing this as
      // a class (or template thereof).
      TemplateArgList TemplateArgs;
      SourceLocation LAngleLoc, RAngleLoc;
      if (ParseTemplateIdAfterTemplateName(TemplateTy(), NameLoc, SS,
                                           true, LAngleLoc,
                                           TemplateArgs, RAngleLoc)) {
        // We couldn't parse the template argument list at all, so don't
        // try to give any location information for the list.
        LAngleLoc = RAngleLoc = SourceLocation();
      }

      Diag(NameLoc, diag::err_explicit_spec_non_template)
          << (TemplateInfo.Kind == ParsedTemplateInfo::ExplicitInstantiation)
          << TagTokKind << Name << SourceRange(LAngleLoc, RAngleLoc);

      // Strip off the last template parameter list if it was empty, since
      // we've removed its template argument list.
      if (TemplateParams && TemplateInfo.LastParameterListWasEmpty) {
        if (TemplateParams && TemplateParams->size() > 1) {
          TemplateParams->pop_back();
        } else {
          TemplateParams = nullptr;
          const_cast<ParsedTemplateInfo&>(TemplateInfo).Kind
            = ParsedTemplateInfo::NonTemplate;
        }
      } else if (TemplateInfo.Kind
                                == ParsedTemplateInfo::ExplicitInstantiation) {
        // Pretend this is just a forward declaration.
        TemplateParams = nullptr;
        const_cast<ParsedTemplateInfo&>(TemplateInfo).Kind
          = ParsedTemplateInfo::NonTemplate;
        const_cast<ParsedTemplateInfo&>(TemplateInfo).TemplateLoc
          = SourceLocation();
        const_cast<ParsedTemplateInfo&>(TemplateInfo).ExternLoc
          = SourceLocation();
      }
    }
  } else if (Tok.is(tok::annot_template_id)) {
    TemplateId = takeTemplateIdAnnotation(Tok);
    NameLoc = ConsumeToken();

    if (TemplateId->Kind != TNK_Type_template &&
        TemplateId->Kind != TNK_Dependent_template_name) {
      // The template-name in the simple-template-id refers to
      // something other than a class template. Give an appropriate
      // error message and skip to the ';'.
      SourceRange Range(NameLoc);
      if (SS.isNotEmpty())
        Range.setBegin(SS.getBeginLoc());

      // FIXME: Name may be null here.
      Diag(TemplateId->LAngleLoc, diag::err_template_spec_syntax_non_template)
        << TemplateId->Name << static_cast<int>(TemplateId->Kind) << Range;

      DS.SetTypeSpecError();
      SkipUntil(tok::semi, StopBeforeMatch);
      return;
    }
  }

  // There are four options here.
  //  - If we are in a trailing return type, this is always just a reference,
  //    and we must not try to parse a definition. For instance,
  //      [] () -> struct S { };
  //    does not define a type.
  //  - If we have 'struct foo {...', 'struct foo :...',
  //    'struct foo final :' or 'struct foo final {', then this is a definition.
  //  - If we have 'struct foo;', then this is either a forward declaration
  //    or a friend declaration, which have to be treated differently.
  //  - Otherwise we have something like 'struct foo xyz', a reference.
  //
  //  We also detect these erroneous cases to provide better diagnostic for
  //  C++11 attributes parsing.
  //  - attributes follow class name:
  //    struct foo [[]] {};
  //  - attributes appear before or after 'final':
  //    struct foo [[]] final [[]] {};
  //
  // However, in type-specifier-seq's, things look like declarations but are
  // just references, e.g.
  //   new struct s;
  // or
  //   &T::operator struct s;
  // For these, DSC is DSC_type_specifier or DSC_alias_declaration.

  // If there are attributes after class name, parse them.
  MaybeParseCXX11Attributes(Attributes);

  const PrintingPolicy &Policy = Actions.getASTContext().getPrintingPolicy();
  Sema::TagUseKind TUK;
  if (DSC == DSC_trailing)
    TUK = Sema::TUK_Reference;
  else if (Tok.is(tok::l_brace) ||
           (getLangOpts().CPlusPlus && Tok.is(tok::colon)) ||
           (isCXX11FinalKeyword() &&
            (NextToken().is(tok::l_brace) || NextToken().is(tok::colon)))) {
    if (DS.isFriendSpecified()) {
      // C++ [class.friend]p2:
      //   A class shall not be defined in a friend declaration.
      Diag(Tok.getLocation(), diag::err_friend_decl_defines_type)
        << SourceRange(DS.getFriendSpecLoc());

      // Skip everything up to the semicolon, so that this looks like a proper
      // friend class (or template thereof) declaration.
      SkipUntil(tok::semi, StopBeforeMatch);
      TUK = Sema::TUK_Friend;
    } else {
      // Okay, this is a class definition.
      TUK = Sema::TUK_Definition;
    }
  } else if (isCXX11FinalKeyword() && (NextToken().is(tok::l_square) ||
                                       NextToken().is(tok::kw_alignas))) {
    // We can't tell if this is a definition or reference
    // until we skipped the 'final' and C++11 attribute specifiers.
    TentativeParsingAction PA(*this);

    // Skip the 'final' keyword.
    ConsumeToken();

    // Skip C++11 attribute specifiers.
    while (true) {
      if (Tok.is(tok::l_square) && NextToken().is(tok::l_square)) {
        ConsumeBracket();
        if (!SkipUntil(tok::r_square, StopAtSemi))
          break;
      } else if (Tok.is(tok::kw_alignas) && NextToken().is(tok::l_paren)) {
        ConsumeToken();
        ConsumeParen();
        if (!SkipUntil(tok::r_paren, StopAtSemi))
          break;
      } else {
        break;
      }
    }

    if (Tok.isOneOf(tok::l_brace, tok::colon))
      TUK = Sema::TUK_Definition;
    else
      TUK = Sema::TUK_Reference;

    PA.Revert();
  } else if (!isTypeSpecifier(DSC) &&
             (Tok.is(tok::semi) ||
              (Tok.isAtStartOfLine() && !isValidAfterTypeSpecifier(false)))) {
    TUK = DS.isFriendSpecified() ? Sema::TUK_Friend : Sema::TUK_Declaration;
    if (Tok.isNot(tok::semi)) {
      const PrintingPolicy &PPol = Actions.getASTContext().getPrintingPolicy();
      // A semicolon was missing after this declaration. Diagnose and recover.
      ExpectAndConsume(tok::semi, diag::err_expected_after,
                       DeclSpec::getSpecifierName(TagType, PPol));
      PP.EnterToken(Tok);
      Tok.setKind(tok::semi);
    }
  } else
    TUK = Sema::TUK_Reference;

  // Forbid misplaced attributes. In cases of a reference, we pass attributes
  // to caller to handle.
  if (TUK != Sema::TUK_Reference) {
    // If this is not a reference, then the only possible
    // valid place for C++11 attributes to appear here
    // is between class-key and class-name. If there are
    // any attributes after class-name, we try a fixit to move
    // them to the right place.
    SourceRange AttrRange = Attributes.Range;
    if (AttrRange.isValid()) {
      Diag(AttrRange.getBegin(), diag::err_attributes_not_allowed)
        << AttrRange
        << FixItHint::CreateInsertionFromRange(AttrFixitLoc,
                                               CharSourceRange(AttrRange, true))
        << FixItHint::CreateRemoval(AttrRange);

      // Recover by adding misplaced attributes to the attribute list
      // of the class so they can be applied on the class later.
      attrs.takeAllFrom(Attributes);
    }
  }

  // If this is an elaborated type specifier, and we delayed
  // diagnostics before, just merge them into the current pool.
  if (shouldDelayDiagsInTag) {
    diagsFromTag.done();
    if (TUK == Sema::TUK_Reference)
      diagsFromTag.redelay();
  }

  if (!Name && !TemplateId && (DS.getTypeSpecType() == DeclSpec::TST_error ||
                               TUK != Sema::TUK_Definition)) {
    if (DS.getTypeSpecType() != DeclSpec::TST_error) {
      // We have a declaration or reference to an anonymous class.
      Diag(StartLoc, diag::err_anon_type_definition)
        << DeclSpec::getSpecifierName(TagType, Policy);
    }

    // If we are parsing a definition and stop at a base-clause, continue on
    // until the semicolon.  Continuing from the comma will just trick us into
    // thinking we are seeing a variable declaration.
    if (TUK == Sema::TUK_Definition && Tok.is(tok::colon))
      SkipUntil(tok::semi, StopBeforeMatch);
    else
      SkipUntil(tok::comma, StopAtSemi);
    return;
  }

  // Create the tag portion of the class or class template.
  DeclResult TagOrTempResult = true; // invalid
  TypeResult TypeResult = true; // invalid

  bool Owned = false;
  Sema::SkipBodyInfo SkipBody;
  if (TemplateId) {
    // Explicit specialization, class template partial specialization,
    // or explicit instantiation.
    ASTTemplateArgsPtr TemplateArgsPtr(TemplateId->getTemplateArgs(),
                                       TemplateId->NumArgs);
    if (TemplateInfo.Kind == ParsedTemplateInfo::ExplicitInstantiation &&
        TUK == Sema::TUK_Declaration) {
      // This is an explicit instantiation of a class template.
      ProhibitAttributes(attrs);

      TagOrTempResult
        = Actions.ActOnExplicitInstantiation(getCurScope(),
                                             TemplateInfo.ExternLoc,
                                             TemplateInfo.TemplateLoc,
                                             TagType,
                                             StartLoc,
                                             SS,
                                             TemplateId->Template,
                                             TemplateId->TemplateNameLoc,
                                             TemplateId->LAngleLoc,
                                             TemplateArgsPtr,
                                             TemplateId->RAngleLoc,
                                             attrs.getList());

    // Friend template-ids are treated as references unless
    // they have template headers, in which case they're ill-formed
    // (FIXME: "template <class T> friend class A<T>::B<int>;").
    // We diagnose this error in ActOnClassTemplateSpecialization.
    } else if (TUK == Sema::TUK_Reference ||
               (TUK == Sema::TUK_Friend &&
                TemplateInfo.Kind == ParsedTemplateInfo::NonTemplate)) {
      ProhibitAttributes(attrs);
      TypeResult = Actions.ActOnTagTemplateIdType(TUK, TagType, StartLoc,
                                                  TemplateId->SS,
                                                  TemplateId->TemplateKWLoc,
                                                  TemplateId->Template,
                                                  TemplateId->TemplateNameLoc,
                                                  TemplateId->LAngleLoc,
                                                  TemplateArgsPtr,
                                                  TemplateId->RAngleLoc);
    } else {
      // This is an explicit specialization or a class template
      // partial specialization.
      TemplateParameterLists FakedParamLists;
      if (TemplateInfo.Kind == ParsedTemplateInfo::ExplicitInstantiation) {
        // This looks like an explicit instantiation, because we have
        // something like
        //
        //   template class Foo<X>
        //
        // but it actually has a definition. Most likely, this was
        // meant to be an explicit specialization, but the user forgot
        // the '<>' after 'template'.
        // It this is friend declaration however, since it cannot have a
        // template header, it is most likely that the user meant to
        // remove the 'template' keyword.
        assert((TUK == Sema::TUK_Definition || TUK == Sema::TUK_Friend) &&
               "Expected a definition here");

        if (TUK == Sema::TUK_Friend) {
          Diag(DS.getFriendSpecLoc(), diag::err_friend_explicit_instantiation);
          TemplateParams = nullptr;
        } else {
          SourceLocation LAngleLoc =
              PP.getLocForEndOfToken(TemplateInfo.TemplateLoc);
          Diag(TemplateId->TemplateNameLoc,
               diag::err_explicit_instantiation_with_definition)
              << SourceRange(TemplateInfo.TemplateLoc)
              << FixItHint::CreateInsertion(LAngleLoc, "<>");

          // Create a fake template parameter list that contains only
          // "template<>", so that we treat this construct as a class
          // template specialization.
          FakedParamLists.push_back(Actions.ActOnTemplateParameterList(
              0, SourceLocation(), TemplateInfo.TemplateLoc, LAngleLoc, nullptr,
              0, LAngleLoc));
          TemplateParams = &FakedParamLists;
        }
      }

      // Build the class template specialization.
      TagOrTempResult = Actions.ActOnClassTemplateSpecialization(
          getCurScope(), TagType, TUK, StartLoc, DS.getModulePrivateSpecLoc(),
          *TemplateId, attrs.getList(),
          MultiTemplateParamsArg(TemplateParams ? &(*TemplateParams)[0]
                                                : nullptr,
                                 TemplateParams ? TemplateParams->size() : 0),
          &SkipBody);
    }
  } else if (TemplateInfo.Kind == ParsedTemplateInfo::ExplicitInstantiation &&
             TUK == Sema::TUK_Declaration) {
    // Explicit instantiation of a member of a class template
    // specialization, e.g.,
    //
    //   template struct Outer<int>::Inner;
    //
    ProhibitAttributes(attrs);

    TagOrTempResult
      = Actions.ActOnExplicitInstantiation(getCurScope(),
                                           TemplateInfo.ExternLoc,
                                           TemplateInfo.TemplateLoc,
                                           TagType, StartLoc, SS, Name,
                                           NameLoc, attrs.getList());
  } else if (TUK == Sema::TUK_Friend &&
             TemplateInfo.Kind != ParsedTemplateInfo::NonTemplate) {
    ProhibitAttributes(attrs);

    TagOrTempResult =
      Actions.ActOnTemplatedFriendTag(getCurScope(), DS.getFriendSpecLoc(),
                                      TagType, StartLoc, SS,
                                      Name, NameLoc, attrs.getList(),
                                      MultiTemplateParamsArg(
                                    TemplateParams? &(*TemplateParams)[0]
                                                  : nullptr,
                                 TemplateParams? TemplateParams->size() : 0));
  } else {
    if (TUK != Sema::TUK_Declaration && TUK != Sema::TUK_Definition)
      ProhibitAttributes(attrs);

    if (TUK == Sema::TUK_Definition &&
        TemplateInfo.Kind == ParsedTemplateInfo::ExplicitInstantiation) {
      // If the declarator-id is not a template-id, issue a diagnostic and
      // recover by ignoring the 'template' keyword.
      Diag(Tok, diag::err_template_defn_explicit_instantiation)
        << 1 << FixItHint::CreateRemoval(TemplateInfo.TemplateLoc);
      TemplateParams = nullptr;
    }

    bool IsDependent = false;

    // Don't pass down template parameter lists if this is just a tag
    // reference.  For example, we don't need the template parameters here:
    //   template <class T> class A *makeA(T t);
    MultiTemplateParamsArg TParams;
    if (TUK != Sema::TUK_Reference && TemplateParams)
      TParams =
        MultiTemplateParamsArg(&(*TemplateParams)[0], TemplateParams->size());

    handleDeclspecAlignBeforeClassKey(attrs, DS, TUK);

    // Declaration or definition of a class type
    TagOrTempResult = Actions.ActOnTag(getCurScope(), TagType, TUK, StartLoc,
                                       SS, Name, NameLoc, attrs.getList(), AS,
                                       DS.getModulePrivateSpecLoc(),
                                       TParams, Owned, IsDependent,
                                       SourceLocation(), false,
                                       clang::TypeResult(),
                                       DSC == DSC_type_specifier,
                                       &SkipBody);

    // If ActOnTag said the type was dependent, try again with the
    // less common call.
    if (IsDependent) {
      assert(TUK == Sema::TUK_Reference || TUK == Sema::TUK_Friend);
      TypeResult = Actions.ActOnDependentTag(getCurScope(), TagType, TUK,
                                             SS, Name, StartLoc, NameLoc);
    }
  }

  // If there is a body, parse it and inform the actions module.
  if (TUK == Sema::TUK_Definition) {
    assert(Tok.is(tok::l_brace) ||
           (getLangOpts().CPlusPlus && Tok.is(tok::colon)) ||
           isCXX11FinalKeyword());
    if (SkipBody.ShouldSkip)
      SkipCXXMemberSpecification(StartLoc, AttrFixitLoc, TagType,
                                 TagOrTempResult.get());
    else if (getLangOpts().CPlusPlus)
      ParseCXXMemberSpecification(StartLoc, AttrFixitLoc, attrs, TagType,
                                  TagOrTempResult.get());
    else
      ParseStructUnionBody(StartLoc, TagType, TagOrTempResult.get());
  }

  const char *PrevSpec = nullptr;
  unsigned DiagID;
  bool Result;
  if (!TypeResult.isInvalid()) {
    Result = DS.SetTypeSpecType(DeclSpec::TST_typename, StartLoc,
                                NameLoc.isValid() ? NameLoc : StartLoc,
                                PrevSpec, DiagID, TypeResult.get(), Policy);
  } else if (!TagOrTempResult.isInvalid()) {
    Result = DS.SetTypeSpecType(TagType, StartLoc,
                                NameLoc.isValid() ? NameLoc : StartLoc,
                                PrevSpec, DiagID, TagOrTempResult.get(), Owned,
                                Policy);
  } else {
    DS.SetTypeSpecError();
    return;
  }

  if (Result)
    Diag(StartLoc, DiagID) << PrevSpec;

  // At this point, we've successfully parsed a class-specifier in 'definition'
  // form (e.g. "struct foo { int x; }".  While we could just return here, we're
  // going to look at what comes after it to improve error recovery.  If an
  // impossible token occurs next, we assume that the programmer forgot a ; at
  // the end of the declaration and recover that way.
  //
  // Also enforce C++ [temp]p3:
  //   In a template-declaration which defines a class, no declarator
  //   is permitted.
  //
  // After a type-specifier, we don't expect a semicolon. This only happens in
  // C, since definitions are not permitted in this context in C++.
  if (TUK == Sema::TUK_Definition &&
      (getLangOpts().CPlusPlus || !isTypeSpecifier(DSC)) &&
      (TemplateInfo.Kind || !isValidAfterTypeSpecifier(false))) {
    if (Tok.isNot(tok::semi)) {
      const PrintingPolicy &PPol = Actions.getASTContext().getPrintingPolicy();
      ExpectAndConsume(tok::semi, diag::err_expected_after,
                       DeclSpec::getSpecifierName(TagType, PPol));
      // Push this token back into the preprocessor and change our current token
      // to ';' so that the rest of the code recovers as though there were an
      // ';' after the definition.
      PP.EnterToken(Tok);
      Tok.setKind(tok::semi);
    }
  }
}

/// ParseBaseClause - Parse the base-clause of a C++ class [C++ class.derived].
///
///       base-clause : [C++ class.derived]
///         ':' base-specifier-list
///       base-specifier-list:
///         base-specifier '...'[opt]
///         base-specifier-list ',' base-specifier '...'[opt]
void Parser::ParseBaseClause(Decl *ClassDecl) {
  assert(Tok.is(tok::colon) && "Not a base clause");
  ConsumeToken();

  // Build up an array of parsed base specifiers.
  SmallVector<CXXBaseSpecifier *, 8> BaseInfo;

  while (true) {
    // Parse a base-specifier.
    BaseResult Result = ParseBaseSpecifier(ClassDecl);
    if (Result.isInvalid()) {
      // Skip the rest of this base specifier, up until the comma or
      // opening brace.
      SkipUntil(tok::comma, tok::l_brace, StopAtSemi | StopBeforeMatch);
    } else {
      // Add this to our array of base specifiers.
      BaseInfo.push_back(Result.get());
    }

    // If the next token is a comma, consume it and keep reading
    // base-specifiers.
    if (!TryConsumeToken(tok::comma))
      break;
  }

  // Attach the base specifiers
  Actions.ActOnBaseSpecifiers(ClassDecl, BaseInfo.data(), BaseInfo.size());
}

/// ParseBaseSpecifier - Parse a C++ base-specifier. A base-specifier is
/// one entry in the base class list of a class specifier, for example:
///    class foo : public bar, virtual private baz {
/// 'public bar' and 'virtual private baz' are each base-specifiers.
///
///       base-specifier: [C++ class.derived]
///         attribute-specifier-seq[opt] base-type-specifier
///         attribute-specifier-seq[opt] 'virtual' access-specifier[opt]
///                 base-type-specifier
///         attribute-specifier-seq[opt] access-specifier 'virtual'[opt]
///                 base-type-specifier
BaseResult Parser::ParseBaseSpecifier(Decl *ClassDecl) {
  bool IsVirtual = false;
  SourceLocation StartLoc = Tok.getLocation();

  ParsedAttributesWithRange Attributes(AttrFactory);
  MaybeParseCXX11Attributes(Attributes);

  // Parse the 'virtual' keyword.
  if (TryConsumeToken(tok::kw_virtual))
    IsVirtual = true;

  CheckMisplacedCXX11Attribute(Attributes, StartLoc);

  // Parse an (optional) access specifier.
  AccessSpecifier Access = getAccessSpecifierIfPresent();
  if (Access != AS_none)
    ConsumeToken();

  CheckMisplacedCXX11Attribute(Attributes, StartLoc);

  // Parse the 'virtual' keyword (again!), in case it came after the
  // access specifier.
  if (Tok.is(tok::kw_virtual))  {
    SourceLocation VirtualLoc = ConsumeToken();
    if (IsVirtual) {
      // Complain about duplicate 'virtual'
      Diag(VirtualLoc, diag::err_dup_virtual)
        << FixItHint::CreateRemoval(VirtualLoc);
    }

    IsVirtual = true;
  }

  CheckMisplacedCXX11Attribute(Attributes, StartLoc);

  // Parse the class-name.

  // HACK: MSVC doesn't consider _Atomic to be a keyword and its STL
  // implementation for VS2013 uses _Atomic as an identifier for one of the
  // classes in <atomic>.  Treat '_Atomic' to be an identifier when we are
  // parsing the class-name for a base specifier.
  if (getLangOpts().MSVCCompat && Tok.is(tok::kw__Atomic) &&
      NextToken().is(tok::less))
    Tok.setKind(tok::identifier);

  SourceLocation EndLocation;
  SourceLocation BaseLoc;
  TypeResult BaseType = ParseBaseTypeSpecifier(BaseLoc, EndLocation);
  if (BaseType.isInvalid())
    return true;

  // Parse the optional ellipsis (for a pack expansion). The ellipsis is 
  // actually part of the base-specifier-list grammar productions, but we
  // parse it here for convenience.
  SourceLocation EllipsisLoc;
  TryConsumeToken(tok::ellipsis, EllipsisLoc);

  // Find the complete source range for the base-specifier.
  SourceRange Range(StartLoc, EndLocation);

  // Notify semantic analysis that we have parsed a complete
  // base-specifier.
  return Actions.ActOnBaseSpecifier(ClassDecl, Range, Attributes, IsVirtual,
                                    Access, BaseType.get(), BaseLoc,
                                    EllipsisLoc);
}

/// getAccessSpecifierIfPresent - Determine whether the next token is
/// a C++ access-specifier.
///
///       access-specifier: [C++ class.derived]
///         'private'
///         'protected'
///         'public'
AccessSpecifier Parser::getAccessSpecifierIfPresent() const {
  switch (Tok.getKind()) {
  default: return AS_none;
  case tok::kw_private: return AS_private;
  case tok::kw_protected: return AS_protected;
  case tok::kw_public: return AS_public;
  }
}

/// \brief If the given declarator has any parts for which parsing has to be
/// delayed, e.g., default arguments or an exception-specification, create a
/// late-parsed method declaration record to handle the parsing at the end of
/// the class definition.
void Parser::HandleMemberFunctionDeclDelays(Declarator& DeclaratorInfo,
                                            Decl *ThisDecl) {
  DeclaratorChunk::FunctionTypeInfo &FTI
    = DeclaratorInfo.getFunctionTypeInfo();
  // If there was a late-parsed exception-specification, we'll need a
  // late parse
  bool NeedLateParse = FTI.getExceptionSpecType() == EST_Unparsed;

  if (!NeedLateParse) {
    // Look ahead to see if there are any default args
    for (unsigned ParamIdx = 0; ParamIdx < FTI.NumParams; ++ParamIdx) {
      auto Param = cast<ParmVarDecl>(FTI.Params[ParamIdx].Param);
      if (Param->hasUnparsedDefaultArg()) {
        NeedLateParse = true;
        break;
      }
    }
  }

  if (NeedLateParse) {
    // Push this method onto the stack of late-parsed method
    // declarations.
    auto LateMethod = new LateParsedMethodDeclaration(this, ThisDecl);
    getCurrentClass().LateParsedDeclarations.push_back(LateMethod);
    LateMethod->TemplateScope = getCurScope()->isTemplateParamScope();

    // Stash the exception-specification tokens in the late-pased method.
    LateMethod->ExceptionSpecTokens = FTI.ExceptionSpecTokens;
    FTI.ExceptionSpecTokens = 0;

    // Push tokens for each parameter.  Those that do not have
    // defaults will be NULL.
    LateMethod->DefaultArgs.reserve(FTI.NumParams);
    for (unsigned ParamIdx = 0; ParamIdx < FTI.NumParams; ++ParamIdx)
      LateMethod->DefaultArgs.push_back(LateParsedDefaultArgument(
        FTI.Params[ParamIdx].Param, FTI.Params[ParamIdx].DefaultArgTokens));
  }
}

/// isCXX11VirtSpecifier - Determine whether the given token is a C++11
/// virt-specifier.
///
///       virt-specifier:
///         override
///         final
VirtSpecifiers::Specifier Parser::isCXX11VirtSpecifier(const Token &Tok) const {
  if (!getLangOpts().CPlusPlus || Tok.isNot(tok::identifier))
    return VirtSpecifiers::VS_None;

  IdentifierInfo *II = Tok.getIdentifierInfo();

  // Initialize the contextual keywords.
  if (!Ident_final) {
    Ident_final = &PP.getIdentifierTable().get("final");
    if (getLangOpts().MicrosoftExt)
      Ident_sealed = &PP.getIdentifierTable().get("sealed");
    Ident_override = &PP.getIdentifierTable().get("override");
  }

  if (II == Ident_override)
    return VirtSpecifiers::VS_Override;

  if (II == Ident_sealed)
    return VirtSpecifiers::VS_Sealed;

  if (II == Ident_final)
    return VirtSpecifiers::VS_Final;

  return VirtSpecifiers::VS_None;
}

/// ParseOptionalCXX11VirtSpecifierSeq - Parse a virt-specifier-seq.
///
///       virt-specifier-seq:
///         virt-specifier
///         virt-specifier-seq virt-specifier
void Parser::ParseOptionalCXX11VirtSpecifierSeq(VirtSpecifiers &VS,
                                                bool IsInterface,
                                                SourceLocation FriendLoc) {
  while (true) {
    VirtSpecifiers::Specifier Specifier = isCXX11VirtSpecifier();
    if (Specifier == VirtSpecifiers::VS_None)
      return;

    if (FriendLoc.isValid()) {
      Diag(Tok.getLocation(), diag::err_friend_decl_spec)
        << VirtSpecifiers::getSpecifierName(Specifier)
        << FixItHint::CreateRemoval(Tok.getLocation())
        << SourceRange(FriendLoc, FriendLoc);
      ConsumeToken();
      continue;
    }

    // C++ [class.mem]p8:
    //   A virt-specifier-seq shall contain at most one of each virt-specifier.
    const char *PrevSpec = nullptr;
    if (VS.SetSpecifier(Specifier, Tok.getLocation(), PrevSpec))
      Diag(Tok.getLocation(), diag::err_duplicate_virt_specifier)
        << PrevSpec
        << FixItHint::CreateRemoval(Tok.getLocation());

    if (IsInterface && (Specifier == VirtSpecifiers::VS_Final ||
                        Specifier == VirtSpecifiers::VS_Sealed)) {
      Diag(Tok.getLocation(), diag::err_override_control_interface)
        << VirtSpecifiers::getSpecifierName(Specifier);
    } else if (Specifier == VirtSpecifiers::VS_Sealed) {
      Diag(Tok.getLocation(), diag::ext_ms_sealed_keyword);
    } else {
      Diag(Tok.getLocation(),
           getLangOpts().CPlusPlus11
               ? diag::warn_cxx98_compat_override_control_keyword
               : diag::ext_override_control_keyword)
          << VirtSpecifiers::getSpecifierName(Specifier);
    }
    ConsumeToken();
  }
}

/// isCXX11FinalKeyword - Determine whether the next token is a C++11
/// 'final' or Microsoft 'sealed' contextual keyword.
bool Parser::isCXX11FinalKeyword() const {
  VirtSpecifiers::Specifier Specifier = isCXX11VirtSpecifier();
  return Specifier == VirtSpecifiers::VS_Final ||
         Specifier == VirtSpecifiers::VS_Sealed;
}

/// \brief Parse a C++ member-declarator up to, but not including, the optional
/// brace-or-equal-initializer or pure-specifier.
bool Parser::ParseCXXMemberDeclaratorBeforeInitializer(
    Declarator &DeclaratorInfo, VirtSpecifiers &VS, ExprResult &BitfieldSize,
    LateParsedAttrList &LateParsedAttrs) {
  // member-declarator:
  //   declarator pure-specifier[opt]
  //   declarator brace-or-equal-initializer[opt]
  //   identifier[opt] ':' constant-expression
  if (Tok.isNot(tok::colon))
    ParseDeclarator(DeclaratorInfo);
  else
    DeclaratorInfo.SetIdentifier(nullptr, Tok.getLocation());

  if (!DeclaratorInfo.isFunctionDeclarator() && TryConsumeToken(tok::colon)) {
    assert(DeclaratorInfo.isPastIdentifier() &&
           "don't know where identifier would go yet?");
    BitfieldSize = ParseConstantExpression();
    if (BitfieldSize.isInvalid())
      SkipUntil(tok::comma, StopAtSemi | StopBeforeMatch);
  } else {
    ParseOptionalCXX11VirtSpecifierSeq(
        VS, getCurrentClass().IsInterface,
        DeclaratorInfo.getDeclSpec().getFriendSpecLoc());
    if (!VS.isUnset())
      MaybeParseAndDiagnoseDeclSpecAfterCXX11VirtSpecifierSeq(DeclaratorInfo, VS);
  }

  // If a simple-asm-expr is present, parse it.
  if (Tok.is(tok::kw_asm)) {
    SourceLocation Loc;
    ExprResult AsmLabel(ParseSimpleAsm(&Loc));
    if (AsmLabel.isInvalid())
      SkipUntil(tok::comma, StopAtSemi | StopBeforeMatch);

    DeclaratorInfo.setAsmLabel(AsmLabel.get());
    DeclaratorInfo.SetRangeEnd(Loc);
  }

  // If attributes exist after the declarator, but before an '{', parse them.
  MaybeParseGNUAttributes(DeclaratorInfo, &LateParsedAttrs);

  // For compatibility with code written to older Clang, also accept a
  // virt-specifier *after* the GNU attributes.
  if (BitfieldSize.isUnset() && VS.isUnset()) {
    ParseOptionalCXX11VirtSpecifierSeq(
        VS, getCurrentClass().IsInterface,
        DeclaratorInfo.getDeclSpec().getFriendSpecLoc());
    if (!VS.isUnset()) {
      // If we saw any GNU-style attributes that are known to GCC followed by a
      // virt-specifier, issue a GCC-compat warning.
      const AttributeList *Attr = DeclaratorInfo.getAttributes();
      while (Attr) {
        if (Attr->isKnownToGCC() && !Attr->isCXX11Attribute())
          Diag(Attr->getLoc(), diag::warn_gcc_attribute_location);
        Attr = Attr->getNext();
      }
      MaybeParseAndDiagnoseDeclSpecAfterCXX11VirtSpecifierSeq(DeclaratorInfo, VS);
    }
  }

  // If this has neither a name nor a bit width, something has gone seriously
  // wrong. Skip until the semi-colon or }.
  if (!DeclaratorInfo.hasName() && BitfieldSize.isUnset()) {
    // If so, skip until the semi-colon or a }.
    SkipUntil(tok::r_brace, StopAtSemi | StopBeforeMatch);
    return true;
  }
  return false;
}

/// \brief Look for declaration specifiers possibly occurring after C++11
/// virt-specifier-seq and diagnose them.
void Parser::MaybeParseAndDiagnoseDeclSpecAfterCXX11VirtSpecifierSeq(
    Declarator &D,
    VirtSpecifiers &VS) {
  DeclSpec DS(AttrFactory);

  // GNU-style and C++11 attributes are not allowed here, but they will be
  // handled by the caller.  Diagnose everything else.
  ParseTypeQualifierListOpt(DS, AR_NoAttributesParsed, false);
  D.ExtendWithDeclSpec(DS);

  if (D.isFunctionDeclarator()) {
    auto &Function = D.getFunctionTypeInfo();
    if (DS.getTypeQualifiers() != DeclSpec::TQ_unspecified) {
      auto DeclSpecCheck = [&] (DeclSpec::TQ TypeQual,
                                const char *FixItName,
                                SourceLocation SpecLoc,
                                unsigned* QualifierLoc) {
        FixItHint Insertion;
        if (DS.getTypeQualifiers() & TypeQual) {
          if (!(Function.TypeQuals & TypeQual)) {
            std::string Name(FixItName);
            Name += " ";
            Insertion = FixItHint::CreateInsertion(VS.getFirstLocation(), Name.c_str());
            Function.TypeQuals |= TypeQual;
            *QualifierLoc = SpecLoc.getRawEncoding();
          }
          Diag(SpecLoc, diag::err_declspec_after_virtspec)
            << FixItName
            << VirtSpecifiers::getSpecifierName(VS.getLastSpecifier())
            << FixItHint::CreateRemoval(SpecLoc)
            << Insertion;
        }
      };
      DeclSpecCheck(DeclSpec::TQ_const, "const", DS.getConstSpecLoc(),
                    &Function.ConstQualifierLoc);
      DeclSpecCheck(DeclSpec::TQ_volatile, "volatile", DS.getVolatileSpecLoc(),
                    &Function.VolatileQualifierLoc);
      DeclSpecCheck(DeclSpec::TQ_restrict, "restrict", DS.getRestrictSpecLoc(),
                    &Function.RestrictQualifierLoc);
    }

    // Parse ref-qualifiers.
    bool RefQualifierIsLValueRef = true;
    SourceLocation RefQualifierLoc;
    if (ParseRefQualifier(RefQualifierIsLValueRef, RefQualifierLoc)) {
      const char *Name = (RefQualifierIsLValueRef ? "& " : "&& ");
      FixItHint Insertion = FixItHint::CreateInsertion(VS.getFirstLocation(), Name);
      Function.RefQualifierIsLValueRef = RefQualifierIsLValueRef;
      Function.RefQualifierLoc = RefQualifierLoc.getRawEncoding();

      Diag(RefQualifierLoc, diag::err_declspec_after_virtspec)
        << (RefQualifierIsLValueRef ? "&" : "&&")
        << VirtSpecifiers::getSpecifierName(VS.getLastSpecifier())
        << FixItHint::CreateRemoval(RefQualifierLoc)
        << Insertion;
      D.SetRangeEnd(RefQualifierLoc);
    }
  }
}

/// ParseCXXClassMemberDeclaration - Parse a C++ class member declaration.
///
///       member-declaration:
///         decl-specifier-seq[opt] member-declarator-list[opt] ';'
///         function-definition ';'[opt]
///         ::[opt] nested-name-specifier template[opt] unqualified-id ';'[TODO]
///         using-declaration                                            [TODO]
/// [C++0x] static_assert-declaration
///         template-declaration
/// [GNU]   '__extension__' member-declaration
///
///       member-declarator-list:
///         member-declarator
///         member-declarator-list ',' member-declarator
///
///       member-declarator:
///         declarator virt-specifier-seq[opt] pure-specifier[opt]
///         declarator constant-initializer[opt]
/// [C++11] declarator brace-or-equal-initializer[opt]
///         identifier[opt] ':' constant-expression
///
///       virt-specifier-seq:
///         virt-specifier
///         virt-specifier-seq virt-specifier
///
///       virt-specifier:
///         override
///         final
/// [MS]    sealed
/// 
///       pure-specifier:
///         '= 0'
///
///       constant-initializer:
///         '=' constant-expression
///
Parser::DeclGroupPtrTy
Parser::ParseCXXClassMemberDeclaration(AccessSpecifier AS,
                                       AttributeList *AccessAttrs,
                                       const ParsedTemplateInfo &TemplateInfo,
                                       ParsingDeclRAIIObject *TemplateDiags) {
  if (Tok.is(tok::at)) {
    if (getLangOpts().ObjC1 && NextToken().isObjCAtKeyword(tok::objc_defs))
      Diag(Tok, diag::err_at_defs_cxx);
    else
      Diag(Tok, diag::err_at_in_class);

    ConsumeToken();
    SkipUntil(tok::r_brace, StopAtSemi);
    return DeclGroupPtrTy();
  }

  // Turn on colon protection early, while parsing declspec, although there is
  // nothing to protect there. It prevents from false errors if error recovery
  // incorrectly determines where the declspec ends, as in the example:
  //   struct A { enum class B { C }; };
  //   const int C = 4;
  //   struct D { A::B : C; };
  ColonProtectionRAIIObject X(*this);

  // Access declarations.
  bool MalformedTypeSpec = false;
  if (!TemplateInfo.Kind &&
      Tok.isOneOf(tok::identifier, tok::coloncolon, tok::kw___super)) {
    if (TryAnnotateCXXScopeToken())
      MalformedTypeSpec = true;

    bool isAccessDecl;
    if (Tok.isNot(tok::annot_cxxscope))
      isAccessDecl = false;
    else if (NextToken().is(tok::identifier))
      isAccessDecl = GetLookAheadToken(2).is(tok::semi);
    else
      isAccessDecl = NextToken().is(tok::kw_operator);

    if (isAccessDecl) {
      // Collect the scope specifier token we annotated earlier.
      CXXScopeSpec SS;
      ParseOptionalCXXScopeSpecifier(SS, ParsedType(), 
                                     /*EnteringContext=*/false);

      if (SS.isInvalid()) {
        SkipUntil(tok::semi);
        return DeclGroupPtrTy();
      }

      // Try to parse an unqualified-id.
      SourceLocation TemplateKWLoc;
      UnqualifiedId Name;
      if (ParseUnqualifiedId(SS, false, true, true, ParsedType(),
                             TemplateKWLoc, Name)) {
        SkipUntil(tok::semi);
        return DeclGroupPtrTy();
      }

      // TODO: recover from mistakenly-qualified operator declarations.
      if (ExpectAndConsume(tok::semi, diag::err_expected_after,
                           "access declaration")) {
        SkipUntil(tok::semi);
        return DeclGroupPtrTy();
      }

      return DeclGroupPtrTy::make(DeclGroupRef(Actions.ActOnUsingDeclaration(
          getCurScope(), AS,
          /* HasUsingKeyword */ false, SourceLocation(), SS, Name,
          /* AttrList */ nullptr,
          /* HasTypenameKeyword */ false, SourceLocation())));
    }
  }

  // static_assert-declaration. A templated static_assert declaration is
  // diagnosed in Parser::ParseSingleDeclarationAfterTemplate.
  if (!TemplateInfo.Kind &&
      Tok.isOneOf(tok::kw_static_assert, tok::kw__Static_assert)) {
    SourceLocation DeclEnd;
    return DeclGroupPtrTy::make(
        DeclGroupRef(ParseStaticAssertDeclaration(DeclEnd)));
  }

  if (Tok.is(tok::kw_template)) {
    assert(!TemplateInfo.TemplateParams &&
           "Nested template improperly parsed?");
    SourceLocation DeclEnd;
    return DeclGroupPtrTy::make(
        DeclGroupRef(ParseDeclarationStartingWithTemplate(
            Declarator::MemberContext, DeclEnd, AS, AccessAttrs)));
  }

  // Handle:  member-declaration ::= '__extension__' member-declaration
  if (Tok.is(tok::kw___extension__)) {
    // __extension__ silences extension warnings in the subexpression.
    ExtensionRAIIObject O(Diags);  // Use RAII to do this.
    ConsumeToken();
    return ParseCXXClassMemberDeclaration(AS, AccessAttrs,
                                          TemplateInfo, TemplateDiags);
  }

  ParsedAttributesWithRange attrs(AttrFactory);
  ParsedAttributesWithRange FnAttrs(AttrFactory);
  // Optional C++11 attribute-specifier
  MaybeParseCXX11Attributes(attrs);
  // We need to keep these attributes for future diagnostic
  // before they are taken over by declaration specifier.
  FnAttrs.addAll(attrs.getList());
  FnAttrs.Range = attrs.Range;

  MaybeParseMicrosoftAttributes(attrs);

  if (Tok.is(tok::kw_using)) {
    ProhibitAttributes(attrs);

    // Eat 'using'.
    SourceLocation UsingLoc = ConsumeToken();

    if (Tok.is(tok::kw_namespace)) {
      Diag(UsingLoc, diag::err_using_namespace_in_class);
      SkipUntil(tok::semi, StopBeforeMatch);
      return DeclGroupPtrTy();
    }
    SourceLocation DeclEnd;
    // Otherwise, it must be a using-declaration or an alias-declaration.
    return DeclGroupPtrTy::make(DeclGroupRef(ParseUsingDeclaration(
        Declarator::MemberContext, TemplateInfo, UsingLoc, DeclEnd, AS)));
  }

  // Hold late-parsed attributes so we can attach a Decl to them later.
  LateParsedAttrList CommonLateParsedAttrs;

  // decl-specifier-seq:
  // Parse the common declaration-specifiers piece.
  ParsingDeclSpec DS(*this, TemplateDiags);
  DS.takeAttributesFrom(attrs);
  if (MalformedTypeSpec)
    DS.SetTypeSpecError();

  ParseDeclarationSpecifiers(DS, TemplateInfo, AS, DSC_class,
                             &CommonLateParsedAttrs);

  // Turn off colon protection that was set for declspec.
  X.restore();

  // If we had a free-standing type definition with a missing semicolon, we
  // may get this far before the problem becomes obvious.
  if (DS.hasTagDefinition() &&
      TemplateInfo.Kind == ParsedTemplateInfo::NonTemplate &&
      DiagnoseMissingSemiAfterTagDefinition(DS, AS, DSC_class,
                                            &CommonLateParsedAttrs))
    return DeclGroupPtrTy();

  MultiTemplateParamsArg TemplateParams(
      TemplateInfo.TemplateParams? TemplateInfo.TemplateParams->data()
                                 : nullptr,
      TemplateInfo.TemplateParams? TemplateInfo.TemplateParams->size() : 0);

  if (TryConsumeToken(tok::semi)) {
    if (DS.isFriendSpecified())
      ProhibitAttributes(FnAttrs);

    Decl *TheDecl =
      Actions.ParsedFreeStandingDeclSpec(getCurScope(), AS, DS, TemplateParams);
    DS.complete(TheDecl);
    return DeclGroupPtrTy::make(DeclGroupRef(TheDecl));
  }

  ParsingDeclarator DeclaratorInfo(*this, DS, Declarator::MemberContext);
  VirtSpecifiers VS;

  // Hold late-parsed attributes so we can attach a Decl to them later.
  LateParsedAttrList LateParsedAttrs;

  SourceLocation EqualLoc;
  SourceLocation PureSpecLoc;

  auto TryConsumePureSpecifier = [&] (bool AllowDefinition) {
    if (Tok.isNot(tok::equal))
      return false;

    auto &Zero = NextToken();
    SmallString<8> Buffer;
    if (Zero.isNot(tok::numeric_constant) || Zero.getLength() != 1 ||
        PP.getSpelling(Zero, Buffer) != "0")
#ifdef INTEL_CUSTOMIZATION
    // CQ#373607 - allow using 0 with modificators as pure-specifier.
    {
      if (getLangOpts().IntelCompat && Zero.is(tok::numeric_constant)) {
        auto *IL = dyn_cast_or_null<IntegerLiteral>(
            Actions.ActOnNumericConstant(Zero).get());
        if (!IL || IL->getValue() != 0)
          return false;
        else
          Diag(Zero, diag::warn_member_function_initialization);
      } else
#endif // INTEL_CUSTOMIZATION
        return false;
#ifdef INTEL_CUSTOMIZATION
    }
#endif // INTEL_CUSTOMIZATION

    auto &After = GetLookAheadToken(2);
    if (!After.isOneOf(tok::semi, tok::comma) &&
        !(AllowDefinition &&
          After.isOneOf(tok::l_brace, tok::colon, tok::kw_try)))
      return false;

    EqualLoc = ConsumeToken();
    PureSpecLoc = ConsumeToken();
    return true;
  };

  SmallVector<Decl *, 8> DeclsInGroup;
  ExprResult BitfieldSize;
  bool ExpectSemi = true;

  // Parse the first declarator.
  if (ParseCXXMemberDeclaratorBeforeInitializer(
          DeclaratorInfo, VS, BitfieldSize, LateParsedAttrs)) {
    TryConsumeToken(tok::semi);
    return DeclGroupPtrTy();
  }

  // Check for a member function definition.
  if (BitfieldSize.isUnset()) {
    // MSVC permits pure specifier on inline functions defined at class scope.
    // Hence check for =0 before checking for function definition.
    if (getLangOpts().MicrosoftExt && DeclaratorInfo.isDeclarationOfFunction())
      TryConsumePureSpecifier(/*AllowDefinition*/ true);

    FunctionDefinitionKind DefinitionKind = FDK_Declaration;
    // function-definition:
    //
    // In C++11, a non-function declarator followed by an open brace is a
    // braced-init-list for an in-class member initialization, not an
    // erroneous function definition.
    if (Tok.is(tok::l_brace) && !getLangOpts().CPlusPlus11) {
      DefinitionKind = FDK_Definition;
    } else if (DeclaratorInfo.isFunctionDeclarator()) {
      if (Tok.isOneOf(tok::l_brace, tok::colon, tok::kw_try)) {
        DefinitionKind = FDK_Definition;
      } else if (Tok.is(tok::equal)) {
        const Token &KW = NextToken();
        if (KW.is(tok::kw_default))
          DefinitionKind = FDK_Defaulted;
        else if (KW.is(tok::kw_delete))
          DefinitionKind = FDK_Deleted;
      }
    }
    DeclaratorInfo.setFunctionDefinitionKind(DefinitionKind);

    // C++11 [dcl.attr.grammar] p4: If an attribute-specifier-seq appertains 
    // to a friend declaration, that declaration shall be a definition.
    if (DeclaratorInfo.isFunctionDeclarator() && 
        DefinitionKind != FDK_Definition && DS.isFriendSpecified()) {
      // Diagnose attributes that appear before decl specifier:
      // [[]] friend int foo();
      ProhibitAttributes(FnAttrs);
    }

    if (DefinitionKind != FDK_Declaration) {
      if (!DeclaratorInfo.isFunctionDeclarator()) {
        Diag(DeclaratorInfo.getIdentifierLoc(), diag::err_func_def_no_params);
        ConsumeBrace();
        SkipUntil(tok::r_brace);

        // Consume the optional ';'
        TryConsumeToken(tok::semi);

        return DeclGroupPtrTy();
      }

      if (DS.getStorageClassSpec() == DeclSpec::SCS_typedef) {
        Diag(DeclaratorInfo.getIdentifierLoc(),
             diag::err_function_declared_typedef);

        // Recover by treating the 'typedef' as spurious.
        DS.ClearStorageClassSpecs();
      }

      Decl *FunDecl =
        ParseCXXInlineMethodDef(AS, AccessAttrs, DeclaratorInfo, TemplateInfo,
                                VS, PureSpecLoc);

      if (FunDecl) {
        for (unsigned i = 0, ni = CommonLateParsedAttrs.size(); i < ni; ++i) {
          CommonLateParsedAttrs[i]->addDecl(FunDecl);
        }
        for (unsigned i = 0, ni = LateParsedAttrs.size(); i < ni; ++i) {
          LateParsedAttrs[i]->addDecl(FunDecl);
        }
      }
      LateParsedAttrs.clear();

      // Consume the ';' - it's optional unless we have a delete or default
      if (Tok.is(tok::semi))
        ConsumeExtraSemi(AfterMemberFunctionDefinition);

      return DeclGroupPtrTy::make(DeclGroupRef(FunDecl));
    }
  }

  // member-declarator-list:
  //   member-declarator
  //   member-declarator-list ',' member-declarator

  while (1) {
    InClassInitStyle HasInClassInit = ICIS_NoInit;
    bool HasStaticInitializer = false;
    if (Tok.isOneOf(tok::equal, tok::l_brace) && PureSpecLoc.isInvalid()) {
      if (BitfieldSize.get()) {
        Diag(Tok, diag::err_bitfield_member_init);
        SkipUntil(tok::comma, StopAtSemi | StopBeforeMatch);
      } else if (DeclaratorInfo.isDeclarationOfFunction()) {
        // It's a pure-specifier.
        if (!TryConsumePureSpecifier(/*AllowFunctionDefinition*/ false))
          // Parse it as an expression so that Sema can diagnose it.
          HasStaticInitializer = true;
      } else if (DeclaratorInfo.getDeclSpec().getStorageClassSpec() !=
                     DeclSpec::SCS_static &&
                 DeclaratorInfo.getDeclSpec().getStorageClassSpec() !=
                     DeclSpec::SCS_typedef &&
                 !DS.isFriendSpecified()) {
        // It's a default member initializer.
        HasInClassInit = Tok.is(tok::equal) ? ICIS_CopyInit : ICIS_ListInit;
      } else {
        HasStaticInitializer = true;
      }
    }

    // NOTE: If Sema is the Action module and declarator is an instance field,
    // this call will *not* return the created decl; It will return null.
    // See Sema::ActOnCXXMemberDeclarator for details.

    NamedDecl *ThisDecl = nullptr;
    if (DS.isFriendSpecified()) {
      // C++11 [dcl.attr.grammar] p4: If an attribute-specifier-seq appertains
      // to a friend declaration, that declaration shall be a definition.
      //
      // Diagnose attributes that appear in a friend member function declarator:
      //   friend int foo [[]] ();
      SmallVector<SourceRange, 4> Ranges;
      DeclaratorInfo.getCXX11AttributeRanges(Ranges);
      for (SmallVectorImpl<SourceRange>::iterator I = Ranges.begin(),
           E = Ranges.end(); I != E; ++I)
        Diag((*I).getBegin(), diag::err_attributes_not_allowed) << *I;

      ThisDecl = Actions.ActOnFriendFunctionDecl(getCurScope(), DeclaratorInfo,
                                                 TemplateParams);
    } else {
      ThisDecl = Actions.ActOnCXXMemberDeclarator(getCurScope(), AS,
                                                  DeclaratorInfo,
                                                  TemplateParams,
                                                  BitfieldSize.get(),
                                                  VS, HasInClassInit);

      if (VarTemplateDecl *VT =
              ThisDecl ? dyn_cast<VarTemplateDecl>(ThisDecl) : nullptr)
        // Re-direct this decl to refer to the templated decl so that we can
        // initialize it.
        ThisDecl = VT->getTemplatedDecl();

      if (ThisDecl && AccessAttrs)
        Actions.ProcessDeclAttributeList(getCurScope(), ThisDecl, AccessAttrs);
    }

    // Error recovery might have converted a non-static member into a static
    // member.
    if (HasInClassInit != ICIS_NoInit &&
        DeclaratorInfo.getDeclSpec().getStorageClassSpec() ==
            DeclSpec::SCS_static) {
      HasInClassInit = ICIS_NoInit;
      HasStaticInitializer = true;
    }

    if (ThisDecl && PureSpecLoc.isValid())
      Actions.ActOnPureSpecifier(ThisDecl, PureSpecLoc);

    // Handle the initializer.
    if (HasInClassInit != ICIS_NoInit) {
      // The initializer was deferred; parse it and cache the tokens.
      Diag(Tok, getLangOpts().CPlusPlus11
                    ? diag::warn_cxx98_compat_nonstatic_member_init
                    : diag::ext_nonstatic_member_init);

      if (DeclaratorInfo.isArrayOfUnknownBound()) {
        // C++11 [dcl.array]p3: An array bound may also be omitted when the
        // declarator is followed by an initializer.
        //
        // A brace-or-equal-initializer for a member-declarator is not an
        // initializer in the grammar, so this is ill-formed.
        Diag(Tok, diag::err_incomplete_array_member_init);
        SkipUntil(tok::comma, StopAtSemi | StopBeforeMatch);

        // Avoid later warnings about a class member of incomplete type.
        if (ThisDecl)
          ThisDecl->setInvalidDecl();
      } else
        ParseCXXNonStaticMemberInitializer(ThisDecl);
    } else if (HasStaticInitializer) {
      // Normal initializer.
      ExprResult Init = ParseCXXMemberInitializer(
          ThisDecl, DeclaratorInfo.isDeclarationOfFunction(), EqualLoc);

      if (Init.isInvalid())
        SkipUntil(tok::comma, StopAtSemi | StopBeforeMatch);
      else if (ThisDecl)
        Actions.AddInitializerToDecl(ThisDecl, Init.get(), EqualLoc.isInvalid(),
                                     DS.containsPlaceholderType());
    } else if (ThisDecl && DS.getStorageClassSpec() == DeclSpec::SCS_static)
      // No initializer.
      Actions.ActOnUninitializedDecl(ThisDecl, DS.containsPlaceholderType());

    if (ThisDecl) {
      if (!ThisDecl->isInvalidDecl()) {
        // Set the Decl for any late parsed attributes
        for (unsigned i = 0, ni = CommonLateParsedAttrs.size(); i < ni; ++i)
          CommonLateParsedAttrs[i]->addDecl(ThisDecl);

        for (unsigned i = 0, ni = LateParsedAttrs.size(); i < ni; ++i)
          LateParsedAttrs[i]->addDecl(ThisDecl);
      }
      Actions.FinalizeDeclaration(ThisDecl);
      DeclsInGroup.push_back(ThisDecl);

      if (DeclaratorInfo.isFunctionDeclarator() &&
          DeclaratorInfo.getDeclSpec().getStorageClassSpec() !=
              DeclSpec::SCS_typedef)
        HandleMemberFunctionDeclDelays(DeclaratorInfo, ThisDecl);
    }
    LateParsedAttrs.clear();

    DeclaratorInfo.complete(ThisDecl);

    // If we don't have a comma, it is either the end of the list (a ';')
    // or an error, bail out.
    SourceLocation CommaLoc;
    if (!TryConsumeToken(tok::comma, CommaLoc))
      break;

    if (Tok.isAtStartOfLine() &&
        !MightBeDeclarator(Declarator::MemberContext)) {
      // This comma was followed by a line-break and something which can't be
      // the start of a declarator. The comma was probably a typo for a
      // semicolon.
      Diag(CommaLoc, diag::err_expected_semi_declaration)
        << FixItHint::CreateReplacement(CommaLoc, ";");
      ExpectSemi = false;
      break;
    }

    // Parse the next declarator.
    DeclaratorInfo.clear();
    VS.clear();
    BitfieldSize = ExprResult(/*Invalid=*/false);
    EqualLoc = PureSpecLoc = SourceLocation();
    DeclaratorInfo.setCommaLoc(CommaLoc);

    // GNU attributes are allowed before the second and subsequent declarator.
    MaybeParseGNUAttributes(DeclaratorInfo);

    if (ParseCXXMemberDeclaratorBeforeInitializer(
            DeclaratorInfo, VS, BitfieldSize, LateParsedAttrs))
      break;
  }

  if (ExpectSemi &&
      ExpectAndConsume(tok::semi, diag::err_expected_semi_decl_list)) {
    // Skip to end of block or statement.
    SkipUntil(tok::r_brace, StopAtSemi | StopBeforeMatch);
    // If we stopped at a ';', eat it.
    TryConsumeToken(tok::semi);
    return DeclGroupPtrTy();
  }

  return Actions.FinalizeDeclaratorGroup(getCurScope(), DS, DeclsInGroup);
}

/// ParseCXXMemberInitializer - Parse the brace-or-equal-initializer.
/// Also detect and reject any attempted defaulted/deleted function definition.
/// The location of the '=', if any, will be placed in EqualLoc.
///
/// This does not check for a pure-specifier; that's handled elsewhere.
///
///   brace-or-equal-initializer:
///     '=' initializer-expression
///     braced-init-list
///
///   initializer-clause:
///     assignment-expression
///     braced-init-list
///
///   defaulted/deleted function-definition:
///     '=' 'default'
///     '=' 'delete'
///
/// Prior to C++0x, the assignment-expression in an initializer-clause must
/// be a constant-expression.
ExprResult Parser::ParseCXXMemberInitializer(Decl *D, bool IsFunction,
                                             SourceLocation &EqualLoc) {
  assert(Tok.isOneOf(tok::equal, tok::l_brace)
         && "Data member initializer not starting with '=' or '{'");

  EnterExpressionEvaluationContext Context(Actions, 
                                           Sema::PotentiallyEvaluated,
                                           D);
  if (TryConsumeToken(tok::equal, EqualLoc)) {
    if (Tok.is(tok::kw_delete)) {
      // In principle, an initializer of '= delete p;' is legal, but it will
      // never type-check. It's better to diagnose it as an ill-formed expression
      // than as an ill-formed deleted non-function member.
      // An initializer of '= delete p, foo' will never be parsed, because
      // a top-level comma always ends the initializer expression.
      const Token &Next = NextToken();
      if (IsFunction || Next.isOneOf(tok::semi, tok::comma, tok::eof)) {
        if (IsFunction)
          Diag(ConsumeToken(), diag::err_default_delete_in_multiple_declaration)
            << 1 /* delete */;
        else
          Diag(ConsumeToken(), diag::err_deleted_non_function);
        return ExprError();
      }
    } else if (Tok.is(tok::kw_default)) {
      if (IsFunction)
        Diag(Tok, diag::err_default_delete_in_multiple_declaration)
          << 0 /* default */;
      else
        Diag(ConsumeToken(), diag::err_default_special_members);
      return ExprError();
    }
  }
  if (const auto *PD = dyn_cast_or_null<MSPropertyDecl>(D)) {
    Diag(Tok, diag::err_ms_property_initializer) << PD;
    return ExprError();
  }
  return ParseInitializer();
}

void Parser::SkipCXXMemberSpecification(SourceLocation RecordLoc,
                                        SourceLocation AttrFixitLoc,
                                        unsigned TagType, Decl *TagDecl) {
  // Skip the optional 'final' keyword.
  if (getLangOpts().CPlusPlus && Tok.is(tok::identifier)) {
    assert(isCXX11FinalKeyword() && "not a class definition");
    ConsumeToken();

    // Diagnose any C++11 attributes after 'final' keyword.
    // We deliberately discard these attributes.
    ParsedAttributesWithRange Attrs(AttrFactory);
    CheckMisplacedCXX11Attribute(Attrs, AttrFixitLoc);

    // This can only happen if we had malformed misplaced attributes;
    // we only get called if there is a colon or left-brace after the
    // attributes.
    if (Tok.isNot(tok::colon) && Tok.isNot(tok::l_brace))
      return;
  }

  // Skip the base clauses. This requires actually parsing them, because
  // otherwise we can't be sure where they end (a left brace may appear
  // within a template argument).
  if (Tok.is(tok::colon)) {
    // Enter the scope of the class so that we can correctly parse its bases.
    ParseScope ClassScope(this, Scope::ClassScope|Scope::DeclScope);
    ParsingClassDefinition ParsingDef(*this, TagDecl, /*NonNestedClass*/ true,
                                      TagType == DeclSpec::TST_interface);
    auto OldContext =
        Actions.ActOnTagStartSkippedDefinition(getCurScope(), TagDecl);

    // Parse the bases but don't attach them to the class.
    ParseBaseClause(nullptr);

    Actions.ActOnTagFinishSkippedDefinition(OldContext);

    if (!Tok.is(tok::l_brace)) {
      Diag(PP.getLocForEndOfToken(PrevTokLocation),
           diag::err_expected_lbrace_after_base_specifiers);
      return;
    }
  }

  // Skip the body.
  assert(Tok.is(tok::l_brace));
  BalancedDelimiterTracker T(*this, tok::l_brace);
  T.consumeOpen();
  T.skipToEnd();

  // Parse and discard any trailing attributes.
  ParsedAttributes Attrs(AttrFactory);
  if (Tok.is(tok::kw___attribute))
    MaybeParseGNUAttributes(Attrs);
}

Parser::DeclGroupPtrTy Parser::ParseCXXClassMemberDeclarationWithPragmas(
    AccessSpecifier &AS, ParsedAttributesWithRange &AccessAttrs,
    DeclSpec::TST TagType, Decl *TagDecl) {
  if (getLangOpts().MicrosoftExt &&
      Tok.isOneOf(tok::kw___if_exists, tok::kw___if_not_exists)) {
    ParseMicrosoftIfExistsClassDeclaration(TagType, AS);
    return DeclGroupPtrTy();
  }

  // Check for extraneous top-level semicolon.
  if (Tok.is(tok::semi)) {
    ConsumeExtraSemi(InsideStruct, TagType);
    return DeclGroupPtrTy();
  }

  if (Tok.is(tok::annot_pragma_vis)) {
    HandlePragmaVisibility();
    return DeclGroupPtrTy();
  }

  if (Tok.is(tok::annot_pragma_pack)) {
    HandlePragmaPack();
    return DeclGroupPtrTy();
  }

  if (Tok.is(tok::annot_pragma_align)) {
    HandlePragmaAlign();
    return DeclGroupPtrTy();
  }

  if (Tok.is(tok::annot_pragma_ms_pointers_to_members)) {
    HandlePragmaMSPointersToMembers();
    return DeclGroupPtrTy();
  }

  if (Tok.is(tok::annot_pragma_ms_pragma)) {
    HandlePragmaMSPragma();
    return DeclGroupPtrTy();
  }

  // If we see a namespace here, a close brace was missing somewhere.
  if (Tok.is(tok::kw_namespace)) {
    DiagnoseUnexpectedNamespace(cast<NamedDecl>(TagDecl));
    return DeclGroupPtrTy();
  }

  AccessSpecifier NewAS = getAccessSpecifierIfPresent();
  if (NewAS != AS_none) {
    // Current token is a C++ access specifier.
    AS = NewAS;
    SourceLocation ASLoc = Tok.getLocation();
    unsigned TokLength = Tok.getLength();
    ConsumeToken();
    AccessAttrs.clear();
    MaybeParseGNUAttributes(AccessAttrs);

    SourceLocation EndLoc;
    if (TryConsumeToken(tok::colon, EndLoc)) {
    } else if (TryConsumeToken(tok::semi, EndLoc)) {
      Diag(EndLoc, diag::err_expected)
          << tok::colon << FixItHint::CreateReplacement(EndLoc, ":");
    } else {
      EndLoc = ASLoc.getLocWithOffset(TokLength);
      Diag(EndLoc, diag::err_expected)
          << tok::colon << FixItHint::CreateInsertion(EndLoc, ":");
    }

    // The Microsoft extension __interface does not permit non-public
    // access specifiers.
    if (TagType == DeclSpec::TST_interface && AS != AS_public) {
      Diag(ASLoc, diag::err_access_specifier_interface) << (AS == AS_protected);
    }

    if (Actions.ActOnAccessSpecifier(NewAS, ASLoc, EndLoc,
                                     AccessAttrs.getList())) {
      // found another attribute than only annotations
      AccessAttrs.clear();
    }

    return DeclGroupPtrTy();
  }

  if (Tok.is(tok::annot_pragma_openmp))
    return ParseOpenMPDeclarativeDirective();

  // Parse all the comma separated declarators.
  return ParseCXXClassMemberDeclaration(AS, AccessAttrs.getList());
}

/// ParseCXXMemberSpecification - Parse the class definition.
///
///       member-specification:
///         member-declaration member-specification[opt]
///         access-specifier ':' member-specification[opt]
///
void Parser::ParseCXXMemberSpecification(SourceLocation RecordLoc,
                                         SourceLocation AttrFixitLoc,
                                         ParsedAttributesWithRange &Attrs,
                                         unsigned TagType, Decl *TagDecl) {
  assert((TagType == DeclSpec::TST_struct ||
         TagType == DeclSpec::TST_interface ||
         TagType == DeclSpec::TST_union  ||
         TagType == DeclSpec::TST_class) && "Invalid TagType!");

  PrettyDeclStackTraceEntry CrashInfo(Actions, TagDecl, RecordLoc,
                                      "parsing struct/union/class body");

  // Determine whether this is a non-nested class. Note that local
  // classes are *not* considered to be nested classes.
  bool NonNestedClass = true;
  if (!ClassStack.empty()) {
    for (const Scope *S = getCurScope(); S; S = S->getParent()) {
      if (S->isClassScope()) {
        // We're inside a class scope, so this is a nested class.
        NonNestedClass = false;

        // The Microsoft extension __interface does not permit nested classes.
        if (getCurrentClass().IsInterface) {
          Diag(RecordLoc, diag::err_invalid_member_in_interface)
            << /*ErrorType=*/6
            << (isa<NamedDecl>(TagDecl)
                  ? cast<NamedDecl>(TagDecl)->getQualifiedNameAsString()
                  : "(anonymous)");
        }
        break;
      }

      if ((S->getFlags() & Scope::FnScope))
        // If we're in a function or function template then this is a local
        // class rather than a nested class.
        break;
    }
  }

  // Enter a scope for the class.
  ParseScope ClassScope(this, Scope::ClassScope|Scope::DeclScope);

  // Note that we are parsing a new (potentially-nested) class definition.
  ParsingClassDefinition ParsingDef(*this, TagDecl, NonNestedClass,
                                    TagType == DeclSpec::TST_interface);

  if (TagDecl)
    Actions.ActOnTagStartDefinition(getCurScope(), TagDecl);

  SourceLocation FinalLoc;
  bool IsFinalSpelledSealed = false;

  // Parse the optional 'final' keyword.
  if (getLangOpts().CPlusPlus && Tok.is(tok::identifier)) {
    VirtSpecifiers::Specifier Specifier = isCXX11VirtSpecifier(Tok);
    assert((Specifier == VirtSpecifiers::VS_Final ||
            Specifier == VirtSpecifiers::VS_Sealed) &&
           "not a class definition");
    FinalLoc = ConsumeToken();
    IsFinalSpelledSealed = Specifier == VirtSpecifiers::VS_Sealed;

    if (TagType == DeclSpec::TST_interface)
      Diag(FinalLoc, diag::err_override_control_interface)
        << VirtSpecifiers::getSpecifierName(Specifier);
    else if (Specifier == VirtSpecifiers::VS_Final)
      Diag(FinalLoc, getLangOpts().CPlusPlus11
                         ? diag::warn_cxx98_compat_override_control_keyword
                         : diag::ext_override_control_keyword)
        << VirtSpecifiers::getSpecifierName(Specifier);
    else if (Specifier == VirtSpecifiers::VS_Sealed)
      Diag(FinalLoc, diag::ext_ms_sealed_keyword);

    // Parse any C++11 attributes after 'final' keyword.
    // These attributes are not allowed to appear here,
    // and the only possible place for them to appertain
    // to the class would be between class-key and class-name.
    CheckMisplacedCXX11Attribute(Attrs, AttrFixitLoc);

    // ParseClassSpecifier() does only a superficial check for attributes before
    // deciding to call this method.  For example, for
    // `class C final alignas ([l) {` it will decide that this looks like a
    // misplaced attribute since it sees `alignas '(' ')'`.  But the actual
    // attribute parsing code will try to parse the '[' as a constexpr lambda
    // and consume enough tokens that the alignas parsing code will eat the
    // opening '{'.  So bail out if the next token isn't one we expect.
    if (!Tok.is(tok::colon) && !Tok.is(tok::l_brace)) {
      if (TagDecl)
        Actions.ActOnTagDefinitionError(getCurScope(), TagDecl);
      return;
    }
  }

  if (Tok.is(tok::colon)) {
    ParseBaseClause(TagDecl);
    if (!Tok.is(tok::l_brace)) {
      bool SuggestFixIt = false;
      SourceLocation BraceLoc = PP.getLocForEndOfToken(PrevTokLocation);
      if (Tok.isAtStartOfLine()) {
        switch (Tok.getKind()) {
        case tok::kw_private:
        case tok::kw_protected:
        case tok::kw_public:
          SuggestFixIt = NextToken().getKind() == tok::colon;
          break;
        case tok::kw_static_assert:
        case tok::r_brace:
        case tok::kw_using:
        // base-clause can have simple-template-id; 'template' can't be there
        case tok::kw_template:
          SuggestFixIt = true;
          break;
        case tok::identifier:
          SuggestFixIt = isConstructorDeclarator(true);
          break;
        default:
          SuggestFixIt = isCXXSimpleDeclaration(/*AllowForRangeDecl=*/false);
          break;
        }
      }
      DiagnosticBuilder LBraceDiag =
          Diag(BraceLoc, diag::err_expected_lbrace_after_base_specifiers);
      if (SuggestFixIt) {
        LBraceDiag << FixItHint::CreateInsertion(BraceLoc, " {");
        // Try recovering from missing { after base-clause.
        PP.EnterToken(Tok);
        Tok.setKind(tok::l_brace);
      } else {
        if (TagDecl)
          Actions.ActOnTagDefinitionError(getCurScope(), TagDecl);
        return;
      }
    }
  }

  assert(Tok.is(tok::l_brace));
  BalancedDelimiterTracker T(*this, tok::l_brace);
  T.consumeOpen();

  if (TagDecl)
    Actions.ActOnStartCXXMemberDeclarations(getCurScope(), TagDecl, FinalLoc,
                                            IsFinalSpelledSealed,
                                            T.getOpenLocation());

  // C++ 11p3: Members of a class defined with the keyword class are private
  // by default. Members of a class defined with the keywords struct or union
  // are public by default.
  AccessSpecifier CurAS;
  if (TagType == DeclSpec::TST_class)
    CurAS = AS_private;
  else
    CurAS = AS_public;
  ParsedAttributesWithRange AccessAttrs(AttrFactory);

  if (TagDecl) {
    // While we still have something to read, read the member-declarations.
    while (Tok.isNot(tok::r_brace) && !isEofOrEom())
      // Each iteration of this loop reads one member-declaration.
<<<<<<< HEAD

      if (getLangOpts().MicrosoftExt && Tok.isOneOf(tok::kw___if_exists,
                                                    tok::kw___if_not_exists)) {
        ParseMicrosoftIfExistsClassDeclaration((DeclSpec::TST)TagType, CurAS);
        continue;
      }

      // Check for extraneous top-level semicolon.
      if (Tok.is(tok::semi)) {
        ConsumeExtraSemi(InsideStruct, TagType);
        continue;
      }
#ifdef INTEL_SPECIFIC_IL0_BACKEND
      if (getLangOpts().IntelCompat) {
        switch (Tok.getKind())
        {
          case (tok::annot_pragma_ivdep):
            HandlePragmaIvdepDecl();
            continue;
          case (tok::annot_pragma_novector):
            HandlePragmaNoVectorDecl();
            continue;
          case (tok::annot_pragma_vector):
            HandlePragmaVectorDecl();
            continue;
          case (tok::annot_pragma_distribute_point):
            HandlePragmaDistributeDecl();
            continue;
          case (tok::annot_pragma_inline):
            HandlePragmaInlineDecl();
            continue;
          case (tok::annot_pragma_loop_count):
            HandlePragmaLoopCountDecl();
            continue;
          case (tok::annot_pragma_optimize):
            HandlePragmaOptimizeDecl();
            continue;
          case (tok::annot_pragma_optimization_level):
            HandlePragmaOptimizationLevelDecl();
            continue;
          case (tok::annot_pragma_parallel):
            HandlePragmaParallelDecl();
            continue;
          case (tok::annot_pragma_noparallel):
            HandlePragmaNoParallelDecl();
            continue;
          case (tok::annot_pragma_unroll):
            HandlePragmaUnrollDecl();
            continue;
          case (tok::annot_pragma_unroll_and_jam):
            HandlePragmaUnrollAndJamDecl();
            continue;
          case (tok::annot_pragma_nofusion):
            HandlePragmaNoFusionDecl();
            continue;
          case (tok::annot_pragma_optimization_parameter):
            HandlePragmaOptimizationParameterDecl();
            continue;
          case (tok::annot_pragma_alloc_section):
            HandlePragmaAllocSectionDecl();
            continue;
          case (tok::annot_pragma_section):
            HandlePragmaSectionDecl();
            continue;
          case (tok::annot_pragma_alloc_text):
            HandlePragmaAllocTextDecl();
            continue;
          case (tok::annot_pragma_auto_inline):
            HandlePragmaAutoInlineDecl();
            continue;
          case (tok::annot_pragma_seg):
            HandlePragmaSegDecl();
            continue;
          case (tok::annot_pragma_check_stack):
            HandlePragmaCheckStackDecl();
            continue;
          case (tok::annot_pragma_init_seg):
            HandlePragmaInitSegDecl();
            continue;
          case (tok::annot_pragma_float_control):
            HandlePragmaFloatControlDecl();
            continue;
          case (tok::annot_pragma_intel_fp_contract):
            HandlePragmaCommonOnOffDecl(Sema::IntelPragmaFPContract, false);
            continue;
          case (tok::annot_pragma_fenv_access):
            HandlePragmaCommonOnOffDecl(Sema::IntelPragmaFEnvAccess, false);
            continue;
          default:
            break;
        }
      }
#endif  // INTEL_SPECIFIC_IL0_BACKEND
      if (Tok.is(tok::annot_pragma_vis)) {
        HandlePragmaVisibility();
        continue;
      }

      if (Tok.is(tok::annot_pragma_pack)) {
        HandlePragmaPack();
        continue;
      }

      if (Tok.is(tok::annot_pragma_align)) {
        HandlePragmaAlign();
        continue;
      }

      if (Tok.is(tok::annot_pragma_openmp)) {
        ParseOpenMPDeclarativeDirective();
        continue;
      }

      if (Tok.is(tok::annot_pragma_ms_pointers_to_members)) {
        HandlePragmaMSPointersToMembers();
        continue;
      }

      if (Tok.is(tok::annot_pragma_ms_pragma)) {
        HandlePragmaMSPragma();
        continue;
      }

      // If we see a namespace here, a close brace was missing somewhere.
      if (Tok.is(tok::kw_namespace)) {
        DiagnoseUnexpectedNamespace(cast<NamedDecl>(TagDecl));
        break;
      }

      AccessSpecifier AS = getAccessSpecifierIfPresent();
      if (AS != AS_none) {
        // Current token is a C++ access specifier.
        CurAS = AS;
        SourceLocation ASLoc = Tok.getLocation();
        unsigned TokLength = Tok.getLength();
        ConsumeToken();
        AccessAttrs.clear();
        MaybeParseGNUAttributes(AccessAttrs);

        SourceLocation EndLoc;
        if (TryConsumeToken(tok::colon, EndLoc)) {
        } else if (TryConsumeToken(tok::semi, EndLoc)) {
          Diag(EndLoc, diag::err_expected)
              << tok::colon << FixItHint::CreateReplacement(EndLoc, ":");
        } else {
          EndLoc = ASLoc.getLocWithOffset(TokLength);
          Diag(EndLoc, diag::err_expected)
              << tok::colon << FixItHint::CreateInsertion(EndLoc, ":");
        }

        // The Microsoft extension __interface does not permit non-public
        // access specifiers.
        if (TagType == DeclSpec::TST_interface && CurAS != AS_public) {
          Diag(ASLoc, diag::err_access_specifier_interface)
            << (CurAS == AS_protected);
        }

        if (Actions.ActOnAccessSpecifier(AS, ASLoc, EndLoc,
                                         AccessAttrs.getList())) {
          // found another attribute than only annotations
          AccessAttrs.clear();
        }

        continue;
      }

      // Parse all the comma separated declarators.
      ParseCXXClassMemberDeclaration(CurAS, AccessAttrs.getList());
    }
=======
      ParseCXXClassMemberDeclarationWithPragmas(
          CurAS, AccessAttrs, static_cast<DeclSpec::TST>(TagType), TagDecl);
>>>>>>> 3b0f87d2

    T.consumeClose();
  } else {
    SkipUntil(tok::r_brace);
  }

  // If attributes exist after class contents, parse them.
  ParsedAttributes attrs(AttrFactory);
  MaybeParseGNUAttributes(attrs);

  if (TagDecl)
    Actions.ActOnFinishCXXMemberSpecification(getCurScope(), RecordLoc, TagDecl,
                                              T.getOpenLocation(), 
                                              T.getCloseLocation(),
                                              attrs.getList());

  // C++11 [class.mem]p2:
  //   Within the class member-specification, the class is regarded as complete
  //   within function bodies, default arguments, exception-specifications, and
  //   brace-or-equal-initializers for non-static data members (including such
  //   things in nested classes).
  if (TagDecl && NonNestedClass) {
    // We are not inside a nested class. This class and its nested classes
    // are complete and we can parse the delayed portions of method
    // declarations and the lexed inline method definitions, along with any
    // delayed attributes.
    SourceLocation SavedPrevTokLocation = PrevTokLocation;
    ParseLexedAttributes(getCurrentClass());
    ParseLexedMethodDeclarations(getCurrentClass());

    // We've finished with all pending member declarations.
    Actions.ActOnFinishCXXMemberDecls();

    ParseLexedMemberInitializers(getCurrentClass());
    ParseLexedMethodDefs(getCurrentClass());
    PrevTokLocation = SavedPrevTokLocation;

    // We've finished parsing everything, including default argument
    // initializers.
    Actions.ActOnFinishCXXMemberDefaultArgs(TagDecl);
  }

  if (TagDecl)
    Actions.ActOnTagFinishDefinition(getCurScope(), TagDecl, 
                                     T.getCloseLocation());

  // Leave the class scope.
  ParsingDef.Pop();
  ClassScope.Exit();
}

void Parser::DiagnoseUnexpectedNamespace(NamedDecl *D) {
  assert(Tok.is(tok::kw_namespace));

  // FIXME: Suggest where the close brace should have gone by looking
  // at indentation changes within the definition body.
  Diag(D->getLocation(),
       diag::err_missing_end_of_definition) << D;
  Diag(Tok.getLocation(),
       diag::note_missing_end_of_definition_before) << D;

  // Push '};' onto the token stream to recover.
  PP.EnterToken(Tok);

  Tok.startToken();
  Tok.setLocation(PP.getLocForEndOfToken(PrevTokLocation));
  Tok.setKind(tok::semi);
  PP.EnterToken(Tok);

  Tok.setKind(tok::r_brace);
}

/// ParseConstructorInitializer - Parse a C++ constructor initializer,
/// which explicitly initializes the members or base classes of a
/// class (C++ [class.base.init]). For example, the three initializers
/// after the ':' in the Derived constructor below:
///
/// @code
/// class Base { };
/// class Derived : Base {
///   int x;
///   float f;
/// public:
///   Derived(float f) : Base(), x(17), f(f) { }
/// };
/// @endcode
///
/// [C++]  ctor-initializer:
///          ':' mem-initializer-list
///
/// [C++]  mem-initializer-list:
///          mem-initializer ...[opt]
///          mem-initializer ...[opt] , mem-initializer-list
void Parser::ParseConstructorInitializer(Decl *ConstructorDecl) {
  assert(Tok.is(tok::colon) &&
         "Constructor initializer always starts with ':'");

  // Poison the SEH identifiers so they are flagged as illegal in constructor
  // initializers.
  PoisonSEHIdentifiersRAIIObject PoisonSEHIdentifiers(*this, true);
  SourceLocation ColonLoc = ConsumeToken();

  SmallVector<CXXCtorInitializer*, 4> MemInitializers;
  bool AnyErrors = false;

  do {
    if (Tok.is(tok::code_completion)) {
      Actions.CodeCompleteConstructorInitializer(ConstructorDecl,
                                                 MemInitializers);
      return cutOffParsing();
    } else {
      MemInitResult MemInit = ParseMemInitializer(ConstructorDecl);
      if (!MemInit.isInvalid())
        MemInitializers.push_back(MemInit.get());
      else
        AnyErrors = true;
    }
    
    if (Tok.is(tok::comma))
      ConsumeToken();
    else if (Tok.is(tok::l_brace))
      break;
    // If the next token looks like a base or member initializer, assume that
    // we're just missing a comma.
    else if (Tok.isOneOf(tok::identifier, tok::coloncolon)) {
      SourceLocation Loc = PP.getLocForEndOfToken(PrevTokLocation);
      Diag(Loc, diag::err_ctor_init_missing_comma)
        << FixItHint::CreateInsertion(Loc, ", ");
    } else {
      // Skip over garbage, until we get to '{'.  Don't eat the '{'.
      Diag(Tok.getLocation(), diag::err_expected_either) << tok::l_brace
                                                         << tok::comma;
      SkipUntil(tok::l_brace, StopAtSemi | StopBeforeMatch);
      break;
    }
  } while (true);

  Actions.ActOnMemInitializers(ConstructorDecl, ColonLoc, MemInitializers,
                               AnyErrors);
}

/// ParseMemInitializer - Parse a C++ member initializer, which is
/// part of a constructor initializer that explicitly initializes one
/// member or base class (C++ [class.base.init]). See
/// ParseConstructorInitializer for an example.
///
/// [C++] mem-initializer:
///         mem-initializer-id '(' expression-list[opt] ')'
/// [C++0x] mem-initializer-id braced-init-list
///
/// [C++] mem-initializer-id:
///         '::'[opt] nested-name-specifier[opt] class-name
///         identifier
MemInitResult Parser::ParseMemInitializer(Decl *ConstructorDecl) {
  // parse '::'[opt] nested-name-specifier[opt]
  CXXScopeSpec SS;
  ParseOptionalCXXScopeSpecifier(SS, ParsedType(), /*EnteringContext=*/false);
  ParsedType TemplateTypeTy;
  if (Tok.is(tok::annot_template_id)) {
    TemplateIdAnnotation *TemplateId = takeTemplateIdAnnotation(Tok);
    if (TemplateId->Kind == TNK_Type_template ||
        TemplateId->Kind == TNK_Dependent_template_name) {
      AnnotateTemplateIdTokenAsType();
      assert(Tok.is(tok::annot_typename) && "template-id -> type failed");
      TemplateTypeTy = getTypeAnnotation(Tok);
    }
  }
  // Uses of decltype will already have been converted to annot_decltype by
  // ParseOptionalCXXScopeSpecifier at this point.
  if (!TemplateTypeTy && Tok.isNot(tok::identifier)
      && Tok.isNot(tok::annot_decltype)) {
    Diag(Tok, diag::err_expected_member_or_base_name);
    return true;
  }

  IdentifierInfo *II = nullptr;
  DeclSpec DS(AttrFactory);
  SourceLocation IdLoc = Tok.getLocation();
  if (Tok.is(tok::annot_decltype)) {
    // Get the decltype expression, if there is one.
    ParseDecltypeSpecifier(DS);
  } else {
    if (Tok.is(tok::identifier))
      // Get the identifier. This may be a member name or a class name,
      // but we'll let the semantic analysis determine which it is.
      II = Tok.getIdentifierInfo();
    ConsumeToken();
  }


  // Parse the '('.
  if (getLangOpts().CPlusPlus11 && Tok.is(tok::l_brace)) {
    Diag(Tok, diag::warn_cxx98_compat_generalized_initializer_lists);

    ExprResult InitList = ParseBraceInitializer();
    if (InitList.isInvalid())
      return true;

    SourceLocation EllipsisLoc;
    TryConsumeToken(tok::ellipsis, EllipsisLoc);

    return Actions.ActOnMemInitializer(ConstructorDecl, getCurScope(), SS, II,
                                       TemplateTypeTy, DS, IdLoc, 
                                       InitList.get(), EllipsisLoc);
  } else if(Tok.is(tok::l_paren)) {
    BalancedDelimiterTracker T(*this, tok::l_paren);
    T.consumeOpen();

    // Parse the optional expression-list.
    ExprVector ArgExprs;
    CommaLocsTy CommaLocs;
    if (Tok.isNot(tok::r_paren) && ParseExpressionList(ArgExprs, CommaLocs)) {
      SkipUntil(tok::r_paren, StopAtSemi);
      return true;
    }

    T.consumeClose();

    SourceLocation EllipsisLoc;
    TryConsumeToken(tok::ellipsis, EllipsisLoc);

    return Actions.ActOnMemInitializer(ConstructorDecl, getCurScope(), SS, II,
                                       TemplateTypeTy, DS, IdLoc,
                                       T.getOpenLocation(), ArgExprs,
                                       T.getCloseLocation(), EllipsisLoc);
  }

  if (getLangOpts().CPlusPlus11)
    return Diag(Tok, diag::err_expected_either) << tok::l_paren << tok::l_brace;
  else
    return Diag(Tok, diag::err_expected) << tok::l_paren;
}

/// \brief Parse a C++ exception-specification if present (C++0x [except.spec]).
///
///       exception-specification:
///         dynamic-exception-specification
///         noexcept-specification
///
///       noexcept-specification:
///         'noexcept'
///         'noexcept' '(' constant-expression ')'
ExceptionSpecificationType
Parser::tryParseExceptionSpecification(bool Delayed,
                    SourceRange &SpecificationRange,
                    SmallVectorImpl<ParsedType> &DynamicExceptions,
                    SmallVectorImpl<SourceRange> &DynamicExceptionRanges,
                    ExprResult &NoexceptExpr,
                    CachedTokens *&ExceptionSpecTokens) {
  ExceptionSpecificationType Result = EST_None;
  ExceptionSpecTokens = 0;
  
  // Handle delayed parsing of exception-specifications.
  if (Delayed) {
    if (Tok.isNot(tok::kw_throw) && Tok.isNot(tok::kw_noexcept))
      return EST_None;

    // Consume and cache the starting token.
    bool IsNoexcept = Tok.is(tok::kw_noexcept);
    Token StartTok = Tok;
    SpecificationRange = SourceRange(ConsumeToken());

    // Check for a '('.
    if (!Tok.is(tok::l_paren)) {
      // If this is a bare 'noexcept', we're done.
      if (IsNoexcept) {
        Diag(Tok, diag::warn_cxx98_compat_noexcept_decl);
        NoexceptExpr = 0;
        return EST_BasicNoexcept;
      }
      
      Diag(Tok, diag::err_expected_lparen_after) << "throw";
      return EST_DynamicNone;
    }
    
    // Cache the tokens for the exception-specification.
    ExceptionSpecTokens = new CachedTokens;
    ExceptionSpecTokens->push_back(StartTok); // 'throw' or 'noexcept'
    ExceptionSpecTokens->push_back(Tok); // '('
    SpecificationRange.setEnd(ConsumeParen()); // '('

    ConsumeAndStoreUntil(tok::r_paren, *ExceptionSpecTokens,
                         /*StopAtSemi=*/true,
                         /*ConsumeFinalToken=*/true);
    SpecificationRange.setEnd(Tok.getLocation());
    return EST_Unparsed;
  }
  
  // See if there's a dynamic specification.
  if (Tok.is(tok::kw_throw)) {
    Result = ParseDynamicExceptionSpecification(SpecificationRange,
                                                DynamicExceptions,
                                                DynamicExceptionRanges);
    assert(DynamicExceptions.size() == DynamicExceptionRanges.size() &&
           "Produced different number of exception types and ranges.");
  }

  // If there's no noexcept specification, we're done.
  if (Tok.isNot(tok::kw_noexcept))
    return Result;

  Diag(Tok, diag::warn_cxx98_compat_noexcept_decl);

  // If we already had a dynamic specification, parse the noexcept for,
  // recovery, but emit a diagnostic and don't store the results.
  SourceRange NoexceptRange;
  ExceptionSpecificationType NoexceptType = EST_None;

  SourceLocation KeywordLoc = ConsumeToken();
  if (Tok.is(tok::l_paren)) {
    // There is an argument.
    BalancedDelimiterTracker T(*this, tok::l_paren);
    T.consumeOpen();
    NoexceptType = EST_ComputedNoexcept;
    NoexceptExpr = ParseConstantExpression();
    T.consumeClose();
    // The argument must be contextually convertible to bool. We use
    // ActOnBooleanCondition for this purpose.
    if (!NoexceptExpr.isInvalid()) {
      NoexceptExpr = Actions.ActOnBooleanCondition(getCurScope(), KeywordLoc,
                                                   NoexceptExpr.get());
      NoexceptRange = SourceRange(KeywordLoc, T.getCloseLocation());
    } else {
      NoexceptType = EST_None;
    }
  } else {
    // There is no argument.
    NoexceptType = EST_BasicNoexcept;
    NoexceptRange = SourceRange(KeywordLoc, KeywordLoc);
  }

  if (Result == EST_None) {
    SpecificationRange = NoexceptRange;
    Result = NoexceptType;

    // If there's a dynamic specification after a noexcept specification,
    // parse that and ignore the results.
    if (Tok.is(tok::kw_throw)) {
      Diag(Tok.getLocation(), diag::err_dynamic_and_noexcept_specification);
      ParseDynamicExceptionSpecification(NoexceptRange, DynamicExceptions,
                                         DynamicExceptionRanges);
    }
  } else {
    Diag(Tok.getLocation(), diag::err_dynamic_and_noexcept_specification);
  }

  return Result;
}

static void diagnoseDynamicExceptionSpecification(
    Parser &P, const SourceRange &Range, bool IsNoexcept) {
  if (P.getLangOpts().CPlusPlus11) {
    const char *Replacement = IsNoexcept ? "noexcept" : "noexcept(false)";
    P.Diag(Range.getBegin(), diag::warn_exception_spec_deprecated) << Range;
    P.Diag(Range.getBegin(), diag::note_exception_spec_deprecated)
      << Replacement << FixItHint::CreateReplacement(Range, Replacement);
  }
}

/// ParseDynamicExceptionSpecification - Parse a C++
/// dynamic-exception-specification (C++ [except.spec]).
///
///       dynamic-exception-specification:
///         'throw' '(' type-id-list [opt] ')'
/// [MS]    'throw' '(' '...' ')'
///
///       type-id-list:
///         type-id ... [opt]
///         type-id-list ',' type-id ... [opt]
///
ExceptionSpecificationType Parser::ParseDynamicExceptionSpecification(
                                  SourceRange &SpecificationRange,
                                  SmallVectorImpl<ParsedType> &Exceptions,
                                  SmallVectorImpl<SourceRange> &Ranges) {
  assert(Tok.is(tok::kw_throw) && "expected throw");

  SpecificationRange.setBegin(ConsumeToken());
  BalancedDelimiterTracker T(*this, tok::l_paren);
  if (T.consumeOpen()) {
    Diag(Tok, diag::err_expected_lparen_after) << "throw";
    SpecificationRange.setEnd(SpecificationRange.getBegin());
    return EST_DynamicNone;
  }

  // Parse throw(...), a Microsoft extension that means "this function
  // can throw anything".
  if (Tok.is(tok::ellipsis)) {
    SourceLocation EllipsisLoc = ConsumeToken();
    if (!getLangOpts().MicrosoftExt)
      Diag(EllipsisLoc, diag::ext_ellipsis_exception_spec);
    T.consumeClose();
    SpecificationRange.setEnd(T.getCloseLocation());
    diagnoseDynamicExceptionSpecification(*this, SpecificationRange, false);
    return EST_MSAny;
  }

  // Parse the sequence of type-ids.
  SourceRange Range;
  while (Tok.isNot(tok::r_paren)) {
    TypeResult Res(ParseTypeName(&Range));

    if (Tok.is(tok::ellipsis)) {
      // C++0x [temp.variadic]p5:
      //   - In a dynamic-exception-specification (15.4); the pattern is a 
      //     type-id.
      SourceLocation Ellipsis = ConsumeToken();
      Range.setEnd(Ellipsis);
      if (!Res.isInvalid())
        Res = Actions.ActOnPackExpansion(Res.get(), Ellipsis);
    }

    if (!Res.isInvalid()) {
      Exceptions.push_back(Res.get());
      Ranges.push_back(Range);
    }

    if (!TryConsumeToken(tok::comma))
      break;
  }

  T.consumeClose();
  SpecificationRange.setEnd(T.getCloseLocation());
  diagnoseDynamicExceptionSpecification(*this, SpecificationRange,
                                        Exceptions.empty());
  return Exceptions.empty() ? EST_DynamicNone : EST_Dynamic;
}

/// ParseTrailingReturnType - Parse a trailing return type on a new-style
/// function declaration.
TypeResult Parser::ParseTrailingReturnType(SourceRange &Range) {
  assert(Tok.is(tok::arrow) && "expected arrow");

  ConsumeToken();

  return ParseTypeName(&Range, Declarator::TrailingReturnContext);
}

/// \brief We have just started parsing the definition of a new class,
/// so push that class onto our stack of classes that is currently
/// being parsed.
Sema::ParsingClassState
Parser::PushParsingClass(Decl *ClassDecl, bool NonNestedClass,
                         bool IsInterface) {
  assert((NonNestedClass || !ClassStack.empty()) &&
         "Nested class without outer class");
  ClassStack.push(new ParsingClass(ClassDecl, NonNestedClass, IsInterface));
  return Actions.PushParsingClass();
}

/// \brief Deallocate the given parsed class and all of its nested
/// classes.
void Parser::DeallocateParsedClasses(Parser::ParsingClass *Class) {
  for (unsigned I = 0, N = Class->LateParsedDeclarations.size(); I != N; ++I)
    delete Class->LateParsedDeclarations[I];
  delete Class;
}

/// \brief Pop the top class of the stack of classes that are
/// currently being parsed.
///
/// This routine should be called when we have finished parsing the
/// definition of a class, but have not yet popped the Scope
/// associated with the class's definition.
void Parser::PopParsingClass(Sema::ParsingClassState state) {
  assert(!ClassStack.empty() && "Mismatched push/pop for class parsing");

  Actions.PopParsingClass(state);

  ParsingClass *Victim = ClassStack.top();
  ClassStack.pop();
  if (Victim->TopLevelClass) {
    // Deallocate all of the nested classes of this class,
    // recursively: we don't need to keep any of this information.
    DeallocateParsedClasses(Victim);
    return;
  }
  assert(!ClassStack.empty() && "Missing top-level class?");

  if (Victim->LateParsedDeclarations.empty()) {
    // The victim is a nested class, but we will not need to perform
    // any processing after the definition of this class since it has
    // no members whose handling was delayed. Therefore, we can just
    // remove this nested class.
    DeallocateParsedClasses(Victim);
    return;
  }

  // This nested class has some members that will need to be processed
  // after the top-level class is completely defined. Therefore, add
  // it to the list of nested classes within its parent.
  assert(getCurScope()->isClassScope() && "Nested class outside of class scope?");
  ClassStack.top()->LateParsedDeclarations.push_back(new LateParsedClass(this, Victim));
  Victim->TemplateScope = getCurScope()->getParent()->isTemplateParamScope();
}

/// \brief Try to parse an 'identifier' which appears within an attribute-token.
///
/// \return the parsed identifier on success, and 0 if the next token is not an
/// attribute-token.
///
/// C++11 [dcl.attr.grammar]p3:
///   If a keyword or an alternative token that satisfies the syntactic
///   requirements of an identifier is contained in an attribute-token,
///   it is considered an identifier.
IdentifierInfo *Parser::TryParseCXX11AttributeIdentifier(SourceLocation &Loc) {
  switch (Tok.getKind()) {
  default:
    // Identifiers and keywords have identifier info attached.
    if (!Tok.isAnnotation()) {
      if (IdentifierInfo *II = Tok.getIdentifierInfo()) {
        Loc = ConsumeToken();
        return II;
      }
    }
    return nullptr;

  case tok::ampamp:       // 'and'
  case tok::pipe:         // 'bitor'
  case tok::pipepipe:     // 'or'
  case tok::caret:        // 'xor'
  case tok::tilde:        // 'compl'
  case tok::amp:          // 'bitand'
  case tok::ampequal:     // 'and_eq'
  case tok::pipeequal:    // 'or_eq'
  case tok::caretequal:   // 'xor_eq'
  case tok::exclaim:      // 'not'
  case tok::exclaimequal: // 'not_eq'
    // Alternative tokens do not have identifier info, but their spelling
    // starts with an alphabetical character.
    SmallString<8> SpellingBuf;
    SourceLocation SpellingLoc =
        PP.getSourceManager().getSpellingLoc(Tok.getLocation());
    StringRef Spelling = PP.getSpelling(SpellingLoc, SpellingBuf);
    if (isLetter(Spelling[0])) {
      Loc = ConsumeToken();
      return &PP.getIdentifierTable().get(Spelling);
    }
    return nullptr;
  }
}

static bool IsBuiltInOrStandardCXX11Attribute(IdentifierInfo *AttrName,
                                               IdentifierInfo *ScopeName) {
  switch (AttributeList::getKind(AttrName, ScopeName,
                                 AttributeList::AS_CXX11)) {
  case AttributeList::AT_CarriesDependency:
  case AttributeList::AT_Deprecated:
  case AttributeList::AT_FallThrough:
  case AttributeList::AT_CXX11NoReturn: {
    return true;
  }

  default:
    return false;
  }
}

/// ParseCXX11AttributeArgs -- Parse a C++11 attribute-argument-clause.
///
/// [C++11] attribute-argument-clause:
///         '(' balanced-token-seq ')'
///
/// [C++11] balanced-token-seq:
///         balanced-token
///         balanced-token-seq balanced-token
///
/// [C++11] balanced-token:
///         '(' balanced-token-seq ')'
///         '[' balanced-token-seq ']'
///         '{' balanced-token-seq '}'
///         any token but '(', ')', '[', ']', '{', or '}'
bool Parser::ParseCXX11AttributeArgs(IdentifierInfo *AttrName,
                                     SourceLocation AttrNameLoc,
                                     ParsedAttributes &Attrs,
                                     SourceLocation *EndLoc,
                                     IdentifierInfo *ScopeName,
                                     SourceLocation ScopeLoc) {
  assert(Tok.is(tok::l_paren) && "Not a C++11 attribute argument list");
  SourceLocation LParenLoc = Tok.getLocation();

  // If the attribute isn't known, we will not attempt to parse any
  // arguments.
  if (!hasAttribute(AttrSyntax::CXX, ScopeName, AttrName,
                    getTargetInfo(), getLangOpts())) {
    // Eat the left paren, then skip to the ending right paren.
    ConsumeParen();
    SkipUntil(tok::r_paren);
    return false;
  }

  if (ScopeName && ScopeName->getName() == "gnu")
    // GNU-scoped attributes have some special cases to handle GNU-specific
    // behaviors.
    ParseGNUAttributeArgs(AttrName, AttrNameLoc, Attrs, EndLoc, ScopeName,
                          ScopeLoc, AttributeList::AS_CXX11, nullptr);
  else {
    unsigned NumArgs =
        ParseAttributeArgsCommon(AttrName, AttrNameLoc, Attrs, EndLoc,
                                 ScopeName, ScopeLoc, AttributeList::AS_CXX11);
    
    const AttributeList *Attr = Attrs.getList();
    if (Attr && IsBuiltInOrStandardCXX11Attribute(AttrName, ScopeName)) {
      // If the attribute is a standard or built-in attribute and we are
      // parsing an argument list, we need to determine whether this attribute
      // was allowed to have an argument list (such as [[deprecated]]), and how
      // many arguments were parsed (so we can diagnose on [[deprecated()]]).
      if (Attr->getMaxArgs() && !NumArgs) {
        // The attribute was allowed to have arguments, but none were provided
        // even though the attribute parsed successfully. This is an error.
        Diag(LParenLoc, diag::err_attribute_requires_arguments) << AttrName;
      } else if (!Attr->getMaxArgs()) {
        // The attribute parsed successfully, but was not allowed to have any
        // arguments. It doesn't matter whether any were provided -- the
        // presence of the argument list (even if empty) is diagnosed.
        Diag(LParenLoc, diag::err_cxx11_attribute_forbids_arguments)
            << AttrName
            << FixItHint::CreateRemoval(SourceRange(LParenLoc, *EndLoc));
      }
    }
  }
  return true;
}

/// ParseCXX11AttributeSpecifier - Parse a C++11 attribute-specifier.
///
/// [C++11] attribute-specifier:
///         '[' '[' attribute-list ']' ']'
///         alignment-specifier
///
/// [C++11] attribute-list:
///         attribute[opt]
///         attribute-list ',' attribute[opt]
///         attribute '...'
///         attribute-list ',' attribute '...'
///
/// [C++11] attribute:
///         attribute-token attribute-argument-clause[opt]
///
/// [C++11] attribute-token:
///         identifier
///         attribute-scoped-token
///
/// [C++11] attribute-scoped-token:
///         attribute-namespace '::' identifier
///
/// [C++11] attribute-namespace:
///         identifier
void Parser::ParseCXX11AttributeSpecifier(ParsedAttributes &attrs,
                                          SourceLocation *endLoc) {
  if (Tok.is(tok::kw_alignas)) {
    Diag(Tok.getLocation(), diag::warn_cxx98_compat_alignas);
    ParseAlignmentSpecifier(attrs, endLoc);
    return;
  }

  assert(Tok.is(tok::l_square) && NextToken().is(tok::l_square)
      && "Not a C++11 attribute list");

  Diag(Tok.getLocation(), diag::warn_cxx98_compat_attribute);

  ConsumeBracket();
  ConsumeBracket();

  llvm::SmallDenseMap<IdentifierInfo*, SourceLocation, 4> SeenAttrs;

  while (Tok.isNot(tok::r_square)) {
    // attribute not present
    if (TryConsumeToken(tok::comma))
      continue;

    SourceLocation ScopeLoc, AttrLoc;
    IdentifierInfo *ScopeName = nullptr, *AttrName = nullptr;

    AttrName = TryParseCXX11AttributeIdentifier(AttrLoc);
    if (!AttrName)
      // Break out to the "expected ']'" diagnostic.
      break;

    // scoped attribute
    if (TryConsumeToken(tok::coloncolon)) {
      ScopeName = AttrName;
      ScopeLoc = AttrLoc;

      AttrName = TryParseCXX11AttributeIdentifier(AttrLoc);
      if (!AttrName) {
        Diag(Tok.getLocation(), diag::err_expected) << tok::identifier;
        SkipUntil(tok::r_square, tok::comma, StopAtSemi | StopBeforeMatch);
        continue;
      }
    }

    bool StandardAttr = IsBuiltInOrStandardCXX11Attribute(AttrName, ScopeName);
    bool AttrParsed = false;

    if (StandardAttr &&
        !SeenAttrs.insert(std::make_pair(AttrName, AttrLoc)).second)
      Diag(AttrLoc, diag::err_cxx11_attribute_repeated)
          << AttrName << SourceRange(SeenAttrs[AttrName]);

    // Parse attribute arguments
    if (Tok.is(tok::l_paren)) {
#ifdef INTEL_CUSTOMIZATION
      if ((ScopeName && ScopeName->isStr("gnu")) ||
          (getLangOpts().CilkPlus &&
           (!ScopeName || ScopeName->isStr("cilkplus")) &&
           AttrName->isStr("vector"))) {
        ParseGNUAttributeArgs(AttrName, AttrLoc, attrs, endLoc, ScopeName,
                              ScopeLoc, AttributeList::AS_CXX11, nullptr);
        AttrParsed = true;
      } else
#endif  // INTEL_CUSTOMIZATION
        AttrParsed = ParseCXX11AttributeArgs(AttrName, AttrLoc, attrs, endLoc,
                                             ScopeName, ScopeLoc);
    }

    if (!AttrParsed)
      attrs.addNew(AttrName,
                   SourceRange(ScopeLoc.isValid() ? ScopeLoc : AttrLoc,
                               AttrLoc),
                   ScopeName, ScopeLoc, nullptr, 0, AttributeList::AS_CXX11);

    if (TryConsumeToken(tok::ellipsis))
      Diag(Tok, diag::err_cxx11_attribute_forbids_ellipsis)
        << AttrName->getName();
  }

  if (ExpectAndConsume(tok::r_square))
    SkipUntil(tok::r_square);
  if (endLoc)
    *endLoc = Tok.getLocation();
  if (ExpectAndConsume(tok::r_square))
    SkipUntil(tok::r_square);
}

/// ParseCXX11Attributes - Parse a C++11 attribute-specifier-seq.
///
/// attribute-specifier-seq:
///       attribute-specifier-seq[opt] attribute-specifier
void Parser::ParseCXX11Attributes(ParsedAttributesWithRange &attrs,
                                  SourceLocation *endLoc) {
  assert(getLangOpts().CPlusPlus11);

  SourceLocation StartLoc = Tok.getLocation(), Loc;
  if (!endLoc)
    endLoc = &Loc;

  do {
    ParseCXX11AttributeSpecifier(attrs, endLoc);
  } while (isCXX11AttributeSpecifier());

  attrs.Range = SourceRange(StartLoc, *endLoc);
}

void Parser::DiagnoseAndSkipCXX11Attributes() {
  // Start and end location of an attribute or an attribute list.
  SourceLocation StartLoc = Tok.getLocation();
  SourceLocation EndLoc = SkipCXX11Attributes();

  if (EndLoc.isValid()) {
    SourceRange Range(StartLoc, EndLoc);
    Diag(StartLoc, diag::err_attributes_not_allowed)
      << Range;
  }
}

SourceLocation Parser::SkipCXX11Attributes() {
  SourceLocation EndLoc;

  if (!isCXX11AttributeSpecifier())
    return EndLoc;

  do {
    if (Tok.is(tok::l_square)) {
      BalancedDelimiterTracker T(*this, tok::l_square);
      T.consumeOpen();
      T.skipToEnd();
      EndLoc = T.getCloseLocation();
    } else {
      assert(Tok.is(tok::kw_alignas) && "not an attribute specifier");
      ConsumeToken();
      BalancedDelimiterTracker T(*this, tok::l_paren);
      if (!T.consumeOpen())
        T.skipToEnd();
      EndLoc = T.getCloseLocation();
    }
  } while (isCXX11AttributeSpecifier());

  return EndLoc;
}

/// ParseMicrosoftAttributes - Parse Microsoft attributes [Attr]
///
/// [MS] ms-attribute:
///             '[' token-seq ']'
///
/// [MS] ms-attribute-seq:
///             ms-attribute[opt]
///             ms-attribute ms-attribute-seq
void Parser::ParseMicrosoftAttributes(ParsedAttributes &attrs,
                                      SourceLocation *endLoc) {
  assert(Tok.is(tok::l_square) && "Not a Microsoft attribute list");

  do {
    // FIXME: If this is actually a C++11 attribute, parse it as one.
    BalancedDelimiterTracker T(*this, tok::l_square);
    T.consumeOpen();
    SkipUntil(tok::r_square, StopAtSemi | StopBeforeMatch);
    T.consumeClose();
    if (endLoc)
      *endLoc = T.getCloseLocation();
  } while (Tok.is(tok::l_square));
}

void Parser::ParseMicrosoftIfExistsClassDeclaration(DeclSpec::TST TagType,
                                                    AccessSpecifier& CurAS) {
  IfExistsCondition Result;
  if (ParseMicrosoftIfExistsCondition(Result))
    return;
  
  BalancedDelimiterTracker Braces(*this, tok::l_brace);
  if (Braces.consumeOpen()) {
    Diag(Tok, diag::err_expected) << tok::l_brace;
    return;
  }

  switch (Result.Behavior) {
  case IEB_Parse:
    // Parse the declarations below.
    break;
        
  case IEB_Dependent:
    Diag(Result.KeywordLoc, diag::warn_microsoft_dependent_exists)
      << Result.IsIfExists;
    // Fall through to skip.
      
  case IEB_Skip:
    Braces.skipToEnd();
    return;
  }

  while (Tok.isNot(tok::r_brace) && !isEofOrEom()) {
    // __if_exists, __if_not_exists can nest.
    if (Tok.isOneOf(tok::kw___if_exists, tok::kw___if_not_exists)) {
      ParseMicrosoftIfExistsClassDeclaration((DeclSpec::TST)TagType, CurAS);
      continue;
    }

    // Check for extraneous top-level semicolon.
    if (Tok.is(tok::semi)) {
      ConsumeExtraSemi(InsideStruct, TagType);
      continue;
    }

    AccessSpecifier AS = getAccessSpecifierIfPresent();
    if (AS != AS_none) {
      // Current token is a C++ access specifier.
      CurAS = AS;
      SourceLocation ASLoc = Tok.getLocation();
      ConsumeToken();
      if (Tok.is(tok::colon))
        Actions.ActOnAccessSpecifier(AS, ASLoc, Tok.getLocation());
      else
        Diag(Tok, diag::err_expected) << tok::colon;
      ConsumeToken();
      continue;
    }

    // Parse all the comma separated declarators.
    ParseCXXClassMemberDeclaration(CurAS, nullptr);
  }
  
  Braces.consumeClose();
}<|MERGE_RESOLUTION|>--- conflicted
+++ resolved
@@ -2903,6 +2903,87 @@
     return DeclGroupPtrTy();
   }
 
+#ifdef INTEL_SPECIFIC_IL0_BACKEND
+  if (getLangOpts().IntelCompat) {
+    switch (Tok.getKind()) {
+    case (tok::annot_pragma_ivdep):
+      HandlePragmaIvdepDecl();
+      continue;
+    case (tok::annot_pragma_novector):
+      HandlePragmaNoVectorDecl();
+      continue;
+    case (tok::annot_pragma_vector):
+      HandlePragmaVectorDecl();
+      continue;
+    case (tok::annot_pragma_distribute_point):
+      HandlePragmaDistributeDecl();
+      continue;
+    case (tok::annot_pragma_inline):
+      HandlePragmaInlineDecl();
+      continue;
+    case (tok::annot_pragma_loop_count):
+      HandlePragmaLoopCountDecl();
+      continue;
+    case (tok::annot_pragma_optimize):
+      HandlePragmaOptimizeDecl();
+      continue;
+    case (tok::annot_pragma_optimization_level):
+      HandlePragmaOptimizationLevelDecl();
+      continue;
+    case (tok::annot_pragma_parallel):
+      HandlePragmaParallelDecl();
+      continue;
+    case (tok::annot_pragma_noparallel):
+      HandlePragmaNoParallelDecl();
+      continue;
+    case (tok::annot_pragma_unroll):
+      HandlePragmaUnrollDecl();
+      continue;
+    case (tok::annot_pragma_unroll_and_jam):
+      HandlePragmaUnrollAndJamDecl();
+      continue;
+    case (tok::annot_pragma_nofusion):
+      HandlePragmaNoFusionDecl();
+      continue;
+    case (tok::annot_pragma_optimization_parameter):
+      HandlePragmaOptimizationParameterDecl();
+      continue;
+    case (tok::annot_pragma_alloc_section):
+      HandlePragmaAllocSectionDecl();
+      continue;
+    case (tok::annot_pragma_section):
+      HandlePragmaSectionDecl();
+      continue;
+    case (tok::annot_pragma_alloc_text):
+      HandlePragmaAllocTextDecl();
+      continue;
+    case (tok::annot_pragma_auto_inline):
+      HandlePragmaAutoInlineDecl();
+      continue;
+    case (tok::annot_pragma_seg):
+      HandlePragmaSegDecl();
+      continue;
+    case (tok::annot_pragma_check_stack):
+      HandlePragmaCheckStackDecl();
+      continue;
+    case (tok::annot_pragma_init_seg):
+      HandlePragmaInitSegDecl();
+      continue;
+    case (tok::annot_pragma_float_control):
+      HandlePragmaFloatControlDecl();
+      continue;
+    case (tok::annot_pragma_intel_fp_contract):
+      HandlePragmaCommonOnOffDecl(Sema::IntelPragmaFPContract, false);
+      continue;
+    case (tok::annot_pragma_fenv_access):
+      HandlePragmaCommonOnOffDecl(Sema::IntelPragmaFEnvAccess, false);
+      continue;
+    default:
+      break;
+    }
+  }
+#endif // INTEL_SPECIFIC_IL0_BACKEND
+
   if (Tok.is(tok::annot_pragma_vis)) {
     HandlePragmaVisibility();
     return DeclGroupPtrTy();
@@ -3140,181 +3221,8 @@
     // While we still have something to read, read the member-declarations.
     while (Tok.isNot(tok::r_brace) && !isEofOrEom())
       // Each iteration of this loop reads one member-declaration.
-<<<<<<< HEAD
-
-      if (getLangOpts().MicrosoftExt && Tok.isOneOf(tok::kw___if_exists,
-                                                    tok::kw___if_not_exists)) {
-        ParseMicrosoftIfExistsClassDeclaration((DeclSpec::TST)TagType, CurAS);
-        continue;
-      }
-
-      // Check for extraneous top-level semicolon.
-      if (Tok.is(tok::semi)) {
-        ConsumeExtraSemi(InsideStruct, TagType);
-        continue;
-      }
-#ifdef INTEL_SPECIFIC_IL0_BACKEND
-      if (getLangOpts().IntelCompat) {
-        switch (Tok.getKind())
-        {
-          case (tok::annot_pragma_ivdep):
-            HandlePragmaIvdepDecl();
-            continue;
-          case (tok::annot_pragma_novector):
-            HandlePragmaNoVectorDecl();
-            continue;
-          case (tok::annot_pragma_vector):
-            HandlePragmaVectorDecl();
-            continue;
-          case (tok::annot_pragma_distribute_point):
-            HandlePragmaDistributeDecl();
-            continue;
-          case (tok::annot_pragma_inline):
-            HandlePragmaInlineDecl();
-            continue;
-          case (tok::annot_pragma_loop_count):
-            HandlePragmaLoopCountDecl();
-            continue;
-          case (tok::annot_pragma_optimize):
-            HandlePragmaOptimizeDecl();
-            continue;
-          case (tok::annot_pragma_optimization_level):
-            HandlePragmaOptimizationLevelDecl();
-            continue;
-          case (tok::annot_pragma_parallel):
-            HandlePragmaParallelDecl();
-            continue;
-          case (tok::annot_pragma_noparallel):
-            HandlePragmaNoParallelDecl();
-            continue;
-          case (tok::annot_pragma_unroll):
-            HandlePragmaUnrollDecl();
-            continue;
-          case (tok::annot_pragma_unroll_and_jam):
-            HandlePragmaUnrollAndJamDecl();
-            continue;
-          case (tok::annot_pragma_nofusion):
-            HandlePragmaNoFusionDecl();
-            continue;
-          case (tok::annot_pragma_optimization_parameter):
-            HandlePragmaOptimizationParameterDecl();
-            continue;
-          case (tok::annot_pragma_alloc_section):
-            HandlePragmaAllocSectionDecl();
-            continue;
-          case (tok::annot_pragma_section):
-            HandlePragmaSectionDecl();
-            continue;
-          case (tok::annot_pragma_alloc_text):
-            HandlePragmaAllocTextDecl();
-            continue;
-          case (tok::annot_pragma_auto_inline):
-            HandlePragmaAutoInlineDecl();
-            continue;
-          case (tok::annot_pragma_seg):
-            HandlePragmaSegDecl();
-            continue;
-          case (tok::annot_pragma_check_stack):
-            HandlePragmaCheckStackDecl();
-            continue;
-          case (tok::annot_pragma_init_seg):
-            HandlePragmaInitSegDecl();
-            continue;
-          case (tok::annot_pragma_float_control):
-            HandlePragmaFloatControlDecl();
-            continue;
-          case (tok::annot_pragma_intel_fp_contract):
-            HandlePragmaCommonOnOffDecl(Sema::IntelPragmaFPContract, false);
-            continue;
-          case (tok::annot_pragma_fenv_access):
-            HandlePragmaCommonOnOffDecl(Sema::IntelPragmaFEnvAccess, false);
-            continue;
-          default:
-            break;
-        }
-      }
-#endif  // INTEL_SPECIFIC_IL0_BACKEND
-      if (Tok.is(tok::annot_pragma_vis)) {
-        HandlePragmaVisibility();
-        continue;
-      }
-
-      if (Tok.is(tok::annot_pragma_pack)) {
-        HandlePragmaPack();
-        continue;
-      }
-
-      if (Tok.is(tok::annot_pragma_align)) {
-        HandlePragmaAlign();
-        continue;
-      }
-
-      if (Tok.is(tok::annot_pragma_openmp)) {
-        ParseOpenMPDeclarativeDirective();
-        continue;
-      }
-
-      if (Tok.is(tok::annot_pragma_ms_pointers_to_members)) {
-        HandlePragmaMSPointersToMembers();
-        continue;
-      }
-
-      if (Tok.is(tok::annot_pragma_ms_pragma)) {
-        HandlePragmaMSPragma();
-        continue;
-      }
-
-      // If we see a namespace here, a close brace was missing somewhere.
-      if (Tok.is(tok::kw_namespace)) {
-        DiagnoseUnexpectedNamespace(cast<NamedDecl>(TagDecl));
-        break;
-      }
-
-      AccessSpecifier AS = getAccessSpecifierIfPresent();
-      if (AS != AS_none) {
-        // Current token is a C++ access specifier.
-        CurAS = AS;
-        SourceLocation ASLoc = Tok.getLocation();
-        unsigned TokLength = Tok.getLength();
-        ConsumeToken();
-        AccessAttrs.clear();
-        MaybeParseGNUAttributes(AccessAttrs);
-
-        SourceLocation EndLoc;
-        if (TryConsumeToken(tok::colon, EndLoc)) {
-        } else if (TryConsumeToken(tok::semi, EndLoc)) {
-          Diag(EndLoc, diag::err_expected)
-              << tok::colon << FixItHint::CreateReplacement(EndLoc, ":");
-        } else {
-          EndLoc = ASLoc.getLocWithOffset(TokLength);
-          Diag(EndLoc, diag::err_expected)
-              << tok::colon << FixItHint::CreateInsertion(EndLoc, ":");
-        }
-
-        // The Microsoft extension __interface does not permit non-public
-        // access specifiers.
-        if (TagType == DeclSpec::TST_interface && CurAS != AS_public) {
-          Diag(ASLoc, diag::err_access_specifier_interface)
-            << (CurAS == AS_protected);
-        }
-
-        if (Actions.ActOnAccessSpecifier(AS, ASLoc, EndLoc,
-                                         AccessAttrs.getList())) {
-          // found another attribute than only annotations
-          AccessAttrs.clear();
-        }
-
-        continue;
-      }
-
-      // Parse all the comma separated declarators.
-      ParseCXXClassMemberDeclaration(CurAS, AccessAttrs.getList());
-    }
-=======
       ParseCXXClassMemberDeclarationWithPragmas(
           CurAS, AccessAttrs, static_cast<DeclSpec::TST>(TagType), TagDecl);
->>>>>>> 3b0f87d2
-
     T.consumeClose();
   } else {
     SkipUntil(tok::r_brace);
