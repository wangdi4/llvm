--- conflicted
+++ resolved
@@ -3044,18 +3044,7 @@
 Parser::DeclGroupPtrTy Parser::ParseCXXClassMemberDeclarationWithPragmas(
     AccessSpecifier &AS, ParsedAttributesWithRange &AccessAttrs,
     DeclSpec::TST TagType, Decl *TagDecl) {
-  switch (Tok.getKind()) {
-  case tok::kw___if_exists:
-  case tok::kw___if_not_exists:
-    ParseMicrosoftIfExistsClassDeclaration(TagType, AS);
-    return nullptr;
-
-  case tok::semi:
-    // Check for extraneous top-level semicolon.
-    ConsumeExtraSemi(InsideStruct, TagType);
-    return nullptr;
-
-<<<<<<< HEAD
+
 #ifdef INTEL_SPECIFIC_IL0_BACKEND
   if (getLangOpts().IntelCompat) {
     switch (Tok.getKind()) {
@@ -3137,11 +3126,17 @@
   }
 #endif // INTEL_SPECIFIC_IL0_BACKEND
 
-  if (Tok.is(tok::annot_pragma_vis)) {
-=======
+  switch (Tok.getKind()) {
+  case tok::kw___if_exists:
+  case tok::kw___if_not_exists:
+    ParseMicrosoftIfExistsClassDeclaration(TagType, AS);
+    return nullptr;
+  case tok::semi:
+    // Check for extraneous top-level semicolon.
+    ConsumeExtraSemi(InsideStruct, TagType);
+    return nullptr;
     // Handle pragmas that can appear as member declarations.
   case tok::annot_pragma_vis:
->>>>>>> 90e043da
     HandlePragmaVisibility();
     return nullptr;
   case tok::annot_pragma_pack:
