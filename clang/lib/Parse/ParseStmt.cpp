//===--- ParseStmt.cpp - Statement and Block Parser -----------------------===//
//
// Part of the LLVM Project, under the Apache License v2.0 with LLVM Exceptions.
// See https://llvm.org/LICENSE.txt for license information.
// SPDX-License-Identifier: Apache-2.0 WITH LLVM-exception
//
//===----------------------------------------------------------------------===//
//
// This file implements the Statement and Block portions of the Parser
// interface.
//
//===----------------------------------------------------------------------===//

#include "clang/AST/PrettyDeclStackTrace.h"
#include "clang/Basic/Attributes.h"
#include "clang/Basic/PrettyStackTrace.h"
#include "clang/Parse/LoopHint.h"
#include "clang/Parse/Parser.h"
#include "clang/Parse/RAIIObjectsForParser.h"
#include "clang/Sema/DeclSpec.h"
#include "clang/Sema/Scope.h"
#include "clang/Sema/TypoCorrection.h"
#include "clang/AST/StmtCXX.h" // INTEL
#include "llvm/ADT/STLExtras.h"

using namespace clang;

//===----------------------------------------------------------------------===//
// C99 6.8: Statements and Blocks.
//===----------------------------------------------------------------------===//

/// Parse a standalone statement (for instance, as the body of an 'if',
/// 'while', or 'for').
StmtResult Parser::ParseStatement(SourceLocation *TrailingElseLoc,
                                  ParsedStmtContext StmtCtx) {
  StmtResult Res;

  // We may get back a null statement if we found a #pragma. Keep going until
  // we get an actual statement.
  do {
    StmtVector Stmts;
    Res = ParseStatementOrDeclaration(Stmts, StmtCtx, TrailingElseLoc);
  } while (!Res.isInvalid() && !Res.get());

  return Res;
}


/// ParseStatementOrDeclaration - Read 'statement' or 'declaration'.
///       StatementOrDeclaration:
///         statement
///         declaration
///
///       statement:
///         labeled-statement
///         compound-statement
///         expression-statement
///         selection-statement
///         iteration-statement
///         jump-statement
/// [C++]   declaration-statement
/// [C++]   try-block
/// [MS]    seh-try-block
/// [OBC]   objc-throw-statement
/// [OBC]   objc-try-catch-statement
/// [OBC]   objc-synchronized-statement
/// [GNU]   asm-statement
/// [OMP]   openmp-construct             [TODO]
///
///       labeled-statement:
///         identifier ':' statement
///         'case' constant-expression ':' statement
///         'default' ':' statement
///
///       selection-statement:
///         if-statement
///         switch-statement
///
///       iteration-statement:
///         while-statement
///         do-statement
///         for-statement
///
///       expression-statement:
///         expression[opt] ';'
///
///       jump-statement:
///         'goto' identifier ';'
///         'continue' ';'
///         'break' ';'
///         'return' expression[opt] ';'
/// [GNU]   'goto' '*' expression ';'
///
/// [OBC] objc-throw-statement:
/// [OBC]   '@' 'throw' expression ';'
/// [OBC]   '@' 'throw' ';'
///
StmtResult
Parser::ParseStatementOrDeclaration(StmtVector &Stmts,
                                    ParsedStmtContext StmtCtx,
                                    SourceLocation *TrailingElseLoc) {

  ParenBraceBracketBalancer BalancerRAIIObj(*this);

  // Because we're parsing either a statement or a declaration, the order of
  // attribute parsing is important. [[]] attributes at the start of a
  // statement are different from [[]] attributes that follow an __attribute__
  // at the start of the statement. Thus, we're not using MaybeParseAttributes
  // here because we don't want to allow arbitrary orderings.
  ParsedAttributesWithRange Attrs(AttrFactory);
  MaybeParseCXX11Attributes(Attrs, nullptr, /*MightBeObjCMessageSend*/ true);
  if (getLangOpts().OpenCL)
    MaybeParseGNUAttributes(Attrs);

  StmtResult Res = ParseStatementOrDeclarationAfterAttributes(
      Stmts, StmtCtx, TrailingElseLoc, Attrs);
  MaybeDestroyTemplateIds();

  assert((Attrs.empty() || Res.isInvalid() || Res.isUsable()) &&
         "attributes on empty statement");

  if (Attrs.empty() || Res.isInvalid())
    return Res;

  return Actions.ActOnAttributedStmt(Attrs, Res.get());
}

namespace {
class StatementFilterCCC final : public CorrectionCandidateCallback {
public:
  StatementFilterCCC(Token nextTok) : NextToken(nextTok) {
    WantTypeSpecifiers = nextTok.isOneOf(tok::l_paren, tok::less, tok::l_square,
                                         tok::identifier, tok::star, tok::amp);
    WantExpressionKeywords =
        nextTok.isOneOf(tok::l_paren, tok::identifier, tok::arrow, tok::period);
    WantRemainingKeywords =
        nextTok.isOneOf(tok::l_paren, tok::semi, tok::identifier, tok::l_brace);
    WantCXXNamedCasts = false;
  }

  bool ValidateCandidate(const TypoCorrection &candidate) override {
    if (FieldDecl *FD = candidate.getCorrectionDeclAs<FieldDecl>())
      return !candidate.getCorrectionSpecifier() || isa<ObjCIvarDecl>(FD);
    if (NextToken.is(tok::equal))
      return candidate.getCorrectionDeclAs<VarDecl>();
    if (NextToken.is(tok::period) &&
        candidate.getCorrectionDeclAs<NamespaceDecl>())
      return false;
    return CorrectionCandidateCallback::ValidateCandidate(candidate);
  }

  std::unique_ptr<CorrectionCandidateCallback> clone() override {
    return std::make_unique<StatementFilterCCC>(*this);
  }

private:
  Token NextToken;
};
}

StmtResult Parser::ParseStatementOrDeclarationAfterAttributes(
    StmtVector &Stmts, ParsedStmtContext StmtCtx,
    SourceLocation *TrailingElseLoc, ParsedAttributesWithRange &Attrs) {
  const char *SemiError = nullptr;
  StmtResult Res;
  SourceLocation GNUAttributeLoc;

  // Cases in this switch statement should fall through if the parser expects
  // the token to end in a semicolon (in which case SemiError should be set),
  // or they directly 'return;' if not.
Retry:
  tok::TokenKind Kind  = Tok.getKind();
  SourceLocation AtLoc;
  switch (Kind) {
  case tok::at: // May be a @try or @throw statement
    {
      AtLoc = ConsumeToken();  // consume @
      return ParseObjCAtStatement(AtLoc, StmtCtx);
    }

  case tok::code_completion:
    cutOffParsing();
    Actions.CodeCompleteOrdinaryName(getCurScope(), Sema::PCC_Statement);
    return StmtError();

  case tok::identifier: {
    Token Next = NextToken();
    if (Next.is(tok::colon)) { // C99 6.8.1: labeled-statement
      // identifier ':' statement
      return ParseLabeledStatement(Attrs, StmtCtx);
    }

    // Look up the identifier, and typo-correct it to a keyword if it's not
    // found.
#if INTEL_CUSTOMIZATION
    if (Next.isNot(tok::coloncolon) &&
        (!(getLangOpts().MSVCCompat ||
           getLangOpts().isIntelCompat(LangOptions::AllowMissingTypename)) ||
         Next.isNot(tok::less))) {
#endif // INTEL_CUSTOMIZATION
      // Try to limit which sets of keywords should be included in typo
      // correction based on what the next token is.
      StatementFilterCCC CCC(Next);
      if (TryAnnotateName(&CCC) == ANK_Error) {
        // Handle errors here by skipping up to the next semicolon or '}', and
        // eat the semicolon if that's what stopped us.
        SkipUntil(tok::r_brace, StopAtSemi | StopBeforeMatch);
        if (Tok.is(tok::semi))
          ConsumeToken();
        return StmtError();
      }

      // If the identifier was typo-corrected, try again.
      if (Tok.isNot(tok::identifier))
        goto Retry;
    }

    // Fall through
    LLVM_FALLTHROUGH;
  }

  default: {
    if ((getLangOpts().CPlusPlus || getLangOpts().MicrosoftExt ||
         (StmtCtx & ParsedStmtContext::AllowDeclarationsInC) !=
             ParsedStmtContext()) &&
        ((GNUAttributeLoc.isValid() &&
          !(!Attrs.empty() &&
            llvm::all_of(
                Attrs, [](ParsedAttr &Attr) { return Attr.isStmtAttr(); }))) ||
         isDeclarationStatement())) {
      SourceLocation DeclStart = Tok.getLocation(), DeclEnd;
      DeclGroupPtrTy Decl;
      if (GNUAttributeLoc.isValid()) {
        DeclStart = GNUAttributeLoc;
        Decl = ParseDeclaration(DeclaratorContext::Block, DeclEnd, Attrs,
                                &GNUAttributeLoc);
      } else {
        Decl = ParseDeclaration(DeclaratorContext::Block, DeclEnd, Attrs);
      }
      if (Attrs.Range.getBegin().isValid())
        DeclStart = Attrs.Range.getBegin();
      return Actions.ActOnDeclStmt(Decl, DeclStart, DeclEnd);
    }

    if (Tok.is(tok::r_brace)) {
      Diag(Tok, diag::err_expected_statement);
      return StmtError();
    }

    return ParseExprStatement(StmtCtx);
  }

  case tok::kw___attribute: {
    GNUAttributeLoc = Tok.getLocation();
    ParseGNUAttributes(Attrs);
    goto Retry;
  }

  case tok::kw_case:                // C99 6.8.1: labeled-statement
    return ParseCaseStatement(StmtCtx);
  case tok::kw_default:             // C99 6.8.1: labeled-statement
    return ParseDefaultStatement(StmtCtx);

  case tok::l_brace:                // C99 6.8.2: compound-statement
    return ParseCompoundStatement();
  case tok::semi: {                 // C99 6.8.3p3: expression[opt] ';'
    bool HasLeadingEmptyMacro = Tok.hasLeadingEmptyMacro();
    return Actions.ActOnNullStmt(ConsumeToken(), HasLeadingEmptyMacro);
  }

  case tok::kw_if:                  // C99 6.8.4.1: if-statement
    return ParseIfStatement(TrailingElseLoc);
  case tok::kw_switch:              // C99 6.8.4.2: switch-statement
    return ParseSwitchStatement(TrailingElseLoc);

  case tok::kw_while:               // C99 6.8.5.1: while-statement
    return ParseWhileStatement(TrailingElseLoc);
  case tok::kw_do:                  // C99 6.8.5.2: do-statement
    Res = ParseDoStatement();
    SemiError = "do/while";
    break;
  case tok::kw_for:                 // C99 6.8.5.3: for-statement
    return ParseForStatement(TrailingElseLoc);

  case tok::kw_goto:                // C99 6.8.6.1: goto-statement
    Res = ParseGotoStatement();
    SemiError = "goto";
    break;
  case tok::kw_continue:            // C99 6.8.6.2: continue-statement
    Res = ParseContinueStatement();
    SemiError = "continue";
    break;
  case tok::kw_break:               // C99 6.8.6.3: break-statement
    Res = ParseBreakStatement();
    SemiError = "break";
    break;
  case tok::kw_return:              // C99 6.8.6.4: return-statement
    Res = ParseReturnStatement();
    SemiError = "return";
    break;
  case tok::kw_co_return:            // C++ Coroutines: co_return statement
    Res = ParseReturnStatement();
    SemiError = "co_return";
    break;

  case tok::kw_asm: {
    ProhibitAttributes(Attrs);
    bool msAsm = false;
    Res = ParseAsmStatement(msAsm);
    Res = Actions.ActOnFinishFullStmt(Res.get());
    if (msAsm) return Res;
    SemiError = "asm";
    break;
  }

  case tok::kw___if_exists:
  case tok::kw___if_not_exists:
    ProhibitAttributes(Attrs);
    ParseMicrosoftIfExistsStatement(Stmts);
    // An __if_exists block is like a compound statement, but it doesn't create
    // a new scope.
    return StmtEmpty();

  case tok::kw_try:                 // C++ 15: try-block
    return ParseCXXTryBlock();

  case tok::kw___try:
    ProhibitAttributes(Attrs); // TODO: is it correct?
    return ParseSEHTryBlock();
  case tok::kw___leave:
    Res = ParseSEHLeaveStatement();
    SemiError = "__leave";
    break;

  case tok::annot_pragma_vis:
    ProhibitAttributes(Attrs);
    HandlePragmaVisibility();
    return StmtEmpty();

  case tok::annot_pragma_pack:
    ProhibitAttributes(Attrs);
    HandlePragmaPack();
    return StmtEmpty();

  case tok::annot_pragma_msstruct:
    ProhibitAttributes(Attrs);
    HandlePragmaMSStruct();
    return StmtEmpty();

  case tok::annot_pragma_align:
    ProhibitAttributes(Attrs);
    HandlePragmaAlign();
    return StmtEmpty();

  case tok::annot_pragma_weak:
    ProhibitAttributes(Attrs);
    HandlePragmaWeak();
    return StmtEmpty();

  case tok::annot_pragma_weakalias:
    ProhibitAttributes(Attrs);
    HandlePragmaWeakAlias();
    return StmtEmpty();

  case tok::annot_pragma_redefine_extname:
    ProhibitAttributes(Attrs);
    HandlePragmaRedefineExtname();
    return StmtEmpty();

  case tok::annot_pragma_fp_contract:
    ProhibitAttributes(Attrs);
    Diag(Tok, diag::err_pragma_file_or_compound_scope) << "fp_contract";
    ConsumeAnnotationToken();
    return StmtError();

  case tok::annot_pragma_fp:
    ProhibitAttributes(Attrs);
    Diag(Tok, diag::err_pragma_file_or_compound_scope) << "clang fp";
    ConsumeAnnotationToken();
    return StmtError();

  case tok::annot_pragma_fenv_access:
    ProhibitAttributes(Attrs);
    Diag(Tok, diag::err_pragma_stdc_fenv_access_scope);
    ConsumeAnnotationToken();
    return StmtEmpty();

  case tok::annot_pragma_fenv_round:
    ProhibitAttributes(Attrs);
    Diag(Tok, diag::err_pragma_file_or_compound_scope) << "STDC FENV_ROUND";
    ConsumeAnnotationToken();
    return StmtError();

  case tok::annot_pragma_float_control:
    ProhibitAttributes(Attrs);
    Diag(Tok, diag::err_pragma_file_or_compound_scope) << "float_control";
    ConsumeAnnotationToken();
    return StmtError();

  case tok::annot_pragma_opencl_extension:
    ProhibitAttributes(Attrs);
    HandlePragmaOpenCLExtension();
    return StmtEmpty();

  case tok::annot_pragma_captured:
    ProhibitAttributes(Attrs);
    return HandlePragmaCaptured();

#if INTEL_CUSTOMIZATION
  case tok::annot_pragma_inline:
    ProhibitAttributes(Attrs);
    return ParsePragmaInline(Stmts, StmtCtx, TrailingElseLoc, Attrs);

  case tok::annot_pragma_blockloop:
    ProhibitAttributes(Attrs);
    return ParsePragmaBlockLoop(Stmts, StmtCtx, TrailingElseLoc, Attrs);

  case tok::annot_pragma_loop_count:
    ProhibitAttributes(Attrs);
    return ParsePragmaLoopCount(Stmts, StmtCtx, TrailingElseLoc, Attrs);

  case tok::annot_pragma_loop_fuse:
    ProhibitAttributes(Attrs);
    return HandlePragmaLoopFuse();

  case tok::annot_pragma_prefetch:
    ProhibitAttributes(Attrs);
    return ParsePragmaPrefetch(Stmts, StmtCtx, TrailingElseLoc, Attrs);
<<<<<<< HEAD

  case tok::annot_pragma_openmp: {
=======
#endif // INTEL_CUSTOMIZATION
  case tok::annot_pragma_openmp:
>>>>>>> ec18f200
    // Prohibit attributes that are not OpenMP attributes, but only before
    // processing a #pragma omp clause.
    ProhibitAttributes(Attrs);
    LLVM_FALLTHROUGH;
  case tok::annot_attr_openmp:
<<<<<<< HEAD
    // Do not prohibit attributes if they were OpenMP attributes.
    if (isIgnoredOpenMPDirective())
      goto Retry;
=======
    if (isIgnoredOpenMPDirective()) // INTEL
      goto Retry; // INTEL
    // Do not prohibit attributes if they were OpenMP attributes.
>>>>>>> ec18f200
    return ParseOpenMPDeclarativeOrExecutableDirective(StmtCtx);

  case tok::annot_pragma_ms_pointers_to_members:
    ProhibitAttributes(Attrs);
    HandlePragmaMSPointersToMembers();
    return StmtEmpty();

  case tok::annot_pragma_ms_pragma:
    ProhibitAttributes(Attrs);
    HandlePragmaMSPragma();
    return StmtEmpty();

  case tok::annot_pragma_ms_vtordisp:
    ProhibitAttributes(Attrs);
    HandlePragmaMSVtorDisp();
    return StmtEmpty();

#if INTEL_CUSTOMIZATION
  case tok::annot_pragma_intel_fpga_loop:
    ProhibitAttributes(Attrs);
    return ParsePragmaIntelFPGALoop(Stmts, StmtCtx, TrailingElseLoc,
                                    Attrs);
#endif // INTEL_CUSTOMIZATION

  case tok::annot_pragma_loop_hint:
    ProhibitAttributes(Attrs);
    return ParsePragmaLoopHint(Stmts, StmtCtx, TrailingElseLoc, Attrs);

  case tok::annot_pragma_dump:
    HandlePragmaDump();
    return StmtEmpty();

  case tok::annot_pragma_attribute:
    HandlePragmaAttribute();
    return StmtEmpty();
  }

  // If we reached this code, the statement must end in a semicolon.
  if (!TryConsumeToken(tok::semi) && !Res.isInvalid()) {
    // If the result was valid, then we do want to diagnose this.  Use
    // ExpectAndConsume to emit the diagnostic, even though we know it won't
    // succeed.
    ExpectAndConsume(tok::semi, diag::err_expected_semi_after_stmt, SemiError);
    // Skip until we see a } or ;, but don't eat it.
    SkipUntil(tok::r_brace, StopAtSemi | StopBeforeMatch);
  }

  return Res;
}

/// Parse an expression statement.
StmtResult Parser::ParseExprStatement(ParsedStmtContext StmtCtx) {
  // If a case keyword is missing, this is where it should be inserted.
  Token OldToken = Tok;

  ExprStatementTokLoc = Tok.getLocation();
  // expression[opt] ';'
  ExprResult Expr(ParseExpression());
  if (Expr.isInvalid()) {
    // If the expression is invalid, skip ahead to the next semicolon or '}'.
    // Not doing this opens us up to the possibility of infinite loops if
    // ParseExpression does not consume any tokens.
    SkipUntil(tok::r_brace, StopAtSemi | StopBeforeMatch);
    if (Tok.is(tok::semi))
      ConsumeToken();
    return Actions.ActOnExprStmtError();
  }

  if (Tok.is(tok::colon) && getCurScope()->isSwitchScope() &&
      Actions.CheckCaseExpression(Expr.get())) {
    // If a constant expression is followed by a colon inside a switch block,
    // suggest a missing case keyword.
    Diag(OldToken, diag::err_expected_case_before_expression)
      << FixItHint::CreateInsertion(OldToken.getLocation(), "case ");

    // Recover parsing as a case statement.
    return ParseCaseStatement(StmtCtx, /*MissingCase=*/true, Expr);
  }

  // Otherwise, eat the semicolon.
  ExpectAndConsumeSemi(diag::err_expected_semi_after_expr);
  return handleExprStmt(Expr, StmtCtx);
}

/// ParseSEHTryBlockCommon
///
/// seh-try-block:
///   '__try' compound-statement seh-handler
///
/// seh-handler:
///   seh-except-block
///   seh-finally-block
///
StmtResult Parser::ParseSEHTryBlock() {
  assert(Tok.is(tok::kw___try) && "Expected '__try'");
  SourceLocation TryLoc = ConsumeToken();

  if (Tok.isNot(tok::l_brace))
    return StmtError(Diag(Tok, diag::err_expected) << tok::l_brace);

  StmtResult TryBlock(ParseCompoundStatement(
      /*isStmtExpr=*/false,
      Scope::DeclScope | Scope::CompoundStmtScope | Scope::SEHTryScope));
  if (TryBlock.isInvalid())
    return TryBlock;

  StmtResult Handler;
  if (Tok.is(tok::identifier) &&
      Tok.getIdentifierInfo() == getSEHExceptKeyword()) {
    SourceLocation Loc = ConsumeToken();
    Handler = ParseSEHExceptBlock(Loc);
  } else if (Tok.is(tok::kw___finally)) {
    SourceLocation Loc = ConsumeToken();
    Handler = ParseSEHFinallyBlock(Loc);
  } else {
    return StmtError(Diag(Tok, diag::err_seh_expected_handler));
  }

  if(Handler.isInvalid())
    return Handler;

  return Actions.ActOnSEHTryBlock(false /* IsCXXTry */,
                                  TryLoc,
                                  TryBlock.get(),
                                  Handler.get());
}

/// ParseSEHExceptBlock - Handle __except
///
/// seh-except-block:
///   '__except' '(' seh-filter-expression ')' compound-statement
///
StmtResult Parser::ParseSEHExceptBlock(SourceLocation ExceptLoc) {
  PoisonIdentifierRAIIObject raii(Ident__exception_code, false),
    raii2(Ident___exception_code, false),
    raii3(Ident_GetExceptionCode, false);

  if (ExpectAndConsume(tok::l_paren))
    return StmtError();

  ParseScope ExpectScope(this, Scope::DeclScope | Scope::ControlScope |
                                   Scope::SEHExceptScope);

  if (getLangOpts().Borland) {
    Ident__exception_info->setIsPoisoned(false);
    Ident___exception_info->setIsPoisoned(false);
    Ident_GetExceptionInfo->setIsPoisoned(false);
  }

  ExprResult FilterExpr;
  {
    ParseScopeFlags FilterScope(this, getCurScope()->getFlags() |
                                          Scope::SEHFilterScope);
    FilterExpr = Actions.CorrectDelayedTyposInExpr(ParseExpression());
  }

  if (getLangOpts().Borland) {
    Ident__exception_info->setIsPoisoned(true);
    Ident___exception_info->setIsPoisoned(true);
    Ident_GetExceptionInfo->setIsPoisoned(true);
  }

  if(FilterExpr.isInvalid())
    return StmtError();

  if (ExpectAndConsume(tok::r_paren))
    return StmtError();

  if (Tok.isNot(tok::l_brace))
    return StmtError(Diag(Tok, diag::err_expected) << tok::l_brace);

  StmtResult Block(ParseCompoundStatement());

  if(Block.isInvalid())
    return Block;

  return Actions.ActOnSEHExceptBlock(ExceptLoc, FilterExpr.get(), Block.get());
}

/// ParseSEHFinallyBlock - Handle __finally
///
/// seh-finally-block:
///   '__finally' compound-statement
///
StmtResult Parser::ParseSEHFinallyBlock(SourceLocation FinallyLoc) {
  PoisonIdentifierRAIIObject raii(Ident__abnormal_termination, false),
    raii2(Ident___abnormal_termination, false),
    raii3(Ident_AbnormalTermination, false);

  if (Tok.isNot(tok::l_brace))
    return StmtError(Diag(Tok, diag::err_expected) << tok::l_brace);

  ParseScope FinallyScope(this, 0);
  Actions.ActOnStartSEHFinallyBlock();

  StmtResult Block(ParseCompoundStatement());
  if(Block.isInvalid()) {
    Actions.ActOnAbortSEHFinallyBlock();
    return Block;
  }

  return Actions.ActOnFinishSEHFinallyBlock(FinallyLoc, Block.get());
}

/// Handle __leave
///
/// seh-leave-statement:
///   '__leave' ';'
///
StmtResult Parser::ParseSEHLeaveStatement() {
  SourceLocation LeaveLoc = ConsumeToken();  // eat the '__leave'.
  return Actions.ActOnSEHLeaveStmt(LeaveLoc, getCurScope());
}

/// ParseLabeledStatement - We have an identifier and a ':' after it.
///
///       labeled-statement:
///         identifier ':' statement
/// [GNU]   identifier ':' attributes[opt] statement
///
StmtResult Parser::ParseLabeledStatement(ParsedAttributesWithRange &attrs,
                                         ParsedStmtContext StmtCtx) {
  assert(Tok.is(tok::identifier) && Tok.getIdentifierInfo() &&
         "Not an identifier!");

  // The substatement is always a 'statement', not a 'declaration', but is
  // otherwise in the same context as the labeled-statement.
  StmtCtx &= ~ParsedStmtContext::AllowDeclarationsInC;

  Token IdentTok = Tok;  // Save the whole token.
  ConsumeToken();  // eat the identifier.

  assert(Tok.is(tok::colon) && "Not a label!");

  // identifier ':' statement
  SourceLocation ColonLoc = ConsumeToken();

  // Read label attributes, if present.
  StmtResult SubStmt;
  if (Tok.is(tok::kw___attribute)) {
    ParsedAttributesWithRange TempAttrs(AttrFactory);
    ParseGNUAttributes(TempAttrs);

    // In C++, GNU attributes only apply to the label if they are followed by a
    // semicolon, to disambiguate label attributes from attributes on a labeled
    // declaration.
    //
    // This doesn't quite match what GCC does; if the attribute list is empty
    // and followed by a semicolon, GCC will reject (it appears to parse the
    // attributes as part of a statement in that case). That looks like a bug.
    if (!getLangOpts().CPlusPlus || Tok.is(tok::semi))
      attrs.takeAllFrom(TempAttrs);
    else {
      StmtVector Stmts;
      SubStmt = ParseStatementOrDeclarationAfterAttributes(Stmts, StmtCtx,
                                                           nullptr, TempAttrs);
      if (!TempAttrs.empty() && !SubStmt.isInvalid())
        SubStmt = Actions.ActOnAttributedStmt(TempAttrs, SubStmt.get());
    }
  }
#if INTEL_CUSTOMIZATION
  // CQ#370084: allow label without statement just before '}'.
  if (getLangOpts().IntelCompat && Tok.is(tok::r_brace)) {
    Diag(ColonLoc, diag::warn_expected_statement);
    SubStmt = Actions.ActOnNullStmt(ColonLoc);
  }
#endif // INTEL_CUSTOMIZATION

  // If we've not parsed a statement yet, parse one now.
  if (!SubStmt.isInvalid() && !SubStmt.isUsable())
    SubStmt = ParseStatement(nullptr, StmtCtx);

  // Broken substmt shouldn't prevent the label from being added to the AST.
  if (SubStmt.isInvalid())
    SubStmt = Actions.ActOnNullStmt(ColonLoc);

  LabelDecl *LD = Actions.LookupOrCreateLabel(IdentTok.getIdentifierInfo(),
                                              IdentTok.getLocation());
  Actions.ProcessDeclAttributeList(Actions.CurScope, LD, attrs);
  attrs.clear();

  return Actions.ActOnLabelStmt(IdentTok.getLocation(), LD, ColonLoc,
                                SubStmt.get());
}

/// ParseCaseStatement
///       labeled-statement:
///         'case' constant-expression ':' statement
/// [GNU]   'case' constant-expression '...' constant-expression ':' statement
///
StmtResult Parser::ParseCaseStatement(ParsedStmtContext StmtCtx,
                                      bool MissingCase, ExprResult Expr) {
  assert((MissingCase || Tok.is(tok::kw_case)) && "Not a case stmt!");

  // The substatement is always a 'statement', not a 'declaration', but is
  // otherwise in the same context as the labeled-statement.
  StmtCtx &= ~ParsedStmtContext::AllowDeclarationsInC;

  // It is very very common for code to contain many case statements recursively
  // nested, as in (but usually without indentation):
  //  case 1:
  //    case 2:
  //      case 3:
  //         case 4:
  //           case 5: etc.
  //
  // Parsing this naively works, but is both inefficient and can cause us to run
  // out of stack space in our recursive descent parser.  As a special case,
  // flatten this recursion into an iterative loop.  This is complex and gross,
  // but all the grossness is constrained to ParseCaseStatement (and some
  // weirdness in the actions), so this is just local grossness :).

  // TopLevelCase - This is the highest level we have parsed.  'case 1' in the
  // example above.
  StmtResult TopLevelCase(true);

  // DeepestParsedCaseStmt - This is the deepest statement we have parsed, which
  // gets updated each time a new case is parsed, and whose body is unset so
  // far.  When parsing 'case 4', this is the 'case 3' node.
  Stmt *DeepestParsedCaseStmt = nullptr;

  // While we have case statements, eat and stack them.
  SourceLocation ColonLoc;
  do {
    SourceLocation CaseLoc = MissingCase ? Expr.get()->getExprLoc() :
                                           ConsumeToken();  // eat the 'case'.
    ColonLoc = SourceLocation();

    if (Tok.is(tok::code_completion)) {
      cutOffParsing();
      Actions.CodeCompleteCase(getCurScope());
      return StmtError();
    }

    /// We don't want to treat 'case x : y' as a potential typo for 'case x::y'.
    /// Disable this form of error recovery while we're parsing the case
    /// expression.
    ColonProtectionRAIIObject ColonProtection(*this);

    ExprResult LHS;
    if (!MissingCase) {
      LHS = ParseCaseExpression(CaseLoc);
      if (LHS.isInvalid()) {
        // If constant-expression is parsed unsuccessfully, recover by skipping
        // current case statement (moving to the colon that ends it).
        if (!SkipUntil(tok::colon, tok::r_brace, StopAtSemi | StopBeforeMatch))
          return StmtError();
      }
    } else {
      LHS = Expr;
      MissingCase = false;
    }

    // GNU case range extension.
    SourceLocation DotDotDotLoc;
    ExprResult RHS;
    if (TryConsumeToken(tok::ellipsis, DotDotDotLoc)) {
      Diag(DotDotDotLoc, diag::ext_gnu_case_range);
      RHS = ParseCaseExpression(CaseLoc);
      if (RHS.isInvalid()) {
        if (!SkipUntil(tok::colon, tok::r_brace, StopAtSemi | StopBeforeMatch))
          return StmtError();
      }
    }

    ColonProtection.restore();

    if (TryConsumeToken(tok::colon, ColonLoc)) {
    } else if (TryConsumeToken(tok::semi, ColonLoc) ||
               TryConsumeToken(tok::coloncolon, ColonLoc)) {
      // Treat "case blah;" or "case blah::" as a typo for "case blah:".
      Diag(ColonLoc, diag::err_expected_after)
          << "'case'" << tok::colon
          << FixItHint::CreateReplacement(ColonLoc, ":");
    } else {
      SourceLocation ExpectedLoc = PP.getLocForEndOfToken(PrevTokLocation);
      Diag(ExpectedLoc, diag::err_expected_after)
          << "'case'" << tok::colon
          << FixItHint::CreateInsertion(ExpectedLoc, ":");
      ColonLoc = ExpectedLoc;
    }

    StmtResult Case =
        Actions.ActOnCaseStmt(CaseLoc, LHS, DotDotDotLoc, RHS, ColonLoc);

    // If we had a sema error parsing this case, then just ignore it and
    // continue parsing the sub-stmt.
    if (Case.isInvalid()) {
      if (TopLevelCase.isInvalid())  // No parsed case stmts.
        return ParseStatement(/*TrailingElseLoc=*/nullptr, StmtCtx);
      // Otherwise, just don't add it as a nested case.
    } else {
      // If this is the first case statement we parsed, it becomes TopLevelCase.
      // Otherwise we link it into the current chain.
      Stmt *NextDeepest = Case.get();
      if (TopLevelCase.isInvalid())
        TopLevelCase = Case;
      else
        Actions.ActOnCaseStmtBody(DeepestParsedCaseStmt, Case.get());
      DeepestParsedCaseStmt = NextDeepest;
    }

    // Handle all case statements.
  } while (Tok.is(tok::kw_case));

  // If we found a non-case statement, start by parsing it.
  StmtResult SubStmt;

  if (Tok.isNot(tok::r_brace)) {
    SubStmt = ParseStatement(/*TrailingElseLoc=*/nullptr, StmtCtx);
#if INTEL_CUSTOMIZATION
  } else if (getLangOpts().IntelCompat && ColonLoc.isValid()) {
    // CQ#370084: allow label without statement just before '}'.
    SourceLocation AfterColonLoc = PP.getLocForEndOfToken(ColonLoc);
    Diag(AfterColonLoc, diag::warn_label_end_of_compound_statement)
        << FixItHint::CreateInsertion(AfterColonLoc, " ;");
    SubStmt = Actions.ActOnNullStmt(ColonLoc);
#endif // INTEL_CUSTOMIZATION
  } else {
    // Nicely diagnose the common error "switch (X) { case 4: }", which is
    // not valid.  If ColonLoc doesn't point to a valid text location, there was
    // another parsing error, so avoid producing extra diagnostics.
    if (ColonLoc.isValid()) {
      SourceLocation AfterColonLoc = PP.getLocForEndOfToken(ColonLoc);
      Diag(AfterColonLoc, diag::err_label_end_of_compound_statement)
        << FixItHint::CreateInsertion(AfterColonLoc, " ;");
    }
    SubStmt = StmtError();
  }

  // Install the body into the most deeply-nested case.
  if (DeepestParsedCaseStmt) {
    // Broken sub-stmt shouldn't prevent forming the case statement properly.
    if (SubStmt.isInvalid())
      SubStmt = Actions.ActOnNullStmt(SourceLocation());
    Actions.ActOnCaseStmtBody(DeepestParsedCaseStmt, SubStmt.get());
  }

  // Return the top level parsed statement tree.
  return TopLevelCase;
}

/// ParseDefaultStatement
///       labeled-statement:
///         'default' ':' statement
/// Note that this does not parse the 'statement' at the end.
///
StmtResult Parser::ParseDefaultStatement(ParsedStmtContext StmtCtx) {
  assert(Tok.is(tok::kw_default) && "Not a default stmt!");

  // The substatement is always a 'statement', not a 'declaration', but is
  // otherwise in the same context as the labeled-statement.
  StmtCtx &= ~ParsedStmtContext::AllowDeclarationsInC;

  SourceLocation DefaultLoc = ConsumeToken();  // eat the 'default'.

  SourceLocation ColonLoc;
  if (TryConsumeToken(tok::colon, ColonLoc)) {
  } else if (TryConsumeToken(tok::semi, ColonLoc)) {
    // Treat "default;" as a typo for "default:".
    Diag(ColonLoc, diag::err_expected_after)
        << "'default'" << tok::colon
        << FixItHint::CreateReplacement(ColonLoc, ":");
  } else {
    SourceLocation ExpectedLoc = PP.getLocForEndOfToken(PrevTokLocation);
    Diag(ExpectedLoc, diag::err_expected_after)
        << "'default'" << tok::colon
        << FixItHint::CreateInsertion(ExpectedLoc, ":");
    ColonLoc = ExpectedLoc;
  }

  StmtResult SubStmt;

  if (Tok.isNot(tok::r_brace)) {
    SubStmt = ParseStatement(/*TrailingElseLoc=*/nullptr, StmtCtx);
  } else {
    // Diagnose the common error "switch (X) {... default: }", which is
    // not valid.
    SourceLocation AfterColonLoc = PP.getLocForEndOfToken(ColonLoc);
#if INTEL_CUSTOMIZATION
    // CQ#370084: allow label without statement just before '}'.
    if (getLangOpts().IntelCompat)
      Diag(AfterColonLoc, diag::warn_label_end_of_compound_statement)
        << FixItHint::CreateInsertion(AfterColonLoc, " ;");
    else
#endif // INTEL_CUSTOMIZATION
    Diag(AfterColonLoc, diag::err_label_end_of_compound_statement)
      << FixItHint::CreateInsertion(AfterColonLoc, " ;");
    SubStmt = true;
  }

  // Broken sub-stmt shouldn't prevent forming the case statement properly.
  if (SubStmt.isInvalid())
    SubStmt = Actions.ActOnNullStmt(ColonLoc);

  return Actions.ActOnDefaultStmt(DefaultLoc, ColonLoc,
                                  SubStmt.get(), getCurScope());
}

StmtResult Parser::ParseCompoundStatement(bool isStmtExpr) {
  return ParseCompoundStatement(isStmtExpr,
                                Scope::DeclScope | Scope::CompoundStmtScope);
}

/// ParseCompoundStatement - Parse a "{}" block.
///
///       compound-statement: [C99 6.8.2]
///         { block-item-list[opt] }
/// [GNU]   { label-declarations block-item-list } [TODO]
///
///       block-item-list:
///         block-item
///         block-item-list block-item
///
///       block-item:
///         declaration
/// [GNU]   '__extension__' declaration
///         statement
///
/// [GNU] label-declarations:
/// [GNU]   label-declaration
/// [GNU]   label-declarations label-declaration
///
/// [GNU] label-declaration:
/// [GNU]   '__label__' identifier-list ';'
///
StmtResult Parser::ParseCompoundStatement(bool isStmtExpr,
                                          unsigned ScopeFlags) {
  assert(Tok.is(tok::l_brace) && "Not a compount stmt!");

  // Enter a scope to hold everything within the compound stmt.  Compound
  // statements can always hold declarations.
  ParseScope CompoundScope(this, ScopeFlags);

  // Parse the statements in the body.
  return ParseCompoundStatementBody(isStmtExpr);
}

/// Parse any pragmas at the start of the compound expression. We handle these
/// separately since some pragmas (FP_CONTRACT) must appear before any C
/// statement in the compound, but may be intermingled with other pragmas.
void Parser::ParseCompoundStatementLeadingPragmas() {
  bool checkForPragmas = true;
  while (checkForPragmas) {
    switch (Tok.getKind()) {
    case tok::annot_pragma_vis:
      HandlePragmaVisibility();
      break;
    case tok::annot_pragma_pack:
      HandlePragmaPack();
      break;
    case tok::annot_pragma_msstruct:
      HandlePragmaMSStruct();
      break;
    case tok::annot_pragma_align:
      HandlePragmaAlign();
      break;
    case tok::annot_pragma_weak:
      HandlePragmaWeak();
      break;
    case tok::annot_pragma_weakalias:
      HandlePragmaWeakAlias();
      break;
    case tok::annot_pragma_redefine_extname:
      HandlePragmaRedefineExtname();
      break;
    case tok::annot_pragma_opencl_extension:
      HandlePragmaOpenCLExtension();
      break;
    case tok::annot_pragma_fp_contract:
      HandlePragmaFPContract();
      break;
    case tok::annot_pragma_fp:
      HandlePragmaFP();
      break;
    case tok::annot_pragma_fenv_access:
      HandlePragmaFEnvAccess();
      break;
    case tok::annot_pragma_fenv_round:
      HandlePragmaFEnvRound();
      break;
    case tok::annot_pragma_float_control:
      HandlePragmaFloatControl();
      break;
    case tok::annot_pragma_ms_pointers_to_members:
      HandlePragmaMSPointersToMembers();
      break;
    case tok::annot_pragma_ms_pragma:
      HandlePragmaMSPragma();
      break;
    case tok::annot_pragma_ms_vtordisp:
      HandlePragmaMSVtorDisp();
      break;
    case tok::annot_pragma_dump:
      HandlePragmaDump();
      break;
    default:
      checkForPragmas = false;
      break;
    }
  }

}

/// Consume any extra semi-colons resulting in null statements,
/// returning true if any tok::semi were consumed.
bool Parser::ConsumeNullStmt(StmtVector &Stmts) {
  if (!Tok.is(tok::semi))
    return false;

  SourceLocation StartLoc = Tok.getLocation();
  SourceLocation EndLoc;

  while (Tok.is(tok::semi) && !Tok.hasLeadingEmptyMacro() &&
         Tok.getLocation().isValid() && !Tok.getLocation().isMacroID()) {
    EndLoc = Tok.getLocation();

    // Don't just ConsumeToken() this tok::semi, do store it in AST.
    StmtResult R =
        ParseStatementOrDeclaration(Stmts, ParsedStmtContext::SubStmt);
    if (R.isUsable())
      Stmts.push_back(R.get());
  }

  // Did not consume any extra semi.
  if (EndLoc.isInvalid())
    return false;

  Diag(StartLoc, diag::warn_null_statement)
      << FixItHint::CreateRemoval(SourceRange(StartLoc, EndLoc));
  return true;
}

StmtResult Parser::handleExprStmt(ExprResult E, ParsedStmtContext StmtCtx) {
  bool IsStmtExprResult = false;
  if ((StmtCtx & ParsedStmtContext::InStmtExpr) != ParsedStmtContext()) {
    // For GCC compatibility we skip past NullStmts.
    unsigned LookAhead = 0;
    while (GetLookAheadToken(LookAhead).is(tok::semi)) {
      ++LookAhead;
    }
    // Then look to see if the next two tokens close the statement expression;
    // if so, this expression statement is the last statement in a statment
    // expression.
    IsStmtExprResult = GetLookAheadToken(LookAhead).is(tok::r_brace) &&
                       GetLookAheadToken(LookAhead + 1).is(tok::r_paren);
  }

  if (IsStmtExprResult)
    E = Actions.ActOnStmtExprResult(E);
  return Actions.ActOnExprStmt(E, /*DiscardedValue=*/!IsStmtExprResult);
}

/// ParseCompoundStatementBody - Parse a sequence of statements and invoke the
/// ActOnCompoundStmt action.  This expects the '{' to be the current token, and
/// consume the '}' at the end of the block.  It does not manipulate the scope
/// stack.
StmtResult Parser::ParseCompoundStatementBody(bool isStmtExpr) {
  PrettyStackTraceLoc CrashInfo(PP.getSourceManager(),
                                Tok.getLocation(),
                                "in compound statement ('{}')");

  // Record the current FPFeatures, restore on leaving the
  // compound statement.
  Sema::FPFeaturesStateRAII SaveFPFeatures(Actions);

  InMessageExpressionRAIIObject InMessage(*this, false);
  BalancedDelimiterTracker T(*this, tok::l_brace);
  if (T.consumeOpen())
    return StmtError();

  Sema::CompoundScopeRAII CompoundScope(Actions, isStmtExpr);

  // Parse any pragmas at the beginning of the compound statement.
  ParseCompoundStatementLeadingPragmas();
  Actions.ActOnAfterCompoundStatementLeadingPragmas();

  StmtVector Stmts;

  // "__label__ X, Y, Z;" is the GNU "Local Label" extension.  These are
  // only allowed at the start of a compound stmt regardless of the language.
  while (Tok.is(tok::kw___label__)) {
    SourceLocation LabelLoc = ConsumeToken();

    SmallVector<Decl *, 8> DeclsInGroup;
    while (1) {
      if (Tok.isNot(tok::identifier)) {
        Diag(Tok, diag::err_expected) << tok::identifier;
        break;
      }

      IdentifierInfo *II = Tok.getIdentifierInfo();
      SourceLocation IdLoc = ConsumeToken();
      DeclsInGroup.push_back(Actions.LookupOrCreateLabel(II, IdLoc, LabelLoc));

      if (!TryConsumeToken(tok::comma))
        break;
    }

    DeclSpec DS(AttrFactory);
    DeclGroupPtrTy Res =
        Actions.FinalizeDeclaratorGroup(getCurScope(), DS, DeclsInGroup);
    StmtResult R = Actions.ActOnDeclStmt(Res, LabelLoc, Tok.getLocation());

    ExpectAndConsumeSemi(diag::err_expected_semi_declaration);
    if (R.isUsable())
      Stmts.push_back(R.get());
  }

  ParsedStmtContext SubStmtCtx =
      ParsedStmtContext::Compound |
      (isStmtExpr ? ParsedStmtContext::InStmtExpr : ParsedStmtContext());

  while (!tryParseMisplacedModuleImport() && Tok.isNot(tok::r_brace) &&
         Tok.isNot(tok::eof)) {
    if (Tok.is(tok::annot_pragma_unused)) {
      HandlePragmaUnused();
      continue;
    }

#if INTEL_CUSTOMIZATION
    // Consume an OpenMP pragma that we should ignore.
    if (isIgnoredOpenMPDirective())
      continue;
#endif // INTEL_CUSTOMIZATION

    if (ConsumeNullStmt(Stmts))
      continue;

    StmtResult R;
    if (Tok.isNot(tok::kw___extension__)) {
      R = ParseStatementOrDeclaration(Stmts, SubStmtCtx);
    } else {
      // __extension__ can start declarations and it can also be a unary
      // operator for expressions.  Consume multiple __extension__ markers here
      // until we can determine which is which.
      // FIXME: This loses extension expressions in the AST!
      SourceLocation ExtLoc = ConsumeToken();
      while (Tok.is(tok::kw___extension__))
        ConsumeToken();

      ParsedAttributesWithRange attrs(AttrFactory);
      MaybeParseCXX11Attributes(attrs, nullptr,
                                /*MightBeObjCMessageSend*/ true);

      // If this is the start of a declaration, parse it as such.
      if (isDeclarationStatement()) {
        // __extension__ silences extension warnings in the subdeclaration.
        // FIXME: Save the __extension__ on the decl as a node somehow?
        ExtensionRAIIObject O(Diags);

        SourceLocation DeclStart = Tok.getLocation(), DeclEnd;
        DeclGroupPtrTy Res =
            ParseDeclaration(DeclaratorContext::Block, DeclEnd, attrs);
        R = Actions.ActOnDeclStmt(Res, DeclStart, DeclEnd);
      } else {
        // Otherwise this was a unary __extension__ marker.
        ExprResult Res(ParseExpressionWithLeadingExtension(ExtLoc));

        if (Res.isInvalid()) {
          SkipUntil(tok::semi);
          continue;
        }

        // Eat the semicolon at the end of stmt and convert the expr into a
        // statement.
        ExpectAndConsumeSemi(diag::err_expected_semi_after_expr);
        R = handleExprStmt(Res, SubStmtCtx);
        if (R.isUsable())
          R = Actions.ActOnAttributedStmt(attrs, R.get());
      }
    }

    if (R.isUsable())
      Stmts.push_back(R.get());
  }

  SourceLocation CloseLoc = Tok.getLocation();

  // We broke out of the while loop because we found a '}' or EOF.
  if (!T.consumeClose()) {
    // If this is the '})' of a statement expression, check that it's written
    // in a sensible way.
    if (isStmtExpr && Tok.is(tok::r_paren))
      checkCompoundToken(CloseLoc, tok::r_brace, CompoundToken::StmtExprEnd);
  } else {
    // Recover by creating a compound statement with what we parsed so far,
    // instead of dropping everything and returning StmtError().
  }

  if (T.getCloseLocation().isValid())
    CloseLoc = T.getCloseLocation();

  return Actions.ActOnCompoundStmt(T.getOpenLocation(), CloseLoc,
                                   Stmts, isStmtExpr);
}

/// ParseParenExprOrCondition:
/// [C  ]     '(' expression ')'
/// [C++]     '(' condition ')'
/// [C++1z]   '(' init-statement[opt] condition ')'
///
/// This function parses and performs error recovery on the specified condition
/// or expression (depending on whether we're in C++ or C mode).  This function
/// goes out of its way to recover well.  It returns true if there was a parser
/// error (the right paren couldn't be found), which indicates that the caller
/// should try to recover harder.  It returns false if the condition is
/// successfully parsed.  Note that a successful parse can still have semantic
/// errors in the condition.
/// Additionally, if LParenLoc and RParenLoc are non-null, it will assign
/// the location of the outer-most '(' and ')', respectively, to them.
bool Parser::ParseParenExprOrCondition(StmtResult *InitStmt,
                                       Sema::ConditionResult &Cond,
                                       SourceLocation Loc,
                                       Sema::ConditionKind CK,
                                       SourceLocation *LParenLoc,
                                       SourceLocation *RParenLoc) {
  BalancedDelimiterTracker T(*this, tok::l_paren);
  T.consumeOpen();

  if (getLangOpts().CPlusPlus)
    Cond = ParseCXXCondition(InitStmt, Loc, CK);
  else {
    ExprResult CondExpr = ParseExpression();

    // If required, convert to a boolean value.
    if (CondExpr.isInvalid())
      Cond = Sema::ConditionError();
    else
      Cond = Actions.ActOnCondition(getCurScope(), Loc, CondExpr.get(), CK);
  }

  // If the parser was confused by the condition and we don't have a ')', try to
  // recover by skipping ahead to a semi and bailing out.  If condexp is
  // semantically invalid but we have well formed code, keep going.
  if (Cond.isInvalid() && Tok.isNot(tok::r_paren)) {
    SkipUntil(tok::semi);
    // Skipping may have stopped if it found the containing ')'.  If so, we can
    // continue parsing the if statement.
    if (Tok.isNot(tok::r_paren))
      return true;
  }

  // Otherwise the condition is valid or the rparen is present.
  T.consumeClose();

  if (LParenLoc != nullptr) {
    *LParenLoc = T.getOpenLocation();
  }
  if (RParenLoc != nullptr) {
    *RParenLoc = T.getCloseLocation();
  }

  // Check for extraneous ')'s to catch things like "if (foo())) {".  We know
  // that all callers are looking for a statement after the condition, so ")"
  // isn't valid.
  while (Tok.is(tok::r_paren)) {
    Diag(Tok, diag::err_extraneous_rparen_in_condition)
      << FixItHint::CreateRemoval(Tok.getLocation());
    ConsumeParen();
  }

  return false;
}

namespace {

enum MisleadingStatementKind { MSK_if, MSK_else, MSK_for, MSK_while };

struct MisleadingIndentationChecker {
  Parser &P;
  SourceLocation StmtLoc;
  SourceLocation PrevLoc;
  unsigned NumDirectives;
  MisleadingStatementKind Kind;
  bool ShouldSkip;
  MisleadingIndentationChecker(Parser &P, MisleadingStatementKind K,
                               SourceLocation SL)
      : P(P), StmtLoc(SL), PrevLoc(P.getCurToken().getLocation()),
        NumDirectives(P.getPreprocessor().getNumDirectives()), Kind(K),
        ShouldSkip(P.getCurToken().is(tok::l_brace)) {
    if (!P.MisleadingIndentationElseLoc.isInvalid()) {
      StmtLoc = P.MisleadingIndentationElseLoc;
      P.MisleadingIndentationElseLoc = SourceLocation();
    }
    if (Kind == MSK_else && !ShouldSkip)
      P.MisleadingIndentationElseLoc = SL;
  }

  /// Compute the column number will aligning tabs on TabStop (-ftabstop), this
  /// gives the visual indentation of the SourceLocation.
  static unsigned getVisualIndentation(SourceManager &SM, SourceLocation Loc) {
    unsigned TabStop = SM.getDiagnostics().getDiagnosticOptions().TabStop;

    unsigned ColNo = SM.getSpellingColumnNumber(Loc);
    if (ColNo == 0 || TabStop == 1)
      return ColNo;

    std::pair<FileID, unsigned> FIDAndOffset = SM.getDecomposedLoc(Loc);

    bool Invalid;
    StringRef BufData = SM.getBufferData(FIDAndOffset.first, &Invalid);
    if (Invalid)
      return 0;

    const char *EndPos = BufData.data() + FIDAndOffset.second;
    // FileOffset are 0-based and Column numbers are 1-based
    assert(FIDAndOffset.second + 1 >= ColNo &&
           "Column number smaller than file offset?");

    unsigned VisualColumn = 0; // Stored as 0-based column, here.
    // Loop from beginning of line up to Loc's file position, counting columns,
    // expanding tabs.
    for (const char *CurPos = EndPos - (ColNo - 1); CurPos != EndPos;
         ++CurPos) {
      if (*CurPos == '\t')
        // Advance visual column to next tabstop.
        VisualColumn += (TabStop - VisualColumn % TabStop);
      else
        VisualColumn++;
    }
    return VisualColumn + 1;
  }

  void Check() {
    Token Tok = P.getCurToken();
    if (P.getActions().getDiagnostics().isIgnored(
            diag::warn_misleading_indentation, Tok.getLocation()) ||
        ShouldSkip || NumDirectives != P.getPreprocessor().getNumDirectives() ||
        Tok.isOneOf(tok::semi, tok::r_brace) || Tok.isAnnotation() ||
        Tok.getLocation().isMacroID() || PrevLoc.isMacroID() ||
        StmtLoc.isMacroID() ||
        (Kind == MSK_else && P.MisleadingIndentationElseLoc.isInvalid())) {
      P.MisleadingIndentationElseLoc = SourceLocation();
      return;
    }
    if (Kind == MSK_else)
      P.MisleadingIndentationElseLoc = SourceLocation();

    SourceManager &SM = P.getPreprocessor().getSourceManager();
    unsigned PrevColNum = getVisualIndentation(SM, PrevLoc);
    unsigned CurColNum = getVisualIndentation(SM, Tok.getLocation());
    unsigned StmtColNum = getVisualIndentation(SM, StmtLoc);

    if (PrevColNum != 0 && CurColNum != 0 && StmtColNum != 0 &&
        ((PrevColNum > StmtColNum && PrevColNum == CurColNum) ||
         !Tok.isAtStartOfLine()) &&
        SM.getPresumedLineNumber(StmtLoc) !=
            SM.getPresumedLineNumber(Tok.getLocation()) &&
        (Tok.isNot(tok::identifier) ||
         P.getPreprocessor().LookAhead(0).isNot(tok::colon))) {
      P.Diag(Tok.getLocation(), diag::warn_misleading_indentation) << Kind;
      P.Diag(StmtLoc, diag::note_previous_statement);
    }
  }
};

}

/// ParseIfStatement
///       if-statement: [C99 6.8.4.1]
///         'if' '(' expression ')' statement
///         'if' '(' expression ')' statement 'else' statement
/// [C++]   'if' '(' condition ')' statement
/// [C++]   'if' '(' condition ')' statement 'else' statement
///
StmtResult Parser::ParseIfStatement(SourceLocation *TrailingElseLoc) {
  assert(Tok.is(tok::kw_if) && "Not an if stmt!");
  SourceLocation IfLoc = ConsumeToken();  // eat the 'if'.

  bool IsConstexpr = false;
  if (Tok.is(tok::kw_constexpr)) {
    Diag(Tok, getLangOpts().CPlusPlus17 ? diag::warn_cxx14_compat_constexpr_if
                                        : diag::ext_constexpr_if);
    IsConstexpr = true;
    ConsumeToken();
  }

  if (Tok.isNot(tok::l_paren)) {
    Diag(Tok, diag::err_expected_lparen_after) << "if";
    SkipUntil(tok::semi);
    return StmtError();
  }

  bool C99orCXX = getLangOpts().C99 || getLangOpts().CPlusPlus;

  // C99 6.8.4p3 - In C99, the if statement is a block.  This is not
  // the case for C90.
  //
  // C++ 6.4p3:
  // A name introduced by a declaration in a condition is in scope from its
  // point of declaration until the end of the substatements controlled by the
  // condition.
  // C++ 3.3.2p4:
  // Names declared in the for-init-statement, and in the condition of if,
  // while, for, and switch statements are local to the if, while, for, or
  // switch statement (including the controlled statement).
  //
  ParseScope IfScope(this, Scope::DeclScope | Scope::ControlScope, C99orCXX);

  // Parse the condition.
  StmtResult InitStmt;
  Sema::ConditionResult Cond;
  SourceLocation LParen;
  SourceLocation RParen;
  if (ParseParenExprOrCondition(&InitStmt, Cond, IfLoc,
                                IsConstexpr ? Sema::ConditionKind::ConstexprIf
                                            : Sema::ConditionKind::Boolean,
                                &LParen, &RParen))
    return StmtError();

  llvm::Optional<bool> ConstexprCondition;
  if (IsConstexpr)
    ConstexprCondition = Cond.getKnownValue();

  bool IsBracedThen = Tok.is(tok::l_brace);

  // C99 6.8.4p3 - In C99, the body of the if statement is a scope, even if
  // there is no compound stmt.  C90 does not have this clause.  We only do this
  // if the body isn't a compound statement to avoid push/pop in common cases.
  //
  // C++ 6.4p1:
  // The substatement in a selection-statement (each substatement, in the else
  // form of the if statement) implicitly defines a local scope.
  //
  // For C++ we create a scope for the condition and a new scope for
  // substatements because:
  // -When the 'then' scope exits, we want the condition declaration to still be
  //    active for the 'else' scope too.
  // -Sema will detect name clashes by considering declarations of a
  //    'ControlScope' as part of its direct subscope.
  // -If we wanted the condition and substatement to be in the same scope, we
  //    would have to notify ParseStatement not to create a new scope. It's
  //    simpler to let it create a new scope.
  //
  ParseScope InnerScope(this, Scope::DeclScope, C99orCXX, IsBracedThen);

  MisleadingIndentationChecker MIChecker(*this, MSK_if, IfLoc);

  // Read the 'then' stmt.
  SourceLocation ThenStmtLoc = Tok.getLocation();

  SourceLocation InnerStatementTrailingElseLoc;
  StmtResult ThenStmt;
  {
    EnterExpressionEvaluationContext PotentiallyDiscarded(
        Actions, Sema::ExpressionEvaluationContext::DiscardedStatement, nullptr,
        Sema::ExpressionEvaluationContextRecord::EK_Other,
        /*ShouldEnter=*/ConstexprCondition && !*ConstexprCondition);
    ThenStmt = ParseStatement(&InnerStatementTrailingElseLoc);
  }

  if (Tok.isNot(tok::kw_else))
    MIChecker.Check();

  // Pop the 'if' scope if needed.
  InnerScope.Exit();

  // If it has an else, parse it.
  SourceLocation ElseLoc;
  SourceLocation ElseStmtLoc;
  StmtResult ElseStmt;

  if (Tok.is(tok::kw_else)) {
    if (TrailingElseLoc)
      *TrailingElseLoc = Tok.getLocation();

    ElseLoc = ConsumeToken();
    ElseStmtLoc = Tok.getLocation();

    // C99 6.8.4p3 - In C99, the body of the if statement is a scope, even if
    // there is no compound stmt.  C90 does not have this clause.  We only do
    // this if the body isn't a compound statement to avoid push/pop in common
    // cases.
    //
    // C++ 6.4p1:
    // The substatement in a selection-statement (each substatement, in the else
    // form of the if statement) implicitly defines a local scope.
    //
    ParseScope InnerScope(this, Scope::DeclScope, C99orCXX,
                          Tok.is(tok::l_brace));

    MisleadingIndentationChecker MIChecker(*this, MSK_else, ElseLoc);

    EnterExpressionEvaluationContext PotentiallyDiscarded(
        Actions, Sema::ExpressionEvaluationContext::DiscardedStatement, nullptr,
        Sema::ExpressionEvaluationContextRecord::EK_Other,
        /*ShouldEnter=*/ConstexprCondition && *ConstexprCondition);
    ElseStmt = ParseStatement();

    if (ElseStmt.isUsable())
      MIChecker.Check();

    // Pop the 'else' scope if needed.
    InnerScope.Exit();
  } else if (Tok.is(tok::code_completion)) {
    cutOffParsing();
    Actions.CodeCompleteAfterIf(getCurScope(), IsBracedThen);
    return StmtError();
  } else if (InnerStatementTrailingElseLoc.isValid()) {
    Diag(InnerStatementTrailingElseLoc, diag::warn_dangling_else);
  }

  IfScope.Exit();

  // If the then or else stmt is invalid and the other is valid (and present),
  // make turn the invalid one into a null stmt to avoid dropping the other
  // part.  If both are invalid, return error.
  if ((ThenStmt.isInvalid() && ElseStmt.isInvalid()) ||
      (ThenStmt.isInvalid() && ElseStmt.get() == nullptr) ||
      (ThenStmt.get() == nullptr && ElseStmt.isInvalid())) {
    // Both invalid, or one is invalid and other is non-present: return error.
    return StmtError();
  }

  // Now if either are invalid, replace with a ';'.
  if (ThenStmt.isInvalid())
    ThenStmt = Actions.ActOnNullStmt(ThenStmtLoc);
  if (ElseStmt.isInvalid())
    ElseStmt = Actions.ActOnNullStmt(ElseStmtLoc);

  return Actions.ActOnIfStmt(IfLoc, IsConstexpr, LParen, InitStmt.get(), Cond,
                             RParen, ThenStmt.get(), ElseLoc, ElseStmt.get());
}

/// ParseSwitchStatement
///       switch-statement:
///         'switch' '(' expression ')' statement
/// [C++]   'switch' '(' condition ')' statement
StmtResult Parser::ParseSwitchStatement(SourceLocation *TrailingElseLoc) {
  assert(Tok.is(tok::kw_switch) && "Not a switch stmt!");
  SourceLocation SwitchLoc = ConsumeToken();  // eat the 'switch'.

  if (Tok.isNot(tok::l_paren)) {
    Diag(Tok, diag::err_expected_lparen_after) << "switch";
    SkipUntil(tok::semi);
    return StmtError();
  }

  bool C99orCXX = getLangOpts().C99 || getLangOpts().CPlusPlus;

  // C99 6.8.4p3 - In C99, the switch statement is a block.  This is
  // not the case for C90.  Start the switch scope.
  //
  // C++ 6.4p3:
  // A name introduced by a declaration in a condition is in scope from its
  // point of declaration until the end of the substatements controlled by the
  // condition.
  // C++ 3.3.2p4:
  // Names declared in the for-init-statement, and in the condition of if,
  // while, for, and switch statements are local to the if, while, for, or
  // switch statement (including the controlled statement).
  //
  unsigned ScopeFlags = Scope::SwitchScope;
  if (C99orCXX)
    ScopeFlags |= Scope::DeclScope | Scope::ControlScope;
  ParseScope SwitchScope(this, ScopeFlags);

  // Parse the condition.
  StmtResult InitStmt;
  Sema::ConditionResult Cond;
  SourceLocation LParen;
  SourceLocation RParen;
  if (ParseParenExprOrCondition(&InitStmt, Cond, SwitchLoc,
                                Sema::ConditionKind::Switch, &LParen, &RParen))
    return StmtError();

  StmtResult Switch = Actions.ActOnStartOfSwitchStmt(
      SwitchLoc, LParen, InitStmt.get(), Cond, RParen);

  if (Switch.isInvalid()) {
    // Skip the switch body.
    // FIXME: This is not optimal recovery, but parsing the body is more
    // dangerous due to the presence of case and default statements, which
    // will have no place to connect back with the switch.
    if (Tok.is(tok::l_brace)) {
      ConsumeBrace();
      SkipUntil(tok::r_brace);
    } else
      SkipUntil(tok::semi);
    return Switch;
  }

  // C99 6.8.4p3 - In C99, the body of the switch statement is a scope, even if
  // there is no compound stmt.  C90 does not have this clause.  We only do this
  // if the body isn't a compound statement to avoid push/pop in common cases.
  //
  // C++ 6.4p1:
  // The substatement in a selection-statement (each substatement, in the else
  // form of the if statement) implicitly defines a local scope.
  //
  // See comments in ParseIfStatement for why we create a scope for the
  // condition and a new scope for substatement in C++.
  //
  getCurScope()->AddFlags(Scope::BreakScope);
  ParseScope InnerScope(this, Scope::DeclScope, C99orCXX, Tok.is(tok::l_brace));

  // We have incremented the mangling number for the SwitchScope and the
  // InnerScope, which is one too many.
  if (C99orCXX)
    getCurScope()->decrementMSManglingNumber();

  // Read the body statement.
  StmtResult Body(ParseStatement(TrailingElseLoc));

  // Pop the scopes.
  InnerScope.Exit();
  SwitchScope.Exit();

  return Actions.ActOnFinishSwitchStmt(SwitchLoc, Switch.get(), Body.get());
}

/// ParseWhileStatement
///       while-statement: [C99 6.8.5.1]
///         'while' '(' expression ')' statement
/// [C++]   'while' '(' condition ')' statement
StmtResult Parser::ParseWhileStatement(SourceLocation *TrailingElseLoc) {
  assert(Tok.is(tok::kw_while) && "Not a while stmt!");
  SourceLocation WhileLoc = Tok.getLocation();
  ConsumeToken();  // eat the 'while'.

  if (Tok.isNot(tok::l_paren)) {
    Diag(Tok, diag::err_expected_lparen_after) << "while";
    SkipUntil(tok::semi);
    return StmtError();
  }

  bool C99orCXX = getLangOpts().C99 || getLangOpts().CPlusPlus;

  // C99 6.8.5p5 - In C99, the while statement is a block.  This is not
  // the case for C90.  Start the loop scope.
  //
  // C++ 6.4p3:
  // A name introduced by a declaration in a condition is in scope from its
  // point of declaration until the end of the substatements controlled by the
  // condition.
  // C++ 3.3.2p4:
  // Names declared in the for-init-statement, and in the condition of if,
  // while, for, and switch statements are local to the if, while, for, or
  // switch statement (including the controlled statement).
  //
  unsigned ScopeFlags;
  if (C99orCXX)
    ScopeFlags = Scope::BreakScope | Scope::ContinueScope |
                 Scope::DeclScope  | Scope::ControlScope;
  else
    ScopeFlags = Scope::BreakScope | Scope::ContinueScope;
  ParseScope WhileScope(this, ScopeFlags);

  // Parse the condition.
  Sema::ConditionResult Cond;
  SourceLocation LParen;
  SourceLocation RParen;
  if (ParseParenExprOrCondition(nullptr, Cond, WhileLoc,
                                Sema::ConditionKind::Boolean, &LParen, &RParen))
    return StmtError();

  // C99 6.8.5p5 - In C99, the body of the while statement is a scope, even if
  // there is no compound stmt.  C90 does not have this clause.  We only do this
  // if the body isn't a compound statement to avoid push/pop in common cases.
  //
  // C++ 6.5p2:
  // The substatement in an iteration-statement implicitly defines a local scope
  // which is entered and exited each time through the loop.
  //
  // See comments in ParseIfStatement for why we create a scope for the
  // condition and a new scope for substatement in C++.
  //
  ParseScope InnerScope(this, Scope::DeclScope, C99orCXX, Tok.is(tok::l_brace));

  MisleadingIndentationChecker MIChecker(*this, MSK_while, WhileLoc);

  // Read the body statement.
  StmtResult Body(ParseStatement(TrailingElseLoc));

  if (Body.isUsable())
    MIChecker.Check();
  // Pop the body scope if needed.
  InnerScope.Exit();
  WhileScope.Exit();

  if (Cond.isInvalid() || Body.isInvalid())
    return StmtError();

  return Actions.ActOnWhileStmt(WhileLoc, LParen, Cond, RParen, Body.get());
}

/// ParseDoStatement
///       do-statement: [C99 6.8.5.2]
///         'do' statement 'while' '(' expression ')' ';'
/// Note: this lets the caller parse the end ';'.
StmtResult Parser::ParseDoStatement() {
  assert(Tok.is(tok::kw_do) && "Not a do stmt!");
  SourceLocation DoLoc = ConsumeToken();  // eat the 'do'.

  // C99 6.8.5p5 - In C99, the do statement is a block.  This is not
  // the case for C90.  Start the loop scope.
  unsigned ScopeFlags;
  if (getLangOpts().C99)
    ScopeFlags = Scope::BreakScope | Scope::ContinueScope | Scope::DeclScope;
  else
    ScopeFlags = Scope::BreakScope | Scope::ContinueScope;

  ParseScope DoScope(this, ScopeFlags);

  // C99 6.8.5p5 - In C99, the body of the do statement is a scope, even if
  // there is no compound stmt.  C90 does not have this clause. We only do this
  // if the body isn't a compound statement to avoid push/pop in common cases.
  //
  // C++ 6.5p2:
  // The substatement in an iteration-statement implicitly defines a local scope
  // which is entered and exited each time through the loop.
  //
  bool C99orCXX = getLangOpts().C99 || getLangOpts().CPlusPlus;
  ParseScope InnerScope(this, Scope::DeclScope, C99orCXX, Tok.is(tok::l_brace));

  // Read the body statement.
  StmtResult Body(ParseStatement());

  // Pop the body scope if needed.
  InnerScope.Exit();

  if (Tok.isNot(tok::kw_while)) {
    if (!Body.isInvalid()) {
      Diag(Tok, diag::err_expected_while);
      Diag(DoLoc, diag::note_matching) << "'do'";
      SkipUntil(tok::semi, StopBeforeMatch);
    }
    return StmtError();
  }
  SourceLocation WhileLoc = ConsumeToken();

  if (Tok.isNot(tok::l_paren)) {
    Diag(Tok, diag::err_expected_lparen_after) << "do/while";
    SkipUntil(tok::semi, StopBeforeMatch);
    return StmtError();
  }

  // Parse the parenthesized expression.
  BalancedDelimiterTracker T(*this, tok::l_paren);
  T.consumeOpen();

  // A do-while expression is not a condition, so can't have attributes.
  DiagnoseAndSkipCXX11Attributes();

  ExprResult Cond = ParseExpression();
  // Correct the typos in condition before closing the scope.
  if (Cond.isUsable())
    Cond = Actions.CorrectDelayedTyposInExpr(Cond);
  T.consumeClose();
  DoScope.Exit();

  if (Cond.isInvalid() || Body.isInvalid())
    return StmtError();

  return Actions.ActOnDoStmt(DoLoc, Body.get(), WhileLoc, T.getOpenLocation(),
                             Cond.get(), T.getCloseLocation());
}

bool Parser::isForRangeIdentifier() {
  assert(Tok.is(tok::identifier));

  const Token &Next = NextToken();
  if (Next.is(tok::colon))
    return true;

  if (Next.isOneOf(tok::l_square, tok::kw_alignas)) {
    TentativeParsingAction PA(*this);
    ConsumeToken();
    SkipCXX11Attributes();
    bool Result = Tok.is(tok::colon);
    PA.Revert();
    return Result;
  }

  return false;
}

/// ParseForStatement
///       for-statement: [C99 6.8.5.3]
///         'for' '(' expr[opt] ';' expr[opt] ';' expr[opt] ')' statement
///         'for' '(' declaration expr[opt] ';' expr[opt] ')' statement
/// [C++]   'for' '(' for-init-statement condition[opt] ';' expression[opt] ')'
/// [C++]       statement
/// [C++0x] 'for'
///             'co_await'[opt]    [Coroutines]
///             '(' for-range-declaration ':' for-range-initializer ')'
///             statement
/// [OBJC2] 'for' '(' declaration 'in' expr ')' statement
/// [OBJC2] 'for' '(' expr 'in' expr ')' statement
///
/// [C++] for-init-statement:
/// [C++]   expression-statement
/// [C++]   simple-declaration
///
/// [C++0x] for-range-declaration:
/// [C++0x]   attribute-specifier-seq[opt] type-specifier-seq declarator
/// [C++0x] for-range-initializer:
/// [C++0x]   expression
/// [C++0x]   braced-init-list            [TODO]
StmtResult Parser::ParseForStatement(SourceLocation *TrailingElseLoc) {
  assert(Tok.is(tok::kw_for) && "Not a for stmt!");
  SourceLocation ForLoc = ConsumeToken();  // eat the 'for'.

  SourceLocation CoawaitLoc;
  if (Tok.is(tok::kw_co_await))
    CoawaitLoc = ConsumeToken();

  if (Tok.isNot(tok::l_paren)) {
    Diag(Tok, diag::err_expected_lparen_after) << "for";
    SkipUntil(tok::semi);
    return StmtError();
  }

  bool C99orCXXorObjC = getLangOpts().C99 || getLangOpts().CPlusPlus ||
    getLangOpts().ObjC;

  // C99 6.8.5p5 - In C99, the for statement is a block.  This is not
  // the case for C90.  Start the loop scope.
  //
  // C++ 6.4p3:
  // A name introduced by a declaration in a condition is in scope from its
  // point of declaration until the end of the substatements controlled by the
  // condition.
  // C++ 3.3.2p4:
  // Names declared in the for-init-statement, and in the condition of if,
  // while, for, and switch statements are local to the if, while, for, or
  // switch statement (including the controlled statement).
  // C++ 6.5.3p1:
  // Names declared in the for-init-statement are in the same declarative-region
  // as those declared in the condition.
  //
  unsigned ScopeFlags = 0;
  if (C99orCXXorObjC
#if INTEL_CUSTOMIZATION
      && getLangOpts().Zc_forScope
#endif  // INTEL_CUSTOMIZATION
      )
    ScopeFlags = Scope::DeclScope | Scope::ControlScope;

  ParseScope ForScope(this, ScopeFlags);

  BalancedDelimiterTracker T(*this, tok::l_paren);
  T.consumeOpen();

  ExprResult Value;

  bool ForEach = false;
  StmtResult FirstPart;
  Sema::ConditionResult SecondPart;
  ExprResult Collection;
  ForRangeInfo ForRangeInfo;
  FullExprArg ThirdPart(Actions);

  if (Tok.is(tok::code_completion)) {
    cutOffParsing();
    Actions.CodeCompleteOrdinaryName(getCurScope(),
                                     C99orCXXorObjC? Sema::PCC_ForInit
                                                   : Sema::PCC_Expression);
    return StmtError();
  }

  ParsedAttributesWithRange attrs(AttrFactory);
  MaybeParseCXX11Attributes(attrs);

  SourceLocation EmptyInitStmtSemiLoc;

  // Parse the first part of the for specifier.
  if (Tok.is(tok::semi)) {  // for (;
    ProhibitAttributes(attrs);
    // no first part, eat the ';'.
    SourceLocation SemiLoc = Tok.getLocation();
    if (!Tok.hasLeadingEmptyMacro() && !SemiLoc.isMacroID())
      EmptyInitStmtSemiLoc = SemiLoc;
    ConsumeToken();
  } else if (getLangOpts().CPlusPlus && Tok.is(tok::identifier) &&
             isForRangeIdentifier()) {
    ProhibitAttributes(attrs);
    IdentifierInfo *Name = Tok.getIdentifierInfo();
    SourceLocation Loc = ConsumeToken();
    MaybeParseCXX11Attributes(attrs);

    ForRangeInfo.ColonLoc = ConsumeToken();
    if (Tok.is(tok::l_brace))
      ForRangeInfo.RangeExpr = ParseBraceInitializer();
    else
      ForRangeInfo.RangeExpr = ParseExpression();

    Diag(Loc, diag::err_for_range_identifier)
      << ((getLangOpts().CPlusPlus11 && !getLangOpts().CPlusPlus17)
              ? FixItHint::CreateInsertion(Loc, "auto &&")
              : FixItHint());

    ForRangeInfo.LoopVar = Actions.ActOnCXXForRangeIdentifier(
        getCurScope(), Loc, Name, attrs, attrs.Range.getEnd());
  } else if (isForInitDeclaration()) {  // for (int X = 4;
    ParenBraceBracketBalancer BalancerRAIIObj(*this);

    // Parse declaration, which eats the ';'.
    if (!C99orCXXorObjC) {   // Use of C99-style for loops in C90 mode?
      Diag(Tok, diag::ext_c99_variable_decl_in_for_loop);
      Diag(Tok, diag::warn_gcc_variable_decl_in_for_loop);
    }

    // In C++0x, "for (T NS:a" might not be a typo for ::
    bool MightBeForRangeStmt = getLangOpts().CPlusPlus;
    ColonProtectionRAIIObject ColonProtection(*this, MightBeForRangeStmt);

    SourceLocation DeclStart = Tok.getLocation(), DeclEnd;
    DeclGroupPtrTy DG = ParseSimpleDeclaration(
        DeclaratorContext::ForInit, DeclEnd, attrs, false,
        MightBeForRangeStmt ? &ForRangeInfo : nullptr);
    FirstPart = Actions.ActOnDeclStmt(DG, DeclStart, Tok.getLocation());
    if (ForRangeInfo.ParsedForRangeDecl()) {
      Diag(ForRangeInfo.ColonLoc, getLangOpts().CPlusPlus11 ?
           diag::warn_cxx98_compat_for_range : diag::ext_for_range);
      ForRangeInfo.LoopVar = FirstPart;
      FirstPart = StmtResult();
    } else if (Tok.is(tok::semi)) {  // for (int x = 4;
      ConsumeToken();
    } else if ((ForEach = isTokIdentifier_in())) {
      Actions.ActOnForEachDeclStmt(DG);
      // ObjC: for (id x in expr)
      ConsumeToken(); // consume 'in'

      if (Tok.is(tok::code_completion)) {
        cutOffParsing();
        Actions.CodeCompleteObjCForCollection(getCurScope(), DG);
        return StmtError();
      }
      Collection = ParseExpression();
    } else {
      Diag(Tok, diag::err_expected_semi_for);
    }
  } else {
    ProhibitAttributes(attrs);
    Value = Actions.CorrectDelayedTyposInExpr(ParseExpression());

    ForEach = isTokIdentifier_in();

    // Turn the expression into a stmt.
    if (!Value.isInvalid()) {
      if (ForEach)
        FirstPart = Actions.ActOnForEachLValueExpr(Value.get());
      else {
        // We already know this is not an init-statement within a for loop, so
        // if we are parsing a C++11 range-based for loop, we should treat this
        // expression statement as being a discarded value expression because
        // we will err below. This way we do not warn on an unused expression
        // that was an error in the first place, like with: for (expr : expr);
        bool IsRangeBasedFor =
            getLangOpts().CPlusPlus11 && !ForEach && Tok.is(tok::colon);
        FirstPart = Actions.ActOnExprStmt(Value, !IsRangeBasedFor);
      }
    }

    if (Tok.is(tok::semi)) {
      ConsumeToken();
    } else if (ForEach) {
      ConsumeToken(); // consume 'in'

      if (Tok.is(tok::code_completion)) {
        cutOffParsing();
        Actions.CodeCompleteObjCForCollection(getCurScope(), nullptr);
        return StmtError();
      }
      Collection = ParseExpression();
    } else if (getLangOpts().CPlusPlus11 && Tok.is(tok::colon) && FirstPart.get()) {
      // User tried to write the reasonable, but ill-formed, for-range-statement
      //   for (expr : expr) { ... }
      Diag(Tok, diag::err_for_range_expected_decl)
        << FirstPart.get()->getSourceRange();
      SkipUntil(tok::r_paren, StopBeforeMatch);
      SecondPart = Sema::ConditionError();
    } else {
      if (!Value.isInvalid()) {
        Diag(Tok, diag::err_expected_semi_for);
      } else {
        // Skip until semicolon or rparen, don't consume it.
        SkipUntil(tok::r_paren, StopAtSemi | StopBeforeMatch);
        if (Tok.is(tok::semi))
          ConsumeToken();
      }
    }
  }

  // Parse the second part of the for specifier.
  if (!ForEach && !ForRangeInfo.ParsedForRangeDecl() &&
      !SecondPart.isInvalid()) {
    // Parse the second part of the for specifier.
    if (Tok.is(tok::semi)) {  // for (...;;
      // no second part.
    } else if (Tok.is(tok::r_paren)) {
      // missing both semicolons.
    } else {
      if (getLangOpts().CPlusPlus) {
        // C++2a: We've parsed an init-statement; we might have a
        // for-range-declaration next.
        bool MightBeForRangeStmt = !ForRangeInfo.ParsedForRangeDecl();
        ColonProtectionRAIIObject ColonProtection(*this, MightBeForRangeStmt);
        SecondPart =
            ParseCXXCondition(nullptr, ForLoc, Sema::ConditionKind::Boolean,
                              MightBeForRangeStmt ? &ForRangeInfo : nullptr,
                              /*EnterForConditionScope*/ true);

        if (ForRangeInfo.ParsedForRangeDecl()) {
          Diag(FirstPart.get() ? FirstPart.get()->getBeginLoc()
                               : ForRangeInfo.ColonLoc,
               getLangOpts().CPlusPlus20
                   ? diag::warn_cxx17_compat_for_range_init_stmt
                   : diag::ext_for_range_init_stmt)
              << (FirstPart.get() ? FirstPart.get()->getSourceRange()
                                  : SourceRange());
          if (EmptyInitStmtSemiLoc.isValid()) {
            Diag(EmptyInitStmtSemiLoc, diag::warn_empty_init_statement)
                << /*for-loop*/ 2
                << FixItHint::CreateRemoval(EmptyInitStmtSemiLoc);
          }
        }
      } else {
        // We permit 'continue' and 'break' in the condition of a for loop.
        getCurScope()->AddFlags(Scope::BreakScope | Scope::ContinueScope);

        ExprResult SecondExpr = ParseExpression();
        if (SecondExpr.isInvalid())
          SecondPart = Sema::ConditionError();
        else
          SecondPart =
              Actions.ActOnCondition(getCurScope(), ForLoc, SecondExpr.get(),
                                     Sema::ConditionKind::Boolean);
      }
    }
  }

  // Enter a break / continue scope, if we didn't already enter one while
  // parsing the second part.
  if (!(getCurScope()->getFlags() & Scope::ContinueScope))
    getCurScope()->AddFlags(Scope::BreakScope | Scope::ContinueScope);

  // Parse the third part of the for statement.
  if (!ForEach && !ForRangeInfo.ParsedForRangeDecl()) {
    if (Tok.isNot(tok::semi)) {
      if (!SecondPart.isInvalid())
        Diag(Tok, diag::err_expected_semi_for);
      else
        // Skip until semicolon or rparen, don't consume it.
        SkipUntil(tok::r_paren, StopAtSemi | StopBeforeMatch);
    }

    if (Tok.is(tok::semi)) {
      ConsumeToken();
    }

    if (Tok.isNot(tok::r_paren)) {   // for (...;...;)
      ExprResult Third = ParseExpression();
      // FIXME: The C++11 standard doesn't actually say that this is a
      // discarded-value expression, but it clearly should be.
      ThirdPart = Actions.MakeFullDiscardedValueExpr(Third.get());
    }
  }
  // Match the ')'.
  T.consumeClose();

  // C++ Coroutines [stmt.iter]:
  //   'co_await' can only be used for a range-based for statement.
  if (CoawaitLoc.isValid() && !ForRangeInfo.ParsedForRangeDecl()) {
    Diag(CoawaitLoc, diag::err_for_co_await_not_range_for);
    CoawaitLoc = SourceLocation();
  }

  // We need to perform most of the semantic analysis for a C++0x for-range
  // statememt before parsing the body, in order to be able to deduce the type
  // of an auto-typed loop variable.
  StmtResult ForRangeStmt;
  StmtResult ForEachStmt;

  if (ForRangeInfo.ParsedForRangeDecl()) {
    ExprResult CorrectedRange =
        Actions.CorrectDelayedTyposInExpr(ForRangeInfo.RangeExpr.get());
    ForRangeStmt = Actions.ActOnCXXForRangeStmt(
        getCurScope(), ForLoc, CoawaitLoc, FirstPart.get(),
        ForRangeInfo.LoopVar.get(), ForRangeInfo.ColonLoc, CorrectedRange.get(),
        T.getCloseLocation(), Sema::BFRK_Build);

  // Similarly, we need to do the semantic analysis for a for-range
  // statement immediately in order to close over temporaries correctly.
  } else if (ForEach) {
    ForEachStmt = Actions.ActOnObjCForCollectionStmt(ForLoc,
                                                     FirstPart.get(),
                                                     Collection.get(),
                                                     T.getCloseLocation());
  } else {
    // In OpenMP loop region loop control variable must be captured and be
    // private. Perform analysis of first part (if any).
    if (getLangOpts().OpenMP && FirstPart.isUsable()) {
      Actions.ActOnOpenMPLoopInitialization(ForLoc, FirstPart.get());
    }
  }

  // C99 6.8.5p5 - In C99, the body of the for statement is a scope, even if
  // there is no compound stmt.  C90 does not have this clause.  We only do this
  // if the body isn't a compound statement to avoid push/pop in common cases.
  //
  // C++ 6.5p2:
  // The substatement in an iteration-statement implicitly defines a local scope
  // which is entered and exited each time through the loop.
  //
  // See comments in ParseIfStatement for why we create a scope for
  // for-init-statement/condition and a new scope for substatement in C++.
  //
  ParseScope InnerScope(this, Scope::DeclScope, C99orCXXorObjC,
                        Tok.is(tok::l_brace));

  // The body of the for loop has the same local mangling number as the
  // for-init-statement.
  // It will only be incremented if the body contains other things that would
  // normally increment the mangling number (like a compound statement).
  if (C99orCXXorObjC)
    getCurScope()->decrementMSManglingNumber();

  MisleadingIndentationChecker MIChecker(*this, MSK_for, ForLoc);

  // Read the body statement.
  StmtResult Body(ParseStatement(TrailingElseLoc));

  if (Body.isUsable())
    MIChecker.Check();

  // Pop the body scope if needed.
  InnerScope.Exit();

  // Leave the for-scope.
  ForScope.Exit();

  if (Body.isInvalid())
    return StmtError();

  if (ForEach)
   return Actions.FinishObjCForCollectionStmt(ForEachStmt.get(),
                                              Body.get());

  if (ForRangeInfo.ParsedForRangeDecl())
    return Actions.FinishCXXForRangeStmt(ForRangeStmt.get(), Body.get());

  return Actions.ActOnForStmt(ForLoc, T.getOpenLocation(), FirstPart.get(),
                              SecondPart, ThirdPart, T.getCloseLocation(),
                              Body.get());
}

/// ParseGotoStatement
///       jump-statement:
///         'goto' identifier ';'
/// [GNU]   'goto' '*' expression ';'
///
/// Note: this lets the caller parse the end ';'.
///
StmtResult Parser::ParseGotoStatement() {
  assert(Tok.is(tok::kw_goto) && "Not a goto stmt!");
  SourceLocation GotoLoc = ConsumeToken();  // eat the 'goto'.

  StmtResult Res;
  if (Tok.is(tok::identifier)) {
    LabelDecl *LD = Actions.LookupOrCreateLabel(Tok.getIdentifierInfo(),
                                                Tok.getLocation());
    Res = Actions.ActOnGotoStmt(GotoLoc, Tok.getLocation(), LD);
    ConsumeToken();
  } else if (Tok.is(tok::star)) {
    // GNU indirect goto extension.
    Diag(Tok, diag::ext_gnu_indirect_goto);
    SourceLocation StarLoc = ConsumeToken();
    ExprResult R(ParseExpression());
    if (R.isInvalid()) {  // Skip to the semicolon, but don't consume it.
      SkipUntil(tok::semi, StopBeforeMatch);
      return StmtError();
    }
    Res = Actions.ActOnIndirectGotoStmt(GotoLoc, StarLoc, R.get());
  } else {
    Diag(Tok, diag::err_expected) << tok::identifier;
    return StmtError();
  }

  return Res;
}

/// ParseContinueStatement
///       jump-statement:
///         'continue' ';'
///
/// Note: this lets the caller parse the end ';'.
///
StmtResult Parser::ParseContinueStatement() {
  SourceLocation ContinueLoc = ConsumeToken();  // eat the 'continue'.
  return Actions.ActOnContinueStmt(ContinueLoc, getCurScope());
}

/// ParseBreakStatement
///       jump-statement:
///         'break' ';'
///
/// Note: this lets the caller parse the end ';'.
///
StmtResult Parser::ParseBreakStatement() {
  SourceLocation BreakLoc = ConsumeToken();  // eat the 'break'.
  return Actions.ActOnBreakStmt(BreakLoc, getCurScope());
}

/// ParseReturnStatement
///       jump-statement:
///         'return' expression[opt] ';'
///         'return' braced-init-list ';'
///         'co_return' expression[opt] ';'
///         'co_return' braced-init-list ';'
StmtResult Parser::ParseReturnStatement() {
  assert((Tok.is(tok::kw_return) || Tok.is(tok::kw_co_return)) &&
         "Not a return stmt!");
  bool IsCoreturn = Tok.is(tok::kw_co_return);
  SourceLocation ReturnLoc = ConsumeToken();  // eat the 'return'.

  ExprResult R;
  if (Tok.isNot(tok::semi)) {
    if (!IsCoreturn)
      PreferredType.enterReturn(Actions, Tok.getLocation());
    // FIXME: Code completion for co_return.
    if (Tok.is(tok::code_completion) && !IsCoreturn) {
      cutOffParsing();
      Actions.CodeCompleteExpression(getCurScope(),
                                     PreferredType.get(Tok.getLocation()));
      return StmtError();
    }

    if (Tok.is(tok::l_brace) && getLangOpts().CPlusPlus) {
      R = ParseInitializer();
      if (R.isUsable())
        Diag(R.get()->getBeginLoc(),
             getLangOpts().CPlusPlus11
                 ? diag::warn_cxx98_compat_generalized_initializer_lists
                 : diag::ext_generalized_initializer_lists)
            << R.get()->getSourceRange();
    } else
      R = ParseExpression();
    if (R.isInvalid()) {
      SkipUntil(tok::r_brace, StopAtSemi | StopBeforeMatch);
      return StmtError();
    }
  }
  if (IsCoreturn)
    return Actions.ActOnCoreturnStmt(getCurScope(), ReturnLoc, R.get());
  return Actions.ActOnReturnStmt(ReturnLoc, R.get(), getCurScope());
}

#if INTEL_CUSTOMIZATION
StmtResult Parser::ParsePragmaIntelFPGALoop(StmtVector &Stmts,
                                            ParsedStmtContext StmtCtx,
                                            SourceLocation *TrailingElseLoc,
                                            ParsedAttributesWithRange &Attrs) {
  // Create temporary attribute list.
  ParsedAttributesWithRange TempAttrs(AttrFactory);

  SourceLocation StartLoc = Tok.getLocation();

  // Get fpga loop tokens and consume annotated token.
  while (Tok.is(tok::annot_pragma_intel_fpga_loop)) {
    LoopHint Hint;
    if (!HandlePragmaLoopHint(Hint))
      continue;

    bool HasZeroArgs =
      Hint.PragmaNameLoc->Ident->isStr("disable_loop_pipelining");

    ArgsUnion ArgHints[] = {ArgsUnion(Hint.ValueExpr)};
    TempAttrs.addNew(Hint.PragmaNameLoc->Ident, Hint.Range, nullptr,
                     Hint.PragmaNameLoc->Loc,
                     HasZeroArgs ? nullptr : ArgHints,
                     HasZeroArgs ? 0 : 1,
                     ParsedAttr::AS_Pragma);
  }

  // Get the next statement.
  MaybeParseCXX11Attributes(Attrs);

  StmtResult S = ParseStatementOrDeclarationAfterAttributes(
      Stmts, StmtCtx, TrailingElseLoc, Attrs);

  Attrs.takeAllFrom(TempAttrs);

  // Start of attribute range may already be set for some invalid input.
  // See PR46336.
  if (Attrs.Range.getBegin().isInvalid())
    Attrs.Range.setBegin(StartLoc);

  return S;
}
#endif // INTEL_CUSTOMIZATION

StmtResult Parser::ParsePragmaLoopHint(StmtVector &Stmts,
                                       ParsedStmtContext StmtCtx,
                                       SourceLocation *TrailingElseLoc,
                                       ParsedAttributesWithRange &Attrs) {
  // Create temporary attribute list.
  ParsedAttributesWithRange TempAttrs(AttrFactory);

  SourceLocation StartLoc = Tok.getLocation();

  // Get loop hints and consume annotated token.
  while (Tok.is(tok::annot_pragma_loop_hint)) {
    LoopHint Hint;
    if (!HandlePragmaLoopHint(Hint))
      continue;

    ArgsUnion ArgHints[] = {Hint.PragmaNameLoc, Hint.OptionLoc, Hint.StateLoc,
                            ArgsUnion(Hint.ValueExpr),      // INTEL
                            ArgsUnion(Hint.ArrayExpr)};     // INTEL
    TempAttrs.addNew(Hint.PragmaNameLoc->Ident, Hint.Range, nullptr,
                     Hint.PragmaNameLoc->Loc, ArgHints, 5,  // INTEL
                     ParsedAttr::AS_Pragma);
  }

  // Get the next statement.
  MaybeParseCXX11Attributes(Attrs);

  StmtResult S = ParseStatementOrDeclarationAfterAttributes(
      Stmts, StmtCtx, TrailingElseLoc, Attrs);

  Attrs.takeAllFrom(TempAttrs);

  // Start of attribute range may already be set for some invalid input.
  // See PR46336.
  if (Attrs.Range.getBegin().isInvalid())
    Attrs.Range.setBegin(StartLoc);

  return S;
}

Decl *Parser::ParseFunctionStatementBody(Decl *Decl, ParseScope &BodyScope) {
  assert(Tok.is(tok::l_brace));
  SourceLocation LBraceLoc = Tok.getLocation();

  PrettyDeclStackTraceEntry CrashInfo(Actions.Context, Decl, LBraceLoc,
                                      "parsing function body");

  // Save and reset current vtordisp stack if we have entered a C++ method body.
  bool IsCXXMethod =
      getLangOpts().CPlusPlus && Decl && isa<CXXMethodDecl>(Decl);
  Sema::PragmaStackSentinelRAII
    PragmaStackSentinel(Actions, "InternalPragmaState", IsCXXMethod);

  // Do not enter a scope for the brace, as the arguments are in the same scope
  // (the function body) as the body itself.  Instead, just read the statement
  // list and put it into a CompoundStmt for safe keeping.
  StmtResult FnBody(ParseCompoundStatementBody());

  // If the function body could not be parsed, make a bogus compoundstmt.
  if (FnBody.isInvalid()) {
    Sema::CompoundScopeRAII CompoundScope(Actions);
    FnBody = Actions.ActOnCompoundStmt(LBraceLoc, LBraceLoc, None, false);
  }

  BodyScope.Exit();
  return Actions.ActOnFinishFunctionBody(Decl, FnBody.get());
}

/// ParseFunctionTryBlock - Parse a C++ function-try-block.
///
///       function-try-block:
///         'try' ctor-initializer[opt] compound-statement handler-seq
///
Decl *Parser::ParseFunctionTryBlock(Decl *Decl, ParseScope &BodyScope) {
  assert(Tok.is(tok::kw_try) && "Expected 'try'");
  SourceLocation TryLoc = ConsumeToken();

  PrettyDeclStackTraceEntry CrashInfo(Actions.Context, Decl, TryLoc,
                                      "parsing function try block");

  // Constructor initializer list?
  if (Tok.is(tok::colon))
    ParseConstructorInitializer(Decl);
  else
    Actions.ActOnDefaultCtorInitializers(Decl);

  // Save and reset current vtordisp stack if we have entered a C++ method body.
  bool IsCXXMethod =
      getLangOpts().CPlusPlus && Decl && isa<CXXMethodDecl>(Decl);
  Sema::PragmaStackSentinelRAII
    PragmaStackSentinel(Actions, "InternalPragmaState", IsCXXMethod);

  SourceLocation LBraceLoc = Tok.getLocation();
  StmtResult FnBody(ParseCXXTryBlockCommon(TryLoc, /*FnTry*/true));
  // If we failed to parse the try-catch, we just give the function an empty
  // compound statement as the body.
  if (FnBody.isInvalid()) {
    Sema::CompoundScopeRAII CompoundScope(Actions);
    FnBody = Actions.ActOnCompoundStmt(LBraceLoc, LBraceLoc, None, false);
  }

  BodyScope.Exit();
  return Actions.ActOnFinishFunctionBody(Decl, FnBody.get());
}

bool Parser::trySkippingFunctionBody() {
  assert(SkipFunctionBodies &&
         "Should only be called when SkipFunctionBodies is enabled");
  if (!PP.isCodeCompletionEnabled()) {
    SkipFunctionBody();
    return true;
  }

  // We're in code-completion mode. Skip parsing for all function bodies unless
  // the body contains the code-completion point.
  TentativeParsingAction PA(*this);
  bool IsTryCatch = Tok.is(tok::kw_try);
  CachedTokens Toks;
  bool ErrorInPrologue = ConsumeAndStoreFunctionPrologue(Toks);
  if (llvm::any_of(Toks, [](const Token &Tok) {
        return Tok.is(tok::code_completion);
      })) {
    PA.Revert();
    return false;
  }
  if (ErrorInPrologue) {
    PA.Commit();
    SkipMalformedDecl();
    return true;
  }
  if (!SkipUntil(tok::r_brace, StopAtCodeCompletion)) {
    PA.Revert();
    return false;
  }
  while (IsTryCatch && Tok.is(tok::kw_catch)) {
    if (!SkipUntil(tok::l_brace, StopAtCodeCompletion) ||
        !SkipUntil(tok::r_brace, StopAtCodeCompletion)) {
      PA.Revert();
      return false;
    }
  }
  PA.Commit();
  return true;
}

/// ParseCXXTryBlock - Parse a C++ try-block.
///
///       try-block:
///         'try' compound-statement handler-seq
///
StmtResult Parser::ParseCXXTryBlock() {
  assert(Tok.is(tok::kw_try) && "Expected 'try'");

  SourceLocation TryLoc = ConsumeToken();
  return ParseCXXTryBlockCommon(TryLoc);
}

/// ParseCXXTryBlockCommon - Parse the common part of try-block and
/// function-try-block.
///
///       try-block:
///         'try' compound-statement handler-seq
///
///       function-try-block:
///         'try' ctor-initializer[opt] compound-statement handler-seq
///
///       handler-seq:
///         handler handler-seq[opt]
///
///       [Borland] try-block:
///         'try' compound-statement seh-except-block
///         'try' compound-statement seh-finally-block
///
StmtResult Parser::ParseCXXTryBlockCommon(SourceLocation TryLoc, bool FnTry) {
  if (Tok.isNot(tok::l_brace))
    return StmtError(Diag(Tok, diag::err_expected) << tok::l_brace);

  StmtResult TryBlock(ParseCompoundStatement(
      /*isStmtExpr=*/false, Scope::DeclScope | Scope::TryScope |
                                Scope::CompoundStmtScope |
                                (FnTry ? Scope::FnTryCatchScope : 0)));
  if (TryBlock.isInvalid())
    return TryBlock;

  // Borland allows SEH-handlers with 'try'

  if ((Tok.is(tok::identifier) &&
       Tok.getIdentifierInfo() == getSEHExceptKeyword()) ||
      Tok.is(tok::kw___finally)) {
    // TODO: Factor into common return ParseSEHHandlerCommon(...)
    StmtResult Handler;
    if(Tok.getIdentifierInfo() == getSEHExceptKeyword()) {
      SourceLocation Loc = ConsumeToken();
      Handler = ParseSEHExceptBlock(Loc);
    }
    else {
      SourceLocation Loc = ConsumeToken();
      Handler = ParseSEHFinallyBlock(Loc);
    }
    if(Handler.isInvalid())
      return Handler;

    return Actions.ActOnSEHTryBlock(true /* IsCXXTry */,
                                    TryLoc,
                                    TryBlock.get(),
                                    Handler.get());
  }
  else {
    StmtVector Handlers;

    // C++11 attributes can't appear here, despite this context seeming
    // statement-like.
    DiagnoseAndSkipCXX11Attributes();

    if (Tok.isNot(tok::kw_catch))
      return StmtError(Diag(Tok, diag::err_expected_catch));
    while (Tok.is(tok::kw_catch)) {
      StmtResult Handler(ParseCXXCatchBlock(FnTry));
      if (!Handler.isInvalid())
        Handlers.push_back(Handler.get());
    }
    // Don't bother creating the full statement if we don't have any usable
    // handlers.
    if (Handlers.empty())
      return StmtError();

    return Actions.ActOnCXXTryBlock(TryLoc, TryBlock.get(), Handlers);
  }
}

/// ParseCXXCatchBlock - Parse a C++ catch block, called handler in the standard
///
///   handler:
///     'catch' '(' exception-declaration ')' compound-statement
///
///   exception-declaration:
///     attribute-specifier-seq[opt] type-specifier-seq declarator
///     attribute-specifier-seq[opt] type-specifier-seq abstract-declarator[opt]
///     '...'
///
StmtResult Parser::ParseCXXCatchBlock(bool FnCatch) {
  assert(Tok.is(tok::kw_catch) && "Expected 'catch'");

  SourceLocation CatchLoc = ConsumeToken();

  BalancedDelimiterTracker T(*this, tok::l_paren);
  if (T.expectAndConsume())
    return StmtError();

  // C++ 3.3.2p3:
  // The name in a catch exception-declaration is local to the handler and
  // shall not be redeclared in the outermost block of the handler.
  ParseScope CatchScope(this, Scope::DeclScope | Scope::ControlScope |
                                  Scope::CatchScope |
                                  (FnCatch ? Scope::FnTryCatchScope : 0));

  // exception-declaration is equivalent to '...' or a parameter-declaration
  // without default arguments.
  Decl *ExceptionDecl = nullptr;
  if (Tok.isNot(tok::ellipsis)) {
    ParsedAttributesWithRange Attributes(AttrFactory);
    MaybeParseCXX11Attributes(Attributes);

    DeclSpec DS(AttrFactory);
    DS.takeAttributesFrom(Attributes);

    if (ParseCXXTypeSpecifierSeq(DS))
      return StmtError();

    Declarator ExDecl(DS, DeclaratorContext::CXXCatch);
    ParseDeclarator(ExDecl);
    ExceptionDecl = Actions.ActOnExceptionDeclarator(getCurScope(), ExDecl);
  } else
    ConsumeToken();

  T.consumeClose();
  if (T.getCloseLocation().isInvalid())
    return StmtError();

  if (Tok.isNot(tok::l_brace))
    return StmtError(Diag(Tok, diag::err_expected) << tok::l_brace);

  // FIXME: Possible draft standard bug: attribute-specifier should be allowed?
  StmtResult Block(ParseCompoundStatement());
  if (Block.isInvalid())
    return Block;

  return Actions.ActOnCXXCatchBlock(CatchLoc, ExceptionDecl, Block.get());
}

void Parser::ParseMicrosoftIfExistsStatement(StmtVector &Stmts) {
  IfExistsCondition Result;
  if (ParseMicrosoftIfExistsCondition(Result))
    return;

  // Handle dependent statements by parsing the braces as a compound statement.
  // This is not the same behavior as Visual C++, which don't treat this as a
  // compound statement, but for Clang's type checking we can't have anything
  // inside these braces escaping to the surrounding code.
  if (Result.Behavior == IEB_Dependent) {
    if (!Tok.is(tok::l_brace)) {
      Diag(Tok, diag::err_expected) << tok::l_brace;
      return;
    }

    StmtResult Compound = ParseCompoundStatement();
    if (Compound.isInvalid())
      return;

    StmtResult DepResult = Actions.ActOnMSDependentExistsStmt(Result.KeywordLoc,
                                                              Result.IsIfExists,
                                                              Result.SS,
                                                              Result.Name,
                                                              Compound.get());
    if (DepResult.isUsable())
      Stmts.push_back(DepResult.get());
    return;
  }

  BalancedDelimiterTracker Braces(*this, tok::l_brace);
  if (Braces.consumeOpen()) {
    Diag(Tok, diag::err_expected) << tok::l_brace;
    return;
  }

  switch (Result.Behavior) {
  case IEB_Parse:
    // Parse the statements below.
    break;

  case IEB_Dependent:
    llvm_unreachable("Dependent case handled above");

  case IEB_Skip:
    Braces.skipToEnd();
    return;
  }

  // Condition is true, parse the statements.
  while (Tok.isNot(tok::r_brace)) {
    StmtResult R =
        ParseStatementOrDeclaration(Stmts, ParsedStmtContext::Compound);
    if (R.isUsable())
      Stmts.push_back(R.get());
  }
  Braces.consumeClose();
}<|MERGE_RESOLUTION|>--- conflicted
+++ resolved
@@ -426,27 +426,17 @@
   case tok::annot_pragma_prefetch:
     ProhibitAttributes(Attrs);
     return ParsePragmaPrefetch(Stmts, StmtCtx, TrailingElseLoc, Attrs);
-<<<<<<< HEAD
-
-  case tok::annot_pragma_openmp: {
-=======
+
 #endif // INTEL_CUSTOMIZATION
   case tok::annot_pragma_openmp:
->>>>>>> ec18f200
     // Prohibit attributes that are not OpenMP attributes, but only before
     // processing a #pragma omp clause.
     ProhibitAttributes(Attrs);
     LLVM_FALLTHROUGH;
   case tok::annot_attr_openmp:
-<<<<<<< HEAD
-    // Do not prohibit attributes if they were OpenMP attributes.
-    if (isIgnoredOpenMPDirective())
-      goto Retry;
-=======
     if (isIgnoredOpenMPDirective()) // INTEL
       goto Retry; // INTEL
     // Do not prohibit attributes if they were OpenMP attributes.
->>>>>>> ec18f200
     return ParseOpenMPDeclarativeOrExecutableDirective(StmtCtx);
 
   case tok::annot_pragma_ms_pointers_to_members:
