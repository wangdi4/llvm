//===--- ParseStmt.cpp - Statement and Block Parser -----------------------===//
//
//                     The LLVM Compiler Infrastructure
//
// This file is distributed under the University of Illinois Open Source
// License. See LICENSE.TXT for details.
//
//===----------------------------------------------------------------------===//
//
// This file implements the Statement and Block portions of the Parser
// interface.
//
//===----------------------------------------------------------------------===//

#include "clang/Parse/Parser.h"
#include "RAIIObjectsForParser.h"
#include "clang/AST/ASTContext.h"
#include "clang/Basic/Attributes.h"
#include "clang/Basic/Diagnostic.h"
#include "clang/Basic/PrettyStackTrace.h"
#include "clang/Sema/DeclSpec.h"
#include "clang/Sema/LoopHint.h"
#include "clang/Sema/PrettyDeclStackTrace.h"
#include "clang/Sema/Scope.h"
#include "clang/Sema/TypoCorrection.h"
#include "llvm/ADT/SmallString.h"
#include "clang/AST/StmtCXX.h" // INTEL
using namespace clang;

//===----------------------------------------------------------------------===//
// C99 6.8: Statements and Blocks.
//===----------------------------------------------------------------------===//

/// \brief Parse a standalone statement (for instance, as the body of an 'if',
/// 'while', or 'for').
StmtResult Parser::ParseStatement(SourceLocation *TrailingElseLoc,
                                  bool AllowOpenMPStandalone) {
  StmtResult Res;

  // We may get back a null statement if we found a #pragma. Keep going until
  // we get an actual statement.
  do {
    StmtVector Stmts;
    Res = ParseStatementOrDeclaration(
        Stmts, AllowOpenMPStandalone ? ACK_StatementsOpenMPAnyExecutable
                                     : ACK_StatementsOpenMPNonStandalone,
        TrailingElseLoc);
  } while (!Res.isInvalid() && !Res.get());

  return Res;
}


/// ParseStatementOrDeclaration - Read 'statement' or 'declaration'.
///       StatementOrDeclaration:
///         statement
///         declaration
///
///       statement:
///         labeled-statement
///         compound-statement
///         expression-statement
///         selection-statement
///         iteration-statement
///         jump-statement
/// [C++]   declaration-statement
/// [C++]   try-block
/// [MS]    seh-try-block
/// [OBC]   objc-throw-statement
/// [OBC]   objc-try-catch-statement
/// [OBC]   objc-synchronized-statement
/// [GNU]   asm-statement
/// [OMP]   openmp-construct             [TODO]
///
///       labeled-statement:
///         identifier ':' statement
///         'case' constant-expression ':' statement
///         'default' ':' statement
///
///       selection-statement:
///         if-statement
///         switch-statement
///
///       iteration-statement:
///         while-statement
///         do-statement
///         for-statement
///         grainsize-pragma[opt] cilk-for-statement // INTEL
///
///       expression-statement:
///         expression[opt] ';'
///
///       jump-statement:
///         'goto' identifier ';'
///         'continue' ';'
///         'break' ';'
///         'return' expression[opt] ';'
/// [GNU]   'goto' '*' expression ';'
/// [CP]    '_Cilk_sync' ';' // INTEL
///
/// [OBC] objc-throw-statement:
/// [OBC]   '@' 'throw' expression ';'
/// [OBC]   '@' 'throw' ';'
///
StmtResult
Parser::ParseStatementOrDeclaration(StmtVector &Stmts,
                                    AllowedContsructsKind Allowed,
                                    SourceLocation *TrailingElseLoc) {

  ParenBraceBracketBalancer BalancerRAIIObj(*this);

  ParsedAttributesWithRange Attrs(AttrFactory);
  MaybeParseCXX11Attributes(Attrs, nullptr, /*MightBeObjCMessageSend*/ true);
  if (!MaybeParseOpenCLUnrollHintAttribute(Attrs))
    return StmtError();

  StmtResult Res = ParseStatementOrDeclarationAfterAttributes(
      Stmts, Allowed, TrailingElseLoc, Attrs);

  assert((Attrs.empty() || Res.isInvalid() || Res.isUsable()) &&
         "attributes on empty statement");

#if INTEL_CUSTOMIZATION
  // CQ#371799 - let #pragma unroll precede non-loop statements.
  // Apply pending unroll attribute once a loop is parsed.
  if (getLangOpts().IntelCompat && Res.isUsable()) {
    auto StClass = Res.get()->getStmtClass();
    if (StClass == Stmt::DoStmtClass || StClass == Stmt::WhileStmtClass ||
        StClass == Stmt::ForStmtClass || StClass == Stmt::CXXForRangeStmtClass)
      Attrs.takeAllFrom(PendingPragmaUnroll);
  }
#endif // INTEL_CUSTOMIZATION
#ifdef INTEL_SPECIFIC_IL0_BACKEND
  if (Allowed != ACK_Any && Res.isUsable() && isa<PragmaStmt>(Res.get())) {
    if (!Attrs.empty())
      Res = Actions.ProcessStmtAttributes(Res.get(), Attrs.getList(), Attrs.Range);
    StmtResult PragmaStmtRes = Res;
    Res = ParseStatement(TrailingElseLoc);
    if (Res.isInvalid())
      return StmtError();
    if (PragmaStmtRes.isInvalid())
      return Res;
    StmtVector Stmts;
    Stmts.push_back(PragmaStmtRes.get());
    Stmts.push_back(Res.get());
    CheckIntelStmt (Stmts);
    if (cast<PragmaStmt>(Stmts[0])->isNullOp())
      return Stmts[1];
    return Actions.ActOnCompoundStmt(Stmts[0]->getLocStart(), Stmts[1]->getLocEnd(),
                                     Stmts, false);
  }
#endif  // INTEL_SPECIFIC_IL0_BACKEND

  if (Attrs.empty() || Res.isInvalid())
    return Res;

  return Actions.ProcessStmtAttributes(Res.get(), Attrs.getList(), Attrs.Range);
}

namespace {
class StatementFilterCCC : public CorrectionCandidateCallback {
public:
  StatementFilterCCC(Token nextTok) : NextToken(nextTok) {
    WantTypeSpecifiers = nextTok.isOneOf(tok::l_paren, tok::less, tok::l_square,
                                         tok::identifier, tok::star, tok::amp);
    WantExpressionKeywords =
        nextTok.isOneOf(tok::l_paren, tok::identifier, tok::arrow, tok::period);
    WantRemainingKeywords =
        nextTok.isOneOf(tok::l_paren, tok::semi, tok::identifier, tok::l_brace);
    WantCXXNamedCasts = false;
  }

  bool ValidateCandidate(const TypoCorrection &candidate) override {
    if (FieldDecl *FD = candidate.getCorrectionDeclAs<FieldDecl>())
      return !candidate.getCorrectionSpecifier() || isa<ObjCIvarDecl>(FD);
    if (NextToken.is(tok::equal))
      return candidate.getCorrectionDeclAs<VarDecl>();
    if (NextToken.is(tok::period) &&
        candidate.getCorrectionDeclAs<NamespaceDecl>())
      return false;
    return CorrectionCandidateCallback::ValidateCandidate(candidate);
  }

private:
  Token NextToken;
};
}

StmtResult
Parser::ParseStatementOrDeclarationAfterAttributes(StmtVector &Stmts,
          AllowedContsructsKind Allowed, SourceLocation *TrailingElseLoc,
          ParsedAttributesWithRange &Attrs) {
  const char *SemiError = nullptr;
  StmtResult Res;
#if INTEL_SPECIFIC_CILKPLUS
  SuppressCEANSupport NoCEAN(*this);
#endif // INTEL_SPECIFIC_CILKPLUS
  // Cases in this switch statement should fall through if the parser expects
  // the token to end in a semicolon (in which case SemiError should be set),
  // or they directly 'return;' if not.
Retry:
  tok::TokenKind Kind  = Tok.getKind();
  SourceLocation AtLoc;
  switch (Kind) {
  case tok::at: // May be a @try or @throw statement
    {
      ProhibitAttributes(Attrs); // TODO: is it correct?
      AtLoc = ConsumeToken();  // consume @
      return ParseObjCAtStatement(AtLoc);
    }

  case tok::code_completion:
    Actions.CodeCompleteOrdinaryName(getCurScope(), Sema::PCC_Statement);
    cutOffParsing();
    return StmtError();

  case tok::identifier: {
    Token Next = NextToken();
    if (Next.is(tok::colon)) { // C99 6.8.1: labeled-statement
      // identifier ':' statement
      return ParseLabeledStatement(Attrs);
    }

    // Look up the identifier, and typo-correct it to a keyword if it's not
    // found.
    if (Next.isNot(tok::coloncolon)) {
      // Try to limit which sets of keywords should be included in typo
      // correction based on what the next token is.
      if (TryAnnotateName(/*IsAddressOfOperand*/ false,
                          llvm::make_unique<StatementFilterCCC>(Next)) ==
          ANK_Error) {
        // Handle errors here by skipping up to the next semicolon or '}', and
        // eat the semicolon if that's what stopped us.
        SkipUntil(tok::r_brace, StopAtSemi | StopBeforeMatch);
        if (Tok.is(tok::semi))
          ConsumeToken();
        return StmtError();
      }

      // If the identifier was typo-corrected, try again.
      if (Tok.isNot(tok::identifier))
        goto Retry;
    }

    // Fall through
  }

  default: {
    if ((getLangOpts().CPlusPlus || Allowed == ACK_Any) &&
        isDeclarationStatement()) {
      SourceLocation DeclStart = Tok.getLocation(), DeclEnd;
      DeclGroupPtrTy Decl = ParseDeclaration(Declarator::BlockContext,
                                             DeclEnd, Attrs);
      return Actions.ActOnDeclStmt(Decl, DeclStart, DeclEnd);
    }

    if (Tok.is(tok::r_brace)) {
      Diag(Tok, diag::err_expected_statement);
      return StmtError();
    }

    return ParseExprStatement();
  }

  case tok::kw_case:                // C99 6.8.1: labeled-statement
    return ParseCaseStatement();
  case tok::kw_default:             // C99 6.8.1: labeled-statement
    return ParseDefaultStatement();

  case tok::l_brace:                // C99 6.8.2: compound-statement
    return ParseCompoundStatement();
  case tok::semi: {                 // C99 6.8.3p3: expression[opt] ';'
    bool HasLeadingEmptyMacro = Tok.hasLeadingEmptyMacro();
    return Actions.ActOnNullStmt(ConsumeToken(), HasLeadingEmptyMacro);
  }

  case tok::kw_if:                  // C99 6.8.4.1: if-statement
    return ParseIfStatement(TrailingElseLoc);
  case tok::kw_switch:              // C99 6.8.4.2: switch-statement
    return ParseSwitchStatement(TrailingElseLoc);

  case tok::kw_while:               // C99 6.8.5.1: while-statement
    return ParseWhileStatement(TrailingElseLoc);
  case tok::kw_do:                  // C99 6.8.5.2: do-statement
    Res = ParseDoStatement();
    SemiError = "do/while";
    break;
  case tok::kw_for:                 // C99 6.8.5.3: for-statement
    return ParseForStatement(TrailingElseLoc);

  case tok::kw_goto:                // C99 6.8.6.1: goto-statement
    Res = ParseGotoStatement();
    SemiError = "goto";
    break;
  case tok::kw_continue:            // C99 6.8.6.2: continue-statement
    Res = ParseContinueStatement();
    SemiError = "continue";
    break;
  case tok::kw_break:               // C99 6.8.6.3: break-statement
    Res = ParseBreakStatement();
    SemiError = "break";
    break;
  case tok::kw_return:              // C99 6.8.6.4: return-statement
    Res = ParseReturnStatement();
    SemiError = "return";
    break;
  case tok::kw_co_return:            // C++ Coroutines: co_return statement
    Res = ParseReturnStatement();
    SemiError = "co_return";
    break;

  case tok::kw_asm: {
    ProhibitAttributes(Attrs);
    bool msAsm = false;
    Res = ParseAsmStatement(msAsm);
    Res = Actions.ActOnFinishFullStmt(Res.get());
    if (msAsm) return Res;
    SemiError = "asm";
    break;
  }

  case tok::kw___if_exists:
  case tok::kw___if_not_exists:
    ProhibitAttributes(Attrs);
    ParseMicrosoftIfExistsStatement(Stmts);
    // An __if_exists block is like a compound statement, but it doesn't create
    // a new scope.
    return StmtEmpty();

  case tok::kw_try:                 // C++ 15: try-block
    return ParseCXXTryBlock();

  case tok::kw___try:
    ProhibitAttributes(Attrs); // TODO: is it correct?
    return ParseSEHTryBlock();
#ifdef INTEL_SPECIFIC_IL0_BACKEND
  case (tok::annot_pragma_ivdep):
    Res = HandlePragmaIvdep();
    return (Res);
  case (tok::annot_pragma_novector):
    Res = HandlePragmaNoVector();
    return (Res);
  case (tok::annot_pragma_vector):
    Res = HandlePragmaVector();
    return (Res);
  case (tok::annot_pragma_distribute_point):
    Res = HandlePragmaDistribute();
    return (Res);
  case (tok::annot_pragma_inline):
    Res = HandlePragmaInline();
    return (Res);
  case (tok::annot_pragma_loop_count):
    Res = HandlePragmaLoopCount();
    return (Res);
  case (tok::annot_pragma_optimize):
    //Res = HandlePragmaOptimize();
    HandlePragmaOptimize();
    //return (Res);
    return (StmtEmpty());
  case (tok::annot_pragma_optimization_level):
    HandlePragmaOptimizationLevel();
    return (StmtError());
  case (tok::annot_pragma_noparallel):
    Res = HandlePragmaNoParallel();
    return (Res);
  case (tok::annot_pragma_parallel):
    Res = HandlePragmaParallel();
    return (Res);
  case (tok::annot_pragma_unroll):
    Res = HandlePragmaUnroll();
    return (Res);
  case (tok::annot_pragma_unroll_and_jam):
    Res = HandlePragmaUnrollAndJam();
    return (Res);
  case (tok::annot_pragma_nofusion):
    Res = HandlePragmaNoFusion();
    return (Res);
  case (tok::annot_pragma_optimization_parameter):
    HandlePragmaOptimizationParameter();
    return (StmtError());
  case (tok::annot_pragma_alloc_section):
    Res = HandlePragmaAllocSection();
    return (Res);
  case (tok::annot_pragma_section):
    Res = HandlePragmaSection();
    return (Res);
  case (tok::annot_pragma_alloc_text):
    Res = HandlePragmaAllocText();
    return (Res);
  case (tok::annot_pragma_auto_inline):
    HandlePragmaAutoInline();
    //Res = HandlePragmaAutoInline();
    //return (Res);
    return (StmtEmpty());
  case (tok::annot_pragma_seg):
    Res = HandlePragmaSeg();
    return (Res);
  case (tok::annot_pragma_check_stack):
    HandlePragmaCheckStack();
    //Res = HandlePragmaCheckStack();
    //return (Res);
    return (StmtEmpty());
  case (tok::annot_pragma_init_seg):
    Res = HandlePragmaInitSeg();
    return (Res);
  case (tok::annot_pragma_float_control):
    //Res = HandlePragmaFloatControl();
    //return (Res);
    HandlePragmaFloatControl();
    return (StmtEmpty());
  case tok::annot_pragma_intel_fp_contract:
    //Res = HandlePragmaCommonOnOff(Sema::IntelPragmaFPContract, false);
    //return (Res);
    HandlePragmaCommonOnOff(Sema::IntelPragmaFPContract, false);
    return (StmtEmpty());
  case (tok::annot_pragma_fenv_access):
    //Res = HandlePragmaCommonOnOff(Sema::IntelPragmaFEnvAccess, false);
    //return (Res);
    HandlePragmaCommonOnOff(Sema::IntelPragmaFEnvAccess, false);
    return (StmtEmpty());
#endif  // INTEL_SPECIFIC_IL0_BACKEND
  case tok::kw___leave:
    Res = ParseSEHLeaveStatement();
    SemiError = "__leave";
    break;

  case tok::annot_pragma_vis:
    ProhibitAttributes(Attrs);
    HandlePragmaVisibility();
    return StmtEmpty();

  case tok::annot_pragma_pack:
    ProhibitAttributes(Attrs);
    HandlePragmaPack();
    return StmtEmpty();

  case tok::annot_pragma_msstruct:
    ProhibitAttributes(Attrs);
    HandlePragmaMSStruct();
    return StmtEmpty();

  case tok::annot_pragma_align:
    ProhibitAttributes(Attrs);
    HandlePragmaAlign();
    return StmtEmpty();

  case tok::annot_pragma_weak:
    ProhibitAttributes(Attrs);
    HandlePragmaWeak();
    return StmtEmpty();

  case tok::annot_pragma_weakalias:
    ProhibitAttributes(Attrs);
    HandlePragmaWeakAlias();
    return StmtEmpty();

  case tok::annot_pragma_redefine_extname:
    ProhibitAttributes(Attrs);
    HandlePragmaRedefineExtname();
    return StmtEmpty();

  case tok::annot_pragma_fp_contract:
    ProhibitAttributes(Attrs);
    Diag(Tok, diag::err_pragma_fp_contract_scope);
    ConsumeToken();
    return StmtError();

  case tok::annot_pragma_opencl_extension:
    ProhibitAttributes(Attrs);
    HandlePragmaOpenCLExtension();
    return StmtEmpty();

  case tok::annot_pragma_captured:
    ProhibitAttributes(Attrs);
    return HandlePragmaCaptured();
#if INTEL_SPECIFIC_CILKPLUS
  case tok::kw__Cilk_sync:
    if (!getLangOpts().CilkPlus) {
      Diag(Tok, diag::err_cilkplus_disable);
      SkipUntil(tok::semi);
      return StmtError();
    }

    Res = Actions.ActOnCilkSyncStmt(ConsumeToken());
    SemiError = "_Cilk_sync";
    break;
  case tok::kw__Cilk_for:
    if (!getLangOpts().CilkPlus) {
      Diag(Tok, diag::err_cilkplus_disable);
      SkipUntil(tok::semi);
      return StmtError();
    }

    return ParseCilkForStmt();
  case tok::annot_pragma_cilk_grainsize_begin:
    return ParsePragmaCilkGrainsize();

  case tok::annot_pragma_simd:
    ProhibitAttributes(Attrs);
    return ParseSIMDDirective();
#endif // INTEL_SPECIFIC_CILKPLUS
  case tok::annot_pragma_openmp:
    ProhibitAttributes(Attrs);
    return ParseOpenMPDeclarativeOrExecutableDirective(Allowed);

  case tok::annot_pragma_ms_pointers_to_members:
    ProhibitAttributes(Attrs);
    HandlePragmaMSPointersToMembers();
    return StmtEmpty();

  case tok::annot_pragma_ms_pragma:
    ProhibitAttributes(Attrs);
    HandlePragmaMSPragma();
    return StmtEmpty();

  case tok::annot_pragma_ms_vtordisp:
    ProhibitAttributes(Attrs);
    HandlePragmaMSVtorDisp();
    return StmtEmpty();

  case tok::annot_pragma_loop_hint:
    ProhibitAttributes(Attrs);
    return ParsePragmaLoopHint(Stmts, Allowed, TrailingElseLoc, Attrs);

  case tok::annot_pragma_dump:
    HandlePragmaDump();
    return StmtEmpty();
  }

  // If we reached this code, the statement must end in a semicolon.
  if (!TryConsumeToken(tok::semi) && !Res.isInvalid()) {
    // If the result was valid, then we do want to diagnose this.  Use
    // ExpectAndConsume to emit the diagnostic, even though we know it won't
    // succeed.
    ExpectAndConsume(tok::semi, diag::err_expected_semi_after_stmt, SemiError);
    // Skip until we see a } or ;, but don't eat it.
    SkipUntil(tok::r_brace, StopAtSemi | StopBeforeMatch);
  }

  return Res;
}

/// \brief Parse an expression statement.
StmtResult Parser::ParseExprStatement() {
  // If a case keyword is missing, this is where it should be inserted.
  Token OldToken = Tok;

#if INTEL_SPECIFIC_CILKPLUS
  // expression[opt] ';'
  Actions.ActOnStartCEANExpr(Sema::FullCEANAllowed);
#endif // INTEL_SPECIFIC_CILKPLUS
  ExprResult Expr(ParseExpression());
#if INTEL_SPECIFIC_CILKPLUS
  Actions.ActOnEndCEANExpr(Expr.get());
#endif // INTEL_SPECIFIC_CILKPLUS
  if (Expr.isInvalid()) {
    // If the expression is invalid, skip ahead to the next semicolon or '}'.
    // Not doing this opens us up to the possibility of infinite loops if
    // ParseExpression does not consume any tokens.
    SkipUntil(tok::r_brace, StopAtSemi | StopBeforeMatch);
    if (Tok.is(tok::semi))
      ConsumeToken();
    return Actions.ActOnExprStmtError();
  }

  if (Tok.is(tok::colon) && getCurScope()->isSwitchScope() &&
      Actions.CheckCaseExpression(Expr.get())) {
    // If a constant expression is followed by a colon inside a switch block,
    // suggest a missing case keyword.
    Diag(OldToken, diag::err_expected_case_before_expression)
      << FixItHint::CreateInsertion(OldToken.getLocation(), "case ");

    // Recover parsing as a case statement.
    return ParseCaseStatement(/*MissingCase=*/true, Expr);
  }

  // Otherwise, eat the semicolon.
  ExpectAndConsumeSemi(diag::err_expected_semi_after_expr);
  return Actions.ActOnExprStmt(Expr);
}

/// ParseSEHTryBlockCommon
///
/// seh-try-block:
///   '__try' compound-statement seh-handler
///
/// seh-handler:
///   seh-except-block
///   seh-finally-block
///
StmtResult Parser::ParseSEHTryBlock() {
  assert(Tok.is(tok::kw___try) && "Expected '__try'");
  SourceLocation TryLoc = ConsumeToken();

  if (Tok.isNot(tok::l_brace))
    return StmtError(Diag(Tok, diag::err_expected) << tok::l_brace);

  StmtResult TryBlock(ParseCompoundStatement(/*isStmtExpr=*/false,
                      Scope::DeclScope | Scope::SEHTryScope));
  if(TryBlock.isInvalid())
    return TryBlock;

  StmtResult Handler;
  if (Tok.is(tok::identifier) &&
      Tok.getIdentifierInfo() == getSEHExceptKeyword()) {
    SourceLocation Loc = ConsumeToken();
    Handler = ParseSEHExceptBlock(Loc);
  } else if (Tok.is(tok::kw___finally)) {
    SourceLocation Loc = ConsumeToken();
    Handler = ParseSEHFinallyBlock(Loc);
  } else {
    return StmtError(Diag(Tok, diag::err_seh_expected_handler));
  }

  if(Handler.isInvalid())
    return Handler;

  return Actions.ActOnSEHTryBlock(false /* IsCXXTry */,
                                  TryLoc,
                                  TryBlock.get(),
                                  Handler.get());
}

/// ParseSEHExceptBlock - Handle __except
///
/// seh-except-block:
///   '__except' '(' seh-filter-expression ')' compound-statement
///
StmtResult Parser::ParseSEHExceptBlock(SourceLocation ExceptLoc) {
  PoisonIdentifierRAIIObject raii(Ident__exception_code, false),
    raii2(Ident___exception_code, false),
    raii3(Ident_GetExceptionCode, false);

  if (ExpectAndConsume(tok::l_paren))
    return StmtError();

  ParseScope ExpectScope(this, Scope::DeclScope | Scope::ControlScope |
                                   Scope::SEHExceptScope);

  if (getLangOpts().Borland) {
    Ident__exception_info->setIsPoisoned(false);
    Ident___exception_info->setIsPoisoned(false);
    Ident_GetExceptionInfo->setIsPoisoned(false);
  }

  ExprResult FilterExpr;
  {
    ParseScopeFlags FilterScope(this, getCurScope()->getFlags() |
                                          Scope::SEHFilterScope);
    FilterExpr = Actions.CorrectDelayedTyposInExpr(ParseExpression());
  }

  if (getLangOpts().Borland) {
    Ident__exception_info->setIsPoisoned(true);
    Ident___exception_info->setIsPoisoned(true);
    Ident_GetExceptionInfo->setIsPoisoned(true);
  }

  if(FilterExpr.isInvalid())
    return StmtError();

  if (ExpectAndConsume(tok::r_paren))
    return StmtError();

  if (Tok.isNot(tok::l_brace))
    return StmtError(Diag(Tok, diag::err_expected) << tok::l_brace);

  StmtResult Block(ParseCompoundStatement());

  if(Block.isInvalid())
    return Block;

  return Actions.ActOnSEHExceptBlock(ExceptLoc, FilterExpr.get(), Block.get());
}

/// ParseSEHFinallyBlock - Handle __finally
///
/// seh-finally-block:
///   '__finally' compound-statement
///
StmtResult Parser::ParseSEHFinallyBlock(SourceLocation FinallyLoc) {
  PoisonIdentifierRAIIObject raii(Ident__abnormal_termination, false),
    raii2(Ident___abnormal_termination, false),
    raii3(Ident_AbnormalTermination, false);

  if (Tok.isNot(tok::l_brace))
    return StmtError(Diag(Tok, diag::err_expected) << tok::l_brace);

  ParseScope FinallyScope(this, 0);
  Actions.ActOnStartSEHFinallyBlock();

  StmtResult Block(ParseCompoundStatement());
  if(Block.isInvalid()) {
    Actions.ActOnAbortSEHFinallyBlock();
    return Block;
  }

  return Actions.ActOnFinishSEHFinallyBlock(FinallyLoc, Block.get());
}

/// Handle __leave
///
/// seh-leave-statement:
///   '__leave' ';'
///
StmtResult Parser::ParseSEHLeaveStatement() {
  SourceLocation LeaveLoc = ConsumeToken();  // eat the '__leave'.
  return Actions.ActOnSEHLeaveStmt(LeaveLoc, getCurScope());
}

/// ParseLabeledStatement - We have an identifier and a ':' after it.
///
///       labeled-statement:
///         identifier ':' statement
/// [GNU]   identifier ':' attributes[opt] statement
///
StmtResult Parser::ParseLabeledStatement(ParsedAttributesWithRange &attrs) {
  assert(Tok.is(tok::identifier) && Tok.getIdentifierInfo() &&
         "Not an identifier!");

  Token IdentTok = Tok;  // Save the whole token.
  ConsumeToken();  // eat the identifier.

  assert(Tok.is(tok::colon) && "Not a label!");

  // identifier ':' statement
  SourceLocation ColonLoc = ConsumeToken();

  // Read label attributes, if present.
  StmtResult SubStmt;
  if (Tok.is(tok::kw___attribute)) {
    ParsedAttributesWithRange TempAttrs(AttrFactory);
    ParseGNUAttributes(TempAttrs);

    // In C++, GNU attributes only apply to the label if they are followed by a
    // semicolon, to disambiguate label attributes from attributes on a labeled
    // declaration.
    //
    // This doesn't quite match what GCC does; if the attribute list is empty
    // and followed by a semicolon, GCC will reject (it appears to parse the
    // attributes as part of a statement in that case). That looks like a bug.
    if (!getLangOpts().CPlusPlus || Tok.is(tok::semi))
      attrs.takeAllFrom(TempAttrs);
    else if (isDeclarationStatement()) {
      StmtVector Stmts;
      // FIXME: We should do this whether or not we have a declaration
      // statement, but that doesn't work correctly (because ProhibitAttributes
      // can't handle GNU attributes), so only call it in the one case where
      // GNU attributes are allowed.
      SubStmt = ParseStatementOrDeclarationAfterAttributes(
          Stmts, /*Allowed=*/ACK_StatementsOpenMPNonStandalone, nullptr,
          TempAttrs);
      if (!TempAttrs.empty() && !SubStmt.isInvalid())
        SubStmt = Actions.ProcessStmtAttributes(
            SubStmt.get(), TempAttrs.getList(), TempAttrs.Range);
    } else {
      Diag(Tok, diag::err_expected_after) << "__attribute__" << tok::semi;
    }
  }
#if INTEL_CUSTOMIZATION
  // CQ#370084: allow label without statement just before '}'.
  if (getLangOpts().IntelCompat && Tok.is(tok::r_brace)) {
    Diag(ColonLoc, diag::warn_expected_statement);
    SubStmt = Actions.ActOnNullStmt(ColonLoc);
  }
#endif // INTEL_CUSTOMIZATION

  // If we've not parsed a statement yet, parse one now.
  if (!SubStmt.isInvalid() && !SubStmt.isUsable())
    SubStmt = ParseStatement();

  // Broken substmt shouldn't prevent the label from being added to the AST.
  if (SubStmt.isInvalid())
    SubStmt = Actions.ActOnNullStmt(ColonLoc);

  LabelDecl *LD = Actions.LookupOrCreateLabel(IdentTok.getIdentifierInfo(),
                                              IdentTok.getLocation());
  if (AttributeList *Attrs = attrs.getList()) {
    Actions.ProcessDeclAttributeList(Actions.CurScope, LD, Attrs);
    attrs.clear();
  }

  return Actions.ActOnLabelStmt(IdentTok.getLocation(), LD, ColonLoc,
                                SubStmt.get());
}

/// ParseCaseStatement
///       labeled-statement:
///         'case' constant-expression ':' statement
/// [GNU]   'case' constant-expression '...' constant-expression ':' statement
///
StmtResult Parser::ParseCaseStatement(bool MissingCase, ExprResult Expr) {
  assert((MissingCase || Tok.is(tok::kw_case)) && "Not a case stmt!");

  // It is very very common for code to contain many case statements recursively
  // nested, as in (but usually without indentation):
  //  case 1:
  //    case 2:
  //      case 3:
  //         case 4:
  //           case 5: etc.
  //
  // Parsing this naively works, but is both inefficient and can cause us to run
  // out of stack space in our recursive descent parser.  As a special case,
  // flatten this recursion into an iterative loop.  This is complex and gross,
  // but all the grossness is constrained to ParseCaseStatement (and some
  // weirdness in the actions), so this is just local grossness :).

  // TopLevelCase - This is the highest level we have parsed.  'case 1' in the
  // example above.
  StmtResult TopLevelCase(true);

  // DeepestParsedCaseStmt - This is the deepest statement we have parsed, which
  // gets updated each time a new case is parsed, and whose body is unset so
  // far.  When parsing 'case 4', this is the 'case 3' node.
  Stmt *DeepestParsedCaseStmt = nullptr;

  // While we have case statements, eat and stack them.
  SourceLocation ColonLoc;
  do {
    SourceLocation CaseLoc = MissingCase ? Expr.get()->getExprLoc() :
                                           ConsumeToken();  // eat the 'case'.
    ColonLoc = SourceLocation();

    if (Tok.is(tok::code_completion)) {
      Actions.CodeCompleteCase(getCurScope());
      cutOffParsing();
      return StmtError();
    }

    /// We don't want to treat 'case x : y' as a potential typo for 'case x::y'.
    /// Disable this form of error recovery while we're parsing the case
    /// expression.
    ColonProtectionRAIIObject ColonProtection(*this);

    ExprResult LHS;
    if (!MissingCase) {
      LHS = ParseConstantExpression();
      if (!getLangOpts().CPlusPlus11) {
        LHS = Actions.CorrectDelayedTyposInExpr(LHS, [this](class Expr *E) {
          return Actions.VerifyIntegerConstantExpression(E);
        });
      }
      if (LHS.isInvalid()) {
        // If constant-expression is parsed unsuccessfully, recover by skipping
        // current case statement (moving to the colon that ends it).
        if (SkipUntil(tok::colon, tok::r_brace, StopAtSemi | StopBeforeMatch)) {
          TryConsumeToken(tok::colon, ColonLoc);
          continue;
        }
        return StmtError();
      }
    } else {
      LHS = Expr;
      MissingCase = false;
    }

    // GNU case range extension.
    SourceLocation DotDotDotLoc;
    ExprResult RHS;
    if (TryConsumeToken(tok::ellipsis, DotDotDotLoc)) {
      Diag(DotDotDotLoc, diag::ext_gnu_case_range);
      RHS = ParseConstantExpression();
      if (RHS.isInvalid()) {
        if (SkipUntil(tok::colon, tok::r_brace, StopAtSemi | StopBeforeMatch)) {
          TryConsumeToken(tok::colon, ColonLoc);
          continue;
        }
        return StmtError();
      }
    }

    ColonProtection.restore();

    if (TryConsumeToken(tok::colon, ColonLoc)) {
    } else if (TryConsumeToken(tok::semi, ColonLoc) ||
               TryConsumeToken(tok::coloncolon, ColonLoc)) {
      // Treat "case blah;" or "case blah::" as a typo for "case blah:".
      Diag(ColonLoc, diag::err_expected_after)
          << "'case'" << tok::colon
          << FixItHint::CreateReplacement(ColonLoc, ":");
    } else {
      SourceLocation ExpectedLoc = PP.getLocForEndOfToken(PrevTokLocation);
      Diag(ExpectedLoc, diag::err_expected_after)
          << "'case'" << tok::colon
          << FixItHint::CreateInsertion(ExpectedLoc, ":");
      ColonLoc = ExpectedLoc;
    }

    StmtResult Case =
      Actions.ActOnCaseStmt(CaseLoc, LHS.get(), DotDotDotLoc,
                            RHS.get(), ColonLoc);

    // If we had a sema error parsing this case, then just ignore it and
    // continue parsing the sub-stmt.
    if (Case.isInvalid()) {
      if (TopLevelCase.isInvalid())  // No parsed case stmts.
        return ParseStatement(/*TrailingElseLoc=*/nullptr,
                              /*AllowOpenMPStandalone=*/true);
      // Otherwise, just don't add it as a nested case.
    } else {
      // If this is the first case statement we parsed, it becomes TopLevelCase.
      // Otherwise we link it into the current chain.
      Stmt *NextDeepest = Case.get();
      if (TopLevelCase.isInvalid())
        TopLevelCase = Case;
      else
        Actions.ActOnCaseStmtBody(DeepestParsedCaseStmt, Case.get());
      DeepestParsedCaseStmt = NextDeepest;
    }

    // Handle all case statements.
  } while (Tok.is(tok::kw_case));

  // If we found a non-case statement, start by parsing it.
  StmtResult SubStmt;

  if (Tok.isNot(tok::r_brace)) {
    SubStmt = ParseStatement(/*TrailingElseLoc=*/nullptr,
                             /*AllowOpenMPStandalone=*/true);
#if INTEL_CUSTOMIZATION
  } else if (getLangOpts().IntelCompat && ColonLoc.isValid()) {
    // CQ#370084: allow label without statement just before '}'.
    SourceLocation AfterColonLoc = PP.getLocForEndOfToken(ColonLoc);
    Diag(AfterColonLoc, diag::warn_label_end_of_compound_statement)
        << FixItHint::CreateInsertion(AfterColonLoc, " ;");
    SubStmt = Actions.ActOnNullStmt(ColonLoc);
#endif // INTEL_CUSTOMIZATION
  } else {
    // Nicely diagnose the common error "switch (X) { case 4: }", which is
    // not valid.  If ColonLoc doesn't point to a valid text location, there was
    // another parsing error, so avoid producing extra diagnostics.
    if (ColonLoc.isValid()) {
      SourceLocation AfterColonLoc = PP.getLocForEndOfToken(ColonLoc);
      Diag(AfterColonLoc, diag::err_label_end_of_compound_statement)
        << FixItHint::CreateInsertion(AfterColonLoc, " ;");
    }
    SubStmt = StmtError();
  }

  // Install the body into the most deeply-nested case.
  if (DeepestParsedCaseStmt) {
    // Broken sub-stmt shouldn't prevent forming the case statement properly.
    if (SubStmt.isInvalid())
      SubStmt = Actions.ActOnNullStmt(SourceLocation());
    Actions.ActOnCaseStmtBody(DeepestParsedCaseStmt, SubStmt.get());
  }

  // Return the top level parsed statement tree.
  return TopLevelCase;
}

/// ParseDefaultStatement
///       labeled-statement:
///         'default' ':' statement
/// Note that this does not parse the 'statement' at the end.
///
StmtResult Parser::ParseDefaultStatement() {
  assert(Tok.is(tok::kw_default) && "Not a default stmt!");
  SourceLocation DefaultLoc = ConsumeToken();  // eat the 'default'.

  SourceLocation ColonLoc;
  if (TryConsumeToken(tok::colon, ColonLoc)) {
  } else if (TryConsumeToken(tok::semi, ColonLoc)) {
    // Treat "default;" as a typo for "default:".
    Diag(ColonLoc, diag::err_expected_after)
        << "'default'" << tok::colon
        << FixItHint::CreateReplacement(ColonLoc, ":");
  } else {
    SourceLocation ExpectedLoc = PP.getLocForEndOfToken(PrevTokLocation);
    Diag(ExpectedLoc, diag::err_expected_after)
        << "'default'" << tok::colon
        << FixItHint::CreateInsertion(ExpectedLoc, ":");
    ColonLoc = ExpectedLoc;
  }

  StmtResult SubStmt;

  if (Tok.isNot(tok::r_brace)) {
    SubStmt = ParseStatement(/*TrailingElseLoc=*/nullptr,
                             /*AllowOpenMPStandalone=*/true);
  } else {
    // Diagnose the common error "switch (X) {... default: }", which is
    // not valid.
    SourceLocation AfterColonLoc = PP.getLocForEndOfToken(ColonLoc);
#if INTEL_CUSTOMIZATION
    // CQ#370084: allow label without statement just before '}'.
    if (getLangOpts().IntelCompat)
      Diag(AfterColonLoc, diag::warn_label_end_of_compound_statement)
        << FixItHint::CreateInsertion(AfterColonLoc, " ;");
    else
#endif // INTEL_CUSTOMIZATION
    Diag(AfterColonLoc, diag::err_label_end_of_compound_statement)
      << FixItHint::CreateInsertion(AfterColonLoc, " ;");
    SubStmt = true;
  }

  // Broken sub-stmt shouldn't prevent forming the case statement properly.
  if (SubStmt.isInvalid())
    SubStmt = Actions.ActOnNullStmt(ColonLoc);

  return Actions.ActOnDefaultStmt(DefaultLoc, ColonLoc,
                                  SubStmt.get(), getCurScope());
}

StmtResult Parser::ParseCompoundStatement(bool isStmtExpr) {
  return ParseCompoundStatement(isStmtExpr, Scope::DeclScope);
}

/// ParseCompoundStatement - Parse a "{}" block.
///
///       compound-statement: [C99 6.8.2]
///         { block-item-list[opt] }
/// [GNU]   { label-declarations block-item-list } [TODO]
///
///       block-item-list:
///         block-item
///         block-item-list block-item
///
///       block-item:
///         declaration
/// [GNU]   '__extension__' declaration
///         statement
///
/// [GNU] label-declarations:
/// [GNU]   label-declaration
/// [GNU]   label-declarations label-declaration
///
/// [GNU] label-declaration:
/// [GNU]   '__label__' identifier-list ';'
///
StmtResult Parser::ParseCompoundStatement(bool isStmtExpr,
                                          unsigned ScopeFlags) {
  assert(Tok.is(tok::l_brace) && "Not a compount stmt!");

  // Enter a scope to hold everything within the compound stmt.  Compound
  // statements can always hold declarations.
  ParseScope CompoundScope(this, ScopeFlags);

  // Parse the statements in the body.
  return ParseCompoundStatementBody(isStmtExpr);
}

/// Parse any pragmas at the start of the compound expression. We handle these
/// separately since some pragmas (FP_CONTRACT) must appear before any C
/// statement in the compound, but may be intermingled with other pragmas.
void Parser::ParseCompoundStatementLeadingPragmas() {
  bool checkForPragmas = true;
  while (checkForPragmas) {
    switch (Tok.getKind()) {
    case tok::annot_pragma_vis:
      HandlePragmaVisibility();
      break;
    case tok::annot_pragma_pack:
      HandlePragmaPack();
      break;
    case tok::annot_pragma_msstruct:
      HandlePragmaMSStruct();
      break;
    case tok::annot_pragma_align:
      HandlePragmaAlign();
      break;
    case tok::annot_pragma_weak:
      HandlePragmaWeak();
      break;
    case tok::annot_pragma_weakalias:
      HandlePragmaWeakAlias();
      break;
    case tok::annot_pragma_redefine_extname:
      HandlePragmaRedefineExtname();
      break;
    case tok::annot_pragma_opencl_extension:
      HandlePragmaOpenCLExtension();
      break;
    case tok::annot_pragma_fp_contract:
      HandlePragmaFPContract();
      break;
    case tok::annot_pragma_ms_pointers_to_members:
      HandlePragmaMSPointersToMembers();
      break;
    case tok::annot_pragma_ms_pragma:
      HandlePragmaMSPragma();
      break;
    case tok::annot_pragma_ms_vtordisp:
      HandlePragmaMSVtorDisp();
      break;
    case tok::annot_pragma_dump:
      HandlePragmaDump();
      break;
    default:
      checkForPragmas = false;
      break;
    }
  }

}

/// ParseCompoundStatementBody - Parse a sequence of statements and invoke the
/// ActOnCompoundStmt action.  This expects the '{' to be the current token, and
/// consume the '}' at the end of the block.  It does not manipulate the scope
/// stack.
StmtResult Parser::ParseCompoundStatementBody(bool isStmtExpr) {
  PrettyStackTraceLoc CrashInfo(PP.getSourceManager(),
                                Tok.getLocation(),
                                "in compound statement ('{}')");

  // Record the state of the FP_CONTRACT pragma, restore on leaving the
  // compound statement.
  Sema::FPContractStateRAII SaveFPContractState(Actions);

  InMessageExpressionRAIIObject InMessage(*this, false);
  BalancedDelimiterTracker T(*this, tok::l_brace);
  if (T.consumeOpen())
    return StmtError();

  Sema::CompoundScopeRAII CompoundScope(Actions);

  // Parse any pragmas at the beginning of the compound statement.
  ParseCompoundStatementLeadingPragmas();

  StmtVector Stmts;

  // "__label__ X, Y, Z;" is the GNU "Local Label" extension.  These are
  // only allowed at the start of a compound stmt regardless of the language.
  while (Tok.is(tok::kw___label__)) {
    SourceLocation LabelLoc = ConsumeToken();

    SmallVector<Decl *, 8> DeclsInGroup;
    while (1) {
      if (Tok.isNot(tok::identifier)) {
        Diag(Tok, diag::err_expected) << tok::identifier;
        break;
      }

      IdentifierInfo *II = Tok.getIdentifierInfo();
      SourceLocation IdLoc = ConsumeToken();
      DeclsInGroup.push_back(Actions.LookupOrCreateLabel(II, IdLoc, LabelLoc));

      if (!TryConsumeToken(tok::comma))
        break;
    }

    DeclSpec DS(AttrFactory);
    DeclGroupPtrTy Res =
        Actions.FinalizeDeclaratorGroup(getCurScope(), DS, DeclsInGroup);
    StmtResult R = Actions.ActOnDeclStmt(Res, LabelLoc, Tok.getLocation());

    ExpectAndConsumeSemi(diag::err_expected_semi_declaration);
    if (R.isUsable()) { // INTEL
      Stmts.push_back(R.get());
#ifdef INTEL_SPECIFIC_IL0_BACKEND
      CheckIntelStmt (Stmts);
#endif  // INTEL_SPECIFIC_IL0_BACKEND
    } // INTEL
  }

  while (!tryParseMisplacedModuleImport() && Tok.isNot(tok::r_brace) &&
         Tok.isNot(tok::eof)) {
    if (Tok.is(tok::annot_pragma_unused)) {
      HandlePragmaUnused();
      continue;
    }

    StmtResult R;
    if (Tok.isNot(tok::kw___extension__)) {
      R = ParseStatementOrDeclaration(Stmts, ACK_Any);
    } else {
      // __extension__ can start declarations and it can also be a unary
      // operator for expressions.  Consume multiple __extension__ markers here
      // until we can determine which is which.
      // FIXME: This loses extension expressions in the AST!
      SourceLocation ExtLoc = ConsumeToken();
      while (Tok.is(tok::kw___extension__))
        ConsumeToken();

      ParsedAttributesWithRange attrs(AttrFactory);
      MaybeParseCXX11Attributes(attrs, nullptr,
                                /*MightBeObjCMessageSend*/ true);

      // If this is the start of a declaration, parse it as such.
      if (isDeclarationStatement()) {
        // __extension__ silences extension warnings in the subdeclaration.
        // FIXME: Save the __extension__ on the decl as a node somehow?
        ExtensionRAIIObject O(Diags);

        SourceLocation DeclStart = Tok.getLocation(), DeclEnd;
        DeclGroupPtrTy Res = ParseDeclaration(Declarator::BlockContext, DeclEnd,
                                              attrs);
        R = Actions.ActOnDeclStmt(Res, DeclStart, DeclEnd);
      } else {
        // Otherwise this was a unary __extension__ marker.
        ExprResult Res(ParseExpressionWithLeadingExtension(ExtLoc));

        if (Res.isInvalid()) {
          SkipUntil(tok::semi);
          continue;
        }

        // FIXME: Use attributes?
        // Eat the semicolon at the end of stmt and convert the expr into a
        // statement.
        ExpectAndConsumeSemi(diag::err_expected_semi_after_expr);
        R = Actions.ActOnExprStmt(Res);
      }
    }

    if (R.isUsable()) { // INTEL
      Stmts.push_back(R.get());
#ifdef INTEL_SPECIFIC_IL0_BACKEND
      CheckIntelStmt (Stmts);
#endif  // INTEL_SPECIFIC_IL0_BACKEND
    } // INTEL
  }

  SourceLocation CloseLoc = Tok.getLocation();

  // We broke out of the while loop because we found a '}' or EOF.
  if (!T.consumeClose())
    // Recover by creating a compound statement with what we parsed so far,
    // instead of dropping everything and returning StmtError();
    CloseLoc = T.getCloseLocation();

  return Actions.ActOnCompoundStmt(T.getOpenLocation(), CloseLoc,
                                   Stmts, isStmtExpr);
}

/// ParseParenExprOrCondition:
/// [C  ]     '(' expression ')'
/// [C++]     '(' condition ')'       [not allowed if OnlyAllowCondition=true]
///
/// This function parses and performs error recovery on the specified condition
/// or expression (depending on whether we're in C++ or C mode).  This function
/// goes out of its way to recover well.  It returns true if there was a parser
/// error (the right paren couldn't be found), which indicates that the caller
/// should try to recover harder.  It returns false if the condition is
/// successfully parsed.  Note that a successful parse can still have semantic
/// errors in the condition.
bool Parser::ParseParenExprOrCondition(Sema::ConditionResult &Cond,
                                       SourceLocation Loc,
                                       Sema::ConditionKind CK) {
  BalancedDelimiterTracker T(*this, tok::l_paren);
  T.consumeOpen();

  if (getLangOpts().CPlusPlus)
    Cond = ParseCXXCondition(Loc, CK);
  else {
    ExprResult CondExpr = ParseExpression();

    // If required, convert to a boolean value.
    if (CondExpr.isInvalid())
      Cond = Sema::ConditionError();
    else
      Cond = Actions.ActOnCondition(getCurScope(), Loc, CondExpr.get(), CK);
  }

  // If the parser was confused by the condition and we don't have a ')', try to
  // recover by skipping ahead to a semi and bailing out.  If condexp is
  // semantically invalid but we have well formed code, keep going.
  if (Cond.isInvalid() && Tok.isNot(tok::r_paren)) {
    SkipUntil(tok::semi);
    // Skipping may have stopped if it found the containing ')'.  If so, we can
    // continue parsing the if statement.
    if (Tok.isNot(tok::r_paren))
      return true;
  }

  // Otherwise the condition is valid or the rparen is present.
  T.consumeClose();

  // Check for extraneous ')'s to catch things like "if (foo())) {".  We know
  // that all callers are looking for a statement after the condition, so ")"
  // isn't valid.
  while (Tok.is(tok::r_paren)) {
    Diag(Tok, diag::err_extraneous_rparen_in_condition)
      << FixItHint::CreateRemoval(Tok.getLocation());
    ConsumeParen();
  }

  return false;
}


/// ParseIfStatement
///       if-statement: [C99 6.8.4.1]
///         'if' '(' expression ')' statement
///         'if' '(' expression ')' statement 'else' statement
/// [C++]   'if' '(' condition ')' statement
/// [C++]   'if' '(' condition ')' statement 'else' statement
///
StmtResult Parser::ParseIfStatement(SourceLocation *TrailingElseLoc) {
  assert(Tok.is(tok::kw_if) && "Not an if stmt!");
  SourceLocation IfLoc = ConsumeToken();  // eat the 'if'.

  bool IsConstexpr = false;
  if (Tok.is(tok::kw_constexpr)) {
    Diag(Tok, getLangOpts().CPlusPlus1z ? diag::warn_cxx14_compat_constexpr_if
                                        : diag::ext_constexpr_if);
    IsConstexpr = true;
    ConsumeToken();
  }

  if (Tok.isNot(tok::l_paren)) {
    Diag(Tok, diag::err_expected_lparen_after) << "if";
    SkipUntil(tok::semi);
    return StmtError();
  }

  bool C99orCXX = getLangOpts().C99 || getLangOpts().CPlusPlus;

  // C99 6.8.4p3 - In C99, the if statement is a block.  This is not
  // the case for C90.
  //
  // C++ 6.4p3:
  // A name introduced by a declaration in a condition is in scope from its
  // point of declaration until the end of the substatements controlled by the
  // condition.
  // C++ 3.3.2p4:
  // Names declared in the for-init-statement, and in the condition of if,
  // while, for, and switch statements are local to the if, while, for, or
  // switch statement (including the controlled statement).
  //
  ParseScope IfScope(this, Scope::DeclScope | Scope::ControlScope, C99orCXX);

  // Parse the condition.
<<<<<<< HEAD
  ExprResult CondExp;
  Decl *CondVar = nullptr;
#if INTEL_SPECIFIC_CILKPLUS
  Actions.ActOnStartCEANExpr(Sema::FullCEANAllowed);
#endif // INTEL_SPECIFIC_CILKPLUS
  if (ParseParenExprOrCondition(CondExp, CondVar, IfLoc, true)) {
#if INTEL_SPECIFIC_CILKPLUS
    Actions.ActOnEndCEANExpr(0);
#endif // INTEL_SPECIFIC_CILKPLUS
=======
  Sema::ConditionResult Cond;
  if (ParseParenExprOrCondition(Cond, IfLoc,
                                IsConstexpr ? Sema::ConditionKind::ConstexprIf
                                            : Sema::ConditionKind::Boolean))
>>>>>>> 7108db77
    return StmtError();
  }

<<<<<<< HEAD
  FullExprArg FullCondExp(Actions.MakeFullExpr(CondExp.get(), IfLoc));
#if INTEL_SPECIFIC_CILKPLUS
  Actions.ActOnEndCEANExpr(FullCondExp.get());
#endif // INTEL_SPECIFIC_CILKPLUS
=======
  llvm::Optional<bool> ConstexprCondition;
  if (IsConstexpr)
    ConstexprCondition = Cond.getKnownValue();

>>>>>>> 7108db77
  // C99 6.8.4p3 - In C99, the body of the if statement is a scope, even if
  // there is no compound stmt.  C90 does not have this clause.  We only do this
  // if the body isn't a compound statement to avoid push/pop in common cases.
  //
  // C++ 6.4p1:
  // The substatement in a selection-statement (each substatement, in the else
  // form of the if statement) implicitly defines a local scope.
  //
  // For C++ we create a scope for the condition and a new scope for
  // substatements because:
  // -When the 'then' scope exits, we want the condition declaration to still be
  //    active for the 'else' scope too.
  // -Sema will detect name clashes by considering declarations of a
  //    'ControlScope' as part of its direct subscope.
  // -If we wanted the condition and substatement to be in the same scope, we
  //    would have to notify ParseStatement not to create a new scope. It's
  //    simpler to let it create a new scope.
  //
  ParseScope InnerScope(this, Scope::DeclScope, C99orCXX, Tok.is(tok::l_brace));

  // Read the 'then' stmt.
  SourceLocation ThenStmtLoc = Tok.getLocation();

  SourceLocation InnerStatementTrailingElseLoc;
  StmtResult ThenStmt;
  {
    EnterExpressionEvaluationContext PotentiallyDiscarded(
        Actions, Sema::DiscardedStatement, nullptr, false,
        /*ShouldEnter=*/ConstexprCondition && !*ConstexprCondition);
    ThenStmt = ParseStatement(&InnerStatementTrailingElseLoc);
  }

  // Pop the 'if' scope if needed.
  InnerScope.Exit();

  // If it has an else, parse it.
  SourceLocation ElseLoc;
  SourceLocation ElseStmtLoc;
  StmtResult ElseStmt;

  if (Tok.is(tok::kw_else)) {
    if (TrailingElseLoc)
      *TrailingElseLoc = Tok.getLocation();

    ElseLoc = ConsumeToken();
    ElseStmtLoc = Tok.getLocation();

    // C99 6.8.4p3 - In C99, the body of the if statement is a scope, even if
    // there is no compound stmt.  C90 does not have this clause.  We only do
    // this if the body isn't a compound statement to avoid push/pop in common
    // cases.
    //
    // C++ 6.4p1:
    // The substatement in a selection-statement (each substatement, in the else
    // form of the if statement) implicitly defines a local scope.
    //
    ParseScope InnerScope(this, Scope::DeclScope, C99orCXX,
                          Tok.is(tok::l_brace));

    EnterExpressionEvaluationContext PotentiallyDiscarded(
        Actions, Sema::DiscardedStatement, nullptr, false,
        /*ShouldEnter=*/ConstexprCondition && *ConstexprCondition);
    ElseStmt = ParseStatement();

    // Pop the 'else' scope if needed.
    InnerScope.Exit();
  } else if (Tok.is(tok::code_completion)) {
    Actions.CodeCompleteAfterIf(getCurScope());
    cutOffParsing();
    return StmtError();
  } else if (InnerStatementTrailingElseLoc.isValid()) {
    Diag(InnerStatementTrailingElseLoc, diag::warn_dangling_else);
  }

  IfScope.Exit();

  // If the then or else stmt is invalid and the other is valid (and present),
  // make turn the invalid one into a null stmt to avoid dropping the other
  // part.  If both are invalid, return error.
  if ((ThenStmt.isInvalid() && ElseStmt.isInvalid()) ||
      (ThenStmt.isInvalid() && ElseStmt.get() == nullptr) ||
      (ThenStmt.get() == nullptr && ElseStmt.isInvalid())) {
    // Both invalid, or one is invalid and other is non-present: return error.
    return StmtError();
  }

  // Now if either are invalid, replace with a ';'.
  if (ThenStmt.isInvalid())
    ThenStmt = Actions.ActOnNullStmt(ThenStmtLoc);
  if (ElseStmt.isInvalid())
    ElseStmt = Actions.ActOnNullStmt(ElseStmtLoc);

  return Actions.ActOnIfStmt(IfLoc, IsConstexpr, Cond, ThenStmt.get(), ElseLoc,
                             ElseStmt.get());
}

/// ParseSwitchStatement
///       switch-statement:
///         'switch' '(' expression ')' statement
/// [C++]   'switch' '(' condition ')' statement
StmtResult Parser::ParseSwitchStatement(SourceLocation *TrailingElseLoc) {
  assert(Tok.is(tok::kw_switch) && "Not a switch stmt!");
  SourceLocation SwitchLoc = ConsumeToken();  // eat the 'switch'.

  if (Tok.isNot(tok::l_paren)) {
    Diag(Tok, diag::err_expected_lparen_after) << "switch";
    SkipUntil(tok::semi);
    return StmtError();
  }

  bool C99orCXX = getLangOpts().C99 || getLangOpts().CPlusPlus;

  // C99 6.8.4p3 - In C99, the switch statement is a block.  This is
  // not the case for C90.  Start the switch scope.
  //
  // C++ 6.4p3:
  // A name introduced by a declaration in a condition is in scope from its
  // point of declaration until the end of the substatements controlled by the
  // condition.
  // C++ 3.3.2p4:
  // Names declared in the for-init-statement, and in the condition of if,
  // while, for, and switch statements are local to the if, while, for, or
  // switch statement (including the controlled statement).
  //
  unsigned ScopeFlags = Scope::SwitchScope;
  if (C99orCXX)
    ScopeFlags |= Scope::DeclScope | Scope::ControlScope;
  ParseScope SwitchScope(this, ScopeFlags);

  // Parse the condition.
  Sema::ConditionResult Cond;
  if (ParseParenExprOrCondition(Cond, SwitchLoc, Sema::ConditionKind::Switch))
    return StmtError();

  StmtResult Switch = Actions.ActOnStartOfSwitchStmt(SwitchLoc, Cond);

  if (Switch.isInvalid()) {
    // Skip the switch body.
    // FIXME: This is not optimal recovery, but parsing the body is more
    // dangerous due to the presence of case and default statements, which
    // will have no place to connect back with the switch.
    if (Tok.is(tok::l_brace)) {
      ConsumeBrace();
      SkipUntil(tok::r_brace);
    } else
      SkipUntil(tok::semi);
    return Switch;
  }

  // C99 6.8.4p3 - In C99, the body of the switch statement is a scope, even if
  // there is no compound stmt.  C90 does not have this clause.  We only do this
  // if the body isn't a compound statement to avoid push/pop in common cases.
  //
  // C++ 6.4p1:
  // The substatement in a selection-statement (each substatement, in the else
  // form of the if statement) implicitly defines a local scope.
  //
  // See comments in ParseIfStatement for why we create a scope for the
  // condition and a new scope for substatement in C++.
  //
  getCurScope()->AddFlags(Scope::BreakScope);
  ParseScope InnerScope(this, Scope::DeclScope, C99orCXX, Tok.is(tok::l_brace));

  // We have incremented the mangling number for the SwitchScope and the
  // InnerScope, which is one too many.
  if (C99orCXX)
    getCurScope()->decrementMSManglingNumber();

  // Read the body statement.
  StmtResult Body(ParseStatement(TrailingElseLoc));

  // Pop the scopes.
  InnerScope.Exit();
  SwitchScope.Exit();

  return Actions.ActOnFinishSwitchStmt(SwitchLoc, Switch.get(), Body.get());
}

/// ParseWhileStatement
///       while-statement: [C99 6.8.5.1]
///         'while' '(' expression ')' statement
/// [C++]   'while' '(' condition ')' statement
StmtResult Parser::ParseWhileStatement(SourceLocation *TrailingElseLoc) {
  assert(Tok.is(tok::kw_while) && "Not a while stmt!");
  SourceLocation WhileLoc = Tok.getLocation();
  ConsumeToken();  // eat the 'while'.

  if (Tok.isNot(tok::l_paren)) {
    Diag(Tok, diag::err_expected_lparen_after) << "while";
    SkipUntil(tok::semi);
    return StmtError();
  }

  bool C99orCXX = getLangOpts().C99 || getLangOpts().CPlusPlus;

  // C99 6.8.5p5 - In C99, the while statement is a block.  This is not
  // the case for C90.  Start the loop scope.
  //
  // C++ 6.4p3:
  // A name introduced by a declaration in a condition is in scope from its
  // point of declaration until the end of the substatements controlled by the
  // condition.
  // C++ 3.3.2p4:
  // Names declared in the for-init-statement, and in the condition of if,
  // while, for, and switch statements are local to the if, while, for, or
  // switch statement (including the controlled statement).
  //
  unsigned ScopeFlags;
  if (C99orCXX)
    ScopeFlags = Scope::BreakScope | Scope::ContinueScope |
                 Scope::DeclScope  | Scope::ControlScope;
  else
    ScopeFlags = Scope::BreakScope | Scope::ContinueScope;
  ParseScope WhileScope(this, ScopeFlags);

  // Parse the condition.
  Sema::ConditionResult Cond;
  if (ParseParenExprOrCondition(Cond, WhileLoc, Sema::ConditionKind::Boolean))
    return StmtError();

  // C99 6.8.5p5 - In C99, the body of the while statement is a scope, even if
  // there is no compound stmt.  C90 does not have this clause.  We only do this
  // if the body isn't a compound statement to avoid push/pop in common cases.
  //
  // C++ 6.5p2:
  // The substatement in an iteration-statement implicitly defines a local scope
  // which is entered and exited each time through the loop.
  //
  // See comments in ParseIfStatement for why we create a scope for the
  // condition and a new scope for substatement in C++.
  //
  ParseScope InnerScope(this, Scope::DeclScope, C99orCXX, Tok.is(tok::l_brace));

  // Read the body statement.
  StmtResult Body(ParseStatement(TrailingElseLoc));

  // Pop the body scope if needed.
  InnerScope.Exit();
  WhileScope.Exit();

  if (Cond.isInvalid() || Body.isInvalid())
    return StmtError();

  return Actions.ActOnWhileStmt(WhileLoc, Cond, Body.get());
}

/// ParseDoStatement
///       do-statement: [C99 6.8.5.2]
///         'do' statement 'while' '(' expression ')' ';'
/// Note: this lets the caller parse the end ';'.
StmtResult Parser::ParseDoStatement() {
  assert(Tok.is(tok::kw_do) && "Not a do stmt!");
  SourceLocation DoLoc = ConsumeToken();  // eat the 'do'.

  // C99 6.8.5p5 - In C99, the do statement is a block.  This is not
  // the case for C90.  Start the loop scope.
  unsigned ScopeFlags;
  if (getLangOpts().C99)
    ScopeFlags = Scope::BreakScope | Scope::ContinueScope | Scope::DeclScope;
  else
    ScopeFlags = Scope::BreakScope | Scope::ContinueScope;

  ParseScope DoScope(this, ScopeFlags);

  // C99 6.8.5p5 - In C99, the body of the do statement is a scope, even if
  // there is no compound stmt.  C90 does not have this clause. We only do this
  // if the body isn't a compound statement to avoid push/pop in common cases.
  //
  // C++ 6.5p2:
  // The substatement in an iteration-statement implicitly defines a local scope
  // which is entered and exited each time through the loop.
  //
  bool C99orCXX = getLangOpts().C99 || getLangOpts().CPlusPlus;
  ParseScope InnerScope(this, Scope::DeclScope, C99orCXX, Tok.is(tok::l_brace));

  // Read the body statement.
  StmtResult Body(ParseStatement());

  // Pop the body scope if needed.
  InnerScope.Exit();

  if (Tok.isNot(tok::kw_while)) {
    if (!Body.isInvalid()) {
      Diag(Tok, diag::err_expected_while);
      Diag(DoLoc, diag::note_matching) << "'do'";
      SkipUntil(tok::semi, StopBeforeMatch);
    }
    return StmtError();
  }
  SourceLocation WhileLoc = ConsumeToken();

  if (Tok.isNot(tok::l_paren)) {
    Diag(Tok, diag::err_expected_lparen_after) << "do/while";
    SkipUntil(tok::semi, StopBeforeMatch);
    return StmtError();
  }

  // Parse the parenthesized expression.
  BalancedDelimiterTracker T(*this, tok::l_paren);
  T.consumeOpen();

  // A do-while expression is not a condition, so can't have attributes.
  DiagnoseAndSkipCXX11Attributes();

  ExprResult Cond = ParseExpression();
  T.consumeClose();
  DoScope.Exit();

  if (Cond.isInvalid() || Body.isInvalid())
    return StmtError();

  return Actions.ActOnDoStmt(DoLoc, Body.get(), WhileLoc, T.getOpenLocation(),
                             Cond.get(), T.getCloseLocation());
}

bool Parser::isForRangeIdentifier() {
  assert(Tok.is(tok::identifier));

  const Token &Next = NextToken();
  if (Next.is(tok::colon))
    return true;

  if (Next.isOneOf(tok::l_square, tok::kw_alignas)) {
    TentativeParsingAction PA(*this);
    ConsumeToken();
    SkipCXX11Attributes();
    bool Result = Tok.is(tok::colon);
    PA.Revert();
    return Result;
  }

  return false;
}

/// ParseForStatement
///       for-statement: [C99 6.8.5.3]
///         'for' '(' expr[opt] ';' expr[opt] ';' expr[opt] ')' statement
///         'for' '(' declaration expr[opt] ';' expr[opt] ')' statement
/// [C++]   'for' '(' for-init-statement condition[opt] ';' expression[opt] ')'
/// [C++]       statement
/// [C++0x] 'for'
///             'co_await'[opt]    [Coroutines]
///             '(' for-range-declaration ':' for-range-initializer ')'
///             statement
/// [OBJC2] 'for' '(' declaration 'in' expr ')' statement
/// [OBJC2] 'for' '(' expr 'in' expr ')' statement
///
/// [C++] for-init-statement:
/// [C++]   expression-statement
/// [C++]   simple-declaration
///
/// [C++0x] for-range-declaration:
/// [C++0x]   attribute-specifier-seq[opt] type-specifier-seq declarator
/// [C++0x] for-range-initializer:
/// [C++0x]   expression
/// [C++0x]   braced-init-list            [TODO]
StmtResult Parser::ParseForStatement(SourceLocation *TrailingElseLoc) {
  assert(Tok.is(tok::kw_for) && "Not a for stmt!");
  SourceLocation ForLoc = ConsumeToken();  // eat the 'for'.

  SourceLocation CoawaitLoc;
  if (Tok.is(tok::kw_co_await))
    CoawaitLoc = ConsumeToken();

  if (Tok.isNot(tok::l_paren)) {
    Diag(Tok, diag::err_expected_lparen_after) << "for";
    SkipUntil(tok::semi);
    return StmtError();
  }

  bool C99orCXXorObjC = getLangOpts().C99 || getLangOpts().CPlusPlus ||
    getLangOpts().ObjC1;

  // C99 6.8.5p5 - In C99, the for statement is a block.  This is not
  // the case for C90.  Start the loop scope.
  //
  // C++ 6.4p3:
  // A name introduced by a declaration in a condition is in scope from its
  // point of declaration until the end of the substatements controlled by the
  // condition.
  // C++ 3.3.2p4:
  // Names declared in the for-init-statement, and in the condition of if,
  // while, for, and switch statements are local to the if, while, for, or
  // switch statement (including the controlled statement).
  // C++ 6.5.3p1:
  // Names declared in the for-init-statement are in the same declarative-region
  // as those declared in the condition.
  //
  unsigned ScopeFlags = 0;
  if (C99orCXXorObjC
#if INTEL_CUSTOMIZATION
      && getLangOpts().Zc_forScope
#endif  // INTEL_CUSTOMIZATION
      )
    ScopeFlags = Scope::DeclScope | Scope::ControlScope;

  ParseScope ForScope(this, ScopeFlags);

  BalancedDelimiterTracker T(*this, tok::l_paren);
  T.consumeOpen();

  ExprResult Value;

  bool ForEach = false, ForRange = false;
  StmtResult FirstPart;
  Sema::ConditionResult SecondPart;
  ExprResult Collection;
  ForRangeInit ForRangeInit;
  FullExprArg ThirdPart(Actions);

  if (Tok.is(tok::code_completion)) {
    Actions.CodeCompleteOrdinaryName(getCurScope(),
                                     C99orCXXorObjC? Sema::PCC_ForInit
                                                   : Sema::PCC_Expression);
    cutOffParsing();
    return StmtError();
  }

  ParsedAttributesWithRange attrs(AttrFactory);
  MaybeParseCXX11Attributes(attrs);

  // Parse the first part of the for specifier.
  if (Tok.is(tok::semi)) {  // for (;
    ProhibitAttributes(attrs);
    // no first part, eat the ';'.
    ConsumeToken();
  } else if (getLangOpts().CPlusPlus && Tok.is(tok::identifier) &&
             isForRangeIdentifier()) {
    ProhibitAttributes(attrs);
    IdentifierInfo *Name = Tok.getIdentifierInfo();
    SourceLocation Loc = ConsumeToken();
    MaybeParseCXX11Attributes(attrs);

    ForRangeInit.ColonLoc = ConsumeToken();
    if (Tok.is(tok::l_brace))
      ForRangeInit.RangeExpr = ParseBraceInitializer();
    else
      ForRangeInit.RangeExpr = ParseExpression();

    Diag(Loc, diag::err_for_range_identifier)
      << ((getLangOpts().CPlusPlus11 && !getLangOpts().CPlusPlus1z)
              ? FixItHint::CreateInsertion(Loc, "auto &&")
              : FixItHint());

    FirstPart = Actions.ActOnCXXForRangeIdentifier(getCurScope(), Loc, Name,
                                                   attrs, attrs.Range.getEnd());
    ForRange = true;
  } else if (isForInitDeclaration()) {  // for (int X = 4;
    // Parse declaration, which eats the ';'.
    if (!C99orCXXorObjC)   // Use of C99-style for loops in C90 mode?
      Diag(Tok, diag::ext_c99_variable_decl_in_for_loop);

    // In C++0x, "for (T NS:a" might not be a typo for ::
    bool MightBeForRangeStmt = getLangOpts().CPlusPlus;
    ColonProtectionRAIIObject ColonProtection(*this, MightBeForRangeStmt);

    SourceLocation DeclStart = Tok.getLocation(), DeclEnd;
    DeclGroupPtrTy DG = ParseSimpleDeclaration(
        Declarator::ForContext, DeclEnd, attrs, false,
        MightBeForRangeStmt ? &ForRangeInit : nullptr);
    FirstPart = Actions.ActOnDeclStmt(DG, DeclStart, Tok.getLocation());
    if (ForRangeInit.ParsedForRangeDecl()) {
      Diag(ForRangeInit.ColonLoc, getLangOpts().CPlusPlus11 ?
           diag::warn_cxx98_compat_for_range : diag::ext_for_range);

      ForRange = true;
    } else if (Tok.is(tok::semi)) {  // for (int x = 4;
      ConsumeToken();
    } else if ((ForEach = isTokIdentifier_in())) {
      Actions.ActOnForEachDeclStmt(DG);
      // ObjC: for (id x in expr)
      ConsumeToken(); // consume 'in'

      if (Tok.is(tok::code_completion)) {
        Actions.CodeCompleteObjCForCollection(getCurScope(), DG);
        cutOffParsing();
        return StmtError();
      }
      Collection = ParseExpression();
    } else {
      Diag(Tok, diag::err_expected_semi_for);
    }
  } else {
    ProhibitAttributes(attrs);
    Value = Actions.CorrectDelayedTyposInExpr(ParseExpression());

    ForEach = isTokIdentifier_in();

    // Turn the expression into a stmt.
    if (!Value.isInvalid()) {
      if (ForEach)
        FirstPart = Actions.ActOnForEachLValueExpr(Value.get());
      else
        FirstPart = Actions.ActOnExprStmt(Value);
    }

    if (Tok.is(tok::semi)) {
      ConsumeToken();
    } else if (ForEach) {
      ConsumeToken(); // consume 'in'

      if (Tok.is(tok::code_completion)) {
        Actions.CodeCompleteObjCForCollection(getCurScope(), nullptr);
        cutOffParsing();
        return StmtError();
      }
      Collection = ParseExpression();
    } else if (getLangOpts().CPlusPlus11 && Tok.is(tok::colon) && FirstPart.get()) {
      // User tried to write the reasonable, but ill-formed, for-range-statement
      //   for (expr : expr) { ... }
      Diag(Tok, diag::err_for_range_expected_decl)
        << FirstPart.get()->getSourceRange();
      SkipUntil(tok::r_paren, StopBeforeMatch);
      SecondPart = Sema::ConditionError();
    } else {
      if (!Value.isInvalid()) {
        Diag(Tok, diag::err_expected_semi_for);
      } else {
        // Skip until semicolon or rparen, don't consume it.
        SkipUntil(tok::r_paren, StopAtSemi | StopBeforeMatch);
        if (Tok.is(tok::semi))
          ConsumeToken();
      }
    }
  }

  // Parse the second part of the for specifier.
  getCurScope()->AddFlags(Scope::BreakScope | Scope::ContinueScope);
  if (!ForEach && !ForRange && !SecondPart.isInvalid()) {
    // Parse the second part of the for specifier.
    if (Tok.is(tok::semi)) {  // for (...;;
      // no second part.
    } else if (Tok.is(tok::r_paren)) {
      // missing both semicolons.
    } else {
      if (getLangOpts().CPlusPlus)
        SecondPart = ParseCXXCondition(ForLoc, Sema::ConditionKind::Boolean);
      else {
        ExprResult SecondExpr = ParseExpression();
        if (SecondExpr.isInvalid())
          SecondPart = Sema::ConditionError();
        else
          SecondPart =
              Actions.ActOnCondition(getCurScope(), ForLoc, SecondExpr.get(),
                                     Sema::ConditionKind::Boolean);
      }
    }

    if (Tok.isNot(tok::semi)) {
      if (!SecondPart.isInvalid())
        Diag(Tok, diag::err_expected_semi_for);
      else
        // Skip until semicolon or rparen, don't consume it.
        SkipUntil(tok::r_paren, StopAtSemi | StopBeforeMatch);
    }

    if (Tok.is(tok::semi)) {
      ConsumeToken();
    }

    // Parse the third part of the for specifier.
    if (Tok.isNot(tok::r_paren)) {   // for (...;...;)
      ExprResult Third = ParseExpression();
      // FIXME: The C++11 standard doesn't actually say that this is a
      // discarded-value expression, but it clearly should be.
      ThirdPart = Actions.MakeFullDiscardedValueExpr(Third.get());
    }
  }
  // Match the ')'.
  T.consumeClose();

  // C++ Coroutines [stmt.iter]:
  //   'co_await' can only be used for a range-based for statement.
  if (CoawaitLoc.isValid() && !ForRange) {
    Diag(CoawaitLoc, diag::err_for_co_await_not_range_for);
    CoawaitLoc = SourceLocation();
  }

  // We need to perform most of the semantic analysis for a C++0x for-range
  // statememt before parsing the body, in order to be able to deduce the type
  // of an auto-typed loop variable.
  StmtResult ForRangeStmt;
  StmtResult ForEachStmt;

  if (ForRange) {
    ExprResult CorrectedRange =
        Actions.CorrectDelayedTyposInExpr(ForRangeInit.RangeExpr.get());
    ForRangeStmt = Actions.ActOnCXXForRangeStmt(
        getCurScope(), ForLoc, CoawaitLoc, FirstPart.get(),
        ForRangeInit.ColonLoc, CorrectedRange.get(),
        T.getCloseLocation(), Sema::BFRK_Build);

  // Similarly, we need to do the semantic analysis for a for-range
  // statement immediately in order to close over temporaries correctly.
  } else if (ForEach) {
    ForEachStmt = Actions.ActOnObjCForCollectionStmt(ForLoc,
                                                     FirstPart.get(),
                                                     Collection.get(),
                                                     T.getCloseLocation());
  } else {
    // In OpenMP loop region loop control variable must be captured and be
    // private. Perform analysis of first part (if any).
    if (getLangOpts().OpenMP && FirstPart.isUsable()) {
      Actions.ActOnOpenMPLoopInitialization(ForLoc, FirstPart.get());
    }
  }

  // C99 6.8.5p5 - In C99, the body of the for statement is a scope, even if
  // there is no compound stmt.  C90 does not have this clause.  We only do this
  // if the body isn't a compound statement to avoid push/pop in common cases.
  //
  // C++ 6.5p2:
  // The substatement in an iteration-statement implicitly defines a local scope
  // which is entered and exited each time through the loop.
  //
  // See comments in ParseIfStatement for why we create a scope for
  // for-init-statement/condition and a new scope for substatement in C++.
  //
  ParseScope InnerScope(this, Scope::DeclScope, C99orCXXorObjC,
                        Tok.is(tok::l_brace));

  // The body of the for loop has the same local mangling number as the
  // for-init-statement.
  // It will only be incremented if the body contains other things that would
  // normally increment the mangling number (like a compound statement).
  if (C99orCXXorObjC)
    getCurScope()->decrementMSManglingNumber();

  // Read the body statement.
  StmtResult Body(ParseStatement(TrailingElseLoc));

  // Pop the body scope if needed.
  InnerScope.Exit();

  // Leave the for-scope.
  ForScope.Exit();

  if (Body.isInvalid())
    return StmtError();

  if (ForEach)
   return Actions.FinishObjCForCollectionStmt(ForEachStmt.get(),
                                              Body.get());

  if (ForRange)
    return Actions.FinishCXXForRangeStmt(ForRangeStmt.get(), Body.get());

  return Actions.ActOnForStmt(ForLoc, T.getOpenLocation(), FirstPart.get(),
                              SecondPart, ThirdPart, T.getCloseLocation(),
                              Body.get());
}

/// ParseGotoStatement
///       jump-statement:
///         'goto' identifier ';'
/// [GNU]   'goto' '*' expression ';'
///
/// Note: this lets the caller parse the end ';'.
///
StmtResult Parser::ParseGotoStatement() {
  assert(Tok.is(tok::kw_goto) && "Not a goto stmt!");
  SourceLocation GotoLoc = ConsumeToken();  // eat the 'goto'.

  StmtResult Res;
  if (Tok.is(tok::identifier)) {
    LabelDecl *LD = Actions.LookupOrCreateLabel(Tok.getIdentifierInfo(),
                                                Tok.getLocation());
    Res = Actions.ActOnGotoStmt(GotoLoc, Tok.getLocation(), LD);
    ConsumeToken();
  } else if (Tok.is(tok::star)) {
    // GNU indirect goto extension.
    Diag(Tok, diag::ext_gnu_indirect_goto);
    SourceLocation StarLoc = ConsumeToken();
    ExprResult R(ParseExpression());
    if (R.isInvalid()) {  // Skip to the semicolon, but don't consume it.
      SkipUntil(tok::semi, StopBeforeMatch);
      return StmtError();
    }
    Res = Actions.ActOnIndirectGotoStmt(GotoLoc, StarLoc, R.get());
  } else {
    Diag(Tok, diag::err_expected) << tok::identifier;
    return StmtError();
  }

  return Res;
}

/// ParseContinueStatement
///       jump-statement:
///         'continue' ';'
///
/// Note: this lets the caller parse the end ';'.
///
StmtResult Parser::ParseContinueStatement() {
  SourceLocation ContinueLoc = ConsumeToken();  // eat the 'continue'.
  return Actions.ActOnContinueStmt(ContinueLoc, getCurScope());
}

/// ParseBreakStatement
///       jump-statement:
///         'break' ';'
///
/// Note: this lets the caller parse the end ';'.
///
StmtResult Parser::ParseBreakStatement() {
  SourceLocation BreakLoc = ConsumeToken();  // eat the 'break'.
  return Actions.ActOnBreakStmt(BreakLoc, getCurScope());
}

/// ParseReturnStatement
///       jump-statement:
///         'return' expression[opt] ';'
///         'return' braced-init-list ';'
///         'co_return' expression[opt] ';'
///         'co_return' braced-init-list ';'
StmtResult Parser::ParseReturnStatement() {
  assert((Tok.is(tok::kw_return) || Tok.is(tok::kw_co_return)) &&
         "Not a return stmt!");
  bool IsCoreturn = Tok.is(tok::kw_co_return);
  SourceLocation ReturnLoc = ConsumeToken();  // eat the 'return'.

  ExprResult R;
  if (Tok.isNot(tok::semi)) {
    // FIXME: Code completion for co_return.
    if (Tok.is(tok::code_completion) && !IsCoreturn) {
      Actions.CodeCompleteReturn(getCurScope());
      cutOffParsing();
      return StmtError();
    }

    if (Tok.is(tok::l_brace) && getLangOpts().CPlusPlus) {
      R = ParseInitializer();
      if (R.isUsable())
        Diag(R.get()->getLocStart(), getLangOpts().CPlusPlus11 ?
             diag::warn_cxx98_compat_generalized_initializer_lists :
             diag::ext_generalized_initializer_lists)
          << R.get()->getSourceRange();
    } else
      R = ParseExpression();
    if (R.isInvalid()) {
      SkipUntil(tok::r_brace, StopAtSemi | StopBeforeMatch);
      return StmtError();
    }
  }
  if (IsCoreturn)
    return Actions.ActOnCoreturnStmt(ReturnLoc, R.get());
  return Actions.ActOnReturnStmt(ReturnLoc, R.get(), getCurScope());
}

StmtResult Parser::ParsePragmaLoopHint(StmtVector &Stmts,
                                       AllowedContsructsKind Allowed,
                                       SourceLocation *TrailingElseLoc,
                                       ParsedAttributesWithRange &Attrs) {
  // Create temporary attribute list.
  ParsedAttributesWithRange TempAttrs(AttrFactory);

  // Get loop hints and consume annotated token.
  while (Tok.is(tok::annot_pragma_loop_hint)) {
    LoopHint Hint;
    if (!HandlePragmaLoopHint(Hint))
      continue;

    ArgsUnion ArgHints[] = {Hint.PragmaNameLoc, Hint.OptionLoc, Hint.StateLoc,
                            ArgsUnion(Hint.ValueExpr)};
    TempAttrs.addNew(Hint.PragmaNameLoc->Ident, Hint.Range, nullptr,
                     Hint.PragmaNameLoc->Loc, ArgHints, 4,
                     AttributeList::AS_Pragma);
#if INTEL_CUSTOMIZATION
    // CQ#371799 - let #pragma unroll precede non-loop statements. Also fixes
    // CQ#377523, allowing several #pragma unroll attributes, choosing the last.
    auto PragmaName = Hint.PragmaNameLoc->Ident->getName();
    if (getLangOpts().IntelCompat &&
        (PragmaName == "unroll" || PragmaName == "nounroll")) {
      PendingPragmaUnroll.clear();
      PendingPragmaUnroll.takeAllFrom(TempAttrs);
    }
#endif // INTEL_CUSTOMIZATION
  }

  // Get the next statement.
  MaybeParseCXX11Attributes(Attrs);

  StmtResult S = ParseStatementOrDeclarationAfterAttributes(
      Stmts, Allowed, TrailingElseLoc, Attrs);

  Attrs.takeAllFrom(TempAttrs);
  return S;
}

Decl *Parser::ParseFunctionStatementBody(Decl *Decl, ParseScope &BodyScope) {
  assert(Tok.is(tok::l_brace));
  SourceLocation LBraceLoc = Tok.getLocation();

  PrettyDeclStackTraceEntry CrashInfo(Actions, Decl, LBraceLoc,
                                      "parsing function body");

  // Save and reset current vtordisp stack if we have entered a C++ method body.
  bool IsCXXMethod =
      getLangOpts().CPlusPlus && Decl && isa<CXXMethodDecl>(Decl);
  Sema::PragmaStackSentinelRAII
    PragmaStackSentinel(Actions, "InternalPragmaState", IsCXXMethod);

  // Do not enter a scope for the brace, as the arguments are in the same scope
  // (the function body) as the body itself.  Instead, just read the statement
  // list and put it into a CompoundStmt for safe keeping.
  StmtResult FnBody(ParseCompoundStatementBody());

  // If the function body could not be parsed, make a bogus compoundstmt.
  if (FnBody.isInvalid()) {
    Sema::CompoundScopeRAII CompoundScope(Actions);
    FnBody = Actions.ActOnCompoundStmt(LBraceLoc, LBraceLoc, None, false);
  }

  BodyScope.Exit();
  return Actions.ActOnFinishFunctionBody(Decl, FnBody.get());
}

/// ParseFunctionTryBlock - Parse a C++ function-try-block.
///
///       function-try-block:
///         'try' ctor-initializer[opt] compound-statement handler-seq
///
Decl *Parser::ParseFunctionTryBlock(Decl *Decl, ParseScope &BodyScope) {
  assert(Tok.is(tok::kw_try) && "Expected 'try'");
  SourceLocation TryLoc = ConsumeToken();

  PrettyDeclStackTraceEntry CrashInfo(Actions, Decl, TryLoc,
                                      "parsing function try block");

  // Constructor initializer list?
  if (Tok.is(tok::colon))
    ParseConstructorInitializer(Decl);
  else
    Actions.ActOnDefaultCtorInitializers(Decl);

  // Save and reset current vtordisp stack if we have entered a C++ method body.
  bool IsCXXMethod =
      getLangOpts().CPlusPlus && Decl && isa<CXXMethodDecl>(Decl);
  Sema::PragmaStackSentinelRAII
    PragmaStackSentinel(Actions, "InternalPragmaState", IsCXXMethod);

  SourceLocation LBraceLoc = Tok.getLocation();
  StmtResult FnBody(ParseCXXTryBlockCommon(TryLoc, /*FnTry*/true));
  // If we failed to parse the try-catch, we just give the function an empty
  // compound statement as the body.
  if (FnBody.isInvalid()) {
    Sema::CompoundScopeRAII CompoundScope(Actions);
    FnBody = Actions.ActOnCompoundStmt(LBraceLoc, LBraceLoc, None, false);
  }

  BodyScope.Exit();
  return Actions.ActOnFinishFunctionBody(Decl, FnBody.get());
}

bool Parser::trySkippingFunctionBody() {
  assert(SkipFunctionBodies &&
         "Should only be called when SkipFunctionBodies is enabled");
  if (!PP.isCodeCompletionEnabled()) {
    SkipFunctionBody();
    return true;
  }

  // We're in code-completion mode. Skip parsing for all function bodies unless
  // the body contains the code-completion point.
  TentativeParsingAction PA(*this);
  bool IsTryCatch = Tok.is(tok::kw_try);
  CachedTokens Toks;
  bool ErrorInPrologue = ConsumeAndStoreFunctionPrologue(Toks);
  if (llvm::any_of(Toks, [](const Token &Tok) {
        return Tok.is(tok::code_completion);
      })) {
    PA.Revert();
    return false;
  }
  if (ErrorInPrologue) {
    PA.Commit();
    SkipMalformedDecl();
    return true;
  }
  if (!SkipUntil(tok::r_brace, StopAtCodeCompletion)) {
    PA.Revert();
    return false;
  }
  while (IsTryCatch && Tok.is(tok::kw_catch)) {
    if (!SkipUntil(tok::l_brace, StopAtCodeCompletion) ||
        !SkipUntil(tok::r_brace, StopAtCodeCompletion)) {
      PA.Revert();
      return false;
    }
  }
  PA.Commit();
  return true;
}

/// ParseCXXTryBlock - Parse a C++ try-block.
///
///       try-block:
///         'try' compound-statement handler-seq
///
StmtResult Parser::ParseCXXTryBlock() {
  assert(Tok.is(tok::kw_try) && "Expected 'try'");

  SourceLocation TryLoc = ConsumeToken();
  return ParseCXXTryBlockCommon(TryLoc);
}

/// ParseCXXTryBlockCommon - Parse the common part of try-block and
/// function-try-block.
///
///       try-block:
///         'try' compound-statement handler-seq
///
///       function-try-block:
///         'try' ctor-initializer[opt] compound-statement handler-seq
///
///       handler-seq:
///         handler handler-seq[opt]
///
///       [Borland] try-block:
///         'try' compound-statement seh-except-block
///         'try' compound-statement seh-finally-block
///
StmtResult Parser::ParseCXXTryBlockCommon(SourceLocation TryLoc, bool FnTry) {
  if (Tok.isNot(tok::l_brace))
    return StmtError(Diag(Tok, diag::err_expected) << tok::l_brace);

  StmtResult TryBlock(ParseCompoundStatement(/*isStmtExpr=*/false,
                      Scope::DeclScope | Scope::TryScope |
                        (FnTry ? Scope::FnTryCatchScope : 0)));
  if (TryBlock.isInvalid())
    return TryBlock;

  // Borland allows SEH-handlers with 'try'

  if ((Tok.is(tok::identifier) &&
       Tok.getIdentifierInfo() == getSEHExceptKeyword()) ||
      Tok.is(tok::kw___finally)) {
    // TODO: Factor into common return ParseSEHHandlerCommon(...)
    StmtResult Handler;
    if(Tok.getIdentifierInfo() == getSEHExceptKeyword()) {
      SourceLocation Loc = ConsumeToken();
      Handler = ParseSEHExceptBlock(Loc);
    }
    else {
      SourceLocation Loc = ConsumeToken();
      Handler = ParseSEHFinallyBlock(Loc);
    }
    if(Handler.isInvalid())
      return Handler;

    return Actions.ActOnSEHTryBlock(true /* IsCXXTry */,
                                    TryLoc,
                                    TryBlock.get(),
                                    Handler.get());
  }
  else {
    StmtVector Handlers;

    // C++11 attributes can't appear here, despite this context seeming
    // statement-like.
    DiagnoseAndSkipCXX11Attributes();

    if (Tok.isNot(tok::kw_catch))
      return StmtError(Diag(Tok, diag::err_expected_catch));
    while (Tok.is(tok::kw_catch)) {
      StmtResult Handler(ParseCXXCatchBlock(FnTry));
      if (!Handler.isInvalid())
        Handlers.push_back(Handler.get());
    }
    // Don't bother creating the full statement if we don't have any usable
    // handlers.
    if (Handlers.empty())
      return StmtError();

    return Actions.ActOnCXXTryBlock(TryLoc, TryBlock.get(), Handlers);
  }
}

/// ParseCXXCatchBlock - Parse a C++ catch block, called handler in the standard
///
///   handler:
///     'catch' '(' exception-declaration ')' compound-statement
///
///   exception-declaration:
///     attribute-specifier-seq[opt] type-specifier-seq declarator
///     attribute-specifier-seq[opt] type-specifier-seq abstract-declarator[opt]
///     '...'
///
StmtResult Parser::ParseCXXCatchBlock(bool FnCatch) {
  assert(Tok.is(tok::kw_catch) && "Expected 'catch'");

  SourceLocation CatchLoc = ConsumeToken();

  BalancedDelimiterTracker T(*this, tok::l_paren);
  if (T.expectAndConsume())
    return StmtError();

  // C++ 3.3.2p3:
  // The name in a catch exception-declaration is local to the handler and
  // shall not be redeclared in the outermost block of the handler.
  ParseScope CatchScope(this, Scope::DeclScope | Scope::ControlScope |
                          (FnCatch ? Scope::FnTryCatchScope : 0));

  // exception-declaration is equivalent to '...' or a parameter-declaration
  // without default arguments.
  Decl *ExceptionDecl = nullptr;
  if (Tok.isNot(tok::ellipsis)) {
    ParsedAttributesWithRange Attributes(AttrFactory);
    MaybeParseCXX11Attributes(Attributes);

    DeclSpec DS(AttrFactory);
    DS.takeAttributesFrom(Attributes);

    if (ParseCXXTypeSpecifierSeq(DS))
      return StmtError();

    Declarator ExDecl(DS, Declarator::CXXCatchContext);
    ParseDeclarator(ExDecl);
    ExceptionDecl = Actions.ActOnExceptionDeclarator(getCurScope(), ExDecl);
  } else
    ConsumeToken();

  T.consumeClose();
  if (T.getCloseLocation().isInvalid())
    return StmtError();

  if (Tok.isNot(tok::l_brace))
    return StmtError(Diag(Tok, diag::err_expected) << tok::l_brace);

  // FIXME: Possible draft standard bug: attribute-specifier should be allowed?
  StmtResult Block(ParseCompoundStatement());
  if (Block.isInvalid())
    return Block;

  return Actions.ActOnCXXCatchBlock(CatchLoc, ExceptionDecl, Block.get());
}

void Parser::ParseMicrosoftIfExistsStatement(StmtVector &Stmts) {
  IfExistsCondition Result;
  if (ParseMicrosoftIfExistsCondition(Result))
    return;

  // Handle dependent statements by parsing the braces as a compound statement.
  // This is not the same behavior as Visual C++, which don't treat this as a
  // compound statement, but for Clang's type checking we can't have anything
  // inside these braces escaping to the surrounding code.
  if (Result.Behavior == IEB_Dependent) {
    if (!Tok.is(tok::l_brace)) {
      Diag(Tok, diag::err_expected) << tok::l_brace;
      return;
    }

    StmtResult Compound = ParseCompoundStatement();
    if (Compound.isInvalid())
      return;

    StmtResult DepResult = Actions.ActOnMSDependentExistsStmt(Result.KeywordLoc,
                                                              Result.IsIfExists,
                                                              Result.SS,
                                                              Result.Name,
                                                              Compound.get());
    if (DepResult.isUsable()) { // INTEL
      Stmts.push_back(DepResult.get());
#ifdef INTEL_SPECIFIC_IL0_BACKEND
      CheckIntelStmt (Stmts);
#endif  // INTEL_SPECIFIC_IL0_BACKEND
    } // INTEL
    return;
  }

  BalancedDelimiterTracker Braces(*this, tok::l_brace);
  if (Braces.consumeOpen()) {
    Diag(Tok, diag::err_expected) << tok::l_brace;
    return;
  }

  switch (Result.Behavior) {
  case IEB_Parse:
    // Parse the statements below.
    break;

  case IEB_Dependent:
    llvm_unreachable("Dependent case handled above");

  case IEB_Skip:
    Braces.skipToEnd();
    return;
  }

  // Condition is true, parse the statements.
  while (Tok.isNot(tok::r_brace)) {
    StmtResult R = ParseStatementOrDeclaration(Stmts, ACK_Any);
    if (R.isUsable()) {
      Stmts.push_back(R.get());
#ifdef INTEL_SPECIFIC_IL0_BACKEND
      CheckIntelStmt (Stmts);
#endif  // INTEL_SPECIFIC_IL0_BACKEND
    }
  }
  Braces.consumeClose();
}

bool Parser::ParseOpenCLUnrollHintAttribute(ParsedAttributes &Attrs) {
  MaybeParseGNUAttributes(Attrs);

  if (Attrs.empty())
    return true;

  if (Attrs.getList()->getKind() != AttributeList::AT_OpenCLUnrollHint)
    return true;

  if (!(Tok.is(tok::kw_for) || Tok.is(tok::kw_while) || Tok.is(tok::kw_do))) {
    Diag(Tok, diag::err_opencl_unroll_hint_on_non_loop);
    return false;
  }
  return true;
}<|MERGE_RESOLUTION|>--- conflicted
+++ resolved
@@ -1322,36 +1322,25 @@
   ParseScope IfScope(this, Scope::DeclScope | Scope::ControlScope, C99orCXX);
 
   // Parse the condition.
-<<<<<<< HEAD
-  ExprResult CondExp;
-  Decl *CondVar = nullptr;
+  Sema::ConditionResult Cond;
 #if INTEL_SPECIFIC_CILKPLUS
   Actions.ActOnStartCEANExpr(Sema::FullCEANAllowed);
 #endif // INTEL_SPECIFIC_CILKPLUS
-  if (ParseParenExprOrCondition(CondExp, CondVar, IfLoc, true)) {
-#if INTEL_SPECIFIC_CILKPLUS
-    Actions.ActOnEndCEANExpr(0);
-#endif // INTEL_SPECIFIC_CILKPLUS
-=======
-  Sema::ConditionResult Cond;
   if (ParseParenExprOrCondition(Cond, IfLoc,
                                 IsConstexpr ? Sema::ConditionKind::ConstexprIf
-                                            : Sema::ConditionKind::Boolean))
->>>>>>> 7108db77
+                                            : Sema::ConditionKind::Boolean)) {
+#if INTEL_SPECIFIC_CILKPLUS
+    Actions.ActOnEndCEANExpr(nullptr);
+#endif // INTEL_SPECIFIC_CILKPLUS
     return StmtError();
   }
 
-<<<<<<< HEAD
-  FullExprArg FullCondExp(Actions.MakeFullExpr(CondExp.get(), IfLoc));
 #if INTEL_SPECIFIC_CILKPLUS
-  Actions.ActOnEndCEANExpr(FullCondExp.get());
+  Actions.ActOnEndCEANExpr(Cond.get().second);
 #endif // INTEL_SPECIFIC_CILKPLUS
-=======
   llvm::Optional<bool> ConstexprCondition;
   if (IsConstexpr)
     ConstexprCondition = Cond.getKnownValue();
-
->>>>>>> 7108db77
   // C99 6.8.4p3 - In C99, the body of the if statement is a scope, even if
   // there is no compound stmt.  C90 does not have this clause.  We only do this
   // if the body isn't a compound statement to avoid push/pop in common cases.
