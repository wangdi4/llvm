//===--- ParseAST.cpp - Provide the clang::ParseAST method ----------------===//
//
// Part of the LLVM Project, under the Apache License v2.0 with LLVM Exceptions.
// See https://llvm.org/LICENSE.txt for license information.
// SPDX-License-Identifier: Apache-2.0 WITH LLVM-exception
//
//===----------------------------------------------------------------------===//
//
// This file implements the clang::ParseAST method.
//
//===----------------------------------------------------------------------===//

#include "clang/Parse/ParseAST.h"
#include "clang/AST/ASTConsumer.h"
#include "clang/AST/ASTContext.h"
#include "clang/AST/ExternalASTSource.h"
#include "clang/AST/Stmt.h"
#include "clang/Parse/ParseDiagnostic.h"
#include "clang/Parse/Parser.h"
#include "clang/Sema/CodeCompleteConsumer.h"
#include "clang/Sema/Sema.h"
#include "clang/Sema/SemaConsumer.h"
#include "clang/Sema/TemplateInstCallback.h"
#include "llvm/Support/CrashRecoveryContext.h"
#include "llvm/Support/TimeProfiler.h"
#include <cstdio>
#include <memory>

using namespace clang;

namespace {

/// Resets LLVM's pretty stack state so that stack traces are printed correctly
/// when there are nested CrashRecoveryContexts and the inner one recovers from
/// a crash.
class ResetStackCleanup
    : public llvm::CrashRecoveryContextCleanupBase<ResetStackCleanup,
                                                   const void> {
public:
  ResetStackCleanup(llvm::CrashRecoveryContext *Context, const void *Top)
      : llvm::CrashRecoveryContextCleanupBase<ResetStackCleanup, const void>(
            Context, Top) {}
  void recoverResources() override {
    llvm::RestorePrettyStackState(resource);
  }
};

/// If a crash happens while the parser is active, an entry is printed for it.
class PrettyStackTraceParserEntry : public llvm::PrettyStackTraceEntry {
  const Parser &P;
public:
  PrettyStackTraceParserEntry(const Parser &p) : P(p) {}
  void print(raw_ostream &OS) const override;
};

/// If a crash happens while the parser is active, print out a line indicating
/// what the current token is.
void PrettyStackTraceParserEntry::print(raw_ostream &OS) const {
  const Token &Tok = P.getCurToken();
  if (Tok.is(tok::eof)) {
    OS << "<eof> parser at end of file\n";
    return;
  }

  if (Tok.getLocation().isInvalid()) {
    OS << "<unknown> parser at unknown location\n";
    return;
  }

  const Preprocessor &PP = P.getPreprocessor();
  Tok.getLocation().print(OS, PP.getSourceManager());
  if (Tok.isAnnotation()) {
    OS << ": at annotation token\n";
  } else {
    // Do the equivalent of PP.getSpelling(Tok) except for the parts that would
    // allocate memory.
    bool Invalid = false;
    const SourceManager &SM = P.getPreprocessor().getSourceManager();
    unsigned Length = Tok.getLength();
    const char *Spelling = SM.getCharacterData(Tok.getLocation(), &Invalid);
    if (Invalid) {
      OS << ": unknown current parser token\n";
      return;
    }
    OS << ": current parser token '" << StringRef(Spelling, Length) << "'\n";
  }
}

}  // namespace

//===----------------------------------------------------------------------===//
// Public interface to the file
//===----------------------------------------------------------------------===//

/// ParseAST - Parse the entire file specified, notifying the ASTConsumer as
/// the file is parsed.  This inserts the parsed decls into the translation unit
/// held by Ctx.
///
void clang::ParseAST(Preprocessor &PP, ASTConsumer *Consumer,
                     ASTContext &Ctx, bool PrintStats,
                     TranslationUnitKind TUKind,
                     CodeCompleteConsumer *CompletionConsumer,
                     bool SkipFunctionBodies) {

  std::unique_ptr<Sema> S(
      new Sema(PP, Ctx, *Consumer, TUKind, CompletionConsumer));

  // Recover resources if we crash before exiting this method.
  llvm::CrashRecoveryContextCleanupRegistrar<Sema> CleanupSema(S.get());

  ParseAST(*S.get(), PrintStats, SkipFunctionBodies);
}

void clang::ParseAST(Sema &S, bool PrintStats, bool SkipFunctionBodies) {
  // Collect global stats on Decls/Stmts (until we have a module streamer).
  if (PrintStats) {
    Decl::EnableStatistics();
    Stmt::EnableStatistics();
  }

  // Also turn on collection of stats inside of the Sema object.
  bool OldCollectStats = PrintStats;
  std::swap(OldCollectStats, S.CollectStats);

  // Initialize the template instantiation observer chain.
  // FIXME: See note on "finalize" below.
  initialize(S.TemplateInstCallbacks, S);

  ASTConsumer *Consumer = &S.getASTConsumer();

  std::unique_ptr<Parser> ParseOP(
      new Parser(S.getPreprocessor(), S, SkipFunctionBodies));
  Parser &P = *ParseOP.get();

  llvm::CrashRecoveryContextCleanupRegistrar<const void, ResetStackCleanup>
      CleanupPrettyStack(llvm::SavePrettyStackState());
  PrettyStackTraceParserEntry CrashInfo(P);

  // Recover resources if we crash before exiting this method.
  llvm::CrashRecoveryContextCleanupRegistrar<Parser>
    CleanupParser(ParseOP.get());

  S.getPreprocessor().EnterMainSourceFile();
  ExternalASTSource *External = S.getASTContext().getExternalSource();
  if (External)
    External->StartTranslationUnit(Consumer);

  // If a PCH through header is specified that does not have an include in
  // the source, or a PCH is being created with #pragma hdrstop with nothing
  // after the pragma, there won't be any tokens or a Lexer.
  bool HaveLexer = S.getPreprocessor().getCurrentLexer();

  if (HaveLexer) {
    llvm::TimeTraceScope TimeScope("Frontend");
    P.Initialize();
    Parser::DeclGroupPtrTy ADecl;
    Sema::ModuleImportState ImportState;
    EnterExpressionEvaluationContext PotentiallyEvaluated(
        S, Sema::ExpressionEvaluationContext::PotentiallyEvaluated);

    for (bool AtEOF = P.ParseFirstTopLevelDecl(ADecl, ImportState); !AtEOF;
         AtEOF = P.ParseTopLevelDecl(ADecl, ImportState)) {
      // If we got a null return and something *was* parsed, ignore it.  This
      // is due to a top-level semicolon, an action override, or a parse error
      // skipping something.
      if (ADecl && !Consumer->HandleTopLevelDecl(ADecl.get()))
        return;
    }
  }

  // Process any TopLevelDecls generated by #pragma weak.
  for (Decl *D : S.WeakTopLevelDecls())
    Consumer->HandleTopLevelDecl(DeclGroupRef(D));

  if (S.getLangOpts().SYCLIsDevice) {
    for (Decl *D : S.syclDeviceDecls()) {
      Consumer->HandleTopLevelDecl(DeclGroupRef(D));
    }
<<<<<<< HEAD
  }

  // For C++20 modules, the codegen for module initializers needs to be altered
  // and to be able to use a name based on the module name.

  // At this point, we should know if we are building a non-header C++20 module.
  if (S.getLangOpts().CPlusPlusModules && !S.getLangOpts().IsHeaderFile &&
      !S.getLangOpts().CurrentModule.empty()) {
    // If we are building the module from source, then the top level module
    // will be here.
    Module *CodegenModule = S.getCurrentModule();
    bool Interface = true;
    if (CodegenModule)
      // We only use module initializers for interfaces (including partition
      // implementation units).
      Interface = S.currentModuleIsInterface();
    else
      // If we are building the module from a PCM file, then the module can be
      // found here.
      CodegenModule = S.getPreprocessor().getCurrentModule();
    // If neither. then ....
    assert(CodegenModule && "codegen for a module, but don't know which?");
    if (Interface)
      S.getASTContext().setModuleForCodeGen(CodegenModule);
=======
>>>>>>> e5f8f5e4
  }

  Consumer->HandleTranslationUnit(S.getASTContext());

  // Finalize the template instantiation observer chain.
  // FIXME: This (and init.) should be done in the Sema class, but because
  // Sema does not have a reliable "Finalize" function (it has a
  // destructor, but it is not guaranteed to be called ("-disable-free")).
  // So, do the initialization above and do the finalization here:
  finalize(S.TemplateInstCallbacks, S);

  std::swap(OldCollectStats, S.CollectStats);
  if (PrintStats) {
    llvm::errs() << "\nSTATISTICS:\n";
    if (HaveLexer) P.getActions().PrintStats();
    S.getASTContext().PrintStats();
    Decl::PrintStats();
    Stmt::PrintStats();
    Consumer->PrintStats();
  }
}<|MERGE_RESOLUTION|>--- conflicted
+++ resolved
@@ -176,33 +176,6 @@
     for (Decl *D : S.syclDeviceDecls()) {
       Consumer->HandleTopLevelDecl(DeclGroupRef(D));
     }
-<<<<<<< HEAD
-  }
-
-  // For C++20 modules, the codegen for module initializers needs to be altered
-  // and to be able to use a name based on the module name.
-
-  // At this point, we should know if we are building a non-header C++20 module.
-  if (S.getLangOpts().CPlusPlusModules && !S.getLangOpts().IsHeaderFile &&
-      !S.getLangOpts().CurrentModule.empty()) {
-    // If we are building the module from source, then the top level module
-    // will be here.
-    Module *CodegenModule = S.getCurrentModule();
-    bool Interface = true;
-    if (CodegenModule)
-      // We only use module initializers for interfaces (including partition
-      // implementation units).
-      Interface = S.currentModuleIsInterface();
-    else
-      // If we are building the module from a PCM file, then the module can be
-      // found here.
-      CodegenModule = S.getPreprocessor().getCurrentModule();
-    // If neither. then ....
-    assert(CodegenModule && "codegen for a module, but don't know which?");
-    if (Interface)
-      S.getASTContext().setModuleForCodeGen(CodegenModule);
-=======
->>>>>>> e5f8f5e4
   }
 
   Consumer->HandleTranslationUnit(S.getASTContext());
