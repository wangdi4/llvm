//===--- ParseOpenMP.cpp - OpenMP directives parsing ----------------------===//
// INTEL_CUSTOMIZATION
//
// INTEL CONFIDENTIAL
//
// Modifications, Copyright (C) 2021 Intel Corporation
//
// This software and the related documents are Intel copyrighted materials, and
// your use of them is governed by the express license under which they were
// provided to you ("License"). Unless the License provides otherwise, you may not
// use, modify, copy, publish, distribute, disclose or transmit this software or
// the related documents without Intel's prior written permission.
//
// This software and the related documents are provided as is, with no express
// or implied warranties, other than those that are expressly stated in the
// License.
//
// end INTEL_CUSTOMIZATION
//
// Part of the LLVM Project, under the Apache License v2.0 with LLVM Exceptions.
// See https://llvm.org/LICENSE.txt for license information.
// SPDX-License-Identifier: Apache-2.0 WITH LLVM-exception
//
//===----------------------------------------------------------------------===//
/// \file
/// This file implements parsing of all OpenMP directives and clauses.
///
//===----------------------------------------------------------------------===//

#include "clang/AST/ASTContext.h"
#include "clang/AST/OpenMPClause.h"
#include "clang/AST/StmtOpenMP.h"
#include "clang/Basic/OpenMPKinds.h"
#include "clang/Basic/TargetInfo.h"
#include "clang/Basic/TokenKinds.h"
#include "clang/Parse/ParseDiagnostic.h"
#include "clang/Parse/Parser.h"
#include "clang/Parse/RAIIObjectsForParser.h"
#include "clang/Sema/Scope.h"
#include "llvm/ADT/PointerIntPair.h"
#include "llvm/ADT/StringSwitch.h"
#include "llvm/ADT/UniqueVector.h"
#include "llvm/Frontend/OpenMP/OMPAssume.h"
#include "llvm/Frontend/OpenMP/OMPContext.h"

using namespace clang;
using namespace llvm::omp;

//===----------------------------------------------------------------------===//
// OpenMP declarative directives.
//===----------------------------------------------------------------------===//

namespace {
enum OpenMPDirectiveKindEx {
  OMPD_cancellation = llvm::omp::Directive_enumSize + 1,
  OMPD_data,
  OMPD_declare,
  OMPD_end,
  OMPD_end_declare,
  OMPD_enter,
  OMPD_exit,
  OMPD_point,
  OMPD_reduction,
  OMPD_target_enter,
  OMPD_target_exit,
  OMPD_update,
#if INTEL_COLLAB
  OMPD_target_variant,
  OMPD_function,
#endif // INTEL_COLLAB
  OMPD_distribute_parallel,
  OMPD_teams_distribute_parallel,
  OMPD_target_teams_distribute_parallel,
  OMPD_mapper,
  OMPD_variant,
  OMPD_begin,
  OMPD_begin_declare,
};

// Helper to unify the enum class OpenMPDirectiveKind with its extension
// the OpenMPDirectiveKindEx enum which allows to use them together as if they
// are unsigned values.
struct OpenMPDirectiveKindExWrapper {
  OpenMPDirectiveKindExWrapper(unsigned Value) : Value(Value) {}
  OpenMPDirectiveKindExWrapper(OpenMPDirectiveKind DK) : Value(unsigned(DK)) {}
  bool operator==(OpenMPDirectiveKindExWrapper V) const {
    return Value == V.Value;
  }
  bool operator!=(OpenMPDirectiveKindExWrapper V) const {
    return Value != V.Value;
  }
  bool operator==(OpenMPDirectiveKind V) const { return Value == unsigned(V); }
  bool operator!=(OpenMPDirectiveKind V) const { return Value != unsigned(V); }
  bool operator<(OpenMPDirectiveKind V) const { return Value < unsigned(V); }
  operator unsigned() const { return Value; }
  operator OpenMPDirectiveKind() const { return OpenMPDirectiveKind(Value); }
  unsigned Value;
};

class DeclDirectiveListParserHelper final {
  SmallVector<Expr *, 4> Identifiers;
  Parser *P;
  OpenMPDirectiveKind Kind;

public:
  DeclDirectiveListParserHelper(Parser *P, OpenMPDirectiveKind Kind)
      : P(P), Kind(Kind) {}
  void operator()(CXXScopeSpec &SS, DeclarationNameInfo NameInfo) {
    ExprResult Res = P->getActions().ActOnOpenMPIdExpression(
        P->getCurScope(), SS, NameInfo, Kind);
    if (Res.isUsable())
      Identifiers.push_back(Res.get());
  }
  llvm::ArrayRef<Expr *> getIdentifiers() const { return Identifiers; }
};
} // namespace

// Map token string to extended OMP token kind that are
// OpenMPDirectiveKind + OpenMPDirectiveKindEx.
static unsigned getOpenMPDirectiveKindEx(StringRef S) {
  OpenMPDirectiveKindExWrapper DKind = getOpenMPDirectiveKind(S);
  if (DKind != OMPD_unknown)
    return DKind;

  return llvm::StringSwitch<OpenMPDirectiveKindExWrapper>(S)
      .Case("cancellation", OMPD_cancellation)
      .Case("data", OMPD_data)
      .Case("declare", OMPD_declare)
      .Case("end", OMPD_end)
      .Case("enter", OMPD_enter)
      .Case("exit", OMPD_exit)
      .Case("point", OMPD_point)
      .Case("reduction", OMPD_reduction)
      .Case("update", OMPD_update)
      .Case("mapper", OMPD_mapper)
      .Case("variant", OMPD_variant)
      .Case("begin", OMPD_begin)
#if INTEL_COLLAB
      .Case("function", OMPD_function)
#endif // INTEL_COLLAB
      .Default(OMPD_unknown);
}

static OpenMPDirectiveKindExWrapper parseOpenMPDirectiveKind(Parser &P) {
  // Array of foldings: F[i][0] F[i][1] ===> F[i][2].
  // E.g.: OMPD_for OMPD_simd ===> OMPD_for_simd
  // TODO: add other combined directives in topological order.
  static const OpenMPDirectiveKindExWrapper F[][3] = {
      {OMPD_begin, OMPD_declare, OMPD_begin_declare},
      {OMPD_begin, OMPD_assumes, OMPD_begin_assumes},
      {OMPD_end, OMPD_declare, OMPD_end_declare},
      {OMPD_end, OMPD_assumes, OMPD_end_assumes},
      {OMPD_cancellation, OMPD_point, OMPD_cancellation_point},
      {OMPD_declare, OMPD_reduction, OMPD_declare_reduction},
      {OMPD_declare, OMPD_mapper, OMPD_declare_mapper},
      {OMPD_declare, OMPD_simd, OMPD_declare_simd},
      {OMPD_declare, OMPD_target, OMPD_declare_target},
      {OMPD_declare, OMPD_variant, OMPD_declare_variant},
      {OMPD_begin_declare, OMPD_target, OMPD_begin_declare_target},
      {OMPD_begin_declare, OMPD_variant, OMPD_begin_declare_variant},
      {OMPD_end_declare, OMPD_variant, OMPD_end_declare_variant},
      {OMPD_distribute, OMPD_parallel, OMPD_distribute_parallel},
      {OMPD_distribute_parallel, OMPD_for, OMPD_distribute_parallel_for},
      {OMPD_distribute_parallel_for, OMPD_simd,
       OMPD_distribute_parallel_for_simd},
      {OMPD_distribute, OMPD_simd, OMPD_distribute_simd},
      {OMPD_end_declare, OMPD_target, OMPD_end_declare_target},
      {OMPD_target, OMPD_data, OMPD_target_data},
      {OMPD_target, OMPD_enter, OMPD_target_enter},
      {OMPD_target, OMPD_exit, OMPD_target_exit},
      {OMPD_target, OMPD_update, OMPD_target_update},
      {OMPD_target_enter, OMPD_data, OMPD_target_enter_data},
      {OMPD_target_exit, OMPD_data, OMPD_target_exit_data},
      {OMPD_for, OMPD_simd, OMPD_for_simd},
      {OMPD_parallel, OMPD_for, OMPD_parallel_for},
      {OMPD_parallel_for, OMPD_simd, OMPD_parallel_for_simd},
      {OMPD_parallel, OMPD_loop, OMPD_parallel_loop},
      {OMPD_parallel, OMPD_sections, OMPD_parallel_sections},
      {OMPD_taskloop, OMPD_simd, OMPD_taskloop_simd},
      {OMPD_target, OMPD_parallel, OMPD_target_parallel},
      {OMPD_target, OMPD_simd, OMPD_target_simd},
      {OMPD_target_parallel, OMPD_loop, OMPD_target_parallel_loop},
      {OMPD_target_parallel, OMPD_for, OMPD_target_parallel_for},
      {OMPD_target_parallel_for, OMPD_simd, OMPD_target_parallel_for_simd},
      {OMPD_teams, OMPD_distribute, OMPD_teams_distribute},
      {OMPD_teams_distribute, OMPD_simd, OMPD_teams_distribute_simd},
      {OMPD_teams_distribute, OMPD_parallel, OMPD_teams_distribute_parallel},
      {OMPD_teams_distribute_parallel, OMPD_for,
       OMPD_teams_distribute_parallel_for},
      {OMPD_teams_distribute_parallel_for, OMPD_simd,
       OMPD_teams_distribute_parallel_for_simd},
      {OMPD_teams, OMPD_loop, OMPD_teams_loop},
      {OMPD_target, OMPD_teams, OMPD_target_teams},
      {OMPD_target_teams, OMPD_distribute, OMPD_target_teams_distribute},
      {OMPD_target_teams, OMPD_loop, OMPD_target_teams_loop},
#if INTEL_COLLAB
      {OMPD_target, OMPD_variant, OMPD_target_variant},
      {OMPD_target_variant, OMPD_dispatch, OMPD_target_variant_dispatch},
      {OMPD_declare_target, OMPD_function, OMPD_declare_target_function},
#endif // INTEL_COLLAB
      {OMPD_target_teams_distribute, OMPD_parallel,
       OMPD_target_teams_distribute_parallel},
      {OMPD_target_teams_distribute, OMPD_simd,
       OMPD_target_teams_distribute_simd},
      {OMPD_target_teams_distribute_parallel, OMPD_for,
       OMPD_target_teams_distribute_parallel_for},
      {OMPD_target_teams_distribute_parallel_for, OMPD_simd,
       OMPD_target_teams_distribute_parallel_for_simd},
      {OMPD_master, OMPD_taskloop, OMPD_master_taskloop},
      {OMPD_masked, OMPD_taskloop, OMPD_masked_taskloop},
      {OMPD_master_taskloop, OMPD_simd, OMPD_master_taskloop_simd},
      {OMPD_parallel, OMPD_master, OMPD_parallel_master},
      {OMPD_parallel, OMPD_masked, OMPD_parallel_masked},
      {OMPD_parallel_master, OMPD_taskloop, OMPD_parallel_master_taskloop},
      {OMPD_parallel_master_taskloop, OMPD_simd,
       OMPD_parallel_master_taskloop_simd}};
  enum { CancellationPoint = 0, DeclareReduction = 1, TargetData = 2 };
  Token Tok = P.getCurToken();
  OpenMPDirectiveKindExWrapper DKind =
      Tok.isAnnotation()
          ? static_cast<unsigned>(OMPD_unknown)
          : getOpenMPDirectiveKindEx(P.getPreprocessor().getSpelling(Tok));
  if (DKind == OMPD_unknown)
    return OMPD_unknown;

  for (unsigned I = 0; I < llvm::array_lengthof(F); ++I) {
    if (DKind != F[I][0])
      continue;

    Tok = P.getPreprocessor().LookAhead(0);
    OpenMPDirectiveKindExWrapper SDKind =
        Tok.isAnnotation()
            ? static_cast<unsigned>(OMPD_unknown)
            : getOpenMPDirectiveKindEx(P.getPreprocessor().getSpelling(Tok));
    if (SDKind == OMPD_unknown)
      continue;

    if (SDKind == F[I][1]) {
      P.ConsumeToken();
      DKind = F[I][2];
    }
  }
#if INTEL_COLLAB
  // If not late-outlining, don't accept unsupported directives.
  if (!P.getLangOpts().OpenMPLateOutline &&
      DKind == OMPD_target_variant_dispatch) {
    DKind = OMPD_unknown;
  }
#endif // INTEL_COLLAB

  return unsigned(DKind) < llvm::omp::Directive_enumSize
             ? static_cast<OpenMPDirectiveKind>(DKind)
             : OMPD_unknown;
}

static DeclarationName parseOpenMPReductionId(Parser &P) {
  Token Tok = P.getCurToken();
  Sema &Actions = P.getActions();
  OverloadedOperatorKind OOK = OO_None;
  // Allow to use 'operator' keyword for C++ operators
  bool WithOperator = false;
  if (Tok.is(tok::kw_operator)) {
    P.ConsumeToken();
    Tok = P.getCurToken();
    WithOperator = true;
  }
  switch (Tok.getKind()) {
  case tok::plus: // '+'
    OOK = OO_Plus;
    break;
  case tok::minus: // '-'
    OOK = OO_Minus;
    break;
  case tok::star: // '*'
    OOK = OO_Star;
    break;
  case tok::amp: // '&'
    OOK = OO_Amp;
    break;
  case tok::pipe: // '|'
    OOK = OO_Pipe;
    break;
  case tok::caret: // '^'
    OOK = OO_Caret;
    break;
  case tok::ampamp: // '&&'
    OOK = OO_AmpAmp;
    break;
  case tok::pipepipe: // '||'
    OOK = OO_PipePipe;
    break;
  case tok::identifier: // identifier
    if (!WithOperator)
      break;
    LLVM_FALLTHROUGH;
  default:
    P.Diag(Tok.getLocation(), diag::err_omp_expected_reduction_identifier);
    P.SkipUntil(tok::colon, tok::r_paren, tok::annot_pragma_openmp_end,
                Parser::StopBeforeMatch);
    return DeclarationName();
  }
  P.ConsumeToken();
  auto &DeclNames = Actions.getASTContext().DeclarationNames;
  return OOK == OO_None ? DeclNames.getIdentifier(Tok.getIdentifierInfo())
                        : DeclNames.getCXXOperatorName(OOK);
}

/// Parse 'omp declare reduction' construct.
///
///       declare-reduction-directive:
///        annot_pragma_openmp 'declare' 'reduction'
///        '(' <reduction_id> ':' <type> {',' <type>} ':' <expression> ')'
///        ['initializer' '(' ('omp_priv' '=' <expression>)|<function_call> ')']
///        annot_pragma_openmp_end
/// <reduction_id> is either a base language identifier or one of the following
/// operators: '+', '-', '*', '&', '|', '^', '&&' and '||'.
///
Parser::DeclGroupPtrTy
Parser::ParseOpenMPDeclareReductionDirective(AccessSpecifier AS) {
  // Parse '('.
  BalancedDelimiterTracker T(*this, tok::l_paren, tok::annot_pragma_openmp_end);
  if (T.expectAndConsume(
          diag::err_expected_lparen_after,
          getOpenMPDirectiveName(OMPD_declare_reduction).data())) {
    SkipUntil(tok::annot_pragma_openmp_end, StopBeforeMatch);
    return DeclGroupPtrTy();
  }

  DeclarationName Name = parseOpenMPReductionId(*this);
  if (Name.isEmpty() && Tok.is(tok::annot_pragma_openmp_end))
    return DeclGroupPtrTy();

  // Consume ':'.
  bool IsCorrect = !ExpectAndConsume(tok::colon);

  if (!IsCorrect && Tok.is(tok::annot_pragma_openmp_end))
    return DeclGroupPtrTy();

  IsCorrect = IsCorrect && !Name.isEmpty();

  if (Tok.is(tok::colon) || Tok.is(tok::annot_pragma_openmp_end)) {
    Diag(Tok.getLocation(), diag::err_expected_type);
    IsCorrect = false;
  }

  if (!IsCorrect && Tok.is(tok::annot_pragma_openmp_end))
    return DeclGroupPtrTy();

  SmallVector<std::pair<QualType, SourceLocation>, 8> ReductionTypes;
  // Parse list of types until ':' token.
  do {
    ColonProtectionRAIIObject ColonRAII(*this);
    SourceRange Range;
    TypeResult TR = ParseTypeName(&Range, DeclaratorContext::Prototype, AS);
    if (TR.isUsable()) {
      QualType ReductionType =
          Actions.ActOnOpenMPDeclareReductionType(Range.getBegin(), TR);
      if (!ReductionType.isNull()) {
        ReductionTypes.push_back(
            std::make_pair(ReductionType, Range.getBegin()));
      }
    } else {
      SkipUntil(tok::comma, tok::colon, tok::annot_pragma_openmp_end,
                StopBeforeMatch);
    }

    if (Tok.is(tok::colon) || Tok.is(tok::annot_pragma_openmp_end))
      break;

    // Consume ','.
    if (ExpectAndConsume(tok::comma)) {
      IsCorrect = false;
      if (Tok.is(tok::annot_pragma_openmp_end)) {
        Diag(Tok.getLocation(), diag::err_expected_type);
        return DeclGroupPtrTy();
      }
    }
  } while (Tok.isNot(tok::annot_pragma_openmp_end));

  if (ReductionTypes.empty()) {
    SkipUntil(tok::annot_pragma_openmp_end, StopBeforeMatch);
    return DeclGroupPtrTy();
  }

  if (!IsCorrect && Tok.is(tok::annot_pragma_openmp_end))
    return DeclGroupPtrTy();

  // Consume ':'.
  if (ExpectAndConsume(tok::colon))
    IsCorrect = false;

  if (Tok.is(tok::annot_pragma_openmp_end)) {
    Diag(Tok.getLocation(), diag::err_expected_expression);
    return DeclGroupPtrTy();
  }

  DeclGroupPtrTy DRD = Actions.ActOnOpenMPDeclareReductionDirectiveStart(
      getCurScope(), Actions.getCurLexicalContext(), Name, ReductionTypes, AS);

  // Parse <combiner> expression and then parse initializer if any for each
  // correct type.
  unsigned I = 0, E = ReductionTypes.size();
  for (Decl *D : DRD.get()) {
    TentativeParsingAction TPA(*this);
    ParseScope OMPDRScope(this, Scope::FnScope | Scope::DeclScope |
                                    Scope::CompoundStmtScope |
                                    Scope::OpenMPDirectiveScope);
    // Parse <combiner> expression.
    Actions.ActOnOpenMPDeclareReductionCombinerStart(getCurScope(), D);
    ExprResult CombinerResult = Actions.ActOnFinishFullExpr(
        ParseExpression().get(), D->getLocation(), /*DiscardedValue*/ false);
    Actions.ActOnOpenMPDeclareReductionCombinerEnd(D, CombinerResult.get());

    if (CombinerResult.isInvalid() && Tok.isNot(tok::r_paren) &&
        Tok.isNot(tok::annot_pragma_openmp_end)) {
      TPA.Commit();
      IsCorrect = false;
      break;
    }
    IsCorrect = !T.consumeClose() && IsCorrect && CombinerResult.isUsable();
    ExprResult InitializerResult;
    if (Tok.isNot(tok::annot_pragma_openmp_end)) {
      // Parse <initializer> expression.
      if (Tok.is(tok::identifier) &&
          Tok.getIdentifierInfo()->isStr("initializer")) {
        ConsumeToken();
      } else {
        Diag(Tok.getLocation(), diag::err_expected) << "'initializer'";
        TPA.Commit();
        IsCorrect = false;
        break;
      }
      // Parse '('.
      BalancedDelimiterTracker T(*this, tok::l_paren,
                                 tok::annot_pragma_openmp_end);
      IsCorrect =
          !T.expectAndConsume(diag::err_expected_lparen_after, "initializer") &&
          IsCorrect;
      if (Tok.isNot(tok::annot_pragma_openmp_end)) {
        ParseScope OMPDRScope(this, Scope::FnScope | Scope::DeclScope |
                                        Scope::CompoundStmtScope |
                                        Scope::OpenMPDirectiveScope);
        // Parse expression.
        VarDecl *OmpPrivParm =
            Actions.ActOnOpenMPDeclareReductionInitializerStart(getCurScope(),
                                                                D);
        // Check if initializer is omp_priv <init_expr> or something else.
        if (Tok.is(tok::identifier) &&
            Tok.getIdentifierInfo()->isStr("omp_priv")) {
          ConsumeToken();
          ParseOpenMPReductionInitializerForDecl(OmpPrivParm);
        } else {
          InitializerResult = Actions.ActOnFinishFullExpr(
              ParseAssignmentExpression().get(), D->getLocation(),
              /*DiscardedValue*/ false);
        }
        Actions.ActOnOpenMPDeclareReductionInitializerEnd(
            D, InitializerResult.get(), OmpPrivParm);
        if (InitializerResult.isInvalid() && Tok.isNot(tok::r_paren) &&
            Tok.isNot(tok::annot_pragma_openmp_end)) {
          TPA.Commit();
          IsCorrect = false;
          break;
        }
        IsCorrect =
            !T.consumeClose() && IsCorrect && !InitializerResult.isInvalid();
      }
    }

    ++I;
    // Revert parsing if not the last type, otherwise accept it, we're done with
    // parsing.
    if (I != E)
      TPA.Revert();
    else
      TPA.Commit();
  }
  return Actions.ActOnOpenMPDeclareReductionDirectiveEnd(getCurScope(), DRD,
                                                         IsCorrect);
}

void Parser::ParseOpenMPReductionInitializerForDecl(VarDecl *OmpPrivParm) {
  // Parse declarator '=' initializer.
  // If a '==' or '+=' is found, suggest a fixit to '='.
  if (isTokenEqualOrEqualTypo()) {
    ConsumeToken();

    if (Tok.is(tok::code_completion)) {
      cutOffParsing();
      Actions.CodeCompleteInitializer(getCurScope(), OmpPrivParm);
      Actions.FinalizeDeclaration(OmpPrivParm);
      return;
    }

    PreferredType.enterVariableInit(Tok.getLocation(), OmpPrivParm);
    ExprResult Init = ParseInitializer();

    if (Init.isInvalid()) {
      SkipUntil(tok::r_paren, tok::annot_pragma_openmp_end, StopBeforeMatch);
      Actions.ActOnInitializerError(OmpPrivParm);
    } else {
      Actions.AddInitializerToDecl(OmpPrivParm, Init.get(),
                                   /*DirectInit=*/false);
    }
  } else if (Tok.is(tok::l_paren)) {
    // Parse C++ direct initializer: '(' expression-list ')'
    BalancedDelimiterTracker T(*this, tok::l_paren);
    T.consumeOpen();

    ExprVector Exprs;
    CommaLocsTy CommaLocs;

    SourceLocation LParLoc = T.getOpenLocation();
    auto RunSignatureHelp = [this, OmpPrivParm, LParLoc, &Exprs]() {
      QualType PreferredType = Actions.ProduceConstructorSignatureHelp(
          OmpPrivParm->getType()->getCanonicalTypeInternal(),
          OmpPrivParm->getLocation(), Exprs, LParLoc, /*Braced=*/false);
      CalledSignatureHelp = true;
      return PreferredType;
    };
    if (ParseExpressionList(Exprs, CommaLocs, [&] {
          PreferredType.enterFunctionArgument(Tok.getLocation(),
                                              RunSignatureHelp);
        })) {
      if (PP.isCodeCompletionReached() && !CalledSignatureHelp)
        RunSignatureHelp();
      Actions.ActOnInitializerError(OmpPrivParm);
      SkipUntil(tok::r_paren, tok::annot_pragma_openmp_end, StopBeforeMatch);
    } else {
      // Match the ')'.
      SourceLocation RLoc = Tok.getLocation();
      if (!T.consumeClose())
        RLoc = T.getCloseLocation();

      assert(!Exprs.empty() && Exprs.size() - 1 == CommaLocs.size() &&
             "Unexpected number of commas!");

      ExprResult Initializer =
          Actions.ActOnParenListExpr(T.getOpenLocation(), RLoc, Exprs);
      Actions.AddInitializerToDecl(OmpPrivParm, Initializer.get(),
                                   /*DirectInit=*/true);
    }
  } else if (getLangOpts().CPlusPlus11 && Tok.is(tok::l_brace)) {
    // Parse C++0x braced-init-list.
    Diag(Tok, diag::warn_cxx98_compat_generalized_initializer_lists);

    ExprResult Init(ParseBraceInitializer());

    if (Init.isInvalid()) {
      Actions.ActOnInitializerError(OmpPrivParm);
    } else {
      Actions.AddInitializerToDecl(OmpPrivParm, Init.get(),
                                   /*DirectInit=*/true);
    }
  } else {
    Actions.ActOnUninitializedDecl(OmpPrivParm);
  }
}

/// Parses 'omp declare mapper' directive.
///
///       declare-mapper-directive:
///         annot_pragma_openmp 'declare' 'mapper' '(' [<mapper-identifier> ':']
///         <type> <var> ')' [<clause>[[,] <clause>] ... ]
///         annot_pragma_openmp_end
/// <mapper-identifier> and <var> are base language identifiers.
///
Parser::DeclGroupPtrTy
Parser::ParseOpenMPDeclareMapperDirective(AccessSpecifier AS) {
  bool IsCorrect = true;
  // Parse '('
  BalancedDelimiterTracker T(*this, tok::l_paren, tok::annot_pragma_openmp_end);
  if (T.expectAndConsume(diag::err_expected_lparen_after,
                         getOpenMPDirectiveName(OMPD_declare_mapper).data())) {
    SkipUntil(tok::annot_pragma_openmp_end, StopBeforeMatch);
    return DeclGroupPtrTy();
  }

  // Parse <mapper-identifier>
  auto &DeclNames = Actions.getASTContext().DeclarationNames;
  DeclarationName MapperId;
  if (PP.LookAhead(0).is(tok::colon)) {
    if (Tok.isNot(tok::identifier) && Tok.isNot(tok::kw_default)) {
      Diag(Tok.getLocation(), diag::err_omp_mapper_illegal_identifier);
      IsCorrect = false;
    } else {
      MapperId = DeclNames.getIdentifier(Tok.getIdentifierInfo());
    }
    ConsumeToken();
    // Consume ':'.
    ExpectAndConsume(tok::colon);
  } else {
    // If no mapper identifier is provided, its name is "default" by default
    MapperId =
        DeclNames.getIdentifier(&Actions.getASTContext().Idents.get("default"));
  }

  if (!IsCorrect && Tok.is(tok::annot_pragma_openmp_end))
    return DeclGroupPtrTy();

  // Parse <type> <var>
  DeclarationName VName;
  QualType MapperType;
  SourceRange Range;
  TypeResult ParsedType = parseOpenMPDeclareMapperVarDecl(Range, VName, AS);
  if (ParsedType.isUsable())
    MapperType =
        Actions.ActOnOpenMPDeclareMapperType(Range.getBegin(), ParsedType);
  if (MapperType.isNull())
    IsCorrect = false;
  if (!IsCorrect) {
    SkipUntil(tok::annot_pragma_openmp_end, Parser::StopBeforeMatch);
    return DeclGroupPtrTy();
  }

  // Consume ')'.
  IsCorrect &= !T.consumeClose();
  if (!IsCorrect) {
    SkipUntil(tok::annot_pragma_openmp_end, Parser::StopBeforeMatch);
    return DeclGroupPtrTy();
  }

  // Enter scope.
  DeclarationNameInfo DirName;
  SourceLocation Loc = Tok.getLocation();
  unsigned ScopeFlags = Scope::FnScope | Scope::DeclScope |
                        Scope::CompoundStmtScope | Scope::OpenMPDirectiveScope;
  ParseScope OMPDirectiveScope(this, ScopeFlags);
  Actions.StartOpenMPDSABlock(OMPD_declare_mapper, DirName, getCurScope(), Loc);

  // Add the mapper variable declaration.
  ExprResult MapperVarRef = Actions.ActOnOpenMPDeclareMapperDirectiveVarDecl(
      getCurScope(), MapperType, Range.getBegin(), VName);

  // Parse map clauses.
  SmallVector<OMPClause *, 6> Clauses;
  while (Tok.isNot(tok::annot_pragma_openmp_end)) {
    OpenMPClauseKind CKind = Tok.isAnnotation()
                                 ? OMPC_unknown
                                 : getOpenMPClauseKind(PP.getSpelling(Tok));
    Actions.StartOpenMPClause(CKind);
    OMPClause *Clause =
        ParseOpenMPClause(OMPD_declare_mapper, CKind, Clauses.empty());
    if (Clause)
      Clauses.push_back(Clause);
    else
      IsCorrect = false;
    // Skip ',' if any.
    if (Tok.is(tok::comma))
      ConsumeToken();
    Actions.EndOpenMPClause();
  }
  if (Clauses.empty()) {
    Diag(Tok, diag::err_omp_expected_clause)
        << getOpenMPDirectiveName(OMPD_declare_mapper);
    IsCorrect = false;
  }

  // Exit scope.
  Actions.EndOpenMPDSABlock(nullptr);
  OMPDirectiveScope.Exit();
  DeclGroupPtrTy DG = Actions.ActOnOpenMPDeclareMapperDirective(
      getCurScope(), Actions.getCurLexicalContext(), MapperId, MapperType,
      Range.getBegin(), VName, AS, MapperVarRef.get(), Clauses);
  if (!IsCorrect)
    return DeclGroupPtrTy();

  return DG;
}

TypeResult Parser::parseOpenMPDeclareMapperVarDecl(SourceRange &Range,
                                                   DeclarationName &Name,
                                                   AccessSpecifier AS) {
  // Parse the common declaration-specifiers piece.
  Parser::DeclSpecContext DSC = Parser::DeclSpecContext::DSC_type_specifier;
  DeclSpec DS(AttrFactory);
  ParseSpecifierQualifierList(DS, AS, DSC);

  // Parse the declarator.
  DeclaratorContext Context = DeclaratorContext::Prototype;
  Declarator DeclaratorInfo(DS, ParsedAttributesView::none(), Context);
  ParseDeclarator(DeclaratorInfo);
  Range = DeclaratorInfo.getSourceRange();
  if (DeclaratorInfo.getIdentifier() == nullptr) {
    Diag(Tok.getLocation(), diag::err_omp_mapper_expected_declarator);
    return true;
  }
  Name = Actions.GetNameForDeclarator(DeclaratorInfo).getName();

  return Actions.ActOnOpenMPDeclareMapperVarDecl(getCurScope(), DeclaratorInfo);
}

namespace {
/// RAII that recreates function context for correct parsing of clauses of
/// 'declare simd' construct.
/// OpenMP, 2.8.2 declare simd Construct
/// The expressions appearing in the clauses of this directive are evaluated in
/// the scope of the arguments of the function declaration or definition.
class FNContextRAII final {
  Parser &P;
  Sema::CXXThisScopeRAII *ThisScope;
  Parser::MultiParseScope Scopes;
  bool HasFunScope = false;
  FNContextRAII() = delete;
  FNContextRAII(const FNContextRAII &) = delete;
  FNContextRAII &operator=(const FNContextRAII &) = delete;

public:
  FNContextRAII(Parser &P, Parser::DeclGroupPtrTy Ptr) : P(P), Scopes(P) {
    Decl *D = *Ptr.get().begin();
    NamedDecl *ND = dyn_cast<NamedDecl>(D);
    RecordDecl *RD = dyn_cast_or_null<RecordDecl>(D->getDeclContext());
    Sema &Actions = P.getActions();

    // Allow 'this' within late-parsed attributes.
    ThisScope = new Sema::CXXThisScopeRAII(Actions, RD, Qualifiers(),
                                           ND && ND->isCXXInstanceMember());

    // If the Decl is templatized, add template parameters to scope.
    // FIXME: Track CurTemplateDepth?
    P.ReenterTemplateScopes(Scopes, D);

    // If the Decl is on a function, add function parameters to the scope.
    if (D->isFunctionOrFunctionTemplate()) {
      HasFunScope = true;
      Scopes.Enter(Scope::FnScope | Scope::DeclScope |
                   Scope::CompoundStmtScope);
      Actions.ActOnReenterFunctionContext(Actions.getCurScope(), D);
    }
  }
  ~FNContextRAII() {
    if (HasFunScope)
      P.getActions().ActOnExitFunctionContext();
    delete ThisScope;
  }
};
} // namespace

/// Parses clauses for 'declare simd' directive.
///    clause:
///      'inbranch' | 'notinbranch'
///      'simdlen' '(' <expr> ')'
///      { 'uniform' '(' <argument_list> ')' }
///      { 'aligned '(' <argument_list> [ ':' <alignment> ] ')' }
///      { 'linear '(' <argument_list> [ ':' <step> ] ')' }
static bool parseDeclareSimdClauses(
    Parser &P, OMPDeclareSimdDeclAttr::BranchStateTy &BS, ExprResult &SimdLen,
    SmallVectorImpl<Expr *> &Uniforms, SmallVectorImpl<Expr *> &Aligneds,
    SmallVectorImpl<Expr *> &Alignments, SmallVectorImpl<Expr *> &Linears,
    SmallVectorImpl<unsigned> &LinModifiers, SmallVectorImpl<Expr *> &Steps) {
  SourceRange BSRange;
  const Token &Tok = P.getCurToken();
  bool IsError = false;
  while (Tok.isNot(tok::annot_pragma_openmp_end)) {
    if (Tok.isNot(tok::identifier))
      break;
    OMPDeclareSimdDeclAttr::BranchStateTy Out;
    IdentifierInfo *II = Tok.getIdentifierInfo();
    StringRef ClauseName = II->getName();
    // Parse 'inranch|notinbranch' clauses.
    if (OMPDeclareSimdDeclAttr::ConvertStrToBranchStateTy(ClauseName, Out)) {
      if (BS != OMPDeclareSimdDeclAttr::BS_Undefined && BS != Out) {
        P.Diag(Tok, diag::err_omp_declare_simd_inbranch_notinbranch)
            << ClauseName
            << OMPDeclareSimdDeclAttr::ConvertBranchStateTyToStr(BS) << BSRange;
        IsError = true;
      }
      BS = Out;
      BSRange = SourceRange(Tok.getLocation(), Tok.getEndLoc());
      P.ConsumeToken();
    } else if (ClauseName.equals("simdlen")) {
      if (SimdLen.isUsable()) {
        P.Diag(Tok, diag::err_omp_more_one_clause)
            << getOpenMPDirectiveName(OMPD_declare_simd) << ClauseName << 0;
        IsError = true;
      }
      P.ConsumeToken();
      SourceLocation RLoc;
      SimdLen = P.ParseOpenMPParensExpr(ClauseName, RLoc);
      if (SimdLen.isInvalid())
        IsError = true;
    } else {
      OpenMPClauseKind CKind = getOpenMPClauseKind(ClauseName);
      if (CKind == OMPC_uniform || CKind == OMPC_aligned ||
          CKind == OMPC_linear) {
        Sema::OpenMPVarListDataTy Data;
        SmallVectorImpl<Expr *> *Vars = &Uniforms;
        if (CKind == OMPC_aligned) {
          Vars = &Aligneds;
        } else if (CKind == OMPC_linear) {
          Data.ExtraModifier = OMPC_LINEAR_val;
          Vars = &Linears;
        }

        P.ConsumeToken();
        if (P.ParseOpenMPVarList(OMPD_declare_simd,
                                 getOpenMPClauseKind(ClauseName), *Vars, Data))
          IsError = true;
        if (CKind == OMPC_aligned) {
          Alignments.append(Aligneds.size() - Alignments.size(),
                            Data.DepModOrTailExpr);
        } else if (CKind == OMPC_linear) {
          assert(0 <= Data.ExtraModifier &&
                 Data.ExtraModifier <= OMPC_LINEAR_unknown &&
                 "Unexpected linear modifier.");
          if (P.getActions().CheckOpenMPLinearModifier(
                  static_cast<OpenMPLinearClauseKind>(Data.ExtraModifier),
                  Data.ExtraModifierLoc))
            Data.ExtraModifier = OMPC_LINEAR_val;
          LinModifiers.append(Linears.size() - LinModifiers.size(),
                              Data.ExtraModifier);
          Steps.append(Linears.size() - Steps.size(), Data.DepModOrTailExpr);
        }
      } else
        // TODO: add parsing of other clauses.
        break;
    }
    // Skip ',' if any.
    if (Tok.is(tok::comma))
      P.ConsumeToken();
  }
  return IsError;
}

/// Parse clauses for '#pragma omp declare simd'.
Parser::DeclGroupPtrTy
Parser::ParseOMPDeclareSimdClauses(Parser::DeclGroupPtrTy Ptr,
                                   CachedTokens &Toks, SourceLocation Loc) {
  PP.EnterToken(Tok, /*IsReinject*/ true);
  PP.EnterTokenStream(Toks, /*DisableMacroExpansion=*/true,
                      /*IsReinject*/ true);
  // Consume the previously pushed token.
  ConsumeAnyToken(/*ConsumeCodeCompletionTok=*/true);
  ConsumeAnyToken(/*ConsumeCodeCompletionTok=*/true);

  FNContextRAII FnContext(*this, Ptr);
  OMPDeclareSimdDeclAttr::BranchStateTy BS =
      OMPDeclareSimdDeclAttr::BS_Undefined;
  ExprResult Simdlen;
  SmallVector<Expr *, 4> Uniforms;
  SmallVector<Expr *, 4> Aligneds;
  SmallVector<Expr *, 4> Alignments;
  SmallVector<Expr *, 4> Linears;
  SmallVector<unsigned, 4> LinModifiers;
  SmallVector<Expr *, 4> Steps;
  bool IsError =
      parseDeclareSimdClauses(*this, BS, Simdlen, Uniforms, Aligneds,
                              Alignments, Linears, LinModifiers, Steps);
  skipUntilPragmaOpenMPEnd(OMPD_declare_simd);
  // Skip the last annot_pragma_openmp_end.
  SourceLocation EndLoc = ConsumeAnnotationToken();
  if (IsError)
    return Ptr;
  return Actions.ActOnOpenMPDeclareSimdDirective(
      Ptr, BS, Simdlen.get(), Uniforms, Aligneds, Alignments, Linears,
      LinModifiers, Steps, SourceRange(Loc, EndLoc));
}

namespace {
/// Constant used in the diagnostics to distinguish the levels in an OpenMP
/// contexts: selector-set={selector(trait, ...), ...}, ....
enum OMPContextLvl {
  CONTEXT_SELECTOR_SET_LVL = 0,
  CONTEXT_SELECTOR_LVL = 1,
  CONTEXT_TRAIT_LVL = 2,
};

static StringRef stringLiteralParser(Parser &P) {
  ExprResult Res = P.ParseStringLiteralExpression(true);
  return Res.isUsable() ? Res.getAs<StringLiteral>()->getString() : "";
}

static StringRef getNameFromIdOrString(Parser &P, Token &Tok,
                                       OMPContextLvl Lvl) {
  if (Tok.is(tok::identifier) || Tok.is(tok::kw_for)) {
    llvm::SmallString<16> Buffer;
    StringRef Name = P.getPreprocessor().getSpelling(Tok, Buffer);
    (void)P.ConsumeToken();
    return Name;
  }

  if (tok::isStringLiteral(Tok.getKind()))
    return stringLiteralParser(P);

  P.Diag(Tok.getLocation(),
         diag::warn_omp_declare_variant_string_literal_or_identifier)
      << Lvl;
  return "";
}

static bool checkForDuplicates(Parser &P, StringRef Name,
                               SourceLocation NameLoc,
                               llvm::StringMap<SourceLocation> &Seen,
                               OMPContextLvl Lvl) {
  auto Res = Seen.try_emplace(Name, NameLoc);
  if (Res.second)
    return false;

  // Each trait-set-selector-name, trait-selector-name and trait-name can
  // only be specified once.
  P.Diag(NameLoc, diag::warn_omp_declare_variant_ctx_mutiple_use)
      << Lvl << Name;
  P.Diag(Res.first->getValue(), diag::note_omp_declare_variant_ctx_used_here)
      << Lvl << Name;
  return true;
}
} // namespace

void Parser::parseOMPTraitPropertyKind(OMPTraitProperty &TIProperty,
                                       llvm::omp::TraitSet Set,
                                       llvm::omp::TraitSelector Selector,
                                       llvm::StringMap<SourceLocation> &Seen) {
  TIProperty.Kind = TraitProperty::invalid;

  SourceLocation NameLoc = Tok.getLocation();
  StringRef Name = getNameFromIdOrString(*this, Tok, CONTEXT_TRAIT_LVL);
  if (Name.empty()) {
    Diag(Tok.getLocation(), diag::note_omp_declare_variant_ctx_options)
        << CONTEXT_TRAIT_LVL << listOpenMPContextTraitProperties(Set, Selector);
    return;
  }

  TIProperty.RawString = Name;
  TIProperty.Kind = getOpenMPContextTraitPropertyKind(Set, Selector, Name);
  if (TIProperty.Kind != TraitProperty::invalid) {
    if (checkForDuplicates(*this, Name, NameLoc, Seen, CONTEXT_TRAIT_LVL))
      TIProperty.Kind = TraitProperty::invalid;
    return;
  }

  // It follows diagnosis and helping notes.
  // FIXME: We should move the diagnosis string generation into libFrontend.
  Diag(NameLoc, diag::warn_omp_declare_variant_ctx_not_a_property)
      << Name << getOpenMPContextTraitSelectorName(Selector)
      << getOpenMPContextTraitSetName(Set);

  TraitSet SetForName = getOpenMPContextTraitSetKind(Name);
  if (SetForName != TraitSet::invalid) {
    Diag(NameLoc, diag::note_omp_declare_variant_ctx_is_a)
        << Name << CONTEXT_SELECTOR_SET_LVL << CONTEXT_TRAIT_LVL;
    Diag(NameLoc, diag::note_omp_declare_variant_ctx_try)
        << Name << "<selector-name>"
        << "(<property-name>)";
    return;
  }
  TraitSelector SelectorForName = getOpenMPContextTraitSelectorKind(Name);
  if (SelectorForName != TraitSelector::invalid) {
    Diag(NameLoc, diag::note_omp_declare_variant_ctx_is_a)
        << Name << CONTEXT_SELECTOR_LVL << CONTEXT_TRAIT_LVL;
    bool AllowsTraitScore = false;
    bool RequiresProperty = false;
    isValidTraitSelectorForTraitSet(
        SelectorForName, getOpenMPContextTraitSetForSelector(SelectorForName),
        AllowsTraitScore, RequiresProperty);
    Diag(NameLoc, diag::note_omp_declare_variant_ctx_try)
        << getOpenMPContextTraitSetName(
               getOpenMPContextTraitSetForSelector(SelectorForName))
        << Name << (RequiresProperty ? "(<property-name>)" : "");
    return;
  }
  for (const auto &PotentialSet :
       {TraitSet::construct, TraitSet::user, TraitSet::implementation,
        TraitSet::device}) {
    TraitProperty PropertyForName =
        getOpenMPContextTraitPropertyKind(PotentialSet, Selector, Name);
    if (PropertyForName == TraitProperty::invalid)
      continue;
    Diag(NameLoc, diag::note_omp_declare_variant_ctx_try)
        << getOpenMPContextTraitSetName(
               getOpenMPContextTraitSetForProperty(PropertyForName))
        << getOpenMPContextTraitSelectorName(
               getOpenMPContextTraitSelectorForProperty(PropertyForName))
        << ("(" + Name + ")").str();
    return;
  }
  Diag(NameLoc, diag::note_omp_declare_variant_ctx_options)
      << CONTEXT_TRAIT_LVL << listOpenMPContextTraitProperties(Set, Selector);
}

static bool checkExtensionProperty(Parser &P, SourceLocation Loc,
                                   OMPTraitProperty &TIProperty,
                                   OMPTraitSelector &TISelector,
                                   llvm::StringMap<SourceLocation> &Seen) {
  assert(TISelector.Kind ==
             llvm::omp::TraitSelector::implementation_extension &&
         "Only for extension properties, e.g., "
         "`implementation={extension(PROPERTY)}`");
  if (TIProperty.Kind == TraitProperty::invalid)
    return false;

  if (TIProperty.Kind ==
      TraitProperty::implementation_extension_disable_implicit_base)
    return true;

  if (TIProperty.Kind ==
      TraitProperty::implementation_extension_allow_templates)
    return true;

  auto IsMatchExtension = [](OMPTraitProperty &TP) {
    return (TP.Kind ==
                llvm::omp::TraitProperty::implementation_extension_match_all ||
            TP.Kind ==
                llvm::omp::TraitProperty::implementation_extension_match_any ||
            TP.Kind ==
                llvm::omp::TraitProperty::implementation_extension_match_none);
  };

  if (IsMatchExtension(TIProperty)) {
    for (OMPTraitProperty &SeenProp : TISelector.Properties)
      if (IsMatchExtension(SeenProp)) {
        P.Diag(Loc, diag::err_omp_variant_ctx_second_match_extension);
        StringRef SeenName = llvm::omp::getOpenMPContextTraitPropertyName(
            SeenProp.Kind, SeenProp.RawString);
        SourceLocation SeenLoc = Seen[SeenName];
        P.Diag(SeenLoc, diag::note_omp_declare_variant_ctx_used_here)
            << CONTEXT_TRAIT_LVL << SeenName;
        return false;
      }
    return true;
  }

  llvm_unreachable("Unknown extension property!");
}

void Parser::parseOMPContextProperty(OMPTraitSelector &TISelector,
                                     llvm::omp::TraitSet Set,
                                     llvm::StringMap<SourceLocation> &Seen) {
  assert(TISelector.Kind != TraitSelector::user_condition &&
         "User conditions are special properties not handled here!");

  SourceLocation PropertyLoc = Tok.getLocation();
  OMPTraitProperty TIProperty;
  parseOMPTraitPropertyKind(TIProperty, Set, TISelector.Kind, Seen);

  if (TISelector.Kind == llvm::omp::TraitSelector::implementation_extension)
    if (!checkExtensionProperty(*this, Tok.getLocation(), TIProperty,
                                TISelector, Seen))
      TIProperty.Kind = TraitProperty::invalid;

  // If we have an invalid property here we already issued a warning.
  if (TIProperty.Kind == TraitProperty::invalid) {
    if (PropertyLoc != Tok.getLocation())
      Diag(Tok.getLocation(), diag::note_omp_declare_variant_ctx_continue_here)
          << CONTEXT_TRAIT_LVL;
    return;
  }

  if (isValidTraitPropertyForTraitSetAndSelector(TIProperty.Kind,
                                                 TISelector.Kind, Set)) {

    // If we make it here the property, selector, set, score, condition, ... are
    // all valid (or have been corrected). Thus we can record the property.
    TISelector.Properties.push_back(TIProperty);
    return;
  }

  Diag(PropertyLoc, diag::warn_omp_ctx_incompatible_property_for_selector)
      << getOpenMPContextTraitPropertyName(TIProperty.Kind,
                                           TIProperty.RawString)
      << getOpenMPContextTraitSelectorName(TISelector.Kind)
      << getOpenMPContextTraitSetName(Set);
  Diag(PropertyLoc, diag::note_omp_ctx_compatible_set_and_selector_for_property)
      << getOpenMPContextTraitPropertyName(TIProperty.Kind,
                                           TIProperty.RawString)
      << getOpenMPContextTraitSelectorName(
             getOpenMPContextTraitSelectorForProperty(TIProperty.Kind))
      << getOpenMPContextTraitSetName(
             getOpenMPContextTraitSetForProperty(TIProperty.Kind));
  Diag(Tok.getLocation(), diag::note_omp_declare_variant_ctx_continue_here)
      << CONTEXT_TRAIT_LVL;
}

void Parser::parseOMPTraitSelectorKind(OMPTraitSelector &TISelector,
                                       llvm::omp::TraitSet Set,
                                       llvm::StringMap<SourceLocation> &Seen) {
  TISelector.Kind = TraitSelector::invalid;

  SourceLocation NameLoc = Tok.getLocation();
  StringRef Name = getNameFromIdOrString(*this, Tok, CONTEXT_SELECTOR_LVL);
  if (Name.empty()) {
    Diag(Tok.getLocation(), diag::note_omp_declare_variant_ctx_options)
        << CONTEXT_SELECTOR_LVL << listOpenMPContextTraitSelectors(Set);
    return;
  }

#if INTEL_COLLAB
  // Since the framework does not handle multi-word selectors check and set it
  // manually. Since 'target variant dispatch' will be added to OpenMP in the
  // future (possibly with a different name) this code is temporary.
  const Token &NextTok = getPreprocessor().LookAhead(0);
  if (Name == "target" && Tok.is(tok::identifier) &&
      NextTok.is(tok::identifier) &&
      Tok.getIdentifierInfo()->getName() == "variant" &&
      NextTok.getIdentifierInfo()->getName() == "dispatch") {
    TISelector.Kind = TraitSelector::construct_target_variant_dispatch;
    ConsumeToken();
    ConsumeToken();
  } else
#endif // INTEL_COLLAB
  TISelector.Kind = getOpenMPContextTraitSelectorKind(Name);
  if (TISelector.Kind != TraitSelector::invalid) {
    if (checkForDuplicates(*this, Name, NameLoc, Seen, CONTEXT_SELECTOR_LVL))
      TISelector.Kind = TraitSelector::invalid;
    return;
  }

  // It follows diagnosis and helping notes.
  Diag(NameLoc, diag::warn_omp_declare_variant_ctx_not_a_selector)
      << Name << getOpenMPContextTraitSetName(Set);

  TraitSet SetForName = getOpenMPContextTraitSetKind(Name);
  if (SetForName != TraitSet::invalid) {
    Diag(NameLoc, diag::note_omp_declare_variant_ctx_is_a)
        << Name << CONTEXT_SELECTOR_SET_LVL << CONTEXT_SELECTOR_LVL;
    Diag(NameLoc, diag::note_omp_declare_variant_ctx_try)
        << Name << "<selector-name>"
        << "<property-name>";
    return;
  }
  for (const auto &PotentialSet :
       {TraitSet::construct, TraitSet::user, TraitSet::implementation,
        TraitSet::device}) {
    TraitProperty PropertyForName = getOpenMPContextTraitPropertyKind(
        PotentialSet, TraitSelector::invalid, Name);
    if (PropertyForName == TraitProperty::invalid)
      continue;
    Diag(NameLoc, diag::note_omp_declare_variant_ctx_is_a)
        << Name << CONTEXT_TRAIT_LVL << CONTEXT_SELECTOR_LVL;
    Diag(NameLoc, diag::note_omp_declare_variant_ctx_try)
        << getOpenMPContextTraitSetName(
               getOpenMPContextTraitSetForProperty(PropertyForName))
        << getOpenMPContextTraitSelectorName(
               getOpenMPContextTraitSelectorForProperty(PropertyForName))
        << ("(" + Name + ")").str();
    return;
  }
  Diag(NameLoc, diag::note_omp_declare_variant_ctx_options)
      << CONTEXT_SELECTOR_LVL << listOpenMPContextTraitSelectors(Set);
}

/// Parse optional 'score' '(' <expr> ')' ':'.
static ExprResult parseContextScore(Parser &P) {
  ExprResult ScoreExpr;
  llvm::SmallString<16> Buffer;
  StringRef SelectorName =
      P.getPreprocessor().getSpelling(P.getCurToken(), Buffer);
  if (!SelectorName.equals("score"))
    return ScoreExpr;
  (void)P.ConsumeToken();
  SourceLocation RLoc;
  ScoreExpr = P.ParseOpenMPParensExpr(SelectorName, RLoc);
  // Parse ':'
  if (P.getCurToken().is(tok::colon))
    (void)P.ConsumeAnyToken();
  else
    P.Diag(P.getCurToken(), diag::warn_omp_declare_variant_expected)
        << "':'"
        << "score expression";
  return ScoreExpr;
}

/// Parses an OpenMP context selector.
///
/// <trait-selector-name> ['('[<trait-score>] <trait-property> [, <t-p>]* ')']
void Parser::parseOMPContextSelector(
    OMPTraitSelector &TISelector, llvm::omp::TraitSet Set,
    llvm::StringMap<SourceLocation> &SeenSelectors) {
  unsigned short OuterPC = ParenCount;

  // If anything went wrong we issue an error or warning and then skip the rest
  // of the selector. However, commas are ambiguous so we look for the nesting
  // of parentheses here as well.
  auto FinishSelector = [OuterPC, this]() -> void {
    bool Done = false;
    while (!Done) {
      while (!SkipUntil({tok::r_brace, tok::r_paren, tok::comma,
                         tok::annot_pragma_openmp_end},
                        StopBeforeMatch))
        ;
      if (Tok.is(tok::r_paren) && OuterPC > ParenCount)
        (void)ConsumeParen();
      if (OuterPC <= ParenCount) {
        Done = true;
        break;
      }
      if (!Tok.is(tok::comma) && !Tok.is(tok::r_paren)) {
        Done = true;
        break;
      }
      (void)ConsumeAnyToken();
    }
    Diag(Tok.getLocation(), diag::note_omp_declare_variant_ctx_continue_here)
        << CONTEXT_SELECTOR_LVL;
  };

  SourceLocation SelectorLoc = Tok.getLocation();
  parseOMPTraitSelectorKind(TISelector, Set, SeenSelectors);
  if (TISelector.Kind == TraitSelector::invalid)
    return FinishSelector();

  bool AllowsTraitScore = false;
  bool RequiresProperty = false;
  if (!isValidTraitSelectorForTraitSet(TISelector.Kind, Set, AllowsTraitScore,
                                       RequiresProperty)) {
    Diag(SelectorLoc, diag::warn_omp_ctx_incompatible_selector_for_set)
        << getOpenMPContextTraitSelectorName(TISelector.Kind)
        << getOpenMPContextTraitSetName(Set);
    Diag(SelectorLoc, diag::note_omp_ctx_compatible_set_for_selector)
        << getOpenMPContextTraitSelectorName(TISelector.Kind)
        << getOpenMPContextTraitSetName(
               getOpenMPContextTraitSetForSelector(TISelector.Kind))
        << RequiresProperty;
    return FinishSelector();
  }

  if (!RequiresProperty) {
    TISelector.Properties.push_back(
        {getOpenMPContextTraitPropertyForSelector(TISelector.Kind),
         getOpenMPContextTraitSelectorName(TISelector.Kind)});
    return;
  }

  if (!Tok.is(tok::l_paren)) {
    Diag(SelectorLoc, diag::warn_omp_ctx_selector_without_properties)
        << getOpenMPContextTraitSelectorName(TISelector.Kind)
        << getOpenMPContextTraitSetName(Set);
    return FinishSelector();
  }

  if (TISelector.Kind == TraitSelector::user_condition) {
    SourceLocation RLoc;
    ExprResult Condition = ParseOpenMPParensExpr("user condition", RLoc);
    if (!Condition.isUsable())
      return FinishSelector();
    TISelector.ScoreOrCondition = Condition.get();
    TISelector.Properties.push_back(
        {TraitProperty::user_condition_unknown, "<condition>"});
    return;
  }

  BalancedDelimiterTracker BDT(*this, tok::l_paren,
                               tok::annot_pragma_openmp_end);
  // Parse '('.
  (void)BDT.consumeOpen();

  SourceLocation ScoreLoc = Tok.getLocation();
  ExprResult Score = parseContextScore(*this);

  if (!AllowsTraitScore && !Score.isUnset()) {
    if (Score.isUsable()) {
      Diag(ScoreLoc, diag::warn_omp_ctx_incompatible_score_for_property)
          << getOpenMPContextTraitSelectorName(TISelector.Kind)
          << getOpenMPContextTraitSetName(Set) << Score.get();
    } else {
      Diag(ScoreLoc, diag::warn_omp_ctx_incompatible_score_for_property)
          << getOpenMPContextTraitSelectorName(TISelector.Kind)
          << getOpenMPContextTraitSetName(Set) << "<invalid>";
    }
    Score = ExprResult();
  }

  if (Score.isUsable())
    TISelector.ScoreOrCondition = Score.get();

  llvm::StringMap<SourceLocation> SeenProperties;
  do {
    parseOMPContextProperty(TISelector, Set, SeenProperties);
  } while (TryConsumeToken(tok::comma));

  // Parse ')'.
  BDT.consumeClose();
}

void Parser::parseOMPTraitSetKind(OMPTraitSet &TISet,
                                  llvm::StringMap<SourceLocation> &Seen) {
  TISet.Kind = TraitSet::invalid;

  SourceLocation NameLoc = Tok.getLocation();
  StringRef Name = getNameFromIdOrString(*this, Tok, CONTEXT_SELECTOR_SET_LVL);
  if (Name.empty()) {
    Diag(Tok.getLocation(), diag::note_omp_declare_variant_ctx_options)
        << CONTEXT_SELECTOR_SET_LVL << listOpenMPContextTraitSets();
    return;
  }

  TISet.Kind = getOpenMPContextTraitSetKind(Name);
  if (TISet.Kind != TraitSet::invalid) {
    if (checkForDuplicates(*this, Name, NameLoc, Seen,
                           CONTEXT_SELECTOR_SET_LVL))
      TISet.Kind = TraitSet::invalid;
    return;
  }

  // It follows diagnosis and helping notes.
  Diag(NameLoc, diag::warn_omp_declare_variant_ctx_not_a_set) << Name;

  TraitSelector SelectorForName = getOpenMPContextTraitSelectorKind(Name);
  if (SelectorForName != TraitSelector::invalid) {
    Diag(NameLoc, diag::note_omp_declare_variant_ctx_is_a)
        << Name << CONTEXT_SELECTOR_LVL << CONTEXT_SELECTOR_SET_LVL;
    bool AllowsTraitScore = false;
    bool RequiresProperty = false;
    isValidTraitSelectorForTraitSet(
        SelectorForName, getOpenMPContextTraitSetForSelector(SelectorForName),
        AllowsTraitScore, RequiresProperty);
    Diag(NameLoc, diag::note_omp_declare_variant_ctx_try)
        << getOpenMPContextTraitSetName(
               getOpenMPContextTraitSetForSelector(SelectorForName))
        << Name << (RequiresProperty ? "(<property-name>)" : "");
    return;
  }
  for (const auto &PotentialSet :
       {TraitSet::construct, TraitSet::user, TraitSet::implementation,
        TraitSet::device}) {
    TraitProperty PropertyForName = getOpenMPContextTraitPropertyKind(
        PotentialSet, TraitSelector::invalid, Name);
    if (PropertyForName == TraitProperty::invalid)
      continue;
    Diag(NameLoc, diag::note_omp_declare_variant_ctx_is_a)
        << Name << CONTEXT_TRAIT_LVL << CONTEXT_SELECTOR_SET_LVL;
    Diag(NameLoc, diag::note_omp_declare_variant_ctx_try)
        << getOpenMPContextTraitSetName(
               getOpenMPContextTraitSetForProperty(PropertyForName))
        << getOpenMPContextTraitSelectorName(
               getOpenMPContextTraitSelectorForProperty(PropertyForName))
        << ("(" + Name + ")").str();
    return;
  }
  Diag(NameLoc, diag::note_omp_declare_variant_ctx_options)
      << CONTEXT_SELECTOR_SET_LVL << listOpenMPContextTraitSets();
}

/// Parses an OpenMP context selector set.
///
/// <trait-set-selector-name> '=' '{' <trait-selector> [, <trait-selector>]* '}'
void Parser::parseOMPContextSelectorSet(
    OMPTraitSet &TISet, llvm::StringMap<SourceLocation> &SeenSets) {
  auto OuterBC = BraceCount;

  // If anything went wrong we issue an error or warning and then skip the rest
  // of the set. However, commas are ambiguous so we look for the nesting
  // of braces here as well.
  auto FinishSelectorSet = [this, OuterBC]() -> void {
    bool Done = false;
    while (!Done) {
      while (!SkipUntil({tok::comma, tok::r_brace, tok::r_paren,
                         tok::annot_pragma_openmp_end},
                        StopBeforeMatch))
        ;
      if (Tok.is(tok::r_brace) && OuterBC > BraceCount)
        (void)ConsumeBrace();
      if (OuterBC <= BraceCount) {
        Done = true;
        break;
      }
      if (!Tok.is(tok::comma) && !Tok.is(tok::r_brace)) {
        Done = true;
        break;
      }
      (void)ConsumeAnyToken();
    }
    Diag(Tok.getLocation(), diag::note_omp_declare_variant_ctx_continue_here)
        << CONTEXT_SELECTOR_SET_LVL;
  };

  parseOMPTraitSetKind(TISet, SeenSets);
  if (TISet.Kind == TraitSet::invalid)
    return FinishSelectorSet();

  // Parse '='.
  if (!TryConsumeToken(tok::equal))
    Diag(Tok.getLocation(), diag::warn_omp_declare_variant_expected)
        << "="
        << ("context set name \"" + getOpenMPContextTraitSetName(TISet.Kind) +
            "\"")
               .str();

  // Parse '{'.
  if (Tok.is(tok::l_brace)) {
    (void)ConsumeBrace();
  } else {
    Diag(Tok.getLocation(), diag::warn_omp_declare_variant_expected)
        << "{"
        << ("'=' that follows the context set name \"" +
            getOpenMPContextTraitSetName(TISet.Kind) + "\"")
               .str();
  }

  llvm::StringMap<SourceLocation> SeenSelectors;
  do {
    OMPTraitSelector TISelector;
    parseOMPContextSelector(TISelector, TISet.Kind, SeenSelectors);
    if (TISelector.Kind != TraitSelector::invalid &&
        !TISelector.Properties.empty())
      TISet.Selectors.push_back(TISelector);
  } while (TryConsumeToken(tok::comma));

  // Parse '}'.
  if (Tok.is(tok::r_brace)) {
    (void)ConsumeBrace();
  } else {
    Diag(Tok.getLocation(), diag::warn_omp_declare_variant_expected)
        << "}"
        << ("context selectors for the context set \"" +
            getOpenMPContextTraitSetName(TISet.Kind) + "\"")
               .str();
  }
}

/// Parse OpenMP context selectors:
///
/// <trait-set-selector> [, <trait-set-selector>]*
bool Parser::parseOMPContextSelectors(SourceLocation Loc, OMPTraitInfo &TI) {
  llvm::StringMap<SourceLocation> SeenSets;
  do {
    OMPTraitSet TISet;
    parseOMPContextSelectorSet(TISet, SeenSets);
    if (TISet.Kind != TraitSet::invalid && !TISet.Selectors.empty())
      TI.Sets.push_back(TISet);
  } while (TryConsumeToken(tok::comma));

  return false;
}

/// Parse clauses for '#pragma omp declare variant ( variant-func-id ) clause'.
void Parser::ParseOMPDeclareVariantClauses(Parser::DeclGroupPtrTy Ptr,
                                           CachedTokens &Toks,
                                           SourceLocation Loc) {
  PP.EnterToken(Tok, /*IsReinject*/ true);
  PP.EnterTokenStream(Toks, /*DisableMacroExpansion=*/true,
                      /*IsReinject*/ true);
  // Consume the previously pushed token.
  ConsumeAnyToken(/*ConsumeCodeCompletionTok=*/true);
  ConsumeAnyToken(/*ConsumeCodeCompletionTok=*/true);

  FNContextRAII FnContext(*this, Ptr);
  // Parse function declaration id.
  SourceLocation RLoc;
  // Parse with IsAddressOfOperand set to true to parse methods as DeclRefExprs
  // instead of MemberExprs.
  ExprResult AssociatedFunction;
  {
    // Do not mark function as is used to prevent its emission if this is the
    // only place where it is used.
    EnterExpressionEvaluationContext Unevaluated(
        Actions, Sema::ExpressionEvaluationContext::Unevaluated);
    AssociatedFunction = ParseOpenMPParensExpr(
        getOpenMPDirectiveName(OMPD_declare_variant), RLoc,
        /*IsAddressOfOperand=*/true);
  }
  if (!AssociatedFunction.isUsable()) {
    if (!Tok.is(tok::annot_pragma_openmp_end))
      while (!SkipUntil(tok::annot_pragma_openmp_end, StopBeforeMatch))
        ;
    // Skip the last annot_pragma_openmp_end.
    (void)ConsumeAnnotationToken();
    return;
  }

  OMPTraitInfo *ParentTI = Actions.getOMPTraitInfoForSurroundingScope();
  ASTContext &ASTCtx = Actions.getASTContext();
  OMPTraitInfo &TI = ASTCtx.getNewOMPTraitInfo();
  SmallVector<Expr *, 6> AdjustNothing;
  SmallVector<Expr *, 6> AdjustNeedDevicePtr;
  SmallVector<OMPDeclareVariantAttr::InteropType, 3> AppendArgs;
  SourceLocation AdjustArgsLoc, AppendArgsLoc;

  // At least one clause is required.
  if (Tok.is(tok::annot_pragma_openmp_end)) {
    Diag(Tok.getLocation(), diag::err_omp_declare_variant_wrong_clause)
        << (getLangOpts().OpenMP < 51 ? 0 : 1);
  }

  bool IsError = false;
  while (Tok.isNot(tok::annot_pragma_openmp_end)) {
    OpenMPClauseKind CKind = Tok.isAnnotation()
                                 ? OMPC_unknown
                                 : getOpenMPClauseKind(PP.getSpelling(Tok));
    if (!isAllowedClauseForDirective(OMPD_declare_variant, CKind,
                                     getLangOpts().OpenMP)) {
      Diag(Tok.getLocation(), diag::err_omp_declare_variant_wrong_clause)
          << (getLangOpts().OpenMP < 51 ? 0 : 1);
      IsError = true;
    }
    if (!IsError) {
      switch (CKind) {
      case OMPC_match:
        IsError = parseOMPDeclareVariantMatchClause(Loc, TI, ParentTI);
        break;
      case OMPC_adjust_args: {
        AdjustArgsLoc = Tok.getLocation();
        ConsumeToken();
        Sema::OpenMPVarListDataTy Data;
        SmallVector<Expr *> Vars;
        IsError = ParseOpenMPVarList(OMPD_declare_variant, OMPC_adjust_args,
                                     Vars, Data);
        if (!IsError)
          llvm::append_range(Data.ExtraModifier == OMPC_ADJUST_ARGS_nothing
                                 ? AdjustNothing
                                 : AdjustNeedDevicePtr,
                             Vars);
        break;
      }
      case OMPC_append_args:
        if (!AppendArgs.empty()) {
          Diag(AppendArgsLoc, diag::err_omp_more_one_clause)
              << getOpenMPDirectiveName(OMPD_declare_variant)
              << getOpenMPClauseName(CKind) << 0;
          IsError = true;
        }
        if (!IsError) {
          AppendArgsLoc = Tok.getLocation();
          ConsumeToken();
          IsError = parseOpenMPAppendArgs(AppendArgs);
        }
        break;
      default:
        llvm_unreachable("Unexpected clause for declare variant.");
      }
    }
    if (IsError) {
      while (!SkipUntil(tok::annot_pragma_openmp_end, StopBeforeMatch))
        ;
      // Skip the last annot_pragma_openmp_end.
      (void)ConsumeAnnotationToken();
      return;
    }
    // Skip ',' if any.
    if (Tok.is(tok::comma))
      ConsumeToken();
  }

  Optional<std::pair<FunctionDecl *, Expr *>> DeclVarData =
      Actions.checkOpenMPDeclareVariantFunction(
          Ptr, AssociatedFunction.get(), TI, AppendArgs.size(),
          SourceRange(Loc, Tok.getLocation()));

  if (DeclVarData && !TI.Sets.empty())
    Actions.ActOnOpenMPDeclareVariantDirective(
        DeclVarData->first, DeclVarData->second, TI, AdjustNothing,
        AdjustNeedDevicePtr, AppendArgs, AdjustArgsLoc, AppendArgsLoc,
        SourceRange(Loc, Tok.getLocation()));

  // Skip the last annot_pragma_openmp_end.
  (void)ConsumeAnnotationToken();
}

/// Parse a list of interop-types. These are 'target' and 'targetsync'. Both
/// are allowed but duplication of either is not meaningful.
static Optional<OMPDeclareVariantAttr::InteropType>
parseInteropTypeList(Parser &P) {
  const Token &Tok = P.getCurToken();
  bool HasError = false;
  bool IsTarget = false;
  bool IsTargetSync = false;

  while (Tok.is(tok::identifier)) {
    if (Tok.getIdentifierInfo()->isStr("target")) {
      // OpenMP 5.1 [2.15.1, interop Construct, Restrictions]
      // Each interop-type may be specified on an action-clause at most
      // once.
      if (IsTarget)
        P.Diag(Tok, diag::warn_omp_more_one_interop_type) << "target";
      IsTarget = true;
    } else if (Tok.getIdentifierInfo()->isStr("targetsync")) {
      if (IsTargetSync)
        P.Diag(Tok, diag::warn_omp_more_one_interop_type) << "targetsync";
      IsTargetSync = true;
    } else {
      HasError = true;
      P.Diag(Tok, diag::err_omp_expected_interop_type);
    }
    P.ConsumeToken();

    if (!Tok.is(tok::comma))
      break;
    P.ConsumeToken();
  }
  if (HasError)
    return None;

  if (!IsTarget && !IsTargetSync) {
    P.Diag(Tok, diag::err_omp_expected_interop_type);
    return None;
  }

  // As of OpenMP 5.1,there are two interop-types, "target" and
  // "targetsync". Either or both are allowed for a single interop.
  if (IsTarget && IsTargetSync)
    return OMPDeclareVariantAttr::Target_TargetSync;
  if (IsTarget)
    return OMPDeclareVariantAttr::Target;
  return OMPDeclareVariantAttr::TargetSync;
}

bool Parser::parseOpenMPAppendArgs(
    SmallVectorImpl<OMPDeclareVariantAttr::InteropType> &InterOpTypes) {
  bool HasError = false;
  // Parse '('.
  BalancedDelimiterTracker T(*this, tok::l_paren, tok::annot_pragma_openmp_end);
  if (T.expectAndConsume(diag::err_expected_lparen_after,
                         getOpenMPClauseName(OMPC_append_args).data()))
    return true;

  // Parse the list of append-ops, each is;
  // interop(interop-type[,interop-type]...)
  while (Tok.is(tok::identifier) && Tok.getIdentifierInfo()->isStr("interop")) {
    ConsumeToken();
    BalancedDelimiterTracker IT(*this, tok::l_paren,
                                tok::annot_pragma_openmp_end);
    if (IT.expectAndConsume(diag::err_expected_lparen_after, "interop"))
      return true;

    // Parse the interop-types.
    if (Optional<OMPDeclareVariantAttr::InteropType> IType =
            parseInteropTypeList(*this))
      InterOpTypes.push_back(*IType);
    else
      HasError = true;

    IT.consumeClose();
    if (Tok.is(tok::comma))
      ConsumeToken();
  }
  if (!HasError && InterOpTypes.empty()) {
    HasError = true;
    Diag(Tok.getLocation(), diag::err_omp_unexpected_append_op);
    SkipUntil(tok::comma, tok::r_paren, tok::annot_pragma_openmp_end,
              StopBeforeMatch);
  }
  HasError = T.consumeClose() || HasError;
  return HasError;
}

bool Parser::parseOMPDeclareVariantMatchClause(SourceLocation Loc,
                                               OMPTraitInfo &TI,
                                               OMPTraitInfo *ParentTI) {
  // Parse 'match'.
  OpenMPClauseKind CKind = Tok.isAnnotation()
                               ? OMPC_unknown
                               : getOpenMPClauseKind(PP.getSpelling(Tok));
  if (CKind != OMPC_match) {
    Diag(Tok.getLocation(), diag::err_omp_declare_variant_wrong_clause)
        << (getLangOpts().OpenMP < 51 ? 0 : 1);
    return true;
  }
  (void)ConsumeToken();
  // Parse '('.
  BalancedDelimiterTracker T(*this, tok::l_paren, tok::annot_pragma_openmp_end);
  if (T.expectAndConsume(diag::err_expected_lparen_after,
                         getOpenMPClauseName(OMPC_match).data()))
    return true;

  // Parse inner context selectors.
  parseOMPContextSelectors(Loc, TI);

  // Parse ')'
  (void)T.consumeClose();

  if (!ParentTI)
    return false;

  // Merge the parent/outer trait info into the one we just parsed and diagnose
  // problems.
  // TODO: Keep some source location in the TI to provide better diagnostics.
  // TODO: Perform some kind of equivalence check on the condition and score
  //       expressions.
  for (const OMPTraitSet &ParentSet : ParentTI->Sets) {
    bool MergedSet = false;
    for (OMPTraitSet &Set : TI.Sets) {
      if (Set.Kind != ParentSet.Kind)
        continue;
      MergedSet = true;
      for (const OMPTraitSelector &ParentSelector : ParentSet.Selectors) {
        bool MergedSelector = false;
        for (OMPTraitSelector &Selector : Set.Selectors) {
          if (Selector.Kind != ParentSelector.Kind)
            continue;
          MergedSelector = true;
          for (const OMPTraitProperty &ParentProperty :
               ParentSelector.Properties) {
            bool MergedProperty = false;
            for (OMPTraitProperty &Property : Selector.Properties) {
              // Ignore "equivalent" properties.
              if (Property.Kind != ParentProperty.Kind)
                continue;

              // If the kind is the same but the raw string not, we don't want
              // to skip out on the property.
              MergedProperty |= Property.RawString == ParentProperty.RawString;

              if (Property.RawString == ParentProperty.RawString &&
                  Selector.ScoreOrCondition == ParentSelector.ScoreOrCondition)
                continue;

              if (Selector.Kind == llvm::omp::TraitSelector::user_condition) {
                Diag(Loc, diag::err_omp_declare_variant_nested_user_condition);
              } else if (Selector.ScoreOrCondition !=
                         ParentSelector.ScoreOrCondition) {
                Diag(Loc, diag::err_omp_declare_variant_duplicate_nested_trait)
                    << getOpenMPContextTraitPropertyName(
                           ParentProperty.Kind, ParentProperty.RawString)
                    << getOpenMPContextTraitSelectorName(ParentSelector.Kind)
                    << getOpenMPContextTraitSetName(ParentSet.Kind);
              }
            }
            if (!MergedProperty)
              Selector.Properties.push_back(ParentProperty);
          }
        }
        if (!MergedSelector)
          Set.Selectors.push_back(ParentSelector);
      }
    }
    if (!MergedSet)
      TI.Sets.push_back(ParentSet);
  }

  return false;
}

/// `omp assumes` or `omp begin/end assumes` <clause> [[,]<clause>]...
/// where
///
///   clause:
///     'ext_IMPL_DEFINED'
///     'absent' '(' directive-name [, directive-name]* ')'
///     'contains' '(' directive-name [, directive-name]* ')'
///     'holds' '(' scalar-expression ')'
///     'no_openmp'
///     'no_openmp_routines'
///     'no_parallelism'
///
void Parser::ParseOpenMPAssumesDirective(OpenMPDirectiveKind DKind,
                                         SourceLocation Loc) {
  SmallVector<std::string, 4> Assumptions;
  bool SkippedClauses = false;

  auto SkipBraces = [&](llvm::StringRef Spelling, bool IssueNote) {
    BalancedDelimiterTracker T(*this, tok::l_paren,
                               tok::annot_pragma_openmp_end);
    if (T.expectAndConsume(diag::err_expected_lparen_after, Spelling.data()))
      return;
    T.skipToEnd();
    if (IssueNote && T.getCloseLocation().isValid())
      Diag(T.getCloseLocation(),
           diag::note_omp_assumption_clause_continue_here);
  };

  /// Helper to determine which AssumptionClauseMapping (ACM) in the
  /// AssumptionClauseMappings table matches \p RawString. The return value is
  /// the index of the matching ACM into the table or -1 if there was no match.
  auto MatchACMClause = [&](StringRef RawString) {
    llvm::StringSwitch<int> SS(RawString);
    unsigned ACMIdx = 0;
    for (const AssumptionClauseMappingInfo &ACMI : AssumptionClauseMappings) {
      if (ACMI.StartsWith)
        SS.StartsWith(ACMI.Identifier, ACMIdx++);
      else
        SS.Case(ACMI.Identifier, ACMIdx++);
    }
    return SS.Default(-1);
  };

  while (Tok.isNot(tok::annot_pragma_openmp_end)) {
    IdentifierInfo *II = nullptr;
    SourceLocation StartLoc = Tok.getLocation();
    int Idx = -1;
    if (Tok.isAnyIdentifier()) {
      II = Tok.getIdentifierInfo();
      Idx = MatchACMClause(II->getName());
    }
    ConsumeAnyToken();

    bool NextIsLPar = Tok.is(tok::l_paren);
    // Handle unknown clauses by skipping them.
    if (Idx == -1) {
      Diag(StartLoc, diag::warn_omp_unknown_assumption_clause_missing_id)
          << llvm::omp::getOpenMPDirectiveName(DKind)
          << llvm::omp::getAllAssumeClauseOptions() << NextIsLPar;
      if (NextIsLPar)
        SkipBraces(II ? II->getName() : "", /* IssueNote */ true);
      SkippedClauses = true;
      continue;
    }
    const AssumptionClauseMappingInfo &ACMI = AssumptionClauseMappings[Idx];
    if (ACMI.HasDirectiveList || ACMI.HasExpression) {
      // TODO: We ignore absent, contains, and holds assumptions for now. We
      //       also do not verify the content in the parenthesis at all.
      SkippedClauses = true;
      SkipBraces(II->getName(), /* IssueNote */ false);
      continue;
    }

    if (NextIsLPar) {
      Diag(Tok.getLocation(),
           diag::warn_omp_unknown_assumption_clause_without_args)
          << II;
      SkipBraces(II->getName(), /* IssueNote */ true);
    }

    assert(II && "Expected an identifier clause!");
    std::string Assumption = II->getName().str();
    if (ACMI.StartsWith)
      Assumption = "ompx_" + Assumption.substr(ACMI.Identifier.size());
    else
      Assumption = "omp_" + Assumption;
    Assumptions.push_back(Assumption);
  }

  Actions.ActOnOpenMPAssumesDirective(Loc, DKind, Assumptions, SkippedClauses);
}

void Parser::ParseOpenMPEndAssumesDirective(SourceLocation Loc) {
  if (Actions.isInOpenMPAssumeScope())
    Actions.ActOnOpenMPEndAssumesDirective();
  else
    Diag(Loc, diag::err_expected_begin_assumes);
}

/// Parsing of simple OpenMP clauses like 'default' or 'proc_bind'.
///
///    default-clause:
///         'default' '(' 'none' | 'shared'  | 'private' | 'firstprivate' ')
///
///    proc_bind-clause:
///         'proc_bind' '(' 'master' | 'close' | 'spread' ')
///
///    device_type-clause:
///         'device_type' '(' 'host' | 'nohost' | 'any' )'
namespace {
struct SimpleClauseData {
  unsigned Type;
  SourceLocation Loc;
  SourceLocation LOpen;
  SourceLocation TypeLoc;
  SourceLocation RLoc;
  SimpleClauseData(unsigned Type, SourceLocation Loc, SourceLocation LOpen,
                   SourceLocation TypeLoc, SourceLocation RLoc)
      : Type(Type), Loc(Loc), LOpen(LOpen), TypeLoc(TypeLoc), RLoc(RLoc) {}
};
} // anonymous namespace

static Optional<SimpleClauseData>
parseOpenMPSimpleClause(Parser &P, OpenMPClauseKind Kind) {
  const Token &Tok = P.getCurToken();
  SourceLocation Loc = Tok.getLocation();
  SourceLocation LOpen = P.ConsumeToken();
  // Parse '('.
  BalancedDelimiterTracker T(P, tok::l_paren, tok::annot_pragma_openmp_end);
  if (T.expectAndConsume(diag::err_expected_lparen_after,
                         getOpenMPClauseName(Kind).data()))
    return llvm::None;

  unsigned Type = getOpenMPSimpleClauseType(
      Kind, Tok.isAnnotation() ? "" : P.getPreprocessor().getSpelling(Tok),
      P.getLangOpts());
  SourceLocation TypeLoc = Tok.getLocation();
  if (Tok.isNot(tok::r_paren) && Tok.isNot(tok::comma) &&
      Tok.isNot(tok::annot_pragma_openmp_end))
    P.ConsumeAnyToken();

  // Parse ')'.
  SourceLocation RLoc = Tok.getLocation();
  if (!T.consumeClose())
    RLoc = T.getCloseLocation();

  return SimpleClauseData(Type, Loc, LOpen, TypeLoc, RLoc);
}

#if INTEL_COLLAB
/// Parse clauses for '#pragma omp declare target function'.
void Parser::ParseOMPXDeclareTargetFunctionClauses(
    Sema::DeclareTargetContextInfo &DTCI, CachedTokens &Toks) {
  PP.EnterToken(Tok, /*IsReinject*/ true);
  PP.EnterTokenStream(Toks, /*DisableMacroExpansion=*/true,
                      /*IsReinject*/ true);
  // Consume the previously pushed token.
  ConsumeAnyToken(/*ConsumeCodeCompletionTok=*/true);
  ConsumeAnyToken(/*ConsumeCodeCompletionTok=*/true);

  SourceLocation DeviceTypeLoc;
  while (Tok.is(tok::identifier)) {
    StringRef ClauseName = Tok.getIdentifierInfo()->getName();
    if (getOpenMPClauseKind(ClauseName) == OMPC_device_type) {
      Optional<SimpleClauseData> DevTypeData =
          parseOpenMPSimpleClause(*this, OMPC_device_type);
      if (DevTypeData.hasValue()) {
        if (DeviceTypeLoc.isValid()) {
          // We already saw another device_type clause, diagnose it.
          Diag(DevTypeData.getValue().Loc,
               diag::warn_omp_more_one_device_type_clause);
          break;
        }
        switch (static_cast<OpenMPDeviceType>(DevTypeData.getValue().Type)) {
        case OMPC_DEVICE_TYPE_any:
          DTCI.DT = OMPDeclareTargetDeclAttr::DT_Any;
          break;
        case OMPC_DEVICE_TYPE_host:
          DTCI.DT = OMPDeclareTargetDeclAttr::DT_Host;
          break;
        case OMPC_DEVICE_TYPE_nohost:
          DTCI.DT = OMPDeclareTargetDeclAttr::DT_NoHost;
          break;
        case OMPC_DEVICE_TYPE_unknown:
          llvm_unreachable("Unexpected device_type");
        }
        DeviceTypeLoc = DevTypeData.getValue().Loc;
      }
    } else {
      Diag(Tok, diag::err_omp_declare_target_unexpected_clause)
          << ClauseName << 0;
      break;
    }

    // Consume optional ','.
    if (Tok.is(tok::comma))
      ConsumeToken();
  }
  SkipUntil(tok::annot_pragma_openmp_end, StopBeforeMatch);
  ConsumeAnnotationToken();
}
#endif // INTEL_COLLAB

void Parser::ParseOMPDeclareTargetClauses(
    Sema::DeclareTargetContextInfo &DTCI) {
  SourceLocation DeviceTypeLoc;
  bool RequiresToOrLinkOrIndirectClause = false;
  bool HasToOrLinkOrIndirectClause = false;
#if INTEL_COLLAB
  bool HasToClause = false;
  bool HasDeviceTypeClause = false;
#endif // INTEL_COLLAB
  while (Tok.isNot(tok::annot_pragma_openmp_end)) {
    OMPDeclareTargetDeclAttr::MapTypeTy MT = OMPDeclareTargetDeclAttr::MT_To;
    bool HasIdentifier = Tok.is(tok::identifier);
    if (HasIdentifier) {
      // If we see any clause we need a to or link clause.
      RequiresToOrLinkOrIndirectClause = true;
      IdentifierInfo *II = Tok.getIdentifierInfo();
      StringRef ClauseName = II->getName();
      bool IsDeviceTypeClause =
          getLangOpts().OpenMP >= 50 &&
          getOpenMPClauseKind(ClauseName) == OMPC_device_type;

      bool IsIndirectClause = getLangOpts().OpenMP >= 51 &&
                              getOpenMPClauseKind(ClauseName) == OMPC_indirect;
#if INTEL_COLLAB
      if (!HasToClause)
        HasToClause = getOpenMPClauseKind(ClauseName) == OMPC_to;
      if (!HasDeviceTypeClause)
        HasDeviceTypeClause = IsDeviceTypeClause;
#endif // INTEL_COLLAB
      if (DTCI.Indirect && IsIndirectClause) {
        Diag(Tok, diag::err_omp_more_one_clause)
            << getOpenMPDirectiveName(OMPD_declare_target)
            << getOpenMPClauseName(OMPC_indirect) << 0;
        break;
      }
      bool IsToOrLinkClause =
          OMPDeclareTargetDeclAttr::ConvertStrToMapTypeTy(ClauseName, MT);
      assert((!IsDeviceTypeClause || !IsToOrLinkClause) && "Cannot be both!");

      if (!IsDeviceTypeClause && !IsIndirectClause &&
          DTCI.Kind == OMPD_begin_declare_target) {
        Diag(Tok, diag::err_omp_declare_target_unexpected_clause)
            << ClauseName << (getLangOpts().OpenMP >= 51 ? 3 : 0);
        break;
      }
      if (!IsDeviceTypeClause && !IsToOrLinkClause && !IsIndirectClause) {
        Diag(Tok, diag::err_omp_declare_target_unexpected_clause)
            << ClauseName
            << (getLangOpts().OpenMP >= 51   ? 4
                : getLangOpts().OpenMP >= 50 ? 2
                                             : 1);
        break;
      }

      if (IsToOrLinkClause || IsIndirectClause)
        HasToOrLinkOrIndirectClause = true;

      if (IsIndirectClause) {
        if (!ParseOpenMPIndirectClause(DTCI, /*ParseOnly*/ false))
          break;
        continue;
      }
      // Parse 'device_type' clause and go to next clause if any.
      if (IsDeviceTypeClause) {
        Optional<SimpleClauseData> DevTypeData =
            parseOpenMPSimpleClause(*this, OMPC_device_type);
        if (DevTypeData.hasValue()) {
          if (DeviceTypeLoc.isValid()) {
            // We already saw another device_type clause, diagnose it.
            Diag(DevTypeData.getValue().Loc,
                 diag::warn_omp_more_one_device_type_clause);
            break;
          }
          switch (static_cast<OpenMPDeviceType>(DevTypeData.getValue().Type)) {
          case OMPC_DEVICE_TYPE_any:
            DTCI.DT = OMPDeclareTargetDeclAttr::DT_Any;
            break;
          case OMPC_DEVICE_TYPE_host:
            DTCI.DT = OMPDeclareTargetDeclAttr::DT_Host;
            break;
          case OMPC_DEVICE_TYPE_nohost:
            DTCI.DT = OMPDeclareTargetDeclAttr::DT_NoHost;
#if INTEL_COLLAB
            RequiresToOrLinkOrIndirectClause = false;
#endif // INTEL_COLLAB
            break;
          case OMPC_DEVICE_TYPE_unknown:
            llvm_unreachable("Unexpected device_type");
          }
          DeviceTypeLoc = DevTypeData->Loc;
        }
        continue;
      }
      ConsumeToken();
    }

    if (DTCI.Kind == OMPD_declare_target || HasIdentifier) {
      auto &&Callback = [this, MT, &DTCI](CXXScopeSpec &SS,
                                          DeclarationNameInfo NameInfo) {
        NamedDecl *ND =
            Actions.lookupOpenMPDeclareTargetName(getCurScope(), SS, NameInfo);
        if (!ND)
          return;
        Sema::DeclareTargetContextInfo::MapInfo MI{MT, NameInfo.getLoc()};
        bool FirstMapping = DTCI.ExplicitlyMapped.try_emplace(ND, MI).second;
        if (!FirstMapping)
          Diag(NameInfo.getLoc(), diag::err_omp_declare_target_multiple)
              << NameInfo.getName();
      };
      if (ParseOpenMPSimpleVarList(OMPD_declare_target, Callback,
                                   /*AllowScopeSpecifier=*/true))
        break;
    }

    if (Tok.is(tok::l_paren)) {
      Diag(Tok,
           diag::err_omp_begin_declare_target_unexpected_implicit_to_clause);
      break;
    }
    if (!HasIdentifier && Tok.isNot(tok::annot_pragma_openmp_end)) {
      Diag(Tok,
           diag::err_omp_declare_target_unexpected_clause_after_implicit_to);
      break;
    }

    // Consume optional ','.
    if (Tok.is(tok::comma))
      ConsumeToken();
  }

  if (DTCI.Indirect && DTCI.DT != OMPDeclareTargetDeclAttr::DT_Any)
    Diag(DeviceTypeLoc, diag::err_omp_declare_target_indirect_device_type);

#if INTEL_COLLAB
  if (getLangOpts().OpenMPLateOutline &&
      getLangOpts().OpenMPDeclareTargetDeviceTypeDisableError &&
      HasToClause && HasDeviceTypeClause &&
      (DTCI.DT == OMPDeclareTargetDeclAttr::DT_NoHost ||
       DTCI.DT == OMPDeclareTargetDeclAttr::DT_Host ||
       DTCI.DT == OMPDeclareTargetDeclAttr::DT_Any))
    Diag(DeviceTypeLoc, diag::err_omp_declare_target_to_device_type);
#endif  // INTEL_COLLAB

  // For declare target require at least 'to' or 'link' to be present.
  if (DTCI.Kind == OMPD_declare_target && RequiresToOrLinkOrIndirectClause &&
      !HasToOrLinkOrIndirectClause)
    Diag(DTCI.Loc, diag::err_omp_declare_target_missing_to_or_link_clause)
        << (getLangOpts().OpenMP >= 51 ? 1 : 0);

  SkipUntil(tok::annot_pragma_openmp_end, StopBeforeMatch);
}

void Parser::skipUntilPragmaOpenMPEnd(OpenMPDirectiveKind DKind) {
  // The last seen token is annot_pragma_openmp_end - need to check for
  // extra tokens.
  if (Tok.is(tok::annot_pragma_openmp_end))
    return;

  Diag(Tok, diag::warn_omp_extra_tokens_at_eol)
      << getOpenMPDirectiveName(DKind);
  while (Tok.isNot(tok::annot_pragma_openmp_end))
    ConsumeAnyToken();
}

void Parser::parseOMPEndDirective(OpenMPDirectiveKind BeginKind,
                                  OpenMPDirectiveKind ExpectedKind,
                                  OpenMPDirectiveKind FoundKind,
                                  SourceLocation BeginLoc,
                                  SourceLocation FoundLoc,
                                  bool SkipUntilOpenMPEnd) {
  int DiagSelection = ExpectedKind == OMPD_end_declare_target ? 0 : 1;

  if (FoundKind == ExpectedKind) {
    ConsumeAnyToken();
    skipUntilPragmaOpenMPEnd(ExpectedKind);
    return;
  }

  Diag(FoundLoc, diag::err_expected_end_declare_target_or_variant)
      << DiagSelection;
  Diag(BeginLoc, diag::note_matching)
      << ("'#pragma omp " + getOpenMPDirectiveName(BeginKind) + "'").str();
  if (SkipUntilOpenMPEnd)
    SkipUntil(tok::annot_pragma_openmp_end, StopBeforeMatch);
}

void Parser::ParseOMPEndDeclareTargetDirective(OpenMPDirectiveKind BeginDKind,
                                               OpenMPDirectiveKind EndDKind,
                                               SourceLocation DKLoc) {
  parseOMPEndDirective(BeginDKind, OMPD_end_declare_target, EndDKind, DKLoc,
                       Tok.getLocation(),
                       /* SkipUntilOpenMPEnd */ false);
  // Skip the last annot_pragma_openmp_end.
  if (Tok.is(tok::annot_pragma_openmp_end))
    ConsumeAnnotationToken();
}

#if INTEL_COLLAB
static bool checkOpenMPExtension(Parser &P, OpenMPDirectiveKind DKind,
                                 bool IsExtension) {
  Token Tok = P.getCurToken();
  if (!IsExtension && DKind == OMPD_declare_target_function) {
    P.Diag(Tok, diag::err_omp_extension_mismatch) << 1;
    return false;
  }
  if (IsExtension && DKind != OMPD_declare_target_function) {
    P.Diag(Tok, diag::err_omp_extension_mismatch) << 0;
    return false;
  }
  return true;
}
#endif // INTEL_COLLAB

/// Parsing of declarative OpenMP directives.
///
///       threadprivate-directive:
///         annot_pragma_openmp 'threadprivate' simple-variable-list
///         annot_pragma_openmp_end
///
///       allocate-directive:
///         annot_pragma_openmp 'allocate' simple-variable-list [<clause>]
///         annot_pragma_openmp_end
///
///       declare-reduction-directive:
///        annot_pragma_openmp 'declare' 'reduction' [...]
///        annot_pragma_openmp_end
///
///       declare-mapper-directive:
///         annot_pragma_openmp 'declare' 'mapper' '(' [<mapper-identifer> ':']
///         <type> <var> ')' [<clause>[[,] <clause>] ... ]
///         annot_pragma_openmp_end
///
///       declare-simd-directive:
///         annot_pragma_openmp 'declare simd' {<clause> [,]}
///         annot_pragma_openmp_end
///         <function declaration/definition>
///
///       requires directive:
///         annot_pragma_openmp 'requires' <clause> [[[,] <clause>] ... ]
///         annot_pragma_openmp_end
///
///       assumes directive:
///         annot_pragma_openmp 'assumes' <clause> [[[,] <clause>] ... ]
///         annot_pragma_openmp_end
///       or
///         annot_pragma_openmp 'begin assumes' <clause> [[[,] <clause>] ... ]
///         annot_pragma_openmp 'end assumes'
///         annot_pragma_openmp_end
///
Parser::DeclGroupPtrTy Parser::ParseOpenMPDeclarativeDirectiveWithExtDecl(
    AccessSpecifier &AS, ParsedAttributes &Attrs, bool Delayed,
    DeclSpec::TST TagType, Decl *Tag) {
  assert(Tok.isOneOf(tok::annot_pragma_openmp, tok::annot_attr_openmp) &&
         "Not an OpenMP directive!");
#if INTEL_COLLAB
  bool IsExtension =
      static_cast<bool>(reinterpret_cast<uintptr_t>(Tok.getAnnotationValue()));
#endif // INTEL_COLLAB
  ParsingOpenMPDirectiveRAII DirScope(*this);
  ParenBraceBracketBalancer BalancerRAIIObj(*this);

  SourceLocation Loc;
  OpenMPDirectiveKind DKind;
  if (Delayed) {
    TentativeParsingAction TPA(*this);
    Loc = ConsumeAnnotationToken();
    DKind = parseOpenMPDirectiveKind(*this);
    if (DKind == OMPD_declare_reduction || DKind == OMPD_declare_mapper) {
      // Need to delay parsing until completion of the parent class.
      TPA.Revert();
      CachedTokens Toks;
      unsigned Cnt = 1;
      Toks.push_back(Tok);
      while (Cnt && Tok.isNot(tok::eof)) {
        (void)ConsumeAnyToken();
        if (Tok.isOneOf(tok::annot_pragma_openmp, tok::annot_attr_openmp))
          ++Cnt;
        else if (Tok.is(tok::annot_pragma_openmp_end))
          --Cnt;
        Toks.push_back(Tok);
      }
      // Skip last annot_pragma_openmp_end.
      if (Cnt == 0)
        (void)ConsumeAnyToken();
      auto *LP = new LateParsedPragma(this, AS);
      LP->takeToks(Toks);
      getCurrentClass().LateParsedDeclarations.push_back(LP);
      return nullptr;
    }
    TPA.Commit();
  } else {
    Loc = ConsumeAnnotationToken();
    DKind = parseOpenMPDirectiveKind(*this);
  }

#if INTEL_COLLAB
  if (!checkOpenMPExtension(*this, DKind, IsExtension)) {
    ConsumeToken();
    skipUntilPragmaOpenMPEnd(DKind);
    // Skip the last annot_pragma_openmp_end.
    ConsumeAnnotationToken();
    return nullptr;
  }
#endif // INTEL_COLLAB

  switch (DKind) {
  case OMPD_threadprivate: {
    ConsumeToken();
    DeclDirectiveListParserHelper Helper(this, DKind);
    if (!ParseOpenMPSimpleVarList(DKind, Helper,
                                  /*AllowScopeSpecifier=*/true)) {
      skipUntilPragmaOpenMPEnd(DKind);
      // Skip the last annot_pragma_openmp_end.
      ConsumeAnnotationToken();
      return Actions.ActOnOpenMPThreadprivateDirective(Loc,
                                                       Helper.getIdentifiers());
    }
    break;
  }
  case OMPD_allocate: {
    ConsumeToken();
    DeclDirectiveListParserHelper Helper(this, DKind);
    if (!ParseOpenMPSimpleVarList(DKind, Helper,
                                  /*AllowScopeSpecifier=*/true)) {
      SmallVector<OMPClause *, 1> Clauses;
      if (Tok.isNot(tok::annot_pragma_openmp_end)) {
        SmallVector<llvm::PointerIntPair<OMPClause *, 1, bool>,
                    llvm::omp::Clause_enumSize + 1>
            FirstClauses(llvm::omp::Clause_enumSize + 1);
        while (Tok.isNot(tok::annot_pragma_openmp_end)) {
          OpenMPClauseKind CKind =
              Tok.isAnnotation() ? OMPC_unknown
                                 : getOpenMPClauseKind(PP.getSpelling(Tok));
          Actions.StartOpenMPClause(CKind);
          OMPClause *Clause = ParseOpenMPClause(
              OMPD_allocate, CKind, !FirstClauses[unsigned(CKind)].getInt());
          SkipUntil(tok::comma, tok::identifier, tok::annot_pragma_openmp_end,
                    StopBeforeMatch);
          FirstClauses[unsigned(CKind)].setInt(true);
          if (Clause != nullptr)
            Clauses.push_back(Clause);
          if (Tok.is(tok::annot_pragma_openmp_end)) {
            Actions.EndOpenMPClause();
            break;
          }
          // Skip ',' if any.
          if (Tok.is(tok::comma))
            ConsumeToken();
          Actions.EndOpenMPClause();
        }
        skipUntilPragmaOpenMPEnd(DKind);
      }
      // Skip the last annot_pragma_openmp_end.
      ConsumeAnnotationToken();
      return Actions.ActOnOpenMPAllocateDirective(Loc, Helper.getIdentifiers(),
                                                  Clauses);
    }
    break;
  }
  case OMPD_requires: {
    SourceLocation StartLoc = ConsumeToken();
    SmallVector<OMPClause *, 5> Clauses;
    SmallVector<llvm::PointerIntPair<OMPClause *, 1, bool>,
                llvm::omp::Clause_enumSize + 1>
        FirstClauses(llvm::omp::Clause_enumSize + 1);
    if (Tok.is(tok::annot_pragma_openmp_end)) {
      Diag(Tok, diag::err_omp_expected_clause)
          << getOpenMPDirectiveName(OMPD_requires);
      break;
    }
    while (Tok.isNot(tok::annot_pragma_openmp_end)) {
      OpenMPClauseKind CKind = Tok.isAnnotation()
                                   ? OMPC_unknown
                                   : getOpenMPClauseKind(PP.getSpelling(Tok));
      Actions.StartOpenMPClause(CKind);
      OMPClause *Clause = ParseOpenMPClause(
          OMPD_requires, CKind, !FirstClauses[unsigned(CKind)].getInt());
      SkipUntil(tok::comma, tok::identifier, tok::annot_pragma_openmp_end,
                StopBeforeMatch);
      FirstClauses[unsigned(CKind)].setInt(true);
      if (Clause != nullptr)
        Clauses.push_back(Clause);
      if (Tok.is(tok::annot_pragma_openmp_end)) {
        Actions.EndOpenMPClause();
        break;
      }
      // Skip ',' if any.
      if (Tok.is(tok::comma))
        ConsumeToken();
      Actions.EndOpenMPClause();
    }
    // Consume final annot_pragma_openmp_end
    if (Clauses.empty()) {
      Diag(Tok, diag::err_omp_expected_clause)
          << getOpenMPDirectiveName(OMPD_requires);
      ConsumeAnnotationToken();
      return nullptr;
    }
    ConsumeAnnotationToken();
    return Actions.ActOnOpenMPRequiresDirective(StartLoc, Clauses);
  }
  case OMPD_assumes:
  case OMPD_begin_assumes:
    ParseOpenMPAssumesDirective(DKind, ConsumeToken());
    break;
  case OMPD_end_assumes:
    ParseOpenMPEndAssumesDirective(ConsumeToken());
    break;
  case OMPD_declare_reduction:
    ConsumeToken();
    if (DeclGroupPtrTy Res = ParseOpenMPDeclareReductionDirective(AS)) {
      skipUntilPragmaOpenMPEnd(OMPD_declare_reduction);
      // Skip the last annot_pragma_openmp_end.
      ConsumeAnnotationToken();
      return Res;
    }
    break;
  case OMPD_declare_mapper: {
    ConsumeToken();
    if (DeclGroupPtrTy Res = ParseOpenMPDeclareMapperDirective(AS)) {
      // Skip the last annot_pragma_openmp_end.
      ConsumeAnnotationToken();
      return Res;
    }
    break;
  }
  case OMPD_begin_declare_variant: {
    // The syntax is:
    // { #pragma omp begin declare variant clause }
    // <function-declaration-or-definition-sequence>
    // { #pragma omp end declare variant }
    //
    ConsumeToken();
    OMPTraitInfo *ParentTI = Actions.getOMPTraitInfoForSurroundingScope();
    ASTContext &ASTCtx = Actions.getASTContext();
    OMPTraitInfo &TI = ASTCtx.getNewOMPTraitInfo();
    if (parseOMPDeclareVariantMatchClause(Loc, TI, ParentTI)) {
      while (!SkipUntil(tok::annot_pragma_openmp_end, Parser::StopBeforeMatch))
        ;
      // Skip the last annot_pragma_openmp_end.
      (void)ConsumeAnnotationToken();
      break;
    }

    // Skip last tokens.
    skipUntilPragmaOpenMPEnd(OMPD_begin_declare_variant);

    ParsingOpenMPDirectiveRAII NormalScope(*this, /*Value=*/false);

    VariantMatchInfo VMI;
    TI.getAsVariantMatchInfo(ASTCtx, VMI);

    std::function<void(StringRef)> DiagUnknownTrait =
        [this, Loc](StringRef ISATrait) {
          // TODO Track the selector locations in a way that is accessible here
          // to improve the diagnostic location.
          Diag(Loc, diag::warn_unknown_declare_variant_isa_trait) << ISATrait;
        };
    TargetOMPContext OMPCtx(
        ASTCtx, std::move(DiagUnknownTrait),
        /* CurrentFunctionDecl */ nullptr,
        /* ConstructTraits */ ArrayRef<llvm::omp::TraitProperty>());

    if (isVariantApplicableInContext(VMI, OMPCtx, /* DeviceSetOnly */ true)) {
      Actions.ActOnOpenMPBeginDeclareVariant(Loc, TI);
      break;
    }

    // Elide all the code till the matching end declare variant was found.
    unsigned Nesting = 1;
    SourceLocation DKLoc;
    OpenMPDirectiveKind DK = OMPD_unknown;
    do {
      DKLoc = Tok.getLocation();
      DK = parseOpenMPDirectiveKind(*this);
      if (DK == OMPD_end_declare_variant)
        --Nesting;
      else if (DK == OMPD_begin_declare_variant)
        ++Nesting;
      if (!Nesting || isEofOrEom())
        break;
      ConsumeAnyToken();
    } while (true);

    parseOMPEndDirective(OMPD_begin_declare_variant, OMPD_end_declare_variant,
                         DK, Loc, DKLoc, /* SkipUntilOpenMPEnd */ true);
    if (isEofOrEom())
      return nullptr;
    break;
  }
  case OMPD_end_declare_variant: {
    if (Actions.isInOpenMPDeclareVariantScope())
      Actions.ActOnOpenMPEndDeclareVariant();
    else
      Diag(Loc, diag::err_expected_begin_declare_variant);
    ConsumeToken();
    break;
  }
  case OMPD_declare_variant:
#if INTEL_COLLAB
  case OMPD_declare_target_function:
#endif // INTEL_COLLAB
  case OMPD_declare_simd: {
    // The syntax is:
    // { #pragma omp declare {simd|variant} }
    // <function-declaration-or-definition>
    //
    CachedTokens Toks;
    Toks.push_back(Tok);
    ConsumeToken();
    while (Tok.isNot(tok::annot_pragma_openmp_end)) {
      Toks.push_back(Tok);
      ConsumeAnyToken();
    }
    Toks.push_back(Tok);
    ConsumeAnyToken();

    DeclGroupPtrTy Ptr;
    if (Tok.isOneOf(tok::annot_pragma_openmp, tok::annot_attr_openmp)) {
      Ptr = ParseOpenMPDeclarativeDirectiveWithExtDecl(AS, Attrs, Delayed,
                                                       TagType, Tag);
    } else if (Tok.isNot(tok::r_brace) && !isEofOrEom()) {
      // Here we expect to see some function declaration.
      if (AS == AS_none) {
        assert(TagType == DeclSpec::TST_unspecified);
        MaybeParseCXX11Attributes(Attrs);
        ParsingDeclSpec PDS(*this);
        Ptr = ParseExternalDeclaration(Attrs, &PDS);
      } else {
        Ptr =
            ParseCXXClassMemberDeclarationWithPragmas(AS, Attrs, TagType, Tag);
      }
    }
    if (!Ptr) {
#if INTEL_COLLAB
      if (DKind == OMPD_declare_target_function)
        Diag(Loc, diag::err_omp_decl_in_declare_target_function);
      else
#endif // INTEL_COLLAB
      Diag(Loc, diag::err_omp_decl_in_declare_simd_variant)
          << (DKind == OMPD_declare_simd ? 0 : 1);
      return DeclGroupPtrTy();
    }
    if (DKind == OMPD_declare_simd)
      return ParseOMPDeclareSimdClauses(Ptr, Toks, Loc);
#if INTEL_COLLAB
    else if (DKind == OMPD_declare_target_function) {
      if (!Ptr.get().isSingleDecl()) {
        Diag(Loc, diag::err_omp_decl_in_declare_target_function);
        return DeclGroupPtrTy();
      }
      auto *FD = dyn_cast<FunctionDecl>(Ptr.get().getSingleDecl());
      if (!FD) {
        Diag(Loc, diag::err_omp_decl_in_declare_target_function);
        return DeclGroupPtrTy();
      }
      Sema::DeclareTargetContextInfo DTCI(OMPD_declare_target_function, Loc);
      ParseOMPXDeclareTargetFunctionClauses(DTCI, Toks);
      Actions.ActOnStartOpenMPDeclareTargetContext(DTCI);
      Actions.ActOnOpenMPDeclareTargetName(
          FD, Loc, OMPDeclareTargetDeclAttr::MT_To, DTCI);
      Actions.ActOnFinishedOpenMPDeclareTargetContext(DTCI);
      Actions.ActOnOpenMPEndDeclareTargetDirective();
      return Ptr;
    }
#endif // INTEL_COLLAB
    assert(DKind == OMPD_declare_variant &&
           "Expected declare variant directive only");
    ParseOMPDeclareVariantClauses(Ptr, Toks, Loc);
    return Ptr;
  }
  case OMPD_begin_declare_target:
  case OMPD_declare_target: {
    SourceLocation DTLoc = ConsumeAnyToken();
    bool HasClauses = Tok.isNot(tok::annot_pragma_openmp_end);
    Sema::DeclareTargetContextInfo DTCI(DKind, DTLoc);
    if (HasClauses)
      ParseOMPDeclareTargetClauses(DTCI);
<<<<<<< HEAD
#if INTEL_COLLAB
    bool HasImplicitMappings =
        DKind == OMPD_begin_declare_target || !HasClauses ||
        (DTCI.ExplicitlyMapped.empty() &&
         (DTCI.DT == clang::OMPDeclareTargetDeclAttr::DT_NoHost ||
          DTCI.Indirect.hasValue()));
#else  // INTEL_COLLAB
    bool HasImplicitMappings = DKind == OMPD_begin_declare_target ||
                               !HasClauses ||
                               (DTCI.ExplicitlyMapped.empty() && DTCI.Indirect);
#endif // INTEL_COLLAB
=======
    bool HasImplicitMappings =
        DKind == OMPD_begin_declare_target || !HasClauses ||
        (DTCI.ExplicitlyMapped.empty() && DTCI.Indirect.hasValue());
>>>>>>> 710e8294

    // Skip the last annot_pragma_openmp_end.
    ConsumeAnyToken();

    if (HasImplicitMappings) {
      Actions.ActOnStartOpenMPDeclareTargetContext(DTCI);
      return nullptr;
    }

    Actions.ActOnFinishedOpenMPDeclareTargetContext(DTCI);
    llvm::SmallVector<Decl *, 4> Decls;
    for (auto &It : DTCI.ExplicitlyMapped)
      Decls.push_back(It.first);
    return Actions.BuildDeclaratorGroup(Decls);
  }
  case OMPD_end_declare_target: {
    if (!Actions.isInOpenMPDeclareTargetContext()) {
      Diag(Tok, diag::err_omp_unexpected_directive)
          << 1 << getOpenMPDirectiveName(DKind);
      break;
    }
    const Sema::DeclareTargetContextInfo &DTCI =
        Actions.ActOnOpenMPEndDeclareTargetDirective();
    ParseOMPEndDeclareTargetDirective(DTCI.Kind, DKind, DTCI.Loc);
    return nullptr;
  }
  case OMPD_unknown:
    Diag(Tok, diag::err_omp_unknown_directive);
    break;
  case OMPD_parallel:
  case OMPD_simd:
  case OMPD_tile:
  case OMPD_unroll:
  case OMPD_task:
  case OMPD_taskyield:
  case OMPD_barrier:
  case OMPD_taskwait:
  case OMPD_taskgroup:
  case OMPD_flush:
  case OMPD_depobj:
  case OMPD_scan:
  case OMPD_for:
  case OMPD_for_simd:
  case OMPD_sections:
  case OMPD_section:
  case OMPD_single:
  case OMPD_master:
  case OMPD_ordered:
  case OMPD_critical:
  case OMPD_parallel_for:
  case OMPD_parallel_for_simd:
  case OMPD_parallel_sections:
  case OMPD_parallel_master:
  case OMPD_parallel_masked:
  case OMPD_atomic:
  case OMPD_target:
  case OMPD_teams:
  case OMPD_cancellation_point:
  case OMPD_cancel:
  case OMPD_target_data:
  case OMPD_target_enter_data:
  case OMPD_target_exit_data:
  case OMPD_target_parallel:
  case OMPD_target_parallel_for:
  case OMPD_taskloop:
  case OMPD_taskloop_simd:
  case OMPD_master_taskloop:
  case OMPD_master_taskloop_simd:
  case OMPD_parallel_master_taskloop:
  case OMPD_parallel_master_taskloop_simd:
  case OMPD_masked_taskloop:
  case OMPD_distribute:
  case OMPD_target_update:
  case OMPD_distribute_parallel_for:
  case OMPD_distribute_parallel_for_simd:
  case OMPD_distribute_simd:
  case OMPD_target_parallel_for_simd:
  case OMPD_target_simd:
#if INTEL_COLLAB
  case OMPD_target_variant_dispatch:
  case OMPD_scope:
#endif // INTEL_COLLAB
  case OMPD_teams_distribute:
  case OMPD_teams_distribute_simd:
  case OMPD_teams_distribute_parallel_for_simd:
  case OMPD_teams_distribute_parallel_for:
  case OMPD_target_teams:
  case OMPD_target_teams_distribute:
  case OMPD_target_teams_distribute_parallel_for:
  case OMPD_target_teams_distribute_parallel_for_simd:
  case OMPD_target_teams_distribute_simd:
  case OMPD_dispatch:
  case OMPD_masked:
  case OMPD_metadirective:
  case OMPD_loop:
  case OMPD_teams_loop:
  case OMPD_target_teams_loop:
  case OMPD_parallel_loop:
  case OMPD_target_parallel_loop:
    Diag(Tok, diag::err_omp_unexpected_directive)
        << 1 << getOpenMPDirectiveName(DKind);
    break;
  default:
    break;
  }
  while (Tok.isNot(tok::annot_pragma_openmp_end))
    ConsumeAnyToken();
  ConsumeAnyToken();
  return nullptr;
}

#if INTEL_CUSTOMIZATION
/// After sucessfully parsing a supported OpenMP directive that requires a
/// statement, this code looks for and removes unsupported OpenMP
/// directives so the eventual statement will associate with the initial
/// supported directive.
void Parser::skipUnsupportedTargetDirectives() {
  assert(Tok.is(tok::annot_pragma_openmp_end));
  if (!getLangOpts().OpenMPIsDevice || getLangOpts().OMPTargetTriples.empty())
    return;

  llvm::Triple T = getTargetInfo().getTriple();
  if (T.getArch() != llvm::Triple::spir64 && T.getArch() != llvm::Triple::spir)
    return;

  while (getPreprocessor().LookAhead(0).is(tok::annot_pragma_openmp)) {
    TentativeParsingAction TPA(*this);
    ConsumeAnnotationToken();
    ConsumeAnnotationToken();
    OpenMPDirectiveKind NewDKind = parseOpenMPDirectiveKind(*this);
    if (!isAllowedInSPIRSubset(NewDKind)) {
      Diag(getCurToken().getLocation(),
         diag::warn_pragma_omp_ignored_for_target)
          << getOpenMPDirectiveName(NewDKind) << T.getArchName();
      Diags.OpenMPOptReport.AddIgnoredPragma(Actions.getCurFunctionDecl(),
                                             getOpenMPDirectiveName(NewDKind),
                                             getCurToken().getLocation());
      SkipUntil(tok::annot_pragma_openmp_end, StopBeforeMatch);
      TPA.Commit();
    } else {
      TPA.Revert();
      return;
    }
  }
}

/// Check if this is the start of an OpenMP pragma that needs to be ignored.
/// If so skip it and return true so callers can try again to get the
/// statement.
bool Parser::isIgnoredOpenMPDirective() {
  if (Tok.isNot(tok::annot_pragma_openmp))
    return false;

  TentativeParsingAction TPA(*this);
  SourceLocation Loc = ConsumeAnnotationToken();
  OpenMPDirectiveKind DKind = parseOpenMPDirectiveKind(*this);
  bool DisallowedDirective = false;
  auto InSimdSubset = isAllowedInSimdSubset(DKind);
  auto InTBBSubset = isAllowedInTBBSubset(DKind);
  bool Skipped = false;

  if (getLangOpts().OpenMPSimdOnly || getLangOpts().OpenMPTBBOnly) {
    // If any subset flags are used the directive must be covered here
    if (getLangOpts().OpenMPSimdOnly && InSimdSubset) {
      // SIMD subset
    } else if (getLangOpts().OpenMPTBBOnly && InTBBSubset) {
      // TBB subset
    } else {
      // Not in any of the subsets
      DisallowedDirective = true;
    }
  }
  if ((InSimdSubset && getLangOpts().OpenMPSimdDisabled) ||
      (InTBBSubset && getLangOpts().OpenMPTBBDisabled)) {
    DisallowedDirective = true;
  }
#if INTEL_COLLAB
  if (getLangOpts().OpenMPLateOutline && DKind == OMPD_scan &&
      !getCurScope()->isOpenMPSimdOnlyDirectiveScope()) {
#else  // INTEL_COLLAB
  if (getLangOpts().OpenMPLateOutline && DKind == OMPD_scan) {
#endif  // INTEL_COLLAB
    Diag(Tok, diag::warn_pragma_omp_unimplemented)
        << getOpenMPDirectiveName(DKind);
    Skipped = true;
  } else if (DisallowedDirective) {
    if (!Diags.isIgnored(diag::warn_pragma_omp_ignored, Loc)) {
      Diag(Tok, diag::warn_pragma_omp_ignored);
      Diags.setSeverity(diag::warn_pragma_omp_ignored, diag::Severity::Ignored,
                        SourceLocation());
    }
    Skipped = true;
  } else if (getLangOpts().OpenMPIsDevice &&
             !getLangOpts().OMPTargetTriples.empty()) {
    llvm::Triple T = getTargetInfo().getTriple();
    if (T.getArch() == llvm::Triple::spir64 ||
        T.getArch() == llvm::Triple::spir) {
      if (!isAllowedInSPIRSubset(DKind)) {
        Diag(Tok, diag::warn_pragma_omp_ignored_for_target)
            << getOpenMPDirectiveName(DKind) << T.getArchName();
        Diags.OpenMPOptReport.AddIgnoredPragma(Actions.getCurFunctionDecl(),
                                               getOpenMPDirectiveName(DKind),
                                               getCurToken().getLocation());
        Skipped = true;
      }
    }
  }
  if (Skipped) {
    SkipUntil(tok::annot_pragma_openmp_end);
    TPA.Commit();
    return true;
  }
  TPA.Revert();
  return false;
}
#endif // INTEL_CUSTOMIZATION

/// Parsing of declarative or executable OpenMP directives.
///
///       threadprivate-directive:
///         annot_pragma_openmp 'threadprivate' simple-variable-list
///         annot_pragma_openmp_end
///
///       allocate-directive:
///         annot_pragma_openmp 'allocate' simple-variable-list
///         annot_pragma_openmp_end
///
///       declare-reduction-directive:
///         annot_pragma_openmp 'declare' 'reduction' '(' <reduction_id> ':'
///         <type> {',' <type>} ':' <expression> ')' ['initializer' '('
///         ('omp_priv' '=' <expression>|<function_call>) ')']
///         annot_pragma_openmp_end
///
///       declare-mapper-directive:
///         annot_pragma_openmp 'declare' 'mapper' '(' [<mapper-identifer> ':']
///         <type> <var> ')' [<clause>[[,] <clause>] ... ]
///         annot_pragma_openmp_end
///
///       executable-directive:
///         annot_pragma_openmp 'parallel' | 'simd' | 'for' | 'sections' |
///         'section' | 'single' | 'master' | 'critical' [ '(' <name> ')' ] |
///         'parallel for' | 'parallel sections' | 'parallel master' | 'task' |
///         'taskyield' | 'barrier' | 'taskwait' | 'flush' | 'ordered' |
///         'atomic' | 'for simd' | 'parallel for simd' | 'target' | 'target
///         data' | 'taskgroup' | 'teams' | 'taskloop' | 'taskloop simd' |
///         'master taskloop' | 'master taskloop simd' | 'parallel master
///         taskloop' | 'parallel master taskloop simd' | 'distribute' | 'target
///         enter data' | 'target exit data' | 'target parallel' | 'target
///         parallel for' | 'target update' | 'distribute parallel for' |
///         'distribute paralle for simd' | 'distribute simd' | 'target parallel
///         for simd' | 'target simd' | 'teams distribute' | 'teams distribute
///         simd' | 'teams distribute parallel for simd' | 'teams distribute
///         parallel for' | 'target teams' | 'target teams distribute' | 'target
///         teams distribute parallel for' | 'target teams distribute parallel
#if INTEL_COLLAB
///         for simd' | 'target teams distribute simd' | 'masked' | 'scope' |
///         {clause}
#else // INTEL_COLLAB
///         for simd' | 'target teams distribute simd' | 'masked' | {clause}
#endif // INTEL_COLLAB
///         annot_pragma_openmp_end
///
StmtResult Parser::ParseOpenMPDeclarativeOrExecutableDirective(
    ParsedStmtContext StmtCtx, bool ReadDirectiveWithinMetadirective) {
  if (!ReadDirectiveWithinMetadirective)
    assert(Tok.isOneOf(tok::annot_pragma_openmp, tok::annot_attr_openmp) &&
           "Not an OpenMP directive!");
  ParsingOpenMPDirectiveRAII DirScope(*this);
  ParenBraceBracketBalancer BalancerRAIIObj(*this);
  SmallVector<OMPClause *, 5> Clauses;
  SmallVector<llvm::PointerIntPair<OMPClause *, 1, bool>,
              llvm::omp::Clause_enumSize + 1>
      FirstClauses(llvm::omp::Clause_enumSize + 1);
  unsigned ScopeFlags = Scope::FnScope | Scope::DeclScope |
                        Scope::CompoundStmtScope | Scope::OpenMPDirectiveScope;
  SourceLocation Loc = ReadDirectiveWithinMetadirective
                           ? Tok.getLocation()
                           : ConsumeAnnotationToken(),
                 EndLoc;
  OpenMPDirectiveKind DKind = parseOpenMPDirectiveKind(*this);
  if (ReadDirectiveWithinMetadirective && DKind == OMPD_unknown) {
    Diag(Tok, diag::err_omp_unknown_directive);
    return StmtError();
  }
  OpenMPDirectiveKind CancelRegion = OMPD_unknown;
  // Name of critical directive.
  DeclarationNameInfo DirName;
  StmtResult Directive = StmtError();
  bool HasAssociatedStatement = true;

  switch (DKind) {
  case OMPD_nothing:
    if ((StmtCtx & ParsedStmtContext::AllowStandaloneOpenMPDirectives) ==
        ParsedStmtContext())
      Diag(Tok, diag::err_omp_immediate_directive)
        << getOpenMPDirectiveName(DKind) << 0;
    ConsumeToken();
    skipUntilPragmaOpenMPEnd(DKind);
    if (Tok.is(tok::annot_pragma_openmp_end))
      ConsumeAnnotationToken();
    break;
  case OMPD_metadirective: {
    ConsumeToken();
    SmallVector<VariantMatchInfo, 4> VMIs;

    // First iteration of parsing all clauses of metadirective.
    // This iteration only parses and collects all context selector ignoring the
    // associated directives.
    TentativeParsingAction TPA(*this);
    ASTContext &ASTContext = Actions.getASTContext();

    BalancedDelimiterTracker T(*this, tok::l_paren,
                               tok::annot_pragma_openmp_end);
    while (Tok.isNot(tok::annot_pragma_openmp_end)) {
      OpenMPClauseKind CKind = Tok.isAnnotation()
                                   ? OMPC_unknown
                                   : getOpenMPClauseKind(PP.getSpelling(Tok));
      SourceLocation Loc = ConsumeToken();

      // Parse '('.
      if (T.expectAndConsume(diag::err_expected_lparen_after,
                             getOpenMPClauseName(CKind).data()))
        return Directive;

      OMPTraitInfo &TI = Actions.getASTContext().getNewOMPTraitInfo();
      if (CKind == OMPC_when) {
        // parse and get OMPTraitInfo to pass to the When clause
        parseOMPContextSelectors(Loc, TI);
        if (TI.Sets.size() == 0) {
          Diag(Tok, diag::err_omp_expected_context_selector) << "when clause";
          TPA.Commit();
          return Directive;
        }

        // Parse ':'
        if (Tok.is(tok::colon))
          ConsumeAnyToken();
        else {
          Diag(Tok, diag::err_omp_expected_colon) << "when clause";
          TPA.Commit();
          return Directive;
        }
      }
      // Skip Directive for now. We will parse directive in the second iteration
      int paren = 0;
      while (Tok.isNot(tok::r_paren) || paren != 0) {
        if (Tok.is(tok::l_paren))
          paren++;
        if (Tok.is(tok::r_paren))
          paren--;
        if (Tok.is(tok::annot_pragma_openmp_end)) {
          Diag(Tok, diag::err_omp_expected_punc)
              << getOpenMPClauseName(CKind) << 0;
          TPA.Commit();
          return Directive;
        }
        ConsumeAnyToken();
      }
      // Parse ')'
      if (Tok.is(tok::r_paren))
        T.consumeClose();

      VariantMatchInfo VMI;
      TI.getAsVariantMatchInfo(ASTContext, VMI);

      VMIs.push_back(VMI);
    }

    TPA.Revert();
    // End of the first iteration. Parser is reset to the start of metadirective

    std::function<void(StringRef)> DiagUnknownTrait =
        [this, Loc](StringRef ISATrait) {
          // TODO Track the selector locations in a way that is accessible here
          // to improve the diagnostic location.
          Diag(Loc, diag::warn_unknown_declare_variant_isa_trait) << ISATrait;
        };
    TargetOMPContext OMPCtx(ASTContext, std::move(DiagUnknownTrait),
                            /* CurrentFunctionDecl */ nullptr,
                            ArrayRef<llvm::omp::TraitProperty>());

    // A single match is returned for OpenMP 5.0
    int BestIdx = getBestVariantMatchForContext(VMIs, OMPCtx);

    int Idx = 0;
    // In OpenMP 5.0 metadirective is either replaced by another directive or
    // ignored.
    // TODO: In OpenMP 5.1 generate multiple directives based upon the matches
    // found by getBestWhenMatchForContext.
    while (Tok.isNot(tok::annot_pragma_openmp_end)) {
      // OpenMP 5.0 implementation - Skip to the best index found.
      if (Idx++ != BestIdx) {
        ConsumeToken();  // Consume clause name
        T.consumeOpen(); // Consume '('
        int paren = 0;
        // Skip everything inside the clause
        while (Tok.isNot(tok::r_paren) || paren != 0) {
          if (Tok.is(tok::l_paren))
            paren++;
          if (Tok.is(tok::r_paren))
            paren--;
          ConsumeAnyToken();
        }
        // Parse ')'
        if (Tok.is(tok::r_paren))
          T.consumeClose();
        continue;
      }

      OpenMPClauseKind CKind = Tok.isAnnotation()
                                   ? OMPC_unknown
                                   : getOpenMPClauseKind(PP.getSpelling(Tok));
      SourceLocation Loc = ConsumeToken();

      // Parse '('.
      T.consumeOpen();

      // Skip ContextSelectors for when clause
      if (CKind == OMPC_when) {
        OMPTraitInfo &TI = Actions.getASTContext().getNewOMPTraitInfo();
        // parse and skip the ContextSelectors
        parseOMPContextSelectors(Loc, TI);

        // Parse ':'
        ConsumeAnyToken();
      }

      // If no directive is passed, skip in OpenMP 5.0.
      // TODO: Generate nothing directive from OpenMP 5.1.
      if (Tok.is(tok::r_paren)) {
        SkipUntil(tok::annot_pragma_openmp_end);
        break;
      }

      // Parse Directive
      Directive = ParseOpenMPDeclarativeOrExecutableDirective(
          StmtCtx,
          /*ReadDirectiveWithinMetadirective=*/true);
      break;
    }
    break;
  }
  case OMPD_threadprivate: {
    // FIXME: Should this be permitted in C++?
    if ((StmtCtx & ParsedStmtContext::AllowDeclarationsInC) ==
        ParsedStmtContext()) {
      Diag(Tok, diag::err_omp_immediate_directive)
          << getOpenMPDirectiveName(DKind) << 0;
    }
    ConsumeToken();
    DeclDirectiveListParserHelper Helper(this, DKind);
    if (!ParseOpenMPSimpleVarList(DKind, Helper,
                                  /*AllowScopeSpecifier=*/false)) {
      skipUntilPragmaOpenMPEnd(DKind);
      DeclGroupPtrTy Res = Actions.ActOnOpenMPThreadprivateDirective(
          Loc, Helper.getIdentifiers());
      Directive = Actions.ActOnDeclStmt(Res, Loc, Tok.getLocation());
    }
    SkipUntil(tok::annot_pragma_openmp_end);
    break;
  }
  case OMPD_allocate: {
    // FIXME: Should this be permitted in C++?
    if ((StmtCtx & ParsedStmtContext::AllowDeclarationsInC) ==
        ParsedStmtContext()) {
      Diag(Tok, diag::err_omp_immediate_directive)
          << getOpenMPDirectiveName(DKind) << 0;
    }
    ConsumeToken();
    DeclDirectiveListParserHelper Helper(this, DKind);
    if (!ParseOpenMPSimpleVarList(DKind, Helper,
                                  /*AllowScopeSpecifier=*/false)) {
      SmallVector<OMPClause *, 1> Clauses;
      if (Tok.isNot(tok::annot_pragma_openmp_end)) {
        SmallVector<llvm::PointerIntPair<OMPClause *, 1, bool>,
                    llvm::omp::Clause_enumSize + 1>
            FirstClauses(llvm::omp::Clause_enumSize + 1);
        while (Tok.isNot(tok::annot_pragma_openmp_end)) {
          OpenMPClauseKind CKind =
              Tok.isAnnotation() ? OMPC_unknown
                                 : getOpenMPClauseKind(PP.getSpelling(Tok));
          Actions.StartOpenMPClause(CKind);
          OMPClause *Clause = ParseOpenMPClause(
              OMPD_allocate, CKind, !FirstClauses[unsigned(CKind)].getInt());
          SkipUntil(tok::comma, tok::identifier, tok::annot_pragma_openmp_end,
                    StopBeforeMatch);
          FirstClauses[unsigned(CKind)].setInt(true);
          if (Clause != nullptr)
            Clauses.push_back(Clause);
          if (Tok.is(tok::annot_pragma_openmp_end)) {
            Actions.EndOpenMPClause();
            break;
          }
          // Skip ',' if any.
          if (Tok.is(tok::comma))
            ConsumeToken();
          Actions.EndOpenMPClause();
        }
        skipUntilPragmaOpenMPEnd(DKind);
      }
      DeclGroupPtrTy Res = Actions.ActOnOpenMPAllocateDirective(
          Loc, Helper.getIdentifiers(), Clauses);
      Directive = Actions.ActOnDeclStmt(Res, Loc, Tok.getLocation());
    }
    SkipUntil(tok::annot_pragma_openmp_end);
    break;
  }
  case OMPD_declare_reduction:
    ConsumeToken();
    if (DeclGroupPtrTy Res =
            ParseOpenMPDeclareReductionDirective(/*AS=*/AS_none)) {
      skipUntilPragmaOpenMPEnd(OMPD_declare_reduction);
      ConsumeAnyToken();
      Directive = Actions.ActOnDeclStmt(Res, Loc, Tok.getLocation());
    } else {
      SkipUntil(tok::annot_pragma_openmp_end);
    }
    break;
  case OMPD_declare_mapper: {
    ConsumeToken();
    if (DeclGroupPtrTy Res =
            ParseOpenMPDeclareMapperDirective(/*AS=*/AS_none)) {
      // Skip the last annot_pragma_openmp_end.
      ConsumeAnnotationToken();
      Directive = Actions.ActOnDeclStmt(Res, Loc, Tok.getLocation());
    } else {
      SkipUntil(tok::annot_pragma_openmp_end);
    }
    break;
  }
  case OMPD_flush:
#if INTEL_COLLAB
  case OMPD_prefetch:
#endif // INTEL_COLLAB
  case OMPD_depobj:
  case OMPD_scan:
  case OMPD_taskyield:
  case OMPD_barrier:
  case OMPD_taskwait:
  case OMPD_cancellation_point:
  case OMPD_cancel:
  case OMPD_target_enter_data:
  case OMPD_target_exit_data:
  case OMPD_target_update:
  case OMPD_interop:
    if ((StmtCtx & ParsedStmtContext::AllowStandaloneOpenMPDirectives) ==
        ParsedStmtContext()) {
      Diag(Tok, diag::err_omp_immediate_directive)
          << getOpenMPDirectiveName(DKind) << 0;
    }
    HasAssociatedStatement = false;
    // Fall through for further analysis.
    LLVM_FALLTHROUGH;
  case OMPD_parallel:
  case OMPD_simd:
  case OMPD_tile:
  case OMPD_unroll:
  case OMPD_for:
  case OMPD_for_simd:
  case OMPD_sections:
  case OMPD_single:
  case OMPD_section:
  case OMPD_master:
  case OMPD_critical:
  case OMPD_parallel_for:
  case OMPD_parallel_for_simd:
  case OMPD_parallel_sections:
  case OMPD_parallel_master:
  case OMPD_parallel_masked:
  case OMPD_task:
  case OMPD_ordered:
  case OMPD_atomic:
  case OMPD_target:
  case OMPD_teams:
  case OMPD_taskgroup:
  case OMPD_target_data:
  case OMPD_target_parallel:
  case OMPD_target_parallel_for:
  case OMPD_loop:
  case OMPD_teams_loop:
  case OMPD_target_teams_loop:
  case OMPD_parallel_loop:
  case OMPD_target_parallel_loop:
#if INTEL_COLLAB
  case OMPD_target_variant_dispatch:
  case OMPD_scope:
    // Not yet implemented with FE outlining. BE outlining only.
    if (!getLangOpts().OpenMPLateOutline && DKind == OMPD_scope) {
      Diag(Tok, diag::err_omp_unexpected_directive)
          << 1 << getOpenMPDirectiveName(DKind);
      SkipUntil(tok::annot_pragma_openmp_end);
      break;
    }
    // Fall through for further analysis.
    LLVM_FALLTHROUGH;
#endif // INTEL_COLLAB
  case OMPD_taskloop:
  case OMPD_taskloop_simd:
  case OMPD_master_taskloop:
  case OMPD_masked_taskloop:
  case OMPD_master_taskloop_simd:
  case OMPD_parallel_master_taskloop:
  case OMPD_parallel_master_taskloop_simd:
  case OMPD_distribute:
  case OMPD_distribute_parallel_for:
  case OMPD_distribute_parallel_for_simd:
  case OMPD_distribute_simd:
  case OMPD_target_parallel_for_simd:
  case OMPD_target_simd:
  case OMPD_teams_distribute:
  case OMPD_teams_distribute_simd:
  case OMPD_teams_distribute_parallel_for_simd:
  case OMPD_teams_distribute_parallel_for:
  case OMPD_target_teams:
  case OMPD_target_teams_distribute:
  case OMPD_target_teams_distribute_parallel_for:
  case OMPD_target_teams_distribute_parallel_for_simd:
  case OMPD_target_teams_distribute_simd:
  case OMPD_dispatch:
  case OMPD_masked: {
    // Special processing for flush and depobj clauses.
    Token ImplicitTok;
    bool ImplicitClauseAllowed = false;
    if (DKind == OMPD_flush || DKind == OMPD_depobj) {
      ImplicitTok = Tok;
      ImplicitClauseAllowed = true;
    }
    ConsumeToken();
    // Parse directive name of the 'critical' directive if any.
    if (DKind == OMPD_critical) {
      BalancedDelimiterTracker T(*this, tok::l_paren,
                                 tok::annot_pragma_openmp_end);
      if (!T.consumeOpen()) {
        if (Tok.isAnyIdentifier()) {
          DirName =
              DeclarationNameInfo(Tok.getIdentifierInfo(), Tok.getLocation());
          ConsumeAnyToken();
        } else {
          Diag(Tok, diag::err_omp_expected_identifier_for_critical);
        }
        T.consumeClose();
      }
    } else if (DKind == OMPD_cancellation_point || DKind == OMPD_cancel) {
      CancelRegion = parseOpenMPDirectiveKind(*this);
      if (Tok.isNot(tok::annot_pragma_openmp_end))
        ConsumeToken();
    }

    if (isOpenMPLoopDirective(DKind))
      ScopeFlags |= Scope::OpenMPLoopDirectiveScope;
    if (isOpenMPSimdDirective(DKind))
      ScopeFlags |= Scope::OpenMPSimdDirectiveScope;
#if INTEL_COLLAB
    if (DKind == OMPD_simd)
      ScopeFlags |= Scope::OpenMPSimdOnlyDirectiveScope;
#endif  // INTEL_COLLAB
    ParseScope OMPDirectiveScope(this, ScopeFlags);
    Actions.StartOpenMPDSABlock(DKind, DirName, Actions.getCurScope(), Loc);

    while (Tok.isNot(tok::annot_pragma_openmp_end)) {
      // If we are parsing for a directive within a metadirective, the directive
      // ends with a ')'.
      if (ReadDirectiveWithinMetadirective && Tok.is(tok::r_paren)) {
        while (Tok.isNot(tok::annot_pragma_openmp_end))
          ConsumeAnyToken();
        break;
      }
      bool HasImplicitClause = false;
      if (ImplicitClauseAllowed && Tok.is(tok::l_paren)) {
        HasImplicitClause = true;
        // Push copy of the current token back to stream to properly parse
        // pseudo-clause OMPFlushClause or OMPDepobjClause.
        PP.EnterToken(Tok, /*IsReinject*/ true);
        PP.EnterToken(ImplicitTok, /*IsReinject*/ true);
        ConsumeAnyToken();
      }
      OpenMPClauseKind CKind = Tok.isAnnotation()
                                   ? OMPC_unknown
                                   : getOpenMPClauseKind(PP.getSpelling(Tok));
      if (HasImplicitClause) {
        assert(CKind == OMPC_unknown && "Must be unknown implicit clause.");
        if (DKind == OMPD_flush) {
          CKind = OMPC_flush;
        } else {
          assert(DKind == OMPD_depobj &&
                 "Expected flush or depobj directives.");
          CKind = OMPC_depobj;
        }
      }
      // No more implicit clauses allowed.
      ImplicitClauseAllowed = false;
      Actions.StartOpenMPClause(CKind);
      HasImplicitClause = false;
      OMPClause *Clause = ParseOpenMPClause(
          DKind, CKind, !FirstClauses[unsigned(CKind)].getInt());
      FirstClauses[unsigned(CKind)].setInt(true);
      if (Clause) {
        FirstClauses[unsigned(CKind)].setPointer(Clause);
        Clauses.push_back(Clause);
      }

      // Skip ',' if any.
      if (Tok.is(tok::comma))
        ConsumeToken();
      Actions.EndOpenMPClause();
    }
    // End location of the directive.
    EndLoc = Tok.getLocation();
#if INTEL_CUSTOMIZATION
    if (HasAssociatedStatement)
      skipUnsupportedTargetDirectives();
#endif // INTEL_CUSTOMIZATION
    // Consume final annot_pragma_openmp_end.
    ConsumeAnnotationToken();

    // OpenMP [2.13.8, ordered Construct, Syntax]
    // If the depend clause is specified, the ordered construct is a stand-alone
    // directive.
    if (DKind == OMPD_ordered && FirstClauses[unsigned(OMPC_depend)].getInt()) {
      if ((StmtCtx & ParsedStmtContext::AllowStandaloneOpenMPDirectives) ==
          ParsedStmtContext()) {
        Diag(Loc, diag::err_omp_immediate_directive)
            << getOpenMPDirectiveName(DKind) << 1
            << getOpenMPClauseName(OMPC_depend);
      }
      HasAssociatedStatement = false;
    }

    if (DKind == OMPD_tile && !FirstClauses[unsigned(OMPC_sizes)].getInt()) {
      Diag(Loc, diag::err_omp_required_clause)
          << getOpenMPDirectiveName(OMPD_tile) << "sizes";
    }
#if INTEL_COLLAB
    else if (DKind == OMPD_prefetch &&
             !FirstClauses[unsigned(OMPC_data)].getInt())
      Diag(Loc, diag::err_omp_required_clause)
          << getOpenMPDirectiveName(OMPD_prefetch) << "data";
#endif // INTEL_COLLAB

    StmtResult AssociatedStmt;
    if (HasAssociatedStatement) {
      // The body is a block scope like in Lambdas and Blocks.
      Actions.ActOnOpenMPRegionStart(DKind, getCurScope());
      // FIXME: We create a bogus CompoundStmt scope to hold the contents of
      // the captured region. Code elsewhere assumes that any FunctionScopeInfo
      // should have at least one compound statement scope within it.
      ParsingOpenMPDirectiveRAII NormalScope(*this, /*Value=*/false);
      {
        Sema::CompoundScopeRAII Scope(Actions);
        AssociatedStmt = ParseStatement();

        if (AssociatedStmt.isUsable() && isOpenMPLoopDirective(DKind) &&
            getLangOpts().OpenMPIRBuilder)
          AssociatedStmt = Actions.ActOnOpenMPLoopnest(AssociatedStmt.get());
      }
      AssociatedStmt = Actions.ActOnOpenMPRegionEnd(AssociatedStmt, Clauses);
    } else if (DKind == OMPD_target_update || DKind == OMPD_target_enter_data ||
               DKind == OMPD_target_exit_data) {
      Actions.ActOnOpenMPRegionStart(DKind, getCurScope());
      AssociatedStmt = (Sema::CompoundScopeRAII(Actions),
                        Actions.ActOnCompoundStmt(Loc, Loc, llvm::None,
                                                  /*isStmtExpr=*/false));
      AssociatedStmt = Actions.ActOnOpenMPRegionEnd(AssociatedStmt, Clauses);
    }
    Directive = Actions.ActOnOpenMPExecutableDirective(
        DKind, DirName, CancelRegion, Clauses, AssociatedStmt.get(), Loc,
        EndLoc);

    // Exit scope.
    Actions.EndOpenMPDSABlock(Directive.get());
    OMPDirectiveScope.Exit();
    break;
  }
#if INTEL_CUSTOMIZATION
  // CQ#410305 ignore declare target directive inside function.
  case OMPD_declare_target:
  case OMPD_begin_declare_target:
  case OMPD_end_declare_target:
    if (getLangOpts().IntelCompat) {
      Diag(Tok, diag::warn_omp_ignore_unexpected_directive)
        << 1 << getOpenMPDirectiveName(DKind);
      SkipUntil(tok::annot_pragma_openmp_end);
      break;
    }
    LLVM_FALLTHROUGH;
  case OMPD_declare_simd:
#endif // INTEL_CUSTOMIZATION
  case OMPD_requires:
  case OMPD_begin_declare_variant:
  case OMPD_end_declare_variant:
  case OMPD_declare_variant:
    Diag(Tok, diag::err_omp_unexpected_directive)
        << 1 << getOpenMPDirectiveName(DKind);
    SkipUntil(tok::annot_pragma_openmp_end);
    break;
  case OMPD_unknown:
  default:
    Diag(Tok, diag::err_omp_unknown_directive);
    SkipUntil(tok::annot_pragma_openmp_end);
    break;
  }
  return Directive;
}

// Parses simple list:
//   simple-variable-list:
//         '(' id-expression {, id-expression} ')'
//
bool Parser::ParseOpenMPSimpleVarList(
    OpenMPDirectiveKind Kind,
    const llvm::function_ref<void(CXXScopeSpec &, DeclarationNameInfo)>
        &Callback,
    bool AllowScopeSpecifier) {
  // Parse '('.
  BalancedDelimiterTracker T(*this, tok::l_paren, tok::annot_pragma_openmp_end);
  if (T.expectAndConsume(diag::err_expected_lparen_after,
                         getOpenMPDirectiveName(Kind).data()))
    return true;
  bool IsCorrect = true;
  bool NoIdentIsFound = true;

  // Read tokens while ')' or annot_pragma_openmp_end is not found.
  while (Tok.isNot(tok::r_paren) && Tok.isNot(tok::annot_pragma_openmp_end)) {
    CXXScopeSpec SS;
    UnqualifiedId Name;
    // Read var name.
    Token PrevTok = Tok;
    NoIdentIsFound = false;

    if (AllowScopeSpecifier && getLangOpts().CPlusPlus &&
        ParseOptionalCXXScopeSpecifier(SS, /*ObjectType=*/nullptr,
                                       /*ObjectHasErrors=*/false, false)) {
      IsCorrect = false;
      SkipUntil(tok::comma, tok::r_paren, tok::annot_pragma_openmp_end,
                StopBeforeMatch);
    } else if (ParseUnqualifiedId(SS, /*ObjectType=*/nullptr,
                                  /*ObjectHadErrors=*/false, false, false,
                                  false, false, nullptr, Name)) {
      IsCorrect = false;
      SkipUntil(tok::comma, tok::r_paren, tok::annot_pragma_openmp_end,
                StopBeforeMatch);
    } else if (Tok.isNot(tok::comma) && Tok.isNot(tok::r_paren) &&
               Tok.isNot(tok::annot_pragma_openmp_end)) {
      IsCorrect = false;
      SkipUntil(tok::comma, tok::r_paren, tok::annot_pragma_openmp_end,
                StopBeforeMatch);
      Diag(PrevTok.getLocation(), diag::err_expected)
          << tok::identifier
          << SourceRange(PrevTok.getLocation(), PrevTokLocation);
    } else {
      Callback(SS, Actions.GetNameFromUnqualifiedId(Name));
    }
    // Consume ','.
    if (Tok.is(tok::comma)) {
      ConsumeToken();
    }
  }

  if (NoIdentIsFound) {
    Diag(Tok, diag::err_expected) << tok::identifier;
    IsCorrect = false;
  }

  // Parse ')'.
  IsCorrect = !T.consumeClose() && IsCorrect;

  return !IsCorrect;
}

OMPClause *Parser::ParseOpenMPSizesClause() {
  SourceLocation ClauseNameLoc = ConsumeToken();
  SmallVector<Expr *, 4> ValExprs;

  BalancedDelimiterTracker T(*this, tok::l_paren, tok::annot_pragma_openmp_end);
  if (T.consumeOpen()) {
    Diag(Tok, diag::err_expected) << tok::l_paren;
    return nullptr;
  }

  while (true) {
    ExprResult Val = ParseConstantExpression();
    if (!Val.isUsable()) {
      T.skipToEnd();
      return nullptr;
    }

    ValExprs.push_back(Val.get());

    if (Tok.is(tok::r_paren) || Tok.is(tok::annot_pragma_openmp_end))
      break;

    ExpectAndConsume(tok::comma);
  }

  T.consumeClose();

  return Actions.ActOnOpenMPSizesClause(
      ValExprs, ClauseNameLoc, T.getOpenLocation(), T.getCloseLocation());
}

OMPClause *Parser::ParseOpenMPUsesAllocatorClause(OpenMPDirectiveKind DKind) {
  SourceLocation Loc = Tok.getLocation();
  ConsumeAnyToken();

  // Parse '('.
  BalancedDelimiterTracker T(*this, tok::l_paren, tok::annot_pragma_openmp_end);
  if (T.expectAndConsume(diag::err_expected_lparen_after, "uses_allocator"))
    return nullptr;
  SmallVector<Sema::UsesAllocatorsData, 4> Data;
  do {
    ExprResult Allocator =
        getLangOpts().CPlusPlus ? ParseCXXIdExpression() : ParseExpression();
    if (Allocator.isInvalid()) {
      SkipUntil(tok::comma, tok::r_paren, tok::annot_pragma_openmp_end,
                StopBeforeMatch);
      break;
    }
    Sema::UsesAllocatorsData &D = Data.emplace_back();
    D.Allocator = Allocator.get();
    if (Tok.is(tok::l_paren)) {
      BalancedDelimiterTracker T(*this, tok::l_paren,
                                 tok::annot_pragma_openmp_end);
      T.consumeOpen();
      ExprResult AllocatorTraits =
          getLangOpts().CPlusPlus ? ParseCXXIdExpression() : ParseExpression();
      T.consumeClose();
      if (AllocatorTraits.isInvalid()) {
        SkipUntil(tok::comma, tok::r_paren, tok::annot_pragma_openmp_end,
                  StopBeforeMatch);
        break;
      }
      D.AllocatorTraits = AllocatorTraits.get();
      D.LParenLoc = T.getOpenLocation();
      D.RParenLoc = T.getCloseLocation();
    }
    if (Tok.isNot(tok::comma) && Tok.isNot(tok::r_paren))
      Diag(Tok, diag::err_omp_expected_punc) << "uses_allocators" << 0;
    // Parse ','
    if (Tok.is(tok::comma))
      ConsumeAnyToken();
  } while (Tok.isNot(tok::r_paren) && Tok.isNot(tok::annot_pragma_openmp_end));
  T.consumeClose();
  return Actions.ActOnOpenMPUsesAllocatorClause(Loc, T.getOpenLocation(),
                                                T.getCloseLocation(), Data);
}

/// Parsing of OpenMP clauses.
///
///    clause:
///       if-clause | final-clause | num_threads-clause | safelen-clause |
///       default-clause | private-clause | firstprivate-clause | shared-clause
///       | linear-clause | aligned-clause | collapse-clause | bind-clause |
///       lastprivate-clause | reduction-clause | proc_bind-clause |
///       schedule-clause | copyin-clause | copyprivate-clause | untied-clause |
///       mergeable-clause | flush-clause | read-clause | write-clause |
///       update-clause | capture-clause | seq_cst-clause | device-clause |
///       simdlen-clause | threads-clause | simd-clause | num_teams-clause |
///       thread_limit-clause | priority-clause | grainsize-clause |
///       nogroup-clause | num_tasks-clause | hint-clause | to-clause |
///       from-clause | is_device_ptr-clause | task_reduction-clause |
///       in_reduction-clause | allocator-clause | allocate-clause |
///       acq_rel-clause | acquire-clause | release-clause | relaxed-clause |
///       depobj-clause | destroy-clause | detach-clause | inclusive-clause |
///       exclusive-clause | uses_allocators-clause | use_device_addr-clause |
///       has_device_addr
#if INTEL_COLLAB
///       | bind-clause
///       | subdevice-clause
///       | ompx_places-clause
///       | data-clause
#endif // INTEL_COLLAB
#if INTEL_CUSTOMIZATION
#if INTEL_FEATURE_CSA
///       | dataflow-clause
#endif // INTEL_FEATURE_CSA
#endif // INTEL_CUSTOMIZATION
///
OMPClause *Parser::ParseOpenMPClause(OpenMPDirectiveKind DKind,
                                     OpenMPClauseKind CKind, bool FirstClause) {
  OMPClauseKind = CKind;
  OMPClause *Clause = nullptr;
  bool ErrorFound = false;
  bool WrongDirective = false;
  // Check if clause is allowed for the given directive.
  if (CKind != OMPC_unknown &&
      !isAllowedClauseForDirective(DKind, CKind, getLangOpts().OpenMP)) {
    Diag(Tok, diag::err_omp_unexpected_clause)
        << getOpenMPClauseName(CKind) << getOpenMPDirectiveName(DKind);
    ErrorFound = true;
    WrongDirective = true;
  }

#if INTEL_COLLAB
  // Not yet implemented with FE outlining. BE outlining only.
  if (!getLangOpts().OpenMPLateOutline) {
    bool IsUnsupportedClause = (DKind == OMPD_taskwait && CKind == OMPC_nowait);
    IsUnsupportedClause |= isOpenMPTargetExecutionDirective(DKind) &&
        CKind == OMPC_in_reduction;
    if (IsUnsupportedClause) {
      Diag(Tok, diag::err_omp_unexpected_clause)
          << getOpenMPClauseName(CKind) << getOpenMPDirectiveName(DKind);
      ErrorFound = true;
      WrongDirective = true;
    }
  }
#endif // INTEL_COLLAB

  switch (CKind) {
  case OMPC_final:
  case OMPC_num_threads:
  case OMPC_safelen:
  case OMPC_simdlen:
  case OMPC_collapse:
  case OMPC_ordered:
  case OMPC_num_teams:
  case OMPC_thread_limit:
  case OMPC_priority:
  case OMPC_grainsize:
  case OMPC_num_tasks:
  case OMPC_hint:
  case OMPC_allocator:
  case OMPC_depobj:
  case OMPC_detach:
  case OMPC_novariants:
  case OMPC_nocontext:
#if INTEL_COLLAB
  case OMPC_subdevice:
  case OMPC_ompx_places:
#endif // INTEL_COLLAB
#if INTEL_CUSTOMIZATION
  case OMPC_tile:
#if INTEL_FEATURE_CSA
  case OMPC_dataflow:
#endif // INTEL_FEATURE_CSA
#endif // INTEL_CUSTOMIZATION
  case OMPC_filter:
  case OMPC_partial:
  case OMPC_align:
    // OpenMP [2.5, Restrictions]
    //  At most one num_threads clause can appear on the directive.
    // OpenMP [2.8.1, simd construct, Restrictions]
    //  Only one safelen  clause can appear on a simd directive.
    //  Only one simdlen  clause can appear on a simd directive.
    //  Only one collapse clause can appear on a simd directive.
    // OpenMP [2.11.1, task Construct, Restrictions]
    //  At most one if clause can appear on the directive.
    //  At most one final clause can appear on the directive.
    // OpenMP [teams Construct, Restrictions]
    //  At most one num_teams clause can appear on the directive.
    //  At most one thread_limit clause can appear on the directive.
    // OpenMP [2.9.1, task Construct, Restrictions]
    // At most one priority clause can appear on the directive.
    // OpenMP [2.9.2, taskloop Construct, Restrictions]
    // At most one grainsize clause can appear on the directive.
    // OpenMP [2.9.2, taskloop Construct, Restrictions]
    // At most one num_tasks clause can appear on the directive.
    // OpenMP [2.11.3, allocate Directive, Restrictions]
    // At most one allocator clause can appear on the directive.
    // OpenMP 5.0, 2.10.1 task Construct, Restrictions.
    // At most one detach clause can appear on the directive.
    // OpenMP 5.1, 2.3.6 dispatch Construct, Restrictions.
    // At most one novariants clause can appear on a dispatch directive.
    // At most one nocontext clause can appear on a dispatch directive.
#if INTEL_CUSTOMIZATION
#if INTEL_FEATURE_CSA
    // Modeling this after similar clauses
    // At most one dataflow clause can appear on the directive.
#endif // INTEL_FEATURE_CSA
#endif // INTEL_CUSTOMIZATION
    if (!FirstClause) {
      Diag(Tok, diag::err_omp_more_one_clause)
          << getOpenMPDirectiveName(DKind) << getOpenMPClauseName(CKind) << 0;
      ErrorFound = true;
    }

    if ((CKind == OMPC_ordered || CKind == OMPC_partial) &&
        PP.LookAhead(/*N=*/0).isNot(tok::l_paren))
      Clause = ParseOpenMPClause(CKind, WrongDirective);
#if INTEL_CUSTOMIZATION
    else if (CKind == OMPC_tile)
      Clause = ParseOpenMPExprListClause(CKind, WrongDirective);
#if INTEL_FEATURE_CSA
    else if (CKind == OMPC_dataflow)
      if (getTargetInfo().getTriple().getArch() != llvm::Triple::csa) {
        Diag(Tok, diag::warn_omp_extra_tokens_at_eol)
            << getOpenMPDirectiveName(DKind);
        SkipUntil(tok::annot_pragma_openmp_end, StopBeforeMatch);
      } else
        Clause = ParseOpenMPDataflowClause(CKind, WrongDirective);
#endif // INTEL_FEATURE_CSA
#endif // INTEL_CUSTOMIZATION
#if INTEL_COLLAB
    else if (CKind == OMPC_subdevice)
      Clause = ParseOpenMPSubdeviceClause(WrongDirective);
    else if (CKind == OMPC_ompx_places)
      Clause = ParseOpenMPOmpxPlacesClause(WrongDirective);
#endif // INTEL_COLLAB
    else
      Clause = ParseOpenMPSingleExprClause(CKind, WrongDirective);
    break;
  case OMPC_default:
  case OMPC_proc_bind:
  case OMPC_atomic_default_mem_order:
  case OMPC_order:
  case OMPC_bind:
    // OpenMP [2.14.3.1, Restrictions]
    //  Only a single default clause may be specified on a parallel, task or
    //  teams directive.
    // OpenMP [2.5, parallel Construct, Restrictions]
    //  At most one proc_bind clause can appear on the directive.
    // OpenMP [5.0, Requires directive, Restrictions]
    //  At most one atomic_default_mem_order clause can appear
    //  on the directive
    // OpenMP 5.1, 2.11.7 loop Construct, Restrictions.
    // At most one bind clause can appear on a loop directive.
    if (!FirstClause && CKind != OMPC_order) {
      Diag(Tok, diag::err_omp_more_one_clause)
          << getOpenMPDirectiveName(DKind) << getOpenMPClauseName(CKind) << 0;
      ErrorFound = true;
    }

    Clause = ParseOpenMPSimpleClause(CKind, WrongDirective);
    break;
#if INTEL_COLLAB
    case OMPC_data:
      Clause = ParseOpenMPDataClause(WrongDirective);
      break;
#endif // INTEL_COLLAB
  case OMPC_device:
  case OMPC_schedule:
  case OMPC_dist_schedule:
  case OMPC_defaultmap:
    // OpenMP [2.7.1, Restrictions, p. 3]
    //  Only one schedule clause can appear on a loop directive.
    // OpenMP 4.5 [2.10.4, Restrictions, p. 106]
    //  At most one defaultmap clause can appear on the directive.
    // OpenMP 5.0 [2.12.5, target construct, Restrictions]
    //  At most one device clause can appear on the directive.
    if ((getLangOpts().OpenMP < 50 || CKind != OMPC_defaultmap) &&
        !FirstClause) {
      Diag(Tok, diag::err_omp_more_one_clause)
          << getOpenMPDirectiveName(DKind) << getOpenMPClauseName(CKind) << 0;
      ErrorFound = true;
    }
    LLVM_FALLTHROUGH;
  case OMPC_if:
#if INTEL_COLLAB
    if (!FirstClause && DKind == OMPD_prefetch) {
      Diag(Tok, diag::err_omp_more_one_clause)
          << getOpenMPDirectiveName(DKind) << getOpenMPClauseName(CKind) << 0;
      ErrorFound = true;
    }
#endif // INTEL_COLLAB
    Clause = ParseOpenMPSingleExprWithArgClause(DKind, CKind, WrongDirective);
    break;
  case OMPC_nowait:
  case OMPC_untied:
  case OMPC_mergeable:
  case OMPC_read:
  case OMPC_write:
  case OMPC_capture:
  case OMPC_compare:
  case OMPC_seq_cst:
  case OMPC_acq_rel:
  case OMPC_acquire:
  case OMPC_release:
  case OMPC_relaxed:
  case OMPC_threads:
  case OMPC_simd:
  case OMPC_nogroup:
  case OMPC_unified_address:
  case OMPC_unified_shared_memory:
  case OMPC_reverse_offload:
  case OMPC_dynamic_allocators:
  case OMPC_full:
    // OpenMP [2.7.1, Restrictions, p. 9]
    //  Only one ordered clause can appear on a loop directive.
    // OpenMP [2.7.1, Restrictions, C/C++, p. 4]
    //  Only one nowait clause can appear on a for directive.
    // OpenMP [5.0, Requires directive, Restrictions]
    //   Each of the requires clauses can appear at most once on the directive.
    if (!FirstClause) {
      Diag(Tok, diag::err_omp_more_one_clause)
          << getOpenMPDirectiveName(DKind) << getOpenMPClauseName(CKind) << 0;
      ErrorFound = true;
    }

    Clause = ParseOpenMPClause(CKind, WrongDirective);
    break;
  case OMPC_update:
    if (!FirstClause) {
      Diag(Tok, diag::err_omp_more_one_clause)
          << getOpenMPDirectiveName(DKind) << getOpenMPClauseName(CKind) << 0;
      ErrorFound = true;
    }

    Clause = (DKind == OMPD_depobj)
                 ? ParseOpenMPSimpleClause(CKind, WrongDirective)
                 : ParseOpenMPClause(CKind, WrongDirective);
    break;
  case OMPC_private:
  case OMPC_firstprivate:
  case OMPC_lastprivate:
  case OMPC_shared:
  case OMPC_reduction:
  case OMPC_task_reduction:
  case OMPC_in_reduction:
  case OMPC_linear:
  case OMPC_aligned:
  case OMPC_copyin:
  case OMPC_copyprivate:
  case OMPC_flush:
  case OMPC_depend:
  case OMPC_map:
  case OMPC_to:
  case OMPC_from:
  case OMPC_use_device_ptr:
  case OMPC_use_device_addr:
  case OMPC_is_device_ptr:
  case OMPC_has_device_addr:
  case OMPC_allocate:
  case OMPC_nontemporal:
  case OMPC_inclusive:
  case OMPC_exclusive:
  case OMPC_affinity:
    Clause = ParseOpenMPVarListClause(DKind, CKind, WrongDirective);
    break;
  case OMPC_sizes:
    if (!FirstClause) {
      Diag(Tok, diag::err_omp_more_one_clause)
          << getOpenMPDirectiveName(DKind) << getOpenMPClauseName(CKind) << 0;
      ErrorFound = true;
    }

    Clause = ParseOpenMPSizesClause();
    break;
  case OMPC_uses_allocators:
    Clause = ParseOpenMPUsesAllocatorClause(DKind);
    break;
  case OMPC_destroy:
    if (DKind != OMPD_interop) {
      if (!FirstClause) {
        Diag(Tok, diag::err_omp_more_one_clause)
            << getOpenMPDirectiveName(DKind) << getOpenMPClauseName(CKind) << 0;
        ErrorFound = true;
      }
      Clause = ParseOpenMPClause(CKind, WrongDirective);
      break;
    }
    LLVM_FALLTHROUGH;
  case OMPC_init:
  case OMPC_use:
    Clause = ParseOpenMPInteropClause(CKind, WrongDirective);
    break;
  case OMPC_device_type:
  case OMPC_unknown:
    skipUntilPragmaOpenMPEnd(DKind);
    break;
  case OMPC_threadprivate:
  case OMPC_uniform:
  case OMPC_match:
    if (!WrongDirective)
      Diag(Tok, diag::err_omp_unexpected_clause)
          << getOpenMPClauseName(CKind) << getOpenMPDirectiveName(DKind);
    SkipUntil(tok::comma, tok::annot_pragma_openmp_end, StopBeforeMatch);
    break;
  default:
    break;
  }
  return ErrorFound ? nullptr : Clause;
}

/// Parses simple expression in parens for single-expression clauses of OpenMP
/// constructs.
/// \param RLoc Returned location of right paren.
ExprResult Parser::ParseOpenMPParensExpr(StringRef ClauseName,
                                         SourceLocation &RLoc,
                                         bool IsAddressOfOperand) {
  BalancedDelimiterTracker T(*this, tok::l_paren, tok::annot_pragma_openmp_end);
  if (T.expectAndConsume(diag::err_expected_lparen_after, ClauseName.data()))
    return ExprError();

  SourceLocation ELoc = Tok.getLocation();
  ExprResult LHS(
      ParseCastExpression(AnyCastExpr, IsAddressOfOperand, NotTypeCast));
  ExprResult Val(ParseRHSOfBinaryExpression(LHS, prec::Conditional));
  Val = Actions.ActOnFinishFullExpr(Val.get(), ELoc, /*DiscardedValue*/ false);

  // Parse ')'.
  RLoc = Tok.getLocation();
  if (!T.consumeClose())
    RLoc = T.getCloseLocation();

  return Val;
}

/// Parsing of OpenMP clauses with single expressions like 'final',
/// 'collapse', 'safelen', 'num_threads', 'simdlen', 'num_teams',
/// 'thread_limit', 'simdlen', 'priority', 'grainsize', 'num_tasks', 'hint' or
/// 'detach'.
///
///    final-clause:
///      'final' '(' expression ')'
///
///    num_threads-clause:
///      'num_threads' '(' expression ')'
///
///    safelen-clause:
///      'safelen' '(' expression ')'
///
///    simdlen-clause:
///      'simdlen' '(' expression ')'
///
///    collapse-clause:
///      'collapse' '(' expression ')'
///
///    priority-clause:
///      'priority' '(' expression ')'
///
///    grainsize-clause:
///      'grainsize' '(' expression ')'
///
///    num_tasks-clause:
///      'num_tasks' '(' expression ')'
///
///    hint-clause:
///      'hint' '(' expression ')'
///
///    allocator-clause:
///      'allocator' '(' expression ')'
///
///    detach-clause:
///      'detach' '(' event-handler-expression ')'
///
///    align-clause
///      'align' '(' positive-integer-constant ')'
///
OMPClause *Parser::ParseOpenMPSingleExprClause(OpenMPClauseKind Kind,
                                               bool ParseOnly) {
  SourceLocation Loc = ConsumeToken();
  SourceLocation LLoc = Tok.getLocation();
  SourceLocation RLoc;

  ExprResult Val = ParseOpenMPParensExpr(getOpenMPClauseName(Kind), RLoc);

  if (Val.isInvalid())
    return nullptr;

  if (ParseOnly)
    return nullptr;
  return Actions.ActOnOpenMPSingleExprClause(Kind, Val.get(), Loc, LLoc, RLoc);
}

/// Parse indirect clause for '#pragma omp declare target' directive.
///  'indirect' '[' '(' invoked-by-fptr ')' ']'
/// where invoked-by-fptr is a constant boolean expression that evaluates to
/// true or false at compile time.
bool Parser::ParseOpenMPIndirectClause(Sema::DeclareTargetContextInfo &DTCI,
                                       bool ParseOnly) {
  SourceLocation Loc = ConsumeToken();
  SourceLocation RLoc;

  if (Tok.isNot(tok::l_paren)) {
    if (ParseOnly)
      return false;
    DTCI.Indirect = nullptr;
    return true;
  }

  ExprResult Val =
      ParseOpenMPParensExpr(getOpenMPClauseName(OMPC_indirect), RLoc);
  if (Val.isInvalid())
    return false;

  if (ParseOnly)
    return false;

  if (!Val.get()->isValueDependent() && !Val.get()->isTypeDependent() &&
      !Val.get()->isInstantiationDependent() &&
      !Val.get()->containsUnexpandedParameterPack()) {
    ExprResult Ret = Actions.CheckBooleanCondition(Loc, Val.get());
    if (Ret.isInvalid())
      return false;
    llvm::APSInt Result;
    Ret = Actions.VerifyIntegerConstantExpression(Val.get(), &Result,
                                                  Sema::AllowFold);
    if (Ret.isInvalid())
      return false;
    DTCI.Indirect = Val.get();
    return true;
  }
  return false;
}

/// Parsing of OpenMP clauses that use an interop-var.
///
/// init-clause:
///   init([interop-modifier, ]interop-type[[, interop-type] ... ]:interop-var)
///
/// destroy-clause:
///   destroy(interop-var)
///
/// use-clause:
///   use(interop-var)
///
/// interop-modifier:
///   prefer_type(preference-list)
///
/// preference-list:
///   foreign-runtime-id [, foreign-runtime-id]...
///
/// foreign-runtime-id:
///   <string-literal> | <constant-integral-expression>
///
/// interop-type:
///   target | targetsync
///
OMPClause *Parser::ParseOpenMPInteropClause(OpenMPClauseKind Kind,
                                            bool ParseOnly) {
  SourceLocation Loc = ConsumeToken();
  // Parse '('.
  BalancedDelimiterTracker T(*this, tok::l_paren, tok::annot_pragma_openmp_end);
  if (T.expectAndConsume(diag::err_expected_lparen_after,
                         getOpenMPClauseName(Kind).data()))
    return nullptr;

  bool IsTarget = false;
  bool IsTargetSync = false;
  SmallVector<Expr *, 4> Prefs;

  if (Kind == OMPC_init) {

    // Parse optional interop-modifier.
    if (Tok.is(tok::identifier) && PP.getSpelling(Tok) == "prefer_type") {
      ConsumeToken();
      BalancedDelimiterTracker PT(*this, tok::l_paren,
                                  tok::annot_pragma_openmp_end);
      if (PT.expectAndConsume(diag::err_expected_lparen_after, "prefer_type"))
        return nullptr;

      while (Tok.isNot(tok::r_paren)) {
        SourceLocation Loc = Tok.getLocation();
        ExprResult LHS = ParseCastExpression(AnyCastExpr);
        ExprResult PTExpr = Actions.CorrectDelayedTyposInExpr(
            ParseRHSOfBinaryExpression(LHS, prec::Conditional));
        PTExpr = Actions.ActOnFinishFullExpr(PTExpr.get(), Loc,
                                             /*DiscardedValue=*/false);
        if (PTExpr.isUsable())
          Prefs.push_back(PTExpr.get());
        else
          SkipUntil(tok::comma, tok::r_paren, tok::annot_pragma_openmp_end,
                    StopBeforeMatch);

        if (Tok.is(tok::comma))
          ConsumeToken();
      }
      PT.consumeClose();
    }

    if (!Prefs.empty()) {
      if (Tok.is(tok::comma))
        ConsumeToken();
      else
        Diag(Tok, diag::err_omp_expected_punc_after_interop_mod);
    }

    // Parse the interop-types.
    if (Optional<OMPDeclareVariantAttr::InteropType> IType =
            parseInteropTypeList(*this)) {
      IsTarget = IType != OMPDeclareVariantAttr::TargetSync;
      IsTargetSync = IType != OMPDeclareVariantAttr::Target;
      if (Tok.isNot(tok::colon))
        Diag(Tok, diag::warn_pragma_expected_colon) << "interop types";
    }
    if (Tok.is(tok::colon))
      ConsumeToken();
  }

  // Parse the variable.
  SourceLocation VarLoc = Tok.getLocation();
  ExprResult InteropVarExpr =
      Actions.CorrectDelayedTyposInExpr(ParseAssignmentExpression());
  if (!InteropVarExpr.isUsable()) {
    SkipUntil(tok::comma, tok::r_paren, tok::annot_pragma_openmp_end,
              StopBeforeMatch);
  }

  // Parse ')'.
  SourceLocation RLoc = Tok.getLocation();
  if (!T.consumeClose())
    RLoc = T.getCloseLocation();

  if (ParseOnly || !InteropVarExpr.isUsable() ||
      (Kind == OMPC_init && !IsTarget && !IsTargetSync))
    return nullptr;

  if (Kind == OMPC_init)
    return Actions.ActOnOpenMPInitClause(InteropVarExpr.get(), Prefs, IsTarget,
                                         IsTargetSync, Loc, T.getOpenLocation(),
                                         VarLoc, RLoc);
  if (Kind == OMPC_use)
    return Actions.ActOnOpenMPUseClause(InteropVarExpr.get(), Loc,
                                        T.getOpenLocation(), VarLoc, RLoc);

  if (Kind == OMPC_destroy)
    return Actions.ActOnOpenMPDestroyClause(InteropVarExpr.get(), Loc,
                                            T.getOpenLocation(), VarLoc, RLoc);

  llvm_unreachable("Unexpected interop variable clause.");
}

/// Parsing of simple OpenMP clauses like 'default' or 'proc_bind'.
///
///    default-clause:
///         'default' '(' 'none' | 'shared' | 'private' | 'firstprivate' ')'
///
#if INTEL_COLLAB
///    bind-clause:
///         'bind' '(' 'teams' | 'parallel' | 'thread' ')'
#endif // INTEL_COLLAB
///    proc_bind-clause:
///         'proc_bind' '(' 'master' | 'close' | 'spread' ')'
///
///    bind-clause:
///         'bind' '(' 'teams' | 'parallel' | 'thread' ')'
///
///    update-clause:
///         'update' '(' 'in' | 'out' | 'inout' | 'mutexinoutset' |
///         'inoutset' ')'
///
OMPClause *Parser::ParseOpenMPSimpleClause(OpenMPClauseKind Kind,
                                           bool ParseOnly) {
  llvm::Optional<SimpleClauseData> Val = parseOpenMPSimpleClause(*this, Kind);
  if (!Val || ParseOnly)
    return nullptr;
  if (getLangOpts().OpenMP < 51 && Kind == OMPC_default &&
      (static_cast<DefaultKind>(Val.getValue().Type) == OMP_DEFAULT_private ||
       static_cast<DefaultKind>(Val.getValue().Type) ==
           OMP_DEFAULT_firstprivate)) {
    Diag(Val.getValue().LOpen, diag::err_omp_invalid_dsa)
        << getOpenMPClauseName(static_cast<DefaultKind>(Val.getValue().Type) ==
                                       OMP_DEFAULT_private
                                   ? OMPC_private
                                   : OMPC_firstprivate)
        << getOpenMPClauseName(OMPC_default) << "5.1";
    return nullptr;
  }
  return Actions.ActOnOpenMPSimpleClause(
      Kind, Val.getValue().Type, Val.getValue().TypeLoc, Val.getValue().LOpen,
      Val.getValue().Loc, Val.getValue().RLoc);
}

/// Parsing of OpenMP clauses like 'ordered'.
///
///    ordered-clause:
///         'ordered'
///
///    nowait-clause:
///         'nowait'
///
///    untied-clause:
///         'untied'
///
///    mergeable-clause:
///         'mergeable'
///
///    read-clause:
///         'read'
///
///    threads-clause:
///         'threads'
///
///    simd-clause:
///         'simd'
///
///    nogroup-clause:
///         'nogroup'
///
OMPClause *Parser::ParseOpenMPClause(OpenMPClauseKind Kind, bool ParseOnly) {
  SourceLocation Loc = Tok.getLocation();
  ConsumeAnyToken();

  if (ParseOnly)
    return nullptr;
  return Actions.ActOnOpenMPClause(Kind, Loc, Tok.getLocation());
}

/// Parsing of OpenMP clauses with single expressions and some additional
/// argument like 'schedule' or 'dist_schedule'.
///
///    schedule-clause:
///      'schedule' '(' [ modifier [ ',' modifier ] ':' ] kind [',' expression ]
///      ')'
///
///    if-clause:
///      'if' '(' [ directive-name-modifier ':' ] expression ')'
///
///    defaultmap:
///      'defaultmap' '(' modifier [ ':' kind ] ')'
///
///    device-clause:
///      'device' '(' [ device-modifier ':' ] expression ')'
///
OMPClause *Parser::ParseOpenMPSingleExprWithArgClause(OpenMPDirectiveKind DKind,
                                                      OpenMPClauseKind Kind,
                                                      bool ParseOnly) {
  SourceLocation Loc = ConsumeToken();
  SourceLocation DelimLoc;
  // Parse '('.
  BalancedDelimiterTracker T(*this, tok::l_paren, tok::annot_pragma_openmp_end);
  if (T.expectAndConsume(diag::err_expected_lparen_after,
                         getOpenMPClauseName(Kind).data()))
    return nullptr;

  ExprResult Val;
  SmallVector<unsigned, 4> Arg;
  SmallVector<SourceLocation, 4> KLoc;
  if (Kind == OMPC_schedule) {
    enum { Modifier1, Modifier2, ScheduleKind, NumberOfElements };
    Arg.resize(NumberOfElements);
    KLoc.resize(NumberOfElements);
    Arg[Modifier1] = OMPC_SCHEDULE_MODIFIER_unknown;
    Arg[Modifier2] = OMPC_SCHEDULE_MODIFIER_unknown;
    Arg[ScheduleKind] = OMPC_SCHEDULE_unknown;
    unsigned KindModifier = getOpenMPSimpleClauseType(
        Kind, Tok.isAnnotation() ? "" : PP.getSpelling(Tok), getLangOpts());
    if (KindModifier > OMPC_SCHEDULE_unknown) {
      // Parse 'modifier'
      Arg[Modifier1] = KindModifier;
      KLoc[Modifier1] = Tok.getLocation();
      if (Tok.isNot(tok::r_paren) && Tok.isNot(tok::comma) &&
          Tok.isNot(tok::annot_pragma_openmp_end))
        ConsumeAnyToken();
      if (Tok.is(tok::comma)) {
        // Parse ',' 'modifier'
        ConsumeAnyToken();
        KindModifier = getOpenMPSimpleClauseType(
            Kind, Tok.isAnnotation() ? "" : PP.getSpelling(Tok), getLangOpts());
        Arg[Modifier2] = KindModifier > OMPC_SCHEDULE_unknown
                             ? KindModifier
                             : (unsigned)OMPC_SCHEDULE_unknown;
        KLoc[Modifier2] = Tok.getLocation();
        if (Tok.isNot(tok::r_paren) && Tok.isNot(tok::comma) &&
            Tok.isNot(tok::annot_pragma_openmp_end))
          ConsumeAnyToken();
      }
      // Parse ':'
      if (Tok.is(tok::colon))
        ConsumeAnyToken();
      else
        Diag(Tok, diag::warn_pragma_expected_colon) << "schedule modifier";
      KindModifier = getOpenMPSimpleClauseType(
          Kind, Tok.isAnnotation() ? "" : PP.getSpelling(Tok), getLangOpts());
    }
    Arg[ScheduleKind] = KindModifier;
    KLoc[ScheduleKind] = Tok.getLocation();
    if (Tok.isNot(tok::r_paren) && Tok.isNot(tok::comma) &&
        Tok.isNot(tok::annot_pragma_openmp_end))
      ConsumeAnyToken();
    if ((Arg[ScheduleKind] == OMPC_SCHEDULE_static ||
         Arg[ScheduleKind] == OMPC_SCHEDULE_dynamic ||
         Arg[ScheduleKind] == OMPC_SCHEDULE_guided) &&
        Tok.is(tok::comma))
      DelimLoc = ConsumeAnyToken();
  } else if (Kind == OMPC_dist_schedule) {
    Arg.push_back(getOpenMPSimpleClauseType(
        Kind, Tok.isAnnotation() ? "" : PP.getSpelling(Tok), getLangOpts()));
    KLoc.push_back(Tok.getLocation());
    if (Tok.isNot(tok::r_paren) && Tok.isNot(tok::comma) &&
        Tok.isNot(tok::annot_pragma_openmp_end))
      ConsumeAnyToken();
    if (Arg.back() == OMPC_DIST_SCHEDULE_static && Tok.is(tok::comma))
      DelimLoc = ConsumeAnyToken();
  } else if (Kind == OMPC_defaultmap) {
    // Get a defaultmap modifier
    unsigned Modifier = getOpenMPSimpleClauseType(
        Kind, Tok.isAnnotation() ? "" : PP.getSpelling(Tok), getLangOpts());
    // Set defaultmap modifier to unknown if it is either scalar, aggregate, or
    // pointer
    if (Modifier < OMPC_DEFAULTMAP_MODIFIER_unknown)
      Modifier = OMPC_DEFAULTMAP_MODIFIER_unknown;
    Arg.push_back(Modifier);
    KLoc.push_back(Tok.getLocation());
    if (Tok.isNot(tok::r_paren) && Tok.isNot(tok::comma) &&
        Tok.isNot(tok::annot_pragma_openmp_end))
      ConsumeAnyToken();
    // Parse ':'
    if (Tok.is(tok::colon) || getLangOpts().OpenMP < 50) {
      if (Tok.is(tok::colon))
        ConsumeAnyToken();
      else if (Arg.back() != OMPC_DEFAULTMAP_MODIFIER_unknown)
        Diag(Tok, diag::warn_pragma_expected_colon) << "defaultmap modifier";
      // Get a defaultmap kind
      Arg.push_back(getOpenMPSimpleClauseType(
          Kind, Tok.isAnnotation() ? "" : PP.getSpelling(Tok), getLangOpts()));
      KLoc.push_back(Tok.getLocation());
      if (Tok.isNot(tok::r_paren) && Tok.isNot(tok::comma) &&
          Tok.isNot(tok::annot_pragma_openmp_end))
        ConsumeAnyToken();
    } else {
      Arg.push_back(OMPC_DEFAULTMAP_unknown);
      KLoc.push_back(SourceLocation());
    }
  } else if (Kind == OMPC_device) {
    // Only target executable directives support extended device construct.
    if (isOpenMPTargetExecutionDirective(DKind) && getLangOpts().OpenMP >= 50 &&
        NextToken().is(tok::colon)) {
      // Parse optional <device modifier> ':'
      Arg.push_back(getOpenMPSimpleClauseType(
          Kind, Tok.isAnnotation() ? "" : PP.getSpelling(Tok), getLangOpts()));
      KLoc.push_back(Tok.getLocation());
      ConsumeAnyToken();
      // Parse ':'
      ConsumeAnyToken();
    } else {
      Arg.push_back(OMPC_DEVICE_unknown);
      KLoc.emplace_back();
    }
  } else {
    assert(Kind == OMPC_if);
    KLoc.push_back(Tok.getLocation());
    TentativeParsingAction TPA(*this);
    auto DK = parseOpenMPDirectiveKind(*this);
    Arg.push_back(DK);
    if (DK != OMPD_unknown) {
      ConsumeToken();
      if (Tok.is(tok::colon) && getLangOpts().OpenMP > 40) {
        TPA.Commit();
        DelimLoc = ConsumeToken();
      } else {
        TPA.Revert();
        Arg.back() = unsigned(OMPD_unknown);
      }
    } else {
      TPA.Revert();
    }
  }

  bool NeedAnExpression = (Kind == OMPC_schedule && DelimLoc.isValid()) ||
                          (Kind == OMPC_dist_schedule && DelimLoc.isValid()) ||
                          Kind == OMPC_if || Kind == OMPC_device;
  if (NeedAnExpression) {
    SourceLocation ELoc = Tok.getLocation();
    ExprResult LHS(ParseCastExpression(AnyCastExpr, false, NotTypeCast));
    Val = ParseRHSOfBinaryExpression(LHS, prec::Conditional);
    Val =
        Actions.ActOnFinishFullExpr(Val.get(), ELoc, /*DiscardedValue*/ false);
  }

  // Parse ')'.
  SourceLocation RLoc = Tok.getLocation();
  if (!T.consumeClose())
    RLoc = T.getCloseLocation();

  if (NeedAnExpression && Val.isInvalid())
    return nullptr;

  if (ParseOnly)
    return nullptr;
  return Actions.ActOnOpenMPSingleExprWithArgClause(
      Kind, Arg, Val.get(), Loc, T.getOpenLocation(), KLoc, DelimLoc, RLoc);
}

#if INTEL_CUSTOMIZATION
/// Parsing of OpenMP clauses with an expression list.
///
///    tile-clause:
///      'tile' '(' constant-expr [, constant-expr ...] ')'
///
OMPClause *Parser::ParseOpenMPExprListClause(OpenMPClauseKind Kind,
                                             bool ParseOnly) {
  SourceLocation Loc = ConsumeToken();
  // Parse '('.
  BalancedDelimiterTracker T(*this, tok::l_paren, tok::annot_pragma_openmp_end);
  if (T.expectAndConsume(diag::err_expected_lparen_after,
                         getOpenMPClauseName(Kind).data()))
    return nullptr;

  bool IsComma = false;
  bool IsInvalid = false;
  SmallVector<Expr *, 4> Exprs;

  while (IsComma ||
         (Tok.isNot(tok::r_paren) && Tok.isNot(tok::annot_pragma_openmp_end))) {
    SourceLocation ELoc = Tok.getLocation();
    ExprResult LHS(ParseCastExpression(AnyCastExpr, false, NotTypeCast));
    ExprResult Val = ParseRHSOfBinaryExpression(LHS, prec::Conditional);
    Val =
        Actions.ActOnFinishFullExpr(Val.get(), ELoc, /*DiscardedValue*/ false);
    if (!Val.isInvalid()) {
      Exprs.push_back(Val.get());
    } else {
      IsInvalid = true;
      SkipUntil(tok::comma, tok::r_paren, tok::annot_pragma_openmp_end,
                StopBeforeMatch);
    }
    IsComma = Tok.is(tok::comma);
    if (IsComma)
      ConsumeToken();
  }

  if (Exprs.empty()) {
    Diag(Tok.getLocation(), diag::err_expected_expression);
    IsInvalid = true;
  }

  // Parse ')'.
  SourceLocation RLoc = Tok.getLocation();
  if (!T.consumeClose())
    RLoc = T.getCloseLocation();

  if (IsInvalid || ParseOnly)
    return nullptr;

  return Actions.ActOnOpenMPTileClause(Exprs, Loc, T.getOpenLocation(), RLoc);
}
#endif // INTEL_CUSTOMIZATION

static bool ParseReductionId(Parser &P, CXXScopeSpec &ReductionIdScopeSpec,
                             UnqualifiedId &ReductionId) {
  if (ReductionIdScopeSpec.isEmpty()) {
    auto OOK = OO_None;
    switch (P.getCurToken().getKind()) {
    case tok::plus:
      OOK = OO_Plus;
      break;
    case tok::minus:
      OOK = OO_Minus;
      break;
    case tok::star:
      OOK = OO_Star;
      break;
    case tok::amp:
      OOK = OO_Amp;
      break;
    case tok::pipe:
      OOK = OO_Pipe;
      break;
    case tok::caret:
      OOK = OO_Caret;
      break;
    case tok::ampamp:
      OOK = OO_AmpAmp;
      break;
    case tok::pipepipe:
      OOK = OO_PipePipe;
      break;
    default:
      break;
    }
    if (OOK != OO_None) {
      SourceLocation OpLoc = P.ConsumeToken();
      SourceLocation SymbolLocations[] = {OpLoc, OpLoc, SourceLocation()};
      ReductionId.setOperatorFunctionId(OpLoc, OOK, SymbolLocations);
      return false;
    }
  }
  return P.ParseUnqualifiedId(
      ReductionIdScopeSpec, /*ObjectType=*/nullptr,
      /*ObjectHadErrors=*/false, /*EnteringContext*/ false,
      /*AllowDestructorName*/ false,
      /*AllowConstructorName*/ false,
      /*AllowDeductionGuide*/ false, nullptr, ReductionId);
}

/// Checks if the token is a valid map-type-modifier.
/// FIXME: It will return an OpenMPMapClauseKind if that's what it parses.
static OpenMPMapModifierKind isMapModifier(Parser &P) {
  Token Tok = P.getCurToken();
  if (!Tok.is(tok::identifier))
    return OMPC_MAP_MODIFIER_unknown;

  Preprocessor &PP = P.getPreprocessor();
  OpenMPMapModifierKind TypeModifier =
      static_cast<OpenMPMapModifierKind>(getOpenMPSimpleClauseType(
          OMPC_map, PP.getSpelling(Tok), P.getLangOpts()));
  return TypeModifier;
}

/// Parse the mapper modifier in map, to, and from clauses.
bool Parser::parseMapperModifier(Sema::OpenMPVarListDataTy &Data) {
  // Parse '('.
  BalancedDelimiterTracker T(*this, tok::l_paren, tok::colon);
  if (T.expectAndConsume(diag::err_expected_lparen_after, "mapper")) {
    SkipUntil(tok::colon, tok::r_paren, tok::annot_pragma_openmp_end,
              StopBeforeMatch);
    return true;
  }
  // Parse mapper-identifier
  if (getLangOpts().CPlusPlus)
    ParseOptionalCXXScopeSpecifier(Data.ReductionOrMapperIdScopeSpec,
                                   /*ObjectType=*/nullptr,
                                   /*ObjectHasErrors=*/false,
                                   /*EnteringContext=*/false);
  if (Tok.isNot(tok::identifier) && Tok.isNot(tok::kw_default)) {
    Diag(Tok.getLocation(), diag::err_omp_mapper_illegal_identifier);
    SkipUntil(tok::colon, tok::r_paren, tok::annot_pragma_openmp_end,
              StopBeforeMatch);
    return true;
  }
  auto &DeclNames = Actions.getASTContext().DeclarationNames;
  Data.ReductionOrMapperId = DeclarationNameInfo(
      DeclNames.getIdentifier(Tok.getIdentifierInfo()), Tok.getLocation());
  ConsumeToken();
  // Parse ')'.
  return T.consumeClose();
}

/// Parse map-type-modifiers in map clause.
/// map([ [map-type-modifier[,] [map-type-modifier[,] ...] map-type : ] list)
/// where, map-type-modifier ::= always | close | mapper(mapper-identifier) |
/// present
bool Parser::parseMapTypeModifiers(Sema::OpenMPVarListDataTy &Data) {
  while (getCurToken().isNot(tok::colon)) {
    OpenMPMapModifierKind TypeModifier = isMapModifier(*this);
    if (TypeModifier == OMPC_MAP_MODIFIER_always ||
        TypeModifier == OMPC_MAP_MODIFIER_close ||
        TypeModifier == OMPC_MAP_MODIFIER_present ||
        TypeModifier == OMPC_MAP_MODIFIER_ompx_hold) {
      Data.MapTypeModifiers.push_back(TypeModifier);
      Data.MapTypeModifiersLoc.push_back(Tok.getLocation());
      ConsumeToken();
    } else if (TypeModifier == OMPC_MAP_MODIFIER_mapper) {
      Data.MapTypeModifiers.push_back(TypeModifier);
      Data.MapTypeModifiersLoc.push_back(Tok.getLocation());
      ConsumeToken();
      if (parseMapperModifier(Data))
        return true;
    } else {
      // For the case of unknown map-type-modifier or a map-type.
      // Map-type is followed by a colon; the function returns when it
      // encounters a token followed by a colon.
      if (Tok.is(tok::comma)) {
        Diag(Tok, diag::err_omp_map_type_modifier_missing);
        ConsumeToken();
        continue;
      }
      // Potential map-type token as it is followed by a colon.
      if (PP.LookAhead(0).is(tok::colon))
        return false;
      Diag(Tok, diag::err_omp_unknown_map_type_modifier)
          << (getLangOpts().OpenMP >= 51 ? 1 : 0)
          << getLangOpts().OpenMPExtensions;
      ConsumeToken();
    }
    if (getCurToken().is(tok::comma))
      ConsumeToken();
  }
  return false;
}

/// Checks if the token is a valid map-type.
/// FIXME: It will return an OpenMPMapModifierKind if that's what it parses.
static OpenMPMapClauseKind isMapType(Parser &P) {
  Token Tok = P.getCurToken();
  // The map-type token can be either an identifier or the C++ delete keyword.
  if (!Tok.isOneOf(tok::identifier, tok::kw_delete))
    return OMPC_MAP_unknown;
  Preprocessor &PP = P.getPreprocessor();
  OpenMPMapClauseKind MapType =
      static_cast<OpenMPMapClauseKind>(getOpenMPSimpleClauseType(
          OMPC_map, PP.getSpelling(Tok), P.getLangOpts()));
  return MapType;
}

/// Parse map-type in map clause.
/// map([ [map-type-modifier[,] [map-type-modifier[,] ...] map-type : ] list)
/// where, map-type ::= to | from | tofrom | alloc | release | delete
static void parseMapType(Parser &P, Sema::OpenMPVarListDataTy &Data) {
  Token Tok = P.getCurToken();
  if (Tok.is(tok::colon)) {
    P.Diag(Tok, diag::err_omp_map_type_missing);
    return;
  }
  Data.ExtraModifier = isMapType(P);
  if (Data.ExtraModifier == OMPC_MAP_unknown)
    P.Diag(Tok, diag::err_omp_unknown_map_type);
  P.ConsumeToken();
}

/// Parses simple expression in parens for single-expression clauses of OpenMP
/// constructs.
ExprResult Parser::ParseOpenMPIteratorsExpr() {
  assert(Tok.is(tok::identifier) && PP.getSpelling(Tok) == "iterator" &&
         "Expected 'iterator' token.");
  SourceLocation IteratorKwLoc = ConsumeToken();

  BalancedDelimiterTracker T(*this, tok::l_paren, tok::annot_pragma_openmp_end);
  if (T.expectAndConsume(diag::err_expected_lparen_after, "iterator"))
    return ExprError();

  SourceLocation LLoc = T.getOpenLocation();
  SmallVector<Sema::OMPIteratorData, 4> Data;
  while (Tok.isNot(tok::r_paren) && Tok.isNot(tok::annot_pragma_openmp_end)) {
    // Check if the type parsing is required.
    ParsedType IteratorType;
    if (Tok.isNot(tok::identifier) || NextToken().isNot(tok::equal)) {
      // identifier '=' is not found - parse type.
      TypeResult TR = ParseTypeName();
      if (TR.isInvalid()) {
        T.skipToEnd();
        return ExprError();
      }
      IteratorType = TR.get();
    }

    // Parse identifier.
    IdentifierInfo *II = nullptr;
    SourceLocation IdLoc;
    if (Tok.is(tok::identifier)) {
      II = Tok.getIdentifierInfo();
      IdLoc = ConsumeToken();
    } else {
      Diag(Tok, diag::err_expected_unqualified_id) << 0;
    }

    // Parse '='.
    SourceLocation AssignLoc;
    if (Tok.is(tok::equal))
      AssignLoc = ConsumeToken();
    else
      Diag(Tok, diag::err_omp_expected_equal_in_iterator);

    // Parse range-specification - <begin> ':' <end> [ ':' <step> ]
    ColonProtectionRAIIObject ColonRAII(*this);
    // Parse <begin>
    SourceLocation Loc = Tok.getLocation();
    ExprResult LHS = ParseCastExpression(AnyCastExpr);
    ExprResult Begin = Actions.CorrectDelayedTyposInExpr(
        ParseRHSOfBinaryExpression(LHS, prec::Conditional));
    Begin = Actions.ActOnFinishFullExpr(Begin.get(), Loc,
                                        /*DiscardedValue=*/false);
    // Parse ':'.
    SourceLocation ColonLoc;
    if (Tok.is(tok::colon))
      ColonLoc = ConsumeToken();

    // Parse <end>
    Loc = Tok.getLocation();
    LHS = ParseCastExpression(AnyCastExpr);
    ExprResult End = Actions.CorrectDelayedTyposInExpr(
        ParseRHSOfBinaryExpression(LHS, prec::Conditional));
    End = Actions.ActOnFinishFullExpr(End.get(), Loc,
                                      /*DiscardedValue=*/false);

    SourceLocation SecColonLoc;
    ExprResult Step;
    // Parse optional step.
    if (Tok.is(tok::colon)) {
      // Parse ':'
      SecColonLoc = ConsumeToken();
      // Parse <step>
      Loc = Tok.getLocation();
      LHS = ParseCastExpression(AnyCastExpr);
      Step = Actions.CorrectDelayedTyposInExpr(
          ParseRHSOfBinaryExpression(LHS, prec::Conditional));
      Step = Actions.ActOnFinishFullExpr(Step.get(), Loc,
                                         /*DiscardedValue=*/false);
    }

    // Parse ',' or ')'
    if (Tok.isNot(tok::comma) && Tok.isNot(tok::r_paren))
      Diag(Tok, diag::err_omp_expected_punc_after_iterator);
    if (Tok.is(tok::comma))
      ConsumeToken();

    Sema::OMPIteratorData &D = Data.emplace_back();
    D.DeclIdent = II;
    D.DeclIdentLoc = IdLoc;
    D.Type = IteratorType;
    D.AssignLoc = AssignLoc;
    D.ColonLoc = ColonLoc;
    D.SecColonLoc = SecColonLoc;
    D.Range.Begin = Begin.get();
    D.Range.End = End.get();
    D.Range.Step = Step.get();
  }

  // Parse ')'.
  SourceLocation RLoc = Tok.getLocation();
  if (!T.consumeClose())
    RLoc = T.getCloseLocation();

  return Actions.ActOnOMPIteratorExpr(getCurScope(), IteratorKwLoc, LLoc, RLoc,
                                      Data);
}

#if INTEL_COLLAB
/// Checks if current token (immediately following the left-paren of the
/// allocate clause) is either of the valid allocate clause modifiers.
static bool hasAllocateModifiers(Parser &P, OpenMPClauseKind Kind) {
  Token Tok = P.getCurToken();
  Preprocessor &PP = P.getPreprocessor();

  if (Kind != OMPC_allocate)
    return false;

  unsigned KindModifier = getOpenMPSimpleClauseType(
      Kind, Tok.isAnnotation() ? "" : PP.getSpelling(Tok),
      P.getLangOpts());
  if (KindModifier == OMPC_ALLOCATE_allocator ||
      KindModifier == OMPC_ALLOCATE_align)
    return true;
  return false;
}
#endif // INTEL_COLLAB

bool Parser::ParseOpenMPReservedLocator(OpenMPClauseKind Kind,
                                        Sema::OpenMPVarListDataTy &Data,
                                        const LangOptions &LangOpts) {
  // Currently the only reserved locator is 'omp_all_memory' which is only
  // allowed on a depend clause.
  if (Kind != OMPC_depend || LangOpts.OpenMP < 51)
    return false;

  if (Tok.is(tok::identifier) &&
      Tok.getIdentifierInfo()->isStr("omp_all_memory")) {

    if (Data.ExtraModifier == OMPC_DEPEND_outallmemory ||
        Data.ExtraModifier == OMPC_DEPEND_inoutallmemory)
      Diag(Tok, diag::warn_omp_more_one_omp_all_memory);
    else if (Data.ExtraModifier != OMPC_DEPEND_out &&
             Data.ExtraModifier != OMPC_DEPEND_inout)
      Diag(Tok, diag::err_omp_requires_out_inout_depend_type);
    else
      Data.ExtraModifier = Data.ExtraModifier == OMPC_DEPEND_out
                               ? OMPC_DEPEND_outallmemory
                               : OMPC_DEPEND_inoutallmemory;
    ConsumeToken();
    return true;
  }
  return false;
}

/// Parses clauses with list.
bool Parser::ParseOpenMPVarList(OpenMPDirectiveKind DKind,
                                OpenMPClauseKind Kind,
                                SmallVectorImpl<Expr *> &Vars,
                                Sema::OpenMPVarListDataTy &Data) {
  UnqualifiedId UnqualifiedReductionId;
  bool InvalidReductionId = false;
  bool IsInvalidMapperModifier = false;

  // Parse '('.
  BalancedDelimiterTracker T(*this, tok::l_paren, tok::annot_pragma_openmp_end);
  if (T.expectAndConsume(diag::err_expected_lparen_after,
                         getOpenMPClauseName(Kind).data()))
    return true;

  bool HasIterator = false;
  bool NeedRParenForLinear = false;
  BalancedDelimiterTracker LinearT(*this, tok::l_paren,
                                   tok::annot_pragma_openmp_end);
  // Handle reduction-identifier for reduction clause.
  if (Kind == OMPC_reduction || Kind == OMPC_task_reduction ||
      Kind == OMPC_in_reduction) {
    Data.ExtraModifier = OMPC_REDUCTION_unknown;
    if (Kind == OMPC_reduction && getLangOpts().OpenMP >= 50 &&
        (Tok.is(tok::identifier) || Tok.is(tok::kw_default)) &&
        NextToken().is(tok::comma)) {
      // Parse optional reduction modifier.
      Data.ExtraModifier =
          getOpenMPSimpleClauseType(Kind, PP.getSpelling(Tok), getLangOpts());
      Data.ExtraModifierLoc = Tok.getLocation();
      ConsumeToken();
      assert(Tok.is(tok::comma) && "Expected comma.");
      (void)ConsumeToken();
    }
#if INTEL_COLLAB
    if (getLangOpts().OpenMPLateOutline &&
        DKind != OMPD_simd &&
        Data.ExtraModifier == OMPC_REDUCTION_inscan) {
      Diag(Tok, diag::warn_pragma_unsupported_modifier) <<
          getOpenMPSimpleClauseTypeName(Kind, OMPC_REDUCTION_inscan);
      Data.ExtraModifier = OMPC_REDUCTION_default;
    }
#endif // INTEL_COLLAB
    ColonProtectionRAIIObject ColonRAII(*this);
    if (getLangOpts().CPlusPlus)
      ParseOptionalCXXScopeSpecifier(Data.ReductionOrMapperIdScopeSpec,
                                     /*ObjectType=*/nullptr,
                                     /*ObjectHasErrors=*/false,
                                     /*EnteringContext=*/false);
    InvalidReductionId = ParseReductionId(
        *this, Data.ReductionOrMapperIdScopeSpec, UnqualifiedReductionId);
    if (InvalidReductionId) {
      SkipUntil(tok::colon, tok::r_paren, tok::annot_pragma_openmp_end,
                StopBeforeMatch);
    }
    if (Tok.is(tok::colon))
      Data.ColonLoc = ConsumeToken();
    else
      Diag(Tok, diag::warn_pragma_expected_colon) << "reduction identifier";
    if (!InvalidReductionId)
      Data.ReductionOrMapperId =
          Actions.GetNameFromUnqualifiedId(UnqualifiedReductionId);
  } else if (Kind == OMPC_depend) {
    if (getLangOpts().OpenMP >= 50) {
      if (Tok.is(tok::identifier) && PP.getSpelling(Tok) == "iterator") {
        // Handle optional dependence modifier.
        // iterator(iterators-definition)
        // where iterators-definition is iterator-specifier [,
        // iterators-definition ]
        // where iterator-specifier is [ iterator-type ] identifier =
        // range-specification
        HasIterator = true;
        EnterScope(Scope::OpenMPDirectiveScope | Scope::DeclScope);
        ExprResult IteratorRes = ParseOpenMPIteratorsExpr();
        Data.DepModOrTailExpr = IteratorRes.get();
        // Parse ','
        ExpectAndConsume(tok::comma);
      }
    }
    // Handle dependency type for depend clause.
    ColonProtectionRAIIObject ColonRAII(*this);
    Data.ExtraModifier = getOpenMPSimpleClauseType(
        Kind, Tok.is(tok::identifier) ? PP.getSpelling(Tok) : "",
        getLangOpts());
    Data.ExtraModifierLoc = Tok.getLocation();
    if (Data.ExtraModifier == OMPC_DEPEND_unknown) {
      SkipUntil(tok::colon, tok::r_paren, tok::annot_pragma_openmp_end,
                StopBeforeMatch);
    } else {
      ConsumeToken();
      // Special processing for depend(source) clause.
      if (DKind == OMPD_ordered && Data.ExtraModifier == OMPC_DEPEND_source) {
        // Parse ')'.
        T.consumeClose();
        return false;
      }
    }
    if (Tok.is(tok::colon)) {
      Data.ColonLoc = ConsumeToken();
    } else {
      Diag(Tok, DKind == OMPD_ordered ? diag::warn_pragma_expected_colon_r_paren
                                      : diag::warn_pragma_expected_colon)
          << "dependency type";
    }
  } else if (Kind == OMPC_linear) {
    // Try to parse modifier if any.
    Data.ExtraModifier = OMPC_LINEAR_val;
    if (Tok.is(tok::identifier) && PP.LookAhead(0).is(tok::l_paren)) {
      Data.ExtraModifier =
          getOpenMPSimpleClauseType(Kind, PP.getSpelling(Tok), getLangOpts());
      Data.ExtraModifierLoc = ConsumeToken();
      LinearT.consumeOpen();
      NeedRParenForLinear = true;
    }
  } else if (Kind == OMPC_lastprivate) {
    // Try to parse modifier if any.
    Data.ExtraModifier = OMPC_LASTPRIVATE_unknown;
    // Conditional modifier allowed only in OpenMP 5.0 and not supported in
    // distribute and taskloop based directives.
    if ((getLangOpts().OpenMP >= 50 && !isOpenMPDistributeDirective(DKind) &&
         !isOpenMPTaskLoopDirective(DKind)) &&
        Tok.is(tok::identifier) && PP.LookAhead(0).is(tok::colon)) {
      Data.ExtraModifier =
          getOpenMPSimpleClauseType(Kind, PP.getSpelling(Tok), getLangOpts());
      Data.ExtraModifierLoc = Tok.getLocation();
      ConsumeToken();
      assert(Tok.is(tok::colon) && "Expected colon.");
      Data.ColonLoc = ConsumeToken();
    }
  } else if (Kind == OMPC_map) {
    // Handle map type for map clause.
    ColonProtectionRAIIObject ColonRAII(*this);

    // The first identifier may be a list item, a map-type or a
    // map-type-modifier. The map-type can also be delete which has the same
    // spelling of the C++ delete keyword.
    Data.ExtraModifier = OMPC_MAP_unknown;
    Data.ExtraModifierLoc = Tok.getLocation();

    // Check for presence of a colon in the map clause.
    TentativeParsingAction TPA(*this);
    bool ColonPresent = false;
    if (SkipUntil(tok::colon, tok::r_paren, tok::annot_pragma_openmp_end,
                  StopBeforeMatch)) {
      if (Tok.is(tok::colon))
        ColonPresent = true;
    }
    TPA.Revert();
    // Only parse map-type-modifier[s] and map-type if a colon is present in
    // the map clause.
    if (ColonPresent) {
      IsInvalidMapperModifier = parseMapTypeModifiers(Data);
      if (!IsInvalidMapperModifier)
        parseMapType(*this, Data);
      else
        SkipUntil(tok::colon, tok::annot_pragma_openmp_end, StopBeforeMatch);
    }
    if (Data.ExtraModifier == OMPC_MAP_unknown) {
      Data.ExtraModifier = OMPC_MAP_tofrom;
      Data.IsMapTypeImplicit = true;
    }

    if (Tok.is(tok::colon))
      Data.ColonLoc = ConsumeToken();
  } else if (Kind == OMPC_to || Kind == OMPC_from) {
    while (Tok.is(tok::identifier)) {
      auto Modifier = static_cast<OpenMPMotionModifierKind>(
          getOpenMPSimpleClauseType(Kind, PP.getSpelling(Tok), getLangOpts()));
      if (Modifier == OMPC_MOTION_MODIFIER_unknown)
        break;
      Data.MotionModifiers.push_back(Modifier);
      Data.MotionModifiersLoc.push_back(Tok.getLocation());
      ConsumeToken();
      if (Modifier == OMPC_MOTION_MODIFIER_mapper) {
        IsInvalidMapperModifier = parseMapperModifier(Data);
        if (IsInvalidMapperModifier)
          break;
      }
      // OpenMP < 5.1 doesn't permit a ',' or additional modifiers.
      if (getLangOpts().OpenMP < 51)
        break;
      // OpenMP 5.1 accepts an optional ',' even if the next character is ':'.
      // TODO: Is that intentional?
      if (Tok.is(tok::comma))
        ConsumeToken();
    }
    if (!Data.MotionModifiers.empty() && Tok.isNot(tok::colon)) {
      if (!IsInvalidMapperModifier) {
        if (getLangOpts().OpenMP < 51)
          Diag(Tok, diag::warn_pragma_expected_colon) << ")";
        else
          Diag(Tok, diag::warn_pragma_expected_colon) << "motion modifier";
      }
      SkipUntil(tok::colon, tok::r_paren, tok::annot_pragma_openmp_end,
                StopBeforeMatch);
    }
    // OpenMP 5.1 permits a ':' even without a preceding modifier.  TODO: Is
    // that intentional?
    if ((!Data.MotionModifiers.empty() || getLangOpts().OpenMP >= 51) &&
        Tok.is(tok::colon))
      Data.ColonLoc = ConsumeToken();
  } else if (Kind == OMPC_allocate ||
             (Kind == OMPC_affinity && Tok.is(tok::identifier) &&
              PP.getSpelling(Tok) == "iterator")) {
#if INTEL_COLLAB
    // Parse as before if OpenMP version less than 51, or if no allocate
    // modifiers have been used.
    if (getLangOpts().OpenMP < 51 || !hasAllocateModifiers(*this, Kind)) {
#endif // INTEL_COLLAB
    // Handle optional allocator expression followed by colon delimiter.
    ColonProtectionRAIIObject ColonRAII(*this);
    TentativeParsingAction TPA(*this);
    // OpenMP 5.0, 2.10.1, task Construct.
    // where aff-modifier is one of the following:
    // iterator(iterators-definition)
    ExprResult Tail;
    if (Kind == OMPC_allocate) {
      Tail = ParseAssignmentExpression();
    } else {
      HasIterator = true;
      EnterScope(Scope::OpenMPDirectiveScope | Scope::DeclScope);
      Tail = ParseOpenMPIteratorsExpr();
    }
    Tail = Actions.CorrectDelayedTyposInExpr(Tail);
    Tail = Actions.ActOnFinishFullExpr(Tail.get(), T.getOpenLocation(),
                                       /*DiscardedValue=*/false);
    if (Tail.isUsable()) {
#if INTEL_COLLAB
      // An error prior to this point might return a recovery expr, which while
      // considered usable, is also misleading. Revert and indicate failure.
      if (Tail.get() && Tail.get()->containsErrors()) {
        TPA.Revert();
        return true;
      }
#endif // INTEL_COLLAB
      if (Tok.is(tok::colon)) {
        Data.DepModOrTailExpr = Tail.get();
        Data.ColonLoc = ConsumeToken();
        TPA.Commit();
      } else {
        // Colon not found, parse only list of variables.
        TPA.Revert();
      }
    } else {
      // Parsing was unsuccessfull, revert and skip to the end of clause or
      // directive.
      TPA.Revert();
      SkipUntil(tok::comma, tok::r_paren, tok::annot_pragma_openmp_end,
                StopBeforeMatch);
    }
#if INTEL_COLLAB
    } else if (ParseOpenMPAllocateModifiers(DKind, Kind, Data,
                                            T.getOpenLocation()))
      return true;
#endif // INTEL_COLLAB
  } else if (Kind == OMPC_adjust_args) {
    // Handle adjust-op for adjust_args clause.
    ColonProtectionRAIIObject ColonRAII(*this);
    Data.ExtraModifier = getOpenMPSimpleClauseType(
        Kind, Tok.is(tok::identifier) ? PP.getSpelling(Tok) : "",
        getLangOpts());
    Data.ExtraModifierLoc = Tok.getLocation();
    if (Data.ExtraModifier == OMPC_ADJUST_ARGS_unknown) {
      SkipUntil(tok::colon, tok::r_paren, tok::annot_pragma_openmp_end,
                StopBeforeMatch);
    } else {
      ConsumeToken();
      if (Tok.is(tok::colon))
        Data.ColonLoc = Tok.getLocation();
      ExpectAndConsume(tok::colon, diag::warn_pragma_expected_colon,
                       "adjust-op");
    }
  }

  bool IsComma =
      (Kind != OMPC_reduction && Kind != OMPC_task_reduction &&
       Kind != OMPC_in_reduction && Kind != OMPC_depend && Kind != OMPC_map) ||
      (Kind == OMPC_reduction && !InvalidReductionId) ||
      (Kind == OMPC_map && Data.ExtraModifier != OMPC_MAP_unknown) ||
      (Kind == OMPC_depend && Data.ExtraModifier != OMPC_DEPEND_unknown) ||
      (Kind == OMPC_adjust_args &&
       Data.ExtraModifier != OMPC_ADJUST_ARGS_unknown);
  const bool MayHaveTail = (Kind == OMPC_linear || Kind == OMPC_aligned);
  while (IsComma || (Tok.isNot(tok::r_paren) && Tok.isNot(tok::colon) &&
                     Tok.isNot(tok::annot_pragma_openmp_end))) {
    ParseScope OMPListScope(this, Scope::OpenMPDirectiveScope);
    ColonProtectionRAIIObject ColonRAII(*this, MayHaveTail);
    if (!ParseOpenMPReservedLocator(Kind, Data, getLangOpts())) {
      // Parse variable
      ExprResult VarExpr =
          Actions.CorrectDelayedTyposInExpr(ParseAssignmentExpression());
      if (VarExpr.isUsable()) {
        Vars.push_back(VarExpr.get());
      } else {
        SkipUntil(tok::comma, tok::r_paren, tok::annot_pragma_openmp_end,
                  StopBeforeMatch);
      }
    }
    // Skip ',' if any
    IsComma = Tok.is(tok::comma);
    if (IsComma)
      ConsumeToken();
    else if (Tok.isNot(tok::r_paren) &&
             Tok.isNot(tok::annot_pragma_openmp_end) &&
             (!MayHaveTail || Tok.isNot(tok::colon)))
      Diag(Tok, diag::err_omp_expected_punc)
          << ((Kind == OMPC_flush) ? getOpenMPDirectiveName(OMPD_flush)
                                   : getOpenMPClauseName(Kind))
          << (Kind == OMPC_flush);
#if INTEL_CUSTOMIZATION
    // Fix for CQ408991: Allow to use comma as separator only and allow to not
    // specify expression after comma in list clauses.
    if (getLangOpts().IntelCompat)
      IsComma = false;
#endif // INTEL_CUSTOMIZATION
  }

  // Parse ')' for linear clause with modifier.
  if (NeedRParenForLinear)
    LinearT.consumeClose();

  // Parse ':' linear-step (or ':' alignment).
  const bool MustHaveTail = MayHaveTail && Tok.is(tok::colon);
  if (MustHaveTail) {
    Data.ColonLoc = Tok.getLocation();
    SourceLocation ELoc = ConsumeToken();
    ExprResult Tail = ParseAssignmentExpression();
    Tail =
        Actions.ActOnFinishFullExpr(Tail.get(), ELoc, /*DiscardedValue*/ false);
    if (Tail.isUsable())
      Data.DepModOrTailExpr = Tail.get();
    else
      SkipUntil(tok::comma, tok::r_paren, tok::annot_pragma_openmp_end,
                StopBeforeMatch);
  }

  // Parse ')'.
  Data.RLoc = Tok.getLocation();
  if (!T.consumeClose())
    Data.RLoc = T.getCloseLocation();
  // Exit from scope when the iterator is used in depend clause.
  if (HasIterator)
    ExitScope();
  return (Kind != OMPC_depend && Kind != OMPC_map && Vars.empty()) ||
         (MustHaveTail && !Data.DepModOrTailExpr) || InvalidReductionId ||
         IsInvalidMapperModifier;
}

/// Parsing of OpenMP clause 'private', 'firstprivate', 'lastprivate',
/// 'shared', 'copyin', 'copyprivate', 'flush', 'reduction', 'task_reduction',
/// 'in_reduction', 'nontemporal', 'exclusive' or 'inclusive'.
///
///    private-clause:
///       'private' '(' list ')'
///    firstprivate-clause:
///       'firstprivate' '(' list ')'
///    lastprivate-clause:
#if INTEL_CUSTOMIZATION
///       'lastprivate' '(' [ conditional ':' ] list ')'
#endif // INTEL_CUSTOMIZATION
///    shared-clause:
///       'shared' '(' list ')'
///    linear-clause:
///       'linear' '(' linear-list [ ':' linear-step ] ')'
///    aligned-clause:
///       'aligned' '(' list [ ':' alignment ] ')'
///    reduction-clause:
///       'reduction' '(' [ modifier ',' ] reduction-identifier ':' list ')'
///    task_reduction-clause:
///       'task_reduction' '(' reduction-identifier ':' list ')'
///    in_reduction-clause:
///       'in_reduction' '(' reduction-identifier ':' list ')'
///    copyprivate-clause:
///       'copyprivate' '(' list ')'
///    flush-clause:
///       'flush' '(' list ')'
///    depend-clause:
///       'depend' '(' in | out | inout : list | source ')'
///    map-clause:
///       'map' '(' [ [ always [,] ] [ close [,] ]
///          [ mapper '(' mapper-identifier ')' [,] ]
///          to | from | tofrom | alloc | release | delete ':' ] list ')';
///    to-clause:
///       'to' '(' [ mapper '(' mapper-identifier ')' ':' ] list ')'
///    from-clause:
///       'from' '(' [ mapper '(' mapper-identifier ')' ':' ] list ')'
///    use_device_ptr-clause:
///       'use_device_ptr' '(' list ')'
///    use_device_addr-clause:
///       'use_device_addr' '(' list ')'
///    is_device_ptr-clause:
///       'is_device_ptr' '(' list ')'
///    has_device_addr-clause:
///       'has_device_addr' '(' list ')'
///    allocate-clause:
///       'allocate' '(' [ allocator ':' ] list ')'
///    nontemporal-clause:
///       'nontemporal' '(' list ')'
///    inclusive-clause:
///       'inclusive' '(' list ')'
///    exclusive-clause:
///       'exclusive' '(' list ')'
///
/// For 'linear' clause linear-list may have the following forms:
///  list
///  modifier(list)
/// where modifier is 'val' (C) or 'ref', 'val' or 'uval'(C++).
OMPClause *Parser::ParseOpenMPVarListClause(OpenMPDirectiveKind DKind,
                                            OpenMPClauseKind Kind,
                                            bool ParseOnly) {
  SourceLocation Loc = Tok.getLocation();
  SourceLocation LOpen = ConsumeToken();
  SmallVector<Expr *, 4> Vars;
  Sema::OpenMPVarListDataTy Data;

  if (ParseOpenMPVarList(DKind, Kind, Vars, Data))
    return nullptr;

  if (ParseOnly)
    return nullptr;
  OMPVarListLocTy Locs(Loc, LOpen, Data.RLoc);
  return Actions.ActOnOpenMPVarListClause(Kind, Vars, Locs, Data);
}

#if INTEL_CUSTOMIZATION
#if INTEL_FEATURE_CSA
OMPClause *Parser::ParseOpenMPDataflowClause(OpenMPClauseKind Kind,
                                             bool ParseOnly) {
  SourceLocation Loc = ConsumeToken();
  SourceLocation DelimLoc;
  // Parse '('.
  BalancedDelimiterTracker T(*this, tok::l_paren, tok::annot_pragma_openmp_end);
  if (T.expectAndConsume(diag::err_expected_lparen_after,
                         getOpenMPClauseName(Kind).data()))
    return nullptr;

  SmallVector<ExprResult, OMPC_DATAFLOW_MODIFIER_last> Val;
  Val.resize(OMPC_DATAFLOW_MODIFIER_last);
  do {
    auto KindModifier = static_cast<OpenMPDataflowClauseModifier>(
                          getOpenMPSimpleClauseType(Kind, Tok.isAnnotation() ?
                                                    "" : PP.getSpelling(Tok)));
    StringRef ModifierId = Tok.is(tok::identifier) ? PP.getSpelling(Tok) : "";
    if (KindModifier != OMPC_DATAFLOW_MODIFIER_unknown) {
      // Parse 'modifier'
      if (Tok.isNot(tok::r_paren) && Tok.isNot(tok::comma) &&
          Tok.isNot(tok::annot_pragma_openmp_end))
        ConsumeAnyToken();
      SourceLocation DummyLoc;
      Val[KindModifier] = ParseOpenMPParensExpr(ModifierId, DummyLoc);
    } else {
      Diag(Tok, diag::err_omp_unknown_dataflow_modifier);
      SkipUntil(tok::comma, tok::r_paren, tok::annot_pragma_openmp_end,
                StopBeforeMatch);
    }
    if (Tok.is(tok::comma))
      ConsumeToken();
  } while (Tok.isNot(tok::r_paren) && Tok.isNot(tok::annot_pragma_openmp_end));

  SourceLocation RLoc = Tok.getLocation();
  if (!T.consumeClose())
    RLoc = T.getCloseLocation();

  if (Val[OMPC_DATAFLOW_MODIFIER_static].isInvalid() &&
      Val[OMPC_DATAFLOW_MODIFIER_num_workers].isInvalid() &&
      Val[OMPC_DATAFLOW_MODIFIER_pipeline].isInvalid())
    return nullptr;

  if (ParseOnly)
    return nullptr;

  return Actions.ActOnOpenMPDataflowClause(
                                  Val[OMPC_DATAFLOW_MODIFIER_static].get(),
                                  Val[OMPC_DATAFLOW_MODIFIER_num_workers].get(),
                                  Val[OMPC_DATAFLOW_MODIFIER_pipeline].get(),
                                  Loc, RLoc);
}
#endif // INTEL_FEATURE_CSA
#endif // INTEL_CUSTOMIZATION
#if INTEL_COLLAB
OMPClause *Parser::ParseOpenMPSubdeviceClause(bool ParseOnly) {
  bool IsInvalid = false;
  SourceLocation Loc = ConsumeToken();
  // Parse '('.
  BalancedDelimiterTracker T(*this, tok::l_paren, tok::annot_pragma_openmp_end);
  if (T.expectAndConsume(diag::err_expected_lparen_after,
                         getOpenMPClauseName(OMPC_subdevice).data()))
    return nullptr;

  // Parse [ <level> ',' ] <start> [ ':' <length> [ ':' <stride> ] ]
  // where <level>, if present, must be a nonnegative integer constant.
  ColonProtectionRAIIObject ColonRAII(*this);
  ExprResult Level;

  if (GetLookAheadToken(1).is(tok::comma)) {
    if (Tok.is(tok::numeric_constant)) {
      // Should be looking at explicit level argument to subdevice
      Level = Actions.ActOnNumericConstant(Tok, /*UDLScope*/getCurScope());
    } else {
      IsInvalid = true;
      Diag(Tok, diag::warn_omp_expected_nonneg_const_int) <<
        getOpenMPClauseName(OMPC_subdevice);
    }
    ConsumeToken();
    ConsumeToken();
  }
  Loc = Tok.getLocation();
  ExprResult LHS = ParseCastExpression(AnyCastExpr);
  ExprResult Start = Actions.CorrectDelayedTyposInExpr(
      ParseRHSOfBinaryExpression(LHS, prec::Conditional));
  Start = Actions.ActOnFinishFullExpr(Start.get(), Loc,
                                      /*DiscardedValue=*/false);

  ExprResult Length;
  ExprResult Stride;
  IdentifierInfo *Ext;
  if (Tok.is(tok::colon)) {
    // Parse optional <length>
    ConsumeToken();
    Ext = Tok.is(tok::identifier) ? Tok.getIdentifierInfo() : nullptr;
    Loc = Tok.getLocation();
    LHS = ParseCastExpression(AnyCastExpr);
    Length = Actions.CorrectDelayedTyposInExpr(
        ParseRHSOfBinaryExpression(LHS, prec::Conditional));
    Length = Actions.ActOnFinishFullExpr(Length.get(), Loc,
                                         /*DiscardedValue=*/false);
    // Parse optional stride.
    if (Tok.is(tok::colon)) {
      // Parse <stride>
      ConsumeToken();
      Loc = Tok.getLocation();
      LHS = ParseCastExpression(AnyCastExpr);
      Stride = Actions.CorrectDelayedTyposInExpr(
          ParseRHSOfBinaryExpression(LHS, prec::Conditional));
      Stride = Actions.ActOnFinishFullExpr(Stride.get(), Loc,
                                           /*DiscardedValue=*/false);
    } else if (Tok.isNot(tok::r_paren)) {
      IsInvalid = true;
      Diag(Tok, diag::warn_pragma_expected_colon) << (Ext ? Ext->getName()
                                                          : "argument");
      SkipUntil(tok::colon, tok::r_paren, tok::annot_pragma_openmp_end,
                StopBeforeMatch);
    }
  } else if (Tok.isNot(tok::r_paren)) {
    IsInvalid = true;
    Ext = Tok.is(tok::identifier) ? Tok.getIdentifierInfo() : nullptr;
    Diag(Tok, diag::warn_pragma_expected_colon) << (Ext ? Ext->getName()
                                                        : "argument");
    SkipUntil(tok::colon, tok::r_paren, tok::annot_pragma_openmp_end,
              StopBeforeMatch);
  }
  SourceLocation RLoc = Tok.getLocation();
  if (!T.consumeClose())
    RLoc = T.getCloseLocation();
  if (IsInvalid || ParseOnly)
    return nullptr;
  return Actions.ActOnOpenMPSubdeviceClause(Level.get(), Start.get(),
                                            Length.get(), Stride.get(),
                                            Loc, RLoc);
}

OMPClause *Parser::ParseOpenMPOmpxPlacesClause(bool ParseOnly) {
  bool IsInvalid = false;
  SourceLocation Loc = ConsumeToken();
  // Parse '('.
  BalancedDelimiterTracker T(*this, tok::l_paren, tok::annot_pragma_openmp_end);
  if (T.expectAndConsume(diag::err_expected_lparen_after,
                         getOpenMPClauseName(OMPC_ompx_places).data()))
    return nullptr;

  // Parse [ <domain> ',' ] <start> [ ':' <length> [ ':' <stride> ] ]
  // where <domain>, if present, must be one of 'numa_domain' or
  // 'subnuma_domain'
  ColonProtectionRAIIObject ColonRAII(*this);

  OpenMPOmpxPlacesClauseModifier Modifier = OMPC_OMPX_PLACES_unknown;
  if (GetLookAheadToken(1).is(tok::comma)) {
    Modifier = static_cast<OpenMPOmpxPlacesClauseModifier>(
        getOpenMPSimpleClauseType(OMPC_ompx_places, Tok.isAnnotation() ? "" :
        PP.getSpelling(Tok), getLangOpts()));
    if (Modifier == OMPC_OMPX_PLACES_unknown) {
      IsInvalid = true;
      Diag(Tok, diag::err_omp_unknown_ompx_places_domain_modifier);
    }
    ConsumeToken();
    ConsumeToken();
  }
  Loc = Tok.getLocation();
  ExprResult LHS = ParseCastExpression(AnyCastExpr);
  ExprResult Start = Actions.CorrectDelayedTyposInExpr(
      ParseRHSOfBinaryExpression(LHS, prec::Conditional));
  Start = Actions.ActOnFinishFullExpr(Start.get(), Loc,
                                      /*DiscardedValue=*/false);

  ExprResult Length;
  ExprResult Stride;
  IdentifierInfo *Ext;
  if (Tok.is(tok::colon)) {
    // Parse optional <length>
    ConsumeToken();
    Ext = Tok.is(tok::identifier) ? Tok.getIdentifierInfo() : nullptr;
    Loc = Tok.getLocation();
    LHS = ParseCastExpression(AnyCastExpr);
    Length = Actions.CorrectDelayedTyposInExpr(
        ParseRHSOfBinaryExpression(LHS, prec::Conditional));
    Length = Actions.ActOnFinishFullExpr(Length.get(), Loc,
                                         /*DiscardedValue=*/false);
    // Parse optional stride.
    if (Tok.is(tok::colon)) {
      // Parse <stride>
      ConsumeToken();
      Loc = Tok.getLocation();
      LHS = ParseCastExpression(AnyCastExpr);
      Stride = Actions.CorrectDelayedTyposInExpr(
          ParseRHSOfBinaryExpression(LHS, prec::Conditional));
      Stride = Actions.ActOnFinishFullExpr(Stride.get(), Loc,
                                           /*DiscardedValue=*/false);
    } else if (Tok.isNot(tok::r_paren)) {
      IsInvalid = true;
      Diag(Tok, diag::warn_pragma_expected_colon) << (Ext ? Ext->getName()
                                                          : "argument");
      SkipUntil(tok::colon, tok::r_paren, tok::annot_pragma_openmp_end,
                StopBeforeMatch);
    }
  } else if (Tok.isNot(tok::r_paren)) {
    IsInvalid = true;
    Ext = Tok.is(tok::identifier) ? Tok.getIdentifierInfo() : nullptr;
    Diag(Tok, diag::warn_pragma_expected_colon) << (Ext ? Ext->getName()
                                                        : "argument");
    SkipUntil(tok::colon, tok::r_paren, tok::annot_pragma_openmp_end,
              StopBeforeMatch);
  }
  SourceLocation RLoc = Tok.getLocation();
  if (!T.consumeClose())
    RLoc = T.getCloseLocation();
  if (IsInvalid || ParseOnly)
    return nullptr;
  return Actions.ActOnOpenMPOmpxPlacesClause(Modifier, Start.get(),
                                             Length.get(), Stride.get(),
                                             Loc, RLoc);
}

OMPClause *Parser::ParseOpenMPDataClause(bool ParseOnly) {
  bool IsError = false;
  SmallVector<Expr *> Addrs;
  SmallVector<Expr *> Hints;
  SmallVector<Expr *> NumElements;
  SourceLocation LLoc = ConsumeToken();

  // Parse '('.
  BalancedDelimiterTracker T(*this, tok::l_paren, tok::annot_pragma_openmp_end);
  if (T.expectAndConsume(diag::err_expected_lparen_after,
                         getOpenMPClauseName(OMPC_data).data()))
    return nullptr;

  // Parse a data clause specification:
  //   <address> ':' <hint> ':' <num_elements> ')'
  // where both <hint> and <num_elements> must be unsigned integer constants.
  //
  // Note that multiple data clause specifications can be in a single data
  // clause by separating them with a comma.
  while (Tok.isNot(tok::r_paren) && Tok.isNot(tok::annot_pragma_openmp_end)) {
    ColonProtectionRAIIObject ColonRAII(*this);
    SourceLocation Loc = Tok.getLocation();
    ExprResult LHS(ParseCastExpression(AnyCastExpr, false, NotTypeCast));
    ExprResult Val = ParseRHSOfBinaryExpression(LHS, prec::Conditional);
    Val = Actions.ActOnFinishFullExpr(Val.get(), Loc, /*DiscardedValue*/ false);
    // Diagnose a bad address expression now, if we can. Otherwise, type
    // dependent address expressions will get caught later after instantiation.
    if (Val.isInvalid()) {
      Diag(Loc, diag::err_prefetch_invalid_argument) << "prefetch data";
      SkipUntil(tok::colon, tok::r_paren, tok::annot_pragma_openmp_end,
                StopBeforeMatch);
      IsError = true;
    }
    Addrs.push_back(Val.get());
    if (Tok.is(tok::colon)) {
      // Parse <hint>
      ConsumeToken();
      Val = ParseConstantExpression();
      if (!Val.isInvalid())
        Hints.push_back(Val.get());
      else {
        IsError = true;
        // Diagnostic will be emitted above when evaluating expression.
        SkipUntil(tok::colon, tok::r_paren, tok::annot_pragma_openmp_end,
                  StopBeforeMatch);
      }

      if (Tok.is(tok::colon)) {
        // Parse <num_elements>
        ConsumeToken();
        Val = ParseConstantExpression();
        if (!Val.isInvalid())
          NumElements.push_back(Val.get());
        else {
          IsError = true;
          // Diagnostic will be emitted above when evaluating expression.
          SkipUntil(tok::colon, tok::r_paren, tok::annot_pragma_openmp_end,
                    StopBeforeMatch);
        }
      } else {
        IsError = true;
        Diag(Tok, diag::err_expected) << tok::colon;
        SkipUntil(tok::colon, tok::r_paren, tok::annot_pragma_openmp_end,
                  StopBeforeMatch);
      }
    } else if (Tok.isNot(tok::annot_pragma_openmp_end))  {
      IsError = true;
      Diag(Tok, diag::err_expected) << tok::colon;
      SkipUntil(tok::colon, tok::r_paren, tok::annot_pragma_openmp_end,
                StopBeforeMatch);
    }
    if (Tok.is(tok::comma))
      ConsumeToken();
    else if (Tok.isNot(tok::annot_pragma_openmp_end) &&
             Tok.isNot(tok::r_paren)) {
      Diag(Tok, diag::err_pragma_omp_expected_comma) << "data";
      SkipUntil(tok::r_paren, tok::annot_pragma_openmp_end, StopBeforeMatch);
    }
  }
  // If unable to parse any one of the clause values.
  IsError |=
      (Addrs.size() == 0 ||
      (Addrs.size() != Hints.size() || (Hints.size() != NumElements.size())));

  SourceLocation RLoc = Tok.getLocation();
  if (!T.consumeClose())
    RLoc = T.getCloseLocation();
  if (IsError || ParseOnly)
    return nullptr;
  return Actions.ActOnOpenMPDataClause(Addrs, Hints, NumElements, LLoc, RLoc);
}

/// Parses modifiers for allocate clause.
///   allocate '(' allocate-modifier [ ',' allocate-modifier ] ':' var-list ')'
///
///   where allocate-modifier can be either:
///     allocator '(' specific-allocator ')'
///   or
///     align '(' alignment ')'
///
/// Return false if modifiers parsed successfully (no errors). Otherwise true.
bool Parser::ParseOpenMPAllocateModifiers(OpenMPDirectiveKind DKind,
                                          OpenMPClauseKind Kind,
                                          Sema::OpenMPVarListDataTy &Data,
                                          SourceLocation LParLoc) {
  auto SkipPragmaAfterError = [this]() {
    while (!SkipUntil(tok::annot_pragma_openmp_end, StopBeforeMatch))
      ;
    return true;
  };

  ExprResult Allocator;
  Expr *Alignment = nullptr;
  do {
    unsigned KindModifier =
        getOpenMPSimpleClauseType(Kind,
        Tok.isAnnotation() ? "" : PP.getSpelling(Tok), getLangOpts());
    ConsumeAnyToken();
    if (KindModifier == OMPC_ALLOCATE_allocator) {
      BalancedDelimiterTracker T(*this, tok::l_paren,
                                 tok::annot_pragma_openmp_end);
      if (T.expectAndConsume(diag::err_expected_lparen_after, "allocator"))
        return SkipPragmaAfterError();
      ExprResult AllocatorVal = ParseAssignmentExpression();
      if (AllocatorVal.isInvalid())
        return SkipPragmaAfterError();
      // OpenMP 5.1, 2.13.5 allocate Clause, Restrictions.
      // At most one allocator allocate-modifier may be specified on the
      // clause.
      if (!Allocator.isUnset())
        Diag(Tok, diag::err_omp_more_one_modifier) <<
             getOpenMPClauseName(OMPC_allocate) <<
             getOpenMPSimpleClauseTypeName(OMPC_allocate,
                                           OMPC_ALLOCATE_allocator);
      Allocator = AllocatorVal;
      if (T.consumeClose())
        return SkipPragmaAfterError();
    } else {
      assert(KindModifier == OMPC_ALLOCATE_align);
      BalancedDelimiterTracker T(*this, tok::l_paren,
                                 tok::annot_pragma_openmp_end);
      if (T.expectAndConsume(diag::err_expected_lparen_after, "align"))
        return SkipPragmaAfterError();
      ExprResult Val = ParseConstantExpression();
      if (Val.isInvalid())
        return SkipPragmaAfterError();
      // OpenMP 5.1, 2.13.5 allocate Clause, Restrictions.
      // At most one align allocate-modifier may be specified on the clause.
      if (Alignment)
        Diag(Tok, diag::err_omp_more_one_modifier) <<
             getOpenMPClauseName(OMPC_allocate) <<
             getOpenMPSimpleClauseTypeName(OMPC_allocate,
                                           OMPC_ALLOCATE_align);
      Alignment = Val.get();
      if (T.consumeClose())
        return SkipPragmaAfterError();
    }
    // Get other clause modifier if we have one.
    if (Tok.isNot(tok::comma))
      break;
    ConsumeAnyToken();
  } while (Tok.isNot(tok::annot_pragma_openmp_end));

  // Remember alignment modifier value, if specified.
  Data.AllocAlignModifier = Alignment;

  ColonProtectionRAIIObject ColonRAII(*this);
  Allocator = Actions.CorrectDelayedTyposInExpr(Allocator);
  Allocator = Actions.ActOnFinishFullExpr(Allocator.get(), LParLoc,
                                          /*DiscardedValue=*/false);
  assert (Allocator.isUsable() || Data.AllocAlignModifier);
  // A colon should always follow modifier(s).
  if (Tok.is(tok::colon)) {
    Data.DepModOrTailExpr = Allocator.get();
    Data.ColonLoc = ConsumeToken();
  } else {
    Diag(Tok, diag::err_expected) << tok::colon;
    return SkipPragmaAfterError();
  }
  return false;
}
#endif // INTEL_COLLAB<|MERGE_RESOLUTION|>--- conflicted
+++ resolved
@@ -2500,23 +2500,17 @@
     Sema::DeclareTargetContextInfo DTCI(DKind, DTLoc);
     if (HasClauses)
       ParseOMPDeclareTargetClauses(DTCI);
-<<<<<<< HEAD
 #if INTEL_COLLAB
     bool HasImplicitMappings =
         DKind == OMPD_begin_declare_target || !HasClauses ||
         (DTCI.ExplicitlyMapped.empty() &&
          (DTCI.DT == clang::OMPDeclareTargetDeclAttr::DT_NoHost ||
-          DTCI.Indirect.hasValue()));
+          DTCI.Indirect));
 #else  // INTEL_COLLAB
     bool HasImplicitMappings = DKind == OMPD_begin_declare_target ||
                                !HasClauses ||
                                (DTCI.ExplicitlyMapped.empty() && DTCI.Indirect);
 #endif // INTEL_COLLAB
-=======
-    bool HasImplicitMappings =
-        DKind == OMPD_begin_declare_target || !HasClauses ||
-        (DTCI.ExplicitlyMapped.empty() && DTCI.Indirect.hasValue());
->>>>>>> 710e8294
 
     // Skip the last annot_pragma_openmp_end.
     ConsumeAnyToken();
