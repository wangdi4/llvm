--- conflicted
+++ resolved
@@ -3999,7 +3999,6 @@
       Data.ExtraModifier, Data.MapTypeModifiers, Data.MapTypeModifiersLoc,
       Data.IsMapTypeImplicit, Data.ExtraModifierLoc, Data.MotionModifiers,
       Data.MotionModifiersLoc);
-<<<<<<< HEAD
 }
 
 #if INTEL_CUSTOMIZATION
@@ -4139,7 +4138,4 @@
                                             Length.get(), Stride.get(),
                                             Loc, RLoc);
 }
-#endif // INTEL_COLLAB
-=======
-}
->>>>>>> 2c58fa54
+#endif // INTEL_COLLAB