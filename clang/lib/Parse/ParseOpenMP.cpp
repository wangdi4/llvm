//===--- ParseOpenMP.cpp - OpenMP directives parsing ----------------------===//
//
// Part of the LLVM Project, under the Apache License v2.0 with LLVM Exceptions.
// See https://llvm.org/LICENSE.txt for license information.
// SPDX-License-Identifier: Apache-2.0 WITH LLVM-exception
//
//===----------------------------------------------------------------------===//
/// \file
/// This file implements parsing of all OpenMP directives and clauses.
///
//===----------------------------------------------------------------------===//

#include "clang/AST/ASTContext.h"
#include "clang/AST/OpenMPClause.h"
#include "clang/AST/StmtOpenMP.h"
#include "clang/Basic/OpenMPKinds.h"
#include "clang/Basic/TargetInfo.h"
#include "clang/Basic/TokenKinds.h"
#include "clang/Parse/ParseDiagnostic.h"
#include "clang/Parse/Parser.h"
#include "clang/Parse/RAIIObjectsForParser.h"
#include "clang/Sema/Scope.h"
#include "llvm/ADT/PointerIntPair.h"
#include "llvm/ADT/StringSwitch.h"
#include "llvm/ADT/UniqueVector.h"
#include "llvm/Frontend/OpenMP/OMPContext.h"

using namespace clang;
using namespace llvm::omp;

//===----------------------------------------------------------------------===//
// OpenMP declarative directives.
//===----------------------------------------------------------------------===//

namespace {
enum OpenMPDirectiveKindEx {
  OMPD_cancellation = llvm::omp::Directive_enumSize + 1,
  OMPD_data,
  OMPD_declare,
  OMPD_end,
  OMPD_end_declare,
  OMPD_enter,
  OMPD_exit,
  OMPD_point,
  OMPD_reduction,
  OMPD_target_enter,
  OMPD_target_exit,
  OMPD_update,
#if INTEL_COLLAB
  OMPD_target_variant,
#endif // INTEL_COLLAB
  OMPD_distribute_parallel,
  OMPD_teams_distribute_parallel,
  OMPD_target_teams_distribute_parallel,
  OMPD_mapper,
  OMPD_variant,
  OMPD_begin,
  OMPD_begin_declare,
};

// Helper to unify the enum class OpenMPDirectiveKind with its extension
// the OpenMPDirectiveKindEx enum which allows to use them together as if they
// are unsigned values.
struct OpenMPDirectiveKindExWrapper {
  OpenMPDirectiveKindExWrapper(unsigned Value) : Value(Value) {}
  OpenMPDirectiveKindExWrapper(OpenMPDirectiveKind DK) : Value(unsigned(DK)) {}
  bool operator==(OpenMPDirectiveKindExWrapper V) const {
    return Value == V.Value;
  }
  bool operator!=(OpenMPDirectiveKindExWrapper V) const {
    return Value != V.Value;
  }
  bool operator==(OpenMPDirectiveKind V) const { return Value == unsigned(V); }
  bool operator!=(OpenMPDirectiveKind V) const { return Value != unsigned(V); }
  bool operator<(OpenMPDirectiveKind V) const { return Value < unsigned(V); }
  operator unsigned() const { return Value; }
  operator OpenMPDirectiveKind() const { return OpenMPDirectiveKind(Value); }
  unsigned Value;
};

class DeclDirectiveListParserHelper final {
  SmallVector<Expr *, 4> Identifiers;
  Parser *P;
  OpenMPDirectiveKind Kind;

public:
  DeclDirectiveListParserHelper(Parser *P, OpenMPDirectiveKind Kind)
      : P(P), Kind(Kind) {}
  void operator()(CXXScopeSpec &SS, DeclarationNameInfo NameInfo) {
    ExprResult Res = P->getActions().ActOnOpenMPIdExpression(
        P->getCurScope(), SS, NameInfo, Kind);
    if (Res.isUsable())
      Identifiers.push_back(Res.get());
  }
  llvm::ArrayRef<Expr *> getIdentifiers() const { return Identifiers; }
};
} // namespace

// Map token string to extended OMP token kind that are
// OpenMPDirectiveKind + OpenMPDirectiveKindEx.
static unsigned getOpenMPDirectiveKindEx(StringRef S) {
  OpenMPDirectiveKindExWrapper DKind = getOpenMPDirectiveKind(S);
  if (DKind != OMPD_unknown)
    return DKind;

  return llvm::StringSwitch<OpenMPDirectiveKindExWrapper>(S)
      .Case("cancellation", OMPD_cancellation)
      .Case("data", OMPD_data)
      .Case("declare", OMPD_declare)
      .Case("end", OMPD_end)
      .Case("enter", OMPD_enter)
      .Case("exit", OMPD_exit)
      .Case("point", OMPD_point)
      .Case("reduction", OMPD_reduction)
      .Case("update", OMPD_update)
      .Case("mapper", OMPD_mapper)
      .Case("variant", OMPD_variant)
      .Case("begin", OMPD_begin)
      .Default(OMPD_unknown);
}

static OpenMPDirectiveKindExWrapper parseOpenMPDirectiveKind(Parser &P) {
  // Array of foldings: F[i][0] F[i][1] ===> F[i][2].
  // E.g.: OMPD_for OMPD_simd ===> OMPD_for_simd
  // TODO: add other combined directives in topological order.
  static const OpenMPDirectiveKindExWrapper F[][3] = {
      {OMPD_begin, OMPD_declare, OMPD_begin_declare},
      {OMPD_begin, OMPD_assumes, OMPD_begin_assumes},
      {OMPD_end, OMPD_declare, OMPD_end_declare},
      {OMPD_end, OMPD_assumes, OMPD_end_assumes},
      {OMPD_cancellation, OMPD_point, OMPD_cancellation_point},
      {OMPD_declare, OMPD_reduction, OMPD_declare_reduction},
      {OMPD_declare, OMPD_mapper, OMPD_declare_mapper},
      {OMPD_declare, OMPD_simd, OMPD_declare_simd},
      {OMPD_declare, OMPD_target, OMPD_declare_target},
      {OMPD_declare, OMPD_variant, OMPD_declare_variant},
      {OMPD_begin_declare, OMPD_variant, OMPD_begin_declare_variant},
      {OMPD_end_declare, OMPD_variant, OMPD_end_declare_variant},
      {OMPD_distribute, OMPD_parallel, OMPD_distribute_parallel},
      {OMPD_distribute_parallel, OMPD_for, OMPD_distribute_parallel_for},
      {OMPD_distribute_parallel_for, OMPD_simd,
       OMPD_distribute_parallel_for_simd},
      {OMPD_distribute, OMPD_simd, OMPD_distribute_simd},
      {OMPD_end_declare, OMPD_target, OMPD_end_declare_target},
      {OMPD_target, OMPD_data, OMPD_target_data},
      {OMPD_target, OMPD_enter, OMPD_target_enter},
      {OMPD_target, OMPD_exit, OMPD_target_exit},
      {OMPD_target, OMPD_update, OMPD_target_update},
      {OMPD_target_enter, OMPD_data, OMPD_target_enter_data},
      {OMPD_target_exit, OMPD_data, OMPD_target_exit_data},
      {OMPD_for, OMPD_simd, OMPD_for_simd},
      {OMPD_parallel, OMPD_for, OMPD_parallel_for},
      {OMPD_parallel_for, OMPD_simd, OMPD_parallel_for_simd},
      {OMPD_parallel, OMPD_sections, OMPD_parallel_sections},
      {OMPD_taskloop, OMPD_simd, OMPD_taskloop_simd},
      {OMPD_target, OMPD_parallel, OMPD_target_parallel},
      {OMPD_target, OMPD_simd, OMPD_target_simd},
      {OMPD_target_parallel, OMPD_for, OMPD_target_parallel_for},
      {OMPD_target_parallel_for, OMPD_simd, OMPD_target_parallel_for_simd},
      {OMPD_teams, OMPD_distribute, OMPD_teams_distribute},
      {OMPD_teams_distribute, OMPD_simd, OMPD_teams_distribute_simd},
      {OMPD_teams_distribute, OMPD_parallel, OMPD_teams_distribute_parallel},
      {OMPD_teams_distribute_parallel, OMPD_for,
       OMPD_teams_distribute_parallel_for},
      {OMPD_teams_distribute_parallel_for, OMPD_simd,
       OMPD_teams_distribute_parallel_for_simd},
      {OMPD_target, OMPD_teams, OMPD_target_teams},
      {OMPD_target_teams, OMPD_distribute, OMPD_target_teams_distribute},
#if INTEL_COLLAB
      {OMPD_target, OMPD_variant, OMPD_target_variant},
      {OMPD_target_variant, OMPD_dispatch, OMPD_target_variant_dispatch},
      {OMPD_teams, OMPD_loop, OMPD_teams_loop},
      {OMPD_target_teams, OMPD_loop, OMPD_target_teams_loop},
      {OMPD_target_parallel, OMPD_loop, OMPD_target_parallel_loop},
      {OMPD_parallel, OMPD_loop, OMPD_parallel_loop},
#endif // INTEL_COLLAB
      {OMPD_target_teams_distribute, OMPD_parallel,
       OMPD_target_teams_distribute_parallel},
      {OMPD_target_teams_distribute, OMPD_simd,
       OMPD_target_teams_distribute_simd},
      {OMPD_target_teams_distribute_parallel, OMPD_for,
       OMPD_target_teams_distribute_parallel_for},
      {OMPD_target_teams_distribute_parallel_for, OMPD_simd,
       OMPD_target_teams_distribute_parallel_for_simd},
      {OMPD_master, OMPD_taskloop, OMPD_master_taskloop},
      {OMPD_master_taskloop, OMPD_simd, OMPD_master_taskloop_simd},
      {OMPD_parallel, OMPD_master, OMPD_parallel_master},
      {OMPD_parallel_master, OMPD_taskloop, OMPD_parallel_master_taskloop},
      {OMPD_parallel_master_taskloop, OMPD_simd,
       OMPD_parallel_master_taskloop_simd}};
  enum { CancellationPoint = 0, DeclareReduction = 1, TargetData = 2 };
  Token Tok = P.getCurToken();
  OpenMPDirectiveKindExWrapper DKind =
      Tok.isAnnotation()
          ? static_cast<unsigned>(OMPD_unknown)
          : getOpenMPDirectiveKindEx(P.getPreprocessor().getSpelling(Tok));
  if (DKind == OMPD_unknown)
    return OMPD_unknown;

  for (unsigned I = 0; I < llvm::array_lengthof(F); ++I) {
    if (DKind != F[I][0])
      continue;

    Tok = P.getPreprocessor().LookAhead(0);
    OpenMPDirectiveKindExWrapper SDKind =
        Tok.isAnnotation()
            ? static_cast<unsigned>(OMPD_unknown)
            : getOpenMPDirectiveKindEx(P.getPreprocessor().getSpelling(Tok));
    if (SDKind == OMPD_unknown)
      continue;

    if (SDKind == F[I][1]) {
      P.ConsumeToken();
      DKind = F[I][2];
    }
  }
#if INTEL_COLLAB
  // If not late-outlining, don't accept unsupported directives.
  if (!P.getLangOpts().OpenMPLateOutline &&
      DKind == OMPD_target_variant_dispatch) {
    DKind = OMPD_unknown;
  }
#endif // INTEL_COLLAB

  return unsigned(DKind) < llvm::omp::Directive_enumSize
             ? static_cast<OpenMPDirectiveKind>(DKind)
             : OMPD_unknown;
}

static DeclarationName parseOpenMPReductionId(Parser &P) {
  Token Tok = P.getCurToken();
  Sema &Actions = P.getActions();
  OverloadedOperatorKind OOK = OO_None;
  // Allow to use 'operator' keyword for C++ operators
  bool WithOperator = false;
  if (Tok.is(tok::kw_operator)) {
    P.ConsumeToken();
    Tok = P.getCurToken();
    WithOperator = true;
  }
  switch (Tok.getKind()) {
  case tok::plus: // '+'
    OOK = OO_Plus;
    break;
  case tok::minus: // '-'
    OOK = OO_Minus;
    break;
  case tok::star: // '*'
    OOK = OO_Star;
    break;
  case tok::amp: // '&'
    OOK = OO_Amp;
    break;
  case tok::pipe: // '|'
    OOK = OO_Pipe;
    break;
  case tok::caret: // '^'
    OOK = OO_Caret;
    break;
  case tok::ampamp: // '&&'
    OOK = OO_AmpAmp;
    break;
  case tok::pipepipe: // '||'
    OOK = OO_PipePipe;
    break;
  case tok::identifier: // identifier
    if (!WithOperator)
      break;
    LLVM_FALLTHROUGH;
  default:
    P.Diag(Tok.getLocation(), diag::err_omp_expected_reduction_identifier);
    P.SkipUntil(tok::colon, tok::r_paren, tok::annot_pragma_openmp_end,
                Parser::StopBeforeMatch);
    return DeclarationName();
  }
  P.ConsumeToken();
  auto &DeclNames = Actions.getASTContext().DeclarationNames;
  return OOK == OO_None ? DeclNames.getIdentifier(Tok.getIdentifierInfo())
                        : DeclNames.getCXXOperatorName(OOK);
}

/// Parse 'omp declare reduction' construct.
///
///       declare-reduction-directive:
///        annot_pragma_openmp 'declare' 'reduction'
///        '(' <reduction_id> ':' <type> {',' <type>} ':' <expression> ')'
///        ['initializer' '(' ('omp_priv' '=' <expression>)|<function_call> ')']
///        annot_pragma_openmp_end
/// <reduction_id> is either a base language identifier or one of the following
/// operators: '+', '-', '*', '&', '|', '^', '&&' and '||'.
///
Parser::DeclGroupPtrTy
Parser::ParseOpenMPDeclareReductionDirective(AccessSpecifier AS) {
  // Parse '('.
  BalancedDelimiterTracker T(*this, tok::l_paren, tok::annot_pragma_openmp_end);
  if (T.expectAndConsume(
          diag::err_expected_lparen_after,
          getOpenMPDirectiveName(OMPD_declare_reduction).data())) {
    SkipUntil(tok::annot_pragma_openmp_end, StopBeforeMatch);
    return DeclGroupPtrTy();
  }

  DeclarationName Name = parseOpenMPReductionId(*this);
  if (Name.isEmpty() && Tok.is(tok::annot_pragma_openmp_end))
    return DeclGroupPtrTy();

  // Consume ':'.
  bool IsCorrect = !ExpectAndConsume(tok::colon);

  if (!IsCorrect && Tok.is(tok::annot_pragma_openmp_end))
    return DeclGroupPtrTy();

  IsCorrect = IsCorrect && !Name.isEmpty();

  if (Tok.is(tok::colon) || Tok.is(tok::annot_pragma_openmp_end)) {
    Diag(Tok.getLocation(), diag::err_expected_type);
    IsCorrect = false;
  }

  if (!IsCorrect && Tok.is(tok::annot_pragma_openmp_end))
    return DeclGroupPtrTy();

  SmallVector<std::pair<QualType, SourceLocation>, 8> ReductionTypes;
  // Parse list of types until ':' token.
  do {
    ColonProtectionRAIIObject ColonRAII(*this);
    SourceRange Range;
    TypeResult TR = ParseTypeName(&Range, DeclaratorContext::Prototype, AS);
    if (TR.isUsable()) {
      QualType ReductionType =
          Actions.ActOnOpenMPDeclareReductionType(Range.getBegin(), TR);
      if (!ReductionType.isNull()) {
        ReductionTypes.push_back(
            std::make_pair(ReductionType, Range.getBegin()));
      }
    } else {
      SkipUntil(tok::comma, tok::colon, tok::annot_pragma_openmp_end,
                StopBeforeMatch);
    }

    if (Tok.is(tok::colon) || Tok.is(tok::annot_pragma_openmp_end))
      break;

    // Consume ','.
    if (ExpectAndConsume(tok::comma)) {
      IsCorrect = false;
      if (Tok.is(tok::annot_pragma_openmp_end)) {
        Diag(Tok.getLocation(), diag::err_expected_type);
        return DeclGroupPtrTy();
      }
    }
  } while (Tok.isNot(tok::annot_pragma_openmp_end));

  if (ReductionTypes.empty()) {
    SkipUntil(tok::annot_pragma_openmp_end, StopBeforeMatch);
    return DeclGroupPtrTy();
  }

  if (!IsCorrect && Tok.is(tok::annot_pragma_openmp_end))
    return DeclGroupPtrTy();

  // Consume ':'.
  if (ExpectAndConsume(tok::colon))
    IsCorrect = false;

  if (Tok.is(tok::annot_pragma_openmp_end)) {
    Diag(Tok.getLocation(), diag::err_expected_expression);
    return DeclGroupPtrTy();
  }

  DeclGroupPtrTy DRD = Actions.ActOnOpenMPDeclareReductionDirectiveStart(
      getCurScope(), Actions.getCurLexicalContext(), Name, ReductionTypes, AS);

  // Parse <combiner> expression and then parse initializer if any for each
  // correct type.
  unsigned I = 0, E = ReductionTypes.size();
  for (Decl *D : DRD.get()) {
    TentativeParsingAction TPA(*this);
    ParseScope OMPDRScope(this, Scope::FnScope | Scope::DeclScope |
                                    Scope::CompoundStmtScope |
                                    Scope::OpenMPDirectiveScope);
    // Parse <combiner> expression.
    Actions.ActOnOpenMPDeclareReductionCombinerStart(getCurScope(), D);
    ExprResult CombinerResult = Actions.ActOnFinishFullExpr(
        ParseExpression().get(), D->getLocation(), /*DiscardedValue*/ false);
    Actions.ActOnOpenMPDeclareReductionCombinerEnd(D, CombinerResult.get());

    if (CombinerResult.isInvalid() && Tok.isNot(tok::r_paren) &&
        Tok.isNot(tok::annot_pragma_openmp_end)) {
      TPA.Commit();
      IsCorrect = false;
      break;
    }
    IsCorrect = !T.consumeClose() && IsCorrect && CombinerResult.isUsable();
    ExprResult InitializerResult;
    if (Tok.isNot(tok::annot_pragma_openmp_end)) {
      // Parse <initializer> expression.
      if (Tok.is(tok::identifier) &&
          Tok.getIdentifierInfo()->isStr("initializer")) {
        ConsumeToken();
      } else {
        Diag(Tok.getLocation(), diag::err_expected) << "'initializer'";
        TPA.Commit();
        IsCorrect = false;
        break;
      }
      // Parse '('.
      BalancedDelimiterTracker T(*this, tok::l_paren,
                                 tok::annot_pragma_openmp_end);
      IsCorrect =
          !T.expectAndConsume(diag::err_expected_lparen_after, "initializer") &&
          IsCorrect;
      if (Tok.isNot(tok::annot_pragma_openmp_end)) {
        ParseScope OMPDRScope(this, Scope::FnScope | Scope::DeclScope |
                                        Scope::CompoundStmtScope |
                                        Scope::OpenMPDirectiveScope);
        // Parse expression.
        VarDecl *OmpPrivParm =
            Actions.ActOnOpenMPDeclareReductionInitializerStart(getCurScope(),
                                                                D);
        // Check if initializer is omp_priv <init_expr> or something else.
        if (Tok.is(tok::identifier) &&
            Tok.getIdentifierInfo()->isStr("omp_priv")) {
          ConsumeToken();
          ParseOpenMPReductionInitializerForDecl(OmpPrivParm);
        } else {
          InitializerResult = Actions.ActOnFinishFullExpr(
              ParseAssignmentExpression().get(), D->getLocation(),
              /*DiscardedValue*/ false);
        }
        Actions.ActOnOpenMPDeclareReductionInitializerEnd(
            D, InitializerResult.get(), OmpPrivParm);
        if (InitializerResult.isInvalid() && Tok.isNot(tok::r_paren) &&
            Tok.isNot(tok::annot_pragma_openmp_end)) {
          TPA.Commit();
          IsCorrect = false;
          break;
        }
        IsCorrect =
            !T.consumeClose() && IsCorrect && !InitializerResult.isInvalid();
      }
    }

    ++I;
    // Revert parsing if not the last type, otherwise accept it, we're done with
    // parsing.
    if (I != E)
      TPA.Revert();
    else
      TPA.Commit();
  }
  return Actions.ActOnOpenMPDeclareReductionDirectiveEnd(getCurScope(), DRD,
                                                         IsCorrect);
}

void Parser::ParseOpenMPReductionInitializerForDecl(VarDecl *OmpPrivParm) {
  // Parse declarator '=' initializer.
  // If a '==' or '+=' is found, suggest a fixit to '='.
  if (isTokenEqualOrEqualTypo()) {
    ConsumeToken();

    if (Tok.is(tok::code_completion)) {
      cutOffParsing();
      Actions.CodeCompleteInitializer(getCurScope(), OmpPrivParm);
      Actions.FinalizeDeclaration(OmpPrivParm);
      return;
    }

    PreferredType.enterVariableInit(Tok.getLocation(), OmpPrivParm);
    ExprResult Init = ParseInitializer();

    if (Init.isInvalid()) {
      SkipUntil(tok::r_paren, tok::annot_pragma_openmp_end, StopBeforeMatch);
      Actions.ActOnInitializerError(OmpPrivParm);
    } else {
      Actions.AddInitializerToDecl(OmpPrivParm, Init.get(),
                                   /*DirectInit=*/false);
    }
  } else if (Tok.is(tok::l_paren)) {
    // Parse C++ direct initializer: '(' expression-list ')'
    BalancedDelimiterTracker T(*this, tok::l_paren);
    T.consumeOpen();

    ExprVector Exprs;
    CommaLocsTy CommaLocs;

    SourceLocation LParLoc = T.getOpenLocation();
    auto RunSignatureHelp = [this, OmpPrivParm, LParLoc, &Exprs]() {
      QualType PreferredType = Actions.ProduceConstructorSignatureHelp(
          getCurScope(), OmpPrivParm->getType()->getCanonicalTypeInternal(),
          OmpPrivParm->getLocation(), Exprs, LParLoc);
      CalledSignatureHelp = true;
      return PreferredType;
    };
    if (ParseExpressionList(Exprs, CommaLocs, [&] {
          PreferredType.enterFunctionArgument(Tok.getLocation(),
                                              RunSignatureHelp);
        })) {
      if (PP.isCodeCompletionReached() && !CalledSignatureHelp)
        RunSignatureHelp();
      Actions.ActOnInitializerError(OmpPrivParm);
      SkipUntil(tok::r_paren, tok::annot_pragma_openmp_end, StopBeforeMatch);
    } else {
      // Match the ')'.
      SourceLocation RLoc = Tok.getLocation();
      if (!T.consumeClose())
        RLoc = T.getCloseLocation();

      assert(!Exprs.empty() && Exprs.size() - 1 == CommaLocs.size() &&
             "Unexpected number of commas!");

      ExprResult Initializer =
          Actions.ActOnParenListExpr(T.getOpenLocation(), RLoc, Exprs);
      Actions.AddInitializerToDecl(OmpPrivParm, Initializer.get(),
                                   /*DirectInit=*/true);
    }
  } else if (getLangOpts().CPlusPlus11 && Tok.is(tok::l_brace)) {
    // Parse C++0x braced-init-list.
    Diag(Tok, diag::warn_cxx98_compat_generalized_initializer_lists);

    ExprResult Init(ParseBraceInitializer());

    if (Init.isInvalid()) {
      Actions.ActOnInitializerError(OmpPrivParm);
    } else {
      Actions.AddInitializerToDecl(OmpPrivParm, Init.get(),
                                   /*DirectInit=*/true);
    }
  } else {
    Actions.ActOnUninitializedDecl(OmpPrivParm);
  }
}

/// Parses 'omp declare mapper' directive.
///
///       declare-mapper-directive:
///         annot_pragma_openmp 'declare' 'mapper' '(' [<mapper-identifier> ':']
///         <type> <var> ')' [<clause>[[,] <clause>] ... ]
///         annot_pragma_openmp_end
/// <mapper-identifier> and <var> are base language identifiers.
///
Parser::DeclGroupPtrTy
Parser::ParseOpenMPDeclareMapperDirective(AccessSpecifier AS) {
  bool IsCorrect = true;
  // Parse '('
  BalancedDelimiterTracker T(*this, tok::l_paren, tok::annot_pragma_openmp_end);
  if (T.expectAndConsume(diag::err_expected_lparen_after,
                         getOpenMPDirectiveName(OMPD_declare_mapper).data())) {
    SkipUntil(tok::annot_pragma_openmp_end, StopBeforeMatch);
    return DeclGroupPtrTy();
  }

  // Parse <mapper-identifier>
  auto &DeclNames = Actions.getASTContext().DeclarationNames;
  DeclarationName MapperId;
  if (PP.LookAhead(0).is(tok::colon)) {
    if (Tok.isNot(tok::identifier) && Tok.isNot(tok::kw_default)) {
      Diag(Tok.getLocation(), diag::err_omp_mapper_illegal_identifier);
      IsCorrect = false;
    } else {
      MapperId = DeclNames.getIdentifier(Tok.getIdentifierInfo());
    }
    ConsumeToken();
    // Consume ':'.
    ExpectAndConsume(tok::colon);
  } else {
    // If no mapper identifier is provided, its name is "default" by default
    MapperId =
        DeclNames.getIdentifier(&Actions.getASTContext().Idents.get("default"));
  }

  if (!IsCorrect && Tok.is(tok::annot_pragma_openmp_end))
    return DeclGroupPtrTy();

  // Parse <type> <var>
  DeclarationName VName;
  QualType MapperType;
  SourceRange Range;
  TypeResult ParsedType = parseOpenMPDeclareMapperVarDecl(Range, VName, AS);
  if (ParsedType.isUsable())
    MapperType =
        Actions.ActOnOpenMPDeclareMapperType(Range.getBegin(), ParsedType);
  if (MapperType.isNull())
    IsCorrect = false;
  if (!IsCorrect) {
    SkipUntil(tok::annot_pragma_openmp_end, Parser::StopBeforeMatch);
    return DeclGroupPtrTy();
  }

  // Consume ')'.
  IsCorrect &= !T.consumeClose();
  if (!IsCorrect) {
    SkipUntil(tok::annot_pragma_openmp_end, Parser::StopBeforeMatch);
    return DeclGroupPtrTy();
  }

  // Enter scope.
  DeclarationNameInfo DirName;
  SourceLocation Loc = Tok.getLocation();
  unsigned ScopeFlags = Scope::FnScope | Scope::DeclScope |
                        Scope::CompoundStmtScope | Scope::OpenMPDirectiveScope;
  ParseScope OMPDirectiveScope(this, ScopeFlags);
  Actions.StartOpenMPDSABlock(OMPD_declare_mapper, DirName, getCurScope(), Loc);

  // Add the mapper variable declaration.
  ExprResult MapperVarRef = Actions.ActOnOpenMPDeclareMapperDirectiveVarDecl(
      getCurScope(), MapperType, Range.getBegin(), VName);

  // Parse map clauses.
  SmallVector<OMPClause *, 6> Clauses;
  while (Tok.isNot(tok::annot_pragma_openmp_end)) {
    OpenMPClauseKind CKind = Tok.isAnnotation()
                                 ? OMPC_unknown
                                 : getOpenMPClauseKind(PP.getSpelling(Tok));
    Actions.StartOpenMPClause(CKind);
    OMPClause *Clause =
        ParseOpenMPClause(OMPD_declare_mapper, CKind, Clauses.empty());
    if (Clause)
      Clauses.push_back(Clause);
    else
      IsCorrect = false;
    // Skip ',' if any.
    if (Tok.is(tok::comma))
      ConsumeToken();
    Actions.EndOpenMPClause();
  }
  if (Clauses.empty()) {
    Diag(Tok, diag::err_omp_expected_clause)
        << getOpenMPDirectiveName(OMPD_declare_mapper);
    IsCorrect = false;
  }

  // Exit scope.
  Actions.EndOpenMPDSABlock(nullptr);
  OMPDirectiveScope.Exit();
  DeclGroupPtrTy DG = Actions.ActOnOpenMPDeclareMapperDirective(
      getCurScope(), Actions.getCurLexicalContext(), MapperId, MapperType,
      Range.getBegin(), VName, AS, MapperVarRef.get(), Clauses);
  if (!IsCorrect)
    return DeclGroupPtrTy();

  return DG;
}

TypeResult Parser::parseOpenMPDeclareMapperVarDecl(SourceRange &Range,
                                                   DeclarationName &Name,
                                                   AccessSpecifier AS) {
  // Parse the common declaration-specifiers piece.
  Parser::DeclSpecContext DSC = Parser::DeclSpecContext::DSC_type_specifier;
  DeclSpec DS(AttrFactory);
  ParseSpecifierQualifierList(DS, AS, DSC);

  // Parse the declarator.
  DeclaratorContext Context = DeclaratorContext::Prototype;
  Declarator DeclaratorInfo(DS, Context);
  ParseDeclarator(DeclaratorInfo);
  Range = DeclaratorInfo.getSourceRange();
  if (DeclaratorInfo.getIdentifier() == nullptr) {
    Diag(Tok.getLocation(), diag::err_omp_mapper_expected_declarator);
    return true;
  }
  Name = Actions.GetNameForDeclarator(DeclaratorInfo).getName();

  return Actions.ActOnOpenMPDeclareMapperVarDecl(getCurScope(), DeclaratorInfo);
}

namespace {
/// RAII that recreates function context for correct parsing of clauses of
/// 'declare simd' construct.
/// OpenMP, 2.8.2 declare simd Construct
/// The expressions appearing in the clauses of this directive are evaluated in
/// the scope of the arguments of the function declaration or definition.
class FNContextRAII final {
  Parser &P;
  Sema::CXXThisScopeRAII *ThisScope;
  Parser::MultiParseScope Scopes;
  bool HasFunScope = false;
  FNContextRAII() = delete;
  FNContextRAII(const FNContextRAII &) = delete;
  FNContextRAII &operator=(const FNContextRAII &) = delete;

public:
  FNContextRAII(Parser &P, Parser::DeclGroupPtrTy Ptr) : P(P), Scopes(P) {
    Decl *D = *Ptr.get().begin();
    NamedDecl *ND = dyn_cast<NamedDecl>(D);
    RecordDecl *RD = dyn_cast_or_null<RecordDecl>(D->getDeclContext());
    Sema &Actions = P.getActions();

    // Allow 'this' within late-parsed attributes.
    ThisScope = new Sema::CXXThisScopeRAII(Actions, RD, Qualifiers(),
                                           ND && ND->isCXXInstanceMember());

    // If the Decl is templatized, add template parameters to scope.
    // FIXME: Track CurTemplateDepth?
    P.ReenterTemplateScopes(Scopes, D);

    // If the Decl is on a function, add function parameters to the scope.
    if (D->isFunctionOrFunctionTemplate()) {
      HasFunScope = true;
      Scopes.Enter(Scope::FnScope | Scope::DeclScope |
                   Scope::CompoundStmtScope);
      Actions.ActOnReenterFunctionContext(Actions.getCurScope(), D);
    }
  }
  ~FNContextRAII() {
    if (HasFunScope)
      P.getActions().ActOnExitFunctionContext();
    delete ThisScope;
  }
};
} // namespace

/// Parses clauses for 'declare simd' directive.
///    clause:
///      'inbranch' | 'notinbranch'
///      'simdlen' '(' <expr> ')'
///      { 'uniform' '(' <argument_list> ')' }
///      { 'aligned '(' <argument_list> [ ':' <alignment> ] ')' }
///      { 'linear '(' <argument_list> [ ':' <step> ] ')' }
static bool parseDeclareSimdClauses(
    Parser &P, OMPDeclareSimdDeclAttr::BranchStateTy &BS, ExprResult &SimdLen,
    SmallVectorImpl<Expr *> &Uniforms, SmallVectorImpl<Expr *> &Aligneds,
    SmallVectorImpl<Expr *> &Alignments, SmallVectorImpl<Expr *> &Linears,
    SmallVectorImpl<unsigned> &LinModifiers, SmallVectorImpl<Expr *> &Steps) {
  SourceRange BSRange;
  const Token &Tok = P.getCurToken();
  bool IsError = false;
  while (Tok.isNot(tok::annot_pragma_openmp_end)) {
    if (Tok.isNot(tok::identifier))
      break;
    OMPDeclareSimdDeclAttr::BranchStateTy Out;
    IdentifierInfo *II = Tok.getIdentifierInfo();
    StringRef ClauseName = II->getName();
    // Parse 'inranch|notinbranch' clauses.
    if (OMPDeclareSimdDeclAttr::ConvertStrToBranchStateTy(ClauseName, Out)) {
      if (BS != OMPDeclareSimdDeclAttr::BS_Undefined && BS != Out) {
        P.Diag(Tok, diag::err_omp_declare_simd_inbranch_notinbranch)
            << ClauseName
            << OMPDeclareSimdDeclAttr::ConvertBranchStateTyToStr(BS) << BSRange;
        IsError = true;
      }
      BS = Out;
      BSRange = SourceRange(Tok.getLocation(), Tok.getEndLoc());
      P.ConsumeToken();
    } else if (ClauseName.equals("simdlen")) {
      if (SimdLen.isUsable()) {
        P.Diag(Tok, diag::err_omp_more_one_clause)
            << getOpenMPDirectiveName(OMPD_declare_simd) << ClauseName << 0;
        IsError = true;
      }
      P.ConsumeToken();
      SourceLocation RLoc;
      SimdLen = P.ParseOpenMPParensExpr(ClauseName, RLoc);
      if (SimdLen.isInvalid())
        IsError = true;
    } else {
      OpenMPClauseKind CKind = getOpenMPClauseKind(ClauseName);
      if (CKind == OMPC_uniform || CKind == OMPC_aligned ||
          CKind == OMPC_linear) {
        Parser::OpenMPVarListDataTy Data;
        SmallVectorImpl<Expr *> *Vars = &Uniforms;
        if (CKind == OMPC_aligned) {
          Vars = &Aligneds;
        } else if (CKind == OMPC_linear) {
          Data.ExtraModifier = OMPC_LINEAR_val;
          Vars = &Linears;
        }

        P.ConsumeToken();
        if (P.ParseOpenMPVarList(OMPD_declare_simd,
                                 getOpenMPClauseKind(ClauseName), *Vars, Data))
          IsError = true;
        if (CKind == OMPC_aligned) {
          Alignments.append(Aligneds.size() - Alignments.size(),
                            Data.DepModOrTailExpr);
        } else if (CKind == OMPC_linear) {
          assert(0 <= Data.ExtraModifier &&
                 Data.ExtraModifier <= OMPC_LINEAR_unknown &&
                 "Unexpected linear modifier.");
          if (P.getActions().CheckOpenMPLinearModifier(
                  static_cast<OpenMPLinearClauseKind>(Data.ExtraModifier),
                  Data.ExtraModifierLoc))
            Data.ExtraModifier = OMPC_LINEAR_val;
          LinModifiers.append(Linears.size() - LinModifiers.size(),
                              Data.ExtraModifier);
          Steps.append(Linears.size() - Steps.size(), Data.DepModOrTailExpr);
        }
      } else
        // TODO: add parsing of other clauses.
        break;
    }
    // Skip ',' if any.
    if (Tok.is(tok::comma))
      P.ConsumeToken();
  }
  return IsError;
}

/// Parse clauses for '#pragma omp declare simd'.
Parser::DeclGroupPtrTy
Parser::ParseOMPDeclareSimdClauses(Parser::DeclGroupPtrTy Ptr,
                                   CachedTokens &Toks, SourceLocation Loc) {
  PP.EnterToken(Tok, /*IsReinject*/ true);
  PP.EnterTokenStream(Toks, /*DisableMacroExpansion=*/true,
                      /*IsReinject*/ true);
  // Consume the previously pushed token.
  ConsumeAnyToken(/*ConsumeCodeCompletionTok=*/true);
  ConsumeAnyToken(/*ConsumeCodeCompletionTok=*/true);

  FNContextRAII FnContext(*this, Ptr);
  OMPDeclareSimdDeclAttr::BranchStateTy BS =
      OMPDeclareSimdDeclAttr::BS_Undefined;
  ExprResult Simdlen;
  SmallVector<Expr *, 4> Uniforms;
  SmallVector<Expr *, 4> Aligneds;
  SmallVector<Expr *, 4> Alignments;
  SmallVector<Expr *, 4> Linears;
  SmallVector<unsigned, 4> LinModifiers;
  SmallVector<Expr *, 4> Steps;
  bool IsError =
      parseDeclareSimdClauses(*this, BS, Simdlen, Uniforms, Aligneds,
                              Alignments, Linears, LinModifiers, Steps);
  skipUntilPragmaOpenMPEnd(OMPD_declare_simd);
  // Skip the last annot_pragma_openmp_end.
  SourceLocation EndLoc = ConsumeAnnotationToken();
  if (IsError)
    return Ptr;
  return Actions.ActOnOpenMPDeclareSimdDirective(
      Ptr, BS, Simdlen.get(), Uniforms, Aligneds, Alignments, Linears,
      LinModifiers, Steps, SourceRange(Loc, EndLoc));
}

namespace {
/// Constant used in the diagnostics to distinguish the levels in an OpenMP
/// contexts: selector-set={selector(trait, ...), ...}, ....
enum OMPContextLvl {
  CONTEXT_SELECTOR_SET_LVL = 0,
  CONTEXT_SELECTOR_LVL = 1,
  CONTEXT_TRAIT_LVL = 2,
};

static StringRef stringLiteralParser(Parser &P) {
  ExprResult Res = P.ParseStringLiteralExpression(true);
  return Res.isUsable() ? Res.getAs<StringLiteral>()->getString() : "";
}

static StringRef getNameFromIdOrString(Parser &P, Token &Tok,
                                       OMPContextLvl Lvl) {
  if (Tok.is(tok::identifier)) {
    llvm::SmallString<16> Buffer;
    StringRef Name = P.getPreprocessor().getSpelling(Tok, Buffer);
    (void)P.ConsumeToken();
    return Name;
  }

  if (tok::isStringLiteral(Tok.getKind()))
    return stringLiteralParser(P);

  P.Diag(Tok.getLocation(),
         diag::warn_omp_declare_variant_string_literal_or_identifier)
      << Lvl;
  return "";
}

static bool checkForDuplicates(Parser &P, StringRef Name,
                               SourceLocation NameLoc,
                               llvm::StringMap<SourceLocation> &Seen,
                               OMPContextLvl Lvl) {
  auto Res = Seen.try_emplace(Name, NameLoc);
  if (Res.second)
    return false;

  // Each trait-set-selector-name, trait-selector-name and trait-name can
  // only be specified once.
  P.Diag(NameLoc, diag::warn_omp_declare_variant_ctx_mutiple_use)
      << Lvl << Name;
  P.Diag(Res.first->getValue(), diag::note_omp_declare_variant_ctx_used_here)
      << Lvl << Name;
  return true;
}
} // namespace

void Parser::parseOMPTraitPropertyKind(OMPTraitProperty &TIProperty,
                                       llvm::omp::TraitSet Set,
                                       llvm::omp::TraitSelector Selector,
                                       llvm::StringMap<SourceLocation> &Seen) {
  TIProperty.Kind = TraitProperty::invalid;

  SourceLocation NameLoc = Tok.getLocation();
  StringRef Name = getNameFromIdOrString(*this, Tok, CONTEXT_TRAIT_LVL);
  if (Name.empty()) {
    Diag(Tok.getLocation(), diag::note_omp_declare_variant_ctx_options)
        << CONTEXT_TRAIT_LVL << listOpenMPContextTraitProperties(Set, Selector);
    return;
  }

  TIProperty.RawString = Name;
  TIProperty.Kind = getOpenMPContextTraitPropertyKind(Set, Selector, Name);
  if (TIProperty.Kind != TraitProperty::invalid) {
    if (checkForDuplicates(*this, Name, NameLoc, Seen, CONTEXT_TRAIT_LVL))
      TIProperty.Kind = TraitProperty::invalid;
    return;
  }

  // It follows diagnosis and helping notes.
  // FIXME: We should move the diagnosis string generation into libFrontend.
  Diag(NameLoc, diag::warn_omp_declare_variant_ctx_not_a_property)
      << Name << getOpenMPContextTraitSelectorName(Selector)
      << getOpenMPContextTraitSetName(Set);

  TraitSet SetForName = getOpenMPContextTraitSetKind(Name);
  if (SetForName != TraitSet::invalid) {
    Diag(NameLoc, diag::note_omp_declare_variant_ctx_is_a)
        << Name << CONTEXT_SELECTOR_SET_LVL << CONTEXT_TRAIT_LVL;
    Diag(NameLoc, diag::note_omp_declare_variant_ctx_try)
        << Name << "<selector-name>"
        << "(<property-name>)";
    return;
  }
  TraitSelector SelectorForName = getOpenMPContextTraitSelectorKind(Name);
  if (SelectorForName != TraitSelector::invalid) {
    Diag(NameLoc, diag::note_omp_declare_variant_ctx_is_a)
        << Name << CONTEXT_SELECTOR_LVL << CONTEXT_TRAIT_LVL;
    bool AllowsTraitScore = false;
    bool RequiresProperty = false;
    isValidTraitSelectorForTraitSet(
        SelectorForName, getOpenMPContextTraitSetForSelector(SelectorForName),
        AllowsTraitScore, RequiresProperty);
    Diag(NameLoc, diag::note_omp_declare_variant_ctx_try)
        << getOpenMPContextTraitSetName(
               getOpenMPContextTraitSetForSelector(SelectorForName))
        << Name << (RequiresProperty ? "(<property-name>)" : "");
    return;
  }
  for (const auto &PotentialSet :
       {TraitSet::construct, TraitSet::user, TraitSet::implementation,
        TraitSet::device}) {
    TraitProperty PropertyForName =
        getOpenMPContextTraitPropertyKind(PotentialSet, Selector, Name);
    if (PropertyForName == TraitProperty::invalid)
      continue;
    Diag(NameLoc, diag::note_omp_declare_variant_ctx_try)
        << getOpenMPContextTraitSetName(
               getOpenMPContextTraitSetForProperty(PropertyForName))
        << getOpenMPContextTraitSelectorName(
               getOpenMPContextTraitSelectorForProperty(PropertyForName))
        << ("(" + Name + ")").str();
    return;
  }
  Diag(NameLoc, diag::note_omp_declare_variant_ctx_options)
      << CONTEXT_TRAIT_LVL << listOpenMPContextTraitProperties(Set, Selector);
}

static bool checkExtensionProperty(Parser &P, SourceLocation Loc,
                                   OMPTraitProperty &TIProperty,
                                   OMPTraitSelector &TISelector,
                                   llvm::StringMap<SourceLocation> &Seen) {
  assert(TISelector.Kind ==
             llvm::omp::TraitSelector::implementation_extension &&
         "Only for extension properties, e.g., "
         "`implementation={extension(PROPERTY)}`");
  if (TIProperty.Kind == TraitProperty::invalid)
    return false;

  if (TIProperty.Kind ==
      TraitProperty::implementation_extension_disable_implicit_base)
    return true;

  if (TIProperty.Kind ==
      TraitProperty::implementation_extension_allow_templates)
    return true;

  auto IsMatchExtension = [](OMPTraitProperty &TP) {
    return (TP.Kind ==
                llvm::omp::TraitProperty::implementation_extension_match_all ||
            TP.Kind ==
                llvm::omp::TraitProperty::implementation_extension_match_any ||
            TP.Kind ==
                llvm::omp::TraitProperty::implementation_extension_match_none);
  };

  if (IsMatchExtension(TIProperty)) {
    for (OMPTraitProperty &SeenProp : TISelector.Properties)
      if (IsMatchExtension(SeenProp)) {
        P.Diag(Loc, diag::err_omp_variant_ctx_second_match_extension);
        StringRef SeenName = llvm::omp::getOpenMPContextTraitPropertyName(
            SeenProp.Kind, SeenProp.RawString);
        SourceLocation SeenLoc = Seen[SeenName];
        P.Diag(SeenLoc, diag::note_omp_declare_variant_ctx_used_here)
            << CONTEXT_TRAIT_LVL << SeenName;
        return false;
      }
    return true;
  }

  llvm_unreachable("Unknown extension property!");
}

void Parser::parseOMPContextProperty(OMPTraitSelector &TISelector,
                                     llvm::omp::TraitSet Set,
                                     llvm::StringMap<SourceLocation> &Seen) {
  assert(TISelector.Kind != TraitSelector::user_condition &&
         "User conditions are special properties not handled here!");

  SourceLocation PropertyLoc = Tok.getLocation();
  OMPTraitProperty TIProperty;
  parseOMPTraitPropertyKind(TIProperty, Set, TISelector.Kind, Seen);

  if (TISelector.Kind == llvm::omp::TraitSelector::implementation_extension)
    if (!checkExtensionProperty(*this, Tok.getLocation(), TIProperty,
                                TISelector, Seen))
      TIProperty.Kind = TraitProperty::invalid;

  // If we have an invalid property here we already issued a warning.
  if (TIProperty.Kind == TraitProperty::invalid) {
    if (PropertyLoc != Tok.getLocation())
      Diag(Tok.getLocation(), diag::note_omp_declare_variant_ctx_continue_here)
          << CONTEXT_TRAIT_LVL;
    return;
  }

  if (isValidTraitPropertyForTraitSetAndSelector(TIProperty.Kind,
                                                 TISelector.Kind, Set)) {

    // If we make it here the property, selector, set, score, condition, ... are
    // all valid (or have been corrected). Thus we can record the property.
    TISelector.Properties.push_back(TIProperty);
    return;
  }

  Diag(PropertyLoc, diag::warn_omp_ctx_incompatible_property_for_selector)
      << getOpenMPContextTraitPropertyName(TIProperty.Kind,
                                           TIProperty.RawString)
      << getOpenMPContextTraitSelectorName(TISelector.Kind)
      << getOpenMPContextTraitSetName(Set);
  Diag(PropertyLoc, diag::note_omp_ctx_compatible_set_and_selector_for_property)
      << getOpenMPContextTraitPropertyName(TIProperty.Kind,
                                           TIProperty.RawString)
      << getOpenMPContextTraitSelectorName(
             getOpenMPContextTraitSelectorForProperty(TIProperty.Kind))
      << getOpenMPContextTraitSetName(
             getOpenMPContextTraitSetForProperty(TIProperty.Kind));
  Diag(Tok.getLocation(), diag::note_omp_declare_variant_ctx_continue_here)
      << CONTEXT_TRAIT_LVL;
}

void Parser::parseOMPTraitSelectorKind(OMPTraitSelector &TISelector,
                                       llvm::omp::TraitSet Set,
                                       llvm::StringMap<SourceLocation> &Seen) {
  TISelector.Kind = TraitSelector::invalid;

  SourceLocation NameLoc = Tok.getLocation();
  StringRef Name = getNameFromIdOrString(*this, Tok, CONTEXT_SELECTOR_LVL);
  if (Name.empty()) {
    Diag(Tok.getLocation(), diag::note_omp_declare_variant_ctx_options)
        << CONTEXT_SELECTOR_LVL << listOpenMPContextTraitSelectors(Set);
    return;
  }

#if INTEL_COLLAB
  // Since the framework does not handle multi-word selectors check and set it
  // manually. Since 'target variant dispatch' will be added to OpenMP in the
  // future (possibly with a different name) this code is temporary.
  if (Name == "target" && getPreprocessor().LookAhead(0).is(tok::identifier)) {
    const Token &NextTok = getPreprocessor().LookAhead(0);
    if (Tok.is(tok::identifier) && NextTok.is(tok::identifier) &&
        Tok.getIdentifierInfo()->getName() == "variant" &&
        NextTok.getIdentifierInfo()->getName() == "dispatch") {
      TISelector.Kind = TraitSelector::construct_target_variant_dispatch;
      ConsumeToken();
      ConsumeToken();
    }
  } else
    TISelector.Kind = getOpenMPContextTraitSelectorKind(Name);
#else
  TISelector.Kind = getOpenMPContextTraitSelectorKind(Name);
#endif // INTEL_COLLAB
  if (TISelector.Kind != TraitSelector::invalid) {
    if (checkForDuplicates(*this, Name, NameLoc, Seen, CONTEXT_SELECTOR_LVL))
      TISelector.Kind = TraitSelector::invalid;
    return;
  }

  // It follows diagnosis and helping notes.
  Diag(NameLoc, diag::warn_omp_declare_variant_ctx_not_a_selector)
      << Name << getOpenMPContextTraitSetName(Set);

  TraitSet SetForName = getOpenMPContextTraitSetKind(Name);
  if (SetForName != TraitSet::invalid) {
    Diag(NameLoc, diag::note_omp_declare_variant_ctx_is_a)
        << Name << CONTEXT_SELECTOR_SET_LVL << CONTEXT_SELECTOR_LVL;
    Diag(NameLoc, diag::note_omp_declare_variant_ctx_try)
        << Name << "<selector-name>"
        << "<property-name>";
    return;
  }
  for (const auto &PotentialSet :
       {TraitSet::construct, TraitSet::user, TraitSet::implementation,
        TraitSet::device}) {
    TraitProperty PropertyForName = getOpenMPContextTraitPropertyKind(
        PotentialSet, TraitSelector::invalid, Name);
    if (PropertyForName == TraitProperty::invalid)
      continue;
    Diag(NameLoc, diag::note_omp_declare_variant_ctx_is_a)
        << Name << CONTEXT_TRAIT_LVL << CONTEXT_SELECTOR_LVL;
    Diag(NameLoc, diag::note_omp_declare_variant_ctx_try)
        << getOpenMPContextTraitSetName(
               getOpenMPContextTraitSetForProperty(PropertyForName))
        << getOpenMPContextTraitSelectorName(
               getOpenMPContextTraitSelectorForProperty(PropertyForName))
        << ("(" + Name + ")").str();
    return;
  }
  Diag(NameLoc, diag::note_omp_declare_variant_ctx_options)
      << CONTEXT_SELECTOR_LVL << listOpenMPContextTraitSelectors(Set);
}

/// Parse optional 'score' '(' <expr> ')' ':'.
static ExprResult parseContextScore(Parser &P) {
  ExprResult ScoreExpr;
  llvm::SmallString<16> Buffer;
  StringRef SelectorName =
      P.getPreprocessor().getSpelling(P.getCurToken(), Buffer);
  if (!SelectorName.equals("score"))
    return ScoreExpr;
  (void)P.ConsumeToken();
  SourceLocation RLoc;
  ScoreExpr = P.ParseOpenMPParensExpr(SelectorName, RLoc);
  // Parse ':'
  if (P.getCurToken().is(tok::colon))
    (void)P.ConsumeAnyToken();
  else
    P.Diag(P.getCurToken(), diag::warn_omp_declare_variant_expected)
        << "':'"
        << "score expression";
  return ScoreExpr;
}

/// Parses an OpenMP context selector.
///
/// <trait-selector-name> ['('[<trait-score>] <trait-property> [, <t-p>]* ')']
void Parser::parseOMPContextSelector(
    OMPTraitSelector &TISelector, llvm::omp::TraitSet Set,
    llvm::StringMap<SourceLocation> &SeenSelectors) {
  unsigned short OuterPC = ParenCount;

  // If anything went wrong we issue an error or warning and then skip the rest
  // of the selector. However, commas are ambiguous so we look for the nesting
  // of parentheses here as well.
  auto FinishSelector = [OuterPC, this]() -> void {
    bool Done = false;
    while (!Done) {
      while (!SkipUntil({tok::r_brace, tok::r_paren, tok::comma,
                         tok::annot_pragma_openmp_end},
                        StopBeforeMatch))
        ;
      if (Tok.is(tok::r_paren) && OuterPC > ParenCount)
        (void)ConsumeParen();
      if (OuterPC <= ParenCount) {
        Done = true;
        break;
      }
      if (!Tok.is(tok::comma) && !Tok.is(tok::r_paren)) {
        Done = true;
        break;
      }
      (void)ConsumeAnyToken();
    }
    Diag(Tok.getLocation(), diag::note_omp_declare_variant_ctx_continue_here)
        << CONTEXT_SELECTOR_LVL;
  };

  SourceLocation SelectorLoc = Tok.getLocation();
  parseOMPTraitSelectorKind(TISelector, Set, SeenSelectors);
  if (TISelector.Kind == TraitSelector::invalid)
    return FinishSelector();

  bool AllowsTraitScore = false;
  bool RequiresProperty = false;
  if (!isValidTraitSelectorForTraitSet(TISelector.Kind, Set, AllowsTraitScore,
                                       RequiresProperty)) {
    Diag(SelectorLoc, diag::warn_omp_ctx_incompatible_selector_for_set)
        << getOpenMPContextTraitSelectorName(TISelector.Kind)
        << getOpenMPContextTraitSetName(Set);
    Diag(SelectorLoc, diag::note_omp_ctx_compatible_set_for_selector)
        << getOpenMPContextTraitSelectorName(TISelector.Kind)
        << getOpenMPContextTraitSetName(
               getOpenMPContextTraitSetForSelector(TISelector.Kind))
        << RequiresProperty;
    return FinishSelector();
  }

  if (!RequiresProperty) {
    TISelector.Properties.push_back(
        {getOpenMPContextTraitPropertyForSelector(TISelector.Kind),
         getOpenMPContextTraitSelectorName(TISelector.Kind)});
    return;
  }

  if (!Tok.is(tok::l_paren)) {
    Diag(SelectorLoc, diag::warn_omp_ctx_selector_without_properties)
        << getOpenMPContextTraitSelectorName(TISelector.Kind)
        << getOpenMPContextTraitSetName(Set);
    return FinishSelector();
  }

  if (TISelector.Kind == TraitSelector::user_condition) {
    SourceLocation RLoc;
    ExprResult Condition = ParseOpenMPParensExpr("user condition", RLoc);
    if (!Condition.isUsable())
      return FinishSelector();
    TISelector.ScoreOrCondition = Condition.get();
    TISelector.Properties.push_back(
        {TraitProperty::user_condition_unknown, "<condition>"});
    return;
  }

  BalancedDelimiterTracker BDT(*this, tok::l_paren,
                               tok::annot_pragma_openmp_end);
  // Parse '('.
  (void)BDT.consumeOpen();

  SourceLocation ScoreLoc = Tok.getLocation();
  ExprResult Score = parseContextScore(*this);

  if (!AllowsTraitScore && !Score.isUnset()) {
    if (Score.isUsable()) {
      Diag(ScoreLoc, diag::warn_omp_ctx_incompatible_score_for_property)
          << getOpenMPContextTraitSelectorName(TISelector.Kind)
          << getOpenMPContextTraitSetName(Set) << Score.get();
    } else {
      Diag(ScoreLoc, diag::warn_omp_ctx_incompatible_score_for_property)
          << getOpenMPContextTraitSelectorName(TISelector.Kind)
          << getOpenMPContextTraitSetName(Set) << "<invalid>";
    }
    Score = ExprResult();
  }

  if (Score.isUsable())
    TISelector.ScoreOrCondition = Score.get();

  llvm::StringMap<SourceLocation> SeenProperties;
  do {
    parseOMPContextProperty(TISelector, Set, SeenProperties);
  } while (TryConsumeToken(tok::comma));

  // Parse ')'.
  BDT.consumeClose();
}

void Parser::parseOMPTraitSetKind(OMPTraitSet &TISet,
                                  llvm::StringMap<SourceLocation> &Seen) {
  TISet.Kind = TraitSet::invalid;

  SourceLocation NameLoc = Tok.getLocation();
  StringRef Name = getNameFromIdOrString(*this, Tok, CONTEXT_SELECTOR_SET_LVL);
  if (Name.empty()) {
    Diag(Tok.getLocation(), diag::note_omp_declare_variant_ctx_options)
        << CONTEXT_SELECTOR_SET_LVL << listOpenMPContextTraitSets();
    return;
  }

  TISet.Kind = getOpenMPContextTraitSetKind(Name);
  if (TISet.Kind != TraitSet::invalid) {
    if (checkForDuplicates(*this, Name, NameLoc, Seen,
                           CONTEXT_SELECTOR_SET_LVL))
      TISet.Kind = TraitSet::invalid;
    return;
  }

  // It follows diagnosis and helping notes.
  Diag(NameLoc, diag::warn_omp_declare_variant_ctx_not_a_set) << Name;

  TraitSelector SelectorForName = getOpenMPContextTraitSelectorKind(Name);
  if (SelectorForName != TraitSelector::invalid) {
    Diag(NameLoc, diag::note_omp_declare_variant_ctx_is_a)
        << Name << CONTEXT_SELECTOR_LVL << CONTEXT_SELECTOR_SET_LVL;
    bool AllowsTraitScore = false;
    bool RequiresProperty = false;
    isValidTraitSelectorForTraitSet(
        SelectorForName, getOpenMPContextTraitSetForSelector(SelectorForName),
        AllowsTraitScore, RequiresProperty);
    Diag(NameLoc, diag::note_omp_declare_variant_ctx_try)
        << getOpenMPContextTraitSetName(
               getOpenMPContextTraitSetForSelector(SelectorForName))
        << Name << (RequiresProperty ? "(<property-name>)" : "");
    return;
  }
  for (const auto &PotentialSet :
       {TraitSet::construct, TraitSet::user, TraitSet::implementation,
        TraitSet::device}) {
    TraitProperty PropertyForName = getOpenMPContextTraitPropertyKind(
        PotentialSet, TraitSelector::invalid, Name);
    if (PropertyForName == TraitProperty::invalid)
      continue;
    Diag(NameLoc, diag::note_omp_declare_variant_ctx_is_a)
        << Name << CONTEXT_TRAIT_LVL << CONTEXT_SELECTOR_SET_LVL;
    Diag(NameLoc, diag::note_omp_declare_variant_ctx_try)
        << getOpenMPContextTraitSetName(
               getOpenMPContextTraitSetForProperty(PropertyForName))
        << getOpenMPContextTraitSelectorName(
               getOpenMPContextTraitSelectorForProperty(PropertyForName))
        << ("(" + Name + ")").str();
    return;
  }
  Diag(NameLoc, diag::note_omp_declare_variant_ctx_options)
      << CONTEXT_SELECTOR_SET_LVL << listOpenMPContextTraitSets();
}

/// Parses an OpenMP context selector set.
///
/// <trait-set-selector-name> '=' '{' <trait-selector> [, <trait-selector>]* '}'
void Parser::parseOMPContextSelectorSet(
    OMPTraitSet &TISet, llvm::StringMap<SourceLocation> &SeenSets) {
  auto OuterBC = BraceCount;

  // If anything went wrong we issue an error or warning and then skip the rest
  // of the set. However, commas are ambiguous so we look for the nesting
  // of braces here as well.
  auto FinishSelectorSet = [this, OuterBC]() -> void {
    bool Done = false;
    while (!Done) {
      while (!SkipUntil({tok::comma, tok::r_brace, tok::r_paren,
                         tok::annot_pragma_openmp_end},
                        StopBeforeMatch))
        ;
      if (Tok.is(tok::r_brace) && OuterBC > BraceCount)
        (void)ConsumeBrace();
      if (OuterBC <= BraceCount) {
        Done = true;
        break;
      }
      if (!Tok.is(tok::comma) && !Tok.is(tok::r_brace)) {
        Done = true;
        break;
      }
      (void)ConsumeAnyToken();
    }
    Diag(Tok.getLocation(), diag::note_omp_declare_variant_ctx_continue_here)
        << CONTEXT_SELECTOR_SET_LVL;
  };

  parseOMPTraitSetKind(TISet, SeenSets);
  if (TISet.Kind == TraitSet::invalid)
    return FinishSelectorSet();

  // Parse '='.
  if (!TryConsumeToken(tok::equal))
    Diag(Tok.getLocation(), diag::warn_omp_declare_variant_expected)
        << "="
        << ("context set name \"" + getOpenMPContextTraitSetName(TISet.Kind) +
            "\"")
               .str();

  // Parse '{'.
  if (Tok.is(tok::l_brace)) {
    (void)ConsumeBrace();
  } else {
    Diag(Tok.getLocation(), diag::warn_omp_declare_variant_expected)
        << "{"
        << ("'=' that follows the context set name \"" +
            getOpenMPContextTraitSetName(TISet.Kind) + "\"")
               .str();
  }

  llvm::StringMap<SourceLocation> SeenSelectors;
  do {
    OMPTraitSelector TISelector;
    parseOMPContextSelector(TISelector, TISet.Kind, SeenSelectors);
    if (TISelector.Kind != TraitSelector::invalid &&
        !TISelector.Properties.empty())
      TISet.Selectors.push_back(TISelector);
  } while (TryConsumeToken(tok::comma));

  // Parse '}'.
  if (Tok.is(tok::r_brace)) {
    (void)ConsumeBrace();
  } else {
    Diag(Tok.getLocation(), diag::warn_omp_declare_variant_expected)
        << "}"
        << ("context selectors for the context set \"" +
            getOpenMPContextTraitSetName(TISet.Kind) + "\"")
               .str();
  }
}

/// Parse OpenMP context selectors:
///
/// <trait-set-selector> [, <trait-set-selector>]*
bool Parser::parseOMPContextSelectors(SourceLocation Loc, OMPTraitInfo &TI) {
  llvm::StringMap<SourceLocation> SeenSets;
  do {
    OMPTraitSet TISet;
    parseOMPContextSelectorSet(TISet, SeenSets);
    if (TISet.Kind != TraitSet::invalid && !TISet.Selectors.empty())
      TI.Sets.push_back(TISet);
  } while (TryConsumeToken(tok::comma));

  return false;
}

/// Parse clauses for '#pragma omp declare variant ( variant-func-id ) clause'.
void Parser::ParseOMPDeclareVariantClauses(Parser::DeclGroupPtrTy Ptr,
                                           CachedTokens &Toks,
                                           SourceLocation Loc) {
  PP.EnterToken(Tok, /*IsReinject*/ true);
  PP.EnterTokenStream(Toks, /*DisableMacroExpansion=*/true,
                      /*IsReinject*/ true);
  // Consume the previously pushed token.
  ConsumeAnyToken(/*ConsumeCodeCompletionTok=*/true);
  ConsumeAnyToken(/*ConsumeCodeCompletionTok=*/true);

  FNContextRAII FnContext(*this, Ptr);
  // Parse function declaration id.
  SourceLocation RLoc;
  // Parse with IsAddressOfOperand set to true to parse methods as DeclRefExprs
  // instead of MemberExprs.
  ExprResult AssociatedFunction;
  {
    // Do not mark function as is used to prevent its emission if this is the
    // only place where it is used.
    EnterExpressionEvaluationContext Unevaluated(
        Actions, Sema::ExpressionEvaluationContext::Unevaluated);
    AssociatedFunction = ParseOpenMPParensExpr(
        getOpenMPDirectiveName(OMPD_declare_variant), RLoc,
        /*IsAddressOfOperand=*/true);
  }
  if (!AssociatedFunction.isUsable()) {
    if (!Tok.is(tok::annot_pragma_openmp_end))
      while (!SkipUntil(tok::annot_pragma_openmp_end, StopBeforeMatch))
        ;
    // Skip the last annot_pragma_openmp_end.
    (void)ConsumeAnnotationToken();
    return;
  }

  OMPTraitInfo *ParentTI = Actions.getOMPTraitInfoForSurroundingScope();
  ASTContext &ASTCtx = Actions.getASTContext();
  OMPTraitInfo &TI = ASTCtx.getNewOMPTraitInfo();
#if INTEL_COLLAB
  SmallVector<Expr *, 6> AdjustNothing;
  SmallVector<Expr *, 6> AdjustNeedDevicePtr;
  SmallVector<OMPDeclareVariantAttr::InteropType, 3> AppendArgs;
  SourceLocation AdjustArgsLoc, AppendArgsLoc;
  do {
    if (parseOMPDeclareVariantAnyClause(Loc, TI, ParentTI, AdjustNothing,
                                        AdjustNeedDevicePtr, AppendArgs,
                                        AdjustArgsLoc, AppendArgsLoc))
      return;
    // Skip ',' if any.
    if (Tok.is(tok::comma))
      ConsumeToken();
  } while (Tok.isNot(tok::annot_pragma_openmp_end));
#else  // INTEL_COLLAB
  if (parseOMPDeclareVariantMatchClause(Loc, TI, ParentTI))
    return;
#endif // INTEL_COLLAB

  Optional<std::pair<FunctionDecl *, Expr *>> DeclVarData =
      Actions.checkOpenMPDeclareVariantFunction(
          Ptr, AssociatedFunction.get(), TI,
          SourceRange(Loc, Tok.getLocation()));

  // Skip last tokens.
  while (Tok.isNot(tok::annot_pragma_openmp_end))
    ConsumeAnyToken();
  if (DeclVarData && !TI.Sets.empty())
    Actions.ActOnOpenMPDeclareVariantDirective(
#if INTEL_COLLAB
        DeclVarData->first, DeclVarData->second,
        AdjustNothing, AdjustNeedDevicePtr, AppendArgs, AdjustArgsLoc,
        AppendArgsLoc, TI,
#else  // INTEL_COLLAB
        DeclVarData->first, DeclVarData->second, TI,
#endif // INTEL_COLLAB
        SourceRange(Loc, Tok.getLocation()));

  // Skip the last annot_pragma_openmp_end.
  (void)ConsumeAnnotationToken();
}

#if INTEL_COLLAB
/// Parse a list of interop-types. These are 'target' and 'targetsync'. Both
/// are allowed but duplication of either is not meaningful.  Return the
/// value pair when a valid list is specified.
static llvm::Optional<std::pair<bool, bool>> parseInteropTypeList(Parser &P) {
  const Token &Tok = P.getCurToken();
  Preprocessor &PP = P.getPreprocessor();
  bool HasError = false;
  bool IsTarget = false;
  bool IsTargetSync = false;

  while (Tok.is(tok::identifier)) {
    if (PP.getSpelling(Tok) == "target") {
      // OpenMP 5.1 [2.15.1, interop Construct, Restrictions]
      // Each interop-type may be specified on an action-clause at most
      // once.
      if (IsTarget)
        P.Diag(Tok, diag::warn_omp_more_one_interop_type) << "target";
      IsTarget = true;
    } else if (PP.getSpelling(Tok) == "targetsync") {
      if (IsTargetSync)
        P.Diag(Tok, diag::warn_omp_more_one_interop_type) << "targetsync";
      IsTargetSync = true;
    } else {
      HasError = true;
      P.Diag(Tok, diag::err_omp_expected_interop_type);
    }
    P.ConsumeToken();

    if (!Tok.is(tok::comma))
      break;
    P.ConsumeToken();
  }
  if (HasError)
    return None;

  if (!IsTarget && !IsTargetSync) {
    P.Diag(Tok, diag::err_omp_expected_interop_type);
    return None;
  }

  return std::make_pair(IsTarget, IsTargetSync);
}

bool Parser::ParseOpenMPAppendArgs(
    OpenMPDirectiveKind DKind, OpenMPClauseKind Kind,
    SmallVectorImpl<OMPDeclareVariantAttr::InteropType> &InterOpTypes) {
  bool HasError = false;
  // Parse '('.
  BalancedDelimiterTracker T(*this, tok::l_paren, tok::annot_pragma_openmp_end);
  if (T.expectAndConsume(diag::err_expected_lparen_after,
                         getOpenMPClauseName(OMPC_append_args).data()))
    return true;

  // Parse the list of append-ops, each is;
  // interop(interop-type[,interop-type]...)
  while (Tok.is(tok::identifier) && PP.getSpelling(Tok) == "interop") {
    ConsumeToken();
    BalancedDelimiterTracker IT(*this, tok::l_paren,
                                tok::annot_pragma_openmp_end);
    if (IT.expectAndConsume(diag::err_expected_lparen_after, "interop"))
      return true;

    // Parse the interop-types.
    if (Optional<std::pair<bool, bool>> InteropTypes =
            parseInteropTypeList(*this)) {
      bool IsTarget = InteropTypes->first;
      bool IsTargetSync = InteropTypes->second;
      if (IsTarget && IsTargetSync)
        InterOpTypes.push_back(
            OMPDeclareVariantAttr::InteropType::Target_TargetSync);
      else if (IsTarget)
        InterOpTypes.push_back(OMPDeclareVariantAttr::InteropType::Target);
      else if (IsTargetSync)
        InterOpTypes.push_back(OMPDeclareVariantAttr::InteropType::TargetSync);
    } else {
      HasError = true;
    }
    IT.consumeClose();
    if (Tok.is(tok::comma))
      ConsumeToken();
  }
  if (!HasError && InterOpTypes.empty()) {
    HasError = true;
    Diag(Tok.getLocation(), diag::err_omp_unexpected_append_op);
    SkipUntil(tok::comma, tok::r_paren, tok::annot_pragma_openmp_end,
              StopBeforeMatch);
  }
  HasError = T.consumeClose() || HasError;
  return HasError;
}

bool Parser::parseOMPDeclareVariantAnyClause(
    SourceLocation Loc, OMPTraitInfo &TI, OMPTraitInfo *ParentTI,
    SmallVectorImpl<Expr *> &AdjustNothing,
    SmallVectorImpl<Expr *> &AdjustNeedDevicePtr,
    SmallVectorImpl<OMPDeclareVariantAttr::InteropType> &AppendArgs,
    SourceLocation &AdjustArgsLoc, SourceLocation &AppendArgsLoc) {
  OpenMPClauseKind CKind = Tok.isAnnotation()
                               ? OMPC_unknown
                               : getOpenMPClauseKind(PP.getSpelling(Tok));
  if (CKind == OMPC_adjust_args &&
      isAllowedClauseForDirective(OMPD_declare_variant, CKind,
                                  getLangOpts().OpenMP)) {
    AdjustArgsLoc = Tok.getLocation();
    bool IsError = false;
    ConsumeToken();
    Parser::OpenMPVarListDataTy Data;
    SmallVector<Expr *> Vars;

    if (ParseOpenMPVarList(OMPD_declare_variant, OMPC_adjust_args, Vars, Data))
      IsError = true;

    if (!IsError) {
      if (Data.ExtraModifier == OMPC_ADJUST_ARGS_nothing)
        llvm::append_range(AdjustNothing, Vars);
      else
        llvm::append_range(AdjustNeedDevicePtr, Vars);
    }
    return false;
  }
  if (CKind == OMPC_append_args &&
      isAllowedClauseForDirective(OMPD_declare_variant, CKind,
                                  getLangOpts().OpenMP)) {
    AppendArgsLoc = Tok.getLocation();
    if (!AppendArgs.empty()) {
      Diag(AppendArgsLoc, diag::err_omp_more_one_clause)
          << getOpenMPDirectiveName(OMPD_declare_variant)
          << getOpenMPClauseName(CKind) << 0;
      while (!SkipUntil(tok::annot_pragma_openmp_end, Parser::StopBeforeMatch))
        ;
      // Skip the last annot_pragma_openmp_end.
      (void)ConsumeAnnotationToken();
      return true;
    }
    ConsumeToken();
    SmallVector<OMPDeclareVariantAttr::InteropType, 8> InterOpTypes;
    bool IsError = false;

    if (ParseOpenMPAppendArgs(OMPD_declare_variant, OMPC_append_args,
                              InterOpTypes))
      IsError = true;

    if (!IsError)
      llvm::append_range(AppendArgs, InterOpTypes);
    return false;
  }
  if (CKind != OMPC_match) {
    Diag(Tok.getLocation(), diag::err_omp_declare_variant_wrong_clause)
        << (getLangOpts().OpenMP < 51 ? 0 : 1);
    while (!SkipUntil(tok::annot_pragma_openmp_end, Parser::StopBeforeMatch))
      ;
    // Skip the last annot_pragma_openmp_end.
    (void)ConsumeAnnotationToken();
    return true;
  }
  return parseOMPDeclareVariantMatchClause(Loc, TI, ParentTI);
}
#endif // INTEL_COLLAB

bool Parser::parseOMPDeclareVariantMatchClause(SourceLocation Loc,
                                               OMPTraitInfo &TI,
                                               OMPTraitInfo *ParentTI) {
  // Parse 'match'.
  OpenMPClauseKind CKind = Tok.isAnnotation()
                               ? OMPC_unknown
                               : getOpenMPClauseKind(PP.getSpelling(Tok));
  if (CKind != OMPC_match) {
    Diag(Tok.getLocation(), diag::err_omp_declare_variant_wrong_clause)
#if INTEL_COLLAB
        << (getLangOpts().OpenMP < 51 ? 0 : 1);
#else // INTEL_COLLAB
        << getOpenMPClauseName(OMPC_match);
#endif // INTEL_COLLAB
    while (!SkipUntil(tok::annot_pragma_openmp_end, Parser::StopBeforeMatch))
      ;
    // Skip the last annot_pragma_openmp_end.
    (void)ConsumeAnnotationToken();
    return true;
  }
  (void)ConsumeToken();
  // Parse '('.
  BalancedDelimiterTracker T(*this, tok::l_paren, tok::annot_pragma_openmp_end);
  if (T.expectAndConsume(diag::err_expected_lparen_after,
                         getOpenMPClauseName(OMPC_match).data())) {
    while (!SkipUntil(tok::annot_pragma_openmp_end, StopBeforeMatch))
      ;
    // Skip the last annot_pragma_openmp_end.
    (void)ConsumeAnnotationToken();
    return true;
  }

  // Parse inner context selectors.
  parseOMPContextSelectors(Loc, TI);

  // Parse ')'
  (void)T.consumeClose();

  if (!ParentTI)
    return false;

  // Merge the parent/outer trait info into the one we just parsed and diagnose
  // problems.
  // TODO: Keep some source location in the TI to provide better diagnostics.
  // TODO: Perform some kind of equivalence check on the condition and score
  //       expressions.
  for (const OMPTraitSet &ParentSet : ParentTI->Sets) {
    bool MergedSet = false;
    for (OMPTraitSet &Set : TI.Sets) {
      if (Set.Kind != ParentSet.Kind)
        continue;
      MergedSet = true;
      for (const OMPTraitSelector &ParentSelector : ParentSet.Selectors) {
        bool MergedSelector = false;
        for (OMPTraitSelector &Selector : Set.Selectors) {
          if (Selector.Kind != ParentSelector.Kind)
            continue;
          MergedSelector = true;
          for (const OMPTraitProperty &ParentProperty :
               ParentSelector.Properties) {
            bool MergedProperty = false;
            for (OMPTraitProperty &Property : Selector.Properties) {
              // Ignore "equivalent" properties.
              if (Property.Kind != ParentProperty.Kind)
                continue;

              // If the kind is the same but the raw string not, we don't want
              // to skip out on the property.
              MergedProperty |= Property.RawString == ParentProperty.RawString;

              if (Property.RawString == ParentProperty.RawString &&
                  Selector.ScoreOrCondition == ParentSelector.ScoreOrCondition)
                continue;

              if (Selector.Kind == llvm::omp::TraitSelector::user_condition) {
                Diag(Loc, diag::err_omp_declare_variant_nested_user_condition);
              } else if (Selector.ScoreOrCondition !=
                         ParentSelector.ScoreOrCondition) {
                Diag(Loc, diag::err_omp_declare_variant_duplicate_nested_trait)
                    << getOpenMPContextTraitPropertyName(
                           ParentProperty.Kind, ParentProperty.RawString)
                    << getOpenMPContextTraitSelectorName(ParentSelector.Kind)
                    << getOpenMPContextTraitSetName(ParentSet.Kind);
              }
            }
            if (!MergedProperty)
              Selector.Properties.push_back(ParentProperty);
          }
        }
        if (!MergedSelector)
          Set.Selectors.push_back(ParentSelector);
      }
    }
    if (!MergedSet)
      TI.Sets.push_back(ParentSet);
  }

  return false;
}

/// `omp assumes` or `omp begin/end assumes` <clause> [[,]<clause>]...
/// where
///
///   clause:
///     'ext_IMPL_DEFINED'
///     'absent' '(' directive-name [, directive-name]* ')'
///     'contains' '(' directive-name [, directive-name]* ')'
///     'holds' '(' scalar-expression ')'
///     'no_openmp'
///     'no_openmp_routines'
///     'no_parallelism'
///
void Parser::ParseOpenMPAssumesDirective(OpenMPDirectiveKind DKind,
                                         SourceLocation Loc) {
  SmallVector<StringRef, 4> Assumptions;
  bool SkippedClauses = false;

  auto SkipBraces = [&](llvm::StringRef Spelling, bool IssueNote) {
    BalancedDelimiterTracker T(*this, tok::l_paren,
                               tok::annot_pragma_openmp_end);
    if (T.expectAndConsume(diag::err_expected_lparen_after, Spelling.data()))
      return;
    T.skipToEnd();
    if (IssueNote && T.getCloseLocation().isValid())
      Diag(T.getCloseLocation(),
           diag::note_omp_assumption_clause_continue_here);
  };

  /// Helper to determine which AssumptionClauseMapping (ACM) in the
  /// AssumptionClauseMappings table matches \p RawString. The return value is
  /// the index of the matching ACM into the table or -1 if there was no match.
  auto MatchACMClause = [&](StringRef RawString) {
    llvm::StringSwitch<int> SS(RawString);
    unsigned ACMIdx = 0;
    for (const AssumptionClauseMappingInfo &ACMI : AssumptionClauseMappings) {
      if (ACMI.StartsWith)
        SS.StartsWith(ACMI.Identifier, ACMIdx++);
      else
        SS.Case(ACMI.Identifier, ACMIdx++);
    }
    return SS.Default(-1);
  };

  while (Tok.isNot(tok::annot_pragma_openmp_end)) {
    IdentifierInfo *II = nullptr;
    SourceLocation StartLoc = Tok.getLocation();
    int Idx = -1;
    if (Tok.isAnyIdentifier()) {
      II = Tok.getIdentifierInfo();
      Idx = MatchACMClause(II->getName());
    }
    ConsumeAnyToken();

    bool NextIsLPar = Tok.is(tok::l_paren);
    // Handle unknown clauses by skipping them.
    if (Idx == -1) {
      Diag(StartLoc, diag::warn_omp_unknown_assumption_clause_missing_id)
          << llvm::omp::getOpenMPDirectiveName(DKind)
          << llvm::omp::getAllAssumeClauseOptions() << NextIsLPar;
      if (NextIsLPar)
        SkipBraces(II ? II->getName() : "", /* IssueNote */ true);
      SkippedClauses = true;
      continue;
    }
    const AssumptionClauseMappingInfo &ACMI = AssumptionClauseMappings[Idx];
    if (ACMI.HasDirectiveList || ACMI.HasExpression) {
      // TODO: We ignore absent, contains, and holds assumptions for now. We
      //       also do not verify the content in the parenthesis at all.
      SkippedClauses = true;
      SkipBraces(II->getName(), /* IssueNote */ false);
      continue;
    }

    if (NextIsLPar) {
      Diag(Tok.getLocation(),
           diag::warn_omp_unknown_assumption_clause_without_args)
          << II;
      SkipBraces(II->getName(), /* IssueNote */ true);
    }

    assert(II && "Expected an identifier clause!");
    StringRef Assumption = II->getName();
    if (ACMI.StartsWith)
      Assumption = Assumption.substr(ACMI.Identifier.size());
    Assumptions.push_back(Assumption);
  }

  Actions.ActOnOpenMPAssumesDirective(Loc, DKind, Assumptions, SkippedClauses);
}

void Parser::ParseOpenMPEndAssumesDirective(SourceLocation Loc) {
  if (Actions.isInOpenMPAssumeScope())
    Actions.ActOnOpenMPEndAssumesDirective();
  else
    Diag(Loc, diag::err_expected_begin_assumes);
}

/// Parsing of simple OpenMP clauses like 'default' or 'proc_bind'.
///
///    default-clause:
///         'default' '(' 'none' | 'shared'  | 'firstprivate' ')
///
///    proc_bind-clause:
///         'proc_bind' '(' 'master' | 'close' | 'spread' ')
///
///    device_type-clause:
///         'device_type' '(' 'host' | 'nohost' | 'any' )'
namespace {
struct SimpleClauseData {
  unsigned Type;
  SourceLocation Loc;
  SourceLocation LOpen;
  SourceLocation TypeLoc;
  SourceLocation RLoc;
  SimpleClauseData(unsigned Type, SourceLocation Loc, SourceLocation LOpen,
                   SourceLocation TypeLoc, SourceLocation RLoc)
      : Type(Type), Loc(Loc), LOpen(LOpen), TypeLoc(TypeLoc), RLoc(RLoc) {}
};
} // anonymous namespace

static Optional<SimpleClauseData>
parseOpenMPSimpleClause(Parser &P, OpenMPClauseKind Kind) {
  const Token &Tok = P.getCurToken();
  SourceLocation Loc = Tok.getLocation();
  SourceLocation LOpen = P.ConsumeToken();
  // Parse '('.
  BalancedDelimiterTracker T(P, tok::l_paren, tok::annot_pragma_openmp_end);
  if (T.expectAndConsume(diag::err_expected_lparen_after,
                         getOpenMPClauseName(Kind).data()))
    return llvm::None;

  unsigned Type = getOpenMPSimpleClauseType(
      Kind, Tok.isAnnotation() ? "" : P.getPreprocessor().getSpelling(Tok),
      P.getLangOpts().OpenMP);
  SourceLocation TypeLoc = Tok.getLocation();
  if (Tok.isNot(tok::r_paren) && Tok.isNot(tok::comma) &&
      Tok.isNot(tok::annot_pragma_openmp_end))
    P.ConsumeAnyToken();

  // Parse ')'.
  SourceLocation RLoc = Tok.getLocation();
  if (!T.consumeClose())
    RLoc = T.getCloseLocation();

  return SimpleClauseData(Type, Loc, LOpen, TypeLoc, RLoc);
}

Parser::DeclGroupPtrTy Parser::ParseOMPDeclareTargetClauses() {
  // OpenMP 4.5 syntax with list of entities.
  Sema::NamedDeclSetType SameDirectiveDecls;
  SmallVector<std::tuple<OMPDeclareTargetDeclAttr::MapTypeTy, SourceLocation,
                         NamedDecl *>,
              4>
      DeclareTargetDecls;
  OMPDeclareTargetDeclAttr::DevTypeTy DT = OMPDeclareTargetDeclAttr::DT_Any;
  SourceLocation DeviceTypeLoc;
  while (Tok.isNot(tok::annot_pragma_openmp_end)) {
    OMPDeclareTargetDeclAttr::MapTypeTy MT = OMPDeclareTargetDeclAttr::MT_To;
    if (Tok.is(tok::identifier)) {
      IdentifierInfo *II = Tok.getIdentifierInfo();
      StringRef ClauseName = II->getName();
      bool IsDeviceTypeClause =
          getLangOpts().OpenMP >= 50 &&
          getOpenMPClauseKind(ClauseName) == OMPC_device_type;
      // Parse 'to|link|device_type' clauses.
      if (!OMPDeclareTargetDeclAttr::ConvertStrToMapTypeTy(ClauseName, MT) &&
          !IsDeviceTypeClause) {
        Diag(Tok, diag::err_omp_declare_target_unexpected_clause)
            << ClauseName << (getLangOpts().OpenMP >= 50 ? 1 : 0);
        break;
      }
      // Parse 'device_type' clause and go to next clause if any.
      if (IsDeviceTypeClause) {
        Optional<SimpleClauseData> DevTypeData =
            parseOpenMPSimpleClause(*this, OMPC_device_type);
        if (DevTypeData.hasValue()) {
          if (DeviceTypeLoc.isValid()) {
            // We already saw another device_type clause, diagnose it.
            Diag(DevTypeData.getValue().Loc,
                 diag::warn_omp_more_one_device_type_clause);
          }
          switch (static_cast<OpenMPDeviceType>(DevTypeData.getValue().Type)) {
          case OMPC_DEVICE_TYPE_any:
            DT = OMPDeclareTargetDeclAttr::DT_Any;
            break;
          case OMPC_DEVICE_TYPE_host:
            DT = OMPDeclareTargetDeclAttr::DT_Host;
            break;
          case OMPC_DEVICE_TYPE_nohost:
            DT = OMPDeclareTargetDeclAttr::DT_NoHost;
            break;
          case OMPC_DEVICE_TYPE_unknown:
            llvm_unreachable("Unexpected device_type");
          }
          DeviceTypeLoc = DevTypeData.getValue().Loc;
        }
        continue;
      }
      ConsumeToken();
    }
    auto &&Callback = [this, MT, &DeclareTargetDecls, &SameDirectiveDecls](
                          CXXScopeSpec &SS, DeclarationNameInfo NameInfo) {
      NamedDecl *ND = Actions.lookupOpenMPDeclareTargetName(
          getCurScope(), SS, NameInfo, SameDirectiveDecls);
      if (ND)
        DeclareTargetDecls.emplace_back(MT, NameInfo.getLoc(), ND);
    };
    if (ParseOpenMPSimpleVarList(OMPD_declare_target, Callback,
                                 /*AllowScopeSpecifier=*/true))
      break;

    // Consume optional ','.
    if (Tok.is(tok::comma))
      ConsumeToken();
  }
  SkipUntil(tok::annot_pragma_openmp_end, StopBeforeMatch);
  ConsumeAnyToken();
  for (auto &MTLocDecl : DeclareTargetDecls) {
    OMPDeclareTargetDeclAttr::MapTypeTy MT;
    SourceLocation Loc;
    NamedDecl *ND;
    std::tie(MT, Loc, ND) = MTLocDecl;
    // device_type clause is applied only to functions.
    Actions.ActOnOpenMPDeclareTargetName(
        ND, Loc, MT, isa<VarDecl>(ND) ? OMPDeclareTargetDeclAttr::DT_Any : DT);
  }
  SmallVector<Decl *, 4> Decls(SameDirectiveDecls.begin(),
                               SameDirectiveDecls.end());
  if (Decls.empty())
    return DeclGroupPtrTy();
  return Actions.BuildDeclaratorGroup(Decls);
}

void Parser::skipUntilPragmaOpenMPEnd(OpenMPDirectiveKind DKind) {
  // The last seen token is annot_pragma_openmp_end - need to check for
  // extra tokens.
  if (Tok.is(tok::annot_pragma_openmp_end))
    return;

  Diag(Tok, diag::warn_omp_extra_tokens_at_eol)
      << getOpenMPDirectiveName(DKind);
  while (Tok.isNot(tok::annot_pragma_openmp_end))
    ConsumeAnyToken();
}

void Parser::parseOMPEndDirective(OpenMPDirectiveKind BeginKind,
                                  OpenMPDirectiveKind ExpectedKind,
                                  OpenMPDirectiveKind FoundKind,
                                  SourceLocation BeginLoc,
                                  SourceLocation FoundLoc,
                                  bool SkipUntilOpenMPEnd) {
  int DiagSelection = ExpectedKind == OMPD_end_declare_target ? 0 : 1;

  if (FoundKind == ExpectedKind) {
    ConsumeAnyToken();
    skipUntilPragmaOpenMPEnd(ExpectedKind);
    return;
  }

  Diag(FoundLoc, diag::err_expected_end_declare_target_or_variant)
      << DiagSelection;
  Diag(BeginLoc, diag::note_matching)
      << ("'#pragma omp " + getOpenMPDirectiveName(BeginKind) + "'").str();
  if (SkipUntilOpenMPEnd)
    SkipUntil(tok::annot_pragma_openmp_end, StopBeforeMatch);
}

void Parser::ParseOMPEndDeclareTargetDirective(OpenMPDirectiveKind DKind,
                                               SourceLocation DKLoc) {
  parseOMPEndDirective(OMPD_declare_target, OMPD_end_declare_target, DKind,
                       DKLoc, Tok.getLocation(),
                       /* SkipUntilOpenMPEnd */ false);
  // Skip the last annot_pragma_openmp_end.
  if (Tok.is(tok::annot_pragma_openmp_end))
    ConsumeAnnotationToken();
}

/// Parsing of declarative OpenMP directives.
///
///       threadprivate-directive:
///         annot_pragma_openmp 'threadprivate' simple-variable-list
///         annot_pragma_openmp_end
///
///       allocate-directive:
///         annot_pragma_openmp 'allocate' simple-variable-list [<clause>]
///         annot_pragma_openmp_end
///
///       declare-reduction-directive:
///        annot_pragma_openmp 'declare' 'reduction' [...]
///        annot_pragma_openmp_end
///
///       declare-mapper-directive:
///         annot_pragma_openmp 'declare' 'mapper' '(' [<mapper-identifer> ':']
///         <type> <var> ')' [<clause>[[,] <clause>] ... ]
///         annot_pragma_openmp_end
///
///       declare-simd-directive:
///         annot_pragma_openmp 'declare simd' {<clause> [,]}
///         annot_pragma_openmp_end
///         <function declaration/definition>
///
///       requires directive:
///         annot_pragma_openmp 'requires' <clause> [[[,] <clause>] ... ]
///         annot_pragma_openmp_end
///
///       assumes directive:
///         annot_pragma_openmp 'assumes' <clause> [[[,] <clause>] ... ]
///         annot_pragma_openmp_end
///       or
///         annot_pragma_openmp 'begin assumes' <clause> [[[,] <clause>] ... ]
///         annot_pragma_openmp 'end assumes'
///         annot_pragma_openmp_end
///
Parser::DeclGroupPtrTy Parser::ParseOpenMPDeclarativeDirectiveWithExtDecl(
    AccessSpecifier &AS, ParsedAttributesWithRange &Attrs, bool Delayed,
    DeclSpec::TST TagType, Decl *Tag) {
  assert(Tok.is(tok::annot_pragma_openmp) && "Not an OpenMP directive!");
  ParsingOpenMPDirectiveRAII DirScope(*this);
  ParenBraceBracketBalancer BalancerRAIIObj(*this);

  SourceLocation Loc;
  OpenMPDirectiveKind DKind;
  if (Delayed) {
    TentativeParsingAction TPA(*this);
    Loc = ConsumeAnnotationToken();
    DKind = parseOpenMPDirectiveKind(*this);
    if (DKind == OMPD_declare_reduction || DKind == OMPD_declare_mapper) {
      // Need to delay parsing until completion of the parent class.
      TPA.Revert();
      CachedTokens Toks;
      unsigned Cnt = 1;
      Toks.push_back(Tok);
      while (Cnt && Tok.isNot(tok::eof)) {
        (void)ConsumeAnyToken();
        if (Tok.is(tok::annot_pragma_openmp))
          ++Cnt;
        else if (Tok.is(tok::annot_pragma_openmp_end))
          --Cnt;
        Toks.push_back(Tok);
      }
      // Skip last annot_pragma_openmp_end.
      if (Cnt == 0)
        (void)ConsumeAnyToken();
      auto *LP = new LateParsedPragma(this, AS);
      LP->takeToks(Toks);
      getCurrentClass().LateParsedDeclarations.push_back(LP);
      return nullptr;
    }
    TPA.Commit();
  } else {
    Loc = ConsumeAnnotationToken();
    DKind = parseOpenMPDirectiveKind(*this);
  }

  switch (DKind) {
  case OMPD_threadprivate: {
    ConsumeToken();
    DeclDirectiveListParserHelper Helper(this, DKind);
    if (!ParseOpenMPSimpleVarList(DKind, Helper,
                                  /*AllowScopeSpecifier=*/true)) {
      skipUntilPragmaOpenMPEnd(DKind);
      // Skip the last annot_pragma_openmp_end.
      ConsumeAnnotationToken();
      return Actions.ActOnOpenMPThreadprivateDirective(Loc,
                                                       Helper.getIdentifiers());
    }
    break;
  }
  case OMPD_allocate: {
    ConsumeToken();
    DeclDirectiveListParserHelper Helper(this, DKind);
    if (!ParseOpenMPSimpleVarList(DKind, Helper,
                                  /*AllowScopeSpecifier=*/true)) {
      SmallVector<OMPClause *, 1> Clauses;
      if (Tok.isNot(tok::annot_pragma_openmp_end)) {
        SmallVector<llvm::PointerIntPair<OMPClause *, 1, bool>,
                    llvm::omp::Clause_enumSize + 1>
            FirstClauses(llvm::omp::Clause_enumSize + 1);
        while (Tok.isNot(tok::annot_pragma_openmp_end)) {
          OpenMPClauseKind CKind =
              Tok.isAnnotation() ? OMPC_unknown
                                 : getOpenMPClauseKind(PP.getSpelling(Tok));
          Actions.StartOpenMPClause(CKind);
          OMPClause *Clause = ParseOpenMPClause(
              OMPD_allocate, CKind, !FirstClauses[unsigned(CKind)].getInt());
          SkipUntil(tok::comma, tok::identifier, tok::annot_pragma_openmp_end,
                    StopBeforeMatch);
          FirstClauses[unsigned(CKind)].setInt(true);
          if (Clause != nullptr)
            Clauses.push_back(Clause);
          if (Tok.is(tok::annot_pragma_openmp_end)) {
            Actions.EndOpenMPClause();
            break;
          }
          // Skip ',' if any.
          if (Tok.is(tok::comma))
            ConsumeToken();
          Actions.EndOpenMPClause();
        }
        skipUntilPragmaOpenMPEnd(DKind);
      }
      // Skip the last annot_pragma_openmp_end.
      ConsumeAnnotationToken();
      return Actions.ActOnOpenMPAllocateDirective(Loc, Helper.getIdentifiers(),
                                                  Clauses);
    }
    break;
  }
  case OMPD_requires: {
    SourceLocation StartLoc = ConsumeToken();
    SmallVector<OMPClause *, 5> Clauses;
    SmallVector<llvm::PointerIntPair<OMPClause *, 1, bool>,
                llvm::omp::Clause_enumSize + 1>
        FirstClauses(llvm::omp::Clause_enumSize + 1);
    if (Tok.is(tok::annot_pragma_openmp_end)) {
      Diag(Tok, diag::err_omp_expected_clause)
          << getOpenMPDirectiveName(OMPD_requires);
      break;
    }
    while (Tok.isNot(tok::annot_pragma_openmp_end)) {
      OpenMPClauseKind CKind = Tok.isAnnotation()
                                   ? OMPC_unknown
                                   : getOpenMPClauseKind(PP.getSpelling(Tok));
      Actions.StartOpenMPClause(CKind);
      OMPClause *Clause = ParseOpenMPClause(
          OMPD_requires, CKind, !FirstClauses[unsigned(CKind)].getInt());
      SkipUntil(tok::comma, tok::identifier, tok::annot_pragma_openmp_end,
                StopBeforeMatch);
      FirstClauses[unsigned(CKind)].setInt(true);
      if (Clause != nullptr)
        Clauses.push_back(Clause);
      if (Tok.is(tok::annot_pragma_openmp_end)) {
        Actions.EndOpenMPClause();
        break;
      }
      // Skip ',' if any.
      if (Tok.is(tok::comma))
        ConsumeToken();
      Actions.EndOpenMPClause();
    }
    // Consume final annot_pragma_openmp_end
    if (Clauses.empty()) {
      Diag(Tok, diag::err_omp_expected_clause)
          << getOpenMPDirectiveName(OMPD_requires);
      ConsumeAnnotationToken();
      return nullptr;
    }
    ConsumeAnnotationToken();
    return Actions.ActOnOpenMPRequiresDirective(StartLoc, Clauses);
  }
  case OMPD_assumes:
  case OMPD_begin_assumes:
    ParseOpenMPAssumesDirective(DKind, ConsumeToken());
    break;
  case OMPD_end_assumes:
    ParseOpenMPEndAssumesDirective(ConsumeToken());
    break;
  case OMPD_declare_reduction:
    ConsumeToken();
    if (DeclGroupPtrTy Res = ParseOpenMPDeclareReductionDirective(AS)) {
      skipUntilPragmaOpenMPEnd(OMPD_declare_reduction);
      // Skip the last annot_pragma_openmp_end.
      ConsumeAnnotationToken();
      return Res;
    }
    break;
  case OMPD_declare_mapper: {
    ConsumeToken();
    if (DeclGroupPtrTy Res = ParseOpenMPDeclareMapperDirective(AS)) {
      // Skip the last annot_pragma_openmp_end.
      ConsumeAnnotationToken();
      return Res;
    }
    break;
  }
  case OMPD_begin_declare_variant: {
    // The syntax is:
    // { #pragma omp begin declare variant clause }
    // <function-declaration-or-definition-sequence>
    // { #pragma omp end declare variant }
    //
    ConsumeToken();
    OMPTraitInfo *ParentTI = Actions.getOMPTraitInfoForSurroundingScope();
    ASTContext &ASTCtx = Actions.getASTContext();
    OMPTraitInfo &TI = ASTCtx.getNewOMPTraitInfo();
    if (parseOMPDeclareVariantMatchClause(Loc, TI, ParentTI))
      break;

    // Skip last tokens.
    skipUntilPragmaOpenMPEnd(OMPD_begin_declare_variant);

    ParsingOpenMPDirectiveRAII NormalScope(*this, /*Value=*/false);

    VariantMatchInfo VMI;
    TI.getAsVariantMatchInfo(ASTCtx, VMI);

    std::function<void(StringRef)> DiagUnknownTrait = [this, Loc](
                                                          StringRef ISATrait) {
      // TODO Track the selector locations in a way that is accessible here to
      // improve the diagnostic location.
      Diag(Loc, diag::warn_unknown_begin_declare_variant_isa_trait) << ISATrait;
    };
    TargetOMPContext OMPCtx(ASTCtx, std::move(DiagUnknownTrait),
                            /* CurrentFunctionDecl */ nullptr);

    if (isVariantApplicableInContext(VMI, OMPCtx, /* DeviceSetOnly */ true)) {
      Actions.ActOnOpenMPBeginDeclareVariant(Loc, TI);
      break;
    }

    // Elide all the code till the matching end declare variant was found.
    unsigned Nesting = 1;
    SourceLocation DKLoc;
    OpenMPDirectiveKind DK = OMPD_unknown;
    do {
      DKLoc = Tok.getLocation();
      DK = parseOpenMPDirectiveKind(*this);
      if (DK == OMPD_end_declare_variant)
        --Nesting;
      else if (DK == OMPD_begin_declare_variant)
        ++Nesting;
      if (!Nesting || isEofOrEom())
        break;
      ConsumeAnyToken();
    } while (true);

    parseOMPEndDirective(OMPD_begin_declare_variant, OMPD_end_declare_variant,
                         DK, Loc, DKLoc, /* SkipUntilOpenMPEnd */ true);
    if (isEofOrEom())
      return nullptr;
    break;
  }
  case OMPD_end_declare_variant: {
    if (Actions.isInOpenMPDeclareVariantScope())
      Actions.ActOnOpenMPEndDeclareVariant();
    else
      Diag(Loc, diag::err_expected_begin_declare_variant);
    ConsumeToken();
    break;
  }
  case OMPD_declare_variant:
  case OMPD_declare_simd: {
    // The syntax is:
    // { #pragma omp declare {simd|variant} }
    // <function-declaration-or-definition>
    //
    CachedTokens Toks;
    Toks.push_back(Tok);
    ConsumeToken();
    while (Tok.isNot(tok::annot_pragma_openmp_end)) {
      Toks.push_back(Tok);
      ConsumeAnyToken();
    }
    Toks.push_back(Tok);
    ConsumeAnyToken();

    DeclGroupPtrTy Ptr;
    if (Tok.is(tok::annot_pragma_openmp)) {
      Ptr = ParseOpenMPDeclarativeDirectiveWithExtDecl(AS, Attrs, Delayed,
                                                       TagType, Tag);
    } else if (Tok.isNot(tok::r_brace) && !isEofOrEom()) {
      // Here we expect to see some function declaration.
      if (AS == AS_none) {
        assert(TagType == DeclSpec::TST_unspecified);
        MaybeParseCXX11Attributes(Attrs);
        ParsingDeclSpec PDS(*this);
        Ptr = ParseExternalDeclaration(Attrs, &PDS);
      } else {
        Ptr =
            ParseCXXClassMemberDeclarationWithPragmas(AS, Attrs, TagType, Tag);
      }
    }
    if (!Ptr) {
      Diag(Loc, diag::err_omp_decl_in_declare_simd_variant)
          << (DKind == OMPD_declare_simd ? 0 : 1);
      return DeclGroupPtrTy();
    }
    if (DKind == OMPD_declare_simd)
      return ParseOMPDeclareSimdClauses(Ptr, Toks, Loc);
    assert(DKind == OMPD_declare_variant &&
           "Expected declare variant directive only");
    ParseOMPDeclareVariantClauses(Ptr, Toks, Loc);
    return Ptr;
  }
  case OMPD_declare_target: {
    SourceLocation DTLoc = ConsumeAnyToken();
    if (Tok.isNot(tok::annot_pragma_openmp_end)) {
      return ParseOMPDeclareTargetClauses();
    }

    // Skip the last annot_pragma_openmp_end.
    ConsumeAnyToken();

    if (!Actions.ActOnStartOpenMPDeclareTargetDirective(DTLoc))
      return DeclGroupPtrTy();

    ParsingOpenMPDirectiveRAII NormalScope(*this, /*Value=*/false);
    llvm::SmallVector<Decl *, 4> Decls;
    while (Tok.isNot(tok::eof) && Tok.isNot(tok::r_brace)) {
      if (Tok.isAnnotation() && Tok.is(tok::annot_pragma_openmp)) {
        TentativeParsingAction TPA(*this);
        ConsumeAnnotationToken();
        DKind = parseOpenMPDirectiveKind(*this);
        if (DKind != OMPD_end_declare_target)
          TPA.Revert();
        else
          TPA.Commit();
      }
      if (DKind == OMPD_end_declare_target)
        break;
      DeclGroupPtrTy Ptr;
      // Here we expect to see some function declaration.
      if (AS == AS_none) {
        assert(TagType == DeclSpec::TST_unspecified);
        MaybeParseCXX11Attributes(Attrs);
        ParsingDeclSpec PDS(*this);
        Ptr = ParseExternalDeclaration(Attrs, &PDS);
      } else {
        Ptr =
            ParseCXXClassMemberDeclarationWithPragmas(AS, Attrs, TagType, Tag);
      }
      if (Ptr) {
        DeclGroupRef Ref = Ptr.get();
        Decls.append(Ref.begin(), Ref.end());
      }
    }

    ParseOMPEndDeclareTargetDirective(DKind, DTLoc);
    Actions.ActOnFinishOpenMPDeclareTargetDirective();
    return Actions.BuildDeclaratorGroup(Decls);
  }
  case OMPD_unknown:
    Diag(Tok, diag::err_omp_unknown_directive);
    break;
  case OMPD_parallel:
  case OMPD_simd:
  case OMPD_tile:
  case OMPD_task:
  case OMPD_taskyield:
  case OMPD_barrier:
  case OMPD_taskwait:
  case OMPD_taskgroup:
  case OMPD_flush:
  case OMPD_depobj:
  case OMPD_scan:
  case OMPD_for:
  case OMPD_for_simd:
  case OMPD_sections:
  case OMPD_section:
  case OMPD_single:
  case OMPD_master:
  case OMPD_ordered:
  case OMPD_critical:
  case OMPD_parallel_for:
  case OMPD_parallel_for_simd:
  case OMPD_parallel_sections:
  case OMPD_parallel_master:
  case OMPD_atomic:
  case OMPD_target:
  case OMPD_teams:
  case OMPD_cancellation_point:
  case OMPD_cancel:
  case OMPD_target_data:
  case OMPD_target_enter_data:
  case OMPD_target_exit_data:
  case OMPD_target_parallel:
  case OMPD_target_parallel_for:
  case OMPD_taskloop:
  case OMPD_taskloop_simd:
  case OMPD_master_taskloop:
  case OMPD_master_taskloop_simd:
  case OMPD_parallel_master_taskloop:
  case OMPD_parallel_master_taskloop_simd:
  case OMPD_distribute:
  case OMPD_end_declare_target:
  case OMPD_target_update:
  case OMPD_distribute_parallel_for:
  case OMPD_distribute_parallel_for_simd:
  case OMPD_distribute_simd:
  case OMPD_target_parallel_for_simd:
  case OMPD_target_simd:
#if INTEL_COLLAB
  case OMPD_loop:
  case OMPD_teams_loop:
  case OMPD_target_teams_loop:
  case OMPD_parallel_loop:
  case OMPD_target_parallel_loop:
  case OMPD_target_variant_dispatch:
#endif // INTEL_COLLAB
  case OMPD_teams_distribute:
  case OMPD_teams_distribute_simd:
  case OMPD_teams_distribute_parallel_for_simd:
  case OMPD_teams_distribute_parallel_for:
  case OMPD_target_teams:
  case OMPD_target_teams_distribute:
  case OMPD_target_teams_distribute_parallel_for:
  case OMPD_target_teams_distribute_parallel_for_simd:
  case OMPD_target_teams_distribute_simd:
  case OMPD_dispatch:
  case OMPD_masked:
    Diag(Tok, diag::err_omp_unexpected_directive)
        << 1 << getOpenMPDirectiveName(DKind);
    break;
  default:
    break;
  }
  while (Tok.isNot(tok::annot_pragma_openmp_end))
    ConsumeAnyToken();
  ConsumeAnyToken();
  return nullptr;
}

#if INTEL_CUSTOMIZATION
/// After sucessfully parsing a supported OpenMP directive that requires a
/// statement, this code looks for and removes unsupported OpenMP
/// directives so the eventual statement will associate with the initial
/// supported directive.
void Parser::skipUnsupportedTargetDirectives() {
  assert(Tok.is(tok::annot_pragma_openmp_end));
  if (!getLangOpts().OpenMPIsDevice || getLangOpts().OMPTargetTriples.empty())
    return;

  llvm::Triple T = getTargetInfo().getTriple();
  if (T.getArch() != llvm::Triple::spir64 && T.getArch() != llvm::Triple::spir)
    return;

  while (getPreprocessor().LookAhead(0).is(tok::annot_pragma_openmp)) {
    TentativeParsingAction TPA(*this);
    ConsumeAnnotationToken();
    ConsumeAnnotationToken();
    OpenMPDirectiveKind NewDKind = parseOpenMPDirectiveKind(*this);
    if (!isAllowedInSPIRSubset(NewDKind)) {
      Diag(getCurToken().getLocation(),
         diag::warn_pragma_omp_ignored_for_target)
          << getOpenMPDirectiveName(NewDKind) << T.getArchName();
      Diags.OptReportHandler.AddIgnoredPragma(
          Actions.getCurFunctionDecl(), getOpenMPDirectiveName(NewDKind),
          getCurToken().getLocation());
      SkipUntil(tok::annot_pragma_openmp_end, StopBeforeMatch);
      TPA.Commit();
    } else {
      TPA.Revert();
      return;
    }
  }
}

/// Check if this is the start of an OpenMP pragma that needs to be ignored.
/// If so skip it and return true so callers can try again to get the
/// statement.
bool Parser::isIgnoredOpenMPDirective() {
  if (Tok.isNot(tok::annot_pragma_openmp))
    return false;

  TentativeParsingAction TPA(*this);
  SourceLocation Loc = ConsumeAnnotationToken();
  OpenMPDirectiveKind DKind = parseOpenMPDirectiveKind(*this);
  bool DisallowedDirective = false;
  auto InSimdSubset = isAllowedInSimdSubset(DKind);
  auto InTBBSubset = isAllowedInTBBSubset(DKind);
  bool Skipped = false;

  if (getLangOpts().OpenMPSimdOnly || getLangOpts().OpenMPTBBOnly) {
    // If any subset flags are used the directive must be covered here
    if (getLangOpts().OpenMPSimdOnly && InSimdSubset) {
      // SIMD subset
    } else if (getLangOpts().OpenMPTBBOnly && InTBBSubset) {
      // TBB subset
    } else {
      // Not in any of the subsets
      DisallowedDirective = true;
    }
  }
  if ((InSimdSubset && getLangOpts().OpenMPSimdDisabled) ||
      (InTBBSubset && getLangOpts().OpenMPTBBDisabled)) {
    DisallowedDirective = true;
  }
  if (getLangOpts().OpenMPLateOutline && DKind == OMPD_scan) {
    Diag(Tok, diag::warn_pragma_omp_unimplemented)
        << getOpenMPDirectiveName(DKind);
    Skipped = true;
  } else if (DisallowedDirective) {
    if (!Diags.isIgnored(diag::warn_pragma_omp_ignored, Loc)) {
      Diag(Tok, diag::warn_pragma_omp_ignored);
      Diags.setSeverity(diag::warn_pragma_omp_ignored, diag::Severity::Ignored,
                        SourceLocation());
    }
    Skipped = true;
  } else if (getLangOpts().OpenMPIsDevice &&
             !getLangOpts().OMPTargetTriples.empty()) {
    llvm::Triple T = getTargetInfo().getTriple();
    if (T.getArch() == llvm::Triple::spir64 ||
        T.getArch() == llvm::Triple::spir) {
      if (!isAllowedInSPIRSubset(DKind)) {
        Diag(Tok, diag::warn_pragma_omp_ignored_for_target)
            << getOpenMPDirectiveName(DKind) << T.getArchName();
        Diags.OptReportHandler.AddIgnoredPragma(Actions.getCurFunctionDecl(),
                                                getOpenMPDirectiveName(DKind),
                                                getCurToken().getLocation());
        Skipped = true;
      }
    }
  }
  if (Skipped) {
    SkipUntil(tok::annot_pragma_openmp_end);
    TPA.Commit();
    return true;
  }
  TPA.Revert();
  return false;
}
#endif // INTEL_CUSTOMIZATION

/// Parsing of declarative or executable OpenMP directives.
///
///       threadprivate-directive:
///         annot_pragma_openmp 'threadprivate' simple-variable-list
///         annot_pragma_openmp_end
///
///       allocate-directive:
///         annot_pragma_openmp 'allocate' simple-variable-list
///         annot_pragma_openmp_end
///
///       declare-reduction-directive:
///         annot_pragma_openmp 'declare' 'reduction' '(' <reduction_id> ':'
///         <type> {',' <type>} ':' <expression> ')' ['initializer' '('
///         ('omp_priv' '=' <expression>|<function_call>) ')']
///         annot_pragma_openmp_end
///
///       declare-mapper-directive:
///         annot_pragma_openmp 'declare' 'mapper' '(' [<mapper-identifer> ':']
///         <type> <var> ')' [<clause>[[,] <clause>] ... ]
///         annot_pragma_openmp_end
///
///       executable-directive:
///         annot_pragma_openmp 'parallel' | 'simd' | 'for' | 'sections' |
///         'section' | 'single' | 'master' | 'critical' [ '(' <name> ')' ] |
///         'parallel for' | 'parallel sections' | 'parallel master' | 'task' |
///         'taskyield' | 'barrier' | 'taskwait' | 'flush' | 'ordered' |
///         'atomic' | 'for simd' | 'parallel for simd' | 'target' | 'target
///         data' | 'taskgroup' | 'teams' | 'taskloop' | 'taskloop simd' |
///         'master taskloop' | 'master taskloop simd' | 'parallel master
///         taskloop' | 'parallel master taskloop simd' | 'distribute' | 'target
///         enter data' | 'target exit data' | 'target parallel' | 'target
///         parallel for' | 'target update' | 'distribute parallel for' |
///         'distribute paralle for simd' | 'distribute simd' | 'target parallel
///         for simd' | 'target simd' | 'teams distribute' | 'teams distribute
///         simd' | 'teams distribute parallel for simd' | 'teams distribute
///         parallel for' | 'target teams' | 'target teams distribute' | 'target
///         teams distribute parallel for' | 'target teams distribute parallel
///         for simd' | 'target teams distribute simd' | 'masked' {clause}
///         annot_pragma_openmp_end
///
StmtResult
Parser::ParseOpenMPDeclarativeOrExecutableDirective(ParsedStmtContext StmtCtx) {
  assert(Tok.is(tok::annot_pragma_openmp) && "Not an OpenMP directive!");
  ParsingOpenMPDirectiveRAII DirScope(*this);
  ParenBraceBracketBalancer BalancerRAIIObj(*this);
  SmallVector<OMPClause *, 5> Clauses;
  SmallVector<llvm::PointerIntPair<OMPClause *, 1, bool>,
              llvm::omp::Clause_enumSize + 1>
      FirstClauses(llvm::omp::Clause_enumSize + 1);
  unsigned ScopeFlags = Scope::FnScope | Scope::DeclScope |
                        Scope::CompoundStmtScope | Scope::OpenMPDirectiveScope;
  SourceLocation Loc = ConsumeAnnotationToken(), EndLoc;
  OpenMPDirectiveKind DKind = parseOpenMPDirectiveKind(*this);
  OpenMPDirectiveKind CancelRegion = OMPD_unknown;
  // Name of critical directive.
  DeclarationNameInfo DirName;
  StmtResult Directive = StmtError();
  bool HasAssociatedStatement = true;

  switch (DKind) {
  case OMPD_threadprivate: {
    // FIXME: Should this be permitted in C++?
    if ((StmtCtx & ParsedStmtContext::AllowDeclarationsInC) ==
        ParsedStmtContext()) {
      Diag(Tok, diag::err_omp_immediate_directive)
          << getOpenMPDirectiveName(DKind) << 0;
    }
    ConsumeToken();
    DeclDirectiveListParserHelper Helper(this, DKind);
    if (!ParseOpenMPSimpleVarList(DKind, Helper,
                                  /*AllowScopeSpecifier=*/false)) {
      skipUntilPragmaOpenMPEnd(DKind);
      DeclGroupPtrTy Res = Actions.ActOnOpenMPThreadprivateDirective(
          Loc, Helper.getIdentifiers());
      Directive = Actions.ActOnDeclStmt(Res, Loc, Tok.getLocation());
    }
    SkipUntil(tok::annot_pragma_openmp_end);
    break;
  }
  case OMPD_allocate: {
    // FIXME: Should this be permitted in C++?
    if ((StmtCtx & ParsedStmtContext::AllowDeclarationsInC) ==
        ParsedStmtContext()) {
      Diag(Tok, diag::err_omp_immediate_directive)
          << getOpenMPDirectiveName(DKind) << 0;
    }
    ConsumeToken();
    DeclDirectiveListParserHelper Helper(this, DKind);
    if (!ParseOpenMPSimpleVarList(DKind, Helper,
                                  /*AllowScopeSpecifier=*/false)) {
      SmallVector<OMPClause *, 1> Clauses;
      if (Tok.isNot(tok::annot_pragma_openmp_end)) {
        SmallVector<llvm::PointerIntPair<OMPClause *, 1, bool>,
                    llvm::omp::Clause_enumSize + 1>
            FirstClauses(llvm::omp::Clause_enumSize + 1);
        while (Tok.isNot(tok::annot_pragma_openmp_end)) {
          OpenMPClauseKind CKind =
              Tok.isAnnotation() ? OMPC_unknown
                                 : getOpenMPClauseKind(PP.getSpelling(Tok));
          Actions.StartOpenMPClause(CKind);
          OMPClause *Clause = ParseOpenMPClause(
              OMPD_allocate, CKind, !FirstClauses[unsigned(CKind)].getInt());
          SkipUntil(tok::comma, tok::identifier, tok::annot_pragma_openmp_end,
                    StopBeforeMatch);
          FirstClauses[unsigned(CKind)].setInt(true);
          if (Clause != nullptr)
            Clauses.push_back(Clause);
          if (Tok.is(tok::annot_pragma_openmp_end)) {
            Actions.EndOpenMPClause();
            break;
          }
          // Skip ',' if any.
          if (Tok.is(tok::comma))
            ConsumeToken();
          Actions.EndOpenMPClause();
        }
        skipUntilPragmaOpenMPEnd(DKind);
      }
      DeclGroupPtrTy Res = Actions.ActOnOpenMPAllocateDirective(
          Loc, Helper.getIdentifiers(), Clauses);
      Directive = Actions.ActOnDeclStmt(Res, Loc, Tok.getLocation());
    }
    SkipUntil(tok::annot_pragma_openmp_end);
    break;
  }
  case OMPD_declare_reduction:
    ConsumeToken();
    if (DeclGroupPtrTy Res =
            ParseOpenMPDeclareReductionDirective(/*AS=*/AS_none)) {
      skipUntilPragmaOpenMPEnd(OMPD_declare_reduction);
      ConsumeAnyToken();
      Directive = Actions.ActOnDeclStmt(Res, Loc, Tok.getLocation());
    } else {
      SkipUntil(tok::annot_pragma_openmp_end);
    }
    break;
  case OMPD_declare_mapper: {
    ConsumeToken();
    if (DeclGroupPtrTy Res =
            ParseOpenMPDeclareMapperDirective(/*AS=*/AS_none)) {
      // Skip the last annot_pragma_openmp_end.
      ConsumeAnnotationToken();
      Directive = Actions.ActOnDeclStmt(Res, Loc, Tok.getLocation());
    } else {
      SkipUntil(tok::annot_pragma_openmp_end);
    }
    break;
  }
  case OMPD_flush:
  case OMPD_depobj:
  case OMPD_scan:
  case OMPD_taskyield:
  case OMPD_barrier:
  case OMPD_taskwait:
  case OMPD_cancellation_point:
  case OMPD_cancel:
  case OMPD_target_enter_data:
  case OMPD_target_exit_data:
  case OMPD_target_update:
  case OMPD_interop:
    if ((StmtCtx & ParsedStmtContext::AllowStandaloneOpenMPDirectives) ==
        ParsedStmtContext()) {
      Diag(Tok, diag::err_omp_immediate_directive)
          << getOpenMPDirectiveName(DKind) << 0;
    }
    HasAssociatedStatement = false;
    // Fall through for further analysis.
    LLVM_FALLTHROUGH;
  case OMPD_parallel:
  case OMPD_simd:
  case OMPD_tile:
  case OMPD_for:
  case OMPD_for_simd:
  case OMPD_sections:
  case OMPD_single:
  case OMPD_section:
  case OMPD_master:
  case OMPD_critical:
  case OMPD_parallel_for:
  case OMPD_parallel_for_simd:
  case OMPD_parallel_sections:
  case OMPD_parallel_master:
  case OMPD_task:
  case OMPD_ordered:
  case OMPD_atomic:
  case OMPD_target:
  case OMPD_teams:
  case OMPD_taskgroup:
  case OMPD_target_data:
  case OMPD_target_parallel:
  case OMPD_target_parallel_for:
#if INTEL_COLLAB
  case OMPD_loop:
  case OMPD_teams_loop:
  case OMPD_target_teams_loop:
  case OMPD_parallel_loop:
  case OMPD_target_parallel_loop:
  case OMPD_target_variant_dispatch:
#endif // INTEL_COLLAB
  case OMPD_taskloop:
  case OMPD_taskloop_simd:
  case OMPD_master_taskloop:
  case OMPD_master_taskloop_simd:
  case OMPD_parallel_master_taskloop:
  case OMPD_parallel_master_taskloop_simd:
  case OMPD_distribute:
  case OMPD_distribute_parallel_for:
  case OMPD_distribute_parallel_for_simd:
  case OMPD_distribute_simd:
  case OMPD_target_parallel_for_simd:
  case OMPD_target_simd:
  case OMPD_teams_distribute:
  case OMPD_teams_distribute_simd:
  case OMPD_teams_distribute_parallel_for_simd:
  case OMPD_teams_distribute_parallel_for:
  case OMPD_target_teams:
  case OMPD_target_teams_distribute:
  case OMPD_target_teams_distribute_parallel_for:
  case OMPD_target_teams_distribute_parallel_for_simd:
  case OMPD_target_teams_distribute_simd:
  case OMPD_dispatch:
  case OMPD_masked: {
    // Special processing for flush and depobj clauses.
    Token ImplicitTok;
    bool ImplicitClauseAllowed = false;
    if (DKind == OMPD_flush || DKind == OMPD_depobj) {
      ImplicitTok = Tok;
      ImplicitClauseAllowed = true;
    }
    ConsumeToken();
    // Parse directive name of the 'critical' directive if any.
    if (DKind == OMPD_critical) {
      BalancedDelimiterTracker T(*this, tok::l_paren,
                                 tok::annot_pragma_openmp_end);
      if (!T.consumeOpen()) {
        if (Tok.isAnyIdentifier()) {
          DirName =
              DeclarationNameInfo(Tok.getIdentifierInfo(), Tok.getLocation());
          ConsumeAnyToken();
        } else {
          Diag(Tok, diag::err_omp_expected_identifier_for_critical);
        }
        T.consumeClose();
      }
    } else if (DKind == OMPD_cancellation_point || DKind == OMPD_cancel) {
      CancelRegion = parseOpenMPDirectiveKind(*this);
      if (Tok.isNot(tok::annot_pragma_openmp_end))
        ConsumeToken();
    }

    if (isOpenMPLoopDirective(DKind))
      ScopeFlags |= Scope::OpenMPLoopDirectiveScope;
    if (isOpenMPSimdDirective(DKind))
      ScopeFlags |= Scope::OpenMPSimdDirectiveScope;
    ParseScope OMPDirectiveScope(this, ScopeFlags);
    Actions.StartOpenMPDSABlock(DKind, DirName, Actions.getCurScope(), Loc);

    while (Tok.isNot(tok::annot_pragma_openmp_end)) {
      bool HasImplicitClause = false;
      if (ImplicitClauseAllowed && Tok.is(tok::l_paren)) {
        HasImplicitClause = true;
        // Push copy of the current token back to stream to properly parse
        // pseudo-clause OMPFlushClause or OMPDepobjClause.
        PP.EnterToken(Tok, /*IsReinject*/ true);
        PP.EnterToken(ImplicitTok, /*IsReinject*/ true);
        ConsumeAnyToken();
      }
      OpenMPClauseKind CKind = Tok.isAnnotation()
                                   ? OMPC_unknown
                                   : getOpenMPClauseKind(PP.getSpelling(Tok));
      if (HasImplicitClause) {
        assert(CKind == OMPC_unknown && "Must be unknown implicit clause.");
        if (DKind == OMPD_flush) {
          CKind = OMPC_flush;
        } else {
          assert(DKind == OMPD_depobj &&
                 "Expected flush or depobj directives.");
          CKind = OMPC_depobj;
        }
      }
      // No more implicit clauses allowed.
      ImplicitClauseAllowed = false;
      Actions.StartOpenMPClause(CKind);
      HasImplicitClause = false;
      OMPClause *Clause = ParseOpenMPClause(
          DKind, CKind, !FirstClauses[unsigned(CKind)].getInt());
      FirstClauses[unsigned(CKind)].setInt(true);
      if (Clause) {
        FirstClauses[unsigned(CKind)].setPointer(Clause);
        Clauses.push_back(Clause);
      }

      // Skip ',' if any.
      if (Tok.is(tok::comma))
        ConsumeToken();
      Actions.EndOpenMPClause();
    }
    // End location of the directive.
    EndLoc = Tok.getLocation();
#if INTEL_CUSTOMIZATION
    if (HasAssociatedStatement)
      skipUnsupportedTargetDirectives();
#endif // INTEL_CUSTOMIZATION
    // Consume final annot_pragma_openmp_end.
    ConsumeAnnotationToken();

    // OpenMP [2.13.8, ordered Construct, Syntax]
    // If the depend clause is specified, the ordered construct is a stand-alone
    // directive.
    if (DKind == OMPD_ordered && FirstClauses[unsigned(OMPC_depend)].getInt()) {
      if ((StmtCtx & ParsedStmtContext::AllowStandaloneOpenMPDirectives) ==
          ParsedStmtContext()) {
        Diag(Loc, diag::err_omp_immediate_directive)
            << getOpenMPDirectiveName(DKind) << 1
            << getOpenMPClauseName(OMPC_depend);
      }
      HasAssociatedStatement = false;
    }

    if (DKind == OMPD_tile && !FirstClauses[unsigned(OMPC_sizes)].getInt()) {
      Diag(Loc, diag::err_omp_required_clause)
          << getOpenMPDirectiveName(OMPD_tile) << "sizes";
    }

    StmtResult AssociatedStmt;
    if (HasAssociatedStatement) {
      // The body is a block scope like in Lambdas and Blocks.
      Actions.ActOnOpenMPRegionStart(DKind, getCurScope());
      // FIXME: We create a bogus CompoundStmt scope to hold the contents of
      // the captured region. Code elsewhere assumes that any FunctionScopeInfo
      // should have at least one compound statement scope within it.
      ParsingOpenMPDirectiveRAII NormalScope(*this, /*Value=*/false);
      {
        Sema::CompoundScopeRAII Scope(Actions);
        AssociatedStmt = ParseStatement();

        if (AssociatedStmt.isUsable() && isOpenMPLoopDirective(DKind) &&
            getLangOpts().OpenMPIRBuilder)
          AssociatedStmt =
              Actions.ActOnOpenMPCanonicalLoop(AssociatedStmt.get());
      }
      AssociatedStmt = Actions.ActOnOpenMPRegionEnd(AssociatedStmt, Clauses);
    } else if (DKind == OMPD_target_update || DKind == OMPD_target_enter_data ||
               DKind == OMPD_target_exit_data) {
      Actions.ActOnOpenMPRegionStart(DKind, getCurScope());
      AssociatedStmt = (Sema::CompoundScopeRAII(Actions),
                        Actions.ActOnCompoundStmt(Loc, Loc, llvm::None,
                                                  /*isStmtExpr=*/false));
      AssociatedStmt = Actions.ActOnOpenMPRegionEnd(AssociatedStmt, Clauses);
    }
    Directive = Actions.ActOnOpenMPExecutableDirective(
        DKind, DirName, CancelRegion, Clauses, AssociatedStmt.get(), Loc,
        EndLoc);

    // Exit scope.
    Actions.EndOpenMPDSABlock(Directive.get());
    OMPDirectiveScope.Exit();
    break;
  }
#if INTEL_CUSTOMIZATION
  // CQ#410305 ignore declare target directive inside function.
  case OMPD_declare_target:
  case OMPD_end_declare_target:
    if (getLangOpts().IntelCompat) {
      Diag(Tok, diag::warn_omp_ignore_unexpected_directive)
        << 1 << getOpenMPDirectiveName(DKind);
      SkipUntil(tok::annot_pragma_openmp_end);
      break;
    }
    LLVM_FALLTHROUGH;
  case OMPD_declare_simd:
#endif // INTEL_CUSTOMIZATION
  case OMPD_requires:
  case OMPD_begin_declare_variant:
  case OMPD_end_declare_variant:
  case OMPD_declare_variant:
    Diag(Tok, diag::err_omp_unexpected_directive)
        << 1 << getOpenMPDirectiveName(DKind);
    SkipUntil(tok::annot_pragma_openmp_end);
    break;
  case OMPD_unknown:
  default:
    Diag(Tok, diag::err_omp_unknown_directive);
    SkipUntil(tok::annot_pragma_openmp_end);
    break;
  }
  return Directive;
}

// Parses simple list:
//   simple-variable-list:
//         '(' id-expression {, id-expression} ')'
//
bool Parser::ParseOpenMPSimpleVarList(
    OpenMPDirectiveKind Kind,
    const llvm::function_ref<void(CXXScopeSpec &, DeclarationNameInfo)>
        &Callback,
    bool AllowScopeSpecifier) {
  // Parse '('.
  BalancedDelimiterTracker T(*this, tok::l_paren, tok::annot_pragma_openmp_end);
  if (T.expectAndConsume(diag::err_expected_lparen_after,
                         getOpenMPDirectiveName(Kind).data()))
    return true;
  bool IsCorrect = true;
  bool NoIdentIsFound = true;

  // Read tokens while ')' or annot_pragma_openmp_end is not found.
  while (Tok.isNot(tok::r_paren) && Tok.isNot(tok::annot_pragma_openmp_end)) {
    CXXScopeSpec SS;
    UnqualifiedId Name;
    // Read var name.
    Token PrevTok = Tok;
    NoIdentIsFound = false;

    if (AllowScopeSpecifier && getLangOpts().CPlusPlus &&
        ParseOptionalCXXScopeSpecifier(SS, /*ObjectType=*/nullptr,
                                       /*ObjectHadErrors=*/false, false)) {
      IsCorrect = false;
      SkipUntil(tok::comma, tok::r_paren, tok::annot_pragma_openmp_end,
                StopBeforeMatch);
    } else if (ParseUnqualifiedId(SS, /*ObjectType=*/nullptr,
                                  /*ObjectHadErrors=*/false, false, false,
                                  false, false, nullptr, Name)) {
      IsCorrect = false;
      SkipUntil(tok::comma, tok::r_paren, tok::annot_pragma_openmp_end,
                StopBeforeMatch);
    } else if (Tok.isNot(tok::comma) && Tok.isNot(tok::r_paren) &&
               Tok.isNot(tok::annot_pragma_openmp_end)) {
      IsCorrect = false;
      SkipUntil(tok::comma, tok::r_paren, tok::annot_pragma_openmp_end,
                StopBeforeMatch);
      Diag(PrevTok.getLocation(), diag::err_expected)
          << tok::identifier
          << SourceRange(PrevTok.getLocation(), PrevTokLocation);
    } else {
      Callback(SS, Actions.GetNameFromUnqualifiedId(Name));
    }
    // Consume ','.
    if (Tok.is(tok::comma)) {
      ConsumeToken();
    }
  }

  if (NoIdentIsFound) {
    Diag(Tok, diag::err_expected) << tok::identifier;
    IsCorrect = false;
  }

  // Parse ')'.
  IsCorrect = !T.consumeClose() && IsCorrect;

  return !IsCorrect;
}

OMPClause *Parser::ParseOpenMPSizesClause() {
  SourceLocation ClauseNameLoc = ConsumeToken();
  SmallVector<Expr *, 4> ValExprs;

  BalancedDelimiterTracker T(*this, tok::l_paren, tok::annot_pragma_openmp_end);
  if (T.consumeOpen()) {
    Diag(Tok, diag::err_expected) << tok::l_paren;
    return nullptr;
  }

  while (true) {
    ExprResult Val = ParseConstantExpression();
    if (!Val.isUsable()) {
      T.skipToEnd();
      return nullptr;
    }

    ValExprs.push_back(Val.get());

    if (Tok.is(tok::r_paren) || Tok.is(tok::annot_pragma_openmp_end))
      break;

    ExpectAndConsume(tok::comma);
  }

  T.consumeClose();

  return Actions.ActOnOpenMPSizesClause(
      ValExprs, ClauseNameLoc, T.getOpenLocation(), T.getCloseLocation());
}

OMPClause *Parser::ParseOpenMPUsesAllocatorClause(OpenMPDirectiveKind DKind) {
  SourceLocation Loc = Tok.getLocation();
  ConsumeAnyToken();

  // Parse '('.
  BalancedDelimiterTracker T(*this, tok::l_paren, tok::annot_pragma_openmp_end);
  if (T.expectAndConsume(diag::err_expected_lparen_after, "uses_allocator"))
    return nullptr;
  SmallVector<Sema::UsesAllocatorsData, 4> Data;
  do {
    ExprResult Allocator = ParseCXXIdExpression();
    if (Allocator.isInvalid()) {
      SkipUntil(tok::comma, tok::r_paren, tok::annot_pragma_openmp_end,
                StopBeforeMatch);
      break;
    }
    Sema::UsesAllocatorsData &D = Data.emplace_back();
    D.Allocator = Allocator.get();
    if (Tok.is(tok::l_paren)) {
      BalancedDelimiterTracker T(*this, tok::l_paren,
                                 tok::annot_pragma_openmp_end);
      T.consumeOpen();
      ExprResult AllocatorTraits = ParseCXXIdExpression();
      T.consumeClose();
      if (AllocatorTraits.isInvalid()) {
        SkipUntil(tok::comma, tok::r_paren, tok::annot_pragma_openmp_end,
                  StopBeforeMatch);
        break;
      }
      D.AllocatorTraits = AllocatorTraits.get();
      D.LParenLoc = T.getOpenLocation();
      D.RParenLoc = T.getCloseLocation();
    }
    if (Tok.isNot(tok::comma) && Tok.isNot(tok::r_paren))
      Diag(Tok, diag::err_omp_expected_punc) << "uses_allocators" << 0;
    // Parse ','
    if (Tok.is(tok::comma))
      ConsumeAnyToken();
  } while (Tok.isNot(tok::r_paren) && Tok.isNot(tok::annot_pragma_openmp_end));
  T.consumeClose();
  return Actions.ActOnOpenMPUsesAllocatorClause(Loc, T.getOpenLocation(),
                                                T.getCloseLocation(), Data);
}

/// Parsing of OpenMP clauses.
///
///    clause:
///       if-clause | final-clause | num_threads-clause | safelen-clause |
///       default-clause | private-clause | firstprivate-clause | shared-clause
///       | linear-clause | aligned-clause | collapse-clause |
///       lastprivate-clause | reduction-clause | proc_bind-clause |
///       schedule-clause | copyin-clause | copyprivate-clause | untied-clause |
///       mergeable-clause | flush-clause | read-clause | write-clause |
///       update-clause | capture-clause | seq_cst-clause | device-clause |
///       simdlen-clause | threads-clause | simd-clause | num_teams-clause |
///       thread_limit-clause | priority-clause | grainsize-clause |
///       nogroup-clause | num_tasks-clause | hint-clause | to-clause |
///       from-clause | is_device_ptr-clause | task_reduction-clause |
///       in_reduction-clause | allocator-clause | allocate-clause |
///       acq_rel-clause | acquire-clause | release-clause | relaxed-clause |
///       depobj-clause | destroy-clause | detach-clause | inclusive-clause |
///       exclusive-clause | uses_allocators-clause | use_device_addr-clause
#if INTEL_COLLAB
///       | bind-clause
///       | subdevice-clause
#endif // INTEL_COLLAB
#if INTEL_CUSTOMIZATION
#if INTEL_FEATURE_CSA
///       | dataflow-clause
#endif // INTEL_FEATURE_CSA
#endif // INTEL_CUSTOMIZATION
///
OMPClause *Parser::ParseOpenMPClause(OpenMPDirectiveKind DKind,
                                     OpenMPClauseKind CKind, bool FirstClause) {
  OMPClauseKind = CKind;
  OMPClause *Clause = nullptr;
  bool ErrorFound = false;
  bool WrongDirective = false;
  // Check if clause is allowed for the given directive.
  if (CKind != OMPC_unknown &&
      !isAllowedClauseForDirective(DKind, CKind, getLangOpts().OpenMP)) {
    Diag(Tok, diag::err_omp_unexpected_clause)
        << getOpenMPClauseName(CKind) << getOpenMPDirectiveName(DKind);
    ErrorFound = true;
    WrongDirective = true;
  }

  switch (CKind) {
  case OMPC_final:
  case OMPC_num_threads:
  case OMPC_safelen:
  case OMPC_simdlen:
  case OMPC_collapse:
  case OMPC_ordered:
  case OMPC_num_teams:
  case OMPC_thread_limit:
  case OMPC_priority:
  case OMPC_grainsize:
  case OMPC_num_tasks:
  case OMPC_hint:
  case OMPC_allocator:
  case OMPC_depobj:
  case OMPC_detach:
  case OMPC_novariants:
  case OMPC_nocontext:
<<<<<<< HEAD
#if INTEL_COLLAB
  case OMPC_subdevice:
#endif // INTEL_COLLAB
#if INTEL_CUSTOMIZATION
  case OMPC_tile:
#if INTEL_FEATURE_CSA
  case OMPC_dataflow:
#endif // INTEL_FEATURE_CSA
#endif // INTEL_CUSTOMIZATION
=======
  case OMPC_filter:
>>>>>>> 1a43fd27
    // OpenMP [2.5, Restrictions]
    //  At most one num_threads clause can appear on the directive.
    // OpenMP [2.8.1, simd construct, Restrictions]
    //  Only one safelen  clause can appear on a simd directive.
    //  Only one simdlen  clause can appear on a simd directive.
    //  Only one collapse clause can appear on a simd directive.
    // OpenMP [2.11.1, task Construct, Restrictions]
    //  At most one if clause can appear on the directive.
    //  At most one final clause can appear on the directive.
    // OpenMP [teams Construct, Restrictions]
    //  At most one num_teams clause can appear on the directive.
    //  At most one thread_limit clause can appear on the directive.
    // OpenMP [2.9.1, task Construct, Restrictions]
    // At most one priority clause can appear on the directive.
    // OpenMP [2.9.2, taskloop Construct, Restrictions]
    // At most one grainsize clause can appear on the directive.
    // OpenMP [2.9.2, taskloop Construct, Restrictions]
    // At most one num_tasks clause can appear on the directive.
    // OpenMP [2.11.3, allocate Directive, Restrictions]
    // At most one allocator clause can appear on the directive.
    // OpenMP 5.0, 2.10.1 task Construct, Restrictions.
    // At most one detach clause can appear on the directive.
    // OpenMP 5.1, 2.3.6 dispatch Construct, Restrictions.
    // At most one novariants clause can appear on a dispatch directive.
    // At most one nocontext clause can appear on a dispatch directive.
#if INTEL_CUSTOMIZATION
#if INTEL_FEATURE_CSA
    // Modeling this after similar clauses
    // At most one dataflow clause can appear on the directive.
#endif // INTEL_FEATURE_CSA
#endif // INTEL_CUSTOMIZATION
    if (!FirstClause) {
      Diag(Tok, diag::err_omp_more_one_clause)
          << getOpenMPDirectiveName(DKind) << getOpenMPClauseName(CKind) << 0;
      ErrorFound = true;
    }

    if (CKind == OMPC_ordered && PP.LookAhead(/*N=*/0).isNot(tok::l_paren))
      Clause = ParseOpenMPClause(CKind, WrongDirective);
#if INTEL_CUSTOMIZATION
    else if (CKind == OMPC_tile)
      Clause = ParseOpenMPExprListClause(CKind, WrongDirective);
#if INTEL_FEATURE_CSA
    else if (CKind == OMPC_dataflow)
      if (getTargetInfo().getTriple().getArch() != llvm::Triple::csa) {
        Diag(Tok, diag::warn_omp_extra_tokens_at_eol)
            << getOpenMPDirectiveName(DKind);
        SkipUntil(tok::annot_pragma_openmp_end, StopBeforeMatch);
      } else
        Clause = ParseOpenMPDataflowClause(CKind, WrongDirective);
#endif // INTEL_FEATURE_CSA
#endif // INTEL_CUSTOMIZATION
#if INTEL_COLLAB
    else if (CKind == OMPC_subdevice)
      Clause = ParseOpenMPSubdeviceClause(WrongDirective);
#endif // INTEL_COLLAB
    else
      Clause = ParseOpenMPSingleExprClause(CKind, WrongDirective);
    break;
  case OMPC_default:
  case OMPC_proc_bind:
  case OMPC_atomic_default_mem_order:
  case OMPC_order:
    // OpenMP [2.14.3.1, Restrictions]
    //  Only a single default clause may be specified on a parallel, task or
    //  teams directive.
    // OpenMP [2.5, parallel Construct, Restrictions]
    //  At most one proc_bind clause can appear on the directive.
    // OpenMP [5.0, Requires directive, Restrictions]
    //  At most one atomic_default_mem_order clause can appear
    //  on the directive
    if (!FirstClause && CKind != OMPC_order) {
      Diag(Tok, diag::err_omp_more_one_clause)
          << getOpenMPDirectiveName(DKind) << getOpenMPClauseName(CKind) << 0;
      ErrorFound = true;
    }

    Clause = ParseOpenMPSimpleClause(CKind, WrongDirective);
    break;
#if INTEL_COLLAB
    case OMPC_bind:
    // 5.0 Spec doesn't specify if multiple bind clauses are allowed.
    Clause = ParseOpenMPSimpleClause(CKind, WrongDirective);
    break;
#endif // INTEL_COLLAB
  case OMPC_device:
  case OMPC_schedule:
  case OMPC_dist_schedule:
  case OMPC_defaultmap:
    // OpenMP [2.7.1, Restrictions, p. 3]
    //  Only one schedule clause can appear on a loop directive.
    // OpenMP 4.5 [2.10.4, Restrictions, p. 106]
    //  At most one defaultmap clause can appear on the directive.
    // OpenMP 5.0 [2.12.5, target construct, Restrictions]
    //  At most one device clause can appear on the directive.
    if ((getLangOpts().OpenMP < 50 || CKind != OMPC_defaultmap) &&
        !FirstClause) {
      Diag(Tok, diag::err_omp_more_one_clause)
          << getOpenMPDirectiveName(DKind) << getOpenMPClauseName(CKind) << 0;
      ErrorFound = true;
    }
    LLVM_FALLTHROUGH;
  case OMPC_if:
    Clause = ParseOpenMPSingleExprWithArgClause(DKind, CKind, WrongDirective);
    break;
  case OMPC_nowait:
  case OMPC_untied:
  case OMPC_mergeable:
  case OMPC_read:
  case OMPC_write:
  case OMPC_capture:
  case OMPC_seq_cst:
  case OMPC_acq_rel:
  case OMPC_acquire:
  case OMPC_release:
  case OMPC_relaxed:
  case OMPC_threads:
  case OMPC_simd:
  case OMPC_nogroup:
  case OMPC_unified_address:
  case OMPC_unified_shared_memory:
  case OMPC_reverse_offload:
  case OMPC_dynamic_allocators:
    // OpenMP [2.7.1, Restrictions, p. 9]
    //  Only one ordered clause can appear on a loop directive.
    // OpenMP [2.7.1, Restrictions, C/C++, p. 4]
    //  Only one nowait clause can appear on a for directive.
    // OpenMP [5.0, Requires directive, Restrictions]
    //   Each of the requires clauses can appear at most once on the directive.
    if (!FirstClause) {
      Diag(Tok, diag::err_omp_more_one_clause)
          << getOpenMPDirectiveName(DKind) << getOpenMPClauseName(CKind) << 0;
      ErrorFound = true;
    }

    Clause = ParseOpenMPClause(CKind, WrongDirective);
    break;
  case OMPC_update:
    if (!FirstClause) {
      Diag(Tok, diag::err_omp_more_one_clause)
          << getOpenMPDirectiveName(DKind) << getOpenMPClauseName(CKind) << 0;
      ErrorFound = true;
    }

    Clause = (DKind == OMPD_depobj)
                 ? ParseOpenMPSimpleClause(CKind, WrongDirective)
                 : ParseOpenMPClause(CKind, WrongDirective);
    break;
  case OMPC_private:
  case OMPC_firstprivate:
  case OMPC_lastprivate:
  case OMPC_shared:
  case OMPC_reduction:
  case OMPC_task_reduction:
  case OMPC_in_reduction:
  case OMPC_linear:
  case OMPC_aligned:
  case OMPC_copyin:
  case OMPC_copyprivate:
  case OMPC_flush:
  case OMPC_depend:
  case OMPC_map:
  case OMPC_to:
  case OMPC_from:
  case OMPC_use_device_ptr:
  case OMPC_use_device_addr:
  case OMPC_is_device_ptr:
  case OMPC_allocate:
  case OMPC_nontemporal:
  case OMPC_inclusive:
  case OMPC_exclusive:
  case OMPC_affinity:
    Clause = ParseOpenMPVarListClause(DKind, CKind, WrongDirective);
    break;
  case OMPC_sizes:
    if (!FirstClause) {
      Diag(Tok, diag::err_omp_more_one_clause)
          << getOpenMPDirectiveName(DKind) << getOpenMPClauseName(CKind) << 0;
      ErrorFound = true;
    }

    Clause = ParseOpenMPSizesClause();
    break;
  case OMPC_uses_allocators:
    Clause = ParseOpenMPUsesAllocatorClause(DKind);
    break;
  case OMPC_destroy:
    if (DKind != OMPD_interop) {
      if (!FirstClause) {
        Diag(Tok, diag::err_omp_more_one_clause)
            << getOpenMPDirectiveName(DKind) << getOpenMPClauseName(CKind) << 0;
        ErrorFound = true;
      }
      Clause = ParseOpenMPClause(CKind, WrongDirective);
      break;
    }
    LLVM_FALLTHROUGH;
  case OMPC_init:
  case OMPC_use:
    Clause = ParseOpenMPInteropClause(CKind, WrongDirective);
    break;
  case OMPC_device_type:
  case OMPC_unknown:
    skipUntilPragmaOpenMPEnd(DKind);
    break;
  case OMPC_threadprivate:
  case OMPC_uniform:
  case OMPC_match:
    if (!WrongDirective)
      Diag(Tok, diag::err_omp_unexpected_clause)
          << getOpenMPClauseName(CKind) << getOpenMPDirectiveName(DKind);
    SkipUntil(tok::comma, tok::annot_pragma_openmp_end, StopBeforeMatch);
    break;
  default:
    break;
  }
  return ErrorFound ? nullptr : Clause;
}

/// Parses simple expression in parens for single-expression clauses of OpenMP
/// constructs.
/// \param RLoc Returned location of right paren.
ExprResult Parser::ParseOpenMPParensExpr(StringRef ClauseName,
                                         SourceLocation &RLoc,
                                         bool IsAddressOfOperand) {
  BalancedDelimiterTracker T(*this, tok::l_paren, tok::annot_pragma_openmp_end);
  if (T.expectAndConsume(diag::err_expected_lparen_after, ClauseName.data()))
    return ExprError();

  SourceLocation ELoc = Tok.getLocation();
  ExprResult LHS(
      ParseCastExpression(AnyCastExpr, IsAddressOfOperand, NotTypeCast));
  ExprResult Val(ParseRHSOfBinaryExpression(LHS, prec::Conditional));
  Val = Actions.ActOnFinishFullExpr(Val.get(), ELoc, /*DiscardedValue*/ false);

  // Parse ')'.
  RLoc = Tok.getLocation();
  if (!T.consumeClose())
    RLoc = T.getCloseLocation();

  return Val;
}

/// Parsing of OpenMP clauses with single expressions like 'final',
/// 'collapse', 'safelen', 'num_threads', 'simdlen', 'num_teams',
/// 'thread_limit', 'simdlen', 'priority', 'grainsize', 'num_tasks', 'hint' or
/// 'detach'.
///
///    final-clause:
///      'final' '(' expression ')'
///
///    num_threads-clause:
///      'num_threads' '(' expression ')'
///
///    safelen-clause:
///      'safelen' '(' expression ')'
///
///    simdlen-clause:
///      'simdlen' '(' expression ')'
///
///    collapse-clause:
///      'collapse' '(' expression ')'
///
///    priority-clause:
///      'priority' '(' expression ')'
///
///    grainsize-clause:
///      'grainsize' '(' expression ')'
///
///    num_tasks-clause:
///      'num_tasks' '(' expression ')'
///
///    hint-clause:
///      'hint' '(' expression ')'
///
///    allocator-clause:
///      'allocator' '(' expression ')'
///
///    detach-clause:
///      'detach' '(' event-handler-expression ')'
///
OMPClause *Parser::ParseOpenMPSingleExprClause(OpenMPClauseKind Kind,
                                               bool ParseOnly) {
  SourceLocation Loc = ConsumeToken();
  SourceLocation LLoc = Tok.getLocation();
  SourceLocation RLoc;

  ExprResult Val = ParseOpenMPParensExpr(getOpenMPClauseName(Kind), RLoc);

  if (Val.isInvalid())
    return nullptr;

  if (ParseOnly)
    return nullptr;
  return Actions.ActOnOpenMPSingleExprClause(Kind, Val.get(), Loc, LLoc, RLoc);
}

/// Parsing of OpenMP clauses that use an interop-var.
///
/// init-clause:
///   init([interop-modifier, ]interop-type[[, interop-type] ... ]:interop-var)
///
/// destroy-clause:
///   destroy(interop-var)
///
/// use-clause:
///   use(interop-var)
///
/// interop-modifier:
///   prefer_type(preference-list)
///
/// preference-list:
///   foreign-runtime-id [, foreign-runtime-id]...
///
/// foreign-runtime-id:
///   <string-literal> | <constant-integral-expression>
///
/// interop-type:
///   target | targetsync
///
OMPClause *Parser::ParseOpenMPInteropClause(OpenMPClauseKind Kind,
                                            bool ParseOnly) {
  SourceLocation Loc = ConsumeToken();
  // Parse '('.
  BalancedDelimiterTracker T(*this, tok::l_paren, tok::annot_pragma_openmp_end);
  if (T.expectAndConsume(diag::err_expected_lparen_after,
                         getOpenMPClauseName(Kind).data()))
    return nullptr;

  bool IsTarget = false;
  bool IsTargetSync = false;
  SmallVector<Expr *, 4> Prefs;

  if (Kind == OMPC_init) {

    // Parse optional interop-modifier.
    if (Tok.is(tok::identifier) && PP.getSpelling(Tok) == "prefer_type") {
      ConsumeToken();
      BalancedDelimiterTracker PT(*this, tok::l_paren,
                                  tok::annot_pragma_openmp_end);
      if (PT.expectAndConsume(diag::err_expected_lparen_after, "prefer_type"))
        return nullptr;

      while (Tok.isNot(tok::r_paren)) {
        SourceLocation Loc = Tok.getLocation();
        ExprResult LHS = ParseCastExpression(AnyCastExpr);
        ExprResult PTExpr = Actions.CorrectDelayedTyposInExpr(
            ParseRHSOfBinaryExpression(LHS, prec::Conditional));
        PTExpr = Actions.ActOnFinishFullExpr(PTExpr.get(), Loc,
                                             /*DiscardedValue=*/false);
        if (PTExpr.isUsable())
          Prefs.push_back(PTExpr.get());
        else
          SkipUntil(tok::comma, tok::r_paren, tok::annot_pragma_openmp_end,
                    StopBeforeMatch);

        if (Tok.is(tok::comma))
          ConsumeToken();
      }
      PT.consumeClose();
    }

    if (!Prefs.empty()) {
      if (Tok.is(tok::comma))
        ConsumeToken();
      else
        Diag(Tok, diag::err_omp_expected_punc_after_interop_mod);
    }

    // Parse the interop-types.
#if INTEL_COLLAB
    if (Optional<std::pair<bool, bool>> InteropTypes =
            parseInteropTypeList(*this)) {
      IsTarget = InteropTypes->first;
      IsTargetSync = InteropTypes->second;
      if (Tok.isNot(tok::colon))
        Diag(Tok, diag::warn_pragma_expected_colon) << "interop types";
    }
    if (Tok.is(tok::colon))
      ConsumeToken();
#else // INTEL_COLLAB
    bool HasError = false;
    while (Tok.is(tok::identifier)) {
      if (PP.getSpelling(Tok) == "target") {
        // OpenMP 5.1 [2.15.1, interop Construct, Restrictions]
        // Each interop-type may be specified on an action-clause at most
        // once.
        if (IsTarget)
          Diag(Tok, diag::warn_omp_more_one_interop_type) << "target";
        IsTarget = true;
      } else if (PP.getSpelling(Tok) == "targetsync") {
        if (IsTargetSync)
          Diag(Tok, diag::warn_omp_more_one_interop_type) << "targetsync";
        IsTargetSync = true;
      } else {
        HasError = true;
        Diag(Tok, diag::err_omp_expected_interop_type);
      }
      ConsumeToken();

      if (!Tok.is(tok::comma))
        break;
      ConsumeToken();
    }
    if (!HasError && !IsTarget && !IsTargetSync)
      Diag(Tok, diag::err_omp_expected_interop_type);

    if (Tok.is(tok::colon))
      ConsumeToken();
    else if (IsTarget || IsTargetSync)
      Diag(Tok, diag::warn_pragma_expected_colon) << "interop types";
#endif // INTEL_COLLAB
  }

  // Parse the variable.
  SourceLocation VarLoc = Tok.getLocation();
  ExprResult InteropVarExpr =
      Actions.CorrectDelayedTyposInExpr(ParseAssignmentExpression());
  if (!InteropVarExpr.isUsable()) {
    SkipUntil(tok::comma, tok::r_paren, tok::annot_pragma_openmp_end,
              StopBeforeMatch);
  }

  // Parse ')'.
  SourceLocation RLoc = Tok.getLocation();
  if (!T.consumeClose())
    RLoc = T.getCloseLocation();

  if (ParseOnly || !InteropVarExpr.isUsable() ||
      (Kind == OMPC_init && !IsTarget && !IsTargetSync))
    return nullptr;

  if (Kind == OMPC_init)
    return Actions.ActOnOpenMPInitClause(InteropVarExpr.get(), Prefs, IsTarget,
                                         IsTargetSync, Loc, T.getOpenLocation(),
                                         VarLoc, RLoc);
  if (Kind == OMPC_use)
    return Actions.ActOnOpenMPUseClause(InteropVarExpr.get(), Loc,
                                        T.getOpenLocation(), VarLoc, RLoc);

  if (Kind == OMPC_destroy)
    return Actions.ActOnOpenMPDestroyClause(InteropVarExpr.get(), Loc,
                                            T.getOpenLocation(), VarLoc, RLoc);

  llvm_unreachable("Unexpected interop variable clause.");
}

/// Parsing of simple OpenMP clauses like 'default' or 'proc_bind'.
///
///    default-clause:
///         'default' '(' 'none' | 'shared' | 'firstprivate' ')'
///
#if INTEL_COLLAB
///    bind-clause:
///         'bind' '(' 'teams' | 'parallel' | 'thread' ')'
#endif // INTEL_COLLAB
///    proc_bind-clause:
///         'proc_bind' '(' 'master' | 'close' | 'spread' ')'
///
///    update-clause:
///         'update' '(' 'in' | 'out' | 'inout' | 'mutexinoutset' ')'
///
OMPClause *Parser::ParseOpenMPSimpleClause(OpenMPClauseKind Kind,
                                           bool ParseOnly) {
  llvm::Optional<SimpleClauseData> Val = parseOpenMPSimpleClause(*this, Kind);
  if (!Val || ParseOnly)
    return nullptr;
  if (getLangOpts().OpenMP < 51 && Kind == OMPC_default &&
      static_cast<DefaultKind>(Val.getValue().Type) ==
          OMP_DEFAULT_firstprivate) {
    Diag(Val.getValue().LOpen, diag::err_omp_invalid_dsa)
        << getOpenMPClauseName(OMPC_firstprivate)
        << getOpenMPClauseName(OMPC_default) << "5.1";
    return nullptr;
  }
  return Actions.ActOnOpenMPSimpleClause(
      Kind, Val.getValue().Type, Val.getValue().TypeLoc, Val.getValue().LOpen,
      Val.getValue().Loc, Val.getValue().RLoc);
}

/// Parsing of OpenMP clauses like 'ordered'.
///
///    ordered-clause:
///         'ordered'
///
///    nowait-clause:
///         'nowait'
///
///    untied-clause:
///         'untied'
///
///    mergeable-clause:
///         'mergeable'
///
///    read-clause:
///         'read'
///
///    threads-clause:
///         'threads'
///
///    simd-clause:
///         'simd'
///
///    nogroup-clause:
///         'nogroup'
///
OMPClause *Parser::ParseOpenMPClause(OpenMPClauseKind Kind, bool ParseOnly) {
  SourceLocation Loc = Tok.getLocation();
  ConsumeAnyToken();

  if (ParseOnly)
    return nullptr;
  return Actions.ActOnOpenMPClause(Kind, Loc, Tok.getLocation());
}

/// Parsing of OpenMP clauses with single expressions and some additional
/// argument like 'schedule' or 'dist_schedule'.
///
///    schedule-clause:
///      'schedule' '(' [ modifier [ ',' modifier ] ':' ] kind [',' expression ]
///      ')'
///
///    if-clause:
///      'if' '(' [ directive-name-modifier ':' ] expression ')'
///
///    defaultmap:
///      'defaultmap' '(' modifier [ ':' kind ] ')'
///
///    device-clause:
///      'device' '(' [ device-modifier ':' ] expression ')'
///
OMPClause *Parser::ParseOpenMPSingleExprWithArgClause(OpenMPDirectiveKind DKind,
                                                      OpenMPClauseKind Kind,
                                                      bool ParseOnly) {
  SourceLocation Loc = ConsumeToken();
  SourceLocation DelimLoc;
  // Parse '('.
  BalancedDelimiterTracker T(*this, tok::l_paren, tok::annot_pragma_openmp_end);
  if (T.expectAndConsume(diag::err_expected_lparen_after,
                         getOpenMPClauseName(Kind).data()))
    return nullptr;

  ExprResult Val;
  SmallVector<unsigned, 4> Arg;
  SmallVector<SourceLocation, 4> KLoc;
  if (Kind == OMPC_schedule) {
    enum { Modifier1, Modifier2, ScheduleKind, NumberOfElements };
    Arg.resize(NumberOfElements);
    KLoc.resize(NumberOfElements);
    Arg[Modifier1] = OMPC_SCHEDULE_MODIFIER_unknown;
    Arg[Modifier2] = OMPC_SCHEDULE_MODIFIER_unknown;
    Arg[ScheduleKind] = OMPC_SCHEDULE_unknown;
    unsigned KindModifier = getOpenMPSimpleClauseType(
        Kind, Tok.isAnnotation() ? "" : PP.getSpelling(Tok),
        getLangOpts().OpenMP);
    if (KindModifier > OMPC_SCHEDULE_unknown) {
      // Parse 'modifier'
      Arg[Modifier1] = KindModifier;
      KLoc[Modifier1] = Tok.getLocation();
      if (Tok.isNot(tok::r_paren) && Tok.isNot(tok::comma) &&
          Tok.isNot(tok::annot_pragma_openmp_end))
        ConsumeAnyToken();
      if (Tok.is(tok::comma)) {
        // Parse ',' 'modifier'
        ConsumeAnyToken();
        KindModifier = getOpenMPSimpleClauseType(
            Kind, Tok.isAnnotation() ? "" : PP.getSpelling(Tok),
            getLangOpts().OpenMP);
        Arg[Modifier2] = KindModifier > OMPC_SCHEDULE_unknown
                             ? KindModifier
                             : (unsigned)OMPC_SCHEDULE_unknown;
        KLoc[Modifier2] = Tok.getLocation();
        if (Tok.isNot(tok::r_paren) && Tok.isNot(tok::comma) &&
            Tok.isNot(tok::annot_pragma_openmp_end))
          ConsumeAnyToken();
      }
      // Parse ':'
      if (Tok.is(tok::colon))
        ConsumeAnyToken();
      else
        Diag(Tok, diag::warn_pragma_expected_colon) << "schedule modifier";
      KindModifier = getOpenMPSimpleClauseType(
          Kind, Tok.isAnnotation() ? "" : PP.getSpelling(Tok),
          getLangOpts().OpenMP);
    }
    Arg[ScheduleKind] = KindModifier;
    KLoc[ScheduleKind] = Tok.getLocation();
    if (Tok.isNot(tok::r_paren) && Tok.isNot(tok::comma) &&
        Tok.isNot(tok::annot_pragma_openmp_end))
      ConsumeAnyToken();
    if ((Arg[ScheduleKind] == OMPC_SCHEDULE_static ||
         Arg[ScheduleKind] == OMPC_SCHEDULE_dynamic ||
         Arg[ScheduleKind] == OMPC_SCHEDULE_guided) &&
        Tok.is(tok::comma))
      DelimLoc = ConsumeAnyToken();
  } else if (Kind == OMPC_dist_schedule) {
    Arg.push_back(getOpenMPSimpleClauseType(
        Kind, Tok.isAnnotation() ? "" : PP.getSpelling(Tok),
        getLangOpts().OpenMP));
    KLoc.push_back(Tok.getLocation());
    if (Tok.isNot(tok::r_paren) && Tok.isNot(tok::comma) &&
        Tok.isNot(tok::annot_pragma_openmp_end))
      ConsumeAnyToken();
    if (Arg.back() == OMPC_DIST_SCHEDULE_static && Tok.is(tok::comma))
      DelimLoc = ConsumeAnyToken();
  } else if (Kind == OMPC_defaultmap) {
    // Get a defaultmap modifier
    unsigned Modifier = getOpenMPSimpleClauseType(
        Kind, Tok.isAnnotation() ? "" : PP.getSpelling(Tok),
        getLangOpts().OpenMP);
    // Set defaultmap modifier to unknown if it is either scalar, aggregate, or
    // pointer
    if (Modifier < OMPC_DEFAULTMAP_MODIFIER_unknown)
      Modifier = OMPC_DEFAULTMAP_MODIFIER_unknown;
    Arg.push_back(Modifier);
    KLoc.push_back(Tok.getLocation());
    if (Tok.isNot(tok::r_paren) && Tok.isNot(tok::comma) &&
        Tok.isNot(tok::annot_pragma_openmp_end))
      ConsumeAnyToken();
    // Parse ':'
    if (Tok.is(tok::colon) || getLangOpts().OpenMP < 50) {
      if (Tok.is(tok::colon))
        ConsumeAnyToken();
      else if (Arg.back() != OMPC_DEFAULTMAP_MODIFIER_unknown)
        Diag(Tok, diag::warn_pragma_expected_colon) << "defaultmap modifier";
      // Get a defaultmap kind
      Arg.push_back(getOpenMPSimpleClauseType(
          Kind, Tok.isAnnotation() ? "" : PP.getSpelling(Tok),
          getLangOpts().OpenMP));
      KLoc.push_back(Tok.getLocation());
      if (Tok.isNot(tok::r_paren) && Tok.isNot(tok::comma) &&
          Tok.isNot(tok::annot_pragma_openmp_end))
        ConsumeAnyToken();
    } else {
      Arg.push_back(OMPC_DEFAULTMAP_unknown);
      KLoc.push_back(SourceLocation());
    }
  } else if (Kind == OMPC_device) {
    // Only target executable directives support extended device construct.
    if (isOpenMPTargetExecutionDirective(DKind) && getLangOpts().OpenMP >= 50 &&
        NextToken().is(tok::colon)) {
      // Parse optional <device modifier> ':'
      Arg.push_back(getOpenMPSimpleClauseType(
          Kind, Tok.isAnnotation() ? "" : PP.getSpelling(Tok),
          getLangOpts().OpenMP));
      KLoc.push_back(Tok.getLocation());
      ConsumeAnyToken();
      // Parse ':'
      ConsumeAnyToken();
    } else {
      Arg.push_back(OMPC_DEVICE_unknown);
      KLoc.emplace_back();
    }
  } else {
    assert(Kind == OMPC_if);
    KLoc.push_back(Tok.getLocation());
    TentativeParsingAction TPA(*this);
    auto DK = parseOpenMPDirectiveKind(*this);
    Arg.push_back(DK);
    if (DK != OMPD_unknown) {
      ConsumeToken();
      if (Tok.is(tok::colon) && getLangOpts().OpenMP > 40) {
        TPA.Commit();
        DelimLoc = ConsumeToken();
      } else {
        TPA.Revert();
        Arg.back() = unsigned(OMPD_unknown);
      }
    } else {
      TPA.Revert();
    }
  }

  bool NeedAnExpression = (Kind == OMPC_schedule && DelimLoc.isValid()) ||
                          (Kind == OMPC_dist_schedule && DelimLoc.isValid()) ||
                          Kind == OMPC_if || Kind == OMPC_device;
  if (NeedAnExpression) {
    SourceLocation ELoc = Tok.getLocation();
    ExprResult LHS(ParseCastExpression(AnyCastExpr, false, NotTypeCast));
    Val = ParseRHSOfBinaryExpression(LHS, prec::Conditional);
    Val =
        Actions.ActOnFinishFullExpr(Val.get(), ELoc, /*DiscardedValue*/ false);
  }

  // Parse ')'.
  SourceLocation RLoc = Tok.getLocation();
  if (!T.consumeClose())
    RLoc = T.getCloseLocation();

  if (NeedAnExpression && Val.isInvalid())
    return nullptr;

  if (ParseOnly)
    return nullptr;
  return Actions.ActOnOpenMPSingleExprWithArgClause(
      Kind, Arg, Val.get(), Loc, T.getOpenLocation(), KLoc, DelimLoc, RLoc);
}

#if INTEL_CUSTOMIZATION
/// Parsing of OpenMP clauses with an expression list.
///
///    tile-clause:
///      'tile' '(' constant-expr [, constant-expr ...] ')'
///
OMPClause *Parser::ParseOpenMPExprListClause(OpenMPClauseKind Kind,
                                             bool ParseOnly) {
  SourceLocation Loc = ConsumeToken();
  // Parse '('.
  BalancedDelimiterTracker T(*this, tok::l_paren, tok::annot_pragma_openmp_end);
  if (T.expectAndConsume(diag::err_expected_lparen_after,
                         getOpenMPClauseName(Kind).data()))
    return nullptr;

  bool IsComma = false;
  bool IsInvalid = false;
  SmallVector<Expr *, 4> Exprs;

  while (IsComma ||
         (Tok.isNot(tok::r_paren) && Tok.isNot(tok::annot_pragma_openmp_end))) {
    SourceLocation ELoc = Tok.getLocation();
    ExprResult LHS(ParseCastExpression(AnyCastExpr, false, NotTypeCast));
    ExprResult Val = ParseRHSOfBinaryExpression(LHS, prec::Conditional);
    Val =
        Actions.ActOnFinishFullExpr(Val.get(), ELoc, /*DiscardedValue*/ false);
    if (!Val.isInvalid()) {
      Exprs.push_back(Val.get());
    } else {
      IsInvalid = true;
      SkipUntil(tok::comma, tok::r_paren, tok::annot_pragma_openmp_end,
                StopBeforeMatch);
    }
    IsComma = Tok.is(tok::comma);
    if (IsComma)
      ConsumeToken();
  }

  if (Exprs.empty()) {
    Diag(Tok.getLocation(), diag::err_expected_expression);
    IsInvalid = true;
  }

  // Parse ')'.
  SourceLocation RLoc = Tok.getLocation();
  if (!T.consumeClose())
    RLoc = T.getCloseLocation();

  if (IsInvalid || ParseOnly)
    return nullptr;

  return Actions.ActOnOpenMPTileClause(Exprs, Loc, T.getOpenLocation(), RLoc);
}
#endif // INTEL_CUSTOMIZATION

static bool ParseReductionId(Parser &P, CXXScopeSpec &ReductionIdScopeSpec,
                             UnqualifiedId &ReductionId) {
  if (ReductionIdScopeSpec.isEmpty()) {
    auto OOK = OO_None;
    switch (P.getCurToken().getKind()) {
    case tok::plus:
      OOK = OO_Plus;
      break;
    case tok::minus:
      OOK = OO_Minus;
      break;
    case tok::star:
      OOK = OO_Star;
      break;
    case tok::amp:
      OOK = OO_Amp;
      break;
    case tok::pipe:
      OOK = OO_Pipe;
      break;
    case tok::caret:
      OOK = OO_Caret;
      break;
    case tok::ampamp:
      OOK = OO_AmpAmp;
      break;
    case tok::pipepipe:
      OOK = OO_PipePipe;
      break;
    default:
      break;
    }
    if (OOK != OO_None) {
      SourceLocation OpLoc = P.ConsumeToken();
      SourceLocation SymbolLocations[] = {OpLoc, OpLoc, SourceLocation()};
      ReductionId.setOperatorFunctionId(OpLoc, OOK, SymbolLocations);
      return false;
    }
  }
  return P.ParseUnqualifiedId(
      ReductionIdScopeSpec, /*ObjectType=*/nullptr,
      /*ObjectHadErrors=*/false, /*EnteringContext*/ false,
      /*AllowDestructorName*/ false,
      /*AllowConstructorName*/ false,
      /*AllowDeductionGuide*/ false, nullptr, ReductionId);
}

/// Checks if the token is a valid map-type-modifier.
/// FIXME: It will return an OpenMPMapClauseKind if that's what it parses.
static OpenMPMapModifierKind isMapModifier(Parser &P) {
  Token Tok = P.getCurToken();
  if (!Tok.is(tok::identifier))
    return OMPC_MAP_MODIFIER_unknown;

  Preprocessor &PP = P.getPreprocessor();
  OpenMPMapModifierKind TypeModifier =
      static_cast<OpenMPMapModifierKind>(getOpenMPSimpleClauseType(
          OMPC_map, PP.getSpelling(Tok), P.getLangOpts().OpenMP));
  return TypeModifier;
}

/// Parse the mapper modifier in map, to, and from clauses.
bool Parser::parseMapperModifier(OpenMPVarListDataTy &Data) {
  // Parse '('.
  BalancedDelimiterTracker T(*this, tok::l_paren, tok::colon);
  if (T.expectAndConsume(diag::err_expected_lparen_after, "mapper")) {
    SkipUntil(tok::colon, tok::r_paren, tok::annot_pragma_openmp_end,
              StopBeforeMatch);
    return true;
  }
  // Parse mapper-identifier
  if (getLangOpts().CPlusPlus)
    ParseOptionalCXXScopeSpecifier(Data.ReductionOrMapperIdScopeSpec,
                                   /*ObjectType=*/nullptr,
                                   /*ObjectHadErrors=*/false,
                                   /*EnteringContext=*/false);
  if (Tok.isNot(tok::identifier) && Tok.isNot(tok::kw_default)) {
    Diag(Tok.getLocation(), diag::err_omp_mapper_illegal_identifier);
    SkipUntil(tok::colon, tok::r_paren, tok::annot_pragma_openmp_end,
              StopBeforeMatch);
    return true;
  }
  auto &DeclNames = Actions.getASTContext().DeclarationNames;
  Data.ReductionOrMapperId = DeclarationNameInfo(
      DeclNames.getIdentifier(Tok.getIdentifierInfo()), Tok.getLocation());
  ConsumeToken();
  // Parse ')'.
  return T.consumeClose();
}

/// Parse map-type-modifiers in map clause.
/// map([ [map-type-modifier[,] [map-type-modifier[,] ...] map-type : ] list)
/// where, map-type-modifier ::= always | close | mapper(mapper-identifier) |
/// present
bool Parser::parseMapTypeModifiers(OpenMPVarListDataTy &Data) {
  while (getCurToken().isNot(tok::colon)) {
    OpenMPMapModifierKind TypeModifier = isMapModifier(*this);
    if (TypeModifier == OMPC_MAP_MODIFIER_always ||
        TypeModifier == OMPC_MAP_MODIFIER_close ||
        TypeModifier == OMPC_MAP_MODIFIER_present) {
      Data.MapTypeModifiers.push_back(TypeModifier);
      Data.MapTypeModifiersLoc.push_back(Tok.getLocation());
      ConsumeToken();
    } else if (TypeModifier == OMPC_MAP_MODIFIER_mapper) {
      Data.MapTypeModifiers.push_back(TypeModifier);
      Data.MapTypeModifiersLoc.push_back(Tok.getLocation());
      ConsumeToken();
      if (parseMapperModifier(Data))
        return true;
    } else {
      // For the case of unknown map-type-modifier or a map-type.
      // Map-type is followed by a colon; the function returns when it
      // encounters a token followed by a colon.
      if (Tok.is(tok::comma)) {
        Diag(Tok, diag::err_omp_map_type_modifier_missing);
        ConsumeToken();
        continue;
      }
      // Potential map-type token as it is followed by a colon.
      if (PP.LookAhead(0).is(tok::colon))
        return false;
      Diag(Tok, diag::err_omp_unknown_map_type_modifier)
          << (getLangOpts().OpenMP >= 51 ? 1 : 0);
      ConsumeToken();
    }
    if (getCurToken().is(tok::comma))
      ConsumeToken();
  }
  return false;
}

/// Checks if the token is a valid map-type.
/// FIXME: It will return an OpenMPMapModifierKind if that's what it parses.
static OpenMPMapClauseKind isMapType(Parser &P) {
  Token Tok = P.getCurToken();
  // The map-type token can be either an identifier or the C++ delete keyword.
  if (!Tok.isOneOf(tok::identifier, tok::kw_delete))
    return OMPC_MAP_unknown;
  Preprocessor &PP = P.getPreprocessor();
  OpenMPMapClauseKind MapType =
      static_cast<OpenMPMapClauseKind>(getOpenMPSimpleClauseType(
          OMPC_map, PP.getSpelling(Tok), P.getLangOpts().OpenMP));
  return MapType;
}

/// Parse map-type in map clause.
/// map([ [map-type-modifier[,] [map-type-modifier[,] ...] map-type : ] list)
/// where, map-type ::= to | from | tofrom | alloc | release | delete
static void parseMapType(Parser &P, Parser::OpenMPVarListDataTy &Data) {
  Token Tok = P.getCurToken();
  if (Tok.is(tok::colon)) {
    P.Diag(Tok, diag::err_omp_map_type_missing);
    return;
  }
  Data.ExtraModifier = isMapType(P);
  if (Data.ExtraModifier == OMPC_MAP_unknown)
    P.Diag(Tok, diag::err_omp_unknown_map_type);
  P.ConsumeToken();
}

/// Parses simple expression in parens for single-expression clauses of OpenMP
/// constructs.
ExprResult Parser::ParseOpenMPIteratorsExpr() {
  assert(Tok.is(tok::identifier) && PP.getSpelling(Tok) == "iterator" &&
         "Expected 'iterator' token.");
  SourceLocation IteratorKwLoc = ConsumeToken();

  BalancedDelimiterTracker T(*this, tok::l_paren, tok::annot_pragma_openmp_end);
  if (T.expectAndConsume(diag::err_expected_lparen_after, "iterator"))
    return ExprError();

  SourceLocation LLoc = T.getOpenLocation();
  SmallVector<Sema::OMPIteratorData, 4> Data;
  while (Tok.isNot(tok::r_paren) && Tok.isNot(tok::annot_pragma_openmp_end)) {
    // Check if the type parsing is required.
    ParsedType IteratorType;
    if (Tok.isNot(tok::identifier) || NextToken().isNot(tok::equal)) {
      // identifier '=' is not found - parse type.
      TypeResult TR = ParseTypeName();
      if (TR.isInvalid()) {
        T.skipToEnd();
        return ExprError();
      }
      IteratorType = TR.get();
    }

    // Parse identifier.
    IdentifierInfo *II = nullptr;
    SourceLocation IdLoc;
    if (Tok.is(tok::identifier)) {
      II = Tok.getIdentifierInfo();
      IdLoc = ConsumeToken();
    } else {
      Diag(Tok, diag::err_expected_unqualified_id) << 0;
    }

    // Parse '='.
    SourceLocation AssignLoc;
    if (Tok.is(tok::equal))
      AssignLoc = ConsumeToken();
    else
      Diag(Tok, diag::err_omp_expected_equal_in_iterator);

    // Parse range-specification - <begin> ':' <end> [ ':' <step> ]
    ColonProtectionRAIIObject ColonRAII(*this);
    // Parse <begin>
    SourceLocation Loc = Tok.getLocation();
    ExprResult LHS = ParseCastExpression(AnyCastExpr);
    ExprResult Begin = Actions.CorrectDelayedTyposInExpr(
        ParseRHSOfBinaryExpression(LHS, prec::Conditional));
    Begin = Actions.ActOnFinishFullExpr(Begin.get(), Loc,
                                        /*DiscardedValue=*/false);
    // Parse ':'.
    SourceLocation ColonLoc;
    if (Tok.is(tok::colon))
      ColonLoc = ConsumeToken();

    // Parse <end>
    Loc = Tok.getLocation();
    LHS = ParseCastExpression(AnyCastExpr);
    ExprResult End = Actions.CorrectDelayedTyposInExpr(
        ParseRHSOfBinaryExpression(LHS, prec::Conditional));
    End = Actions.ActOnFinishFullExpr(End.get(), Loc,
                                      /*DiscardedValue=*/false);

    SourceLocation SecColonLoc;
    ExprResult Step;
    // Parse optional step.
    if (Tok.is(tok::colon)) {
      // Parse ':'
      SecColonLoc = ConsumeToken();
      // Parse <step>
      Loc = Tok.getLocation();
      LHS = ParseCastExpression(AnyCastExpr);
      Step = Actions.CorrectDelayedTyposInExpr(
          ParseRHSOfBinaryExpression(LHS, prec::Conditional));
      Step = Actions.ActOnFinishFullExpr(Step.get(), Loc,
                                         /*DiscardedValue=*/false);
    }

    // Parse ',' or ')'
    if (Tok.isNot(tok::comma) && Tok.isNot(tok::r_paren))
      Diag(Tok, diag::err_omp_expected_punc_after_iterator);
    if (Tok.is(tok::comma))
      ConsumeToken();

    Sema::OMPIteratorData &D = Data.emplace_back();
    D.DeclIdent = II;
    D.DeclIdentLoc = IdLoc;
    D.Type = IteratorType;
    D.AssignLoc = AssignLoc;
    D.ColonLoc = ColonLoc;
    D.SecColonLoc = SecColonLoc;
    D.Range.Begin = Begin.get();
    D.Range.End = End.get();
    D.Range.Step = Step.get();
  }

  // Parse ')'.
  SourceLocation RLoc = Tok.getLocation();
  if (!T.consumeClose())
    RLoc = T.getCloseLocation();

  return Actions.ActOnOMPIteratorExpr(getCurScope(), IteratorKwLoc, LLoc, RLoc,
                                      Data);
}

/// Parses clauses with list.
bool Parser::ParseOpenMPVarList(OpenMPDirectiveKind DKind,
                                OpenMPClauseKind Kind,
                                SmallVectorImpl<Expr *> &Vars,
                                OpenMPVarListDataTy &Data) {
  UnqualifiedId UnqualifiedReductionId;
  bool InvalidReductionId = false;
  bool IsInvalidMapperModifier = false;

  // Parse '('.
  BalancedDelimiterTracker T(*this, tok::l_paren, tok::annot_pragma_openmp_end);
  if (T.expectAndConsume(diag::err_expected_lparen_after,
                         getOpenMPClauseName(Kind).data()))
    return true;

  bool HasIterator = false;
  bool NeedRParenForLinear = false;
  BalancedDelimiterTracker LinearT(*this, tok::l_paren,
                                   tok::annot_pragma_openmp_end);
  // Handle reduction-identifier for reduction clause.
  if (Kind == OMPC_reduction || Kind == OMPC_task_reduction ||
      Kind == OMPC_in_reduction) {
    Data.ExtraModifier = OMPC_REDUCTION_unknown;
    if (Kind == OMPC_reduction && getLangOpts().OpenMP >= 50 &&
        (Tok.is(tok::identifier) || Tok.is(tok::kw_default)) &&
        NextToken().is(tok::comma)) {
      // Parse optional reduction modifier.
      Data.ExtraModifier = getOpenMPSimpleClauseType(Kind, PP.getSpelling(Tok),
                                                     getLangOpts().OpenMP);
      Data.ExtraModifierLoc = Tok.getLocation();
      ConsumeToken();
      assert(Tok.is(tok::comma) && "Expected comma.");
      (void)ConsumeToken();
    }
#if INTEL_COLLAB
    if (getLangOpts().OpenMPLateOutline &&
        Data.ExtraModifier == OMPC_REDUCTION_inscan) {
      Diag(Tok, diag::warn_pragma_unsupported_modifier) <<
          getOpenMPSimpleClauseTypeName(Kind, OMPC_REDUCTION_inscan);
      Data.ExtraModifier = OMPC_REDUCTION_default;
    }
#endif // INTEL_COLLAB
    ColonProtectionRAIIObject ColonRAII(*this);
    if (getLangOpts().CPlusPlus)
      ParseOptionalCXXScopeSpecifier(Data.ReductionOrMapperIdScopeSpec,
                                     /*ObjectType=*/nullptr,
                                     /*ObjectHadErrors=*/false,
                                     /*EnteringContext=*/false);
    InvalidReductionId = ParseReductionId(
        *this, Data.ReductionOrMapperIdScopeSpec, UnqualifiedReductionId);
    if (InvalidReductionId) {
      SkipUntil(tok::colon, tok::r_paren, tok::annot_pragma_openmp_end,
                StopBeforeMatch);
    }
    if (Tok.is(tok::colon))
      Data.ColonLoc = ConsumeToken();
    else
      Diag(Tok, diag::warn_pragma_expected_colon) << "reduction identifier";
    if (!InvalidReductionId)
      Data.ReductionOrMapperId =
          Actions.GetNameFromUnqualifiedId(UnqualifiedReductionId);
  } else if (Kind == OMPC_depend) {
    if (getLangOpts().OpenMP >= 50) {
      if (Tok.is(tok::identifier) && PP.getSpelling(Tok) == "iterator") {
        // Handle optional dependence modifier.
        // iterator(iterators-definition)
        // where iterators-definition is iterator-specifier [,
        // iterators-definition ]
        // where iterator-specifier is [ iterator-type ] identifier =
        // range-specification
        HasIterator = true;
        EnterScope(Scope::OpenMPDirectiveScope | Scope::DeclScope);
        ExprResult IteratorRes = ParseOpenMPIteratorsExpr();
        Data.DepModOrTailExpr = IteratorRes.get();
        // Parse ','
        ExpectAndConsume(tok::comma);
      }
    }
    // Handle dependency type for depend clause.
    ColonProtectionRAIIObject ColonRAII(*this);
    Data.ExtraModifier = getOpenMPSimpleClauseType(
        Kind, Tok.is(tok::identifier) ? PP.getSpelling(Tok) : "",
        getLangOpts().OpenMP);
    Data.ExtraModifierLoc = Tok.getLocation();
    if (Data.ExtraModifier == OMPC_DEPEND_unknown) {
      SkipUntil(tok::colon, tok::r_paren, tok::annot_pragma_openmp_end,
                StopBeforeMatch);
    } else {
      ConsumeToken();
      // Special processing for depend(source) clause.
      if (DKind == OMPD_ordered && Data.ExtraModifier == OMPC_DEPEND_source) {
        // Parse ')'.
        T.consumeClose();
        return false;
      }
    }
    if (Tok.is(tok::colon)) {
      Data.ColonLoc = ConsumeToken();
    } else {
      Diag(Tok, DKind == OMPD_ordered ? diag::warn_pragma_expected_colon_r_paren
                                      : diag::warn_pragma_expected_colon)
          << "dependency type";
    }
  } else if (Kind == OMPC_linear) {
    // Try to parse modifier if any.
    Data.ExtraModifier = OMPC_LINEAR_val;
    if (Tok.is(tok::identifier) && PP.LookAhead(0).is(tok::l_paren)) {
      Data.ExtraModifier = getOpenMPSimpleClauseType(Kind, PP.getSpelling(Tok),
                                                     getLangOpts().OpenMP);
      Data.ExtraModifierLoc = ConsumeToken();
      LinearT.consumeOpen();
      NeedRParenForLinear = true;
    }
  } else if (Kind == OMPC_lastprivate) {
    // Try to parse modifier if any.
    Data.ExtraModifier = OMPC_LASTPRIVATE_unknown;
    // Conditional modifier allowed only in OpenMP 5.0 and not supported in
    // distribute and taskloop based directives.
    if ((getLangOpts().OpenMP >= 50 && !isOpenMPDistributeDirective(DKind) &&
         !isOpenMPTaskLoopDirective(DKind)) &&
        Tok.is(tok::identifier) && PP.LookAhead(0).is(tok::colon)) {
      Data.ExtraModifier = getOpenMPSimpleClauseType(Kind, PP.getSpelling(Tok),
                                                     getLangOpts().OpenMP);
      Data.ExtraModifierLoc = Tok.getLocation();
      ConsumeToken();
      assert(Tok.is(tok::colon) && "Expected colon.");
      Data.ColonLoc = ConsumeToken();
    }
  } else if (Kind == OMPC_map) {
    // Handle map type for map clause.
    ColonProtectionRAIIObject ColonRAII(*this);

    // The first identifier may be a list item, a map-type or a
    // map-type-modifier. The map-type can also be delete which has the same
    // spelling of the C++ delete keyword.
    Data.ExtraModifier = OMPC_MAP_unknown;
    Data.ExtraModifierLoc = Tok.getLocation();

    // Check for presence of a colon in the map clause.
    TentativeParsingAction TPA(*this);
    bool ColonPresent = false;
    if (SkipUntil(tok::colon, tok::r_paren, tok::annot_pragma_openmp_end,
                  StopBeforeMatch)) {
      if (Tok.is(tok::colon))
        ColonPresent = true;
    }
    TPA.Revert();
    // Only parse map-type-modifier[s] and map-type if a colon is present in
    // the map clause.
    if (ColonPresent) {
      IsInvalidMapperModifier = parseMapTypeModifiers(Data);
      if (!IsInvalidMapperModifier)
        parseMapType(*this, Data);
      else
        SkipUntil(tok::colon, tok::annot_pragma_openmp_end, StopBeforeMatch);
    }
    if (Data.ExtraModifier == OMPC_MAP_unknown) {
      Data.ExtraModifier = OMPC_MAP_tofrom;
      Data.IsMapTypeImplicit = true;
    }

    if (Tok.is(tok::colon))
      Data.ColonLoc = ConsumeToken();
  } else if (Kind == OMPC_to || Kind == OMPC_from) {
    while (Tok.is(tok::identifier)) {
      auto Modifier =
          static_cast<OpenMPMotionModifierKind>(getOpenMPSimpleClauseType(
              Kind, PP.getSpelling(Tok), getLangOpts().OpenMP));
      if (Modifier == OMPC_MOTION_MODIFIER_unknown)
        break;
      Data.MotionModifiers.push_back(Modifier);
      Data.MotionModifiersLoc.push_back(Tok.getLocation());
      ConsumeToken();
      if (Modifier == OMPC_MOTION_MODIFIER_mapper) {
        IsInvalidMapperModifier = parseMapperModifier(Data);
        if (IsInvalidMapperModifier)
          break;
      }
      // OpenMP < 5.1 doesn't permit a ',' or additional modifiers.
      if (getLangOpts().OpenMP < 51)
        break;
      // OpenMP 5.1 accepts an optional ',' even if the next character is ':'.
      // TODO: Is that intentional?
      if (Tok.is(tok::comma))
        ConsumeToken();
    }
    if (!Data.MotionModifiers.empty() && Tok.isNot(tok::colon)) {
      if (!IsInvalidMapperModifier) {
        if (getLangOpts().OpenMP < 51)
          Diag(Tok, diag::warn_pragma_expected_colon) << ")";
        else
          Diag(Tok, diag::warn_pragma_expected_colon) << "motion modifier";
      }
      SkipUntil(tok::colon, tok::r_paren, tok::annot_pragma_openmp_end,
                StopBeforeMatch);
    }
    // OpenMP 5.1 permits a ':' even without a preceding modifier.  TODO: Is
    // that intentional?
    if ((!Data.MotionModifiers.empty() || getLangOpts().OpenMP >= 51) &&
        Tok.is(tok::colon))
      Data.ColonLoc = ConsumeToken();
  } else if (Kind == OMPC_allocate ||
             (Kind == OMPC_affinity && Tok.is(tok::identifier) &&
              PP.getSpelling(Tok) == "iterator")) {
    // Handle optional allocator expression followed by colon delimiter.
    ColonProtectionRAIIObject ColonRAII(*this);
    TentativeParsingAction TPA(*this);
    // OpenMP 5.0, 2.10.1, task Construct.
    // where aff-modifier is one of the following:
    // iterator(iterators-definition)
    ExprResult Tail;
    if (Kind == OMPC_allocate) {
      Tail = ParseAssignmentExpression();
    } else {
      HasIterator = true;
      EnterScope(Scope::OpenMPDirectiveScope | Scope::DeclScope);
      Tail = ParseOpenMPIteratorsExpr();
    }
    Tail = Actions.CorrectDelayedTyposInExpr(Tail);
    Tail = Actions.ActOnFinishFullExpr(Tail.get(), T.getOpenLocation(),
                                       /*DiscardedValue=*/false);
    if (Tail.isUsable()) {
      if (Tok.is(tok::colon)) {
        Data.DepModOrTailExpr = Tail.get();
        Data.ColonLoc = ConsumeToken();
        TPA.Commit();
      } else {
        // Colon not found, parse only list of variables.
        TPA.Revert();
      }
    } else {
      // Parsing was unsuccessfull, revert and skip to the end of clause or
      // directive.
      TPA.Revert();
      SkipUntil(tok::comma, tok::r_paren, tok::annot_pragma_openmp_end,
                StopBeforeMatch);
    }
#if INTEL_COLLAB
  } else if (Kind == OMPC_adjust_args) {
    // Handle adjust-op for adjust_args clause.
    ColonProtectionRAIIObject ColonRAII(*this);
    Data.ExtraModifier = getOpenMPSimpleClauseType(
        Kind, Tok.is(tok::identifier) ? PP.getSpelling(Tok) : "",
        getLangOpts().OpenMP);
    Data.ExtraModifierLoc = Tok.getLocation();
    if (Data.ExtraModifier == OMPC_ADJUST_ARGS_unknown) {
      SkipUntil(tok::colon, tok::r_paren, tok::annot_pragma_openmp_end,
                StopBeforeMatch);
    } else {
      ConsumeToken();
      if (Tok.is(tok::colon))
        Data.ColonLoc = ConsumeToken();
      else
        Diag(Tok, diag::warn_pragma_expected_colon) << "adjust-op";
    }
#endif // INTEL_COLLAB
  }

  bool IsComma =
      (Kind != OMPC_reduction && Kind != OMPC_task_reduction &&
       Kind != OMPC_in_reduction && Kind != OMPC_depend && Kind != OMPC_map) ||
      (Kind == OMPC_reduction && !InvalidReductionId) ||
      (Kind == OMPC_map && Data.ExtraModifier != OMPC_MAP_unknown) ||
      (Kind == OMPC_depend && Data.ExtraModifier != OMPC_DEPEND_unknown)
#if INTEL_COLLAB
      || (Kind == OMPC_adjust_args &&
          Data.ExtraModifier != OMPC_ADJUST_ARGS_unknown)
#endif // INTEL_COLLAB
      ;
  const bool MayHaveTail = (Kind == OMPC_linear || Kind == OMPC_aligned);
  while (IsComma || (Tok.isNot(tok::r_paren) && Tok.isNot(tok::colon) &&
                     Tok.isNot(tok::annot_pragma_openmp_end))) {
    ParseScope OMPListScope(this, Scope::OpenMPDirectiveScope);
    ColonProtectionRAIIObject ColonRAII(*this, MayHaveTail);
    // Parse variable
    ExprResult VarExpr =
        Actions.CorrectDelayedTyposInExpr(ParseAssignmentExpression());
    if (VarExpr.isUsable()) {
      Vars.push_back(VarExpr.get());
    } else {
      SkipUntil(tok::comma, tok::r_paren, tok::annot_pragma_openmp_end,
                StopBeforeMatch);
    }
    // Skip ',' if any
    IsComma = Tok.is(tok::comma);
    if (IsComma)
      ConsumeToken();
    else if (Tok.isNot(tok::r_paren) &&
             Tok.isNot(tok::annot_pragma_openmp_end) &&
             (!MayHaveTail || Tok.isNot(tok::colon)))
      Diag(Tok, diag::err_omp_expected_punc)
          << ((Kind == OMPC_flush) ? getOpenMPDirectiveName(OMPD_flush)
                                   : getOpenMPClauseName(Kind))
          << (Kind == OMPC_flush);
#if INTEL_CUSTOMIZATION
    // Fix for CQ408991: Allow to use comma as separator only and allow to not
    // specify expression after comma in list clauses.
    if (getLangOpts().IntelCompat)
      IsComma = false;
#endif // INTEL_CUSTOMIZATION
  }

  // Parse ')' for linear clause with modifier.
  if (NeedRParenForLinear)
    LinearT.consumeClose();

  // Parse ':' linear-step (or ':' alignment).
  const bool MustHaveTail = MayHaveTail && Tok.is(tok::colon);
  if (MustHaveTail) {
    Data.ColonLoc = Tok.getLocation();
    SourceLocation ELoc = ConsumeToken();
    ExprResult Tail = ParseAssignmentExpression();
    Tail =
        Actions.ActOnFinishFullExpr(Tail.get(), ELoc, /*DiscardedValue*/ false);
    if (Tail.isUsable())
      Data.DepModOrTailExpr = Tail.get();
    else
      SkipUntil(tok::comma, tok::r_paren, tok::annot_pragma_openmp_end,
                StopBeforeMatch);
  }

  // Parse ')'.
  Data.RLoc = Tok.getLocation();
  if (!T.consumeClose())
    Data.RLoc = T.getCloseLocation();
  // Exit from scope when the iterator is used in depend clause.
  if (HasIterator)
    ExitScope();
  return (Kind != OMPC_depend && Kind != OMPC_map && Vars.empty()) ||
         (MustHaveTail && !Data.DepModOrTailExpr) || InvalidReductionId ||
         IsInvalidMapperModifier;
}

/// Parsing of OpenMP clause 'private', 'firstprivate', 'lastprivate',
/// 'shared', 'copyin', 'copyprivate', 'flush', 'reduction', 'task_reduction',
/// 'in_reduction', 'nontemporal', 'exclusive' or 'inclusive'.
///
///    private-clause:
///       'private' '(' list ')'
///    firstprivate-clause:
///       'firstprivate' '(' list ')'
///    lastprivate-clause:
#if INTEL_CUSTOMIZATION
///       'lastprivate' '(' [ conditional ':' ] list ')'
#endif // INTEL_CUSTOMIZATION
///    shared-clause:
///       'shared' '(' list ')'
///    linear-clause:
///       'linear' '(' linear-list [ ':' linear-step ] ')'
///    aligned-clause:
///       'aligned' '(' list [ ':' alignment ] ')'
///    reduction-clause:
///       'reduction' '(' [ modifier ',' ] reduction-identifier ':' list ')'
///    task_reduction-clause:
///       'task_reduction' '(' reduction-identifier ':' list ')'
///    in_reduction-clause:
///       'in_reduction' '(' reduction-identifier ':' list ')'
///    copyprivate-clause:
///       'copyprivate' '(' list ')'
///    flush-clause:
///       'flush' '(' list ')'
///    depend-clause:
///       'depend' '(' in | out | inout : list | source ')'
///    map-clause:
///       'map' '(' [ [ always [,] ] [ close [,] ]
///          [ mapper '(' mapper-identifier ')' [,] ]
///          to | from | tofrom | alloc | release | delete ':' ] list ')';
///    to-clause:
///       'to' '(' [ mapper '(' mapper-identifier ')' ':' ] list ')'
///    from-clause:
///       'from' '(' [ mapper '(' mapper-identifier ')' ':' ] list ')'
///    use_device_ptr-clause:
///       'use_device_ptr' '(' list ')'
///    use_device_addr-clause:
///       'use_device_addr' '(' list ')'
///    is_device_ptr-clause:
///       'is_device_ptr' '(' list ')'
///    allocate-clause:
///       'allocate' '(' [ allocator ':' ] list ')'
///    nontemporal-clause:
///       'nontemporal' '(' list ')'
///    inclusive-clause:
///       'inclusive' '(' list ')'
///    exclusive-clause:
///       'exclusive' '(' list ')'
///
/// For 'linear' clause linear-list may have the following forms:
///  list
///  modifier(list)
/// where modifier is 'val' (C) or 'ref', 'val' or 'uval'(C++).
OMPClause *Parser::ParseOpenMPVarListClause(OpenMPDirectiveKind DKind,
                                            OpenMPClauseKind Kind,
                                            bool ParseOnly) {
  SourceLocation Loc = Tok.getLocation();
  SourceLocation LOpen = ConsumeToken();
  SmallVector<Expr *, 4> Vars;
  OpenMPVarListDataTy Data;

  if (ParseOpenMPVarList(DKind, Kind, Vars, Data))
    return nullptr;

  if (ParseOnly)
    return nullptr;
  OMPVarListLocTy Locs(Loc, LOpen, Data.RLoc);
  return Actions.ActOnOpenMPVarListClause(
      Kind, Vars, Data.DepModOrTailExpr, Locs, Data.ColonLoc,
      Data.ReductionOrMapperIdScopeSpec, Data.ReductionOrMapperId,
      Data.ExtraModifier, Data.MapTypeModifiers, Data.MapTypeModifiersLoc,
      Data.IsMapTypeImplicit, Data.ExtraModifierLoc, Data.MotionModifiers,
      Data.MotionModifiersLoc);
}

#if INTEL_CUSTOMIZATION
#if INTEL_FEATURE_CSA
OMPClause *Parser::ParseOpenMPDataflowClause(OpenMPClauseKind Kind,
                                             bool ParseOnly) {
  SourceLocation Loc = ConsumeToken();
  SourceLocation DelimLoc;
  // Parse '('.
  BalancedDelimiterTracker T(*this, tok::l_paren, tok::annot_pragma_openmp_end);
  if (T.expectAndConsume(diag::err_expected_lparen_after,
                         getOpenMPClauseName(Kind).data()))
    return nullptr;

  SmallVector<ExprResult, OMPC_DATAFLOW_MODIFIER_last> Val;
  Val.resize(OMPC_DATAFLOW_MODIFIER_last);
  do {
    auto KindModifier = static_cast<OpenMPDataflowClauseModifier>(
                          getOpenMPSimpleClauseType(Kind, Tok.isAnnotation() ?
                                                    "" : PP.getSpelling(Tok)));
    StringRef ModifierId = Tok.is(tok::identifier) ? PP.getSpelling(Tok) : "";
    if (KindModifier != OMPC_DATAFLOW_MODIFIER_unknown) {
      // Parse 'modifier'
      if (Tok.isNot(tok::r_paren) && Tok.isNot(tok::comma) &&
          Tok.isNot(tok::annot_pragma_openmp_end))
        ConsumeAnyToken();
      SourceLocation DummyLoc;
      Val[KindModifier] = ParseOpenMPParensExpr(ModifierId, DummyLoc);
    } else {
      Diag(Tok, diag::err_omp_unknown_dataflow_modifier);
      SkipUntil(tok::comma, tok::r_paren, tok::annot_pragma_openmp_end,
                StopBeforeMatch);
    }
    if (Tok.is(tok::comma))
      ConsumeToken();
  } while (Tok.isNot(tok::r_paren) && Tok.isNot(tok::annot_pragma_openmp_end));

  SourceLocation RLoc = Tok.getLocation();
  if (!T.consumeClose())
    RLoc = T.getCloseLocation();

  if (Val[OMPC_DATAFLOW_MODIFIER_static].isInvalid() &&
      Val[OMPC_DATAFLOW_MODIFIER_num_workers].isInvalid() &&
      Val[OMPC_DATAFLOW_MODIFIER_pipeline].isInvalid())
    return nullptr;

  if (ParseOnly)
    return nullptr;

  return Actions.ActOnOpenMPDataflowClause(
                                  Val[OMPC_DATAFLOW_MODIFIER_static].get(),
                                  Val[OMPC_DATAFLOW_MODIFIER_num_workers].get(),
                                  Val[OMPC_DATAFLOW_MODIFIER_pipeline].get(),
                                  Loc, RLoc);
}
#endif // INTEL_FEATURE_CSA
#endif // INTEL_CUSTOMIZATION
#if INTEL_COLLAB
OMPClause *Parser::ParseOpenMPSubdeviceClause(bool ParseOnly) {
  bool IsInvalid = false;
  SourceLocation Loc = ConsumeToken();
  // Parse '('.
  BalancedDelimiterTracker T(*this, tok::l_paren, tok::annot_pragma_openmp_end);
  if (T.expectAndConsume(diag::err_expected_lparen_after,
                         getOpenMPClauseName(OMPC_subdevice).data()))
    return nullptr;

  // Parse [ <level> ',' ] <start> [ ':' <length> [ ':' <stride> ] ]
  // where <level>, if present, must be a nonnegative integer constant.
  ColonProtectionRAIIObject ColonRAII(*this);
  ExprResult Level;

  if (GetLookAheadToken(1).is(tok::comma)) {
    if (Tok.is(tok::numeric_constant)) {
      // Should be looking at explicit level argument to subdevice
      Level = Actions.ActOnNumericConstant(Tok, /*UDLScope*/getCurScope());
    } else {
      IsInvalid = true;
      Diag(Tok, diag::warn_omp_expected_nonneg_const_int) <<
        getOpenMPClauseName(OMPC_subdevice);
    }
    ConsumeToken();
    ConsumeToken();
  }
  Loc = Tok.getLocation();
  ExprResult LHS = ParseCastExpression(AnyCastExpr);
  ExprResult Start = Actions.CorrectDelayedTyposInExpr(
      ParseRHSOfBinaryExpression(LHS, prec::Conditional));
  Start = Actions.ActOnFinishFullExpr(Start.get(), Loc,
                                      /*DiscardedValue=*/false);

  ExprResult Length;
  ExprResult Stride;
  IdentifierInfo *Ext;
  if (Tok.is(tok::colon)) {
    // Parse optional <length>
    ConsumeToken();
    Ext = Tok.is(tok::identifier) ? Tok.getIdentifierInfo() : nullptr;
    Loc = Tok.getLocation();
    LHS = ParseCastExpression(AnyCastExpr);
    Length = Actions.CorrectDelayedTyposInExpr(
        ParseRHSOfBinaryExpression(LHS, prec::Conditional));
    Length = Actions.ActOnFinishFullExpr(Length.get(), Loc,
                                         /*DiscardedValue=*/false);
    // Parse optional stride.
    if (Tok.is(tok::colon)) {
      // Parse <stride>
      ConsumeToken();
      Loc = Tok.getLocation();
      LHS = ParseCastExpression(AnyCastExpr);
      Stride = Actions.CorrectDelayedTyposInExpr(
          ParseRHSOfBinaryExpression(LHS, prec::Conditional));
      Stride = Actions.ActOnFinishFullExpr(Stride.get(), Loc,
                                           /*DiscardedValue=*/false);
    } else if (Tok.isNot(tok::r_paren)) {
      IsInvalid = true;
      Diag(Tok, diag::warn_pragma_expected_colon) << (Ext ? Ext->getName()
                                                          : "argument");
      SkipUntil(tok::colon, tok::r_paren, tok::annot_pragma_openmp_end,
                StopBeforeMatch);
    }
  } else if (Tok.isNot(tok::r_paren)) {
    IsInvalid = true;
    Ext = Tok.is(tok::identifier) ? Tok.getIdentifierInfo() : nullptr;
    Diag(Tok, diag::warn_pragma_expected_colon) << (Ext ? Ext->getName()
                                                        : "argument");
    SkipUntil(tok::colon, tok::r_paren, tok::annot_pragma_openmp_end,
              StopBeforeMatch);
  }
  SourceLocation RLoc = Tok.getLocation();
  if (!T.consumeClose())
    RLoc = T.getCloseLocation();
  if (IsInvalid || ParseOnly)
    return nullptr;
  return Actions.ActOnOpenMPSubdeviceClause(Level.get(), Start.get(),
                                            Length.get(), Stride.get(),
                                            Loc, RLoc);
}
#endif // INTEL_COLLAB<|MERGE_RESOLUTION|>--- conflicted
+++ resolved
@@ -3142,7 +3142,6 @@
   case OMPC_detach:
   case OMPC_novariants:
   case OMPC_nocontext:
-<<<<<<< HEAD
 #if INTEL_COLLAB
   case OMPC_subdevice:
 #endif // INTEL_COLLAB
@@ -3152,9 +3151,7 @@
   case OMPC_dataflow:
 #endif // INTEL_FEATURE_CSA
 #endif // INTEL_CUSTOMIZATION
-=======
   case OMPC_filter:
->>>>>>> 1a43fd27
     // OpenMP [2.5, Restrictions]
     //  At most one num_threads clause can appear on the directive.
     // OpenMP [2.8.1, simd construct, Restrictions]
