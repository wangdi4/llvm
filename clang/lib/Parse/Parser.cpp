//===--- Parser.cpp - C Language Family Parser ----------------------------===//
//
//                     The LLVM Compiler Infrastructure
//
// This file is distributed under the University of Illinois Open Source
// License. See LICENSE.TXT for details.
//
//===----------------------------------------------------------------------===//
//
//  This file implements the Parser interfaces.
//
//===----------------------------------------------------------------------===//

#include "clang/Parse/Parser.h"
#include "RAIIObjectsForParser.h"
#include "clang/AST/ASTConsumer.h"
#include "clang/AST/ASTContext.h"
#include "clang/AST/DeclTemplate.h"
#include "clang/Parse/ParseDiagnostic.h"
#include "clang/Sema/DeclSpec.h"
#include "clang/Sema/ParsedTemplate.h"
#include "clang/Sema/Scope.h"
#include "llvm/Support/raw_ostream.h"
using namespace clang;


namespace {
/// \brief A comment handler that passes comments found by the preprocessor
/// to the parser action.
class ActionCommentHandler : public CommentHandler {
  Sema &S;

public:
  explicit ActionCommentHandler(Sema &S) : S(S) { }

  bool HandleComment(Preprocessor &PP, SourceRange Comment) override {
    S.ActOnComment(Comment);
    return false;
  }
};

/// \brief RAIIObject to destroy the contents of a SmallVector of
/// TemplateIdAnnotation pointers and clear the vector.
class DestroyTemplateIdAnnotationsRAIIObj {
  SmallVectorImpl<TemplateIdAnnotation *> &Container;

public:
  DestroyTemplateIdAnnotationsRAIIObj(
      SmallVectorImpl<TemplateIdAnnotation *> &Container)
      : Container(Container) {}

  ~DestroyTemplateIdAnnotationsRAIIObj() {
    for (SmallVectorImpl<TemplateIdAnnotation *>::iterator I =
             Container.begin(),
                                                           E = Container.end();
         I != E; ++I)
      (*I)->Destroy();
    Container.clear();
  }
};
} // end anonymous namespace

IdentifierInfo *Parser::getSEHExceptKeyword() {
  // __except is accepted as a (contextual) keyword 
  if (!Ident__except && (getLangOpts().MicrosoftExt || getLangOpts().Borland))
    Ident__except = PP.getIdentifierInfo("__except");

  return Ident__except;
}

Parser::Parser(Preprocessor &pp, Sema &actions, bool skipFunctionBodies)
  : PP(pp), Actions(actions), Diags(PP.getDiagnostics()),
    GreaterThanIsOperator(true), ColonIsSacred(false), 
    InMessageExpression(false), TemplateParameterDepth(0),
    ParsingInObjCContainer(false), // INTEL
    PendingPragmaUnroll(AttrFactory) { // INTEL
  SkipFunctionBodies = pp.isCodeCompletionEnabled() || skipFunctionBodies;
  Tok.startToken();
  Tok.setKind(tok::eof);
  Actions.CurScope = nullptr;
  NumCachedScopes = 0;
  ParenCount = BracketCount = BraceCount = 0;
  CurParsedObjCImpl = nullptr;

  // Add #pragma handlers. These are removed and destroyed in the
  // destructor.
  initializePragmaHandlers();

  CommentSemaHandler.reset(new ActionCommentHandler(actions));
  PP.addCommentHandler(CommentSemaHandler.get());

  PP.setCodeCompletionHandler(*this);
}

DiagnosticBuilder Parser::Diag(SourceLocation Loc, unsigned DiagID) {
  return Diags.Report(Loc, DiagID);
}

DiagnosticBuilder Parser::Diag(const Token &Tok, unsigned DiagID) {
  return Diag(Tok.getLocation(), DiagID);
}

/// \brief Emits a diagnostic suggesting parentheses surrounding a
/// given range.
///
/// \param Loc The location where we'll emit the diagnostic.
/// \param DK The kind of diagnostic to emit.
/// \param ParenRange Source range enclosing code that should be parenthesized.
void Parser::SuggestParentheses(SourceLocation Loc, unsigned DK,
                                SourceRange ParenRange) {
  SourceLocation EndLoc = PP.getLocForEndOfToken(ParenRange.getEnd());
  if (!ParenRange.getEnd().isFileID() || EndLoc.isInvalid()) {
    // We can't display the parentheses, so just dig the
    // warning/error and return.
    Diag(Loc, DK);
    return;
  }

  Diag(Loc, DK)
    << FixItHint::CreateInsertion(ParenRange.getBegin(), "(")
    << FixItHint::CreateInsertion(EndLoc, ")");
}

static bool IsCommonTypo(tok::TokenKind ExpectedTok, const Token &Tok) {
  switch (ExpectedTok) {
  case tok::semi:
    return Tok.is(tok::colon) || Tok.is(tok::comma); // : or , for ;
  default: return false;
  }
}

bool Parser::ExpectAndConsume(tok::TokenKind ExpectedTok, unsigned DiagID,
                              StringRef Msg) {
  if (Tok.is(ExpectedTok) || Tok.is(tok::code_completion)) {
    ConsumeAnyToken();
    return false;
  }

  // Detect common single-character typos and resume.
  if (IsCommonTypo(ExpectedTok, Tok)) {
    SourceLocation Loc = Tok.getLocation();
    {
      DiagnosticBuilder DB = Diag(Loc, DiagID);
      DB << FixItHint::CreateReplacement(
                SourceRange(Loc), tok::getPunctuatorSpelling(ExpectedTok));
      if (DiagID == diag::err_expected)
        DB << ExpectedTok;
      else if (DiagID == diag::err_expected_after)
        DB << Msg << ExpectedTok;
      else
        DB << Msg;
    }

    // Pretend there wasn't a problem.
    ConsumeAnyToken();
    return false;
  }

  SourceLocation EndLoc = PP.getLocForEndOfToken(PrevTokLocation);
  const char *Spelling = nullptr;
  if (EndLoc.isValid())
    Spelling = tok::getPunctuatorSpelling(ExpectedTok);

  DiagnosticBuilder DB =
      Spelling
          ? Diag(EndLoc, DiagID) << FixItHint::CreateInsertion(EndLoc, Spelling)
          : Diag(Tok, DiagID);
  if (DiagID == diag::err_expected)
    DB << ExpectedTok;
  else if (DiagID == diag::err_expected_after)
    DB << Msg << ExpectedTok;
  else
    DB << Msg;

  return true;
}

bool Parser::ExpectAndConsumeSemi(unsigned DiagID) {
  if (TryConsumeToken(tok::semi))
    return false;

  if (Tok.is(tok::code_completion)) {
    handleUnexpectedCodeCompletionToken();
    return false;
  }
  
  if ((Tok.is(tok::r_paren) || Tok.is(tok::r_square)) && 
      NextToken().is(tok::semi)) {
    Diag(Tok, diag::err_extraneous_token_before_semi)
      << PP.getSpelling(Tok)
      << FixItHint::CreateRemoval(Tok.getLocation());
    ConsumeAnyToken(); // The ')' or ']'.
    ConsumeToken(); // The ';'.
    return false;
  }
  
  return ExpectAndConsume(tok::semi, DiagID);
}

void Parser::ConsumeExtraSemi(ExtraSemiKind Kind, unsigned TST) {
  if (!Tok.is(tok::semi)) return;

  bool HadMultipleSemis = false;
  SourceLocation StartLoc = Tok.getLocation();
  SourceLocation EndLoc = Tok.getLocation();
  ConsumeToken();

  while ((Tok.is(tok::semi) && !Tok.isAtStartOfLine())) {
    HadMultipleSemis = true;
    EndLoc = Tok.getLocation();
    ConsumeToken();
  }

  // C++11 allows extra semicolons at namespace scope, but not in any of the
  // other contexts.
  if (Kind == OutsideFunction && getLangOpts().CPlusPlus) {
    if (getLangOpts().CPlusPlus11)
      Diag(StartLoc, diag::warn_cxx98_compat_top_level_semi)
          << FixItHint::CreateRemoval(SourceRange(StartLoc, EndLoc));
    else
      Diag(StartLoc, diag::ext_extra_semi_cxx11)
          << FixItHint::CreateRemoval(SourceRange(StartLoc, EndLoc));
    return;
  }

  if (Kind != AfterMemberFunctionDefinition || HadMultipleSemis)
    Diag(StartLoc, diag::ext_extra_semi)
        << Kind << DeclSpec::getSpecifierName((DeclSpec::TST)TST,
                                    Actions.getASTContext().getPrintingPolicy())
        << FixItHint::CreateRemoval(SourceRange(StartLoc, EndLoc));
  else
    // A single semicolon is valid after a member function definition.
    Diag(StartLoc, diag::warn_extra_semi_after_mem_fn_def)
      << FixItHint::CreateRemoval(SourceRange(StartLoc, EndLoc));
}

//===----------------------------------------------------------------------===//
// Error recovery.
//===----------------------------------------------------------------------===//

static bool HasFlagsSet(Parser::SkipUntilFlags L, Parser::SkipUntilFlags R) {
  return (static_cast<unsigned>(L) & static_cast<unsigned>(R)) != 0;
}

/// SkipUntil - Read tokens until we get to the specified token, then consume
/// it (unless no flag StopBeforeMatch).  Because we cannot guarantee that the
/// token will ever occur, this skips to the next token, or to some likely
/// good stopping point.  If StopAtSemi is true, skipping will stop at a ';'
/// character.
///
/// If SkipUntil finds the specified token, it returns true, otherwise it
/// returns false.
bool Parser::SkipUntil(ArrayRef<tok::TokenKind> Toks, SkipUntilFlags Flags) {
  // We always want this function to skip at least one token if the first token
  // isn't T and if not at EOF.
  bool isFirstTokenSkipped = true;
  while (1) {
    // If we found one of the tokens, stop and return true.
    for (unsigned i = 0, NumToks = Toks.size(); i != NumToks; ++i) {
      if (Tok.is(Toks[i])) {
        if (HasFlagsSet(Flags, StopBeforeMatch)) {
          // Noop, don't consume the token.
        } else {
          ConsumeAnyToken();
        }
        return true;
      }
    }

    // Important special case: The caller has given up and just wants us to
    // skip the rest of the file. Do this without recursing, since we can
    // get here precisely because the caller detected too much recursion.
    if (Toks.size() == 1 && Toks[0] == tok::eof &&
        !HasFlagsSet(Flags, StopAtSemi) &&
        !HasFlagsSet(Flags, StopAtCodeCompletion)) {
      while (Tok.isNot(tok::eof))
        ConsumeAnyToken();
      return true;
    }

    switch (Tok.getKind()) {
    case tok::eof:
      // Ran out of tokens.
      return false;

    case tok::annot_pragma_openmp:
    case tok::annot_pragma_openmp_end:
      // Stop before an OpenMP pragma boundary.
    case tok::annot_module_begin:
    case tok::annot_module_end:
    case tok::annot_module_include:
#if INTEL_SPECIFIC_CILKPLUS
    case tok::annot_pragma_simd_end:
#endif // INTEL_SPECIFIC_CILKPLUS
      // Stop before we change submodules. They generally indicate a "good"
      // place to pick up parsing again (except in the special case where
      // we're trying to skip to EOF).
      return false;

    case tok::code_completion:
      if (!HasFlagsSet(Flags, StopAtCodeCompletion))
        handleUnexpectedCodeCompletionToken();
      return false;
        
    case tok::l_paren:
      // Recursively skip properly-nested parens.
      ConsumeParen();
      if (HasFlagsSet(Flags, StopAtCodeCompletion))
        SkipUntil(tok::r_paren, StopAtCodeCompletion);
      else
        SkipUntil(tok::r_paren);
      break;
    case tok::l_square:
      // Recursively skip properly-nested square brackets.
      ConsumeBracket();
      if (HasFlagsSet(Flags, StopAtCodeCompletion))
        SkipUntil(tok::r_square, StopAtCodeCompletion);
      else
        SkipUntil(tok::r_square);
      break;
    case tok::l_brace:
      // Recursively skip properly-nested braces.
      ConsumeBrace();
      if (HasFlagsSet(Flags, StopAtCodeCompletion))
        SkipUntil(tok::r_brace, StopAtCodeCompletion);
      else
        SkipUntil(tok::r_brace);
      break;

    // Okay, we found a ']' or '}' or ')', which we think should be balanced.
    // Since the user wasn't looking for this token (if they were, it would
    // already be handled), this isn't balanced.  If there is a LHS token at a
    // higher level, we will assume that this matches the unbalanced token
    // and return it.  Otherwise, this is a spurious RHS token, which we skip.
    case tok::r_paren:
      if (ParenCount && !isFirstTokenSkipped)
        return false;  // Matches something.
      ConsumeParen();
      break;
    case tok::r_square:
      if (BracketCount && !isFirstTokenSkipped)
        return false;  // Matches something.
      ConsumeBracket();
      break;
    case tok::r_brace:
      if (BraceCount && !isFirstTokenSkipped)
        return false;  // Matches something.
      ConsumeBrace();
      break;

    case tok::string_literal:
    case tok::wide_string_literal:
    case tok::utf8_string_literal:
    case tok::utf16_string_literal:
    case tok::utf32_string_literal:
      ConsumeStringToken();
      break;
        
    case tok::semi:
      if (HasFlagsSet(Flags, StopAtSemi))
        return false;
      // FALL THROUGH.
    default:
      // Skip this token.
      ConsumeToken();
      break;
    }
    isFirstTokenSkipped = false;
  }
}

//===----------------------------------------------------------------------===//
// Scope manipulation
//===----------------------------------------------------------------------===//

/// EnterScope - Start a new scope.
void Parser::EnterScope(unsigned ScopeFlags) {
  if (NumCachedScopes) {
    Scope *N = ScopeCache[--NumCachedScopes];
    N->Init(getCurScope(), ScopeFlags);
    Actions.CurScope = N;
  } else {
    Actions.CurScope = new Scope(getCurScope(), ScopeFlags, Diags);
  }
}

/// ExitScope - Pop a scope off the scope stack.
void Parser::ExitScope() {
  assert(getCurScope() && "Scope imbalance!");

  // Inform the actions module that this scope is going away if there are any
  // decls in it.
  Actions.ActOnPopScope(Tok.getLocation(), getCurScope());

  Scope *OldScope = getCurScope();
  Actions.CurScope = OldScope->getParent();

  if (NumCachedScopes == ScopeCacheSize)
    delete OldScope;
  else
    ScopeCache[NumCachedScopes++] = OldScope;
}

/// Set the flags for the current scope to ScopeFlags. If ManageFlags is false,
/// this object does nothing.
Parser::ParseScopeFlags::ParseScopeFlags(Parser *Self, unsigned ScopeFlags,
                                 bool ManageFlags)
  : CurScope(ManageFlags ? Self->getCurScope() : nullptr) {
  if (CurScope) {
    OldFlags = CurScope->getFlags();
    CurScope->setFlags(ScopeFlags);
  }
}

/// Restore the flags for the current scope to what they were before this
/// object overrode them.
Parser::ParseScopeFlags::~ParseScopeFlags() {
  if (CurScope)
    CurScope->setFlags(OldFlags);
}


//===----------------------------------------------------------------------===//
// C99 6.9: External Definitions.
//===----------------------------------------------------------------------===//

Parser::~Parser() {
  // If we still have scopes active, delete the scope tree.
  delete getCurScope();
  Actions.CurScope = nullptr;

  // Free the scope cache.
  for (unsigned i = 0, e = NumCachedScopes; i != e; ++i)
    delete ScopeCache[i];

  resetPragmaHandlers();

  PP.removeCommentHandler(CommentSemaHandler.get());

  PP.clearCodeCompletionHandler();

  if (getLangOpts().DelayedTemplateParsing &&
      !PP.isIncrementalProcessingEnabled() && !TemplateIds.empty()) {
    // If an ASTConsumer parsed delay-parsed templates in their
    // HandleTranslationUnit() method, TemplateIds created there were not
    // guarded by a DestroyTemplateIdAnnotationsRAIIObj object in
    // ParseTopLevelDecl(). Destroy them here.
    DestroyTemplateIdAnnotationsRAIIObj CleanupRAII(TemplateIds);
  }

  assert(TemplateIds.empty() && "Still alive TemplateIdAnnotations around?");
}

/// Initialize - Warm up the parser.
///
void Parser::Initialize() {
  // Create the translation unit scope.  Install it as the current scope.
  assert(getCurScope() == nullptr && "A scope is already active?");
  EnterScope(Scope::DeclScope);
  Actions.ActOnTranslationUnitScope(getCurScope());

  // Initialization for Objective-C context sensitive keywords recognition.
  // Referenced in Parser::ParseObjCTypeQualifierList.
  if (getLangOpts().ObjC1) {
    ObjCTypeQuals[objc_in] = &PP.getIdentifierTable().get("in");
    ObjCTypeQuals[objc_out] = &PP.getIdentifierTable().get("out");
    ObjCTypeQuals[objc_inout] = &PP.getIdentifierTable().get("inout");
    ObjCTypeQuals[objc_oneway] = &PP.getIdentifierTable().get("oneway");
    ObjCTypeQuals[objc_bycopy] = &PP.getIdentifierTable().get("bycopy");
    ObjCTypeQuals[objc_byref] = &PP.getIdentifierTable().get("byref");
    ObjCTypeQuals[objc_nonnull] = &PP.getIdentifierTable().get("nonnull");
    ObjCTypeQuals[objc_nullable] = &PP.getIdentifierTable().get("nullable");
    ObjCTypeQuals[objc_null_unspecified]
      = &PP.getIdentifierTable().get("null_unspecified");
  }

  Ident_instancetype = nullptr;
  Ident_final = nullptr;
  Ident_sealed = nullptr;
  Ident_override = nullptr;

  Ident_super = &PP.getIdentifierTable().get("super");

  Ident_vector = nullptr;
  Ident_bool = nullptr;
  Ident_pixel = nullptr;
  if (getLangOpts().AltiVec || getLangOpts().ZVector) {
    Ident_vector = &PP.getIdentifierTable().get("vector");
    Ident_bool = &PP.getIdentifierTable().get("bool");
  }
  if (getLangOpts().AltiVec)
    Ident_pixel = &PP.getIdentifierTable().get("pixel");

  Ident_introduced = nullptr;
  Ident_deprecated = nullptr;
  Ident_obsoleted = nullptr;
  Ident_unavailable = nullptr;
  Ident_strict = nullptr;
  Ident_replacement = nullptr;

  Ident__except = nullptr;

  Ident__exception_code = Ident__exception_info = nullptr;
  Ident__abnormal_termination = Ident___exception_code = nullptr;
  Ident___exception_info = Ident___abnormal_termination = nullptr;
  Ident_GetExceptionCode = Ident_GetExceptionInfo = nullptr;
  Ident_AbnormalTermination = nullptr;

  if(getLangOpts().Borland) {
    Ident__exception_info        = PP.getIdentifierInfo("_exception_info");
    Ident___exception_info       = PP.getIdentifierInfo("__exception_info");
    Ident_GetExceptionInfo       = PP.getIdentifierInfo("GetExceptionInformation");
    Ident__exception_code        = PP.getIdentifierInfo("_exception_code");
    Ident___exception_code       = PP.getIdentifierInfo("__exception_code");
    Ident_GetExceptionCode       = PP.getIdentifierInfo("GetExceptionCode");
    Ident__abnormal_termination  = PP.getIdentifierInfo("_abnormal_termination");
    Ident___abnormal_termination = PP.getIdentifierInfo("__abnormal_termination");
    Ident_AbnormalTermination    = PP.getIdentifierInfo("AbnormalTermination");

    PP.SetPoisonReason(Ident__exception_code,diag::err_seh___except_block);
    PP.SetPoisonReason(Ident___exception_code,diag::err_seh___except_block);
    PP.SetPoisonReason(Ident_GetExceptionCode,diag::err_seh___except_block);
    PP.SetPoisonReason(Ident__exception_info,diag::err_seh___except_filter);
    PP.SetPoisonReason(Ident___exception_info,diag::err_seh___except_filter);
    PP.SetPoisonReason(Ident_GetExceptionInfo,diag::err_seh___except_filter);
    PP.SetPoisonReason(Ident__abnormal_termination,diag::err_seh___finally_block);
    PP.SetPoisonReason(Ident___abnormal_termination,diag::err_seh___finally_block);
    PP.SetPoisonReason(Ident_AbnormalTermination,diag::err_seh___finally_block);
  }

  Actions.Initialize();

  // Prime the lexer look-ahead.
  ConsumeToken();
}

void Parser::LateTemplateParserCleanupCallback(void *P) {
  // While this RAII helper doesn't bracket any actual work, the destructor will
  // clean up annotations that were created during ActOnEndOfTranslationUnit
  // when incremental processing is enabled.
  DestroyTemplateIdAnnotationsRAIIObj CleanupRAII(((Parser *)P)->TemplateIds);
}

/// ParseTopLevelDecl - Parse one top-level declaration, return whatever the
/// action tells us to.  This returns true if the EOF was encountered.
bool Parser::ParseTopLevelDecl(DeclGroupPtrTy &Result) {
  DestroyTemplateIdAnnotationsRAIIObj CleanupRAII(TemplateIds);

  // Skip over the EOF token, flagging end of previous input for incremental
  // processing
  if (PP.isIncrementalProcessingEnabled() && Tok.is(tok::eof))
    ConsumeToken();

  Result = nullptr;
  switch (Tok.getKind()) {
  case tok::annot_pragma_unused:
    HandlePragmaUnused();
    return false;

  case tok::annot_module_include:
    Actions.ActOnModuleInclude(Tok.getLocation(),
                               reinterpret_cast<Module *>(
                                   Tok.getAnnotationValue()));
    ConsumeToken();
    return false;

  case tok::annot_module_begin:
    Actions.ActOnModuleBegin(Tok.getLocation(), reinterpret_cast<Module *>(
                                                    Tok.getAnnotationValue()));
    ConsumeToken();
    return false;

  case tok::annot_module_end:
    Actions.ActOnModuleEnd(Tok.getLocation(), reinterpret_cast<Module *>(
                                                  Tok.getAnnotationValue()));
    ConsumeToken();
    return false;

  case tok::eof:
    // Late template parsing can begin.
    if (getLangOpts().DelayedTemplateParsing)
      Actions.SetLateTemplateParser(LateTemplateParserCallback,
                                    PP.isIncrementalProcessingEnabled() ?
                                    LateTemplateParserCleanupCallback : nullptr,
                                    this);
    if (!PP.isIncrementalProcessingEnabled())
      Actions.ActOnEndOfTranslationUnit();
    //else don't tell Sema that we ended parsing: more input might come.
    return true;

  default:
    break;
  }

  ParsedAttributesWithRange attrs(AttrFactory);
  MaybeParseCXX11Attributes(attrs);
  MaybeParseMicrosoftAttributes(attrs);

  Result = ParseExternalDeclaration(attrs);
  return false;
}

/// ParseExternalDeclaration:
///
///       external-declaration: [C99 6.9], declaration: [C++ dcl.dcl]
///         function-definition
///         declaration
/// [GNU]   asm-definition
/// [GNU]   __extension__ external-declaration
/// [OBJC]  objc-class-definition
/// [OBJC]  objc-class-declaration
/// [OBJC]  objc-alias-declaration
/// [OBJC]  objc-protocol-definition
/// [OBJC]  objc-method-definition
/// [OBJC]  @end
/// [C++]   linkage-specification
/// [GNU] asm-definition:
///         simple-asm-expr ';'
/// [C++11] empty-declaration
/// [C++11] attribute-declaration
///
/// [C++11] empty-declaration:
///           ';'
///
/// [C++0x/GNU] 'extern' 'template' declaration
Parser::DeclGroupPtrTy
Parser::ParseExternalDeclaration(ParsedAttributesWithRange &attrs,
                                 ParsingDeclSpec *DS) {
  DestroyTemplateIdAnnotationsRAIIObj CleanupRAII(TemplateIds);
  ParenBraceBracketBalancer BalancerRAIIObj(*this);

  if (PP.isCodeCompletionReached()) {
    cutOffParsing();
    return nullptr;
  }

  Decl *SingleDecl = nullptr;
  switch (Tok.getKind()) {
#ifdef INTEL_SPECIFIC_IL0_BACKEND
  case tok::annot_pragma_ivdep:
    HandlePragmaIvdepDecl();
    return DeclGroupPtrTy();
  case tok::annot_pragma_novector:
    HandlePragmaNoVectorDecl();
    return DeclGroupPtrTy();
  case tok::annot_pragma_vector:
    HandlePragmaVectorDecl();
    return DeclGroupPtrTy();
  case tok::annot_pragma_distribute_point:
    HandlePragmaDistributeDecl();
    return DeclGroupPtrTy();
  case tok::annot_pragma_inline:
    HandlePragmaInlineDecl();
    return DeclGroupPtrTy();
  case tok::annot_pragma_loop_count:
    HandlePragmaLoopCountDecl();
    return DeclGroupPtrTy();
  case tok::annot_pragma_optimize:
    HandlePragmaOptimizeDecl();
    return DeclGroupPtrTy();
  case tok::annot_pragma_optimization_level:
    HandlePragmaOptimizationLevelDecl();
    return DeclGroupPtrTy();
  case tok::annot_pragma_noparallel:
    HandlePragmaNoParallelDecl();
    return DeclGroupPtrTy();
  case tok::annot_pragma_parallel:
    HandlePragmaParallelDecl();
    return DeclGroupPtrTy();
  case tok::annot_pragma_unroll:
    HandlePragmaUnrollDecl();
    return DeclGroupPtrTy();
  case tok::annot_pragma_unroll_and_jam:
    HandlePragmaUnrollAndJamDecl();
    return DeclGroupPtrTy();
  case tok::annot_pragma_nofusion:
    HandlePragmaNoFusionDecl();
    return DeclGroupPtrTy();
  case tok::annot_pragma_optimization_parameter:
    HandlePragmaOptimizationParameterDecl();
    return DeclGroupPtrTy();
  case tok::annot_pragma_alloc_section:
    HandlePragmaAllocSectionDecl();
    return DeclGroupPtrTy();
  case tok::annot_pragma_section:
    HandlePragmaSectionDecl();
    return DeclGroupPtrTy();
  case tok::annot_pragma_alloc_text:
    HandlePragmaAllocTextDecl();
    return DeclGroupPtrTy();
  case tok::annot_pragma_auto_inline:
    HandlePragmaAutoInlineDecl();
    return DeclGroupPtrTy();
  case tok::annot_pragma_seg:
    HandlePragmaSegDecl();
    return DeclGroupPtrTy();
  case tok::annot_pragma_check_stack:
    HandlePragmaCheckStackDecl();
    return DeclGroupPtrTy();
  case tok::annot_pragma_init_seg:
    HandlePragmaInitSegDecl();
    return DeclGroupPtrTy();
  case tok::annot_pragma_float_control:
    HandlePragmaFloatControlDecl();
    return DeclGroupPtrTy();
  case tok::annot_pragma_intel_fp_contract:
    HandlePragmaCommonOnOffDecl(Sema::IntelPragmaFPContract, false);
    return DeclGroupPtrTy();
  case (tok::annot_pragma_fenv_access):
    HandlePragmaCommonOnOffDecl(Sema::IntelPragmaFEnvAccess, false);
    return DeclGroupPtrTy();
#endif  // INTEL_SPECIFIC_IL0_BACKEND
  case tok::annot_pragma_vis:
    HandlePragmaVisibility();
    return nullptr;
  case tok::annot_pragma_pack:
    HandlePragmaPack();
    return nullptr;
  case tok::annot_pragma_msstruct:
    HandlePragmaMSStruct();
    return nullptr;
  case tok::annot_pragma_align:
    HandlePragmaAlign();
    return nullptr;
  case tok::annot_pragma_weak:
    HandlePragmaWeak();
    return nullptr;
  case tok::annot_pragma_weakalias:
    HandlePragmaWeakAlias();
    return nullptr;
  case tok::annot_pragma_redefine_extname:
    HandlePragmaRedefineExtname();
    return nullptr;
  case tok::annot_pragma_fp_contract:
    HandlePragmaFPContract();
    return nullptr;
  case tok::annot_pragma_opencl_extension:
    HandlePragmaOpenCLExtension();
    return nullptr;
<<<<<<< HEAD
  case tok::annot_pragma_openmp:
    return ParseOpenMPDeclarativeDirective(/*AS=*/AS_none);
#if INTEL_SPECIFIC_CILKPLUS
  case tok::annot_pragma_simd:
    HandlePragmaSIMD();
    return DeclGroupPtrTy();
#endif // INTEL_SPECIFIC_CILKPLUS
=======
  case tok::annot_pragma_openmp: {
    AccessSpecifier AS = AS_none;
    return ParseOpenMPDeclarativeDirectiveWithExtDecl(AS, attrs);
  }
>>>>>>> 6f8cfccb
  case tok::annot_pragma_ms_pointers_to_members:
    HandlePragmaMSPointersToMembers();
    return nullptr;
  case tok::annot_pragma_ms_vtordisp:
    HandlePragmaMSVtorDisp();
    return nullptr;
  case tok::annot_pragma_ms_pragma:
    HandlePragmaMSPragma();
    return nullptr;
  case tok::annot_pragma_dump:
    HandlePragmaDump();
    return nullptr;
  case tok::semi:
    // Either a C++11 empty-declaration or attribute-declaration.
    SingleDecl = Actions.ActOnEmptyDeclaration(getCurScope(),
                                               attrs.getList(),
                                               Tok.getLocation());
    ConsumeExtraSemi(OutsideFunction);
    break;
  case tok::r_brace:
    Diag(Tok, diag::err_extraneous_closing_brace);
    ConsumeBrace();
    return nullptr;
  case tok::eof:
    Diag(Tok, diag::err_expected_external_declaration);
    return nullptr;
  case tok::kw___extension__: {
    // __extension__ silences extension warnings in the subexpression.
    ExtensionRAIIObject O(Diags);  // Use RAII to do this.
    ConsumeToken();
    return ParseExternalDeclaration(attrs);
  }
  case tok::kw_asm: {
    ProhibitAttributes(attrs);

    SourceLocation StartLoc = Tok.getLocation();
    SourceLocation EndLoc;

    ExprResult Result(ParseSimpleAsm(&EndLoc));

    // Check if GNU-style InlineAsm is disabled.
    // Empty asm string is allowed because it will not introduce
    // any assembly code.
    if (!(getLangOpts().GNUAsm || Result.isInvalid())) {
      const auto *SL = cast<StringLiteral>(Result.get());
      if (!SL->getString().trim().empty())
        Diag(StartLoc, diag::err_gnu_inline_asm_disabled);
    }

    ExpectAndConsume(tok::semi, diag::err_expected_after,
                     "top-level asm block");

    if (Result.isInvalid())
      return nullptr;
    SingleDecl = Actions.ActOnFileScopeAsmDecl(Result.get(), StartLoc, EndLoc);
    break;
  }
  case tok::at:
    return ParseObjCAtDirectives();
  case tok::minus:
  case tok::plus:
    if (!getLangOpts().ObjC1) {
      Diag(Tok, diag::err_expected_external_declaration);
      ConsumeToken();
      return nullptr;
    }
    SingleDecl = ParseObjCMethodDefinition();
    break;
  case tok::code_completion:
      Actions.CodeCompleteOrdinaryName(getCurScope(), 
                             CurParsedObjCImpl? Sema::PCC_ObjCImplementation
                                              : Sema::PCC_Namespace);
    cutOffParsing();
    return nullptr;
  case tok::kw_using:
  case tok::kw_namespace:
  case tok::kw_typedef:
  case tok::kw_template:
  case tok::kw_export:    // As in 'export template'
  case tok::kw_static_assert:
  case tok::kw__Static_assert:
    // A function definition cannot start with any of these keywords.
    {
      SourceLocation DeclEnd;
      return ParseDeclaration(Declarator::FileContext, DeclEnd, attrs);
    }

  case tok::kw_static:
    // Parse (then ignore) 'static' prior to a template instantiation. This is
    // a GCC extension that we intentionally do not support.
    if (getLangOpts().CPlusPlus && NextToken().is(tok::kw_template)) {
      Diag(ConsumeToken(), diag::warn_static_inline_explicit_inst_ignored)
        << 0;
      SourceLocation DeclEnd;
      return ParseDeclaration(Declarator::FileContext, DeclEnd, attrs);
    }
    goto dont_know;
      
  case tok::kw_inline:
    if (getLangOpts().CPlusPlus) {
      tok::TokenKind NextKind = NextToken().getKind();
      
      // Inline namespaces. Allowed as an extension even in C++03.
      if (NextKind == tok::kw_namespace) {
        SourceLocation DeclEnd;
        return ParseDeclaration(Declarator::FileContext, DeclEnd, attrs);
      }
      
      // Parse (then ignore) 'inline' prior to a template instantiation. This is
      // a GCC extension that we intentionally do not support.
      if (NextKind == tok::kw_template) {
        Diag(ConsumeToken(), diag::warn_static_inline_explicit_inst_ignored)
          << 1;
        SourceLocation DeclEnd;
        return ParseDeclaration(Declarator::FileContext, DeclEnd, attrs);
      }
    }
    goto dont_know;

  case tok::kw_extern:
    if (getLangOpts().CPlusPlus && NextToken().is(tok::kw_template)) {
      // Extern templates
      SourceLocation ExternLoc = ConsumeToken();
      SourceLocation TemplateLoc = ConsumeToken();
      Diag(ExternLoc, getLangOpts().CPlusPlus11 ?
             diag::warn_cxx98_compat_extern_template :
             diag::ext_extern_template) << SourceRange(ExternLoc, TemplateLoc);
      SourceLocation DeclEnd;
      return Actions.ConvertDeclToDeclGroup(
                  ParseExplicitInstantiation(Declarator::FileContext,
                                             ExternLoc, TemplateLoc, DeclEnd));
    }
    goto dont_know;

  case tok::kw___if_exists:
  case tok::kw___if_not_exists:
    ParseMicrosoftIfExistsExternalDeclaration();
    return nullptr;

  default:
  dont_know:
    // We can't tell whether this is a function-definition or declaration yet.
    return ParseDeclarationOrFunctionDefinition(attrs, DS);
  }

  // This routine returns a DeclGroup, if the thing we parsed only contains a
  // single decl, convert it now.
  return Actions.ConvertDeclToDeclGroup(SingleDecl);
}

/// \brief Determine whether the current token, if it occurs after a
/// declarator, continues a declaration or declaration list.
bool Parser::isDeclarationAfterDeclarator() {
  // Check for '= delete' or '= default'
  if (getLangOpts().CPlusPlus && Tok.is(tok::equal)) {
    const Token &KW = NextToken();
    if (KW.is(tok::kw_default) || KW.is(tok::kw_delete))
      return false;
  }
  
  return Tok.is(tok::equal) ||      // int X()=  -> not a function def
    Tok.is(tok::comma) ||           // int X(),  -> not a function def
    Tok.is(tok::semi)  ||           // int X();  -> not a function def
    Tok.is(tok::kw_asm) ||          // int X() __asm__ -> not a function def
    Tok.is(tok::kw___attribute) ||  // int X() __attr__ -> not a function def
    (getLangOpts().CPlusPlus &&
     Tok.is(tok::l_paren));         // int X(0) -> not a function def [C++]
}

/// \brief Determine whether the current token, if it occurs after a
/// declarator, indicates the start of a function definition.
bool Parser::isStartOfFunctionDefinition(const ParsingDeclarator &Declarator) {
  assert(Declarator.isFunctionDeclarator() && "Isn't a function declarator");
  if (Tok.is(tok::l_brace))   // int X() {}
    return true;
  
  // Handle K&R C argument lists: int X(f) int f; {}
  if (!getLangOpts().CPlusPlus &&
      Declarator.getFunctionTypeInfo().isKNRPrototype()) 
    return isDeclarationSpecifier();

  if (getLangOpts().CPlusPlus && Tok.is(tok::equal)) {
    const Token &KW = NextToken();
    return KW.is(tok::kw_default) || KW.is(tok::kw_delete);
  }
  
  return Tok.is(tok::colon) ||         // X() : Base() {} (used for ctors)
         Tok.is(tok::kw_try);          // X() try { ... }
}

/// ParseDeclarationOrFunctionDefinition - Parse either a function-definition or
/// a declaration.  We can't tell which we have until we read up to the
/// compound-statement in function-definition. TemplateParams, if
/// non-NULL, provides the template parameters when we're parsing a
/// C++ template-declaration.
///
///       function-definition: [C99 6.9.1]
///         decl-specs      declarator declaration-list[opt] compound-statement
/// [C90] function-definition: [C99 6.7.1] - implicit int result
/// [C90]   decl-specs[opt] declarator declaration-list[opt] compound-statement
///
///       declaration: [C99 6.7]
///         declaration-specifiers init-declarator-list[opt] ';'
/// [!C99]  init-declarator-list ';'                   [TODO: warn in c99 mode]
/// [OMP]   threadprivate-directive                              [TODO]
///
Parser::DeclGroupPtrTy
Parser::ParseDeclOrFunctionDefInternal(ParsedAttributesWithRange &attrs,
                                       ParsingDeclSpec &DS,
                                       AccessSpecifier AS) {
  // Parse the common declaration-specifiers piece.
  ParseDeclarationSpecifiers(DS, ParsedTemplateInfo(), AS, DSC_top_level);

  // If we had a free-standing type definition with a missing semicolon, we
  // may get this far before the problem becomes obvious.
  if (DS.hasTagDefinition() &&
      DiagnoseMissingSemiAfterTagDefinition(DS, AS, DSC_top_level))
    return nullptr;

  // C99 6.7.2.3p6: Handle "struct-or-union identifier;", "enum { X };"
  // declaration-specifiers init-declarator-list[opt] ';'
  if (Tok.is(tok::semi)) {
    ProhibitAttributes(attrs);
    ConsumeToken();
    RecordDecl *AnonRecord = nullptr;
    Decl *TheDecl = Actions.ParsedFreeStandingDeclSpec(getCurScope(), AS_none,
                                                       DS, AnonRecord);
    DS.complete(TheDecl);
    if (AnonRecord) {
      Decl* decls[] = {AnonRecord, TheDecl};
      return Actions.BuildDeclaratorGroup(decls, /*TypeMayContainAuto=*/false);
    }
    return Actions.ConvertDeclToDeclGroup(TheDecl);
  }

  DS.takeAttributesFrom(attrs);

  // ObjC2 allows prefix attributes on class interfaces and protocols.
  // FIXME: This still needs better diagnostics. We should only accept
  // attributes here, no types, etc.
  if (getLangOpts().ObjC2 && Tok.is(tok::at)) {
    SourceLocation AtLoc = ConsumeToken(); // the "@"
    if (!Tok.isObjCAtKeyword(tok::objc_interface) &&
        !Tok.isObjCAtKeyword(tok::objc_protocol)) {
      Diag(Tok, diag::err_objc_unexpected_attr);
      SkipUntil(tok::semi); // FIXME: better skip?
      return nullptr;
    }

    DS.abort();

    const char *PrevSpec = nullptr;
    unsigned DiagID;
    if (DS.SetTypeSpecType(DeclSpec::TST_unspecified, AtLoc, PrevSpec, DiagID,
                           Actions.getASTContext().getPrintingPolicy()))
      Diag(AtLoc, DiagID) << PrevSpec;

    if (Tok.isObjCAtKeyword(tok::objc_protocol))
      return ParseObjCAtProtocolDeclaration(AtLoc, DS.getAttributes());

    return Actions.ConvertDeclToDeclGroup(
            ParseObjCAtInterfaceDeclaration(AtLoc, DS.getAttributes()));
  }

  // If the declspec consisted only of 'extern' and we have a string
  // literal following it, this must be a C++ linkage specifier like
  // 'extern "C"'.
  if (getLangOpts().CPlusPlus && isTokenStringLiteral() &&
      DS.getStorageClassSpec() == DeclSpec::SCS_extern &&
      DS.getParsedSpecifiers() == DeclSpec::PQ_StorageClassSpecifier) {
    Decl *TheDecl = ParseLinkage(DS, Declarator::FileContext);
    return Actions.ConvertDeclToDeclGroup(TheDecl);
  }

  return ParseDeclGroup(DS, Declarator::FileContext);
}

Parser::DeclGroupPtrTy
Parser::ParseDeclarationOrFunctionDefinition(ParsedAttributesWithRange &attrs,
                                             ParsingDeclSpec *DS,
                                             AccessSpecifier AS) {
  if (DS) {
    return ParseDeclOrFunctionDefInternal(attrs, *DS, AS);
  } else {
    ParsingDeclSpec PDS(*this);
    // Must temporarily exit the objective-c container scope for
    // parsing c constructs and re-enter objc container scope
    // afterwards.
    ObjCDeclContextSwitch ObjCDC(*this);
      
    return ParseDeclOrFunctionDefInternal(attrs, PDS, AS);
  }
}

/// ParseFunctionDefinition - We parsed and verified that the specified
/// Declarator is well formed.  If this is a K&R-style function, read the
/// parameters declaration-list, then start the compound-statement.
///
///       function-definition: [C99 6.9.1]
///         decl-specs      declarator declaration-list[opt] compound-statement
/// [C90] function-definition: [C99 6.7.1] - implicit int result
/// [C90]   decl-specs[opt] declarator declaration-list[opt] compound-statement
/// [C++] function-definition: [C++ 8.4]
///         decl-specifier-seq[opt] declarator ctor-initializer[opt]
///         function-body
/// [C++] function-definition: [C++ 8.4]
///         decl-specifier-seq[opt] declarator function-try-block
///
Decl *Parser::ParseFunctionDefinition(ParsingDeclarator &D,
                                      const ParsedTemplateInfo &TemplateInfo,
                                      LateParsedAttrList *LateParsedAttrs) {
  // Poison SEH identifiers so they are flagged as illegal in function bodies.
  PoisonSEHIdentifiersRAIIObject PoisonSEHIdentifiers(*this, true);
  const DeclaratorChunk::FunctionTypeInfo &FTI = D.getFunctionTypeInfo();

  // If this is C90 and the declspecs were completely missing, fudge in an
  // implicit int.  We do this here because this is the only place where
  // declaration-specifiers are completely optional in the grammar.
  if (getLangOpts().ImplicitInt && D.getDeclSpec().isEmpty()) {
    const char *PrevSpec;
    unsigned DiagID;
    const PrintingPolicy &Policy = Actions.getASTContext().getPrintingPolicy();
    D.getMutableDeclSpec().SetTypeSpecType(DeclSpec::TST_int,
                                           D.getIdentifierLoc(),
                                           PrevSpec, DiagID,
                                           Policy);
    D.SetRangeBegin(D.getDeclSpec().getSourceRange().getBegin());
  }

  // If this declaration was formed with a K&R-style identifier list for the
  // arguments, parse declarations for all of the args next.
  // int foo(a,b) int a; float b; {}
  if (FTI.isKNRPrototype())
    ParseKNRParamDeclarations(D);

  // We should have either an opening brace or, in a C++ constructor,
  // we may have a colon.
  if (Tok.isNot(tok::l_brace) && 
      (!getLangOpts().CPlusPlus ||
       (Tok.isNot(tok::colon) && Tok.isNot(tok::kw_try) &&
        Tok.isNot(tok::equal)))) {
    Diag(Tok, diag::err_expected_fn_body);

    // Skip over garbage, until we get to '{'.  Don't eat the '{'.
    SkipUntil(tok::l_brace, StopAtSemi | StopBeforeMatch);

    // If we didn't find the '{', bail out.
    if (Tok.isNot(tok::l_brace))
      return nullptr;
  }

  // Check to make sure that any normal attributes are allowed to be on
  // a definition.  Late parsed attributes are checked at the end.
  if (Tok.isNot(tok::equal)) {
    AttributeList *DtorAttrs = D.getAttributes();
    while (DtorAttrs) {
      if (DtorAttrs->isKnownToGCC() &&
          !DtorAttrs->isCXX11Attribute()) {
        Diag(DtorAttrs->getLoc(), diag::warn_attribute_on_function_definition)
          << DtorAttrs->getName();
      }
      DtorAttrs = DtorAttrs->getNext();
    }
  }

  // In delayed template parsing mode, for function template we consume the
  // tokens and store them for late parsing at the end of the translation unit.
  if (getLangOpts().DelayedTemplateParsing && Tok.isNot(tok::equal) &&
      TemplateInfo.Kind == ParsedTemplateInfo::Template &&
      Actions.canDelayFunctionBody(D)) {
    MultiTemplateParamsArg TemplateParameterLists(*TemplateInfo.TemplateParams);
    
    ParseScope BodyScope(this, Scope::FnScope|Scope::DeclScope);
    Scope *ParentScope = getCurScope()->getParent();

    D.setFunctionDefinitionKind(FDK_Definition);
    Decl *DP = Actions.HandleDeclarator(ParentScope, D,
                                        TemplateParameterLists);
    D.complete(DP);
    D.getMutableDeclSpec().abort();

    CachedTokens Toks;
    LexTemplateFunctionForLateParsing(Toks);

    if (DP) {
      FunctionDecl *FnD = DP->getAsFunction();
      Actions.CheckForFunctionRedefinition(FnD);
      Actions.MarkAsLateParsedTemplate(FnD, DP, Toks);
    }
    return DP;
  }
  else if (CurParsedObjCImpl && 
           !TemplateInfo.TemplateParams &&
           (Tok.is(tok::l_brace) || Tok.is(tok::kw_try) ||
            Tok.is(tok::colon)) && 
      Actions.CurContext->isTranslationUnit()) {
    ParseScope BodyScope(this, Scope::FnScope|Scope::DeclScope);
    Scope *ParentScope = getCurScope()->getParent();

    D.setFunctionDefinitionKind(FDK_Definition);
    Decl *FuncDecl = Actions.HandleDeclarator(ParentScope, D,
                                              MultiTemplateParamsArg());
    D.complete(FuncDecl);
    D.getMutableDeclSpec().abort();
    if (FuncDecl) {
      // Consume the tokens and store them for later parsing.
      StashAwayMethodOrFunctionBodyTokens(FuncDecl);
      CurParsedObjCImpl->HasCFunction = true;
      return FuncDecl;
    }
    // FIXME: Should we really fall through here?
  }

  // Enter a scope for the function body.
  ParseScope BodyScope(this, Scope::FnScope|Scope::DeclScope);

  // Tell the actions module that we have entered a function definition with the
  // specified Declarator for the function.
  Sema::SkipBodyInfo SkipBody;
  Decl *Res = Actions.ActOnStartOfFunctionDef(getCurScope(), D,
                                              TemplateInfo.TemplateParams
                                                  ? *TemplateInfo.TemplateParams
                                                  : MultiTemplateParamsArg(),
                                              &SkipBody);

  if (SkipBody.ShouldSkip) {
    SkipFunctionBody();
    return Res;
  }

  // Break out of the ParsingDeclarator context before we parse the body.
  D.complete(Res);
  
  // Break out of the ParsingDeclSpec context, too.  This const_cast is
  // safe because we're always the sole owner.
  D.getMutableDeclSpec().abort();

  if (TryConsumeToken(tok::equal)) {
    assert(getLangOpts().CPlusPlus && "Only C++ function definitions have '='");

    bool Delete = false;
    SourceLocation KWLoc;
    if (TryConsumeToken(tok::kw_delete, KWLoc)) {
      Diag(KWLoc, getLangOpts().CPlusPlus11
                      ? diag::warn_cxx98_compat_defaulted_deleted_function
                      : diag::ext_defaulted_deleted_function)
        << 1 /* deleted */;
      Actions.SetDeclDeleted(Res, KWLoc);
      Delete = true;
    } else if (TryConsumeToken(tok::kw_default, KWLoc)) {
      Diag(KWLoc, getLangOpts().CPlusPlus11
                      ? diag::warn_cxx98_compat_defaulted_deleted_function
                      : diag::ext_defaulted_deleted_function)
        << 0 /* defaulted */;
      Actions.SetDeclDefaulted(Res, KWLoc);
    } else {
      llvm_unreachable("function definition after = not 'delete' or 'default'");
    }

    if (Tok.is(tok::comma)) {
      Diag(KWLoc, diag::err_default_delete_in_multiple_declaration)
        << Delete;
      SkipUntil(tok::semi);
    } else if (ExpectAndConsume(tok::semi, diag::err_expected_after,
                                Delete ? "delete" : "default")) {
      SkipUntil(tok::semi);
    }

    Stmt *GeneratedBody = Res ? Res->getBody() : nullptr;
    Actions.ActOnFinishFunctionBody(Res, GeneratedBody, false);
    return Res;
  }

  if (Tok.is(tok::kw_try))
    return ParseFunctionTryBlock(Res, BodyScope);

  // If we have a colon, then we're probably parsing a C++
  // ctor-initializer.
  if (Tok.is(tok::colon)) {
    ParseConstructorInitializer(Res);

    // Recover from error.
    if (!Tok.is(tok::l_brace)) {
      BodyScope.Exit();
      Actions.ActOnFinishFunctionBody(Res, nullptr);
      return Res;
    }
  } else
    Actions.ActOnDefaultCtorInitializers(Res);

  // Late attributes are parsed in the same scope as the function body.
  if (LateParsedAttrs)
    ParseLexedAttributeList(*LateParsedAttrs, Res, false, true);

  return ParseFunctionStatementBody(Res, BodyScope);
}

void Parser::SkipFunctionBody() {
  if (Tok.is(tok::equal)) {
    SkipUntil(tok::semi);
    return;
  }

  bool IsFunctionTryBlock = Tok.is(tok::kw_try);
  if (IsFunctionTryBlock)
    ConsumeToken();

  CachedTokens Skipped;
  if (ConsumeAndStoreFunctionPrologue(Skipped))
    SkipMalformedDecl();
  else {
    SkipUntil(tok::r_brace);
    while (IsFunctionTryBlock && Tok.is(tok::kw_catch)) {
      SkipUntil(tok::l_brace);
      SkipUntil(tok::r_brace);
    }
  }
}

/// ParseKNRParamDeclarations - Parse 'declaration-list[opt]' which provides
/// types for a function with a K&R-style identifier list for arguments.
void Parser::ParseKNRParamDeclarations(Declarator &D) {
  // We know that the top-level of this declarator is a function.
  DeclaratorChunk::FunctionTypeInfo &FTI = D.getFunctionTypeInfo();

  // Enter function-declaration scope, limiting any declarators to the
  // function prototype scope, including parameter declarators.
  ParseScope PrototypeScope(this, Scope::FunctionPrototypeScope |
                            Scope::FunctionDeclarationScope | Scope::DeclScope);

  // Read all the argument declarations.
  while (isDeclarationSpecifier()) {
    SourceLocation DSStart = Tok.getLocation();

    // Parse the common declaration-specifiers piece.
    DeclSpec DS(AttrFactory);
    ParseDeclarationSpecifiers(DS);

    // C99 6.9.1p6: 'each declaration in the declaration list shall have at
    // least one declarator'.
    // NOTE: GCC just makes this an ext-warn.  It's not clear what it does with
    // the declarations though.  It's trivial to ignore them, really hard to do
    // anything else with them.
    if (TryConsumeToken(tok::semi)) {
#if INTEL_CUSTOMIZATION
      //CQ#373127: allow compilation with empty declaration in IntelCompat mode.
      if (getLangOpts().IntelCompat)
        Diag(DSStart, diag::warn_declaration_does_not_declare_param);
      else
#endif //INTEL_CUSTOMIZATION
      Diag(DSStart, diag::err_declaration_does_not_declare_param);
      continue;
    }

    // C99 6.9.1p6: Declarations shall contain no storage-class specifiers other
    // than register.
    if (DS.getStorageClassSpec() != DeclSpec::SCS_unspecified &&
        DS.getStorageClassSpec() != DeclSpec::SCS_register) {
      Diag(DS.getStorageClassSpecLoc(),
           diag::err_invalid_storage_class_in_func_decl);
      DS.ClearStorageClassSpecs();
    }
    if (DS.getThreadStorageClassSpec() != DeclSpec::TSCS_unspecified) {
      Diag(DS.getThreadStorageClassSpecLoc(),
           diag::err_invalid_storage_class_in_func_decl);
      DS.ClearStorageClassSpecs();
    }

    // Parse the first declarator attached to this declspec.
    Declarator ParmDeclarator(DS, Declarator::KNRTypeListContext);
    ParseDeclarator(ParmDeclarator);

    // Handle the full declarator list.
    while (1) {
      // If attributes are present, parse them.
      MaybeParseGNUAttributes(ParmDeclarator);

      // Ask the actions module to compute the type for this declarator.
      Decl *Param =
        Actions.ActOnParamDeclarator(getCurScope(), ParmDeclarator);

      if (Param &&
          // A missing identifier has already been diagnosed.
          ParmDeclarator.getIdentifier()) {

        // Scan the argument list looking for the correct param to apply this
        // type.
        for (unsigned i = 0; ; ++i) {
          // C99 6.9.1p6: those declarators shall declare only identifiers from
          // the identifier list.
          if (i == FTI.NumParams) {
            Diag(ParmDeclarator.getIdentifierLoc(), diag::err_no_matching_param)
              << ParmDeclarator.getIdentifier();
            break;
          }

          if (FTI.Params[i].Ident == ParmDeclarator.getIdentifier()) {
            // Reject redefinitions of parameters.
            if (FTI.Params[i].Param) {
              Diag(ParmDeclarator.getIdentifierLoc(),
                   diag::err_param_redefinition)
                 << ParmDeclarator.getIdentifier();
            } else {
              FTI.Params[i].Param = Param;
            }
            break;
          }
        }
      }

      // If we don't have a comma, it is either the end of the list (a ';') or
      // an error, bail out.
      if (Tok.isNot(tok::comma))
        break;

      ParmDeclarator.clear();

      // Consume the comma.
      ParmDeclarator.setCommaLoc(ConsumeToken());

      // Parse the next declarator.
      ParseDeclarator(ParmDeclarator);
    }

    // Consume ';' and continue parsing.
    if (!ExpectAndConsumeSemi(diag::err_expected_semi_declaration))
      continue;

    // Otherwise recover by skipping to next semi or mandatory function body.
    if (SkipUntil(tok::l_brace, StopAtSemi | StopBeforeMatch))
      break;
    TryConsumeToken(tok::semi);
  }

  // The actions module must verify that all arguments were declared.
  Actions.ActOnFinishKNRParamDeclarations(getCurScope(), D, Tok.getLocation());
}


/// ParseAsmStringLiteral - This is just a normal string-literal, but is not
/// allowed to be a wide string, and is not subject to character translation.
///
/// [GNU] asm-string-literal:
///         string-literal
///
ExprResult Parser::ParseAsmStringLiteral() {
  if (!isTokenStringLiteral()) {
    Diag(Tok, diag::err_expected_string_literal)
      << /*Source='in...'*/0 << "'asm'";
    return ExprError();
  }

  ExprResult AsmString(ParseStringLiteralExpression());
  if (!AsmString.isInvalid()) {
    const auto *SL = cast<StringLiteral>(AsmString.get());
    if (!SL->isAscii()) {
      Diag(Tok, diag::err_asm_operand_wide_string_literal)
        << SL->isWide()
        << SL->getSourceRange();
      return ExprError();
    }
  }
  return AsmString;
}

/// ParseSimpleAsm
///
/// [GNU] simple-asm-expr:
///         'asm' '(' asm-string-literal ')'
///
ExprResult Parser::ParseSimpleAsm(SourceLocation *EndLoc) {
  assert(Tok.is(tok::kw_asm) && "Not an asm!");
  SourceLocation Loc = ConsumeToken();

  if (Tok.is(tok::kw_volatile)) {
    // Remove from the end of 'asm' to the end of 'volatile'.
    SourceRange RemovalRange(PP.getLocForEndOfToken(Loc),
                             PP.getLocForEndOfToken(Tok.getLocation()));

    Diag(Tok, diag::warn_file_asm_volatile)
      << FixItHint::CreateRemoval(RemovalRange);
    ConsumeToken();
  }

  BalancedDelimiterTracker T(*this, tok::l_paren);
  if (T.consumeOpen()) {
    Diag(Tok, diag::err_expected_lparen_after) << "asm";
    return ExprError();
  }

  ExprResult Result(ParseAsmStringLiteral());

  if (!Result.isInvalid()) {
    // Close the paren and get the location of the end bracket
    T.consumeClose();
    if (EndLoc)
      *EndLoc = T.getCloseLocation();
  } else if (SkipUntil(tok::r_paren, StopAtSemi | StopBeforeMatch)) {
    if (EndLoc)
      *EndLoc = Tok.getLocation();
    ConsumeParen();
  }

  return Result;
}

/// \brief Get the TemplateIdAnnotation from the token and put it in the
/// cleanup pool so that it gets destroyed when parsing the current top level
/// declaration is finished.
TemplateIdAnnotation *Parser::takeTemplateIdAnnotation(const Token &tok) {
  assert(tok.is(tok::annot_template_id) && "Expected template-id token");
  TemplateIdAnnotation *
      Id = static_cast<TemplateIdAnnotation *>(tok.getAnnotationValue());
  return Id;
}

void Parser::AnnotateScopeToken(CXXScopeSpec &SS, bool IsNewAnnotation) {
  // Push the current token back into the token stream (or revert it if it is
  // cached) and use an annotation scope token for current token.
  if (PP.isBacktrackEnabled())
    PP.RevertCachedTokens(1);
  else
    PP.EnterToken(Tok);
  Tok.setKind(tok::annot_cxxscope);
  Tok.setAnnotationValue(Actions.SaveNestedNameSpecifierAnnotation(SS));
  Tok.setAnnotationRange(SS.getRange());

  // In case the tokens were cached, have Preprocessor replace them
  // with the annotation token.  We don't need to do this if we've
  // just reverted back to a prior state.
  if (IsNewAnnotation)
    PP.AnnotateCachedTokens(Tok);
}

/// \brief Attempt to classify the name at the current token position. This may
/// form a type, scope or primary expression annotation, or replace the token
/// with a typo-corrected keyword. This is only appropriate when the current
/// name must refer to an entity which has already been declared.
///
/// \param IsAddressOfOperand Must be \c true if the name is preceded by an '&'
///        and might possibly have a dependent nested name specifier.
/// \param CCC Indicates how to perform typo-correction for this name. If NULL,
///        no typo correction will be performed.
Parser::AnnotatedNameKind
Parser::TryAnnotateName(bool IsAddressOfOperand,
                        std::unique_ptr<CorrectionCandidateCallback> CCC) {
  assert(Tok.is(tok::identifier) || Tok.is(tok::annot_cxxscope));

  const bool EnteringContext = false;
  const bool WasScopeAnnotation = Tok.is(tok::annot_cxxscope);

  CXXScopeSpec SS;
  if (getLangOpts().CPlusPlus &&
      ParseOptionalCXXScopeSpecifier(SS, nullptr, EnteringContext))
    return ANK_Error;

  if (Tok.isNot(tok::identifier) || SS.isInvalid()) {
    if (TryAnnotateTypeOrScopeTokenAfterScopeSpec(EnteringContext, false, SS,
                                                  !WasScopeAnnotation))
      return ANK_Error;
    return ANK_Unresolved;
  }

  IdentifierInfo *Name = Tok.getIdentifierInfo();
  SourceLocation NameLoc = Tok.getLocation();

  // FIXME: Move the tentative declaration logic into ClassifyName so we can
  // typo-correct to tentatively-declared identifiers.
  if (isTentativelyDeclared(Name)) {
    // Identifier has been tentatively declared, and thus cannot be resolved as
    // an expression. Fall back to annotating it as a type.
    if (TryAnnotateTypeOrScopeTokenAfterScopeSpec(EnteringContext, false, SS,
                                                  !WasScopeAnnotation))
      return ANK_Error;
    return Tok.is(tok::annot_typename) ? ANK_Success : ANK_TentativeDecl;
  }

  Token Next = NextToken();

  // Look up and classify the identifier. We don't perform any typo-correction
  // after a scope specifier, because in general we can't recover from typos
  // there (eg, after correcting 'A::tempalte B<X>::C' [sic], we would need to
  // jump back into scope specifier parsing).
  Sema::NameClassification Classification = Actions.ClassifyName(
      getCurScope(), SS, Name, NameLoc, Next, IsAddressOfOperand,
      SS.isEmpty() ? std::move(CCC) : nullptr);

  switch (Classification.getKind()) {
  case Sema::NC_Error:
    return ANK_Error;

  case Sema::NC_Keyword:
    // The identifier was typo-corrected to a keyword.
    Tok.setIdentifierInfo(Name);
    Tok.setKind(Name->getTokenID());
    PP.TypoCorrectToken(Tok);
    if (SS.isNotEmpty())
      AnnotateScopeToken(SS, !WasScopeAnnotation);
    // We've "annotated" this as a keyword.
    return ANK_Success;

  case Sema::NC_Unknown:
    // It's not something we know about. Leave it unannotated.
    break;

  case Sema::NC_Type: {
    SourceLocation BeginLoc = NameLoc;
    if (SS.isNotEmpty())
      BeginLoc = SS.getBeginLoc();

    /// An Objective-C object type followed by '<' is a specialization of
    /// a parameterized class type or a protocol-qualified type.
    ParsedType Ty = Classification.getType();
    if (getLangOpts().ObjC1 && NextToken().is(tok::less) &&
        (Ty.get()->isObjCObjectType() ||
         Ty.get()->isObjCObjectPointerType())) {
      // Consume the name.
      SourceLocation IdentifierLoc = ConsumeToken();
      SourceLocation NewEndLoc;
      TypeResult NewType
          = parseObjCTypeArgsAndProtocolQualifiers(IdentifierLoc, Ty,
                                                   /*consumeLastToken=*/false,
                                                   NewEndLoc);
      if (NewType.isUsable())
        Ty = NewType.get();
    }

    Tok.setKind(tok::annot_typename);
    setTypeAnnotation(Tok, Ty);
    Tok.setAnnotationEndLoc(Tok.getLocation());
    Tok.setLocation(BeginLoc);
    PP.AnnotateCachedTokens(Tok);
    return ANK_Success;
  }

  case Sema::NC_Expression:
    Tok.setKind(tok::annot_primary_expr);
    setExprAnnotation(Tok, Classification.getExpression());
    Tok.setAnnotationEndLoc(NameLoc);
    if (SS.isNotEmpty())
      Tok.setLocation(SS.getBeginLoc());
    PP.AnnotateCachedTokens(Tok);
    return ANK_Success;

  case Sema::NC_TypeTemplate:
    if (Next.isNot(tok::less)) {
      // This may be a type template being used as a template template argument.
      if (SS.isNotEmpty())
        AnnotateScopeToken(SS, !WasScopeAnnotation);
      return ANK_TemplateName;
    }
    // Fall through.
  case Sema::NC_VarTemplate:
  case Sema::NC_FunctionTemplate: {
    // We have a type, variable or function template followed by '<'.
    ConsumeToken();
    UnqualifiedId Id;
    Id.setIdentifier(Name, NameLoc);
    if (AnnotateTemplateIdToken(
            TemplateTy::make(Classification.getTemplateName()),
            Classification.getTemplateNameKind(), SS, SourceLocation(), Id))
      return ANK_Error;
    return ANK_Success;
  }

  case Sema::NC_NestedNameSpecifier:
    llvm_unreachable("already parsed nested name specifier");
  }

  // Unable to classify the name, but maybe we can annotate a scope specifier.
  if (SS.isNotEmpty())
    AnnotateScopeToken(SS, !WasScopeAnnotation);
  return ANK_Unresolved;
}

bool Parser::TryKeywordIdentFallback(bool DisableKeyword) {
  assert(Tok.isNot(tok::identifier));
  Diag(Tok, diag::ext_keyword_as_ident)
    << PP.getSpelling(Tok)
    << DisableKeyword;
  if (DisableKeyword)
    Tok.getIdentifierInfo()->revertTokenIDToIdentifier();
  Tok.setKind(tok::identifier);
  return true;
}

/// TryAnnotateTypeOrScopeToken - If the current token position is on a
/// typename (possibly qualified in C++) or a C++ scope specifier not followed
/// by a typename, TryAnnotateTypeOrScopeToken will replace one or more tokens
/// with a single annotation token representing the typename or C++ scope
/// respectively.
/// This simplifies handling of C++ scope specifiers and allows efficient
/// backtracking without the need to re-parse and resolve nested-names and
/// typenames.
/// It will mainly be called when we expect to treat identifiers as typenames
/// (if they are typenames). For example, in C we do not expect identifiers
/// inside expressions to be treated as typenames so it will not be called
/// for expressions in C.
/// The benefit for C/ObjC is that a typename will be annotated and
/// Actions.getTypeName will not be needed to be called again (e.g. getTypeName
/// will not be called twice, once to check whether we have a declaration
/// specifier, and another one to get the actual type inside
/// ParseDeclarationSpecifiers).
///
/// This returns true if an error occurred.
///
/// Note that this routine emits an error if you call it with ::new or ::delete
/// as the current tokens, so only call it in contexts where these are invalid.
bool Parser::TryAnnotateTypeOrScopeToken(bool EnteringContext, bool NeedType) {
  assert((Tok.is(tok::identifier) || Tok.is(tok::coloncolon) ||
          Tok.is(tok::kw_typename) || Tok.is(tok::annot_cxxscope) ||
          Tok.is(tok::kw_decltype) || Tok.is(tok::annot_template_id) ||
          Tok.is(tok::kw___super)) &&
         "Cannot be a type or scope token!");

  if (Tok.is(tok::kw_typename)) {
    // MSVC lets you do stuff like:
    //   typename typedef T_::D D;
    //
    // We will consume the typedef token here and put it back after we have
    // parsed the first identifier, transforming it into something more like:
    //   typename T_::D typedef D;
    if (getLangOpts().MSVCCompat && NextToken().is(tok::kw_typedef)) {
      Token TypedefToken;
      PP.Lex(TypedefToken);
      bool Result = TryAnnotateTypeOrScopeToken(EnteringContext, NeedType);
      PP.EnterToken(Tok);
      Tok = TypedefToken;
      if (!Result)
        Diag(Tok.getLocation(), diag::warn_expected_qualified_after_typename);
      return Result;
    }

    // Parse a C++ typename-specifier, e.g., "typename T::type".
    //
    //   typename-specifier:
    //     'typename' '::' [opt] nested-name-specifier identifier
    //     'typename' '::' [opt] nested-name-specifier template [opt]
    //            simple-template-id
    SourceLocation TypenameLoc = ConsumeToken();
    CXXScopeSpec SS;
    if (ParseOptionalCXXScopeSpecifier(SS, /*ObjectType=*/nullptr,
                                       /*EnteringContext=*/false, nullptr,
                                       /*IsTypename*/ true))
      return true;
    if (!SS.isSet()) {
      if (Tok.is(tok::identifier) || Tok.is(tok::annot_template_id) ||
          Tok.is(tok::annot_decltype)) {
        // Attempt to recover by skipping the invalid 'typename'
        if (Tok.is(tok::annot_decltype) ||
            (!TryAnnotateTypeOrScopeToken(EnteringContext, NeedType) &&
             Tok.isAnnotation())) {
          unsigned DiagID = diag::err_expected_qualified_after_typename;
          // MS compatibility: MSVC permits using known types with typename.
          // e.g. "typedef typename T* pointer_type"
          if (getLangOpts().MicrosoftExt)
            DiagID = diag::warn_expected_qualified_after_typename;
          Diag(Tok.getLocation(), DiagID);
          return false;
        }
      }

      Diag(Tok.getLocation(), diag::err_expected_qualified_after_typename);
      return true;
    }

    TypeResult Ty;
    if (Tok.is(tok::identifier)) {
      // FIXME: check whether the next token is '<', first!
      Ty = Actions.ActOnTypenameType(getCurScope(), TypenameLoc, SS, 
                                     *Tok.getIdentifierInfo(),
                                     Tok.getLocation());
    } else if (Tok.is(tok::annot_template_id)) {
      TemplateIdAnnotation *TemplateId = takeTemplateIdAnnotation(Tok);
      if (TemplateId->Kind != TNK_Type_template &&
          TemplateId->Kind != TNK_Dependent_template_name) {
        Diag(Tok, diag::err_typename_refers_to_non_type_template)
          << Tok.getAnnotationRange();
        return true;
      }

      ASTTemplateArgsPtr TemplateArgsPtr(TemplateId->getTemplateArgs(),
                                         TemplateId->NumArgs);

      Ty = Actions.ActOnTypenameType(getCurScope(), TypenameLoc, SS,
                                     TemplateId->TemplateKWLoc,
                                     TemplateId->Template,
                                     TemplateId->TemplateNameLoc,
                                     TemplateId->LAngleLoc,
                                     TemplateArgsPtr,
                                     TemplateId->RAngleLoc);
    } else {
      Diag(Tok, diag::err_expected_type_name_after_typename)
        << SS.getRange();
      return true;
    }

    SourceLocation EndLoc = Tok.getLastLoc();
    Tok.setKind(tok::annot_typename);
    setTypeAnnotation(Tok, Ty.isInvalid() ? nullptr : Ty.get());
    Tok.setAnnotationEndLoc(EndLoc);
    Tok.setLocation(TypenameLoc);
    PP.AnnotateCachedTokens(Tok);
    return false;
  }

  // Remembers whether the token was originally a scope annotation.
  bool WasScopeAnnotation = Tok.is(tok::annot_cxxscope);

  CXXScopeSpec SS;
  if (getLangOpts().CPlusPlus)
    if (ParseOptionalCXXScopeSpecifier(SS, nullptr, EnteringContext))
      return true;

  return TryAnnotateTypeOrScopeTokenAfterScopeSpec(EnteringContext, NeedType,
                                                   SS, !WasScopeAnnotation);
}

/// \brief Try to annotate a type or scope token, having already parsed an
/// optional scope specifier. \p IsNewScope should be \c true unless the scope
/// specifier was extracted from an existing tok::annot_cxxscope annotation.
bool Parser::TryAnnotateTypeOrScopeTokenAfterScopeSpec(bool EnteringContext,
                                                       bool NeedType,
                                                       CXXScopeSpec &SS,
                                                       bool IsNewScope) {
  if (Tok.is(tok::identifier)) {
    IdentifierInfo *CorrectedII = nullptr;
    // Determine whether the identifier is a type name.
    if (ParsedType Ty = Actions.getTypeName(
            *Tok.getIdentifierInfo(), Tok.getLocation(), getCurScope(), &SS,
            false, NextToken().is(tok::period), nullptr,
            /*IsCtorOrDtorName=*/false,
            /*NonTrivialTypeSourceInfo*/ true,
            NeedType ? &CorrectedII : nullptr)) {
      // A FixIt was applied as a result of typo correction
      if (CorrectedII)
        Tok.setIdentifierInfo(CorrectedII);

      SourceLocation BeginLoc = Tok.getLocation();
      if (SS.isNotEmpty()) // it was a C++ qualified type name.
        BeginLoc = SS.getBeginLoc();

      /// An Objective-C object type followed by '<' is a specialization of
      /// a parameterized class type or a protocol-qualified type.
      if (getLangOpts().ObjC1 && NextToken().is(tok::less) &&
          (Ty.get()->isObjCObjectType() ||
           Ty.get()->isObjCObjectPointerType())) {
        // Consume the name.
        SourceLocation IdentifierLoc = ConsumeToken();
        SourceLocation NewEndLoc;
        TypeResult NewType
          = parseObjCTypeArgsAndProtocolQualifiers(IdentifierLoc, Ty,
                                                   /*consumeLastToken=*/false,
                                                   NewEndLoc);
        if (NewType.isUsable())
          Ty = NewType.get();
      }

      // This is a typename. Replace the current token in-place with an
      // annotation type token.
      Tok.setKind(tok::annot_typename);
      setTypeAnnotation(Tok, Ty);
      Tok.setAnnotationEndLoc(Tok.getLocation());
      Tok.setLocation(BeginLoc);

      // In case the tokens were cached, have Preprocessor replace
      // them with the annotation token.
      PP.AnnotateCachedTokens(Tok);
      return false;
    }

    if (!getLangOpts().CPlusPlus) {
      // If we're in C, we can't have :: tokens at all (the lexer won't return
      // them).  If the identifier is not a type, then it can't be scope either,
      // just early exit.
      return false;
    }

    // If this is a template-id, annotate with a template-id or type token.
    if (NextToken().is(tok::less)) {
      TemplateTy Template;
      UnqualifiedId TemplateName;
      TemplateName.setIdentifier(Tok.getIdentifierInfo(), Tok.getLocation());
      bool MemberOfUnknownSpecialization;
      if (TemplateNameKind TNK =
              Actions.isTemplateName(getCurScope(), SS,
                                     /*hasTemplateKeyword=*/false, TemplateName,
                                     /*ObjectType=*/nullptr, EnteringContext,
                                     Template, MemberOfUnknownSpecialization)) {
        // Consume the identifier.
        ConsumeToken();
        if (AnnotateTemplateIdToken(Template, TNK, SS, SourceLocation(),
                                    TemplateName)) {
          // If an unrecoverable error occurred, we need to return true here,
          // because the token stream is in a damaged state.  We may not return
          // a valid identifier.
          return true;
        }
      }
    }

    // The current token, which is either an identifier or a
    // template-id, is not part of the annotation. Fall through to
    // push that token back into the stream and complete the C++ scope
    // specifier annotation.
  }

  if (Tok.is(tok::annot_template_id)) {
    TemplateIdAnnotation *TemplateId = takeTemplateIdAnnotation(Tok);
    if (TemplateId->Kind == TNK_Type_template) {
      // A template-id that refers to a type was parsed into a
      // template-id annotation in a context where we weren't allowed
      // to produce a type annotation token. Update the template-id
      // annotation token to a type annotation token now.
      AnnotateTemplateIdTokenAsType();
      return false;
    }
  }

  if (SS.isEmpty())
    return false;

  // A C++ scope specifier that isn't followed by a typename.
  AnnotateScopeToken(SS, IsNewScope);
  return false;
}

/// TryAnnotateScopeToken - Like TryAnnotateTypeOrScopeToken but only
/// annotates C++ scope specifiers and template-ids.  This returns
/// true if there was an error that could not be recovered from.
///
/// Note that this routine emits an error if you call it with ::new or ::delete
/// as the current tokens, so only call it in contexts where these are invalid.
bool Parser::TryAnnotateCXXScopeToken(bool EnteringContext) {
  assert(getLangOpts().CPlusPlus &&
         "Call sites of this function should be guarded by checking for C++");
  assert((Tok.is(tok::identifier) || Tok.is(tok::coloncolon) ||
          (Tok.is(tok::annot_template_id) && NextToken().is(tok::coloncolon)) ||
          Tok.is(tok::kw_decltype) || Tok.is(tok::kw___super)) &&
         "Cannot be a type or scope token!");

  CXXScopeSpec SS;
  if (ParseOptionalCXXScopeSpecifier(SS, nullptr, EnteringContext))
    return true;
  if (SS.isEmpty())
    return false;

  AnnotateScopeToken(SS, true);
  return false;
}

bool Parser::isTokenEqualOrEqualTypo() {
  tok::TokenKind Kind = Tok.getKind();
  switch (Kind) {
  default:
    return false;
  case tok::ampequal:            // &=
  case tok::starequal:           // *=
  case tok::plusequal:           // +=
  case tok::minusequal:          // -=
  case tok::exclaimequal:        // !=
  case tok::slashequal:          // /=
  case tok::percentequal:        // %=
  case tok::lessequal:           // <=
  case tok::lesslessequal:       // <<=
  case tok::greaterequal:        // >=
  case tok::greatergreaterequal: // >>=
  case tok::caretequal:          // ^=
  case tok::pipeequal:           // |=
  case tok::equalequal:          // ==
    Diag(Tok, diag::err_invalid_token_after_declarator_suggest_equal)
        << Kind
        << FixItHint::CreateReplacement(SourceRange(Tok.getLocation()), "=");
  case tok::equal:
    return true;
  }
}

SourceLocation Parser::handleUnexpectedCodeCompletionToken() {
  assert(Tok.is(tok::code_completion));
  PrevTokLocation = Tok.getLocation();

  for (Scope *S = getCurScope(); S; S = S->getParent()) {
    if (S->getFlags() & Scope::FnScope) {
      Actions.CodeCompleteOrdinaryName(getCurScope(),
                                       Sema::PCC_RecoveryInFunction);
      cutOffParsing();
      return PrevTokLocation;
    }
    
    if (S->getFlags() & Scope::ClassScope) {
      Actions.CodeCompleteOrdinaryName(getCurScope(), Sema::PCC_Class);
      cutOffParsing();
      return PrevTokLocation;
    }
  }
  
  Actions.CodeCompleteOrdinaryName(getCurScope(), Sema::PCC_Namespace);
  cutOffParsing();
  return PrevTokLocation;
}

// Code-completion pass-through functions

void Parser::CodeCompleteDirective(bool InConditional) {
  Actions.CodeCompletePreprocessorDirective(InConditional);
}

void Parser::CodeCompleteInConditionalExclusion() {
  Actions.CodeCompleteInPreprocessorConditionalExclusion(getCurScope());
}

void Parser::CodeCompleteMacroName(bool IsDefinition) {
  Actions.CodeCompletePreprocessorMacroName(IsDefinition);
}

void Parser::CodeCompletePreprocessorExpression() { 
  Actions.CodeCompletePreprocessorExpression();
}

void Parser::CodeCompleteMacroArgument(IdentifierInfo *Macro,
                                       MacroInfo *MacroInfo,
                                       unsigned ArgumentIndex) {
  Actions.CodeCompletePreprocessorMacroArgument(getCurScope(), Macro, MacroInfo,
                                                ArgumentIndex);
}

void Parser::CodeCompleteNaturalLanguage() {
  Actions.CodeCompleteNaturalLanguage();
}

bool Parser::ParseMicrosoftIfExistsCondition(IfExistsCondition& Result) {
  assert((Tok.is(tok::kw___if_exists) || Tok.is(tok::kw___if_not_exists)) &&
         "Expected '__if_exists' or '__if_not_exists'");
  Result.IsIfExists = Tok.is(tok::kw___if_exists);
  Result.KeywordLoc = ConsumeToken();

  BalancedDelimiterTracker T(*this, tok::l_paren);
  if (T.consumeOpen()) {
    Diag(Tok, diag::err_expected_lparen_after) 
      << (Result.IsIfExists? "__if_exists" : "__if_not_exists");
    return true;
  }
  
  // Parse nested-name-specifier.
  if (getLangOpts().CPlusPlus)
    ParseOptionalCXXScopeSpecifier(Result.SS, nullptr,
                                   /*EnteringContext=*/false);

  // Check nested-name specifier.
  if (Result.SS.isInvalid()) {
    T.skipToEnd();
    return true;
  }

  // Parse the unqualified-id.
  SourceLocation TemplateKWLoc; // FIXME: parsed, but unused.
  if (ParseUnqualifiedId(Result.SS, false, true, true, nullptr, TemplateKWLoc,
                         Result.Name)) {
    T.skipToEnd();
    return true;
  }

  if (T.consumeClose())
    return true;
  
  // Check if the symbol exists.
  switch (Actions.CheckMicrosoftIfExistsSymbol(getCurScope(), Result.KeywordLoc,
                                               Result.IsIfExists, Result.SS,
                                               Result.Name)) {
  case Sema::IER_Exists:
    Result.Behavior = Result.IsIfExists ? IEB_Parse : IEB_Skip;
    break;

  case Sema::IER_DoesNotExist:
    Result.Behavior = !Result.IsIfExists ? IEB_Parse : IEB_Skip;
    break;

  case Sema::IER_Dependent:
    Result.Behavior = IEB_Dependent;
    break;
      
  case Sema::IER_Error:
    return true;
  }

  return false;
}

void Parser::ParseMicrosoftIfExistsExternalDeclaration() {
  IfExistsCondition Result;
  if (ParseMicrosoftIfExistsCondition(Result))
    return;
  
  BalancedDelimiterTracker Braces(*this, tok::l_brace);
  if (Braces.consumeOpen()) {
    Diag(Tok, diag::err_expected) << tok::l_brace;
    return;
  }

  switch (Result.Behavior) {
  case IEB_Parse:
    // Parse declarations below.
    break;
      
  case IEB_Dependent:
    llvm_unreachable("Cannot have a dependent external declaration");
      
  case IEB_Skip:
    Braces.skipToEnd();
    return;
  }

  // Parse the declarations.
  // FIXME: Support module import within __if_exists?
  while (Tok.isNot(tok::r_brace) && !isEofOrEom()) {
    ParsedAttributesWithRange attrs(AttrFactory);
    MaybeParseCXX11Attributes(attrs);
    MaybeParseMicrosoftAttributes(attrs);
    DeclGroupPtrTy Result = ParseExternalDeclaration(attrs);
    if (Result && !getCurScope()->getParent())
      Actions.getASTConsumer().HandleTopLevelDecl(Result.get());
  }
  Braces.consumeClose();
}

Parser::DeclGroupPtrTy Parser::ParseModuleImport(SourceLocation AtLoc) {
  assert(Tok.isObjCAtKeyword(tok::objc_import) && 
         "Improper start to module import");
  SourceLocation ImportLoc = ConsumeToken();
  
  SmallVector<std::pair<IdentifierInfo *, SourceLocation>, 2> Path;
  
  // Parse the module path.
  do {
    if (!Tok.is(tok::identifier)) {
      if (Tok.is(tok::code_completion)) {
        Actions.CodeCompleteModuleImport(ImportLoc, Path);
        cutOffParsing();
        return nullptr;
      }
      
      Diag(Tok, diag::err_module_expected_ident);
      SkipUntil(tok::semi);
      return nullptr;
    }
    
    // Record this part of the module path.
    Path.push_back(std::make_pair(Tok.getIdentifierInfo(), Tok.getLocation()));
    ConsumeToken();
    
    if (Tok.is(tok::period)) {
      ConsumeToken();
      continue;
    }
    
    break;
  } while (true);

  if (PP.hadModuleLoaderFatalFailure()) {
    // With a fatal failure in the module loader, we abort parsing.
    cutOffParsing();
    return nullptr;
  }

  DeclResult Import = Actions.ActOnModuleImport(AtLoc, ImportLoc, Path);
  ExpectAndConsumeSemi(diag::err_module_expected_semi);
  if (Import.isInvalid())
    return nullptr;

  return Actions.ConvertDeclToDeclGroup(Import.get());
}

/// \brief Try recover parser when module annotation appears where it must not
/// be found.
/// \returns false if the recover was successful and parsing may be continued, or
/// true if parser must bail out to top level and handle the token there.
bool Parser::parseMisplacedModuleImport() {
  while (true) {
    switch (Tok.getKind()) {
    case tok::annot_module_end:
      // Inform caller that recovery failed, the error must be handled at upper
      // level.
      return true;
    case tok::annot_module_begin:
      Actions.diagnoseMisplacedModuleImport(reinterpret_cast<Module *>(
        Tok.getAnnotationValue()), Tok.getLocation());
      return true;
    case tok::annot_module_include:
      // Module import found where it should not be, for instance, inside a
      // namespace. Recover by importing the module.
      Actions.ActOnModuleInclude(Tok.getLocation(),
                                 reinterpret_cast<Module *>(
                                 Tok.getAnnotationValue()));
      ConsumeToken();
      // If there is another module import, process it.
      continue;
    default:
      return false;
    }
  }
  return false;
}

bool BalancedDelimiterTracker::diagnoseOverflow() {
  P.Diag(P.Tok, diag::err_bracket_depth_exceeded)
    << P.getLangOpts().BracketDepth;
  P.Diag(P.Tok, diag::note_bracket_depth);
  P.cutOffParsing();
  return true;
}

bool BalancedDelimiterTracker::expectAndConsume(unsigned DiagID,
                                                const char *Msg,
                                                tok::TokenKind SkipToTok) {
  LOpen = P.Tok.getLocation();
  if (P.ExpectAndConsume(Kind, DiagID, Msg)) {
    if (SkipToTok != tok::unknown)
      P.SkipUntil(SkipToTok, Parser::StopAtSemi);
    return true;
  }

  if (getDepth() < MaxDepth)
    return false;
    
  return diagnoseOverflow();
}

bool BalancedDelimiterTracker::diagnoseMissingClose() {
  assert(!P.Tok.is(Close) && "Should have consumed closing delimiter");

  if (P.Tok.is(tok::annot_module_end))
    P.Diag(P.Tok, diag::err_missing_before_module_end) << Close;
  else
    P.Diag(P.Tok, diag::err_expected) << Close;
  P.Diag(LOpen, diag::note_matching) << Kind;

  // If we're not already at some kind of closing bracket, skip to our closing
  // token.
  if (P.Tok.isNot(tok::r_paren) && P.Tok.isNot(tok::r_brace) &&
      P.Tok.isNot(tok::r_square) &&
      P.SkipUntil(Close, FinalToken,
                  Parser::StopAtSemi | Parser::StopBeforeMatch) &&
      P.Tok.is(Close))
    LClose = P.ConsumeAnyToken();
  return true;
}

void BalancedDelimiterTracker::skipToEnd() {
  P.SkipUntil(Close, Parser::StopBeforeMatch);
  consumeClose();
}<|MERGE_RESOLUTION|>--- conflicted
+++ resolved
@@ -737,20 +737,15 @@
   case tok::annot_pragma_opencl_extension:
     HandlePragmaOpenCLExtension();
     return nullptr;
-<<<<<<< HEAD
-  case tok::annot_pragma_openmp:
-    return ParseOpenMPDeclarativeDirective(/*AS=*/AS_none);
+  case tok::annot_pragma_openmp: {
+    AccessSpecifier AS = AS_none;
+    return ParseOpenMPDeclarativeDirectiveWithExtDecl(AS, attrs);
+  }
 #if INTEL_SPECIFIC_CILKPLUS
   case tok::annot_pragma_simd:
     HandlePragmaSIMD();
     return DeclGroupPtrTy();
 #endif // INTEL_SPECIFIC_CILKPLUS
-=======
-  case tok::annot_pragma_openmp: {
-    AccessSpecifier AS = AS_none;
-    return ParseOpenMPDeclarativeDirectiveWithExtDecl(AS, attrs);
-  }
->>>>>>> 6f8cfccb
   case tok::annot_pragma_ms_pointers_to_members:
     HandlePragmaMSPointersToMembers();
     return nullptr;
