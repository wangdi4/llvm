--- conflicted
+++ resolved
@@ -235,14 +235,11 @@
     PP.AddPragmaHandler(MSCodeSeg.get());
     MSSection.reset(new PragmaMSPragma("section"));
     PP.AddPragmaHandler(MSSection.get());
-<<<<<<< HEAD
 #ifdef INTEL_SPECIFIC_IL0_BACKEND
     }
 #endif // INTEL_SPECIFIC_IL0_BACKEND
-=======
     MSRuntimeChecks.reset(new PragmaMSRuntimeChecksHandler());
     PP.AddPragmaHandler(MSRuntimeChecks.get());
->>>>>>> 49475756
   }
 
 #ifdef INTEL_SPECIFIC_IL0_BACKEND
@@ -327,14 +324,11 @@
     MSCodeSeg.reset();
     PP.RemovePragmaHandler(MSSection.get());
     MSSection.reset();
-<<<<<<< HEAD
 #ifdef INTEL_SPECIFIC_IL0_BACKEND
     }
 #endif // INTEL_SPECIFIC_IL0_BACKEND
-=======
     PP.RemovePragmaHandler(MSRuntimeChecks.get());
     MSRuntimeChecks.reset();
->>>>>>> 49475756
   }
 
 #ifdef INTEL_SPECIFIC_IL0_BACKEND
