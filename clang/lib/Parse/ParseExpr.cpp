--- conflicted
+++ resolved
@@ -1469,16 +1469,10 @@
   case tok::kw_this:
     Res = ParseCXXThis();
     break;
-<<<<<<< HEAD
-  case tok::kw___builtin_unique_stable_name:
-    Res = ParseUniqueStableNameExpression();
-    break;
-=======
   case tok::kw___builtin_sycl_unique_stable_name:
     Res = ParseSYCLUniqueStableNameExpression();
     break;
 
->>>>>>> eba69b59
   case tok::annot_typename:
     if (isStartOfObjCClassMessageMissingOpenBracket()) {
       TypeResult Type = getTypeAnnotation(Tok);
@@ -2361,43 +2355,6 @@
                                                T.getCloseLocation(), Ty.get());
 }
 
-ExprResult Parser::ParseUniqueStableNameExpression() {
-  assert(Tok.is(tok::kw___builtin_unique_stable_name) &&
-         "Not __bulitin_unique_stable_name");
-
-  SourceLocation OpLoc = ConsumeToken();
-  BalancedDelimiterTracker T(*this, tok::l_paren);
-
-  // typeid expressions are always parenthesized.
-  if (T.expectAndConsume(diag::err_expected_lparen_after,
-                         "__builtin_unique_stable_name"))
-    return ExprError();
-
-  if (isTypeIdInParens()) {
-    TypeResult Ty = ParseTypeName();
-    T.consumeClose();
-
-    if (Ty.isInvalid())
-      return ExprError();
-
-    return Actions.ActOnUniqueStableNameExpr(OpLoc, T.getOpenLocation(),
-                                             T.getCloseLocation(), Ty.get());
-  }
-
-  EnterExpressionEvaluationContext Unevaluated(
-      Actions, Sema::ExpressionEvaluationContext::Unevaluated);
-  ExprResult Result = ParseExpression();
-
-  if (Result.isInvalid()) {
-    SkipUntil(tok::r_paren, StopAtSemi);
-    return Result;
-  }
-
-  T.consumeClose();
-  return Actions.ActOnUniqueStableNameExpr(OpLoc, T.getOpenLocation(),
-                                           T.getCloseLocation(), Result.get());
-}
-
 /// Parse a sizeof or alignof expression.
 ///
 /// \verbatim
