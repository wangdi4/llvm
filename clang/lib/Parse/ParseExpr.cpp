--- conflicted
+++ resolved
@@ -1582,14 +1582,9 @@
             }
             break;
           default:
-<<<<<<< HEAD
-            if (ParseExpressionList(ArgExprs, CommaLocs,
-                                    &Sema::CodeCompleteCall, LHS.get())) {
-=======
             if (ParseExpressionList(ArgExprs, CommaLocs, [&] {
                   Actions.CodeCompleteCall(getCurScope(), LHS.get(), ArgExprs);
                })) {
->>>>>>> 729094db
               (void)Actions.CorrectDelayedTyposInExpr(LHS);
               LHS = ExprError();
             }
@@ -1601,12 +1596,8 @@
              })) {
             (void)Actions.CorrectDelayedTyposInExpr(LHS);
             LHS = ExprError();
-<<<<<<< HEAD
+          }
 #endif  // INTEL_CUSTOMIZATION
-=======
->>>>>>> 729094db
-          }
-#endif
         }
       }
 
@@ -2802,7 +2793,7 @@
                 !CXXMD->getDescribedFunctionTemplate() &&
                 CXXMD->getNumParams() == 1 &&
                 Actions.CheckMemberAccess(Tok.getLocation(), CXXRD,
-                                          I.getPair()) == Sema::AR_accessible) {
+                                         I.getPair()) == Sema::AR_accessible) {
               QualType ParamType =
                 CXXMD->getParamDecl(0)->getType().getCanonicalType();
               QualType ResType = CXXMD->getReturnType().getCanonicalType();
@@ -2819,7 +2810,7 @@
           PA.Commit();
           SS.Extend(Actions.getASTContext(), SourceLocation(),
                     Actions.getASTContext().
-                              getTrivialTypeSourceInfo(ClassType)->getTypeLoc(),
+                            getTrivialTypeSourceInfo(ClassType)->getTypeLoc(),
                     SourceLocation());
           Expr = Actions.ActOnIdExpression(getCurScope(), SS, TemplateKWLoc,
                                            Name, false, true);
