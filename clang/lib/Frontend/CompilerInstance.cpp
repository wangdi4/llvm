--- conflicted
+++ resolved
@@ -60,20 +60,11 @@
     InMemoryModuleCache *SharedModuleCache)
     : ModuleLoader(/* BuildingModule = */ SharedModuleCache),
       Invocation(new CompilerInvocation()),
-<<<<<<< HEAD
-      PCMCache(SharedPCMCache ? SharedPCMCache : new MemoryBufferCache),
-      ThePCHContainerOperations(std::move(PCHContainerOps)),
-      OutputStream(nullptr) { // INTEL
-
-  // Don't allow this to invalidate buffers in use by others.
-  if (SharedPCMCache)
-    getPCMCache().finalizeCurrentBuffers();
-}
-=======
       ModuleCache(SharedModuleCache ? SharedModuleCache
                                     : new InMemoryModuleCache),
-      ThePCHContainerOperations(std::move(PCHContainerOps)) {}
->>>>>>> d1c5b28c
+      ThePCHContainerOperations(std::move(PCHContainerOps)), // INTEL
+      OutputStream(nullptr) { // INTEL
+}
 
 CompilerInstance::~CompilerInstance() {
   assert(OutputFiles.empty() && "Still output files in flight?");
