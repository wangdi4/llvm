//===- CompilerInvocation.cpp ---------------------------------------------===//
//
//                     The LLVM Compiler Infrastructure
//
// This file is distributed under the University of Illinois Open Source
// License. See LICENSE.TXT for details.
//
//===----------------------------------------------------------------------===//

#include "clang/Frontend/CompilerInvocation.h"
#include "TestModuleFileExtension.h"
#include "clang/Basic/Builtins.h"
#include "clang/Basic/CharInfo.h"
#include "clang/Basic/CommentOptions.h"
#include "clang/Basic/DebugInfoOptions.h"
#include "clang/Basic/Diagnostic.h"
#include "clang/Basic/DiagnosticOptions.h"
#include "clang/Basic/FileSystemOptions.h"
#include "clang/Basic/LLVM.h"
#include "clang/Basic/LangOptions.h"
#include "clang/Basic/ObjCRuntime.h"
#include "clang/Basic/Sanitizers.h"
#include "clang/Basic/SourceLocation.h"
#include "clang/Basic/TargetOptions.h"
#include "clang/Basic/Version.h"
#include "clang/Basic/Visibility.h"
#include "clang/Basic/XRayInstr.h"
#include "clang/Config/config.h"
#include "clang/Driver/DriverDiagnostic.h"
#include "clang/Driver/Options.h"
#include "clang/Frontend/CodeGenOptions.h"
#include "clang/Frontend/CommandLineSourceLoc.h"
#include "clang/Frontend/DependencyOutputOptions.h"
#include "clang/Frontend/FrontendDiagnostic.h"
#include "clang/Frontend/FrontendOptions.h"
#include "clang/Frontend/LangStandard.h"
#include "clang/Frontend/MigratorOptions.h"
#include "clang/Frontend/PreprocessorOutputOptions.h"
#include "clang/Frontend/Utils.h"
#include "clang/Lex/HeaderSearchOptions.h"
#include "clang/Lex/PreprocessorOptions.h"
#include "clang/Sema/CodeCompleteOptions.h"
#include "clang/Serialization/ModuleFileExtension.h"
#include "clang/StaticAnalyzer/Core/AnalyzerOptions.h"
#include "llvm/ADT/APInt.h"
#include "llvm/ADT/ArrayRef.h"
#include "llvm/ADT/CachedHashString.h"
#include "llvm/ADT/Hashing.h"
#include "llvm/ADT/None.h"
#include "llvm/ADT/Optional.h"
#include "llvm/ADT/SmallString.h"
#include "llvm/ADT/SmallVector.h"
#include "llvm/ADT/StringRef.h"
#include "llvm/ADT/StringSwitch.h"
#include "llvm/ADT/Triple.h"
#include "llvm/ADT/Twine.h"
#include "llvm/IR/DebugInfoMetadata.h"
#include "llvm/Linker/Linker.h"
#include "llvm/MC/MCTargetOptions.h"
#include "llvm/Option/Arg.h"
#include "llvm/Option/ArgList.h"
#include "llvm/Option/OptSpecifier.h"
#include "llvm/Option/OptTable.h"
#include "llvm/Option/Option.h"
#include "llvm/ProfileData/InstrProfReader.h"
#include "llvm/Support/CodeGen.h"
#include "llvm/Support/Compiler.h"
#if INTEL_CUSTOMIZATION
#include "llvm/Support/DynamicLibrary.h"
#endif // INTEL_CUSTOMIZATION
#include "llvm/Support/Error.h"
#include "llvm/Support/ErrorHandling.h"
#include "llvm/Support/ErrorOr.h"
#include "llvm/Support/FileSystem.h"
#include "llvm/Support/Host.h"
#include "llvm/Support/MathExtras.h"
#include "llvm/Support/MemoryBuffer.h"
#include "llvm/Support/Path.h"
#include "llvm/Support/Process.h"
#include "llvm/Support/Regex.h"
#include "llvm/Support/VersionTuple.h"
#include "llvm/Support/VirtualFileSystem.h"
#include "llvm/Support/raw_ostream.h"
#include "llvm/Target/TargetOptions.h"
#include <algorithm>
#include <atomic>
#include <cassert>
#include <cstddef>
#include <cstring>
#include <memory>
#include <string>
#include <tuple>
#include <utility>
#include <vector>

using namespace clang;
using namespace driver;
using namespace options;
using namespace llvm::opt;

//===----------------------------------------------------------------------===//
// Initialization.
//===----------------------------------------------------------------------===//

CompilerInvocationBase::CompilerInvocationBase()
    : LangOpts(new LangOptions()), TargetOpts(new TargetOptions()),
      DiagnosticOpts(new DiagnosticOptions()),
      HeaderSearchOpts(new HeaderSearchOptions()),
      PreprocessorOpts(new PreprocessorOptions()) {}

CompilerInvocationBase::CompilerInvocationBase(const CompilerInvocationBase &X)
    : LangOpts(new LangOptions(*X.getLangOpts())),
      TargetOpts(new TargetOptions(X.getTargetOpts())),
      DiagnosticOpts(new DiagnosticOptions(X.getDiagnosticOpts())),
      HeaderSearchOpts(new HeaderSearchOptions(X.getHeaderSearchOpts())),
      PreprocessorOpts(new PreprocessorOptions(X.getPreprocessorOpts())) {}

CompilerInvocationBase::~CompilerInvocationBase() = default;

//===----------------------------------------------------------------------===//
// Deserialization (from args)
//===----------------------------------------------------------------------===//

static unsigned getOptimizationLevel(ArgList &Args, InputKind IK,
                                     DiagnosticsEngine &Diags) {
  unsigned DefaultOpt = llvm::CodeGenOpt::None;
  if (IK.getLanguage() == InputKind::OpenCL && !Args.hasArg(OPT_cl_opt_disable))
    DefaultOpt = llvm::CodeGenOpt::Default;

#if INTEL_CUSTOMIZATION
  if (Args.hasArg(OPT_emit_spirv))
    return 0; // LLVM-SPIRV translator expects not optimized IR
#endif // INTEL_CUSTOMIZATION

  if (Arg *A = Args.getLastArg(options::OPT_O_Group)) {
    if (A->getOption().matches(options::OPT_O0))
      return llvm::CodeGenOpt::None;

    if (A->getOption().matches(options::OPT_Ofast))
      return llvm::CodeGenOpt::Aggressive;

    assert(A->getOption().matches(options::OPT_O));

    StringRef S(A->getValue());
    if (S == "s" || S == "z" || S.empty())
      return llvm::CodeGenOpt::Default;

    if (S == "g")
      return llvm::CodeGenOpt::Less;

    return getLastArgIntValue(Args, OPT_O, DefaultOpt, Diags);
  }

  return DefaultOpt;
}

static unsigned getOptimizationLevelSize(ArgList &Args) {
  if (Arg *A = Args.getLastArg(options::OPT_O_Group)) {
    if (A->getOption().matches(options::OPT_O)) {
      switch (A->getValue()[0]) {
      default:
        return 0;
      case 's':
        return 1;
      case 'z':
        return 2;
      }
    }
  }
  return 0;
}

static void addDiagnosticArgs(ArgList &Args, OptSpecifier Group,
                              OptSpecifier GroupWithValue,
                              std::vector<std::string> &Diagnostics) {
  for (auto *A : Args.filtered(Group)) {
    if (A->getOption().getKind() == Option::FlagClass) {
      // The argument is a pure flag (such as OPT_Wall or OPT_Wdeprecated). Add
      // its name (minus the "W" or "R" at the beginning) to the warning list.
      Diagnostics.push_back(A->getOption().getName().drop_front(1));
    } else if (A->getOption().matches(GroupWithValue)) {
      // This is -Wfoo= or -Rfoo=, where foo is the name of the diagnostic group.
      Diagnostics.push_back(A->getOption().getName().drop_front(1).rtrim("=-"));
    } else {
      // Otherwise, add its value (for OPT_W_Joined and similar).
      for (const auto *Arg : A->getValues())
        Diagnostics.emplace_back(Arg);
    }
  }
}

// Parse the Static Analyzer configuration. If \p Diags is set to nullptr,
// it won't verify the input.
static void parseAnalyzerConfigs(AnalyzerOptions &AnOpts,
                                 DiagnosticsEngine *Diags);

static void getAllNoBuiltinFuncValues(ArgList &Args,
                                      std::vector<std::string> &Funcs) {
  SmallVector<const char *, 8> Values;
  for (const auto &Arg : Args) {
    const Option &O = Arg->getOption();
    if (O.matches(options::OPT_fno_builtin_)) {
      const char *FuncName = Arg->getValue();
      if (Builtin::Context::isBuiltinFunc(FuncName))
        Values.push_back(FuncName);
    }
  }
  Funcs.insert(Funcs.end(), Values.begin(), Values.end());
}

static bool ParseAnalyzerArgs(AnalyzerOptions &Opts, ArgList &Args,
                              DiagnosticsEngine &Diags) {
  bool Success = true;
  if (Arg *A = Args.getLastArg(OPT_analyzer_store)) {
    StringRef Name = A->getValue();
    AnalysisStores Value = llvm::StringSwitch<AnalysisStores>(Name)
#define ANALYSIS_STORE(NAME, CMDFLAG, DESC, CREATFN) \
      .Case(CMDFLAG, NAME##Model)
#include "clang/StaticAnalyzer/Core/Analyses.def"
      .Default(NumStores);
    if (Value == NumStores) {
      Diags.Report(diag::err_drv_invalid_value)
        << A->getAsString(Args) << Name;
      Success = false;
    } else {
      Opts.AnalysisStoreOpt = Value;
    }
  }

  if (Arg *A = Args.getLastArg(OPT_analyzer_constraints)) {
    StringRef Name = A->getValue();
    AnalysisConstraints Value = llvm::StringSwitch<AnalysisConstraints>(Name)
#define ANALYSIS_CONSTRAINTS(NAME, CMDFLAG, DESC, CREATFN) \
      .Case(CMDFLAG, NAME##Model)
#include "clang/StaticAnalyzer/Core/Analyses.def"
      .Default(NumConstraints);
    if (Value == NumConstraints) {
      Diags.Report(diag::err_drv_invalid_value)
        << A->getAsString(Args) << Name;
      Success = false;
    } else {
      Opts.AnalysisConstraintsOpt = Value;
    }
  }

  if (Arg *A = Args.getLastArg(OPT_analyzer_output)) {
    StringRef Name = A->getValue();
    AnalysisDiagClients Value = llvm::StringSwitch<AnalysisDiagClients>(Name)
#define ANALYSIS_DIAGNOSTICS(NAME, CMDFLAG, DESC, CREATFN) \
      .Case(CMDFLAG, PD_##NAME)
#include "clang/StaticAnalyzer/Core/Analyses.def"
      .Default(NUM_ANALYSIS_DIAG_CLIENTS);
    if (Value == NUM_ANALYSIS_DIAG_CLIENTS) {
      Diags.Report(diag::err_drv_invalid_value)
        << A->getAsString(Args) << Name;
      Success = false;
    } else {
      Opts.AnalysisDiagOpt = Value;
    }
  }

  if (Arg *A = Args.getLastArg(OPT_analyzer_purge)) {
    StringRef Name = A->getValue();
    AnalysisPurgeMode Value = llvm::StringSwitch<AnalysisPurgeMode>(Name)
#define ANALYSIS_PURGE(NAME, CMDFLAG, DESC) \
      .Case(CMDFLAG, NAME)
#include "clang/StaticAnalyzer/Core/Analyses.def"
      .Default(NumPurgeModes);
    if (Value == NumPurgeModes) {
      Diags.Report(diag::err_drv_invalid_value)
        << A->getAsString(Args) << Name;
      Success = false;
    } else {
      Opts.AnalysisPurgeOpt = Value;
    }
  }

  if (Arg *A = Args.getLastArg(OPT_analyzer_inlining_mode)) {
    StringRef Name = A->getValue();
    AnalysisInliningMode Value = llvm::StringSwitch<AnalysisInliningMode>(Name)
#define ANALYSIS_INLINING_MODE(NAME, CMDFLAG, DESC) \
      .Case(CMDFLAG, NAME)
#include "clang/StaticAnalyzer/Core/Analyses.def"
      .Default(NumInliningModes);
    if (Value == NumInliningModes) {
      Diags.Report(diag::err_drv_invalid_value)
        << A->getAsString(Args) << Name;
      Success = false;
    } else {
      Opts.InliningMode = Value;
    }
  }

  Opts.ShowCheckerHelp = Args.hasArg(OPT_analyzer_checker_help);
  Opts.ShowConfigOptionsList = Args.hasArg(OPT_analyzer_config_help);
  Opts.ShowEnabledCheckerList = Args.hasArg(OPT_analyzer_list_enabled_checkers);
  Opts.ShouldEmitErrorsOnInvalidConfigValue =
      /* negated */!llvm::StringSwitch<bool>(
                   Args.getLastArgValue(OPT_analyzer_config_compatibility_mode))
        .Case("true", true)
        .Case("false", false)
        .Default(false);
  Opts.DisableAllChecks = Args.hasArg(OPT_analyzer_disable_all_checks);

  Opts.visualizeExplodedGraphWithGraphViz =
    Args.hasArg(OPT_analyzer_viz_egraph_graphviz);
  Opts.DumpExplodedGraphTo = Args.getLastArgValue(OPT_analyzer_dump_egraph);
  Opts.NoRetryExhausted = Args.hasArg(OPT_analyzer_disable_retry_exhausted);
  Opts.AnalyzeAll = Args.hasArg(OPT_analyzer_opt_analyze_headers);
  Opts.AnalyzerDisplayProgress = Args.hasArg(OPT_analyzer_display_progress);
  Opts.AnalyzeNestedBlocks =
    Args.hasArg(OPT_analyzer_opt_analyze_nested_blocks);
  Opts.AnalyzeSpecificFunction = Args.getLastArgValue(OPT_analyze_function);
  Opts.UnoptimizedCFG = Args.hasArg(OPT_analysis_UnoptimizedCFG);
  Opts.TrimGraph = Args.hasArg(OPT_trim_egraph);
  Opts.maxBlockVisitOnPath =
      getLastArgIntValue(Args, OPT_analyzer_max_loop, 4, Diags);
  Opts.PrintStats = Args.hasArg(OPT_analyzer_stats);
  Opts.InlineMaxStackDepth =
      getLastArgIntValue(Args, OPT_analyzer_inline_max_stack_depth,
                         Opts.InlineMaxStackDepth, Diags);

  Opts.CheckersControlList.clear();
  for (const Arg *A :
       Args.filtered(OPT_analyzer_checker, OPT_analyzer_disable_checker)) {
    A->claim();
    bool enable = (A->getOption().getID() == OPT_analyzer_checker);
    // We can have a list of comma separated checker names, e.g:
    // '-analyzer-checker=cocoa,unix'
    StringRef checkerList = A->getValue();
    SmallVector<StringRef, 4> checkers;
    checkerList.split(checkers, ",");
    for (auto checker : checkers)
      Opts.CheckersControlList.emplace_back(checker, enable);
  }

  // Go through the analyzer configuration options.
  for (const auto *A : Args.filtered(OPT_analyzer_config)) {

    // We can have a list of comma separated config names, e.g:
    // '-analyzer-config key1=val1,key2=val2'
    StringRef configList = A->getValue();
    SmallVector<StringRef, 4> configVals;
    configList.split(configVals, ",");
    for (const auto &configVal : configVals) {
      StringRef key, val;
      std::tie(key, val) = configVal.split("=");
      if (val.empty()) {
        Diags.Report(SourceLocation(),
                     diag::err_analyzer_config_no_value) << configVal;
        Success = false;
        break;
      }
      if (val.find('=') != StringRef::npos) {
        Diags.Report(SourceLocation(),
                     diag::err_analyzer_config_multiple_values)
          << configVal;
        Success = false;
        break;
      }

      // TODO: Check checker options too, possibly in CheckerRegistry.
      // Leave unknown non-checker configs unclaimed.
      if (!key.contains(":") && Opts.isUnknownAnalyzerConfig(key)) {
        if (Opts.ShouldEmitErrorsOnInvalidConfigValue)
          Diags.Report(diag::err_analyzer_config_unknown) << key;
        continue;
      }

      A->claim();
      Opts.Config[key] = val;
    }
  }

  if (Opts.ShouldEmitErrorsOnInvalidConfigValue)
    parseAnalyzerConfigs(Opts, &Diags);
  else
    parseAnalyzerConfigs(Opts, nullptr);

  llvm::raw_string_ostream os(Opts.FullCompilerInvocation);
  for (unsigned i = 0; i < Args.getNumInputArgStrings(); ++i) {
    if (i != 0)
      os << " ";
    os << Args.getArgString(i);
  }
  os.flush();

  return Success;
}

static StringRef getStringOption(AnalyzerOptions::ConfigTable &Config,
                                 StringRef OptionName, StringRef DefaultVal) {
  return Config.insert({OptionName, DefaultVal}).first->second;
}

static void initOption(AnalyzerOptions::ConfigTable &Config,
                       DiagnosticsEngine *Diags,
                       StringRef &OptionField, StringRef Name,
                       StringRef DefaultVal) {
  // String options may be known to invalid (e.g. if the expected string is a
  // file name, but the file does not exist), those will have to be checked in
  // parseConfigs.
  OptionField = getStringOption(Config, Name, DefaultVal);
}

static void initOption(AnalyzerOptions::ConfigTable &Config,
                       DiagnosticsEngine *Diags,
                       bool &OptionField, StringRef Name, bool DefaultVal) {
  auto PossiblyInvalidVal = llvm::StringSwitch<Optional<bool>>(
                 getStringOption(Config, Name, (DefaultVal ? "true" : "false")))
      .Case("true", true)
      .Case("false", false)
      .Default(None);

  if (!PossiblyInvalidVal) {
    if (Diags)
      Diags->Report(diag::err_analyzer_config_invalid_input)
        << Name << "a boolean";
    else
      OptionField = DefaultVal;
  } else
    OptionField = PossiblyInvalidVal.getValue();
}

static void initOption(AnalyzerOptions::ConfigTable &Config,
                       DiagnosticsEngine *Diags,
                       unsigned &OptionField, StringRef Name,
                       unsigned DefaultVal) {

  OptionField = DefaultVal;
  bool HasFailed = getStringOption(Config, Name, std::to_string(DefaultVal))
                     .getAsInteger(10, OptionField);
  if (Diags && HasFailed)
    Diags->Report(diag::err_analyzer_config_invalid_input)
      << Name << "an unsigned";
}

static void parseAnalyzerConfigs(AnalyzerOptions &AnOpts,
                                 DiagnosticsEngine *Diags) {
  // TODO: There's no need to store the entire configtable, it'd be plenty
  // enough tostore checker options.

#define ANALYZER_OPTION(TYPE, NAME, CMDFLAG, DESC, DEFAULT_VAL)                \
  initOption(AnOpts.Config, Diags, AnOpts.NAME, CMDFLAG, DEFAULT_VAL);

#define ANALYZER_OPTION_DEPENDS_ON_USER_MODE(TYPE, NAME, CMDFLAG, DESC,        \
                                           SHALLOW_VAL, DEEP_VAL)              \
  switch (AnOpts.getUserMode()) {                                              \
  case UMK_Shallow:                                                            \
    initOption(AnOpts.Config, Diags, AnOpts.NAME, CMDFLAG, SHALLOW_VAL);       \
    break;                                                                     \
  case UMK_Deep:                                                               \
    initOption(AnOpts.Config, Diags, AnOpts.NAME, CMDFLAG, DEEP_VAL);          \
    break;                                                                     \
  }                                                                            \

#include "clang/StaticAnalyzer/Core/AnalyzerOptions.def"
#undef ANALYZER_OPTION
#undef ANALYZER_OPTION_DEPENDS_ON_USER_MODE

  // At this point, AnalyzerOptions is configured. Let's validate some options.

  if (!Diags)
    return;

  if (!AnOpts.CTUDir.empty() && !llvm::sys::fs::is_directory(AnOpts.CTUDir))
    Diags->Report(diag::err_analyzer_config_invalid_input) << "ctu-dir"
                                                           << "a filename";

  if (!AnOpts.ModelPath.empty() &&
      !llvm::sys::fs::is_directory(AnOpts.ModelPath))
    Diags->Report(diag::err_analyzer_config_invalid_input) << "model-path"
                                                           << "a filename";
}

static bool ParseMigratorArgs(MigratorOptions &Opts, ArgList &Args) {
  Opts.NoNSAllocReallocError = Args.hasArg(OPT_migrator_no_nsalloc_error);
  Opts.NoFinalizeRemoval = Args.hasArg(OPT_migrator_no_finalize_removal);
  return true;
}

static void ParseCommentArgs(CommentOptions &Opts, ArgList &Args) {
  Opts.BlockCommandNames = Args.getAllArgValues(OPT_fcomment_block_commands);
  Opts.ParseAllComments = Args.hasArg(OPT_fparse_all_comments);
}

static StringRef getCodeModel(ArgList &Args, DiagnosticsEngine &Diags) {
  if (Arg *A = Args.getLastArg(OPT_mcode_model)) {
    StringRef Value = A->getValue();
    if (Value == "small" || Value == "kernel" || Value == "medium" ||
        Value == "large" || Value == "tiny")
      return Value;
    Diags.Report(diag::err_drv_invalid_value) << A->getAsString(Args) << Value;
  }
  return "default";
}

static llvm::Reloc::Model getRelocModel(ArgList &Args,
                                        DiagnosticsEngine &Diags) {
  if (Arg *A = Args.getLastArg(OPT_mrelocation_model)) {
    StringRef Value = A->getValue();
    auto RM = llvm::StringSwitch<llvm::Optional<llvm::Reloc::Model>>(Value)
                  .Case("static", llvm::Reloc::Static)
                  .Case("pic", llvm::Reloc::PIC_)
                  .Case("ropi", llvm::Reloc::ROPI)
                  .Case("rwpi", llvm::Reloc::RWPI)
                  .Case("ropi-rwpi", llvm::Reloc::ROPI_RWPI)
                  .Case("dynamic-no-pic", llvm::Reloc::DynamicNoPIC)
                  .Default(None);
    if (RM.hasValue())
      return *RM;
    Diags.Report(diag::err_drv_invalid_value) << A->getAsString(Args) << Value;
  }
  return llvm::Reloc::PIC_;
}

/// Create a new Regex instance out of the string value in \p RpassArg.
/// It returns a pointer to the newly generated Regex instance.
static std::shared_ptr<llvm::Regex>
GenerateOptimizationRemarkRegex(DiagnosticsEngine &Diags, ArgList &Args,
                                Arg *RpassArg) {
  StringRef Val = RpassArg->getValue();
  std::string RegexError;
  std::shared_ptr<llvm::Regex> Pattern = std::make_shared<llvm::Regex>(Val);
  if (!Pattern->isValid(RegexError)) {
    Diags.Report(diag::err_drv_optimization_remark_pattern)
        << RegexError << RpassArg->getAsString(Args);
    Pattern.reset();
  }
  return Pattern;
}

static bool parseDiagnosticLevelMask(StringRef FlagName,
                                     const std::vector<std::string> &Levels,
                                     DiagnosticsEngine *Diags,
                                     DiagnosticLevelMask &M) {
  bool Success = true;
  for (const auto &Level : Levels) {
    DiagnosticLevelMask const PM =
      llvm::StringSwitch<DiagnosticLevelMask>(Level)
        .Case("note",    DiagnosticLevelMask::Note)
        .Case("remark",  DiagnosticLevelMask::Remark)
        .Case("warning", DiagnosticLevelMask::Warning)
        .Case("error",   DiagnosticLevelMask::Error)
        .Default(DiagnosticLevelMask::None);
    if (PM == DiagnosticLevelMask::None) {
      Success = false;
      if (Diags)
        Diags->Report(diag::err_drv_invalid_value) << FlagName << Level;
    }
    M = M | PM;
  }
  return Success;
}

static void parseSanitizerKinds(StringRef FlagName,
                                const std::vector<std::string> &Sanitizers,
                                DiagnosticsEngine &Diags, SanitizerSet &S) {
  for (const auto &Sanitizer : Sanitizers) {
    SanitizerMask K = parseSanitizerValue(Sanitizer, /*AllowGroups=*/false);
    if (K == 0)
      Diags.Report(diag::err_drv_invalid_value) << FlagName << Sanitizer;
    else
      S.set(K, true);
  }
}

static void parseXRayInstrumentationBundle(StringRef FlagName, StringRef Bundle,
                                           ArgList &Args, DiagnosticsEngine &D,
                                           XRayInstrSet &S) {
  llvm::SmallVector<StringRef, 2> BundleParts;
  llvm::SplitString(Bundle, BundleParts, ",");
  for (const auto B : BundleParts) {
    auto Mask = parseXRayInstrValue(B);
    if (Mask == XRayInstrKind::None)
      if (B != "none")
        D.Report(diag::err_drv_invalid_value) << FlagName << Bundle;
      else
        S.Mask = Mask;
    else if (Mask == XRayInstrKind::All)
      S.Mask = Mask;
    else
      S.set(Mask, true);
  }
}

// Set the profile kind for fprofile-instrument.
static void setPGOInstrumentor(CodeGenOptions &Opts, ArgList &Args,
                               DiagnosticsEngine &Diags) {
  Arg *A = Args.getLastArg(OPT_fprofile_instrument_EQ);
  if (A == nullptr)
    return;
  StringRef S = A->getValue();
  unsigned I = llvm::StringSwitch<unsigned>(S)
                   .Case("none", CodeGenOptions::ProfileNone)
                   .Case("clang", CodeGenOptions::ProfileClangInstr)
                   .Case("llvm", CodeGenOptions::ProfileIRInstr)
                   .Default(~0U);
  if (I == ~0U) {
    Diags.Report(diag::err_drv_invalid_pgo_instrumentor) << A->getAsString(Args)
                                                         << S;
    return;
  }
  auto Instrumentor = static_cast<CodeGenOptions::ProfileInstrKind>(I);
  Opts.setProfileInstr(Instrumentor);
}

// Set the profile kind using fprofile-instrument-use-path.
static void setPGOUseInstrumentor(CodeGenOptions &Opts,
                                  const Twine &ProfileName) {
  auto ReaderOrErr = llvm::IndexedInstrProfReader::create(ProfileName);
  // In error, return silently and let Clang PGOUse report the error message.
  if (auto E = ReaderOrErr.takeError()) {
    llvm::consumeError(std::move(E));
    Opts.setProfileUse(CodeGenOptions::ProfileClangInstr);
    return;
  }
  std::unique_ptr<llvm::IndexedInstrProfReader> PGOReader =
    std::move(ReaderOrErr.get());
  if (PGOReader->isIRLevelProfile())
    Opts.setProfileUse(CodeGenOptions::ProfileIRInstr);
  else
    Opts.setProfileUse(CodeGenOptions::ProfileClangInstr);
}

static bool ParseCodeGenArgs(CodeGenOptions &Opts, ArgList &Args, InputKind IK,
                             DiagnosticsEngine &Diags,
                             const TargetOptions &TargetOpts,
                             const FrontendOptions &FrontendOpts) {
  bool Success = true;
  llvm::Triple Triple = llvm::Triple(TargetOpts.Triple);

  unsigned OptimizationLevel = getOptimizationLevel(Args, IK, Diags);
  // TODO: This could be done in Driver
  unsigned MaxOptLevel = 3;
  if (OptimizationLevel > MaxOptLevel) {
    // If the optimization level is not supported, fall back on the default
    // optimization
    Diags.Report(diag::warn_drv_optimization_value)
        << Args.getLastArg(OPT_O)->getAsString(Args) << "-O" << MaxOptLevel;
    OptimizationLevel = MaxOptLevel;
  }
  Opts.OptimizationLevel = OptimizationLevel;

#if INTEL_CUSTOMIZATION
  Opts.DisableIntelProprietaryOpts = Args.hasArg(
    OPT_disable_intel_proprietary_opts);
#endif

  // At O0 we want to fully disable inlining outside of cases marked with
  // 'alwaysinline' that are required for correctness.
  Opts.setInlining((Opts.OptimizationLevel == 0)
                       ? CodeGenOptions::OnlyAlwaysInlining
                       : CodeGenOptions::NormalInlining);
  // Explicit inlining flags can disable some or all inlining even at
  // optimization levels above zero.
  if (Arg *InlineArg = Args.getLastArg(
          options::OPT_finline_functions, options::OPT_finline_hint_functions,
          options::OPT_fno_inline_functions, options::OPT_fno_inline)) {
    if (Opts.OptimizationLevel > 0) {
      const Option &InlineOpt = InlineArg->getOption();
      if (InlineOpt.matches(options::OPT_finline_functions))
        Opts.setInlining(CodeGenOptions::NormalInlining);
      else if (InlineOpt.matches(options::OPT_finline_hint_functions))
        Opts.setInlining(CodeGenOptions::OnlyHintInlining);
      else
        Opts.setInlining(CodeGenOptions::OnlyAlwaysInlining);
    }
  }

  Opts.ExperimentalNewPassManager = Args.hasFlag(
      OPT_fexperimental_new_pass_manager, OPT_fno_experimental_new_pass_manager,
      /* Default */ ENABLE_EXPERIMENTAL_NEW_PASS_MANAGER);

  Opts.DebugPassManager =
      Args.hasFlag(OPT_fdebug_pass_manager, OPT_fno_debug_pass_manager,
                   /* Default */ false);

  if (Arg *A = Args.getLastArg(OPT_fveclib)) {
    StringRef Name = A->getValue();
    if (Name == "Accelerate")
      Opts.setVecLib(CodeGenOptions::Accelerate);
    else if (Name == "SVML")
      Opts.setVecLib(CodeGenOptions::SVML);
    else if (Name == "Libmvec")
      Opts.setVecLib(CodeGenOptions::Libmvec);
    else if (Name == "none")
      Opts.setVecLib(CodeGenOptions::NoLibrary);
    else
      Diags.Report(diag::err_drv_invalid_value) << A->getAsString(Args) << Name;
  }

  if (Arg *A = Args.getLastArg(OPT_debug_info_kind_EQ)) {
    unsigned Val =
        llvm::StringSwitch<unsigned>(A->getValue())
            .Case("line-tables-only", codegenoptions::DebugLineTablesOnly)
            .Case("line-directives-only", codegenoptions::DebugDirectivesOnly)
            .Case("limited", codegenoptions::LimitedDebugInfo)
            .Case("standalone", codegenoptions::FullDebugInfo)
            .Default(~0U);
    if (Val == ~0U)
      Diags.Report(diag::err_drv_invalid_value) << A->getAsString(Args)
                                                << A->getValue();
    else
      Opts.setDebugInfo(static_cast<codegenoptions::DebugInfoKind>(Val));
  }
  if (Arg *A = Args.getLastArg(OPT_debugger_tuning_EQ)) {
    unsigned Val = llvm::StringSwitch<unsigned>(A->getValue())
                       .Case("gdb", unsigned(llvm::DebuggerKind::GDB))
                       .Case("lldb", unsigned(llvm::DebuggerKind::LLDB))
                       .Case("sce", unsigned(llvm::DebuggerKind::SCE))
                       .Default(~0U);
    if (Val == ~0U)
      Diags.Report(diag::err_drv_invalid_value) << A->getAsString(Args)
                                                << A->getValue();
    else
      Opts.setDebuggerTuning(static_cast<llvm::DebuggerKind>(Val));
  }
  Opts.DwarfVersion = getLastArgIntValue(Args, OPT_dwarf_version_EQ, 0, Diags);
  Opts.DebugColumnInfo = Args.hasArg(OPT_dwarf_column_info);
  Opts.EmitCodeView = Args.hasArg(OPT_gcodeview);
  Opts.CodeViewGHash = Args.hasArg(OPT_gcodeview_ghash);
#if INTEL_CUSTOMIZATION
  Opts.EmitIntelSTI = Args.hasArg(OPT_gintel_sti);
#endif // INTEL_CUSTOMIZATION
  Opts.MacroDebugInfo = Args.hasArg(OPT_debug_info_macro);
  Opts.WholeProgramVTables = Args.hasArg(OPT_fwhole_program_vtables);
  Opts.LTOVisibilityPublicStd = Args.hasArg(OPT_flto_visibility_public_std);
  Opts.SplitDwarfFile = Args.getLastArgValue(OPT_split_dwarf_file);
  Opts.SplitDwarfInlining = !Args.hasArg(OPT_fno_split_dwarf_inlining);

  if (Arg *A =
          Args.getLastArg(OPT_enable_split_dwarf, OPT_enable_split_dwarf_EQ)) {
    if (A->getOption().matches(options::OPT_enable_split_dwarf)) {
      Opts.setSplitDwarfMode(CodeGenOptions::SplitFileFission);
    } else {
      StringRef Name = A->getValue();
      if (Name == "single")
        Opts.setSplitDwarfMode(CodeGenOptions::SingleFileFission);
      else if (Name == "split")
        Opts.setSplitDwarfMode(CodeGenOptions::SplitFileFission);
      else
        Diags.Report(diag::err_drv_invalid_value)
            << A->getAsString(Args) << Name;
    }
  }

  Opts.DebugTypeExtRefs = Args.hasArg(OPT_dwarf_ext_refs);
  Opts.DebugExplicitImport = Args.hasArg(OPT_dwarf_explicit_import);
  Opts.DebugFwdTemplateParams = Args.hasArg(OPT_debug_forward_template_params);
  Opts.EmbedSource = Args.hasArg(OPT_gembed_source);

  for (const auto &Arg : Args.getAllArgValues(OPT_fdebug_prefix_map_EQ))
    Opts.DebugPrefixMap.insert(StringRef(Arg).split('='));

  if (const Arg *A =
          Args.getLastArg(OPT_emit_llvm_uselists, OPT_no_emit_llvm_uselists))
    Opts.EmitLLVMUseLists = A->getOption().getID() == OPT_emit_llvm_uselists;

  Opts.DisableLLVMPasses = Args.hasArg(OPT_disable_llvm_passes);
  Opts.DisableLifetimeMarkers = Args.hasArg(OPT_disable_lifetimemarkers);
  Opts.DisableO0ImplyOptNone = Args.hasArg(OPT_disable_O0_optnone);
  Opts.DisableRedZone = Args.hasArg(OPT_disable_red_zone);
  Opts.IndirectTlsSegRefs = Args.hasArg(OPT_mno_tls_direct_seg_refs);
  Opts.ForbidGuardVariables = Args.hasArg(OPT_fforbid_guard_variables);
  Opts.UseRegisterSizedBitfieldAccess = Args.hasArg(
    OPT_fuse_register_sized_bitfield_access);
  Opts.RelaxedAliasing = Args.hasArg(OPT_relaxed_aliasing);
  Opts.StructPathTBAA = !Args.hasArg(OPT_no_struct_path_tbaa);
  Opts.NewStructPathTBAA = !Args.hasArg(OPT_no_struct_path_tbaa) &&
                           Args.hasArg(OPT_new_struct_path_tbaa);
  Opts.FineGrainedBitfieldAccesses =
      Args.hasFlag(OPT_ffine_grained_bitfield_accesses,
                   OPT_fno_fine_grained_bitfield_accesses, false);
  Opts.DwarfDebugFlags = Args.getLastArgValue(OPT_dwarf_debug_flags);
  Opts.MergeAllConstants = Args.hasArg(OPT_fmerge_all_constants);
  Opts.NoCommon = Args.hasArg(OPT_fno_common);
  Opts.NoImplicitFloat = Args.hasArg(OPT_no_implicit_float);
  Opts.OptimizeSize = getOptimizationLevelSize(Args);
  Opts.SimplifyLibCalls = !(Args.hasArg(OPT_fno_builtin) ||
                            Args.hasArg(OPT_ffreestanding));
  if (Opts.SimplifyLibCalls)
    getAllNoBuiltinFuncValues(Args, Opts.NoBuiltinFuncs);
  Opts.UnrollLoops =
      Args.hasFlag(OPT_funroll_loops, OPT_fno_unroll_loops,
                   (Opts.OptimizationLevel > 1));
  Opts.RerollLoops = Args.hasArg(OPT_freroll_loops);

  Opts.DisableIntegratedAS = Args.hasArg(OPT_fno_integrated_as);
  Opts.Autolink = !Args.hasArg(OPT_fno_autolink);
  Opts.SampleProfileFile = Args.getLastArgValue(OPT_fprofile_sample_use_EQ);
  Opts.DebugInfoForProfiling = Args.hasFlag(
      OPT_fdebug_info_for_profiling, OPT_fno_debug_info_for_profiling, false);
  Opts.DebugNameTable = static_cast<unsigned>(
      Args.hasArg(OPT_ggnu_pubnames)
          ? llvm::DICompileUnit::DebugNameTableKind::GNU
          : Args.hasArg(OPT_gpubnames)
                ? llvm::DICompileUnit::DebugNameTableKind::Default
                : llvm::DICompileUnit::DebugNameTableKind::None);
  Opts.DebugRangesBaseAddress = Args.hasArg(OPT_fdebug_ranges_base_address);

  setPGOInstrumentor(Opts, Args, Diags);
  Opts.InstrProfileOutput =
      Args.getLastArgValue(OPT_fprofile_instrument_path_EQ);
  Opts.ProfileInstrumentUsePath =
      Args.getLastArgValue(OPT_fprofile_instrument_use_path_EQ);
  if (!Opts.ProfileInstrumentUsePath.empty())
    setPGOUseInstrumentor(Opts, Opts.ProfileInstrumentUsePath);
  Opts.ProfileRemappingFile =
      Args.getLastArgValue(OPT_fprofile_remapping_file_EQ);
  if (!Opts.ProfileRemappingFile.empty() && !Opts.ExperimentalNewPassManager) {
    Diags.Report(diag::err_drv_argument_only_allowed_with)
      << Args.getLastArg(OPT_fprofile_remapping_file_EQ)->getAsString(Args)
      << "-fexperimental-new-pass-manager";
  }

  Opts.CoverageMapping =
      Args.hasFlag(OPT_fcoverage_mapping, OPT_fno_coverage_mapping, false);
  Opts.DumpCoverageMapping = Args.hasArg(OPT_dump_coverage_mapping);
  Opts.AsmVerbose = Args.hasArg(OPT_masm_verbose);
  Opts.PreserveAsmComments = !Args.hasArg(OPT_fno_preserve_as_comments);
  Opts.AssumeSaneOperatorNew = !Args.hasArg(OPT_fno_assume_sane_operator_new);
  Opts.ObjCAutoRefCountExceptions = Args.hasArg(OPT_fobjc_arc_exceptions);
  Opts.CXAAtExit = !Args.hasArg(OPT_fno_use_cxa_atexit);
  Opts.RegisterGlobalDtorsWithAtExit =
      Args.hasArg(OPT_fregister_global_dtors_with_atexit);
  Opts.CXXCtorDtorAliases = Args.hasArg(OPT_mconstructor_aliases);
  Opts.CodeModel = TargetOpts.CodeModel;
  Opts.DebugPass = Args.getLastArgValue(OPT_mdebug_pass);
  Opts.DisableFPElim =
      (Args.hasArg(OPT_mdisable_fp_elim) || Args.hasArg(OPT_pg));
  Opts.DisableFree = Args.hasArg(OPT_disable_free);
  Opts.DiscardValueNames = Args.hasArg(OPT_discard_value_names);
  Opts.DisableTailCalls = Args.hasArg(OPT_mdisable_tail_calls);
  Opts.NoEscapingBlockTailCalls =
      Args.hasArg(OPT_fno_escaping_block_tail_calls);
  Opts.FloatABI = Args.getLastArgValue(OPT_mfloat_abi);
  Opts.LessPreciseFPMAD = Args.hasArg(OPT_cl_mad_enable) ||
                          Args.hasArg(OPT_cl_unsafe_math_optimizations) ||
                          Args.hasArg(OPT_cl_fast_relaxed_math);
  Opts.LimitFloatPrecision = Args.getLastArgValue(OPT_mlimit_float_precision);
  Opts.NoInfsFPMath = (Args.hasArg(OPT_menable_no_infinities) ||
                       Args.hasArg(OPT_cl_finite_math_only) ||
                       Args.hasArg(OPT_cl_fast_relaxed_math));
  Opts.NoNaNsFPMath = (Args.hasArg(OPT_menable_no_nans) ||
                       Args.hasArg(OPT_cl_unsafe_math_optimizations) ||
                       Args.hasArg(OPT_cl_finite_math_only) ||
                       Args.hasArg(OPT_cl_fast_relaxed_math));
  Opts.NoSignedZeros = (Args.hasArg(OPT_fno_signed_zeros) ||
                        Args.hasArg(OPT_cl_no_signed_zeros) ||
                        Args.hasArg(OPT_cl_unsafe_math_optimizations) ||
                        Args.hasArg(OPT_cl_fast_relaxed_math));
  Opts.Reassociate = Args.hasArg(OPT_mreassociate);
  Opts.FlushDenorm = Args.hasArg(OPT_cl_denorms_are_zero) ||
                     (Args.hasArg(OPT_fcuda_is_device) &&
                      Args.hasArg(OPT_fcuda_flush_denormals_to_zero));
  Opts.CorrectlyRoundedDivSqrt =
      Args.hasArg(OPT_cl_fp32_correctly_rounded_divide_sqrt);
  Opts.UniformWGSize =
      Args.hasArg(OPT_cl_uniform_work_group_size);
  Opts.Reciprocals = Args.getAllArgValues(OPT_mrecip_EQ);
  Opts.ReciprocalMath = Args.hasArg(OPT_freciprocal_math);
  Opts.NoTrappingMath = Args.hasArg(OPT_fno_trapping_math);
  Opts.StrictFloatCastOverflow =
      !Args.hasArg(OPT_fno_strict_float_cast_overflow);

  Opts.NoZeroInitializedInBSS = Args.hasArg(OPT_mno_zero_initialized_in_bss);
  Opts.NumRegisterParameters = getLastArgIntValue(Args, OPT_mregparm, 0, Diags);
  Opts.NoExecStack = Args.hasArg(OPT_mno_exec_stack);
  Opts.FatalWarnings = Args.hasArg(OPT_massembler_fatal_warnings);
  Opts.EnableSegmentedStacks = Args.hasArg(OPT_split_stacks);
  Opts.RelaxAll = Args.hasArg(OPT_mrelax_all);
  Opts.IncrementalLinkerCompatible =
      Args.hasArg(OPT_mincremental_linker_compatible);
  Opts.PIECopyRelocations =
      Args.hasArg(OPT_mpie_copy_relocations);
  Opts.NoPLT = Args.hasArg(OPT_fno_plt);
  Opts.OmitLeafFramePointer = Args.hasArg(OPT_momit_leaf_frame_pointer);
  Opts.SaveTempLabels = Args.hasArg(OPT_msave_temp_labels);
  Opts.NoDwarfDirectoryAsm = Args.hasArg(OPT_fno_dwarf_directory_asm);
  Opts.SoftFloat = Args.hasArg(OPT_msoft_float);
  Opts.StrictEnums = Args.hasArg(OPT_fstrict_enums);
  Opts.StrictReturn = !Args.hasArg(OPT_fno_strict_return);
  Opts.StrictVTablePointers = Args.hasArg(OPT_fstrict_vtable_pointers);
  Opts.ForceEmitVTables = Args.hasArg(OPT_fforce_emit_vtables);
  Opts.UnsafeFPMath = Args.hasArg(OPT_menable_unsafe_fp_math) ||
                      Args.hasArg(OPT_cl_unsafe_math_optimizations) ||
                      Args.hasArg(OPT_cl_fast_relaxed_math);
  Opts.UnwindTables = Args.hasArg(OPT_munwind_tables);
  Opts.RelocationModel = getRelocModel(Args, Diags);
  Opts.ThreadModel = Args.getLastArgValue(OPT_mthread_model, "posix");
  if (Opts.ThreadModel != "posix" && Opts.ThreadModel != "single")
    Diags.Report(diag::err_drv_invalid_value)
        << Args.getLastArg(OPT_mthread_model)->getAsString(Args)
        << Opts.ThreadModel;
  Opts.TrapFuncName = Args.getLastArgValue(OPT_ftrap_function_EQ);
  Opts.UseInitArray = Args.hasArg(OPT_fuse_init_array);

  Opts.FunctionSections = Args.hasFlag(OPT_ffunction_sections,
                                       OPT_fno_function_sections, false);
  Opts.DataSections = Args.hasFlag(OPT_fdata_sections,
                                   OPT_fno_data_sections, false);
  Opts.StackSizeSection =
      Args.hasFlag(OPT_fstack_size_section, OPT_fno_stack_size_section, false);
  Opts.UniqueSectionNames = Args.hasFlag(OPT_funique_section_names,
                                         OPT_fno_unique_section_names, true);

  Opts.MergeFunctions = Args.hasArg(OPT_fmerge_functions);

  Opts.NoUseJumpTables = Args.hasArg(OPT_fno_jump_tables);

  Opts.NullPointerIsValid = Args.hasArg(OPT_fno_delete_null_pointer_checks);

  Opts.ProfileSampleAccurate = Args.hasArg(OPT_fprofile_sample_accurate);

  Opts.PrepareForLTO = Args.hasArg(OPT_flto, OPT_flto_EQ);
  Opts.PrepareForThinLTO = false;
  if (Arg *A = Args.getLastArg(OPT_flto_EQ)) {
    StringRef S = A->getValue();
    if (S == "thin")
      Opts.PrepareForThinLTO = true;
    else if (S != "full")
      Diags.Report(diag::err_drv_invalid_value) << A->getAsString(Args) << S;
  }
  Opts.LTOUnit = Args.hasFlag(OPT_flto_unit, OPT_fno_lto_unit, false);
  if (Arg *A = Args.getLastArg(OPT_fthinlto_index_EQ)) {
    if (IK.getLanguage() != InputKind::LLVM_IR)
      Diags.Report(diag::err_drv_argument_only_allowed_with)
          << A->getAsString(Args) << "-x ir";
    Opts.ThinLTOIndexFile = Args.getLastArgValue(OPT_fthinlto_index_EQ);
  }
  if (Arg *A = Args.getLastArg(OPT_save_temps_EQ))
    Opts.SaveTempsFilePrefix =
        llvm::StringSwitch<std::string>(A->getValue())
            .Case("obj", FrontendOpts.OutputFile)
            .Default(llvm::sys::path::filename(FrontendOpts.OutputFile).str());

  Opts.ThinLinkBitcodeFile = Args.getLastArgValue(OPT_fthin_link_bitcode_EQ);

  Opts.MSVolatile = Args.hasArg(OPT_fms_volatile);

  Opts.VectorizeLoop = Args.hasArg(OPT_vectorize_loops);
  Opts.VectorizeSLP = Args.hasArg(OPT_vectorize_slp);

  Opts.PreferVectorWidth = Args.getLastArgValue(OPT_mprefer_vector_width_EQ);

  Opts.MainFileName = Args.getLastArgValue(OPT_main_file_name);
  Opts.VerifyModule = !Args.hasArg(OPT_disable_llvm_verifier);

  Opts.ControlFlowGuard = Args.hasArg(OPT_cfguard);

  Opts.DisableGCov = Args.hasArg(OPT_test_coverage);
  Opts.EmitGcovArcs = Args.hasArg(OPT_femit_coverage_data);
  Opts.EmitGcovNotes = Args.hasArg(OPT_femit_coverage_notes);
  if (Opts.EmitGcovArcs || Opts.EmitGcovNotes) {
    Opts.CoverageDataFile = Args.getLastArgValue(OPT_coverage_data_file);
    Opts.CoverageNotesFile = Args.getLastArgValue(OPT_coverage_notes_file);
    Opts.CoverageExtraChecksum = Args.hasArg(OPT_coverage_cfg_checksum);
    Opts.CoverageNoFunctionNamesInData =
        Args.hasArg(OPT_coverage_no_function_names_in_data);
    Opts.ProfileFilterFiles =
        Args.getLastArgValue(OPT_fprofile_filter_files_EQ);
    Opts.ProfileExcludeFiles =
        Args.getLastArgValue(OPT_fprofile_exclude_files_EQ);
    Opts.CoverageExitBlockBeforeBody =
        Args.hasArg(OPT_coverage_exit_block_before_body);
    if (Args.hasArg(OPT_coverage_version_EQ)) {
      StringRef CoverageVersion = Args.getLastArgValue(OPT_coverage_version_EQ);
      if (CoverageVersion.size() != 4) {
        Diags.Report(diag::err_drv_invalid_value)
            << Args.getLastArg(OPT_coverage_version_EQ)->getAsString(Args)
            << CoverageVersion;
      } else {
        memcpy(Opts.CoverageVersion, CoverageVersion.data(), 4);
      }
    }
  }
  // Handle -fembed-bitcode option.
  if (Arg *A = Args.getLastArg(OPT_fembed_bitcode_EQ)) {
    StringRef Name = A->getValue();
    unsigned Model = llvm::StringSwitch<unsigned>(Name)
        .Case("off", CodeGenOptions::Embed_Off)
        .Case("all", CodeGenOptions::Embed_All)
        .Case("bitcode", CodeGenOptions::Embed_Bitcode)
        .Case("marker", CodeGenOptions::Embed_Marker)
        .Default(~0U);
    if (Model == ~0U) {
      Diags.Report(diag::err_drv_invalid_value) << A->getAsString(Args) << Name;
      Success = false;
    } else
      Opts.setEmbedBitcode(
          static_cast<CodeGenOptions::EmbedBitcodeKind>(Model));
  }
  // FIXME: For backend options that are not yet recorded as function
  // attributes in the IR, keep track of them so we can embed them in a
  // separate data section and use them when building the bitcode.
  if (Opts.getEmbedBitcode() == CodeGenOptions::Embed_All) {
    for (const auto &A : Args) {
      // Do not encode output and input.
      if (A->getOption().getID() == options::OPT_o ||
          A->getOption().getID() == options::OPT_INPUT ||
          A->getOption().getID() == options::OPT_x ||
          A->getOption().getID() == options::OPT_fembed_bitcode ||
          (A->getOption().getGroup().isValid() &&
           A->getOption().getGroup().getID() == options::OPT_W_Group))
        continue;
      ArgStringList ASL;
      A->render(Args, ASL);
      for (const auto &arg : ASL) {
        StringRef ArgStr(arg);
        Opts.CmdArgs.insert(Opts.CmdArgs.end(), ArgStr.begin(), ArgStr.end());
        // using \00 to seperate each commandline options.
        Opts.CmdArgs.push_back('\0');
      }
    }
  }

  Opts.PreserveVec3Type = Args.hasArg(OPT_fpreserve_vec3_type);
  Opts.InstrumentFunctions = Args.hasArg(OPT_finstrument_functions);
  Opts.InstrumentFunctionsAfterInlining =
      Args.hasArg(OPT_finstrument_functions_after_inlining);
  Opts.InstrumentFunctionEntryBare =
      Args.hasArg(OPT_finstrument_function_entry_bare);

  Opts.XRayInstrumentFunctions =
      Args.hasArg(OPT_fxray_instrument);
  Opts.XRayAlwaysEmitCustomEvents =
      Args.hasArg(OPT_fxray_always_emit_customevents);
  Opts.XRayAlwaysEmitTypedEvents =
      Args.hasArg(OPT_fxray_always_emit_typedevents);
  Opts.XRayInstructionThreshold =
      getLastArgIntValue(Args, OPT_fxray_instruction_threshold_EQ, 200, Diags);

  auto XRayInstrBundles =
      Args.getAllArgValues(OPT_fxray_instrumentation_bundle);
  if (XRayInstrBundles.empty())
    Opts.XRayInstrumentationBundle.Mask = XRayInstrKind::All;
  else
    for (const auto &A : XRayInstrBundles)
      parseXRayInstrumentationBundle("-fxray-instrumentation-bundle=", A, Args,
                                     Diags, Opts.XRayInstrumentationBundle);

  Opts.InstrumentForProfiling = Args.hasArg(OPT_pg);
  Opts.CallFEntry = Args.hasArg(OPT_mfentry);
  Opts.EmitOpenCLArgMetadata = Args.hasArg(OPT_cl_kernel_arg_info);

  if (const Arg *A = Args.getLastArg(OPT_fcf_protection_EQ)) {
    StringRef Name = A->getValue();
    if (Name == "full") {
      Opts.CFProtectionReturn = 1;
      Opts.CFProtectionBranch = 1;
    } else if (Name == "return")
      Opts.CFProtectionReturn = 1;
    else if (Name == "branch")
      Opts.CFProtectionBranch = 1;
    else if (Name != "none") {
      Diags.Report(diag::err_drv_invalid_value) << A->getAsString(Args) << Name;
      Success = false;
    }
  }

  if (const Arg *A = Args.getLastArg(OPT_compress_debug_sections,
                                     OPT_compress_debug_sections_EQ)) {
    if (A->getOption().getID() == OPT_compress_debug_sections) {
      // TODO: be more clever about the compression type auto-detection
      Opts.setCompressDebugSections(llvm::DebugCompressionType::GNU);
    } else {
      auto DCT = llvm::StringSwitch<llvm::DebugCompressionType>(A->getValue())
                     .Case("none", llvm::DebugCompressionType::None)
                     .Case("zlib", llvm::DebugCompressionType::Z)
                     .Case("zlib-gnu", llvm::DebugCompressionType::GNU)
                     .Default(llvm::DebugCompressionType::None);
      Opts.setCompressDebugSections(DCT);
    }
  }

  Opts.RelaxELFRelocations = Args.hasArg(OPT_mrelax_relocations);
  Opts.DebugCompilationDir = Args.getLastArgValue(OPT_fdebug_compilation_dir);
  for (auto *A :
       Args.filtered(OPT_mlink_bitcode_file, OPT_mlink_builtin_bitcode)) {
    CodeGenOptions::BitcodeFileToLink F;
    F.Filename = A->getValue();
    if (A->getOption().matches(OPT_mlink_builtin_bitcode)) {
      F.LinkFlags = llvm::Linker::Flags::LinkOnlyNeeded;
      // When linking CUDA bitcode, propagate function attributes so that
      // e.g. libdevice gets fast-math attrs if we're building with fast-math.
      F.PropagateAttrs = true;
      F.Internalize = true;
    }
    Opts.LinkBitcodeFiles.push_back(F);
  }
  Opts.SanitizeCoverageType =
      getLastArgIntValue(Args, OPT_fsanitize_coverage_type, 0, Diags);
  Opts.SanitizeCoverageIndirectCalls =
      Args.hasArg(OPT_fsanitize_coverage_indirect_calls);
  Opts.SanitizeCoverageTraceBB = Args.hasArg(OPT_fsanitize_coverage_trace_bb);
  Opts.SanitizeCoverageTraceCmp = Args.hasArg(OPT_fsanitize_coverage_trace_cmp);
  Opts.SanitizeCoverageTraceDiv = Args.hasArg(OPT_fsanitize_coverage_trace_div);
  Opts.SanitizeCoverageTraceGep = Args.hasArg(OPT_fsanitize_coverage_trace_gep);
  Opts.SanitizeCoverage8bitCounters =
      Args.hasArg(OPT_fsanitize_coverage_8bit_counters);
  Opts.SanitizeCoverageTracePC = Args.hasArg(OPT_fsanitize_coverage_trace_pc);
  Opts.SanitizeCoverageTracePCGuard =
      Args.hasArg(OPT_fsanitize_coverage_trace_pc_guard);
  Opts.SanitizeCoverageNoPrune = Args.hasArg(OPT_fsanitize_coverage_no_prune);
  Opts.SanitizeCoverageInline8bitCounters =
      Args.hasArg(OPT_fsanitize_coverage_inline_8bit_counters);
  Opts.SanitizeCoveragePCTable = Args.hasArg(OPT_fsanitize_coverage_pc_table);
  Opts.SanitizeCoverageStackDepth =
      Args.hasArg(OPT_fsanitize_coverage_stack_depth);
  Opts.SanitizeMemoryTrackOrigins =
      getLastArgIntValue(Args, OPT_fsanitize_memory_track_origins_EQ, 0, Diags);
  Opts.SanitizeMemoryUseAfterDtor =
      Args.hasFlag(OPT_fsanitize_memory_use_after_dtor,
                   OPT_fno_sanitize_memory_use_after_dtor,
                   false);
  Opts.SanitizeMinimalRuntime = Args.hasArg(OPT_fsanitize_minimal_runtime);
  Opts.SanitizeCfiCrossDso = Args.hasArg(OPT_fsanitize_cfi_cross_dso);
  Opts.SanitizeCfiICallGeneralizePointers =
      Args.hasArg(OPT_fsanitize_cfi_icall_generalize_pointers);
  Opts.SanitizeStats = Args.hasArg(OPT_fsanitize_stats);
  if (Arg *A = Args.getLastArg(
          OPT_fsanitize_address_poison_custom_array_cookie,
          OPT_fno_sanitize_address_poison_custom_array_cookie)) {
    Opts.SanitizeAddressPoisonCustomArrayCookie =
        A->getOption().getID() ==
        OPT_fsanitize_address_poison_custom_array_cookie;
  }
  if (Arg *A = Args.getLastArg(OPT_fsanitize_address_use_after_scope,
                               OPT_fno_sanitize_address_use_after_scope)) {
    Opts.SanitizeAddressUseAfterScope =
        A->getOption().getID() == OPT_fsanitize_address_use_after_scope;
  }
  Opts.SanitizeAddressGlobalsDeadStripping =
      Args.hasArg(OPT_fsanitize_address_globals_dead_stripping);
  if (Arg *A = Args.getLastArg(OPT_fsanitize_address_use_odr_indicator,
                               OPT_fno_sanitize_address_use_odr_indicator)) {
    Opts.SanitizeAddressUseOdrIndicator =
        A->getOption().getID() == OPT_fsanitize_address_use_odr_indicator;
  }
  Opts.SSPBufferSize =
      getLastArgIntValue(Args, OPT_stack_protector_buffer_size, 8, Diags);
  Opts.StackRealignment = Args.hasArg(OPT_mstackrealign);
  if (Arg *A = Args.getLastArg(OPT_mstack_alignment)) {
    StringRef Val = A->getValue();
    unsigned StackAlignment = Opts.StackAlignment;
    Val.getAsInteger(10, StackAlignment);
    Opts.StackAlignment = StackAlignment;
  }

  if (Arg *A = Args.getLastArg(OPT_mstack_probe_size)) {
    StringRef Val = A->getValue();
    unsigned StackProbeSize = Opts.StackProbeSize;
    Val.getAsInteger(0, StackProbeSize);
    Opts.StackProbeSize = StackProbeSize;
  }

  Opts.NoStackArgProbe = Args.hasArg(OPT_mno_stack_arg_probe);

  if (Arg *A = Args.getLastArg(OPT_fobjc_dispatch_method_EQ)) {
    StringRef Name = A->getValue();
    unsigned Method = llvm::StringSwitch<unsigned>(Name)
      .Case("legacy", CodeGenOptions::Legacy)
      .Case("non-legacy", CodeGenOptions::NonLegacy)
      .Case("mixed", CodeGenOptions::Mixed)
      .Default(~0U);
    if (Method == ~0U) {
      Diags.Report(diag::err_drv_invalid_value) << A->getAsString(Args) << Name;
      Success = false;
    } else {
      Opts.setObjCDispatchMethod(
        static_cast<CodeGenOptions::ObjCDispatchMethodKind>(Method));
    }
  }


  if (Args.hasArg(OPT_fno_objc_convert_messages_to_runtime_calls))
    Opts.ObjCConvertMessagesToRuntimeCalls = 0;

  if (Args.getLastArg(OPT_femulated_tls) ||
      Args.getLastArg(OPT_fno_emulated_tls)) {
    Opts.ExplicitEmulatedTLS = true;
    Opts.EmulatedTLS =
        Args.hasFlag(OPT_femulated_tls, OPT_fno_emulated_tls, false);
  }

  if (Arg *A = Args.getLastArg(OPT_ftlsmodel_EQ)) {
    StringRef Name = A->getValue();
    unsigned Model = llvm::StringSwitch<unsigned>(Name)
        .Case("global-dynamic", CodeGenOptions::GeneralDynamicTLSModel)
        .Case("local-dynamic", CodeGenOptions::LocalDynamicTLSModel)
        .Case("initial-exec", CodeGenOptions::InitialExecTLSModel)
        .Case("local-exec", CodeGenOptions::LocalExecTLSModel)
        .Default(~0U);
    if (Model == ~0U) {
      Diags.Report(diag::err_drv_invalid_value) << A->getAsString(Args) << Name;
      Success = false;
    } else {
      Opts.setDefaultTLSModel(static_cast<CodeGenOptions::TLSModel>(Model));
    }
  }

#if INTEL_CUSTOMIZATION
  Opts.SPIRCompileOptions = Args.getLastArgValue(OPT_cl_spir_compile_options);
  Opts.EmitOpenCLArgMetadata |= Args.hasArg(OPT_emit_spirv);

  // CQ#368119 - support for '/Z7' and '/Zi' options.
  if (Arg *A = Args.getLastArg(OPT_fms_debug_info_file_type)) {
    StringRef Val = A->getValue();
    unsigned FileType = llvm::StringSwitch<unsigned>(Val)
                            .Case("obj", CodeGenOptions::MSDebugInfoObjFile)
                            .Case("pdb", CodeGenOptions::MSDebugInfoPdbFile)
                            .Default(~0U);
    if (FileType == ~0U) {
      Diags.Report(diag::err_drv_invalid_value) << A->getAsString(Args) << Val;
      Success = false;
    } else {
      Opts.setMSDebugInfoFile(
          static_cast<CodeGenOptions::MSDebugInfoFileKind>(FileType));
    }
  }
  // CQ#368125 - support for '/Fd' and '/Fo' options.
  Opts.MSOutputObjFile = Args.getLastArgValue(OPT_fms_debug_info_obj_file);
  Opts.MSOutputPdbFile = Args.getLastArgValue(OPT_fms_debug_info_pdb_file);
  // CQ#368123 - support '-f[no-]emit-class-debug-always' options.
  Opts.EmitClassDebugAlways = Args.hasFlag(
      OPT_femit_class_debug_always, OPT_fno_emit_class_debug_always, true);
  // CQ#366796 - support for '--no_expr_source_pos' option.
  Opts.NoExprSourcePos = Args.hasArg(OPT_no_expr_source_pos);
  // CQ#369692 - support for '-fargument-noalias' option.
  Opts.NoAliasForPtrArgs = Args.hasArg(OPT_fargument_noalias);
#endif // INTEL_CUSTOMIZATION

  if (Arg *A = Args.getLastArg(OPT_fdenormal_fp_math_EQ)) {
    StringRef Val = A->getValue();
    if (Val == "ieee")
      Opts.FPDenormalMode = "ieee";
    else if (Val == "preserve-sign")
      Opts.FPDenormalMode = "preserve-sign";
    else if (Val == "positive-zero")
      Opts.FPDenormalMode = "positive-zero";
    else
      Diags.Report(diag::err_drv_invalid_value) << A->getAsString(Args) << Val;
  }

  if (Arg *A = Args.getLastArg(OPT_fpcc_struct_return, OPT_freg_struct_return)) {
    if (A->getOption().matches(OPT_fpcc_struct_return)) {
      Opts.setStructReturnConvention(CodeGenOptions::SRCK_OnStack);
    } else {
      assert(A->getOption().matches(OPT_freg_struct_return));
      Opts.setStructReturnConvention(CodeGenOptions::SRCK_InRegs);
    }
  }

  Opts.DependentLibraries = Args.getAllArgValues(OPT_dependent_lib);
  Opts.LinkerOptions = Args.getAllArgValues(OPT_linker_option);
  bool NeedLocTracking = false;

  Opts.OptRecordFile = Args.getLastArgValue(OPT_opt_record_file);
  if (!Opts.OptRecordFile.empty())
    NeedLocTracking = true;

  if (Arg *A = Args.getLastArg(OPT_Rpass_EQ)) {
    Opts.OptimizationRemarkPattern =
        GenerateOptimizationRemarkRegex(Diags, Args, A);
    NeedLocTracking = true;
  }

  if (Arg *A = Args.getLastArg(OPT_Rpass_missed_EQ)) {
    Opts.OptimizationRemarkMissedPattern =
        GenerateOptimizationRemarkRegex(Diags, Args, A);
    NeedLocTracking = true;
  }

  if (Arg *A = Args.getLastArg(OPT_Rpass_analysis_EQ)) {
    Opts.OptimizationRemarkAnalysisPattern =
        GenerateOptimizationRemarkRegex(Diags, Args, A);
    NeedLocTracking = true;
  }

  Opts.DiagnosticsWithHotness =
      Args.hasArg(options::OPT_fdiagnostics_show_hotness);
  bool UsingSampleProfile = !Opts.SampleProfileFile.empty();
  bool UsingProfile = UsingSampleProfile ||
      (Opts.getProfileUse() != CodeGenOptions::ProfileNone);

  if (Opts.DiagnosticsWithHotness && !UsingProfile &&
      // An IR file will contain PGO as metadata
      IK.getLanguage() != InputKind::LLVM_IR)
    Diags.Report(diag::warn_drv_diagnostics_hotness_requires_pgo)
        << "-fdiagnostics-show-hotness";

  Opts.DiagnosticsHotnessThreshold = getLastArgUInt64Value(
      Args, options::OPT_fdiagnostics_hotness_threshold_EQ, 0);
  if (Opts.DiagnosticsHotnessThreshold > 0 && !UsingProfile)
    Diags.Report(diag::warn_drv_diagnostics_hotness_requires_pgo)
        << "-fdiagnostics-hotness-threshold=";

  // If the user requested to use a sample profile for PGO, then the
  // backend will need to track source location information so the profile
  // can be incorporated into the IR.
  if (UsingSampleProfile)
    NeedLocTracking = true;

  // If the user requested a flag that requires source locations available in
  // the backend, make sure that the backend tracks source location information.
  if (NeedLocTracking && Opts.getDebugInfo() == codegenoptions::NoDebugInfo)
    Opts.setDebugInfo(codegenoptions::LocTrackingOnly);

  Opts.RewriteMapFiles = Args.getAllArgValues(OPT_frewrite_map_file);

  // Parse -fsanitize-recover= arguments.
  // FIXME: Report unrecoverable sanitizers incorrectly specified here.
  parseSanitizerKinds("-fsanitize-recover=",
                      Args.getAllArgValues(OPT_fsanitize_recover_EQ), Diags,
                      Opts.SanitizeRecover);
  parseSanitizerKinds("-fsanitize-trap=",
                      Args.getAllArgValues(OPT_fsanitize_trap_EQ), Diags,
                      Opts.SanitizeTrap);

  Opts.CudaGpuBinaryFileName =
      Args.getLastArgValue(OPT_fcuda_include_gpubinary);

  Opts.Backchain = Args.hasArg(OPT_mbackchain);

  Opts.EmitCheckPathComponentsToStrip = getLastArgIntValue(
      Args, OPT_fsanitize_undefined_strip_path_components_EQ, 0, Diags);

  Opts.EmitVersionIdentMetadata = Args.hasFlag(OPT_Qy, OPT_Qn, true);

  Opts.Addrsig = Args.hasArg(OPT_faddrsig);

  if (Arg *A = Args.getLastArg(OPT_msign_return_address_EQ)) {
    StringRef SignScope = A->getValue();

    if (SignScope.equals_lower("none"))
      Opts.setSignReturnAddress(CodeGenOptions::SignReturnAddressScope::None);
    else if (SignScope.equals_lower("all"))
      Opts.setSignReturnAddress(CodeGenOptions::SignReturnAddressScope::All);
    else if (SignScope.equals_lower("non-leaf"))
      Opts.setSignReturnAddress(
          CodeGenOptions::SignReturnAddressScope::NonLeaf);
    else
      Diags.Report(diag::err_drv_invalid_value)
          << A->getAsString(Args) << SignScope;

    if (Arg *A = Args.getLastArg(OPT_msign_return_address_key_EQ)) {
      StringRef SignKey = A->getValue();
      if (!SignScope.empty() && !SignKey.empty()) {
        if (SignKey.equals_lower("a_key"))
          Opts.setSignReturnAddressKey(
              CodeGenOptions::SignReturnAddressKeyValue::AKey);
        else if (SignKey.equals_lower("b_key"))
          Opts.setSignReturnAddressKey(
              CodeGenOptions::SignReturnAddressKeyValue::BKey);
        else
          Diags.Report(diag::err_drv_invalid_value)
              << A->getAsString(Args) << SignKey;
      }
    }
  }

  Opts.BranchTargetEnforcement = Args.hasArg(OPT_mbranch_target_enforce);

  Opts.KeepStaticConsts = Args.hasArg(OPT_fkeep_static_consts);

  Opts.SpeculativeLoadHardening = Args.hasArg(OPT_mspeculative_load_hardening);

  return Success;
}

static void ParseDependencyOutputArgs(DependencyOutputOptions &Opts,
                                      ArgList &Args) {
  Opts.OutputFile = Args.getLastArgValue(OPT_dependency_file);
  Opts.Targets = Args.getAllArgValues(OPT_MT);
  Opts.IncludeSystemHeaders = Args.hasArg(OPT_sys_header_deps);
  Opts.IncludeModuleFiles = Args.hasArg(OPT_module_file_deps);
  Opts.UsePhonyTargets = Args.hasArg(OPT_MP);
  Opts.ShowHeaderIncludes = Args.hasArg(OPT_H);
  Opts.HeaderIncludeOutputFile = Args.getLastArgValue(OPT_header_include_file);
  Opts.AddMissingHeaderDeps = Args.hasArg(OPT_MG);
  if (Args.hasArg(OPT_show_includes)) {
    // Writing both /showIncludes and preprocessor output to stdout
    // would produce interleaved output, so use stderr for /showIncludes.
    // This behaves the same as cl.exe, when /E, /EP or /P are passed.
    if (Args.hasArg(options::OPT_E) || Args.hasArg(options::OPT_P))
      Opts.ShowIncludesDest = ShowIncludesDestination::Stderr;
    else
      Opts.ShowIncludesDest = ShowIncludesDestination::Stdout;
  } else {
    Opts.ShowIncludesDest = ShowIncludesDestination::None;
  }
  Opts.DOTOutputFile = Args.getLastArgValue(OPT_dependency_dot);
  Opts.ModuleDependencyOutputDir =
      Args.getLastArgValue(OPT_module_dependency_dir);
  if (Args.hasArg(OPT_MV))
    Opts.OutputFormat = DependencyOutputFormat::NMake;
  // Add sanitizer blacklists as extra dependencies.
  // They won't be discovered by the regular preprocessor, so
  // we let make / ninja to know about this implicit dependency.
  Opts.ExtraDeps = Args.getAllArgValues(OPT_fdepfile_entry);
  // Only the -fmodule-file=<file> form.
  for (const auto *A : Args.filtered(OPT_fmodule_file)) {
    StringRef Val = A->getValue();
    if (Val.find('=') == StringRef::npos)
      Opts.ExtraDeps.push_back(Val);
  }
}

static bool parseShowColorsArgs(const ArgList &Args, bool DefaultColor) {
  // Color diagnostics default to auto ("on" if terminal supports) in the driver
  // but default to off in cc1, needing an explicit OPT_fdiagnostics_color.
  // Support both clang's -f[no-]color-diagnostics and gcc's
  // -f[no-]diagnostics-colors[=never|always|auto].
  enum {
    Colors_On,
    Colors_Off,
    Colors_Auto
  } ShowColors = DefaultColor ? Colors_Auto : Colors_Off;
  for (auto *A : Args) {
    const Option &O = A->getOption();
    if (O.matches(options::OPT_fcolor_diagnostics) ||
        O.matches(options::OPT_fdiagnostics_color)) {
      ShowColors = Colors_On;
    } else if (O.matches(options::OPT_fno_color_diagnostics) ||
               O.matches(options::OPT_fno_diagnostics_color)) {
      ShowColors = Colors_Off;
    } else if (O.matches(options::OPT_fdiagnostics_color_EQ)) {
      StringRef Value(A->getValue());
      if (Value == "always")
        ShowColors = Colors_On;
      else if (Value == "never")
        ShowColors = Colors_Off;
      else if (Value == "auto")
        ShowColors = Colors_Auto;
    }
  }
  return ShowColors == Colors_On ||
         (ShowColors == Colors_Auto &&
          llvm::sys::Process::StandardErrHasColors());
}

static bool checkVerifyPrefixes(const std::vector<std::string> &VerifyPrefixes,
                                DiagnosticsEngine *Diags) {
  bool Success = true;
  for (const auto &Prefix : VerifyPrefixes) {
    // Every prefix must start with a letter and contain only alphanumeric
    // characters, hyphens, and underscores.
    auto BadChar = std::find_if(Prefix.begin(), Prefix.end(),
                                [](char C){return !isAlphanumeric(C)
                                                  && C != '-' && C != '_';});
    if (BadChar != Prefix.end() || !isLetter(Prefix[0])) {
      Success = false;
      if (Diags) {
        Diags->Report(diag::err_drv_invalid_value) << "-verify=" << Prefix;
        Diags->Report(diag::note_drv_verify_prefix_spelling);
      }
    }
  }
  return Success;
}

bool clang::ParseDiagnosticArgs(DiagnosticOptions &Opts, ArgList &Args,
                                DiagnosticsEngine *Diags,
                                bool DefaultDiagColor, bool DefaultShowOpt) {
  bool Success = true;

  Opts.DiagnosticLogFile = Args.getLastArgValue(OPT_diagnostic_log_file);
  if (Arg *A =
          Args.getLastArg(OPT_diagnostic_serialized_file, OPT__serialize_diags))
    Opts.DiagnosticSerializationFile = A->getValue();
  Opts.IgnoreWarnings = Args.hasArg(OPT_w);
  Opts.NoRewriteMacros = Args.hasArg(OPT_Wno_rewrite_macros);
  Opts.Pedantic = Args.hasArg(OPT_pedantic);
  Opts.PedanticErrors = Args.hasArg(OPT_pedantic_errors);
  Opts.ShowCarets = !Args.hasArg(OPT_fno_caret_diagnostics);
  Opts.ShowColors = parseShowColorsArgs(Args, DefaultDiagColor);
  Opts.ShowColumn = Args.hasFlag(OPT_fshow_column,
                                 OPT_fno_show_column,
                                 /*Default=*/true);
  Opts.ShowFixits = !Args.hasArg(OPT_fno_diagnostics_fixit_info);
  Opts.ShowLocation = !Args.hasArg(OPT_fno_show_source_location);
  Opts.AbsolutePath = Args.hasArg(OPT_fdiagnostics_absolute_paths);
  Opts.ShowOptionNames =
      Args.hasFlag(OPT_fdiagnostics_show_option,
                   OPT_fno_diagnostics_show_option, DefaultShowOpt);

  llvm::sys::Process::UseANSIEscapeCodes(Args.hasArg(OPT_fansi_escape_codes));

  // Default behavior is to not to show note include stacks.
  Opts.ShowNoteIncludeStack = false;
  if (Arg *A = Args.getLastArg(OPT_fdiagnostics_show_note_include_stack,
                               OPT_fno_diagnostics_show_note_include_stack))
    if (A->getOption().matches(OPT_fdiagnostics_show_note_include_stack))
      Opts.ShowNoteIncludeStack = true;

  StringRef ShowOverloads =
    Args.getLastArgValue(OPT_fshow_overloads_EQ, "all");
  if (ShowOverloads == "best")
    Opts.setShowOverloads(Ovl_Best);
  else if (ShowOverloads == "all")
    Opts.setShowOverloads(Ovl_All);
  else {
    Success = false;
    if (Diags)
      Diags->Report(diag::err_drv_invalid_value)
      << Args.getLastArg(OPT_fshow_overloads_EQ)->getAsString(Args)
      << ShowOverloads;
  }

  StringRef ShowCategory =
    Args.getLastArgValue(OPT_fdiagnostics_show_category, "none");
  if (ShowCategory == "none")
    Opts.ShowCategories = 0;
  else if (ShowCategory == "id")
    Opts.ShowCategories = 1;
  else if (ShowCategory == "name")
    Opts.ShowCategories = 2;
  else {
    Success = false;
    if (Diags)
      Diags->Report(diag::err_drv_invalid_value)
      << Args.getLastArg(OPT_fdiagnostics_show_category)->getAsString(Args)
      << ShowCategory;
  }

  StringRef Format =
    Args.getLastArgValue(OPT_fdiagnostics_format, "clang");
  if (Format == "clang")
    Opts.setFormat(DiagnosticOptions::Clang);
  else if (Format == "msvc")
    Opts.setFormat(DiagnosticOptions::MSVC);
  else if (Format == "msvc-fallback") {
    Opts.setFormat(DiagnosticOptions::MSVC);
    Opts.CLFallbackMode = true;
  } else if (Format == "vi")
    Opts.setFormat(DiagnosticOptions::Vi);
  else {
    Success = false;
    if (Diags)
      Diags->Report(diag::err_drv_invalid_value)
      << Args.getLastArg(OPT_fdiagnostics_format)->getAsString(Args)
      << Format;
  }

  Opts.ShowSourceRanges = Args.hasArg(OPT_fdiagnostics_print_source_range_info);
  Opts.ShowParseableFixits = Args.hasArg(OPT_fdiagnostics_parseable_fixits);
  Opts.ShowPresumedLoc = !Args.hasArg(OPT_fno_diagnostics_use_presumed_location);
  Opts.VerifyDiagnostics = Args.hasArg(OPT_verify) || Args.hasArg(OPT_verify_EQ);
  Opts.VerifyPrefixes = Args.getAllArgValues(OPT_verify_EQ);
  if (Args.hasArg(OPT_verify))
    Opts.VerifyPrefixes.push_back("expected");
  // Keep VerifyPrefixes in its original order for the sake of diagnostics, and
  // then sort it to prepare for fast lookup using std::binary_search.
  if (!checkVerifyPrefixes(Opts.VerifyPrefixes, Diags)) {
    Opts.VerifyDiagnostics = false;
    Success = false;
  }
  else
    llvm::sort(Opts.VerifyPrefixes);
  DiagnosticLevelMask DiagMask = DiagnosticLevelMask::None;
  Success &= parseDiagnosticLevelMask("-verify-ignore-unexpected=",
    Args.getAllArgValues(OPT_verify_ignore_unexpected_EQ),
    Diags, DiagMask);
  if (Args.hasArg(OPT_verify_ignore_unexpected))
    DiagMask = DiagnosticLevelMask::All;
  Opts.setVerifyIgnoreUnexpected(DiagMask);
  Opts.ElideType = !Args.hasArg(OPT_fno_elide_type);
  Opts.ShowTemplateTree = Args.hasArg(OPT_fdiagnostics_show_template_tree);
  Opts.ErrorLimit = getLastArgIntValue(Args, OPT_ferror_limit, 0, Diags);
  Opts.MacroBacktraceLimit =
      getLastArgIntValue(Args, OPT_fmacro_backtrace_limit,
                         DiagnosticOptions::DefaultMacroBacktraceLimit, Diags);
  Opts.TemplateBacktraceLimit = getLastArgIntValue(
      Args, OPT_ftemplate_backtrace_limit,
      DiagnosticOptions::DefaultTemplateBacktraceLimit, Diags);
  Opts.ConstexprBacktraceLimit = getLastArgIntValue(
      Args, OPT_fconstexpr_backtrace_limit,
      DiagnosticOptions::DefaultConstexprBacktraceLimit, Diags);
  Opts.SpellCheckingLimit = getLastArgIntValue(
      Args, OPT_fspell_checking_limit,
      DiagnosticOptions::DefaultSpellCheckingLimit, Diags);
  Opts.SnippetLineLimit = getLastArgIntValue(
      Args, OPT_fcaret_diagnostics_max_lines,
      DiagnosticOptions::DefaultSnippetLineLimit, Diags);
  Opts.TabStop = getLastArgIntValue(Args, OPT_ftabstop,
                                    DiagnosticOptions::DefaultTabStop, Diags);
  if (Opts.TabStop == 0 || Opts.TabStop > DiagnosticOptions::MaxTabStop) {
    Opts.TabStop = DiagnosticOptions::DefaultTabStop;
    if (Diags)
      Diags->Report(diag::warn_ignoring_ftabstop_value)
      << Opts.TabStop << DiagnosticOptions::DefaultTabStop;
  }
  Opts.MessageLength = getLastArgIntValue(Args, OPT_fmessage_length, 0, Diags);
  addDiagnosticArgs(Args, OPT_W_Group, OPT_W_value_Group, Opts.Warnings);
  addDiagnosticArgs(Args, OPT_R_Group, OPT_R_value_Group, Opts.Remarks);

  return Success;
}

static void ParseFileSystemArgs(FileSystemOptions &Opts, ArgList &Args) {
  Opts.WorkingDir = Args.getLastArgValue(OPT_working_directory);
}

/// Parse the argument to the -ftest-module-file-extension
/// command-line argument.
///
/// \returns true on error, false on success.
static bool parseTestModuleFileExtensionArg(StringRef Arg,
                                            std::string &BlockName,
                                            unsigned &MajorVersion,
                                            unsigned &MinorVersion,
                                            bool &Hashed,
                                            std::string &UserInfo) {
  SmallVector<StringRef, 5> Args;
  Arg.split(Args, ':', 5);
  if (Args.size() < 5)
    return true;

  BlockName = Args[0];
  if (Args[1].getAsInteger(10, MajorVersion)) return true;
  if (Args[2].getAsInteger(10, MinorVersion)) return true;
  if (Args[3].getAsInteger(2, Hashed)) return true;
  if (Args.size() > 4)
    UserInfo = Args[4];
  return false;
}

static InputKind ParseFrontendArgs(FrontendOptions &Opts, ArgList &Args,
                                   DiagnosticsEngine &Diags,
                                   bool &IsHeaderFile) {
  Opts.ProgramAction = frontend::ParseSyntaxOnly;
  if (const Arg *A = Args.getLastArg(OPT_Action_Group)) {
    switch (A->getOption().getID()) {
    default:
      llvm_unreachable("Invalid option in group!");
    case OPT_ast_list:
      Opts.ProgramAction = frontend::ASTDeclList; break;
    case OPT_ast_dump:
    case OPT_ast_dump_all:
    case OPT_ast_dump_lookups:
      Opts.ProgramAction = frontend::ASTDump; break;
    case OPT_ast_print:
      Opts.ProgramAction = frontend::ASTPrint; break;
    case OPT_ast_view:
      Opts.ProgramAction = frontend::ASTView; break;
    case OPT_compiler_options_dump:
      Opts.ProgramAction = frontend::DumpCompilerOptions; break;
    case OPT_dump_raw_tokens:
      Opts.ProgramAction = frontend::DumpRawTokens; break;
    case OPT_dump_tokens:
      Opts.ProgramAction = frontend::DumpTokens; break;
    case OPT_S:
      Opts.ProgramAction = frontend::EmitAssembly; break;
    case OPT_emit_llvm_bc:
      Opts.ProgramAction = frontend::EmitBC; break;
#if INTEL_CUSTOMIZATION
    case OPT_emit_spirv:
      Opts.ProgramAction = frontend::EmitSPIRV; break;
#endif // INTEL_CUSTOMIZATION
    case OPT_emit_html:
      Opts.ProgramAction = frontend::EmitHTML; break;
    case OPT_emit_llvm:
      Opts.ProgramAction = frontend::EmitLLVM; break;
    case OPT_emit_llvm_only:
      Opts.ProgramAction = frontend::EmitLLVMOnly; break;
    case OPT_emit_codegen_only:
      Opts.ProgramAction = frontend::EmitCodeGenOnly; break;
    case OPT_emit_obj:
      Opts.ProgramAction = frontend::EmitObj; break;
    case OPT_fixit_EQ:
      Opts.FixItSuffix = A->getValue();
      LLVM_FALLTHROUGH;
    case OPT_fixit:
      Opts.ProgramAction = frontend::FixIt; break;
    case OPT_emit_module:
      Opts.ProgramAction = frontend::GenerateModule; break;
    case OPT_emit_module_interface:
      Opts.ProgramAction = frontend::GenerateModuleInterface; break;
    case OPT_emit_header_module:
      Opts.ProgramAction = frontend::GenerateHeaderModule; break;
    case OPT_emit_pch:
      Opts.ProgramAction = frontend::GeneratePCH; break;
    case OPT_init_only:
      Opts.ProgramAction = frontend::InitOnly; break;
    case OPT_fsyntax_only:
      Opts.ProgramAction = frontend::ParseSyntaxOnly; break;
    case OPT_module_file_info:
      Opts.ProgramAction = frontend::ModuleFileInfo; break;
    case OPT_verify_pch:
      Opts.ProgramAction = frontend::VerifyPCH; break;
    case OPT_print_preamble:
      Opts.ProgramAction = frontend::PrintPreamble; break;
    case OPT_E:
      Opts.ProgramAction = frontend::PrintPreprocessedInput; break;
    case OPT_templight_dump:
      Opts.ProgramAction = frontend::TemplightDump; break;
    case OPT_rewrite_macros:
      Opts.ProgramAction = frontend::RewriteMacros; break;
    case OPT_rewrite_objc:
      Opts.ProgramAction = frontend::RewriteObjC; break;
    case OPT_rewrite_test:
      Opts.ProgramAction = frontend::RewriteTest; break;
    case OPT_analyze:
      Opts.ProgramAction = frontend::RunAnalysis; break;
    case OPT_migrate:
      Opts.ProgramAction = frontend::MigrateSource; break;
    case OPT_Eonly:
      Opts.ProgramAction = frontend::RunPreprocessorOnly; break;
    }
  }

  if (const Arg* A = Args.getLastArg(OPT_plugin)) {
    Opts.Plugins.emplace_back(A->getValue(0));
    Opts.ProgramAction = frontend::PluginAction;
    Opts.ActionName = A->getValue();
  }
  Opts.AddPluginActions = Args.getAllArgValues(OPT_add_plugin);
  for (const auto *AA : Args.filtered(OPT_plugin_arg))
    Opts.PluginArgs[AA->getValue(0)].emplace_back(AA->getValue(1));

  for (const std::string &Arg :
         Args.getAllArgValues(OPT_ftest_module_file_extension_EQ)) {
    std::string BlockName;
    unsigned MajorVersion;
    unsigned MinorVersion;
    bool Hashed;
    std::string UserInfo;
    if (parseTestModuleFileExtensionArg(Arg, BlockName, MajorVersion,
                                        MinorVersion, Hashed, UserInfo)) {
      Diags.Report(diag::err_test_module_file_extension_format) << Arg;

      continue;
    }

    // Add the testing module file extension.
    Opts.ModuleFileExtensions.push_back(
        std::make_shared<TestModuleFileExtension>(
            BlockName, MajorVersion, MinorVersion, Hashed, UserInfo));
  }

  if (const Arg *A = Args.getLastArg(OPT_code_completion_at)) {
    Opts.CodeCompletionAt =
      ParsedSourceLocation::FromString(A->getValue());
    if (Opts.CodeCompletionAt.FileName.empty())
      Diags.Report(diag::err_drv_invalid_value)
        << A->getAsString(Args) << A->getValue();
  }
  Opts.DisableFree = Args.hasArg(OPT_disable_free);

  Opts.OutputFile = Args.getLastArgValue(OPT_o);
  Opts.Plugins = Args.getAllArgValues(OPT_load);
  Opts.RelocatablePCH = Args.hasArg(OPT_relocatable_pch);
  Opts.ShowHelp = Args.hasArg(OPT_help);
  Opts.ShowStats = Args.hasArg(OPT_print_stats);
  Opts.ShowTimers = Args.hasArg(OPT_ftime_report);
  Opts.ShowVersion = Args.hasArg(OPT_version);
  Opts.ASTMergeFiles = Args.getAllArgValues(OPT_ast_merge);
  Opts.LLVMArgs = Args.getAllArgValues(OPT_mllvm);
  Opts.FixWhatYouCan = Args.hasArg(OPT_fix_what_you_can);
  Opts.FixOnlyWarnings = Args.hasArg(OPT_fix_only_warnings);
  Opts.FixAndRecompile = Args.hasArg(OPT_fixit_recompile);
  Opts.FixToTemporaries = Args.hasArg(OPT_fixit_to_temp);
  Opts.ASTDumpDecls = Args.hasArg(OPT_ast_dump);
  Opts.ASTDumpAll = Args.hasArg(OPT_ast_dump_all);
  Opts.ASTDumpFilter = Args.getLastArgValue(OPT_ast_dump_filter);
  Opts.ASTDumpLookups = Args.hasArg(OPT_ast_dump_lookups);
  Opts.UseGlobalModuleIndex = !Args.hasArg(OPT_fno_modules_global_index);
  Opts.GenerateGlobalModuleIndex = Opts.UseGlobalModuleIndex;
  Opts.ModuleMapFiles = Args.getAllArgValues(OPT_fmodule_map_file);
  // Only the -fmodule-file=<file> form.
  for (const auto *A : Args.filtered(OPT_fmodule_file)) {
    StringRef Val = A->getValue();
    if (Val.find('=') == StringRef::npos)
      Opts.ModuleFiles.push_back(Val);
  }
  Opts.ModulesEmbedFiles = Args.getAllArgValues(OPT_fmodules_embed_file_EQ);
  Opts.ModulesEmbedAllFiles = Args.hasArg(OPT_fmodules_embed_all_files);
  Opts.IncludeTimestamps = !Args.hasArg(OPT_fno_pch_timestamp);

  Opts.CodeCompleteOpts.IncludeMacros
    = Args.hasArg(OPT_code_completion_macros);
  Opts.CodeCompleteOpts.IncludeCodePatterns
    = Args.hasArg(OPT_code_completion_patterns);
  Opts.CodeCompleteOpts.IncludeGlobals
    = !Args.hasArg(OPT_no_code_completion_globals);
  Opts.CodeCompleteOpts.IncludeNamespaceLevelDecls
    = !Args.hasArg(OPT_no_code_completion_ns_level_decls);
  Opts.CodeCompleteOpts.IncludeBriefComments
    = Args.hasArg(OPT_code_completion_brief_comments);
  Opts.CodeCompleteOpts.IncludeFixIts
    = Args.hasArg(OPT_code_completion_with_fixits);

  Opts.OverrideRecordLayoutsFile
    = Args.getLastArgValue(OPT_foverride_record_layout_EQ);
  Opts.AuxTriple = Args.getLastArgValue(OPT_aux_triple);
  Opts.StatsFile = Args.getLastArgValue(OPT_stats_file);

  if (const Arg *A = Args.getLastArg(OPT_arcmt_check,
                                     OPT_arcmt_modify,
                                     OPT_arcmt_migrate)) {
    switch (A->getOption().getID()) {
    default:
      llvm_unreachable("missed a case");
    case OPT_arcmt_check:
      Opts.ARCMTAction = FrontendOptions::ARCMT_Check;
      break;
    case OPT_arcmt_modify:
      Opts.ARCMTAction = FrontendOptions::ARCMT_Modify;
      break;
    case OPT_arcmt_migrate:
      Opts.ARCMTAction = FrontendOptions::ARCMT_Migrate;
      break;
    }
  }
  Opts.MTMigrateDir = Args.getLastArgValue(OPT_mt_migrate_directory);
  Opts.ARCMTMigrateReportOut
    = Args.getLastArgValue(OPT_arcmt_migrate_report_output);
  Opts.ARCMTMigrateEmitARCErrors
    = Args.hasArg(OPT_arcmt_migrate_emit_arc_errors);

  if (Args.hasArg(OPT_objcmt_migrate_literals))
    Opts.ObjCMTAction |= FrontendOptions::ObjCMT_Literals;
  if (Args.hasArg(OPT_objcmt_migrate_subscripting))
    Opts.ObjCMTAction |= FrontendOptions::ObjCMT_Subscripting;
  if (Args.hasArg(OPT_objcmt_migrate_property_dot_syntax))
    Opts.ObjCMTAction |= FrontendOptions::ObjCMT_PropertyDotSyntax;
  if (Args.hasArg(OPT_objcmt_migrate_property))
    Opts.ObjCMTAction |= FrontendOptions::ObjCMT_Property;
  if (Args.hasArg(OPT_objcmt_migrate_readonly_property))
    Opts.ObjCMTAction |= FrontendOptions::ObjCMT_ReadonlyProperty;
  if (Args.hasArg(OPT_objcmt_migrate_readwrite_property))
    Opts.ObjCMTAction |= FrontendOptions::ObjCMT_ReadwriteProperty;
  if (Args.hasArg(OPT_objcmt_migrate_annotation))
    Opts.ObjCMTAction |= FrontendOptions::ObjCMT_Annotation;
  if (Args.hasArg(OPT_objcmt_returns_innerpointer_property))
    Opts.ObjCMTAction |= FrontendOptions::ObjCMT_ReturnsInnerPointerProperty;
  if (Args.hasArg(OPT_objcmt_migrate_instancetype))
    Opts.ObjCMTAction |= FrontendOptions::ObjCMT_Instancetype;
  if (Args.hasArg(OPT_objcmt_migrate_nsmacros))
    Opts.ObjCMTAction |= FrontendOptions::ObjCMT_NsMacros;
  if (Args.hasArg(OPT_objcmt_migrate_protocol_conformance))
    Opts.ObjCMTAction |= FrontendOptions::ObjCMT_ProtocolConformance;
  if (Args.hasArg(OPT_objcmt_atomic_property))
    Opts.ObjCMTAction |= FrontendOptions::ObjCMT_AtomicProperty;
  if (Args.hasArg(OPT_objcmt_ns_nonatomic_iosonly))
    Opts.ObjCMTAction |= FrontendOptions::ObjCMT_NsAtomicIOSOnlyProperty;
  if (Args.hasArg(OPT_objcmt_migrate_designated_init))
    Opts.ObjCMTAction |= FrontendOptions::ObjCMT_DesignatedInitializer;
  if (Args.hasArg(OPT_objcmt_migrate_all))
    Opts.ObjCMTAction |= FrontendOptions::ObjCMT_MigrateDecls;

  Opts.ObjCMTWhiteListPath = Args.getLastArgValue(OPT_objcmt_whitelist_dir_path);

  if (Opts.ARCMTAction != FrontendOptions::ARCMT_None &&
      Opts.ObjCMTAction != FrontendOptions::ObjCMT_None) {
    Diags.Report(diag::err_drv_argument_not_allowed_with)
      << "ARC migration" << "ObjC migration";
  }

  InputKind DashX(InputKind::Unknown);
  if (const Arg *A = Args.getLastArg(OPT_x)) {
    StringRef XValue = A->getValue();

    // Parse suffixes: '<lang>(-header|[-module-map][-cpp-output])'.
    // FIXME: Supporting '<lang>-header-cpp-output' would be useful.
    bool Preprocessed = XValue.consume_back("-cpp-output");
    bool ModuleMap = XValue.consume_back("-module-map");
    IsHeaderFile =
        !Preprocessed && !ModuleMap && XValue.consume_back("-header");

    // Principal languages.
    DashX = llvm::StringSwitch<InputKind>(XValue)
                .Case("c", InputKind::C)
                .Case("cl", InputKind::OpenCL)
                .Case("cuda", InputKind::CUDA)
                .Case("hip", InputKind::HIP)
                .Case("c++", InputKind::CXX)
                .Case("objective-c", InputKind::ObjC)
                .Case("objective-c++", InputKind::ObjCXX)
                .Case("renderscript", InputKind::RenderScript)
                .Default(InputKind::Unknown);

    // "objc[++]-cpp-output" is an acceptable synonym for
    // "objective-c[++]-cpp-output".
    if (DashX.isUnknown() && Preprocessed && !IsHeaderFile && !ModuleMap)
      DashX = llvm::StringSwitch<InputKind>(XValue)
                  .Case("objc", InputKind::ObjC)
                  .Case("objc++", InputKind::ObjCXX)
                  .Default(InputKind::Unknown);

    // Some special cases cannot be combined with suffixes.
    if (DashX.isUnknown() && !Preprocessed && !ModuleMap && !IsHeaderFile)
      DashX = llvm::StringSwitch<InputKind>(XValue)
                  .Case("cpp-output", InputKind(InputKind::C).getPreprocessed())
                  .Case("assembler-with-cpp", InputKind::Asm)
                  .Cases("ast", "pcm",
                         InputKind(InputKind::Unknown, InputKind::Precompiled))
                  .Case("ir", InputKind::LLVM_IR)
                  .Default(InputKind::Unknown);

    if (DashX.isUnknown())
      Diags.Report(diag::err_drv_invalid_value)
        << A->getAsString(Args) << A->getValue();

    if (Preprocessed)
      DashX = DashX.getPreprocessed();
    if (ModuleMap)
      DashX = DashX.withFormat(InputKind::ModuleMap);
  }

  // '-' is the default input if none is given.
  std::vector<std::string> Inputs = Args.getAllArgValues(OPT_INPUT);
  Opts.Inputs.clear();
  if (Inputs.empty())
    Inputs.push_back("-");
  for (unsigned i = 0, e = Inputs.size(); i != e; ++i) {
    InputKind IK = DashX;
    if (IK.isUnknown()) {
      IK = FrontendOptions::getInputKindForExtension(
        StringRef(Inputs[i]).rsplit('.').second);
      // FIXME: Warn on this?
      if (IK.isUnknown())
        IK = InputKind::C;
      // FIXME: Remove this hack.
      if (i == 0)
        DashX = IK;
    }

    // The -emit-module action implicitly takes a module map.
    if (Opts.ProgramAction == frontend::GenerateModule &&
        IK.getFormat() == InputKind::Source)
      IK = IK.withFormat(InputKind::ModuleMap);

    Opts.Inputs.emplace_back(std::move(Inputs[i]), IK);
  }

  return DashX;
}

std::string CompilerInvocation::GetResourcesPath(const char *Argv0,
                                                 void *MainAddr) {
  std::string ClangExecutable =
      llvm::sys::fs::getMainExecutable(Argv0, MainAddr);
  StringRef Dir = llvm::sys::path::parent_path(ClangExecutable);

  // Compute the path to the resource directory.
  StringRef ClangResourceDir(CLANG_RESOURCE_DIR);
  SmallString<128> P(Dir);
  if (ClangResourceDir != "")
    llvm::sys::path::append(P, ClangResourceDir);
  else
    llvm::sys::path::append(P, "..", Twine("lib") + CLANG_LIBDIR_SUFFIX,
                            "clang", CLANG_VERSION_STRING);

  return P.str();
}

static void ParseHeaderSearchArgs(HeaderSearchOptions &Opts, ArgList &Args,
                                  const std::string &WorkingDir) {
  Opts.Sysroot = Args.getLastArgValue(OPT_isysroot, "/");
  Opts.Verbose = Args.hasArg(OPT_v);
  Opts.UseBuiltinIncludes = !Args.hasArg(OPT_nobuiltininc);
  Opts.UseStandardSystemIncludes = !Args.hasArg(OPT_nostdsysteminc);
  Opts.UseStandardCXXIncludes = !Args.hasArg(OPT_nostdincxx);
  if (const Arg *A = Args.getLastArg(OPT_stdlib_EQ))
    Opts.UseLibcxx = (strcmp(A->getValue(), "libc++") == 0);
  Opts.ResourceDir = Args.getLastArgValue(OPT_resource_dir);

  // Canonicalize -fmodules-cache-path before storing it.
  SmallString<128> P(Args.getLastArgValue(OPT_fmodules_cache_path));
  if (!(P.empty() || llvm::sys::path::is_absolute(P))) {
    if (WorkingDir.empty())
      llvm::sys::fs::make_absolute(P);
    else
      llvm::sys::fs::make_absolute(WorkingDir, P);
  }
  llvm::sys::path::remove_dots(P);
  Opts.ModuleCachePath = P.str();

  Opts.ModuleUserBuildPath = Args.getLastArgValue(OPT_fmodules_user_build_path);
  // Only the -fmodule-file=<name>=<file> form.
  for (const auto *A : Args.filtered(OPT_fmodule_file)) {
    StringRef Val = A->getValue();
    if (Val.find('=') != StringRef::npos)
      Opts.PrebuiltModuleFiles.insert(Val.split('='));
  }
  for (const auto *A : Args.filtered(OPT_fprebuilt_module_path))
    Opts.AddPrebuiltModulePath(A->getValue());
  Opts.DisableModuleHash = Args.hasArg(OPT_fdisable_module_hash);
  Opts.ModulesHashContent = Args.hasArg(OPT_fmodules_hash_content);
  Opts.ModulesValidateDiagnosticOptions =
      !Args.hasArg(OPT_fmodules_disable_diagnostic_validation);
  Opts.ImplicitModuleMaps = Args.hasArg(OPT_fimplicit_module_maps);
  Opts.ModuleMapFileHomeIsCwd = Args.hasArg(OPT_fmodule_map_file_home_is_cwd);
  Opts.ModuleCachePruneInterval =
      getLastArgIntValue(Args, OPT_fmodules_prune_interval, 7 * 24 * 60 * 60);
  Opts.ModuleCachePruneAfter =
      getLastArgIntValue(Args, OPT_fmodules_prune_after, 31 * 24 * 60 * 60);
  Opts.ModulesValidateOncePerBuildSession =
      Args.hasArg(OPT_fmodules_validate_once_per_build_session);
  Opts.BuildSessionTimestamp =
      getLastArgUInt64Value(Args, OPT_fbuild_session_timestamp, 0);
  Opts.ModulesValidateSystemHeaders =
      Args.hasArg(OPT_fmodules_validate_system_headers);
  if (const Arg *A = Args.getLastArg(OPT_fmodule_format_EQ))
    Opts.ModuleFormat = A->getValue();

  for (const auto *A : Args.filtered(OPT_fmodules_ignore_macro)) {
    StringRef MacroDef = A->getValue();
    Opts.ModulesIgnoreMacros.insert(
        llvm::CachedHashString(MacroDef.split('=').first));
  }

  // Add -I..., -F..., and -index-header-map options in order.
  bool IsIndexHeaderMap = false;
  bool IsSysrootSpecified =
      Args.hasArg(OPT__sysroot_EQ) || Args.hasArg(OPT_isysroot);
  for (const auto *A : Args.filtered(OPT_I, OPT_F, OPT_index_header_map)) {
    if (A->getOption().matches(OPT_index_header_map)) {
      // -index-header-map applies to the next -I or -F.
      IsIndexHeaderMap = true;
      continue;
    }

    frontend::IncludeDirGroup Group =
        IsIndexHeaderMap ? frontend::IndexHeaderMap : frontend::Angled;

    bool IsFramework = A->getOption().matches(OPT_F);
    std::string Path = A->getValue();

    if (IsSysrootSpecified && !IsFramework && A->getValue()[0] == '=') {
      SmallString<32> Buffer;
      llvm::sys::path::append(Buffer, Opts.Sysroot,
                              llvm::StringRef(A->getValue()).substr(1));
      Path = Buffer.str();
    }

    Opts.AddPath(Path, Group, IsFramework,
                 /*IgnoreSysroot*/ true);
    IsIndexHeaderMap = false;
  }

  // Add -iprefix/-iwithprefix/-iwithprefixbefore options.
  StringRef Prefix = ""; // FIXME: This isn't the correct default prefix.
  for (const auto *A :
       Args.filtered(OPT_iprefix, OPT_iwithprefix, OPT_iwithprefixbefore)) {
    if (A->getOption().matches(OPT_iprefix))
      Prefix = A->getValue();
    else if (A->getOption().matches(OPT_iwithprefix))
      Opts.AddPath(Prefix.str() + A->getValue(), frontend::After, false, true);
    else
      Opts.AddPath(Prefix.str() + A->getValue(), frontend::Angled, false, true);
  }

  for (const auto *A : Args.filtered(OPT_idirafter))
    Opts.AddPath(A->getValue(), frontend::After, false, true);
  for (const auto *A : Args.filtered(OPT_iquote))
    Opts.AddPath(A->getValue(), frontend::Quoted, false, true);
  for (const auto *A : Args.filtered(OPT_isystem, OPT_iwithsysroot))
    Opts.AddPath(A->getValue(), frontend::System, false,
                 !A->getOption().matches(OPT_iwithsysroot));
  for (const auto *A : Args.filtered(OPT_iframework))
    Opts.AddPath(A->getValue(), frontend::System, true, true);
  for (const auto *A : Args.filtered(OPT_iframeworkwithsysroot))
    Opts.AddPath(A->getValue(), frontend::System, /*IsFramework=*/true,
                 /*IgnoreSysRoot=*/false);

  // Add the paths for the various language specific isystem flags.
  for (const auto *A : Args.filtered(OPT_c_isystem))
    Opts.AddPath(A->getValue(), frontend::CSystem, false, true);
  for (const auto *A : Args.filtered(OPT_cxx_isystem))
    Opts.AddPath(A->getValue(), frontend::CXXSystem, false, true);
  for (const auto *A : Args.filtered(OPT_objc_isystem))
    Opts.AddPath(A->getValue(), frontend::ObjCSystem, false,true);
  for (const auto *A : Args.filtered(OPT_objcxx_isystem))
    Opts.AddPath(A->getValue(), frontend::ObjCXXSystem, false, true);

  // Add the internal paths from a driver that detects standard include paths.
  for (const auto *A :
       Args.filtered(OPT_internal_isystem, OPT_internal_externc_isystem)) {
    frontend::IncludeDirGroup Group = frontend::System;
    if (A->getOption().matches(OPT_internal_externc_isystem))
      Group = frontend::ExternCSystem;
    Opts.AddPath(A->getValue(), Group, false, true);
  }

  // Add the path prefixes which are implicitly treated as being system headers.
  for (const auto *A :
       Args.filtered(OPT_system_header_prefix, OPT_no_system_header_prefix))
    Opts.AddSystemHeaderPrefix(
        A->getValue(), A->getOption().matches(OPT_system_header_prefix));

  for (const auto *A : Args.filtered(OPT_ivfsoverlay))
    Opts.AddVFSOverlayFile(A->getValue());

#if INTEL_CUSTOMIZATION
  for (const auto *A : Args.filtered(OPT_ivfsoverlay_lib))
    Opts.AddVFSOverlayLib(A->getValue());
#endif // INTEL_CUSTOMIZATION
}

void CompilerInvocation::setLangDefaults(LangOptions &Opts, InputKind IK,
                                         const llvm::Triple &T,
                                         PreprocessorOptions &PPOpts,
                                         LangStandard::Kind LangStd) {
  // Set some properties which depend solely on the input kind; it would be nice
  // to move these to the language standard, and have the driver resolve the
  // input kind + language standard.
  //
  // FIXME: Perhaps a better model would be for a single source file to have
  // multiple language standards (C / C++ std, ObjC std, OpenCL std, OpenMP std)
  // simultaneously active?
  if (IK.getLanguage() == InputKind::Asm) {
    Opts.AsmPreprocessor = 1;
  } else if (IK.isObjectiveC()) {
    Opts.ObjC = 1;
  }

  if (LangStd == LangStandard::lang_unspecified) {
    // Based on the base language, pick one.
    switch (IK.getLanguage()) {
    case InputKind::Unknown:
    case InputKind::LLVM_IR:
      llvm_unreachable("Invalid input kind!");
    case InputKind::OpenCL:
      LangStd = LangStandard::lang_opencl10;
      break;
    case InputKind::CUDA:
      LangStd = LangStandard::lang_cuda;
      break;
    case InputKind::Asm:
    case InputKind::C:
#if defined(CLANG_DEFAULT_STD_C)
      LangStd = CLANG_DEFAULT_STD_C;
#else
      // The PS4 uses C99 as the default C standard.
      if (T.isPS4())
        LangStd = LangStandard::lang_gnu99;
      else
        LangStd = LangStandard::lang_gnu11;
#endif
      break;
    case InputKind::ObjC:
#if defined(CLANG_DEFAULT_STD_C)
      LangStd = CLANG_DEFAULT_STD_C;
#else
      LangStd = LangStandard::lang_gnu11;
#endif
      break;
    case InputKind::CXX:
    case InputKind::ObjCXX:
#if defined(CLANG_DEFAULT_STD_CXX)
      LangStd = CLANG_DEFAULT_STD_CXX;
#else
      LangStd = LangStandard::lang_gnucxx14;
#endif
      break;
    case InputKind::RenderScript:
      LangStd = LangStandard::lang_c99;
      break;
    case InputKind::HIP:
      LangStd = LangStandard::lang_hip;
      break;
    }
  }

  const LangStandard &Std = LangStandard::getLangStandardForKind(LangStd);
  Opts.LineComment = Std.hasLineComments();
  Opts.C99 = Std.isC99();
  Opts.C11 = Std.isC11();
  Opts.C17 = Std.isC17();
  Opts.CPlusPlus = Std.isCPlusPlus();
  Opts.CPlusPlus11 = Std.isCPlusPlus11();
  Opts.CPlusPlus14 = Std.isCPlusPlus14();
  Opts.CPlusPlus17 = Std.isCPlusPlus17();
  Opts.CPlusPlus2a = Std.isCPlusPlus2a();
  Opts.Digraphs = Std.hasDigraphs();
  Opts.GNUMode = Std.isGNUMode();
  Opts.GNUInline = !Opts.C99 && !Opts.CPlusPlus;
  Opts.HexFloats = Std.hasHexFloats();
  Opts.ImplicitInt = Std.hasImplicitInt();

  // Set OpenCL Version.
  Opts.OpenCL = Std.isOpenCL();
  if (LangStd == LangStandard::lang_opencl10)
    Opts.OpenCLVersion = 100;
  else if (LangStd == LangStandard::lang_opencl11)
    Opts.OpenCLVersion = 110;
  else if (LangStd == LangStandard::lang_opencl12)
    Opts.OpenCLVersion = 120;
  else if (LangStd == LangStandard::lang_opencl20)
    Opts.OpenCLVersion = 200;
  else if (LangStd == LangStandard::lang_openclcpp)
    Opts.OpenCLCPlusPlusVersion = 100;

  // OpenCL has some additional defaults.
  if (Opts.OpenCL) {
    Opts.AltiVec = 0;
    Opts.ZVector = 0;
    Opts.LaxVectorConversions = 0;
    Opts.setDefaultFPContractMode(LangOptions::FPC_On);
    Opts.NativeHalfType = 1;
    Opts.NativeHalfArgsAndReturns = 1;
    Opts.OpenCLCPlusPlus = Opts.CPlusPlus;
    // Include default header file for OpenCL.
    if (Opts.IncludeDefaultHeader) {
      PPOpts.Includes.push_back("opencl-c.h");
    }
  }

  Opts.HIP = IK.getLanguage() == InputKind::HIP;
  Opts.CUDA = IK.getLanguage() == InputKind::CUDA || Opts.HIP;
  if (Opts.CUDA)
    // Set default FP_CONTRACT to FAST.
    Opts.setDefaultFPContractMode(LangOptions::FPC_Fast);

  Opts.RenderScript = IK.getLanguage() == InputKind::RenderScript;
  if (Opts.RenderScript) {
    Opts.NativeHalfType = 1;
    Opts.NativeHalfArgsAndReturns = 1;
  }

  // OpenCL and C++ both have bool, true, false keywords.
  Opts.Bool = Opts.OpenCL || Opts.CPlusPlus;

  // OpenCL has half keyword
  Opts.Half = Opts.OpenCL;

  // C++ has wchar_t keyword.
  Opts.WChar = Opts.CPlusPlus;

  Opts.GNUKeywords = Opts.GNUMode;
  Opts.CXXOperatorNames = Opts.CPlusPlus;

  Opts.AlignedAllocation = Opts.CPlusPlus17;

  Opts.DollarIdents = !Opts.AsmPreprocessor;
}

/// Attempt to parse a visibility value out of the given argument.
static Visibility parseVisibility(Arg *arg, ArgList &args,
                                  DiagnosticsEngine &diags) {
  StringRef value = arg->getValue();
  if (value == "default") {
    return DefaultVisibility;
  } else if (value == "hidden" || value == "internal") {
    return HiddenVisibility;
  } else if (value == "protected") {
    // FIXME: diagnose if target does not support protected visibility
    return ProtectedVisibility;
  }

  diags.Report(diag::err_drv_invalid_value)
    << arg->getAsString(args) << value;
  return DefaultVisibility;
}

#if INTEL_CUSTOMIZATION
//CQ#381541: The list of IMF candidate functions.
static void FillImfFuncSet(llvm::StringSet<> &ImfFuncSet) {
  static const char *initArr[] = {
    "acos",         "acosf",       "acosl",       "acosdl",      "acosh",
    "acoshf",       "acoshl",      "asin",        "asinf",       "asinl",
    "asindl",       "asinh",       "asinhf",      "asinhl",      "creal",
    "crealf",       "creall",      "cimag",       "cimagf",      "cimagl",
    "cabs",         "cabsf",       "cabsl",       "cacos",       "cacosf",
    "cacosl",       "cacosh",      "cacoshf",     "cacoshl",     "carg",
    "cargf",        "cargl",       "casin",       "casinf",      "casinl",
    "casinh",       "casinhf",     "casinhl",     "catan",       "catanf",
    "catanl",       "catanh",      "catanhf",     "catanhl",     "conj",
    "conjf",        "conjl",       "cbrt",        "cbrtf",       "cbrtl",
    "cdfnorminv",   "cdfnorminvf", "cdfnorm",     "cdfnormf",    "erfcinv",
    "erfcinvf",     "ceil",        "ceilf",       "ceill",       "cos",
    "cosf",         "cosl",        "cosld",       "cosh",        "coshf",
    "coshl",        "trunc",       "truncf",      "truncl",      "round",
    "roundf",       "roundl",      "exp",         "expl",        "expf",
    "exp2",         "exp2f",       "exp2l",       "expm1",       "expm1f",
    "expm1l",       "fabs",        "fabsf",       "floor",       "floorf",
    "floorl",       "fmod",        "fmodf",       "fmodl",       "gamma",
    "gammaf",       "gammal",      "gamma_r",     "gammaf_r",    "gammal_r",
    "hypot",        "hypotf",      "hypotl",      "ilogb",       "ilogbf",
    "ilogbl",       "invsqrt",     "invsqrtf",    "invsqrtl",    "j0",
    "j0f",          "j0l",         "j1",          "j1f",         "j1l",
    "jn",           "jnf",         "jnl",         "lgamma",      "lgammaf",
    "lgammal",      "lgamma_r",    "lgammaf_r",   "lgammal_r",   "llrint",
    "llrintf",      "llrintl",     "llround",     "llroundf",    "llroundl",
    "log",          "logf",        "logl",        "log10",       "log10f",
    "log10l",       "log1p",       "log1pf",      "log1pl",      "log2",
    "log2f",        "log2l",       "logb",        "logbf",       "logbl",
    "lrint",        "lrintf",      "lrintl",      "lround",      "lroundf",
    "lroundl",      "fdim",        "fdimf",       "fdiml",       "fma",
    "fmaf",         "fmal",        "fmax",        "fmaxf",       "fmaxl",
    "fmin",         "fminf",       "fminl",       "pow",         "powf",
    "powl",         "remainder",   "remainderf",  "remainderl",  "remquo",
    "remquof",      "remquol",     "rint",        "rintf",       "rintl",
    "nearbyint",    "nearbyintf",  "nearbyintl",  "nextafter",   "nextafterf",
    "nextafterl",   "nexttoward",  "nexttowardf", "nexttowardl", "scalb",
    "scalbf",       "scalbl",      "scalbln",     "scalblnf",    "scalblnl",
    "scalbn",       "scalbnf",     "scalbnl",     "significand", "significandf",
    "significandl", "sin",         "sinf",        "sinl",        "sindl",
    "sinh",         "sinhf",       "sinhl",       "sincos",      "sincosf",
    "sincosl",      "sincosd",     "sincosdf",    "sincosdl",    "sqrt",
    "sqrtf",        "sqrtl",       "tgamma",      "tgammaf",     "tgammal",
    "y0",           "y0f",         "y0l",         "y1",          "y1f",
    "y1l",          "yn",          "ynf",         "ynl",         "tan",
    "tanf",         "tanl",        "tanh",        "tanhf",       "tanhl",
    "ldexp",        "ldexpf",      "ldexpl",      "modf",        "modff",
    "modfl",        "copysign",    "copysignf",   "copysignl",   "frexp",
    "frexpf",       "frexpl",      "ccos",        "ccosf",       "ccosl",
    "ccosh",        "ccoshf",      "ccoshl",      "sinhcosh",    "sinhcoshf",
    "sinhcoshl",    "cis",         "cisf",        "cisl",        "cisd",
    "cisdf",        "cisdl",       "cexp",        "cexpf",       "cexpl",
    "cexp2",        "cexp2f",      "cexp2l",      "cexp10l",     "clog",
    "clogf",        "clogl",       "clog10",      "clog10f",     "clog10l",
    "clog2",        "clog2f",      "clog2l",      "cpow",        "cpowf",
    "cpowl",        "cproj",       "cprojf",      "cprojl",      "csin",
    "csinf",        "csinl",       "csinh",       "csinhf",      "csinhl",
    "csqrt",        "csqrtf",      "csqrtl",      "ctan",        "ctanf",
    "ctanl",        "ctanh",       "ctanhf",      "ctanhl",      "erf",
    "erff",         "erfl",        "erfc",        "erfcf",       "erfcl",
    "erfcx",        "erfcxf",      "erfinv",      "erfinvf",     "erfinvl"
  };
  for(auto & it : initArr) {
    ImfFuncSet.insert(it);
  }
}

// Get the appropriate g++ ABI version for this invocation.
// If the user has specified a non-zero ABI version, return that.
// If the user has specified an ABI version of 0, return the highest ABI
// version supported in the current g++ version
// Otherwise, return the ABI version that is the default in the current
// g++ version
static int getGNUFABIVersion(bool hasFABIVersionArg,
                             int specifiedABIVersion,
                             int GNUVersion) {
  int appropriateABIVersion = 0;

  if (hasFABIVersionArg && specifiedABIVersion != 0)
    return specifiedABIVersion;
  if (GNUVersion >= 70000)
    appropriateABIVersion = 11;
  else if (GNUVersion >= 60100)
    appropriateABIVersion = 10;
  else if (GNUVersion >= 50000) // Note GNU doc says 5.2
    appropriateABIVersion = 9;
  else if (GNUVersion >= 40900) {
    if (hasFABIVersionArg)
      appropriateABIVersion = 8;
    else
      appropriateABIVersion = 2;
  } else if (GNUVersion >= 40800) {
    if (hasFABIVersionArg)
      appropriateABIVersion = 7;
    else
      appropriateABIVersion = 2;
  } else if (GNUVersion >= 40700) {
    if (hasFABIVersionArg)
      appropriateABIVersion = 6;
    else
      appropriateABIVersion = 2;
  } else if (GNUVersion >= 40600) {
    if (hasFABIVersionArg)
      appropriateABIVersion = 5;
    else
      appropriateABIVersion = 2;
  } else if (GNUVersion >= 40500) {
    if (hasFABIVersionArg)
      appropriateABIVersion = 4;
    else
      appropriateABIVersion = 2;
  } else
    appropriateABIVersion = 2;

  return appropriateABIVersion;
}
#endif // INTEL_CUSTOMIZATION

/// Check if input file kind and language standard are compatible.
static bool IsInputCompatibleWithStandard(InputKind IK,
                                          const Arg *A, // INTEL
                                          ArgList& Args, // INTEL
                                          const LangStandard &S, // INTEL
                                          LangStandard::Kind &Std, // INTEL
                                          DiagnosticsEngine &Diags) { // INTEL
  switch (IK.getLanguage()) {
  case InputKind::Unknown:
  case InputKind::LLVM_IR:
    llvm_unreachable("should not parse language flags for this input");

  case InputKind::C:
  case InputKind::ObjC:
  case InputKind::RenderScript:
#if INTEL_CUSTOMIZATION
    if (!(S.getLanguage() == InputKind::C) &&
        Args.hasArg(OPT_fintel_compatibility)) {
      Diags.Report(diag::warn_drv_argument_not_allowed_with)
          << A->getAsString(Args) << "C/ObjC";
      Std = LangStandard::lang_gnu99;
      return true;
    }
#endif // INTEL_CUSTOMIZATION
    return S.getLanguage() == InputKind::C;

  case InputKind::OpenCL:
    return S.getLanguage() == InputKind::OpenCL;

  case InputKind::CXX:
  case InputKind::ObjCXX:
#if INTEL_CUSTOMIZATION
      if (!(S.getLanguage() == InputKind::CXX) &&
          Args.hasArg(OPT_fintel_compatibility)) {
        Diags.Report(diag::warn_drv_argument_not_allowed_with)
            << A->getAsString(Args) << "C++/ObjC++";
        Std = LangStandard::lang_gnucxx14;
        return true;
      }
#endif // INTEL_CUSTOMIZATION
    return S.getLanguage() == InputKind::CXX;

  case InputKind::CUDA:
    // FIXME: What -std= values should be permitted for CUDA compilations?
    return S.getLanguage() == InputKind::CUDA ||
           S.getLanguage() == InputKind::CXX;

  case InputKind::HIP:
    return S.getLanguage() == InputKind::CXX ||
           S.getLanguage() == InputKind::HIP;

  case InputKind::Asm:
    // Accept (and ignore) all -std= values.
    // FIXME: The -std= value is not ignored; it affects the tokenization
    // and preprocessing rules if we're preprocessing this asm input.
    return true;
  }

  llvm_unreachable("unexpected input language");
}

/// Get language name for given input kind.
static const StringRef GetInputKindName(InputKind IK) {
  switch (IK.getLanguage()) {
  case InputKind::C:
    return "C";
  case InputKind::ObjC:
    return "Objective-C";
  case InputKind::CXX:
    return "C++";
  case InputKind::ObjCXX:
    return "Objective-C++";
  case InputKind::OpenCL:
    return "OpenCL";
  case InputKind::CUDA:
    return "CUDA";
  case InputKind::RenderScript:
    return "RenderScript";
  case InputKind::HIP:
    return "HIP";

  case InputKind::Asm:
    return "Asm";
  case InputKind::LLVM_IR:
    return "LLVM IR";

  case InputKind::Unknown:
    break;
  }
  llvm_unreachable("unknown input language");
}

static void ParseLangArgs(LangOptions &Opts, ArgList &Args, InputKind IK,
                          const TargetOptions &TargetOpts,
                          PreprocessorOptions &PPOpts,
                          DiagnosticsEngine &Diags) {
  // FIXME: Cleanup per-file based stuff.
  LangStandard::Kind LangStd = LangStandard::lang_unspecified;
  if (const Arg *A = Args.getLastArg(OPT_std_EQ)) {
    LangStd = llvm::StringSwitch<LangStandard::Kind>(A->getValue())
#define LANGSTANDARD(id, name, lang, desc, features) \
      .Case(name, LangStandard::lang_##id)
#define LANGSTANDARD_ALIAS(id, alias) \
      .Case(alias, LangStandard::lang_##id)
#include "clang/Frontend/LangStandards.def"
      .Default(LangStandard::lang_unspecified);
    if (LangStd == LangStandard::lang_unspecified) {
      Diags.Report(diag::err_drv_invalid_value)
        << A->getAsString(Args) << A->getValue();
      // Report supported standards with short description.
      for (unsigned KindValue = 0;
           KindValue != LangStandard::lang_unspecified;
           ++KindValue) {
        const LangStandard &Std = LangStandard::getLangStandardForKind(
          static_cast<LangStandard::Kind>(KindValue));
        if (IsInputCompatibleWithStandard(IK, A, Args, Std, LangStd,//INTEL
                                          Diags)) { // INTEL
          auto Diag = Diags.Report(diag::note_drv_use_standard);
          Diag << Std.getName() << Std.getDescription();
          unsigned NumAliases = 0;
#define LANGSTANDARD(id, name, lang, desc, features)
#define LANGSTANDARD_ALIAS(id, alias) \
          if (KindValue == LangStandard::lang_##id) ++NumAliases;
#define LANGSTANDARD_ALIAS_DEPR(id, alias)
#include "clang/Frontend/LangStandards.def"
          Diag << NumAliases;
#define LANGSTANDARD(id, name, lang, desc, features)
#define LANGSTANDARD_ALIAS(id, alias) \
          if (KindValue == LangStandard::lang_##id) Diag << alias;
#define LANGSTANDARD_ALIAS_DEPR(id, alias)
#include "clang/Frontend/LangStandards.def"
        }
      }
    } else {
      // Valid standard, check to make sure language and standard are
      // compatible.
      const LangStandard &Std = LangStandard::getLangStandardForKind(LangStd);
      if (!IsInputCompatibleWithStandard(IK, A, Args, Std, LangStd, // INTEL
                                         Diags)) { // INTEL
        Diags.Report(diag::err_drv_argument_not_allowed_with)
          << A->getAsString(Args) << GetInputKindName(IK);
      }
    }
  }

  if (Args.hasArg(OPT_fno_dllexport_inlines))
    Opts.DllExportInlines = false;

  if (const Arg *A = Args.getLastArg(OPT_fcf_protection_EQ)) {
    StringRef Name = A->getValue();
    if (Name == "full" || Name == "branch") {
      Opts.CFProtectionBranch = 1;
    }
  }
  // -cl-std only applies for OpenCL language standards.
  // Override the -std option in this case.
  if (const Arg *A = Args.getLastArg(OPT_cl_std_EQ)) {
    LangStandard::Kind OpenCLLangStd
      = llvm::StringSwitch<LangStandard::Kind>(A->getValue())
        .Cases("cl", "CL", LangStandard::lang_opencl10)
        .Cases("cl1.1", "CL1.1", LangStandard::lang_opencl11)
        .Cases("cl1.2", "CL1.2", LangStandard::lang_opencl12)
        .Cases("cl2.0", "CL2.0", LangStandard::lang_opencl20)
        .Case("c++", LangStandard::lang_openclcpp)
        .Default(LangStandard::lang_unspecified);

    if (OpenCLLangStd == LangStandard::lang_unspecified) {
      Diags.Report(diag::err_drv_invalid_value)
        << A->getAsString(Args) << A->getValue();
    }
    else
      LangStd = OpenCLLangStd;
  }

  Opts.IncludeDefaultHeader = Args.hasArg(OPT_finclude_default_header);

  llvm::Triple T(TargetOpts.Triple);
  CompilerInvocation::setLangDefaults(Opts, IK, T, PPOpts, LangStd);
#if INTEL_CUSTOMIZATION
  Opts.IntelCompat = Args.hasArg(OPT_fintel_compatibility);
  if (Opts.IntelCompat)
    Opts.setAllIntelCompatItemsState(true);
  for (const Arg *A : Args.filtered(OPT_fintel_compatibility_enable,
                                    OPT_fintel_compatibility_disable)) {
    A->claim();
    bool Enable = (A->getOption().getID() == OPT_fintel_compatibility_enable);
    // We can have a list of comma separated names.
    StringRef ItemList = A->getValue();
    SmallVector<StringRef, 32> Items;
    ItemList.split(Items, ",");
    for (StringRef Item : Items) {
      if (!Opts.setIntelCompatItemsState(Item, Enable))
        Diags.Report(diag::err_drv_invalid_value) << A->getSpelling() << Item;
    }
  }
  Opts.ShowIntelCompatHelp = Args.hasArg(OPT_fintel_compatibility_help);
  Opts.IntelMSCompat = Args.hasArg(OPT_fintel_ms_compatibility);
  Opts.HLS = Args.hasArg(OPT_fhls);
  Opts.IntelQuad = Args.hasArg(OPT_extended_float_types);
  Opts.IntelAdvancedOptim = Args.hasArg(OPT_fintel_advanced_optim);
  // CQ381541: Parse IMF attributes
  if (Opts.IntelCompat && Args.hasArg(OPT_fintel_imf_attr_EQ)) {
    bool ImfFuncSetFilled = false;
    StringRef IMFAttrs = Args.getLastArgValue(OPT_fintel_imf_attr_EQ);
    SmallVector<StringRef, 8> IMFAttrArr;
    IMFAttrs.split(IMFAttrArr, ' ');
    for (size_t i = 0; i < IMFAttrArr.size(); ++i) {
      SmallVector<StringRef, 3> IMFAttrElement;
      IMFAttrArr[i].split(IMFAttrElement, ':');
      if (IMFAttrElement.size() == 2) {
        // fill the list of IMF functions if not done yet.
        if (!ImfFuncSetFilled) {
          ImfFuncSetFilled = true;
          FillImfFuncSet(Opts.ImfFuncSet);
        }
        std::pair<LangOptions::IMFAttrMap::iterator, bool> res =
            Opts.ImfAttrMap.insert(
                std::make_pair(IMFAttrElement[0], IMFAttrElement[1]));
        if (!res.second) {
          // there is an attribute in the list. update it.
          res.first->second = IMFAttrElement[1];
        }
      } else if (IMFAttrElement.size() == 3) {
        SmallVector<StringRef, 30> FuncList;
        IMFAttrElement[2].split(FuncList, ',');
        for (size_t k = 0; k < FuncList.size(); ++k) {
          auto it = Opts.ImfAttrFuncMap.find(FuncList[k]);
          if (it != Opts.ImfAttrFuncMap.end()) {
            // the function is already in the map. add options to it.
            std::pair<LangOptions::IMFAttrMap::iterator, bool> res =
                it->second.insert(
                    std::make_pair(IMFAttrElement[0], IMFAttrElement[1]));
            if (!res.second) {
              res.first->second = IMFAttrElement[1];
            }
          } else {
            // the first appearence of the function in the imf attributes.
            LangOptions::IMFAttrMap NewMap;
            NewMap.insert(
                std::make_pair(IMFAttrElement[0], IMFAttrElement[1]));
            Opts.ImfAttrFuncMap.insert(
                std::make_pair(FuncList[k], std::move(NewMap)));
          }
        }
      }
    }
  }
  Opts.OpenMPThreadPrivateLegacy =
      Args.hasArg(OPT_fopenmp_threadprivate_legacy);
  Opts.IntelDriverTempfileName =
      Args.getLastArgValue(OPT_fintel_driver_tempfile_name_EQ);
  Opts.Restrict =
      Args.hasFlag(OPT_restrict, OPT_no_restrict, /*Default=*/Opts.C99);
  // Fix for CQ#373517: compilation fails with 'redefinition of default
  // argument'.
  Opts.GnuPermissive = Args.hasArg(OPT_gnu_permissive);
  // CQ371729: Incompatible name mangling.
  Opts.GNUMangling =
      Args.hasFlag(OPT_gnu_mangling_for_simd_types,
                   OPT_no_gnu_mangling_for_simd_types, Opts.GNUMangling);
  Opts.GNUFABIVersion = getLastArgIntValue(Args, OPT_gnu_fabi_version_EQ,
                                           Opts.GNUFABIVersion, Diags);

  // CQ382285: Emulate GNU ABI support exactly as icc does it.
  if (Opts.GNUFABIVersion == 0)
    Opts.EmulateGNUABIBugs = 0;

  // CQ380574: Ability to set various predefines based on gcc version needed.
  Opts.GNUVersion = getLastArgIntValue(Args, OPT_gnu_version_EQ,
                                       40500,
                                       Diags);

  // cmplrs-417: Get the appropriate FABI version to emulate
  Opts.GNUFABIVersion = getGNUFABIVersion(Args.hasArg(OPT_gnu_fabi_version_EQ),
                                          Opts.GNUFABIVersion,
                                          Opts.GNUVersion);

  Opts.Float128 = Opts.IntelQuad || (Opts.IntelCompat && Opts.GNUMode &&
                                     Opts.GNUVersion >= 40400);
  // CQ376358: Support -ffriend-injection option.
  // GCC < 4.01.00 supports friend function injections by default.
  // GCC < 4.00.01 supports friend classes injections by default.
  // This copied from EDG for better compatibility with icc/gcc.
  Opts.FriendFunctionInject =
      Args.hasFlag(OPT_friend_injection, OPT_no_friend_injection,
                   Opts.GNUVersion < 40100 && !Opts.CPlusPlus11);
  Opts.FriendClassInject =
      Args.hasFlag(OPT_friend_injection, OPT_no_friend_injection,
                   Opts.GNUVersion < 40001 && !Opts.CPlusPlus11);
#endif  // INTEL_CUSTOMIZATION

  // -cl-strict-aliasing needs to emit diagnostic in the case where CL > 1.0.
  // This option should be deprecated for CL > 1.0 because
  // this option was added for compatibility with OpenCL 1.0.
  if (Args.getLastArg(OPT_cl_strict_aliasing)
       && Opts.OpenCLVersion > 100) {
    Diags.Report(diag::warn_option_invalid_ocl_version)
        << Opts.getOpenCLVersionTuple().getAsString()
        << Args.getLastArg(OPT_cl_strict_aliasing)->getAsString(Args);
  }

  // We abuse '-f[no-]gnu-keywords' to force overriding all GNU-extension
  // keywords. This behavior is provided by GCC's poorly named '-fasm' flag,
  // while a subset (the non-C++ GNU keywords) is provided by GCC's
  // '-fgnu-keywords'. Clang conflates the two for simplicity under the single
  // name, as it doesn't seem a useful distinction.
  Opts.GNUKeywords = Args.hasFlag(OPT_fgnu_keywords, OPT_fno_gnu_keywords,
                                  Opts.GNUKeywords);

  Opts.Digraphs = Args.hasFlag(OPT_fdigraphs, OPT_fno_digraphs, Opts.Digraphs);

  if (Args.hasArg(OPT_fno_operator_names))
    Opts.CXXOperatorNames = 0;

  if (Args.hasArg(OPT_fcuda_is_device))
    Opts.CUDAIsDevice = 1;

  if (Args.hasArg(OPT_fcuda_allow_variadic_functions))
    Opts.CUDAAllowVariadicFunctions = 1;

  if (Args.hasArg(OPT_fno_cuda_host_device_constexpr))
    Opts.CUDAHostDeviceConstexpr = 0;

  if (Opts.CUDAIsDevice && Args.hasArg(OPT_fcuda_approx_transcendentals))
    Opts.CUDADeviceApproxTranscendentals = 1;

  Opts.GPURelocatableDeviceCode = Args.hasArg(OPT_fgpu_rdc);

  if (Opts.ObjC) {
    if (Arg *arg = Args.getLastArg(OPT_fobjc_runtime_EQ)) {
      StringRef value = arg->getValue();
      if (Opts.ObjCRuntime.tryParse(value))
        Diags.Report(diag::err_drv_unknown_objc_runtime) << value;
    }

    if (Args.hasArg(OPT_fobjc_gc_only))
      Opts.setGC(LangOptions::GCOnly);
    else if (Args.hasArg(OPT_fobjc_gc))
      Opts.setGC(LangOptions::HybridGC);
    else if (Args.hasArg(OPT_fobjc_arc)) {
      Opts.ObjCAutoRefCount = 1;
      if (!Opts.ObjCRuntime.allowsARC())
        Diags.Report(diag::err_arc_unsupported_on_runtime);
    }

    // ObjCWeakRuntime tracks whether the runtime supports __weak, not
    // whether the feature is actually enabled.  This is predominantly
    // determined by -fobjc-runtime, but we allow it to be overridden
    // from the command line for testing purposes.
    if (Args.hasArg(OPT_fobjc_runtime_has_weak))
      Opts.ObjCWeakRuntime = 1;
    else
      Opts.ObjCWeakRuntime = Opts.ObjCRuntime.allowsWeak();

    // ObjCWeak determines whether __weak is actually enabled.
    // Note that we allow -fno-objc-weak to disable this even in ARC mode.
    if (auto weakArg = Args.getLastArg(OPT_fobjc_weak, OPT_fno_objc_weak)) {
      if (!weakArg->getOption().matches(OPT_fobjc_weak)) {
        assert(!Opts.ObjCWeak);
      } else if (Opts.getGC() != LangOptions::NonGC) {
        Diags.Report(diag::err_objc_weak_with_gc);
      } else if (!Opts.ObjCWeakRuntime) {
        Diags.Report(diag::err_objc_weak_unsupported);
      } else {
        Opts.ObjCWeak = 1;
      }
    } else if (Opts.ObjCAutoRefCount) {
      Opts.ObjCWeak = Opts.ObjCWeakRuntime;
    }

    if (Args.hasArg(OPT_fno_objc_infer_related_result_type))
      Opts.ObjCInferRelatedResultType = 0;

    if (Args.hasArg(OPT_fobjc_subscripting_legacy_runtime))
      Opts.ObjCSubscriptingLegacyRuntime =
        (Opts.ObjCRuntime.getKind() == ObjCRuntime::FragileMacOSX);
  }

  if (Args.hasArg(OPT_fgnu89_inline)) {
    if (Opts.CPlusPlus)
      Diags.Report(diag::err_drv_argument_not_allowed_with)
        << "-fgnu89-inline" << GetInputKindName(IK);
    else
      Opts.GNUInline = 1;
  }

  if (Args.hasArg(OPT_fapple_kext)) {
    if (!Opts.CPlusPlus)
      Diags.Report(diag::warn_c_kext);
    else
      Opts.AppleKext = 1;
  }

  if (Args.hasArg(OPT_print_ivar_layout))
    Opts.ObjCGCBitmapPrint = 1;

  if (Args.hasArg(OPT_fno_constant_cfstrings))
    Opts.NoConstantCFStrings = 1;
  if (const auto *A = Args.getLastArg(OPT_fcf_runtime_abi_EQ))
    Opts.CFRuntime =
        llvm::StringSwitch<LangOptions::CoreFoundationABI>(A->getValue())
            .Cases("unspecified", "standalone", "objc",
                   LangOptions::CoreFoundationABI::ObjectiveC)
            .Cases("swift", "swift-5.0",
                   LangOptions::CoreFoundationABI::Swift5_0)
            .Case("swift-4.2", LangOptions::CoreFoundationABI::Swift4_2)
            .Case("swift-4.1", LangOptions::CoreFoundationABI::Swift4_1)
            .Default(LangOptions::CoreFoundationABI::ObjectiveC);

  if (Args.hasArg(OPT_fzvector))
    Opts.ZVector = 1;

  if (Args.hasArg(OPT_pthread))
    Opts.POSIXThreads = 1;

  // The value-visibility mode defaults to "default".
  if (Arg *visOpt = Args.getLastArg(OPT_fvisibility)) {
    Opts.setValueVisibilityMode(parseVisibility(visOpt, Args, Diags));
  } else {
    Opts.setValueVisibilityMode(DefaultVisibility);
  }

  // The type-visibility mode defaults to the value-visibility mode.
  if (Arg *typeVisOpt = Args.getLastArg(OPT_ftype_visibility)) {
    Opts.setTypeVisibilityMode(parseVisibility(typeVisOpt, Args, Diags));
  } else {
    Opts.setTypeVisibilityMode(Opts.getValueVisibilityMode());
  }

  if (Args.hasArg(OPT_fvisibility_inlines_hidden))
    Opts.InlineVisibilityHidden = 1;

  if (Args.hasArg(OPT_fvisibility_global_new_delete_hidden))
    Opts.GlobalAllocationFunctionVisibilityHidden = 1;

  if (Args.hasArg(OPT_ftrapv)) {
    Opts.setSignedOverflowBehavior(LangOptions::SOB_Trapping);
    // Set the handler, if one is specified.
    Opts.OverflowHandler =
        Args.getLastArgValue(OPT_ftrapv_handler);
  }
  else if (Args.hasArg(OPT_fwrapv))
    Opts.setSignedOverflowBehavior(LangOptions::SOB_Defined);

  Opts.MSVCCompat = Args.hasArg(OPT_fms_compatibility);
  Opts.MicrosoftExt = Opts.MSVCCompat || Args.hasArg(OPT_fms_extensions);
  Opts.AsmBlocks = Args.hasArg(OPT_fasm_blocks) || Opts.MicrosoftExt;
  Opts.MSCompatibilityVersion = 0;
  if (const Arg *A = Args.getLastArg(OPT_fms_compatibility_version)) {
    VersionTuple VT;
    if (VT.tryParse(A->getValue()))
      Diags.Report(diag::err_drv_invalid_value) << A->getAsString(Args)
                                                << A->getValue();
    Opts.MSCompatibilityVersion = VT.getMajor() * 10000000 +
                                  VT.getMinor().getValueOr(0) * 100000 +
                                  VT.getSubminor().getValueOr(0);
  }

  // Mimicing gcc's behavior, trigraphs are only enabled if -trigraphs
  // is specified, or -std is set to a conforming mode.
  // Trigraphs are disabled by default in c++1z onwards.
  Opts.Trigraphs = !Opts.GNUMode && !Opts.MSVCCompat && !Opts.CPlusPlus17;
  Opts.Trigraphs =
      Args.hasFlag(OPT_ftrigraphs, OPT_fno_trigraphs, Opts.Trigraphs);

  Opts.DollarIdents = Args.hasFlag(OPT_fdollars_in_identifiers,
                                   OPT_fno_dollars_in_identifiers,
                                   Opts.DollarIdents);
  Opts.PascalStrings = Args.hasArg(OPT_fpascal_strings);
  Opts.VtorDispMode = getLastArgIntValue(Args, OPT_vtordisp_mode_EQ, 1, Diags);
  Opts.Borland = Args.hasArg(OPT_fborland_extensions);
  Opts.WritableStrings = Args.hasArg(OPT_fwritable_strings);
  Opts.ConstStrings = Args.hasFlag(OPT_fconst_strings, OPT_fno_const_strings,
                                   Opts.ConstStrings);
  if (Args.hasArg(OPT_fno_lax_vector_conversions))
    Opts.LaxVectorConversions = 0;
  if (Args.hasArg(OPT_fno_threadsafe_statics))
    Opts.ThreadsafeStatics = 0;
  Opts.Exceptions = Args.hasArg(OPT_fexceptions);
  Opts.ObjCExceptions = Args.hasArg(OPT_fobjc_exceptions);
  Opts.CXXExceptions = Args.hasArg(OPT_fcxx_exceptions);

  // -ffixed-point
  Opts.FixedPoint =
      Args.hasFlag(OPT_ffixed_point, OPT_fno_fixed_point, /*Default=*/false) &&
      !Opts.CPlusPlus;
  Opts.PaddingOnUnsignedFixedPoint =
      Args.hasFlag(OPT_fpadding_on_unsigned_fixed_point,
                   OPT_fno_padding_on_unsigned_fixed_point,
                   /*Default=*/false) &&
      Opts.FixedPoint;

  // Handle exception personalities
  Arg *A = Args.getLastArg(options::OPT_fsjlj_exceptions,
                           options::OPT_fseh_exceptions,
                           options::OPT_fdwarf_exceptions);
  if (A) {
    const Option &Opt = A->getOption();
    llvm::Triple T(TargetOpts.Triple);
    if (T.isWindowsMSVCEnvironment())
      Diags.Report(diag::err_fe_invalid_exception_model)
          << Opt.getName() << T.str();

    Opts.SjLjExceptions = Opt.matches(options::OPT_fsjlj_exceptions);
    Opts.SEHExceptions = Opt.matches(options::OPT_fseh_exceptions);
    Opts.DWARFExceptions = Opt.matches(options::OPT_fdwarf_exceptions);
  }

  Opts.ExternCNoUnwind = Args.hasArg(OPT_fexternc_nounwind);
  Opts.TraditionalCPP = Args.hasArg(OPT_traditional_cpp);

  Opts.RTTI = Opts.CPlusPlus && !Args.hasArg(OPT_fno_rtti);
  Opts.RTTIData = Opts.RTTI && !Args.hasArg(OPT_fno_rtti_data);
  Opts.Blocks = Args.hasArg(OPT_fblocks) || (Opts.OpenCL
    && Opts.OpenCLVersion == 200);
  Opts.BlocksRuntimeOptional = Args.hasArg(OPT_fblocks_runtime_optional);
  Opts.CoroutinesTS = Args.hasArg(OPT_fcoroutines_ts);

  // Enable [[]] attributes in C++11 by default.
  Opts.DoubleSquareBracketAttributes =
      Args.hasFlag(OPT_fdouble_square_bracket_attributes,
                   OPT_fno_double_square_bracket_attributes, Opts.CPlusPlus11);

  Opts.ModulesTS = Args.hasArg(OPT_fmodules_ts);
  Opts.Modules = Args.hasArg(OPT_fmodules) || Opts.ModulesTS;
  Opts.ModulesStrictDeclUse = Args.hasArg(OPT_fmodules_strict_decluse);
  Opts.ModulesDeclUse =
      Args.hasArg(OPT_fmodules_decluse) || Opts.ModulesStrictDeclUse;
  Opts.ModulesLocalVisibility =
      Args.hasArg(OPT_fmodules_local_submodule_visibility) || Opts.ModulesTS;
  Opts.ModulesCodegen = Args.hasArg(OPT_fmodules_codegen);
  Opts.ModulesDebugInfo = Args.hasArg(OPT_fmodules_debuginfo);
  Opts.ModulesSearchAll = Opts.Modules &&
    !Args.hasArg(OPT_fno_modules_search_all) &&
    Args.hasArg(OPT_fmodules_search_all);
  Opts.ModulesErrorRecovery = !Args.hasArg(OPT_fno_modules_error_recovery);
  Opts.ImplicitModules = !Args.hasArg(OPT_fno_implicit_modules);
  Opts.CharIsSigned = Opts.OpenCL || !Args.hasArg(OPT_fno_signed_char);
  Opts.WChar = Opts.CPlusPlus && !Args.hasArg(OPT_fno_wchar);
  Opts.Char8 = Args.hasFlag(OPT_fchar8__t, OPT_fno_char8__t, Opts.CPlusPlus2a);
  if (const Arg *A = Args.getLastArg(OPT_fwchar_type_EQ)) {
    Opts.WCharSize = llvm::StringSwitch<unsigned>(A->getValue())
                         .Case("char", 1)
                         .Case("short", 2)
                         .Case("int", 4)
                         .Default(0);
    if (Opts.WCharSize == 0)
      Diags.Report(diag::err_fe_invalid_wchar_type) << A->getValue();
  }
  Opts.WCharIsSigned = Args.hasFlag(OPT_fsigned_wchar, OPT_fno_signed_wchar, true);
  Opts.ShortEnums = Args.hasArg(OPT_fshort_enums);
  Opts.Freestanding = Args.hasArg(OPT_ffreestanding);
  Opts.NoBuiltin = Args.hasArg(OPT_fno_builtin) || Opts.Freestanding;
  if (!Opts.NoBuiltin)
    getAllNoBuiltinFuncValues(Args, Opts.NoBuiltinFuncs);
  Opts.NoMathBuiltin = Args.hasArg(OPT_fno_math_builtin);
  Opts.RelaxedTemplateTemplateArgs =
      Args.hasArg(OPT_frelaxed_template_template_args);
  Opts.SizedDeallocation = Args.hasArg(OPT_fsized_deallocation);
  Opts.AlignedAllocation =
      Args.hasFlag(OPT_faligned_allocation, OPT_fno_aligned_allocation,
                   Opts.AlignedAllocation);
  Opts.AlignedAllocationUnavailable =
      Opts.AlignedAllocation && Args.hasArg(OPT_aligned_alloc_unavailable);
  Opts.NewAlignOverride =
      getLastArgIntValue(Args, OPT_fnew_alignment_EQ, 0, Diags);
  if (Opts.NewAlignOverride && !llvm::isPowerOf2_32(Opts.NewAlignOverride)) {
    Arg *A = Args.getLastArg(OPT_fnew_alignment_EQ);
    Diags.Report(diag::err_fe_invalid_alignment) << A->getAsString(Args)
                                                 << A->getValue();
    Opts.NewAlignOverride = 0;
  }
  Opts.ConceptsTS = Args.hasArg(OPT_fconcepts_ts);
  Opts.HeinousExtensions = Args.hasArg(OPT_fheinous_gnu_extensions);
  Opts.AccessControl = !Args.hasArg(OPT_fno_access_control);
  Opts.ElideConstructors = !Args.hasArg(OPT_fno_elide_constructors);
  Opts.MathErrno = !Opts.OpenCL && Args.hasArg(OPT_fmath_errno);
  Opts.InstantiationDepth =
      getLastArgIntValue(Args, OPT_ftemplate_depth, 1024, Diags);
  Opts.ArrowDepth =
      getLastArgIntValue(Args, OPT_foperator_arrow_depth, 256, Diags);
  Opts.ConstexprCallDepth =
      getLastArgIntValue(Args, OPT_fconstexpr_depth, 512, Diags);
  Opts.ConstexprStepLimit =
      getLastArgIntValue(Args, OPT_fconstexpr_steps, 1048576, Diags);
  Opts.BracketDepth = getLastArgIntValue(Args, OPT_fbracket_depth, 256, Diags);
  Opts.DelayedTemplateParsing = Args.hasArg(OPT_fdelayed_template_parsing);
  Opts.NumLargeByValueCopy =
      getLastArgIntValue(Args, OPT_Wlarge_by_value_copy_EQ, 0, Diags);
  Opts.MSBitfields = Args.hasArg(OPT_mms_bitfields);
  Opts.ObjCConstantStringClass =
    Args.getLastArgValue(OPT_fconstant_string_class);
  Opts.ObjCDefaultSynthProperties =
    !Args.hasArg(OPT_disable_objc_default_synthesize_properties);
  Opts.EncodeExtendedBlockSig =
    Args.hasArg(OPT_fencode_extended_block_signature);
  Opts.EmitAllDecls = Args.hasArg(OPT_femit_all_decls);
  Opts.PackStruct = getLastArgIntValue(Args, OPT_fpack_struct_EQ, 0, Diags);
  Opts.MaxTypeAlign = getLastArgIntValue(Args, OPT_fmax_type_align_EQ, 0, Diags);
  Opts.AlignDouble = Args.hasArg(OPT_malign_double);
  Opts.PICLevel = getLastArgIntValue(Args, OPT_pic_level, 0, Diags);
  Opts.PIE = Args.hasArg(OPT_pic_is_pie);
  Opts.Static = Args.hasArg(OPT_static_define);
  Opts.DumpRecordLayoutsSimple = Args.hasArg(OPT_fdump_record_layouts_simple);
  Opts.DumpRecordLayouts = Opts.DumpRecordLayoutsSimple
                        || Args.hasArg(OPT_fdump_record_layouts);
  Opts.DumpVTableLayouts = Args.hasArg(OPT_fdump_vtable_layouts);
  Opts.SpellChecking = !Args.hasArg(OPT_fno_spell_checking);
  Opts.NoBitFieldTypeAlign = Args.hasArg(OPT_fno_bitfield_type_align);
  Opts.SinglePrecisionConstants = Args.hasArg(OPT_cl_single_precision_constant);
  Opts.FastRelaxedMath = Args.hasArg(OPT_cl_fast_relaxed_math);
  Opts.HexagonQdsp6Compat = Args.hasArg(OPT_mqdsp6_compat);
  Opts.FakeAddressSpaceMap = Args.hasArg(OPT_ffake_address_space_map);
  Opts.ParseUnknownAnytype = Args.hasArg(OPT_funknown_anytype);
  Opts.DebuggerSupport = Args.hasArg(OPT_fdebugger_support);
  Opts.DebuggerCastResultToId = Args.hasArg(OPT_fdebugger_cast_result_to_id);
  Opts.DebuggerObjCLiteral = Args.hasArg(OPT_fdebugger_objc_literal);
  Opts.ApplePragmaPack = Args.hasArg(OPT_fapple_pragma_pack);
  Opts.ModuleName = Args.getLastArgValue(OPT_fmodule_name_EQ);
  Opts.CurrentModule = Opts.ModuleName;
  Opts.AppExt = Args.hasArg(OPT_fapplication_extension);
  Opts.ModuleFeatures = Args.getAllArgValues(OPT_fmodule_feature);
  llvm::sort(Opts.ModuleFeatures);
  Opts.NativeHalfType |= Args.hasArg(OPT_fnative_half_type);
  Opts.NativeHalfArgsAndReturns |= Args.hasArg(OPT_fnative_half_arguments_and_returns);
  // Enable HalfArgsAndReturns if present in Args or if NativeHalfArgsAndReturns
  // is enabled.
  Opts.HalfArgsAndReturns = Args.hasArg(OPT_fallow_half_arguments_and_returns)
                            | Opts.NativeHalfArgsAndReturns;
  Opts.GNUAsm = !Args.hasArg(OPT_fno_gnu_inline_asm);

  // __declspec is enabled by default for the PS4 by the driver, and also
  // enabled for Microsoft Extensions or Borland Extensions, here.
  //
  // FIXME: __declspec is also currently enabled for CUDA, but isn't really a
  // CUDA extension. However, it is required for supporting
  // __clang_cuda_builtin_vars.h, which uses __declspec(property). Once that has
  // been rewritten in terms of something more generic, remove the Opts.CUDA
  // term here.
  Opts.DeclSpecKeyword =
      Args.hasFlag(OPT_fdeclspec, OPT_fno_declspec,
                   (Opts.MicrosoftExt || Opts.Borland ||      // INTEL
                    Opts.CUDA || Opts.IntelCompat));          // INTEL

  if (Arg *A = Args.getLastArg(OPT_faddress_space_map_mangling_EQ)) {
    switch (llvm::StringSwitch<unsigned>(A->getValue())
      .Case("target", LangOptions::ASMM_Target)
      .Case("no", LangOptions::ASMM_Off)
      .Case("yes", LangOptions::ASMM_On)
      .Default(255)) {
    default:
      Diags.Report(diag::err_drv_invalid_value)
        << "-faddress-space-map-mangling=" << A->getValue();
      break;
    case LangOptions::ASMM_Target:
      Opts.setAddressSpaceMapMangling(LangOptions::ASMM_Target);
      break;
    case LangOptions::ASMM_On:
      Opts.setAddressSpaceMapMangling(LangOptions::ASMM_On);
      break;
    case LangOptions::ASMM_Off:
      Opts.setAddressSpaceMapMangling(LangOptions::ASMM_Off);
      break;
    }
  }

  if (Arg *A = Args.getLastArg(OPT_fms_memptr_rep_EQ)) {
    LangOptions::PragmaMSPointersToMembersKind InheritanceModel =
        llvm::StringSwitch<LangOptions::PragmaMSPointersToMembersKind>(
            A->getValue())
            .Case("single",
                  LangOptions::PPTMK_FullGeneralitySingleInheritance)
            .Case("multiple",
                  LangOptions::PPTMK_FullGeneralityMultipleInheritance)
            .Case("virtual",
                  LangOptions::PPTMK_FullGeneralityVirtualInheritance)
            .Default(LangOptions::PPTMK_BestCase);
    if (InheritanceModel == LangOptions::PPTMK_BestCase)
      Diags.Report(diag::err_drv_invalid_value)
          << "-fms-memptr-rep=" << A->getValue();

    Opts.setMSPointerToMemberRepresentationMethod(InheritanceModel);
  }

  // Check for MS default calling conventions being specified.
  if (Arg *A = Args.getLastArg(OPT_fdefault_calling_conv_EQ)) {
    LangOptions::DefaultCallingConvention DefaultCC =
        llvm::StringSwitch<LangOptions::DefaultCallingConvention>(A->getValue())
            .Case("cdecl", LangOptions::DCC_CDecl)
            .Case("fastcall", LangOptions::DCC_FastCall)
            .Case("stdcall", LangOptions::DCC_StdCall)
            .Case("vectorcall", LangOptions::DCC_VectorCall)
            .Case("regcall", LangOptions::DCC_RegCall)
            .Default(LangOptions::DCC_None);
    if (DefaultCC == LangOptions::DCC_None)
      Diags.Report(diag::err_drv_invalid_value)
          << "-fdefault-calling-conv=" << A->getValue();

    llvm::Triple T(TargetOpts.Triple);
    llvm::Triple::ArchType Arch = T.getArch();
    bool emitError = (DefaultCC == LangOptions::DCC_FastCall ||
                      DefaultCC == LangOptions::DCC_StdCall) &&
                     Arch != llvm::Triple::x86;
    emitError |= (DefaultCC == LangOptions::DCC_VectorCall ||
                  DefaultCC == LangOptions::DCC_RegCall) &&
                 !(Arch == llvm::Triple::x86 || Arch == llvm::Triple::x86_64);
    if (emitError)
      Diags.Report(diag::err_drv_argument_not_allowed_with)
          << A->getSpelling() << T.getTriple();
    else
      Opts.setDefaultCallingConv(DefaultCC);
  }

  // -mrtd option
  if (Arg *A = Args.getLastArg(OPT_mrtd)) {
    if (Opts.getDefaultCallingConv() != LangOptions::DCC_None)
      Diags.Report(diag::err_drv_argument_not_allowed_with)
          << A->getSpelling() << "-fdefault-calling-conv";
    else {
      llvm::Triple T(TargetOpts.Triple);
      if (T.getArch() != llvm::Triple::x86)
        Diags.Report(diag::err_drv_argument_not_allowed_with)
            << A->getSpelling() << T.getTriple();
      else
        Opts.setDefaultCallingConv(LangOptions::DCC_StdCall);
    }
  }

  // Check if -fopenmp is specified.
  Opts.OpenMP = Args.hasArg(options::OPT_fopenmp) ? 1 : 0;
#if INTEL_CUSTOMIZATION
  Opts.OpenMPSimdOnly = false;
  Opts.OpenMPSimdDisabled = false;
  Opts.OpenMPTBBOnly = false;
  Opts.OpenMPTBBDisabled = false;
  if (Opts.IntelCompat) {
    if (Opts.OpenMP) {
      // OpenMP is enabled but we want to disable OpenMP subset
      Opts.OpenMPSimdDisabled = Args.hasArg(OPT_fno_openmp_simd);
      Opts.OpenMPTBBDisabled = Args.hasArg(OPT_fnointel_openmp_tbb);
    } else {
      Opts.OpenMPSimdOnly = Args.hasArg(OPT_fopenmp_simd);
      Opts.OpenMPTBBOnly = Args.hasArg(OPT_fintel_openmp_tbb);
      if (Opts.OpenMPSimdOnly || Opts.OpenMPTBBOnly)
        Opts.OpenMP = true;
    }
  }
#endif //INTEL_CUSTOMIZATION
#if INTEL_COLLAB
  Opts.OpenMPLateOutline =
      Opts.OpenMP && Args.hasArg(options::OPT_fopenmp_late_outline);
#endif // INTEL_COLLAB
#if INTEL_CUSTOMIZATION
  // Allow this spelling until removed from icx driver.
  if (!Opts.OpenMPLateOutline)
    Opts.OpenMPLateOutline =
        Opts.OpenMP && Args.hasArg(OPT_fintel_openmp_region);
#endif // INTEL_CUSTOMIZATION

  // Check if -fopenmp-simd is specified.
  bool IsSimdSpecified =
      Args.hasFlag(options::OPT_fopenmp_simd, options::OPT_fno_openmp_simd,
                   /*Default=*/false);
  Opts.OpenMPSimd = !Opts.OpenMP && IsSimdSpecified;
  Opts.OpenMPUseTLS =
#if INTEL_CUSTOMIZATION
      !Args.hasArg(options::OPT_fopenmp_threadprivate_legacy) &&
#endif  // INTEL_CUSTOMIZATION
      Opts.OpenMP && !Args.hasArg(options::OPT_fnoopenmp_use_tls);
  Opts.OpenMPIsDevice =
      Opts.OpenMP && Args.hasArg(options::OPT_fopenmp_is_device);
  bool IsTargetSpecified =
      Opts.OpenMPIsDevice || Args.hasArg(options::OPT_fopenmp_targets_EQ);

  if (Opts.OpenMP || Opts.OpenMPSimd) {
    if (int Version = getLastArgIntValue(
            Args, OPT_fopenmp_version_EQ,
            (IsSimdSpecified || IsTargetSpecified) ? 45 : Opts.OpenMP, Diags))
      Opts.OpenMP = Version;
    else if (IsSimdSpecified || IsTargetSpecified)
      Opts.OpenMP = 45;
    // Provide diagnostic when a given target is not expected to be an OpenMP
    // device or host.
    if (!Opts.OpenMPIsDevice) {
      switch (T.getArch()) {
      default:
        break;
      // Add unsupported host targets here:
      case llvm::Triple::nvptx:
      case llvm::Triple::nvptx64:
        Diags.Report(diag::err_drv_omp_host_target_not_supported)
            << TargetOpts.Triple;
        break;
      }
    }
  }

  // Set the flag to prevent the implementation from emitting device exception
  // handling code for those requiring so.
  Opts.OpenMPHostCXXExceptions = Opts.Exceptions && Opts.CXXExceptions;
  if ((Opts.OpenMPIsDevice && T.isNVPTX()) || Opts.OpenCLCPlusPlus) {
    Opts.Exceptions = 0;
    Opts.CXXExceptions = 0;
  }
  if (Opts.OpenMPIsDevice && T.isNVPTX()) {
    Opts.OpenMPCUDANumSMs =
        getLastArgIntValue(Args, options::OPT_fopenmp_cuda_number_of_sm_EQ,
                           Opts.OpenMPCUDANumSMs, Diags);
    Opts.OpenMPCUDABlocksPerSM =
        getLastArgIntValue(Args, options::OPT_fopenmp_cuda_blocks_per_sm_EQ,
                           Opts.OpenMPCUDABlocksPerSM, Diags);
  }

  // Get the OpenMP target triples if any.
  if (Arg *A = Args.getLastArg(options::OPT_fopenmp_targets_EQ)) {

    for (unsigned i = 0; i < A->getNumValues(); ++i) {
      llvm::Triple TT(A->getValue(i));

      if (TT.getArch() == llvm::Triple::UnknownArch ||
          !(TT.getArch() == llvm::Triple::ppc ||
            TT.getArch() == llvm::Triple::ppc64 ||
            TT.getArch() == llvm::Triple::ppc64le ||
            TT.getArch() == llvm::Triple::nvptx ||
            TT.getArch() == llvm::Triple::nvptx64 ||
            TT.getArch() == llvm::Triple::x86 ||
#if INTEL_COLLAB
            TT.getArch() == llvm::Triple::x86_64 ||
            TT.getArch() == llvm::Triple::spir ||
            TT.getArch() == llvm::Triple::spir64))
#else
            TT.getArch() == llvm::Triple::x86_64))
#endif // INTEL_COLLAB
        Diags.Report(diag::err_drv_invalid_omp_target) << A->getValue(i);
      else
        Opts.OMPTargetTriples.push_back(TT);
    }
  }

  // Get OpenMP host file path if any and report if a non existent file is
  // found
  if (Arg *A = Args.getLastArg(options::OPT_fopenmp_host_ir_file_path)) {
    Opts.OMPHostIRFile = A->getValue();
    if (!llvm::sys::fs::exists(Opts.OMPHostIRFile))
      Diags.Report(diag::err_drv_omp_host_ir_file_not_found)
          << Opts.OMPHostIRFile;
  }

  // Set CUDA mode for OpenMP target NVPTX if specified in options
  Opts.OpenMPCUDAMode = Opts.OpenMPIsDevice && T.isNVPTX() &&
                        Args.hasArg(options::OPT_fopenmp_cuda_mode);

  // Set CUDA mode for OpenMP target NVPTX if specified in options
  Opts.OpenMPCUDAForceFullRuntime =
      Opts.OpenMPIsDevice && T.isNVPTX() &&
      Args.hasArg(options::OPT_fopenmp_cuda_force_full_runtime);

  // Record whether the __DEPRECATED define was requested.
  Opts.Deprecated = Args.hasFlag(OPT_fdeprecated_macro,
                                 OPT_fno_deprecated_macro,
                                 Opts.Deprecated);

  // FIXME: Eliminate this dependency.
  unsigned Opt = getOptimizationLevel(Args, IK, Diags),
       OptSize = getOptimizationLevelSize(Args);
  Opts.Optimize = Opt != 0;
  Opts.OptimizeSize = OptSize != 0;

  // This is the __NO_INLINE__ define, which just depends on things like the
  // optimization level and -fno-inline, not actually whether the backend has
  // inlining enabled.
  Opts.NoInlineDefine = !Opts.Optimize;
  if (Arg *InlineArg = Args.getLastArg(
          options::OPT_finline_functions, options::OPT_finline_hint_functions,
          options::OPT_fno_inline_functions, options::OPT_fno_inline))
    if (InlineArg->getOption().matches(options::OPT_fno_inline))
      Opts.NoInlineDefine = true;

  Opts.FastMath = Args.hasArg(OPT_ffast_math) ||
      Args.hasArg(OPT_cl_fast_relaxed_math);
  Opts.FiniteMathOnly = Args.hasArg(OPT_ffinite_math_only) ||
      Args.hasArg(OPT_cl_finite_math_only) ||
      Args.hasArg(OPT_cl_fast_relaxed_math);
  Opts.UnsafeFPMath = Args.hasArg(OPT_menable_unsafe_fp_math) ||
                      Args.hasArg(OPT_cl_unsafe_math_optimizations) ||
                      Args.hasArg(OPT_cl_fast_relaxed_math);

  if (Arg *A = Args.getLastArg(OPT_ffp_contract)) {
    StringRef Val = A->getValue();
    if (Val == "fast")
      Opts.setDefaultFPContractMode(LangOptions::FPC_Fast);
    else if (Val == "on")
      Opts.setDefaultFPContractMode(LangOptions::FPC_On);
    else if (Val == "off")
      Opts.setDefaultFPContractMode(LangOptions::FPC_Off);
    else
      Diags.Report(diag::err_drv_invalid_value) << A->getAsString(Args) << Val;
  }

  Opts.RetainCommentsFromSystemHeaders =
      Args.hasArg(OPT_fretain_comments_from_system_headers);

  unsigned SSP = getLastArgIntValue(Args, OPT_stack_protector, 0, Diags);
  switch (SSP) {
  default:
    Diags.Report(diag::err_drv_invalid_value)
      << Args.getLastArg(OPT_stack_protector)->getAsString(Args) << SSP;
    break;
  case 0: Opts.setStackProtector(LangOptions::SSPOff); break;
  case 1: Opts.setStackProtector(LangOptions::SSPOn);  break;
  case 2: Opts.setStackProtector(LangOptions::SSPStrong); break;
  case 3: Opts.setStackProtector(LangOptions::SSPReq); break;
  }

  // Parse -fsanitize= arguments.
  parseSanitizerKinds("-fsanitize=", Args.getAllArgValues(OPT_fsanitize_EQ),
                      Diags, Opts.Sanitize);
  // -fsanitize-address-field-padding=N has to be a LangOpt, parse it here.
  Opts.SanitizeAddressFieldPadding =
      getLastArgIntValue(Args, OPT_fsanitize_address_field_padding, 0, Diags);
  Opts.SanitizerBlacklistFiles = Args.getAllArgValues(OPT_fsanitize_blacklist);

  // -fxray-instrument
  Opts.XRayInstrument =
      Args.hasFlag(OPT_fxray_instrument, OPT_fnoxray_instrument, false);

  // -fxray-always-emit-customevents
  Opts.XRayAlwaysEmitCustomEvents =
      Args.hasFlag(OPT_fxray_always_emit_customevents,
                   OPT_fnoxray_always_emit_customevents, false);

  // -fxray-always-emit-typedevents
  Opts.XRayAlwaysEmitTypedEvents =
      Args.hasFlag(OPT_fxray_always_emit_typedevents,
                   OPT_fnoxray_always_emit_customevents, false);

  // -fxray-{always,never}-instrument= filenames.
  Opts.XRayAlwaysInstrumentFiles =
      Args.getAllArgValues(OPT_fxray_always_instrument);
  Opts.XRayNeverInstrumentFiles =
      Args.getAllArgValues(OPT_fxray_never_instrument);
  Opts.XRayAttrListFiles = Args.getAllArgValues(OPT_fxray_attr_list);

  // -fforce-emit-vtables
  Opts.ForceEmitVTables = Args.hasArg(OPT_fforce_emit_vtables);

  // -fallow-editor-placeholders
  Opts.AllowEditorPlaceholders = Args.hasArg(OPT_fallow_editor_placeholders);

  Opts.RegisterStaticDestructors = !Args.hasArg(OPT_fno_cxx_static_destructors);

  if (Arg *A = Args.getLastArg(OPT_fclang_abi_compat_EQ)) {
    Opts.setClangABICompat(LangOptions::ClangABI::Latest);

    StringRef Ver = A->getValue();
    std::pair<StringRef, StringRef> VerParts = Ver.split('.');
    unsigned Major, Minor = 0;

    // Check the version number is valid: either 3.x (0 <= x <= 9) or
    // y or y.0 (4 <= y <= current version).
    if (!VerParts.first.startswith("0") &&
        !VerParts.first.getAsInteger(10, Major) &&
        3 <= Major && Major <= CLANG_VERSION_MAJOR &&
        (Major == 3 ? VerParts.second.size() == 1 &&
                      !VerParts.second.getAsInteger(10, Minor)
                    : VerParts.first.size() == Ver.size() ||
                      VerParts.second == "0")) {
      // Got a valid version number.
      if (Major == 3 && Minor <= 8)
        Opts.setClangABICompat(LangOptions::ClangABI::Ver3_8);
      else if (Major <= 4)
        Opts.setClangABICompat(LangOptions::ClangABI::Ver4);
      else if (Major <= 6)
        Opts.setClangABICompat(LangOptions::ClangABI::Ver6);
      else if (Major <= 7)
        Opts.setClangABICompat(LangOptions::ClangABI::Ver7);
    } else if (Ver != "latest") {
      Diags.Report(diag::err_drv_invalid_value)
          << A->getAsString(Args) << A->getValue();
    }
  }

  Opts.CompleteMemberPointers = Args.hasArg(OPT_fcomplete_member_pointers);
  Opts.BuildingPCHWithObjectFile = Args.hasArg(OPT_building_pch_with_obj);
}

static bool isStrictlyPreprocessorAction(frontend::ActionKind Action) {
  switch (Action) {
  case frontend::ASTDeclList:
  case frontend::ASTDump:
  case frontend::ASTPrint:
  case frontend::ASTView:
  case frontend::EmitAssembly:
  case frontend::EmitBC:
#if INTEL_CUSTOMIZATION
  case frontend::EmitSPIRV:
#endif // INTEL_CUSTOMIZATION
  case frontend::EmitHTML:
  case frontend::EmitLLVM:
  case frontend::EmitLLVMOnly:
  case frontend::EmitCodeGenOnly:
  case frontend::EmitObj:
  case frontend::FixIt:
  case frontend::GenerateModule:
  case frontend::GenerateModuleInterface:
  case frontend::GenerateHeaderModule:
  case frontend::GeneratePCH:
  case frontend::ParseSyntaxOnly:
  case frontend::ModuleFileInfo:
  case frontend::VerifyPCH:
  case frontend::PluginAction:
  case frontend::RewriteObjC:
  case frontend::RewriteTest:
  case frontend::RunAnalysis:
  case frontend::TemplightDump:
  case frontend::MigrateSource:
    return false;

  case frontend::DumpCompilerOptions:
  case frontend::DumpRawTokens:
  case frontend::DumpTokens:
  case frontend::InitOnly:
  case frontend::PrintPreamble:
  case frontend::PrintPreprocessedInput:
  case frontend::RewriteMacros:
  case frontend::RunPreprocessorOnly:
    return true;
  }
  llvm_unreachable("invalid frontend action");
}

static void ParsePreprocessorArgs(PreprocessorOptions &Opts, ArgList &Args,
                                  DiagnosticsEngine &Diags,
                                  frontend::ActionKind Action) {

#if INTEL_CUSTOMIZATION
  if (Args.hasArg(OPT_fintel_ms_compatibility))
      Opts.OutputFile = Args.getLastArgValue(OPT_o);
#endif // INTEL_CUSTOMIZATION

  Opts.ImplicitPCHInclude = Args.getLastArgValue(OPT_include_pch);
  Opts.PCHWithHdrStop = Args.hasArg(OPT_pch_through_hdrstop_create) ||
                        Args.hasArg(OPT_pch_through_hdrstop_use);
  Opts.PCHWithHdrStopCreate = Args.hasArg(OPT_pch_through_hdrstop_create);
  Opts.PCHThroughHeader = Args.getLastArgValue(OPT_pch_through_header_EQ);
  Opts.UsePredefines = !Args.hasArg(OPT_undef);
  Opts.DetailedRecord = Args.hasArg(OPT_detailed_preprocessing_record);
  Opts.DisablePCHValidation = Args.hasArg(OPT_fno_validate_pch);
  Opts.AllowPCHWithCompilerErrors = Args.hasArg(OPT_fallow_pch_with_errors);

  Opts.DumpDeserializedPCHDecls = Args.hasArg(OPT_dump_deserialized_pch_decls);
  for (const auto *A : Args.filtered(OPT_error_on_deserialized_pch_decl))
    Opts.DeserializedPCHDeclsToErrorOn.insert(A->getValue());

  if (const Arg *A = Args.getLastArg(OPT_preamble_bytes_EQ)) {
    StringRef Value(A->getValue());
    size_t Comma = Value.find(',');
    unsigned Bytes = 0;
    unsigned EndOfLine = 0;

    if (Comma == StringRef::npos ||
        Value.substr(0, Comma).getAsInteger(10, Bytes) ||
        Value.substr(Comma + 1).getAsInteger(10, EndOfLine))
      Diags.Report(diag::err_drv_preamble_format);
    else {
      Opts.PrecompiledPreambleBytes.first = Bytes;
      Opts.PrecompiledPreambleBytes.second = (EndOfLine != 0);
    }
  }

  // Add the __CET__ macro if a CFProtection option is set.
  if (const Arg *A = Args.getLastArg(OPT_fcf_protection_EQ)) {
    StringRef Name = A->getValue();
    if (Name == "branch")
      Opts.addMacroDef("__CET__=1");
    else if (Name == "return")
      Opts.addMacroDef("__CET__=2");
    else if (Name == "full")
      Opts.addMacroDef("__CET__=3");
  }

  // Add macros from the command line.
  for (const auto *A : Args.filtered(OPT_D, OPT_U)) {
    if (A->getOption().matches(OPT_D))
      Opts.addMacroDef(A->getValue());
    else
      Opts.addMacroUndef(A->getValue());
  }

  Opts.MacroIncludes = Args.getAllArgValues(OPT_imacros);

  // Add the ordered list of -includes.
  for (const auto *A : Args.filtered(OPT_include))
    Opts.Includes.emplace_back(A->getValue());

  for (const auto *A : Args.filtered(OPT_chain_include))
    Opts.ChainedIncludes.emplace_back(A->getValue());

  for (const auto *A : Args.filtered(OPT_remap_file)) {
    std::pair<StringRef, StringRef> Split = StringRef(A->getValue()).split(';');

    if (Split.second.empty()) {
      Diags.Report(diag::err_drv_invalid_remap_file) << A->getAsString(Args);
      continue;
    }

    Opts.addRemappedFile(Split.first, Split.second);
  }

  if (Arg *A = Args.getLastArg(OPT_fobjc_arc_cxxlib_EQ)) {
    StringRef Name = A->getValue();
    unsigned Library = llvm::StringSwitch<unsigned>(Name)
      .Case("libc++", ARCXX_libcxx)
      .Case("libstdc++", ARCXX_libstdcxx)
      .Case("none", ARCXX_nolib)
      .Default(~0U);
    if (Library == ~0U)
      Diags.Report(diag::err_drv_invalid_value) << A->getAsString(Args) << Name;
    else
      Opts.ObjCXXARCStandardLibrary = (ObjCXXARCStandardLibraryKind)Library;
  }

  // Always avoid lexing editor placeholders when we're just running the
  // preprocessor as we never want to emit the
  // "editor placeholder in source file" error in PP only mode.
  if (isStrictlyPreprocessorAction(Action))
    Opts.LexEditorPlaceholders = false;
}

static void ParsePreprocessorOutputArgs(PreprocessorOutputOptions &Opts,
                                        ArgList &Args,
                                        frontend::ActionKind Action) {
  if (isStrictlyPreprocessorAction(Action))
    Opts.ShowCPP = !Args.hasArg(OPT_dM);
  else
    Opts.ShowCPP = 0;

  Opts.ShowComments = Args.hasArg(OPT_C);
  Opts.ShowLineMarkers = !Args.hasArg(OPT_P);
  Opts.ShowMacroComments = Args.hasArg(OPT_CC);
  Opts.ShowMacros = Args.hasArg(OPT_dM) || Args.hasArg(OPT_dD);
  Opts.ShowIncludeDirectives = Args.hasArg(OPT_dI);
  Opts.RewriteIncludes = Args.hasArg(OPT_frewrite_includes);
  Opts.RewriteImports = Args.hasArg(OPT_frewrite_imports);
  Opts.UseLineDirectives = Args.hasArg(OPT_fuse_line_directives);
}

static void ParseTargetArgs(TargetOptions &Opts, ArgList &Args,
                            DiagnosticsEngine &Diags) {
  Opts.CodeModel = getCodeModel(Args, Diags);
  Opts.ABI = Args.getLastArgValue(OPT_target_abi);
  if (Arg *A = Args.getLastArg(OPT_meabi)) {
    StringRef Value = A->getValue();
    llvm::EABI EABIVersion = llvm::StringSwitch<llvm::EABI>(Value)
                                 .Case("default", llvm::EABI::Default)
                                 .Case("4", llvm::EABI::EABI4)
                                 .Case("5", llvm::EABI::EABI5)
                                 .Case("gnu", llvm::EABI::GNU)
                                 .Default(llvm::EABI::Unknown);
    if (EABIVersion == llvm::EABI::Unknown)
      Diags.Report(diag::err_drv_invalid_value) << A->getAsString(Args)
                                                << Value;
    else
      Opts.EABIVersion = EABIVersion;
  }
  Opts.CPU = Args.getLastArgValue(OPT_target_cpu);
  Opts.FPMath = Args.getLastArgValue(OPT_mfpmath);
  Opts.FeaturesAsWritten = Args.getAllArgValues(OPT_target_feature);
  Opts.LinkerVersion = Args.getLastArgValue(OPT_target_linker_version);
  Opts.Triple = Args.getLastArgValue(OPT_triple);
  // Use the default target triple if unspecified.
  if (Opts.Triple.empty())
    Opts.Triple = llvm::sys::getDefaultTargetTriple();
  Opts.Triple = llvm::Triple::normalize(Opts.Triple);
  Opts.OpenCLExtensionsAsWritten = Args.getAllArgValues(OPT_cl_ext_EQ);
  Opts.ForceEnableInt128 = Args.hasArg(OPT_fforce_enable_int128);
  Opts.NVPTXUseShortPointers = Args.hasFlag(
      options::OPT_fcuda_short_ptr, options::OPT_fno_cuda_short_ptr, false);
}

bool CompilerInvocation::CreateFromArgs(CompilerInvocation &Res,
                                        const char *const *ArgBegin,
                                        const char *const *ArgEnd,
                                        DiagnosticsEngine &Diags) {
  bool Success = true;

  // Parse the arguments.
  std::unique_ptr<OptTable> Opts = createDriverOptTable();
  const unsigned IncludedFlagsBitmask = options::CC1Option;
  unsigned MissingArgIndex, MissingArgCount;
  InputArgList Args =
      Opts->ParseArgs(llvm::makeArrayRef(ArgBegin, ArgEnd), MissingArgIndex,
                      MissingArgCount, IncludedFlagsBitmask);
  LangOptions &LangOpts = *Res.getLangOpts();

  // Check for missing argument error.
  if (MissingArgCount) {
    Diags.Report(diag::err_drv_missing_argument)
        << Args.getArgString(MissingArgIndex) << MissingArgCount;
    Success = false;
  }

  // Issue errors on unknown arguments.
  for (const auto *A : Args.filtered(OPT_UNKNOWN)) {
    auto ArgString = A->getAsString(Args);
    std::string Nearest;
    if (Opts->findNearest(ArgString, Nearest, IncludedFlagsBitmask) > 1)
      Diags.Report(diag::err_drv_unknown_argument) << ArgString;
    else
      Diags.Report(diag::err_drv_unknown_argument_with_suggestion)
          << ArgString << Nearest;
    Success = false;
  }

  Success &= ParseAnalyzerArgs(*Res.getAnalyzerOpts(), Args, Diags);
  Success &= ParseMigratorArgs(Res.getMigratorOpts(), Args);
  ParseDependencyOutputArgs(Res.getDependencyOutputOpts(), Args);
  Success &=
      ParseDiagnosticArgs(Res.getDiagnosticOpts(), Args, &Diags,
                          false /*DefaultDiagColor*/, false /*DefaultShowOpt*/);
  ParseCommentArgs(LangOpts.CommentOpts, Args);
  ParseFileSystemArgs(Res.getFileSystemOpts(), Args);
  // FIXME: We shouldn't have to pass the DashX option around here
  InputKind DashX = ParseFrontendArgs(Res.getFrontendOpts(), Args, Diags,
                                      LangOpts.IsHeaderFile);
  ParseTargetArgs(Res.getTargetOpts(), Args, Diags);
  Success &= ParseCodeGenArgs(Res.getCodeGenOpts(), Args, DashX, Diags,
                              Res.getTargetOpts(), Res.getFrontendOpts());
  ParseHeaderSearchArgs(Res.getHeaderSearchOpts(), Args,
                        Res.getFileSystemOpts().WorkingDir);
  llvm::Triple T(Res.getTargetOpts().Triple);
  if (DashX.getFormat() == InputKind::Precompiled ||
      DashX.getLanguage() == InputKind::LLVM_IR) {
    // ObjCAAutoRefCount and Sanitize LangOpts are used to setup the
    // PassManager in BackendUtil.cpp. They need to be initializd no matter
    // what the input type is.
    if (Args.hasArg(OPT_fobjc_arc))
      LangOpts.ObjCAutoRefCount = 1;
    // PIClevel and PIELevel are needed during code generation and this should be
    // set regardless of the input type.
    LangOpts.PICLevel = getLastArgIntValue(Args, OPT_pic_level, 0, Diags);
    LangOpts.PIE = Args.hasArg(OPT_pic_is_pie);
    parseSanitizerKinds("-fsanitize=", Args.getAllArgValues(OPT_fsanitize_EQ),
                        Diags, LangOpts.Sanitize);
  } else {
    // Other LangOpts are only initialzed when the input is not AST or LLVM IR.
    // FIXME: Should we really be calling this for an InputKind::Asm input?
    ParseLangArgs(LangOpts, Args, DashX, Res.getTargetOpts(),
                  Res.getPreprocessorOpts(), Diags);
    if (Res.getFrontendOpts().ProgramAction == frontend::RewriteObjC)
      LangOpts.ObjCExceptions = 1;
<<<<<<< HEAD
#if INTEL_CUSTOMIZATION
    // Disable __int128 keyword recognition in x86 mode.
    if (Res.getLangOpts()->IntelCompat &&
        llvm::Triple(Res.getTargetOpts().Triple).getArch() == llvm::Triple::x86)
      Res.getLangOpts()->NoInt128 = 1;
#endif
=======
    if (T.isOSDarwin() && DashX.isPreprocessed()) {
      // Supress the darwin-specific 'stdlibcxx-not-found' diagnostic for
      // preprocessed input as we don't expect it to be used with -std=libc++
      // anyway.
      Res.getDiagnosticOpts().Warnings.push_back("no-stdlibcxx-not-found");
    }
>>>>>>> e388680d
  }

  LangOpts.FunctionAlignment =
      getLastArgIntValue(Args, OPT_function_alignment, 0, Diags);

  if (LangOpts.CUDA) {
    // During CUDA device-side compilation, the aux triple is the
    // triple used for host compilation.
    if (LangOpts.CUDAIsDevice)
      Res.getTargetOpts().HostTriple = Res.getFrontendOpts().AuxTriple;
  }

  // Set the triple of the host for OpenMP device compile.
  if (LangOpts.OpenMPIsDevice)
    Res.getTargetOpts().HostTriple = Res.getFrontendOpts().AuxTriple;

  // FIXME: Override value name discarding when asan or msan is used because the
  // backend passes depend on the name of the alloca in order to print out
  // names.
  Res.getCodeGenOpts().DiscardValueNames &=
      !LangOpts.Sanitize.has(SanitizerKind::Address) &&
      !LangOpts.Sanitize.has(SanitizerKind::KernelAddress) &&
      !LangOpts.Sanitize.has(SanitizerKind::Memory) &&
      !LangOpts.Sanitize.has(SanitizerKind::KernelMemory);

  ParsePreprocessorArgs(Res.getPreprocessorOpts(), Args, Diags,
                        Res.getFrontendOpts().ProgramAction);
  ParsePreprocessorOutputArgs(Res.getPreprocessorOutputOpts(), Args,
                              Res.getFrontendOpts().ProgramAction);

  // Turn on -Wspir-compat for SPIR target.
  auto Arch = T.getArch();
  if (Arch == llvm::Triple::spir || Arch == llvm::Triple::spir64) {
    Res.getDiagnosticOpts().Warnings.push_back("spir-compat");
  }

  // If sanitizer is enabled, disable OPT_ffine_grained_bitfield_accesses.
  if (Res.getCodeGenOpts().FineGrainedBitfieldAccesses &&
      !Res.getLangOpts()->Sanitize.empty()) {
    Res.getCodeGenOpts().FineGrainedBitfieldAccesses = false;
    Diags.Report(diag::warn_drv_fine_grained_bitfield_accesses_ignored);
  }
  return Success;
}

std::string CompilerInvocation::getModuleHash() const {
  // Note: For QoI reasons, the things we use as a hash here should all be
  // dumped via the -module-info flag.
  using llvm::hash_code;
  using llvm::hash_value;
  using llvm::hash_combine;

  // Start the signature with the compiler version.
  // FIXME: We'd rather use something more cryptographically sound than
  // CityHash, but this will do for now.
  hash_code code = hash_value(getClangFullRepositoryVersion());

  // Extend the signature with the language options
#define LANGOPT(Name, Bits, Default, Description) \
   code = hash_combine(code, LangOpts->Name);
#define ENUM_LANGOPT(Name, Type, Bits, Default, Description) \
  code = hash_combine(code, static_cast<unsigned>(LangOpts->get##Name()));
#define BENIGN_LANGOPT(Name, Bits, Default, Description)
#define BENIGN_ENUM_LANGOPT(Name, Type, Bits, Default, Description)
#include "clang/Basic/LangOptions.def"

  for (StringRef Feature : LangOpts->ModuleFeatures)
    code = hash_combine(code, Feature);

  // Extend the signature with the target options.
  code = hash_combine(code, TargetOpts->Triple, TargetOpts->CPU,
                      TargetOpts->ABI);
  for (const auto &FeatureAsWritten : TargetOpts->FeaturesAsWritten)
    code = hash_combine(code, FeatureAsWritten);

  // Extend the signature with preprocessor options.
  const PreprocessorOptions &ppOpts = getPreprocessorOpts();
  const HeaderSearchOptions &hsOpts = getHeaderSearchOpts();
  code = hash_combine(code, ppOpts.UsePredefines, ppOpts.DetailedRecord);

  for (const auto &I : getPreprocessorOpts().Macros) {
    // If we're supposed to ignore this macro for the purposes of modules,
    // don't put it into the hash.
    if (!hsOpts.ModulesIgnoreMacros.empty()) {
      // Check whether we're ignoring this macro.
      StringRef MacroDef = I.first;
      if (hsOpts.ModulesIgnoreMacros.count(
              llvm::CachedHashString(MacroDef.split('=').first)))
        continue;
    }

    code = hash_combine(code, I.first, I.second);
  }

  // Extend the signature with the sysroot and other header search options.
  code = hash_combine(code, hsOpts.Sysroot,
                      hsOpts.ModuleFormat,
                      hsOpts.UseDebugInfo,
                      hsOpts.UseBuiltinIncludes,
                      hsOpts.UseStandardSystemIncludes,
                      hsOpts.UseStandardCXXIncludes,
                      hsOpts.UseLibcxx,
                      hsOpts.ModulesValidateDiagnosticOptions);
  code = hash_combine(code, hsOpts.ResourceDir);

  // Extend the signature with the user build path.
  code = hash_combine(code, hsOpts.ModuleUserBuildPath);

  // Extend the signature with the module file extensions.
  const FrontendOptions &frontendOpts = getFrontendOpts();
  for (const auto &ext : frontendOpts.ModuleFileExtensions) {
    code = ext->hashExtension(code);
  }

  // When compiling with -gmodules, also hash -fdebug-prefix-map as it
  // affects the debug info in the PCM.
  if (getCodeGenOpts().DebugTypeExtRefs)
    for (const auto &KeyValue : getCodeGenOpts().DebugPrefixMap)
      code = hash_combine(code, KeyValue.first, KeyValue.second);

  // Extend the signature with the enabled sanitizers, if at least one is
  // enabled. Sanitizers which cannot affect AST generation aren't hashed.
  SanitizerSet SanHash = LangOpts->Sanitize;
  SanHash.clear(getPPTransparentSanitizers());
  if (!SanHash.empty())
    code = hash_combine(code, SanHash.Mask);

  return llvm::APInt(64, code).toString(36, /*Signed=*/false);
}

template<typename IntTy>
static IntTy getLastArgIntValueImpl(const ArgList &Args, OptSpecifier Id,
                                    IntTy Default,
                                    DiagnosticsEngine *Diags) {
  IntTy Res = Default;
  if (Arg *A = Args.getLastArg(Id)) {
    if (StringRef(A->getValue()).getAsInteger(10, Res)) {
      if (Diags)
        Diags->Report(diag::err_drv_invalid_int_value) << A->getAsString(Args)
                                                       << A->getValue();
    }
  }
  return Res;
}

namespace clang {

// Declared in clang/Frontend/Utils.h.
int getLastArgIntValue(const ArgList &Args, OptSpecifier Id, int Default,
                       DiagnosticsEngine *Diags) {
  return getLastArgIntValueImpl<int>(Args, Id, Default, Diags);
}

uint64_t getLastArgUInt64Value(const ArgList &Args, OptSpecifier Id,
                               uint64_t Default,
                               DiagnosticsEngine *Diags) {
  return getLastArgIntValueImpl<uint64_t>(Args, Id, Default, Diags);
}

IntrusiveRefCntPtr<llvm::vfs::FileSystem>
createVFSFromCompilerInvocation(const CompilerInvocation &CI,
                                DiagnosticsEngine &Diags) {
  return createVFSFromCompilerInvocation(CI, Diags,
                                         llvm::vfs::getRealFileSystem());
}

#if INTEL_CUSTOMIZATION
using CreateLibraryFileSystem = llvm::vfs::FileSystem *(*)(void);
#endif // INTEL_CUSTOMIZATION

IntrusiveRefCntPtr<llvm::vfs::FileSystem> createVFSFromCompilerInvocation(
    const CompilerInvocation &CI, DiagnosticsEngine &Diags,
    IntrusiveRefCntPtr<llvm::vfs::FileSystem> BaseFS) {
#if INTEL_CUSTOMIZATION
  if (CI.getHeaderSearchOpts().VFSOverlayFiles.empty() &&
      CI.getHeaderSearchOpts().VFSOverlayLibs.empty())
#endif // INTEL_CUSTOMIZATION
    return BaseFS;

  IntrusiveRefCntPtr<llvm::vfs::FileSystem> Result = BaseFS;
  // earlier vfs files are on the bottom
  for (const auto &File : CI.getHeaderSearchOpts().VFSOverlayFiles) {
    llvm::ErrorOr<std::unique_ptr<llvm::MemoryBuffer>> Buffer =
        Result->getBufferForFile(File);
    if (!Buffer) {
      Diags.Report(diag::err_missing_vfs_overlay_file) << File;
      continue;
    }

    IntrusiveRefCntPtr<llvm::vfs::FileSystem> FS = llvm::vfs::getVFSFromYAML(
        std::move(Buffer.get()), /*DiagHandler*/ nullptr, File,
        /*DiagContext*/ nullptr, Result);
    if (!FS) {
      Diags.Report(diag::err_invalid_vfs_overlay) << File;
      continue;
    }

    Result = FS;
  }

#if INTEL_CUSTOMIZATION
  if (!CI.getHeaderSearchOpts().VFSOverlayLibs.empty()) {
    IntrusiveRefCntPtr<llvm::vfs::OverlayFileSystem> Overlay(
        new llvm::vfs::OverlayFileSystem(Result));

    Result = Overlay;

    // Load shared libraries that provide a VFS.
    for (const auto &LibFile : CI.getHeaderSearchOpts().VFSOverlayLibs) {
      std::string Error;
      auto Lib = llvm::sys::DynamicLibrary::getPermanentLibrary(
          LibFile.c_str(), &Error);
      if (!Lib.isValid()) {
        Diags.Report(diag::err_unable_to_load_vfs_overlay) << LibFile << Error;
        continue;
      }

      auto *CreateFS =
          reinterpret_cast<CreateLibraryFileSystem>(
              reinterpret_cast<intptr_t>(
                  Lib.getAddressOfSymbol("__clang_create_vfs")));

      if (!CreateFS) {
        Diags.Report(diag::err_unable_to_load_vfs_overlay)
            << LibFile << "'__clang_create_vfs' function was not found";
        continue;
      }

      IntrusiveRefCntPtr<llvm::vfs::FileSystem> FS = CreateFS();
      if (!FS) {
        Diags.Report(diag::err_invalid_vfs_overlay) << LibFile;
        continue;
      }

      Overlay->pushOverlay(FS);
    }
  }
#endif // INTEL_CUSTOMIZATION

  return Result;
}

} // namespace clang<|MERGE_RESOLUTION|>--- conflicted
+++ resolved
@@ -3628,21 +3628,18 @@
                   Res.getPreprocessorOpts(), Diags);
     if (Res.getFrontendOpts().ProgramAction == frontend::RewriteObjC)
       LangOpts.ObjCExceptions = 1;
-<<<<<<< HEAD
 #if INTEL_CUSTOMIZATION
     // Disable __int128 keyword recognition in x86 mode.
     if (Res.getLangOpts()->IntelCompat &&
         llvm::Triple(Res.getTargetOpts().Triple).getArch() == llvm::Triple::x86)
       Res.getLangOpts()->NoInt128 = 1;
 #endif
-=======
     if (T.isOSDarwin() && DashX.isPreprocessed()) {
       // Supress the darwin-specific 'stdlibcxx-not-found' diagnostic for
       // preprocessed input as we don't expect it to be used with -std=libc++
       // anyway.
       Res.getDiagnosticOpts().Warnings.push_back("no-stdlibcxx-not-found");
     }
->>>>>>> e388680d
   }
 
   LangOpts.FunctionAlignment =
