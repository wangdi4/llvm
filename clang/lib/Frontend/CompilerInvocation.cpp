//===- CompilerInvocation.cpp ---------------------------------------------===//
//
// Part of the LLVM Project, under the Apache License v2.0 with LLVM Exceptions.
// See https://llvm.org/LICENSE.txt for license information.
// SPDX-License-Identifier: Apache-2.0 WITH LLVM-exception
//
//===----------------------------------------------------------------------===//

#include "clang/Frontend/CompilerInvocation.h"
#include "TestModuleFileExtension.h"
#include "clang/Basic/Builtins.h"
#include "clang/Basic/CharInfo.h"
#include "clang/Basic/CodeGenOptions.h"
#include "clang/Basic/CommentOptions.h"
#include "clang/Basic/DebugInfoOptions.h"
#include "clang/Basic/Diagnostic.h"
#include "clang/Basic/DiagnosticDriver.h"
#include "clang/Basic/DiagnosticOptions.h"
#include "clang/Basic/FileSystemOptions.h"
#include "clang/Basic/LLVM.h"
#include "clang/Basic/LangOptions.h"
#include "clang/Basic/LangStandard.h"
#include "clang/Basic/ObjCRuntime.h"
#include "clang/Basic/Sanitizers.h"
#include "clang/Basic/SourceLocation.h"
#include "clang/Basic/TargetOptions.h"
#include "clang/Basic/Version.h"
#include "clang/Basic/Visibility.h"
#include "clang/Basic/XRayInstr.h"
#include "clang/Config/config.h"
#include "clang/Driver/Driver.h"
#include "clang/Driver/DriverDiagnostic.h"
#include "clang/Driver/Options.h"
#include "clang/Frontend/CommandLineSourceLoc.h"
#include "clang/Frontend/DependencyOutputOptions.h"
#include "clang/Frontend/FrontendDiagnostic.h"
#include "clang/Frontend/FrontendOptions.h"
#include "clang/Frontend/FrontendPluginRegistry.h"
#include "clang/Frontend/MigratorOptions.h"
#include "clang/Frontend/PreprocessorOutputOptions.h"
#include "clang/Frontend/TextDiagnosticBuffer.h"
#include "clang/Frontend/Utils.h"
#include "clang/Lex/HeaderSearchOptions.h"
#include "clang/Lex/PreprocessorOptions.h"
#include "clang/Sema/CodeCompleteOptions.h"
#include "clang/Serialization/ASTBitCodes.h"
#include "clang/Serialization/ModuleFileExtension.h"
#include "clang/StaticAnalyzer/Core/AnalyzerOptions.h"
#include "llvm/ADT/APInt.h"
#include "llvm/ADT/ArrayRef.h"
#include "llvm/ADT/CachedHashString.h"
#include "llvm/ADT/DenseSet.h"
#include "llvm/ADT/FloatingPointMode.h"
#include "llvm/ADT/Hashing.h"
#include "llvm/ADT/None.h"
#include "llvm/ADT/Optional.h"
#include "llvm/ADT/STLExtras.h"
#include "llvm/ADT/SmallString.h"
#include "llvm/ADT/SmallVector.h"
#include "llvm/ADT/StringRef.h"
#include "llvm/ADT/StringSwitch.h"
#include "llvm/ADT/Triple.h"
#include "llvm/ADT/Twine.h"
#include "llvm/Config/llvm-config.h"
#include "llvm/IR/DebugInfoMetadata.h"
#include "llvm/Linker/Linker.h"
#include "llvm/MC/MCTargetOptions.h"
#include "llvm/Option/Arg.h"
#include "llvm/Option/ArgList.h"
#include "llvm/Option/OptSpecifier.h"
#include "llvm/Option/OptTable.h"
#include "llvm/Option/Option.h"
#include "llvm/ProfileData/InstrProfReader.h"
#include "llvm/Remarks/HotnessThresholdParser.h"
#include "llvm/Support/CodeGen.h"
#include "llvm/Support/Compiler.h"
#if INTEL_CUSTOMIZATION
#include "llvm/Support/DynamicLibrary.h"
#endif // INTEL_CUSTOMIZATION
#include "llvm/Support/Error.h"
#include "llvm/Support/ErrorHandling.h"
#include "llvm/Support/ErrorOr.h"
#include "llvm/Support/FileSystem.h"
#include "llvm/Support/Host.h"
#include "llvm/Support/MathExtras.h"
#include "llvm/Support/MemoryBuffer.h"
#include "llvm/Support/Path.h"
#include "llvm/Support/Process.h"
#include "llvm/Support/Regex.h"
#include "llvm/Support/VersionTuple.h"
#include "llvm/Support/VirtualFileSystem.h"
#include "llvm/Support/raw_ostream.h"
#include "llvm/Target/TargetOptions.h"
#include <algorithm>
#include <atomic>
#include <cassert>
#include <cstddef>
#include <cstring>
#include <memory>
#include <string>
#include <tuple>
#include <type_traits>
#include <utility>
#include <vector>

using namespace clang;
using namespace driver;
using namespace options;
using namespace llvm::opt;

//===----------------------------------------------------------------------===//
// Initialization.
//===----------------------------------------------------------------------===//

CompilerInvocationBase::CompilerInvocationBase()
    : LangOpts(new LangOptions()), TargetOpts(new TargetOptions()),
      DiagnosticOpts(new DiagnosticOptions()),
      HeaderSearchOpts(new HeaderSearchOptions()),
      PreprocessorOpts(new PreprocessorOptions()) {}

CompilerInvocationBase::CompilerInvocationBase(const CompilerInvocationBase &X)
    : LangOpts(new LangOptions(*X.getLangOpts())),
      TargetOpts(new TargetOptions(X.getTargetOpts())),
      DiagnosticOpts(new DiagnosticOptions(X.getDiagnosticOpts())),
      HeaderSearchOpts(new HeaderSearchOptions(X.getHeaderSearchOpts())),
      PreprocessorOpts(new PreprocessorOptions(X.getPreprocessorOpts())) {}

CompilerInvocationBase::~CompilerInvocationBase() = default;

//===----------------------------------------------------------------------===//
// Normalizers
//===----------------------------------------------------------------------===//

#define SIMPLE_ENUM_VALUE_TABLE
#include "clang/Driver/Options.inc"
#undef SIMPLE_ENUM_VALUE_TABLE

static llvm::Optional<bool>
normalizeSimpleFlag(OptSpecifier Opt, unsigned TableIndex, const ArgList &Args,
                    DiagnosticsEngine &Diags, bool &Success) {
  if (Args.hasArg(Opt))
    return true;
  return None;
}

static Optional<bool> normalizeSimpleNegativeFlag(OptSpecifier Opt, unsigned,
                                                  const ArgList &Args,
                                                  DiagnosticsEngine &,
                                                  bool &Success) {
  if (Args.hasArg(Opt))
    return false;
  return None;
}

/// The tblgen-erated code passes in a fifth parameter of an arbitrary type, but
/// denormalizeSimpleFlags never looks at it. Avoid bloating compile-time with
/// unnecessary template instantiations and just ignore it with a variadic
/// argument.
static void denormalizeSimpleFlag(SmallVectorImpl<const char *> &Args,
                                  const char *Spelling,
                                  CompilerInvocation::StringAllocator,
                                  Option::OptionClass, unsigned, /*T*/...) {
  Args.push_back(Spelling);
}

template <typename T> static constexpr bool is_uint64_t_convertible() {
  return !std::is_same<T, uint64_t>::value &&
         llvm::is_integral_or_enum<T>::value;
}

template <typename T,
          std::enable_if_t<!is_uint64_t_convertible<T>(), bool> = false>
static auto makeFlagToValueNormalizer(T Value) {
  return [Value](OptSpecifier Opt, unsigned, const ArgList &Args,
                 DiagnosticsEngine &, bool &Success) -> Optional<T> {
    if (Args.hasArg(Opt))
      return Value;
    return None;
  };
}

template <typename T,
          std::enable_if_t<is_uint64_t_convertible<T>(), bool> = false>
static auto makeFlagToValueNormalizer(T Value) {
  return makeFlagToValueNormalizer(uint64_t(Value));
}

static auto makeBooleanOptionNormalizer(bool Value, bool OtherValue,
                                        OptSpecifier OtherOpt) {
  return [Value, OtherValue, OtherOpt](OptSpecifier Opt, unsigned,
                                       const ArgList &Args, DiagnosticsEngine &,
                                       bool &Success) -> Optional<bool> {
    if (const Arg *A = Args.getLastArg(Opt, OtherOpt)) {
      return A->getOption().matches(Opt) ? Value : OtherValue;
    }
    return None;
  };
}

static auto makeBooleanOptionDenormalizer(bool Value) {
  return [Value](SmallVectorImpl<const char *> &Args, const char *Spelling,
                 CompilerInvocation::StringAllocator, Option::OptionClass,
                 unsigned, bool KeyPath) {
    if (KeyPath == Value)
      Args.push_back(Spelling);
  };
}

static void denormalizeStringImpl(SmallVectorImpl<const char *> &Args,
                                  const char *Spelling,
                                  CompilerInvocation::StringAllocator SA,
                                  Option::OptionClass OptClass, unsigned,
                                  const Twine &Value) {
  switch (OptClass) {
  case Option::SeparateClass:
  case Option::JoinedOrSeparateClass:
    Args.push_back(Spelling);
    Args.push_back(SA(Value));
    break;
  case Option::JoinedClass:
  case Option::CommaJoinedClass:
    Args.push_back(SA(Twine(Spelling) + Value));
    break;
  default:
    llvm_unreachable("Cannot denormalize an option with option class "
                     "incompatible with string denormalization.");
  }
}

template <typename T>
static void
denormalizeString(SmallVectorImpl<const char *> &Args, const char *Spelling,
                  CompilerInvocation::StringAllocator SA,
                  Option::OptionClass OptClass, unsigned TableIndex, T Value) {
  denormalizeStringImpl(Args, Spelling, SA, OptClass, TableIndex, Twine(Value));
}

static Optional<SimpleEnumValue>
findValueTableByName(const SimpleEnumValueTable &Table, StringRef Name) {
  for (int I = 0, E = Table.Size; I != E; ++I)
    if (Name == Table.Table[I].Name)
      return Table.Table[I];

  return None;
}

static Optional<SimpleEnumValue>
findValueTableByValue(const SimpleEnumValueTable &Table, unsigned Value) {
  for (int I = 0, E = Table.Size; I != E; ++I)
    if (Value == Table.Table[I].Value)
      return Table.Table[I];

  return None;
}

static llvm::Optional<unsigned>
normalizeSimpleEnum(OptSpecifier Opt, unsigned TableIndex, const ArgList &Args,
                    DiagnosticsEngine &Diags, bool &Success) {
  assert(TableIndex < SimpleEnumValueTablesSize);
  const SimpleEnumValueTable &Table = SimpleEnumValueTables[TableIndex];

  auto *Arg = Args.getLastArg(Opt);
  if (!Arg)
    return None;

  StringRef ArgValue = Arg->getValue();
  if (auto MaybeEnumVal = findValueTableByName(Table, ArgValue))
    return MaybeEnumVal->Value;

  Success = false;
  Diags.Report(diag::err_drv_invalid_value)
      << Arg->getAsString(Args) << ArgValue;
  return None;
}

static void denormalizeSimpleEnumImpl(SmallVectorImpl<const char *> &Args,
                                      const char *Spelling,
                                      CompilerInvocation::StringAllocator SA,
                                      Option::OptionClass OptClass,
                                      unsigned TableIndex, unsigned Value) {
  assert(TableIndex < SimpleEnumValueTablesSize);
  const SimpleEnumValueTable &Table = SimpleEnumValueTables[TableIndex];
  if (auto MaybeEnumVal = findValueTableByValue(Table, Value)) {
    denormalizeString(Args, Spelling, SA, OptClass, TableIndex,
                      MaybeEnumVal->Name);
  } else {
    llvm_unreachable("The simple enum value was not correctly defined in "
                     "the tablegen option description");
  }
}

template <typename T>
static void denormalizeSimpleEnum(SmallVectorImpl<const char *> &Args,
                                  const char *Spelling,
                                  CompilerInvocation::StringAllocator SA,
                                  Option::OptionClass OptClass,
                                  unsigned TableIndex, T Value) {
  return denormalizeSimpleEnumImpl(Args, Spelling, SA, OptClass, TableIndex,
                                   static_cast<unsigned>(Value));
}

static Optional<std::string> normalizeString(OptSpecifier Opt, int TableIndex,
                                             const ArgList &Args,
                                             DiagnosticsEngine &Diags,
                                             bool &Success) {
  auto *Arg = Args.getLastArg(Opt);
  if (!Arg)
    return None;
  return std::string(Arg->getValue());
}

template <typename IntTy>
static Optional<IntTy>
normalizeStringIntegral(OptSpecifier Opt, int, const ArgList &Args,
                        DiagnosticsEngine &Diags, bool &Success) {
  auto *Arg = Args.getLastArg(Opt);
  if (!Arg)
    return None;
  IntTy Res;
  if (StringRef(Arg->getValue()).getAsInteger(0, Res)) {
    Success = false;
    Diags.Report(diag::err_drv_invalid_int_value)
        << Arg->getAsString(Args) << Arg->getValue();
    return None;
  }
  return Res;
}

static Optional<std::vector<std::string>>
normalizeStringVector(OptSpecifier Opt, int, const ArgList &Args,
                      DiagnosticsEngine &, bool &Success) {
  return Args.getAllArgValues(Opt);
}

static void denormalizeStringVector(SmallVectorImpl<const char *> &Args,
                                    const char *Spelling,
                                    CompilerInvocation::StringAllocator SA,
                                    Option::OptionClass OptClass,
                                    unsigned TableIndex,
                                    const std::vector<std::string> &Values) {
  switch (OptClass) {
  case Option::CommaJoinedClass: {
    std::string CommaJoinedValue;
    if (!Values.empty()) {
      CommaJoinedValue.append(Values.front());
      for (const std::string &Value : llvm::drop_begin(Values, 1)) {
        CommaJoinedValue.append(",");
        CommaJoinedValue.append(Value);
      }
    }
    denormalizeString(Args, Spelling, SA, Option::OptionClass::JoinedClass,
                      TableIndex, CommaJoinedValue);
    break;
  }
  case Option::JoinedClass:
  case Option::SeparateClass:
  case Option::JoinedOrSeparateClass:
    for (const std::string &Value : Values)
      denormalizeString(Args, Spelling, SA, OptClass, TableIndex, Value);
    break;
  default:
    llvm_unreachable("Cannot denormalize an option with option class "
                     "incompatible with string vector denormalization.");
  }
}

static Optional<std::string> normalizeTriple(OptSpecifier Opt, int TableIndex,
                                             const ArgList &Args,
                                             DiagnosticsEngine &Diags,
                                             bool &Success) {
  auto *Arg = Args.getLastArg(Opt);
  if (!Arg)
    return None;
  return llvm::Triple::normalize(Arg->getValue());
}

template <typename T, typename U>
static T mergeForwardValue(T KeyPath, U Value) {
  return static_cast<T>(Value);
}

template <typename T, typename U> static T mergeMaskValue(T KeyPath, U Value) {
  return KeyPath | Value;
}

template <typename T> static T extractForwardValue(T KeyPath) {
  return KeyPath;
}

template <typename T, typename U, U Value>
static T extractMaskValue(T KeyPath) {
  return KeyPath & Value;
}

#define PARSE_OPTION_WITH_MARSHALLING(ARGS, DIAGS, SUCCESS, ID, FLAGS, PARAM,  \
                                      SHOULD_PARSE, KEYPATH, DEFAULT_VALUE,    \
                                      IMPLIED_CHECK, IMPLIED_VALUE,            \
                                      NORMALIZER, MERGER, TABLE_INDEX)         \
  if ((FLAGS)&options::CC1Option) {                                            \
    KEYPATH = MERGER(KEYPATH, DEFAULT_VALUE);                                  \
    if (IMPLIED_CHECK)                                                         \
      KEYPATH = MERGER(KEYPATH, IMPLIED_VALUE);                                \
    if (SHOULD_PARSE)                                                          \
      if (auto MaybeValue =                                                    \
              NORMALIZER(OPT_##ID, TABLE_INDEX, ARGS, DIAGS, SUCCESS))         \
        KEYPATH =                                                              \
            MERGER(KEYPATH, static_cast<decltype(KEYPATH)>(*MaybeValue));      \
  }

// Capture the extracted value as a lambda argument to avoid potential issues
// with lifetime extension of the reference.
#define GENERATE_OPTION_WITH_MARSHALLING(                                      \
    ARGS, STRING_ALLOCATOR, KIND, FLAGS, SPELLING, ALWAYS_EMIT, KEYPATH,       \
    DEFAULT_VALUE, IMPLIED_CHECK, IMPLIED_VALUE, DENORMALIZER, EXTRACTOR,      \
    TABLE_INDEX)                                                               \
  if ((FLAGS)&options::CC1Option) {                                            \
    [&](const auto &Extracted) {                                               \
      if (ALWAYS_EMIT ||                                                       \
          (Extracted !=                                                        \
           static_cast<decltype(KEYPATH)>((IMPLIED_CHECK) ? (IMPLIED_VALUE)    \
                                                          : (DEFAULT_VALUE)))) \
        DENORMALIZER(ARGS, SPELLING, STRING_ALLOCATOR, Option::KIND##Class,    \
                     TABLE_INDEX, Extracted);                                  \
    }(EXTRACTOR(KEYPATH));                                                     \
  }

static const StringRef GetInputKindName(InputKind IK);

static void FixupInvocation(CompilerInvocation &Invocation,
                            DiagnosticsEngine &Diags, const InputArgList &Args,
                            InputKind IK) {
  LangOptions &LangOpts = *Invocation.getLangOpts();
  CodeGenOptions &CodeGenOpts = Invocation.getCodeGenOpts();
  TargetOptions &TargetOpts = Invocation.getTargetOpts();
  FrontendOptions &FrontendOpts = Invocation.getFrontendOpts();
  CodeGenOpts.XRayInstrumentFunctions = LangOpts.XRayInstrument;
  CodeGenOpts.XRayAlwaysEmitCustomEvents = LangOpts.XRayAlwaysEmitCustomEvents;
  CodeGenOpts.XRayAlwaysEmitTypedEvents = LangOpts.XRayAlwaysEmitTypedEvents;
  CodeGenOpts.DisableFree = FrontendOpts.DisableFree;
  FrontendOpts.GenerateGlobalModuleIndex = FrontendOpts.UseGlobalModuleIndex;

  LangOpts.ForceEmitVTables = CodeGenOpts.ForceEmitVTables;
  LangOpts.SpeculativeLoadHardening = CodeGenOpts.SpeculativeLoadHardening;
  LangOpts.CurrentModule = LangOpts.ModuleName;

  llvm::Triple T(TargetOpts.Triple);
  llvm::Triple::ArchType Arch = T.getArch();

  CodeGenOpts.CodeModel = TargetOpts.CodeModel;

  if (LangOpts.getExceptionHandling() != llvm::ExceptionHandling::None &&
      T.isWindowsMSVCEnvironment())
    Diags.Report(diag::err_fe_invalid_exception_model)
        << static_cast<unsigned>(LangOpts.getExceptionHandling()) << T.str();

  if (LangOpts.AppleKext && !LangOpts.CPlusPlus)
    Diags.Report(diag::warn_c_kext);

  if (Args.hasArg(OPT_fconcepts_ts))
    Diags.Report(diag::warn_fe_concepts_ts_flag);

  if (LangOpts.NewAlignOverride &&
      !llvm::isPowerOf2_32(LangOpts.NewAlignOverride)) {
    Arg *A = Args.getLastArg(OPT_fnew_alignment_EQ);
    Diags.Report(diag::err_fe_invalid_alignment)
        << A->getAsString(Args) << A->getValue();
    LangOpts.NewAlignOverride = 0;
  }

  if (Args.hasArg(OPT_fgnu89_inline) && LangOpts.CPlusPlus)
    Diags.Report(diag::err_drv_argument_not_allowed_with)
        << "-fgnu89-inline" << GetInputKindName(IK);

  if (Args.hasArg(OPT_fgpu_allow_device_init) && !LangOpts.HIP)
    Diags.Report(diag::warn_ignored_hip_only_option)
        << Args.getLastArg(OPT_fgpu_allow_device_init)->getAsString(Args);

  if (Args.hasArg(OPT_gpu_max_threads_per_block_EQ) && !LangOpts.HIP)
    Diags.Report(diag::warn_ignored_hip_only_option)
        << Args.getLastArg(OPT_gpu_max_threads_per_block_EQ)->getAsString(Args);

  // -cl-strict-aliasing needs to emit diagnostic in the case where CL > 1.0.
  // This option should be deprecated for CL > 1.0 because
  // this option was added for compatibility with OpenCL 1.0.
  if (Args.getLastArg(OPT_cl_strict_aliasing) && LangOpts.OpenCLVersion > 100)
    Diags.Report(diag::warn_option_invalid_ocl_version)
        << LangOpts.getOpenCLVersionTuple().getAsString()
        << Args.getLastArg(OPT_cl_strict_aliasing)->getAsString(Args);

  if (Arg *A = Args.getLastArg(OPT_fdefault_calling_conv_EQ)) {
    auto DefaultCC = LangOpts.getDefaultCallingConv();

    bool emitError = (DefaultCC == LangOptions::DCC_FastCall ||
                      DefaultCC == LangOptions::DCC_StdCall) &&
                     Arch != llvm::Triple::x86;
    emitError |= (DefaultCC == LangOptions::DCC_VectorCall ||
                  DefaultCC == LangOptions::DCC_RegCall) &&
                 !T.isX86();
    if (emitError)
      Diags.Report(diag::err_drv_argument_not_allowed_with)
          << A->getSpelling() << T.getTriple();
  }

  if (!CodeGenOpts.ProfileRemappingFile.empty() && CodeGenOpts.LegacyPassManager)
    Diags.Report(diag::err_drv_argument_only_allowed_with)
        << Args.getLastArg(OPT_fprofile_remapping_file_EQ)->getAsString(Args)
        << "-fno-legacy-pass-manager";
}

//===----------------------------------------------------------------------===//
// Deserialization (from args)
//===----------------------------------------------------------------------===//

static unsigned getOptimizationLevel(ArgList &Args, InputKind IK,
                                     DiagnosticsEngine &Diags) {
  unsigned DefaultOpt = llvm::CodeGenOpt::None;
  if ((IK.getLanguage() == Language::OpenCL &&
      !Args.hasArg(OPT_cl_opt_disable)) || Args.hasArg(OPT_fsycl_is_device))
    DefaultOpt = llvm::CodeGenOpt::Default;

  if (Arg *A = Args.getLastArg(options::OPT_O_Group)) {
    if (A->getOption().matches(options::OPT_O0))
      return llvm::CodeGenOpt::None;

    if (A->getOption().matches(options::OPT_Ofast))
      return llvm::CodeGenOpt::Aggressive;

    assert(A->getOption().matches(options::OPT_O));

    StringRef S(A->getValue());
    if (S == "s" || S == "z")
      return llvm::CodeGenOpt::Default;

    if (S == "g")
      return llvm::CodeGenOpt::Less;

    return getLastArgIntValue(Args, OPT_O, DefaultOpt, Diags);
  }

  return DefaultOpt;
}

static unsigned getOptimizationLevelSize(ArgList &Args) {
  if (Arg *A = Args.getLastArg(options::OPT_O_Group)) {
    if (A->getOption().matches(options::OPT_O)) {
      switch (A->getValue()[0]) {
      default:
        return 0;
      case 's':
        return 1;
      case 'z':
        return 2;
      }
    }
  }
  return 0;
}

static void GenerateArg(SmallVectorImpl<const char *> &Args,
                        llvm::opt::OptSpecifier OptSpecifier,
                        CompilerInvocation::StringAllocator SA) {
  Option Opt = getDriverOptTable().getOption(OptSpecifier);
  denormalizeSimpleFlag(Args, SA(Opt.getPrefix() + Opt.getName()), SA,
                        Option::OptionClass::FlagClass, 0);
}

static void GenerateArg(SmallVectorImpl<const char *> &Args,
                        llvm::opt::OptSpecifier OptSpecifier,
                        const Twine &Value,
                        CompilerInvocation::StringAllocator SA) {
  Option Opt = getDriverOptTable().getOption(OptSpecifier);
  denormalizeString(Args, SA(Opt.getPrefix() + Opt.getName()), SA,
                    Opt.getKind(), 0, Value);
}

// Parse subset of command line arguments into a member of CompilerInvocation.
using ParseFn = llvm::function_ref<bool(CompilerInvocation &, ArgList &,
                                        DiagnosticsEngine &)>;

// Generate part of command line arguments from a member of CompilerInvocation.
using GenerateFn = llvm::function_ref<void(
    CompilerInvocation &, SmallVectorImpl<const char *> &,
    CompilerInvocation::StringAllocator)>;

// Swap between dummy/real instance of a CompilerInvocation member.
using SwapOptsFn = llvm::function_ref<void(CompilerInvocation &)>;

// Performs round-trip of command line arguments if OriginalArgs contain
// "-round-trip-args". Effectively runs the Parse function for a part of
// CompilerInvocation on command line arguments that were already once parsed
// and generated. This is used to check the Generate function produces arguments
// that are semantically equivalent to those that were used to create
// CompilerInvocation.
static bool RoundTrip(ParseFn Parse, GenerateFn Generate, SwapOptsFn SwapOpts,
                      CompilerInvocation &Res, ArgList &OriginalArgs,
                      DiagnosticsEngine &Diags, StringRef OptsName) {
  // FIXME: Switch to '#ifndef NDEBUG' when possible.
#ifdef CLANG_ROUND_TRIP_CC1_ARGS
  bool DoRoundTripDefault = true;
#else
  bool DoRoundTripDefault = false;
#endif

  bool DoRoundTrip = OriginalArgs.hasFlag(
      OPT_round_trip_args, OPT_no_round_trip_args, DoRoundTripDefault);

  // If round-trip was not requested, simply run the parser with the original
  // options and diagnostics.
  if (!DoRoundTrip)
    return Parse(Res, OriginalArgs, Diags);

  // Serializes quoted (and potentially escaped) arguments.
  auto SerializeArgs = [](ArgStringList &Args) {
    std::string Buffer;
    llvm::raw_string_ostream OS(Buffer);
    for (const char *Arg : Args) {
      llvm::sys::printArg(OS, Arg, /*Quote=*/true);
      OS << ' ';
    }
    OS.flush();
    return Buffer;
  };

  OriginalArgs.clearQueriedOpts();

  // Setup a dummy DiagnosticsEngine.
  DiagnosticsEngine DummyDiags(new DiagnosticIDs(), new DiagnosticOptions());
  DummyDiags.setClient(new TextDiagnosticBuffer());

  // Run the first parse on the original arguments with dummy options and
  // diagnostics.
  SwapOpts(Res);
  if (!Parse(Res, OriginalArgs, DummyDiags) ||
      DummyDiags.getNumWarnings() != 0) {
    // If the first parse did not succeed, it must be user mistake (invalid
    // command line arguments). We won't be able to generate arguments that
    // would reproduce the same result. Let's fail again with the original
    // options and diagnostics, so all side-effects of parsing are visible.
    unsigned NumWarningsBefore = Diags.getNumWarnings();
    SwapOpts(Res);
    auto Success = Parse(Res, OriginalArgs, Diags);
    if (!Success || Diags.getNumWarnings() != NumWarningsBefore)
      return Success;

    // Parse with original options and diagnostics succeeded even though it
    // shouldn't have. Something is off.
    Diags.Report(diag::err_cc1_round_trip_fail_then_ok) << OptsName;
    ArgStringList OriginalStrings;
    OriginalArgs.AddAllArgsExcept(OriginalStrings, {});
    Diags.Report(diag::note_cc1_round_trip_original)
        << OptsName << SerializeArgs(OriginalStrings);
    return false;
  }

  // Setup string allocator.
  llvm::BumpPtrAllocator Alloc;
  llvm::StringSaver StringPool(Alloc);
  auto SA = [&StringPool](const Twine &Arg) {
    return StringPool.save(Arg).data();
  };

  // Generate arguments. First simply copy any arguments the parser did not
  // query. Then, use the Generate function that uses the CompilerInvocation
  // options instance as the source of truth. If Generate is the inverse of
  // Parse, the newly generated arguments must have the same semantics as the
  // original.
  ArgStringList GeneratedStrings1;
  OriginalArgs.AddAllArgsExcept(GeneratedStrings1,
                                OriginalArgs.getQueriedOpts());
  Generate(Res, GeneratedStrings1, SA);

  // Process the generated arguments.
  unsigned MissingArgIndex1, MissingArgCount1;
  InputArgList GeneratedArgs1 =
      getDriverOptTable().ParseArgs(GeneratedStrings1, MissingArgIndex1,
                                    MissingArgCount1, options::CC1Option);

  // TODO: Once we're responsible for generating all arguments, check that we
  // didn't create any unknown options or omitted required values.

  // Run the second parse, now on the generated arguments, and with the original
  // options and diagnostics. The result is what we will end up using for the
  // rest of compilation, so if Generate is not inverse of Parse, something down
  // the line will break.
  SwapOpts(Res);
  bool Success2 = Parse(Res, GeneratedArgs1, Diags);

  // The first parse on original arguments succeeded, but second parse of
  // generated arguments failed. Something must be wrong with the generator.
  if (!Success2) {
    Diags.Report(diag::err_cc1_round_trip_ok_then_fail) << OptsName;
    Diags.Report(diag::note_cc1_round_trip_generated)
        << OptsName << 1 << SerializeArgs(GeneratedStrings1);
    return false;
  }

  // Generate arguments again, this time from the options we will end up using
  // for the rest of the compilation.
  ArgStringList GeneratedStrings2;
  GeneratedArgs1.AddAllArgsExcept(GeneratedStrings2,
                                  GeneratedArgs1.getQueriedOpts());
  Generate(Res, GeneratedStrings2, SA);

  // Compares two lists of generated arguments.
  auto Equal = [](const ArgStringList &A, const ArgStringList &B) {
    return std::equal(A.begin(), A.end(), B.begin(), B.end(),
                      [](const char *AElem, const char *BElem) {
                        return StringRef(AElem) == StringRef(BElem);
                      });
  };

  // If we generated different arguments from what we assume are two
  // semantically equivalent CompilerInvocations, the Generate function may
  // be non-deterministic.
  if (!Equal(GeneratedStrings1, GeneratedStrings2)) {
    Diags.Report(diag::err_cc1_round_trip_mismatch) << OptsName;
    Diags.Report(diag::note_cc1_round_trip_generated)
        << OptsName << 1 << SerializeArgs(GeneratedStrings1);
    Diags.Report(diag::note_cc1_round_trip_generated)
        << OptsName << 2 << SerializeArgs(GeneratedStrings2);
    return false;
  }

  Diags.Report(diag::remark_cc1_round_trip_generated)
      << OptsName << 1 << SerializeArgs(GeneratedStrings1);
  Diags.Report(diag::remark_cc1_round_trip_generated)
      << OptsName << 2 << SerializeArgs(GeneratedStrings2);

  return Success2;
}

static void addDiagnosticArgs(ArgList &Args, OptSpecifier Group,
                              OptSpecifier GroupWithValue,
                              std::vector<std::string> &Diagnostics) {
  for (auto *A : Args.filtered(Group)) {
    if (A->getOption().getKind() == Option::FlagClass) {
      // The argument is a pure flag (such as OPT_Wall or OPT_Wdeprecated). Add
      // its name (minus the "W" or "R" at the beginning) to the warning list.
      Diagnostics.push_back(
          std::string(A->getOption().getName().drop_front(1)));
    } else if (A->getOption().matches(GroupWithValue)) {
      // This is -Wfoo= or -Rfoo=, where foo is the name of the diagnostic group.
      Diagnostics.push_back(
          std::string(A->getOption().getName().drop_front(1).rtrim("=-")));
    } else {
      // Otherwise, add its value (for OPT_W_Joined and similar).
      for (const auto *Arg : A->getValues())
        Diagnostics.emplace_back(Arg);
    }
  }
}

// Parse the Static Analyzer configuration. If \p Diags is set to nullptr,
// it won't verify the input.
static void parseAnalyzerConfigs(AnalyzerOptions &AnOpts,
                                 DiagnosticsEngine *Diags);

static void getAllNoBuiltinFuncValues(ArgList &Args,
                                      std::vector<std::string> &Funcs) {
  std::vector<std::string> Values = Args.getAllArgValues(OPT_fno_builtin_);
  auto BuiltinEnd = llvm::partition(Values, [](const std::string FuncName) {
    return Builtin::Context::isBuiltinFunc(FuncName);
  });
  Funcs.insert(Funcs.end(), Values.begin(), BuiltinEnd);
}

static void GenerateAnalyzerArgs(AnalyzerOptions &Opts,
                                 SmallVectorImpl<const char *> &Args,
                                 CompilerInvocation::StringAllocator SA) {
  const AnalyzerOptions *AnalyzerOpts = &Opts;

#define ANALYZER_OPTION_WITH_MARSHALLING(                                      \
    PREFIX_TYPE, NAME, ID, KIND, GROUP, ALIAS, ALIASARGS, FLAGS, PARAM,        \
    HELPTEXT, METAVAR, VALUES, SPELLING, SHOULD_PARSE, ALWAYS_EMIT, KEYPATH,   \
    DEFAULT_VALUE, IMPLIED_CHECK, IMPLIED_VALUE, NORMALIZER, DENORMALIZER,     \
    MERGER, EXTRACTOR, TABLE_INDEX)                                            \
  GENERATE_OPTION_WITH_MARSHALLING(                                            \
      Args, SA, KIND, FLAGS, SPELLING, ALWAYS_EMIT, KEYPATH, DEFAULT_VALUE,    \
      IMPLIED_CHECK, IMPLIED_VALUE, DENORMALIZER, EXTRACTOR, TABLE_INDEX)
#include "clang/Driver/Options.inc"
#undef ANALYZER_OPTION_WITH_MARSHALLING

  if (Opts.AnalysisStoreOpt != RegionStoreModel) {
    switch (Opts.AnalysisStoreOpt) {
#define ANALYSIS_STORE(NAME, CMDFLAG, DESC, CREATFN)                           \
  case NAME##Model:                                                            \
    GenerateArg(Args, OPT_analyzer_store, CMDFLAG, SA);                        \
    break;
#include "clang/StaticAnalyzer/Core/Analyses.def"
    default:
      llvm_unreachable("Tried to generate unknown analysis store.");
    }
  }

  if (Opts.AnalysisConstraintsOpt != RangeConstraintsModel) {
    switch (Opts.AnalysisConstraintsOpt) {
#define ANALYSIS_CONSTRAINTS(NAME, CMDFLAG, DESC, CREATFN)                     \
  case NAME##Model:                                                            \
    GenerateArg(Args, OPT_analyzer_constraints, CMDFLAG, SA);                  \
    break;
#include "clang/StaticAnalyzer/Core/Analyses.def"
    default:
      llvm_unreachable("Tried to generate unknown analysis constraint.");
    }
  }

  if (Opts.AnalysisDiagOpt != PD_HTML) {
    switch (Opts.AnalysisDiagOpt) {
#define ANALYSIS_DIAGNOSTICS(NAME, CMDFLAG, DESC, CREATFN)                     \
  case PD_##NAME:                                                              \
    GenerateArg(Args, OPT_analyzer_output, CMDFLAG, SA);                       \
    break;
#include "clang/StaticAnalyzer/Core/Analyses.def"
    default:
      llvm_unreachable("Tried to generate unknown analysis diagnostic client.");
    }
  }

  if (Opts.AnalysisPurgeOpt != PurgeStmt) {
    switch (Opts.AnalysisPurgeOpt) {
#define ANALYSIS_PURGE(NAME, CMDFLAG, DESC)                                    \
  case NAME:                                                                   \
    GenerateArg(Args, OPT_analyzer_purge, CMDFLAG, SA);                        \
    break;
#include "clang/StaticAnalyzer/Core/Analyses.def"
    default:
      llvm_unreachable("Tried to generate unknown analysis purge mode.");
    }
  }

  if (Opts.InliningMode != NoRedundancy) {
    switch (Opts.InliningMode) {
#define ANALYSIS_INLINING_MODE(NAME, CMDFLAG, DESC)                            \
  case NAME:                                                                   \
    GenerateArg(Args, OPT_analyzer_inlining_mode, CMDFLAG, SA);                \
    break;
#include "clang/StaticAnalyzer/Core/Analyses.def"
    default:
      llvm_unreachable("Tried to generate unknown analysis inlining mode.");
    }
  }

  for (const auto &CP : Opts.CheckersAndPackages) {
    OptSpecifier Opt =
        CP.second ? OPT_analyzer_checker : OPT_analyzer_disable_checker;
    GenerateArg(Args, Opt, CP.first, SA);
  }

  AnalyzerOptions ConfigOpts;
  parseAnalyzerConfigs(ConfigOpts, nullptr);

  for (const auto &C : Opts.Config) {
    // Don't generate anything that came from parseAnalyzerConfigs. It would be
    // redundant and may not be valid on the command line.
    auto Entry = ConfigOpts.Config.find(C.getKey());
    if (Entry != ConfigOpts.Config.end() && Entry->getValue() == C.getValue())
      continue;

    GenerateArg(Args, OPT_analyzer_config, C.getKey() + "=" + C.getValue(), SA);
  }

  // Nothing to generate for FullCompilerInvocation.
}

static bool ParseAnalyzerArgsImpl(AnalyzerOptions &Opts, ArgList &Args,
                                  DiagnosticsEngine &Diags) {
  AnalyzerOptions *AnalyzerOpts = &Opts;
  bool Success = true;

#define ANALYZER_OPTION_WITH_MARSHALLING(                                      \
    PREFIX_TYPE, NAME, ID, KIND, GROUP, ALIAS, ALIASARGS, FLAGS, PARAM,        \
    HELPTEXT, METAVAR, VALUES, SPELLING, SHOULD_PARSE, ALWAYS_EMIT, KEYPATH,   \
    DEFAULT_VALUE, IMPLIED_CHECK, IMPLIED_VALUE, NORMALIZER, DENORMALIZER,     \
    MERGER, EXTRACTOR, TABLE_INDEX)                                            \
  PARSE_OPTION_WITH_MARSHALLING(Args, Diags, Success, ID, FLAGS, PARAM,        \
                                SHOULD_PARSE, KEYPATH, DEFAULT_VALUE,          \
                                IMPLIED_CHECK, IMPLIED_VALUE, NORMALIZER,      \
                                MERGER, TABLE_INDEX)
#include "clang/Driver/Options.inc"
#undef ANALYZER_OPTION_WITH_MARSHALLING

  if (Arg *A = Args.getLastArg(OPT_analyzer_store)) {
    StringRef Name = A->getValue();
    AnalysisStores Value = llvm::StringSwitch<AnalysisStores>(Name)
#define ANALYSIS_STORE(NAME, CMDFLAG, DESC, CREATFN) \
      .Case(CMDFLAG, NAME##Model)
#include "clang/StaticAnalyzer/Core/Analyses.def"
      .Default(NumStores);
    if (Value == NumStores) {
      Diags.Report(diag::err_drv_invalid_value)
        << A->getAsString(Args) << Name;
      Success = false;
    } else {
      Opts.AnalysisStoreOpt = Value;
    }
  }

  if (Arg *A = Args.getLastArg(OPT_analyzer_constraints)) {
    StringRef Name = A->getValue();
    AnalysisConstraints Value = llvm::StringSwitch<AnalysisConstraints>(Name)
#define ANALYSIS_CONSTRAINTS(NAME, CMDFLAG, DESC, CREATFN) \
      .Case(CMDFLAG, NAME##Model)
#include "clang/StaticAnalyzer/Core/Analyses.def"
      .Default(NumConstraints);
    if (Value == NumConstraints) {
      Diags.Report(diag::err_drv_invalid_value)
        << A->getAsString(Args) << Name;
      Success = false;
    } else {
      Opts.AnalysisConstraintsOpt = Value;
    }
  }

  if (Arg *A = Args.getLastArg(OPT_analyzer_output)) {
    StringRef Name = A->getValue();
    AnalysisDiagClients Value = llvm::StringSwitch<AnalysisDiagClients>(Name)
#define ANALYSIS_DIAGNOSTICS(NAME, CMDFLAG, DESC, CREATFN) \
      .Case(CMDFLAG, PD_##NAME)
#include "clang/StaticAnalyzer/Core/Analyses.def"
      .Default(NUM_ANALYSIS_DIAG_CLIENTS);
    if (Value == NUM_ANALYSIS_DIAG_CLIENTS) {
      Diags.Report(diag::err_drv_invalid_value)
        << A->getAsString(Args) << Name;
      Success = false;
    } else {
      Opts.AnalysisDiagOpt = Value;
    }
  }

  if (Arg *A = Args.getLastArg(OPT_analyzer_purge)) {
    StringRef Name = A->getValue();
    AnalysisPurgeMode Value = llvm::StringSwitch<AnalysisPurgeMode>(Name)
#define ANALYSIS_PURGE(NAME, CMDFLAG, DESC) \
      .Case(CMDFLAG, NAME)
#include "clang/StaticAnalyzer/Core/Analyses.def"
      .Default(NumPurgeModes);
    if (Value == NumPurgeModes) {
      Diags.Report(diag::err_drv_invalid_value)
        << A->getAsString(Args) << Name;
      Success = false;
    } else {
      Opts.AnalysisPurgeOpt = Value;
    }
  }

  if (Arg *A = Args.getLastArg(OPT_analyzer_inlining_mode)) {
    StringRef Name = A->getValue();
    AnalysisInliningMode Value = llvm::StringSwitch<AnalysisInliningMode>(Name)
#define ANALYSIS_INLINING_MODE(NAME, CMDFLAG, DESC) \
      .Case(CMDFLAG, NAME)
#include "clang/StaticAnalyzer/Core/Analyses.def"
      .Default(NumInliningModes);
    if (Value == NumInliningModes) {
      Diags.Report(diag::err_drv_invalid_value)
        << A->getAsString(Args) << Name;
      Success = false;
    } else {
      Opts.InliningMode = Value;
    }
  }

  Opts.CheckersAndPackages.clear();
  for (const Arg *A :
       Args.filtered(OPT_analyzer_checker, OPT_analyzer_disable_checker)) {
    A->claim();
    bool IsEnabled = A->getOption().getID() == OPT_analyzer_checker;
    // We can have a list of comma separated checker names, e.g:
    // '-analyzer-checker=cocoa,unix'
    StringRef CheckerAndPackageList = A->getValue();
    SmallVector<StringRef, 16> CheckersAndPackages;
    CheckerAndPackageList.split(CheckersAndPackages, ",");
    for (const StringRef &CheckerOrPackage : CheckersAndPackages)
      Opts.CheckersAndPackages.emplace_back(std::string(CheckerOrPackage),
                                            IsEnabled);
  }

  // Go through the analyzer configuration options.
  for (const auto *A : Args.filtered(OPT_analyzer_config)) {

    // We can have a list of comma separated config names, e.g:
    // '-analyzer-config key1=val1,key2=val2'
    StringRef configList = A->getValue();
    SmallVector<StringRef, 4> configVals;
    configList.split(configVals, ",");
    for (const auto &configVal : configVals) {
      StringRef key, val;
      std::tie(key, val) = configVal.split("=");
      if (val.empty()) {
        Diags.Report(SourceLocation(),
                     diag::err_analyzer_config_no_value) << configVal;
        Success = false;
        break;
      }
      if (val.find('=') != StringRef::npos) {
        Diags.Report(SourceLocation(),
                     diag::err_analyzer_config_multiple_values)
          << configVal;
        Success = false;
        break;
      }

      // TODO: Check checker options too, possibly in CheckerRegistry.
      // Leave unknown non-checker configs unclaimed.
      if (!key.contains(":") && Opts.isUnknownAnalyzerConfig(key)) {
        if (Opts.ShouldEmitErrorsOnInvalidConfigValue) {
          Diags.Report(diag::err_analyzer_config_unknown) << key;
          Success = false;
        }
        continue;
      }

      A->claim();
      Opts.Config[key] = std::string(val);
    }
  }

  if (Opts.ShouldEmitErrorsOnInvalidConfigValue)
    parseAnalyzerConfigs(Opts, &Diags);
  else
    parseAnalyzerConfigs(Opts, nullptr);

  llvm::raw_string_ostream os(Opts.FullCompilerInvocation);
  for (unsigned i = 0; i < Args.getNumInputArgStrings(); ++i) {
    if (i != 0)
      os << " ";
    os << Args.getArgString(i);
  }
  os.flush();

  return Success;
}

static bool ParseAnalyzerArgs(CompilerInvocation &Res, AnalyzerOptions &Opts,
                              ArgList &Args, DiagnosticsEngine &Diags) {
  auto DummyOpts = IntrusiveRefCntPtr<AnalyzerOptions>(new AnalyzerOptions());

  return RoundTrip(
      [](CompilerInvocation &Res, ArgList &Args, DiagnosticsEngine &Diags) {
        return ParseAnalyzerArgsImpl(*Res.getAnalyzerOpts(), Args, Diags);
      },
      [](CompilerInvocation &Res, SmallVectorImpl<const char *> &Args,
         CompilerInvocation::StringAllocator SA) {
        GenerateAnalyzerArgs(*Res.getAnalyzerOpts(), Args, SA);
      },
      [&DummyOpts](CompilerInvocation &Res) {
        Res.getAnalyzerOpts().swap(DummyOpts);
      },
      Res, Args, Diags, "AnalyzerOptions");
}

static StringRef getStringOption(AnalyzerOptions::ConfigTable &Config,
                                 StringRef OptionName, StringRef DefaultVal) {
  return Config.insert({OptionName, std::string(DefaultVal)}).first->second;
}

static void initOption(AnalyzerOptions::ConfigTable &Config,
                       DiagnosticsEngine *Diags,
                       StringRef &OptionField, StringRef Name,
                       StringRef DefaultVal) {
  // String options may be known to invalid (e.g. if the expected string is a
  // file name, but the file does not exist), those will have to be checked in
  // parseConfigs.
  OptionField = getStringOption(Config, Name, DefaultVal);
}

static void initOption(AnalyzerOptions::ConfigTable &Config,
                       DiagnosticsEngine *Diags,
                       bool &OptionField, StringRef Name, bool DefaultVal) {
  auto PossiblyInvalidVal = llvm::StringSwitch<Optional<bool>>(
                 getStringOption(Config, Name, (DefaultVal ? "true" : "false")))
      .Case("true", true)
      .Case("false", false)
      .Default(None);

  if (!PossiblyInvalidVal) {
    if (Diags)
      Diags->Report(diag::err_analyzer_config_invalid_input)
        << Name << "a boolean";
    else
      OptionField = DefaultVal;
  } else
    OptionField = PossiblyInvalidVal.getValue();
}

static void initOption(AnalyzerOptions::ConfigTable &Config,
                       DiagnosticsEngine *Diags,
                       unsigned &OptionField, StringRef Name,
                       unsigned DefaultVal) {

  OptionField = DefaultVal;
  bool HasFailed = getStringOption(Config, Name, std::to_string(DefaultVal))
                     .getAsInteger(0, OptionField);
  if (Diags && HasFailed)
    Diags->Report(diag::err_analyzer_config_invalid_input)
      << Name << "an unsigned";
}

static void parseAnalyzerConfigs(AnalyzerOptions &AnOpts,
                                 DiagnosticsEngine *Diags) {
  // TODO: There's no need to store the entire configtable, it'd be plenty
  // enough tostore checker options.

#define ANALYZER_OPTION(TYPE, NAME, CMDFLAG, DESC, DEFAULT_VAL)                \
  initOption(AnOpts.Config, Diags, AnOpts.NAME, CMDFLAG, DEFAULT_VAL);

#define ANALYZER_OPTION_DEPENDS_ON_USER_MODE(TYPE, NAME, CMDFLAG, DESC,        \
                                           SHALLOW_VAL, DEEP_VAL)              \
  switch (AnOpts.getUserMode()) {                                              \
  case UMK_Shallow:                                                            \
    initOption(AnOpts.Config, Diags, AnOpts.NAME, CMDFLAG, SHALLOW_VAL);       \
    break;                                                                     \
  case UMK_Deep:                                                               \
    initOption(AnOpts.Config, Diags, AnOpts.NAME, CMDFLAG, DEEP_VAL);          \
    break;                                                                     \
  }                                                                            \

#include "clang/StaticAnalyzer/Core/AnalyzerOptions.def"
#undef ANALYZER_OPTION
#undef ANALYZER_OPTION_DEPENDS_ON_USER_MODE

  // At this point, AnalyzerOptions is configured. Let's validate some options.

  // FIXME: Here we try to validate the silenced checkers or packages are valid.
  // The current approach only validates the registered checkers which does not
  // contain the runtime enabled checkers and optimally we would validate both.
  if (!AnOpts.RawSilencedCheckersAndPackages.empty()) {
    std::vector<StringRef> Checkers =
        AnOpts.getRegisteredCheckers(/*IncludeExperimental=*/true);
    std::vector<StringRef> Packages =
        AnOpts.getRegisteredPackages(/*IncludeExperimental=*/true);

    SmallVector<StringRef, 16> CheckersAndPackages;
    AnOpts.RawSilencedCheckersAndPackages.split(CheckersAndPackages, ";");

    for (const StringRef &CheckerOrPackage : CheckersAndPackages) {
      if (Diags) {
        bool IsChecker = CheckerOrPackage.contains('.');
        bool IsValidName =
            IsChecker
                ? llvm::find(Checkers, CheckerOrPackage) != Checkers.end()
                : llvm::find(Packages, CheckerOrPackage) != Packages.end();

        if (!IsValidName)
          Diags->Report(diag::err_unknown_analyzer_checker_or_package)
              << CheckerOrPackage;
      }

      AnOpts.SilencedCheckersAndPackages.emplace_back(CheckerOrPackage);
    }
  }

  if (!Diags)
    return;

  if (AnOpts.ShouldTrackConditionsDebug && !AnOpts.ShouldTrackConditions)
    Diags->Report(diag::err_analyzer_config_invalid_input)
        << "track-conditions-debug" << "'track-conditions' to also be enabled";

  if (!AnOpts.CTUDir.empty() && !llvm::sys::fs::is_directory(AnOpts.CTUDir))
    Diags->Report(diag::err_analyzer_config_invalid_input) << "ctu-dir"
                                                           << "a filename";

  if (!AnOpts.ModelPath.empty() &&
      !llvm::sys::fs::is_directory(AnOpts.ModelPath))
    Diags->Report(diag::err_analyzer_config_invalid_input) << "model-path"
                                                           << "a filename";
}

/// Create a new Regex instance out of the string value in \p RpassArg.
/// It returns the string and a pointer to the newly generated Regex instance.
static CodeGenOptions::RemarkPattern
GenerateOptimizationRemarkRegex(DiagnosticsEngine &Diags, ArgList &Args,
                                Arg *RpassArg) {
  StringRef Val = RpassArg->getValue();
  std::string RegexError;
  std::shared_ptr<llvm::Regex> Pattern = std::make_shared<llvm::Regex>(Val);
  if (!Pattern->isValid(RegexError)) {
    Diags.Report(diag::err_drv_optimization_remark_pattern)
        << RegexError << RpassArg->getAsString(Args);
    Pattern.reset();
  }
  return {std::string(Val), Pattern};
}

static bool parseDiagnosticLevelMask(StringRef FlagName,
                                     const std::vector<std::string> &Levels,
                                     DiagnosticsEngine &Diags,
                                     DiagnosticLevelMask &M) {
  bool Success = true;
  for (const auto &Level : Levels) {
    DiagnosticLevelMask const PM =
      llvm::StringSwitch<DiagnosticLevelMask>(Level)
        .Case("note",    DiagnosticLevelMask::Note)
        .Case("remark",  DiagnosticLevelMask::Remark)
        .Case("warning", DiagnosticLevelMask::Warning)
        .Case("error",   DiagnosticLevelMask::Error)
        .Default(DiagnosticLevelMask::None);
    if (PM == DiagnosticLevelMask::None) {
      Success = false;
      Diags.Report(diag::err_drv_invalid_value) << FlagName << Level;
    }
    M = M | PM;
  }
  return Success;
}

static void parseSanitizerKinds(StringRef FlagName,
                                const std::vector<std::string> &Sanitizers,
                                DiagnosticsEngine &Diags, SanitizerSet &S) {
  for (const auto &Sanitizer : Sanitizers) {
    SanitizerMask K = parseSanitizerValue(Sanitizer, /*AllowGroups=*/false);
    if (K == SanitizerMask())
      Diags.Report(diag::err_drv_invalid_value) << FlagName << Sanitizer;
    else
      S.set(K, true);
  }
}

static SmallVector<StringRef, 4> serializeSanitizerKinds(SanitizerSet S) {
  SmallVector<StringRef, 4> Values;
  serializeSanitizerSet(S, Values);
  return Values;
}

static void parseXRayInstrumentationBundle(StringRef FlagName, StringRef Bundle,
                                           ArgList &Args, DiagnosticsEngine &D,
                                           XRayInstrSet &S) {
  llvm::SmallVector<StringRef, 2> BundleParts;
  llvm::SplitString(Bundle, BundleParts, ",");
  for (const auto &B : BundleParts) {
    auto Mask = parseXRayInstrValue(B);
    if (Mask == XRayInstrKind::None)
      if (B != "none")
        D.Report(diag::err_drv_invalid_value) << FlagName << Bundle;
      else
        S.Mask = Mask;
    else if (Mask == XRayInstrKind::All)
      S.Mask = Mask;
    else
      S.set(Mask, true);
  }
}

static std::string serializeXRayInstrumentationBundle(const XRayInstrSet &S) {
  llvm::SmallVector<StringRef, 2> BundleParts;
  serializeXRayInstrValue(S, BundleParts);
  std::string Buffer;
  llvm::raw_string_ostream OS(Buffer);
  llvm::interleave(BundleParts, OS, [&OS](StringRef Part) { OS << Part; }, ",");
  return OS.str();
}

// Set the profile kind using fprofile-instrument-use-path.
static void setPGOUseInstrumentor(CodeGenOptions &Opts,
                                  const Twine &ProfileName) {
  auto ReaderOrErr = llvm::IndexedInstrProfReader::create(ProfileName);
  // In error, return silently and let Clang PGOUse report the error message.
  if (auto E = ReaderOrErr.takeError()) {
    llvm::consumeError(std::move(E));
    Opts.setProfileUse(CodeGenOptions::ProfileClangInstr);
    return;
  }
  std::unique_ptr<llvm::IndexedInstrProfReader> PGOReader =
    std::move(ReaderOrErr.get());
  if (PGOReader->isIRLevelProfile()) {
    if (PGOReader->hasCSIRLevelProfile())
      Opts.setProfileUse(CodeGenOptions::ProfileCSIRInstr);
    else
      Opts.setProfileUse(CodeGenOptions::ProfileIRInstr);
  } else
    Opts.setProfileUse(CodeGenOptions::ProfileClangInstr);
}

void CompilerInvocation::GenerateCodeGenArgs(
    const CodeGenOptions &Opts, SmallVectorImpl<const char *> &Args,
    StringAllocator SA, const llvm::Triple &T, const std::string &OutputFile,
    const LangOptions *LangOpts) {
  const CodeGenOptions &CodeGenOpts = Opts;

  if (Opts.OptimizationLevel == 0)
    GenerateArg(Args, OPT_O0, SA);
  else
    GenerateArg(Args, OPT_O, Twine(Opts.OptimizationLevel), SA);

#define CODEGEN_OPTION_WITH_MARSHALLING(                                       \
    PREFIX_TYPE, NAME, ID, KIND, GROUP, ALIAS, ALIASARGS, FLAGS, PARAM,        \
    HELPTEXT, METAVAR, VALUES, SPELLING, SHOULD_PARSE, ALWAYS_EMIT, KEYPATH,   \
    DEFAULT_VALUE, IMPLIED_CHECK, IMPLIED_VALUE, NORMALIZER, DENORMALIZER,     \
    MERGER, EXTRACTOR, TABLE_INDEX)                                            \
  GENERATE_OPTION_WITH_MARSHALLING(                                            \
      Args, SA, KIND, FLAGS, SPELLING, ALWAYS_EMIT, KEYPATH, DEFAULT_VALUE,    \
      IMPLIED_CHECK, IMPLIED_VALUE, DENORMALIZER, EXTRACTOR, TABLE_INDEX)
#include "clang/Driver/Options.inc"
#undef CODEGEN_OPTION_WITH_MARSHALLING

  if (Opts.OptimizationLevel > 0) {
    if (Opts.Inlining == CodeGenOptions::NormalInlining)
      GenerateArg(Args, OPT_finline_functions, SA);
    else if (Opts.Inlining == CodeGenOptions::OnlyHintInlining)
      GenerateArg(Args, OPT_finline_hint_functions, SA);
    else if (Opts.Inlining == CodeGenOptions::OnlyAlwaysInlining)
      GenerateArg(Args, OPT_fno_inline, SA);
  }

  if (Opts.DirectAccessExternalData && LangOpts->PICLevel != 0)
    GenerateArg(Args, OPT_fdirect_access_external_data, SA);
  else if (!Opts.DirectAccessExternalData && LangOpts->PICLevel == 0)
    GenerateArg(Args, OPT_fno_direct_access_external_data, SA);

  Optional<StringRef> DebugInfoVal;
  switch (Opts.DebugInfo) {
  case codegenoptions::DebugLineTablesOnly:
    DebugInfoVal = "line-tables-only";
    break;
  case codegenoptions::DebugDirectivesOnly:
    DebugInfoVal = "line-directives-only";
    break;
  case codegenoptions::DebugInfoConstructor:
    DebugInfoVal = "constructor";
    break;
  case codegenoptions::LimitedDebugInfo:
    DebugInfoVal = "limited";
    break;
  case codegenoptions::FullDebugInfo:
    DebugInfoVal = "standalone";
    break;
  case codegenoptions::UnusedTypeInfo:
    DebugInfoVal = "unused-types";
    break;
  case codegenoptions::NoDebugInfo: // default value
    DebugInfoVal = None;
    break;
  case codegenoptions::LocTrackingOnly: // implied value
    DebugInfoVal = None;
    break;
  }
  if (DebugInfoVal)
    GenerateArg(Args, OPT_debug_info_kind_EQ, *DebugInfoVal, SA);

  if (Opts.DebugInfo == codegenoptions::DebugInfoConstructor)
    GenerateArg(Args, OPT_fuse_ctor_homing, SA);

  for (const auto &Prefix : Opts.DebugPrefixMap)
    GenerateArg(Args, OPT_fdebug_prefix_map_EQ,
                Prefix.first + "=" + Prefix.second, SA);

  for (const auto &Prefix : Opts.ProfilePrefixMap)
    GenerateArg(Args, OPT_fprofile_prefix_map_EQ,
                Prefix.first + "=" + Prefix.second, SA);

  if (Opts.NewStructPathTBAA)
    GenerateArg(Args, OPT_new_struct_path_tbaa, SA);

  if (Opts.OptimizeSize == 1)
    GenerateArg(Args, OPT_O, "s", SA);
  else if (Opts.OptimizeSize == 2)
    GenerateArg(Args, OPT_O, "z", SA);

  // SimplifyLibCalls is set only in the absence of -fno-builtin and
  // -ffreestanding. We'll consider that when generating them.

  // NoBuiltinFuncs are generated by LangOptions.

  if (Opts.UnrollLoops && Opts.OptimizationLevel <= 1)
    GenerateArg(Args, OPT_funroll_loops, SA);
  else if (!Opts.UnrollLoops && Opts.OptimizationLevel > 1)
    GenerateArg(Args, OPT_fno_unroll_loops, SA);

  if (!Opts.BinutilsVersion.empty())
    GenerateArg(Args, OPT_fbinutils_version_EQ, Opts.BinutilsVersion, SA);

  if (Opts.DebugNameTable ==
      static_cast<unsigned>(llvm::DICompileUnit::DebugNameTableKind::GNU))
    GenerateArg(Args, OPT_ggnu_pubnames, SA);
  else if (Opts.DebugNameTable ==
           static_cast<unsigned>(
               llvm::DICompileUnit::DebugNameTableKind::Default))
    GenerateArg(Args, OPT_gpubnames, SA);

  // ProfileInstrumentUsePath is marshalled automatically, no need to generate
  // it or PGOUseInstrumentor.

  if (Opts.TimePasses) {
    if (Opts.TimePassesPerRun)
      GenerateArg(Args, OPT_ftime_report_EQ, "per-pass-run", SA);
    else
      GenerateArg(Args, OPT_ftime_report, SA);
  }

  if (Opts.FunctionSections &&
      (Opts.BBSections == "none" || Opts.BBSections == "labels"))
    GenerateArg(Args, OPT_ffunction_sections, SA);

  if (Opts.PrepareForLTO && !Opts.PrepareForThinLTO)
    GenerateArg(Args, OPT_flto, SA);

  if (Opts.PrepareForThinLTO)
    GenerateArg(Args, OPT_flto_EQ, "thin", SA);

  if (!Opts.ThinLTOIndexFile.empty())
    GenerateArg(Args, OPT_fthinlto_index_EQ, Opts.ThinLTOIndexFile, SA);

  if (Opts.SaveTempsFilePrefix == OutputFile)
    GenerateArg(Args, OPT_save_temps_EQ, "obj", SA);

  StringRef MemProfileBasename("memprof.profraw");
  if (!Opts.MemoryProfileOutput.empty()) {
    if (Opts.MemoryProfileOutput == MemProfileBasename) {
      GenerateArg(Args, OPT_fmemory_profile, SA);
    } else {
      size_t ArgLength =
          Opts.MemoryProfileOutput.size() - MemProfileBasename.size();
      GenerateArg(Args, OPT_fmemory_profile_EQ,
                  Opts.MemoryProfileOutput.substr(0, ArgLength), SA);
    }
  }

  if (memcmp(Opts.CoverageVersion, "408*", 4) != 0)
    GenerateArg(Args, OPT_coverage_version_EQ, Opts.CoverageVersion, SA);

  // TODO: Check if we need to generate arguments stored in CmdArgs. (Namely
  //  '-fembed_bitcode', which does not map to any CompilerInvocation field and
  //  won't be generated.)

  if (Opts.XRayInstrumentationBundle.Mask != XRayInstrKind::All) {
    std::string InstrBundle =
        serializeXRayInstrumentationBundle(Opts.XRayInstrumentationBundle);
    if (!InstrBundle.empty())
      GenerateArg(Args, OPT_fxray_instrumentation_bundle, InstrBundle, SA);
  }

  if (Opts.CFProtectionReturn && Opts.CFProtectionBranch)
    GenerateArg(Args, OPT_fcf_protection_EQ, "full", SA);
  else if (Opts.CFProtectionReturn)
    GenerateArg(Args, OPT_fcf_protection_EQ, "return", SA);
  else if (Opts.CFProtectionBranch)
    GenerateArg(Args, OPT_fcf_protection_EQ, "branch", SA);

  for (const auto &F : Opts.LinkBitcodeFiles) {
    bool Builtint = F.LinkFlags == llvm::Linker::Flags::LinkOnlyNeeded &&
                    F.PropagateAttrs && F.Internalize;
    GenerateArg(Args,
                Builtint ? OPT_mlink_builtin_bitcode : OPT_mlink_bitcode_file,
                F.Filename, SA);
  }

  // TODO: Consider removing marshalling annotations from f[no_]emulated_tls.
  //  That would make it easy to generate the option only **once** if it was
  //  explicitly set to non-default value.
  if (Opts.ExplicitEmulatedTLS) {
    GenerateArg(
        Args, Opts.EmulatedTLS ? OPT_femulated_tls : OPT_fno_emulated_tls, SA);
  }

  if (Opts.FPDenormalMode != llvm::DenormalMode::getIEEE()) {
    std::string Buffer;
    llvm::raw_string_ostream OS(Buffer);
    Opts.FPDenormalMode.print(OS);
    GenerateArg(Args, OPT_fdenormal_fp_math_EQ, OS.str(), SA);
  }

  if (Opts.FP32DenormalMode != llvm::DenormalMode::getIEEE()) {
    std::string Buffer;
    llvm::raw_string_ostream OS(Buffer);
    Opts.FP32DenormalMode.print(OS);
    GenerateArg(Args, OPT_fdenormal_fp_math_f32_EQ, OS.str(), SA);
  }

  if (Opts.StructReturnConvention == CodeGenOptions::SRCK_OnStack) {
    OptSpecifier Opt =
        T.isPPC32() ? OPT_maix_struct_return : OPT_fpcc_struct_return;
    GenerateArg(Args, Opt, SA);
  } else if (Opts.StructReturnConvention == CodeGenOptions::SRCK_InRegs) {
    OptSpecifier Opt =
        T.isPPC32() ? OPT_msvr4_struct_return : OPT_freg_struct_return;
    GenerateArg(Args, Opt, SA);
  }

  if (Opts.IgnoreXCOFFVisibility)
    GenerateArg(Args, OPT_mignore_xcoff_visibility, SA);

  if (Opts.EnableAIXExtendedAltivecABI)
    GenerateArg(Args, OPT_mabi_EQ_vec_extabi, SA);

  if (!Opts.OptRecordPasses.empty())
    GenerateArg(Args, OPT_opt_record_passes, Opts.OptRecordPasses, SA);

  if (!Opts.OptRecordFormat.empty())
    GenerateArg(Args, OPT_opt_record_format, Opts.OptRecordFormat, SA);

  if (Opts.OptimizationRemarkPattern)
    GenerateArg(Args, OPT_Rpass_EQ, Opts.OptimizationRemarkPattern.Pattern, SA);

  if (Opts.OptimizationRemarkMissedPattern)
    GenerateArg(Args, OPT_Rpass_missed_EQ,
                Opts.OptimizationRemarkMissedPattern.Pattern, SA);

  if (Opts.OptimizationRemarkAnalysisPattern)
    GenerateArg(Args, OPT_Rpass_analysis_EQ,
                Opts.OptimizationRemarkAnalysisPattern.Pattern, SA);

  GenerateArg(Args, OPT_fdiagnostics_hotness_threshold_EQ,
              Opts.DiagnosticsHotnessThreshold
                  ? Twine(*Opts.DiagnosticsHotnessThreshold)
                  : "auto",
              SA);

  for (StringRef Sanitizer : serializeSanitizerKinds(Opts.SanitizeRecover))
    GenerateArg(Args, OPT_fsanitize_recover_EQ, Sanitizer, SA);

  for (StringRef Sanitizer : serializeSanitizerKinds(Opts.SanitizeTrap))
    GenerateArg(Args, OPT_fsanitize_trap_EQ, Sanitizer, SA);

  if (!Opts.EmitVersionIdentMetadata)
    GenerateArg(Args, OPT_Qn, SA);
}

bool CompilerInvocation::ParseCodeGenArgsImpl(CodeGenOptions &Opts,
                                              ArgList &Args, InputKind IK,
                                              DiagnosticsEngine &Diags,
                                              const llvm::Triple &T,
                                              const std::string &OutputFile,
                                              const LangOptions &LangOptsRef) {
  unsigned NumErrorsBefore = Diags.getNumErrors();

  bool Success = true;

  unsigned OptimizationLevel = getOptimizationLevel(Args, IK, Diags);
  // TODO: This could be done in Driver
  unsigned MaxOptLevel = 3;
  if (OptimizationLevel > MaxOptLevel) {
    // If the optimization level is not supported, fall back on the default
    // optimization
    Diags.Report(diag::warn_drv_optimization_value)
        << Args.getLastArg(OPT_O)->getAsString(Args) << "-O" << MaxOptLevel;
    OptimizationLevel = MaxOptLevel;
  }
  Opts.OptimizationLevel = OptimizationLevel;

#if INTEL_CUSTOMIZATION
  Opts.DisableIntelProprietaryOpts = Args.hasArg(
    OPT_disable_intel_proprietary_opts);
  Opts.IntelAdvancedOptim = Args.hasArg(OPT_fintel_advanced_optim);
  Opts.DisableCpuDispatchIFuncs = Args.hasArg(OPT_disable_cpudispatch_ifuncs);
#endif // INTEL_CUSTOMIZATION

  // The key paths of codegen options defined in Options.td start with
  // "CodeGenOpts.". Let's provide the expected variable name and type.
  CodeGenOptions &CodeGenOpts = Opts;
  // Some codegen options depend on language options. Let's provide the expected
  // variable name and type.
  const LangOptions *LangOpts = &LangOptsRef;

#define CODEGEN_OPTION_WITH_MARSHALLING(                                       \
    PREFIX_TYPE, NAME, ID, KIND, GROUP, ALIAS, ALIASARGS, FLAGS, PARAM,        \
    HELPTEXT, METAVAR, VALUES, SPELLING, SHOULD_PARSE, ALWAYS_EMIT, KEYPATH,   \
    DEFAULT_VALUE, IMPLIED_CHECK, IMPLIED_VALUE, NORMALIZER, DENORMALIZER,     \
    MERGER, EXTRACTOR, TABLE_INDEX)                                            \
  PARSE_OPTION_WITH_MARSHALLING(Args, Diags, Success, ID, FLAGS, PARAM,        \
                                SHOULD_PARSE, KEYPATH, DEFAULT_VALUE,          \
                                IMPLIED_CHECK, IMPLIED_VALUE, NORMALIZER,      \
                                MERGER, TABLE_INDEX)
#include "clang/Driver/Options.inc"
#undef CODEGEN_OPTION_WITH_MARSHALLING

  // At O0 we want to fully disable inlining outside of cases marked with
  // 'alwaysinline' that are required for correctness.
  Opts.setInlining((Opts.OptimizationLevel == 0)
                       ? CodeGenOptions::OnlyAlwaysInlining
                       : CodeGenOptions::NormalInlining);
  // Explicit inlining flags can disable some or all inlining even at
  // optimization levels above zero.
  if (Arg *InlineArg = Args.getLastArg(
          options::OPT_finline_functions, options::OPT_finline_hint_functions,
          options::OPT_fno_inline_functions, options::OPT_fno_inline)) {
    if (Opts.OptimizationLevel > 0) {
      const Option &InlineOpt = InlineArg->getOption();
      if (InlineOpt.matches(options::OPT_finline_functions))
        Opts.setInlining(CodeGenOptions::NormalInlining);
      else if (InlineOpt.matches(options::OPT_finline_hint_functions))
        Opts.setInlining(CodeGenOptions::OnlyHintInlining);
      else
        Opts.setInlining(CodeGenOptions::OnlyAlwaysInlining);
    }
  }

  // PIC defaults to -fno-direct-access-external-data while non-PIC defaults to
  // -fdirect-access-external-data.
  Opts.DirectAccessExternalData =
      Args.hasArg(OPT_fdirect_access_external_data) ||
      (!Args.hasArg(OPT_fno_direct_access_external_data) &&
       LangOpts->PICLevel == 0);

  if (Arg *A = Args.getLastArg(OPT_debug_info_kind_EQ)) {
    unsigned Val =
        llvm::StringSwitch<unsigned>(A->getValue())
            .Case("line-tables-only", codegenoptions::DebugLineTablesOnly)
            .Case("line-directives-only", codegenoptions::DebugDirectivesOnly)
            .Case("constructor", codegenoptions::DebugInfoConstructor)
            .Case("limited", codegenoptions::LimitedDebugInfo)
            .Case("standalone", codegenoptions::FullDebugInfo)
            .Case("unused-types", codegenoptions::UnusedTypeInfo)
            .Default(~0U);
    if (Val == ~0U)
      Diags.Report(diag::err_drv_invalid_value) << A->getAsString(Args)
                                                << A->getValue();
    else
      Opts.setDebugInfo(static_cast<codegenoptions::DebugInfoKind>(Val));
  }

  // If -fuse-ctor-homing is set and limited debug info is already on, then use
  // constructor homing.
  if (Args.getLastArg(OPT_fuse_ctor_homing))
    if (Opts.getDebugInfo() == codegenoptions::LimitedDebugInfo)
      Opts.setDebugInfo(codegenoptions::DebugInfoConstructor);

#if INTEL_CUSTOMIZATION
  Opts.EmitTraceBack = Args.hasArg(OPT_traceback);
  Opts.EmitIntelSTI = Args.hasArg(OPT_gintel_sti);
  Opts.DebugOpenCLBasicTypes = Args.hasArg(OPT_gintel_opencl_builtin_types);
#endif // INTEL_CUSTOMIZATION

  for (const auto &Arg : Args.getAllArgValues(OPT_fdebug_prefix_map_EQ)) {
    auto Split = StringRef(Arg).split('=');
    Opts.DebugPrefixMap.insert(
        {std::string(Split.first), std::string(Split.second)});
  }

  for (const auto &Arg : Args.getAllArgValues(OPT_fprofile_prefix_map_EQ)) {
    auto Split = StringRef(Arg).split('=');
    Opts.ProfilePrefixMap.insert(
        {std::string(Split.first), std::string(Split.second)});
  }

  Opts.DisableLLVMPasses =
      Args.hasArg(OPT_disable_llvm_passes) ||
      (Args.hasArg(OPT_fsycl_is_device) && T.isSPIR() &&
       Args.hasArg(OPT_fno_sycl_early_optimizations));

  const llvm::Triple::ArchType DebugEntryValueArchs[] = {
      llvm::Triple::x86, llvm::Triple::x86_64, llvm::Triple::aarch64,
      llvm::Triple::arm, llvm::Triple::armeb, llvm::Triple::mips,
      llvm::Triple::mipsel, llvm::Triple::mips64, llvm::Triple::mips64el};

  if (Opts.OptimizationLevel > 0 && Opts.hasReducedDebugInfo() &&
      llvm::is_contained(DebugEntryValueArchs, T.getArch()))
    Opts.EmitCallSiteInfo = true;

  Opts.NewStructPathTBAA = !Args.hasArg(OPT_no_struct_path_tbaa) &&
                           Args.hasArg(OPT_new_struct_path_tbaa);
  Opts.OptimizeSize = getOptimizationLevelSize(Args);
  Opts.SimplifyLibCalls = !LangOpts->NoBuiltin;
  if (Opts.SimplifyLibCalls)
    Opts.NoBuiltinFuncs = LangOpts->NoBuiltinFuncs;
  Opts.UnrollLoops =
      Args.hasFlag(OPT_funroll_loops, OPT_fno_unroll_loops,
                   (Opts.OptimizationLevel > 1));

  Opts.BinutilsVersion =
      std::string(Args.getLastArgValue(OPT_fbinutils_version_EQ));

  Opts.DebugNameTable = static_cast<unsigned>(
      Args.hasArg(OPT_ggnu_pubnames)
          ? llvm::DICompileUnit::DebugNameTableKind::GNU
          : Args.hasArg(OPT_gpubnames)
                ? llvm::DICompileUnit::DebugNameTableKind::Default
                : llvm::DICompileUnit::DebugNameTableKind::None);

  if (!Opts.ProfileInstrumentUsePath.empty())
    setPGOUseInstrumentor(Opts, Opts.ProfileInstrumentUsePath);

  if (const Arg *A = Args.getLastArg(OPT_ftime_report, OPT_ftime_report_EQ)) {
    Opts.TimePasses = true;

    // -ftime-report= is only for new pass manager.
    if (A->getOption().getID() == OPT_ftime_report_EQ) {
      if (Opts.LegacyPassManager)
        Diags.Report(diag::err_drv_argument_only_allowed_with)
            << A->getAsString(Args) << "-fno-legacy-pass-manager";

      StringRef Val = A->getValue();
      if (Val == "per-pass")
        Opts.TimePassesPerRun = false;
      else if (Val == "per-pass-run")
        Opts.TimePassesPerRun = true;
      else
        Diags.Report(diag::err_drv_invalid_value)
            << A->getAsString(Args) << A->getValue();
    }
  }

#ifdef INTEL_CUSTOMIZATION
  Opts.DisableFree =
      Args.hasFlag(OPT_disable_free, OPT_no_disable_free, /*Default=*/false);
#endif //INTEL_CUSTOMIZATION
  Opts.Reciprocals = Args.getAllArgValues(OPT_mrecip_EQ);

  // Basic Block Sections implies Function Sections.
  Opts.FunctionSections =
      Args.hasArg(OPT_ffunction_sections) ||
      (Opts.BBSections != "none" && Opts.BBSections != "labels");

  Opts.PrepareForLTO = Args.hasArg(OPT_flto, OPT_flto_EQ);
  Opts.PrepareForThinLTO = false;
  if (Arg *A = Args.getLastArg(OPT_flto_EQ)) {
    StringRef S = A->getValue();
    if (S == "thin")
      Opts.PrepareForThinLTO = true;
    else if (S != "full")
      Diags.Report(diag::err_drv_invalid_value) << A->getAsString(Args) << S;
  }
  if (Arg *A = Args.getLastArg(OPT_fthinlto_index_EQ)) {
    if (IK.getLanguage() != Language::LLVM_IR)
      Diags.Report(diag::err_drv_argument_only_allowed_with)
          << A->getAsString(Args) << "-x ir";
    Opts.ThinLTOIndexFile =
        std::string(Args.getLastArgValue(OPT_fthinlto_index_EQ));
  }
  if (Arg *A = Args.getLastArg(OPT_save_temps_EQ))
    Opts.SaveTempsFilePrefix =
        llvm::StringSwitch<std::string>(A->getValue())
            .Case("obj", OutputFile)
            .Default(llvm::sys::path::filename(OutputFile).str());

  // The memory profile runtime appends the pid to make this name more unique.
  const char *MemProfileBasename = "memprof.profraw";
  if (Args.hasArg(OPT_fmemory_profile_EQ)) {
    SmallString<128> Path(
        std::string(Args.getLastArgValue(OPT_fmemory_profile_EQ)));
    llvm::sys::path::append(Path, MemProfileBasename);
    Opts.MemoryProfileOutput = std::string(Path);
  } else if (Args.hasArg(OPT_fmemory_profile))
    Opts.MemoryProfileOutput = MemProfileBasename;

  memcpy(Opts.CoverageVersion, "408*", 4);
  if (Opts.EmitGcovArcs || Opts.EmitGcovNotes) {
    if (Args.hasArg(OPT_coverage_version_EQ)) {
      StringRef CoverageVersion = Args.getLastArgValue(OPT_coverage_version_EQ);
      if (CoverageVersion.size() != 4) {
        Diags.Report(diag::err_drv_invalid_value)
            << Args.getLastArg(OPT_coverage_version_EQ)->getAsString(Args)
            << CoverageVersion;
      } else {
        memcpy(Opts.CoverageVersion, CoverageVersion.data(), 4);
      }
    }
  }
  // FIXME: For backend options that are not yet recorded as function
  // attributes in the IR, keep track of them so we can embed them in a
  // separate data section and use them when building the bitcode.
  for (const auto &A : Args) {
    // Do not encode output and input.
    if (A->getOption().getID() == options::OPT_o ||
        A->getOption().getID() == options::OPT_INPUT ||
        A->getOption().getID() == options::OPT_x ||
        A->getOption().getID() == options::OPT_fembed_bitcode ||
        A->getOption().matches(options::OPT_W_Group))
      continue;
    ArgStringList ASL;
    A->render(Args, ASL);
    for (const auto &arg : ASL) {
      StringRef ArgStr(arg);
      Opts.CmdArgs.insert(Opts.CmdArgs.end(), ArgStr.begin(), ArgStr.end());
      // using \00 to separate each commandline options.
      Opts.CmdArgs.push_back('\0');
    }
  }

  auto XRayInstrBundles =
      Args.getAllArgValues(OPT_fxray_instrumentation_bundle);
  if (XRayInstrBundles.empty())
    Opts.XRayInstrumentationBundle.Mask = XRayInstrKind::All;
  else
    for (const auto &A : XRayInstrBundles)
      parseXRayInstrumentationBundle("-fxray-instrumentation-bundle=", A, Args,
                                     Diags, Opts.XRayInstrumentationBundle);

  if (const Arg *A = Args.getLastArg(OPT_fcf_protection_EQ)) {
    StringRef Name = A->getValue();
    if (Name == "full") {
      Opts.CFProtectionReturn = 1;
      Opts.CFProtectionBranch = 1;
    } else if (Name == "return")
      Opts.CFProtectionReturn = 1;
    else if (Name == "branch")
      Opts.CFProtectionBranch = 1;
    else if (Name != "none") {
      Diags.Report(diag::err_drv_invalid_value) << A->getAsString(Args) << Name;
      Success = false;
    }
  }

  for (auto *A :
       Args.filtered(OPT_mlink_bitcode_file, OPT_mlink_builtin_bitcode)) {
    CodeGenOptions::BitcodeFileToLink F;
    F.Filename = A->getValue();
    if (A->getOption().matches(OPT_mlink_builtin_bitcode)) {
      F.LinkFlags = llvm::Linker::Flags::LinkOnlyNeeded;
      // When linking CUDA bitcode, propagate function attributes so that
      // e.g. libdevice gets fast-math attrs if we're building with fast-math.
      F.PropagateAttrs = true;
      F.Internalize = true;
    }
    Opts.LinkBitcodeFiles.push_back(F);
  }

  if (Args.getLastArg(OPT_femulated_tls) ||
      Args.getLastArg(OPT_fno_emulated_tls)) {
    Opts.ExplicitEmulatedTLS = true;
  }

#if INTEL_CUSTOMIZATION
  Opts.SPIRCompileOptions =
      std::string(Args.getLastArgValue(OPT_cl_spir_compile_options));

  // CQ#368119 - support for '/Z7' and '/Zi' options.
  if (Arg *A = Args.getLastArg(OPT_fms_debug_info_file_type)) {
    StringRef Val = A->getValue();
    unsigned FileType = llvm::StringSwitch<unsigned>(Val)
                            .Case("obj", CodeGenOptions::MSDebugInfoObjFile)
                            .Case("pdb", CodeGenOptions::MSDebugInfoPdbFile)
                            .Default(~0U);
    if (FileType == ~0U) {
      Diags.Report(diag::err_drv_invalid_value) << A->getAsString(Args) << Val;
      Success = false;
    } else {
      Opts.setMSDebugInfoFile(
          static_cast<CodeGenOptions::MSDebugInfoFileKind>(FileType));
    }
  }
  // CQ#368125 - support for '/Fd' and '/Fo' options.
  Opts.MSOutputObjFile =
      std::string(Args.getLastArgValue(OPT_fms_debug_info_obj_file));
  Opts.MSOutputPdbFile =
      std::string(Args.getLastArgValue(OPT_fms_debug_info_pdb_file));
  // CQ#366796 - support for '--no_expr_source_pos' option.
  Opts.NoExprSourcePos = Args.hasArg(OPT_no_expr_source_pos);
  // Support for '-fargument-noalias' option.
  // isIntelCompat(LangOptions::FArgumentNoalias)
  Opts.NoAliasForPtrArgs = Args.hasArg(OPT_fargument_noalias);

  // CMPLRLLVM-9854 - support for X87 precision control.
  unsigned X87Precision = 0;
  if (Arg *A = Args.getLastArg(OPT_mx87_precision)) {
    StringRef Val = A->getValue();
    if (Val != "32" && Val != "64" && Val != "80")
      Diags.Report(diag::err_drv_invalid_value) << A->getAsString(Args) << Val;
    Val.getAsInteger(10, X87Precision);
  }
  Opts.X87Precision = X87Precision;
#endif // INTEL_CUSTOMIZATION
  if (Arg *A = Args.getLastArg(OPT_fdenormal_fp_math_EQ)) {
    StringRef Val = A->getValue();
    Opts.FPDenormalMode = llvm::parseDenormalFPAttribute(Val);
    if (!Opts.FPDenormalMode.isValid())
      Diags.Report(diag::err_drv_invalid_value) << A->getAsString(Args) << Val;
  }

  if (Arg *A = Args.getLastArg(OPT_fdenormal_fp_math_f32_EQ)) {
    StringRef Val = A->getValue();
    Opts.FP32DenormalMode = llvm::parseDenormalFPAttribute(Val);
    if (!Opts.FP32DenormalMode.isValid())
      Diags.Report(diag::err_drv_invalid_value) << A->getAsString(Args) << Val;
  }

  // X86_32 has -fppc-struct-return and -freg-struct-return.
  // PPC32 has -maix-struct-return and -msvr4-struct-return.
  if (Arg *A =
          Args.getLastArg(OPT_fpcc_struct_return, OPT_freg_struct_return,
                          OPT_maix_struct_return, OPT_msvr4_struct_return)) {
    // TODO: We might want to consider enabling these options on AIX in the
    // future.
    if (T.isOSAIX())
      Diags.Report(diag::err_drv_unsupported_opt_for_target)
          << A->getSpelling() << T.str();

    const Option &O = A->getOption();
    if (O.matches(OPT_fpcc_struct_return) ||
        O.matches(OPT_maix_struct_return)) {
      Opts.setStructReturnConvention(CodeGenOptions::SRCK_OnStack);
    } else {
      assert(O.matches(OPT_freg_struct_return) ||
             O.matches(OPT_msvr4_struct_return));
      Opts.setStructReturnConvention(CodeGenOptions::SRCK_InRegs);
    }
  }

  if (T.isOSAIX() && (Args.hasArg(OPT_mignore_xcoff_visibility) ||
                      !Args.hasArg(OPT_fvisibility)))
    Opts.IgnoreXCOFFVisibility = 1;

  if (Arg *A =
          Args.getLastArg(OPT_mabi_EQ_vec_default, OPT_mabi_EQ_vec_extabi)) {
    if (!T.isOSAIX())
      Diags.Report(diag::err_drv_unsupported_opt_for_target)
          << A->getSpelling() << T.str();

    const Option &O = A->getOption();
    if (O.matches(OPT_mabi_EQ_vec_default))
      Diags.Report(diag::err_aix_default_altivec_abi)
          << A->getSpelling() << T.str();
    else {
      assert(O.matches(OPT_mabi_EQ_vec_extabi));
      Opts.EnableAIXExtendedAltivecABI = 1;
    }
  }

  bool NeedLocTracking = false;

  if (!Opts.OptRecordFile.empty())
    NeedLocTracking = true;

  if (Arg *A = Args.getLastArg(OPT_opt_record_passes)) {
    Opts.OptRecordPasses = A->getValue();
    NeedLocTracking = true;
  }

  if (Arg *A = Args.getLastArg(OPT_opt_record_format)) {
    Opts.OptRecordFormat = A->getValue();
    NeedLocTracking = true;
  }

  if (Arg *A = Args.getLastArg(OPT_Rpass_EQ)) {
    Opts.OptimizationRemarkPattern =
        GenerateOptimizationRemarkRegex(Diags, Args, A);
    NeedLocTracking = true;
  }

  if (Arg *A = Args.getLastArg(OPT_Rpass_missed_EQ)) {
    Opts.OptimizationRemarkMissedPattern =
        GenerateOptimizationRemarkRegex(Diags, Args, A);
    NeedLocTracking = true;
  }

  if (Arg *A = Args.getLastArg(OPT_Rpass_analysis_EQ)) {
    Opts.OptimizationRemarkAnalysisPattern =
        GenerateOptimizationRemarkRegex(Diags, Args, A);
    NeedLocTracking = true;
  }

  bool UsingSampleProfile = !Opts.SampleProfileFile.empty();
  bool UsingProfile = UsingSampleProfile ||
      (Opts.getProfileUse() != CodeGenOptions::ProfileNone);

  if (Opts.DiagnosticsWithHotness && !UsingProfile &&
      // An IR file will contain PGO as metadata
      IK.getLanguage() != Language::LLVM_IR)
    Diags.Report(diag::warn_drv_diagnostics_hotness_requires_pgo)
        << "-fdiagnostics-show-hotness";

  // Parse remarks hotness threshold. Valid value is either integer or 'auto'.
  if (auto *arg =
          Args.getLastArg(options::OPT_fdiagnostics_hotness_threshold_EQ)) {
    auto ResultOrErr =
        llvm::remarks::parseHotnessThresholdOption(arg->getValue());

    if (!ResultOrErr) {
      Diags.Report(diag::err_drv_invalid_diagnotics_hotness_threshold)
          << "-fdiagnostics-hotness-threshold=";
    } else {
      Opts.DiagnosticsHotnessThreshold = *ResultOrErr;
      if ((!Opts.DiagnosticsHotnessThreshold.hasValue() ||
           Opts.DiagnosticsHotnessThreshold.getValue() > 0) &&
          !UsingProfile)
        Diags.Report(diag::warn_drv_diagnostics_hotness_requires_pgo)
            << "-fdiagnostics-hotness-threshold=";
    }
  }

  // If the user requested to use a sample profile for PGO, then the
  // backend will need to track source location information so the profile
  // can be incorporated into the IR.
  if (UsingSampleProfile)
    NeedLocTracking = true;

  // If the user requested a flag that requires source locations available in
  // the backend, make sure that the backend tracks source location information.
  if (NeedLocTracking && Opts.getDebugInfo() == codegenoptions::NoDebugInfo)
    Opts.setDebugInfo(codegenoptions::LocTrackingOnly);

  // Parse -fsanitize-recover= arguments.
  // FIXME: Report unrecoverable sanitizers incorrectly specified here.
  parseSanitizerKinds("-fsanitize-recover=",
                      Args.getAllArgValues(OPT_fsanitize_recover_EQ), Diags,
                      Opts.SanitizeRecover);
  parseSanitizerKinds("-fsanitize-trap=",
                      Args.getAllArgValues(OPT_fsanitize_trap_EQ), Diags,
                      Opts.SanitizeTrap);

  Opts.EmitVersionIdentMetadata = Args.hasFlag(OPT_Qy, OPT_Qn, true);

  return Success && Diags.getNumErrors() == NumErrorsBefore;
}

bool CompilerInvocation::ParseCodeGenArgs(
    CompilerInvocation &Res, CodeGenOptions &Opts, ArgList &Args, InputKind IK,
    DiagnosticsEngine &Diags, const llvm::Triple &T,
    const std::string &OutputFile, const LangOptions &LangOptsRef) {
  CodeGenOptions DummyOpts;

  return RoundTrip(
      [&](CompilerInvocation &Res, ArgList &Args, DiagnosticsEngine &Diags) {
        Args.getLastArg(OPT_O0, OPT_O4, OPT_O, OPT_Ofast);
        return ParseCodeGenArgsImpl(Res.getCodeGenOpts(), Args, IK, Diags, T,
                                    OutputFile, LangOptsRef);
      },
      [&](CompilerInvocation &Res, SmallVectorImpl<const char *> &GeneratedArgs,
          StringAllocator SA) {
        GenerateCodeGenArgs(Res.getCodeGenOpts(), GeneratedArgs, SA, T,
                            OutputFile, &LangOptsRef);
      },
      [&DummyOpts](CompilerInvocation &Res) {
        std::swap(Res.CodeGenOpts, DummyOpts);
      },
      Res, Args, Diags, "CodeGenOptions");
}

static void ParseDependencyOutputArgs(DependencyOutputOptions &Opts,
                                      ArgList &Args) {
  Opts.DependencyFilter =
      std::string(Args.getLastArgValue(OPT_dependency_filter));
  Opts.Targets = Args.getAllArgValues(OPT_MT);
  if (Args.hasArg(OPT_show_includes)) {
    // Writing both /showIncludes and preprocessor output to stdout
    // would produce interleaved output, so use stderr for /showIncludes.
    // This behaves the same as cl.exe, when /E, /EP or /P are passed.
    if (Args.hasArg(options::OPT_E) || Args.hasArg(options::OPT_P))
      Opts.ShowIncludesDest = ShowIncludesDestination::Stderr;
    else
      Opts.ShowIncludesDest = ShowIncludesDestination::Stdout;
  } else {
    Opts.ShowIncludesDest = ShowIncludesDestination::None;
  }
  // Add sanitizer blacklists as extra dependencies.
  // They won't be discovered by the regular preprocessor, so
  // we let make / ninja to know about this implicit dependency.
  if (!Args.hasArg(OPT_fno_sanitize_blacklist)) {
    for (const auto *A : Args.filtered(OPT_fsanitize_blacklist)) {
      StringRef Val = A->getValue();
      if (Val.find('=') == StringRef::npos)
        Opts.ExtraDeps.push_back(std::string(Val));
    }
    if (Opts.IncludeSystemHeaders) {
      for (const auto *A : Args.filtered(OPT_fsanitize_system_blacklist)) {
        StringRef Val = A->getValue();
        if (Val.find('=') == StringRef::npos)
          Opts.ExtraDeps.push_back(std::string(Val));
      }
    }
  }

  // -fprofile-list= dependencies.
  for (const auto &Filename : Args.getAllArgValues(OPT_fprofile_list_EQ))
    Opts.ExtraDeps.push_back(Filename);

  // Propagate the extra dependencies.
  for (const auto *A : Args.filtered(OPT_fdepfile_entry)) {
    Opts.ExtraDeps.push_back(A->getValue());
  }

  // Only the -fmodule-file=<file> form.
  for (const auto *A : Args.filtered(OPT_fmodule_file)) {
    StringRef Val = A->getValue();
    if (Val.find('=') == StringRef::npos)
      Opts.ExtraDeps.push_back(std::string(Val));
  }
}

static bool parseShowColorsArgs(const ArgList &Args, bool DefaultColor) {
  // Color diagnostics default to auto ("on" if terminal supports) in the driver
  // but default to off in cc1, needing an explicit OPT_fdiagnostics_color.
  // Support both clang's -f[no-]color-diagnostics and gcc's
  // -f[no-]diagnostics-colors[=never|always|auto].
  enum {
    Colors_On,
    Colors_Off,
    Colors_Auto
  } ShowColors = DefaultColor ? Colors_Auto : Colors_Off;
  for (auto *A : Args) {
    const Option &O = A->getOption();
    if (O.matches(options::OPT_fcolor_diagnostics) ||
        O.matches(options::OPT_fdiagnostics_color)) {
      ShowColors = Colors_On;
    } else if (O.matches(options::OPT_fno_color_diagnostics) ||
               O.matches(options::OPT_fno_diagnostics_color)) {
      ShowColors = Colors_Off;
    } else if (O.matches(options::OPT_fdiagnostics_color_EQ)) {
      StringRef Value(A->getValue());
      if (Value == "always")
        ShowColors = Colors_On;
      else if (Value == "never")
        ShowColors = Colors_Off;
      else if (Value == "auto")
        ShowColors = Colors_Auto;
    }
  }
  return ShowColors == Colors_On ||
         (ShowColors == Colors_Auto &&
          llvm::sys::Process::StandardErrHasColors());
}

static bool checkVerifyPrefixes(const std::vector<std::string> &VerifyPrefixes,
                                DiagnosticsEngine &Diags) {
  bool Success = true;
  for (const auto &Prefix : VerifyPrefixes) {
    // Every prefix must start with a letter and contain only alphanumeric
    // characters, hyphens, and underscores.
    auto BadChar = llvm::find_if(Prefix, [](char C) {
      return !isAlphanumeric(C) && C != '-' && C != '_';
    });
    if (BadChar != Prefix.end() || !isLetter(Prefix[0])) {
      Success = false;
      Diags.Report(diag::err_drv_invalid_value) << "-verify=" << Prefix;
      Diags.Report(diag::note_drv_verify_prefix_spelling);
    }
  }
  return Success;
}

bool CompilerInvocation::parseSimpleArgs(const ArgList &Args,
                                         DiagnosticsEngine &Diags) {
  bool Success = true;

#define OPTION_WITH_MARSHALLING(                                               \
    PREFIX_TYPE, NAME, ID, KIND, GROUP, ALIAS, ALIASARGS, FLAGS, PARAM,        \
    HELPTEXT, METAVAR, VALUES, SPELLING, SHOULD_PARSE, ALWAYS_EMIT, KEYPATH,   \
    DEFAULT_VALUE, IMPLIED_CHECK, IMPLIED_VALUE, NORMALIZER, DENORMALIZER,     \
    MERGER, EXTRACTOR, TABLE_INDEX)                                            \
  PARSE_OPTION_WITH_MARSHALLING(Args, Diags, Success, ID, FLAGS, PARAM,        \
                                SHOULD_PARSE, this->KEYPATH, DEFAULT_VALUE,    \
                                IMPLIED_CHECK, IMPLIED_VALUE, NORMALIZER,      \
                                MERGER, TABLE_INDEX)
#include "clang/Driver/Options.inc"
#undef OPTION_WITH_MARSHALLING

  return Success;
}

bool clang::ParseDiagnosticArgs(DiagnosticOptions &Opts, ArgList &Args,
                                DiagnosticsEngine *Diags,
                                bool DefaultDiagColor) {
  Optional<DiagnosticsEngine> IgnoringDiags;
  if (!Diags) {
    IgnoringDiags.emplace(new DiagnosticIDs(), new DiagnosticOptions(),
                          new IgnoringDiagConsumer());
    Diags = &*IgnoringDiags;
  }

  // The key paths of diagnostic options defined in Options.td start with
  // "DiagnosticOpts->". Let's provide the expected variable name and type.
  DiagnosticOptions *DiagnosticOpts = &Opts;
  bool Success = true;

#define DIAG_OPTION_WITH_MARSHALLING(                                          \
    PREFIX_TYPE, NAME, ID, KIND, GROUP, ALIAS, ALIASARGS, FLAGS, PARAM,        \
    HELPTEXT, METAVAR, VALUES, SPELLING, SHOULD_PARSE, ALWAYS_EMIT, KEYPATH,   \
    DEFAULT_VALUE, IMPLIED_CHECK, IMPLIED_VALUE, NORMALIZER, DENORMALIZER,     \
    MERGER, EXTRACTOR, TABLE_INDEX)                                            \
  PARSE_OPTION_WITH_MARSHALLING(Args, *Diags, Success, ID, FLAGS, PARAM,       \
                                SHOULD_PARSE, KEYPATH, DEFAULT_VALUE,          \
                                IMPLIED_CHECK, IMPLIED_VALUE, NORMALIZER,      \
                                MERGER, TABLE_INDEX)
#include "clang/Driver/Options.inc"
#undef DIAG_OPTION_WITH_MARSHALLING

  llvm::sys::Process::UseANSIEscapeCodes(Opts.UseANSIEscapeCodes);

  if (Arg *A =
          Args.getLastArg(OPT_diagnostic_serialized_file, OPT__serialize_diags))
    Opts.DiagnosticSerializationFile = A->getValue();
  Opts.ShowColors = parseShowColorsArgs(Args, DefaultDiagColor);

  Opts.VerifyDiagnostics = Args.hasArg(OPT_verify) || Args.hasArg(OPT_verify_EQ);
  if (Args.hasArg(OPT_verify))
    Opts.VerifyPrefixes.push_back("expected");
  // Keep VerifyPrefixes in its original order for the sake of diagnostics, and
  // then sort it to prepare for fast lookup using std::binary_search.
  if (!checkVerifyPrefixes(Opts.VerifyPrefixes, *Diags)) {
    Opts.VerifyDiagnostics = false;
    Success = false;
  }
  else
    llvm::sort(Opts.VerifyPrefixes);
  DiagnosticLevelMask DiagMask = DiagnosticLevelMask::None;
  Success &= parseDiagnosticLevelMask("-verify-ignore-unexpected=",
    Args.getAllArgValues(OPT_verify_ignore_unexpected_EQ),
    *Diags, DiagMask);
  if (Args.hasArg(OPT_verify_ignore_unexpected))
    DiagMask = DiagnosticLevelMask::All;
  Opts.setVerifyIgnoreUnexpected(DiagMask);
  if (Opts.TabStop == 0 || Opts.TabStop > DiagnosticOptions::MaxTabStop) {
    Opts.TabStop = DiagnosticOptions::DefaultTabStop;
    Diags->Report(diag::warn_ignoring_ftabstop_value)
        << Opts.TabStop << DiagnosticOptions::DefaultTabStop;
  }

  addDiagnosticArgs(Args, OPT_W_Group, OPT_W_value_Group, Opts.Warnings);
  addDiagnosticArgs(Args, OPT_R_Group, OPT_R_value_Group, Opts.Remarks);

  return Success;
}

/// Parse the argument to the -ftest-module-file-extension
/// command-line argument.
///
/// \returns true on error, false on success.
static bool parseTestModuleFileExtensionArg(StringRef Arg,
                                            std::string &BlockName,
                                            unsigned &MajorVersion,
                                            unsigned &MinorVersion,
                                            bool &Hashed,
                                            std::string &UserInfo) {
  SmallVector<StringRef, 5> Args;
  Arg.split(Args, ':', 5);
  if (Args.size() < 5)
    return true;

  BlockName = std::string(Args[0]);
  if (Args[1].getAsInteger(10, MajorVersion)) return true;
  if (Args[2].getAsInteger(10, MinorVersion)) return true;
  if (Args[3].getAsInteger(2, Hashed)) return true;
  if (Args.size() > 4)
    UserInfo = std::string(Args[4]);
  return false;
}

static InputKind ParseFrontendArgs(FrontendOptions &Opts, ArgList &Args,
                                   DiagnosticsEngine &Diags,
                                   bool &IsHeaderFile) {
  Opts.ProgramAction = frontend::ParseSyntaxOnly;
  if (const Arg *A = Args.getLastArg(OPT_Action_Group)) {
    switch (A->getOption().getID()) {
    default:
      llvm_unreachable("Invalid option in group!");
    case OPT_ast_list:
      Opts.ProgramAction = frontend::ASTDeclList; break;
    case OPT_ast_dump_all_EQ:
    case OPT_ast_dump_EQ: {
      unsigned Val = llvm::StringSwitch<unsigned>(A->getValue())
                         .CaseLower("default", ADOF_Default)
                         .CaseLower("json", ADOF_JSON)
                         .Default(std::numeric_limits<unsigned>::max());

      if (Val != std::numeric_limits<unsigned>::max())
        Opts.ASTDumpFormat = static_cast<ASTDumpOutputFormat>(Val);
      else {
        Diags.Report(diag::err_drv_invalid_value)
            << A->getAsString(Args) << A->getValue();
        Opts.ASTDumpFormat = ADOF_Default;
      }
      LLVM_FALLTHROUGH;
    }
    case OPT_ast_dump:
    case OPT_ast_dump_all:
    case OPT_ast_dump_lookups:
    case OPT_ast_dump_decl_types:
      Opts.ProgramAction = frontend::ASTDump; break;
    case OPT_ast_print:
      Opts.ProgramAction = frontend::ASTPrint; break;
    case OPT_ast_view:
      Opts.ProgramAction = frontend::ASTView; break;
    case OPT_compiler_options_dump:
      Opts.ProgramAction = frontend::DumpCompilerOptions; break;
    case OPT_dump_raw_tokens:
      Opts.ProgramAction = frontend::DumpRawTokens; break;
    case OPT_dump_tokens:
      Opts.ProgramAction = frontend::DumpTokens; break;
    case OPT_S:
      Opts.ProgramAction = frontend::EmitAssembly; break;
    case OPT_emit_llvm_bc:
      Opts.ProgramAction = frontend::EmitBC; break;
    case OPT_emit_html:
      Opts.ProgramAction = frontend::EmitHTML; break;
    case OPT_emit_llvm:
      Opts.ProgramAction = frontend::EmitLLVM; break;
    case OPT_emit_llvm_only:
      Opts.ProgramAction = frontend::EmitLLVMOnly; break;
    case OPT_emit_codegen_only:
      Opts.ProgramAction = frontend::EmitCodeGenOnly; break;
    case OPT_emit_obj:
      Opts.ProgramAction = frontend::EmitObj; break;
    case OPT_fixit_EQ:
      Opts.FixItSuffix = A->getValue();
      LLVM_FALLTHROUGH;
    case OPT_fixit:
      Opts.ProgramAction = frontend::FixIt; break;
    case OPT_emit_module:
      Opts.ProgramAction = frontend::GenerateModule; break;
    case OPT_emit_module_interface:
      Opts.ProgramAction = frontend::GenerateModuleInterface; break;
    case OPT_emit_header_module:
      Opts.ProgramAction = frontend::GenerateHeaderModule; break;
    case OPT_emit_pch:
      Opts.ProgramAction = frontend::GeneratePCH; break;
    case OPT_emit_interface_stubs: {
      StringRef ArgStr =
          Args.hasArg(OPT_interface_stub_version_EQ)
              ? Args.getLastArgValue(OPT_interface_stub_version_EQ)
              : "experimental-ifs-v2";
      if (ArgStr == "experimental-yaml-elf-v1" ||
          ArgStr == "experimental-ifs-v1" ||
          ArgStr == "experimental-tapi-elf-v1") {
        std::string ErrorMessage =
            "Invalid interface stub format: " + ArgStr.str() +
            " is deprecated.";
        Diags.Report(diag::err_drv_invalid_value)
            << "Must specify a valid interface stub format type, ie: "
               "-interface-stub-version=experimental-ifs-v2"
            << ErrorMessage;
      } else if (!ArgStr.startswith("experimental-ifs-")) {
        std::string ErrorMessage =
            "Invalid interface stub format: " + ArgStr.str() + ".";
        Diags.Report(diag::err_drv_invalid_value)
            << "Must specify a valid interface stub format type, ie: "
               "-interface-stub-version=experimental-ifs-v2"
            << ErrorMessage;
      } else {
        Opts.ProgramAction = frontend::GenerateInterfaceStubs;
      }
      break;
    }
    case OPT_init_only:
      Opts.ProgramAction = frontend::InitOnly; break;
    case OPT_fsyntax_only:
      Opts.ProgramAction = frontend::ParseSyntaxOnly; break;
    case OPT_module_file_info:
      Opts.ProgramAction = frontend::ModuleFileInfo; break;
    case OPT_verify_pch:
      Opts.ProgramAction = frontend::VerifyPCH; break;
    case OPT_print_preamble:
      Opts.ProgramAction = frontend::PrintPreamble; break;
    case OPT_E:
      Opts.ProgramAction = frontend::PrintPreprocessedInput; break;
    case OPT_templight_dump:
      Opts.ProgramAction = frontend::TemplightDump; break;
    case OPT_rewrite_macros:
      Opts.ProgramAction = frontend::RewriteMacros; break;
    case OPT_rewrite_objc:
      Opts.ProgramAction = frontend::RewriteObjC; break;
    case OPT_rewrite_test:
      Opts.ProgramAction = frontend::RewriteTest; break;
    case OPT_analyze:
      Opts.ProgramAction = frontend::RunAnalysis; break;
    case OPT_migrate:
      Opts.ProgramAction = frontend::MigrateSource; break;
    case OPT_Eonly:
      Opts.ProgramAction = frontend::RunPreprocessorOnly; break;
    case OPT_print_dependency_directives_minimized_source:
      Opts.ProgramAction =
          frontend::PrintDependencyDirectivesSourceMinimizerOutput;
      break;
    }
  }

  if (const Arg* A = Args.getLastArg(OPT_plugin)) {
    Opts.Plugins.emplace_back(A->getValue(0));
    Opts.ProgramAction = frontend::PluginAction;
    Opts.ActionName = A->getValue();
  }
  for (const auto *AA : Args.filtered(OPT_plugin_arg))
    Opts.PluginArgs[AA->getValue(0)].emplace_back(AA->getValue(1));

  for (const std::string &Arg :
         Args.getAllArgValues(OPT_ftest_module_file_extension_EQ)) {
    std::string BlockName;
    unsigned MajorVersion;
    unsigned MinorVersion;
    bool Hashed;
    std::string UserInfo;
    if (parseTestModuleFileExtensionArg(Arg, BlockName, MajorVersion,
                                        MinorVersion, Hashed, UserInfo)) {
      Diags.Report(diag::err_test_module_file_extension_format) << Arg;

      continue;
    }

    // Add the testing module file extension.
    Opts.ModuleFileExtensions.push_back(
        std::make_shared<TestModuleFileExtension>(
            BlockName, MajorVersion, MinorVersion, Hashed, UserInfo));
  }

  if (const Arg *A = Args.getLastArg(OPT_code_completion_at)) {
    Opts.CodeCompletionAt =
      ParsedSourceLocation::FromString(A->getValue());
    if (Opts.CodeCompletionAt.FileName.empty())
      Diags.Report(diag::err_drv_invalid_value)
        << A->getAsString(Args) << A->getValue();
  }

  Opts.Plugins = Args.getAllArgValues(OPT_load);
  Opts.ASTDumpDecls = Args.hasArg(OPT_ast_dump, OPT_ast_dump_EQ);
  Opts.ASTDumpAll = Args.hasArg(OPT_ast_dump_all, OPT_ast_dump_all_EQ);
  // Only the -fmodule-file=<file> form.
  for (const auto *A : Args.filtered(OPT_fmodule_file)) {
    StringRef Val = A->getValue();
    if (Val.find('=') == StringRef::npos)
      Opts.ModuleFiles.push_back(std::string(Val));
  }

  if (Opts.ProgramAction != frontend::GenerateModule && Opts.IsSystemModule)
    Diags.Report(diag::err_drv_argument_only_allowed_with) << "-fsystem-module"
                                                           << "-emit-module";

  if (Args.hasArg(OPT_aux_target_cpu))
    Opts.AuxTargetCPU = std::string(Args.getLastArgValue(OPT_aux_target_cpu));
  if (Args.hasArg(OPT_aux_target_feature))
    Opts.AuxTargetFeatures = Args.getAllArgValues(OPT_aux_target_feature);

  if (Opts.ARCMTAction != FrontendOptions::ARCMT_None &&
      Opts.ObjCMTAction != FrontendOptions::ObjCMT_None) {
    Diags.Report(diag::err_drv_argument_not_allowed_with)
      << "ARC migration" << "ObjC migration";
  }

  InputKind DashX(Language::Unknown);
  if (const Arg *A = Args.getLastArg(OPT_x)) {
    StringRef XValue = A->getValue();

    // Parse suffixes: '<lang>(-header|[-module-map][-cpp-output])'.
    // FIXME: Supporting '<lang>-header-cpp-output' would be useful.
    bool Preprocessed = XValue.consume_back("-cpp-output");
    bool ModuleMap = XValue.consume_back("-module-map");
    IsHeaderFile = !Preprocessed && !ModuleMap &&
                   XValue != "precompiled-header" &&
                   XValue.consume_back("-header");

    // Principal languages.
    DashX = llvm::StringSwitch<InputKind>(XValue)
                .Case("c", Language::C)
                .Case("cl", Language::OpenCL)
                .Case("cuda", Language::CUDA)
                .Case("hip", Language::HIP)
                .Case("c++", Language::CXX)
                .Case("objective-c", Language::ObjC)
                .Case("objective-c++", Language::ObjCXX)
                .Case("renderscript", Language::RenderScript)
                .Default(Language::Unknown);

    // "objc[++]-cpp-output" is an acceptable synonym for
    // "objective-c[++]-cpp-output".
    if (DashX.isUnknown() && Preprocessed && !IsHeaderFile && !ModuleMap)
      DashX = llvm::StringSwitch<InputKind>(XValue)
                  .Case("objc", Language::ObjC)
                  .Case("objc++", Language::ObjCXX)
                  .Default(Language::Unknown);

    // Some special cases cannot be combined with suffixes.
    if (DashX.isUnknown() && !Preprocessed && !ModuleMap && !IsHeaderFile)
      DashX = llvm::StringSwitch<InputKind>(XValue)
                  .Case("cpp-output", InputKind(Language::C).getPreprocessed())
                  .Case("assembler-with-cpp", Language::Asm)
                  .Cases("ast", "pcm", "precompiled-header",
                         InputKind(Language::Unknown, InputKind::Precompiled))
                  .Case("ir", Language::LLVM_IR)
                  .Default(Language::Unknown);

    if (DashX.isUnknown())
      Diags.Report(diag::err_drv_invalid_value)
        << A->getAsString(Args) << A->getValue();

    if (Preprocessed)
      DashX = DashX.getPreprocessed();
    if (ModuleMap)
      DashX = DashX.withFormat(InputKind::ModuleMap);
  }

  // '-' is the default input if none is given.
  std::vector<std::string> Inputs = Args.getAllArgValues(OPT_INPUT);
  Opts.Inputs.clear();
  if (Inputs.empty())
    Inputs.push_back("-");
  for (unsigned i = 0, e = Inputs.size(); i != e; ++i) {
    InputKind IK = DashX;
    if (IK.isUnknown()) {
      IK = FrontendOptions::getInputKindForExtension(
        StringRef(Inputs[i]).rsplit('.').second);
      // FIXME: Warn on this?
      if (IK.isUnknown())
        IK = Language::C;
      // FIXME: Remove this hack.
      if (i == 0)
        DashX = IK;
    }

    bool IsSystem = false;

    // The -emit-module action implicitly takes a module map.
    if (Opts.ProgramAction == frontend::GenerateModule &&
        IK.getFormat() == InputKind::Source) {
      IK = IK.withFormat(InputKind::ModuleMap);
      IsSystem = Opts.IsSystemModule;
    }

    Opts.Inputs.emplace_back(std::move(Inputs[i]), IK, IsSystem);
  }

  return DashX;
}

std::string CompilerInvocation::GetResourcesPath(const char *Argv0,
                                                 void *MainAddr) {
  std::string ClangExecutable =
      llvm::sys::fs::getMainExecutable(Argv0, MainAddr);
  return Driver::GetResourcesPath(ClangExecutable, CLANG_RESOURCE_DIR);
}

void CompilerInvocation::GenerateHeaderSearchArgs(
    HeaderSearchOptions &Opts, SmallVectorImpl<const char *> &Args,
    CompilerInvocation::StringAllocator SA) {
  const HeaderSearchOptions *HeaderSearchOpts = &Opts;
#define HEADER_SEARCH_OPTION_WITH_MARSHALLING(                                 \
    PREFIX_TYPE, NAME, ID, KIND, GROUP, ALIAS, ALIASARGS, FLAGS, PARAM,        \
    HELPTEXT, METAVAR, VALUES, SPELLING, SHOULD_PARSE, ALWAYS_EMIT, KEYPATH,   \
    DEFAULT_VALUE, IMPLIED_CHECK, IMPLIED_VALUE, NORMALIZER, DENORMALIZER,     \
    MERGER, EXTRACTOR, TABLE_INDEX)                                            \
  GENERATE_OPTION_WITH_MARSHALLING(                                            \
      Args, SA, KIND, FLAGS, SPELLING, ALWAYS_EMIT, KEYPATH, DEFAULT_VALUE,    \
      IMPLIED_CHECK, IMPLIED_VALUE, DENORMALIZER, EXTRACTOR, TABLE_INDEX)
#include "clang/Driver/Options.inc"
#undef HEADER_SEARCH_OPTION_WITH_MARSHALLING

  if (Opts.UseLibcxx)
    GenerateArg(Args, OPT_stdlib_EQ, "libc++", SA);

  if (!Opts.ModuleCachePath.empty())
    GenerateArg(Args, OPT_fmodules_cache_path, Opts.ModuleCachePath, SA);

  for (const auto &File : Opts.PrebuiltModuleFiles)
    GenerateArg(Args, OPT_fmodule_file, File.first + "=" + File.second, SA);

  for (const auto &Path : Opts.PrebuiltModulePaths)
    GenerateArg(Args, OPT_fprebuilt_module_path, Path, SA);

  for (const auto &Macro : Opts.ModulesIgnoreMacros)
    GenerateArg(Args, OPT_fmodules_ignore_macro, Macro.val(), SA);

  auto Matches = [](const HeaderSearchOptions::Entry &Entry,
                    llvm::ArrayRef<frontend::IncludeDirGroup> Groups,
                    llvm::Optional<bool> IsFramework,
                    llvm::Optional<bool> IgnoreSysRoot) {
    return llvm::find(Groups, Entry.Group) != Groups.end() &&
           (!IsFramework || (Entry.IsFramework == *IsFramework)) &&
           (!IgnoreSysRoot || (Entry.IgnoreSysRoot == *IgnoreSysRoot));
  };

  auto It = Opts.UserEntries.begin();
  auto End = Opts.UserEntries.end();

  // Add -I..., -F..., and -index-header-map options in order.
  for (; It < End &&
         Matches(*It, {frontend::IndexHeaderMap, frontend::Angled}, None, true);
       ++It) {
    OptSpecifier Opt = [It, Matches]() {
      if (Matches(*It, frontend::IndexHeaderMap, true, true))
        return OPT_F;
      if (Matches(*It, frontend::IndexHeaderMap, false, true))
        return OPT_I;
      if (Matches(*It, frontend::Angled, true, true))
        return OPT_F;
      if (Matches(*It, frontend::Angled, false, true))
        return OPT_I;
      llvm_unreachable("Unexpected HeaderSearchOptions::Entry.");
    }();

    if (It->Group == frontend::IndexHeaderMap)
      GenerateArg(Args, OPT_index_header_map, SA);
    GenerateArg(Args, Opt, It->Path, SA);
  };

  // Note: some paths that came from "[-iprefix=xx] -iwithprefixbefore=yy" may
  // have already been generated as "-I[xx]yy". If that's the case, their
  // position on command line was such that this has no semantic impact on
  // include paths.
  for (; It < End &&
         Matches(*It, {frontend::After, frontend::Angled}, false, true);
       ++It) {
    OptSpecifier Opt =
        It->Group == frontend::After ? OPT_iwithprefix : OPT_iwithprefixbefore;
    GenerateArg(Args, Opt, It->Path, SA);
  }

  // Note: Some paths that came from "-idirafter=xxyy" may have already been
  // generated as "-iwithprefix=xxyy". If that's the case, their position on
  // command line was such that this has no semantic impact on include paths.
  for (; It < End && Matches(*It, {frontend::After}, false, true); ++It)
    GenerateArg(Args, OPT_idirafter, It->Path, SA);
  for (; It < End && Matches(*It, {frontend::Quoted}, false, true); ++It)
    GenerateArg(Args, OPT_iquote, It->Path, SA);
  for (; It < End && Matches(*It, {frontend::System}, false, None); ++It)
    GenerateArg(Args, It->IgnoreSysRoot ? OPT_isystem : OPT_iwithsysroot,
                It->Path, SA);
  for (; It < End && Matches(*It, {frontend::System}, true, true); ++It)
    GenerateArg(Args, OPT_iframework, It->Path, SA);
  for (; It < End && Matches(*It, {frontend::System}, true, false); ++It)
    GenerateArg(Args, OPT_iframeworkwithsysroot, It->Path, SA);

  // Add the paths for the various language specific isystem flags.
  for (; It < End && Matches(*It, {frontend::CSystem}, false, true); ++It)
    GenerateArg(Args, OPT_c_isystem, It->Path, SA);
  for (; It < End && Matches(*It, {frontend::CXXSystem}, false, true); ++It)
    GenerateArg(Args, OPT_cxx_isystem, It->Path, SA);
  for (; It < End && Matches(*It, {frontend::ObjCSystem}, false, true); ++It)
    GenerateArg(Args, OPT_objc_isystem, It->Path, SA);
  for (; It < End && Matches(*It, {frontend::ObjCXXSystem}, false, true); ++It)
    GenerateArg(Args, OPT_objcxx_isystem, It->Path, SA);

  // Add the internal paths from a driver that detects standard include paths.
  // Note: Some paths that came from "-internal-isystem" arguments may have
  // already been generated as "-isystem". If that's the case, their position on
  // command line was such that this has no semantic impact on include paths.
  for (; It < End &&
         Matches(*It, {frontend::System, frontend::ExternCSystem}, false, true);
       ++It) {
    OptSpecifier Opt = It->Group == frontend::System
                           ? OPT_internal_isystem
                           : OPT_internal_externc_isystem;
    GenerateArg(Args, Opt, It->Path, SA);
  }

  assert(It == End && "Unhandled HeaderSearchOption::Entry.");

  // Add the path prefixes which are implicitly treated as being system headers.
  for (const auto &P : Opts.SystemHeaderPrefixes) {
    OptSpecifier Opt = P.IsSystemHeader ? OPT_system_header_prefix
                                        : OPT_no_system_header_prefix;
    GenerateArg(Args, Opt, P.Prefix, SA);
  }

  for (const std::string &F : Opts.VFSOverlayFiles)
    GenerateArg(Args, OPT_ivfsoverlay, F, SA);
}

static bool ParseHeaderSearchArgs(HeaderSearchOptions &Opts, ArgList &Args,
                                  DiagnosticsEngine &Diags,
                                  const std::string &WorkingDir) {
  HeaderSearchOptions *HeaderSearchOpts = &Opts;
  bool Success = true;

#define HEADER_SEARCH_OPTION_WITH_MARSHALLING(                                 \
    PREFIX_TYPE, NAME, ID, KIND, GROUP, ALIAS, ALIASARGS, FLAGS, PARAM,        \
    HELPTEXT, METAVAR, VALUES, SPELLING, SHOULD_PARSE, ALWAYS_EMIT, KEYPATH,   \
    DEFAULT_VALUE, IMPLIED_CHECK, IMPLIED_VALUE, NORMALIZER, DENORMALIZER,     \
    MERGER, EXTRACTOR, TABLE_INDEX)                                            \
  PARSE_OPTION_WITH_MARSHALLING(Args, Diags, Success, ID, FLAGS, PARAM,        \
                                SHOULD_PARSE, KEYPATH, DEFAULT_VALUE,          \
                                IMPLIED_CHECK, IMPLIED_VALUE, NORMALIZER,      \
                                MERGER, TABLE_INDEX)
#include "clang/Driver/Options.inc"
#undef HEADER_SEARCH_OPTION_WITH_MARSHALLING

  if (const Arg *A = Args.getLastArg(OPT_stdlib_EQ))
    Opts.UseLibcxx = (strcmp(A->getValue(), "libc++") == 0);

  // Canonicalize -fmodules-cache-path before storing it.
  SmallString<128> P(Args.getLastArgValue(OPT_fmodules_cache_path));
  if (!(P.empty() || llvm::sys::path::is_absolute(P))) {
    if (WorkingDir.empty())
      llvm::sys::fs::make_absolute(P);
    else
      llvm::sys::fs::make_absolute(WorkingDir, P);
  }
  llvm::sys::path::remove_dots(P);
  Opts.ModuleCachePath = std::string(P.str());

  // Only the -fmodule-file=<name>=<file> form.
  for (const auto *A : Args.filtered(OPT_fmodule_file)) {
    StringRef Val = A->getValue();
    if (Val.find('=') != StringRef::npos){
      auto Split = Val.split('=');
      Opts.PrebuiltModuleFiles.insert(
          {std::string(Split.first), std::string(Split.second)});
    }
  }
  for (const auto *A : Args.filtered(OPT_fprebuilt_module_path))
    Opts.AddPrebuiltModulePath(A->getValue());

  for (const auto *A : Args.filtered(OPT_fmodules_ignore_macro)) {
    StringRef MacroDef = A->getValue();
    Opts.ModulesIgnoreMacros.insert(
        llvm::CachedHashString(MacroDef.split('=').first));
  }

  // Add -I..., -F..., and -index-header-map options in order.
  bool IsIndexHeaderMap = false;
  bool IsSysrootSpecified =
      Args.hasArg(OPT__sysroot_EQ) || Args.hasArg(OPT_isysroot);
  for (const auto *A : Args.filtered(OPT_I, OPT_F, OPT_index_header_map)) {
    if (A->getOption().matches(OPT_index_header_map)) {
      // -index-header-map applies to the next -I or -F.
      IsIndexHeaderMap = true;
      continue;
    }

    frontend::IncludeDirGroup Group =
        IsIndexHeaderMap ? frontend::IndexHeaderMap : frontend::Angled;

    bool IsFramework = A->getOption().matches(OPT_F);
    std::string Path = A->getValue();

    if (IsSysrootSpecified && !IsFramework && A->getValue()[0] == '=') {
      SmallString<32> Buffer;
      llvm::sys::path::append(Buffer, Opts.Sysroot,
                              llvm::StringRef(A->getValue()).substr(1));
      Path = std::string(Buffer.str());
    }

    Opts.AddPath(Path, Group, IsFramework,
                 /*IgnoreSysroot*/ true);
    IsIndexHeaderMap = false;
  }

  // Add -iprefix/-iwithprefix/-iwithprefixbefore options.
  StringRef Prefix = ""; // FIXME: This isn't the correct default prefix.
  for (const auto *A :
       Args.filtered(OPT_iprefix, OPT_iwithprefix, OPT_iwithprefixbefore)) {
    if (A->getOption().matches(OPT_iprefix))
      Prefix = A->getValue();
    else if (A->getOption().matches(OPT_iwithprefix))
      Opts.AddPath(Prefix.str() + A->getValue(), frontend::After, false, true);
    else
      Opts.AddPath(Prefix.str() + A->getValue(), frontend::Angled, false, true);
  }

  for (const auto *A : Args.filtered(OPT_idirafter))
    Opts.AddPath(A->getValue(), frontend::After, false, true);
  for (const auto *A : Args.filtered(OPT_iquote))
    Opts.AddPath(A->getValue(), frontend::Quoted, false, true);
  for (const auto *A : Args.filtered(OPT_isystem, OPT_iwithsysroot))
    Opts.AddPath(A->getValue(), frontend::System, false,
                 !A->getOption().matches(OPT_iwithsysroot));
  for (const auto *A : Args.filtered(OPT_iframework))
    Opts.AddPath(A->getValue(), frontend::System, true, true);
  for (const auto *A : Args.filtered(OPT_iframeworkwithsysroot))
    Opts.AddPath(A->getValue(), frontend::System, /*IsFramework=*/true,
                 /*IgnoreSysRoot=*/false);

  // Add the paths for the various language specific isystem flags.
  for (const auto *A : Args.filtered(OPT_c_isystem))
    Opts.AddPath(A->getValue(), frontend::CSystem, false, true);
  for (const auto *A : Args.filtered(OPT_cxx_isystem))
    Opts.AddPath(A->getValue(), frontend::CXXSystem, false, true);
  for (const auto *A : Args.filtered(OPT_objc_isystem))
    Opts.AddPath(A->getValue(), frontend::ObjCSystem, false,true);
  for (const auto *A : Args.filtered(OPT_objcxx_isystem))
    Opts.AddPath(A->getValue(), frontend::ObjCXXSystem, false, true);

  // Add the internal paths from a driver that detects standard include paths.
  for (const auto *A :
       Args.filtered(OPT_internal_isystem, OPT_internal_externc_isystem)) {
    frontend::IncludeDirGroup Group = frontend::System;
    if (A->getOption().matches(OPT_internal_externc_isystem))
      Group = frontend::ExternCSystem;
    Opts.AddPath(A->getValue(), Group, false, true);
  }

  // Add the path prefixes which are implicitly treated as being system headers.
  for (const auto *A :
       Args.filtered(OPT_system_header_prefix, OPT_no_system_header_prefix))
    Opts.AddSystemHeaderPrefix(
        A->getValue(), A->getOption().matches(OPT_system_header_prefix));

  for (const auto *A : Args.filtered(OPT_ivfsoverlay))
    Opts.AddVFSOverlayFile(A->getValue());

#if INTEL_CUSTOMIZATION
  if (const Arg *A = Args.getLastArg(OPT_header_base_path))
    Opts.HeaderBasePath = A->getValue();
  for (const auto *A : Args.filtered(OPT_ivfsoverlay_lib))
    Opts.AddVFSOverlayLib(A->getValue());
#endif // INTEL_CUSTOMIZATION

  return Success;
}

void CompilerInvocation::ParseHeaderSearchArgs(CompilerInvocation &Res,
                                               HeaderSearchOptions &Opts,
                                               ArgList &Args,
                                               DiagnosticsEngine &Diags,
                                               const std::string &WorkingDir) {
  auto DummyOpts = std::make_shared<HeaderSearchOptions>();

  RoundTrip(
      [&WorkingDir](CompilerInvocation &Res, ArgList &Args,
                    DiagnosticsEngine &Diags) {
        return ::ParseHeaderSearchArgs(Res.getHeaderSearchOpts(), Args, Diags,
                                       WorkingDir);
      },
      [](CompilerInvocation &Res, SmallVectorImpl<const char *> &GeneratedArgs,
         CompilerInvocation::StringAllocator SA) {
        GenerateHeaderSearchArgs(Res.getHeaderSearchOpts(), GeneratedArgs, SA);
      },
      [&DummyOpts](CompilerInvocation &Res) {
        Res.HeaderSearchOpts.swap(DummyOpts);
      },
      Res, Args, Diags, "HeaderSearchOptions");
}

void CompilerInvocation::setLangDefaults(LangOptions &Opts, InputKind IK,
                                         const llvm::Triple &T,
                                         std::vector<std::string> &Includes,
                                         LangStandard::Kind LangStd) {
  // Set some properties which depend solely on the input kind; it would be nice
  // to move these to the language standard, and have the driver resolve the
  // input kind + language standard.
  //
  // FIXME: Perhaps a better model would be for a single source file to have
  // multiple language standards (C / C++ std, ObjC std, OpenCL std, OpenMP std)
  // simultaneously active?
  if (IK.getLanguage() == Language::Asm) {
    Opts.AsmPreprocessor = 1;
  } else if (IK.isObjectiveC()) {
    Opts.ObjC = 1;
  }

  if (LangStd == LangStandard::lang_unspecified) {
    // Based on the base language, pick one.
    switch (IK.getLanguage()) {
    case Language::Unknown:
    case Language::LLVM_IR:
      llvm_unreachable("Invalid input kind!");
    case Language::OpenCL:
      LangStd = LangStandard::lang_opencl10;
      break;
    case Language::CUDA:
      LangStd = LangStandard::lang_cuda;
      break;
    case Language::Asm:
    case Language::C:
#if defined(CLANG_DEFAULT_STD_C)
      LangStd = CLANG_DEFAULT_STD_C;
#else
      // The PS4 uses C99 as the default C standard.
      if (T.isPS4())
        LangStd = LangStandard::lang_gnu99;
      else
        LangStd = LangStandard::lang_gnu17;
#endif
      break;
    case Language::ObjC:
#if defined(CLANG_DEFAULT_STD_C)
      LangStd = CLANG_DEFAULT_STD_C;
#else
      LangStd = LangStandard::lang_gnu11;
#endif
      break;
    case Language::CXX:
    case Language::ObjCXX:
#if defined(CLANG_DEFAULT_STD_CXX)
      LangStd = CLANG_DEFAULT_STD_CXX;
#else
      LangStd = LangStandard::lang_gnucxx14;
#endif
      break;
    case Language::RenderScript:
      LangStd = LangStandard::lang_c99;
      break;
    case Language::HIP:
      LangStd = LangStandard::lang_hip;
      break;
    }
  }

  const LangStandard &Std = LangStandard::getLangStandardForKind(LangStd);
  Opts.LangStd = LangStd;
  Opts.LineComment = Std.hasLineComments();
  Opts.C99 = Std.isC99();
  Opts.C11 = Std.isC11();
  Opts.C17 = Std.isC17();
  Opts.C2x = Std.isC2x();
  Opts.CPlusPlus = Std.isCPlusPlus();
  Opts.CPlusPlus11 = Std.isCPlusPlus11();
  Opts.CPlusPlus14 = Std.isCPlusPlus14();
  Opts.CPlusPlus17 = Std.isCPlusPlus17();
  Opts.CPlusPlus20 = Std.isCPlusPlus20();
  Opts.CPlusPlus2b = Std.isCPlusPlus2b();
  Opts.GNUMode = Std.isGNUMode();
  Opts.GNUCVersion = 0;
  Opts.HexFloats = Std.hasHexFloats();
  Opts.ImplicitInt = Std.hasImplicitInt();

  Opts.CPlusPlusModules = Opts.CPlusPlus20;

  // Set OpenCL Version.
  Opts.OpenCL = Std.isOpenCL();
  if (LangStd == LangStandard::lang_opencl10)
    Opts.OpenCLVersion = 100;
  else if (LangStd == LangStandard::lang_opencl11)
    Opts.OpenCLVersion = 110;
  else if (LangStd == LangStandard::lang_opencl12)
    Opts.OpenCLVersion = 120;
  else if (LangStd == LangStandard::lang_opencl20)
    Opts.OpenCLVersion = 200;
  else if (LangStd == LangStandard::lang_opencl30)
    Opts.OpenCLVersion = 300;
  else if (LangStd == LangStandard::lang_openclcpp)
    Opts.OpenCLCPlusPlusVersion = 100;

  // OpenCL has some additional defaults.
  if (Opts.OpenCL) {
#if INTEL_CUSTOMIZATION
    Opts.AltiVec = 0;
    Opts.ZVector = 0;
    Opts.setDefaultFPContractMode(LangOptions::FPM_On);
    Opts.OpenCLCPlusPlus = Opts.CPlusPlus;
    Opts.OpenCLPipe = Opts.OpenCLCPlusPlus || Opts.OpenCLVersion == 200;
    Opts.OpenCLGenericAddressSpace =
        Opts.OpenCLCPlusPlus || Opts.OpenCLVersion == 200;

    // Community is currently implementing -fdeclare-opencl-builtins feature. Now
    // -finclude-default-header and -fdeclare-opencl-builtins don't cowork in xmain.
    // Include default header file for OpenCL.
    if (Opts.IncludeDefaultHeader && !Opts.DeclareOpenCLBuiltins) {
      Includes.push_back("opencl-c.h");
    }
#endif // INTEL_CUSTOMIZATION
  }

  Opts.HIP = IK.getLanguage() == Language::HIP;
  Opts.CUDA = IK.getLanguage() == Language::CUDA || Opts.HIP;
  if (Opts.HIP) {
    // HIP toolchain does not support 'Fast' FPOpFusion in backends since it
    // fuses multiplication/addition instructions without contract flag from
    // device library functions in LLVM bitcode, which causes accuracy loss in
    // certain math functions, e.g. tan(-1e20) becomes -0.933 instead of 0.8446.
    // For device library functions in bitcode to work, 'Strict' or 'Standard'
    // FPOpFusion options in backends is needed. Therefore 'fast-honor-pragmas'
    // FP contract option is used to allow fuse across statements in frontend
    // whereas respecting contract flag in backend.
    Opts.setDefaultFPContractMode(LangOptions::FPM_FastHonorPragmas);
  } else if (Opts.CUDA) {
    // Allow fuse across statements disregarding pragmas.
    Opts.setDefaultFPContractMode(LangOptions::FPM_Fast);
  }

  Opts.RenderScript = IK.getLanguage() == Language::RenderScript;

  // OpenCL and C++ both have bool, true, false keywords.
  Opts.Bool = Opts.OpenCL || Opts.CPlusPlus;

  // OpenCL has half keyword
  Opts.Half = Opts.OpenCL;
}

/// Check if input file kind and language standard are compatible.
static bool IsInputCompatibleWithStandard(InputKind IK,
                                          const Arg *A, // INTEL
                                          ArgList& Args, // INTEL
                                          const LangStandard &S, // INTEL
                                          LangStandard::Kind &Std, // INTEL
                                          DiagnosticsEngine &Diags) { // INTEL
  switch (IK.getLanguage()) {
  case Language::Unknown:
  case Language::LLVM_IR:
    llvm_unreachable("should not parse language flags for this input");

  case Language::C:
  case Language::ObjC:
  case Language::RenderScript:
#if INTEL_CUSTOMIZATION
    if (!(S.getLanguage() == Language::C) &&
        Args.hasArg(OPT_fintel_compatibility)) {
      Diags.Report(diag::warn_drv_argument_not_allowed_with)
          << A->getAsString(Args) << "C/ObjC";
      Std = LangStandard::lang_gnu99;
      return true;
    }
#endif // INTEL_CUSTOMIZATION
    return S.getLanguage() == Language::C;

  case Language::OpenCL:
    return S.getLanguage() == Language::OpenCL;

  case Language::CXX:
  case Language::ObjCXX:
#if INTEL_CUSTOMIZATION
      if (!(S.getLanguage() == Language::CXX) &&
          Args.hasArg(OPT_fintel_compatibility)) {
        Diags.Report(diag::warn_drv_argument_not_allowed_with)
            << A->getAsString(Args) << "C++/ObjC++";
        Std = LangStandard::lang_gnucxx14;
        return true;
      }
#endif // INTEL_CUSTOMIZATION
    return S.getLanguage() == Language::CXX;

  case Language::CUDA:
    // FIXME: What -std= values should be permitted for CUDA compilations?
    return S.getLanguage() == Language::CUDA ||
           S.getLanguage() == Language::CXX;

  case Language::HIP:
    return S.getLanguage() == Language::CXX || S.getLanguage() == Language::HIP;

  case Language::Asm:
    // Accept (and ignore) all -std= values.
    // FIXME: The -std= value is not ignored; it affects the tokenization
    // and preprocessing rules if we're preprocessing this asm input.
    return true;
  }

  llvm_unreachable("unexpected input language");
}

/// Get language name for given input kind.
static const StringRef GetInputKindName(InputKind IK) {
  switch (IK.getLanguage()) {
  case Language::C:
    return "C";
  case Language::ObjC:
    return "Objective-C";
  case Language::CXX:
    return "C++";
  case Language::ObjCXX:
    return "Objective-C++";
  case Language::OpenCL:
    return "OpenCL";
  case Language::CUDA:
    return "CUDA";
  case Language::RenderScript:
    return "RenderScript";
  case Language::HIP:
    return "HIP";

  case Language::Asm:
    return "Asm";
  case Language::LLVM_IR:
    return "LLVM IR";

  case Language::Unknown:
    break;
  }
  llvm_unreachable("unknown input language");
}

void CompilerInvocation::GenerateLangArgs(const LangOptions &Opts,
                                          SmallVectorImpl<const char *> &Args,
                                          StringAllocator SA,
                                          const llvm::Triple &T) {
  OptSpecifier StdOpt;
  switch (Opts.LangStd) {
  case LangStandard::lang_opencl10:
  case LangStandard::lang_opencl11:
  case LangStandard::lang_opencl12:
  case LangStandard::lang_opencl20:
  case LangStandard::lang_opencl30:
  case LangStandard::lang_openclcpp:
    StdOpt = OPT_cl_std_EQ;
    break;
  default:
    StdOpt = OPT_std_EQ;
    break;
  }

  auto LangStandard = LangStandard::getLangStandardForKind(Opts.LangStd);
  GenerateArg(Args, StdOpt, LangStandard.getName(), SA);

  if (Opts.IncludeDefaultHeader)
    GenerateArg(Args, OPT_finclude_default_header, SA);
  if (Opts.DeclareOpenCLBuiltins)
    GenerateArg(Args, OPT_fdeclare_opencl_builtins, SA);

  const LangOptions *LangOpts = &Opts;

#define LANG_OPTION_WITH_MARSHALLING(                                          \
    PREFIX_TYPE, NAME, ID, KIND, GROUP, ALIAS, ALIASARGS, FLAGS, PARAM,        \
    HELPTEXT, METAVAR, VALUES, SPELLING, SHOULD_PARSE, ALWAYS_EMIT, KEYPATH,   \
    DEFAULT_VALUE, IMPLIED_CHECK, IMPLIED_VALUE, NORMALIZER, DENORMALIZER,     \
    MERGER, EXTRACTOR, TABLE_INDEX)                                            \
  GENERATE_OPTION_WITH_MARSHALLING(                                            \
      Args, SA, KIND, FLAGS, SPELLING, ALWAYS_EMIT, KEYPATH, DEFAULT_VALUE,    \
      IMPLIED_CHECK, IMPLIED_VALUE, DENORMALIZER, EXTRACTOR, TABLE_INDEX)
#include "clang/Driver/Options.inc"
#undef LANG_OPTION_WITH_MARSHALLING

  // The '-fcf-protection=' option is generated by CodeGenOpts generator.

  if (Opts.ObjC) {
    std::string Buffer;
    llvm::raw_string_ostream Stream(Buffer);
    Stream << Opts.ObjCRuntime;
    GenerateArg(Args, OPT_fobjc_runtime_EQ, Stream.str(), SA);

    if (Opts.GC == LangOptions::GCOnly)
      GenerateArg(Args, OPT_fobjc_gc_only, SA);
    else if (Opts.GC == LangOptions::HybridGC)
      GenerateArg(Args, OPT_fobjc_gc, SA);
    else if (Opts.ObjCAutoRefCount == 1)
      GenerateArg(Args, OPT_fobjc_arc, SA);

    if (Opts.ObjCWeakRuntime)
      GenerateArg(Args, OPT_fobjc_runtime_has_weak, SA);

    if (Opts.ObjCWeak)
      GenerateArg(Args, OPT_fobjc_weak, SA);

    if (Opts.ObjCSubscriptingLegacyRuntime)
      GenerateArg(Args, OPT_fobjc_subscripting_legacy_runtime, SA);
  }

  if (Opts.GNUCVersion != 0) {
    unsigned Major = Opts.GNUCVersion / 100 / 100;
    unsigned Minor = (Opts.GNUCVersion / 100) % 100;
    unsigned Patch = Opts.GNUCVersion % 100;
    GenerateArg(Args, OPT_fgnuc_version_EQ,
                Twine(Major) + "." + Twine(Minor) + "." + Twine(Patch), SA);
  }

  if (Opts.SignedOverflowBehavior == LangOptions::SOB_Trapping) {
    GenerateArg(Args, OPT_ftrapv, SA);
    GenerateArg(Args, OPT_ftrapv_handler, Opts.OverflowHandler, SA);
  } else if (Opts.SignedOverflowBehavior == LangOptions::SOB_Defined) {
    GenerateArg(Args, OPT_fwrapv, SA);
  }

  if (Opts.MSCompatibilityVersion != 0) {
    unsigned Major = Opts.MSCompatibilityVersion / 10000000;
    unsigned Minor = (Opts.MSCompatibilityVersion / 100000) % 100;
    unsigned Subminor = Opts.MSCompatibilityVersion % 100000;
    GenerateArg(Args, OPT_fms_compatibility_version,
                Twine(Major) + "." + Twine(Minor) + "." + Twine(Subminor), SA);
  }

  if ((!Opts.GNUMode && !Opts.MSVCCompat && !Opts.CPlusPlus17) || T.isOSzOS()) {
    if (!Opts.Trigraphs)
      GenerateArg(Args, OPT_fno_trigraphs, SA);
  } else {
    if (Opts.Trigraphs)
      GenerateArg(Args, OPT_ftrigraphs, SA);
  }

  if (Opts.Blocks && !(Opts.OpenCL && Opts.OpenCLVersion == 200))
    GenerateArg(Args, OPT_fblocks, SA);

  if (Opts.ConvergentFunctions &&
      !(Opts.OpenCL || (Opts.CUDA && Opts.CUDAIsDevice) || Opts.SYCLIsDevice))
    GenerateArg(Args, OPT_fconvergent_functions, SA);

  if (Opts.NoBuiltin && !Opts.Freestanding)
    GenerateArg(Args, OPT_fno_builtin, SA);

<<<<<<< HEAD
  // Not generating '-fno-builtin-xxx'. It's handled for CodeGenOptions, that
  // also read OPT_fno_builtin_.
=======
  if (!Opts.NoBuiltin)
    for (const auto &Func : Opts.NoBuiltinFuncs)
      GenerateArg(Args, OPT_fno_builtin_, Func, SA);
>>>>>>> 95815a58

  if (Opts.LongDoubleSize == 128)
    GenerateArg(Args, OPT_mlong_double_128, SA);
  else if (Opts.LongDoubleSize == 64)
    GenerateArg(Args, OPT_mlong_double_64, SA);

  // Not generating '-mrtd', it's just an alias for '-fdefault-calling-conv='.

  // OpenMP was requested via '-fopenmp', not implied by '-fopenmp-simd' or
  // '-fopenmp-targets='.
  if (Opts.OpenMP && !Opts.OpenMPSimd) {
    GenerateArg(Args, OPT_fopenmp, SA);

    if (Opts.OpenMP != 50)
      GenerateArg(Args, OPT_fopenmp_version_EQ, Twine(Opts.OpenMP), SA);

    if (!Opts.OpenMPUseTLS)
      GenerateArg(Args, OPT_fnoopenmp_use_tls, SA);

    if (Opts.OpenMPIsDevice)
      GenerateArg(Args, OPT_fopenmp_is_device, SA);

    if (Opts.OpenMPIRBuilder)
      GenerateArg(Args, OPT_fopenmp_enable_irbuilder, SA);
  }

  if (Opts.OpenMPSimd) {
    GenerateArg(Args, OPT_fopenmp_simd, SA);

    if (Opts.OpenMP != 50)
      GenerateArg(Args, OPT_fopenmp_version_EQ, Twine(Opts.OpenMP), SA);
  }

  if (Opts.OpenMPCUDANumSMs != 0)
    GenerateArg(Args, OPT_fopenmp_cuda_number_of_sm_EQ,
                Twine(Opts.OpenMPCUDANumSMs), SA);

  if (Opts.OpenMPCUDABlocksPerSM != 0)
    GenerateArg(Args, OPT_fopenmp_cuda_blocks_per_sm_EQ,
                Twine(Opts.OpenMPCUDABlocksPerSM), SA);

  if (Opts.OpenMPCUDAReductionBufNum != 1024)
    GenerateArg(Args, OPT_fopenmp_cuda_teams_reduction_recs_num_EQ,
                Twine(Opts.OpenMPCUDAReductionBufNum), SA);

  if (!Opts.OMPTargetTriples.empty()) {
    std::string Targets;
    llvm::raw_string_ostream OS(Targets);
    llvm::interleave(
        Opts.OMPTargetTriples, OS,
        [&OS](const llvm::Triple &T) { OS << T.str(); }, ",");
    GenerateArg(Args, OPT_fopenmp_targets_EQ, OS.str(), SA);
  }

  if (!Opts.OMPHostIRFile.empty())
    GenerateArg(Args, OPT_fopenmp_host_ir_file_path, Opts.OMPHostIRFile, SA);

  if (Opts.OpenMPCUDAMode)
    GenerateArg(Args, OPT_fopenmp_cuda_mode, SA);

  if (Opts.OpenMPCUDATargetParallel)
    GenerateArg(Args, OPT_fopenmp_cuda_parallel_target_regions, SA);

  if (Opts.OpenMPCUDAForceFullRuntime)
    GenerateArg(Args, OPT_fopenmp_cuda_force_full_runtime, SA);

  // The arguments used to set 'Optimize' and 'OptimizeSize' will be generated
  // by CodeGenOptions.

  if (Opts.NoInlineDefine && Opts.Optimize)
    GenerateArg(Args, OPT_fno_inline, SA);

  if (Opts.DefaultFPContractMode == LangOptions::FPM_Fast)
    GenerateArg(Args, OPT_ffp_contract, "fast", SA);
  else if (Opts.DefaultFPContractMode == LangOptions::FPM_On)
    GenerateArg(Args, OPT_ffp_contract, "on", SA);
  else if (Opts.DefaultFPContractMode == LangOptions::FPM_Off)
    GenerateArg(Args, OPT_ffp_contract, "off", SA);
  else if (Opts.DefaultFPContractMode == LangOptions::FPM_FastHonorPragmas)
    GenerateArg(Args, OPT_ffp_contract, "fast-honor-pragmas", SA);

  for (StringRef Sanitizer : serializeSanitizerKinds(Opts.Sanitize))
    GenerateArg(Args, OPT_fsanitize_EQ, Sanitizer, SA);

  // Conflating '-fsanitize-system-blacklist' and '-fsanitize-blacklist'.
  for (const std::string &F : Opts.SanitizerBlacklistFiles)
    GenerateArg(Args, OPT_fsanitize_blacklist, F, SA);

  if (Opts.getClangABICompat() == LangOptions::ClangABI::Ver3_8)
    GenerateArg(Args, OPT_fclang_abi_compat_EQ, "3.8", SA);
  else if (Opts.getClangABICompat() == LangOptions::ClangABI::Ver4)
    GenerateArg(Args, OPT_fclang_abi_compat_EQ, "4.0", SA);
  else if (Opts.getClangABICompat() == LangOptions::ClangABI::Ver6)
    GenerateArg(Args, OPT_fclang_abi_compat_EQ, "6.0", SA);
  else if (Opts.getClangABICompat() == LangOptions::ClangABI::Ver7)
    GenerateArg(Args, OPT_fclang_abi_compat_EQ, "7.0", SA);
  else if (Opts.getClangABICompat() == LangOptions::ClangABI::Ver9)
    GenerateArg(Args, OPT_fclang_abi_compat_EQ, "9.0", SA);
  else if (Opts.getClangABICompat() == LangOptions::ClangABI::Ver11)
    GenerateArg(Args, OPT_fclang_abi_compat_EQ, "11.0", SA);

  if (Opts.getSignReturnAddressScope() ==
      LangOptions::SignReturnAddressScopeKind::All)
    GenerateArg(Args, OPT_msign_return_address_EQ, "all", SA);
  else if (Opts.getSignReturnAddressScope() ==
           LangOptions::SignReturnAddressScopeKind::NonLeaf)
    GenerateArg(Args, OPT_msign_return_address_EQ, "non-leaf", SA);

  if (Opts.getSignReturnAddressKey() ==
      LangOptions::SignReturnAddressKeyKind::BKey)
    GenerateArg(Args, OPT_msign_return_address_key_EQ, "b_key", SA);
}

bool CompilerInvocation::ParseLangArgsImpl(LangOptions &Opts, ArgList &Args,
                                           InputKind IK, const llvm::Triple &T,
                                           std::vector<std::string> &Includes,
                                           DiagnosticsEngine &Diags) {
  unsigned NumErrorsBefore = Diags.getNumErrors();

  // FIXME: Cleanup per-file based stuff.
  LangStandard::Kind LangStd = LangStandard::lang_unspecified;
  if (const Arg *A = Args.getLastArg(OPT_std_EQ)) {
    LangStd = LangStandard::getLangKind(A->getValue());
    if (LangStd == LangStandard::lang_unspecified) {
      Diags.Report(diag::err_drv_invalid_value)
        << A->getAsString(Args) << A->getValue();
      // Report supported standards with short description.
      for (unsigned KindValue = 0;
           KindValue != LangStandard::lang_unspecified;
           ++KindValue) {
        const LangStandard &Std = LangStandard::getLangStandardForKind(
          static_cast<LangStandard::Kind>(KindValue));
        if (IsInputCompatibleWithStandard(IK, A, Args, Std, LangStd,//INTEL
                                          Diags)) { // INTEL
          auto Diag = Diags.Report(diag::note_drv_use_standard);
          Diag << Std.getName() << Std.getDescription();
          unsigned NumAliases = 0;
#define LANGSTANDARD(id, name, lang, desc, features)
#define LANGSTANDARD_ALIAS(id, alias) \
          if (KindValue == LangStandard::lang_##id) ++NumAliases;
#define LANGSTANDARD_ALIAS_DEPR(id, alias)
#include "clang/Basic/LangStandards.def"
          Diag << NumAliases;
#define LANGSTANDARD(id, name, lang, desc, features)
#define LANGSTANDARD_ALIAS(id, alias) \
          if (KindValue == LangStandard::lang_##id) Diag << alias;
#define LANGSTANDARD_ALIAS_DEPR(id, alias)
#include "clang/Basic/LangStandards.def"
        }
      }
    } else {
      // Valid standard, check to make sure language and standard are
      // compatible.
      const LangStandard &Std = LangStandard::getLangStandardForKind(LangStd);
      if (!IsInputCompatibleWithStandard(IK, A, Args, Std, LangStd, // INTEL
                                         Diags)) { // INTEL
        Diags.Report(diag::err_drv_argument_not_allowed_with)
          << A->getAsString(Args) << GetInputKindName(IK);
      }
    }
  }

  // -cl-std only applies for OpenCL language standards.
  // Override the -std option in this case.
  if (const Arg *A = Args.getLastArg(OPT_cl_std_EQ)) {
    LangStandard::Kind OpenCLLangStd
      = llvm::StringSwitch<LangStandard::Kind>(A->getValue())
        .Cases("cl", "CL", LangStandard::lang_opencl10)
        .Cases("cl1.0", "CL1.0", LangStandard::lang_opencl10)
        .Cases("cl1.1", "CL1.1", LangStandard::lang_opencl11)
        .Cases("cl1.2", "CL1.2", LangStandard::lang_opencl12)
        .Cases("cl2.0", "CL2.0", LangStandard::lang_opencl20)
        .Cases("cl3.0", "CL3.0", LangStandard::lang_opencl30)
        .Cases("clc++", "CLC++", LangStandard::lang_openclcpp)
        .Default(LangStandard::lang_unspecified);

    if (OpenCLLangStd == LangStandard::lang_unspecified) {
      Diags.Report(diag::err_drv_invalid_value)
        << A->getAsString(Args) << A->getValue();
    }
    else
      LangStd = OpenCLLangStd;
  }

  if (Opts.SYCL) {
    // -sycl-std applies to any SYCL source, not only those containing kernels,
    // but also those using the SYCL API
    if (const Arg *A = Args.getLastArg(OPT_sycl_std_EQ)) {
      Opts.setSYCLVersion(
          llvm::StringSwitch<LangOptions::SYCLMajorVersion>(A->getValue())
              .Cases("2017", "1.2.1", "121", "sycl-1.2.1",
                     LangOptions::SYCL_2017)
              .Case("2020", LangOptions::SYCL_2020)
              .Default(LangOptions::SYCL_None));

      if (Opts.getSYCLVersion() == LangOptions::SYCL_None) {
        // User has passed an invalid value to the flag, this is an error
        Diags.Report(diag::err_drv_invalid_value)
            << A->getAsString(Args) << A->getValue();
      }
    }
  }

#if INTEL_CUSTOMIZATION
  Opts.EnableVariantVirtualCalls =
      Args.hasFlag(options::OPT_fenable_variant_virtual_calls,
                   options::OPT_fno_enable_variant_virtual_calls, false);
  Opts.EnableVariantFunctionPointers =
      Args.hasFlag(options::OPT_fenable_variant_function_pointers,
                   options::OPT_fno_enable_variant_function_pointers, false);
#endif // INTEL_CUSTOMIZATION

  Opts.DeclareSPIRVBuiltins = Args.hasArg(OPT_fdeclare_spirv_builtins);

  // These need to be parsed now. They are used to set OpenCL defaults.
  Opts.IncludeDefaultHeader = Args.hasArg(OPT_finclude_default_header);
  Opts.DeclareOpenCLBuiltins = Args.hasArg(OPT_fdeclare_opencl_builtins);

  CompilerInvocation::setLangDefaults(Opts, IK, T, Includes, LangStd);
#if INTEL_CUSTOMIZATION
  Opts.IntelCompat = Args.hasArg(OPT_fintel_compatibility);
  if (Opts.IntelCompat)
    Opts.setAllIntelCompatItemsStateDefault();
  for (const Arg *A : Args.filtered(OPT_fintel_compatibility_enable,
                                    OPT_fintel_compatibility_disable)) {
    A->claim();
    bool Enable = (A->getOption().getID() == OPT_fintel_compatibility_enable);
    // We can have a list of comma separated names.
    StringRef ItemList = A->getValue();
    SmallVector<StringRef, 32> Items;
    ItemList.split(Items, ",");
    for (StringRef Item : Items) {
      if (!Opts.setIntelCompatItemsState(Item, Enable))
        Diags.Report(diag::err_drv_invalid_value) << A->getSpelling() << Item;
    }
  }
  // Look for intel compatibility user doc flag
  Opts.ShowIntelCompatUserDocsHelp = Args.hasArg(OPT_fintel_compatibility_doc);
  if (Opts.ShowIntelCompatUserDocsHelp) {
    Opts.setAllIntelCompatUserDocsInit();
    for (const Arg *A : Args.filtered(OPT_fintel_compatibility_doc)) {
      A->claim();
      // We can have a list of comma separated names.
      StringRef ItemList = A->getValue();
      SmallVector<StringRef, 32> Items;
      ItemList.split(Items, ",");
      for (StringRef Item : Items) {
        if (!Opts.setEmitIntelCompatUserDocs(Item))
          Diags.Report(diag::err_drv_invalid_value) << A->getSpelling() << Item;
      }
    }
  }

  Opts.ShowIntelCompatHelp = Args.hasArg(OPT_fintel_compatibility_help);
  Opts.IntelMSCompat = Args.hasArg(OPT_fintel_ms_compatibility);
  Opts.HLS = Args.hasArg(OPT_fhls);
  Opts.IntelQuad = Args.hasArg(OPT_extended_float_types);

  if (Opts.isIntelCompat(LangOptions::IMFAttributes)) {
    for (StringRef IMFAttrs : Args.getAllArgValues(OPT_fintel_imf_attr_EQ)) {
      SmallVector<StringRef, 8> IMFAttrArr;
      IMFAttrs.split(IMFAttrArr, ' ');
      for (const auto &IMFAttr : IMFAttrArr) {
        SmallVector<StringRef, 3> IMFAttrElement;
        IMFAttr.split(IMFAttrElement, ':');
        if (IMFAttrElement.size() == 2) {
          std::pair<LangOptions::IMFAttrMap::iterator, bool> Res =
              Opts.ImfAttrMap.insert(
                  {IMFAttrElement[0].str(), IMFAttrElement[1].str()});
          if (!Res.second) {
            // Update the existing attribute.
            Res.first->second = std::string(IMFAttrElement[1]);
          }
        } else if (IMFAttrElement.size() == 3) {
          SmallVector<StringRef, 30> FuncList;
          IMFAttrElement[2].split(FuncList, ',');
          for (StringRef FuncName : FuncList) {
            auto FuncMapIt = Opts.ImfAttrFuncMap.find(FuncName.str());
            if (FuncMapIt != Opts.ImfAttrFuncMap.end()) {
              // The function is already in the map, add options to it.
              std::pair<LangOptions::IMFAttrMap::iterator, bool> Res =
                  FuncMapIt->second.insert(
                      {IMFAttrElement[0].str(), IMFAttrElement[1].str()});
              if (!Res.second) {
                // Update the existing attribute.
                Res.first->second = std::string(IMFAttrElement[1]);
              }
            } else {
              // The first appearence of the function in the imf attributes.
              LangOptions::IMFAttrMap NewMap;
              NewMap.insert({IMFAttrElement[0].str(), IMFAttrElement[1].str()});
              Opts.ImfAttrFuncMap.insert({FuncName.str(), std::move(NewMap)});
            }
          }
        }
      }
    }
  }

  Opts.ShowIntelCompatUsed = Args.hasArg(OPT_fintel_compatibility_used);
  Opts.ShowIntelCompatUnused = Args.hasArg(OPT_fintel_compatibility_unused);
  Opts.OpenMPThreadPrivateLegacy =
      Args.hasArg(OPT_fopenmp_threadprivate_legacy);
  Opts.IntelDriverTempfileName =
      std::string(Args.getLastArgValue(OPT_fintel_driver_tempfile_name_EQ));
  // Fix for CQ#373517: compilation fails with 'redefinition of default
  // argument'.
  Opts.Float128 = Opts.IntelQuad || (Opts.IntelCompat && Opts.GNUMode);

  // IntrinsicPromotion implementation.
  Opts.IntrinsicAutoPromote = Args.hasArg(OPT_intel_mintrinsic_promote);

  // cl_intel_channels is an OpenCL extension for Intel FPGA. It is supported
  // by default and can become unsupported according to -cl-ext option.
  if (Opts.OpenCL) {
    Opts.OpenCLChannel = 1;
    for (const auto &Ext : Args.getAllArgValues(OPT_cl_ext_EQ)) {
      if ((Ext == "+all") || (Ext == "+cl_intel_channels"))
        Opts.OpenCLChannel = 1;
      if ((Ext == "-all") || (Ext == "-cl_intel_channels"))
        Opts.OpenCLChannel = 0;
    }
  }
  Opts.OpenMPTargetSimd = Args.hasArg(OPT_fopenmp_target_simd);
#endif  // INTEL_CUSTOMIZATION

  // The key paths of codegen options defined in Options.td start with
  // "LangOpts->". Let's provide the expected variable name and type.
  LangOptions *LangOpts = &Opts;
  bool Success = true;

#define LANG_OPTION_WITH_MARSHALLING(                                          \
    PREFIX_TYPE, NAME, ID, KIND, GROUP, ALIAS, ALIASARGS, FLAGS, PARAM,        \
    HELPTEXT, METAVAR, VALUES, SPELLING, SHOULD_PARSE, ALWAYS_EMIT, KEYPATH,   \
    DEFAULT_VALUE, IMPLIED_CHECK, IMPLIED_VALUE, NORMALIZER, DENORMALIZER,     \
    MERGER, EXTRACTOR, TABLE_INDEX)                                            \
  PARSE_OPTION_WITH_MARSHALLING(Args, Diags, Success, ID, FLAGS, PARAM,        \
                                SHOULD_PARSE, KEYPATH, DEFAULT_VALUE,          \
                                IMPLIED_CHECK, IMPLIED_VALUE, NORMALIZER,      \
                                MERGER, TABLE_INDEX)
#include "clang/Driver/Options.inc"
#undef LANG_OPTION_WITH_MARSHALLING

  if (const Arg *A = Args.getLastArg(OPT_fcf_protection_EQ)) {
    StringRef Name = A->getValue();
    if (Name == "full" || Name == "branch") {
      Opts.CFProtectionBranch = 1;
    }
  }


  if (auto *A = Args.getLastArg(OPT_cuid_EQ)) {
    Opts.CUID = std::string(A->getValue());
  }

  if (Opts.ObjC) {
    if (Arg *arg = Args.getLastArg(OPT_fobjc_runtime_EQ)) {
      StringRef value = arg->getValue();
      if (Opts.ObjCRuntime.tryParse(value))
        Diags.Report(diag::err_drv_unknown_objc_runtime) << value;
    }

    if (Args.hasArg(OPT_fobjc_gc_only))
      Opts.setGC(LangOptions::GCOnly);
    else if (Args.hasArg(OPT_fobjc_gc))
      Opts.setGC(LangOptions::HybridGC);
    else if (Args.hasArg(OPT_fobjc_arc)) {
      Opts.ObjCAutoRefCount = 1;
      if (!Opts.ObjCRuntime.allowsARC())
        Diags.Report(diag::err_arc_unsupported_on_runtime);
    }

    // ObjCWeakRuntime tracks whether the runtime supports __weak, not
    // whether the feature is actually enabled.  This is predominantly
    // determined by -fobjc-runtime, but we allow it to be overridden
    // from the command line for testing purposes.
    if (Args.hasArg(OPT_fobjc_runtime_has_weak))
      Opts.ObjCWeakRuntime = 1;
    else
      Opts.ObjCWeakRuntime = Opts.ObjCRuntime.allowsWeak();

    // ObjCWeak determines whether __weak is actually enabled.
    // Note that we allow -fno-objc-weak to disable this even in ARC mode.
    if (auto weakArg = Args.getLastArg(OPT_fobjc_weak, OPT_fno_objc_weak)) {
      if (!weakArg->getOption().matches(OPT_fobjc_weak)) {
        assert(!Opts.ObjCWeak);
      } else if (Opts.getGC() != LangOptions::NonGC) {
        Diags.Report(diag::err_objc_weak_with_gc);
      } else if (!Opts.ObjCWeakRuntime) {
        Diags.Report(diag::err_objc_weak_unsupported);
      } else {
        Opts.ObjCWeak = 1;
      }
    } else if (Opts.ObjCAutoRefCount) {
      Opts.ObjCWeak = Opts.ObjCWeakRuntime;
    }

    if (Args.hasArg(OPT_fobjc_subscripting_legacy_runtime))
      Opts.ObjCSubscriptingLegacyRuntime =
        (Opts.ObjCRuntime.getKind() == ObjCRuntime::FragileMacOSX);
  }

  if (Arg *A = Args.getLastArg(options::OPT_fgnuc_version_EQ)) {
    // Check that the version has 1 to 3 components and the minor and patch
    // versions fit in two decimal digits.
    VersionTuple GNUCVer;
    bool Invalid = GNUCVer.tryParse(A->getValue());
    unsigned Major = GNUCVer.getMajor();
    unsigned Minor = GNUCVer.getMinor().getValueOr(0);
    unsigned Patch = GNUCVer.getSubminor().getValueOr(0);
    if (Invalid || GNUCVer.getBuild() || Minor >= 100 || Patch >= 100) {
      Diags.Report(diag::err_drv_invalid_value)
          << A->getAsString(Args) << A->getValue();
    }
    Opts.GNUCVersion = Major * 100 * 100 + Minor * 100 + Patch;
  }

  if (Args.hasArg(OPT_ftrapv)) {
    Opts.setSignedOverflowBehavior(LangOptions::SOB_Trapping);
    // Set the handler, if one is specified.
    Opts.OverflowHandler =
        std::string(Args.getLastArgValue(OPT_ftrapv_handler));
  }
  else if (Args.hasArg(OPT_fwrapv))
    Opts.setSignedOverflowBehavior(LangOptions::SOB_Defined);

  Opts.MSCompatibilityVersion = 0;
  if (const Arg *A = Args.getLastArg(OPT_fms_compatibility_version)) {
    VersionTuple VT;
    if (VT.tryParse(A->getValue()))
      Diags.Report(diag::err_drv_invalid_value) << A->getAsString(Args)
                                                << A->getValue();
    Opts.MSCompatibilityVersion = VT.getMajor() * 10000000 +
                                  VT.getMinor().getValueOr(0) * 100000 +
                                  VT.getSubminor().getValueOr(0);
  }

  // Mimicking gcc's behavior, trigraphs are only enabled if -trigraphs
  // is specified, or -std is set to a conforming mode.
  // Trigraphs are disabled by default in c++1z onwards.
  // For z/OS, trigraphs are enabled by default (without regard to the above).
  Opts.Trigraphs =
      (!Opts.GNUMode && !Opts.MSVCCompat && !Opts.CPlusPlus17) || T.isOSzOS();
  Opts.Trigraphs =
      Args.hasFlag(OPT_ftrigraphs, OPT_fno_trigraphs, Opts.Trigraphs);

  Opts.Blocks = Args.hasArg(OPT_fblocks) || (Opts.OpenCL
    && Opts.OpenCLVersion == 200);

  Opts.ConvergentFunctions = Opts.OpenCL || (Opts.CUDA && Opts.CUDAIsDevice) ||
                             Opts.SYCLIsDevice ||
                             Args.hasArg(OPT_fconvergent_functions);

  Opts.NoBuiltin = Args.hasArg(OPT_fno_builtin) || Opts.Freestanding;
  if (!Opts.NoBuiltin)
    getAllNoBuiltinFuncValues(Args, Opts.NoBuiltinFuncs);
  Opts.LongDoubleSize = Args.hasArg(OPT_mlong_double_128)
                            ? 128
                            : Args.hasArg(OPT_mlong_double_64) ? 64 : 0;
#if INTEL_CUSTOMIZATION
  if (const Arg *A = Args.getLastArg(OPT_fintel_long_double_size_EQ)) {
    StringRef Value = A->getValue();
    if (Value == "128")
      Opts.LongDoubleSize = 128;
    else if (Value == "80")
      Opts.LongDoubleSize = 80;
    else if (Value == "64")
      Opts.LongDoubleSize = 64;
    else {
      Diags.Report(diag::err_drv_invalid_value) << A->getAsString(Args)
                                                << A->getValue();
    }
  }
#endif // INTEL_CUSTOMIZATION
  Opts.EnableAIXExtendedAltivecABI = Args.hasArg(OPT_mabi_EQ_vec_extabi);
  Opts.PICLevel = getLastArgIntValue(Args, OPT_pic_level, 0, Diags);
  Opts.DumpRecordLayouts = Opts.DumpRecordLayoutsSimple
                        || Args.hasArg(OPT_fdump_record_layouts);
  if (Opts.FastRelaxedMath)
    Opts.setDefaultFPContractMode(LangOptions::FPM_Fast);
  llvm::sort(Opts.ModuleFeatures);

#if INTEL_CUSTOMIZATION
  Opts.OpenCLForceVectorABI = Args.hasArg(OPT_fopencl_force_vector_abi);
  // Temporary internal option to enable new support. When ready just
  // switch default to true.
  Opts.IntelPragmaPrefetch =
      Args.hasFlag(OPT_fintel_pragma_prefetch, OPT_fno_intel_pragma_prefetch,
                   /*default=*/true);
#endif // INTEL_CUSTOMIZATION
  Opts.XLPragmaPack = Args.hasArg(OPT_fxl_pragma_pack);
  Opts.ModuleFeatures = Args.getAllArgValues(OPT_fmodule_feature);
  llvm::sort(Opts.ModuleFeatures);

  Opts.ArmSveVectorBits =
      getLastArgIntValue(Args, options::OPT_msve_vector_bits_EQ, 0, Diags);

  // __declspec is enabled by default for the PS4 by the driver, and also
  // enabled for Microsoft Extensions or Borland Extensions, here.
  //
  // FIXME: __declspec is also currently enabled for CUDA, but isn't really a
  // CUDA extension. However, it is required for supporting
  // __clang_cuda_builtin_vars.h, which uses __declspec(property). Once that has
  // been rewritten in terms of something more generic, remove the Opts.CUDA
  // term here.
  Opts.DeclSpecKeyword =
      Args.hasFlag(OPT_fdeclspec, OPT_fno_declspec,
                   (Opts.MicrosoftExt || Opts.Borland ||      // INTEL
                    Opts.CUDA || Opts.IntelCompat));          // INTEL

  // -mrtd option
  if (Arg *A = Args.getLastArg(OPT_mrtd)) {
    if (Opts.getDefaultCallingConv() != LangOptions::DCC_None)
      Diags.Report(diag::err_drv_argument_not_allowed_with)
          << A->getSpelling() << "-fdefault-calling-conv";
    else {
      if (T.getArch() != llvm::Triple::x86)
        Diags.Report(diag::err_drv_argument_not_allowed_with)
            << A->getSpelling() << T.getTriple();
      else
        Opts.setDefaultCallingConv(LangOptions::DCC_StdCall);
    }
  }

<<<<<<< HEAD
#if INTEL_CUSTOMIZATION
  // Check if -fopenmp is specified and set default version to 5.0.
  Opts.OpenMP = Args.hasArg(options::OPT_fopenmp) ? 50 : 0;
  Opts.OpenMPSimdOnly = false;
  Opts.OpenMPSimdDisabled = false;
  Opts.OpenMPTBBOnly = false;
  Opts.OpenMPTBBDisabled = false;
  if (Opts.IntelCompat) {
    if (Opts.OpenMP) {
      // OpenMP is enabled but we want to disable OpenMP subset
      Opts.OpenMPSimdDisabled = Args.hasArg(OPT_fno_openmp_simd);
      Opts.OpenMPTBBDisabled = Args.hasArg(OPT_fnointel_openmp_tbb);
    } else {
      Opts.OpenMPSimdOnly = Args.hasArg(OPT_fopenmp_simd);
      Opts.OpenMPTBBOnly = Args.hasArg(OPT_fintel_openmp_tbb);
      if (Opts.OpenMPSimdOnly || Opts.OpenMPTBBOnly)
        Opts.OpenMP = true;
    }
  }
#endif //INTEL_CUSTOMIZATION
#if INTEL_COLLAB
  Opts.OpenMPUseSingleElemArrayFuncs =
      Args.hasFlag(OPT_fopenmp_use_single_elem_array_funcs,
                   OPT_fno_openmp_use_single_elem_array_funcs,
                   /*default=*/true);
  Opts.OpenMPLateOutline =
      Opts.OpenMP && Args.hasArg(options::OPT_fopenmp_late_outline);
#endif // INTEL_COLLAB
#if INTEL_CUSTOMIZATION
  // Allow this spelling until removed from icx driver.
  if (!Opts.OpenMPLateOutline)
    Opts.OpenMPLateOutline =
        Opts.OpenMP && Args.hasArg(OPT_fintel_openmp_region);
  Opts.OpenMPLateOutlineTarget = !Args.hasArg(OPT_fno_intel_openmp_offload);
  Opts.OpenMPLateOutlineAtomic = Args.hasArg(OPT_fintel_openmp_region_atomic);

  Opts.OpenMPUseLLVMAtomic = Args.hasFlag(
          options::OPT_fintel_openmp_use_llvm_atomic,
          options::OPT_fno_intel_openmp_use_llvm_atomic);
  if (!Opts.OpenMPLateOutlineAllowUncollapsedLoops)
    Opts.OpenMPLateOutlineAllowUncollapsedLoops =
      Args.hasArg(OPT_fintel_openmp_region_late_collapsed_loops);
  if (Opts.OpenMPLateOutlineAllowUncollapsedLoops)
    Opts.OpenMPLateOutlineAllowUncollapsedLoops =
      !Args.hasArg(OPT_fintel_openmp_region_early_collapsed_loops);
  Opts.OpenMPStableFileID =
      Opts.OpenMP && Args.hasArg(options::OPT_fopenmp_stable_file_id);
#endif // INTEL_CUSTOMIZATION
#if INTEL_COLLAB
  if (Opts.OpenMPLateOutline && T.isSPIR())
      Opts.UseAutoOpenCLAddrSpaceForOpenMP = true;
#endif  // INTEL_COLLAB

=======
  // Check if -fopenmp is specified and set default version to 5.0.
  Opts.OpenMP = Args.hasArg(OPT_fopenmp) ? 50 : 0;
>>>>>>> 95815a58
  // Check if -fopenmp-simd is specified.
  bool IsSimdSpecified =
      Args.hasFlag(options::OPT_fopenmp_simd, options::OPT_fno_openmp_simd,
                   /*Default=*/false);
  Opts.OpenMPSimd = !Opts.OpenMP && IsSimdSpecified;
  Opts.OpenMPUseTLS =
#if INTEL_CUSTOMIZATION
      !Args.hasArg(options::OPT_fopenmp_threadprivate_legacy) &&
#endif  // INTEL_CUSTOMIZATION
      Opts.OpenMP && !Args.hasArg(options::OPT_fnoopenmp_use_tls);
  Opts.OpenMPIsDevice =
      Opts.OpenMP && Args.hasArg(options::OPT_fopenmp_is_device);
  Opts.OpenMPIRBuilder =
      Opts.OpenMP && Args.hasArg(options::OPT_fopenmp_enable_irbuilder);
  bool IsTargetSpecified =
      Opts.OpenMPIsDevice || Args.hasArg(options::OPT_fopenmp_targets_EQ);

  Opts.ConvergentFunctions = Opts.ConvergentFunctions || Opts.OpenMPIsDevice;

  if (Opts.OpenMP || Opts.OpenMPSimd) {
    if (int Version = getLastArgIntValue(
            Args, OPT_fopenmp_version_EQ,
            (IsSimdSpecified || IsTargetSpecified) ? 50 : Opts.OpenMP, Diags))
      Opts.OpenMP = Version;
    // Provide diagnostic when a given target is not expected to be an OpenMP
    // device or host.
    if (!Opts.OpenMPIsDevice) {
      switch (T.getArch()) {
      default:
        break;
      // Add unsupported host targets here:
      case llvm::Triple::nvptx:
      case llvm::Triple::nvptx64:
        Diags.Report(diag::err_drv_omp_host_target_not_supported) << T.str();
        break;
      }
    }
  }

  // Set the flag to prevent the implementation from emitting device exception
  // handling code for those requiring so.
  if ((Opts.OpenMPIsDevice && (T.isNVPTX() || T.isAMDGCN())) ||
      Opts.OpenCLCPlusPlus) {
    Opts.Exceptions = 0;
    Opts.CXXExceptions = 0;
  }
  if (Opts.OpenMPIsDevice && T.isNVPTX()) {
    Opts.OpenMPCUDANumSMs =
        getLastArgIntValue(Args, options::OPT_fopenmp_cuda_number_of_sm_EQ,
                           Opts.OpenMPCUDANumSMs, Diags);
    Opts.OpenMPCUDABlocksPerSM =
        getLastArgIntValue(Args, options::OPT_fopenmp_cuda_blocks_per_sm_EQ,
                           Opts.OpenMPCUDABlocksPerSM, Diags);
    Opts.OpenMPCUDAReductionBufNum = getLastArgIntValue(
        Args, options::OPT_fopenmp_cuda_teams_reduction_recs_num_EQ,
        Opts.OpenMPCUDAReductionBufNum, Diags);
  }

  // Get the OpenMP target triples if any.
  if (Arg *A = Args.getLastArg(options::OPT_fopenmp_targets_EQ)) {
    enum ArchPtrSize { Arch16Bit, Arch32Bit, Arch64Bit };
    auto getArchPtrSize = [](const llvm::Triple &T) {
      if (T.isArch16Bit())
        return Arch16Bit;
      if (T.isArch32Bit())
        return Arch32Bit;
      assert(T.isArch64Bit() && "Expected 64-bit architecture");
      return Arch64Bit;
    };

    for (unsigned i = 0; i < A->getNumValues(); ++i) {
      llvm::Triple TT(A->getValue(i));

      if (TT.getArch() == llvm::Triple::UnknownArch ||
          !(TT.getArch() == llvm::Triple::aarch64 || TT.isPPC() ||
            TT.getArch() == llvm::Triple::nvptx ||
            TT.getArch() == llvm::Triple::nvptx64 ||
#if INTEL_CUSTOMIZATION
#if INTEL_FEATURE_CSA
            TT.getArch() == llvm::Triple::csa ||
#endif  // INTEL_FEATURE_CSA
#endif  // INTEL_CUSTOMIZATION
            TT.getArch() == llvm::Triple::amdgcn ||
            TT.getArch() == llvm::Triple::x86 ||
#if INTEL_COLLAB
            TT.getArch() == llvm::Triple::x86_64 ||
            TT.getArch() == llvm::Triple::spir ||
            TT.getArch() == llvm::Triple::spir64))
#else
            TT.getArch() == llvm::Triple::x86_64))
#endif // INTEL_COLLAB
        Diags.Report(diag::err_drv_invalid_omp_target) << A->getValue(i);
      else if (getArchPtrSize(T) != getArchPtrSize(TT))
        Diags.Report(diag::err_drv_incompatible_omp_arch)
            << A->getValue(i) << T.str();
      else
        Opts.OMPTargetTriples.push_back(TT);
    }
  }

  // Get OpenMP host file path if any and report if a non existent file is
  // found
  if (Arg *A = Args.getLastArg(options::OPT_fopenmp_host_ir_file_path)) {
    Opts.OMPHostIRFile = A->getValue();
    if (!llvm::sys::fs::exists(Opts.OMPHostIRFile))
      Diags.Report(diag::err_drv_omp_host_ir_file_not_found)
          << Opts.OMPHostIRFile;
  }

  // Set CUDA mode for OpenMP target NVPTX/AMDGCN if specified in options
  Opts.OpenMPCUDAMode = Opts.OpenMPIsDevice && (T.isNVPTX() || T.isAMDGCN()) &&
                        Args.hasArg(options::OPT_fopenmp_cuda_mode);

  // Set CUDA support for parallel execution of target regions for OpenMP target
  // NVPTX/AMDGCN if specified in options.
  Opts.OpenMPCUDATargetParallel =
      Opts.OpenMPIsDevice && (T.isNVPTX() || T.isAMDGCN()) &&
      Args.hasArg(options::OPT_fopenmp_cuda_parallel_target_regions);

  // Set CUDA mode for OpenMP target NVPTX/AMDGCN if specified in options
  Opts.OpenMPCUDAForceFullRuntime =
      Opts.OpenMPIsDevice && (T.isNVPTX() || T.isAMDGCN()) &&
      Args.hasArg(options::OPT_fopenmp_cuda_force_full_runtime);

  // FIXME: Eliminate this dependency.
  unsigned Opt = getOptimizationLevel(Args, IK, Diags),
       OptSize = getOptimizationLevelSize(Args);
  Opts.Optimize = Opt != 0;
  Opts.OptimizeSize = OptSize != 0;

  // This is the __NO_INLINE__ define, which just depends on things like the
  // optimization level and -fno-inline, not actually whether the backend has
  // inlining enabled.
  Opts.NoInlineDefine = !Opts.Optimize;
  if (Arg *InlineArg = Args.getLastArg(
          options::OPT_finline_functions, options::OPT_finline_hint_functions,
          options::OPT_fno_inline_functions, options::OPT_fno_inline))
    if (InlineArg->getOption().matches(options::OPT_fno_inline))
      Opts.NoInlineDefine = true;

#if INTEL_CUSTOMIZATION
  Opts.HonorNaNCompares = Args.hasFlag(OPT_fhonor_nan_compares,
                                       OPT_fno_honor_nan_compares,
                                       false);
#endif // INTEL_CUSTOMIZATION

  if (Arg *A = Args.getLastArg(OPT_ffp_contract)) {
    StringRef Val = A->getValue();
    if (Val == "fast")
      Opts.setDefaultFPContractMode(LangOptions::FPM_Fast);
    else if (Val == "on")
      Opts.setDefaultFPContractMode(LangOptions::FPM_On);
    else if (Val == "off")
      Opts.setDefaultFPContractMode(LangOptions::FPM_Off);
    else if (Val == "fast-honor-pragmas")
      Opts.setDefaultFPContractMode(LangOptions::FPM_FastHonorPragmas);
    else
      Diags.Report(diag::err_drv_invalid_value) << A->getAsString(Args) << Val;
  }

  // Parse -fsanitize= arguments.
  parseSanitizerKinds("-fsanitize=", Args.getAllArgValues(OPT_fsanitize_EQ),
                      Diags, Opts.Sanitize);
  Opts.SanitizerBlacklistFiles = Args.getAllArgValues(OPT_fsanitize_blacklist);
  std::vector<std::string> systemBlacklists =
      Args.getAllArgValues(OPT_fsanitize_system_blacklist);
  Opts.SanitizerBlacklistFiles.insert(Opts.SanitizerBlacklistFiles.end(),
                                      systemBlacklists.begin(),
                                      systemBlacklists.end());

  if (Arg *A = Args.getLastArg(OPT_fclang_abi_compat_EQ)) {
    Opts.setClangABICompat(LangOptions::ClangABI::Latest);

    StringRef Ver = A->getValue();
    std::pair<StringRef, StringRef> VerParts = Ver.split('.');
    unsigned Major, Minor = 0;

    // Check the version number is valid: either 3.x (0 <= x <= 9) or
    // y or y.0 (4 <= y <= current version).
    if (!VerParts.first.startswith("0") &&
        !VerParts.first.getAsInteger(10, Major) &&
        3 <= Major && Major <= CLANG_VERSION_MAJOR &&
        (Major == 3 ? VerParts.second.size() == 1 &&
                      !VerParts.second.getAsInteger(10, Minor)
                    : VerParts.first.size() == Ver.size() ||
                      VerParts.second == "0")) {
      // Got a valid version number.
      if (Major == 3 && Minor <= 8)
        Opts.setClangABICompat(LangOptions::ClangABI::Ver3_8);
      else if (Major <= 4)
        Opts.setClangABICompat(LangOptions::ClangABI::Ver4);
      else if (Major <= 6)
        Opts.setClangABICompat(LangOptions::ClangABI::Ver6);
      else if (Major <= 7)
        Opts.setClangABICompat(LangOptions::ClangABI::Ver7);
      else if (Major <= 9)
        Opts.setClangABICompat(LangOptions::ClangABI::Ver9);
      else if (Major <= 11)
        Opts.setClangABICompat(LangOptions::ClangABI::Ver11);
    } else if (Ver != "latest") {
      Diags.Report(diag::err_drv_invalid_value)
          << A->getAsString(Args) << A->getValue();
    }
  }

  if (Arg *A = Args.getLastArg(OPT_msign_return_address_EQ)) {
    StringRef SignScope = A->getValue();

    if (SignScope.equals_lower("none"))
      Opts.setSignReturnAddressScope(
          LangOptions::SignReturnAddressScopeKind::None);
    else if (SignScope.equals_lower("all"))
      Opts.setSignReturnAddressScope(
          LangOptions::SignReturnAddressScopeKind::All);
    else if (SignScope.equals_lower("non-leaf"))
      Opts.setSignReturnAddressScope(
          LangOptions::SignReturnAddressScopeKind::NonLeaf);
    else
      Diags.Report(diag::err_drv_invalid_value)
          << A->getAsString(Args) << SignScope;

    if (Arg *A = Args.getLastArg(OPT_msign_return_address_key_EQ)) {
      StringRef SignKey = A->getValue();
      if (!SignScope.empty() && !SignKey.empty()) {
        if (SignKey.equals_lower("a_key"))
          Opts.setSignReturnAddressKey(
              LangOptions::SignReturnAddressKeyKind::AKey);
        else if (SignKey.equals_lower("b_key"))
          Opts.setSignReturnAddressKey(
              LangOptions::SignReturnAddressKeyKind::BKey);
        else
          Diags.Report(diag::err_drv_invalid_value)
              << A->getAsString(Args) << SignKey;
      }
    }
  }

  return Success && Diags.getNumErrors() == NumErrorsBefore;
}

bool CompilerInvocation::ParseLangArgs(CompilerInvocation &Res,
                                       LangOptions &Opts,
                                       llvm::opt::ArgList &Args, InputKind IK,
                                       const llvm::Triple &T,
                                       std::vector<std::string> &Includes,
                                       DiagnosticsEngine &Diags) {
  auto DummyOpts = std::make_shared<LangOptions>();

  // We need to work around inconsistencies related to optimization flags. Their
  // primary consumer is CodeGenOptions. However, the LangOptions parser also
  // queries them, which means RoundTrip expects us to generate them. We don't
  // want to do it in GenerateLangArgs, because it should eventually be the
  // responsibility of GenerateCodeGenArgs. Until we start doing one big
  // round-trip, let's do it here.
  //
  // Our parser always queries OPT_O_Group. When given -O1, -O2 or -O3, it also
  // queries OPT_O. To ensure RoundTrip consistently considers us responsible
  // for generating all of them, we ensure to proactively query them all.

  return RoundTrip(
      [IK, &T, &Includes](CompilerInvocation &Res, ArgList &Args,
                          DiagnosticsEngine &Diags) {
        // Proactively query all optimization flags.
        Args.getLastArg(OPT_O0, OPT_O4, OPT_O, OPT_Ofast);
        return ParseLangArgsImpl(*Res.getLangOpts(), Args, IK, T, Includes,
                                 Diags);
      },
      [&T, &Args](CompilerInvocation &Res,
                  SmallVectorImpl<const char *> &GenArgs, StringAllocator SA) {
        GenerateLangArgs(*Res.getLangOpts(), GenArgs, SA, T);
        // Generate all optimization flags we queried.
        if (Arg *A = Args.getLastArg(OPT_O_Group)) {
          OptSpecifier Opt = A->getOption().getID();

          if (A->getNumValues() > 0)
            GenerateArg(GenArgs, Opt, A->getValues().back(), SA);
          else
            GenerateArg(GenArgs, Opt, SA);
        }

        // We also queried -fcf-protection, but don't have enough information to
        // generate it. Eventually, it will be generated from CodeGenOptions.
        if (const Arg *A = Args.getLastArg(OPT_fcf_protection_EQ))
          GenerateArg(GenArgs, OPT_fcf_protection_EQ, A->getValue(), SA);
      },
      [&DummyOpts](CompilerInvocation &Res) { Res.LangOpts.swap(DummyOpts); },
      Res, Args, Diags, "LangOptions");
}

static bool isStrictlyPreprocessorAction(frontend::ActionKind Action) {
  switch (Action) {
  case frontend::ASTDeclList:
  case frontend::ASTDump:
  case frontend::ASTPrint:
  case frontend::ASTView:
  case frontend::EmitAssembly:
  case frontend::EmitBC:
  case frontend::EmitHTML:
  case frontend::EmitLLVM:
  case frontend::EmitLLVMOnly:
  case frontend::EmitCodeGenOnly:
  case frontend::EmitObj:
  case frontend::FixIt:
  case frontend::GenerateModule:
  case frontend::GenerateModuleInterface:
  case frontend::GenerateHeaderModule:
  case frontend::GeneratePCH:
  case frontend::GenerateInterfaceStubs:
  case frontend::ParseSyntaxOnly:
  case frontend::ModuleFileInfo:
  case frontend::VerifyPCH:
  case frontend::PluginAction:
  case frontend::RewriteObjC:
  case frontend::RewriteTest:
  case frontend::RunAnalysis:
  case frontend::TemplightDump:
  case frontend::MigrateSource:
    return false;

  case frontend::DumpCompilerOptions:
  case frontend::DumpRawTokens:
  case frontend::DumpTokens:
  case frontend::InitOnly:
  case frontend::PrintPreamble:
  case frontend::PrintPreprocessedInput:
  case frontend::RewriteMacros:
  case frontend::RunPreprocessorOnly:
  case frontend::PrintDependencyDirectivesSourceMinimizerOutput:
    return true;
  }
  llvm_unreachable("invalid frontend action");
}

static void GeneratePreprocessorArgs(PreprocessorOptions &Opts,
                                     SmallVectorImpl<const char *> &Args,
                                     CompilerInvocation::StringAllocator SA,
                                     const LangOptions &LangOpts,
                                     const FrontendOptions &FrontendOpts,
                                     const CodeGenOptions &CodeGenOpts) {
  PreprocessorOptions *PreprocessorOpts = &Opts;

#define PREPROCESSOR_OPTION_WITH_MARSHALLING(                                  \
    PREFIX_TYPE, NAME, ID, KIND, GROUP, ALIAS, ALIASARGS, FLAGS, PARAM,        \
    HELPTEXT, METAVAR, VALUES, SPELLING, SHOULD_PARSE, ALWAYS_EMIT, KEYPATH,   \
    DEFAULT_VALUE, IMPLIED_CHECK, IMPLIED_VALUE, NORMALIZER, DENORMALIZER,     \
    MERGER, EXTRACTOR, TABLE_INDEX)                                            \
  GENERATE_OPTION_WITH_MARSHALLING(                                            \
      Args, SA, KIND, FLAGS, SPELLING, ALWAYS_EMIT, KEYPATH, DEFAULT_VALUE,    \
      IMPLIED_CHECK, IMPLIED_VALUE, DENORMALIZER, EXTRACTOR, TABLE_INDEX)
#include "clang/Driver/Options.inc"
#undef PREPROCESSOR_OPTION_WITH_MARSHALLING

  if (Opts.PCHWithHdrStop && !Opts.PCHWithHdrStopCreate)
    GenerateArg(Args, OPT_pch_through_hdrstop_use, SA);

  for (const auto &D : Opts.DeserializedPCHDeclsToErrorOn)
    GenerateArg(Args, OPT_error_on_deserialized_pch_decl, D, SA);

  for (const auto &MP : Opts.MacroPrefixMap)
    GenerateArg(Args, OPT_fmacro_prefix_map_EQ, MP.first + "=" + MP.second, SA);

  if (Opts.PrecompiledPreambleBytes != std::make_pair(0u, false))
    GenerateArg(Args, OPT_preamble_bytes_EQ,
                Twine(Opts.PrecompiledPreambleBytes.first) + "," +
                    (Opts.PrecompiledPreambleBytes.second ? "1" : "0"),
                SA);

  for (const auto &M : Opts.Macros) {
    // Don't generate __CET__ macro definitions. They are implied by the
    // -fcf-protection option that is generated elsewhere.
    if (M.first == "__CET__=1" && !M.second &&
        !CodeGenOpts.CFProtectionReturn && CodeGenOpts.CFProtectionBranch)
      continue;
    if (M.first == "__CET__=2" && !M.second && CodeGenOpts.CFProtectionReturn &&
        !CodeGenOpts.CFProtectionBranch)
      continue;
    if (M.first == "__CET__=3" && !M.second && CodeGenOpts.CFProtectionReturn &&
        CodeGenOpts.CFProtectionBranch)
      continue;

    GenerateArg(Args, M.second ? OPT_U : OPT_D, M.first, SA);
  }

  for (const auto &I : Opts.Includes) {
    // Don't generate OpenCL includes. They are implied by other flags that are
    // generated elsewhere.
    if (LangOpts.OpenCL && LangOpts.IncludeDefaultHeader &&
        ((LangOpts.DeclareOpenCLBuiltins && I == "opencl-c-base.h") ||
         I == "opencl-c.h"))
      continue;

    GenerateArg(Args, OPT_include, I, SA);
  }

  for (const auto &CI : Opts.ChainedIncludes)
    GenerateArg(Args, OPT_chain_include, CI, SA);

  for (const auto &RF : Opts.RemappedFiles)
    GenerateArg(Args, OPT_remap_file, RF.first + ";" + RF.second, SA);

  // Don't handle LexEditorPlaceholders. It is implied by the action that is
  // generated elsewhere.
}

static bool ParsePreprocessorArgsImpl(PreprocessorOptions &Opts, ArgList &Args,
                                      DiagnosticsEngine &Diags,
                                      frontend::ActionKind Action,
                                      const FrontendOptions &FrontendOpts) {
#if INTEL_CUSTOMIZATION
  if (Args.hasArg(OPT_fintel_ms_compatibility))
      Opts.OutputFile = Args.getLastArgValue(OPT_o);
#endif // INTEL_CUSTOMIZATION
  PreprocessorOptions *PreprocessorOpts = &Opts;
  bool Success = true;

#define PREPROCESSOR_OPTION_WITH_MARSHALLING(                                  \
    PREFIX_TYPE, NAME, ID, KIND, GROUP, ALIAS, ALIASARGS, FLAGS, PARAM,        \
    HELPTEXT, METAVAR, VALUES, SPELLING, SHOULD_PARSE, ALWAYS_EMIT, KEYPATH,   \
    DEFAULT_VALUE, IMPLIED_CHECK, IMPLIED_VALUE, NORMALIZER, DENORMALIZER,     \
    MERGER, EXTRACTOR, TABLE_INDEX)                                            \
  PARSE_OPTION_WITH_MARSHALLING(Args, Diags, Success, ID, FLAGS, PARAM,        \
                                SHOULD_PARSE, KEYPATH, DEFAULT_VALUE,          \
                                IMPLIED_CHECK, IMPLIED_VALUE, NORMALIZER,      \
                                MERGER, TABLE_INDEX)
#include "clang/Driver/Options.inc"
#undef PREPROCESSOR_OPTION_WITH_MARSHALLING

  Opts.PCHWithHdrStop = Args.hasArg(OPT_pch_through_hdrstop_create) ||
                        Args.hasArg(OPT_pch_through_hdrstop_use);

  for (const auto *A : Args.filtered(OPT_error_on_deserialized_pch_decl))
    Opts.DeserializedPCHDeclsToErrorOn.insert(A->getValue());

  for (const auto &A : Args.getAllArgValues(OPT_fmacro_prefix_map_EQ)) {
    auto Split = StringRef(A).split('=');
    Opts.MacroPrefixMap.insert(
        {std::string(Split.first), std::string(Split.second)});
  }

  if (const Arg *A = Args.getLastArg(OPT_preamble_bytes_EQ)) {
    StringRef Value(A->getValue());
    size_t Comma = Value.find(',');
    unsigned Bytes = 0;
    unsigned EndOfLine = 0;

    if (Comma == StringRef::npos ||
        Value.substr(0, Comma).getAsInteger(10, Bytes) ||
        Value.substr(Comma + 1).getAsInteger(10, EndOfLine))
      Diags.Report(diag::err_drv_preamble_format);
    else {
      Opts.PrecompiledPreambleBytes.first = Bytes;
      Opts.PrecompiledPreambleBytes.second = (EndOfLine != 0);
    }
  }

  // Add the __CET__ macro if a CFProtection option is set.
  if (const Arg *A = Args.getLastArg(OPT_fcf_protection_EQ)) {
    StringRef Name = A->getValue();
    if (Name == "branch")
      Opts.addMacroDef("__CET__=1");
    else if (Name == "return")
      Opts.addMacroDef("__CET__=2");
    else if (Name == "full")
      Opts.addMacroDef("__CET__=3");
  }

  // Add macros from the command line.
  for (const auto *A : Args.filtered(OPT_D, OPT_U)) {
    if (A->getOption().matches(OPT_D))
      Opts.addMacroDef(A->getValue());
    else
      Opts.addMacroUndef(A->getValue());
  }

  // Add the ordered list of -includes.
  for (const auto *A : Args.filtered(OPT_include))
    Opts.Includes.emplace_back(A->getValue());

  for (const auto *A : Args.filtered(OPT_chain_include))
    Opts.ChainedIncludes.emplace_back(A->getValue());

  for (const auto *A : Args.filtered(OPT_remap_file)) {
    std::pair<StringRef, StringRef> Split = StringRef(A->getValue()).split(';');

    if (Split.second.empty()) {
      Diags.Report(diag::err_drv_invalid_remap_file) << A->getAsString(Args);
      continue;
    }

    Opts.addRemappedFile(Split.first, Split.second);
  }

  // Always avoid lexing editor placeholders when we're just running the
  // preprocessor as we never want to emit the
  // "editor placeholder in source file" error in PP only mode.
  if (isStrictlyPreprocessorAction(Action))
    Opts.LexEditorPlaceholders = false;

  return Success;
}

static bool ParsePreprocessorArgs(CompilerInvocation &Res,
                                  PreprocessorOptions &Opts, ArgList &Args,
                                  DiagnosticsEngine &Diags,
                                  frontend::ActionKind Action,
                                  FrontendOptions &FrontendOpts) {
  auto DummyOpts = std::make_shared<PreprocessorOptions>();

  auto Parse = [Action](CompilerInvocation &Res, ArgList &Args,
                        DiagnosticsEngine &Diags) {
    return ParsePreprocessorArgsImpl(Res.getPreprocessorOpts(), Args, Diags,
                                     Action, Res.getFrontendOpts());
  };

  auto Generate = [&Args](CompilerInvocation &Res,
                     SmallVectorImpl<const char *> &GeneratedArgs,
                     CompilerInvocation::StringAllocator SA) {
    GeneratePreprocessorArgs(Res.getPreprocessorOpts(), GeneratedArgs, SA,
                             *Res.getLangOpts(), Res.getFrontendOpts(),
                             Res.getCodeGenOpts());
    // The ParsePreprocessorArgs function queries the -fcf-protection option,
    // which means that it won't be directly copied during argument generation.
    // The GeneratePreprocessorArgs function isn't responsible for generating it
    // either. This would cause -fcf-protection to get forgotten during
    // round-trip and the __CET__ macros wouldn't get deduced during second call
    // to ParsePreprocessorArgs. Let's fix this by generating -fcf-protection
    // here.
    // TODO: Remove this once we're doing one big round-trip instead of many
    // small ones.
    if (const Arg *A = Args.getLastArg(OPT_fcf_protection_EQ))
      GenerateArg(GeneratedArgs, OPT_fcf_protection_EQ, A->getValue(), SA);
  };

  auto Swap = [&DummyOpts](CompilerInvocation &Res) {
    std::swap(Res.PreprocessorOpts, DummyOpts);
  };

  return RoundTrip(Parse, Generate, Swap, Res, Args, Diags,
                   "PreprocessorOptions");
}

static void ParsePreprocessorOutputArgs(PreprocessorOutputOptions &Opts,
                                        ArgList &Args,
                                        frontend::ActionKind Action) {
  if (isStrictlyPreprocessorAction(Action))
    Opts.ShowCPP = !Args.hasArg(OPT_dM);
  else
    Opts.ShowCPP = 0;

  Opts.ShowMacros = Args.hasArg(OPT_dM) || Args.hasArg(OPT_dD);
}

static void ParseTargetArgs(TargetOptions &Opts, ArgList &Args,
                            DiagnosticsEngine &Diags) {
  if (Arg *A = Args.getLastArg(options::OPT_target_sdk_version_EQ)) {
    llvm::VersionTuple Version;
    if (Version.tryParse(A->getValue()))
      Diags.Report(diag::err_drv_invalid_value)
          << A->getAsString(Args) << A->getValue();
    else
      Opts.SDKVersion = Version;
  }
}

bool CompilerInvocation::CreateFromArgs(CompilerInvocation &Res,
                                        ArrayRef<const char *> CommandLineArgs,
                                        DiagnosticsEngine &Diags,
                                        const char *Argv0) {
  bool Success = true;

  // Parse the arguments.
  const OptTable &Opts = getDriverOptTable();
  const unsigned IncludedFlagsBitmask = options::CC1Option;
  unsigned MissingArgIndex, MissingArgCount;
  InputArgList Args = Opts.ParseArgs(CommandLineArgs, MissingArgIndex,
                                     MissingArgCount, IncludedFlagsBitmask);
  LangOptions &LangOpts = *Res.getLangOpts();

  // Check for missing argument error.
  if (MissingArgCount) {
    Diags.Report(diag::err_drv_missing_argument)
        << Args.getArgString(MissingArgIndex) << MissingArgCount;
    Success = false;
  }

  // Issue errors on unknown arguments.
  for (const auto *A : Args.filtered(OPT_UNKNOWN)) {
    auto ArgString = A->getAsString(Args);
    std::string Nearest;
    if (Opts.findNearest(ArgString, Nearest, IncludedFlagsBitmask) > 1)
      Diags.Report(diag::err_drv_unknown_argument) << ArgString;
    else
      Diags.Report(diag::err_drv_unknown_argument_with_suggestion)
          << ArgString << Nearest;
    Success = false;
  }

  Success &= Res.parseSimpleArgs(Args, Diags);

  Success &= ParseAnalyzerArgs(Res, *Res.getAnalyzerOpts(), Args, Diags);
  ParseDependencyOutputArgs(Res.getDependencyOutputOpts(), Args);
  if (!Res.getDependencyOutputOpts().OutputFile.empty() &&
      Res.getDependencyOutputOpts().Targets.empty()) {
    Diags.Report(diag::err_fe_dependency_file_requires_MT);
    Success = false;
  }
  Success &= ParseDiagnosticArgs(Res.getDiagnosticOpts(), Args, &Diags,
                                 /*DefaultDiagColor=*/false);
  // FIXME: We shouldn't have to pass the DashX option around here
  InputKind DashX = ParseFrontendArgs(Res.getFrontendOpts(), Args, Diags,
                                      LangOpts.IsHeaderFile);
  ParseTargetArgs(Res.getTargetOpts(), Args, Diags);
  llvm::Triple T(Res.getTargetOpts().Triple);
  ParseHeaderSearchArgs(Res, Res.getHeaderSearchOpts(), Args, Diags,
                        Res.getFileSystemOpts().WorkingDir);
  if (DashX.getFormat() == InputKind::Precompiled ||
      DashX.getLanguage() == Language::LLVM_IR) {
    // ObjCAAutoRefCount and Sanitize LangOpts are used to setup the
    // PassManager in BackendUtil.cpp. They need to be initializd no matter
    // what the input type is.
    if (Args.hasArg(OPT_fobjc_arc))
      LangOpts.ObjCAutoRefCount = 1;
    // PIClevel and PIELevel are needed during code generation and this should be
    // set regardless of the input type.
    LangOpts.PICLevel = getLastArgIntValue(Args, OPT_pic_level, 0, Diags);
    LangOpts.PIE = Args.hasArg(OPT_pic_is_pie);
    parseSanitizerKinds("-fsanitize=", Args.getAllArgValues(OPT_fsanitize_EQ),
                        Diags, LangOpts.Sanitize);
  } else {
    // Other LangOpts are only initialized when the input is not AST or LLVM IR.
    // FIXME: Should we really be calling this for an Language::Asm input?
    Success &= ParseLangArgs(Res, LangOpts, Args, DashX, T,
                             Res.getPreprocessorOpts().Includes, Diags);
    if (Res.getFrontendOpts().ProgramAction == frontend::RewriteObjC)
      LangOpts.ObjCExceptions = 1;
    if (T.isOSDarwin() && DashX.isPreprocessed()) {
      // Supress the darwin-specific 'stdlibcxx-not-found' diagnostic for
      // preprocessed input as we don't expect it to be used with -std=libc++
      // anyway.
      Res.getDiagnosticOpts().Warnings.push_back("no-stdlibcxx-not-found");
    }
  }

  if (LangOpts.CUDA) {
    // During CUDA device-side compilation, the aux triple is the
    // triple used for host compilation.
    if (LangOpts.CUDAIsDevice)
      Res.getTargetOpts().HostTriple = Res.getFrontendOpts().AuxTriple;
  }

  // Set the triple of the host for OpenMP device compile.
  if (LangOpts.OpenMPIsDevice)
    Res.getTargetOpts().HostTriple = Res.getFrontendOpts().AuxTriple;

#if INTEL_CUSTOMIZATION
  // Set the triple of the host for SYCL device compile and HLS IntelFPGA
  // compile.
  if (LangOpts.SYCLIsDevice ||
      (LangOpts.HLS && T.getEnvironment() == llvm::Triple::IntelFPGA))
    Res.getTargetOpts().HostTriple = Res.getFrontendOpts().AuxTriple;
#endif // INTEL_CUSTOMIZATION

  Success &= ParseCodeGenArgs(Res, Res.getCodeGenOpts(), Args, DashX, Diags, T,
                              Res.getFrontendOpts().OutputFile, LangOpts);

  // FIXME: Override value name discarding when asan or msan is used because the
  // backend passes depend on the name of the alloca in order to print out
  // names.
  Res.getCodeGenOpts().DiscardValueNames &=
      !LangOpts.Sanitize.has(SanitizerKind::Address) &&
      !LangOpts.Sanitize.has(SanitizerKind::KernelAddress) &&
      !LangOpts.Sanitize.has(SanitizerKind::Memory) &&
      !LangOpts.Sanitize.has(SanitizerKind::KernelMemory);

  ParsePreprocessorArgs(Res, Res.getPreprocessorOpts(), Args, Diags,
                        Res.getFrontendOpts().ProgramAction,
                        Res.getFrontendOpts());
  ParsePreprocessorOutputArgs(Res.getPreprocessorOutputOpts(), Args,
                              Res.getFrontendOpts().ProgramAction);

  // Turn on -Wspir-compat for SPIR target.
  if (T.isSPIR())
    Res.getDiagnosticOpts().Warnings.push_back("spir-compat");

  // If sanitizer is enabled, disable OPT_ffine_grained_bitfield_accesses.
  if (Res.getCodeGenOpts().FineGrainedBitfieldAccesses &&
      !Res.getLangOpts()->Sanitize.empty()) {
    Res.getCodeGenOpts().FineGrainedBitfieldAccesses = false;
    Diags.Report(diag::warn_drv_fine_grained_bitfield_accesses_ignored);
  }

  // Store the command-line for using in the CodeView backend.
  Res.getCodeGenOpts().Argv0 = Argv0;
  Res.getCodeGenOpts().CommandLineArgs = CommandLineArgs;

  FixupInvocation(Res, Diags, Args, DashX);

  return Success;
}

std::string CompilerInvocation::getModuleHash() const {
  // Note: For QoI reasons, the things we use as a hash here should all be
  // dumped via the -module-info flag.
  using llvm::hash_code;
  using llvm::hash_value;
  using llvm::hash_combine;
  using llvm::hash_combine_range;

  // Start the signature with the compiler version.
  // FIXME: We'd rather use something more cryptographically sound than
  // CityHash, but this will do for now.
  hash_code code = hash_value(getClangFullRepositoryVersion());

  // Also include the serialization version, in case LLVM_APPEND_VC_REV is off
  // and getClangFullRepositoryVersion() doesn't include git revision.
  code = hash_combine(code, serialization::VERSION_MAJOR,
                      serialization::VERSION_MINOR);

  // Extend the signature with the language options
#define LANGOPT(Name, Bits, Default, Description) \
   code = hash_combine(code, LangOpts->Name);
#define ENUM_LANGOPT(Name, Type, Bits, Default, Description) \
  code = hash_combine(code, static_cast<unsigned>(LangOpts->get##Name()));
#define BENIGN_LANGOPT(Name, Bits, Default, Description)
#define BENIGN_ENUM_LANGOPT(Name, Type, Bits, Default, Description)
#include "clang/Basic/LangOptions.def"

  for (StringRef Feature : LangOpts->ModuleFeatures)
    code = hash_combine(code, Feature);

  code = hash_combine(code, LangOpts->ObjCRuntime);
  const auto &BCN = LangOpts->CommentOpts.BlockCommandNames;
  code = hash_combine(code, hash_combine_range(BCN.begin(), BCN.end()));

  // Extend the signature with the target options.
  code = hash_combine(code, TargetOpts->Triple, TargetOpts->CPU,
                      TargetOpts->TuneCPU, TargetOpts->ABI);
  for (const auto &FeatureAsWritten : TargetOpts->FeaturesAsWritten)
    code = hash_combine(code, FeatureAsWritten);

  // Extend the signature with preprocessor options.
  const PreprocessorOptions &ppOpts = getPreprocessorOpts();
  const HeaderSearchOptions &hsOpts = getHeaderSearchOpts();
  code = hash_combine(code, ppOpts.UsePredefines, ppOpts.DetailedRecord);

  for (const auto &I : getPreprocessorOpts().Macros) {
    // If we're supposed to ignore this macro for the purposes of modules,
    // don't put it into the hash.
    if (!hsOpts.ModulesIgnoreMacros.empty()) {
      // Check whether we're ignoring this macro.
      StringRef MacroDef = I.first;
      if (hsOpts.ModulesIgnoreMacros.count(
              llvm::CachedHashString(MacroDef.split('=').first)))
        continue;
    }

    code = hash_combine(code, I.first, I.second);
  }

  // Extend the signature with the sysroot and other header search options.
  code = hash_combine(code, hsOpts.Sysroot,
                      hsOpts.ModuleFormat,
                      hsOpts.UseDebugInfo,
                      hsOpts.UseBuiltinIncludes,
                      hsOpts.UseStandardSystemIncludes,
                      hsOpts.UseStandardCXXIncludes,
                      hsOpts.UseLibcxx,
                      hsOpts.ModulesValidateDiagnosticOptions);
  code = hash_combine(code, hsOpts.ResourceDir);

  if (hsOpts.ModulesStrictContextHash) {
    hash_code SHPC = hash_combine_range(hsOpts.SystemHeaderPrefixes.begin(),
                                        hsOpts.SystemHeaderPrefixes.end());
    hash_code UEC = hash_combine_range(hsOpts.UserEntries.begin(),
                                       hsOpts.UserEntries.end());
    code = hash_combine(code, hsOpts.SystemHeaderPrefixes.size(), SHPC,
                        hsOpts.UserEntries.size(), UEC);

    const DiagnosticOptions &diagOpts = getDiagnosticOpts();
    #define DIAGOPT(Name, Bits, Default) \
      code = hash_combine(code, diagOpts.Name);
    #define ENUM_DIAGOPT(Name, Type, Bits, Default) \
      code = hash_combine(code, diagOpts.get##Name());
    #include "clang/Basic/DiagnosticOptions.def"
    #undef DIAGOPT
    #undef ENUM_DIAGOPT
  }

  // Extend the signature with the user build path.
  code = hash_combine(code, hsOpts.ModuleUserBuildPath);

  // Extend the signature with the module file extensions.
  const FrontendOptions &frontendOpts = getFrontendOpts();
  for (const auto &ext : frontendOpts.ModuleFileExtensions) {
    code = ext->hashExtension(code);
  }

  // When compiling with -gmodules, also hash -fdebug-prefix-map as it
  // affects the debug info in the PCM.
  if (getCodeGenOpts().DebugTypeExtRefs)
    for (const auto &KeyValue : getCodeGenOpts().DebugPrefixMap)
      code = hash_combine(code, KeyValue.first, KeyValue.second);

  // Extend the signature with the enabled sanitizers, if at least one is
  // enabled. Sanitizers which cannot affect AST generation aren't hashed.
  SanitizerSet SanHash = LangOpts->Sanitize;
  SanHash.clear(getPPTransparentSanitizers());
  if (!SanHash.empty())
    code = hash_combine(code, SanHash.Mask);

  return llvm::APInt(64, code).toString(36, /*Signed=*/false);
}

void CompilerInvocation::generateCC1CommandLine(
    SmallVectorImpl<const char *> &Args, StringAllocator SA) const {
#define OPTION_WITH_MARSHALLING(                                               \
    PREFIX_TYPE, NAME, ID, KIND, GROUP, ALIAS, ALIASARGS, FLAGS, PARAM,        \
    HELPTEXT, METAVAR, VALUES, SPELLING, SHOULD_PARSE, ALWAYS_EMIT, KEYPATH,   \
    DEFAULT_VALUE, IMPLIED_CHECK, IMPLIED_VALUE, NORMALIZER, DENORMALIZER,     \
    MERGER, EXTRACTOR, TABLE_INDEX)                                            \
  GENERATE_OPTION_WITH_MARSHALLING(Args, SA, KIND, FLAGS, SPELLING,            \
                                   ALWAYS_EMIT, this->KEYPATH, DEFAULT_VALUE,  \
                                   IMPLIED_CHECK, IMPLIED_VALUE, DENORMALIZER, \
                                   EXTRACTOR, TABLE_INDEX)

#define DIAG_OPTION_WITH_MARSHALLING OPTION_WITH_MARSHALLING
<<<<<<< HEAD
#define CODEGEN_OPTION_WITH_MARSHALLING OPTION_WITH_MARSHALLING

#include "clang/Driver/Options.inc"

#undef CODEGEN_OPTION_WITH_MARSHALLING
=======

#include "clang/Driver/Options.inc"

>>>>>>> 95815a58
#undef DIAG_OPTION_WITH_MARSHALLING
#undef OPTION_WITH_MARSHALLING

  llvm::Triple T(TargetOpts->Triple);

  GenerateAnalyzerArgs(*AnalyzerOpts, Args, SA);
  GenerateHeaderSearchArgs(*HeaderSearchOpts, Args, SA);
  GenerateLangArgs(*LangOpts, Args, SA, T);
<<<<<<< HEAD
=======
  GenerateCodeGenArgs(CodeGenOpts, Args, SA, T, FrontendOpts.OutputFile,
                      &*LangOpts);
>>>>>>> 95815a58
  GeneratePreprocessorArgs(*PreprocessorOpts, Args, SA, *LangOpts,
                           FrontendOpts, CodeGenOpts);
}

IntrusiveRefCntPtr<llvm::vfs::FileSystem>
clang::createVFSFromCompilerInvocation(const CompilerInvocation &CI,
                                       DiagnosticsEngine &Diags) {
  return createVFSFromCompilerInvocation(CI, Diags,
                                         llvm::vfs::getRealFileSystem());
}

#if INTEL_CUSTOMIZATION
using CreateLibraryFileSystem = llvm::vfs::FileSystem *(*)(void);
#endif // INTEL_CUSTOMIZATION

IntrusiveRefCntPtr<llvm::vfs::FileSystem>
clang::createVFSFromCompilerInvocation(
    const CompilerInvocation &CI, DiagnosticsEngine &Diags,
    IntrusiveRefCntPtr<llvm::vfs::FileSystem> BaseFS) {
#if INTEL_CUSTOMIZATION
  if (CI.getHeaderSearchOpts().VFSOverlayFiles.empty() &&
      CI.getHeaderSearchOpts().VFSOverlayLibs.empty())
#endif // INTEL_CUSTOMIZATION
    return BaseFS;

  IntrusiveRefCntPtr<llvm::vfs::FileSystem> Result = BaseFS;
  // earlier vfs files are on the bottom
  for (const auto &File : CI.getHeaderSearchOpts().VFSOverlayFiles) {
    llvm::ErrorOr<std::unique_ptr<llvm::MemoryBuffer>> Buffer =
        Result->getBufferForFile(File);
    if (!Buffer) {
      Diags.Report(diag::err_missing_vfs_overlay_file) << File;
      continue;
    }

    IntrusiveRefCntPtr<llvm::vfs::FileSystem> FS = llvm::vfs::getVFSFromYAML(
        std::move(Buffer.get()), /*DiagHandler*/ nullptr, File,
        /*DiagContext*/ nullptr, Result);
    if (!FS) {
      Diags.Report(diag::err_invalid_vfs_overlay) << File;
      continue;
    }

    Result = FS;
  }

#if INTEL_CUSTOMIZATION
  if (!CI.getHeaderSearchOpts().VFSOverlayLibs.empty()) {
    IntrusiveRefCntPtr<llvm::vfs::OverlayFileSystem> Overlay(
        new llvm::vfs::OverlayFileSystem(Result));

    Result = Overlay;

    // Load shared libraries that provide a VFS.
    for (const auto &LibFile : CI.getHeaderSearchOpts().VFSOverlayLibs) {
      std::string Error;
      auto Lib = llvm::sys::DynamicLibrary::getPermanentLibrary(
          LibFile.c_str(), &Error);
      if (!Lib.isValid()) {
        Diags.Report(diag::err_unable_to_load_vfs_overlay) << LibFile << Error;
        continue;
      }

      auto *CreateFS =
          reinterpret_cast<CreateLibraryFileSystem>(
              reinterpret_cast<intptr_t>(
                  Lib.getAddressOfSymbol("__clang_create_vfs")));

      if (!CreateFS) {
        Diags.Report(diag::err_unable_to_load_vfs_overlay)
            << LibFile << "'__clang_create_vfs' function was not found";
        continue;
      }

      IntrusiveRefCntPtr<llvm::vfs::FileSystem> FS = CreateFS();
      if (!FS) {
        Diags.Report(diag::err_invalid_vfs_overlay) << LibFile;
        continue;
      }

      Overlay->pushOverlay(FS);
    }
  }
#endif // INTEL_CUSTOMIZATION

  return Result;
}<|MERGE_RESOLUTION|>--- conflicted
+++ resolved
@@ -3139,14 +3139,9 @@
   if (Opts.NoBuiltin && !Opts.Freestanding)
     GenerateArg(Args, OPT_fno_builtin, SA);
 
-<<<<<<< HEAD
-  // Not generating '-fno-builtin-xxx'. It's handled for CodeGenOptions, that
-  // also read OPT_fno_builtin_.
-=======
   if (!Opts.NoBuiltin)
     for (const auto &Func : Opts.NoBuiltinFuncs)
       GenerateArg(Args, OPT_fno_builtin_, Func, SA);
->>>>>>> 95815a58
 
   if (Opts.LongDoubleSize == 128)
     GenerateArg(Args, OPT_mlong_double_128, SA);
@@ -3671,7 +3666,6 @@
     }
   }
 
-<<<<<<< HEAD
 #if INTEL_CUSTOMIZATION
   // Check if -fopenmp is specified and set default version to 5.0.
   Opts.OpenMP = Args.hasArg(options::OPT_fopenmp) ? 50 : 0;
@@ -3725,10 +3719,6 @@
       Opts.UseAutoOpenCLAddrSpaceForOpenMP = true;
 #endif  // INTEL_COLLAB
 
-=======
-  // Check if -fopenmp is specified and set default version to 5.0.
-  Opts.OpenMP = Args.hasArg(OPT_fopenmp) ? 50 : 0;
->>>>>>> 95815a58
   // Check if -fopenmp-simd is specified.
   bool IsSimdSpecified =
       Args.hasFlag(options::OPT_fopenmp_simd, options::OPT_fno_openmp_simd,
@@ -4555,17 +4545,9 @@
                                    EXTRACTOR, TABLE_INDEX)
 
 #define DIAG_OPTION_WITH_MARSHALLING OPTION_WITH_MARSHALLING
-<<<<<<< HEAD
-#define CODEGEN_OPTION_WITH_MARSHALLING OPTION_WITH_MARSHALLING
 
 #include "clang/Driver/Options.inc"
 
-#undef CODEGEN_OPTION_WITH_MARSHALLING
-=======
-
-#include "clang/Driver/Options.inc"
-
->>>>>>> 95815a58
 #undef DIAG_OPTION_WITH_MARSHALLING
 #undef OPTION_WITH_MARSHALLING
 
@@ -4574,11 +4556,8 @@
   GenerateAnalyzerArgs(*AnalyzerOpts, Args, SA);
   GenerateHeaderSearchArgs(*HeaderSearchOpts, Args, SA);
   GenerateLangArgs(*LangOpts, Args, SA, T);
-<<<<<<< HEAD
-=======
   GenerateCodeGenArgs(CodeGenOpts, Args, SA, T, FrontendOpts.OutputFile,
                       &*LangOpts);
->>>>>>> 95815a58
   GeneratePreprocessorArgs(*PreprocessorOpts, Args, SA, *LangOpts,
                            FrontendOpts, CodeGenOpts);
 }
