--- conflicted
+++ resolved
@@ -539,17 +539,10 @@
 static unsigned getOptimizationLevel(ArgList &Args, InputKind IK,
                                      DiagnosticsEngine &Diags) {
   unsigned DefaultOpt = llvm::CodeGenOpt::None;
-<<<<<<< HEAD
-  if (((IK.getLanguage() == Language::OpenCL ||      //INTEL
-        IK.getLanguage() == Language::OpenCLCXX) &&  //INTEL
-       !Args.hasArg(OPT_cl_opt_disable)) ||          //INTEL
-      Args.hasArg(OPT_fsycl_is_device))              //INTEL
-=======
   if (((IK.getLanguage() == Language::OpenCL ||
         IK.getLanguage() == Language::OpenCLCXX) &&
        !Args.hasArg(OPT_cl_opt_disable)) ||
       Args.hasArg(OPT_fsycl_is_device))
->>>>>>> 3977679e
     DefaultOpt = llvm::CodeGenOpt::Default;
 
   if (Arg *A = Args.getLastArg(options::OPT_O_Group)) {
