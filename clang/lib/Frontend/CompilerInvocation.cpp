//===- CompilerInvocation.cpp ---------------------------------------------===//
//
// Part of the LLVM Project, under the Apache License v2.0 with LLVM Exceptions.
// See https://llvm.org/LICENSE.txt for license information.
// SPDX-License-Identifier: Apache-2.0 WITH LLVM-exception
//
//===----------------------------------------------------------------------===//

#include "clang/Frontend/CompilerInvocation.h"
#include "TestModuleFileExtension.h"
#include "clang/Basic/Builtins.h"
#include "clang/Basic/CharInfo.h"
#include "clang/Basic/CodeGenOptions.h"
#include "clang/Basic/CommentOptions.h"
#include "clang/Basic/DebugInfoOptions.h"
#include "clang/Basic/Diagnostic.h"
#include "clang/Basic/DiagnosticDriver.h"
#include "clang/Basic/DiagnosticOptions.h"
#include "clang/Basic/FileSystemOptions.h"
#include "clang/Basic/LLVM.h"
#include "clang/Basic/LangOptions.h"
#include "clang/Basic/LangStandard.h"
#include "clang/Basic/ObjCRuntime.h"
#include "clang/Basic/Sanitizers.h"
#include "clang/Basic/SourceLocation.h"
#include "clang/Basic/TargetOptions.h"
#include "clang/Basic/Version.h"
#include "clang/Basic/Visibility.h"
#include "clang/Basic/XRayInstr.h"
#include "clang/Config/config.h"
#include "clang/Driver/Driver.h"
#include "clang/Driver/DriverDiagnostic.h"
#include "clang/Driver/Options.h"
#include "clang/Frontend/CommandLineSourceLoc.h"
#include "clang/Frontend/DependencyOutputOptions.h"
#include "clang/Frontend/FrontendDiagnostic.h"
#include "clang/Frontend/FrontendOptions.h"
#include "clang/Frontend/FrontendPluginRegistry.h"
#include "clang/Frontend/MigratorOptions.h"
#include "clang/Frontend/PreprocessorOutputOptions.h"
#include "clang/Frontend/Utils.h"
#include "clang/Lex/HeaderSearchOptions.h"
#include "clang/Lex/PreprocessorOptions.h"
#include "clang/Sema/CodeCompleteOptions.h"
#include "clang/Serialization/ASTBitCodes.h"
#include "clang/Serialization/ModuleFileExtension.h"
#include "clang/StaticAnalyzer/Core/AnalyzerOptions.h"
#include "llvm/ADT/APInt.h"
#include "llvm/ADT/ArrayRef.h"
#include "llvm/ADT/CachedHashString.h"
#include "llvm/ADT/FloatingPointMode.h"
#include "llvm/ADT/Hashing.h"
#include "llvm/ADT/None.h"
#include "llvm/ADT/Optional.h"
#include "llvm/ADT/SmallString.h"
#include "llvm/ADT/SmallVector.h"
#include "llvm/ADT/StringRef.h"
#include "llvm/ADT/StringSwitch.h"
#include "llvm/ADT/Triple.h"
#include "llvm/ADT/Twine.h"
#include "llvm/Config/llvm-config.h"
#include "llvm/IR/DebugInfoMetadata.h"
#include "llvm/Linker/Linker.h"
#include "llvm/MC/MCTargetOptions.h"
#include "llvm/Option/Arg.h"
#include "llvm/Option/ArgList.h"
#include "llvm/Option/OptSpecifier.h"
#include "llvm/Option/OptTable.h"
#include "llvm/Option/Option.h"
#include "llvm/ProfileData/InstrProfReader.h"
#include "llvm/Remarks/HotnessThresholdParser.h"
#include "llvm/Support/CodeGen.h"
#include "llvm/Support/Compiler.h"
#if INTEL_CUSTOMIZATION
#include "llvm/Support/DynamicLibrary.h"
#endif // INTEL_CUSTOMIZATION
#include "llvm/Support/Error.h"
#include "llvm/Support/ErrorHandling.h"
#include "llvm/Support/ErrorOr.h"
#include "llvm/Support/FileSystem.h"
#include "llvm/Support/Host.h"
#include "llvm/Support/MathExtras.h"
#include "llvm/Support/MemoryBuffer.h"
#include "llvm/Support/Path.h"
#include "llvm/Support/Process.h"
#include "llvm/Support/Regex.h"
#include "llvm/Support/VersionTuple.h"
#include "llvm/Support/VirtualFileSystem.h"
#include "llvm/Support/raw_ostream.h"
#include "llvm/Target/TargetOptions.h"
#include <algorithm>
#include <atomic>
#include <cassert>
#include <cstddef>
#include <cstring>
#include <memory>
#include <string>
#include <tuple>
#include <type_traits>
#include <utility>
#include <vector>

using namespace clang;
using namespace driver;
using namespace options;
using namespace llvm::opt;

//===----------------------------------------------------------------------===//
// Initialization.
//===----------------------------------------------------------------------===//

CompilerInvocationBase::CompilerInvocationBase()
    : LangOpts(new LangOptions()), TargetOpts(new TargetOptions()),
      DiagnosticOpts(new DiagnosticOptions()),
      HeaderSearchOpts(new HeaderSearchOptions()),
      PreprocessorOpts(new PreprocessorOptions()) {}

CompilerInvocationBase::CompilerInvocationBase(const CompilerInvocationBase &X)
    : LangOpts(new LangOptions(*X.getLangOpts())),
      TargetOpts(new TargetOptions(X.getTargetOpts())),
      DiagnosticOpts(new DiagnosticOptions(X.getDiagnosticOpts())),
      HeaderSearchOpts(new HeaderSearchOptions(X.getHeaderSearchOpts())),
      PreprocessorOpts(new PreprocessorOptions(X.getPreprocessorOpts())) {}

CompilerInvocationBase::~CompilerInvocationBase() = default;

//===----------------------------------------------------------------------===//
// Normalizers
//===----------------------------------------------------------------------===//

#define SIMPLE_ENUM_VALUE_TABLE
#include "clang/Driver/Options.inc"
#undef SIMPLE_ENUM_VALUE_TABLE

static llvm::Optional<bool>
normalizeSimpleFlag(OptSpecifier Opt, unsigned TableIndex, const ArgList &Args,
                    DiagnosticsEngine &Diags, bool &Success) {
  if (Args.hasArg(Opt))
    return true;
  return None;
}

static Optional<bool> normalizeSimpleNegativeFlag(OptSpecifier Opt, unsigned,
                                                  const ArgList &Args,
                                                  DiagnosticsEngine &,
                                                  bool &Success) {
  if (Args.hasArg(Opt))
    return false;
  return None;
}

/// The tblgen-erated code passes in a fifth parameter of an arbitrary type, but
/// denormalizeSimpleFlags never looks at it. Avoid bloating compile-time with
/// unnecessary template instantiations and just ignore it with a variadic
/// argument.
static void denormalizeSimpleFlag(SmallVectorImpl<const char *> &Args,
                                  const char *Spelling,
                                  CompilerInvocation::StringAllocator,
                                  Option::OptionClass, unsigned, /*T*/...) {
  Args.push_back(Spelling);
}

template <typename T> static constexpr bool is_uint64_t_convertible() {
  return !std::is_same<T, uint64_t>::value &&
         llvm::is_integral_or_enum<T>::value;
}

template <typename T,
          std::enable_if_t<!is_uint64_t_convertible<T>(), bool> = false>
static auto makeFlagToValueNormalizer(T Value) {
  return [Value](OptSpecifier Opt, unsigned, const ArgList &Args,
                 DiagnosticsEngine &, bool &Success) -> Optional<T> {
    if (Args.hasArg(Opt))
      return Value;
    return None;
  };
}

template <typename T,
          std::enable_if_t<is_uint64_t_convertible<T>(), bool> = false>
static auto makeFlagToValueNormalizer(T Value) {
  return makeFlagToValueNormalizer(uint64_t(Value));
}

static auto makeBooleanOptionNormalizer(bool Value, bool OtherValue,
                                        OptSpecifier OtherOpt) {
  return [Value, OtherValue, OtherOpt](OptSpecifier Opt, unsigned,
                                       const ArgList &Args, DiagnosticsEngine &,
                                       bool &Success) -> Optional<bool> {
    if (const Arg *A = Args.getLastArg(Opt, OtherOpt)) {
      return A->getOption().matches(Opt) ? Value : OtherValue;
    }
    return None;
  };
}

static auto makeBooleanOptionDenormalizer(bool Value) {
  return [Value](SmallVectorImpl<const char *> &Args, const char *Spelling,
                 CompilerInvocation::StringAllocator, Option::OptionClass,
                 unsigned, bool KeyPath) {
    if (KeyPath == Value)
      Args.push_back(Spelling);
  };
}

static void denormalizeStringImpl(SmallVectorImpl<const char *> &Args,
                                  const char *Spelling,
                                  CompilerInvocation::StringAllocator SA,
                                  Option::OptionClass OptClass, unsigned,
                                  Twine Value) {
  switch (OptClass) {
  case Option::SeparateClass:
  case Option::JoinedOrSeparateClass:
    Args.push_back(Spelling);
    Args.push_back(SA(Value));
    break;
  case Option::JoinedClass:
    Args.push_back(SA(Twine(Spelling) + Value));
    break;
  default:
    llvm_unreachable("Cannot denormalize an option with option class "
                     "incompatible with string denormalization.");
  }
}

template <typename T>
static void
denormalizeString(SmallVectorImpl<const char *> &Args, const char *Spelling,
                  CompilerInvocation::StringAllocator SA,
                  Option::OptionClass OptClass, unsigned TableIndex, T Value) {
  denormalizeStringImpl(Args, Spelling, SA, OptClass, TableIndex, Twine(Value));
}

static Optional<SimpleEnumValue>
findValueTableByName(const SimpleEnumValueTable &Table, StringRef Name) {
  for (int I = 0, E = Table.Size; I != E; ++I)
    if (Name == Table.Table[I].Name)
      return Table.Table[I];

  return None;
}

static Optional<SimpleEnumValue>
findValueTableByValue(const SimpleEnumValueTable &Table, unsigned Value) {
  for (int I = 0, E = Table.Size; I != E; ++I)
    if (Value == Table.Table[I].Value)
      return Table.Table[I];

  return None;
}

static llvm::Optional<unsigned>
normalizeSimpleEnum(OptSpecifier Opt, unsigned TableIndex, const ArgList &Args,
                    DiagnosticsEngine &Diags, bool &Success) {
  assert(TableIndex < SimpleEnumValueTablesSize);
  const SimpleEnumValueTable &Table = SimpleEnumValueTables[TableIndex];

  auto *Arg = Args.getLastArg(Opt);
  if (!Arg)
    return None;

  StringRef ArgValue = Arg->getValue();
  if (auto MaybeEnumVal = findValueTableByName(Table, ArgValue))
    return MaybeEnumVal->Value;

  Success = false;
  Diags.Report(diag::err_drv_invalid_value)
      << Arg->getAsString(Args) << ArgValue;
  return None;
}

static void denormalizeSimpleEnumImpl(SmallVectorImpl<const char *> &Args,
                                      const char *Spelling,
                                      CompilerInvocation::StringAllocator SA,
                                      Option::OptionClass OptClass,
                                      unsigned TableIndex, unsigned Value) {
  assert(TableIndex < SimpleEnumValueTablesSize);
  const SimpleEnumValueTable &Table = SimpleEnumValueTables[TableIndex];
  if (auto MaybeEnumVal = findValueTableByValue(Table, Value)) {
    denormalizeString(Args, Spelling, SA, OptClass, TableIndex,
                      MaybeEnumVal->Name);
  } else {
    llvm_unreachable("The simple enum value was not correctly defined in "
                     "the tablegen option description");
  }
}

template <typename T>
static void denormalizeSimpleEnum(SmallVectorImpl<const char *> &Args,
                                  const char *Spelling,
                                  CompilerInvocation::StringAllocator SA,
                                  Option::OptionClass OptClass,
                                  unsigned TableIndex, T Value) {
  return denormalizeSimpleEnumImpl(Args, Spelling, SA, OptClass, TableIndex,
                                   static_cast<unsigned>(Value));
}

static Optional<std::string> normalizeString(OptSpecifier Opt, int TableIndex,
                                             const ArgList &Args,
                                             DiagnosticsEngine &Diags,
                                             bool &Success) {
  auto *Arg = Args.getLastArg(Opt);
  if (!Arg)
    return None;
  return std::string(Arg->getValue());
}

template <typename IntTy>
static Optional<IntTy>
normalizeStringIntegral(OptSpecifier Opt, int, const ArgList &Args,
                        DiagnosticsEngine &Diags, bool &Success) {
  auto *Arg = Args.getLastArg(Opt);
  if (!Arg)
    return None;
  IntTy Res;
  if (StringRef(Arg->getValue()).getAsInteger(0, Res)) {
    Success = false;
    Diags.Report(diag::err_drv_invalid_int_value)
        << Arg->getAsString(Args) << Arg->getValue();
    return None;
  }
  return Res;
}

static Optional<std::vector<std::string>>
normalizeStringVector(OptSpecifier Opt, int, const ArgList &Args,
                      DiagnosticsEngine &, bool &Success) {
  return Args.getAllArgValues(Opt);
}

static void denormalizeStringVector(SmallVectorImpl<const char *> &Args,
                                    const char *Spelling,
                                    CompilerInvocation::StringAllocator SA,
                                    Option::OptionClass OptClass,
                                    unsigned TableIndex,
                                    const std::vector<std::string> &Values) {
  switch (OptClass) {
  case Option::CommaJoinedClass: {
    std::string CommaJoinedValue;
    if (!Values.empty()) {
      CommaJoinedValue.append(Values.front());
      for (const std::string &Value : llvm::drop_begin(Values, 1)) {
        CommaJoinedValue.append(",");
        CommaJoinedValue.append(Value);
      }
    }
    denormalizeString(Args, Spelling, SA, Option::OptionClass::JoinedClass,
                      TableIndex, CommaJoinedValue);
    break;
  }
  case Option::JoinedClass:
  case Option::SeparateClass:
  case Option::JoinedOrSeparateClass:
    for (const std::string &Value : Values)
      denormalizeString(Args, Spelling, SA, OptClass, TableIndex, Value);
    break;
  default:
    llvm_unreachable("Cannot denormalize an option with option class "
                     "incompatible with string vector denormalization.");
  }
}

static Optional<std::string> normalizeTriple(OptSpecifier Opt, int TableIndex,
                                             const ArgList &Args,
                                             DiagnosticsEngine &Diags,
                                             bool &Success) {
  auto *Arg = Args.getLastArg(Opt);
  if (!Arg)
    return None;
  return llvm::Triple::normalize(Arg->getValue());
}

template <typename T, typename U>
static T mergeForwardValue(T KeyPath, U Value) {
  return static_cast<T>(Value);
}

template <typename T, typename U> static T mergeMaskValue(T KeyPath, U Value) {
  return KeyPath | Value;
}

template <typename T> static T extractForwardValue(T KeyPath) {
  return KeyPath;
}

template <typename T, typename U, U Value>
static T extractMaskValue(T KeyPath) {
  return KeyPath & Value;
}

#define PARSE_OPTION_WITH_MARSHALLING(ARGS, DIAGS, SUCCESS, ID, FLAGS, PARAM,  \
                                      SHOULD_PARSE, KEYPATH, DEFAULT_VALUE,    \
                                      IMPLIED_CHECK, IMPLIED_VALUE,            \
                                      NORMALIZER, MERGER, TABLE_INDEX)         \
  if ((FLAGS)&options::CC1Option) {                                            \
    KEYPATH = MERGER(KEYPATH, DEFAULT_VALUE);                                  \
    if (IMPLIED_CHECK)                                                         \
      KEYPATH = MERGER(KEYPATH, IMPLIED_VALUE);                                \
    if (SHOULD_PARSE)                                                          \
      if (auto MaybeValue =                                                    \
              NORMALIZER(OPT_##ID, TABLE_INDEX, ARGS, DIAGS, SUCCESS))         \
        KEYPATH =                                                              \
            MERGER(KEYPATH, static_cast<decltype(KEYPATH)>(*MaybeValue));      \
  }

static void FixupInvocation(CompilerInvocation &Invocation,
                            DiagnosticsEngine &Diags,
                            const InputArgList &Args) {
  LangOptions &LangOpts = *Invocation.getLangOpts();
  CodeGenOptions &CodeGenOpts = Invocation.getCodeGenOpts();
  TargetOptions &TargetOpts = Invocation.getTargetOpts();
  FrontendOptions &FrontendOpts = Invocation.getFrontendOpts();
  CodeGenOpts.XRayInstrumentFunctions = LangOpts.XRayInstrument;
  CodeGenOpts.XRayAlwaysEmitCustomEvents = LangOpts.XRayAlwaysEmitCustomEvents;
  CodeGenOpts.XRayAlwaysEmitTypedEvents = LangOpts.XRayAlwaysEmitTypedEvents;
  CodeGenOpts.DisableFree = FrontendOpts.DisableFree;
  FrontendOpts.GenerateGlobalModuleIndex = FrontendOpts.UseGlobalModuleIndex;

  LangOpts.ForceEmitVTables = CodeGenOpts.ForceEmitVTables;
  LangOpts.SpeculativeLoadHardening = CodeGenOpts.SpeculativeLoadHardening;
  LangOpts.CurrentModule = LangOpts.ModuleName;

  llvm::Triple T(TargetOpts.Triple);
  llvm::Triple::ArchType Arch = T.getArch();

  CodeGenOpts.CodeModel = TargetOpts.CodeModel;

  if (LangOpts.getExceptionHandling() != llvm::ExceptionHandling::None &&
      T.isWindowsMSVCEnvironment())
    Diags.Report(diag::err_fe_invalid_exception_model)
        << static_cast<unsigned>(LangOpts.getExceptionHandling()) << T.str();

  if (LangOpts.AppleKext && !LangOpts.CPlusPlus)
    Diags.Report(diag::warn_c_kext);

  if (LangOpts.NewAlignOverride &&
      !llvm::isPowerOf2_32(LangOpts.NewAlignOverride)) {
    Arg *A = Args.getLastArg(OPT_fnew_alignment_EQ);
    Diags.Report(diag::err_fe_invalid_alignment)
        << A->getAsString(Args) << A->getValue();
    LangOpts.NewAlignOverride = 0;
  }

  if (Arg *A = Args.getLastArg(OPT_fdefault_calling_conv_EQ)) {
    auto DefaultCC = LangOpts.getDefaultCallingConv();

    bool emitError = (DefaultCC == LangOptions::DCC_FastCall ||
                      DefaultCC == LangOptions::DCC_StdCall) &&
                     Arch != llvm::Triple::x86;
    emitError |= (DefaultCC == LangOptions::DCC_VectorCall ||
                  DefaultCC == LangOptions::DCC_RegCall) &&
                 !T.isX86();
    if (emitError)
      Diags.Report(diag::err_drv_argument_not_allowed_with)
          << A->getSpelling() << T.getTriple();
  }

  if (!CodeGenOpts.ProfileRemappingFile.empty() && CodeGenOpts.LegacyPassManager)
    Diags.Report(diag::err_drv_argument_only_allowed_with)
        << Args.getLastArg(OPT_fprofile_remapping_file_EQ)->getAsString(Args)
        << "-fno-legacy-pass-manager";
}

//===----------------------------------------------------------------------===//
// Deserialization (from args)
//===----------------------------------------------------------------------===//

static unsigned getOptimizationLevel(ArgList &Args, InputKind IK,
                                     DiagnosticsEngine &Diags) {
  unsigned DefaultOpt = llvm::CodeGenOpt::None;
  if ((IK.getLanguage() == Language::OpenCL &&
      !Args.hasArg(OPT_cl_opt_disable)) || Args.hasArg(OPT_fsycl_is_device))
    DefaultOpt = llvm::CodeGenOpt::Default;

  if (Arg *A = Args.getLastArg(options::OPT_O_Group)) {
    if (A->getOption().matches(options::OPT_O0))
      return llvm::CodeGenOpt::None;

    if (A->getOption().matches(options::OPT_Ofast))
      return llvm::CodeGenOpt::Aggressive;

    assert(A->getOption().matches(options::OPT_O));

    StringRef S(A->getValue());
    if (S == "s" || S == "z")
      return llvm::CodeGenOpt::Default;

    if (S == "g")
      return llvm::CodeGenOpt::Less;

    return getLastArgIntValue(Args, OPT_O, DefaultOpt, Diags);
  }

  return DefaultOpt;
}

static unsigned getOptimizationLevelSize(ArgList &Args) {
  if (Arg *A = Args.getLastArg(options::OPT_O_Group)) {
    if (A->getOption().matches(options::OPT_O)) {
      switch (A->getValue()[0]) {
      default:
        return 0;
      case 's':
        return 1;
      case 'z':
        return 2;
      }
    }
  }
  return 0;
}

static std::string GetOptName(llvm::opt::OptSpecifier OptSpecifier) {
  static const OptTable &OptTable = getDriverOptTable();
  return OptTable.getOption(OptSpecifier).getPrefixedName();
}

static void addDiagnosticArgs(ArgList &Args, OptSpecifier Group,
                              OptSpecifier GroupWithValue,
                              std::vector<std::string> &Diagnostics) {
  for (auto *A : Args.filtered(Group)) {
    if (A->getOption().getKind() == Option::FlagClass) {
      // The argument is a pure flag (such as OPT_Wall or OPT_Wdeprecated). Add
      // its name (minus the "W" or "R" at the beginning) to the warning list.
      Diagnostics.push_back(
          std::string(A->getOption().getName().drop_front(1)));
    } else if (A->getOption().matches(GroupWithValue)) {
      // This is -Wfoo= or -Rfoo=, where foo is the name of the diagnostic group.
      Diagnostics.push_back(
          std::string(A->getOption().getName().drop_front(1).rtrim("=-")));
    } else {
      // Otherwise, add its value (for OPT_W_Joined and similar).
      for (const auto *Arg : A->getValues())
        Diagnostics.emplace_back(Arg);
    }
  }
}

// Parse the Static Analyzer configuration. If \p Diags is set to nullptr,
// it won't verify the input.
static void parseAnalyzerConfigs(AnalyzerOptions &AnOpts,
                                 DiagnosticsEngine *Diags);

static void getAllNoBuiltinFuncValues(ArgList &Args,
                                      std::vector<std::string> &Funcs) {
  SmallVector<const char *, 8> Values;
  for (const auto &Arg : Args) {
    const Option &O = Arg->getOption();
    if (O.matches(options::OPT_fno_builtin_)) {
      const char *FuncName = Arg->getValue();
      if (Builtin::Context::isBuiltinFunc(FuncName))
        Values.push_back(FuncName);
    }
  }
  Funcs.insert(Funcs.end(), Values.begin(), Values.end());
}

static bool ParseAnalyzerArgs(AnalyzerOptions &Opts, ArgList &Args,
                              DiagnosticsEngine &Diags) {
  bool Success = true;
  if (Arg *A = Args.getLastArg(OPT_analyzer_store)) {
    StringRef Name = A->getValue();
    AnalysisStores Value = llvm::StringSwitch<AnalysisStores>(Name)
#define ANALYSIS_STORE(NAME, CMDFLAG, DESC, CREATFN) \
      .Case(CMDFLAG, NAME##Model)
#include "clang/StaticAnalyzer/Core/Analyses.def"
      .Default(NumStores);
    if (Value == NumStores) {
      Diags.Report(diag::err_drv_invalid_value)
        << A->getAsString(Args) << Name;
      Success = false;
    } else {
      Opts.AnalysisStoreOpt = Value;
    }
  }

  if (Arg *A = Args.getLastArg(OPT_analyzer_constraints)) {
    StringRef Name = A->getValue();
    AnalysisConstraints Value = llvm::StringSwitch<AnalysisConstraints>(Name)
#define ANALYSIS_CONSTRAINTS(NAME, CMDFLAG, DESC, CREATFN) \
      .Case(CMDFLAG, NAME##Model)
#include "clang/StaticAnalyzer/Core/Analyses.def"
      .Default(NumConstraints);
    if (Value == NumConstraints) {
      Diags.Report(diag::err_drv_invalid_value)
        << A->getAsString(Args) << Name;
      Success = false;
    } else {
      Opts.AnalysisConstraintsOpt = Value;
    }
  }

  if (Arg *A = Args.getLastArg(OPT_analyzer_output)) {
    StringRef Name = A->getValue();
    AnalysisDiagClients Value = llvm::StringSwitch<AnalysisDiagClients>(Name)
#define ANALYSIS_DIAGNOSTICS(NAME, CMDFLAG, DESC, CREATFN) \
      .Case(CMDFLAG, PD_##NAME)
#include "clang/StaticAnalyzer/Core/Analyses.def"
      .Default(NUM_ANALYSIS_DIAG_CLIENTS);
    if (Value == NUM_ANALYSIS_DIAG_CLIENTS) {
      Diags.Report(diag::err_drv_invalid_value)
        << A->getAsString(Args) << Name;
      Success = false;
    } else {
      Opts.AnalysisDiagOpt = Value;
    }
  }

  if (Arg *A = Args.getLastArg(OPT_analyzer_purge)) {
    StringRef Name = A->getValue();
    AnalysisPurgeMode Value = llvm::StringSwitch<AnalysisPurgeMode>(Name)
#define ANALYSIS_PURGE(NAME, CMDFLAG, DESC) \
      .Case(CMDFLAG, NAME)
#include "clang/StaticAnalyzer/Core/Analyses.def"
      .Default(NumPurgeModes);
    if (Value == NumPurgeModes) {
      Diags.Report(diag::err_drv_invalid_value)
        << A->getAsString(Args) << Name;
      Success = false;
    } else {
      Opts.AnalysisPurgeOpt = Value;
    }
  }

  if (Arg *A = Args.getLastArg(OPT_analyzer_inlining_mode)) {
    StringRef Name = A->getValue();
    AnalysisInliningMode Value = llvm::StringSwitch<AnalysisInliningMode>(Name)
#define ANALYSIS_INLINING_MODE(NAME, CMDFLAG, DESC) \
      .Case(CMDFLAG, NAME)
#include "clang/StaticAnalyzer/Core/Analyses.def"
      .Default(NumInliningModes);
    if (Value == NumInliningModes) {
      Diags.Report(diag::err_drv_invalid_value)
        << A->getAsString(Args) << Name;
      Success = false;
    } else {
      Opts.InliningMode = Value;
    }
  }

  Opts.ShouldEmitErrorsOnInvalidConfigValue =
      /* negated */!llvm::StringSwitch<bool>(
                   Args.getLastArgValue(OPT_analyzer_config_compatibility_mode))
        .Case("true", true)
        .Case("false", false)
        .Default(false);

  Opts.CheckersAndPackages.clear();
  for (const Arg *A :
       Args.filtered(OPT_analyzer_checker, OPT_analyzer_disable_checker)) {
    A->claim();
    bool IsEnabled = A->getOption().getID() == OPT_analyzer_checker;
    // We can have a list of comma separated checker names, e.g:
    // '-analyzer-checker=cocoa,unix'
    StringRef CheckerAndPackageList = A->getValue();
    SmallVector<StringRef, 16> CheckersAndPackages;
    CheckerAndPackageList.split(CheckersAndPackages, ",");
    for (const StringRef &CheckerOrPackage : CheckersAndPackages)
      Opts.CheckersAndPackages.emplace_back(std::string(CheckerOrPackage),
                                            IsEnabled);
  }

  // Go through the analyzer configuration options.
  for (const auto *A : Args.filtered(OPT_analyzer_config)) {

    // We can have a list of comma separated config names, e.g:
    // '-analyzer-config key1=val1,key2=val2'
    StringRef configList = A->getValue();
    SmallVector<StringRef, 4> configVals;
    configList.split(configVals, ",");
    for (const auto &configVal : configVals) {
      StringRef key, val;
      std::tie(key, val) = configVal.split("=");
      if (val.empty()) {
        Diags.Report(SourceLocation(),
                     diag::err_analyzer_config_no_value) << configVal;
        Success = false;
        break;
      }
      if (val.find('=') != StringRef::npos) {
        Diags.Report(SourceLocation(),
                     diag::err_analyzer_config_multiple_values)
          << configVal;
        Success = false;
        break;
      }

      // TODO: Check checker options too, possibly in CheckerRegistry.
      // Leave unknown non-checker configs unclaimed.
      if (!key.contains(":") && Opts.isUnknownAnalyzerConfig(key)) {
        if (Opts.ShouldEmitErrorsOnInvalidConfigValue)
          Diags.Report(diag::err_analyzer_config_unknown) << key;
        continue;
      }

      A->claim();
      Opts.Config[key] = std::string(val);
    }
  }

  if (Opts.ShouldEmitErrorsOnInvalidConfigValue)
    parseAnalyzerConfigs(Opts, &Diags);
  else
    parseAnalyzerConfigs(Opts, nullptr);

  llvm::raw_string_ostream os(Opts.FullCompilerInvocation);
  for (unsigned i = 0; i < Args.getNumInputArgStrings(); ++i) {
    if (i != 0)
      os << " ";
    os << Args.getArgString(i);
  }
  os.flush();

  return Success;
}

static StringRef getStringOption(AnalyzerOptions::ConfigTable &Config,
                                 StringRef OptionName, StringRef DefaultVal) {
  return Config.insert({OptionName, std::string(DefaultVal)}).first->second;
}

static void initOption(AnalyzerOptions::ConfigTable &Config,
                       DiagnosticsEngine *Diags,
                       StringRef &OptionField, StringRef Name,
                       StringRef DefaultVal) {
  // String options may be known to invalid (e.g. if the expected string is a
  // file name, but the file does not exist), those will have to be checked in
  // parseConfigs.
  OptionField = getStringOption(Config, Name, DefaultVal);
}

static void initOption(AnalyzerOptions::ConfigTable &Config,
                       DiagnosticsEngine *Diags,
                       bool &OptionField, StringRef Name, bool DefaultVal) {
  auto PossiblyInvalidVal = llvm::StringSwitch<Optional<bool>>(
                 getStringOption(Config, Name, (DefaultVal ? "true" : "false")))
      .Case("true", true)
      .Case("false", false)
      .Default(None);

  if (!PossiblyInvalidVal) {
    if (Diags)
      Diags->Report(diag::err_analyzer_config_invalid_input)
        << Name << "a boolean";
    else
      OptionField = DefaultVal;
  } else
    OptionField = PossiblyInvalidVal.getValue();
}

static void initOption(AnalyzerOptions::ConfigTable &Config,
                       DiagnosticsEngine *Diags,
                       unsigned &OptionField, StringRef Name,
                       unsigned DefaultVal) {

  OptionField = DefaultVal;
  bool HasFailed = getStringOption(Config, Name, std::to_string(DefaultVal))
                     .getAsInteger(0, OptionField);
  if (Diags && HasFailed)
    Diags->Report(diag::err_analyzer_config_invalid_input)
      << Name << "an unsigned";
}

static void parseAnalyzerConfigs(AnalyzerOptions &AnOpts,
                                 DiagnosticsEngine *Diags) {
  // TODO: There's no need to store the entire configtable, it'd be plenty
  // enough tostore checker options.

#define ANALYZER_OPTION(TYPE, NAME, CMDFLAG, DESC, DEFAULT_VAL)                \
  initOption(AnOpts.Config, Diags, AnOpts.NAME, CMDFLAG, DEFAULT_VAL);

#define ANALYZER_OPTION_DEPENDS_ON_USER_MODE(TYPE, NAME, CMDFLAG, DESC,        \
                                           SHALLOW_VAL, DEEP_VAL)              \
  switch (AnOpts.getUserMode()) {                                              \
  case UMK_Shallow:                                                            \
    initOption(AnOpts.Config, Diags, AnOpts.NAME, CMDFLAG, SHALLOW_VAL);       \
    break;                                                                     \
  case UMK_Deep:                                                               \
    initOption(AnOpts.Config, Diags, AnOpts.NAME, CMDFLAG, DEEP_VAL);          \
    break;                                                                     \
  }                                                                            \

#include "clang/StaticAnalyzer/Core/AnalyzerOptions.def"
#undef ANALYZER_OPTION
#undef ANALYZER_OPTION_DEPENDS_ON_USER_MODE

  // At this point, AnalyzerOptions is configured. Let's validate some options.

  // FIXME: Here we try to validate the silenced checkers or packages are valid.
  // The current approach only validates the registered checkers which does not
  // contain the runtime enabled checkers and optimally we would validate both.
  if (!AnOpts.RawSilencedCheckersAndPackages.empty()) {
    std::vector<StringRef> Checkers =
        AnOpts.getRegisteredCheckers(/*IncludeExperimental=*/true);
    std::vector<StringRef> Packages =
        AnOpts.getRegisteredPackages(/*IncludeExperimental=*/true);

    SmallVector<StringRef, 16> CheckersAndPackages;
    AnOpts.RawSilencedCheckersAndPackages.split(CheckersAndPackages, ";");

    for (const StringRef &CheckerOrPackage : CheckersAndPackages) {
      if (Diags) {
        bool IsChecker = CheckerOrPackage.contains('.');
        bool IsValidName =
            IsChecker
                ? llvm::find(Checkers, CheckerOrPackage) != Checkers.end()
                : llvm::find(Packages, CheckerOrPackage) != Packages.end();

        if (!IsValidName)
          Diags->Report(diag::err_unknown_analyzer_checker_or_package)
              << CheckerOrPackage;
      }

      AnOpts.SilencedCheckersAndPackages.emplace_back(CheckerOrPackage);
    }
  }

  if (!Diags)
    return;

  if (AnOpts.ShouldTrackConditionsDebug && !AnOpts.ShouldTrackConditions)
    Diags->Report(diag::err_analyzer_config_invalid_input)
        << "track-conditions-debug" << "'track-conditions' to also be enabled";

  if (!AnOpts.CTUDir.empty() && !llvm::sys::fs::is_directory(AnOpts.CTUDir))
    Diags->Report(diag::err_analyzer_config_invalid_input) << "ctu-dir"
                                                           << "a filename";

  if (!AnOpts.ModelPath.empty() &&
      !llvm::sys::fs::is_directory(AnOpts.ModelPath))
    Diags->Report(diag::err_analyzer_config_invalid_input) << "model-path"
                                                           << "a filename";
}

static void ParseCommentArgs(CommentOptions &Opts, ArgList &Args) {
  Opts.ParseAllComments = Args.hasArg(OPT_fparse_all_comments);
}

/// Create a new Regex instance out of the string value in \p RpassArg.
/// It returns a pointer to the newly generated Regex instance.
static std::shared_ptr<llvm::Regex>
GenerateOptimizationRemarkRegex(DiagnosticsEngine &Diags, ArgList &Args,
                                Arg *RpassArg) {
  StringRef Val = RpassArg->getValue();
  std::string RegexError;
  std::shared_ptr<llvm::Regex> Pattern = std::make_shared<llvm::Regex>(Val);
  if (!Pattern->isValid(RegexError)) {
    Diags.Report(diag::err_drv_optimization_remark_pattern)
        << RegexError << RpassArg->getAsString(Args);
    Pattern.reset();
  }
  return Pattern;
}

static bool parseDiagnosticLevelMask(StringRef FlagName,
                                     const std::vector<std::string> &Levels,
                                     DiagnosticsEngine &Diags,
                                     DiagnosticLevelMask &M) {
  bool Success = true;
  for (const auto &Level : Levels) {
    DiagnosticLevelMask const PM =
      llvm::StringSwitch<DiagnosticLevelMask>(Level)
        .Case("note",    DiagnosticLevelMask::Note)
        .Case("remark",  DiagnosticLevelMask::Remark)
        .Case("warning", DiagnosticLevelMask::Warning)
        .Case("error",   DiagnosticLevelMask::Error)
        .Default(DiagnosticLevelMask::None);
    if (PM == DiagnosticLevelMask::None) {
      Success = false;
      Diags.Report(diag::err_drv_invalid_value) << FlagName << Level;
    }
    M = M | PM;
  }
  return Success;
}

static void parseSanitizerKinds(StringRef FlagName,
                                const std::vector<std::string> &Sanitizers,
                                DiagnosticsEngine &Diags, SanitizerSet &S) {
  for (const auto &Sanitizer : Sanitizers) {
    SanitizerMask K = parseSanitizerValue(Sanitizer, /*AllowGroups=*/false);
    if (K == SanitizerMask())
      Diags.Report(diag::err_drv_invalid_value) << FlagName << Sanitizer;
    else
      S.set(K, true);
  }
}

static void parseXRayInstrumentationBundle(StringRef FlagName, StringRef Bundle,
                                           ArgList &Args, DiagnosticsEngine &D,
                                           XRayInstrSet &S) {
  llvm::SmallVector<StringRef, 2> BundleParts;
  llvm::SplitString(Bundle, BundleParts, ",");
  for (const auto &B : BundleParts) {
    auto Mask = parseXRayInstrValue(B);
    if (Mask == XRayInstrKind::None)
      if (B != "none")
        D.Report(diag::err_drv_invalid_value) << FlagName << Bundle;
      else
        S.Mask = Mask;
    else if (Mask == XRayInstrKind::All)
      S.Mask = Mask;
    else
      S.set(Mask, true);
  }
}

// Set the profile kind using fprofile-instrument-use-path.
static void setPGOUseInstrumentor(CodeGenOptions &Opts,
                                  const Twine &ProfileName) {
  auto ReaderOrErr = llvm::IndexedInstrProfReader::create(ProfileName);
  // In error, return silently and let Clang PGOUse report the error message.
  if (auto E = ReaderOrErr.takeError()) {
    llvm::consumeError(std::move(E));
    Opts.setProfileUse(CodeGenOptions::ProfileClangInstr);
    return;
  }
  std::unique_ptr<llvm::IndexedInstrProfReader> PGOReader =
    std::move(ReaderOrErr.get());
  if (PGOReader->isIRLevelProfile()) {
    if (PGOReader->hasCSIRLevelProfile())
      Opts.setProfileUse(CodeGenOptions::ProfileCSIRInstr);
    else
      Opts.setProfileUse(CodeGenOptions::ProfileIRInstr);
  } else
    Opts.setProfileUse(CodeGenOptions::ProfileClangInstr);
}

bool CompilerInvocation::ParseCodeGenArgs(CodeGenOptions &Opts, ArgList &Args,
                                          InputKind IK,
                                          DiagnosticsEngine &Diags,
                                          const llvm::Triple &T,
<<<<<<< HEAD
                                          const std::string &OutputFile) {
=======
                                          const std::string &OutputFile,
                                          const LangOptions &LangOptsRef) {
>>>>>>> b24fc16e
  bool Success = true;

  unsigned OptimizationLevel = getOptimizationLevel(Args, IK, Diags);
  // TODO: This could be done in Driver
  unsigned MaxOptLevel = 3;
  if (OptimizationLevel > MaxOptLevel) {
    // If the optimization level is not supported, fall back on the default
    // optimization
    Diags.Report(diag::warn_drv_optimization_value)
        << Args.getLastArg(OPT_O)->getAsString(Args) << "-O" << MaxOptLevel;
    OptimizationLevel = MaxOptLevel;
  }
  Opts.OptimizationLevel = OptimizationLevel;

<<<<<<< HEAD
#if INTEL_CUSTOMIZATION
  Opts.DisableIntelProprietaryOpts = Args.hasArg(
    OPT_disable_intel_proprietary_opts);
  Opts.IntelAdvancedOptim = Args.hasArg(OPT_fintel_advanced_optim);
  Opts.DisableCpuDispatchIFuncs = Args.hasArg(OPT_disable_cpudispatch_ifuncs);
#endif // INTEL_CUSTOMIZATION
=======
  // The key paths of codegen options defined in Options.td start with
  // "CodeGenOpts.". Let's provide the expected variable name and type.
  CodeGenOptions &CodeGenOpts = Opts;
  // Some codegen options depend on language options. Let's provide the expected
  // variable name and type.
  const LangOptions *LangOpts = &LangOptsRef;

#define CODEGEN_OPTION_WITH_MARSHALLING(                                       \
    PREFIX_TYPE, NAME, ID, KIND, GROUP, ALIAS, ALIASARGS, FLAGS, PARAM,        \
    HELPTEXT, METAVAR, VALUES, SPELLING, SHOULD_PARSE, ALWAYS_EMIT, KEYPATH,   \
    DEFAULT_VALUE, IMPLIED_CHECK, IMPLIED_VALUE, NORMALIZER, DENORMALIZER,     \
    MERGER, EXTRACTOR, TABLE_INDEX)                                            \
  PARSE_OPTION_WITH_MARSHALLING(Args, Diags, Success, ID, FLAGS, PARAM,        \
                                SHOULD_PARSE, KEYPATH, DEFAULT_VALUE,          \
                                IMPLIED_CHECK, IMPLIED_VALUE, NORMALIZER,      \
                                MERGER, TABLE_INDEX)
#include "clang/Driver/Options.inc"
#undef CODEGEN_OPTION_WITH_MARSHALLING
>>>>>>> b24fc16e

  // At O0 we want to fully disable inlining outside of cases marked with
  // 'alwaysinline' that are required for correctness.
  Opts.setInlining((Opts.OptimizationLevel == 0)
                       ? CodeGenOptions::OnlyAlwaysInlining
                       : CodeGenOptions::NormalInlining);
  // Explicit inlining flags can disable some or all inlining even at
  // optimization levels above zero.
  if (Arg *InlineArg = Args.getLastArg(
          options::OPT_finline_functions, options::OPT_finline_hint_functions,
          options::OPT_fno_inline_functions, options::OPT_fno_inline)) {
    if (Opts.OptimizationLevel > 0) {
      const Option &InlineOpt = InlineArg->getOption();
      if (InlineOpt.matches(options::OPT_finline_functions))
        Opts.setInlining(CodeGenOptions::NormalInlining);
      else if (InlineOpt.matches(options::OPT_finline_hint_functions))
        Opts.setInlining(CodeGenOptions::OnlyHintInlining);
      else
        Opts.setInlining(CodeGenOptions::OnlyAlwaysInlining);
    }
  }

  // PIC defaults to -fno-direct-access-external-data while non-PIC defaults to
  // -fdirect-access-external-data.
  Opts.DirectAccessExternalData =
      Args.hasArg(OPT_fdirect_access_external_data) ||
      (!Args.hasArg(OPT_fno_direct_access_external_data) &&
       getLastArgIntValue(Args, OPT_pic_level, 0, Diags) == 0);

  // If -fuse-ctor-homing is set and limited debug info is already on, then use
  // constructor homing.
  if (Args.getLastArg(OPT_fuse_ctor_homing))
    if (Opts.getDebugInfo() == codegenoptions::LimitedDebugInfo)
      Opts.setDebugInfo(codegenoptions::DebugInfoConstructor);

#if INTEL_CUSTOMIZATION
  Opts.EmitTraceBack = Args.hasArg(OPT_traceback);
  Opts.EmitIntelSTI = Args.hasArg(OPT_gintel_sti);
  Opts.DebugOpenCLBasicTypes = Args.hasArg(OPT_gintel_opencl_builtin_types);
#endif // INTEL_CUSTOMIZATION

  for (const auto &Arg : Args.getAllArgValues(OPT_fdebug_prefix_map_EQ)) {
    auto Split = StringRef(Arg).split('=');
    Opts.DebugPrefixMap.insert(
        {std::string(Split.first), std::string(Split.second)});
  }

  Opts.DisableLLVMPasses =
      Args.hasArg(OPT_disable_llvm_passes) ||
      (Args.hasArg(OPT_fsycl_is_device) && T.isSPIR() &&
       Args.hasArg(OPT_fno_sycl_early_optimizations));

  const llvm::Triple::ArchType DebugEntryValueArchs[] = {
      llvm::Triple::x86, llvm::Triple::x86_64, llvm::Triple::aarch64,
      llvm::Triple::arm, llvm::Triple::armeb, llvm::Triple::mips,
      llvm::Triple::mipsel, llvm::Triple::mips64, llvm::Triple::mips64el};

  if (Opts.OptimizationLevel > 0 && Opts.hasReducedDebugInfo() &&
      llvm::is_contained(DebugEntryValueArchs, T.getArch()))
    Opts.EmitCallSiteInfo = true;

  Opts.NewStructPathTBAA = !Args.hasArg(OPT_no_struct_path_tbaa) &&
                           Args.hasArg(OPT_new_struct_path_tbaa);
  Opts.OptimizeSize = getOptimizationLevelSize(Args);
  Opts.SimplifyLibCalls = !(Args.hasArg(OPT_fno_builtin) ||
                            Args.hasArg(OPT_ffreestanding));
  if (Opts.SimplifyLibCalls)
    getAllNoBuiltinFuncValues(Args, Opts.NoBuiltinFuncs);
  Opts.UnrollLoops =
      Args.hasFlag(OPT_funroll_loops, OPT_fno_unroll_loops,
                   (Opts.OptimizationLevel > 1));

  Opts.DebugNameTable = static_cast<unsigned>(
      Args.hasArg(OPT_ggnu_pubnames)
          ? llvm::DICompileUnit::DebugNameTableKind::GNU
          : Args.hasArg(OPT_gpubnames)
                ? llvm::DICompileUnit::DebugNameTableKind::Default
                : llvm::DICompileUnit::DebugNameTableKind::None);

  if (!Opts.ProfileInstrumentUsePath.empty())
    setPGOUseInstrumentor(Opts, Opts.ProfileInstrumentUsePath);

  if (const Arg *A = Args.getLastArg(OPT_ftime_report, OPT_ftime_report_EQ)) {
    Opts.TimePasses = true;

    // -ftime-report= is only for new pass manager.
    if (A->getOption().getID() == OPT_ftime_report_EQ) {
      if (Opts.LegacyPassManager)
        Diags.Report(diag::err_drv_argument_only_allowed_with)
            << A->getAsString(Args) << "-fno-legacy-pass-manager";

      StringRef Val = A->getValue();
      if (Val == "per-pass")
        Opts.TimePassesPerRun = false;
      else if (Val == "per-pass-run")
        Opts.TimePassesPerRun = true;
      else
        Diags.Report(diag::err_drv_invalid_value)
            << A->getAsString(Args) << A->getValue();
    }
  }

#ifdef INTEL_CUSTOMIZATION
  Opts.DisableFree =
      Args.hasFlag(OPT_disable_free, OPT_no_disable_free, /*Default=*/false);
#endif //INTEL_CUSTOMIZATION
  Opts.Reciprocals = Args.getAllArgValues(OPT_mrecip_EQ);

  // Basic Block Sections implies Function Sections.
  Opts.FunctionSections =
      Args.hasArg(OPT_ffunction_sections) ||
      (Opts.BBSections != "none" && Opts.BBSections != "labels");

  Opts.PrepareForLTO = Args.hasArg(OPT_flto, OPT_flto_EQ);
  Opts.PrepareForThinLTO = false;
  if (Arg *A = Args.getLastArg(OPT_flto_EQ)) {
    StringRef S = A->getValue();
    if (S == "thin")
      Opts.PrepareForThinLTO = true;
    else if (S != "full")
      Diags.Report(diag::err_drv_invalid_value) << A->getAsString(Args) << S;
  }
  if (Arg *A = Args.getLastArg(OPT_fthinlto_index_EQ)) {
    if (IK.getLanguage() != Language::LLVM_IR)
      Diags.Report(diag::err_drv_argument_only_allowed_with)
          << A->getAsString(Args) << "-x ir";
    Opts.ThinLTOIndexFile =
        std::string(Args.getLastArgValue(OPT_fthinlto_index_EQ));
  }
  if (Arg *A = Args.getLastArg(OPT_save_temps_EQ))
    Opts.SaveTempsFilePrefix =
        llvm::StringSwitch<std::string>(A->getValue())
            .Case("obj", OutputFile)
            .Default(llvm::sys::path::filename(OutputFile).str());

  // The memory profile runtime appends the pid to make this name more unique.
  const char *MemProfileBasename = "memprof.profraw";
  if (Args.hasArg(OPT_fmemory_profile_EQ)) {
    SmallString<128> Path(
        std::string(Args.getLastArgValue(OPT_fmemory_profile_EQ)));
    llvm::sys::path::append(Path, MemProfileBasename);
    Opts.MemoryProfileOutput = std::string(Path);
  } else if (Args.hasArg(OPT_fmemory_profile))
    Opts.MemoryProfileOutput = MemProfileBasename;

  if (Opts.EmitGcovArcs || Opts.EmitGcovNotes) {
    if (Args.hasArg(OPT_coverage_version_EQ)) {
      StringRef CoverageVersion = Args.getLastArgValue(OPT_coverage_version_EQ);
      if (CoverageVersion.size() != 4) {
        Diags.Report(diag::err_drv_invalid_value)
            << Args.getLastArg(OPT_coverage_version_EQ)->getAsString(Args)
            << CoverageVersion;
      } else {
        memcpy(Opts.CoverageVersion, CoverageVersion.data(), 4);
      }
    }
  }
  // FIXME: For backend options that are not yet recorded as function
  // attributes in the IR, keep track of them so we can embed them in a
  // separate data section and use them when building the bitcode.
  for (const auto &A : Args) {
    // Do not encode output and input.
    if (A->getOption().getID() == options::OPT_o ||
        A->getOption().getID() == options::OPT_INPUT ||
        A->getOption().getID() == options::OPT_x ||
        A->getOption().getID() == options::OPT_fembed_bitcode ||
        A->getOption().matches(options::OPT_W_Group))
      continue;
    ArgStringList ASL;
    A->render(Args, ASL);
    for (const auto &arg : ASL) {
      StringRef ArgStr(arg);
      Opts.CmdArgs.insert(Opts.CmdArgs.end(), ArgStr.begin(), ArgStr.end());
      // using \00 to separate each commandline options.
      Opts.CmdArgs.push_back('\0');
    }
  }

  auto XRayInstrBundles =
      Args.getAllArgValues(OPT_fxray_instrumentation_bundle);
  if (XRayInstrBundles.empty())
    Opts.XRayInstrumentationBundle.Mask = XRayInstrKind::All;
  else
    for (const auto &A : XRayInstrBundles)
      parseXRayInstrumentationBundle("-fxray-instrumentation-bundle=", A, Args,
                                     Diags, Opts.XRayInstrumentationBundle);

  if (const Arg *A = Args.getLastArg(OPT_fcf_protection_EQ)) {
    StringRef Name = A->getValue();
    if (Name == "full") {
      Opts.CFProtectionReturn = 1;
      Opts.CFProtectionBranch = 1;
    } else if (Name == "return")
      Opts.CFProtectionReturn = 1;
    else if (Name == "branch")
      Opts.CFProtectionBranch = 1;
    else if (Name != "none") {
      Diags.Report(diag::err_drv_invalid_value) << A->getAsString(Args) << Name;
      Success = false;
    }
  }

  for (auto *A :
       Args.filtered(OPT_mlink_bitcode_file, OPT_mlink_builtin_bitcode)) {
    CodeGenOptions::BitcodeFileToLink F;
    F.Filename = A->getValue();
    if (A->getOption().matches(OPT_mlink_builtin_bitcode)) {
      F.LinkFlags = llvm::Linker::Flags::LinkOnlyNeeded;
      // When linking CUDA bitcode, propagate function attributes so that
      // e.g. libdevice gets fast-math attrs if we're building with fast-math.
      F.PropagateAttrs = true;
      F.Internalize = true;
    }
    Opts.LinkBitcodeFiles.push_back(F);
  }

  if (Args.getLastArg(OPT_femulated_tls) ||
      Args.getLastArg(OPT_fno_emulated_tls)) {
    Opts.ExplicitEmulatedTLS = true;
  }

#if INTEL_CUSTOMIZATION
  Opts.SPIRCompileOptions =
      std::string(Args.getLastArgValue(OPT_cl_spir_compile_options));

  // CQ#368119 - support for '/Z7' and '/Zi' options.
  if (Arg *A = Args.getLastArg(OPT_fms_debug_info_file_type)) {
    StringRef Val = A->getValue();
    unsigned FileType = llvm::StringSwitch<unsigned>(Val)
                            .Case("obj", CodeGenOptions::MSDebugInfoObjFile)
                            .Case("pdb", CodeGenOptions::MSDebugInfoPdbFile)
                            .Default(~0U);
    if (FileType == ~0U) {
      Diags.Report(diag::err_drv_invalid_value) << A->getAsString(Args) << Val;
      Success = false;
    } else {
      Opts.setMSDebugInfoFile(
          static_cast<CodeGenOptions::MSDebugInfoFileKind>(FileType));
    }
  }
  // CQ#368125 - support for '/Fd' and '/Fo' options.
  Opts.MSOutputObjFile =
      std::string(Args.getLastArgValue(OPT_fms_debug_info_obj_file));
  Opts.MSOutputPdbFile =
      std::string(Args.getLastArgValue(OPT_fms_debug_info_pdb_file));
  // CQ#366796 - support for '--no_expr_source_pos' option.
  Opts.NoExprSourcePos = Args.hasArg(OPT_no_expr_source_pos);
  // Support for '-fargument-noalias' option.
  // isIntelCompat(LangOptions::FArgumentNoalias)
  Opts.NoAliasForPtrArgs = Args.hasArg(OPT_fargument_noalias);

  // CMPLRLLVM-9854 - support for X87 precision control.
  unsigned X87Precision = 0;
  if (Arg *A = Args.getLastArg(OPT_mx87_precision)) {
    StringRef Val = A->getValue();
    if (Val != "32" && Val != "64" && Val != "80")
      Diags.Report(diag::err_drv_invalid_value) << A->getAsString(Args) << Val;
    Val.getAsInteger(10, X87Precision);
  }
  Opts.X87Precision = X87Precision;
#endif // INTEL_CUSTOMIZATION
  if (Arg *A = Args.getLastArg(OPT_fdenormal_fp_math_EQ)) {
    StringRef Val = A->getValue();
    Opts.FPDenormalMode = llvm::parseDenormalFPAttribute(Val);
    if (!Opts.FPDenormalMode.isValid())
      Diags.Report(diag::err_drv_invalid_value) << A->getAsString(Args) << Val;
  }

  if (Arg *A = Args.getLastArg(OPT_fdenormal_fp_math_f32_EQ)) {
    StringRef Val = A->getValue();
    Opts.FP32DenormalMode = llvm::parseDenormalFPAttribute(Val);
    if (!Opts.FP32DenormalMode.isValid())
      Diags.Report(diag::err_drv_invalid_value) << A->getAsString(Args) << Val;
  }

  // X86_32 has -fppc-struct-return and -freg-struct-return.
  // PPC32 has -maix-struct-return and -msvr4-struct-return.
  if (Arg *A =
          Args.getLastArg(OPT_fpcc_struct_return, OPT_freg_struct_return,
                          OPT_maix_struct_return, OPT_msvr4_struct_return)) {
    // TODO: We might want to consider enabling these options on AIX in the
    // future.
    if (T.isOSAIX())
      Diags.Report(diag::err_drv_unsupported_opt_for_target)
          << A->getSpelling() << T.str();

    const Option &O = A->getOption();
    if (O.matches(OPT_fpcc_struct_return) ||
        O.matches(OPT_maix_struct_return)) {
      Opts.setStructReturnConvention(CodeGenOptions::SRCK_OnStack);
    } else {
      assert(O.matches(OPT_freg_struct_return) ||
             O.matches(OPT_msvr4_struct_return));
      Opts.setStructReturnConvention(CodeGenOptions::SRCK_InRegs);
    }
  }

  if (T.isOSAIX() && (Args.hasArg(OPT_mignore_xcoff_visibility) ||
                      !Args.hasArg(OPT_fvisibility)))
    Opts.IgnoreXCOFFVisibility = 1;

  if (Arg *A =
          Args.getLastArg(OPT_mabi_EQ_vec_default, OPT_mabi_EQ_vec_extabi)) {
    if (!T.isOSAIX())
      Diags.Report(diag::err_drv_unsupported_opt_for_target)
          << A->getSpelling() << T.str();

    const Option &O = A->getOption();
    if (O.matches(OPT_mabi_EQ_vec_default))
      Diags.Report(diag::err_aix_default_altivec_abi)
          << A->getSpelling() << T.str();
    else {
      assert(O.matches(OPT_mabi_EQ_vec_extabi));
      Opts.EnableAIXExtendedAltivecABI = 1;
    }
  }

  bool NeedLocTracking = false;

  if (!Opts.OptRecordFile.empty())
    NeedLocTracking = true;

  if (Arg *A = Args.getLastArg(OPT_opt_record_passes)) {
    Opts.OptRecordPasses = A->getValue();
    NeedLocTracking = true;
  }

  if (Arg *A = Args.getLastArg(OPT_opt_record_format)) {
    Opts.OptRecordFormat = A->getValue();
    NeedLocTracking = true;
  }

  if (Arg *A = Args.getLastArg(OPT_Rpass_EQ)) {
    Opts.OptimizationRemarkPattern =
        GenerateOptimizationRemarkRegex(Diags, Args, A);
    NeedLocTracking = true;
  }

  if (Arg *A = Args.getLastArg(OPT_Rpass_missed_EQ)) {
    Opts.OptimizationRemarkMissedPattern =
        GenerateOptimizationRemarkRegex(Diags, Args, A);
    NeedLocTracking = true;
  }

  if (Arg *A = Args.getLastArg(OPT_Rpass_analysis_EQ)) {
    Opts.OptimizationRemarkAnalysisPattern =
        GenerateOptimizationRemarkRegex(Diags, Args, A);
    NeedLocTracking = true;
  }

  bool UsingSampleProfile = !Opts.SampleProfileFile.empty();
  bool UsingProfile = UsingSampleProfile ||
      (Opts.getProfileUse() != CodeGenOptions::ProfileNone);

  if (Opts.DiagnosticsWithHotness && !UsingProfile &&
      // An IR file will contain PGO as metadata
      IK.getLanguage() != Language::LLVM_IR)
    Diags.Report(diag::warn_drv_diagnostics_hotness_requires_pgo)
        << "-fdiagnostics-show-hotness";

  // Parse remarks hotness threshold. Valid value is either integer or 'auto'.
  if (auto *arg =
          Args.getLastArg(options::OPT_fdiagnostics_hotness_threshold_EQ)) {
    auto ResultOrErr =
        llvm::remarks::parseHotnessThresholdOption(arg->getValue());

    if (!ResultOrErr) {
      Diags.Report(diag::err_drv_invalid_diagnotics_hotness_threshold)
          << "-fdiagnostics-hotness-threshold=";
    } else {
      Opts.DiagnosticsHotnessThreshold = *ResultOrErr;
      if ((!Opts.DiagnosticsHotnessThreshold.hasValue() ||
           Opts.DiagnosticsHotnessThreshold.getValue() > 0) &&
          !UsingProfile)
        Diags.Report(diag::warn_drv_diagnostics_hotness_requires_pgo)
            << "-fdiagnostics-hotness-threshold=";
    }
  }

  // If the user requested to use a sample profile for PGO, then the
  // backend will need to track source location information so the profile
  // can be incorporated into the IR.
  if (UsingSampleProfile)
    NeedLocTracking = true;

  // If the user requested a flag that requires source locations available in
  // the backend, make sure that the backend tracks source location information.
  if (NeedLocTracking && Opts.getDebugInfo() == codegenoptions::NoDebugInfo)
    Opts.setDebugInfo(codegenoptions::LocTrackingOnly);

  // Parse -fsanitize-recover= arguments.
  // FIXME: Report unrecoverable sanitizers incorrectly specified here.
  parseSanitizerKinds("-fsanitize-recover=",
                      Args.getAllArgValues(OPT_fsanitize_recover_EQ), Diags,
                      Opts.SanitizeRecover);
  parseSanitizerKinds("-fsanitize-trap=",
                      Args.getAllArgValues(OPT_fsanitize_trap_EQ), Diags,
                      Opts.SanitizeTrap);

  Opts.EmitVersionIdentMetadata = Args.hasFlag(OPT_Qy, OPT_Qn, true);

  return Success;
}

static void ParseDependencyOutputArgs(DependencyOutputOptions &Opts,
                                      ArgList &Args) {
  Opts.DependencyFilter =
      std::string(Args.getLastArgValue(OPT_dependency_filter));
  Opts.Targets = Args.getAllArgValues(OPT_MT);
  if (Args.hasArg(OPT_show_includes)) {
    // Writing both /showIncludes and preprocessor output to stdout
    // would produce interleaved output, so use stderr for /showIncludes.
    // This behaves the same as cl.exe, when /E, /EP or /P are passed.
    if (Args.hasArg(options::OPT_E) || Args.hasArg(options::OPT_P))
      Opts.ShowIncludesDest = ShowIncludesDestination::Stderr;
    else
      Opts.ShowIncludesDest = ShowIncludesDestination::Stdout;
  } else {
    Opts.ShowIncludesDest = ShowIncludesDestination::None;
  }
  // Add sanitizer blacklists as extra dependencies.
  // They won't be discovered by the regular preprocessor, so
  // we let make / ninja to know about this implicit dependency.
  if (!Args.hasArg(OPT_fno_sanitize_blacklist)) {
    for (const auto *A : Args.filtered(OPT_fsanitize_blacklist)) {
      StringRef Val = A->getValue();
      if (Val.find('=') == StringRef::npos)
        Opts.ExtraDeps.push_back(std::string(Val));
    }
    if (Opts.IncludeSystemHeaders) {
      for (const auto *A : Args.filtered(OPT_fsanitize_system_blacklist)) {
        StringRef Val = A->getValue();
        if (Val.find('=') == StringRef::npos)
          Opts.ExtraDeps.push_back(std::string(Val));
      }
    }
  }

  // Propagate the extra dependencies.
  for (const auto *A : Args.filtered(OPT_fdepfile_entry)) {
    Opts.ExtraDeps.push_back(A->getValue());
  }

  // Only the -fmodule-file=<file> form.
  for (const auto *A : Args.filtered(OPT_fmodule_file)) {
    StringRef Val = A->getValue();
    if (Val.find('=') == StringRef::npos)
      Opts.ExtraDeps.push_back(std::string(Val));
  }
}

static bool parseShowColorsArgs(const ArgList &Args, bool DefaultColor) {
  // Color diagnostics default to auto ("on" if terminal supports) in the driver
  // but default to off in cc1, needing an explicit OPT_fdiagnostics_color.
  // Support both clang's -f[no-]color-diagnostics and gcc's
  // -f[no-]diagnostics-colors[=never|always|auto].
  enum {
    Colors_On,
    Colors_Off,
    Colors_Auto
  } ShowColors = DefaultColor ? Colors_Auto : Colors_Off;
  for (auto *A : Args) {
    const Option &O = A->getOption();
    if (O.matches(options::OPT_fcolor_diagnostics) ||
        O.matches(options::OPT_fdiagnostics_color)) {
      ShowColors = Colors_On;
    } else if (O.matches(options::OPT_fno_color_diagnostics) ||
               O.matches(options::OPT_fno_diagnostics_color)) {
      ShowColors = Colors_Off;
    } else if (O.matches(options::OPT_fdiagnostics_color_EQ)) {
      StringRef Value(A->getValue());
      if (Value == "always")
        ShowColors = Colors_On;
      else if (Value == "never")
        ShowColors = Colors_Off;
      else if (Value == "auto")
        ShowColors = Colors_Auto;
    }
  }
  return ShowColors == Colors_On ||
         (ShowColors == Colors_Auto &&
          llvm::sys::Process::StandardErrHasColors());
}

static bool checkVerifyPrefixes(const std::vector<std::string> &VerifyPrefixes,
                                DiagnosticsEngine &Diags) {
  bool Success = true;
  for (const auto &Prefix : VerifyPrefixes) {
    // Every prefix must start with a letter and contain only alphanumeric
    // characters, hyphens, and underscores.
    auto BadChar = llvm::find_if(Prefix, [](char C) {
      return !isAlphanumeric(C) && C != '-' && C != '_';
    });
    if (BadChar != Prefix.end() || !isLetter(Prefix[0])) {
      Success = false;
      Diags.Report(diag::err_drv_invalid_value) << "-verify=" << Prefix;
      Diags.Report(diag::note_drv_verify_prefix_spelling);
    }
  }
  return Success;
}

bool CompilerInvocation::parseSimpleArgs(const ArgList &Args,
                                         DiagnosticsEngine &Diags) {
  bool Success = true;

#define OPTION_WITH_MARSHALLING(                                               \
    PREFIX_TYPE, NAME, ID, KIND, GROUP, ALIAS, ALIASARGS, FLAGS, PARAM,        \
    HELPTEXT, METAVAR, VALUES, SPELLING, SHOULD_PARSE, ALWAYS_EMIT, KEYPATH,   \
    DEFAULT_VALUE, IMPLIED_CHECK, IMPLIED_VALUE, NORMALIZER, DENORMALIZER,     \
    MERGER, EXTRACTOR, TABLE_INDEX)                                            \
  PARSE_OPTION_WITH_MARSHALLING(Args, Diags, Success, ID, FLAGS, PARAM,        \
                                SHOULD_PARSE, this->KEYPATH, DEFAULT_VALUE,    \
                                IMPLIED_CHECK, IMPLIED_VALUE, NORMALIZER,      \
                                MERGER, TABLE_INDEX)
#include "clang/Driver/Options.inc"
#undef OPTION_WITH_MARSHALLING

  return Success;
}

bool clang::ParseDiagnosticArgs(DiagnosticOptions &Opts, ArgList &Args,
                                DiagnosticsEngine *Diags,
                                bool DefaultDiagColor) {
  Optional<DiagnosticsEngine> IgnoringDiags;
  if (!Diags) {
    IgnoringDiags.emplace(new DiagnosticIDs(), new DiagnosticOptions(),
                          new IgnoringDiagConsumer());
    Diags = &*IgnoringDiags;
  }

  // The key paths of diagnostic options defined in Options.td start with
  // "DiagnosticOpts->". Let's provide the expected variable name and type.
  DiagnosticOptions *DiagnosticOpts = &Opts;
  bool Success = true;

#define DIAG_OPTION_WITH_MARSHALLING(                                          \
    PREFIX_TYPE, NAME, ID, KIND, GROUP, ALIAS, ALIASARGS, FLAGS, PARAM,        \
    HELPTEXT, METAVAR, VALUES, SPELLING, SHOULD_PARSE, ALWAYS_EMIT, KEYPATH,   \
    DEFAULT_VALUE, IMPLIED_CHECK, IMPLIED_VALUE, NORMALIZER, DENORMALIZER,     \
    MERGER, EXTRACTOR, TABLE_INDEX)                                            \
  PARSE_OPTION_WITH_MARSHALLING(Args, *Diags, Success, ID, FLAGS, PARAM,       \
                                SHOULD_PARSE, KEYPATH, DEFAULT_VALUE,          \
                                IMPLIED_CHECK, IMPLIED_VALUE, NORMALIZER,      \
                                MERGER, TABLE_INDEX)
#include "clang/Driver/Options.inc"
#undef DIAG_OPTION_WITH_MARSHALLING

  llvm::sys::Process::UseANSIEscapeCodes(Opts.UseANSIEscapeCodes);

  if (Arg *A =
          Args.getLastArg(OPT_diagnostic_serialized_file, OPT__serialize_diags))
    Opts.DiagnosticSerializationFile = A->getValue();
  Opts.ShowColors = parseShowColorsArgs(Args, DefaultDiagColor);

  if (Args.getLastArgValue(OPT_fdiagnostics_format) == "msvc-fallback")
    Opts.CLFallbackMode = true;

  Opts.VerifyDiagnostics = Args.hasArg(OPT_verify) || Args.hasArg(OPT_verify_EQ);
  if (Args.hasArg(OPT_verify))
    Opts.VerifyPrefixes.push_back("expected");
  // Keep VerifyPrefixes in its original order for the sake of diagnostics, and
  // then sort it to prepare for fast lookup using std::binary_search.
  if (!checkVerifyPrefixes(Opts.VerifyPrefixes, *Diags)) {
    Opts.VerifyDiagnostics = false;
    Success = false;
  }
  else
    llvm::sort(Opts.VerifyPrefixes);
  DiagnosticLevelMask DiagMask = DiagnosticLevelMask::None;
  Success &= parseDiagnosticLevelMask("-verify-ignore-unexpected=",
    Args.getAllArgValues(OPT_verify_ignore_unexpected_EQ),
    *Diags, DiagMask);
  if (Args.hasArg(OPT_verify_ignore_unexpected))
    DiagMask = DiagnosticLevelMask::All;
  Opts.setVerifyIgnoreUnexpected(DiagMask);
  if (Opts.TabStop == 0 || Opts.TabStop > DiagnosticOptions::MaxTabStop) {
    Opts.TabStop = DiagnosticOptions::DefaultTabStop;
    Diags->Report(diag::warn_ignoring_ftabstop_value)
        << Opts.TabStop << DiagnosticOptions::DefaultTabStop;
  }

  addDiagnosticArgs(Args, OPT_W_Group, OPT_W_value_Group, Opts.Warnings);
  addDiagnosticArgs(Args, OPT_R_Group, OPT_R_value_Group, Opts.Remarks);

  return Success;
}

/// Parse the argument to the -ftest-module-file-extension
/// command-line argument.
///
/// \returns true on error, false on success.
static bool parseTestModuleFileExtensionArg(StringRef Arg,
                                            std::string &BlockName,
                                            unsigned &MajorVersion,
                                            unsigned &MinorVersion,
                                            bool &Hashed,
                                            std::string &UserInfo) {
  SmallVector<StringRef, 5> Args;
  Arg.split(Args, ':', 5);
  if (Args.size() < 5)
    return true;

  BlockName = std::string(Args[0]);
  if (Args[1].getAsInteger(10, MajorVersion)) return true;
  if (Args[2].getAsInteger(10, MinorVersion)) return true;
  if (Args[3].getAsInteger(2, Hashed)) return true;
  if (Args.size() > 4)
    UserInfo = std::string(Args[4]);
  return false;
}

static InputKind ParseFrontendArgs(FrontendOptions &Opts, ArgList &Args,
                                   DiagnosticsEngine &Diags,
                                   bool &IsHeaderFile) {
  Opts.ProgramAction = frontend::ParseSyntaxOnly;
  if (const Arg *A = Args.getLastArg(OPT_Action_Group)) {
    switch (A->getOption().getID()) {
    default:
      llvm_unreachable("Invalid option in group!");
    case OPT_ast_list:
      Opts.ProgramAction = frontend::ASTDeclList; break;
    case OPT_ast_dump_all_EQ:
    case OPT_ast_dump_EQ: {
      unsigned Val = llvm::StringSwitch<unsigned>(A->getValue())
                         .CaseLower("default", ADOF_Default)
                         .CaseLower("json", ADOF_JSON)
                         .Default(std::numeric_limits<unsigned>::max());

      if (Val != std::numeric_limits<unsigned>::max())
        Opts.ASTDumpFormat = static_cast<ASTDumpOutputFormat>(Val);
      else {
        Diags.Report(diag::err_drv_invalid_value)
            << A->getAsString(Args) << A->getValue();
        Opts.ASTDumpFormat = ADOF_Default;
      }
      LLVM_FALLTHROUGH;
    }
    case OPT_ast_dump:
    case OPT_ast_dump_all:
    case OPT_ast_dump_lookups:
    case OPT_ast_dump_decl_types:
      Opts.ProgramAction = frontend::ASTDump; break;
    case OPT_ast_print:
      Opts.ProgramAction = frontend::ASTPrint; break;
    case OPT_ast_view:
      Opts.ProgramAction = frontend::ASTView; break;
    case OPT_compiler_options_dump:
      Opts.ProgramAction = frontend::DumpCompilerOptions; break;
    case OPT_dump_raw_tokens:
      Opts.ProgramAction = frontend::DumpRawTokens; break;
    case OPT_dump_tokens:
      Opts.ProgramAction = frontend::DumpTokens; break;
    case OPT_S:
      Opts.ProgramAction = frontend::EmitAssembly; break;
    case OPT_emit_llvm_bc:
      Opts.ProgramAction = frontend::EmitBC; break;
    case OPT_emit_html:
      Opts.ProgramAction = frontend::EmitHTML; break;
    case OPT_emit_llvm:
      Opts.ProgramAction = frontend::EmitLLVM; break;
    case OPT_emit_llvm_only:
      Opts.ProgramAction = frontend::EmitLLVMOnly; break;
    case OPT_emit_codegen_only:
      Opts.ProgramAction = frontend::EmitCodeGenOnly; break;
    case OPT_emit_obj:
      Opts.ProgramAction = frontend::EmitObj; break;
    case OPT_fixit_EQ:
      Opts.FixItSuffix = A->getValue();
      LLVM_FALLTHROUGH;
    case OPT_fixit:
      Opts.ProgramAction = frontend::FixIt; break;
    case OPT_emit_module:
      Opts.ProgramAction = frontend::GenerateModule; break;
    case OPT_emit_module_interface:
      Opts.ProgramAction = frontend::GenerateModuleInterface; break;
    case OPT_emit_header_module:
      Opts.ProgramAction = frontend::GenerateHeaderModule; break;
    case OPT_emit_pch:
      Opts.ProgramAction = frontend::GeneratePCH; break;
    case OPT_emit_interface_stubs: {
      StringRef ArgStr =
          Args.hasArg(OPT_interface_stub_version_EQ)
              ? Args.getLastArgValue(OPT_interface_stub_version_EQ)
              : "experimental-ifs-v2";
      if (ArgStr == "experimental-yaml-elf-v1" ||
          ArgStr == "experimental-ifs-v1" ||
          ArgStr == "experimental-tapi-elf-v1") {
        std::string ErrorMessage =
            "Invalid interface stub format: " + ArgStr.str() +
            " is deprecated.";
        Diags.Report(diag::err_drv_invalid_value)
            << "Must specify a valid interface stub format type, ie: "
               "-interface-stub-version=experimental-ifs-v2"
            << ErrorMessage;
      } else if (!ArgStr.startswith("experimental-ifs-")) {
        std::string ErrorMessage =
            "Invalid interface stub format: " + ArgStr.str() + ".";
        Diags.Report(diag::err_drv_invalid_value)
            << "Must specify a valid interface stub format type, ie: "
               "-interface-stub-version=experimental-ifs-v2"
            << ErrorMessage;
      } else {
        Opts.ProgramAction = frontend::GenerateInterfaceStubs;
      }
      break;
    }
    case OPT_init_only:
      Opts.ProgramAction = frontend::InitOnly; break;
    case OPT_fsyntax_only:
      Opts.ProgramAction = frontend::ParseSyntaxOnly; break;
    case OPT_module_file_info:
      Opts.ProgramAction = frontend::ModuleFileInfo; break;
    case OPT_verify_pch:
      Opts.ProgramAction = frontend::VerifyPCH; break;
    case OPT_print_preamble:
      Opts.ProgramAction = frontend::PrintPreamble; break;
    case OPT_E:
      Opts.ProgramAction = frontend::PrintPreprocessedInput; break;
    case OPT_templight_dump:
      Opts.ProgramAction = frontend::TemplightDump; break;
    case OPT_rewrite_macros:
      Opts.ProgramAction = frontend::RewriteMacros; break;
    case OPT_rewrite_objc:
      Opts.ProgramAction = frontend::RewriteObjC; break;
    case OPT_rewrite_test:
      Opts.ProgramAction = frontend::RewriteTest; break;
    case OPT_analyze:
      Opts.ProgramAction = frontend::RunAnalysis; break;
    case OPT_migrate:
      Opts.ProgramAction = frontend::MigrateSource; break;
    case OPT_Eonly:
      Opts.ProgramAction = frontend::RunPreprocessorOnly; break;
    case OPT_print_dependency_directives_minimized_source:
      Opts.ProgramAction =
          frontend::PrintDependencyDirectivesSourceMinimizerOutput;
      break;
    }
  }

  if (const Arg* A = Args.getLastArg(OPT_plugin)) {
    Opts.Plugins.emplace_back(A->getValue(0));
    Opts.ProgramAction = frontend::PluginAction;
    Opts.ActionName = A->getValue();
  }
  Opts.AddPluginActions = Args.getAllArgValues(OPT_add_plugin);
  for (const auto *AA : Args.filtered(OPT_plugin_arg))
    Opts.PluginArgs[AA->getValue(0)].emplace_back(AA->getValue(1));

  for (const std::string &Arg :
         Args.getAllArgValues(OPT_ftest_module_file_extension_EQ)) {
    std::string BlockName;
    unsigned MajorVersion;
    unsigned MinorVersion;
    bool Hashed;
    std::string UserInfo;
    if (parseTestModuleFileExtensionArg(Arg, BlockName, MajorVersion,
                                        MinorVersion, Hashed, UserInfo)) {
      Diags.Report(diag::err_test_module_file_extension_format) << Arg;

      continue;
    }

    // Add the testing module file extension.
    Opts.ModuleFileExtensions.push_back(
        std::make_shared<TestModuleFileExtension>(
            BlockName, MajorVersion, MinorVersion, Hashed, UserInfo));
  }

  if (const Arg *A = Args.getLastArg(OPT_code_completion_at)) {
    Opts.CodeCompletionAt =
      ParsedSourceLocation::FromString(A->getValue());
    if (Opts.CodeCompletionAt.FileName.empty())
      Diags.Report(diag::err_drv_invalid_value)
        << A->getAsString(Args) << A->getValue();
  }

  Opts.Plugins = Args.getAllArgValues(OPT_load);
  Opts.ASTDumpDecls = Args.hasArg(OPT_ast_dump, OPT_ast_dump_EQ);
  Opts.ASTDumpAll = Args.hasArg(OPT_ast_dump_all, OPT_ast_dump_all_EQ);
  // Only the -fmodule-file=<file> form.
  for (const auto *A : Args.filtered(OPT_fmodule_file)) {
    StringRef Val = A->getValue();
    if (Val.find('=') == StringRef::npos)
      Opts.ModuleFiles.push_back(std::string(Val));
  }
  Opts.AllowPCMWithCompilerErrors = Args.hasArg(OPT_fallow_pcm_with_errors);

  if (Opts.ProgramAction != frontend::GenerateModule && Opts.IsSystemModule)
    Diags.Report(diag::err_drv_argument_only_allowed_with) << "-fsystem-module"
                                                           << "-emit-module";

  if (Args.hasArg(OPT_aux_target_cpu))
    Opts.AuxTargetCPU = std::string(Args.getLastArgValue(OPT_aux_target_cpu));
  if (Args.hasArg(OPT_aux_target_feature))
    Opts.AuxTargetFeatures = Args.getAllArgValues(OPT_aux_target_feature);

  if (Opts.ARCMTAction != FrontendOptions::ARCMT_None &&
      Opts.ObjCMTAction != FrontendOptions::ObjCMT_None) {
    Diags.Report(diag::err_drv_argument_not_allowed_with)
      << "ARC migration" << "ObjC migration";
  }

  InputKind DashX(Language::Unknown);
  if (const Arg *A = Args.getLastArg(OPT_x)) {
    StringRef XValue = A->getValue();

    // Parse suffixes: '<lang>(-header|[-module-map][-cpp-output])'.
    // FIXME: Supporting '<lang>-header-cpp-output' would be useful.
    bool Preprocessed = XValue.consume_back("-cpp-output");
    bool ModuleMap = XValue.consume_back("-module-map");
    IsHeaderFile = !Preprocessed && !ModuleMap &&
                   XValue != "precompiled-header" &&
                   XValue.consume_back("-header");

    // Principal languages.
    DashX = llvm::StringSwitch<InputKind>(XValue)
                .Case("c", Language::C)
                .Case("cl", Language::OpenCL)
                .Case("cuda", Language::CUDA)
                .Case("hip", Language::HIP)
                .Case("c++", Language::CXX)
                .Case("objective-c", Language::ObjC)
                .Case("objective-c++", Language::ObjCXX)
                .Case("renderscript", Language::RenderScript)
                .Default(Language::Unknown);

    // "objc[++]-cpp-output" is an acceptable synonym for
    // "objective-c[++]-cpp-output".
    if (DashX.isUnknown() && Preprocessed && !IsHeaderFile && !ModuleMap)
      DashX = llvm::StringSwitch<InputKind>(XValue)
                  .Case("objc", Language::ObjC)
                  .Case("objc++", Language::ObjCXX)
                  .Default(Language::Unknown);

    // Some special cases cannot be combined with suffixes.
    if (DashX.isUnknown() && !Preprocessed && !ModuleMap && !IsHeaderFile)
      DashX = llvm::StringSwitch<InputKind>(XValue)
                  .Case("cpp-output", InputKind(Language::C).getPreprocessed())
                  .Case("assembler-with-cpp", Language::Asm)
                  .Cases("ast", "pcm", "precompiled-header",
                         InputKind(Language::Unknown, InputKind::Precompiled))
                  .Case("ir", Language::LLVM_IR)
                  .Default(Language::Unknown);

    if (DashX.isUnknown())
      Diags.Report(diag::err_drv_invalid_value)
        << A->getAsString(Args) << A->getValue();

    if (Preprocessed)
      DashX = DashX.getPreprocessed();
    if (ModuleMap)
      DashX = DashX.withFormat(InputKind::ModuleMap);
  }

  // '-' is the default input if none is given.
  std::vector<std::string> Inputs = Args.getAllArgValues(OPT_INPUT);
  Opts.Inputs.clear();
  if (Inputs.empty())
    Inputs.push_back("-");
  for (unsigned i = 0, e = Inputs.size(); i != e; ++i) {
    InputKind IK = DashX;
    if (IK.isUnknown()) {
      IK = FrontendOptions::getInputKindForExtension(
        StringRef(Inputs[i]).rsplit('.').second);
      // FIXME: Warn on this?
      if (IK.isUnknown())
        IK = Language::C;
      // FIXME: Remove this hack.
      if (i == 0)
        DashX = IK;
    }

    bool IsSystem = false;

    // The -emit-module action implicitly takes a module map.
    if (Opts.ProgramAction == frontend::GenerateModule &&
        IK.getFormat() == InputKind::Source) {
      IK = IK.withFormat(InputKind::ModuleMap);
      IsSystem = Opts.IsSystemModule;
    }

    Opts.Inputs.emplace_back(std::move(Inputs[i]), IK, IsSystem);
  }

  return DashX;
}

std::string CompilerInvocation::GetResourcesPath(const char *Argv0,
                                                 void *MainAddr) {
  std::string ClangExecutable =
      llvm::sys::fs::getMainExecutable(Argv0, MainAddr);
  return Driver::GetResourcesPath(ClangExecutable, CLANG_RESOURCE_DIR);
}

static void ParseHeaderSearchArgs(HeaderSearchOptions &Opts, ArgList &Args,
                                  const std::string &WorkingDir) {
  if (const Arg *A = Args.getLastArg(OPT_stdlib_EQ))
    Opts.UseLibcxx = (strcmp(A->getValue(), "libc++") == 0);

  // Canonicalize -fmodules-cache-path before storing it.
  SmallString<128> P(Args.getLastArgValue(OPT_fmodules_cache_path));
  if (!(P.empty() || llvm::sys::path::is_absolute(P))) {
    if (WorkingDir.empty())
      llvm::sys::fs::make_absolute(P);
    else
      llvm::sys::fs::make_absolute(WorkingDir, P);
  }
  llvm::sys::path::remove_dots(P);
  Opts.ModuleCachePath = std::string(P.str());

  // Only the -fmodule-file=<name>=<file> form.
  for (const auto *A : Args.filtered(OPT_fmodule_file)) {
    StringRef Val = A->getValue();
    if (Val.find('=') != StringRef::npos){
      auto Split = Val.split('=');
      Opts.PrebuiltModuleFiles.insert(
          {std::string(Split.first), std::string(Split.second)});
    }
  }
  for (const auto *A : Args.filtered(OPT_fprebuilt_module_path))
    Opts.AddPrebuiltModulePath(A->getValue());

  for (const auto *A : Args.filtered(OPT_fmodules_ignore_macro)) {
    StringRef MacroDef = A->getValue();
    Opts.ModulesIgnoreMacros.insert(
        llvm::CachedHashString(MacroDef.split('=').first));
  }

  // Add -I..., -F..., and -index-header-map options in order.
  bool IsIndexHeaderMap = false;
  bool IsSysrootSpecified =
      Args.hasArg(OPT__sysroot_EQ) || Args.hasArg(OPT_isysroot);
  for (const auto *A : Args.filtered(OPT_I, OPT_F, OPT_index_header_map)) {
    if (A->getOption().matches(OPT_index_header_map)) {
      // -index-header-map applies to the next -I or -F.
      IsIndexHeaderMap = true;
      continue;
    }

    frontend::IncludeDirGroup Group =
        IsIndexHeaderMap ? frontend::IndexHeaderMap : frontend::Angled;

    bool IsFramework = A->getOption().matches(OPT_F);
    std::string Path = A->getValue();

    if (IsSysrootSpecified && !IsFramework && A->getValue()[0] == '=') {
      SmallString<32> Buffer;
      llvm::sys::path::append(Buffer, Opts.Sysroot,
                              llvm::StringRef(A->getValue()).substr(1));
      Path = std::string(Buffer.str());
    }

    Opts.AddPath(Path, Group, IsFramework,
                 /*IgnoreSysroot*/ true);
    IsIndexHeaderMap = false;
  }

  // Add -iprefix/-iwithprefix/-iwithprefixbefore options.
  StringRef Prefix = ""; // FIXME: This isn't the correct default prefix.
  for (const auto *A :
       Args.filtered(OPT_iprefix, OPT_iwithprefix, OPT_iwithprefixbefore)) {
    if (A->getOption().matches(OPT_iprefix))
      Prefix = A->getValue();
    else if (A->getOption().matches(OPT_iwithprefix))
      Opts.AddPath(Prefix.str() + A->getValue(), frontend::After, false, true);
    else
      Opts.AddPath(Prefix.str() + A->getValue(), frontend::Angled, false, true);
  }

  for (const auto *A : Args.filtered(OPT_idirafter))
    Opts.AddPath(A->getValue(), frontend::After, false, true);
  for (const auto *A : Args.filtered(OPT_iquote))
    Opts.AddPath(A->getValue(), frontend::Quoted, false, true);
  for (const auto *A : Args.filtered(OPT_isystem, OPT_iwithsysroot))
    Opts.AddPath(A->getValue(), frontend::System, false,
                 !A->getOption().matches(OPT_iwithsysroot));
  for (const auto *A : Args.filtered(OPT_iframework))
    Opts.AddPath(A->getValue(), frontend::System, true, true);
  for (const auto *A : Args.filtered(OPT_iframeworkwithsysroot))
    Opts.AddPath(A->getValue(), frontend::System, /*IsFramework=*/true,
                 /*IgnoreSysRoot=*/false);

  // Add the paths for the various language specific isystem flags.
  for (const auto *A : Args.filtered(OPT_c_isystem))
    Opts.AddPath(A->getValue(), frontend::CSystem, false, true);
  for (const auto *A : Args.filtered(OPT_cxx_isystem))
    Opts.AddPath(A->getValue(), frontend::CXXSystem, false, true);
  for (const auto *A : Args.filtered(OPT_objc_isystem))
    Opts.AddPath(A->getValue(), frontend::ObjCSystem, false,true);
  for (const auto *A : Args.filtered(OPT_objcxx_isystem))
    Opts.AddPath(A->getValue(), frontend::ObjCXXSystem, false, true);

  // Add the internal paths from a driver that detects standard include paths.
  for (const auto *A :
       Args.filtered(OPT_internal_isystem, OPT_internal_externc_isystem)) {
    frontend::IncludeDirGroup Group = frontend::System;
    if (A->getOption().matches(OPT_internal_externc_isystem))
      Group = frontend::ExternCSystem;
    Opts.AddPath(A->getValue(), Group, false, true);
  }

  // Add the path prefixes which are implicitly treated as being system headers.
  for (const auto *A :
       Args.filtered(OPT_system_header_prefix, OPT_no_system_header_prefix))
    Opts.AddSystemHeaderPrefix(
        A->getValue(), A->getOption().matches(OPT_system_header_prefix));

  for (const auto *A : Args.filtered(OPT_ivfsoverlay))
    Opts.AddVFSOverlayFile(A->getValue());

#if INTEL_CUSTOMIZATION
  if (const Arg *A = Args.getLastArg(OPT_header_base_path))
    Opts.HeaderBasePath = A->getValue();
  for (const auto *A : Args.filtered(OPT_ivfsoverlay_lib))
    Opts.AddVFSOverlayLib(A->getValue());
#endif // INTEL_CUSTOMIZATION
}

void CompilerInvocation::setLangDefaults(LangOptions &Opts, InputKind IK,
                                         const llvm::Triple &T,
                                         std::vector<std::string> &Includes,
                                         LangStandard::Kind LangStd) {
  // Set some properties which depend solely on the input kind; it would be nice
  // to move these to the language standard, and have the driver resolve the
  // input kind + language standard.
  //
  // FIXME: Perhaps a better model would be for a single source file to have
  // multiple language standards (C / C++ std, ObjC std, OpenCL std, OpenMP std)
  // simultaneously active?
  if (IK.getLanguage() == Language::Asm) {
    Opts.AsmPreprocessor = 1;
  } else if (IK.isObjectiveC()) {
    Opts.ObjC = 1;
  }

  if (LangStd == LangStandard::lang_unspecified) {
    // Based on the base language, pick one.
    switch (IK.getLanguage()) {
    case Language::Unknown:
    case Language::LLVM_IR:
      llvm_unreachable("Invalid input kind!");
    case Language::OpenCL:
      LangStd = LangStandard::lang_opencl10;
      break;
    case Language::CUDA:
      LangStd = LangStandard::lang_cuda;
      break;
    case Language::Asm:
    case Language::C:
#if defined(CLANG_DEFAULT_STD_C)
      LangStd = CLANG_DEFAULT_STD_C;
#else
      // The PS4 uses C99 as the default C standard.
      if (T.isPS4())
        LangStd = LangStandard::lang_gnu99;
      else
        LangStd = LangStandard::lang_gnu17;
#endif
      break;
    case Language::ObjC:
#if defined(CLANG_DEFAULT_STD_C)
      LangStd = CLANG_DEFAULT_STD_C;
#else
      LangStd = LangStandard::lang_gnu11;
#endif
      break;
    case Language::CXX:
    case Language::ObjCXX:
#if defined(CLANG_DEFAULT_STD_CXX)
      LangStd = CLANG_DEFAULT_STD_CXX;
#else
      LangStd = LangStandard::lang_gnucxx14;
#endif
      break;
    case Language::RenderScript:
      LangStd = LangStandard::lang_c99;
      break;
    case Language::HIP:
      LangStd = LangStandard::lang_hip;
      break;
    }
  }

  const LangStandard &Std = LangStandard::getLangStandardForKind(LangStd);
  Opts.LineComment = Std.hasLineComments();
  Opts.C99 = Std.isC99();
  Opts.C11 = Std.isC11();
  Opts.C17 = Std.isC17();
  Opts.C2x = Std.isC2x();
  Opts.CPlusPlus = Std.isCPlusPlus();
  Opts.CPlusPlus11 = Std.isCPlusPlus11();
  Opts.CPlusPlus14 = Std.isCPlusPlus14();
  Opts.CPlusPlus17 = Std.isCPlusPlus17();
  Opts.CPlusPlus20 = Std.isCPlusPlus20();
  Opts.CPlusPlus2b = Std.isCPlusPlus2b();
  Opts.Digraphs = Std.hasDigraphs();
  Opts.GNUMode = Std.isGNUMode();
  Opts.GNUInline = !Opts.C99 && !Opts.CPlusPlus;
  Opts.GNUCVersion = 0;
  Opts.HexFloats = Std.hasHexFloats();
  Opts.ImplicitInt = Std.hasImplicitInt();

  // Set OpenCL Version.
  Opts.OpenCL = Std.isOpenCL();
  if (LangStd == LangStandard::lang_opencl10)
    Opts.OpenCLVersion = 100;
  else if (LangStd == LangStandard::lang_opencl11)
    Opts.OpenCLVersion = 110;
  else if (LangStd == LangStandard::lang_opencl12)
    Opts.OpenCLVersion = 120;
  else if (LangStd == LangStandard::lang_opencl20)
    Opts.OpenCLVersion = 200;
  else if (LangStd == LangStandard::lang_opencl30)
    Opts.OpenCLVersion = 300;
  else if (LangStd == LangStandard::lang_openclcpp)
    Opts.OpenCLCPlusPlusVersion = 100;

  // OpenCL has some additional defaults.
  if (Opts.OpenCL) {
    Opts.AltiVec = 0;
    Opts.ZVector = 0;
    Opts.setDefaultFPContractMode(LangOptions::FPM_On);
    Opts.NativeHalfType = 1;
    Opts.NativeHalfArgsAndReturns = 1;
    Opts.OpenCLCPlusPlus = Opts.CPlusPlus;
    // Include default header file for OpenCL.
    if (Opts.IncludeDefaultHeader && !Opts.DeclareOpenCLBuiltins) {
      Includes.push_back("opencl-c.h");
    }
  }

  Opts.HIP = IK.getLanguage() == Language::HIP;
  Opts.CUDA = IK.getLanguage() == Language::CUDA || Opts.HIP;
  if (Opts.HIP) {
    // HIP toolchain does not support 'Fast' FPOpFusion in backends since it
    // fuses multiplication/addition instructions without contract flag from
    // device library functions in LLVM bitcode, which causes accuracy loss in
    // certain math functions, e.g. tan(-1e20) becomes -0.933 instead of 0.8446.
    // For device library functions in bitcode to work, 'Strict' or 'Standard'
    // FPOpFusion options in backends is needed. Therefore 'fast-honor-pragmas'
    // FP contract option is used to allow fuse across statements in frontend
    // whereas respecting contract flag in backend.
    Opts.setDefaultFPContractMode(LangOptions::FPM_FastHonorPragmas);
  } else if (Opts.CUDA) {
    // Allow fuse across statements disregarding pragmas.
    Opts.setDefaultFPContractMode(LangOptions::FPM_Fast);
  }

  Opts.RenderScript = IK.getLanguage() == Language::RenderScript;
  if (Opts.RenderScript) {
    Opts.NativeHalfType = 1;
    Opts.NativeHalfArgsAndReturns = 1;
  }

  // OpenCL and C++ both have bool, true, false keywords.
  Opts.Bool = Opts.OpenCL || Opts.CPlusPlus;

  // OpenCL has half keyword
  Opts.Half = Opts.OpenCL;

  // C++ has wchar_t keyword.
  Opts.WChar = Opts.CPlusPlus;

  Opts.GNUKeywords = Opts.GNUMode;
  Opts.CXXOperatorNames = Opts.CPlusPlus;

  Opts.AlignedAllocation = Opts.CPlusPlus17;

  Opts.DollarIdents = !Opts.AsmPreprocessor;

  // Enable [[]] attributes in C++11 and C2x by default.
  Opts.DoubleSquareBracketAttributes = Opts.CPlusPlus11 || Opts.C2x;
}

/// Attempt to parse a visibility value out of the given argument.
static Visibility parseVisibility(Arg *arg, ArgList &args,
                                  DiagnosticsEngine &diags) {
  StringRef value = arg->getValue();
  if (value == "default") {
    return DefaultVisibility;
  } else if (value == "hidden" || value == "internal") {
    return HiddenVisibility;
  } else if (value == "protected") {
    // FIXME: diagnose if target does not support protected visibility
    return ProtectedVisibility;
  }

  diags.Report(diag::err_drv_invalid_value)
    << arg->getAsString(args) << value;
  return DefaultVisibility;
}

/// Check if input file kind and language standard are compatible.
static bool IsInputCompatibleWithStandard(InputKind IK,
                                          const Arg *A, // INTEL
                                          ArgList& Args, // INTEL
                                          const LangStandard &S, // INTEL
                                          LangStandard::Kind &Std, // INTEL
                                          DiagnosticsEngine &Diags) { // INTEL
  switch (IK.getLanguage()) {
  case Language::Unknown:
  case Language::LLVM_IR:
    llvm_unreachable("should not parse language flags for this input");

  case Language::C:
  case Language::ObjC:
  case Language::RenderScript:
#if INTEL_CUSTOMIZATION
    if (!(S.getLanguage() == Language::C) &&
        Args.hasArg(OPT_fintel_compatibility)) {
      Diags.Report(diag::warn_drv_argument_not_allowed_with)
          << A->getAsString(Args) << "C/ObjC";
      Std = LangStandard::lang_gnu99;
      return true;
    }
#endif // INTEL_CUSTOMIZATION
    return S.getLanguage() == Language::C;

  case Language::OpenCL:
    return S.getLanguage() == Language::OpenCL;

  case Language::CXX:
  case Language::ObjCXX:
#if INTEL_CUSTOMIZATION
      if (!(S.getLanguage() == Language::CXX) &&
          Args.hasArg(OPT_fintel_compatibility)) {
        Diags.Report(diag::warn_drv_argument_not_allowed_with)
            << A->getAsString(Args) << "C++/ObjC++";
        Std = LangStandard::lang_gnucxx14;
        return true;
      }
#endif // INTEL_CUSTOMIZATION
    return S.getLanguage() == Language::CXX;

  case Language::CUDA:
    // FIXME: What -std= values should be permitted for CUDA compilations?
    return S.getLanguage() == Language::CUDA ||
           S.getLanguage() == Language::CXX;

  case Language::HIP:
    return S.getLanguage() == Language::CXX || S.getLanguage() == Language::HIP;

  case Language::Asm:
    // Accept (and ignore) all -std= values.
    // FIXME: The -std= value is not ignored; it affects the tokenization
    // and preprocessing rules if we're preprocessing this asm input.
    return true;
  }

  llvm_unreachable("unexpected input language");
}

/// Get language name for given input kind.
static const StringRef GetInputKindName(InputKind IK) {
  switch (IK.getLanguage()) {
  case Language::C:
    return "C";
  case Language::ObjC:
    return "Objective-C";
  case Language::CXX:
    return "C++";
  case Language::ObjCXX:
    return "Objective-C++";
  case Language::OpenCL:
    return "OpenCL";
  case Language::CUDA:
    return "CUDA";
  case Language::RenderScript:
    return "RenderScript";
  case Language::HIP:
    return "HIP";

  case Language::Asm:
    return "Asm";
  case Language::LLVM_IR:
    return "LLVM IR";

  case Language::Unknown:
    break;
  }
  llvm_unreachable("unknown input language");
}

static void GenerateLangArgs(const LangOptions &Opts,
                             SmallVectorImpl<const char *> &Args,
                             CompilerInvocation::StringAllocator SA) {
  if (Opts.IncludeDefaultHeader)
    Args.push_back(SA(GetOptName(OPT_finclude_default_header)));
  if (Opts.DeclareOpenCLBuiltins)
    Args.push_back(SA(GetOptName(OPT_fdeclare_opencl_builtins)));
}

void CompilerInvocation::ParseLangArgs(LangOptions &Opts, ArgList &Args,
                                       InputKind IK, const llvm::Triple &T,
                                       std::vector<std::string> &Includes,
                                       DiagnosticsEngine &Diags) {
  // FIXME: Cleanup per-file based stuff.
  LangStandard::Kind LangStd = LangStandard::lang_unspecified;
  if (const Arg *A = Args.getLastArg(OPT_std_EQ)) {
    LangStd = LangStandard::getLangKind(A->getValue());
    if (LangStd == LangStandard::lang_unspecified) {
      Diags.Report(diag::err_drv_invalid_value)
        << A->getAsString(Args) << A->getValue();
      // Report supported standards with short description.
      for (unsigned KindValue = 0;
           KindValue != LangStandard::lang_unspecified;
           ++KindValue) {
        const LangStandard &Std = LangStandard::getLangStandardForKind(
          static_cast<LangStandard::Kind>(KindValue));
        if (IsInputCompatibleWithStandard(IK, A, Args, Std, LangStd,//INTEL
                                          Diags)) { // INTEL
          auto Diag = Diags.Report(diag::note_drv_use_standard);
          Diag << Std.getName() << Std.getDescription();
          unsigned NumAliases = 0;
#define LANGSTANDARD(id, name, lang, desc, features)
#define LANGSTANDARD_ALIAS(id, alias) \
          if (KindValue == LangStandard::lang_##id) ++NumAliases;
#define LANGSTANDARD_ALIAS_DEPR(id, alias)
#include "clang/Basic/LangStandards.def"
          Diag << NumAliases;
#define LANGSTANDARD(id, name, lang, desc, features)
#define LANGSTANDARD_ALIAS(id, alias) \
          if (KindValue == LangStandard::lang_##id) Diag << alias;
#define LANGSTANDARD_ALIAS_DEPR(id, alias)
#include "clang/Basic/LangStandards.def"
        }
      }
    } else {
      // Valid standard, check to make sure language and standard are
      // compatible.
      const LangStandard &Std = LangStandard::getLangStandardForKind(LangStd);
      if (!IsInputCompatibleWithStandard(IK, A, Args, Std, LangStd, // INTEL
                                         Diags)) { // INTEL
        Diags.Report(diag::err_drv_argument_not_allowed_with)
          << A->getAsString(Args) << GetInputKindName(IK);
      }
    }
  }

  // -cl-std only applies for OpenCL language standards.
  // Override the -std option in this case.
  if (const Arg *A = Args.getLastArg(OPT_cl_std_EQ)) {
    LangStandard::Kind OpenCLLangStd
      = llvm::StringSwitch<LangStandard::Kind>(A->getValue())
        .Cases("cl", "CL", LangStandard::lang_opencl10)
        .Cases("cl1.0", "CL1.0", LangStandard::lang_opencl10)
        .Cases("cl1.1", "CL1.1", LangStandard::lang_opencl11)
        .Cases("cl1.2", "CL1.2", LangStandard::lang_opencl12)
        .Cases("cl2.0", "CL2.0", LangStandard::lang_opencl20)
        .Cases("cl3.0", "CL3.0", LangStandard::lang_opencl30)
        .Cases("clc++", "CLC++", LangStandard::lang_openclcpp)
        .Default(LangStandard::lang_unspecified);

    if (OpenCLLangStd == LangStandard::lang_unspecified) {
      Diags.Report(diag::err_drv_invalid_value)
        << A->getAsString(Args) << A->getValue();
    }
    else
      LangStd = OpenCLLangStd;
  }

  if (Opts.SYCL) {
    Opts.SYCLIsDevice = Args.hasArg(options::OPT_fsycl_is_device);
    Opts.SYCLIsHost = Args.hasArg(options::OPT_fsycl_is_host);
    Opts.SYCLAllowFuncPtr =
        Args.hasFlag(options::OPT_fsycl_allow_func_ptr,
                     options::OPT_fno_sycl_allow_func_ptr, false);
    Opts.SYCLStdLayoutKernelParams =
        Args.hasArg(options::OPT_fsycl_std_layout_kernel_params);
    Opts.SYCLUnnamedLambda = Args.hasArg(options::OPT_fsycl_unnamed_lambda);
    // -sycl-std applies to any SYCL source, not only those containing kernels,
    // but also those using the SYCL API
    if (const Arg *A = Args.getLastArg(OPT_sycl_std_EQ)) {
      Opts.setSYCLVersion(
          llvm::StringSwitch<LangOptions::SYCLMajorVersion>(A->getValue())
              .Cases("2017", "1.2.1", "121", "sycl-1.2.1",
                     LangOptions::SYCL_2017)
              .Case("2020", LangOptions::SYCL_2020)
              .Default(LangOptions::SYCL_None));

      if (Opts.getSYCLVersion() == LangOptions::SYCL_None) {
        // User has passed an invalid value to the flag, this is an error
        Diags.Report(diag::err_drv_invalid_value)
            << A->getAsString(Args) << A->getValue();
      }
    }
    Opts.SYCLExplicitSIMD = Args.hasArg(options::OPT_fsycl_esimd);
    Opts.EnableDAEInSpirKernels = Args.hasArg(options::OPT_fenable_sycl_dae);
    Opts.SYCLValueFitInMaxInt =
        Args.hasFlag(options::OPT_fsycl_id_queries_fit_in_int,
                     options::OPT_fno_sycl_id_queries_fit_in_int, true);
    Opts.EnableDAEInSpirKernels = Args.hasArg(options::OPT_fenable_sycl_dae);
    Opts.SYCLIntHeader =
        std::string(Args.getLastArgValue(OPT_fsycl_int_header));
  }

#if INTEL_CUSTOMIZATION
  Opts.EnableVariantVirtualCalls =
      Args.hasFlag(options::OPT_fenable_variant_virtual_calls,
                   options::OPT_fno_enable_variant_virtual_calls, false);
  Opts.EnableVariantFunctionPointers =
      Args.hasFlag(options::OPT_fenable_variant_function_pointers,
                   options::OPT_fno_enable_variant_function_pointers, false);
#endif // INTEL_CUSTOMIZATION

  Opts.DeclareSPIRVBuiltins = Args.hasArg(OPT_fdeclare_spirv_builtins);

  // These need to be parsed now. They are used to set OpenCL defaults.
  Opts.IncludeDefaultHeader = Args.hasArg(OPT_finclude_default_header);
  Opts.DeclareOpenCLBuiltins = Args.hasArg(OPT_fdeclare_opencl_builtins);

  CompilerInvocation::setLangDefaults(Opts, IK, T, Includes, LangStd);
#if INTEL_CUSTOMIZATION
  Opts.IntelCompat = Args.hasArg(OPT_fintel_compatibility);
  if (Opts.IntelCompat)
    Opts.setAllIntelCompatItemsStateDefault();
  for (const Arg *A : Args.filtered(OPT_fintel_compatibility_enable,
                                    OPT_fintel_compatibility_disable)) {
    A->claim();
    bool Enable = (A->getOption().getID() == OPT_fintel_compatibility_enable);
    // We can have a list of comma separated names.
    StringRef ItemList = A->getValue();
    SmallVector<StringRef, 32> Items;
    ItemList.split(Items, ",");
    for (StringRef Item : Items) {
      if (!Opts.setIntelCompatItemsState(Item, Enable))
        Diags.Report(diag::err_drv_invalid_value) << A->getSpelling() << Item;
    }
  }
  // Look for intel compatibility user doc flag
  Opts.ShowIntelCompatUserDocsHelp = Args.hasArg(OPT_fintel_compatibility_doc);
  if (Opts.ShowIntelCompatUserDocsHelp) {
    Opts.setAllIntelCompatUserDocsInit();
    for (const Arg *A : Args.filtered(OPT_fintel_compatibility_doc)) {
      A->claim();
      // We can have a list of comma separated names.
      StringRef ItemList = A->getValue();
      SmallVector<StringRef, 32> Items;
      ItemList.split(Items, ",");
      for (StringRef Item : Items) {
        if (!Opts.setEmitIntelCompatUserDocs(Item))
          Diags.Report(diag::err_drv_invalid_value) << A->getSpelling() << Item;
      }
    }
  }

  Opts.ShowIntelCompatHelp = Args.hasArg(OPT_fintel_compatibility_help);
  Opts.IntelMSCompat = Args.hasArg(OPT_fintel_ms_compatibility);
  Opts.HLS = Args.hasArg(OPT_fhls);
  Opts.IntelQuad = Args.hasArg(OPT_extended_float_types);

  if (Opts.isIntelCompat(LangOptions::IMFAttributes)) {
    for (StringRef IMFAttrs : Args.getAllArgValues(OPT_fintel_imf_attr_EQ)) {
      SmallVector<StringRef, 8> IMFAttrArr;
      IMFAttrs.split(IMFAttrArr, ' ');
      for (const auto &IMFAttr : IMFAttrArr) {
        SmallVector<StringRef, 3> IMFAttrElement;
        IMFAttr.split(IMFAttrElement, ':');
        if (IMFAttrElement.size() == 2) {
          std::pair<LangOptions::IMFAttrMap::iterator, bool> Res =
              Opts.ImfAttrMap.insert(
                  {IMFAttrElement[0].str(), IMFAttrElement[1].str()});
          if (!Res.second) {
            // Update the existing attribute.
            Res.first->second = std::string(IMFAttrElement[1]);
          }
        } else if (IMFAttrElement.size() == 3) {
          SmallVector<StringRef, 30> FuncList;
          IMFAttrElement[2].split(FuncList, ',');
          for (StringRef FuncName : FuncList) {
            auto FuncMapIt = Opts.ImfAttrFuncMap.find(FuncName.str());
            if (FuncMapIt != Opts.ImfAttrFuncMap.end()) {
              // The function is already in the map, add options to it.
              std::pair<LangOptions::IMFAttrMap::iterator, bool> Res =
                  FuncMapIt->second.insert(
                      {IMFAttrElement[0].str(), IMFAttrElement[1].str()});
              if (!Res.second) {
                // Update the existing attribute.
                Res.first->second = std::string(IMFAttrElement[1]);
              }
            } else {
              // The first appearence of the function in the imf attributes.
              LangOptions::IMFAttrMap NewMap;
              NewMap.insert({IMFAttrElement[0].str(), IMFAttrElement[1].str()});
              Opts.ImfAttrFuncMap.insert({FuncName.str(), std::move(NewMap)});
            }
          }
        }
      }
    }
  }

  Opts.ShowIntelCompatUsed = Args.hasArg(OPT_fintel_compatibility_used);
  Opts.ShowIntelCompatUnused = Args.hasArg(OPT_fintel_compatibility_unused);
  Opts.OpenMPThreadPrivateLegacy =
      Args.hasArg(OPT_fopenmp_threadprivate_legacy);
  Opts.IntelDriverTempfileName =
      std::string(Args.getLastArgValue(OPT_fintel_driver_tempfile_name_EQ));
  // Fix for CQ#373517: compilation fails with 'redefinition of default
  // argument'.
  Opts.Float128 = Opts.IntelQuad || (Opts.IntelCompat && Opts.GNUMode);

  // IntrinsicPromotion implementation.
  Opts.IntrinsicAutoPromote = Args.hasArg(OPT_intel_mintrinsic_promote);

  // cl_intel_channels is an OpenCL extension for Intel FPGA. It is supported
  // by default and can become unsupported according to -cl-ext option.
  if (Opts.OpenCL) {
    Opts.OpenCLChannel = 1;
    for (const auto &Ext : Args.getAllArgValues(OPT_cl_ext_EQ)) {
      if ((Ext == "+all") || (Ext == "+cl_intel_channels"))
        Opts.OpenCLChannel = 1;
      if ((Ext == "-all") || (Ext == "-cl_intel_channels"))
        Opts.OpenCLChannel = 0;
    }
  }
  Opts.OpenMPTargetSimd = Args.hasArg(OPT_fopenmp_target_simd);
#endif  // INTEL_CUSTOMIZATION

  // The key paths of codegen options defined in Options.td start with
  // "LangOpts->". Let's provide the expected variable name and type.
  LangOptions *LangOpts = &Opts;
  bool Success = true;

#define LANG_OPTION_WITH_MARSHALLING(                                          \
    PREFIX_TYPE, NAME, ID, KIND, GROUP, ALIAS, ALIASARGS, FLAGS, PARAM,        \
    HELPTEXT, METAVAR, VALUES, SPELLING, SHOULD_PARSE, ALWAYS_EMIT, KEYPATH,   \
    DEFAULT_VALUE, IMPLIED_CHECK, IMPLIED_VALUE, NORMALIZER, DENORMALIZER,     \
    MERGER, EXTRACTOR, TABLE_INDEX)                                            \
  PARSE_OPTION_WITH_MARSHALLING(Args, Diags, Success, ID, FLAGS, PARAM,        \
                                SHOULD_PARSE, KEYPATH, DEFAULT_VALUE,          \
                                IMPLIED_CHECK, IMPLIED_VALUE, NORMALIZER,      \
                                MERGER, TABLE_INDEX)
#include "clang/Driver/Options.inc"
#undef LANG_OPTION_WITH_MARSHALLING

  if (const Arg *A = Args.getLastArg(OPT_fcf_protection_EQ)) {
    StringRef Name = A->getValue();
    if (Name == "full" || Name == "branch") {
      Opts.CFProtectionBranch = 1;
    }
  }

  Opts.SYCLIsDevice = Opts.SYCL && Args.hasArg(options::OPT_fsycl_is_device);

  // -cl-strict-aliasing needs to emit diagnostic in the case where CL > 1.0.
  // This option should be deprecated for CL > 1.0 because
  // this option was added for compatibility with OpenCL 1.0.
  if (Args.getLastArg(OPT_cl_strict_aliasing)
       && Opts.OpenCLVersion > 100) {
    Diags.Report(diag::warn_option_invalid_ocl_version)
        << Opts.getOpenCLVersionTuple().getAsString()
        << Args.getLastArg(OPT_cl_strict_aliasing)->getAsString(Args);
  }

  // We abuse '-f[no-]gnu-keywords' to force overriding all GNU-extension
  // keywords. This behavior is provided by GCC's poorly named '-fasm' flag,
  // while a subset (the non-C++ GNU keywords) is provided by GCC's
  // '-fgnu-keywords'. Clang conflates the two for simplicity under the single
  // name, as it doesn't seem a useful distinction.
  Opts.GNUKeywords = Args.hasFlag(OPT_fgnu_keywords, OPT_fno_gnu_keywords,
                                  Opts.GNUKeywords);

  Opts.Digraphs = Args.hasFlag(OPT_fdigraphs, OPT_fno_digraphs, Opts.Digraphs);

  if (Args.hasArg(OPT_fno_operator_names))
    Opts.CXXOperatorNames = 0;

  if (Opts.CUDAIsDevice && Args.hasArg(OPT_fcuda_approx_transcendentals))
    Opts.CUDADeviceApproxTranscendentals = 1;

  if (Args.hasArg(OPT_fgpu_allow_device_init)) {
    if (Opts.HIP)
      Opts.GPUAllowDeviceInit = 1;
    else
      Diags.Report(diag::warn_ignored_hip_only_option)
          << Args.getLastArg(OPT_fgpu_allow_device_init)->getAsString(Args);
  }
  if (Opts.HIP)
    Opts.GPUMaxThreadsPerBlock = getLastArgIntValue(
        Args, OPT_gpu_max_threads_per_block_EQ, Opts.GPUMaxThreadsPerBlock);
  else if (Args.hasArg(OPT_gpu_max_threads_per_block_EQ))
    Diags.Report(diag::warn_ignored_hip_only_option)
        << Args.getLastArg(OPT_gpu_max_threads_per_block_EQ)->getAsString(Args);

  if (Opts.ObjC) {
    if (Arg *arg = Args.getLastArg(OPT_fobjc_runtime_EQ)) {
      StringRef value = arg->getValue();
      if (Opts.ObjCRuntime.tryParse(value))
        Diags.Report(diag::err_drv_unknown_objc_runtime) << value;
    }

    if (Args.hasArg(OPT_fobjc_gc_only))
      Opts.setGC(LangOptions::GCOnly);
    else if (Args.hasArg(OPT_fobjc_gc))
      Opts.setGC(LangOptions::HybridGC);
    else if (Args.hasArg(OPT_fobjc_arc)) {
      Opts.ObjCAutoRefCount = 1;
      if (!Opts.ObjCRuntime.allowsARC())
        Diags.Report(diag::err_arc_unsupported_on_runtime);
    }

    // ObjCWeakRuntime tracks whether the runtime supports __weak, not
    // whether the feature is actually enabled.  This is predominantly
    // determined by -fobjc-runtime, but we allow it to be overridden
    // from the command line for testing purposes.
    if (Args.hasArg(OPT_fobjc_runtime_has_weak))
      Opts.ObjCWeakRuntime = 1;
    else
      Opts.ObjCWeakRuntime = Opts.ObjCRuntime.allowsWeak();

    // ObjCWeak determines whether __weak is actually enabled.
    // Note that we allow -fno-objc-weak to disable this even in ARC mode.
    if (auto weakArg = Args.getLastArg(OPT_fobjc_weak, OPT_fno_objc_weak)) {
      if (!weakArg->getOption().matches(OPT_fobjc_weak)) {
        assert(!Opts.ObjCWeak);
      } else if (Opts.getGC() != LangOptions::NonGC) {
        Diags.Report(diag::err_objc_weak_with_gc);
      } else if (!Opts.ObjCWeakRuntime) {
        Diags.Report(diag::err_objc_weak_unsupported);
      } else {
        Opts.ObjCWeak = 1;
      }
    } else if (Opts.ObjCAutoRefCount) {
      Opts.ObjCWeak = Opts.ObjCWeakRuntime;
    }

    if (Args.hasArg(OPT_fobjc_subscripting_legacy_runtime))
      Opts.ObjCSubscriptingLegacyRuntime =
        (Opts.ObjCRuntime.getKind() == ObjCRuntime::FragileMacOSX);
  }

  if (Arg *A = Args.getLastArg(options::OPT_fgnuc_version_EQ)) {
    // Check that the version has 1 to 3 components and the minor and patch
    // versions fit in two decimal digits.
    VersionTuple GNUCVer;
    bool Invalid = GNUCVer.tryParse(A->getValue());
    unsigned Major = GNUCVer.getMajor();
    unsigned Minor = GNUCVer.getMinor().getValueOr(0);
    unsigned Patch = GNUCVer.getSubminor().getValueOr(0);
    if (Invalid || GNUCVer.getBuild() || Minor >= 100 || Patch >= 100) {
      Diags.Report(diag::err_drv_invalid_value)
          << A->getAsString(Args) << A->getValue();
    }
    Opts.GNUCVersion = Major * 100 * 100 + Minor * 100 + Patch;
  }

  if (Args.hasArg(OPT_fgnu89_inline)) {
    if (Opts.CPlusPlus)
      Diags.Report(diag::err_drv_argument_not_allowed_with)
        << "-fgnu89-inline" << GetInputKindName(IK);
    else
      Opts.GNUInline = 1;
  }

  // The type-visibility mode defaults to the value-visibility mode.
  if (Arg *typeVisOpt = Args.getLastArg(OPT_ftype_visibility)) {
    Opts.setTypeVisibilityMode(parseVisibility(typeVisOpt, Args, Diags));
  } else {
    Opts.setTypeVisibilityMode(Opts.getValueVisibilityMode());
  }

  if (Args.hasArg(OPT_fvisibility_from_dllstorageclass)) {
    Opts.VisibilityFromDLLStorageClass = 1;

    // Translate dllexport defintions to default visibility, by default.
    if (Arg *O = Args.getLastArg(OPT_fvisibility_dllexport_EQ))
      Opts.setDLLExportVisibility(parseVisibility(O, Args, Diags));
    else
      Opts.setDLLExportVisibility(DefaultVisibility);

    // Translate defintions without an explict DLL storage class to hidden
    // visibility, by default.
    if (Arg *O = Args.getLastArg(OPT_fvisibility_nodllstorageclass_EQ))
      Opts.setNoDLLStorageClassVisibility(parseVisibility(O, Args, Diags));
    else
      Opts.setNoDLLStorageClassVisibility(HiddenVisibility);

    // Translate dllimport external declarations to default visibility, by
    // default.
    if (Arg *O = Args.getLastArg(OPT_fvisibility_externs_dllimport_EQ))
      Opts.setExternDeclDLLImportVisibility(parseVisibility(O, Args, Diags));
    else
      Opts.setExternDeclDLLImportVisibility(DefaultVisibility);

    // Translate external declarations without an explicit DLL storage class
    // to hidden visibility, by default.
    if (Arg *O = Args.getLastArg(OPT_fvisibility_externs_nodllstorageclass_EQ))
      Opts.setExternDeclNoDLLStorageClassVisibility(
          parseVisibility(O, Args, Diags));
    else
      Opts.setExternDeclNoDLLStorageClassVisibility(HiddenVisibility);
  }

  if (Args.hasArg(OPT_ftrapv)) {
    Opts.setSignedOverflowBehavior(LangOptions::SOB_Trapping);
    // Set the handler, if one is specified.
    Opts.OverflowHandler =
        std::string(Args.getLastArgValue(OPT_ftrapv_handler));
  }
  else if (Args.hasArg(OPT_fwrapv))
    Opts.setSignedOverflowBehavior(LangOptions::SOB_Defined);

  Opts.MicrosoftExt = Opts.MSVCCompat || Args.hasArg(OPT_fms_extensions);
  Opts.AsmBlocks = Args.hasArg(OPT_fasm_blocks) || Opts.MicrosoftExt;
  Opts.MSCompatibilityVersion = 0;
  if (const Arg *A = Args.getLastArg(OPT_fms_compatibility_version)) {
    VersionTuple VT;
    if (VT.tryParse(A->getValue()))
      Diags.Report(diag::err_drv_invalid_value) << A->getAsString(Args)
                                                << A->getValue();
    Opts.MSCompatibilityVersion = VT.getMajor() * 10000000 +
                                  VT.getMinor().getValueOr(0) * 100000 +
                                  VT.getSubminor().getValueOr(0);
  }

  // Mimicking gcc's behavior, trigraphs are only enabled if -trigraphs
  // is specified, or -std is set to a conforming mode.
  // Trigraphs are disabled by default in c++1z onwards.
  // For z/OS, trigraphs are enabled by default (without regard to the above).
  Opts.Trigraphs =
      (!Opts.GNUMode && !Opts.MSVCCompat && !Opts.CPlusPlus17) || T.isOSzOS();
  Opts.Trigraphs =
      Args.hasFlag(OPT_ftrigraphs, OPT_fno_trigraphs, Opts.Trigraphs);

  Opts.DollarIdents = Args.hasFlag(OPT_fdollars_in_identifiers,
                                   OPT_fno_dollars_in_identifiers,
                                   Opts.DollarIdents);

  // -ffixed-point
  Opts.FixedPoint =
      Args.hasFlag(OPT_ffixed_point, OPT_fno_fixed_point, /*Default=*/false) &&
      !Opts.CPlusPlus;
  Opts.PaddingOnUnsignedFixedPoint =
      Args.hasFlag(OPT_fpadding_on_unsigned_fixed_point,
                   OPT_fno_padding_on_unsigned_fixed_point,
                   /*Default=*/false) &&
      Opts.FixedPoint;

  Opts.RTTI = Opts.CPlusPlus && !Args.hasArg(OPT_fno_rtti);
  Opts.RTTIData = Opts.RTTI && !Args.hasArg(OPT_fno_rtti_data);
  Opts.Blocks = Args.hasArg(OPT_fblocks) || (Opts.OpenCL
    && Opts.OpenCLVersion == 200);
  Opts.Coroutines = Opts.CPlusPlus20 || Args.hasArg(OPT_fcoroutines_ts);

  Opts.ConvergentFunctions = Opts.OpenCL || (Opts.CUDA && Opts.CUDAIsDevice) ||
                             Opts.SYCLIsDevice ||
                             Args.hasArg(OPT_fconvergent_functions);

  Opts.DoubleSquareBracketAttributes =
      Args.hasFlag(OPT_fdouble_square_bracket_attributes,
                   OPT_fno_double_square_bracket_attributes,
                   Opts.DoubleSquareBracketAttributes);

  Opts.CPlusPlusModules = Opts.CPlusPlus20;
  Opts.Modules =
      Args.hasArg(OPT_fmodules) || Opts.ModulesTS || Opts.CPlusPlusModules;
  Opts.ModulesDeclUse =
      Args.hasArg(OPT_fmodules_decluse) || Opts.ModulesStrictDeclUse;
  // FIXME: We only need this in C++ modules / Modules TS if we might textually
  // enter a different module (eg, when building a header unit).
  Opts.ModulesLocalVisibility =
      Args.hasArg(OPT_fmodules_local_submodule_visibility) || Opts.ModulesTS ||
      Opts.CPlusPlusModules;
  Opts.ModulesSearchAll = Opts.Modules &&
    !Args.hasArg(OPT_fno_modules_search_all) &&
    Args.hasArg(OPT_fmodules_search_all);
  Opts.CharIsSigned = Opts.OpenCL || !Args.hasArg(OPT_fno_signed_char);
  Opts.WChar = Opts.CPlusPlus && !Args.hasArg(OPT_fno_wchar);
  Opts.Char8 = Args.hasFlag(OPT_fchar8__t, OPT_fno_char8__t, Opts.CPlusPlus20);
  Opts.NoBuiltin = Args.hasArg(OPT_fno_builtin) || Opts.Freestanding;
  if (!Opts.NoBuiltin)
    getAllNoBuiltinFuncValues(Args, Opts.NoBuiltinFuncs);
  Opts.AlignedAllocation =
      Args.hasFlag(OPT_faligned_allocation, OPT_fno_aligned_allocation,
                   Opts.AlignedAllocation);
  Opts.AlignedAllocationUnavailable =
      Opts.AlignedAllocation && Args.hasArg(OPT_aligned_alloc_unavailable);
  if (Args.hasArg(OPT_fconcepts_ts))
    Diags.Report(diag::warn_fe_concepts_ts_flag);
  Opts.MathErrno = !Opts.OpenCL && Args.hasArg(OPT_fmath_errno);
  Opts.LongDoubleSize = Args.hasArg(OPT_mlong_double_128)
                            ? 128
                            : Args.hasArg(OPT_mlong_double_64) ? 64 : 0;
#if INTEL_CUSTOMIZATION
  if (const Arg *A = Args.getLastArg(OPT_fintel_long_double_size_EQ)) {
    StringRef Value = A->getValue();
    if (Value == "128")
      Opts.LongDoubleSize = 128;
    else if (Value == "80")
      Opts.LongDoubleSize = 80;
    else if (Value == "64")
      Opts.LongDoubleSize = 64;
    else {
      Diags.Report(diag::err_drv_invalid_value) << A->getAsString(Args)
                                                << A->getValue();
    }
  }
#endif // INTEL_CUSTOMIZATION
  Opts.EnableAIXExtendedAltivecABI = Args.hasArg(OPT_mabi_EQ_vec_extabi);
  Opts.PICLevel = getLastArgIntValue(Args, OPT_pic_level, 0, Diags);
  Opts.DumpRecordLayouts = Opts.DumpRecordLayoutsSimple
                        || Args.hasArg(OPT_fdump_record_layouts);
  if (Opts.FastRelaxedMath)
    Opts.setDefaultFPContractMode(LangOptions::FPM_Fast);

#if INTEL_CUSTOMIZATION
  Opts.OpenCLForceVectorABI = Args.hasArg(OPT_fopencl_force_vector_abi);
  // Temporary internal option to enable new support. When ready just
  // switch default to true.
  Opts.IntelPragmaPrefetch =
      Args.hasFlag(OPT_fintel_pragma_prefetch, OPT_fno_intel_pragma_prefetch,
                   /*default=*/false);
#endif // INTEL_CUSTOMIZATION
  Opts.XLPragmaPack = Args.hasArg(OPT_fxl_pragma_pack);
  Opts.ModuleFeatures = Args.getAllArgValues(OPT_fmodule_feature);
  llvm::sort(Opts.ModuleFeatures);
  Opts.NativeHalfType |= Args.hasArg(OPT_fnative_half_type);
  Opts.NativeHalfArgsAndReturns |= Args.hasArg(OPT_fnative_half_arguments_and_returns);
  // Enable HalfArgsAndReturns if present in Args or if NativeHalfArgsAndReturns
  // is enabled.
  Opts.HalfArgsAndReturns = Args.hasArg(OPT_fallow_half_arguments_and_returns)
                            | Opts.NativeHalfArgsAndReturns;

  Opts.ArmSveVectorBits =
      getLastArgIntValue(Args, options::OPT_msve_vector_bits_EQ, 0, Diags);

  // __declspec is enabled by default for the PS4 by the driver, and also
  // enabled for Microsoft Extensions or Borland Extensions, here.
  //
  // FIXME: __declspec is also currently enabled for CUDA, but isn't really a
  // CUDA extension. However, it is required for supporting
  // __clang_cuda_builtin_vars.h, which uses __declspec(property). Once that has
  // been rewritten in terms of something more generic, remove the Opts.CUDA
  // term here.
  Opts.DeclSpecKeyword =
      Args.hasFlag(OPT_fdeclspec, OPT_fno_declspec,
                   (Opts.MicrosoftExt || Opts.Borland ||      // INTEL
                    Opts.CUDA || Opts.IntelCompat));          // INTEL

  // -mrtd option
  if (Arg *A = Args.getLastArg(OPT_mrtd)) {
    if (Opts.getDefaultCallingConv() != LangOptions::DCC_None)
      Diags.Report(diag::err_drv_argument_not_allowed_with)
          << A->getSpelling() << "-fdefault-calling-conv";
    else {
      if (T.getArch() != llvm::Triple::x86)
        Diags.Report(diag::err_drv_argument_not_allowed_with)
            << A->getSpelling() << T.getTriple();
      else
        Opts.setDefaultCallingConv(LangOptions::DCC_StdCall);
    }
  }

#if INTEL_CUSTOMIZATION
  // Check if -fopenmp is specified and set default version to 5.0.
  Opts.OpenMP = Args.hasArg(options::OPT_fopenmp) ? 50 : 0;
  Opts.OpenMPSimdOnly = false;
  Opts.OpenMPSimdDisabled = false;
  Opts.OpenMPTBBOnly = false;
  Opts.OpenMPTBBDisabled = false;
  if (Opts.IntelCompat) {
    if (Opts.OpenMP) {
      // OpenMP is enabled but we want to disable OpenMP subset
      Opts.OpenMPSimdDisabled = Args.hasArg(OPT_fno_openmp_simd);
      Opts.OpenMPTBBDisabled = Args.hasArg(OPT_fnointel_openmp_tbb);
    } else {
      Opts.OpenMPSimdOnly = Args.hasArg(OPT_fopenmp_simd);
      Opts.OpenMPTBBOnly = Args.hasArg(OPT_fintel_openmp_tbb);
      if (Opts.OpenMPSimdOnly || Opts.OpenMPTBBOnly)
        Opts.OpenMP = true;
    }
  }
#endif //INTEL_CUSTOMIZATION
#if INTEL_COLLAB
  Opts.OpenMPUseSingleElemArrayFuncs =
      Args.hasFlag(OPT_fopenmp_use_single_elem_array_funcs,
                   OPT_fno_openmp_use_single_elem_array_funcs,
                   /*default=*/true);
  Opts.OpenMPLateOutline =
      Opts.OpenMP && Args.hasArg(options::OPT_fopenmp_late_outline);
#endif // INTEL_COLLAB
#if INTEL_CUSTOMIZATION
  // Allow this spelling until removed from icx driver.
  if (!Opts.OpenMPLateOutline)
    Opts.OpenMPLateOutline =
        Opts.OpenMP && Args.hasArg(OPT_fintel_openmp_region);
  Opts.OpenMPLateOutlineTarget = !Args.hasArg(OPT_fno_intel_openmp_offload);
  Opts.OpenMPLateOutlineAtomic = Args.hasArg(OPT_fintel_openmp_region_atomic);

  Opts.OpenMPUseLLVMAtomic = Args.hasFlag(
          options::OPT_fintel_openmp_use_llvm_atomic,
          options::OPT_fno_intel_openmp_use_llvm_atomic);
  if (!Opts.OpenMPLateOutlineAllowUncollapsedLoops)
    Opts.OpenMPLateOutlineAllowUncollapsedLoops =
      Args.hasArg(OPT_fintel_openmp_region_late_collapsed_loops);
  if (Opts.OpenMPLateOutlineAllowUncollapsedLoops)
    Opts.OpenMPLateOutlineAllowUncollapsedLoops =
      !Args.hasArg(OPT_fintel_openmp_region_early_collapsed_loops);
  Opts.OpenMPStableFileID =
      Opts.OpenMP && Args.hasArg(options::OPT_fopenmp_stable_file_id);
#endif // INTEL_CUSTOMIZATION
#if INTEL_COLLAB
  if (Opts.OpenMPLateOutline && T.isSPIR())
      Opts.UseAutoOpenCLAddrSpaceForOpenMP = true;
#endif  // INTEL_COLLAB

  // Check if -fopenmp-simd is specified.
  bool IsSimdSpecified =
      Args.hasFlag(options::OPT_fopenmp_simd, options::OPT_fno_openmp_simd,
                   /*Default=*/false);
  Opts.OpenMPSimd = !Opts.OpenMP && IsSimdSpecified;
  Opts.OpenMPUseTLS =
#if INTEL_CUSTOMIZATION
      !Args.hasArg(options::OPT_fopenmp_threadprivate_legacy) &&
#endif  // INTEL_CUSTOMIZATION
      Opts.OpenMP && !Args.hasArg(options::OPT_fnoopenmp_use_tls);
  Opts.OpenMPIsDevice =
      Opts.OpenMP && Args.hasArg(options::OPT_fopenmp_is_device);
  Opts.OpenMPIRBuilder =
      Opts.OpenMP && Args.hasArg(options::OPT_fopenmp_enable_irbuilder);
  bool IsTargetSpecified =
      Opts.OpenMPIsDevice || Args.hasArg(options::OPT_fopenmp_targets_EQ);

  if (Opts.OpenMP || Opts.OpenMPSimd) {
    if (int Version = getLastArgIntValue(
            Args, OPT_fopenmp_version_EQ,
            (IsSimdSpecified || IsTargetSpecified) ? 50 : Opts.OpenMP, Diags))
      Opts.OpenMP = Version;
    // Provide diagnostic when a given target is not expected to be an OpenMP
    // device or host.
    if (!Opts.OpenMPIsDevice) {
      switch (T.getArch()) {
      default:
        break;
      // Add unsupported host targets here:
      case llvm::Triple::nvptx:
      case llvm::Triple::nvptx64:
        Diags.Report(diag::err_drv_omp_host_target_not_supported) << T.str();
        break;
      }
    }
  }

  // Set the flag to prevent the implementation from emitting device exception
  // handling code for those requiring so.
  if ((Opts.OpenMPIsDevice && (T.isNVPTX() || T.isAMDGCN())) ||
      Opts.OpenCLCPlusPlus) {
    Opts.Exceptions = 0;
    Opts.CXXExceptions = 0;
  }
  if (Opts.OpenMPIsDevice && T.isNVPTX()) {
    Opts.OpenMPCUDANumSMs =
        getLastArgIntValue(Args, options::OPT_fopenmp_cuda_number_of_sm_EQ,
                           Opts.OpenMPCUDANumSMs, Diags);
    Opts.OpenMPCUDABlocksPerSM =
        getLastArgIntValue(Args, options::OPT_fopenmp_cuda_blocks_per_sm_EQ,
                           Opts.OpenMPCUDABlocksPerSM, Diags);
    Opts.OpenMPCUDAReductionBufNum = getLastArgIntValue(
        Args, options::OPT_fopenmp_cuda_teams_reduction_recs_num_EQ,
        Opts.OpenMPCUDAReductionBufNum, Diags);
  }

  // Get the OpenMP target triples if any.
  if (Arg *A = Args.getLastArg(options::OPT_fopenmp_targets_EQ)) {
    enum ArchPtrSize { Arch16Bit, Arch32Bit, Arch64Bit };
    auto getArchPtrSize = [](const llvm::Triple &T) {
      if (T.isArch16Bit())
        return Arch16Bit;
      if (T.isArch32Bit())
        return Arch32Bit;
      assert(T.isArch64Bit() && "Expected 64-bit architecture");
      return Arch64Bit;
    };

    for (unsigned i = 0; i < A->getNumValues(); ++i) {
      llvm::Triple TT(A->getValue(i));

      if (TT.getArch() == llvm::Triple::UnknownArch ||
          !(TT.getArch() == llvm::Triple::aarch64 || TT.isPPC() ||
            TT.getArch() == llvm::Triple::nvptx ||
            TT.getArch() == llvm::Triple::nvptx64 ||
#if INTEL_CUSTOMIZATION
#if INTEL_FEATURE_CSA
            TT.getArch() == llvm::Triple::csa ||
#endif  // INTEL_FEATURE_CSA
#endif  // INTEL_CUSTOMIZATION
            TT.getArch() == llvm::Triple::amdgcn ||
            TT.getArch() == llvm::Triple::x86 ||
#if INTEL_COLLAB
            TT.getArch() == llvm::Triple::x86_64 ||
            TT.getArch() == llvm::Triple::spir ||
            TT.getArch() == llvm::Triple::spir64))
#else
            TT.getArch() == llvm::Triple::x86_64))
#endif // INTEL_COLLAB
        Diags.Report(diag::err_drv_invalid_omp_target) << A->getValue(i);
      else if (getArchPtrSize(T) != getArchPtrSize(TT))
        Diags.Report(diag::err_drv_incompatible_omp_arch)
            << A->getValue(i) << T.str();
      else
        Opts.OMPTargetTriples.push_back(TT);
    }
  }

  // Get OpenMP host file path if any and report if a non existent file is
  // found
  if (Arg *A = Args.getLastArg(options::OPT_fopenmp_host_ir_file_path)) {
    Opts.OMPHostIRFile = A->getValue();
    if (!llvm::sys::fs::exists(Opts.OMPHostIRFile))
      Diags.Report(diag::err_drv_omp_host_ir_file_not_found)
          << Opts.OMPHostIRFile;
  }

  // Set CUDA mode for OpenMP target NVPTX/AMDGCN if specified in options
  Opts.OpenMPCUDAMode = Opts.OpenMPIsDevice && (T.isNVPTX() || T.isAMDGCN()) &&
                        Args.hasArg(options::OPT_fopenmp_cuda_mode);

  // Set CUDA support for parallel execution of target regions for OpenMP target
  // NVPTX/AMDGCN if specified in options.
  Opts.OpenMPCUDATargetParallel =
      Opts.OpenMPIsDevice && (T.isNVPTX() || T.isAMDGCN()) &&
      Args.hasArg(options::OPT_fopenmp_cuda_parallel_target_regions);

  // Set CUDA mode for OpenMP target NVPTX/AMDGCN if specified in options
  Opts.OpenMPCUDAForceFullRuntime =
      Opts.OpenMPIsDevice && (T.isNVPTX() || T.isAMDGCN()) &&
      Args.hasArg(options::OPT_fopenmp_cuda_force_full_runtime);

  // Record whether the __DEPRECATED define was requested.
  Opts.Deprecated = Args.hasFlag(OPT_fdeprecated_macro,
                                 OPT_fno_deprecated_macro,
                                 Opts.Deprecated);

  // FIXME: Eliminate this dependency.
  unsigned Opt = getOptimizationLevel(Args, IK, Diags),
       OptSize = getOptimizationLevelSize(Args);
  Opts.Optimize = Opt != 0;
  Opts.OptimizeSize = OptSize != 0;

  // This is the __NO_INLINE__ define, which just depends on things like the
  // optimization level and -fno-inline, not actually whether the backend has
  // inlining enabled.
  Opts.NoInlineDefine = !Opts.Optimize;
  if (Arg *InlineArg = Args.getLastArg(
          options::OPT_finline_functions, options::OPT_finline_hint_functions,
          options::OPT_fno_inline_functions, options::OPT_fno_inline))
    if (InlineArg->getOption().matches(options::OPT_fno_inline))
      Opts.NoInlineDefine = true;

#if INTEL_CUSTOMIZATION
  Opts.HonorNaNCompares = Args.hasFlag(OPT_fhonor_nan_compares,
                                       OPT_fno_honor_nan_compares,
                                       false);
#endif // INTEL_CUSTOMIZATION

  if (Arg *A = Args.getLastArg(OPT_ffp_contract)) {
    StringRef Val = A->getValue();
    if (Val == "fast")
      Opts.setDefaultFPContractMode(LangOptions::FPM_Fast);
    else if (Val == "on")
      Opts.setDefaultFPContractMode(LangOptions::FPM_On);
    else if (Val == "off")
      Opts.setDefaultFPContractMode(LangOptions::FPM_Off);
    else if (Val == "fast-honor-pragmas")
      Opts.setDefaultFPContractMode(LangOptions::FPM_FastHonorPragmas);
    else
      Diags.Report(diag::err_drv_invalid_value) << A->getAsString(Args) << Val;
  }

  LangOptions::FPExceptionModeKind FPEB = LangOptions::FPE_Ignore;
  if (Arg *A = Args.getLastArg(OPT_ffp_exception_behavior_EQ)) {
    StringRef Val = A->getValue();
    if (Val.equals("ignore"))
      FPEB = LangOptions::FPE_Ignore;
    else if (Val.equals("maytrap"))
      FPEB = LangOptions::FPE_MayTrap;
    else if (Val.equals("strict"))
      FPEB = LangOptions::FPE_Strict;
    else
      Diags.Report(diag::err_drv_invalid_value) << A->getAsString(Args) << Val;
  }
  Opts.setFPExceptionMode(FPEB);

  // Parse -fsanitize= arguments.
  parseSanitizerKinds("-fsanitize=", Args.getAllArgValues(OPT_fsanitize_EQ),
                      Diags, Opts.Sanitize);
  std::vector<std::string> systemBlacklists =
      Args.getAllArgValues(OPT_fsanitize_system_blacklist);
  Opts.SanitizerBlacklistFiles.insert(Opts.SanitizerBlacklistFiles.end(),
                                      systemBlacklists.begin(),
                                      systemBlacklists.end());

  if (Arg *A = Args.getLastArg(OPT_fclang_abi_compat_EQ)) {
    Opts.setClangABICompat(LangOptions::ClangABI::Latest);

    StringRef Ver = A->getValue();
    std::pair<StringRef, StringRef> VerParts = Ver.split('.');
    unsigned Major, Minor = 0;

    // Check the version number is valid: either 3.x (0 <= x <= 9) or
    // y or y.0 (4 <= y <= current version).
    if (!VerParts.first.startswith("0") &&
        !VerParts.first.getAsInteger(10, Major) &&
        3 <= Major && Major <= CLANG_VERSION_MAJOR &&
        (Major == 3 ? VerParts.second.size() == 1 &&
                      !VerParts.second.getAsInteger(10, Minor)
                    : VerParts.first.size() == Ver.size() ||
                      VerParts.second == "0")) {
      // Got a valid version number.
      if (Major == 3 && Minor <= 8)
        Opts.setClangABICompat(LangOptions::ClangABI::Ver3_8);
      else if (Major <= 4)
        Opts.setClangABICompat(LangOptions::ClangABI::Ver4);
      else if (Major <= 6)
        Opts.setClangABICompat(LangOptions::ClangABI::Ver6);
      else if (Major <= 7)
        Opts.setClangABICompat(LangOptions::ClangABI::Ver7);
      else if (Major <= 9)
        Opts.setClangABICompat(LangOptions::ClangABI::Ver9);
      else if (Major <= 11)
        Opts.setClangABICompat(LangOptions::ClangABI::Ver11);
    } else if (Ver != "latest") {
      Diags.Report(diag::err_drv_invalid_value)
          << A->getAsString(Args) << A->getValue();
    }
  }

  if (Arg *A = Args.getLastArg(OPT_msign_return_address_EQ)) {
    StringRef SignScope = A->getValue();

    if (SignScope.equals_lower("none"))
      Opts.setSignReturnAddressScope(
          LangOptions::SignReturnAddressScopeKind::None);
    else if (SignScope.equals_lower("all"))
      Opts.setSignReturnAddressScope(
          LangOptions::SignReturnAddressScopeKind::All);
    else if (SignScope.equals_lower("non-leaf"))
      Opts.setSignReturnAddressScope(
          LangOptions::SignReturnAddressScopeKind::NonLeaf);
    else
      Diags.Report(diag::err_drv_invalid_value)
          << A->getAsString(Args) << SignScope;

    if (Arg *A = Args.getLastArg(OPT_msign_return_address_key_EQ)) {
      StringRef SignKey = A->getValue();
      if (!SignScope.empty() && !SignKey.empty()) {
        if (SignKey.equals_lower("a_key"))
          Opts.setSignReturnAddressKey(
              LangOptions::SignReturnAddressKeyKind::AKey);
        else if (SignKey.equals_lower("b_key"))
          Opts.setSignReturnAddressKey(
              LangOptions::SignReturnAddressKeyKind::BKey);
        else
          Diags.Report(diag::err_drv_invalid_value)
              << A->getAsString(Args) << SignKey;
      }
    }
  }

  std::string ThreadModel =
      std::string(Args.getLastArgValue(OPT_mthread_model, "posix"));
  if (ThreadModel != "posix" && ThreadModel != "single")
    Diags.Report(diag::err_drv_invalid_value)
        << Args.getLastArg(OPT_mthread_model)->getAsString(Args) << ThreadModel;
  Opts.setThreadModel(
      llvm::StringSwitch<LangOptions::ThreadModelKind>(ThreadModel)
          .Case("posix", LangOptions::ThreadModelKind::POSIX)
          .Case("single", LangOptions::ThreadModelKind::Single));
}

static bool isStrictlyPreprocessorAction(frontend::ActionKind Action) {
  switch (Action) {
  case frontend::ASTDeclList:
  case frontend::ASTDump:
  case frontend::ASTPrint:
  case frontend::ASTView:
  case frontend::EmitAssembly:
  case frontend::EmitBC:
  case frontend::EmitHTML:
  case frontend::EmitLLVM:
  case frontend::EmitLLVMOnly:
  case frontend::EmitCodeGenOnly:
  case frontend::EmitObj:
  case frontend::FixIt:
  case frontend::GenerateModule:
  case frontend::GenerateModuleInterface:
  case frontend::GenerateHeaderModule:
  case frontend::GeneratePCH:
  case frontend::GenerateInterfaceStubs:
  case frontend::ParseSyntaxOnly:
  case frontend::ModuleFileInfo:
  case frontend::VerifyPCH:
  case frontend::PluginAction:
  case frontend::RewriteObjC:
  case frontend::RewriteTest:
  case frontend::RunAnalysis:
  case frontend::TemplightDump:
  case frontend::MigrateSource:
    return false;

  case frontend::DumpCompilerOptions:
  case frontend::DumpRawTokens:
  case frontend::DumpTokens:
  case frontend::InitOnly:
  case frontend::PrintPreamble:
  case frontend::PrintPreprocessedInput:
  case frontend::RewriteMacros:
  case frontend::RunPreprocessorOnly:
  case frontend::PrintDependencyDirectivesSourceMinimizerOutput:
    return true;
  }
  llvm_unreachable("invalid frontend action");
}

static void ParsePreprocessorArgs(PreprocessorOptions &Opts, ArgList &Args,
                                  DiagnosticsEngine &Diags,
                                  frontend::ActionKind Action) {
#if INTEL_CUSTOMIZATION
  if (Args.hasArg(OPT_fintel_ms_compatibility))
      Opts.OutputFile = Args.getLastArgValue(OPT_o);
#endif // INTEL_CUSTOMIZATION

  Opts.PCHWithHdrStop = Args.hasArg(OPT_pch_through_hdrstop_create) ||
                        Args.hasArg(OPT_pch_through_hdrstop_use);
  Opts.AllowPCHWithCompilerErrors =
      Args.hasArg(OPT_fallow_pch_with_errors, OPT_fallow_pcm_with_errors);

  for (const auto *A : Args.filtered(OPT_error_on_deserialized_pch_decl))
    Opts.DeserializedPCHDeclsToErrorOn.insert(A->getValue());

  for (const auto &A : Args.getAllArgValues(OPT_fmacro_prefix_map_EQ)) {
    auto Split = StringRef(A).split('=');
    Opts.MacroPrefixMap.insert(
        {std::string(Split.first), std::string(Split.second)});
  }

  if (const Arg *A = Args.getLastArg(OPT_preamble_bytes_EQ)) {
    StringRef Value(A->getValue());
    size_t Comma = Value.find(',');
    unsigned Bytes = 0;
    unsigned EndOfLine = 0;

    if (Comma == StringRef::npos ||
        Value.substr(0, Comma).getAsInteger(10, Bytes) ||
        Value.substr(Comma + 1).getAsInteger(10, EndOfLine))
      Diags.Report(diag::err_drv_preamble_format);
    else {
      Opts.PrecompiledPreambleBytes.first = Bytes;
      Opts.PrecompiledPreambleBytes.second = (EndOfLine != 0);
    }
  }

  // Add the __CET__ macro if a CFProtection option is set.
  if (const Arg *A = Args.getLastArg(OPT_fcf_protection_EQ)) {
    StringRef Name = A->getValue();
    if (Name == "branch")
      Opts.addMacroDef("__CET__=1");
    else if (Name == "return")
      Opts.addMacroDef("__CET__=2");
    else if (Name == "full")
      Opts.addMacroDef("__CET__=3");
  }

  // Add macros from the command line.
  for (const auto *A : Args.filtered(OPT_D, OPT_U)) {
    if (A->getOption().matches(OPT_D))
      Opts.addMacroDef(A->getValue());
    else
      Opts.addMacroUndef(A->getValue());
  }

  // Add the ordered list of -includes.
  for (const auto *A : Args.filtered(OPT_include))
    Opts.Includes.emplace_back(A->getValue());

  for (const auto *A : Args.filtered(OPT_chain_include))
    Opts.ChainedIncludes.emplace_back(A->getValue());

  for (const auto *A : Args.filtered(OPT_remap_file)) {
    std::pair<StringRef, StringRef> Split = StringRef(A->getValue()).split(';');

    if (Split.second.empty()) {
      Diags.Report(diag::err_drv_invalid_remap_file) << A->getAsString(Args);
      continue;
    }

    Opts.addRemappedFile(Split.first, Split.second);
  }

  // Always avoid lexing editor placeholders when we're just running the
  // preprocessor as we never want to emit the
  // "editor placeholder in source file" error in PP only mode.
  if (isStrictlyPreprocessorAction(Action))
    Opts.LexEditorPlaceholders = false;
}

static void ParsePreprocessorOutputArgs(PreprocessorOutputOptions &Opts,
                                        ArgList &Args,
                                        frontend::ActionKind Action) {
  if (isStrictlyPreprocessorAction(Action))
    Opts.ShowCPP = !Args.hasArg(OPT_dM);
  else
    Opts.ShowCPP = 0;

  Opts.ShowMacros = Args.hasArg(OPT_dM) || Args.hasArg(OPT_dD);
}

static void ParseTargetArgs(TargetOptions &Opts, ArgList &Args,
                            DiagnosticsEngine &Diags) {
  Opts.AllowAMDGPUUnsafeFPAtomics =
      Args.hasFlag(options::OPT_munsafe_fp_atomics,
                   options::OPT_mno_unsafe_fp_atomics, false);
  if (Arg *A = Args.getLastArg(options::OPT_target_sdk_version_EQ)) {
    llvm::VersionTuple Version;
    if (Version.tryParse(A->getValue()))
      Diags.Report(diag::err_drv_invalid_value)
          << A->getAsString(Args) << A->getValue();
    else
      Opts.SDKVersion = Version;
  }
}

bool CompilerInvocation::CreateFromArgs(CompilerInvocation &Res,
                                        ArrayRef<const char *> CommandLineArgs,
                                        DiagnosticsEngine &Diags,
                                        const char *Argv0) {
  bool Success = true;

  // Parse the arguments.
  const OptTable &Opts = getDriverOptTable();
  const unsigned IncludedFlagsBitmask = options::CC1Option;
  unsigned MissingArgIndex, MissingArgCount;
  InputArgList Args = Opts.ParseArgs(CommandLineArgs, MissingArgIndex,
                                     MissingArgCount, IncludedFlagsBitmask);
  LangOptions &LangOpts = *Res.getLangOpts();

  // Check for missing argument error.
  if (MissingArgCount) {
    Diags.Report(diag::err_drv_missing_argument)
        << Args.getArgString(MissingArgIndex) << MissingArgCount;
    Success = false;
  }

  // Issue errors on unknown arguments.
  for (const auto *A : Args.filtered(OPT_UNKNOWN)) {
    auto ArgString = A->getAsString(Args);
    std::string Nearest;
    if (Opts.findNearest(ArgString, Nearest, IncludedFlagsBitmask) > 1)
      Diags.Report(diag::err_drv_unknown_argument) << ArgString;
    else
      Diags.Report(diag::err_drv_unknown_argument_with_suggestion)
          << ArgString << Nearest;
    Success = false;
  }

  Success &= Res.parseSimpleArgs(Args, Diags);

  Success &= ParseAnalyzerArgs(*Res.getAnalyzerOpts(), Args, Diags);
  ParseDependencyOutputArgs(Res.getDependencyOutputOpts(), Args);
  if (!Res.getDependencyOutputOpts().OutputFile.empty() &&
      Res.getDependencyOutputOpts().Targets.empty()) {
    Diags.Report(diag::err_fe_dependency_file_requires_MT);
    Success = false;
  }
  Success &= ParseDiagnosticArgs(Res.getDiagnosticOpts(), Args, &Diags,
                                 /*DefaultDiagColor=*/false);
  ParseCommentArgs(LangOpts.CommentOpts, Args);
  // FIXME: We shouldn't have to pass the DashX option around here
  InputKind DashX = ParseFrontendArgs(Res.getFrontendOpts(), Args, Diags,
                                      LangOpts.IsHeaderFile);
  ParseTargetArgs(Res.getTargetOpts(), Args, Diags);
  llvm::Triple T(Res.getTargetOpts().Triple);
  ParseHeaderSearchArgs(Res.getHeaderSearchOpts(), Args,
                        Res.getFileSystemOpts().WorkingDir);
  if (DashX.getFormat() == InputKind::Precompiled ||
      DashX.getLanguage() == Language::LLVM_IR) {
    // ObjCAAutoRefCount and Sanitize LangOpts are used to setup the
    // PassManager in BackendUtil.cpp. They need to be initializd no matter
    // what the input type is.
    if (Args.hasArg(OPT_fobjc_arc))
      LangOpts.ObjCAutoRefCount = 1;
    // PIClevel and PIELevel are needed during code generation and this should be
    // set regardless of the input type.
    LangOpts.PICLevel = getLastArgIntValue(Args, OPT_pic_level, 0, Diags);
    LangOpts.PIE = Args.hasArg(OPT_pic_is_pie);
    parseSanitizerKinds("-fsanitize=", Args.getAllArgValues(OPT_fsanitize_EQ),
                        Diags, LangOpts.Sanitize);
  } else {
    // Other LangOpts are only initialized when the input is not AST or LLVM IR.
    // FIXME: Should we really be calling this for an Language::Asm input?
    ParseLangArgs(LangOpts, Args, DashX, T, Res.getPreprocessorOpts().Includes,
                  Diags);
    if (Res.getFrontendOpts().ProgramAction == frontend::RewriteObjC)
      LangOpts.ObjCExceptions = 1;
    if (T.isOSDarwin() && DashX.isPreprocessed()) {
      // Supress the darwin-specific 'stdlibcxx-not-found' diagnostic for
      // preprocessed input as we don't expect it to be used with -std=libc++
      // anyway.
      Res.getDiagnosticOpts().Warnings.push_back("no-stdlibcxx-not-found");
    }
  }

  if (LangOpts.CUDA) {
    // During CUDA device-side compilation, the aux triple is the
    // triple used for host compilation.
    if (LangOpts.CUDAIsDevice)
      Res.getTargetOpts().HostTriple = Res.getFrontendOpts().AuxTriple;
  }

  // Set the triple of the host for OpenMP device compile.
  if (LangOpts.OpenMPIsDevice)
    Res.getTargetOpts().HostTriple = Res.getFrontendOpts().AuxTriple;

#if INTEL_CUSTOMIZATION
  // Set the triple of the host for SYCL device compile and HLS IntelFPGA
  // compile.
  if (LangOpts.SYCLIsDevice ||
      (LangOpts.HLS && T.getEnvironment() == llvm::Triple::IntelFPGA))
    Res.getTargetOpts().HostTriple = Res.getFrontendOpts().AuxTriple;
#endif // INTEL_CUSTOMIZATION

  Success &= ParseCodeGenArgs(Res.getCodeGenOpts(), Args, DashX, Diags, T,
                              Res.getFrontendOpts().OutputFile, LangOpts);

  // FIXME: Override value name discarding when asan or msan is used because the
  // backend passes depend on the name of the alloca in order to print out
  // names.
  Res.getCodeGenOpts().DiscardValueNames &=
      !LangOpts.Sanitize.has(SanitizerKind::Address) &&
      !LangOpts.Sanitize.has(SanitizerKind::KernelAddress) &&
      !LangOpts.Sanitize.has(SanitizerKind::Memory) &&
      !LangOpts.Sanitize.has(SanitizerKind::KernelMemory);

  ParsePreprocessorArgs(Res.getPreprocessorOpts(), Args, Diags,
                        Res.getFrontendOpts().ProgramAction);
  ParsePreprocessorOutputArgs(Res.getPreprocessorOutputOpts(), Args,
                              Res.getFrontendOpts().ProgramAction);

  // Turn on -Wspir-compat for SPIR target.
  if (T.isSPIR())
    Res.getDiagnosticOpts().Warnings.push_back("spir-compat");

  // If sanitizer is enabled, disable OPT_ffine_grained_bitfield_accesses.
  if (Res.getCodeGenOpts().FineGrainedBitfieldAccesses &&
      !Res.getLangOpts()->Sanitize.empty()) {
    Res.getCodeGenOpts().FineGrainedBitfieldAccesses = false;
    Diags.Report(diag::warn_drv_fine_grained_bitfield_accesses_ignored);
  }

  // Store the command-line for using in the CodeView backend.
  Res.getCodeGenOpts().Argv0 = Argv0;
  Res.getCodeGenOpts().CommandLineArgs = CommandLineArgs;

  FixupInvocation(Res, Diags, Args);

  return Success;
}

std::string CompilerInvocation::getModuleHash() const {
  // Note: For QoI reasons, the things we use as a hash here should all be
  // dumped via the -module-info flag.
  using llvm::hash_code;
  using llvm::hash_value;
  using llvm::hash_combine;
  using llvm::hash_combine_range;

  // Start the signature with the compiler version.
  // FIXME: We'd rather use something more cryptographically sound than
  // CityHash, but this will do for now.
  hash_code code = hash_value(getClangFullRepositoryVersion());

  // Also include the serialization version, in case LLVM_APPEND_VC_REV is off
  // and getClangFullRepositoryVersion() doesn't include git revision.
  code = hash_combine(code, serialization::VERSION_MAJOR,
                      serialization::VERSION_MINOR);

  // Extend the signature with the language options
#define LANGOPT(Name, Bits, Default, Description) \
   code = hash_combine(code, LangOpts->Name);
#define ENUM_LANGOPT(Name, Type, Bits, Default, Description) \
  code = hash_combine(code, static_cast<unsigned>(LangOpts->get##Name()));
#define BENIGN_LANGOPT(Name, Bits, Default, Description)
#define BENIGN_ENUM_LANGOPT(Name, Type, Bits, Default, Description)
#include "clang/Basic/LangOptions.def"

  for (StringRef Feature : LangOpts->ModuleFeatures)
    code = hash_combine(code, Feature);

  code = hash_combine(code, LangOpts->ObjCRuntime);
  const auto &BCN = LangOpts->CommentOpts.BlockCommandNames;
  code = hash_combine(code, hash_combine_range(BCN.begin(), BCN.end()));

  // Extend the signature with the target options.
  code = hash_combine(code, TargetOpts->Triple, TargetOpts->CPU,
                      TargetOpts->TuneCPU, TargetOpts->ABI);
  for (const auto &FeatureAsWritten : TargetOpts->FeaturesAsWritten)
    code = hash_combine(code, FeatureAsWritten);

  // Extend the signature with preprocessor options.
  const PreprocessorOptions &ppOpts = getPreprocessorOpts();
  const HeaderSearchOptions &hsOpts = getHeaderSearchOpts();
  code = hash_combine(code, ppOpts.UsePredefines, ppOpts.DetailedRecord);

  for (const auto &I : getPreprocessorOpts().Macros) {
    // If we're supposed to ignore this macro for the purposes of modules,
    // don't put it into the hash.
    if (!hsOpts.ModulesIgnoreMacros.empty()) {
      // Check whether we're ignoring this macro.
      StringRef MacroDef = I.first;
      if (hsOpts.ModulesIgnoreMacros.count(
              llvm::CachedHashString(MacroDef.split('=').first)))
        continue;
    }

    code = hash_combine(code, I.first, I.second);
  }

  // Extend the signature with the sysroot and other header search options.
  code = hash_combine(code, hsOpts.Sysroot,
                      hsOpts.ModuleFormat,
                      hsOpts.UseDebugInfo,
                      hsOpts.UseBuiltinIncludes,
                      hsOpts.UseStandardSystemIncludes,
                      hsOpts.UseStandardCXXIncludes,
                      hsOpts.UseLibcxx,
                      hsOpts.ModulesValidateDiagnosticOptions);
  code = hash_combine(code, hsOpts.ResourceDir);

  if (hsOpts.ModulesStrictContextHash) {
    hash_code SHPC = hash_combine_range(hsOpts.SystemHeaderPrefixes.begin(),
                                        hsOpts.SystemHeaderPrefixes.end());
    hash_code UEC = hash_combine_range(hsOpts.UserEntries.begin(),
                                       hsOpts.UserEntries.end());
    code = hash_combine(code, hsOpts.SystemHeaderPrefixes.size(), SHPC,
                        hsOpts.UserEntries.size(), UEC);

    const DiagnosticOptions &diagOpts = getDiagnosticOpts();
    #define DIAGOPT(Name, Bits, Default) \
      code = hash_combine(code, diagOpts.Name);
    #define ENUM_DIAGOPT(Name, Type, Bits, Default) \
      code = hash_combine(code, diagOpts.get##Name());
    #include "clang/Basic/DiagnosticOptions.def"
    #undef DIAGOPT
    #undef ENUM_DIAGOPT
  }

  // Extend the signature with the user build path.
  code = hash_combine(code, hsOpts.ModuleUserBuildPath);

  // Extend the signature with the module file extensions.
  const FrontendOptions &frontendOpts = getFrontendOpts();
  for (const auto &ext : frontendOpts.ModuleFileExtensions) {
    code = ext->hashExtension(code);
  }

  // When compiling with -gmodules, also hash -fdebug-prefix-map as it
  // affects the debug info in the PCM.
  if (getCodeGenOpts().DebugTypeExtRefs)
    for (const auto &KeyValue : getCodeGenOpts().DebugPrefixMap)
      code = hash_combine(code, KeyValue.first, KeyValue.second);

  // Extend the signature with the enabled sanitizers, if at least one is
  // enabled. Sanitizers which cannot affect AST generation aren't hashed.
  SanitizerSet SanHash = LangOpts->Sanitize;
  SanHash.clear(getPPTransparentSanitizers());
  if (!SanHash.empty())
    code = hash_combine(code, SanHash.Mask);

  return llvm::APInt(64, code).toString(36, /*Signed=*/false);
}

void CompilerInvocation::generateCC1CommandLine(
    SmallVectorImpl<const char *> &Args, StringAllocator SA) const {
  // Capture the extracted value as a lambda argument to avoid potential issues
  // with lifetime extension of the reference.
#define GENERATE_OPTION_WITH_MARSHALLING(                                      \
    ARGS, STRING_ALLOCATOR, KIND, FLAGS, SPELLING, ALWAYS_EMIT, KEYPATH,       \
    DEFAULT_VALUE, IMPLIED_CHECK, IMPLIED_VALUE, DENORMALIZER, EXTRACTOR,      \
    TABLE_INDEX)                                                               \
  if ((FLAGS)&options::CC1Option) {                                            \
    [&](const auto &Extracted) {                                               \
      if (ALWAYS_EMIT ||                                                       \
          (Extracted !=                                                        \
           static_cast<decltype(KEYPATH)>((IMPLIED_CHECK) ? (IMPLIED_VALUE)    \
                                                          : (DEFAULT_VALUE)))) \
        DENORMALIZER(ARGS, SPELLING, STRING_ALLOCATOR, Option::KIND##Class,    \
                     TABLE_INDEX, Extracted);                                  \
    }(EXTRACTOR(KEYPATH));                                                     \
  }

#define OPTION_WITH_MARSHALLING(                                               \
    PREFIX_TYPE, NAME, ID, KIND, GROUP, ALIAS, ALIASARGS, FLAGS, PARAM,        \
    HELPTEXT, METAVAR, VALUES, SPELLING, SHOULD_PARSE, ALWAYS_EMIT, KEYPATH,   \
    DEFAULT_VALUE, IMPLIED_CHECK, IMPLIED_VALUE, NORMALIZER, DENORMALIZER,     \
    MERGER, EXTRACTOR, TABLE_INDEX)                                            \
  GENERATE_OPTION_WITH_MARSHALLING(Args, SA, KIND, FLAGS, SPELLING,            \
                                   ALWAYS_EMIT, this->KEYPATH, DEFAULT_VALUE,  \
                                   IMPLIED_CHECK, IMPLIED_VALUE, DENORMALIZER, \
                                   EXTRACTOR, TABLE_INDEX)

#define DIAG_OPTION_WITH_MARSHALLING OPTION_WITH_MARSHALLING
#define LANG_OPTION_WITH_MARSHALLING OPTION_WITH_MARSHALLING
#define CODEGEN_OPTION_WITH_MARSHALLING OPTION_WITH_MARSHALLING

#include "clang/Driver/Options.inc"

#undef CODEGEN_OPTION_WITH_MARSHALLING
#undef LANG_OPTION_WITH_MARSHALLING
#undef DIAG_OPTION_WITH_MARSHALLING
#undef OPTION_WITH_MARSHALLING
#undef GENERATE_OPTION_WITH_MARSHALLING

  GenerateLangArgs(*LangOpts, Args, SA);
}

IntrusiveRefCntPtr<llvm::vfs::FileSystem>
clang::createVFSFromCompilerInvocation(const CompilerInvocation &CI,
                                       DiagnosticsEngine &Diags) {
  return createVFSFromCompilerInvocation(CI, Diags,
                                         llvm::vfs::getRealFileSystem());
}

#if INTEL_CUSTOMIZATION
using CreateLibraryFileSystem = llvm::vfs::FileSystem *(*)(void);
#endif // INTEL_CUSTOMIZATION

IntrusiveRefCntPtr<llvm::vfs::FileSystem>
clang::createVFSFromCompilerInvocation(
    const CompilerInvocation &CI, DiagnosticsEngine &Diags,
    IntrusiveRefCntPtr<llvm::vfs::FileSystem> BaseFS) {
#if INTEL_CUSTOMIZATION
  if (CI.getHeaderSearchOpts().VFSOverlayFiles.empty() &&
      CI.getHeaderSearchOpts().VFSOverlayLibs.empty())
#endif // INTEL_CUSTOMIZATION
    return BaseFS;

  IntrusiveRefCntPtr<llvm::vfs::FileSystem> Result = BaseFS;
  // earlier vfs files are on the bottom
  for (const auto &File : CI.getHeaderSearchOpts().VFSOverlayFiles) {
    llvm::ErrorOr<std::unique_ptr<llvm::MemoryBuffer>> Buffer =
        Result->getBufferForFile(File);
    if (!Buffer) {
      Diags.Report(diag::err_missing_vfs_overlay_file) << File;
      continue;
    }

    IntrusiveRefCntPtr<llvm::vfs::FileSystem> FS = llvm::vfs::getVFSFromYAML(
        std::move(Buffer.get()), /*DiagHandler*/ nullptr, File,
        /*DiagContext*/ nullptr, Result);
    if (!FS) {
      Diags.Report(diag::err_invalid_vfs_overlay) << File;
      continue;
    }

    Result = FS;
  }

#if INTEL_CUSTOMIZATION
  if (!CI.getHeaderSearchOpts().VFSOverlayLibs.empty()) {
    IntrusiveRefCntPtr<llvm::vfs::OverlayFileSystem> Overlay(
        new llvm::vfs::OverlayFileSystem(Result));

    Result = Overlay;

    // Load shared libraries that provide a VFS.
    for (const auto &LibFile : CI.getHeaderSearchOpts().VFSOverlayLibs) {
      std::string Error;
      auto Lib = llvm::sys::DynamicLibrary::getPermanentLibrary(
          LibFile.c_str(), &Error);
      if (!Lib.isValid()) {
        Diags.Report(diag::err_unable_to_load_vfs_overlay) << LibFile << Error;
        continue;
      }

      auto *CreateFS =
          reinterpret_cast<CreateLibraryFileSystem>(
              reinterpret_cast<intptr_t>(
                  Lib.getAddressOfSymbol("__clang_create_vfs")));

      if (!CreateFS) {
        Diags.Report(diag::err_unable_to_load_vfs_overlay)
            << LibFile << "'__clang_create_vfs' function was not found";
        continue;
      }

      IntrusiveRefCntPtr<llvm::vfs::FileSystem> FS = CreateFS();
      if (!FS) {
        Diags.Report(diag::err_invalid_vfs_overlay) << LibFile;
        continue;
      }

      Overlay->pushOverlay(FS);
    }
  }
#endif // INTEL_CUSTOMIZATION

  return Result;
}<|MERGE_RESOLUTION|>--- conflicted
+++ resolved
@@ -930,12 +930,8 @@
                                           InputKind IK,
                                           DiagnosticsEngine &Diags,
                                           const llvm::Triple &T,
-<<<<<<< HEAD
-                                          const std::string &OutputFile) {
-=======
                                           const std::string &OutputFile,
                                           const LangOptions &LangOptsRef) {
->>>>>>> b24fc16e
   bool Success = true;
 
   unsigned OptimizationLevel = getOptimizationLevel(Args, IK, Diags);
@@ -950,14 +946,13 @@
   }
   Opts.OptimizationLevel = OptimizationLevel;
 
-<<<<<<< HEAD
 #if INTEL_CUSTOMIZATION
   Opts.DisableIntelProprietaryOpts = Args.hasArg(
     OPT_disable_intel_proprietary_opts);
   Opts.IntelAdvancedOptim = Args.hasArg(OPT_fintel_advanced_optim);
   Opts.DisableCpuDispatchIFuncs = Args.hasArg(OPT_disable_cpudispatch_ifuncs);
 #endif // INTEL_CUSTOMIZATION
-=======
+
   // The key paths of codegen options defined in Options.td start with
   // "CodeGenOpts.". Let's provide the expected variable name and type.
   CodeGenOptions &CodeGenOpts = Opts;
@@ -976,7 +971,6 @@
                                 MERGER, TABLE_INDEX)
 #include "clang/Driver/Options.inc"
 #undef CODEGEN_OPTION_WITH_MARSHALLING
->>>>>>> b24fc16e
 
   // At O0 we want to fully disable inlining outside of cases marked with
   // 'alwaysinline' that are required for correctness.
