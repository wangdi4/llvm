--- conflicted
+++ resolved
@@ -2333,14 +2333,13 @@
   for (const auto *A : Args.filtered(OPT_ivfsoverlay))
     Opts.AddVFSOverlayFile(A->getValue());
 
-<<<<<<< HEAD
 #if INTEL_CUSTOMIZATION
   if (const Arg *A = Args.getLastArg(OPT_header_base_path))
     Opts.HeaderBasePath = A->getValue();
   for (const auto *A : Args.filtered(OPT_ivfsoverlay_lib))
     Opts.AddVFSOverlayLib(A->getValue());
 #endif // INTEL_CUSTOMIZATION
-=======
+
   return Success;
 }
 
@@ -2365,7 +2364,6 @@
         Res.HeaderSearchOpts.swap(DummyOpts);
       },
       Res, Args, Diags, "HeaderSearchOptions");
->>>>>>> 225ccf0c
 }
 
 void CompilerInvocation::setLangDefaults(LangOptions &Opts, InputKind IK,
