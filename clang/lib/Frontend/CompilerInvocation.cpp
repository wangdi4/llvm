//===- CompilerInvocation.cpp ---------------------------------------------===//
//
// Part of the LLVM Project, under the Apache License v2.0 with LLVM Exceptions.
// See https://llvm.org/LICENSE.txt for license information.
// SPDX-License-Identifier: Apache-2.0 WITH LLVM-exception
//
//===----------------------------------------------------------------------===//

#include "clang/Frontend/CompilerInvocation.h"
#include "TestModuleFileExtension.h"
#include "clang/Basic/Builtins.h"
#include "clang/Basic/CharInfo.h"
#include "clang/Basic/CodeGenOptions.h"
#include "clang/Basic/CommentOptions.h"
#include "clang/Basic/DebugInfoOptions.h"
#include "clang/Basic/Diagnostic.h"
#include "clang/Basic/DiagnosticDriver.h"
#include "clang/Basic/DiagnosticOptions.h"
#include "clang/Basic/FileSystemOptions.h"
#include "clang/Basic/LLVM.h"
#include "clang/Basic/LangOptions.h"
#include "clang/Basic/LangStandard.h"
#include "clang/Basic/ObjCRuntime.h"
#include "clang/Basic/Sanitizers.h"
#include "clang/Basic/SourceLocation.h"
#include "clang/Basic/TargetOptions.h"
#include "clang/Basic/Version.h"
#include "clang/Basic/Visibility.h"
#include "clang/Basic/XRayInstr.h"
#include "clang/Config/config.h"
#include "clang/Driver/Driver.h"
#include "clang/Driver/DriverDiagnostic.h"
#include "clang/Driver/Options.h"
#include "clang/Frontend/CommandLineSourceLoc.h"
#include "clang/Frontend/DependencyOutputOptions.h"
#include "clang/Frontend/FrontendDiagnostic.h"
#include "clang/Frontend/FrontendOptions.h"
#include "clang/Frontend/FrontendPluginRegistry.h"
#include "clang/Frontend/MigratorOptions.h"
#include "clang/Frontend/PreprocessorOutputOptions.h"
#include "clang/Frontend/Utils.h"
#include "clang/Lex/HeaderSearchOptions.h"
#include "clang/Lex/PreprocessorOptions.h"
#include "clang/Sema/CodeCompleteOptions.h"
#include "clang/Serialization/ASTBitCodes.h"
#include "clang/Serialization/ModuleFileExtension.h"
#include "clang/StaticAnalyzer/Core/AnalyzerOptions.h"
#include "llvm/ADT/APInt.h"
#include "llvm/ADT/ArrayRef.h"
#include "llvm/ADT/CachedHashString.h"
#include "llvm/ADT/FloatingPointMode.h"
#include "llvm/ADT/Hashing.h"
#include "llvm/ADT/None.h"
#include "llvm/ADT/Optional.h"
#include "llvm/ADT/SmallString.h"
#include "llvm/ADT/SmallVector.h"
#include "llvm/ADT/StringRef.h"
#include "llvm/ADT/StringSwitch.h"
#include "llvm/ADT/Triple.h"
#include "llvm/ADT/Twine.h"
#include "llvm/Config/llvm-config.h"
#include "llvm/IR/DebugInfoMetadata.h"
#include "llvm/Linker/Linker.h"
#include "llvm/MC/MCTargetOptions.h"
#include "llvm/Option/Arg.h"
#include "llvm/Option/ArgList.h"
#include "llvm/Option/OptSpecifier.h"
#include "llvm/Option/OptTable.h"
#include "llvm/Option/Option.h"
#include "llvm/ProfileData/InstrProfReader.h"
#include "llvm/Remarks/HotnessThresholdParser.h"
#include "llvm/Support/CodeGen.h"
#include "llvm/Support/Compiler.h"
#if INTEL_CUSTOMIZATION
#include "llvm/Support/DynamicLibrary.h"
#endif // INTEL_CUSTOMIZATION
#include "llvm/Support/Error.h"
#include "llvm/Support/ErrorHandling.h"
#include "llvm/Support/ErrorOr.h"
#include "llvm/Support/FileSystem.h"
#include "llvm/Support/Host.h"
#include "llvm/Support/MathExtras.h"
#include "llvm/Support/MemoryBuffer.h"
#include "llvm/Support/Path.h"
#include "llvm/Support/Process.h"
#include "llvm/Support/Regex.h"
#include "llvm/Support/VersionTuple.h"
#include "llvm/Support/VirtualFileSystem.h"
#include "llvm/Support/raw_ostream.h"
#include "llvm/Target/TargetOptions.h"
#include <algorithm>
#include <atomic>
#include <cassert>
#include <cstddef>
#include <cstring>
#include <memory>
#include <string>
#include <tuple>
#include <type_traits>
#include <utility>
#include <vector>

using namespace clang;
using namespace driver;
using namespace options;
using namespace llvm::opt;

//===----------------------------------------------------------------------===//
// Initialization.
//===----------------------------------------------------------------------===//

CompilerInvocationBase::CompilerInvocationBase()
    : LangOpts(new LangOptions()), TargetOpts(new TargetOptions()),
      DiagnosticOpts(new DiagnosticOptions()),
      HeaderSearchOpts(new HeaderSearchOptions()),
      PreprocessorOpts(new PreprocessorOptions()) {}

CompilerInvocationBase::CompilerInvocationBase(const CompilerInvocationBase &X)
    : LangOpts(new LangOptions(*X.getLangOpts())),
      TargetOpts(new TargetOptions(X.getTargetOpts())),
      DiagnosticOpts(new DiagnosticOptions(X.getDiagnosticOpts())),
      HeaderSearchOpts(new HeaderSearchOptions(X.getHeaderSearchOpts())),
      PreprocessorOpts(new PreprocessorOptions(X.getPreprocessorOpts())) {}

CompilerInvocationBase::~CompilerInvocationBase() = default;

//===----------------------------------------------------------------------===//
// Normalizers
//===----------------------------------------------------------------------===//

#define SIMPLE_ENUM_VALUE_TABLE
#include "clang/Driver/Options.inc"
#undef SIMPLE_ENUM_VALUE_TABLE

static llvm::Optional<bool> normalizeSimpleFlag(OptSpecifier Opt,
                                                unsigned TableIndex,
                                                const ArgList &Args,
                                                DiagnosticsEngine &Diags) {
  if (Args.hasArg(Opt))
    return true;
  return None;
}

static Optional<bool> normalizeSimpleNegativeFlag(OptSpecifier Opt, unsigned,
                                                  const ArgList &Args,
                                                  DiagnosticsEngine &) {
  if (Args.hasArg(Opt))
    return false;
  return None;
}

/// The tblgen-erated code passes in a fifth parameter of an arbitrary type, but
/// denormalizeSimpleFlags never looks at it. Avoid bloating compile-time with
/// unnecessary template instantiations and just ignore it with a variadic
/// argument.
static void denormalizeSimpleFlag(SmallVectorImpl<const char *> &Args,
                                  const char *Spelling,
                                  CompilerInvocation::StringAllocator,
                                  Option::OptionClass, unsigned, /*T*/...) {
  Args.push_back(Spelling);
}

namespace {
template <typename T> struct FlagToValueNormalizer {
  T Value;

  Optional<T> operator()(OptSpecifier Opt, unsigned, const ArgList &Args,
                         DiagnosticsEngine &) {
    if (Args.hasArg(Opt))
      return Value;
    return None;
  }
};
} // namespace

template <typename T> static constexpr bool is_int_convertible() {
  return sizeof(T) <= sizeof(uint64_t) &&
         std::is_trivially_constructible<T, uint64_t>::value &&
         std::is_trivially_constructible<uint64_t, T>::value;
}

template <typename T, std::enable_if_t<is_int_convertible<T>(), bool> = false>
static FlagToValueNormalizer<uint64_t> makeFlagToValueNormalizer(T Value) {
  return FlagToValueNormalizer<uint64_t>{Value};
}

template <typename T, std::enable_if_t<!is_int_convertible<T>(), bool> = false>
static FlagToValueNormalizer<T> makeFlagToValueNormalizer(T Value) {
  return FlagToValueNormalizer<T>{std::move(Value)};
}

static auto makeBooleanOptionNormalizer(bool Value, bool OtherValue,
                                        OptSpecifier OtherOpt) {
  return [Value, OtherValue, OtherOpt](OptSpecifier Opt, unsigned,
                                       const ArgList &Args,
                                       DiagnosticsEngine &) -> Optional<bool> {
    if (const Arg *A = Args.getLastArg(Opt, OtherOpt)) {
      return A->getOption().matches(Opt) ? Value : OtherValue;
    }
    return None;
  };
}

static auto makeBooleanOptionDenormalizer(bool Value) {
  return [Value](SmallVectorImpl<const char *> &Args, const char *Spelling,
                 CompilerInvocation::StringAllocator, Option::OptionClass,
                 unsigned, bool KeyPath) {
    if (KeyPath == Value)
      Args.push_back(Spelling);
  };
}

static void denormalizeStringImpl(SmallVectorImpl<const char *> &Args,
                                  const char *Spelling,
                                  CompilerInvocation::StringAllocator SA,
                                  Option::OptionClass OptClass, unsigned,
                                  Twine Value) {
  switch (OptClass) {
  case Option::SeparateClass:
  case Option::JoinedOrSeparateClass:
    Args.push_back(Spelling);
    Args.push_back(SA(Value));
    break;
  case Option::JoinedClass:
    Args.push_back(SA(Twine(Spelling) + Value));
    break;
  default:
    llvm_unreachable("Cannot denormalize an option with option class "
                     "incompatible with string denormalization.");
  }
}

template <typename T>
static void
denormalizeString(SmallVectorImpl<const char *> &Args, const char *Spelling,
                  CompilerInvocation::StringAllocator SA,
                  Option::OptionClass OptClass, unsigned TableIndex, T Value) {
  denormalizeStringImpl(Args, Spelling, SA, OptClass, TableIndex, Twine(Value));
}

static Optional<SimpleEnumValue>
findValueTableByName(const SimpleEnumValueTable &Table, StringRef Name) {
  for (int I = 0, E = Table.Size; I != E; ++I)
    if (Name == Table.Table[I].Name)
      return Table.Table[I];

  return None;
}

static Optional<SimpleEnumValue>
findValueTableByValue(const SimpleEnumValueTable &Table, unsigned Value) {
  for (int I = 0, E = Table.Size; I != E; ++I)
    if (Value == Table.Table[I].Value)
      return Table.Table[I];

  return None;
}

static llvm::Optional<unsigned> normalizeSimpleEnum(OptSpecifier Opt,
                                                    unsigned TableIndex,
                                                    const ArgList &Args,
                                                    DiagnosticsEngine &Diags) {
  assert(TableIndex < SimpleEnumValueTablesSize);
  const SimpleEnumValueTable &Table = SimpleEnumValueTables[TableIndex];

  auto *Arg = Args.getLastArg(Opt);
  if (!Arg)
    return None;

  StringRef ArgValue = Arg->getValue();
  if (auto MaybeEnumVal = findValueTableByName(Table, ArgValue))
    return MaybeEnumVal->Value;

  Diags.Report(diag::err_drv_invalid_value)
      << Arg->getAsString(Args) << ArgValue;
  return None;
}

static void denormalizeSimpleEnumImpl(SmallVectorImpl<const char *> &Args,
                                      const char *Spelling,
                                      CompilerInvocation::StringAllocator SA,
                                      Option::OptionClass OptClass,
                                      unsigned TableIndex, unsigned Value) {
  assert(TableIndex < SimpleEnumValueTablesSize);
  const SimpleEnumValueTable &Table = SimpleEnumValueTables[TableIndex];
  if (auto MaybeEnumVal = findValueTableByValue(Table, Value)) {
    denormalizeString(Args, Spelling, SA, OptClass, TableIndex,
                      MaybeEnumVal->Name);
  } else {
    llvm_unreachable("The simple enum value was not correctly defined in "
                     "the tablegen option description");
  }
}

template <typename T>
static void denormalizeSimpleEnum(SmallVectorImpl<const char *> &Args,
                                  const char *Spelling,
                                  CompilerInvocation::StringAllocator SA,
                                  Option::OptionClass OptClass,
                                  unsigned TableIndex, T Value) {
  return denormalizeSimpleEnumImpl(Args, Spelling, SA, OptClass, TableIndex,
                                   static_cast<unsigned>(Value));
}

static Optional<std::string> normalizeString(OptSpecifier Opt, int TableIndex,
                                             const ArgList &Args,
                                             DiagnosticsEngine &Diags) {
  auto *Arg = Args.getLastArg(Opt);
  if (!Arg)
    return None;
  return std::string(Arg->getValue());
}

template <typename IntTy>
static Optional<IntTy> normalizeStringIntegral(OptSpecifier Opt, int,
                                               const ArgList &Args,
                                               DiagnosticsEngine &Diags) {
  auto *Arg = Args.getLastArg(Opt);
  if (!Arg)
    return None;
  IntTy Res;
  if (StringRef(Arg->getValue()).getAsInteger(0, Res)) {
    Diags.Report(diag::err_drv_invalid_int_value)
        << Arg->getAsString(Args) << Arg->getValue();
  }
  return Res;
}

static Optional<std::string> normalizeTriple(OptSpecifier Opt, int TableIndex,
                                             const ArgList &Args,
                                             DiagnosticsEngine &Diags) {
  auto *Arg = Args.getLastArg(Opt);
  if (!Arg)
    return None;
  return llvm::Triple::normalize(Arg->getValue());
}

template <typename T, typename U>
static T mergeForwardValue(T KeyPath, U Value) {
  return static_cast<T>(Value);
}

template <typename T, typename U> static T mergeMaskValue(T KeyPath, U Value) {
  return KeyPath | Value;
}

template <typename T> static T extractForwardValue(T KeyPath) {
  return KeyPath;
}

template <typename T, typename U, U Value>
static T extractMaskValue(T KeyPath) {
  return KeyPath & Value;
}

static void FixupInvocation(CompilerInvocation &Invocation,
                            DiagnosticsEngine &Diags,
                            const InputArgList &Args) {
  LangOptions &LangOpts = *Invocation.getLangOpts();
  DiagnosticOptions &DiagOpts = Invocation.getDiagnosticOpts();
  CodeGenOptions &CodeGenOpts = Invocation.getCodeGenOpts();
  TargetOptions &TargetOpts = Invocation.getTargetOpts();
  FrontendOptions &FrontendOpts = Invocation.getFrontendOpts();
  CodeGenOpts.XRayInstrumentFunctions = LangOpts.XRayInstrument;
  CodeGenOpts.XRayAlwaysEmitCustomEvents = LangOpts.XRayAlwaysEmitCustomEvents;
  CodeGenOpts.XRayAlwaysEmitTypedEvents = LangOpts.XRayAlwaysEmitTypedEvents;
  CodeGenOpts.DisableFree = FrontendOpts.DisableFree;
  FrontendOpts.GenerateGlobalModuleIndex = FrontendOpts.UseGlobalModuleIndex;

  LangOpts.ForceEmitVTables = CodeGenOpts.ForceEmitVTables;
  LangOpts.SpeculativeLoadHardening = CodeGenOpts.SpeculativeLoadHardening;
  LangOpts.CurrentModule = LangOpts.ModuleName;

  llvm::sys::Process::UseANSIEscapeCodes(DiagOpts.UseANSIEscapeCodes);

  llvm::Triple T(TargetOpts.Triple);
  llvm::Triple::ArchType Arch = T.getArch();

  if (LangOpts.getExceptionHandling() != llvm::ExceptionHandling::None &&
      T.isWindowsMSVCEnvironment())
    Diags.Report(diag::err_fe_invalid_exception_model)
        << static_cast<unsigned>(LangOpts.getExceptionHandling()) << T.str();

  if (LangOpts.AppleKext && !LangOpts.CPlusPlus)
    Diags.Report(diag::warn_c_kext);

  if (LangOpts.NewAlignOverride &&
      !llvm::isPowerOf2_32(LangOpts.NewAlignOverride)) {
    Arg *A = Args.getLastArg(OPT_fnew_alignment_EQ);
    Diags.Report(diag::err_fe_invalid_alignment)
        << A->getAsString(Args) << A->getValue();
    LangOpts.NewAlignOverride = 0;
  }

  if (Arg *A = Args.getLastArg(OPT_fdefault_calling_conv_EQ)) {
    auto DefaultCC = LangOpts.getDefaultCallingConv();

    bool emitError = (DefaultCC == LangOptions::DCC_FastCall ||
                      DefaultCC == LangOptions::DCC_StdCall) &&
                     Arch != llvm::Triple::x86;
    emitError |= (DefaultCC == LangOptions::DCC_VectorCall ||
                  DefaultCC == LangOptions::DCC_RegCall) &&
                 !T.isX86();
    if (emitError)
      Diags.Report(diag::err_drv_argument_not_allowed_with)
          << A->getSpelling() << T.getTriple();
  }

  if (!CodeGenOpts.ProfileRemappingFile.empty() && CodeGenOpts.LegacyPassManager)
    Diags.Report(diag::err_drv_argument_only_allowed_with)
        << Args.getLastArg(OPT_fprofile_remapping_file_EQ)->getAsString(Args)
        << "-fno-legacy-pass-manager";
}

//===----------------------------------------------------------------------===//
// Deserialization (from args)
//===----------------------------------------------------------------------===//

static unsigned getOptimizationLevel(ArgList &Args, InputKind IK,
                                     DiagnosticsEngine &Diags) {
  unsigned DefaultOpt = llvm::CodeGenOpt::None;
  if ((IK.getLanguage() == Language::OpenCL &&
      !Args.hasArg(OPT_cl_opt_disable)) || Args.hasArg(OPT_fsycl_is_device))
    DefaultOpt = llvm::CodeGenOpt::Default;

  if (Arg *A = Args.getLastArg(options::OPT_O_Group)) {
    if (A->getOption().matches(options::OPT_O0))
      return llvm::CodeGenOpt::None;

    if (A->getOption().matches(options::OPT_Ofast))
      return llvm::CodeGenOpt::Aggressive;

    assert(A->getOption().matches(options::OPT_O));

    StringRef S(A->getValue());
    if (S == "s" || S == "z")
      return llvm::CodeGenOpt::Default;

    if (S == "g")
      return llvm::CodeGenOpt::Less;

    return getLastArgIntValue(Args, OPT_O, DefaultOpt, Diags);
  }

  return DefaultOpt;
}

static unsigned getOptimizationLevelSize(ArgList &Args) {
  if (Arg *A = Args.getLastArg(options::OPT_O_Group)) {
    if (A->getOption().matches(options::OPT_O)) {
      switch (A->getValue()[0]) {
      default:
        return 0;
      case 's':
        return 1;
      case 'z':
        return 2;
      }
    }
  }
  return 0;
}

static void addDiagnosticArgs(ArgList &Args, OptSpecifier Group,
                              OptSpecifier GroupWithValue,
                              std::vector<std::string> &Diagnostics) {
  for (auto *A : Args.filtered(Group)) {
    if (A->getOption().getKind() == Option::FlagClass) {
      // The argument is a pure flag (such as OPT_Wall or OPT_Wdeprecated). Add
      // its name (minus the "W" or "R" at the beginning) to the warning list.
      Diagnostics.push_back(
          std::string(A->getOption().getName().drop_front(1)));
    } else if (A->getOption().matches(GroupWithValue)) {
      // This is -Wfoo= or -Rfoo=, where foo is the name of the diagnostic group.
      Diagnostics.push_back(
          std::string(A->getOption().getName().drop_front(1).rtrim("=-")));
    } else {
      // Otherwise, add its value (for OPT_W_Joined and similar).
      for (const auto *Arg : A->getValues())
        Diagnostics.emplace_back(Arg);
    }
  }
}

// Parse the Static Analyzer configuration. If \p Diags is set to nullptr,
// it won't verify the input.
static void parseAnalyzerConfigs(AnalyzerOptions &AnOpts,
                                 DiagnosticsEngine *Diags);

static void getAllNoBuiltinFuncValues(ArgList &Args,
                                      std::vector<std::string> &Funcs) {
  SmallVector<const char *, 8> Values;
  for (const auto &Arg : Args) {
    const Option &O = Arg->getOption();
    if (O.matches(options::OPT_fno_builtin_)) {
      const char *FuncName = Arg->getValue();
      if (Builtin::Context::isBuiltinFunc(FuncName))
        Values.push_back(FuncName);
    }
  }
  Funcs.insert(Funcs.end(), Values.begin(), Values.end());
}

static bool ParseAnalyzerArgs(AnalyzerOptions &Opts, ArgList &Args,
                              DiagnosticsEngine &Diags) {
  bool Success = true;
  if (Arg *A = Args.getLastArg(OPT_analyzer_store)) {
    StringRef Name = A->getValue();
    AnalysisStores Value = llvm::StringSwitch<AnalysisStores>(Name)
#define ANALYSIS_STORE(NAME, CMDFLAG, DESC, CREATFN) \
      .Case(CMDFLAG, NAME##Model)
#include "clang/StaticAnalyzer/Core/Analyses.def"
      .Default(NumStores);
    if (Value == NumStores) {
      Diags.Report(diag::err_drv_invalid_value)
        << A->getAsString(Args) << Name;
      Success = false;
    } else {
      Opts.AnalysisStoreOpt = Value;
    }
  }

  if (Arg *A = Args.getLastArg(OPT_analyzer_constraints)) {
    StringRef Name = A->getValue();
    AnalysisConstraints Value = llvm::StringSwitch<AnalysisConstraints>(Name)
#define ANALYSIS_CONSTRAINTS(NAME, CMDFLAG, DESC, CREATFN) \
      .Case(CMDFLAG, NAME##Model)
#include "clang/StaticAnalyzer/Core/Analyses.def"
      .Default(NumConstraints);
    if (Value == NumConstraints) {
      Diags.Report(diag::err_drv_invalid_value)
        << A->getAsString(Args) << Name;
      Success = false;
    } else {
      Opts.AnalysisConstraintsOpt = Value;
    }
  }

  if (Arg *A = Args.getLastArg(OPT_analyzer_output)) {
    StringRef Name = A->getValue();
    AnalysisDiagClients Value = llvm::StringSwitch<AnalysisDiagClients>(Name)
#define ANALYSIS_DIAGNOSTICS(NAME, CMDFLAG, DESC, CREATFN) \
      .Case(CMDFLAG, PD_##NAME)
#include "clang/StaticAnalyzer/Core/Analyses.def"
      .Default(NUM_ANALYSIS_DIAG_CLIENTS);
    if (Value == NUM_ANALYSIS_DIAG_CLIENTS) {
      Diags.Report(diag::err_drv_invalid_value)
        << A->getAsString(Args) << Name;
      Success = false;
    } else {
      Opts.AnalysisDiagOpt = Value;
    }
  }

  if (Arg *A = Args.getLastArg(OPT_analyzer_purge)) {
    StringRef Name = A->getValue();
    AnalysisPurgeMode Value = llvm::StringSwitch<AnalysisPurgeMode>(Name)
#define ANALYSIS_PURGE(NAME, CMDFLAG, DESC) \
      .Case(CMDFLAG, NAME)
#include "clang/StaticAnalyzer/Core/Analyses.def"
      .Default(NumPurgeModes);
    if (Value == NumPurgeModes) {
      Diags.Report(diag::err_drv_invalid_value)
        << A->getAsString(Args) << Name;
      Success = false;
    } else {
      Opts.AnalysisPurgeOpt = Value;
    }
  }

  if (Arg *A = Args.getLastArg(OPT_analyzer_inlining_mode)) {
    StringRef Name = A->getValue();
    AnalysisInliningMode Value = llvm::StringSwitch<AnalysisInliningMode>(Name)
#define ANALYSIS_INLINING_MODE(NAME, CMDFLAG, DESC) \
      .Case(CMDFLAG, NAME)
#include "clang/StaticAnalyzer/Core/Analyses.def"
      .Default(NumInliningModes);
    if (Value == NumInliningModes) {
      Diags.Report(diag::err_drv_invalid_value)
        << A->getAsString(Args) << Name;
      Success = false;
    } else {
      Opts.InliningMode = Value;
    }
  }

  Opts.ShouldEmitErrorsOnInvalidConfigValue =
      /* negated */!llvm::StringSwitch<bool>(
                   Args.getLastArgValue(OPT_analyzer_config_compatibility_mode))
        .Case("true", true)
        .Case("false", false)
        .Default(false);

  Opts.CheckersAndPackages.clear();
  for (const Arg *A :
       Args.filtered(OPT_analyzer_checker, OPT_analyzer_disable_checker)) {
    A->claim();
    bool IsEnabled = A->getOption().getID() == OPT_analyzer_checker;
    // We can have a list of comma separated checker names, e.g:
    // '-analyzer-checker=cocoa,unix'
    StringRef CheckerAndPackageList = A->getValue();
    SmallVector<StringRef, 16> CheckersAndPackages;
    CheckerAndPackageList.split(CheckersAndPackages, ",");
    for (const StringRef &CheckerOrPackage : CheckersAndPackages)
      Opts.CheckersAndPackages.emplace_back(std::string(CheckerOrPackage),
                                            IsEnabled);
  }

  // Go through the analyzer configuration options.
  for (const auto *A : Args.filtered(OPT_analyzer_config)) {

    // We can have a list of comma separated config names, e.g:
    // '-analyzer-config key1=val1,key2=val2'
    StringRef configList = A->getValue();
    SmallVector<StringRef, 4> configVals;
    configList.split(configVals, ",");
    for (const auto &configVal : configVals) {
      StringRef key, val;
      std::tie(key, val) = configVal.split("=");
      if (val.empty()) {
        Diags.Report(SourceLocation(),
                     diag::err_analyzer_config_no_value) << configVal;
        Success = false;
        break;
      }
      if (val.find('=') != StringRef::npos) {
        Diags.Report(SourceLocation(),
                     diag::err_analyzer_config_multiple_values)
          << configVal;
        Success = false;
        break;
      }

      // TODO: Check checker options too, possibly in CheckerRegistry.
      // Leave unknown non-checker configs unclaimed.
      if (!key.contains(":") && Opts.isUnknownAnalyzerConfig(key)) {
        if (Opts.ShouldEmitErrorsOnInvalidConfigValue)
          Diags.Report(diag::err_analyzer_config_unknown) << key;
        continue;
      }

      A->claim();
      Opts.Config[key] = std::string(val);
    }
  }

  if (Opts.ShouldEmitErrorsOnInvalidConfigValue)
    parseAnalyzerConfigs(Opts, &Diags);
  else
    parseAnalyzerConfigs(Opts, nullptr);

  llvm::raw_string_ostream os(Opts.FullCompilerInvocation);
  for (unsigned i = 0; i < Args.getNumInputArgStrings(); ++i) {
    if (i != 0)
      os << " ";
    os << Args.getArgString(i);
  }
  os.flush();

  return Success;
}

static StringRef getStringOption(AnalyzerOptions::ConfigTable &Config,
                                 StringRef OptionName, StringRef DefaultVal) {
  return Config.insert({OptionName, std::string(DefaultVal)}).first->second;
}

static void initOption(AnalyzerOptions::ConfigTable &Config,
                       DiagnosticsEngine *Diags,
                       StringRef &OptionField, StringRef Name,
                       StringRef DefaultVal) {
  // String options may be known to invalid (e.g. if the expected string is a
  // file name, but the file does not exist), those will have to be checked in
  // parseConfigs.
  OptionField = getStringOption(Config, Name, DefaultVal);
}

static void initOption(AnalyzerOptions::ConfigTable &Config,
                       DiagnosticsEngine *Diags,
                       bool &OptionField, StringRef Name, bool DefaultVal) {
  auto PossiblyInvalidVal = llvm::StringSwitch<Optional<bool>>(
                 getStringOption(Config, Name, (DefaultVal ? "true" : "false")))
      .Case("true", true)
      .Case("false", false)
      .Default(None);

  if (!PossiblyInvalidVal) {
    if (Diags)
      Diags->Report(diag::err_analyzer_config_invalid_input)
        << Name << "a boolean";
    else
      OptionField = DefaultVal;
  } else
    OptionField = PossiblyInvalidVal.getValue();
}

static void initOption(AnalyzerOptions::ConfigTable &Config,
                       DiagnosticsEngine *Diags,
                       unsigned &OptionField, StringRef Name,
                       unsigned DefaultVal) {

  OptionField = DefaultVal;
  bool HasFailed = getStringOption(Config, Name, std::to_string(DefaultVal))
                     .getAsInteger(0, OptionField);
  if (Diags && HasFailed)
    Diags->Report(diag::err_analyzer_config_invalid_input)
      << Name << "an unsigned";
}

static void parseAnalyzerConfigs(AnalyzerOptions &AnOpts,
                                 DiagnosticsEngine *Diags) {
  // TODO: There's no need to store the entire configtable, it'd be plenty
  // enough tostore checker options.

#define ANALYZER_OPTION(TYPE, NAME, CMDFLAG, DESC, DEFAULT_VAL)                \
  initOption(AnOpts.Config, Diags, AnOpts.NAME, CMDFLAG, DEFAULT_VAL);

#define ANALYZER_OPTION_DEPENDS_ON_USER_MODE(TYPE, NAME, CMDFLAG, DESC,        \
                                           SHALLOW_VAL, DEEP_VAL)              \
  switch (AnOpts.getUserMode()) {                                              \
  case UMK_Shallow:                                                            \
    initOption(AnOpts.Config, Diags, AnOpts.NAME, CMDFLAG, SHALLOW_VAL);       \
    break;                                                                     \
  case UMK_Deep:                                                               \
    initOption(AnOpts.Config, Diags, AnOpts.NAME, CMDFLAG, DEEP_VAL);          \
    break;                                                                     \
  }                                                                            \

#include "clang/StaticAnalyzer/Core/AnalyzerOptions.def"
#undef ANALYZER_OPTION
#undef ANALYZER_OPTION_DEPENDS_ON_USER_MODE

  // At this point, AnalyzerOptions is configured. Let's validate some options.

  // FIXME: Here we try to validate the silenced checkers or packages are valid.
  // The current approach only validates the registered checkers which does not
  // contain the runtime enabled checkers and optimally we would validate both.
  if (!AnOpts.RawSilencedCheckersAndPackages.empty()) {
    std::vector<StringRef> Checkers =
        AnOpts.getRegisteredCheckers(/*IncludeExperimental=*/true);
    std::vector<StringRef> Packages =
        AnOpts.getRegisteredPackages(/*IncludeExperimental=*/true);

    SmallVector<StringRef, 16> CheckersAndPackages;
    AnOpts.RawSilencedCheckersAndPackages.split(CheckersAndPackages, ";");

    for (const StringRef &CheckerOrPackage : CheckersAndPackages) {
      if (Diags) {
        bool IsChecker = CheckerOrPackage.contains('.');
        bool IsValidName =
            IsChecker
                ? llvm::find(Checkers, CheckerOrPackage) != Checkers.end()
                : llvm::find(Packages, CheckerOrPackage) != Packages.end();

        if (!IsValidName)
          Diags->Report(diag::err_unknown_analyzer_checker_or_package)
              << CheckerOrPackage;
      }

      AnOpts.SilencedCheckersAndPackages.emplace_back(CheckerOrPackage);
    }
  }

  if (!Diags)
    return;

  if (AnOpts.ShouldTrackConditionsDebug && !AnOpts.ShouldTrackConditions)
    Diags->Report(diag::err_analyzer_config_invalid_input)
        << "track-conditions-debug" << "'track-conditions' to also be enabled";

  if (!AnOpts.CTUDir.empty() && !llvm::sys::fs::is_directory(AnOpts.CTUDir))
    Diags->Report(diag::err_analyzer_config_invalid_input) << "ctu-dir"
                                                           << "a filename";

  if (!AnOpts.ModelPath.empty() &&
      !llvm::sys::fs::is_directory(AnOpts.ModelPath))
    Diags->Report(diag::err_analyzer_config_invalid_input) << "model-path"
                                                           << "a filename";
}

static void ParseCommentArgs(CommentOptions &Opts, ArgList &Args) {
  Opts.BlockCommandNames = Args.getAllArgValues(OPT_fcomment_block_commands);
  Opts.ParseAllComments = Args.hasArg(OPT_fparse_all_comments);
}

/// Create a new Regex instance out of the string value in \p RpassArg.
/// It returns a pointer to the newly generated Regex instance.
static std::shared_ptr<llvm::Regex>
GenerateOptimizationRemarkRegex(DiagnosticsEngine &Diags, ArgList &Args,
                                Arg *RpassArg) {
  StringRef Val = RpassArg->getValue();
  std::string RegexError;
  std::shared_ptr<llvm::Regex> Pattern = std::make_shared<llvm::Regex>(Val);
  if (!Pattern->isValid(RegexError)) {
    Diags.Report(diag::err_drv_optimization_remark_pattern)
        << RegexError << RpassArg->getAsString(Args);
    Pattern.reset();
  }
  return Pattern;
}

static bool parseDiagnosticLevelMask(StringRef FlagName,
                                     const std::vector<std::string> &Levels,
                                     DiagnosticsEngine *Diags,
                                     DiagnosticLevelMask &M) {
  bool Success = true;
  for (const auto &Level : Levels) {
    DiagnosticLevelMask const PM =
      llvm::StringSwitch<DiagnosticLevelMask>(Level)
        .Case("note",    DiagnosticLevelMask::Note)
        .Case("remark",  DiagnosticLevelMask::Remark)
        .Case("warning", DiagnosticLevelMask::Warning)
        .Case("error",   DiagnosticLevelMask::Error)
        .Default(DiagnosticLevelMask::None);
    if (PM == DiagnosticLevelMask::None) {
      Success = false;
      if (Diags)
        Diags->Report(diag::err_drv_invalid_value) << FlagName << Level;
    }
    M = M | PM;
  }
  return Success;
}

static void parseSanitizerKinds(StringRef FlagName,
                                const std::vector<std::string> &Sanitizers,
                                DiagnosticsEngine &Diags, SanitizerSet &S) {
  for (const auto &Sanitizer : Sanitizers) {
    SanitizerMask K = parseSanitizerValue(Sanitizer, /*AllowGroups=*/false);
    if (K == SanitizerMask())
      Diags.Report(diag::err_drv_invalid_value) << FlagName << Sanitizer;
    else
      S.set(K, true);
  }
}

static void parseXRayInstrumentationBundle(StringRef FlagName, StringRef Bundle,
                                           ArgList &Args, DiagnosticsEngine &D,
                                           XRayInstrSet &S) {
  llvm::SmallVector<StringRef, 2> BundleParts;
  llvm::SplitString(Bundle, BundleParts, ",");
  for (const auto &B : BundleParts) {
    auto Mask = parseXRayInstrValue(B);
    if (Mask == XRayInstrKind::None)
      if (B != "none")
        D.Report(diag::err_drv_invalid_value) << FlagName << Bundle;
      else
        S.Mask = Mask;
    else if (Mask == XRayInstrKind::All)
      S.Mask = Mask;
    else
      S.set(Mask, true);
  }
}

// Set the profile kind using fprofile-instrument-use-path.
static void setPGOUseInstrumentor(CodeGenOptions &Opts,
                                  const Twine &ProfileName) {
  auto ReaderOrErr = llvm::IndexedInstrProfReader::create(ProfileName);
  // In error, return silently and let Clang PGOUse report the error message.
  if (auto E = ReaderOrErr.takeError()) {
    llvm::consumeError(std::move(E));
    Opts.setProfileUse(CodeGenOptions::ProfileClangInstr);
    return;
  }
  std::unique_ptr<llvm::IndexedInstrProfReader> PGOReader =
    std::move(ReaderOrErr.get());
  if (PGOReader->isIRLevelProfile()) {
    if (PGOReader->hasCSIRLevelProfile())
      Opts.setProfileUse(CodeGenOptions::ProfileCSIRInstr);
    else
      Opts.setProfileUse(CodeGenOptions::ProfileIRInstr);
  } else
    Opts.setProfileUse(CodeGenOptions::ProfileClangInstr);
}

static bool ParseCodeGenArgs(CodeGenOptions &Opts, ArgList &Args, InputKind IK,
                             DiagnosticsEngine &Diags,
                             const TargetOptions &TargetOpts,
                             const FrontendOptions &FrontendOpts) {
  bool Success = true;
  llvm::Triple Triple = llvm::Triple(TargetOpts.Triple);

  unsigned OptimizationLevel = getOptimizationLevel(Args, IK, Diags);
  // TODO: This could be done in Driver
  unsigned MaxOptLevel = 3;
  if (OptimizationLevel > MaxOptLevel) {
    // If the optimization level is not supported, fall back on the default
    // optimization
    Diags.Report(diag::warn_drv_optimization_value)
        << Args.getLastArg(OPT_O)->getAsString(Args) << "-O" << MaxOptLevel;
    OptimizationLevel = MaxOptLevel;
  }
  Opts.OptimizationLevel = OptimizationLevel;

#if INTEL_CUSTOMIZATION
  Opts.DisableIntelProprietaryOpts = Args.hasArg(
    OPT_disable_intel_proprietary_opts);
  Opts.IntelAdvancedOptim = Args.hasArg(OPT_fintel_advanced_optim);
  Opts.DisableCpuDispatchIFuncs = Args.hasArg(OPT_disable_cpudispatch_ifuncs);
#endif // INTEL_CUSTOMIZATION

  // At O0 we want to fully disable inlining outside of cases marked with
  // 'alwaysinline' that are required for correctness.
  Opts.setInlining((Opts.OptimizationLevel == 0)
                       ? CodeGenOptions::OnlyAlwaysInlining
                       : CodeGenOptions::NormalInlining);
  // Explicit inlining flags can disable some or all inlining even at
  // optimization levels above zero.
  if (Arg *InlineArg = Args.getLastArg(
          options::OPT_finline_functions, options::OPT_finline_hint_functions,
          options::OPT_fno_inline_functions, options::OPT_fno_inline)) {
    if (Opts.OptimizationLevel > 0) {
      const Option &InlineOpt = InlineArg->getOption();
      if (InlineOpt.matches(options::OPT_finline_functions))
        Opts.setInlining(CodeGenOptions::NormalInlining);
      else if (InlineOpt.matches(options::OPT_finline_hint_functions))
        Opts.setInlining(CodeGenOptions::OnlyHintInlining);
      else
        Opts.setInlining(CodeGenOptions::OnlyAlwaysInlining);
    }
  }

  // If -fuse-ctor-homing is set and limited debug info is already on, then use
  // constructor homing.
  if (Args.getLastArg(OPT_fuse_ctor_homing))
    if (Opts.getDebugInfo() == codegenoptions::LimitedDebugInfo)
      Opts.setDebugInfo(codegenoptions::DebugInfoConstructor);

<<<<<<< HEAD
#if INTEL_CUSTOMIZATION
  Opts.EmitTraceBack = Args.hasArg(OPT_traceback);
  Opts.EmitIntelSTI = Args.hasArg(OPT_gintel_sti);
  Opts.DebugOpenCLBasicTypes = Args.hasArg(OPT_gintel_opencl_builtin_types);
#endif // INTEL_CUSTOMIZATION
=======
>>>>>>> e1e3308f
  for (const auto &Arg : Args.getAllArgValues(OPT_fdebug_prefix_map_EQ)) {
    auto Split = StringRef(Arg).split('=');
    Opts.DebugPrefixMap.insert(
        {std::string(Split.first), std::string(Split.second)});
  }

  const llvm::Triple::ArchType DebugEntryValueArchs[] = {
      llvm::Triple::x86, llvm::Triple::x86_64, llvm::Triple::aarch64,
      llvm::Triple::arm, llvm::Triple::armeb, llvm::Triple::mips,
      llvm::Triple::mipsel, llvm::Triple::mips64, llvm::Triple::mips64el};

  llvm::Triple T(TargetOpts.Triple);
  if (Opts.OptimizationLevel > 0 && Opts.hasReducedDebugInfo() &&
      llvm::is_contained(DebugEntryValueArchs, T.getArch()))
    Opts.EmitCallSiteInfo = true;

  Opts.NewStructPathTBAA = !Args.hasArg(OPT_no_struct_path_tbaa) &&
                           Args.hasArg(OPT_new_struct_path_tbaa);
  Opts.OptimizeSize = getOptimizationLevelSize(Args);
  Opts.SimplifyLibCalls = !(Args.hasArg(OPT_fno_builtin) ||
                            Args.hasArg(OPT_ffreestanding));
  if (Opts.SimplifyLibCalls)
    getAllNoBuiltinFuncValues(Args, Opts.NoBuiltinFuncs);
  Opts.UnrollLoops =
      Args.hasFlag(OPT_funroll_loops, OPT_fno_unroll_loops,
                   (Opts.OptimizationLevel > 1));

  Opts.DebugNameTable = static_cast<unsigned>(
      Args.hasArg(OPT_ggnu_pubnames)
          ? llvm::DICompileUnit::DebugNameTableKind::GNU
          : Args.hasArg(OPT_gpubnames)
                ? llvm::DICompileUnit::DebugNameTableKind::Default
                : llvm::DICompileUnit::DebugNameTableKind::None);

  if (!Opts.ProfileInstrumentUsePath.empty())
    setPGOUseInstrumentor(Opts, Opts.ProfileInstrumentUsePath);

  Opts.CodeModel = TargetOpts.CodeModel;

  if (const Arg *A = Args.getLastArg(OPT_ftime_report, OPT_ftime_report_EQ)) {
    Opts.TimePasses = true;

    // -ftime-report= is only for new pass manager.
    if (A->getOption().getID() == OPT_ftime_report_EQ) {
      if (Opts.LegacyPassManager)
        Diags.Report(diag::err_drv_argument_only_allowed_with)
            << A->getAsString(Args) << "-fno-legacy-pass-manager";

      StringRef Val = A->getValue();
      if (Val == "per-pass")
        Opts.TimePassesPerRun = false;
      else if (Val == "per-pass-run")
        Opts.TimePassesPerRun = true;
      else
        Diags.Report(diag::err_drv_invalid_value)
            << A->getAsString(Args) << A->getValue();
    }
  }

<<<<<<< HEAD
#ifdef INTEL_CUSTOMIZATION
  Opts.DisableFree =
      Args.hasFlag(OPT_disable_free, OPT_no_disable_free, /*Default=*/false);
#endif //INTEL_CUSTOMIZATION
=======
>>>>>>> e1e3308f
  Opts.Reciprocals = Args.getAllArgValues(OPT_mrecip_EQ);

  // Basic Block Sections implies Function Sections.
  Opts.FunctionSections =
      Args.hasArg(OPT_ffunction_sections) ||
      (Opts.BBSections != "none" && Opts.BBSections != "labels");

  Opts.PrepareForLTO = Args.hasArg(OPT_flto, OPT_flto_EQ);
  Opts.PrepareForThinLTO = false;
  if (Arg *A = Args.getLastArg(OPT_flto_EQ)) {
    StringRef S = A->getValue();
    if (S == "thin")
      Opts.PrepareForThinLTO = true;
    else if (S != "full")
      Diags.Report(diag::err_drv_invalid_value) << A->getAsString(Args) << S;
  }
  if (Arg *A = Args.getLastArg(OPT_fthinlto_index_EQ)) {
    if (IK.getLanguage() != Language::LLVM_IR)
      Diags.Report(diag::err_drv_argument_only_allowed_with)
          << A->getAsString(Args) << "-x ir";
    Opts.ThinLTOIndexFile =
        std::string(Args.getLastArgValue(OPT_fthinlto_index_EQ));
  }
  if (Arg *A = Args.getLastArg(OPT_save_temps_EQ))
    Opts.SaveTempsFilePrefix =
        llvm::StringSwitch<std::string>(A->getValue())
            .Case("obj", FrontendOpts.OutputFile)
            .Default(llvm::sys::path::filename(FrontendOpts.OutputFile).str());

  // The memory profile runtime appends the pid to make this name more unique.
  const char *MemProfileBasename = "memprof.profraw";
  if (Args.hasArg(OPT_fmemory_profile_EQ)) {
    SmallString<128> Path(
        std::string(Args.getLastArgValue(OPT_fmemory_profile_EQ)));
    llvm::sys::path::append(Path, MemProfileBasename);
    Opts.MemoryProfileOutput = std::string(Path);
  } else if (Args.hasArg(OPT_fmemory_profile))
    Opts.MemoryProfileOutput = MemProfileBasename;

  if (Opts.EmitGcovArcs || Opts.EmitGcovNotes) {
    Opts.CoverageDataFile =
        std::string(Args.getLastArgValue(OPT_coverage_data_file));
    Opts.CoverageNotesFile =
        std::string(Args.getLastArgValue(OPT_coverage_notes_file));
    Opts.ProfileFilterFiles =
        std::string(Args.getLastArgValue(OPT_fprofile_filter_files_EQ));
    Opts.ProfileExcludeFiles =
        std::string(Args.getLastArgValue(OPT_fprofile_exclude_files_EQ));
    if (Args.hasArg(OPT_coverage_version_EQ)) {
      StringRef CoverageVersion = Args.getLastArgValue(OPT_coverage_version_EQ);
      if (CoverageVersion.size() != 4) {
        Diags.Report(diag::err_drv_invalid_value)
            << Args.getLastArg(OPT_coverage_version_EQ)->getAsString(Args)
            << CoverageVersion;
      } else {
        memcpy(Opts.CoverageVersion, CoverageVersion.data(), 4);
      }
    }
  }
  // FIXME: For backend options that are not yet recorded as function
  // attributes in the IR, keep track of them so we can embed them in a
  // separate data section and use them when building the bitcode.
  for (const auto &A : Args) {
    // Do not encode output and input.
    if (A->getOption().getID() == options::OPT_o ||
        A->getOption().getID() == options::OPT_INPUT ||
        A->getOption().getID() == options::OPT_x ||
        A->getOption().getID() == options::OPT_fembed_bitcode ||
        A->getOption().matches(options::OPT_W_Group))
      continue;
    ArgStringList ASL;
    A->render(Args, ASL);
    for (const auto &arg : ASL) {
      StringRef ArgStr(arg);
      Opts.CmdArgs.insert(Opts.CmdArgs.end(), ArgStr.begin(), ArgStr.end());
      // using \00 to separate each commandline options.
      Opts.CmdArgs.push_back('\0');
    }
  }

  Opts.XRayTotalFunctionGroups =
      getLastArgIntValue(Args, OPT_fxray_function_groups, 1, Diags);
  Opts.XRaySelectedFunctionGroup =
      getLastArgIntValue(Args, OPT_fxray_selected_function_group, 0, Diags);

  auto XRayInstrBundles =
      Args.getAllArgValues(OPT_fxray_instrumentation_bundle);
  if (XRayInstrBundles.empty())
    Opts.XRayInstrumentationBundle.Mask = XRayInstrKind::All;
  else
    for (const auto &A : XRayInstrBundles)
      parseXRayInstrumentationBundle("-fxray-instrumentation-bundle=", A, Args,
                                     Diags, Opts.XRayInstrumentationBundle);

  if (const Arg *A = Args.getLastArg(OPT_fcf_protection_EQ)) {
    StringRef Name = A->getValue();
    if (Name == "full") {
      Opts.CFProtectionReturn = 1;
      Opts.CFProtectionBranch = 1;
    } else if (Name == "return")
      Opts.CFProtectionReturn = 1;
    else if (Name == "branch")
      Opts.CFProtectionBranch = 1;
    else if (Name != "none") {
      Diags.Report(diag::err_drv_invalid_value) << A->getAsString(Args) << Name;
      Success = false;
    }
  }

  if (const Arg *A = Args.getLastArg(OPT_compress_debug_sections_EQ)) {
    auto DCT = llvm::StringSwitch<llvm::DebugCompressionType>(A->getValue())
                   .Case("none", llvm::DebugCompressionType::None)
                   .Case("zlib", llvm::DebugCompressionType::Z)
                   .Case("zlib-gnu", llvm::DebugCompressionType::GNU)
                   .Default(llvm::DebugCompressionType::None);
    Opts.setCompressDebugSections(DCT);
  }

  for (auto *A :
       Args.filtered(OPT_mlink_bitcode_file, OPT_mlink_builtin_bitcode)) {
    CodeGenOptions::BitcodeFileToLink F;
    F.Filename = A->getValue();
    if (A->getOption().matches(OPT_mlink_builtin_bitcode)) {
      F.LinkFlags = llvm::Linker::Flags::LinkOnlyNeeded;
      // When linking CUDA bitcode, propagate function attributes so that
      // e.g. libdevice gets fast-math attrs if we're building with fast-math.
      F.PropagateAttrs = true;
      F.Internalize = true;
    }
    Opts.LinkBitcodeFiles.push_back(F);
  }
  Opts.SanitizeCoverageAllowlistFiles =
      Args.getAllArgValues(OPT_fsanitize_coverage_allowlist);
  Opts.SanitizeCoverageBlocklistFiles =
      Args.getAllArgValues(OPT_fsanitize_coverage_blocklist);
  Opts.SSPBufferSize =
      getLastArgIntValue(Args, OPT_stack_protector_buffer_size, 8, Diags);

  Opts.StackProtectorGuard =
      std::string(Args.getLastArgValue(OPT_mstack_protector_guard_EQ));

  if (Arg *A = Args.getLastArg(OPT_mstack_protector_guard_offset_EQ)) {
    StringRef Val = A->getValue();
    unsigned Offset = Opts.StackProtectorGuardOffset;
    Val.getAsInteger(10, Offset);
    Opts.StackProtectorGuardOffset = Offset;
  }

  Opts.StackProtectorGuardReg =
      std::string(Args.getLastArgValue(OPT_mstack_protector_guard_reg_EQ,
                                       "none"));


  if (Args.getLastArg(OPT_femulated_tls) ||
      Args.getLastArg(OPT_fno_emulated_tls)) {
    Opts.ExplicitEmulatedTLS = true;
    Opts.EmulatedTLS =
        Args.hasFlag(OPT_femulated_tls, OPT_fno_emulated_tls, false);
  }

<<<<<<< HEAD
#if INTEL_CUSTOMIZATION
  Opts.SPIRCompileOptions =
      std::string(Args.getLastArgValue(OPT_cl_spir_compile_options));

  // CQ#368119 - support for '/Z7' and '/Zi' options.
  if (Arg *A = Args.getLastArg(OPT_fms_debug_info_file_type)) {
    StringRef Val = A->getValue();
    unsigned FileType = llvm::StringSwitch<unsigned>(Val)
                            .Case("obj", CodeGenOptions::MSDebugInfoObjFile)
                            .Case("pdb", CodeGenOptions::MSDebugInfoPdbFile)
                            .Default(~0U);
    if (FileType == ~0U) {
      Diags.Report(diag::err_drv_invalid_value) << A->getAsString(Args) << Val;
      Success = false;
    } else {
      Opts.setMSDebugInfoFile(
          static_cast<CodeGenOptions::MSDebugInfoFileKind>(FileType));
    }
  }
  // CQ#368125 - support for '/Fd' and '/Fo' options.
  Opts.MSOutputObjFile =
      std::string(Args.getLastArgValue(OPT_fms_debug_info_obj_file));
  Opts.MSOutputPdbFile =
      std::string(Args.getLastArgValue(OPT_fms_debug_info_pdb_file));
  // CQ#366796 - support for '--no_expr_source_pos' option.
  Opts.NoExprSourcePos = Args.hasArg(OPT_no_expr_source_pos);
  // Support for '-fargument-noalias' option.
  // isIntelCompat(LangOptions::FArgumentNoalias)
  Opts.NoAliasForPtrArgs = Args.hasArg(OPT_fargument_noalias);

  // CMPLRLLVM-9854 - support for X87 precision control.
  unsigned X87Precision = 0;
  if (Arg *A = Args.getLastArg(OPT_mx87_precision)) {
    StringRef Val = A->getValue();
    if (Val != "32" && Val != "64" && Val != "80")
      Diags.Report(diag::err_drv_invalid_value) << A->getAsString(Args) << Val;
    Val.getAsInteger(10, X87Precision);
  }
  Opts.X87Precision = X87Precision;
#endif // INTEL_CUSTOMIZATION

=======
>>>>>>> e1e3308f
  if (Arg *A = Args.getLastArg(OPT_fdenormal_fp_math_EQ)) {
    StringRef Val = A->getValue();
    Opts.FPDenormalMode = llvm::parseDenormalFPAttribute(Val);
    if (!Opts.FPDenormalMode.isValid())
      Diags.Report(diag::err_drv_invalid_value) << A->getAsString(Args) << Val;
  }

  if (Arg *A = Args.getLastArg(OPT_fdenormal_fp_math_f32_EQ)) {
    StringRef Val = A->getValue();
    Opts.FP32DenormalMode = llvm::parseDenormalFPAttribute(Val);
    if (!Opts.FP32DenormalMode.isValid())
      Diags.Report(diag::err_drv_invalid_value) << A->getAsString(Args) << Val;
  }

  // X86_32 has -fppc-struct-return and -freg-struct-return.
  // PPC32 has -maix-struct-return and -msvr4-struct-return.
  if (Arg *A =
          Args.getLastArg(OPT_fpcc_struct_return, OPT_freg_struct_return,
                          OPT_maix_struct_return, OPT_msvr4_struct_return)) {
    // TODO: We might want to consider enabling these options on AIX in the
    // future.
    if (T.isOSAIX())
      Diags.Report(diag::err_drv_unsupported_opt_for_target)
          << A->getSpelling() << T.str();

    const Option &O = A->getOption();
    if (O.matches(OPT_fpcc_struct_return) ||
        O.matches(OPT_maix_struct_return)) {
      Opts.setStructReturnConvention(CodeGenOptions::SRCK_OnStack);
    } else {
      assert(O.matches(OPT_freg_struct_return) ||
             O.matches(OPT_msvr4_struct_return));
      Opts.setStructReturnConvention(CodeGenOptions::SRCK_InRegs);
    }
  }

  if (T.isOSAIX() && (Args.hasArg(OPT_mignore_xcoff_visibility) ||
                      !Args.hasArg(OPT_fvisibility)))
    Opts.IgnoreXCOFFVisibility = 1;

  if (Arg *A =
          Args.getLastArg(OPT_mabi_EQ_vec_default, OPT_mabi_EQ_vec_extabi)) {
    if (!T.isOSAIX())
      Diags.Report(diag::err_drv_unsupported_opt_for_target)
          << A->getSpelling() << T.str();

    const Option &O = A->getOption();
    if (O.matches(OPT_mabi_EQ_vec_default))
      Diags.Report(diag::err_aix_default_altivec_abi)
          << A->getSpelling() << T.str();
    else {
      assert(O.matches(OPT_mabi_EQ_vec_extabi));
      Opts.EnableAIXExtendedAltivecABI = 1;
    }
  }

  Opts.DependentLibraries = Args.getAllArgValues(OPT_dependent_lib);
  Opts.LinkerOptions = Args.getAllArgValues(OPT_linker_option);
  bool NeedLocTracking = false;

  if (!Opts.OptRecordFile.empty())
    NeedLocTracking = true;

  if (Arg *A = Args.getLastArg(OPT_opt_record_passes)) {
    Opts.OptRecordPasses = A->getValue();
    NeedLocTracking = true;
  }

  if (Arg *A = Args.getLastArg(OPT_opt_record_format)) {
    Opts.OptRecordFormat = A->getValue();
    NeedLocTracking = true;
  }

  if (Arg *A = Args.getLastArg(OPT_Rpass_EQ)) {
    Opts.OptimizationRemarkPattern =
        GenerateOptimizationRemarkRegex(Diags, Args, A);
    NeedLocTracking = true;
  }

  if (Arg *A = Args.getLastArg(OPT_Rpass_missed_EQ)) {
    Opts.OptimizationRemarkMissedPattern =
        GenerateOptimizationRemarkRegex(Diags, Args, A);
    NeedLocTracking = true;
  }

  if (Arg *A = Args.getLastArg(OPT_Rpass_analysis_EQ)) {
    Opts.OptimizationRemarkAnalysisPattern =
        GenerateOptimizationRemarkRegex(Diags, Args, A);
    NeedLocTracking = true;
  }

  bool UsingSampleProfile = !Opts.SampleProfileFile.empty();
  bool UsingProfile = UsingSampleProfile ||
      (Opts.getProfileUse() != CodeGenOptions::ProfileNone);

  if (Opts.DiagnosticsWithHotness && !UsingProfile &&
      // An IR file will contain PGO as metadata
      IK.getLanguage() != Language::LLVM_IR)
    Diags.Report(diag::warn_drv_diagnostics_hotness_requires_pgo)
        << "-fdiagnostics-show-hotness";

  // Parse remarks hotness threshold. Valid value is either integer or 'auto'.
  if (auto *arg =
          Args.getLastArg(options::OPT_fdiagnostics_hotness_threshold_EQ)) {
    auto ResultOrErr =
        llvm::remarks::parseHotnessThresholdOption(arg->getValue());

    if (!ResultOrErr) {
      Diags.Report(diag::err_drv_invalid_diagnotics_hotness_threshold)
          << "-fdiagnostics-hotness-threshold=";
    } else {
      Opts.DiagnosticsHotnessThreshold = *ResultOrErr;
      if ((!Opts.DiagnosticsHotnessThreshold.hasValue() ||
           Opts.DiagnosticsHotnessThreshold.getValue() > 0) &&
          !UsingProfile)
        Diags.Report(diag::warn_drv_diagnostics_hotness_requires_pgo)
            << "-fdiagnostics-hotness-threshold=";
    }
  }

  // If the user requested to use a sample profile for PGO, then the
  // backend will need to track source location information so the profile
  // can be incorporated into the IR.
  if (UsingSampleProfile)
    NeedLocTracking = true;

  // If the user requested a flag that requires source locations available in
  // the backend, make sure that the backend tracks source location information.
  if (NeedLocTracking && Opts.getDebugInfo() == codegenoptions::NoDebugInfo)
    Opts.setDebugInfo(codegenoptions::LocTrackingOnly);

  Opts.RewriteMapFiles = Args.getAllArgValues(OPT_frewrite_map_file);

  // Parse -fsanitize-recover= arguments.
  // FIXME: Report unrecoverable sanitizers incorrectly specified here.
  parseSanitizerKinds("-fsanitize-recover=",
                      Args.getAllArgValues(OPT_fsanitize_recover_EQ), Diags,
                      Opts.SanitizeRecover);
  parseSanitizerKinds("-fsanitize-trap=",
                      Args.getAllArgValues(OPT_fsanitize_trap_EQ), Diags,
                      Opts.SanitizeTrap);

  Opts.EmitVersionIdentMetadata = Args.hasFlag(OPT_Qy, OPT_Qn, true);

  Opts.DefaultFunctionAttrs = Args.getAllArgValues(OPT_default_function_attr);

  Opts.PassPlugins = Args.getAllArgValues(OPT_fpass_plugin_EQ);

  return Success;
}

static void ParseDependencyOutputArgs(DependencyOutputOptions &Opts,
                                      ArgList &Args) {
  Opts.DependencyFilter =
      std::string(Args.getLastArgValue(OPT_dependency_filter));
  Opts.Targets = Args.getAllArgValues(OPT_MT);
  if (Args.hasArg(OPT_show_includes)) {
    // Writing both /showIncludes and preprocessor output to stdout
    // would produce interleaved output, so use stderr for /showIncludes.
    // This behaves the same as cl.exe, when /E, /EP or /P are passed.
    if (Args.hasArg(options::OPT_E) || Args.hasArg(options::OPT_P))
      Opts.ShowIncludesDest = ShowIncludesDestination::Stderr;
    else
      Opts.ShowIncludesDest = ShowIncludesDestination::Stdout;
  } else {
    Opts.ShowIncludesDest = ShowIncludesDestination::None;
  }
  // Add sanitizer blacklists as extra dependencies.
  // They won't be discovered by the regular preprocessor, so
  // we let make / ninja to know about this implicit dependency.
  if (!Args.hasArg(OPT_fno_sanitize_blacklist)) {
    for (const auto *A : Args.filtered(OPT_fsanitize_blacklist)) {
      StringRef Val = A->getValue();
      if (Val.find('=') == StringRef::npos)
        Opts.ExtraDeps.push_back(std::string(Val));
    }
    if (Opts.IncludeSystemHeaders) {
      for (const auto *A : Args.filtered(OPT_fsanitize_system_blacklist)) {
        StringRef Val = A->getValue();
        if (Val.find('=') == StringRef::npos)
          Opts.ExtraDeps.push_back(std::string(Val));
      }
    }
  }

  // Propagate the extra dependencies.
  for (const auto *A : Args.filtered(OPT_fdepfile_entry)) {
    Opts.ExtraDeps.push_back(A->getValue());
  }

  // Only the -fmodule-file=<file> form.
  for (const auto *A : Args.filtered(OPT_fmodule_file)) {
    StringRef Val = A->getValue();
    if (Val.find('=') == StringRef::npos)
      Opts.ExtraDeps.push_back(std::string(Val));
  }
}

static bool parseShowColorsArgs(const ArgList &Args, bool DefaultColor) {
  // Color diagnostics default to auto ("on" if terminal supports) in the driver
  // but default to off in cc1, needing an explicit OPT_fdiagnostics_color.
  // Support both clang's -f[no-]color-diagnostics and gcc's
  // -f[no-]diagnostics-colors[=never|always|auto].
  enum {
    Colors_On,
    Colors_Off,
    Colors_Auto
  } ShowColors = DefaultColor ? Colors_Auto : Colors_Off;
  for (auto *A : Args) {
    const Option &O = A->getOption();
    if (O.matches(options::OPT_fcolor_diagnostics) ||
        O.matches(options::OPT_fdiagnostics_color)) {
      ShowColors = Colors_On;
    } else if (O.matches(options::OPT_fno_color_diagnostics) ||
               O.matches(options::OPT_fno_diagnostics_color)) {
      ShowColors = Colors_Off;
    } else if (O.matches(options::OPT_fdiagnostics_color_EQ)) {
      StringRef Value(A->getValue());
      if (Value == "always")
        ShowColors = Colors_On;
      else if (Value == "never")
        ShowColors = Colors_Off;
      else if (Value == "auto")
        ShowColors = Colors_Auto;
    }
  }
  return ShowColors == Colors_On ||
         (ShowColors == Colors_Auto &&
          llvm::sys::Process::StandardErrHasColors());
}

static bool checkVerifyPrefixes(const std::vector<std::string> &VerifyPrefixes,
                                DiagnosticsEngine *Diags) {
  bool Success = true;
  for (const auto &Prefix : VerifyPrefixes) {
    // Every prefix must start with a letter and contain only alphanumeric
    // characters, hyphens, and underscores.
    auto BadChar = llvm::find_if(Prefix, [](char C) {
      return !isAlphanumeric(C) && C != '-' && C != '_';
    });
    if (BadChar != Prefix.end() || !isLetter(Prefix[0])) {
      Success = false;
      if (Diags) {
        Diags->Report(diag::err_drv_invalid_value) << "-verify=" << Prefix;
        Diags->Report(diag::note_drv_verify_prefix_spelling);
      }
    }
  }
  return Success;
}

bool clang::ParseDiagnosticArgs(DiagnosticOptions &Opts, ArgList &Args,
                                DiagnosticsEngine *Diags,
                                bool DefaultDiagColor) {
  bool Success = true;

  Opts.DiagnosticLogFile =
      std::string(Args.getLastArgValue(OPT_diagnostic_log_file));
  if (Arg *A =
          Args.getLastArg(OPT_diagnostic_serialized_file, OPT__serialize_diags))
    Opts.DiagnosticSerializationFile = A->getValue();
  Opts.IgnoreWarnings = Args.hasArg(OPT_w);
  Opts.NoRewriteMacros = Args.hasArg(OPT_Wno_rewrite_macros);
  Opts.Pedantic = Args.hasArg(OPT_pedantic);
  Opts.PedanticErrors = Args.hasArg(OPT_pedantic_errors);
  Opts.ShowCarets = !Args.hasArg(OPT_fno_caret_diagnostics);
  Opts.ShowColors = parseShowColorsArgs(Args, DefaultDiagColor);
  Opts.ShowColumn = !Args.hasArg(OPT_fno_show_column);
  Opts.ShowFixits = !Args.hasArg(OPT_fno_diagnostics_fixit_info);
  Opts.ShowLocation = !Args.hasArg(OPT_fno_show_source_location);
  Opts.AbsolutePath = Args.hasArg(OPT_fdiagnostics_absolute_paths);
  Opts.ShowOptionNames = !Args.hasArg(OPT_fno_diagnostics_show_option);

  // Default behavior is to not to show note include stacks.
  Opts.ShowNoteIncludeStack = false;
  if (Arg *A = Args.getLastArg(OPT_fdiagnostics_show_note_include_stack,
                               OPT_fno_diagnostics_show_note_include_stack))
    if (A->getOption().matches(OPT_fdiagnostics_show_note_include_stack))
      Opts.ShowNoteIncludeStack = true;

  StringRef ShowOverloads =
    Args.getLastArgValue(OPT_fshow_overloads_EQ, "all");
  if (ShowOverloads == "best")
    Opts.setShowOverloads(Ovl_Best);
  else if (ShowOverloads == "all")
    Opts.setShowOverloads(Ovl_All);
  else {
    Success = false;
    if (Diags)
      Diags->Report(diag::err_drv_invalid_value)
      << Args.getLastArg(OPT_fshow_overloads_EQ)->getAsString(Args)
      << ShowOverloads;
  }

  StringRef ShowCategory =
    Args.getLastArgValue(OPT_fdiagnostics_show_category, "none");
  if (ShowCategory == "none")
    Opts.ShowCategories = 0;
  else if (ShowCategory == "id")
    Opts.ShowCategories = 1;
  else if (ShowCategory == "name")
    Opts.ShowCategories = 2;
  else {
    Success = false;
    if (Diags)
      Diags->Report(diag::err_drv_invalid_value)
      << Args.getLastArg(OPT_fdiagnostics_show_category)->getAsString(Args)
      << ShowCategory;
  }

  StringRef Format =
    Args.getLastArgValue(OPT_fdiagnostics_format, "clang");
  if (Format == "clang")
    Opts.setFormat(DiagnosticOptions::Clang);
  else if (Format == "msvc")
    Opts.setFormat(DiagnosticOptions::MSVC);
  else if (Format == "msvc-fallback") {
    Opts.setFormat(DiagnosticOptions::MSVC);
    Opts.CLFallbackMode = true;
  } else if (Format == "vi")
    Opts.setFormat(DiagnosticOptions::Vi);
  else {
    Success = false;
    if (Diags)
      Diags->Report(diag::err_drv_invalid_value)
      << Args.getLastArg(OPT_fdiagnostics_format)->getAsString(Args)
      << Format;
  }

  Opts.ShowSourceRanges = Args.hasArg(OPT_fdiagnostics_print_source_range_info);
  Opts.ShowParseableFixits = Args.hasArg(OPT_fdiagnostics_parseable_fixits);
  Opts.ShowPresumedLoc = !Args.hasArg(OPT_fno_diagnostics_use_presumed_location);
  Opts.VerifyDiagnostics = Args.hasArg(OPT_verify) || Args.hasArg(OPT_verify_EQ);
  Opts.VerifyPrefixes = Args.getAllArgValues(OPT_verify_EQ);
  if (Args.hasArg(OPT_verify))
    Opts.VerifyPrefixes.push_back("expected");
  // Keep VerifyPrefixes in its original order for the sake of diagnostics, and
  // then sort it to prepare for fast lookup using std::binary_search.
  if (!checkVerifyPrefixes(Opts.VerifyPrefixes, Diags)) {
    Opts.VerifyDiagnostics = false;
    Success = false;
  }
  else
    llvm::sort(Opts.VerifyPrefixes);
  DiagnosticLevelMask DiagMask = DiagnosticLevelMask::None;
  Success &= parseDiagnosticLevelMask("-verify-ignore-unexpected=",
    Args.getAllArgValues(OPT_verify_ignore_unexpected_EQ),
    Diags, DiagMask);
  if (Args.hasArg(OPT_verify_ignore_unexpected))
    DiagMask = DiagnosticLevelMask::All;
  Opts.setVerifyIgnoreUnexpected(DiagMask);
  Opts.ElideType = !Args.hasArg(OPT_fno_elide_type);
  Opts.ShowTemplateTree = Args.hasArg(OPT_fdiagnostics_show_template_tree);
  Opts.ErrorLimit = getLastArgIntValue(Args, OPT_ferror_limit, 0, Diags);
  Opts.MacroBacktraceLimit =
      getLastArgIntValue(Args, OPT_fmacro_backtrace_limit,
                         DiagnosticOptions::DefaultMacroBacktraceLimit, Diags);
  Opts.TemplateBacktraceLimit = getLastArgIntValue(
      Args, OPT_ftemplate_backtrace_limit,
      DiagnosticOptions::DefaultTemplateBacktraceLimit, Diags);
  Opts.ConstexprBacktraceLimit = getLastArgIntValue(
      Args, OPT_fconstexpr_backtrace_limit,
      DiagnosticOptions::DefaultConstexprBacktraceLimit, Diags);
  Opts.SpellCheckingLimit = getLastArgIntValue(
      Args, OPT_fspell_checking_limit,
      DiagnosticOptions::DefaultSpellCheckingLimit, Diags);
  Opts.SnippetLineLimit = getLastArgIntValue(
      Args, OPT_fcaret_diagnostics_max_lines,
      DiagnosticOptions::DefaultSnippetLineLimit, Diags);
  Opts.TabStop = getLastArgIntValue(Args, OPT_ftabstop,
                                    DiagnosticOptions::DefaultTabStop, Diags);
  if (Opts.TabStop == 0 || Opts.TabStop > DiagnosticOptions::MaxTabStop) {
    Opts.TabStop = DiagnosticOptions::DefaultTabStop;
    if (Diags)
      Diags->Report(diag::warn_ignoring_ftabstop_value)
      << Opts.TabStop << DiagnosticOptions::DefaultTabStop;
  }
  Opts.MessageLength =
      getLastArgIntValue(Args, OPT_fmessage_length_EQ, 0, Diags);

  Opts.UndefPrefixes = Args.getAllArgValues(OPT_Wundef_prefix_EQ);

  addDiagnosticArgs(Args, OPT_W_Group, OPT_W_value_Group, Opts.Warnings);
  addDiagnosticArgs(Args, OPT_R_Group, OPT_R_value_Group, Opts.Remarks);

  return Success;
}

/// Parse the argument to the -ftest-module-file-extension
/// command-line argument.
///
/// \returns true on error, false on success.
static bool parseTestModuleFileExtensionArg(StringRef Arg,
                                            std::string &BlockName,
                                            unsigned &MajorVersion,
                                            unsigned &MinorVersion,
                                            bool &Hashed,
                                            std::string &UserInfo) {
  SmallVector<StringRef, 5> Args;
  Arg.split(Args, ':', 5);
  if (Args.size() < 5)
    return true;

  BlockName = std::string(Args[0]);
  if (Args[1].getAsInteger(10, MajorVersion)) return true;
  if (Args[2].getAsInteger(10, MinorVersion)) return true;
  if (Args[3].getAsInteger(2, Hashed)) return true;
  if (Args.size() > 4)
    UserInfo = std::string(Args[4]);
  return false;
}

static InputKind ParseFrontendArgs(FrontendOptions &Opts, ArgList &Args,
                                   DiagnosticsEngine &Diags,
                                   bool &IsHeaderFile) {
  Opts.ProgramAction = frontend::ParseSyntaxOnly;
  if (const Arg *A = Args.getLastArg(OPT_Action_Group)) {
    switch (A->getOption().getID()) {
    default:
      llvm_unreachable("Invalid option in group!");
    case OPT_ast_list:
      Opts.ProgramAction = frontend::ASTDeclList; break;
    case OPT_ast_dump_all_EQ:
    case OPT_ast_dump_EQ: {
      unsigned Val = llvm::StringSwitch<unsigned>(A->getValue())
                         .CaseLower("default", ADOF_Default)
                         .CaseLower("json", ADOF_JSON)
                         .Default(std::numeric_limits<unsigned>::max());

      if (Val != std::numeric_limits<unsigned>::max())
        Opts.ASTDumpFormat = static_cast<ASTDumpOutputFormat>(Val);
      else {
        Diags.Report(diag::err_drv_invalid_value)
            << A->getAsString(Args) << A->getValue();
        Opts.ASTDumpFormat = ADOF_Default;
      }
      LLVM_FALLTHROUGH;
    }
    case OPT_ast_dump:
    case OPT_ast_dump_all:
    case OPT_ast_dump_lookups:
    case OPT_ast_dump_decl_types:
      Opts.ProgramAction = frontend::ASTDump; break;
    case OPT_ast_print:
      Opts.ProgramAction = frontend::ASTPrint; break;
    case OPT_ast_view:
      Opts.ProgramAction = frontend::ASTView; break;
    case OPT_compiler_options_dump:
      Opts.ProgramAction = frontend::DumpCompilerOptions; break;
    case OPT_dump_raw_tokens:
      Opts.ProgramAction = frontend::DumpRawTokens; break;
    case OPT_dump_tokens:
      Opts.ProgramAction = frontend::DumpTokens; break;
    case OPT_S:
      Opts.ProgramAction = frontend::EmitAssembly; break;
    case OPT_emit_llvm_bc:
      Opts.ProgramAction = frontend::EmitBC; break;
    case OPT_emit_html:
      Opts.ProgramAction = frontend::EmitHTML; break;
    case OPT_emit_llvm:
      Opts.ProgramAction = frontend::EmitLLVM; break;
    case OPT_emit_llvm_only:
      Opts.ProgramAction = frontend::EmitLLVMOnly; break;
    case OPT_emit_codegen_only:
      Opts.ProgramAction = frontend::EmitCodeGenOnly; break;
    case OPT_emit_obj:
      Opts.ProgramAction = frontend::EmitObj; break;
    case OPT_fixit_EQ:
      Opts.FixItSuffix = A->getValue();
      LLVM_FALLTHROUGH;
    case OPT_fixit:
      Opts.ProgramAction = frontend::FixIt; break;
    case OPT_emit_module:
      Opts.ProgramAction = frontend::GenerateModule; break;
    case OPT_emit_module_interface:
      Opts.ProgramAction = frontend::GenerateModuleInterface; break;
    case OPT_emit_header_module:
      Opts.ProgramAction = frontend::GenerateHeaderModule; break;
    case OPT_emit_pch:
      Opts.ProgramAction = frontend::GeneratePCH; break;
    case OPT_emit_interface_stubs: {
      StringRef ArgStr =
          Args.hasArg(OPT_interface_stub_version_EQ)
              ? Args.getLastArgValue(OPT_interface_stub_version_EQ)
              : "experimental-ifs-v2";
      if (ArgStr == "experimental-yaml-elf-v1" ||
          ArgStr == "experimental-ifs-v1" ||
          ArgStr == "experimental-tapi-elf-v1") {
        std::string ErrorMessage =
            "Invalid interface stub format: " + ArgStr.str() +
            " is deprecated.";
        Diags.Report(diag::err_drv_invalid_value)
            << "Must specify a valid interface stub format type, ie: "
               "-interface-stub-version=experimental-ifs-v2"
            << ErrorMessage;
      } else if (!ArgStr.startswith("experimental-ifs-")) {
        std::string ErrorMessage =
            "Invalid interface stub format: " + ArgStr.str() + ".";
        Diags.Report(diag::err_drv_invalid_value)
            << "Must specify a valid interface stub format type, ie: "
               "-interface-stub-version=experimental-ifs-v2"
            << ErrorMessage;
      } else {
        Opts.ProgramAction = frontend::GenerateInterfaceStubs;
      }
      break;
    }
    case OPT_init_only:
      Opts.ProgramAction = frontend::InitOnly; break;
    case OPT_fsyntax_only:
      Opts.ProgramAction = frontend::ParseSyntaxOnly; break;
    case OPT_module_file_info:
      Opts.ProgramAction = frontend::ModuleFileInfo; break;
    case OPT_verify_pch:
      Opts.ProgramAction = frontend::VerifyPCH; break;
    case OPT_print_preamble:
      Opts.ProgramAction = frontend::PrintPreamble; break;
    case OPT_E:
      Opts.ProgramAction = frontend::PrintPreprocessedInput; break;
    case OPT_templight_dump:
      Opts.ProgramAction = frontend::TemplightDump; break;
    case OPT_rewrite_macros:
      Opts.ProgramAction = frontend::RewriteMacros; break;
    case OPT_rewrite_objc:
      Opts.ProgramAction = frontend::RewriteObjC; break;
    case OPT_rewrite_test:
      Opts.ProgramAction = frontend::RewriteTest; break;
    case OPT_analyze:
      Opts.ProgramAction = frontend::RunAnalysis; break;
    case OPT_migrate:
      Opts.ProgramAction = frontend::MigrateSource; break;
    case OPT_Eonly:
      Opts.ProgramAction = frontend::RunPreprocessorOnly; break;
    case OPT_print_dependency_directives_minimized_source:
      Opts.ProgramAction =
          frontend::PrintDependencyDirectivesSourceMinimizerOutput;
      break;
    }
  }

  if (const Arg* A = Args.getLastArg(OPT_plugin)) {
    Opts.Plugins.emplace_back(A->getValue(0));
    Opts.ProgramAction = frontend::PluginAction;
    Opts.ActionName = A->getValue();
  }
  Opts.AddPluginActions = Args.getAllArgValues(OPT_add_plugin);
  for (const auto *AA : Args.filtered(OPT_plugin_arg))
    Opts.PluginArgs[AA->getValue(0)].emplace_back(AA->getValue(1));

  for (const std::string &Arg :
         Args.getAllArgValues(OPT_ftest_module_file_extension_EQ)) {
    std::string BlockName;
    unsigned MajorVersion;
    unsigned MinorVersion;
    bool Hashed;
    std::string UserInfo;
    if (parseTestModuleFileExtensionArg(Arg, BlockName, MajorVersion,
                                        MinorVersion, Hashed, UserInfo)) {
      Diags.Report(diag::err_test_module_file_extension_format) << Arg;

      continue;
    }

    // Add the testing module file extension.
    Opts.ModuleFileExtensions.push_back(
        std::make_shared<TestModuleFileExtension>(
            BlockName, MajorVersion, MinorVersion, Hashed, UserInfo));
  }

  if (const Arg *A = Args.getLastArg(OPT_code_completion_at)) {
    Opts.CodeCompletionAt =
      ParsedSourceLocation::FromString(A->getValue());
    if (Opts.CodeCompletionAt.FileName.empty())
      Diags.Report(diag::err_drv_invalid_value)
        << A->getAsString(Args) << A->getValue();
  }

  Opts.Plugins = Args.getAllArgValues(OPT_load);
  Opts.ASTMergeFiles = Args.getAllArgValues(OPT_ast_merge);
  Opts.LLVMArgs = Args.getAllArgValues(OPT_mllvm);
  Opts.ASTDumpDecls = Args.hasArg(OPT_ast_dump, OPT_ast_dump_EQ);
  Opts.ASTDumpAll = Args.hasArg(OPT_ast_dump_all, OPT_ast_dump_all_EQ);
  Opts.ModuleMapFiles = Args.getAllArgValues(OPT_fmodule_map_file);
  // Only the -fmodule-file=<file> form.
  for (const auto *A : Args.filtered(OPT_fmodule_file)) {
    StringRef Val = A->getValue();
    if (Val.find('=') == StringRef::npos)
      Opts.ModuleFiles.push_back(std::string(Val));
  }
  Opts.ModulesEmbedFiles = Args.getAllArgValues(OPT_fmodules_embed_file_EQ);
  Opts.AllowPCMWithCompilerErrors = Args.hasArg(OPT_fallow_pcm_with_errors);

  if (Opts.ProgramAction != frontend::GenerateModule && Opts.IsSystemModule)
    Diags.Report(diag::err_drv_argument_only_allowed_with) << "-fsystem-module"
                                                           << "-emit-module";

  if (Args.hasArg(OPT_aux_target_cpu))
    Opts.AuxTargetCPU = std::string(Args.getLastArgValue(OPT_aux_target_cpu));
  if (Args.hasArg(OPT_aux_target_feature))
    Opts.AuxTargetFeatures = Args.getAllArgValues(OPT_aux_target_feature);

  if (Opts.ARCMTAction != FrontendOptions::ARCMT_None &&
      Opts.ObjCMTAction != FrontendOptions::ObjCMT_None) {
    Diags.Report(diag::err_drv_argument_not_allowed_with)
      << "ARC migration" << "ObjC migration";
  }

  InputKind DashX(Language::Unknown);
  if (const Arg *A = Args.getLastArg(OPT_x)) {
    StringRef XValue = A->getValue();

    // Parse suffixes: '<lang>(-header|[-module-map][-cpp-output])'.
    // FIXME: Supporting '<lang>-header-cpp-output' would be useful.
    bool Preprocessed = XValue.consume_back("-cpp-output");
    bool ModuleMap = XValue.consume_back("-module-map");
    IsHeaderFile = !Preprocessed && !ModuleMap &&
                   XValue != "precompiled-header" &&
                   XValue.consume_back("-header");

    // Principal languages.
    DashX = llvm::StringSwitch<InputKind>(XValue)
                .Case("c", Language::C)
                .Case("cl", Language::OpenCL)
                .Case("cuda", Language::CUDA)
                .Case("hip", Language::HIP)
                .Case("c++", Language::CXX)
                .Case("objective-c", Language::ObjC)
                .Case("objective-c++", Language::ObjCXX)
                .Case("renderscript", Language::RenderScript)
                .Default(Language::Unknown);

    // "objc[++]-cpp-output" is an acceptable synonym for
    // "objective-c[++]-cpp-output".
    if (DashX.isUnknown() && Preprocessed && !IsHeaderFile && !ModuleMap)
      DashX = llvm::StringSwitch<InputKind>(XValue)
                  .Case("objc", Language::ObjC)
                  .Case("objc++", Language::ObjCXX)
                  .Default(Language::Unknown);

    // Some special cases cannot be combined with suffixes.
    if (DashX.isUnknown() && !Preprocessed && !ModuleMap && !IsHeaderFile)
      DashX = llvm::StringSwitch<InputKind>(XValue)
                  .Case("cpp-output", InputKind(Language::C).getPreprocessed())
                  .Case("assembler-with-cpp", Language::Asm)
                  .Cases("ast", "pcm", "precompiled-header",
                         InputKind(Language::Unknown, InputKind::Precompiled))
                  .Case("ir", Language::LLVM_IR)
                  .Default(Language::Unknown);

    if (DashX.isUnknown())
      Diags.Report(diag::err_drv_invalid_value)
        << A->getAsString(Args) << A->getValue();

    if (Preprocessed)
      DashX = DashX.getPreprocessed();
    if (ModuleMap)
      DashX = DashX.withFormat(InputKind::ModuleMap);
  }

  // '-' is the default input if none is given.
  std::vector<std::string> Inputs = Args.getAllArgValues(OPT_INPUT);
  Opts.Inputs.clear();
  if (Inputs.empty())
    Inputs.push_back("-");
  for (unsigned i = 0, e = Inputs.size(); i != e; ++i) {
    InputKind IK = DashX;
    if (IK.isUnknown()) {
      IK = FrontendOptions::getInputKindForExtension(
        StringRef(Inputs[i]).rsplit('.').second);
      // FIXME: Warn on this?
      if (IK.isUnknown())
        IK = Language::C;
      // FIXME: Remove this hack.
      if (i == 0)
        DashX = IK;
    }

    bool IsSystem = false;

    // The -emit-module action implicitly takes a module map.
    if (Opts.ProgramAction == frontend::GenerateModule &&
        IK.getFormat() == InputKind::Source) {
      IK = IK.withFormat(InputKind::ModuleMap);
      IsSystem = Opts.IsSystemModule;
    }

    Opts.Inputs.emplace_back(std::move(Inputs[i]), IK, IsSystem);
  }

  return DashX;
}

std::string CompilerInvocation::GetResourcesPath(const char *Argv0,
                                                 void *MainAddr) {
  std::string ClangExecutable =
      llvm::sys::fs::getMainExecutable(Argv0, MainAddr);
  return Driver::GetResourcesPath(ClangExecutable, CLANG_RESOURCE_DIR);
}

static void ParseHeaderSearchArgs(HeaderSearchOptions &Opts, ArgList &Args,
                                  const std::string &WorkingDir) {
  if (const Arg *A = Args.getLastArg(OPT_stdlib_EQ))
    Opts.UseLibcxx = (strcmp(A->getValue(), "libc++") == 0);

  // Canonicalize -fmodules-cache-path before storing it.
  SmallString<128> P(Args.getLastArgValue(OPT_fmodules_cache_path));
  if (!(P.empty() || llvm::sys::path::is_absolute(P))) {
    if (WorkingDir.empty())
      llvm::sys::fs::make_absolute(P);
    else
      llvm::sys::fs::make_absolute(WorkingDir, P);
  }
  llvm::sys::path::remove_dots(P);
  Opts.ModuleCachePath = std::string(P.str());

  // Only the -fmodule-file=<name>=<file> form.
  for (const auto *A : Args.filtered(OPT_fmodule_file)) {
    StringRef Val = A->getValue();
    if (Val.find('=') != StringRef::npos){
      auto Split = Val.split('=');
      Opts.PrebuiltModuleFiles.insert(
          {std::string(Split.first), std::string(Split.second)});
    }
  }
  for (const auto *A : Args.filtered(OPT_fprebuilt_module_path))
    Opts.AddPrebuiltModulePath(A->getValue());

  for (const auto *A : Args.filtered(OPT_fmodules_ignore_macro)) {
    StringRef MacroDef = A->getValue();
    Opts.ModulesIgnoreMacros.insert(
        llvm::CachedHashString(MacroDef.split('=').first));
  }

  // Add -I..., -F..., and -index-header-map options in order.
  bool IsIndexHeaderMap = false;
  bool IsSysrootSpecified =
      Args.hasArg(OPT__sysroot_EQ) || Args.hasArg(OPT_isysroot);
  for (const auto *A : Args.filtered(OPT_I, OPT_F, OPT_index_header_map)) {
    if (A->getOption().matches(OPT_index_header_map)) {
      // -index-header-map applies to the next -I or -F.
      IsIndexHeaderMap = true;
      continue;
    }

    frontend::IncludeDirGroup Group =
        IsIndexHeaderMap ? frontend::IndexHeaderMap : frontend::Angled;

    bool IsFramework = A->getOption().matches(OPT_F);
    std::string Path = A->getValue();

    if (IsSysrootSpecified && !IsFramework && A->getValue()[0] == '=') {
      SmallString<32> Buffer;
      llvm::sys::path::append(Buffer, Opts.Sysroot,
                              llvm::StringRef(A->getValue()).substr(1));
      Path = std::string(Buffer.str());
    }

    Opts.AddPath(Path, Group, IsFramework,
                 /*IgnoreSysroot*/ true);
    IsIndexHeaderMap = false;
  }

  // Add -iprefix/-iwithprefix/-iwithprefixbefore options.
  StringRef Prefix = ""; // FIXME: This isn't the correct default prefix.
  for (const auto *A :
       Args.filtered(OPT_iprefix, OPT_iwithprefix, OPT_iwithprefixbefore)) {
    if (A->getOption().matches(OPT_iprefix))
      Prefix = A->getValue();
    else if (A->getOption().matches(OPT_iwithprefix))
      Opts.AddPath(Prefix.str() + A->getValue(), frontend::After, false, true);
    else
      Opts.AddPath(Prefix.str() + A->getValue(), frontend::Angled, false, true);
  }

  for (const auto *A : Args.filtered(OPT_idirafter))
    Opts.AddPath(A->getValue(), frontend::After, false, true);
  for (const auto *A : Args.filtered(OPT_iquote))
    Opts.AddPath(A->getValue(), frontend::Quoted, false, true);
  for (const auto *A : Args.filtered(OPT_isystem, OPT_iwithsysroot))
    Opts.AddPath(A->getValue(), frontend::System, false,
                 !A->getOption().matches(OPT_iwithsysroot));
  for (const auto *A : Args.filtered(OPT_iframework))
    Opts.AddPath(A->getValue(), frontend::System, true, true);
  for (const auto *A : Args.filtered(OPT_iframeworkwithsysroot))
    Opts.AddPath(A->getValue(), frontend::System, /*IsFramework=*/true,
                 /*IgnoreSysRoot=*/false);

  // Add the paths for the various language specific isystem flags.
  for (const auto *A : Args.filtered(OPT_c_isystem))
    Opts.AddPath(A->getValue(), frontend::CSystem, false, true);
  for (const auto *A : Args.filtered(OPT_cxx_isystem))
    Opts.AddPath(A->getValue(), frontend::CXXSystem, false, true);
  for (const auto *A : Args.filtered(OPT_objc_isystem))
    Opts.AddPath(A->getValue(), frontend::ObjCSystem, false,true);
  for (const auto *A : Args.filtered(OPT_objcxx_isystem))
    Opts.AddPath(A->getValue(), frontend::ObjCXXSystem, false, true);

  // Add the internal paths from a driver that detects standard include paths.
  for (const auto *A :
       Args.filtered(OPT_internal_isystem, OPT_internal_externc_isystem)) {
    frontend::IncludeDirGroup Group = frontend::System;
    if (A->getOption().matches(OPT_internal_externc_isystem))
      Group = frontend::ExternCSystem;
    Opts.AddPath(A->getValue(), Group, false, true);
  }

  // Add the path prefixes which are implicitly treated as being system headers.
  for (const auto *A :
       Args.filtered(OPT_system_header_prefix, OPT_no_system_header_prefix))
    Opts.AddSystemHeaderPrefix(
        A->getValue(), A->getOption().matches(OPT_system_header_prefix));

  for (const auto *A : Args.filtered(OPT_ivfsoverlay))
    Opts.AddVFSOverlayFile(A->getValue());

#if INTEL_CUSTOMIZATION
  if (const Arg *A = Args.getLastArg(OPT_header_base_path))
    Opts.HeaderBasePath = A->getValue();
  for (const auto *A : Args.filtered(OPT_ivfsoverlay_lib))
    Opts.AddVFSOverlayLib(A->getValue());
#endif // INTEL_CUSTOMIZATION
}

void CompilerInvocation::setLangDefaults(LangOptions &Opts, InputKind IK,
                                         const llvm::Triple &T,
                                         PreprocessorOptions &PPOpts,
                                         LangStandard::Kind LangStd) {
  // Set some properties which depend solely on the input kind; it would be nice
  // to move these to the language standard, and have the driver resolve the
  // input kind + language standard.
  //
  // FIXME: Perhaps a better model would be for a single source file to have
  // multiple language standards (C / C++ std, ObjC std, OpenCL std, OpenMP std)
  // simultaneously active?
  if (IK.getLanguage() == Language::Asm) {
    Opts.AsmPreprocessor = 1;
  } else if (IK.isObjectiveC()) {
    Opts.ObjC = 1;
  }

  if (LangStd == LangStandard::lang_unspecified) {
    // Based on the base language, pick one.
    switch (IK.getLanguage()) {
    case Language::Unknown:
    case Language::LLVM_IR:
      llvm_unreachable("Invalid input kind!");
    case Language::OpenCL:
      LangStd = LangStandard::lang_opencl10;
      break;
    case Language::CUDA:
      LangStd = LangStandard::lang_cuda;
      break;
    case Language::Asm:
    case Language::C:
#if defined(CLANG_DEFAULT_STD_C)
      LangStd = CLANG_DEFAULT_STD_C;
#else
      // The PS4 uses C99 as the default C standard.
      if (T.isPS4())
        LangStd = LangStandard::lang_gnu99;
      else
        LangStd = LangStandard::lang_gnu17;
#endif
      break;
    case Language::ObjC:
#if defined(CLANG_DEFAULT_STD_C)
      LangStd = CLANG_DEFAULT_STD_C;
#else
      LangStd = LangStandard::lang_gnu11;
#endif
      break;
    case Language::CXX:
    case Language::ObjCXX:
#if defined(CLANG_DEFAULT_STD_CXX)
      LangStd = CLANG_DEFAULT_STD_CXX;
#else
      LangStd = LangStandard::lang_gnucxx14;
#endif
      break;
    case Language::RenderScript:
      LangStd = LangStandard::lang_c99;
      break;
    case Language::HIP:
      LangStd = LangStandard::lang_hip;
      break;
    }
  }

  const LangStandard &Std = LangStandard::getLangStandardForKind(LangStd);
  Opts.LineComment = Std.hasLineComments();
  Opts.C99 = Std.isC99();
  Opts.C11 = Std.isC11();
  Opts.C17 = Std.isC17();
  Opts.C2x = Std.isC2x();
  Opts.CPlusPlus = Std.isCPlusPlus();
  Opts.CPlusPlus11 = Std.isCPlusPlus11();
  Opts.CPlusPlus14 = Std.isCPlusPlus14();
  Opts.CPlusPlus17 = Std.isCPlusPlus17();
  Opts.CPlusPlus20 = Std.isCPlusPlus20();
  Opts.CPlusPlus2b = Std.isCPlusPlus2b();
  Opts.Digraphs = Std.hasDigraphs();
  Opts.GNUMode = Std.isGNUMode();
  Opts.GNUInline = !Opts.C99 && !Opts.CPlusPlus;
  Opts.GNUCVersion = 0;
  Opts.HexFloats = Std.hasHexFloats();
  Opts.ImplicitInt = Std.hasImplicitInt();

  // Set OpenCL Version.
  Opts.OpenCL = Std.isOpenCL();
  if (LangStd == LangStandard::lang_opencl10)
    Opts.OpenCLVersion = 100;
  else if (LangStd == LangStandard::lang_opencl11)
    Opts.OpenCLVersion = 110;
  else if (LangStd == LangStandard::lang_opencl12)
    Opts.OpenCLVersion = 120;
  else if (LangStd == LangStandard::lang_opencl20)
    Opts.OpenCLVersion = 200;
  else if (LangStd == LangStandard::lang_opencl30)
    Opts.OpenCLVersion = 300;
  else if (LangStd == LangStandard::lang_openclcpp)
    Opts.OpenCLCPlusPlusVersion = 100;

  // OpenCL has some additional defaults.
  if (Opts.OpenCL) {
    Opts.AltiVec = 0;
    Opts.ZVector = 0;
    Opts.setLaxVectorConversions(LangOptions::LaxVectorConversionKind::None);
    Opts.setDefaultFPContractMode(LangOptions::FPM_On);
    Opts.NativeHalfType = 1;
    Opts.NativeHalfArgsAndReturns = 1;
    Opts.OpenCLCPlusPlus = Opts.CPlusPlus;
    // Include default header file for OpenCL.
    if (Opts.IncludeDefaultHeader && !Opts.DeclareOpenCLBuiltins) {
      PPOpts.Includes.push_back("opencl-c.h");
    }
  }

  Opts.HIP = IK.getLanguage() == Language::HIP;
  Opts.CUDA = IK.getLanguage() == Language::CUDA || Opts.HIP;
  if (Opts.HIP) {
    // HIP toolchain does not support 'Fast' FPOpFusion in backends since it
    // fuses multiplication/addition instructions without contract flag from
    // device library functions in LLVM bitcode, which causes accuracy loss in
    // certain math functions, e.g. tan(-1e20) becomes -0.933 instead of 0.8446.
    // For device library functions in bitcode to work, 'Strict' or 'Standard'
    // FPOpFusion options in backends is needed. Therefore 'fast-honor-pragmas'
    // FP contract option is used to allow fuse across statements in frontend
    // whereas respecting contract flag in backend.
    Opts.setDefaultFPContractMode(LangOptions::FPM_FastHonorPragmas);
  } else if (Opts.CUDA) {
    // Allow fuse across statements disregarding pragmas.
    Opts.setDefaultFPContractMode(LangOptions::FPM_Fast);
  }

  Opts.RenderScript = IK.getLanguage() == Language::RenderScript;
  if (Opts.RenderScript) {
    Opts.NativeHalfType = 1;
    Opts.NativeHalfArgsAndReturns = 1;
  }

  // OpenCL and C++ both have bool, true, false keywords.
  Opts.Bool = Opts.OpenCL || Opts.CPlusPlus;

  // OpenCL has half keyword
  Opts.Half = Opts.OpenCL;

  // C++ has wchar_t keyword.
  Opts.WChar = Opts.CPlusPlus;

  Opts.GNUKeywords = Opts.GNUMode;
  Opts.CXXOperatorNames = Opts.CPlusPlus;

  Opts.AlignedAllocation = Opts.CPlusPlus17;

  Opts.DollarIdents = !Opts.AsmPreprocessor;

  // Enable [[]] attributes in C++11 and C2x by default.
  Opts.DoubleSquareBracketAttributes = Opts.CPlusPlus11 || Opts.C2x;
}

/// Attempt to parse a visibility value out of the given argument.
static Visibility parseVisibility(Arg *arg, ArgList &args,
                                  DiagnosticsEngine &diags) {
  StringRef value = arg->getValue();
  if (value == "default") {
    return DefaultVisibility;
  } else if (value == "hidden" || value == "internal") {
    return HiddenVisibility;
  } else if (value == "protected") {
    // FIXME: diagnose if target does not support protected visibility
    return ProtectedVisibility;
  }

  diags.Report(diag::err_drv_invalid_value)
    << arg->getAsString(args) << value;
  return DefaultVisibility;
}

/// Check if input file kind and language standard are compatible.
static bool IsInputCompatibleWithStandard(InputKind IK,
                                          const Arg *A, // INTEL
                                          ArgList& Args, // INTEL
                                          const LangStandard &S, // INTEL
                                          LangStandard::Kind &Std, // INTEL
                                          DiagnosticsEngine &Diags) { // INTEL
  switch (IK.getLanguage()) {
  case Language::Unknown:
  case Language::LLVM_IR:
    llvm_unreachable("should not parse language flags for this input");

  case Language::C:
  case Language::ObjC:
  case Language::RenderScript:
#if INTEL_CUSTOMIZATION
    if (!(S.getLanguage() == Language::C) &&
        Args.hasArg(OPT_fintel_compatibility)) {
      Diags.Report(diag::warn_drv_argument_not_allowed_with)
          << A->getAsString(Args) << "C/ObjC";
      Std = LangStandard::lang_gnu99;
      return true;
    }
#endif // INTEL_CUSTOMIZATION
    return S.getLanguage() == Language::C;

  case Language::OpenCL:
    return S.getLanguage() == Language::OpenCL;

  case Language::CXX:
  case Language::ObjCXX:
#if INTEL_CUSTOMIZATION
      if (!(S.getLanguage() == Language::CXX) &&
          Args.hasArg(OPT_fintel_compatibility)) {
        Diags.Report(diag::warn_drv_argument_not_allowed_with)
            << A->getAsString(Args) << "C++/ObjC++";
        Std = LangStandard::lang_gnucxx14;
        return true;
      }
#endif // INTEL_CUSTOMIZATION
    return S.getLanguage() == Language::CXX;

  case Language::CUDA:
    // FIXME: What -std= values should be permitted for CUDA compilations?
    return S.getLanguage() == Language::CUDA ||
           S.getLanguage() == Language::CXX;

  case Language::HIP:
    return S.getLanguage() == Language::CXX || S.getLanguage() == Language::HIP;

  case Language::Asm:
    // Accept (and ignore) all -std= values.
    // FIXME: The -std= value is not ignored; it affects the tokenization
    // and preprocessing rules if we're preprocessing this asm input.
    return true;
  }

  llvm_unreachable("unexpected input language");
}

/// Get language name for given input kind.
static const StringRef GetInputKindName(InputKind IK) {
  switch (IK.getLanguage()) {
  case Language::C:
    return "C";
  case Language::ObjC:
    return "Objective-C";
  case Language::CXX:
    return "C++";
  case Language::ObjCXX:
    return "Objective-C++";
  case Language::OpenCL:
    return "OpenCL";
  case Language::CUDA:
    return "CUDA";
  case Language::RenderScript:
    return "RenderScript";
  case Language::HIP:
    return "HIP";

  case Language::Asm:
    return "Asm";
  case Language::LLVM_IR:
    return "LLVM IR";

  case Language::Unknown:
    break;
  }
  llvm_unreachable("unknown input language");
}

static void ParseLangArgs(LangOptions &Opts, ArgList &Args, InputKind IK,
                          const TargetOptions &TargetOpts,
                          PreprocessorOptions &PPOpts,
                          DiagnosticsEngine &Diags) {
  // FIXME: Cleanup per-file based stuff.
  LangStandard::Kind LangStd = LangStandard::lang_unspecified;
  if (const Arg *A = Args.getLastArg(OPT_std_EQ)) {
    LangStd = LangStandard::getLangKind(A->getValue());
    if (LangStd == LangStandard::lang_unspecified) {
      Diags.Report(diag::err_drv_invalid_value)
        << A->getAsString(Args) << A->getValue();
      // Report supported standards with short description.
      for (unsigned KindValue = 0;
           KindValue != LangStandard::lang_unspecified;
           ++KindValue) {
        const LangStandard &Std = LangStandard::getLangStandardForKind(
          static_cast<LangStandard::Kind>(KindValue));
        if (IsInputCompatibleWithStandard(IK, A, Args, Std, LangStd,//INTEL
                                          Diags)) { // INTEL
          auto Diag = Diags.Report(diag::note_drv_use_standard);
          Diag << Std.getName() << Std.getDescription();
          unsigned NumAliases = 0;
#define LANGSTANDARD(id, name, lang, desc, features)
#define LANGSTANDARD_ALIAS(id, alias) \
          if (KindValue == LangStandard::lang_##id) ++NumAliases;
#define LANGSTANDARD_ALIAS_DEPR(id, alias)
#include "clang/Basic/LangStandards.def"
          Diag << NumAliases;
#define LANGSTANDARD(id, name, lang, desc, features)
#define LANGSTANDARD_ALIAS(id, alias) \
          if (KindValue == LangStandard::lang_##id) Diag << alias;
#define LANGSTANDARD_ALIAS_DEPR(id, alias)
#include "clang/Basic/LangStandards.def"
        }
      }
    } else {
      // Valid standard, check to make sure language and standard are
      // compatible.
      const LangStandard &Std = LangStandard::getLangStandardForKind(LangStd);
      if (!IsInputCompatibleWithStandard(IK, A, Args, Std, LangStd, // INTEL
                                         Diags)) { // INTEL
        Diags.Report(diag::err_drv_argument_not_allowed_with)
          << A->getAsString(Args) << GetInputKindName(IK);
      }
    }
  }

  if (const Arg *A = Args.getLastArg(OPT_fcf_protection_EQ)) {
    StringRef Name = A->getValue();
    if (Name == "full" || Name == "branch") {
      Opts.CFProtectionBranch = 1;
    }
  }
  // -cl-std only applies for OpenCL language standards.
  // Override the -std option in this case.
  if (const Arg *A = Args.getLastArg(OPT_cl_std_EQ)) {
    LangStandard::Kind OpenCLLangStd
      = llvm::StringSwitch<LangStandard::Kind>(A->getValue())
        .Cases("cl", "CL", LangStandard::lang_opencl10)
        .Cases("cl1.0", "CL1.0", LangStandard::lang_opencl10)
        .Cases("cl1.1", "CL1.1", LangStandard::lang_opencl11)
        .Cases("cl1.2", "CL1.2", LangStandard::lang_opencl12)
        .Cases("cl2.0", "CL2.0", LangStandard::lang_opencl20)
        .Cases("cl3.0", "CL3.0", LangStandard::lang_opencl30)
        .Cases("clc++", "CLC++", LangStandard::lang_openclcpp)
        .Default(LangStandard::lang_unspecified);

    if (OpenCLLangStd == LangStandard::lang_unspecified) {
      Diags.Report(diag::err_drv_invalid_value)
        << A->getAsString(Args) << A->getValue();
    }
    else
      LangStd = OpenCLLangStd;
  }

  Opts.SYCLIsDevice = Opts.SYCL && Args.hasArg(options::OPT_fsycl_is_device);
  if (Opts.SYCL) {
    Opts.SYCLIsDevice = Args.hasArg(options::OPT_fsycl_is_device);
    Opts.SYCLIsHost = Args.hasArg(options::OPT_fsycl_is_host);
    Opts.SYCLAllowFuncPtr =
        Args.hasFlag(options::OPT_fsycl_allow_func_ptr,
                     options::OPT_fno_sycl_allow_func_ptr, false);
    Opts.SYCLStdLayoutKernelParams =
        Args.hasArg(options::OPT_fsycl_std_layout_kernel_params);
    Opts.SYCLUnnamedLambda = Args.hasArg(options::OPT_fsycl_unnamed_lambda);
    // -sycl-std applies to any SYCL source, not only those containing kernels,
    // but also those using the SYCL API
    if (const Arg *A = Args.getLastArg(OPT_sycl_std_EQ)) {
      Opts.setSYCLVersion(
          llvm::StringSwitch<LangOptions::SYCLMajorVersion>(A->getValue())
              .Cases("2017", "1.2.1", "121", "sycl-1.2.1",
                     LangOptions::SYCL_2017)
              .Case("2020", LangOptions::SYCL_2020)
              .Default(LangOptions::SYCL_None));

      if (Opts.getSYCLVersion() == LangOptions::SYCL_None) {
        // User has passed an invalid value to the flag, this is an error
        Diags.Report(diag::err_drv_invalid_value)
            << A->getAsString(Args) << A->getValue();
      }
    }
    Opts.SYCLExplicitSIMD = Args.hasArg(options::OPT_fsycl_esimd);
    Opts.EnableDAEInSpirKernels = Args.hasArg(options::OPT_fenable_sycl_dae);
    Opts.SYCLValueFitInMaxInt =
        Args.hasFlag(options::OPT_fsycl_id_queries_fit_in_int,
                     options::OPT_fno_sycl_id_queries_fit_in_int, true);
    Opts.EnableDAEInSpirKernels = Args.hasArg(options::OPT_fenable_sycl_dae);
    Opts.SYCLIntHeader =
        std::string(Args.getLastArgValue(OPT_fsycl_int_header));
  }

#if INTEL_CUSTOMIZATION
  Opts.EnableVariantVirtualCalls =
      Args.hasFlag(options::OPT_fenable_variant_virtual_calls,
                   options::OPT_fno_enable_variant_virtual_calls, false);
  Opts.EnableVariantFunctionPointers =
      Args.hasFlag(options::OPT_fenable_variant_function_pointers,
                   options::OPT_fno_enable_variant_function_pointers, false);
#endif // INTEL_CUSTOMIZATION

  Opts.DeclareSPIRVBuiltins = Args.hasArg(OPT_fdeclare_spirv_builtins);

  llvm::Triple T(TargetOpts.Triple);
  CompilerInvocation::setLangDefaults(Opts, IK, T, PPOpts, LangStd);
#if INTEL_CUSTOMIZATION
  Opts.IntelCompat = Args.hasArg(OPT_fintel_compatibility);
  if (Opts.IntelCompat)
    Opts.setAllIntelCompatItemsStateDefault();
  for (const Arg *A : Args.filtered(OPT_fintel_compatibility_enable,
                                    OPT_fintel_compatibility_disable)) {
    A->claim();
    bool Enable = (A->getOption().getID() == OPT_fintel_compatibility_enable);
    // We can have a list of comma separated names.
    StringRef ItemList = A->getValue();
    SmallVector<StringRef, 32> Items;
    ItemList.split(Items, ",");
    for (StringRef Item : Items) {
      if (!Opts.setIntelCompatItemsState(Item, Enable))
        Diags.Report(diag::err_drv_invalid_value) << A->getSpelling() << Item;
    }
  }
  // Look for intel compatibility user doc flag
  Opts.ShowIntelCompatUserDocsHelp = Args.hasArg(OPT_fintel_compatibility_doc);
  if (Opts.ShowIntelCompatUserDocsHelp) {
    Opts.setAllIntelCompatUserDocsInit();
    for (const Arg *A : Args.filtered(OPT_fintel_compatibility_doc)) {
      A->claim();
      // We can have a list of comma separated names.
      StringRef ItemList = A->getValue();
      SmallVector<StringRef, 32> Items;
      ItemList.split(Items, ",");
      for (StringRef Item : Items) {
        if (!Opts.setEmitIntelCompatUserDocs(Item))
          Diags.Report(diag::err_drv_invalid_value) << A->getSpelling() << Item;
      }
    }
  }

  Opts.ShowIntelCompatHelp = Args.hasArg(OPT_fintel_compatibility_help);
  Opts.IntelMSCompat = Args.hasArg(OPT_fintel_ms_compatibility);
  Opts.HLS = Args.hasArg(OPT_fhls);
  Opts.IntelQuad = Args.hasArg(OPT_extended_float_types);

  if (Opts.isIntelCompat(LangOptions::IMFAttributes)) {
    for (StringRef IMFAttrs : Args.getAllArgValues(OPT_fintel_imf_attr_EQ)) {
      SmallVector<StringRef, 8> IMFAttrArr;
      IMFAttrs.split(IMFAttrArr, ' ');
      for (const auto &IMFAttr : IMFAttrArr) {
        SmallVector<StringRef, 3> IMFAttrElement;
        IMFAttr.split(IMFAttrElement, ':');
        if (IMFAttrElement.size() == 2) {
          std::pair<LangOptions::IMFAttrMap::iterator, bool> Res =
              Opts.ImfAttrMap.insert(
                  {IMFAttrElement[0].str(), IMFAttrElement[1].str()});
          if (!Res.second) {
            // Update the existing attribute.
            Res.first->second = std::string(IMFAttrElement[1]);
          }
        } else if (IMFAttrElement.size() == 3) {
          SmallVector<StringRef, 30> FuncList;
          IMFAttrElement[2].split(FuncList, ',');
          for (StringRef FuncName : FuncList) {
            auto FuncMapIt = Opts.ImfAttrFuncMap.find(FuncName.str());
            if (FuncMapIt != Opts.ImfAttrFuncMap.end()) {
              // The function is already in the map, add options to it.
              std::pair<LangOptions::IMFAttrMap::iterator, bool> Res =
                  FuncMapIt->second.insert(
                      {IMFAttrElement[0].str(), IMFAttrElement[1].str()});
              if (!Res.second) {
                // Update the existing attribute.
                Res.first->second = std::string(IMFAttrElement[1]);
              }
            } else {
              // The first appearence of the function in the imf attributes.
              LangOptions::IMFAttrMap NewMap;
              NewMap.insert({IMFAttrElement[0].str(), IMFAttrElement[1].str()});
              Opts.ImfAttrFuncMap.insert({FuncName.str(), std::move(NewMap)});
            }
          }
        }
      }
    }
  }

  Opts.ShowIntelCompatUsed = Args.hasArg(OPT_fintel_compatibility_used);
  Opts.ShowIntelCompatUnused = Args.hasArg(OPT_fintel_compatibility_unused);
  Opts.OpenMPThreadPrivateLegacy =
      Args.hasArg(OPT_fopenmp_threadprivate_legacy);
  Opts.IntelDriverTempfileName =
      std::string(Args.getLastArgValue(OPT_fintel_driver_tempfile_name_EQ));
  // Fix for CQ#373517: compilation fails with 'redefinition of default
  // argument'.
  Opts.Float128 = Opts.IntelQuad || (Opts.IntelCompat && Opts.GNUMode);

  // IntrinsicPromotion implementation.
  Opts.IntrinsicAutoPromote = Args.hasArg(OPT_intel_mintrinsic_promote);

  // cl_intel_channels is an OpenCL extension for Intel FPGA. It is supported
  // by default and can become unsupported according to -cl-ext option.
  if (Opts.OpenCL) {
    Opts.OpenCLChannel = 1;
    for (const auto &Ext : Args.getAllArgValues(OPT_cl_ext_EQ)) {
      if ((Ext == "+all") || (Ext == "+cl_intel_channels"))
        Opts.OpenCLChannel = 1;
      if ((Ext == "-all") || (Ext == "-cl_intel_channels"))
        Opts.OpenCLChannel = 0;
    }
  }
#endif  // INTEL_CUSTOMIZATION

  // -cl-strict-aliasing needs to emit diagnostic in the case where CL > 1.0.
  // This option should be deprecated for CL > 1.0 because
  // this option was added for compatibility with OpenCL 1.0.
  if (Args.getLastArg(OPT_cl_strict_aliasing)
       && Opts.OpenCLVersion > 100) {
    Diags.Report(diag::warn_option_invalid_ocl_version)
        << Opts.getOpenCLVersionTuple().getAsString()
        << Args.getLastArg(OPT_cl_strict_aliasing)->getAsString(Args);
  }

  // We abuse '-f[no-]gnu-keywords' to force overriding all GNU-extension
  // keywords. This behavior is provided by GCC's poorly named '-fasm' flag,
  // while a subset (the non-C++ GNU keywords) is provided by GCC's
  // '-fgnu-keywords'. Clang conflates the two for simplicity under the single
  // name, as it doesn't seem a useful distinction.
  Opts.GNUKeywords = Args.hasFlag(OPT_fgnu_keywords, OPT_fno_gnu_keywords,
                                  Opts.GNUKeywords);

  Opts.Digraphs = Args.hasFlag(OPT_fdigraphs, OPT_fno_digraphs, Opts.Digraphs);

  if (Args.hasArg(OPT_fno_operator_names))
    Opts.CXXOperatorNames = 0;

  if (Opts.CUDAIsDevice && Args.hasArg(OPT_fcuda_approx_transcendentals))
    Opts.CUDADeviceApproxTranscendentals = 1;

  if (Args.hasArg(OPT_fgpu_allow_device_init)) {
    if (Opts.HIP)
      Opts.GPUAllowDeviceInit = 1;
    else
      Diags.Report(diag::warn_ignored_hip_only_option)
          << Args.getLastArg(OPT_fgpu_allow_device_init)->getAsString(Args);
  }
  if (Opts.HIP)
    Opts.GPUMaxThreadsPerBlock = getLastArgIntValue(
        Args, OPT_gpu_max_threads_per_block_EQ, Opts.GPUMaxThreadsPerBlock);
  else if (Args.hasArg(OPT_gpu_max_threads_per_block_EQ))
    Diags.Report(diag::warn_ignored_hip_only_option)
        << Args.getLastArg(OPT_gpu_max_threads_per_block_EQ)->getAsString(Args);

  if (Opts.ObjC) {
    if (Arg *arg = Args.getLastArg(OPT_fobjc_runtime_EQ)) {
      StringRef value = arg->getValue();
      if (Opts.ObjCRuntime.tryParse(value))
        Diags.Report(diag::err_drv_unknown_objc_runtime) << value;
    }

    if (Args.hasArg(OPT_fobjc_gc_only))
      Opts.setGC(LangOptions::GCOnly);
    else if (Args.hasArg(OPT_fobjc_gc))
      Opts.setGC(LangOptions::HybridGC);
    else if (Args.hasArg(OPT_fobjc_arc)) {
      Opts.ObjCAutoRefCount = 1;
      if (!Opts.ObjCRuntime.allowsARC())
        Diags.Report(diag::err_arc_unsupported_on_runtime);
    }

    // ObjCWeakRuntime tracks whether the runtime supports __weak, not
    // whether the feature is actually enabled.  This is predominantly
    // determined by -fobjc-runtime, but we allow it to be overridden
    // from the command line for testing purposes.
    if (Args.hasArg(OPT_fobjc_runtime_has_weak))
      Opts.ObjCWeakRuntime = 1;
    else
      Opts.ObjCWeakRuntime = Opts.ObjCRuntime.allowsWeak();

    // ObjCWeak determines whether __weak is actually enabled.
    // Note that we allow -fno-objc-weak to disable this even in ARC mode.
    if (auto weakArg = Args.getLastArg(OPT_fobjc_weak, OPT_fno_objc_weak)) {
      if (!weakArg->getOption().matches(OPT_fobjc_weak)) {
        assert(!Opts.ObjCWeak);
      } else if (Opts.getGC() != LangOptions::NonGC) {
        Diags.Report(diag::err_objc_weak_with_gc);
      } else if (!Opts.ObjCWeakRuntime) {
        Diags.Report(diag::err_objc_weak_unsupported);
      } else {
        Opts.ObjCWeak = 1;
      }
    } else if (Opts.ObjCAutoRefCount) {
      Opts.ObjCWeak = Opts.ObjCWeakRuntime;
    }

    if (Args.hasArg(OPT_fobjc_subscripting_legacy_runtime))
      Opts.ObjCSubscriptingLegacyRuntime =
        (Opts.ObjCRuntime.getKind() == ObjCRuntime::FragileMacOSX);
  }

  if (Arg *A = Args.getLastArg(options::OPT_fgnuc_version_EQ)) {
    // Check that the version has 1 to 3 components and the minor and patch
    // versions fit in two decimal digits.
    VersionTuple GNUCVer;
    bool Invalid = GNUCVer.tryParse(A->getValue());
    unsigned Major = GNUCVer.getMajor();
    unsigned Minor = GNUCVer.getMinor().getValueOr(0);
    unsigned Patch = GNUCVer.getSubminor().getValueOr(0);
    if (Invalid || GNUCVer.getBuild() || Minor >= 100 || Patch >= 100) {
      Diags.Report(diag::err_drv_invalid_value)
          << A->getAsString(Args) << A->getValue();
    }
    Opts.GNUCVersion = Major * 100 * 100 + Minor * 100 + Patch;
  }

  if (Args.hasArg(OPT_fgnu89_inline)) {
    if (Opts.CPlusPlus)
      Diags.Report(diag::err_drv_argument_not_allowed_with)
        << "-fgnu89-inline" << GetInputKindName(IK);
    else
      Opts.GNUInline = 1;
  }

  // The type-visibility mode defaults to the value-visibility mode.
  if (Arg *typeVisOpt = Args.getLastArg(OPT_ftype_visibility)) {
    Opts.setTypeVisibilityMode(parseVisibility(typeVisOpt, Args, Diags));
  } else {
    Opts.setTypeVisibilityMode(Opts.getValueVisibilityMode());
  }

  if (Args.hasArg(OPT_fvisibility_from_dllstorageclass)) {
    Opts.VisibilityFromDLLStorageClass = 1;

    // Translate dllexport defintions to default visibility, by default.
    if (Arg *O = Args.getLastArg(OPT_fvisibility_dllexport_EQ))
      Opts.setDLLExportVisibility(parseVisibility(O, Args, Diags));
    else
      Opts.setDLLExportVisibility(DefaultVisibility);

    // Translate defintions without an explict DLL storage class to hidden
    // visibility, by default.
    if (Arg *O = Args.getLastArg(OPT_fvisibility_nodllstorageclass_EQ))
      Opts.setNoDLLStorageClassVisibility(parseVisibility(O, Args, Diags));
    else
      Opts.setNoDLLStorageClassVisibility(HiddenVisibility);

    // Translate dllimport external declarations to default visibility, by
    // default.
    if (Arg *O = Args.getLastArg(OPT_fvisibility_externs_dllimport_EQ))
      Opts.setExternDeclDLLImportVisibility(parseVisibility(O, Args, Diags));
    else
      Opts.setExternDeclDLLImportVisibility(DefaultVisibility);

    // Translate external declarations without an explicit DLL storage class
    // to hidden visibility, by default.
    if (Arg *O = Args.getLastArg(OPT_fvisibility_externs_nodllstorageclass_EQ))
      Opts.setExternDeclNoDLLStorageClassVisibility(
          parseVisibility(O, Args, Diags));
    else
      Opts.setExternDeclNoDLLStorageClassVisibility(HiddenVisibility);
  }

  if (Args.hasArg(OPT_ftrapv)) {
    Opts.setSignedOverflowBehavior(LangOptions::SOB_Trapping);
    // Set the handler, if one is specified.
    Opts.OverflowHandler =
        std::string(Args.getLastArgValue(OPT_ftrapv_handler));
  }
  else if (Args.hasArg(OPT_fwrapv))
    Opts.setSignedOverflowBehavior(LangOptions::SOB_Defined);

  Opts.MicrosoftExt = Opts.MSVCCompat || Args.hasArg(OPT_fms_extensions);
  Opts.AsmBlocks = Args.hasArg(OPT_fasm_blocks) || Opts.MicrosoftExt;
  Opts.MSCompatibilityVersion = 0;
  if (const Arg *A = Args.getLastArg(OPT_fms_compatibility_version)) {
    VersionTuple VT;
    if (VT.tryParse(A->getValue()))
      Diags.Report(diag::err_drv_invalid_value) << A->getAsString(Args)
                                                << A->getValue();
    Opts.MSCompatibilityVersion = VT.getMajor() * 10000000 +
                                  VT.getMinor().getValueOr(0) * 100000 +
                                  VT.getSubminor().getValueOr(0);
  }

  // Mimicking gcc's behavior, trigraphs are only enabled if -trigraphs
  // is specified, or -std is set to a conforming mode.
  // Trigraphs are disabled by default in c++1z onwards.
  // For z/OS, trigraphs are enabled by default (without regard to the above).
  Opts.Trigraphs =
      (!Opts.GNUMode && !Opts.MSVCCompat && !Opts.CPlusPlus17) || T.isOSzOS();
  Opts.Trigraphs =
      Args.hasFlag(OPT_ftrigraphs, OPT_fno_trigraphs, Opts.Trigraphs);

  Opts.DollarIdents = Args.hasFlag(OPT_fdollars_in_identifiers,
                                   OPT_fno_dollars_in_identifiers,
                                   Opts.DollarIdents);

  // -ffixed-point
  Opts.FixedPoint =
      Args.hasFlag(OPT_ffixed_point, OPT_fno_fixed_point, /*Default=*/false) &&
      !Opts.CPlusPlus;
  Opts.PaddingOnUnsignedFixedPoint =
      Args.hasFlag(OPT_fpadding_on_unsigned_fixed_point,
                   OPT_fno_padding_on_unsigned_fixed_point,
                   /*Default=*/false) &&
      Opts.FixedPoint;

  Opts.RTTI = Opts.CPlusPlus && !Args.hasArg(OPT_fno_rtti);
  Opts.RTTIData = Opts.RTTI && !Args.hasArg(OPT_fno_rtti_data);
  Opts.Blocks = Args.hasArg(OPT_fblocks) || (Opts.OpenCL
    && Opts.OpenCLVersion == 200);
  Opts.Coroutines = Opts.CPlusPlus20 || Args.hasArg(OPT_fcoroutines_ts);

  Opts.ConvergentFunctions = Opts.OpenCL || (Opts.CUDA && Opts.CUDAIsDevice) ||
                             Opts.SYCLIsDevice ||
                             Args.hasArg(OPT_fconvergent_functions);

  Opts.DoubleSquareBracketAttributes =
      Args.hasFlag(OPT_fdouble_square_bracket_attributes,
                   OPT_fno_double_square_bracket_attributes,
                   Opts.DoubleSquareBracketAttributes);

  Opts.CPlusPlusModules = Opts.CPlusPlus20;
  Opts.Modules =
      Args.hasArg(OPT_fmodules) || Opts.ModulesTS || Opts.CPlusPlusModules;
  Opts.ModulesDeclUse =
      Args.hasArg(OPT_fmodules_decluse) || Opts.ModulesStrictDeclUse;
  // FIXME: We only need this in C++ modules / Modules TS if we might textually
  // enter a different module (eg, when building a header unit).
  Opts.ModulesLocalVisibility =
      Args.hasArg(OPT_fmodules_local_submodule_visibility) || Opts.ModulesTS ||
      Opts.CPlusPlusModules;
  Opts.ModulesSearchAll = Opts.Modules &&
    !Args.hasArg(OPT_fno_modules_search_all) &&
    Args.hasArg(OPT_fmodules_search_all);
  Opts.CharIsSigned = Opts.OpenCL || !Args.hasArg(OPT_fno_signed_char);
  Opts.WChar = Opts.CPlusPlus && !Args.hasArg(OPT_fno_wchar);
  Opts.Char8 = Args.hasFlag(OPT_fchar8__t, OPT_fno_char8__t, Opts.CPlusPlus20);
  Opts.NoBuiltin = Args.hasArg(OPT_fno_builtin) || Opts.Freestanding;
  if (!Opts.NoBuiltin)
    getAllNoBuiltinFuncValues(Args, Opts.NoBuiltinFuncs);
  Opts.AlignedAllocation =
      Args.hasFlag(OPT_faligned_allocation, OPT_fno_aligned_allocation,
                   Opts.AlignedAllocation);
  Opts.AlignedAllocationUnavailable =
      Opts.AlignedAllocation && Args.hasArg(OPT_aligned_alloc_unavailable);
  if (Args.hasArg(OPT_fconcepts_ts))
    Diags.Report(diag::warn_fe_concepts_ts_flag);
  Opts.MathErrno = !Opts.OpenCL && Args.hasArg(OPT_fmath_errno);
  Opts.LongDoubleSize = Args.hasArg(OPT_mlong_double_128)
                            ? 128
                            : Args.hasArg(OPT_mlong_double_64) ? 64 : 0;
#if INTEL_CUSTOMIZATION
  if (const Arg *A = Args.getLastArg(OPT_fintel_long_double_size_EQ)) {
    StringRef Value = A->getValue();
    if (Value == "128")
      Opts.LongDoubleSize = 128;
    else if (Value == "80")
      Opts.LongDoubleSize = 80;
    else if (Value == "64")
      Opts.LongDoubleSize = 64;
    else {
      Diags.Report(diag::err_drv_invalid_value) << A->getAsString(Args)
                                                << A->getValue();
    }
  }
#endif // INTEL_CUSTOMIZATION
  Opts.EnableAIXExtendedAltivecABI = Args.hasArg(OPT_mabi_EQ_vec_extabi);
  Opts.PICLevel = getLastArgIntValue(Args, OPT_pic_level, 0, Diags);
  Opts.DumpRecordLayouts = Opts.DumpRecordLayoutsSimple
                        || Args.hasArg(OPT_fdump_record_layouts);
  if (Opts.FastRelaxedMath)
    Opts.setDefaultFPContractMode(LangOptions::FPM_Fast);
<<<<<<< HEAD
#if INTEL_CUSTOMIZATION
  Opts.OpenCLForceVectorABI = Args.hasArg(OPT_fopencl_force_vector_abi);
  // Temporary internal option to enable new support. When ready just
  // switch default to true.
  Opts.IntelPragmaPrefetch =
      Args.hasFlag(OPT_fintel_pragma_prefetch, OPT_fno_intel_pragma_prefetch,
                   /*default=*/false);
#endif // INTEL_CUSTOMIZATION
=======
>>>>>>> e1e3308f
  Opts.ModuleFeatures = Args.getAllArgValues(OPT_fmodule_feature);
  llvm::sort(Opts.ModuleFeatures);
  Opts.NativeHalfType |= Args.hasArg(OPT_fnative_half_type);
  Opts.NativeHalfArgsAndReturns |= Args.hasArg(OPT_fnative_half_arguments_and_returns);
  // Enable HalfArgsAndReturns if present in Args or if NativeHalfArgsAndReturns
  // is enabled.
  Opts.HalfArgsAndReturns = Args.hasArg(OPT_fallow_half_arguments_and_returns)
                            | Opts.NativeHalfArgsAndReturns;

  Opts.ArmSveVectorBits =
      getLastArgIntValue(Args, options::OPT_msve_vector_bits_EQ, 0, Diags);

  // __declspec is enabled by default for the PS4 by the driver, and also
  // enabled for Microsoft Extensions or Borland Extensions, here.
  //
  // FIXME: __declspec is also currently enabled for CUDA, but isn't really a
  // CUDA extension. However, it is required for supporting
  // __clang_cuda_builtin_vars.h, which uses __declspec(property). Once that has
  // been rewritten in terms of something more generic, remove the Opts.CUDA
  // term here.
  Opts.DeclSpecKeyword =
      Args.hasFlag(OPT_fdeclspec, OPT_fno_declspec,
<<<<<<< HEAD
                   (Opts.MicrosoftExt || Opts.Borland ||      // INTEL
                    Opts.CUDA || Opts.IntelCompat));          // INTEL
=======
                   (Opts.MicrosoftExt || Opts.Borland || Opts.CUDA));
>>>>>>> e1e3308f

  // -mrtd option
  if (Arg *A = Args.getLastArg(OPT_mrtd)) {
    if (Opts.getDefaultCallingConv() != LangOptions::DCC_None)
      Diags.Report(diag::err_drv_argument_not_allowed_with)
          << A->getSpelling() << "-fdefault-calling-conv";
    else {
      llvm::Triple T(TargetOpts.Triple);
      if (T.getArch() != llvm::Triple::x86)
        Diags.Report(diag::err_drv_argument_not_allowed_with)
            << A->getSpelling() << T.getTriple();
      else
        Opts.setDefaultCallingConv(LangOptions::DCC_StdCall);
    }
  }

#if INTEL_CUSTOMIZATION
  Opts.OpenMPSimdOnly = false;
  Opts.OpenMPSimdDisabled = false;
  Opts.OpenMPTBBOnly = false;
  Opts.OpenMPTBBDisabled = false;
  if (Opts.IntelCompat) {
    if (Opts.OpenMP) {
      // OpenMP is enabled but we want to disable OpenMP subset
      Opts.OpenMPSimdDisabled = Args.hasArg(OPT_fno_openmp_simd);
      Opts.OpenMPTBBDisabled = Args.hasArg(OPT_fnointel_openmp_tbb);
    } else {
      Opts.OpenMPSimdOnly = Args.hasArg(OPT_fopenmp_simd);
      Opts.OpenMPTBBOnly = Args.hasArg(OPT_fintel_openmp_tbb);
      if (Opts.OpenMPSimdOnly || Opts.OpenMPTBBOnly)
        Opts.OpenMP = true;
    }
  }
#endif //INTEL_CUSTOMIZATION
#if INTEL_COLLAB
  Opts.OpenMPUseSingleElemArrayFuncs =
      Args.hasFlag(OPT_fopenmp_use_single_elem_array_funcs,
                   OPT_fno_openmp_use_single_elem_array_funcs,
                   /*default=*/true);
  Opts.OpenMPLateOutline =
      Opts.OpenMP && Args.hasArg(options::OPT_fopenmp_late_outline);
#endif // INTEL_COLLAB
#if INTEL_CUSTOMIZATION
  // Allow this spelling until removed from icx driver.
  if (!Opts.OpenMPLateOutline)
    Opts.OpenMPLateOutline =
        Opts.OpenMP && Args.hasArg(OPT_fintel_openmp_region);
  Opts.OpenMPLateOutlineTarget = !Args.hasArg(OPT_fno_intel_openmp_offload);
  Opts.OpenMPLateOutlineAtomic = Args.hasArg(OPT_fintel_openmp_region_atomic);

  Opts.OpenMPUseLLVMAtomic = Args.hasFlag(
          options::OPT_fintel_openmp_use_llvm_atomic,
          options::OPT_fno_intel_openmp_use_llvm_atomic);
  if (!Opts.OpenMPLateOutlineAllowUncollapsedLoops)
    Opts.OpenMPLateOutlineAllowUncollapsedLoops =
      Args.hasArg(OPT_fintel_openmp_region_late_collapsed_loops);
  if (Opts.OpenMPLateOutlineAllowUncollapsedLoops)
    Opts.OpenMPLateOutlineAllowUncollapsedLoops =
      !Args.hasArg(OPT_fintel_openmp_region_early_collapsed_loops);
  Opts.OpenMPStableFileID =
      Opts.OpenMP && Args.hasArg(options::OPT_fopenmp_stable_file_id);
#endif // INTEL_CUSTOMIZATION
#if INTEL_COLLAB
  if (Opts.OpenMPLateOutline) {
    llvm::Triple T(TargetOpts.Triple);

    if (T.isSPIR())
      Opts.UseAutoOpenCLAddrSpaceForOpenMP = true;
  }
#endif  // INTEL_COLLAB

  // Check if -fopenmp-simd is specified.
  bool IsSimdSpecified =
      Args.hasFlag(options::OPT_fopenmp_simd, options::OPT_fno_openmp_simd,
                   /*Default=*/false);
  Opts.OpenMPSimd = !Opts.OpenMP && IsSimdSpecified;
  Opts.OpenMPUseTLS =
#if INTEL_CUSTOMIZATION
      !Args.hasArg(options::OPT_fopenmp_threadprivate_legacy) &&
#endif  // INTEL_CUSTOMIZATION
      Opts.OpenMP && !Args.hasArg(options::OPT_fnoopenmp_use_tls);
  Opts.OpenMPIsDevice =
      Opts.OpenMP && Args.hasArg(options::OPT_fopenmp_is_device);
  Opts.OpenMPIRBuilder =
      Opts.OpenMP && Args.hasArg(options::OPT_fopenmp_enable_irbuilder);
  bool IsTargetSpecified =
      Opts.OpenMPIsDevice || Args.hasArg(options::OPT_fopenmp_targets_EQ);

  if (Opts.OpenMP || Opts.OpenMPSimd) {
    if (int Version = getLastArgIntValue(
            Args, OPT_fopenmp_version_EQ,
            (IsSimdSpecified || IsTargetSpecified) ? 50 : Opts.OpenMP, Diags))
      Opts.OpenMP = Version;
    // Provide diagnostic when a given target is not expected to be an OpenMP
    // device or host.
    if (!Opts.OpenMPIsDevice) {
      switch (T.getArch()) {
      default:
        break;
      // Add unsupported host targets here:
      case llvm::Triple::nvptx:
      case llvm::Triple::nvptx64:
        Diags.Report(diag::err_drv_omp_host_target_not_supported)
            << TargetOpts.Triple;
        break;
      }
    }
  }

  // Set the flag to prevent the implementation from emitting device exception
  // handling code for those requiring so.
  if ((Opts.OpenMPIsDevice && (T.isNVPTX() || T.isAMDGCN())) ||
      Opts.OpenCLCPlusPlus) {
    Opts.Exceptions = 0;
    Opts.CXXExceptions = 0;
  }
  if (Opts.OpenMPIsDevice && T.isNVPTX()) {
    Opts.OpenMPCUDANumSMs =
        getLastArgIntValue(Args, options::OPT_fopenmp_cuda_number_of_sm_EQ,
                           Opts.OpenMPCUDANumSMs, Diags);
    Opts.OpenMPCUDABlocksPerSM =
        getLastArgIntValue(Args, options::OPT_fopenmp_cuda_blocks_per_sm_EQ,
                           Opts.OpenMPCUDABlocksPerSM, Diags);
    Opts.OpenMPCUDAReductionBufNum = getLastArgIntValue(
        Args, options::OPT_fopenmp_cuda_teams_reduction_recs_num_EQ,
        Opts.OpenMPCUDAReductionBufNum, Diags);
  }

  // Get the OpenMP target triples if any.
  if (Arg *A = Args.getLastArg(options::OPT_fopenmp_targets_EQ)) {
    enum ArchPtrSize { Arch16Bit, Arch32Bit, Arch64Bit };
    auto getArchPtrSize = [](const llvm::Triple &T) {
      if (T.isArch16Bit())
        return Arch16Bit;
      if (T.isArch32Bit())
        return Arch32Bit;
      assert(T.isArch64Bit() && "Expected 64-bit architecture");
      return Arch64Bit;
    };

    for (unsigned i = 0; i < A->getNumValues(); ++i) {
      llvm::Triple TT(A->getValue(i));

      if (TT.getArch() == llvm::Triple::UnknownArch ||
          !(TT.getArch() == llvm::Triple::aarch64 ||
            TT.getArch() == llvm::Triple::ppc ||
            TT.getArch() == llvm::Triple::ppc64 ||
            TT.getArch() == llvm::Triple::ppc64le ||
            TT.getArch() == llvm::Triple::nvptx ||
            TT.getArch() == llvm::Triple::nvptx64 ||
#if INTEL_CUSTOMIZATION
#if INTEL_FEATURE_CSA
            TT.getArch() == llvm::Triple::csa ||
#endif  // INTEL_FEATURE_CSA
#endif  // INTEL_CUSTOMIZATION
            TT.getArch() == llvm::Triple::amdgcn ||
            TT.getArch() == llvm::Triple::x86 ||
#if INTEL_COLLAB
            TT.getArch() == llvm::Triple::x86_64 ||
            TT.getArch() == llvm::Triple::spir ||
            TT.getArch() == llvm::Triple::spir64))
#else
            TT.getArch() == llvm::Triple::x86_64))
#endif // INTEL_COLLAB
        Diags.Report(diag::err_drv_invalid_omp_target) << A->getValue(i);
      else if (getArchPtrSize(T) != getArchPtrSize(TT))
        Diags.Report(diag::err_drv_incompatible_omp_arch)
            << A->getValue(i) << T.str();
      else
        Opts.OMPTargetTriples.push_back(TT);
    }
  }

  // Get OpenMP host file path if any and report if a non existent file is
  // found
  if (Arg *A = Args.getLastArg(options::OPT_fopenmp_host_ir_file_path)) {
    Opts.OMPHostIRFile = A->getValue();
    if (!llvm::sys::fs::exists(Opts.OMPHostIRFile))
      Diags.Report(diag::err_drv_omp_host_ir_file_not_found)
          << Opts.OMPHostIRFile;
  }

  // Set CUDA mode for OpenMP target NVPTX/AMDGCN if specified in options
  Opts.OpenMPCUDAMode = Opts.OpenMPIsDevice && (T.isNVPTX() || T.isAMDGCN()) &&
                        Args.hasArg(options::OPT_fopenmp_cuda_mode);

  // Set CUDA support for parallel execution of target regions for OpenMP target
  // NVPTX/AMDGCN if specified in options.
  Opts.OpenMPCUDATargetParallel =
      Opts.OpenMPIsDevice && (T.isNVPTX() || T.isAMDGCN()) &&
      Args.hasArg(options::OPT_fopenmp_cuda_parallel_target_regions);

  // Set CUDA mode for OpenMP target NVPTX/AMDGCN if specified in options
  Opts.OpenMPCUDAForceFullRuntime =
      Opts.OpenMPIsDevice && (T.isNVPTX() || T.isAMDGCN()) &&
      Args.hasArg(options::OPT_fopenmp_cuda_force_full_runtime);

  // Record whether the __DEPRECATED define was requested.
  Opts.Deprecated = Args.hasFlag(OPT_fdeprecated_macro,
                                 OPT_fno_deprecated_macro,
                                 Opts.Deprecated);

  // FIXME: Eliminate this dependency.
  unsigned Opt = getOptimizationLevel(Args, IK, Diags),
       OptSize = getOptimizationLevelSize(Args);
  Opts.Optimize = Opt != 0;
  Opts.OptimizeSize = OptSize != 0;

  // This is the __NO_INLINE__ define, which just depends on things like the
  // optimization level and -fno-inline, not actually whether the backend has
  // inlining enabled.
  Opts.NoInlineDefine = !Opts.Optimize;
  if (Arg *InlineArg = Args.getLastArg(
          options::OPT_finline_functions, options::OPT_finline_hint_functions,
          options::OPT_fno_inline_functions, options::OPT_fno_inline))
    if (InlineArg->getOption().matches(options::OPT_fno_inline))
      Opts.NoInlineDefine = true;

#if INTEL_CUSTOMIZATION
  Opts.HonorNaNCompares = Args.hasFlag(OPT_fhonor_nan_compares,
                                       OPT_fno_honor_nan_compares,
                                       false);
#endif // INTEL_CUSTOMIZATION

  if (Arg *A = Args.getLastArg(OPT_ffp_contract)) {
    StringRef Val = A->getValue();
    if (Val == "fast")
      Opts.setDefaultFPContractMode(LangOptions::FPM_Fast);
    else if (Val == "on")
      Opts.setDefaultFPContractMode(LangOptions::FPM_On);
    else if (Val == "off")
      Opts.setDefaultFPContractMode(LangOptions::FPM_Off);
    else if (Val == "fast-honor-pragmas")
      Opts.setDefaultFPContractMode(LangOptions::FPM_FastHonorPragmas);
    else
      Diags.Report(diag::err_drv_invalid_value) << A->getAsString(Args) << Val;
  }

  if (Args.hasArg(OPT_ftrapping_math)) {
    Opts.setFPExceptionMode(LangOptions::FPE_Strict);
  }

  if (Args.hasArg(OPT_fno_trapping_math)) {
    Opts.setFPExceptionMode(LangOptions::FPE_Ignore);
  }

  LangOptions::FPExceptionModeKind FPEB = LangOptions::FPE_Ignore;
  if (Arg *A = Args.getLastArg(OPT_ffp_exception_behavior_EQ)) {
    StringRef Val = A->getValue();
    if (Val.equals("ignore"))
      FPEB = LangOptions::FPE_Ignore;
    else if (Val.equals("maytrap"))
      FPEB = LangOptions::FPE_MayTrap;
    else if (Val.equals("strict"))
      FPEB = LangOptions::FPE_Strict;
    else
      Diags.Report(diag::err_drv_invalid_value) << A->getAsString(Args) << Val;
  }
  Opts.setFPExceptionMode(FPEB);

  // Parse -fsanitize= arguments.
  parseSanitizerKinds("-fsanitize=", Args.getAllArgValues(OPT_fsanitize_EQ),
                      Diags, Opts.Sanitize);
  Opts.SanitizerBlacklistFiles = Args.getAllArgValues(OPT_fsanitize_blacklist);
  std::vector<std::string> systemBlacklists =
      Args.getAllArgValues(OPT_fsanitize_system_blacklist);
  Opts.SanitizerBlacklistFiles.insert(Opts.SanitizerBlacklistFiles.end(),
                                      systemBlacklists.begin(),
                                      systemBlacklists.end());

  // -fxray-{always,never}-instrument= filenames.
  Opts.XRayAlwaysInstrumentFiles =
      Args.getAllArgValues(OPT_fxray_always_instrument);
  Opts.XRayNeverInstrumentFiles =
      Args.getAllArgValues(OPT_fxray_never_instrument);
  Opts.XRayAttrListFiles = Args.getAllArgValues(OPT_fxray_attr_list);

  if (Arg *A = Args.getLastArg(OPT_fclang_abi_compat_EQ)) {
    Opts.setClangABICompat(LangOptions::ClangABI::Latest);

    StringRef Ver = A->getValue();
    std::pair<StringRef, StringRef> VerParts = Ver.split('.');
    unsigned Major, Minor = 0;

    // Check the version number is valid: either 3.x (0 <= x <= 9) or
    // y or y.0 (4 <= y <= current version).
    if (!VerParts.first.startswith("0") &&
        !VerParts.first.getAsInteger(10, Major) &&
        3 <= Major && Major <= CLANG_VERSION_MAJOR &&
        (Major == 3 ? VerParts.second.size() == 1 &&
                      !VerParts.second.getAsInteger(10, Minor)
                    : VerParts.first.size() == Ver.size() ||
                      VerParts.second == "0")) {
      // Got a valid version number.
      if (Major == 3 && Minor <= 8)
        Opts.setClangABICompat(LangOptions::ClangABI::Ver3_8);
      else if (Major <= 4)
        Opts.setClangABICompat(LangOptions::ClangABI::Ver4);
      else if (Major <= 6)
        Opts.setClangABICompat(LangOptions::ClangABI::Ver6);
      else if (Major <= 7)
        Opts.setClangABICompat(LangOptions::ClangABI::Ver7);
      else if (Major <= 9)
        Opts.setClangABICompat(LangOptions::ClangABI::Ver9);
      else if (Major <= 11)
        Opts.setClangABICompat(LangOptions::ClangABI::Ver11);
    } else if (Ver != "latest") {
      Diags.Report(diag::err_drv_invalid_value)
          << A->getAsString(Args) << A->getValue();
    }
  }

  if (Arg *A = Args.getLastArg(OPT_msign_return_address_EQ)) {
    StringRef SignScope = A->getValue();

    if (SignScope.equals_lower("none"))
      Opts.setSignReturnAddressScope(
          LangOptions::SignReturnAddressScopeKind::None);
    else if (SignScope.equals_lower("all"))
      Opts.setSignReturnAddressScope(
          LangOptions::SignReturnAddressScopeKind::All);
    else if (SignScope.equals_lower("non-leaf"))
      Opts.setSignReturnAddressScope(
          LangOptions::SignReturnAddressScopeKind::NonLeaf);
    else
      Diags.Report(diag::err_drv_invalid_value)
          << A->getAsString(Args) << SignScope;

    if (Arg *A = Args.getLastArg(OPT_msign_return_address_key_EQ)) {
      StringRef SignKey = A->getValue();
      if (!SignScope.empty() && !SignKey.empty()) {
        if (SignKey.equals_lower("a_key"))
          Opts.setSignReturnAddressKey(
              LangOptions::SignReturnAddressKeyKind::AKey);
        else if (SignKey.equals_lower("b_key"))
          Opts.setSignReturnAddressKey(
              LangOptions::SignReturnAddressKeyKind::BKey);
        else
          Diags.Report(diag::err_drv_invalid_value)
              << A->getAsString(Args) << SignKey;
      }
    }
  }

  std::string ThreadModel =
      std::string(Args.getLastArgValue(OPT_mthread_model, "posix"));
  if (ThreadModel != "posix" && ThreadModel != "single")
    Diags.Report(diag::err_drv_invalid_value)
        << Args.getLastArg(OPT_mthread_model)->getAsString(Args) << ThreadModel;
  Opts.setThreadModel(
      llvm::StringSwitch<LangOptions::ThreadModelKind>(ThreadModel)
          .Case("posix", LangOptions::ThreadModelKind::POSIX)
          .Case("single", LangOptions::ThreadModelKind::Single));
}

static bool isStrictlyPreprocessorAction(frontend::ActionKind Action) {
  switch (Action) {
  case frontend::ASTDeclList:
  case frontend::ASTDump:
  case frontend::ASTPrint:
  case frontend::ASTView:
  case frontend::EmitAssembly:
  case frontend::EmitBC:
  case frontend::EmitHTML:
  case frontend::EmitLLVM:
  case frontend::EmitLLVMOnly:
  case frontend::EmitCodeGenOnly:
  case frontend::EmitObj:
  case frontend::FixIt:
  case frontend::GenerateModule:
  case frontend::GenerateModuleInterface:
  case frontend::GenerateHeaderModule:
  case frontend::GeneratePCH:
  case frontend::GenerateInterfaceStubs:
  case frontend::ParseSyntaxOnly:
  case frontend::ModuleFileInfo:
  case frontend::VerifyPCH:
  case frontend::PluginAction:
  case frontend::RewriteObjC:
  case frontend::RewriteTest:
  case frontend::RunAnalysis:
  case frontend::TemplightDump:
  case frontend::MigrateSource:
    return false;

  case frontend::DumpCompilerOptions:
  case frontend::DumpRawTokens:
  case frontend::DumpTokens:
  case frontend::InitOnly:
  case frontend::PrintPreamble:
  case frontend::PrintPreprocessedInput:
  case frontend::RewriteMacros:
  case frontend::RunPreprocessorOnly:
  case frontend::PrintDependencyDirectivesSourceMinimizerOutput:
    return true;
  }
  llvm_unreachable("invalid frontend action");
}

static void ParsePreprocessorArgs(PreprocessorOptions &Opts, ArgList &Args,
                                  DiagnosticsEngine &Diags,
                                  frontend::ActionKind Action) {
<<<<<<< HEAD
#if INTEL_CUSTOMIZATION
  if (Args.hasArg(OPT_fintel_ms_compatibility))
      Opts.OutputFile = Args.getLastArgValue(OPT_o);
#endif // INTEL_CUSTOMIZATION

=======
>>>>>>> e1e3308f
  Opts.PCHWithHdrStop = Args.hasArg(OPT_pch_through_hdrstop_create) ||
                        Args.hasArg(OPT_pch_through_hdrstop_use);
  Opts.AllowPCHWithCompilerErrors =
      Args.hasArg(OPT_fallow_pch_with_errors, OPT_fallow_pcm_with_errors);

  for (const auto *A : Args.filtered(OPT_error_on_deserialized_pch_decl))
    Opts.DeserializedPCHDeclsToErrorOn.insert(A->getValue());

  for (const auto &A : Args.getAllArgValues(OPT_fmacro_prefix_map_EQ)) {
    auto Split = StringRef(A).split('=');
    Opts.MacroPrefixMap.insert(
        {std::string(Split.first), std::string(Split.second)});
  }

  if (const Arg *A = Args.getLastArg(OPT_preamble_bytes_EQ)) {
    StringRef Value(A->getValue());
    size_t Comma = Value.find(',');
    unsigned Bytes = 0;
    unsigned EndOfLine = 0;

    if (Comma == StringRef::npos ||
        Value.substr(0, Comma).getAsInteger(10, Bytes) ||
        Value.substr(Comma + 1).getAsInteger(10, EndOfLine))
      Diags.Report(diag::err_drv_preamble_format);
    else {
      Opts.PrecompiledPreambleBytes.first = Bytes;
      Opts.PrecompiledPreambleBytes.second = (EndOfLine != 0);
    }
  }

  // Add the __CET__ macro if a CFProtection option is set.
  if (const Arg *A = Args.getLastArg(OPT_fcf_protection_EQ)) {
    StringRef Name = A->getValue();
    if (Name == "branch")
      Opts.addMacroDef("__CET__=1");
    else if (Name == "return")
      Opts.addMacroDef("__CET__=2");
    else if (Name == "full")
      Opts.addMacroDef("__CET__=3");
  }

  // Add macros from the command line.
  for (const auto *A : Args.filtered(OPT_D, OPT_U)) {
    if (A->getOption().matches(OPT_D))
      Opts.addMacroDef(A->getValue());
    else
      Opts.addMacroUndef(A->getValue());
  }

  Opts.MacroIncludes = Args.getAllArgValues(OPT_imacros);

  // Add the ordered list of -includes.
  for (const auto *A : Args.filtered(OPT_include))
    Opts.Includes.emplace_back(A->getValue());

  for (const auto *A : Args.filtered(OPT_chain_include))
    Opts.ChainedIncludes.emplace_back(A->getValue());

  for (const auto *A : Args.filtered(OPT_remap_file)) {
    std::pair<StringRef, StringRef> Split = StringRef(A->getValue()).split(';');

    if (Split.second.empty()) {
      Diags.Report(diag::err_drv_invalid_remap_file) << A->getAsString(Args);
      continue;
    }

    Opts.addRemappedFile(Split.first, Split.second);
  }

  // Always avoid lexing editor placeholders when we're just running the
  // preprocessor as we never want to emit the
  // "editor placeholder in source file" error in PP only mode.
  if (isStrictlyPreprocessorAction(Action))
    Opts.LexEditorPlaceholders = false;
}

static void ParsePreprocessorOutputArgs(PreprocessorOutputOptions &Opts,
                                        ArgList &Args,
                                        frontend::ActionKind Action) {
  if (isStrictlyPreprocessorAction(Action))
    Opts.ShowCPP = !Args.hasArg(OPT_dM);
  else
    Opts.ShowCPP = 0;

  Opts.ShowMacros = Args.hasArg(OPT_dM) || Args.hasArg(OPT_dD);
}

static void ParseTargetArgs(TargetOptions &Opts, ArgList &Args,
                            DiagnosticsEngine &Diags) {
  Opts.FeaturesAsWritten = Args.getAllArgValues(OPT_target_feature);
  Opts.OpenCLExtensionsAsWritten = Args.getAllArgValues(OPT_cl_ext_EQ);
  Opts.AllowAMDGPUUnsafeFPAtomics =
      Args.hasFlag(options::OPT_munsafe_fp_atomics,
                   options::OPT_mno_unsafe_fp_atomics, false);
  if (Arg *A = Args.getLastArg(options::OPT_target_sdk_version_EQ)) {
    llvm::VersionTuple Version;
    if (Version.tryParse(A->getValue()))
      Diags.Report(diag::err_drv_invalid_value)
          << A->getAsString(Args) << A->getValue();
    else
      Opts.SDKVersion = Version;
  }
}

bool CompilerInvocation::parseSimpleArgs(const ArgList &Args,
                                         DiagnosticsEngine &Diags) {
#define OPTION_WITH_MARSHALLING(                                               \
    PREFIX_TYPE, NAME, ID, KIND, GROUP, ALIAS, ALIASARGS, FLAGS, PARAM,        \
    HELPTEXT, METAVAR, VALUES, SPELLING, ALWAYS_EMIT, KEYPATH, DEFAULT_VALUE,  \
    IMPLIED_CHECK, IMPLIED_VALUE, NORMALIZER, DENORMALIZER, MERGER, EXTRACTOR, \
    TABLE_INDEX)                                                               \
  if ((FLAGS)&options::CC1Option) {                                            \
    this->KEYPATH = MERGER(this->KEYPATH, DEFAULT_VALUE);                      \
    if (IMPLIED_CHECK)                                                         \
      this->KEYPATH = MERGER(this->KEYPATH, IMPLIED_VALUE);                    \
    if (auto MaybeValue = NORMALIZER(OPT_##ID, TABLE_INDEX, Args, Diags))      \
      this->KEYPATH = MERGER(                                                  \
          this->KEYPATH, static_cast<decltype(this->KEYPATH)>(*MaybeValue));   \
  }

#include "clang/Driver/Options.inc"
#undef OPTION_WITH_MARSHALLING
  return true;
}

bool CompilerInvocation::CreateFromArgs(CompilerInvocation &Res,
                                        ArrayRef<const char *> CommandLineArgs,
                                        DiagnosticsEngine &Diags,
                                        const char *Argv0) {
  bool Success = true;

  // Parse the arguments.
  const OptTable &Opts = getDriverOptTable();
  const unsigned IncludedFlagsBitmask = options::CC1Option;
  unsigned MissingArgIndex, MissingArgCount;
  InputArgList Args = Opts.ParseArgs(CommandLineArgs, MissingArgIndex,
                                     MissingArgCount, IncludedFlagsBitmask);
  LangOptions &LangOpts = *Res.getLangOpts();

  // Check for missing argument error.
  if (MissingArgCount) {
    Diags.Report(diag::err_drv_missing_argument)
        << Args.getArgString(MissingArgIndex) << MissingArgCount;
    Success = false;
  }

  // Issue errors on unknown arguments.
  for (const auto *A : Args.filtered(OPT_UNKNOWN)) {
    auto ArgString = A->getAsString(Args);
    std::string Nearest;
    if (Opts.findNearest(ArgString, Nearest, IncludedFlagsBitmask) > 1)
      Diags.Report(diag::err_drv_unknown_argument) << ArgString;
    else
      Diags.Report(diag::err_drv_unknown_argument_with_suggestion)
          << ArgString << Nearest;
    Success = false;
  }

  Success &= Res.parseSimpleArgs(Args, Diags);

  Success &= ParseAnalyzerArgs(*Res.getAnalyzerOpts(), Args, Diags);
  ParseDependencyOutputArgs(Res.getDependencyOutputOpts(), Args);
  if (!Res.getDependencyOutputOpts().OutputFile.empty() &&
      Res.getDependencyOutputOpts().Targets.empty()) {
    Diags.Report(diag::err_fe_dependency_file_requires_MT);
    Success = false;
  }
  Success &= ParseDiagnosticArgs(Res.getDiagnosticOpts(), Args, &Diags,
                                 /*DefaultDiagColor=*/false);
  ParseCommentArgs(LangOpts.CommentOpts, Args);
  // FIXME: We shouldn't have to pass the DashX option around here
  InputKind DashX = ParseFrontendArgs(Res.getFrontendOpts(), Args, Diags,
                                      LangOpts.IsHeaderFile);
  ParseTargetArgs(Res.getTargetOpts(), Args, Diags);
  Success &= ParseCodeGenArgs(Res.getCodeGenOpts(), Args, DashX, Diags,
                              Res.getTargetOpts(), Res.getFrontendOpts());
  ParseHeaderSearchArgs(Res.getHeaderSearchOpts(), Args,
                        Res.getFileSystemOpts().WorkingDir);
  llvm::Triple T(Res.getTargetOpts().Triple);
  if (DashX.getFormat() == InputKind::Precompiled ||
      DashX.getLanguage() == Language::LLVM_IR) {
    // ObjCAAutoRefCount and Sanitize LangOpts are used to setup the
    // PassManager in BackendUtil.cpp. They need to be initializd no matter
    // what the input type is.
    if (Args.hasArg(OPT_fobjc_arc))
      LangOpts.ObjCAutoRefCount = 1;
    // PIClevel and PIELevel are needed during code generation and this should be
    // set regardless of the input type.
    LangOpts.PICLevel = getLastArgIntValue(Args, OPT_pic_level, 0, Diags);
    parseSanitizerKinds("-fsanitize=", Args.getAllArgValues(OPT_fsanitize_EQ),
                        Diags, LangOpts.Sanitize);
  } else {
    // Other LangOpts are only initialized when the input is not AST or LLVM IR.
    // FIXME: Should we really be calling this for an Language::Asm input?
    ParseLangArgs(LangOpts, Args, DashX, Res.getTargetOpts(),
                  Res.getPreprocessorOpts(), Diags);
    if (Res.getFrontendOpts().ProgramAction == frontend::RewriteObjC)
      LangOpts.ObjCExceptions = 1;
    if (T.isOSDarwin() && DashX.isPreprocessed()) {
      // Supress the darwin-specific 'stdlibcxx-not-found' diagnostic for
      // preprocessed input as we don't expect it to be used with -std=libc++
      // anyway.
      Res.getDiagnosticOpts().Warnings.push_back("no-stdlibcxx-not-found");
    }
  }

  if (LangOpts.CUDA) {
    // During CUDA device-side compilation, the aux triple is the
    // triple used for host compilation.
    if (LangOpts.CUDAIsDevice)
      Res.getTargetOpts().HostTriple = Res.getFrontendOpts().AuxTriple;
  }

  // Set the triple of the host for OpenMP device compile.
  if (LangOpts.OpenMPIsDevice)
    Res.getTargetOpts().HostTriple = Res.getFrontendOpts().AuxTriple;

#if INTEL_CUSTOMIZATION
  // Set the triple of the host for SYCL device compile and HLS IntelFPGA
  // compile.
  if (LangOpts.SYCLIsDevice ||
      (LangOpts.HLS && T.getEnvironment() == llvm::Triple::IntelFPGA))
    Res.getTargetOpts().HostTriple = Res.getFrontendOpts().AuxTriple;
#endif // INTEL_CUSTOMIZATION

  // FIXME: Override value name discarding when asan or msan is used because the
  // backend passes depend on the name of the alloca in order to print out
  // names.
  Res.getCodeGenOpts().DiscardValueNames &=
      !LangOpts.Sanitize.has(SanitizerKind::Address) &&
      !LangOpts.Sanitize.has(SanitizerKind::KernelAddress) &&
      !LangOpts.Sanitize.has(SanitizerKind::Memory) &&
      !LangOpts.Sanitize.has(SanitizerKind::KernelMemory);

  ParsePreprocessorArgs(Res.getPreprocessorOpts(), Args, Diags,
                        Res.getFrontendOpts().ProgramAction);
  ParsePreprocessorOutputArgs(Res.getPreprocessorOutputOpts(), Args,
                              Res.getFrontendOpts().ProgramAction);

  // Turn on -Wspir-compat for SPIR target.
  if (T.isSPIR())
    Res.getDiagnosticOpts().Warnings.push_back("spir-compat");

  // If sanitizer is enabled, disable OPT_ffine_grained_bitfield_accesses.
  if (Res.getCodeGenOpts().FineGrainedBitfieldAccesses &&
      !Res.getLangOpts()->Sanitize.empty()) {
    Res.getCodeGenOpts().FineGrainedBitfieldAccesses = false;
    Diags.Report(diag::warn_drv_fine_grained_bitfield_accesses_ignored);
  }

  // Store the command-line for using in the CodeView backend.
  Res.getCodeGenOpts().Argv0 = Argv0;
  Res.getCodeGenOpts().CommandLineArgs = CommandLineArgs;

  FixupInvocation(Res, Diags, Args);

  return Success;
}

std::string CompilerInvocation::getModuleHash() const {
  // Note: For QoI reasons, the things we use as a hash here should all be
  // dumped via the -module-info flag.
  using llvm::hash_code;
  using llvm::hash_value;
  using llvm::hash_combine;
  using llvm::hash_combine_range;

  // Start the signature with the compiler version.
  // FIXME: We'd rather use something more cryptographically sound than
  // CityHash, but this will do for now.
  hash_code code = hash_value(getClangFullRepositoryVersion());

  // Also include the serialization version, in case LLVM_APPEND_VC_REV is off
  // and getClangFullRepositoryVersion() doesn't include git revision.
  code = hash_combine(code, serialization::VERSION_MAJOR,
                      serialization::VERSION_MINOR);

  // Extend the signature with the language options
#define LANGOPT(Name, Bits, Default, Description) \
   code = hash_combine(code, LangOpts->Name);
#define ENUM_LANGOPT(Name, Type, Bits, Default, Description) \
  code = hash_combine(code, static_cast<unsigned>(LangOpts->get##Name()));
#define BENIGN_LANGOPT(Name, Bits, Default, Description)
#define BENIGN_ENUM_LANGOPT(Name, Type, Bits, Default, Description)
#include "clang/Basic/LangOptions.def"

  for (StringRef Feature : LangOpts->ModuleFeatures)
    code = hash_combine(code, Feature);

  code = hash_combine(code, LangOpts->ObjCRuntime);
  const auto &BCN = LangOpts->CommentOpts.BlockCommandNames;
  code = hash_combine(code, hash_combine_range(BCN.begin(), BCN.end()));

  // Extend the signature with the target options.
  code = hash_combine(code, TargetOpts->Triple, TargetOpts->CPU,
                      TargetOpts->TuneCPU, TargetOpts->ABI);
  for (const auto &FeatureAsWritten : TargetOpts->FeaturesAsWritten)
    code = hash_combine(code, FeatureAsWritten);

  // Extend the signature with preprocessor options.
  const PreprocessorOptions &ppOpts = getPreprocessorOpts();
  const HeaderSearchOptions &hsOpts = getHeaderSearchOpts();
  code = hash_combine(code, ppOpts.UsePredefines, ppOpts.DetailedRecord);

  for (const auto &I : getPreprocessorOpts().Macros) {
    // If we're supposed to ignore this macro for the purposes of modules,
    // don't put it into the hash.
    if (!hsOpts.ModulesIgnoreMacros.empty()) {
      // Check whether we're ignoring this macro.
      StringRef MacroDef = I.first;
      if (hsOpts.ModulesIgnoreMacros.count(
              llvm::CachedHashString(MacroDef.split('=').first)))
        continue;
    }

    code = hash_combine(code, I.first, I.second);
  }

  // Extend the signature with the sysroot and other header search options.
  code = hash_combine(code, hsOpts.Sysroot,
                      hsOpts.ModuleFormat,
                      hsOpts.UseDebugInfo,
                      hsOpts.UseBuiltinIncludes,
                      hsOpts.UseStandardSystemIncludes,
                      hsOpts.UseStandardCXXIncludes,
                      hsOpts.UseLibcxx,
                      hsOpts.ModulesValidateDiagnosticOptions);
  code = hash_combine(code, hsOpts.ResourceDir);

  if (hsOpts.ModulesStrictContextHash) {
    hash_code SHPC = hash_combine_range(hsOpts.SystemHeaderPrefixes.begin(),
                                        hsOpts.SystemHeaderPrefixes.end());
    hash_code UEC = hash_combine_range(hsOpts.UserEntries.begin(),
                                       hsOpts.UserEntries.end());
    code = hash_combine(code, hsOpts.SystemHeaderPrefixes.size(), SHPC,
                        hsOpts.UserEntries.size(), UEC);

    const DiagnosticOptions &diagOpts = getDiagnosticOpts();
    #define DIAGOPT(Name, Bits, Default) \
      code = hash_combine(code, diagOpts.Name);
    #define ENUM_DIAGOPT(Name, Type, Bits, Default) \
      code = hash_combine(code, diagOpts.get##Name());
    #include "clang/Basic/DiagnosticOptions.def"
    #undef DIAGOPT
    #undef ENUM_DIAGOPT
  }

  // Extend the signature with the user build path.
  code = hash_combine(code, hsOpts.ModuleUserBuildPath);

  // Extend the signature with the module file extensions.
  const FrontendOptions &frontendOpts = getFrontendOpts();
  for (const auto &ext : frontendOpts.ModuleFileExtensions) {
    code = ext->hashExtension(code);
  }

  // When compiling with -gmodules, also hash -fdebug-prefix-map as it
  // affects the debug info in the PCM.
  if (getCodeGenOpts().DebugTypeExtRefs)
    for (const auto &KeyValue : getCodeGenOpts().DebugPrefixMap)
      code = hash_combine(code, KeyValue.first, KeyValue.second);

  // Extend the signature with the enabled sanitizers, if at least one is
  // enabled. Sanitizers which cannot affect AST generation aren't hashed.
  SanitizerSet SanHash = LangOpts->Sanitize;
  SanHash.clear(getPPTransparentSanitizers());
  if (!SanHash.empty())
    code = hash_combine(code, SanHash.Mask);

  return llvm::APInt(64, code).toString(36, /*Signed=*/false);
}

void CompilerInvocation::generateCC1CommandLine(
    SmallVectorImpl<const char *> &Args, StringAllocator SA) const {
  // Capture the extracted value as a lambda argument to avoid potential issues
  // with lifetime extension of the reference.
#define OPTION_WITH_MARSHALLING(                                               \
    PREFIX_TYPE, NAME, ID, KIND, GROUP, ALIAS, ALIASARGS, FLAGS, PARAM,        \
    HELPTEXT, METAVAR, VALUES, SPELLING, ALWAYS_EMIT, KEYPATH, DEFAULT_VALUE,  \
    IMPLIED_CHECK, IMPLIED_VALUE, NORMALIZER, DENORMALIZER, MERGER, EXTRACTOR, \
    TABLE_INDEX)                                                               \
  if ((FLAGS)&options::CC1Option) {                                            \
    [&](const auto &Extracted) {                                               \
      if (ALWAYS_EMIT ||                                                       \
          (Extracted !=                                                        \
           static_cast<decltype(this->KEYPATH)>(                               \
               (IMPLIED_CHECK) ? (IMPLIED_VALUE) : (DEFAULT_VALUE))))          \
        DENORMALIZER(Args, SPELLING, SA, Option::KIND##Class, TABLE_INDEX,     \
                     Extracted);                                               \
    }(EXTRACTOR(this->KEYPATH));                                               \
  }

#include "clang/Driver/Options.inc"
#undef OPTION_WITH_MARSHALLING
}

IntrusiveRefCntPtr<llvm::vfs::FileSystem>
clang::createVFSFromCompilerInvocation(const CompilerInvocation &CI,
                                       DiagnosticsEngine &Diags) {
  return createVFSFromCompilerInvocation(CI, Diags,
                                         llvm::vfs::getRealFileSystem());
}

#if INTEL_CUSTOMIZATION
using CreateLibraryFileSystem = llvm::vfs::FileSystem *(*)(void);
#endif // INTEL_CUSTOMIZATION

IntrusiveRefCntPtr<llvm::vfs::FileSystem>
clang::createVFSFromCompilerInvocation(
    const CompilerInvocation &CI, DiagnosticsEngine &Diags,
    IntrusiveRefCntPtr<llvm::vfs::FileSystem> BaseFS) {
#if INTEL_CUSTOMIZATION
  if (CI.getHeaderSearchOpts().VFSOverlayFiles.empty() &&
      CI.getHeaderSearchOpts().VFSOverlayLibs.empty())
#endif // INTEL_CUSTOMIZATION
    return BaseFS;

  IntrusiveRefCntPtr<llvm::vfs::FileSystem> Result = BaseFS;
  // earlier vfs files are on the bottom
  for (const auto &File : CI.getHeaderSearchOpts().VFSOverlayFiles) {
    llvm::ErrorOr<std::unique_ptr<llvm::MemoryBuffer>> Buffer =
        Result->getBufferForFile(File);
    if (!Buffer) {
      Diags.Report(diag::err_missing_vfs_overlay_file) << File;
      continue;
    }

    IntrusiveRefCntPtr<llvm::vfs::FileSystem> FS = llvm::vfs::getVFSFromYAML(
        std::move(Buffer.get()), /*DiagHandler*/ nullptr, File,
        /*DiagContext*/ nullptr, Result);
    if (!FS) {
      Diags.Report(diag::err_invalid_vfs_overlay) << File;
      continue;
    }

    Result = FS;
  }

#if INTEL_CUSTOMIZATION
  if (!CI.getHeaderSearchOpts().VFSOverlayLibs.empty()) {
    IntrusiveRefCntPtr<llvm::vfs::OverlayFileSystem> Overlay(
        new llvm::vfs::OverlayFileSystem(Result));

    Result = Overlay;

    // Load shared libraries that provide a VFS.
    for (const auto &LibFile : CI.getHeaderSearchOpts().VFSOverlayLibs) {
      std::string Error;
      auto Lib = llvm::sys::DynamicLibrary::getPermanentLibrary(
          LibFile.c_str(), &Error);
      if (!Lib.isValid()) {
        Diags.Report(diag::err_unable_to_load_vfs_overlay) << LibFile << Error;
        continue;
      }

      auto *CreateFS =
          reinterpret_cast<CreateLibraryFileSystem>(
              reinterpret_cast<intptr_t>(
                  Lib.getAddressOfSymbol("__clang_create_vfs")));

      if (!CreateFS) {
        Diags.Report(diag::err_unable_to_load_vfs_overlay)
            << LibFile << "'__clang_create_vfs' function was not found";
        continue;
      }

      IntrusiveRefCntPtr<llvm::vfs::FileSystem> FS = CreateFS();
      if (!FS) {
        Diags.Report(diag::err_invalid_vfs_overlay) << LibFile;
        continue;
      }

      Overlay->pushOverlay(FS);
    }
  }
#endif // INTEL_CUSTOMIZATION

  return Result;
}<|MERGE_RESOLUTION|>--- conflicted
+++ resolved
@@ -927,14 +927,11 @@
     if (Opts.getDebugInfo() == codegenoptions::LimitedDebugInfo)
       Opts.setDebugInfo(codegenoptions::DebugInfoConstructor);
 
-<<<<<<< HEAD
 #if INTEL_CUSTOMIZATION
   Opts.EmitTraceBack = Args.hasArg(OPT_traceback);
   Opts.EmitIntelSTI = Args.hasArg(OPT_gintel_sti);
   Opts.DebugOpenCLBasicTypes = Args.hasArg(OPT_gintel_opencl_builtin_types);
 #endif // INTEL_CUSTOMIZATION
-=======
->>>>>>> e1e3308f
   for (const auto &Arg : Args.getAllArgValues(OPT_fdebug_prefix_map_EQ)) {
     auto Split = StringRef(Arg).split('=');
     Opts.DebugPrefixMap.insert(
@@ -994,13 +991,10 @@
     }
   }
 
-<<<<<<< HEAD
 #ifdef INTEL_CUSTOMIZATION
   Opts.DisableFree =
       Args.hasFlag(OPT_disable_free, OPT_no_disable_free, /*Default=*/false);
 #endif //INTEL_CUSTOMIZATION
-=======
->>>>>>> e1e3308f
   Opts.Reciprocals = Args.getAllArgValues(OPT_mrecip_EQ);
 
   // Basic Block Sections implies Function Sections.
@@ -1161,7 +1155,6 @@
         Args.hasFlag(OPT_femulated_tls, OPT_fno_emulated_tls, false);
   }
 
-<<<<<<< HEAD
 #if INTEL_CUSTOMIZATION
   Opts.SPIRCompileOptions =
       std::string(Args.getLastArgValue(OPT_cl_spir_compile_options));
@@ -1203,8 +1196,6 @@
   Opts.X87Precision = X87Precision;
 #endif // INTEL_CUSTOMIZATION
 
-=======
->>>>>>> e1e3308f
   if (Arg *A = Args.getLastArg(OPT_fdenormal_fp_math_EQ)) {
     StringRef Val = A->getValue();
     Opts.FPDenormalMode = llvm::parseDenormalFPAttribute(Val);
@@ -2784,7 +2775,6 @@
                         || Args.hasArg(OPT_fdump_record_layouts);
   if (Opts.FastRelaxedMath)
     Opts.setDefaultFPContractMode(LangOptions::FPM_Fast);
-<<<<<<< HEAD
 #if INTEL_CUSTOMIZATION
   Opts.OpenCLForceVectorABI = Args.hasArg(OPT_fopencl_force_vector_abi);
   // Temporary internal option to enable new support. When ready just
@@ -2793,8 +2783,6 @@
       Args.hasFlag(OPT_fintel_pragma_prefetch, OPT_fno_intel_pragma_prefetch,
                    /*default=*/false);
 #endif // INTEL_CUSTOMIZATION
-=======
->>>>>>> e1e3308f
   Opts.ModuleFeatures = Args.getAllArgValues(OPT_fmodule_feature);
   llvm::sort(Opts.ModuleFeatures);
   Opts.NativeHalfType |= Args.hasArg(OPT_fnative_half_type);
@@ -2817,12 +2805,8 @@
   // term here.
   Opts.DeclSpecKeyword =
       Args.hasFlag(OPT_fdeclspec, OPT_fno_declspec,
-<<<<<<< HEAD
                    (Opts.MicrosoftExt || Opts.Borland ||      // INTEL
                     Opts.CUDA || Opts.IntelCompat));          // INTEL
-=======
-                   (Opts.MicrosoftExt || Opts.Borland || Opts.CUDA));
->>>>>>> e1e3308f
 
   // -mrtd option
   if (Arg *A = Args.getLastArg(OPT_mrtd)) {
@@ -3225,14 +3209,11 @@
 static void ParsePreprocessorArgs(PreprocessorOptions &Opts, ArgList &Args,
                                   DiagnosticsEngine &Diags,
                                   frontend::ActionKind Action) {
-<<<<<<< HEAD
 #if INTEL_CUSTOMIZATION
   if (Args.hasArg(OPT_fintel_ms_compatibility))
       Opts.OutputFile = Args.getLastArgValue(OPT_o);
 #endif // INTEL_CUSTOMIZATION
 
-=======
->>>>>>> e1e3308f
   Opts.PCHWithHdrStop = Args.hasArg(OPT_pch_through_hdrstop_create) ||
                         Args.hasArg(OPT_pch_through_hdrstop_use);
   Opts.AllowPCHWithCompilerErrors =
