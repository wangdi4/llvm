--- conflicted
+++ resolved
@@ -933,21 +933,11 @@
       Opts.setDebuggerTuning(static_cast<llvm::DebuggerKind>(Val));
   }
   Opts.DwarfVersion = getLastArgIntValue(Args, OPT_dwarf_version_EQ, 0, Diags);
-<<<<<<< HEAD
-  Opts.DebugColumnInfo = !Args.hasArg(OPT_gno_column_info);
-  Opts.EmitCodeView = Args.hasArg(OPT_gcodeview);
 #if INTEL_CUSTOMIZATION
   Opts.EmitTraceBack = Args.hasArg(OPT_traceback);
   Opts.EmitIntelSTI = Args.hasArg(OPT_gintel_sti);
   Opts.DebugOpenCLBasicTypes = Args.hasArg(OPT_gintel_opencl_builtin_types);
 #endif // INTEL_CUSTOMIZATION
-  Opts.MacroDebugInfo = Args.hasArg(OPT_debug_info_macro);
-  Opts.WholeProgramVTables = Args.hasArg(OPT_fwhole_program_vtables);
-  Opts.VirtualFunctionElimination =
-      Args.hasArg(OPT_fvirtual_function_elimination);
-  Opts.LTOVisibilityPublicStd = Args.hasArg(OPT_flto_visibility_public_std);
-=======
->>>>>>> 3b90f1b0
   Opts.SplitDwarfFile = std::string(Args.getLastArgValue(OPT_split_dwarf_file));
   Opts.SplitDwarfOutput =
       std::string(Args.getLastArgValue(OPT_split_dwarf_output));
@@ -1050,17 +1040,10 @@
     }
   }
 
-<<<<<<< HEAD
 #ifdef INTEL_CUSTOMIZATION
   Opts.DisableFree =
       Args.hasFlag(OPT_disable_free, OPT_no_disable_free, /*Default=*/false);
 #endif //INTEL_CUSTOMIZATION
-  Opts.DiscardValueNames = Args.hasArg(OPT_discard_value_names);
-  Opts.DisableTailCalls = Args.hasArg(OPT_mdisable_tail_calls);
-  Opts.NoEscapingBlockTailCalls =
-      Args.hasArg(OPT_fno_escaping_block_tail_calls);
-=======
->>>>>>> 3b90f1b0
   Opts.FloatABI = std::string(Args.getLastArgValue(OPT_mfloat_abi));
   Opts.LimitFloatPrecision =
       std::string(Args.getLastArgValue(OPT_mlimit_float_precision));
