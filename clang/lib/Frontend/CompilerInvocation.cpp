--- conflicted
+++ resolved
@@ -3755,13 +3755,10 @@
       break;
     }
   }
-<<<<<<< HEAD
-=======
   if (Opts.UseTargetPathSeparator)
     GenerateArg(Args, OPT_ffile_reproducible, SA);
   else
     GenerateArg(Args, OPT_fno_file_reproducible, SA);
->>>>>>> 5e4f8f78
 
   for (const auto &MP : Opts.MacroPrefixMap)
     GenerateArg(Args, OPT_fmacro_prefix_map_EQ, MP.first + "=" + MP.second, SA);
@@ -4905,14 +4902,11 @@
   if (LangOpts.OpenMPIsDevice)
     Res.getTargetOpts().HostTriple = Res.getFrontendOpts().AuxTriple;
 
-<<<<<<< HEAD
 #if INTEL_CUSTOMIZATION
   // Set the triple of the host for HLS IntelFPGA compile.
   if (LangOpts.HLS && T.getEnvironment() == llvm::Triple::IntelFPGA)
     Res.getTargetOpts().HostTriple = Res.getFrontendOpts().AuxTriple;
 #endif // INTEL_CUSTOMIZATION
-=======
->>>>>>> 5e4f8f78
   if (LangOpts.SYCLIsDevice) {
     // Set the triple of the host for SYCL device compile.
     Res.getTargetOpts().HostTriple = Res.getFrontendOpts().AuxTriple;
