--- conflicted
+++ resolved
@@ -505,13 +505,10 @@
   Opts.DwarfVersion = getLastArgIntValue(Args, OPT_dwarf_version_EQ, 0, Diags);
   Opts.DebugColumnInfo = Args.hasArg(OPT_dwarf_column_info);
   Opts.EmitCodeView = Args.hasArg(OPT_gcodeview);
-<<<<<<< HEAD
 #if INTEL_CUSTOMIZATION
   Opts.EmitIntelSTI = Args.hasArg(OPT_gintel_sti);
 #endif // INTEL_CUSTOMIZATION
-=======
   Opts.MacroDebugInfo = Args.hasArg(OPT_debug_info_macro);
->>>>>>> 90e043da
   Opts.WholeProgramVTables = Args.hasArg(OPT_fwhole_program_vtables);
   Opts.LTOVisibilityPublicStd = Args.hasArg(OPT_flto_visibility_public_std);
   Opts.SplitDwarfFile = Args.getLastArgValue(OPT_split_dwarf_file);
@@ -1711,7 +1708,6 @@
   return DefaultVisibility;
 }
 
-<<<<<<< HEAD
 #if INTEL_CUSTOMIZATION
 //CQ#381541: The list of IMF candidate functions.
 static void FillImfFuncSet(llvm::StringSet<> &ImfFuncSet) {
@@ -1782,10 +1778,14 @@
   }
 }
 #endif // INTEL_CUSTOMIZATION
-=======
+
 /// Check if input file kind and language standard are compatible.
 static bool IsInputCompatibleWithStandard(InputKind IK,
-                                          const LangStandard &S) {
+                                          const Arg *A, // INTEL
+                                          ArgList& Args, // INTEL
+                                          const LangStandard &S, // INTEL
+                                          LangStandard::Kind &Std, // INTEL
+                                          DiagnosticsEngine &Diags) { // INTEL
   switch (IK) {
   case IK_C:
   case IK_ObjC:
@@ -1793,13 +1793,29 @@
   case IK_PreprocessedObjC:
     if (S.isC89() || S.isC99())
       return true;
-    break;
-  case IK_CXX:
-  case IK_ObjCXX:
-  case IK_PreprocessedCXX:
-  case IK_PreprocessedObjCXX:
-    if (S.isCPlusPlus())
+#if INTEL_CUSTOMIZATION
+    if (!(S.isC89() || S.isC99()) && Args.hasArg(OPT_fintel_compatibility)) {
+      Diags.Report(diag::warn_drv_argument_not_allowed_with)
+          << A->getAsString(Args) << "C/ObjC";
+      Std = LangStandard::lang_gnu99;
       return true;
+    }
+#endif // INTEL_CUSTOMIZATION
+      break;
+    case IK_CXX:
+    case IK_ObjCXX:
+    case IK_PreprocessedCXX:
+    case IK_PreprocessedObjCXX:
+      if (S.isCPlusPlus())
+        return true;
+#if INTEL_CUSTOMIZATION
+      if (!S.isCPlusPlus() && Args.hasArg(OPT_fintel_compatibility)) {
+        Diags.Report(diag::warn_drv_argument_not_allowed_with)
+            << A->getAsString(Args) << "C++/ObjC++";
+        Std = LangStandard::lang_gnucxx14;
+        return true;
+      }
+#endif // INTEL_CUSTOMIZATION
     break;
   case IK_OpenCL:
     if (S.isOpenCL())
@@ -1839,7 +1855,6 @@
     llvm_unreachable("Cannot decide on name for InputKind!");
   }
 }
->>>>>>> 90e043da
 
 static void ParseLangArgs(LangOptions &Opts, ArgList &Args, InputKind IK,
                           const TargetOptions &TargetOpts,
@@ -1864,7 +1879,8 @@
            ++KindValue) {
         const LangStandard &Std = LangStandard::getLangStandardForKind(
           static_cast<LangStandard::Kind>(KindValue));
-        if (IsInputCompatibleWithStandard(IK, Std)) {
+        if (IsInputCompatibleWithStandard(IK, A, Args, Std, LangStd,//INTEL
+                                          Diags)) { // INTEL
           Diags.Report(diag::note_drv_use_standard)
             << Std.getName() << Std.getDescription();
         }
@@ -1873,58 +1889,10 @@
       // Valid standard, check to make sure language and standard are
       // compatible.
       const LangStandard &Std = LangStandard::getLangStandardForKind(LangStd);
-<<<<<<< HEAD
-      switch (IK) {
-      case IK_C:
-      case IK_ObjC:
-      case IK_PreprocessedC:
-      case IK_PreprocessedObjC:
-#if INTEL_CUSTOMIZATION
-        if (!(Std.isC89() || Std.isC99()) &&
-            Args.hasArg(OPT_fintel_compatibility)) {
-          Diags.Report(diag::warn_drv_argument_not_allowed_with)
-              << A->getAsString(Args) << "C/ObjC";
-          LangStd = LangStandard::lang_gnu99;
-        } else
-#endif // INTEL_CUSTOMIZATION
-        if (!(Std.isC89() || Std.isC99()))
-          Diags.Report(diag::err_drv_argument_not_allowed_with)
-            << A->getAsString(Args) << "C/ObjC";
-        break;
-      case IK_CXX:
-      case IK_ObjCXX:
-      case IK_PreprocessedCXX:
-      case IK_PreprocessedObjCXX:
-#if INTEL_CUSTOMIZATION
-        if (!Std.isCPlusPlus() && 
-            Args.hasArg(OPT_fintel_compatibility)) {
-          Diags.Report(diag::warn_drv_argument_not_allowed_with)
-            << A->getAsString(Args) << "C++/ObjC++"; 
-          LangStd = LangStandard::lang_gnucxx14;
-        } else
-#endif // INTEL_CUSTOMIZATION
-        if (!Std.isCPlusPlus())
-          Diags.Report(diag::err_drv_argument_not_allowed_with)
-            << A->getAsString(Args) << "C++/ObjC++";
-        break;
-      case IK_OpenCL:
-        if (!isOpenCL(LangStd))
-          Diags.Report(diag::err_drv_argument_not_allowed_with)
-            << A->getAsString(Args) << "OpenCL";
-        break;
-      case IK_CUDA:
-      case IK_PreprocessedCuda:
-        if (!Std.isCPlusPlus())
-          Diags.Report(diag::err_drv_argument_not_allowed_with)
-            << A->getAsString(Args) << "CUDA";
-        break;
-      default:
-        break;
-=======
-      if (!IsInputCompatibleWithStandard(IK, Std)) {
+      if (!IsInputCompatibleWithStandard(IK, A, Args, Std, LangStd, // INTEL
+                                         Diags)) { // INTEL
         Diags.Report(diag::err_drv_argument_not_allowed_with)
           << A->getAsString(Args) << GetInputKindName(IK);
->>>>>>> 90e043da
       }
     }
   }
