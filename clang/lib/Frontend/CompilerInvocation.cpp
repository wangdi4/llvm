--- conflicted
+++ resolved
@@ -1232,12 +1232,6 @@
   // CQ#368125 - support for '/Fd' and '/Fo' options.
   Opts.MSOutputObjFile = Args.getLastArgValue(OPT_fms_debug_info_obj_file);
   Opts.MSOutputPdbFile = Args.getLastArgValue(OPT_fms_debug_info_pdb_file);
-<<<<<<< HEAD
-  // CQ#368123 - support '-f[no-]emit-class-debug-always' options.
-  Opts.EmitClassDebugAlways = Args.hasFlag(
-      OPT_femit_class_debug_always, OPT_fno_emit_class_debug_always, true);
-=======
->>>>>>> a04ae881
   // CQ#366796 - support for '--no_expr_source_pos' option.
   Opts.NoExprSourcePos = Args.hasArg(OPT_no_expr_source_pos);
   // Support for '-fargument-noalias' option.
@@ -2573,22 +2567,6 @@
 
   Opts.Float128 = Opts.IntelQuad || (Opts.IntelCompat && Opts.GNUMode);
 
-<<<<<<< HEAD
-  if (const Arg *A = Args.getLastArg(OPT_fintel_long_double_size_EQ)) {
-    StringRef Value = A->getValue();
-    if (Value == "128")
-      Opts.LongDoubleSize = 128;
-    else if (Value == "80")
-      Opts.LongDoubleSize = 80;
-    else if (Value == "64")
-      Opts.LongDoubleSize = 64;
-    else {
-      Diags.Report(diag::err_drv_invalid_value) << A->getAsString(Args)
-                                                << A->getValue();
-    }
-  }
-=======
->>>>>>> a04ae881
   // IntrinsicPromotion implementation.
   Opts.IntrinsicAutoPromote = Args.hasArg(OPT_intel_mintrinsic_promote);
 #endif  // INTEL_CUSTOMIZATION
@@ -3096,12 +3074,6 @@
         Opts.OpenMP && Args.hasArg(OPT_fintel_openmp_region);
   Opts.OpenMPLateOutlineTarget = !Args.hasArg(OPT_fno_intel_openmp_offload);
   Opts.OpenMPLateOutlineAtomic = Args.hasArg(OPT_fintel_openmp_region_atomic);
-<<<<<<< HEAD
-=======
-#if INTEL_FEATURE_CSA
-  Opts.CSAvISA = Args.hasArg(OPT_fcsa_visa);
-#endif // INTEL_FEATURE_CSA
->>>>>>> a04ae881
 #endif // INTEL_CUSTOMIZATION
 #if INTEL_COLLAB
   if (Opts.OpenMPLateOutline) {
