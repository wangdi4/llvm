//===- CompilerInvocation.cpp ---------------------------------------------===//
//
// Part of the LLVM Project, under the Apache License v2.0 with LLVM Exceptions.
// See https://llvm.org/LICENSE.txt for license information.
// SPDX-License-Identifier: Apache-2.0 WITH LLVM-exception
//
//===----------------------------------------------------------------------===//

#include "clang/Frontend/CompilerInvocation.h"
#include "TestModuleFileExtension.h"
#include "clang/Basic/Builtins.h"
#include "clang/Basic/CharInfo.h"
#include "clang/Basic/CodeGenOptions.h"
#include "clang/Basic/CommentOptions.h"
#include "clang/Basic/DebugInfoOptions.h"
#include "clang/Basic/Diagnostic.h"
#include "clang/Basic/DiagnosticDriver.h"
#include "clang/Basic/DiagnosticOptions.h"
#include "clang/Basic/FileSystemOptions.h"
#include "clang/Basic/LLVM.h"
#include "clang/Basic/LangOptions.h"
#include "clang/Basic/LangStandard.h"
#include "clang/Basic/ObjCRuntime.h"
#include "clang/Basic/Sanitizers.h"
#include "clang/Basic/SourceLocation.h"
#include "clang/Basic/TargetOptions.h"
#include "clang/Basic/Version.h"
#include "clang/Basic/Visibility.h"
#include "clang/Basic/XRayInstr.h"
#include "clang/Config/config.h"
#include "clang/Driver/Driver.h"
#include "clang/Driver/DriverDiagnostic.h"
#include "clang/Driver/Options.h"
#include "clang/Frontend/CommandLineSourceLoc.h"
#include "clang/Frontend/DependencyOutputOptions.h"
#include "clang/Frontend/FrontendDiagnostic.h"
#include "clang/Frontend/FrontendOptions.h"
#include "clang/Frontend/FrontendPluginRegistry.h"
#include "clang/Frontend/MigratorOptions.h"
#include "clang/Frontend/PreprocessorOutputOptions.h"
#include "clang/Frontend/Utils.h"
#include "clang/Lex/HeaderSearchOptions.h"
#include "clang/Lex/PreprocessorOptions.h"
#include "clang/Sema/CodeCompleteOptions.h"
#include "clang/Serialization/ASTBitCodes.h"
#include "clang/Serialization/ModuleFileExtension.h"
#include "clang/StaticAnalyzer/Core/AnalyzerOptions.h"
#include "llvm/ADT/APInt.h"
#include "llvm/ADT/ArrayRef.h"
#include "llvm/ADT/CachedHashString.h"
#include "llvm/ADT/FloatingPointMode.h"
#include "llvm/ADT/Hashing.h"
#include "llvm/ADT/None.h"
#include "llvm/ADT/Optional.h"
#include "llvm/ADT/SmallString.h"
#include "llvm/ADT/SmallVector.h"
#include "llvm/ADT/StringRef.h"
#include "llvm/ADT/StringSwitch.h"
#include "llvm/ADT/Triple.h"
#include "llvm/ADT/Twine.h"
#include "llvm/Config/llvm-config.h"
#include "llvm/IR/DebugInfoMetadata.h"
#include "llvm/Linker/Linker.h"
#include "llvm/MC/MCTargetOptions.h"
#include "llvm/Option/Arg.h"
#include "llvm/Option/ArgList.h"
#include "llvm/Option/OptSpecifier.h"
#include "llvm/Option/OptTable.h"
#include "llvm/Option/Option.h"
#include "llvm/ProfileData/InstrProfReader.h"
#include "llvm/Remarks/HotnessThresholdParser.h"
#include "llvm/Support/CodeGen.h"
#include "llvm/Support/Compiler.h"
#if INTEL_CUSTOMIZATION
#include "llvm/Support/DynamicLibrary.h"
#endif // INTEL_CUSTOMIZATION
#include "llvm/Support/Error.h"
#include "llvm/Support/ErrorHandling.h"
#include "llvm/Support/ErrorOr.h"
#include "llvm/Support/FileSystem.h"
#include "llvm/Support/Host.h"
#include "llvm/Support/MathExtras.h"
#include "llvm/Support/MemoryBuffer.h"
#include "llvm/Support/Path.h"
#include "llvm/Support/Process.h"
#include "llvm/Support/Regex.h"
#include "llvm/Support/VersionTuple.h"
#include "llvm/Support/VirtualFileSystem.h"
#include "llvm/Support/raw_ostream.h"
#include "llvm/Target/TargetOptions.h"
#include <algorithm>
#include <atomic>
#include <cassert>
#include <cstddef>
#include <cstring>
#include <memory>
#include <string>
#include <tuple>
#include <utility>
#include <vector>

using namespace clang;
using namespace driver;
using namespace options;
using namespace llvm::opt;

//===----------------------------------------------------------------------===//
// Initialization.
//===----------------------------------------------------------------------===//

CompilerInvocationBase::CompilerInvocationBase()
    : LangOpts(new LangOptions()), TargetOpts(new TargetOptions()),
      DiagnosticOpts(new DiagnosticOptions()),
      HeaderSearchOpts(new HeaderSearchOptions()),
      PreprocessorOpts(new PreprocessorOptions()) {}

CompilerInvocationBase::CompilerInvocationBase(const CompilerInvocationBase &X)
    : LangOpts(new LangOptions(*X.getLangOpts())),
      TargetOpts(new TargetOptions(X.getTargetOpts())),
      DiagnosticOpts(new DiagnosticOptions(X.getDiagnosticOpts())),
      HeaderSearchOpts(new HeaderSearchOptions(X.getHeaderSearchOpts())),
      PreprocessorOpts(new PreprocessorOptions(X.getPreprocessorOpts())) {}

CompilerInvocationBase::~CompilerInvocationBase() = default;

//===----------------------------------------------------------------------===//
// Normalizers
//===----------------------------------------------------------------------===//

#define SIMPLE_ENUM_VALUE_TABLE
#include "clang/Driver/Options.inc"
#undef SIMPLE_ENUM_VALUE_TABLE

static llvm::Optional<bool> normalizeSimpleFlag(OptSpecifier Opt,
                                                unsigned TableIndex,
                                                const ArgList &Args,
                                                DiagnosticsEngine &Diags) {
  if (Args.hasArg(Opt))
    return true;
  return None;
}

static Optional<bool> normalizeSimpleNegativeFlag(OptSpecifier Opt, unsigned,
                                                  const ArgList &Args,
                                                  DiagnosticsEngine &) {
  if (Args.hasArg(Opt))
    return false;
  return None;
}

/// The tblgen-erated code passes in a fifth parameter of an arbitrary type, but
/// denormalizeSimpleFlags never looks at it. Avoid bloating compile-time with
/// unnecessary template instantiations and just ignore it with a variadic
/// argument.
static void denormalizeSimpleFlag(SmallVectorImpl<const char *> &Args,
                                  const char *Spelling,
                                  CompilerInvocation::StringAllocator, unsigned,
                                  /*T*/...) {
  Args.push_back(Spelling);
}

namespace {
template <typename T> struct FlagToValueNormalizer {
  T Value;

  Optional<T> operator()(OptSpecifier Opt, unsigned, const ArgList &Args,
                         DiagnosticsEngine &) {
    if (Args.hasArg(Opt))
      return Value;
    return None;
  }
};
} // namespace

template <typename T> static constexpr bool is_int_convertible() {
  return sizeof(T) <= sizeof(uint64_t) &&
         std::is_trivially_constructible<T, uint64_t>::value &&
         std::is_trivially_constructible<uint64_t, T>::value;
}

template <typename T, std::enable_if_t<is_int_convertible<T>(), bool> = false>
static FlagToValueNormalizer<uint64_t> makeFlagToValueNormalizer(T Value) {
  return FlagToValueNormalizer<uint64_t>{Value};
}

template <typename T, std::enable_if_t<!is_int_convertible<T>(), bool> = false>
static FlagToValueNormalizer<T> makeFlagToValueNormalizer(T Value) {
  return FlagToValueNormalizer<T>{std::move(Value)};
}

static auto makeBooleanOptionNormalizer(bool Value, bool OtherValue,
                                        OptSpecifier OtherOpt) {
  return [Value, OtherValue, OtherOpt](OptSpecifier Opt, unsigned,
                                       const ArgList &Args,
                                       DiagnosticsEngine &) -> Optional<bool> {
    if (const Arg *A = Args.getLastArg(Opt, OtherOpt)) {
      return A->getOption().matches(Opt) ? Value : OtherValue;
    }
    return None;
  };
}

static auto makeBooleanOptionDenormalizer(bool Value) {
  return [Value](SmallVectorImpl<const char *> &Args, const char *Spelling,
                 CompilerInvocation::StringAllocator, unsigned, bool KeyPath) {
    if (KeyPath == Value)
      Args.push_back(Spelling);
  };
}

static Optional<SimpleEnumValue>
findValueTableByName(const SimpleEnumValueTable &Table, StringRef Name) {
  for (int I = 0, E = Table.Size; I != E; ++I)
    if (Name == Table.Table[I].Name)
      return Table.Table[I];

  return None;
}

static Optional<SimpleEnumValue>
findValueTableByValue(const SimpleEnumValueTable &Table, unsigned Value) {
  for (int I = 0, E = Table.Size; I != E; ++I)
    if (Value == Table.Table[I].Value)
      return Table.Table[I];

  return None;
}

static llvm::Optional<unsigned> normalizeSimpleEnum(OptSpecifier Opt,
                                                    unsigned TableIndex,
                                                    const ArgList &Args,
                                                    DiagnosticsEngine &Diags) {
  assert(TableIndex < SimpleEnumValueTablesSize);
  const SimpleEnumValueTable &Table = SimpleEnumValueTables[TableIndex];

  auto *Arg = Args.getLastArg(Opt);
  if (!Arg)
    return None;

  StringRef ArgValue = Arg->getValue();
  if (auto MaybeEnumVal = findValueTableByName(Table, ArgValue))
    return MaybeEnumVal->Value;

  Diags.Report(diag::err_drv_invalid_value)
      << Arg->getAsString(Args) << ArgValue;
  return None;
}

static void denormalizeSimpleEnum(SmallVectorImpl<const char *> &Args,
                                  const char *Spelling,
                                  CompilerInvocation::StringAllocator SA,
                                  unsigned TableIndex, unsigned Value) {
  assert(TableIndex < SimpleEnumValueTablesSize);
  const SimpleEnumValueTable &Table = SimpleEnumValueTables[TableIndex];
  if (auto MaybeEnumVal = findValueTableByValue(Table, Value)) {
    Args.push_back(Spelling);
    Args.push_back(MaybeEnumVal->Name);
  } else {
    llvm_unreachable("The simple enum value was not correctly defined in "
                     "the tablegen option description");
  }
}

static void denormalizeSimpleEnumJoined(SmallVectorImpl<const char *> &Args,
                                        const char *Spelling,
                                        CompilerInvocation::StringAllocator SA,
                                        unsigned TableIndex, unsigned Value) {
  assert(TableIndex < SimpleEnumValueTablesSize);
  const SimpleEnumValueTable &Table = SimpleEnumValueTables[TableIndex];
  if (auto MaybeEnumVal = findValueTableByValue(Table, Value))
    Args.push_back(SA(Twine(Spelling) + MaybeEnumVal->Name));
  else
    llvm_unreachable("The simple enum value was not correctly defined in "
                     "the tablegen option description");
}

static Optional<std::string> normalizeString(OptSpecifier Opt, int TableIndex,
                                             const ArgList &Args,
                                             DiagnosticsEngine &Diags) {
  auto *Arg = Args.getLastArg(Opt);
  if (!Arg)
    return None;
  return std::string(Arg->getValue());
}

static void denormalizeString(SmallVectorImpl<const char *> &Args,
                              const char *Spelling,
                              CompilerInvocation::StringAllocator SA,
                              unsigned TableIndex, const std::string &Value) {
  Args.push_back(Spelling);
  Args.push_back(SA(Value));
}

static Optional<std::string> normalizeTriple(OptSpecifier Opt, int TableIndex,
                                             const ArgList &Args,
                                             DiagnosticsEngine &Diags) {
  auto *Arg = Args.getLastArg(Opt);
  if (!Arg)
    return None;
  return llvm::Triple::normalize(Arg->getValue());
}

template <typename T, typename U>
static T mergeForwardValue(T KeyPath, U Value) {
  return static_cast<T>(Value);
}

template <typename T, typename U> static T mergeMaskValue(T KeyPath, U Value) {
  return KeyPath | Value;
}

template <typename T> static T extractForwardValue(T KeyPath) {
  return KeyPath;
}

template <typename T, typename U, U Value>
static T extractMaskValue(T KeyPath) {
  return KeyPath & Value;
}

static void FixupInvocation(CompilerInvocation &Invocation,
                            DiagnosticsEngine &Diags) {
  LangOptions &LangOpts = *Invocation.getLangOpts();
  DiagnosticOptions &DiagOpts = Invocation.getDiagnosticOpts();
  CodeGenOptions &CodeGenOpts = Invocation.getCodeGenOpts();
  TargetOptions &TargetOpts = Invocation.getTargetOpts();
  FrontendOptions &FrontendOpts = Invocation.getFrontendOpts();
  CodeGenOpts.XRayInstrumentFunctions = LangOpts.XRayInstrument;
  CodeGenOpts.XRayAlwaysEmitCustomEvents = LangOpts.XRayAlwaysEmitCustomEvents;
  CodeGenOpts.XRayAlwaysEmitTypedEvents = LangOpts.XRayAlwaysEmitTypedEvents;
  CodeGenOpts.DisableFree = FrontendOpts.DisableFree;
  FrontendOpts.GenerateGlobalModuleIndex = FrontendOpts.UseGlobalModuleIndex;

  LangOpts.ForceEmitVTables = CodeGenOpts.ForceEmitVTables;
  LangOpts.SpeculativeLoadHardening = CodeGenOpts.SpeculativeLoadHardening;

  llvm::sys::Process::UseANSIEscapeCodes(DiagOpts.UseANSIEscapeCodes);

  llvm::Triple T(TargetOpts.Triple);

  if (LangOpts.getExceptionHandling() != llvm::ExceptionHandling::None &&
      T.isWindowsMSVCEnvironment())
    Diags.Report(diag::err_fe_invalid_exception_model)
        << static_cast<unsigned>(LangOpts.getExceptionHandling()) << T.str();

  if (LangOpts.AppleKext && !LangOpts.CPlusPlus)
    Diags.Report(diag::warn_c_kext);
}

//===----------------------------------------------------------------------===//
// Deserialization (from args)
//===----------------------------------------------------------------------===//

static unsigned getOptimizationLevel(ArgList &Args, InputKind IK,
                                     DiagnosticsEngine &Diags) {
  unsigned DefaultOpt = llvm::CodeGenOpt::None;
  if ((IK.getLanguage() == Language::OpenCL &&
      !Args.hasArg(OPT_cl_opt_disable)) || Args.hasArg(OPT_fsycl_is_device))
    DefaultOpt = llvm::CodeGenOpt::Default;

  if (Arg *A = Args.getLastArg(options::OPT_O_Group)) {
    if (A->getOption().matches(options::OPT_O0))
      return llvm::CodeGenOpt::None;

    if (A->getOption().matches(options::OPT_Ofast))
      return llvm::CodeGenOpt::Aggressive;

    assert(A->getOption().matches(options::OPT_O));

    StringRef S(A->getValue());
    if (S == "s" || S == "z")
      return llvm::CodeGenOpt::Default;

    if (S == "g")
      return llvm::CodeGenOpt::Less;

    return getLastArgIntValue(Args, OPT_O, DefaultOpt, Diags);
  }

  return DefaultOpt;
}

static unsigned getOptimizationLevelSize(ArgList &Args) {
  if (Arg *A = Args.getLastArg(options::OPT_O_Group)) {
    if (A->getOption().matches(options::OPT_O)) {
      switch (A->getValue()[0]) {
      default:
        return 0;
      case 's':
        return 1;
      case 'z':
        return 2;
      }
    }
  }
  return 0;
}

static void addDiagnosticArgs(ArgList &Args, OptSpecifier Group,
                              OptSpecifier GroupWithValue,
                              std::vector<std::string> &Diagnostics) {
  for (auto *A : Args.filtered(Group)) {
    if (A->getOption().getKind() == Option::FlagClass) {
      // The argument is a pure flag (such as OPT_Wall or OPT_Wdeprecated). Add
      // its name (minus the "W" or "R" at the beginning) to the warning list.
      Diagnostics.push_back(
          std::string(A->getOption().getName().drop_front(1)));
    } else if (A->getOption().matches(GroupWithValue)) {
      // This is -Wfoo= or -Rfoo=, where foo is the name of the diagnostic group.
      Diagnostics.push_back(
          std::string(A->getOption().getName().drop_front(1).rtrim("=-")));
    } else {
      // Otherwise, add its value (for OPT_W_Joined and similar).
      for (const auto *Arg : A->getValues())
        Diagnostics.emplace_back(Arg);
    }
  }
}

// Parse the Static Analyzer configuration. If \p Diags is set to nullptr,
// it won't verify the input.
static void parseAnalyzerConfigs(AnalyzerOptions &AnOpts,
                                 DiagnosticsEngine *Diags);

static void getAllNoBuiltinFuncValues(ArgList &Args,
                                      std::vector<std::string> &Funcs) {
  SmallVector<const char *, 8> Values;
  for (const auto &Arg : Args) {
    const Option &O = Arg->getOption();
    if (O.matches(options::OPT_fno_builtin_)) {
      const char *FuncName = Arg->getValue();
      if (Builtin::Context::isBuiltinFunc(FuncName))
        Values.push_back(FuncName);
    }
  }
  Funcs.insert(Funcs.end(), Values.begin(), Values.end());
}

static bool ParseAnalyzerArgs(AnalyzerOptions &Opts, ArgList &Args,
                              DiagnosticsEngine &Diags) {
  bool Success = true;
  if (Arg *A = Args.getLastArg(OPT_analyzer_store)) {
    StringRef Name = A->getValue();
    AnalysisStores Value = llvm::StringSwitch<AnalysisStores>(Name)
#define ANALYSIS_STORE(NAME, CMDFLAG, DESC, CREATFN) \
      .Case(CMDFLAG, NAME##Model)
#include "clang/StaticAnalyzer/Core/Analyses.def"
      .Default(NumStores);
    if (Value == NumStores) {
      Diags.Report(diag::err_drv_invalid_value)
        << A->getAsString(Args) << Name;
      Success = false;
    } else {
      Opts.AnalysisStoreOpt = Value;
    }
  }

  if (Arg *A = Args.getLastArg(OPT_analyzer_constraints)) {
    StringRef Name = A->getValue();
    AnalysisConstraints Value = llvm::StringSwitch<AnalysisConstraints>(Name)
#define ANALYSIS_CONSTRAINTS(NAME, CMDFLAG, DESC, CREATFN) \
      .Case(CMDFLAG, NAME##Model)
#include "clang/StaticAnalyzer/Core/Analyses.def"
      .Default(NumConstraints);
    if (Value == NumConstraints) {
      Diags.Report(diag::err_drv_invalid_value)
        << A->getAsString(Args) << Name;
      Success = false;
    } else {
      Opts.AnalysisConstraintsOpt = Value;
    }
  }

  if (Arg *A = Args.getLastArg(OPT_analyzer_output)) {
    StringRef Name = A->getValue();
    AnalysisDiagClients Value = llvm::StringSwitch<AnalysisDiagClients>(Name)
#define ANALYSIS_DIAGNOSTICS(NAME, CMDFLAG, DESC, CREATFN) \
      .Case(CMDFLAG, PD_##NAME)
#include "clang/StaticAnalyzer/Core/Analyses.def"
      .Default(NUM_ANALYSIS_DIAG_CLIENTS);
    if (Value == NUM_ANALYSIS_DIAG_CLIENTS) {
      Diags.Report(diag::err_drv_invalid_value)
        << A->getAsString(Args) << Name;
      Success = false;
    } else {
      Opts.AnalysisDiagOpt = Value;
    }
  }

  if (Arg *A = Args.getLastArg(OPT_analyzer_purge)) {
    StringRef Name = A->getValue();
    AnalysisPurgeMode Value = llvm::StringSwitch<AnalysisPurgeMode>(Name)
#define ANALYSIS_PURGE(NAME, CMDFLAG, DESC) \
      .Case(CMDFLAG, NAME)
#include "clang/StaticAnalyzer/Core/Analyses.def"
      .Default(NumPurgeModes);
    if (Value == NumPurgeModes) {
      Diags.Report(diag::err_drv_invalid_value)
        << A->getAsString(Args) << Name;
      Success = false;
    } else {
      Opts.AnalysisPurgeOpt = Value;
    }
  }

  if (Arg *A = Args.getLastArg(OPT_analyzer_inlining_mode)) {
    StringRef Name = A->getValue();
    AnalysisInliningMode Value = llvm::StringSwitch<AnalysisInliningMode>(Name)
#define ANALYSIS_INLINING_MODE(NAME, CMDFLAG, DESC) \
      .Case(CMDFLAG, NAME)
#include "clang/StaticAnalyzer/Core/Analyses.def"
      .Default(NumInliningModes);
    if (Value == NumInliningModes) {
      Diags.Report(diag::err_drv_invalid_value)
        << A->getAsString(Args) << Name;
      Success = false;
    } else {
      Opts.InliningMode = Value;
    }
  }

  Opts.ShouldEmitErrorsOnInvalidConfigValue =
      /* negated */!llvm::StringSwitch<bool>(
                   Args.getLastArgValue(OPT_analyzer_config_compatibility_mode))
        .Case("true", true)
        .Case("false", false)
        .Default(false);

  Opts.AnalyzeSpecificFunction =
      std::string(Args.getLastArgValue(OPT_analyze_function));
  Opts.maxBlockVisitOnPath =
      getLastArgIntValue(Args, OPT_analyzer_max_loop, 4, Diags);
  Opts.InlineMaxStackDepth =
      getLastArgIntValue(Args, OPT_analyzer_inline_max_stack_depth,
                         Opts.InlineMaxStackDepth, Diags);

  Opts.CheckersAndPackages.clear();
  for (const Arg *A :
       Args.filtered(OPT_analyzer_checker, OPT_analyzer_disable_checker)) {
    A->claim();
    bool IsEnabled = A->getOption().getID() == OPT_analyzer_checker;
    // We can have a list of comma separated checker names, e.g:
    // '-analyzer-checker=cocoa,unix'
    StringRef CheckerAndPackageList = A->getValue();
    SmallVector<StringRef, 16> CheckersAndPackages;
    CheckerAndPackageList.split(CheckersAndPackages, ",");
    for (const StringRef &CheckerOrPackage : CheckersAndPackages)
      Opts.CheckersAndPackages.emplace_back(std::string(CheckerOrPackage),
                                            IsEnabled);
  }

  // Go through the analyzer configuration options.
  for (const auto *A : Args.filtered(OPT_analyzer_config)) {

    // We can have a list of comma separated config names, e.g:
    // '-analyzer-config key1=val1,key2=val2'
    StringRef configList = A->getValue();
    SmallVector<StringRef, 4> configVals;
    configList.split(configVals, ",");
    for (const auto &configVal : configVals) {
      StringRef key, val;
      std::tie(key, val) = configVal.split("=");
      if (val.empty()) {
        Diags.Report(SourceLocation(),
                     diag::err_analyzer_config_no_value) << configVal;
        Success = false;
        break;
      }
      if (val.find('=') != StringRef::npos) {
        Diags.Report(SourceLocation(),
                     diag::err_analyzer_config_multiple_values)
          << configVal;
        Success = false;
        break;
      }

      // TODO: Check checker options too, possibly in CheckerRegistry.
      // Leave unknown non-checker configs unclaimed.
      if (!key.contains(":") && Opts.isUnknownAnalyzerConfig(key)) {
        if (Opts.ShouldEmitErrorsOnInvalidConfigValue)
          Diags.Report(diag::err_analyzer_config_unknown) << key;
        continue;
      }

      A->claim();
      Opts.Config[key] = std::string(val);
    }
  }

  if (Opts.ShouldEmitErrorsOnInvalidConfigValue)
    parseAnalyzerConfigs(Opts, &Diags);
  else
    parseAnalyzerConfigs(Opts, nullptr);

  llvm::raw_string_ostream os(Opts.FullCompilerInvocation);
  for (unsigned i = 0; i < Args.getNumInputArgStrings(); ++i) {
    if (i != 0)
      os << " ";
    os << Args.getArgString(i);
  }
  os.flush();

  return Success;
}

static StringRef getStringOption(AnalyzerOptions::ConfigTable &Config,
                                 StringRef OptionName, StringRef DefaultVal) {
  return Config.insert({OptionName, std::string(DefaultVal)}).first->second;
}

static void initOption(AnalyzerOptions::ConfigTable &Config,
                       DiagnosticsEngine *Diags,
                       StringRef &OptionField, StringRef Name,
                       StringRef DefaultVal) {
  // String options may be known to invalid (e.g. if the expected string is a
  // file name, but the file does not exist), those will have to be checked in
  // parseConfigs.
  OptionField = getStringOption(Config, Name, DefaultVal);
}

static void initOption(AnalyzerOptions::ConfigTable &Config,
                       DiagnosticsEngine *Diags,
                       bool &OptionField, StringRef Name, bool DefaultVal) {
  auto PossiblyInvalidVal = llvm::StringSwitch<Optional<bool>>(
                 getStringOption(Config, Name, (DefaultVal ? "true" : "false")))
      .Case("true", true)
      .Case("false", false)
      .Default(None);

  if (!PossiblyInvalidVal) {
    if (Diags)
      Diags->Report(diag::err_analyzer_config_invalid_input)
        << Name << "a boolean";
    else
      OptionField = DefaultVal;
  } else
    OptionField = PossiblyInvalidVal.getValue();
}

static void initOption(AnalyzerOptions::ConfigTable &Config,
                       DiagnosticsEngine *Diags,
                       unsigned &OptionField, StringRef Name,
                       unsigned DefaultVal) {

  OptionField = DefaultVal;
  bool HasFailed = getStringOption(Config, Name, std::to_string(DefaultVal))
                     .getAsInteger(0, OptionField);
  if (Diags && HasFailed)
    Diags->Report(diag::err_analyzer_config_invalid_input)
      << Name << "an unsigned";
}

static void parseAnalyzerConfigs(AnalyzerOptions &AnOpts,
                                 DiagnosticsEngine *Diags) {
  // TODO: There's no need to store the entire configtable, it'd be plenty
  // enough tostore checker options.

#define ANALYZER_OPTION(TYPE, NAME, CMDFLAG, DESC, DEFAULT_VAL)                \
  initOption(AnOpts.Config, Diags, AnOpts.NAME, CMDFLAG, DEFAULT_VAL);

#define ANALYZER_OPTION_DEPENDS_ON_USER_MODE(TYPE, NAME, CMDFLAG, DESC,        \
                                           SHALLOW_VAL, DEEP_VAL)              \
  switch (AnOpts.getUserMode()) {                                              \
  case UMK_Shallow:                                                            \
    initOption(AnOpts.Config, Diags, AnOpts.NAME, CMDFLAG, SHALLOW_VAL);       \
    break;                                                                     \
  case UMK_Deep:                                                               \
    initOption(AnOpts.Config, Diags, AnOpts.NAME, CMDFLAG, DEEP_VAL);          \
    break;                                                                     \
  }                                                                            \

#include "clang/StaticAnalyzer/Core/AnalyzerOptions.def"
#undef ANALYZER_OPTION
#undef ANALYZER_OPTION_DEPENDS_ON_USER_MODE

  // At this point, AnalyzerOptions is configured. Let's validate some options.

  // FIXME: Here we try to validate the silenced checkers or packages are valid.
  // The current approach only validates the registered checkers which does not
  // contain the runtime enabled checkers and optimally we would validate both.
  if (!AnOpts.RawSilencedCheckersAndPackages.empty()) {
    std::vector<StringRef> Checkers =
        AnOpts.getRegisteredCheckers(/*IncludeExperimental=*/true);
    std::vector<StringRef> Packages =
        AnOpts.getRegisteredPackages(/*IncludeExperimental=*/true);

    SmallVector<StringRef, 16> CheckersAndPackages;
    AnOpts.RawSilencedCheckersAndPackages.split(CheckersAndPackages, ";");

    for (const StringRef &CheckerOrPackage : CheckersAndPackages) {
      if (Diags) {
        bool IsChecker = CheckerOrPackage.contains('.');
        bool IsValidName =
            IsChecker
                ? llvm::find(Checkers, CheckerOrPackage) != Checkers.end()
                : llvm::find(Packages, CheckerOrPackage) != Packages.end();

        if (!IsValidName)
          Diags->Report(diag::err_unknown_analyzer_checker_or_package)
              << CheckerOrPackage;
      }

      AnOpts.SilencedCheckersAndPackages.emplace_back(CheckerOrPackage);
    }
  }

  if (!Diags)
    return;

  if (AnOpts.ShouldTrackConditionsDebug && !AnOpts.ShouldTrackConditions)
    Diags->Report(diag::err_analyzer_config_invalid_input)
        << "track-conditions-debug" << "'track-conditions' to also be enabled";

  if (!AnOpts.CTUDir.empty() && !llvm::sys::fs::is_directory(AnOpts.CTUDir))
    Diags->Report(diag::err_analyzer_config_invalid_input) << "ctu-dir"
                                                           << "a filename";

  if (!AnOpts.ModelPath.empty() &&
      !llvm::sys::fs::is_directory(AnOpts.ModelPath))
    Diags->Report(diag::err_analyzer_config_invalid_input) << "model-path"
                                                           << "a filename";
}

static void ParseCommentArgs(CommentOptions &Opts, ArgList &Args) {
  Opts.BlockCommandNames = Args.getAllArgValues(OPT_fcomment_block_commands);
  Opts.ParseAllComments = Args.hasArg(OPT_fparse_all_comments);
}

/// Create a new Regex instance out of the string value in \p RpassArg.
/// It returns a pointer to the newly generated Regex instance.
static std::shared_ptr<llvm::Regex>
GenerateOptimizationRemarkRegex(DiagnosticsEngine &Diags, ArgList &Args,
                                Arg *RpassArg) {
  StringRef Val = RpassArg->getValue();
  std::string RegexError;
  std::shared_ptr<llvm::Regex> Pattern = std::make_shared<llvm::Regex>(Val);
  if (!Pattern->isValid(RegexError)) {
    Diags.Report(diag::err_drv_optimization_remark_pattern)
        << RegexError << RpassArg->getAsString(Args);
    Pattern.reset();
  }
  return Pattern;
}

static bool parseDiagnosticLevelMask(StringRef FlagName,
                                     const std::vector<std::string> &Levels,
                                     DiagnosticsEngine *Diags,
                                     DiagnosticLevelMask &M) {
  bool Success = true;
  for (const auto &Level : Levels) {
    DiagnosticLevelMask const PM =
      llvm::StringSwitch<DiagnosticLevelMask>(Level)
        .Case("note",    DiagnosticLevelMask::Note)
        .Case("remark",  DiagnosticLevelMask::Remark)
        .Case("warning", DiagnosticLevelMask::Warning)
        .Case("error",   DiagnosticLevelMask::Error)
        .Default(DiagnosticLevelMask::None);
    if (PM == DiagnosticLevelMask::None) {
      Success = false;
      if (Diags)
        Diags->Report(diag::err_drv_invalid_value) << FlagName << Level;
    }
    M = M | PM;
  }
  return Success;
}

static void parseSanitizerKinds(StringRef FlagName,
                                const std::vector<std::string> &Sanitizers,
                                DiagnosticsEngine &Diags, SanitizerSet &S) {
  for (const auto &Sanitizer : Sanitizers) {
    SanitizerMask K = parseSanitizerValue(Sanitizer, /*AllowGroups=*/false);
    if (K == SanitizerMask())
      Diags.Report(diag::err_drv_invalid_value) << FlagName << Sanitizer;
    else
      S.set(K, true);
  }
}

static void parseXRayInstrumentationBundle(StringRef FlagName, StringRef Bundle,
                                           ArgList &Args, DiagnosticsEngine &D,
                                           XRayInstrSet &S) {
  llvm::SmallVector<StringRef, 2> BundleParts;
  llvm::SplitString(Bundle, BundleParts, ",");
  for (const auto &B : BundleParts) {
    auto Mask = parseXRayInstrValue(B);
    if (Mask == XRayInstrKind::None)
      if (B != "none")
        D.Report(diag::err_drv_invalid_value) << FlagName << Bundle;
      else
        S.Mask = Mask;
    else if (Mask == XRayInstrKind::All)
      S.Mask = Mask;
    else
      S.set(Mask, true);
  }
}

// Set the profile kind for fprofile-instrument.
static void setPGOInstrumentor(CodeGenOptions &Opts, ArgList &Args,
                               DiagnosticsEngine &Diags) {
  Arg *A = Args.getLastArg(OPT_fprofile_instrument_EQ);
  if (A == nullptr)
    return;
  StringRef S = A->getValue();
  unsigned I = llvm::StringSwitch<unsigned>(S)
                   .Case("none", CodeGenOptions::ProfileNone)
                   .Case("clang", CodeGenOptions::ProfileClangInstr)
                   .Case("llvm", CodeGenOptions::ProfileIRInstr)
                   .Case("csllvm", CodeGenOptions::ProfileCSIRInstr)
                   .Default(~0U);
  if (I == ~0U) {
    Diags.Report(diag::err_drv_invalid_pgo_instrumentor) << A->getAsString(Args)
                                                         << S;
    return;
  }
  auto Instrumentor = static_cast<CodeGenOptions::ProfileInstrKind>(I);
  Opts.setProfileInstr(Instrumentor);
}

// Set the profile kind using fprofile-instrument-use-path.
static void setPGOUseInstrumentor(CodeGenOptions &Opts,
                                  const Twine &ProfileName) {
  auto ReaderOrErr = llvm::IndexedInstrProfReader::create(ProfileName);
  // In error, return silently and let Clang PGOUse report the error message.
  if (auto E = ReaderOrErr.takeError()) {
    llvm::consumeError(std::move(E));
    Opts.setProfileUse(CodeGenOptions::ProfileClangInstr);
    return;
  }
  std::unique_ptr<llvm::IndexedInstrProfReader> PGOReader =
    std::move(ReaderOrErr.get());
  if (PGOReader->isIRLevelProfile()) {
    if (PGOReader->hasCSIRLevelProfile())
      Opts.setProfileUse(CodeGenOptions::ProfileCSIRInstr);
    else
      Opts.setProfileUse(CodeGenOptions::ProfileIRInstr);
  } else
    Opts.setProfileUse(CodeGenOptions::ProfileClangInstr);
}

static bool ParseCodeGenArgs(CodeGenOptions &Opts, ArgList &Args, InputKind IK,
                             DiagnosticsEngine &Diags,
                             const TargetOptions &TargetOpts,
                             const FrontendOptions &FrontendOpts) {
  bool Success = true;
  llvm::Triple Triple = llvm::Triple(TargetOpts.Triple);

  unsigned OptimizationLevel = getOptimizationLevel(Args, IK, Diags);
  // TODO: This could be done in Driver
  unsigned MaxOptLevel = 3;
  if (OptimizationLevel > MaxOptLevel) {
    // If the optimization level is not supported, fall back on the default
    // optimization
    Diags.Report(diag::warn_drv_optimization_value)
        << Args.getLastArg(OPT_O)->getAsString(Args) << "-O" << MaxOptLevel;
    OptimizationLevel = MaxOptLevel;
  }
  Opts.OptimizationLevel = OptimizationLevel;

#if INTEL_CUSTOMIZATION
  Opts.DisableIntelProprietaryOpts = Args.hasArg(
    OPT_disable_intel_proprietary_opts);
  Opts.IntelAdvancedOptim = Args.hasArg(OPT_fintel_advanced_optim);
  Opts.DisableCpuDispatchIFuncs = Args.hasArg(OPT_disable_cpudispatch_ifuncs);
#endif // INTEL_CUSTOMIZATION

  // At O0 we want to fully disable inlining outside of cases marked with
  // 'alwaysinline' that are required for correctness.
  Opts.setInlining((Opts.OptimizationLevel == 0)
                       ? CodeGenOptions::OnlyAlwaysInlining
                       : CodeGenOptions::NormalInlining);
  // Explicit inlining flags can disable some or all inlining even at
  // optimization levels above zero.
  if (Arg *InlineArg = Args.getLastArg(
          options::OPT_finline_functions, options::OPT_finline_hint_functions,
          options::OPT_fno_inline_functions, options::OPT_fno_inline)) {
    if (Opts.OptimizationLevel > 0) {
      const Option &InlineOpt = InlineArg->getOption();
      if (InlineOpt.matches(options::OPT_finline_functions))
        Opts.setInlining(CodeGenOptions::NormalInlining);
      else if (InlineOpt.matches(options::OPT_finline_hint_functions))
        Opts.setInlining(CodeGenOptions::OnlyHintInlining);
      else
        Opts.setInlining(CodeGenOptions::OnlyAlwaysInlining);
    }
  }

  if (Arg *A = Args.getLastArg(OPT_fveclib)) {
    StringRef Name = A->getValue();
    if (Name == "Accelerate")
      Opts.setVecLib(CodeGenOptions::Accelerate);
    else if (Name == "libmvec")
      Opts.setVecLib(CodeGenOptions::LIBMVEC);
    else if (Name == "MASSV")
      Opts.setVecLib(CodeGenOptions::MASSV);
    else if (Name == "SVML")
      Opts.setVecLib(CodeGenOptions::SVML);
    else if (Name == "Libmvec")
      Opts.setVecLib(CodeGenOptions::Libmvec);
    else if (Name == "none")
      Opts.setVecLib(CodeGenOptions::NoLibrary);
    else
      Diags.Report(diag::err_drv_invalid_value) << A->getAsString(Args) << Name;
  }

  if (Arg *A = Args.getLastArg(OPT_debug_info_kind_EQ)) {
    unsigned Val =
        llvm::StringSwitch<unsigned>(A->getValue())
            .Case("line-tables-only", codegenoptions::DebugLineTablesOnly)
            .Case("line-directives-only", codegenoptions::DebugDirectivesOnly)
            .Case("constructor", codegenoptions::DebugInfoConstructor)
            .Case("limited", codegenoptions::LimitedDebugInfo)
            .Case("standalone", codegenoptions::FullDebugInfo)
            .Case("unused-types", codegenoptions::UnusedTypeInfo)
            .Default(~0U);
    if (Val == ~0U)
      Diags.Report(diag::err_drv_invalid_value) << A->getAsString(Args)
                                                << A->getValue();
    else
      Opts.setDebugInfo(static_cast<codegenoptions::DebugInfoKind>(Val));
  }
  // If -fuse-ctor-homing is set and limited debug info is already on, then use
  // constructor homing.
  if (Args.getLastArg(OPT_fuse_ctor_homing))
    if (Opts.getDebugInfo() == codegenoptions::LimitedDebugInfo)
      Opts.setDebugInfo(codegenoptions::DebugInfoConstructor);

  if (Arg *A = Args.getLastArg(OPT_debugger_tuning_EQ)) {
    unsigned Val = llvm::StringSwitch<unsigned>(A->getValue())
                       .Case("gdb", unsigned(llvm::DebuggerKind::GDB))
                       .Case("lldb", unsigned(llvm::DebuggerKind::LLDB))
                       .Case("sce", unsigned(llvm::DebuggerKind::SCE))
                       .Default(~0U);
    if (Val == ~0U)
      Diags.Report(diag::err_drv_invalid_value) << A->getAsString(Args)
                                                << A->getValue();
    else
      Opts.setDebuggerTuning(static_cast<llvm::DebuggerKind>(Val));
  }
  Opts.DwarfVersion = getLastArgIntValue(Args, OPT_dwarf_version_EQ, 0, Diags);
#if INTEL_CUSTOMIZATION
  Opts.EmitTraceBack = Args.hasArg(OPT_traceback);
  Opts.EmitIntelSTI = Args.hasArg(OPT_gintel_sti);
  Opts.DebugOpenCLBasicTypes = Args.hasArg(OPT_gintel_opencl_builtin_types);
#endif // INTEL_CUSTOMIZATION
  Opts.SplitDwarfFile = std::string(Args.getLastArgValue(OPT_split_dwarf_file));
  Opts.SplitDwarfOutput =
      std::string(Args.getLastArgValue(OPT_split_dwarf_output));

  for (const auto &Arg : Args.getAllArgValues(OPT_fdebug_prefix_map_EQ)) {
    auto Split = StringRef(Arg).split('=');
    Opts.DebugPrefixMap.insert(
        {std::string(Split.first), std::string(Split.second)});
  }

  const llvm::Triple::ArchType DebugEntryValueArchs[] = {
      llvm::Triple::x86, llvm::Triple::x86_64, llvm::Triple::aarch64,
      llvm::Triple::arm, llvm::Triple::armeb, llvm::Triple::mips,
      llvm::Triple::mipsel, llvm::Triple::mips64, llvm::Triple::mips64el};

  llvm::Triple T(TargetOpts.Triple);
  if (Opts.OptimizationLevel > 0 && Opts.hasReducedDebugInfo() &&
      llvm::is_contained(DebugEntryValueArchs, T.getArch()))
    Opts.EmitCallSiteInfo = true;

  Opts.NewStructPathTBAA = !Args.hasArg(OPT_no_struct_path_tbaa) &&
                           Args.hasArg(OPT_new_struct_path_tbaa);
  Opts.DwarfDebugFlags =
      std::string(Args.getLastArgValue(OPT_dwarf_debug_flags));
  Opts.RecordCommandLine =
      std::string(Args.getLastArgValue(OPT_record_command_line));
  Opts.OptimizeSize = getOptimizationLevelSize(Args);
  Opts.SimplifyLibCalls = !(Args.hasArg(OPT_fno_builtin) ||
                            Args.hasArg(OPT_ffreestanding));
  if (Opts.SimplifyLibCalls)
    getAllNoBuiltinFuncValues(Args, Opts.NoBuiltinFuncs);
  Opts.UnrollLoops =
      Args.hasFlag(OPT_funroll_loops, OPT_fno_unroll_loops,
                   (Opts.OptimizationLevel > 1));

  Opts.SampleProfileFile =
      std::string(Args.getLastArgValue(OPT_fprofile_sample_use_EQ));
  Opts.DebugNameTable = static_cast<unsigned>(
      Args.hasArg(OPT_ggnu_pubnames)
          ? llvm::DICompileUnit::DebugNameTableKind::GNU
          : Args.hasArg(OPT_gpubnames)
                ? llvm::DICompileUnit::DebugNameTableKind::Default
                : llvm::DICompileUnit::DebugNameTableKind::None);

  setPGOInstrumentor(Opts, Args, Diags);
  Opts.InstrProfileOutput =
      std::string(Args.getLastArgValue(OPT_fprofile_instrument_path_EQ));
  Opts.ProfileInstrumentUsePath =
      std::string(Args.getLastArgValue(OPT_fprofile_instrument_use_path_EQ));
  if (!Opts.ProfileInstrumentUsePath.empty())
    setPGOUseInstrumentor(Opts, Opts.ProfileInstrumentUsePath);
  Opts.ProfileRemappingFile =
      std::string(Args.getLastArgValue(OPT_fprofile_remapping_file_EQ));
  if (!Opts.ProfileRemappingFile.empty() && Opts.LegacyPassManager) {
    Diags.Report(diag::err_drv_argument_only_allowed_with)
        << Args.getLastArg(OPT_fprofile_remapping_file_EQ)->getAsString(Args)
        << "-fno-legacy-pass-manager";
  }

  Opts.CodeModel = TargetOpts.CodeModel;
  Opts.DebugPass = std::string(Args.getLastArgValue(OPT_mdebug_pass));

  // Handle -mframe-pointer option.
  if (Arg *A = Args.getLastArg(OPT_mframe_pointer_EQ)) {
    CodeGenOptions::FramePointerKind FP;
    StringRef Name = A->getValue();
    bool ValidFP = true;
    if (Name == "none")
      FP = CodeGenOptions::FramePointerKind::None;
    else if (Name == "non-leaf")
      FP = CodeGenOptions::FramePointerKind::NonLeaf;
    else if (Name == "all")
      FP = CodeGenOptions::FramePointerKind::All;
    else {
      Diags.Report(diag::err_drv_invalid_value) << A->getAsString(Args) << Name;
      Success = false;
      ValidFP = false;
    }
    if (ValidFP)
      Opts.setFramePointer(FP);
  }

  if (const Arg *A = Args.getLastArg(OPT_ftime_report, OPT_ftime_report_EQ)) {
    Opts.TimePasses = true;

    // -ftime-report= is only for new pass manager.
    if (A->getOption().getID() == OPT_ftime_report_EQ) {
      if (Opts.LegacyPassManager)
        Diags.Report(diag::err_drv_argument_only_allowed_with)
            << A->getAsString(Args) << "-fno-legacy-pass-manager";

      StringRef Val = A->getValue();
      if (Val == "per-pass")
        Opts.TimePassesPerRun = false;
      else if (Val == "per-pass-run")
        Opts.TimePassesPerRun = true;
      else
        Diags.Report(diag::err_drv_invalid_value)
            << A->getAsString(Args) << A->getValue();
    }
  }

#ifdef INTEL_CUSTOMIZATION
  Opts.DisableFree =
      Args.hasFlag(OPT_disable_free, OPT_no_disable_free, /*Default=*/false);
#endif //INTEL_CUSTOMIZATION
  Opts.FloatABI = std::string(Args.getLastArgValue(OPT_mfloat_abi));
  Opts.LimitFloatPrecision =
      std::string(Args.getLastArgValue(OPT_mlimit_float_precision));
  Opts.Reciprocals = Args.getAllArgValues(OPT_mrecip_EQ);

  Opts.NumRegisterParameters = getLastArgIntValue(Args, OPT_mregparm, 0, Diags);
  Opts.SmallDataLimit =
      getLastArgIntValue(Args, OPT_msmall_data_limit, 0, Diags);
  Opts.TrapFuncName = std::string(Args.getLastArgValue(OPT_ftrap_function_EQ));

  Opts.BBSections =
      std::string(Args.getLastArgValue(OPT_fbasic_block_sections_EQ, "none"));

  // Basic Block Sections implies Function Sections.
  Opts.FunctionSections =
      Args.hasArg(OPT_ffunction_sections) ||
      (Opts.BBSections != "none" && Opts.BBSections != "labels");

  Opts.PrepareForLTO = Args.hasArg(OPT_flto, OPT_flto_EQ);
  Opts.PrepareForThinLTO = false;
  if (Arg *A = Args.getLastArg(OPT_flto_EQ)) {
    StringRef S = A->getValue();
    if (S == "thin")
      Opts.PrepareForThinLTO = true;
    else if (S != "full")
      Diags.Report(diag::err_drv_invalid_value) << A->getAsString(Args) << S;
  }
  if (Arg *A = Args.getLastArg(OPT_fthinlto_index_EQ)) {
    if (IK.getLanguage() != Language::LLVM_IR)
      Diags.Report(diag::err_drv_argument_only_allowed_with)
          << A->getAsString(Args) << "-x ir";
    Opts.ThinLTOIndexFile =
        std::string(Args.getLastArgValue(OPT_fthinlto_index_EQ));
  }
  if (Arg *A = Args.getLastArg(OPT_save_temps_EQ))
    Opts.SaveTempsFilePrefix =
        llvm::StringSwitch<std::string>(A->getValue())
            .Case("obj", FrontendOpts.OutputFile)
            .Default(llvm::sys::path::filename(FrontendOpts.OutputFile).str());

  Opts.ThinLinkBitcodeFile =
      std::string(Args.getLastArgValue(OPT_fthin_link_bitcode_EQ));

  // The memory profile runtime appends the pid to make this name more unique.
  const char *MemProfileBasename = "memprof.profraw";
  if (Args.hasArg(OPT_fmemory_profile_EQ)) {
    SmallString<128> Path(
        std::string(Args.getLastArgValue(OPT_fmemory_profile_EQ)));
    llvm::sys::path::append(Path, MemProfileBasename);
    Opts.MemoryProfileOutput = std::string(Path);
  } else if (Args.hasArg(OPT_fmemory_profile))
    Opts.MemoryProfileOutput = MemProfileBasename;

  Opts.PreferVectorWidth =
      std::string(Args.getLastArgValue(OPT_mprefer_vector_width_EQ));

  Opts.MainFileName = std::string(Args.getLastArgValue(OPT_main_file_name));

  if (Opts.EmitGcovArcs || Opts.EmitGcovNotes) {
    Opts.CoverageDataFile =
        std::string(Args.getLastArgValue(OPT_coverage_data_file));
    Opts.CoverageNotesFile =
        std::string(Args.getLastArgValue(OPT_coverage_notes_file));
    Opts.ProfileFilterFiles =
        std::string(Args.getLastArgValue(OPT_fprofile_filter_files_EQ));
    Opts.ProfileExcludeFiles =
        std::string(Args.getLastArgValue(OPT_fprofile_exclude_files_EQ));
    if (Args.hasArg(OPT_coverage_version_EQ)) {
      StringRef CoverageVersion = Args.getLastArgValue(OPT_coverage_version_EQ);
      if (CoverageVersion.size() != 4) {
        Diags.Report(diag::err_drv_invalid_value)
            << Args.getLastArg(OPT_coverage_version_EQ)->getAsString(Args)
            << CoverageVersion;
      } else {
        memcpy(Opts.CoverageVersion, CoverageVersion.data(), 4);
      }
    }
  }
  // Handle -fembed-bitcode option.
  if (Arg *A = Args.getLastArg(OPT_fembed_bitcode_EQ)) {
    StringRef Name = A->getValue();
    unsigned Model = llvm::StringSwitch<unsigned>(Name)
        .Case("off", CodeGenOptions::Embed_Off)
        .Case("all", CodeGenOptions::Embed_All)
        .Case("bitcode", CodeGenOptions::Embed_Bitcode)
        .Case("marker", CodeGenOptions::Embed_Marker)
        .Default(~0U);
    if (Model == ~0U) {
      Diags.Report(diag::err_drv_invalid_value) << A->getAsString(Args) << Name;
      Success = false;
    } else
      Opts.setEmbedBitcode(
          static_cast<CodeGenOptions::EmbedBitcodeKind>(Model));
  }
  // FIXME: For backend options that are not yet recorded as function
  // attributes in the IR, keep track of them so we can embed them in a
  // separate data section and use them when building the bitcode.
  for (const auto &A : Args) {
    // Do not encode output and input.
    if (A->getOption().getID() == options::OPT_o ||
        A->getOption().getID() == options::OPT_INPUT ||
        A->getOption().getID() == options::OPT_x ||
        A->getOption().getID() == options::OPT_fembed_bitcode ||
        A->getOption().matches(options::OPT_W_Group))
      continue;
    ArgStringList ASL;
    A->render(Args, ASL);
    for (const auto &arg : ASL) {
      StringRef ArgStr(arg);
      Opts.CmdArgs.insert(Opts.CmdArgs.end(), ArgStr.begin(), ArgStr.end());
      // using \00 to separate each commandline options.
      Opts.CmdArgs.push_back('\0');
    }
  }

  Opts.XRayInstructionThreshold =
      getLastArgIntValue(Args, OPT_fxray_instruction_threshold_EQ, 200, Diags);
  Opts.XRayTotalFunctionGroups =
      getLastArgIntValue(Args, OPT_fxray_function_groups, 1, Diags);
  Opts.XRaySelectedFunctionGroup =
      getLastArgIntValue(Args, OPT_fxray_selected_function_group, 0, Diags);

  auto XRayInstrBundles =
      Args.getAllArgValues(OPT_fxray_instrumentation_bundle);
  if (XRayInstrBundles.empty())
    Opts.XRayInstrumentationBundle.Mask = XRayInstrKind::All;
  else
    for (const auto &A : XRayInstrBundles)
      parseXRayInstrumentationBundle("-fxray-instrumentation-bundle=", A, Args,
                                     Diags, Opts.XRayInstrumentationBundle);

  Opts.PatchableFunctionEntryCount =
      getLastArgIntValue(Args, OPT_fpatchable_function_entry_EQ, 0, Diags);
  Opts.PatchableFunctionEntryOffset = getLastArgIntValue(
      Args, OPT_fpatchable_function_entry_offset_EQ, 0, Diags);

  if (const Arg *A = Args.getLastArg(OPT_fcf_protection_EQ)) {
    StringRef Name = A->getValue();
    if (Name == "full") {
      Opts.CFProtectionReturn = 1;
      Opts.CFProtectionBranch = 1;
    } else if (Name == "return")
      Opts.CFProtectionReturn = 1;
    else if (Name == "branch")
      Opts.CFProtectionBranch = 1;
    else if (Name != "none") {
      Diags.Report(diag::err_drv_invalid_value) << A->getAsString(Args) << Name;
      Success = false;
    }
  }

  if (const Arg *A = Args.getLastArg(OPT_compress_debug_sections_EQ)) {
    auto DCT = llvm::StringSwitch<llvm::DebugCompressionType>(A->getValue())
                   .Case("none", llvm::DebugCompressionType::None)
                   .Case("zlib", llvm::DebugCompressionType::Z)
                   .Case("zlib-gnu", llvm::DebugCompressionType::GNU)
                   .Default(llvm::DebugCompressionType::None);
    Opts.setCompressDebugSections(DCT);
  }

  Opts.DebugCompilationDir =
      std::string(Args.getLastArgValue(OPT_fdebug_compilation_dir));
  for (auto *A :
       Args.filtered(OPT_mlink_bitcode_file, OPT_mlink_builtin_bitcode)) {
    CodeGenOptions::BitcodeFileToLink F;
    F.Filename = A->getValue();
    if (A->getOption().matches(OPT_mlink_builtin_bitcode)) {
      F.LinkFlags = llvm::Linker::Flags::LinkOnlyNeeded;
      // When linking CUDA bitcode, propagate function attributes so that
      // e.g. libdevice gets fast-math attrs if we're building with fast-math.
      F.PropagateAttrs = true;
      F.Internalize = true;
    }
    Opts.LinkBitcodeFiles.push_back(F);
  }
  Opts.SanitizeCoverageType =
      getLastArgIntValue(Args, OPT_fsanitize_coverage_type, 0, Diags);
  Opts.SanitizeCoverageAllowlistFiles =
      Args.getAllArgValues(OPT_fsanitize_coverage_allowlist);
  Opts.SanitizeCoverageBlocklistFiles =
      Args.getAllArgValues(OPT_fsanitize_coverage_blocklist);
  Opts.SanitizeMemoryTrackOrigins =
      getLastArgIntValue(Args, OPT_fsanitize_memory_track_origins_EQ, 0, Diags);
  Opts.SSPBufferSize =
      getLastArgIntValue(Args, OPT_stack_protector_buffer_size, 8, Diags);

  Opts.StackProtectorGuard =
      std::string(Args.getLastArgValue(OPT_mstack_protector_guard_EQ));

  if (Arg *A = Args.getLastArg(OPT_mstack_protector_guard_offset_EQ)) {
    StringRef Val = A->getValue();
    unsigned Offset = Opts.StackProtectorGuardOffset;
    Val.getAsInteger(10, Offset);
    Opts.StackProtectorGuardOffset = Offset;
  }

  Opts.StackProtectorGuardReg =
      std::string(Args.getLastArgValue(OPT_mstack_protector_guard_reg_EQ,
                                       "none"));

  if (Arg *A = Args.getLastArg(OPT_mstack_alignment)) {
    StringRef Val = A->getValue();
    unsigned StackAlignment = Opts.StackAlignment;
    Val.getAsInteger(10, StackAlignment);
    Opts.StackAlignment = StackAlignment;
  }

  if (Arg *A = Args.getLastArg(OPT_mstack_probe_size)) {
    StringRef Val = A->getValue();
    unsigned StackProbeSize = Opts.StackProbeSize;
    Val.getAsInteger(0, StackProbeSize);
    Opts.StackProbeSize = StackProbeSize;
  }

  if (Arg *A = Args.getLastArg(OPT_fobjc_dispatch_method_EQ)) {
    StringRef Name = A->getValue();
    unsigned Method = llvm::StringSwitch<unsigned>(Name)
      .Case("legacy", CodeGenOptions::Legacy)
      .Case("non-legacy", CodeGenOptions::NonLegacy)
      .Case("mixed", CodeGenOptions::Mixed)
      .Default(~0U);
    if (Method == ~0U) {
      Diags.Report(diag::err_drv_invalid_value) << A->getAsString(Args) << Name;
      Success = false;
    } else {
      Opts.setObjCDispatchMethod(
        static_cast<CodeGenOptions::ObjCDispatchMethodKind>(Method));
    }
  }


  if (Args.getLastArg(OPT_femulated_tls) ||
      Args.getLastArg(OPT_fno_emulated_tls)) {
    Opts.ExplicitEmulatedTLS = true;
    Opts.EmulatedTLS =
        Args.hasFlag(OPT_femulated_tls, OPT_fno_emulated_tls, false);
  }

  if (Arg *A = Args.getLastArg(OPT_ftlsmodel_EQ)) {
    StringRef Name = A->getValue();
    unsigned Model = llvm::StringSwitch<unsigned>(Name)
        .Case("global-dynamic", CodeGenOptions::GeneralDynamicTLSModel)
        .Case("local-dynamic", CodeGenOptions::LocalDynamicTLSModel)
        .Case("initial-exec", CodeGenOptions::InitialExecTLSModel)
        .Case("local-exec", CodeGenOptions::LocalExecTLSModel)
        .Default(~0U);
    if (Model == ~0U) {
      Diags.Report(diag::err_drv_invalid_value) << A->getAsString(Args) << Name;
      Success = false;
    } else {
      Opts.setDefaultTLSModel(static_cast<CodeGenOptions::TLSModel>(Model));
    }
  }

  Opts.TLSSize = getLastArgIntValue(Args, OPT_mtls_size_EQ, 0, Diags);

#if INTEL_CUSTOMIZATION
  Opts.SPIRCompileOptions =
      std::string(Args.getLastArgValue(OPT_cl_spir_compile_options));

  // CQ#368119 - support for '/Z7' and '/Zi' options.
  if (Arg *A = Args.getLastArg(OPT_fms_debug_info_file_type)) {
    StringRef Val = A->getValue();
    unsigned FileType = llvm::StringSwitch<unsigned>(Val)
                            .Case("obj", CodeGenOptions::MSDebugInfoObjFile)
                            .Case("pdb", CodeGenOptions::MSDebugInfoPdbFile)
                            .Default(~0U);
    if (FileType == ~0U) {
      Diags.Report(diag::err_drv_invalid_value) << A->getAsString(Args) << Val;
      Success = false;
    } else {
      Opts.setMSDebugInfoFile(
          static_cast<CodeGenOptions::MSDebugInfoFileKind>(FileType));
    }
  }
  // CQ#368125 - support for '/Fd' and '/Fo' options.
  Opts.MSOutputObjFile =
      std::string(Args.getLastArgValue(OPT_fms_debug_info_obj_file));
  Opts.MSOutputPdbFile =
      std::string(Args.getLastArgValue(OPT_fms_debug_info_pdb_file));
  // CQ#366796 - support for '--no_expr_source_pos' option.
  Opts.NoExprSourcePos = Args.hasArg(OPT_no_expr_source_pos);
  // Support for '-fargument-noalias' option.
  // isIntelCompat(LangOptions::FArgumentNoalias)
  Opts.NoAliasForPtrArgs = Args.hasArg(OPT_fargument_noalias);

  // CMPLRLLVM-9854 - support for X87 precision control.
  unsigned X87Precision = 0;
  if (Arg *A = Args.getLastArg(OPT_mx87_precision)) {
    StringRef Val = A->getValue();
    if (Val != "32" && Val != "64" && Val != "80")
      Diags.Report(diag::err_drv_invalid_value) << A->getAsString(Args) << Val;
    Val.getAsInteger(10, X87Precision);
  }
  Opts.X87Precision = X87Precision;
#endif // INTEL_CUSTOMIZATION

  if (Arg *A = Args.getLastArg(OPT_fdenormal_fp_math_EQ)) {
    StringRef Val = A->getValue();
    Opts.FPDenormalMode = llvm::parseDenormalFPAttribute(Val);
    if (!Opts.FPDenormalMode.isValid())
      Diags.Report(diag::err_drv_invalid_value) << A->getAsString(Args) << Val;
  }

  if (Arg *A = Args.getLastArg(OPT_fdenormal_fp_math_f32_EQ)) {
    StringRef Val = A->getValue();
    Opts.FP32DenormalMode = llvm::parseDenormalFPAttribute(Val);
    if (!Opts.FP32DenormalMode.isValid())
      Diags.Report(diag::err_drv_invalid_value) << A->getAsString(Args) << Val;
  }

  // X86_32 has -fppc-struct-return and -freg-struct-return.
  // PPC32 has -maix-struct-return and -msvr4-struct-return.
  if (Arg *A =
          Args.getLastArg(OPT_fpcc_struct_return, OPT_freg_struct_return,
                          OPT_maix_struct_return, OPT_msvr4_struct_return)) {
    // TODO: We might want to consider enabling these options on AIX in the
    // future.
    if (T.isOSAIX())
      Diags.Report(diag::err_drv_unsupported_opt_for_target)
          << A->getSpelling() << T.str();

    const Option &O = A->getOption();
    if (O.matches(OPT_fpcc_struct_return) ||
        O.matches(OPT_maix_struct_return)) {
      Opts.setStructReturnConvention(CodeGenOptions::SRCK_OnStack);
    } else {
      assert(O.matches(OPT_freg_struct_return) ||
             O.matches(OPT_msvr4_struct_return));
      Opts.setStructReturnConvention(CodeGenOptions::SRCK_InRegs);
    }
  }

  if (T.isOSAIX() && (Args.hasArg(OPT_mignore_xcoff_visibility) ||
                      !Args.hasArg(OPT_fvisibility)))
    Opts.IgnoreXCOFFVisibility = 1;

  if (Arg *A =
          Args.getLastArg(OPT_mabi_EQ_vec_default, OPT_mabi_EQ_vec_extabi)) {
    if (!T.isOSAIX())
      Diags.Report(diag::err_drv_unsupported_opt_for_target)
          << A->getSpelling() << T.str();

    const Option &O = A->getOption();
    if (O.matches(OPT_mabi_EQ_vec_default))
      Diags.Report(diag::err_aix_default_altivec_abi)
          << A->getSpelling() << T.str();
    else {
      assert(O.matches(OPT_mabi_EQ_vec_extabi));
      Opts.EnableAIXExtendedAltivecABI = 1;
    }
  }

  Opts.DependentLibraries = Args.getAllArgValues(OPT_dependent_lib);
  Opts.LinkerOptions = Args.getAllArgValues(OPT_linker_option);
  bool NeedLocTracking = false;

  Opts.OptRecordFile = std::string(Args.getLastArgValue(OPT_opt_record_file));
  if (!Opts.OptRecordFile.empty())
    NeedLocTracking = true;

  if (Arg *A = Args.getLastArg(OPT_opt_record_passes)) {
    Opts.OptRecordPasses = A->getValue();
    NeedLocTracking = true;
  }

  if (Arg *A = Args.getLastArg(OPT_opt_record_format)) {
    Opts.OptRecordFormat = A->getValue();
    NeedLocTracking = true;
  }

  if (Arg *A = Args.getLastArg(OPT_Rpass_EQ)) {
    Opts.OptimizationRemarkPattern =
        GenerateOptimizationRemarkRegex(Diags, Args, A);
    NeedLocTracking = true;
  }

  if (Arg *A = Args.getLastArg(OPT_Rpass_missed_EQ)) {
    Opts.OptimizationRemarkMissedPattern =
        GenerateOptimizationRemarkRegex(Diags, Args, A);
    NeedLocTracking = true;
  }

  if (Arg *A = Args.getLastArg(OPT_Rpass_analysis_EQ)) {
    Opts.OptimizationRemarkAnalysisPattern =
        GenerateOptimizationRemarkRegex(Diags, Args, A);
    NeedLocTracking = true;
  }

  bool UsingSampleProfile = !Opts.SampleProfileFile.empty();
  bool UsingProfile = UsingSampleProfile ||
      (Opts.getProfileUse() != CodeGenOptions::ProfileNone);

  if (Opts.DiagnosticsWithHotness && !UsingProfile &&
      // An IR file will contain PGO as metadata
      IK.getLanguage() != Language::LLVM_IR)
    Diags.Report(diag::warn_drv_diagnostics_hotness_requires_pgo)
        << "-fdiagnostics-show-hotness";

  // Parse remarks hotness threshold. Valid value is either integer or 'auto'.
  if (auto *arg =
          Args.getLastArg(options::OPT_fdiagnostics_hotness_threshold_EQ)) {
    auto ResultOrErr =
        llvm::remarks::parseHotnessThresholdOption(arg->getValue());

    if (!ResultOrErr) {
      Diags.Report(diag::err_drv_invalid_diagnotics_hotness_threshold)
          << "-fdiagnostics-hotness-threshold=";
    } else {
      Opts.DiagnosticsHotnessThreshold = *ResultOrErr;
      if ((!Opts.DiagnosticsHotnessThreshold.hasValue() ||
           Opts.DiagnosticsHotnessThreshold.getValue() > 0) &&
          !UsingProfile)
        Diags.Report(diag::warn_drv_diagnostics_hotness_requires_pgo)
            << "-fdiagnostics-hotness-threshold=";
    }
  }

  // If the user requested to use a sample profile for PGO, then the
  // backend will need to track source location information so the profile
  // can be incorporated into the IR.
  if (UsingSampleProfile)
    NeedLocTracking = true;

  // If the user requested a flag that requires source locations available in
  // the backend, make sure that the backend tracks source location information.
  if (NeedLocTracking && Opts.getDebugInfo() == codegenoptions::NoDebugInfo)
    Opts.setDebugInfo(codegenoptions::LocTrackingOnly);

  Opts.RewriteMapFiles = Args.getAllArgValues(OPT_frewrite_map_file);

  // Parse -fsanitize-recover= arguments.
  // FIXME: Report unrecoverable sanitizers incorrectly specified here.
  parseSanitizerKinds("-fsanitize-recover=",
                      Args.getAllArgValues(OPT_fsanitize_recover_EQ), Diags,
                      Opts.SanitizeRecover);
  parseSanitizerKinds("-fsanitize-trap=",
                      Args.getAllArgValues(OPT_fsanitize_trap_EQ), Diags,
                      Opts.SanitizeTrap);

  Opts.CudaGpuBinaryFileName =
      std::string(Args.getLastArgValue(OPT_fcuda_include_gpubinary));

  Opts.EmitCheckPathComponentsToStrip = getLastArgIntValue(
      Args, OPT_fsanitize_undefined_strip_path_components_EQ, 0, Diags);

  Opts.EmitVersionIdentMetadata = Args.hasFlag(OPT_Qy, OPT_Qn, true);

  Opts.DefaultFunctionAttrs = Args.getAllArgValues(OPT_default_function_attr);

  Opts.PassPlugins = Args.getAllArgValues(OPT_fpass_plugin_EQ);

  Opts.SymbolPartition =
      std::string(Args.getLastArgValue(OPT_fsymbol_partition_EQ));

  return Success;
}

static void ParseDependencyOutputArgs(DependencyOutputOptions &Opts,
                                      ArgList &Args) {
  Opts.OutputFile = std::string(Args.getLastArgValue(OPT_dependency_file));
  Opts.DependencyFilter =
      std::string(Args.getLastArgValue(OPT_dependency_filter));
  Opts.Targets = Args.getAllArgValues(OPT_MT);
  Opts.HeaderIncludeOutputFile =
      std::string(Args.getLastArgValue(OPT_header_include_file));
  if (Args.hasArg(OPT_show_includes)) {
    // Writing both /showIncludes and preprocessor output to stdout
    // would produce interleaved output, so use stderr for /showIncludes.
    // This behaves the same as cl.exe, when /E, /EP or /P are passed.
    if (Args.hasArg(options::OPT_E) || Args.hasArg(options::OPT_P))
      Opts.ShowIncludesDest = ShowIncludesDestination::Stderr;
    else
      Opts.ShowIncludesDest = ShowIncludesDestination::Stdout;
  } else {
    Opts.ShowIncludesDest = ShowIncludesDestination::None;
  }
  Opts.DOTOutputFile = std::string(Args.getLastArgValue(OPT_dependency_dot));
  Opts.ModuleDependencyOutputDir =
      std::string(Args.getLastArgValue(OPT_module_dependency_dir));
  // Add sanitizer blacklists as extra dependencies.
  // They won't be discovered by the regular preprocessor, so
  // we let make / ninja to know about this implicit dependency.
  if (!Args.hasArg(OPT_fno_sanitize_blacklist)) {
    for (const auto *A : Args.filtered(OPT_fsanitize_blacklist)) {
      StringRef Val = A->getValue();
      if (Val.find('=') == StringRef::npos)
        Opts.ExtraDeps.push_back(std::string(Val));
    }
    if (Opts.IncludeSystemHeaders) {
      for (const auto *A : Args.filtered(OPT_fsanitize_system_blacklist)) {
        StringRef Val = A->getValue();
        if (Val.find('=') == StringRef::npos)
          Opts.ExtraDeps.push_back(std::string(Val));
      }
    }
  }

  // Propagate the extra dependencies.
  for (const auto *A : Args.filtered(OPT_fdepfile_entry)) {
    Opts.ExtraDeps.push_back(A->getValue());
  }

  // Only the -fmodule-file=<file> form.
  for (const auto *A : Args.filtered(OPT_fmodule_file)) {
    StringRef Val = A->getValue();
    if (Val.find('=') == StringRef::npos)
      Opts.ExtraDeps.push_back(std::string(Val));
  }
}

static bool parseShowColorsArgs(const ArgList &Args, bool DefaultColor) {
  // Color diagnostics default to auto ("on" if terminal supports) in the driver
  // but default to off in cc1, needing an explicit OPT_fdiagnostics_color.
  // Support both clang's -f[no-]color-diagnostics and gcc's
  // -f[no-]diagnostics-colors[=never|always|auto].
  enum {
    Colors_On,
    Colors_Off,
    Colors_Auto
  } ShowColors = DefaultColor ? Colors_Auto : Colors_Off;
  for (auto *A : Args) {
    const Option &O = A->getOption();
    if (O.matches(options::OPT_fcolor_diagnostics) ||
        O.matches(options::OPT_fdiagnostics_color)) {
      ShowColors = Colors_On;
    } else if (O.matches(options::OPT_fno_color_diagnostics) ||
               O.matches(options::OPT_fno_diagnostics_color)) {
      ShowColors = Colors_Off;
    } else if (O.matches(options::OPT_fdiagnostics_color_EQ)) {
      StringRef Value(A->getValue());
      if (Value == "always")
        ShowColors = Colors_On;
      else if (Value == "never")
        ShowColors = Colors_Off;
      else if (Value == "auto")
        ShowColors = Colors_Auto;
    }
  }
  return ShowColors == Colors_On ||
         (ShowColors == Colors_Auto &&
          llvm::sys::Process::StandardErrHasColors());
}

static bool checkVerifyPrefixes(const std::vector<std::string> &VerifyPrefixes,
                                DiagnosticsEngine *Diags) {
  bool Success = true;
  for (const auto &Prefix : VerifyPrefixes) {
    // Every prefix must start with a letter and contain only alphanumeric
    // characters, hyphens, and underscores.
    auto BadChar = llvm::find_if(Prefix, [](char C) {
      return !isAlphanumeric(C) && C != '-' && C != '_';
    });
    if (BadChar != Prefix.end() || !isLetter(Prefix[0])) {
      Success = false;
      if (Diags) {
        Diags->Report(diag::err_drv_invalid_value) << "-verify=" << Prefix;
        Diags->Report(diag::note_drv_verify_prefix_spelling);
      }
    }
  }
  return Success;
}

bool clang::ParseDiagnosticArgs(DiagnosticOptions &Opts, ArgList &Args,
                                DiagnosticsEngine *Diags,
                                bool DefaultDiagColor) {
  bool Success = true;

  Opts.DiagnosticLogFile =
      std::string(Args.getLastArgValue(OPT_diagnostic_log_file));
  if (Arg *A =
          Args.getLastArg(OPT_diagnostic_serialized_file, OPT__serialize_diags))
    Opts.DiagnosticSerializationFile = A->getValue();
  Opts.IgnoreWarnings = Args.hasArg(OPT_w);
  Opts.NoRewriteMacros = Args.hasArg(OPT_Wno_rewrite_macros);
  Opts.Pedantic = Args.hasArg(OPT_pedantic);
  Opts.PedanticErrors = Args.hasArg(OPT_pedantic_errors);
  Opts.ShowCarets = !Args.hasArg(OPT_fno_caret_diagnostics);
  Opts.ShowColors = parseShowColorsArgs(Args, DefaultDiagColor);
  Opts.ShowColumn = !Args.hasArg(OPT_fno_show_column);
  Opts.ShowFixits = !Args.hasArg(OPT_fno_diagnostics_fixit_info);
  Opts.ShowLocation = !Args.hasArg(OPT_fno_show_source_location);
  Opts.AbsolutePath = Args.hasArg(OPT_fdiagnostics_absolute_paths);
  Opts.ShowOptionNames = !Args.hasArg(OPT_fno_diagnostics_show_option);

  // Default behavior is to not to show note include stacks.
  Opts.ShowNoteIncludeStack = false;
  if (Arg *A = Args.getLastArg(OPT_fdiagnostics_show_note_include_stack,
                               OPT_fno_diagnostics_show_note_include_stack))
    if (A->getOption().matches(OPT_fdiagnostics_show_note_include_stack))
      Opts.ShowNoteIncludeStack = true;

  StringRef ShowOverloads =
    Args.getLastArgValue(OPT_fshow_overloads_EQ, "all");
  if (ShowOverloads == "best")
    Opts.setShowOverloads(Ovl_Best);
  else if (ShowOverloads == "all")
    Opts.setShowOverloads(Ovl_All);
  else {
    Success = false;
    if (Diags)
      Diags->Report(diag::err_drv_invalid_value)
      << Args.getLastArg(OPT_fshow_overloads_EQ)->getAsString(Args)
      << ShowOverloads;
  }

  StringRef ShowCategory =
    Args.getLastArgValue(OPT_fdiagnostics_show_category, "none");
  if (ShowCategory == "none")
    Opts.ShowCategories = 0;
  else if (ShowCategory == "id")
    Opts.ShowCategories = 1;
  else if (ShowCategory == "name")
    Opts.ShowCategories = 2;
  else {
    Success = false;
    if (Diags)
      Diags->Report(diag::err_drv_invalid_value)
      << Args.getLastArg(OPT_fdiagnostics_show_category)->getAsString(Args)
      << ShowCategory;
  }

  StringRef Format =
    Args.getLastArgValue(OPT_fdiagnostics_format, "clang");
  if (Format == "clang")
    Opts.setFormat(DiagnosticOptions::Clang);
  else if (Format == "msvc")
    Opts.setFormat(DiagnosticOptions::MSVC);
  else if (Format == "msvc-fallback") {
    Opts.setFormat(DiagnosticOptions::MSVC);
    Opts.CLFallbackMode = true;
  } else if (Format == "vi")
    Opts.setFormat(DiagnosticOptions::Vi);
  else {
    Success = false;
    if (Diags)
      Diags->Report(diag::err_drv_invalid_value)
      << Args.getLastArg(OPT_fdiagnostics_format)->getAsString(Args)
      << Format;
  }

  Opts.ShowSourceRanges = Args.hasArg(OPT_fdiagnostics_print_source_range_info);
  Opts.ShowParseableFixits = Args.hasArg(OPT_fdiagnostics_parseable_fixits);
  Opts.ShowPresumedLoc = !Args.hasArg(OPT_fno_diagnostics_use_presumed_location);
  Opts.VerifyDiagnostics = Args.hasArg(OPT_verify) || Args.hasArg(OPT_verify_EQ);
  Opts.VerifyPrefixes = Args.getAllArgValues(OPT_verify_EQ);
  if (Args.hasArg(OPT_verify))
    Opts.VerifyPrefixes.push_back("expected");
  // Keep VerifyPrefixes in its original order for the sake of diagnostics, and
  // then sort it to prepare for fast lookup using std::binary_search.
  if (!checkVerifyPrefixes(Opts.VerifyPrefixes, Diags)) {
    Opts.VerifyDiagnostics = false;
    Success = false;
  }
  else
    llvm::sort(Opts.VerifyPrefixes);
  DiagnosticLevelMask DiagMask = DiagnosticLevelMask::None;
  Success &= parseDiagnosticLevelMask("-verify-ignore-unexpected=",
    Args.getAllArgValues(OPT_verify_ignore_unexpected_EQ),
    Diags, DiagMask);
  if (Args.hasArg(OPT_verify_ignore_unexpected))
    DiagMask = DiagnosticLevelMask::All;
  Opts.setVerifyIgnoreUnexpected(DiagMask);
  Opts.ElideType = !Args.hasArg(OPT_fno_elide_type);
  Opts.ShowTemplateTree = Args.hasArg(OPT_fdiagnostics_show_template_tree);
  Opts.ErrorLimit = getLastArgIntValue(Args, OPT_ferror_limit, 0, Diags);
  Opts.MacroBacktraceLimit =
      getLastArgIntValue(Args, OPT_fmacro_backtrace_limit,
                         DiagnosticOptions::DefaultMacroBacktraceLimit, Diags);
  Opts.TemplateBacktraceLimit = getLastArgIntValue(
      Args, OPT_ftemplate_backtrace_limit,
      DiagnosticOptions::DefaultTemplateBacktraceLimit, Diags);
  Opts.ConstexprBacktraceLimit = getLastArgIntValue(
      Args, OPT_fconstexpr_backtrace_limit,
      DiagnosticOptions::DefaultConstexprBacktraceLimit, Diags);
  Opts.SpellCheckingLimit = getLastArgIntValue(
      Args, OPT_fspell_checking_limit,
      DiagnosticOptions::DefaultSpellCheckingLimit, Diags);
  Opts.SnippetLineLimit = getLastArgIntValue(
      Args, OPT_fcaret_diagnostics_max_lines,
      DiagnosticOptions::DefaultSnippetLineLimit, Diags);
  Opts.TabStop = getLastArgIntValue(Args, OPT_ftabstop,
                                    DiagnosticOptions::DefaultTabStop, Diags);
  if (Opts.TabStop == 0 || Opts.TabStop > DiagnosticOptions::MaxTabStop) {
    Opts.TabStop = DiagnosticOptions::DefaultTabStop;
    if (Diags)
      Diags->Report(diag::warn_ignoring_ftabstop_value)
      << Opts.TabStop << DiagnosticOptions::DefaultTabStop;
  }
  Opts.MessageLength =
      getLastArgIntValue(Args, OPT_fmessage_length_EQ, 0, Diags);

  Opts.UndefPrefixes = Args.getAllArgValues(OPT_Wundef_prefix_EQ);

  addDiagnosticArgs(Args, OPT_W_Group, OPT_W_value_Group, Opts.Warnings);
  addDiagnosticArgs(Args, OPT_R_Group, OPT_R_value_Group, Opts.Remarks);

  return Success;
}

/// Parse the argument to the -ftest-module-file-extension
/// command-line argument.
///
/// \returns true on error, false on success.
static bool parseTestModuleFileExtensionArg(StringRef Arg,
                                            std::string &BlockName,
                                            unsigned &MajorVersion,
                                            unsigned &MinorVersion,
                                            bool &Hashed,
                                            std::string &UserInfo) {
  SmallVector<StringRef, 5> Args;
  Arg.split(Args, ':', 5);
  if (Args.size() < 5)
    return true;

  BlockName = std::string(Args[0]);
  if (Args[1].getAsInteger(10, MajorVersion)) return true;
  if (Args[2].getAsInteger(10, MinorVersion)) return true;
  if (Args[3].getAsInteger(2, Hashed)) return true;
  if (Args.size() > 4)
    UserInfo = std::string(Args[4]);
  return false;
}

static InputKind ParseFrontendArgs(FrontendOptions &Opts, ArgList &Args,
                                   DiagnosticsEngine &Diags,
                                   bool &IsHeaderFile) {
  Opts.ProgramAction = frontend::ParseSyntaxOnly;
  if (const Arg *A = Args.getLastArg(OPT_Action_Group)) {
    switch (A->getOption().getID()) {
    default:
      llvm_unreachable("Invalid option in group!");
    case OPT_ast_list:
      Opts.ProgramAction = frontend::ASTDeclList; break;
    case OPT_ast_dump_all_EQ:
    case OPT_ast_dump_EQ: {
      unsigned Val = llvm::StringSwitch<unsigned>(A->getValue())
                         .CaseLower("default", ADOF_Default)
                         .CaseLower("json", ADOF_JSON)
                         .Default(std::numeric_limits<unsigned>::max());

      if (Val != std::numeric_limits<unsigned>::max())
        Opts.ASTDumpFormat = static_cast<ASTDumpOutputFormat>(Val);
      else {
        Diags.Report(diag::err_drv_invalid_value)
            << A->getAsString(Args) << A->getValue();
        Opts.ASTDumpFormat = ADOF_Default;
      }
      LLVM_FALLTHROUGH;
    }
    case OPT_ast_dump:
    case OPT_ast_dump_all:
    case OPT_ast_dump_lookups:
    case OPT_ast_dump_decl_types:
      Opts.ProgramAction = frontend::ASTDump; break;
    case OPT_ast_print:
      Opts.ProgramAction = frontend::ASTPrint; break;
    case OPT_ast_view:
      Opts.ProgramAction = frontend::ASTView; break;
    case OPT_compiler_options_dump:
      Opts.ProgramAction = frontend::DumpCompilerOptions; break;
    case OPT_dump_raw_tokens:
      Opts.ProgramAction = frontend::DumpRawTokens; break;
    case OPT_dump_tokens:
      Opts.ProgramAction = frontend::DumpTokens; break;
    case OPT_S:
      Opts.ProgramAction = frontend::EmitAssembly; break;
    case OPT_emit_llvm_bc:
      Opts.ProgramAction = frontend::EmitBC; break;
    case OPT_emit_html:
      Opts.ProgramAction = frontend::EmitHTML; break;
    case OPT_emit_llvm:
      Opts.ProgramAction = frontend::EmitLLVM; break;
    case OPT_emit_llvm_only:
      Opts.ProgramAction = frontend::EmitLLVMOnly; break;
    case OPT_emit_codegen_only:
      Opts.ProgramAction = frontend::EmitCodeGenOnly; break;
    case OPT_emit_obj:
      Opts.ProgramAction = frontend::EmitObj; break;
    case OPT_fixit_EQ:
      Opts.FixItSuffix = A->getValue();
      LLVM_FALLTHROUGH;
    case OPT_fixit:
      Opts.ProgramAction = frontend::FixIt; break;
    case OPT_emit_module:
      Opts.ProgramAction = frontend::GenerateModule; break;
    case OPT_emit_module_interface:
      Opts.ProgramAction = frontend::GenerateModuleInterface; break;
    case OPT_emit_header_module:
      Opts.ProgramAction = frontend::GenerateHeaderModule; break;
    case OPT_emit_pch:
      Opts.ProgramAction = frontend::GeneratePCH; break;
    case OPT_emit_interface_stubs: {
      StringRef ArgStr =
          Args.hasArg(OPT_interface_stub_version_EQ)
              ? Args.getLastArgValue(OPT_interface_stub_version_EQ)
              : "experimental-ifs-v2";
      if (ArgStr == "experimental-yaml-elf-v1" ||
          ArgStr == "experimental-ifs-v1" ||
          ArgStr == "experimental-tapi-elf-v1") {
        std::string ErrorMessage =
            "Invalid interface stub format: " + ArgStr.str() +
            " is deprecated.";
        Diags.Report(diag::err_drv_invalid_value)
            << "Must specify a valid interface stub format type, ie: "
               "-interface-stub-version=experimental-ifs-v2"
            << ErrorMessage;
      } else if (!ArgStr.startswith("experimental-ifs-")) {
        std::string ErrorMessage =
            "Invalid interface stub format: " + ArgStr.str() + ".";
        Diags.Report(diag::err_drv_invalid_value)
            << "Must specify a valid interface stub format type, ie: "
               "-interface-stub-version=experimental-ifs-v2"
            << ErrorMessage;
      } else {
        Opts.ProgramAction = frontend::GenerateInterfaceStubs;
      }
      break;
    }
    case OPT_init_only:
      Opts.ProgramAction = frontend::InitOnly; break;
    case OPT_fsyntax_only:
      Opts.ProgramAction = frontend::ParseSyntaxOnly; break;
    case OPT_module_file_info:
      Opts.ProgramAction = frontend::ModuleFileInfo; break;
    case OPT_verify_pch:
      Opts.ProgramAction = frontend::VerifyPCH; break;
    case OPT_print_preamble:
      Opts.ProgramAction = frontend::PrintPreamble; break;
    case OPT_E:
      Opts.ProgramAction = frontend::PrintPreprocessedInput; break;
    case OPT_templight_dump:
      Opts.ProgramAction = frontend::TemplightDump; break;
    case OPT_rewrite_macros:
      Opts.ProgramAction = frontend::RewriteMacros; break;
    case OPT_rewrite_objc:
      Opts.ProgramAction = frontend::RewriteObjC; break;
    case OPT_rewrite_test:
      Opts.ProgramAction = frontend::RewriteTest; break;
    case OPT_analyze:
      Opts.ProgramAction = frontend::RunAnalysis; break;
    case OPT_migrate:
      Opts.ProgramAction = frontend::MigrateSource; break;
    case OPT_Eonly:
      Opts.ProgramAction = frontend::RunPreprocessorOnly; break;
    case OPT_print_dependency_directives_minimized_source:
      Opts.ProgramAction =
          frontend::PrintDependencyDirectivesSourceMinimizerOutput;
      break;
    }
  }

  if (const Arg* A = Args.getLastArg(OPT_plugin)) {
    Opts.Plugins.emplace_back(A->getValue(0));
    Opts.ProgramAction = frontend::PluginAction;
    Opts.ActionName = A->getValue();
  }
  Opts.AddPluginActions = Args.getAllArgValues(OPT_add_plugin);
  for (const auto *AA : Args.filtered(OPT_plugin_arg))
    Opts.PluginArgs[AA->getValue(0)].emplace_back(AA->getValue(1));

  for (const std::string &Arg :
         Args.getAllArgValues(OPT_ftest_module_file_extension_EQ)) {
    std::string BlockName;
    unsigned MajorVersion;
    unsigned MinorVersion;
    bool Hashed;
    std::string UserInfo;
    if (parseTestModuleFileExtensionArg(Arg, BlockName, MajorVersion,
                                        MinorVersion, Hashed, UserInfo)) {
      Diags.Report(diag::err_test_module_file_extension_format) << Arg;

      continue;
    }

    // Add the testing module file extension.
    Opts.ModuleFileExtensions.push_back(
        std::make_shared<TestModuleFileExtension>(
            BlockName, MajorVersion, MinorVersion, Hashed, UserInfo));
  }

  if (const Arg *A = Args.getLastArg(OPT_code_completion_at)) {
    Opts.CodeCompletionAt =
      ParsedSourceLocation::FromString(A->getValue());
    if (Opts.CodeCompletionAt.FileName.empty())
      Diags.Report(diag::err_drv_invalid_value)
        << A->getAsString(Args) << A->getValue();
  }

  Opts.OutputFile = std::string(Args.getLastArgValue(OPT_o));
  Opts.Plugins = Args.getAllArgValues(OPT_load);
  Opts.TimeTraceGranularity = getLastArgIntValue(
      Args, OPT_ftime_trace_granularity_EQ, Opts.TimeTraceGranularity, Diags);
  Opts.ASTMergeFiles = Args.getAllArgValues(OPT_ast_merge);
  Opts.LLVMArgs = Args.getAllArgValues(OPT_mllvm);
  Opts.ASTDumpDecls = Args.hasArg(OPT_ast_dump, OPT_ast_dump_EQ);
  Opts.ASTDumpAll = Args.hasArg(OPT_ast_dump_all, OPT_ast_dump_all_EQ);
  Opts.ASTDumpFilter = std::string(Args.getLastArgValue(OPT_ast_dump_filter));
  Opts.ModuleMapFiles = Args.getAllArgValues(OPT_fmodule_map_file);
  // Only the -fmodule-file=<file> form.
  for (const auto *A : Args.filtered(OPT_fmodule_file)) {
    StringRef Val = A->getValue();
    if (Val.find('=') == StringRef::npos)
      Opts.ModuleFiles.push_back(std::string(Val));
  }
  Opts.ModulesEmbedFiles = Args.getAllArgValues(OPT_fmodules_embed_file_EQ);
  Opts.AllowPCMWithCompilerErrors = Args.hasArg(OPT_fallow_pcm_with_errors);

  if (Opts.ProgramAction != frontend::GenerateModule && Opts.IsSystemModule)
    Diags.Report(diag::err_drv_argument_only_allowed_with) << "-fsystem-module"
                                                           << "-emit-module";

  Opts.OverrideRecordLayoutsFile =
      std::string(Args.getLastArgValue(OPT_foverride_record_layout_EQ));
  Opts.AuxTriple = std::string(Args.getLastArgValue(OPT_aux_triple));
  if (Args.hasArg(OPT_aux_target_cpu))
    Opts.AuxTargetCPU = std::string(Args.getLastArgValue(OPT_aux_target_cpu));
  if (Args.hasArg(OPT_aux_target_feature))
    Opts.AuxTargetFeatures = Args.getAllArgValues(OPT_aux_target_feature);
  Opts.StatsFile = std::string(Args.getLastArgValue(OPT_stats_file));

  Opts.MTMigrateDir =
      std::string(Args.getLastArgValue(OPT_mt_migrate_directory));
  Opts.ARCMTMigrateReportOut =
      std::string(Args.getLastArgValue(OPT_arcmt_migrate_report_output));

  Opts.ObjCMTWhiteListPath =
      std::string(Args.getLastArgValue(OPT_objcmt_whitelist_dir_path));

  if (Opts.ARCMTAction != FrontendOptions::ARCMT_None &&
      Opts.ObjCMTAction != FrontendOptions::ObjCMT_None) {
    Diags.Report(diag::err_drv_argument_not_allowed_with)
      << "ARC migration" << "ObjC migration";
  }

  InputKind DashX(Language::Unknown);
  if (const Arg *A = Args.getLastArg(OPT_x)) {
    StringRef XValue = A->getValue();

    // Parse suffixes: '<lang>(-header|[-module-map][-cpp-output])'.
    // FIXME: Supporting '<lang>-header-cpp-output' would be useful.
    bool Preprocessed = XValue.consume_back("-cpp-output");
    bool ModuleMap = XValue.consume_back("-module-map");
    IsHeaderFile = !Preprocessed && !ModuleMap &&
                   XValue != "precompiled-header" &&
                   XValue.consume_back("-header");

    // Principal languages.
    DashX = llvm::StringSwitch<InputKind>(XValue)
                .Case("c", Language::C)
                .Case("cl", Language::OpenCL)
                .Case("cuda", Language::CUDA)
                .Case("hip", Language::HIP)
                .Case("c++", Language::CXX)
                .Case("objective-c", Language::ObjC)
                .Case("objective-c++", Language::ObjCXX)
                .Case("renderscript", Language::RenderScript)
                .Default(Language::Unknown);

    // "objc[++]-cpp-output" is an acceptable synonym for
    // "objective-c[++]-cpp-output".
    if (DashX.isUnknown() && Preprocessed && !IsHeaderFile && !ModuleMap)
      DashX = llvm::StringSwitch<InputKind>(XValue)
                  .Case("objc", Language::ObjC)
                  .Case("objc++", Language::ObjCXX)
                  .Default(Language::Unknown);

    // Some special cases cannot be combined with suffixes.
    if (DashX.isUnknown() && !Preprocessed && !ModuleMap && !IsHeaderFile)
      DashX = llvm::StringSwitch<InputKind>(XValue)
                  .Case("cpp-output", InputKind(Language::C).getPreprocessed())
                  .Case("assembler-with-cpp", Language::Asm)
                  .Cases("ast", "pcm", "precompiled-header",
                         InputKind(Language::Unknown, InputKind::Precompiled))
                  .Case("ir", Language::LLVM_IR)
                  .Default(Language::Unknown);

    if (DashX.isUnknown())
      Diags.Report(diag::err_drv_invalid_value)
        << A->getAsString(Args) << A->getValue();

    if (Preprocessed)
      DashX = DashX.getPreprocessed();
    if (ModuleMap)
      DashX = DashX.withFormat(InputKind::ModuleMap);
  }

  // '-' is the default input if none is given.
  std::vector<std::string> Inputs = Args.getAllArgValues(OPT_INPUT);
  Opts.Inputs.clear();
  if (Inputs.empty())
    Inputs.push_back("-");
  for (unsigned i = 0, e = Inputs.size(); i != e; ++i) {
    InputKind IK = DashX;
    if (IK.isUnknown()) {
      IK = FrontendOptions::getInputKindForExtension(
        StringRef(Inputs[i]).rsplit('.').second);
      // FIXME: Warn on this?
      if (IK.isUnknown())
        IK = Language::C;
      // FIXME: Remove this hack.
      if (i == 0)
        DashX = IK;
    }

    bool IsSystem = false;

    // The -emit-module action implicitly takes a module map.
    if (Opts.ProgramAction == frontend::GenerateModule &&
        IK.getFormat() == InputKind::Source) {
      IK = IK.withFormat(InputKind::ModuleMap);
      IsSystem = Opts.IsSystemModule;
    }

    Opts.Inputs.emplace_back(std::move(Inputs[i]), IK, IsSystem);
  }

  return DashX;
}

std::string CompilerInvocation::GetResourcesPath(const char *Argv0,
                                                 void *MainAddr) {
  std::string ClangExecutable =
      llvm::sys::fs::getMainExecutable(Argv0, MainAddr);
  return Driver::GetResourcesPath(ClangExecutable, CLANG_RESOURCE_DIR);
}

static void ParseHeaderSearchArgs(HeaderSearchOptions &Opts, ArgList &Args,
                                  const std::string &WorkingDir) {
  Opts.Sysroot = std::string(Args.getLastArgValue(OPT_isysroot, "/"));
  if (const Arg *A = Args.getLastArg(OPT_stdlib_EQ))
    Opts.UseLibcxx = (strcmp(A->getValue(), "libc++") == 0);
  Opts.ResourceDir = std::string(Args.getLastArgValue(OPT_resource_dir));

  // Canonicalize -fmodules-cache-path before storing it.
  SmallString<128> P(Args.getLastArgValue(OPT_fmodules_cache_path));
  if (!(P.empty() || llvm::sys::path::is_absolute(P))) {
    if (WorkingDir.empty())
      llvm::sys::fs::make_absolute(P);
    else
      llvm::sys::fs::make_absolute(WorkingDir, P);
  }
  llvm::sys::path::remove_dots(P);
  Opts.ModuleCachePath = std::string(P.str());

  Opts.ModuleUserBuildPath =
      std::string(Args.getLastArgValue(OPT_fmodules_user_build_path));
  // Only the -fmodule-file=<name>=<file> form.
  for (const auto *A : Args.filtered(OPT_fmodule_file)) {
    StringRef Val = A->getValue();
    if (Val.find('=') != StringRef::npos){
      auto Split = Val.split('=');
      Opts.PrebuiltModuleFiles.insert(
          {std::string(Split.first), std::string(Split.second)});
    }
  }
  for (const auto *A : Args.filtered(OPT_fprebuilt_module_path))
    Opts.AddPrebuiltModulePath(A->getValue());
  Opts.ModuleCachePruneInterval =
      getLastArgIntValue(Args, OPT_fmodules_prune_interval, 7 * 24 * 60 * 60);
  Opts.ModuleCachePruneAfter =
      getLastArgIntValue(Args, OPT_fmodules_prune_after, 31 * 24 * 60 * 60);
  Opts.BuildSessionTimestamp =
      getLastArgUInt64Value(Args, OPT_fbuild_session_timestamp, 0);
  if (const Arg *A = Args.getLastArg(OPT_fmodule_format_EQ))
    Opts.ModuleFormat = A->getValue();

  for (const auto *A : Args.filtered(OPT_fmodules_ignore_macro)) {
    StringRef MacroDef = A->getValue();
    Opts.ModulesIgnoreMacros.insert(
        llvm::CachedHashString(MacroDef.split('=').first));
  }

  // Add -I..., -F..., and -index-header-map options in order.
  bool IsIndexHeaderMap = false;
  bool IsSysrootSpecified =
      Args.hasArg(OPT__sysroot_EQ) || Args.hasArg(OPT_isysroot);
  for (const auto *A : Args.filtered(OPT_I, OPT_F, OPT_index_header_map)) {
    if (A->getOption().matches(OPT_index_header_map)) {
      // -index-header-map applies to the next -I or -F.
      IsIndexHeaderMap = true;
      continue;
    }

    frontend::IncludeDirGroup Group =
        IsIndexHeaderMap ? frontend::IndexHeaderMap : frontend::Angled;

    bool IsFramework = A->getOption().matches(OPT_F);
    std::string Path = A->getValue();

    if (IsSysrootSpecified && !IsFramework && A->getValue()[0] == '=') {
      SmallString<32> Buffer;
      llvm::sys::path::append(Buffer, Opts.Sysroot,
                              llvm::StringRef(A->getValue()).substr(1));
      Path = std::string(Buffer.str());
    }

    Opts.AddPath(Path, Group, IsFramework,
                 /*IgnoreSysroot*/ true);
    IsIndexHeaderMap = false;
  }

  // Add -iprefix/-iwithprefix/-iwithprefixbefore options.
  StringRef Prefix = ""; // FIXME: This isn't the correct default prefix.
  for (const auto *A :
       Args.filtered(OPT_iprefix, OPT_iwithprefix, OPT_iwithprefixbefore)) {
    if (A->getOption().matches(OPT_iprefix))
      Prefix = A->getValue();
    else if (A->getOption().matches(OPT_iwithprefix))
      Opts.AddPath(Prefix.str() + A->getValue(), frontend::After, false, true);
    else
      Opts.AddPath(Prefix.str() + A->getValue(), frontend::Angled, false, true);
  }

  for (const auto *A : Args.filtered(OPT_idirafter))
    Opts.AddPath(A->getValue(), frontend::After, false, true);
  for (const auto *A : Args.filtered(OPT_iquote))
    Opts.AddPath(A->getValue(), frontend::Quoted, false, true);
  for (const auto *A : Args.filtered(OPT_isystem, OPT_iwithsysroot))
    Opts.AddPath(A->getValue(), frontend::System, false,
                 !A->getOption().matches(OPT_iwithsysroot));
  for (const auto *A : Args.filtered(OPT_iframework))
    Opts.AddPath(A->getValue(), frontend::System, true, true);
  for (const auto *A : Args.filtered(OPT_iframeworkwithsysroot))
    Opts.AddPath(A->getValue(), frontend::System, /*IsFramework=*/true,
                 /*IgnoreSysRoot=*/false);

  // Add the paths for the various language specific isystem flags.
  for (const auto *A : Args.filtered(OPT_c_isystem))
    Opts.AddPath(A->getValue(), frontend::CSystem, false, true);
  for (const auto *A : Args.filtered(OPT_cxx_isystem))
    Opts.AddPath(A->getValue(), frontend::CXXSystem, false, true);
  for (const auto *A : Args.filtered(OPT_objc_isystem))
    Opts.AddPath(A->getValue(), frontend::ObjCSystem, false,true);
  for (const auto *A : Args.filtered(OPT_objcxx_isystem))
    Opts.AddPath(A->getValue(), frontend::ObjCXXSystem, false, true);

  // Add the internal paths from a driver that detects standard include paths.
  for (const auto *A :
       Args.filtered(OPT_internal_isystem, OPT_internal_externc_isystem)) {
    frontend::IncludeDirGroup Group = frontend::System;
    if (A->getOption().matches(OPT_internal_externc_isystem))
      Group = frontend::ExternCSystem;
    Opts.AddPath(A->getValue(), Group, false, true);
  }

  // Add the path prefixes which are implicitly treated as being system headers.
  for (const auto *A :
       Args.filtered(OPT_system_header_prefix, OPT_no_system_header_prefix))
    Opts.AddSystemHeaderPrefix(
        A->getValue(), A->getOption().matches(OPT_system_header_prefix));

  for (const auto *A : Args.filtered(OPT_ivfsoverlay))
    Opts.AddVFSOverlayFile(A->getValue());

#if INTEL_CUSTOMIZATION
  if (const Arg *A = Args.getLastArg(OPT_header_base_path))
    Opts.HeaderBasePath = A->getValue();
  for (const auto *A : Args.filtered(OPT_ivfsoverlay_lib))
    Opts.AddVFSOverlayLib(A->getValue());
#endif // INTEL_CUSTOMIZATION
}

void CompilerInvocation::setLangDefaults(LangOptions &Opts, InputKind IK,
                                         const llvm::Triple &T,
                                         PreprocessorOptions &PPOpts,
                                         LangStandard::Kind LangStd) {
  // Set some properties which depend solely on the input kind; it would be nice
  // to move these to the language standard, and have the driver resolve the
  // input kind + language standard.
  //
  // FIXME: Perhaps a better model would be for a single source file to have
  // multiple language standards (C / C++ std, ObjC std, OpenCL std, OpenMP std)
  // simultaneously active?
  if (IK.getLanguage() == Language::Asm) {
    Opts.AsmPreprocessor = 1;
  } else if (IK.isObjectiveC()) {
    Opts.ObjC = 1;
  }

  if (LangStd == LangStandard::lang_unspecified) {
    // Based on the base language, pick one.
    switch (IK.getLanguage()) {
    case Language::Unknown:
    case Language::LLVM_IR:
      llvm_unreachable("Invalid input kind!");
    case Language::OpenCL:
      LangStd = LangStandard::lang_opencl10;
      break;
    case Language::CUDA:
      LangStd = LangStandard::lang_cuda;
      break;
    case Language::Asm:
    case Language::C:
#if defined(CLANG_DEFAULT_STD_C)
      LangStd = CLANG_DEFAULT_STD_C;
#else
      // The PS4 uses C99 as the default C standard.
      if (T.isPS4())
        LangStd = LangStandard::lang_gnu99;
      else
        LangStd = LangStandard::lang_gnu17;
#endif
      break;
    case Language::ObjC:
#if defined(CLANG_DEFAULT_STD_C)
      LangStd = CLANG_DEFAULT_STD_C;
#else
      LangStd = LangStandard::lang_gnu11;
#endif
      break;
    case Language::CXX:
    case Language::ObjCXX:
#if defined(CLANG_DEFAULT_STD_CXX)
      LangStd = CLANG_DEFAULT_STD_CXX;
#else
      LangStd = LangStandard::lang_gnucxx14;
#endif
      break;
    case Language::RenderScript:
      LangStd = LangStandard::lang_c99;
      break;
    case Language::HIP:
      LangStd = LangStandard::lang_hip;
      break;
    }
  }

  const LangStandard &Std = LangStandard::getLangStandardForKind(LangStd);
  Opts.LineComment = Std.hasLineComments();
  Opts.C99 = Std.isC99();
  Opts.C11 = Std.isC11();
  Opts.C17 = Std.isC17();
  Opts.C2x = Std.isC2x();
  Opts.CPlusPlus = Std.isCPlusPlus();
  Opts.CPlusPlus11 = Std.isCPlusPlus11();
  Opts.CPlusPlus14 = Std.isCPlusPlus14();
  Opts.CPlusPlus17 = Std.isCPlusPlus17();
  Opts.CPlusPlus20 = Std.isCPlusPlus20();
  Opts.CPlusPlus2b = Std.isCPlusPlus2b();
  Opts.Digraphs = Std.hasDigraphs();
  Opts.GNUMode = Std.isGNUMode();
  Opts.GNUInline = !Opts.C99 && !Opts.CPlusPlus;
  Opts.GNUCVersion = 0;
  Opts.HexFloats = Std.hasHexFloats();
  Opts.ImplicitInt = Std.hasImplicitInt();

  // Set OpenCL Version.
  Opts.OpenCL = Std.isOpenCL();
  if (LangStd == LangStandard::lang_opencl10)
    Opts.OpenCLVersion = 100;
  else if (LangStd == LangStandard::lang_opencl11)
    Opts.OpenCLVersion = 110;
  else if (LangStd == LangStandard::lang_opencl12)
    Opts.OpenCLVersion = 120;
  else if (LangStd == LangStandard::lang_opencl20)
    Opts.OpenCLVersion = 200;
  else if (LangStd == LangStandard::lang_opencl30)
    Opts.OpenCLVersion = 300;
  else if (LangStd == LangStandard::lang_openclcpp)
    Opts.OpenCLCPlusPlusVersion = 100;

  // OpenCL has some additional defaults.
  if (Opts.OpenCL) {
    Opts.AltiVec = 0;
    Opts.ZVector = 0;
    Opts.setLaxVectorConversions(LangOptions::LaxVectorConversionKind::None);
    Opts.setDefaultFPContractMode(LangOptions::FPM_On);
    Opts.NativeHalfType = 1;
    Opts.NativeHalfArgsAndReturns = 1;
    Opts.OpenCLCPlusPlus = Opts.CPlusPlus;
    // Include default header file for OpenCL.
    if (Opts.IncludeDefaultHeader && !Opts.DeclareOpenCLBuiltins) {
      PPOpts.Includes.push_back("opencl-c.h");
    }
  }

  Opts.HIP = IK.getLanguage() == Language::HIP;
  Opts.CUDA = IK.getLanguage() == Language::CUDA || Opts.HIP;
  if (Opts.HIP) {
    // HIP toolchain does not support 'Fast' FPOpFusion in backends since it
    // fuses multiplication/addition instructions without contract flag from
    // device library functions in LLVM bitcode, which causes accuracy loss in
    // certain math functions, e.g. tan(-1e20) becomes -0.933 instead of 0.8446.
    // For device library functions in bitcode to work, 'Strict' or 'Standard'
    // FPOpFusion options in backends is needed. Therefore 'fast-honor-pragmas'
    // FP contract option is used to allow fuse across statements in frontend
    // whereas respecting contract flag in backend.
    Opts.setDefaultFPContractMode(LangOptions::FPM_FastHonorPragmas);
  } else if (Opts.CUDA) {
    // Allow fuse across statements disregarding pragmas.
    Opts.setDefaultFPContractMode(LangOptions::FPM_Fast);
  }

  Opts.RenderScript = IK.getLanguage() == Language::RenderScript;
  if (Opts.RenderScript) {
    Opts.NativeHalfType = 1;
    Opts.NativeHalfArgsAndReturns = 1;
  }

  // OpenCL and C++ both have bool, true, false keywords.
  Opts.Bool = Opts.OpenCL || Opts.CPlusPlus;

  // OpenCL has half keyword
  Opts.Half = Opts.OpenCL;

  // C++ has wchar_t keyword.
  Opts.WChar = Opts.CPlusPlus;

  Opts.GNUKeywords = Opts.GNUMode;
  Opts.CXXOperatorNames = Opts.CPlusPlus;

  Opts.AlignedAllocation = Opts.CPlusPlus17;

  Opts.DollarIdents = !Opts.AsmPreprocessor;

  // Enable [[]] attributes in C++11 and C2x by default.
  Opts.DoubleSquareBracketAttributes = Opts.CPlusPlus11 || Opts.C2x;
}

/// Attempt to parse a visibility value out of the given argument.
static Visibility parseVisibility(Arg *arg, ArgList &args,
                                  DiagnosticsEngine &diags) {
  StringRef value = arg->getValue();
  if (value == "default") {
    return DefaultVisibility;
  } else if (value == "hidden" || value == "internal") {
    return HiddenVisibility;
  } else if (value == "protected") {
    // FIXME: diagnose if target does not support protected visibility
    return ProtectedVisibility;
  }

  diags.Report(diag::err_drv_invalid_value)
    << arg->getAsString(args) << value;
  return DefaultVisibility;
}

/// Check if input file kind and language standard are compatible.
static bool IsInputCompatibleWithStandard(InputKind IK,
                                          const Arg *A, // INTEL
                                          ArgList& Args, // INTEL
                                          const LangStandard &S, // INTEL
                                          LangStandard::Kind &Std, // INTEL
                                          DiagnosticsEngine &Diags) { // INTEL
  switch (IK.getLanguage()) {
  case Language::Unknown:
  case Language::LLVM_IR:
    llvm_unreachable("should not parse language flags for this input");

  case Language::C:
  case Language::ObjC:
  case Language::RenderScript:
#if INTEL_CUSTOMIZATION
    if (!(S.getLanguage() == Language::C) &&
        Args.hasArg(OPT_fintel_compatibility)) {
      Diags.Report(diag::warn_drv_argument_not_allowed_with)
          << A->getAsString(Args) << "C/ObjC";
      Std = LangStandard::lang_gnu99;
      return true;
    }
#endif // INTEL_CUSTOMIZATION
    return S.getLanguage() == Language::C;

  case Language::OpenCL:
    return S.getLanguage() == Language::OpenCL;

  case Language::CXX:
  case Language::ObjCXX:
#if INTEL_CUSTOMIZATION
      if (!(S.getLanguage() == Language::CXX) &&
          Args.hasArg(OPT_fintel_compatibility)) {
        Diags.Report(diag::warn_drv_argument_not_allowed_with)
            << A->getAsString(Args) << "C++/ObjC++";
        Std = LangStandard::lang_gnucxx14;
        return true;
      }
#endif // INTEL_CUSTOMIZATION
    return S.getLanguage() == Language::CXX;

  case Language::CUDA:
    // FIXME: What -std= values should be permitted for CUDA compilations?
    return S.getLanguage() == Language::CUDA ||
           S.getLanguage() == Language::CXX;

  case Language::HIP:
    return S.getLanguage() == Language::CXX || S.getLanguage() == Language::HIP;

  case Language::Asm:
    // Accept (and ignore) all -std= values.
    // FIXME: The -std= value is not ignored; it affects the tokenization
    // and preprocessing rules if we're preprocessing this asm input.
    return true;
  }

  llvm_unreachable("unexpected input language");
}

/// Get language name for given input kind.
static const StringRef GetInputKindName(InputKind IK) {
  switch (IK.getLanguage()) {
  case Language::C:
    return "C";
  case Language::ObjC:
    return "Objective-C";
  case Language::CXX:
    return "C++";
  case Language::ObjCXX:
    return "Objective-C++";
  case Language::OpenCL:
    return "OpenCL";
  case Language::CUDA:
    return "CUDA";
  case Language::RenderScript:
    return "RenderScript";
  case Language::HIP:
    return "HIP";

  case Language::Asm:
    return "Asm";
  case Language::LLVM_IR:
    return "LLVM IR";

  case Language::Unknown:
    break;
  }
  llvm_unreachable("unknown input language");
}

static void ParseLangArgs(LangOptions &Opts, ArgList &Args, InputKind IK,
                          const TargetOptions &TargetOpts,
                          PreprocessorOptions &PPOpts,
                          DiagnosticsEngine &Diags) {
  // FIXME: Cleanup per-file based stuff.
  LangStandard::Kind LangStd = LangStandard::lang_unspecified;
  if (const Arg *A = Args.getLastArg(OPT_std_EQ)) {
    LangStd = LangStandard::getLangKind(A->getValue());
    if (LangStd == LangStandard::lang_unspecified) {
      Diags.Report(diag::err_drv_invalid_value)
        << A->getAsString(Args) << A->getValue();
      // Report supported standards with short description.
      for (unsigned KindValue = 0;
           KindValue != LangStandard::lang_unspecified;
           ++KindValue) {
        const LangStandard &Std = LangStandard::getLangStandardForKind(
          static_cast<LangStandard::Kind>(KindValue));
        if (IsInputCompatibleWithStandard(IK, A, Args, Std, LangStd,//INTEL
                                          Diags)) { // INTEL
          auto Diag = Diags.Report(diag::note_drv_use_standard);
          Diag << Std.getName() << Std.getDescription();
          unsigned NumAliases = 0;
#define LANGSTANDARD(id, name, lang, desc, features)
#define LANGSTANDARD_ALIAS(id, alias) \
          if (KindValue == LangStandard::lang_##id) ++NumAliases;
#define LANGSTANDARD_ALIAS_DEPR(id, alias)
#include "clang/Basic/LangStandards.def"
          Diag << NumAliases;
#define LANGSTANDARD(id, name, lang, desc, features)
#define LANGSTANDARD_ALIAS(id, alias) \
          if (KindValue == LangStandard::lang_##id) Diag << alias;
#define LANGSTANDARD_ALIAS_DEPR(id, alias)
#include "clang/Basic/LangStandards.def"
        }
      }
    } else {
      // Valid standard, check to make sure language and standard are
      // compatible.
      const LangStandard &Std = LangStandard::getLangStandardForKind(LangStd);
      if (!IsInputCompatibleWithStandard(IK, A, Args, Std, LangStd, // INTEL
                                         Diags)) { // INTEL
        Diags.Report(diag::err_drv_argument_not_allowed_with)
          << A->getAsString(Args) << GetInputKindName(IK);
      }
    }
  }

  if (const Arg *A = Args.getLastArg(OPT_fcf_protection_EQ)) {
    StringRef Name = A->getValue();
    if (Name == "full" || Name == "branch") {
      Opts.CFProtectionBranch = 1;
    }
  }
  // -cl-std only applies for OpenCL language standards.
  // Override the -std option in this case.
  if (const Arg *A = Args.getLastArg(OPT_cl_std_EQ)) {
    LangStandard::Kind OpenCLLangStd
      = llvm::StringSwitch<LangStandard::Kind>(A->getValue())
        .Cases("cl", "CL", LangStandard::lang_opencl10)
        .Cases("cl1.0", "CL1.0", LangStandard::lang_opencl10)
        .Cases("cl1.1", "CL1.1", LangStandard::lang_opencl11)
        .Cases("cl1.2", "CL1.2", LangStandard::lang_opencl12)
        .Cases("cl2.0", "CL2.0", LangStandard::lang_opencl20)
        .Cases("cl3.0", "CL3.0", LangStandard::lang_opencl30)
        .Cases("clc++", "CLC++", LangStandard::lang_openclcpp)
        .Default(LangStandard::lang_unspecified);

    if (OpenCLLangStd == LangStandard::lang_unspecified) {
      Diags.Report(diag::err_drv_invalid_value)
        << A->getAsString(Args) << A->getValue();
    }
    else
      LangStd = OpenCLLangStd;
  }

  Opts.SYCLIsDevice = Opts.SYCL && Args.hasArg(options::OPT_fsycl_is_device);
  if (Opts.SYCL) {
    Opts.SYCLIsDevice = Args.hasArg(options::OPT_fsycl_is_device);
    Opts.SYCLIsHost = Args.hasArg(options::OPT_fsycl_is_host);
    Opts.SYCLAllowFuncPtr =
        Args.hasFlag(options::OPT_fsycl_allow_func_ptr,
                     options::OPT_fno_sycl_allow_func_ptr, false);
    Opts.SYCLStdLayoutKernelParams =
        Args.hasArg(options::OPT_fsycl_std_layout_kernel_params);
    Opts.SYCLUnnamedLambda = Args.hasArg(options::OPT_fsycl_unnamed_lambda);
    // -sycl-std applies to any SYCL source, not only those containing kernels,
    // but also those using the SYCL API
    if (const Arg *A = Args.getLastArg(OPT_sycl_std_EQ)) {
      Opts.SYCLVersion = llvm::StringSwitch<unsigned>(A->getValue())
                             .Cases("2017", "1.2.1", "121", "sycl-1.2.1", 2017)
                             .Case("2020", 2020)
                             .Default(0U);

      if (Opts.SYCLVersion == 0U) {
        // User has passed an invalid value to the flag, this is an error
        Diags.Report(diag::err_drv_invalid_value)
            << A->getAsString(Args) << A->getValue();
      }
    }
    Opts.SYCLExplicitSIMD = Args.hasArg(options::OPT_fsycl_esimd);
    Opts.EnableDAEInSpirKernels = Args.hasArg(options::OPT_fenable_sycl_dae);
    Opts.SYCLValueFitInMaxInt =
        Args.hasFlag(options::OPT_fsycl_id_queries_fit_in_int,
                     options::OPT_fno_sycl_id_queries_fit_in_int, true);
    Opts.EnableDAEInSpirKernels = Args.hasArg(options::OPT_fenable_sycl_dae);
    Opts.SYCLIntHeader =
        std::string(Args.getLastArgValue(OPT_fsycl_int_header));
  }

<<<<<<< HEAD
#if INTEL_CUSTOMIZATION
  Opts.EnableVariantVirtualCalls =
      Args.hasFlag(options::OPT_fenable_variant_virtual_calls,
                   options::OPT_fno_enable_variant_virtual_calls, false);
  Opts.EnableVariantFunctionPointers =
      Args.hasFlag(options::OPT_fenable_variant_function_pointers,
                   options::OPT_fno_enable_variant_function_pointers, false);
#endif // INTEL_CUSTOMIZATION

  Opts.IncludeDefaultHeader = Args.hasArg(OPT_finclude_default_header);
  Opts.DeclareOpenCLBuiltins = Args.hasArg(OPT_fdeclare_opencl_builtins);
=======
>>>>>>> 729a2226
  Opts.DeclareSPIRVBuiltins = Args.hasArg(OPT_fdeclare_spirv_builtins);

  llvm::Triple T(TargetOpts.Triple);
  CompilerInvocation::setLangDefaults(Opts, IK, T, PPOpts, LangStd);
#if INTEL_CUSTOMIZATION
  Opts.IntelCompat = Args.hasArg(OPT_fintel_compatibility);
  if (Opts.IntelCompat)
    Opts.setAllIntelCompatItemsStateDefault();
  for (const Arg *A : Args.filtered(OPT_fintel_compatibility_enable,
                                    OPT_fintel_compatibility_disable)) {
    A->claim();
    bool Enable = (A->getOption().getID() == OPT_fintel_compatibility_enable);
    // We can have a list of comma separated names.
    StringRef ItemList = A->getValue();
    SmallVector<StringRef, 32> Items;
    ItemList.split(Items, ",");
    for (StringRef Item : Items) {
      if (!Opts.setIntelCompatItemsState(Item, Enable))
        Diags.Report(diag::err_drv_invalid_value) << A->getSpelling() << Item;
    }
  }
  // Look for intel compatibility user doc flag
  Opts.ShowIntelCompatUserDocsHelp = Args.hasArg(OPT_fintel_compatibility_doc);
  if (Opts.ShowIntelCompatUserDocsHelp) {
    Opts.setAllIntelCompatUserDocsInit();
    for (const Arg *A : Args.filtered(OPT_fintel_compatibility_doc)) {
      A->claim();
      // We can have a list of comma separated names.
      StringRef ItemList = A->getValue();
      SmallVector<StringRef, 32> Items;
      ItemList.split(Items, ",");
      for (StringRef Item : Items) {
        if (!Opts.setEmitIntelCompatUserDocs(Item))
          Diags.Report(diag::err_drv_invalid_value) << A->getSpelling() << Item;
      }
    }
  }

  Opts.ShowIntelCompatHelp = Args.hasArg(OPT_fintel_compatibility_help);
  Opts.IntelMSCompat = Args.hasArg(OPT_fintel_ms_compatibility);
  Opts.HLS = Args.hasArg(OPT_fhls);
  Opts.IntelQuad = Args.hasArg(OPT_extended_float_types);

  if (Opts.isIntelCompat(LangOptions::IMFAttributes)) {
    for (StringRef IMFAttrs : Args.getAllArgValues(OPT_fintel_imf_attr_EQ)) {
      SmallVector<StringRef, 8> IMFAttrArr;
      IMFAttrs.split(IMFAttrArr, ' ');
      for (const auto &IMFAttr : IMFAttrArr) {
        SmallVector<StringRef, 3> IMFAttrElement;
        IMFAttr.split(IMFAttrElement, ':');
        if (IMFAttrElement.size() == 2) {
          std::pair<LangOptions::IMFAttrMap::iterator, bool> Res =
              Opts.ImfAttrMap.insert(
                  {IMFAttrElement[0].str(), IMFAttrElement[1].str()});
          if (!Res.second) {
            // Update the existing attribute.
            Res.first->second = std::string(IMFAttrElement[1]);
          }
        } else if (IMFAttrElement.size() == 3) {
          SmallVector<StringRef, 30> FuncList;
          IMFAttrElement[2].split(FuncList, ',');
          for (StringRef FuncName : FuncList) {
            auto FuncMapIt = Opts.ImfAttrFuncMap.find(FuncName.str());
            if (FuncMapIt != Opts.ImfAttrFuncMap.end()) {
              // The function is already in the map, add options to it.
              std::pair<LangOptions::IMFAttrMap::iterator, bool> Res =
                  FuncMapIt->second.insert(
                      {IMFAttrElement[0].str(), IMFAttrElement[1].str()});
              if (!Res.second) {
                // Update the existing attribute.
                Res.first->second = std::string(IMFAttrElement[1]);
              }
            } else {
              // The first appearence of the function in the imf attributes.
              LangOptions::IMFAttrMap NewMap;
              NewMap.insert({IMFAttrElement[0].str(), IMFAttrElement[1].str()});
              Opts.ImfAttrFuncMap.insert({FuncName.str(), std::move(NewMap)});
            }
          }
        }
      }
    }
  }

  Opts.ShowIntelCompatUsed = Args.hasArg(OPT_fintel_compatibility_used);
  Opts.ShowIntelCompatUnused = Args.hasArg(OPT_fintel_compatibility_unused);
  Opts.OpenMPThreadPrivateLegacy =
      Args.hasArg(OPT_fopenmp_threadprivate_legacy);
  Opts.IntelDriverTempfileName =
      std::string(Args.getLastArgValue(OPT_fintel_driver_tempfile_name_EQ));
  // Fix for CQ#373517: compilation fails with 'redefinition of default
  // argument'.
  Opts.Float128 = Opts.IntelQuad || (Opts.IntelCompat && Opts.GNUMode);

  // IntrinsicPromotion implementation.
  Opts.IntrinsicAutoPromote = Args.hasArg(OPT_intel_mintrinsic_promote);

  // cl_intel_channels is an OpenCL extension for Intel FPGA. It is supported
  // by default and can become unsupported according to -cl-ext option.
  if (Opts.OpenCL) {
    Opts.OpenCLChannel = 1;
    for (const auto &Ext : Args.getAllArgValues(OPT_cl_ext_EQ)) {
      if ((Ext == "+all") || (Ext == "+cl_intel_channels"))
        Opts.OpenCLChannel = 1;
      if ((Ext == "-all") || (Ext == "-cl_intel_channels"))
        Opts.OpenCLChannel = 0;
    }
  }
#endif  // INTEL_CUSTOMIZATION

  // -cl-strict-aliasing needs to emit diagnostic in the case where CL > 1.0.
  // This option should be deprecated for CL > 1.0 because
  // this option was added for compatibility with OpenCL 1.0.
  if (Args.getLastArg(OPT_cl_strict_aliasing)
       && Opts.OpenCLVersion > 100) {
    Diags.Report(diag::warn_option_invalid_ocl_version)
        << Opts.getOpenCLVersionTuple().getAsString()
        << Args.getLastArg(OPT_cl_strict_aliasing)->getAsString(Args);
  }

  // We abuse '-f[no-]gnu-keywords' to force overriding all GNU-extension
  // keywords. This behavior is provided by GCC's poorly named '-fasm' flag,
  // while a subset (the non-C++ GNU keywords) is provided by GCC's
  // '-fgnu-keywords'. Clang conflates the two for simplicity under the single
  // name, as it doesn't seem a useful distinction.
  Opts.GNUKeywords = Args.hasFlag(OPT_fgnu_keywords, OPT_fno_gnu_keywords,
                                  Opts.GNUKeywords);

  Opts.Digraphs = Args.hasFlag(OPT_fdigraphs, OPT_fno_digraphs, Opts.Digraphs);

  if (Args.hasArg(OPT_fno_operator_names))
    Opts.CXXOperatorNames = 0;

  if (Opts.CUDAIsDevice && Args.hasArg(OPT_fcuda_approx_transcendentals))
    Opts.CUDADeviceApproxTranscendentals = 1;

  if (Args.hasArg(OPT_fgpu_allow_device_init)) {
    if (Opts.HIP)
      Opts.GPUAllowDeviceInit = 1;
    else
      Diags.Report(diag::warn_ignored_hip_only_option)
          << Args.getLastArg(OPT_fgpu_allow_device_init)->getAsString(Args);
  }
  if (Opts.HIP)
    Opts.GPUMaxThreadsPerBlock = getLastArgIntValue(
        Args, OPT_gpu_max_threads_per_block_EQ, Opts.GPUMaxThreadsPerBlock);
  else if (Args.hasArg(OPT_gpu_max_threads_per_block_EQ))
    Diags.Report(diag::warn_ignored_hip_only_option)
        << Args.getLastArg(OPT_gpu_max_threads_per_block_EQ)->getAsString(Args);

  if (Opts.ObjC) {
    if (Arg *arg = Args.getLastArg(OPT_fobjc_runtime_EQ)) {
      StringRef value = arg->getValue();
      if (Opts.ObjCRuntime.tryParse(value))
        Diags.Report(diag::err_drv_unknown_objc_runtime) << value;
    }

    if (Args.hasArg(OPT_fobjc_gc_only))
      Opts.setGC(LangOptions::GCOnly);
    else if (Args.hasArg(OPT_fobjc_gc))
      Opts.setGC(LangOptions::HybridGC);
    else if (Args.hasArg(OPT_fobjc_arc)) {
      Opts.ObjCAutoRefCount = 1;
      if (!Opts.ObjCRuntime.allowsARC())
        Diags.Report(diag::err_arc_unsupported_on_runtime);
    }

    // ObjCWeakRuntime tracks whether the runtime supports __weak, not
    // whether the feature is actually enabled.  This is predominantly
    // determined by -fobjc-runtime, but we allow it to be overridden
    // from the command line for testing purposes.
    if (Args.hasArg(OPT_fobjc_runtime_has_weak))
      Opts.ObjCWeakRuntime = 1;
    else
      Opts.ObjCWeakRuntime = Opts.ObjCRuntime.allowsWeak();

    // ObjCWeak determines whether __weak is actually enabled.
    // Note that we allow -fno-objc-weak to disable this even in ARC mode.
    if (auto weakArg = Args.getLastArg(OPT_fobjc_weak, OPT_fno_objc_weak)) {
      if (!weakArg->getOption().matches(OPT_fobjc_weak)) {
        assert(!Opts.ObjCWeak);
      } else if (Opts.getGC() != LangOptions::NonGC) {
        Diags.Report(diag::err_objc_weak_with_gc);
      } else if (!Opts.ObjCWeakRuntime) {
        Diags.Report(diag::err_objc_weak_unsupported);
      } else {
        Opts.ObjCWeak = 1;
      }
    } else if (Opts.ObjCAutoRefCount) {
      Opts.ObjCWeak = Opts.ObjCWeakRuntime;
    }

    if (Args.hasArg(OPT_fobjc_subscripting_legacy_runtime))
      Opts.ObjCSubscriptingLegacyRuntime =
        (Opts.ObjCRuntime.getKind() == ObjCRuntime::FragileMacOSX);
  }

  if (Arg *A = Args.getLastArg(options::OPT_fgnuc_version_EQ)) {
    // Check that the version has 1 to 3 components and the minor and patch
    // versions fit in two decimal digits.
    VersionTuple GNUCVer;
    bool Invalid = GNUCVer.tryParse(A->getValue());
    unsigned Major = GNUCVer.getMajor();
    unsigned Minor = GNUCVer.getMinor().getValueOr(0);
    unsigned Patch = GNUCVer.getSubminor().getValueOr(0);
    if (Invalid || GNUCVer.getBuild() || Minor >= 100 || Patch >= 100) {
      Diags.Report(diag::err_drv_invalid_value)
          << A->getAsString(Args) << A->getValue();
    }
    Opts.GNUCVersion = Major * 100 * 100 + Minor * 100 + Patch;
  }

  if (Args.hasArg(OPT_fgnu89_inline)) {
    if (Opts.CPlusPlus)
      Diags.Report(diag::err_drv_argument_not_allowed_with)
        << "-fgnu89-inline" << GetInputKindName(IK);
    else
      Opts.GNUInline = 1;
  }

  if (const auto *A = Args.getLastArg(OPT_fcf_runtime_abi_EQ))
    Opts.CFRuntime =
        llvm::StringSwitch<LangOptions::CoreFoundationABI>(A->getValue())
            .Cases("unspecified", "standalone", "objc",
                   LangOptions::CoreFoundationABI::ObjectiveC)
            .Cases("swift", "swift-5.0",
                   LangOptions::CoreFoundationABI::Swift5_0)
            .Case("swift-4.2", LangOptions::CoreFoundationABI::Swift4_2)
            .Case("swift-4.1", LangOptions::CoreFoundationABI::Swift4_1)
            .Default(LangOptions::CoreFoundationABI::ObjectiveC);

  // The value-visibility mode defaults to "default".
  if (Arg *visOpt = Args.getLastArg(OPT_fvisibility)) {
    Opts.setValueVisibilityMode(parseVisibility(visOpt, Args, Diags));
  } else {
    Opts.setValueVisibilityMode(DefaultVisibility);
  }

  // The type-visibility mode defaults to the value-visibility mode.
  if (Arg *typeVisOpt = Args.getLastArg(OPT_ftype_visibility)) {
    Opts.setTypeVisibilityMode(parseVisibility(typeVisOpt, Args, Diags));
  } else {
    Opts.setTypeVisibilityMode(Opts.getValueVisibilityMode());
  }

  if (Args.hasArg(OPT_fvisibility_from_dllstorageclass)) {
    Opts.VisibilityFromDLLStorageClass = 1;

    // Translate dllexport defintions to default visibility, by default.
    if (Arg *O = Args.getLastArg(OPT_fvisibility_dllexport_EQ))
      Opts.setDLLExportVisibility(parseVisibility(O, Args, Diags));
    else
      Opts.setDLLExportVisibility(DefaultVisibility);

    // Translate defintions without an explict DLL storage class to hidden
    // visibility, by default.
    if (Arg *O = Args.getLastArg(OPT_fvisibility_nodllstorageclass_EQ))
      Opts.setNoDLLStorageClassVisibility(parseVisibility(O, Args, Diags));
    else
      Opts.setNoDLLStorageClassVisibility(HiddenVisibility);

    // Translate dllimport external declarations to default visibility, by
    // default.
    if (Arg *O = Args.getLastArg(OPT_fvisibility_externs_dllimport_EQ))
      Opts.setExternDeclDLLImportVisibility(parseVisibility(O, Args, Diags));
    else
      Opts.setExternDeclDLLImportVisibility(DefaultVisibility);

    // Translate external declarations without an explicit DLL storage class
    // to hidden visibility, by default.
    if (Arg *O = Args.getLastArg(OPT_fvisibility_externs_nodllstorageclass_EQ))
      Opts.setExternDeclNoDLLStorageClassVisibility(
          parseVisibility(O, Args, Diags));
    else
      Opts.setExternDeclNoDLLStorageClassVisibility(HiddenVisibility);
  }

  if (Args.hasArg(OPT_ftrapv)) {
    Opts.setSignedOverflowBehavior(LangOptions::SOB_Trapping);
    // Set the handler, if one is specified.
    Opts.OverflowHandler =
        std::string(Args.getLastArgValue(OPT_ftrapv_handler));
  }
  else if (Args.hasArg(OPT_fwrapv))
    Opts.setSignedOverflowBehavior(LangOptions::SOB_Defined);

  Opts.MicrosoftExt = Opts.MSVCCompat || Args.hasArg(OPT_fms_extensions);
  Opts.AsmBlocks = Args.hasArg(OPT_fasm_blocks) || Opts.MicrosoftExt;
  Opts.MSCompatibilityVersion = 0;
  if (const Arg *A = Args.getLastArg(OPT_fms_compatibility_version)) {
    VersionTuple VT;
    if (VT.tryParse(A->getValue()))
      Diags.Report(diag::err_drv_invalid_value) << A->getAsString(Args)
                                                << A->getValue();
    Opts.MSCompatibilityVersion = VT.getMajor() * 10000000 +
                                  VT.getMinor().getValueOr(0) * 100000 +
                                  VT.getSubminor().getValueOr(0);
  }

  // Mimicking gcc's behavior, trigraphs are only enabled if -trigraphs
  // is specified, or -std is set to a conforming mode.
  // Trigraphs are disabled by default in c++1z onwards.
  // For z/OS, trigraphs are enabled by default (without regard to the above).
  Opts.Trigraphs =
      (!Opts.GNUMode && !Opts.MSVCCompat && !Opts.CPlusPlus17) || T.isOSzOS();
  Opts.Trigraphs =
      Args.hasFlag(OPT_ftrigraphs, OPT_fno_trigraphs, Opts.Trigraphs);

  Opts.DollarIdents = Args.hasFlag(OPT_fdollars_in_identifiers,
                                   OPT_fno_dollars_in_identifiers,
                                   Opts.DollarIdents);
  Opts.setVtorDispMode(
      MSVtorDispMode(getLastArgIntValue(Args, OPT_vtordisp_mode_EQ, 1, Diags)));
  if (Arg *A = Args.getLastArg(OPT_flax_vector_conversions_EQ)) {
    using LaxKind = LangOptions::LaxVectorConversionKind;
    if (auto Kind = llvm::StringSwitch<Optional<LaxKind>>(A->getValue())
                        .Case("none", LaxKind::None)
                        .Case("integer", LaxKind::Integer)
                        .Case("all", LaxKind::All)
                        .Default(llvm::None))
      Opts.setLaxVectorConversions(*Kind);
    else
      Diags.Report(diag::err_drv_invalid_value)
          << A->getAsString(Args) << A->getValue();
  }

  // -ffixed-point
  Opts.FixedPoint =
      Args.hasFlag(OPT_ffixed_point, OPT_fno_fixed_point, /*Default=*/false) &&
      !Opts.CPlusPlus;
  Opts.PaddingOnUnsignedFixedPoint =
      Args.hasFlag(OPT_fpadding_on_unsigned_fixed_point,
                   OPT_fno_padding_on_unsigned_fixed_point,
                   /*Default=*/false) &&
      Opts.FixedPoint;

  Opts.RTTI = Opts.CPlusPlus && !Args.hasArg(OPT_fno_rtti);
  Opts.RTTIData = Opts.RTTI && !Args.hasArg(OPT_fno_rtti_data);
  Opts.Blocks = Args.hasArg(OPT_fblocks) || (Opts.OpenCL
    && Opts.OpenCLVersion == 200);
  Opts.Coroutines = Opts.CPlusPlus20 || Args.hasArg(OPT_fcoroutines_ts);

  Opts.ConvergentFunctions = Opts.OpenCL || (Opts.CUDA && Opts.CUDAIsDevice) ||
                             Opts.SYCLIsDevice ||
                             Args.hasArg(OPT_fconvergent_functions);

  Opts.DoubleSquareBracketAttributes =
      Args.hasFlag(OPT_fdouble_square_bracket_attributes,
                   OPT_fno_double_square_bracket_attributes,
                   Opts.DoubleSquareBracketAttributes);

  Opts.CPlusPlusModules = Opts.CPlusPlus20;
  Opts.Modules =
      Args.hasArg(OPT_fmodules) || Opts.ModulesTS || Opts.CPlusPlusModules;
  Opts.ModulesDeclUse =
      Args.hasArg(OPT_fmodules_decluse) || Opts.ModulesStrictDeclUse;
  // FIXME: We only need this in C++ modules / Modules TS if we might textually
  // enter a different module (eg, when building a header unit).
  Opts.ModulesLocalVisibility =
      Args.hasArg(OPT_fmodules_local_submodule_visibility) || Opts.ModulesTS ||
      Opts.CPlusPlusModules;
  Opts.ModulesSearchAll = Opts.Modules &&
    !Args.hasArg(OPT_fno_modules_search_all) &&
    Args.hasArg(OPT_fmodules_search_all);
  Opts.CharIsSigned = Opts.OpenCL || !Args.hasArg(OPT_fno_signed_char);
  Opts.WChar = Opts.CPlusPlus && !Args.hasArg(OPT_fno_wchar);
  Opts.Char8 = Args.hasFlag(OPT_fchar8__t, OPT_fno_char8__t, Opts.CPlusPlus20);
  if (const Arg *A = Args.getLastArg(OPT_fwchar_type_EQ)) {
    Opts.WCharSize = llvm::StringSwitch<unsigned>(A->getValue())
                         .Case("char", 1)
                         .Case("short", 2)
                         .Case("int", 4)
                         .Default(0);
    if (Opts.WCharSize == 0)
      Diags.Report(diag::err_fe_invalid_wchar_type) << A->getValue();
  }
  Opts.NoBuiltin = Args.hasArg(OPT_fno_builtin) || Opts.Freestanding;
  if (!Opts.NoBuiltin)
    getAllNoBuiltinFuncValues(Args, Opts.NoBuiltinFuncs);
  Opts.AlignedAllocation =
      Args.hasFlag(OPT_faligned_allocation, OPT_fno_aligned_allocation,
                   Opts.AlignedAllocation);
  Opts.AlignedAllocationUnavailable =
      Opts.AlignedAllocation && Args.hasArg(OPT_aligned_alloc_unavailable);
  Opts.NewAlignOverride =
      getLastArgIntValue(Args, OPT_fnew_alignment_EQ, 0, Diags);
  if (Opts.NewAlignOverride && !llvm::isPowerOf2_32(Opts.NewAlignOverride)) {
    Arg *A = Args.getLastArg(OPT_fnew_alignment_EQ);
    Diags.Report(diag::err_fe_invalid_alignment) << A->getAsString(Args)
                                                 << A->getValue();
    Opts.NewAlignOverride = 0;
  }
  if (Args.hasArg(OPT_fconcepts_ts))
    Diags.Report(diag::warn_fe_concepts_ts_flag);
  Opts.MathErrno = !Opts.OpenCL && Args.hasArg(OPT_fmath_errno);
  Opts.InstantiationDepth =
      getLastArgIntValue(Args, OPT_ftemplate_depth, 1024, Diags);
  Opts.ArrowDepth =
      getLastArgIntValue(Args, OPT_foperator_arrow_depth, 256, Diags);
  Opts.ConstexprCallDepth =
      getLastArgIntValue(Args, OPT_fconstexpr_depth, 512, Diags);
  Opts.ConstexprStepLimit =
      getLastArgIntValue(Args, OPT_fconstexpr_steps, 1048576, Diags);
  Opts.BracketDepth = getLastArgIntValue(Args, OPT_fbracket_depth, 256, Diags);
  Opts.NumLargeByValueCopy =
      getLastArgIntValue(Args, OPT_Wlarge_by_value_copy_EQ, 0, Diags);
  Opts.ObjCConstantStringClass =
      std::string(Args.getLastArgValue(OPT_fconstant_string_class));
  Opts.PackStruct = getLastArgIntValue(Args, OPT_fpack_struct_EQ, 0, Diags);
  Opts.MaxTypeAlign = getLastArgIntValue(Args, OPT_fmax_type_align_EQ, 0, Diags);
  Opts.DoubleSize = getLastArgIntValue(Args, OPT_mdouble_EQ, 0, Diags);
  Opts.LongDoubleSize = Args.hasArg(OPT_mlong_double_128)
                            ? 128
                            : Args.hasArg(OPT_mlong_double_64) ? 64 : 0;
<<<<<<< HEAD
#if INTEL_CUSTOMIZATION
  if (const Arg *A = Args.getLastArg(OPT_fintel_long_double_size_EQ)) {
    StringRef Value = A->getValue();
    if (Value == "128")
      Opts.LongDoubleSize = 128;
    else if (Value == "80")
      Opts.LongDoubleSize = 80;
    else if (Value == "64")
      Opts.LongDoubleSize = 64;
    else {
      Diags.Report(diag::err_drv_invalid_value) << A->getAsString(Args)
                                                << A->getValue();
    }
  }
#endif // INTEL_CUSTOMIZATION
  Opts.PPCIEEELongDouble = Args.hasArg(OPT_mabi_EQ_ieeelongdouble);
=======
>>>>>>> 729a2226
  Opts.EnableAIXExtendedAltivecABI = Args.hasArg(OPT_mabi_EQ_vec_extabi);
  Opts.PICLevel = getLastArgIntValue(Args, OPT_pic_level, 0, Diags);
  Opts.DumpRecordLayouts = Opts.DumpRecordLayoutsSimple
                        || Args.hasArg(OPT_fdump_record_layouts);
  if (Opts.FastRelaxedMath)
    Opts.setDefaultFPContractMode(LangOptions::FPM_Fast);
<<<<<<< HEAD
  Opts.HexagonQdsp6Compat = Args.hasArg(OPT_mqdsp6_compat);
  Opts.FakeAddressSpaceMap = Args.hasArg(OPT_ffake_address_space_map);
#if INTEL_CUSTOMIZATION
  Opts.OpenCLForceVectorABI = Args.hasArg(OPT_fopencl_force_vector_abi);
  // Temporary internal option to enable new support. When ready just
  // switch default to true.
  Opts.IntelPragmaPrefetch =
      Args.hasFlag(OPT_fintel_pragma_prefetch, OPT_fno_intel_pragma_prefetch,
                   /*default=*/false);
#endif // INTEL_CUSTOMIZATION
  Opts.ParseUnknownAnytype = Args.hasArg(OPT_funknown_anytype);
  Opts.DebuggerSupport = Args.hasArg(OPT_fdebugger_support);
  Opts.DebuggerCastResultToId = Args.hasArg(OPT_fdebugger_cast_result_to_id);
  Opts.DebuggerObjCLiteral = Args.hasArg(OPT_fdebugger_objc_literal);
  Opts.ApplePragmaPack = Args.hasArg(OPT_fapple_pragma_pack);
=======
>>>>>>> 729a2226
  Opts.ModuleName = std::string(Args.getLastArgValue(OPT_fmodule_name_EQ));
  Opts.CurrentModule = Opts.ModuleName;
  Opts.ModuleFeatures = Args.getAllArgValues(OPT_fmodule_feature);
  llvm::sort(Opts.ModuleFeatures);
  Opts.NativeHalfType |= Args.hasArg(OPT_fnative_half_type);
  Opts.NativeHalfArgsAndReturns |= Args.hasArg(OPT_fnative_half_arguments_and_returns);
  // Enable HalfArgsAndReturns if present in Args or if NativeHalfArgsAndReturns
  // is enabled.
  Opts.HalfArgsAndReturns = Args.hasArg(OPT_fallow_half_arguments_and_returns)
                            | Opts.NativeHalfArgsAndReturns;

  Opts.ArmSveVectorBits =
      getLastArgIntValue(Args, options::OPT_msve_vector_bits_EQ, 0, Diags);

  // __declspec is enabled by default for the PS4 by the driver, and also
  // enabled for Microsoft Extensions or Borland Extensions, here.
  //
  // FIXME: __declspec is also currently enabled for CUDA, but isn't really a
  // CUDA extension. However, it is required for supporting
  // __clang_cuda_builtin_vars.h, which uses __declspec(property). Once that has
  // been rewritten in terms of something more generic, remove the Opts.CUDA
  // term here.
  Opts.DeclSpecKeyword =
      Args.hasFlag(OPT_fdeclspec, OPT_fno_declspec,
                   (Opts.MicrosoftExt || Opts.Borland ||      // INTEL
                    Opts.CUDA || Opts.IntelCompat));          // INTEL

  if (Arg *A = Args.getLastArg(OPT_faddress_space_map_mangling_EQ)) {
    switch (llvm::StringSwitch<unsigned>(A->getValue())
      .Case("target", LangOptions::ASMM_Target)
      .Case("no", LangOptions::ASMM_Off)
      .Case("yes", LangOptions::ASMM_On)
      .Default(255)) {
    default:
      Diags.Report(diag::err_drv_invalid_value)
        << "-faddress-space-map-mangling=" << A->getValue();
      break;
    case LangOptions::ASMM_Target:
      Opts.setAddressSpaceMapMangling(LangOptions::ASMM_Target);
      break;
    case LangOptions::ASMM_On:
      Opts.setAddressSpaceMapMangling(LangOptions::ASMM_On);
      break;
    case LangOptions::ASMM_Off:
      Opts.setAddressSpaceMapMangling(LangOptions::ASMM_Off);
      break;
    }
  }

  if (Arg *A = Args.getLastArg(OPT_fms_memptr_rep_EQ)) {
    LangOptions::PragmaMSPointersToMembersKind InheritanceModel =
        llvm::StringSwitch<LangOptions::PragmaMSPointersToMembersKind>(
            A->getValue())
            .Case("single",
                  LangOptions::PPTMK_FullGeneralitySingleInheritance)
            .Case("multiple",
                  LangOptions::PPTMK_FullGeneralityMultipleInheritance)
            .Case("virtual",
                  LangOptions::PPTMK_FullGeneralityVirtualInheritance)
            .Default(LangOptions::PPTMK_BestCase);
    if (InheritanceModel == LangOptions::PPTMK_BestCase)
      Diags.Report(diag::err_drv_invalid_value)
          << "-fms-memptr-rep=" << A->getValue();

    Opts.setMSPointerToMemberRepresentationMethod(InheritanceModel);
  }

  // Check for MS default calling conventions being specified.
  if (Arg *A = Args.getLastArg(OPT_fdefault_calling_conv_EQ)) {
    LangOptions::DefaultCallingConvention DefaultCC =
        llvm::StringSwitch<LangOptions::DefaultCallingConvention>(A->getValue())
            .Case("cdecl", LangOptions::DCC_CDecl)
            .Case("fastcall", LangOptions::DCC_FastCall)
            .Case("stdcall", LangOptions::DCC_StdCall)
            .Case("vectorcall", LangOptions::DCC_VectorCall)
            .Case("regcall", LangOptions::DCC_RegCall)
            .Default(LangOptions::DCC_None);
    if (DefaultCC == LangOptions::DCC_None)
      Diags.Report(diag::err_drv_invalid_value)
          << "-fdefault-calling-conv=" << A->getValue();

    llvm::Triple T(TargetOpts.Triple);
    llvm::Triple::ArchType Arch = T.getArch();
    bool emitError = (DefaultCC == LangOptions::DCC_FastCall ||
                      DefaultCC == LangOptions::DCC_StdCall) &&
                     Arch != llvm::Triple::x86;
    emitError |= (DefaultCC == LangOptions::DCC_VectorCall ||
                  DefaultCC == LangOptions::DCC_RegCall) &&
                 !T.isX86();
    if (emitError)
      Diags.Report(diag::err_drv_argument_not_allowed_with)
          << A->getSpelling() << T.getTriple();
    else
      Opts.setDefaultCallingConv(DefaultCC);
  }

  // -mrtd option
  if (Arg *A = Args.getLastArg(OPT_mrtd)) {
    if (Opts.getDefaultCallingConv() != LangOptions::DCC_None)
      Diags.Report(diag::err_drv_argument_not_allowed_with)
          << A->getSpelling() << "-fdefault-calling-conv";
    else {
      llvm::Triple T(TargetOpts.Triple);
      if (T.getArch() != llvm::Triple::x86)
        Diags.Report(diag::err_drv_argument_not_allowed_with)
            << A->getSpelling() << T.getTriple();
      else
        Opts.setDefaultCallingConv(LangOptions::DCC_StdCall);
    }
  }

<<<<<<< HEAD
  // Check if -fopenmp is specified.
  Opts.OpenMP = Args.hasArg(options::OPT_fopenmp) ? 50 : 0;
#if INTEL_CUSTOMIZATION
  Opts.OpenMPSimdOnly = false;
  Opts.OpenMPSimdDisabled = false;
  Opts.OpenMPTBBOnly = false;
  Opts.OpenMPTBBDisabled = false;
  if (Opts.IntelCompat) {
    if (Opts.OpenMP) {
      // OpenMP is enabled but we want to disable OpenMP subset
      Opts.OpenMPSimdDisabled = Args.hasArg(OPT_fno_openmp_simd);
      Opts.OpenMPTBBDisabled = Args.hasArg(OPT_fnointel_openmp_tbb);
    } else {
      Opts.OpenMPSimdOnly = Args.hasArg(OPT_fopenmp_simd);
      Opts.OpenMPTBBOnly = Args.hasArg(OPT_fintel_openmp_tbb);
      if (Opts.OpenMPSimdOnly || Opts.OpenMPTBBOnly)
        Opts.OpenMP = true;
    }
  }
#endif //INTEL_CUSTOMIZATION
#if INTEL_COLLAB
  Opts.OpenMPUseSingleElemArrayFuncs =
      Args.hasFlag(OPT_fopenmp_use_single_elem_array_funcs,
                   OPT_fno_openmp_use_single_elem_array_funcs,
                   /*default=*/true);
  Opts.OpenMPLateOutline =
      Opts.OpenMP && Args.hasArg(options::OPT_fopenmp_late_outline);
#endif // INTEL_COLLAB
#if INTEL_CUSTOMIZATION
  // Allow this spelling until removed from icx driver.
  if (!Opts.OpenMPLateOutline)
    Opts.OpenMPLateOutline =
        Opts.OpenMP && Args.hasArg(OPT_fintel_openmp_region);
  Opts.OpenMPLateOutlineTarget = !Args.hasArg(OPT_fno_intel_openmp_offload);
  Opts.OpenMPLateOutlineAtomic = Args.hasArg(OPT_fintel_openmp_region_atomic);

  Opts.OpenMPUseLLVMAtomic = Args.hasFlag(
          options::OPT_fintel_openmp_use_llvm_atomic,
          options::OPT_fno_intel_openmp_use_llvm_atomic);
  if (!Opts.OpenMPLateOutlineAllowUncollapsedLoops)
    Opts.OpenMPLateOutlineAllowUncollapsedLoops =
      Args.hasArg(OPT_fintel_openmp_region_late_collapsed_loops);
  if (Opts.OpenMPLateOutlineAllowUncollapsedLoops)
    Opts.OpenMPLateOutlineAllowUncollapsedLoops =
      !Args.hasArg(OPT_fintel_openmp_region_early_collapsed_loops);
  Opts.OpenMPStableFileID =
      Opts.OpenMP && Args.hasArg(options::OPT_fopenmp_stable_file_id);
#endif // INTEL_CUSTOMIZATION
#if INTEL_COLLAB
  if (Opts.OpenMPLateOutline) {
    llvm::Triple T(TargetOpts.Triple);

    if (T.isSPIR())
      Opts.UseAutoOpenCLAddrSpaceForOpenMP = true;
  }
#endif  // INTEL_COLLAB

=======
>>>>>>> 729a2226
  // Check if -fopenmp-simd is specified.
  bool IsSimdSpecified =
      Args.hasFlag(options::OPT_fopenmp_simd, options::OPT_fno_openmp_simd,
                   /*Default=*/false);
  Opts.OpenMPSimd = !Opts.OpenMP && IsSimdSpecified;
  Opts.OpenMPUseTLS =
#if INTEL_CUSTOMIZATION
      !Args.hasArg(options::OPT_fopenmp_threadprivate_legacy) &&
#endif  // INTEL_CUSTOMIZATION
      Opts.OpenMP && !Args.hasArg(options::OPT_fnoopenmp_use_tls);
  Opts.OpenMPIsDevice =
      Opts.OpenMP && Args.hasArg(options::OPT_fopenmp_is_device);
  Opts.OpenMPIRBuilder =
      Opts.OpenMP && Args.hasArg(options::OPT_fopenmp_enable_irbuilder);
  bool IsTargetSpecified =
      Opts.OpenMPIsDevice || Args.hasArg(options::OPT_fopenmp_targets_EQ);

  if (Opts.OpenMP || Opts.OpenMPSimd) {
    if (int Version = getLastArgIntValue(
            Args, OPT_fopenmp_version_EQ,
            (IsSimdSpecified || IsTargetSpecified) ? 50 : Opts.OpenMP, Diags))
      Opts.OpenMP = Version;
    // Provide diagnostic when a given target is not expected to be an OpenMP
    // device or host.
    if (!Opts.OpenMPIsDevice) {
      switch (T.getArch()) {
      default:
        break;
      // Add unsupported host targets here:
      case llvm::Triple::nvptx:
      case llvm::Triple::nvptx64:
        Diags.Report(diag::err_drv_omp_host_target_not_supported)
            << TargetOpts.Triple;
        break;
      }
    }
  }

  // Set the flag to prevent the implementation from emitting device exception
  // handling code for those requiring so.
  if ((Opts.OpenMPIsDevice && (T.isNVPTX() || T.isAMDGCN())) ||
      Opts.OpenCLCPlusPlus) {
    Opts.Exceptions = 0;
    Opts.CXXExceptions = 0;
  }
  if (Opts.OpenMPIsDevice && T.isNVPTX()) {
    Opts.OpenMPCUDANumSMs =
        getLastArgIntValue(Args, options::OPT_fopenmp_cuda_number_of_sm_EQ,
                           Opts.OpenMPCUDANumSMs, Diags);
    Opts.OpenMPCUDABlocksPerSM =
        getLastArgIntValue(Args, options::OPT_fopenmp_cuda_blocks_per_sm_EQ,
                           Opts.OpenMPCUDABlocksPerSM, Diags);
    Opts.OpenMPCUDAReductionBufNum = getLastArgIntValue(
        Args, options::OPT_fopenmp_cuda_teams_reduction_recs_num_EQ,
        Opts.OpenMPCUDAReductionBufNum, Diags);
  }

  // Get the OpenMP target triples if any.
  if (Arg *A = Args.getLastArg(options::OPT_fopenmp_targets_EQ)) {
    enum ArchPtrSize { Arch16Bit, Arch32Bit, Arch64Bit };
    auto getArchPtrSize = [](const llvm::Triple &T) {
      if (T.isArch16Bit())
        return Arch16Bit;
      if (T.isArch32Bit())
        return Arch32Bit;
      assert(T.isArch64Bit() && "Expected 64-bit architecture");
      return Arch64Bit;
    };

    for (unsigned i = 0; i < A->getNumValues(); ++i) {
      llvm::Triple TT(A->getValue(i));

      if (TT.getArch() == llvm::Triple::UnknownArch ||
          !(TT.getArch() == llvm::Triple::aarch64 ||
            TT.getArch() == llvm::Triple::ppc ||
            TT.getArch() == llvm::Triple::ppc64 ||
            TT.getArch() == llvm::Triple::ppc64le ||
            TT.getArch() == llvm::Triple::nvptx ||
            TT.getArch() == llvm::Triple::nvptx64 ||
#if INTEL_CUSTOMIZATION
#if INTEL_FEATURE_CSA
            TT.getArch() == llvm::Triple::csa ||
#endif  // INTEL_FEATURE_CSA
#endif  // INTEL_CUSTOMIZATION
            TT.getArch() == llvm::Triple::amdgcn ||
            TT.getArch() == llvm::Triple::x86 ||
#if INTEL_COLLAB
            TT.getArch() == llvm::Triple::x86_64 ||
            TT.getArch() == llvm::Triple::spir ||
            TT.getArch() == llvm::Triple::spir64))
#else
            TT.getArch() == llvm::Triple::x86_64))
#endif // INTEL_COLLAB
        Diags.Report(diag::err_drv_invalid_omp_target) << A->getValue(i);
      else if (getArchPtrSize(T) != getArchPtrSize(TT))
        Diags.Report(diag::err_drv_incompatible_omp_arch)
            << A->getValue(i) << T.str();
      else
        Opts.OMPTargetTriples.push_back(TT);
    }
  }

  // Get OpenMP host file path if any and report if a non existent file is
  // found
  if (Arg *A = Args.getLastArg(options::OPT_fopenmp_host_ir_file_path)) {
    Opts.OMPHostIRFile = A->getValue();
    if (!llvm::sys::fs::exists(Opts.OMPHostIRFile))
      Diags.Report(diag::err_drv_omp_host_ir_file_not_found)
          << Opts.OMPHostIRFile;
  }

  // Set CUDA mode for OpenMP target NVPTX/AMDGCN if specified in options
  Opts.OpenMPCUDAMode = Opts.OpenMPIsDevice && (T.isNVPTX() || T.isAMDGCN()) &&
                        Args.hasArg(options::OPT_fopenmp_cuda_mode);

  // Set CUDA support for parallel execution of target regions for OpenMP target
  // NVPTX/AMDGCN if specified in options.
  Opts.OpenMPCUDATargetParallel =
      Opts.OpenMPIsDevice && (T.isNVPTX() || T.isAMDGCN()) &&
      Args.hasArg(options::OPT_fopenmp_cuda_parallel_target_regions);

  // Set CUDA mode for OpenMP target NVPTX/AMDGCN if specified in options
  Opts.OpenMPCUDAForceFullRuntime =
      Opts.OpenMPIsDevice && (T.isNVPTX() || T.isAMDGCN()) &&
      Args.hasArg(options::OPT_fopenmp_cuda_force_full_runtime);

  // Record whether the __DEPRECATED define was requested.
  Opts.Deprecated = Args.hasFlag(OPT_fdeprecated_macro,
                                 OPT_fno_deprecated_macro,
                                 Opts.Deprecated);

  // FIXME: Eliminate this dependency.
  unsigned Opt = getOptimizationLevel(Args, IK, Diags),
       OptSize = getOptimizationLevelSize(Args);
  Opts.Optimize = Opt != 0;
  Opts.OptimizeSize = OptSize != 0;

  // This is the __NO_INLINE__ define, which just depends on things like the
  // optimization level and -fno-inline, not actually whether the backend has
  // inlining enabled.
  Opts.NoInlineDefine = !Opts.Optimize;
  if (Arg *InlineArg = Args.getLastArg(
          options::OPT_finline_functions, options::OPT_finline_hint_functions,
          options::OPT_fno_inline_functions, options::OPT_fno_inline))
    if (InlineArg->getOption().matches(options::OPT_fno_inline))
      Opts.NoInlineDefine = true;

#if INTEL_CUSTOMIZATION
  Opts.HonorNaNCompares = Args.hasFlag(OPT_fhonor_nan_compares,
                                       OPT_fno_honor_nan_compares,
                                       false);
#endif // INTEL_CUSTOMIZATION

  if (Arg *A = Args.getLastArg(OPT_ffp_contract)) {
    StringRef Val = A->getValue();
    if (Val == "fast")
      Opts.setDefaultFPContractMode(LangOptions::FPM_Fast);
    else if (Val == "on")
      Opts.setDefaultFPContractMode(LangOptions::FPM_On);
    else if (Val == "off")
      Opts.setDefaultFPContractMode(LangOptions::FPM_Off);
    else if (Val == "fast-honor-pragmas")
      Opts.setDefaultFPContractMode(LangOptions::FPM_FastHonorPragmas);
    else
      Diags.Report(diag::err_drv_invalid_value) << A->getAsString(Args) << Val;
  }

  if (Args.hasArg(OPT_ftrapping_math)) {
    Opts.setFPExceptionMode(LangOptions::FPE_Strict);
  }

  if (Args.hasArg(OPT_fno_trapping_math)) {
    Opts.setFPExceptionMode(LangOptions::FPE_Ignore);
  }

  LangOptions::FPExceptionModeKind FPEB = LangOptions::FPE_Ignore;
  if (Arg *A = Args.getLastArg(OPT_ffp_exception_behavior_EQ)) {
    StringRef Val = A->getValue();
    if (Val.equals("ignore"))
      FPEB = LangOptions::FPE_Ignore;
    else if (Val.equals("maytrap"))
      FPEB = LangOptions::FPE_MayTrap;
    else if (Val.equals("strict"))
      FPEB = LangOptions::FPE_Strict;
    else
      Diags.Report(diag::err_drv_invalid_value) << A->getAsString(Args) << Val;
  }
  Opts.setFPExceptionMode(FPEB);

  unsigned SSP = getLastArgIntValue(Args, OPT_stack_protector, 0, Diags);
  switch (SSP) {
  default:
    Diags.Report(diag::err_drv_invalid_value)
      << Args.getLastArg(OPT_stack_protector)->getAsString(Args) << SSP;
    break;
  case 0: Opts.setStackProtector(LangOptions::SSPOff); break;
  case 1: Opts.setStackProtector(LangOptions::SSPOn);  break;
  case 2: Opts.setStackProtector(LangOptions::SSPStrong); break;
  case 3: Opts.setStackProtector(LangOptions::SSPReq); break;
  }

  if (Arg *A = Args.getLastArg(OPT_ftrivial_auto_var_init)) {
    StringRef Val = A->getValue();
    if (Val == "uninitialized")
      Opts.setTrivialAutoVarInit(
          LangOptions::TrivialAutoVarInitKind::Uninitialized);
    else if (Val == "zero")
      Opts.setTrivialAutoVarInit(LangOptions::TrivialAutoVarInitKind::Zero);
    else if (Val == "pattern")
      Opts.setTrivialAutoVarInit(LangOptions::TrivialAutoVarInitKind::Pattern);
    else
      Diags.Report(diag::err_drv_invalid_value) << A->getAsString(Args) << Val;
  }

  if (Arg *A = Args.getLastArg(OPT_ftrivial_auto_var_init_stop_after)) {
    int Val = std::stoi(A->getValue());
    Opts.TrivialAutoVarInitStopAfter = Val;
  }

  // Parse -fsanitize= arguments.
  parseSanitizerKinds("-fsanitize=", Args.getAllArgValues(OPT_fsanitize_EQ),
                      Diags, Opts.Sanitize);
  // -fsanitize-address-field-padding=N has to be a LangOpt, parse it here.
  Opts.SanitizeAddressFieldPadding =
      getLastArgIntValue(Args, OPT_fsanitize_address_field_padding, 0, Diags);
  Opts.SanitizerBlacklistFiles = Args.getAllArgValues(OPT_fsanitize_blacklist);
  std::vector<std::string> systemBlacklists =
      Args.getAllArgValues(OPT_fsanitize_system_blacklist);
  Opts.SanitizerBlacklistFiles.insert(Opts.SanitizerBlacklistFiles.end(),
                                      systemBlacklists.begin(),
                                      systemBlacklists.end());

  // -fxray-{always,never}-instrument= filenames.
  Opts.XRayAlwaysInstrumentFiles =
      Args.getAllArgValues(OPT_fxray_always_instrument);
  Opts.XRayNeverInstrumentFiles =
      Args.getAllArgValues(OPT_fxray_never_instrument);
  Opts.XRayAttrListFiles = Args.getAllArgValues(OPT_fxray_attr_list);

  if (Arg *A = Args.getLastArg(OPT_fclang_abi_compat_EQ)) {
    Opts.setClangABICompat(LangOptions::ClangABI::Latest);

    StringRef Ver = A->getValue();
    std::pair<StringRef, StringRef> VerParts = Ver.split('.');
    unsigned Major, Minor = 0;

    // Check the version number is valid: either 3.x (0 <= x <= 9) or
    // y or y.0 (4 <= y <= current version).
    if (!VerParts.first.startswith("0") &&
        !VerParts.first.getAsInteger(10, Major) &&
        3 <= Major && Major <= CLANG_VERSION_MAJOR &&
        (Major == 3 ? VerParts.second.size() == 1 &&
                      !VerParts.second.getAsInteger(10, Minor)
                    : VerParts.first.size() == Ver.size() ||
                      VerParts.second == "0")) {
      // Got a valid version number.
      if (Major == 3 && Minor <= 8)
        Opts.setClangABICompat(LangOptions::ClangABI::Ver3_8);
      else if (Major <= 4)
        Opts.setClangABICompat(LangOptions::ClangABI::Ver4);
      else if (Major <= 6)
        Opts.setClangABICompat(LangOptions::ClangABI::Ver6);
      else if (Major <= 7)
        Opts.setClangABICompat(LangOptions::ClangABI::Ver7);
      else if (Major <= 9)
        Opts.setClangABICompat(LangOptions::ClangABI::Ver9);
      else if (Major <= 11)
        Opts.setClangABICompat(LangOptions::ClangABI::Ver11);
    } else if (Ver != "latest") {
      Diags.Report(diag::err_drv_invalid_value)
          << A->getAsString(Args) << A->getValue();
    }
  }

  Opts.MaxTokens = getLastArgIntValue(Args, OPT_fmax_tokens_EQ, 0, Diags);

  if (Arg *A = Args.getLastArg(OPT_msign_return_address_EQ)) {
    StringRef SignScope = A->getValue();

    if (SignScope.equals_lower("none"))
      Opts.setSignReturnAddressScope(
          LangOptions::SignReturnAddressScopeKind::None);
    else if (SignScope.equals_lower("all"))
      Opts.setSignReturnAddressScope(
          LangOptions::SignReturnAddressScopeKind::All);
    else if (SignScope.equals_lower("non-leaf"))
      Opts.setSignReturnAddressScope(
          LangOptions::SignReturnAddressScopeKind::NonLeaf);
    else
      Diags.Report(diag::err_drv_invalid_value)
          << A->getAsString(Args) << SignScope;

    if (Arg *A = Args.getLastArg(OPT_msign_return_address_key_EQ)) {
      StringRef SignKey = A->getValue();
      if (!SignScope.empty() && !SignKey.empty()) {
        if (SignKey.equals_lower("a_key"))
          Opts.setSignReturnAddressKey(
              LangOptions::SignReturnAddressKeyKind::AKey);
        else if (SignKey.equals_lower("b_key"))
          Opts.setSignReturnAddressKey(
              LangOptions::SignReturnAddressKeyKind::BKey);
        else
          Diags.Report(diag::err_drv_invalid_value)
              << A->getAsString(Args) << SignKey;
      }
    }
  }

  std::string ThreadModel =
      std::string(Args.getLastArgValue(OPT_mthread_model, "posix"));
  if (ThreadModel != "posix" && ThreadModel != "single")
    Diags.Report(diag::err_drv_invalid_value)
        << Args.getLastArg(OPT_mthread_model)->getAsString(Args) << ThreadModel;
  Opts.setThreadModel(
      llvm::StringSwitch<LangOptions::ThreadModelKind>(ThreadModel)
          .Case("posix", LangOptions::ThreadModelKind::POSIX)
          .Case("single", LangOptions::ThreadModelKind::Single));
}

static bool isStrictlyPreprocessorAction(frontend::ActionKind Action) {
  switch (Action) {
  case frontend::ASTDeclList:
  case frontend::ASTDump:
  case frontend::ASTPrint:
  case frontend::ASTView:
  case frontend::EmitAssembly:
  case frontend::EmitBC:
  case frontend::EmitHTML:
  case frontend::EmitLLVM:
  case frontend::EmitLLVMOnly:
  case frontend::EmitCodeGenOnly:
  case frontend::EmitObj:
  case frontend::FixIt:
  case frontend::GenerateModule:
  case frontend::GenerateModuleInterface:
  case frontend::GenerateHeaderModule:
  case frontend::GeneratePCH:
  case frontend::GenerateInterfaceStubs:
  case frontend::ParseSyntaxOnly:
  case frontend::ModuleFileInfo:
  case frontend::VerifyPCH:
  case frontend::PluginAction:
  case frontend::RewriteObjC:
  case frontend::RewriteTest:
  case frontend::RunAnalysis:
  case frontend::TemplightDump:
  case frontend::MigrateSource:
    return false;

  case frontend::DumpCompilerOptions:
  case frontend::DumpRawTokens:
  case frontend::DumpTokens:
  case frontend::InitOnly:
  case frontend::PrintPreamble:
  case frontend::PrintPreprocessedInput:
  case frontend::RewriteMacros:
  case frontend::RunPreprocessorOnly:
  case frontend::PrintDependencyDirectivesSourceMinimizerOutput:
    return true;
  }
  llvm_unreachable("invalid frontend action");
}

static void ParsePreprocessorArgs(PreprocessorOptions &Opts, ArgList &Args,
                                  DiagnosticsEngine &Diags,
                                  frontend::ActionKind Action) {

#if INTEL_CUSTOMIZATION
  if (Args.hasArg(OPT_fintel_ms_compatibility))
      Opts.OutputFile = Args.getLastArgValue(OPT_o);
#endif // INTEL_CUSTOMIZATION

  Opts.ImplicitPCHInclude = std::string(Args.getLastArgValue(OPT_include_pch));
  Opts.PCHWithHdrStop = Args.hasArg(OPT_pch_through_hdrstop_create) ||
                        Args.hasArg(OPT_pch_through_hdrstop_use);
  Opts.PCHThroughHeader =
      std::string(Args.getLastArgValue(OPT_pch_through_header_EQ));
  Opts.AllowPCHWithCompilerErrors =
      Args.hasArg(OPT_fallow_pch_with_errors, OPT_fallow_pcm_with_errors);

  for (const auto *A : Args.filtered(OPT_error_on_deserialized_pch_decl))
    Opts.DeserializedPCHDeclsToErrorOn.insert(A->getValue());

  for (const auto &A : Args.getAllArgValues(OPT_fmacro_prefix_map_EQ)) {
    auto Split = StringRef(A).split('=');
    Opts.MacroPrefixMap.insert(
        {std::string(Split.first), std::string(Split.second)});
  }

  if (const Arg *A = Args.getLastArg(OPT_preamble_bytes_EQ)) {
    StringRef Value(A->getValue());
    size_t Comma = Value.find(',');
    unsigned Bytes = 0;
    unsigned EndOfLine = 0;

    if (Comma == StringRef::npos ||
        Value.substr(0, Comma).getAsInteger(10, Bytes) ||
        Value.substr(Comma + 1).getAsInteger(10, EndOfLine))
      Diags.Report(diag::err_drv_preamble_format);
    else {
      Opts.PrecompiledPreambleBytes.first = Bytes;
      Opts.PrecompiledPreambleBytes.second = (EndOfLine != 0);
    }
  }

  // Add the __CET__ macro if a CFProtection option is set.
  if (const Arg *A = Args.getLastArg(OPT_fcf_protection_EQ)) {
    StringRef Name = A->getValue();
    if (Name == "branch")
      Opts.addMacroDef("__CET__=1");
    else if (Name == "return")
      Opts.addMacroDef("__CET__=2");
    else if (Name == "full")
      Opts.addMacroDef("__CET__=3");
  }

  // Add macros from the command line.
  for (const auto *A : Args.filtered(OPT_D, OPT_U)) {
    if (A->getOption().matches(OPT_D))
      Opts.addMacroDef(A->getValue());
    else
      Opts.addMacroUndef(A->getValue());
  }

  Opts.MacroIncludes = Args.getAllArgValues(OPT_imacros);

  // Add the ordered list of -includes.
  for (const auto *A : Args.filtered(OPT_include))
    Opts.Includes.emplace_back(A->getValue());

  for (const auto *A : Args.filtered(OPT_chain_include))
    Opts.ChainedIncludes.emplace_back(A->getValue());

  for (const auto *A : Args.filtered(OPT_remap_file)) {
    std::pair<StringRef, StringRef> Split = StringRef(A->getValue()).split(';');

    if (Split.second.empty()) {
      Diags.Report(diag::err_drv_invalid_remap_file) << A->getAsString(Args);
      continue;
    }

    Opts.addRemappedFile(Split.first, Split.second);
  }

  if (Arg *A = Args.getLastArg(OPT_fobjc_arc_cxxlib_EQ)) {
    StringRef Name = A->getValue();
    unsigned Library = llvm::StringSwitch<unsigned>(Name)
      .Case("libc++", ARCXX_libcxx)
      .Case("libstdc++", ARCXX_libstdcxx)
      .Case("none", ARCXX_nolib)
      .Default(~0U);
    if (Library == ~0U)
      Diags.Report(diag::err_drv_invalid_value) << A->getAsString(Args) << Name;
    else
      Opts.ObjCXXARCStandardLibrary = (ObjCXXARCStandardLibraryKind)Library;
  }

  // Always avoid lexing editor placeholders when we're just running the
  // preprocessor as we never want to emit the
  // "editor placeholder in source file" error in PP only mode.
  if (isStrictlyPreprocessorAction(Action))
    Opts.LexEditorPlaceholders = false;
}

static void ParsePreprocessorOutputArgs(PreprocessorOutputOptions &Opts,
                                        ArgList &Args,
                                        frontend::ActionKind Action) {
  if (isStrictlyPreprocessorAction(Action))
    Opts.ShowCPP = !Args.hasArg(OPT_dM);
  else
    Opts.ShowCPP = 0;

  Opts.ShowMacros = Args.hasArg(OPT_dM) || Args.hasArg(OPT_dD);
}

static void ParseTargetArgs(TargetOptions &Opts, ArgList &Args,
                            DiagnosticsEngine &Diags) {
  Opts.CodeModel = std::string(Args.getLastArgValue(OPT_mcmodel_EQ, "default"));
  Opts.ABI = std::string(Args.getLastArgValue(OPT_target_abi));
  if (Arg *A = Args.getLastArg(OPT_meabi)) {
    StringRef Value = A->getValue();
    llvm::EABI EABIVersion = llvm::StringSwitch<llvm::EABI>(Value)
                                 .Case("default", llvm::EABI::Default)
                                 .Case("4", llvm::EABI::EABI4)
                                 .Case("5", llvm::EABI::EABI5)
                                 .Case("gnu", llvm::EABI::GNU)
                                 .Default(llvm::EABI::Unknown);
    if (EABIVersion == llvm::EABI::Unknown)
      Diags.Report(diag::err_drv_invalid_value) << A->getAsString(Args)
                                                << Value;
    else
      Opts.EABIVersion = EABIVersion;
  }
  Opts.CPU = std::string(Args.getLastArgValue(OPT_target_cpu));
  Opts.TuneCPU = std::string(Args.getLastArgValue(OPT_tune_cpu));
  Opts.FPMath = std::string(Args.getLastArgValue(OPT_mfpmath));
  Opts.FeaturesAsWritten = Args.getAllArgValues(OPT_target_feature);
  Opts.LinkerVersion =
      std::string(Args.getLastArgValue(OPT_target_linker_version));
  Opts.OpenCLExtensionsAsWritten = Args.getAllArgValues(OPT_cl_ext_EQ);
  Opts.AllowAMDGPUUnsafeFPAtomics =
      Args.hasFlag(options::OPT_munsafe_fp_atomics,
                   options::OPT_mno_unsafe_fp_atomics, false);
  if (Arg *A = Args.getLastArg(options::OPT_target_sdk_version_EQ)) {
    llvm::VersionTuple Version;
    if (Version.tryParse(A->getValue()))
      Diags.Report(diag::err_drv_invalid_value)
          << A->getAsString(Args) << A->getValue();
    else
      Opts.SDKVersion = Version;
  }
}

bool CompilerInvocation::parseSimpleArgs(const ArgList &Args,
                                         DiagnosticsEngine &Diags) {
#define OPTION_WITH_MARSHALLING(                                               \
    PREFIX_TYPE, NAME, ID, KIND, GROUP, ALIAS, ALIASARGS, FLAGS, PARAM,        \
    HELPTEXT, METAVAR, VALUES, SPELLING, ALWAYS_EMIT, KEYPATH, DEFAULT_VALUE,  \
    IMPLIED_CHECK, IMPLIED_VALUE, NORMALIZER, DENORMALIZER, MERGER, EXTRACTOR, \
    TABLE_INDEX)                                                               \
  if ((FLAGS)&options::CC1Option) {                                            \
    this->KEYPATH = MERGER(this->KEYPATH, DEFAULT_VALUE);                      \
    if (IMPLIED_CHECK)                                                         \
      this->KEYPATH = MERGER(this->KEYPATH, IMPLIED_VALUE);                    \
    if (auto MaybeValue = NORMALIZER(OPT_##ID, TABLE_INDEX, Args, Diags))      \
      this->KEYPATH = MERGER(                                                  \
          this->KEYPATH, static_cast<decltype(this->KEYPATH)>(*MaybeValue));   \
  }

#include "clang/Driver/Options.inc"
#undef OPTION_WITH_MARSHALLING
  return true;
}

bool CompilerInvocation::CreateFromArgs(CompilerInvocation &Res,
                                        ArrayRef<const char *> CommandLineArgs,
                                        DiagnosticsEngine &Diags,
                                        const char *Argv0) {
  bool Success = true;

  // Parse the arguments.
  const OptTable &Opts = getDriverOptTable();
  const unsigned IncludedFlagsBitmask = options::CC1Option;
  unsigned MissingArgIndex, MissingArgCount;
  InputArgList Args = Opts.ParseArgs(CommandLineArgs, MissingArgIndex,
                                     MissingArgCount, IncludedFlagsBitmask);
  LangOptions &LangOpts = *Res.getLangOpts();

  // Check for missing argument error.
  if (MissingArgCount) {
    Diags.Report(diag::err_drv_missing_argument)
        << Args.getArgString(MissingArgIndex) << MissingArgCount;
    Success = false;
  }

  // Issue errors on unknown arguments.
  for (const auto *A : Args.filtered(OPT_UNKNOWN)) {
    auto ArgString = A->getAsString(Args);
    std::string Nearest;
    if (Opts.findNearest(ArgString, Nearest, IncludedFlagsBitmask) > 1)
      Diags.Report(diag::err_drv_unknown_argument) << ArgString;
    else
      Diags.Report(diag::err_drv_unknown_argument_with_suggestion)
          << ArgString << Nearest;
    Success = false;
  }

  Success &= Res.parseSimpleArgs(Args, Diags);

  Success &= ParseAnalyzerArgs(*Res.getAnalyzerOpts(), Args, Diags);
  ParseDependencyOutputArgs(Res.getDependencyOutputOpts(), Args);
  if (!Res.getDependencyOutputOpts().OutputFile.empty() &&
      Res.getDependencyOutputOpts().Targets.empty()) {
    Diags.Report(diag::err_fe_dependency_file_requires_MT);
    Success = false;
  }
  Success &= ParseDiagnosticArgs(Res.getDiagnosticOpts(), Args, &Diags,
                                 /*DefaultDiagColor=*/false);
  ParseCommentArgs(LangOpts.CommentOpts, Args);
  // FIXME: We shouldn't have to pass the DashX option around here
  InputKind DashX = ParseFrontendArgs(Res.getFrontendOpts(), Args, Diags,
                                      LangOpts.IsHeaderFile);
  ParseTargetArgs(Res.getTargetOpts(), Args, Diags);
  Success &= ParseCodeGenArgs(Res.getCodeGenOpts(), Args, DashX, Diags,
                              Res.getTargetOpts(), Res.getFrontendOpts());
  ParseHeaderSearchArgs(Res.getHeaderSearchOpts(), Args,
                        Res.getFileSystemOpts().WorkingDir);
  llvm::Triple T(Res.getTargetOpts().Triple);
  if (DashX.getFormat() == InputKind::Precompiled ||
      DashX.getLanguage() == Language::LLVM_IR) {
    // ObjCAAutoRefCount and Sanitize LangOpts are used to setup the
    // PassManager in BackendUtil.cpp. They need to be initializd no matter
    // what the input type is.
    if (Args.hasArg(OPT_fobjc_arc))
      LangOpts.ObjCAutoRefCount = 1;
    // PIClevel and PIELevel are needed during code generation and this should be
    // set regardless of the input type.
    LangOpts.PICLevel = getLastArgIntValue(Args, OPT_pic_level, 0, Diags);
    parseSanitizerKinds("-fsanitize=", Args.getAllArgValues(OPT_fsanitize_EQ),
                        Diags, LangOpts.Sanitize);
  } else {
    // Other LangOpts are only initialized when the input is not AST or LLVM IR.
    // FIXME: Should we really be calling this for an Language::Asm input?
    ParseLangArgs(LangOpts, Args, DashX, Res.getTargetOpts(),
                  Res.getPreprocessorOpts(), Diags);
    if (Res.getFrontendOpts().ProgramAction == frontend::RewriteObjC)
      LangOpts.ObjCExceptions = 1;
    if (T.isOSDarwin() && DashX.isPreprocessed()) {
      // Supress the darwin-specific 'stdlibcxx-not-found' diagnostic for
      // preprocessed input as we don't expect it to be used with -std=libc++
      // anyway.
      Res.getDiagnosticOpts().Warnings.push_back("no-stdlibcxx-not-found");
    }
  }

  LangOpts.FunctionAlignment =
      getLastArgIntValue(Args, OPT_function_alignment, 0, Diags);

  if (LangOpts.CUDA) {
    // During CUDA device-side compilation, the aux triple is the
    // triple used for host compilation.
    if (LangOpts.CUDAIsDevice)
      Res.getTargetOpts().HostTriple = Res.getFrontendOpts().AuxTriple;
  }

  // Set the triple of the host for OpenMP device compile.
  if (LangOpts.OpenMPIsDevice)
    Res.getTargetOpts().HostTriple = Res.getFrontendOpts().AuxTriple;

#if INTEL_CUSTOMIZATION
  // Set the triple of the host for SYCL device compile and HLS IntelFPGA
  // compile.
  if (LangOpts.SYCLIsDevice ||
      (LangOpts.HLS && T.getEnvironment() == llvm::Triple::IntelFPGA))
    Res.getTargetOpts().HostTriple = Res.getFrontendOpts().AuxTriple;
#endif // INTEL_CUSTOMIZATION

  // FIXME: Override value name discarding when asan or msan is used because the
  // backend passes depend on the name of the alloca in order to print out
  // names.
  Res.getCodeGenOpts().DiscardValueNames &=
      !LangOpts.Sanitize.has(SanitizerKind::Address) &&
      !LangOpts.Sanitize.has(SanitizerKind::KernelAddress) &&
      !LangOpts.Sanitize.has(SanitizerKind::Memory) &&
      !LangOpts.Sanitize.has(SanitizerKind::KernelMemory);

  ParsePreprocessorArgs(Res.getPreprocessorOpts(), Args, Diags,
                        Res.getFrontendOpts().ProgramAction);
  ParsePreprocessorOutputArgs(Res.getPreprocessorOutputOpts(), Args,
                              Res.getFrontendOpts().ProgramAction);

  // Turn on -Wspir-compat for SPIR target.
  if (T.isSPIR())
    Res.getDiagnosticOpts().Warnings.push_back("spir-compat");

  // If sanitizer is enabled, disable OPT_ffine_grained_bitfield_accesses.
  if (Res.getCodeGenOpts().FineGrainedBitfieldAccesses &&
      !Res.getLangOpts()->Sanitize.empty()) {
    Res.getCodeGenOpts().FineGrainedBitfieldAccesses = false;
    Diags.Report(diag::warn_drv_fine_grained_bitfield_accesses_ignored);
  }

  // Store the command-line for using in the CodeView backend.
  Res.getCodeGenOpts().Argv0 = Argv0;
  Res.getCodeGenOpts().CommandLineArgs = CommandLineArgs;

  FixupInvocation(Res, Diags);

  return Success;
}

std::string CompilerInvocation::getModuleHash() const {
  // Note: For QoI reasons, the things we use as a hash here should all be
  // dumped via the -module-info flag.
  using llvm::hash_code;
  using llvm::hash_value;
  using llvm::hash_combine;
  using llvm::hash_combine_range;

  // Start the signature with the compiler version.
  // FIXME: We'd rather use something more cryptographically sound than
  // CityHash, but this will do for now.
  hash_code code = hash_value(getClangFullRepositoryVersion());

  // Also include the serialization version, in case LLVM_APPEND_VC_REV is off
  // and getClangFullRepositoryVersion() doesn't include git revision.
  code = hash_combine(code, serialization::VERSION_MAJOR,
                      serialization::VERSION_MINOR);

  // Extend the signature with the language options
#define LANGOPT(Name, Bits, Default, Description) \
   code = hash_combine(code, LangOpts->Name);
#define ENUM_LANGOPT(Name, Type, Bits, Default, Description) \
  code = hash_combine(code, static_cast<unsigned>(LangOpts->get##Name()));
#define BENIGN_LANGOPT(Name, Bits, Default, Description)
#define BENIGN_ENUM_LANGOPT(Name, Type, Bits, Default, Description)
#include "clang/Basic/LangOptions.def"

  for (StringRef Feature : LangOpts->ModuleFeatures)
    code = hash_combine(code, Feature);

  code = hash_combine(code, LangOpts->ObjCRuntime);
  const auto &BCN = LangOpts->CommentOpts.BlockCommandNames;
  code = hash_combine(code, hash_combine_range(BCN.begin(), BCN.end()));

  // Extend the signature with the target options.
  code = hash_combine(code, TargetOpts->Triple, TargetOpts->CPU,
                      TargetOpts->TuneCPU, TargetOpts->ABI);
  for (const auto &FeatureAsWritten : TargetOpts->FeaturesAsWritten)
    code = hash_combine(code, FeatureAsWritten);

  // Extend the signature with preprocessor options.
  const PreprocessorOptions &ppOpts = getPreprocessorOpts();
  const HeaderSearchOptions &hsOpts = getHeaderSearchOpts();
  code = hash_combine(code, ppOpts.UsePredefines, ppOpts.DetailedRecord);

  for (const auto &I : getPreprocessorOpts().Macros) {
    // If we're supposed to ignore this macro for the purposes of modules,
    // don't put it into the hash.
    if (!hsOpts.ModulesIgnoreMacros.empty()) {
      // Check whether we're ignoring this macro.
      StringRef MacroDef = I.first;
      if (hsOpts.ModulesIgnoreMacros.count(
              llvm::CachedHashString(MacroDef.split('=').first)))
        continue;
    }

    code = hash_combine(code, I.first, I.second);
  }

  // Extend the signature with the sysroot and other header search options.
  code = hash_combine(code, hsOpts.Sysroot,
                      hsOpts.ModuleFormat,
                      hsOpts.UseDebugInfo,
                      hsOpts.UseBuiltinIncludes,
                      hsOpts.UseStandardSystemIncludes,
                      hsOpts.UseStandardCXXIncludes,
                      hsOpts.UseLibcxx,
                      hsOpts.ModulesValidateDiagnosticOptions);
  code = hash_combine(code, hsOpts.ResourceDir);

  if (hsOpts.ModulesStrictContextHash) {
    hash_code SHPC = hash_combine_range(hsOpts.SystemHeaderPrefixes.begin(),
                                        hsOpts.SystemHeaderPrefixes.end());
    hash_code UEC = hash_combine_range(hsOpts.UserEntries.begin(),
                                       hsOpts.UserEntries.end());
    code = hash_combine(code, hsOpts.SystemHeaderPrefixes.size(), SHPC,
                        hsOpts.UserEntries.size(), UEC);

    const DiagnosticOptions &diagOpts = getDiagnosticOpts();
    #define DIAGOPT(Name, Bits, Default) \
      code = hash_combine(code, diagOpts.Name);
    #define ENUM_DIAGOPT(Name, Type, Bits, Default) \
      code = hash_combine(code, diagOpts.get##Name());
    #include "clang/Basic/DiagnosticOptions.def"
    #undef DIAGOPT
    #undef ENUM_DIAGOPT
  }

  // Extend the signature with the user build path.
  code = hash_combine(code, hsOpts.ModuleUserBuildPath);

  // Extend the signature with the module file extensions.
  const FrontendOptions &frontendOpts = getFrontendOpts();
  for (const auto &ext : frontendOpts.ModuleFileExtensions) {
    code = ext->hashExtension(code);
  }

  // When compiling with -gmodules, also hash -fdebug-prefix-map as it
  // affects the debug info in the PCM.
  if (getCodeGenOpts().DebugTypeExtRefs)
    for (const auto &KeyValue : getCodeGenOpts().DebugPrefixMap)
      code = hash_combine(code, KeyValue.first, KeyValue.second);

  // Extend the signature with the enabled sanitizers, if at least one is
  // enabled. Sanitizers which cannot affect AST generation aren't hashed.
  SanitizerSet SanHash = LangOpts->Sanitize;
  SanHash.clear(getPPTransparentSanitizers());
  if (!SanHash.empty())
    code = hash_combine(code, SanHash.Mask);

  return llvm::APInt(64, code).toString(36, /*Signed=*/false);
}

void CompilerInvocation::generateCC1CommandLine(
    SmallVectorImpl<const char *> &Args, StringAllocator SA) const {
  // Capture the extracted value as a lambda argument to avoid potential issues
  // with lifetime extension of the reference.
#define OPTION_WITH_MARSHALLING(                                               \
    PREFIX_TYPE, NAME, ID, KIND, GROUP, ALIAS, ALIASARGS, FLAGS, PARAM,        \
    HELPTEXT, METAVAR, VALUES, SPELLING, ALWAYS_EMIT, KEYPATH, DEFAULT_VALUE,  \
    IMPLIED_CHECK, IMPLIED_VALUE, NORMALIZER, DENORMALIZER, MERGER, EXTRACTOR, \
    TABLE_INDEX)                                                               \
  if ((FLAGS)&options::CC1Option) {                                            \
    [&](const auto &Extracted) {                                               \
      if (ALWAYS_EMIT ||                                                       \
          (Extracted !=                                                        \
           static_cast<decltype(this->KEYPATH)>(                               \
               (IMPLIED_CHECK) ? (IMPLIED_VALUE) : (DEFAULT_VALUE))))          \
        DENORMALIZER(Args, SPELLING, SA, TABLE_INDEX, Extracted);              \
    }(EXTRACTOR(this->KEYPATH));                                               \
  }

#include "clang/Driver/Options.inc"
#undef OPTION_WITH_MARSHALLING
}

IntrusiveRefCntPtr<llvm::vfs::FileSystem>
clang::createVFSFromCompilerInvocation(const CompilerInvocation &CI,
                                       DiagnosticsEngine &Diags) {
  return createVFSFromCompilerInvocation(CI, Diags,
                                         llvm::vfs::getRealFileSystem());
}

#if INTEL_CUSTOMIZATION
using CreateLibraryFileSystem = llvm::vfs::FileSystem *(*)(void);
#endif // INTEL_CUSTOMIZATION

IntrusiveRefCntPtr<llvm::vfs::FileSystem>
clang::createVFSFromCompilerInvocation(
    const CompilerInvocation &CI, DiagnosticsEngine &Diags,
    IntrusiveRefCntPtr<llvm::vfs::FileSystem> BaseFS) {
#if INTEL_CUSTOMIZATION
  if (CI.getHeaderSearchOpts().VFSOverlayFiles.empty() &&
      CI.getHeaderSearchOpts().VFSOverlayLibs.empty())
#endif // INTEL_CUSTOMIZATION
    return BaseFS;

  IntrusiveRefCntPtr<llvm::vfs::FileSystem> Result = BaseFS;
  // earlier vfs files are on the bottom
  for (const auto &File : CI.getHeaderSearchOpts().VFSOverlayFiles) {
    llvm::ErrorOr<std::unique_ptr<llvm::MemoryBuffer>> Buffer =
        Result->getBufferForFile(File);
    if (!Buffer) {
      Diags.Report(diag::err_missing_vfs_overlay_file) << File;
      continue;
    }

    IntrusiveRefCntPtr<llvm::vfs::FileSystem> FS = llvm::vfs::getVFSFromYAML(
        std::move(Buffer.get()), /*DiagHandler*/ nullptr, File,
        /*DiagContext*/ nullptr, Result);
    if (!FS) {
      Diags.Report(diag::err_invalid_vfs_overlay) << File;
      continue;
    }

    Result = FS;
  }

#if INTEL_CUSTOMIZATION
  if (!CI.getHeaderSearchOpts().VFSOverlayLibs.empty()) {
    IntrusiveRefCntPtr<llvm::vfs::OverlayFileSystem> Overlay(
        new llvm::vfs::OverlayFileSystem(Result));

    Result = Overlay;

    // Load shared libraries that provide a VFS.
    for (const auto &LibFile : CI.getHeaderSearchOpts().VFSOverlayLibs) {
      std::string Error;
      auto Lib = llvm::sys::DynamicLibrary::getPermanentLibrary(
          LibFile.c_str(), &Error);
      if (!Lib.isValid()) {
        Diags.Report(diag::err_unable_to_load_vfs_overlay) << LibFile << Error;
        continue;
      }

      auto *CreateFS =
          reinterpret_cast<CreateLibraryFileSystem>(
              reinterpret_cast<intptr_t>(
                  Lib.getAddressOfSymbol("__clang_create_vfs")));

      if (!CreateFS) {
        Diags.Report(diag::err_unable_to_load_vfs_overlay)
            << LibFile << "'__clang_create_vfs' function was not found";
        continue;
      }

      IntrusiveRefCntPtr<llvm::vfs::FileSystem> FS = CreateFS();
      if (!FS) {
        Diags.Report(diag::err_invalid_vfs_overlay) << LibFile;
        continue;
      }

      Overlay->pushOverlay(FS);
    }
  }
#endif // INTEL_CUSTOMIZATION

  return Result;
}<|MERGE_RESOLUTION|>--- conflicted
+++ resolved
@@ -2589,7 +2589,6 @@
         std::string(Args.getLastArgValue(OPT_fsycl_int_header));
   }
 
-<<<<<<< HEAD
 #if INTEL_CUSTOMIZATION
   Opts.EnableVariantVirtualCalls =
       Args.hasFlag(options::OPT_fenable_variant_virtual_calls,
@@ -2599,10 +2598,6 @@
                    options::OPT_fno_enable_variant_function_pointers, false);
 #endif // INTEL_CUSTOMIZATION
 
-  Opts.IncludeDefaultHeader = Args.hasArg(OPT_finclude_default_header);
-  Opts.DeclareOpenCLBuiltins = Args.hasArg(OPT_fdeclare_opencl_builtins);
-=======
->>>>>>> 729a2226
   Opts.DeclareSPIRVBuiltins = Args.hasArg(OPT_fdeclare_spirv_builtins);
 
   llvm::Triple T(TargetOpts.Triple);
@@ -3017,7 +3012,6 @@
   Opts.LongDoubleSize = Args.hasArg(OPT_mlong_double_128)
                             ? 128
                             : Args.hasArg(OPT_mlong_double_64) ? 64 : 0;
-<<<<<<< HEAD
 #if INTEL_CUSTOMIZATION
   if (const Arg *A = Args.getLastArg(OPT_fintel_long_double_size_EQ)) {
     StringRef Value = A->getValue();
@@ -3033,18 +3027,12 @@
     }
   }
 #endif // INTEL_CUSTOMIZATION
-  Opts.PPCIEEELongDouble = Args.hasArg(OPT_mabi_EQ_ieeelongdouble);
-=======
->>>>>>> 729a2226
   Opts.EnableAIXExtendedAltivecABI = Args.hasArg(OPT_mabi_EQ_vec_extabi);
   Opts.PICLevel = getLastArgIntValue(Args, OPT_pic_level, 0, Diags);
   Opts.DumpRecordLayouts = Opts.DumpRecordLayoutsSimple
                         || Args.hasArg(OPT_fdump_record_layouts);
   if (Opts.FastRelaxedMath)
     Opts.setDefaultFPContractMode(LangOptions::FPM_Fast);
-<<<<<<< HEAD
-  Opts.HexagonQdsp6Compat = Args.hasArg(OPT_mqdsp6_compat);
-  Opts.FakeAddressSpaceMap = Args.hasArg(OPT_ffake_address_space_map);
 #if INTEL_CUSTOMIZATION
   Opts.OpenCLForceVectorABI = Args.hasArg(OPT_fopencl_force_vector_abi);
   // Temporary internal option to enable new support. When ready just
@@ -3053,13 +3041,6 @@
       Args.hasFlag(OPT_fintel_pragma_prefetch, OPT_fno_intel_pragma_prefetch,
                    /*default=*/false);
 #endif // INTEL_CUSTOMIZATION
-  Opts.ParseUnknownAnytype = Args.hasArg(OPT_funknown_anytype);
-  Opts.DebuggerSupport = Args.hasArg(OPT_fdebugger_support);
-  Opts.DebuggerCastResultToId = Args.hasArg(OPT_fdebugger_cast_result_to_id);
-  Opts.DebuggerObjCLiteral = Args.hasArg(OPT_fdebugger_objc_literal);
-  Opts.ApplePragmaPack = Args.hasArg(OPT_fapple_pragma_pack);
-=======
->>>>>>> 729a2226
   Opts.ModuleName = std::string(Args.getLastArgValue(OPT_fmodule_name_EQ));
   Opts.CurrentModule = Opts.ModuleName;
   Opts.ModuleFeatures = Args.getAllArgValues(OPT_fmodule_feature);
@@ -3171,9 +3152,6 @@
     }
   }
 
-<<<<<<< HEAD
-  // Check if -fopenmp is specified.
-  Opts.OpenMP = Args.hasArg(options::OPT_fopenmp) ? 50 : 0;
 #if INTEL_CUSTOMIZATION
   Opts.OpenMPSimdOnly = false;
   Opts.OpenMPSimdDisabled = false;
@@ -3229,8 +3207,6 @@
   }
 #endif  // INTEL_COLLAB
 
-=======
->>>>>>> 729a2226
   // Check if -fopenmp-simd is specified.
   bool IsSimdSpecified =
       Args.hasFlag(options::OPT_fopenmp_simd, options::OPT_fno_openmp_simd,
