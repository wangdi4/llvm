//===- CompilerInvocation.cpp ---------------------------------------------===//
//
// Part of the LLVM Project, under the Apache License v2.0 with LLVM Exceptions.
// See https://llvm.org/LICENSE.txt for license information.
// SPDX-License-Identifier: Apache-2.0 WITH LLVM-exception
//
//===----------------------------------------------------------------------===//

#include "clang/Frontend/CompilerInvocation.h"
#include "TestModuleFileExtension.h"
#include "clang/Basic/Builtins.h"
#include "clang/Basic/CharInfo.h"
#include "clang/Basic/CodeGenOptions.h"
#include "clang/Basic/CommentOptions.h"
#include "clang/Basic/DebugInfoOptions.h"
#include "clang/Basic/Diagnostic.h"
#include "clang/Basic/DiagnosticDriver.h"
#include "clang/Basic/DiagnosticOptions.h"
#include "clang/Basic/FileSystemOptions.h"
#include "clang/Basic/LLVM.h"
#include "clang/Basic/LangOptions.h"
#include "clang/Basic/LangStandard.h"
#include "clang/Basic/ObjCRuntime.h"
#include "clang/Basic/Sanitizers.h"
#include "clang/Basic/SourceLocation.h"
#include "clang/Basic/TargetOptions.h"
#include "clang/Basic/Version.h"
#include "clang/Basic/Visibility.h"
#include "clang/Basic/XRayInstr.h"
#include "clang/Config/config.h"
#include "clang/Driver/Driver.h"
#include "clang/Driver/DriverDiagnostic.h"
#include "clang/Driver/Options.h"
#include "clang/Frontend/CommandLineSourceLoc.h"
#include "clang/Frontend/DependencyOutputOptions.h"
#include "clang/Frontend/FrontendDiagnostic.h"
#include "clang/Frontend/FrontendOptions.h"
#include "clang/Frontend/FrontendPluginRegistry.h"
#include "clang/Frontend/MigratorOptions.h"
#include "clang/Frontend/PreprocessorOutputOptions.h"
#include "clang/Frontend/TextDiagnosticBuffer.h"
#include "clang/Frontend/Utils.h"
#include "clang/Lex/HeaderSearchOptions.h"
#include "clang/Lex/PreprocessorOptions.h"
#include "clang/Sema/CodeCompleteOptions.h"
#include "clang/Serialization/ASTBitCodes.h"
#include "clang/Serialization/ModuleFileExtension.h"
#include "clang/StaticAnalyzer/Core/AnalyzerOptions.h"
#include "llvm/ADT/APInt.h"
#include "llvm/ADT/ArrayRef.h"
#include "llvm/ADT/CachedHashString.h"
#include "llvm/ADT/DenseSet.h"
#include "llvm/ADT/FloatingPointMode.h"
#include "llvm/ADT/Hashing.h"
#include "llvm/ADT/None.h"
#include "llvm/ADT/Optional.h"
#include "llvm/ADT/STLExtras.h"
#include "llvm/ADT/SmallString.h"
#include "llvm/ADT/SmallVector.h"
#include "llvm/ADT/StringRef.h"
#include "llvm/ADT/StringSwitch.h"
#include "llvm/ADT/Triple.h"
#include "llvm/ADT/Twine.h"
#include "llvm/Config/llvm-config.h"
#include "llvm/IR/DebugInfoMetadata.h"
#include "llvm/Linker/Linker.h"
#include "llvm/MC/MCTargetOptions.h"
#include "llvm/Option/Arg.h"
#include "llvm/Option/ArgList.h"
#include "llvm/Option/OptSpecifier.h"
#include "llvm/Option/OptTable.h"
#include "llvm/Option/Option.h"
#include "llvm/ProfileData/InstrProfReader.h"
#include "llvm/Remarks/HotnessThresholdParser.h"
#include "llvm/Support/CodeGen.h"
#include "llvm/Support/Compiler.h"
#if INTEL_CUSTOMIZATION
#include "llvm/Support/DynamicLibrary.h"
#endif // INTEL_CUSTOMIZATION
#include "llvm/Support/Error.h"
#include "llvm/Support/ErrorHandling.h"
#include "llvm/Support/ErrorOr.h"
#include "llvm/Support/FileSystem.h"
#include "llvm/Support/Host.h"
#include "llvm/Support/MathExtras.h"
#include "llvm/Support/MemoryBuffer.h"
#include "llvm/Support/Path.h"
#include "llvm/Support/Process.h"
#include "llvm/Support/Regex.h"
#include "llvm/Support/VersionTuple.h"
#include "llvm/Support/VirtualFileSystem.h"
#include "llvm/Support/raw_ostream.h"
#include "llvm/Target/TargetOptions.h"
#include <algorithm>
#include <atomic>
#include <cassert>
#include <cstddef>
#include <cstring>
#include <memory>
#include <string>
#include <tuple>
#include <type_traits>
#include <utility>
#include <vector>

using namespace clang;
using namespace driver;
using namespace options;
using namespace llvm::opt;

//===----------------------------------------------------------------------===//
// Initialization.
//===----------------------------------------------------------------------===//

CompilerInvocationRefBase::CompilerInvocationRefBase()
    : LangOpts(new LangOptions()), TargetOpts(new TargetOptions()),
      DiagnosticOpts(new DiagnosticOptions()),
      HeaderSearchOpts(new HeaderSearchOptions()),
      PreprocessorOpts(new PreprocessorOptions()),
      AnalyzerOpts(new AnalyzerOptions()) {}

CompilerInvocationRefBase::CompilerInvocationRefBase(
    const CompilerInvocationRefBase &X)
    : LangOpts(new LangOptions(*X.getLangOpts())),
      TargetOpts(new TargetOptions(X.getTargetOpts())),
      DiagnosticOpts(new DiagnosticOptions(X.getDiagnosticOpts())),
      HeaderSearchOpts(new HeaderSearchOptions(X.getHeaderSearchOpts())),
      PreprocessorOpts(new PreprocessorOptions(X.getPreprocessorOpts())),
      AnalyzerOpts(new AnalyzerOptions(*X.getAnalyzerOpts())) {}

CompilerInvocationRefBase::CompilerInvocationRefBase(
    CompilerInvocationRefBase &&X) = default;

CompilerInvocationRefBase &
CompilerInvocationRefBase::operator=(CompilerInvocationRefBase X) {
  LangOpts.swap(X.LangOpts);
  TargetOpts.swap(X.TargetOpts);
  DiagnosticOpts.swap(X.DiagnosticOpts);
  HeaderSearchOpts.swap(X.HeaderSearchOpts);
  PreprocessorOpts.swap(X.PreprocessorOpts);
  AnalyzerOpts.swap(X.AnalyzerOpts);
  return *this;
}

CompilerInvocationRefBase &
CompilerInvocationRefBase::operator=(CompilerInvocationRefBase &&X) = default;

CompilerInvocationRefBase::~CompilerInvocationRefBase() = default;

//===----------------------------------------------------------------------===//
// Normalizers
//===----------------------------------------------------------------------===//

#define SIMPLE_ENUM_VALUE_TABLE
#include "clang/Driver/Options.inc"
#undef SIMPLE_ENUM_VALUE_TABLE

static llvm::Optional<bool> normalizeSimpleFlag(OptSpecifier Opt,
                                                unsigned TableIndex,
                                                const ArgList &Args,
                                                DiagnosticsEngine &Diags) {
  if (Args.hasArg(Opt))
    return true;
  return None;
}

static Optional<bool> normalizeSimpleNegativeFlag(OptSpecifier Opt, unsigned,
                                                  const ArgList &Args,
                                                  DiagnosticsEngine &) {
  if (Args.hasArg(Opt))
    return false;
  return None;
}

/// The tblgen-erated code passes in a fifth parameter of an arbitrary type, but
/// denormalizeSimpleFlags never looks at it. Avoid bloating compile-time with
/// unnecessary template instantiations and just ignore it with a variadic
/// argument.
static void denormalizeSimpleFlag(SmallVectorImpl<const char *> &Args,
                                  const char *Spelling,
                                  CompilerInvocation::StringAllocator,
                                  Option::OptionClass, unsigned, /*T*/...) {
  Args.push_back(Spelling);
}

template <typename T> static constexpr bool is_uint64_t_convertible() {
  return !std::is_same<T, uint64_t>::value &&
         llvm::is_integral_or_enum<T>::value;
}

template <typename T,
          std::enable_if_t<!is_uint64_t_convertible<T>(), bool> = false>
static auto makeFlagToValueNormalizer(T Value) {
  return [Value](OptSpecifier Opt, unsigned, const ArgList &Args,
                 DiagnosticsEngine &) -> Optional<T> {
    if (Args.hasArg(Opt))
      return Value;
    return None;
  };
}

template <typename T,
          std::enable_if_t<is_uint64_t_convertible<T>(), bool> = false>
static auto makeFlagToValueNormalizer(T Value) {
  return makeFlagToValueNormalizer(uint64_t(Value));
}

static auto makeBooleanOptionNormalizer(bool Value, bool OtherValue,
                                        OptSpecifier OtherOpt) {
  return [Value, OtherValue, OtherOpt](OptSpecifier Opt, unsigned,
                                       const ArgList &Args,
                                       DiagnosticsEngine &) -> Optional<bool> {
    if (const Arg *A = Args.getLastArg(Opt, OtherOpt)) {
      return A->getOption().matches(Opt) ? Value : OtherValue;
    }
    return None;
  };
}

static auto makeBooleanOptionDenormalizer(bool Value) {
  return [Value](SmallVectorImpl<const char *> &Args, const char *Spelling,
                 CompilerInvocation::StringAllocator, Option::OptionClass,
                 unsigned, bool KeyPath) {
    if (KeyPath == Value)
      Args.push_back(Spelling);
  };
}

static void denormalizeStringImpl(SmallVectorImpl<const char *> &Args,
                                  const char *Spelling,
                                  CompilerInvocation::StringAllocator SA,
                                  Option::OptionClass OptClass, unsigned,
                                  const Twine &Value) {
  switch (OptClass) {
  case Option::SeparateClass:
  case Option::JoinedOrSeparateClass:
  case Option::JoinedAndSeparateClass:
    Args.push_back(Spelling);
    Args.push_back(SA(Value));
    break;
  case Option::JoinedClass:
  case Option::CommaJoinedClass:
    Args.push_back(SA(Twine(Spelling) + Value));
    break;
  default:
    llvm_unreachable("Cannot denormalize an option with option class "
                     "incompatible with string denormalization.");
  }
}

template <typename T>
static void
denormalizeString(SmallVectorImpl<const char *> &Args, const char *Spelling,
                  CompilerInvocation::StringAllocator SA,
                  Option::OptionClass OptClass, unsigned TableIndex, T Value) {
  denormalizeStringImpl(Args, Spelling, SA, OptClass, TableIndex, Twine(Value));
}

static Optional<SimpleEnumValue>
findValueTableByName(const SimpleEnumValueTable &Table, StringRef Name) {
  for (int I = 0, E = Table.Size; I != E; ++I)
    if (Name == Table.Table[I].Name)
      return Table.Table[I];

  return None;
}

static Optional<SimpleEnumValue>
findValueTableByValue(const SimpleEnumValueTable &Table, unsigned Value) {
  for (int I = 0, E = Table.Size; I != E; ++I)
    if (Value == Table.Table[I].Value)
      return Table.Table[I];

  return None;
}

static llvm::Optional<unsigned> normalizeSimpleEnum(OptSpecifier Opt,
                                                    unsigned TableIndex,
                                                    const ArgList &Args,
                                                    DiagnosticsEngine &Diags) {
  assert(TableIndex < SimpleEnumValueTablesSize);
  const SimpleEnumValueTable &Table = SimpleEnumValueTables[TableIndex];

  auto *Arg = Args.getLastArg(Opt);
  if (!Arg)
    return None;

  StringRef ArgValue = Arg->getValue();
  if (auto MaybeEnumVal = findValueTableByName(Table, ArgValue))
    return MaybeEnumVal->Value;

  Diags.Report(diag::err_drv_invalid_value)
      << Arg->getAsString(Args) << ArgValue;
  return None;
}

static void denormalizeSimpleEnumImpl(SmallVectorImpl<const char *> &Args,
                                      const char *Spelling,
                                      CompilerInvocation::StringAllocator SA,
                                      Option::OptionClass OptClass,
                                      unsigned TableIndex, unsigned Value) {
  assert(TableIndex < SimpleEnumValueTablesSize);
  const SimpleEnumValueTable &Table = SimpleEnumValueTables[TableIndex];
  if (auto MaybeEnumVal = findValueTableByValue(Table, Value)) {
    denormalizeString(Args, Spelling, SA, OptClass, TableIndex,
                      MaybeEnumVal->Name);
  } else {
    llvm_unreachable("The simple enum value was not correctly defined in "
                     "the tablegen option description");
  }
}

template <typename T>
static void denormalizeSimpleEnum(SmallVectorImpl<const char *> &Args,
                                  const char *Spelling,
                                  CompilerInvocation::StringAllocator SA,
                                  Option::OptionClass OptClass,
                                  unsigned TableIndex, T Value) {
  return denormalizeSimpleEnumImpl(Args, Spelling, SA, OptClass, TableIndex,
                                   static_cast<unsigned>(Value));
}

static Optional<std::string> normalizeString(OptSpecifier Opt, int TableIndex,
                                             const ArgList &Args,
                                             DiagnosticsEngine &Diags) {
  auto *Arg = Args.getLastArg(Opt);
  if (!Arg)
    return None;
  return std::string(Arg->getValue());
}

template <typename IntTy>
static Optional<IntTy> normalizeStringIntegral(OptSpecifier Opt, int,
                                               const ArgList &Args,
                                               DiagnosticsEngine &Diags) {
  auto *Arg = Args.getLastArg(Opt);
  if (!Arg)
    return None;
  IntTy Res;
  if (StringRef(Arg->getValue()).getAsInteger(0, Res)) {
    Diags.Report(diag::err_drv_invalid_int_value)
        << Arg->getAsString(Args) << Arg->getValue();
    return None;
  }
  return Res;
}

static Optional<std::vector<std::string>>
normalizeStringVector(OptSpecifier Opt, int, const ArgList &Args,
                      DiagnosticsEngine &) {
  return Args.getAllArgValues(Opt);
}

static void denormalizeStringVector(SmallVectorImpl<const char *> &Args,
                                    const char *Spelling,
                                    CompilerInvocation::StringAllocator SA,
                                    Option::OptionClass OptClass,
                                    unsigned TableIndex,
                                    const std::vector<std::string> &Values) {
  switch (OptClass) {
  case Option::CommaJoinedClass: {
    std::string CommaJoinedValue;
    if (!Values.empty()) {
      CommaJoinedValue.append(Values.front());
      for (const std::string &Value : llvm::drop_begin(Values, 1)) {
        CommaJoinedValue.append(",");
        CommaJoinedValue.append(Value);
      }
    }
    denormalizeString(Args, Spelling, SA, Option::OptionClass::JoinedClass,
                      TableIndex, CommaJoinedValue);
    break;
  }
  case Option::JoinedClass:
  case Option::SeparateClass:
  case Option::JoinedOrSeparateClass:
    for (const std::string &Value : Values)
      denormalizeString(Args, Spelling, SA, OptClass, TableIndex, Value);
    break;
  default:
    llvm_unreachable("Cannot denormalize an option with option class "
                     "incompatible with string vector denormalization.");
  }
}

static Optional<std::string> normalizeTriple(OptSpecifier Opt, int TableIndex,
                                             const ArgList &Args,
                                             DiagnosticsEngine &Diags) {
  auto *Arg = Args.getLastArg(Opt);
  if (!Arg)
    return None;
  return llvm::Triple::normalize(Arg->getValue());
}

template <typename T, typename U>
static T mergeForwardValue(T KeyPath, U Value) {
  return static_cast<T>(Value);
}

template <typename T, typename U> static T mergeMaskValue(T KeyPath, U Value) {
  return KeyPath | Value;
}

template <typename T> static T extractForwardValue(T KeyPath) {
  return KeyPath;
}

template <typename T, typename U, U Value>
static T extractMaskValue(T KeyPath) {
  return ((KeyPath & Value) == Value) ? static_cast<T>(Value) : T();
}

#define PARSE_OPTION_WITH_MARSHALLING(                                         \
    ARGS, DIAGS, ID, FLAGS, PARAM, SHOULD_PARSE, KEYPATH, DEFAULT_VALUE,       \
    IMPLIED_CHECK, IMPLIED_VALUE, NORMALIZER, MERGER, TABLE_INDEX)             \
  if ((FLAGS)&options::CC1Option) {                                            \
    KEYPATH = MERGER(KEYPATH, DEFAULT_VALUE);                                  \
    if (IMPLIED_CHECK)                                                         \
      KEYPATH = MERGER(KEYPATH, IMPLIED_VALUE);                                \
    if (SHOULD_PARSE)                                                          \
      if (auto MaybeValue = NORMALIZER(OPT_##ID, TABLE_INDEX, ARGS, DIAGS))    \
        KEYPATH =                                                              \
            MERGER(KEYPATH, static_cast<decltype(KEYPATH)>(*MaybeValue));      \
  }

// Capture the extracted value as a lambda argument to avoid potential issues
// with lifetime extension of the reference.
#define GENERATE_OPTION_WITH_MARSHALLING(                                      \
    ARGS, STRING_ALLOCATOR, KIND, FLAGS, SPELLING, ALWAYS_EMIT, KEYPATH,       \
    DEFAULT_VALUE, IMPLIED_CHECK, IMPLIED_VALUE, DENORMALIZER, EXTRACTOR,      \
    TABLE_INDEX)                                                               \
  if ((FLAGS)&options::CC1Option) {                                            \
    [&](const auto &Extracted) {                                               \
      if (ALWAYS_EMIT ||                                                       \
          (Extracted !=                                                        \
           static_cast<decltype(KEYPATH)>((IMPLIED_CHECK) ? (IMPLIED_VALUE)    \
                                                          : (DEFAULT_VALUE)))) \
        DENORMALIZER(ARGS, SPELLING, STRING_ALLOCATOR, Option::KIND##Class,    \
                     TABLE_INDEX, Extracted);                                  \
    }(EXTRACTOR(KEYPATH));                                                     \
  }

static const StringRef GetInputKindName(InputKind IK);

static bool FixupInvocation(CompilerInvocation &Invocation,
                            DiagnosticsEngine &Diags, const ArgList &Args,
                            InputKind IK) {
  unsigned NumErrorsBefore = Diags.getNumErrors();

  LangOptions &LangOpts = *Invocation.getLangOpts();
  CodeGenOptions &CodeGenOpts = Invocation.getCodeGenOpts();
  TargetOptions &TargetOpts = Invocation.getTargetOpts();
  FrontendOptions &FrontendOpts = Invocation.getFrontendOpts();
  CodeGenOpts.XRayInstrumentFunctions = LangOpts.XRayInstrument;
  CodeGenOpts.XRayAlwaysEmitCustomEvents = LangOpts.XRayAlwaysEmitCustomEvents;
  CodeGenOpts.XRayAlwaysEmitTypedEvents = LangOpts.XRayAlwaysEmitTypedEvents;
  CodeGenOpts.DisableFree = FrontendOpts.DisableFree;
  FrontendOpts.GenerateGlobalModuleIndex = FrontendOpts.UseGlobalModuleIndex;
  LangOpts.SanitizeCoverage = CodeGenOpts.hasSanitizeCoverage();
  LangOpts.ForceEmitVTables = CodeGenOpts.ForceEmitVTables;
  LangOpts.SpeculativeLoadHardening = CodeGenOpts.SpeculativeLoadHardening;
  LangOpts.CurrentModule = LangOpts.ModuleName;

  llvm::Triple T(TargetOpts.Triple);
  llvm::Triple::ArchType Arch = T.getArch();

  CodeGenOpts.CodeModel = TargetOpts.CodeModel;

  if (LangOpts.getExceptionHandling() !=
          LangOptions::ExceptionHandlingKind::None &&
      T.isWindowsMSVCEnvironment())
    Diags.Report(diag::err_fe_invalid_exception_model)
        << static_cast<unsigned>(LangOpts.getExceptionHandling()) << T.str();

  if (LangOpts.AppleKext && !LangOpts.CPlusPlus)
    Diags.Report(diag::warn_c_kext);

  if (Args.hasArg(OPT_fconcepts_ts))
    Diags.Report(diag::warn_fe_concepts_ts_flag);

  if (LangOpts.NewAlignOverride &&
      !llvm::isPowerOf2_32(LangOpts.NewAlignOverride)) {
    Arg *A = Args.getLastArg(OPT_fnew_alignment_EQ);
    Diags.Report(diag::err_fe_invalid_alignment)
        << A->getAsString(Args) << A->getValue();
    LangOpts.NewAlignOverride = 0;
  }

  // Prevent the user from specifying both -fsycl-is-device and -fsycl-is-host.
  if (LangOpts.SYCLIsDevice && LangOpts.SYCLIsHost)
    Diags.Report(diag::err_drv_argument_not_allowed_with) << "-fsycl-is-device"
                                                          << "-fsycl-is-host";

  if (Args.hasArg(OPT_fgnu89_inline) && LangOpts.CPlusPlus)
    Diags.Report(diag::err_drv_argument_not_allowed_with)
        << "-fgnu89-inline" << GetInputKindName(IK);

  if (Args.hasArg(OPT_fgpu_allow_device_init) && !LangOpts.HIP)
    Diags.Report(diag::warn_ignored_hip_only_option)
        << Args.getLastArg(OPT_fgpu_allow_device_init)->getAsString(Args);

  if (Args.hasArg(OPT_gpu_max_threads_per_block_EQ) && !LangOpts.HIP)
    Diags.Report(diag::warn_ignored_hip_only_option)
        << Args.getLastArg(OPT_gpu_max_threads_per_block_EQ)->getAsString(Args);

  // -cl-strict-aliasing needs to emit diagnostic in the case where CL > 1.0.
  // This option should be deprecated for CL > 1.0 because
  // this option was added for compatibility with OpenCL 1.0.
  if (Args.getLastArg(OPT_cl_strict_aliasing) && LangOpts.OpenCLVersion > 100)
    Diags.Report(diag::warn_option_invalid_ocl_version)
        << LangOpts.getOpenCLVersionTuple().getAsString()
        << Args.getLastArg(OPT_cl_strict_aliasing)->getAsString(Args);

  if (Arg *A = Args.getLastArg(OPT_fdefault_calling_conv_EQ)) {
    auto DefaultCC = LangOpts.getDefaultCallingConv();

    bool emitError = (DefaultCC == LangOptions::DCC_FastCall ||
                      DefaultCC == LangOptions::DCC_StdCall) &&
                     Arch != llvm::Triple::x86;
    emitError |= (DefaultCC == LangOptions::DCC_VectorCall ||
                  DefaultCC == LangOptions::DCC_RegCall) &&
                 !T.isX86();
    if (emitError)
      Diags.Report(diag::err_drv_argument_not_allowed_with)
          << A->getSpelling() << T.getTriple();
  }

  if (!CodeGenOpts.ProfileRemappingFile.empty() && CodeGenOpts.LegacyPassManager)
    Diags.Report(diag::err_drv_argument_only_allowed_with)
        << Args.getLastArg(OPT_fprofile_remapping_file_EQ)->getAsString(Args)
        << "-fno-legacy-pass-manager";

  return Diags.getNumErrors() == NumErrorsBefore;
}

//===----------------------------------------------------------------------===//
// Deserialization (from args)
//===----------------------------------------------------------------------===//

static unsigned getOptimizationLevel(ArgList &Args, InputKind IK,
                                     DiagnosticsEngine &Diags) {
  unsigned DefaultOpt = llvm::CodeGenOpt::None;
  if (((IK.getLanguage() == Language::OpenCL ||
        IK.getLanguage() == Language::OpenCLCXX) &&
       !Args.hasArg(OPT_cl_opt_disable)) ||
      Args.hasArg(OPT_fsycl_is_device))
    DefaultOpt = llvm::CodeGenOpt::Default;

  if (Arg *A = Args.getLastArg(options::OPT_O_Group)) {
    if (A->getOption().matches(options::OPT_O0))
      return llvm::CodeGenOpt::None;

    if (A->getOption().matches(options::OPT_Ofast))
      return llvm::CodeGenOpt::Aggressive;

    assert(A->getOption().matches(options::OPT_O));

    StringRef S(A->getValue());
    if (S == "s" || S == "z")
      return llvm::CodeGenOpt::Default;

    if (S == "g")
      return llvm::CodeGenOpt::Less;

    return getLastArgIntValue(Args, OPT_O, DefaultOpt, Diags);
  }

  return DefaultOpt;
}

static unsigned getOptimizationLevelSize(ArgList &Args) {
  if (Arg *A = Args.getLastArg(options::OPT_O_Group)) {
    if (A->getOption().matches(options::OPT_O)) {
      switch (A->getValue()[0]) {
      default:
        return 0;
      case 's':
        return 1;
      case 'z':
        return 2;
      }
    }
  }
  return 0;
}

static void GenerateArg(SmallVectorImpl<const char *> &Args,
                        llvm::opt::OptSpecifier OptSpecifier,
                        CompilerInvocation::StringAllocator SA) {
  Option Opt = getDriverOptTable().getOption(OptSpecifier);
  denormalizeSimpleFlag(Args, SA(Opt.getPrefix() + Opt.getName()), SA,
                        Option::OptionClass::FlagClass, 0);
}

static void GenerateArg(SmallVectorImpl<const char *> &Args,
                        llvm::opt::OptSpecifier OptSpecifier,
                        const Twine &Value,
                        CompilerInvocation::StringAllocator SA) {
  Option Opt = getDriverOptTable().getOption(OptSpecifier);
  denormalizeString(Args, SA(Opt.getPrefix() + Opt.getName()), SA,
                    Opt.getKind(), 0, Value);
}

// Parse command line arguments into CompilerInvocation.
using ParseFn =
    llvm::function_ref<bool(CompilerInvocation &, ArrayRef<const char *>,
                            DiagnosticsEngine &, const char *)>;

// Generate command line arguments from CompilerInvocation.
using GenerateFn = llvm::function_ref<void(
    CompilerInvocation &, SmallVectorImpl<const char *> &,
    CompilerInvocation::StringAllocator)>;

// May perform round-trip of command line arguments. By default, the round-trip
// is enabled if CLANG_ROUND_TRIP_CC1_ARGS was defined during build. This can be
// overwritten at run-time via the "-round-trip-args" and "-no-round-trip-args"
// command line flags.
// During round-trip, the command line arguments are parsed into a dummy
// instance of CompilerInvocation which is used to generate the command line
// arguments again. The real CompilerInvocation instance is then created by
// parsing the generated arguments, not the original ones.
static bool RoundTrip(ParseFn Parse, GenerateFn Generate,
                      CompilerInvocation &RealInvocation,
                      CompilerInvocation &DummyInvocation,
                      ArrayRef<const char *> CommandLineArgs,
                      DiagnosticsEngine &Diags, const char *Argv0) {
  // FIXME: Switch to '#ifndef NDEBUG' when possible.
#ifdef CLANG_ROUND_TRIP_CC1_ARGS
  bool DoRoundTripDefault = true;
#else
  bool DoRoundTripDefault = false;
#endif

  bool DoRoundTrip = DoRoundTripDefault;
  for (const auto *Arg : CommandLineArgs) {
    if (Arg == StringRef("-round-trip-args"))
      DoRoundTrip = true;
    if (Arg == StringRef("-no-round-trip-args"))
      DoRoundTrip = false;
  }

  // If round-trip was not requested, simply run the parser with the real
  // invocation diagnostics.
  if (!DoRoundTrip)
    return Parse(RealInvocation, CommandLineArgs, Diags, Argv0);

  // Serializes quoted (and potentially escaped) arguments.
  auto SerializeArgs = [](ArrayRef<const char *> Args) {
    std::string Buffer;
    llvm::raw_string_ostream OS(Buffer);
    for (const char *Arg : Args) {
      llvm::sys::printArg(OS, Arg, /*Quote=*/true);
      OS << ' ';
    }
    OS.flush();
    return Buffer;
  };

  // Setup a dummy DiagnosticsEngine.
  DiagnosticsEngine DummyDiags(new DiagnosticIDs(), new DiagnosticOptions());
  DummyDiags.setClient(new TextDiagnosticBuffer());

  // Run the first parse on the original arguments with the dummy invocation and
  // diagnostics.
  if (!Parse(DummyInvocation, CommandLineArgs, DummyDiags, Argv0) ||
      DummyDiags.getNumWarnings() != 0) {
    // If the first parse did not succeed, it must be user mistake (invalid
    // command line arguments). We won't be able to generate arguments that
    // would reproduce the same result. Let's fail again with the real
    // invocation and diagnostics, so all side-effects of parsing are visible.
    unsigned NumWarningsBefore = Diags.getNumWarnings();
    auto Success = Parse(RealInvocation, CommandLineArgs, Diags, Argv0);
    if (!Success || Diags.getNumWarnings() != NumWarningsBefore)
      return Success;

    // Parse with original options and diagnostics succeeded even though it
    // shouldn't have. Something is off.
    Diags.Report(diag::err_cc1_round_trip_fail_then_ok);
    Diags.Report(diag::note_cc1_round_trip_original)
        << SerializeArgs(CommandLineArgs);
    return false;
  }

  // Setup string allocator.
  llvm::BumpPtrAllocator Alloc;
  llvm::StringSaver StringPool(Alloc);
  auto SA = [&StringPool](const Twine &Arg) {
    return StringPool.save(Arg).data();
  };

  // Generate arguments from the dummy invocation. If Generate is the
  // inverse of Parse, the newly generated arguments must have the same
  // semantics as the original.
  SmallVector<const char *> GeneratedArgs1;
  Generate(DummyInvocation, GeneratedArgs1, SA);

  // Run the second parse, now on the generated arguments, and with the real
  // invocation and diagnostics. The result is what we will end up using for the
  // rest of compilation, so if Generate is not inverse of Parse, something down
  // the line will break.
  bool Success2 = Parse(RealInvocation, GeneratedArgs1, Diags, Argv0);

  // The first parse on original arguments succeeded, but second parse of
  // generated arguments failed. Something must be wrong with the generator.
  if (!Success2) {
    Diags.Report(diag::err_cc1_round_trip_ok_then_fail);
    Diags.Report(diag::note_cc1_round_trip_generated)
        << 1 << SerializeArgs(GeneratedArgs1);
    return false;
  }

  // Generate arguments again, this time from the options we will end up using
  // for the rest of the compilation.
  SmallVector<const char *> GeneratedArgs2;
  Generate(RealInvocation, GeneratedArgs2, SA);

  // Compares two lists of generated arguments.
  auto Equal = [](const ArrayRef<const char *> A,
                  const ArrayRef<const char *> B) {
    return std::equal(A.begin(), A.end(), B.begin(), B.end(),
                      [](const char *AElem, const char *BElem) {
                        return StringRef(AElem) == StringRef(BElem);
                      });
  };

  // If we generated different arguments from what we assume are two
  // semantically equivalent CompilerInvocations, the Generate function may
  // be non-deterministic.
  if (!Equal(GeneratedArgs1, GeneratedArgs2)) {
    Diags.Report(diag::err_cc1_round_trip_mismatch);
    Diags.Report(diag::note_cc1_round_trip_generated)
        << 1 << SerializeArgs(GeneratedArgs1);
    Diags.Report(diag::note_cc1_round_trip_generated)
        << 2 << SerializeArgs(GeneratedArgs2);
    return false;
  }

  Diags.Report(diag::remark_cc1_round_trip_generated)
      << 1 << SerializeArgs(GeneratedArgs1);
  Diags.Report(diag::remark_cc1_round_trip_generated)
      << 2 << SerializeArgs(GeneratedArgs2);

  return Success2;
}

static void addDiagnosticArgs(ArgList &Args, OptSpecifier Group,
                              OptSpecifier GroupWithValue,
                              std::vector<std::string> &Diagnostics) {
  for (auto *A : Args.filtered(Group)) {
    if (A->getOption().getKind() == Option::FlagClass) {
      // The argument is a pure flag (such as OPT_Wall or OPT_Wdeprecated). Add
      // its name (minus the "W" or "R" at the beginning) to the diagnostics.
      Diagnostics.push_back(
          std::string(A->getOption().getName().drop_front(1)));
    } else if (A->getOption().matches(GroupWithValue)) {
      // This is -Wfoo= or -Rfoo=, where foo is the name of the diagnostic
      // group. Add only the group name to the diagnostics.
      Diagnostics.push_back(
          std::string(A->getOption().getName().drop_front(1).rtrim("=-")));
    } else {
      // Otherwise, add its value (for OPT_W_Joined and similar).
      Diagnostics.push_back(A->getValue());
    }
  }
}

// Parse the Static Analyzer configuration. If \p Diags is set to nullptr,
// it won't verify the input.
static void parseAnalyzerConfigs(AnalyzerOptions &AnOpts,
                                 DiagnosticsEngine *Diags);

static void getAllNoBuiltinFuncValues(ArgList &Args,
                                      std::vector<std::string> &Funcs) {
  std::vector<std::string> Values = Args.getAllArgValues(OPT_fno_builtin_);
  auto BuiltinEnd = llvm::partition(Values, [](const std::string FuncName) {
    return Builtin::Context::isBuiltinFunc(FuncName);
  });
  Funcs.insert(Funcs.end(), Values.begin(), BuiltinEnd);
}

static void GenerateAnalyzerArgs(AnalyzerOptions &Opts,
                                 SmallVectorImpl<const char *> &Args,
                                 CompilerInvocation::StringAllocator SA) {
  const AnalyzerOptions *AnalyzerOpts = &Opts;

#define ANALYZER_OPTION_WITH_MARSHALLING(                                      \
    PREFIX_TYPE, NAME, ID, KIND, GROUP, ALIAS, ALIASARGS, FLAGS, PARAM,        \
    HELPTEXT, METAVAR, VALUES, SPELLING, SHOULD_PARSE, ALWAYS_EMIT, KEYPATH,   \
    DEFAULT_VALUE, IMPLIED_CHECK, IMPLIED_VALUE, NORMALIZER, DENORMALIZER,     \
    MERGER, EXTRACTOR, TABLE_INDEX)                                            \
  GENERATE_OPTION_WITH_MARSHALLING(                                            \
      Args, SA, KIND, FLAGS, SPELLING, ALWAYS_EMIT, KEYPATH, DEFAULT_VALUE,    \
      IMPLIED_CHECK, IMPLIED_VALUE, DENORMALIZER, EXTRACTOR, TABLE_INDEX)
#include "clang/Driver/Options.inc"
#undef ANALYZER_OPTION_WITH_MARSHALLING

  if (Opts.AnalysisStoreOpt != RegionStoreModel) {
    switch (Opts.AnalysisStoreOpt) {
#define ANALYSIS_STORE(NAME, CMDFLAG, DESC, CREATFN)                           \
  case NAME##Model:                                                            \
    GenerateArg(Args, OPT_analyzer_store, CMDFLAG, SA);                        \
    break;
#include "clang/StaticAnalyzer/Core/Analyses.def"
    default:
      llvm_unreachable("Tried to generate unknown analysis store.");
    }
  }

  if (Opts.AnalysisConstraintsOpt != RangeConstraintsModel) {
    switch (Opts.AnalysisConstraintsOpt) {
#define ANALYSIS_CONSTRAINTS(NAME, CMDFLAG, DESC, CREATFN)                     \
  case NAME##Model:                                                            \
    GenerateArg(Args, OPT_analyzer_constraints, CMDFLAG, SA);                  \
    break;
#include "clang/StaticAnalyzer/Core/Analyses.def"
    default:
      llvm_unreachable("Tried to generate unknown analysis constraint.");
    }
  }

  if (Opts.AnalysisDiagOpt != PD_HTML) {
    switch (Opts.AnalysisDiagOpt) {
#define ANALYSIS_DIAGNOSTICS(NAME, CMDFLAG, DESC, CREATFN)                     \
  case PD_##NAME:                                                              \
    GenerateArg(Args, OPT_analyzer_output, CMDFLAG, SA);                       \
    break;
#include "clang/StaticAnalyzer/Core/Analyses.def"
    default:
      llvm_unreachable("Tried to generate unknown analysis diagnostic client.");
    }
  }

  if (Opts.AnalysisPurgeOpt != PurgeStmt) {
    switch (Opts.AnalysisPurgeOpt) {
#define ANALYSIS_PURGE(NAME, CMDFLAG, DESC)                                    \
  case NAME:                                                                   \
    GenerateArg(Args, OPT_analyzer_purge, CMDFLAG, SA);                        \
    break;
#include "clang/StaticAnalyzer/Core/Analyses.def"
    default:
      llvm_unreachable("Tried to generate unknown analysis purge mode.");
    }
  }

  if (Opts.InliningMode != NoRedundancy) {
    switch (Opts.InliningMode) {
#define ANALYSIS_INLINING_MODE(NAME, CMDFLAG, DESC)                            \
  case NAME:                                                                   \
    GenerateArg(Args, OPT_analyzer_inlining_mode, CMDFLAG, SA);                \
    break;
#include "clang/StaticAnalyzer/Core/Analyses.def"
    default:
      llvm_unreachable("Tried to generate unknown analysis inlining mode.");
    }
  }

  for (const auto &CP : Opts.CheckersAndPackages) {
    OptSpecifier Opt =
        CP.second ? OPT_analyzer_checker : OPT_analyzer_disable_checker;
    GenerateArg(Args, Opt, CP.first, SA);
  }

  AnalyzerOptions ConfigOpts;
  parseAnalyzerConfigs(ConfigOpts, nullptr);

  for (const auto &C : Opts.Config) {
    // Don't generate anything that came from parseAnalyzerConfigs. It would be
    // redundant and may not be valid on the command line.
    auto Entry = ConfigOpts.Config.find(C.getKey());
    if (Entry != ConfigOpts.Config.end() && Entry->getValue() == C.getValue())
      continue;

    GenerateArg(Args, OPT_analyzer_config, C.getKey() + "=" + C.getValue(), SA);
  }

  // Nothing to generate for FullCompilerInvocation.
}

static bool ParseAnalyzerArgs(AnalyzerOptions &Opts, ArgList &Args,
                              DiagnosticsEngine &Diags) {
  unsigned NumErrorsBefore = Diags.getNumErrors();

  AnalyzerOptions *AnalyzerOpts = &Opts;

#define ANALYZER_OPTION_WITH_MARSHALLING(                                      \
    PREFIX_TYPE, NAME, ID, KIND, GROUP, ALIAS, ALIASARGS, FLAGS, PARAM,        \
    HELPTEXT, METAVAR, VALUES, SPELLING, SHOULD_PARSE, ALWAYS_EMIT, KEYPATH,   \
    DEFAULT_VALUE, IMPLIED_CHECK, IMPLIED_VALUE, NORMALIZER, DENORMALIZER,     \
    MERGER, EXTRACTOR, TABLE_INDEX)                                            \
  PARSE_OPTION_WITH_MARSHALLING(                                               \
      Args, Diags, ID, FLAGS, PARAM, SHOULD_PARSE, KEYPATH, DEFAULT_VALUE,     \
      IMPLIED_CHECK, IMPLIED_VALUE, NORMALIZER, MERGER, TABLE_INDEX)
#include "clang/Driver/Options.inc"
#undef ANALYZER_OPTION_WITH_MARSHALLING

  if (Arg *A = Args.getLastArg(OPT_analyzer_store)) {
    StringRef Name = A->getValue();
    AnalysisStores Value = llvm::StringSwitch<AnalysisStores>(Name)
#define ANALYSIS_STORE(NAME, CMDFLAG, DESC, CREATFN) \
      .Case(CMDFLAG, NAME##Model)
#include "clang/StaticAnalyzer/Core/Analyses.def"
      .Default(NumStores);
    if (Value == NumStores) {
      Diags.Report(diag::err_drv_invalid_value)
        << A->getAsString(Args) << Name;
    } else {
      Opts.AnalysisStoreOpt = Value;
    }
  }

  if (Arg *A = Args.getLastArg(OPT_analyzer_constraints)) {
    StringRef Name = A->getValue();
    AnalysisConstraints Value = llvm::StringSwitch<AnalysisConstraints>(Name)
#define ANALYSIS_CONSTRAINTS(NAME, CMDFLAG, DESC, CREATFN) \
      .Case(CMDFLAG, NAME##Model)
#include "clang/StaticAnalyzer/Core/Analyses.def"
      .Default(NumConstraints);
    if (Value == NumConstraints) {
      Diags.Report(diag::err_drv_invalid_value)
        << A->getAsString(Args) << Name;
    } else {
      Opts.AnalysisConstraintsOpt = Value;
    }
  }

  if (Arg *A = Args.getLastArg(OPT_analyzer_output)) {
    StringRef Name = A->getValue();
    AnalysisDiagClients Value = llvm::StringSwitch<AnalysisDiagClients>(Name)
#define ANALYSIS_DIAGNOSTICS(NAME, CMDFLAG, DESC, CREATFN) \
      .Case(CMDFLAG, PD_##NAME)
#include "clang/StaticAnalyzer/Core/Analyses.def"
      .Default(NUM_ANALYSIS_DIAG_CLIENTS);
    if (Value == NUM_ANALYSIS_DIAG_CLIENTS) {
      Diags.Report(diag::err_drv_invalid_value)
        << A->getAsString(Args) << Name;
    } else {
      Opts.AnalysisDiagOpt = Value;
    }
  }

  if (Arg *A = Args.getLastArg(OPT_analyzer_purge)) {
    StringRef Name = A->getValue();
    AnalysisPurgeMode Value = llvm::StringSwitch<AnalysisPurgeMode>(Name)
#define ANALYSIS_PURGE(NAME, CMDFLAG, DESC) \
      .Case(CMDFLAG, NAME)
#include "clang/StaticAnalyzer/Core/Analyses.def"
      .Default(NumPurgeModes);
    if (Value == NumPurgeModes) {
      Diags.Report(diag::err_drv_invalid_value)
        << A->getAsString(Args) << Name;
    } else {
      Opts.AnalysisPurgeOpt = Value;
    }
  }

  if (Arg *A = Args.getLastArg(OPT_analyzer_inlining_mode)) {
    StringRef Name = A->getValue();
    AnalysisInliningMode Value = llvm::StringSwitch<AnalysisInliningMode>(Name)
#define ANALYSIS_INLINING_MODE(NAME, CMDFLAG, DESC) \
      .Case(CMDFLAG, NAME)
#include "clang/StaticAnalyzer/Core/Analyses.def"
      .Default(NumInliningModes);
    if (Value == NumInliningModes) {
      Diags.Report(diag::err_drv_invalid_value)
        << A->getAsString(Args) << Name;
    } else {
      Opts.InliningMode = Value;
    }
  }

  Opts.CheckersAndPackages.clear();
  for (const Arg *A :
       Args.filtered(OPT_analyzer_checker, OPT_analyzer_disable_checker)) {
    A->claim();
    bool IsEnabled = A->getOption().getID() == OPT_analyzer_checker;
    // We can have a list of comma separated checker names, e.g:
    // '-analyzer-checker=cocoa,unix'
    StringRef CheckerAndPackageList = A->getValue();
    SmallVector<StringRef, 16> CheckersAndPackages;
    CheckerAndPackageList.split(CheckersAndPackages, ",");
    for (const StringRef &CheckerOrPackage : CheckersAndPackages)
      Opts.CheckersAndPackages.emplace_back(std::string(CheckerOrPackage),
                                            IsEnabled);
  }

  // Go through the analyzer configuration options.
  for (const auto *A : Args.filtered(OPT_analyzer_config)) {

    // We can have a list of comma separated config names, e.g:
    // '-analyzer-config key1=val1,key2=val2'
    StringRef configList = A->getValue();
    SmallVector<StringRef, 4> configVals;
    configList.split(configVals, ",");
    for (const auto &configVal : configVals) {
      StringRef key, val;
      std::tie(key, val) = configVal.split("=");
      if (val.empty()) {
        Diags.Report(SourceLocation(),
                     diag::err_analyzer_config_no_value) << configVal;
        break;
      }
      if (val.find('=') != StringRef::npos) {
        Diags.Report(SourceLocation(),
                     diag::err_analyzer_config_multiple_values)
          << configVal;
        break;
      }

      // TODO: Check checker options too, possibly in CheckerRegistry.
      // Leave unknown non-checker configs unclaimed.
      if (!key.contains(":") && Opts.isUnknownAnalyzerConfig(key)) {
        if (Opts.ShouldEmitErrorsOnInvalidConfigValue)
          Diags.Report(diag::err_analyzer_config_unknown) << key;
        continue;
      }

      A->claim();
      Opts.Config[key] = std::string(val);
    }
  }

  if (Opts.ShouldEmitErrorsOnInvalidConfigValue)
    parseAnalyzerConfigs(Opts, &Diags);
  else
    parseAnalyzerConfigs(Opts, nullptr);

  llvm::raw_string_ostream os(Opts.FullCompilerInvocation);
  for (unsigned i = 0; i < Args.getNumInputArgStrings(); ++i) {
    if (i != 0)
      os << " ";
    os << Args.getArgString(i);
  }
  os.flush();

  return Diags.getNumErrors() == NumErrorsBefore;
}

static StringRef getStringOption(AnalyzerOptions::ConfigTable &Config,
                                 StringRef OptionName, StringRef DefaultVal) {
  return Config.insert({OptionName, std::string(DefaultVal)}).first->second;
}

static void initOption(AnalyzerOptions::ConfigTable &Config,
                       DiagnosticsEngine *Diags,
                       StringRef &OptionField, StringRef Name,
                       StringRef DefaultVal) {
  // String options may be known to invalid (e.g. if the expected string is a
  // file name, but the file does not exist), those will have to be checked in
  // parseConfigs.
  OptionField = getStringOption(Config, Name, DefaultVal);
}

static void initOption(AnalyzerOptions::ConfigTable &Config,
                       DiagnosticsEngine *Diags,
                       bool &OptionField, StringRef Name, bool DefaultVal) {
  auto PossiblyInvalidVal = llvm::StringSwitch<Optional<bool>>(
                 getStringOption(Config, Name, (DefaultVal ? "true" : "false")))
      .Case("true", true)
      .Case("false", false)
      .Default(None);

  if (!PossiblyInvalidVal) {
    if (Diags)
      Diags->Report(diag::err_analyzer_config_invalid_input)
        << Name << "a boolean";
    else
      OptionField = DefaultVal;
  } else
    OptionField = PossiblyInvalidVal.getValue();
}

static void initOption(AnalyzerOptions::ConfigTable &Config,
                       DiagnosticsEngine *Diags,
                       unsigned &OptionField, StringRef Name,
                       unsigned DefaultVal) {

  OptionField = DefaultVal;
  bool HasFailed = getStringOption(Config, Name, std::to_string(DefaultVal))
                     .getAsInteger(0, OptionField);
  if (Diags && HasFailed)
    Diags->Report(diag::err_analyzer_config_invalid_input)
      << Name << "an unsigned";
}

static void parseAnalyzerConfigs(AnalyzerOptions &AnOpts,
                                 DiagnosticsEngine *Diags) {
  // TODO: There's no need to store the entire configtable, it'd be plenty
  // enough tostore checker options.

#define ANALYZER_OPTION(TYPE, NAME, CMDFLAG, DESC, DEFAULT_VAL)                \
  initOption(AnOpts.Config, Diags, AnOpts.NAME, CMDFLAG, DEFAULT_VAL);

#define ANALYZER_OPTION_DEPENDS_ON_USER_MODE(TYPE, NAME, CMDFLAG, DESC,        \
                                           SHALLOW_VAL, DEEP_VAL)              \
  switch (AnOpts.getUserMode()) {                                              \
  case UMK_Shallow:                                                            \
    initOption(AnOpts.Config, Diags, AnOpts.NAME, CMDFLAG, SHALLOW_VAL);       \
    break;                                                                     \
  case UMK_Deep:                                                               \
    initOption(AnOpts.Config, Diags, AnOpts.NAME, CMDFLAG, DEEP_VAL);          \
    break;                                                                     \
  }                                                                            \

#include "clang/StaticAnalyzer/Core/AnalyzerOptions.def"
#undef ANALYZER_OPTION
#undef ANALYZER_OPTION_DEPENDS_ON_USER_MODE

  // At this point, AnalyzerOptions is configured. Let's validate some options.

  // FIXME: Here we try to validate the silenced checkers or packages are valid.
  // The current approach only validates the registered checkers which does not
  // contain the runtime enabled checkers and optimally we would validate both.
  if (!AnOpts.RawSilencedCheckersAndPackages.empty()) {
    std::vector<StringRef> Checkers =
        AnOpts.getRegisteredCheckers(/*IncludeExperimental=*/true);
    std::vector<StringRef> Packages =
        AnOpts.getRegisteredPackages(/*IncludeExperimental=*/true);

    SmallVector<StringRef, 16> CheckersAndPackages;
    AnOpts.RawSilencedCheckersAndPackages.split(CheckersAndPackages, ";");

    for (const StringRef &CheckerOrPackage : CheckersAndPackages) {
      if (Diags) {
        bool IsChecker = CheckerOrPackage.contains('.');
        bool IsValidName =
            IsChecker
                ? llvm::find(Checkers, CheckerOrPackage) != Checkers.end()
                : llvm::find(Packages, CheckerOrPackage) != Packages.end();

        if (!IsValidName)
          Diags->Report(diag::err_unknown_analyzer_checker_or_package)
              << CheckerOrPackage;
      }

      AnOpts.SilencedCheckersAndPackages.emplace_back(CheckerOrPackage);
    }
  }

  if (!Diags)
    return;

  if (AnOpts.ShouldTrackConditionsDebug && !AnOpts.ShouldTrackConditions)
    Diags->Report(diag::err_analyzer_config_invalid_input)
        << "track-conditions-debug" << "'track-conditions' to also be enabled";

  if (!AnOpts.CTUDir.empty() && !llvm::sys::fs::is_directory(AnOpts.CTUDir))
    Diags->Report(diag::err_analyzer_config_invalid_input) << "ctu-dir"
                                                           << "a filename";

  if (!AnOpts.ModelPath.empty() &&
      !llvm::sys::fs::is_directory(AnOpts.ModelPath))
    Diags->Report(diag::err_analyzer_config_invalid_input) << "model-path"
                                                           << "a filename";
}

/// Generate a remark argument. This is an inverse of `ParseOptimizationRemark`.
static void
GenerateOptimizationRemark(SmallVectorImpl<const char *> &Args,
                           CompilerInvocation::StringAllocator SA,
                           OptSpecifier OptEQ, StringRef Name,
                           const CodeGenOptions::OptRemark &Remark) {
  if (Remark.hasValidPattern()) {
    GenerateArg(Args, OptEQ, Remark.Pattern, SA);
  } else if (Remark.Kind == CodeGenOptions::RK_Enabled) {
    GenerateArg(Args, OPT_R_Joined, Name, SA);
  } else if (Remark.Kind == CodeGenOptions::RK_Disabled) {
    GenerateArg(Args, OPT_R_Joined, StringRef("no-") + Name, SA);
  }
}

/// Parse a remark command line argument. It may be missing, disabled/enabled by
/// '-R[no-]group' or specified with a regular expression by '-Rgroup=regexp'.
/// On top of that, it can be disabled/enabled globally by '-R[no-]everything'.
static CodeGenOptions::OptRemark
ParseOptimizationRemark(DiagnosticsEngine &Diags, ArgList &Args,
                        OptSpecifier OptEQ, StringRef Name) {
  CodeGenOptions::OptRemark Result;

  auto InitializeResultPattern = [&Diags, &Args, &Result](const Arg *A) {
    Result.Pattern = A->getValue();

    std::string RegexError;
    Result.Regex = std::make_shared<llvm::Regex>(Result.Pattern);
    if (!Result.Regex->isValid(RegexError)) {
      Diags.Report(diag::err_drv_optimization_remark_pattern)
          << RegexError << A->getAsString(Args);
      return false;
    }

    return true;
  };

  for (Arg *A : Args) {
    if (A->getOption().matches(OPT_R_Joined)) {
      StringRef Value = A->getValue();

      if (Value == Name)
        Result.Kind = CodeGenOptions::RK_Enabled;
      else if (Value == "everything")
        Result.Kind = CodeGenOptions::RK_EnabledEverything;
      else if (Value.split('-') == std::make_pair(StringRef("no"), Name))
        Result.Kind = CodeGenOptions::RK_Disabled;
      else if (Value == "no-everything")
        Result.Kind = CodeGenOptions::RK_DisabledEverything;
    } else if (A->getOption().matches(OptEQ)) {
      Result.Kind = CodeGenOptions::RK_WithPattern;
      if (!InitializeResultPattern(A))
        return CodeGenOptions::OptRemark();
    }
  }

  if (Result.Kind == CodeGenOptions::RK_Disabled ||
      Result.Kind == CodeGenOptions::RK_DisabledEverything) {
    Result.Pattern = "";
    Result.Regex = nullptr;
  }

  return Result;
}

static bool parseDiagnosticLevelMask(StringRef FlagName,
                                     const std::vector<std::string> &Levels,
                                     DiagnosticsEngine &Diags,
                                     DiagnosticLevelMask &M) {
  bool Success = true;
  for (const auto &Level : Levels) {
    DiagnosticLevelMask const PM =
      llvm::StringSwitch<DiagnosticLevelMask>(Level)
        .Case("note",    DiagnosticLevelMask::Note)
        .Case("remark",  DiagnosticLevelMask::Remark)
        .Case("warning", DiagnosticLevelMask::Warning)
        .Case("error",   DiagnosticLevelMask::Error)
        .Default(DiagnosticLevelMask::None);
    if (PM == DiagnosticLevelMask::None) {
      Success = false;
      Diags.Report(diag::err_drv_invalid_value) << FlagName << Level;
    }
    M = M | PM;
  }
  return Success;
}

static void parseSanitizerKinds(StringRef FlagName,
                                const std::vector<std::string> &Sanitizers,
                                DiagnosticsEngine &Diags, SanitizerSet &S) {
  for (const auto &Sanitizer : Sanitizers) {
    SanitizerMask K = parseSanitizerValue(Sanitizer, /*AllowGroups=*/false);
    if (K == SanitizerMask())
      Diags.Report(diag::err_drv_invalid_value) << FlagName << Sanitizer;
    else
      S.set(K, true);
  }
}

static SmallVector<StringRef, 4> serializeSanitizerKinds(SanitizerSet S) {
  SmallVector<StringRef, 4> Values;
  serializeSanitizerSet(S, Values);
  return Values;
}

static void parseXRayInstrumentationBundle(StringRef FlagName, StringRef Bundle,
                                           ArgList &Args, DiagnosticsEngine &D,
                                           XRayInstrSet &S) {
  llvm::SmallVector<StringRef, 2> BundleParts;
  llvm::SplitString(Bundle, BundleParts, ",");
  for (const auto &B : BundleParts) {
    auto Mask = parseXRayInstrValue(B);
    if (Mask == XRayInstrKind::None)
      if (B != "none")
        D.Report(diag::err_drv_invalid_value) << FlagName << Bundle;
      else
        S.Mask = Mask;
    else if (Mask == XRayInstrKind::All)
      S.Mask = Mask;
    else
      S.set(Mask, true);
  }
}

static std::string serializeXRayInstrumentationBundle(const XRayInstrSet &S) {
  llvm::SmallVector<StringRef, 2> BundleParts;
  serializeXRayInstrValue(S, BundleParts);
  std::string Buffer;
  llvm::raw_string_ostream OS(Buffer);
  llvm::interleave(BundleParts, OS, [&OS](StringRef Part) { OS << Part; }, ",");
  return OS.str();
}

// Set the profile kind using fprofile-instrument-use-path.
static void setPGOUseInstrumentor(CodeGenOptions &Opts,
                                  const Twine &ProfileName) {
  auto ReaderOrErr = llvm::IndexedInstrProfReader::create(ProfileName);
  // In error, return silently and let Clang PGOUse report the error message.
  if (auto E = ReaderOrErr.takeError()) {
    llvm::consumeError(std::move(E));
    Opts.setProfileUse(CodeGenOptions::ProfileClangInstr);
    return;
  }
  std::unique_ptr<llvm::IndexedInstrProfReader> PGOReader =
    std::move(ReaderOrErr.get());
  if (PGOReader->isIRLevelProfile()) {
    if (PGOReader->hasCSIRLevelProfile())
      Opts.setProfileUse(CodeGenOptions::ProfileCSIRInstr);
    else
      Opts.setProfileUse(CodeGenOptions::ProfileIRInstr);
  } else
    Opts.setProfileUse(CodeGenOptions::ProfileClangInstr);
}

void CompilerInvocation::GenerateCodeGenArgs(
    const CodeGenOptions &Opts, SmallVectorImpl<const char *> &Args,
    StringAllocator SA, const llvm::Triple &T, const std::string &OutputFile,
    const LangOptions *LangOpts) {
  const CodeGenOptions &CodeGenOpts = Opts;

  if (Opts.OptimizationLevel == 0)
    GenerateArg(Args, OPT_O0, SA);
  else
    GenerateArg(Args, OPT_O, Twine(Opts.OptimizationLevel), SA);

#define CODEGEN_OPTION_WITH_MARSHALLING(                                       \
    PREFIX_TYPE, NAME, ID, KIND, GROUP, ALIAS, ALIASARGS, FLAGS, PARAM,        \
    HELPTEXT, METAVAR, VALUES, SPELLING, SHOULD_PARSE, ALWAYS_EMIT, KEYPATH,   \
    DEFAULT_VALUE, IMPLIED_CHECK, IMPLIED_VALUE, NORMALIZER, DENORMALIZER,     \
    MERGER, EXTRACTOR, TABLE_INDEX)                                            \
  GENERATE_OPTION_WITH_MARSHALLING(                                            \
      Args, SA, KIND, FLAGS, SPELLING, ALWAYS_EMIT, KEYPATH, DEFAULT_VALUE,    \
      IMPLIED_CHECK, IMPLIED_VALUE, DENORMALIZER, EXTRACTOR, TABLE_INDEX)
#include "clang/Driver/Options.inc"
#undef CODEGEN_OPTION_WITH_MARSHALLING

#if INTEL_CUSTOMIZATION
  if (Opts.MSDebugInfoFile == CodeGenOptions::MSDebugInfoObjFile)
    GenerateArg(Args, OPT_fms_debug_info_file_type, "obj", SA);
  else if (Opts.MSDebugInfoFile == CodeGenOptions::MSDebugInfoPdbFile)
    GenerateArg(Args, OPT_fms_debug_info_file_type, "pdb", SA);

  if (Opts.X87Precision)
    GenerateArg(Args, OPT_mx87_precision, Twine(Opts.X87Precision), SA);
#endif // INTEL_CUSTOMIZATION

  if (Opts.OptimizationLevel > 0) {
    if (Opts.Inlining == CodeGenOptions::NormalInlining)
      GenerateArg(Args, OPT_finline_functions, SA);
    else if (Opts.Inlining == CodeGenOptions::OnlyHintInlining)
      GenerateArg(Args, OPT_finline_hint_functions, SA);
    else if (Opts.Inlining == CodeGenOptions::OnlyAlwaysInlining)
      GenerateArg(Args, OPT_fno_inline, SA);
  }

  if (Opts.DirectAccessExternalData && LangOpts->PICLevel != 0)
    GenerateArg(Args, OPT_fdirect_access_external_data, SA);
  else if (!Opts.DirectAccessExternalData && LangOpts->PICLevel == 0)
    GenerateArg(Args, OPT_fno_direct_access_external_data, SA);

  Optional<StringRef> DebugInfoVal;
  switch (Opts.DebugInfo) {
  case codegenoptions::DebugLineTablesOnly:
    DebugInfoVal = "line-tables-only";
    break;
  case codegenoptions::DebugDirectivesOnly:
    DebugInfoVal = "line-directives-only";
    break;
  case codegenoptions::DebugInfoConstructor:
    DebugInfoVal = "constructor";
    break;
  case codegenoptions::LimitedDebugInfo:
    DebugInfoVal = "limited";
    break;
  case codegenoptions::FullDebugInfo:
    DebugInfoVal = "standalone";
    break;
  case codegenoptions::UnusedTypeInfo:
    DebugInfoVal = "unused-types";
    break;
  case codegenoptions::NoDebugInfo: // default value
    DebugInfoVal = None;
    break;
  case codegenoptions::LocTrackingOnly: // implied value
    DebugInfoVal = None;
    break;
  }
  if (DebugInfoVal)
    GenerateArg(Args, OPT_debug_info_kind_EQ, *DebugInfoVal, SA);

  for (const auto &Prefix : Opts.DebugPrefixMap)
    GenerateArg(Args, OPT_fdebug_prefix_map_EQ,
                Prefix.first + "=" + Prefix.second, SA);

  for (const auto &Prefix : Opts.CoveragePrefixMap)
    GenerateArg(Args, OPT_fcoverage_prefix_map_EQ,
                Prefix.first + "=" + Prefix.second, SA);

  if (Opts.NewStructPathTBAA)
    GenerateArg(Args, OPT_new_struct_path_tbaa, SA);

  if (Opts.OptimizeSize == 1)
    GenerateArg(Args, OPT_O, "s", SA);
  else if (Opts.OptimizeSize == 2)
    GenerateArg(Args, OPT_O, "z", SA);

  // SimplifyLibCalls is set only in the absence of -fno-builtin and
  // -ffreestanding. We'll consider that when generating them.

  // NoBuiltinFuncs are generated by LangOptions.

  if (Opts.UnrollLoops && Opts.OptimizationLevel <= 1)
    GenerateArg(Args, OPT_funroll_loops, SA);
  else if (!Opts.UnrollLoops && Opts.OptimizationLevel > 1)
    GenerateArg(Args, OPT_fno_unroll_loops, SA);

  if (!Opts.BinutilsVersion.empty())
    GenerateArg(Args, OPT_fbinutils_version_EQ, Opts.BinutilsVersion, SA);

  if (Opts.DebugNameTable ==
      static_cast<unsigned>(llvm::DICompileUnit::DebugNameTableKind::GNU))
    GenerateArg(Args, OPT_ggnu_pubnames, SA);
  else if (Opts.DebugNameTable ==
           static_cast<unsigned>(
               llvm::DICompileUnit::DebugNameTableKind::Default))
    GenerateArg(Args, OPT_gpubnames, SA);

  // ProfileInstrumentUsePath is marshalled automatically, no need to generate
  // it or PGOUseInstrumentor.

  if (Opts.TimePasses) {
    if (Opts.TimePassesPerRun)
      GenerateArg(Args, OPT_ftime_report_EQ, "per-pass-run", SA);
    else
      GenerateArg(Args, OPT_ftime_report, SA);
  }

  if (Opts.PrepareForLTO && !Opts.PrepareForThinLTO)
    GenerateArg(Args, OPT_flto, SA);

  if (Opts.PrepareForThinLTO)
    GenerateArg(Args, OPT_flto_EQ, "thin", SA);

  if (!Opts.ThinLTOIndexFile.empty())
    GenerateArg(Args, OPT_fthinlto_index_EQ, Opts.ThinLTOIndexFile, SA);

  if (Opts.SaveTempsFilePrefix == OutputFile)
    GenerateArg(Args, OPT_save_temps_EQ, "obj", SA);

  StringRef MemProfileBasename("memprof.profraw");
  if (!Opts.MemoryProfileOutput.empty()) {
    if (Opts.MemoryProfileOutput == MemProfileBasename) {
      GenerateArg(Args, OPT_fmemory_profile, SA);
    } else {
      size_t ArgLength =
          Opts.MemoryProfileOutput.size() - MemProfileBasename.size();
      GenerateArg(Args, OPT_fmemory_profile_EQ,
                  Opts.MemoryProfileOutput.substr(0, ArgLength), SA);
    }
  }

  if (memcmp(Opts.CoverageVersion, "408*", 4) != 0)
    GenerateArg(Args, OPT_coverage_version_EQ,
                StringRef(Opts.CoverageVersion, 4), SA);

  // TODO: Check if we need to generate arguments stored in CmdArgs. (Namely
  //  '-fembed_bitcode', which does not map to any CompilerInvocation field and
  //  won't be generated.)

  if (Opts.XRayInstrumentationBundle.Mask != XRayInstrKind::All) {
    std::string InstrBundle =
        serializeXRayInstrumentationBundle(Opts.XRayInstrumentationBundle);
    if (!InstrBundle.empty())
      GenerateArg(Args, OPT_fxray_instrumentation_bundle, InstrBundle, SA);
  }

  if (Opts.CFProtectionReturn && Opts.CFProtectionBranch)
    GenerateArg(Args, OPT_fcf_protection_EQ, "full", SA);
  else if (Opts.CFProtectionReturn)
    GenerateArg(Args, OPT_fcf_protection_EQ, "return", SA);
  else if (Opts.CFProtectionBranch)
    GenerateArg(Args, OPT_fcf_protection_EQ, "branch", SA);

  for (const auto &F : Opts.LinkBitcodeFiles) {
    bool Builtint = F.LinkFlags == llvm::Linker::Flags::LinkOnlyNeeded &&
                    F.PropagateAttrs && F.Internalize;
    GenerateArg(Args,
                Builtint ? OPT_mlink_builtin_bitcode : OPT_mlink_bitcode_file,
                F.Filename, SA);
  }

  // TODO: Consider removing marshalling annotations from f[no_]emulated_tls.
  //  That would make it easy to generate the option only **once** if it was
  //  explicitly set to non-default value.
  if (Opts.ExplicitEmulatedTLS) {
    GenerateArg(
        Args, Opts.EmulatedTLS ? OPT_femulated_tls : OPT_fno_emulated_tls, SA);
  }

  if (Opts.FPDenormalMode != llvm::DenormalMode::getIEEE())
    GenerateArg(Args, OPT_fdenormal_fp_math_EQ, Opts.FPDenormalMode.str(), SA);

  if (Opts.FP32DenormalMode != llvm::DenormalMode::getIEEE())
    GenerateArg(Args, OPT_fdenormal_fp_math_f32_EQ, Opts.FP32DenormalMode.str(),
                SA);

  if (Opts.StructReturnConvention == CodeGenOptions::SRCK_OnStack) {
    OptSpecifier Opt =
        T.isPPC32() ? OPT_maix_struct_return : OPT_fpcc_struct_return;
    GenerateArg(Args, Opt, SA);
  } else if (Opts.StructReturnConvention == CodeGenOptions::SRCK_InRegs) {
    OptSpecifier Opt =
        T.isPPC32() ? OPT_msvr4_struct_return : OPT_freg_struct_return;
    GenerateArg(Args, Opt, SA);
  }

  if (Opts.EnableAIXExtendedAltivecABI)
    GenerateArg(Args, OPT_mabi_EQ_vec_extabi, SA);

  if (!Opts.OptRecordPasses.empty())
    GenerateArg(Args, OPT_opt_record_passes, Opts.OptRecordPasses, SA);

  if (!Opts.OptRecordFormat.empty())
    GenerateArg(Args, OPT_opt_record_format, Opts.OptRecordFormat, SA);

  GenerateOptimizationRemark(Args, SA, OPT_Rpass_EQ, "pass",
                             Opts.OptimizationRemark);

  GenerateOptimizationRemark(Args, SA, OPT_Rpass_missed_EQ, "pass-missed",
                             Opts.OptimizationRemarkMissed);

  GenerateOptimizationRemark(Args, SA, OPT_Rpass_analysis_EQ, "pass-analysis",
                             Opts.OptimizationRemarkAnalysis);

  GenerateArg(Args, OPT_fdiagnostics_hotness_threshold_EQ,
              Opts.DiagnosticsHotnessThreshold
                  ? Twine(*Opts.DiagnosticsHotnessThreshold)
                  : "auto",
              SA);

  for (StringRef Sanitizer : serializeSanitizerKinds(Opts.SanitizeRecover))
    GenerateArg(Args, OPT_fsanitize_recover_EQ, Sanitizer, SA);

  for (StringRef Sanitizer : serializeSanitizerKinds(Opts.SanitizeTrap))
    GenerateArg(Args, OPT_fsanitize_trap_EQ, Sanitizer, SA);

  if (!Opts.EmitVersionIdentMetadata)
    GenerateArg(Args, OPT_Qn, SA);

  switch (Opts.FiniteLoops) {
  case CodeGenOptions::FiniteLoopsKind::Language:
    break;
  case CodeGenOptions::FiniteLoopsKind::Always:
    GenerateArg(Args, OPT_ffinite_loops, SA);
    break;
  case CodeGenOptions::FiniteLoopsKind::Never:
    GenerateArg(Args, OPT_fno_finite_loops, SA);
    break;
  }
}

bool CompilerInvocation::ParseCodeGenArgs(CodeGenOptions &Opts, ArgList &Args,
                                          InputKind IK,
                                          DiagnosticsEngine &Diags,
                                          const llvm::Triple &T,
                                          const std::string &OutputFile,
                                          const LangOptions &LangOptsRef) {
  unsigned NumErrorsBefore = Diags.getNumErrors();

  unsigned OptimizationLevel = getOptimizationLevel(Args, IK, Diags);
  // TODO: This could be done in Driver
  unsigned MaxOptLevel = 3;
  if (OptimizationLevel > MaxOptLevel) {
    // If the optimization level is not supported, fall back on the default
    // optimization
    Diags.Report(diag::warn_drv_optimization_value)
        << Args.getLastArg(OPT_O)->getAsString(Args) << "-O" << MaxOptLevel;
    OptimizationLevel = MaxOptLevel;
  }
  Opts.OptimizationLevel = OptimizationLevel;

  // The key paths of codegen options defined in Options.td start with
  // "CodeGenOpts.". Let's provide the expected variable name and type.
  CodeGenOptions &CodeGenOpts = Opts;
  // Some codegen options depend on language options. Let's provide the expected
  // variable name and type.
  const LangOptions *LangOpts = &LangOptsRef;

#define CODEGEN_OPTION_WITH_MARSHALLING(                                       \
    PREFIX_TYPE, NAME, ID, KIND, GROUP, ALIAS, ALIASARGS, FLAGS, PARAM,        \
    HELPTEXT, METAVAR, VALUES, SPELLING, SHOULD_PARSE, ALWAYS_EMIT, KEYPATH,   \
    DEFAULT_VALUE, IMPLIED_CHECK, IMPLIED_VALUE, NORMALIZER, DENORMALIZER,     \
    MERGER, EXTRACTOR, TABLE_INDEX)                                            \
  PARSE_OPTION_WITH_MARSHALLING(                                               \
      Args, Diags, ID, FLAGS, PARAM, SHOULD_PARSE, KEYPATH, DEFAULT_VALUE,     \
      IMPLIED_CHECK, IMPLIED_VALUE, NORMALIZER, MERGER, TABLE_INDEX)
#include "clang/Driver/Options.inc"
#undef CODEGEN_OPTION_WITH_MARSHALLING

  // At O0 we want to fully disable inlining outside of cases marked with
  // 'alwaysinline' that are required for correctness.
  Opts.setInlining((Opts.OptimizationLevel == 0)
                       ? CodeGenOptions::OnlyAlwaysInlining
                       : CodeGenOptions::NormalInlining);
  // Explicit inlining flags can disable some or all inlining even at
  // optimization levels above zero.
  if (Arg *InlineArg = Args.getLastArg(
          options::OPT_finline_functions, options::OPT_finline_hint_functions,
          options::OPT_fno_inline_functions, options::OPT_fno_inline)) {
    if (Opts.OptimizationLevel > 0) {
      const Option &InlineOpt = InlineArg->getOption();
      if (InlineOpt.matches(options::OPT_finline_functions))
        Opts.setInlining(CodeGenOptions::NormalInlining);
      else if (InlineOpt.matches(options::OPT_finline_hint_functions))
        Opts.setInlining(CodeGenOptions::OnlyHintInlining);
      else
        Opts.setInlining(CodeGenOptions::OnlyAlwaysInlining);
    }
  }

  // PIC defaults to -fno-direct-access-external-data while non-PIC defaults to
  // -fdirect-access-external-data.
  Opts.DirectAccessExternalData =
      Args.hasArg(OPT_fdirect_access_external_data) ||
      (!Args.hasArg(OPT_fno_direct_access_external_data) &&
       LangOpts->PICLevel == 0);

  if (Arg *A = Args.getLastArg(OPT_debug_info_kind_EQ)) {
    unsigned Val =
        llvm::StringSwitch<unsigned>(A->getValue())
            .Case("line-tables-only", codegenoptions::DebugLineTablesOnly)
            .Case("line-directives-only", codegenoptions::DebugDirectivesOnly)
            .Case("constructor", codegenoptions::DebugInfoConstructor)
            .Case("limited", codegenoptions::LimitedDebugInfo)
            .Case("standalone", codegenoptions::FullDebugInfo)
            .Case("unused-types", codegenoptions::UnusedTypeInfo)
            .Default(~0U);
    if (Val == ~0U)
      Diags.Report(diag::err_drv_invalid_value) << A->getAsString(Args)
                                                << A->getValue();
    else
      Opts.setDebugInfo(static_cast<codegenoptions::DebugInfoKind>(Val));
  }

  // If -fuse-ctor-homing is set and limited debug info is already on, then use
  // constructor homing, and vice versa for -fno-use-ctor-homing.
  if (const Arg *A =
          Args.getLastArg(OPT_fuse_ctor_homing, OPT_fno_use_ctor_homing)) {
    if (A->getOption().matches(OPT_fuse_ctor_homing) &&
        Opts.getDebugInfo() == codegenoptions::LimitedDebugInfo)
      Opts.setDebugInfo(codegenoptions::DebugInfoConstructor);
    if (A->getOption().matches(OPT_fno_use_ctor_homing) &&
        Opts.getDebugInfo() == codegenoptions::DebugInfoConstructor)
      Opts.setDebugInfo(codegenoptions::LimitedDebugInfo);
  }

  for (const auto &Arg : Args.getAllArgValues(OPT_fdebug_prefix_map_EQ)) {
    auto Split = StringRef(Arg).split('=');
    Opts.DebugPrefixMap.insert(
        {std::string(Split.first), std::string(Split.second)});
  }

  for (const auto &Arg : Args.getAllArgValues(OPT_fcoverage_prefix_map_EQ)) {
    auto Split = StringRef(Arg).split('=');
    Opts.CoveragePrefixMap.insert(
        {std::string(Split.first), std::string(Split.second)});
  }

  Opts.DisableLLVMPasses =
      Args.hasArg(OPT_disable_llvm_passes) ||
      (Args.hasArg(OPT_fsycl_is_device) && T.isSPIR() &&
       Args.hasArg(OPT_fno_sycl_early_optimizations));

  const llvm::Triple::ArchType DebugEntryValueArchs[] = {
      llvm::Triple::x86, llvm::Triple::x86_64, llvm::Triple::aarch64,
      llvm::Triple::arm, llvm::Triple::armeb, llvm::Triple::mips,
      llvm::Triple::mipsel, llvm::Triple::mips64, llvm::Triple::mips64el};

  if (Opts.OptimizationLevel > 0 && Opts.hasReducedDebugInfo() &&
      llvm::is_contained(DebugEntryValueArchs, T.getArch()))
    Opts.EmitCallSiteInfo = true;

  if (!Opts.EnableDIPreservationVerify && Opts.DIBugsReportFilePath.size()) {
    Diags.Report(diag::warn_ignoring_verify_debuginfo_preserve_export)
        << Opts.DIBugsReportFilePath;
    Opts.DIBugsReportFilePath = "";
  }

  Opts.NewStructPathTBAA = !Args.hasArg(OPT_no_struct_path_tbaa) &&
                           Args.hasArg(OPT_new_struct_path_tbaa);
  Opts.OptimizeSize = getOptimizationLevelSize(Args);
  Opts.SimplifyLibCalls = !LangOpts->NoBuiltin;
  if (Opts.SimplifyLibCalls)
    Opts.NoBuiltinFuncs = LangOpts->NoBuiltinFuncs;
  Opts.UnrollLoops =
      Args.hasFlag(OPT_funroll_loops, OPT_fno_unroll_loops,
                   (Opts.OptimizationLevel > 1));
  Opts.BinutilsVersion =
      std::string(Args.getLastArgValue(OPT_fbinutils_version_EQ));

  Opts.DebugNameTable = static_cast<unsigned>(
      Args.hasArg(OPT_ggnu_pubnames)
          ? llvm::DICompileUnit::DebugNameTableKind::GNU
          : Args.hasArg(OPT_gpubnames)
                ? llvm::DICompileUnit::DebugNameTableKind::Default
                : llvm::DICompileUnit::DebugNameTableKind::None);

  if (!Opts.ProfileInstrumentUsePath.empty())
    setPGOUseInstrumentor(Opts, Opts.ProfileInstrumentUsePath);

  if (const Arg *A = Args.getLastArg(OPT_ftime_report, OPT_ftime_report_EQ)) {
    Opts.TimePasses = true;

    // -ftime-report= is only for new pass manager.
    if (A->getOption().getID() == OPT_ftime_report_EQ) {
      if (Opts.LegacyPassManager)
        Diags.Report(diag::err_drv_argument_only_allowed_with)
            << A->getAsString(Args) << "-fno-legacy-pass-manager";

      StringRef Val = A->getValue();
      if (Val == "per-pass")
        Opts.TimePassesPerRun = false;
      else if (Val == "per-pass-run")
        Opts.TimePassesPerRun = true;
      else
        Diags.Report(diag::err_drv_invalid_value)
            << A->getAsString(Args) << A->getValue();
    }
  }

#ifdef INTEL_CUSTOMIZATION
  Opts.DisableFree =
      Args.hasFlag(OPT_disable_free, OPT_no_disable_free, /*Default=*/false);
#endif //INTEL_CUSTOMIZATION
  Opts.Reciprocals = Args.getAllArgValues(OPT_mrecip_EQ);

  Opts.PrepareForLTO = Args.hasArg(OPT_flto, OPT_flto_EQ);
  Opts.PrepareForThinLTO = false;
  if (Arg *A = Args.getLastArg(OPT_flto_EQ)) {
    StringRef S = A->getValue();
    if (S == "thin")
      Opts.PrepareForThinLTO = true;
    else if (S != "full")
      Diags.Report(diag::err_drv_invalid_value) << A->getAsString(Args) << S;
  }
  if (Arg *A = Args.getLastArg(OPT_fthinlto_index_EQ)) {
    if (IK.getLanguage() != Language::LLVM_IR)
      Diags.Report(diag::err_drv_argument_only_allowed_with)
          << A->getAsString(Args) << "-x ir";
    Opts.ThinLTOIndexFile =
        std::string(Args.getLastArgValue(OPT_fthinlto_index_EQ));
  }
  if (Arg *A = Args.getLastArg(OPT_save_temps_EQ))
    Opts.SaveTempsFilePrefix =
        llvm::StringSwitch<std::string>(A->getValue())
            .Case("obj", OutputFile)
            .Default(llvm::sys::path::filename(OutputFile).str());

  // The memory profile runtime appends the pid to make this name more unique.
  const char *MemProfileBasename = "memprof.profraw";
  if (Args.hasArg(OPT_fmemory_profile_EQ)) {
    SmallString<128> Path(
        std::string(Args.getLastArgValue(OPT_fmemory_profile_EQ)));
    llvm::sys::path::append(Path, MemProfileBasename);
    Opts.MemoryProfileOutput = std::string(Path);
  } else if (Args.hasArg(OPT_fmemory_profile))
    Opts.MemoryProfileOutput = MemProfileBasename;

  memcpy(Opts.CoverageVersion, "408*", 4);
  if (Opts.EmitGcovArcs || Opts.EmitGcovNotes) {
    if (Args.hasArg(OPT_coverage_version_EQ)) {
      StringRef CoverageVersion = Args.getLastArgValue(OPT_coverage_version_EQ);
      if (CoverageVersion.size() != 4) {
        Diags.Report(diag::err_drv_invalid_value)
            << Args.getLastArg(OPT_coverage_version_EQ)->getAsString(Args)
            << CoverageVersion;
      } else {
        memcpy(Opts.CoverageVersion, CoverageVersion.data(), 4);
      }
    }
  }
  // FIXME: For backend options that are not yet recorded as function
  // attributes in the IR, keep track of them so we can embed them in a
  // separate data section and use them when building the bitcode.
  for (const auto &A : Args) {
    // Do not encode output and input.
    if (A->getOption().getID() == options::OPT_o ||
        A->getOption().getID() == options::OPT_INPUT ||
        A->getOption().getID() == options::OPT_x ||
        A->getOption().getID() == options::OPT_fembed_bitcode ||
        A->getOption().matches(options::OPT_W_Group))
      continue;
    ArgStringList ASL;
    A->render(Args, ASL);
    for (const auto &arg : ASL) {
      StringRef ArgStr(arg);
      Opts.CmdArgs.insert(Opts.CmdArgs.end(), ArgStr.begin(), ArgStr.end());
      // using \00 to separate each commandline options.
      Opts.CmdArgs.push_back('\0');
    }
  }

  auto XRayInstrBundles =
      Args.getAllArgValues(OPT_fxray_instrumentation_bundle);
  if (XRayInstrBundles.empty())
    Opts.XRayInstrumentationBundle.Mask = XRayInstrKind::All;
  else
    for (const auto &A : XRayInstrBundles)
      parseXRayInstrumentationBundle("-fxray-instrumentation-bundle=", A, Args,
                                     Diags, Opts.XRayInstrumentationBundle);

  if (const Arg *A = Args.getLastArg(OPT_fcf_protection_EQ)) {
    StringRef Name = A->getValue();
    if (Name == "full") {
      Opts.CFProtectionReturn = 1;
      Opts.CFProtectionBranch = 1;
    } else if (Name == "return")
      Opts.CFProtectionReturn = 1;
    else if (Name == "branch")
      Opts.CFProtectionBranch = 1;
    else if (Name != "none")
      Diags.Report(diag::err_drv_invalid_value) << A->getAsString(Args) << Name;
  }

  for (auto *A :
       Args.filtered(OPT_mlink_bitcode_file, OPT_mlink_builtin_bitcode)) {
    CodeGenOptions::BitcodeFileToLink F;
    F.Filename = A->getValue();
    if (A->getOption().matches(OPT_mlink_builtin_bitcode)) {
      F.LinkFlags = llvm::Linker::Flags::LinkOnlyNeeded;
      // When linking CUDA bitcode, propagate function attributes so that
      // e.g. libdevice gets fast-math attrs if we're building with fast-math.
      F.PropagateAttrs = true;
      F.Internalize = true;
    }
    Opts.LinkBitcodeFiles.push_back(F);
  }

  if (Args.getLastArg(OPT_femulated_tls) ||
      Args.getLastArg(OPT_fno_emulated_tls)) {
    Opts.ExplicitEmulatedTLS = true;
  }

  if (Arg *A = Args.getLastArg(OPT_ftlsmodel_EQ)) {
    if (T.isOSAIX()) {
      StringRef Name = A->getValue();
      if (Name != "global-dynamic")
        Diags.Report(diag::err_aix_unsupported_tls_model) << Name;
    }
  }

#if INTEL_CUSTOMIZATION
  // CQ#368119 - support for '/Z7' and '/Zi' options.
  if (Arg *A = Args.getLastArg(OPT_fms_debug_info_file_type)) {
    StringRef Val = A->getValue();
    unsigned FileType = llvm::StringSwitch<unsigned>(Val)
                            .Case("obj", CodeGenOptions::MSDebugInfoObjFile)
                            .Case("pdb", CodeGenOptions::MSDebugInfoPdbFile)
                            .Default(~0U);
    if (FileType == ~0U) {
      Diags.Report(diag::err_drv_invalid_value) << A->getAsString(Args) << Val;
    } else {
      Opts.setMSDebugInfoFile(
          static_cast<CodeGenOptions::MSDebugInfoFileKind>(FileType));
    }
  }

  // CMPLRLLVM-9854 - support for X87 precision control.
  unsigned X87Precision = 0;
  if (Arg *A = Args.getLastArg(OPT_mx87_precision)) {
    StringRef Val = A->getValue();
    if (Val != "32" && Val != "64" && Val != "80")
      Diags.Report(diag::err_drv_invalid_value) << A->getAsString(Args) << Val;
    Val.getAsInteger(10, X87Precision);
  }
  Opts.X87Precision = X87Precision;
#endif // INTEL_CUSTOMIZATION
  if (Arg *A = Args.getLastArg(OPT_fdenormal_fp_math_EQ)) {
    StringRef Val = A->getValue();
    Opts.FPDenormalMode = llvm::parseDenormalFPAttribute(Val);
    if (!Opts.FPDenormalMode.isValid())
      Diags.Report(diag::err_drv_invalid_value) << A->getAsString(Args) << Val;
  }

  if (Arg *A = Args.getLastArg(OPT_fdenormal_fp_math_f32_EQ)) {
    StringRef Val = A->getValue();
    Opts.FP32DenormalMode = llvm::parseDenormalFPAttribute(Val);
    if (!Opts.FP32DenormalMode.isValid())
      Diags.Report(diag::err_drv_invalid_value) << A->getAsString(Args) << Val;
  }

  // X86_32 has -fppc-struct-return and -freg-struct-return.
  // PPC32 has -maix-struct-return and -msvr4-struct-return.
  if (Arg *A =
          Args.getLastArg(OPT_fpcc_struct_return, OPT_freg_struct_return,
                          OPT_maix_struct_return, OPT_msvr4_struct_return)) {
    // TODO: We might want to consider enabling these options on AIX in the
    // future.
    if (T.isOSAIX())
      Diags.Report(diag::err_drv_unsupported_opt_for_target)
          << A->getSpelling() << T.str();

    const Option &O = A->getOption();
    if (O.matches(OPT_fpcc_struct_return) ||
        O.matches(OPT_maix_struct_return)) {
      Opts.setStructReturnConvention(CodeGenOptions::SRCK_OnStack);
    } else {
      assert(O.matches(OPT_freg_struct_return) ||
             O.matches(OPT_msvr4_struct_return));
      Opts.setStructReturnConvention(CodeGenOptions::SRCK_InRegs);
    }
  }

  if (Arg *A =
          Args.getLastArg(OPT_mabi_EQ_vec_default, OPT_mabi_EQ_vec_extabi)) {
    if (!T.isOSAIX())
      Diags.Report(diag::err_drv_unsupported_opt_for_target)
          << A->getSpelling() << T.str();

    const Option &O = A->getOption();
    Opts.EnableAIXExtendedAltivecABI = O.matches(OPT_mabi_EQ_vec_extabi);
  }

  bool NeedLocTracking = false;

  if (!Opts.OptRecordFile.empty())
    NeedLocTracking = true;

  if (Arg *A = Args.getLastArg(OPT_opt_record_passes)) {
    Opts.OptRecordPasses = A->getValue();
    NeedLocTracking = true;
  }

  if (Arg *A = Args.getLastArg(OPT_opt_record_format)) {
    Opts.OptRecordFormat = A->getValue();
    NeedLocTracking = true;
  }

  Opts.OptimizationRemark =
      ParseOptimizationRemark(Diags, Args, OPT_Rpass_EQ, "pass");

  Opts.OptimizationRemarkMissed =
      ParseOptimizationRemark(Diags, Args, OPT_Rpass_missed_EQ, "pass-missed");

  Opts.OptimizationRemarkAnalysis = ParseOptimizationRemark(
      Diags, Args, OPT_Rpass_analysis_EQ, "pass-analysis");

  NeedLocTracking |= Opts.OptimizationRemark.hasValidPattern() ||
                     Opts.OptimizationRemarkMissed.hasValidPattern() ||
                     Opts.OptimizationRemarkAnalysis.hasValidPattern();

  bool UsingSampleProfile = !Opts.SampleProfileFile.empty();
  bool UsingProfile = UsingSampleProfile ||
      (Opts.getProfileUse() != CodeGenOptions::ProfileNone);

  if (Opts.DiagnosticsWithHotness && !UsingProfile &&
      // An IR file will contain PGO as metadata
      IK.getLanguage() != Language::LLVM_IR)
    Diags.Report(diag::warn_drv_diagnostics_hotness_requires_pgo)
        << "-fdiagnostics-show-hotness";

  // Parse remarks hotness threshold. Valid value is either integer or 'auto'.
  if (auto *arg =
          Args.getLastArg(options::OPT_fdiagnostics_hotness_threshold_EQ)) {
    auto ResultOrErr =
        llvm::remarks::parseHotnessThresholdOption(arg->getValue());

    if (!ResultOrErr) {
      Diags.Report(diag::err_drv_invalid_diagnotics_hotness_threshold)
          << "-fdiagnostics-hotness-threshold=";
    } else {
      Opts.DiagnosticsHotnessThreshold = *ResultOrErr;
      if ((!Opts.DiagnosticsHotnessThreshold.hasValue() ||
           Opts.DiagnosticsHotnessThreshold.getValue() > 0) &&
          !UsingProfile)
        Diags.Report(diag::warn_drv_diagnostics_hotness_requires_pgo)
            << "-fdiagnostics-hotness-threshold=";
    }
  }

  // If the user requested to use a sample profile for PGO, then the
  // backend will need to track source location information so the profile
  // can be incorporated into the IR.
  if (UsingSampleProfile)
    NeedLocTracking = true;

  if (!Opts.StackUsageOutput.empty())
    NeedLocTracking = true;

  // If the user requested a flag that requires source locations available in
  // the backend, make sure that the backend tracks source location information.
  if (NeedLocTracking && Opts.getDebugInfo() == codegenoptions::NoDebugInfo)
    Opts.setDebugInfo(codegenoptions::LocTrackingOnly);

  // Parse -fsanitize-recover= arguments.
  // FIXME: Report unrecoverable sanitizers incorrectly specified here.
  parseSanitizerKinds("-fsanitize-recover=",
                      Args.getAllArgValues(OPT_fsanitize_recover_EQ), Diags,
                      Opts.SanitizeRecover);
  parseSanitizerKinds("-fsanitize-trap=",
                      Args.getAllArgValues(OPT_fsanitize_trap_EQ), Diags,
                      Opts.SanitizeTrap);

  Opts.EmitVersionIdentMetadata = Args.hasFlag(OPT_Qy, OPT_Qn, true);

  if (Args.hasArg(options::OPT_ffinite_loops))
    Opts.FiniteLoops = CodeGenOptions::FiniteLoopsKind::Always;
  else if (Args.hasArg(options::OPT_fno_finite_loops))
    Opts.FiniteLoops = CodeGenOptions::FiniteLoopsKind::Never;

  Opts.EmitIEEENaNCompliantInsts =
      Args.hasFlag(options::OPT_mamdgpu_ieee, options::OPT_mno_amdgpu_ieee);
  if (!Opts.EmitIEEENaNCompliantInsts && !LangOptsRef.NoHonorNaNs)
    Diags.Report(diag::err_drv_amdgpu_ieee_without_no_honor_nans);

  return Diags.getNumErrors() == NumErrorsBefore;
}

static void
GenerateDependencyOutputArgs(const DependencyOutputOptions &Opts,
                             SmallVectorImpl<const char *> &Args,
                             CompilerInvocation::StringAllocator SA) {
  const DependencyOutputOptions &DependencyOutputOpts = Opts;
#define DEPENDENCY_OUTPUT_OPTION_WITH_MARSHALLING(                             \
    PREFIX_TYPE, NAME, ID, KIND, GROUP, ALIAS, ALIASARGS, FLAGS, PARAM,        \
    HELPTEXT, METAVAR, VALUES, SPELLING, SHOULD_PARSE, ALWAYS_EMIT, KEYPATH,   \
    DEFAULT_VALUE, IMPLIED_CHECK, IMPLIED_VALUE, NORMALIZER, DENORMALIZER,     \
    MERGER, EXTRACTOR, TABLE_INDEX)                                            \
  GENERATE_OPTION_WITH_MARSHALLING(                                            \
      Args, SA, KIND, FLAGS, SPELLING, ALWAYS_EMIT, KEYPATH, DEFAULT_VALUE,    \
      IMPLIED_CHECK, IMPLIED_VALUE, DENORMALIZER, EXTRACTOR, TABLE_INDEX)
#include "clang/Driver/Options.inc"
#undef DEPENDENCY_OUTPUT_OPTION_WITH_MARSHALLING

  if (Opts.ShowIncludesDest != ShowIncludesDestination::None)
    GenerateArg(Args, OPT_show_includes, SA);

  for (const auto &Dep : Opts.ExtraDeps) {
    switch (Dep.second) {
    case EDK_SanitizeIgnorelist:
      // Sanitizer ignorelist arguments are generated from LanguageOptions.
      continue;
    case EDK_ModuleFile:
      // Module file arguments are generated from FrontendOptions and
      // HeaderSearchOptions.
      continue;
    case EDK_ProfileList:
      // Profile list arguments are generated from LanguageOptions via the
      // marshalling infrastructure.
      continue;
    case EDK_DepFileEntry:
      GenerateArg(Args, OPT_fdepfile_entry, Dep.first, SA);
      break;
    }
  }
}

static bool ParseDependencyOutputArgs(DependencyOutputOptions &Opts,
                                      ArgList &Args, DiagnosticsEngine &Diags,
                                      frontend::ActionKind Action,
                                      bool ShowLineMarkers) {
  unsigned NumErrorsBefore = Diags.getNumErrors();

  DependencyOutputOptions &DependencyOutputOpts = Opts;
#define DEPENDENCY_OUTPUT_OPTION_WITH_MARSHALLING(                             \
    PREFIX_TYPE, NAME, ID, KIND, GROUP, ALIAS, ALIASARGS, FLAGS, PARAM,        \
    HELPTEXT, METAVAR, VALUES, SPELLING, SHOULD_PARSE, ALWAYS_EMIT, KEYPATH,   \
    DEFAULT_VALUE, IMPLIED_CHECK, IMPLIED_VALUE, NORMALIZER, DENORMALIZER,     \
    MERGER, EXTRACTOR, TABLE_INDEX)                                            \
  PARSE_OPTION_WITH_MARSHALLING(                                               \
      Args, Diags, ID, FLAGS, PARAM, SHOULD_PARSE, KEYPATH, DEFAULT_VALUE,     \
      IMPLIED_CHECK, IMPLIED_VALUE, NORMALIZER, MERGER, TABLE_INDEX)
#include "clang/Driver/Options.inc"
#undef DEPENDENCY_OUTPUT_OPTION_WITH_MARSHALLING

  if (Args.hasArg(OPT_show_includes)) {
    // Writing both /showIncludes and preprocessor output to stdout
    // would produce interleaved output, so use stderr for /showIncludes.
    // This behaves the same as cl.exe, when /E, /EP or /P are passed.
    if (Action == frontend::PrintPreprocessedInput || !ShowLineMarkers)
      Opts.ShowIncludesDest = ShowIncludesDestination::Stderr;
    else
      Opts.ShowIncludesDest = ShowIncludesDestination::Stdout;
  } else {
    Opts.ShowIncludesDest = ShowIncludesDestination::None;
  }

  // Add sanitizer ignorelists as extra dependencies.
  // They won't be discovered by the regular preprocessor, so
  // we let make / ninja to know about this implicit dependency.
  if (!Args.hasArg(OPT_fno_sanitize_ignorelist)) {
    for (const auto *A : Args.filtered(OPT_fsanitize_ignorelist_EQ)) {
      StringRef Val = A->getValue();
      if (Val.find('=') == StringRef::npos)
        Opts.ExtraDeps.emplace_back(std::string(Val), EDK_SanitizeIgnorelist);
    }
    if (Opts.IncludeSystemHeaders) {
      for (const auto *A : Args.filtered(OPT_fsanitize_system_ignorelist_EQ)) {
        StringRef Val = A->getValue();
        if (Val.find('=') == StringRef::npos)
          Opts.ExtraDeps.emplace_back(std::string(Val), EDK_SanitizeIgnorelist);
      }
    }
  }

  // -fprofile-list= dependencies.
  for (const auto &Filename : Args.getAllArgValues(OPT_fprofile_list_EQ))
    Opts.ExtraDeps.emplace_back(Filename, EDK_ProfileList);

  // Propagate the extra dependencies.
  for (const auto *A : Args.filtered(OPT_fdepfile_entry))
    Opts.ExtraDeps.emplace_back(A->getValue(), EDK_DepFileEntry);

  // Only the -fmodule-file=<file> form.
  for (const auto *A : Args.filtered(OPT_fmodule_file)) {
    StringRef Val = A->getValue();
    if (Val.find('=') == StringRef::npos)
      Opts.ExtraDeps.emplace_back(std::string(Val), EDK_ModuleFile);
  }

  return Diags.getNumErrors() == NumErrorsBefore;
}

static bool parseShowColorsArgs(const ArgList &Args, bool DefaultColor) {
  // Color diagnostics default to auto ("on" if terminal supports) in the driver
  // but default to off in cc1, needing an explicit OPT_fdiagnostics_color.
  // Support both clang's -f[no-]color-diagnostics and gcc's
  // -f[no-]diagnostics-colors[=never|always|auto].
  enum {
    Colors_On,
    Colors_Off,
    Colors_Auto
  } ShowColors = DefaultColor ? Colors_Auto : Colors_Off;
  for (auto *A : Args) {
    const Option &O = A->getOption();
    if (O.matches(options::OPT_fcolor_diagnostics) ||
        O.matches(options::OPT_fdiagnostics_color)) {
      ShowColors = Colors_On;
    } else if (O.matches(options::OPT_fno_color_diagnostics) ||
               O.matches(options::OPT_fno_diagnostics_color)) {
      ShowColors = Colors_Off;
    } else if (O.matches(options::OPT_fdiagnostics_color_EQ)) {
      StringRef Value(A->getValue());
      if (Value == "always")
        ShowColors = Colors_On;
      else if (Value == "never")
        ShowColors = Colors_Off;
      else if (Value == "auto")
        ShowColors = Colors_Auto;
    }
  }
  return ShowColors == Colors_On ||
         (ShowColors == Colors_Auto &&
          llvm::sys::Process::StandardErrHasColors());
}

static bool checkVerifyPrefixes(const std::vector<std::string> &VerifyPrefixes,
                                DiagnosticsEngine &Diags) {
  bool Success = true;
  for (const auto &Prefix : VerifyPrefixes) {
    // Every prefix must start with a letter and contain only alphanumeric
    // characters, hyphens, and underscores.
    auto BadChar = llvm::find_if(Prefix, [](char C) {
      return !isAlphanumeric(C) && C != '-' && C != '_';
    });
    if (BadChar != Prefix.end() || !isLetter(Prefix[0])) {
      Success = false;
      Diags.Report(diag::err_drv_invalid_value) << "-verify=" << Prefix;
      Diags.Report(diag::note_drv_verify_prefix_spelling);
    }
  }
  return Success;
}

static void GenerateFileSystemArgs(const FileSystemOptions &Opts,
                                   SmallVectorImpl<const char *> &Args,
                                   CompilerInvocation::StringAllocator SA) {
  const FileSystemOptions &FileSystemOpts = Opts;

#define FILE_SYSTEM_OPTION_WITH_MARSHALLING(                                   \
    PREFIX_TYPE, NAME, ID, KIND, GROUP, ALIAS, ALIASARGS, FLAGS, PARAM,        \
    HELPTEXT, METAVAR, VALUES, SPELLING, SHOULD_PARSE, ALWAYS_EMIT, KEYPATH,   \
    DEFAULT_VALUE, IMPLIED_CHECK, IMPLIED_VALUE, NORMALIZER, DENORMALIZER,     \
    MERGER, EXTRACTOR, TABLE_INDEX)                                            \
  GENERATE_OPTION_WITH_MARSHALLING(                                            \
      Args, SA, KIND, FLAGS, SPELLING, ALWAYS_EMIT, KEYPATH, DEFAULT_VALUE,    \
      IMPLIED_CHECK, IMPLIED_VALUE, DENORMALIZER, EXTRACTOR, TABLE_INDEX)
#include "clang/Driver/Options.inc"
#undef FILE_SYSTEM_OPTION_WITH_MARSHALLING
}

static bool ParseFileSystemArgs(FileSystemOptions &Opts, const ArgList &Args,
                                DiagnosticsEngine &Diags) {
  unsigned NumErrorsBefore = Diags.getNumErrors();

  FileSystemOptions &FileSystemOpts = Opts;

#define FILE_SYSTEM_OPTION_WITH_MARSHALLING(                                   \
    PREFIX_TYPE, NAME, ID, KIND, GROUP, ALIAS, ALIASARGS, FLAGS, PARAM,        \
    HELPTEXT, METAVAR, VALUES, SPELLING, SHOULD_PARSE, ALWAYS_EMIT, KEYPATH,   \
    DEFAULT_VALUE, IMPLIED_CHECK, IMPLIED_VALUE, NORMALIZER, DENORMALIZER,     \
    MERGER, EXTRACTOR, TABLE_INDEX)                                            \
  PARSE_OPTION_WITH_MARSHALLING(                                               \
      Args, Diags, ID, FLAGS, PARAM, SHOULD_PARSE, KEYPATH, DEFAULT_VALUE,     \
      IMPLIED_CHECK, IMPLIED_VALUE, NORMALIZER, MERGER, TABLE_INDEX)
#include "clang/Driver/Options.inc"
#undef FILE_SYSTEM_OPTION_WITH_MARSHALLING

  return Diags.getNumErrors() == NumErrorsBefore;
}

static void GenerateMigratorArgs(const MigratorOptions &Opts,
                                 SmallVectorImpl<const char *> &Args,
                                 CompilerInvocation::StringAllocator SA) {
  const MigratorOptions &MigratorOpts = Opts;
#define MIGRATOR_OPTION_WITH_MARSHALLING(                                      \
    PREFIX_TYPE, NAME, ID, KIND, GROUP, ALIAS, ALIASARGS, FLAGS, PARAM,        \
    HELPTEXT, METAVAR, VALUES, SPELLING, SHOULD_PARSE, ALWAYS_EMIT, KEYPATH,   \
    DEFAULT_VALUE, IMPLIED_CHECK, IMPLIED_VALUE, NORMALIZER, DENORMALIZER,     \
    MERGER, EXTRACTOR, TABLE_INDEX)                                            \
  GENERATE_OPTION_WITH_MARSHALLING(                                            \
      Args, SA, KIND, FLAGS, SPELLING, ALWAYS_EMIT, KEYPATH, DEFAULT_VALUE,    \
      IMPLIED_CHECK, IMPLIED_VALUE, DENORMALIZER, EXTRACTOR, TABLE_INDEX)
#include "clang/Driver/Options.inc"
#undef MIGRATOR_OPTION_WITH_MARSHALLING
}

static bool ParseMigratorArgs(MigratorOptions &Opts, const ArgList &Args,
                              DiagnosticsEngine &Diags) {
  unsigned NumErrorsBefore = Diags.getNumErrors();

  MigratorOptions &MigratorOpts = Opts;

#define MIGRATOR_OPTION_WITH_MARSHALLING(                                      \
    PREFIX_TYPE, NAME, ID, KIND, GROUP, ALIAS, ALIASARGS, FLAGS, PARAM,        \
    HELPTEXT, METAVAR, VALUES, SPELLING, SHOULD_PARSE, ALWAYS_EMIT, KEYPATH,   \
    DEFAULT_VALUE, IMPLIED_CHECK, IMPLIED_VALUE, NORMALIZER, DENORMALIZER,     \
    MERGER, EXTRACTOR, TABLE_INDEX)                                            \
  PARSE_OPTION_WITH_MARSHALLING(                                               \
      Args, Diags, ID, FLAGS, PARAM, SHOULD_PARSE, KEYPATH, DEFAULT_VALUE,     \
      IMPLIED_CHECK, IMPLIED_VALUE, NORMALIZER, MERGER, TABLE_INDEX)
#include "clang/Driver/Options.inc"
#undef MIGRATOR_OPTION_WITH_MARSHALLING

  return Diags.getNumErrors() == NumErrorsBefore;
}

void CompilerInvocation::GenerateDiagnosticArgs(
    const DiagnosticOptions &Opts, SmallVectorImpl<const char *> &Args,
    StringAllocator SA, bool DefaultDiagColor) {
  const DiagnosticOptions *DiagnosticOpts = &Opts;
#define DIAG_OPTION_WITH_MARSHALLING(                                          \
    PREFIX_TYPE, NAME, ID, KIND, GROUP, ALIAS, ALIASARGS, FLAGS, PARAM,        \
    HELPTEXT, METAVAR, VALUES, SPELLING, SHOULD_PARSE, ALWAYS_EMIT, KEYPATH,   \
    DEFAULT_VALUE, IMPLIED_CHECK, IMPLIED_VALUE, NORMALIZER, DENORMALIZER,     \
    MERGER, EXTRACTOR, TABLE_INDEX)                                            \
  GENERATE_OPTION_WITH_MARSHALLING(                                            \
      Args, SA, KIND, FLAGS, SPELLING, ALWAYS_EMIT, KEYPATH, DEFAULT_VALUE,    \
      IMPLIED_CHECK, IMPLIED_VALUE, DENORMALIZER, EXTRACTOR, TABLE_INDEX)
#include "clang/Driver/Options.inc"
#undef DIAG_OPTION_WITH_MARSHALLING

  if (!Opts.DiagnosticSerializationFile.empty())
    GenerateArg(Args, OPT_diagnostic_serialized_file,
                Opts.DiagnosticSerializationFile, SA);

  if (Opts.ShowColors)
    GenerateArg(Args, OPT_fcolor_diagnostics, SA);

  if (Opts.VerifyDiagnostics &&
      llvm::is_contained(Opts.VerifyPrefixes, "expected"))
    GenerateArg(Args, OPT_verify, SA);

  for (const auto &Prefix : Opts.VerifyPrefixes)
    if (Prefix != "expected")
      GenerateArg(Args, OPT_verify_EQ, Prefix, SA);

  DiagnosticLevelMask VIU = Opts.getVerifyIgnoreUnexpected();
  if (VIU == DiagnosticLevelMask::None) {
    // This is the default, don't generate anything.
  } else if (VIU == DiagnosticLevelMask::All) {
    GenerateArg(Args, OPT_verify_ignore_unexpected, SA);
  } else {
    if (static_cast<unsigned>(VIU & DiagnosticLevelMask::Note) != 0)
      GenerateArg(Args, OPT_verify_ignore_unexpected_EQ, "note", SA);
    if (static_cast<unsigned>(VIU & DiagnosticLevelMask::Remark) != 0)
      GenerateArg(Args, OPT_verify_ignore_unexpected_EQ, "remark", SA);
    if (static_cast<unsigned>(VIU & DiagnosticLevelMask::Warning) != 0)
      GenerateArg(Args, OPT_verify_ignore_unexpected_EQ, "warning", SA);
    if (static_cast<unsigned>(VIU & DiagnosticLevelMask::Error) != 0)
      GenerateArg(Args, OPT_verify_ignore_unexpected_EQ, "error", SA);
  }

  for (const auto &Warning : Opts.Warnings) {
    // This option is automatically generated from UndefPrefixes.
    if (Warning == "undef-prefix")
      continue;
    Args.push_back(SA(StringRef("-W") + Warning));
  }

  for (const auto &Remark : Opts.Remarks) {
    // These arguments are generated from OptimizationRemark fields of
    // CodeGenOptions.
    StringRef IgnoredRemarks[] = {"pass",          "no-pass",
                                  "pass-analysis", "no-pass-analysis",
                                  "pass-missed",   "no-pass-missed"};
    if (llvm::is_contained(IgnoredRemarks, Remark))
      continue;

    Args.push_back(SA(StringRef("-R") + Remark));
  }
}

bool clang::ParseDiagnosticArgs(DiagnosticOptions &Opts, ArgList &Args,
                                DiagnosticsEngine *Diags,
                                bool DefaultDiagColor) {
  Optional<DiagnosticsEngine> IgnoringDiags;
  if (!Diags) {
    IgnoringDiags.emplace(new DiagnosticIDs(), new DiagnosticOptions(),
                          new IgnoringDiagConsumer());
    Diags = &*IgnoringDiags;
  }

  unsigned NumErrorsBefore = Diags->getNumErrors();

  // The key paths of diagnostic options defined in Options.td start with
  // "DiagnosticOpts->". Let's provide the expected variable name and type.
  DiagnosticOptions *DiagnosticOpts = &Opts;

#define DIAG_OPTION_WITH_MARSHALLING(                                          \
    PREFIX_TYPE, NAME, ID, KIND, GROUP, ALIAS, ALIASARGS, FLAGS, PARAM,        \
    HELPTEXT, METAVAR, VALUES, SPELLING, SHOULD_PARSE, ALWAYS_EMIT, KEYPATH,   \
    DEFAULT_VALUE, IMPLIED_CHECK, IMPLIED_VALUE, NORMALIZER, DENORMALIZER,     \
    MERGER, EXTRACTOR, TABLE_INDEX)                                            \
  PARSE_OPTION_WITH_MARSHALLING(                                               \
      Args, *Diags, ID, FLAGS, PARAM, SHOULD_PARSE, KEYPATH, DEFAULT_VALUE,    \
      IMPLIED_CHECK, IMPLIED_VALUE, NORMALIZER, MERGER, TABLE_INDEX)
#include "clang/Driver/Options.inc"
#undef DIAG_OPTION_WITH_MARSHALLING

  llvm::sys::Process::UseANSIEscapeCodes(Opts.UseANSIEscapeCodes);

  if (Arg *A =
          Args.getLastArg(OPT_diagnostic_serialized_file, OPT__serialize_diags))
    Opts.DiagnosticSerializationFile = A->getValue();
  Opts.ShowColors = parseShowColorsArgs(Args, DefaultDiagColor);

  Opts.VerifyDiagnostics = Args.hasArg(OPT_verify) || Args.hasArg(OPT_verify_EQ);
  Opts.VerifyPrefixes = Args.getAllArgValues(OPT_verify_EQ);
  if (Args.hasArg(OPT_verify))
    Opts.VerifyPrefixes.push_back("expected");
  // Keep VerifyPrefixes in its original order for the sake of diagnostics, and
  // then sort it to prepare for fast lookup using std::binary_search.
  if (!checkVerifyPrefixes(Opts.VerifyPrefixes, *Diags))
    Opts.VerifyDiagnostics = false;
  else
    llvm::sort(Opts.VerifyPrefixes);
  DiagnosticLevelMask DiagMask = DiagnosticLevelMask::None;
  parseDiagnosticLevelMask(
      "-verify-ignore-unexpected=",
      Args.getAllArgValues(OPT_verify_ignore_unexpected_EQ), *Diags, DiagMask);
  if (Args.hasArg(OPT_verify_ignore_unexpected))
    DiagMask = DiagnosticLevelMask::All;
  Opts.setVerifyIgnoreUnexpected(DiagMask);
  if (Opts.TabStop == 0 || Opts.TabStop > DiagnosticOptions::MaxTabStop) {
    Opts.TabStop = DiagnosticOptions::DefaultTabStop;
    Diags->Report(diag::warn_ignoring_ftabstop_value)
        << Opts.TabStop << DiagnosticOptions::DefaultTabStop;
  }

  addDiagnosticArgs(Args, OPT_W_Group, OPT_W_value_Group, Opts.Warnings);
  addDiagnosticArgs(Args, OPT_R_Group, OPT_R_value_Group, Opts.Remarks);

  return Diags->getNumErrors() == NumErrorsBefore;
}

/// Parse the argument to the -ftest-module-file-extension
/// command-line argument.
///
/// \returns true on error, false on success.
static bool parseTestModuleFileExtensionArg(StringRef Arg,
                                            std::string &BlockName,
                                            unsigned &MajorVersion,
                                            unsigned &MinorVersion,
                                            bool &Hashed,
                                            std::string &UserInfo) {
  SmallVector<StringRef, 5> Args;
  Arg.split(Args, ':', 5);
  if (Args.size() < 5)
    return true;

  BlockName = std::string(Args[0]);
  if (Args[1].getAsInteger(10, MajorVersion)) return true;
  if (Args[2].getAsInteger(10, MinorVersion)) return true;
  if (Args[3].getAsInteger(2, Hashed)) return true;
  if (Args.size() > 4)
    UserInfo = std::string(Args[4]);
  return false;
}

/// Return a table that associates command line option specifiers with the
/// frontend action. Note: The pair {frontend::PluginAction, OPT_plugin} is
/// intentionally missing, as this case is handled separately from other
/// frontend options.
static const auto &getFrontendActionTable() {
  static const std::pair<frontend::ActionKind, unsigned> Table[] = {
      {frontend::ASTDeclList, OPT_ast_list},

      {frontend::ASTDump, OPT_ast_dump_all_EQ},
      {frontend::ASTDump, OPT_ast_dump_all},
      {frontend::ASTDump, OPT_ast_dump_EQ},
      {frontend::ASTDump, OPT_ast_dump},
      {frontend::ASTDump, OPT_ast_dump_lookups},
      {frontend::ASTDump, OPT_ast_dump_decl_types},

      {frontend::ASTPrint, OPT_ast_print},
      {frontend::ASTView, OPT_ast_view},
      {frontend::DumpCompilerOptions, OPT_compiler_options_dump},
      {frontend::DumpRawTokens, OPT_dump_raw_tokens},
      {frontend::DumpTokens, OPT_dump_tokens},
      {frontend::EmitAssembly, OPT_S},
      {frontend::EmitBC, OPT_emit_llvm_bc},
      {frontend::EmitHTML, OPT_emit_html},
      {frontend::EmitLLVM, OPT_emit_llvm},
      {frontend::EmitLLVMOnly, OPT_emit_llvm_only},
      {frontend::EmitCodeGenOnly, OPT_emit_codegen_only},
      {frontend::EmitCodeGenOnly, OPT_emit_codegen_only},
      {frontend::EmitObj, OPT_emit_obj},

      {frontend::FixIt, OPT_fixit_EQ},
      {frontend::FixIt, OPT_fixit},

      {frontend::GenerateModule, OPT_emit_module},
      {frontend::GenerateModuleInterface, OPT_emit_module_interface},
      {frontend::GenerateHeaderModule, OPT_emit_header_module},
      {frontend::GeneratePCH, OPT_emit_pch},
      {frontend::GenerateInterfaceStubs, OPT_emit_interface_stubs},
      {frontend::InitOnly, OPT_init_only},
      {frontend::ParseSyntaxOnly, OPT_fsyntax_only},
      {frontend::ModuleFileInfo, OPT_module_file_info},
      {frontend::VerifyPCH, OPT_verify_pch},
      {frontend::PrintPreamble, OPT_print_preamble},
      {frontend::PrintPreprocessedInput, OPT_E},
      {frontend::TemplightDump, OPT_templight_dump},
      {frontend::RewriteMacros, OPT_rewrite_macros},
      {frontend::RewriteObjC, OPT_rewrite_objc},
      {frontend::RewriteTest, OPT_rewrite_test},
      {frontend::RunAnalysis, OPT_analyze},
      {frontend::MigrateSource, OPT_migrate},
      {frontend::RunPreprocessorOnly, OPT_Eonly},
      {frontend::PrintDependencyDirectivesSourceMinimizerOutput,
          OPT_print_dependency_directives_minimized_source},
  };

  return Table;
}

/// Maps command line option to frontend action.
static Optional<frontend::ActionKind> getFrontendAction(OptSpecifier &Opt) {
  for (const auto &ActionOpt : getFrontendActionTable())
    if (ActionOpt.second == Opt.getID())
      return ActionOpt.first;

  return None;
}

/// Maps frontend action to command line option.
static Optional<OptSpecifier>
getProgramActionOpt(frontend::ActionKind ProgramAction) {
  for (const auto &ActionOpt : getFrontendActionTable())
    if (ActionOpt.first == ProgramAction)
      return OptSpecifier(ActionOpt.second);

  return None;
}

static void GenerateFrontendArgs(const FrontendOptions &Opts,
                                 SmallVectorImpl<const char *> &Args,
                                 CompilerInvocation::StringAllocator SA,
                                 bool IsHeader) {
  const FrontendOptions &FrontendOpts = Opts;
#define FRONTEND_OPTION_WITH_MARSHALLING(                                      \
    PREFIX_TYPE, NAME, ID, KIND, GROUP, ALIAS, ALIASARGS, FLAGS, PARAM,        \
    HELPTEXT, METAVAR, VALUES, SPELLING, SHOULD_PARSE, ALWAYS_EMIT, KEYPATH,   \
    DEFAULT_VALUE, IMPLIED_CHECK, IMPLIED_VALUE, NORMALIZER, DENORMALIZER,     \
    MERGER, EXTRACTOR, TABLE_INDEX)                                            \
  GENERATE_OPTION_WITH_MARSHALLING(                                            \
      Args, SA, KIND, FLAGS, SPELLING, ALWAYS_EMIT, KEYPATH, DEFAULT_VALUE,    \
      IMPLIED_CHECK, IMPLIED_VALUE, DENORMALIZER, EXTRACTOR, TABLE_INDEX)
#include "clang/Driver/Options.inc"
#undef FRONTEND_OPTION_WITH_MARSHALLING

  Optional<OptSpecifier> ProgramActionOpt =
      getProgramActionOpt(Opts.ProgramAction);

  // Generating a simple flag covers most frontend actions.
  std::function<void()> GenerateProgramAction = [&]() {
    GenerateArg(Args, *ProgramActionOpt, SA);
  };

  if (!ProgramActionOpt) {
    // PluginAction is the only program action handled separately.
    assert(Opts.ProgramAction == frontend::PluginAction &&
           "Frontend action without option.");
    GenerateProgramAction = [&]() {
      GenerateArg(Args, OPT_plugin, Opts.ActionName, SA);
    };
  }

  // FIXME: Simplify the complex 'AST dump' command line.
  if (Opts.ProgramAction == frontend::ASTDump) {
    GenerateProgramAction = [&]() {
      // ASTDumpLookups, ASTDumpDeclTypes and ASTDumpFilter are generated via
      // marshalling infrastructure.

      if (Opts.ASTDumpFormat != ADOF_Default) {
        StringRef Format;
        switch (Opts.ASTDumpFormat) {
        case ADOF_Default:
          llvm_unreachable("Default AST dump format.");
        case ADOF_JSON:
          Format = "json";
          break;
        }

        if (Opts.ASTDumpAll)
          GenerateArg(Args, OPT_ast_dump_all_EQ, Format, SA);
        if (Opts.ASTDumpDecls)
          GenerateArg(Args, OPT_ast_dump_EQ, Format, SA);
      } else {
        if (Opts.ASTDumpAll)
          GenerateArg(Args, OPT_ast_dump_all, SA);
        if (Opts.ASTDumpDecls)
          GenerateArg(Args, OPT_ast_dump, SA);
      }
    };
  }

  if (Opts.ProgramAction == frontend::FixIt && !Opts.FixItSuffix.empty()) {
    GenerateProgramAction = [&]() {
      GenerateArg(Args, OPT_fixit_EQ, Opts.FixItSuffix, SA);
    };
  }

  GenerateProgramAction();

  for (const auto &PluginArgs : Opts.PluginArgs) {
    Option Opt = getDriverOptTable().getOption(OPT_plugin_arg);
    const char *Spelling =
        SA(Opt.getPrefix() + Opt.getName() + PluginArgs.first);
    for (const auto &PluginArg : PluginArgs.second)
      denormalizeString(Args, Spelling, SA, Opt.getKind(), 0, PluginArg);
  }

  for (const auto &Ext : Opts.ModuleFileExtensions)
    if (auto *TestExt = dyn_cast_or_null<TestModuleFileExtension>(Ext.get()))
      GenerateArg(Args, OPT_ftest_module_file_extension_EQ, TestExt->str(), SA);

  if (!Opts.CodeCompletionAt.FileName.empty())
    GenerateArg(Args, OPT_code_completion_at, Opts.CodeCompletionAt.ToString(),
                SA);

  for (const auto &Plugin : Opts.Plugins)
    GenerateArg(Args, OPT_load, Plugin, SA);

  // ASTDumpDecls and ASTDumpAll already handled with ProgramAction.

  for (const auto &ModuleFile : Opts.ModuleFiles)
    GenerateArg(Args, OPT_fmodule_file, ModuleFile, SA);

  if (Opts.AuxTargetCPU.hasValue())
    GenerateArg(Args, OPT_aux_target_cpu, *Opts.AuxTargetCPU, SA);

  if (Opts.AuxTargetFeatures.hasValue())
    for (const auto &Feature : *Opts.AuxTargetFeatures)
      GenerateArg(Args, OPT_aux_target_feature, Feature, SA);

  {
    StringRef Preprocessed = Opts.DashX.isPreprocessed() ? "-cpp-output" : "";
    StringRef ModuleMap =
        Opts.DashX.getFormat() == InputKind::ModuleMap ? "-module-map" : "";
    StringRef Header = IsHeader ? "-header" : "";

    StringRef Lang;
    switch (Opts.DashX.getLanguage()) {
    case Language::C:
      Lang = "c";
      break;
    case Language::OpenCL:
      Lang = "cl";
      break;
    case Language::OpenCLCXX:
      Lang = "clcpp";
      break;
    case Language::CUDA:
      Lang = "cuda";
      break;
    case Language::HIP:
      Lang = "hip";
      break;
    case Language::CXX:
      Lang = "c++";
      break;
    case Language::ObjC:
      Lang = "objective-c";
      break;
    case Language::ObjCXX:
      Lang = "objective-c++";
      break;
    case Language::RenderScript:
      Lang = "renderscript";
      break;
    case Language::Asm:
      Lang = "assembler-with-cpp";
      break;
    case Language::Unknown:
      assert(Opts.DashX.getFormat() == InputKind::Precompiled &&
             "Generating -x argument for unknown language (not precompiled).");
      Lang = "ast";
      break;
    case Language::LLVM_IR:
      Lang = "ir";
      break;
    }

    GenerateArg(Args, OPT_x, Lang + Header + ModuleMap + Preprocessed, SA);
  }

  // OPT_INPUT has a unique class, generate it directly.
  for (const auto &Input : Opts.Inputs)
    Args.push_back(SA(Input.getFile()));
}

static bool ParseFrontendArgs(FrontendOptions &Opts, ArgList &Args,
                              DiagnosticsEngine &Diags, bool &IsHeaderFile) {
  unsigned NumErrorsBefore = Diags.getNumErrors();

  FrontendOptions &FrontendOpts = Opts;

#define FRONTEND_OPTION_WITH_MARSHALLING(                                      \
    PREFIX_TYPE, NAME, ID, KIND, GROUP, ALIAS, ALIASARGS, FLAGS, PARAM,        \
    HELPTEXT, METAVAR, VALUES, SPELLING, SHOULD_PARSE, ALWAYS_EMIT, KEYPATH,   \
    DEFAULT_VALUE, IMPLIED_CHECK, IMPLIED_VALUE, NORMALIZER, DENORMALIZER,     \
    MERGER, EXTRACTOR, TABLE_INDEX)                                            \
  PARSE_OPTION_WITH_MARSHALLING(                                               \
      Args, Diags, ID, FLAGS, PARAM, SHOULD_PARSE, KEYPATH, DEFAULT_VALUE,     \
      IMPLIED_CHECK, IMPLIED_VALUE, NORMALIZER, MERGER, TABLE_INDEX)
#include "clang/Driver/Options.inc"
#undef FRONTEND_OPTION_WITH_MARSHALLING

  Opts.ProgramAction = frontend::ParseSyntaxOnly;
  if (const Arg *A = Args.getLastArg(OPT_Action_Group)) {
    OptSpecifier Opt = OptSpecifier(A->getOption().getID());
    Optional<frontend::ActionKind> ProgramAction = getFrontendAction(Opt);
    assert(ProgramAction && "Option specifier not in Action_Group.");

    if (ProgramAction == frontend::ASTDump &&
        (Opt == OPT_ast_dump_all_EQ || Opt == OPT_ast_dump_EQ)) {
      unsigned Val = llvm::StringSwitch<unsigned>(A->getValue())
                         .CaseLower("default", ADOF_Default)
                         .CaseLower("json", ADOF_JSON)
                         .Default(std::numeric_limits<unsigned>::max());

      if (Val != std::numeric_limits<unsigned>::max())
        Opts.ASTDumpFormat = static_cast<ASTDumpOutputFormat>(Val);
      else {
        Diags.Report(diag::err_drv_invalid_value)
            << A->getAsString(Args) << A->getValue();
        Opts.ASTDumpFormat = ADOF_Default;
      }
    }

    if (ProgramAction == frontend::FixIt && Opt == OPT_fixit_EQ)
      Opts.FixItSuffix = A->getValue();

    if (ProgramAction == frontend::GenerateInterfaceStubs) {
      StringRef ArgStr =
          Args.hasArg(OPT_interface_stub_version_EQ)
              ? Args.getLastArgValue(OPT_interface_stub_version_EQ)
              : "ifs-v1";
      if (ArgStr == "experimental-yaml-elf-v1" ||
          ArgStr == "experimental-ifs-v1" || ArgStr == "experimental-ifs-v2" ||
          ArgStr == "experimental-tapi-elf-v1") {
        std::string ErrorMessage =
            "Invalid interface stub format: " + ArgStr.str() +
            " is deprecated.";
        Diags.Report(diag::err_drv_invalid_value)
            << "Must specify a valid interface stub format type, ie: "
               "-interface-stub-version=ifs-v1"
            << ErrorMessage;
        ProgramAction = frontend::ParseSyntaxOnly;
      } else if (!ArgStr.startswith("ifs-")) {
        std::string ErrorMessage =
            "Invalid interface stub format: " + ArgStr.str() + ".";
        Diags.Report(diag::err_drv_invalid_value)
            << "Must specify a valid interface stub format type, ie: "
               "-interface-stub-version=ifs-v1"
            << ErrorMessage;
        ProgramAction = frontend::ParseSyntaxOnly;
      }
    }

    Opts.ProgramAction = *ProgramAction;
  }

  if (const Arg* A = Args.getLastArg(OPT_plugin)) {
    Opts.Plugins.emplace_back(A->getValue(0));
    Opts.ProgramAction = frontend::PluginAction;
    Opts.ActionName = A->getValue();
  }
  for (const auto *AA : Args.filtered(OPT_plugin_arg))
    Opts.PluginArgs[AA->getValue(0)].emplace_back(AA->getValue(1));

  for (const std::string &Arg :
         Args.getAllArgValues(OPT_ftest_module_file_extension_EQ)) {
    std::string BlockName;
    unsigned MajorVersion;
    unsigned MinorVersion;
    bool Hashed;
    std::string UserInfo;
    if (parseTestModuleFileExtensionArg(Arg, BlockName, MajorVersion,
                                        MinorVersion, Hashed, UserInfo)) {
      Diags.Report(diag::err_test_module_file_extension_format) << Arg;

      continue;
    }

    // Add the testing module file extension.
    Opts.ModuleFileExtensions.push_back(
        std::make_shared<TestModuleFileExtension>(
            BlockName, MajorVersion, MinorVersion, Hashed, UserInfo));
  }

  if (const Arg *A = Args.getLastArg(OPT_code_completion_at)) {
    Opts.CodeCompletionAt =
      ParsedSourceLocation::FromString(A->getValue());
    if (Opts.CodeCompletionAt.FileName.empty())
      Diags.Report(diag::err_drv_invalid_value)
        << A->getAsString(Args) << A->getValue();
  }

  Opts.Plugins = Args.getAllArgValues(OPT_load);
  Opts.ASTDumpDecls = Args.hasArg(OPT_ast_dump, OPT_ast_dump_EQ);
  Opts.ASTDumpAll = Args.hasArg(OPT_ast_dump_all, OPT_ast_dump_all_EQ);
  // Only the -fmodule-file=<file> form.
  for (const auto *A : Args.filtered(OPT_fmodule_file)) {
    StringRef Val = A->getValue();
    if (Val.find('=') == StringRef::npos)
      Opts.ModuleFiles.push_back(std::string(Val));
  }

  if (Opts.ProgramAction != frontend::GenerateModule && Opts.IsSystemModule)
    Diags.Report(diag::err_drv_argument_only_allowed_with) << "-fsystem-module"
                                                           << "-emit-module";

  if (Args.hasArg(OPT_aux_target_cpu))
    Opts.AuxTargetCPU = std::string(Args.getLastArgValue(OPT_aux_target_cpu));
  if (Args.hasArg(OPT_aux_target_feature))
    Opts.AuxTargetFeatures = Args.getAllArgValues(OPT_aux_target_feature);

  if (Opts.ARCMTAction != FrontendOptions::ARCMT_None &&
      Opts.ObjCMTAction != FrontendOptions::ObjCMT_None) {
    Diags.Report(diag::err_drv_argument_not_allowed_with)
      << "ARC migration" << "ObjC migration";
  }

  InputKind DashX(Language::Unknown);
  if (const Arg *A = Args.getLastArg(OPT_x)) {
    StringRef XValue = A->getValue();

    // Parse suffixes: '<lang>(-header|[-module-map][-cpp-output])'.
    // FIXME: Supporting '<lang>-header-cpp-output' would be useful.
    bool Preprocessed = XValue.consume_back("-cpp-output");
    bool ModuleMap = XValue.consume_back("-module-map");
    IsHeaderFile = !Preprocessed && !ModuleMap &&
                   XValue != "precompiled-header" &&
                   XValue.consume_back("-header");

    // Principal languages.
    DashX = llvm::StringSwitch<InputKind>(XValue)
                .Case("c", Language::C)
                .Case("cl", Language::OpenCL)
                .Case("clcpp", Language::OpenCLCXX)
                .Case("cuda", Language::CUDA)
                .Case("hip", Language::HIP)
                .Case("c++", Language::CXX)
                .Case("objective-c", Language::ObjC)
                .Case("objective-c++", Language::ObjCXX)
                .Case("renderscript", Language::RenderScript)
                .Default(Language::Unknown);

    // "objc[++]-cpp-output" is an acceptable synonym for
    // "objective-c[++]-cpp-output".
    if (DashX.isUnknown() && Preprocessed && !IsHeaderFile && !ModuleMap)
      DashX = llvm::StringSwitch<InputKind>(XValue)
                  .Case("objc", Language::ObjC)
                  .Case("objc++", Language::ObjCXX)
                  .Default(Language::Unknown);

    // Some special cases cannot be combined with suffixes.
    if (DashX.isUnknown() && !Preprocessed && !ModuleMap && !IsHeaderFile)
      DashX = llvm::StringSwitch<InputKind>(XValue)
                  .Case("cpp-output", InputKind(Language::C).getPreprocessed())
                  .Case("assembler-with-cpp", Language::Asm)
                  .Cases("ast", "pcm", "precompiled-header",
                         InputKind(Language::Unknown, InputKind::Precompiled))
                  .Case("ir", Language::LLVM_IR)
                  .Default(Language::Unknown);

    if (DashX.isUnknown())
      Diags.Report(diag::err_drv_invalid_value)
        << A->getAsString(Args) << A->getValue();

    if (Preprocessed)
      DashX = DashX.getPreprocessed();
    if (ModuleMap)
      DashX = DashX.withFormat(InputKind::ModuleMap);
  }

  // '-' is the default input if none is given.
  std::vector<std::string> Inputs = Args.getAllArgValues(OPT_INPUT);
  Opts.Inputs.clear();
  if (Inputs.empty())
    Inputs.push_back("-");
  for (unsigned i = 0, e = Inputs.size(); i != e; ++i) {
    InputKind IK = DashX;
    if (IK.isUnknown()) {
      IK = FrontendOptions::getInputKindForExtension(
        StringRef(Inputs[i]).rsplit('.').second);
      // FIXME: Warn on this?
      if (IK.isUnknown())
        IK = Language::C;
      // FIXME: Remove this hack.
      if (i == 0)
        DashX = IK;
    }

    bool IsSystem = false;

    // The -emit-module action implicitly takes a module map.
    if (Opts.ProgramAction == frontend::GenerateModule &&
        IK.getFormat() == InputKind::Source) {
      IK = IK.withFormat(InputKind::ModuleMap);
      IsSystem = Opts.IsSystemModule;
    }

    Opts.Inputs.emplace_back(std::move(Inputs[i]), IK, IsSystem);
  }

  Opts.DashX = DashX;

  return Diags.getNumErrors() == NumErrorsBefore;
}

std::string CompilerInvocation::GetResourcesPath(const char *Argv0,
                                                 void *MainAddr) {
  std::string ClangExecutable =
      llvm::sys::fs::getMainExecutable(Argv0, MainAddr);
  return Driver::GetResourcesPath(ClangExecutable, CLANG_RESOURCE_DIR);
}

static void GenerateHeaderSearchArgs(HeaderSearchOptions &Opts,
                                     SmallVectorImpl<const char *> &Args,
                                     CompilerInvocation::StringAllocator SA) {
  const HeaderSearchOptions *HeaderSearchOpts = &Opts;
#define HEADER_SEARCH_OPTION_WITH_MARSHALLING(                                 \
    PREFIX_TYPE, NAME, ID, KIND, GROUP, ALIAS, ALIASARGS, FLAGS, PARAM,        \
    HELPTEXT, METAVAR, VALUES, SPELLING, SHOULD_PARSE, ALWAYS_EMIT, KEYPATH,   \
    DEFAULT_VALUE, IMPLIED_CHECK, IMPLIED_VALUE, NORMALIZER, DENORMALIZER,     \
    MERGER, EXTRACTOR, TABLE_INDEX)                                            \
  GENERATE_OPTION_WITH_MARSHALLING(                                            \
      Args, SA, KIND, FLAGS, SPELLING, ALWAYS_EMIT, KEYPATH, DEFAULT_VALUE,    \
      IMPLIED_CHECK, IMPLIED_VALUE, DENORMALIZER, EXTRACTOR, TABLE_INDEX)
#include "clang/Driver/Options.inc"
#undef HEADER_SEARCH_OPTION_WITH_MARSHALLING

  if (Opts.UseLibcxx)
    GenerateArg(Args, OPT_stdlib_EQ, "libc++", SA);

  if (!Opts.ModuleCachePath.empty())
    GenerateArg(Args, OPT_fmodules_cache_path, Opts.ModuleCachePath, SA);

  for (const auto &File : Opts.PrebuiltModuleFiles)
    GenerateArg(Args, OPT_fmodule_file, File.first + "=" + File.second, SA);

  for (const auto &Path : Opts.PrebuiltModulePaths)
    GenerateArg(Args, OPT_fprebuilt_module_path, Path, SA);

  for (const auto &Macro : Opts.ModulesIgnoreMacros)
    GenerateArg(Args, OPT_fmodules_ignore_macro, Macro.val(), SA);

  auto Matches = [](const HeaderSearchOptions::Entry &Entry,
                    llvm::ArrayRef<frontend::IncludeDirGroup> Groups,
                    llvm::Optional<bool> IsFramework,
                    llvm::Optional<bool> IgnoreSysRoot) {
    return llvm::find(Groups, Entry.Group) != Groups.end() &&
           (!IsFramework || (Entry.IsFramework == *IsFramework)) &&
           (!IgnoreSysRoot || (Entry.IgnoreSysRoot == *IgnoreSysRoot));
  };

  auto It = Opts.UserEntries.begin();
  auto End = Opts.UserEntries.end();

  // Add -I..., -F..., and -index-header-map options in order.
  for (; It < End &&
         Matches(*It, {frontend::IndexHeaderMap, frontend::Angled}, None, true);
       ++It) {
    OptSpecifier Opt = [It, Matches]() {
      if (Matches(*It, frontend::IndexHeaderMap, true, true))
        return OPT_F;
      if (Matches(*It, frontend::IndexHeaderMap, false, true))
        return OPT_I;
      if (Matches(*It, frontend::Angled, true, true))
        return OPT_F;
      if (Matches(*It, frontend::Angled, false, true))
        return OPT_I;
      llvm_unreachable("Unexpected HeaderSearchOptions::Entry.");
    }();

    if (It->Group == frontend::IndexHeaderMap)
      GenerateArg(Args, OPT_index_header_map, SA);
    GenerateArg(Args, Opt, It->Path, SA);
  };

  // Note: some paths that came from "[-iprefix=xx] -iwithprefixbefore=yy" may
  // have already been generated as "-I[xx]yy". If that's the case, their
  // position on command line was such that this has no semantic impact on
  // include paths.
  for (; It < End &&
         Matches(*It, {frontend::After, frontend::Angled}, false, true);
       ++It) {
    OptSpecifier Opt =
        It->Group == frontend::After ? OPT_iwithprefix : OPT_iwithprefixbefore;
    GenerateArg(Args, Opt, It->Path, SA);
  }

  // Note: Some paths that came from "-idirafter=xxyy" may have already been
  // generated as "-iwithprefix=xxyy". If that's the case, their position on
  // command line was such that this has no semantic impact on include paths.
  for (; It < End && Matches(*It, {frontend::After}, false, true); ++It)
    GenerateArg(Args, OPT_idirafter, It->Path, SA);
  for (; It < End && Matches(*It, {frontend::Quoted}, false, true); ++It)
    GenerateArg(Args, OPT_iquote, It->Path, SA);
  for (; It < End && Matches(*It, {frontend::System}, false, None); ++It)
    GenerateArg(Args, It->IgnoreSysRoot ? OPT_isystem : OPT_iwithsysroot,
                It->Path, SA);
  for (; It < End && Matches(*It, {frontend::System}, true, true); ++It)
    GenerateArg(Args, OPT_iframework, It->Path, SA);
  for (; It < End && Matches(*It, {frontend::System}, true, false); ++It)
    GenerateArg(Args, OPT_iframeworkwithsysroot, It->Path, SA);

  // Add the paths for the various language specific isystem flags.
  for (; It < End && Matches(*It, {frontend::CSystem}, false, true); ++It)
    GenerateArg(Args, OPT_c_isystem, It->Path, SA);
  for (; It < End && Matches(*It, {frontend::CXXSystem}, false, true); ++It)
    GenerateArg(Args, OPT_cxx_isystem, It->Path, SA);
  for (; It < End && Matches(*It, {frontend::ObjCSystem}, false, true); ++It)
    GenerateArg(Args, OPT_objc_isystem, It->Path, SA);
  for (; It < End && Matches(*It, {frontend::ObjCXXSystem}, false, true); ++It)
    GenerateArg(Args, OPT_objcxx_isystem, It->Path, SA);

  // Add the internal paths from a driver that detects standard include paths.
  // Note: Some paths that came from "-internal-isystem" arguments may have
  // already been generated as "-isystem". If that's the case, their position on
  // command line was such that this has no semantic impact on include paths.
  for (; It < End &&
         Matches(*It, {frontend::System, frontend::ExternCSystem}, false, true);
       ++It) {
    OptSpecifier Opt = It->Group == frontend::System
                           ? OPT_internal_isystem
                           : OPT_internal_externc_isystem;
    GenerateArg(Args, Opt, It->Path, SA);
  }

  assert(It == End && "Unhandled HeaderSearchOption::Entry.");

  // Add the path prefixes which are implicitly treated as being system headers.
  for (const auto &P : Opts.SystemHeaderPrefixes) {
    OptSpecifier Opt = P.IsSystemHeader ? OPT_system_header_prefix
                                        : OPT_no_system_header_prefix;
    GenerateArg(Args, Opt, P.Prefix, SA);
  }

  for (const std::string &F : Opts.VFSOverlayFiles)
    GenerateArg(Args, OPT_ivfsoverlay, F, SA);
}

static bool ParseHeaderSearchArgs(HeaderSearchOptions &Opts, ArgList &Args,
                                  DiagnosticsEngine &Diags,
                                  const std::string &WorkingDir) {
  unsigned NumErrorsBefore = Diags.getNumErrors();

  HeaderSearchOptions *HeaderSearchOpts = &Opts;

#define HEADER_SEARCH_OPTION_WITH_MARSHALLING(                                 \
    PREFIX_TYPE, NAME, ID, KIND, GROUP, ALIAS, ALIASARGS, FLAGS, PARAM,        \
    HELPTEXT, METAVAR, VALUES, SPELLING, SHOULD_PARSE, ALWAYS_EMIT, KEYPATH,   \
    DEFAULT_VALUE, IMPLIED_CHECK, IMPLIED_VALUE, NORMALIZER, DENORMALIZER,     \
    MERGER, EXTRACTOR, TABLE_INDEX)                                            \
  PARSE_OPTION_WITH_MARSHALLING(                                               \
      Args, Diags, ID, FLAGS, PARAM, SHOULD_PARSE, KEYPATH, DEFAULT_VALUE,     \
      IMPLIED_CHECK, IMPLIED_VALUE, NORMALIZER, MERGER, TABLE_INDEX)
#include "clang/Driver/Options.inc"
#undef HEADER_SEARCH_OPTION_WITH_MARSHALLING

  if (const Arg *A = Args.getLastArg(OPT_stdlib_EQ))
    Opts.UseLibcxx = (strcmp(A->getValue(), "libc++") == 0);

  // Canonicalize -fmodules-cache-path before storing it.
  SmallString<128> P(Args.getLastArgValue(OPT_fmodules_cache_path));
  if (!(P.empty() || llvm::sys::path::is_absolute(P))) {
    if (WorkingDir.empty())
      llvm::sys::fs::make_absolute(P);
    else
      llvm::sys::fs::make_absolute(WorkingDir, P);
  }
  llvm::sys::path::remove_dots(P);
  Opts.ModuleCachePath = std::string(P.str());

  // Only the -fmodule-file=<name>=<file> form.
  for (const auto *A : Args.filtered(OPT_fmodule_file)) {
    StringRef Val = A->getValue();
    if (Val.find('=') != StringRef::npos){
      auto Split = Val.split('=');
      Opts.PrebuiltModuleFiles.insert(
          {std::string(Split.first), std::string(Split.second)});
    }
  }
  for (const auto *A : Args.filtered(OPT_fprebuilt_module_path))
    Opts.AddPrebuiltModulePath(A->getValue());

  for (const auto *A : Args.filtered(OPT_fmodules_ignore_macro)) {
    StringRef MacroDef = A->getValue();
    Opts.ModulesIgnoreMacros.insert(
        llvm::CachedHashString(MacroDef.split('=').first));
  }

  // Add -I..., -F..., and -index-header-map options in order.
  bool IsIndexHeaderMap = false;
  bool IsSysrootSpecified =
      Args.hasArg(OPT__sysroot_EQ) || Args.hasArg(OPT_isysroot);
  for (const auto *A : Args.filtered(OPT_I, OPT_F, OPT_index_header_map)) {
    if (A->getOption().matches(OPT_index_header_map)) {
      // -index-header-map applies to the next -I or -F.
      IsIndexHeaderMap = true;
      continue;
    }

    frontend::IncludeDirGroup Group =
        IsIndexHeaderMap ? frontend::IndexHeaderMap : frontend::Angled;

    bool IsFramework = A->getOption().matches(OPT_F);
    std::string Path = A->getValue();

    if (IsSysrootSpecified && !IsFramework && A->getValue()[0] == '=') {
      SmallString<32> Buffer;
      llvm::sys::path::append(Buffer, Opts.Sysroot,
                              llvm::StringRef(A->getValue()).substr(1));
      Path = std::string(Buffer.str());
    }

    Opts.AddPath(Path, Group, IsFramework,
                 /*IgnoreSysroot*/ true);
    IsIndexHeaderMap = false;
  }

  // Add -iprefix/-iwithprefix/-iwithprefixbefore options.
  StringRef Prefix = ""; // FIXME: This isn't the correct default prefix.
  for (const auto *A :
       Args.filtered(OPT_iprefix, OPT_iwithprefix, OPT_iwithprefixbefore)) {
    if (A->getOption().matches(OPT_iprefix))
      Prefix = A->getValue();
    else if (A->getOption().matches(OPT_iwithprefix))
      Opts.AddPath(Prefix.str() + A->getValue(), frontend::After, false, true);
    else
      Opts.AddPath(Prefix.str() + A->getValue(), frontend::Angled, false, true);
  }

  for (const auto *A : Args.filtered(OPT_idirafter))
    Opts.AddPath(A->getValue(), frontend::After, false, true);
  for (const auto *A : Args.filtered(OPT_iquote))
    Opts.AddPath(A->getValue(), frontend::Quoted, false, true);
  for (const auto *A : Args.filtered(OPT_isystem, OPT_iwithsysroot))
    Opts.AddPath(A->getValue(), frontend::System, false,
                 !A->getOption().matches(OPT_iwithsysroot));
  for (const auto *A : Args.filtered(OPT_iframework))
    Opts.AddPath(A->getValue(), frontend::System, true, true);
  for (const auto *A : Args.filtered(OPT_iframeworkwithsysroot))
    Opts.AddPath(A->getValue(), frontend::System, /*IsFramework=*/true,
                 /*IgnoreSysRoot=*/false);

  // Add the paths for the various language specific isystem flags.
  for (const auto *A : Args.filtered(OPT_c_isystem))
    Opts.AddPath(A->getValue(), frontend::CSystem, false, true);
  for (const auto *A : Args.filtered(OPT_cxx_isystem))
    Opts.AddPath(A->getValue(), frontend::CXXSystem, false, true);
  for (const auto *A : Args.filtered(OPT_objc_isystem))
    Opts.AddPath(A->getValue(), frontend::ObjCSystem, false,true);
  for (const auto *A : Args.filtered(OPT_objcxx_isystem))
    Opts.AddPath(A->getValue(), frontend::ObjCXXSystem, false, true);

  // Add the internal paths from a driver that detects standard include paths.
  for (const auto *A :
       Args.filtered(OPT_internal_isystem, OPT_internal_externc_isystem)) {
    frontend::IncludeDirGroup Group = frontend::System;
    if (A->getOption().matches(OPT_internal_externc_isystem))
      Group = frontend::ExternCSystem;
    Opts.AddPath(A->getValue(), Group, false, true);
  }

  // Add the path prefixes which are implicitly treated as being system headers.
  for (const auto *A :
       Args.filtered(OPT_system_header_prefix, OPT_no_system_header_prefix))
    Opts.AddSystemHeaderPrefix(
        A->getValue(), A->getOption().matches(OPT_system_header_prefix));

  for (const auto *A : Args.filtered(OPT_ivfsoverlay))
    Opts.AddVFSOverlayFile(A->getValue());

  return Diags.getNumErrors() == NumErrorsBefore;
}

void CompilerInvocation::setLangDefaults(LangOptions &Opts, InputKind IK,
                                         const llvm::Triple &T,
                                         std::vector<std::string> &Includes,
                                         LangStandard::Kind LangStd) {
  // Set some properties which depend solely on the input kind; it would be nice
  // to move these to the language standard, and have the driver resolve the
  // input kind + language standard.
  //
  // FIXME: Perhaps a better model would be for a single source file to have
  // multiple language standards (C / C++ std, ObjC std, OpenCL std, OpenMP std)
  // simultaneously active?
  if (IK.getLanguage() == Language::Asm) {
    Opts.AsmPreprocessor = 1;
  } else if (IK.isObjectiveC()) {
    Opts.ObjC = 1;
  }

  if (LangStd == LangStandard::lang_unspecified) {
    // Based on the base language, pick one.
    switch (IK.getLanguage()) {
    case Language::Unknown:
    case Language::LLVM_IR:
      llvm_unreachable("Invalid input kind!");
    case Language::OpenCL:
      LangStd = LangStandard::lang_opencl12;
      break;
    case Language::OpenCLCXX:
      LangStd = LangStandard::lang_openclcpp10;
      break;
    case Language::CUDA:
      LangStd = LangStandard::lang_cuda;
      break;
    case Language::Asm:
    case Language::C:
#if defined(CLANG_DEFAULT_STD_C)
      LangStd = CLANG_DEFAULT_STD_C;
#else
      // The PS4 uses C99 as the default C standard.
      if (T.isPS4())
        LangStd = LangStandard::lang_gnu99;
      else
        LangStd = LangStandard::lang_gnu17;
#endif
      break;
    case Language::ObjC:
#if defined(CLANG_DEFAULT_STD_C)
      LangStd = CLANG_DEFAULT_STD_C;
#else
      LangStd = LangStandard::lang_gnu11;
#endif
      break;
    case Language::CXX:
    case Language::ObjCXX:
#if defined(CLANG_DEFAULT_STD_CXX)
      LangStd = CLANG_DEFAULT_STD_CXX;
#else
      LangStd = LangStandard::lang_gnucxx14;
#endif
      break;
    case Language::RenderScript:
      LangStd = LangStandard::lang_c99;
      break;
    case Language::HIP:
      LangStd = LangStandard::lang_hip;
      break;
    }
  }

  const LangStandard &Std = LangStandard::getLangStandardForKind(LangStd);
  Opts.LangStd = LangStd;
  Opts.LineComment = Std.hasLineComments();
  Opts.C99 = Std.isC99();
  Opts.C11 = Std.isC11();
  Opts.C17 = Std.isC17();
  Opts.C2x = Std.isC2x();
  Opts.CPlusPlus = Std.isCPlusPlus();
  Opts.CPlusPlus11 = Std.isCPlusPlus11();
  Opts.CPlusPlus14 = Std.isCPlusPlus14();
  Opts.CPlusPlus17 = Std.isCPlusPlus17();
  Opts.CPlusPlus20 = Std.isCPlusPlus20();
  Opts.CPlusPlus2b = Std.isCPlusPlus2b();
  Opts.GNUMode = Std.isGNUMode();
  Opts.GNUCVersion = 0;
  Opts.HexFloats = Std.hasHexFloats();
  Opts.ImplicitInt = Std.hasImplicitInt();

  // Set OpenCL Version.
  Opts.OpenCL = Std.isOpenCL();
  if (LangStd == LangStandard::lang_opencl10)
    Opts.OpenCLVersion = 100;
  else if (LangStd == LangStandard::lang_opencl11)
    Opts.OpenCLVersion = 110;
  else if (LangStd == LangStandard::lang_opencl12)
    Opts.OpenCLVersion = 120;
  else if (LangStd == LangStandard::lang_opencl20)
    Opts.OpenCLVersion = 200;
  else if (LangStd == LangStandard::lang_opencl30)
    Opts.OpenCLVersion = 300;
  else if (LangStd == LangStandard::lang_openclcpp10)
    Opts.OpenCLCPlusPlusVersion = 100;

  // OpenCL has some additional defaults.
  if (Opts.OpenCL) {
    Opts.AltiVec = 0;
    Opts.ZVector = 0;
    Opts.setDefaultFPContractMode(LangOptions::FPM_On);
    Opts.OpenCLCPlusPlus = Opts.CPlusPlus;
    Opts.OpenCLPipes = Opts.OpenCLCPlusPlus || Opts.OpenCLVersion == 200;
    Opts.OpenCLGenericAddressSpace =
        Opts.OpenCLCPlusPlus || Opts.OpenCLVersion == 200;

    // Include default header file for OpenCL.
    if (Opts.IncludeDefaultHeader) {
      if (Opts.DeclareOpenCLBuiltins) {
        // Only include base header file for builtin types and constants.
        Includes.push_back("opencl-c-base.h");
      } else {
        Includes.push_back("opencl-c.h");
      }
    }
  }

  Opts.HIP = IK.getLanguage() == Language::HIP;
  Opts.CUDA = IK.getLanguage() == Language::CUDA || Opts.HIP;
  if (Opts.HIP) {
    // HIP toolchain does not support 'Fast' FPOpFusion in backends since it
    // fuses multiplication/addition instructions without contract flag from
    // device library functions in LLVM bitcode, which causes accuracy loss in
    // certain math functions, e.g. tan(-1e20) becomes -0.933 instead of 0.8446.
    // For device library functions in bitcode to work, 'Strict' or 'Standard'
    // FPOpFusion options in backends is needed. Therefore 'fast-honor-pragmas'
    // FP contract option is used to allow fuse across statements in frontend
    // whereas respecting contract flag in backend.
    Opts.setDefaultFPContractMode(LangOptions::FPM_FastHonorPragmas);
  } else if (Opts.CUDA) {
    // Allow fuse across statements disregarding pragmas.
    Opts.setDefaultFPContractMode(LangOptions::FPM_Fast);
  }

  Opts.RenderScript = IK.getLanguage() == Language::RenderScript;

  // OpenCL and C++ both have bool, true, false keywords.
  Opts.Bool = Opts.OpenCL || Opts.CPlusPlus;

  // OpenCL has half keyword
  Opts.Half = Opts.OpenCL;
}

/// Check if input file kind and language standard are compatible.
static bool IsInputCompatibleWithStandard(InputKind IK,
                                          const Arg *A, // INTEL
                                          ArgList& Args, // INTEL
                                          const LangStandard &S, // INTEL
                                          LangStandard::Kind &Std, // INTEL
                                          DiagnosticsEngine &Diags) { // INTEL
  switch (IK.getLanguage()) {
  case Language::Unknown:
  case Language::LLVM_IR:
    llvm_unreachable("should not parse language flags for this input");

  case Language::C:
  case Language::ObjC:
  case Language::RenderScript:
#if INTEL_CUSTOMIZATION
    if (!(S.getLanguage() == Language::C) &&
        Args.hasArg(OPT_fintel_compatibility)) {
      Diags.Report(diag::warn_drv_argument_not_allowed_with)
          << A->getAsString(Args) << "C/ObjC";
      Std = LangStandard::lang_gnu99;
      return true;
    }
#endif // INTEL_CUSTOMIZATION
    return S.getLanguage() == Language::C;

  case Language::OpenCL:
    return S.getLanguage() == Language::OpenCL ||
           S.getLanguage() == Language::OpenCLCXX;

  case Language::OpenCLCXX:
    return S.getLanguage() == Language::OpenCLCXX;

  case Language::CXX:
  case Language::ObjCXX:
#if INTEL_CUSTOMIZATION
      if (!(S.getLanguage() == Language::CXX) &&
          Args.hasArg(OPT_fintel_compatibility)) {
        Diags.Report(diag::warn_drv_argument_not_allowed_with)
            << A->getAsString(Args) << "C++/ObjC++";
        Std = LangStandard::lang_gnucxx14;
        return true;
      }
#endif // INTEL_CUSTOMIZATION
    return S.getLanguage() == Language::CXX;

  case Language::CUDA:
    // FIXME: What -std= values should be permitted for CUDA compilations?
    return S.getLanguage() == Language::CUDA ||
           S.getLanguage() == Language::CXX;

  case Language::HIP:
    return S.getLanguage() == Language::CXX || S.getLanguage() == Language::HIP;

  case Language::Asm:
    // Accept (and ignore) all -std= values.
    // FIXME: The -std= value is not ignored; it affects the tokenization
    // and preprocessing rules if we're preprocessing this asm input.
    return true;
  }

  llvm_unreachable("unexpected input language");
}

/// Get language name for given input kind.
static const StringRef GetInputKindName(InputKind IK) {
  switch (IK.getLanguage()) {
  case Language::C:
    return "C";
  case Language::ObjC:
    return "Objective-C";
  case Language::CXX:
    return "C++";
  case Language::ObjCXX:
    return "Objective-C++";
  case Language::OpenCL:
    return "OpenCL";
  case Language::OpenCLCXX:
    return "C++ for OpenCL";
  case Language::CUDA:
    return "CUDA";
  case Language::RenderScript:
    return "RenderScript";
  case Language::HIP:
    return "HIP";

  case Language::Asm:
    return "Asm";
  case Language::LLVM_IR:
    return "LLVM IR";

  case Language::Unknown:
    break;
  }
  llvm_unreachable("unknown input language");
}

void CompilerInvocation::GenerateLangArgs(const LangOptions &Opts,
                                          SmallVectorImpl<const char *> &Args,
                                          StringAllocator SA,
                                          const llvm::Triple &T, InputKind IK) {
  if (IK.getFormat() == InputKind::Precompiled ||
      IK.getLanguage() == Language::LLVM_IR) {
    if (Opts.ObjCAutoRefCount)
      GenerateArg(Args, OPT_fobjc_arc, SA);
    if (Opts.PICLevel != 0)
      GenerateArg(Args, OPT_pic_level, Twine(Opts.PICLevel), SA);
    if (Opts.PIE)
      GenerateArg(Args, OPT_pic_is_pie, SA);
    for (StringRef Sanitizer : serializeSanitizerKinds(Opts.Sanitize))
      GenerateArg(Args, OPT_fsanitize_EQ, Sanitizer, SA);

    return;
  }

  OptSpecifier StdOpt;
  switch (Opts.LangStd) {
  case LangStandard::lang_opencl10:
  case LangStandard::lang_opencl11:
  case LangStandard::lang_opencl12:
  case LangStandard::lang_opencl20:
  case LangStandard::lang_opencl30:
  case LangStandard::lang_openclcpp10:
    StdOpt = OPT_cl_std_EQ;
    break;
  default:
    StdOpt = OPT_std_EQ;
    break;
  }

  auto LangStandard = LangStandard::getLangStandardForKind(Opts.LangStd);
  GenerateArg(Args, StdOpt, LangStandard.getName(), SA);

  if (Opts.IncludeDefaultHeader)
    GenerateArg(Args, OPT_finclude_default_header, SA);
  if (Opts.DeclareOpenCLBuiltins)
    GenerateArg(Args, OPT_fdeclare_opencl_builtins, SA);

  const LangOptions *LangOpts = &Opts;

#define LANG_OPTION_WITH_MARSHALLING(                                          \
    PREFIX_TYPE, NAME, ID, KIND, GROUP, ALIAS, ALIASARGS, FLAGS, PARAM,        \
    HELPTEXT, METAVAR, VALUES, SPELLING, SHOULD_PARSE, ALWAYS_EMIT, KEYPATH,   \
    DEFAULT_VALUE, IMPLIED_CHECK, IMPLIED_VALUE, NORMALIZER, DENORMALIZER,     \
    MERGER, EXTRACTOR, TABLE_INDEX)                                            \
  GENERATE_OPTION_WITH_MARSHALLING(                                            \
      Args, SA, KIND, FLAGS, SPELLING, ALWAYS_EMIT, KEYPATH, DEFAULT_VALUE,    \
      IMPLIED_CHECK, IMPLIED_VALUE, DENORMALIZER, EXTRACTOR, TABLE_INDEX)
#include "clang/Driver/Options.inc"
#undef LANG_OPTION_WITH_MARSHALLING

#if INTEL_CUSTOMIZATION
  // If -fintel-compatibility is specified a default is applied.
  // If not just -enable option is applied.
  for (int I = 0, E = Opts.IntelCompatItemsState.size(); I < E; ++I) {
    bool Opt = Opts.IntelCompatItemsState[I];
    bool Default =
        Opts.IntelCompat ? Opts.IntelCompatItemsStateDefault[I] : false;
    if (Opt != Default) {
      if (Default)
        GenerateArg(Args, OPT_fintel_compatibility_disable,
                    Opts.fromEnumIntelCompatItems(I), SA);
      else
        GenerateArg(Args, OPT_fintel_compatibility_enable,
                    Opts.fromEnumIntelCompatItems(I), SA);
    }
  }
  if (Opts.ShowIntelCompatUserDocsHelp) {
    SmallString<256> Items;
    for (int I = 0, E =  Opts.IntelCompatUserDocs.size(); I < E; ++I) {
      if (Opts.IntelCompatUserDocsState[I]) {
        if (!Items.empty())
          Items += ",";
        Items += Opts.fromEnumIntelCompatItems(I);
      }
    }
    if (!Items.empty())
      GenerateArg(Args, OPT_fintel_compatibility_doc, Items, SA);
  }

  if (Opts.IntelCompat) {
    for (const auto& M : Opts.ImfAttrMap) {
      SmallString<128> S;
      S += M.first;  // property
      S += ':';
      S += M.second; // value
      GenerateArg(Args, OPT_fintel_imf_attr_EQ, S, SA);
    }
    for (const auto& F : Opts.ImfAttrFuncMap) {
      for (const auto &C : F.second) {
        SmallString<128> S;
        S += C.first;  // property
        S += ':';
        S += C.second; // value
        S += ':';
        S += F.first;  // function name
        GenerateArg(Args, OPT_fintel_imf_attr_EQ, S, SA);
      }
    }
  }
#endif // INTEL_CUSTOMIZATION

  // The '-fcf-protection=' option is generated by CodeGenOpts generator.

  if (Opts.ObjC) {
    GenerateArg(Args, OPT_fobjc_runtime_EQ, Opts.ObjCRuntime.getAsString(), SA);

    if (Opts.GC == LangOptions::GCOnly)
      GenerateArg(Args, OPT_fobjc_gc_only, SA);
    else if (Opts.GC == LangOptions::HybridGC)
      GenerateArg(Args, OPT_fobjc_gc, SA);
    else if (Opts.ObjCAutoRefCount == 1)
      GenerateArg(Args, OPT_fobjc_arc, SA);

    if (Opts.ObjCWeakRuntime)
      GenerateArg(Args, OPT_fobjc_runtime_has_weak, SA);

    if (Opts.ObjCWeak)
      GenerateArg(Args, OPT_fobjc_weak, SA);

    if (Opts.ObjCSubscriptingLegacyRuntime)
      GenerateArg(Args, OPT_fobjc_subscripting_legacy_runtime, SA);
  }

  if (Opts.GNUCVersion != 0) {
    unsigned Major = Opts.GNUCVersion / 100 / 100;
    unsigned Minor = (Opts.GNUCVersion / 100) % 100;
    unsigned Patch = Opts.GNUCVersion % 100;
    GenerateArg(Args, OPT_fgnuc_version_EQ,
                Twine(Major) + "." + Twine(Minor) + "." + Twine(Patch), SA);
  }

  if (Opts.IgnoreXCOFFVisibility)
    GenerateArg(Args, OPT_mignore_xcoff_visibility, SA);

  if (Opts.SignedOverflowBehavior == LangOptions::SOB_Trapping) {
    GenerateArg(Args, OPT_ftrapv, SA);
    GenerateArg(Args, OPT_ftrapv_handler, Opts.OverflowHandler, SA);
  } else if (Opts.SignedOverflowBehavior == LangOptions::SOB_Defined) {
    GenerateArg(Args, OPT_fwrapv, SA);
  }

  if (Opts.MSCompatibilityVersion != 0) {
    unsigned Major = Opts.MSCompatibilityVersion / 10000000;
    unsigned Minor = (Opts.MSCompatibilityVersion / 100000) % 100;
    unsigned Subminor = Opts.MSCompatibilityVersion % 100000;
    GenerateArg(Args, OPT_fms_compatibility_version,
                Twine(Major) + "." + Twine(Minor) + "." + Twine(Subminor), SA);
  }

  if ((!Opts.GNUMode && !Opts.MSVCCompat && !Opts.CPlusPlus17) || T.isOSzOS()) {
    if (!Opts.Trigraphs)
      GenerateArg(Args, OPT_fno_trigraphs, SA);
  } else {
    if (Opts.Trigraphs)
      GenerateArg(Args, OPT_ftrigraphs, SA);
  }

  if (Opts.Blocks && !(Opts.OpenCL && Opts.OpenCLVersion == 200))
    GenerateArg(Args, OPT_fblocks, SA);

  if (Opts.ConvergentFunctions &&
      !(Opts.OpenCL || (Opts.CUDA && Opts.CUDAIsDevice) || Opts.SYCLIsDevice))
    GenerateArg(Args, OPT_fconvergent_functions, SA);

  if (Opts.NoBuiltin && !Opts.Freestanding)
    GenerateArg(Args, OPT_fno_builtin, SA);

  if (!Opts.NoBuiltin)
    for (const auto &Func : Opts.NoBuiltinFuncs)
      GenerateArg(Args, OPT_fno_builtin_, Func, SA);

  if (Opts.LongDoubleSize == 128)
    GenerateArg(Args, OPT_mlong_double_128, SA);
  else if (Opts.LongDoubleSize == 64)
    GenerateArg(Args, OPT_mlong_double_64, SA);

#if INTEL_CUSTOMIZATION
  if (Opts.LongDoubleSize == 80)
    GenerateArg(Args, OPT_fintel_long_double_size_EQ, "80", SA);
#endif // INTEL_CUSTOMIZATION

  // Not generating '-mrtd', it's just an alias for '-fdefault-calling-conv='.

  // OpenMP was requested via '-fopenmp', not implied by '-fopenmp-simd' or
  // '-fopenmp-targets='.
  if (Opts.OpenMP && !Opts.OpenMPSimd && !Opts.OpenMPSimdOnly && // INTEL
      !Opts.OpenMPTBBOnly) {                                     // INTEL
    GenerateArg(Args, OPT_fopenmp, SA);

    if (Opts.OpenMP != 50)
      GenerateArg(Args, OPT_fopenmp_version_EQ, Twine(Opts.OpenMP), SA);

    if (!Opts.OpenMPUseTLS)
      GenerateArg(Args, OPT_fnoopenmp_use_tls, SA);

    if (Opts.OpenMPIsDevice)
      GenerateArg(Args, OPT_fopenmp_is_device, SA);

    if (Opts.OpenMPIRBuilder)
      GenerateArg(Args, OPT_fopenmp_enable_irbuilder, SA);
  }

  if (Opts.OpenMPSimd) {
    GenerateArg(Args, OPT_fopenmp_simd, SA);

    if (Opts.OpenMP != 50)
      GenerateArg(Args, OPT_fopenmp_version_EQ, Twine(Opts.OpenMP), SA);
  }

  if (Opts.OpenMPCUDANumSMs != 0)
    GenerateArg(Args, OPT_fopenmp_cuda_number_of_sm_EQ,
                Twine(Opts.OpenMPCUDANumSMs), SA);

  if (Opts.OpenMPCUDABlocksPerSM != 0)
    GenerateArg(Args, OPT_fopenmp_cuda_blocks_per_sm_EQ,
                Twine(Opts.OpenMPCUDABlocksPerSM), SA);

  if (Opts.OpenMPCUDAReductionBufNum != 1024)
    GenerateArg(Args, OPT_fopenmp_cuda_teams_reduction_recs_num_EQ,
                Twine(Opts.OpenMPCUDAReductionBufNum), SA);

  if (!Opts.OMPTargetTriples.empty()) {
    std::string Targets;
    llvm::raw_string_ostream OS(Targets);
    llvm::interleave(
        Opts.OMPTargetTriples, OS,
        [&OS](const llvm::Triple &T) { OS << T.str(); }, ",");
    GenerateArg(Args, OPT_fopenmp_targets_EQ, OS.str(), SA);
  }

  if (!Opts.OMPHostIRFile.empty())
    GenerateArg(Args, OPT_fopenmp_host_ir_file_path, Opts.OMPHostIRFile, SA);

  if (Opts.OpenMPCUDAMode)
    GenerateArg(Args, OPT_fopenmp_cuda_mode, SA);

  if (Opts.OpenMPCUDAForceFullRuntime)
    GenerateArg(Args, OPT_fopenmp_cuda_force_full_runtime, SA);

#if INTEL_COLLAB
  if (Opts.OpenMPSimdDisabled)
    GenerateArg(Args, OPT_fno_openmp_simd, SA);
  if (Opts.OpenMPTBBDisabled)
    GenerateArg(Args, OPT_fnointel_openmp_tbb, SA);
  if (Opts.OpenMPSimdOnly)
    GenerateArg(Args, OPT_fopenmp_simd, SA);
  if (Opts.OpenMPTBBOnly)
    GenerateArg(Args, OPT_fintel_openmp_tbb, SA);
  if (Opts.OpenMPLateOutline)
    GenerateArg(Args, OPT_fopenmp_late_outline, SA);
#endif // INTEL_COLLAB

  // The arguments used to set Optimize, OptimizeSize and NoInlineDefine are
  // generated from CodeGenOptions.

  if (Opts.DefaultFPContractMode == LangOptions::FPM_Fast)
    GenerateArg(Args, OPT_ffp_contract, "fast", SA);
  else if (Opts.DefaultFPContractMode == LangOptions::FPM_On)
    GenerateArg(Args, OPT_ffp_contract, "on", SA);
  else if (Opts.DefaultFPContractMode == LangOptions::FPM_Off)
    GenerateArg(Args, OPT_ffp_contract, "off", SA);
  else if (Opts.DefaultFPContractMode == LangOptions::FPM_FastHonorPragmas)
    GenerateArg(Args, OPT_ffp_contract, "fast-honor-pragmas", SA);

  for (StringRef Sanitizer : serializeSanitizerKinds(Opts.Sanitize))
    GenerateArg(Args, OPT_fsanitize_EQ, Sanitizer, SA);

  // Conflating '-fsanitize-system-ignorelist' and '-fsanitize-ignorelist'.
  for (const std::string &F : Opts.NoSanitizeFiles)
    GenerateArg(Args, OPT_fsanitize_ignorelist_EQ, F, SA);

  if (Opts.getClangABICompat() == LangOptions::ClangABI::Ver3_8)
    GenerateArg(Args, OPT_fclang_abi_compat_EQ, "3.8", SA);
  else if (Opts.getClangABICompat() == LangOptions::ClangABI::Ver4)
    GenerateArg(Args, OPT_fclang_abi_compat_EQ, "4.0", SA);
  else if (Opts.getClangABICompat() == LangOptions::ClangABI::Ver6)
    GenerateArg(Args, OPT_fclang_abi_compat_EQ, "6.0", SA);
  else if (Opts.getClangABICompat() == LangOptions::ClangABI::Ver7)
    GenerateArg(Args, OPT_fclang_abi_compat_EQ, "7.0", SA);
  else if (Opts.getClangABICompat() == LangOptions::ClangABI::Ver9)
    GenerateArg(Args, OPT_fclang_abi_compat_EQ, "9.0", SA);
  else if (Opts.getClangABICompat() == LangOptions::ClangABI::Ver11)
    GenerateArg(Args, OPT_fclang_abi_compat_EQ, "11.0", SA);
  else if (Opts.getClangABICompat() == LangOptions::ClangABI::Ver12)
    GenerateArg(Args, OPT_fclang_abi_compat_EQ, "12.0", SA);

  if (Opts.getSignReturnAddressScope() ==
      LangOptions::SignReturnAddressScopeKind::All)
    GenerateArg(Args, OPT_msign_return_address_EQ, "all", SA);
  else if (Opts.getSignReturnAddressScope() ==
           LangOptions::SignReturnAddressScopeKind::NonLeaf)
    GenerateArg(Args, OPT_msign_return_address_EQ, "non-leaf", SA);

  if (Opts.getSignReturnAddressKey() ==
      LangOptions::SignReturnAddressKeyKind::BKey)
    GenerateArg(Args, OPT_msign_return_address_key_EQ, "b_key", SA);

  if (Opts.CXXABI)
    GenerateArg(Args, OPT_fcxx_abi_EQ, TargetCXXABI::getSpelling(*Opts.CXXABI),
                SA);

  if (Opts.RelativeCXXABIVTables)
    GenerateArg(Args, OPT_fexperimental_relative_cxx_abi_vtables, SA);
  else
    GenerateArg(Args, OPT_fno_experimental_relative_cxx_abi_vtables, SA);

  switch (Opts.getDefaultSubGroupSizeType()) {
  case LangOptions::SubGroupSizeType::Auto:
    GenerateArg(Args, OPT_fsycl_default_sub_group_size, "automatic", SA);
    break;
  case LangOptions::SubGroupSizeType::Primary:
    GenerateArg(Args, OPT_fsycl_default_sub_group_size, "primary", SA);
    break;
  case LangOptions::SubGroupSizeType::Integer:
    GenerateArg(Args, OPT_fsycl_default_sub_group_size,
                Twine(Opts.DefaultSubGroupSize), SA);
    break;
  case LangOptions::SubGroupSizeType::None:
    break;
  }

  if (Opts.isSYCL()) {
    switch (Opts.SYCLVersion) {
    case LangOptions::SYCL_2017:
      GenerateArg(Args, OPT_sycl_std_EQ, "2017", SA);
      break;
    case LangOptions::SYCL_2020:
      GenerateArg(Args, OPT_sycl_std_EQ, "2020", SA);
      break;
    case LangOptions::SYCL_None:
      // Do nothing, case where we were given an invalid value.
      break;
    }
  }
}

bool CompilerInvocation::ParseLangArgs(LangOptions &Opts, ArgList &Args,
                                       InputKind IK, const llvm::Triple &T,
                                       std::vector<std::string> &Includes,
                                       DiagnosticsEngine &Diags) {
  unsigned NumErrorsBefore = Diags.getNumErrors();

  if (IK.getFormat() == InputKind::Precompiled ||
      IK.getLanguage() == Language::LLVM_IR) {
    // ObjCAAutoRefCount and Sanitize LangOpts are used to setup the
    // PassManager in BackendUtil.cpp. They need to be initialized no matter
    // what the input type is.
    if (Args.hasArg(OPT_fobjc_arc))
      Opts.ObjCAutoRefCount = 1;
    // PICLevel and PIELevel are needed during code generation and this should
    // be set regardless of the input type.
    Opts.PICLevel = getLastArgIntValue(Args, OPT_pic_level, 0, Diags);
    Opts.PIE = Args.hasArg(OPT_pic_is_pie);
    parseSanitizerKinds("-fsanitize=", Args.getAllArgValues(OPT_fsanitize_EQ),
                        Diags, Opts.Sanitize);

    return Diags.getNumErrors() == NumErrorsBefore;
  }

  // Other LangOpts are only initialized when the input is not AST or LLVM IR.
  // FIXME: Should we really be parsing this for an Language::Asm input?

  // FIXME: Cleanup per-file based stuff.
  LangStandard::Kind LangStd = LangStandard::lang_unspecified;
  if (const Arg *A = Args.getLastArg(OPT_std_EQ)) {
    LangStd = LangStandard::getLangKind(A->getValue());
    if (LangStd == LangStandard::lang_unspecified) {
      Diags.Report(diag::err_drv_invalid_value)
        << A->getAsString(Args) << A->getValue();
      // Report supported standards with short description.
      for (unsigned KindValue = 0;
           KindValue != LangStandard::lang_unspecified;
           ++KindValue) {
        const LangStandard &Std = LangStandard::getLangStandardForKind(
          static_cast<LangStandard::Kind>(KindValue));
        if (IsInputCompatibleWithStandard(IK, A, Args, Std, LangStd,//INTEL
                                          Diags)) { // INTEL
          auto Diag = Diags.Report(diag::note_drv_use_standard);
          Diag << Std.getName() << Std.getDescription();
          unsigned NumAliases = 0;
#define LANGSTANDARD(id, name, lang, desc, features)
#define LANGSTANDARD_ALIAS(id, alias) \
          if (KindValue == LangStandard::lang_##id) ++NumAliases;
#define LANGSTANDARD_ALIAS_DEPR(id, alias)
#include "clang/Basic/LangStandards.def"
          Diag << NumAliases;
#define LANGSTANDARD(id, name, lang, desc, features)
#define LANGSTANDARD_ALIAS(id, alias) \
          if (KindValue == LangStandard::lang_##id) Diag << alias;
#define LANGSTANDARD_ALIAS_DEPR(id, alias)
#include "clang/Basic/LangStandards.def"
        }
      }
    } else {
      // Valid standard, check to make sure language and standard are
      // compatible.
      const LangStandard &Std = LangStandard::getLangStandardForKind(LangStd);
      if (!IsInputCompatibleWithStandard(IK, A, Args, Std, LangStd, // INTEL
                                         Diags)) { // INTEL
        Diags.Report(diag::err_drv_argument_not_allowed_with)
          << A->getAsString(Args) << GetInputKindName(IK);
      }
    }
  }

  // -cl-std only applies for OpenCL language standards.
  // Override the -std option in this case.
  if (const Arg *A = Args.getLastArg(OPT_cl_std_EQ)) {
    LangStandard::Kind OpenCLLangStd
      = llvm::StringSwitch<LangStandard::Kind>(A->getValue())
        .Cases("cl", "CL", LangStandard::lang_opencl10)
        .Cases("cl1.0", "CL1.0", LangStandard::lang_opencl10)
        .Cases("cl1.1", "CL1.1", LangStandard::lang_opencl11)
        .Cases("cl1.2", "CL1.2", LangStandard::lang_opencl12)
        .Cases("cl2.0", "CL2.0", LangStandard::lang_opencl20)
        .Cases("cl3.0", "CL3.0", LangStandard::lang_opencl30)
        .Cases("clc++", "CLC++", LangStandard::lang_openclcpp10)
        .Cases("clc++1.0", "CLC++1.0", LangStandard::lang_openclcpp10)
        .Default(LangStandard::lang_unspecified);

    if (OpenCLLangStd == LangStandard::lang_unspecified) {
      Diags.Report(diag::err_drv_invalid_value)
        << A->getAsString(Args) << A->getValue();
    }
    else
      LangStd = OpenCLLangStd;
  }

  // We have to parse this manually before the marshalling, otherwise we can't
  // use the marshalling to set other flags based on the SYCL version.
  if (Args.hasArg(OPT_fsycl_is_device) || Args.hasArg(OPT_fsycl_is_host)) {
    if (const Arg *A = Args.getLastArg(OPT_sycl_std_EQ)) {
      Opts.setSYCLVersion(
          llvm::StringSwitch<LangOptions::SYCLMajorVersion>(A->getValue())
              .Case("2020", LangOptions::SYCL_2020)
              .Cases("2017", "121", "1.2.1", "sycl-1.2.1",
                     LangOptions::SYCL_2017)
              .Default(LangOptions::SYCL_None));

      if (Opts.SYCLVersion == LangOptions::SYCL_None)
        Diags.Report(diag::err_drv_invalid_value)
            << A->getAsString(Args) << A->getValue();
    } else {
      // If the user supplied -fsycl-is-device or -fsycl-is-host, but failed to
      // provide -sycl-std=, we want to default it to whatever the default SYCL
      // version is.
      Opts.setSYCLVersion(LangOptions::SYCL_Default);
    }
  }

  // Parse SYCL Default Sub group size.
  if (const Arg *A = Args.getLastArg(OPT_fsycl_default_sub_group_size)) {
    StringRef Value = A->getValue();
    Opts.setDefaultSubGroupSizeType(
        llvm::StringSwitch<LangOptions::SubGroupSizeType>(Value)
            .Case("automatic", LangOptions::SubGroupSizeType::Auto)
            .Case("primary", LangOptions::SubGroupSizeType::Primary)
            .Default(LangOptions::SubGroupSizeType::Integer));

    if (Opts.getDefaultSubGroupSizeType() ==
        LangOptions::SubGroupSizeType::Integer) {
      int64_t IntResult;
      if (!Value.getAsInteger(10, IntResult)) {
        Opts.DefaultSubGroupSize = IntResult;
      } else {
        Diags.Report(diag::err_drv_invalid_value)
            << A->getAsString(Args) << A->getValue();
        Opts.setDefaultSubGroupSizeType(LangOptions::SubGroupSizeType::None);
      }
    }
  }

  // These need to be parsed now. They are used to set OpenCL defaults.
  Opts.IncludeDefaultHeader = Args.hasArg(OPT_finclude_default_header);
  Opts.DeclareOpenCLBuiltins = Args.hasArg(OPT_fdeclare_opencl_builtins);

  CompilerInvocation::setLangDefaults(Opts, IK, T, Includes, LangStd);

  // The key paths of codegen options defined in Options.td start with
  // "LangOpts->". Let's provide the expected variable name and type.
  LangOptions *LangOpts = &Opts;

#define LANG_OPTION_WITH_MARSHALLING(                                          \
    PREFIX_TYPE, NAME, ID, KIND, GROUP, ALIAS, ALIASARGS, FLAGS, PARAM,        \
    HELPTEXT, METAVAR, VALUES, SPELLING, SHOULD_PARSE, ALWAYS_EMIT, KEYPATH,   \
    DEFAULT_VALUE, IMPLIED_CHECK, IMPLIED_VALUE, NORMALIZER, DENORMALIZER,     \
    MERGER, EXTRACTOR, TABLE_INDEX)                                            \
  PARSE_OPTION_WITH_MARSHALLING(                                               \
      Args, Diags, ID, FLAGS, PARAM, SHOULD_PARSE, KEYPATH, DEFAULT_VALUE,     \
      IMPLIED_CHECK, IMPLIED_VALUE, NORMALIZER, MERGER, TABLE_INDEX)
#include "clang/Driver/Options.inc"
#undef LANG_OPTION_WITH_MARSHALLING

#if INTEL_CUSTOMIZATION
  if (Opts.IntelCompat)
    Opts.setAllIntelCompatItemsStateDefault();
  for (const Arg *A : Args.filtered(OPT_fintel_compatibility_enable,
                                    OPT_fintel_compatibility_disable)) {
    A->claim();
    bool Enable = (A->getOption().getID() == OPT_fintel_compatibility_enable);
    // We can have a list of comma separated names.
    StringRef ItemList = A->getValue();
    SmallVector<StringRef, 32> Items;
    ItemList.split(Items, ",");
    for (StringRef Item : Items) {
      if (!Opts.setIntelCompatItemsState(Item, Enable))
        Diags.Report(diag::err_drv_invalid_value) << A->getSpelling() << Item;
    }
  }
  // Look for intel compatibility user doc flag
  Opts.ShowIntelCompatUserDocsHelp = Args.hasArg(OPT_fintel_compatibility_doc);
  if (Opts.ShowIntelCompatUserDocsHelp) {
    Opts.setAllIntelCompatUserDocsInit();
    for (const Arg *A : Args.filtered(OPT_fintel_compatibility_doc)) {
      A->claim();
      // We can have a list of comma separated names.
      StringRef ItemList = A->getValue();
      SmallVector<StringRef, 32> Items;
      ItemList.split(Items, ",");
      for (StringRef Item : Items) {
        if (!Opts.setEmitIntelCompatUserDocs(Item))
          Diags.Report(diag::err_drv_invalid_value) << A->getSpelling() << Item;
      }
    }
  }

  if (Opts.isIntelCompat(LangOptions::IMFAttributes)) {
    for (StringRef IMFAttrs : Args.getAllArgValues(OPT_fintel_imf_attr_EQ)) {
      SmallVector<StringRef, 8> IMFAttrArr;
      IMFAttrs.split(IMFAttrArr, ' ');
      for (const auto &IMFAttr : IMFAttrArr) {
        SmallVector<StringRef, 3> IMFAttrElement;
        IMFAttr.split(IMFAttrElement, ':');
        if (IMFAttrElement.size() == 2) {
          std::pair<LangOptions::IMFAttrMap::iterator, bool> Res =
              Opts.ImfAttrMap.insert(
                  {IMFAttrElement[0].str(), IMFAttrElement[1].str()});
          if (!Res.second) {
            // Update the existing attribute.
            Res.first->second = std::string(IMFAttrElement[1]);
          }
        } else if (IMFAttrElement.size() == 3) {
          SmallVector<StringRef, 30> FuncList;
          IMFAttrElement[2].split(FuncList, ',');
          for (StringRef FuncName : FuncList) {
            auto FuncMapIt = Opts.ImfAttrFuncMap.find(FuncName.str());
            if (FuncMapIt != Opts.ImfAttrFuncMap.end()) {
              // The function is already in the map, add options to it.
              std::pair<LangOptions::IMFAttrMap::iterator, bool> Res =
                  FuncMapIt->second.insert(
                      {IMFAttrElement[0].str(), IMFAttrElement[1].str()});
              if (!Res.second) {
                // Update the existing attribute.
                Res.first->second = std::string(IMFAttrElement[1]);
              }
            } else {
              // The first appearence of the function in the imf attributes.
              LangOptions::IMFAttrMap NewMap;
              NewMap.insert({IMFAttrElement[0].str(), IMFAttrElement[1].str()});
              Opts.ImfAttrFuncMap.insert({FuncName.str(), std::move(NewMap)});
            }
          }
        }
      }
    }
  }

  // Fix for CQ#373517: compilation fails with 'redefinition of default
  // argument'.
  Opts.Float128 = Opts.IntelQuad || (Opts.IntelCompat && Opts.GNUMode);

  // cl_intel_channels is an OpenCL extension for Intel FPGA. It is supported
  // by default and can become unsupported according to -cl-ext option.
  if (Opts.OpenCL) {
    Opts.OpenCLChannel = 1;
    for (const auto &Ext : Args.getAllArgValues(OPT_cl_ext_EQ)) {
      if ((Ext == "+all") || (Ext == "+cl_intel_channels"))
        Opts.OpenCLChannel = 1;
      if ((Ext == "-all") || (Ext == "-cl_intel_channels"))
        Opts.OpenCLChannel = 0;
    }
  }
#endif // INTEL_CUSTOMIZATION

  if (const Arg *A = Args.getLastArg(OPT_fcf_protection_EQ)) {
    StringRef Name = A->getValue();
    if (Name == "full" || Name == "branch") {
      Opts.CFProtectionBranch = 1;
    }
  }

  if (Opts.ObjC) {
    if (Arg *arg = Args.getLastArg(OPT_fobjc_runtime_EQ)) {
      StringRef value = arg->getValue();
      if (Opts.ObjCRuntime.tryParse(value))
        Diags.Report(diag::err_drv_unknown_objc_runtime) << value;
    }

    if (Args.hasArg(OPT_fobjc_gc_only))
      Opts.setGC(LangOptions::GCOnly);
    else if (Args.hasArg(OPT_fobjc_gc))
      Opts.setGC(LangOptions::HybridGC);
    else if (Args.hasArg(OPT_fobjc_arc)) {
      Opts.ObjCAutoRefCount = 1;
      if (!Opts.ObjCRuntime.allowsARC())
        Diags.Report(diag::err_arc_unsupported_on_runtime);
    }

    // ObjCWeakRuntime tracks whether the runtime supports __weak, not
    // whether the feature is actually enabled.  This is predominantly
    // determined by -fobjc-runtime, but we allow it to be overridden
    // from the command line for testing purposes.
    if (Args.hasArg(OPT_fobjc_runtime_has_weak))
      Opts.ObjCWeakRuntime = 1;
    else
      Opts.ObjCWeakRuntime = Opts.ObjCRuntime.allowsWeak();

    // ObjCWeak determines whether __weak is actually enabled.
    // Note that we allow -fno-objc-weak to disable this even in ARC mode.
    if (auto weakArg = Args.getLastArg(OPT_fobjc_weak, OPT_fno_objc_weak)) {
      if (!weakArg->getOption().matches(OPT_fobjc_weak)) {
        assert(!Opts.ObjCWeak);
      } else if (Opts.getGC() != LangOptions::NonGC) {
        Diags.Report(diag::err_objc_weak_with_gc);
      } else if (!Opts.ObjCWeakRuntime) {
        Diags.Report(diag::err_objc_weak_unsupported);
      } else {
        Opts.ObjCWeak = 1;
      }
    } else if (Opts.ObjCAutoRefCount) {
      Opts.ObjCWeak = Opts.ObjCWeakRuntime;
    }

    if (Args.hasArg(OPT_fobjc_subscripting_legacy_runtime))
      Opts.ObjCSubscriptingLegacyRuntime =
        (Opts.ObjCRuntime.getKind() == ObjCRuntime::FragileMacOSX);
  }

  if (Arg *A = Args.getLastArg(options::OPT_fgnuc_version_EQ)) {
    // Check that the version has 1 to 3 components and the minor and patch
    // versions fit in two decimal digits.
    VersionTuple GNUCVer;
    bool Invalid = GNUCVer.tryParse(A->getValue());
    unsigned Major = GNUCVer.getMajor();
    unsigned Minor = GNUCVer.getMinor().getValueOr(0);
    unsigned Patch = GNUCVer.getSubminor().getValueOr(0);
    if (Invalid || GNUCVer.getBuild() || Minor >= 100 || Patch >= 100) {
      Diags.Report(diag::err_drv_invalid_value)
          << A->getAsString(Args) << A->getValue();
    }
    Opts.GNUCVersion = Major * 100 * 100 + Minor * 100 + Patch;
  }

  // In AIX OS, the -mignore-xcoff-visibility is enable by default if there is
  // no -fvisibility=* option.
  // This is the reason why '-fvisibility' needs to be always generated:
  // its absence implies '-mignore-xcoff-visibility'.
  //
  // Suppose the original cc1 command line does contain '-fvisibility default':
  // '-mignore-xcoff-visibility' should not be implied.
  // * If '-fvisibility' is not generated (as most options with default values
  //   don't), its absence would imply '-mignore-xcoff-visibility'. This changes
  //   the command line semantics.
  // * If '-fvisibility' is generated regardless of its presence and value,
  //   '-mignore-xcoff-visibility' won't be implied and the command line
  //   semantics are kept intact.
  //
  // When the original cc1 command line does **not** contain '-fvisibility',
  // '-mignore-xcoff-visibility' is implied. The generated command line will
  // contain both '-fvisibility default' and '-mignore-xcoff-visibility' and
  // subsequent calls to `CreateFromArgs`/`generateCC1CommandLine` will always
  // produce the same arguments.

  if (T.isOSAIX() && (Args.hasArg(OPT_mignore_xcoff_visibility) ||
                      !Args.hasArg(OPT_fvisibility)))
    Opts.IgnoreXCOFFVisibility = 1;

  if (Args.hasArg(OPT_ftrapv)) {
    Opts.setSignedOverflowBehavior(LangOptions::SOB_Trapping);
    // Set the handler, if one is specified.
    Opts.OverflowHandler =
        std::string(Args.getLastArgValue(OPT_ftrapv_handler));
  }
  else if (Args.hasArg(OPT_fwrapv))
    Opts.setSignedOverflowBehavior(LangOptions::SOB_Defined);

  Opts.MSCompatibilityVersion = 0;
  if (const Arg *A = Args.getLastArg(OPT_fms_compatibility_version)) {
    VersionTuple VT;
    if (VT.tryParse(A->getValue()))
      Diags.Report(diag::err_drv_invalid_value) << A->getAsString(Args)
                                                << A->getValue();
    Opts.MSCompatibilityVersion = VT.getMajor() * 10000000 +
                                  VT.getMinor().getValueOr(0) * 100000 +
                                  VT.getSubminor().getValueOr(0);
  }

  // Mimicking gcc's behavior, trigraphs are only enabled if -trigraphs
  // is specified, or -std is set to a conforming mode.
  // Trigraphs are disabled by default in c++1z onwards.
  // For z/OS, trigraphs are enabled by default (without regard to the above).
  Opts.Trigraphs =
      (!Opts.GNUMode && !Opts.MSVCCompat && !Opts.CPlusPlus17) || T.isOSzOS();
  Opts.Trigraphs =
      Args.hasFlag(OPT_ftrigraphs, OPT_fno_trigraphs, Opts.Trigraphs);

  Opts.Blocks = Args.hasArg(OPT_fblocks) || (Opts.OpenCL
    && Opts.OpenCLVersion == 200);

  Opts.ConvergentFunctions = Opts.OpenCL || (Opts.CUDA && Opts.CUDAIsDevice) ||
                             Opts.SYCLIsDevice ||
                             Args.hasArg(OPT_fconvergent_functions);

  Opts.NoBuiltin = Args.hasArg(OPT_fno_builtin) || Opts.Freestanding;
  if (!Opts.NoBuiltin)
    getAllNoBuiltinFuncValues(Args, Opts.NoBuiltinFuncs);
  Opts.LongDoubleSize = Args.hasArg(OPT_mlong_double_128)
                            ? 128
                            : Args.hasArg(OPT_mlong_double_64) ? 64 : 0;
#if INTEL_CUSTOMIZATION
  if (const Arg *A = Args.getLastArg(OPT_fintel_long_double_size_EQ)) {
    StringRef Value = A->getValue();
    if (Value == "128")
      Opts.LongDoubleSize = 128;
    else if (Value == "80")
      Opts.LongDoubleSize = 80;
    else if (Value == "64")
      Opts.LongDoubleSize = 64;
    else {
      Diags.Report(diag::err_drv_invalid_value) << A->getAsString(Args)
                                                << A->getValue();
    }
  }
  // This should be removed by adding fintel_compatibility.KeyPath to the
  // definition in Options.td, but leave it here until that is working.
  Opts.DeclSpecKeyword =
      Args.hasFlag(OPT_fdeclspec, OPT_fno_declspec,
                   (Opts.MicrosoftExt || Opts.Borland ||
                    Opts.CUDA || Opts.IntelCompat));
#endif // INTEL_CUSTOMIZATION
  if (Opts.FastRelaxedMath)
    Opts.setDefaultFPContractMode(LangOptions::FPM_Fast);
  llvm::sort(Opts.ModuleFeatures);

  // -mrtd option
  if (Arg *A = Args.getLastArg(OPT_mrtd)) {
    if (Opts.getDefaultCallingConv() != LangOptions::DCC_None)
      Diags.Report(diag::err_drv_argument_not_allowed_with)
          << A->getSpelling() << "-fdefault-calling-conv";
    else {
      if (T.getArch() != llvm::Triple::x86)
        Diags.Report(diag::err_drv_argument_not_allowed_with)
            << A->getSpelling() << T.getTriple();
      else
        Opts.setDefaultCallingConv(LangOptions::DCC_StdCall);
    }
  }

#if INTEL_CUSTOMIZATION
  // Check if -fopenmp is specified and set default version to 5.0.
  Opts.OpenMP = Args.hasArg(options::OPT_fopenmp) ? 50 : 0;
  Opts.OpenMPSimdOnly = false;
  Opts.OpenMPSimdDisabled = false;
  Opts.OpenMPTBBOnly = false;
  Opts.OpenMPTBBDisabled = false;
  if (Opts.IntelCompat) {
    if (Opts.OpenMP) {
      // OpenMP is enabled but we want to disable OpenMP subset
      Opts.OpenMPSimdDisabled = Args.hasArg(OPT_fno_openmp_simd);
      Opts.OpenMPTBBDisabled = Args.hasArg(OPT_fnointel_openmp_tbb);
    } else {
      Opts.OpenMPSimdOnly = Args.hasArg(OPT_fopenmp_simd);
      Opts.OpenMPTBBOnly = Args.hasArg(OPT_fintel_openmp_tbb);
      if (Opts.OpenMPSimdOnly || Opts.OpenMPTBBOnly)
        Opts.OpenMP = true;
    }
  }
#endif //INTEL_CUSTOMIZATION
#if INTEL_COLLAB
  Opts.OpenMPLateOutline =
      Opts.OpenMP && Args.hasArg(options::OPT_fopenmp_late_outline);
#endif // INTEL_COLLAB
#if INTEL_CUSTOMIZATION
  // Allow this spelling until removed from icx driver.
  if (!Opts.OpenMPLateOutline)
    Opts.OpenMPLateOutline =
        Opts.OpenMP && Args.hasArg(OPT_fintel_openmp_region);
#endif // INTEL_CUSTOMIZATION
#if INTEL_COLLAB
  if (Opts.OpenMPLateOutline && T.isSPIR())
      Opts.UseAutoOpenCLAddrSpaceForOpenMP = true;
#endif  // INTEL_COLLAB

  // Check if -fopenmp-simd is specified.
  bool IsSimdSpecified =
      Args.hasFlag(options::OPT_fopenmp_simd, options::OPT_fno_openmp_simd,
                   /*Default=*/false);
  Opts.OpenMPSimd = !Opts.OpenMP && IsSimdSpecified;
  Opts.OpenMPUseTLS = !Opts.OpenMPThreadPrivateLegacy && // INTEL
      Opts.OpenMP && !Args.hasArg(options::OPT_fnoopenmp_use_tls);
  Opts.OpenMPIsDevice =
      Opts.OpenMP && Args.hasArg(options::OPT_fopenmp_is_device);
  Opts.OpenMPIRBuilder =
      Opts.OpenMP && Args.hasArg(options::OPT_fopenmp_enable_irbuilder);
  bool IsTargetSpecified =
      Opts.OpenMPIsDevice || Args.hasArg(options::OPT_fopenmp_targets_EQ);

  Opts.ConvergentFunctions = Opts.ConvergentFunctions || Opts.OpenMPIsDevice;

  if (Opts.OpenMP || Opts.OpenMPSimd) {
    if (int Version = getLastArgIntValue(
            Args, OPT_fopenmp_version_EQ,
            (IsSimdSpecified || IsTargetSpecified) ? 50 : Opts.OpenMP, Diags))
      Opts.OpenMP = Version;
    // Provide diagnostic when a given target is not expected to be an OpenMP
    // device or host.
    if (!Opts.OpenMPIsDevice) {
      switch (T.getArch()) {
      default:
        break;
      // Add unsupported host targets here:
      case llvm::Triple::nvptx:
      case llvm::Triple::nvptx64:
        Diags.Report(diag::err_drv_omp_host_target_not_supported) << T.str();
        break;
      }
    }
  }

  // Set the flag to prevent the implementation from emitting device exception
  // handling code for those requiring so.
  if ((Opts.OpenMPIsDevice && (T.isNVPTX() || T.isAMDGCN())) ||
      Opts.OpenCLCPlusPlus) {
    Opts.Exceptions = 0;
    Opts.CXXExceptions = 0;
  }
  if (Opts.OpenMPIsDevice && T.isNVPTX()) {
    Opts.OpenMPCUDANumSMs =
        getLastArgIntValue(Args, options::OPT_fopenmp_cuda_number_of_sm_EQ,
                           Opts.OpenMPCUDANumSMs, Diags);
    Opts.OpenMPCUDABlocksPerSM =
        getLastArgIntValue(Args, options::OPT_fopenmp_cuda_blocks_per_sm_EQ,
                           Opts.OpenMPCUDABlocksPerSM, Diags);
    Opts.OpenMPCUDAReductionBufNum = getLastArgIntValue(
        Args, options::OPT_fopenmp_cuda_teams_reduction_recs_num_EQ,
        Opts.OpenMPCUDAReductionBufNum, Diags);
  }

  // Get the OpenMP target triples if any.
  if (Arg *A = Args.getLastArg(options::OPT_fopenmp_targets_EQ)) {
    enum ArchPtrSize { Arch16Bit, Arch32Bit, Arch64Bit };
    auto getArchPtrSize = [](const llvm::Triple &T) {
      if (T.isArch16Bit())
        return Arch16Bit;
      if (T.isArch32Bit())
        return Arch32Bit;
      assert(T.isArch64Bit() && "Expected 64-bit architecture");
      return Arch64Bit;
    };

    for (unsigned i = 0; i < A->getNumValues(); ++i) {
      llvm::Triple TT(A->getValue(i));

      if (TT.getArch() == llvm::Triple::UnknownArch ||
          !(TT.getArch() == llvm::Triple::aarch64 || TT.isPPC() ||
            TT.getArch() == llvm::Triple::nvptx ||
            TT.getArch() == llvm::Triple::nvptx64 ||
#if INTEL_CUSTOMIZATION
#if INTEL_FEATURE_CSA
            TT.getArch() == llvm::Triple::csa ||
#endif  // INTEL_FEATURE_CSA
#endif  // INTEL_CUSTOMIZATION
            TT.getArch() == llvm::Triple::amdgcn ||
            TT.getArch() == llvm::Triple::x86 ||
#if INTEL_COLLAB
            TT.getArch() == llvm::Triple::x86_64 ||
            TT.getArch() == llvm::Triple::spir ||
            TT.getArch() == llvm::Triple::spir64))
#else
            TT.getArch() == llvm::Triple::x86_64))
#endif // INTEL_COLLAB
        Diags.Report(diag::err_drv_invalid_omp_target) << A->getValue(i);
      else if (getArchPtrSize(T) != getArchPtrSize(TT))
        Diags.Report(diag::err_drv_incompatible_omp_arch)
            << A->getValue(i) << T.str();
      else
        Opts.OMPTargetTriples.push_back(TT);
    }
  }

  // Get OpenMP host file path if any and report if a non existent file is
  // found
  if (Arg *A = Args.getLastArg(options::OPT_fopenmp_host_ir_file_path)) {
    Opts.OMPHostIRFile = A->getValue();
    if (!llvm::sys::fs::exists(Opts.OMPHostIRFile))
      Diags.Report(diag::err_drv_omp_host_ir_file_not_found)
          << Opts.OMPHostIRFile;
  }

  // Set CUDA mode for OpenMP target NVPTX/AMDGCN if specified in options
  Opts.OpenMPCUDAMode = Opts.OpenMPIsDevice && (T.isNVPTX() || T.isAMDGCN()) &&
                        Args.hasArg(options::OPT_fopenmp_cuda_mode);

  // Set CUDA mode for OpenMP target NVPTX/AMDGCN if specified in options
  Opts.OpenMPCUDAForceFullRuntime =
      Opts.OpenMPIsDevice && (T.isNVPTX() || T.isAMDGCN()) &&
      Args.hasArg(options::OPT_fopenmp_cuda_force_full_runtime);

  // FIXME: Eliminate this dependency.
  unsigned Opt = getOptimizationLevel(Args, IK, Diags),
       OptSize = getOptimizationLevelSize(Args);
  Opts.Optimize = Opt != 0;
  Opts.OptimizeSize = OptSize != 0;

  // This is the __NO_INLINE__ define, which just depends on things like the
  // optimization level and -fno-inline, not actually whether the backend has
  // inlining enabled.
  Opts.NoInlineDefine = !Opts.Optimize;
  if (Arg *InlineArg = Args.getLastArg(
          options::OPT_finline_functions, options::OPT_finline_hint_functions,
          options::OPT_fno_inline_functions, options::OPT_fno_inline))
    if (InlineArg->getOption().matches(options::OPT_fno_inline))
      Opts.NoInlineDefine = true;

  if (Arg *A = Args.getLastArg(OPT_ffp_contract)) {
    StringRef Val = A->getValue();
    if (Val == "fast")
      Opts.setDefaultFPContractMode(LangOptions::FPM_Fast);
    else if (Val == "on")
      Opts.setDefaultFPContractMode(LangOptions::FPM_On);
    else if (Val == "off")
      Opts.setDefaultFPContractMode(LangOptions::FPM_Off);
    else if (Val == "fast-honor-pragmas")
      Opts.setDefaultFPContractMode(LangOptions::FPM_FastHonorPragmas);
    else
      Diags.Report(diag::err_drv_invalid_value) << A->getAsString(Args) << Val;
  }

  // Parse -fsanitize= arguments.
  parseSanitizerKinds("-fsanitize=", Args.getAllArgValues(OPT_fsanitize_EQ),
                      Diags, Opts.Sanitize);
  Opts.NoSanitizeFiles = Args.getAllArgValues(OPT_fsanitize_ignorelist_EQ);
  std::vector<std::string> systemIgnorelists =
      Args.getAllArgValues(OPT_fsanitize_system_ignorelist_EQ);
  Opts.NoSanitizeFiles.insert(Opts.NoSanitizeFiles.end(),
                              systemIgnorelists.begin(),
                              systemIgnorelists.end());

  if (Arg *A = Args.getLastArg(OPT_fclang_abi_compat_EQ)) {
    Opts.setClangABICompat(LangOptions::ClangABI::Latest);

    StringRef Ver = A->getValue();
    std::pair<StringRef, StringRef> VerParts = Ver.split('.');
    unsigned Major, Minor = 0;

    // Check the version number is valid: either 3.x (0 <= x <= 9) or
    // y or y.0 (4 <= y <= current version).
    if (!VerParts.first.startswith("0") &&
        !VerParts.first.getAsInteger(10, Major) &&
        3 <= Major && Major <= CLANG_VERSION_MAJOR &&
        (Major == 3 ? VerParts.second.size() == 1 &&
                      !VerParts.second.getAsInteger(10, Minor)
                    : VerParts.first.size() == Ver.size() ||
                      VerParts.second == "0")) {
      // Got a valid version number.
      if (Major == 3 && Minor <= 8)
        Opts.setClangABICompat(LangOptions::ClangABI::Ver3_8);
      else if (Major <= 4)
        Opts.setClangABICompat(LangOptions::ClangABI::Ver4);
      else if (Major <= 6)
        Opts.setClangABICompat(LangOptions::ClangABI::Ver6);
      else if (Major <= 7)
        Opts.setClangABICompat(LangOptions::ClangABI::Ver7);
      else if (Major <= 9)
        Opts.setClangABICompat(LangOptions::ClangABI::Ver9);
      else if (Major <= 11)
        Opts.setClangABICompat(LangOptions::ClangABI::Ver11);
      else if (Major <= 12)
        Opts.setClangABICompat(LangOptions::ClangABI::Ver12);
    } else if (Ver != "latest") {
      Diags.Report(diag::err_drv_invalid_value)
          << A->getAsString(Args) << A->getValue();
    }
  }

  if (Arg *A = Args.getLastArg(OPT_msign_return_address_EQ)) {
    StringRef SignScope = A->getValue();

    if (SignScope.equals_insensitive("none"))
      Opts.setSignReturnAddressScope(
          LangOptions::SignReturnAddressScopeKind::None);
    else if (SignScope.equals_insensitive("all"))
      Opts.setSignReturnAddressScope(
          LangOptions::SignReturnAddressScopeKind::All);
    else if (SignScope.equals_insensitive("non-leaf"))
      Opts.setSignReturnAddressScope(
          LangOptions::SignReturnAddressScopeKind::NonLeaf);
    else
      Diags.Report(diag::err_drv_invalid_value)
          << A->getAsString(Args) << SignScope;

    if (Arg *A = Args.getLastArg(OPT_msign_return_address_key_EQ)) {
      StringRef SignKey = A->getValue();
      if (!SignScope.empty() && !SignKey.empty()) {
        if (SignKey.equals_insensitive("a_key"))
          Opts.setSignReturnAddressKey(
              LangOptions::SignReturnAddressKeyKind::AKey);
        else if (SignKey.equals_insensitive("b_key"))
          Opts.setSignReturnAddressKey(
              LangOptions::SignReturnAddressKeyKind::BKey);
        else
          Diags.Report(diag::err_drv_invalid_value)
              << A->getAsString(Args) << SignKey;
      }
    }
  }

  // The value can be empty, which indicates the system default should be used.
  StringRef CXXABI = Args.getLastArgValue(OPT_fcxx_abi_EQ);
  if (!CXXABI.empty()) {
    if (!TargetCXXABI::isABI(CXXABI)) {
      Diags.Report(diag::err_invalid_cxx_abi) << CXXABI;
    } else {
      auto Kind = TargetCXXABI::getKind(CXXABI);
      if (!TargetCXXABI::isSupportedCXXABI(T, Kind))
        Diags.Report(diag::err_unsupported_cxx_abi) << CXXABI << T.str();
      else
        Opts.CXXABI = Kind;
    }
  }

  Opts.RelativeCXXABIVTables =
      Args.hasFlag(options::OPT_fexperimental_relative_cxx_abi_vtables,
                   options::OPT_fno_experimental_relative_cxx_abi_vtables,
                   TargetCXXABI::usesRelativeVTables(T));

  return Diags.getNumErrors() == NumErrorsBefore;
}

static bool isStrictlyPreprocessorAction(frontend::ActionKind Action) {
  switch (Action) {
  case frontend::ASTDeclList:
  case frontend::ASTDump:
  case frontend::ASTPrint:
  case frontend::ASTView:
  case frontend::EmitAssembly:
  case frontend::EmitBC:
  case frontend::EmitHTML:
  case frontend::EmitLLVM:
  case frontend::EmitLLVMOnly:
  case frontend::EmitCodeGenOnly:
  case frontend::EmitObj:
  case frontend::FixIt:
  case frontend::GenerateModule:
  case frontend::GenerateModuleInterface:
  case frontend::GenerateHeaderModule:
  case frontend::GeneratePCH:
  case frontend::GenerateInterfaceStubs:
  case frontend::ParseSyntaxOnly:
  case frontend::ModuleFileInfo:
  case frontend::VerifyPCH:
  case frontend::PluginAction:
  case frontend::RewriteObjC:
  case frontend::RewriteTest:
  case frontend::RunAnalysis:
  case frontend::TemplightDump:
  case frontend::MigrateSource:
    return false;

  case frontend::DumpCompilerOptions:
  case frontend::DumpRawTokens:
  case frontend::DumpTokens:
  case frontend::InitOnly:
  case frontend::PrintPreamble:
  case frontend::PrintPreprocessedInput:
  case frontend::RewriteMacros:
  case frontend::RunPreprocessorOnly:
  case frontend::PrintDependencyDirectivesSourceMinimizerOutput:
    return true;
  }
  llvm_unreachable("invalid frontend action");
}

static void GeneratePreprocessorArgs(PreprocessorOptions &Opts,
                                     SmallVectorImpl<const char *> &Args,
                                     CompilerInvocation::StringAllocator SA,
                                     const LangOptions &LangOpts,
                                     const FrontendOptions &FrontendOpts,
                                     const CodeGenOptions &CodeGenOpts) {
  PreprocessorOptions *PreprocessorOpts = &Opts;

#define PREPROCESSOR_OPTION_WITH_MARSHALLING(                                  \
    PREFIX_TYPE, NAME, ID, KIND, GROUP, ALIAS, ALIASARGS, FLAGS, PARAM,        \
    HELPTEXT, METAVAR, VALUES, SPELLING, SHOULD_PARSE, ALWAYS_EMIT, KEYPATH,   \
    DEFAULT_VALUE, IMPLIED_CHECK, IMPLIED_VALUE, NORMALIZER, DENORMALIZER,     \
    MERGER, EXTRACTOR, TABLE_INDEX)                                            \
  GENERATE_OPTION_WITH_MARSHALLING(                                            \
      Args, SA, KIND, FLAGS, SPELLING, ALWAYS_EMIT, KEYPATH, DEFAULT_VALUE,    \
      IMPLIED_CHECK, IMPLIED_VALUE, DENORMALIZER, EXTRACTOR, TABLE_INDEX)
#include "clang/Driver/Options.inc"
#undef PREPROCESSOR_OPTION_WITH_MARSHALLING

  if (Opts.PCHWithHdrStop && !Opts.PCHWithHdrStopCreate)
    GenerateArg(Args, OPT_pch_through_hdrstop_use, SA);

  for (const auto &D : Opts.DeserializedPCHDeclsToErrorOn)
    GenerateArg(Args, OPT_error_on_deserialized_pch_decl, D, SA);

  for (const auto &MP : Opts.MacroPrefixMap)
    GenerateArg(Args, OPT_fmacro_prefix_map_EQ, MP.first + "=" + MP.second, SA);

  if (Opts.PrecompiledPreambleBytes != std::make_pair(0u, false))
    GenerateArg(Args, OPT_preamble_bytes_EQ,
                Twine(Opts.PrecompiledPreambleBytes.first) + "," +
                    (Opts.PrecompiledPreambleBytes.second ? "1" : "0"),
                SA);

  for (const auto &M : Opts.Macros) {
    // Don't generate __CET__ macro definitions. They are implied by the
    // -fcf-protection option that is generated elsewhere.
    if (M.first == "__CET__=1" && !M.second &&
        !CodeGenOpts.CFProtectionReturn && CodeGenOpts.CFProtectionBranch)
      continue;
    if (M.first == "__CET__=2" && !M.second && CodeGenOpts.CFProtectionReturn &&
        !CodeGenOpts.CFProtectionBranch)
      continue;
    if (M.first == "__CET__=3" && !M.second && CodeGenOpts.CFProtectionReturn &&
        CodeGenOpts.CFProtectionBranch)
      continue;

    GenerateArg(Args, M.second ? OPT_U : OPT_D, M.first, SA);
  }

  for (const auto &I : Opts.Includes) {
    // Don't generate OpenCL includes. They are implied by other flags that are
    // generated elsewhere.
    if (LangOpts.OpenCL && LangOpts.IncludeDefaultHeader &&
        ((LangOpts.DeclareOpenCLBuiltins && I == "opencl-c-base.h") ||
         I == "opencl-c.h"))
      continue;

    GenerateArg(Args, OPT_include, I, SA);
  }

  for (const auto &CI : Opts.ChainedIncludes)
    GenerateArg(Args, OPT_chain_include, CI, SA);

  for (const auto &RF : Opts.RemappedFiles)
    GenerateArg(Args, OPT_remap_file, RF.first + ";" + RF.second, SA);

  // Don't handle LexEditorPlaceholders. It is implied by the action that is
  // generated elsewhere.
}

static bool ParsePreprocessorArgs(PreprocessorOptions &Opts, ArgList &Args,
                                  DiagnosticsEngine &Diags,
                                  frontend::ActionKind Action,
                                  const FrontendOptions &FrontendOpts) {
#if INTEL_CUSTOMIZATION
  if (Args.hasArg(OPT_fintel_ms_compatibility))
      Opts.OutputFile = Args.getLastArgValue(OPT_o);
#endif // INTEL_CUSTOMIZATION

  unsigned NumErrorsBefore = Diags.getNumErrors();

  PreprocessorOptions *PreprocessorOpts = &Opts;

#define PREPROCESSOR_OPTION_WITH_MARSHALLING(                                  \
    PREFIX_TYPE, NAME, ID, KIND, GROUP, ALIAS, ALIASARGS, FLAGS, PARAM,        \
    HELPTEXT, METAVAR, VALUES, SPELLING, SHOULD_PARSE, ALWAYS_EMIT, KEYPATH,   \
    DEFAULT_VALUE, IMPLIED_CHECK, IMPLIED_VALUE, NORMALIZER, DENORMALIZER,     \
    MERGER, EXTRACTOR, TABLE_INDEX)                                            \
  PARSE_OPTION_WITH_MARSHALLING(                                               \
      Args, Diags, ID, FLAGS, PARAM, SHOULD_PARSE, KEYPATH, DEFAULT_VALUE,     \
      IMPLIED_CHECK, IMPLIED_VALUE, NORMALIZER, MERGER, TABLE_INDEX)
#include "clang/Driver/Options.inc"
#undef PREPROCESSOR_OPTION_WITH_MARSHALLING

  Opts.PCHWithHdrStop = Args.hasArg(OPT_pch_through_hdrstop_create) ||
                        Args.hasArg(OPT_pch_through_hdrstop_use);

  for (const auto *A : Args.filtered(OPT_error_on_deserialized_pch_decl))
    Opts.DeserializedPCHDeclsToErrorOn.insert(A->getValue());

  for (const auto &A : Args.getAllArgValues(OPT_fmacro_prefix_map_EQ)) {
    auto Split = StringRef(A).split('=');
    Opts.MacroPrefixMap.insert(
        {std::string(Split.first), std::string(Split.second)});
  }

  if (const Arg *A = Args.getLastArg(OPT_preamble_bytes_EQ)) {
    StringRef Value(A->getValue());
    size_t Comma = Value.find(',');
    unsigned Bytes = 0;
    unsigned EndOfLine = 0;

    if (Comma == StringRef::npos ||
        Value.substr(0, Comma).getAsInteger(10, Bytes) ||
        Value.substr(Comma + 1).getAsInteger(10, EndOfLine))
      Diags.Report(diag::err_drv_preamble_format);
    else {
      Opts.PrecompiledPreambleBytes.first = Bytes;
      Opts.PrecompiledPreambleBytes.second = (EndOfLine != 0);
    }
  }

  // Add the __CET__ macro if a CFProtection option is set.
  if (const Arg *A = Args.getLastArg(OPT_fcf_protection_EQ)) {
    StringRef Name = A->getValue();
    if (Name == "branch")
      Opts.addMacroDef("__CET__=1");
    else if (Name == "return")
      Opts.addMacroDef("__CET__=2");
    else if (Name == "full")
      Opts.addMacroDef("__CET__=3");
  }

  // Add macros from the command line.
  for (const auto *A : Args.filtered(OPT_D, OPT_U)) {
    if (A->getOption().matches(OPT_D))
      Opts.addMacroDef(A->getValue());
    else
      Opts.addMacroUndef(A->getValue());
  }

  // Add the ordered list of -includes.
  for (const auto *A : Args.filtered(OPT_include))
    Opts.Includes.emplace_back(A->getValue());

  for (const auto *A : Args.filtered(OPT_chain_include))
    Opts.ChainedIncludes.emplace_back(A->getValue());

  for (const auto *A : Args.filtered(OPT_remap_file)) {
    std::pair<StringRef, StringRef> Split = StringRef(A->getValue()).split(';');

    if (Split.second.empty()) {
      Diags.Report(diag::err_drv_invalid_remap_file) << A->getAsString(Args);
      continue;
    }

    Opts.addRemappedFile(Split.first, Split.second);
  }

  // Always avoid lexing editor placeholders when we're just running the
  // preprocessor as we never want to emit the
  // "editor placeholder in source file" error in PP only mode.
  // Certain predefined macros which depend upon semantic processing,
  // for example __FLT_EVAL_METHOD__, are not expanded in PP mode, they
  // appear in the preprocessed output as an unexpanded macro name.
  if (isStrictlyPreprocessorAction(Action)) {
    Opts.LexEditorPlaceholders = false;
    Opts.LexExpandSpecialBuiltins = false;
  }

  return Diags.getNumErrors() == NumErrorsBefore;
}

static void GeneratePreprocessorOutputArgs(
    const PreprocessorOutputOptions &Opts, SmallVectorImpl<const char *> &Args,
    CompilerInvocation::StringAllocator SA, frontend::ActionKind Action) {
  const PreprocessorOutputOptions &PreprocessorOutputOpts = Opts;

#define PREPROCESSOR_OUTPUT_OPTION_WITH_MARSHALLING(                           \
    PREFIX_TYPE, NAME, ID, KIND, GROUP, ALIAS, ALIASARGS, FLAGS, PARAM,        \
    HELPTEXT, METAVAR, VALUES, SPELLING, SHOULD_PARSE, ALWAYS_EMIT, KEYPATH,   \
    DEFAULT_VALUE, IMPLIED_CHECK, IMPLIED_VALUE, NORMALIZER, DENORMALIZER,     \
    MERGER, EXTRACTOR, TABLE_INDEX)                                            \
  GENERATE_OPTION_WITH_MARSHALLING(                                            \
      Args, SA, KIND, FLAGS, SPELLING, ALWAYS_EMIT, KEYPATH, DEFAULT_VALUE,    \
      IMPLIED_CHECK, IMPLIED_VALUE, DENORMALIZER, EXTRACTOR, TABLE_INDEX)
#include "clang/Driver/Options.inc"
#undef PREPROCESSOR_OUTPUT_OPTION_WITH_MARSHALLING

  bool Generate_dM = isStrictlyPreprocessorAction(Action) && !Opts.ShowCPP;
  if (Generate_dM)
    GenerateArg(Args, OPT_dM, SA);
  if (!Generate_dM && Opts.ShowMacros)
    GenerateArg(Args, OPT_dD, SA);
}

static bool ParsePreprocessorOutputArgs(PreprocessorOutputOptions &Opts,
                                        ArgList &Args, DiagnosticsEngine &Diags,
                                        frontend::ActionKind Action) {
  unsigned NumErrorsBefore = Diags.getNumErrors();

  PreprocessorOutputOptions &PreprocessorOutputOpts = Opts;

#define PREPROCESSOR_OUTPUT_OPTION_WITH_MARSHALLING(                           \
    PREFIX_TYPE, NAME, ID, KIND, GROUP, ALIAS, ALIASARGS, FLAGS, PARAM,        \
    HELPTEXT, METAVAR, VALUES, SPELLING, SHOULD_PARSE, ALWAYS_EMIT, KEYPATH,   \
    DEFAULT_VALUE, IMPLIED_CHECK, IMPLIED_VALUE, NORMALIZER, DENORMALIZER,     \
    MERGER, EXTRACTOR, TABLE_INDEX)                                            \
  PARSE_OPTION_WITH_MARSHALLING(                                               \
      Args, Diags, ID, FLAGS, PARAM, SHOULD_PARSE, KEYPATH, DEFAULT_VALUE,     \
      IMPLIED_CHECK, IMPLIED_VALUE, NORMALIZER, MERGER, TABLE_INDEX)
#include "clang/Driver/Options.inc"
#undef PREPROCESSOR_OUTPUT_OPTION_WITH_MARSHALLING

  Opts.ShowCPP = isStrictlyPreprocessorAction(Action) && !Args.hasArg(OPT_dM);
  Opts.ShowMacros = Args.hasArg(OPT_dM) || Args.hasArg(OPT_dD);

  return Diags.getNumErrors() == NumErrorsBefore;
}

static void GenerateTargetArgs(const TargetOptions &Opts,
                               SmallVectorImpl<const char *> &Args,
                               CompilerInvocation::StringAllocator SA) {
  const TargetOptions *TargetOpts = &Opts;
#define TARGET_OPTION_WITH_MARSHALLING(                                        \
    PREFIX_TYPE, NAME, ID, KIND, GROUP, ALIAS, ALIASARGS, FLAGS, PARAM,        \
    HELPTEXT, METAVAR, VALUES, SPELLING, SHOULD_PARSE, ALWAYS_EMIT, KEYPATH,   \
    DEFAULT_VALUE, IMPLIED_CHECK, IMPLIED_VALUE, NORMALIZER, DENORMALIZER,     \
    MERGER, EXTRACTOR, TABLE_INDEX)                                            \
  GENERATE_OPTION_WITH_MARSHALLING(                                            \
      Args, SA, KIND, FLAGS, SPELLING, ALWAYS_EMIT, KEYPATH, DEFAULT_VALUE,    \
      IMPLIED_CHECK, IMPLIED_VALUE, DENORMALIZER, EXTRACTOR, TABLE_INDEX)
#include "clang/Driver/Options.inc"
#undef TARGET_OPTION_WITH_MARSHALLING

  if (!Opts.SDKVersion.empty())
    GenerateArg(Args, OPT_target_sdk_version_EQ, Opts.SDKVersion.getAsString(),
                SA);
}

static bool ParseTargetArgs(TargetOptions &Opts, ArgList &Args,
                            DiagnosticsEngine &Diags) {
  unsigned NumErrorsBefore = Diags.getNumErrors();

  TargetOptions *TargetOpts = &Opts;

#define TARGET_OPTION_WITH_MARSHALLING(                                        \
    PREFIX_TYPE, NAME, ID, KIND, GROUP, ALIAS, ALIASARGS, FLAGS, PARAM,        \
    HELPTEXT, METAVAR, VALUES, SPELLING, SHOULD_PARSE, ALWAYS_EMIT, KEYPATH,   \
    DEFAULT_VALUE, IMPLIED_CHECK, IMPLIED_VALUE, NORMALIZER, DENORMALIZER,     \
    MERGER, EXTRACTOR, TABLE_INDEX)                                            \
  PARSE_OPTION_WITH_MARSHALLING(                                               \
      Args, Diags, ID, FLAGS, PARAM, SHOULD_PARSE, KEYPATH, DEFAULT_VALUE,     \
      IMPLIED_CHECK, IMPLIED_VALUE, NORMALIZER, MERGER, TABLE_INDEX)
#include "clang/Driver/Options.inc"
#undef TARGET_OPTION_WITH_MARSHALLING

  if (Arg *A = Args.getLastArg(options::OPT_target_sdk_version_EQ)) {
    llvm::VersionTuple Version;
    if (Version.tryParse(A->getValue()))
      Diags.Report(diag::err_drv_invalid_value)
          << A->getAsString(Args) << A->getValue();
    else
      Opts.SDKVersion = Version;
  }

  return Diags.getNumErrors() == NumErrorsBefore;
}

static void CreateEmptyFile(StringRef HeaderName) {
  if (HeaderName.empty())
    return;

  Expected<llvm::sys::fs::file_t> FT = llvm::sys::fs::openNativeFileForWrite(
      HeaderName, llvm::sys::fs::CD_OpenAlways, llvm::sys::fs::OF_None);
  if (FT)
    llvm::sys::fs::closeFile(*FT);
  else {
    // Emit a message but don't terminate; compilation will fail
    // later if this file is absent.
    llvm::errs() << "Error: " << llvm::toString(FT.takeError())
                 << " when opening " << HeaderName << "\n";
  }
}

bool CompilerInvocation::CreateFromArgsImpl(
    CompilerInvocation &Res, ArrayRef<const char *> CommandLineArgs,
    DiagnosticsEngine &Diags, const char *Argv0) {
  unsigned NumErrorsBefore = Diags.getNumErrors();

  // Parse the arguments.
  const OptTable &Opts = getDriverOptTable();
  const unsigned IncludedFlagsBitmask = options::CC1Option;
  unsigned MissingArgIndex, MissingArgCount;
  InputArgList Args = Opts.ParseArgs(CommandLineArgs, MissingArgIndex,
                                     MissingArgCount, IncludedFlagsBitmask);
  LangOptions &LangOpts = *Res.getLangOpts();

  // Check for missing argument error.
  if (MissingArgCount)
    Diags.Report(diag::err_drv_missing_argument)
        << Args.getArgString(MissingArgIndex) << MissingArgCount;

  // Issue errors on unknown arguments.
  for (const auto *A : Args.filtered(OPT_UNKNOWN)) {
    auto ArgString = A->getAsString(Args);
    std::string Nearest;
    if (Opts.findNearest(ArgString, Nearest, IncludedFlagsBitmask) > 1)
      Diags.Report(diag::err_drv_unknown_argument) << ArgString;
    else
      Diags.Report(diag::err_drv_unknown_argument_with_suggestion)
          << ArgString << Nearest;
  }

  ParseFileSystemArgs(Res.getFileSystemOpts(), Args, Diags);
  ParseMigratorArgs(Res.getMigratorOpts(), Args, Diags);
  ParseAnalyzerArgs(*Res.getAnalyzerOpts(), Args, Diags);
  ParseDiagnosticArgs(Res.getDiagnosticOpts(), Args, &Diags,
                      /*DefaultDiagColor=*/false);
  ParseFrontendArgs(Res.getFrontendOpts(), Args, Diags, LangOpts.IsHeaderFile);
  // FIXME: We shouldn't have to pass the DashX option around here
  InputKind DashX = Res.getFrontendOpts().DashX;
  ParseTargetArgs(Res.getTargetOpts(), Args, Diags);
  llvm::Triple T(Res.getTargetOpts().Triple);
  ParseHeaderSearchArgs(Res.getHeaderSearchOpts(), Args, Diags,
                        Res.getFileSystemOpts().WorkingDir);

  ParseLangArgs(LangOpts, Args, DashX, T, Res.getPreprocessorOpts().Includes,
                Diags);
  if (Res.getFrontendOpts().ProgramAction == frontend::RewriteObjC)
    LangOpts.ObjCExceptions = 1;

  if (LangOpts.CUDA) {
    // During CUDA device-side compilation, the aux triple is the
    // triple used for host compilation.
    if (LangOpts.CUDAIsDevice)
      Res.getTargetOpts().HostTriple = Res.getFrontendOpts().AuxTriple;
  }

  // Set the triple of the host for OpenMP device compile.
  if (LangOpts.OpenMPIsDevice)
    Res.getTargetOpts().HostTriple = Res.getFrontendOpts().AuxTriple;

<<<<<<< HEAD
#if INTEL_CUSTOMIZATION
  // Set the triple of the host for HLS IntelFPGA compile.
  if (LangOpts.HLS && T.getEnvironment() == llvm::Triple::IntelFPGA)
    Res.getTargetOpts().HostTriple = Res.getFrontendOpts().AuxTriple;
#endif // INTEL_CUSTOMIZATION
=======
>>>>>>> b81bfb38
  if (LangOpts.SYCLIsDevice) {
    // Set the triple of the host for SYCL device compile.
    Res.getTargetOpts().HostTriple = Res.getFrontendOpts().AuxTriple;
    // If specified, create empty integration header files for now.
    CreateEmptyFile(LangOpts.SYCLIntHeader);
    CreateEmptyFile(LangOpts.SYCLIntFooter);
  }

  ParseCodeGenArgs(Res.getCodeGenOpts(), Args, DashX, Diags, T,
                   Res.getFrontendOpts().OutputFile, LangOpts);

  // FIXME: Override value name discarding when asan or msan is used because the
  // backend passes depend on the name of the alloca in order to print out
  // names.
  Res.getCodeGenOpts().DiscardValueNames &=
      !LangOpts.Sanitize.has(SanitizerKind::Address) &&
      !LangOpts.Sanitize.has(SanitizerKind::KernelAddress) &&
      !LangOpts.Sanitize.has(SanitizerKind::Memory) &&
      !LangOpts.Sanitize.has(SanitizerKind::KernelMemory);

  ParsePreprocessorArgs(Res.getPreprocessorOpts(), Args, Diags,
                        Res.getFrontendOpts().ProgramAction,
                        Res.getFrontendOpts());
  ParsePreprocessorOutputArgs(Res.getPreprocessorOutputOpts(), Args, Diags,
                              Res.getFrontendOpts().ProgramAction);

  ParseDependencyOutputArgs(Res.getDependencyOutputOpts(), Args, Diags,
                            Res.getFrontendOpts().ProgramAction,
                            Res.getPreprocessorOutputOpts().ShowLineMarkers);
  if (!Res.getDependencyOutputOpts().OutputFile.empty() &&
      Res.getDependencyOutputOpts().Targets.empty())
    Diags.Report(diag::err_fe_dependency_file_requires_MT);

  // If sanitizer is enabled, disable OPT_ffine_grained_bitfield_accesses.
  if (Res.getCodeGenOpts().FineGrainedBitfieldAccesses &&
      !Res.getLangOpts()->Sanitize.empty()) {
    Res.getCodeGenOpts().FineGrainedBitfieldAccesses = false;
    Diags.Report(diag::warn_drv_fine_grained_bitfield_accesses_ignored);
  }

  // Store the command-line for using in the CodeView backend.
  Res.getCodeGenOpts().Argv0 = Argv0;
  Res.getCodeGenOpts().CommandLineArgs = CommandLineArgs;

  FixupInvocation(Res, Diags, Args, DashX);

  return Diags.getNumErrors() == NumErrorsBefore;
}

bool CompilerInvocation::CreateFromArgs(CompilerInvocation &Invocation,
                                        ArrayRef<const char *> CommandLineArgs,
                                        DiagnosticsEngine &Diags,
                                        const char *Argv0) {
  CompilerInvocation DummyInvocation;

  return RoundTrip(
      [](CompilerInvocation &Invocation, ArrayRef<const char *> CommandLineArgs,
         DiagnosticsEngine &Diags, const char *Argv0) {
        return CreateFromArgsImpl(Invocation, CommandLineArgs, Diags, Argv0);
      },
      [](CompilerInvocation &Invocation, SmallVectorImpl<const char *> &Args,
         StringAllocator SA) { Invocation.generateCC1CommandLine(Args, SA); },
      Invocation, DummyInvocation, CommandLineArgs, Diags, Argv0);
}

std::string CompilerInvocation::getModuleHash() const {
  // Note: For QoI reasons, the things we use as a hash here should all be
  // dumped via the -module-info flag.
  using llvm::hash_code;
  using llvm::hash_value;
  using llvm::hash_combine;
  using llvm::hash_combine_range;

  // Start the signature with the compiler version.
  // FIXME: We'd rather use something more cryptographically sound than
  // CityHash, but this will do for now.
  hash_code code = hash_value(getClangFullRepositoryVersion());

  // Also include the serialization version, in case LLVM_APPEND_VC_REV is off
  // and getClangFullRepositoryVersion() doesn't include git revision.
  code = hash_combine(code, serialization::VERSION_MAJOR,
                      serialization::VERSION_MINOR);

  // Extend the signature with the language options
#define LANGOPT(Name, Bits, Default, Description) \
   code = hash_combine(code, LangOpts->Name);
#define ENUM_LANGOPT(Name, Type, Bits, Default, Description) \
  code = hash_combine(code, static_cast<unsigned>(LangOpts->get##Name()));
#define BENIGN_LANGOPT(Name, Bits, Default, Description)
#define BENIGN_ENUM_LANGOPT(Name, Type, Bits, Default, Description)
#include "clang/Basic/LangOptions.def"

  for (StringRef Feature : LangOpts->ModuleFeatures)
    code = hash_combine(code, Feature);

  code = hash_combine(code, LangOpts->ObjCRuntime);
  const auto &BCN = LangOpts->CommentOpts.BlockCommandNames;
  code = hash_combine(code, hash_combine_range(BCN.begin(), BCN.end()));

  // Extend the signature with the target options.
  code = hash_combine(code, TargetOpts->Triple, TargetOpts->CPU,
                      TargetOpts->TuneCPU, TargetOpts->ABI);
  for (const auto &FeatureAsWritten : TargetOpts->FeaturesAsWritten)
    code = hash_combine(code, FeatureAsWritten);

  // Extend the signature with preprocessor options.
  const PreprocessorOptions &ppOpts = getPreprocessorOpts();
  const HeaderSearchOptions &hsOpts = getHeaderSearchOpts();
  code = hash_combine(code, ppOpts.UsePredefines, ppOpts.DetailedRecord);

  for (const auto &I : getPreprocessorOpts().Macros) {
    // If we're supposed to ignore this macro for the purposes of modules,
    // don't put it into the hash.
    if (!hsOpts.ModulesIgnoreMacros.empty()) {
      // Check whether we're ignoring this macro.
      StringRef MacroDef = I.first;
      if (hsOpts.ModulesIgnoreMacros.count(
              llvm::CachedHashString(MacroDef.split('=').first)))
        continue;
    }

    code = hash_combine(code, I.first, I.second);
  }

  // Extend the signature with the sysroot and other header search options.
  code = hash_combine(code, hsOpts.Sysroot,
                      hsOpts.ModuleFormat,
                      hsOpts.UseDebugInfo,
                      hsOpts.UseBuiltinIncludes,
                      hsOpts.UseStandardSystemIncludes,
                      hsOpts.UseStandardCXXIncludes,
                      hsOpts.UseLibcxx,
                      hsOpts.ModulesValidateDiagnosticOptions);
  code = hash_combine(code, hsOpts.ResourceDir);

  if (hsOpts.ModulesStrictContextHash) {
    hash_code SHPC = hash_combine_range(hsOpts.SystemHeaderPrefixes.begin(),
                                        hsOpts.SystemHeaderPrefixes.end());
    hash_code UEC = hash_combine_range(hsOpts.UserEntries.begin(),
                                       hsOpts.UserEntries.end());
    code = hash_combine(code, hsOpts.SystemHeaderPrefixes.size(), SHPC,
                        hsOpts.UserEntries.size(), UEC);

    const DiagnosticOptions &diagOpts = getDiagnosticOpts();
    #define DIAGOPT(Name, Bits, Default) \
      code = hash_combine(code, diagOpts.Name);
    #define ENUM_DIAGOPT(Name, Type, Bits, Default) \
      code = hash_combine(code, diagOpts.get##Name());
    #include "clang/Basic/DiagnosticOptions.def"
    #undef DIAGOPT
    #undef ENUM_DIAGOPT
  }

  // Extend the signature with the user build path.
  code = hash_combine(code, hsOpts.ModuleUserBuildPath);

  // Extend the signature with the module file extensions.
  const FrontendOptions &frontendOpts = getFrontendOpts();
  for (const auto &ext : frontendOpts.ModuleFileExtensions) {
    code = ext->hashExtension(code);
  }

  // When compiling with -gmodules, also hash -fdebug-prefix-map as it
  // affects the debug info in the PCM.
  if (getCodeGenOpts().DebugTypeExtRefs)
    for (const auto &KeyValue : getCodeGenOpts().DebugPrefixMap)
      code = hash_combine(code, KeyValue.first, KeyValue.second);

  // Extend the signature with the enabled sanitizers, if at least one is
  // enabled. Sanitizers which cannot affect AST generation aren't hashed.
  SanitizerSet SanHash = LangOpts->Sanitize;
  SanHash.clear(getPPTransparentSanitizers());
  if (!SanHash.empty())
    code = hash_combine(code, SanHash.Mask);

  return toString(llvm::APInt(64, code), 36, /*Signed=*/false);
}

void CompilerInvocation::generateCC1CommandLine(
    SmallVectorImpl<const char *> &Args, StringAllocator SA) const {
  llvm::Triple T(TargetOpts->Triple);

  GenerateFileSystemArgs(FileSystemOpts, Args, SA);
  GenerateMigratorArgs(MigratorOpts, Args, SA);
  GenerateAnalyzerArgs(*AnalyzerOpts, Args, SA);
  GenerateDiagnosticArgs(*DiagnosticOpts, Args, SA, false);
  GenerateFrontendArgs(FrontendOpts, Args, SA, LangOpts->IsHeaderFile);
  GenerateTargetArgs(*TargetOpts, Args, SA);
  GenerateHeaderSearchArgs(*HeaderSearchOpts, Args, SA);
  GenerateLangArgs(*LangOpts, Args, SA, T, FrontendOpts.DashX);
  GenerateCodeGenArgs(CodeGenOpts, Args, SA, T, FrontendOpts.OutputFile,
                      &*LangOpts);
  GeneratePreprocessorArgs(*PreprocessorOpts, Args, SA, *LangOpts, FrontendOpts,
                           CodeGenOpts);
  GeneratePreprocessorOutputArgs(PreprocessorOutputOpts, Args, SA,
                                 FrontendOpts.ProgramAction);
  GenerateDependencyOutputArgs(DependencyOutputOpts, Args, SA);
}

IntrusiveRefCntPtr<llvm::vfs::FileSystem>
clang::createVFSFromCompilerInvocation(const CompilerInvocation &CI,
                                       DiagnosticsEngine &Diags) {
  return createVFSFromCompilerInvocation(CI, Diags,
                                         llvm::vfs::getRealFileSystem());
}

#if INTEL_CUSTOMIZATION
using CreateLibraryFileSystem = llvm::vfs::FileSystem *(*)(void);
#endif // INTEL_CUSTOMIZATION

IntrusiveRefCntPtr<llvm::vfs::FileSystem>
clang::createVFSFromCompilerInvocation(
    const CompilerInvocation &CI, DiagnosticsEngine &Diags,
    IntrusiveRefCntPtr<llvm::vfs::FileSystem> BaseFS) {
#if INTEL_CUSTOMIZATION
  if (CI.getHeaderSearchOpts().VFSOverlayFiles.empty() &&
      CI.getHeaderSearchOpts().VFSOverlayLibs.empty())
#endif // INTEL_CUSTOMIZATION
    return BaseFS;

  IntrusiveRefCntPtr<llvm::vfs::FileSystem> Result = BaseFS;
  // earlier vfs files are on the bottom
  for (const auto &File : CI.getHeaderSearchOpts().VFSOverlayFiles) {
    llvm::ErrorOr<std::unique_ptr<llvm::MemoryBuffer>> Buffer =
        Result->getBufferForFile(File);
    if (!Buffer) {
      Diags.Report(diag::err_missing_vfs_overlay_file) << File;
      continue;
    }

    IntrusiveRefCntPtr<llvm::vfs::FileSystem> FS = llvm::vfs::getVFSFromYAML(
        std::move(Buffer.get()), /*DiagHandler*/ nullptr, File,
        /*DiagContext*/ nullptr, Result);
    if (!FS) {
      Diags.Report(diag::err_invalid_vfs_overlay) << File;
      continue;
    }

    Result = FS;
  }

#if INTEL_CUSTOMIZATION
  if (!CI.getHeaderSearchOpts().VFSOverlayLibs.empty()) {
    IntrusiveRefCntPtr<llvm::vfs::OverlayFileSystem> Overlay(
        new llvm::vfs::OverlayFileSystem(Result));

    Result = Overlay;

    // Load shared libraries that provide a VFS.
    for (const auto &LibFile : CI.getHeaderSearchOpts().VFSOverlayLibs) {
      std::string Error;
      auto Lib = llvm::sys::DynamicLibrary::getPermanentLibrary(
          LibFile.c_str(), &Error);
      if (!Lib.isValid()) {
        Diags.Report(diag::err_unable_to_load_vfs_overlay) << LibFile << Error;
        continue;
      }

      auto *CreateFS =
          reinterpret_cast<CreateLibraryFileSystem>(
              reinterpret_cast<intptr_t>(
                  Lib.getAddressOfSymbol("__clang_create_vfs")));

      if (!CreateFS) {
        Diags.Report(diag::err_unable_to_load_vfs_overlay)
            << LibFile << "'__clang_create_vfs' function was not found";
        continue;
      }

      IntrusiveRefCntPtr<llvm::vfs::FileSystem> FS = CreateFS();
      if (!FS) {
        Diags.Report(diag::err_invalid_vfs_overlay) << LibFile;
        continue;
      }

      Overlay->pushOverlay(FS);
    }
  }
#endif // INTEL_CUSTOMIZATION

  return Result;
}<|MERGE_RESOLUTION|>--- conflicted
+++ resolved
@@ -4791,14 +4791,11 @@
   if (LangOpts.OpenMPIsDevice)
     Res.getTargetOpts().HostTriple = Res.getFrontendOpts().AuxTriple;
 
-<<<<<<< HEAD
 #if INTEL_CUSTOMIZATION
   // Set the triple of the host for HLS IntelFPGA compile.
   if (LangOpts.HLS && T.getEnvironment() == llvm::Triple::IntelFPGA)
     Res.getTargetOpts().HostTriple = Res.getFrontendOpts().AuxTriple;
 #endif // INTEL_CUSTOMIZATION
-=======
->>>>>>> b81bfb38
   if (LangOpts.SYCLIsDevice) {
     // Set the triple of the host for SYCL device compile.
     Res.getTargetOpts().HostTriple = Res.getFrontendOpts().AuxTriple;
