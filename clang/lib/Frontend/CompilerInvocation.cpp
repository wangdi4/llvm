--- conflicted
+++ resolved
@@ -1011,11 +1011,6 @@
   if (!Opts.ProfileInstrumentUsePath.empty())
     setPGOUseInstrumentor(Opts, Opts.ProfileInstrumentUsePath);
 
-<<<<<<< HEAD
-  Opts.CodeModel = TargetOpts.CodeModel;
-
-=======
->>>>>>> d57ae016
   if (const Arg *A = Args.getLastArg(OPT_ftime_report, OPT_ftime_report_EQ)) {
     Opts.TimePasses = true;
 
@@ -2361,7 +2356,6 @@
   Opts.DeclareSPIRVBuiltins = Args.hasArg(OPT_fdeclare_spirv_builtins);
 
   CompilerInvocation::setLangDefaults(Opts, IK, T, Includes, LangStd);
-<<<<<<< HEAD
 #if INTEL_CUSTOMIZATION
   Opts.IntelCompat = Args.hasArg(OPT_fintel_compatibility);
   if (Opts.IntelCompat)
@@ -2468,8 +2462,6 @@
   }
   Opts.OpenMPTargetSimd = Args.hasArg(OPT_fopenmp_target_simd);
 #endif  // INTEL_CUSTOMIZATION
-=======
->>>>>>> d57ae016
 
   // -cl-strict-aliasing needs to emit diagnostic in the case where CL > 1.0.
   // This option should be deprecated for CL > 1.0 because
@@ -2731,7 +2723,6 @@
                         || Args.hasArg(OPT_fdump_record_layouts);
   if (Opts.FastRelaxedMath)
     Opts.setDefaultFPContractMode(LangOptions::FPM_Fast);
-<<<<<<< HEAD
 
 #if INTEL_CUSTOMIZATION
   Opts.OpenCLForceVectorABI = Args.hasArg(OPT_fopencl_force_vector_abi);
@@ -2743,9 +2734,6 @@
 #endif // INTEL_CUSTOMIZATION
   Opts.XLPragmaPack = Args.hasArg(OPT_fxl_pragma_pack);
   Opts.ModuleFeatures = Args.getAllArgValues(OPT_fmodule_feature);
-=======
-  Opts.XLPragmaPack = Args.hasArg(OPT_fxl_pragma_pack);
->>>>>>> d57ae016
   llvm::sort(Opts.ModuleFeatures);
   Opts.NativeHalfType |= Args.hasArg(OPT_fnative_half_type);
   Opts.NativeHalfArgsAndReturns |= Args.hasArg(OPT_fnative_half_arguments_and_returns);
