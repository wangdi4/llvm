//===- CompilerInvocation.cpp ---------------------------------------------===//
//
// Part of the LLVM Project, under the Apache License v2.0 with LLVM Exceptions.
// See https://llvm.org/LICENSE.txt for license information.
// SPDX-License-Identifier: Apache-2.0 WITH LLVM-exception
//
//===----------------------------------------------------------------------===//

#include "clang/Frontend/CompilerInvocation.h"
#include "TestModuleFileExtension.h"
#include "clang/Basic/Builtins.h"
#include "clang/Basic/CharInfo.h"
#include "clang/Basic/CodeGenOptions.h"
#include "clang/Basic/CommentOptions.h"
#include "clang/Basic/DebugInfoOptions.h"
#include "clang/Basic/Diagnostic.h"
#include "clang/Basic/DiagnosticDriver.h"
#include "clang/Basic/DiagnosticOptions.h"
#include "clang/Basic/FileSystemOptions.h"
#include "clang/Basic/LLVM.h"
#include "clang/Basic/LangOptions.h"
#include "clang/Basic/LangStandard.h"
#include "clang/Basic/ObjCRuntime.h"
#include "clang/Basic/Sanitizers.h"
#include "clang/Basic/SourceLocation.h"
#include "clang/Basic/TargetOptions.h"
#include "clang/Basic/Version.h"
#include "clang/Basic/Visibility.h"
#include "clang/Basic/XRayInstr.h"
#include "clang/Config/config.h"
#include "clang/Driver/Driver.h"
#include "clang/Driver/DriverDiagnostic.h"
#include "clang/Driver/Options.h"
#include "clang/Frontend/CommandLineSourceLoc.h"
#include "clang/Frontend/DependencyOutputOptions.h"
#include "clang/Frontend/FrontendDiagnostic.h"
#include "clang/Frontend/FrontendOptions.h"
#include "clang/Frontend/FrontendPluginRegistry.h"
#include "clang/Frontend/MigratorOptions.h"
#include "clang/Frontend/PreprocessorOutputOptions.h"
#include "clang/Frontend/Utils.h"
#include "clang/Lex/HeaderSearchOptions.h"
#include "clang/Lex/PreprocessorOptions.h"
#include "clang/Sema/CodeCompleteOptions.h"
#include "clang/Serialization/ASTBitCodes.h"
#include "clang/Serialization/ModuleFileExtension.h"
#include "clang/StaticAnalyzer/Core/AnalyzerOptions.h"
#include "llvm/ADT/APInt.h"
#include "llvm/ADT/ArrayRef.h"
#include "llvm/ADT/CachedHashString.h"
#include "llvm/ADT/FloatingPointMode.h"
#include "llvm/ADT/Hashing.h"
#include "llvm/ADT/None.h"
#include "llvm/ADT/Optional.h"
#include "llvm/ADT/SmallString.h"
#include "llvm/ADT/SmallVector.h"
#include "llvm/ADT/StringRef.h"
#include "llvm/ADT/StringSwitch.h"
#include "llvm/ADT/Triple.h"
#include "llvm/ADT/Twine.h"
#include "llvm/Config/llvm-config.h"
#include "llvm/IR/DebugInfoMetadata.h"
#include "llvm/Linker/Linker.h"
#include "llvm/MC/MCTargetOptions.h"
#include "llvm/Option/Arg.h"
#include "llvm/Option/ArgList.h"
#include "llvm/Option/OptSpecifier.h"
#include "llvm/Option/OptTable.h"
#include "llvm/Option/Option.h"
#include "llvm/ProfileData/InstrProfReader.h"
#include "llvm/Remarks/HotnessThresholdParser.h"
#include "llvm/Support/CodeGen.h"
#include "llvm/Support/Compiler.h"
#if INTEL_CUSTOMIZATION
#include "llvm/Support/DynamicLibrary.h"
#endif // INTEL_CUSTOMIZATION
#include "llvm/Support/Error.h"
#include "llvm/Support/ErrorHandling.h"
#include "llvm/Support/ErrorOr.h"
#include "llvm/Support/FileSystem.h"
#include "llvm/Support/Host.h"
#include "llvm/Support/MathExtras.h"
#include "llvm/Support/MemoryBuffer.h"
#include "llvm/Support/Path.h"
#include "llvm/Support/Process.h"
#include "llvm/Support/Regex.h"
#include "llvm/Support/VersionTuple.h"
#include "llvm/Support/VirtualFileSystem.h"
#include "llvm/Support/raw_ostream.h"
#include "llvm/Target/TargetOptions.h"
#include <algorithm>
#include <atomic>
#include <cassert>
#include <cstddef>
#include <cstring>
#include <memory>
#include <string>
#include <tuple>
#include <type_traits>
#include <utility>
#include <vector>

using namespace clang;
using namespace driver;
using namespace options;
using namespace llvm::opt;

//===----------------------------------------------------------------------===//
// Initialization.
//===----------------------------------------------------------------------===//

CompilerInvocationBase::CompilerInvocationBase()
    : LangOpts(new LangOptions()), TargetOpts(new TargetOptions()),
      DiagnosticOpts(new DiagnosticOptions()),
      HeaderSearchOpts(new HeaderSearchOptions()),
      PreprocessorOpts(new PreprocessorOptions()) {}

CompilerInvocationBase::CompilerInvocationBase(const CompilerInvocationBase &X)
    : LangOpts(new LangOptions(*X.getLangOpts())),
      TargetOpts(new TargetOptions(X.getTargetOpts())),
      DiagnosticOpts(new DiagnosticOptions(X.getDiagnosticOpts())),
      HeaderSearchOpts(new HeaderSearchOptions(X.getHeaderSearchOpts())),
      PreprocessorOpts(new PreprocessorOptions(X.getPreprocessorOpts())) {}

CompilerInvocationBase::~CompilerInvocationBase() = default;

//===----------------------------------------------------------------------===//
// Normalizers
//===----------------------------------------------------------------------===//

#define SIMPLE_ENUM_VALUE_TABLE
#include "clang/Driver/Options.inc"
#undef SIMPLE_ENUM_VALUE_TABLE

static llvm::Optional<bool> normalizeSimpleFlag(OptSpecifier Opt,
                                                unsigned TableIndex,
                                                const ArgList &Args,
                                                DiagnosticsEngine &Diags) {
  if (Args.hasArg(Opt))
    return true;
  return None;
}

static Optional<bool> normalizeSimpleNegativeFlag(OptSpecifier Opt, unsigned,
                                                  const ArgList &Args,
                                                  DiagnosticsEngine &) {
  if (Args.hasArg(Opt))
    return false;
  return None;
}

/// The tblgen-erated code passes in a fifth parameter of an arbitrary type, but
/// denormalizeSimpleFlags never looks at it. Avoid bloating compile-time with
/// unnecessary template instantiations and just ignore it with a variadic
/// argument.
static void denormalizeSimpleFlag(SmallVectorImpl<const char *> &Args,
                                  const char *Spelling,
                                  CompilerInvocation::StringAllocator,
                                  Option::OptionClass, unsigned, /*T*/...) {
  Args.push_back(Spelling);
}

template <typename T> static constexpr bool is_uint64_t_convertible() {
  return !std::is_same<T, uint64_t>::value &&
         llvm::is_integral_or_enum<T>::value;
}

template <typename T,
          std::enable_if_t<!is_uint64_t_convertible<T>(), bool> = false>
static auto makeFlagToValueNormalizer(T Value) {
  return [Value](OptSpecifier Opt, unsigned, const ArgList &Args,
                 DiagnosticsEngine &) -> Optional<T> {
    if (Args.hasArg(Opt))
      return Value;
    return None;
  };
}

template <typename T,
          std::enable_if_t<is_uint64_t_convertible<T>(), bool> = false>
static auto makeFlagToValueNormalizer(T Value) {
  return makeFlagToValueNormalizer(uint64_t(Value));
}

static auto makeBooleanOptionNormalizer(bool Value, bool OtherValue,
                                        OptSpecifier OtherOpt) {
  return [Value, OtherValue, OtherOpt](OptSpecifier Opt, unsigned,
                                       const ArgList &Args,
                                       DiagnosticsEngine &) -> Optional<bool> {
    if (const Arg *A = Args.getLastArg(Opt, OtherOpt)) {
      return A->getOption().matches(Opt) ? Value : OtherValue;
    }
    return None;
  };
}

static auto makeBooleanOptionDenormalizer(bool Value) {
  return [Value](SmallVectorImpl<const char *> &Args, const char *Spelling,
                 CompilerInvocation::StringAllocator, Option::OptionClass,
                 unsigned, bool KeyPath) {
    if (KeyPath == Value)
      Args.push_back(Spelling);
  };
}

static void denormalizeStringImpl(SmallVectorImpl<const char *> &Args,
                                  const char *Spelling,
                                  CompilerInvocation::StringAllocator SA,
                                  Option::OptionClass OptClass, unsigned,
                                  Twine Value) {
  switch (OptClass) {
  case Option::SeparateClass:
  case Option::JoinedOrSeparateClass:
    Args.push_back(Spelling);
    Args.push_back(SA(Value));
    break;
  case Option::JoinedClass:
    Args.push_back(SA(Twine(Spelling) + Value));
    break;
  default:
    llvm_unreachable("Cannot denormalize an option with option class "
                     "incompatible with string denormalization.");
  }
}

template <typename T>
static void
denormalizeString(SmallVectorImpl<const char *> &Args, const char *Spelling,
                  CompilerInvocation::StringAllocator SA,
                  Option::OptionClass OptClass, unsigned TableIndex, T Value) {
  denormalizeStringImpl(Args, Spelling, SA, OptClass, TableIndex, Twine(Value));
}

static Optional<SimpleEnumValue>
findValueTableByName(const SimpleEnumValueTable &Table, StringRef Name) {
  for (int I = 0, E = Table.Size; I != E; ++I)
    if (Name == Table.Table[I].Name)
      return Table.Table[I];

  return None;
}

static Optional<SimpleEnumValue>
findValueTableByValue(const SimpleEnumValueTable &Table, unsigned Value) {
  for (int I = 0, E = Table.Size; I != E; ++I)
    if (Value == Table.Table[I].Value)
      return Table.Table[I];

  return None;
}

static llvm::Optional<unsigned> normalizeSimpleEnum(OptSpecifier Opt,
                                                    unsigned TableIndex,
                                                    const ArgList &Args,
                                                    DiagnosticsEngine &Diags) {
  assert(TableIndex < SimpleEnumValueTablesSize);
  const SimpleEnumValueTable &Table = SimpleEnumValueTables[TableIndex];

  auto *Arg = Args.getLastArg(Opt);
  if (!Arg)
    return None;

  StringRef ArgValue = Arg->getValue();
  if (auto MaybeEnumVal = findValueTableByName(Table, ArgValue))
    return MaybeEnumVal->Value;

  Diags.Report(diag::err_drv_invalid_value)
      << Arg->getAsString(Args) << ArgValue;
  return None;
}

static void denormalizeSimpleEnumImpl(SmallVectorImpl<const char *> &Args,
                                      const char *Spelling,
                                      CompilerInvocation::StringAllocator SA,
                                      Option::OptionClass OptClass,
                                      unsigned TableIndex, unsigned Value) {
  assert(TableIndex < SimpleEnumValueTablesSize);
  const SimpleEnumValueTable &Table = SimpleEnumValueTables[TableIndex];
  if (auto MaybeEnumVal = findValueTableByValue(Table, Value)) {
    denormalizeString(Args, Spelling, SA, OptClass, TableIndex,
                      MaybeEnumVal->Name);
  } else {
    llvm_unreachable("The simple enum value was not correctly defined in "
                     "the tablegen option description");
  }
}

template <typename T>
static void denormalizeSimpleEnum(SmallVectorImpl<const char *> &Args,
                                  const char *Spelling,
                                  CompilerInvocation::StringAllocator SA,
                                  Option::OptionClass OptClass,
                                  unsigned TableIndex, T Value) {
  return denormalizeSimpleEnumImpl(Args, Spelling, SA, OptClass, TableIndex,
                                   static_cast<unsigned>(Value));
}

static Optional<std::string> normalizeString(OptSpecifier Opt, int TableIndex,
                                             const ArgList &Args,
                                             DiagnosticsEngine &Diags) {
  auto *Arg = Args.getLastArg(Opt);
  if (!Arg)
    return None;
  return std::string(Arg->getValue());
}

template <typename IntTy>
static Optional<IntTy> normalizeStringIntegral(OptSpecifier Opt, int,
                                               const ArgList &Args,
                                               DiagnosticsEngine &Diags) {
  auto *Arg = Args.getLastArg(Opt);
  if (!Arg)
    return None;
  IntTy Res;
  if (StringRef(Arg->getValue()).getAsInteger(0, Res)) {
    Diags.Report(diag::err_drv_invalid_int_value)
        << Arg->getAsString(Args) << Arg->getValue();
  }
  return Res;
}

static Optional<std::vector<std::string>>
normalizeStringVector(OptSpecifier Opt, int, const ArgList &Args,
                      DiagnosticsEngine &) {
  return Args.getAllArgValues(Opt);
}

static void denormalizeStringVector(SmallVectorImpl<const char *> &Args,
                                    const char *Spelling,
                                    CompilerInvocation::StringAllocator SA,
                                    Option::OptionClass OptClass,
                                    unsigned TableIndex,
                                    const std::vector<std::string> &Values) {
  for (const std::string &Value : Values) {
    denormalizeString(Args, Spelling, SA, OptClass, TableIndex, Value);
  }
}

static Optional<std::string> normalizeTriple(OptSpecifier Opt, int TableIndex,
                                             const ArgList &Args,
                                             DiagnosticsEngine &Diags) {
  auto *Arg = Args.getLastArg(Opt);
  if (!Arg)
    return None;
  return llvm::Triple::normalize(Arg->getValue());
}

template <typename T, typename U>
static T mergeForwardValue(T KeyPath, U Value) {
  return static_cast<T>(Value);
}

template <typename T, typename U> static T mergeMaskValue(T KeyPath, U Value) {
  return KeyPath | Value;
}

template <typename T> static T extractForwardValue(T KeyPath) {
  return KeyPath;
}

template <typename T, typename U, U Value>
static T extractMaskValue(T KeyPath) {
  return KeyPath & Value;
}

static void FixupInvocation(CompilerInvocation &Invocation,
                            DiagnosticsEngine &Diags,
                            const InputArgList &Args) {
  LangOptions &LangOpts = *Invocation.getLangOpts();
  DiagnosticOptions &DiagOpts = Invocation.getDiagnosticOpts();
  CodeGenOptions &CodeGenOpts = Invocation.getCodeGenOpts();
  TargetOptions &TargetOpts = Invocation.getTargetOpts();
  FrontendOptions &FrontendOpts = Invocation.getFrontendOpts();
  CodeGenOpts.XRayInstrumentFunctions = LangOpts.XRayInstrument;
  CodeGenOpts.XRayAlwaysEmitCustomEvents = LangOpts.XRayAlwaysEmitCustomEvents;
  CodeGenOpts.XRayAlwaysEmitTypedEvents = LangOpts.XRayAlwaysEmitTypedEvents;
  CodeGenOpts.DisableFree = FrontendOpts.DisableFree;
  FrontendOpts.GenerateGlobalModuleIndex = FrontendOpts.UseGlobalModuleIndex;

  LangOpts.ForceEmitVTables = CodeGenOpts.ForceEmitVTables;
  LangOpts.SpeculativeLoadHardening = CodeGenOpts.SpeculativeLoadHardening;
  LangOpts.CurrentModule = LangOpts.ModuleName;

  llvm::sys::Process::UseANSIEscapeCodes(DiagOpts.UseANSIEscapeCodes);

  llvm::Triple T(TargetOpts.Triple);
  llvm::Triple::ArchType Arch = T.getArch();

  if (LangOpts.getExceptionHandling() != llvm::ExceptionHandling::None &&
      T.isWindowsMSVCEnvironment())
    Diags.Report(diag::err_fe_invalid_exception_model)
        << static_cast<unsigned>(LangOpts.getExceptionHandling()) << T.str();

  if (LangOpts.AppleKext && !LangOpts.CPlusPlus)
    Diags.Report(diag::warn_c_kext);

  if (LangOpts.NewAlignOverride &&
      !llvm::isPowerOf2_32(LangOpts.NewAlignOverride)) {
    Arg *A = Args.getLastArg(OPT_fnew_alignment_EQ);
    Diags.Report(diag::err_fe_invalid_alignment)
        << A->getAsString(Args) << A->getValue();
    LangOpts.NewAlignOverride = 0;
  }

  if (Arg *A = Args.getLastArg(OPT_fdefault_calling_conv_EQ)) {
    auto DefaultCC = LangOpts.getDefaultCallingConv();

    bool emitError = (DefaultCC == LangOptions::DCC_FastCall ||
                      DefaultCC == LangOptions::DCC_StdCall) &&
                     Arch != llvm::Triple::x86;
    emitError |= (DefaultCC == LangOptions::DCC_VectorCall ||
                  DefaultCC == LangOptions::DCC_RegCall) &&
                 !T.isX86();
    if (emitError)
      Diags.Report(diag::err_drv_argument_not_allowed_with)
          << A->getSpelling() << T.getTriple();
  }

  if (!CodeGenOpts.ProfileRemappingFile.empty() && CodeGenOpts.LegacyPassManager)
    Diags.Report(diag::err_drv_argument_only_allowed_with)
        << Args.getLastArg(OPT_fprofile_remapping_file_EQ)->getAsString(Args)
        << "-fno-legacy-pass-manager";
}

//===----------------------------------------------------------------------===//
// Deserialization (from args)
//===----------------------------------------------------------------------===//

static unsigned getOptimizationLevel(ArgList &Args, InputKind IK,
                                     DiagnosticsEngine &Diags) {
  unsigned DefaultOpt = llvm::CodeGenOpt::None;
  if ((IK.getLanguage() == Language::OpenCL &&
      !Args.hasArg(OPT_cl_opt_disable)) || Args.hasArg(OPT_fsycl_is_device))
    DefaultOpt = llvm::CodeGenOpt::Default;

  if (Arg *A = Args.getLastArg(options::OPT_O_Group)) {
    if (A->getOption().matches(options::OPT_O0))
      return llvm::CodeGenOpt::None;

    if (A->getOption().matches(options::OPT_Ofast))
      return llvm::CodeGenOpt::Aggressive;

    assert(A->getOption().matches(options::OPT_O));

    StringRef S(A->getValue());
    if (S == "s" || S == "z")
      return llvm::CodeGenOpt::Default;

    if (S == "g")
      return llvm::CodeGenOpt::Less;

    return getLastArgIntValue(Args, OPT_O, DefaultOpt, Diags);
  }

  return DefaultOpt;
}

static unsigned getOptimizationLevelSize(ArgList &Args) {
  if (Arg *A = Args.getLastArg(options::OPT_O_Group)) {
    if (A->getOption().matches(options::OPT_O)) {
      switch (A->getValue()[0]) {
      default:
        return 0;
      case 's':
        return 1;
      case 'z':
        return 2;
      }
    }
  }
  return 0;
}

static void addDiagnosticArgs(ArgList &Args, OptSpecifier Group,
                              OptSpecifier GroupWithValue,
                              std::vector<std::string> &Diagnostics) {
  for (auto *A : Args.filtered(Group)) {
    if (A->getOption().getKind() == Option::FlagClass) {
      // The argument is a pure flag (such as OPT_Wall or OPT_Wdeprecated). Add
      // its name (minus the "W" or "R" at the beginning) to the warning list.
      Diagnostics.push_back(
          std::string(A->getOption().getName().drop_front(1)));
    } else if (A->getOption().matches(GroupWithValue)) {
      // This is -Wfoo= or -Rfoo=, where foo is the name of the diagnostic group.
      Diagnostics.push_back(
          std::string(A->getOption().getName().drop_front(1).rtrim("=-")));
    } else {
      // Otherwise, add its value (for OPT_W_Joined and similar).
      for (const auto *Arg : A->getValues())
        Diagnostics.emplace_back(Arg);
    }
  }
}

// Parse the Static Analyzer configuration. If \p Diags is set to nullptr,
// it won't verify the input.
static void parseAnalyzerConfigs(AnalyzerOptions &AnOpts,
                                 DiagnosticsEngine *Diags);

static void getAllNoBuiltinFuncValues(ArgList &Args,
                                      std::vector<std::string> &Funcs) {
  SmallVector<const char *, 8> Values;
  for (const auto &Arg : Args) {
    const Option &O = Arg->getOption();
    if (O.matches(options::OPT_fno_builtin_)) {
      const char *FuncName = Arg->getValue();
      if (Builtin::Context::isBuiltinFunc(FuncName))
        Values.push_back(FuncName);
    }
  }
  Funcs.insert(Funcs.end(), Values.begin(), Values.end());
}

static bool ParseAnalyzerArgs(AnalyzerOptions &Opts, ArgList &Args,
                              DiagnosticsEngine &Diags) {
  bool Success = true;
  if (Arg *A = Args.getLastArg(OPT_analyzer_store)) {
    StringRef Name = A->getValue();
    AnalysisStores Value = llvm::StringSwitch<AnalysisStores>(Name)
#define ANALYSIS_STORE(NAME, CMDFLAG, DESC, CREATFN) \
      .Case(CMDFLAG, NAME##Model)
#include "clang/StaticAnalyzer/Core/Analyses.def"
      .Default(NumStores);
    if (Value == NumStores) {
      Diags.Report(diag::err_drv_invalid_value)
        << A->getAsString(Args) << Name;
      Success = false;
    } else {
      Opts.AnalysisStoreOpt = Value;
    }
  }

  if (Arg *A = Args.getLastArg(OPT_analyzer_constraints)) {
    StringRef Name = A->getValue();
    AnalysisConstraints Value = llvm::StringSwitch<AnalysisConstraints>(Name)
#define ANALYSIS_CONSTRAINTS(NAME, CMDFLAG, DESC, CREATFN) \
      .Case(CMDFLAG, NAME##Model)
#include "clang/StaticAnalyzer/Core/Analyses.def"
      .Default(NumConstraints);
    if (Value == NumConstraints) {
      Diags.Report(diag::err_drv_invalid_value)
        << A->getAsString(Args) << Name;
      Success = false;
    } else {
      Opts.AnalysisConstraintsOpt = Value;
    }
  }

  if (Arg *A = Args.getLastArg(OPT_analyzer_output)) {
    StringRef Name = A->getValue();
    AnalysisDiagClients Value = llvm::StringSwitch<AnalysisDiagClients>(Name)
#define ANALYSIS_DIAGNOSTICS(NAME, CMDFLAG, DESC, CREATFN) \
      .Case(CMDFLAG, PD_##NAME)
#include "clang/StaticAnalyzer/Core/Analyses.def"
      .Default(NUM_ANALYSIS_DIAG_CLIENTS);
    if (Value == NUM_ANALYSIS_DIAG_CLIENTS) {
      Diags.Report(diag::err_drv_invalid_value)
        << A->getAsString(Args) << Name;
      Success = false;
    } else {
      Opts.AnalysisDiagOpt = Value;
    }
  }

  if (Arg *A = Args.getLastArg(OPT_analyzer_purge)) {
    StringRef Name = A->getValue();
    AnalysisPurgeMode Value = llvm::StringSwitch<AnalysisPurgeMode>(Name)
#define ANALYSIS_PURGE(NAME, CMDFLAG, DESC) \
      .Case(CMDFLAG, NAME)
#include "clang/StaticAnalyzer/Core/Analyses.def"
      .Default(NumPurgeModes);
    if (Value == NumPurgeModes) {
      Diags.Report(diag::err_drv_invalid_value)
        << A->getAsString(Args) << Name;
      Success = false;
    } else {
      Opts.AnalysisPurgeOpt = Value;
    }
  }

  if (Arg *A = Args.getLastArg(OPT_analyzer_inlining_mode)) {
    StringRef Name = A->getValue();
    AnalysisInliningMode Value = llvm::StringSwitch<AnalysisInliningMode>(Name)
#define ANALYSIS_INLINING_MODE(NAME, CMDFLAG, DESC) \
      .Case(CMDFLAG, NAME)
#include "clang/StaticAnalyzer/Core/Analyses.def"
      .Default(NumInliningModes);
    if (Value == NumInliningModes) {
      Diags.Report(diag::err_drv_invalid_value)
        << A->getAsString(Args) << Name;
      Success = false;
    } else {
      Opts.InliningMode = Value;
    }
  }

  Opts.ShouldEmitErrorsOnInvalidConfigValue =
      /* negated */!llvm::StringSwitch<bool>(
                   Args.getLastArgValue(OPT_analyzer_config_compatibility_mode))
        .Case("true", true)
        .Case("false", false)
        .Default(false);

  Opts.CheckersAndPackages.clear();
  for (const Arg *A :
       Args.filtered(OPT_analyzer_checker, OPT_analyzer_disable_checker)) {
    A->claim();
    bool IsEnabled = A->getOption().getID() == OPT_analyzer_checker;
    // We can have a list of comma separated checker names, e.g:
    // '-analyzer-checker=cocoa,unix'
    StringRef CheckerAndPackageList = A->getValue();
    SmallVector<StringRef, 16> CheckersAndPackages;
    CheckerAndPackageList.split(CheckersAndPackages, ",");
    for (const StringRef &CheckerOrPackage : CheckersAndPackages)
      Opts.CheckersAndPackages.emplace_back(std::string(CheckerOrPackage),
                                            IsEnabled);
  }

  // Go through the analyzer configuration options.
  for (const auto *A : Args.filtered(OPT_analyzer_config)) {

    // We can have a list of comma separated config names, e.g:
    // '-analyzer-config key1=val1,key2=val2'
    StringRef configList = A->getValue();
    SmallVector<StringRef, 4> configVals;
    configList.split(configVals, ",");
    for (const auto &configVal : configVals) {
      StringRef key, val;
      std::tie(key, val) = configVal.split("=");
      if (val.empty()) {
        Diags.Report(SourceLocation(),
                     diag::err_analyzer_config_no_value) << configVal;
        Success = false;
        break;
      }
      if (val.find('=') != StringRef::npos) {
        Diags.Report(SourceLocation(),
                     diag::err_analyzer_config_multiple_values)
          << configVal;
        Success = false;
        break;
      }

      // TODO: Check checker options too, possibly in CheckerRegistry.
      // Leave unknown non-checker configs unclaimed.
      if (!key.contains(":") && Opts.isUnknownAnalyzerConfig(key)) {
        if (Opts.ShouldEmitErrorsOnInvalidConfigValue)
          Diags.Report(diag::err_analyzer_config_unknown) << key;
        continue;
      }

      A->claim();
      Opts.Config[key] = std::string(val);
    }
  }

  if (Opts.ShouldEmitErrorsOnInvalidConfigValue)
    parseAnalyzerConfigs(Opts, &Diags);
  else
    parseAnalyzerConfigs(Opts, nullptr);

  llvm::raw_string_ostream os(Opts.FullCompilerInvocation);
  for (unsigned i = 0; i < Args.getNumInputArgStrings(); ++i) {
    if (i != 0)
      os << " ";
    os << Args.getArgString(i);
  }
  os.flush();

  return Success;
}

static StringRef getStringOption(AnalyzerOptions::ConfigTable &Config,
                                 StringRef OptionName, StringRef DefaultVal) {
  return Config.insert({OptionName, std::string(DefaultVal)}).first->second;
}

static void initOption(AnalyzerOptions::ConfigTable &Config,
                       DiagnosticsEngine *Diags,
                       StringRef &OptionField, StringRef Name,
                       StringRef DefaultVal) {
  // String options may be known to invalid (e.g. if the expected string is a
  // file name, but the file does not exist), those will have to be checked in
  // parseConfigs.
  OptionField = getStringOption(Config, Name, DefaultVal);
}

static void initOption(AnalyzerOptions::ConfigTable &Config,
                       DiagnosticsEngine *Diags,
                       bool &OptionField, StringRef Name, bool DefaultVal) {
  auto PossiblyInvalidVal = llvm::StringSwitch<Optional<bool>>(
                 getStringOption(Config, Name, (DefaultVal ? "true" : "false")))
      .Case("true", true)
      .Case("false", false)
      .Default(None);

  if (!PossiblyInvalidVal) {
    if (Diags)
      Diags->Report(diag::err_analyzer_config_invalid_input)
        << Name << "a boolean";
    else
      OptionField = DefaultVal;
  } else
    OptionField = PossiblyInvalidVal.getValue();
}

static void initOption(AnalyzerOptions::ConfigTable &Config,
                       DiagnosticsEngine *Diags,
                       unsigned &OptionField, StringRef Name,
                       unsigned DefaultVal) {

  OptionField = DefaultVal;
  bool HasFailed = getStringOption(Config, Name, std::to_string(DefaultVal))
                     .getAsInteger(0, OptionField);
  if (Diags && HasFailed)
    Diags->Report(diag::err_analyzer_config_invalid_input)
      << Name << "an unsigned";
}

static void parseAnalyzerConfigs(AnalyzerOptions &AnOpts,
                                 DiagnosticsEngine *Diags) {
  // TODO: There's no need to store the entire configtable, it'd be plenty
  // enough tostore checker options.

#define ANALYZER_OPTION(TYPE, NAME, CMDFLAG, DESC, DEFAULT_VAL)                \
  initOption(AnOpts.Config, Diags, AnOpts.NAME, CMDFLAG, DEFAULT_VAL);

#define ANALYZER_OPTION_DEPENDS_ON_USER_MODE(TYPE, NAME, CMDFLAG, DESC,        \
                                           SHALLOW_VAL, DEEP_VAL)              \
  switch (AnOpts.getUserMode()) {                                              \
  case UMK_Shallow:                                                            \
    initOption(AnOpts.Config, Diags, AnOpts.NAME, CMDFLAG, SHALLOW_VAL);       \
    break;                                                                     \
  case UMK_Deep:                                                               \
    initOption(AnOpts.Config, Diags, AnOpts.NAME, CMDFLAG, DEEP_VAL);          \
    break;                                                                     \
  }                                                                            \

#include "clang/StaticAnalyzer/Core/AnalyzerOptions.def"
#undef ANALYZER_OPTION
#undef ANALYZER_OPTION_DEPENDS_ON_USER_MODE

  // At this point, AnalyzerOptions is configured. Let's validate some options.

  // FIXME: Here we try to validate the silenced checkers or packages are valid.
  // The current approach only validates the registered checkers which does not
  // contain the runtime enabled checkers and optimally we would validate both.
  if (!AnOpts.RawSilencedCheckersAndPackages.empty()) {
    std::vector<StringRef> Checkers =
        AnOpts.getRegisteredCheckers(/*IncludeExperimental=*/true);
    std::vector<StringRef> Packages =
        AnOpts.getRegisteredPackages(/*IncludeExperimental=*/true);

    SmallVector<StringRef, 16> CheckersAndPackages;
    AnOpts.RawSilencedCheckersAndPackages.split(CheckersAndPackages, ";");

    for (const StringRef &CheckerOrPackage : CheckersAndPackages) {
      if (Diags) {
        bool IsChecker = CheckerOrPackage.contains('.');
        bool IsValidName =
            IsChecker
                ? llvm::find(Checkers, CheckerOrPackage) != Checkers.end()
                : llvm::find(Packages, CheckerOrPackage) != Packages.end();

        if (!IsValidName)
          Diags->Report(diag::err_unknown_analyzer_checker_or_package)
              << CheckerOrPackage;
      }

      AnOpts.SilencedCheckersAndPackages.emplace_back(CheckerOrPackage);
    }
  }

  if (!Diags)
    return;

  if (AnOpts.ShouldTrackConditionsDebug && !AnOpts.ShouldTrackConditions)
    Diags->Report(diag::err_analyzer_config_invalid_input)
        << "track-conditions-debug" << "'track-conditions' to also be enabled";

  if (!AnOpts.CTUDir.empty() && !llvm::sys::fs::is_directory(AnOpts.CTUDir))
    Diags->Report(diag::err_analyzer_config_invalid_input) << "ctu-dir"
                                                           << "a filename";

  if (!AnOpts.ModelPath.empty() &&
      !llvm::sys::fs::is_directory(AnOpts.ModelPath))
    Diags->Report(diag::err_analyzer_config_invalid_input) << "model-path"
                                                           << "a filename";
}

static void ParseCommentArgs(CommentOptions &Opts, ArgList &Args) {
  Opts.BlockCommandNames = Args.getAllArgValues(OPT_fcomment_block_commands);
  Opts.ParseAllComments = Args.hasArg(OPT_fparse_all_comments);
}

/// Create a new Regex instance out of the string value in \p RpassArg.
/// It returns a pointer to the newly generated Regex instance.
static std::shared_ptr<llvm::Regex>
GenerateOptimizationRemarkRegex(DiagnosticsEngine &Diags, ArgList &Args,
                                Arg *RpassArg) {
  StringRef Val = RpassArg->getValue();
  std::string RegexError;
  std::shared_ptr<llvm::Regex> Pattern = std::make_shared<llvm::Regex>(Val);
  if (!Pattern->isValid(RegexError)) {
    Diags.Report(diag::err_drv_optimization_remark_pattern)
        << RegexError << RpassArg->getAsString(Args);
    Pattern.reset();
  }
  return Pattern;
}

static bool parseDiagnosticLevelMask(StringRef FlagName,
                                     const std::vector<std::string> &Levels,
                                     DiagnosticsEngine *Diags,
                                     DiagnosticLevelMask &M) {
  bool Success = true;
  for (const auto &Level : Levels) {
    DiagnosticLevelMask const PM =
      llvm::StringSwitch<DiagnosticLevelMask>(Level)
        .Case("note",    DiagnosticLevelMask::Note)
        .Case("remark",  DiagnosticLevelMask::Remark)
        .Case("warning", DiagnosticLevelMask::Warning)
        .Case("error",   DiagnosticLevelMask::Error)
        .Default(DiagnosticLevelMask::None);
    if (PM == DiagnosticLevelMask::None) {
      Success = false;
      if (Diags)
        Diags->Report(diag::err_drv_invalid_value) << FlagName << Level;
    }
    M = M | PM;
  }
  return Success;
}

static void parseSanitizerKinds(StringRef FlagName,
                                const std::vector<std::string> &Sanitizers,
                                DiagnosticsEngine &Diags, SanitizerSet &S) {
  for (const auto &Sanitizer : Sanitizers) {
    SanitizerMask K = parseSanitizerValue(Sanitizer, /*AllowGroups=*/false);
    if (K == SanitizerMask())
      Diags.Report(diag::err_drv_invalid_value) << FlagName << Sanitizer;
    else
      S.set(K, true);
  }
}

static void parseXRayInstrumentationBundle(StringRef FlagName, StringRef Bundle,
                                           ArgList &Args, DiagnosticsEngine &D,
                                           XRayInstrSet &S) {
  llvm::SmallVector<StringRef, 2> BundleParts;
  llvm::SplitString(Bundle, BundleParts, ",");
  for (const auto &B : BundleParts) {
    auto Mask = parseXRayInstrValue(B);
    if (Mask == XRayInstrKind::None)
      if (B != "none")
        D.Report(diag::err_drv_invalid_value) << FlagName << Bundle;
      else
        S.Mask = Mask;
    else if (Mask == XRayInstrKind::All)
      S.Mask = Mask;
    else
      S.set(Mask, true);
  }
}

// Set the profile kind using fprofile-instrument-use-path.
static void setPGOUseInstrumentor(CodeGenOptions &Opts,
                                  const Twine &ProfileName) {
  auto ReaderOrErr = llvm::IndexedInstrProfReader::create(ProfileName);
  // In error, return silently and let Clang PGOUse report the error message.
  if (auto E = ReaderOrErr.takeError()) {
    llvm::consumeError(std::move(E));
    Opts.setProfileUse(CodeGenOptions::ProfileClangInstr);
    return;
  }
  std::unique_ptr<llvm::IndexedInstrProfReader> PGOReader =
    std::move(ReaderOrErr.get());
  if (PGOReader->isIRLevelProfile()) {
    if (PGOReader->hasCSIRLevelProfile())
      Opts.setProfileUse(CodeGenOptions::ProfileCSIRInstr);
    else
      Opts.setProfileUse(CodeGenOptions::ProfileIRInstr);
  } else
    Opts.setProfileUse(CodeGenOptions::ProfileClangInstr);
}

static bool ParseCodeGenArgs(CodeGenOptions &Opts, ArgList &Args, InputKind IK,
                             DiagnosticsEngine &Diags,
                             const TargetOptions &TargetOpts,
                             const FrontendOptions &FrontendOpts) {
  bool Success = true;
  llvm::Triple Triple = llvm::Triple(TargetOpts.Triple);

  unsigned OptimizationLevel = getOptimizationLevel(Args, IK, Diags);
  // TODO: This could be done in Driver
  unsigned MaxOptLevel = 3;
  if (OptimizationLevel > MaxOptLevel) {
    // If the optimization level is not supported, fall back on the default
    // optimization
    Diags.Report(diag::warn_drv_optimization_value)
        << Args.getLastArg(OPT_O)->getAsString(Args) << "-O" << MaxOptLevel;
    OptimizationLevel = MaxOptLevel;
  }
  Opts.OptimizationLevel = OptimizationLevel;

#if INTEL_CUSTOMIZATION
  Opts.DisableIntelProprietaryOpts = Args.hasArg(
    OPT_disable_intel_proprietary_opts);
  Opts.IntelAdvancedOptim = Args.hasArg(OPT_fintel_advanced_optim);
  Opts.DisableCpuDispatchIFuncs = Args.hasArg(OPT_disable_cpudispatch_ifuncs);
#endif // INTEL_CUSTOMIZATION

  // At O0 we want to fully disable inlining outside of cases marked with
  // 'alwaysinline' that are required for correctness.
  Opts.setInlining((Opts.OptimizationLevel == 0)
                       ? CodeGenOptions::OnlyAlwaysInlining
                       : CodeGenOptions::NormalInlining);
  // Explicit inlining flags can disable some or all inlining even at
  // optimization levels above zero.
  if (Arg *InlineArg = Args.getLastArg(
          options::OPT_finline_functions, options::OPT_finline_hint_functions,
          options::OPT_fno_inline_functions, options::OPT_fno_inline)) {
    if (Opts.OptimizationLevel > 0) {
      const Option &InlineOpt = InlineArg->getOption();
      if (InlineOpt.matches(options::OPT_finline_functions))
        Opts.setInlining(CodeGenOptions::NormalInlining);
      else if (InlineOpt.matches(options::OPT_finline_hint_functions))
        Opts.setInlining(CodeGenOptions::OnlyHintInlining);
      else
        Opts.setInlining(CodeGenOptions::OnlyAlwaysInlining);
    }
  }

  // If -fuse-ctor-homing is set and limited debug info is already on, then use
  // constructor homing.
  if (Args.getLastArg(OPT_fuse_ctor_homing))
    if (Opts.getDebugInfo() == codegenoptions::LimitedDebugInfo)
      Opts.setDebugInfo(codegenoptions::DebugInfoConstructor);

<<<<<<< HEAD
#if INTEL_CUSTOMIZATION
  Opts.EmitTraceBack = Args.hasArg(OPT_traceback);
  Opts.EmitIntelSTI = Args.hasArg(OPT_gintel_sti);
  Opts.DebugOpenCLBasicTypes = Args.hasArg(OPT_gintel_opencl_builtin_types);
#endif // INTEL_CUSTOMIZATION

  if (Arg *A = Args.getLastArg(OPT_debugger_tuning_EQ)) {
    unsigned Val = llvm::StringSwitch<unsigned>(A->getValue())
                       .Case("gdb", unsigned(llvm::DebuggerKind::GDB))
                       .Case("lldb", unsigned(llvm::DebuggerKind::LLDB))
                       .Case("sce", unsigned(llvm::DebuggerKind::SCE))
                       .Default(~0U);
    if (Val == ~0U)
      Diags.Report(diag::err_drv_invalid_value) << A->getAsString(Args)
                                                << A->getValue();
    else
      Opts.setDebuggerTuning(static_cast<llvm::DebuggerKind>(Val));
  }
  Opts.DwarfVersion = getLastArgIntValue(Args, OPT_dwarf_version_EQ, 0, Diags);
  Opts.DebugColumnInfo = !Args.hasArg(OPT_gno_column_info);
  Opts.EmitCodeView = Args.hasArg(OPT_gcodeview);
  Opts.MacroDebugInfo = Args.hasArg(OPT_debug_info_macro);
  Opts.WholeProgramVTables = Args.hasArg(OPT_fwhole_program_vtables);
  Opts.VirtualFunctionElimination =
      Args.hasArg(OPT_fvirtual_function_elimination);
  Opts.LTOVisibilityPublicStd = Args.hasArg(OPT_flto_visibility_public_std);
  Opts.SplitDwarfFile = std::string(Args.getLastArgValue(OPT_split_dwarf_file));
  Opts.SplitDwarfOutput =
      std::string(Args.getLastArgValue(OPT_split_dwarf_output));
  Opts.SplitDwarfInlining = !Args.hasArg(OPT_fno_split_dwarf_inlining);
  Opts.DebugTypeExtRefs = Args.hasArg(OPT_dwarf_ext_refs);
  Opts.DebugExplicitImport = Args.hasArg(OPT_dwarf_explicit_import);
  Opts.DebugFwdTemplateParams = Args.hasArg(OPT_debug_forward_template_params);
  Opts.EmbedSource = Args.hasArg(OPT_gembed_source);
  Opts.ForceDwarfFrameSection = Args.hasArg(OPT_fforce_dwarf_frame);

=======
>>>>>>> 0b9bd615
  for (const auto &Arg : Args.getAllArgValues(OPT_fdebug_prefix_map_EQ)) {
    auto Split = StringRef(Arg).split('=');
    Opts.DebugPrefixMap.insert(
        {std::string(Split.first), std::string(Split.second)});
  }

  Opts.DisableLLVMPasses =
      Args.hasArg(OPT_disable_llvm_passes) ||
      (Args.hasArg(OPT_fsycl_is_device) && Triple.isSPIR() &&
       Args.hasArg(OPT_fno_sycl_early_optimizations));

  const llvm::Triple::ArchType DebugEntryValueArchs[] = {
      llvm::Triple::x86, llvm::Triple::x86_64, llvm::Triple::aarch64,
      llvm::Triple::arm, llvm::Triple::armeb, llvm::Triple::mips,
      llvm::Triple::mipsel, llvm::Triple::mips64, llvm::Triple::mips64el};

  llvm::Triple T(TargetOpts.Triple);
  if (Opts.OptimizationLevel > 0 && Opts.hasReducedDebugInfo() &&
      llvm::is_contained(DebugEntryValueArchs, T.getArch()))
    Opts.EmitCallSiteInfo = true;

  Opts.NewStructPathTBAA = !Args.hasArg(OPT_no_struct_path_tbaa) &&
                           Args.hasArg(OPT_new_struct_path_tbaa);
  Opts.OptimizeSize = getOptimizationLevelSize(Args);
  Opts.SimplifyLibCalls = !(Args.hasArg(OPT_fno_builtin) ||
                            Args.hasArg(OPT_ffreestanding));
  if (Opts.SimplifyLibCalls)
    getAllNoBuiltinFuncValues(Args, Opts.NoBuiltinFuncs);
  Opts.UnrollLoops =
      Args.hasFlag(OPT_funroll_loops, OPT_fno_unroll_loops,
                   (Opts.OptimizationLevel > 1));

  Opts.DebugNameTable = static_cast<unsigned>(
      Args.hasArg(OPT_ggnu_pubnames)
          ? llvm::DICompileUnit::DebugNameTableKind::GNU
          : Args.hasArg(OPT_gpubnames)
                ? llvm::DICompileUnit::DebugNameTableKind::Default
                : llvm::DICompileUnit::DebugNameTableKind::None);

  if (!Opts.ProfileInstrumentUsePath.empty())
    setPGOUseInstrumentor(Opts, Opts.ProfileInstrumentUsePath);

  Opts.CodeModel = TargetOpts.CodeModel;

  if (const Arg *A = Args.getLastArg(OPT_ftime_report, OPT_ftime_report_EQ)) {
    Opts.TimePasses = true;

    // -ftime-report= is only for new pass manager.
    if (A->getOption().getID() == OPT_ftime_report_EQ) {
      if (Opts.LegacyPassManager)
        Diags.Report(diag::err_drv_argument_only_allowed_with)
            << A->getAsString(Args) << "-fno-legacy-pass-manager";

      StringRef Val = A->getValue();
      if (Val == "per-pass")
        Opts.TimePassesPerRun = false;
      else if (Val == "per-pass-run")
        Opts.TimePassesPerRun = true;
      else
        Diags.Report(diag::err_drv_invalid_value)
            << A->getAsString(Args) << A->getValue();
    }
  }

<<<<<<< HEAD
#ifdef INTEL_CUSTOMIZATION
  Opts.DisableFree =
      Args.hasFlag(OPT_disable_free, OPT_no_disable_free, /*Default=*/false);
#endif //INTEL_CUSTOMIZATION
  Opts.DiscardValueNames = Args.hasArg(OPT_discard_value_names);
  Opts.DisableTailCalls = Args.hasArg(OPT_mdisable_tail_calls);
  Opts.NoEscapingBlockTailCalls =
      Args.hasArg(OPT_fno_escaping_block_tail_calls);
  Opts.FloatABI = std::string(Args.getLastArgValue(OPT_mfloat_abi));
  Opts.LimitFloatPrecision =
      std::string(Args.getLastArgValue(OPT_mlimit_float_precision));
=======
>>>>>>> 0b9bd615
  Opts.Reciprocals = Args.getAllArgValues(OPT_mrecip_EQ);

  // Basic Block Sections implies Function Sections.
  Opts.FunctionSections =
      Args.hasArg(OPT_ffunction_sections) ||
      (Opts.BBSections != "none" && Opts.BBSections != "labels");

  Opts.PrepareForLTO = Args.hasArg(OPT_flto, OPT_flto_EQ);
  Opts.PrepareForThinLTO = false;
  if (Arg *A = Args.getLastArg(OPT_flto_EQ)) {
    StringRef S = A->getValue();
    if (S == "thin")
      Opts.PrepareForThinLTO = true;
    else if (S != "full")
      Diags.Report(diag::err_drv_invalid_value) << A->getAsString(Args) << S;
  }
  if (Arg *A = Args.getLastArg(OPT_fthinlto_index_EQ)) {
    if (IK.getLanguage() != Language::LLVM_IR)
      Diags.Report(diag::err_drv_argument_only_allowed_with)
          << A->getAsString(Args) << "-x ir";
    Opts.ThinLTOIndexFile =
        std::string(Args.getLastArgValue(OPT_fthinlto_index_EQ));
  }
  if (Arg *A = Args.getLastArg(OPT_save_temps_EQ))
    Opts.SaveTempsFilePrefix =
        llvm::StringSwitch<std::string>(A->getValue())
            .Case("obj", FrontendOpts.OutputFile)
            .Default(llvm::sys::path::filename(FrontendOpts.OutputFile).str());

  // The memory profile runtime appends the pid to make this name more unique.
  const char *MemProfileBasename = "memprof.profraw";
  if (Args.hasArg(OPT_fmemory_profile_EQ)) {
    SmallString<128> Path(
        std::string(Args.getLastArgValue(OPT_fmemory_profile_EQ)));
    llvm::sys::path::append(Path, MemProfileBasename);
    Opts.MemoryProfileOutput = std::string(Path);
  } else if (Args.hasArg(OPT_fmemory_profile))
    Opts.MemoryProfileOutput = MemProfileBasename;

  if (Opts.EmitGcovArcs || Opts.EmitGcovNotes) {
    Opts.CoverageDataFile =
        std::string(Args.getLastArgValue(OPT_coverage_data_file));
    Opts.CoverageNotesFile =
        std::string(Args.getLastArgValue(OPT_coverage_notes_file));
    Opts.ProfileFilterFiles =
        std::string(Args.getLastArgValue(OPT_fprofile_filter_files_EQ));
    Opts.ProfileExcludeFiles =
        std::string(Args.getLastArgValue(OPT_fprofile_exclude_files_EQ));
    if (Args.hasArg(OPT_coverage_version_EQ)) {
      StringRef CoverageVersion = Args.getLastArgValue(OPT_coverage_version_EQ);
      if (CoverageVersion.size() != 4) {
        Diags.Report(diag::err_drv_invalid_value)
            << Args.getLastArg(OPT_coverage_version_EQ)->getAsString(Args)
            << CoverageVersion;
      } else {
        memcpy(Opts.CoverageVersion, CoverageVersion.data(), 4);
      }
    }
  }
  // FIXME: For backend options that are not yet recorded as function
  // attributes in the IR, keep track of them so we can embed them in a
  // separate data section and use them when building the bitcode.
  for (const auto &A : Args) {
    // Do not encode output and input.
    if (A->getOption().getID() == options::OPT_o ||
        A->getOption().getID() == options::OPT_INPUT ||
        A->getOption().getID() == options::OPT_x ||
        A->getOption().getID() == options::OPT_fembed_bitcode ||
        A->getOption().matches(options::OPT_W_Group))
      continue;
    ArgStringList ASL;
    A->render(Args, ASL);
    for (const auto &arg : ASL) {
      StringRef ArgStr(arg);
      Opts.CmdArgs.insert(Opts.CmdArgs.end(), ArgStr.begin(), ArgStr.end());
      // using \00 to separate each commandline options.
      Opts.CmdArgs.push_back('\0');
    }
  }

  Opts.XRayTotalFunctionGroups =
      getLastArgIntValue(Args, OPT_fxray_function_groups, 1, Diags);
  Opts.XRaySelectedFunctionGroup =
      getLastArgIntValue(Args, OPT_fxray_selected_function_group, 0, Diags);

  auto XRayInstrBundles =
      Args.getAllArgValues(OPT_fxray_instrumentation_bundle);
  if (XRayInstrBundles.empty())
    Opts.XRayInstrumentationBundle.Mask = XRayInstrKind::All;
  else
    for (const auto &A : XRayInstrBundles)
      parseXRayInstrumentationBundle("-fxray-instrumentation-bundle=", A, Args,
                                     Diags, Opts.XRayInstrumentationBundle);

  if (const Arg *A = Args.getLastArg(OPT_fcf_protection_EQ)) {
    StringRef Name = A->getValue();
    if (Name == "full") {
      Opts.CFProtectionReturn = 1;
      Opts.CFProtectionBranch = 1;
    } else if (Name == "return")
      Opts.CFProtectionReturn = 1;
    else if (Name == "branch")
      Opts.CFProtectionBranch = 1;
    else if (Name != "none") {
      Diags.Report(diag::err_drv_invalid_value) << A->getAsString(Args) << Name;
      Success = false;
    }
  }

  if (const Arg *A = Args.getLastArg(OPT_compress_debug_sections_EQ)) {
    auto DCT = llvm::StringSwitch<llvm::DebugCompressionType>(A->getValue())
                   .Case("none", llvm::DebugCompressionType::None)
                   .Case("zlib", llvm::DebugCompressionType::Z)
                   .Case("zlib-gnu", llvm::DebugCompressionType::GNU)
                   .Default(llvm::DebugCompressionType::None);
    Opts.setCompressDebugSections(DCT);
  }

  for (auto *A :
       Args.filtered(OPT_mlink_bitcode_file, OPT_mlink_builtin_bitcode)) {
    CodeGenOptions::BitcodeFileToLink F;
    F.Filename = A->getValue();
    if (A->getOption().matches(OPT_mlink_builtin_bitcode)) {
      F.LinkFlags = llvm::Linker::Flags::LinkOnlyNeeded;
      // When linking CUDA bitcode, propagate function attributes so that
      // e.g. libdevice gets fast-math attrs if we're building with fast-math.
      F.PropagateAttrs = true;
      F.Internalize = true;
    }
    Opts.LinkBitcodeFiles.push_back(F);
  }
  Opts.SanitizeCoverageAllowlistFiles =
      Args.getAllArgValues(OPT_fsanitize_coverage_allowlist);
  Opts.SanitizeCoverageBlocklistFiles =
      Args.getAllArgValues(OPT_fsanitize_coverage_blocklist);
  Opts.SSPBufferSize =
      getLastArgIntValue(Args, OPT_stack_protector_buffer_size, 8, Diags);

  Opts.StackProtectorGuard =
      std::string(Args.getLastArgValue(OPT_mstack_protector_guard_EQ));

  if (Arg *A = Args.getLastArg(OPT_mstack_protector_guard_offset_EQ)) {
    StringRef Val = A->getValue();
    unsigned Offset = Opts.StackProtectorGuardOffset;
    Val.getAsInteger(10, Offset);
    Opts.StackProtectorGuardOffset = Offset;
  }

  Opts.StackProtectorGuardReg =
      std::string(Args.getLastArgValue(OPT_mstack_protector_guard_reg_EQ,
                                       "none"));


  if (Args.getLastArg(OPT_femulated_tls) ||
      Args.getLastArg(OPT_fno_emulated_tls)) {
    Opts.ExplicitEmulatedTLS = true;
    Opts.EmulatedTLS =
        Args.hasFlag(OPT_femulated_tls, OPT_fno_emulated_tls, false);
  }

<<<<<<< HEAD
#if INTEL_CUSTOMIZATION
  Opts.SPIRCompileOptions =
      std::string(Args.getLastArgValue(OPT_cl_spir_compile_options));

  // CQ#368119 - support for '/Z7' and '/Zi' options.
  if (Arg *A = Args.getLastArg(OPT_fms_debug_info_file_type)) {
    StringRef Val = A->getValue();
    unsigned FileType = llvm::StringSwitch<unsigned>(Val)
                            .Case("obj", CodeGenOptions::MSDebugInfoObjFile)
                            .Case("pdb", CodeGenOptions::MSDebugInfoPdbFile)
                            .Default(~0U);
    if (FileType == ~0U) {
      Diags.Report(diag::err_drv_invalid_value) << A->getAsString(Args) << Val;
      Success = false;
    } else {
      Opts.setMSDebugInfoFile(
          static_cast<CodeGenOptions::MSDebugInfoFileKind>(FileType));
    }
  }
  // CQ#368125 - support for '/Fd' and '/Fo' options.
  Opts.MSOutputObjFile =
      std::string(Args.getLastArgValue(OPT_fms_debug_info_obj_file));
  Opts.MSOutputPdbFile =
      std::string(Args.getLastArgValue(OPT_fms_debug_info_pdb_file));
  // CQ#366796 - support for '--no_expr_source_pos' option.
  Opts.NoExprSourcePos = Args.hasArg(OPT_no_expr_source_pos);
  // Support for '-fargument-noalias' option.
  // isIntelCompat(LangOptions::FArgumentNoalias)
  Opts.NoAliasForPtrArgs = Args.hasArg(OPT_fargument_noalias);

  // CMPLRLLVM-9854 - support for X87 precision control.
  unsigned X87Precision = 0;
  if (Arg *A = Args.getLastArg(OPT_mx87_precision)) {
    StringRef Val = A->getValue();
    if (Val != "32" && Val != "64" && Val != "80")
      Diags.Report(diag::err_drv_invalid_value) << A->getAsString(Args) << Val;
    Val.getAsInteger(10, X87Precision);
  }
  Opts.X87Precision = X87Precision;
#endif // INTEL_CUSTOMIZATION
  if (Arg *A = Args.getLastArg(OPT_ftlsmodel_EQ)) {
    StringRef Name = A->getValue();
    unsigned Model = llvm::StringSwitch<unsigned>(Name)
        .Case("global-dynamic", CodeGenOptions::GeneralDynamicTLSModel)
        .Case("local-dynamic", CodeGenOptions::LocalDynamicTLSModel)
        .Case("initial-exec", CodeGenOptions::InitialExecTLSModel)
        .Case("local-exec", CodeGenOptions::LocalExecTLSModel)
        .Default(~0U);
    if (Model == ~0U) {
      Diags.Report(diag::err_drv_invalid_value) << A->getAsString(Args) << Name;
      Success = false;
    } else {
      Opts.setDefaultTLSModel(static_cast<CodeGenOptions::TLSModel>(Model));
    }
  }

  Opts.TLSSize = getLastArgIntValue(Args, OPT_mtls_size_EQ, 0, Diags);

=======
>>>>>>> 0b9bd615
  if (Arg *A = Args.getLastArg(OPT_fdenormal_fp_math_EQ)) {
    StringRef Val = A->getValue();
    Opts.FPDenormalMode = llvm::parseDenormalFPAttribute(Val);
    if (!Opts.FPDenormalMode.isValid())
      Diags.Report(diag::err_drv_invalid_value) << A->getAsString(Args) << Val;
  }

  if (Arg *A = Args.getLastArg(OPT_fdenormal_fp_math_f32_EQ)) {
    StringRef Val = A->getValue();
    Opts.FP32DenormalMode = llvm::parseDenormalFPAttribute(Val);
    if (!Opts.FP32DenormalMode.isValid())
      Diags.Report(diag::err_drv_invalid_value) << A->getAsString(Args) << Val;
  }

  // X86_32 has -fppc-struct-return and -freg-struct-return.
  // PPC32 has -maix-struct-return and -msvr4-struct-return.
  if (Arg *A =
          Args.getLastArg(OPT_fpcc_struct_return, OPT_freg_struct_return,
                          OPT_maix_struct_return, OPT_msvr4_struct_return)) {
    // TODO: We might want to consider enabling these options on AIX in the
    // future.
    if (T.isOSAIX())
      Diags.Report(diag::err_drv_unsupported_opt_for_target)
          << A->getSpelling() << T.str();

    const Option &O = A->getOption();
    if (O.matches(OPT_fpcc_struct_return) ||
        O.matches(OPT_maix_struct_return)) {
      Opts.setStructReturnConvention(CodeGenOptions::SRCK_OnStack);
    } else {
      assert(O.matches(OPT_freg_struct_return) ||
             O.matches(OPT_msvr4_struct_return));
      Opts.setStructReturnConvention(CodeGenOptions::SRCK_InRegs);
    }
  }

  if (T.isOSAIX() && (Args.hasArg(OPT_mignore_xcoff_visibility) ||
                      !Args.hasArg(OPT_fvisibility)))
    Opts.IgnoreXCOFFVisibility = 1;

  if (Arg *A =
          Args.getLastArg(OPT_mabi_EQ_vec_default, OPT_mabi_EQ_vec_extabi)) {
    if (!T.isOSAIX())
      Diags.Report(diag::err_drv_unsupported_opt_for_target)
          << A->getSpelling() << T.str();

    const Option &O = A->getOption();
    if (O.matches(OPT_mabi_EQ_vec_default))
      Diags.Report(diag::err_aix_default_altivec_abi)
          << A->getSpelling() << T.str();
    else {
      assert(O.matches(OPT_mabi_EQ_vec_extabi));
      Opts.EnableAIXExtendedAltivecABI = 1;
    }
  }

  Opts.DependentLibraries = Args.getAllArgValues(OPT_dependent_lib);
  Opts.LinkerOptions = Args.getAllArgValues(OPT_linker_option);
  bool NeedLocTracking = false;

  if (!Opts.OptRecordFile.empty())
    NeedLocTracking = true;

  if (Arg *A = Args.getLastArg(OPT_opt_record_passes)) {
    Opts.OptRecordPasses = A->getValue();
    NeedLocTracking = true;
  }

  if (Arg *A = Args.getLastArg(OPT_opt_record_format)) {
    Opts.OptRecordFormat = A->getValue();
    NeedLocTracking = true;
  }

  if (Arg *A = Args.getLastArg(OPT_Rpass_EQ)) {
    Opts.OptimizationRemarkPattern =
        GenerateOptimizationRemarkRegex(Diags, Args, A);
    NeedLocTracking = true;
  }

  if (Arg *A = Args.getLastArg(OPT_Rpass_missed_EQ)) {
    Opts.OptimizationRemarkMissedPattern =
        GenerateOptimizationRemarkRegex(Diags, Args, A);
    NeedLocTracking = true;
  }

  if (Arg *A = Args.getLastArg(OPT_Rpass_analysis_EQ)) {
    Opts.OptimizationRemarkAnalysisPattern =
        GenerateOptimizationRemarkRegex(Diags, Args, A);
    NeedLocTracking = true;
  }

  bool UsingSampleProfile = !Opts.SampleProfileFile.empty();
  bool UsingProfile = UsingSampleProfile ||
      (Opts.getProfileUse() != CodeGenOptions::ProfileNone);

  if (Opts.DiagnosticsWithHotness && !UsingProfile &&
      // An IR file will contain PGO as metadata
      IK.getLanguage() != Language::LLVM_IR)
    Diags.Report(diag::warn_drv_diagnostics_hotness_requires_pgo)
        << "-fdiagnostics-show-hotness";

  // Parse remarks hotness threshold. Valid value is either integer or 'auto'.
  if (auto *arg =
          Args.getLastArg(options::OPT_fdiagnostics_hotness_threshold_EQ)) {
    auto ResultOrErr =
        llvm::remarks::parseHotnessThresholdOption(arg->getValue());

    if (!ResultOrErr) {
      Diags.Report(diag::err_drv_invalid_diagnotics_hotness_threshold)
          << "-fdiagnostics-hotness-threshold=";
    } else {
      Opts.DiagnosticsHotnessThreshold = *ResultOrErr;
      if ((!Opts.DiagnosticsHotnessThreshold.hasValue() ||
           Opts.DiagnosticsHotnessThreshold.getValue() > 0) &&
          !UsingProfile)
        Diags.Report(diag::warn_drv_diagnostics_hotness_requires_pgo)
            << "-fdiagnostics-hotness-threshold=";
    }
  }

  // If the user requested to use a sample profile for PGO, then the
  // backend will need to track source location information so the profile
  // can be incorporated into the IR.
  if (UsingSampleProfile)
    NeedLocTracking = true;

  // If the user requested a flag that requires source locations available in
  // the backend, make sure that the backend tracks source location information.
  if (NeedLocTracking && Opts.getDebugInfo() == codegenoptions::NoDebugInfo)
    Opts.setDebugInfo(codegenoptions::LocTrackingOnly);

  Opts.RewriteMapFiles = Args.getAllArgValues(OPT_frewrite_map_file);

  // Parse -fsanitize-recover= arguments.
  // FIXME: Report unrecoverable sanitizers incorrectly specified here.
  parseSanitizerKinds("-fsanitize-recover=",
                      Args.getAllArgValues(OPT_fsanitize_recover_EQ), Diags,
                      Opts.SanitizeRecover);
  parseSanitizerKinds("-fsanitize-trap=",
                      Args.getAllArgValues(OPT_fsanitize_trap_EQ), Diags,
                      Opts.SanitizeTrap);

  Opts.EmitVersionIdentMetadata = Args.hasFlag(OPT_Qy, OPT_Qn, true);

  Opts.DefaultFunctionAttrs = Args.getAllArgValues(OPT_default_function_attr);

  Opts.PassPlugins = Args.getAllArgValues(OPT_fpass_plugin_EQ);

  return Success;
}

static void ParseDependencyOutputArgs(DependencyOutputOptions &Opts,
                                      ArgList &Args) {
  Opts.DependencyFilter =
      std::string(Args.getLastArgValue(OPT_dependency_filter));
  Opts.Targets = Args.getAllArgValues(OPT_MT);
  if (Args.hasArg(OPT_show_includes)) {
    // Writing both /showIncludes and preprocessor output to stdout
    // would produce interleaved output, so use stderr for /showIncludes.
    // This behaves the same as cl.exe, when /E, /EP or /P are passed.
    if (Args.hasArg(options::OPT_E) || Args.hasArg(options::OPT_P))
      Opts.ShowIncludesDest = ShowIncludesDestination::Stderr;
    else
      Opts.ShowIncludesDest = ShowIncludesDestination::Stdout;
  } else {
    Opts.ShowIncludesDest = ShowIncludesDestination::None;
  }
  // Add sanitizer blacklists as extra dependencies.
  // They won't be discovered by the regular preprocessor, so
  // we let make / ninja to know about this implicit dependency.
  if (!Args.hasArg(OPT_fno_sanitize_blacklist)) {
    for (const auto *A : Args.filtered(OPT_fsanitize_blacklist)) {
      StringRef Val = A->getValue();
      if (Val.find('=') == StringRef::npos)
        Opts.ExtraDeps.push_back(std::string(Val));
    }
    if (Opts.IncludeSystemHeaders) {
      for (const auto *A : Args.filtered(OPT_fsanitize_system_blacklist)) {
        StringRef Val = A->getValue();
        if (Val.find('=') == StringRef::npos)
          Opts.ExtraDeps.push_back(std::string(Val));
      }
    }
  }

  // Propagate the extra dependencies.
  for (const auto *A : Args.filtered(OPT_fdepfile_entry)) {
    Opts.ExtraDeps.push_back(A->getValue());
  }

  // Only the -fmodule-file=<file> form.
  for (const auto *A : Args.filtered(OPT_fmodule_file)) {
    StringRef Val = A->getValue();
    if (Val.find('=') == StringRef::npos)
      Opts.ExtraDeps.push_back(std::string(Val));
  }
}

static bool parseShowColorsArgs(const ArgList &Args, bool DefaultColor) {
  // Color diagnostics default to auto ("on" if terminal supports) in the driver
  // but default to off in cc1, needing an explicit OPT_fdiagnostics_color.
  // Support both clang's -f[no-]color-diagnostics and gcc's
  // -f[no-]diagnostics-colors[=never|always|auto].
  enum {
    Colors_On,
    Colors_Off,
    Colors_Auto
  } ShowColors = DefaultColor ? Colors_Auto : Colors_Off;
  for (auto *A : Args) {
    const Option &O = A->getOption();
    if (O.matches(options::OPT_fcolor_diagnostics) ||
        O.matches(options::OPT_fdiagnostics_color)) {
      ShowColors = Colors_On;
    } else if (O.matches(options::OPT_fno_color_diagnostics) ||
               O.matches(options::OPT_fno_diagnostics_color)) {
      ShowColors = Colors_Off;
    } else if (O.matches(options::OPT_fdiagnostics_color_EQ)) {
      StringRef Value(A->getValue());
      if (Value == "always")
        ShowColors = Colors_On;
      else if (Value == "never")
        ShowColors = Colors_Off;
      else if (Value == "auto")
        ShowColors = Colors_Auto;
    }
  }
  return ShowColors == Colors_On ||
         (ShowColors == Colors_Auto &&
          llvm::sys::Process::StandardErrHasColors());
}

static bool checkVerifyPrefixes(const std::vector<std::string> &VerifyPrefixes,
                                DiagnosticsEngine *Diags) {
  bool Success = true;
  for (const auto &Prefix : VerifyPrefixes) {
    // Every prefix must start with a letter and contain only alphanumeric
    // characters, hyphens, and underscores.
    auto BadChar = llvm::find_if(Prefix, [](char C) {
      return !isAlphanumeric(C) && C != '-' && C != '_';
    });
    if (BadChar != Prefix.end() || !isLetter(Prefix[0])) {
      Success = false;
      if (Diags) {
        Diags->Report(diag::err_drv_invalid_value) << "-verify=" << Prefix;
        Diags->Report(diag::note_drv_verify_prefix_spelling);
      }
    }
  }
  return Success;
}

bool clang::ParseDiagnosticArgs(DiagnosticOptions &Opts, ArgList &Args,
                                DiagnosticsEngine *Diags,
                                bool DefaultDiagColor) {
  bool Success = true;

  Opts.DiagnosticLogFile =
      std::string(Args.getLastArgValue(OPT_diagnostic_log_file));
  if (Arg *A =
          Args.getLastArg(OPT_diagnostic_serialized_file, OPT__serialize_diags))
    Opts.DiagnosticSerializationFile = A->getValue();
  Opts.IgnoreWarnings = Args.hasArg(OPT_w);
  Opts.NoRewriteMacros = Args.hasArg(OPT_Wno_rewrite_macros);
  Opts.Pedantic = Args.hasArg(OPT_pedantic);
  Opts.PedanticErrors = Args.hasArg(OPT_pedantic_errors);
  Opts.ShowCarets = !Args.hasArg(OPT_fno_caret_diagnostics);
  Opts.ShowColors = parseShowColorsArgs(Args, DefaultDiagColor);
  Opts.ShowColumn = !Args.hasArg(OPT_fno_show_column);
  Opts.ShowFixits = !Args.hasArg(OPT_fno_diagnostics_fixit_info);
  Opts.ShowLocation = !Args.hasArg(OPT_fno_show_source_location);
  Opts.AbsolutePath = Args.hasArg(OPT_fdiagnostics_absolute_paths);
  Opts.ShowOptionNames = !Args.hasArg(OPT_fno_diagnostics_show_option);

  // Default behavior is to not to show note include stacks.
  Opts.ShowNoteIncludeStack = false;
  if (Arg *A = Args.getLastArg(OPT_fdiagnostics_show_note_include_stack,
                               OPT_fno_diagnostics_show_note_include_stack))
    if (A->getOption().matches(OPT_fdiagnostics_show_note_include_stack))
      Opts.ShowNoteIncludeStack = true;

  StringRef ShowOverloads =
    Args.getLastArgValue(OPT_fshow_overloads_EQ, "all");
  if (ShowOverloads == "best")
    Opts.setShowOverloads(Ovl_Best);
  else if (ShowOverloads == "all")
    Opts.setShowOverloads(Ovl_All);
  else {
    Success = false;
    if (Diags)
      Diags->Report(diag::err_drv_invalid_value)
      << Args.getLastArg(OPT_fshow_overloads_EQ)->getAsString(Args)
      << ShowOverloads;
  }

  StringRef ShowCategory =
    Args.getLastArgValue(OPT_fdiagnostics_show_category, "none");
  if (ShowCategory == "none")
    Opts.ShowCategories = 0;
  else if (ShowCategory == "id")
    Opts.ShowCategories = 1;
  else if (ShowCategory == "name")
    Opts.ShowCategories = 2;
  else {
    Success = false;
    if (Diags)
      Diags->Report(diag::err_drv_invalid_value)
      << Args.getLastArg(OPT_fdiagnostics_show_category)->getAsString(Args)
      << ShowCategory;
  }

  StringRef Format =
    Args.getLastArgValue(OPT_fdiagnostics_format, "clang");
  if (Format == "clang")
    Opts.setFormat(DiagnosticOptions::Clang);
  else if (Format == "msvc")
    Opts.setFormat(DiagnosticOptions::MSVC);
  else if (Format == "msvc-fallback") {
    Opts.setFormat(DiagnosticOptions::MSVC);
    Opts.CLFallbackMode = true;
  } else if (Format == "vi")
    Opts.setFormat(DiagnosticOptions::Vi);
  else {
    Success = false;
    if (Diags)
      Diags->Report(diag::err_drv_invalid_value)
      << Args.getLastArg(OPT_fdiagnostics_format)->getAsString(Args)
      << Format;
  }

  Opts.ShowSourceRanges = Args.hasArg(OPT_fdiagnostics_print_source_range_info);
  Opts.ShowParseableFixits = Args.hasArg(OPT_fdiagnostics_parseable_fixits);
  Opts.ShowPresumedLoc = !Args.hasArg(OPT_fno_diagnostics_use_presumed_location);
  Opts.VerifyDiagnostics = Args.hasArg(OPT_verify) || Args.hasArg(OPT_verify_EQ);
  Opts.VerifyPrefixes = Args.getAllArgValues(OPT_verify_EQ);
  if (Args.hasArg(OPT_verify))
    Opts.VerifyPrefixes.push_back("expected");
  // Keep VerifyPrefixes in its original order for the sake of diagnostics, and
  // then sort it to prepare for fast lookup using std::binary_search.
  if (!checkVerifyPrefixes(Opts.VerifyPrefixes, Diags)) {
    Opts.VerifyDiagnostics = false;
    Success = false;
  }
  else
    llvm::sort(Opts.VerifyPrefixes);
  DiagnosticLevelMask DiagMask = DiagnosticLevelMask::None;
  Success &= parseDiagnosticLevelMask("-verify-ignore-unexpected=",
    Args.getAllArgValues(OPT_verify_ignore_unexpected_EQ),
    Diags, DiagMask);
  if (Args.hasArg(OPT_verify_ignore_unexpected))
    DiagMask = DiagnosticLevelMask::All;
  Opts.setVerifyIgnoreUnexpected(DiagMask);
  Opts.ElideType = !Args.hasArg(OPT_fno_elide_type);
  Opts.ShowTemplateTree = Args.hasArg(OPT_fdiagnostics_show_template_tree);
  Opts.ErrorLimit = getLastArgIntValue(Args, OPT_ferror_limit, 0, Diags);
  Opts.MacroBacktraceLimit =
      getLastArgIntValue(Args, OPT_fmacro_backtrace_limit,
                         DiagnosticOptions::DefaultMacroBacktraceLimit, Diags);
  Opts.TemplateBacktraceLimit = getLastArgIntValue(
      Args, OPT_ftemplate_backtrace_limit,
      DiagnosticOptions::DefaultTemplateBacktraceLimit, Diags);
  Opts.ConstexprBacktraceLimit = getLastArgIntValue(
      Args, OPT_fconstexpr_backtrace_limit,
      DiagnosticOptions::DefaultConstexprBacktraceLimit, Diags);
  Opts.SpellCheckingLimit = getLastArgIntValue(
      Args, OPT_fspell_checking_limit,
      DiagnosticOptions::DefaultSpellCheckingLimit, Diags);
  Opts.SnippetLineLimit = getLastArgIntValue(
      Args, OPT_fcaret_diagnostics_max_lines,
      DiagnosticOptions::DefaultSnippetLineLimit, Diags);
  Opts.TabStop = getLastArgIntValue(Args, OPT_ftabstop,
                                    DiagnosticOptions::DefaultTabStop, Diags);
  if (Opts.TabStop == 0 || Opts.TabStop > DiagnosticOptions::MaxTabStop) {
    Opts.TabStop = DiagnosticOptions::DefaultTabStop;
    if (Diags)
      Diags->Report(diag::warn_ignoring_ftabstop_value)
      << Opts.TabStop << DiagnosticOptions::DefaultTabStop;
  }
  Opts.MessageLength =
      getLastArgIntValue(Args, OPT_fmessage_length_EQ, 0, Diags);

  Opts.UndefPrefixes = Args.getAllArgValues(OPT_Wundef_prefix_EQ);

  addDiagnosticArgs(Args, OPT_W_Group, OPT_W_value_Group, Opts.Warnings);
  addDiagnosticArgs(Args, OPT_R_Group, OPT_R_value_Group, Opts.Remarks);

  return Success;
}

/// Parse the argument to the -ftest-module-file-extension
/// command-line argument.
///
/// \returns true on error, false on success.
static bool parseTestModuleFileExtensionArg(StringRef Arg,
                                            std::string &BlockName,
                                            unsigned &MajorVersion,
                                            unsigned &MinorVersion,
                                            bool &Hashed,
                                            std::string &UserInfo) {
  SmallVector<StringRef, 5> Args;
  Arg.split(Args, ':', 5);
  if (Args.size() < 5)
    return true;

  BlockName = std::string(Args[0]);
  if (Args[1].getAsInteger(10, MajorVersion)) return true;
  if (Args[2].getAsInteger(10, MinorVersion)) return true;
  if (Args[3].getAsInteger(2, Hashed)) return true;
  if (Args.size() > 4)
    UserInfo = std::string(Args[4]);
  return false;
}

static InputKind ParseFrontendArgs(FrontendOptions &Opts, ArgList &Args,
                                   DiagnosticsEngine &Diags,
                                   bool &IsHeaderFile) {
  Opts.ProgramAction = frontend::ParseSyntaxOnly;
  if (const Arg *A = Args.getLastArg(OPT_Action_Group)) {
    switch (A->getOption().getID()) {
    default:
      llvm_unreachable("Invalid option in group!");
    case OPT_ast_list:
      Opts.ProgramAction = frontend::ASTDeclList; break;
    case OPT_ast_dump_all_EQ:
    case OPT_ast_dump_EQ: {
      unsigned Val = llvm::StringSwitch<unsigned>(A->getValue())
                         .CaseLower("default", ADOF_Default)
                         .CaseLower("json", ADOF_JSON)
                         .Default(std::numeric_limits<unsigned>::max());

      if (Val != std::numeric_limits<unsigned>::max())
        Opts.ASTDumpFormat = static_cast<ASTDumpOutputFormat>(Val);
      else {
        Diags.Report(diag::err_drv_invalid_value)
            << A->getAsString(Args) << A->getValue();
        Opts.ASTDumpFormat = ADOF_Default;
      }
      LLVM_FALLTHROUGH;
    }
    case OPT_ast_dump:
    case OPT_ast_dump_all:
    case OPT_ast_dump_lookups:
    case OPT_ast_dump_decl_types:
      Opts.ProgramAction = frontend::ASTDump; break;
    case OPT_ast_print:
      Opts.ProgramAction = frontend::ASTPrint; break;
    case OPT_ast_view:
      Opts.ProgramAction = frontend::ASTView; break;
    case OPT_compiler_options_dump:
      Opts.ProgramAction = frontend::DumpCompilerOptions; break;
    case OPT_dump_raw_tokens:
      Opts.ProgramAction = frontend::DumpRawTokens; break;
    case OPT_dump_tokens:
      Opts.ProgramAction = frontend::DumpTokens; break;
    case OPT_S:
      Opts.ProgramAction = frontend::EmitAssembly; break;
    case OPT_emit_llvm_bc:
      Opts.ProgramAction = frontend::EmitBC; break;
    case OPT_emit_html:
      Opts.ProgramAction = frontend::EmitHTML; break;
    case OPT_emit_llvm:
      Opts.ProgramAction = frontend::EmitLLVM; break;
    case OPT_emit_llvm_only:
      Opts.ProgramAction = frontend::EmitLLVMOnly; break;
    case OPT_emit_codegen_only:
      Opts.ProgramAction = frontend::EmitCodeGenOnly; break;
    case OPT_emit_obj:
      Opts.ProgramAction = frontend::EmitObj; break;
    case OPT_fixit_EQ:
      Opts.FixItSuffix = A->getValue();
      LLVM_FALLTHROUGH;
    case OPT_fixit:
      Opts.ProgramAction = frontend::FixIt; break;
    case OPT_emit_module:
      Opts.ProgramAction = frontend::GenerateModule; break;
    case OPT_emit_module_interface:
      Opts.ProgramAction = frontend::GenerateModuleInterface; break;
    case OPT_emit_header_module:
      Opts.ProgramAction = frontend::GenerateHeaderModule; break;
    case OPT_emit_pch:
      Opts.ProgramAction = frontend::GeneratePCH; break;
    case OPT_emit_interface_stubs: {
      StringRef ArgStr =
          Args.hasArg(OPT_interface_stub_version_EQ)
              ? Args.getLastArgValue(OPT_interface_stub_version_EQ)
              : "experimental-ifs-v2";
      if (ArgStr == "experimental-yaml-elf-v1" ||
          ArgStr == "experimental-ifs-v1" ||
          ArgStr == "experimental-tapi-elf-v1") {
        std::string ErrorMessage =
            "Invalid interface stub format: " + ArgStr.str() +
            " is deprecated.";
        Diags.Report(diag::err_drv_invalid_value)
            << "Must specify a valid interface stub format type, ie: "
               "-interface-stub-version=experimental-ifs-v2"
            << ErrorMessage;
      } else if (!ArgStr.startswith("experimental-ifs-")) {
        std::string ErrorMessage =
            "Invalid interface stub format: " + ArgStr.str() + ".";
        Diags.Report(diag::err_drv_invalid_value)
            << "Must specify a valid interface stub format type, ie: "
               "-interface-stub-version=experimental-ifs-v2"
            << ErrorMessage;
      } else {
        Opts.ProgramAction = frontend::GenerateInterfaceStubs;
      }
      break;
    }
    case OPT_init_only:
      Opts.ProgramAction = frontend::InitOnly; break;
    case OPT_fsyntax_only:
      Opts.ProgramAction = frontend::ParseSyntaxOnly; break;
    case OPT_module_file_info:
      Opts.ProgramAction = frontend::ModuleFileInfo; break;
    case OPT_verify_pch:
      Opts.ProgramAction = frontend::VerifyPCH; break;
    case OPT_print_preamble:
      Opts.ProgramAction = frontend::PrintPreamble; break;
    case OPT_E:
      Opts.ProgramAction = frontend::PrintPreprocessedInput; break;
    case OPT_templight_dump:
      Opts.ProgramAction = frontend::TemplightDump; break;
    case OPT_rewrite_macros:
      Opts.ProgramAction = frontend::RewriteMacros; break;
    case OPT_rewrite_objc:
      Opts.ProgramAction = frontend::RewriteObjC; break;
    case OPT_rewrite_test:
      Opts.ProgramAction = frontend::RewriteTest; break;
    case OPT_analyze:
      Opts.ProgramAction = frontend::RunAnalysis; break;
    case OPT_migrate:
      Opts.ProgramAction = frontend::MigrateSource; break;
    case OPT_Eonly:
      Opts.ProgramAction = frontend::RunPreprocessorOnly; break;
    case OPT_print_dependency_directives_minimized_source:
      Opts.ProgramAction =
          frontend::PrintDependencyDirectivesSourceMinimizerOutput;
      break;
    }
  }

  if (const Arg* A = Args.getLastArg(OPT_plugin)) {
    Opts.Plugins.emplace_back(A->getValue(0));
    Opts.ProgramAction = frontend::PluginAction;
    Opts.ActionName = A->getValue();
  }
  Opts.AddPluginActions = Args.getAllArgValues(OPT_add_plugin);
  for (const auto *AA : Args.filtered(OPT_plugin_arg))
    Opts.PluginArgs[AA->getValue(0)].emplace_back(AA->getValue(1));

  for (const std::string &Arg :
         Args.getAllArgValues(OPT_ftest_module_file_extension_EQ)) {
    std::string BlockName;
    unsigned MajorVersion;
    unsigned MinorVersion;
    bool Hashed;
    std::string UserInfo;
    if (parseTestModuleFileExtensionArg(Arg, BlockName, MajorVersion,
                                        MinorVersion, Hashed, UserInfo)) {
      Diags.Report(diag::err_test_module_file_extension_format) << Arg;

      continue;
    }

    // Add the testing module file extension.
    Opts.ModuleFileExtensions.push_back(
        std::make_shared<TestModuleFileExtension>(
            BlockName, MajorVersion, MinorVersion, Hashed, UserInfo));
  }

  if (const Arg *A = Args.getLastArg(OPT_code_completion_at)) {
    Opts.CodeCompletionAt =
      ParsedSourceLocation::FromString(A->getValue());
    if (Opts.CodeCompletionAt.FileName.empty())
      Diags.Report(diag::err_drv_invalid_value)
        << A->getAsString(Args) << A->getValue();
  }

  Opts.Plugins = Args.getAllArgValues(OPT_load);
  Opts.ASTMergeFiles = Args.getAllArgValues(OPT_ast_merge);
  Opts.LLVMArgs = Args.getAllArgValues(OPT_mllvm);
  Opts.ASTDumpDecls = Args.hasArg(OPT_ast_dump, OPT_ast_dump_EQ);
  Opts.ASTDumpAll = Args.hasArg(OPT_ast_dump_all, OPT_ast_dump_all_EQ);
  // Only the -fmodule-file=<file> form.
  for (const auto *A : Args.filtered(OPT_fmodule_file)) {
    StringRef Val = A->getValue();
    if (Val.find('=') == StringRef::npos)
      Opts.ModuleFiles.push_back(std::string(Val));
  }
  Opts.ModulesEmbedFiles = Args.getAllArgValues(OPT_fmodules_embed_file_EQ);
  Opts.AllowPCMWithCompilerErrors = Args.hasArg(OPT_fallow_pcm_with_errors);

  if (Opts.ProgramAction != frontend::GenerateModule && Opts.IsSystemModule)
    Diags.Report(diag::err_drv_argument_only_allowed_with) << "-fsystem-module"
                                                           << "-emit-module";

  if (Args.hasArg(OPT_aux_target_cpu))
    Opts.AuxTargetCPU = std::string(Args.getLastArgValue(OPT_aux_target_cpu));
  if (Args.hasArg(OPT_aux_target_feature))
    Opts.AuxTargetFeatures = Args.getAllArgValues(OPT_aux_target_feature);

  if (Opts.ARCMTAction != FrontendOptions::ARCMT_None &&
      Opts.ObjCMTAction != FrontendOptions::ObjCMT_None) {
    Diags.Report(diag::err_drv_argument_not_allowed_with)
      << "ARC migration" << "ObjC migration";
  }

  InputKind DashX(Language::Unknown);
  if (const Arg *A = Args.getLastArg(OPT_x)) {
    StringRef XValue = A->getValue();

    // Parse suffixes: '<lang>(-header|[-module-map][-cpp-output])'.
    // FIXME: Supporting '<lang>-header-cpp-output' would be useful.
    bool Preprocessed = XValue.consume_back("-cpp-output");
    bool ModuleMap = XValue.consume_back("-module-map");
    IsHeaderFile = !Preprocessed && !ModuleMap &&
                   XValue != "precompiled-header" &&
                   XValue.consume_back("-header");

    // Principal languages.
    DashX = llvm::StringSwitch<InputKind>(XValue)
                .Case("c", Language::C)
                .Case("cl", Language::OpenCL)
                .Case("cuda", Language::CUDA)
                .Case("hip", Language::HIP)
                .Case("c++", Language::CXX)
                .Case("objective-c", Language::ObjC)
                .Case("objective-c++", Language::ObjCXX)
                .Case("renderscript", Language::RenderScript)
                .Default(Language::Unknown);

    // "objc[++]-cpp-output" is an acceptable synonym for
    // "objective-c[++]-cpp-output".
    if (DashX.isUnknown() && Preprocessed && !IsHeaderFile && !ModuleMap)
      DashX = llvm::StringSwitch<InputKind>(XValue)
                  .Case("objc", Language::ObjC)
                  .Case("objc++", Language::ObjCXX)
                  .Default(Language::Unknown);

    // Some special cases cannot be combined with suffixes.
    if (DashX.isUnknown() && !Preprocessed && !ModuleMap && !IsHeaderFile)
      DashX = llvm::StringSwitch<InputKind>(XValue)
                  .Case("cpp-output", InputKind(Language::C).getPreprocessed())
                  .Case("assembler-with-cpp", Language::Asm)
                  .Cases("ast", "pcm", "precompiled-header",
                         InputKind(Language::Unknown, InputKind::Precompiled))
                  .Case("ir", Language::LLVM_IR)
                  .Default(Language::Unknown);

    if (DashX.isUnknown())
      Diags.Report(diag::err_drv_invalid_value)
        << A->getAsString(Args) << A->getValue();

    if (Preprocessed)
      DashX = DashX.getPreprocessed();
    if (ModuleMap)
      DashX = DashX.withFormat(InputKind::ModuleMap);
  }

  // '-' is the default input if none is given.
  std::vector<std::string> Inputs = Args.getAllArgValues(OPT_INPUT);
  Opts.Inputs.clear();
  if (Inputs.empty())
    Inputs.push_back("-");
  for (unsigned i = 0, e = Inputs.size(); i != e; ++i) {
    InputKind IK = DashX;
    if (IK.isUnknown()) {
      IK = FrontendOptions::getInputKindForExtension(
        StringRef(Inputs[i]).rsplit('.').second);
      // FIXME: Warn on this?
      if (IK.isUnknown())
        IK = Language::C;
      // FIXME: Remove this hack.
      if (i == 0)
        DashX = IK;
    }

    bool IsSystem = false;

    // The -emit-module action implicitly takes a module map.
    if (Opts.ProgramAction == frontend::GenerateModule &&
        IK.getFormat() == InputKind::Source) {
      IK = IK.withFormat(InputKind::ModuleMap);
      IsSystem = Opts.IsSystemModule;
    }

    Opts.Inputs.emplace_back(std::move(Inputs[i]), IK, IsSystem);
  }

  return DashX;
}

std::string CompilerInvocation::GetResourcesPath(const char *Argv0,
                                                 void *MainAddr) {
  std::string ClangExecutable =
      llvm::sys::fs::getMainExecutable(Argv0, MainAddr);
  return Driver::GetResourcesPath(ClangExecutable, CLANG_RESOURCE_DIR);
}

static void ParseHeaderSearchArgs(HeaderSearchOptions &Opts, ArgList &Args,
                                  const std::string &WorkingDir) {
  if (const Arg *A = Args.getLastArg(OPT_stdlib_EQ))
    Opts.UseLibcxx = (strcmp(A->getValue(), "libc++") == 0);

  // Canonicalize -fmodules-cache-path before storing it.
  SmallString<128> P(Args.getLastArgValue(OPT_fmodules_cache_path));
  if (!(P.empty() || llvm::sys::path::is_absolute(P))) {
    if (WorkingDir.empty())
      llvm::sys::fs::make_absolute(P);
    else
      llvm::sys::fs::make_absolute(WorkingDir, P);
  }
  llvm::sys::path::remove_dots(P);
  Opts.ModuleCachePath = std::string(P.str());

  // Only the -fmodule-file=<name>=<file> form.
  for (const auto *A : Args.filtered(OPT_fmodule_file)) {
    StringRef Val = A->getValue();
    if (Val.find('=') != StringRef::npos){
      auto Split = Val.split('=');
      Opts.PrebuiltModuleFiles.insert(
          {std::string(Split.first), std::string(Split.second)});
    }
  }
  for (const auto *A : Args.filtered(OPT_fprebuilt_module_path))
    Opts.AddPrebuiltModulePath(A->getValue());

  for (const auto *A : Args.filtered(OPT_fmodules_ignore_macro)) {
    StringRef MacroDef = A->getValue();
    Opts.ModulesIgnoreMacros.insert(
        llvm::CachedHashString(MacroDef.split('=').first));
  }

  // Add -I..., -F..., and -index-header-map options in order.
  bool IsIndexHeaderMap = false;
  bool IsSysrootSpecified =
      Args.hasArg(OPT__sysroot_EQ) || Args.hasArg(OPT_isysroot);
  for (const auto *A : Args.filtered(OPT_I, OPT_F, OPT_index_header_map)) {
    if (A->getOption().matches(OPT_index_header_map)) {
      // -index-header-map applies to the next -I or -F.
      IsIndexHeaderMap = true;
      continue;
    }

    frontend::IncludeDirGroup Group =
        IsIndexHeaderMap ? frontend::IndexHeaderMap : frontend::Angled;

    bool IsFramework = A->getOption().matches(OPT_F);
    std::string Path = A->getValue();

    if (IsSysrootSpecified && !IsFramework && A->getValue()[0] == '=') {
      SmallString<32> Buffer;
      llvm::sys::path::append(Buffer, Opts.Sysroot,
                              llvm::StringRef(A->getValue()).substr(1));
      Path = std::string(Buffer.str());
    }

    Opts.AddPath(Path, Group, IsFramework,
                 /*IgnoreSysroot*/ true);
    IsIndexHeaderMap = false;
  }

  // Add -iprefix/-iwithprefix/-iwithprefixbefore options.
  StringRef Prefix = ""; // FIXME: This isn't the correct default prefix.
  for (const auto *A :
       Args.filtered(OPT_iprefix, OPT_iwithprefix, OPT_iwithprefixbefore)) {
    if (A->getOption().matches(OPT_iprefix))
      Prefix = A->getValue();
    else if (A->getOption().matches(OPT_iwithprefix))
      Opts.AddPath(Prefix.str() + A->getValue(), frontend::After, false, true);
    else
      Opts.AddPath(Prefix.str() + A->getValue(), frontend::Angled, false, true);
  }

  for (const auto *A : Args.filtered(OPT_idirafter))
    Opts.AddPath(A->getValue(), frontend::After, false, true);
  for (const auto *A : Args.filtered(OPT_iquote))
    Opts.AddPath(A->getValue(), frontend::Quoted, false, true);
  for (const auto *A : Args.filtered(OPT_isystem, OPT_iwithsysroot))
    Opts.AddPath(A->getValue(), frontend::System, false,
                 !A->getOption().matches(OPT_iwithsysroot));
  for (const auto *A : Args.filtered(OPT_iframework))
    Opts.AddPath(A->getValue(), frontend::System, true, true);
  for (const auto *A : Args.filtered(OPT_iframeworkwithsysroot))
    Opts.AddPath(A->getValue(), frontend::System, /*IsFramework=*/true,
                 /*IgnoreSysRoot=*/false);

  // Add the paths for the various language specific isystem flags.
  for (const auto *A : Args.filtered(OPT_c_isystem))
    Opts.AddPath(A->getValue(), frontend::CSystem, false, true);
  for (const auto *A : Args.filtered(OPT_cxx_isystem))
    Opts.AddPath(A->getValue(), frontend::CXXSystem, false, true);
  for (const auto *A : Args.filtered(OPT_objc_isystem))
    Opts.AddPath(A->getValue(), frontend::ObjCSystem, false,true);
  for (const auto *A : Args.filtered(OPT_objcxx_isystem))
    Opts.AddPath(A->getValue(), frontend::ObjCXXSystem, false, true);

  // Add the internal paths from a driver that detects standard include paths.
  for (const auto *A :
       Args.filtered(OPT_internal_isystem, OPT_internal_externc_isystem)) {
    frontend::IncludeDirGroup Group = frontend::System;
    if (A->getOption().matches(OPT_internal_externc_isystem))
      Group = frontend::ExternCSystem;
    Opts.AddPath(A->getValue(), Group, false, true);
  }

  // Add the path prefixes which are implicitly treated as being system headers.
  for (const auto *A :
       Args.filtered(OPT_system_header_prefix, OPT_no_system_header_prefix))
    Opts.AddSystemHeaderPrefix(
        A->getValue(), A->getOption().matches(OPT_system_header_prefix));

  for (const auto *A : Args.filtered(OPT_ivfsoverlay))
    Opts.AddVFSOverlayFile(A->getValue());

#if INTEL_CUSTOMIZATION
  if (const Arg *A = Args.getLastArg(OPT_header_base_path))
    Opts.HeaderBasePath = A->getValue();
  for (const auto *A : Args.filtered(OPT_ivfsoverlay_lib))
    Opts.AddVFSOverlayLib(A->getValue());
#endif // INTEL_CUSTOMIZATION
}

void CompilerInvocation::setLangDefaults(LangOptions &Opts, InputKind IK,
                                         const llvm::Triple &T,
                                         PreprocessorOptions &PPOpts,
                                         LangStandard::Kind LangStd) {
  // Set some properties which depend solely on the input kind; it would be nice
  // to move these to the language standard, and have the driver resolve the
  // input kind + language standard.
  //
  // FIXME: Perhaps a better model would be for a single source file to have
  // multiple language standards (C / C++ std, ObjC std, OpenCL std, OpenMP std)
  // simultaneously active?
  if (IK.getLanguage() == Language::Asm) {
    Opts.AsmPreprocessor = 1;
  } else if (IK.isObjectiveC()) {
    Opts.ObjC = 1;
  }

  if (LangStd == LangStandard::lang_unspecified) {
    // Based on the base language, pick one.
    switch (IK.getLanguage()) {
    case Language::Unknown:
    case Language::LLVM_IR:
      llvm_unreachable("Invalid input kind!");
    case Language::OpenCL:
      LangStd = LangStandard::lang_opencl10;
      break;
    case Language::CUDA:
      LangStd = LangStandard::lang_cuda;
      break;
    case Language::Asm:
    case Language::C:
#if defined(CLANG_DEFAULT_STD_C)
      LangStd = CLANG_DEFAULT_STD_C;
#else
      // The PS4 uses C99 as the default C standard.
      if (T.isPS4())
        LangStd = LangStandard::lang_gnu99;
      else
        LangStd = LangStandard::lang_gnu17;
#endif
      break;
    case Language::ObjC:
#if defined(CLANG_DEFAULT_STD_C)
      LangStd = CLANG_DEFAULT_STD_C;
#else
      LangStd = LangStandard::lang_gnu11;
#endif
      break;
    case Language::CXX:
    case Language::ObjCXX:
#if defined(CLANG_DEFAULT_STD_CXX)
      LangStd = CLANG_DEFAULT_STD_CXX;
#else
      LangStd = LangStandard::lang_gnucxx14;
#endif
      break;
    case Language::RenderScript:
      LangStd = LangStandard::lang_c99;
      break;
    case Language::HIP:
      LangStd = LangStandard::lang_hip;
      break;
    }
  }

  const LangStandard &Std = LangStandard::getLangStandardForKind(LangStd);
  Opts.LineComment = Std.hasLineComments();
  Opts.C99 = Std.isC99();
  Opts.C11 = Std.isC11();
  Opts.C17 = Std.isC17();
  Opts.C2x = Std.isC2x();
  Opts.CPlusPlus = Std.isCPlusPlus();
  Opts.CPlusPlus11 = Std.isCPlusPlus11();
  Opts.CPlusPlus14 = Std.isCPlusPlus14();
  Opts.CPlusPlus17 = Std.isCPlusPlus17();
  Opts.CPlusPlus20 = Std.isCPlusPlus20();
  Opts.CPlusPlus2b = Std.isCPlusPlus2b();
  Opts.Digraphs = Std.hasDigraphs();
  Opts.GNUMode = Std.isGNUMode();
  Opts.GNUInline = !Opts.C99 && !Opts.CPlusPlus;
  Opts.GNUCVersion = 0;
  Opts.HexFloats = Std.hasHexFloats();
  Opts.ImplicitInt = Std.hasImplicitInt();

  // Set OpenCL Version.
  Opts.OpenCL = Std.isOpenCL();
  if (LangStd == LangStandard::lang_opencl10)
    Opts.OpenCLVersion = 100;
  else if (LangStd == LangStandard::lang_opencl11)
    Opts.OpenCLVersion = 110;
  else if (LangStd == LangStandard::lang_opencl12)
    Opts.OpenCLVersion = 120;
  else if (LangStd == LangStandard::lang_opencl20)
    Opts.OpenCLVersion = 200;
  else if (LangStd == LangStandard::lang_opencl30)
    Opts.OpenCLVersion = 300;
  else if (LangStd == LangStandard::lang_openclcpp)
    Opts.OpenCLCPlusPlusVersion = 100;

  // OpenCL has some additional defaults.
  if (Opts.OpenCL) {
    Opts.AltiVec = 0;
    Opts.ZVector = 0;
    Opts.setLaxVectorConversions(LangOptions::LaxVectorConversionKind::None);
    Opts.setDefaultFPContractMode(LangOptions::FPM_On);
    Opts.NativeHalfType = 1;
    Opts.NativeHalfArgsAndReturns = 1;
    Opts.OpenCLCPlusPlus = Opts.CPlusPlus;
    // Include default header file for OpenCL.
    if (Opts.IncludeDefaultHeader && !Opts.DeclareOpenCLBuiltins) {
      PPOpts.Includes.push_back("opencl-c.h");
    }
  }

  Opts.HIP = IK.getLanguage() == Language::HIP;
  Opts.CUDA = IK.getLanguage() == Language::CUDA || Opts.HIP;
  if (Opts.HIP) {
    // HIP toolchain does not support 'Fast' FPOpFusion in backends since it
    // fuses multiplication/addition instructions without contract flag from
    // device library functions in LLVM bitcode, which causes accuracy loss in
    // certain math functions, e.g. tan(-1e20) becomes -0.933 instead of 0.8446.
    // For device library functions in bitcode to work, 'Strict' or 'Standard'
    // FPOpFusion options in backends is needed. Therefore 'fast-honor-pragmas'
    // FP contract option is used to allow fuse across statements in frontend
    // whereas respecting contract flag in backend.
    Opts.setDefaultFPContractMode(LangOptions::FPM_FastHonorPragmas);
  } else if (Opts.CUDA) {
    // Allow fuse across statements disregarding pragmas.
    Opts.setDefaultFPContractMode(LangOptions::FPM_Fast);
  }

  Opts.RenderScript = IK.getLanguage() == Language::RenderScript;
  if (Opts.RenderScript) {
    Opts.NativeHalfType = 1;
    Opts.NativeHalfArgsAndReturns = 1;
  }

  // OpenCL and C++ both have bool, true, false keywords.
  Opts.Bool = Opts.OpenCL || Opts.CPlusPlus;

  // OpenCL has half keyword
  Opts.Half = Opts.OpenCL;

  // C++ has wchar_t keyword.
  Opts.WChar = Opts.CPlusPlus;

  Opts.GNUKeywords = Opts.GNUMode;
  Opts.CXXOperatorNames = Opts.CPlusPlus;

  Opts.AlignedAllocation = Opts.CPlusPlus17;

  Opts.DollarIdents = !Opts.AsmPreprocessor;

  // Enable [[]] attributes in C++11 and C2x by default.
  Opts.DoubleSquareBracketAttributes = Opts.CPlusPlus11 || Opts.C2x;
}

/// Attempt to parse a visibility value out of the given argument.
static Visibility parseVisibility(Arg *arg, ArgList &args,
                                  DiagnosticsEngine &diags) {
  StringRef value = arg->getValue();
  if (value == "default") {
    return DefaultVisibility;
  } else if (value == "hidden" || value == "internal") {
    return HiddenVisibility;
  } else if (value == "protected") {
    // FIXME: diagnose if target does not support protected visibility
    return ProtectedVisibility;
  }

  diags.Report(diag::err_drv_invalid_value)
    << arg->getAsString(args) << value;
  return DefaultVisibility;
}

/// Check if input file kind and language standard are compatible.
static bool IsInputCompatibleWithStandard(InputKind IK,
                                          const Arg *A, // INTEL
                                          ArgList& Args, // INTEL
                                          const LangStandard &S, // INTEL
                                          LangStandard::Kind &Std, // INTEL
                                          DiagnosticsEngine &Diags) { // INTEL
  switch (IK.getLanguage()) {
  case Language::Unknown:
  case Language::LLVM_IR:
    llvm_unreachable("should not parse language flags for this input");

  case Language::C:
  case Language::ObjC:
  case Language::RenderScript:
#if INTEL_CUSTOMIZATION
    if (!(S.getLanguage() == Language::C) &&
        Args.hasArg(OPT_fintel_compatibility)) {
      Diags.Report(diag::warn_drv_argument_not_allowed_with)
          << A->getAsString(Args) << "C/ObjC";
      Std = LangStandard::lang_gnu99;
      return true;
    }
#endif // INTEL_CUSTOMIZATION
    return S.getLanguage() == Language::C;

  case Language::OpenCL:
    return S.getLanguage() == Language::OpenCL;

  case Language::CXX:
  case Language::ObjCXX:
#if INTEL_CUSTOMIZATION
      if (!(S.getLanguage() == Language::CXX) &&
          Args.hasArg(OPT_fintel_compatibility)) {
        Diags.Report(diag::warn_drv_argument_not_allowed_with)
            << A->getAsString(Args) << "C++/ObjC++";
        Std = LangStandard::lang_gnucxx14;
        return true;
      }
#endif // INTEL_CUSTOMIZATION
    return S.getLanguage() == Language::CXX;

  case Language::CUDA:
    // FIXME: What -std= values should be permitted for CUDA compilations?
    return S.getLanguage() == Language::CUDA ||
           S.getLanguage() == Language::CXX;

  case Language::HIP:
    return S.getLanguage() == Language::CXX || S.getLanguage() == Language::HIP;

  case Language::Asm:
    // Accept (and ignore) all -std= values.
    // FIXME: The -std= value is not ignored; it affects the tokenization
    // and preprocessing rules if we're preprocessing this asm input.
    return true;
  }

  llvm_unreachable("unexpected input language");
}

/// Get language name for given input kind.
static const StringRef GetInputKindName(InputKind IK) {
  switch (IK.getLanguage()) {
  case Language::C:
    return "C";
  case Language::ObjC:
    return "Objective-C";
  case Language::CXX:
    return "C++";
  case Language::ObjCXX:
    return "Objective-C++";
  case Language::OpenCL:
    return "OpenCL";
  case Language::CUDA:
    return "CUDA";
  case Language::RenderScript:
    return "RenderScript";
  case Language::HIP:
    return "HIP";

  case Language::Asm:
    return "Asm";
  case Language::LLVM_IR:
    return "LLVM IR";

  case Language::Unknown:
    break;
  }
  llvm_unreachable("unknown input language");
}

static void ParseLangArgs(LangOptions &Opts, ArgList &Args, InputKind IK,
                          const TargetOptions &TargetOpts,
                          PreprocessorOptions &PPOpts,
                          DiagnosticsEngine &Diags) {
  // FIXME: Cleanup per-file based stuff.
  LangStandard::Kind LangStd = LangStandard::lang_unspecified;
  if (const Arg *A = Args.getLastArg(OPT_std_EQ)) {
    LangStd = LangStandard::getLangKind(A->getValue());
    if (LangStd == LangStandard::lang_unspecified) {
      Diags.Report(diag::err_drv_invalid_value)
        << A->getAsString(Args) << A->getValue();
      // Report supported standards with short description.
      for (unsigned KindValue = 0;
           KindValue != LangStandard::lang_unspecified;
           ++KindValue) {
        const LangStandard &Std = LangStandard::getLangStandardForKind(
          static_cast<LangStandard::Kind>(KindValue));
        if (IsInputCompatibleWithStandard(IK, A, Args, Std, LangStd,//INTEL
                                          Diags)) { // INTEL
          auto Diag = Diags.Report(diag::note_drv_use_standard);
          Diag << Std.getName() << Std.getDescription();
          unsigned NumAliases = 0;
#define LANGSTANDARD(id, name, lang, desc, features)
#define LANGSTANDARD_ALIAS(id, alias) \
          if (KindValue == LangStandard::lang_##id) ++NumAliases;
#define LANGSTANDARD_ALIAS_DEPR(id, alias)
#include "clang/Basic/LangStandards.def"
          Diag << NumAliases;
#define LANGSTANDARD(id, name, lang, desc, features)
#define LANGSTANDARD_ALIAS(id, alias) \
          if (KindValue == LangStandard::lang_##id) Diag << alias;
#define LANGSTANDARD_ALIAS_DEPR(id, alias)
#include "clang/Basic/LangStandards.def"
        }
      }
    } else {
      // Valid standard, check to make sure language and standard are
      // compatible.
      const LangStandard &Std = LangStandard::getLangStandardForKind(LangStd);
      if (!IsInputCompatibleWithStandard(IK, A, Args, Std, LangStd, // INTEL
                                         Diags)) { // INTEL
        Diags.Report(diag::err_drv_argument_not_allowed_with)
          << A->getAsString(Args) << GetInputKindName(IK);
      }
    }
  }

  if (const Arg *A = Args.getLastArg(OPT_fcf_protection_EQ)) {
    StringRef Name = A->getValue();
    if (Name == "full" || Name == "branch") {
      Opts.CFProtectionBranch = 1;
    }
  }
  // -cl-std only applies for OpenCL language standards.
  // Override the -std option in this case.
  if (const Arg *A = Args.getLastArg(OPT_cl_std_EQ)) {
    LangStandard::Kind OpenCLLangStd
      = llvm::StringSwitch<LangStandard::Kind>(A->getValue())
        .Cases("cl", "CL", LangStandard::lang_opencl10)
        .Cases("cl1.0", "CL1.0", LangStandard::lang_opencl10)
        .Cases("cl1.1", "CL1.1", LangStandard::lang_opencl11)
        .Cases("cl1.2", "CL1.2", LangStandard::lang_opencl12)
        .Cases("cl2.0", "CL2.0", LangStandard::lang_opencl20)
        .Cases("cl3.0", "CL3.0", LangStandard::lang_opencl30)
        .Cases("clc++", "CLC++", LangStandard::lang_openclcpp)
        .Default(LangStandard::lang_unspecified);

    if (OpenCLLangStd == LangStandard::lang_unspecified) {
      Diags.Report(diag::err_drv_invalid_value)
        << A->getAsString(Args) << A->getValue();
    }
    else
      LangStd = OpenCLLangStd;
  }

  Opts.SYCLIsDevice = Opts.SYCL && Args.hasArg(options::OPT_fsycl_is_device);
  if (Opts.SYCL) {
    Opts.SYCLIsDevice = Args.hasArg(options::OPT_fsycl_is_device);
    Opts.SYCLIsHost = Args.hasArg(options::OPT_fsycl_is_host);
    Opts.SYCLAllowFuncPtr =
        Args.hasFlag(options::OPT_fsycl_allow_func_ptr,
                     options::OPT_fno_sycl_allow_func_ptr, false);
    Opts.SYCLStdLayoutKernelParams =
        Args.hasArg(options::OPT_fsycl_std_layout_kernel_params);
    Opts.SYCLUnnamedLambda = Args.hasArg(options::OPT_fsycl_unnamed_lambda);
    // -sycl-std applies to any SYCL source, not only those containing kernels,
    // but also those using the SYCL API
    if (const Arg *A = Args.getLastArg(OPT_sycl_std_EQ)) {
      Opts.setSYCLVersion(
          llvm::StringSwitch<LangOptions::SYCLMajorVersion>(A->getValue())
              .Cases("2017", "1.2.1", "121", "sycl-1.2.1",
                     LangOptions::SYCL_2017)
              .Case("2020", LangOptions::SYCL_2020)
              .Default(LangOptions::SYCL_None));

      if (Opts.getSYCLVersion() == LangOptions::SYCL_None) {
        // User has passed an invalid value to the flag, this is an error
        Diags.Report(diag::err_drv_invalid_value)
            << A->getAsString(Args) << A->getValue();
      }
    }
    Opts.SYCLExplicitSIMD = Args.hasArg(options::OPT_fsycl_esimd);
    Opts.EnableDAEInSpirKernels = Args.hasArg(options::OPT_fenable_sycl_dae);
    Opts.SYCLValueFitInMaxInt =
        Args.hasFlag(options::OPT_fsycl_id_queries_fit_in_int,
                     options::OPT_fno_sycl_id_queries_fit_in_int, true);
    Opts.EnableDAEInSpirKernels = Args.hasArg(options::OPT_fenable_sycl_dae);
    Opts.SYCLIntHeader =
        std::string(Args.getLastArgValue(OPT_fsycl_int_header));
  }

#if INTEL_CUSTOMIZATION
  Opts.EnableVariantVirtualCalls =
      Args.hasFlag(options::OPT_fenable_variant_virtual_calls,
                   options::OPT_fno_enable_variant_virtual_calls, false);
  Opts.EnableVariantFunctionPointers =
      Args.hasFlag(options::OPT_fenable_variant_function_pointers,
                   options::OPT_fno_enable_variant_function_pointers, false);
#endif // INTEL_CUSTOMIZATION

  Opts.DeclareSPIRVBuiltins = Args.hasArg(OPT_fdeclare_spirv_builtins);

  llvm::Triple T(TargetOpts.Triple);
  CompilerInvocation::setLangDefaults(Opts, IK, T, PPOpts, LangStd);
#if INTEL_CUSTOMIZATION
  Opts.IntelCompat = Args.hasArg(OPT_fintel_compatibility);
  if (Opts.IntelCompat)
    Opts.setAllIntelCompatItemsStateDefault();
  for (const Arg *A : Args.filtered(OPT_fintel_compatibility_enable,
                                    OPT_fintel_compatibility_disable)) {
    A->claim();
    bool Enable = (A->getOption().getID() == OPT_fintel_compatibility_enable);
    // We can have a list of comma separated names.
    StringRef ItemList = A->getValue();
    SmallVector<StringRef, 32> Items;
    ItemList.split(Items, ",");
    for (StringRef Item : Items) {
      if (!Opts.setIntelCompatItemsState(Item, Enable))
        Diags.Report(diag::err_drv_invalid_value) << A->getSpelling() << Item;
    }
  }
  // Look for intel compatibility user doc flag
  Opts.ShowIntelCompatUserDocsHelp = Args.hasArg(OPT_fintel_compatibility_doc);
  if (Opts.ShowIntelCompatUserDocsHelp) {
    Opts.setAllIntelCompatUserDocsInit();
    for (const Arg *A : Args.filtered(OPT_fintel_compatibility_doc)) {
      A->claim();
      // We can have a list of comma separated names.
      StringRef ItemList = A->getValue();
      SmallVector<StringRef, 32> Items;
      ItemList.split(Items, ",");
      for (StringRef Item : Items) {
        if (!Opts.setEmitIntelCompatUserDocs(Item))
          Diags.Report(diag::err_drv_invalid_value) << A->getSpelling() << Item;
      }
    }
  }

  Opts.ShowIntelCompatHelp = Args.hasArg(OPT_fintel_compatibility_help);
  Opts.IntelMSCompat = Args.hasArg(OPT_fintel_ms_compatibility);
  Opts.HLS = Args.hasArg(OPT_fhls);
  Opts.IntelQuad = Args.hasArg(OPT_extended_float_types);

  if (Opts.isIntelCompat(LangOptions::IMFAttributes)) {
    for (StringRef IMFAttrs : Args.getAllArgValues(OPT_fintel_imf_attr_EQ)) {
      SmallVector<StringRef, 8> IMFAttrArr;
      IMFAttrs.split(IMFAttrArr, ' ');
      for (const auto &IMFAttr : IMFAttrArr) {
        SmallVector<StringRef, 3> IMFAttrElement;
        IMFAttr.split(IMFAttrElement, ':');
        if (IMFAttrElement.size() == 2) {
          std::pair<LangOptions::IMFAttrMap::iterator, bool> Res =
              Opts.ImfAttrMap.insert(
                  {IMFAttrElement[0].str(), IMFAttrElement[1].str()});
          if (!Res.second) {
            // Update the existing attribute.
            Res.first->second = std::string(IMFAttrElement[1]);
          }
        } else if (IMFAttrElement.size() == 3) {
          SmallVector<StringRef, 30> FuncList;
          IMFAttrElement[2].split(FuncList, ',');
          for (StringRef FuncName : FuncList) {
            auto FuncMapIt = Opts.ImfAttrFuncMap.find(FuncName.str());
            if (FuncMapIt != Opts.ImfAttrFuncMap.end()) {
              // The function is already in the map, add options to it.
              std::pair<LangOptions::IMFAttrMap::iterator, bool> Res =
                  FuncMapIt->second.insert(
                      {IMFAttrElement[0].str(), IMFAttrElement[1].str()});
              if (!Res.second) {
                // Update the existing attribute.
                Res.first->second = std::string(IMFAttrElement[1]);
              }
            } else {
              // The first appearence of the function in the imf attributes.
              LangOptions::IMFAttrMap NewMap;
              NewMap.insert({IMFAttrElement[0].str(), IMFAttrElement[1].str()});
              Opts.ImfAttrFuncMap.insert({FuncName.str(), std::move(NewMap)});
            }
          }
        }
      }
    }
  }

  Opts.ShowIntelCompatUsed = Args.hasArg(OPT_fintel_compatibility_used);
  Opts.ShowIntelCompatUnused = Args.hasArg(OPT_fintel_compatibility_unused);
  Opts.OpenMPThreadPrivateLegacy =
      Args.hasArg(OPT_fopenmp_threadprivate_legacy);
  Opts.IntelDriverTempfileName =
      std::string(Args.getLastArgValue(OPT_fintel_driver_tempfile_name_EQ));
  // Fix for CQ#373517: compilation fails with 'redefinition of default
  // argument'.
  Opts.Float128 = Opts.IntelQuad || (Opts.IntelCompat && Opts.GNUMode);

  // IntrinsicPromotion implementation.
  Opts.IntrinsicAutoPromote = Args.hasArg(OPT_intel_mintrinsic_promote);

  // cl_intel_channels is an OpenCL extension for Intel FPGA. It is supported
  // by default and can become unsupported according to -cl-ext option.
  if (Opts.OpenCL) {
    Opts.OpenCLChannel = 1;
    for (const auto &Ext : Args.getAllArgValues(OPT_cl_ext_EQ)) {
      if ((Ext == "+all") || (Ext == "+cl_intel_channels"))
        Opts.OpenCLChannel = 1;
      if ((Ext == "-all") || (Ext == "-cl_intel_channels"))
        Opts.OpenCLChannel = 0;
    }
  }
#endif  // INTEL_CUSTOMIZATION

  // -cl-strict-aliasing needs to emit diagnostic in the case where CL > 1.0.
  // This option should be deprecated for CL > 1.0 because
  // this option was added for compatibility with OpenCL 1.0.
  if (Args.getLastArg(OPT_cl_strict_aliasing)
       && Opts.OpenCLVersion > 100) {
    Diags.Report(diag::warn_option_invalid_ocl_version)
        << Opts.getOpenCLVersionTuple().getAsString()
        << Args.getLastArg(OPT_cl_strict_aliasing)->getAsString(Args);
  }

  // We abuse '-f[no-]gnu-keywords' to force overriding all GNU-extension
  // keywords. This behavior is provided by GCC's poorly named '-fasm' flag,
  // while a subset (the non-C++ GNU keywords) is provided by GCC's
  // '-fgnu-keywords'. Clang conflates the two for simplicity under the single
  // name, as it doesn't seem a useful distinction.
  Opts.GNUKeywords = Args.hasFlag(OPT_fgnu_keywords, OPT_fno_gnu_keywords,
                                  Opts.GNUKeywords);

  Opts.Digraphs = Args.hasFlag(OPT_fdigraphs, OPT_fno_digraphs, Opts.Digraphs);

  if (Args.hasArg(OPT_fno_operator_names))
    Opts.CXXOperatorNames = 0;

  if (Opts.CUDAIsDevice && Args.hasArg(OPT_fcuda_approx_transcendentals))
    Opts.CUDADeviceApproxTranscendentals = 1;

  if (Args.hasArg(OPT_fgpu_allow_device_init)) {
    if (Opts.HIP)
      Opts.GPUAllowDeviceInit = 1;
    else
      Diags.Report(diag::warn_ignored_hip_only_option)
          << Args.getLastArg(OPT_fgpu_allow_device_init)->getAsString(Args);
  }
  if (Opts.HIP)
    Opts.GPUMaxThreadsPerBlock = getLastArgIntValue(
        Args, OPT_gpu_max_threads_per_block_EQ, Opts.GPUMaxThreadsPerBlock);
  else if (Args.hasArg(OPT_gpu_max_threads_per_block_EQ))
    Diags.Report(diag::warn_ignored_hip_only_option)
        << Args.getLastArg(OPT_gpu_max_threads_per_block_EQ)->getAsString(Args);

  if (Opts.ObjC) {
    if (Arg *arg = Args.getLastArg(OPT_fobjc_runtime_EQ)) {
      StringRef value = arg->getValue();
      if (Opts.ObjCRuntime.tryParse(value))
        Diags.Report(diag::err_drv_unknown_objc_runtime) << value;
    }

    if (Args.hasArg(OPT_fobjc_gc_only))
      Opts.setGC(LangOptions::GCOnly);
    else if (Args.hasArg(OPT_fobjc_gc))
      Opts.setGC(LangOptions::HybridGC);
    else if (Args.hasArg(OPT_fobjc_arc)) {
      Opts.ObjCAutoRefCount = 1;
      if (!Opts.ObjCRuntime.allowsARC())
        Diags.Report(diag::err_arc_unsupported_on_runtime);
    }

    // ObjCWeakRuntime tracks whether the runtime supports __weak, not
    // whether the feature is actually enabled.  This is predominantly
    // determined by -fobjc-runtime, but we allow it to be overridden
    // from the command line for testing purposes.
    if (Args.hasArg(OPT_fobjc_runtime_has_weak))
      Opts.ObjCWeakRuntime = 1;
    else
      Opts.ObjCWeakRuntime = Opts.ObjCRuntime.allowsWeak();

    // ObjCWeak determines whether __weak is actually enabled.
    // Note that we allow -fno-objc-weak to disable this even in ARC mode.
    if (auto weakArg = Args.getLastArg(OPT_fobjc_weak, OPT_fno_objc_weak)) {
      if (!weakArg->getOption().matches(OPT_fobjc_weak)) {
        assert(!Opts.ObjCWeak);
      } else if (Opts.getGC() != LangOptions::NonGC) {
        Diags.Report(diag::err_objc_weak_with_gc);
      } else if (!Opts.ObjCWeakRuntime) {
        Diags.Report(diag::err_objc_weak_unsupported);
      } else {
        Opts.ObjCWeak = 1;
      }
    } else if (Opts.ObjCAutoRefCount) {
      Opts.ObjCWeak = Opts.ObjCWeakRuntime;
    }

    if (Args.hasArg(OPT_fobjc_subscripting_legacy_runtime))
      Opts.ObjCSubscriptingLegacyRuntime =
        (Opts.ObjCRuntime.getKind() == ObjCRuntime::FragileMacOSX);
  }

  if (Arg *A = Args.getLastArg(options::OPT_fgnuc_version_EQ)) {
    // Check that the version has 1 to 3 components and the minor and patch
    // versions fit in two decimal digits.
    VersionTuple GNUCVer;
    bool Invalid = GNUCVer.tryParse(A->getValue());
    unsigned Major = GNUCVer.getMajor();
    unsigned Minor = GNUCVer.getMinor().getValueOr(0);
    unsigned Patch = GNUCVer.getSubminor().getValueOr(0);
    if (Invalid || GNUCVer.getBuild() || Minor >= 100 || Patch >= 100) {
      Diags.Report(diag::err_drv_invalid_value)
          << A->getAsString(Args) << A->getValue();
    }
    Opts.GNUCVersion = Major * 100 * 100 + Minor * 100 + Patch;
  }

  if (Args.hasArg(OPT_fgnu89_inline)) {
    if (Opts.CPlusPlus)
      Diags.Report(diag::err_drv_argument_not_allowed_with)
        << "-fgnu89-inline" << GetInputKindName(IK);
    else
      Opts.GNUInline = 1;
  }

  // The type-visibility mode defaults to the value-visibility mode.
  if (Arg *typeVisOpt = Args.getLastArg(OPT_ftype_visibility)) {
    Opts.setTypeVisibilityMode(parseVisibility(typeVisOpt, Args, Diags));
  } else {
    Opts.setTypeVisibilityMode(Opts.getValueVisibilityMode());
  }

  if (Args.hasArg(OPT_fvisibility_from_dllstorageclass)) {
    Opts.VisibilityFromDLLStorageClass = 1;

    // Translate dllexport defintions to default visibility, by default.
    if (Arg *O = Args.getLastArg(OPT_fvisibility_dllexport_EQ))
      Opts.setDLLExportVisibility(parseVisibility(O, Args, Diags));
    else
      Opts.setDLLExportVisibility(DefaultVisibility);

    // Translate defintions without an explict DLL storage class to hidden
    // visibility, by default.
    if (Arg *O = Args.getLastArg(OPT_fvisibility_nodllstorageclass_EQ))
      Opts.setNoDLLStorageClassVisibility(parseVisibility(O, Args, Diags));
    else
      Opts.setNoDLLStorageClassVisibility(HiddenVisibility);

    // Translate dllimport external declarations to default visibility, by
    // default.
    if (Arg *O = Args.getLastArg(OPT_fvisibility_externs_dllimport_EQ))
      Opts.setExternDeclDLLImportVisibility(parseVisibility(O, Args, Diags));
    else
      Opts.setExternDeclDLLImportVisibility(DefaultVisibility);

    // Translate external declarations without an explicit DLL storage class
    // to hidden visibility, by default.
    if (Arg *O = Args.getLastArg(OPT_fvisibility_externs_nodllstorageclass_EQ))
      Opts.setExternDeclNoDLLStorageClassVisibility(
          parseVisibility(O, Args, Diags));
    else
      Opts.setExternDeclNoDLLStorageClassVisibility(HiddenVisibility);
  }

  if (Args.hasArg(OPT_ftrapv)) {
    Opts.setSignedOverflowBehavior(LangOptions::SOB_Trapping);
    // Set the handler, if one is specified.
    Opts.OverflowHandler =
        std::string(Args.getLastArgValue(OPT_ftrapv_handler));
  }
  else if (Args.hasArg(OPT_fwrapv))
    Opts.setSignedOverflowBehavior(LangOptions::SOB_Defined);

  Opts.MicrosoftExt = Opts.MSVCCompat || Args.hasArg(OPT_fms_extensions);
  Opts.AsmBlocks = Args.hasArg(OPT_fasm_blocks) || Opts.MicrosoftExt;
  Opts.MSCompatibilityVersion = 0;
  if (const Arg *A = Args.getLastArg(OPT_fms_compatibility_version)) {
    VersionTuple VT;
    if (VT.tryParse(A->getValue()))
      Diags.Report(diag::err_drv_invalid_value) << A->getAsString(Args)
                                                << A->getValue();
    Opts.MSCompatibilityVersion = VT.getMajor() * 10000000 +
                                  VT.getMinor().getValueOr(0) * 100000 +
                                  VT.getSubminor().getValueOr(0);
  }

  // Mimicking gcc's behavior, trigraphs are only enabled if -trigraphs
  // is specified, or -std is set to a conforming mode.
  // Trigraphs are disabled by default in c++1z onwards.
  // For z/OS, trigraphs are enabled by default (without regard to the above).
  Opts.Trigraphs =
      (!Opts.GNUMode && !Opts.MSVCCompat && !Opts.CPlusPlus17) || T.isOSzOS();
  Opts.Trigraphs =
      Args.hasFlag(OPT_ftrigraphs, OPT_fno_trigraphs, Opts.Trigraphs);

  Opts.DollarIdents = Args.hasFlag(OPT_fdollars_in_identifiers,
                                   OPT_fno_dollars_in_identifiers,
                                   Opts.DollarIdents);

  // -ffixed-point
  Opts.FixedPoint =
      Args.hasFlag(OPT_ffixed_point, OPT_fno_fixed_point, /*Default=*/false) &&
      !Opts.CPlusPlus;
  Opts.PaddingOnUnsignedFixedPoint =
      Args.hasFlag(OPT_fpadding_on_unsigned_fixed_point,
                   OPT_fno_padding_on_unsigned_fixed_point,
                   /*Default=*/false) &&
      Opts.FixedPoint;

  Opts.RTTI = Opts.CPlusPlus && !Args.hasArg(OPT_fno_rtti);
  Opts.RTTIData = Opts.RTTI && !Args.hasArg(OPT_fno_rtti_data);
  Opts.Blocks = Args.hasArg(OPT_fblocks) || (Opts.OpenCL
    && Opts.OpenCLVersion == 200);
  Opts.Coroutines = Opts.CPlusPlus20 || Args.hasArg(OPT_fcoroutines_ts);

  Opts.ConvergentFunctions = Opts.OpenCL || (Opts.CUDA && Opts.CUDAIsDevice) ||
                             Opts.SYCLIsDevice ||
                             Args.hasArg(OPT_fconvergent_functions);

  Opts.DoubleSquareBracketAttributes =
      Args.hasFlag(OPT_fdouble_square_bracket_attributes,
                   OPT_fno_double_square_bracket_attributes,
                   Opts.DoubleSquareBracketAttributes);

  Opts.CPlusPlusModules = Opts.CPlusPlus20;
  Opts.Modules =
      Args.hasArg(OPT_fmodules) || Opts.ModulesTS || Opts.CPlusPlusModules;
  Opts.ModulesDeclUse =
      Args.hasArg(OPT_fmodules_decluse) || Opts.ModulesStrictDeclUse;
  // FIXME: We only need this in C++ modules / Modules TS if we might textually
  // enter a different module (eg, when building a header unit).
  Opts.ModulesLocalVisibility =
      Args.hasArg(OPT_fmodules_local_submodule_visibility) || Opts.ModulesTS ||
      Opts.CPlusPlusModules;
  Opts.ModulesSearchAll = Opts.Modules &&
    !Args.hasArg(OPT_fno_modules_search_all) &&
    Args.hasArg(OPT_fmodules_search_all);
  Opts.CharIsSigned = Opts.OpenCL || !Args.hasArg(OPT_fno_signed_char);
  Opts.WChar = Opts.CPlusPlus && !Args.hasArg(OPT_fno_wchar);
  Opts.Char8 = Args.hasFlag(OPT_fchar8__t, OPT_fno_char8__t, Opts.CPlusPlus20);
  Opts.NoBuiltin = Args.hasArg(OPT_fno_builtin) || Opts.Freestanding;
  if (!Opts.NoBuiltin)
    getAllNoBuiltinFuncValues(Args, Opts.NoBuiltinFuncs);
  Opts.AlignedAllocation =
      Args.hasFlag(OPT_faligned_allocation, OPT_fno_aligned_allocation,
                   Opts.AlignedAllocation);
  Opts.AlignedAllocationUnavailable =
      Opts.AlignedAllocation && Args.hasArg(OPT_aligned_alloc_unavailable);
  if (Args.hasArg(OPT_fconcepts_ts))
    Diags.Report(diag::warn_fe_concepts_ts_flag);
  Opts.MathErrno = !Opts.OpenCL && Args.hasArg(OPT_fmath_errno);
  Opts.LongDoubleSize = Args.hasArg(OPT_mlong_double_128)
                            ? 128
                            : Args.hasArg(OPT_mlong_double_64) ? 64 : 0;
<<<<<<< HEAD
#if INTEL_CUSTOMIZATION
  if (const Arg *A = Args.getLastArg(OPT_fintel_long_double_size_EQ)) {
    StringRef Value = A->getValue();
    if (Value == "128")
      Opts.LongDoubleSize = 128;
    else if (Value == "80")
      Opts.LongDoubleSize = 80;
    else if (Value == "64")
      Opts.LongDoubleSize = 64;
    else {
      Diags.Report(diag::err_drv_invalid_value) << A->getAsString(Args)
                                                << A->getValue();
    }
  }
#endif // INTEL_CUSTOMIZATION
  Opts.PPCIEEELongDouble = Args.hasArg(OPT_mabi_EQ_ieeelongdouble);
=======
>>>>>>> 0b9bd615
  Opts.EnableAIXExtendedAltivecABI = Args.hasArg(OPT_mabi_EQ_vec_extabi);
  Opts.PICLevel = getLastArgIntValue(Args, OPT_pic_level, 0, Diags);
  Opts.DumpRecordLayouts = Opts.DumpRecordLayoutsSimple
                        || Args.hasArg(OPT_fdump_record_layouts);
  if (Opts.FastRelaxedMath)
    Opts.setDefaultFPContractMode(LangOptions::FPM_Fast);
<<<<<<< HEAD
#if INTEL_CUSTOMIZATION
  Opts.OpenCLForceVectorABI = Args.hasArg(OPT_fopencl_force_vector_abi);
  // Temporary internal option to enable new support. When ready just
  // switch default to true.
  Opts.IntelPragmaPrefetch =
      Args.hasFlag(OPT_fintel_pragma_prefetch, OPT_fno_intel_pragma_prefetch,
                   /*default=*/false);
#endif // INTEL_CUSTOMIZATION
  Opts.HexagonQdsp6Compat = Args.hasArg(OPT_mqdsp6_compat);
  Opts.FakeAddressSpaceMap = Args.hasArg(OPT_ffake_address_space_map);
  Opts.ParseUnknownAnytype = Args.hasArg(OPT_funknown_anytype);
  Opts.DebuggerSupport = Args.hasArg(OPT_fdebugger_support);
  Opts.DebuggerCastResultToId = Args.hasArg(OPT_fdebugger_cast_result_to_id);
  Opts.DebuggerObjCLiteral = Args.hasArg(OPT_fdebugger_objc_literal);
  Opts.ApplePragmaPack = Args.hasArg(OPT_fapple_pragma_pack);
  Opts.ModuleName = std::string(Args.getLastArgValue(OPT_fmodule_name_EQ));
  Opts.CurrentModule = Opts.ModuleName;
  Opts.AppExt = Args.hasArg(OPT_fapplication_extension);
=======
>>>>>>> 0b9bd615
  Opts.ModuleFeatures = Args.getAllArgValues(OPT_fmodule_feature);
  llvm::sort(Opts.ModuleFeatures);
  Opts.NativeHalfType |= Args.hasArg(OPT_fnative_half_type);
  Opts.NativeHalfArgsAndReturns |= Args.hasArg(OPT_fnative_half_arguments_and_returns);
  // Enable HalfArgsAndReturns if present in Args or if NativeHalfArgsAndReturns
  // is enabled.
  Opts.HalfArgsAndReturns = Args.hasArg(OPT_fallow_half_arguments_and_returns)
                            | Opts.NativeHalfArgsAndReturns;

  Opts.ArmSveVectorBits =
      getLastArgIntValue(Args, options::OPT_msve_vector_bits_EQ, 0, Diags);

  // __declspec is enabled by default for the PS4 by the driver, and also
  // enabled for Microsoft Extensions or Borland Extensions, here.
  //
  // FIXME: __declspec is also currently enabled for CUDA, but isn't really a
  // CUDA extension. However, it is required for supporting
  // __clang_cuda_builtin_vars.h, which uses __declspec(property). Once that has
  // been rewritten in terms of something more generic, remove the Opts.CUDA
  // term here.
  Opts.DeclSpecKeyword =
      Args.hasFlag(OPT_fdeclspec, OPT_fno_declspec,
                   (Opts.MicrosoftExt || Opts.Borland ||      // INTEL
                    Opts.CUDA || Opts.IntelCompat));          // INTEL

  // -mrtd option
  if (Arg *A = Args.getLastArg(OPT_mrtd)) {
    if (Opts.getDefaultCallingConv() != LangOptions::DCC_None)
      Diags.Report(diag::err_drv_argument_not_allowed_with)
          << A->getSpelling() << "-fdefault-calling-conv";
    else {
      llvm::Triple T(TargetOpts.Triple);
      if (T.getArch() != llvm::Triple::x86)
        Diags.Report(diag::err_drv_argument_not_allowed_with)
            << A->getSpelling() << T.getTriple();
      else
        Opts.setDefaultCallingConv(LangOptions::DCC_StdCall);
    }
  }

<<<<<<< HEAD
  // Check if -fopenmp is specified and set default version to 5.0.
  Opts.OpenMP = Args.hasArg(options::OPT_fopenmp) ? 50 : 0;

#if INTEL_CUSTOMIZATION
  Opts.OpenMPSimdOnly = false;
  Opts.OpenMPSimdDisabled = false;
  Opts.OpenMPTBBOnly = false;
  Opts.OpenMPTBBDisabled = false;
  if (Opts.IntelCompat) {
    if (Opts.OpenMP) {
      // OpenMP is enabled but we want to disable OpenMP subset
      Opts.OpenMPSimdDisabled = Args.hasArg(OPT_fno_openmp_simd);
      Opts.OpenMPTBBDisabled = Args.hasArg(OPT_fnointel_openmp_tbb);
    } else {
      Opts.OpenMPSimdOnly = Args.hasArg(OPT_fopenmp_simd);
      Opts.OpenMPTBBOnly = Args.hasArg(OPT_fintel_openmp_tbb);
      if (Opts.OpenMPSimdOnly || Opts.OpenMPTBBOnly)
        Opts.OpenMP = true;
    }
  }
#endif //INTEL_CUSTOMIZATION
#if INTEL_COLLAB
  Opts.OpenMPUseSingleElemArrayFuncs =
      Args.hasFlag(OPT_fopenmp_use_single_elem_array_funcs,
                   OPT_fno_openmp_use_single_elem_array_funcs,
                   /*default=*/true);
  Opts.OpenMPLateOutline =
      Opts.OpenMP && Args.hasArg(options::OPT_fopenmp_late_outline);
#endif // INTEL_COLLAB
#if INTEL_CUSTOMIZATION
  // Allow this spelling until removed from icx driver.
  if (!Opts.OpenMPLateOutline)
    Opts.OpenMPLateOutline =
        Opts.OpenMP && Args.hasArg(OPT_fintel_openmp_region);
  Opts.OpenMPLateOutlineTarget = !Args.hasArg(OPT_fno_intel_openmp_offload);
  Opts.OpenMPLateOutlineAtomic = Args.hasArg(OPT_fintel_openmp_region_atomic);

  Opts.OpenMPUseLLVMAtomic = Args.hasFlag(
          options::OPT_fintel_openmp_use_llvm_atomic,
          options::OPT_fno_intel_openmp_use_llvm_atomic);
  if (!Opts.OpenMPLateOutlineAllowUncollapsedLoops)
    Opts.OpenMPLateOutlineAllowUncollapsedLoops =
      Args.hasArg(OPT_fintel_openmp_region_late_collapsed_loops);
  if (Opts.OpenMPLateOutlineAllowUncollapsedLoops)
    Opts.OpenMPLateOutlineAllowUncollapsedLoops =
      !Args.hasArg(OPT_fintel_openmp_region_early_collapsed_loops);
  Opts.OpenMPStableFileID =
      Opts.OpenMP && Args.hasArg(options::OPT_fopenmp_stable_file_id);
#endif // INTEL_CUSTOMIZATION
#if INTEL_COLLAB
  if (Opts.OpenMPLateOutline) {
    llvm::Triple T(TargetOpts.Triple);

    if (T.isSPIR())
      Opts.UseAutoOpenCLAddrSpaceForOpenMP = true;
  }
#endif  // INTEL_COLLAB

=======
>>>>>>> 0b9bd615
  // Check if -fopenmp-simd is specified.
  bool IsSimdSpecified =
      Args.hasFlag(options::OPT_fopenmp_simd, options::OPT_fno_openmp_simd,
                   /*Default=*/false);
  Opts.OpenMPSimd = !Opts.OpenMP && IsSimdSpecified;
  Opts.OpenMPUseTLS =
#if INTEL_CUSTOMIZATION
      !Args.hasArg(options::OPT_fopenmp_threadprivate_legacy) &&
#endif  // INTEL_CUSTOMIZATION
      Opts.OpenMP && !Args.hasArg(options::OPT_fnoopenmp_use_tls);
  Opts.OpenMPIsDevice =
      Opts.OpenMP && Args.hasArg(options::OPT_fopenmp_is_device);
  Opts.OpenMPIRBuilder =
      Opts.OpenMP && Args.hasArg(options::OPT_fopenmp_enable_irbuilder);
  bool IsTargetSpecified =
      Opts.OpenMPIsDevice || Args.hasArg(options::OPT_fopenmp_targets_EQ);

  if (Opts.OpenMP || Opts.OpenMPSimd) {
    if (int Version = getLastArgIntValue(
            Args, OPT_fopenmp_version_EQ,
            (IsSimdSpecified || IsTargetSpecified) ? 50 : Opts.OpenMP, Diags))
      Opts.OpenMP = Version;
    // Provide diagnostic when a given target is not expected to be an OpenMP
    // device or host.
    if (!Opts.OpenMPIsDevice) {
      switch (T.getArch()) {
      default:
        break;
      // Add unsupported host targets here:
      case llvm::Triple::nvptx:
      case llvm::Triple::nvptx64:
        Diags.Report(diag::err_drv_omp_host_target_not_supported)
            << TargetOpts.Triple;
        break;
      }
    }
  }

  // Set the flag to prevent the implementation from emitting device exception
  // handling code for those requiring so.
  if ((Opts.OpenMPIsDevice && (T.isNVPTX() || T.isAMDGCN())) ||
      Opts.OpenCLCPlusPlus) {
    Opts.Exceptions = 0;
    Opts.CXXExceptions = 0;
  }
  if (Opts.OpenMPIsDevice && T.isNVPTX()) {
    Opts.OpenMPCUDANumSMs =
        getLastArgIntValue(Args, options::OPT_fopenmp_cuda_number_of_sm_EQ,
                           Opts.OpenMPCUDANumSMs, Diags);
    Opts.OpenMPCUDABlocksPerSM =
        getLastArgIntValue(Args, options::OPT_fopenmp_cuda_blocks_per_sm_EQ,
                           Opts.OpenMPCUDABlocksPerSM, Diags);
    Opts.OpenMPCUDAReductionBufNum = getLastArgIntValue(
        Args, options::OPT_fopenmp_cuda_teams_reduction_recs_num_EQ,
        Opts.OpenMPCUDAReductionBufNum, Diags);
  }

  // Get the OpenMP target triples if any.
  if (Arg *A = Args.getLastArg(options::OPT_fopenmp_targets_EQ)) {
    enum ArchPtrSize { Arch16Bit, Arch32Bit, Arch64Bit };
    auto getArchPtrSize = [](const llvm::Triple &T) {
      if (T.isArch16Bit())
        return Arch16Bit;
      if (T.isArch32Bit())
        return Arch32Bit;
      assert(T.isArch64Bit() && "Expected 64-bit architecture");
      return Arch64Bit;
    };

    for (unsigned i = 0; i < A->getNumValues(); ++i) {
      llvm::Triple TT(A->getValue(i));

      if (TT.getArch() == llvm::Triple::UnknownArch ||
          !(TT.getArch() == llvm::Triple::aarch64 || TT.isPPC() ||
            TT.getArch() == llvm::Triple::nvptx ||
            TT.getArch() == llvm::Triple::nvptx64 ||
#if INTEL_CUSTOMIZATION
#if INTEL_FEATURE_CSA
            TT.getArch() == llvm::Triple::csa ||
#endif  // INTEL_FEATURE_CSA
#endif  // INTEL_CUSTOMIZATION
            TT.getArch() == llvm::Triple::amdgcn ||
            TT.getArch() == llvm::Triple::x86 ||
#if INTEL_COLLAB
            TT.getArch() == llvm::Triple::x86_64 ||
            TT.getArch() == llvm::Triple::spir ||
            TT.getArch() == llvm::Triple::spir64))
#else
            TT.getArch() == llvm::Triple::x86_64))
#endif // INTEL_COLLAB
        Diags.Report(diag::err_drv_invalid_omp_target) << A->getValue(i);
      else if (getArchPtrSize(T) != getArchPtrSize(TT))
        Diags.Report(diag::err_drv_incompatible_omp_arch)
            << A->getValue(i) << T.str();
      else
        Opts.OMPTargetTriples.push_back(TT);
    }
  }

  // Get OpenMP host file path if any and report if a non existent file is
  // found
  if (Arg *A = Args.getLastArg(options::OPT_fopenmp_host_ir_file_path)) {
    Opts.OMPHostIRFile = A->getValue();
    if (!llvm::sys::fs::exists(Opts.OMPHostIRFile))
      Diags.Report(diag::err_drv_omp_host_ir_file_not_found)
          << Opts.OMPHostIRFile;
  }

  // Set CUDA mode for OpenMP target NVPTX/AMDGCN if specified in options
  Opts.OpenMPCUDAMode = Opts.OpenMPIsDevice && (T.isNVPTX() || T.isAMDGCN()) &&
                        Args.hasArg(options::OPT_fopenmp_cuda_mode);

  // Set CUDA support for parallel execution of target regions for OpenMP target
  // NVPTX/AMDGCN if specified in options.
  Opts.OpenMPCUDATargetParallel =
      Opts.OpenMPIsDevice && (T.isNVPTX() || T.isAMDGCN()) &&
      Args.hasArg(options::OPT_fopenmp_cuda_parallel_target_regions);

  // Set CUDA mode for OpenMP target NVPTX/AMDGCN if specified in options
  Opts.OpenMPCUDAForceFullRuntime =
      Opts.OpenMPIsDevice && (T.isNVPTX() || T.isAMDGCN()) &&
      Args.hasArg(options::OPT_fopenmp_cuda_force_full_runtime);

  // Record whether the __DEPRECATED define was requested.
  Opts.Deprecated = Args.hasFlag(OPT_fdeprecated_macro,
                                 OPT_fno_deprecated_macro,
                                 Opts.Deprecated);

  // FIXME: Eliminate this dependency.
  unsigned Opt = getOptimizationLevel(Args, IK, Diags),
       OptSize = getOptimizationLevelSize(Args);
  Opts.Optimize = Opt != 0;
  Opts.OptimizeSize = OptSize != 0;

  // This is the __NO_INLINE__ define, which just depends on things like the
  // optimization level and -fno-inline, not actually whether the backend has
  // inlining enabled.
  Opts.NoInlineDefine = !Opts.Optimize;
  if (Arg *InlineArg = Args.getLastArg(
          options::OPT_finline_functions, options::OPT_finline_hint_functions,
          options::OPT_fno_inline_functions, options::OPT_fno_inline))
    if (InlineArg->getOption().matches(options::OPT_fno_inline))
      Opts.NoInlineDefine = true;

#if INTEL_CUSTOMIZATION
  Opts.HonorNaNCompares = Args.hasFlag(OPT_fhonor_nan_compares,
                                       OPT_fno_honor_nan_compares,
                                       false);
#endif // INTEL_CUSTOMIZATION

  if (Arg *A = Args.getLastArg(OPT_ffp_contract)) {
    StringRef Val = A->getValue();
    if (Val == "fast")
      Opts.setDefaultFPContractMode(LangOptions::FPM_Fast);
    else if (Val == "on")
      Opts.setDefaultFPContractMode(LangOptions::FPM_On);
    else if (Val == "off")
      Opts.setDefaultFPContractMode(LangOptions::FPM_Off);
    else if (Val == "fast-honor-pragmas")
      Opts.setDefaultFPContractMode(LangOptions::FPM_FastHonorPragmas);
    else
      Diags.Report(diag::err_drv_invalid_value) << A->getAsString(Args) << Val;
  }

  if (Args.hasArg(OPT_ftrapping_math)) {
    Opts.setFPExceptionMode(LangOptions::FPE_Strict);
  }

  if (Args.hasArg(OPT_fno_trapping_math)) {
    Opts.setFPExceptionMode(LangOptions::FPE_Ignore);
  }

  LangOptions::FPExceptionModeKind FPEB = LangOptions::FPE_Ignore;
  if (Arg *A = Args.getLastArg(OPT_ffp_exception_behavior_EQ)) {
    StringRef Val = A->getValue();
    if (Val.equals("ignore"))
      FPEB = LangOptions::FPE_Ignore;
    else if (Val.equals("maytrap"))
      FPEB = LangOptions::FPE_MayTrap;
    else if (Val.equals("strict"))
      FPEB = LangOptions::FPE_Strict;
    else
      Diags.Report(diag::err_drv_invalid_value) << A->getAsString(Args) << Val;
  }
  Opts.setFPExceptionMode(FPEB);

  // Parse -fsanitize= arguments.
  parseSanitizerKinds("-fsanitize=", Args.getAllArgValues(OPT_fsanitize_EQ),
                      Diags, Opts.Sanitize);
  Opts.SanitizerBlacklistFiles = Args.getAllArgValues(OPT_fsanitize_blacklist);
  std::vector<std::string> systemBlacklists =
      Args.getAllArgValues(OPT_fsanitize_system_blacklist);
  Opts.SanitizerBlacklistFiles.insert(Opts.SanitizerBlacklistFiles.end(),
                                      systemBlacklists.begin(),
                                      systemBlacklists.end());

  // -fxray-{always,never}-instrument= filenames.
  Opts.XRayAlwaysInstrumentFiles =
      Args.getAllArgValues(OPT_fxray_always_instrument);
  Opts.XRayNeverInstrumentFiles =
      Args.getAllArgValues(OPT_fxray_never_instrument);
  Opts.XRayAttrListFiles = Args.getAllArgValues(OPT_fxray_attr_list);

  if (Arg *A = Args.getLastArg(OPT_fclang_abi_compat_EQ)) {
    Opts.setClangABICompat(LangOptions::ClangABI::Latest);

    StringRef Ver = A->getValue();
    std::pair<StringRef, StringRef> VerParts = Ver.split('.');
    unsigned Major, Minor = 0;

    // Check the version number is valid: either 3.x (0 <= x <= 9) or
    // y or y.0 (4 <= y <= current version).
    if (!VerParts.first.startswith("0") &&
        !VerParts.first.getAsInteger(10, Major) &&
        3 <= Major && Major <= CLANG_VERSION_MAJOR &&
        (Major == 3 ? VerParts.second.size() == 1 &&
                      !VerParts.second.getAsInteger(10, Minor)
                    : VerParts.first.size() == Ver.size() ||
                      VerParts.second == "0")) {
      // Got a valid version number.
      if (Major == 3 && Minor <= 8)
        Opts.setClangABICompat(LangOptions::ClangABI::Ver3_8);
      else if (Major <= 4)
        Opts.setClangABICompat(LangOptions::ClangABI::Ver4);
      else if (Major <= 6)
        Opts.setClangABICompat(LangOptions::ClangABI::Ver6);
      else if (Major <= 7)
        Opts.setClangABICompat(LangOptions::ClangABI::Ver7);
      else if (Major <= 9)
        Opts.setClangABICompat(LangOptions::ClangABI::Ver9);
      else if (Major <= 11)
        Opts.setClangABICompat(LangOptions::ClangABI::Ver11);
    } else if (Ver != "latest") {
      Diags.Report(diag::err_drv_invalid_value)
          << A->getAsString(Args) << A->getValue();
    }
  }

  if (Arg *A = Args.getLastArg(OPT_msign_return_address_EQ)) {
    StringRef SignScope = A->getValue();

    if (SignScope.equals_lower("none"))
      Opts.setSignReturnAddressScope(
          LangOptions::SignReturnAddressScopeKind::None);
    else if (SignScope.equals_lower("all"))
      Opts.setSignReturnAddressScope(
          LangOptions::SignReturnAddressScopeKind::All);
    else if (SignScope.equals_lower("non-leaf"))
      Opts.setSignReturnAddressScope(
          LangOptions::SignReturnAddressScopeKind::NonLeaf);
    else
      Diags.Report(diag::err_drv_invalid_value)
          << A->getAsString(Args) << SignScope;

    if (Arg *A = Args.getLastArg(OPT_msign_return_address_key_EQ)) {
      StringRef SignKey = A->getValue();
      if (!SignScope.empty() && !SignKey.empty()) {
        if (SignKey.equals_lower("a_key"))
          Opts.setSignReturnAddressKey(
              LangOptions::SignReturnAddressKeyKind::AKey);
        else if (SignKey.equals_lower("b_key"))
          Opts.setSignReturnAddressKey(
              LangOptions::SignReturnAddressKeyKind::BKey);
        else
          Diags.Report(diag::err_drv_invalid_value)
              << A->getAsString(Args) << SignKey;
      }
    }
  }

  std::string ThreadModel =
      std::string(Args.getLastArgValue(OPT_mthread_model, "posix"));
  if (ThreadModel != "posix" && ThreadModel != "single")
    Diags.Report(diag::err_drv_invalid_value)
        << Args.getLastArg(OPT_mthread_model)->getAsString(Args) << ThreadModel;
  Opts.setThreadModel(
      llvm::StringSwitch<LangOptions::ThreadModelKind>(ThreadModel)
          .Case("posix", LangOptions::ThreadModelKind::POSIX)
          .Case("single", LangOptions::ThreadModelKind::Single));
}

static bool isStrictlyPreprocessorAction(frontend::ActionKind Action) {
  switch (Action) {
  case frontend::ASTDeclList:
  case frontend::ASTDump:
  case frontend::ASTPrint:
  case frontend::ASTView:
  case frontend::EmitAssembly:
  case frontend::EmitBC:
  case frontend::EmitHTML:
  case frontend::EmitLLVM:
  case frontend::EmitLLVMOnly:
  case frontend::EmitCodeGenOnly:
  case frontend::EmitObj:
  case frontend::FixIt:
  case frontend::GenerateModule:
  case frontend::GenerateModuleInterface:
  case frontend::GenerateHeaderModule:
  case frontend::GeneratePCH:
  case frontend::GenerateInterfaceStubs:
  case frontend::ParseSyntaxOnly:
  case frontend::ModuleFileInfo:
  case frontend::VerifyPCH:
  case frontend::PluginAction:
  case frontend::RewriteObjC:
  case frontend::RewriteTest:
  case frontend::RunAnalysis:
  case frontend::TemplightDump:
  case frontend::MigrateSource:
    return false;

  case frontend::DumpCompilerOptions:
  case frontend::DumpRawTokens:
  case frontend::DumpTokens:
  case frontend::InitOnly:
  case frontend::PrintPreamble:
  case frontend::PrintPreprocessedInput:
  case frontend::RewriteMacros:
  case frontend::RunPreprocessorOnly:
  case frontend::PrintDependencyDirectivesSourceMinimizerOutput:
    return true;
  }
  llvm_unreachable("invalid frontend action");
}

static void ParsePreprocessorArgs(PreprocessorOptions &Opts, ArgList &Args,
                                  DiagnosticsEngine &Diags,
                                  frontend::ActionKind Action) {
#if INTEL_CUSTOMIZATION
  if (Args.hasArg(OPT_fintel_ms_compatibility))
      Opts.OutputFile = Args.getLastArgValue(OPT_o);
#endif // INTEL_CUSTOMIZATION

  Opts.PCHWithHdrStop = Args.hasArg(OPT_pch_through_hdrstop_create) ||
                        Args.hasArg(OPT_pch_through_hdrstop_use);
  Opts.AllowPCHWithCompilerErrors =
      Args.hasArg(OPT_fallow_pch_with_errors, OPT_fallow_pcm_with_errors);

  for (const auto *A : Args.filtered(OPT_error_on_deserialized_pch_decl))
    Opts.DeserializedPCHDeclsToErrorOn.insert(A->getValue());

  for (const auto &A : Args.getAllArgValues(OPT_fmacro_prefix_map_EQ)) {
    auto Split = StringRef(A).split('=');
    Opts.MacroPrefixMap.insert(
        {std::string(Split.first), std::string(Split.second)});
  }

  if (const Arg *A = Args.getLastArg(OPT_preamble_bytes_EQ)) {
    StringRef Value(A->getValue());
    size_t Comma = Value.find(',');
    unsigned Bytes = 0;
    unsigned EndOfLine = 0;

    if (Comma == StringRef::npos ||
        Value.substr(0, Comma).getAsInteger(10, Bytes) ||
        Value.substr(Comma + 1).getAsInteger(10, EndOfLine))
      Diags.Report(diag::err_drv_preamble_format);
    else {
      Opts.PrecompiledPreambleBytes.first = Bytes;
      Opts.PrecompiledPreambleBytes.second = (EndOfLine != 0);
    }
  }

  // Add the __CET__ macro if a CFProtection option is set.
  if (const Arg *A = Args.getLastArg(OPT_fcf_protection_EQ)) {
    StringRef Name = A->getValue();
    if (Name == "branch")
      Opts.addMacroDef("__CET__=1");
    else if (Name == "return")
      Opts.addMacroDef("__CET__=2");
    else if (Name == "full")
      Opts.addMacroDef("__CET__=3");
  }

  // Add macros from the command line.
  for (const auto *A : Args.filtered(OPT_D, OPT_U)) {
    if (A->getOption().matches(OPT_D))
      Opts.addMacroDef(A->getValue());
    else
      Opts.addMacroUndef(A->getValue());
  }

  Opts.MacroIncludes = Args.getAllArgValues(OPT_imacros);

  // Add the ordered list of -includes.
  for (const auto *A : Args.filtered(OPT_include))
    Opts.Includes.emplace_back(A->getValue());

  for (const auto *A : Args.filtered(OPT_chain_include))
    Opts.ChainedIncludes.emplace_back(A->getValue());

  for (const auto *A : Args.filtered(OPT_remap_file)) {
    std::pair<StringRef, StringRef> Split = StringRef(A->getValue()).split(';');

    if (Split.second.empty()) {
      Diags.Report(diag::err_drv_invalid_remap_file) << A->getAsString(Args);
      continue;
    }

    Opts.addRemappedFile(Split.first, Split.second);
  }

  // Always avoid lexing editor placeholders when we're just running the
  // preprocessor as we never want to emit the
  // "editor placeholder in source file" error in PP only mode.
  if (isStrictlyPreprocessorAction(Action))
    Opts.LexEditorPlaceholders = false;
}

static void ParsePreprocessorOutputArgs(PreprocessorOutputOptions &Opts,
                                        ArgList &Args,
                                        frontend::ActionKind Action) {
  if (isStrictlyPreprocessorAction(Action))
    Opts.ShowCPP = !Args.hasArg(OPT_dM);
  else
    Opts.ShowCPP = 0;

  Opts.ShowMacros = Args.hasArg(OPT_dM) || Args.hasArg(OPT_dD);
}

static void ParseTargetArgs(TargetOptions &Opts, ArgList &Args,
                            DiagnosticsEngine &Diags) {
  Opts.FeaturesAsWritten = Args.getAllArgValues(OPT_target_feature);
  Opts.OpenCLExtensionsAsWritten = Args.getAllArgValues(OPT_cl_ext_EQ);
  Opts.AllowAMDGPUUnsafeFPAtomics =
      Args.hasFlag(options::OPT_munsafe_fp_atomics,
                   options::OPT_mno_unsafe_fp_atomics, false);
  if (Arg *A = Args.getLastArg(options::OPT_target_sdk_version_EQ)) {
    llvm::VersionTuple Version;
    if (Version.tryParse(A->getValue()))
      Diags.Report(diag::err_drv_invalid_value)
          << A->getAsString(Args) << A->getValue();
    else
      Opts.SDKVersion = Version;
  }
}

bool CompilerInvocation::parseSimpleArgs(const ArgList &Args,
                                         DiagnosticsEngine &Diags) {
#define OPTION_WITH_MARSHALLING(                                               \
    PREFIX_TYPE, NAME, ID, KIND, GROUP, ALIAS, ALIASARGS, FLAGS, PARAM,        \
    HELPTEXT, METAVAR, VALUES, SPELLING, ALWAYS_EMIT, KEYPATH, DEFAULT_VALUE,  \
    IMPLIED_CHECK, IMPLIED_VALUE, NORMALIZER, DENORMALIZER, MERGER, EXTRACTOR, \
    TABLE_INDEX)                                                               \
  if ((FLAGS)&options::CC1Option) {                                            \
    this->KEYPATH = MERGER(this->KEYPATH, DEFAULT_VALUE);                      \
    if (IMPLIED_CHECK)                                                         \
      this->KEYPATH = MERGER(this->KEYPATH, IMPLIED_VALUE);                    \
    if (auto MaybeValue = NORMALIZER(OPT_##ID, TABLE_INDEX, Args, Diags))      \
      this->KEYPATH = MERGER(                                                  \
          this->KEYPATH, static_cast<decltype(this->KEYPATH)>(*MaybeValue));   \
  }

#include "clang/Driver/Options.inc"
#undef OPTION_WITH_MARSHALLING
  return true;
}

bool CompilerInvocation::CreateFromArgs(CompilerInvocation &Res,
                                        ArrayRef<const char *> CommandLineArgs,
                                        DiagnosticsEngine &Diags,
                                        const char *Argv0) {
  bool Success = true;

  // Parse the arguments.
  const OptTable &Opts = getDriverOptTable();
  const unsigned IncludedFlagsBitmask = options::CC1Option;
  unsigned MissingArgIndex, MissingArgCount;
  InputArgList Args = Opts.ParseArgs(CommandLineArgs, MissingArgIndex,
                                     MissingArgCount, IncludedFlagsBitmask);
  LangOptions &LangOpts = *Res.getLangOpts();

  // Check for missing argument error.
  if (MissingArgCount) {
    Diags.Report(diag::err_drv_missing_argument)
        << Args.getArgString(MissingArgIndex) << MissingArgCount;
    Success = false;
  }

  // Issue errors on unknown arguments.
  for (const auto *A : Args.filtered(OPT_UNKNOWN)) {
    auto ArgString = A->getAsString(Args);
    std::string Nearest;
    if (Opts.findNearest(ArgString, Nearest, IncludedFlagsBitmask) > 1)
      Diags.Report(diag::err_drv_unknown_argument) << ArgString;
    else
      Diags.Report(diag::err_drv_unknown_argument_with_suggestion)
          << ArgString << Nearest;
    Success = false;
  }

  Success &= Res.parseSimpleArgs(Args, Diags);

  Success &= ParseAnalyzerArgs(*Res.getAnalyzerOpts(), Args, Diags);
  ParseDependencyOutputArgs(Res.getDependencyOutputOpts(), Args);
  if (!Res.getDependencyOutputOpts().OutputFile.empty() &&
      Res.getDependencyOutputOpts().Targets.empty()) {
    Diags.Report(diag::err_fe_dependency_file_requires_MT);
    Success = false;
  }
  Success &= ParseDiagnosticArgs(Res.getDiagnosticOpts(), Args, &Diags,
                                 /*DefaultDiagColor=*/false);
  ParseCommentArgs(LangOpts.CommentOpts, Args);
  // FIXME: We shouldn't have to pass the DashX option around here
  InputKind DashX = ParseFrontendArgs(Res.getFrontendOpts(), Args, Diags,
                                      LangOpts.IsHeaderFile);
  ParseTargetArgs(Res.getTargetOpts(), Args, Diags);
  Success &= ParseCodeGenArgs(Res.getCodeGenOpts(), Args, DashX, Diags,
                              Res.getTargetOpts(), Res.getFrontendOpts());
  ParseHeaderSearchArgs(Res.getHeaderSearchOpts(), Args,
                        Res.getFileSystemOpts().WorkingDir);
  llvm::Triple T(Res.getTargetOpts().Triple);
  if (DashX.getFormat() == InputKind::Precompiled ||
      DashX.getLanguage() == Language::LLVM_IR) {
    // ObjCAAutoRefCount and Sanitize LangOpts are used to setup the
    // PassManager in BackendUtil.cpp. They need to be initializd no matter
    // what the input type is.
    if (Args.hasArg(OPT_fobjc_arc))
      LangOpts.ObjCAutoRefCount = 1;
    // PIClevel and PIELevel are needed during code generation and this should be
    // set regardless of the input type.
    LangOpts.PICLevel = getLastArgIntValue(Args, OPT_pic_level, 0, Diags);
    parseSanitizerKinds("-fsanitize=", Args.getAllArgValues(OPT_fsanitize_EQ),
                        Diags, LangOpts.Sanitize);
  } else {
    // Other LangOpts are only initialized when the input is not AST or LLVM IR.
    // FIXME: Should we really be calling this for an Language::Asm input?
    ParseLangArgs(LangOpts, Args, DashX, Res.getTargetOpts(),
                  Res.getPreprocessorOpts(), Diags);
    if (Res.getFrontendOpts().ProgramAction == frontend::RewriteObjC)
      LangOpts.ObjCExceptions = 1;
    if (T.isOSDarwin() && DashX.isPreprocessed()) {
      // Supress the darwin-specific 'stdlibcxx-not-found' diagnostic for
      // preprocessed input as we don't expect it to be used with -std=libc++
      // anyway.
      Res.getDiagnosticOpts().Warnings.push_back("no-stdlibcxx-not-found");
    }
  }

  if (LangOpts.CUDA) {
    // During CUDA device-side compilation, the aux triple is the
    // triple used for host compilation.
    if (LangOpts.CUDAIsDevice)
      Res.getTargetOpts().HostTriple = Res.getFrontendOpts().AuxTriple;
  }

  // Set the triple of the host for OpenMP device compile.
  if (LangOpts.OpenMPIsDevice)
    Res.getTargetOpts().HostTriple = Res.getFrontendOpts().AuxTriple;

#if INTEL_CUSTOMIZATION
  // Set the triple of the host for SYCL device compile and HLS IntelFPGA
  // compile.
  if (LangOpts.SYCLIsDevice ||
      (LangOpts.HLS && T.getEnvironment() == llvm::Triple::IntelFPGA))
    Res.getTargetOpts().HostTriple = Res.getFrontendOpts().AuxTriple;
#endif // INTEL_CUSTOMIZATION

  // FIXME: Override value name discarding when asan or msan is used because the
  // backend passes depend on the name of the alloca in order to print out
  // names.
  Res.getCodeGenOpts().DiscardValueNames &=
      !LangOpts.Sanitize.has(SanitizerKind::Address) &&
      !LangOpts.Sanitize.has(SanitizerKind::KernelAddress) &&
      !LangOpts.Sanitize.has(SanitizerKind::Memory) &&
      !LangOpts.Sanitize.has(SanitizerKind::KernelMemory);

  ParsePreprocessorArgs(Res.getPreprocessorOpts(), Args, Diags,
                        Res.getFrontendOpts().ProgramAction);
  ParsePreprocessorOutputArgs(Res.getPreprocessorOutputOpts(), Args,
                              Res.getFrontendOpts().ProgramAction);

  // Turn on -Wspir-compat for SPIR target.
  if (T.isSPIR())
    Res.getDiagnosticOpts().Warnings.push_back("spir-compat");

  // If sanitizer is enabled, disable OPT_ffine_grained_bitfield_accesses.
  if (Res.getCodeGenOpts().FineGrainedBitfieldAccesses &&
      !Res.getLangOpts()->Sanitize.empty()) {
    Res.getCodeGenOpts().FineGrainedBitfieldAccesses = false;
    Diags.Report(diag::warn_drv_fine_grained_bitfield_accesses_ignored);
  }

  // Store the command-line for using in the CodeView backend.
  Res.getCodeGenOpts().Argv0 = Argv0;
  Res.getCodeGenOpts().CommandLineArgs = CommandLineArgs;

  FixupInvocation(Res, Diags, Args);

  return Success;
}

std::string CompilerInvocation::getModuleHash() const {
  // Note: For QoI reasons, the things we use as a hash here should all be
  // dumped via the -module-info flag.
  using llvm::hash_code;
  using llvm::hash_value;
  using llvm::hash_combine;
  using llvm::hash_combine_range;

  // Start the signature with the compiler version.
  // FIXME: We'd rather use something more cryptographically sound than
  // CityHash, but this will do for now.
  hash_code code = hash_value(getClangFullRepositoryVersion());

  // Also include the serialization version, in case LLVM_APPEND_VC_REV is off
  // and getClangFullRepositoryVersion() doesn't include git revision.
  code = hash_combine(code, serialization::VERSION_MAJOR,
                      serialization::VERSION_MINOR);

  // Extend the signature with the language options
#define LANGOPT(Name, Bits, Default, Description) \
   code = hash_combine(code, LangOpts->Name);
#define ENUM_LANGOPT(Name, Type, Bits, Default, Description) \
  code = hash_combine(code, static_cast<unsigned>(LangOpts->get##Name()));
#define BENIGN_LANGOPT(Name, Bits, Default, Description)
#define BENIGN_ENUM_LANGOPT(Name, Type, Bits, Default, Description)
#include "clang/Basic/LangOptions.def"

  for (StringRef Feature : LangOpts->ModuleFeatures)
    code = hash_combine(code, Feature);

  code = hash_combine(code, LangOpts->ObjCRuntime);
  const auto &BCN = LangOpts->CommentOpts.BlockCommandNames;
  code = hash_combine(code, hash_combine_range(BCN.begin(), BCN.end()));

  // Extend the signature with the target options.
  code = hash_combine(code, TargetOpts->Triple, TargetOpts->CPU,
                      TargetOpts->TuneCPU, TargetOpts->ABI);
  for (const auto &FeatureAsWritten : TargetOpts->FeaturesAsWritten)
    code = hash_combine(code, FeatureAsWritten);

  // Extend the signature with preprocessor options.
  const PreprocessorOptions &ppOpts = getPreprocessorOpts();
  const HeaderSearchOptions &hsOpts = getHeaderSearchOpts();
  code = hash_combine(code, ppOpts.UsePredefines, ppOpts.DetailedRecord);

  for (const auto &I : getPreprocessorOpts().Macros) {
    // If we're supposed to ignore this macro for the purposes of modules,
    // don't put it into the hash.
    if (!hsOpts.ModulesIgnoreMacros.empty()) {
      // Check whether we're ignoring this macro.
      StringRef MacroDef = I.first;
      if (hsOpts.ModulesIgnoreMacros.count(
              llvm::CachedHashString(MacroDef.split('=').first)))
        continue;
    }

    code = hash_combine(code, I.first, I.second);
  }

  // Extend the signature with the sysroot and other header search options.
  code = hash_combine(code, hsOpts.Sysroot,
                      hsOpts.ModuleFormat,
                      hsOpts.UseDebugInfo,
                      hsOpts.UseBuiltinIncludes,
                      hsOpts.UseStandardSystemIncludes,
                      hsOpts.UseStandardCXXIncludes,
                      hsOpts.UseLibcxx,
                      hsOpts.ModulesValidateDiagnosticOptions);
  code = hash_combine(code, hsOpts.ResourceDir);

  if (hsOpts.ModulesStrictContextHash) {
    hash_code SHPC = hash_combine_range(hsOpts.SystemHeaderPrefixes.begin(),
                                        hsOpts.SystemHeaderPrefixes.end());
    hash_code UEC = hash_combine_range(hsOpts.UserEntries.begin(),
                                       hsOpts.UserEntries.end());
    code = hash_combine(code, hsOpts.SystemHeaderPrefixes.size(), SHPC,
                        hsOpts.UserEntries.size(), UEC);

    const DiagnosticOptions &diagOpts = getDiagnosticOpts();
    #define DIAGOPT(Name, Bits, Default) \
      code = hash_combine(code, diagOpts.Name);
    #define ENUM_DIAGOPT(Name, Type, Bits, Default) \
      code = hash_combine(code, diagOpts.get##Name());
    #include "clang/Basic/DiagnosticOptions.def"
    #undef DIAGOPT
    #undef ENUM_DIAGOPT
  }

  // Extend the signature with the user build path.
  code = hash_combine(code, hsOpts.ModuleUserBuildPath);

  // Extend the signature with the module file extensions.
  const FrontendOptions &frontendOpts = getFrontendOpts();
  for (const auto &ext : frontendOpts.ModuleFileExtensions) {
    code = ext->hashExtension(code);
  }

  // When compiling with -gmodules, also hash -fdebug-prefix-map as it
  // affects the debug info in the PCM.
  if (getCodeGenOpts().DebugTypeExtRefs)
    for (const auto &KeyValue : getCodeGenOpts().DebugPrefixMap)
      code = hash_combine(code, KeyValue.first, KeyValue.second);

  // Extend the signature with the enabled sanitizers, if at least one is
  // enabled. Sanitizers which cannot affect AST generation aren't hashed.
  SanitizerSet SanHash = LangOpts->Sanitize;
  SanHash.clear(getPPTransparentSanitizers());
  if (!SanHash.empty())
    code = hash_combine(code, SanHash.Mask);

  return llvm::APInt(64, code).toString(36, /*Signed=*/false);
}

void CompilerInvocation::generateCC1CommandLine(
    SmallVectorImpl<const char *> &Args, StringAllocator SA) const {
  // Capture the extracted value as a lambda argument to avoid potential issues
  // with lifetime extension of the reference.
#define OPTION_WITH_MARSHALLING(                                               \
    PREFIX_TYPE, NAME, ID, KIND, GROUP, ALIAS, ALIASARGS, FLAGS, PARAM,        \
    HELPTEXT, METAVAR, VALUES, SPELLING, ALWAYS_EMIT, KEYPATH, DEFAULT_VALUE,  \
    IMPLIED_CHECK, IMPLIED_VALUE, NORMALIZER, DENORMALIZER, MERGER, EXTRACTOR, \
    TABLE_INDEX)                                                               \
  if ((FLAGS)&options::CC1Option) {                                            \
    [&](const auto &Extracted) {                                               \
      if (ALWAYS_EMIT ||                                                       \
          (Extracted !=                                                        \
           static_cast<decltype(this->KEYPATH)>(                               \
               (IMPLIED_CHECK) ? (IMPLIED_VALUE) : (DEFAULT_VALUE))))          \
        DENORMALIZER(Args, SPELLING, SA, Option::KIND##Class, TABLE_INDEX,     \
                     Extracted);                                               \
    }(EXTRACTOR(this->KEYPATH));                                               \
  }

#include "clang/Driver/Options.inc"
#undef OPTION_WITH_MARSHALLING
}

IntrusiveRefCntPtr<llvm::vfs::FileSystem>
clang::createVFSFromCompilerInvocation(const CompilerInvocation &CI,
                                       DiagnosticsEngine &Diags) {
  return createVFSFromCompilerInvocation(CI, Diags,
                                         llvm::vfs::getRealFileSystem());
}

#if INTEL_CUSTOMIZATION
using CreateLibraryFileSystem = llvm::vfs::FileSystem *(*)(void);
#endif // INTEL_CUSTOMIZATION

IntrusiveRefCntPtr<llvm::vfs::FileSystem>
clang::createVFSFromCompilerInvocation(
    const CompilerInvocation &CI, DiagnosticsEngine &Diags,
    IntrusiveRefCntPtr<llvm::vfs::FileSystem> BaseFS) {
#if INTEL_CUSTOMIZATION
  if (CI.getHeaderSearchOpts().VFSOverlayFiles.empty() &&
      CI.getHeaderSearchOpts().VFSOverlayLibs.empty())
#endif // INTEL_CUSTOMIZATION
    return BaseFS;

  IntrusiveRefCntPtr<llvm::vfs::FileSystem> Result = BaseFS;
  // earlier vfs files are on the bottom
  for (const auto &File : CI.getHeaderSearchOpts().VFSOverlayFiles) {
    llvm::ErrorOr<std::unique_ptr<llvm::MemoryBuffer>> Buffer =
        Result->getBufferForFile(File);
    if (!Buffer) {
      Diags.Report(diag::err_missing_vfs_overlay_file) << File;
      continue;
    }

    IntrusiveRefCntPtr<llvm::vfs::FileSystem> FS = llvm::vfs::getVFSFromYAML(
        std::move(Buffer.get()), /*DiagHandler*/ nullptr, File,
        /*DiagContext*/ nullptr, Result);
    if (!FS) {
      Diags.Report(diag::err_invalid_vfs_overlay) << File;
      continue;
    }

    Result = FS;
  }

#if INTEL_CUSTOMIZATION
  if (!CI.getHeaderSearchOpts().VFSOverlayLibs.empty()) {
    IntrusiveRefCntPtr<llvm::vfs::OverlayFileSystem> Overlay(
        new llvm::vfs::OverlayFileSystem(Result));

    Result = Overlay;

    // Load shared libraries that provide a VFS.
    for (const auto &LibFile : CI.getHeaderSearchOpts().VFSOverlayLibs) {
      std::string Error;
      auto Lib = llvm::sys::DynamicLibrary::getPermanentLibrary(
          LibFile.c_str(), &Error);
      if (!Lib.isValid()) {
        Diags.Report(diag::err_unable_to_load_vfs_overlay) << LibFile << Error;
        continue;
      }

      auto *CreateFS =
          reinterpret_cast<CreateLibraryFileSystem>(
              reinterpret_cast<intptr_t>(
                  Lib.getAddressOfSymbol("__clang_create_vfs")));

      if (!CreateFS) {
        Diags.Report(diag::err_unable_to_load_vfs_overlay)
            << LibFile << "'__clang_create_vfs' function was not found";
        continue;
      }

      IntrusiveRefCntPtr<llvm::vfs::FileSystem> FS = CreateFS();
      if (!FS) {
        Diags.Report(diag::err_invalid_vfs_overlay) << LibFile;
        continue;
      }

      Overlay->pushOverlay(FS);
    }
  }
#endif // INTEL_CUSTOMIZATION

  return Result;
}<|MERGE_RESOLUTION|>--- conflicted
+++ resolved
@@ -937,45 +937,12 @@
     if (Opts.getDebugInfo() == codegenoptions::LimitedDebugInfo)
       Opts.setDebugInfo(codegenoptions::DebugInfoConstructor);
 
-<<<<<<< HEAD
 #if INTEL_CUSTOMIZATION
   Opts.EmitTraceBack = Args.hasArg(OPT_traceback);
   Opts.EmitIntelSTI = Args.hasArg(OPT_gintel_sti);
   Opts.DebugOpenCLBasicTypes = Args.hasArg(OPT_gintel_opencl_builtin_types);
 #endif // INTEL_CUSTOMIZATION
 
-  if (Arg *A = Args.getLastArg(OPT_debugger_tuning_EQ)) {
-    unsigned Val = llvm::StringSwitch<unsigned>(A->getValue())
-                       .Case("gdb", unsigned(llvm::DebuggerKind::GDB))
-                       .Case("lldb", unsigned(llvm::DebuggerKind::LLDB))
-                       .Case("sce", unsigned(llvm::DebuggerKind::SCE))
-                       .Default(~0U);
-    if (Val == ~0U)
-      Diags.Report(diag::err_drv_invalid_value) << A->getAsString(Args)
-                                                << A->getValue();
-    else
-      Opts.setDebuggerTuning(static_cast<llvm::DebuggerKind>(Val));
-  }
-  Opts.DwarfVersion = getLastArgIntValue(Args, OPT_dwarf_version_EQ, 0, Diags);
-  Opts.DebugColumnInfo = !Args.hasArg(OPT_gno_column_info);
-  Opts.EmitCodeView = Args.hasArg(OPT_gcodeview);
-  Opts.MacroDebugInfo = Args.hasArg(OPT_debug_info_macro);
-  Opts.WholeProgramVTables = Args.hasArg(OPT_fwhole_program_vtables);
-  Opts.VirtualFunctionElimination =
-      Args.hasArg(OPT_fvirtual_function_elimination);
-  Opts.LTOVisibilityPublicStd = Args.hasArg(OPT_flto_visibility_public_std);
-  Opts.SplitDwarfFile = std::string(Args.getLastArgValue(OPT_split_dwarf_file));
-  Opts.SplitDwarfOutput =
-      std::string(Args.getLastArgValue(OPT_split_dwarf_output));
-  Opts.SplitDwarfInlining = !Args.hasArg(OPT_fno_split_dwarf_inlining);
-  Opts.DebugTypeExtRefs = Args.hasArg(OPT_dwarf_ext_refs);
-  Opts.DebugExplicitImport = Args.hasArg(OPT_dwarf_explicit_import);
-  Opts.DebugFwdTemplateParams = Args.hasArg(OPT_debug_forward_template_params);
-  Opts.EmbedSource = Args.hasArg(OPT_gembed_source);
-  Opts.ForceDwarfFrameSection = Args.hasArg(OPT_fforce_dwarf_frame);
-
-=======
->>>>>>> 0b9bd615
   for (const auto &Arg : Args.getAllArgValues(OPT_fdebug_prefix_map_EQ)) {
     auto Split = StringRef(Arg).split('=');
     Opts.DebugPrefixMap.insert(
@@ -1040,20 +1007,10 @@
     }
   }
 
-<<<<<<< HEAD
 #ifdef INTEL_CUSTOMIZATION
   Opts.DisableFree =
       Args.hasFlag(OPT_disable_free, OPT_no_disable_free, /*Default=*/false);
 #endif //INTEL_CUSTOMIZATION
-  Opts.DiscardValueNames = Args.hasArg(OPT_discard_value_names);
-  Opts.DisableTailCalls = Args.hasArg(OPT_mdisable_tail_calls);
-  Opts.NoEscapingBlockTailCalls =
-      Args.hasArg(OPT_fno_escaping_block_tail_calls);
-  Opts.FloatABI = std::string(Args.getLastArgValue(OPT_mfloat_abi));
-  Opts.LimitFloatPrecision =
-      std::string(Args.getLastArgValue(OPT_mlimit_float_precision));
-=======
->>>>>>> 0b9bd615
   Opts.Reciprocals = Args.getAllArgValues(OPT_mrecip_EQ);
 
   // Basic Block Sections implies Function Sections.
@@ -1214,7 +1171,6 @@
         Args.hasFlag(OPT_femulated_tls, OPT_fno_emulated_tls, false);
   }
 
-<<<<<<< HEAD
 #if INTEL_CUSTOMIZATION
   Opts.SPIRCompileOptions =
       std::string(Args.getLastArgValue(OPT_cl_spir_compile_options));
@@ -1255,26 +1211,6 @@
   }
   Opts.X87Precision = X87Precision;
 #endif // INTEL_CUSTOMIZATION
-  if (Arg *A = Args.getLastArg(OPT_ftlsmodel_EQ)) {
-    StringRef Name = A->getValue();
-    unsigned Model = llvm::StringSwitch<unsigned>(Name)
-        .Case("global-dynamic", CodeGenOptions::GeneralDynamicTLSModel)
-        .Case("local-dynamic", CodeGenOptions::LocalDynamicTLSModel)
-        .Case("initial-exec", CodeGenOptions::InitialExecTLSModel)
-        .Case("local-exec", CodeGenOptions::LocalExecTLSModel)
-        .Default(~0U);
-    if (Model == ~0U) {
-      Diags.Report(diag::err_drv_invalid_value) << A->getAsString(Args) << Name;
-      Success = false;
-    } else {
-      Opts.setDefaultTLSModel(static_cast<CodeGenOptions::TLSModel>(Model));
-    }
-  }
-
-  Opts.TLSSize = getLastArgIntValue(Args, OPT_mtls_size_EQ, 0, Diags);
-
-=======
->>>>>>> 0b9bd615
   if (Arg *A = Args.getLastArg(OPT_fdenormal_fp_math_EQ)) {
     StringRef Val = A->getValue();
     Opts.FPDenormalMode = llvm::parseDenormalFPAttribute(Val);
@@ -2832,7 +2768,6 @@
   Opts.LongDoubleSize = Args.hasArg(OPT_mlong_double_128)
                             ? 128
                             : Args.hasArg(OPT_mlong_double_64) ? 64 : 0;
-<<<<<<< HEAD
 #if INTEL_CUSTOMIZATION
   if (const Arg *A = Args.getLastArg(OPT_fintel_long_double_size_EQ)) {
     StringRef Value = A->getValue();
@@ -2848,16 +2783,12 @@
     }
   }
 #endif // INTEL_CUSTOMIZATION
-  Opts.PPCIEEELongDouble = Args.hasArg(OPT_mabi_EQ_ieeelongdouble);
-=======
->>>>>>> 0b9bd615
   Opts.EnableAIXExtendedAltivecABI = Args.hasArg(OPT_mabi_EQ_vec_extabi);
   Opts.PICLevel = getLastArgIntValue(Args, OPT_pic_level, 0, Diags);
   Opts.DumpRecordLayouts = Opts.DumpRecordLayoutsSimple
                         || Args.hasArg(OPT_fdump_record_layouts);
   if (Opts.FastRelaxedMath)
     Opts.setDefaultFPContractMode(LangOptions::FPM_Fast);
-<<<<<<< HEAD
 #if INTEL_CUSTOMIZATION
   Opts.OpenCLForceVectorABI = Args.hasArg(OPT_fopencl_force_vector_abi);
   // Temporary internal option to enable new support. When ready just
@@ -2866,18 +2797,6 @@
       Args.hasFlag(OPT_fintel_pragma_prefetch, OPT_fno_intel_pragma_prefetch,
                    /*default=*/false);
 #endif // INTEL_CUSTOMIZATION
-  Opts.HexagonQdsp6Compat = Args.hasArg(OPT_mqdsp6_compat);
-  Opts.FakeAddressSpaceMap = Args.hasArg(OPT_ffake_address_space_map);
-  Opts.ParseUnknownAnytype = Args.hasArg(OPT_funknown_anytype);
-  Opts.DebuggerSupport = Args.hasArg(OPT_fdebugger_support);
-  Opts.DebuggerCastResultToId = Args.hasArg(OPT_fdebugger_cast_result_to_id);
-  Opts.DebuggerObjCLiteral = Args.hasArg(OPT_fdebugger_objc_literal);
-  Opts.ApplePragmaPack = Args.hasArg(OPT_fapple_pragma_pack);
-  Opts.ModuleName = std::string(Args.getLastArgValue(OPT_fmodule_name_EQ));
-  Opts.CurrentModule = Opts.ModuleName;
-  Opts.AppExt = Args.hasArg(OPT_fapplication_extension);
-=======
->>>>>>> 0b9bd615
   Opts.ModuleFeatures = Args.getAllArgValues(OPT_fmodule_feature);
   llvm::sort(Opts.ModuleFeatures);
   Opts.NativeHalfType |= Args.hasArg(OPT_fnative_half_type);
@@ -2918,11 +2837,9 @@
     }
   }
 
-<<<<<<< HEAD
+#if INTEL_CUSTOMIZATION
   // Check if -fopenmp is specified and set default version to 5.0.
   Opts.OpenMP = Args.hasArg(options::OPT_fopenmp) ? 50 : 0;
-
-#if INTEL_CUSTOMIZATION
   Opts.OpenMPSimdOnly = false;
   Opts.OpenMPSimdDisabled = false;
   Opts.OpenMPTBBOnly = false;
@@ -2977,8 +2894,6 @@
   }
 #endif  // INTEL_COLLAB
 
-=======
->>>>>>> 0b9bd615
   // Check if -fopenmp-simd is specified.
   bool IsSimdSpecified =
       Args.hasFlag(options::OPT_fopenmp_simd, options::OPT_fno_openmp_simd,
