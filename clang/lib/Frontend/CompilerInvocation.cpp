//===- CompilerInvocation.cpp ---------------------------------------------===//
//
// Part of the LLVM Project, under the Apache License v2.0 with LLVM Exceptions.
// See https://llvm.org/LICENSE.txt for license information.
// SPDX-License-Identifier: Apache-2.0 WITH LLVM-exception
//
//===----------------------------------------------------------------------===//

#include "clang/Frontend/CompilerInvocation.h"
#include "TestModuleFileExtension.h"
#include "clang/Basic/Builtins.h"
#include "clang/Basic/CharInfo.h"
#include "clang/Basic/CodeGenOptions.h"
#include "clang/Basic/CommentOptions.h"
#include "clang/Basic/DebugInfoOptions.h"
#include "clang/Basic/Diagnostic.h"
#include "clang/Basic/DiagnosticDriver.h"
#include "clang/Basic/DiagnosticOptions.h"
#include "clang/Basic/FileSystemOptions.h"
#include "clang/Basic/LLVM.h"
#include "clang/Basic/LangOptions.h"
#include "clang/Basic/LangStandard.h"
#include "clang/Basic/ObjCRuntime.h"
#include "clang/Basic/Sanitizers.h"
#include "clang/Basic/SourceLocation.h"
#include "clang/Basic/TargetOptions.h"
#include "clang/Basic/Version.h"
#include "clang/Basic/Visibility.h"
#include "clang/Basic/XRayInstr.h"
#include "clang/Config/config.h"
#include "clang/Driver/Driver.h"
#include "clang/Driver/DriverDiagnostic.h"
#include "clang/Driver/Options.h"
#include "clang/Frontend/CommandLineSourceLoc.h"
#include "clang/Frontend/DependencyOutputOptions.h"
#include "clang/Frontend/FrontendDiagnostic.h"
#include "clang/Frontend/FrontendOptions.h"
#include "clang/Frontend/FrontendPluginRegistry.h"
#include "clang/Frontend/MigratorOptions.h"
#include "clang/Frontend/PreprocessorOutputOptions.h"
#include "clang/Frontend/Utils.h"
#include "clang/Lex/HeaderSearchOptions.h"
#include "clang/Lex/PreprocessorOptions.h"
#include "clang/Sema/CodeCompleteOptions.h"
#include "clang/Serialization/ASTBitCodes.h"
#include "clang/Serialization/ModuleFileExtension.h"
#include "clang/StaticAnalyzer/Core/AnalyzerOptions.h"
#include "llvm/ADT/APInt.h"
#include "llvm/ADT/ArrayRef.h"
#include "llvm/ADT/CachedHashString.h"
#include "llvm/ADT/FloatingPointMode.h"
#include "llvm/ADT/Hashing.h"
#include "llvm/ADT/None.h"
#include "llvm/ADT/Optional.h"
#include "llvm/ADT/SmallString.h"
#include "llvm/ADT/SmallVector.h"
#include "llvm/ADT/StringRef.h"
#include "llvm/ADT/StringSwitch.h"
#include "llvm/ADT/Triple.h"
#include "llvm/ADT/Twine.h"
#include "llvm/Config/llvm-config.h"
#include "llvm/IR/DebugInfoMetadata.h"
#include "llvm/Linker/Linker.h"
#include "llvm/MC/MCTargetOptions.h"
#include "llvm/Option/Arg.h"
#include "llvm/Option/ArgList.h"
#include "llvm/Option/OptSpecifier.h"
#include "llvm/Option/OptTable.h"
#include "llvm/Option/Option.h"
#include "llvm/ProfileData/InstrProfReader.h"
#include "llvm/Remarks/HotnessThresholdParser.h"
#include "llvm/Support/CodeGen.h"
#include "llvm/Support/Compiler.h"
#if INTEL_CUSTOMIZATION
#include "llvm/Support/DynamicLibrary.h"
#endif // INTEL_CUSTOMIZATION
#include "llvm/Support/Error.h"
#include "llvm/Support/ErrorHandling.h"
#include "llvm/Support/ErrorOr.h"
#include "llvm/Support/FileSystem.h"
#include "llvm/Support/Host.h"
#include "llvm/Support/MathExtras.h"
#include "llvm/Support/MemoryBuffer.h"
#include "llvm/Support/Path.h"
#include "llvm/Support/Process.h"
#include "llvm/Support/Regex.h"
#include "llvm/Support/VersionTuple.h"
#include "llvm/Support/VirtualFileSystem.h"
#include "llvm/Support/raw_ostream.h"
#include "llvm/Target/TargetOptions.h"
#include <algorithm>
#include <atomic>
#include <cassert>
#include <cstddef>
#include <cstring>
#include <memory>
#include <string>
#include <tuple>
#include <utility>
#include <vector>

using namespace clang;
using namespace driver;
using namespace options;
using namespace llvm::opt;

//===----------------------------------------------------------------------===//
// Initialization.
//===----------------------------------------------------------------------===//

CompilerInvocationBase::CompilerInvocationBase()
    : LangOpts(new LangOptions()), TargetOpts(new TargetOptions()),
      DiagnosticOpts(new DiagnosticOptions()),
      HeaderSearchOpts(new HeaderSearchOptions()),
      PreprocessorOpts(new PreprocessorOptions()) {}

CompilerInvocationBase::CompilerInvocationBase(const CompilerInvocationBase &X)
    : LangOpts(new LangOptions(*X.getLangOpts())),
      TargetOpts(new TargetOptions(X.getTargetOpts())),
      DiagnosticOpts(new DiagnosticOptions(X.getDiagnosticOpts())),
      HeaderSearchOpts(new HeaderSearchOptions(X.getHeaderSearchOpts())),
      PreprocessorOpts(new PreprocessorOptions(X.getPreprocessorOpts())) {}

CompilerInvocationBase::~CompilerInvocationBase() = default;

//===----------------------------------------------------------------------===//
// Normalizers
//===----------------------------------------------------------------------===//

#define SIMPLE_ENUM_VALUE_TABLE
#include "clang/Driver/Options.inc"
#undef SIMPLE_ENUM_VALUE_TABLE

static llvm::Optional<bool> normalizeSimpleFlag(OptSpecifier Opt,
                                                unsigned TableIndex,
                                                const ArgList &Args,
                                                DiagnosticsEngine &Diags) {
  if (Args.hasArg(Opt))
    return true;
  return None;
}

static Optional<bool> normalizeSimpleNegativeFlag(OptSpecifier Opt, unsigned,
                                                  const ArgList &Args,
                                                  DiagnosticsEngine &) {
  if (Args.hasArg(Opt))
    return false;
  return None;
}

/// The tblgen-erated code passes in a fifth parameter of an arbitrary type, but
/// denormalizeSimpleFlags never looks at it. Avoid bloating compile-time with
/// unnecessary template instantiations and just ignore it with a variadic
/// argument.
static void denormalizeSimpleFlag(SmallVectorImpl<const char *> &Args,
                                  const char *Spelling,
                                  CompilerInvocation::StringAllocator, unsigned,
                                  /*T*/...) {
  Args.push_back(Spelling);
}

namespace {
template <typename T> struct FlagToValueNormalizer {
  T Value;

  Optional<T> operator()(OptSpecifier Opt, unsigned, const ArgList &Args,
                         DiagnosticsEngine &) {
    if (Args.hasArg(Opt))
      return Value;
    return None;
  }
};
} // namespace

template <typename T> static constexpr bool is_int_convertible() {
  return sizeof(T) <= sizeof(uint64_t) &&
         std::is_trivially_constructible<T, uint64_t>::value &&
         std::is_trivially_constructible<uint64_t, T>::value;
}

template <typename T, std::enable_if_t<is_int_convertible<T>(), bool> = false>
static FlagToValueNormalizer<uint64_t> makeFlagToValueNormalizer(T Value) {
  return FlagToValueNormalizer<uint64_t>{Value};
}

template <typename T, std::enable_if_t<!is_int_convertible<T>(), bool> = false>
static FlagToValueNormalizer<T> makeFlagToValueNormalizer(T Value) {
  return FlagToValueNormalizer<T>{std::move(Value)};
}

static auto makeBooleanFlagNormalizer(OptSpecifier NegOpt) {
  return [NegOpt](OptSpecifier PosOpt, unsigned, const ArgList &Args,
                  DiagnosticsEngine &) -> Optional<bool> {
    if (const Arg *A = Args.getLastArg(PosOpt, NegOpt))
      return A->getOption().matches(PosOpt);
    return None;
  };
}

static auto makeBooleanFlagDenormalizer(const char *NegSpelling) {
  return [NegSpelling](
             SmallVectorImpl<const char *> &Args, const char *PosSpelling,
             CompilerInvocation::StringAllocator, unsigned, unsigned Value) {
    Args.push_back(Value ? PosSpelling : NegSpelling);
  };
}

static Optional<SimpleEnumValue>
findValueTableByName(const SimpleEnumValueTable &Table, StringRef Name) {
  for (int I = 0, E = Table.Size; I != E; ++I)
    if (Name == Table.Table[I].Name)
      return Table.Table[I];

  return None;
}

static Optional<SimpleEnumValue>
findValueTableByValue(const SimpleEnumValueTable &Table, unsigned Value) {
  for (int I = 0, E = Table.Size; I != E; ++I)
    if (Value == Table.Table[I].Value)
      return Table.Table[I];

  return None;
}

static llvm::Optional<unsigned> normalizeSimpleEnum(OptSpecifier Opt,
                                                    unsigned TableIndex,
                                                    const ArgList &Args,
                                                    DiagnosticsEngine &Diags) {
  assert(TableIndex < SimpleEnumValueTablesSize);
  const SimpleEnumValueTable &Table = SimpleEnumValueTables[TableIndex];

  auto *Arg = Args.getLastArg(Opt);
  if (!Arg)
    return None;

  StringRef ArgValue = Arg->getValue();
  if (auto MaybeEnumVal = findValueTableByName(Table, ArgValue))
    return MaybeEnumVal->Value;

  Diags.Report(diag::err_drv_invalid_value)
      << Arg->getAsString(Args) << ArgValue;
  return None;
}

static void denormalizeSimpleEnum(SmallVectorImpl<const char *> &Args,
                                  const char *Spelling,
                                  CompilerInvocation::StringAllocator SA,
                                  unsigned TableIndex, unsigned Value) {
  assert(TableIndex < SimpleEnumValueTablesSize);
  const SimpleEnumValueTable &Table = SimpleEnumValueTables[TableIndex];
  if (auto MaybeEnumVal = findValueTableByValue(Table, Value)) {
    Args.push_back(Spelling);
    Args.push_back(MaybeEnumVal->Name);
  } else {
    llvm_unreachable("The simple enum value was not correctly defined in "
                     "the tablegen option description");
  }
}

static void denormalizeSimpleEnumJoined(SmallVectorImpl<const char *> &Args,
                                        const char *Spelling,
                                        CompilerInvocation::StringAllocator SA,
                                        unsigned TableIndex, unsigned Value) {
  assert(TableIndex < SimpleEnumValueTablesSize);
  const SimpleEnumValueTable &Table = SimpleEnumValueTables[TableIndex];
  if (auto MaybeEnumVal = findValueTableByValue(Table, Value))
    Args.push_back(SA(Twine(Spelling) + MaybeEnumVal->Name));
  else
    llvm_unreachable("The simple enum value was not correctly defined in "
                     "the tablegen option description");
}

static void denormalizeString(SmallVectorImpl<const char *> &Args,
                              const char *Spelling,
                              CompilerInvocation::StringAllocator SA,
                              unsigned TableIndex, const std::string &Value) {
  Args.push_back(Spelling);
  Args.push_back(SA(Value));
}

static Optional<std::string> normalizeTriple(OptSpecifier Opt, int TableIndex,
                                             const ArgList &Args,
                                             DiagnosticsEngine &Diags) {
  auto *Arg = Args.getLastArg(Opt);
  if (!Arg)
    return None;
  return llvm::Triple::normalize(Arg->getValue());
}

template <typename T, typename U>
static T mergeForwardValue(T KeyPath, U Value) {
  return Value;
}

template <typename T, typename U> static T mergeMaskValue(T KeyPath, U Value) {
  return KeyPath | Value;
}

template <typename T> static T extractForwardValue(T KeyPath) {
  return KeyPath;
}

template <typename T, typename U, U Value>
static T extractMaskValue(T KeyPath) {
  return KeyPath & Value;
}

static void FixupInvocation(CompilerInvocation &Invocation) {
  LangOptions &LangOpts = *Invocation.getLangOpts();
  DiagnosticOptions &DiagOpts = Invocation.getDiagnosticOpts();
  CodeGenOptions &CodeGenOpts = Invocation.getCodeGenOpts();
  FrontendOptions &FrontendOpts = Invocation.getFrontendOpts();
  CodeGenOpts.XRayInstrumentFunctions = LangOpts.XRayInstrument;
  CodeGenOpts.XRayAlwaysEmitCustomEvents = LangOpts.XRayAlwaysEmitCustomEvents;
  CodeGenOpts.XRayAlwaysEmitTypedEvents = LangOpts.XRayAlwaysEmitTypedEvents;
  FrontendOpts.GenerateGlobalModuleIndex = FrontendOpts.UseGlobalModuleIndex;

  llvm::sys::Process::UseANSIEscapeCodes(DiagOpts.UseANSIEscapeCodes);
}

//===----------------------------------------------------------------------===//
// Deserialization (from args)
//===----------------------------------------------------------------------===//

static unsigned getOptimizationLevel(ArgList &Args, InputKind IK,
                                     DiagnosticsEngine &Diags) {
  unsigned DefaultOpt = llvm::CodeGenOpt::None;
  if ((IK.getLanguage() == Language::OpenCL &&
      !Args.hasArg(OPT_cl_opt_disable)) || Args.hasArg(OPT_fsycl_is_device))
    DefaultOpt = llvm::CodeGenOpt::Default;

  if (Arg *A = Args.getLastArg(options::OPT_O_Group)) {
    if (A->getOption().matches(options::OPT_O0))
      return llvm::CodeGenOpt::None;

    if (A->getOption().matches(options::OPT_Ofast))
      return llvm::CodeGenOpt::Aggressive;

    assert(A->getOption().matches(options::OPT_O));

    StringRef S(A->getValue());
    if (S == "s" || S == "z")
      return llvm::CodeGenOpt::Default;

    if (S == "g")
      return llvm::CodeGenOpt::Less;

    return getLastArgIntValue(Args, OPT_O, DefaultOpt, Diags);
  }

  return DefaultOpt;
}

static unsigned getOptimizationLevelSize(ArgList &Args) {
  if (Arg *A = Args.getLastArg(options::OPT_O_Group)) {
    if (A->getOption().matches(options::OPT_O)) {
      switch (A->getValue()[0]) {
      default:
        return 0;
      case 's':
        return 1;
      case 'z':
        return 2;
      }
    }
  }
  return 0;
}

static void addDiagnosticArgs(ArgList &Args, OptSpecifier Group,
                              OptSpecifier GroupWithValue,
                              std::vector<std::string> &Diagnostics) {
  for (auto *A : Args.filtered(Group)) {
    if (A->getOption().getKind() == Option::FlagClass) {
      // The argument is a pure flag (such as OPT_Wall or OPT_Wdeprecated). Add
      // its name (minus the "W" or "R" at the beginning) to the warning list.
      Diagnostics.push_back(
          std::string(A->getOption().getName().drop_front(1)));
    } else if (A->getOption().matches(GroupWithValue)) {
      // This is -Wfoo= or -Rfoo=, where foo is the name of the diagnostic group.
      Diagnostics.push_back(
          std::string(A->getOption().getName().drop_front(1).rtrim("=-")));
    } else {
      // Otherwise, add its value (for OPT_W_Joined and similar).
      for (const auto *Arg : A->getValues())
        Diagnostics.emplace_back(Arg);
    }
  }
}

// Parse the Static Analyzer configuration. If \p Diags is set to nullptr,
// it won't verify the input.
static void parseAnalyzerConfigs(AnalyzerOptions &AnOpts,
                                 DiagnosticsEngine *Diags);

static void getAllNoBuiltinFuncValues(ArgList &Args,
                                      std::vector<std::string> &Funcs) {
  SmallVector<const char *, 8> Values;
  for (const auto &Arg : Args) {
    const Option &O = Arg->getOption();
    if (O.matches(options::OPT_fno_builtin_)) {
      const char *FuncName = Arg->getValue();
      if (Builtin::Context::isBuiltinFunc(FuncName))
        Values.push_back(FuncName);
    }
  }
  Funcs.insert(Funcs.end(), Values.begin(), Values.end());
}

static bool ParseAnalyzerArgs(AnalyzerOptions &Opts, ArgList &Args,
                              DiagnosticsEngine &Diags) {
  bool Success = true;
  if (Arg *A = Args.getLastArg(OPT_analyzer_store)) {
    StringRef Name = A->getValue();
    AnalysisStores Value = llvm::StringSwitch<AnalysisStores>(Name)
#define ANALYSIS_STORE(NAME, CMDFLAG, DESC, CREATFN) \
      .Case(CMDFLAG, NAME##Model)
#include "clang/StaticAnalyzer/Core/Analyses.def"
      .Default(NumStores);
    if (Value == NumStores) {
      Diags.Report(diag::err_drv_invalid_value)
        << A->getAsString(Args) << Name;
      Success = false;
    } else {
      Opts.AnalysisStoreOpt = Value;
    }
  }

  if (Arg *A = Args.getLastArg(OPT_analyzer_constraints)) {
    StringRef Name = A->getValue();
    AnalysisConstraints Value = llvm::StringSwitch<AnalysisConstraints>(Name)
#define ANALYSIS_CONSTRAINTS(NAME, CMDFLAG, DESC, CREATFN) \
      .Case(CMDFLAG, NAME##Model)
#include "clang/StaticAnalyzer/Core/Analyses.def"
      .Default(NumConstraints);
    if (Value == NumConstraints) {
      Diags.Report(diag::err_drv_invalid_value)
        << A->getAsString(Args) << Name;
      Success = false;
    } else {
      Opts.AnalysisConstraintsOpt = Value;
    }
  }

  if (Arg *A = Args.getLastArg(OPT_analyzer_output)) {
    StringRef Name = A->getValue();
    AnalysisDiagClients Value = llvm::StringSwitch<AnalysisDiagClients>(Name)
#define ANALYSIS_DIAGNOSTICS(NAME, CMDFLAG, DESC, CREATFN) \
      .Case(CMDFLAG, PD_##NAME)
#include "clang/StaticAnalyzer/Core/Analyses.def"
      .Default(NUM_ANALYSIS_DIAG_CLIENTS);
    if (Value == NUM_ANALYSIS_DIAG_CLIENTS) {
      Diags.Report(diag::err_drv_invalid_value)
        << A->getAsString(Args) << Name;
      Success = false;
    } else {
      Opts.AnalysisDiagOpt = Value;
    }
  }

  if (Arg *A = Args.getLastArg(OPT_analyzer_purge)) {
    StringRef Name = A->getValue();
    AnalysisPurgeMode Value = llvm::StringSwitch<AnalysisPurgeMode>(Name)
#define ANALYSIS_PURGE(NAME, CMDFLAG, DESC) \
      .Case(CMDFLAG, NAME)
#include "clang/StaticAnalyzer/Core/Analyses.def"
      .Default(NumPurgeModes);
    if (Value == NumPurgeModes) {
      Diags.Report(diag::err_drv_invalid_value)
        << A->getAsString(Args) << Name;
      Success = false;
    } else {
      Opts.AnalysisPurgeOpt = Value;
    }
  }

  if (Arg *A = Args.getLastArg(OPT_analyzer_inlining_mode)) {
    StringRef Name = A->getValue();
    AnalysisInliningMode Value = llvm::StringSwitch<AnalysisInliningMode>(Name)
#define ANALYSIS_INLINING_MODE(NAME, CMDFLAG, DESC) \
      .Case(CMDFLAG, NAME)
#include "clang/StaticAnalyzer/Core/Analyses.def"
      .Default(NumInliningModes);
    if (Value == NumInliningModes) {
      Diags.Report(diag::err_drv_invalid_value)
        << A->getAsString(Args) << Name;
      Success = false;
    } else {
      Opts.InliningMode = Value;
    }
  }

  Opts.ShouldEmitErrorsOnInvalidConfigValue =
      /* negated */!llvm::StringSwitch<bool>(
                   Args.getLastArgValue(OPT_analyzer_config_compatibility_mode))
        .Case("true", true)
        .Case("false", false)
        .Default(false);

  Opts.DumpExplodedGraphTo =
      std::string(Args.getLastArgValue(OPT_analyzer_dump_egraph));
  Opts.AnalyzeSpecificFunction =
      std::string(Args.getLastArgValue(OPT_analyze_function));
  Opts.maxBlockVisitOnPath =
      getLastArgIntValue(Args, OPT_analyzer_max_loop, 4, Diags);
  Opts.InlineMaxStackDepth =
      getLastArgIntValue(Args, OPT_analyzer_inline_max_stack_depth,
                         Opts.InlineMaxStackDepth, Diags);

  Opts.CheckersAndPackages.clear();
  for (const Arg *A :
       Args.filtered(OPT_analyzer_checker, OPT_analyzer_disable_checker)) {
    A->claim();
    bool IsEnabled = A->getOption().getID() == OPT_analyzer_checker;
    // We can have a list of comma separated checker names, e.g:
    // '-analyzer-checker=cocoa,unix'
    StringRef CheckerAndPackageList = A->getValue();
    SmallVector<StringRef, 16> CheckersAndPackages;
    CheckerAndPackageList.split(CheckersAndPackages, ",");
    for (const StringRef &CheckerOrPackage : CheckersAndPackages)
      Opts.CheckersAndPackages.emplace_back(std::string(CheckerOrPackage),
                                            IsEnabled);
  }

  // Go through the analyzer configuration options.
  for (const auto *A : Args.filtered(OPT_analyzer_config)) {

    // We can have a list of comma separated config names, e.g:
    // '-analyzer-config key1=val1,key2=val2'
    StringRef configList = A->getValue();
    SmallVector<StringRef, 4> configVals;
    configList.split(configVals, ",");
    for (const auto &configVal : configVals) {
      StringRef key, val;
      std::tie(key, val) = configVal.split("=");
      if (val.empty()) {
        Diags.Report(SourceLocation(),
                     diag::err_analyzer_config_no_value) << configVal;
        Success = false;
        break;
      }
      if (val.find('=') != StringRef::npos) {
        Diags.Report(SourceLocation(),
                     diag::err_analyzer_config_multiple_values)
          << configVal;
        Success = false;
        break;
      }

      // TODO: Check checker options too, possibly in CheckerRegistry.
      // Leave unknown non-checker configs unclaimed.
      if (!key.contains(":") && Opts.isUnknownAnalyzerConfig(key)) {
        if (Opts.ShouldEmitErrorsOnInvalidConfigValue)
          Diags.Report(diag::err_analyzer_config_unknown) << key;
        continue;
      }

      A->claim();
      Opts.Config[key] = std::string(val);
    }
  }

  if (Opts.ShouldEmitErrorsOnInvalidConfigValue)
    parseAnalyzerConfigs(Opts, &Diags);
  else
    parseAnalyzerConfigs(Opts, nullptr);

  llvm::raw_string_ostream os(Opts.FullCompilerInvocation);
  for (unsigned i = 0; i < Args.getNumInputArgStrings(); ++i) {
    if (i != 0)
      os << " ";
    os << Args.getArgString(i);
  }
  os.flush();

  return Success;
}

static StringRef getStringOption(AnalyzerOptions::ConfigTable &Config,
                                 StringRef OptionName, StringRef DefaultVal) {
  return Config.insert({OptionName, std::string(DefaultVal)}).first->second;
}

static void initOption(AnalyzerOptions::ConfigTable &Config,
                       DiagnosticsEngine *Diags,
                       StringRef &OptionField, StringRef Name,
                       StringRef DefaultVal) {
  // String options may be known to invalid (e.g. if the expected string is a
  // file name, but the file does not exist), those will have to be checked in
  // parseConfigs.
  OptionField = getStringOption(Config, Name, DefaultVal);
}

static void initOption(AnalyzerOptions::ConfigTable &Config,
                       DiagnosticsEngine *Diags,
                       bool &OptionField, StringRef Name, bool DefaultVal) {
  auto PossiblyInvalidVal = llvm::StringSwitch<Optional<bool>>(
                 getStringOption(Config, Name, (DefaultVal ? "true" : "false")))
      .Case("true", true)
      .Case("false", false)
      .Default(None);

  if (!PossiblyInvalidVal) {
    if (Diags)
      Diags->Report(diag::err_analyzer_config_invalid_input)
        << Name << "a boolean";
    else
      OptionField = DefaultVal;
  } else
    OptionField = PossiblyInvalidVal.getValue();
}

static void initOption(AnalyzerOptions::ConfigTable &Config,
                       DiagnosticsEngine *Diags,
                       unsigned &OptionField, StringRef Name,
                       unsigned DefaultVal) {

  OptionField = DefaultVal;
  bool HasFailed = getStringOption(Config, Name, std::to_string(DefaultVal))
                     .getAsInteger(0, OptionField);
  if (Diags && HasFailed)
    Diags->Report(diag::err_analyzer_config_invalid_input)
      << Name << "an unsigned";
}

static void parseAnalyzerConfigs(AnalyzerOptions &AnOpts,
                                 DiagnosticsEngine *Diags) {
  // TODO: There's no need to store the entire configtable, it'd be plenty
  // enough tostore checker options.

#define ANALYZER_OPTION(TYPE, NAME, CMDFLAG, DESC, DEFAULT_VAL)                \
  initOption(AnOpts.Config, Diags, AnOpts.NAME, CMDFLAG, DEFAULT_VAL);

#define ANALYZER_OPTION_DEPENDS_ON_USER_MODE(TYPE, NAME, CMDFLAG, DESC,        \
                                           SHALLOW_VAL, DEEP_VAL)              \
  switch (AnOpts.getUserMode()) {                                              \
  case UMK_Shallow:                                                            \
    initOption(AnOpts.Config, Diags, AnOpts.NAME, CMDFLAG, SHALLOW_VAL);       \
    break;                                                                     \
  case UMK_Deep:                                                               \
    initOption(AnOpts.Config, Diags, AnOpts.NAME, CMDFLAG, DEEP_VAL);          \
    break;                                                                     \
  }                                                                            \

#include "clang/StaticAnalyzer/Core/AnalyzerOptions.def"
#undef ANALYZER_OPTION
#undef ANALYZER_OPTION_DEPENDS_ON_USER_MODE

  // At this point, AnalyzerOptions is configured. Let's validate some options.

  // FIXME: Here we try to validate the silenced checkers or packages are valid.
  // The current approach only validates the registered checkers which does not
  // contain the runtime enabled checkers and optimally we would validate both.
  if (!AnOpts.RawSilencedCheckersAndPackages.empty()) {
    std::vector<StringRef> Checkers =
        AnOpts.getRegisteredCheckers(/*IncludeExperimental=*/true);
    std::vector<StringRef> Packages =
        AnOpts.getRegisteredPackages(/*IncludeExperimental=*/true);

    SmallVector<StringRef, 16> CheckersAndPackages;
    AnOpts.RawSilencedCheckersAndPackages.split(CheckersAndPackages, ";");

    for (const StringRef &CheckerOrPackage : CheckersAndPackages) {
      if (Diags) {
        bool IsChecker = CheckerOrPackage.contains('.');
        bool IsValidName =
            IsChecker
                ? llvm::find(Checkers, CheckerOrPackage) != Checkers.end()
                : llvm::find(Packages, CheckerOrPackage) != Packages.end();

        if (!IsValidName)
          Diags->Report(diag::err_unknown_analyzer_checker_or_package)
              << CheckerOrPackage;
      }

      AnOpts.SilencedCheckersAndPackages.emplace_back(CheckerOrPackage);
    }
  }

  if (!Diags)
    return;

  if (AnOpts.ShouldTrackConditionsDebug && !AnOpts.ShouldTrackConditions)
    Diags->Report(diag::err_analyzer_config_invalid_input)
        << "track-conditions-debug" << "'track-conditions' to also be enabled";

  if (!AnOpts.CTUDir.empty() && !llvm::sys::fs::is_directory(AnOpts.CTUDir))
    Diags->Report(diag::err_analyzer_config_invalid_input) << "ctu-dir"
                                                           << "a filename";

  if (!AnOpts.ModelPath.empty() &&
      !llvm::sys::fs::is_directory(AnOpts.ModelPath))
    Diags->Report(diag::err_analyzer_config_invalid_input) << "model-path"
                                                           << "a filename";
}

static void ParseCommentArgs(CommentOptions &Opts, ArgList &Args) {
  Opts.BlockCommandNames = Args.getAllArgValues(OPT_fcomment_block_commands);
  Opts.ParseAllComments = Args.hasArg(OPT_fparse_all_comments);
}

/// Create a new Regex instance out of the string value in \p RpassArg.
/// It returns a pointer to the newly generated Regex instance.
static std::shared_ptr<llvm::Regex>
GenerateOptimizationRemarkRegex(DiagnosticsEngine &Diags, ArgList &Args,
                                Arg *RpassArg) {
  StringRef Val = RpassArg->getValue();
  std::string RegexError;
  std::shared_ptr<llvm::Regex> Pattern = std::make_shared<llvm::Regex>(Val);
  if (!Pattern->isValid(RegexError)) {
    Diags.Report(diag::err_drv_optimization_remark_pattern)
        << RegexError << RpassArg->getAsString(Args);
    Pattern.reset();
  }
  return Pattern;
}

static bool parseDiagnosticLevelMask(StringRef FlagName,
                                     const std::vector<std::string> &Levels,
                                     DiagnosticsEngine *Diags,
                                     DiagnosticLevelMask &M) {
  bool Success = true;
  for (const auto &Level : Levels) {
    DiagnosticLevelMask const PM =
      llvm::StringSwitch<DiagnosticLevelMask>(Level)
        .Case("note",    DiagnosticLevelMask::Note)
        .Case("remark",  DiagnosticLevelMask::Remark)
        .Case("warning", DiagnosticLevelMask::Warning)
        .Case("error",   DiagnosticLevelMask::Error)
        .Default(DiagnosticLevelMask::None);
    if (PM == DiagnosticLevelMask::None) {
      Success = false;
      if (Diags)
        Diags->Report(diag::err_drv_invalid_value) << FlagName << Level;
    }
    M = M | PM;
  }
  return Success;
}

static void parseSanitizerKinds(StringRef FlagName,
                                const std::vector<std::string> &Sanitizers,
                                DiagnosticsEngine &Diags, SanitizerSet &S) {
  for (const auto &Sanitizer : Sanitizers) {
    SanitizerMask K = parseSanitizerValue(Sanitizer, /*AllowGroups=*/false);
    if (K == SanitizerMask())
      Diags.Report(diag::err_drv_invalid_value) << FlagName << Sanitizer;
    else
      S.set(K, true);
  }
}

static void parseXRayInstrumentationBundle(StringRef FlagName, StringRef Bundle,
                                           ArgList &Args, DiagnosticsEngine &D,
                                           XRayInstrSet &S) {
  llvm::SmallVector<StringRef, 2> BundleParts;
  llvm::SplitString(Bundle, BundleParts, ",");
  for (const auto &B : BundleParts) {
    auto Mask = parseXRayInstrValue(B);
    if (Mask == XRayInstrKind::None)
      if (B != "none")
        D.Report(diag::err_drv_invalid_value) << FlagName << Bundle;
      else
        S.Mask = Mask;
    else if (Mask == XRayInstrKind::All)
      S.Mask = Mask;
    else
      S.set(Mask, true);
  }
}

// Set the profile kind for fprofile-instrument.
static void setPGOInstrumentor(CodeGenOptions &Opts, ArgList &Args,
                               DiagnosticsEngine &Diags) {
  Arg *A = Args.getLastArg(OPT_fprofile_instrument_EQ);
  if (A == nullptr)
    return;
  StringRef S = A->getValue();
  unsigned I = llvm::StringSwitch<unsigned>(S)
                   .Case("none", CodeGenOptions::ProfileNone)
                   .Case("clang", CodeGenOptions::ProfileClangInstr)
                   .Case("llvm", CodeGenOptions::ProfileIRInstr)
                   .Case("csllvm", CodeGenOptions::ProfileCSIRInstr)
                   .Default(~0U);
  if (I == ~0U) {
    Diags.Report(diag::err_drv_invalid_pgo_instrumentor) << A->getAsString(Args)
                                                         << S;
    return;
  }
  auto Instrumentor = static_cast<CodeGenOptions::ProfileInstrKind>(I);
  Opts.setProfileInstr(Instrumentor);
}

// Set the profile kind using fprofile-instrument-use-path.
static void setPGOUseInstrumentor(CodeGenOptions &Opts,
                                  const Twine &ProfileName) {
  auto ReaderOrErr = llvm::IndexedInstrProfReader::create(ProfileName);
  // In error, return silently and let Clang PGOUse report the error message.
  if (auto E = ReaderOrErr.takeError()) {
    llvm::consumeError(std::move(E));
    Opts.setProfileUse(CodeGenOptions::ProfileClangInstr);
    return;
  }
  std::unique_ptr<llvm::IndexedInstrProfReader> PGOReader =
    std::move(ReaderOrErr.get());
  if (PGOReader->isIRLevelProfile()) {
    if (PGOReader->hasCSIRLevelProfile())
      Opts.setProfileUse(CodeGenOptions::ProfileCSIRInstr);
    else
      Opts.setProfileUse(CodeGenOptions::ProfileIRInstr);
  } else
    Opts.setProfileUse(CodeGenOptions::ProfileClangInstr);
}

static bool ParseCodeGenArgs(CodeGenOptions &Opts, ArgList &Args, InputKind IK,
                             DiagnosticsEngine &Diags,
                             const TargetOptions &TargetOpts,
                             const FrontendOptions &FrontendOpts) {
  bool Success = true;
  llvm::Triple Triple = llvm::Triple(TargetOpts.Triple);

  unsigned OptimizationLevel = getOptimizationLevel(Args, IK, Diags);
  // TODO: This could be done in Driver
  unsigned MaxOptLevel = 3;
  if (OptimizationLevel > MaxOptLevel) {
    // If the optimization level is not supported, fall back on the default
    // optimization
    Diags.Report(diag::warn_drv_optimization_value)
        << Args.getLastArg(OPT_O)->getAsString(Args) << "-O" << MaxOptLevel;
    OptimizationLevel = MaxOptLevel;
  }
  Opts.OptimizationLevel = OptimizationLevel;

#if INTEL_CUSTOMIZATION
  Opts.DisableIntelProprietaryOpts = Args.hasArg(
    OPT_disable_intel_proprietary_opts);
  Opts.IntelAdvancedOptim = Args.hasArg(OPT_fintel_advanced_optim);
  Opts.DisableCpuDispatchIFuncs = Args.hasArg(OPT_disable_cpudispatch_ifuncs);
#endif // INTEL_CUSTOMIZATION

  // At O0 we want to fully disable inlining outside of cases marked with
  // 'alwaysinline' that are required for correctness.
  Opts.setInlining((Opts.OptimizationLevel == 0)
                       ? CodeGenOptions::OnlyAlwaysInlining
                       : CodeGenOptions::NormalInlining);
  // Explicit inlining flags can disable some or all inlining even at
  // optimization levels above zero.
  if (Arg *InlineArg = Args.getLastArg(
          options::OPT_finline_functions, options::OPT_finline_hint_functions,
          options::OPT_fno_inline_functions, options::OPT_fno_inline)) {
    if (Opts.OptimizationLevel > 0) {
      const Option &InlineOpt = InlineArg->getOption();
      if (InlineOpt.matches(options::OPT_finline_functions))
        Opts.setInlining(CodeGenOptions::NormalInlining);
      else if (InlineOpt.matches(options::OPT_finline_hint_functions))
        Opts.setInlining(CodeGenOptions::OnlyHintInlining);
      else
        Opts.setInlining(CodeGenOptions::OnlyAlwaysInlining);
    }
  }

  Opts.DebugPassManager =
      Args.hasFlag(OPT_fdebug_pass_manager, OPT_fno_debug_pass_manager,
                   /* Default */ false);

  if (Arg *A = Args.getLastArg(OPT_fveclib)) {
    StringRef Name = A->getValue();
    if (Name == "Accelerate")
      Opts.setVecLib(CodeGenOptions::Accelerate);
    else if (Name == "libmvec")
      Opts.setVecLib(CodeGenOptions::LIBMVEC);
    else if (Name == "MASSV")
      Opts.setVecLib(CodeGenOptions::MASSV);
    else if (Name == "SVML")
      Opts.setVecLib(CodeGenOptions::SVML);
    else if (Name == "Libmvec")
      Opts.setVecLib(CodeGenOptions::Libmvec);
    else if (Name == "none")
      Opts.setVecLib(CodeGenOptions::NoLibrary);
    else
      Diags.Report(diag::err_drv_invalid_value) << A->getAsString(Args) << Name;
  }

  if (Arg *A = Args.getLastArg(OPT_debug_info_kind_EQ)) {
    unsigned Val =
        llvm::StringSwitch<unsigned>(A->getValue())
            .Case("line-tables-only", codegenoptions::DebugLineTablesOnly)
            .Case("line-directives-only", codegenoptions::DebugDirectivesOnly)
            .Case("constructor", codegenoptions::DebugInfoConstructor)
            .Case("limited", codegenoptions::LimitedDebugInfo)
            .Case("standalone", codegenoptions::FullDebugInfo)
            .Case("unused-types", codegenoptions::UnusedTypeInfo)
            .Default(~0U);
    if (Val == ~0U)
      Diags.Report(diag::err_drv_invalid_value) << A->getAsString(Args)
                                                << A->getValue();
    else
      Opts.setDebugInfo(static_cast<codegenoptions::DebugInfoKind>(Val));
  }
  // If -fuse-ctor-homing is set and limited debug info is already on, then use
  // constructor homing.
  if (Args.getLastArg(OPT_fuse_ctor_homing))
    if (Opts.getDebugInfo() == codegenoptions::LimitedDebugInfo)
      Opts.setDebugInfo(codegenoptions::DebugInfoConstructor);

  if (Arg *A = Args.getLastArg(OPT_debugger_tuning_EQ)) {
    unsigned Val = llvm::StringSwitch<unsigned>(A->getValue())
                       .Case("gdb", unsigned(llvm::DebuggerKind::GDB))
                       .Case("lldb", unsigned(llvm::DebuggerKind::LLDB))
                       .Case("sce", unsigned(llvm::DebuggerKind::SCE))
                       .Default(~0U);
    if (Val == ~0U)
      Diags.Report(diag::err_drv_invalid_value) << A->getAsString(Args)
                                                << A->getValue();
    else
      Opts.setDebuggerTuning(static_cast<llvm::DebuggerKind>(Val));
  }
  Opts.DwarfVersion = getLastArgIntValue(Args, OPT_dwarf_version_EQ, 0, Diags);
  Opts.DebugColumnInfo = !Args.hasArg(OPT_gno_column_info);
  Opts.EmitCodeView = Args.hasArg(OPT_gcodeview);
  Opts.CodeViewGHash = Args.hasArg(OPT_gcodeview_ghash);
#if INTEL_CUSTOMIZATION
  Opts.EmitTraceBack = Args.hasArg(OPT_traceback);
  Opts.EmitIntelSTI = Args.hasArg(OPT_gintel_sti);
  Opts.DebugOpenCLBasicTypes = Args.hasArg(OPT_gintel_opencl_builtin_types);
#endif // INTEL_CUSTOMIZATION
  Opts.MacroDebugInfo = Args.hasArg(OPT_debug_info_macro);
  Opts.WholeProgramVTables = Args.hasArg(OPT_fwhole_program_vtables);
  Opts.VirtualFunctionElimination =
      Args.hasArg(OPT_fvirtual_function_elimination);
  Opts.LTOVisibilityPublicStd = Args.hasArg(OPT_flto_visibility_public_std);
  Opts.SplitDwarfFile = std::string(Args.getLastArgValue(OPT_split_dwarf_file));
  Opts.SplitDwarfOutput =
      std::string(Args.getLastArgValue(OPT_split_dwarf_output));
  Opts.SplitDwarfInlining = !Args.hasArg(OPT_fno_split_dwarf_inlining);
  Opts.DebugTypeExtRefs = Args.hasArg(OPT_dwarf_ext_refs);
  Opts.DebugExplicitImport = Args.hasArg(OPT_dwarf_explicit_import);
  Opts.DebugFwdTemplateParams = Args.hasArg(OPT_debug_forward_template_params);
  Opts.EmbedSource = Args.hasArg(OPT_gembed_source);
  Opts.ForceDwarfFrameSection = Args.hasArg(OPT_fforce_dwarf_frame);

  for (const auto &Arg : Args.getAllArgValues(OPT_fdebug_prefix_map_EQ)) {
    auto Split = StringRef(Arg).split('=');
    Opts.DebugPrefixMap.insert(
        {std::string(Split.first), std::string(Split.second)});
  }

  if (const Arg *A =
          Args.getLastArg(OPT_emit_llvm_uselists, OPT_no_emit_llvm_uselists))
    Opts.EmitLLVMUseLists = A->getOption().getID() == OPT_emit_llvm_uselists;

  Opts.DisableLLVMPasses =
      Args.hasArg(OPT_disable_llvm_passes) ||
      (Args.hasArg(OPT_fsycl_is_device) && Triple.isSPIR() &&
       Args.hasArg(OPT_fno_sycl_early_optimizations));
  Opts.DisableLifetimeMarkers = Args.hasArg(OPT_disable_lifetimemarkers);

  const llvm::Triple::ArchType DebugEntryValueArchs[] = {
      llvm::Triple::x86, llvm::Triple::x86_64, llvm::Triple::aarch64,
      llvm::Triple::arm, llvm::Triple::armeb, llvm::Triple::mips,
      llvm::Triple::mipsel, llvm::Triple::mips64, llvm::Triple::mips64el};

  llvm::Triple T(TargetOpts.Triple);
  if (Opts.OptimizationLevel > 0 && Opts.hasReducedDebugInfo() &&
      llvm::is_contained(DebugEntryValueArchs, T.getArch()))
    Opts.EmitCallSiteInfo = true;

  Opts.ValueTrackingVariableLocations =
      Args.hasArg(OPT_fexperimental_debug_variable_locations);

  Opts.DisableO0ImplyOptNone = Args.hasArg(OPT_disable_O0_optnone);
  Opts.DisableRedZone = Args.hasArg(OPT_disable_red_zone);
  Opts.IndirectTlsSegRefs = Args.hasArg(OPT_mno_tls_direct_seg_refs);
  Opts.ForbidGuardVariables = Args.hasArg(OPT_fforbid_guard_variables);
  Opts.UseRegisterSizedBitfieldAccess = Args.hasArg(
    OPT_fuse_register_sized_bitfield_access);
  Opts.RelaxedAliasing = Args.hasArg(OPT_relaxed_aliasing);
  Opts.StructPathTBAA = !Args.hasArg(OPT_no_struct_path_tbaa);
  Opts.NewStructPathTBAA = !Args.hasArg(OPT_no_struct_path_tbaa) &&
                           Args.hasArg(OPT_new_struct_path_tbaa);
  Opts.FineGrainedBitfieldAccesses =
      Args.hasFlag(OPT_ffine_grained_bitfield_accesses,
                   OPT_fno_fine_grained_bitfield_accesses, false);
  Opts.DwarfDebugFlags =
      std::string(Args.getLastArgValue(OPT_dwarf_debug_flags));
  Opts.RecordCommandLine =
      std::string(Args.getLastArgValue(OPT_record_command_line));
  Opts.MergeAllConstants = Args.hasArg(OPT_fmerge_all_constants);
  Opts.NoCommon = !Args.hasArg(OPT_fcommon);
  Opts.NoInlineLineTables = Args.hasArg(OPT_gno_inline_line_tables);
  Opts.NoImplicitFloat = Args.hasArg(OPT_no_implicit_float);
  Opts.OptimizeSize = getOptimizationLevelSize(Args);
  Opts.SimplifyLibCalls = !(Args.hasArg(OPT_fno_builtin) ||
                            Args.hasArg(OPT_ffreestanding));
  if (Opts.SimplifyLibCalls)
    getAllNoBuiltinFuncValues(Args, Opts.NoBuiltinFuncs);
  Opts.UnrollLoops =
      Args.hasFlag(OPT_funroll_loops, OPT_fno_unroll_loops,
                   (Opts.OptimizationLevel > 1));
  Opts.RerollLoops = Args.hasArg(OPT_freroll_loops);

  Opts.DisableIntegratedAS = Args.hasArg(OPT_fno_integrated_as);
  Opts.Autolink = !Args.hasArg(OPT_fno_autolink);
  Opts.SampleProfileFile =
      std::string(Args.getLastArgValue(OPT_fprofile_sample_use_EQ));
  Opts.DebugInfoForProfiling = Args.hasFlag(
      OPT_fdebug_info_for_profiling, OPT_fno_debug_info_for_profiling, false);
  Opts.PseudoProbeForProfiling =
      Args.hasFlag(OPT_fpseudo_probe_for_profiling,
                   OPT_fno_pseudo_probe_for_profiling, false);
  Opts.DebugNameTable = static_cast<unsigned>(
      Args.hasArg(OPT_ggnu_pubnames)
          ? llvm::DICompileUnit::DebugNameTableKind::GNU
          : Args.hasArg(OPT_gpubnames)
                ? llvm::DICompileUnit::DebugNameTableKind::Default
                : llvm::DICompileUnit::DebugNameTableKind::None);
  Opts.DebugRangesBaseAddress = Args.hasArg(OPT_fdebug_ranges_base_address);

  setPGOInstrumentor(Opts, Args, Diags);
  Opts.AtomicProfileUpdate = Args.hasArg(OPT_fprofile_update_EQ);
  Opts.InstrProfileOutput =
      std::string(Args.getLastArgValue(OPT_fprofile_instrument_path_EQ));
  Opts.ProfileInstrumentUsePath =
      std::string(Args.getLastArgValue(OPT_fprofile_instrument_use_path_EQ));
  if (!Opts.ProfileInstrumentUsePath.empty())
    setPGOUseInstrumentor(Opts, Opts.ProfileInstrumentUsePath);
  Opts.ProfileRemappingFile =
      std::string(Args.getLastArgValue(OPT_fprofile_remapping_file_EQ));
  if (!Opts.ProfileRemappingFile.empty() && !Opts.ExperimentalNewPassManager) {
    Diags.Report(diag::err_drv_argument_only_allowed_with)
      << Args.getLastArg(OPT_fprofile_remapping_file_EQ)->getAsString(Args)
      << "-fexperimental-new-pass-manager";
  }

  Opts.CoverageMapping =
      Args.hasFlag(OPT_fcoverage_mapping, OPT_fno_coverage_mapping, false);
  Opts.DumpCoverageMapping = Args.hasArg(OPT_dump_coverage_mapping);
  Opts.AsmVerbose = !Args.hasArg(OPT_fno_verbose_asm);
  Opts.PreserveAsmComments = !Args.hasArg(OPT_fno_preserve_as_comments);
  Opts.AssumeSaneOperatorNew = !Args.hasArg(OPT_fno_assume_sane_operator_new);
  Opts.ObjCAutoRefCountExceptions = Args.hasArg(OPT_fobjc_arc_exceptions);
  Opts.CXAAtExit = !Args.hasArg(OPT_fno_use_cxa_atexit);
  Opts.RegisterGlobalDtorsWithAtExit =
      Args.hasArg(OPT_fregister_global_dtors_with_atexit);
  Opts.CXXCtorDtorAliases = Args.hasArg(OPT_mconstructor_aliases);
  Opts.CodeModel = TargetOpts.CodeModel;
  Opts.DebugPass = std::string(Args.getLastArgValue(OPT_mdebug_pass));

  // Handle -mframe-pointer option.
  if (Arg *A = Args.getLastArg(OPT_mframe_pointer_EQ)) {
    CodeGenOptions::FramePointerKind FP;
    StringRef Name = A->getValue();
    bool ValidFP = true;
    if (Name == "none")
      FP = CodeGenOptions::FramePointerKind::None;
    else if (Name == "non-leaf")
      FP = CodeGenOptions::FramePointerKind::NonLeaf;
    else if (Name == "all")
      FP = CodeGenOptions::FramePointerKind::All;
    else {
      Diags.Report(diag::err_drv_invalid_value) << A->getAsString(Args) << Name;
      Success = false;
      ValidFP = false;
    }
    if (ValidFP)
      Opts.setFramePointer(FP);
  }

<<<<<<< HEAD
#ifdef INTEL_CUSTOMIZATION
  Opts.DisableFree =
      Args.hasFlag(OPT_disable_free, OPT_no_disable_free, /*Default=*/false);
#endif //INTEL_CUSTOMIZATION
=======
  if (const Arg *A = Args.getLastArg(OPT_ftime_report, OPT_ftime_report_EQ)) {
    Opts.TimePasses = true;

    // -ftime-report= is only for new pass manager.
    if (A->getOption().getID() == OPT_ftime_report_EQ) {
      if (!Opts.ExperimentalNewPassManager)
        Diags.Report(diag::err_drv_argument_only_allowed_with)
            << A->getAsString(Args) << "-fexperimental-new-pass-manager";

      StringRef Val = A->getValue();
      if (Val == "per-pass")
        Opts.TimePassesPerRun = false;
      else if (Val == "per-pass-run")
        Opts.TimePassesPerRun = true;
      else
        Diags.Report(diag::err_drv_invalid_value)
            << A->getAsString(Args) << A->getValue();
    }
  }

  Opts.DisableFree = Args.hasArg(OPT_disable_free);
>>>>>>> 1821265d
  Opts.DiscardValueNames = Args.hasArg(OPT_discard_value_names);
  Opts.DisableTailCalls = Args.hasArg(OPT_mdisable_tail_calls);
  Opts.NoEscapingBlockTailCalls =
      Args.hasArg(OPT_fno_escaping_block_tail_calls);
  Opts.FloatABI = std::string(Args.getLastArgValue(OPT_mfloat_abi));
  Opts.LimitFloatPrecision =
      std::string(Args.getLastArgValue(OPT_mlimit_float_precision));
  Opts.Reciprocals = Args.getAllArgValues(OPT_mrecip_EQ);
  Opts.StrictFloatCastOverflow =
      !Args.hasArg(OPT_fno_strict_float_cast_overflow);

  Opts.NoZeroInitializedInBSS = Args.hasArg(OPT_fno_zero_initialized_in_bss);
  Opts.NumRegisterParameters = getLastArgIntValue(Args, OPT_mregparm, 0, Diags);
  Opts.NoExecStack = Args.hasArg(OPT_mno_exec_stack);
  Opts.SmallDataLimit =
      getLastArgIntValue(Args, OPT_msmall_data_limit, 0, Diags);
  Opts.FatalWarnings = Args.hasArg(OPT_massembler_fatal_warnings);
  Opts.NoWarn = Args.hasArg(OPT_massembler_no_warn);
  Opts.EnableSegmentedStacks = Args.hasArg(OPT_split_stacks);
  Opts.RelaxAll = Args.hasArg(OPT_mrelax_all);
  Opts.IncrementalLinkerCompatible =
      Args.hasArg(OPT_mincremental_linker_compatible);
  Opts.PIECopyRelocations =
      Args.hasArg(OPT_mpie_copy_relocations);
  Opts.NoPLT = Args.hasArg(OPT_fno_plt);
  Opts.SaveTempLabels = Args.hasArg(OPT_msave_temp_labels);
  Opts.NoDwarfDirectoryAsm = Args.hasArg(OPT_fno_dwarf_directory_asm);
  Opts.SoftFloat = Args.hasArg(OPT_msoft_float);
  Opts.StrictEnums = Args.hasArg(OPT_fstrict_enums);
  Opts.StrictReturn = !Args.hasArg(OPT_fno_strict_return);
  Opts.StrictVTablePointers = Args.hasArg(OPT_fstrict_vtable_pointers);
  Opts.ForceEmitVTables = Args.hasArg(OPT_fforce_emit_vtables);
  Opts.UnwindTables = Args.hasArg(OPT_munwind_tables);
  Opts.TrapFuncName = std::string(Args.getLastArgValue(OPT_ftrap_function_EQ));
  Opts.UseInitArray = !Args.hasArg(OPT_fno_use_init_array);

  Opts.BBSections =
      std::string(Args.getLastArgValue(OPT_fbasic_block_sections_EQ, "none"));

  // Basic Block Sections implies Function Sections.
  Opts.FunctionSections =
      Args.hasArg(OPT_ffunction_sections) ||
      (Opts.BBSections != "none" && Opts.BBSections != "labels");

  Opts.DataSections = Args.hasArg(OPT_fdata_sections);
  Opts.StackSizeSection = Args.hasArg(OPT_fstack_size_section);
  Opts.UniqueSectionNames = !Args.hasArg(OPT_fno_unique_section_names);
  Opts.UniqueBasicBlockSectionNames =
      Args.hasArg(OPT_funique_basic_block_section_names);
  Opts.UniqueInternalLinkageNames =
      Args.hasArg(OPT_funique_internal_linkage_names);

  Opts.SplitMachineFunctions = Args.hasArg(OPT_fsplit_machine_functions);

  Opts.MergeFunctions = Args.hasArg(OPT_fmerge_functions);

  Opts.NoUseJumpTables = Args.hasArg(OPT_fno_jump_tables);

  Opts.NullPointerIsValid = Args.hasArg(OPT_fno_delete_null_pointer_checks);

  Opts.ProfileSampleAccurate = Args.hasArg(OPT_fprofile_sample_accurate);

  Opts.PrepareForLTO = Args.hasArg(OPT_flto, OPT_flto_EQ);
  Opts.PrepareForThinLTO = false;
  if (Arg *A = Args.getLastArg(OPT_flto_EQ)) {
    StringRef S = A->getValue();
    if (S == "thin")
      Opts.PrepareForThinLTO = true;
    else if (S != "full")
      Diags.Report(diag::err_drv_invalid_value) << A->getAsString(Args) << S;
  }
  Opts.LTOUnit = Args.hasFlag(OPT_flto_unit, OPT_fno_lto_unit, false);
  Opts.EnableSplitLTOUnit = Args.hasArg(OPT_fsplit_lto_unit);
  if (Arg *A = Args.getLastArg(OPT_fthinlto_index_EQ)) {
    if (IK.getLanguage() != Language::LLVM_IR)
      Diags.Report(diag::err_drv_argument_only_allowed_with)
          << A->getAsString(Args) << "-x ir";
    Opts.ThinLTOIndexFile =
        std::string(Args.getLastArgValue(OPT_fthinlto_index_EQ));
  }
  if (Arg *A = Args.getLastArg(OPT_save_temps_EQ))
    Opts.SaveTempsFilePrefix =
        llvm::StringSwitch<std::string>(A->getValue())
            .Case("obj", FrontendOpts.OutputFile)
            .Default(llvm::sys::path::filename(FrontendOpts.OutputFile).str());

  Opts.ThinLinkBitcodeFile =
      std::string(Args.getLastArgValue(OPT_fthin_link_bitcode_EQ));

  // The memory profile runtime appends the pid to make this name more unique.
  const char *MemProfileBasename = "memprof.profraw";
  if (Args.hasArg(OPT_fmemory_profile_EQ)) {
    SmallString<128> Path(
        std::string(Args.getLastArgValue(OPT_fmemory_profile_EQ)));
    llvm::sys::path::append(Path, MemProfileBasename);
    Opts.MemoryProfileOutput = std::string(Path);
  } else if (Args.hasArg(OPT_fmemory_profile))
    Opts.MemoryProfileOutput = MemProfileBasename;

  Opts.MSVolatile = Args.hasArg(OPT_fms_volatile);

  Opts.VectorizeLoop = Args.hasArg(OPT_vectorize_loops);
  Opts.VectorizeSLP = Args.hasArg(OPT_vectorize_slp);

  Opts.PreferVectorWidth =
      std::string(Args.getLastArgValue(OPT_mprefer_vector_width_EQ));

  Opts.MainFileName = std::string(Args.getLastArgValue(OPT_main_file_name));
  Opts.VerifyModule = !Args.hasArg(OPT_disable_llvm_verifier);

  Opts.ControlFlowGuardNoChecks = Args.hasArg(OPT_cfguard_no_checks);
  Opts.ControlFlowGuard = Args.hasArg(OPT_cfguard);

  Opts.EmitGcovNotes = Args.hasArg(OPT_ftest_coverage);
  Opts.EmitGcovArcs = Args.hasArg(OPT_fprofile_arcs);
  if (Opts.EmitGcovArcs || Opts.EmitGcovNotes) {
    Opts.CoverageDataFile =
        std::string(Args.getLastArgValue(OPT_coverage_data_file));
    Opts.CoverageNotesFile =
        std::string(Args.getLastArgValue(OPT_coverage_notes_file));
    Opts.ProfileFilterFiles =
        std::string(Args.getLastArgValue(OPT_fprofile_filter_files_EQ));
    Opts.ProfileExcludeFiles =
        std::string(Args.getLastArgValue(OPT_fprofile_exclude_files_EQ));
    if (Args.hasArg(OPT_coverage_version_EQ)) {
      StringRef CoverageVersion = Args.getLastArgValue(OPT_coverage_version_EQ);
      if (CoverageVersion.size() != 4) {
        Diags.Report(diag::err_drv_invalid_value)
            << Args.getLastArg(OPT_coverage_version_EQ)->getAsString(Args)
            << CoverageVersion;
      } else {
        memcpy(Opts.CoverageVersion, CoverageVersion.data(), 4);
      }
    }
  }
  // Handle -fembed-bitcode option.
  if (Arg *A = Args.getLastArg(OPT_fembed_bitcode_EQ)) {
    StringRef Name = A->getValue();
    unsigned Model = llvm::StringSwitch<unsigned>(Name)
        .Case("off", CodeGenOptions::Embed_Off)
        .Case("all", CodeGenOptions::Embed_All)
        .Case("bitcode", CodeGenOptions::Embed_Bitcode)
        .Case("marker", CodeGenOptions::Embed_Marker)
        .Default(~0U);
    if (Model == ~0U) {
      Diags.Report(diag::err_drv_invalid_value) << A->getAsString(Args) << Name;
      Success = false;
    } else
      Opts.setEmbedBitcode(
          static_cast<CodeGenOptions::EmbedBitcodeKind>(Model));
  }
  // FIXME: For backend options that are not yet recorded as function
  // attributes in the IR, keep track of them so we can embed them in a
  // separate data section and use them when building the bitcode.
  for (const auto &A : Args) {
    // Do not encode output and input.
    if (A->getOption().getID() == options::OPT_o ||
        A->getOption().getID() == options::OPT_INPUT ||
        A->getOption().getID() == options::OPT_x ||
        A->getOption().getID() == options::OPT_fembed_bitcode ||
        A->getOption().matches(options::OPT_W_Group))
      continue;
    ArgStringList ASL;
    A->render(Args, ASL);
    for (const auto &arg : ASL) {
      StringRef ArgStr(arg);
      Opts.CmdArgs.insert(Opts.CmdArgs.end(), ArgStr.begin(), ArgStr.end());
      // using \00 to separate each commandline options.
      Opts.CmdArgs.push_back('\0');
    }
  }

  Opts.PreserveVec3Type = Args.hasArg(OPT_fpreserve_vec3_type);
  Opts.InstrumentFunctions = Args.hasArg(OPT_finstrument_functions);
  Opts.InstrumentFunctionsAfterInlining =
      Args.hasArg(OPT_finstrument_functions_after_inlining);
  Opts.InstrumentFunctionEntryBare =
      Args.hasArg(OPT_finstrument_function_entry_bare);

  Opts.XRayInstructionThreshold =
      getLastArgIntValue(Args, OPT_fxray_instruction_threshold_EQ, 200, Diags);
  Opts.XRayTotalFunctionGroups =
      getLastArgIntValue(Args, OPT_fxray_function_groups, 1, Diags);
  Opts.XRaySelectedFunctionGroup =
      getLastArgIntValue(Args, OPT_fxray_selected_function_group, 0, Diags);

  auto XRayInstrBundles =
      Args.getAllArgValues(OPT_fxray_instrumentation_bundle);
  if (XRayInstrBundles.empty())
    Opts.XRayInstrumentationBundle.Mask = XRayInstrKind::All;
  else
    for (const auto &A : XRayInstrBundles)
      parseXRayInstrumentationBundle("-fxray-instrumentation-bundle=", A, Args,
                                     Diags, Opts.XRayInstrumentationBundle);

  Opts.PatchableFunctionEntryCount =
      getLastArgIntValue(Args, OPT_fpatchable_function_entry_EQ, 0, Diags);
  Opts.PatchableFunctionEntryOffset = getLastArgIntValue(
      Args, OPT_fpatchable_function_entry_offset_EQ, 0, Diags);
  Opts.InstrumentForProfiling = Args.hasArg(OPT_pg);
  Opts.CallFEntry = Args.hasArg(OPT_mfentry);
  Opts.MNopMCount = Args.hasArg(OPT_mnop_mcount);
  Opts.RecordMCount = Args.hasArg(OPT_mrecord_mcount);
  Opts.PackedStack = Args.hasArg(OPT_mpacked_stack);

  if (const Arg *A = Args.getLastArg(OPT_fcf_protection_EQ)) {
    StringRef Name = A->getValue();
    if (Name == "full") {
      Opts.CFProtectionReturn = 1;
      Opts.CFProtectionBranch = 1;
    } else if (Name == "return")
      Opts.CFProtectionReturn = 1;
    else if (Name == "branch")
      Opts.CFProtectionBranch = 1;
    else if (Name != "none") {
      Diags.Report(diag::err_drv_invalid_value) << A->getAsString(Args) << Name;
      Success = false;
    }
  }

  if (const Arg *A = Args.getLastArg(OPT_compress_debug_sections_EQ)) {
    auto DCT = llvm::StringSwitch<llvm::DebugCompressionType>(A->getValue())
                   .Case("none", llvm::DebugCompressionType::None)
                   .Case("zlib", llvm::DebugCompressionType::Z)
                   .Case("zlib-gnu", llvm::DebugCompressionType::GNU)
                   .Default(llvm::DebugCompressionType::None);
    Opts.setCompressDebugSections(DCT);
  }

  Opts.RelaxELFRelocations = Args.hasArg(OPT_mrelax_relocations);
  Opts.DebugCompilationDir =
      std::string(Args.getLastArgValue(OPT_fdebug_compilation_dir));
  for (auto *A :
       Args.filtered(OPT_mlink_bitcode_file, OPT_mlink_builtin_bitcode)) {
    CodeGenOptions::BitcodeFileToLink F;
    F.Filename = A->getValue();
    if (A->getOption().matches(OPT_mlink_builtin_bitcode)) {
      F.LinkFlags = llvm::Linker::Flags::LinkOnlyNeeded;
      // When linking CUDA bitcode, propagate function attributes so that
      // e.g. libdevice gets fast-math attrs if we're building with fast-math.
      F.PropagateAttrs = true;
      F.Internalize = true;
    }
    Opts.LinkBitcodeFiles.push_back(F);
  }
  Opts.SanitizeCoverageType =
      getLastArgIntValue(Args, OPT_fsanitize_coverage_type, 0, Diags);
  Opts.SanitizeCoverageIndirectCalls =
      Args.hasArg(OPT_fsanitize_coverage_indirect_calls);
  Opts.SanitizeCoverageTraceBB = Args.hasArg(OPT_fsanitize_coverage_trace_bb);
  Opts.SanitizeCoverageTraceCmp = Args.hasArg(OPT_fsanitize_coverage_trace_cmp);
  Opts.SanitizeCoverageTraceDiv = Args.hasArg(OPT_fsanitize_coverage_trace_div);
  Opts.SanitizeCoverageTraceGep = Args.hasArg(OPT_fsanitize_coverage_trace_gep);
  Opts.SanitizeCoverage8bitCounters =
      Args.hasArg(OPT_fsanitize_coverage_8bit_counters);
  Opts.SanitizeCoverageTracePC = Args.hasArg(OPT_fsanitize_coverage_trace_pc);
  Opts.SanitizeCoverageTracePCGuard =
      Args.hasArg(OPT_fsanitize_coverage_trace_pc_guard);
  Opts.SanitizeCoverageNoPrune = Args.hasArg(OPT_fsanitize_coverage_no_prune);
  Opts.SanitizeCoverageInline8bitCounters =
      Args.hasArg(OPT_fsanitize_coverage_inline_8bit_counters);
  Opts.SanitizeCoverageInlineBoolFlag =
      Args.hasArg(OPT_fsanitize_coverage_inline_bool_flag);
  Opts.SanitizeCoveragePCTable = Args.hasArg(OPT_fsanitize_coverage_pc_table);
  Opts.SanitizeCoverageStackDepth =
      Args.hasArg(OPT_fsanitize_coverage_stack_depth);
  Opts.SanitizeCoverageAllowlistFiles =
      Args.getAllArgValues(OPT_fsanitize_coverage_allowlist);
  Opts.SanitizeCoverageBlocklistFiles =
      Args.getAllArgValues(OPT_fsanitize_coverage_blocklist);
  Opts.SanitizeMemoryTrackOrigins =
      getLastArgIntValue(Args, OPT_fsanitize_memory_track_origins_EQ, 0, Diags);
  Opts.SanitizeMemoryUseAfterDtor =
      Args.hasFlag(OPT_fsanitize_memory_use_after_dtor,
                   OPT_fno_sanitize_memory_use_after_dtor,
                   false);
  Opts.SanitizeMinimalRuntime = Args.hasArg(OPT_fsanitize_minimal_runtime);
  Opts.SanitizeCfiCrossDso = Args.hasArg(OPT_fsanitize_cfi_cross_dso);
  Opts.SanitizeCfiICallGeneralizePointers =
      Args.hasArg(OPT_fsanitize_cfi_icall_generalize_pointers);
  Opts.SanitizeCfiCanonicalJumpTables =
      Args.hasArg(OPT_fsanitize_cfi_canonical_jump_tables);
  Opts.SanitizeStats = Args.hasArg(OPT_fsanitize_stats);
  if (Arg *A = Args.getLastArg(
          OPT_fsanitize_address_poison_custom_array_cookie,
          OPT_fno_sanitize_address_poison_custom_array_cookie)) {
    Opts.SanitizeAddressPoisonCustomArrayCookie =
        A->getOption().getID() ==
        OPT_fsanitize_address_poison_custom_array_cookie;
  }
  if (Arg *A = Args.getLastArg(OPT_fsanitize_address_use_after_scope,
                               OPT_fno_sanitize_address_use_after_scope)) {
    Opts.SanitizeAddressUseAfterScope =
        A->getOption().getID() == OPT_fsanitize_address_use_after_scope;
  }
  Opts.SanitizeAddressGlobalsDeadStripping =
      Args.hasArg(OPT_fsanitize_address_globals_dead_stripping);
  if (Arg *A = Args.getLastArg(OPT_fsanitize_address_use_odr_indicator,
                               OPT_fno_sanitize_address_use_odr_indicator)) {
    Opts.SanitizeAddressUseOdrIndicator =
        A->getOption().getID() == OPT_fsanitize_address_use_odr_indicator;
  }
  Opts.SSPBufferSize =
      getLastArgIntValue(Args, OPT_stack_protector_buffer_size, 8, Diags);

  Opts.StackProtectorGuard =
      std::string(Args.getLastArgValue(OPT_mstack_protector_guard_EQ));

  if (Arg *A = Args.getLastArg(OPT_mstack_protector_guard_offset_EQ)) {
    StringRef Val = A->getValue();
    unsigned Offset = Opts.StackProtectorGuardOffset;
    Val.getAsInteger(10, Offset);
    Opts.StackProtectorGuardOffset = Offset;
  }

  Opts.StackProtectorGuardReg =
      std::string(Args.getLastArgValue(OPT_mstack_protector_guard_reg_EQ,
                                       "none"));

  Opts.StackRealignment = Args.hasArg(OPT_mstackrealign);
  if (Arg *A = Args.getLastArg(OPT_mstack_alignment)) {
    StringRef Val = A->getValue();
    unsigned StackAlignment = Opts.StackAlignment;
    Val.getAsInteger(10, StackAlignment);
    Opts.StackAlignment = StackAlignment;
  }

  if (Arg *A = Args.getLastArg(OPT_mstack_probe_size)) {
    StringRef Val = A->getValue();
    unsigned StackProbeSize = Opts.StackProbeSize;
    Val.getAsInteger(0, StackProbeSize);
    Opts.StackProbeSize = StackProbeSize;
  }

  Opts.NoStackArgProbe = Args.hasArg(OPT_mno_stack_arg_probe);

  Opts.StackClashProtector = Args.hasArg(OPT_fstack_clash_protection);

  if (Arg *A = Args.getLastArg(OPT_fobjc_dispatch_method_EQ)) {
    StringRef Name = A->getValue();
    unsigned Method = llvm::StringSwitch<unsigned>(Name)
      .Case("legacy", CodeGenOptions::Legacy)
      .Case("non-legacy", CodeGenOptions::NonLegacy)
      .Case("mixed", CodeGenOptions::Mixed)
      .Default(~0U);
    if (Method == ~0U) {
      Diags.Report(diag::err_drv_invalid_value) << A->getAsString(Args) << Name;
      Success = false;
    } else {
      Opts.setObjCDispatchMethod(
        static_cast<CodeGenOptions::ObjCDispatchMethodKind>(Method));
    }
  }


  if (Args.hasArg(OPT_fno_objc_convert_messages_to_runtime_calls))
    Opts.ObjCConvertMessagesToRuntimeCalls = 0;

  if (Args.getLastArg(OPT_femulated_tls) ||
      Args.getLastArg(OPT_fno_emulated_tls)) {
    Opts.ExplicitEmulatedTLS = true;
    Opts.EmulatedTLS =
        Args.hasFlag(OPT_femulated_tls, OPT_fno_emulated_tls, false);
  }

  if (Arg *A = Args.getLastArg(OPT_ftlsmodel_EQ)) {
    StringRef Name = A->getValue();
    unsigned Model = llvm::StringSwitch<unsigned>(Name)
        .Case("global-dynamic", CodeGenOptions::GeneralDynamicTLSModel)
        .Case("local-dynamic", CodeGenOptions::LocalDynamicTLSModel)
        .Case("initial-exec", CodeGenOptions::InitialExecTLSModel)
        .Case("local-exec", CodeGenOptions::LocalExecTLSModel)
        .Default(~0U);
    if (Model == ~0U) {
      Diags.Report(diag::err_drv_invalid_value) << A->getAsString(Args) << Name;
      Success = false;
    } else {
      Opts.setDefaultTLSModel(static_cast<CodeGenOptions::TLSModel>(Model));
    }
  }

  Opts.TLSSize = getLastArgIntValue(Args, OPT_mtls_size_EQ, 0, Diags);

#if INTEL_CUSTOMIZATION
  Opts.SPIRCompileOptions =
      std::string(Args.getLastArgValue(OPT_cl_spir_compile_options));

  // CQ#368119 - support for '/Z7' and '/Zi' options.
  if (Arg *A = Args.getLastArg(OPT_fms_debug_info_file_type)) {
    StringRef Val = A->getValue();
    unsigned FileType = llvm::StringSwitch<unsigned>(Val)
                            .Case("obj", CodeGenOptions::MSDebugInfoObjFile)
                            .Case("pdb", CodeGenOptions::MSDebugInfoPdbFile)
                            .Default(~0U);
    if (FileType == ~0U) {
      Diags.Report(diag::err_drv_invalid_value) << A->getAsString(Args) << Val;
      Success = false;
    } else {
      Opts.setMSDebugInfoFile(
          static_cast<CodeGenOptions::MSDebugInfoFileKind>(FileType));
    }
  }
  // CQ#368125 - support for '/Fd' and '/Fo' options.
  Opts.MSOutputObjFile =
      std::string(Args.getLastArgValue(OPT_fms_debug_info_obj_file));
  Opts.MSOutputPdbFile =
      std::string(Args.getLastArgValue(OPT_fms_debug_info_pdb_file));
  // CQ#366796 - support for '--no_expr_source_pos' option.
  Opts.NoExprSourcePos = Args.hasArg(OPT_no_expr_source_pos);
  // Support for '-fargument-noalias' option.
  // isIntelCompat(LangOptions::FArgumentNoalias)
  Opts.NoAliasForPtrArgs = Args.hasArg(OPT_fargument_noalias);

  // CMPLRLLVM-9854 - support for X87 precision control.
  unsigned X87Precision = 0;
  if (Arg *A = Args.getLastArg(OPT_mx87_precision)) {
    StringRef Val = A->getValue();
    if (Val != "32" && Val != "64" && Val != "80")
      Diags.Report(diag::err_drv_invalid_value) << A->getAsString(Args) << Val;
    Val.getAsInteger(10, X87Precision);
  }
  Opts.X87Precision = X87Precision;
#endif // INTEL_CUSTOMIZATION

  if (Arg *A = Args.getLastArg(OPT_fdenormal_fp_math_EQ)) {
    StringRef Val = A->getValue();
    Opts.FPDenormalMode = llvm::parseDenormalFPAttribute(Val);
    if (!Opts.FPDenormalMode.isValid())
      Diags.Report(diag::err_drv_invalid_value) << A->getAsString(Args) << Val;
  }

  if (Arg *A = Args.getLastArg(OPT_fdenormal_fp_math_f32_EQ)) {
    StringRef Val = A->getValue();
    Opts.FP32DenormalMode = llvm::parseDenormalFPAttribute(Val);
    if (!Opts.FP32DenormalMode.isValid())
      Diags.Report(diag::err_drv_invalid_value) << A->getAsString(Args) << Val;
  }

  // X86_32 has -fppc-struct-return and -freg-struct-return.
  // PPC32 has -maix-struct-return and -msvr4-struct-return.
  if (Arg *A =
          Args.getLastArg(OPT_fpcc_struct_return, OPT_freg_struct_return,
                          OPT_maix_struct_return, OPT_msvr4_struct_return)) {
    // TODO: We might want to consider enabling these options on AIX in the
    // future.
    if (T.isOSAIX())
      Diags.Report(diag::err_drv_unsupported_opt_for_target)
          << A->getSpelling() << T.str();

    const Option &O = A->getOption();
    if (O.matches(OPT_fpcc_struct_return) ||
        O.matches(OPT_maix_struct_return)) {
      Opts.setStructReturnConvention(CodeGenOptions::SRCK_OnStack);
    } else {
      assert(O.matches(OPT_freg_struct_return) ||
             O.matches(OPT_msvr4_struct_return));
      Opts.setStructReturnConvention(CodeGenOptions::SRCK_InRegs);
    }
  }

  if (T.isOSAIX() && (Args.hasArg(OPT_mignore_xcoff_visibility) ||
                      !Args.hasArg(OPT_fvisibility)))
    Opts.IgnoreXCOFFVisibility = 1;

  if (Arg *A =
          Args.getLastArg(OPT_mabi_EQ_vec_default, OPT_mabi_EQ_vec_extabi)) {
    if (!T.isOSAIX())
      Diags.Report(diag::err_drv_unsupported_opt_for_target)
          << A->getSpelling() << T.str();

    const Option &O = A->getOption();
    if (O.matches(OPT_mabi_EQ_vec_default))
      Diags.Report(diag::err_aix_default_altivec_abi)
          << A->getSpelling() << T.str();
    else {
      assert(O.matches(OPT_mabi_EQ_vec_extabi));
      Opts.EnableAIXExtendedAltivecABI = 1;
    }
  }

  Opts.DependentLibraries = Args.getAllArgValues(OPT_dependent_lib);
  Opts.LinkerOptions = Args.getAllArgValues(OPT_linker_option);
  bool NeedLocTracking = false;

  Opts.OptRecordFile = std::string(Args.getLastArgValue(OPT_opt_record_file));
  if (!Opts.OptRecordFile.empty())
    NeedLocTracking = true;

  if (Arg *A = Args.getLastArg(OPT_opt_record_passes)) {
    Opts.OptRecordPasses = A->getValue();
    NeedLocTracking = true;
  }

  if (Arg *A = Args.getLastArg(OPT_opt_record_format)) {
    Opts.OptRecordFormat = A->getValue();
    NeedLocTracking = true;
  }

  if (Arg *A = Args.getLastArg(OPT_Rpass_EQ)) {
    Opts.OptimizationRemarkPattern =
        GenerateOptimizationRemarkRegex(Diags, Args, A);
    NeedLocTracking = true;
  }

  if (Arg *A = Args.getLastArg(OPT_Rpass_missed_EQ)) {
    Opts.OptimizationRemarkMissedPattern =
        GenerateOptimizationRemarkRegex(Diags, Args, A);
    NeedLocTracking = true;
  }

  if (Arg *A = Args.getLastArg(OPT_Rpass_analysis_EQ)) {
    Opts.OptimizationRemarkAnalysisPattern =
        GenerateOptimizationRemarkRegex(Diags, Args, A);
    NeedLocTracking = true;
  }

  Opts.DiagnosticsWithHotness =
      Args.hasArg(options::OPT_fdiagnostics_show_hotness);
  bool UsingSampleProfile = !Opts.SampleProfileFile.empty();
  bool UsingProfile = UsingSampleProfile ||
      (Opts.getProfileUse() != CodeGenOptions::ProfileNone);

  if (Opts.DiagnosticsWithHotness && !UsingProfile &&
      // An IR file will contain PGO as metadata
      IK.getLanguage() != Language::LLVM_IR)
    Diags.Report(diag::warn_drv_diagnostics_hotness_requires_pgo)
        << "-fdiagnostics-show-hotness";

  // Parse remarks hotness threshold. Valid value is either integer or 'auto'.
  if (auto *arg =
          Args.getLastArg(options::OPT_fdiagnostics_hotness_threshold_EQ)) {
    auto ResultOrErr =
        llvm::remarks::parseHotnessThresholdOption(arg->getValue());

    if (!ResultOrErr) {
      Diags.Report(diag::err_drv_invalid_diagnotics_hotness_threshold)
          << "-fdiagnostics-hotness-threshold=";
    } else {
      Opts.DiagnosticsHotnessThreshold = *ResultOrErr;
      if ((!Opts.DiagnosticsHotnessThreshold.hasValue() ||
           Opts.DiagnosticsHotnessThreshold.getValue() > 0) &&
          !UsingProfile)
        Diags.Report(diag::warn_drv_diagnostics_hotness_requires_pgo)
            << "-fdiagnostics-hotness-threshold=";
    }
  }

  // If the user requested to use a sample profile for PGO, then the
  // backend will need to track source location information so the profile
  // can be incorporated into the IR.
  if (UsingSampleProfile)
    NeedLocTracking = true;

  // If the user requested a flag that requires source locations available in
  // the backend, make sure that the backend tracks source location information.
  if (NeedLocTracking && Opts.getDebugInfo() == codegenoptions::NoDebugInfo)
    Opts.setDebugInfo(codegenoptions::LocTrackingOnly);

  Opts.RewriteMapFiles = Args.getAllArgValues(OPT_frewrite_map_file);

  // Parse -fsanitize-recover= arguments.
  // FIXME: Report unrecoverable sanitizers incorrectly specified here.
  parseSanitizerKinds("-fsanitize-recover=",
                      Args.getAllArgValues(OPT_fsanitize_recover_EQ), Diags,
                      Opts.SanitizeRecover);
  parseSanitizerKinds("-fsanitize-trap=",
                      Args.getAllArgValues(OPT_fsanitize_trap_EQ), Diags,
                      Opts.SanitizeTrap);

  Opts.CudaGpuBinaryFileName =
      std::string(Args.getLastArgValue(OPT_fcuda_include_gpubinary));

  Opts.Backchain = Args.hasArg(OPT_mbackchain);

  Opts.EmitCheckPathComponentsToStrip = getLastArgIntValue(
      Args, OPT_fsanitize_undefined_strip_path_components_EQ, 0, Diags);

  Opts.EmitVersionIdentMetadata = Args.hasFlag(OPT_Qy, OPT_Qn, true);

  Opts.Addrsig = Args.hasArg(OPT_faddrsig);

  Opts.KeepStaticConsts = Args.hasArg(OPT_fkeep_static_consts);

  Opts.SpeculativeLoadHardening = Args.hasArg(OPT_mspeculative_load_hardening);

  Opts.DefaultFunctionAttrs = Args.getAllArgValues(OPT_default_function_attr);

  Opts.PassPlugins = Args.getAllArgValues(OPT_fpass_plugin_EQ);

  Opts.SymbolPartition =
      std::string(Args.getLastArgValue(OPT_fsymbol_partition_EQ));

  Opts.ForceAAPCSBitfieldLoad = Args.hasArg(OPT_ForceAAPCSBitfieldLoad);
  Opts.AAPCSBitfieldWidth =
      Args.hasFlag(OPT_AAPCSBitfieldWidth, OPT_ForceNoAAPCSBitfieldWidth, true);

  Opts.PassByValueIsNoAlias = Args.hasArg(OPT_fpass_by_value_is_noalias);

  return Success;
}

static void ParseDependencyOutputArgs(DependencyOutputOptions &Opts,
                                      ArgList &Args) {
  Opts.OutputFile = std::string(Args.getLastArgValue(OPT_dependency_file));
  Opts.DependencyFilter =
      std::string(Args.getLastArgValue(OPT_dependency_filter));
  Opts.Targets = Args.getAllArgValues(OPT_MT);
  Opts.HeaderIncludeOutputFile =
      std::string(Args.getLastArgValue(OPT_header_include_file));
  if (Args.hasArg(OPT_show_includes)) {
    // Writing both /showIncludes and preprocessor output to stdout
    // would produce interleaved output, so use stderr for /showIncludes.
    // This behaves the same as cl.exe, when /E, /EP or /P are passed.
    if (Args.hasArg(options::OPT_E) || Args.hasArg(options::OPT_P))
      Opts.ShowIncludesDest = ShowIncludesDestination::Stderr;
    else
      Opts.ShowIncludesDest = ShowIncludesDestination::Stdout;
  } else {
    Opts.ShowIncludesDest = ShowIncludesDestination::None;
  }
  Opts.DOTOutputFile = std::string(Args.getLastArgValue(OPT_dependency_dot));
  Opts.ModuleDependencyOutputDir =
      std::string(Args.getLastArgValue(OPT_module_dependency_dir));
  // Add sanitizer blacklists as extra dependencies.
  // They won't be discovered by the regular preprocessor, so
  // we let make / ninja to know about this implicit dependency.
  if (!Args.hasArg(OPT_fno_sanitize_blacklist)) {
    for (const auto *A : Args.filtered(OPT_fsanitize_blacklist)) {
      StringRef Val = A->getValue();
      if (Val.find('=') == StringRef::npos)
        Opts.ExtraDeps.push_back(std::string(Val));
    }
    if (Opts.IncludeSystemHeaders) {
      for (const auto *A : Args.filtered(OPT_fsanitize_system_blacklist)) {
        StringRef Val = A->getValue();
        if (Val.find('=') == StringRef::npos)
          Opts.ExtraDeps.push_back(std::string(Val));
      }
    }
  }

  // Propagate the extra dependencies.
  for (const auto *A : Args.filtered(OPT_fdepfile_entry)) {
    Opts.ExtraDeps.push_back(A->getValue());
  }

  // Only the -fmodule-file=<file> form.
  for (const auto *A : Args.filtered(OPT_fmodule_file)) {
    StringRef Val = A->getValue();
    if (Val.find('=') == StringRef::npos)
      Opts.ExtraDeps.push_back(std::string(Val));
  }
}

static bool parseShowColorsArgs(const ArgList &Args, bool DefaultColor) {
  // Color diagnostics default to auto ("on" if terminal supports) in the driver
  // but default to off in cc1, needing an explicit OPT_fdiagnostics_color.
  // Support both clang's -f[no-]color-diagnostics and gcc's
  // -f[no-]diagnostics-colors[=never|always|auto].
  enum {
    Colors_On,
    Colors_Off,
    Colors_Auto
  } ShowColors = DefaultColor ? Colors_Auto : Colors_Off;
  for (auto *A : Args) {
    const Option &O = A->getOption();
    if (O.matches(options::OPT_fcolor_diagnostics) ||
        O.matches(options::OPT_fdiagnostics_color)) {
      ShowColors = Colors_On;
    } else if (O.matches(options::OPT_fno_color_diagnostics) ||
               O.matches(options::OPT_fno_diagnostics_color)) {
      ShowColors = Colors_Off;
    } else if (O.matches(options::OPT_fdiagnostics_color_EQ)) {
      StringRef Value(A->getValue());
      if (Value == "always")
        ShowColors = Colors_On;
      else if (Value == "never")
        ShowColors = Colors_Off;
      else if (Value == "auto")
        ShowColors = Colors_Auto;
    }
  }
  return ShowColors == Colors_On ||
         (ShowColors == Colors_Auto &&
          llvm::sys::Process::StandardErrHasColors());
}

static bool checkVerifyPrefixes(const std::vector<std::string> &VerifyPrefixes,
                                DiagnosticsEngine *Diags) {
  bool Success = true;
  for (const auto &Prefix : VerifyPrefixes) {
    // Every prefix must start with a letter and contain only alphanumeric
    // characters, hyphens, and underscores.
    auto BadChar = llvm::find_if(Prefix, [](char C) {
      return !isAlphanumeric(C) && C != '-' && C != '_';
    });
    if (BadChar != Prefix.end() || !isLetter(Prefix[0])) {
      Success = false;
      if (Diags) {
        Diags->Report(diag::err_drv_invalid_value) << "-verify=" << Prefix;
        Diags->Report(diag::note_drv_verify_prefix_spelling);
      }
    }
  }
  return Success;
}

bool clang::ParseDiagnosticArgs(DiagnosticOptions &Opts, ArgList &Args,
                                DiagnosticsEngine *Diags,
                                bool DefaultDiagColor) {
  bool Success = true;

  Opts.DiagnosticLogFile =
      std::string(Args.getLastArgValue(OPT_diagnostic_log_file));
  if (Arg *A =
          Args.getLastArg(OPT_diagnostic_serialized_file, OPT__serialize_diags))
    Opts.DiagnosticSerializationFile = A->getValue();
  Opts.IgnoreWarnings = Args.hasArg(OPT_w);
  Opts.NoRewriteMacros = Args.hasArg(OPT_Wno_rewrite_macros);
  Opts.Pedantic = Args.hasArg(OPT_pedantic);
  Opts.PedanticErrors = Args.hasArg(OPT_pedantic_errors);
  Opts.ShowCarets = !Args.hasArg(OPT_fno_caret_diagnostics);
  Opts.ShowColors = parseShowColorsArgs(Args, DefaultDiagColor);
  Opts.ShowColumn = !Args.hasArg(OPT_fno_show_column);
  Opts.ShowFixits = !Args.hasArg(OPT_fno_diagnostics_fixit_info);
  Opts.ShowLocation = !Args.hasArg(OPT_fno_show_source_location);
  Opts.AbsolutePath = Args.hasArg(OPT_fdiagnostics_absolute_paths);
  Opts.ShowOptionNames = !Args.hasArg(OPT_fno_diagnostics_show_option);

  // Default behavior is to not to show note include stacks.
  Opts.ShowNoteIncludeStack = false;
  if (Arg *A = Args.getLastArg(OPT_fdiagnostics_show_note_include_stack,
                               OPT_fno_diagnostics_show_note_include_stack))
    if (A->getOption().matches(OPT_fdiagnostics_show_note_include_stack))
      Opts.ShowNoteIncludeStack = true;

  StringRef ShowOverloads =
    Args.getLastArgValue(OPT_fshow_overloads_EQ, "all");
  if (ShowOverloads == "best")
    Opts.setShowOverloads(Ovl_Best);
  else if (ShowOverloads == "all")
    Opts.setShowOverloads(Ovl_All);
  else {
    Success = false;
    if (Diags)
      Diags->Report(diag::err_drv_invalid_value)
      << Args.getLastArg(OPT_fshow_overloads_EQ)->getAsString(Args)
      << ShowOverloads;
  }

  StringRef ShowCategory =
    Args.getLastArgValue(OPT_fdiagnostics_show_category, "none");
  if (ShowCategory == "none")
    Opts.ShowCategories = 0;
  else if (ShowCategory == "id")
    Opts.ShowCategories = 1;
  else if (ShowCategory == "name")
    Opts.ShowCategories = 2;
  else {
    Success = false;
    if (Diags)
      Diags->Report(diag::err_drv_invalid_value)
      << Args.getLastArg(OPT_fdiagnostics_show_category)->getAsString(Args)
      << ShowCategory;
  }

  StringRef Format =
    Args.getLastArgValue(OPT_fdiagnostics_format, "clang");
  if (Format == "clang")
    Opts.setFormat(DiagnosticOptions::Clang);
  else if (Format == "msvc")
    Opts.setFormat(DiagnosticOptions::MSVC);
  else if (Format == "msvc-fallback") {
    Opts.setFormat(DiagnosticOptions::MSVC);
    Opts.CLFallbackMode = true;
  } else if (Format == "vi")
    Opts.setFormat(DiagnosticOptions::Vi);
  else {
    Success = false;
    if (Diags)
      Diags->Report(diag::err_drv_invalid_value)
      << Args.getLastArg(OPT_fdiagnostics_format)->getAsString(Args)
      << Format;
  }

  Opts.ShowSourceRanges = Args.hasArg(OPT_fdiagnostics_print_source_range_info);
  Opts.ShowParseableFixits = Args.hasArg(OPT_fdiagnostics_parseable_fixits);
  Opts.ShowPresumedLoc = !Args.hasArg(OPT_fno_diagnostics_use_presumed_location);
  Opts.VerifyDiagnostics = Args.hasArg(OPT_verify) || Args.hasArg(OPT_verify_EQ);
  Opts.VerifyPrefixes = Args.getAllArgValues(OPT_verify_EQ);
  if (Args.hasArg(OPT_verify))
    Opts.VerifyPrefixes.push_back("expected");
  // Keep VerifyPrefixes in its original order for the sake of diagnostics, and
  // then sort it to prepare for fast lookup using std::binary_search.
  if (!checkVerifyPrefixes(Opts.VerifyPrefixes, Diags)) {
    Opts.VerifyDiagnostics = false;
    Success = false;
  }
  else
    llvm::sort(Opts.VerifyPrefixes);
  DiagnosticLevelMask DiagMask = DiagnosticLevelMask::None;
  Success &= parseDiagnosticLevelMask("-verify-ignore-unexpected=",
    Args.getAllArgValues(OPT_verify_ignore_unexpected_EQ),
    Diags, DiagMask);
  if (Args.hasArg(OPT_verify_ignore_unexpected))
    DiagMask = DiagnosticLevelMask::All;
  Opts.setVerifyIgnoreUnexpected(DiagMask);
  Opts.ElideType = !Args.hasArg(OPT_fno_elide_type);
  Opts.ShowTemplateTree = Args.hasArg(OPT_fdiagnostics_show_template_tree);
  Opts.ErrorLimit = getLastArgIntValue(Args, OPT_ferror_limit, 0, Diags);
  Opts.MacroBacktraceLimit =
      getLastArgIntValue(Args, OPT_fmacro_backtrace_limit,
                         DiagnosticOptions::DefaultMacroBacktraceLimit, Diags);
  Opts.TemplateBacktraceLimit = getLastArgIntValue(
      Args, OPT_ftemplate_backtrace_limit,
      DiagnosticOptions::DefaultTemplateBacktraceLimit, Diags);
  Opts.ConstexprBacktraceLimit = getLastArgIntValue(
      Args, OPT_fconstexpr_backtrace_limit,
      DiagnosticOptions::DefaultConstexprBacktraceLimit, Diags);
  Opts.SpellCheckingLimit = getLastArgIntValue(
      Args, OPT_fspell_checking_limit,
      DiagnosticOptions::DefaultSpellCheckingLimit, Diags);
  Opts.SnippetLineLimit = getLastArgIntValue(
      Args, OPT_fcaret_diagnostics_max_lines,
      DiagnosticOptions::DefaultSnippetLineLimit, Diags);
  Opts.TabStop = getLastArgIntValue(Args, OPT_ftabstop,
                                    DiagnosticOptions::DefaultTabStop, Diags);
  if (Opts.TabStop == 0 || Opts.TabStop > DiagnosticOptions::MaxTabStop) {
    Opts.TabStop = DiagnosticOptions::DefaultTabStop;
    if (Diags)
      Diags->Report(diag::warn_ignoring_ftabstop_value)
      << Opts.TabStop << DiagnosticOptions::DefaultTabStop;
  }
  Opts.MessageLength =
      getLastArgIntValue(Args, OPT_fmessage_length_EQ, 0, Diags);

  Opts.UndefPrefixes = Args.getAllArgValues(OPT_Wundef_prefix_EQ);

  addDiagnosticArgs(Args, OPT_W_Group, OPT_W_value_Group, Opts.Warnings);
  addDiagnosticArgs(Args, OPT_R_Group, OPT_R_value_Group, Opts.Remarks);

  return Success;
}

static void ParseFileSystemArgs(FileSystemOptions &Opts, ArgList &Args) {
  Opts.WorkingDir = std::string(Args.getLastArgValue(OPT_working_directory));
}

/// Parse the argument to the -ftest-module-file-extension
/// command-line argument.
///
/// \returns true on error, false on success.
static bool parseTestModuleFileExtensionArg(StringRef Arg,
                                            std::string &BlockName,
                                            unsigned &MajorVersion,
                                            unsigned &MinorVersion,
                                            bool &Hashed,
                                            std::string &UserInfo) {
  SmallVector<StringRef, 5> Args;
  Arg.split(Args, ':', 5);
  if (Args.size() < 5)
    return true;

  BlockName = std::string(Args[0]);
  if (Args[1].getAsInteger(10, MajorVersion)) return true;
  if (Args[2].getAsInteger(10, MinorVersion)) return true;
  if (Args[3].getAsInteger(2, Hashed)) return true;
  if (Args.size() > 4)
    UserInfo = std::string(Args[4]);
  return false;
}

static InputKind ParseFrontendArgs(FrontendOptions &Opts, ArgList &Args,
                                   DiagnosticsEngine &Diags,
                                   bool &IsHeaderFile) {
  Opts.ProgramAction = frontend::ParseSyntaxOnly;
  if (const Arg *A = Args.getLastArg(OPT_Action_Group)) {
    switch (A->getOption().getID()) {
    default:
      llvm_unreachable("Invalid option in group!");
    case OPT_ast_list:
      Opts.ProgramAction = frontend::ASTDeclList; break;
    case OPT_ast_dump_all_EQ:
    case OPT_ast_dump_EQ: {
      unsigned Val = llvm::StringSwitch<unsigned>(A->getValue())
                         .CaseLower("default", ADOF_Default)
                         .CaseLower("json", ADOF_JSON)
                         .Default(std::numeric_limits<unsigned>::max());

      if (Val != std::numeric_limits<unsigned>::max())
        Opts.ASTDumpFormat = static_cast<ASTDumpOutputFormat>(Val);
      else {
        Diags.Report(diag::err_drv_invalid_value)
            << A->getAsString(Args) << A->getValue();
        Opts.ASTDumpFormat = ADOF_Default;
      }
      LLVM_FALLTHROUGH;
    }
    case OPT_ast_dump:
    case OPT_ast_dump_all:
    case OPT_ast_dump_lookups:
    case OPT_ast_dump_decl_types:
      Opts.ProgramAction = frontend::ASTDump; break;
    case OPT_ast_print:
      Opts.ProgramAction = frontend::ASTPrint; break;
    case OPT_ast_view:
      Opts.ProgramAction = frontend::ASTView; break;
    case OPT_compiler_options_dump:
      Opts.ProgramAction = frontend::DumpCompilerOptions; break;
    case OPT_dump_raw_tokens:
      Opts.ProgramAction = frontend::DumpRawTokens; break;
    case OPT_dump_tokens:
      Opts.ProgramAction = frontend::DumpTokens; break;
    case OPT_S:
      Opts.ProgramAction = frontend::EmitAssembly; break;
    case OPT_emit_llvm_bc:
      Opts.ProgramAction = frontend::EmitBC; break;
    case OPT_emit_html:
      Opts.ProgramAction = frontend::EmitHTML; break;
    case OPT_emit_llvm:
      Opts.ProgramAction = frontend::EmitLLVM; break;
    case OPT_emit_llvm_only:
      Opts.ProgramAction = frontend::EmitLLVMOnly; break;
    case OPT_emit_codegen_only:
      Opts.ProgramAction = frontend::EmitCodeGenOnly; break;
    case OPT_emit_obj:
      Opts.ProgramAction = frontend::EmitObj; break;
    case OPT_fixit_EQ:
      Opts.FixItSuffix = A->getValue();
      LLVM_FALLTHROUGH;
    case OPT_fixit:
      Opts.ProgramAction = frontend::FixIt; break;
    case OPT_emit_module:
      Opts.ProgramAction = frontend::GenerateModule; break;
    case OPT_emit_module_interface:
      Opts.ProgramAction = frontend::GenerateModuleInterface; break;
    case OPT_emit_header_module:
      Opts.ProgramAction = frontend::GenerateHeaderModule; break;
    case OPT_emit_pch:
      Opts.ProgramAction = frontend::GeneratePCH; break;
    case OPT_emit_interface_stubs: {
      StringRef ArgStr =
          Args.hasArg(OPT_interface_stub_version_EQ)
              ? Args.getLastArgValue(OPT_interface_stub_version_EQ)
              : "experimental-ifs-v2";
      if (ArgStr == "experimental-yaml-elf-v1" ||
          ArgStr == "experimental-ifs-v1" ||
          ArgStr == "experimental-tapi-elf-v1") {
        std::string ErrorMessage =
            "Invalid interface stub format: " + ArgStr.str() +
            " is deprecated.";
        Diags.Report(diag::err_drv_invalid_value)
            << "Must specify a valid interface stub format type, ie: "
               "-interface-stub-version=experimental-ifs-v2"
            << ErrorMessage;
      } else if (!ArgStr.startswith("experimental-ifs-")) {
        std::string ErrorMessage =
            "Invalid interface stub format: " + ArgStr.str() + ".";
        Diags.Report(diag::err_drv_invalid_value)
            << "Must specify a valid interface stub format type, ie: "
               "-interface-stub-version=experimental-ifs-v2"
            << ErrorMessage;
      } else {
        Opts.ProgramAction = frontend::GenerateInterfaceStubs;
      }
      break;
    }
    case OPT_init_only:
      Opts.ProgramAction = frontend::InitOnly; break;
    case OPT_fsyntax_only:
      Opts.ProgramAction = frontend::ParseSyntaxOnly; break;
    case OPT_module_file_info:
      Opts.ProgramAction = frontend::ModuleFileInfo; break;
    case OPT_verify_pch:
      Opts.ProgramAction = frontend::VerifyPCH; break;
    case OPT_print_preamble:
      Opts.ProgramAction = frontend::PrintPreamble; break;
    case OPT_E:
      Opts.ProgramAction = frontend::PrintPreprocessedInput; break;
    case OPT_templight_dump:
      Opts.ProgramAction = frontend::TemplightDump; break;
    case OPT_rewrite_macros:
      Opts.ProgramAction = frontend::RewriteMacros; break;
    case OPT_rewrite_objc:
      Opts.ProgramAction = frontend::RewriteObjC; break;
    case OPT_rewrite_test:
      Opts.ProgramAction = frontend::RewriteTest; break;
    case OPT_analyze:
      Opts.ProgramAction = frontend::RunAnalysis; break;
    case OPT_migrate:
      Opts.ProgramAction = frontend::MigrateSource; break;
    case OPT_Eonly:
      Opts.ProgramAction = frontend::RunPreprocessorOnly; break;
    case OPT_print_dependency_directives_minimized_source:
      Opts.ProgramAction =
          frontend::PrintDependencyDirectivesSourceMinimizerOutput;
      break;
    }
  }

  if (const Arg* A = Args.getLastArg(OPT_plugin)) {
    Opts.Plugins.emplace_back(A->getValue(0));
    Opts.ProgramAction = frontend::PluginAction;
    Opts.ActionName = A->getValue();
  }
  Opts.AddPluginActions = Args.getAllArgValues(OPT_add_plugin);
  for (const auto *AA : Args.filtered(OPT_plugin_arg))
    Opts.PluginArgs[AA->getValue(0)].emplace_back(AA->getValue(1));

  for (const std::string &Arg :
         Args.getAllArgValues(OPT_ftest_module_file_extension_EQ)) {
    std::string BlockName;
    unsigned MajorVersion;
    unsigned MinorVersion;
    bool Hashed;
    std::string UserInfo;
    if (parseTestModuleFileExtensionArg(Arg, BlockName, MajorVersion,
                                        MinorVersion, Hashed, UserInfo)) {
      Diags.Report(diag::err_test_module_file_extension_format) << Arg;

      continue;
    }

    // Add the testing module file extension.
    Opts.ModuleFileExtensions.push_back(
        std::make_shared<TestModuleFileExtension>(
            BlockName, MajorVersion, MinorVersion, Hashed, UserInfo));
  }

  if (const Arg *A = Args.getLastArg(OPT_code_completion_at)) {
    Opts.CodeCompletionAt =
      ParsedSourceLocation::FromString(A->getValue());
    if (Opts.CodeCompletionAt.FileName.empty())
      Diags.Report(diag::err_drv_invalid_value)
        << A->getAsString(Args) << A->getValue();
  }

  Opts.OutputFile = std::string(Args.getLastArgValue(OPT_o));
  Opts.Plugins = Args.getAllArgValues(OPT_load);
  Opts.TimeTraceGranularity = getLastArgIntValue(
      Args, OPT_ftime_trace_granularity_EQ, Opts.TimeTraceGranularity, Diags);
  Opts.ASTMergeFiles = Args.getAllArgValues(OPT_ast_merge);
  Opts.LLVMArgs = Args.getAllArgValues(OPT_mllvm);
  Opts.ASTDumpDecls = Args.hasArg(OPT_ast_dump, OPT_ast_dump_EQ);
  Opts.ASTDumpAll = Args.hasArg(OPT_ast_dump_all, OPT_ast_dump_all_EQ);
  Opts.ASTDumpFilter = std::string(Args.getLastArgValue(OPT_ast_dump_filter));
  Opts.ModuleMapFiles = Args.getAllArgValues(OPT_fmodule_map_file);
  // Only the -fmodule-file=<file> form.
  for (const auto *A : Args.filtered(OPT_fmodule_file)) {
    StringRef Val = A->getValue();
    if (Val.find('=') == StringRef::npos)
      Opts.ModuleFiles.push_back(std::string(Val));
  }
  Opts.ModulesEmbedFiles = Args.getAllArgValues(OPT_fmodules_embed_file_EQ);
  Opts.AllowPCMWithCompilerErrors = Args.hasArg(OPT_fallow_pcm_with_errors);

  if (Opts.ProgramAction != frontend::GenerateModule && Opts.IsSystemModule)
    Diags.Report(diag::err_drv_argument_only_allowed_with) << "-fsystem-module"
                                                           << "-emit-module";

  Opts.OverrideRecordLayoutsFile =
      std::string(Args.getLastArgValue(OPT_foverride_record_layout_EQ));
  Opts.AuxTriple = std::string(Args.getLastArgValue(OPT_aux_triple));
  if (Args.hasArg(OPT_aux_target_cpu))
    Opts.AuxTargetCPU = std::string(Args.getLastArgValue(OPT_aux_target_cpu));
  if (Args.hasArg(OPT_aux_target_feature))
    Opts.AuxTargetFeatures = Args.getAllArgValues(OPT_aux_target_feature);
  Opts.StatsFile = std::string(Args.getLastArgValue(OPT_stats_file));

  Opts.MTMigrateDir =
      std::string(Args.getLastArgValue(OPT_mt_migrate_directory));
  Opts.ARCMTMigrateReportOut =
      std::string(Args.getLastArgValue(OPT_arcmt_migrate_report_output));

  Opts.ObjCMTWhiteListPath =
      std::string(Args.getLastArgValue(OPT_objcmt_whitelist_dir_path));

  if (Opts.ARCMTAction != FrontendOptions::ARCMT_None &&
      Opts.ObjCMTAction != FrontendOptions::ObjCMT_None) {
    Diags.Report(diag::err_drv_argument_not_allowed_with)
      << "ARC migration" << "ObjC migration";
  }

  InputKind DashX(Language::Unknown);
  if (const Arg *A = Args.getLastArg(OPT_x)) {
    StringRef XValue = A->getValue();

    // Parse suffixes: '<lang>(-header|[-module-map][-cpp-output])'.
    // FIXME: Supporting '<lang>-header-cpp-output' would be useful.
    bool Preprocessed = XValue.consume_back("-cpp-output");
    bool ModuleMap = XValue.consume_back("-module-map");
    IsHeaderFile = !Preprocessed && !ModuleMap &&
                   XValue != "precompiled-header" &&
                   XValue.consume_back("-header");

    // Principal languages.
    DashX = llvm::StringSwitch<InputKind>(XValue)
                .Case("c", Language::C)
                .Case("cl", Language::OpenCL)
                .Case("cuda", Language::CUDA)
                .Case("hip", Language::HIP)
                .Case("c++", Language::CXX)
                .Case("objective-c", Language::ObjC)
                .Case("objective-c++", Language::ObjCXX)
                .Case("renderscript", Language::RenderScript)
                .Default(Language::Unknown);

    // "objc[++]-cpp-output" is an acceptable synonym for
    // "objective-c[++]-cpp-output".
    if (DashX.isUnknown() && Preprocessed && !IsHeaderFile && !ModuleMap)
      DashX = llvm::StringSwitch<InputKind>(XValue)
                  .Case("objc", Language::ObjC)
                  .Case("objc++", Language::ObjCXX)
                  .Default(Language::Unknown);

    // Some special cases cannot be combined with suffixes.
    if (DashX.isUnknown() && !Preprocessed && !ModuleMap && !IsHeaderFile)
      DashX = llvm::StringSwitch<InputKind>(XValue)
                  .Case("cpp-output", InputKind(Language::C).getPreprocessed())
                  .Case("assembler-with-cpp", Language::Asm)
                  .Cases("ast", "pcm", "precompiled-header",
                         InputKind(Language::Unknown, InputKind::Precompiled))
                  .Case("ir", Language::LLVM_IR)
                  .Default(Language::Unknown);

    if (DashX.isUnknown())
      Diags.Report(diag::err_drv_invalid_value)
        << A->getAsString(Args) << A->getValue();

    if (Preprocessed)
      DashX = DashX.getPreprocessed();
    if (ModuleMap)
      DashX = DashX.withFormat(InputKind::ModuleMap);
  }

  // '-' is the default input if none is given.
  std::vector<std::string> Inputs = Args.getAllArgValues(OPT_INPUT);
  Opts.Inputs.clear();
  if (Inputs.empty())
    Inputs.push_back("-");
  for (unsigned i = 0, e = Inputs.size(); i != e; ++i) {
    InputKind IK = DashX;
    if (IK.isUnknown()) {
      IK = FrontendOptions::getInputKindForExtension(
        StringRef(Inputs[i]).rsplit('.').second);
      // FIXME: Warn on this?
      if (IK.isUnknown())
        IK = Language::C;
      // FIXME: Remove this hack.
      if (i == 0)
        DashX = IK;
    }

    bool IsSystem = false;

    // The -emit-module action implicitly takes a module map.
    if (Opts.ProgramAction == frontend::GenerateModule &&
        IK.getFormat() == InputKind::Source) {
      IK = IK.withFormat(InputKind::ModuleMap);
      IsSystem = Opts.IsSystemModule;
    }

    Opts.Inputs.emplace_back(std::move(Inputs[i]), IK, IsSystem);
  }

  return DashX;
}

std::string CompilerInvocation::GetResourcesPath(const char *Argv0,
                                                 void *MainAddr) {
  std::string ClangExecutable =
      llvm::sys::fs::getMainExecutable(Argv0, MainAddr);
  return Driver::GetResourcesPath(ClangExecutable, CLANG_RESOURCE_DIR);
}

static void ParseHeaderSearchArgs(HeaderSearchOptions &Opts, ArgList &Args,
                                  const std::string &WorkingDir) {
  Opts.Sysroot = std::string(Args.getLastArgValue(OPT_isysroot, "/"));
  if (const Arg *A = Args.getLastArg(OPT_stdlib_EQ))
    Opts.UseLibcxx = (strcmp(A->getValue(), "libc++") == 0);
  Opts.ResourceDir = std::string(Args.getLastArgValue(OPT_resource_dir));

  // Canonicalize -fmodules-cache-path before storing it.
  SmallString<128> P(Args.getLastArgValue(OPT_fmodules_cache_path));
  if (!(P.empty() || llvm::sys::path::is_absolute(P))) {
    if (WorkingDir.empty())
      llvm::sys::fs::make_absolute(P);
    else
      llvm::sys::fs::make_absolute(WorkingDir, P);
  }
  llvm::sys::path::remove_dots(P);
  Opts.ModuleCachePath = std::string(P.str());

  Opts.ModuleUserBuildPath =
      std::string(Args.getLastArgValue(OPT_fmodules_user_build_path));
  // Only the -fmodule-file=<name>=<file> form.
  for (const auto *A : Args.filtered(OPT_fmodule_file)) {
    StringRef Val = A->getValue();
    if (Val.find('=') != StringRef::npos){
      auto Split = Val.split('=');
      Opts.PrebuiltModuleFiles.insert(
          {std::string(Split.first), std::string(Split.second)});
    }
  }
  for (const auto *A : Args.filtered(OPT_fprebuilt_module_path))
    Opts.AddPrebuiltModulePath(A->getValue());
  Opts.ModuleCachePruneInterval =
      getLastArgIntValue(Args, OPT_fmodules_prune_interval, 7 * 24 * 60 * 60);
  Opts.ModuleCachePruneAfter =
      getLastArgIntValue(Args, OPT_fmodules_prune_after, 31 * 24 * 60 * 60);
  Opts.BuildSessionTimestamp =
      getLastArgUInt64Value(Args, OPT_fbuild_session_timestamp, 0);
  if (const Arg *A = Args.getLastArg(OPT_fmodule_format_EQ))
    Opts.ModuleFormat = A->getValue();

  for (const auto *A : Args.filtered(OPT_fmodules_ignore_macro)) {
    StringRef MacroDef = A->getValue();
    Opts.ModulesIgnoreMacros.insert(
        llvm::CachedHashString(MacroDef.split('=').first));
  }

  // Add -I..., -F..., and -index-header-map options in order.
  bool IsIndexHeaderMap = false;
  bool IsSysrootSpecified =
      Args.hasArg(OPT__sysroot_EQ) || Args.hasArg(OPT_isysroot);
  for (const auto *A : Args.filtered(OPT_I, OPT_F, OPT_index_header_map)) {
    if (A->getOption().matches(OPT_index_header_map)) {
      // -index-header-map applies to the next -I or -F.
      IsIndexHeaderMap = true;
      continue;
    }

    frontend::IncludeDirGroup Group =
        IsIndexHeaderMap ? frontend::IndexHeaderMap : frontend::Angled;

    bool IsFramework = A->getOption().matches(OPT_F);
    std::string Path = A->getValue();

    if (IsSysrootSpecified && !IsFramework && A->getValue()[0] == '=') {
      SmallString<32> Buffer;
      llvm::sys::path::append(Buffer, Opts.Sysroot,
                              llvm::StringRef(A->getValue()).substr(1));
      Path = std::string(Buffer.str());
    }

    Opts.AddPath(Path, Group, IsFramework,
                 /*IgnoreSysroot*/ true);
    IsIndexHeaderMap = false;
  }

  // Add -iprefix/-iwithprefix/-iwithprefixbefore options.
  StringRef Prefix = ""; // FIXME: This isn't the correct default prefix.
  for (const auto *A :
       Args.filtered(OPT_iprefix, OPT_iwithprefix, OPT_iwithprefixbefore)) {
    if (A->getOption().matches(OPT_iprefix))
      Prefix = A->getValue();
    else if (A->getOption().matches(OPT_iwithprefix))
      Opts.AddPath(Prefix.str() + A->getValue(), frontend::After, false, true);
    else
      Opts.AddPath(Prefix.str() + A->getValue(), frontend::Angled, false, true);
  }

  for (const auto *A : Args.filtered(OPT_idirafter))
    Opts.AddPath(A->getValue(), frontend::After, false, true);
  for (const auto *A : Args.filtered(OPT_iquote))
    Opts.AddPath(A->getValue(), frontend::Quoted, false, true);
  for (const auto *A : Args.filtered(OPT_isystem, OPT_iwithsysroot))
    Opts.AddPath(A->getValue(), frontend::System, false,
                 !A->getOption().matches(OPT_iwithsysroot));
  for (const auto *A : Args.filtered(OPT_iframework))
    Opts.AddPath(A->getValue(), frontend::System, true, true);
  for (const auto *A : Args.filtered(OPT_iframeworkwithsysroot))
    Opts.AddPath(A->getValue(), frontend::System, /*IsFramework=*/true,
                 /*IgnoreSysRoot=*/false);

  // Add the paths for the various language specific isystem flags.
  for (const auto *A : Args.filtered(OPT_c_isystem))
    Opts.AddPath(A->getValue(), frontend::CSystem, false, true);
  for (const auto *A : Args.filtered(OPT_cxx_isystem))
    Opts.AddPath(A->getValue(), frontend::CXXSystem, false, true);
  for (const auto *A : Args.filtered(OPT_objc_isystem))
    Opts.AddPath(A->getValue(), frontend::ObjCSystem, false,true);
  for (const auto *A : Args.filtered(OPT_objcxx_isystem))
    Opts.AddPath(A->getValue(), frontend::ObjCXXSystem, false, true);

  // Add the internal paths from a driver that detects standard include paths.
  for (const auto *A :
       Args.filtered(OPT_internal_isystem, OPT_internal_externc_isystem)) {
    frontend::IncludeDirGroup Group = frontend::System;
    if (A->getOption().matches(OPT_internal_externc_isystem))
      Group = frontend::ExternCSystem;
    Opts.AddPath(A->getValue(), Group, false, true);
  }

  // Add the path prefixes which are implicitly treated as being system headers.
  for (const auto *A :
       Args.filtered(OPT_system_header_prefix, OPT_no_system_header_prefix))
    Opts.AddSystemHeaderPrefix(
        A->getValue(), A->getOption().matches(OPT_system_header_prefix));

  for (const auto *A : Args.filtered(OPT_ivfsoverlay))
    Opts.AddVFSOverlayFile(A->getValue());

#if INTEL_CUSTOMIZATION
  if (const Arg *A = Args.getLastArg(OPT_header_base_path))
    Opts.HeaderBasePath = A->getValue();
  for (const auto *A : Args.filtered(OPT_ivfsoverlay_lib))
    Opts.AddVFSOverlayLib(A->getValue());
#endif // INTEL_CUSTOMIZATION
}

void CompilerInvocation::setLangDefaults(LangOptions &Opts, InputKind IK,
                                         const llvm::Triple &T,
                                         PreprocessorOptions &PPOpts,
                                         LangStandard::Kind LangStd) {
  // Set some properties which depend solely on the input kind; it would be nice
  // to move these to the language standard, and have the driver resolve the
  // input kind + language standard.
  //
  // FIXME: Perhaps a better model would be for a single source file to have
  // multiple language standards (C / C++ std, ObjC std, OpenCL std, OpenMP std)
  // simultaneously active?
  if (IK.getLanguage() == Language::Asm) {
    Opts.AsmPreprocessor = 1;
  } else if (IK.isObjectiveC()) {
    Opts.ObjC = 1;
  }

  if (LangStd == LangStandard::lang_unspecified) {
    // Based on the base language, pick one.
    switch (IK.getLanguage()) {
    case Language::Unknown:
    case Language::LLVM_IR:
      llvm_unreachable("Invalid input kind!");
    case Language::OpenCL:
      LangStd = LangStandard::lang_opencl10;
      break;
    case Language::CUDA:
      LangStd = LangStandard::lang_cuda;
      break;
    case Language::Asm:
    case Language::C:
#if defined(CLANG_DEFAULT_STD_C)
      LangStd = CLANG_DEFAULT_STD_C;
#else
      // The PS4 uses C99 as the default C standard.
      if (T.isPS4())
        LangStd = LangStandard::lang_gnu99;
      else
        LangStd = LangStandard::lang_gnu17;
#endif
      break;
    case Language::ObjC:
#if defined(CLANG_DEFAULT_STD_C)
      LangStd = CLANG_DEFAULT_STD_C;
#else
      LangStd = LangStandard::lang_gnu11;
#endif
      break;
    case Language::CXX:
    case Language::ObjCXX:
#if defined(CLANG_DEFAULT_STD_CXX)
      LangStd = CLANG_DEFAULT_STD_CXX;
#else
      LangStd = LangStandard::lang_gnucxx14;
#endif
      break;
    case Language::RenderScript:
      LangStd = LangStandard::lang_c99;
      break;
    case Language::HIP:
      LangStd = LangStandard::lang_hip;
      break;
    }
  }

  const LangStandard &Std = LangStandard::getLangStandardForKind(LangStd);
  Opts.LineComment = Std.hasLineComments();
  Opts.C99 = Std.isC99();
  Opts.C11 = Std.isC11();
  Opts.C17 = Std.isC17();
  Opts.C2x = Std.isC2x();
  Opts.CPlusPlus = Std.isCPlusPlus();
  Opts.CPlusPlus11 = Std.isCPlusPlus11();
  Opts.CPlusPlus14 = Std.isCPlusPlus14();
  Opts.CPlusPlus17 = Std.isCPlusPlus17();
  Opts.CPlusPlus20 = Std.isCPlusPlus20();
  Opts.CPlusPlus2b = Std.isCPlusPlus2b();
  Opts.Digraphs = Std.hasDigraphs();
  Opts.GNUMode = Std.isGNUMode();
  Opts.GNUInline = !Opts.C99 && !Opts.CPlusPlus;
  Opts.GNUCVersion = 0;
  Opts.HexFloats = Std.hasHexFloats();
  Opts.ImplicitInt = Std.hasImplicitInt();

  // Set OpenCL Version.
  Opts.OpenCL = Std.isOpenCL();
  if (LangStd == LangStandard::lang_opencl10)
    Opts.OpenCLVersion = 100;
  else if (LangStd == LangStandard::lang_opencl11)
    Opts.OpenCLVersion = 110;
  else if (LangStd == LangStandard::lang_opencl12)
    Opts.OpenCLVersion = 120;
  else if (LangStd == LangStandard::lang_opencl20)
    Opts.OpenCLVersion = 200;
  else if (LangStd == LangStandard::lang_opencl30)
    Opts.OpenCLVersion = 300;
  else if (LangStd == LangStandard::lang_openclcpp)
    Opts.OpenCLCPlusPlusVersion = 100;

  // OpenCL has some additional defaults.
  if (Opts.OpenCL) {
    Opts.AltiVec = 0;
    Opts.ZVector = 0;
    Opts.setLaxVectorConversions(LangOptions::LaxVectorConversionKind::None);
    Opts.setDefaultFPContractMode(LangOptions::FPM_On);
    Opts.NativeHalfType = 1;
    Opts.NativeHalfArgsAndReturns = 1;
    Opts.OpenCLCPlusPlus = Opts.CPlusPlus;
    // Include default header file for OpenCL.
    if (Opts.IncludeDefaultHeader && !Opts.DeclareOpenCLBuiltins) {
      PPOpts.Includes.push_back("opencl-c.h");
    }
  }

  Opts.HIP = IK.getLanguage() == Language::HIP;
  Opts.CUDA = IK.getLanguage() == Language::CUDA || Opts.HIP;
  if (Opts.HIP) {
    // HIP toolchain does not support 'Fast' FPOpFusion in backends since it
    // fuses multiplication/addition instructions without contract flag from
    // device library functions in LLVM bitcode, which causes accuracy loss in
    // certain math functions, e.g. tan(-1e20) becomes -0.933 instead of 0.8446.
    // For device library functions in bitcode to work, 'Strict' or 'Standard'
    // FPOpFusion options in backends is needed. Therefore 'fast-honor-pragmas'
    // FP contract option is used to allow fuse across statements in frontend
    // whereas respecting contract flag in backend.
    Opts.setDefaultFPContractMode(LangOptions::FPM_FastHonorPragmas);
  } else if (Opts.CUDA) {
    // Allow fuse across statements disregarding pragmas.
    Opts.setDefaultFPContractMode(LangOptions::FPM_Fast);
  }

  Opts.RenderScript = IK.getLanguage() == Language::RenderScript;
  if (Opts.RenderScript) {
    Opts.NativeHalfType = 1;
    Opts.NativeHalfArgsAndReturns = 1;
  }

  // OpenCL and C++ both have bool, true, false keywords.
  Opts.Bool = Opts.OpenCL || Opts.CPlusPlus;

  // OpenCL has half keyword
  Opts.Half = Opts.OpenCL;

  // C++ has wchar_t keyword.
  Opts.WChar = Opts.CPlusPlus;

  Opts.GNUKeywords = Opts.GNUMode;
  Opts.CXXOperatorNames = Opts.CPlusPlus;

  Opts.AlignedAllocation = Opts.CPlusPlus17;

  Opts.DollarIdents = !Opts.AsmPreprocessor;

  // Enable [[]] attributes in C++11 and C2x by default.
  Opts.DoubleSquareBracketAttributes = Opts.CPlusPlus11 || Opts.C2x;
}

/// Attempt to parse a visibility value out of the given argument.
static Visibility parseVisibility(Arg *arg, ArgList &args,
                                  DiagnosticsEngine &diags) {
  StringRef value = arg->getValue();
  if (value == "default") {
    return DefaultVisibility;
  } else if (value == "hidden" || value == "internal") {
    return HiddenVisibility;
  } else if (value == "protected") {
    // FIXME: diagnose if target does not support protected visibility
    return ProtectedVisibility;
  }

  diags.Report(diag::err_drv_invalid_value)
    << arg->getAsString(args) << value;
  return DefaultVisibility;
}

/// Check if input file kind and language standard are compatible.
static bool IsInputCompatibleWithStandard(InputKind IK,
                                          const Arg *A, // INTEL
                                          ArgList& Args, // INTEL
                                          const LangStandard &S, // INTEL
                                          LangStandard::Kind &Std, // INTEL
                                          DiagnosticsEngine &Diags) { // INTEL
  switch (IK.getLanguage()) {
  case Language::Unknown:
  case Language::LLVM_IR:
    llvm_unreachable("should not parse language flags for this input");

  case Language::C:
  case Language::ObjC:
  case Language::RenderScript:
#if INTEL_CUSTOMIZATION
    if (!(S.getLanguage() == Language::C) &&
        Args.hasArg(OPT_fintel_compatibility)) {
      Diags.Report(diag::warn_drv_argument_not_allowed_with)
          << A->getAsString(Args) << "C/ObjC";
      Std = LangStandard::lang_gnu99;
      return true;
    }
#endif // INTEL_CUSTOMIZATION
    return S.getLanguage() == Language::C;

  case Language::OpenCL:
    return S.getLanguage() == Language::OpenCL;

  case Language::CXX:
  case Language::ObjCXX:
#if INTEL_CUSTOMIZATION
      if (!(S.getLanguage() == Language::CXX) &&
          Args.hasArg(OPT_fintel_compatibility)) {
        Diags.Report(diag::warn_drv_argument_not_allowed_with)
            << A->getAsString(Args) << "C++/ObjC++";
        Std = LangStandard::lang_gnucxx14;
        return true;
      }
#endif // INTEL_CUSTOMIZATION
    return S.getLanguage() == Language::CXX;

  case Language::CUDA:
    // FIXME: What -std= values should be permitted for CUDA compilations?
    return S.getLanguage() == Language::CUDA ||
           S.getLanguage() == Language::CXX;

  case Language::HIP:
    return S.getLanguage() == Language::CXX || S.getLanguage() == Language::HIP;

  case Language::Asm:
    // Accept (and ignore) all -std= values.
    // FIXME: The -std= value is not ignored; it affects the tokenization
    // and preprocessing rules if we're preprocessing this asm input.
    return true;
  }

  llvm_unreachable("unexpected input language");
}

/// Get language name for given input kind.
static const StringRef GetInputKindName(InputKind IK) {
  switch (IK.getLanguage()) {
  case Language::C:
    return "C";
  case Language::ObjC:
    return "Objective-C";
  case Language::CXX:
    return "C++";
  case Language::ObjCXX:
    return "Objective-C++";
  case Language::OpenCL:
    return "OpenCL";
  case Language::CUDA:
    return "CUDA";
  case Language::RenderScript:
    return "RenderScript";
  case Language::HIP:
    return "HIP";

  case Language::Asm:
    return "Asm";
  case Language::LLVM_IR:
    return "LLVM IR";

  case Language::Unknown:
    break;
  }
  llvm_unreachable("unknown input language");
}

static void ParseLangArgs(LangOptions &Opts, ArgList &Args, InputKind IK,
                          const TargetOptions &TargetOpts,
                          PreprocessorOptions &PPOpts,
                          DiagnosticsEngine &Diags) {
  // FIXME: Cleanup per-file based stuff.
  LangStandard::Kind LangStd = LangStandard::lang_unspecified;
  if (const Arg *A = Args.getLastArg(OPT_std_EQ)) {
    LangStd = LangStandard::getLangKind(A->getValue());
    if (LangStd == LangStandard::lang_unspecified) {
      Diags.Report(diag::err_drv_invalid_value)
        << A->getAsString(Args) << A->getValue();
      // Report supported standards with short description.
      for (unsigned KindValue = 0;
           KindValue != LangStandard::lang_unspecified;
           ++KindValue) {
        const LangStandard &Std = LangStandard::getLangStandardForKind(
          static_cast<LangStandard::Kind>(KindValue));
        if (IsInputCompatibleWithStandard(IK, A, Args, Std, LangStd,//INTEL
                                          Diags)) { // INTEL
          auto Diag = Diags.Report(diag::note_drv_use_standard);
          Diag << Std.getName() << Std.getDescription();
          unsigned NumAliases = 0;
#define LANGSTANDARD(id, name, lang, desc, features)
#define LANGSTANDARD_ALIAS(id, alias) \
          if (KindValue == LangStandard::lang_##id) ++NumAliases;
#define LANGSTANDARD_ALIAS_DEPR(id, alias)
#include "clang/Basic/LangStandards.def"
          Diag << NumAliases;
#define LANGSTANDARD(id, name, lang, desc, features)
#define LANGSTANDARD_ALIAS(id, alias) \
          if (KindValue == LangStandard::lang_##id) Diag << alias;
#define LANGSTANDARD_ALIAS_DEPR(id, alias)
#include "clang/Basic/LangStandards.def"
        }
      }
    } else {
      // Valid standard, check to make sure language and standard are
      // compatible.
      const LangStandard &Std = LangStandard::getLangStandardForKind(LangStd);
      if (!IsInputCompatibleWithStandard(IK, A, Args, Std, LangStd, // INTEL
                                         Diags)) { // INTEL
        Diags.Report(diag::err_drv_argument_not_allowed_with)
          << A->getAsString(Args) << GetInputKindName(IK);
      }
    }
  }

  if (Args.hasArg(OPT_fno_dllexport_inlines))
    Opts.DllExportInlines = false;

  if (const Arg *A = Args.getLastArg(OPT_fcf_protection_EQ)) {
    StringRef Name = A->getValue();
    if (Name == "full" || Name == "branch") {
      Opts.CFProtectionBranch = 1;
    }
  }
  // -cl-std only applies for OpenCL language standards.
  // Override the -std option in this case.
  if (const Arg *A = Args.getLastArg(OPT_cl_std_EQ)) {
    LangStandard::Kind OpenCLLangStd
      = llvm::StringSwitch<LangStandard::Kind>(A->getValue())
        .Cases("cl", "CL", LangStandard::lang_opencl10)
        .Cases("cl1.0", "CL1.0", LangStandard::lang_opencl10)
        .Cases("cl1.1", "CL1.1", LangStandard::lang_opencl11)
        .Cases("cl1.2", "CL1.2", LangStandard::lang_opencl12)
        .Cases("cl2.0", "CL2.0", LangStandard::lang_opencl20)
        .Cases("cl3.0", "CL3.0", LangStandard::lang_opencl30)
        .Cases("clc++", "CLC++", LangStandard::lang_openclcpp)
        .Default(LangStandard::lang_unspecified);

    if (OpenCLLangStd == LangStandard::lang_unspecified) {
      Diags.Report(diag::err_drv_invalid_value)
        << A->getAsString(Args) << A->getValue();
    }
    else
      LangStd = OpenCLLangStd;
  }

  Opts.SYCL = Args.hasArg(options::OPT_fsycl);

  if (Opts.SYCL) {
    Opts.SYCLIsDevice = Args.hasArg(options::OPT_fsycl_is_device);
    Opts.SYCLIsHost = Args.hasArg(options::OPT_fsycl_is_host);
    Opts.SYCLAllowFuncPtr =
        Args.hasFlag(options::OPT_fsycl_allow_func_ptr,
                     options::OPT_fno_sycl_allow_func_ptr, false);
    Opts.SYCLStdLayoutKernelParams =
        Args.hasArg(options::OPT_fsycl_std_layout_kernel_params);
    Opts.SYCLUnnamedLambda = Args.hasArg(options::OPT_fsycl_unnamed_lambda);
    // -sycl-std applies to any SYCL source, not only those containing kernels,
    // but also those using the SYCL API
    if (const Arg *A = Args.getLastArg(OPT_sycl_std_EQ)) {
      Opts.SYCLVersion = llvm::StringSwitch<unsigned>(A->getValue())
                             .Cases("2017", "1.2.1", "121", "sycl-1.2.1", 2017)
                             .Case("2020", 2020)
                             .Default(0U);

      if (Opts.SYCLVersion == 0U) {
        // User has passed an invalid value to the flag, this is an error
        Diags.Report(diag::err_drv_invalid_value)
            << A->getAsString(Args) << A->getValue();
      }
    }
    Opts.SYCLExplicitSIMD = Args.hasArg(options::OPT_fsycl_esimd);
    Opts.EnableDAEInSpirKernels = Args.hasArg(options::OPT_fenable_sycl_dae);
    Opts.SYCLValueFitInMaxInt =
        Args.hasFlag(options::OPT_fsycl_id_queries_fit_in_int,
                     options::OPT_fno_sycl_id_queries_fit_in_int, true);
    Opts.EnableDAEInSpirKernels = Args.hasArg(options::OPT_fenable_sycl_dae);
    Opts.SYCLIntHeader =
        std::string(Args.getLastArgValue(OPT_fsycl_int_header));
  }

#if INTEL_CUSTOMIZATION
  Opts.EnableVariantVirtualCalls =
      Args.hasFlag(options::OPT_fenable_variant_virtual_calls,
                   options::OPT_fno_enable_variant_virtual_calls, false);
  Opts.EnableVariantFunctionPointers =
      Args.hasFlag(options::OPT_fenable_variant_function_pointers,
                   options::OPT_fno_enable_variant_function_pointers, false);
#endif // INTEL_CUSTOMIZATION

  Opts.IncludeDefaultHeader = Args.hasArg(OPT_finclude_default_header);
  Opts.DeclareOpenCLBuiltins = Args.hasArg(OPT_fdeclare_opencl_builtins);
  Opts.DeclareSPIRVBuiltins = Args.hasArg(OPT_fdeclare_spirv_builtins);

  llvm::Triple T(TargetOpts.Triple);
  CompilerInvocation::setLangDefaults(Opts, IK, T, PPOpts, LangStd);
#if INTEL_CUSTOMIZATION
  Opts.IntelCompat = Args.hasArg(OPT_fintel_compatibility);
  if (Opts.IntelCompat)
    Opts.setAllIntelCompatItemsStateDefault();
  for (const Arg *A : Args.filtered(OPT_fintel_compatibility_enable,
                                    OPT_fintel_compatibility_disable)) {
    A->claim();
    bool Enable = (A->getOption().getID() == OPT_fintel_compatibility_enable);
    // We can have a list of comma separated names.
    StringRef ItemList = A->getValue();
    SmallVector<StringRef, 32> Items;
    ItemList.split(Items, ",");
    for (StringRef Item : Items) {
      if (!Opts.setIntelCompatItemsState(Item, Enable))
        Diags.Report(diag::err_drv_invalid_value) << A->getSpelling() << Item;
    }
  }
  // Look for intel compatibility user doc flag
  Opts.ShowIntelCompatUserDocsHelp = Args.hasArg(OPT_fintel_compatibility_doc);
  if (Opts.ShowIntelCompatUserDocsHelp) {
    Opts.setAllIntelCompatUserDocsInit();
    for (const Arg *A : Args.filtered(OPT_fintel_compatibility_doc)) {
      A->claim();
      // We can have a list of comma separated names.
      StringRef ItemList = A->getValue();
      SmallVector<StringRef, 32> Items;
      ItemList.split(Items, ",");
      for (StringRef Item : Items) {
        if (!Opts.setEmitIntelCompatUserDocs(Item))
          Diags.Report(diag::err_drv_invalid_value) << A->getSpelling() << Item;
      }
    }
  }

  Opts.ShowIntelCompatHelp = Args.hasArg(OPT_fintel_compatibility_help);
  Opts.IntelMSCompat = Args.hasArg(OPT_fintel_ms_compatibility);
  Opts.HLS = Args.hasArg(OPT_fhls);
  Opts.IntelQuad = Args.hasArg(OPT_extended_float_types);

  if (Opts.isIntelCompat(LangOptions::IMFAttributes)) {
    for (StringRef IMFAttrs : Args.getAllArgValues(OPT_fintel_imf_attr_EQ)) {
      SmallVector<StringRef, 8> IMFAttrArr;
      IMFAttrs.split(IMFAttrArr, ' ');
      for (const auto &IMFAttr : IMFAttrArr) {
        SmallVector<StringRef, 3> IMFAttrElement;
        IMFAttr.split(IMFAttrElement, ':');
        if (IMFAttrElement.size() == 2) {
          std::pair<LangOptions::IMFAttrMap::iterator, bool> Res =
              Opts.ImfAttrMap.insert(
                  {IMFAttrElement[0].str(), IMFAttrElement[1].str()});
          if (!Res.second) {
            // Update the existing attribute.
            Res.first->second = std::string(IMFAttrElement[1]);
          }
        } else if (IMFAttrElement.size() == 3) {
          SmallVector<StringRef, 30> FuncList;
          IMFAttrElement[2].split(FuncList, ',');
          for (StringRef FuncName : FuncList) {
            auto FuncMapIt = Opts.ImfAttrFuncMap.find(FuncName.str());
            if (FuncMapIt != Opts.ImfAttrFuncMap.end()) {
              // The function is already in the map, add options to it.
              std::pair<LangOptions::IMFAttrMap::iterator, bool> Res =
                  FuncMapIt->second.insert(
                      {IMFAttrElement[0].str(), IMFAttrElement[1].str()});
              if (!Res.second) {
                // Update the existing attribute.
                Res.first->second = std::string(IMFAttrElement[1]);
              }
            } else {
              // The first appearence of the function in the imf attributes.
              LangOptions::IMFAttrMap NewMap;
              NewMap.insert({IMFAttrElement[0].str(), IMFAttrElement[1].str()});
              Opts.ImfAttrFuncMap.insert({FuncName.str(), std::move(NewMap)});
            }
          }
        }
      }
    }
  }

  Opts.ShowIntelCompatUsed = Args.hasArg(OPT_fintel_compatibility_used);
  Opts.ShowIntelCompatUnused = Args.hasArg(OPT_fintel_compatibility_unused);
  Opts.OpenMPThreadPrivateLegacy =
      Args.hasArg(OPT_fopenmp_threadprivate_legacy);
  Opts.IntelDriverTempfileName =
      std::string(Args.getLastArgValue(OPT_fintel_driver_tempfile_name_EQ));
  // Fix for CQ#373517: compilation fails with 'redefinition of default
  // argument'.
  Opts.Float128 = Opts.IntelQuad || (Opts.IntelCompat && Opts.GNUMode);

  // IntrinsicPromotion implementation.
  Opts.IntrinsicAutoPromote = Args.hasArg(OPT_intel_mintrinsic_promote);

  // cl_intel_channels is an OpenCL extension for Intel FPGA. It is supported
  // by default and can become unsupported according to -cl-ext option.
  if (Opts.OpenCL) {
    Opts.OpenCLChannel = 1;
    for (const auto &Ext : Args.getAllArgValues(OPT_cl_ext_EQ)) {
      if ((Ext == "+all") || (Ext == "+cl_intel_channels"))
        Opts.OpenCLChannel = 1;
      if ((Ext == "-all") || (Ext == "-cl_intel_channels"))
        Opts.OpenCLChannel = 0;
    }
  }
#endif  // INTEL_CUSTOMIZATION

  // -cl-strict-aliasing needs to emit diagnostic in the case where CL > 1.0.
  // This option should be deprecated for CL > 1.0 because
  // this option was added for compatibility with OpenCL 1.0.
  if (Args.getLastArg(OPT_cl_strict_aliasing)
       && Opts.OpenCLVersion > 100) {
    Diags.Report(diag::warn_option_invalid_ocl_version)
        << Opts.getOpenCLVersionTuple().getAsString()
        << Args.getLastArg(OPT_cl_strict_aliasing)->getAsString(Args);
  }

  // We abuse '-f[no-]gnu-keywords' to force overriding all GNU-extension
  // keywords. This behavior is provided by GCC's poorly named '-fasm' flag,
  // while a subset (the non-C++ GNU keywords) is provided by GCC's
  // '-fgnu-keywords'. Clang conflates the two for simplicity under the single
  // name, as it doesn't seem a useful distinction.
  Opts.GNUKeywords = Args.hasFlag(OPT_fgnu_keywords, OPT_fno_gnu_keywords,
                                  Opts.GNUKeywords);

  Opts.Digraphs = Args.hasFlag(OPT_fdigraphs, OPT_fno_digraphs, Opts.Digraphs);

  if (Args.hasArg(OPT_fno_operator_names))
    Opts.CXXOperatorNames = 0;

  if (Args.hasArg(OPT_fcuda_is_device))
    Opts.CUDAIsDevice = 1;

  if (Args.hasArg(OPT_fcuda_allow_variadic_functions))
    Opts.CUDAAllowVariadicFunctions = 1;

  if (Args.hasArg(OPT_fno_cuda_host_device_constexpr))
    Opts.CUDAHostDeviceConstexpr = 0;

  if (Args.hasArg(OPT_fgpu_exclude_wrong_side_overloads))
    Opts.GPUExcludeWrongSideOverloads = 1;

  if (Args.hasArg(OPT_fgpu_defer_diag))
    Opts.GPUDeferDiag = 1;

  if (Opts.CUDAIsDevice && Args.hasArg(OPT_fcuda_approx_transcendentals))
    Opts.CUDADeviceApproxTranscendentals = 1;

  Opts.GPURelocatableDeviceCode = Args.hasArg(OPT_fgpu_rdc);
  if (Args.hasArg(OPT_fgpu_allow_device_init)) {
    if (Opts.HIP)
      Opts.GPUAllowDeviceInit = 1;
    else
      Diags.Report(diag::warn_ignored_hip_only_option)
          << Args.getLastArg(OPT_fgpu_allow_device_init)->getAsString(Args);
  }
  Opts.HIPUseNewLaunchAPI = Args.hasArg(OPT_fhip_new_launch_api);
  if (Opts.HIP)
    Opts.GPUMaxThreadsPerBlock = getLastArgIntValue(
        Args, OPT_gpu_max_threads_per_block_EQ, Opts.GPUMaxThreadsPerBlock);
  else if (Args.hasArg(OPT_gpu_max_threads_per_block_EQ))
    Diags.Report(diag::warn_ignored_hip_only_option)
        << Args.getLastArg(OPT_gpu_max_threads_per_block_EQ)->getAsString(Args);

  if (Opts.ObjC) {
    if (Arg *arg = Args.getLastArg(OPT_fobjc_runtime_EQ)) {
      StringRef value = arg->getValue();
      if (Opts.ObjCRuntime.tryParse(value))
        Diags.Report(diag::err_drv_unknown_objc_runtime) << value;
    }

    if (Args.hasArg(OPT_fobjc_gc_only))
      Opts.setGC(LangOptions::GCOnly);
    else if (Args.hasArg(OPT_fobjc_gc))
      Opts.setGC(LangOptions::HybridGC);
    else if (Args.hasArg(OPT_fobjc_arc)) {
      Opts.ObjCAutoRefCount = 1;
      if (!Opts.ObjCRuntime.allowsARC())
        Diags.Report(diag::err_arc_unsupported_on_runtime);
    }

    // ObjCWeakRuntime tracks whether the runtime supports __weak, not
    // whether the feature is actually enabled.  This is predominantly
    // determined by -fobjc-runtime, but we allow it to be overridden
    // from the command line for testing purposes.
    if (Args.hasArg(OPT_fobjc_runtime_has_weak))
      Opts.ObjCWeakRuntime = 1;
    else
      Opts.ObjCWeakRuntime = Opts.ObjCRuntime.allowsWeak();

    // ObjCWeak determines whether __weak is actually enabled.
    // Note that we allow -fno-objc-weak to disable this even in ARC mode.
    if (auto weakArg = Args.getLastArg(OPT_fobjc_weak, OPT_fno_objc_weak)) {
      if (!weakArg->getOption().matches(OPT_fobjc_weak)) {
        assert(!Opts.ObjCWeak);
      } else if (Opts.getGC() != LangOptions::NonGC) {
        Diags.Report(diag::err_objc_weak_with_gc);
      } else if (!Opts.ObjCWeakRuntime) {
        Diags.Report(diag::err_objc_weak_unsupported);
      } else {
        Opts.ObjCWeak = 1;
      }
    } else if (Opts.ObjCAutoRefCount) {
      Opts.ObjCWeak = Opts.ObjCWeakRuntime;
    }

    if (Args.hasArg(OPT_fno_objc_infer_related_result_type))
      Opts.ObjCInferRelatedResultType = 0;

    if (Args.hasArg(OPT_fobjc_subscripting_legacy_runtime))
      Opts.ObjCSubscriptingLegacyRuntime =
        (Opts.ObjCRuntime.getKind() == ObjCRuntime::FragileMacOSX);
  }

  if (Arg *A = Args.getLastArg(options::OPT_fgnuc_version_EQ)) {
    // Check that the version has 1 to 3 components and the minor and patch
    // versions fit in two decimal digits.
    VersionTuple GNUCVer;
    bool Invalid = GNUCVer.tryParse(A->getValue());
    unsigned Major = GNUCVer.getMajor();
    unsigned Minor = GNUCVer.getMinor().getValueOr(0);
    unsigned Patch = GNUCVer.getSubminor().getValueOr(0);
    if (Invalid || GNUCVer.getBuild() || Minor >= 100 || Patch >= 100) {
      Diags.Report(diag::err_drv_invalid_value)
          << A->getAsString(Args) << A->getValue();
    }
    Opts.GNUCVersion = Major * 100 * 100 + Minor * 100 + Patch;
  }

  if (Args.hasArg(OPT_fgnu89_inline)) {
    if (Opts.CPlusPlus)
      Diags.Report(diag::err_drv_argument_not_allowed_with)
        << "-fgnu89-inline" << GetInputKindName(IK);
    else
      Opts.GNUInline = 1;
  }

  if (Args.hasArg(OPT_fapple_kext)) {
    if (!Opts.CPlusPlus)
      Diags.Report(diag::warn_c_kext);
    else
      Opts.AppleKext = 1;
  }

  if (Args.hasArg(OPT_print_ivar_layout))
    Opts.ObjCGCBitmapPrint = 1;

  if (Args.hasArg(OPT_fno_constant_cfstrings))
    Opts.NoConstantCFStrings = 1;
  if (const auto *A = Args.getLastArg(OPT_fcf_runtime_abi_EQ))
    Opts.CFRuntime =
        llvm::StringSwitch<LangOptions::CoreFoundationABI>(A->getValue())
            .Cases("unspecified", "standalone", "objc",
                   LangOptions::CoreFoundationABI::ObjectiveC)
            .Cases("swift", "swift-5.0",
                   LangOptions::CoreFoundationABI::Swift5_0)
            .Case("swift-4.2", LangOptions::CoreFoundationABI::Swift4_2)
            .Case("swift-4.1", LangOptions::CoreFoundationABI::Swift4_1)
            .Default(LangOptions::CoreFoundationABI::ObjectiveC);

  if (Args.hasArg(OPT_fzvector))
    Opts.ZVector = 1;

  if (Args.hasArg(OPT_pthread))
    Opts.POSIXThreads = 1;

  // The value-visibility mode defaults to "default".
  if (Arg *visOpt = Args.getLastArg(OPT_fvisibility)) {
    Opts.setValueVisibilityMode(parseVisibility(visOpt, Args, Diags));
  } else {
    Opts.setValueVisibilityMode(DefaultVisibility);
  }

  // The type-visibility mode defaults to the value-visibility mode.
  if (Arg *typeVisOpt = Args.getLastArg(OPT_ftype_visibility)) {
    Opts.setTypeVisibilityMode(parseVisibility(typeVisOpt, Args, Diags));
  } else {
    Opts.setTypeVisibilityMode(Opts.getValueVisibilityMode());
  }

  if (Args.hasArg(OPT_fvisibility_inlines_hidden))
    Opts.InlineVisibilityHidden = 1;

  if (Args.hasArg(OPT_fvisibility_inlines_hidden_static_local_var))
    Opts.VisibilityInlinesHiddenStaticLocalVar = 1;

  if (Args.hasArg(OPT_fvisibility_global_new_delete_hidden))
    Opts.GlobalAllocationFunctionVisibilityHidden = 1;

  if (Args.hasArg(OPT_fapply_global_visibility_to_externs))
    Opts.SetVisibilityForExternDecls = 1;

  if (Args.hasArg(OPT_fvisibility_from_dllstorageclass)) {
    Opts.VisibilityFromDLLStorageClass = 1;

    // Translate dllexport defintions to default visibility, by default.
    if (Arg *O = Args.getLastArg(OPT_fvisibility_dllexport_EQ))
      Opts.setDLLExportVisibility(parseVisibility(O, Args, Diags));
    else
      Opts.setDLLExportVisibility(DefaultVisibility);

    // Translate defintions without an explict DLL storage class to hidden
    // visibility, by default.
    if (Arg *O = Args.getLastArg(OPT_fvisibility_nodllstorageclass_EQ))
      Opts.setNoDLLStorageClassVisibility(parseVisibility(O, Args, Diags));
    else
      Opts.setNoDLLStorageClassVisibility(HiddenVisibility);

    // Translate dllimport external declarations to default visibility, by
    // default.
    if (Arg *O = Args.getLastArg(OPT_fvisibility_externs_dllimport_EQ))
      Opts.setExternDeclDLLImportVisibility(parseVisibility(O, Args, Diags));
    else
      Opts.setExternDeclDLLImportVisibility(DefaultVisibility);

    // Translate external declarations without an explicit DLL storage class
    // to hidden visibility, by default.
    if (Arg *O = Args.getLastArg(OPT_fvisibility_externs_nodllstorageclass_EQ))
      Opts.setExternDeclNoDLLStorageClassVisibility(
          parseVisibility(O, Args, Diags));
    else
      Opts.setExternDeclNoDLLStorageClassVisibility(HiddenVisibility);
  }

  if (Args.hasArg(OPT_ftrapv)) {
    Opts.setSignedOverflowBehavior(LangOptions::SOB_Trapping);
    // Set the handler, if one is specified.
    Opts.OverflowHandler =
        std::string(Args.getLastArgValue(OPT_ftrapv_handler));
  }
  else if (Args.hasArg(OPT_fwrapv))
    Opts.setSignedOverflowBehavior(LangOptions::SOB_Defined);

  Opts.MSVCCompat = Args.hasArg(OPT_fms_compatibility);
  Opts.MicrosoftExt = Opts.MSVCCompat || Args.hasArg(OPT_fms_extensions);
  Opts.AsmBlocks = Args.hasArg(OPT_fasm_blocks) || Opts.MicrosoftExt;
  Opts.MSCompatibilityVersion = 0;
  if (const Arg *A = Args.getLastArg(OPT_fms_compatibility_version)) {
    VersionTuple VT;
    if (VT.tryParse(A->getValue()))
      Diags.Report(diag::err_drv_invalid_value) << A->getAsString(Args)
                                                << A->getValue();
    Opts.MSCompatibilityVersion = VT.getMajor() * 10000000 +
                                  VT.getMinor().getValueOr(0) * 100000 +
                                  VT.getSubminor().getValueOr(0);
  }

  // Mimicking gcc's behavior, trigraphs are only enabled if -trigraphs
  // is specified, or -std is set to a conforming mode.
  // Trigraphs are disabled by default in c++1z onwards.
  // For z/OS, trigraphs are enabled by default (without regard to the above).
  Opts.Trigraphs =
      (!Opts.GNUMode && !Opts.MSVCCompat && !Opts.CPlusPlus17) || T.isOSzOS();
  Opts.Trigraphs =
      Args.hasFlag(OPT_ftrigraphs, OPT_fno_trigraphs, Opts.Trigraphs);

  Opts.DollarIdents = Args.hasFlag(OPT_fdollars_in_identifiers,
                                   OPT_fno_dollars_in_identifiers,
                                   Opts.DollarIdents);
  Opts.PascalStrings = Args.hasArg(OPT_fpascal_strings);
  Opts.setVtorDispMode(
      MSVtorDispMode(getLastArgIntValue(Args, OPT_vtordisp_mode_EQ, 1, Diags)));
  Opts.Borland = Args.hasArg(OPT_fborland_extensions);
  Opts.WritableStrings = Args.hasArg(OPT_fwritable_strings);
  Opts.ConstStrings = Args.hasFlag(OPT_fconst_strings, OPT_fno_const_strings,
                                   Opts.ConstStrings);
  if (Arg *A = Args.getLastArg(OPT_flax_vector_conversions_EQ)) {
    using LaxKind = LangOptions::LaxVectorConversionKind;
    if (auto Kind = llvm::StringSwitch<Optional<LaxKind>>(A->getValue())
                        .Case("none", LaxKind::None)
                        .Case("integer", LaxKind::Integer)
                        .Case("all", LaxKind::All)
                        .Default(llvm::None))
      Opts.setLaxVectorConversions(*Kind);
    else
      Diags.Report(diag::err_drv_invalid_value)
          << A->getAsString(Args) << A->getValue();
  }
  if (Args.hasArg(OPT_fno_threadsafe_statics))
    Opts.ThreadsafeStatics = 0;
  Opts.Exceptions = Args.hasArg(OPT_fexceptions);
  Opts.IgnoreExceptions = Args.hasArg(OPT_fignore_exceptions);
  Opts.ObjCExceptions = Args.hasArg(OPT_fobjc_exceptions);
  Opts.CXXExceptions = Args.hasArg(OPT_fcxx_exceptions);

  // -ffixed-point
  Opts.FixedPoint =
      Args.hasFlag(OPT_ffixed_point, OPT_fno_fixed_point, /*Default=*/false) &&
      !Opts.CPlusPlus;
  Opts.PaddingOnUnsignedFixedPoint =
      Args.hasFlag(OPT_fpadding_on_unsigned_fixed_point,
                   OPT_fno_padding_on_unsigned_fixed_point,
                   /*Default=*/false) &&
      Opts.FixedPoint;

  // Handle exception personalities
  Arg *A = Args.getLastArg(
      options::OPT_fsjlj_exceptions, options::OPT_fseh_exceptions,
      options::OPT_fdwarf_exceptions, options::OPT_fwasm_exceptions);
  if (A) {
    const Option &Opt = A->getOption();
    llvm::Triple T(TargetOpts.Triple);
    if (T.isWindowsMSVCEnvironment())
      Diags.Report(diag::err_fe_invalid_exception_model)
          << Opt.getName() << T.str();

    Opts.SjLjExceptions = Opt.matches(options::OPT_fsjlj_exceptions);
    Opts.SEHExceptions = Opt.matches(options::OPT_fseh_exceptions);
    Opts.DWARFExceptions = Opt.matches(options::OPT_fdwarf_exceptions);
    Opts.WasmExceptions = Opt.matches(options::OPT_fwasm_exceptions);
  }

  Opts.ExternCNoUnwind = Args.hasArg(OPT_fexternc_nounwind);
  Opts.TraditionalCPP = Args.hasArg(OPT_traditional_cpp);

  Opts.RTTI = Opts.CPlusPlus && !Args.hasArg(OPT_fno_rtti);
  Opts.RTTIData = Opts.RTTI && !Args.hasArg(OPT_fno_rtti_data);
  Opts.Blocks = Args.hasArg(OPT_fblocks) || (Opts.OpenCL
    && Opts.OpenCLVersion == 200);
  Opts.BlocksRuntimeOptional = Args.hasArg(OPT_fblocks_runtime_optional);
  Opts.Coroutines = Opts.CPlusPlus20 || Args.hasArg(OPT_fcoroutines_ts);

  Opts.ConvergentFunctions = Opts.OpenCL || (Opts.CUDA && Opts.CUDAIsDevice) ||
                             Opts.SYCLIsDevice ||
                             Args.hasArg(OPT_fconvergent_functions);

  Opts.DoubleSquareBracketAttributes =
      Args.hasFlag(OPT_fdouble_square_bracket_attributes,
                   OPT_fno_double_square_bracket_attributes,
                   Opts.DoubleSquareBracketAttributes);

  Opts.CPlusPlusModules = Opts.CPlusPlus20;
  Opts.ModulesTS = Args.hasArg(OPT_fmodules_ts);
  Opts.Modules =
      Args.hasArg(OPT_fmodules) || Opts.ModulesTS || Opts.CPlusPlusModules;
  Opts.ModulesStrictDeclUse = Args.hasArg(OPT_fmodules_strict_decluse);
  Opts.ModulesDeclUse =
      Args.hasArg(OPT_fmodules_decluse) || Opts.ModulesStrictDeclUse;
  // FIXME: We only need this in C++ modules / Modules TS if we might textually
  // enter a different module (eg, when building a header unit).
  Opts.ModulesLocalVisibility =
      Args.hasArg(OPT_fmodules_local_submodule_visibility) || Opts.ModulesTS ||
      Opts.CPlusPlusModules;
  Opts.ModulesCodegen = Args.hasArg(OPT_fmodules_codegen);
  Opts.ModulesDebugInfo = Args.hasArg(OPT_fmodules_debuginfo);
  Opts.ModulesSearchAll = Opts.Modules &&
    !Args.hasArg(OPT_fno_modules_search_all) &&
    Args.hasArg(OPT_fmodules_search_all);
  Opts.ModulesErrorRecovery = !Args.hasArg(OPT_fno_modules_error_recovery);
  Opts.ImplicitModules = !Args.hasArg(OPT_fno_implicit_modules);
  Opts.CharIsSigned = Opts.OpenCL || !Args.hasArg(OPT_fno_signed_char);
  Opts.WChar = Opts.CPlusPlus && !Args.hasArg(OPT_fno_wchar);
  Opts.Char8 = Args.hasFlag(OPT_fchar8__t, OPT_fno_char8__t, Opts.CPlusPlus20);
  if (const Arg *A = Args.getLastArg(OPT_fwchar_type_EQ)) {
    Opts.WCharSize = llvm::StringSwitch<unsigned>(A->getValue())
                         .Case("char", 1)
                         .Case("short", 2)
                         .Case("int", 4)
                         .Default(0);
    if (Opts.WCharSize == 0)
      Diags.Report(diag::err_fe_invalid_wchar_type) << A->getValue();
  }
  Opts.WCharIsSigned = Args.hasFlag(OPT_fsigned_wchar, OPT_fno_signed_wchar, true);
  Opts.ShortEnums = Args.hasArg(OPT_fshort_enums);
  Opts.Freestanding = Args.hasArg(OPT_ffreestanding);
  Opts.NoBuiltin = Args.hasArg(OPT_fno_builtin) || Opts.Freestanding;
  if (!Opts.NoBuiltin)
    getAllNoBuiltinFuncValues(Args, Opts.NoBuiltinFuncs);
  Opts.NoMathBuiltin = Args.hasArg(OPT_fno_math_builtin);
  Opts.RelaxedTemplateTemplateArgs =
      Args.hasArg(OPT_frelaxed_template_template_args);
  Opts.SizedDeallocation = Args.hasArg(OPT_fsized_deallocation);
  Opts.AlignedAllocation =
      Args.hasFlag(OPT_faligned_allocation, OPT_fno_aligned_allocation,
                   Opts.AlignedAllocation);
  Opts.AlignedAllocationUnavailable =
      Opts.AlignedAllocation && Args.hasArg(OPT_aligned_alloc_unavailable);
  Opts.NewAlignOverride =
      getLastArgIntValue(Args, OPT_fnew_alignment_EQ, 0, Diags);
  if (Opts.NewAlignOverride && !llvm::isPowerOf2_32(Opts.NewAlignOverride)) {
    Arg *A = Args.getLastArg(OPT_fnew_alignment_EQ);
    Diags.Report(diag::err_fe_invalid_alignment) << A->getAsString(Args)
                                                 << A->getValue();
    Opts.NewAlignOverride = 0;
  }
  Opts.ConceptSatisfactionCaching =
      !Args.hasArg(OPT_fno_concept_satisfaction_caching);
  if (Args.hasArg(OPT_fconcepts_ts))
    Diags.Report(diag::warn_fe_concepts_ts_flag);
  Opts.RecoveryAST = Args.hasFlag(OPT_frecovery_ast, OPT_fno_recovery_ast);
  Opts.RecoveryASTType =
      Args.hasFlag(OPT_frecovery_ast_type, OPT_fno_recovery_ast_type);
  Opts.HeinousExtensions = Args.hasArg(OPT_fheinous_gnu_extensions);
  Opts.AccessControl = !Args.hasArg(OPT_fno_access_control);
  Opts.ElideConstructors = !Args.hasArg(OPT_fno_elide_constructors);
  Opts.MathErrno = !Opts.OpenCL && Args.hasArg(OPT_fmath_errno);
  Opts.InstantiationDepth =
      getLastArgIntValue(Args, OPT_ftemplate_depth, 1024, Diags);
  Opts.ArrowDepth =
      getLastArgIntValue(Args, OPT_foperator_arrow_depth, 256, Diags);
  Opts.ConstexprCallDepth =
      getLastArgIntValue(Args, OPT_fconstexpr_depth, 512, Diags);
  Opts.ConstexprStepLimit =
      getLastArgIntValue(Args, OPT_fconstexpr_steps, 1048576, Diags);
  Opts.EnableNewConstInterp =
      Args.hasArg(OPT_fexperimental_new_constant_interpreter);
  Opts.BracketDepth = getLastArgIntValue(Args, OPT_fbracket_depth, 256, Diags);
  Opts.DelayedTemplateParsing = Args.hasArg(OPT_fdelayed_template_parsing);
  Opts.NumLargeByValueCopy =
      getLastArgIntValue(Args, OPT_Wlarge_by_value_copy_EQ, 0, Diags);
  Opts.MSBitfields = Args.hasArg(OPT_mms_bitfields);
  Opts.ObjCConstantStringClass =
      std::string(Args.getLastArgValue(OPT_fconstant_string_class));
  Opts.ObjCDefaultSynthProperties =
    !Args.hasArg(OPT_disable_objc_default_synthesize_properties);
  Opts.EncodeExtendedBlockSig =
    Args.hasArg(OPT_fencode_extended_block_signature);
  Opts.EmitAllDecls = Args.hasArg(OPT_femit_all_decls);
  Opts.PackStruct = getLastArgIntValue(Args, OPT_fpack_struct_EQ, 0, Diags);
  Opts.MaxTypeAlign = getLastArgIntValue(Args, OPT_fmax_type_align_EQ, 0, Diags);
  Opts.AlignDouble = Args.hasArg(OPT_malign_double);
  Opts.DoubleSize = getLastArgIntValue(Args, OPT_mdouble_EQ, 0, Diags);
  Opts.LongDoubleSize = Args.hasArg(OPT_mlong_double_128)
                            ? 128
                            : Args.hasArg(OPT_mlong_double_64) ? 64 : 0;
#if INTEL_CUSTOMIZATION
  if (const Arg *A = Args.getLastArg(OPT_fintel_long_double_size_EQ)) {
    StringRef Value = A->getValue();
    if (Value == "128")
      Opts.LongDoubleSize = 128;
    else if (Value == "80")
      Opts.LongDoubleSize = 80;
    else if (Value == "64")
      Opts.LongDoubleSize = 64;
    else {
      Diags.Report(diag::err_drv_invalid_value) << A->getAsString(Args)
                                                << A->getValue();
    }
  }
#endif // INTEL_CUSTOMIZATION
  Opts.PPCIEEELongDouble = Args.hasArg(OPT_mabi_EQ_ieeelongdouble);
  Opts.EnableAIXExtendedAltivecABI = Args.hasArg(OPT_mabi_EQ_vec_extabi);
  Opts.PICLevel = getLastArgIntValue(Args, OPT_pic_level, 0, Diags);
  Opts.ROPI = Args.hasArg(OPT_fropi);
  Opts.RWPI = Args.hasArg(OPT_frwpi);
  Opts.PIE = Args.hasArg(OPT_pic_is_pie);
  Opts.Static = Args.hasArg(OPT_static_define);
  Opts.DumpRecordLayoutsSimple = Args.hasArg(OPT_fdump_record_layouts_simple);
  Opts.DumpRecordLayouts = Opts.DumpRecordLayoutsSimple
                        || Args.hasArg(OPT_fdump_record_layouts);
  Opts.DumpVTableLayouts = Args.hasArg(OPT_fdump_vtable_layouts);
  Opts.SpellChecking = !Args.hasArg(OPT_fno_spell_checking);
  Opts.NoBitFieldTypeAlign = Args.hasArg(OPT_fno_bitfield_type_align);
  if (Opts.FastRelaxedMath)
    Opts.setDefaultFPContractMode(LangOptions::FPM_Fast);
  Opts.HexagonQdsp6Compat = Args.hasArg(OPT_mqdsp6_compat);
  Opts.FakeAddressSpaceMap = Args.hasArg(OPT_ffake_address_space_map);
#if INTEL_CUSTOMIZATION
  Opts.OpenCLForceVectorABI = Args.hasArg(OPT_fopencl_force_vector_abi);
  // Temporary internal option to enable new support. When ready just
  // switch default to true.
  Opts.IntelPragmaPrefetch =
      Args.hasFlag(OPT_fintel_pragma_prefetch, OPT_fno_intel_pragma_prefetch,
                   /*default=*/false);
#endif // INTEL_CUSTOMIZATION
  Opts.ParseUnknownAnytype = Args.hasArg(OPT_funknown_anytype);
  Opts.DebuggerSupport = Args.hasArg(OPT_fdebugger_support);
  Opts.DebuggerCastResultToId = Args.hasArg(OPT_fdebugger_cast_result_to_id);
  Opts.DebuggerObjCLiteral = Args.hasArg(OPT_fdebugger_objc_literal);
  Opts.ApplePragmaPack = Args.hasArg(OPT_fapple_pragma_pack);
  Opts.ModuleName = std::string(Args.getLastArgValue(OPT_fmodule_name_EQ));
  Opts.CurrentModule = Opts.ModuleName;
  Opts.AppExt = Args.hasArg(OPT_fapplication_extension);
  Opts.ModuleFeatures = Args.getAllArgValues(OPT_fmodule_feature);
  llvm::sort(Opts.ModuleFeatures);
  Opts.NativeHalfType |= Args.hasArg(OPT_fnative_half_type);
  Opts.NativeHalfArgsAndReturns |= Args.hasArg(OPT_fnative_half_arguments_and_returns);
  // Enable HalfArgsAndReturns if present in Args or if NativeHalfArgsAndReturns
  // is enabled.
  Opts.HalfArgsAndReturns = Args.hasArg(OPT_fallow_half_arguments_and_returns)
                            | Opts.NativeHalfArgsAndReturns;
  Opts.GNUAsm = !Args.hasArg(OPT_fno_gnu_inline_asm);
  Opts.Cmse = Args.hasArg(OPT_mcmse); // Armv8-M Security Extensions

  Opts.ArmSveVectorBits =
      getLastArgIntValue(Args, options::OPT_msve_vector_bits_EQ, 0, Diags);

  // __declspec is enabled by default for the PS4 by the driver, and also
  // enabled for Microsoft Extensions or Borland Extensions, here.
  //
  // FIXME: __declspec is also currently enabled for CUDA, but isn't really a
  // CUDA extension. However, it is required for supporting
  // __clang_cuda_builtin_vars.h, which uses __declspec(property). Once that has
  // been rewritten in terms of something more generic, remove the Opts.CUDA
  // term here.
  Opts.DeclSpecKeyword =
      Args.hasFlag(OPT_fdeclspec, OPT_fno_declspec,
                   (Opts.MicrosoftExt || Opts.Borland ||      // INTEL
                    Opts.CUDA || Opts.IntelCompat));          // INTEL

  if (Arg *A = Args.getLastArg(OPT_faddress_space_map_mangling_EQ)) {
    switch (llvm::StringSwitch<unsigned>(A->getValue())
      .Case("target", LangOptions::ASMM_Target)
      .Case("no", LangOptions::ASMM_Off)
      .Case("yes", LangOptions::ASMM_On)
      .Default(255)) {
    default:
      Diags.Report(diag::err_drv_invalid_value)
        << "-faddress-space-map-mangling=" << A->getValue();
      break;
    case LangOptions::ASMM_Target:
      Opts.setAddressSpaceMapMangling(LangOptions::ASMM_Target);
      break;
    case LangOptions::ASMM_On:
      Opts.setAddressSpaceMapMangling(LangOptions::ASMM_On);
      break;
    case LangOptions::ASMM_Off:
      Opts.setAddressSpaceMapMangling(LangOptions::ASMM_Off);
      break;
    }
  }

  if (Arg *A = Args.getLastArg(OPT_fms_memptr_rep_EQ)) {
    LangOptions::PragmaMSPointersToMembersKind InheritanceModel =
        llvm::StringSwitch<LangOptions::PragmaMSPointersToMembersKind>(
            A->getValue())
            .Case("single",
                  LangOptions::PPTMK_FullGeneralitySingleInheritance)
            .Case("multiple",
                  LangOptions::PPTMK_FullGeneralityMultipleInheritance)
            .Case("virtual",
                  LangOptions::PPTMK_FullGeneralityVirtualInheritance)
            .Default(LangOptions::PPTMK_BestCase);
    if (InheritanceModel == LangOptions::PPTMK_BestCase)
      Diags.Report(diag::err_drv_invalid_value)
          << "-fms-memptr-rep=" << A->getValue();

    Opts.setMSPointerToMemberRepresentationMethod(InheritanceModel);
  }

  // Check for MS default calling conventions being specified.
  if (Arg *A = Args.getLastArg(OPT_fdefault_calling_conv_EQ)) {
    LangOptions::DefaultCallingConvention DefaultCC =
        llvm::StringSwitch<LangOptions::DefaultCallingConvention>(A->getValue())
            .Case("cdecl", LangOptions::DCC_CDecl)
            .Case("fastcall", LangOptions::DCC_FastCall)
            .Case("stdcall", LangOptions::DCC_StdCall)
            .Case("vectorcall", LangOptions::DCC_VectorCall)
            .Case("regcall", LangOptions::DCC_RegCall)
            .Default(LangOptions::DCC_None);
    if (DefaultCC == LangOptions::DCC_None)
      Diags.Report(diag::err_drv_invalid_value)
          << "-fdefault-calling-conv=" << A->getValue();

    llvm::Triple T(TargetOpts.Triple);
    llvm::Triple::ArchType Arch = T.getArch();
    bool emitError = (DefaultCC == LangOptions::DCC_FastCall ||
                      DefaultCC == LangOptions::DCC_StdCall) &&
                     Arch != llvm::Triple::x86;
    emitError |= (DefaultCC == LangOptions::DCC_VectorCall ||
                  DefaultCC == LangOptions::DCC_RegCall) &&
                 !T.isX86();
    if (emitError)
      Diags.Report(diag::err_drv_argument_not_allowed_with)
          << A->getSpelling() << T.getTriple();
    else
      Opts.setDefaultCallingConv(DefaultCC);
  }

  Opts.SemanticInterposition = Args.hasArg(OPT_fsemantic_interposition);
  // An explicit -fno-semantic-interposition infers dso_local.
  Opts.ExplicitNoSemanticInterposition =
      Args.hasArg(OPT_fno_semantic_interposition);

  // -mrtd option
  if (Arg *A = Args.getLastArg(OPT_mrtd)) {
    if (Opts.getDefaultCallingConv() != LangOptions::DCC_None)
      Diags.Report(diag::err_drv_argument_not_allowed_with)
          << A->getSpelling() << "-fdefault-calling-conv";
    else {
      llvm::Triple T(TargetOpts.Triple);
      if (T.getArch() != llvm::Triple::x86)
        Diags.Report(diag::err_drv_argument_not_allowed_with)
            << A->getSpelling() << T.getTriple();
      else
        Opts.setDefaultCallingConv(LangOptions::DCC_StdCall);
    }
  }

  // Check if -fopenmp is specified.
  Opts.OpenMP = Args.hasArg(options::OPT_fopenmp) ? 50 : 0;
#if INTEL_CUSTOMIZATION
  Opts.OpenMPSimdOnly = false;
  Opts.OpenMPSimdDisabled = false;
  Opts.OpenMPTBBOnly = false;
  Opts.OpenMPTBBDisabled = false;
  if (Opts.IntelCompat) {
    if (Opts.OpenMP) {
      // OpenMP is enabled but we want to disable OpenMP subset
      Opts.OpenMPSimdDisabled = Args.hasArg(OPT_fno_openmp_simd);
      Opts.OpenMPTBBDisabled = Args.hasArg(OPT_fnointel_openmp_tbb);
    } else {
      Opts.OpenMPSimdOnly = Args.hasArg(OPT_fopenmp_simd);
      Opts.OpenMPTBBOnly = Args.hasArg(OPT_fintel_openmp_tbb);
      if (Opts.OpenMPSimdOnly || Opts.OpenMPTBBOnly)
        Opts.OpenMP = true;
    }
  }
#endif //INTEL_CUSTOMIZATION
#if INTEL_COLLAB
  Opts.OpenMPUseSingleElemArrayFuncs =
      Args.hasFlag(OPT_fopenmp_use_single_elem_array_funcs,
                   OPT_fno_openmp_use_single_elem_array_funcs,
                   /*default=*/true);
  Opts.OpenMPLateOutline =
      Opts.OpenMP && Args.hasArg(options::OPT_fopenmp_late_outline);
#endif // INTEL_COLLAB
#if INTEL_CUSTOMIZATION
  // Allow this spelling until removed from icx driver.
  if (!Opts.OpenMPLateOutline)
    Opts.OpenMPLateOutline =
        Opts.OpenMP && Args.hasArg(OPT_fintel_openmp_region);
  Opts.OpenMPLateOutlineTarget = !Args.hasArg(OPT_fno_intel_openmp_offload);
  Opts.OpenMPLateOutlineAtomic = Args.hasArg(OPT_fintel_openmp_region_atomic);

  Opts.OpenMPUseLLVMAtomic = Args.hasFlag(
          options::OPT_fintel_openmp_use_llvm_atomic,
          options::OPT_fno_intel_openmp_use_llvm_atomic);
  if (!Opts.OpenMPLateOutlineAllowUncollapsedLoops)
    Opts.OpenMPLateOutlineAllowUncollapsedLoops =
      Args.hasArg(OPT_fintel_openmp_region_late_collapsed_loops);
  if (Opts.OpenMPLateOutlineAllowUncollapsedLoops)
    Opts.OpenMPLateOutlineAllowUncollapsedLoops =
      !Args.hasArg(OPT_fintel_openmp_region_early_collapsed_loops);
  Opts.OpenMPStableFileID =
      Opts.OpenMP && Args.hasArg(options::OPT_fopenmp_stable_file_id);
#endif // INTEL_CUSTOMIZATION
#if INTEL_COLLAB
  if (Opts.OpenMPLateOutline) {
    llvm::Triple T(TargetOpts.Triple);

    if (T.isSPIR())
      Opts.UseAutoOpenCLAddrSpaceForOpenMP = true;
  }
#endif  // INTEL_COLLAB

  // Check if -fopenmp-simd is specified.
  bool IsSimdSpecified =
      Args.hasFlag(options::OPT_fopenmp_simd, options::OPT_fno_openmp_simd,
                   /*Default=*/false);
  Opts.OpenMPSimd = !Opts.OpenMP && IsSimdSpecified;
  Opts.OpenMPUseTLS =
#if INTEL_CUSTOMIZATION
      !Args.hasArg(options::OPT_fopenmp_threadprivate_legacy) &&
#endif  // INTEL_CUSTOMIZATION
      Opts.OpenMP && !Args.hasArg(options::OPT_fnoopenmp_use_tls);
  Opts.OpenMPIsDevice =
      Opts.OpenMP && Args.hasArg(options::OPT_fopenmp_is_device);
  Opts.OpenMPIRBuilder =
      Opts.OpenMP && Args.hasArg(options::OPT_fopenmp_enable_irbuilder);
  bool IsTargetSpecified =
      Opts.OpenMPIsDevice || Args.hasArg(options::OPT_fopenmp_targets_EQ);

  if (Opts.OpenMP || Opts.OpenMPSimd) {
    if (int Version = getLastArgIntValue(
            Args, OPT_fopenmp_version_EQ,
            (IsSimdSpecified || IsTargetSpecified) ? 50 : Opts.OpenMP, Diags))
      Opts.OpenMP = Version;
    // Provide diagnostic when a given target is not expected to be an OpenMP
    // device or host.
    if (!Opts.OpenMPIsDevice) {
      switch (T.getArch()) {
      default:
        break;
      // Add unsupported host targets here:
      case llvm::Triple::nvptx:
      case llvm::Triple::nvptx64:
        Diags.Report(diag::err_drv_omp_host_target_not_supported)
            << TargetOpts.Triple;
        break;
      }
    }
  }

  // Set the flag to prevent the implementation from emitting device exception
  // handling code for those requiring so.
  if ((Opts.OpenMPIsDevice && (T.isNVPTX() || T.isAMDGCN())) ||
      Opts.OpenCLCPlusPlus) {
    Opts.Exceptions = 0;
    Opts.CXXExceptions = 0;
  }
  if (Opts.OpenMPIsDevice && T.isNVPTX()) {
    Opts.OpenMPCUDANumSMs =
        getLastArgIntValue(Args, options::OPT_fopenmp_cuda_number_of_sm_EQ,
                           Opts.OpenMPCUDANumSMs, Diags);
    Opts.OpenMPCUDABlocksPerSM =
        getLastArgIntValue(Args, options::OPT_fopenmp_cuda_blocks_per_sm_EQ,
                           Opts.OpenMPCUDABlocksPerSM, Diags);
    Opts.OpenMPCUDAReductionBufNum = getLastArgIntValue(
        Args, options::OPT_fopenmp_cuda_teams_reduction_recs_num_EQ,
        Opts.OpenMPCUDAReductionBufNum, Diags);
  }

  // Prevent auto-widening the representation of loop counters during an
  // OpenMP collapse clause.
  Opts.OpenMPOptimisticCollapse =
      Args.hasArg(options::OPT_fopenmp_optimistic_collapse) ? 1 : 0;

  // Get the OpenMP target triples if any.
  if (Arg *A = Args.getLastArg(options::OPT_fopenmp_targets_EQ)) {
    enum ArchPtrSize { Arch16Bit, Arch32Bit, Arch64Bit };
    auto getArchPtrSize = [](const llvm::Triple &T) {
      if (T.isArch16Bit())
        return Arch16Bit;
      if (T.isArch32Bit())
        return Arch32Bit;
      assert(T.isArch64Bit() && "Expected 64-bit architecture");
      return Arch64Bit;
    };

    for (unsigned i = 0; i < A->getNumValues(); ++i) {
      llvm::Triple TT(A->getValue(i));

      if (TT.getArch() == llvm::Triple::UnknownArch ||
          !(TT.getArch() == llvm::Triple::aarch64 ||
            TT.getArch() == llvm::Triple::ppc ||
            TT.getArch() == llvm::Triple::ppc64 ||
            TT.getArch() == llvm::Triple::ppc64le ||
            TT.getArch() == llvm::Triple::nvptx ||
            TT.getArch() == llvm::Triple::nvptx64 ||
#if INTEL_CUSTOMIZATION
#if INTEL_FEATURE_CSA
            TT.getArch() == llvm::Triple::csa ||
#endif  // INTEL_FEATURE_CSA
#endif  // INTEL_CUSTOMIZATION
            TT.getArch() == llvm::Triple::amdgcn ||
            TT.getArch() == llvm::Triple::x86 ||
#if INTEL_COLLAB
            TT.getArch() == llvm::Triple::x86_64 ||
            TT.getArch() == llvm::Triple::spir ||
            TT.getArch() == llvm::Triple::spir64))
#else
            TT.getArch() == llvm::Triple::x86_64))
#endif // INTEL_COLLAB
        Diags.Report(diag::err_drv_invalid_omp_target) << A->getValue(i);
      else if (getArchPtrSize(T) != getArchPtrSize(TT))
        Diags.Report(diag::err_drv_incompatible_omp_arch)
            << A->getValue(i) << T.str();
      else
        Opts.OMPTargetTriples.push_back(TT);
    }
  }

  // Get OpenMP host file path if any and report if a non existent file is
  // found
  if (Arg *A = Args.getLastArg(options::OPT_fopenmp_host_ir_file_path)) {
    Opts.OMPHostIRFile = A->getValue();
    if (!llvm::sys::fs::exists(Opts.OMPHostIRFile))
      Diags.Report(diag::err_drv_omp_host_ir_file_not_found)
          << Opts.OMPHostIRFile;
  }

  // Set CUDA mode for OpenMP target NVPTX/AMDGCN if specified in options
  Opts.OpenMPCUDAMode = Opts.OpenMPIsDevice && (T.isNVPTX() || T.isAMDGCN()) &&
                        Args.hasArg(options::OPT_fopenmp_cuda_mode);

  // Set CUDA support for parallel execution of target regions for OpenMP target
  // NVPTX/AMDGCN if specified in options.
  Opts.OpenMPCUDATargetParallel =
      Opts.OpenMPIsDevice && (T.isNVPTX() || T.isAMDGCN()) &&
      Args.hasArg(options::OPT_fopenmp_cuda_parallel_target_regions);

  // Set CUDA mode for OpenMP target NVPTX/AMDGCN if specified in options
  Opts.OpenMPCUDAForceFullRuntime =
      Opts.OpenMPIsDevice && (T.isNVPTX() || T.isAMDGCN()) &&
      Args.hasArg(options::OPT_fopenmp_cuda_force_full_runtime);

  // Record whether the __DEPRECATED define was requested.
  Opts.Deprecated = Args.hasFlag(OPT_fdeprecated_macro,
                                 OPT_fno_deprecated_macro,
                                 Opts.Deprecated);

  // FIXME: Eliminate this dependency.
  unsigned Opt = getOptimizationLevel(Args, IK, Diags),
       OptSize = getOptimizationLevelSize(Args);
  Opts.Optimize = Opt != 0;
  Opts.OptimizeSize = OptSize != 0;

  // This is the __NO_INLINE__ define, which just depends on things like the
  // optimization level and -fno-inline, not actually whether the backend has
  // inlining enabled.
  Opts.NoInlineDefine = !Opts.Optimize;
  if (Arg *InlineArg = Args.getLastArg(
          options::OPT_finline_functions, options::OPT_finline_hint_functions,
          options::OPT_fno_inline_functions, options::OPT_fno_inline))
    if (InlineArg->getOption().matches(options::OPT_fno_inline))
      Opts.NoInlineDefine = true;

#if INTEL_CUSTOMIZATION
  Opts.HonorNaNCompares = Args.hasFlag(OPT_fhonor_nan_compares,
                                       OPT_fno_honor_nan_compares,
                                       false);
#endif // INTEL_CUSTOMIZATION

  if (Arg *A = Args.getLastArg(OPT_ffp_contract)) {
    StringRef Val = A->getValue();
    if (Val == "fast")
      Opts.setDefaultFPContractMode(LangOptions::FPM_Fast);
    else if (Val == "on")
      Opts.setDefaultFPContractMode(LangOptions::FPM_On);
    else if (Val == "off")
      Opts.setDefaultFPContractMode(LangOptions::FPM_Off);
    else if (Val == "fast-honor-pragmas")
      Opts.setDefaultFPContractMode(LangOptions::FPM_FastHonorPragmas);
    else
      Diags.Report(diag::err_drv_invalid_value) << A->getAsString(Args) << Val;
  }

  auto FPRM = llvm::RoundingMode::NearestTiesToEven;
  if (Args.hasArg(OPT_frounding_math)) {
    FPRM = llvm::RoundingMode::Dynamic;
  }
  Opts.setFPRoundingMode(FPRM);

  if (Args.hasArg(OPT_ftrapping_math)) {
    Opts.setFPExceptionMode(LangOptions::FPE_Strict);
  }

  if (Args.hasArg(OPT_fno_trapping_math)) {
    Opts.setFPExceptionMode(LangOptions::FPE_Ignore);
  }

  LangOptions::FPExceptionModeKind FPEB = LangOptions::FPE_Ignore;
  if (Arg *A = Args.getLastArg(OPT_ffp_exception_behavior_EQ)) {
    StringRef Val = A->getValue();
    if (Val.equals("ignore"))
      FPEB = LangOptions::FPE_Ignore;
    else if (Val.equals("maytrap"))
      FPEB = LangOptions::FPE_MayTrap;
    else if (Val.equals("strict"))
      FPEB = LangOptions::FPE_Strict;
    else
      Diags.Report(diag::err_drv_invalid_value) << A->getAsString(Args) << Val;
  }
  Opts.setFPExceptionMode(FPEB);

  Opts.RetainCommentsFromSystemHeaders =
      Args.hasArg(OPT_fretain_comments_from_system_headers);

  unsigned SSP = getLastArgIntValue(Args, OPT_stack_protector, 0, Diags);
  switch (SSP) {
  default:
    Diags.Report(diag::err_drv_invalid_value)
      << Args.getLastArg(OPT_stack_protector)->getAsString(Args) << SSP;
    break;
  case 0: Opts.setStackProtector(LangOptions::SSPOff); break;
  case 1: Opts.setStackProtector(LangOptions::SSPOn);  break;
  case 2: Opts.setStackProtector(LangOptions::SSPStrong); break;
  case 3: Opts.setStackProtector(LangOptions::SSPReq); break;
  }

  if (Arg *A = Args.getLastArg(OPT_ftrivial_auto_var_init)) {
    StringRef Val = A->getValue();
    if (Val == "uninitialized")
      Opts.setTrivialAutoVarInit(
          LangOptions::TrivialAutoVarInitKind::Uninitialized);
    else if (Val == "zero")
      Opts.setTrivialAutoVarInit(LangOptions::TrivialAutoVarInitKind::Zero);
    else if (Val == "pattern")
      Opts.setTrivialAutoVarInit(LangOptions::TrivialAutoVarInitKind::Pattern);
    else
      Diags.Report(diag::err_drv_invalid_value) << A->getAsString(Args) << Val;
  }

  if (Arg *A = Args.getLastArg(OPT_ftrivial_auto_var_init_stop_after)) {
    int Val = std::stoi(A->getValue());
    Opts.TrivialAutoVarInitStopAfter = Val;
  }

  // Parse -fsanitize= arguments.
  parseSanitizerKinds("-fsanitize=", Args.getAllArgValues(OPT_fsanitize_EQ),
                      Diags, Opts.Sanitize);
  // -fsanitize-address-field-padding=N has to be a LangOpt, parse it here.
  Opts.SanitizeAddressFieldPadding =
      getLastArgIntValue(Args, OPT_fsanitize_address_field_padding, 0, Diags);
  Opts.SanitizerBlacklistFiles = Args.getAllArgValues(OPT_fsanitize_blacklist);
  std::vector<std::string> systemBlacklists =
      Args.getAllArgValues(OPT_fsanitize_system_blacklist);
  Opts.SanitizerBlacklistFiles.insert(Opts.SanitizerBlacklistFiles.end(),
                                      systemBlacklists.begin(),
                                      systemBlacklists.end());

  // -fxray-{always,never}-instrument= filenames.
  Opts.XRayAlwaysInstrumentFiles =
      Args.getAllArgValues(OPT_fxray_always_instrument);
  Opts.XRayNeverInstrumentFiles =
      Args.getAllArgValues(OPT_fxray_never_instrument);
  Opts.XRayAttrListFiles = Args.getAllArgValues(OPT_fxray_attr_list);

  // -fforce-emit-vtables
  Opts.ForceEmitVTables = Args.hasArg(OPT_fforce_emit_vtables);

  // -fallow-editor-placeholders
  Opts.AllowEditorPlaceholders = Args.hasArg(OPT_fallow_editor_placeholders);

  Opts.RegisterStaticDestructors = !Args.hasArg(OPT_fno_cxx_static_destructors);

  if (Arg *A = Args.getLastArg(OPT_fclang_abi_compat_EQ)) {
    Opts.setClangABICompat(LangOptions::ClangABI::Latest);

    StringRef Ver = A->getValue();
    std::pair<StringRef, StringRef> VerParts = Ver.split('.');
    unsigned Major, Minor = 0;

    // Check the version number is valid: either 3.x (0 <= x <= 9) or
    // y or y.0 (4 <= y <= current version).
    if (!VerParts.first.startswith("0") &&
        !VerParts.first.getAsInteger(10, Major) &&
        3 <= Major && Major <= CLANG_VERSION_MAJOR &&
        (Major == 3 ? VerParts.second.size() == 1 &&
                      !VerParts.second.getAsInteger(10, Minor)
                    : VerParts.first.size() == Ver.size() ||
                      VerParts.second == "0")) {
      // Got a valid version number.
      if (Major == 3 && Minor <= 8)
        Opts.setClangABICompat(LangOptions::ClangABI::Ver3_8);
      else if (Major <= 4)
        Opts.setClangABICompat(LangOptions::ClangABI::Ver4);
      else if (Major <= 6)
        Opts.setClangABICompat(LangOptions::ClangABI::Ver6);
      else if (Major <= 7)
        Opts.setClangABICompat(LangOptions::ClangABI::Ver7);
      else if (Major <= 9)
        Opts.setClangABICompat(LangOptions::ClangABI::Ver9);
      else if (Major <= 11)
        Opts.setClangABICompat(LangOptions::ClangABI::Ver11);
    } else if (Ver != "latest") {
      Diags.Report(diag::err_drv_invalid_value)
          << A->getAsString(Args) << A->getValue();
    }
  }

  Opts.CompleteMemberPointers = Args.hasArg(OPT_fcomplete_member_pointers);
  Opts.BuildingPCHWithObjectFile = Args.hasArg(OPT_building_pch_with_obj);
  Opts.PCHInstantiateTemplates = Args.hasArg(OPT_fpch_instantiate_templates);

  Opts.MatrixTypes = Args.hasArg(OPT_fenable_matrix);

  Opts.MaxTokens = getLastArgIntValue(Args, OPT_fmax_tokens_EQ, 0, Diags);

  if (Arg *A = Args.getLastArg(OPT_msign_return_address_EQ)) {
    StringRef SignScope = A->getValue();

    if (SignScope.equals_lower("none"))
      Opts.setSignReturnAddressScope(
          LangOptions::SignReturnAddressScopeKind::None);
    else if (SignScope.equals_lower("all"))
      Opts.setSignReturnAddressScope(
          LangOptions::SignReturnAddressScopeKind::All);
    else if (SignScope.equals_lower("non-leaf"))
      Opts.setSignReturnAddressScope(
          LangOptions::SignReturnAddressScopeKind::NonLeaf);
    else
      Diags.Report(diag::err_drv_invalid_value)
          << A->getAsString(Args) << SignScope;

    if (Arg *A = Args.getLastArg(OPT_msign_return_address_key_EQ)) {
      StringRef SignKey = A->getValue();
      if (!SignScope.empty() && !SignKey.empty()) {
        if (SignKey.equals_lower("a_key"))
          Opts.setSignReturnAddressKey(
              LangOptions::SignReturnAddressKeyKind::AKey);
        else if (SignKey.equals_lower("b_key"))
          Opts.setSignReturnAddressKey(
              LangOptions::SignReturnAddressKeyKind::BKey);
        else
          Diags.Report(diag::err_drv_invalid_value)
              << A->getAsString(Args) << SignKey;
      }
    }
  }

  Opts.BranchTargetEnforcement = Args.hasArg(OPT_mbranch_target_enforce);
  Opts.SpeculativeLoadHardening = Args.hasArg(OPT_mspeculative_load_hardening);

  Opts.CompatibilityQualifiedIdBlockParamTypeChecking =
      Args.hasArg(OPT_fcompatibility_qualified_id_block_param_type_checking);

  Opts.RelativeCXXABIVTables =
      Args.hasFlag(OPT_fexperimental_relative_cxx_abi_vtables,
                   OPT_fno_experimental_relative_cxx_abi_vtables,
                   /*default=*/false);

  std::string ThreadModel =
      std::string(Args.getLastArgValue(OPT_mthread_model, "posix"));
  if (ThreadModel != "posix" && ThreadModel != "single")
    Diags.Report(diag::err_drv_invalid_value)
        << Args.getLastArg(OPT_mthread_model)->getAsString(Args) << ThreadModel;
  Opts.setThreadModel(
      llvm::StringSwitch<LangOptions::ThreadModelKind>(ThreadModel)
          .Case("posix", LangOptions::ThreadModelKind::POSIX)
          .Case("single", LangOptions::ThreadModelKind::Single));
}

static bool isStrictlyPreprocessorAction(frontend::ActionKind Action) {
  switch (Action) {
  case frontend::ASTDeclList:
  case frontend::ASTDump:
  case frontend::ASTPrint:
  case frontend::ASTView:
  case frontend::EmitAssembly:
  case frontend::EmitBC:
  case frontend::EmitHTML:
  case frontend::EmitLLVM:
  case frontend::EmitLLVMOnly:
  case frontend::EmitCodeGenOnly:
  case frontend::EmitObj:
  case frontend::FixIt:
  case frontend::GenerateModule:
  case frontend::GenerateModuleInterface:
  case frontend::GenerateHeaderModule:
  case frontend::GeneratePCH:
  case frontend::GenerateInterfaceStubs:
  case frontend::ParseSyntaxOnly:
  case frontend::ModuleFileInfo:
  case frontend::VerifyPCH:
  case frontend::PluginAction:
  case frontend::RewriteObjC:
  case frontend::RewriteTest:
  case frontend::RunAnalysis:
  case frontend::TemplightDump:
  case frontend::MigrateSource:
    return false;

  case frontend::DumpCompilerOptions:
  case frontend::DumpRawTokens:
  case frontend::DumpTokens:
  case frontend::InitOnly:
  case frontend::PrintPreamble:
  case frontend::PrintPreprocessedInput:
  case frontend::RewriteMacros:
  case frontend::RunPreprocessorOnly:
  case frontend::PrintDependencyDirectivesSourceMinimizerOutput:
    return true;
  }
  llvm_unreachable("invalid frontend action");
}

static void ParsePreprocessorArgs(PreprocessorOptions &Opts, ArgList &Args,
                                  DiagnosticsEngine &Diags,
                                  frontend::ActionKind Action) {

#if INTEL_CUSTOMIZATION
  if (Args.hasArg(OPT_fintel_ms_compatibility))
      Opts.OutputFile = Args.getLastArgValue(OPT_o);
#endif // INTEL_CUSTOMIZATION

  Opts.ImplicitPCHInclude = std::string(Args.getLastArgValue(OPT_include_pch));
  Opts.PCHWithHdrStop = Args.hasArg(OPT_pch_through_hdrstop_create) ||
                        Args.hasArg(OPT_pch_through_hdrstop_use);
  Opts.PCHWithHdrStopCreate = Args.hasArg(OPT_pch_through_hdrstop_create);
  Opts.PCHThroughHeader =
      std::string(Args.getLastArgValue(OPT_pch_through_header_EQ));
  Opts.UsePredefines = !Args.hasArg(OPT_undef);
  Opts.DetailedRecord = Args.hasArg(OPT_detailed_preprocessing_record);
  Opts.DisablePCHValidation = Args.hasArg(OPT_fno_validate_pch);
  Opts.AllowPCHWithCompilerErrors =
      Args.hasArg(OPT_fallow_pch_with_errors, OPT_fallow_pcm_with_errors);

  Opts.DumpDeserializedPCHDecls = Args.hasArg(OPT_dump_deserialized_pch_decls);
  for (const auto *A : Args.filtered(OPT_error_on_deserialized_pch_decl))
    Opts.DeserializedPCHDeclsToErrorOn.insert(A->getValue());

  for (const auto &A : Args.getAllArgValues(OPT_fmacro_prefix_map_EQ)) {
    auto Split = StringRef(A).split('=');
    Opts.MacroPrefixMap.insert(
        {std::string(Split.first), std::string(Split.second)});
  }

  if (const Arg *A = Args.getLastArg(OPT_preamble_bytes_EQ)) {
    StringRef Value(A->getValue());
    size_t Comma = Value.find(',');
    unsigned Bytes = 0;
    unsigned EndOfLine = 0;

    if (Comma == StringRef::npos ||
        Value.substr(0, Comma).getAsInteger(10, Bytes) ||
        Value.substr(Comma + 1).getAsInteger(10, EndOfLine))
      Diags.Report(diag::err_drv_preamble_format);
    else {
      Opts.PrecompiledPreambleBytes.first = Bytes;
      Opts.PrecompiledPreambleBytes.second = (EndOfLine != 0);
    }
  }

  // Add the __CET__ macro if a CFProtection option is set.
  if (const Arg *A = Args.getLastArg(OPT_fcf_protection_EQ)) {
    StringRef Name = A->getValue();
    if (Name == "branch")
      Opts.addMacroDef("__CET__=1");
    else if (Name == "return")
      Opts.addMacroDef("__CET__=2");
    else if (Name == "full")
      Opts.addMacroDef("__CET__=3");
  }

  // Add macros from the command line.
  for (const auto *A : Args.filtered(OPT_D, OPT_U)) {
    if (A->getOption().matches(OPT_D))
      Opts.addMacroDef(A->getValue());
    else
      Opts.addMacroUndef(A->getValue());
  }

  Opts.MacroIncludes = Args.getAllArgValues(OPT_imacros);

  // Add the ordered list of -includes.
  for (const auto *A : Args.filtered(OPT_include))
    Opts.Includes.emplace_back(A->getValue());

  for (const auto *A : Args.filtered(OPT_chain_include))
    Opts.ChainedIncludes.emplace_back(A->getValue());

  for (const auto *A : Args.filtered(OPT_remap_file)) {
    std::pair<StringRef, StringRef> Split = StringRef(A->getValue()).split(';');

    if (Split.second.empty()) {
      Diags.Report(diag::err_drv_invalid_remap_file) << A->getAsString(Args);
      continue;
    }

    Opts.addRemappedFile(Split.first, Split.second);
  }

  if (Arg *A = Args.getLastArg(OPT_fobjc_arc_cxxlib_EQ)) {
    StringRef Name = A->getValue();
    unsigned Library = llvm::StringSwitch<unsigned>(Name)
      .Case("libc++", ARCXX_libcxx)
      .Case("libstdc++", ARCXX_libstdcxx)
      .Case("none", ARCXX_nolib)
      .Default(~0U);
    if (Library == ~0U)
      Diags.Report(diag::err_drv_invalid_value) << A->getAsString(Args) << Name;
    else
      Opts.ObjCXXARCStandardLibrary = (ObjCXXARCStandardLibraryKind)Library;
  }

  // Always avoid lexing editor placeholders when we're just running the
  // preprocessor as we never want to emit the
  // "editor placeholder in source file" error in PP only mode.
  if (isStrictlyPreprocessorAction(Action))
    Opts.LexEditorPlaceholders = false;

  Opts.SetUpStaticAnalyzer = Args.hasArg(OPT_setup_static_analyzer);
  Opts.DisablePragmaDebugCrash = Args.hasArg(OPT_disable_pragma_debug_crash);
}

static void ParsePreprocessorOutputArgs(PreprocessorOutputOptions &Opts,
                                        ArgList &Args,
                                        frontend::ActionKind Action) {
  if (isStrictlyPreprocessorAction(Action))
    Opts.ShowCPP = !Args.hasArg(OPT_dM);
  else
    Opts.ShowCPP = 0;

  Opts.ShowComments = Args.hasArg(OPT_C);
  Opts.ShowLineMarkers = !Args.hasArg(OPT_P);
  Opts.ShowMacroComments = Args.hasArg(OPT_CC);
  Opts.ShowMacros = Args.hasArg(OPT_dM) || Args.hasArg(OPT_dD);
  Opts.ShowIncludeDirectives = Args.hasArg(OPT_dI);
  Opts.RewriteIncludes = Args.hasArg(OPT_frewrite_includes);
  Opts.RewriteImports = Args.hasArg(OPT_frewrite_imports);
  Opts.UseLineDirectives = Args.hasArg(OPT_fuse_line_directives);
}

static void ParseTargetArgs(TargetOptions &Opts, ArgList &Args,
                            DiagnosticsEngine &Diags) {
  Opts.CodeModel = std::string(Args.getLastArgValue(OPT_mcmodel_EQ, "default"));
  Opts.ABI = std::string(Args.getLastArgValue(OPT_target_abi));
  if (Arg *A = Args.getLastArg(OPT_meabi)) {
    StringRef Value = A->getValue();
    llvm::EABI EABIVersion = llvm::StringSwitch<llvm::EABI>(Value)
                                 .Case("default", llvm::EABI::Default)
                                 .Case("4", llvm::EABI::EABI4)
                                 .Case("5", llvm::EABI::EABI5)
                                 .Case("gnu", llvm::EABI::GNU)
                                 .Default(llvm::EABI::Unknown);
    if (EABIVersion == llvm::EABI::Unknown)
      Diags.Report(diag::err_drv_invalid_value) << A->getAsString(Args)
                                                << Value;
    else
      Opts.EABIVersion = EABIVersion;
  }
  Opts.CPU = std::string(Args.getLastArgValue(OPT_target_cpu));
  Opts.TuneCPU = std::string(Args.getLastArgValue(OPT_tune_cpu));
  Opts.FPMath = std::string(Args.getLastArgValue(OPT_mfpmath));
  Opts.FeaturesAsWritten = Args.getAllArgValues(OPT_target_feature);
  Opts.LinkerVersion =
      std::string(Args.getLastArgValue(OPT_target_linker_version));
  Opts.OpenCLExtensionsAsWritten = Args.getAllArgValues(OPT_cl_ext_EQ);
  Opts.AllowAMDGPUUnsafeFPAtomics =
      Args.hasFlag(options::OPT_munsafe_fp_atomics,
                   options::OPT_mno_unsafe_fp_atomics, false);
  if (Arg *A = Args.getLastArg(options::OPT_target_sdk_version_EQ)) {
    llvm::VersionTuple Version;
    if (Version.tryParse(A->getValue()))
      Diags.Report(diag::err_drv_invalid_value)
          << A->getAsString(Args) << A->getValue();
    else
      Opts.SDKVersion = Version;
  }
}

bool CompilerInvocation::parseSimpleArgs(const ArgList &Args,
                                         DiagnosticsEngine &Diags) {
#define OPTION_WITH_MARSHALLING(                                               \
    PREFIX_TYPE, NAME, ID, KIND, GROUP, ALIAS, ALIASARGS, FLAGS, PARAM,        \
    HELPTEXT, METAVAR, VALUES, SPELLING, ALWAYS_EMIT, KEYPATH, DEFAULT_VALUE,  \
    IMPLIED_CHECK, IMPLIED_VALUE, NORMALIZER, DENORMALIZER, MERGER, EXTRACTOR, \
    TABLE_INDEX)                                                               \
  {                                                                            \
    this->KEYPATH = MERGER(this->KEYPATH, DEFAULT_VALUE);                      \
    if (IMPLIED_CHECK)                                                         \
      this->KEYPATH = MERGER(this->KEYPATH, IMPLIED_VALUE);                    \
    if (auto MaybeValue = NORMALIZER(OPT_##ID, TABLE_INDEX, Args, Diags))      \
      this->KEYPATH = MERGER(                                                  \
          this->KEYPATH, static_cast<decltype(this->KEYPATH)>(*MaybeValue));   \
  }

#include "clang/Driver/Options.inc"
#undef OPTION_WITH_MARSHALLING
  return true;
}

bool CompilerInvocation::CreateFromArgs(CompilerInvocation &Res,
                                        ArrayRef<const char *> CommandLineArgs,
                                        DiagnosticsEngine &Diags,
                                        const char *Argv0) {
  bool Success = true;

  // Parse the arguments.
  const OptTable &Opts = getDriverOptTable();
  const unsigned IncludedFlagsBitmask = options::CC1Option;
  unsigned MissingArgIndex, MissingArgCount;
  InputArgList Args = Opts.ParseArgs(CommandLineArgs, MissingArgIndex,
                                     MissingArgCount, IncludedFlagsBitmask);
  LangOptions &LangOpts = *Res.getLangOpts();

  // Check for missing argument error.
  if (MissingArgCount) {
    Diags.Report(diag::err_drv_missing_argument)
        << Args.getArgString(MissingArgIndex) << MissingArgCount;
    Success = false;
  }

  // Issue errors on unknown arguments.
  for (const auto *A : Args.filtered(OPT_UNKNOWN)) {
    auto ArgString = A->getAsString(Args);
    std::string Nearest;
    if (Opts.findNearest(ArgString, Nearest, IncludedFlagsBitmask) > 1)
      Diags.Report(diag::err_drv_unknown_argument) << ArgString;
    else
      Diags.Report(diag::err_drv_unknown_argument_with_suggestion)
          << ArgString << Nearest;
    Success = false;
  }

  Success &= Res.parseSimpleArgs(Args, Diags);
  FixupInvocation(Res);

  Success &= ParseAnalyzerArgs(*Res.getAnalyzerOpts(), Args, Diags);
  ParseDependencyOutputArgs(Res.getDependencyOutputOpts(), Args);
  if (!Res.getDependencyOutputOpts().OutputFile.empty() &&
      Res.getDependencyOutputOpts().Targets.empty()) {
    Diags.Report(diag::err_fe_dependency_file_requires_MT);
    Success = false;
  }
  Success &= ParseDiagnosticArgs(Res.getDiagnosticOpts(), Args, &Diags,
                                 /*DefaultDiagColor=*/false);
  ParseCommentArgs(LangOpts.CommentOpts, Args);
  ParseFileSystemArgs(Res.getFileSystemOpts(), Args);
  // FIXME: We shouldn't have to pass the DashX option around here
  InputKind DashX = ParseFrontendArgs(Res.getFrontendOpts(), Args, Diags,
                                      LangOpts.IsHeaderFile);
  ParseTargetArgs(Res.getTargetOpts(), Args, Diags);
  Success &= ParseCodeGenArgs(Res.getCodeGenOpts(), Args, DashX, Diags,
                              Res.getTargetOpts(), Res.getFrontendOpts());
  ParseHeaderSearchArgs(Res.getHeaderSearchOpts(), Args,
                        Res.getFileSystemOpts().WorkingDir);
  llvm::Triple T(Res.getTargetOpts().Triple);
  if (DashX.getFormat() == InputKind::Precompiled ||
      DashX.getLanguage() == Language::LLVM_IR) {
    // ObjCAAutoRefCount and Sanitize LangOpts are used to setup the
    // PassManager in BackendUtil.cpp. They need to be initializd no matter
    // what the input type is.
    if (Args.hasArg(OPT_fobjc_arc))
      LangOpts.ObjCAutoRefCount = 1;
    // PIClevel and PIELevel are needed during code generation and this should be
    // set regardless of the input type.
    LangOpts.PICLevel = getLastArgIntValue(Args, OPT_pic_level, 0, Diags);
    LangOpts.PIE = Args.hasArg(OPT_pic_is_pie);
    parseSanitizerKinds("-fsanitize=", Args.getAllArgValues(OPT_fsanitize_EQ),
                        Diags, LangOpts.Sanitize);
  } else {
    // Other LangOpts are only initialized when the input is not AST or LLVM IR.
    // FIXME: Should we really be calling this for an Language::Asm input?
    ParseLangArgs(LangOpts, Args, DashX, Res.getTargetOpts(),
                  Res.getPreprocessorOpts(), Diags);
    if (Res.getFrontendOpts().ProgramAction == frontend::RewriteObjC)
      LangOpts.ObjCExceptions = 1;
    if (T.isOSDarwin() && DashX.isPreprocessed()) {
      // Supress the darwin-specific 'stdlibcxx-not-found' diagnostic for
      // preprocessed input as we don't expect it to be used with -std=libc++
      // anyway.
      Res.getDiagnosticOpts().Warnings.push_back("no-stdlibcxx-not-found");
    }
  }

  LangOpts.FunctionAlignment =
      getLastArgIntValue(Args, OPT_function_alignment, 0, Diags);

  if (LangOpts.CUDA) {
    // During CUDA device-side compilation, the aux triple is the
    // triple used for host compilation.
    if (LangOpts.CUDAIsDevice)
      Res.getTargetOpts().HostTriple = Res.getFrontendOpts().AuxTriple;
  }

  // Set the triple of the host for OpenMP device compile.
  if (LangOpts.OpenMPIsDevice)
    Res.getTargetOpts().HostTriple = Res.getFrontendOpts().AuxTriple;

#if INTEL_CUSTOMIZATION
  // Set the triple of the host for SYCL device compile and HLS IntelFPGA
  // compile.
  if (LangOpts.SYCLIsDevice ||
      (LangOpts.HLS && T.getEnvironment() == llvm::Triple::IntelFPGA))
    Res.getTargetOpts().HostTriple = Res.getFrontendOpts().AuxTriple;
#endif // INTEL_CUSTOMIZATION

  // FIXME: Override value name discarding when asan or msan is used because the
  // backend passes depend on the name of the alloca in order to print out
  // names.
  Res.getCodeGenOpts().DiscardValueNames &=
      !LangOpts.Sanitize.has(SanitizerKind::Address) &&
      !LangOpts.Sanitize.has(SanitizerKind::KernelAddress) &&
      !LangOpts.Sanitize.has(SanitizerKind::Memory) &&
      !LangOpts.Sanitize.has(SanitizerKind::KernelMemory);

  ParsePreprocessorArgs(Res.getPreprocessorOpts(), Args, Diags,
                        Res.getFrontendOpts().ProgramAction);
  ParsePreprocessorOutputArgs(Res.getPreprocessorOutputOpts(), Args,
                              Res.getFrontendOpts().ProgramAction);

  // Turn on -Wspir-compat for SPIR target.
  if (T.isSPIR())
    Res.getDiagnosticOpts().Warnings.push_back("spir-compat");

  // If sanitizer is enabled, disable OPT_ffine_grained_bitfield_accesses.
  if (Res.getCodeGenOpts().FineGrainedBitfieldAccesses &&
      !Res.getLangOpts()->Sanitize.empty()) {
    Res.getCodeGenOpts().FineGrainedBitfieldAccesses = false;
    Diags.Report(diag::warn_drv_fine_grained_bitfield_accesses_ignored);
  }

  // Store the command-line for using in the CodeView backend.
  Res.getCodeGenOpts().Argv0 = Argv0;
  Res.getCodeGenOpts().CommandLineArgs = CommandLineArgs;

  return Success;
}

std::string CompilerInvocation::getModuleHash() const {
  // Note: For QoI reasons, the things we use as a hash here should all be
  // dumped via the -module-info flag.
  using llvm::hash_code;
  using llvm::hash_value;
  using llvm::hash_combine;
  using llvm::hash_combine_range;

  // Start the signature with the compiler version.
  // FIXME: We'd rather use something more cryptographically sound than
  // CityHash, but this will do for now.
  hash_code code = hash_value(getClangFullRepositoryVersion());

  // Also include the serialization version, in case LLVM_APPEND_VC_REV is off
  // and getClangFullRepositoryVersion() doesn't include git revision.
  code = hash_combine(code, serialization::VERSION_MAJOR,
                      serialization::VERSION_MINOR);

  // Extend the signature with the language options
#define LANGOPT(Name, Bits, Default, Description) \
   code = hash_combine(code, LangOpts->Name);
#define ENUM_LANGOPT(Name, Type, Bits, Default, Description) \
  code = hash_combine(code, static_cast<unsigned>(LangOpts->get##Name()));
#define BENIGN_LANGOPT(Name, Bits, Default, Description)
#define BENIGN_ENUM_LANGOPT(Name, Type, Bits, Default, Description)
#include "clang/Basic/LangOptions.def"

  for (StringRef Feature : LangOpts->ModuleFeatures)
    code = hash_combine(code, Feature);

  code = hash_combine(code, LangOpts->ObjCRuntime);
  const auto &BCN = LangOpts->CommentOpts.BlockCommandNames;
  code = hash_combine(code, hash_combine_range(BCN.begin(), BCN.end()));

  // Extend the signature with the target options.
  code = hash_combine(code, TargetOpts->Triple, TargetOpts->CPU,
                      TargetOpts->TuneCPU, TargetOpts->ABI);
  for (const auto &FeatureAsWritten : TargetOpts->FeaturesAsWritten)
    code = hash_combine(code, FeatureAsWritten);

  // Extend the signature with preprocessor options.
  const PreprocessorOptions &ppOpts = getPreprocessorOpts();
  const HeaderSearchOptions &hsOpts = getHeaderSearchOpts();
  code = hash_combine(code, ppOpts.UsePredefines, ppOpts.DetailedRecord);

  for (const auto &I : getPreprocessorOpts().Macros) {
    // If we're supposed to ignore this macro for the purposes of modules,
    // don't put it into the hash.
    if (!hsOpts.ModulesIgnoreMacros.empty()) {
      // Check whether we're ignoring this macro.
      StringRef MacroDef = I.first;
      if (hsOpts.ModulesIgnoreMacros.count(
              llvm::CachedHashString(MacroDef.split('=').first)))
        continue;
    }

    code = hash_combine(code, I.first, I.second);
  }

  // Extend the signature with the sysroot and other header search options.
  code = hash_combine(code, hsOpts.Sysroot,
                      hsOpts.ModuleFormat,
                      hsOpts.UseDebugInfo,
                      hsOpts.UseBuiltinIncludes,
                      hsOpts.UseStandardSystemIncludes,
                      hsOpts.UseStandardCXXIncludes,
                      hsOpts.UseLibcxx,
                      hsOpts.ModulesValidateDiagnosticOptions);
  code = hash_combine(code, hsOpts.ResourceDir);

  if (hsOpts.ModulesStrictContextHash) {
    hash_code SHPC = hash_combine_range(hsOpts.SystemHeaderPrefixes.begin(),
                                        hsOpts.SystemHeaderPrefixes.end());
    hash_code UEC = hash_combine_range(hsOpts.UserEntries.begin(),
                                       hsOpts.UserEntries.end());
    code = hash_combine(code, hsOpts.SystemHeaderPrefixes.size(), SHPC,
                        hsOpts.UserEntries.size(), UEC);

    const DiagnosticOptions &diagOpts = getDiagnosticOpts();
    #define DIAGOPT(Name, Bits, Default) \
      code = hash_combine(code, diagOpts.Name);
    #define ENUM_DIAGOPT(Name, Type, Bits, Default) \
      code = hash_combine(code, diagOpts.get##Name());
    #include "clang/Basic/DiagnosticOptions.def"
    #undef DIAGOPT
    #undef ENUM_DIAGOPT
  }

  // Extend the signature with the user build path.
  code = hash_combine(code, hsOpts.ModuleUserBuildPath);

  // Extend the signature with the module file extensions.
  const FrontendOptions &frontendOpts = getFrontendOpts();
  for (const auto &ext : frontendOpts.ModuleFileExtensions) {
    code = ext->hashExtension(code);
  }

  // When compiling with -gmodules, also hash -fdebug-prefix-map as it
  // affects the debug info in the PCM.
  if (getCodeGenOpts().DebugTypeExtRefs)
    for (const auto &KeyValue : getCodeGenOpts().DebugPrefixMap)
      code = hash_combine(code, KeyValue.first, KeyValue.second);

  // Extend the signature with the enabled sanitizers, if at least one is
  // enabled. Sanitizers which cannot affect AST generation aren't hashed.
  SanitizerSet SanHash = LangOpts->Sanitize;
  SanHash.clear(getPPTransparentSanitizers());
  if (!SanHash.empty())
    code = hash_combine(code, SanHash.Mask);

  return llvm::APInt(64, code).toString(36, /*Signed=*/false);
}

void CompilerInvocation::generateCC1CommandLine(
    SmallVectorImpl<const char *> &Args, StringAllocator SA) const {
  // Capture the extracted value as a lambda argument to avoid potential issues
  // with lifetime extension of the reference.
#define OPTION_WITH_MARSHALLING(                                               \
    PREFIX_TYPE, NAME, ID, KIND, GROUP, ALIAS, ALIASARGS, FLAGS, PARAM,        \
    HELPTEXT, METAVAR, VALUES, SPELLING, ALWAYS_EMIT, KEYPATH, DEFAULT_VALUE,  \
    IMPLIED_CHECK, IMPLIED_VALUE, NORMALIZER, DENORMALIZER, MERGER, EXTRACTOR, \
    TABLE_INDEX)                                                               \
  if ((FLAGS)&options::CC1Option) {                                            \
    [&](const auto &Extracted) {                                               \
      if (ALWAYS_EMIT || (Extracted != ((IMPLIED_CHECK) ? (IMPLIED_VALUE)      \
                                                        : (DEFAULT_VALUE))))   \
        DENORMALIZER(Args, SPELLING, SA, TABLE_INDEX, Extracted);              \
    }(EXTRACTOR(this->KEYPATH));                                               \
  }

#include "clang/Driver/Options.inc"
#undef OPTION_WITH_MARSHALLING
}

IntrusiveRefCntPtr<llvm::vfs::FileSystem>
clang::createVFSFromCompilerInvocation(const CompilerInvocation &CI,
                                       DiagnosticsEngine &Diags) {
  return createVFSFromCompilerInvocation(CI, Diags,
                                         llvm::vfs::getRealFileSystem());
}

#if INTEL_CUSTOMIZATION
using CreateLibraryFileSystem = llvm::vfs::FileSystem *(*)(void);
#endif // INTEL_CUSTOMIZATION

IntrusiveRefCntPtr<llvm::vfs::FileSystem>
clang::createVFSFromCompilerInvocation(
    const CompilerInvocation &CI, DiagnosticsEngine &Diags,
    IntrusiveRefCntPtr<llvm::vfs::FileSystem> BaseFS) {
#if INTEL_CUSTOMIZATION
  if (CI.getHeaderSearchOpts().VFSOverlayFiles.empty() &&
      CI.getHeaderSearchOpts().VFSOverlayLibs.empty())
#endif // INTEL_CUSTOMIZATION
    return BaseFS;

  IntrusiveRefCntPtr<llvm::vfs::FileSystem> Result = BaseFS;
  // earlier vfs files are on the bottom
  for (const auto &File : CI.getHeaderSearchOpts().VFSOverlayFiles) {
    llvm::ErrorOr<std::unique_ptr<llvm::MemoryBuffer>> Buffer =
        Result->getBufferForFile(File);
    if (!Buffer) {
      Diags.Report(diag::err_missing_vfs_overlay_file) << File;
      continue;
    }

    IntrusiveRefCntPtr<llvm::vfs::FileSystem> FS = llvm::vfs::getVFSFromYAML(
        std::move(Buffer.get()), /*DiagHandler*/ nullptr, File,
        /*DiagContext*/ nullptr, Result);
    if (!FS) {
      Diags.Report(diag::err_invalid_vfs_overlay) << File;
      continue;
    }

    Result = FS;
  }

#if INTEL_CUSTOMIZATION
  if (!CI.getHeaderSearchOpts().VFSOverlayLibs.empty()) {
    IntrusiveRefCntPtr<llvm::vfs::OverlayFileSystem> Overlay(
        new llvm::vfs::OverlayFileSystem(Result));

    Result = Overlay;

    // Load shared libraries that provide a VFS.
    for (const auto &LibFile : CI.getHeaderSearchOpts().VFSOverlayLibs) {
      std::string Error;
      auto Lib = llvm::sys::DynamicLibrary::getPermanentLibrary(
          LibFile.c_str(), &Error);
      if (!Lib.isValid()) {
        Diags.Report(diag::err_unable_to_load_vfs_overlay) << LibFile << Error;
        continue;
      }

      auto *CreateFS =
          reinterpret_cast<CreateLibraryFileSystem>(
              reinterpret_cast<intptr_t>(
                  Lib.getAddressOfSymbol("__clang_create_vfs")));

      if (!CreateFS) {
        Diags.Report(diag::err_unable_to_load_vfs_overlay)
            << LibFile << "'__clang_create_vfs' function was not found";
        continue;
      }

      IntrusiveRefCntPtr<llvm::vfs::FileSystem> FS = CreateFS();
      if (!FS) {
        Diags.Report(diag::err_invalid_vfs_overlay) << LibFile;
        continue;
      }

      Overlay->pushOverlay(FS);
    }
  }
#endif // INTEL_CUSTOMIZATION

  return Result;
}<|MERGE_RESOLUTION|>--- conflicted
+++ resolved
@@ -1067,12 +1067,6 @@
       Opts.setFramePointer(FP);
   }
 
-<<<<<<< HEAD
-#ifdef INTEL_CUSTOMIZATION
-  Opts.DisableFree =
-      Args.hasFlag(OPT_disable_free, OPT_no_disable_free, /*Default=*/false);
-#endif //INTEL_CUSTOMIZATION
-=======
   if (const Arg *A = Args.getLastArg(OPT_ftime_report, OPT_ftime_report_EQ)) {
     Opts.TimePasses = true;
 
@@ -1093,8 +1087,10 @@
     }
   }
 
-  Opts.DisableFree = Args.hasArg(OPT_disable_free);
->>>>>>> 1821265d
+#ifdef INTEL_CUSTOMIZATION
+  Opts.DisableFree =
+      Args.hasFlag(OPT_disable_free, OPT_no_disable_free, /*Default=*/false);
+#endif //INTEL_CUSTOMIZATION
   Opts.DiscardValueNames = Args.hasArg(OPT_discard_value_names);
   Opts.DisableTailCalls = Args.hasArg(OPT_mdisable_tail_calls);
   Opts.NoEscapingBlockTailCalls =
