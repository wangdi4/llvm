--- conflicted
+++ resolved
@@ -4017,7 +4017,6 @@
   if (LangOpts.OpenMPIsDevice)
     Res.getTargetOpts().HostTriple = Res.getFrontendOpts().AuxTriple;
 
-<<<<<<< HEAD
 #if INTEL_CUSTOMIZATION
   // Set the triple of the host for SYCL device compile and HLS IntelFPGA
   // compile.
@@ -4025,11 +4024,6 @@
       (LangOpts.HLS && T.getEnvironment() == llvm::Triple::IntelFPGA))
     Res.getTargetOpts().HostTriple = Res.getFrontendOpts().AuxTriple;
 #endif // INTEL_CUSTOMIZATION
-=======
-  // Set the triple of the host for SYCL device compile.
-  if (LangOpts.SYCLIsDevice)
-    Res.getTargetOpts().HostTriple = Res.getFrontendOpts().AuxTriple;
->>>>>>> f803376f
 
   // FIXME: Override value name discarding when asan or msan is used because the
   // backend passes depend on the name of the alloca in order to print out
