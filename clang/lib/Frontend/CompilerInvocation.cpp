--- conflicted
+++ resolved
@@ -331,12 +331,8 @@
                                     Option::OptionClass OptClass,
                                     unsigned TableIndex,
                                     const std::vector<std::string> &Values) {
-<<<<<<< HEAD
-  if (OptClass == Option::OptionClass::CommaJoinedClass) {
-=======
   switch (OptClass) {
   case Option::CommaJoinedClass: {
->>>>>>> e2b3b78c
     std::string CommaJoinedValue;
     if (!Values.empty()) {
       CommaJoinedValue.append(Values.front());
@@ -347,11 +343,6 @@
     }
     denormalizeString(Args, Spelling, SA, Option::OptionClass::JoinedClass,
                       TableIndex, CommaJoinedValue);
-<<<<<<< HEAD
-  } else if (OptClass == Option::OptionClass::JoinedClass) {
-    for (const std::string &Value : Values)
-      denormalizeString(Args, Spelling, SA, OptClass, TableIndex, Value);
-=======
     break;
   }
   case Option::JoinedClass:
@@ -363,7 +354,6 @@
   default:
     llvm_unreachable("Cannot denormalize an option with option class "
                      "incompatible with string vector denormalization.");
->>>>>>> e2b3b78c
   }
 }
 
@@ -1037,15 +1027,12 @@
     }
   }
 
-<<<<<<< HEAD
 #ifdef INTEL_CUSTOMIZATION
   Opts.DisableFree =
       Args.hasFlag(OPT_disable_free, OPT_no_disable_free, /*Default=*/false);
 #endif //INTEL_CUSTOMIZATION
   Opts.Reciprocals = Args.getAllArgValues(OPT_mrecip_EQ);
 
-=======
->>>>>>> e2b3b78c
   // Basic Block Sections implies Function Sections.
   Opts.FunctionSections =
       Args.hasArg(OPT_ffunction_sections) ||
@@ -2804,7 +2791,6 @@
                         || Args.hasArg(OPT_fdump_record_layouts);
   if (Opts.FastRelaxedMath)
     Opts.setDefaultFPContractMode(LangOptions::FPM_Fast);
-<<<<<<< HEAD
 #if INTEL_CUSTOMIZATION
   Opts.OpenCLForceVectorABI = Args.hasArg(OPT_fopencl_force_vector_abi);
   // Temporary internal option to enable new support. When ready just
@@ -2814,8 +2800,6 @@
                    /*default=*/false);
 #endif // INTEL_CUSTOMIZATION
   Opts.ModuleFeatures = Args.getAllArgValues(OPT_fmodule_feature);
-=======
->>>>>>> e2b3b78c
   llvm::sort(Opts.ModuleFeatures);
   Opts.NativeHalfType |= Args.hasArg(OPT_fnative_half_type);
   Opts.NativeHalfArgsAndReturns |= Args.hasArg(OPT_fnative_half_arguments_and_returns);
