//===- CompilerInvocation.cpp ---------------------------------------------===//
//
// Part of the LLVM Project, under the Apache License v2.0 with LLVM Exceptions.
// See https://llvm.org/LICENSE.txt for license information.
// SPDX-License-Identifier: Apache-2.0 WITH LLVM-exception
//
//===----------------------------------------------------------------------===//

#include "clang/Frontend/CompilerInvocation.h"
#include "TestModuleFileExtension.h"
#include "clang/Basic/Builtins.h"
#include "clang/Basic/CharInfo.h"
#include "clang/Basic/CodeGenOptions.h"
#include "clang/Basic/CommentOptions.h"
#include "clang/Basic/DebugInfoOptions.h"
#include "clang/Basic/Diagnostic.h"
#include "clang/Basic/DiagnosticDriver.h"
#include "clang/Basic/DiagnosticOptions.h"
#include "clang/Basic/FileSystemOptions.h"
#include "clang/Basic/LLVM.h"
#include "clang/Basic/LangOptions.h"
#include "clang/Basic/LangStandard.h"
#include "clang/Basic/ObjCRuntime.h"
#include "clang/Basic/Sanitizers.h"
#include "clang/Basic/SourceLocation.h"
#include "clang/Basic/TargetOptions.h"
#include "clang/Basic/Version.h"
#include "clang/Basic/Visibility.h"
#include "clang/Basic/XRayInstr.h"
#include "clang/Config/config.h"
#include "clang/Driver/Driver.h"
#include "clang/Driver/DriverDiagnostic.h"
#include "clang/Driver/Options.h"
#include "clang/Frontend/CommandLineSourceLoc.h"
#include "clang/Frontend/DependencyOutputOptions.h"
#include "clang/Frontend/FrontendDiagnostic.h"
#include "clang/Frontend/FrontendOptions.h"
#include "clang/Frontend/FrontendPluginRegistry.h"
#include "clang/Frontend/MigratorOptions.h"
#include "clang/Frontend/PreprocessorOutputOptions.h"
#include "clang/Frontend/TextDiagnosticBuffer.h"
#include "clang/Frontend/Utils.h"
#include "clang/Lex/HeaderSearchOptions.h"
#include "clang/Lex/PreprocessorOptions.h"
#include "clang/Sema/CodeCompleteOptions.h"
#include "clang/Serialization/ASTBitCodes.h"
#include "clang/Serialization/ModuleFileExtension.h"
#include "clang/StaticAnalyzer/Core/AnalyzerOptions.h"
#include "llvm/ADT/APInt.h"
#include "llvm/ADT/ArrayRef.h"
#include "llvm/ADT/CachedHashString.h"
#include "llvm/ADT/DenseSet.h"
#include "llvm/ADT/FloatingPointMode.h"
#include "llvm/ADT/Hashing.h"
#include "llvm/ADT/None.h"
#include "llvm/ADT/Optional.h"
#include "llvm/ADT/STLExtras.h"
#include "llvm/ADT/SmallString.h"
#include "llvm/ADT/SmallVector.h"
#include "llvm/ADT/StringRef.h"
#include "llvm/ADT/StringSwitch.h"
#include "llvm/ADT/Triple.h"
#include "llvm/ADT/Twine.h"
#include "llvm/Config/llvm-config.h"
#include "llvm/IR/DebugInfoMetadata.h"
#include "llvm/Linker/Linker.h"
#include "llvm/MC/MCTargetOptions.h"
#include "llvm/Option/Arg.h"
#include "llvm/Option/ArgList.h"
#include "llvm/Option/OptSpecifier.h"
#include "llvm/Option/OptTable.h"
#include "llvm/Option/Option.h"
#include "llvm/ProfileData/InstrProfReader.h"
#include "llvm/Remarks/HotnessThresholdParser.h"
#include "llvm/Support/CodeGen.h"
#include "llvm/Support/Compiler.h"
#if INTEL_CUSTOMIZATION
#include "llvm/Support/DynamicLibrary.h"
#endif // INTEL_CUSTOMIZATION
#include "llvm/Support/Error.h"
#include "llvm/Support/ErrorHandling.h"
#include "llvm/Support/ErrorOr.h"
#include "llvm/Support/FileSystem.h"
#include "llvm/Support/Host.h"
#include "llvm/Support/MathExtras.h"
#include "llvm/Support/MemoryBuffer.h"
#include "llvm/Support/Path.h"
#include "llvm/Support/Process.h"
#include "llvm/Support/Regex.h"
#include "llvm/Support/VersionTuple.h"
#include "llvm/Support/VirtualFileSystem.h"
#include "llvm/Support/raw_ostream.h"
#include "llvm/Target/TargetOptions.h"
#include <algorithm>
#include <atomic>
#include <cassert>
#include <cstddef>
#include <cstring>
#include <memory>
#include <string>
#include <tuple>
#include <type_traits>
#include <utility>
#include <vector>

using namespace clang;
using namespace driver;
using namespace options;
using namespace llvm::opt;

//===----------------------------------------------------------------------===//
// Initialization.
//===----------------------------------------------------------------------===//

CompilerInvocationBase::CompilerInvocationBase()
    : LangOpts(new LangOptions()), TargetOpts(new TargetOptions()),
      DiagnosticOpts(new DiagnosticOptions()),
      HeaderSearchOpts(new HeaderSearchOptions()),
      PreprocessorOpts(new PreprocessorOptions()) {}

CompilerInvocationBase::CompilerInvocationBase(const CompilerInvocationBase &X)
    : LangOpts(new LangOptions(*X.getLangOpts())),
      TargetOpts(new TargetOptions(X.getTargetOpts())),
      DiagnosticOpts(new DiagnosticOptions(X.getDiagnosticOpts())),
      HeaderSearchOpts(new HeaderSearchOptions(X.getHeaderSearchOpts())),
      PreprocessorOpts(new PreprocessorOptions(X.getPreprocessorOpts())) {}

CompilerInvocationBase::~CompilerInvocationBase() = default;

//===----------------------------------------------------------------------===//
// Normalizers
//===----------------------------------------------------------------------===//

#define SIMPLE_ENUM_VALUE_TABLE
#include "clang/Driver/Options.inc"
#undef SIMPLE_ENUM_VALUE_TABLE

static llvm::Optional<bool>
normalizeSimpleFlag(OptSpecifier Opt, unsigned TableIndex, const ArgList &Args,
                    DiagnosticsEngine &Diags, bool &Success) {
  if (Args.hasArg(Opt))
    return true;
  return None;
}

static Optional<bool> normalizeSimpleNegativeFlag(OptSpecifier Opt, unsigned,
                                                  const ArgList &Args,
                                                  DiagnosticsEngine &,
                                                  bool &Success) {
  if (Args.hasArg(Opt))
    return false;
  return None;
}

/// The tblgen-erated code passes in a fifth parameter of an arbitrary type, but
/// denormalizeSimpleFlags never looks at it. Avoid bloating compile-time with
/// unnecessary template instantiations and just ignore it with a variadic
/// argument.
static void denormalizeSimpleFlag(SmallVectorImpl<const char *> &Args,
                                  const char *Spelling,
                                  CompilerInvocation::StringAllocator,
                                  Option::OptionClass, unsigned, /*T*/...) {
  Args.push_back(Spelling);
}

template <typename T> static constexpr bool is_uint64_t_convertible() {
  return !std::is_same<T, uint64_t>::value &&
         llvm::is_integral_or_enum<T>::value;
}

template <typename T,
          std::enable_if_t<!is_uint64_t_convertible<T>(), bool> = false>
static auto makeFlagToValueNormalizer(T Value) {
  return [Value](OptSpecifier Opt, unsigned, const ArgList &Args,
                 DiagnosticsEngine &, bool &Success) -> Optional<T> {
    if (Args.hasArg(Opt))
      return Value;
    return None;
  };
}

template <typename T,
          std::enable_if_t<is_uint64_t_convertible<T>(), bool> = false>
static auto makeFlagToValueNormalizer(T Value) {
  return makeFlagToValueNormalizer(uint64_t(Value));
}

static auto makeBooleanOptionNormalizer(bool Value, bool OtherValue,
                                        OptSpecifier OtherOpt) {
  return [Value, OtherValue, OtherOpt](OptSpecifier Opt, unsigned,
                                       const ArgList &Args, DiagnosticsEngine &,
                                       bool &Success) -> Optional<bool> {
    if (const Arg *A = Args.getLastArg(Opt, OtherOpt)) {
      return A->getOption().matches(Opt) ? Value : OtherValue;
    }
    return None;
  };
}

static auto makeBooleanOptionDenormalizer(bool Value) {
  return [Value](SmallVectorImpl<const char *> &Args, const char *Spelling,
                 CompilerInvocation::StringAllocator, Option::OptionClass,
                 unsigned, bool KeyPath) {
    if (KeyPath == Value)
      Args.push_back(Spelling);
  };
}

static void denormalizeStringImpl(SmallVectorImpl<const char *> &Args,
                                  const char *Spelling,
                                  CompilerInvocation::StringAllocator SA,
                                  Option::OptionClass OptClass, unsigned,
                                  const Twine &Value) {
  switch (OptClass) {
  case Option::SeparateClass:
  case Option::JoinedOrSeparateClass:
    Args.push_back(Spelling);
    Args.push_back(SA(Value));
    break;
  case Option::JoinedClass:
  case Option::CommaJoinedClass:
    Args.push_back(SA(Twine(Spelling) + Value));
    break;
  default:
    llvm_unreachable("Cannot denormalize an option with option class "
                     "incompatible with string denormalization.");
  }
}

template <typename T>
static void
denormalizeString(SmallVectorImpl<const char *> &Args, const char *Spelling,
                  CompilerInvocation::StringAllocator SA,
                  Option::OptionClass OptClass, unsigned TableIndex, T Value) {
  denormalizeStringImpl(Args, Spelling, SA, OptClass, TableIndex, Twine(Value));
}

static Optional<SimpleEnumValue>
findValueTableByName(const SimpleEnumValueTable &Table, StringRef Name) {
  for (int I = 0, E = Table.Size; I != E; ++I)
    if (Name == Table.Table[I].Name)
      return Table.Table[I];

  return None;
}

static Optional<SimpleEnumValue>
findValueTableByValue(const SimpleEnumValueTable &Table, unsigned Value) {
  for (int I = 0, E = Table.Size; I != E; ++I)
    if (Value == Table.Table[I].Value)
      return Table.Table[I];

  return None;
}

static llvm::Optional<unsigned>
normalizeSimpleEnum(OptSpecifier Opt, unsigned TableIndex, const ArgList &Args,
                    DiagnosticsEngine &Diags, bool &Success) {
  assert(TableIndex < SimpleEnumValueTablesSize);
  const SimpleEnumValueTable &Table = SimpleEnumValueTables[TableIndex];

  auto *Arg = Args.getLastArg(Opt);
  if (!Arg)
    return None;

  StringRef ArgValue = Arg->getValue();
  if (auto MaybeEnumVal = findValueTableByName(Table, ArgValue))
    return MaybeEnumVal->Value;

  Success = false;
  Diags.Report(diag::err_drv_invalid_value)
      << Arg->getAsString(Args) << ArgValue;
  return None;
}

static void denormalizeSimpleEnumImpl(SmallVectorImpl<const char *> &Args,
                                      const char *Spelling,
                                      CompilerInvocation::StringAllocator SA,
                                      Option::OptionClass OptClass,
                                      unsigned TableIndex, unsigned Value) {
  assert(TableIndex < SimpleEnumValueTablesSize);
  const SimpleEnumValueTable &Table = SimpleEnumValueTables[TableIndex];
  if (auto MaybeEnumVal = findValueTableByValue(Table, Value)) {
    denormalizeString(Args, Spelling, SA, OptClass, TableIndex,
                      MaybeEnumVal->Name);
  } else {
    llvm_unreachable("The simple enum value was not correctly defined in "
                     "the tablegen option description");
  }
}

template <typename T>
static void denormalizeSimpleEnum(SmallVectorImpl<const char *> &Args,
                                  const char *Spelling,
                                  CompilerInvocation::StringAllocator SA,
                                  Option::OptionClass OptClass,
                                  unsigned TableIndex, T Value) {
  return denormalizeSimpleEnumImpl(Args, Spelling, SA, OptClass, TableIndex,
                                   static_cast<unsigned>(Value));
}

static Optional<std::string> normalizeString(OptSpecifier Opt, int TableIndex,
                                             const ArgList &Args,
                                             DiagnosticsEngine &Diags,
                                             bool &Success) {
  auto *Arg = Args.getLastArg(Opt);
  if (!Arg)
    return None;
  return std::string(Arg->getValue());
}

template <typename IntTy>
static Optional<IntTy>
normalizeStringIntegral(OptSpecifier Opt, int, const ArgList &Args,
                        DiagnosticsEngine &Diags, bool &Success) {
  auto *Arg = Args.getLastArg(Opt);
  if (!Arg)
    return None;
  IntTy Res;
  if (StringRef(Arg->getValue()).getAsInteger(0, Res)) {
    Success = false;
    Diags.Report(diag::err_drv_invalid_int_value)
        << Arg->getAsString(Args) << Arg->getValue();
    return None;
  }
  return Res;
}

static Optional<std::vector<std::string>>
normalizeStringVector(OptSpecifier Opt, int, const ArgList &Args,
                      DiagnosticsEngine &, bool &Success) {
  return Args.getAllArgValues(Opt);
}

static void denormalizeStringVector(SmallVectorImpl<const char *> &Args,
                                    const char *Spelling,
                                    CompilerInvocation::StringAllocator SA,
                                    Option::OptionClass OptClass,
                                    unsigned TableIndex,
                                    const std::vector<std::string> &Values) {
  switch (OptClass) {
  case Option::CommaJoinedClass: {
    std::string CommaJoinedValue;
    if (!Values.empty()) {
      CommaJoinedValue.append(Values.front());
      for (const std::string &Value : llvm::drop_begin(Values, 1)) {
        CommaJoinedValue.append(",");
        CommaJoinedValue.append(Value);
      }
    }
    denormalizeString(Args, Spelling, SA, Option::OptionClass::JoinedClass,
                      TableIndex, CommaJoinedValue);
    break;
  }
  case Option::JoinedClass:
  case Option::SeparateClass:
  case Option::JoinedOrSeparateClass:
    for (const std::string &Value : Values)
      denormalizeString(Args, Spelling, SA, OptClass, TableIndex, Value);
    break;
  default:
    llvm_unreachable("Cannot denormalize an option with option class "
                     "incompatible with string vector denormalization.");
  }
}

static Optional<std::string> normalizeTriple(OptSpecifier Opt, int TableIndex,
                                             const ArgList &Args,
                                             DiagnosticsEngine &Diags,
                                             bool &Success) {
  auto *Arg = Args.getLastArg(Opt);
  if (!Arg)
    return None;
  return llvm::Triple::normalize(Arg->getValue());
}

template <typename T, typename U>
static T mergeForwardValue(T KeyPath, U Value) {
  return static_cast<T>(Value);
}

template <typename T, typename U> static T mergeMaskValue(T KeyPath, U Value) {
  return KeyPath | Value;
}

template <typename T> static T extractForwardValue(T KeyPath) {
  return KeyPath;
}

template <typename T, typename U, U Value>
static T extractMaskValue(T KeyPath) {
  return ((KeyPath & Value) == Value) ? static_cast<T>(Value) : T();
}

#define PARSE_OPTION_WITH_MARSHALLING(ARGS, DIAGS, SUCCESS, ID, FLAGS, PARAM,  \
                                      SHOULD_PARSE, KEYPATH, DEFAULT_VALUE,    \
                                      IMPLIED_CHECK, IMPLIED_VALUE,            \
                                      NORMALIZER, MERGER, TABLE_INDEX)         \
  if ((FLAGS)&options::CC1Option) {                                            \
    KEYPATH = MERGER(KEYPATH, DEFAULT_VALUE);                                  \
    if (IMPLIED_CHECK)                                                         \
      KEYPATH = MERGER(KEYPATH, IMPLIED_VALUE);                                \
    if (SHOULD_PARSE)                                                          \
      if (auto MaybeValue =                                                    \
              NORMALIZER(OPT_##ID, TABLE_INDEX, ARGS, DIAGS, SUCCESS))         \
        KEYPATH =                                                              \
            MERGER(KEYPATH, static_cast<decltype(KEYPATH)>(*MaybeValue));      \
  }

// Capture the extracted value as a lambda argument to avoid potential issues
// with lifetime extension of the reference.
#define GENERATE_OPTION_WITH_MARSHALLING(                                      \
    ARGS, STRING_ALLOCATOR, KIND, FLAGS, SPELLING, ALWAYS_EMIT, KEYPATH,       \
    DEFAULT_VALUE, IMPLIED_CHECK, IMPLIED_VALUE, DENORMALIZER, EXTRACTOR,      \
    TABLE_INDEX)                                                               \
  if ((FLAGS)&options::CC1Option) {                                            \
    [&](const auto &Extracted) {                                               \
      if (ALWAYS_EMIT ||                                                       \
          (Extracted !=                                                        \
           static_cast<decltype(KEYPATH)>((IMPLIED_CHECK) ? (IMPLIED_VALUE)    \
                                                          : (DEFAULT_VALUE)))) \
        DENORMALIZER(ARGS, SPELLING, STRING_ALLOCATOR, Option::KIND##Class,    \
                     TABLE_INDEX, Extracted);                                  \
    }(EXTRACTOR(KEYPATH));                                                     \
  }

static const StringRef GetInputKindName(InputKind IK);

static bool FixupInvocation(CompilerInvocation &Invocation,
                            DiagnosticsEngine &Diags, const ArgList &Args,
                            InputKind IK) {
  unsigned NumErrorsBefore = Diags.getNumErrors();

  LangOptions &LangOpts = *Invocation.getLangOpts();
  CodeGenOptions &CodeGenOpts = Invocation.getCodeGenOpts();
  TargetOptions &TargetOpts = Invocation.getTargetOpts();
  FrontendOptions &FrontendOpts = Invocation.getFrontendOpts();
  CodeGenOpts.XRayInstrumentFunctions = LangOpts.XRayInstrument;
  CodeGenOpts.XRayAlwaysEmitCustomEvents = LangOpts.XRayAlwaysEmitCustomEvents;
  CodeGenOpts.XRayAlwaysEmitTypedEvents = LangOpts.XRayAlwaysEmitTypedEvents;
  CodeGenOpts.DisableFree = FrontendOpts.DisableFree;
  FrontendOpts.GenerateGlobalModuleIndex = FrontendOpts.UseGlobalModuleIndex;

  LangOpts.ForceEmitVTables = CodeGenOpts.ForceEmitVTables;
  LangOpts.SpeculativeLoadHardening = CodeGenOpts.SpeculativeLoadHardening;
  LangOpts.CurrentModule = LangOpts.ModuleName;

  llvm::Triple T(TargetOpts.Triple);
  llvm::Triple::ArchType Arch = T.getArch();

  CodeGenOpts.CodeModel = TargetOpts.CodeModel;

  if (LangOpts.getExceptionHandling() != llvm::ExceptionHandling::None &&
      T.isWindowsMSVCEnvironment())
    Diags.Report(diag::err_fe_invalid_exception_model)
        << static_cast<unsigned>(LangOpts.getExceptionHandling()) << T.str();

  if (LangOpts.AppleKext && !LangOpts.CPlusPlus)
    Diags.Report(diag::warn_c_kext);

  if (Args.hasArg(OPT_fconcepts_ts))
    Diags.Report(diag::warn_fe_concepts_ts_flag);

  if (LangOpts.NewAlignOverride &&
      !llvm::isPowerOf2_32(LangOpts.NewAlignOverride)) {
    Arg *A = Args.getLastArg(OPT_fnew_alignment_EQ);
    Diags.Report(diag::err_fe_invalid_alignment)
        << A->getAsString(Args) << A->getValue();
    LangOpts.NewAlignOverride = 0;
  }

  if (Args.hasArg(OPT_fgnu89_inline) && LangOpts.CPlusPlus)
    Diags.Report(diag::err_drv_argument_not_allowed_with)
        << "-fgnu89-inline" << GetInputKindName(IK);

  if (Args.hasArg(OPT_fgpu_allow_device_init) && !LangOpts.HIP)
    Diags.Report(diag::warn_ignored_hip_only_option)
        << Args.getLastArg(OPT_fgpu_allow_device_init)->getAsString(Args);

  if (Args.hasArg(OPT_gpu_max_threads_per_block_EQ) && !LangOpts.HIP)
    Diags.Report(diag::warn_ignored_hip_only_option)
        << Args.getLastArg(OPT_gpu_max_threads_per_block_EQ)->getAsString(Args);

  // -cl-strict-aliasing needs to emit diagnostic in the case where CL > 1.0.
  // This option should be deprecated for CL > 1.0 because
  // this option was added for compatibility with OpenCL 1.0.
  if (Args.getLastArg(OPT_cl_strict_aliasing) && LangOpts.OpenCLVersion > 100)
    Diags.Report(diag::warn_option_invalid_ocl_version)
        << LangOpts.getOpenCLVersionTuple().getAsString()
        << Args.getLastArg(OPT_cl_strict_aliasing)->getAsString(Args);

  if (Arg *A = Args.getLastArg(OPT_fdefault_calling_conv_EQ)) {
    auto DefaultCC = LangOpts.getDefaultCallingConv();

    bool emitError = (DefaultCC == LangOptions::DCC_FastCall ||
                      DefaultCC == LangOptions::DCC_StdCall) &&
                     Arch != llvm::Triple::x86;
    emitError |= (DefaultCC == LangOptions::DCC_VectorCall ||
                  DefaultCC == LangOptions::DCC_RegCall) &&
                 !T.isX86();
    if (emitError)
      Diags.Report(diag::err_drv_argument_not_allowed_with)
          << A->getSpelling() << T.getTriple();
  }

  if (!CodeGenOpts.ProfileRemappingFile.empty() && CodeGenOpts.LegacyPassManager)
    Diags.Report(diag::err_drv_argument_only_allowed_with)
        << Args.getLastArg(OPT_fprofile_remapping_file_EQ)->getAsString(Args)
        << "-fno-legacy-pass-manager";

  return Diags.getNumErrors() == NumErrorsBefore;
}

//===----------------------------------------------------------------------===//
// Deserialization (from args)
//===----------------------------------------------------------------------===//

static unsigned getOptimizationLevel(ArgList &Args, InputKind IK,
                                     DiagnosticsEngine &Diags) {
  unsigned DefaultOpt = llvm::CodeGenOpt::None;
  if ((IK.getLanguage() == Language::OpenCL &&
      !Args.hasArg(OPT_cl_opt_disable)) || Args.hasArg(OPT_fsycl_is_device))
    DefaultOpt = llvm::CodeGenOpt::Default;

  if (Arg *A = Args.getLastArg(options::OPT_O_Group)) {
    if (A->getOption().matches(options::OPT_O0))
      return llvm::CodeGenOpt::None;

    if (A->getOption().matches(options::OPT_Ofast))
      return llvm::CodeGenOpt::Aggressive;

    assert(A->getOption().matches(options::OPT_O));

    StringRef S(A->getValue());
    if (S == "s" || S == "z")
      return llvm::CodeGenOpt::Default;

    if (S == "g")
      return llvm::CodeGenOpt::Less;

    return getLastArgIntValue(Args, OPT_O, DefaultOpt, Diags);
  }

  return DefaultOpt;
}

static unsigned getOptimizationLevelSize(ArgList &Args) {
  if (Arg *A = Args.getLastArg(options::OPT_O_Group)) {
    if (A->getOption().matches(options::OPT_O)) {
      switch (A->getValue()[0]) {
      default:
        return 0;
      case 's':
        return 1;
      case 'z':
        return 2;
      }
    }
  }
  return 0;
}

static void GenerateArg(SmallVectorImpl<const char *> &Args,
                        llvm::opt::OptSpecifier OptSpecifier,
                        CompilerInvocation::StringAllocator SA) {
  Option Opt = getDriverOptTable().getOption(OptSpecifier);
  denormalizeSimpleFlag(Args, SA(Opt.getPrefix() + Opt.getName()), SA,
                        Option::OptionClass::FlagClass, 0);
}

static void GenerateArg(SmallVectorImpl<const char *> &Args,
                        llvm::opt::OptSpecifier OptSpecifier,
                        const Twine &Value,
                        CompilerInvocation::StringAllocator SA) {
  Option Opt = getDriverOptTable().getOption(OptSpecifier);
  denormalizeString(Args, SA(Opt.getPrefix() + Opt.getName()), SA,
                    Opt.getKind(), 0, Value);
}

// Parse command line arguments into CompilerInvocation.
using ParseFn =
    llvm::function_ref<bool(CompilerInvocation &, ArrayRef<const char *>,
                            DiagnosticsEngine &, const char *)>;

// Generate command line arguments from CompilerInvocation.
using GenerateFn = llvm::function_ref<void(
    CompilerInvocation &, SmallVectorImpl<const char *> &,
    CompilerInvocation::StringAllocator)>;

// May perform round-trip of command line arguments. By default, the round-trip
// is enabled if CLANG_ROUND_TRIP_CC1_ARGS was defined during build. This can be
// overwritten at run-time via the "-round-trip-args" and "-no-round-trip-args"
// command line flags.
// During round-trip, the command line arguments are parsed into a dummy
// instance of CompilerInvocation which is used to generate the command line
// arguments again. The real CompilerInvocation instance is then created by
// parsing the generated arguments, not the original ones.
static bool RoundTrip(ParseFn Parse, GenerateFn Generate,
                      CompilerInvocation &RealInvocation,
                      CompilerInvocation &DummyInvocation,
                      ArrayRef<const char *> CommandLineArgs,
                      DiagnosticsEngine &Diags, const char *Argv0) {
  // FIXME: Switch to '#ifndef NDEBUG' when possible.
#ifdef CLANG_ROUND_TRIP_CC1_ARGS
  bool DoRoundTripDefault = true;
#else
  bool DoRoundTripDefault = false;
#endif

  bool DoRoundTrip = DoRoundTripDefault;
  for (const auto *Arg : CommandLineArgs) {
    if (Arg == StringRef("-round-trip-args"))
      DoRoundTrip = true;
    if (Arg == StringRef("-no-round-trip-args"))
      DoRoundTrip = false;
  }

  // If round-trip was not requested, simply run the parser with the real
  // invocation diagnostics.
  if (!DoRoundTrip)
    return Parse(RealInvocation, CommandLineArgs, Diags, Argv0);

  // Serializes quoted (and potentially escaped) arguments.
  auto SerializeArgs = [](ArrayRef<const char *> Args) {
    std::string Buffer;
    llvm::raw_string_ostream OS(Buffer);
    for (const char *Arg : Args) {
      llvm::sys::printArg(OS, Arg, /*Quote=*/true);
      OS << ' ';
    }
    OS.flush();
    return Buffer;
  };

  // Setup a dummy DiagnosticsEngine.
  DiagnosticsEngine DummyDiags(new DiagnosticIDs(), new DiagnosticOptions());
  DummyDiags.setClient(new TextDiagnosticBuffer());

  // Run the first parse on the original arguments with the dummy invocation and
  // diagnostics.
  if (!Parse(DummyInvocation, CommandLineArgs, DummyDiags, Argv0) ||
      DummyDiags.getNumWarnings() != 0) {
    // If the first parse did not succeed, it must be user mistake (invalid
    // command line arguments). We won't be able to generate arguments that
    // would reproduce the same result. Let's fail again with the real
    // invocation and diagnostics, so all side-effects of parsing are visible.
    unsigned NumWarningsBefore = Diags.getNumWarnings();
    auto Success = Parse(RealInvocation, CommandLineArgs, Diags, Argv0);
    if (!Success || Diags.getNumWarnings() != NumWarningsBefore)
      return Success;

    // Parse with original options and diagnostics succeeded even though it
    // shouldn't have. Something is off.
    Diags.Report(diag::err_cc1_round_trip_fail_then_ok);
    Diags.Report(diag::note_cc1_round_trip_original)
        << SerializeArgs(CommandLineArgs);
    return false;
  }

  // Setup string allocator.
  llvm::BumpPtrAllocator Alloc;
  llvm::StringSaver StringPool(Alloc);
  auto SA = [&StringPool](const Twine &Arg) {
    return StringPool.save(Arg).data();
  };

  // Generate arguments from the dummy invocation. If Generate is the
  // inverse of Parse, the newly generated arguments must have the same
  // semantics as the original.
  SmallVector<const char *, 16> GeneratedArgs1;
  Generate(DummyInvocation, GeneratedArgs1, SA);

  // Run the second parse, now on the generated arguments, and with the real
  // invocation and diagnostics. The result is what we will end up using for the
  // rest of compilation, so if Generate is not inverse of Parse, something down
  // the line will break.
  bool Success2 = Parse(RealInvocation, GeneratedArgs1, Diags, Argv0);

  // The first parse on original arguments succeeded, but second parse of
  // generated arguments failed. Something must be wrong with the generator.
  if (!Success2) {
    Diags.Report(diag::err_cc1_round_trip_ok_then_fail);
    Diags.Report(diag::note_cc1_round_trip_generated)
        << 1 << SerializeArgs(GeneratedArgs1);
    return false;
  }

  // Generate arguments again, this time from the options we will end up using
  // for the rest of the compilation.
  SmallVector<const char *, 16> GeneratedArgs2;
  Generate(RealInvocation, GeneratedArgs2, SA);

  // Compares two lists of generated arguments.
  auto Equal = [](const ArrayRef<const char *> A,
                  const ArrayRef<const char *> B) {
    return std::equal(A.begin(), A.end(), B.begin(), B.end(),
                      [](const char *AElem, const char *BElem) {
                        return StringRef(AElem) == StringRef(BElem);
                      });
  };

  // If we generated different arguments from what we assume are two
  // semantically equivalent CompilerInvocations, the Generate function may
  // be non-deterministic.
  if (!Equal(GeneratedArgs1, GeneratedArgs2)) {
    Diags.Report(diag::err_cc1_round_trip_mismatch);
    Diags.Report(diag::note_cc1_round_trip_generated)
        << 1 << SerializeArgs(GeneratedArgs1);
    Diags.Report(diag::note_cc1_round_trip_generated)
        << 2 << SerializeArgs(GeneratedArgs2);
    return false;
  }

  Diags.Report(diag::remark_cc1_round_trip_generated)
      << 1 << SerializeArgs(GeneratedArgs1);
  Diags.Report(diag::remark_cc1_round_trip_generated)
      << 2 << SerializeArgs(GeneratedArgs2);

  return Success2;
}

static void addDiagnosticArgs(ArgList &Args, OptSpecifier Group,
                              OptSpecifier GroupWithValue,
                              std::vector<std::string> &Diagnostics) {
  for (auto *A : Args.filtered(Group)) {
    if (A->getOption().getKind() == Option::FlagClass) {
      // The argument is a pure flag (such as OPT_Wall or OPT_Wdeprecated). Add
      // its name (minus the "W" or "R" at the beginning) to the diagnostics.
      Diagnostics.push_back(
          std::string(A->getOption().getName().drop_front(1)));
    } else if (A->getOption().matches(GroupWithValue)) {
      // This is -Wfoo= or -Rfoo=, where foo is the name of the diagnostic
      // group. Add only the group name to the diagnostics.
      Diagnostics.push_back(
          std::string(A->getOption().getName().drop_front(1).rtrim("=-")));
    } else {
      // Otherwise, add its value (for OPT_W_Joined and similar).
      Diagnostics.push_back(A->getValue());
    }
  }
}

// Parse the Static Analyzer configuration. If \p Diags is set to nullptr,
// it won't verify the input.
static void parseAnalyzerConfigs(AnalyzerOptions &AnOpts,
                                 DiagnosticsEngine *Diags);

static void getAllNoBuiltinFuncValues(ArgList &Args,
                                      std::vector<std::string> &Funcs) {
  std::vector<std::string> Values = Args.getAllArgValues(OPT_fno_builtin_);
  auto BuiltinEnd = llvm::partition(Values, [](const std::string FuncName) {
    return Builtin::Context::isBuiltinFunc(FuncName);
  });
  Funcs.insert(Funcs.end(), Values.begin(), BuiltinEnd);
}

static void GenerateAnalyzerArgs(AnalyzerOptions &Opts,
                                 SmallVectorImpl<const char *> &Args,
                                 CompilerInvocation::StringAllocator SA) {
  const AnalyzerOptions *AnalyzerOpts = &Opts;

#define ANALYZER_OPTION_WITH_MARSHALLING(                                      \
    PREFIX_TYPE, NAME, ID, KIND, GROUP, ALIAS, ALIASARGS, FLAGS, PARAM,        \
    HELPTEXT, METAVAR, VALUES, SPELLING, SHOULD_PARSE, ALWAYS_EMIT, KEYPATH,   \
    DEFAULT_VALUE, IMPLIED_CHECK, IMPLIED_VALUE, NORMALIZER, DENORMALIZER,     \
    MERGER, EXTRACTOR, TABLE_INDEX)                                            \
  GENERATE_OPTION_WITH_MARSHALLING(                                            \
      Args, SA, KIND, FLAGS, SPELLING, ALWAYS_EMIT, KEYPATH, DEFAULT_VALUE,    \
      IMPLIED_CHECK, IMPLIED_VALUE, DENORMALIZER, EXTRACTOR, TABLE_INDEX)
#include "clang/Driver/Options.inc"
#undef ANALYZER_OPTION_WITH_MARSHALLING

  if (Opts.AnalysisStoreOpt != RegionStoreModel) {
    switch (Opts.AnalysisStoreOpt) {
#define ANALYSIS_STORE(NAME, CMDFLAG, DESC, CREATFN)                           \
  case NAME##Model:                                                            \
    GenerateArg(Args, OPT_analyzer_store, CMDFLAG, SA);                        \
    break;
#include "clang/StaticAnalyzer/Core/Analyses.def"
    default:
      llvm_unreachable("Tried to generate unknown analysis store.");
    }
  }

  if (Opts.AnalysisConstraintsOpt != RangeConstraintsModel) {
    switch (Opts.AnalysisConstraintsOpt) {
#define ANALYSIS_CONSTRAINTS(NAME, CMDFLAG, DESC, CREATFN)                     \
  case NAME##Model:                                                            \
    GenerateArg(Args, OPT_analyzer_constraints, CMDFLAG, SA);                  \
    break;
#include "clang/StaticAnalyzer/Core/Analyses.def"
    default:
      llvm_unreachable("Tried to generate unknown analysis constraint.");
    }
  }

  if (Opts.AnalysisDiagOpt != PD_HTML) {
    switch (Opts.AnalysisDiagOpt) {
#define ANALYSIS_DIAGNOSTICS(NAME, CMDFLAG, DESC, CREATFN)                     \
  case PD_##NAME:                                                              \
    GenerateArg(Args, OPT_analyzer_output, CMDFLAG, SA);                       \
    break;
#include "clang/StaticAnalyzer/Core/Analyses.def"
    default:
      llvm_unreachable("Tried to generate unknown analysis diagnostic client.");
    }
  }

  if (Opts.AnalysisPurgeOpt != PurgeStmt) {
    switch (Opts.AnalysisPurgeOpt) {
#define ANALYSIS_PURGE(NAME, CMDFLAG, DESC)                                    \
  case NAME:                                                                   \
    GenerateArg(Args, OPT_analyzer_purge, CMDFLAG, SA);                        \
    break;
#include "clang/StaticAnalyzer/Core/Analyses.def"
    default:
      llvm_unreachable("Tried to generate unknown analysis purge mode.");
    }
  }

  if (Opts.InliningMode != NoRedundancy) {
    switch (Opts.InliningMode) {
#define ANALYSIS_INLINING_MODE(NAME, CMDFLAG, DESC)                            \
  case NAME:                                                                   \
    GenerateArg(Args, OPT_analyzer_inlining_mode, CMDFLAG, SA);                \
    break;
#include "clang/StaticAnalyzer/Core/Analyses.def"
    default:
      llvm_unreachable("Tried to generate unknown analysis inlining mode.");
    }
  }

  for (const auto &CP : Opts.CheckersAndPackages) {
    OptSpecifier Opt =
        CP.second ? OPT_analyzer_checker : OPT_analyzer_disable_checker;
    GenerateArg(Args, Opt, CP.first, SA);
  }

  AnalyzerOptions ConfigOpts;
  parseAnalyzerConfigs(ConfigOpts, nullptr);

  for (const auto &C : Opts.Config) {
    // Don't generate anything that came from parseAnalyzerConfigs. It would be
    // redundant and may not be valid on the command line.
    auto Entry = ConfigOpts.Config.find(C.getKey());
    if (Entry != ConfigOpts.Config.end() && Entry->getValue() == C.getValue())
      continue;

    GenerateArg(Args, OPT_analyzer_config, C.getKey() + "=" + C.getValue(), SA);
  }

  // Nothing to generate for FullCompilerInvocation.
}

static bool ParseAnalyzerArgs(AnalyzerOptions &Opts, ArgList &Args,
                              DiagnosticsEngine &Diags) {
  AnalyzerOptions *AnalyzerOpts = &Opts;
  bool Success = true;

#define ANALYZER_OPTION_WITH_MARSHALLING(                                      \
    PREFIX_TYPE, NAME, ID, KIND, GROUP, ALIAS, ALIASARGS, FLAGS, PARAM,        \
    HELPTEXT, METAVAR, VALUES, SPELLING, SHOULD_PARSE, ALWAYS_EMIT, KEYPATH,   \
    DEFAULT_VALUE, IMPLIED_CHECK, IMPLIED_VALUE, NORMALIZER, DENORMALIZER,     \
    MERGER, EXTRACTOR, TABLE_INDEX)                                            \
  PARSE_OPTION_WITH_MARSHALLING(Args, Diags, Success, ID, FLAGS, PARAM,        \
                                SHOULD_PARSE, KEYPATH, DEFAULT_VALUE,          \
                                IMPLIED_CHECK, IMPLIED_VALUE, NORMALIZER,      \
                                MERGER, TABLE_INDEX)
#include "clang/Driver/Options.inc"
#undef ANALYZER_OPTION_WITH_MARSHALLING

  if (Arg *A = Args.getLastArg(OPT_analyzer_store)) {
    StringRef Name = A->getValue();
    AnalysisStores Value = llvm::StringSwitch<AnalysisStores>(Name)
#define ANALYSIS_STORE(NAME, CMDFLAG, DESC, CREATFN) \
      .Case(CMDFLAG, NAME##Model)
#include "clang/StaticAnalyzer/Core/Analyses.def"
      .Default(NumStores);
    if (Value == NumStores) {
      Diags.Report(diag::err_drv_invalid_value)
        << A->getAsString(Args) << Name;
      Success = false;
    } else {
      Opts.AnalysisStoreOpt = Value;
    }
  }

  if (Arg *A = Args.getLastArg(OPT_analyzer_constraints)) {
    StringRef Name = A->getValue();
    AnalysisConstraints Value = llvm::StringSwitch<AnalysisConstraints>(Name)
#define ANALYSIS_CONSTRAINTS(NAME, CMDFLAG, DESC, CREATFN) \
      .Case(CMDFLAG, NAME##Model)
#include "clang/StaticAnalyzer/Core/Analyses.def"
      .Default(NumConstraints);
    if (Value == NumConstraints) {
      Diags.Report(diag::err_drv_invalid_value)
        << A->getAsString(Args) << Name;
      Success = false;
    } else {
      Opts.AnalysisConstraintsOpt = Value;
    }
  }

  if (Arg *A = Args.getLastArg(OPT_analyzer_output)) {
    StringRef Name = A->getValue();
    AnalysisDiagClients Value = llvm::StringSwitch<AnalysisDiagClients>(Name)
#define ANALYSIS_DIAGNOSTICS(NAME, CMDFLAG, DESC, CREATFN) \
      .Case(CMDFLAG, PD_##NAME)
#include "clang/StaticAnalyzer/Core/Analyses.def"
      .Default(NUM_ANALYSIS_DIAG_CLIENTS);
    if (Value == NUM_ANALYSIS_DIAG_CLIENTS) {
      Diags.Report(diag::err_drv_invalid_value)
        << A->getAsString(Args) << Name;
      Success = false;
    } else {
      Opts.AnalysisDiagOpt = Value;
    }
  }

  if (Arg *A = Args.getLastArg(OPT_analyzer_purge)) {
    StringRef Name = A->getValue();
    AnalysisPurgeMode Value = llvm::StringSwitch<AnalysisPurgeMode>(Name)
#define ANALYSIS_PURGE(NAME, CMDFLAG, DESC) \
      .Case(CMDFLAG, NAME)
#include "clang/StaticAnalyzer/Core/Analyses.def"
      .Default(NumPurgeModes);
    if (Value == NumPurgeModes) {
      Diags.Report(diag::err_drv_invalid_value)
        << A->getAsString(Args) << Name;
      Success = false;
    } else {
      Opts.AnalysisPurgeOpt = Value;
    }
  }

  if (Arg *A = Args.getLastArg(OPT_analyzer_inlining_mode)) {
    StringRef Name = A->getValue();
    AnalysisInliningMode Value = llvm::StringSwitch<AnalysisInliningMode>(Name)
#define ANALYSIS_INLINING_MODE(NAME, CMDFLAG, DESC) \
      .Case(CMDFLAG, NAME)
#include "clang/StaticAnalyzer/Core/Analyses.def"
      .Default(NumInliningModes);
    if (Value == NumInliningModes) {
      Diags.Report(diag::err_drv_invalid_value)
        << A->getAsString(Args) << Name;
      Success = false;
    } else {
      Opts.InliningMode = Value;
    }
  }

  Opts.CheckersAndPackages.clear();
  for (const Arg *A :
       Args.filtered(OPT_analyzer_checker, OPT_analyzer_disable_checker)) {
    A->claim();
    bool IsEnabled = A->getOption().getID() == OPT_analyzer_checker;
    // We can have a list of comma separated checker names, e.g:
    // '-analyzer-checker=cocoa,unix'
    StringRef CheckerAndPackageList = A->getValue();
    SmallVector<StringRef, 16> CheckersAndPackages;
    CheckerAndPackageList.split(CheckersAndPackages, ",");
    for (const StringRef &CheckerOrPackage : CheckersAndPackages)
      Opts.CheckersAndPackages.emplace_back(std::string(CheckerOrPackage),
                                            IsEnabled);
  }

  // Go through the analyzer configuration options.
  for (const auto *A : Args.filtered(OPT_analyzer_config)) {

    // We can have a list of comma separated config names, e.g:
    // '-analyzer-config key1=val1,key2=val2'
    StringRef configList = A->getValue();
    SmallVector<StringRef, 4> configVals;
    configList.split(configVals, ",");
    for (const auto &configVal : configVals) {
      StringRef key, val;
      std::tie(key, val) = configVal.split("=");
      if (val.empty()) {
        Diags.Report(SourceLocation(),
                     diag::err_analyzer_config_no_value) << configVal;
        Success = false;
        break;
      }
      if (val.find('=') != StringRef::npos) {
        Diags.Report(SourceLocation(),
                     diag::err_analyzer_config_multiple_values)
          << configVal;
        Success = false;
        break;
      }

      // TODO: Check checker options too, possibly in CheckerRegistry.
      // Leave unknown non-checker configs unclaimed.
      if (!key.contains(":") && Opts.isUnknownAnalyzerConfig(key)) {
        if (Opts.ShouldEmitErrorsOnInvalidConfigValue) {
          Diags.Report(diag::err_analyzer_config_unknown) << key;
          Success = false;
        }
        continue;
      }

      A->claim();
      Opts.Config[key] = std::string(val);
    }
  }

  if (Opts.ShouldEmitErrorsOnInvalidConfigValue)
    parseAnalyzerConfigs(Opts, &Diags);
  else
    parseAnalyzerConfigs(Opts, nullptr);

  llvm::raw_string_ostream os(Opts.FullCompilerInvocation);
  for (unsigned i = 0; i < Args.getNumInputArgStrings(); ++i) {
    if (i != 0)
      os << " ";
    os << Args.getArgString(i);
  }
  os.flush();

  return Success;
}

static StringRef getStringOption(AnalyzerOptions::ConfigTable &Config,
                                 StringRef OptionName, StringRef DefaultVal) {
  return Config.insert({OptionName, std::string(DefaultVal)}).first->second;
}

static void initOption(AnalyzerOptions::ConfigTable &Config,
                       DiagnosticsEngine *Diags,
                       StringRef &OptionField, StringRef Name,
                       StringRef DefaultVal) {
  // String options may be known to invalid (e.g. if the expected string is a
  // file name, but the file does not exist), those will have to be checked in
  // parseConfigs.
  OptionField = getStringOption(Config, Name, DefaultVal);
}

static void initOption(AnalyzerOptions::ConfigTable &Config,
                       DiagnosticsEngine *Diags,
                       bool &OptionField, StringRef Name, bool DefaultVal) {
  auto PossiblyInvalidVal = llvm::StringSwitch<Optional<bool>>(
                 getStringOption(Config, Name, (DefaultVal ? "true" : "false")))
      .Case("true", true)
      .Case("false", false)
      .Default(None);

  if (!PossiblyInvalidVal) {
    if (Diags)
      Diags->Report(diag::err_analyzer_config_invalid_input)
        << Name << "a boolean";
    else
      OptionField = DefaultVal;
  } else
    OptionField = PossiblyInvalidVal.getValue();
}

static void initOption(AnalyzerOptions::ConfigTable &Config,
                       DiagnosticsEngine *Diags,
                       unsigned &OptionField, StringRef Name,
                       unsigned DefaultVal) {

  OptionField = DefaultVal;
  bool HasFailed = getStringOption(Config, Name, std::to_string(DefaultVal))
                     .getAsInteger(0, OptionField);
  if (Diags && HasFailed)
    Diags->Report(diag::err_analyzer_config_invalid_input)
      << Name << "an unsigned";
}

static void parseAnalyzerConfigs(AnalyzerOptions &AnOpts,
                                 DiagnosticsEngine *Diags) {
  // TODO: There's no need to store the entire configtable, it'd be plenty
  // enough tostore checker options.

#define ANALYZER_OPTION(TYPE, NAME, CMDFLAG, DESC, DEFAULT_VAL)                \
  initOption(AnOpts.Config, Diags, AnOpts.NAME, CMDFLAG, DEFAULT_VAL);

#define ANALYZER_OPTION_DEPENDS_ON_USER_MODE(TYPE, NAME, CMDFLAG, DESC,        \
                                           SHALLOW_VAL, DEEP_VAL)              \
  switch (AnOpts.getUserMode()) {                                              \
  case UMK_Shallow:                                                            \
    initOption(AnOpts.Config, Diags, AnOpts.NAME, CMDFLAG, SHALLOW_VAL);       \
    break;                                                                     \
  case UMK_Deep:                                                               \
    initOption(AnOpts.Config, Diags, AnOpts.NAME, CMDFLAG, DEEP_VAL);          \
    break;                                                                     \
  }                                                                            \

#include "clang/StaticAnalyzer/Core/AnalyzerOptions.def"
#undef ANALYZER_OPTION
#undef ANALYZER_OPTION_DEPENDS_ON_USER_MODE

  // At this point, AnalyzerOptions is configured. Let's validate some options.

  // FIXME: Here we try to validate the silenced checkers or packages are valid.
  // The current approach only validates the registered checkers which does not
  // contain the runtime enabled checkers and optimally we would validate both.
  if (!AnOpts.RawSilencedCheckersAndPackages.empty()) {
    std::vector<StringRef> Checkers =
        AnOpts.getRegisteredCheckers(/*IncludeExperimental=*/true);
    std::vector<StringRef> Packages =
        AnOpts.getRegisteredPackages(/*IncludeExperimental=*/true);

    SmallVector<StringRef, 16> CheckersAndPackages;
    AnOpts.RawSilencedCheckersAndPackages.split(CheckersAndPackages, ";");

    for (const StringRef &CheckerOrPackage : CheckersAndPackages) {
      if (Diags) {
        bool IsChecker = CheckerOrPackage.contains('.');
        bool IsValidName =
            IsChecker
                ? llvm::find(Checkers, CheckerOrPackage) != Checkers.end()
                : llvm::find(Packages, CheckerOrPackage) != Packages.end();

        if (!IsValidName)
          Diags->Report(diag::err_unknown_analyzer_checker_or_package)
              << CheckerOrPackage;
      }

      AnOpts.SilencedCheckersAndPackages.emplace_back(CheckerOrPackage);
    }
  }

  if (!Diags)
    return;

  if (AnOpts.ShouldTrackConditionsDebug && !AnOpts.ShouldTrackConditions)
    Diags->Report(diag::err_analyzer_config_invalid_input)
        << "track-conditions-debug" << "'track-conditions' to also be enabled";

  if (!AnOpts.CTUDir.empty() && !llvm::sys::fs::is_directory(AnOpts.CTUDir))
    Diags->Report(diag::err_analyzer_config_invalid_input) << "ctu-dir"
                                                           << "a filename";

  if (!AnOpts.ModelPath.empty() &&
      !llvm::sys::fs::is_directory(AnOpts.ModelPath))
    Diags->Report(diag::err_analyzer_config_invalid_input) << "model-path"
                                                           << "a filename";
}

/// Generate a remark argument. This is an inverse of `ParseOptimizationRemark`.
static void
GenerateOptimizationRemark(SmallVectorImpl<const char *> &Args,
                           CompilerInvocation::StringAllocator SA,
                           OptSpecifier OptEQ, StringRef Name,
                           const CodeGenOptions::OptRemark &Remark) {
  if (Remark.hasValidPattern()) {
    GenerateArg(Args, OptEQ, Remark.Pattern, SA);
  } else if (Remark.Kind == CodeGenOptions::RK_Enabled) {
    GenerateArg(Args, OPT_R_Joined, Name, SA);
  } else if (Remark.Kind == CodeGenOptions::RK_Disabled) {
    GenerateArg(Args, OPT_R_Joined, StringRef("no-") + Name, SA);
  }
}

/// Parse a remark command line argument. It may be missing, disabled/enabled by
/// '-R[no-]group' or specified with a regular expression by '-Rgroup=regexp'.
/// On top of that, it can be disabled/enabled globally by '-R[no-]everything'.
static CodeGenOptions::OptRemark
ParseOptimizationRemark(DiagnosticsEngine &Diags, ArgList &Args,
                        OptSpecifier OptEQ, StringRef Name) {
  CodeGenOptions::OptRemark Result;

  auto InitializeResultPattern = [&Diags, &Args, &Result](const Arg *A) {
    Result.Pattern = A->getValue();

    std::string RegexError;
    Result.Regex = std::make_shared<llvm::Regex>(Result.Pattern);
    if (!Result.Regex->isValid(RegexError)) {
      Diags.Report(diag::err_drv_optimization_remark_pattern)
          << RegexError << A->getAsString(Args);
      return false;
    }

    return true;
  };

  for (Arg *A : Args) {
    if (A->getOption().matches(OPT_R_Joined)) {
      StringRef Value = A->getValue();

      if (Value == Name)
        Result.Kind = CodeGenOptions::RK_Enabled;
      else if (Value == "everything")
        Result.Kind = CodeGenOptions::RK_EnabledEverything;
      else if (Value.split('-') == std::make_pair(StringRef("no"), Name))
        Result.Kind = CodeGenOptions::RK_Disabled;
      else if (Value == "no-everything")
        Result.Kind = CodeGenOptions::RK_DisabledEverything;
    } else if (A->getOption().matches(OptEQ)) {
      Result.Kind = CodeGenOptions::RK_WithPattern;
      if (!InitializeResultPattern(A))
        return CodeGenOptions::OptRemark();
    }
  }

  if (Result.Kind == CodeGenOptions::RK_Disabled ||
      Result.Kind == CodeGenOptions::RK_DisabledEverything) {
    Result.Pattern = "";
    Result.Regex = nullptr;
  }

  return Result;
}

static bool parseDiagnosticLevelMask(StringRef FlagName,
                                     const std::vector<std::string> &Levels,
                                     DiagnosticsEngine &Diags,
                                     DiagnosticLevelMask &M) {
  bool Success = true;
  for (const auto &Level : Levels) {
    DiagnosticLevelMask const PM =
      llvm::StringSwitch<DiagnosticLevelMask>(Level)
        .Case("note",    DiagnosticLevelMask::Note)
        .Case("remark",  DiagnosticLevelMask::Remark)
        .Case("warning", DiagnosticLevelMask::Warning)
        .Case("error",   DiagnosticLevelMask::Error)
        .Default(DiagnosticLevelMask::None);
    if (PM == DiagnosticLevelMask::None) {
      Success = false;
      Diags.Report(diag::err_drv_invalid_value) << FlagName << Level;
    }
    M = M | PM;
  }
  return Success;
}

static void parseSanitizerKinds(StringRef FlagName,
                                const std::vector<std::string> &Sanitizers,
                                DiagnosticsEngine &Diags, SanitizerSet &S) {
  for (const auto &Sanitizer : Sanitizers) {
    SanitizerMask K = parseSanitizerValue(Sanitizer, /*AllowGroups=*/false);
    if (K == SanitizerMask())
      Diags.Report(diag::err_drv_invalid_value) << FlagName << Sanitizer;
    else
      S.set(K, true);
  }
}

static SmallVector<StringRef, 4> serializeSanitizerKinds(SanitizerSet S) {
  SmallVector<StringRef, 4> Values;
  serializeSanitizerSet(S, Values);
  return Values;
}

static void parseXRayInstrumentationBundle(StringRef FlagName, StringRef Bundle,
                                           ArgList &Args, DiagnosticsEngine &D,
                                           XRayInstrSet &S) {
  llvm::SmallVector<StringRef, 2> BundleParts;
  llvm::SplitString(Bundle, BundleParts, ",");
  for (const auto &B : BundleParts) {
    auto Mask = parseXRayInstrValue(B);
    if (Mask == XRayInstrKind::None)
      if (B != "none")
        D.Report(diag::err_drv_invalid_value) << FlagName << Bundle;
      else
        S.Mask = Mask;
    else if (Mask == XRayInstrKind::All)
      S.Mask = Mask;
    else
      S.set(Mask, true);
  }
}

static std::string serializeXRayInstrumentationBundle(const XRayInstrSet &S) {
  llvm::SmallVector<StringRef, 2> BundleParts;
  serializeXRayInstrValue(S, BundleParts);
  std::string Buffer;
  llvm::raw_string_ostream OS(Buffer);
  llvm::interleave(BundleParts, OS, [&OS](StringRef Part) { OS << Part; }, ",");
  return OS.str();
}

// Set the profile kind using fprofile-instrument-use-path.
static void setPGOUseInstrumentor(CodeGenOptions &Opts,
                                  const Twine &ProfileName) {
  auto ReaderOrErr = llvm::IndexedInstrProfReader::create(ProfileName);
  // In error, return silently and let Clang PGOUse report the error message.
  if (auto E = ReaderOrErr.takeError()) {
    llvm::consumeError(std::move(E));
    Opts.setProfileUse(CodeGenOptions::ProfileClangInstr);
    return;
  }
  std::unique_ptr<llvm::IndexedInstrProfReader> PGOReader =
    std::move(ReaderOrErr.get());
  if (PGOReader->isIRLevelProfile()) {
    if (PGOReader->hasCSIRLevelProfile())
      Opts.setProfileUse(CodeGenOptions::ProfileCSIRInstr);
    else
      Opts.setProfileUse(CodeGenOptions::ProfileIRInstr);
  } else
    Opts.setProfileUse(CodeGenOptions::ProfileClangInstr);
}

void CompilerInvocation::GenerateCodeGenArgs(
    const CodeGenOptions &Opts, SmallVectorImpl<const char *> &Args,
    StringAllocator SA, const llvm::Triple &T, const std::string &OutputFile,
    const LangOptions *LangOpts) {
  const CodeGenOptions &CodeGenOpts = Opts;

  if (Opts.OptimizationLevel == 0)
    GenerateArg(Args, OPT_O0, SA);
  else
    GenerateArg(Args, OPT_O, Twine(Opts.OptimizationLevel), SA);

#define CODEGEN_OPTION_WITH_MARSHALLING(                                       \
    PREFIX_TYPE, NAME, ID, KIND, GROUP, ALIAS, ALIASARGS, FLAGS, PARAM,        \
    HELPTEXT, METAVAR, VALUES, SPELLING, SHOULD_PARSE, ALWAYS_EMIT, KEYPATH,   \
    DEFAULT_VALUE, IMPLIED_CHECK, IMPLIED_VALUE, NORMALIZER, DENORMALIZER,     \
    MERGER, EXTRACTOR, TABLE_INDEX)                                            \
  GENERATE_OPTION_WITH_MARSHALLING(                                            \
      Args, SA, KIND, FLAGS, SPELLING, ALWAYS_EMIT, KEYPATH, DEFAULT_VALUE,    \
      IMPLIED_CHECK, IMPLIED_VALUE, DENORMALIZER, EXTRACTOR, TABLE_INDEX)
#include "clang/Driver/Options.inc"
#undef CODEGEN_OPTION_WITH_MARSHALLING

  if (Opts.OptimizationLevel > 0) {
    if (Opts.Inlining == CodeGenOptions::NormalInlining)
      GenerateArg(Args, OPT_finline_functions, SA);
    else if (Opts.Inlining == CodeGenOptions::OnlyHintInlining)
      GenerateArg(Args, OPT_finline_hint_functions, SA);
    else if (Opts.Inlining == CodeGenOptions::OnlyAlwaysInlining)
      GenerateArg(Args, OPT_fno_inline, SA);
  }

  if (Opts.DirectAccessExternalData && LangOpts->PICLevel != 0)
    GenerateArg(Args, OPT_fdirect_access_external_data, SA);
  else if (!Opts.DirectAccessExternalData && LangOpts->PICLevel == 0)
    GenerateArg(Args, OPT_fno_direct_access_external_data, SA);

  Optional<StringRef> DebugInfoVal;
  switch (Opts.DebugInfo) {
  case codegenoptions::DebugLineTablesOnly:
    DebugInfoVal = "line-tables-only";
    break;
  case codegenoptions::DebugDirectivesOnly:
    DebugInfoVal = "line-directives-only";
    break;
  case codegenoptions::DebugInfoConstructor:
    DebugInfoVal = "constructor";
    break;
  case codegenoptions::LimitedDebugInfo:
    DebugInfoVal = "limited";
    break;
  case codegenoptions::FullDebugInfo:
    DebugInfoVal = "standalone";
    break;
  case codegenoptions::UnusedTypeInfo:
    DebugInfoVal = "unused-types";
    break;
  case codegenoptions::NoDebugInfo: // default value
    DebugInfoVal = None;
    break;
  case codegenoptions::LocTrackingOnly: // implied value
    DebugInfoVal = None;
    break;
  }
  if (DebugInfoVal)
    GenerateArg(Args, OPT_debug_info_kind_EQ, *DebugInfoVal, SA);

  if (Opts.DebugInfo == codegenoptions::DebugInfoConstructor)
    GenerateArg(Args, OPT_fuse_ctor_homing, SA);

  for (const auto &Prefix : Opts.DebugPrefixMap)
    GenerateArg(Args, OPT_fdebug_prefix_map_EQ,
                Prefix.first + "=" + Prefix.second, SA);

  for (const auto &Prefix : Opts.CoveragePrefixMap)
    GenerateArg(Args, OPT_fcoverage_prefix_map_EQ,
                Prefix.first + "=" + Prefix.second, SA);

  if (Opts.NewStructPathTBAA)
    GenerateArg(Args, OPT_new_struct_path_tbaa, SA);

  if (Opts.OptimizeSize == 1)
    GenerateArg(Args, OPT_O, "s", SA);
  else if (Opts.OptimizeSize == 2)
    GenerateArg(Args, OPT_O, "z", SA);

  // SimplifyLibCalls is set only in the absence of -fno-builtin and
  // -ffreestanding. We'll consider that when generating them.

  // NoBuiltinFuncs are generated by LangOptions.

  if (Opts.UnrollLoops && Opts.OptimizationLevel <= 1)
    GenerateArg(Args, OPT_funroll_loops, SA);
  else if (!Opts.UnrollLoops && Opts.OptimizationLevel > 1)
    GenerateArg(Args, OPT_fno_unroll_loops, SA);

  if (!Opts.BinutilsVersion.empty())
    GenerateArg(Args, OPT_fbinutils_version_EQ, Opts.BinutilsVersion, SA);

  if (Opts.DebugNameTable ==
      static_cast<unsigned>(llvm::DICompileUnit::DebugNameTableKind::GNU))
    GenerateArg(Args, OPT_ggnu_pubnames, SA);
  else if (Opts.DebugNameTable ==
           static_cast<unsigned>(
               llvm::DICompileUnit::DebugNameTableKind::Default))
    GenerateArg(Args, OPT_gpubnames, SA);

  // ProfileInstrumentUsePath is marshalled automatically, no need to generate
  // it or PGOUseInstrumentor.

  if (Opts.TimePasses) {
    if (Opts.TimePassesPerRun)
      GenerateArg(Args, OPT_ftime_report_EQ, "per-pass-run", SA);
    else
      GenerateArg(Args, OPT_ftime_report, SA);
  }

  if (Opts.PrepareForLTO && !Opts.PrepareForThinLTO)
    GenerateArg(Args, OPT_flto, SA);

  if (Opts.PrepareForThinLTO)
    GenerateArg(Args, OPT_flto_EQ, "thin", SA);

  if (!Opts.ThinLTOIndexFile.empty())
    GenerateArg(Args, OPT_fthinlto_index_EQ, Opts.ThinLTOIndexFile, SA);

  if (Opts.SaveTempsFilePrefix == OutputFile)
    GenerateArg(Args, OPT_save_temps_EQ, "obj", SA);

  StringRef MemProfileBasename("memprof.profraw");
  if (!Opts.MemoryProfileOutput.empty()) {
    if (Opts.MemoryProfileOutput == MemProfileBasename) {
      GenerateArg(Args, OPT_fmemory_profile, SA);
    } else {
      size_t ArgLength =
          Opts.MemoryProfileOutput.size() - MemProfileBasename.size();
      GenerateArg(Args, OPT_fmemory_profile_EQ,
                  Opts.MemoryProfileOutput.substr(0, ArgLength), SA);
    }
  }

  if (memcmp(Opts.CoverageVersion, "408*", 4) != 0)
    GenerateArg(Args, OPT_coverage_version_EQ,
                StringRef(Opts.CoverageVersion, 4), SA);

  // TODO: Check if we need to generate arguments stored in CmdArgs. (Namely
  //  '-fembed_bitcode', which does not map to any CompilerInvocation field and
  //  won't be generated.)

  if (Opts.XRayInstrumentationBundle.Mask != XRayInstrKind::All) {
    std::string InstrBundle =
        serializeXRayInstrumentationBundle(Opts.XRayInstrumentationBundle);
    if (!InstrBundle.empty())
      GenerateArg(Args, OPT_fxray_instrumentation_bundle, InstrBundle, SA);
  }

  if (Opts.CFProtectionReturn && Opts.CFProtectionBranch)
    GenerateArg(Args, OPT_fcf_protection_EQ, "full", SA);
  else if (Opts.CFProtectionReturn)
    GenerateArg(Args, OPT_fcf_protection_EQ, "return", SA);
  else if (Opts.CFProtectionBranch)
    GenerateArg(Args, OPT_fcf_protection_EQ, "branch", SA);

  for (const auto &F : Opts.LinkBitcodeFiles) {
    bool Builtint = F.LinkFlags == llvm::Linker::Flags::LinkOnlyNeeded &&
                    F.PropagateAttrs && F.Internalize;
    GenerateArg(Args,
                Builtint ? OPT_mlink_builtin_bitcode : OPT_mlink_bitcode_file,
                F.Filename, SA);
  }

  // TODO: Consider removing marshalling annotations from f[no_]emulated_tls.
  //  That would make it easy to generate the option only **once** if it was
  //  explicitly set to non-default value.
  if (Opts.ExplicitEmulatedTLS) {
    GenerateArg(
        Args, Opts.EmulatedTLS ? OPT_femulated_tls : OPT_fno_emulated_tls, SA);
  }

  if (Opts.FPDenormalMode != llvm::DenormalMode::getIEEE()) {
    std::string Buffer;
    llvm::raw_string_ostream OS(Buffer);
    Opts.FPDenormalMode.print(OS);
    GenerateArg(Args, OPT_fdenormal_fp_math_EQ, OS.str(), SA);
  }

  if (Opts.FP32DenormalMode != llvm::DenormalMode::getIEEE()) {
    std::string Buffer;
    llvm::raw_string_ostream OS(Buffer);
    Opts.FP32DenormalMode.print(OS);
    GenerateArg(Args, OPT_fdenormal_fp_math_f32_EQ, OS.str(), SA);
  }

  if (Opts.StructReturnConvention == CodeGenOptions::SRCK_OnStack) {
    OptSpecifier Opt =
        T.isPPC32() ? OPT_maix_struct_return : OPT_fpcc_struct_return;
    GenerateArg(Args, Opt, SA);
  } else if (Opts.StructReturnConvention == CodeGenOptions::SRCK_InRegs) {
    OptSpecifier Opt =
        T.isPPC32() ? OPT_msvr4_struct_return : OPT_freg_struct_return;
    GenerateArg(Args, Opt, SA);
  }

  if (Opts.IgnoreXCOFFVisibility)
    GenerateArg(Args, OPT_mignore_xcoff_visibility, SA);

  if (Opts.EnableAIXExtendedAltivecABI)
    GenerateArg(Args, OPT_mabi_EQ_vec_extabi, SA);

  if (!Opts.OptRecordPasses.empty())
    GenerateArg(Args, OPT_opt_record_passes, Opts.OptRecordPasses, SA);

  if (!Opts.OptRecordFormat.empty())
    GenerateArg(Args, OPT_opt_record_format, Opts.OptRecordFormat, SA);

  GenerateOptimizationRemark(Args, SA, OPT_Rpass_EQ, "pass",
                             Opts.OptimizationRemark);

  GenerateOptimizationRemark(Args, SA, OPT_Rpass_missed_EQ, "pass-missed",
                             Opts.OptimizationRemarkMissed);

  GenerateOptimizationRemark(Args, SA, OPT_Rpass_analysis_EQ, "pass-analysis",
                             Opts.OptimizationRemarkAnalysis);

  GenerateArg(Args, OPT_fdiagnostics_hotness_threshold_EQ,
              Opts.DiagnosticsHotnessThreshold
                  ? Twine(*Opts.DiagnosticsHotnessThreshold)
                  : "auto",
              SA);

  for (StringRef Sanitizer : serializeSanitizerKinds(Opts.SanitizeRecover))
    GenerateArg(Args, OPT_fsanitize_recover_EQ, Sanitizer, SA);

  for (StringRef Sanitizer : serializeSanitizerKinds(Opts.SanitizeTrap))
    GenerateArg(Args, OPT_fsanitize_trap_EQ, Sanitizer, SA);

  if (!Opts.EmitVersionIdentMetadata)
    GenerateArg(Args, OPT_Qn, SA);

  switch (Opts.FiniteLoops) {
  case CodeGenOptions::FiniteLoopsKind::Language:
    break;
  case CodeGenOptions::FiniteLoopsKind::Always:
    GenerateArg(Args, OPT_ffinite_loops, SA);
    break;
  case CodeGenOptions::FiniteLoopsKind::Never:
    GenerateArg(Args, OPT_fno_finite_loops, SA);
    break;
  }
}

bool CompilerInvocation::ParseCodeGenArgs(CodeGenOptions &Opts, ArgList &Args,
                                          InputKind IK,
                                          DiagnosticsEngine &Diags,
                                          const llvm::Triple &T,
                                          const std::string &OutputFile,
                                          const LangOptions &LangOptsRef) {
  unsigned NumErrorsBefore = Diags.getNumErrors();

  bool Success = true;

  unsigned OptimizationLevel = getOptimizationLevel(Args, IK, Diags);
  // TODO: This could be done in Driver
  unsigned MaxOptLevel = 3;
  if (OptimizationLevel > MaxOptLevel) {
    // If the optimization level is not supported, fall back on the default
    // optimization
    Diags.Report(diag::warn_drv_optimization_value)
        << Args.getLastArg(OPT_O)->getAsString(Args) << "-O" << MaxOptLevel;
    OptimizationLevel = MaxOptLevel;
  }
  Opts.OptimizationLevel = OptimizationLevel;

#if INTEL_CUSTOMIZATION
  Opts.DisableIntelProprietaryOpts = Args.hasArg(
    OPT_disable_intel_proprietary_opts);
  Opts.IntelAdvancedOptim = Args.hasArg(OPT_fintel_advanced_optim);
  Opts.DisableCpuDispatchIFuncs = Args.hasArg(OPT_disable_cpudispatch_ifuncs);
#endif // INTEL_CUSTOMIZATION

  // The key paths of codegen options defined in Options.td start with
  // "CodeGenOpts.". Let's provide the expected variable name and type.
  CodeGenOptions &CodeGenOpts = Opts;
  // Some codegen options depend on language options. Let's provide the expected
  // variable name and type.
  const LangOptions *LangOpts = &LangOptsRef;

#define CODEGEN_OPTION_WITH_MARSHALLING(                                       \
    PREFIX_TYPE, NAME, ID, KIND, GROUP, ALIAS, ALIASARGS, FLAGS, PARAM,        \
    HELPTEXT, METAVAR, VALUES, SPELLING, SHOULD_PARSE, ALWAYS_EMIT, KEYPATH,   \
    DEFAULT_VALUE, IMPLIED_CHECK, IMPLIED_VALUE, NORMALIZER, DENORMALIZER,     \
    MERGER, EXTRACTOR, TABLE_INDEX)                                            \
  PARSE_OPTION_WITH_MARSHALLING(Args, Diags, Success, ID, FLAGS, PARAM,        \
                                SHOULD_PARSE, KEYPATH, DEFAULT_VALUE,          \
                                IMPLIED_CHECK, IMPLIED_VALUE, NORMALIZER,      \
                                MERGER, TABLE_INDEX)
#include "clang/Driver/Options.inc"
#undef CODEGEN_OPTION_WITH_MARSHALLING

  // At O0 we want to fully disable inlining outside of cases marked with
  // 'alwaysinline' that are required for correctness.
  Opts.setInlining((Opts.OptimizationLevel == 0)
                       ? CodeGenOptions::OnlyAlwaysInlining
                       : CodeGenOptions::NormalInlining);
  // Explicit inlining flags can disable some or all inlining even at
  // optimization levels above zero.
  if (Arg *InlineArg = Args.getLastArg(
          options::OPT_finline_functions, options::OPT_finline_hint_functions,
          options::OPT_fno_inline_functions, options::OPT_fno_inline)) {
    if (Opts.OptimizationLevel > 0) {
      const Option &InlineOpt = InlineArg->getOption();
      if (InlineOpt.matches(options::OPT_finline_functions))
        Opts.setInlining(CodeGenOptions::NormalInlining);
      else if (InlineOpt.matches(options::OPT_finline_hint_functions))
        Opts.setInlining(CodeGenOptions::OnlyHintInlining);
      else
        Opts.setInlining(CodeGenOptions::OnlyAlwaysInlining);
    }
  }

  // PIC defaults to -fno-direct-access-external-data while non-PIC defaults to
  // -fdirect-access-external-data.
  Opts.DirectAccessExternalData =
      Args.hasArg(OPT_fdirect_access_external_data) ||
      (!Args.hasArg(OPT_fno_direct_access_external_data) &&
       LangOpts->PICLevel == 0);

  if (Arg *A = Args.getLastArg(OPT_debug_info_kind_EQ)) {
    unsigned Val =
        llvm::StringSwitch<unsigned>(A->getValue())
            .Case("line-tables-only", codegenoptions::DebugLineTablesOnly)
            .Case("line-directives-only", codegenoptions::DebugDirectivesOnly)
            .Case("constructor", codegenoptions::DebugInfoConstructor)
            .Case("limited", codegenoptions::LimitedDebugInfo)
            .Case("standalone", codegenoptions::FullDebugInfo)
            .Case("unused-types", codegenoptions::UnusedTypeInfo)
            .Default(~0U);
    if (Val == ~0U)
      Diags.Report(diag::err_drv_invalid_value) << A->getAsString(Args)
                                                << A->getValue();
    else
      Opts.setDebugInfo(static_cast<codegenoptions::DebugInfoKind>(Val));
  }

  // If -fuse-ctor-homing is set and limited debug info is already on, then use
  // constructor homing.
  if (Args.getLastArg(OPT_fuse_ctor_homing))
    if (Opts.getDebugInfo() == codegenoptions::LimitedDebugInfo)
      Opts.setDebugInfo(codegenoptions::DebugInfoConstructor);

#if INTEL_CUSTOMIZATION
  Opts.EmitTraceBack = Args.hasArg(OPT_traceback);
  Opts.EmitIntelSTI = Args.hasArg(OPT_gintel_sti);
  Opts.DebugOpenCLBasicTypes = Args.hasArg(OPT_gintel_opencl_builtin_types);
#endif // INTEL_CUSTOMIZATION

  for (const auto &Arg : Args.getAllArgValues(OPT_fdebug_prefix_map_EQ)) {
    auto Split = StringRef(Arg).split('=');
    Opts.DebugPrefixMap.insert(
        {std::string(Split.first), std::string(Split.second)});
  }

  for (const auto &Arg : Args.getAllArgValues(OPT_fcoverage_prefix_map_EQ)) {
    auto Split = StringRef(Arg).split('=');
    Opts.CoveragePrefixMap.insert(
        {std::string(Split.first), std::string(Split.second)});
  }

  Opts.DisableLLVMPasses =
      Args.hasArg(OPT_disable_llvm_passes) ||
      (Args.hasArg(OPT_fsycl_is_device) && T.isSPIR() &&
       Args.hasArg(OPT_fno_sycl_early_optimizations));

  const llvm::Triple::ArchType DebugEntryValueArchs[] = {
      llvm::Triple::x86, llvm::Triple::x86_64, llvm::Triple::aarch64,
      llvm::Triple::arm, llvm::Triple::armeb, llvm::Triple::mips,
      llvm::Triple::mipsel, llvm::Triple::mips64, llvm::Triple::mips64el};

  if (Opts.OptimizationLevel > 0 && Opts.hasReducedDebugInfo() &&
      llvm::is_contained(DebugEntryValueArchs, T.getArch()))
    Opts.EmitCallSiteInfo = true;

  Opts.NewStructPathTBAA = !Args.hasArg(OPT_no_struct_path_tbaa) &&
                           Args.hasArg(OPT_new_struct_path_tbaa);
  Opts.OptimizeSize = getOptimizationLevelSize(Args);
  Opts.SimplifyLibCalls = !LangOpts->NoBuiltin;
  if (Opts.SimplifyLibCalls)
    Opts.NoBuiltinFuncs = LangOpts->NoBuiltinFuncs;
  Opts.UnrollLoops =
      Args.hasFlag(OPT_funroll_loops, OPT_fno_unroll_loops,
                   (Opts.OptimizationLevel > 1));
  Opts.BinutilsVersion =
      std::string(Args.getLastArgValue(OPT_fbinutils_version_EQ));

  Opts.DebugNameTable = static_cast<unsigned>(
      Args.hasArg(OPT_ggnu_pubnames)
          ? llvm::DICompileUnit::DebugNameTableKind::GNU
          : Args.hasArg(OPT_gpubnames)
                ? llvm::DICompileUnit::DebugNameTableKind::Default
                : llvm::DICompileUnit::DebugNameTableKind::None);

  if (!Opts.ProfileInstrumentUsePath.empty())
    setPGOUseInstrumentor(Opts, Opts.ProfileInstrumentUsePath);

  if (const Arg *A = Args.getLastArg(OPT_ftime_report, OPT_ftime_report_EQ)) {
    Opts.TimePasses = true;

    // -ftime-report= is only for new pass manager.
    if (A->getOption().getID() == OPT_ftime_report_EQ) {
      if (Opts.LegacyPassManager)
        Diags.Report(diag::err_drv_argument_only_allowed_with)
            << A->getAsString(Args) << "-fno-legacy-pass-manager";

      StringRef Val = A->getValue();
      if (Val == "per-pass")
        Opts.TimePassesPerRun = false;
      else if (Val == "per-pass-run")
        Opts.TimePassesPerRun = true;
      else
        Diags.Report(diag::err_drv_invalid_value)
            << A->getAsString(Args) << A->getValue();
    }
  }

#ifdef INTEL_CUSTOMIZATION
  Opts.DisableFree =
      Args.hasFlag(OPT_disable_free, OPT_no_disable_free, /*Default=*/false);
#endif //INTEL_CUSTOMIZATION
  Opts.Reciprocals = Args.getAllArgValues(OPT_mrecip_EQ);

  Opts.PrepareForLTO = Args.hasArg(OPT_flto, OPT_flto_EQ);
  Opts.PrepareForThinLTO = false;
  if (Arg *A = Args.getLastArg(OPT_flto_EQ)) {
    StringRef S = A->getValue();
    if (S == "thin")
      Opts.PrepareForThinLTO = true;
    else if (S != "full")
      Diags.Report(diag::err_drv_invalid_value) << A->getAsString(Args) << S;
  }
  if (Arg *A = Args.getLastArg(OPT_fthinlto_index_EQ)) {
    if (IK.getLanguage() != Language::LLVM_IR)
      Diags.Report(diag::err_drv_argument_only_allowed_with)
          << A->getAsString(Args) << "-x ir";
    Opts.ThinLTOIndexFile =
        std::string(Args.getLastArgValue(OPT_fthinlto_index_EQ));
  }
  if (Arg *A = Args.getLastArg(OPT_save_temps_EQ))
    Opts.SaveTempsFilePrefix =
        llvm::StringSwitch<std::string>(A->getValue())
            .Case("obj", OutputFile)
            .Default(llvm::sys::path::filename(OutputFile).str());

  // The memory profile runtime appends the pid to make this name more unique.
  const char *MemProfileBasename = "memprof.profraw";
  if (Args.hasArg(OPT_fmemory_profile_EQ)) {
    SmallString<128> Path(
        std::string(Args.getLastArgValue(OPT_fmemory_profile_EQ)));
    llvm::sys::path::append(Path, MemProfileBasename);
    Opts.MemoryProfileOutput = std::string(Path);
  } else if (Args.hasArg(OPT_fmemory_profile))
    Opts.MemoryProfileOutput = MemProfileBasename;

  memcpy(Opts.CoverageVersion, "408*", 4);
  if (Opts.EmitGcovArcs || Opts.EmitGcovNotes) {
    if (Args.hasArg(OPT_coverage_version_EQ)) {
      StringRef CoverageVersion = Args.getLastArgValue(OPT_coverage_version_EQ);
      if (CoverageVersion.size() != 4) {
        Diags.Report(diag::err_drv_invalid_value)
            << Args.getLastArg(OPT_coverage_version_EQ)->getAsString(Args)
            << CoverageVersion;
      } else {
        memcpy(Opts.CoverageVersion, CoverageVersion.data(), 4);
      }
    }
  }
  // FIXME: For backend options that are not yet recorded as function
  // attributes in the IR, keep track of them so we can embed them in a
  // separate data section and use them when building the bitcode.
  for (const auto &A : Args) {
    // Do not encode output and input.
    if (A->getOption().getID() == options::OPT_o ||
        A->getOption().getID() == options::OPT_INPUT ||
        A->getOption().getID() == options::OPT_x ||
        A->getOption().getID() == options::OPT_fembed_bitcode ||
        A->getOption().matches(options::OPT_W_Group))
      continue;
    ArgStringList ASL;
    A->render(Args, ASL);
    for (const auto &arg : ASL) {
      StringRef ArgStr(arg);
      Opts.CmdArgs.insert(Opts.CmdArgs.end(), ArgStr.begin(), ArgStr.end());
      // using \00 to separate each commandline options.
      Opts.CmdArgs.push_back('\0');
    }
  }

  auto XRayInstrBundles =
      Args.getAllArgValues(OPT_fxray_instrumentation_bundle);
  if (XRayInstrBundles.empty())
    Opts.XRayInstrumentationBundle.Mask = XRayInstrKind::All;
  else
    for (const auto &A : XRayInstrBundles)
      parseXRayInstrumentationBundle("-fxray-instrumentation-bundle=", A, Args,
                                     Diags, Opts.XRayInstrumentationBundle);

  if (const Arg *A = Args.getLastArg(OPT_fcf_protection_EQ)) {
    StringRef Name = A->getValue();
    if (Name == "full") {
      Opts.CFProtectionReturn = 1;
      Opts.CFProtectionBranch = 1;
    } else if (Name == "return")
      Opts.CFProtectionReturn = 1;
    else if (Name == "branch")
      Opts.CFProtectionBranch = 1;
    else if (Name != "none") {
      Diags.Report(diag::err_drv_invalid_value) << A->getAsString(Args) << Name;
      Success = false;
    }
  }

  for (auto *A :
       Args.filtered(OPT_mlink_bitcode_file, OPT_mlink_builtin_bitcode)) {
    CodeGenOptions::BitcodeFileToLink F;
    F.Filename = A->getValue();
    if (A->getOption().matches(OPT_mlink_builtin_bitcode)) {
      F.LinkFlags = llvm::Linker::Flags::LinkOnlyNeeded;
      // When linking CUDA bitcode, propagate function attributes so that
      // e.g. libdevice gets fast-math attrs if we're building with fast-math.
      F.PropagateAttrs = true;
      F.Internalize = true;
    }
    Opts.LinkBitcodeFiles.push_back(F);
  }

  if (Args.getLastArg(OPT_femulated_tls) ||
      Args.getLastArg(OPT_fno_emulated_tls)) {
    Opts.ExplicitEmulatedTLS = true;
  }

#if INTEL_CUSTOMIZATION
  Opts.SPIRCompileOptions =
      std::string(Args.getLastArgValue(OPT_cl_spir_compile_options));

  // CQ#368119 - support for '/Z7' and '/Zi' options.
  if (Arg *A = Args.getLastArg(OPT_fms_debug_info_file_type)) {
    StringRef Val = A->getValue();
    unsigned FileType = llvm::StringSwitch<unsigned>(Val)
                            .Case("obj", CodeGenOptions::MSDebugInfoObjFile)
                            .Case("pdb", CodeGenOptions::MSDebugInfoPdbFile)
                            .Default(~0U);
    if (FileType == ~0U) {
      Diags.Report(diag::err_drv_invalid_value) << A->getAsString(Args) << Val;
      Success = false;
    } else {
      Opts.setMSDebugInfoFile(
          static_cast<CodeGenOptions::MSDebugInfoFileKind>(FileType));
    }
  }
  // CQ#368125 - support for '/Fd' and '/Fo' options.
  Opts.MSOutputObjFile =
      std::string(Args.getLastArgValue(OPT_fms_debug_info_obj_file));
  Opts.MSOutputPdbFile =
      std::string(Args.getLastArgValue(OPT_fms_debug_info_pdb_file));
  // CQ#366796 - support for '--no_expr_source_pos' option.
  Opts.NoExprSourcePos = Args.hasArg(OPT_no_expr_source_pos);
  // Support for '-fargument-noalias' option.
  // isIntelCompat(LangOptions::FArgumentNoalias)
  Opts.NoAliasForPtrArgs = Args.hasArg(OPT_fargument_noalias);

  // CMPLRLLVM-9854 - support for X87 precision control.
  unsigned X87Precision = 0;
  if (Arg *A = Args.getLastArg(OPT_mx87_precision)) {
    StringRef Val = A->getValue();
    if (Val != "32" && Val != "64" && Val != "80")
      Diags.Report(diag::err_drv_invalid_value) << A->getAsString(Args) << Val;
    Val.getAsInteger(10, X87Precision);
  }
  Opts.X87Precision = X87Precision;
#endif // INTEL_CUSTOMIZATION
  if (Arg *A = Args.getLastArg(OPT_fdenormal_fp_math_EQ)) {
    StringRef Val = A->getValue();
    Opts.FPDenormalMode = llvm::parseDenormalFPAttribute(Val);
    if (!Opts.FPDenormalMode.isValid())
      Diags.Report(diag::err_drv_invalid_value) << A->getAsString(Args) << Val;
  }

  if (Arg *A = Args.getLastArg(OPT_fdenormal_fp_math_f32_EQ)) {
    StringRef Val = A->getValue();
    Opts.FP32DenormalMode = llvm::parseDenormalFPAttribute(Val);
    if (!Opts.FP32DenormalMode.isValid())
      Diags.Report(diag::err_drv_invalid_value) << A->getAsString(Args) << Val;
  }

  // X86_32 has -fppc-struct-return and -freg-struct-return.
  // PPC32 has -maix-struct-return and -msvr4-struct-return.
  if (Arg *A =
          Args.getLastArg(OPT_fpcc_struct_return, OPT_freg_struct_return,
                          OPT_maix_struct_return, OPT_msvr4_struct_return)) {
    // TODO: We might want to consider enabling these options on AIX in the
    // future.
    if (T.isOSAIX())
      Diags.Report(diag::err_drv_unsupported_opt_for_target)
          << A->getSpelling() << T.str();

    const Option &O = A->getOption();
    if (O.matches(OPT_fpcc_struct_return) ||
        O.matches(OPT_maix_struct_return)) {
      Opts.setStructReturnConvention(CodeGenOptions::SRCK_OnStack);
    } else {
      assert(O.matches(OPT_freg_struct_return) ||
             O.matches(OPT_msvr4_struct_return));
      Opts.setStructReturnConvention(CodeGenOptions::SRCK_InRegs);
    }
  }

  if (T.isOSAIX() && (Args.hasArg(OPT_mignore_xcoff_visibility) ||
                      !Args.hasArg(OPT_fvisibility)))
    Opts.IgnoreXCOFFVisibility = 1;

  if (Arg *A =
          Args.getLastArg(OPT_mabi_EQ_vec_default, OPT_mabi_EQ_vec_extabi)) {
    if (!T.isOSAIX())
      Diags.Report(diag::err_drv_unsupported_opt_for_target)
          << A->getSpelling() << T.str();

    const Option &O = A->getOption();
    if (O.matches(OPT_mabi_EQ_vec_default))
      Diags.Report(diag::err_aix_default_altivec_abi)
          << A->getSpelling() << T.str();
    else {
      assert(O.matches(OPT_mabi_EQ_vec_extabi));
      Opts.EnableAIXExtendedAltivecABI = 1;
    }
  }

  bool NeedLocTracking = false;

  if (!Opts.OptRecordFile.empty())
    NeedLocTracking = true;

  if (Arg *A = Args.getLastArg(OPT_opt_record_passes)) {
    Opts.OptRecordPasses = A->getValue();
    NeedLocTracking = true;
  }

  if (Arg *A = Args.getLastArg(OPT_opt_record_format)) {
    Opts.OptRecordFormat = A->getValue();
    NeedLocTracking = true;
  }

  Opts.OptimizationRemark =
      ParseOptimizationRemark(Diags, Args, OPT_Rpass_EQ, "pass");

  Opts.OptimizationRemarkMissed =
      ParseOptimizationRemark(Diags, Args, OPT_Rpass_missed_EQ, "pass-missed");

  Opts.OptimizationRemarkAnalysis = ParseOptimizationRemark(
      Diags, Args, OPT_Rpass_analysis_EQ, "pass-analysis");

  NeedLocTracking |= Opts.OptimizationRemark.hasValidPattern() ||
                     Opts.OptimizationRemarkMissed.hasValidPattern() ||
                     Opts.OptimizationRemarkAnalysis.hasValidPattern();

  bool UsingSampleProfile = !Opts.SampleProfileFile.empty();
  bool UsingProfile = UsingSampleProfile ||
      (Opts.getProfileUse() != CodeGenOptions::ProfileNone);

  if (Opts.DiagnosticsWithHotness && !UsingProfile &&
      // An IR file will contain PGO as metadata
      IK.getLanguage() != Language::LLVM_IR)
    Diags.Report(diag::warn_drv_diagnostics_hotness_requires_pgo)
        << "-fdiagnostics-show-hotness";

  // Parse remarks hotness threshold. Valid value is either integer or 'auto'.
  if (auto *arg =
          Args.getLastArg(options::OPT_fdiagnostics_hotness_threshold_EQ)) {
    auto ResultOrErr =
        llvm::remarks::parseHotnessThresholdOption(arg->getValue());

    if (!ResultOrErr) {
      Diags.Report(diag::err_drv_invalid_diagnotics_hotness_threshold)
          << "-fdiagnostics-hotness-threshold=";
    } else {
      Opts.DiagnosticsHotnessThreshold = *ResultOrErr;
      if ((!Opts.DiagnosticsHotnessThreshold.hasValue() ||
           Opts.DiagnosticsHotnessThreshold.getValue() > 0) &&
          !UsingProfile)
        Diags.Report(diag::warn_drv_diagnostics_hotness_requires_pgo)
            << "-fdiagnostics-hotness-threshold=";
    }
  }

  // If the user requested to use a sample profile for PGO, then the
  // backend will need to track source location information so the profile
  // can be incorporated into the IR.
  if (UsingSampleProfile)
    NeedLocTracking = true;

  // If the user requested a flag that requires source locations available in
  // the backend, make sure that the backend tracks source location information.
  if (NeedLocTracking && Opts.getDebugInfo() == codegenoptions::NoDebugInfo)
    Opts.setDebugInfo(codegenoptions::LocTrackingOnly);

  // Parse -fsanitize-recover= arguments.
  // FIXME: Report unrecoverable sanitizers incorrectly specified here.
  parseSanitizerKinds("-fsanitize-recover=",
                      Args.getAllArgValues(OPT_fsanitize_recover_EQ), Diags,
                      Opts.SanitizeRecover);
  parseSanitizerKinds("-fsanitize-trap=",
                      Args.getAllArgValues(OPT_fsanitize_trap_EQ), Diags,
                      Opts.SanitizeTrap);

  Opts.EmitVersionIdentMetadata = Args.hasFlag(OPT_Qy, OPT_Qn, true);

  if (Args.hasArg(options::OPT_ffinite_loops))
    Opts.FiniteLoops = CodeGenOptions::FiniteLoopsKind::Always;
  else if (Args.hasArg(options::OPT_fno_finite_loops))
    Opts.FiniteLoops = CodeGenOptions::FiniteLoopsKind::Never;

  return Success && Diags.getNumErrors() == NumErrorsBefore;
}

static void
GenerateDependencyOutputArgs(const DependencyOutputOptions &Opts,
                             SmallVectorImpl<const char *> &Args,
                             CompilerInvocation::StringAllocator SA) {
  const DependencyOutputOptions &DependencyOutputOpts = Opts;
#define DEPENDENCY_OUTPUT_OPTION_WITH_MARSHALLING(                             \
    PREFIX_TYPE, NAME, ID, KIND, GROUP, ALIAS, ALIASARGS, FLAGS, PARAM,        \
    HELPTEXT, METAVAR, VALUES, SPELLING, SHOULD_PARSE, ALWAYS_EMIT, KEYPATH,   \
    DEFAULT_VALUE, IMPLIED_CHECK, IMPLIED_VALUE, NORMALIZER, DENORMALIZER,     \
    MERGER, EXTRACTOR, TABLE_INDEX)                                            \
  GENERATE_OPTION_WITH_MARSHALLING(                                            \
      Args, SA, KIND, FLAGS, SPELLING, ALWAYS_EMIT, KEYPATH, DEFAULT_VALUE,    \
      IMPLIED_CHECK, IMPLIED_VALUE, DENORMALIZER, EXTRACTOR, TABLE_INDEX)
#include "clang/Driver/Options.inc"
#undef DEPENDENCY_OUTPUT_OPTION_WITH_MARSHALLING

  if (Opts.ShowIncludesDest != ShowIncludesDestination::None)
    GenerateArg(Args, OPT_show_includes, SA);

  for (const auto &Dep : Opts.ExtraDeps) {
    switch (Dep.second) {
    case EDK_SanitizeBlacklist:
      // Sanitizer blacklist arguments are generated from LanguageOptions.
      continue;
    case EDK_ModuleFile:
      // Module file arguments are generated from FrontendOptions and
      // HeaderSearchOptions.
      continue;
    case EDK_ProfileList:
      // Profile list arguments are generated from LanguageOptions via the
      // marshalling infrastructure.
      continue;
    case EDK_DepFileEntry:
      GenerateArg(Args, OPT_fdepfile_entry, Dep.first, SA);
      break;
    }
  }
}

static bool ParseDependencyOutputArgs(DependencyOutputOptions &Opts,
                                      ArgList &Args, DiagnosticsEngine &Diags,
                                      frontend::ActionKind Action,
                                      bool ShowLineMarkers) {
  unsigned NumErrorsBefore = Diags.getNumErrors();
  bool Success = true;

  DependencyOutputOptions &DependencyOutputOpts = Opts;
#define DEPENDENCY_OUTPUT_OPTION_WITH_MARSHALLING(                             \
    PREFIX_TYPE, NAME, ID, KIND, GROUP, ALIAS, ALIASARGS, FLAGS, PARAM,        \
    HELPTEXT, METAVAR, VALUES, SPELLING, SHOULD_PARSE, ALWAYS_EMIT, KEYPATH,   \
    DEFAULT_VALUE, IMPLIED_CHECK, IMPLIED_VALUE, NORMALIZER, DENORMALIZER,     \
    MERGER, EXTRACTOR, TABLE_INDEX)                                            \
  PARSE_OPTION_WITH_MARSHALLING(Args, Diags, Success, ID, FLAGS, PARAM,        \
                                SHOULD_PARSE, KEYPATH, DEFAULT_VALUE,          \
                                IMPLIED_CHECK, IMPLIED_VALUE, NORMALIZER,      \
                                MERGER, TABLE_INDEX)
#include "clang/Driver/Options.inc"
#undef DEPENDENCY_OUTPUT_OPTION_WITH_MARSHALLING

  if (Args.hasArg(OPT_show_includes)) {
    // Writing both /showIncludes and preprocessor output to stdout
    // would produce interleaved output, so use stderr for /showIncludes.
    // This behaves the same as cl.exe, when /E, /EP or /P are passed.
    if (Action == frontend::PrintPreprocessedInput || !ShowLineMarkers)
      Opts.ShowIncludesDest = ShowIncludesDestination::Stderr;
    else
      Opts.ShowIncludesDest = ShowIncludesDestination::Stdout;
  } else {
    Opts.ShowIncludesDest = ShowIncludesDestination::None;
  }

  // Add sanitizer blacklists as extra dependencies.
  // They won't be discovered by the regular preprocessor, so
  // we let make / ninja to know about this implicit dependency.
  if (!Args.hasArg(OPT_fno_sanitize_blacklist)) {
    for (const auto *A : Args.filtered(OPT_fsanitize_blacklist)) {
      StringRef Val = A->getValue();
      if (Val.find('=') == StringRef::npos)
        Opts.ExtraDeps.emplace_back(std::string(Val), EDK_SanitizeBlacklist);
    }
    if (Opts.IncludeSystemHeaders) {
      for (const auto *A : Args.filtered(OPT_fsanitize_system_blacklist)) {
        StringRef Val = A->getValue();
        if (Val.find('=') == StringRef::npos)
          Opts.ExtraDeps.emplace_back(std::string(Val), EDK_SanitizeBlacklist);
      }
    }
  }

  // -fprofile-list= dependencies.
  for (const auto &Filename : Args.getAllArgValues(OPT_fprofile_list_EQ))
    Opts.ExtraDeps.emplace_back(Filename, EDK_ProfileList);

  // Propagate the extra dependencies.
  for (const auto *A : Args.filtered(OPT_fdepfile_entry))
    Opts.ExtraDeps.emplace_back(A->getValue(), EDK_DepFileEntry);

  // Only the -fmodule-file=<file> form.
  for (const auto *A : Args.filtered(OPT_fmodule_file)) {
    StringRef Val = A->getValue();
    if (Val.find('=') == StringRef::npos)
      Opts.ExtraDeps.emplace_back(std::string(Val), EDK_ModuleFile);
  }

  return Success && Diags.getNumErrors() == NumErrorsBefore;
}

static bool parseShowColorsArgs(const ArgList &Args, bool DefaultColor) {
  // Color diagnostics default to auto ("on" if terminal supports) in the driver
  // but default to off in cc1, needing an explicit OPT_fdiagnostics_color.
  // Support both clang's -f[no-]color-diagnostics and gcc's
  // -f[no-]diagnostics-colors[=never|always|auto].
  enum {
    Colors_On,
    Colors_Off,
    Colors_Auto
  } ShowColors = DefaultColor ? Colors_Auto : Colors_Off;
  for (auto *A : Args) {
    const Option &O = A->getOption();
    if (O.matches(options::OPT_fcolor_diagnostics) ||
        O.matches(options::OPT_fdiagnostics_color)) {
      ShowColors = Colors_On;
    } else if (O.matches(options::OPT_fno_color_diagnostics) ||
               O.matches(options::OPT_fno_diagnostics_color)) {
      ShowColors = Colors_Off;
    } else if (O.matches(options::OPT_fdiagnostics_color_EQ)) {
      StringRef Value(A->getValue());
      if (Value == "always")
        ShowColors = Colors_On;
      else if (Value == "never")
        ShowColors = Colors_Off;
      else if (Value == "auto")
        ShowColors = Colors_Auto;
    }
  }
  return ShowColors == Colors_On ||
         (ShowColors == Colors_Auto &&
          llvm::sys::Process::StandardErrHasColors());
}

static bool checkVerifyPrefixes(const std::vector<std::string> &VerifyPrefixes,
                                DiagnosticsEngine &Diags) {
  bool Success = true;
  for (const auto &Prefix : VerifyPrefixes) {
    // Every prefix must start with a letter and contain only alphanumeric
    // characters, hyphens, and underscores.
    auto BadChar = llvm::find_if(Prefix, [](char C) {
      return !isAlphanumeric(C) && C != '-' && C != '_';
    });
    if (BadChar != Prefix.end() || !isLetter(Prefix[0])) {
      Success = false;
      Diags.Report(diag::err_drv_invalid_value) << "-verify=" << Prefix;
      Diags.Report(diag::note_drv_verify_prefix_spelling);
    }
  }
  return Success;
}

static void GenerateFileSystemArgs(const FileSystemOptions &Opts,
                                   SmallVectorImpl<const char *> &Args,
                                   CompilerInvocation::StringAllocator SA) {
  const FileSystemOptions &FileSystemOpts = Opts;

#define FILE_SYSTEM_OPTION_WITH_MARSHALLING(                                   \
    PREFIX_TYPE, NAME, ID, KIND, GROUP, ALIAS, ALIASARGS, FLAGS, PARAM,        \
    HELPTEXT, METAVAR, VALUES, SPELLING, SHOULD_PARSE, ALWAYS_EMIT, KEYPATH,   \
    DEFAULT_VALUE, IMPLIED_CHECK, IMPLIED_VALUE, NORMALIZER, DENORMALIZER,     \
    MERGER, EXTRACTOR, TABLE_INDEX)                                            \
  GENERATE_OPTION_WITH_MARSHALLING(                                            \
      Args, SA, KIND, FLAGS, SPELLING, ALWAYS_EMIT, KEYPATH, DEFAULT_VALUE,    \
      IMPLIED_CHECK, IMPLIED_VALUE, DENORMALIZER, EXTRACTOR, TABLE_INDEX)
#include "clang/Driver/Options.inc"
#undef FILE_SYSTEM_OPTION_WITH_MARSHALLING
}

static bool ParseFileSystemArgs(FileSystemOptions &Opts, const ArgList &Args,
                                DiagnosticsEngine &Diags) {
  FileSystemOptions &FileSystemOpts = Opts;
  bool Success = true;

#define FILE_SYSTEM_OPTION_WITH_MARSHALLING(                                   \
    PREFIX_TYPE, NAME, ID, KIND, GROUP, ALIAS, ALIASARGS, FLAGS, PARAM,        \
    HELPTEXT, METAVAR, VALUES, SPELLING, SHOULD_PARSE, ALWAYS_EMIT, KEYPATH,   \
    DEFAULT_VALUE, IMPLIED_CHECK, IMPLIED_VALUE, NORMALIZER, DENORMALIZER,     \
    MERGER, EXTRACTOR, TABLE_INDEX)                                            \
  PARSE_OPTION_WITH_MARSHALLING(Args, Diags, Success, ID, FLAGS, PARAM,        \
                                SHOULD_PARSE, KEYPATH, DEFAULT_VALUE,          \
                                IMPLIED_CHECK, IMPLIED_VALUE, NORMALIZER,      \
                                MERGER, TABLE_INDEX)
#include "clang/Driver/Options.inc"
#undef FILE_SYSTEM_OPTION_WITH_MARSHALLING

  return Success;
}

static void GenerateMigratorArgs(const MigratorOptions &Opts,
                                 SmallVectorImpl<const char *> &Args,
                                 CompilerInvocation::StringAllocator SA) {
  const MigratorOptions &MigratorOpts = Opts;

#define MIGRATOR_OPTION_WITH_MARSHALLING(                                      \
    PREFIX_TYPE, NAME, ID, KIND, GROUP, ALIAS, ALIASARGS, FLAGS, PARAM,        \
    HELPTEXT, METAVAR, VALUES, SPELLING, SHOULD_PARSE, ALWAYS_EMIT, KEYPATH,   \
    DEFAULT_VALUE, IMPLIED_CHECK, IMPLIED_VALUE, NORMALIZER, DENORMALIZER,     \
    MERGER, EXTRACTOR, TABLE_INDEX)                                            \
  GENERATE_OPTION_WITH_MARSHALLING(                                            \
      Args, SA, KIND, FLAGS, SPELLING, ALWAYS_EMIT, KEYPATH, DEFAULT_VALUE,    \
      IMPLIED_CHECK, IMPLIED_VALUE, DENORMALIZER, EXTRACTOR, TABLE_INDEX)
#include "clang/Driver/Options.inc"
#undef MIGRATOR_OPTION_WITH_MARSHALLING
}

static bool ParseMigratorArgs(MigratorOptions &Opts, const ArgList &Args,
                              DiagnosticsEngine &Diags) {
  MigratorOptions &MigratorOpts = Opts;
  bool Success = true;

#define MIGRATOR_OPTION_WITH_MARSHALLING(                                      \
    PREFIX_TYPE, NAME, ID, KIND, GROUP, ALIAS, ALIASARGS, FLAGS, PARAM,        \
    HELPTEXT, METAVAR, VALUES, SPELLING, SHOULD_PARSE, ALWAYS_EMIT, KEYPATH,   \
    DEFAULT_VALUE, IMPLIED_CHECK, IMPLIED_VALUE, NORMALIZER, DENORMALIZER,     \
    MERGER, EXTRACTOR, TABLE_INDEX)                                            \
  PARSE_OPTION_WITH_MARSHALLING(Args, Diags, Success, ID, FLAGS, PARAM,        \
                                SHOULD_PARSE, KEYPATH, DEFAULT_VALUE,          \
                                IMPLIED_CHECK, IMPLIED_VALUE, NORMALIZER,      \
                                MERGER, TABLE_INDEX)
#include "clang/Driver/Options.inc"
#undef MIGRATOR_OPTION_WITH_MARSHALLING

  return Success;
}

void CompilerInvocation::GenerateDiagnosticArgs(
    const DiagnosticOptions &Opts, SmallVectorImpl<const char *> &Args,
    StringAllocator SA, bool DefaultDiagColor) {
  const DiagnosticOptions *DiagnosticOpts = &Opts;
#define DIAG_OPTION_WITH_MARSHALLING(                                          \
    PREFIX_TYPE, NAME, ID, KIND, GROUP, ALIAS, ALIASARGS, FLAGS, PARAM,        \
    HELPTEXT, METAVAR, VALUES, SPELLING, SHOULD_PARSE, ALWAYS_EMIT, KEYPATH,   \
    DEFAULT_VALUE, IMPLIED_CHECK, IMPLIED_VALUE, NORMALIZER, DENORMALIZER,     \
    MERGER, EXTRACTOR, TABLE_INDEX)                                            \
  GENERATE_OPTION_WITH_MARSHALLING(                                            \
      Args, SA, KIND, FLAGS, SPELLING, ALWAYS_EMIT, KEYPATH, DEFAULT_VALUE,    \
      IMPLIED_CHECK, IMPLIED_VALUE, DENORMALIZER, EXTRACTOR, TABLE_INDEX)
#include "clang/Driver/Options.inc"
#undef DIAG_OPTION_WITH_MARSHALLING

  if (!Opts.DiagnosticSerializationFile.empty())
    GenerateArg(Args, OPT_diagnostic_serialized_file,
                Opts.DiagnosticSerializationFile, SA);

  if (Opts.ShowColors)
    GenerateArg(Args, OPT_fcolor_diagnostics, SA);

  if (Opts.VerifyDiagnostics &&
      llvm::is_contained(Opts.VerifyPrefixes, "expected"))
    GenerateArg(Args, OPT_verify, SA);

  for (const auto &Prefix : Opts.VerifyPrefixes)
    if (Prefix != "expected")
      GenerateArg(Args, OPT_verify_EQ, Prefix, SA);

  DiagnosticLevelMask VIU = Opts.getVerifyIgnoreUnexpected();
  if (VIU == DiagnosticLevelMask::None) {
    // This is the default, don't generate anything.
  } else if (VIU == DiagnosticLevelMask::All) {
    GenerateArg(Args, OPT_verify_ignore_unexpected, SA);
  } else {
    if (static_cast<unsigned>(VIU & DiagnosticLevelMask::Note) != 0)
      GenerateArg(Args, OPT_verify_ignore_unexpected_EQ, "note", SA);
    if (static_cast<unsigned>(VIU & DiagnosticLevelMask::Remark) != 0)
      GenerateArg(Args, OPT_verify_ignore_unexpected_EQ, "remark", SA);
    if (static_cast<unsigned>(VIU & DiagnosticLevelMask::Warning) != 0)
      GenerateArg(Args, OPT_verify_ignore_unexpected_EQ, "warning", SA);
    if (static_cast<unsigned>(VIU & DiagnosticLevelMask::Error) != 0)
      GenerateArg(Args, OPT_verify_ignore_unexpected_EQ, "error", SA);
  }

  for (const auto &Warning : Opts.Warnings) {
    // This option is automatically generated from UndefPrefixes.
    if (Warning == "undef-prefix")
      continue;
    Args.push_back(SA(StringRef("-W") + Warning));
  }

  for (const auto &Remark : Opts.Remarks) {
    // These arguments are generated from OptimizationRemark fields of
    // CodeGenOptions.
    StringRef IgnoredRemarks[] = {"pass",          "no-pass",
                                  "pass-analysis", "no-pass-analysis",
                                  "pass-missed",   "no-pass-missed"};
    if (llvm::is_contained(IgnoredRemarks, Remark))
      continue;

    Args.push_back(SA(StringRef("-R") + Remark));
  }
}

bool clang::ParseDiagnosticArgs(DiagnosticOptions &Opts, ArgList &Args,
                                DiagnosticsEngine *Diags,
                                bool DefaultDiagColor) {
  Optional<DiagnosticsEngine> IgnoringDiags;
  if (!Diags) {
    IgnoringDiags.emplace(new DiagnosticIDs(), new DiagnosticOptions(),
                          new IgnoringDiagConsumer());
    Diags = &*IgnoringDiags;
  }

  // The key paths of diagnostic options defined in Options.td start with
  // "DiagnosticOpts->". Let's provide the expected variable name and type.
  DiagnosticOptions *DiagnosticOpts = &Opts;
  bool Success = true;

#define DIAG_OPTION_WITH_MARSHALLING(                                          \
    PREFIX_TYPE, NAME, ID, KIND, GROUP, ALIAS, ALIASARGS, FLAGS, PARAM,        \
    HELPTEXT, METAVAR, VALUES, SPELLING, SHOULD_PARSE, ALWAYS_EMIT, KEYPATH,   \
    DEFAULT_VALUE, IMPLIED_CHECK, IMPLIED_VALUE, NORMALIZER, DENORMALIZER,     \
    MERGER, EXTRACTOR, TABLE_INDEX)                                            \
  PARSE_OPTION_WITH_MARSHALLING(Args, *Diags, Success, ID, FLAGS, PARAM,       \
                                SHOULD_PARSE, KEYPATH, DEFAULT_VALUE,          \
                                IMPLIED_CHECK, IMPLIED_VALUE, NORMALIZER,      \
                                MERGER, TABLE_INDEX)
#include "clang/Driver/Options.inc"
#undef DIAG_OPTION_WITH_MARSHALLING

  llvm::sys::Process::UseANSIEscapeCodes(Opts.UseANSIEscapeCodes);

  if (Arg *A =
          Args.getLastArg(OPT_diagnostic_serialized_file, OPT__serialize_diags))
    Opts.DiagnosticSerializationFile = A->getValue();
  Opts.ShowColors = parseShowColorsArgs(Args, DefaultDiagColor);

  Opts.VerifyDiagnostics = Args.hasArg(OPT_verify) || Args.hasArg(OPT_verify_EQ);
  Opts.VerifyPrefixes = Args.getAllArgValues(OPT_verify_EQ);
  if (Args.hasArg(OPT_verify))
    Opts.VerifyPrefixes.push_back("expected");
  // Keep VerifyPrefixes in its original order for the sake of diagnostics, and
  // then sort it to prepare for fast lookup using std::binary_search.
  if (!checkVerifyPrefixes(Opts.VerifyPrefixes, *Diags)) {
    Opts.VerifyDiagnostics = false;
    Success = false;
  }
  else
    llvm::sort(Opts.VerifyPrefixes);
  DiagnosticLevelMask DiagMask = DiagnosticLevelMask::None;
  Success &= parseDiagnosticLevelMask("-verify-ignore-unexpected=",
    Args.getAllArgValues(OPT_verify_ignore_unexpected_EQ),
    *Diags, DiagMask);
  if (Args.hasArg(OPT_verify_ignore_unexpected))
    DiagMask = DiagnosticLevelMask::All;
  Opts.setVerifyIgnoreUnexpected(DiagMask);
  if (Opts.TabStop == 0 || Opts.TabStop > DiagnosticOptions::MaxTabStop) {
    Opts.TabStop = DiagnosticOptions::DefaultTabStop;
    Diags->Report(diag::warn_ignoring_ftabstop_value)
        << Opts.TabStop << DiagnosticOptions::DefaultTabStop;
  }

  addDiagnosticArgs(Args, OPT_W_Group, OPT_W_value_Group, Opts.Warnings);
  addDiagnosticArgs(Args, OPT_R_Group, OPT_R_value_Group, Opts.Remarks);

  return Success;
}

/// Parse the argument to the -ftest-module-file-extension
/// command-line argument.
///
/// \returns true on error, false on success.
static bool parseTestModuleFileExtensionArg(StringRef Arg,
                                            std::string &BlockName,
                                            unsigned &MajorVersion,
                                            unsigned &MinorVersion,
                                            bool &Hashed,
                                            std::string &UserInfo) {
  SmallVector<StringRef, 5> Args;
  Arg.split(Args, ':', 5);
  if (Args.size() < 5)
    return true;

  BlockName = std::string(Args[0]);
  if (Args[1].getAsInteger(10, MajorVersion)) return true;
  if (Args[2].getAsInteger(10, MinorVersion)) return true;
  if (Args[3].getAsInteger(2, Hashed)) return true;
  if (Args.size() > 4)
    UserInfo = std::string(Args[4]);
  return false;
}

/// Return a table that associates command line option specifiers with the
/// frontend action. Note: The pair {frontend::PluginAction, OPT_plugin} is
/// intentionally missing, as this case is handled separately from other
/// frontend options.
static const auto &getFrontendActionTable() {
  static const std::pair<frontend::ActionKind, unsigned> Table[] = {
      {frontend::ASTDeclList, OPT_ast_list},

      {frontend::ASTDump, OPT_ast_dump_all_EQ},
      {frontend::ASTDump, OPT_ast_dump_all},
      {frontend::ASTDump, OPT_ast_dump_EQ},
      {frontend::ASTDump, OPT_ast_dump},
      {frontend::ASTDump, OPT_ast_dump_lookups},
      {frontend::ASTDump, OPT_ast_dump_decl_types},

      {frontend::ASTPrint, OPT_ast_print},
      {frontend::ASTView, OPT_ast_view},
      {frontend::DumpCompilerOptions, OPT_compiler_options_dump},
      {frontend::DumpRawTokens, OPT_dump_raw_tokens},
      {frontend::DumpTokens, OPT_dump_tokens},
      {frontend::EmitAssembly, OPT_S},
      {frontend::EmitBC, OPT_emit_llvm_bc},
      {frontend::EmitHTML, OPT_emit_html},
      {frontend::EmitLLVM, OPT_emit_llvm},
      {frontend::EmitLLVMOnly, OPT_emit_llvm_only},
      {frontend::EmitCodeGenOnly, OPT_emit_codegen_only},
      {frontend::EmitCodeGenOnly, OPT_emit_codegen_only},
      {frontend::EmitObj, OPT_emit_obj},

      {frontend::FixIt, OPT_fixit_EQ},
      {frontend::FixIt, OPT_fixit},

      {frontend::GenerateModule, OPT_emit_module},
      {frontend::GenerateModuleInterface, OPT_emit_module_interface},
      {frontend::GenerateHeaderModule, OPT_emit_header_module},
      {frontend::GeneratePCH, OPT_emit_pch},
      {frontend::GenerateInterfaceStubs, OPT_emit_interface_stubs},
      {frontend::InitOnly, OPT_init_only},
      {frontend::ParseSyntaxOnly, OPT_fsyntax_only},
      {frontend::ModuleFileInfo, OPT_module_file_info},
      {frontend::VerifyPCH, OPT_verify_pch},
      {frontend::PrintPreamble, OPT_print_preamble},
      {frontend::PrintPreprocessedInput, OPT_E},
      {frontend::TemplightDump, OPT_templight_dump},
      {frontend::RewriteMacros, OPT_rewrite_macros},
      {frontend::RewriteObjC, OPT_rewrite_objc},
      {frontend::RewriteTest, OPT_rewrite_test},
      {frontend::RunAnalysis, OPT_analyze},
      {frontend::MigrateSource, OPT_migrate},
      {frontend::RunPreprocessorOnly, OPT_Eonly},
      {frontend::PrintDependencyDirectivesSourceMinimizerOutput,
          OPT_print_dependency_directives_minimized_source},
  };

  return Table;
}

/// Maps command line option to frontend action.
static Optional<frontend::ActionKind> getFrontendAction(OptSpecifier &Opt) {
  for (const auto &ActionOpt : getFrontendActionTable())
    if (ActionOpt.second == Opt.getID())
      return ActionOpt.first;

  return None;
}

/// Maps frontend action to command line option.
static Optional<OptSpecifier>
getProgramActionOpt(frontend::ActionKind ProgramAction) {
  for (const auto &ActionOpt : getFrontendActionTable())
    if (ActionOpt.first == ProgramAction)
      return OptSpecifier(ActionOpt.second);

  return None;
}

static void GenerateFrontendArgs(const FrontendOptions &Opts,
                                 SmallVectorImpl<const char *> &Args,
                                 CompilerInvocation::StringAllocator SA,
                                 bool IsHeader) {
  const FrontendOptions &FrontendOpts = Opts;
#define FRONTEND_OPTION_WITH_MARSHALLING(                                      \
    PREFIX_TYPE, NAME, ID, KIND, GROUP, ALIAS, ALIASARGS, FLAGS, PARAM,        \
    HELPTEXT, METAVAR, VALUES, SPELLING, SHOULD_PARSE, ALWAYS_EMIT, KEYPATH,   \
    DEFAULT_VALUE, IMPLIED_CHECK, IMPLIED_VALUE, NORMALIZER, DENORMALIZER,     \
    MERGER, EXTRACTOR, TABLE_INDEX)                                            \
  GENERATE_OPTION_WITH_MARSHALLING(                                            \
      Args, SA, KIND, FLAGS, SPELLING, ALWAYS_EMIT, KEYPATH, DEFAULT_VALUE,    \
      IMPLIED_CHECK, IMPLIED_VALUE, DENORMALIZER, EXTRACTOR, TABLE_INDEX)
#include "clang/Driver/Options.inc"
#undef FRONTEND_OPTION_WITH_MARSHALLING

  Optional<OptSpecifier> ProgramActionOpt =
      getProgramActionOpt(Opts.ProgramAction);

  // Generating a simple flag covers most frontend actions.
  std::function<void()> GenerateProgramAction = [&]() {
    GenerateArg(Args, *ProgramActionOpt, SA);
  };

  if (!ProgramActionOpt) {
    // PluginAction is the only program action handled separately.
    assert(Opts.ProgramAction == frontend::PluginAction &&
           "Frontend action without option.");
    GenerateProgramAction = [&]() {
      GenerateArg(Args, OPT_plugin, Opts.ActionName, SA);
    };
  }

  // FIXME: Simplify the complex 'AST dump' command line.
  if (Opts.ProgramAction == frontend::ASTDump) {
    GenerateProgramAction = [&]() {
      // ASTDumpLookups, ASTDumpDeclTypes and ASTDumpFilter are generated via
      // marshalling infrastructure.

      if (Opts.ASTDumpFormat != ADOF_Default) {
        StringRef Format;
        switch (Opts.ASTDumpFormat) {
        case ADOF_Default:
          llvm_unreachable("Default AST dump format.");
        case ADOF_JSON:
          Format = "json";
          break;
        }

        if (Opts.ASTDumpAll)
          GenerateArg(Args, OPT_ast_dump_all_EQ, Format, SA);
        if (Opts.ASTDumpDecls)
          GenerateArg(Args, OPT_ast_dump_EQ, Format, SA);
      } else {
        if (Opts.ASTDumpAll)
          GenerateArg(Args, OPT_ast_dump_all, SA);
        if (Opts.ASTDumpDecls)
          GenerateArg(Args, OPT_ast_dump, SA);
      }
    };
  }

  if (Opts.ProgramAction == frontend::FixIt && !Opts.FixItSuffix.empty()) {
    GenerateProgramAction = [&]() {
      GenerateArg(Args, OPT_fixit_EQ, Opts.FixItSuffix, SA);
    };
  }

  GenerateProgramAction();

  for (const auto &PluginArgs : Opts.PluginArgs)
    for (const auto &PluginArg : PluginArgs.second)
      GenerateArg(Args, OPT_plugin_arg, PluginArgs.first + PluginArg, SA);

  for (const auto &Ext : Opts.ModuleFileExtensions) {
    if (auto *TestExt = dyn_cast_or_null<TestModuleFileExtension>(Ext.get())) {
      std::string Buffer;
      llvm::raw_string_ostream OS(Buffer);
      OS << *TestExt;
      GenerateArg(Args, OPT_ftest_module_file_extension_EQ, OS.str(), SA);
    }
  }

  if (!Opts.CodeCompletionAt.FileName.empty())
    GenerateArg(Args, OPT_code_completion_at, Opts.CodeCompletionAt.ToString(),
                SA);

  for (const auto &Plugin : Opts.Plugins)
    GenerateArg(Args, OPT_load, Plugin, SA);

  // ASTDumpDecls and ASTDumpAll already handled with ProgramAction.

  for (const auto &ModuleFile : Opts.ModuleFiles)
    GenerateArg(Args, OPT_fmodule_file, ModuleFile, SA);

  if (Opts.AuxTargetCPU.hasValue())
    GenerateArg(Args, OPT_aux_target_cpu, *Opts.AuxTargetCPU, SA);

  if (Opts.AuxTargetFeatures.hasValue())
    for (const auto &Feature : *Opts.AuxTargetFeatures)
      GenerateArg(Args, OPT_aux_target_feature, Feature, SA);

  {
    StringRef Preprocessed = Opts.DashX.isPreprocessed() ? "-cpp-output" : "";
    StringRef ModuleMap =
        Opts.DashX.getFormat() == InputKind::ModuleMap ? "-module-map" : "";
    StringRef Header = IsHeader ? "-header" : "";

    StringRef Lang;
    switch (Opts.DashX.getLanguage()) {
    case Language::C:
      Lang = "c";
      break;
    case Language::OpenCL:
      Lang = "cl";
      break;
    case Language::CUDA:
      Lang = "cuda";
      break;
    case Language::HIP:
      Lang = "hip";
      break;
    case Language::CXX:
      Lang = "c++";
      break;
    case Language::ObjC:
      Lang = "objective-c";
      break;
    case Language::ObjCXX:
      Lang = "objective-c++";
      break;
    case Language::RenderScript:
      Lang = "renderscript";
      break;
    case Language::Asm:
      Lang = "assembler-with-cpp";
      break;
    case Language::Unknown:
      assert(Opts.DashX.getFormat() == InputKind::Precompiled &&
             "Generating -x argument for unknown language (not precompiled).");
      Lang = "ast";
      break;
    case Language::LLVM_IR:
      Lang = "ir";
      break;
    }

    GenerateArg(Args, OPT_x, Lang + Header + ModuleMap + Preprocessed, SA);
  }

  // OPT_INPUT has a unique class, generate it directly.
  for (const auto &Input : Opts.Inputs)
    Args.push_back(SA(Input.getFile()));
}

static bool ParseFrontendArgs(FrontendOptions &Opts, ArgList &Args,
                              DiagnosticsEngine &Diags, bool &IsHeaderFile) {
  FrontendOptions &FrontendOpts = Opts;
  bool Success = true;
  unsigned NumErrorsBefore = Diags.getNumErrors();
#define FRONTEND_OPTION_WITH_MARSHALLING(                                      \
    PREFIX_TYPE, NAME, ID, KIND, GROUP, ALIAS, ALIASARGS, FLAGS, PARAM,        \
    HELPTEXT, METAVAR, VALUES, SPELLING, SHOULD_PARSE, ALWAYS_EMIT, KEYPATH,   \
    DEFAULT_VALUE, IMPLIED_CHECK, IMPLIED_VALUE, NORMALIZER, DENORMALIZER,     \
    MERGER, EXTRACTOR, TABLE_INDEX)                                            \
  PARSE_OPTION_WITH_MARSHALLING(Args, Diags, Success, ID, FLAGS, PARAM,        \
                                SHOULD_PARSE, KEYPATH, DEFAULT_VALUE,          \
                                IMPLIED_CHECK, IMPLIED_VALUE, NORMALIZER,      \
                                MERGER, TABLE_INDEX)
#include "clang/Driver/Options.inc"
#undef FRONTEND_OPTION_WITH_MARSHALLING

  Opts.ProgramAction = frontend::ParseSyntaxOnly;
  if (const Arg *A = Args.getLastArg(OPT_Action_Group)) {
    OptSpecifier Opt = OptSpecifier(A->getOption().getID());
    Optional<frontend::ActionKind> ProgramAction = getFrontendAction(Opt);
    assert(ProgramAction && "Option specifier not in Action_Group.");

    if (ProgramAction == frontend::ASTDump &&
        (Opt == OPT_ast_dump_all_EQ || Opt == OPT_ast_dump_EQ)) {
      unsigned Val = llvm::StringSwitch<unsigned>(A->getValue())
                         .CaseLower("default", ADOF_Default)
                         .CaseLower("json", ADOF_JSON)
                         .Default(std::numeric_limits<unsigned>::max());

      if (Val != std::numeric_limits<unsigned>::max())
        Opts.ASTDumpFormat = static_cast<ASTDumpOutputFormat>(Val);
      else {
        Diags.Report(diag::err_drv_invalid_value)
            << A->getAsString(Args) << A->getValue();
        Opts.ASTDumpFormat = ADOF_Default;
      }
    }

    if (ProgramAction == frontend::FixIt && Opt == OPT_fixit_EQ)
      Opts.FixItSuffix = A->getValue();

    if (ProgramAction == frontend::GenerateInterfaceStubs) {
      StringRef ArgStr =
          Args.hasArg(OPT_interface_stub_version_EQ)
              ? Args.getLastArgValue(OPT_interface_stub_version_EQ)
              : "experimental-ifs-v2";
      if (ArgStr == "experimental-yaml-elf-v1" ||
          ArgStr == "experimental-ifs-v1" ||
          ArgStr == "experimental-tapi-elf-v1") {
        std::string ErrorMessage =
            "Invalid interface stub format: " + ArgStr.str() +
            " is deprecated.";
        Diags.Report(diag::err_drv_invalid_value)
            << "Must specify a valid interface stub format type, ie: "
               "-interface-stub-version=experimental-ifs-v2"
            << ErrorMessage;
        ProgramAction = frontend::ParseSyntaxOnly;
      } else if (!ArgStr.startswith("experimental-ifs-")) {
        std::string ErrorMessage =
            "Invalid interface stub format: " + ArgStr.str() + ".";
        Diags.Report(diag::err_drv_invalid_value)
            << "Must specify a valid interface stub format type, ie: "
               "-interface-stub-version=experimental-ifs-v2"
            << ErrorMessage;
        ProgramAction = frontend::ParseSyntaxOnly;
      }
    }

    Opts.ProgramAction = *ProgramAction;
  }

  if (const Arg* A = Args.getLastArg(OPT_plugin)) {
    Opts.Plugins.emplace_back(A->getValue(0));
    Opts.ProgramAction = frontend::PluginAction;
    Opts.ActionName = A->getValue();
  }
  for (const auto *AA : Args.filtered(OPT_plugin_arg))
    Opts.PluginArgs[AA->getValue(0)].emplace_back(AA->getValue(1));

  for (const std::string &Arg :
         Args.getAllArgValues(OPT_ftest_module_file_extension_EQ)) {
    std::string BlockName;
    unsigned MajorVersion;
    unsigned MinorVersion;
    bool Hashed;
    std::string UserInfo;
    if (parseTestModuleFileExtensionArg(Arg, BlockName, MajorVersion,
                                        MinorVersion, Hashed, UserInfo)) {
      Diags.Report(diag::err_test_module_file_extension_format) << Arg;

      continue;
    }

    // Add the testing module file extension.
    Opts.ModuleFileExtensions.push_back(
        std::make_shared<TestModuleFileExtension>(
            BlockName, MajorVersion, MinorVersion, Hashed, UserInfo));
  }

  if (const Arg *A = Args.getLastArg(OPT_code_completion_at)) {
    Opts.CodeCompletionAt =
      ParsedSourceLocation::FromString(A->getValue());
    if (Opts.CodeCompletionAt.FileName.empty())
      Diags.Report(diag::err_drv_invalid_value)
        << A->getAsString(Args) << A->getValue();
  }

  Opts.Plugins = Args.getAllArgValues(OPT_load);
  Opts.ASTDumpDecls = Args.hasArg(OPT_ast_dump, OPT_ast_dump_EQ);
  Opts.ASTDumpAll = Args.hasArg(OPT_ast_dump_all, OPT_ast_dump_all_EQ);
  // Only the -fmodule-file=<file> form.
  for (const auto *A : Args.filtered(OPT_fmodule_file)) {
    StringRef Val = A->getValue();
    if (Val.find('=') == StringRef::npos)
      Opts.ModuleFiles.push_back(std::string(Val));
  }

  if (Opts.ProgramAction != frontend::GenerateModule && Opts.IsSystemModule)
    Diags.Report(diag::err_drv_argument_only_allowed_with) << "-fsystem-module"
                                                           << "-emit-module";

  if (Args.hasArg(OPT_aux_target_cpu))
    Opts.AuxTargetCPU = std::string(Args.getLastArgValue(OPT_aux_target_cpu));
  if (Args.hasArg(OPT_aux_target_feature))
    Opts.AuxTargetFeatures = Args.getAllArgValues(OPT_aux_target_feature);

  if (Opts.ARCMTAction != FrontendOptions::ARCMT_None &&
      Opts.ObjCMTAction != FrontendOptions::ObjCMT_None) {
    Diags.Report(diag::err_drv_argument_not_allowed_with)
      << "ARC migration" << "ObjC migration";
  }

  InputKind DashX(Language::Unknown);
  if (const Arg *A = Args.getLastArg(OPT_x)) {
    StringRef XValue = A->getValue();

    // Parse suffixes: '<lang>(-header|[-module-map][-cpp-output])'.
    // FIXME: Supporting '<lang>-header-cpp-output' would be useful.
    bool Preprocessed = XValue.consume_back("-cpp-output");
    bool ModuleMap = XValue.consume_back("-module-map");
    IsHeaderFile = !Preprocessed && !ModuleMap &&
                   XValue != "precompiled-header" &&
                   XValue.consume_back("-header");

    // Principal languages.
    DashX = llvm::StringSwitch<InputKind>(XValue)
                .Case("c", Language::C)
                .Case("cl", Language::OpenCL)
                .Case("cuda", Language::CUDA)
                .Case("hip", Language::HIP)
                .Case("c++", Language::CXX)
                .Case("objective-c", Language::ObjC)
                .Case("objective-c++", Language::ObjCXX)
                .Case("renderscript", Language::RenderScript)
                .Default(Language::Unknown);

    // "objc[++]-cpp-output" is an acceptable synonym for
    // "objective-c[++]-cpp-output".
    if (DashX.isUnknown() && Preprocessed && !IsHeaderFile && !ModuleMap)
      DashX = llvm::StringSwitch<InputKind>(XValue)
                  .Case("objc", Language::ObjC)
                  .Case("objc++", Language::ObjCXX)
                  .Default(Language::Unknown);

    // Some special cases cannot be combined with suffixes.
    if (DashX.isUnknown() && !Preprocessed && !ModuleMap && !IsHeaderFile)
      DashX = llvm::StringSwitch<InputKind>(XValue)
                  .Case("cpp-output", InputKind(Language::C).getPreprocessed())
                  .Case("assembler-with-cpp", Language::Asm)
                  .Cases("ast", "pcm", "precompiled-header",
                         InputKind(Language::Unknown, InputKind::Precompiled))
                  .Case("ir", Language::LLVM_IR)
                  .Default(Language::Unknown);

    if (DashX.isUnknown())
      Diags.Report(diag::err_drv_invalid_value)
        << A->getAsString(Args) << A->getValue();

    if (Preprocessed)
      DashX = DashX.getPreprocessed();
    if (ModuleMap)
      DashX = DashX.withFormat(InputKind::ModuleMap);
  }

  // '-' is the default input if none is given.
  std::vector<std::string> Inputs = Args.getAllArgValues(OPT_INPUT);
  Opts.Inputs.clear();
  if (Inputs.empty())
    Inputs.push_back("-");
  for (unsigned i = 0, e = Inputs.size(); i != e; ++i) {
    InputKind IK = DashX;
    if (IK.isUnknown()) {
      IK = FrontendOptions::getInputKindForExtension(
        StringRef(Inputs[i]).rsplit('.').second);
      // FIXME: Warn on this?
      if (IK.isUnknown())
        IK = Language::C;
      // FIXME: Remove this hack.
      if (i == 0)
        DashX = IK;
    }

    bool IsSystem = false;

    // The -emit-module action implicitly takes a module map.
    if (Opts.ProgramAction == frontend::GenerateModule &&
        IK.getFormat() == InputKind::Source) {
      IK = IK.withFormat(InputKind::ModuleMap);
      IsSystem = Opts.IsSystemModule;
    }

    Opts.Inputs.emplace_back(std::move(Inputs[i]), IK, IsSystem);
  }

  Opts.DashX = DashX;

  return Diags.getNumErrors() == NumErrorsBefore;
}

std::string CompilerInvocation::GetResourcesPath(const char *Argv0,
                                                 void *MainAddr) {
  std::string ClangExecutable =
      llvm::sys::fs::getMainExecutable(Argv0, MainAddr);
  return Driver::GetResourcesPath(ClangExecutable, CLANG_RESOURCE_DIR);
}

static void GenerateHeaderSearchArgs(HeaderSearchOptions &Opts,
                                     SmallVectorImpl<const char *> &Args,
                                     CompilerInvocation::StringAllocator SA) {
  const HeaderSearchOptions *HeaderSearchOpts = &Opts;
#define HEADER_SEARCH_OPTION_WITH_MARSHALLING(                                 \
    PREFIX_TYPE, NAME, ID, KIND, GROUP, ALIAS, ALIASARGS, FLAGS, PARAM,        \
    HELPTEXT, METAVAR, VALUES, SPELLING, SHOULD_PARSE, ALWAYS_EMIT, KEYPATH,   \
    DEFAULT_VALUE, IMPLIED_CHECK, IMPLIED_VALUE, NORMALIZER, DENORMALIZER,     \
    MERGER, EXTRACTOR, TABLE_INDEX)                                            \
  GENERATE_OPTION_WITH_MARSHALLING(                                            \
      Args, SA, KIND, FLAGS, SPELLING, ALWAYS_EMIT, KEYPATH, DEFAULT_VALUE,    \
      IMPLIED_CHECK, IMPLIED_VALUE, DENORMALIZER, EXTRACTOR, TABLE_INDEX)
#include "clang/Driver/Options.inc"
#undef HEADER_SEARCH_OPTION_WITH_MARSHALLING

  if (Opts.UseLibcxx)
    GenerateArg(Args, OPT_stdlib_EQ, "libc++", SA);

  if (!Opts.ModuleCachePath.empty())
    GenerateArg(Args, OPT_fmodules_cache_path, Opts.ModuleCachePath, SA);

  for (const auto &File : Opts.PrebuiltModuleFiles)
    GenerateArg(Args, OPT_fmodule_file, File.first + "=" + File.second, SA);

  for (const auto &Path : Opts.PrebuiltModulePaths)
    GenerateArg(Args, OPT_fprebuilt_module_path, Path, SA);

  for (const auto &Macro : Opts.ModulesIgnoreMacros)
    GenerateArg(Args, OPT_fmodules_ignore_macro, Macro.val(), SA);

  auto Matches = [](const HeaderSearchOptions::Entry &Entry,
                    llvm::ArrayRef<frontend::IncludeDirGroup> Groups,
                    llvm::Optional<bool> IsFramework,
                    llvm::Optional<bool> IgnoreSysRoot) {
    return llvm::find(Groups, Entry.Group) != Groups.end() &&
           (!IsFramework || (Entry.IsFramework == *IsFramework)) &&
           (!IgnoreSysRoot || (Entry.IgnoreSysRoot == *IgnoreSysRoot));
  };

  auto It = Opts.UserEntries.begin();
  auto End = Opts.UserEntries.end();

  // Add -I..., -F..., and -index-header-map options in order.
  for (; It < End &&
         Matches(*It, {frontend::IndexHeaderMap, frontend::Angled}, None, true);
       ++It) {
    OptSpecifier Opt = [It, Matches]() {
      if (Matches(*It, frontend::IndexHeaderMap, true, true))
        return OPT_F;
      if (Matches(*It, frontend::IndexHeaderMap, false, true))
        return OPT_I;
      if (Matches(*It, frontend::Angled, true, true))
        return OPT_F;
      if (Matches(*It, frontend::Angled, false, true))
        return OPT_I;
      llvm_unreachable("Unexpected HeaderSearchOptions::Entry.");
    }();

    if (It->Group == frontend::IndexHeaderMap)
      GenerateArg(Args, OPT_index_header_map, SA);
    GenerateArg(Args, Opt, It->Path, SA);
  };

  // Note: some paths that came from "[-iprefix=xx] -iwithprefixbefore=yy" may
  // have already been generated as "-I[xx]yy". If that's the case, their
  // position on command line was such that this has no semantic impact on
  // include paths.
  for (; It < End &&
         Matches(*It, {frontend::After, frontend::Angled}, false, true);
       ++It) {
    OptSpecifier Opt =
        It->Group == frontend::After ? OPT_iwithprefix : OPT_iwithprefixbefore;
    GenerateArg(Args, Opt, It->Path, SA);
  }

  // Note: Some paths that came from "-idirafter=xxyy" may have already been
  // generated as "-iwithprefix=xxyy". If that's the case, their position on
  // command line was such that this has no semantic impact on include paths.
  for (; It < End && Matches(*It, {frontend::After}, false, true); ++It)
    GenerateArg(Args, OPT_idirafter, It->Path, SA);
  for (; It < End && Matches(*It, {frontend::Quoted}, false, true); ++It)
    GenerateArg(Args, OPT_iquote, It->Path, SA);
  for (; It < End && Matches(*It, {frontend::System}, false, None); ++It)
    GenerateArg(Args, It->IgnoreSysRoot ? OPT_isystem : OPT_iwithsysroot,
                It->Path, SA);
  for (; It < End && Matches(*It, {frontend::System}, true, true); ++It)
    GenerateArg(Args, OPT_iframework, It->Path, SA);
  for (; It < End && Matches(*It, {frontend::System}, true, false); ++It)
    GenerateArg(Args, OPT_iframeworkwithsysroot, It->Path, SA);

  // Add the paths for the various language specific isystem flags.
  for (; It < End && Matches(*It, {frontend::CSystem}, false, true); ++It)
    GenerateArg(Args, OPT_c_isystem, It->Path, SA);
  for (; It < End && Matches(*It, {frontend::CXXSystem}, false, true); ++It)
    GenerateArg(Args, OPT_cxx_isystem, It->Path, SA);
  for (; It < End && Matches(*It, {frontend::ObjCSystem}, false, true); ++It)
    GenerateArg(Args, OPT_objc_isystem, It->Path, SA);
  for (; It < End && Matches(*It, {frontend::ObjCXXSystem}, false, true); ++It)
    GenerateArg(Args, OPT_objcxx_isystem, It->Path, SA);

  // Add the internal paths from a driver that detects standard include paths.
  // Note: Some paths that came from "-internal-isystem" arguments may have
  // already been generated as "-isystem". If that's the case, their position on
  // command line was such that this has no semantic impact on include paths.
  for (; It < End &&
         Matches(*It, {frontend::System, frontend::ExternCSystem}, false, true);
       ++It) {
    OptSpecifier Opt = It->Group == frontend::System
                           ? OPT_internal_isystem
                           : OPT_internal_externc_isystem;
    GenerateArg(Args, Opt, It->Path, SA);
  }

  assert(It == End && "Unhandled HeaderSearchOption::Entry.");

  // Add the path prefixes which are implicitly treated as being system headers.
  for (const auto &P : Opts.SystemHeaderPrefixes) {
    OptSpecifier Opt = P.IsSystemHeader ? OPT_system_header_prefix
                                        : OPT_no_system_header_prefix;
    GenerateArg(Args, Opt, P.Prefix, SA);
  }

  for (const std::string &F : Opts.VFSOverlayFiles)
    GenerateArg(Args, OPT_ivfsoverlay, F, SA);
}

static bool ParseHeaderSearchArgs(HeaderSearchOptions &Opts, ArgList &Args,
                                  DiagnosticsEngine &Diags,
                                  const std::string &WorkingDir) {
  HeaderSearchOptions *HeaderSearchOpts = &Opts;
  bool Success = true;

#define HEADER_SEARCH_OPTION_WITH_MARSHALLING(                                 \
    PREFIX_TYPE, NAME, ID, KIND, GROUP, ALIAS, ALIASARGS, FLAGS, PARAM,        \
    HELPTEXT, METAVAR, VALUES, SPELLING, SHOULD_PARSE, ALWAYS_EMIT, KEYPATH,   \
    DEFAULT_VALUE, IMPLIED_CHECK, IMPLIED_VALUE, NORMALIZER, DENORMALIZER,     \
    MERGER, EXTRACTOR, TABLE_INDEX)                                            \
  PARSE_OPTION_WITH_MARSHALLING(Args, Diags, Success, ID, FLAGS, PARAM,        \
                                SHOULD_PARSE, KEYPATH, DEFAULT_VALUE,          \
                                IMPLIED_CHECK, IMPLIED_VALUE, NORMALIZER,      \
                                MERGER, TABLE_INDEX)
#include "clang/Driver/Options.inc"
#undef HEADER_SEARCH_OPTION_WITH_MARSHALLING

  if (const Arg *A = Args.getLastArg(OPT_stdlib_EQ))
    Opts.UseLibcxx = (strcmp(A->getValue(), "libc++") == 0);

  // Canonicalize -fmodules-cache-path before storing it.
  SmallString<128> P(Args.getLastArgValue(OPT_fmodules_cache_path));
  if (!(P.empty() || llvm::sys::path::is_absolute(P))) {
    if (WorkingDir.empty())
      llvm::sys::fs::make_absolute(P);
    else
      llvm::sys::fs::make_absolute(WorkingDir, P);
  }
  llvm::sys::path::remove_dots(P);
  Opts.ModuleCachePath = std::string(P.str());

  // Only the -fmodule-file=<name>=<file> form.
  for (const auto *A : Args.filtered(OPT_fmodule_file)) {
    StringRef Val = A->getValue();
    if (Val.find('=') != StringRef::npos){
      auto Split = Val.split('=');
      Opts.PrebuiltModuleFiles.insert(
          {std::string(Split.first), std::string(Split.second)});
    }
  }
  for (const auto *A : Args.filtered(OPT_fprebuilt_module_path))
    Opts.AddPrebuiltModulePath(A->getValue());

  for (const auto *A : Args.filtered(OPT_fmodules_ignore_macro)) {
    StringRef MacroDef = A->getValue();
    Opts.ModulesIgnoreMacros.insert(
        llvm::CachedHashString(MacroDef.split('=').first));
  }

  // Add -I..., -F..., and -index-header-map options in order.
  bool IsIndexHeaderMap = false;
  bool IsSysrootSpecified =
      Args.hasArg(OPT__sysroot_EQ) || Args.hasArg(OPT_isysroot);
  for (const auto *A : Args.filtered(OPT_I, OPT_F, OPT_index_header_map)) {
    if (A->getOption().matches(OPT_index_header_map)) {
      // -index-header-map applies to the next -I or -F.
      IsIndexHeaderMap = true;
      continue;
    }

    frontend::IncludeDirGroup Group =
        IsIndexHeaderMap ? frontend::IndexHeaderMap : frontend::Angled;

    bool IsFramework = A->getOption().matches(OPT_F);
    std::string Path = A->getValue();

    if (IsSysrootSpecified && !IsFramework && A->getValue()[0] == '=') {
      SmallString<32> Buffer;
      llvm::sys::path::append(Buffer, Opts.Sysroot,
                              llvm::StringRef(A->getValue()).substr(1));
      Path = std::string(Buffer.str());
    }

    Opts.AddPath(Path, Group, IsFramework,
                 /*IgnoreSysroot*/ true);
    IsIndexHeaderMap = false;
  }

  // Add -iprefix/-iwithprefix/-iwithprefixbefore options.
  StringRef Prefix = ""; // FIXME: This isn't the correct default prefix.
  for (const auto *A :
       Args.filtered(OPT_iprefix, OPT_iwithprefix, OPT_iwithprefixbefore)) {
    if (A->getOption().matches(OPT_iprefix))
      Prefix = A->getValue();
    else if (A->getOption().matches(OPT_iwithprefix))
      Opts.AddPath(Prefix.str() + A->getValue(), frontend::After, false, true);
    else
      Opts.AddPath(Prefix.str() + A->getValue(), frontend::Angled, false, true);
  }

  for (const auto *A : Args.filtered(OPT_idirafter))
    Opts.AddPath(A->getValue(), frontend::After, false, true);
  for (const auto *A : Args.filtered(OPT_iquote))
    Opts.AddPath(A->getValue(), frontend::Quoted, false, true);
  for (const auto *A : Args.filtered(OPT_isystem, OPT_iwithsysroot))
    Opts.AddPath(A->getValue(), frontend::System, false,
                 !A->getOption().matches(OPT_iwithsysroot));
  for (const auto *A : Args.filtered(OPT_iframework))
    Opts.AddPath(A->getValue(), frontend::System, true, true);
  for (const auto *A : Args.filtered(OPT_iframeworkwithsysroot))
    Opts.AddPath(A->getValue(), frontend::System, /*IsFramework=*/true,
                 /*IgnoreSysRoot=*/false);

  // Add the paths for the various language specific isystem flags.
  for (const auto *A : Args.filtered(OPT_c_isystem))
    Opts.AddPath(A->getValue(), frontend::CSystem, false, true);
  for (const auto *A : Args.filtered(OPT_cxx_isystem))
    Opts.AddPath(A->getValue(), frontend::CXXSystem, false, true);
  for (const auto *A : Args.filtered(OPT_objc_isystem))
    Opts.AddPath(A->getValue(), frontend::ObjCSystem, false,true);
  for (const auto *A : Args.filtered(OPT_objcxx_isystem))
    Opts.AddPath(A->getValue(), frontend::ObjCXXSystem, false, true);

  // Add the internal paths from a driver that detects standard include paths.
  for (const auto *A :
       Args.filtered(OPT_internal_isystem, OPT_internal_externc_isystem)) {
    frontend::IncludeDirGroup Group = frontend::System;
    if (A->getOption().matches(OPT_internal_externc_isystem))
      Group = frontend::ExternCSystem;
    Opts.AddPath(A->getValue(), Group, false, true);
  }

  // Add the path prefixes which are implicitly treated as being system headers.
  for (const auto *A :
       Args.filtered(OPT_system_header_prefix, OPT_no_system_header_prefix))
    Opts.AddSystemHeaderPrefix(
        A->getValue(), A->getOption().matches(OPT_system_header_prefix));

  for (const auto *A : Args.filtered(OPT_ivfsoverlay))
    Opts.AddVFSOverlayFile(A->getValue());

#if INTEL_CUSTOMIZATION
  if (const Arg *A = Args.getLastArg(OPT_header_base_path))
    Opts.HeaderBasePath = A->getValue();
  for (const auto *A : Args.filtered(OPT_ivfsoverlay_lib))
    Opts.AddVFSOverlayLib(A->getValue());
#endif // INTEL_CUSTOMIZATION

  return Success;
}

void CompilerInvocation::setLangDefaults(LangOptions &Opts, InputKind IK,
                                         const llvm::Triple &T,
                                         std::vector<std::string> &Includes,
                                         LangStandard::Kind LangStd) {
  // Set some properties which depend solely on the input kind; it would be nice
  // to move these to the language standard, and have the driver resolve the
  // input kind + language standard.
  //
  // FIXME: Perhaps a better model would be for a single source file to have
  // multiple language standards (C / C++ std, ObjC std, OpenCL std, OpenMP std)
  // simultaneously active?
  if (IK.getLanguage() == Language::Asm) {
    Opts.AsmPreprocessor = 1;
  } else if (IK.isObjectiveC()) {
    Opts.ObjC = 1;
  }

  if (LangStd == LangStandard::lang_unspecified) {
    // Based on the base language, pick one.
    switch (IK.getLanguage()) {
    case Language::Unknown:
    case Language::LLVM_IR:
      llvm_unreachable("Invalid input kind!");
    case Language::OpenCL:
      LangStd = LangStandard::lang_opencl10;
      break;
    case Language::CUDA:
      LangStd = LangStandard::lang_cuda;
      break;
    case Language::Asm:
    case Language::C:
#if defined(CLANG_DEFAULT_STD_C)
      LangStd = CLANG_DEFAULT_STD_C;
#else
      // The PS4 uses C99 as the default C standard.
      if (T.isPS4())
        LangStd = LangStandard::lang_gnu99;
      else
        LangStd = LangStandard::lang_gnu17;
#endif
      break;
    case Language::ObjC:
#if defined(CLANG_DEFAULT_STD_C)
      LangStd = CLANG_DEFAULT_STD_C;
#else
      LangStd = LangStandard::lang_gnu11;
#endif
      break;
    case Language::CXX:
    case Language::ObjCXX:
#if defined(CLANG_DEFAULT_STD_CXX)
      LangStd = CLANG_DEFAULT_STD_CXX;
#else
      LangStd = LangStandard::lang_gnucxx14;
#endif
      break;
    case Language::RenderScript:
      LangStd = LangStandard::lang_c99;
      break;
    case Language::HIP:
      LangStd = LangStandard::lang_hip;
      break;
    }
  }

  const LangStandard &Std = LangStandard::getLangStandardForKind(LangStd);
  Opts.LangStd = LangStd;
  Opts.LineComment = Std.hasLineComments();
  Opts.C99 = Std.isC99();
  Opts.C11 = Std.isC11();
  Opts.C17 = Std.isC17();
  Opts.C2x = Std.isC2x();
  Opts.CPlusPlus = Std.isCPlusPlus();
  Opts.CPlusPlus11 = Std.isCPlusPlus11();
  Opts.CPlusPlus14 = Std.isCPlusPlus14();
  Opts.CPlusPlus17 = Std.isCPlusPlus17();
  Opts.CPlusPlus20 = Std.isCPlusPlus20();
  Opts.CPlusPlus2b = Std.isCPlusPlus2b();
  Opts.GNUMode = Std.isGNUMode();
  Opts.GNUCVersion = 0;
  Opts.HexFloats = Std.hasHexFloats();
  Opts.ImplicitInt = Std.hasImplicitInt();

  Opts.CPlusPlusModules = Opts.CPlusPlus20;

  // Set OpenCL Version.
  Opts.OpenCL = Std.isOpenCL();
  if (LangStd == LangStandard::lang_opencl10)
    Opts.OpenCLVersion = 100;
  else if (LangStd == LangStandard::lang_opencl11)
    Opts.OpenCLVersion = 110;
  else if (LangStd == LangStandard::lang_opencl12)
    Opts.OpenCLVersion = 120;
  else if (LangStd == LangStandard::lang_opencl20)
    Opts.OpenCLVersion = 200;
  else if (LangStd == LangStandard::lang_opencl30)
    Opts.OpenCLVersion = 300;
  else if (LangStd == LangStandard::lang_openclcpp)
    Opts.OpenCLCPlusPlusVersion = 100;

  // OpenCL has some additional defaults.
  if (Opts.OpenCL) {
#if INTEL_CUSTOMIZATION
    Opts.AltiVec = 0;
    Opts.ZVector = 0;
    Opts.setDefaultFPContractMode(LangOptions::FPM_On);
    Opts.OpenCLCPlusPlus = Opts.CPlusPlus;
    Opts.OpenCLPipe = Opts.OpenCLCPlusPlus || Opts.OpenCLVersion == 200;
    Opts.OpenCLGenericAddressSpace =
        Opts.OpenCLCPlusPlus || Opts.OpenCLVersion == 200;

    // Community is currently implementing -fdeclare-opencl-builtins feature. Now
    // -finclude-default-header and -fdeclare-opencl-builtins don't cowork in xmain.
    // Include default header file for OpenCL.
    if (Opts.IncludeDefaultHeader && !Opts.DeclareOpenCLBuiltins) {
      Includes.push_back("opencl-c.h");
    }
#endif // INTEL_CUSTOMIZATION
  }

  Opts.HIP = IK.getLanguage() == Language::HIP;
  Opts.CUDA = IK.getLanguage() == Language::CUDA || Opts.HIP;
  if (Opts.HIP) {
    // HIP toolchain does not support 'Fast' FPOpFusion in backends since it
    // fuses multiplication/addition instructions without contract flag from
    // device library functions in LLVM bitcode, which causes accuracy loss in
    // certain math functions, e.g. tan(-1e20) becomes -0.933 instead of 0.8446.
    // For device library functions in bitcode to work, 'Strict' or 'Standard'
    // FPOpFusion options in backends is needed. Therefore 'fast-honor-pragmas'
    // FP contract option is used to allow fuse across statements in frontend
    // whereas respecting contract flag in backend.
    Opts.setDefaultFPContractMode(LangOptions::FPM_FastHonorPragmas);
  } else if (Opts.CUDA) {
    // Allow fuse across statements disregarding pragmas.
    Opts.setDefaultFPContractMode(LangOptions::FPM_Fast);
  }

  Opts.RenderScript = IK.getLanguage() == Language::RenderScript;

  // OpenCL and C++ both have bool, true, false keywords.
  Opts.Bool = Opts.OpenCL || Opts.CPlusPlus;

  // OpenCL has half keyword
  Opts.Half = Opts.OpenCL;
}

/// Check if input file kind and language standard are compatible.
static bool IsInputCompatibleWithStandard(InputKind IK,
                                          const Arg *A, // INTEL
                                          ArgList& Args, // INTEL
                                          const LangStandard &S, // INTEL
                                          LangStandard::Kind &Std, // INTEL
                                          DiagnosticsEngine &Diags) { // INTEL
  switch (IK.getLanguage()) {
  case Language::Unknown:
  case Language::LLVM_IR:
    llvm_unreachable("should not parse language flags for this input");

  case Language::C:
  case Language::ObjC:
  case Language::RenderScript:
#if INTEL_CUSTOMIZATION
    if (!(S.getLanguage() == Language::C) &&
        Args.hasArg(OPT_fintel_compatibility)) {
      Diags.Report(diag::warn_drv_argument_not_allowed_with)
          << A->getAsString(Args) << "C/ObjC";
      Std = LangStandard::lang_gnu99;
      return true;
    }
#endif // INTEL_CUSTOMIZATION
    return S.getLanguage() == Language::C;

  case Language::OpenCL:
    return S.getLanguage() == Language::OpenCL;

  case Language::CXX:
  case Language::ObjCXX:
#if INTEL_CUSTOMIZATION
      if (!(S.getLanguage() == Language::CXX) &&
          Args.hasArg(OPT_fintel_compatibility)) {
        Diags.Report(diag::warn_drv_argument_not_allowed_with)
            << A->getAsString(Args) << "C++/ObjC++";
        Std = LangStandard::lang_gnucxx14;
        return true;
      }
#endif // INTEL_CUSTOMIZATION
    return S.getLanguage() == Language::CXX;

  case Language::CUDA:
    // FIXME: What -std= values should be permitted for CUDA compilations?
    return S.getLanguage() == Language::CUDA ||
           S.getLanguage() == Language::CXX;

  case Language::HIP:
    return S.getLanguage() == Language::CXX || S.getLanguage() == Language::HIP;

  case Language::Asm:
    // Accept (and ignore) all -std= values.
    // FIXME: The -std= value is not ignored; it affects the tokenization
    // and preprocessing rules if we're preprocessing this asm input.
    return true;
  }

  llvm_unreachable("unexpected input language");
}

/// Get language name for given input kind.
static const StringRef GetInputKindName(InputKind IK) {
  switch (IK.getLanguage()) {
  case Language::C:
    return "C";
  case Language::ObjC:
    return "Objective-C";
  case Language::CXX:
    return "C++";
  case Language::ObjCXX:
    return "Objective-C++";
  case Language::OpenCL:
    return "OpenCL";
  case Language::CUDA:
    return "CUDA";
  case Language::RenderScript:
    return "RenderScript";
  case Language::HIP:
    return "HIP";

  case Language::Asm:
    return "Asm";
  case Language::LLVM_IR:
    return "LLVM IR";

  case Language::Unknown:
    break;
  }
  llvm_unreachable("unknown input language");
}

void CompilerInvocation::GenerateLangArgs(const LangOptions &Opts,
                                          SmallVectorImpl<const char *> &Args,
                                          StringAllocator SA,
                                          const llvm::Triple &T) {
  OptSpecifier StdOpt;
  switch (Opts.LangStd) {
  case LangStandard::lang_opencl10:
  case LangStandard::lang_opencl11:
  case LangStandard::lang_opencl12:
  case LangStandard::lang_opencl20:
  case LangStandard::lang_opencl30:
  case LangStandard::lang_openclcpp:
    StdOpt = OPT_cl_std_EQ;
    break;
  default:
    StdOpt = OPT_std_EQ;
    break;
  }

  auto LangStandard = LangStandard::getLangStandardForKind(Opts.LangStd);
  GenerateArg(Args, StdOpt, LangStandard.getName(), SA);

  if (Opts.IncludeDefaultHeader)
    GenerateArg(Args, OPT_finclude_default_header, SA);
  if (Opts.DeclareOpenCLBuiltins)
    GenerateArg(Args, OPT_fdeclare_opencl_builtins, SA);

  const LangOptions *LangOpts = &Opts;

#define LANG_OPTION_WITH_MARSHALLING(                                          \
    PREFIX_TYPE, NAME, ID, KIND, GROUP, ALIAS, ALIASARGS, FLAGS, PARAM,        \
    HELPTEXT, METAVAR, VALUES, SPELLING, SHOULD_PARSE, ALWAYS_EMIT, KEYPATH,   \
    DEFAULT_VALUE, IMPLIED_CHECK, IMPLIED_VALUE, NORMALIZER, DENORMALIZER,     \
    MERGER, EXTRACTOR, TABLE_INDEX)                                            \
  GENERATE_OPTION_WITH_MARSHALLING(                                            \
      Args, SA, KIND, FLAGS, SPELLING, ALWAYS_EMIT, KEYPATH, DEFAULT_VALUE,    \
      IMPLIED_CHECK, IMPLIED_VALUE, DENORMALIZER, EXTRACTOR, TABLE_INDEX)
#include "clang/Driver/Options.inc"
#undef LANG_OPTION_WITH_MARSHALLING

  // The '-fcf-protection=' option is generated by CodeGenOpts generator.

  if (Opts.ObjC) {
    std::string Buffer;
    llvm::raw_string_ostream Stream(Buffer);
    Stream << Opts.ObjCRuntime;
    GenerateArg(Args, OPT_fobjc_runtime_EQ, Stream.str(), SA);

    if (Opts.GC == LangOptions::GCOnly)
      GenerateArg(Args, OPT_fobjc_gc_only, SA);
    else if (Opts.GC == LangOptions::HybridGC)
      GenerateArg(Args, OPT_fobjc_gc, SA);
    else if (Opts.ObjCAutoRefCount == 1)
      GenerateArg(Args, OPT_fobjc_arc, SA);

    if (Opts.ObjCWeakRuntime)
      GenerateArg(Args, OPT_fobjc_runtime_has_weak, SA);

    if (Opts.ObjCWeak)
      GenerateArg(Args, OPT_fobjc_weak, SA);

    if (Opts.ObjCSubscriptingLegacyRuntime)
      GenerateArg(Args, OPT_fobjc_subscripting_legacy_runtime, SA);
  }

  if (Opts.GNUCVersion != 0) {
    unsigned Major = Opts.GNUCVersion / 100 / 100;
    unsigned Minor = (Opts.GNUCVersion / 100) % 100;
    unsigned Patch = Opts.GNUCVersion % 100;
    GenerateArg(Args, OPT_fgnuc_version_EQ,
                Twine(Major) + "." + Twine(Minor) + "." + Twine(Patch), SA);
  }

  if (Opts.SignedOverflowBehavior == LangOptions::SOB_Trapping) {
    GenerateArg(Args, OPT_ftrapv, SA);
    GenerateArg(Args, OPT_ftrapv_handler, Opts.OverflowHandler, SA);
  } else if (Opts.SignedOverflowBehavior == LangOptions::SOB_Defined) {
    GenerateArg(Args, OPT_fwrapv, SA);
  }

  if (Opts.MSCompatibilityVersion != 0) {
    unsigned Major = Opts.MSCompatibilityVersion / 10000000;
    unsigned Minor = (Opts.MSCompatibilityVersion / 100000) % 100;
    unsigned Subminor = Opts.MSCompatibilityVersion % 100000;
    GenerateArg(Args, OPT_fms_compatibility_version,
                Twine(Major) + "." + Twine(Minor) + "." + Twine(Subminor), SA);
  }

  if ((!Opts.GNUMode && !Opts.MSVCCompat && !Opts.CPlusPlus17) || T.isOSzOS()) {
    if (!Opts.Trigraphs)
      GenerateArg(Args, OPT_fno_trigraphs, SA);
  } else {
    if (Opts.Trigraphs)
      GenerateArg(Args, OPT_ftrigraphs, SA);
  }

  if (Opts.Blocks && !(Opts.OpenCL && Opts.OpenCLVersion == 200))
    GenerateArg(Args, OPT_fblocks, SA);

  if (Opts.ConvergentFunctions &&
      !(Opts.OpenCL || (Opts.CUDA && Opts.CUDAIsDevice) || Opts.SYCLIsDevice))
    GenerateArg(Args, OPT_fconvergent_functions, SA);

  if (Opts.NoBuiltin && !Opts.Freestanding)
    GenerateArg(Args, OPT_fno_builtin, SA);

  if (!Opts.NoBuiltin)
    for (const auto &Func : Opts.NoBuiltinFuncs)
      GenerateArg(Args, OPT_fno_builtin_, Func, SA);

  if (Opts.LongDoubleSize == 128)
    GenerateArg(Args, OPT_mlong_double_128, SA);
  else if (Opts.LongDoubleSize == 64)
    GenerateArg(Args, OPT_mlong_double_64, SA);

  // Not generating '-mrtd', it's just an alias for '-fdefault-calling-conv='.

  // OpenMP was requested via '-fopenmp', not implied by '-fopenmp-simd' or
  // '-fopenmp-targets='.
  if (Opts.OpenMP && !Opts.OpenMPSimd) {
    GenerateArg(Args, OPT_fopenmp, SA);

    if (Opts.OpenMP != 50)
      GenerateArg(Args, OPT_fopenmp_version_EQ, Twine(Opts.OpenMP), SA);

    if (!Opts.OpenMPUseTLS)
      GenerateArg(Args, OPT_fnoopenmp_use_tls, SA);

    if (Opts.OpenMPIsDevice)
      GenerateArg(Args, OPT_fopenmp_is_device, SA);

    if (Opts.OpenMPIRBuilder)
      GenerateArg(Args, OPT_fopenmp_enable_irbuilder, SA);
  }

  if (Opts.OpenMPSimd) {
    GenerateArg(Args, OPT_fopenmp_simd, SA);

    if (Opts.OpenMP != 50)
      GenerateArg(Args, OPT_fopenmp_version_EQ, Twine(Opts.OpenMP), SA);
  }

  if (Opts.OpenMPCUDANumSMs != 0)
    GenerateArg(Args, OPT_fopenmp_cuda_number_of_sm_EQ,
                Twine(Opts.OpenMPCUDANumSMs), SA);

  if (Opts.OpenMPCUDABlocksPerSM != 0)
    GenerateArg(Args, OPT_fopenmp_cuda_blocks_per_sm_EQ,
                Twine(Opts.OpenMPCUDABlocksPerSM), SA);

  if (Opts.OpenMPCUDAReductionBufNum != 1024)
    GenerateArg(Args, OPT_fopenmp_cuda_teams_reduction_recs_num_EQ,
                Twine(Opts.OpenMPCUDAReductionBufNum), SA);

  if (!Opts.OMPTargetTriples.empty()) {
    std::string Targets;
    llvm::raw_string_ostream OS(Targets);
    llvm::interleave(
        Opts.OMPTargetTriples, OS,
        [&OS](const llvm::Triple &T) { OS << T.str(); }, ",");
    GenerateArg(Args, OPT_fopenmp_targets_EQ, OS.str(), SA);
  }

  if (!Opts.OMPHostIRFile.empty())
    GenerateArg(Args, OPT_fopenmp_host_ir_file_path, Opts.OMPHostIRFile, SA);

  if (Opts.OpenMPCUDAMode)
    GenerateArg(Args, OPT_fopenmp_cuda_mode, SA);

  if (Opts.OpenMPCUDATargetParallel)
    GenerateArg(Args, OPT_fopenmp_cuda_parallel_target_regions, SA);

  if (Opts.OpenMPCUDAForceFullRuntime)
    GenerateArg(Args, OPT_fopenmp_cuda_force_full_runtime, SA);

  // The arguments used to set Optimize, OptimizeSize and NoInlineDefine are
  // generated from CodeGenOptions.

  if (Opts.DefaultFPContractMode == LangOptions::FPM_Fast)
    GenerateArg(Args, OPT_ffp_contract, "fast", SA);
  else if (Opts.DefaultFPContractMode == LangOptions::FPM_On)
    GenerateArg(Args, OPT_ffp_contract, "on", SA);
  else if (Opts.DefaultFPContractMode == LangOptions::FPM_Off)
    GenerateArg(Args, OPT_ffp_contract, "off", SA);
  else if (Opts.DefaultFPContractMode == LangOptions::FPM_FastHonorPragmas)
    GenerateArg(Args, OPT_ffp_contract, "fast-honor-pragmas", SA);

  for (StringRef Sanitizer : serializeSanitizerKinds(Opts.Sanitize))
    GenerateArg(Args, OPT_fsanitize_EQ, Sanitizer, SA);

  // Conflating '-fsanitize-system-blacklist' and '-fsanitize-blacklist'.
  for (const std::string &F : Opts.NoSanitizeFiles)
    GenerateArg(Args, OPT_fsanitize_blacklist, F, SA);

  if (Opts.getClangABICompat() == LangOptions::ClangABI::Ver3_8)
    GenerateArg(Args, OPT_fclang_abi_compat_EQ, "3.8", SA);
  else if (Opts.getClangABICompat() == LangOptions::ClangABI::Ver4)
    GenerateArg(Args, OPT_fclang_abi_compat_EQ, "4.0", SA);
  else if (Opts.getClangABICompat() == LangOptions::ClangABI::Ver6)
    GenerateArg(Args, OPT_fclang_abi_compat_EQ, "6.0", SA);
  else if (Opts.getClangABICompat() == LangOptions::ClangABI::Ver7)
    GenerateArg(Args, OPT_fclang_abi_compat_EQ, "7.0", SA);
  else if (Opts.getClangABICompat() == LangOptions::ClangABI::Ver9)
    GenerateArg(Args, OPT_fclang_abi_compat_EQ, "9.0", SA);
  else if (Opts.getClangABICompat() == LangOptions::ClangABI::Ver11)
    GenerateArg(Args, OPT_fclang_abi_compat_EQ, "11.0", SA);

  if (Opts.getSignReturnAddressScope() ==
      LangOptions::SignReturnAddressScopeKind::All)
    GenerateArg(Args, OPT_msign_return_address_EQ, "all", SA);
  else if (Opts.getSignReturnAddressScope() ==
           LangOptions::SignReturnAddressScopeKind::NonLeaf)
    GenerateArg(Args, OPT_msign_return_address_EQ, "non-leaf", SA);

  if (Opts.getSignReturnAddressKey() ==
      LangOptions::SignReturnAddressKeyKind::BKey)
    GenerateArg(Args, OPT_msign_return_address_key_EQ, "b_key", SA);
}

bool CompilerInvocation::ParseLangArgs(LangOptions &Opts, ArgList &Args,
                                       InputKind IK, const llvm::Triple &T,
                                       std::vector<std::string> &Includes,
                                       DiagnosticsEngine &Diags) {
  unsigned NumErrorsBefore = Diags.getNumErrors();

  // FIXME: Cleanup per-file based stuff.
  LangStandard::Kind LangStd = LangStandard::lang_unspecified;
  if (const Arg *A = Args.getLastArg(OPT_std_EQ)) {
    LangStd = LangStandard::getLangKind(A->getValue());
    if (LangStd == LangStandard::lang_unspecified) {
      Diags.Report(diag::err_drv_invalid_value)
        << A->getAsString(Args) << A->getValue();
      // Report supported standards with short description.
      for (unsigned KindValue = 0;
           KindValue != LangStandard::lang_unspecified;
           ++KindValue) {
        const LangStandard &Std = LangStandard::getLangStandardForKind(
          static_cast<LangStandard::Kind>(KindValue));
        if (IsInputCompatibleWithStandard(IK, A, Args, Std, LangStd,//INTEL
                                          Diags)) { // INTEL
          auto Diag = Diags.Report(diag::note_drv_use_standard);
          Diag << Std.getName() << Std.getDescription();
          unsigned NumAliases = 0;
#define LANGSTANDARD(id, name, lang, desc, features)
#define LANGSTANDARD_ALIAS(id, alias) \
          if (KindValue == LangStandard::lang_##id) ++NumAliases;
#define LANGSTANDARD_ALIAS_DEPR(id, alias)
#include "clang/Basic/LangStandards.def"
          Diag << NumAliases;
#define LANGSTANDARD(id, name, lang, desc, features)
#define LANGSTANDARD_ALIAS(id, alias) \
          if (KindValue == LangStandard::lang_##id) Diag << alias;
#define LANGSTANDARD_ALIAS_DEPR(id, alias)
#include "clang/Basic/LangStandards.def"
        }
      }
    } else {
      // Valid standard, check to make sure language and standard are
      // compatible.
      const LangStandard &Std = LangStandard::getLangStandardForKind(LangStd);
      if (!IsInputCompatibleWithStandard(IK, A, Args, Std, LangStd, // INTEL
                                         Diags)) { // INTEL
        Diags.Report(diag::err_drv_argument_not_allowed_with)
          << A->getAsString(Args) << GetInputKindName(IK);
      }
    }
  }

  // -cl-std only applies for OpenCL language standards.
  // Override the -std option in this case.
  if (const Arg *A = Args.getLastArg(OPT_cl_std_EQ)) {
    LangStandard::Kind OpenCLLangStd
      = llvm::StringSwitch<LangStandard::Kind>(A->getValue())
        .Cases("cl", "CL", LangStandard::lang_opencl10)
        .Cases("cl1.0", "CL1.0", LangStandard::lang_opencl10)
        .Cases("cl1.1", "CL1.1", LangStandard::lang_opencl11)
        .Cases("cl1.2", "CL1.2", LangStandard::lang_opencl12)
        .Cases("cl2.0", "CL2.0", LangStandard::lang_opencl20)
        .Cases("cl3.0", "CL3.0", LangStandard::lang_opencl30)
        .Cases("clc++", "CLC++", LangStandard::lang_openclcpp)
        .Default(LangStandard::lang_unspecified);

    if (OpenCLLangStd == LangStandard::lang_unspecified) {
      Diags.Report(diag::err_drv_invalid_value)
        << A->getAsString(Args) << A->getValue();
    }
    else
      LangStd = OpenCLLangStd;
  }

  if (Opts.SYCL) {
    // -sycl-std applies to any SYCL source, not only those containing kernels,
    // but also those using the SYCL API
    if (const Arg *A = Args.getLastArg(OPT_sycl_std_EQ)) {
      Opts.setSYCLVersion(
          llvm::StringSwitch<LangOptions::SYCLMajorVersion>(A->getValue())
              .Cases("2017", "1.2.1", "121", "sycl-1.2.1",
                     LangOptions::SYCL_2017)
              .Case("2020", LangOptions::SYCL_2020)
              .Default(LangOptions::SYCL_None));

      if (Opts.getSYCLVersion() == LangOptions::SYCL_None) {
        // User has passed an invalid value to the flag, this is an error
        Diags.Report(diag::err_drv_invalid_value)
            << A->getAsString(Args) << A->getValue();
      }
    }
  }

#if INTEL_CUSTOMIZATION
  Opts.EnableVariantVirtualCalls =
      Args.hasFlag(options::OPT_fenable_variant_virtual_calls,
                   options::OPT_fno_enable_variant_virtual_calls, false);
  Opts.EnableVariantFunctionPointers =
      Args.hasFlag(options::OPT_fenable_variant_function_pointers,
                   options::OPT_fno_enable_variant_function_pointers, false);
#endif // INTEL_CUSTOMIZATION

  Opts.DeclareSPIRVBuiltins = Args.hasArg(OPT_fdeclare_spirv_builtins);

  // These need to be parsed now. They are used to set OpenCL defaults.
  Opts.IncludeDefaultHeader = Args.hasArg(OPT_finclude_default_header);
  Opts.DeclareOpenCLBuiltins = Args.hasArg(OPT_fdeclare_opencl_builtins);

  CompilerInvocation::setLangDefaults(Opts, IK, T, Includes, LangStd);
#if INTEL_CUSTOMIZATION
  Opts.IntelCompat = Args.hasArg(OPT_fintel_compatibility);
  if (Opts.IntelCompat)
    Opts.setAllIntelCompatItemsStateDefault();
  for (const Arg *A : Args.filtered(OPT_fintel_compatibility_enable,
                                    OPT_fintel_compatibility_disable)) {
    A->claim();
    bool Enable = (A->getOption().getID() == OPT_fintel_compatibility_enable);
    // We can have a list of comma separated names.
    StringRef ItemList = A->getValue();
    SmallVector<StringRef, 32> Items;
    ItemList.split(Items, ",");
    for (StringRef Item : Items) {
      if (!Opts.setIntelCompatItemsState(Item, Enable))
        Diags.Report(diag::err_drv_invalid_value) << A->getSpelling() << Item;
    }
  }
  // Look for intel compatibility user doc flag
  Opts.ShowIntelCompatUserDocsHelp = Args.hasArg(OPT_fintel_compatibility_doc);
  if (Opts.ShowIntelCompatUserDocsHelp) {
    Opts.setAllIntelCompatUserDocsInit();
    for (const Arg *A : Args.filtered(OPT_fintel_compatibility_doc)) {
      A->claim();
      // We can have a list of comma separated names.
      StringRef ItemList = A->getValue();
      SmallVector<StringRef, 32> Items;
      ItemList.split(Items, ",");
      for (StringRef Item : Items) {
        if (!Opts.setEmitIntelCompatUserDocs(Item))
          Diags.Report(diag::err_drv_invalid_value) << A->getSpelling() << Item;
      }
    }
  }

  Opts.ShowIntelCompatHelp = Args.hasArg(OPT_fintel_compatibility_help);
  Opts.IntelMSCompat = Args.hasArg(OPT_fintel_ms_compatibility);
  Opts.HLS = Args.hasArg(OPT_fhls);
  Opts.IntelQuad = Args.hasArg(OPT_extended_float_types);

  if (Opts.isIntelCompat(LangOptions::IMFAttributes)) {
    for (StringRef IMFAttrs : Args.getAllArgValues(OPT_fintel_imf_attr_EQ)) {
      SmallVector<StringRef, 8> IMFAttrArr;
      IMFAttrs.split(IMFAttrArr, ' ');
      for (const auto &IMFAttr : IMFAttrArr) {
        SmallVector<StringRef, 3> IMFAttrElement;
        IMFAttr.split(IMFAttrElement, ':');
        if (IMFAttrElement.size() == 2) {
          std::pair<LangOptions::IMFAttrMap::iterator, bool> Res =
              Opts.ImfAttrMap.insert(
                  {IMFAttrElement[0].str(), IMFAttrElement[1].str()});
          if (!Res.second) {
            // Update the existing attribute.
            Res.first->second = std::string(IMFAttrElement[1]);
          }
        } else if (IMFAttrElement.size() == 3) {
          SmallVector<StringRef, 30> FuncList;
          IMFAttrElement[2].split(FuncList, ',');
          for (StringRef FuncName : FuncList) {
            auto FuncMapIt = Opts.ImfAttrFuncMap.find(FuncName.str());
            if (FuncMapIt != Opts.ImfAttrFuncMap.end()) {
              // The function is already in the map, add options to it.
              std::pair<LangOptions::IMFAttrMap::iterator, bool> Res =
                  FuncMapIt->second.insert(
                      {IMFAttrElement[0].str(), IMFAttrElement[1].str()});
              if (!Res.second) {
                // Update the existing attribute.
                Res.first->second = std::string(IMFAttrElement[1]);
              }
            } else {
              // The first appearence of the function in the imf attributes.
              LangOptions::IMFAttrMap NewMap;
              NewMap.insert({IMFAttrElement[0].str(), IMFAttrElement[1].str()});
              Opts.ImfAttrFuncMap.insert({FuncName.str(), std::move(NewMap)});
            }
          }
        }
      }
    }
  }

  Opts.ShowIntelCompatUsed = Args.hasArg(OPT_fintel_compatibility_used);
  Opts.ShowIntelCompatUnused = Args.hasArg(OPT_fintel_compatibility_unused);
  Opts.OpenMPThreadPrivateLegacy =
      Args.hasArg(OPT_fopenmp_threadprivate_legacy);
  Opts.IntelDriverTempfileName =
      std::string(Args.getLastArgValue(OPT_fintel_driver_tempfile_name_EQ));
  // Fix for CQ#373517: compilation fails with 'redefinition of default
  // argument'.
  Opts.Float128 = Opts.IntelQuad || (Opts.IntelCompat && Opts.GNUMode);

  // IntrinsicPromotion implementation.
  Opts.IntrinsicAutoPromote = Args.hasArg(OPT_intel_mintrinsic_promote);

  // cl_intel_channels is an OpenCL extension for Intel FPGA. It is supported
  // by default and can become unsupported according to -cl-ext option.
  if (Opts.OpenCL) {
    Opts.OpenCLChannel = 1;
    for (const auto &Ext : Args.getAllArgValues(OPT_cl_ext_EQ)) {
      if ((Ext == "+all") || (Ext == "+cl_intel_channels"))
        Opts.OpenCLChannel = 1;
      if ((Ext == "-all") || (Ext == "-cl_intel_channels"))
        Opts.OpenCLChannel = 0;
    }
  }
  Opts.OpenMPTargetSimd = Args.hasArg(OPT_fopenmp_target_simd);
#endif  // INTEL_CUSTOMIZATION

  // The key paths of codegen options defined in Options.td start with
  // "LangOpts->". Let's provide the expected variable name and type.
  LangOptions *LangOpts = &Opts;
  bool Success = true;

#define LANG_OPTION_WITH_MARSHALLING(                                          \
    PREFIX_TYPE, NAME, ID, KIND, GROUP, ALIAS, ALIASARGS, FLAGS, PARAM,        \
    HELPTEXT, METAVAR, VALUES, SPELLING, SHOULD_PARSE, ALWAYS_EMIT, KEYPATH,   \
    DEFAULT_VALUE, IMPLIED_CHECK, IMPLIED_VALUE, NORMALIZER, DENORMALIZER,     \
    MERGER, EXTRACTOR, TABLE_INDEX)                                            \
  PARSE_OPTION_WITH_MARSHALLING(Args, Diags, Success, ID, FLAGS, PARAM,        \
                                SHOULD_PARSE, KEYPATH, DEFAULT_VALUE,          \
                                IMPLIED_CHECK, IMPLIED_VALUE, NORMALIZER,      \
                                MERGER, TABLE_INDEX)
#include "clang/Driver/Options.inc"
#undef LANG_OPTION_WITH_MARSHALLING

  if (const Arg *A = Args.getLastArg(OPT_fcf_protection_EQ)) {
    StringRef Name = A->getValue();
    if (Name == "full" || Name == "branch") {
      Opts.CFProtectionBranch = 1;
    }
  }

  if (Opts.ObjC) {
    if (Arg *arg = Args.getLastArg(OPT_fobjc_runtime_EQ)) {
      StringRef value = arg->getValue();
      if (Opts.ObjCRuntime.tryParse(value))
        Diags.Report(diag::err_drv_unknown_objc_runtime) << value;
    }

    if (Args.hasArg(OPT_fobjc_gc_only))
      Opts.setGC(LangOptions::GCOnly);
    else if (Args.hasArg(OPT_fobjc_gc))
      Opts.setGC(LangOptions::HybridGC);
    else if (Args.hasArg(OPT_fobjc_arc)) {
      Opts.ObjCAutoRefCount = 1;
      if (!Opts.ObjCRuntime.allowsARC())
        Diags.Report(diag::err_arc_unsupported_on_runtime);
    }

    // ObjCWeakRuntime tracks whether the runtime supports __weak, not
    // whether the feature is actually enabled.  This is predominantly
    // determined by -fobjc-runtime, but we allow it to be overridden
    // from the command line for testing purposes.
    if (Args.hasArg(OPT_fobjc_runtime_has_weak))
      Opts.ObjCWeakRuntime = 1;
    else
      Opts.ObjCWeakRuntime = Opts.ObjCRuntime.allowsWeak();

    // ObjCWeak determines whether __weak is actually enabled.
    // Note that we allow -fno-objc-weak to disable this even in ARC mode.
    if (auto weakArg = Args.getLastArg(OPT_fobjc_weak, OPT_fno_objc_weak)) {
      if (!weakArg->getOption().matches(OPT_fobjc_weak)) {
        assert(!Opts.ObjCWeak);
      } else if (Opts.getGC() != LangOptions::NonGC) {
        Diags.Report(diag::err_objc_weak_with_gc);
      } else if (!Opts.ObjCWeakRuntime) {
        Diags.Report(diag::err_objc_weak_unsupported);
      } else {
        Opts.ObjCWeak = 1;
      }
    } else if (Opts.ObjCAutoRefCount) {
      Opts.ObjCWeak = Opts.ObjCWeakRuntime;
    }

    if (Args.hasArg(OPT_fobjc_subscripting_legacy_runtime))
      Opts.ObjCSubscriptingLegacyRuntime =
        (Opts.ObjCRuntime.getKind() == ObjCRuntime::FragileMacOSX);
  }

  if (Arg *A = Args.getLastArg(options::OPT_fgnuc_version_EQ)) {
    // Check that the version has 1 to 3 components and the minor and patch
    // versions fit in two decimal digits.
    VersionTuple GNUCVer;
    bool Invalid = GNUCVer.tryParse(A->getValue());
    unsigned Major = GNUCVer.getMajor();
    unsigned Minor = GNUCVer.getMinor().getValueOr(0);
    unsigned Patch = GNUCVer.getSubminor().getValueOr(0);
    if (Invalid || GNUCVer.getBuild() || Minor >= 100 || Patch >= 100) {
      Diags.Report(diag::err_drv_invalid_value)
          << A->getAsString(Args) << A->getValue();
    }
    Opts.GNUCVersion = Major * 100 * 100 + Minor * 100 + Patch;
  }

  if (Args.hasArg(OPT_ftrapv)) {
    Opts.setSignedOverflowBehavior(LangOptions::SOB_Trapping);
    // Set the handler, if one is specified.
    Opts.OverflowHandler =
        std::string(Args.getLastArgValue(OPT_ftrapv_handler));
  }
  else if (Args.hasArg(OPT_fwrapv))
    Opts.setSignedOverflowBehavior(LangOptions::SOB_Defined);

  Opts.MSCompatibilityVersion = 0;
  if (const Arg *A = Args.getLastArg(OPT_fms_compatibility_version)) {
    VersionTuple VT;
    if (VT.tryParse(A->getValue()))
      Diags.Report(diag::err_drv_invalid_value) << A->getAsString(Args)
                                                << A->getValue();
    Opts.MSCompatibilityVersion = VT.getMajor() * 10000000 +
                                  VT.getMinor().getValueOr(0) * 100000 +
                                  VT.getSubminor().getValueOr(0);
  }

  // Mimicking gcc's behavior, trigraphs are only enabled if -trigraphs
  // is specified, or -std is set to a conforming mode.
  // Trigraphs are disabled by default in c++1z onwards.
  // For z/OS, trigraphs are enabled by default (without regard to the above).
  Opts.Trigraphs =
      (!Opts.GNUMode && !Opts.MSVCCompat && !Opts.CPlusPlus17) || T.isOSzOS();
  Opts.Trigraphs =
      Args.hasFlag(OPT_ftrigraphs, OPT_fno_trigraphs, Opts.Trigraphs);

  Opts.Blocks = Args.hasArg(OPT_fblocks) || (Opts.OpenCL
    && Opts.OpenCLVersion == 200);

  Opts.ConvergentFunctions = Opts.OpenCL || (Opts.CUDA && Opts.CUDAIsDevice) ||
                             Opts.SYCLIsDevice ||
                             Args.hasArg(OPT_fconvergent_functions);

  Opts.NoBuiltin = Args.hasArg(OPT_fno_builtin) || Opts.Freestanding;
  if (!Opts.NoBuiltin)
    getAllNoBuiltinFuncValues(Args, Opts.NoBuiltinFuncs);
  Opts.LongDoubleSize = Args.hasArg(OPT_mlong_double_128)
                            ? 128
                            : Args.hasArg(OPT_mlong_double_64) ? 64 : 0;
#if INTEL_CUSTOMIZATION
  if (const Arg *A = Args.getLastArg(OPT_fintel_long_double_size_EQ)) {
    StringRef Value = A->getValue();
    if (Value == "128")
      Opts.LongDoubleSize = 128;
    else if (Value == "80")
      Opts.LongDoubleSize = 80;
    else if (Value == "64")
      Opts.LongDoubleSize = 64;
    else {
      Diags.Report(diag::err_drv_invalid_value) << A->getAsString(Args)
                                                << A->getValue();
    }
  }
#endif // INTEL_CUSTOMIZATION
  Opts.EnableAIXExtendedAltivecABI = Args.hasArg(OPT_mabi_EQ_vec_extabi);
  Opts.PICLevel = getLastArgIntValue(Args, OPT_pic_level, 0, Diags);
  Opts.DumpRecordLayouts = Opts.DumpRecordLayoutsSimple
                        || Args.hasArg(OPT_fdump_record_layouts);
  if (Opts.FastRelaxedMath)
    Opts.setDefaultFPContractMode(LangOptions::FPM_Fast);
  llvm::sort(Opts.ModuleFeatures);

#if INTEL_CUSTOMIZATION
  Opts.OpenCLForceVectorABI = Args.hasArg(OPT_fopencl_force_vector_abi);
  // Temporary internal option to enable new support. When ready just
  // switch default to true.
  Opts.IntelPragmaPrefetch =
      Args.hasFlag(OPT_fintel_pragma_prefetch, OPT_fno_intel_pragma_prefetch,
                   /*default=*/true);
#endif // INTEL_CUSTOMIZATION
  Opts.XLPragmaPack = Args.hasArg(OPT_fxl_pragma_pack);
  Opts.ModuleFeatures = Args.getAllArgValues(OPT_fmodule_feature);
  llvm::sort(Opts.ModuleFeatures);

  Opts.ArmSveVectorBits =
      getLastArgIntValue(Args, options::OPT_msve_vector_bits_EQ, 0, Diags);

  // __declspec is enabled by default for the PS4 by the driver, and also
  // enabled for Microsoft Extensions or Borland Extensions, here.
  //
  // FIXME: __declspec is also currently enabled for CUDA, but isn't really a
  // CUDA extension. However, it is required for supporting
  // __clang_cuda_builtin_vars.h, which uses __declspec(property). Once that has
  // been rewritten in terms of something more generic, remove the Opts.CUDA
  // term here.
  Opts.DeclSpecKeyword =
      Args.hasFlag(OPT_fdeclspec, OPT_fno_declspec,
                   (Opts.MicrosoftExt || Opts.Borland ||      // INTEL
                    Opts.CUDA || Opts.IntelCompat));          // INTEL

  // -mrtd option
  if (Arg *A = Args.getLastArg(OPT_mrtd)) {
    if (Opts.getDefaultCallingConv() != LangOptions::DCC_None)
      Diags.Report(diag::err_drv_argument_not_allowed_with)
          << A->getSpelling() << "-fdefault-calling-conv";
    else {
      if (T.getArch() != llvm::Triple::x86)
        Diags.Report(diag::err_drv_argument_not_allowed_with)
            << A->getSpelling() << T.getTriple();
      else
        Opts.setDefaultCallingConv(LangOptions::DCC_StdCall);
    }
  }

#if INTEL_CUSTOMIZATION
  // Check if -fopenmp is specified and set default version to 5.0.
  Opts.OpenMP = Args.hasArg(options::OPT_fopenmp) ? 50 : 0;
  Opts.OpenMPSimdOnly = false;
  Opts.OpenMPSimdDisabled = false;
  Opts.OpenMPTBBOnly = false;
  Opts.OpenMPTBBDisabled = false;
  if (Opts.IntelCompat) {
    if (Opts.OpenMP) {
      // OpenMP is enabled but we want to disable OpenMP subset
      Opts.OpenMPSimdDisabled = Args.hasArg(OPT_fno_openmp_simd);
      Opts.OpenMPTBBDisabled = Args.hasArg(OPT_fnointel_openmp_tbb);
    } else {
      Opts.OpenMPSimdOnly = Args.hasArg(OPT_fopenmp_simd);
      Opts.OpenMPTBBOnly = Args.hasArg(OPT_fintel_openmp_tbb);
      if (Opts.OpenMPSimdOnly || Opts.OpenMPTBBOnly)
        Opts.OpenMP = true;
    }
  }
#endif //INTEL_CUSTOMIZATION
#if INTEL_COLLAB
  Opts.OpenMPUseSingleElemArrayFuncs =
      Args.hasFlag(OPT_fopenmp_use_single_elem_array_funcs,
                   OPT_fno_openmp_use_single_elem_array_funcs,
                   /*default=*/true);
  Opts.OpenMPLateOutline =
      Opts.OpenMP && Args.hasArg(options::OPT_fopenmp_late_outline);
#endif // INTEL_COLLAB
#if INTEL_CUSTOMIZATION
  // Allow this spelling until removed from icx driver.
  if (!Opts.OpenMPLateOutline)
    Opts.OpenMPLateOutline =
        Opts.OpenMP && Args.hasArg(OPT_fintel_openmp_region);
  Opts.OpenMPLateOutlineTarget = !Args.hasArg(OPT_fno_intel_openmp_offload);
  Opts.OpenMPLateOutlineAtomic = Args.hasArg(OPT_fintel_openmp_region_atomic);

  Opts.OpenMPUseLLVMAtomic = Args.hasFlag(
          options::OPT_fintel_openmp_use_llvm_atomic,
          options::OPT_fno_intel_openmp_use_llvm_atomic);
  if (!Opts.OpenMPLateOutlineAllowUncollapsedLoops)
    Opts.OpenMPLateOutlineAllowUncollapsedLoops =
      Args.hasArg(OPT_fintel_openmp_region_late_collapsed_loops);
  if (Opts.OpenMPLateOutlineAllowUncollapsedLoops)
    Opts.OpenMPLateOutlineAllowUncollapsedLoops =
      !Args.hasArg(OPT_fintel_openmp_region_early_collapsed_loops);
  Opts.OpenMPStableFileID =
      Opts.OpenMP && Args.hasArg(options::OPT_fopenmp_stable_file_id);
#endif // INTEL_CUSTOMIZATION
#if INTEL_COLLAB
  if (Opts.OpenMPLateOutline && T.isSPIR())
      Opts.UseAutoOpenCLAddrSpaceForOpenMP = true;
#endif  // INTEL_COLLAB

  // Check if -fopenmp-simd is specified.
  bool IsSimdSpecified =
      Args.hasFlag(options::OPT_fopenmp_simd, options::OPT_fno_openmp_simd,
                   /*Default=*/false);
  Opts.OpenMPSimd = !Opts.OpenMP && IsSimdSpecified;
  Opts.OpenMPUseTLS =
#if INTEL_CUSTOMIZATION
      !Args.hasArg(options::OPT_fopenmp_threadprivate_legacy) &&
#endif  // INTEL_CUSTOMIZATION
      Opts.OpenMP && !Args.hasArg(options::OPT_fnoopenmp_use_tls);
  Opts.OpenMPIsDevice =
      Opts.OpenMP && Args.hasArg(options::OPT_fopenmp_is_device);
  Opts.OpenMPIRBuilder =
      Opts.OpenMP && Args.hasArg(options::OPT_fopenmp_enable_irbuilder);
  bool IsTargetSpecified =
      Opts.OpenMPIsDevice || Args.hasArg(options::OPT_fopenmp_targets_EQ);

  Opts.ConvergentFunctions = Opts.ConvergentFunctions || Opts.OpenMPIsDevice;

  if (Opts.OpenMP || Opts.OpenMPSimd) {
    if (int Version = getLastArgIntValue(
            Args, OPT_fopenmp_version_EQ,
            (IsSimdSpecified || IsTargetSpecified) ? 50 : Opts.OpenMP, Diags))
      Opts.OpenMP = Version;
    // Provide diagnostic when a given target is not expected to be an OpenMP
    // device or host.
    if (!Opts.OpenMPIsDevice) {
      switch (T.getArch()) {
      default:
        break;
      // Add unsupported host targets here:
      case llvm::Triple::nvptx:
      case llvm::Triple::nvptx64:
        Diags.Report(diag::err_drv_omp_host_target_not_supported) << T.str();
        break;
      }
    }
  }

  // Set the flag to prevent the implementation from emitting device exception
  // handling code for those requiring so.
  if ((Opts.OpenMPIsDevice && (T.isNVPTX() || T.isAMDGCN())) ||
      Opts.OpenCLCPlusPlus) {
    Opts.Exceptions = 0;
    Opts.CXXExceptions = 0;
  }
  if (Opts.OpenMPIsDevice && T.isNVPTX()) {
    Opts.OpenMPCUDANumSMs =
        getLastArgIntValue(Args, options::OPT_fopenmp_cuda_number_of_sm_EQ,
                           Opts.OpenMPCUDANumSMs, Diags);
    Opts.OpenMPCUDABlocksPerSM =
        getLastArgIntValue(Args, options::OPT_fopenmp_cuda_blocks_per_sm_EQ,
                           Opts.OpenMPCUDABlocksPerSM, Diags);
    Opts.OpenMPCUDAReductionBufNum = getLastArgIntValue(
        Args, options::OPT_fopenmp_cuda_teams_reduction_recs_num_EQ,
        Opts.OpenMPCUDAReductionBufNum, Diags);
  }

  // Get the OpenMP target triples if any.
  if (Arg *A = Args.getLastArg(options::OPT_fopenmp_targets_EQ)) {
    enum ArchPtrSize { Arch16Bit, Arch32Bit, Arch64Bit };
    auto getArchPtrSize = [](const llvm::Triple &T) {
      if (T.isArch16Bit())
        return Arch16Bit;
      if (T.isArch32Bit())
        return Arch32Bit;
      assert(T.isArch64Bit() && "Expected 64-bit architecture");
      return Arch64Bit;
    };

    for (unsigned i = 0; i < A->getNumValues(); ++i) {
      llvm::Triple TT(A->getValue(i));

      if (TT.getArch() == llvm::Triple::UnknownArch ||
          !(TT.getArch() == llvm::Triple::aarch64 || TT.isPPC() ||
            TT.getArch() == llvm::Triple::nvptx ||
            TT.getArch() == llvm::Triple::nvptx64 ||
#if INTEL_CUSTOMIZATION
#if INTEL_FEATURE_CSA
            TT.getArch() == llvm::Triple::csa ||
#endif  // INTEL_FEATURE_CSA
#endif  // INTEL_CUSTOMIZATION
            TT.getArch() == llvm::Triple::amdgcn ||
            TT.getArch() == llvm::Triple::x86 ||
#if INTEL_COLLAB
            TT.getArch() == llvm::Triple::x86_64 ||
            TT.getArch() == llvm::Triple::spir ||
            TT.getArch() == llvm::Triple::spir64))
#else
            TT.getArch() == llvm::Triple::x86_64))
#endif // INTEL_COLLAB
        Diags.Report(diag::err_drv_invalid_omp_target) << A->getValue(i);
      else if (getArchPtrSize(T) != getArchPtrSize(TT))
        Diags.Report(diag::err_drv_incompatible_omp_arch)
            << A->getValue(i) << T.str();
      else
        Opts.OMPTargetTriples.push_back(TT);
    }
  }

  // Get OpenMP host file path if any and report if a non existent file is
  // found
  if (Arg *A = Args.getLastArg(options::OPT_fopenmp_host_ir_file_path)) {
    Opts.OMPHostIRFile = A->getValue();
    if (!llvm::sys::fs::exists(Opts.OMPHostIRFile))
      Diags.Report(diag::err_drv_omp_host_ir_file_not_found)
          << Opts.OMPHostIRFile;
  }

  // Set CUDA mode for OpenMP target NVPTX/AMDGCN if specified in options
  Opts.OpenMPCUDAMode = Opts.OpenMPIsDevice && (T.isNVPTX() || T.isAMDGCN()) &&
                        Args.hasArg(options::OPT_fopenmp_cuda_mode);

  // Set CUDA support for parallel execution of target regions for OpenMP target
  // NVPTX/AMDGCN if specified in options.
  Opts.OpenMPCUDATargetParallel =
      Opts.OpenMPIsDevice && (T.isNVPTX() || T.isAMDGCN()) &&
      Args.hasArg(options::OPT_fopenmp_cuda_parallel_target_regions);

  // Set CUDA mode for OpenMP target NVPTX/AMDGCN if specified in options
  Opts.OpenMPCUDAForceFullRuntime =
      Opts.OpenMPIsDevice && (T.isNVPTX() || T.isAMDGCN()) &&
      Args.hasArg(options::OPT_fopenmp_cuda_force_full_runtime);

  // FIXME: Eliminate this dependency.
  unsigned Opt = getOptimizationLevel(Args, IK, Diags),
       OptSize = getOptimizationLevelSize(Args);
  Opts.Optimize = Opt != 0;
  Opts.OptimizeSize = OptSize != 0;

  // This is the __NO_INLINE__ define, which just depends on things like the
  // optimization level and -fno-inline, not actually whether the backend has
  // inlining enabled.
  Opts.NoInlineDefine = !Opts.Optimize;
  if (Arg *InlineArg = Args.getLastArg(
          options::OPT_finline_functions, options::OPT_finline_hint_functions,
          options::OPT_fno_inline_functions, options::OPT_fno_inline))
    if (InlineArg->getOption().matches(options::OPT_fno_inline))
      Opts.NoInlineDefine = true;

#if INTEL_CUSTOMIZATION
  Opts.HonorNaNCompares = Args.hasFlag(OPT_fhonor_nan_compares,
                                       OPT_fno_honor_nan_compares,
                                       false);
#endif // INTEL_CUSTOMIZATION

  if (Arg *A = Args.getLastArg(OPT_ffp_contract)) {
    StringRef Val = A->getValue();
    if (Val == "fast")
      Opts.setDefaultFPContractMode(LangOptions::FPM_Fast);
    else if (Val == "on")
      Opts.setDefaultFPContractMode(LangOptions::FPM_On);
    else if (Val == "off")
      Opts.setDefaultFPContractMode(LangOptions::FPM_Off);
    else if (Val == "fast-honor-pragmas")
      Opts.setDefaultFPContractMode(LangOptions::FPM_FastHonorPragmas);
    else
      Diags.Report(diag::err_drv_invalid_value) << A->getAsString(Args) << Val;
  }

  // Parse -fsanitize= arguments.
  parseSanitizerKinds("-fsanitize=", Args.getAllArgValues(OPT_fsanitize_EQ),
                      Diags, Opts.Sanitize);
  Opts.NoSanitizeFiles = Args.getAllArgValues(OPT_fsanitize_blacklist);
  std::vector<std::string> systemBlacklists =
      Args.getAllArgValues(OPT_fsanitize_system_blacklist);
  Opts.NoSanitizeFiles.insert(Opts.NoSanitizeFiles.end(),
                              systemBlacklists.begin(), systemBlacklists.end());

  if (Arg *A = Args.getLastArg(OPT_fclang_abi_compat_EQ)) {
    Opts.setClangABICompat(LangOptions::ClangABI::Latest);

    StringRef Ver = A->getValue();
    std::pair<StringRef, StringRef> VerParts = Ver.split('.');
    unsigned Major, Minor = 0;

    // Check the version number is valid: either 3.x (0 <= x <= 9) or
    // y or y.0 (4 <= y <= current version).
    if (!VerParts.first.startswith("0") &&
        !VerParts.first.getAsInteger(10, Major) &&
        3 <= Major && Major <= CLANG_VERSION_MAJOR &&
        (Major == 3 ? VerParts.second.size() == 1 &&
                      !VerParts.second.getAsInteger(10, Minor)
                    : VerParts.first.size() == Ver.size() ||
                      VerParts.second == "0")) {
      // Got a valid version number.
      if (Major == 3 && Minor <= 8)
        Opts.setClangABICompat(LangOptions::ClangABI::Ver3_8);
      else if (Major <= 4)
        Opts.setClangABICompat(LangOptions::ClangABI::Ver4);
      else if (Major <= 6)
        Opts.setClangABICompat(LangOptions::ClangABI::Ver6);
      else if (Major <= 7)
        Opts.setClangABICompat(LangOptions::ClangABI::Ver7);
      else if (Major <= 9)
        Opts.setClangABICompat(LangOptions::ClangABI::Ver9);
      else if (Major <= 11)
        Opts.setClangABICompat(LangOptions::ClangABI::Ver11);
    } else if (Ver != "latest") {
      Diags.Report(diag::err_drv_invalid_value)
          << A->getAsString(Args) << A->getValue();
    }
  }

  if (Arg *A = Args.getLastArg(OPT_msign_return_address_EQ)) {
    StringRef SignScope = A->getValue();

    if (SignScope.equals_lower("none"))
      Opts.setSignReturnAddressScope(
          LangOptions::SignReturnAddressScopeKind::None);
    else if (SignScope.equals_lower("all"))
      Opts.setSignReturnAddressScope(
          LangOptions::SignReturnAddressScopeKind::All);
    else if (SignScope.equals_lower("non-leaf"))
      Opts.setSignReturnAddressScope(
          LangOptions::SignReturnAddressScopeKind::NonLeaf);
    else
      Diags.Report(diag::err_drv_invalid_value)
          << A->getAsString(Args) << SignScope;

    if (Arg *A = Args.getLastArg(OPT_msign_return_address_key_EQ)) {
      StringRef SignKey = A->getValue();
      if (!SignScope.empty() && !SignKey.empty()) {
        if (SignKey.equals_lower("a_key"))
          Opts.setSignReturnAddressKey(
              LangOptions::SignReturnAddressKeyKind::AKey);
        else if (SignKey.equals_lower("b_key"))
          Opts.setSignReturnAddressKey(
              LangOptions::SignReturnAddressKeyKind::BKey);
        else
          Diags.Report(diag::err_drv_invalid_value)
              << A->getAsString(Args) << SignKey;
      }
    }
  }

  return Success && Diags.getNumErrors() == NumErrorsBefore;
}

static bool isStrictlyPreprocessorAction(frontend::ActionKind Action) {
  switch (Action) {
  case frontend::ASTDeclList:
  case frontend::ASTDump:
  case frontend::ASTPrint:
  case frontend::ASTView:
  case frontend::EmitAssembly:
  case frontend::EmitBC:
  case frontend::EmitHTML:
  case frontend::EmitLLVM:
  case frontend::EmitLLVMOnly:
  case frontend::EmitCodeGenOnly:
  case frontend::EmitObj:
  case frontend::FixIt:
  case frontend::GenerateModule:
  case frontend::GenerateModuleInterface:
  case frontend::GenerateHeaderModule:
  case frontend::GeneratePCH:
  case frontend::GenerateInterfaceStubs:
  case frontend::ParseSyntaxOnly:
  case frontend::ModuleFileInfo:
  case frontend::VerifyPCH:
  case frontend::PluginAction:
  case frontend::RewriteObjC:
  case frontend::RewriteTest:
  case frontend::RunAnalysis:
  case frontend::TemplightDump:
  case frontend::MigrateSource:
    return false;

  case frontend::DumpCompilerOptions:
  case frontend::DumpRawTokens:
  case frontend::DumpTokens:
  case frontend::InitOnly:
  case frontend::PrintPreamble:
  case frontend::PrintPreprocessedInput:
  case frontend::RewriteMacros:
  case frontend::RunPreprocessorOnly:
  case frontend::PrintDependencyDirectivesSourceMinimizerOutput:
    return true;
  }
  llvm_unreachable("invalid frontend action");
}

static void GeneratePreprocessorArgs(PreprocessorOptions &Opts,
                                     SmallVectorImpl<const char *> &Args,
                                     CompilerInvocation::StringAllocator SA,
                                     const LangOptions &LangOpts,
                                     const FrontendOptions &FrontendOpts,
                                     const CodeGenOptions &CodeGenOpts) {
  PreprocessorOptions *PreprocessorOpts = &Opts;

#define PREPROCESSOR_OPTION_WITH_MARSHALLING(                                  \
    PREFIX_TYPE, NAME, ID, KIND, GROUP, ALIAS, ALIASARGS, FLAGS, PARAM,        \
    HELPTEXT, METAVAR, VALUES, SPELLING, SHOULD_PARSE, ALWAYS_EMIT, KEYPATH,   \
    DEFAULT_VALUE, IMPLIED_CHECK, IMPLIED_VALUE, NORMALIZER, DENORMALIZER,     \
    MERGER, EXTRACTOR, TABLE_INDEX)                                            \
  GENERATE_OPTION_WITH_MARSHALLING(                                            \
      Args, SA, KIND, FLAGS, SPELLING, ALWAYS_EMIT, KEYPATH, DEFAULT_VALUE,    \
      IMPLIED_CHECK, IMPLIED_VALUE, DENORMALIZER, EXTRACTOR, TABLE_INDEX)
#include "clang/Driver/Options.inc"
#undef PREPROCESSOR_OPTION_WITH_MARSHALLING

  if (Opts.PCHWithHdrStop && !Opts.PCHWithHdrStopCreate)
    GenerateArg(Args, OPT_pch_through_hdrstop_use, SA);

  for (const auto &D : Opts.DeserializedPCHDeclsToErrorOn)
    GenerateArg(Args, OPT_error_on_deserialized_pch_decl, D, SA);

  for (const auto &MP : Opts.MacroPrefixMap)
    GenerateArg(Args, OPT_fmacro_prefix_map_EQ, MP.first + "=" + MP.second, SA);

  if (Opts.PrecompiledPreambleBytes != std::make_pair(0u, false))
    GenerateArg(Args, OPT_preamble_bytes_EQ,
                Twine(Opts.PrecompiledPreambleBytes.first) + "," +
                    (Opts.PrecompiledPreambleBytes.second ? "1" : "0"),
                SA);

  for (const auto &M : Opts.Macros) {
    // Don't generate __CET__ macro definitions. They are implied by the
    // -fcf-protection option that is generated elsewhere.
    if (M.first == "__CET__=1" && !M.second &&
        !CodeGenOpts.CFProtectionReturn && CodeGenOpts.CFProtectionBranch)
      continue;
    if (M.first == "__CET__=2" && !M.second && CodeGenOpts.CFProtectionReturn &&
        !CodeGenOpts.CFProtectionBranch)
      continue;
    if (M.first == "__CET__=3" && !M.second && CodeGenOpts.CFProtectionReturn &&
        CodeGenOpts.CFProtectionBranch)
      continue;

    GenerateArg(Args, M.second ? OPT_U : OPT_D, M.first, SA);
  }

  for (const auto &I : Opts.Includes) {
    // Don't generate OpenCL includes. They are implied by other flags that are
    // generated elsewhere.
    if (LangOpts.OpenCL && LangOpts.IncludeDefaultHeader &&
        ((LangOpts.DeclareOpenCLBuiltins && I == "opencl-c-base.h") ||
         I == "opencl-c.h"))
      continue;

    GenerateArg(Args, OPT_include, I, SA);
  }

  for (const auto &CI : Opts.ChainedIncludes)
    GenerateArg(Args, OPT_chain_include, CI, SA);

  for (const auto &RF : Opts.RemappedFiles)
    GenerateArg(Args, OPT_remap_file, RF.first + ";" + RF.second, SA);

  // Don't handle LexEditorPlaceholders. It is implied by the action that is
  // generated elsewhere.
}

static bool ParsePreprocessorArgs(PreprocessorOptions &Opts, ArgList &Args,
                                  DiagnosticsEngine &Diags,
                                  frontend::ActionKind Action,
                                  const FrontendOptions &FrontendOpts) {
#if INTEL_CUSTOMIZATION
  if (Args.hasArg(OPT_fintel_ms_compatibility))
      Opts.OutputFile = Args.getLastArgValue(OPT_o);
#endif // INTEL_CUSTOMIZATION
  PreprocessorOptions *PreprocessorOpts = &Opts;
  bool Success = true;

#define PREPROCESSOR_OPTION_WITH_MARSHALLING(                                  \
    PREFIX_TYPE, NAME, ID, KIND, GROUP, ALIAS, ALIASARGS, FLAGS, PARAM,        \
    HELPTEXT, METAVAR, VALUES, SPELLING, SHOULD_PARSE, ALWAYS_EMIT, KEYPATH,   \
    DEFAULT_VALUE, IMPLIED_CHECK, IMPLIED_VALUE, NORMALIZER, DENORMALIZER,     \
    MERGER, EXTRACTOR, TABLE_INDEX)                                            \
  PARSE_OPTION_WITH_MARSHALLING(Args, Diags, Success, ID, FLAGS, PARAM,        \
                                SHOULD_PARSE, KEYPATH, DEFAULT_VALUE,          \
                                IMPLIED_CHECK, IMPLIED_VALUE, NORMALIZER,      \
                                MERGER, TABLE_INDEX)
#include "clang/Driver/Options.inc"
#undef PREPROCESSOR_OPTION_WITH_MARSHALLING

  Opts.PCHWithHdrStop = Args.hasArg(OPT_pch_through_hdrstop_create) ||
                        Args.hasArg(OPT_pch_through_hdrstop_use);

  for (const auto *A : Args.filtered(OPT_error_on_deserialized_pch_decl))
    Opts.DeserializedPCHDeclsToErrorOn.insert(A->getValue());

  for (const auto &A : Args.getAllArgValues(OPT_fmacro_prefix_map_EQ)) {
    auto Split = StringRef(A).split('=');
    Opts.MacroPrefixMap.insert(
        {std::string(Split.first), std::string(Split.second)});
  }

  if (const Arg *A = Args.getLastArg(OPT_preamble_bytes_EQ)) {
    StringRef Value(A->getValue());
    size_t Comma = Value.find(',');
    unsigned Bytes = 0;
    unsigned EndOfLine = 0;

    if (Comma == StringRef::npos ||
        Value.substr(0, Comma).getAsInteger(10, Bytes) ||
        Value.substr(Comma + 1).getAsInteger(10, EndOfLine))
      Diags.Report(diag::err_drv_preamble_format);
    else {
      Opts.PrecompiledPreambleBytes.first = Bytes;
      Opts.PrecompiledPreambleBytes.second = (EndOfLine != 0);
    }
  }

  // Add the __CET__ macro if a CFProtection option is set.
  if (const Arg *A = Args.getLastArg(OPT_fcf_protection_EQ)) {
    StringRef Name = A->getValue();
    if (Name == "branch")
      Opts.addMacroDef("__CET__=1");
    else if (Name == "return")
      Opts.addMacroDef("__CET__=2");
    else if (Name == "full")
      Opts.addMacroDef("__CET__=3");
  }

  // Add macros from the command line.
  for (const auto *A : Args.filtered(OPT_D, OPT_U)) {
    if (A->getOption().matches(OPT_D))
      Opts.addMacroDef(A->getValue());
    else
      Opts.addMacroUndef(A->getValue());
  }

  // Add the ordered list of -includes.
  for (const auto *A : Args.filtered(OPT_include))
    Opts.Includes.emplace_back(A->getValue());

  for (const auto *A : Args.filtered(OPT_chain_include))
    Opts.ChainedIncludes.emplace_back(A->getValue());

  for (const auto *A : Args.filtered(OPT_remap_file)) {
    std::pair<StringRef, StringRef> Split = StringRef(A->getValue()).split(';');

    if (Split.second.empty()) {
      Diags.Report(diag::err_drv_invalid_remap_file) << A->getAsString(Args);
      continue;
    }

    Opts.addRemappedFile(Split.first, Split.second);
  }

  // Always avoid lexing editor placeholders when we're just running the
  // preprocessor as we never want to emit the
  // "editor placeholder in source file" error in PP only mode.
  if (isStrictlyPreprocessorAction(Action))
    Opts.LexEditorPlaceholders = false;

  return Success;
}

static void GeneratePreprocessorOutputArgs(
    const PreprocessorOutputOptions &Opts, SmallVectorImpl<const char *> &Args,
    CompilerInvocation::StringAllocator SA, frontend::ActionKind Action) {
  const PreprocessorOutputOptions &PreprocessorOutputOpts = Opts;

#define PREPROCESSOR_OUTPUT_OPTION_WITH_MARSHALLING(                           \
    PREFIX_TYPE, NAME, ID, KIND, GROUP, ALIAS, ALIASARGS, FLAGS, PARAM,        \
    HELPTEXT, METAVAR, VALUES, SPELLING, SHOULD_PARSE, ALWAYS_EMIT, KEYPATH,   \
    DEFAULT_VALUE, IMPLIED_CHECK, IMPLIED_VALUE, NORMALIZER, DENORMALIZER,     \
    MERGER, EXTRACTOR, TABLE_INDEX)                                            \
  GENERATE_OPTION_WITH_MARSHALLING(                                            \
      Args, SA, KIND, FLAGS, SPELLING, ALWAYS_EMIT, KEYPATH, DEFAULT_VALUE,    \
      IMPLIED_CHECK, IMPLIED_VALUE, DENORMALIZER, EXTRACTOR, TABLE_INDEX)
#include "clang/Driver/Options.inc"
#undef PREPROCESSOR_OUTPUT_OPTION_WITH_MARSHALLING

  bool Generate_dM = isStrictlyPreprocessorAction(Action) && !Opts.ShowCPP;
  if (Generate_dM)
    GenerateArg(Args, OPT_dM, SA);
  if (!Generate_dM && Opts.ShowMacros)
    GenerateArg(Args, OPT_dD, SA);
}

static bool ParsePreprocessorOutputArgs(PreprocessorOutputOptions &Opts,
                                        ArgList &Args, DiagnosticsEngine &Diags,
                                        frontend::ActionKind Action) {
  PreprocessorOutputOptions &PreprocessorOutputOpts = Opts;
  unsigned NumErrorsBefore = Diags.getNumErrors();
  bool Success = true;

#define PREPROCESSOR_OUTPUT_OPTION_WITH_MARSHALLING(                           \
    PREFIX_TYPE, NAME, ID, KIND, GROUP, ALIAS, ALIASARGS, FLAGS, PARAM,        \
    HELPTEXT, METAVAR, VALUES, SPELLING, SHOULD_PARSE, ALWAYS_EMIT, KEYPATH,   \
    DEFAULT_VALUE, IMPLIED_CHECK, IMPLIED_VALUE, NORMALIZER, DENORMALIZER,     \
    MERGER, EXTRACTOR, TABLE_INDEX)                                            \
  PARSE_OPTION_WITH_MARSHALLING(Args, Diags, Success, ID, FLAGS, PARAM,        \
                                SHOULD_PARSE, KEYPATH, DEFAULT_VALUE,          \
                                IMPLIED_CHECK, IMPLIED_VALUE, NORMALIZER,      \
                                MERGER, TABLE_INDEX)
#include "clang/Driver/Options.inc"
#undef PREPROCESSOR_OUTPUT_OPTION_WITH_MARSHALLING

  Opts.ShowCPP = isStrictlyPreprocessorAction(Action) && !Args.hasArg(OPT_dM);
  Opts.ShowMacros = Args.hasArg(OPT_dM) || Args.hasArg(OPT_dD);

  return Success && Diags.getNumErrors() == NumErrorsBefore;
}

static void GenerateTargetArgs(const TargetOptions &Opts,
                               SmallVectorImpl<const char *> &Args,
                               CompilerInvocation::StringAllocator SA) {
  const TargetOptions *TargetOpts = &Opts;
#define TARGET_OPTION_WITH_MARSHALLING(                                        \
    PREFIX_TYPE, NAME, ID, KIND, GROUP, ALIAS, ALIASARGS, FLAGS, PARAM,        \
    HELPTEXT, METAVAR, VALUES, SPELLING, SHOULD_PARSE, ALWAYS_EMIT, KEYPATH,   \
    DEFAULT_VALUE, IMPLIED_CHECK, IMPLIED_VALUE, NORMALIZER, DENORMALIZER,     \
    MERGER, EXTRACTOR, TABLE_INDEX)                                            \
  GENERATE_OPTION_WITH_MARSHALLING(                                            \
      Args, SA, KIND, FLAGS, SPELLING, ALWAYS_EMIT, KEYPATH, DEFAULT_VALUE,    \
      IMPLIED_CHECK, IMPLIED_VALUE, DENORMALIZER, EXTRACTOR, TABLE_INDEX)
#include "clang/Driver/Options.inc"
#undef TARGET_OPTION_WITH_MARSHALLING

  if (!Opts.SDKVersion.empty())
    GenerateArg(Args, OPT_target_sdk_version_EQ, Opts.SDKVersion.getAsString(),
                SA);
}

static bool ParseTargetArgs(TargetOptions &Opts, ArgList &Args,
                            DiagnosticsEngine &Diags) {
  TargetOptions *TargetOpts = &Opts;
  unsigned NumErrorsBefore = Diags.getNumErrors();
  bool Success = true;

#define TARGET_OPTION_WITH_MARSHALLING(                                        \
    PREFIX_TYPE, NAME, ID, KIND, GROUP, ALIAS, ALIASARGS, FLAGS, PARAM,        \
    HELPTEXT, METAVAR, VALUES, SPELLING, SHOULD_PARSE, ALWAYS_EMIT, KEYPATH,   \
    DEFAULT_VALUE, IMPLIED_CHECK, IMPLIED_VALUE, NORMALIZER, DENORMALIZER,     \
    MERGER, EXTRACTOR, TABLE_INDEX)                                            \
  PARSE_OPTION_WITH_MARSHALLING(Args, Diags, Success, ID, FLAGS, PARAM,        \
                                SHOULD_PARSE, KEYPATH, DEFAULT_VALUE,          \
                                IMPLIED_CHECK, IMPLIED_VALUE, NORMALIZER,      \
                                MERGER, TABLE_INDEX)
#include "clang/Driver/Options.inc"
#undef TARGET_OPTION_WITH_MARSHALLING

  if (Arg *A = Args.getLastArg(options::OPT_target_sdk_version_EQ)) {
    llvm::VersionTuple Version;
    if (Version.tryParse(A->getValue()))
      Diags.Report(diag::err_drv_invalid_value)
          << A->getAsString(Args) << A->getValue();
    else
      Opts.SDKVersion = Version;
  }

  return Success && Diags.getNumErrors() == NumErrorsBefore;
}

bool CompilerInvocation::CreateFromArgsImpl(
    CompilerInvocation &Res, ArrayRef<const char *> CommandLineArgs,
    DiagnosticsEngine &Diags, const char *Argv0) {
  bool Success = true;

  // Parse the arguments.
  const OptTable &Opts = getDriverOptTable();
  const unsigned IncludedFlagsBitmask = options::CC1Option;
  unsigned MissingArgIndex, MissingArgCount;
  InputArgList Args = Opts.ParseArgs(CommandLineArgs, MissingArgIndex,
                                     MissingArgCount, IncludedFlagsBitmask);
  LangOptions &LangOpts = *Res.getLangOpts();

  // Check for missing argument error.
  if (MissingArgCount) {
    Diags.Report(diag::err_drv_missing_argument)
        << Args.getArgString(MissingArgIndex) << MissingArgCount;
    Success = false;
  }

  // Issue errors on unknown arguments.
  for (const auto *A : Args.filtered(OPT_UNKNOWN)) {
    auto ArgString = A->getAsString(Args);
    std::string Nearest;
    if (Opts.findNearest(ArgString, Nearest, IncludedFlagsBitmask) > 1)
      Diags.Report(diag::err_drv_unknown_argument) << ArgString;
    else
      Diags.Report(diag::err_drv_unknown_argument_with_suggestion)
          << ArgString << Nearest;
    Success = false;
  }

  Success &= ParseFileSystemArgs(Res.getFileSystemOpts(), Args, Diags);
  Success &= ParseMigratorArgs(Res.getMigratorOpts(), Args, Diags);
  Success &= ParseAnalyzerArgs(*Res.getAnalyzerOpts(), Args, Diags);
  Success &= ParseDiagnosticArgs(Res.getDiagnosticOpts(), Args, &Diags,
                                 /*DefaultDiagColor=*/false);
  Success &= ParseFrontendArgs(Res.getFrontendOpts(), Args, Diags,
                               LangOpts.IsHeaderFile);
  // FIXME: We shouldn't have to pass the DashX option around here
  InputKind DashX = Res.getFrontendOpts().DashX;
  Success &= ParseTargetArgs(Res.getTargetOpts(), Args, Diags);
  llvm::Triple T(Res.getTargetOpts().Triple);
  ParseHeaderSearchArgs(Res.getHeaderSearchOpts(), Args, Diags,
                        Res.getFileSystemOpts().WorkingDir);
  if (DashX.getFormat() == InputKind::Precompiled ||
      DashX.getLanguage() == Language::LLVM_IR) {
    // ObjCAAutoRefCount and Sanitize LangOpts are used to setup the
    // PassManager in BackendUtil.cpp. They need to be initializd no matter
    // what the input type is.
    if (Args.hasArg(OPT_fobjc_arc))
      LangOpts.ObjCAutoRefCount = 1;
    // PIClevel and PIELevel are needed during code generation and this should be
    // set regardless of the input type.
    LangOpts.PICLevel = getLastArgIntValue(Args, OPT_pic_level, 0, Diags);
    LangOpts.PIE = Args.hasArg(OPT_pic_is_pie);
    parseSanitizerKinds("-fsanitize=", Args.getAllArgValues(OPT_fsanitize_EQ),
                        Diags, LangOpts.Sanitize);
  } else {
    // Other LangOpts are only initialized when the input is not AST or LLVM IR.
    // FIXME: Should we really be calling this for an Language::Asm input?
    Success &= ParseLangArgs(LangOpts, Args, DashX, T,
                             Res.getPreprocessorOpts().Includes, Diags);
    if (Res.getFrontendOpts().ProgramAction == frontend::RewriteObjC)
      LangOpts.ObjCExceptions = 1;
  }

  if (LangOpts.CUDA) {
    // During CUDA device-side compilation, the aux triple is the
    // triple used for host compilation.
    if (LangOpts.CUDAIsDevice)
      Res.getTargetOpts().HostTriple = Res.getFrontendOpts().AuxTriple;
  }

  // Set the triple of the host for OpenMP device compile.
  if (LangOpts.OpenMPIsDevice)
    Res.getTargetOpts().HostTriple = Res.getFrontendOpts().AuxTriple;

<<<<<<< HEAD
#if INTEL_CUSTOMIZATION
  // Set the triple of the host for SYCL device compile and HLS IntelFPGA
  // compile.
  if (LangOpts.SYCLIsDevice ||
      (LangOpts.HLS && T.getEnvironment() == llvm::Triple::IntelFPGA))
    Res.getTargetOpts().HostTriple = Res.getFrontendOpts().AuxTriple;
#endif // INTEL_CUSTOMIZATION
=======
  if (LangOpts.SYCLIsDevice) {
    // Set the triple of the host for SYCL device compile.
    Res.getTargetOpts().HostTriple = Res.getFrontendOpts().AuxTriple;
    // If specified, create an empty integration header file for now.
    const StringRef &HeaderName = LangOpts.SYCLIntHeader;
    if (!HeaderName.empty()) {
      Expected<llvm::sys::fs::file_t> ft =
          llvm::sys::fs::openNativeFileForWrite(
              HeaderName, llvm::sys::fs::CD_OpenAlways, llvm::sys::fs::OF_None);
      if (ft)
        llvm::sys::fs::closeFile(*ft);
      else {
        // Emit a message but don't terminate; compilation will fail
        // later if this file is absent.
        llvm::errs() << "Error: " << llvm::toString(ft.takeError())
                     << " when opening " << HeaderName << "\n";
      }
    }
  }
>>>>>>> ae0cb4ff

  Success &= ParseCodeGenArgs(Res.getCodeGenOpts(), Args, DashX, Diags, T,
                              Res.getFrontendOpts().OutputFile, LangOpts);

  // FIXME: Override value name discarding when asan or msan is used because the
  // backend passes depend on the name of the alloca in order to print out
  // names.
  Res.getCodeGenOpts().DiscardValueNames &=
      !LangOpts.Sanitize.has(SanitizerKind::Address) &&
      !LangOpts.Sanitize.has(SanitizerKind::KernelAddress) &&
      !LangOpts.Sanitize.has(SanitizerKind::Memory) &&
      !LangOpts.Sanitize.has(SanitizerKind::KernelMemory);

  ParsePreprocessorArgs(Res.getPreprocessorOpts(), Args, Diags,
                        Res.getFrontendOpts().ProgramAction,
                        Res.getFrontendOpts());
  ParsePreprocessorOutputArgs(Res.getPreprocessorOutputOpts(), Args, Diags,
                              Res.getFrontendOpts().ProgramAction);

  ParseDependencyOutputArgs(Res.getDependencyOutputOpts(), Args, Diags,
                            Res.getFrontendOpts().ProgramAction,
                            Res.getPreprocessorOutputOpts().ShowLineMarkers);
  if (!Res.getDependencyOutputOpts().OutputFile.empty() &&
      Res.getDependencyOutputOpts().Targets.empty()) {
    Diags.Report(diag::err_fe_dependency_file_requires_MT);
    Success = false;
  }

  // If sanitizer is enabled, disable OPT_ffine_grained_bitfield_accesses.
  if (Res.getCodeGenOpts().FineGrainedBitfieldAccesses &&
      !Res.getLangOpts()->Sanitize.empty()) {
    Res.getCodeGenOpts().FineGrainedBitfieldAccesses = false;
    Diags.Report(diag::warn_drv_fine_grained_bitfield_accesses_ignored);
  }

  // Store the command-line for using in the CodeView backend.
  Res.getCodeGenOpts().Argv0 = Argv0;
  Res.getCodeGenOpts().CommandLineArgs = CommandLineArgs;

  Success &= FixupInvocation(Res, Diags, Args, DashX);

  return Success;
}

bool CompilerInvocation::CreateFromArgs(CompilerInvocation &Invocation,
                                        ArrayRef<const char *> CommandLineArgs,
                                        DiagnosticsEngine &Diags,
                                        const char *Argv0) {
  CompilerInvocation DummyInvocation;

  return RoundTrip(
      [](CompilerInvocation &Invocation, ArrayRef<const char *> CommandLineArgs,
         DiagnosticsEngine &Diags, const char *Argv0) {
        return CreateFromArgsImpl(Invocation, CommandLineArgs, Diags, Argv0);
      },
      [](CompilerInvocation &Invocation, SmallVectorImpl<const char *> &Args,
         StringAllocator SA) { Invocation.generateCC1CommandLine(Args, SA); },
      Invocation, DummyInvocation, CommandLineArgs, Diags, Argv0);
}

std::string CompilerInvocation::getModuleHash() const {
  // Note: For QoI reasons, the things we use as a hash here should all be
  // dumped via the -module-info flag.
  using llvm::hash_code;
  using llvm::hash_value;
  using llvm::hash_combine;
  using llvm::hash_combine_range;

  // Start the signature with the compiler version.
  // FIXME: We'd rather use something more cryptographically sound than
  // CityHash, but this will do for now.
  hash_code code = hash_value(getClangFullRepositoryVersion());

  // Also include the serialization version, in case LLVM_APPEND_VC_REV is off
  // and getClangFullRepositoryVersion() doesn't include git revision.
  code = hash_combine(code, serialization::VERSION_MAJOR,
                      serialization::VERSION_MINOR);

  // Extend the signature with the language options
#define LANGOPT(Name, Bits, Default, Description) \
   code = hash_combine(code, LangOpts->Name);
#define ENUM_LANGOPT(Name, Type, Bits, Default, Description) \
  code = hash_combine(code, static_cast<unsigned>(LangOpts->get##Name()));
#define BENIGN_LANGOPT(Name, Bits, Default, Description)
#define BENIGN_ENUM_LANGOPT(Name, Type, Bits, Default, Description)
#include "clang/Basic/LangOptions.def"

  for (StringRef Feature : LangOpts->ModuleFeatures)
    code = hash_combine(code, Feature);

  code = hash_combine(code, LangOpts->ObjCRuntime);
  const auto &BCN = LangOpts->CommentOpts.BlockCommandNames;
  code = hash_combine(code, hash_combine_range(BCN.begin(), BCN.end()));

  // Extend the signature with the target options.
  code = hash_combine(code, TargetOpts->Triple, TargetOpts->CPU,
                      TargetOpts->TuneCPU, TargetOpts->ABI);
  for (const auto &FeatureAsWritten : TargetOpts->FeaturesAsWritten)
    code = hash_combine(code, FeatureAsWritten);

  // Extend the signature with preprocessor options.
  const PreprocessorOptions &ppOpts = getPreprocessorOpts();
  const HeaderSearchOptions &hsOpts = getHeaderSearchOpts();
  code = hash_combine(code, ppOpts.UsePredefines, ppOpts.DetailedRecord);

  for (const auto &I : getPreprocessorOpts().Macros) {
    // If we're supposed to ignore this macro for the purposes of modules,
    // don't put it into the hash.
    if (!hsOpts.ModulesIgnoreMacros.empty()) {
      // Check whether we're ignoring this macro.
      StringRef MacroDef = I.first;
      if (hsOpts.ModulesIgnoreMacros.count(
              llvm::CachedHashString(MacroDef.split('=').first)))
        continue;
    }

    code = hash_combine(code, I.first, I.second);
  }

  // Extend the signature with the sysroot and other header search options.
  code = hash_combine(code, hsOpts.Sysroot,
                      hsOpts.ModuleFormat,
                      hsOpts.UseDebugInfo,
                      hsOpts.UseBuiltinIncludes,
                      hsOpts.UseStandardSystemIncludes,
                      hsOpts.UseStandardCXXIncludes,
                      hsOpts.UseLibcxx,
                      hsOpts.ModulesValidateDiagnosticOptions);
  code = hash_combine(code, hsOpts.ResourceDir);

  if (hsOpts.ModulesStrictContextHash) {
    hash_code SHPC = hash_combine_range(hsOpts.SystemHeaderPrefixes.begin(),
                                        hsOpts.SystemHeaderPrefixes.end());
    hash_code UEC = hash_combine_range(hsOpts.UserEntries.begin(),
                                       hsOpts.UserEntries.end());
    code = hash_combine(code, hsOpts.SystemHeaderPrefixes.size(), SHPC,
                        hsOpts.UserEntries.size(), UEC);

    const DiagnosticOptions &diagOpts = getDiagnosticOpts();
    #define DIAGOPT(Name, Bits, Default) \
      code = hash_combine(code, diagOpts.Name);
    #define ENUM_DIAGOPT(Name, Type, Bits, Default) \
      code = hash_combine(code, diagOpts.get##Name());
    #include "clang/Basic/DiagnosticOptions.def"
    #undef DIAGOPT
    #undef ENUM_DIAGOPT
  }

  // Extend the signature with the user build path.
  code = hash_combine(code, hsOpts.ModuleUserBuildPath);

  // Extend the signature with the module file extensions.
  const FrontendOptions &frontendOpts = getFrontendOpts();
  for (const auto &ext : frontendOpts.ModuleFileExtensions) {
    code = ext->hashExtension(code);
  }

  // When compiling with -gmodules, also hash -fdebug-prefix-map as it
  // affects the debug info in the PCM.
  if (getCodeGenOpts().DebugTypeExtRefs)
    for (const auto &KeyValue : getCodeGenOpts().DebugPrefixMap)
      code = hash_combine(code, KeyValue.first, KeyValue.second);

  // Extend the signature with the enabled sanitizers, if at least one is
  // enabled. Sanitizers which cannot affect AST generation aren't hashed.
  SanitizerSet SanHash = LangOpts->Sanitize;
  SanHash.clear(getPPTransparentSanitizers());
  if (!SanHash.empty())
    code = hash_combine(code, SanHash.Mask);

  return llvm::APInt(64, code).toString(36, /*Signed=*/false);
}

void CompilerInvocation::generateCC1CommandLine(
    SmallVectorImpl<const char *> &Args, StringAllocator SA) const {
  llvm::Triple T(TargetOpts->Triple);

  GenerateFileSystemArgs(FileSystemOpts, Args, SA);
  GenerateMigratorArgs(MigratorOpts, Args, SA);
  GenerateAnalyzerArgs(*AnalyzerOpts, Args, SA);
  GenerateDiagnosticArgs(*DiagnosticOpts, Args, SA, false);
  GenerateFrontendArgs(FrontendOpts, Args, SA, LangOpts->IsHeaderFile);
  GenerateTargetArgs(*TargetOpts, Args, SA);
  GenerateHeaderSearchArgs(*HeaderSearchOpts, Args, SA);

  InputKind DashX = FrontendOpts.DashX;
  if (DashX.getFormat() == InputKind::Precompiled ||
      DashX.getLanguage() == Language::LLVM_IR) {
    if (LangOpts->ObjCAutoRefCount)
      GenerateArg(Args, OPT_fobjc_arc, SA);
    if (LangOpts->PICLevel != 0)
      GenerateArg(Args, OPT_pic_level, Twine(LangOpts->PICLevel), SA);
    if (LangOpts->PIE)
      GenerateArg(Args, OPT_pic_is_pie, SA);
    for (StringRef Sanitizer : serializeSanitizerKinds(LangOpts->Sanitize))
      GenerateArg(Args, OPT_fsanitize_EQ, Sanitizer, SA);
  } else {
    // FIXME: Move this whole condition into GenerateLangArgs. (And do the same
    // for ParseLangArgs).
    GenerateLangArgs(*LangOpts, Args, SA, T);
  }

  GenerateCodeGenArgs(CodeGenOpts, Args, SA, T, FrontendOpts.OutputFile,
                      &*LangOpts);
  GeneratePreprocessorArgs(*PreprocessorOpts, Args, SA, *LangOpts, FrontendOpts,
                           CodeGenOpts);
  GeneratePreprocessorOutputArgs(PreprocessorOutputOpts, Args, SA,
                                 FrontendOpts.ProgramAction);
  GenerateDependencyOutputArgs(DependencyOutputOpts, Args, SA);
}

IntrusiveRefCntPtr<llvm::vfs::FileSystem>
clang::createVFSFromCompilerInvocation(const CompilerInvocation &CI,
                                       DiagnosticsEngine &Diags) {
  return createVFSFromCompilerInvocation(CI, Diags,
                                         llvm::vfs::getRealFileSystem());
}

#if INTEL_CUSTOMIZATION
using CreateLibraryFileSystem = llvm::vfs::FileSystem *(*)(void);
#endif // INTEL_CUSTOMIZATION

IntrusiveRefCntPtr<llvm::vfs::FileSystem>
clang::createVFSFromCompilerInvocation(
    const CompilerInvocation &CI, DiagnosticsEngine &Diags,
    IntrusiveRefCntPtr<llvm::vfs::FileSystem> BaseFS) {
#if INTEL_CUSTOMIZATION
  if (CI.getHeaderSearchOpts().VFSOverlayFiles.empty() &&
      CI.getHeaderSearchOpts().VFSOverlayLibs.empty())
#endif // INTEL_CUSTOMIZATION
    return BaseFS;

  IntrusiveRefCntPtr<llvm::vfs::FileSystem> Result = BaseFS;
  // earlier vfs files are on the bottom
  for (const auto &File : CI.getHeaderSearchOpts().VFSOverlayFiles) {
    llvm::ErrorOr<std::unique_ptr<llvm::MemoryBuffer>> Buffer =
        Result->getBufferForFile(File);
    if (!Buffer) {
      Diags.Report(diag::err_missing_vfs_overlay_file) << File;
      continue;
    }

    IntrusiveRefCntPtr<llvm::vfs::FileSystem> FS = llvm::vfs::getVFSFromYAML(
        std::move(Buffer.get()), /*DiagHandler*/ nullptr, File,
        /*DiagContext*/ nullptr, Result);
    if (!FS) {
      Diags.Report(diag::err_invalid_vfs_overlay) << File;
      continue;
    }

    Result = FS;
  }

#if INTEL_CUSTOMIZATION
  if (!CI.getHeaderSearchOpts().VFSOverlayLibs.empty()) {
    IntrusiveRefCntPtr<llvm::vfs::OverlayFileSystem> Overlay(
        new llvm::vfs::OverlayFileSystem(Result));

    Result = Overlay;

    // Load shared libraries that provide a VFS.
    for (const auto &LibFile : CI.getHeaderSearchOpts().VFSOverlayLibs) {
      std::string Error;
      auto Lib = llvm::sys::DynamicLibrary::getPermanentLibrary(
          LibFile.c_str(), &Error);
      if (!Lib.isValid()) {
        Diags.Report(diag::err_unable_to_load_vfs_overlay) << LibFile << Error;
        continue;
      }

      auto *CreateFS =
          reinterpret_cast<CreateLibraryFileSystem>(
              reinterpret_cast<intptr_t>(
                  Lib.getAddressOfSymbol("__clang_create_vfs")));

      if (!CreateFS) {
        Diags.Report(diag::err_unable_to_load_vfs_overlay)
            << LibFile << "'__clang_create_vfs' function was not found";
        continue;
      }

      IntrusiveRefCntPtr<llvm::vfs::FileSystem> FS = CreateFS();
      if (!FS) {
        Diags.Report(diag::err_invalid_vfs_overlay) << LibFile;
        continue;
      }

      Overlay->pushOverlay(FS);
    }
  }
#endif // INTEL_CUSTOMIZATION

  return Result;
}<|MERGE_RESOLUTION|>--- conflicted
+++ resolved
@@ -4668,15 +4668,11 @@
   if (LangOpts.OpenMPIsDevice)
     Res.getTargetOpts().HostTriple = Res.getFrontendOpts().AuxTriple;
 
-<<<<<<< HEAD
 #if INTEL_CUSTOMIZATION
-  // Set the triple of the host for SYCL device compile and HLS IntelFPGA
-  // compile.
-  if (LangOpts.SYCLIsDevice ||
-      (LangOpts.HLS && T.getEnvironment() == llvm::Triple::IntelFPGA))
+  // Set the triple of the host for HLS IntelFPGA compile.
+  if (LangOpts.HLS && T.getEnvironment() == llvm::Triple::IntelFPGA)
     Res.getTargetOpts().HostTriple = Res.getFrontendOpts().AuxTriple;
 #endif // INTEL_CUSTOMIZATION
-=======
   if (LangOpts.SYCLIsDevice) {
     // Set the triple of the host for SYCL device compile.
     Res.getTargetOpts().HostTriple = Res.getFrontendOpts().AuxTriple;
@@ -4696,7 +4692,6 @@
       }
     }
   }
->>>>>>> ae0cb4ff
 
   Success &= ParseCodeGenArgs(Res.getCodeGenOpts(), Args, DashX, Diags, T,
                               Res.getFrontendOpts().OutputFile, LangOpts);
