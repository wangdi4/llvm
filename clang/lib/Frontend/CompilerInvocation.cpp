--- conflicted
+++ resolved
@@ -4165,14 +4165,6 @@
     }
   }
 
-<<<<<<< HEAD
-#if !INTEL_CUSTOMIZATION
-  if (Diags.isIgnored(diag::warn_profile_data_misexpect, SourceLocation()))
-    Res.FrontendOpts.LLVMArgs.push_back("-pgo-warn-misexpect");
-#endif // !INTEL_CUSTOMIZATION
-
-=======
->>>>>>> 6861d938
   LangOpts.FunctionAlignment =
       getLastArgIntValue(Args, OPT_function_alignment, 0, Diags);
 
