--- conflicted
+++ resolved
@@ -524,16 +524,10 @@
 static unsigned getOptimizationLevel(ArgList &Args, InputKind IK,
                                      DiagnosticsEngine &Diags) {
   unsigned DefaultOpt = llvm::CodeGenOpt::None;
-<<<<<<< HEAD
-  if ((IK.getLanguage() == Language::OpenCL ||
-       IK.getLanguage() == Language::OpenCLCXX) &&
-      !Args.hasArg(OPT_cl_opt_disable) || Args.hasArg(OPT_fsycl_is_device))
-=======
   if (((IK.getLanguage() == Language::OpenCL ||      //INTEL
         IK.getLanguage() == Language::OpenCLCXX) &&  //INTEL
        !Args.hasArg(OPT_cl_opt_disable)) ||          //INTEL
       Args.hasArg(OPT_fsycl_is_device))              //INTEL
->>>>>>> 37c1c249
     DefaultOpt = llvm::CodeGenOpt::Default;
 
   if (Arg *A = Args.getLastArg(options::OPT_O_Group)) {
@@ -3647,7 +3641,6 @@
       LangOptions::SignReturnAddressKeyKind::BKey)
     GenerateArg(Args, OPT_msign_return_address_key_EQ, "b_key", SA);
 
-<<<<<<< HEAD
   switch (Opts.getDefaultSubGroupSizeType()) {
   case LangOptions::SubGroupSizeType::Auto:
     GenerateArg(Args, OPT_fsycl_default_sub_group_size, "automatic", SA);
@@ -3662,8 +3655,6 @@
   case LangOptions::SubGroupSizeType::None:
     break;
   }
-=======
->>>>>>> 37c1c249
 }
 
 bool CompilerInvocation::ParseLangArgs(LangOptions &Opts, ArgList &Args,
@@ -3756,7 +3747,6 @@
     }
   }
 
-<<<<<<< HEAD
   // Parse SYCL Default Sub group size.
   if (const Arg *A = Args.getLastArg(OPT_fsycl_default_sub_group_size)) {
     StringRef Value = A->getValue();
@@ -3779,8 +3769,6 @@
     }
   }
 
-=======
->>>>>>> 37c1c249
   // These need to be parsed now. They are used to set OpenCL defaults.
   Opts.IncludeDefaultHeader = Args.hasArg(OPT_finclude_default_header);
   Opts.DeclareOpenCLBuiltins = Args.hasArg(OPT_fdeclare_opencl_builtins);
