--- conflicted
+++ resolved
@@ -3003,7 +3003,6 @@
                         || Args.hasArg(OPT_fdump_record_layouts);
   if (Opts.FastRelaxedMath)
     Opts.setDefaultFPContractMode(LangOptions::FPM_Fast);
-<<<<<<< HEAD
 #if INTEL_CUSTOMIZATION
   Opts.OpenCLForceVectorABI = Args.hasArg(OPT_fopencl_force_vector_abi);
   // Temporary internal option to enable new support. When ready just
@@ -3012,10 +3011,6 @@
       Args.hasFlag(OPT_fintel_pragma_prefetch, OPT_fno_intel_pragma_prefetch,
                    /*default=*/false);
 #endif // INTEL_CUSTOMIZATION
-  Opts.ModuleName = std::string(Args.getLastArgValue(OPT_fmodule_name_EQ));
-  Opts.CurrentModule = Opts.ModuleName;
-=======
->>>>>>> aec2991d
   Opts.ModuleFeatures = Args.getAllArgValues(OPT_fmodule_feature);
   llvm::sort(Opts.ModuleFeatures);
   Opts.NativeHalfType |= Args.hasArg(OPT_fnative_half_type);
