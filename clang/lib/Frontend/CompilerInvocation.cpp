--- conflicted
+++ resolved
@@ -1725,14 +1725,11 @@
     }
   }
 
-<<<<<<< HEAD
 #ifdef INTEL_CUSTOMIZATION
   Opts.DisableFree =
       Args.hasFlag(OPT_disable_free, OPT_no_disable_free, /*Default=*/false);
 #endif //INTEL_CUSTOMIZATION
   Opts.Reciprocals = Args.getAllArgValues(OPT_mrecip_EQ);
-=======
->>>>>>> 4149d74e
   Opts.PrepareForLTO = false;
   Opts.PrepareForThinLTO = false;
   if (Arg *A = Args.getLastArg(OPT_flto_EQ)) {
