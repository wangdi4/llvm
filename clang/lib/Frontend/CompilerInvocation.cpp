//===- CompilerInvocation.cpp ---------------------------------------------===//
//
// Part of the LLVM Project, under the Apache License v2.0 with LLVM Exceptions.
// See https://llvm.org/LICENSE.txt for license information.
// SPDX-License-Identifier: Apache-2.0 WITH LLVM-exception
//
//===----------------------------------------------------------------------===//

#include "clang/Frontend/CompilerInvocation.h"
#include "TestModuleFileExtension.h"
#include "clang/Basic/Builtins.h"
#include "clang/Basic/CharInfo.h"
#include "clang/Basic/CodeGenOptions.h"
#include "clang/Basic/CommentOptions.h"
#include "clang/Basic/DebugInfoOptions.h"
#include "clang/Basic/Diagnostic.h"
#include "clang/Basic/DiagnosticDriver.h"
#include "clang/Basic/DiagnosticOptions.h"
#include "clang/Basic/FileSystemOptions.h"
#include "clang/Basic/LLVM.h"
#include "clang/Basic/LangOptions.h"
#include "clang/Basic/LangStandard.h"
#include "clang/Basic/ObjCRuntime.h"
#include "clang/Basic/Sanitizers.h"
#include "clang/Basic/SourceLocation.h"
#include "clang/Basic/TargetOptions.h"
#include "clang/Basic/Version.h"
#include "clang/Basic/Visibility.h"
#include "clang/Basic/XRayInstr.h"
#include "clang/Config/config.h"
#include "clang/Driver/Driver.h"
#include "clang/Driver/DriverDiagnostic.h"
#include "clang/Driver/Options.h"
#include "clang/Frontend/CommandLineSourceLoc.h"
#include "clang/Frontend/DependencyOutputOptions.h"
#include "clang/Frontend/FrontendDiagnostic.h"
#include "clang/Frontend/FrontendOptions.h"
#include "clang/Frontend/FrontendPluginRegistry.h"
#include "clang/Frontend/MigratorOptions.h"
#include "clang/Frontend/PreprocessorOutputOptions.h"
#include "clang/Frontend/Utils.h"
#include "clang/Lex/HeaderSearchOptions.h"
#include "clang/Lex/PreprocessorOptions.h"
#include "clang/Sema/CodeCompleteOptions.h"
#include "clang/Serialization/ASTBitCodes.h"
#include "clang/Serialization/ModuleFileExtension.h"
#include "clang/StaticAnalyzer/Core/AnalyzerOptions.h"
#include "llvm/ADT/APInt.h"
#include "llvm/ADT/ArrayRef.h"
#include "llvm/ADT/CachedHashString.h"
#include "llvm/ADT/FloatingPointMode.h"
#include "llvm/ADT/Hashing.h"
#include "llvm/ADT/None.h"
#include "llvm/ADT/Optional.h"
#include "llvm/ADT/SmallString.h"
#include "llvm/ADT/SmallVector.h"
#include "llvm/ADT/StringRef.h"
#include "llvm/ADT/StringSwitch.h"
#include "llvm/ADT/Triple.h"
#include "llvm/ADT/Twine.h"
#include "llvm/IR/DebugInfoMetadata.h"
#include "llvm/Linker/Linker.h"
#include "llvm/MC/MCTargetOptions.h"
#include "llvm/Option/Arg.h"
#include "llvm/Option/ArgList.h"
#include "llvm/Option/OptSpecifier.h"
#include "llvm/Option/OptTable.h"
#include "llvm/Option/Option.h"
#include "llvm/ProfileData/InstrProfReader.h"
#include "llvm/Remarks/HotnessThresholdParser.h"
#include "llvm/Support/CodeGen.h"
#include "llvm/Support/Compiler.h"
#if INTEL_CUSTOMIZATION
#include "llvm/Support/DynamicLibrary.h"
#endif // INTEL_CUSTOMIZATION
#include "llvm/Support/Error.h"
#include "llvm/Support/ErrorHandling.h"
#include "llvm/Support/ErrorOr.h"
#include "llvm/Support/FileSystem.h"
#include "llvm/Support/Host.h"
#include "llvm/Support/MathExtras.h"
#include "llvm/Support/MemoryBuffer.h"
#include "llvm/Support/Path.h"
#include "llvm/Support/Process.h"
#include "llvm/Support/Regex.h"
#include "llvm/Support/VersionTuple.h"
#include "llvm/Support/VirtualFileSystem.h"
#include "llvm/Support/raw_ostream.h"
#include "llvm/Target/TargetOptions.h"
#include <algorithm>
#include <atomic>
#include <cassert>
#include <cstddef>
#include <cstring>
#include <memory>
#include <string>
#include <tuple>
#include <utility>
#include <vector>

using namespace clang;
using namespace driver;
using namespace options;
using namespace llvm::opt;

//===----------------------------------------------------------------------===//
// Initialization.
//===----------------------------------------------------------------------===//

CompilerInvocationBase::CompilerInvocationBase()
    : LangOpts(new LangOptions()), TargetOpts(new TargetOptions()),
      DiagnosticOpts(new DiagnosticOptions()),
      HeaderSearchOpts(new HeaderSearchOptions()),
      PreprocessorOpts(new PreprocessorOptions()) {}

CompilerInvocationBase::CompilerInvocationBase(const CompilerInvocationBase &X)
    : LangOpts(new LangOptions(*X.getLangOpts())),
      TargetOpts(new TargetOptions(X.getTargetOpts())),
      DiagnosticOpts(new DiagnosticOptions(X.getDiagnosticOpts())),
      HeaderSearchOpts(new HeaderSearchOptions(X.getHeaderSearchOpts())),
      PreprocessorOpts(new PreprocessorOptions(X.getPreprocessorOpts())) {}

CompilerInvocationBase::~CompilerInvocationBase() = default;

//===----------------------------------------------------------------------===//
// Normalizers
//===----------------------------------------------------------------------===//

#define SIMPLE_ENUM_VALUE_TABLE
#include "clang/Driver/Options.inc"
#undef SIMPLE_ENUM_VALUE_TABLE

static llvm::Optional<bool> normalizeSimpleFlag(OptSpecifier Opt,
                                                unsigned TableIndex,
                                                const ArgList &Args,
                                                DiagnosticsEngine &Diags) {
  if (Args.hasArg(Opt))
    return true;
  return None;
}

static Optional<bool> normalizeSimpleNegativeFlag(OptSpecifier Opt, unsigned,
                                                  const ArgList &Args,
                                                  DiagnosticsEngine &) {
  if (Args.hasArg(Opt))
    return false;
  return None;
}

void denormalizeSimpleFlag(SmallVectorImpl<const char *> &Args,
                           const char *Spelling,
                           CompilerInvocation::StringAllocator SA,
                           unsigned TableIndex, unsigned Value) {
  Args.push_back(Spelling);
}

template <typename T, T Value>
static llvm::Optional<T>
normalizeFlagToValue(OptSpecifier Opt, unsigned TableIndex, const ArgList &Args,
                     DiagnosticsEngine &Diags) {
  if (Args.hasArg(Opt))
    return Value;
  return None;
}

static Optional<bool> normalizeBooleanFlag(OptSpecifier PosOpt,
                                           OptSpecifier NegOpt,
                                           unsigned TableIndex,
                                           const ArgList &Args,
                                           DiagnosticsEngine &Diags) {
  if (const Arg *A = Args.getLastArg(PosOpt, NegOpt))
    return A->getOption().matches(PosOpt);
  return None;
}

static void denormalizeBooleanFlag(SmallVectorImpl<const char *> &Args,
                                   const char *Spelling,
                                   const char *NegSpelling,
                                   CompilerInvocation::StringAllocator SA,
                                   unsigned TableIndex, unsigned Value) {
  if (Value)
    Args.push_back(Spelling);
  else
    Args.push_back(NegSpelling);
}

static Optional<SimpleEnumValue>
findValueTableByName(const SimpleEnumValueTable &Table, StringRef Name) {
  for (int I = 0, E = Table.Size; I != E; ++I)
    if (Name == Table.Table[I].Name)
      return Table.Table[I];

  return None;
}

static Optional<SimpleEnumValue>
findValueTableByValue(const SimpleEnumValueTable &Table, unsigned Value) {
  for (int I = 0, E = Table.Size; I != E; ++I)
    if (Value == Table.Table[I].Value)
      return Table.Table[I];

  return None;
}

static llvm::Optional<unsigned> normalizeSimpleEnum(OptSpecifier Opt,
                                                    unsigned TableIndex,
                                                    const ArgList &Args,
                                                    DiagnosticsEngine &Diags) {
  assert(TableIndex < SimpleEnumValueTablesSize);
  const SimpleEnumValueTable &Table = SimpleEnumValueTables[TableIndex];

  auto *Arg = Args.getLastArg(Opt);
  if (!Arg)
    return None;

  StringRef ArgValue = Arg->getValue();
  if (auto MaybeEnumVal = findValueTableByName(Table, ArgValue))
    return MaybeEnumVal->Value;

  Diags.Report(diag::err_drv_invalid_value)
      << Arg->getAsString(Args) << ArgValue;
  return None;
}

static void denormalizeSimpleEnum(SmallVectorImpl<const char *> &Args,
                                  const char *Spelling,
                                  CompilerInvocation::StringAllocator SA,
                                  unsigned TableIndex, unsigned Value) {
  assert(TableIndex < SimpleEnumValueTablesSize);
  const SimpleEnumValueTable &Table = SimpleEnumValueTables[TableIndex];
  if (auto MaybeEnumVal = findValueTableByValue(Table, Value)) {
    Args.push_back(Spelling);
    Args.push_back(MaybeEnumVal->Name);
  } else {
    llvm_unreachable("The simple enum value was not correctly defined in "
                     "the tablegen option description");
  }
}

static void denormalizeSimpleEnumJoined(SmallVectorImpl<const char *> &Args,
                                        const char *Spelling,
                                        CompilerInvocation::StringAllocator SA,
                                        unsigned TableIndex, unsigned Value) {
  assert(TableIndex < SimpleEnumValueTablesSize);
  const SimpleEnumValueTable &Table = SimpleEnumValueTables[TableIndex];
  if (auto MaybeEnumVal = findValueTableByValue(Table, Value))
    Args.push_back(SA(Twine(Spelling) + MaybeEnumVal->Name));
  else
    llvm_unreachable("The simple enum value was not correctly defined in "
                     "the tablegen option description");
}

static void denormalizeString(SmallVectorImpl<const char *> &Args,
                              const char *Spelling,
                              CompilerInvocation::StringAllocator SA,
                              unsigned TableIndex, const std::string &Value) {
  Args.push_back(Spelling);
  Args.push_back(SA(Value));
}

static Optional<std::string> normalizeTriple(OptSpecifier Opt, int TableIndex,
                                             const ArgList &Args,
                                             DiagnosticsEngine &Diags) {
  auto *Arg = Args.getLastArg(Opt);
  if (!Arg)
    return None;
  return llvm::Triple::normalize(Arg->getValue());
}

template <typename T, typename U>
static T mergeForwardValue(T KeyPath, U Value) {
  return Value;
}

template <typename T, typename U> static T mergeMaskValue(T KeyPath, U Value) {
  return KeyPath | Value;
}

template <typename T> static T extractForwardValue(T KeyPath) {
  return KeyPath;
}

template <typename T, typename U, U Value>
static T extractMaskValue(T KeyPath) {
  return KeyPath & Value;
}

static void FixupInvocation(CompilerInvocation &Invocation) {
  LangOptions &LangOpts = *Invocation.getLangOpts();
  DiagnosticOptions &DiagOpts = Invocation.getDiagnosticOpts();
  CodeGenOptions &CodeGenOpts = Invocation.getCodeGenOpts();
  FrontendOptions &FrontendOpts = Invocation.getFrontendOpts();
  CodeGenOpts.XRayInstrumentFunctions = LangOpts.XRayInstrument;
  CodeGenOpts.XRayAlwaysEmitCustomEvents = LangOpts.XRayAlwaysEmitCustomEvents;
  CodeGenOpts.XRayAlwaysEmitTypedEvents = LangOpts.XRayAlwaysEmitTypedEvents;
  FrontendOpts.GenerateGlobalModuleIndex = FrontendOpts.UseGlobalModuleIndex;

  llvm::sys::Process::UseANSIEscapeCodes(DiagOpts.UseANSIEscapeCodes);
}

//===----------------------------------------------------------------------===//
// Deserialization (from args)
//===----------------------------------------------------------------------===//

static unsigned getOptimizationLevel(ArgList &Args, InputKind IK,
                                     DiagnosticsEngine &Diags) {
  unsigned DefaultOpt = llvm::CodeGenOpt::None;
  if ((IK.getLanguage() == Language::OpenCL &&
      !Args.hasArg(OPT_cl_opt_disable)) || Args.hasArg(OPT_fsycl_is_device))
    DefaultOpt = llvm::CodeGenOpt::Default;

  if (Arg *A = Args.getLastArg(options::OPT_O_Group)) {
    if (A->getOption().matches(options::OPT_O0))
      return llvm::CodeGenOpt::None;

    if (A->getOption().matches(options::OPT_Ofast))
      return llvm::CodeGenOpt::Aggressive;

    assert(A->getOption().matches(options::OPT_O));

    StringRef S(A->getValue());
    if (S == "s" || S == "z")
      return llvm::CodeGenOpt::Default;

    if (S == "g")
      return llvm::CodeGenOpt::Less;

    return getLastArgIntValue(Args, OPT_O, DefaultOpt, Diags);
  }

  return DefaultOpt;
}

static unsigned getOptimizationLevelSize(ArgList &Args) {
  if (Arg *A = Args.getLastArg(options::OPT_O_Group)) {
    if (A->getOption().matches(options::OPT_O)) {
      switch (A->getValue()[0]) {
      default:
        return 0;
      case 's':
        return 1;
      case 'z':
        return 2;
      }
    }
  }
  return 0;
}

static void addDiagnosticArgs(ArgList &Args, OptSpecifier Group,
                              OptSpecifier GroupWithValue,
                              std::vector<std::string> &Diagnostics) {
  for (auto *A : Args.filtered(Group)) {
    if (A->getOption().getKind() == Option::FlagClass) {
      // The argument is a pure flag (such as OPT_Wall or OPT_Wdeprecated). Add
      // its name (minus the "W" or "R" at the beginning) to the warning list.
      Diagnostics.push_back(
          std::string(A->getOption().getName().drop_front(1)));
    } else if (A->getOption().matches(GroupWithValue)) {
      // This is -Wfoo= or -Rfoo=, where foo is the name of the diagnostic group.
      Diagnostics.push_back(
          std::string(A->getOption().getName().drop_front(1).rtrim("=-")));
    } else {
      // Otherwise, add its value (for OPT_W_Joined and similar).
      for (const auto *Arg : A->getValues())
        Diagnostics.emplace_back(Arg);
    }
  }
}

// Parse the Static Analyzer configuration. If \p Diags is set to nullptr,
// it won't verify the input.
static void parseAnalyzerConfigs(AnalyzerOptions &AnOpts,
                                 DiagnosticsEngine *Diags);

static void getAllNoBuiltinFuncValues(ArgList &Args,
                                      std::vector<std::string> &Funcs) {
  SmallVector<const char *, 8> Values;
  for (const auto &Arg : Args) {
    const Option &O = Arg->getOption();
    if (O.matches(options::OPT_fno_builtin_)) {
      const char *FuncName = Arg->getValue();
      if (Builtin::Context::isBuiltinFunc(FuncName))
        Values.push_back(FuncName);
    }
  }
  Funcs.insert(Funcs.end(), Values.begin(), Values.end());
}

static bool ParseAnalyzerArgs(AnalyzerOptions &Opts, ArgList &Args,
                              DiagnosticsEngine &Diags) {
  bool Success = true;
  if (Arg *A = Args.getLastArg(OPT_analyzer_store)) {
    StringRef Name = A->getValue();
    AnalysisStores Value = llvm::StringSwitch<AnalysisStores>(Name)
#define ANALYSIS_STORE(NAME, CMDFLAG, DESC, CREATFN) \
      .Case(CMDFLAG, NAME##Model)
#include "clang/StaticAnalyzer/Core/Analyses.def"
      .Default(NumStores);
    if (Value == NumStores) {
      Diags.Report(diag::err_drv_invalid_value)
        << A->getAsString(Args) << Name;
      Success = false;
    } else {
      Opts.AnalysisStoreOpt = Value;
    }
  }

  if (Arg *A = Args.getLastArg(OPT_analyzer_constraints)) {
    StringRef Name = A->getValue();
    AnalysisConstraints Value = llvm::StringSwitch<AnalysisConstraints>(Name)
#define ANALYSIS_CONSTRAINTS(NAME, CMDFLAG, DESC, CREATFN) \
      .Case(CMDFLAG, NAME##Model)
#include "clang/StaticAnalyzer/Core/Analyses.def"
      .Default(NumConstraints);
    if (Value == NumConstraints) {
      Diags.Report(diag::err_drv_invalid_value)
        << A->getAsString(Args) << Name;
      Success = false;
    } else {
      Opts.AnalysisConstraintsOpt = Value;
    }
  }

  if (Arg *A = Args.getLastArg(OPT_analyzer_output)) {
    StringRef Name = A->getValue();
    AnalysisDiagClients Value = llvm::StringSwitch<AnalysisDiagClients>(Name)
#define ANALYSIS_DIAGNOSTICS(NAME, CMDFLAG, DESC, CREATFN) \
      .Case(CMDFLAG, PD_##NAME)
#include "clang/StaticAnalyzer/Core/Analyses.def"
      .Default(NUM_ANALYSIS_DIAG_CLIENTS);
    if (Value == NUM_ANALYSIS_DIAG_CLIENTS) {
      Diags.Report(diag::err_drv_invalid_value)
        << A->getAsString(Args) << Name;
      Success = false;
    } else {
      Opts.AnalysisDiagOpt = Value;
    }
  }

  if (Arg *A = Args.getLastArg(OPT_analyzer_purge)) {
    StringRef Name = A->getValue();
    AnalysisPurgeMode Value = llvm::StringSwitch<AnalysisPurgeMode>(Name)
#define ANALYSIS_PURGE(NAME, CMDFLAG, DESC) \
      .Case(CMDFLAG, NAME)
#include "clang/StaticAnalyzer/Core/Analyses.def"
      .Default(NumPurgeModes);
    if (Value == NumPurgeModes) {
      Diags.Report(diag::err_drv_invalid_value)
        << A->getAsString(Args) << Name;
      Success = false;
    } else {
      Opts.AnalysisPurgeOpt = Value;
    }
  }

  if (Arg *A = Args.getLastArg(OPT_analyzer_inlining_mode)) {
    StringRef Name = A->getValue();
    AnalysisInliningMode Value = llvm::StringSwitch<AnalysisInliningMode>(Name)
#define ANALYSIS_INLINING_MODE(NAME, CMDFLAG, DESC) \
      .Case(CMDFLAG, NAME)
#include "clang/StaticAnalyzer/Core/Analyses.def"
      .Default(NumInliningModes);
    if (Value == NumInliningModes) {
      Diags.Report(diag::err_drv_invalid_value)
        << A->getAsString(Args) << Name;
      Success = false;
    } else {
      Opts.InliningMode = Value;
    }
  }

  Opts.ShouldEmitErrorsOnInvalidConfigValue =
      /* negated */!llvm::StringSwitch<bool>(
                   Args.getLastArgValue(OPT_analyzer_config_compatibility_mode))
        .Case("true", true)
        .Case("false", false)
        .Default(false);

  Opts.DumpExplodedGraphTo =
      std::string(Args.getLastArgValue(OPT_analyzer_dump_egraph));
  Opts.AnalyzeSpecificFunction =
      std::string(Args.getLastArgValue(OPT_analyze_function));
  Opts.maxBlockVisitOnPath =
      getLastArgIntValue(Args, OPT_analyzer_max_loop, 4, Diags);
  Opts.InlineMaxStackDepth =
      getLastArgIntValue(Args, OPT_analyzer_inline_max_stack_depth,
                         Opts.InlineMaxStackDepth, Diags);

  Opts.CheckersAndPackages.clear();
  for (const Arg *A :
       Args.filtered(OPT_analyzer_checker, OPT_analyzer_disable_checker)) {
    A->claim();
    bool IsEnabled = A->getOption().getID() == OPT_analyzer_checker;
    // We can have a list of comma separated checker names, e.g:
    // '-analyzer-checker=cocoa,unix'
    StringRef CheckerAndPackageList = A->getValue();
    SmallVector<StringRef, 16> CheckersAndPackages;
    CheckerAndPackageList.split(CheckersAndPackages, ",");
    for (const StringRef &CheckerOrPackage : CheckersAndPackages)
      Opts.CheckersAndPackages.emplace_back(std::string(CheckerOrPackage),
                                            IsEnabled);
  }

  // Go through the analyzer configuration options.
  for (const auto *A : Args.filtered(OPT_analyzer_config)) {

    // We can have a list of comma separated config names, e.g:
    // '-analyzer-config key1=val1,key2=val2'
    StringRef configList = A->getValue();
    SmallVector<StringRef, 4> configVals;
    configList.split(configVals, ",");
    for (const auto &configVal : configVals) {
      StringRef key, val;
      std::tie(key, val) = configVal.split("=");
      if (val.empty()) {
        Diags.Report(SourceLocation(),
                     diag::err_analyzer_config_no_value) << configVal;
        Success = false;
        break;
      }
      if (val.find('=') != StringRef::npos) {
        Diags.Report(SourceLocation(),
                     diag::err_analyzer_config_multiple_values)
          << configVal;
        Success = false;
        break;
      }

      // TODO: Check checker options too, possibly in CheckerRegistry.
      // Leave unknown non-checker configs unclaimed.
      if (!key.contains(":") && Opts.isUnknownAnalyzerConfig(key)) {
        if (Opts.ShouldEmitErrorsOnInvalidConfigValue)
          Diags.Report(diag::err_analyzer_config_unknown) << key;
        continue;
      }

      A->claim();
      Opts.Config[key] = std::string(val);
    }
  }

  if (Opts.ShouldEmitErrorsOnInvalidConfigValue)
    parseAnalyzerConfigs(Opts, &Diags);
  else
    parseAnalyzerConfigs(Opts, nullptr);

  llvm::raw_string_ostream os(Opts.FullCompilerInvocation);
  for (unsigned i = 0; i < Args.getNumInputArgStrings(); ++i) {
    if (i != 0)
      os << " ";
    os << Args.getArgString(i);
  }
  os.flush();

  return Success;
}

static StringRef getStringOption(AnalyzerOptions::ConfigTable &Config,
                                 StringRef OptionName, StringRef DefaultVal) {
  return Config.insert({OptionName, std::string(DefaultVal)}).first->second;
}

static void initOption(AnalyzerOptions::ConfigTable &Config,
                       DiagnosticsEngine *Diags,
                       StringRef &OptionField, StringRef Name,
                       StringRef DefaultVal) {
  // String options may be known to invalid (e.g. if the expected string is a
  // file name, but the file does not exist), those will have to be checked in
  // parseConfigs.
  OptionField = getStringOption(Config, Name, DefaultVal);
}

static void initOption(AnalyzerOptions::ConfigTable &Config,
                       DiagnosticsEngine *Diags,
                       bool &OptionField, StringRef Name, bool DefaultVal) {
  auto PossiblyInvalidVal = llvm::StringSwitch<Optional<bool>>(
                 getStringOption(Config, Name, (DefaultVal ? "true" : "false")))
      .Case("true", true)
      .Case("false", false)
      .Default(None);

  if (!PossiblyInvalidVal) {
    if (Diags)
      Diags->Report(diag::err_analyzer_config_invalid_input)
        << Name << "a boolean";
    else
      OptionField = DefaultVal;
  } else
    OptionField = PossiblyInvalidVal.getValue();
}

static void initOption(AnalyzerOptions::ConfigTable &Config,
                       DiagnosticsEngine *Diags,
                       unsigned &OptionField, StringRef Name,
                       unsigned DefaultVal) {

  OptionField = DefaultVal;
  bool HasFailed = getStringOption(Config, Name, std::to_string(DefaultVal))
                     .getAsInteger(0, OptionField);
  if (Diags && HasFailed)
    Diags->Report(diag::err_analyzer_config_invalid_input)
      << Name << "an unsigned";
}

static void parseAnalyzerConfigs(AnalyzerOptions &AnOpts,
                                 DiagnosticsEngine *Diags) {
  // TODO: There's no need to store the entire configtable, it'd be plenty
  // enough tostore checker options.

#define ANALYZER_OPTION(TYPE, NAME, CMDFLAG, DESC, DEFAULT_VAL)                \
  initOption(AnOpts.Config, Diags, AnOpts.NAME, CMDFLAG, DEFAULT_VAL);

#define ANALYZER_OPTION_DEPENDS_ON_USER_MODE(TYPE, NAME, CMDFLAG, DESC,        \
                                           SHALLOW_VAL, DEEP_VAL)              \
  switch (AnOpts.getUserMode()) {                                              \
  case UMK_Shallow:                                                            \
    initOption(AnOpts.Config, Diags, AnOpts.NAME, CMDFLAG, SHALLOW_VAL);       \
    break;                                                                     \
  case UMK_Deep:                                                               \
    initOption(AnOpts.Config, Diags, AnOpts.NAME, CMDFLAG, DEEP_VAL);          \
    break;                                                                     \
  }                                                                            \

#include "clang/StaticAnalyzer/Core/AnalyzerOptions.def"
#undef ANALYZER_OPTION
#undef ANALYZER_OPTION_DEPENDS_ON_USER_MODE

  // At this point, AnalyzerOptions is configured. Let's validate some options.

  // FIXME: Here we try to validate the silenced checkers or packages are valid.
  // The current approach only validates the registered checkers which does not
  // contain the runtime enabled checkers and optimally we would validate both.
  if (!AnOpts.RawSilencedCheckersAndPackages.empty()) {
    std::vector<StringRef> Checkers =
        AnOpts.getRegisteredCheckers(/*IncludeExperimental=*/true);
    std::vector<StringRef> Packages =
        AnOpts.getRegisteredPackages(/*IncludeExperimental=*/true);

    SmallVector<StringRef, 16> CheckersAndPackages;
    AnOpts.RawSilencedCheckersAndPackages.split(CheckersAndPackages, ";");

    for (const StringRef &CheckerOrPackage : CheckersAndPackages) {
      if (Diags) {
        bool IsChecker = CheckerOrPackage.contains('.');
        bool IsValidName =
            IsChecker
                ? llvm::find(Checkers, CheckerOrPackage) != Checkers.end()
                : llvm::find(Packages, CheckerOrPackage) != Packages.end();

        if (!IsValidName)
          Diags->Report(diag::err_unknown_analyzer_checker_or_package)
              << CheckerOrPackage;
      }

      AnOpts.SilencedCheckersAndPackages.emplace_back(CheckerOrPackage);
    }
  }

  if (!Diags)
    return;

  if (AnOpts.ShouldTrackConditionsDebug && !AnOpts.ShouldTrackConditions)
    Diags->Report(diag::err_analyzer_config_invalid_input)
        << "track-conditions-debug" << "'track-conditions' to also be enabled";

  if (!AnOpts.CTUDir.empty() && !llvm::sys::fs::is_directory(AnOpts.CTUDir))
    Diags->Report(diag::err_analyzer_config_invalid_input) << "ctu-dir"
                                                           << "a filename";

  if (!AnOpts.ModelPath.empty() &&
      !llvm::sys::fs::is_directory(AnOpts.ModelPath))
    Diags->Report(diag::err_analyzer_config_invalid_input) << "model-path"
                                                           << "a filename";
}

static void ParseCommentArgs(CommentOptions &Opts, ArgList &Args) {
  Opts.BlockCommandNames = Args.getAllArgValues(OPT_fcomment_block_commands);
  Opts.ParseAllComments = Args.hasArg(OPT_fparse_all_comments);
}

/// Create a new Regex instance out of the string value in \p RpassArg.
/// It returns a pointer to the newly generated Regex instance.
static std::shared_ptr<llvm::Regex>
GenerateOptimizationRemarkRegex(DiagnosticsEngine &Diags, ArgList &Args,
                                Arg *RpassArg) {
  StringRef Val = RpassArg->getValue();
  std::string RegexError;
  std::shared_ptr<llvm::Regex> Pattern = std::make_shared<llvm::Regex>(Val);
  if (!Pattern->isValid(RegexError)) {
    Diags.Report(diag::err_drv_optimization_remark_pattern)
        << RegexError << RpassArg->getAsString(Args);
    Pattern.reset();
  }
  return Pattern;
}

static bool parseDiagnosticLevelMask(StringRef FlagName,
                                     const std::vector<std::string> &Levels,
                                     DiagnosticsEngine *Diags,
                                     DiagnosticLevelMask &M) {
  bool Success = true;
  for (const auto &Level : Levels) {
    DiagnosticLevelMask const PM =
      llvm::StringSwitch<DiagnosticLevelMask>(Level)
        .Case("note",    DiagnosticLevelMask::Note)
        .Case("remark",  DiagnosticLevelMask::Remark)
        .Case("warning", DiagnosticLevelMask::Warning)
        .Case("error",   DiagnosticLevelMask::Error)
        .Default(DiagnosticLevelMask::None);
    if (PM == DiagnosticLevelMask::None) {
      Success = false;
      if (Diags)
        Diags->Report(diag::err_drv_invalid_value) << FlagName << Level;
    }
    M = M | PM;
  }
  return Success;
}

static void parseSanitizerKinds(StringRef FlagName,
                                const std::vector<std::string> &Sanitizers,
                                DiagnosticsEngine &Diags, SanitizerSet &S) {
  for (const auto &Sanitizer : Sanitizers) {
    SanitizerMask K = parseSanitizerValue(Sanitizer, /*AllowGroups=*/false);
    if (K == SanitizerMask())
      Diags.Report(diag::err_drv_invalid_value) << FlagName << Sanitizer;
    else
      S.set(K, true);
  }
}

static void parseXRayInstrumentationBundle(StringRef FlagName, StringRef Bundle,
                                           ArgList &Args, DiagnosticsEngine &D,
                                           XRayInstrSet &S) {
  llvm::SmallVector<StringRef, 2> BundleParts;
  llvm::SplitString(Bundle, BundleParts, ",");
  for (const auto &B : BundleParts) {
    auto Mask = parseXRayInstrValue(B);
    if (Mask == XRayInstrKind::None)
      if (B != "none")
        D.Report(diag::err_drv_invalid_value) << FlagName << Bundle;
      else
        S.Mask = Mask;
    else if (Mask == XRayInstrKind::All)
      S.Mask = Mask;
    else
      S.set(Mask, true);
  }
}

// Set the profile kind for fprofile-instrument.
static void setPGOInstrumentor(CodeGenOptions &Opts, ArgList &Args,
                               DiagnosticsEngine &Diags) {
  Arg *A = Args.getLastArg(OPT_fprofile_instrument_EQ);
  if (A == nullptr)
    return;
  StringRef S = A->getValue();
  unsigned I = llvm::StringSwitch<unsigned>(S)
                   .Case("none", CodeGenOptions::ProfileNone)
                   .Case("clang", CodeGenOptions::ProfileClangInstr)
                   .Case("llvm", CodeGenOptions::ProfileIRInstr)
                   .Case("csllvm", CodeGenOptions::ProfileCSIRInstr)
                   .Default(~0U);
  if (I == ~0U) {
    Diags.Report(diag::err_drv_invalid_pgo_instrumentor) << A->getAsString(Args)
                                                         << S;
    return;
  }
  auto Instrumentor = static_cast<CodeGenOptions::ProfileInstrKind>(I);
  Opts.setProfileInstr(Instrumentor);
}

// Set the profile kind using fprofile-instrument-use-path.
static void setPGOUseInstrumentor(CodeGenOptions &Opts,
                                  const Twine &ProfileName) {
  auto ReaderOrErr = llvm::IndexedInstrProfReader::create(ProfileName);
  // In error, return silently and let Clang PGOUse report the error message.
  if (auto E = ReaderOrErr.takeError()) {
    llvm::consumeError(std::move(E));
    Opts.setProfileUse(CodeGenOptions::ProfileClangInstr);
    return;
  }
  std::unique_ptr<llvm::IndexedInstrProfReader> PGOReader =
    std::move(ReaderOrErr.get());
  if (PGOReader->isIRLevelProfile()) {
    if (PGOReader->hasCSIRLevelProfile())
      Opts.setProfileUse(CodeGenOptions::ProfileCSIRInstr);
    else
      Opts.setProfileUse(CodeGenOptions::ProfileIRInstr);
  } else
    Opts.setProfileUse(CodeGenOptions::ProfileClangInstr);
}

static bool ParseCodeGenArgs(CodeGenOptions &Opts, ArgList &Args, InputKind IK,
                             DiagnosticsEngine &Diags,
                             const TargetOptions &TargetOpts,
                             const FrontendOptions &FrontendOpts) {
  bool Success = true;
  llvm::Triple Triple = llvm::Triple(TargetOpts.Triple);

  unsigned OptimizationLevel = getOptimizationLevel(Args, IK, Diags);
  // TODO: This could be done in Driver
  unsigned MaxOptLevel = 3;
  if (OptimizationLevel > MaxOptLevel) {
    // If the optimization level is not supported, fall back on the default
    // optimization
    Diags.Report(diag::warn_drv_optimization_value)
        << Args.getLastArg(OPT_O)->getAsString(Args) << "-O" << MaxOptLevel;
    OptimizationLevel = MaxOptLevel;
  }
  Opts.OptimizationLevel = OptimizationLevel;

#if INTEL_CUSTOMIZATION
  Opts.DisableIntelProprietaryOpts = Args.hasArg(
    OPT_disable_intel_proprietary_opts);
  Opts.IntelAdvancedOptim = Args.hasArg(OPT_fintel_advanced_optim);
  Opts.DisableCpuDispatchIFuncs = Args.hasArg(OPT_disable_cpudispatch_ifuncs);
#endif // INTEL_CUSTOMIZATION

  // At O0 we want to fully disable inlining outside of cases marked with
  // 'alwaysinline' that are required for correctness.
  Opts.setInlining((Opts.OptimizationLevel == 0)
                       ? CodeGenOptions::OnlyAlwaysInlining
                       : CodeGenOptions::NormalInlining);
  // Explicit inlining flags can disable some or all inlining even at
  // optimization levels above zero.
  if (Arg *InlineArg = Args.getLastArg(
          options::OPT_finline_functions, options::OPT_finline_hint_functions,
          options::OPT_fno_inline_functions, options::OPT_fno_inline)) {
    if (Opts.OptimizationLevel > 0) {
      const Option &InlineOpt = InlineArg->getOption();
      if (InlineOpt.matches(options::OPT_finline_functions))
        Opts.setInlining(CodeGenOptions::NormalInlining);
      else if (InlineOpt.matches(options::OPT_finline_hint_functions))
        Opts.setInlining(CodeGenOptions::OnlyHintInlining);
      else
        Opts.setInlining(CodeGenOptions::OnlyAlwaysInlining);
    }
  }

  Opts.DebugPassManager =
      Args.hasFlag(OPT_fdebug_pass_manager, OPT_fno_debug_pass_manager,
                   /* Default */ false);

  if (Arg *A = Args.getLastArg(OPT_fveclib)) {
    StringRef Name = A->getValue();
    if (Name == "Accelerate")
      Opts.setVecLib(CodeGenOptions::Accelerate);
    else if (Name == "libmvec")
      Opts.setVecLib(CodeGenOptions::LIBMVEC);
    else if (Name == "MASSV")
      Opts.setVecLib(CodeGenOptions::MASSV);
    else if (Name == "SVML")
      Opts.setVecLib(CodeGenOptions::SVML);
    else if (Name == "Libmvec")
      Opts.setVecLib(CodeGenOptions::Libmvec);
    else if (Name == "none")
      Opts.setVecLib(CodeGenOptions::NoLibrary);
    else
      Diags.Report(diag::err_drv_invalid_value) << A->getAsString(Args) << Name;
  }

  if (Arg *A = Args.getLastArg(OPT_debug_info_kind_EQ)) {
    unsigned Val =
        llvm::StringSwitch<unsigned>(A->getValue())
            .Case("line-tables-only", codegenoptions::DebugLineTablesOnly)
            .Case("line-directives-only", codegenoptions::DebugDirectivesOnly)
            .Case("constructor", codegenoptions::DebugInfoConstructor)
            .Case("limited", codegenoptions::LimitedDebugInfo)
            .Case("standalone", codegenoptions::FullDebugInfo)
            .Case("unused-types", codegenoptions::UnusedTypeInfo)
            .Default(~0U);
    if (Val == ~0U)
      Diags.Report(diag::err_drv_invalid_value) << A->getAsString(Args)
                                                << A->getValue();
    else
      Opts.setDebugInfo(static_cast<codegenoptions::DebugInfoKind>(Val));
  }
  // If -fuse-ctor-homing is set and limited debug info is already on, then use
  // constructor homing.
  if (Args.getLastArg(OPT_fuse_ctor_homing))
    if (Opts.getDebugInfo() == codegenoptions::LimitedDebugInfo)
      Opts.setDebugInfo(codegenoptions::DebugInfoConstructor);

  if (Arg *A = Args.getLastArg(OPT_debugger_tuning_EQ)) {
    unsigned Val = llvm::StringSwitch<unsigned>(A->getValue())
                       .Case("gdb", unsigned(llvm::DebuggerKind::GDB))
                       .Case("lldb", unsigned(llvm::DebuggerKind::LLDB))
                       .Case("sce", unsigned(llvm::DebuggerKind::SCE))
                       .Default(~0U);
    if (Val == ~0U)
      Diags.Report(diag::err_drv_invalid_value) << A->getAsString(Args)
                                                << A->getValue();
    else
      Opts.setDebuggerTuning(static_cast<llvm::DebuggerKind>(Val));
  }
  Opts.DwarfVersion = getLastArgIntValue(Args, OPT_dwarf_version_EQ, 0, Diags);
  Opts.DebugColumnInfo = !Args.hasArg(OPT_gno_column_info);
  Opts.EmitCodeView = Args.hasArg(OPT_gcodeview);
  Opts.CodeViewGHash = Args.hasArg(OPT_gcodeview_ghash);
#if INTEL_CUSTOMIZATION
  Opts.EmitTraceBack = Args.hasArg(OPT_traceback);
  Opts.EmitIntelSTI = Args.hasArg(OPT_gintel_sti);
  Opts.DebugOpenCLBasicTypes = Args.hasArg(OPT_gintel_opencl_builtin_types);
#endif // INTEL_CUSTOMIZATION
  Opts.MacroDebugInfo = Args.hasArg(OPT_debug_info_macro);
  Opts.WholeProgramVTables = Args.hasArg(OPT_fwhole_program_vtables);
  Opts.VirtualFunctionElimination =
      Args.hasArg(OPT_fvirtual_function_elimination);
  Opts.LTOVisibilityPublicStd = Args.hasArg(OPT_flto_visibility_public_std);
  Opts.SplitDwarfFile = std::string(Args.getLastArgValue(OPT_split_dwarf_file));
  Opts.SplitDwarfOutput =
      std::string(Args.getLastArgValue(OPT_split_dwarf_output));
  Opts.SplitDwarfInlining = !Args.hasArg(OPT_fno_split_dwarf_inlining);
  Opts.DebugTypeExtRefs = Args.hasArg(OPT_dwarf_ext_refs);
  Opts.DebugExplicitImport = Args.hasArg(OPT_dwarf_explicit_import);
  Opts.DebugFwdTemplateParams = Args.hasArg(OPT_debug_forward_template_params);
  Opts.EmbedSource = Args.hasArg(OPT_gembed_source);
  Opts.ForceDwarfFrameSection = Args.hasArg(OPT_fforce_dwarf_frame);

  for (const auto &Arg : Args.getAllArgValues(OPT_fdebug_prefix_map_EQ)) {
    auto Split = StringRef(Arg).split('=');
    Opts.DebugPrefixMap.insert(
        {std::string(Split.first), std::string(Split.second)});
  }

  if (const Arg *A =
          Args.getLastArg(OPT_emit_llvm_uselists, OPT_no_emit_llvm_uselists))
    Opts.EmitLLVMUseLists = A->getOption().getID() == OPT_emit_llvm_uselists;

  Opts.DisableLLVMPasses =
      Args.hasArg(OPT_disable_llvm_passes) ||
      (Args.hasArg(OPT_fsycl_is_device) && Triple.isSPIR() &&
       Args.hasArg(OPT_fno_sycl_early_optimizations));
  Opts.DisableLifetimeMarkers = Args.hasArg(OPT_disable_lifetimemarkers);

  const llvm::Triple::ArchType DebugEntryValueArchs[] = {
      llvm::Triple::x86, llvm::Triple::x86_64, llvm::Triple::aarch64,
      llvm::Triple::arm, llvm::Triple::armeb, llvm::Triple::mips,
      llvm::Triple::mipsel, llvm::Triple::mips64, llvm::Triple::mips64el};

  llvm::Triple T(TargetOpts.Triple);
  if (Opts.OptimizationLevel > 0 && Opts.hasReducedDebugInfo() &&
      llvm::is_contained(DebugEntryValueArchs, T.getArch()))
    Opts.EmitCallSiteInfo = true;

  Opts.ValueTrackingVariableLocations =
      Args.hasArg(OPT_fexperimental_debug_variable_locations);

  Opts.DisableO0ImplyOptNone = Args.hasArg(OPT_disable_O0_optnone);
  Opts.DisableRedZone = Args.hasArg(OPT_disable_red_zone);
  Opts.IndirectTlsSegRefs = Args.hasArg(OPT_mno_tls_direct_seg_refs);
  Opts.ForbidGuardVariables = Args.hasArg(OPT_fforbid_guard_variables);
  Opts.UseRegisterSizedBitfieldAccess = Args.hasArg(
    OPT_fuse_register_sized_bitfield_access);
  Opts.RelaxedAliasing = Args.hasArg(OPT_relaxed_aliasing);
  Opts.StructPathTBAA = !Args.hasArg(OPT_no_struct_path_tbaa);
  Opts.NewStructPathTBAA = !Args.hasArg(OPT_no_struct_path_tbaa) &&
                           Args.hasArg(OPT_new_struct_path_tbaa);
  Opts.FineGrainedBitfieldAccesses =
      Args.hasFlag(OPT_ffine_grained_bitfield_accesses,
                   OPT_fno_fine_grained_bitfield_accesses, false);
  Opts.DwarfDebugFlags =
      std::string(Args.getLastArgValue(OPT_dwarf_debug_flags));
  Opts.RecordCommandLine =
      std::string(Args.getLastArgValue(OPT_record_command_line));
  Opts.MergeAllConstants = Args.hasArg(OPT_fmerge_all_constants);
  Opts.NoCommon = !Args.hasArg(OPT_fcommon);
  Opts.NoInlineLineTables = Args.hasArg(OPT_gno_inline_line_tables);
  Opts.NoImplicitFloat = Args.hasArg(OPT_no_implicit_float);
  Opts.OptimizeSize = getOptimizationLevelSize(Args);
  Opts.SimplifyLibCalls = !(Args.hasArg(OPT_fno_builtin) ||
                            Args.hasArg(OPT_ffreestanding));
  if (Opts.SimplifyLibCalls)
    getAllNoBuiltinFuncValues(Args, Opts.NoBuiltinFuncs);
  Opts.UnrollLoops =
      Args.hasFlag(OPT_funroll_loops, OPT_fno_unroll_loops,
                   (Opts.OptimizationLevel > 1));
  Opts.RerollLoops = Args.hasArg(OPT_freroll_loops);

  Opts.DisableIntegratedAS = Args.hasArg(OPT_fno_integrated_as);
  Opts.Autolink = !Args.hasArg(OPT_fno_autolink);
  Opts.SampleProfileFile =
      std::string(Args.getLastArgValue(OPT_fprofile_sample_use_EQ));
  Opts.DebugInfoForProfiling = Args.hasFlag(
      OPT_fdebug_info_for_profiling, OPT_fno_debug_info_for_profiling, false);
  Opts.PseudoProbeForProfiling =
      Args.hasFlag(OPT_fpseudo_probe_for_profiling,
                   OPT_fno_pseudo_probe_for_profiling, false);
  Opts.DebugNameTable = static_cast<unsigned>(
      Args.hasArg(OPT_ggnu_pubnames)
          ? llvm::DICompileUnit::DebugNameTableKind::GNU
          : Args.hasArg(OPT_gpubnames)
                ? llvm::DICompileUnit::DebugNameTableKind::Default
                : llvm::DICompileUnit::DebugNameTableKind::None);
  Opts.DebugRangesBaseAddress = Args.hasArg(OPT_fdebug_ranges_base_address);

  setPGOInstrumentor(Opts, Args, Diags);
  Opts.AtomicProfileUpdate = Args.hasArg(OPT_fprofile_update_EQ);
  Opts.InstrProfileOutput =
      std::string(Args.getLastArgValue(OPT_fprofile_instrument_path_EQ));
  Opts.ProfileInstrumentUsePath =
      std::string(Args.getLastArgValue(OPT_fprofile_instrument_use_path_EQ));
  if (!Opts.ProfileInstrumentUsePath.empty())
    setPGOUseInstrumentor(Opts, Opts.ProfileInstrumentUsePath);
  Opts.ProfileRemappingFile =
      std::string(Args.getLastArgValue(OPT_fprofile_remapping_file_EQ));
  if (!Opts.ProfileRemappingFile.empty() && !Opts.ExperimentalNewPassManager) {
    Diags.Report(diag::err_drv_argument_only_allowed_with)
      << Args.getLastArg(OPT_fprofile_remapping_file_EQ)->getAsString(Args)
      << "-fexperimental-new-pass-manager";
  }

  Opts.CoverageMapping =
      Args.hasFlag(OPT_fcoverage_mapping, OPT_fno_coverage_mapping, false);
  Opts.DumpCoverageMapping = Args.hasArg(OPT_dump_coverage_mapping);
  Opts.AsmVerbose = !Args.hasArg(OPT_fno_verbose_asm);
  Opts.PreserveAsmComments = !Args.hasArg(OPT_fno_preserve_as_comments);
  Opts.AssumeSaneOperatorNew = !Args.hasArg(OPT_fno_assume_sane_operator_new);
  Opts.ObjCAutoRefCountExceptions = Args.hasArg(OPT_fobjc_arc_exceptions);
  Opts.CXAAtExit = !Args.hasArg(OPT_fno_use_cxa_atexit);
  Opts.RegisterGlobalDtorsWithAtExit =
      Args.hasArg(OPT_fregister_global_dtors_with_atexit);
  Opts.CXXCtorDtorAliases = Args.hasArg(OPT_mconstructor_aliases);
  Opts.CodeModel = TargetOpts.CodeModel;
  Opts.DebugPass = std::string(Args.getLastArgValue(OPT_mdebug_pass));

  // Handle -mframe-pointer option.
  if (Arg *A = Args.getLastArg(OPT_mframe_pointer_EQ)) {
    CodeGenOptions::FramePointerKind FP;
    StringRef Name = A->getValue();
    bool ValidFP = true;
    if (Name == "none")
      FP = CodeGenOptions::FramePointerKind::None;
    else if (Name == "non-leaf")
      FP = CodeGenOptions::FramePointerKind::NonLeaf;
    else if (Name == "all")
      FP = CodeGenOptions::FramePointerKind::All;
    else {
      Diags.Report(diag::err_drv_invalid_value) << A->getAsString(Args) << Name;
      Success = false;
      ValidFP = false;
    }
    if (ValidFP)
      Opts.setFramePointer(FP);
  }

#ifdef INTEL_CUSTOMIZATION
  Opts.DisableFree =
      Args.hasFlag(OPT_disable_free, OPT_no_disable_free, /*Default=*/false);
#endif //INTEL_CUSTOMIZATION
  Opts.DiscardValueNames = Args.hasArg(OPT_discard_value_names);
  Opts.DisableTailCalls = Args.hasArg(OPT_mdisable_tail_calls);
  Opts.NoEscapingBlockTailCalls =
      Args.hasArg(OPT_fno_escaping_block_tail_calls);
  Opts.FloatABI = std::string(Args.getLastArgValue(OPT_mfloat_abi));
  Opts.LimitFloatPrecision =
      std::string(Args.getLastArgValue(OPT_mlimit_float_precision));
  Opts.Reciprocals = Args.getAllArgValues(OPT_mrecip_EQ);
  Opts.StrictFloatCastOverflow =
      !Args.hasArg(OPT_fno_strict_float_cast_overflow);

  Opts.NoZeroInitializedInBSS = Args.hasArg(OPT_fno_zero_initialized_in_bss);
  Opts.NumRegisterParameters = getLastArgIntValue(Args, OPT_mregparm, 0, Diags);
  Opts.NoExecStack = Args.hasArg(OPT_mno_exec_stack);
  Opts.SmallDataLimit =
      getLastArgIntValue(Args, OPT_msmall_data_limit, 0, Diags);
  Opts.FatalWarnings = Args.hasArg(OPT_massembler_fatal_warnings);
  Opts.NoWarn = Args.hasArg(OPT_massembler_no_warn);
  Opts.EnableSegmentedStacks = Args.hasArg(OPT_split_stacks);
  Opts.RelaxAll = Args.hasArg(OPT_mrelax_all);
  Opts.IncrementalLinkerCompatible =
      Args.hasArg(OPT_mincremental_linker_compatible);
  Opts.PIECopyRelocations =
      Args.hasArg(OPT_mpie_copy_relocations);
  Opts.NoPLT = Args.hasArg(OPT_fno_plt);
  Opts.SaveTempLabels = Args.hasArg(OPT_msave_temp_labels);
  Opts.NoDwarfDirectoryAsm = Args.hasArg(OPT_fno_dwarf_directory_asm);
  Opts.SoftFloat = Args.hasArg(OPT_msoft_float);
  Opts.StrictEnums = Args.hasArg(OPT_fstrict_enums);
  Opts.StrictReturn = !Args.hasArg(OPT_fno_strict_return);
  Opts.StrictVTablePointers = Args.hasArg(OPT_fstrict_vtable_pointers);
  Opts.ForceEmitVTables = Args.hasArg(OPT_fforce_emit_vtables);
  Opts.UnwindTables = Args.hasArg(OPT_munwind_tables);
  Opts.TrapFuncName = std::string(Args.getLastArgValue(OPT_ftrap_function_EQ));
  Opts.UseInitArray = !Args.hasArg(OPT_fno_use_init_array);

  Opts.BBSections =
      std::string(Args.getLastArgValue(OPT_fbasic_block_sections_EQ, "none"));

  // Basic Block Sections implies Function Sections.
  Opts.FunctionSections =
      Args.hasArg(OPT_ffunction_sections) ||
      (Opts.BBSections != "none" && Opts.BBSections != "labels");

  Opts.DataSections = Args.hasArg(OPT_fdata_sections);
  Opts.StackSizeSection = Args.hasArg(OPT_fstack_size_section);
  Opts.UniqueSectionNames = !Args.hasArg(OPT_fno_unique_section_names);
  Opts.UniqueBasicBlockSectionNames =
      Args.hasArg(OPT_funique_basic_block_section_names);
  Opts.UniqueInternalLinkageNames =
      Args.hasArg(OPT_funique_internal_linkage_names);

  Opts.SplitMachineFunctions = Args.hasArg(OPT_fsplit_machine_functions);

  Opts.MergeFunctions = Args.hasArg(OPT_fmerge_functions);

  Opts.NoUseJumpTables = Args.hasArg(OPT_fno_jump_tables);

  Opts.NullPointerIsValid = Args.hasArg(OPT_fno_delete_null_pointer_checks);

  Opts.ProfileSampleAccurate = Args.hasArg(OPT_fprofile_sample_accurate);

  Opts.PrepareForLTO = Args.hasArg(OPT_flto, OPT_flto_EQ);
  Opts.PrepareForThinLTO = false;
  if (Arg *A = Args.getLastArg(OPT_flto_EQ)) {
    StringRef S = A->getValue();
    if (S == "thin")
      Opts.PrepareForThinLTO = true;
    else if (S != "full")
      Diags.Report(diag::err_drv_invalid_value) << A->getAsString(Args) << S;
  }
  Opts.LTOUnit = Args.hasFlag(OPT_flto_unit, OPT_fno_lto_unit, false);
  Opts.EnableSplitLTOUnit = Args.hasArg(OPT_fsplit_lto_unit);
  if (Arg *A = Args.getLastArg(OPT_fthinlto_index_EQ)) {
    if (IK.getLanguage() != Language::LLVM_IR)
      Diags.Report(diag::err_drv_argument_only_allowed_with)
          << A->getAsString(Args) << "-x ir";
    Opts.ThinLTOIndexFile =
        std::string(Args.getLastArgValue(OPT_fthinlto_index_EQ));
  }
  if (Arg *A = Args.getLastArg(OPT_save_temps_EQ))
    Opts.SaveTempsFilePrefix =
        llvm::StringSwitch<std::string>(A->getValue())
            .Case("obj", FrontendOpts.OutputFile)
            .Default(llvm::sys::path::filename(FrontendOpts.OutputFile).str());

  Opts.ThinLinkBitcodeFile =
      std::string(Args.getLastArgValue(OPT_fthin_link_bitcode_EQ));

  // The memory profile runtime appends the pid to make this name more unique.
  const char *MemProfileBasename = "memprof.profraw";
  if (Args.hasArg(OPT_fmemory_profile_EQ)) {
    SmallString<128> Path(
        std::string(Args.getLastArgValue(OPT_fmemory_profile_EQ)));
    llvm::sys::path::append(Path, MemProfileBasename);
    Opts.MemoryProfileOutput = std::string(Path);
  } else if (Args.hasArg(OPT_fmemory_profile))
    Opts.MemoryProfileOutput = MemProfileBasename;

  Opts.MSVolatile = Args.hasArg(OPT_fms_volatile);

  Opts.VectorizeLoop = Args.hasArg(OPT_vectorize_loops);
  Opts.VectorizeSLP = Args.hasArg(OPT_vectorize_slp);

  Opts.PreferVectorWidth =
      std::string(Args.getLastArgValue(OPT_mprefer_vector_width_EQ));

  Opts.MainFileName = std::string(Args.getLastArgValue(OPT_main_file_name));
  Opts.VerifyModule = !Args.hasArg(OPT_disable_llvm_verifier);

  Opts.ControlFlowGuardNoChecks = Args.hasArg(OPT_cfguard_no_checks);
  Opts.ControlFlowGuard = Args.hasArg(OPT_cfguard);

  Opts.EmitGcovNotes = Args.hasArg(OPT_ftest_coverage);
  Opts.EmitGcovArcs = Args.hasArg(OPT_fprofile_arcs);
  if (Opts.EmitGcovArcs || Opts.EmitGcovNotes) {
    Opts.CoverageDataFile =
        std::string(Args.getLastArgValue(OPT_coverage_data_file));
    Opts.CoverageNotesFile =
        std::string(Args.getLastArgValue(OPT_coverage_notes_file));
    Opts.ProfileFilterFiles =
        std::string(Args.getLastArgValue(OPT_fprofile_filter_files_EQ));
    Opts.ProfileExcludeFiles =
        std::string(Args.getLastArgValue(OPT_fprofile_exclude_files_EQ));
    if (Args.hasArg(OPT_coverage_version_EQ)) {
      StringRef CoverageVersion = Args.getLastArgValue(OPT_coverage_version_EQ);
      if (CoverageVersion.size() != 4) {
        Diags.Report(diag::err_drv_invalid_value)
            << Args.getLastArg(OPT_coverage_version_EQ)->getAsString(Args)
            << CoverageVersion;
      } else {
        memcpy(Opts.CoverageVersion, CoverageVersion.data(), 4);
      }
    }
  }
  // Handle -fembed-bitcode option.
  if (Arg *A = Args.getLastArg(OPT_fembed_bitcode_EQ)) {
    StringRef Name = A->getValue();
    unsigned Model = llvm::StringSwitch<unsigned>(Name)
        .Case("off", CodeGenOptions::Embed_Off)
        .Case("all", CodeGenOptions::Embed_All)
        .Case("bitcode", CodeGenOptions::Embed_Bitcode)
        .Case("marker", CodeGenOptions::Embed_Marker)
        .Default(~0U);
    if (Model == ~0U) {
      Diags.Report(diag::err_drv_invalid_value) << A->getAsString(Args) << Name;
      Success = false;
    } else
      Opts.setEmbedBitcode(
          static_cast<CodeGenOptions::EmbedBitcodeKind>(Model));
  }
  // FIXME: For backend options that are not yet recorded as function
  // attributes in the IR, keep track of them so we can embed them in a
  // separate data section and use them when building the bitcode.
  for (const auto &A : Args) {
    // Do not encode output and input.
    if (A->getOption().getID() == options::OPT_o ||
        A->getOption().getID() == options::OPT_INPUT ||
        A->getOption().getID() == options::OPT_x ||
        A->getOption().getID() == options::OPT_fembed_bitcode ||
        A->getOption().matches(options::OPT_W_Group))
      continue;
    ArgStringList ASL;
    A->render(Args, ASL);
    for (const auto &arg : ASL) {
      StringRef ArgStr(arg);
      Opts.CmdArgs.insert(Opts.CmdArgs.end(), ArgStr.begin(), ArgStr.end());
      // using \00 to separate each commandline options.
      Opts.CmdArgs.push_back('\0');
    }
  }

  Opts.PreserveVec3Type = Args.hasArg(OPT_fpreserve_vec3_type);
  Opts.InstrumentFunctions = Args.hasArg(OPT_finstrument_functions);
  Opts.InstrumentFunctionsAfterInlining =
      Args.hasArg(OPT_finstrument_functions_after_inlining);
  Opts.InstrumentFunctionEntryBare =
      Args.hasArg(OPT_finstrument_function_entry_bare);

  Opts.XRayInstructionThreshold =
      getLastArgIntValue(Args, OPT_fxray_instruction_threshold_EQ, 200, Diags);
  Opts.XRayTotalFunctionGroups =
      getLastArgIntValue(Args, OPT_fxray_function_groups, 1, Diags);
  Opts.XRaySelectedFunctionGroup =
      getLastArgIntValue(Args, OPT_fxray_selected_function_group, 0, Diags);

  auto XRayInstrBundles =
      Args.getAllArgValues(OPT_fxray_instrumentation_bundle);
  if (XRayInstrBundles.empty())
    Opts.XRayInstrumentationBundle.Mask = XRayInstrKind::All;
  else
    for (const auto &A : XRayInstrBundles)
      parseXRayInstrumentationBundle("-fxray-instrumentation-bundle=", A, Args,
                                     Diags, Opts.XRayInstrumentationBundle);

  Opts.PatchableFunctionEntryCount =
      getLastArgIntValue(Args, OPT_fpatchable_function_entry_EQ, 0, Diags);
  Opts.PatchableFunctionEntryOffset = getLastArgIntValue(
      Args, OPT_fpatchable_function_entry_offset_EQ, 0, Diags);
  Opts.InstrumentForProfiling = Args.hasArg(OPT_pg);
  Opts.CallFEntry = Args.hasArg(OPT_mfentry);
  Opts.MNopMCount = Args.hasArg(OPT_mnop_mcount);
  Opts.RecordMCount = Args.hasArg(OPT_mrecord_mcount);
  Opts.PackedStack = Args.hasArg(OPT_mpacked_stack);

  if (const Arg *A = Args.getLastArg(OPT_fcf_protection_EQ)) {
    StringRef Name = A->getValue();
    if (Name == "full") {
      Opts.CFProtectionReturn = 1;
      Opts.CFProtectionBranch = 1;
    } else if (Name == "return")
      Opts.CFProtectionReturn = 1;
    else if (Name == "branch")
      Opts.CFProtectionBranch = 1;
    else if (Name != "none") {
      Diags.Report(diag::err_drv_invalid_value) << A->getAsString(Args) << Name;
      Success = false;
    }
  }

  if (const Arg *A = Args.getLastArg(OPT_compress_debug_sections_EQ)) {
    auto DCT = llvm::StringSwitch<llvm::DebugCompressionType>(A->getValue())
                   .Case("none", llvm::DebugCompressionType::None)
                   .Case("zlib", llvm::DebugCompressionType::Z)
                   .Case("zlib-gnu", llvm::DebugCompressionType::GNU)
                   .Default(llvm::DebugCompressionType::None);
    Opts.setCompressDebugSections(DCT);
  }

  Opts.RelaxELFRelocations = Args.hasArg(OPT_mrelax_relocations);
  Opts.DebugCompilationDir =
      std::string(Args.getLastArgValue(OPT_fdebug_compilation_dir));
  for (auto *A :
       Args.filtered(OPT_mlink_bitcode_file, OPT_mlink_builtin_bitcode)) {
    CodeGenOptions::BitcodeFileToLink F;
    F.Filename = A->getValue();
    if (A->getOption().matches(OPT_mlink_builtin_bitcode)) {
      F.LinkFlags = llvm::Linker::Flags::LinkOnlyNeeded;
      // When linking CUDA bitcode, propagate function attributes so that
      // e.g. libdevice gets fast-math attrs if we're building with fast-math.
      F.PropagateAttrs = true;
      F.Internalize = true;
    }
    Opts.LinkBitcodeFiles.push_back(F);
  }
  Opts.SanitizeCoverageType =
      getLastArgIntValue(Args, OPT_fsanitize_coverage_type, 0, Diags);
  Opts.SanitizeCoverageIndirectCalls =
      Args.hasArg(OPT_fsanitize_coverage_indirect_calls);
  Opts.SanitizeCoverageTraceBB = Args.hasArg(OPT_fsanitize_coverage_trace_bb);
  Opts.SanitizeCoverageTraceCmp = Args.hasArg(OPT_fsanitize_coverage_trace_cmp);
  Opts.SanitizeCoverageTraceDiv = Args.hasArg(OPT_fsanitize_coverage_trace_div);
  Opts.SanitizeCoverageTraceGep = Args.hasArg(OPT_fsanitize_coverage_trace_gep);
  Opts.SanitizeCoverage8bitCounters =
      Args.hasArg(OPT_fsanitize_coverage_8bit_counters);
  Opts.SanitizeCoverageTracePC = Args.hasArg(OPT_fsanitize_coverage_trace_pc);
  Opts.SanitizeCoverageTracePCGuard =
      Args.hasArg(OPT_fsanitize_coverage_trace_pc_guard);
  Opts.SanitizeCoverageNoPrune = Args.hasArg(OPT_fsanitize_coverage_no_prune);
  Opts.SanitizeCoverageInline8bitCounters =
      Args.hasArg(OPT_fsanitize_coverage_inline_8bit_counters);
  Opts.SanitizeCoverageInlineBoolFlag =
      Args.hasArg(OPT_fsanitize_coverage_inline_bool_flag);
  Opts.SanitizeCoveragePCTable = Args.hasArg(OPT_fsanitize_coverage_pc_table);
  Opts.SanitizeCoverageStackDepth =
      Args.hasArg(OPT_fsanitize_coverage_stack_depth);
  Opts.SanitizeCoverageAllowlistFiles =
      Args.getAllArgValues(OPT_fsanitize_coverage_allowlist);
  Opts.SanitizeCoverageBlocklistFiles =
      Args.getAllArgValues(OPT_fsanitize_coverage_blocklist);
  Opts.SanitizeMemoryTrackOrigins =
      getLastArgIntValue(Args, OPT_fsanitize_memory_track_origins_EQ, 0, Diags);
  Opts.SanitizeMemoryUseAfterDtor =
      Args.hasFlag(OPT_fsanitize_memory_use_after_dtor,
                   OPT_fno_sanitize_memory_use_after_dtor,
                   false);
  Opts.SanitizeMinimalRuntime = Args.hasArg(OPT_fsanitize_minimal_runtime);
  Opts.SanitizeCfiCrossDso = Args.hasArg(OPT_fsanitize_cfi_cross_dso);
  Opts.SanitizeCfiICallGeneralizePointers =
      Args.hasArg(OPT_fsanitize_cfi_icall_generalize_pointers);
  Opts.SanitizeCfiCanonicalJumpTables =
      Args.hasArg(OPT_fsanitize_cfi_canonical_jump_tables);
  Opts.SanitizeStats = Args.hasArg(OPT_fsanitize_stats);
  if (Arg *A = Args.getLastArg(
          OPT_fsanitize_address_poison_custom_array_cookie,
          OPT_fno_sanitize_address_poison_custom_array_cookie)) {
    Opts.SanitizeAddressPoisonCustomArrayCookie =
        A->getOption().getID() ==
        OPT_fsanitize_address_poison_custom_array_cookie;
  }
  if (Arg *A = Args.getLastArg(OPT_fsanitize_address_use_after_scope,
                               OPT_fno_sanitize_address_use_after_scope)) {
    Opts.SanitizeAddressUseAfterScope =
        A->getOption().getID() == OPT_fsanitize_address_use_after_scope;
  }
  Opts.SanitizeAddressGlobalsDeadStripping =
      Args.hasArg(OPT_fsanitize_address_globals_dead_stripping);
  if (Arg *A = Args.getLastArg(OPT_fsanitize_address_use_odr_indicator,
                               OPT_fno_sanitize_address_use_odr_indicator)) {
    Opts.SanitizeAddressUseOdrIndicator =
        A->getOption().getID() == OPT_fsanitize_address_use_odr_indicator;
  }
  Opts.SSPBufferSize =
      getLastArgIntValue(Args, OPT_stack_protector_buffer_size, 8, Diags);

  Opts.StackProtectorGuard =
      std::string(Args.getLastArgValue(OPT_mstack_protector_guard_EQ));

  if (Arg *A = Args.getLastArg(OPT_mstack_protector_guard_offset_EQ)) {
    StringRef Val = A->getValue();
    unsigned Offset = Opts.StackProtectorGuardOffset;
    Val.getAsInteger(10, Offset);
    Opts.StackProtectorGuardOffset = Offset;
  }

  Opts.StackProtectorGuardReg =
      std::string(Args.getLastArgValue(OPT_mstack_protector_guard_reg_EQ,
                                       "none"));

  Opts.StackRealignment = Args.hasArg(OPT_mstackrealign);
  if (Arg *A = Args.getLastArg(OPT_mstack_alignment)) {
    StringRef Val = A->getValue();
    unsigned StackAlignment = Opts.StackAlignment;
    Val.getAsInteger(10, StackAlignment);
    Opts.StackAlignment = StackAlignment;
  }

  if (Arg *A = Args.getLastArg(OPT_mstack_probe_size)) {
    StringRef Val = A->getValue();
    unsigned StackProbeSize = Opts.StackProbeSize;
    Val.getAsInteger(0, StackProbeSize);
    Opts.StackProbeSize = StackProbeSize;
  }

  Opts.NoStackArgProbe = Args.hasArg(OPT_mno_stack_arg_probe);

  Opts.StackClashProtector = Args.hasArg(OPT_fstack_clash_protection);

  if (Arg *A = Args.getLastArg(OPT_fobjc_dispatch_method_EQ)) {
    StringRef Name = A->getValue();
    unsigned Method = llvm::StringSwitch<unsigned>(Name)
      .Case("legacy", CodeGenOptions::Legacy)
      .Case("non-legacy", CodeGenOptions::NonLegacy)
      .Case("mixed", CodeGenOptions::Mixed)
      .Default(~0U);
    if (Method == ~0U) {
      Diags.Report(diag::err_drv_invalid_value) << A->getAsString(Args) << Name;
      Success = false;
    } else {
      Opts.setObjCDispatchMethod(
        static_cast<CodeGenOptions::ObjCDispatchMethodKind>(Method));
    }
  }


  if (Args.hasArg(OPT_fno_objc_convert_messages_to_runtime_calls))
    Opts.ObjCConvertMessagesToRuntimeCalls = 0;

  if (Args.getLastArg(OPT_femulated_tls) ||
      Args.getLastArg(OPT_fno_emulated_tls)) {
    Opts.ExplicitEmulatedTLS = true;
    Opts.EmulatedTLS =
        Args.hasFlag(OPT_femulated_tls, OPT_fno_emulated_tls, false);
  }

  if (Arg *A = Args.getLastArg(OPT_ftlsmodel_EQ)) {
    StringRef Name = A->getValue();
    unsigned Model = llvm::StringSwitch<unsigned>(Name)
        .Case("global-dynamic", CodeGenOptions::GeneralDynamicTLSModel)
        .Case("local-dynamic", CodeGenOptions::LocalDynamicTLSModel)
        .Case("initial-exec", CodeGenOptions::InitialExecTLSModel)
        .Case("local-exec", CodeGenOptions::LocalExecTLSModel)
        .Default(~0U);
    if (Model == ~0U) {
      Diags.Report(diag::err_drv_invalid_value) << A->getAsString(Args) << Name;
      Success = false;
    } else {
      Opts.setDefaultTLSModel(static_cast<CodeGenOptions::TLSModel>(Model));
    }
  }

  Opts.TLSSize = getLastArgIntValue(Args, OPT_mtls_size_EQ, 0, Diags);

#if INTEL_CUSTOMIZATION
  Opts.SPIRCompileOptions =
      std::string(Args.getLastArgValue(OPT_cl_spir_compile_options));

  // CQ#368119 - support for '/Z7' and '/Zi' options.
  if (Arg *A = Args.getLastArg(OPT_fms_debug_info_file_type)) {
    StringRef Val = A->getValue();
    unsigned FileType = llvm::StringSwitch<unsigned>(Val)
                            .Case("obj", CodeGenOptions::MSDebugInfoObjFile)
                            .Case("pdb", CodeGenOptions::MSDebugInfoPdbFile)
                            .Default(~0U);
    if (FileType == ~0U) {
      Diags.Report(diag::err_drv_invalid_value) << A->getAsString(Args) << Val;
      Success = false;
    } else {
      Opts.setMSDebugInfoFile(
          static_cast<CodeGenOptions::MSDebugInfoFileKind>(FileType));
    }
  }
  // CQ#368125 - support for '/Fd' and '/Fo' options.
  Opts.MSOutputObjFile =
      std::string(Args.getLastArgValue(OPT_fms_debug_info_obj_file));
  Opts.MSOutputPdbFile =
      std::string(Args.getLastArgValue(OPT_fms_debug_info_pdb_file));
  // CQ#366796 - support for '--no_expr_source_pos' option.
  Opts.NoExprSourcePos = Args.hasArg(OPT_no_expr_source_pos);
  // Support for '-fargument-noalias' option.
  // isIntelCompat(LangOptions::FArgumentNoalias)
  Opts.NoAliasForPtrArgs = Args.hasArg(OPT_fargument_noalias);

  // CMPLRLLVM-9854 - support for X87 precision control.
  unsigned X87Precision = 0;
  if (Arg *A = Args.getLastArg(OPT_mx87_precision)) {
    StringRef Val = A->getValue();
    if (Val != "32" && Val != "64" && Val != "80")
      Diags.Report(diag::err_drv_invalid_value) << A->getAsString(Args) << Val;
    Val.getAsInteger(10, X87Precision);
  }
  Opts.X87Precision = X87Precision;
#endif // INTEL_CUSTOMIZATION

  if (Arg *A = Args.getLastArg(OPT_fdenormal_fp_math_EQ)) {
    StringRef Val = A->getValue();
    Opts.FPDenormalMode = llvm::parseDenormalFPAttribute(Val);
    if (!Opts.FPDenormalMode.isValid())
      Diags.Report(diag::err_drv_invalid_value) << A->getAsString(Args) << Val;
  }

  if (Arg *A = Args.getLastArg(OPT_fdenormal_fp_math_f32_EQ)) {
    StringRef Val = A->getValue();
    Opts.FP32DenormalMode = llvm::parseDenormalFPAttribute(Val);
    if (!Opts.FP32DenormalMode.isValid())
      Diags.Report(diag::err_drv_invalid_value) << A->getAsString(Args) << Val;
  }

  // X86_32 has -fppc-struct-return and -freg-struct-return.
  // PPC32 has -maix-struct-return and -msvr4-struct-return.
  if (Arg *A =
          Args.getLastArg(OPT_fpcc_struct_return, OPT_freg_struct_return,
                          OPT_maix_struct_return, OPT_msvr4_struct_return)) {
    // TODO: We might want to consider enabling these options on AIX in the
    // future.
    if (T.isOSAIX())
      Diags.Report(diag::err_drv_unsupported_opt_for_target)
          << A->getSpelling() << T.str();

    const Option &O = A->getOption();
    if (O.matches(OPT_fpcc_struct_return) ||
        O.matches(OPT_maix_struct_return)) {
      Opts.setStructReturnConvention(CodeGenOptions::SRCK_OnStack);
    } else {
      assert(O.matches(OPT_freg_struct_return) ||
             O.matches(OPT_msvr4_struct_return));
      Opts.setStructReturnConvention(CodeGenOptions::SRCK_InRegs);
    }
  }

  if (T.isOSAIX() && (Args.hasArg(OPT_mignore_xcoff_visibility) ||
                      !Args.hasArg(OPT_fvisibility)))
    Opts.IgnoreXCOFFVisibility = 1;

  if (Arg *A =
          Args.getLastArg(OPT_mabi_EQ_vec_default, OPT_mabi_EQ_vec_extabi)) {
    if (!T.isOSAIX())
      Diags.Report(diag::err_drv_unsupported_opt_for_target)
          << A->getSpelling() << T.str();

    const Option &O = A->getOption();
    if (O.matches(OPT_mabi_EQ_vec_default))
      Diags.Report(diag::err_aix_default_altivec_abi)
          << A->getSpelling() << T.str();
    else {
      assert(O.matches(OPT_mabi_EQ_vec_extabi));
      Opts.EnableAIXExtendedAltivecABI = 1;
    }
  }

  Opts.DependentLibraries = Args.getAllArgValues(OPT_dependent_lib);
  Opts.LinkerOptions = Args.getAllArgValues(OPT_linker_option);
  bool NeedLocTracking = false;

  Opts.OptRecordFile = std::string(Args.getLastArgValue(OPT_opt_record_file));
  if (!Opts.OptRecordFile.empty())
    NeedLocTracking = true;

  if (Arg *A = Args.getLastArg(OPT_opt_record_passes)) {
    Opts.OptRecordPasses = A->getValue();
    NeedLocTracking = true;
  }

  if (Arg *A = Args.getLastArg(OPT_opt_record_format)) {
    Opts.OptRecordFormat = A->getValue();
    NeedLocTracking = true;
  }

  if (Arg *A = Args.getLastArg(OPT_Rpass_EQ)) {
    Opts.OptimizationRemarkPattern =
        GenerateOptimizationRemarkRegex(Diags, Args, A);
    NeedLocTracking = true;
  }

  if (Arg *A = Args.getLastArg(OPT_Rpass_missed_EQ)) {
    Opts.OptimizationRemarkMissedPattern =
        GenerateOptimizationRemarkRegex(Diags, Args, A);
    NeedLocTracking = true;
  }

  if (Arg *A = Args.getLastArg(OPT_Rpass_analysis_EQ)) {
    Opts.OptimizationRemarkAnalysisPattern =
        GenerateOptimizationRemarkRegex(Diags, Args, A);
    NeedLocTracking = true;
  }

  Opts.DiagnosticsWithHotness =
      Args.hasArg(options::OPT_fdiagnostics_show_hotness);
  bool UsingSampleProfile = !Opts.SampleProfileFile.empty();
  bool UsingProfile = UsingSampleProfile ||
      (Opts.getProfileUse() != CodeGenOptions::ProfileNone);

  if (Opts.DiagnosticsWithHotness && !UsingProfile &&
      // An IR file will contain PGO as metadata
      IK.getLanguage() != Language::LLVM_IR)
    Diags.Report(diag::warn_drv_diagnostics_hotness_requires_pgo)
        << "-fdiagnostics-show-hotness";

  // Parse remarks hotness threshold. Valid value is either integer or 'auto'.
  if (auto *arg =
          Args.getLastArg(options::OPT_fdiagnostics_hotness_threshold_EQ)) {
    auto ResultOrErr =
        llvm::remarks::parseHotnessThresholdOption(arg->getValue());

    if (!ResultOrErr) {
      Diags.Report(diag::err_drv_invalid_diagnotics_hotness_threshold)
          << "-fdiagnostics-hotness-threshold=";
    } else {
      Opts.DiagnosticsHotnessThreshold = *ResultOrErr;
      if ((!Opts.DiagnosticsHotnessThreshold.hasValue() ||
           Opts.DiagnosticsHotnessThreshold.getValue() > 0) &&
          !UsingProfile)
        Diags.Report(diag::warn_drv_diagnostics_hotness_requires_pgo)
            << "-fdiagnostics-hotness-threshold=";
    }
  }

  // If the user requested to use a sample profile for PGO, then the
  // backend will need to track source location information so the profile
  // can be incorporated into the IR.
  if (UsingSampleProfile)
    NeedLocTracking = true;

  // If the user requested a flag that requires source locations available in
  // the backend, make sure that the backend tracks source location information.
  if (NeedLocTracking && Opts.getDebugInfo() == codegenoptions::NoDebugInfo)
    Opts.setDebugInfo(codegenoptions::LocTrackingOnly);

  Opts.RewriteMapFiles = Args.getAllArgValues(OPT_frewrite_map_file);

  // Parse -fsanitize-recover= arguments.
  // FIXME: Report unrecoverable sanitizers incorrectly specified here.
  parseSanitizerKinds("-fsanitize-recover=",
                      Args.getAllArgValues(OPT_fsanitize_recover_EQ), Diags,
                      Opts.SanitizeRecover);
  parseSanitizerKinds("-fsanitize-trap=",
                      Args.getAllArgValues(OPT_fsanitize_trap_EQ), Diags,
                      Opts.SanitizeTrap);

  Opts.CudaGpuBinaryFileName =
      std::string(Args.getLastArgValue(OPT_fcuda_include_gpubinary));

  Opts.Backchain = Args.hasArg(OPT_mbackchain);

  Opts.EmitCheckPathComponentsToStrip = getLastArgIntValue(
      Args, OPT_fsanitize_undefined_strip_path_components_EQ, 0, Diags);

  Opts.EmitVersionIdentMetadata = Args.hasFlag(OPT_Qy, OPT_Qn, true);

  Opts.Addrsig = Args.hasArg(OPT_faddrsig);

  Opts.KeepStaticConsts = Args.hasArg(OPT_fkeep_static_consts);

  Opts.SpeculativeLoadHardening = Args.hasArg(OPT_mspeculative_load_hardening);

  Opts.DefaultFunctionAttrs = Args.getAllArgValues(OPT_default_function_attr);

  Opts.PassPlugins = Args.getAllArgValues(OPT_fpass_plugin_EQ);

  Opts.SymbolPartition =
      std::string(Args.getLastArgValue(OPT_fsymbol_partition_EQ));

  Opts.ForceAAPCSBitfieldLoad = Args.hasArg(OPT_ForceAAPCSBitfieldLoad);
  Opts.AAPCSBitfieldWidth =
      Args.hasFlag(OPT_AAPCSBitfieldWidth, OPT_ForceNoAAPCSBitfieldWidth, true);

  Opts.PassByValueIsNoAlias = Args.hasArg(OPT_fpass_by_value_is_noalias);

  return Success;
}

static void ParseDependencyOutputArgs(DependencyOutputOptions &Opts,
                                      ArgList &Args) {
  Opts.OutputFile = std::string(Args.getLastArgValue(OPT_dependency_file));
  Opts.DependencyFilter =
      std::string(Args.getLastArgValue(OPT_dependency_filter));
  Opts.Targets = Args.getAllArgValues(OPT_MT);
  Opts.IncludeSystemHeaders = Args.hasArg(OPT_sys_header_deps);
  Opts.IncludeModuleFiles = Args.hasArg(OPT_module_file_deps);
  Opts.UsePhonyTargets = Args.hasArg(OPT_MP);
  Opts.ShowHeaderIncludes = Args.hasArg(OPT_H);
  Opts.HeaderIncludeOutputFile =
      std::string(Args.getLastArgValue(OPT_header_include_file));
  Opts.AddMissingHeaderDeps = Args.hasArg(OPT_MG);
  if (Args.hasArg(OPT_show_includes)) {
    // Writing both /showIncludes and preprocessor output to stdout
    // would produce interleaved output, so use stderr for /showIncludes.
    // This behaves the same as cl.exe, when /E, /EP or /P are passed.
    if (Args.hasArg(options::OPT_E) || Args.hasArg(options::OPT_P))
      Opts.ShowIncludesDest = ShowIncludesDestination::Stderr;
    else
      Opts.ShowIncludesDest = ShowIncludesDestination::Stdout;
  } else {
    Opts.ShowIncludesDest = ShowIncludesDestination::None;
  }
  Opts.DOTOutputFile = std::string(Args.getLastArgValue(OPT_dependency_dot));
  Opts.ModuleDependencyOutputDir =
      std::string(Args.getLastArgValue(OPT_module_dependency_dir));
  if (Args.hasArg(OPT_MV))
    Opts.OutputFormat = DependencyOutputFormat::NMake;
  // Add sanitizer blacklists as extra dependencies.
  // They won't be discovered by the regular preprocessor, so
  // we let make / ninja to know about this implicit dependency.
  if (!Args.hasArg(OPT_fno_sanitize_blacklist)) {
    for (const auto *A : Args.filtered(OPT_fsanitize_blacklist)) {
      StringRef Val = A->getValue();
      if (Val.find('=') == StringRef::npos)
        Opts.ExtraDeps.push_back(std::string(Val));
    }
    if (Opts.IncludeSystemHeaders) {
      for (const auto *A : Args.filtered(OPT_fsanitize_system_blacklist)) {
        StringRef Val = A->getValue();
        if (Val.find('=') == StringRef::npos)
          Opts.ExtraDeps.push_back(std::string(Val));
      }
    }
  }

  // Propagate the extra dependencies.
  for (const auto *A : Args.filtered(OPT_fdepfile_entry)) {
    Opts.ExtraDeps.push_back(A->getValue());
  }

  // Only the -fmodule-file=<file> form.
  for (const auto *A : Args.filtered(OPT_fmodule_file)) {
    StringRef Val = A->getValue();
    if (Val.find('=') == StringRef::npos)
      Opts.ExtraDeps.push_back(std::string(Val));
  }
}

static bool parseShowColorsArgs(const ArgList &Args, bool DefaultColor) {
  // Color diagnostics default to auto ("on" if terminal supports) in the driver
  // but default to off in cc1, needing an explicit OPT_fdiagnostics_color.
  // Support both clang's -f[no-]color-diagnostics and gcc's
  // -f[no-]diagnostics-colors[=never|always|auto].
  enum {
    Colors_On,
    Colors_Off,
    Colors_Auto
  } ShowColors = DefaultColor ? Colors_Auto : Colors_Off;
  for (auto *A : Args) {
    const Option &O = A->getOption();
    if (O.matches(options::OPT_fcolor_diagnostics) ||
        O.matches(options::OPT_fdiagnostics_color)) {
      ShowColors = Colors_On;
    } else if (O.matches(options::OPT_fno_color_diagnostics) ||
               O.matches(options::OPT_fno_diagnostics_color)) {
      ShowColors = Colors_Off;
    } else if (O.matches(options::OPT_fdiagnostics_color_EQ)) {
      StringRef Value(A->getValue());
      if (Value == "always")
        ShowColors = Colors_On;
      else if (Value == "never")
        ShowColors = Colors_Off;
      else if (Value == "auto")
        ShowColors = Colors_Auto;
    }
  }
  return ShowColors == Colors_On ||
         (ShowColors == Colors_Auto &&
          llvm::sys::Process::StandardErrHasColors());
}

static bool checkVerifyPrefixes(const std::vector<std::string> &VerifyPrefixes,
                                DiagnosticsEngine *Diags) {
  bool Success = true;
  for (const auto &Prefix : VerifyPrefixes) {
    // Every prefix must start with a letter and contain only alphanumeric
    // characters, hyphens, and underscores.
    auto BadChar = llvm::find_if(Prefix, [](char C) {
      return !isAlphanumeric(C) && C != '-' && C != '_';
    });
    if (BadChar != Prefix.end() || !isLetter(Prefix[0])) {
      Success = false;
      if (Diags) {
        Diags->Report(diag::err_drv_invalid_value) << "-verify=" << Prefix;
        Diags->Report(diag::note_drv_verify_prefix_spelling);
      }
    }
  }
  return Success;
}

bool clang::ParseDiagnosticArgs(DiagnosticOptions &Opts, ArgList &Args,
                                DiagnosticsEngine *Diags,
                                bool DefaultDiagColor) {
  bool Success = true;

  Opts.DiagnosticLogFile =
      std::string(Args.getLastArgValue(OPT_diagnostic_log_file));
  if (Arg *A =
          Args.getLastArg(OPT_diagnostic_serialized_file, OPT__serialize_diags))
    Opts.DiagnosticSerializationFile = A->getValue();
  Opts.IgnoreWarnings = Args.hasArg(OPT_w);
  Opts.NoRewriteMacros = Args.hasArg(OPT_Wno_rewrite_macros);
  Opts.Pedantic = Args.hasArg(OPT_pedantic);
  Opts.PedanticErrors = Args.hasArg(OPT_pedantic_errors);
  Opts.ShowCarets = !Args.hasArg(OPT_fno_caret_diagnostics);
  Opts.ShowColors = parseShowColorsArgs(Args, DefaultDiagColor);
  Opts.ShowColumn = !Args.hasArg(OPT_fno_show_column);
  Opts.ShowFixits = !Args.hasArg(OPT_fno_diagnostics_fixit_info);
  Opts.ShowLocation = !Args.hasArg(OPT_fno_show_source_location);
  Opts.AbsolutePath = Args.hasArg(OPT_fdiagnostics_absolute_paths);
  Opts.ShowOptionNames = !Args.hasArg(OPT_fno_diagnostics_show_option);

  // Default behavior is to not to show note include stacks.
  Opts.ShowNoteIncludeStack = false;
  if (Arg *A = Args.getLastArg(OPT_fdiagnostics_show_note_include_stack,
                               OPT_fno_diagnostics_show_note_include_stack))
    if (A->getOption().matches(OPT_fdiagnostics_show_note_include_stack))
      Opts.ShowNoteIncludeStack = true;

  StringRef ShowOverloads =
    Args.getLastArgValue(OPT_fshow_overloads_EQ, "all");
  if (ShowOverloads == "best")
    Opts.setShowOverloads(Ovl_Best);
  else if (ShowOverloads == "all")
    Opts.setShowOverloads(Ovl_All);
  else {
    Success = false;
    if (Diags)
      Diags->Report(diag::err_drv_invalid_value)
      << Args.getLastArg(OPT_fshow_overloads_EQ)->getAsString(Args)
      << ShowOverloads;
  }

  StringRef ShowCategory =
    Args.getLastArgValue(OPT_fdiagnostics_show_category, "none");
  if (ShowCategory == "none")
    Opts.ShowCategories = 0;
  else if (ShowCategory == "id")
    Opts.ShowCategories = 1;
  else if (ShowCategory == "name")
    Opts.ShowCategories = 2;
  else {
    Success = false;
    if (Diags)
      Diags->Report(diag::err_drv_invalid_value)
      << Args.getLastArg(OPT_fdiagnostics_show_category)->getAsString(Args)
      << ShowCategory;
  }

  StringRef Format =
    Args.getLastArgValue(OPT_fdiagnostics_format, "clang");
  if (Format == "clang")
    Opts.setFormat(DiagnosticOptions::Clang);
  else if (Format == "msvc")
    Opts.setFormat(DiagnosticOptions::MSVC);
  else if (Format == "msvc-fallback") {
    Opts.setFormat(DiagnosticOptions::MSVC);
    Opts.CLFallbackMode = true;
  } else if (Format == "vi")
    Opts.setFormat(DiagnosticOptions::Vi);
  else {
    Success = false;
    if (Diags)
      Diags->Report(diag::err_drv_invalid_value)
      << Args.getLastArg(OPT_fdiagnostics_format)->getAsString(Args)
      << Format;
  }

  Opts.ShowSourceRanges = Args.hasArg(OPT_fdiagnostics_print_source_range_info);
  Opts.ShowParseableFixits = Args.hasArg(OPT_fdiagnostics_parseable_fixits);
  Opts.ShowPresumedLoc = !Args.hasArg(OPT_fno_diagnostics_use_presumed_location);
  Opts.VerifyDiagnostics = Args.hasArg(OPT_verify) || Args.hasArg(OPT_verify_EQ);
  Opts.VerifyPrefixes = Args.getAllArgValues(OPT_verify_EQ);
  if (Args.hasArg(OPT_verify))
    Opts.VerifyPrefixes.push_back("expected");
  // Keep VerifyPrefixes in its original order for the sake of diagnostics, and
  // then sort it to prepare for fast lookup using std::binary_search.
  if (!checkVerifyPrefixes(Opts.VerifyPrefixes, Diags)) {
    Opts.VerifyDiagnostics = false;
    Success = false;
  }
  else
    llvm::sort(Opts.VerifyPrefixes);
  DiagnosticLevelMask DiagMask = DiagnosticLevelMask::None;
  Success &= parseDiagnosticLevelMask("-verify-ignore-unexpected=",
    Args.getAllArgValues(OPT_verify_ignore_unexpected_EQ),
    Diags, DiagMask);
  if (Args.hasArg(OPT_verify_ignore_unexpected))
    DiagMask = DiagnosticLevelMask::All;
  Opts.setVerifyIgnoreUnexpected(DiagMask);
  Opts.ElideType = !Args.hasArg(OPT_fno_elide_type);
  Opts.ShowTemplateTree = Args.hasArg(OPT_fdiagnostics_show_template_tree);
  Opts.ErrorLimit = getLastArgIntValue(Args, OPT_ferror_limit, 0, Diags);
  Opts.MacroBacktraceLimit =
      getLastArgIntValue(Args, OPT_fmacro_backtrace_limit,
                         DiagnosticOptions::DefaultMacroBacktraceLimit, Diags);
  Opts.TemplateBacktraceLimit = getLastArgIntValue(
      Args, OPT_ftemplate_backtrace_limit,
      DiagnosticOptions::DefaultTemplateBacktraceLimit, Diags);
  Opts.ConstexprBacktraceLimit = getLastArgIntValue(
      Args, OPT_fconstexpr_backtrace_limit,
      DiagnosticOptions::DefaultConstexprBacktraceLimit, Diags);
  Opts.SpellCheckingLimit = getLastArgIntValue(
      Args, OPT_fspell_checking_limit,
      DiagnosticOptions::DefaultSpellCheckingLimit, Diags);
  Opts.SnippetLineLimit = getLastArgIntValue(
      Args, OPT_fcaret_diagnostics_max_lines,
      DiagnosticOptions::DefaultSnippetLineLimit, Diags);
  Opts.TabStop = getLastArgIntValue(Args, OPT_ftabstop,
                                    DiagnosticOptions::DefaultTabStop, Diags);
  if (Opts.TabStop == 0 || Opts.TabStop > DiagnosticOptions::MaxTabStop) {
    Opts.TabStop = DiagnosticOptions::DefaultTabStop;
    if (Diags)
      Diags->Report(diag::warn_ignoring_ftabstop_value)
      << Opts.TabStop << DiagnosticOptions::DefaultTabStop;
  }
  Opts.MessageLength =
      getLastArgIntValue(Args, OPT_fmessage_length_EQ, 0, Diags);

  Opts.UndefPrefixes = Args.getAllArgValues(OPT_Wundef_prefix_EQ);

  addDiagnosticArgs(Args, OPT_W_Group, OPT_W_value_Group, Opts.Warnings);
  addDiagnosticArgs(Args, OPT_R_Group, OPT_R_value_Group, Opts.Remarks);

  return Success;
}

static void ParseFileSystemArgs(FileSystemOptions &Opts, ArgList &Args) {
  Opts.WorkingDir = std::string(Args.getLastArgValue(OPT_working_directory));
}

/// Parse the argument to the -ftest-module-file-extension
/// command-line argument.
///
/// \returns true on error, false on success.
static bool parseTestModuleFileExtensionArg(StringRef Arg,
                                            std::string &BlockName,
                                            unsigned &MajorVersion,
                                            unsigned &MinorVersion,
                                            bool &Hashed,
                                            std::string &UserInfo) {
  SmallVector<StringRef, 5> Args;
  Arg.split(Args, ':', 5);
  if (Args.size() < 5)
    return true;

  BlockName = std::string(Args[0]);
  if (Args[1].getAsInteger(10, MajorVersion)) return true;
  if (Args[2].getAsInteger(10, MinorVersion)) return true;
  if (Args[3].getAsInteger(2, Hashed)) return true;
  if (Args.size() > 4)
    UserInfo = std::string(Args[4]);
  return false;
}

static InputKind ParseFrontendArgs(FrontendOptions &Opts, ArgList &Args,
                                   DiagnosticsEngine &Diags,
                                   bool &IsHeaderFile) {
  Opts.ProgramAction = frontend::ParseSyntaxOnly;
  if (const Arg *A = Args.getLastArg(OPT_Action_Group)) {
    switch (A->getOption().getID()) {
    default:
      llvm_unreachable("Invalid option in group!");
    case OPT_ast_list:
      Opts.ProgramAction = frontend::ASTDeclList; break;
    case OPT_ast_dump_all_EQ:
    case OPT_ast_dump_EQ: {
      unsigned Val = llvm::StringSwitch<unsigned>(A->getValue())
                         .CaseLower("default", ADOF_Default)
                         .CaseLower("json", ADOF_JSON)
                         .Default(std::numeric_limits<unsigned>::max());

      if (Val != std::numeric_limits<unsigned>::max())
        Opts.ASTDumpFormat = static_cast<ASTDumpOutputFormat>(Val);
      else {
        Diags.Report(diag::err_drv_invalid_value)
            << A->getAsString(Args) << A->getValue();
        Opts.ASTDumpFormat = ADOF_Default;
      }
      LLVM_FALLTHROUGH;
    }
    case OPT_ast_dump:
    case OPT_ast_dump_all:
    case OPT_ast_dump_lookups:
    case OPT_ast_dump_decl_types:
      Opts.ProgramAction = frontend::ASTDump; break;
    case OPT_ast_print:
      Opts.ProgramAction = frontend::ASTPrint; break;
    case OPT_ast_view:
      Opts.ProgramAction = frontend::ASTView; break;
    case OPT_compiler_options_dump:
      Opts.ProgramAction = frontend::DumpCompilerOptions; break;
    case OPT_dump_raw_tokens:
      Opts.ProgramAction = frontend::DumpRawTokens; break;
    case OPT_dump_tokens:
      Opts.ProgramAction = frontend::DumpTokens; break;
    case OPT_S:
      Opts.ProgramAction = frontend::EmitAssembly; break;
    case OPT_emit_llvm_bc:
      Opts.ProgramAction = frontend::EmitBC; break;
    case OPT_emit_html:
      Opts.ProgramAction = frontend::EmitHTML; break;
    case OPT_emit_llvm:
      Opts.ProgramAction = frontend::EmitLLVM; break;
    case OPT_emit_llvm_only:
      Opts.ProgramAction = frontend::EmitLLVMOnly; break;
    case OPT_emit_codegen_only:
      Opts.ProgramAction = frontend::EmitCodeGenOnly; break;
    case OPT_emit_obj:
      Opts.ProgramAction = frontend::EmitObj; break;
    case OPT_fixit_EQ:
      Opts.FixItSuffix = A->getValue();
      LLVM_FALLTHROUGH;
    case OPT_fixit:
      Opts.ProgramAction = frontend::FixIt; break;
    case OPT_emit_module:
      Opts.ProgramAction = frontend::GenerateModule; break;
    case OPT_emit_module_interface:
      Opts.ProgramAction = frontend::GenerateModuleInterface; break;
    case OPT_emit_header_module:
      Opts.ProgramAction = frontend::GenerateHeaderModule; break;
    case OPT_emit_pch:
      Opts.ProgramAction = frontend::GeneratePCH; break;
    case OPT_emit_interface_stubs: {
      StringRef ArgStr =
          Args.hasArg(OPT_interface_stub_version_EQ)
              ? Args.getLastArgValue(OPT_interface_stub_version_EQ)
              : "experimental-ifs-v2";
      if (ArgStr == "experimental-yaml-elf-v1" ||
          ArgStr == "experimental-ifs-v1" ||
          ArgStr == "experimental-tapi-elf-v1") {
        std::string ErrorMessage =
            "Invalid interface stub format: " + ArgStr.str() +
            " is deprecated.";
        Diags.Report(diag::err_drv_invalid_value)
            << "Must specify a valid interface stub format type, ie: "
               "-interface-stub-version=experimental-ifs-v2"
            << ErrorMessage;
      } else if (!ArgStr.startswith("experimental-ifs-")) {
        std::string ErrorMessage =
            "Invalid interface stub format: " + ArgStr.str() + ".";
        Diags.Report(diag::err_drv_invalid_value)
            << "Must specify a valid interface stub format type, ie: "
               "-interface-stub-version=experimental-ifs-v2"
            << ErrorMessage;
      } else {
        Opts.ProgramAction = frontend::GenerateInterfaceStubs;
      }
      break;
    }
    case OPT_init_only:
      Opts.ProgramAction = frontend::InitOnly; break;
    case OPT_fsyntax_only:
      Opts.ProgramAction = frontend::ParseSyntaxOnly; break;
    case OPT_module_file_info:
      Opts.ProgramAction = frontend::ModuleFileInfo; break;
    case OPT_verify_pch:
      Opts.ProgramAction = frontend::VerifyPCH; break;
    case OPT_print_preamble:
      Opts.ProgramAction = frontend::PrintPreamble; break;
    case OPT_E:
      Opts.ProgramAction = frontend::PrintPreprocessedInput; break;
    case OPT_templight_dump:
      Opts.ProgramAction = frontend::TemplightDump; break;
    case OPT_rewrite_macros:
      Opts.ProgramAction = frontend::RewriteMacros; break;
    case OPT_rewrite_objc:
      Opts.ProgramAction = frontend::RewriteObjC; break;
    case OPT_rewrite_test:
      Opts.ProgramAction = frontend::RewriteTest; break;
    case OPT_analyze:
      Opts.ProgramAction = frontend::RunAnalysis; break;
    case OPT_migrate:
      Opts.ProgramAction = frontend::MigrateSource; break;
    case OPT_Eonly:
      Opts.ProgramAction = frontend::RunPreprocessorOnly; break;
    case OPT_print_dependency_directives_minimized_source:
      Opts.ProgramAction =
          frontend::PrintDependencyDirectivesSourceMinimizerOutput;
      break;
    }
  }

  if (const Arg* A = Args.getLastArg(OPT_plugin)) {
    Opts.Plugins.emplace_back(A->getValue(0));
    Opts.ProgramAction = frontend::PluginAction;
    Opts.ActionName = A->getValue();
  }
  Opts.AddPluginActions = Args.getAllArgValues(OPT_add_plugin);
  for (const auto *AA : Args.filtered(OPT_plugin_arg))
    Opts.PluginArgs[AA->getValue(0)].emplace_back(AA->getValue(1));

  for (const std::string &Arg :
         Args.getAllArgValues(OPT_ftest_module_file_extension_EQ)) {
    std::string BlockName;
    unsigned MajorVersion;
    unsigned MinorVersion;
    bool Hashed;
    std::string UserInfo;
    if (parseTestModuleFileExtensionArg(Arg, BlockName, MajorVersion,
                                        MinorVersion, Hashed, UserInfo)) {
      Diags.Report(diag::err_test_module_file_extension_format) << Arg;

      continue;
    }

    // Add the testing module file extension.
    Opts.ModuleFileExtensions.push_back(
        std::make_shared<TestModuleFileExtension>(
            BlockName, MajorVersion, MinorVersion, Hashed, UserInfo));
  }

  if (const Arg *A = Args.getLastArg(OPT_code_completion_at)) {
    Opts.CodeCompletionAt =
      ParsedSourceLocation::FromString(A->getValue());
    if (Opts.CodeCompletionAt.FileName.empty())
      Diags.Report(diag::err_drv_invalid_value)
        << A->getAsString(Args) << A->getValue();
  }
<<<<<<< HEAD
#ifdef INTEL_CUSTOMIZATION
  Opts.DisableFree =
      Args.hasFlag(OPT_disable_free, OPT_no_disable_free, /*Default=*/false);
#endif //INTEL_CUSTOMIZATION
=======
>>>>>>> 2b84efa0

  Opts.OutputFile = std::string(Args.getLastArgValue(OPT_o));
  Opts.Plugins = Args.getAllArgValues(OPT_load);
  Opts.TimeTraceGranularity = getLastArgIntValue(
      Args, OPT_ftime_trace_granularity_EQ, Opts.TimeTraceGranularity, Diags);
  Opts.ASTMergeFiles = Args.getAllArgValues(OPT_ast_merge);
  Opts.LLVMArgs = Args.getAllArgValues(OPT_mllvm);
  Opts.ASTDumpDecls = Args.hasArg(OPT_ast_dump, OPT_ast_dump_EQ);
  Opts.ASTDumpAll = Args.hasArg(OPT_ast_dump_all, OPT_ast_dump_all_EQ);
  Opts.ASTDumpFilter = std::string(Args.getLastArgValue(OPT_ast_dump_filter));
  Opts.ModuleMapFiles = Args.getAllArgValues(OPT_fmodule_map_file);
  // Only the -fmodule-file=<file> form.
  for (const auto *A : Args.filtered(OPT_fmodule_file)) {
    StringRef Val = A->getValue();
    if (Val.find('=') == StringRef::npos)
      Opts.ModuleFiles.push_back(std::string(Val));
  }
  Opts.ModulesEmbedFiles = Args.getAllArgValues(OPT_fmodules_embed_file_EQ);
  Opts.AllowPCMWithCompilerErrors = Args.hasArg(OPT_fallow_pcm_with_errors);

  if (Opts.ProgramAction != frontend::GenerateModule && Opts.IsSystemModule)
    Diags.Report(diag::err_drv_argument_only_allowed_with) << "-fsystem-module"
                                                           << "-emit-module";

  Opts.OverrideRecordLayoutsFile =
      std::string(Args.getLastArgValue(OPT_foverride_record_layout_EQ));
  Opts.AuxTriple = std::string(Args.getLastArgValue(OPT_aux_triple));
  if (Args.hasArg(OPT_aux_target_cpu))
    Opts.AuxTargetCPU = std::string(Args.getLastArgValue(OPT_aux_target_cpu));
  if (Args.hasArg(OPT_aux_target_feature))
    Opts.AuxTargetFeatures = Args.getAllArgValues(OPT_aux_target_feature);
  Opts.StatsFile = std::string(Args.getLastArgValue(OPT_stats_file));

  Opts.MTMigrateDir =
      std::string(Args.getLastArgValue(OPT_mt_migrate_directory));
  Opts.ARCMTMigrateReportOut =
      std::string(Args.getLastArgValue(OPT_arcmt_migrate_report_output));

  Opts.ObjCMTWhiteListPath =
      std::string(Args.getLastArgValue(OPT_objcmt_whitelist_dir_path));

  if (Opts.ARCMTAction != FrontendOptions::ARCMT_None &&
      Opts.ObjCMTAction != FrontendOptions::ObjCMT_None) {
    Diags.Report(diag::err_drv_argument_not_allowed_with)
      << "ARC migration" << "ObjC migration";
  }

  InputKind DashX(Language::Unknown);
  if (const Arg *A = Args.getLastArg(OPT_x)) {
    StringRef XValue = A->getValue();

    // Parse suffixes: '<lang>(-header|[-module-map][-cpp-output])'.
    // FIXME: Supporting '<lang>-header-cpp-output' would be useful.
    bool Preprocessed = XValue.consume_back("-cpp-output");
    bool ModuleMap = XValue.consume_back("-module-map");
    IsHeaderFile = !Preprocessed && !ModuleMap &&
                   XValue != "precompiled-header" &&
                   XValue.consume_back("-header");

    // Principal languages.
    DashX = llvm::StringSwitch<InputKind>(XValue)
                .Case("c", Language::C)
                .Case("cl", Language::OpenCL)
                .Case("cuda", Language::CUDA)
                .Case("hip", Language::HIP)
                .Case("c++", Language::CXX)
                .Case("objective-c", Language::ObjC)
                .Case("objective-c++", Language::ObjCXX)
                .Case("renderscript", Language::RenderScript)
                .Default(Language::Unknown);

    // "objc[++]-cpp-output" is an acceptable synonym for
    // "objective-c[++]-cpp-output".
    if (DashX.isUnknown() && Preprocessed && !IsHeaderFile && !ModuleMap)
      DashX = llvm::StringSwitch<InputKind>(XValue)
                  .Case("objc", Language::ObjC)
                  .Case("objc++", Language::ObjCXX)
                  .Default(Language::Unknown);

    // Some special cases cannot be combined with suffixes.
    if (DashX.isUnknown() && !Preprocessed && !ModuleMap && !IsHeaderFile)
      DashX = llvm::StringSwitch<InputKind>(XValue)
                  .Case("cpp-output", InputKind(Language::C).getPreprocessed())
                  .Case("assembler-with-cpp", Language::Asm)
                  .Cases("ast", "pcm", "precompiled-header",
                         InputKind(Language::Unknown, InputKind::Precompiled))
                  .Case("ir", Language::LLVM_IR)
                  .Default(Language::Unknown);

    if (DashX.isUnknown())
      Diags.Report(diag::err_drv_invalid_value)
        << A->getAsString(Args) << A->getValue();

    if (Preprocessed)
      DashX = DashX.getPreprocessed();
    if (ModuleMap)
      DashX = DashX.withFormat(InputKind::ModuleMap);
  }

  // '-' is the default input if none is given.
  std::vector<std::string> Inputs = Args.getAllArgValues(OPT_INPUT);
  Opts.Inputs.clear();
  if (Inputs.empty())
    Inputs.push_back("-");
  for (unsigned i = 0, e = Inputs.size(); i != e; ++i) {
    InputKind IK = DashX;
    if (IK.isUnknown()) {
      IK = FrontendOptions::getInputKindForExtension(
        StringRef(Inputs[i]).rsplit('.').second);
      // FIXME: Warn on this?
      if (IK.isUnknown())
        IK = Language::C;
      // FIXME: Remove this hack.
      if (i == 0)
        DashX = IK;
    }

    bool IsSystem = false;

    // The -emit-module action implicitly takes a module map.
    if (Opts.ProgramAction == frontend::GenerateModule &&
        IK.getFormat() == InputKind::Source) {
      IK = IK.withFormat(InputKind::ModuleMap);
      IsSystem = Opts.IsSystemModule;
    }

    Opts.Inputs.emplace_back(std::move(Inputs[i]), IK, IsSystem);
  }

  return DashX;
}

std::string CompilerInvocation::GetResourcesPath(const char *Argv0,
                                                 void *MainAddr) {
  std::string ClangExecutable =
      llvm::sys::fs::getMainExecutable(Argv0, MainAddr);
  return Driver::GetResourcesPath(ClangExecutable, CLANG_RESOURCE_DIR);
}

static void ParseHeaderSearchArgs(HeaderSearchOptions &Opts, ArgList &Args,
                                  const std::string &WorkingDir) {
  Opts.Sysroot = std::string(Args.getLastArgValue(OPT_isysroot, "/"));
  Opts.Verbose = Args.hasArg(OPT_v);
  Opts.UseBuiltinIncludes = !Args.hasArg(OPT_nobuiltininc);
  Opts.UseStandardSystemIncludes = !Args.hasArg(OPT_nostdsysteminc);
  Opts.UseStandardCXXIncludes = !Args.hasArg(OPT_nostdincxx);
  if (const Arg *A = Args.getLastArg(OPT_stdlib_EQ))
    Opts.UseLibcxx = (strcmp(A->getValue(), "libc++") == 0);
  Opts.ResourceDir = std::string(Args.getLastArgValue(OPT_resource_dir));

  // Canonicalize -fmodules-cache-path before storing it.
  SmallString<128> P(Args.getLastArgValue(OPT_fmodules_cache_path));
  if (!(P.empty() || llvm::sys::path::is_absolute(P))) {
    if (WorkingDir.empty())
      llvm::sys::fs::make_absolute(P);
    else
      llvm::sys::fs::make_absolute(WorkingDir, P);
  }
  llvm::sys::path::remove_dots(P);
  Opts.ModuleCachePath = std::string(P.str());

  Opts.ModuleUserBuildPath =
      std::string(Args.getLastArgValue(OPT_fmodules_user_build_path));
  // Only the -fmodule-file=<name>=<file> form.
  for (const auto *A : Args.filtered(OPT_fmodule_file)) {
    StringRef Val = A->getValue();
    if (Val.find('=') != StringRef::npos){
      auto Split = Val.split('=');
      Opts.PrebuiltModuleFiles.insert(
          {std::string(Split.first), std::string(Split.second)});
    }
  }
  for (const auto *A : Args.filtered(OPT_fprebuilt_module_path))
    Opts.AddPrebuiltModulePath(A->getValue());
  Opts.DisableModuleHash = Args.hasArg(OPT_fdisable_module_hash);
  Opts.ModulesHashContent = Args.hasArg(OPT_fmodules_hash_content);
  Opts.ModulesValidateDiagnosticOptions =
      !Args.hasArg(OPT_fmodules_disable_diagnostic_validation);
  Opts.ImplicitModuleMaps = Args.hasArg(OPT_fimplicit_module_maps);
  Opts.ModuleMapFileHomeIsCwd = Args.hasArg(OPT_fmodule_map_file_home_is_cwd);
  Opts.EnablePrebuiltImplicitModules =
      Args.hasArg(OPT_fprebuilt_implicit_modules);
  Opts.ModuleCachePruneInterval =
      getLastArgIntValue(Args, OPT_fmodules_prune_interval, 7 * 24 * 60 * 60);
  Opts.ModuleCachePruneAfter =
      getLastArgIntValue(Args, OPT_fmodules_prune_after, 31 * 24 * 60 * 60);
  Opts.ModulesValidateOncePerBuildSession =
      Args.hasArg(OPT_fmodules_validate_once_per_build_session);
  Opts.BuildSessionTimestamp =
      getLastArgUInt64Value(Args, OPT_fbuild_session_timestamp, 0);
  Opts.ModulesValidateSystemHeaders =
      Args.hasArg(OPT_fmodules_validate_system_headers);
  Opts.ValidateASTInputFilesContent =
      Args.hasArg(OPT_fvalidate_ast_input_files_content);
  if (const Arg *A = Args.getLastArg(OPT_fmodule_format_EQ))
    Opts.ModuleFormat = A->getValue();

  for (const auto *A : Args.filtered(OPT_fmodules_ignore_macro)) {
    StringRef MacroDef = A->getValue();
    Opts.ModulesIgnoreMacros.insert(
        llvm::CachedHashString(MacroDef.split('=').first));
  }

  // Add -I..., -F..., and -index-header-map options in order.
  bool IsIndexHeaderMap = false;
  bool IsSysrootSpecified =
      Args.hasArg(OPT__sysroot_EQ) || Args.hasArg(OPT_isysroot);
  for (const auto *A : Args.filtered(OPT_I, OPT_F, OPT_index_header_map)) {
    if (A->getOption().matches(OPT_index_header_map)) {
      // -index-header-map applies to the next -I or -F.
      IsIndexHeaderMap = true;
      continue;
    }

    frontend::IncludeDirGroup Group =
        IsIndexHeaderMap ? frontend::IndexHeaderMap : frontend::Angled;

    bool IsFramework = A->getOption().matches(OPT_F);
    std::string Path = A->getValue();

    if (IsSysrootSpecified && !IsFramework && A->getValue()[0] == '=') {
      SmallString<32> Buffer;
      llvm::sys::path::append(Buffer, Opts.Sysroot,
                              llvm::StringRef(A->getValue()).substr(1));
      Path = std::string(Buffer.str());
    }

    Opts.AddPath(Path, Group, IsFramework,
                 /*IgnoreSysroot*/ true);
    IsIndexHeaderMap = false;
  }

  // Add -iprefix/-iwithprefix/-iwithprefixbefore options.
  StringRef Prefix = ""; // FIXME: This isn't the correct default prefix.
  for (const auto *A :
       Args.filtered(OPT_iprefix, OPT_iwithprefix, OPT_iwithprefixbefore)) {
    if (A->getOption().matches(OPT_iprefix))
      Prefix = A->getValue();
    else if (A->getOption().matches(OPT_iwithprefix))
      Opts.AddPath(Prefix.str() + A->getValue(), frontend::After, false, true);
    else
      Opts.AddPath(Prefix.str() + A->getValue(), frontend::Angled, false, true);
  }

  for (const auto *A : Args.filtered(OPT_idirafter))
    Opts.AddPath(A->getValue(), frontend::After, false, true);
  for (const auto *A : Args.filtered(OPT_iquote))
    Opts.AddPath(A->getValue(), frontend::Quoted, false, true);
  for (const auto *A : Args.filtered(OPT_isystem, OPT_iwithsysroot))
    Opts.AddPath(A->getValue(), frontend::System, false,
                 !A->getOption().matches(OPT_iwithsysroot));
  for (const auto *A : Args.filtered(OPT_iframework))
    Opts.AddPath(A->getValue(), frontend::System, true, true);
  for (const auto *A : Args.filtered(OPT_iframeworkwithsysroot))
    Opts.AddPath(A->getValue(), frontend::System, /*IsFramework=*/true,
                 /*IgnoreSysRoot=*/false);

  // Add the paths for the various language specific isystem flags.
  for (const auto *A : Args.filtered(OPT_c_isystem))
    Opts.AddPath(A->getValue(), frontend::CSystem, false, true);
  for (const auto *A : Args.filtered(OPT_cxx_isystem))
    Opts.AddPath(A->getValue(), frontend::CXXSystem, false, true);
  for (const auto *A : Args.filtered(OPT_objc_isystem))
    Opts.AddPath(A->getValue(), frontend::ObjCSystem, false,true);
  for (const auto *A : Args.filtered(OPT_objcxx_isystem))
    Opts.AddPath(A->getValue(), frontend::ObjCXXSystem, false, true);

  // Add the internal paths from a driver that detects standard include paths.
  for (const auto *A :
       Args.filtered(OPT_internal_isystem, OPT_internal_externc_isystem)) {
    frontend::IncludeDirGroup Group = frontend::System;
    if (A->getOption().matches(OPT_internal_externc_isystem))
      Group = frontend::ExternCSystem;
    Opts.AddPath(A->getValue(), Group, false, true);
  }

  // Add the path prefixes which are implicitly treated as being system headers.
  for (const auto *A :
       Args.filtered(OPT_system_header_prefix, OPT_no_system_header_prefix))
    Opts.AddSystemHeaderPrefix(
        A->getValue(), A->getOption().matches(OPT_system_header_prefix));

  for (const auto *A : Args.filtered(OPT_ivfsoverlay))
    Opts.AddVFSOverlayFile(A->getValue());

#if INTEL_CUSTOMIZATION
  if (const Arg *A = Args.getLastArg(OPT_header_base_path))
    Opts.HeaderBasePath = A->getValue();
  for (const auto *A : Args.filtered(OPT_ivfsoverlay_lib))
    Opts.AddVFSOverlayLib(A->getValue());
#endif // INTEL_CUSTOMIZATION
}

void CompilerInvocation::setLangDefaults(LangOptions &Opts, InputKind IK,
                                         const llvm::Triple &T,
                                         PreprocessorOptions &PPOpts,
                                         LangStandard::Kind LangStd) {
  // Set some properties which depend solely on the input kind; it would be nice
  // to move these to the language standard, and have the driver resolve the
  // input kind + language standard.
  //
  // FIXME: Perhaps a better model would be for a single source file to have
  // multiple language standards (C / C++ std, ObjC std, OpenCL std, OpenMP std)
  // simultaneously active?
  if (IK.getLanguage() == Language::Asm) {
    Opts.AsmPreprocessor = 1;
  } else if (IK.isObjectiveC()) {
    Opts.ObjC = 1;
  }

  if (LangStd == LangStandard::lang_unspecified) {
    // Based on the base language, pick one.
    switch (IK.getLanguage()) {
    case Language::Unknown:
    case Language::LLVM_IR:
      llvm_unreachable("Invalid input kind!");
    case Language::OpenCL:
      LangStd = LangStandard::lang_opencl10;
      break;
    case Language::CUDA:
      LangStd = LangStandard::lang_cuda;
      break;
    case Language::Asm:
    case Language::C:
#if defined(CLANG_DEFAULT_STD_C)
      LangStd = CLANG_DEFAULT_STD_C;
#else
      // The PS4 uses C99 as the default C standard.
      if (T.isPS4())
        LangStd = LangStandard::lang_gnu99;
      else
        LangStd = LangStandard::lang_gnu17;
#endif
      break;
    case Language::ObjC:
#if defined(CLANG_DEFAULT_STD_C)
      LangStd = CLANG_DEFAULT_STD_C;
#else
      LangStd = LangStandard::lang_gnu11;
#endif
      break;
    case Language::CXX:
    case Language::ObjCXX:
#if defined(CLANG_DEFAULT_STD_CXX)
      LangStd = CLANG_DEFAULT_STD_CXX;
#else
      LangStd = LangStandard::lang_gnucxx14;
#endif
      break;
    case Language::RenderScript:
      LangStd = LangStandard::lang_c99;
      break;
    case Language::HIP:
      LangStd = LangStandard::lang_hip;
      break;
    }
  }

  const LangStandard &Std = LangStandard::getLangStandardForKind(LangStd);
  Opts.LineComment = Std.hasLineComments();
  Opts.C99 = Std.isC99();
  Opts.C11 = Std.isC11();
  Opts.C17 = Std.isC17();
  Opts.C2x = Std.isC2x();
  Opts.CPlusPlus = Std.isCPlusPlus();
  Opts.CPlusPlus11 = Std.isCPlusPlus11();
  Opts.CPlusPlus14 = Std.isCPlusPlus14();
  Opts.CPlusPlus17 = Std.isCPlusPlus17();
  Opts.CPlusPlus20 = Std.isCPlusPlus20();
  Opts.Digraphs = Std.hasDigraphs();
  Opts.GNUMode = Std.isGNUMode();
  Opts.GNUInline = !Opts.C99 && !Opts.CPlusPlus;
  Opts.GNUCVersion = 0;
  Opts.HexFloats = Std.hasHexFloats();
  Opts.ImplicitInt = Std.hasImplicitInt();

  // Set OpenCL Version.
  Opts.OpenCL = Std.isOpenCL();
  if (LangStd == LangStandard::lang_opencl10)
    Opts.OpenCLVersion = 100;
  else if (LangStd == LangStandard::lang_opencl11)
    Opts.OpenCLVersion = 110;
  else if (LangStd == LangStandard::lang_opencl12)
    Opts.OpenCLVersion = 120;
  else if (LangStd == LangStandard::lang_opencl20)
    Opts.OpenCLVersion = 200;
  else if (LangStd == LangStandard::lang_opencl30)
    Opts.OpenCLVersion = 300;
  else if (LangStd == LangStandard::lang_openclcpp)
    Opts.OpenCLCPlusPlusVersion = 100;

  // OpenCL has some additional defaults.
  if (Opts.OpenCL) {
    Opts.AltiVec = 0;
    Opts.ZVector = 0;
    Opts.setLaxVectorConversions(LangOptions::LaxVectorConversionKind::None);
    Opts.setDefaultFPContractMode(LangOptions::FPM_On);
    Opts.NativeHalfType = 1;
    Opts.NativeHalfArgsAndReturns = 1;
    Opts.OpenCLCPlusPlus = Opts.CPlusPlus;
    // Include default header file for OpenCL.
    if (Opts.IncludeDefaultHeader && !Opts.DeclareOpenCLBuiltins) {
      PPOpts.Includes.push_back("opencl-c.h");
    }
  }

  Opts.HIP = IK.getLanguage() == Language::HIP;
  Opts.CUDA = IK.getLanguage() == Language::CUDA || Opts.HIP;
  if (Opts.HIP) {
    // HIP toolchain does not support 'Fast' FPOpFusion in backends since it
    // fuses multiplication/addition instructions without contract flag from
    // device library functions in LLVM bitcode, which causes accuracy loss in
    // certain math functions, e.g. tan(-1e20) becomes -0.933 instead of 0.8446.
    // For device library functions in bitcode to work, 'Strict' or 'Standard'
    // FPOpFusion options in backends is needed. Therefore 'fast-honor-pragmas'
    // FP contract option is used to allow fuse across statements in frontend
    // whereas respecting contract flag in backend.
    Opts.setDefaultFPContractMode(LangOptions::FPM_FastHonorPragmas);
  } else if (Opts.CUDA) {
    // Allow fuse across statements disregarding pragmas.
    Opts.setDefaultFPContractMode(LangOptions::FPM_Fast);
  }

  Opts.RenderScript = IK.getLanguage() == Language::RenderScript;
  if (Opts.RenderScript) {
    Opts.NativeHalfType = 1;
    Opts.NativeHalfArgsAndReturns = 1;
  }

  // OpenCL and C++ both have bool, true, false keywords.
  Opts.Bool = Opts.OpenCL || Opts.CPlusPlus;

  // OpenCL has half keyword
  Opts.Half = Opts.OpenCL;

  // C++ has wchar_t keyword.
  Opts.WChar = Opts.CPlusPlus;

  Opts.GNUKeywords = Opts.GNUMode;
  Opts.CXXOperatorNames = Opts.CPlusPlus;

  Opts.AlignedAllocation = Opts.CPlusPlus17;

  Opts.DollarIdents = !Opts.AsmPreprocessor;

  // Enable [[]] attributes in C++11 and C2x by default.
  Opts.DoubleSquareBracketAttributes = Opts.CPlusPlus11 || Opts.C2x;
}

/// Attempt to parse a visibility value out of the given argument.
static Visibility parseVisibility(Arg *arg, ArgList &args,
                                  DiagnosticsEngine &diags) {
  StringRef value = arg->getValue();
  if (value == "default") {
    return DefaultVisibility;
  } else if (value == "hidden" || value == "internal") {
    return HiddenVisibility;
  } else if (value == "protected") {
    // FIXME: diagnose if target does not support protected visibility
    return ProtectedVisibility;
  }

  diags.Report(diag::err_drv_invalid_value)
    << arg->getAsString(args) << value;
  return DefaultVisibility;
}

/// Check if input file kind and language standard are compatible.
static bool IsInputCompatibleWithStandard(InputKind IK,
                                          const Arg *A, // INTEL
                                          ArgList& Args, // INTEL
                                          const LangStandard &S, // INTEL
                                          LangStandard::Kind &Std, // INTEL
                                          DiagnosticsEngine &Diags) { // INTEL
  switch (IK.getLanguage()) {
  case Language::Unknown:
  case Language::LLVM_IR:
    llvm_unreachable("should not parse language flags for this input");

  case Language::C:
  case Language::ObjC:
  case Language::RenderScript:
#if INTEL_CUSTOMIZATION
    if (!(S.getLanguage() == Language::C) &&
        Args.hasArg(OPT_fintel_compatibility)) {
      Diags.Report(diag::warn_drv_argument_not_allowed_with)
          << A->getAsString(Args) << "C/ObjC";
      Std = LangStandard::lang_gnu99;
      return true;
    }
#endif // INTEL_CUSTOMIZATION
    return S.getLanguage() == Language::C;

  case Language::OpenCL:
    return S.getLanguage() == Language::OpenCL;

  case Language::CXX:
  case Language::ObjCXX:
#if INTEL_CUSTOMIZATION
      if (!(S.getLanguage() == Language::CXX) &&
          Args.hasArg(OPT_fintel_compatibility)) {
        Diags.Report(diag::warn_drv_argument_not_allowed_with)
            << A->getAsString(Args) << "C++/ObjC++";
        Std = LangStandard::lang_gnucxx14;
        return true;
      }
#endif // INTEL_CUSTOMIZATION
    return S.getLanguage() == Language::CXX;

  case Language::CUDA:
    // FIXME: What -std= values should be permitted for CUDA compilations?
    return S.getLanguage() == Language::CUDA ||
           S.getLanguage() == Language::CXX;

  case Language::HIP:
    return S.getLanguage() == Language::CXX || S.getLanguage() == Language::HIP;

  case Language::Asm:
    // Accept (and ignore) all -std= values.
    // FIXME: The -std= value is not ignored; it affects the tokenization
    // and preprocessing rules if we're preprocessing this asm input.
    return true;
  }

  llvm_unreachable("unexpected input language");
}

/// Get language name for given input kind.
static const StringRef GetInputKindName(InputKind IK) {
  switch (IK.getLanguage()) {
  case Language::C:
    return "C";
  case Language::ObjC:
    return "Objective-C";
  case Language::CXX:
    return "C++";
  case Language::ObjCXX:
    return "Objective-C++";
  case Language::OpenCL:
    return "OpenCL";
  case Language::CUDA:
    return "CUDA";
  case Language::RenderScript:
    return "RenderScript";
  case Language::HIP:
    return "HIP";

  case Language::Asm:
    return "Asm";
  case Language::LLVM_IR:
    return "LLVM IR";

  case Language::Unknown:
    break;
  }
  llvm_unreachable("unknown input language");
}

static void ParseLangArgs(LangOptions &Opts, ArgList &Args, InputKind IK,
                          const TargetOptions &TargetOpts,
                          PreprocessorOptions &PPOpts,
                          DiagnosticsEngine &Diags) {
  // FIXME: Cleanup per-file based stuff.
  LangStandard::Kind LangStd = LangStandard::lang_unspecified;
  if (const Arg *A = Args.getLastArg(OPT_std_EQ)) {
    LangStd = LangStandard::getLangKind(A->getValue());
    if (LangStd == LangStandard::lang_unspecified) {
      Diags.Report(diag::err_drv_invalid_value)
        << A->getAsString(Args) << A->getValue();
      // Report supported standards with short description.
      for (unsigned KindValue = 0;
           KindValue != LangStandard::lang_unspecified;
           ++KindValue) {
        const LangStandard &Std = LangStandard::getLangStandardForKind(
          static_cast<LangStandard::Kind>(KindValue));
        if (IsInputCompatibleWithStandard(IK, A, Args, Std, LangStd,//INTEL
                                          Diags)) { // INTEL
          auto Diag = Diags.Report(diag::note_drv_use_standard);
          Diag << Std.getName() << Std.getDescription();
          unsigned NumAliases = 0;
#define LANGSTANDARD(id, name, lang, desc, features)
#define LANGSTANDARD_ALIAS(id, alias) \
          if (KindValue == LangStandard::lang_##id) ++NumAliases;
#define LANGSTANDARD_ALIAS_DEPR(id, alias)
#include "clang/Basic/LangStandards.def"
          Diag << NumAliases;
#define LANGSTANDARD(id, name, lang, desc, features)
#define LANGSTANDARD_ALIAS(id, alias) \
          if (KindValue == LangStandard::lang_##id) Diag << alias;
#define LANGSTANDARD_ALIAS_DEPR(id, alias)
#include "clang/Basic/LangStandards.def"
        }
      }
    } else {
      // Valid standard, check to make sure language and standard are
      // compatible.
      const LangStandard &Std = LangStandard::getLangStandardForKind(LangStd);
      if (!IsInputCompatibleWithStandard(IK, A, Args, Std, LangStd, // INTEL
                                         Diags)) { // INTEL
        Diags.Report(diag::err_drv_argument_not_allowed_with)
          << A->getAsString(Args) << GetInputKindName(IK);
      }
    }
  }

  if (Args.hasArg(OPT_fno_dllexport_inlines))
    Opts.DllExportInlines = false;

  if (const Arg *A = Args.getLastArg(OPT_fcf_protection_EQ)) {
    StringRef Name = A->getValue();
    if (Name == "full" || Name == "branch") {
      Opts.CFProtectionBranch = 1;
    }
  }
  // -cl-std only applies for OpenCL language standards.
  // Override the -std option in this case.
  if (const Arg *A = Args.getLastArg(OPT_cl_std_EQ)) {
    LangStandard::Kind OpenCLLangStd
      = llvm::StringSwitch<LangStandard::Kind>(A->getValue())
        .Cases("cl", "CL", LangStandard::lang_opencl10)
        .Cases("cl1.0", "CL1.0", LangStandard::lang_opencl10)
        .Cases("cl1.1", "CL1.1", LangStandard::lang_opencl11)
        .Cases("cl1.2", "CL1.2", LangStandard::lang_opencl12)
        .Cases("cl2.0", "CL2.0", LangStandard::lang_opencl20)
        .Cases("cl3.0", "CL3.0", LangStandard::lang_opencl30)
        .Cases("clc++", "CLC++", LangStandard::lang_openclcpp)
        .Default(LangStandard::lang_unspecified);

    if (OpenCLLangStd == LangStandard::lang_unspecified) {
      Diags.Report(diag::err_drv_invalid_value)
        << A->getAsString(Args) << A->getValue();
    }
    else
      LangStd = OpenCLLangStd;
  }

  Opts.SYCL = Args.hasArg(options::OPT_fsycl);

  if (Opts.SYCL) {
    Opts.SYCLIsDevice = Args.hasArg(options::OPT_fsycl_is_device);
    Opts.SYCLIsHost = Args.hasArg(options::OPT_fsycl_is_host);
    Opts.SYCLAllowFuncPtr =
        Args.hasFlag(options::OPT_fsycl_allow_func_ptr,
                     options::OPT_fno_sycl_allow_func_ptr, false);
    Opts.SYCLStdLayoutKernelParams =
        Args.hasArg(options::OPT_fsycl_std_layout_kernel_params);
    Opts.SYCLUnnamedLambda = Args.hasArg(options::OPT_fsycl_unnamed_lambda);
    // -sycl-std applies to any SYCL source, not only those containing kernels,
    // but also those using the SYCL API
    if (const Arg *A = Args.getLastArg(OPT_sycl_std_EQ)) {
      Opts.SYCLVersion = llvm::StringSwitch<unsigned>(A->getValue())
                             .Cases("2017", "1.2.1", "121", "sycl-1.2.1", 2017)
                             .Case("2020", 2020)
                             .Default(0U);

      if (Opts.SYCLVersion == 0U) {
        // User has passed an invalid value to the flag, this is an error
        Diags.Report(diag::err_drv_invalid_value)
            << A->getAsString(Args) << A->getValue();
      }
    }
    Opts.SYCLExplicitSIMD = Args.hasArg(options::OPT_fsycl_esimd);
    Opts.EnableDAEInSpirKernels = Args.hasArg(options::OPT_fenable_sycl_dae);
    Opts.SYCLValueFitInMaxInt =
        Args.hasFlag(options::OPT_fsycl_id_queries_fit_in_int,
                     options::OPT_fno_sycl_id_queries_fit_in_int, true);
    Opts.EnableDAEInSpirKernels = Args.hasArg(options::OPT_fenable_sycl_dae);
    Opts.SYCLIntHeader =
        std::string(Args.getLastArgValue(OPT_fsycl_int_header));
  }

#if INTEL_CUSTOMIZATION
  Opts.EnableVariantVirtualCalls =
      Args.hasFlag(options::OPT_fenable_variant_virtual_calls,
                   options::OPT_fno_enable_variant_virtual_calls, false);
  Opts.EnableVariantFunctionPointers =
      Args.hasFlag(options::OPT_fenable_variant_function_pointers,
                   options::OPT_fno_enable_variant_function_pointers, false);
#endif // INTEL_CUSTOMIZATION

  Opts.IncludeDefaultHeader = Args.hasArg(OPT_finclude_default_header);
  Opts.DeclareOpenCLBuiltins = Args.hasArg(OPT_fdeclare_opencl_builtins);
  Opts.DeclareSPIRVBuiltins = Args.hasArg(OPT_fdeclare_spirv_builtins);

  llvm::Triple T(TargetOpts.Triple);
  CompilerInvocation::setLangDefaults(Opts, IK, T, PPOpts, LangStd);
#if INTEL_CUSTOMIZATION
  Opts.IntelCompat = Args.hasArg(OPT_fintel_compatibility);
  if (Opts.IntelCompat)
    Opts.setAllIntelCompatItemsStateDefault();
  for (const Arg *A : Args.filtered(OPT_fintel_compatibility_enable,
                                    OPT_fintel_compatibility_disable)) {
    A->claim();
    bool Enable = (A->getOption().getID() == OPT_fintel_compatibility_enable);
    // We can have a list of comma separated names.
    StringRef ItemList = A->getValue();
    SmallVector<StringRef, 32> Items;
    ItemList.split(Items, ",");
    for (StringRef Item : Items) {
      if (!Opts.setIntelCompatItemsState(Item, Enable))
        Diags.Report(diag::err_drv_invalid_value) << A->getSpelling() << Item;
    }
  }
  // Look for intel compatibility user doc flag
  Opts.ShowIntelCompatUserDocsHelp = Args.hasArg(OPT_fintel_compatibility_doc);
  if (Opts.ShowIntelCompatUserDocsHelp) {
    Opts.setAllIntelCompatUserDocsInit();
    for (const Arg *A : Args.filtered(OPT_fintel_compatibility_doc)) {
      A->claim();
      // We can have a list of comma separated names.
      StringRef ItemList = A->getValue();
      SmallVector<StringRef, 32> Items;
      ItemList.split(Items, ",");
      for (StringRef Item : Items) {
        if (!Opts.setEmitIntelCompatUserDocs(Item))
          Diags.Report(diag::err_drv_invalid_value) << A->getSpelling() << Item;
      }
    }
  }

  Opts.ShowIntelCompatHelp = Args.hasArg(OPT_fintel_compatibility_help);
  Opts.IntelMSCompat = Args.hasArg(OPT_fintel_ms_compatibility);
  Opts.HLS = Args.hasArg(OPT_fhls);
  Opts.IntelQuad = Args.hasArg(OPT_extended_float_types);

  if (Opts.isIntelCompat(LangOptions::IMFAttributes)) {
    for (StringRef IMFAttrs : Args.getAllArgValues(OPT_fintel_imf_attr_EQ)) {
      SmallVector<StringRef, 8> IMFAttrArr;
      IMFAttrs.split(IMFAttrArr, ' ');
      for (const auto &IMFAttr : IMFAttrArr) {
        SmallVector<StringRef, 3> IMFAttrElement;
        IMFAttr.split(IMFAttrElement, ':');
        if (IMFAttrElement.size() == 2) {
          std::pair<LangOptions::IMFAttrMap::iterator, bool> Res =
              Opts.ImfAttrMap.insert(
                  {IMFAttrElement[0].str(), IMFAttrElement[1].str()});
          if (!Res.second) {
            // Update the existing attribute.
            Res.first->second = std::string(IMFAttrElement[1]);
          }
        } else if (IMFAttrElement.size() == 3) {
          SmallVector<StringRef, 30> FuncList;
          IMFAttrElement[2].split(FuncList, ',');
          for (StringRef FuncName : FuncList) {
            auto FuncMapIt = Opts.ImfAttrFuncMap.find(FuncName.str());
            if (FuncMapIt != Opts.ImfAttrFuncMap.end()) {
              // The function is already in the map, add options to it.
              std::pair<LangOptions::IMFAttrMap::iterator, bool> Res =
                  FuncMapIt->second.insert(
                      {IMFAttrElement[0].str(), IMFAttrElement[1].str()});
              if (!Res.second) {
                // Update the existing attribute.
                Res.first->second = std::string(IMFAttrElement[1]);
              }
            } else {
              // The first appearence of the function in the imf attributes.
              LangOptions::IMFAttrMap NewMap;
              NewMap.insert({IMFAttrElement[0].str(), IMFAttrElement[1].str()});
              Opts.ImfAttrFuncMap.insert({FuncName.str(), std::move(NewMap)});
            }
          }
        }
      }
    }
  }

  Opts.ShowIntelCompatUsed = Args.hasArg(OPT_fintel_compatibility_used);
  Opts.ShowIntelCompatUnused = Args.hasArg(OPT_fintel_compatibility_unused);
  Opts.OpenMPThreadPrivateLegacy =
      Args.hasArg(OPT_fopenmp_threadprivate_legacy);
  Opts.IntelDriverTempfileName =
      std::string(Args.getLastArgValue(OPT_fintel_driver_tempfile_name_EQ));
  // Fix for CQ#373517: compilation fails with 'redefinition of default
  // argument'.
  Opts.Float128 = Opts.IntelQuad || (Opts.IntelCompat && Opts.GNUMode);

  // IntrinsicPromotion implementation.
  Opts.IntrinsicAutoPromote = Args.hasArg(OPT_intel_mintrinsic_promote);

  // cl_intel_channels is an OpenCL extension for Intel FPGA. It is supported
  // by default and can become unsupported according to -cl-ext option.
  if (Opts.OpenCL) {
    Opts.OpenCLChannel = 1;
    for (const auto &Ext : Args.getAllArgValues(OPT_cl_ext_EQ)) {
      if ((Ext == "+all") || (Ext == "+cl_intel_channels"))
        Opts.OpenCLChannel = 1;
      if ((Ext == "-all") || (Ext == "-cl_intel_channels"))
        Opts.OpenCLChannel = 0;
    }
  }
#endif  // INTEL_CUSTOMIZATION

  // -cl-strict-aliasing needs to emit diagnostic in the case where CL > 1.0.
  // This option should be deprecated for CL > 1.0 because
  // this option was added for compatibility with OpenCL 1.0.
  if (Args.getLastArg(OPT_cl_strict_aliasing)
       && Opts.OpenCLVersion > 100) {
    Diags.Report(diag::warn_option_invalid_ocl_version)
        << Opts.getOpenCLVersionTuple().getAsString()
        << Args.getLastArg(OPT_cl_strict_aliasing)->getAsString(Args);
  }

  // We abuse '-f[no-]gnu-keywords' to force overriding all GNU-extension
  // keywords. This behavior is provided by GCC's poorly named '-fasm' flag,
  // while a subset (the non-C++ GNU keywords) is provided by GCC's
  // '-fgnu-keywords'. Clang conflates the two for simplicity under the single
  // name, as it doesn't seem a useful distinction.
  Opts.GNUKeywords = Args.hasFlag(OPT_fgnu_keywords, OPT_fno_gnu_keywords,
                                  Opts.GNUKeywords);

  Opts.Digraphs = Args.hasFlag(OPT_fdigraphs, OPT_fno_digraphs, Opts.Digraphs);

  if (Args.hasArg(OPT_fno_operator_names))
    Opts.CXXOperatorNames = 0;

  if (Args.hasArg(OPT_fcuda_is_device))
    Opts.CUDAIsDevice = 1;

  if (Args.hasArg(OPT_fcuda_allow_variadic_functions))
    Opts.CUDAAllowVariadicFunctions = 1;

  if (Args.hasArg(OPT_fno_cuda_host_device_constexpr))
    Opts.CUDAHostDeviceConstexpr = 0;

  if (Args.hasArg(OPT_fgpu_defer_diag))
    Opts.GPUDeferDiag = 1;

  if (Opts.CUDAIsDevice && Args.hasArg(OPT_fcuda_approx_transcendentals))
    Opts.CUDADeviceApproxTranscendentals = 1;

  Opts.GPURelocatableDeviceCode = Args.hasArg(OPT_fgpu_rdc);
  if (Args.hasArg(OPT_fgpu_allow_device_init)) {
    if (Opts.HIP)
      Opts.GPUAllowDeviceInit = 1;
    else
      Diags.Report(diag::warn_ignored_hip_only_option)
          << Args.getLastArg(OPT_fgpu_allow_device_init)->getAsString(Args);
  }
  Opts.HIPUseNewLaunchAPI = Args.hasArg(OPT_fhip_new_launch_api);
  if (Opts.HIP)
    Opts.GPUMaxThreadsPerBlock = getLastArgIntValue(
        Args, OPT_gpu_max_threads_per_block_EQ, Opts.GPUMaxThreadsPerBlock);
  else if (Args.hasArg(OPT_gpu_max_threads_per_block_EQ))
    Diags.Report(diag::warn_ignored_hip_only_option)
        << Args.getLastArg(OPT_gpu_max_threads_per_block_EQ)->getAsString(Args);

  if (Opts.ObjC) {
    if (Arg *arg = Args.getLastArg(OPT_fobjc_runtime_EQ)) {
      StringRef value = arg->getValue();
      if (Opts.ObjCRuntime.tryParse(value))
        Diags.Report(diag::err_drv_unknown_objc_runtime) << value;
    }

    if (Args.hasArg(OPT_fobjc_gc_only))
      Opts.setGC(LangOptions::GCOnly);
    else if (Args.hasArg(OPT_fobjc_gc))
      Opts.setGC(LangOptions::HybridGC);
    else if (Args.hasArg(OPT_fobjc_arc)) {
      Opts.ObjCAutoRefCount = 1;
      if (!Opts.ObjCRuntime.allowsARC())
        Diags.Report(diag::err_arc_unsupported_on_runtime);
    }

    // ObjCWeakRuntime tracks whether the runtime supports __weak, not
    // whether the feature is actually enabled.  This is predominantly
    // determined by -fobjc-runtime, but we allow it to be overridden
    // from the command line for testing purposes.
    if (Args.hasArg(OPT_fobjc_runtime_has_weak))
      Opts.ObjCWeakRuntime = 1;
    else
      Opts.ObjCWeakRuntime = Opts.ObjCRuntime.allowsWeak();

    // ObjCWeak determines whether __weak is actually enabled.
    // Note that we allow -fno-objc-weak to disable this even in ARC mode.
    if (auto weakArg = Args.getLastArg(OPT_fobjc_weak, OPT_fno_objc_weak)) {
      if (!weakArg->getOption().matches(OPT_fobjc_weak)) {
        assert(!Opts.ObjCWeak);
      } else if (Opts.getGC() != LangOptions::NonGC) {
        Diags.Report(diag::err_objc_weak_with_gc);
      } else if (!Opts.ObjCWeakRuntime) {
        Diags.Report(diag::err_objc_weak_unsupported);
      } else {
        Opts.ObjCWeak = 1;
      }
    } else if (Opts.ObjCAutoRefCount) {
      Opts.ObjCWeak = Opts.ObjCWeakRuntime;
    }

    if (Args.hasArg(OPT_fno_objc_infer_related_result_type))
      Opts.ObjCInferRelatedResultType = 0;

    if (Args.hasArg(OPT_fobjc_subscripting_legacy_runtime))
      Opts.ObjCSubscriptingLegacyRuntime =
        (Opts.ObjCRuntime.getKind() == ObjCRuntime::FragileMacOSX);
  }

  if (Arg *A = Args.getLastArg(options::OPT_fgnuc_version_EQ)) {
    // Check that the version has 1 to 3 components and the minor and patch
    // versions fit in two decimal digits.
    VersionTuple GNUCVer;
    bool Invalid = GNUCVer.tryParse(A->getValue());
    unsigned Major = GNUCVer.getMajor();
    unsigned Minor = GNUCVer.getMinor().getValueOr(0);
    unsigned Patch = GNUCVer.getSubminor().getValueOr(0);
    if (Invalid || GNUCVer.getBuild() || Minor >= 100 || Patch >= 100) {
      Diags.Report(diag::err_drv_invalid_value)
          << A->getAsString(Args) << A->getValue();
    }
    Opts.GNUCVersion = Major * 100 * 100 + Minor * 100 + Patch;
  }

  if (Args.hasArg(OPT_fgnu89_inline)) {
    if (Opts.CPlusPlus)
      Diags.Report(diag::err_drv_argument_not_allowed_with)
        << "-fgnu89-inline" << GetInputKindName(IK);
    else
      Opts.GNUInline = 1;
  }

  if (Args.hasArg(OPT_fapple_kext)) {
    if (!Opts.CPlusPlus)
      Diags.Report(diag::warn_c_kext);
    else
      Opts.AppleKext = 1;
  }

  if (Args.hasArg(OPT_print_ivar_layout))
    Opts.ObjCGCBitmapPrint = 1;

  if (Args.hasArg(OPT_fno_constant_cfstrings))
    Opts.NoConstantCFStrings = 1;
  if (const auto *A = Args.getLastArg(OPT_fcf_runtime_abi_EQ))
    Opts.CFRuntime =
        llvm::StringSwitch<LangOptions::CoreFoundationABI>(A->getValue())
            .Cases("unspecified", "standalone", "objc",
                   LangOptions::CoreFoundationABI::ObjectiveC)
            .Cases("swift", "swift-5.0",
                   LangOptions::CoreFoundationABI::Swift5_0)
            .Case("swift-4.2", LangOptions::CoreFoundationABI::Swift4_2)
            .Case("swift-4.1", LangOptions::CoreFoundationABI::Swift4_1)
            .Default(LangOptions::CoreFoundationABI::ObjectiveC);

  if (Args.hasArg(OPT_fzvector))
    Opts.ZVector = 1;

  if (Args.hasArg(OPT_pthread))
    Opts.POSIXThreads = 1;

  // The value-visibility mode defaults to "default".
  if (Arg *visOpt = Args.getLastArg(OPT_fvisibility)) {
    Opts.setValueVisibilityMode(parseVisibility(visOpt, Args, Diags));
  } else {
    Opts.setValueVisibilityMode(DefaultVisibility);
  }

  // The type-visibility mode defaults to the value-visibility mode.
  if (Arg *typeVisOpt = Args.getLastArg(OPT_ftype_visibility)) {
    Opts.setTypeVisibilityMode(parseVisibility(typeVisOpt, Args, Diags));
  } else {
    Opts.setTypeVisibilityMode(Opts.getValueVisibilityMode());
  }

  if (Args.hasArg(OPT_fvisibility_inlines_hidden))
    Opts.InlineVisibilityHidden = 1;

  if (Args.hasArg(OPT_fvisibility_inlines_hidden_static_local_var))
    Opts.VisibilityInlinesHiddenStaticLocalVar = 1;

  if (Args.hasArg(OPT_fvisibility_global_new_delete_hidden))
    Opts.GlobalAllocationFunctionVisibilityHidden = 1;

  if (Args.hasArg(OPT_fapply_global_visibility_to_externs))
    Opts.SetVisibilityForExternDecls = 1;

  if (Args.hasArg(OPT_fvisibility_from_dllstorageclass)) {
    Opts.VisibilityFromDLLStorageClass = 1;

    // Translate dllexport defintions to default visibility, by default.
    if (Arg *O = Args.getLastArg(OPT_fvisibility_dllexport_EQ))
      Opts.setDLLExportVisibility(parseVisibility(O, Args, Diags));
    else
      Opts.setDLLExportVisibility(DefaultVisibility);

    // Translate defintions without an explict DLL storage class to hidden
    // visibility, by default.
    if (Arg *O = Args.getLastArg(OPT_fvisibility_nodllstorageclass_EQ))
      Opts.setNoDLLStorageClassVisibility(parseVisibility(O, Args, Diags));
    else
      Opts.setNoDLLStorageClassVisibility(HiddenVisibility);

    // Translate dllimport external declarations to default visibility, by
    // default.
    if (Arg *O = Args.getLastArg(OPT_fvisibility_externs_dllimport_EQ))
      Opts.setExternDeclDLLImportVisibility(parseVisibility(O, Args, Diags));
    else
      Opts.setExternDeclDLLImportVisibility(DefaultVisibility);

    // Translate external declarations without an explicit DLL storage class
    // to hidden visibility, by default.
    if (Arg *O = Args.getLastArg(OPT_fvisibility_externs_nodllstorageclass_EQ))
      Opts.setExternDeclNoDLLStorageClassVisibility(
          parseVisibility(O, Args, Diags));
    else
      Opts.setExternDeclNoDLLStorageClassVisibility(HiddenVisibility);
  }

  if (Args.hasArg(OPT_ftrapv)) {
    Opts.setSignedOverflowBehavior(LangOptions::SOB_Trapping);
    // Set the handler, if one is specified.
    Opts.OverflowHandler =
        std::string(Args.getLastArgValue(OPT_ftrapv_handler));
  }
  else if (Args.hasArg(OPT_fwrapv))
    Opts.setSignedOverflowBehavior(LangOptions::SOB_Defined);

  Opts.MSVCCompat = Args.hasArg(OPT_fms_compatibility);
  Opts.MicrosoftExt = Opts.MSVCCompat || Args.hasArg(OPT_fms_extensions);
  Opts.AsmBlocks = Args.hasArg(OPT_fasm_blocks) || Opts.MicrosoftExt;
  Opts.MSCompatibilityVersion = 0;
  if (const Arg *A = Args.getLastArg(OPT_fms_compatibility_version)) {
    VersionTuple VT;
    if (VT.tryParse(A->getValue()))
      Diags.Report(diag::err_drv_invalid_value) << A->getAsString(Args)
                                                << A->getValue();
    Opts.MSCompatibilityVersion = VT.getMajor() * 10000000 +
                                  VT.getMinor().getValueOr(0) * 100000 +
                                  VT.getSubminor().getValueOr(0);
  }

  // Mimicking gcc's behavior, trigraphs are only enabled if -trigraphs
  // is specified, or -std is set to a conforming mode.
  // Trigraphs are disabled by default in c++1z onwards.
  // For z/OS, trigraphs are enabled by default (without regard to the above).
  Opts.Trigraphs =
      (!Opts.GNUMode && !Opts.MSVCCompat && !Opts.CPlusPlus17) || T.isOSzOS();
  Opts.Trigraphs =
      Args.hasFlag(OPT_ftrigraphs, OPT_fno_trigraphs, Opts.Trigraphs);

  Opts.DollarIdents = Args.hasFlag(OPT_fdollars_in_identifiers,
                                   OPT_fno_dollars_in_identifiers,
                                   Opts.DollarIdents);
  Opts.PascalStrings = Args.hasArg(OPT_fpascal_strings);
  Opts.setVtorDispMode(
      MSVtorDispMode(getLastArgIntValue(Args, OPT_vtordisp_mode_EQ, 1, Diags)));
  Opts.Borland = Args.hasArg(OPT_fborland_extensions);
  Opts.WritableStrings = Args.hasArg(OPT_fwritable_strings);
  Opts.ConstStrings = Args.hasFlag(OPT_fconst_strings, OPT_fno_const_strings,
                                   Opts.ConstStrings);
  if (Arg *A = Args.getLastArg(OPT_flax_vector_conversions_EQ)) {
    using LaxKind = LangOptions::LaxVectorConversionKind;
    if (auto Kind = llvm::StringSwitch<Optional<LaxKind>>(A->getValue())
                        .Case("none", LaxKind::None)
                        .Case("integer", LaxKind::Integer)
                        .Case("all", LaxKind::All)
                        .Default(llvm::None))
      Opts.setLaxVectorConversions(*Kind);
    else
      Diags.Report(diag::err_drv_invalid_value)
          << A->getAsString(Args) << A->getValue();
  }
  if (Args.hasArg(OPT_fno_threadsafe_statics))
    Opts.ThreadsafeStatics = 0;
  Opts.Exceptions = Args.hasArg(OPT_fexceptions);
  Opts.IgnoreExceptions = Args.hasArg(OPT_fignore_exceptions);
  Opts.ObjCExceptions = Args.hasArg(OPT_fobjc_exceptions);
  Opts.CXXExceptions = Args.hasArg(OPT_fcxx_exceptions);

  // -ffixed-point
  Opts.FixedPoint =
      Args.hasFlag(OPT_ffixed_point, OPT_fno_fixed_point, /*Default=*/false) &&
      !Opts.CPlusPlus;
  Opts.PaddingOnUnsignedFixedPoint =
      Args.hasFlag(OPT_fpadding_on_unsigned_fixed_point,
                   OPT_fno_padding_on_unsigned_fixed_point,
                   /*Default=*/false) &&
      Opts.FixedPoint;

  // Handle exception personalities
  Arg *A = Args.getLastArg(
      options::OPT_fsjlj_exceptions, options::OPT_fseh_exceptions,
      options::OPT_fdwarf_exceptions, options::OPT_fwasm_exceptions);
  if (A) {
    const Option &Opt = A->getOption();
    llvm::Triple T(TargetOpts.Triple);
    if (T.isWindowsMSVCEnvironment())
      Diags.Report(diag::err_fe_invalid_exception_model)
          << Opt.getName() << T.str();

    Opts.SjLjExceptions = Opt.matches(options::OPT_fsjlj_exceptions);
    Opts.SEHExceptions = Opt.matches(options::OPT_fseh_exceptions);
    Opts.DWARFExceptions = Opt.matches(options::OPT_fdwarf_exceptions);
    Opts.WasmExceptions = Opt.matches(options::OPT_fwasm_exceptions);
  }

  Opts.ExternCNoUnwind = Args.hasArg(OPT_fexternc_nounwind);
  Opts.TraditionalCPP = Args.hasArg(OPT_traditional_cpp);

  Opts.RTTI = Opts.CPlusPlus && !Args.hasArg(OPT_fno_rtti);
  Opts.RTTIData = Opts.RTTI && !Args.hasArg(OPT_fno_rtti_data);
  Opts.Blocks = Args.hasArg(OPT_fblocks) || (Opts.OpenCL
    && Opts.OpenCLVersion == 200);
  Opts.BlocksRuntimeOptional = Args.hasArg(OPT_fblocks_runtime_optional);
  Opts.Coroutines = Opts.CPlusPlus20 || Args.hasArg(OPT_fcoroutines_ts);

  Opts.ConvergentFunctions = Opts.OpenCL || (Opts.CUDA && Opts.CUDAIsDevice) ||
                             Opts.SYCLIsDevice ||
                             Args.hasArg(OPT_fconvergent_functions);

  Opts.DoubleSquareBracketAttributes =
      Args.hasFlag(OPT_fdouble_square_bracket_attributes,
                   OPT_fno_double_square_bracket_attributes,
                   Opts.DoubleSquareBracketAttributes);

  Opts.CPlusPlusModules = Opts.CPlusPlus20;
  Opts.ModulesTS = Args.hasArg(OPT_fmodules_ts);
  Opts.Modules =
      Args.hasArg(OPT_fmodules) || Opts.ModulesTS || Opts.CPlusPlusModules;
  Opts.ModulesStrictDeclUse = Args.hasArg(OPT_fmodules_strict_decluse);
  Opts.ModulesDeclUse =
      Args.hasArg(OPT_fmodules_decluse) || Opts.ModulesStrictDeclUse;
  // FIXME: We only need this in C++ modules / Modules TS if we might textually
  // enter a different module (eg, when building a header unit).
  Opts.ModulesLocalVisibility =
      Args.hasArg(OPT_fmodules_local_submodule_visibility) || Opts.ModulesTS ||
      Opts.CPlusPlusModules;
  Opts.ModulesCodegen = Args.hasArg(OPT_fmodules_codegen);
  Opts.ModulesDebugInfo = Args.hasArg(OPT_fmodules_debuginfo);
  Opts.ModulesSearchAll = Opts.Modules &&
    !Args.hasArg(OPT_fno_modules_search_all) &&
    Args.hasArg(OPT_fmodules_search_all);
  Opts.ModulesErrorRecovery = !Args.hasArg(OPT_fno_modules_error_recovery);
  Opts.ImplicitModules = !Args.hasArg(OPT_fno_implicit_modules);
  Opts.CharIsSigned = Opts.OpenCL || !Args.hasArg(OPT_fno_signed_char);
  Opts.WChar = Opts.CPlusPlus && !Args.hasArg(OPT_fno_wchar);
  Opts.Char8 = Args.hasFlag(OPT_fchar8__t, OPT_fno_char8__t, Opts.CPlusPlus20);
  if (const Arg *A = Args.getLastArg(OPT_fwchar_type_EQ)) {
    Opts.WCharSize = llvm::StringSwitch<unsigned>(A->getValue())
                         .Case("char", 1)
                         .Case("short", 2)
                         .Case("int", 4)
                         .Default(0);
    if (Opts.WCharSize == 0)
      Diags.Report(diag::err_fe_invalid_wchar_type) << A->getValue();
  }
  Opts.WCharIsSigned = Args.hasFlag(OPT_fsigned_wchar, OPT_fno_signed_wchar, true);
  Opts.ShortEnums = Args.hasArg(OPT_fshort_enums);
  Opts.Freestanding = Args.hasArg(OPT_ffreestanding);
  Opts.NoBuiltin = Args.hasArg(OPT_fno_builtin) || Opts.Freestanding;
  if (!Opts.NoBuiltin)
    getAllNoBuiltinFuncValues(Args, Opts.NoBuiltinFuncs);
  Opts.NoMathBuiltin = Args.hasArg(OPT_fno_math_builtin);
  Opts.RelaxedTemplateTemplateArgs =
      Args.hasArg(OPT_frelaxed_template_template_args);
  Opts.SizedDeallocation = Args.hasArg(OPT_fsized_deallocation);
  Opts.AlignedAllocation =
      Args.hasFlag(OPT_faligned_allocation, OPT_fno_aligned_allocation,
                   Opts.AlignedAllocation);
  Opts.AlignedAllocationUnavailable =
      Opts.AlignedAllocation && Args.hasArg(OPT_aligned_alloc_unavailable);
  Opts.NewAlignOverride =
      getLastArgIntValue(Args, OPT_fnew_alignment_EQ, 0, Diags);
  if (Opts.NewAlignOverride && !llvm::isPowerOf2_32(Opts.NewAlignOverride)) {
    Arg *A = Args.getLastArg(OPT_fnew_alignment_EQ);
    Diags.Report(diag::err_fe_invalid_alignment) << A->getAsString(Args)
                                                 << A->getValue();
    Opts.NewAlignOverride = 0;
  }
  Opts.ConceptSatisfactionCaching =
      !Args.hasArg(OPT_fno_concept_satisfaction_caching);
  if (Args.hasArg(OPT_fconcepts_ts))
    Diags.Report(diag::warn_fe_concepts_ts_flag);
  Opts.RecoveryAST = Args.hasFlag(OPT_frecovery_ast, OPT_fno_recovery_ast);
  Opts.RecoveryASTType =
      Args.hasFlag(OPT_frecovery_ast_type, OPT_fno_recovery_ast_type);
  Opts.HeinousExtensions = Args.hasArg(OPT_fheinous_gnu_extensions);
  Opts.AccessControl = !Args.hasArg(OPT_fno_access_control);
  Opts.ElideConstructors = !Args.hasArg(OPT_fno_elide_constructors);
  Opts.MathErrno = !Opts.OpenCL && Args.hasArg(OPT_fmath_errno);
  Opts.InstantiationDepth =
      getLastArgIntValue(Args, OPT_ftemplate_depth, 1024, Diags);
  Opts.ArrowDepth =
      getLastArgIntValue(Args, OPT_foperator_arrow_depth, 256, Diags);
  Opts.ConstexprCallDepth =
      getLastArgIntValue(Args, OPT_fconstexpr_depth, 512, Diags);
  Opts.ConstexprStepLimit =
      getLastArgIntValue(Args, OPT_fconstexpr_steps, 1048576, Diags);
  Opts.EnableNewConstInterp =
      Args.hasArg(OPT_fexperimental_new_constant_interpreter);
  Opts.BracketDepth = getLastArgIntValue(Args, OPT_fbracket_depth, 256, Diags);
  Opts.DelayedTemplateParsing = Args.hasArg(OPT_fdelayed_template_parsing);
  Opts.NumLargeByValueCopy =
      getLastArgIntValue(Args, OPT_Wlarge_by_value_copy_EQ, 0, Diags);
  Opts.MSBitfields = Args.hasArg(OPT_mms_bitfields);
  Opts.ObjCConstantStringClass =
      std::string(Args.getLastArgValue(OPT_fconstant_string_class));
  Opts.ObjCDefaultSynthProperties =
    !Args.hasArg(OPT_disable_objc_default_synthesize_properties);
  Opts.EncodeExtendedBlockSig =
    Args.hasArg(OPT_fencode_extended_block_signature);
  Opts.EmitAllDecls = Args.hasArg(OPT_femit_all_decls);
  Opts.PackStruct = getLastArgIntValue(Args, OPT_fpack_struct_EQ, 0, Diags);
  Opts.MaxTypeAlign = getLastArgIntValue(Args, OPT_fmax_type_align_EQ, 0, Diags);
  Opts.AlignDouble = Args.hasArg(OPT_malign_double);
  Opts.DoubleSize = getLastArgIntValue(Args, OPT_mdouble_EQ, 0, Diags);
  Opts.LongDoubleSize = Args.hasArg(OPT_mlong_double_128)
                            ? 128
                            : Args.hasArg(OPT_mlong_double_64) ? 64 : 0;
#if INTEL_CUSTOMIZATION
  if (const Arg *A = Args.getLastArg(OPT_fintel_long_double_size_EQ)) {
    StringRef Value = A->getValue();
    if (Value == "128")
      Opts.LongDoubleSize = 128;
    else if (Value == "80")
      Opts.LongDoubleSize = 80;
    else if (Value == "64")
      Opts.LongDoubleSize = 64;
    else {
      Diags.Report(diag::err_drv_invalid_value) << A->getAsString(Args)
                                                << A->getValue();
    }
  }
#endif // INTEL_CUSTOMIZATION
  Opts.PPCIEEELongDouble = Args.hasArg(OPT_mabi_EQ_ieeelongdouble);
  Opts.EnableAIXExtendedAltivecABI = Args.hasArg(OPT_mabi_EQ_vec_extabi);
  Opts.PICLevel = getLastArgIntValue(Args, OPT_pic_level, 0, Diags);
  Opts.ROPI = Args.hasArg(OPT_fropi);
  Opts.RWPI = Args.hasArg(OPT_frwpi);
  Opts.PIE = Args.hasArg(OPT_pic_is_pie);
  Opts.Static = Args.hasArg(OPT_static_define);
  Opts.DumpRecordLayoutsSimple = Args.hasArg(OPT_fdump_record_layouts_simple);
  Opts.DumpRecordLayouts = Opts.DumpRecordLayoutsSimple
                        || Args.hasArg(OPT_fdump_record_layouts);
  Opts.DumpVTableLayouts = Args.hasArg(OPT_fdump_vtable_layouts);
  Opts.SpellChecking = !Args.hasArg(OPT_fno_spell_checking);
  Opts.NoBitFieldTypeAlign = Args.hasArg(OPT_fno_bitfield_type_align);
  if (Opts.FastRelaxedMath)
    Opts.setDefaultFPContractMode(LangOptions::FPM_Fast);
  Opts.HexagonQdsp6Compat = Args.hasArg(OPT_mqdsp6_compat);
  Opts.FakeAddressSpaceMap = Args.hasArg(OPT_ffake_address_space_map);
#if INTEL_CUSTOMIZATION
  Opts.OpenCLForceVectorABI = Args.hasArg(OPT_fopencl_force_vector_abi);
  // Temporary internal option to enable new support. When ready just
  // switch default to true.
  Opts.IntelPragmaPrefetch =
      Args.hasFlag(OPT_fintel_pragma_prefetch, OPT_fno_intel_pragma_prefetch,
                   /*default=*/false);
#endif // INTEL_CUSTOMIZATION
  Opts.ParseUnknownAnytype = Args.hasArg(OPT_funknown_anytype);
  Opts.DebuggerSupport = Args.hasArg(OPT_fdebugger_support);
  Opts.DebuggerCastResultToId = Args.hasArg(OPT_fdebugger_cast_result_to_id);
  Opts.DebuggerObjCLiteral = Args.hasArg(OPT_fdebugger_objc_literal);
  Opts.ApplePragmaPack = Args.hasArg(OPT_fapple_pragma_pack);
  Opts.ModuleName = std::string(Args.getLastArgValue(OPT_fmodule_name_EQ));
  Opts.CurrentModule = Opts.ModuleName;
  Opts.AppExt = Args.hasArg(OPT_fapplication_extension);
  Opts.ModuleFeatures = Args.getAllArgValues(OPT_fmodule_feature);
  llvm::sort(Opts.ModuleFeatures);
  Opts.NativeHalfType |= Args.hasArg(OPT_fnative_half_type);
  Opts.NativeHalfArgsAndReturns |= Args.hasArg(OPT_fnative_half_arguments_and_returns);
  // Enable HalfArgsAndReturns if present in Args or if NativeHalfArgsAndReturns
  // is enabled.
  Opts.HalfArgsAndReturns = Args.hasArg(OPT_fallow_half_arguments_and_returns)
                            | Opts.NativeHalfArgsAndReturns;
  Opts.GNUAsm = !Args.hasArg(OPT_fno_gnu_inline_asm);
  Opts.Cmse = Args.hasArg(OPT_mcmse); // Armv8-M Security Extensions

  Opts.ArmSveVectorBits =
      getLastArgIntValue(Args, options::OPT_msve_vector_bits_EQ, 0, Diags);

  // __declspec is enabled by default for the PS4 by the driver, and also
  // enabled for Microsoft Extensions or Borland Extensions, here.
  //
  // FIXME: __declspec is also currently enabled for CUDA, but isn't really a
  // CUDA extension. However, it is required for supporting
  // __clang_cuda_builtin_vars.h, which uses __declspec(property). Once that has
  // been rewritten in terms of something more generic, remove the Opts.CUDA
  // term here.
  Opts.DeclSpecKeyword =
      Args.hasFlag(OPT_fdeclspec, OPT_fno_declspec,
                   (Opts.MicrosoftExt || Opts.Borland ||      // INTEL
                    Opts.CUDA || Opts.IntelCompat));          // INTEL

  if (Arg *A = Args.getLastArg(OPT_faddress_space_map_mangling_EQ)) {
    switch (llvm::StringSwitch<unsigned>(A->getValue())
      .Case("target", LangOptions::ASMM_Target)
      .Case("no", LangOptions::ASMM_Off)
      .Case("yes", LangOptions::ASMM_On)
      .Default(255)) {
    default:
      Diags.Report(diag::err_drv_invalid_value)
        << "-faddress-space-map-mangling=" << A->getValue();
      break;
    case LangOptions::ASMM_Target:
      Opts.setAddressSpaceMapMangling(LangOptions::ASMM_Target);
      break;
    case LangOptions::ASMM_On:
      Opts.setAddressSpaceMapMangling(LangOptions::ASMM_On);
      break;
    case LangOptions::ASMM_Off:
      Opts.setAddressSpaceMapMangling(LangOptions::ASMM_Off);
      break;
    }
  }

  if (Arg *A = Args.getLastArg(OPT_fms_memptr_rep_EQ)) {
    LangOptions::PragmaMSPointersToMembersKind InheritanceModel =
        llvm::StringSwitch<LangOptions::PragmaMSPointersToMembersKind>(
            A->getValue())
            .Case("single",
                  LangOptions::PPTMK_FullGeneralitySingleInheritance)
            .Case("multiple",
                  LangOptions::PPTMK_FullGeneralityMultipleInheritance)
            .Case("virtual",
                  LangOptions::PPTMK_FullGeneralityVirtualInheritance)
            .Default(LangOptions::PPTMK_BestCase);
    if (InheritanceModel == LangOptions::PPTMK_BestCase)
      Diags.Report(diag::err_drv_invalid_value)
          << "-fms-memptr-rep=" << A->getValue();

    Opts.setMSPointerToMemberRepresentationMethod(InheritanceModel);
  }

  // Check for MS default calling conventions being specified.
  if (Arg *A = Args.getLastArg(OPT_fdefault_calling_conv_EQ)) {
    LangOptions::DefaultCallingConvention DefaultCC =
        llvm::StringSwitch<LangOptions::DefaultCallingConvention>(A->getValue())
            .Case("cdecl", LangOptions::DCC_CDecl)
            .Case("fastcall", LangOptions::DCC_FastCall)
            .Case("stdcall", LangOptions::DCC_StdCall)
            .Case("vectorcall", LangOptions::DCC_VectorCall)
            .Case("regcall", LangOptions::DCC_RegCall)
            .Default(LangOptions::DCC_None);
    if (DefaultCC == LangOptions::DCC_None)
      Diags.Report(diag::err_drv_invalid_value)
          << "-fdefault-calling-conv=" << A->getValue();

    llvm::Triple T(TargetOpts.Triple);
    llvm::Triple::ArchType Arch = T.getArch();
    bool emitError = (DefaultCC == LangOptions::DCC_FastCall ||
                      DefaultCC == LangOptions::DCC_StdCall) &&
                     Arch != llvm::Triple::x86;
    emitError |= (DefaultCC == LangOptions::DCC_VectorCall ||
                  DefaultCC == LangOptions::DCC_RegCall) &&
                 !T.isX86();
    if (emitError)
      Diags.Report(diag::err_drv_argument_not_allowed_with)
          << A->getSpelling() << T.getTriple();
    else
      Opts.setDefaultCallingConv(DefaultCC);
  }

  Opts.SemanticInterposition = Args.hasArg(OPT_fsemantic_interposition);
  // An explicit -fno-semantic-interposition infers dso_local.
  Opts.ExplicitNoSemanticInterposition =
      Args.hasArg(OPT_fno_semantic_interposition);

  // -mrtd option
  if (Arg *A = Args.getLastArg(OPT_mrtd)) {
    if (Opts.getDefaultCallingConv() != LangOptions::DCC_None)
      Diags.Report(diag::err_drv_argument_not_allowed_with)
          << A->getSpelling() << "-fdefault-calling-conv";
    else {
      llvm::Triple T(TargetOpts.Triple);
      if (T.getArch() != llvm::Triple::x86)
        Diags.Report(diag::err_drv_argument_not_allowed_with)
            << A->getSpelling() << T.getTriple();
      else
        Opts.setDefaultCallingConv(LangOptions::DCC_StdCall);
    }
  }

  // Check if -fopenmp is specified.
  Opts.OpenMP = Args.hasArg(options::OPT_fopenmp) ? 50 : 0;
#if INTEL_CUSTOMIZATION
  Opts.OpenMPSimdOnly = false;
  Opts.OpenMPSimdDisabled = false;
  Opts.OpenMPTBBOnly = false;
  Opts.OpenMPTBBDisabled = false;
  if (Opts.IntelCompat) {
    if (Opts.OpenMP) {
      // OpenMP is enabled but we want to disable OpenMP subset
      Opts.OpenMPSimdDisabled = Args.hasArg(OPT_fno_openmp_simd);
      Opts.OpenMPTBBDisabled = Args.hasArg(OPT_fnointel_openmp_tbb);
    } else {
      Opts.OpenMPSimdOnly = Args.hasArg(OPT_fopenmp_simd);
      Opts.OpenMPTBBOnly = Args.hasArg(OPT_fintel_openmp_tbb);
      if (Opts.OpenMPSimdOnly || Opts.OpenMPTBBOnly)
        Opts.OpenMP = true;
    }
  }
#endif //INTEL_CUSTOMIZATION
#if INTEL_COLLAB
  Opts.OpenMPUseSingleElemArrayFuncs =
      Args.hasFlag(OPT_fopenmp_use_single_elem_array_funcs,
                   OPT_fno_openmp_use_single_elem_array_funcs,
                   /*default=*/true);
  Opts.OpenMPLateOutline =
      Opts.OpenMP && Args.hasArg(options::OPT_fopenmp_late_outline);
#endif // INTEL_COLLAB
#if INTEL_CUSTOMIZATION
  // Allow this spelling until removed from icx driver.
  if (!Opts.OpenMPLateOutline)
    Opts.OpenMPLateOutline =
        Opts.OpenMP && Args.hasArg(OPT_fintel_openmp_region);
  Opts.OpenMPLateOutlineTarget = !Args.hasArg(OPT_fno_intel_openmp_offload);
  Opts.OpenMPLateOutlineAtomic = Args.hasArg(OPT_fintel_openmp_region_atomic);

  Opts.OpenMPUseLLVMAtomic = Args.hasFlag(
          options::OPT_fintel_openmp_use_llvm_atomic,
          options::OPT_fno_intel_openmp_use_llvm_atomic);
  if (!Opts.OpenMPLateOutlineAllowUncollapsedLoops)
    Opts.OpenMPLateOutlineAllowUncollapsedLoops =
      Args.hasArg(OPT_fintel_openmp_region_late_collapsed_loops);
  if (Opts.OpenMPLateOutlineAllowUncollapsedLoops)
    Opts.OpenMPLateOutlineAllowUncollapsedLoops =
      !Args.hasArg(OPT_fintel_openmp_region_early_collapsed_loops);
  Opts.OpenMPStableFileID =
      Opts.OpenMP && Args.hasArg(options::OPT_fopenmp_stable_file_id);
#endif // INTEL_CUSTOMIZATION
#if INTEL_COLLAB
  if (Opts.OpenMPLateOutline) {
    llvm::Triple T(TargetOpts.Triple);

    if (T.isSPIR())
      Opts.UseAutoOpenCLAddrSpaceForOpenMP = true;
  }
#endif  // INTEL_COLLAB

  // Check if -fopenmp-simd is specified.
  bool IsSimdSpecified =
      Args.hasFlag(options::OPT_fopenmp_simd, options::OPT_fno_openmp_simd,
                   /*Default=*/false);
  Opts.OpenMPSimd = !Opts.OpenMP && IsSimdSpecified;
  Opts.OpenMPUseTLS =
#if INTEL_CUSTOMIZATION
      !Args.hasArg(options::OPT_fopenmp_threadprivate_legacy) &&
#endif  // INTEL_CUSTOMIZATION
      Opts.OpenMP && !Args.hasArg(options::OPT_fnoopenmp_use_tls);
  Opts.OpenMPIsDevice =
      Opts.OpenMP && Args.hasArg(options::OPT_fopenmp_is_device);
  Opts.OpenMPIRBuilder =
      Opts.OpenMP && Args.hasArg(options::OPT_fopenmp_enable_irbuilder);
  bool IsTargetSpecified =
      Opts.OpenMPIsDevice || Args.hasArg(options::OPT_fopenmp_targets_EQ);

  if (Opts.OpenMP || Opts.OpenMPSimd) {
    if (int Version = getLastArgIntValue(
            Args, OPT_fopenmp_version_EQ,
            (IsSimdSpecified || IsTargetSpecified) ? 50 : Opts.OpenMP, Diags))
      Opts.OpenMP = Version;
    // Provide diagnostic when a given target is not expected to be an OpenMP
    // device or host.
    if (!Opts.OpenMPIsDevice) {
      switch (T.getArch()) {
      default:
        break;
      // Add unsupported host targets here:
      case llvm::Triple::nvptx:
      case llvm::Triple::nvptx64:
        Diags.Report(diag::err_drv_omp_host_target_not_supported)
            << TargetOpts.Triple;
        break;
      }
    }
  }

  // Set the flag to prevent the implementation from emitting device exception
  // handling code for those requiring so.
  if ((Opts.OpenMPIsDevice && (T.isNVPTX() || T.isAMDGCN())) ||
      Opts.OpenCLCPlusPlus) {
    Opts.Exceptions = 0;
    Opts.CXXExceptions = 0;
  }
  if (Opts.OpenMPIsDevice && T.isNVPTX()) {
    Opts.OpenMPCUDANumSMs =
        getLastArgIntValue(Args, options::OPT_fopenmp_cuda_number_of_sm_EQ,
                           Opts.OpenMPCUDANumSMs, Diags);
    Opts.OpenMPCUDABlocksPerSM =
        getLastArgIntValue(Args, options::OPT_fopenmp_cuda_blocks_per_sm_EQ,
                           Opts.OpenMPCUDABlocksPerSM, Diags);
    Opts.OpenMPCUDAReductionBufNum = getLastArgIntValue(
        Args, options::OPT_fopenmp_cuda_teams_reduction_recs_num_EQ,
        Opts.OpenMPCUDAReductionBufNum, Diags);
  }

  // Prevent auto-widening the representation of loop counters during an
  // OpenMP collapse clause.
  Opts.OpenMPOptimisticCollapse =
      Args.hasArg(options::OPT_fopenmp_optimistic_collapse) ? 1 : 0;

  // Get the OpenMP target triples if any.
  if (Arg *A = Args.getLastArg(options::OPT_fopenmp_targets_EQ)) {
    enum ArchPtrSize { Arch16Bit, Arch32Bit, Arch64Bit };
    auto getArchPtrSize = [](const llvm::Triple &T) {
      if (T.isArch16Bit())
        return Arch16Bit;
      if (T.isArch32Bit())
        return Arch32Bit;
      assert(T.isArch64Bit() && "Expected 64-bit architecture");
      return Arch64Bit;
    };

    for (unsigned i = 0; i < A->getNumValues(); ++i) {
      llvm::Triple TT(A->getValue(i));

      if (TT.getArch() == llvm::Triple::UnknownArch ||
          !(TT.getArch() == llvm::Triple::aarch64 ||
            TT.getArch() == llvm::Triple::ppc ||
            TT.getArch() == llvm::Triple::ppc64 ||
            TT.getArch() == llvm::Triple::ppc64le ||
            TT.getArch() == llvm::Triple::nvptx ||
            TT.getArch() == llvm::Triple::nvptx64 ||
#if INTEL_CUSTOMIZATION
#if INTEL_FEATURE_CSA
            TT.getArch() == llvm::Triple::csa ||
#endif  // INTEL_FEATURE_CSA
#endif  // INTEL_CUSTOMIZATION
            TT.getArch() == llvm::Triple::amdgcn ||
            TT.getArch() == llvm::Triple::x86 ||
#if INTEL_COLLAB
            TT.getArch() == llvm::Triple::x86_64 ||
            TT.getArch() == llvm::Triple::spir ||
            TT.getArch() == llvm::Triple::spir64))
#else
            TT.getArch() == llvm::Triple::x86_64))
#endif // INTEL_COLLAB
        Diags.Report(diag::err_drv_invalid_omp_target) << A->getValue(i);
      else if (getArchPtrSize(T) != getArchPtrSize(TT))
        Diags.Report(diag::err_drv_incompatible_omp_arch)
            << A->getValue(i) << T.str();
      else
        Opts.OMPTargetTriples.push_back(TT);
    }
  }

  // Get OpenMP host file path if any and report if a non existent file is
  // found
  if (Arg *A = Args.getLastArg(options::OPT_fopenmp_host_ir_file_path)) {
    Opts.OMPHostIRFile = A->getValue();
    if (!llvm::sys::fs::exists(Opts.OMPHostIRFile))
      Diags.Report(diag::err_drv_omp_host_ir_file_not_found)
          << Opts.OMPHostIRFile;
  }

  // Set CUDA mode for OpenMP target NVPTX/AMDGCN if specified in options
  Opts.OpenMPCUDAMode = Opts.OpenMPIsDevice && (T.isNVPTX() || T.isAMDGCN()) &&
                        Args.hasArg(options::OPT_fopenmp_cuda_mode);

  // Set CUDA support for parallel execution of target regions for OpenMP target
  // NVPTX/AMDGCN if specified in options.
  Opts.OpenMPCUDATargetParallel =
      Opts.OpenMPIsDevice && (T.isNVPTX() || T.isAMDGCN()) &&
      Args.hasArg(options::OPT_fopenmp_cuda_parallel_target_regions);

  // Set CUDA mode for OpenMP target NVPTX/AMDGCN if specified in options
  Opts.OpenMPCUDAForceFullRuntime =
      Opts.OpenMPIsDevice && (T.isNVPTX() || T.isAMDGCN()) &&
      Args.hasArg(options::OPT_fopenmp_cuda_force_full_runtime);

  // Record whether the __DEPRECATED define was requested.
  Opts.Deprecated = Args.hasFlag(OPT_fdeprecated_macro,
                                 OPT_fno_deprecated_macro,
                                 Opts.Deprecated);

  // FIXME: Eliminate this dependency.
  unsigned Opt = getOptimizationLevel(Args, IK, Diags),
       OptSize = getOptimizationLevelSize(Args);
  Opts.Optimize = Opt != 0;
  Opts.OptimizeSize = OptSize != 0;

  // This is the __NO_INLINE__ define, which just depends on things like the
  // optimization level and -fno-inline, not actually whether the backend has
  // inlining enabled.
  Opts.NoInlineDefine = !Opts.Optimize;
  if (Arg *InlineArg = Args.getLastArg(
          options::OPT_finline_functions, options::OPT_finline_hint_functions,
          options::OPT_fno_inline_functions, options::OPT_fno_inline))
    if (InlineArg->getOption().matches(options::OPT_fno_inline))
      Opts.NoInlineDefine = true;

#if INTEL_CUSTOMIZATION
  Opts.HonorNaNCompares = Args.hasFlag(OPT_fhonor_nan_compares,
                                       OPT_fno_honor_nan_compares,
                                       false);
#endif // INTEL_CUSTOMIZATION

  if (Arg *A = Args.getLastArg(OPT_ffp_contract)) {
    StringRef Val = A->getValue();
    if (Val == "fast")
      Opts.setDefaultFPContractMode(LangOptions::FPM_Fast);
    else if (Val == "on")
      Opts.setDefaultFPContractMode(LangOptions::FPM_On);
    else if (Val == "off")
      Opts.setDefaultFPContractMode(LangOptions::FPM_Off);
    else if (Val == "fast-honor-pragmas")
      Opts.setDefaultFPContractMode(LangOptions::FPM_FastHonorPragmas);
    else
      Diags.Report(diag::err_drv_invalid_value) << A->getAsString(Args) << Val;
  }

  auto FPRM = llvm::RoundingMode::NearestTiesToEven;
  if (Args.hasArg(OPT_frounding_math)) {
    FPRM = llvm::RoundingMode::Dynamic;
  }
  Opts.setFPRoundingMode(FPRM);

  if (Args.hasArg(OPT_ftrapping_math)) {
    Opts.setFPExceptionMode(LangOptions::FPE_Strict);
  }

  if (Args.hasArg(OPT_fno_trapping_math)) {
    Opts.setFPExceptionMode(LangOptions::FPE_Ignore);
  }

  LangOptions::FPExceptionModeKind FPEB = LangOptions::FPE_Ignore;
  if (Arg *A = Args.getLastArg(OPT_ffp_exception_behavior_EQ)) {
    StringRef Val = A->getValue();
    if (Val.equals("ignore"))
      FPEB = LangOptions::FPE_Ignore;
    else if (Val.equals("maytrap"))
      FPEB = LangOptions::FPE_MayTrap;
    else if (Val.equals("strict"))
      FPEB = LangOptions::FPE_Strict;
    else
      Diags.Report(diag::err_drv_invalid_value) << A->getAsString(Args) << Val;
  }
  Opts.setFPExceptionMode(FPEB);

  Opts.RetainCommentsFromSystemHeaders =
      Args.hasArg(OPT_fretain_comments_from_system_headers);

  unsigned SSP = getLastArgIntValue(Args, OPT_stack_protector, 0, Diags);
  switch (SSP) {
  default:
    Diags.Report(diag::err_drv_invalid_value)
      << Args.getLastArg(OPT_stack_protector)->getAsString(Args) << SSP;
    break;
  case 0: Opts.setStackProtector(LangOptions::SSPOff); break;
  case 1: Opts.setStackProtector(LangOptions::SSPOn);  break;
  case 2: Opts.setStackProtector(LangOptions::SSPStrong); break;
  case 3: Opts.setStackProtector(LangOptions::SSPReq); break;
  }

  if (Arg *A = Args.getLastArg(OPT_ftrivial_auto_var_init)) {
    StringRef Val = A->getValue();
    if (Val == "uninitialized")
      Opts.setTrivialAutoVarInit(
          LangOptions::TrivialAutoVarInitKind::Uninitialized);
    else if (Val == "zero")
      Opts.setTrivialAutoVarInit(LangOptions::TrivialAutoVarInitKind::Zero);
    else if (Val == "pattern")
      Opts.setTrivialAutoVarInit(LangOptions::TrivialAutoVarInitKind::Pattern);
    else
      Diags.Report(diag::err_drv_invalid_value) << A->getAsString(Args) << Val;
  }

  if (Arg *A = Args.getLastArg(OPT_ftrivial_auto_var_init_stop_after)) {
    int Val = std::stoi(A->getValue());
    Opts.TrivialAutoVarInitStopAfter = Val;
  }

  // Parse -fsanitize= arguments.
  parseSanitizerKinds("-fsanitize=", Args.getAllArgValues(OPT_fsanitize_EQ),
                      Diags, Opts.Sanitize);
  // -fsanitize-address-field-padding=N has to be a LangOpt, parse it here.
  Opts.SanitizeAddressFieldPadding =
      getLastArgIntValue(Args, OPT_fsanitize_address_field_padding, 0, Diags);
  Opts.SanitizerBlacklistFiles = Args.getAllArgValues(OPT_fsanitize_blacklist);
  std::vector<std::string> systemBlacklists =
      Args.getAllArgValues(OPT_fsanitize_system_blacklist);
  Opts.SanitizerBlacklistFiles.insert(Opts.SanitizerBlacklistFiles.end(),
                                      systemBlacklists.begin(),
                                      systemBlacklists.end());

  // -fxray-{always,never}-instrument= filenames.
  Opts.XRayAlwaysInstrumentFiles =
      Args.getAllArgValues(OPT_fxray_always_instrument);
  Opts.XRayNeverInstrumentFiles =
      Args.getAllArgValues(OPT_fxray_never_instrument);
  Opts.XRayAttrListFiles = Args.getAllArgValues(OPT_fxray_attr_list);

  // -fforce-emit-vtables
  Opts.ForceEmitVTables = Args.hasArg(OPT_fforce_emit_vtables);

  // -fallow-editor-placeholders
  Opts.AllowEditorPlaceholders = Args.hasArg(OPT_fallow_editor_placeholders);

  Opts.RegisterStaticDestructors = !Args.hasArg(OPT_fno_cxx_static_destructors);

  if (Arg *A = Args.getLastArg(OPT_fclang_abi_compat_EQ)) {
    Opts.setClangABICompat(LangOptions::ClangABI::Latest);

    StringRef Ver = A->getValue();
    std::pair<StringRef, StringRef> VerParts = Ver.split('.');
    unsigned Major, Minor = 0;

    // Check the version number is valid: either 3.x (0 <= x <= 9) or
    // y or y.0 (4 <= y <= current version).
    if (!VerParts.first.startswith("0") &&
        !VerParts.first.getAsInteger(10, Major) &&
        3 <= Major && Major <= CLANG_VERSION_MAJOR &&
        (Major == 3 ? VerParts.second.size() == 1 &&
                      !VerParts.second.getAsInteger(10, Minor)
                    : VerParts.first.size() == Ver.size() ||
                      VerParts.second == "0")) {
      // Got a valid version number.
      if (Major == 3 && Minor <= 8)
        Opts.setClangABICompat(LangOptions::ClangABI::Ver3_8);
      else if (Major <= 4)
        Opts.setClangABICompat(LangOptions::ClangABI::Ver4);
      else if (Major <= 6)
        Opts.setClangABICompat(LangOptions::ClangABI::Ver6);
      else if (Major <= 7)
        Opts.setClangABICompat(LangOptions::ClangABI::Ver7);
      else if (Major <= 9)
        Opts.setClangABICompat(LangOptions::ClangABI::Ver9);
      else if (Major <= 11)
        Opts.setClangABICompat(LangOptions::ClangABI::Ver11);
    } else if (Ver != "latest") {
      Diags.Report(diag::err_drv_invalid_value)
          << A->getAsString(Args) << A->getValue();
    }
  }

  Opts.CompleteMemberPointers = Args.hasArg(OPT_fcomplete_member_pointers);
  Opts.BuildingPCHWithObjectFile = Args.hasArg(OPT_building_pch_with_obj);
  Opts.PCHInstantiateTemplates = Args.hasArg(OPT_fpch_instantiate_templates);

  Opts.MatrixTypes = Args.hasArg(OPT_fenable_matrix);

  Opts.MaxTokens = getLastArgIntValue(Args, OPT_fmax_tokens_EQ, 0, Diags);

  if (Arg *A = Args.getLastArg(OPT_msign_return_address_EQ)) {
    StringRef SignScope = A->getValue();

    if (SignScope.equals_lower("none"))
      Opts.setSignReturnAddressScope(
          LangOptions::SignReturnAddressScopeKind::None);
    else if (SignScope.equals_lower("all"))
      Opts.setSignReturnAddressScope(
          LangOptions::SignReturnAddressScopeKind::All);
    else if (SignScope.equals_lower("non-leaf"))
      Opts.setSignReturnAddressScope(
          LangOptions::SignReturnAddressScopeKind::NonLeaf);
    else
      Diags.Report(diag::err_drv_invalid_value)
          << A->getAsString(Args) << SignScope;

    if (Arg *A = Args.getLastArg(OPT_msign_return_address_key_EQ)) {
      StringRef SignKey = A->getValue();
      if (!SignScope.empty() && !SignKey.empty()) {
        if (SignKey.equals_lower("a_key"))
          Opts.setSignReturnAddressKey(
              LangOptions::SignReturnAddressKeyKind::AKey);
        else if (SignKey.equals_lower("b_key"))
          Opts.setSignReturnAddressKey(
              LangOptions::SignReturnAddressKeyKind::BKey);
        else
          Diags.Report(diag::err_drv_invalid_value)
              << A->getAsString(Args) << SignKey;
      }
    }
  }

  Opts.BranchTargetEnforcement = Args.hasArg(OPT_mbranch_target_enforce);
  Opts.SpeculativeLoadHardening = Args.hasArg(OPT_mspeculative_load_hardening);

  Opts.CompatibilityQualifiedIdBlockParamTypeChecking =
      Args.hasArg(OPT_fcompatibility_qualified_id_block_param_type_checking);

  Opts.RelativeCXXABIVTables =
      Args.hasFlag(OPT_fexperimental_relative_cxx_abi_vtables,
                   OPT_fno_experimental_relative_cxx_abi_vtables,
                   /*default=*/false);

  std::string ThreadModel =
      std::string(Args.getLastArgValue(OPT_mthread_model, "posix"));
  if (ThreadModel != "posix" && ThreadModel != "single")
    Diags.Report(diag::err_drv_invalid_value)
        << Args.getLastArg(OPT_mthread_model)->getAsString(Args) << ThreadModel;
  Opts.setThreadModel(
      llvm::StringSwitch<LangOptions::ThreadModelKind>(ThreadModel)
          .Case("posix", LangOptions::ThreadModelKind::POSIX)
          .Case("single", LangOptions::ThreadModelKind::Single));
}

static bool isStrictlyPreprocessorAction(frontend::ActionKind Action) {
  switch (Action) {
  case frontend::ASTDeclList:
  case frontend::ASTDump:
  case frontend::ASTPrint:
  case frontend::ASTView:
  case frontend::EmitAssembly:
  case frontend::EmitBC:
  case frontend::EmitHTML:
  case frontend::EmitLLVM:
  case frontend::EmitLLVMOnly:
  case frontend::EmitCodeGenOnly:
  case frontend::EmitObj:
  case frontend::FixIt:
  case frontend::GenerateModule:
  case frontend::GenerateModuleInterface:
  case frontend::GenerateHeaderModule:
  case frontend::GeneratePCH:
  case frontend::GenerateInterfaceStubs:
  case frontend::ParseSyntaxOnly:
  case frontend::ModuleFileInfo:
  case frontend::VerifyPCH:
  case frontend::PluginAction:
  case frontend::RewriteObjC:
  case frontend::RewriteTest:
  case frontend::RunAnalysis:
  case frontend::TemplightDump:
  case frontend::MigrateSource:
    return false;

  case frontend::DumpCompilerOptions:
  case frontend::DumpRawTokens:
  case frontend::DumpTokens:
  case frontend::InitOnly:
  case frontend::PrintPreamble:
  case frontend::PrintPreprocessedInput:
  case frontend::RewriteMacros:
  case frontend::RunPreprocessorOnly:
  case frontend::PrintDependencyDirectivesSourceMinimizerOutput:
    return true;
  }
  llvm_unreachable("invalid frontend action");
}

static void ParsePreprocessorArgs(PreprocessorOptions &Opts, ArgList &Args,
                                  DiagnosticsEngine &Diags,
                                  frontend::ActionKind Action) {

#if INTEL_CUSTOMIZATION
  if (Args.hasArg(OPT_fintel_ms_compatibility))
      Opts.OutputFile = Args.getLastArgValue(OPT_o);
#endif // INTEL_CUSTOMIZATION

  Opts.ImplicitPCHInclude = std::string(Args.getLastArgValue(OPT_include_pch));
  Opts.PCHWithHdrStop = Args.hasArg(OPT_pch_through_hdrstop_create) ||
                        Args.hasArg(OPT_pch_through_hdrstop_use);
  Opts.PCHWithHdrStopCreate = Args.hasArg(OPT_pch_through_hdrstop_create);
  Opts.PCHThroughHeader =
      std::string(Args.getLastArgValue(OPT_pch_through_header_EQ));
  Opts.UsePredefines = !Args.hasArg(OPT_undef);
  Opts.DetailedRecord = Args.hasArg(OPT_detailed_preprocessing_record);
  Opts.DisablePCHValidation = Args.hasArg(OPT_fno_validate_pch);
  Opts.AllowPCHWithCompilerErrors =
      Args.hasArg(OPT_fallow_pch_with_errors, OPT_fallow_pcm_with_errors);

  Opts.DumpDeserializedPCHDecls = Args.hasArg(OPT_dump_deserialized_pch_decls);
  for (const auto *A : Args.filtered(OPT_error_on_deserialized_pch_decl))
    Opts.DeserializedPCHDeclsToErrorOn.insert(A->getValue());

  for (const auto &A : Args.getAllArgValues(OPT_fmacro_prefix_map_EQ)) {
    auto Split = StringRef(A).split('=');
    Opts.MacroPrefixMap.insert(
        {std::string(Split.first), std::string(Split.second)});
  }

  if (const Arg *A = Args.getLastArg(OPT_preamble_bytes_EQ)) {
    StringRef Value(A->getValue());
    size_t Comma = Value.find(',');
    unsigned Bytes = 0;
    unsigned EndOfLine = 0;

    if (Comma == StringRef::npos ||
        Value.substr(0, Comma).getAsInteger(10, Bytes) ||
        Value.substr(Comma + 1).getAsInteger(10, EndOfLine))
      Diags.Report(diag::err_drv_preamble_format);
    else {
      Opts.PrecompiledPreambleBytes.first = Bytes;
      Opts.PrecompiledPreambleBytes.second = (EndOfLine != 0);
    }
  }

  // Add the __CET__ macro if a CFProtection option is set.
  if (const Arg *A = Args.getLastArg(OPT_fcf_protection_EQ)) {
    StringRef Name = A->getValue();
    if (Name == "branch")
      Opts.addMacroDef("__CET__=1");
    else if (Name == "return")
      Opts.addMacroDef("__CET__=2");
    else if (Name == "full")
      Opts.addMacroDef("__CET__=3");
  }

  // Add macros from the command line.
  for (const auto *A : Args.filtered(OPT_D, OPT_U)) {
    if (A->getOption().matches(OPT_D))
      Opts.addMacroDef(A->getValue());
    else
      Opts.addMacroUndef(A->getValue());
  }

  Opts.MacroIncludes = Args.getAllArgValues(OPT_imacros);

  // Add the ordered list of -includes.
  for (const auto *A : Args.filtered(OPT_include))
    Opts.Includes.emplace_back(A->getValue());

  for (const auto *A : Args.filtered(OPT_chain_include))
    Opts.ChainedIncludes.emplace_back(A->getValue());

  for (const auto *A : Args.filtered(OPT_remap_file)) {
    std::pair<StringRef, StringRef> Split = StringRef(A->getValue()).split(';');

    if (Split.second.empty()) {
      Diags.Report(diag::err_drv_invalid_remap_file) << A->getAsString(Args);
      continue;
    }

    Opts.addRemappedFile(Split.first, Split.second);
  }

  if (Arg *A = Args.getLastArg(OPT_fobjc_arc_cxxlib_EQ)) {
    StringRef Name = A->getValue();
    unsigned Library = llvm::StringSwitch<unsigned>(Name)
      .Case("libc++", ARCXX_libcxx)
      .Case("libstdc++", ARCXX_libstdcxx)
      .Case("none", ARCXX_nolib)
      .Default(~0U);
    if (Library == ~0U)
      Diags.Report(diag::err_drv_invalid_value) << A->getAsString(Args) << Name;
    else
      Opts.ObjCXXARCStandardLibrary = (ObjCXXARCStandardLibraryKind)Library;
  }

  // Always avoid lexing editor placeholders when we're just running the
  // preprocessor as we never want to emit the
  // "editor placeholder in source file" error in PP only mode.
  if (isStrictlyPreprocessorAction(Action))
    Opts.LexEditorPlaceholders = false;

  Opts.SetUpStaticAnalyzer = Args.hasArg(OPT_setup_static_analyzer);
  Opts.DisablePragmaDebugCrash = Args.hasArg(OPT_disable_pragma_debug_crash);
}

static void ParsePreprocessorOutputArgs(PreprocessorOutputOptions &Opts,
                                        ArgList &Args,
                                        frontend::ActionKind Action) {
  if (isStrictlyPreprocessorAction(Action))
    Opts.ShowCPP = !Args.hasArg(OPT_dM);
  else
    Opts.ShowCPP = 0;

  Opts.ShowComments = Args.hasArg(OPT_C);
  Opts.ShowLineMarkers = !Args.hasArg(OPT_P);
  Opts.ShowMacroComments = Args.hasArg(OPT_CC);
  Opts.ShowMacros = Args.hasArg(OPT_dM) || Args.hasArg(OPT_dD);
  Opts.ShowIncludeDirectives = Args.hasArg(OPT_dI);
  Opts.RewriteIncludes = Args.hasArg(OPT_frewrite_includes);
  Opts.RewriteImports = Args.hasArg(OPT_frewrite_imports);
  Opts.UseLineDirectives = Args.hasArg(OPT_fuse_line_directives);
}

static void ParseTargetArgs(TargetOptions &Opts, ArgList &Args,
                            DiagnosticsEngine &Diags) {
  Opts.CodeModel = std::string(Args.getLastArgValue(OPT_mcmodel_EQ, "default"));
  Opts.ABI = std::string(Args.getLastArgValue(OPT_target_abi));
  if (Arg *A = Args.getLastArg(OPT_meabi)) {
    StringRef Value = A->getValue();
    llvm::EABI EABIVersion = llvm::StringSwitch<llvm::EABI>(Value)
                                 .Case("default", llvm::EABI::Default)
                                 .Case("4", llvm::EABI::EABI4)
                                 .Case("5", llvm::EABI::EABI5)
                                 .Case("gnu", llvm::EABI::GNU)
                                 .Default(llvm::EABI::Unknown);
    if (EABIVersion == llvm::EABI::Unknown)
      Diags.Report(diag::err_drv_invalid_value) << A->getAsString(Args)
                                                << Value;
    else
      Opts.EABIVersion = EABIVersion;
  }
  Opts.CPU = std::string(Args.getLastArgValue(OPT_target_cpu));
  Opts.TuneCPU = std::string(Args.getLastArgValue(OPT_tune_cpu));
  Opts.FPMath = std::string(Args.getLastArgValue(OPT_mfpmath));
  Opts.FeaturesAsWritten = Args.getAllArgValues(OPT_target_feature);
  Opts.LinkerVersion =
      std::string(Args.getLastArgValue(OPT_target_linker_version));
  Opts.OpenCLExtensionsAsWritten = Args.getAllArgValues(OPT_cl_ext_EQ);
  Opts.AllowAMDGPUUnsafeFPAtomics =
      Args.hasFlag(options::OPT_munsafe_fp_atomics,
                   options::OPT_mno_unsafe_fp_atomics, false);
  if (Arg *A = Args.getLastArg(options::OPT_target_sdk_version_EQ)) {
    llvm::VersionTuple Version;
    if (Version.tryParse(A->getValue()))
      Diags.Report(diag::err_drv_invalid_value)
          << A->getAsString(Args) << A->getValue();
    else
      Opts.SDKVersion = Version;
  }
}

bool CompilerInvocation::parseSimpleArgs(const ArgList &Args,
                                         DiagnosticsEngine &Diags) {
#define OPTION_WITH_MARSHALLING(                                               \
    PREFIX_TYPE, NAME, ID, KIND, GROUP, ALIAS, ALIASARGS, FLAGS, PARAM,        \
    HELPTEXT, METAVAR, VALUES, SPELLING, ALWAYS_EMIT, KEYPATH, DEFAULT_VALUE,  \
    IMPLIED_CHECK, IMPLIED_VALUE, NORMALIZER, DENORMALIZER, MERGER, EXTRACTOR, \
    TABLE_INDEX)                                                               \
  {                                                                            \
    this->KEYPATH = MERGER(this->KEYPATH, DEFAULT_VALUE);                      \
    if (IMPLIED_CHECK)                                                         \
      this->KEYPATH = MERGER(this->KEYPATH, IMPLIED_VALUE);                    \
    if (auto MaybeValue = NORMALIZER(OPT_##ID, TABLE_INDEX, Args, Diags))      \
      this->KEYPATH = MERGER(                                                  \
          this->KEYPATH, static_cast<decltype(this->KEYPATH)>(*MaybeValue));   \
  }

#define OPTION_WITH_MARSHALLING_BOOLEAN(                                       \
    PREFIX_TYPE, NAME, ID, KIND, GROUP, ALIAS, ALIASARGS, FLAGS, PARAM,        \
    HELPTEXT, METAVAR, VALUES, SPELLING, ALWAYS_EMIT, KEYPATH, DEFAULT_VALUE,  \
    IMPLIED_CHECK, IMPLIED_VALUE, NORMALIZER, DENORMALIZER, MERGER, EXTRACTOR, \
    TABLE_INDEX, NEG_ID, NEG_SPELLING)                                         \
  {                                                                            \
    this->KEYPATH = MERGER(this->KEYPATH, DEFAULT_VALUE);                      \
    if (IMPLIED_CHECK)                                                         \
      this->KEYPATH = MERGER(this->KEYPATH, IMPLIED_VALUE);                    \
    if (auto MaybeValue =                                                      \
            NORMALIZER(OPT_##ID, OPT_##NEG_ID, TABLE_INDEX, Args, Diags))      \
      this->KEYPATH = MERGER(                                                  \
          this->KEYPATH, static_cast<decltype(this->KEYPATH)>(*MaybeValue));   \
  }

#include "clang/Driver/Options.inc"
#undef OPTION_WITH_MARSHALLING_BOOLEAN
#undef OPTION_WITH_MARSHALLING
  return true;
}

bool CompilerInvocation::CreateFromArgs(CompilerInvocation &Res,
                                        ArrayRef<const char *> CommandLineArgs,
                                        DiagnosticsEngine &Diags,
                                        const char *Argv0) {
  bool Success = true;

  // Parse the arguments.
  const OptTable &Opts = getDriverOptTable();
  const unsigned IncludedFlagsBitmask = options::CC1Option;
  unsigned MissingArgIndex, MissingArgCount;
  InputArgList Args = Opts.ParseArgs(CommandLineArgs, MissingArgIndex,
                                     MissingArgCount, IncludedFlagsBitmask);
  LangOptions &LangOpts = *Res.getLangOpts();

  // Check for missing argument error.
  if (MissingArgCount) {
    Diags.Report(diag::err_drv_missing_argument)
        << Args.getArgString(MissingArgIndex) << MissingArgCount;
    Success = false;
  }

  // Issue errors on unknown arguments.
  for (const auto *A : Args.filtered(OPT_UNKNOWN)) {
    auto ArgString = A->getAsString(Args);
    std::string Nearest;
    if (Opts.findNearest(ArgString, Nearest, IncludedFlagsBitmask) > 1)
      Diags.Report(diag::err_drv_unknown_argument) << ArgString;
    else
      Diags.Report(diag::err_drv_unknown_argument_with_suggestion)
          << ArgString << Nearest;
    Success = false;
  }

  Success &= Res.parseSimpleArgs(Args, Diags);
  FixupInvocation(Res);

  Success &= ParseAnalyzerArgs(*Res.getAnalyzerOpts(), Args, Diags);
  ParseDependencyOutputArgs(Res.getDependencyOutputOpts(), Args);
  if (!Res.getDependencyOutputOpts().OutputFile.empty() &&
      Res.getDependencyOutputOpts().Targets.empty()) {
    Diags.Report(diag::err_fe_dependency_file_requires_MT);
    Success = false;
  }
  Success &= ParseDiagnosticArgs(Res.getDiagnosticOpts(), Args, &Diags,
                                 /*DefaultDiagColor=*/false);
  ParseCommentArgs(LangOpts.CommentOpts, Args);
  ParseFileSystemArgs(Res.getFileSystemOpts(), Args);
  // FIXME: We shouldn't have to pass the DashX option around here
  InputKind DashX = ParseFrontendArgs(Res.getFrontendOpts(), Args, Diags,
                                      LangOpts.IsHeaderFile);
  ParseTargetArgs(Res.getTargetOpts(), Args, Diags);
  Success &= ParseCodeGenArgs(Res.getCodeGenOpts(), Args, DashX, Diags,
                              Res.getTargetOpts(), Res.getFrontendOpts());
  ParseHeaderSearchArgs(Res.getHeaderSearchOpts(), Args,
                        Res.getFileSystemOpts().WorkingDir);
  llvm::Triple T(Res.getTargetOpts().Triple);
  if (DashX.getFormat() == InputKind::Precompiled ||
      DashX.getLanguage() == Language::LLVM_IR) {
    // ObjCAAutoRefCount and Sanitize LangOpts are used to setup the
    // PassManager in BackendUtil.cpp. They need to be initializd no matter
    // what the input type is.
    if (Args.hasArg(OPT_fobjc_arc))
      LangOpts.ObjCAutoRefCount = 1;
    // PIClevel and PIELevel are needed during code generation and this should be
    // set regardless of the input type.
    LangOpts.PICLevel = getLastArgIntValue(Args, OPT_pic_level, 0, Diags);
    LangOpts.PIE = Args.hasArg(OPT_pic_is_pie);
    parseSanitizerKinds("-fsanitize=", Args.getAllArgValues(OPT_fsanitize_EQ),
                        Diags, LangOpts.Sanitize);
  } else {
    // Other LangOpts are only initialized when the input is not AST or LLVM IR.
    // FIXME: Should we really be calling this for an Language::Asm input?
    ParseLangArgs(LangOpts, Args, DashX, Res.getTargetOpts(),
                  Res.getPreprocessorOpts(), Diags);
    if (Res.getFrontendOpts().ProgramAction == frontend::RewriteObjC)
      LangOpts.ObjCExceptions = 1;
    if (T.isOSDarwin() && DashX.isPreprocessed()) {
      // Supress the darwin-specific 'stdlibcxx-not-found' diagnostic for
      // preprocessed input as we don't expect it to be used with -std=libc++
      // anyway.
      Res.getDiagnosticOpts().Warnings.push_back("no-stdlibcxx-not-found");
    }
  }

  LangOpts.FunctionAlignment =
      getLastArgIntValue(Args, OPT_function_alignment, 0, Diags);

  if (LangOpts.CUDA) {
    // During CUDA device-side compilation, the aux triple is the
    // triple used for host compilation.
    if (LangOpts.CUDAIsDevice)
      Res.getTargetOpts().HostTriple = Res.getFrontendOpts().AuxTriple;
  }

  // Set the triple of the host for OpenMP device compile.
  if (LangOpts.OpenMPIsDevice)
    Res.getTargetOpts().HostTriple = Res.getFrontendOpts().AuxTriple;

#if INTEL_CUSTOMIZATION
  // Set the triple of the host for SYCL device compile and HLS IntelFPGA
  // compile.
  if (LangOpts.SYCLIsDevice ||
      (LangOpts.HLS && T.getEnvironment() == llvm::Triple::IntelFPGA))
    Res.getTargetOpts().HostTriple = Res.getFrontendOpts().AuxTriple;
#endif // INTEL_CUSTOMIZATION

  // FIXME: Override value name discarding when asan or msan is used because the
  // backend passes depend on the name of the alloca in order to print out
  // names.
  Res.getCodeGenOpts().DiscardValueNames &=
      !LangOpts.Sanitize.has(SanitizerKind::Address) &&
      !LangOpts.Sanitize.has(SanitizerKind::KernelAddress) &&
      !LangOpts.Sanitize.has(SanitizerKind::Memory) &&
      !LangOpts.Sanitize.has(SanitizerKind::KernelMemory);

  ParsePreprocessorArgs(Res.getPreprocessorOpts(), Args, Diags,
                        Res.getFrontendOpts().ProgramAction);
  ParsePreprocessorOutputArgs(Res.getPreprocessorOutputOpts(), Args,
                              Res.getFrontendOpts().ProgramAction);

  // Turn on -Wspir-compat for SPIR target.
  if (T.isSPIR())
    Res.getDiagnosticOpts().Warnings.push_back("spir-compat");

  // If sanitizer is enabled, disable OPT_ffine_grained_bitfield_accesses.
  if (Res.getCodeGenOpts().FineGrainedBitfieldAccesses &&
      !Res.getLangOpts()->Sanitize.empty()) {
    Res.getCodeGenOpts().FineGrainedBitfieldAccesses = false;
    Diags.Report(diag::warn_drv_fine_grained_bitfield_accesses_ignored);
  }

  // Store the command-line for using in the CodeView backend.
  Res.getCodeGenOpts().Argv0 = Argv0;
  Res.getCodeGenOpts().CommandLineArgs = CommandLineArgs;

  return Success;
}

std::string CompilerInvocation::getModuleHash() const {
  // Note: For QoI reasons, the things we use as a hash here should all be
  // dumped via the -module-info flag.
  using llvm::hash_code;
  using llvm::hash_value;
  using llvm::hash_combine;
  using llvm::hash_combine_range;

  // Start the signature with the compiler version.
  // FIXME: We'd rather use something more cryptographically sound than
  // CityHash, but this will do for now.
  hash_code code = hash_value(getClangFullRepositoryVersion());

  // Also include the serialization version, in case LLVM_APPEND_VC_REV is off
  // and getClangFullRepositoryVersion() doesn't include git revision.
  code = hash_combine(code, serialization::VERSION_MAJOR,
                      serialization::VERSION_MINOR);

  // Extend the signature with the language options
#define LANGOPT(Name, Bits, Default, Description) \
   code = hash_combine(code, LangOpts->Name);
#define ENUM_LANGOPT(Name, Type, Bits, Default, Description) \
  code = hash_combine(code, static_cast<unsigned>(LangOpts->get##Name()));
#define BENIGN_LANGOPT(Name, Bits, Default, Description)
#define BENIGN_ENUM_LANGOPT(Name, Type, Bits, Default, Description)
#include "clang/Basic/LangOptions.def"

  for (StringRef Feature : LangOpts->ModuleFeatures)
    code = hash_combine(code, Feature);

  code = hash_combine(code, LangOpts->ObjCRuntime);
  const auto &BCN = LangOpts->CommentOpts.BlockCommandNames;
  code = hash_combine(code, hash_combine_range(BCN.begin(), BCN.end()));

  // Extend the signature with the target options.
  code = hash_combine(code, TargetOpts->Triple, TargetOpts->CPU,
                      TargetOpts->TuneCPU, TargetOpts->ABI);
  for (const auto &FeatureAsWritten : TargetOpts->FeaturesAsWritten)
    code = hash_combine(code, FeatureAsWritten);

  // Extend the signature with preprocessor options.
  const PreprocessorOptions &ppOpts = getPreprocessorOpts();
  const HeaderSearchOptions &hsOpts = getHeaderSearchOpts();
  code = hash_combine(code, ppOpts.UsePredefines, ppOpts.DetailedRecord);

  for (const auto &I : getPreprocessorOpts().Macros) {
    // If we're supposed to ignore this macro for the purposes of modules,
    // don't put it into the hash.
    if (!hsOpts.ModulesIgnoreMacros.empty()) {
      // Check whether we're ignoring this macro.
      StringRef MacroDef = I.first;
      if (hsOpts.ModulesIgnoreMacros.count(
              llvm::CachedHashString(MacroDef.split('=').first)))
        continue;
    }

    code = hash_combine(code, I.first, I.second);
  }

  // Extend the signature with the sysroot and other header search options.
  code = hash_combine(code, hsOpts.Sysroot,
                      hsOpts.ModuleFormat,
                      hsOpts.UseDebugInfo,
                      hsOpts.UseBuiltinIncludes,
                      hsOpts.UseStandardSystemIncludes,
                      hsOpts.UseStandardCXXIncludes,
                      hsOpts.UseLibcxx,
                      hsOpts.ModulesValidateDiagnosticOptions);
  code = hash_combine(code, hsOpts.ResourceDir);

  if (hsOpts.ModulesStrictContextHash) {
    hash_code SHPC = hash_combine_range(hsOpts.SystemHeaderPrefixes.begin(),
                                        hsOpts.SystemHeaderPrefixes.end());
    hash_code UEC = hash_combine_range(hsOpts.UserEntries.begin(),
                                       hsOpts.UserEntries.end());
    code = hash_combine(code, hsOpts.SystemHeaderPrefixes.size(), SHPC,
                        hsOpts.UserEntries.size(), UEC);

    const DiagnosticOptions &diagOpts = getDiagnosticOpts();
    #define DIAGOPT(Name, Bits, Default) \
      code = hash_combine(code, diagOpts.Name);
    #define ENUM_DIAGOPT(Name, Type, Bits, Default) \
      code = hash_combine(code, diagOpts.get##Name());
    #include "clang/Basic/DiagnosticOptions.def"
    #undef DIAGOPT
    #undef ENUM_DIAGOPT
  }

  // Extend the signature with the user build path.
  code = hash_combine(code, hsOpts.ModuleUserBuildPath);

  // Extend the signature with the module file extensions.
  const FrontendOptions &frontendOpts = getFrontendOpts();
  for (const auto &ext : frontendOpts.ModuleFileExtensions) {
    code = ext->hashExtension(code);
  }

  // When compiling with -gmodules, also hash -fdebug-prefix-map as it
  // affects the debug info in the PCM.
  if (getCodeGenOpts().DebugTypeExtRefs)
    for (const auto &KeyValue : getCodeGenOpts().DebugPrefixMap)
      code = hash_combine(code, KeyValue.first, KeyValue.second);

  // Extend the signature with the enabled sanitizers, if at least one is
  // enabled. Sanitizers which cannot affect AST generation aren't hashed.
  SanitizerSet SanHash = LangOpts->Sanitize;
  SanHash.clear(getPPTransparentSanitizers());
  if (!SanHash.empty())
    code = hash_combine(code, SanHash.Mask);

  return llvm::APInt(64, code).toString(36, /*Signed=*/false);
}

void CompilerInvocation::generateCC1CommandLine(
    SmallVectorImpl<const char *> &Args, StringAllocator SA) const {
  // Capture the extracted value as a lambda argument to avoid potential issues
  // with lifetime extension of the reference.
#define OPTION_WITH_MARSHALLING(                                               \
    PREFIX_TYPE, NAME, ID, KIND, GROUP, ALIAS, ALIASARGS, FLAGS, PARAM,        \
    HELPTEXT, METAVAR, VALUES, SPELLING, ALWAYS_EMIT, KEYPATH, DEFAULT_VALUE,  \
    IMPLIED_CHECK, IMPLIED_VALUE, NORMALIZER, DENORMALIZER, MERGER, EXTRACTOR, \
    TABLE_INDEX)                                                               \
  if ((FLAGS)&options::CC1Option) {                                            \
    [&](const auto &Extracted) {                                               \
      if (ALWAYS_EMIT || (Extracted != ((IMPLIED_CHECK) ? (IMPLIED_VALUE)      \
                                                        : (DEFAULT_VALUE))))   \
        DENORMALIZER(Args, SPELLING, SA, TABLE_INDEX, Extracted);              \
    }(EXTRACTOR(this->KEYPATH));                                               \
  }

#define OPTION_WITH_MARSHALLING_BOOLEAN(                                       \
    PREFIX_TYPE, NAME, ID, KIND, GROUP, ALIAS, ALIASARGS, FLAGS, PARAM,        \
    HELPTEXT, METAVAR, VALUES, SPELLING, ALWAYS_EMIT, KEYPATH, DEFAULT_VALUE,  \
    IMPLIED_CHECK, IMPLIED_VALUE, NORMALIZER, DENORMALIZER, MERGER, EXTRACTOR, \
    TABLE_INDEX, NEG_ID, NEG_SPELLING)                                         \
  if ((FLAGS)&options::CC1Option) {                                            \
    bool Extracted = EXTRACTOR(this->KEYPATH);                                 \
    if (ALWAYS_EMIT ||                                                         \
        (Extracted != ((IMPLIED_CHECK) ? (IMPLIED_VALUE) : (DEFAULT_VALUE))))  \
      DENORMALIZER(Args, SPELLING, NEG_SPELLING, SA, TABLE_INDEX, Extracted);  \
  }

#include "clang/Driver/Options.inc"
#undef OPTION_WITH_MARSHALLING_BOOLEAN
#undef OPTION_WITH_MARSHALLING
}

IntrusiveRefCntPtr<llvm::vfs::FileSystem>
clang::createVFSFromCompilerInvocation(const CompilerInvocation &CI,
                                       DiagnosticsEngine &Diags) {
  return createVFSFromCompilerInvocation(CI, Diags,
                                         llvm::vfs::getRealFileSystem());
}

#if INTEL_CUSTOMIZATION
using CreateLibraryFileSystem = llvm::vfs::FileSystem *(*)(void);
#endif // INTEL_CUSTOMIZATION

IntrusiveRefCntPtr<llvm::vfs::FileSystem>
clang::createVFSFromCompilerInvocation(
    const CompilerInvocation &CI, DiagnosticsEngine &Diags,
    IntrusiveRefCntPtr<llvm::vfs::FileSystem> BaseFS) {
#if INTEL_CUSTOMIZATION
  if (CI.getHeaderSearchOpts().VFSOverlayFiles.empty() &&
      CI.getHeaderSearchOpts().VFSOverlayLibs.empty())
#endif // INTEL_CUSTOMIZATION
    return BaseFS;

  IntrusiveRefCntPtr<llvm::vfs::FileSystem> Result = BaseFS;
  // earlier vfs files are on the bottom
  for (const auto &File : CI.getHeaderSearchOpts().VFSOverlayFiles) {
    llvm::ErrorOr<std::unique_ptr<llvm::MemoryBuffer>> Buffer =
        Result->getBufferForFile(File);
    if (!Buffer) {
      Diags.Report(diag::err_missing_vfs_overlay_file) << File;
      continue;
    }

    IntrusiveRefCntPtr<llvm::vfs::FileSystem> FS = llvm::vfs::getVFSFromYAML(
        std::move(Buffer.get()), /*DiagHandler*/ nullptr, File,
        /*DiagContext*/ nullptr, Result);
    if (!FS) {
      Diags.Report(diag::err_invalid_vfs_overlay) << File;
      continue;
    }

    Result = FS;
  }

#if INTEL_CUSTOMIZATION
  if (!CI.getHeaderSearchOpts().VFSOverlayLibs.empty()) {
    IntrusiveRefCntPtr<llvm::vfs::OverlayFileSystem> Overlay(
        new llvm::vfs::OverlayFileSystem(Result));

    Result = Overlay;

    // Load shared libraries that provide a VFS.
    for (const auto &LibFile : CI.getHeaderSearchOpts().VFSOverlayLibs) {
      std::string Error;
      auto Lib = llvm::sys::DynamicLibrary::getPermanentLibrary(
          LibFile.c_str(), &Error);
      if (!Lib.isValid()) {
        Diags.Report(diag::err_unable_to_load_vfs_overlay) << LibFile << Error;
        continue;
      }

      auto *CreateFS =
          reinterpret_cast<CreateLibraryFileSystem>(
              reinterpret_cast<intptr_t>(
                  Lib.getAddressOfSymbol("__clang_create_vfs")));

      if (!CreateFS) {
        Diags.Report(diag::err_unable_to_load_vfs_overlay)
            << LibFile << "'__clang_create_vfs' function was not found";
        continue;
      }

      IntrusiveRefCntPtr<llvm::vfs::FileSystem> FS = CreateFS();
      if (!FS) {
        Diags.Report(diag::err_invalid_vfs_overlay) << LibFile;
        continue;
      }

      Overlay->pushOverlay(FS);
    }
  }
#endif // INTEL_CUSTOMIZATION

  return Result;
}<|MERGE_RESOLUTION|>--- conflicted
+++ resolved
@@ -2093,13 +2093,6 @@
       Diags.Report(diag::err_drv_invalid_value)
         << A->getAsString(Args) << A->getValue();
   }
-<<<<<<< HEAD
-#ifdef INTEL_CUSTOMIZATION
-  Opts.DisableFree =
-      Args.hasFlag(OPT_disable_free, OPT_no_disable_free, /*Default=*/false);
-#endif //INTEL_CUSTOMIZATION
-=======
->>>>>>> 2b84efa0
 
   Opts.OutputFile = std::string(Args.getLastArgValue(OPT_o));
   Opts.Plugins = Args.getAllArgValues(OPT_load);
