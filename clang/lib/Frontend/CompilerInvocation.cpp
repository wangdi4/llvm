//===- CompilerInvocation.cpp ---------------------------------------------===//
//
// Part of the LLVM Project, under the Apache License v2.0 with LLVM Exceptions.
// See https://llvm.org/LICENSE.txt for license information.
// SPDX-License-Identifier: Apache-2.0 WITH LLVM-exception
//
//===----------------------------------------------------------------------===//

#include "clang/Frontend/CompilerInvocation.h"
#include "TestModuleFileExtension.h"
#include "clang/Basic/Builtins.h"
#include "clang/Basic/CharInfo.h"
#include "clang/Basic/CodeGenOptions.h"
#include "clang/Basic/CommentOptions.h"
#include "clang/Basic/DebugInfoOptions.h"
#include "clang/Basic/Diagnostic.h"
#include "clang/Basic/DiagnosticDriver.h"
#include "clang/Basic/DiagnosticOptions.h"
#include "clang/Basic/FileSystemOptions.h"
#include "clang/Basic/LLVM.h"
#include "clang/Basic/LangOptions.h"
#include "clang/Basic/LangStandard.h"
#include "clang/Basic/ObjCRuntime.h"
#include "clang/Basic/Sanitizers.h"
#include "clang/Basic/SourceLocation.h"
#include "clang/Basic/TargetOptions.h"
#include "clang/Basic/Version.h"
#include "clang/Basic/Visibility.h"
#include "clang/Basic/XRayInstr.h"
#include "clang/Config/config.h"
#include "clang/Driver/Driver.h"
#include "clang/Driver/DriverDiagnostic.h"
#include "clang/Driver/Options.h"
#include "clang/Frontend/CommandLineSourceLoc.h"
#include "clang/Frontend/DependencyOutputOptions.h"
#include "clang/Frontend/FrontendDiagnostic.h"
#include "clang/Frontend/FrontendOptions.h"
#include "clang/Frontend/FrontendPluginRegistry.h"
#include "clang/Frontend/MigratorOptions.h"
#include "clang/Frontend/PreprocessorOutputOptions.h"
#include "clang/Frontend/TextDiagnosticBuffer.h"
#include "clang/Frontend/Utils.h"
#include "clang/Lex/HeaderSearchOptions.h"
#include "clang/Lex/PreprocessorOptions.h"
#include "clang/Sema/CodeCompleteOptions.h"
#include "clang/Serialization/ASTBitCodes.h"
#include "clang/Serialization/ModuleFileExtension.h"
#include "clang/StaticAnalyzer/Core/AnalyzerOptions.h"
#include "llvm/ADT/APInt.h"
#include "llvm/ADT/ArrayRef.h"
#include "llvm/ADT/CachedHashString.h"
#include "llvm/ADT/DenseSet.h"
#include "llvm/ADT/FloatingPointMode.h"
#include "llvm/ADT/Hashing.h"
#include "llvm/ADT/None.h"
#include "llvm/ADT/Optional.h"
#include "llvm/ADT/STLExtras.h"
#include "llvm/ADT/SmallString.h"
#include "llvm/ADT/SmallVector.h"
#include "llvm/ADT/StringRef.h"
#include "llvm/ADT/StringSwitch.h"
#include "llvm/ADT/Triple.h"
#include "llvm/ADT/Twine.h"
#include "llvm/Config/llvm-config.h"
#include "llvm/IR/DebugInfoMetadata.h"
#include "llvm/Linker/Linker.h"
#include "llvm/MC/MCTargetOptions.h"
#include "llvm/Option/Arg.h"
#include "llvm/Option/ArgList.h"
#include "llvm/Option/OptSpecifier.h"
#include "llvm/Option/OptTable.h"
#include "llvm/Option/Option.h"
#include "llvm/ProfileData/InstrProfReader.h"
#include "llvm/Remarks/HotnessThresholdParser.h"
#include "llvm/Support/CodeGen.h"
#include "llvm/Support/Compiler.h"
#if INTEL_CUSTOMIZATION
#include "llvm/Support/DynamicLibrary.h"
#endif // INTEL_CUSTOMIZATION
#include "llvm/Support/Error.h"
#include "llvm/Support/ErrorHandling.h"
#include "llvm/Support/ErrorOr.h"
#include "llvm/Support/FileSystem.h"
#include "llvm/Support/HashBuilder.h"
#include "llvm/Support/Host.h"
#include "llvm/Support/MathExtras.h"
#include "llvm/Support/MemoryBuffer.h"
#include "llvm/Support/Path.h"
#include "llvm/Support/Process.h"
#include "llvm/Support/Regex.h"
#include "llvm/Support/VersionTuple.h"
#include "llvm/Support/VirtualFileSystem.h"
#include "llvm/Support/raw_ostream.h"
#include "llvm/Target/TargetOptions.h"
#include <algorithm>
#include <atomic>
#include <cassert>
#include <cstddef>
#include <cstring>
#include <memory>
#include <string>
#include <tuple>
#include <type_traits>
#include <utility>
#include <vector>

using namespace clang;
using namespace driver;
using namespace options;
using namespace llvm::opt;

//===----------------------------------------------------------------------===//
// Initialization.
//===----------------------------------------------------------------------===//

CompilerInvocationRefBase::CompilerInvocationRefBase()
    : LangOpts(new LangOptions()), TargetOpts(new TargetOptions()),
      DiagnosticOpts(new DiagnosticOptions()),
      HeaderSearchOpts(new HeaderSearchOptions()),
      PreprocessorOpts(new PreprocessorOptions()),
      AnalyzerOpts(new AnalyzerOptions()) {}

CompilerInvocationRefBase::CompilerInvocationRefBase(
    const CompilerInvocationRefBase &X)
    : LangOpts(new LangOptions(*X.getLangOpts())),
      TargetOpts(new TargetOptions(X.getTargetOpts())),
      DiagnosticOpts(new DiagnosticOptions(X.getDiagnosticOpts())),
      HeaderSearchOpts(new HeaderSearchOptions(X.getHeaderSearchOpts())),
      PreprocessorOpts(new PreprocessorOptions(X.getPreprocessorOpts())),
      AnalyzerOpts(new AnalyzerOptions(*X.getAnalyzerOpts())) {}

CompilerInvocationRefBase::CompilerInvocationRefBase(
    CompilerInvocationRefBase &&X) = default;

CompilerInvocationRefBase &
CompilerInvocationRefBase::operator=(CompilerInvocationRefBase X) {
  LangOpts.swap(X.LangOpts);
  TargetOpts.swap(X.TargetOpts);
  DiagnosticOpts.swap(X.DiagnosticOpts);
  HeaderSearchOpts.swap(X.HeaderSearchOpts);
  PreprocessorOpts.swap(X.PreprocessorOpts);
  AnalyzerOpts.swap(X.AnalyzerOpts);
  return *this;
}

CompilerInvocationRefBase &
CompilerInvocationRefBase::operator=(CompilerInvocationRefBase &&X) = default;

CompilerInvocationRefBase::~CompilerInvocationRefBase() = default;

//===----------------------------------------------------------------------===//
// Normalizers
//===----------------------------------------------------------------------===//

#define SIMPLE_ENUM_VALUE_TABLE
#include "clang/Driver/Options.inc"
#undef SIMPLE_ENUM_VALUE_TABLE

static llvm::Optional<bool> normalizeSimpleFlag(OptSpecifier Opt,
                                                unsigned TableIndex,
                                                const ArgList &Args,
                                                DiagnosticsEngine &Diags) {
  if (Args.hasArg(Opt))
    return true;
  return None;
}

static Optional<bool> normalizeSimpleNegativeFlag(OptSpecifier Opt, unsigned,
                                                  const ArgList &Args,
                                                  DiagnosticsEngine &) {
  if (Args.hasArg(Opt))
    return false;
  return None;
}

/// The tblgen-erated code passes in a fifth parameter of an arbitrary type, but
/// denormalizeSimpleFlags never looks at it. Avoid bloating compile-time with
/// unnecessary template instantiations and just ignore it with a variadic
/// argument.
static void denormalizeSimpleFlag(SmallVectorImpl<const char *> &Args,
                                  const char *Spelling,
                                  CompilerInvocation::StringAllocator,
                                  Option::OptionClass, unsigned, /*T*/...) {
  Args.push_back(Spelling);
}

template <typename T> static constexpr bool is_uint64_t_convertible() {
  return !std::is_same<T, uint64_t>::value &&
         llvm::is_integral_or_enum<T>::value;
}

template <typename T,
          std::enable_if_t<!is_uint64_t_convertible<T>(), bool> = false>
static auto makeFlagToValueNormalizer(T Value) {
  return [Value](OptSpecifier Opt, unsigned, const ArgList &Args,
                 DiagnosticsEngine &) -> Optional<T> {
    if (Args.hasArg(Opt))
      return Value;
    return None;
  };
}

template <typename T,
          std::enable_if_t<is_uint64_t_convertible<T>(), bool> = false>
static auto makeFlagToValueNormalizer(T Value) {
  return makeFlagToValueNormalizer(uint64_t(Value));
}

static auto makeBooleanOptionNormalizer(bool Value, bool OtherValue,
                                        OptSpecifier OtherOpt) {
  return [Value, OtherValue, OtherOpt](OptSpecifier Opt, unsigned,
                                       const ArgList &Args,
                                       DiagnosticsEngine &) -> Optional<bool> {
    if (const Arg *A = Args.getLastArg(Opt, OtherOpt)) {
      return A->getOption().matches(Opt) ? Value : OtherValue;
    }
    return None;
  };
}

static auto makeBooleanOptionDenormalizer(bool Value) {
  return [Value](SmallVectorImpl<const char *> &Args, const char *Spelling,
                 CompilerInvocation::StringAllocator, Option::OptionClass,
                 unsigned, bool KeyPath) {
    if (KeyPath == Value)
      Args.push_back(Spelling);
  };
}

static void denormalizeStringImpl(SmallVectorImpl<const char *> &Args,
                                  const char *Spelling,
                                  CompilerInvocation::StringAllocator SA,
                                  Option::OptionClass OptClass, unsigned,
                                  const Twine &Value) {
  switch (OptClass) {
  case Option::SeparateClass:
  case Option::JoinedOrSeparateClass:
  case Option::JoinedAndSeparateClass:
    Args.push_back(Spelling);
    Args.push_back(SA(Value));
    break;
  case Option::JoinedClass:
  case Option::CommaJoinedClass:
    Args.push_back(SA(Twine(Spelling) + Value));
    break;
  default:
    llvm_unreachable("Cannot denormalize an option with option class "
                     "incompatible with string denormalization.");
  }
}

template <typename T>
static void
denormalizeString(SmallVectorImpl<const char *> &Args, const char *Spelling,
                  CompilerInvocation::StringAllocator SA,
                  Option::OptionClass OptClass, unsigned TableIndex, T Value) {
  denormalizeStringImpl(Args, Spelling, SA, OptClass, TableIndex, Twine(Value));
}

static Optional<SimpleEnumValue>
findValueTableByName(const SimpleEnumValueTable &Table, StringRef Name) {
  for (int I = 0, E = Table.Size; I != E; ++I)
    if (Name == Table.Table[I].Name)
      return Table.Table[I];

  return None;
}

static Optional<SimpleEnumValue>
findValueTableByValue(const SimpleEnumValueTable &Table, unsigned Value) {
  for (int I = 0, E = Table.Size; I != E; ++I)
    if (Value == Table.Table[I].Value)
      return Table.Table[I];

  return None;
}

static llvm::Optional<unsigned> normalizeSimpleEnum(OptSpecifier Opt,
                                                    unsigned TableIndex,
                                                    const ArgList &Args,
                                                    DiagnosticsEngine &Diags) {
  assert(TableIndex < SimpleEnumValueTablesSize);
  const SimpleEnumValueTable &Table = SimpleEnumValueTables[TableIndex];

  auto *Arg = Args.getLastArg(Opt);
  if (!Arg)
    return None;

  StringRef ArgValue = Arg->getValue();
  if (auto MaybeEnumVal = findValueTableByName(Table, ArgValue))
    return MaybeEnumVal->Value;

  Diags.Report(diag::err_drv_invalid_value)
      << Arg->getAsString(Args) << ArgValue;
  return None;
}

static void denormalizeSimpleEnumImpl(SmallVectorImpl<const char *> &Args,
                                      const char *Spelling,
                                      CompilerInvocation::StringAllocator SA,
                                      Option::OptionClass OptClass,
                                      unsigned TableIndex, unsigned Value) {
  assert(TableIndex < SimpleEnumValueTablesSize);
  const SimpleEnumValueTable &Table = SimpleEnumValueTables[TableIndex];
  if (auto MaybeEnumVal = findValueTableByValue(Table, Value)) {
    denormalizeString(Args, Spelling, SA, OptClass, TableIndex,
                      MaybeEnumVal->Name);
  } else {
    llvm_unreachable("The simple enum value was not correctly defined in "
                     "the tablegen option description");
  }
}

template <typename T>
static void denormalizeSimpleEnum(SmallVectorImpl<const char *> &Args,
                                  const char *Spelling,
                                  CompilerInvocation::StringAllocator SA,
                                  Option::OptionClass OptClass,
                                  unsigned TableIndex, T Value) {
  return denormalizeSimpleEnumImpl(Args, Spelling, SA, OptClass, TableIndex,
                                   static_cast<unsigned>(Value));
}

static Optional<std::string> normalizeString(OptSpecifier Opt, int TableIndex,
                                             const ArgList &Args,
                                             DiagnosticsEngine &Diags) {
  auto *Arg = Args.getLastArg(Opt);
  if (!Arg)
    return None;
  return std::string(Arg->getValue());
}

template <typename IntTy>
static Optional<IntTy> normalizeStringIntegral(OptSpecifier Opt, int,
                                               const ArgList &Args,
                                               DiagnosticsEngine &Diags) {
  auto *Arg = Args.getLastArg(Opt);
  if (!Arg)
    return None;
  IntTy Res;
  if (StringRef(Arg->getValue()).getAsInteger(0, Res)) {
    Diags.Report(diag::err_drv_invalid_int_value)
        << Arg->getAsString(Args) << Arg->getValue();
    return None;
  }
  return Res;
}

static Optional<std::vector<std::string>>
normalizeStringVector(OptSpecifier Opt, int, const ArgList &Args,
                      DiagnosticsEngine &) {
  return Args.getAllArgValues(Opt);
}

static void denormalizeStringVector(SmallVectorImpl<const char *> &Args,
                                    const char *Spelling,
                                    CompilerInvocation::StringAllocator SA,
                                    Option::OptionClass OptClass,
                                    unsigned TableIndex,
                                    const std::vector<std::string> &Values) {
  switch (OptClass) {
  case Option::CommaJoinedClass: {
    std::string CommaJoinedValue;
    if (!Values.empty()) {
      CommaJoinedValue.append(Values.front());
      for (const std::string &Value : llvm::drop_begin(Values, 1)) {
        CommaJoinedValue.append(",");
        CommaJoinedValue.append(Value);
      }
    }
    denormalizeString(Args, Spelling, SA, Option::OptionClass::JoinedClass,
                      TableIndex, CommaJoinedValue);
    break;
  }
  case Option::JoinedClass:
  case Option::SeparateClass:
  case Option::JoinedOrSeparateClass:
    for (const std::string &Value : Values)
      denormalizeString(Args, Spelling, SA, OptClass, TableIndex, Value);
    break;
  default:
    llvm_unreachable("Cannot denormalize an option with option class "
                     "incompatible with string vector denormalization.");
  }
}

static Optional<std::string> normalizeTriple(OptSpecifier Opt, int TableIndex,
                                             const ArgList &Args,
                                             DiagnosticsEngine &Diags) {
  auto *Arg = Args.getLastArg(Opt);
  if (!Arg)
    return None;
  return llvm::Triple::normalize(Arg->getValue());
}

template <typename T, typename U>
static T mergeForwardValue(T KeyPath, U Value) {
  return static_cast<T>(Value);
}

template <typename T, typename U> static T mergeMaskValue(T KeyPath, U Value) {
  return KeyPath | Value;
}

template <typename T> static T extractForwardValue(T KeyPath) {
  return KeyPath;
}

template <typename T, typename U, U Value>
static T extractMaskValue(T KeyPath) {
  return ((KeyPath & Value) == Value) ? static_cast<T>(Value) : T();
}

#define PARSE_OPTION_WITH_MARSHALLING(                                         \
    ARGS, DIAGS, ID, FLAGS, PARAM, SHOULD_PARSE, KEYPATH, DEFAULT_VALUE,       \
    IMPLIED_CHECK, IMPLIED_VALUE, NORMALIZER, MERGER, TABLE_INDEX)             \
  if ((FLAGS)&options::CC1Option) {                                            \
    KEYPATH = MERGER(KEYPATH, DEFAULT_VALUE);                                  \
    if (IMPLIED_CHECK)                                                         \
      KEYPATH = MERGER(KEYPATH, IMPLIED_VALUE);                                \
    if (SHOULD_PARSE)                                                          \
      if (auto MaybeValue = NORMALIZER(OPT_##ID, TABLE_INDEX, ARGS, DIAGS))    \
        KEYPATH =                                                              \
            MERGER(KEYPATH, static_cast<decltype(KEYPATH)>(*MaybeValue));      \
  }

// Capture the extracted value as a lambda argument to avoid potential issues
// with lifetime extension of the reference.
#define GENERATE_OPTION_WITH_MARSHALLING(                                      \
    ARGS, STRING_ALLOCATOR, KIND, FLAGS, SPELLING, ALWAYS_EMIT, KEYPATH,       \
    DEFAULT_VALUE, IMPLIED_CHECK, IMPLIED_VALUE, DENORMALIZER, EXTRACTOR,      \
    TABLE_INDEX)                                                               \
  if ((FLAGS)&options::CC1Option) {                                            \
    [&](const auto &Extracted) {                                               \
      if (ALWAYS_EMIT ||                                                       \
          (Extracted !=                                                        \
           static_cast<decltype(KEYPATH)>((IMPLIED_CHECK) ? (IMPLIED_VALUE)    \
                                                          : (DEFAULT_VALUE)))) \
        DENORMALIZER(ARGS, SPELLING, STRING_ALLOCATOR, Option::KIND##Class,    \
                     TABLE_INDEX, Extracted);                                  \
    }(EXTRACTOR(KEYPATH));                                                     \
  }

static const StringRef GetInputKindName(InputKind IK);

static bool FixupInvocation(CompilerInvocation &Invocation,
                            DiagnosticsEngine &Diags, const ArgList &Args,
                            InputKind IK) {
  unsigned NumErrorsBefore = Diags.getNumErrors();

  LangOptions &LangOpts = *Invocation.getLangOpts();
  CodeGenOptions &CodeGenOpts = Invocation.getCodeGenOpts();
  TargetOptions &TargetOpts = Invocation.getTargetOpts();
  FrontendOptions &FrontendOpts = Invocation.getFrontendOpts();
  CodeGenOpts.XRayInstrumentFunctions = LangOpts.XRayInstrument;
  CodeGenOpts.XRayAlwaysEmitCustomEvents = LangOpts.XRayAlwaysEmitCustomEvents;
  CodeGenOpts.XRayAlwaysEmitTypedEvents = LangOpts.XRayAlwaysEmitTypedEvents;
  CodeGenOpts.DisableFree = FrontendOpts.DisableFree;
  FrontendOpts.GenerateGlobalModuleIndex = FrontendOpts.UseGlobalModuleIndex;
  LangOpts.SanitizeCoverage = CodeGenOpts.hasSanitizeCoverage();
  LangOpts.ForceEmitVTables = CodeGenOpts.ForceEmitVTables;
  LangOpts.SpeculativeLoadHardening = CodeGenOpts.SpeculativeLoadHardening;
  LangOpts.CurrentModule = LangOpts.ModuleName;

  llvm::Triple T(TargetOpts.Triple);
  llvm::Triple::ArchType Arch = T.getArch();

  CodeGenOpts.CodeModel = TargetOpts.CodeModel;

  if (LangOpts.getExceptionHandling() !=
          LangOptions::ExceptionHandlingKind::None &&
      T.isWindowsMSVCEnvironment())
    Diags.Report(diag::err_fe_invalid_exception_model)
        << static_cast<unsigned>(LangOpts.getExceptionHandling()) << T.str();

  if (LangOpts.AppleKext && !LangOpts.CPlusPlus)
    Diags.Report(diag::warn_c_kext);

  if (Args.hasArg(OPT_fconcepts_ts))
    Diags.Report(diag::warn_fe_concepts_ts_flag);

  if (LangOpts.NewAlignOverride &&
      !llvm::isPowerOf2_32(LangOpts.NewAlignOverride)) {
    Arg *A = Args.getLastArg(OPT_fnew_alignment_EQ);
    Diags.Report(diag::err_fe_invalid_alignment)
        << A->getAsString(Args) << A->getValue();
    LangOpts.NewAlignOverride = 0;
  }

  // Prevent the user from specifying both -fsycl-is-device and -fsycl-is-host.
  if (LangOpts.SYCLIsDevice && LangOpts.SYCLIsHost)
    Diags.Report(diag::err_drv_argument_not_allowed_with) << "-fsycl-is-device"
                                                          << "-fsycl-is-host";

  if (Args.hasArg(OPT_fgnu89_inline) && LangOpts.CPlusPlus)
    Diags.Report(diag::err_drv_argument_not_allowed_with)
        << "-fgnu89-inline" << GetInputKindName(IK);

  if (Args.hasArg(OPT_fgpu_allow_device_init) && !LangOpts.HIP)
    Diags.Report(diag::warn_ignored_hip_only_option)
        << Args.getLastArg(OPT_fgpu_allow_device_init)->getAsString(Args);

  if (Args.hasArg(OPT_gpu_max_threads_per_block_EQ) && !LangOpts.HIP)
    Diags.Report(diag::warn_ignored_hip_only_option)
        << Args.getLastArg(OPT_gpu_max_threads_per_block_EQ)->getAsString(Args);

  // -cl-strict-aliasing needs to emit diagnostic in the case where CL > 1.0.
  // This option should be deprecated for CL > 1.0 because
  // this option was added for compatibility with OpenCL 1.0.
  if (Args.getLastArg(OPT_cl_strict_aliasing) &&
      (LangOpts.getOpenCLCompatibleVersion() > 100))
    Diags.Report(diag::warn_option_invalid_ocl_version)
        << LangOpts.getOpenCLVersionString()
        << Args.getLastArg(OPT_cl_strict_aliasing)->getAsString(Args);

  if (Arg *A = Args.getLastArg(OPT_fdefault_calling_conv_EQ)) {
    auto DefaultCC = LangOpts.getDefaultCallingConv();

    bool emitError = (DefaultCC == LangOptions::DCC_FastCall ||
                      DefaultCC == LangOptions::DCC_StdCall) &&
                     Arch != llvm::Triple::x86;
    emitError |= (DefaultCC == LangOptions::DCC_VectorCall ||
                  DefaultCC == LangOptions::DCC_RegCall) &&
                 !T.isX86();
    if (emitError)
      Diags.Report(diag::err_drv_argument_not_allowed_with)
          << A->getSpelling() << T.getTriple();
  }

  if (!CodeGenOpts.ProfileRemappingFile.empty() && CodeGenOpts.LegacyPassManager)
    Diags.Report(diag::err_drv_argument_only_allowed_with)
        << Args.getLastArg(OPT_fprofile_remapping_file_EQ)->getAsString(Args)
        << "-fno-legacy-pass-manager";

  return Diags.getNumErrors() == NumErrorsBefore;
}

//===----------------------------------------------------------------------===//
// Deserialization (from args)
//===----------------------------------------------------------------------===//

static unsigned getOptimizationLevel(ArgList &Args, InputKind IK,
                                     DiagnosticsEngine &Diags) {
  unsigned DefaultOpt = llvm::CodeGenOpt::None;
  if (((IK.getLanguage() == Language::OpenCL ||
        IK.getLanguage() == Language::OpenCLCXX) &&
       !Args.hasArg(OPT_cl_opt_disable)) ||
      Args.hasArg(OPT_fsycl_is_device))
    DefaultOpt = llvm::CodeGenOpt::Default;

  if (Arg *A = Args.getLastArg(options::OPT_O_Group)) {
    if (A->getOption().matches(options::OPT_O0))
      return llvm::CodeGenOpt::None;

    if (A->getOption().matches(options::OPT_Ofast))
      return llvm::CodeGenOpt::Aggressive;

    assert(A->getOption().matches(options::OPT_O));

    StringRef S(A->getValue());
    if (S == "s" || S == "z")
      return llvm::CodeGenOpt::Default;

    if (S == "g")
      return llvm::CodeGenOpt::Less;

    return getLastArgIntValue(Args, OPT_O, DefaultOpt, Diags);
  }

  return DefaultOpt;
}

static unsigned getOptimizationLevelSize(ArgList &Args) {
  if (Arg *A = Args.getLastArg(options::OPT_O_Group)) {
    if (A->getOption().matches(options::OPT_O)) {
      switch (A->getValue()[0]) {
      default:
        return 0;
      case 's':
        return 1;
      case 'z':
        return 2;
      }
    }
  }
  return 0;
}

static void GenerateArg(SmallVectorImpl<const char *> &Args,
                        llvm::opt::OptSpecifier OptSpecifier,
                        CompilerInvocation::StringAllocator SA) {
  Option Opt = getDriverOptTable().getOption(OptSpecifier);
  denormalizeSimpleFlag(Args, SA(Opt.getPrefix() + Opt.getName()), SA,
                        Option::OptionClass::FlagClass, 0);
}

static void GenerateArg(SmallVectorImpl<const char *> &Args,
                        llvm::opt::OptSpecifier OptSpecifier,
                        const Twine &Value,
                        CompilerInvocation::StringAllocator SA) {
  Option Opt = getDriverOptTable().getOption(OptSpecifier);
  denormalizeString(Args, SA(Opt.getPrefix() + Opt.getName()), SA,
                    Opt.getKind(), 0, Value);
}

// Parse command line arguments into CompilerInvocation.
using ParseFn =
    llvm::function_ref<bool(CompilerInvocation &, ArrayRef<const char *>,
                            DiagnosticsEngine &, const char *)>;

// Generate command line arguments from CompilerInvocation.
using GenerateFn = llvm::function_ref<void(
    CompilerInvocation &, SmallVectorImpl<const char *> &,
    CompilerInvocation::StringAllocator)>;

// May perform round-trip of command line arguments. By default, the round-trip
// is enabled if CLANG_ROUND_TRIP_CC1_ARGS was defined during build. This can be
// overwritten at run-time via the "-round-trip-args" and "-no-round-trip-args"
// command line flags.
// During round-trip, the command line arguments are parsed into a dummy
// instance of CompilerInvocation which is used to generate the command line
// arguments again. The real CompilerInvocation instance is then created by
// parsing the generated arguments, not the original ones.
static bool RoundTrip(ParseFn Parse, GenerateFn Generate,
                      CompilerInvocation &RealInvocation,
                      CompilerInvocation &DummyInvocation,
                      ArrayRef<const char *> CommandLineArgs,
                      DiagnosticsEngine &Diags, const char *Argv0) {
  // FIXME: Switch to '#ifndef NDEBUG' when possible.
#ifdef CLANG_ROUND_TRIP_CC1_ARGS
  bool DoRoundTripDefault = true;
#else
  bool DoRoundTripDefault = false;
#endif

  bool DoRoundTrip = DoRoundTripDefault;
  for (const auto *Arg : CommandLineArgs) {
    if (Arg == StringRef("-round-trip-args"))
      DoRoundTrip = true;
    if (Arg == StringRef("-no-round-trip-args"))
      DoRoundTrip = false;
  }

  // If round-trip was not requested, simply run the parser with the real
  // invocation diagnostics.
  if (!DoRoundTrip)
    return Parse(RealInvocation, CommandLineArgs, Diags, Argv0);

  // Serializes quoted (and potentially escaped) arguments.
  auto SerializeArgs = [](ArrayRef<const char *> Args) {
    std::string Buffer;
    llvm::raw_string_ostream OS(Buffer);
    for (const char *Arg : Args) {
      llvm::sys::printArg(OS, Arg, /*Quote=*/true);
      OS << ' ';
    }
    OS.flush();
    return Buffer;
  };

  // Setup a dummy DiagnosticsEngine.
  DiagnosticsEngine DummyDiags(new DiagnosticIDs(), new DiagnosticOptions());
  DummyDiags.setClient(new TextDiagnosticBuffer());

  // Run the first parse on the original arguments with the dummy invocation and
  // diagnostics.
  if (!Parse(DummyInvocation, CommandLineArgs, DummyDiags, Argv0) ||
      DummyDiags.getNumWarnings() != 0) {
    // If the first parse did not succeed, it must be user mistake (invalid
    // command line arguments). We won't be able to generate arguments that
    // would reproduce the same result. Let's fail again with the real
    // invocation and diagnostics, so all side-effects of parsing are visible.
    unsigned NumWarningsBefore = Diags.getNumWarnings();
    auto Success = Parse(RealInvocation, CommandLineArgs, Diags, Argv0);
    if (!Success || Diags.getNumWarnings() != NumWarningsBefore)
      return Success;

    // Parse with original options and diagnostics succeeded even though it
    // shouldn't have. Something is off.
    Diags.Report(diag::err_cc1_round_trip_fail_then_ok);
    Diags.Report(diag::note_cc1_round_trip_original)
        << SerializeArgs(CommandLineArgs);
    return false;
  }

  // Setup string allocator.
  llvm::BumpPtrAllocator Alloc;
  llvm::StringSaver StringPool(Alloc);
  auto SA = [&StringPool](const Twine &Arg) {
    return StringPool.save(Arg).data();
  };

  // Generate arguments from the dummy invocation. If Generate is the
  // inverse of Parse, the newly generated arguments must have the same
  // semantics as the original.
  SmallVector<const char *> GeneratedArgs1;
  Generate(DummyInvocation, GeneratedArgs1, SA);

  // Run the second parse, now on the generated arguments, and with the real
  // invocation and diagnostics. The result is what we will end up using for the
  // rest of compilation, so if Generate is not inverse of Parse, something down
  // the line will break.
  bool Success2 = Parse(RealInvocation, GeneratedArgs1, Diags, Argv0);

  // The first parse on original arguments succeeded, but second parse of
  // generated arguments failed. Something must be wrong with the generator.
  if (!Success2) {
    Diags.Report(diag::err_cc1_round_trip_ok_then_fail);
    Diags.Report(diag::note_cc1_round_trip_generated)
        << 1 << SerializeArgs(GeneratedArgs1);
    return false;
  }

  // Generate arguments again, this time from the options we will end up using
  // for the rest of the compilation.
  SmallVector<const char *> GeneratedArgs2;
  Generate(RealInvocation, GeneratedArgs2, SA);

  // Compares two lists of generated arguments.
  auto Equal = [](const ArrayRef<const char *> A,
                  const ArrayRef<const char *> B) {
    return std::equal(A.begin(), A.end(), B.begin(), B.end(),
                      [](const char *AElem, const char *BElem) {
                        return StringRef(AElem) == StringRef(BElem);
                      });
  };

  // If we generated different arguments from what we assume are two
  // semantically equivalent CompilerInvocations, the Generate function may
  // be non-deterministic.
  if (!Equal(GeneratedArgs1, GeneratedArgs2)) {
    Diags.Report(diag::err_cc1_round_trip_mismatch);
    Diags.Report(diag::note_cc1_round_trip_generated)
        << 1 << SerializeArgs(GeneratedArgs1);
    Diags.Report(diag::note_cc1_round_trip_generated)
        << 2 << SerializeArgs(GeneratedArgs2);
    return false;
  }

  Diags.Report(diag::remark_cc1_round_trip_generated)
      << 1 << SerializeArgs(GeneratedArgs1);
  Diags.Report(diag::remark_cc1_round_trip_generated)
      << 2 << SerializeArgs(GeneratedArgs2);

  return Success2;
}

static void addDiagnosticArgs(ArgList &Args, OptSpecifier Group,
                              OptSpecifier GroupWithValue,
                              std::vector<std::string> &Diagnostics) {
  for (auto *A : Args.filtered(Group)) {
    if (A->getOption().getKind() == Option::FlagClass) {
      // The argument is a pure flag (such as OPT_Wall or OPT_Wdeprecated). Add
      // its name (minus the "W" or "R" at the beginning) to the diagnostics.
      Diagnostics.push_back(
          std::string(A->getOption().getName().drop_front(1)));
    } else if (A->getOption().matches(GroupWithValue)) {
      // This is -Wfoo= or -Rfoo=, where foo is the name of the diagnostic
      // group. Add only the group name to the diagnostics.
      Diagnostics.push_back(
          std::string(A->getOption().getName().drop_front(1).rtrim("=-")));
    } else {
      // Otherwise, add its value (for OPT_W_Joined and similar).
      Diagnostics.push_back(A->getValue());
    }
  }
}

// Parse the Static Analyzer configuration. If \p Diags is set to nullptr,
// it won't verify the input.
static void parseAnalyzerConfigs(AnalyzerOptions &AnOpts,
                                 DiagnosticsEngine *Diags);

static void getAllNoBuiltinFuncValues(ArgList &Args,
                                      std::vector<std::string> &Funcs) {
  std::vector<std::string> Values = Args.getAllArgValues(OPT_fno_builtin_);
  auto BuiltinEnd = llvm::partition(Values, [](const std::string FuncName) {
    return Builtin::Context::isBuiltinFunc(FuncName);
  });
  Funcs.insert(Funcs.end(), Values.begin(), BuiltinEnd);
}

static void GenerateAnalyzerArgs(AnalyzerOptions &Opts,
                                 SmallVectorImpl<const char *> &Args,
                                 CompilerInvocation::StringAllocator SA) {
  const AnalyzerOptions *AnalyzerOpts = &Opts;

#define ANALYZER_OPTION_WITH_MARSHALLING(                                      \
    PREFIX_TYPE, NAME, ID, KIND, GROUP, ALIAS, ALIASARGS, FLAGS, PARAM,        \
    HELPTEXT, METAVAR, VALUES, SPELLING, SHOULD_PARSE, ALWAYS_EMIT, KEYPATH,   \
    DEFAULT_VALUE, IMPLIED_CHECK, IMPLIED_VALUE, NORMALIZER, DENORMALIZER,     \
    MERGER, EXTRACTOR, TABLE_INDEX)                                            \
  GENERATE_OPTION_WITH_MARSHALLING(                                            \
      Args, SA, KIND, FLAGS, SPELLING, ALWAYS_EMIT, KEYPATH, DEFAULT_VALUE,    \
      IMPLIED_CHECK, IMPLIED_VALUE, DENORMALIZER, EXTRACTOR, TABLE_INDEX)
#include "clang/Driver/Options.inc"
#undef ANALYZER_OPTION_WITH_MARSHALLING

  if (Opts.AnalysisStoreOpt != RegionStoreModel) {
    switch (Opts.AnalysisStoreOpt) {
#define ANALYSIS_STORE(NAME, CMDFLAG, DESC, CREATFN)                           \
  case NAME##Model:                                                            \
    GenerateArg(Args, OPT_analyzer_store, CMDFLAG, SA);                        \
    break;
#include "clang/StaticAnalyzer/Core/Analyses.def"
    default:
      llvm_unreachable("Tried to generate unknown analysis store.");
    }
  }

  if (Opts.AnalysisConstraintsOpt != RangeConstraintsModel) {
    switch (Opts.AnalysisConstraintsOpt) {
#define ANALYSIS_CONSTRAINTS(NAME, CMDFLAG, DESC, CREATFN)                     \
  case NAME##Model:                                                            \
    GenerateArg(Args, OPT_analyzer_constraints, CMDFLAG, SA);                  \
    break;
#include "clang/StaticAnalyzer/Core/Analyses.def"
    default:
      llvm_unreachable("Tried to generate unknown analysis constraint.");
    }
  }

  if (Opts.AnalysisDiagOpt != PD_HTML) {
    switch (Opts.AnalysisDiagOpt) {
#define ANALYSIS_DIAGNOSTICS(NAME, CMDFLAG, DESC, CREATFN)                     \
  case PD_##NAME:                                                              \
    GenerateArg(Args, OPT_analyzer_output, CMDFLAG, SA);                       \
    break;
#include "clang/StaticAnalyzer/Core/Analyses.def"
    default:
      llvm_unreachable("Tried to generate unknown analysis diagnostic client.");
    }
  }

  if (Opts.AnalysisPurgeOpt != PurgeStmt) {
    switch (Opts.AnalysisPurgeOpt) {
#define ANALYSIS_PURGE(NAME, CMDFLAG, DESC)                                    \
  case NAME:                                                                   \
    GenerateArg(Args, OPT_analyzer_purge, CMDFLAG, SA);                        \
    break;
#include "clang/StaticAnalyzer/Core/Analyses.def"
    default:
      llvm_unreachable("Tried to generate unknown analysis purge mode.");
    }
  }

  if (Opts.InliningMode != NoRedundancy) {
    switch (Opts.InliningMode) {
#define ANALYSIS_INLINING_MODE(NAME, CMDFLAG, DESC)                            \
  case NAME:                                                                   \
    GenerateArg(Args, OPT_analyzer_inlining_mode, CMDFLAG, SA);                \
    break;
#include "clang/StaticAnalyzer/Core/Analyses.def"
    default:
      llvm_unreachable("Tried to generate unknown analysis inlining mode.");
    }
  }

  for (const auto &CP : Opts.CheckersAndPackages) {
    OptSpecifier Opt =
        CP.second ? OPT_analyzer_checker : OPT_analyzer_disable_checker;
    GenerateArg(Args, Opt, CP.first, SA);
  }

  AnalyzerOptions ConfigOpts;
  parseAnalyzerConfigs(ConfigOpts, nullptr);

  for (const auto &C : Opts.Config) {
    // Don't generate anything that came from parseAnalyzerConfigs. It would be
    // redundant and may not be valid on the command line.
    auto Entry = ConfigOpts.Config.find(C.getKey());
    if (Entry != ConfigOpts.Config.end() && Entry->getValue() == C.getValue())
      continue;

    GenerateArg(Args, OPT_analyzer_config, C.getKey() + "=" + C.getValue(), SA);
  }

  // Nothing to generate for FullCompilerInvocation.
}

static bool ParseAnalyzerArgs(AnalyzerOptions &Opts, ArgList &Args,
                              DiagnosticsEngine &Diags) {
  unsigned NumErrorsBefore = Diags.getNumErrors();

  AnalyzerOptions *AnalyzerOpts = &Opts;

#define ANALYZER_OPTION_WITH_MARSHALLING(                                      \
    PREFIX_TYPE, NAME, ID, KIND, GROUP, ALIAS, ALIASARGS, FLAGS, PARAM,        \
    HELPTEXT, METAVAR, VALUES, SPELLING, SHOULD_PARSE, ALWAYS_EMIT, KEYPATH,   \
    DEFAULT_VALUE, IMPLIED_CHECK, IMPLIED_VALUE, NORMALIZER, DENORMALIZER,     \
    MERGER, EXTRACTOR, TABLE_INDEX)                                            \
  PARSE_OPTION_WITH_MARSHALLING(                                               \
      Args, Diags, ID, FLAGS, PARAM, SHOULD_PARSE, KEYPATH, DEFAULT_VALUE,     \
      IMPLIED_CHECK, IMPLIED_VALUE, NORMALIZER, MERGER, TABLE_INDEX)
#include "clang/Driver/Options.inc"
#undef ANALYZER_OPTION_WITH_MARSHALLING

  if (Arg *A = Args.getLastArg(OPT_analyzer_store)) {
    StringRef Name = A->getValue();
    AnalysisStores Value = llvm::StringSwitch<AnalysisStores>(Name)
#define ANALYSIS_STORE(NAME, CMDFLAG, DESC, CREATFN) \
      .Case(CMDFLAG, NAME##Model)
#include "clang/StaticAnalyzer/Core/Analyses.def"
      .Default(NumStores);
    if (Value == NumStores) {
      Diags.Report(diag::err_drv_invalid_value)
        << A->getAsString(Args) << Name;
    } else {
      Opts.AnalysisStoreOpt = Value;
    }
  }

  if (Arg *A = Args.getLastArg(OPT_analyzer_constraints)) {
    StringRef Name = A->getValue();
    AnalysisConstraints Value = llvm::StringSwitch<AnalysisConstraints>(Name)
#define ANALYSIS_CONSTRAINTS(NAME, CMDFLAG, DESC, CREATFN) \
      .Case(CMDFLAG, NAME##Model)
#include "clang/StaticAnalyzer/Core/Analyses.def"
      .Default(NumConstraints);
    if (Value == NumConstraints) {
      Diags.Report(diag::err_drv_invalid_value)
        << A->getAsString(Args) << Name;
    } else {
      Opts.AnalysisConstraintsOpt = Value;
    }
  }

  if (Arg *A = Args.getLastArg(OPT_analyzer_output)) {
    StringRef Name = A->getValue();
    AnalysisDiagClients Value = llvm::StringSwitch<AnalysisDiagClients>(Name)
#define ANALYSIS_DIAGNOSTICS(NAME, CMDFLAG, DESC, CREATFN) \
      .Case(CMDFLAG, PD_##NAME)
#include "clang/StaticAnalyzer/Core/Analyses.def"
      .Default(NUM_ANALYSIS_DIAG_CLIENTS);
    if (Value == NUM_ANALYSIS_DIAG_CLIENTS) {
      Diags.Report(diag::err_drv_invalid_value)
        << A->getAsString(Args) << Name;
    } else {
      Opts.AnalysisDiagOpt = Value;
    }
  }

  if (Arg *A = Args.getLastArg(OPT_analyzer_purge)) {
    StringRef Name = A->getValue();
    AnalysisPurgeMode Value = llvm::StringSwitch<AnalysisPurgeMode>(Name)
#define ANALYSIS_PURGE(NAME, CMDFLAG, DESC) \
      .Case(CMDFLAG, NAME)
#include "clang/StaticAnalyzer/Core/Analyses.def"
      .Default(NumPurgeModes);
    if (Value == NumPurgeModes) {
      Diags.Report(diag::err_drv_invalid_value)
        << A->getAsString(Args) << Name;
    } else {
      Opts.AnalysisPurgeOpt = Value;
    }
  }

  if (Arg *A = Args.getLastArg(OPT_analyzer_inlining_mode)) {
    StringRef Name = A->getValue();
    AnalysisInliningMode Value = llvm::StringSwitch<AnalysisInliningMode>(Name)
#define ANALYSIS_INLINING_MODE(NAME, CMDFLAG, DESC) \
      .Case(CMDFLAG, NAME)
#include "clang/StaticAnalyzer/Core/Analyses.def"
      .Default(NumInliningModes);
    if (Value == NumInliningModes) {
      Diags.Report(diag::err_drv_invalid_value)
        << A->getAsString(Args) << Name;
    } else {
      Opts.InliningMode = Value;
    }
  }

  Opts.CheckersAndPackages.clear();
  for (const Arg *A :
       Args.filtered(OPT_analyzer_checker, OPT_analyzer_disable_checker)) {
    A->claim();
    bool IsEnabled = A->getOption().getID() == OPT_analyzer_checker;
    // We can have a list of comma separated checker names, e.g:
    // '-analyzer-checker=cocoa,unix'
    StringRef CheckerAndPackageList = A->getValue();
    SmallVector<StringRef, 16> CheckersAndPackages;
    CheckerAndPackageList.split(CheckersAndPackages, ",");
    for (const StringRef &CheckerOrPackage : CheckersAndPackages)
      Opts.CheckersAndPackages.emplace_back(std::string(CheckerOrPackage),
                                            IsEnabled);
  }

  // Go through the analyzer configuration options.
  for (const auto *A : Args.filtered(OPT_analyzer_config)) {

    // We can have a list of comma separated config names, e.g:
    // '-analyzer-config key1=val1,key2=val2'
    StringRef configList = A->getValue();
    SmallVector<StringRef, 4> configVals;
    configList.split(configVals, ",");
    for (const auto &configVal : configVals) {
      StringRef key, val;
      std::tie(key, val) = configVal.split("=");
      if (val.empty()) {
        Diags.Report(SourceLocation(),
                     diag::err_analyzer_config_no_value) << configVal;
        break;
      }
      if (val.find('=') != StringRef::npos) {
        Diags.Report(SourceLocation(),
                     diag::err_analyzer_config_multiple_values)
          << configVal;
        break;
      }

      // TODO: Check checker options too, possibly in CheckerRegistry.
      // Leave unknown non-checker configs unclaimed.
      if (!key.contains(":") && Opts.isUnknownAnalyzerConfig(key)) {
        if (Opts.ShouldEmitErrorsOnInvalidConfigValue)
          Diags.Report(diag::err_analyzer_config_unknown) << key;
        continue;
      }

      A->claim();
      Opts.Config[key] = std::string(val);
    }
  }

  if (Opts.ShouldEmitErrorsOnInvalidConfigValue)
    parseAnalyzerConfigs(Opts, &Diags);
  else
    parseAnalyzerConfigs(Opts, nullptr);

  llvm::raw_string_ostream os(Opts.FullCompilerInvocation);
  for (unsigned i = 0; i < Args.getNumInputArgStrings(); ++i) {
    if (i != 0)
      os << " ";
    os << Args.getArgString(i);
  }
  os.flush();

  return Diags.getNumErrors() == NumErrorsBefore;
}

static StringRef getStringOption(AnalyzerOptions::ConfigTable &Config,
                                 StringRef OptionName, StringRef DefaultVal) {
  return Config.insert({OptionName, std::string(DefaultVal)}).first->second;
}

static void initOption(AnalyzerOptions::ConfigTable &Config,
                       DiagnosticsEngine *Diags,
                       StringRef &OptionField, StringRef Name,
                       StringRef DefaultVal) {
  // String options may be known to invalid (e.g. if the expected string is a
  // file name, but the file does not exist), those will have to be checked in
  // parseConfigs.
  OptionField = getStringOption(Config, Name, DefaultVal);
}

static void initOption(AnalyzerOptions::ConfigTable &Config,
                       DiagnosticsEngine *Diags,
                       bool &OptionField, StringRef Name, bool DefaultVal) {
  auto PossiblyInvalidVal = llvm::StringSwitch<Optional<bool>>(
                 getStringOption(Config, Name, (DefaultVal ? "true" : "false")))
      .Case("true", true)
      .Case("false", false)
      .Default(None);

  if (!PossiblyInvalidVal) {
    if (Diags)
      Diags->Report(diag::err_analyzer_config_invalid_input)
        << Name << "a boolean";
    else
      OptionField = DefaultVal;
  } else
    OptionField = PossiblyInvalidVal.getValue();
}

static void initOption(AnalyzerOptions::ConfigTable &Config,
                       DiagnosticsEngine *Diags,
                       unsigned &OptionField, StringRef Name,
                       unsigned DefaultVal) {

  OptionField = DefaultVal;
  bool HasFailed = getStringOption(Config, Name, std::to_string(DefaultVal))
                     .getAsInteger(0, OptionField);
  if (Diags && HasFailed)
    Diags->Report(diag::err_analyzer_config_invalid_input)
      << Name << "an unsigned";
}

static void parseAnalyzerConfigs(AnalyzerOptions &AnOpts,
                                 DiagnosticsEngine *Diags) {
  // TODO: There's no need to store the entire configtable, it'd be plenty
  // enough tostore checker options.

#define ANALYZER_OPTION(TYPE, NAME, CMDFLAG, DESC, DEFAULT_VAL)                \
  initOption(AnOpts.Config, Diags, AnOpts.NAME, CMDFLAG, DEFAULT_VAL);

#define ANALYZER_OPTION_DEPENDS_ON_USER_MODE(TYPE, NAME, CMDFLAG, DESC,        \
                                           SHALLOW_VAL, DEEP_VAL)              \
  switch (AnOpts.getUserMode()) {                                              \
  case UMK_Shallow:                                                            \
    initOption(AnOpts.Config, Diags, AnOpts.NAME, CMDFLAG, SHALLOW_VAL);       \
    break;                                                                     \
  case UMK_Deep:                                                               \
    initOption(AnOpts.Config, Diags, AnOpts.NAME, CMDFLAG, DEEP_VAL);          \
    break;                                                                     \
  }                                                                            \

#include "clang/StaticAnalyzer/Core/AnalyzerOptions.def"
#undef ANALYZER_OPTION
#undef ANALYZER_OPTION_DEPENDS_ON_USER_MODE

  // At this point, AnalyzerOptions is configured. Let's validate some options.

  // FIXME: Here we try to validate the silenced checkers or packages are valid.
  // The current approach only validates the registered checkers which does not
  // contain the runtime enabled checkers and optimally we would validate both.
  if (!AnOpts.RawSilencedCheckersAndPackages.empty()) {
    std::vector<StringRef> Checkers =
        AnOpts.getRegisteredCheckers(/*IncludeExperimental=*/true);
    std::vector<StringRef> Packages =
        AnOpts.getRegisteredPackages(/*IncludeExperimental=*/true);

    SmallVector<StringRef, 16> CheckersAndPackages;
    AnOpts.RawSilencedCheckersAndPackages.split(CheckersAndPackages, ";");

    for (const StringRef &CheckerOrPackage : CheckersAndPackages) {
      if (Diags) {
        bool IsChecker = CheckerOrPackage.contains('.');
        bool IsValidName =
            IsChecker
                ? llvm::find(Checkers, CheckerOrPackage) != Checkers.end()
                : llvm::find(Packages, CheckerOrPackage) != Packages.end();

        if (!IsValidName)
          Diags->Report(diag::err_unknown_analyzer_checker_or_package)
              << CheckerOrPackage;
      }

      AnOpts.SilencedCheckersAndPackages.emplace_back(CheckerOrPackage);
    }
  }

  if (!Diags)
    return;

  if (AnOpts.ShouldTrackConditionsDebug && !AnOpts.ShouldTrackConditions)
    Diags->Report(diag::err_analyzer_config_invalid_input)
        << "track-conditions-debug" << "'track-conditions' to also be enabled";

  if (!AnOpts.CTUDir.empty() && !llvm::sys::fs::is_directory(AnOpts.CTUDir))
    Diags->Report(diag::err_analyzer_config_invalid_input) << "ctu-dir"
                                                           << "a filename";

  if (!AnOpts.ModelPath.empty() &&
      !llvm::sys::fs::is_directory(AnOpts.ModelPath))
    Diags->Report(diag::err_analyzer_config_invalid_input) << "model-path"
                                                           << "a filename";
}

/// Generate a remark argument. This is an inverse of `ParseOptimizationRemark`.
static void
GenerateOptimizationRemark(SmallVectorImpl<const char *> &Args,
                           CompilerInvocation::StringAllocator SA,
                           OptSpecifier OptEQ, StringRef Name,
                           const CodeGenOptions::OptRemark &Remark) {
  if (Remark.hasValidPattern()) {
    GenerateArg(Args, OptEQ, Remark.Pattern, SA);
  } else if (Remark.Kind == CodeGenOptions::RK_Enabled) {
    GenerateArg(Args, OPT_R_Joined, Name, SA);
  } else if (Remark.Kind == CodeGenOptions::RK_Disabled) {
    GenerateArg(Args, OPT_R_Joined, StringRef("no-") + Name, SA);
  }
}

/// Parse a remark command line argument. It may be missing, disabled/enabled by
/// '-R[no-]group' or specified with a regular expression by '-Rgroup=regexp'.
/// On top of that, it can be disabled/enabled globally by '-R[no-]everything'.
static CodeGenOptions::OptRemark
ParseOptimizationRemark(DiagnosticsEngine &Diags, ArgList &Args,
                        OptSpecifier OptEQ, StringRef Name) {
  CodeGenOptions::OptRemark Result;

  auto InitializeResultPattern = [&Diags, &Args, &Result](const Arg *A) {
    Result.Pattern = A->getValue();

    std::string RegexError;
    Result.Regex = std::make_shared<llvm::Regex>(Result.Pattern);
    if (!Result.Regex->isValid(RegexError)) {
      Diags.Report(diag::err_drv_optimization_remark_pattern)
          << RegexError << A->getAsString(Args);
      return false;
    }

    return true;
  };

  for (Arg *A : Args) {
    if (A->getOption().matches(OPT_R_Joined)) {
      StringRef Value = A->getValue();

      if (Value == Name)
        Result.Kind = CodeGenOptions::RK_Enabled;
      else if (Value == "everything")
        Result.Kind = CodeGenOptions::RK_EnabledEverything;
      else if (Value.split('-') == std::make_pair(StringRef("no"), Name))
        Result.Kind = CodeGenOptions::RK_Disabled;
      else if (Value == "no-everything")
        Result.Kind = CodeGenOptions::RK_DisabledEverything;
    } else if (A->getOption().matches(OptEQ)) {
      Result.Kind = CodeGenOptions::RK_WithPattern;
      if (!InitializeResultPattern(A))
        return CodeGenOptions::OptRemark();
    }
  }

  if (Result.Kind == CodeGenOptions::RK_Disabled ||
      Result.Kind == CodeGenOptions::RK_DisabledEverything) {
    Result.Pattern = "";
    Result.Regex = nullptr;
  }

  return Result;
}

static bool parseDiagnosticLevelMask(StringRef FlagName,
                                     const std::vector<std::string> &Levels,
                                     DiagnosticsEngine &Diags,
                                     DiagnosticLevelMask &M) {
  bool Success = true;
  for (const auto &Level : Levels) {
    DiagnosticLevelMask const PM =
      llvm::StringSwitch<DiagnosticLevelMask>(Level)
        .Case("note",    DiagnosticLevelMask::Note)
        .Case("remark",  DiagnosticLevelMask::Remark)
        .Case("warning", DiagnosticLevelMask::Warning)
        .Case("error",   DiagnosticLevelMask::Error)
        .Default(DiagnosticLevelMask::None);
    if (PM == DiagnosticLevelMask::None) {
      Success = false;
      Diags.Report(diag::err_drv_invalid_value) << FlagName << Level;
    }
    M = M | PM;
  }
  return Success;
}

static void parseSanitizerKinds(StringRef FlagName,
                                const std::vector<std::string> &Sanitizers,
                                DiagnosticsEngine &Diags, SanitizerSet &S) {
  for (const auto &Sanitizer : Sanitizers) {
    SanitizerMask K = parseSanitizerValue(Sanitizer, /*AllowGroups=*/false);
    if (K == SanitizerMask())
      Diags.Report(diag::err_drv_invalid_value) << FlagName << Sanitizer;
    else
      S.set(K, true);
  }
}

static SmallVector<StringRef, 4> serializeSanitizerKinds(SanitizerSet S) {
  SmallVector<StringRef, 4> Values;
  serializeSanitizerSet(S, Values);
  return Values;
}

static void parseXRayInstrumentationBundle(StringRef FlagName, StringRef Bundle,
                                           ArgList &Args, DiagnosticsEngine &D,
                                           XRayInstrSet &S) {
  llvm::SmallVector<StringRef, 2> BundleParts;
  llvm::SplitString(Bundle, BundleParts, ",");
  for (const auto &B : BundleParts) {
    auto Mask = parseXRayInstrValue(B);
    if (Mask == XRayInstrKind::None)
      if (B != "none")
        D.Report(diag::err_drv_invalid_value) << FlagName << Bundle;
      else
        S.Mask = Mask;
    else if (Mask == XRayInstrKind::All)
      S.Mask = Mask;
    else
      S.set(Mask, true);
  }
}

static std::string serializeXRayInstrumentationBundle(const XRayInstrSet &S) {
  llvm::SmallVector<StringRef, 2> BundleParts;
  serializeXRayInstrValue(S, BundleParts);
  std::string Buffer;
  llvm::raw_string_ostream OS(Buffer);
  llvm::interleave(BundleParts, OS, [&OS](StringRef Part) { OS << Part; }, ",");
  return OS.str();
}

// Set the profile kind using fprofile-instrument-use-path.
static void setPGOUseInstrumentor(CodeGenOptions &Opts,
                                  const Twine &ProfileName) {
  auto ReaderOrErr = llvm::IndexedInstrProfReader::create(ProfileName);
  // In error, return silently and let Clang PGOUse report the error message.
  if (auto E = ReaderOrErr.takeError()) {
    llvm::consumeError(std::move(E));
    Opts.setProfileUse(CodeGenOptions::ProfileClangInstr);
    return;
  }
  std::unique_ptr<llvm::IndexedInstrProfReader> PGOReader =
    std::move(ReaderOrErr.get());
  if (PGOReader->isIRLevelProfile()) {
    if (PGOReader->hasCSIRLevelProfile())
      Opts.setProfileUse(CodeGenOptions::ProfileCSIRInstr);
    else
      Opts.setProfileUse(CodeGenOptions::ProfileIRInstr);
  } else
    Opts.setProfileUse(CodeGenOptions::ProfileClangInstr);
}

void CompilerInvocation::GenerateCodeGenArgs(
    const CodeGenOptions &Opts, SmallVectorImpl<const char *> &Args,
    StringAllocator SA, const llvm::Triple &T, const std::string &OutputFile,
    const LangOptions *LangOpts) {
  const CodeGenOptions &CodeGenOpts = Opts;

  if (Opts.OptimizationLevel == 0)
    GenerateArg(Args, OPT_O0, SA);
  else
    GenerateArg(Args, OPT_O, Twine(Opts.OptimizationLevel), SA);

#define CODEGEN_OPTION_WITH_MARSHALLING(                                       \
    PREFIX_TYPE, NAME, ID, KIND, GROUP, ALIAS, ALIASARGS, FLAGS, PARAM,        \
    HELPTEXT, METAVAR, VALUES, SPELLING, SHOULD_PARSE, ALWAYS_EMIT, KEYPATH,   \
    DEFAULT_VALUE, IMPLIED_CHECK, IMPLIED_VALUE, NORMALIZER, DENORMALIZER,     \
    MERGER, EXTRACTOR, TABLE_INDEX)                                            \
  GENERATE_OPTION_WITH_MARSHALLING(                                            \
      Args, SA, KIND, FLAGS, SPELLING, ALWAYS_EMIT, KEYPATH, DEFAULT_VALUE,    \
      IMPLIED_CHECK, IMPLIED_VALUE, DENORMALIZER, EXTRACTOR, TABLE_INDEX)
#include "clang/Driver/Options.inc"
#undef CODEGEN_OPTION_WITH_MARSHALLING

#if INTEL_CUSTOMIZATION
  if (Opts.MSDebugInfoFile == CodeGenOptions::MSDebugInfoObjFile)
    GenerateArg(Args, OPT_fms_debug_info_file_type, "obj", SA);
  else if (Opts.MSDebugInfoFile == CodeGenOptions::MSDebugInfoPdbFile)
    GenerateArg(Args, OPT_fms_debug_info_file_type, "pdb", SA);

  if (Opts.X87Precision)
    GenerateArg(Args, OPT_mx87_precision, Twine(Opts.X87Precision), SA);
#endif // INTEL_CUSTOMIZATION

  if (Opts.OptimizationLevel > 0) {
    if (Opts.Inlining == CodeGenOptions::NormalInlining)
      GenerateArg(Args, OPT_finline_functions, SA);
    else if (Opts.Inlining == CodeGenOptions::OnlyHintInlining)
      GenerateArg(Args, OPT_finline_hint_functions, SA);
    else if (Opts.Inlining == CodeGenOptions::OnlyAlwaysInlining)
      GenerateArg(Args, OPT_fno_inline, SA);
  }

  if (Opts.DirectAccessExternalData && LangOpts->PICLevel != 0)
    GenerateArg(Args, OPT_fdirect_access_external_data, SA);
  else if (!Opts.DirectAccessExternalData && LangOpts->PICLevel == 0)
    GenerateArg(Args, OPT_fno_direct_access_external_data, SA);

  Optional<StringRef> DebugInfoVal;
  switch (Opts.DebugInfo) {
  case codegenoptions::DebugLineTablesOnly:
    DebugInfoVal = "line-tables-only";
    break;
  case codegenoptions::DebugDirectivesOnly:
    DebugInfoVal = "line-directives-only";
    break;
  case codegenoptions::DebugInfoConstructor:
    DebugInfoVal = "constructor";
    break;
  case codegenoptions::LimitedDebugInfo:
    DebugInfoVal = "limited";
    break;
  case codegenoptions::FullDebugInfo:
    DebugInfoVal = "standalone";
    break;
  case codegenoptions::UnusedTypeInfo:
    DebugInfoVal = "unused-types";
    break;
  case codegenoptions::NoDebugInfo: // default value
    DebugInfoVal = None;
    break;
  case codegenoptions::LocTrackingOnly: // implied value
    DebugInfoVal = None;
    break;
  }
  if (DebugInfoVal)
    GenerateArg(Args, OPT_debug_info_kind_EQ, *DebugInfoVal, SA);

  for (const auto &Prefix : Opts.DebugPrefixMap)
    GenerateArg(Args, OPT_fdebug_prefix_map_EQ,
                Prefix.first + "=" + Prefix.second, SA);

  for (const auto &Prefix : Opts.CoveragePrefixMap)
    GenerateArg(Args, OPT_fcoverage_prefix_map_EQ,
                Prefix.first + "=" + Prefix.second, SA);

  if (Opts.NewStructPathTBAA)
    GenerateArg(Args, OPT_new_struct_path_tbaa, SA);

  if (Opts.OptimizeSize == 1)
    GenerateArg(Args, OPT_O, "s", SA);
  else if (Opts.OptimizeSize == 2)
    GenerateArg(Args, OPT_O, "z", SA);

  // SimplifyLibCalls is set only in the absence of -fno-builtin and
  // -ffreestanding. We'll consider that when generating them.

  // NoBuiltinFuncs are generated by LangOptions.

  if (Opts.UnrollLoops && Opts.OptimizationLevel <= 1)
    GenerateArg(Args, OPT_funroll_loops, SA);
  else if (!Opts.UnrollLoops && Opts.OptimizationLevel > 1)
    GenerateArg(Args, OPT_fno_unroll_loops, SA);

  if (!Opts.BinutilsVersion.empty())
    GenerateArg(Args, OPT_fbinutils_version_EQ, Opts.BinutilsVersion, SA);

  if (Opts.DebugNameTable ==
      static_cast<unsigned>(llvm::DICompileUnit::DebugNameTableKind::GNU))
    GenerateArg(Args, OPT_ggnu_pubnames, SA);
  else if (Opts.DebugNameTable ==
           static_cast<unsigned>(
               llvm::DICompileUnit::DebugNameTableKind::Default))
    GenerateArg(Args, OPT_gpubnames, SA);

  // ProfileInstrumentUsePath is marshalled automatically, no need to generate
  // it or PGOUseInstrumentor.

  if (Opts.TimePasses) {
    if (Opts.TimePassesPerRun)
      GenerateArg(Args, OPT_ftime_report_EQ, "per-pass-run", SA);
    else
      GenerateArg(Args, OPT_ftime_report, SA);
  }

  if (Opts.PrepareForLTO && !Opts.PrepareForThinLTO)
    GenerateArg(Args, OPT_flto, SA);

  if (Opts.PrepareForThinLTO)
    GenerateArg(Args, OPT_flto_EQ, "thin", SA);

  if (!Opts.ThinLTOIndexFile.empty())
    GenerateArg(Args, OPT_fthinlto_index_EQ, Opts.ThinLTOIndexFile, SA);

  if (Opts.SaveTempsFilePrefix == OutputFile)
    GenerateArg(Args, OPT_save_temps_EQ, "obj", SA);

  StringRef MemProfileBasename("memprof.profraw");
  if (!Opts.MemoryProfileOutput.empty()) {
    if (Opts.MemoryProfileOutput == MemProfileBasename) {
      GenerateArg(Args, OPT_fmemory_profile, SA);
    } else {
      size_t ArgLength =
          Opts.MemoryProfileOutput.size() - MemProfileBasename.size();
      GenerateArg(Args, OPT_fmemory_profile_EQ,
                  Opts.MemoryProfileOutput.substr(0, ArgLength), SA);
    }
  }

  if (memcmp(Opts.CoverageVersion, "408*", 4) != 0)
    GenerateArg(Args, OPT_coverage_version_EQ,
                StringRef(Opts.CoverageVersion, 4), SA);

  // TODO: Check if we need to generate arguments stored in CmdArgs. (Namely
  //  '-fembed_bitcode', which does not map to any CompilerInvocation field and
  //  won't be generated.)

  if (Opts.XRayInstrumentationBundle.Mask != XRayInstrKind::All) {
    std::string InstrBundle =
        serializeXRayInstrumentationBundle(Opts.XRayInstrumentationBundle);
    if (!InstrBundle.empty())
      GenerateArg(Args, OPT_fxray_instrumentation_bundle, InstrBundle, SA);
  }

  if (Opts.CFProtectionReturn && Opts.CFProtectionBranch)
    GenerateArg(Args, OPT_fcf_protection_EQ, "full", SA);
  else if (Opts.CFProtectionReturn)
    GenerateArg(Args, OPT_fcf_protection_EQ, "return", SA);
  else if (Opts.CFProtectionBranch)
    GenerateArg(Args, OPT_fcf_protection_EQ, "branch", SA);

  for (const auto &F : Opts.LinkBitcodeFiles) {
    bool Builtint = F.LinkFlags == llvm::Linker::Flags::LinkOnlyNeeded &&
                    F.PropagateAttrs && F.Internalize;
    GenerateArg(Args,
                Builtint ? OPT_mlink_builtin_bitcode : OPT_mlink_bitcode_file,
                F.Filename, SA);
  }

  // TODO: Consider removing marshalling annotations from f[no_]emulated_tls.
  //  That would make it easy to generate the option only **once** if it was
  //  explicitly set to non-default value.
  if (Opts.ExplicitEmulatedTLS) {
    GenerateArg(
        Args, Opts.EmulatedTLS ? OPT_femulated_tls : OPT_fno_emulated_tls, SA);
  }

  if (Opts.FPDenormalMode != llvm::DenormalMode::getIEEE())
    GenerateArg(Args, OPT_fdenormal_fp_math_EQ, Opts.FPDenormalMode.str(), SA);

  if (Opts.FP32DenormalMode != llvm::DenormalMode::getIEEE())
    GenerateArg(Args, OPT_fdenormal_fp_math_f32_EQ, Opts.FP32DenormalMode.str(),
                SA);

  if (Opts.StructReturnConvention == CodeGenOptions::SRCK_OnStack) {
    OptSpecifier Opt =
        T.isPPC32() ? OPT_maix_struct_return : OPT_fpcc_struct_return;
    GenerateArg(Args, Opt, SA);
  } else if (Opts.StructReturnConvention == CodeGenOptions::SRCK_InRegs) {
    OptSpecifier Opt =
        T.isPPC32() ? OPT_msvr4_struct_return : OPT_freg_struct_return;
    GenerateArg(Args, Opt, SA);
  }

  if (Opts.EnableAIXExtendedAltivecABI)
    GenerateArg(Args, OPT_mabi_EQ_vec_extabi, SA);

  if (!Opts.OptRecordPasses.empty())
    GenerateArg(Args, OPT_opt_record_passes, Opts.OptRecordPasses, SA);

  if (!Opts.OptRecordFormat.empty())
    GenerateArg(Args, OPT_opt_record_format, Opts.OptRecordFormat, SA);

  GenerateOptimizationRemark(Args, SA, OPT_Rpass_EQ, "pass",
                             Opts.OptimizationRemark);

  GenerateOptimizationRemark(Args, SA, OPT_Rpass_missed_EQ, "pass-missed",
                             Opts.OptimizationRemarkMissed);

  GenerateOptimizationRemark(Args, SA, OPT_Rpass_analysis_EQ, "pass-analysis",
                             Opts.OptimizationRemarkAnalysis);

  GenerateArg(Args, OPT_fdiagnostics_hotness_threshold_EQ,
              Opts.DiagnosticsHotnessThreshold
                  ? Twine(*Opts.DiagnosticsHotnessThreshold)
                  : "auto",
              SA);

  for (StringRef Sanitizer : serializeSanitizerKinds(Opts.SanitizeRecover))
    GenerateArg(Args, OPT_fsanitize_recover_EQ, Sanitizer, SA);

  for (StringRef Sanitizer : serializeSanitizerKinds(Opts.SanitizeTrap))
    GenerateArg(Args, OPT_fsanitize_trap_EQ, Sanitizer, SA);

  if (!Opts.EmitVersionIdentMetadata)
    GenerateArg(Args, OPT_Qn, SA);

  switch (Opts.FiniteLoops) {
  case CodeGenOptions::FiniteLoopsKind::Language:
    break;
  case CodeGenOptions::FiniteLoopsKind::Always:
    GenerateArg(Args, OPT_ffinite_loops, SA);
    break;
  case CodeGenOptions::FiniteLoopsKind::Never:
    GenerateArg(Args, OPT_fno_finite_loops, SA);
    break;
  }
}

bool CompilerInvocation::ParseCodeGenArgs(CodeGenOptions &Opts, ArgList &Args,
                                          InputKind IK,
                                          DiagnosticsEngine &Diags,
                                          const llvm::Triple &T,
                                          const std::string &OutputFile,
                                          const LangOptions &LangOptsRef) {
  unsigned NumErrorsBefore = Diags.getNumErrors();

  unsigned OptimizationLevel = getOptimizationLevel(Args, IK, Diags);
  // TODO: This could be done in Driver
  unsigned MaxOptLevel = 3;
  if (OptimizationLevel > MaxOptLevel) {
    // If the optimization level is not supported, fall back on the default
    // optimization
    Diags.Report(diag::warn_drv_optimization_value)
        << Args.getLastArg(OPT_O)->getAsString(Args) << "-O" << MaxOptLevel;
    OptimizationLevel = MaxOptLevel;
  }
  Opts.OptimizationLevel = OptimizationLevel;

  // The key paths of codegen options defined in Options.td start with
  // "CodeGenOpts.". Let's provide the expected variable name and type.
  CodeGenOptions &CodeGenOpts = Opts;
  // Some codegen options depend on language options. Let's provide the expected
  // variable name and type.
  const LangOptions *LangOpts = &LangOptsRef;

#define CODEGEN_OPTION_WITH_MARSHALLING(                                       \
    PREFIX_TYPE, NAME, ID, KIND, GROUP, ALIAS, ALIASARGS, FLAGS, PARAM,        \
    HELPTEXT, METAVAR, VALUES, SPELLING, SHOULD_PARSE, ALWAYS_EMIT, KEYPATH,   \
    DEFAULT_VALUE, IMPLIED_CHECK, IMPLIED_VALUE, NORMALIZER, DENORMALIZER,     \
    MERGER, EXTRACTOR, TABLE_INDEX)                                            \
  PARSE_OPTION_WITH_MARSHALLING(                                               \
      Args, Diags, ID, FLAGS, PARAM, SHOULD_PARSE, KEYPATH, DEFAULT_VALUE,     \
      IMPLIED_CHECK, IMPLIED_VALUE, NORMALIZER, MERGER, TABLE_INDEX)
#include "clang/Driver/Options.inc"
#undef CODEGEN_OPTION_WITH_MARSHALLING

  // At O0 we want to fully disable inlining outside of cases marked with
  // 'alwaysinline' that are required for correctness.
  Opts.setInlining((Opts.OptimizationLevel == 0)
                       ? CodeGenOptions::OnlyAlwaysInlining
                       : CodeGenOptions::NormalInlining);
  // Explicit inlining flags can disable some or all inlining even at
  // optimization levels above zero.
  if (Arg *InlineArg = Args.getLastArg(
          options::OPT_finline_functions, options::OPT_finline_hint_functions,
          options::OPT_fno_inline_functions, options::OPT_fno_inline)) {
    if (Opts.OptimizationLevel > 0) {
      const Option &InlineOpt = InlineArg->getOption();
      if (InlineOpt.matches(options::OPT_finline_functions))
        Opts.setInlining(CodeGenOptions::NormalInlining);
      else if (InlineOpt.matches(options::OPT_finline_hint_functions))
        Opts.setInlining(CodeGenOptions::OnlyHintInlining);
      else
        Opts.setInlining(CodeGenOptions::OnlyAlwaysInlining);
    }
  }

  // PIC defaults to -fno-direct-access-external-data while non-PIC defaults to
  // -fdirect-access-external-data.
  Opts.DirectAccessExternalData =
      Args.hasArg(OPT_fdirect_access_external_data) ||
      (!Args.hasArg(OPT_fno_direct_access_external_data) &&
       LangOpts->PICLevel == 0);

  if (Arg *A = Args.getLastArg(OPT_debug_info_kind_EQ)) {
    unsigned Val =
        llvm::StringSwitch<unsigned>(A->getValue())
            .Case("line-tables-only", codegenoptions::DebugLineTablesOnly)
            .Case("line-directives-only", codegenoptions::DebugDirectivesOnly)
            .Case("constructor", codegenoptions::DebugInfoConstructor)
            .Case("limited", codegenoptions::LimitedDebugInfo)
            .Case("standalone", codegenoptions::FullDebugInfo)
            .Case("unused-types", codegenoptions::UnusedTypeInfo)
            .Default(~0U);
    if (Val == ~0U)
      Diags.Report(diag::err_drv_invalid_value) << A->getAsString(Args)
                                                << A->getValue();
    else
      Opts.setDebugInfo(static_cast<codegenoptions::DebugInfoKind>(Val));
  }

  // If -fuse-ctor-homing is set and limited debug info is already on, then use
  // constructor homing, and vice versa for -fno-use-ctor-homing.
  if (const Arg *A =
          Args.getLastArg(OPT_fuse_ctor_homing, OPT_fno_use_ctor_homing)) {
    if (A->getOption().matches(OPT_fuse_ctor_homing) &&
        Opts.getDebugInfo() == codegenoptions::LimitedDebugInfo)
      Opts.setDebugInfo(codegenoptions::DebugInfoConstructor);
    if (A->getOption().matches(OPT_fno_use_ctor_homing) &&
        Opts.getDebugInfo() == codegenoptions::DebugInfoConstructor)
      Opts.setDebugInfo(codegenoptions::LimitedDebugInfo);
  }

  for (const auto &Arg : Args.getAllArgValues(OPT_fdebug_prefix_map_EQ)) {
    auto Split = StringRef(Arg).split('=');
    Opts.DebugPrefixMap.insert(
        {std::string(Split.first), std::string(Split.second)});
  }

  for (const auto &Arg : Args.getAllArgValues(OPT_fcoverage_prefix_map_EQ)) {
    auto Split = StringRef(Arg).split('=');
    Opts.CoveragePrefixMap.insert(
        {std::string(Split.first), std::string(Split.second)});
  }

  Opts.DisableLLVMPasses =
      Args.hasArg(OPT_disable_llvm_passes) ||
      (Args.hasArg(OPT_fsycl_is_device) && T.isSPIR() &&
       Args.hasArg(OPT_fno_sycl_early_optimizations));

  const llvm::Triple::ArchType DebugEntryValueArchs[] = {
      llvm::Triple::x86, llvm::Triple::x86_64, llvm::Triple::aarch64,
      llvm::Triple::arm, llvm::Triple::armeb, llvm::Triple::mips,
      llvm::Triple::mipsel, llvm::Triple::mips64, llvm::Triple::mips64el};

  if (Opts.OptimizationLevel > 0 && Opts.hasReducedDebugInfo() &&
      llvm::is_contained(DebugEntryValueArchs, T.getArch()))
    Opts.EmitCallSiteInfo = true;

  if (!Opts.EnableDIPreservationVerify && Opts.DIBugsReportFilePath.size()) {
    Diags.Report(diag::warn_ignoring_verify_debuginfo_preserve_export)
        << Opts.DIBugsReportFilePath;
    Opts.DIBugsReportFilePath = "";
  }

  Opts.NewStructPathTBAA = !Args.hasArg(OPT_no_struct_path_tbaa) &&
                           Args.hasArg(OPT_new_struct_path_tbaa);
  Opts.OptimizeSize = getOptimizationLevelSize(Args);
  Opts.SimplifyLibCalls = !LangOpts->NoBuiltin;
  if (Opts.SimplifyLibCalls)
    Opts.NoBuiltinFuncs = LangOpts->NoBuiltinFuncs;
  Opts.UnrollLoops =
      Args.hasFlag(OPT_funroll_loops, OPT_fno_unroll_loops,
                   (Opts.OptimizationLevel > 1));
  Opts.BinutilsVersion =
      std::string(Args.getLastArgValue(OPT_fbinutils_version_EQ));

  Opts.DebugNameTable = static_cast<unsigned>(
      Args.hasArg(OPT_ggnu_pubnames)
          ? llvm::DICompileUnit::DebugNameTableKind::GNU
          : Args.hasArg(OPT_gpubnames)
                ? llvm::DICompileUnit::DebugNameTableKind::Default
                : llvm::DICompileUnit::DebugNameTableKind::None);

  if (!Opts.ProfileInstrumentUsePath.empty())
    setPGOUseInstrumentor(Opts, Opts.ProfileInstrumentUsePath);

  if (const Arg *A = Args.getLastArg(OPT_ftime_report, OPT_ftime_report_EQ)) {
    Opts.TimePasses = true;

    // -ftime-report= is only for new pass manager.
    if (A->getOption().getID() == OPT_ftime_report_EQ) {
      if (Opts.LegacyPassManager)
        Diags.Report(diag::err_drv_argument_only_allowed_with)
            << A->getAsString(Args) << "-fno-legacy-pass-manager";

      StringRef Val = A->getValue();
      if (Val == "per-pass")
        Opts.TimePassesPerRun = false;
      else if (Val == "per-pass-run")
        Opts.TimePassesPerRun = true;
      else
        Diags.Report(diag::err_drv_invalid_value)
            << A->getAsString(Args) << A->getValue();
    }
  }

<<<<<<< HEAD
#ifdef INTEL_CUSTOMIZATION
  Opts.DisableFree =
      Args.hasFlag(OPT_disable_free, OPT_no_disable_free, /*Default=*/false);
#endif //INTEL_CUSTOMIZATION
  Opts.Reciprocals = Args.getAllArgValues(OPT_mrecip_EQ);

  Opts.PrepareForLTO = false;
=======
  Opts.PrepareForLTO = Args.hasArg(OPT_flto, OPT_flto_EQ);
>>>>>>> 54612a03
  Opts.PrepareForThinLTO = false;
  if (Arg *A = Args.getLastArg(OPT_flto_EQ)) {
    StringRef S = A->getValue();
    if (S == "thin")
      Opts.PrepareForThinLTO = true;
    else if (S != "full")
      Diags.Report(diag::err_drv_invalid_value) << A->getAsString(Args) << S;
  }
  if (Arg *A = Args.getLastArg(OPT_fthinlto_index_EQ)) {
    if (IK.getLanguage() != Language::LLVM_IR)
      Diags.Report(diag::err_drv_argument_only_allowed_with)
          << A->getAsString(Args) << "-x ir";
    Opts.ThinLTOIndexFile =
        std::string(Args.getLastArgValue(OPT_fthinlto_index_EQ));
  }
  if (Arg *A = Args.getLastArg(OPT_save_temps_EQ))
    Opts.SaveTempsFilePrefix =
        llvm::StringSwitch<std::string>(A->getValue())
            .Case("obj", OutputFile)
            .Default(llvm::sys::path::filename(OutputFile).str());

  // The memory profile runtime appends the pid to make this name more unique.
  const char *MemProfileBasename = "memprof.profraw";
  if (Args.hasArg(OPT_fmemory_profile_EQ)) {
    SmallString<128> Path(
        std::string(Args.getLastArgValue(OPT_fmemory_profile_EQ)));
    llvm::sys::path::append(Path, MemProfileBasename);
    Opts.MemoryProfileOutput = std::string(Path);
  } else if (Args.hasArg(OPT_fmemory_profile))
    Opts.MemoryProfileOutput = MemProfileBasename;

  memcpy(Opts.CoverageVersion, "408*", 4);
  if (Opts.EmitGcovArcs || Opts.EmitGcovNotes) {
    if (Args.hasArg(OPT_coverage_version_EQ)) {
      StringRef CoverageVersion = Args.getLastArgValue(OPT_coverage_version_EQ);
      if (CoverageVersion.size() != 4) {
        Diags.Report(diag::err_drv_invalid_value)
            << Args.getLastArg(OPT_coverage_version_EQ)->getAsString(Args)
            << CoverageVersion;
      } else {
        memcpy(Opts.CoverageVersion, CoverageVersion.data(), 4);
      }
    }
  }
  // FIXME: For backend options that are not yet recorded as function
  // attributes in the IR, keep track of them so we can embed them in a
  // separate data section and use them when building the bitcode.
  for (const auto &A : Args) {
    // Do not encode output and input.
    if (A->getOption().getID() == options::OPT_o ||
        A->getOption().getID() == options::OPT_INPUT ||
        A->getOption().getID() == options::OPT_x ||
        A->getOption().getID() == options::OPT_fembed_bitcode ||
        A->getOption().matches(options::OPT_W_Group))
      continue;
    ArgStringList ASL;
    A->render(Args, ASL);
    for (const auto &arg : ASL) {
      StringRef ArgStr(arg);
      Opts.CmdArgs.insert(Opts.CmdArgs.end(), ArgStr.begin(), ArgStr.end());
      // using \00 to separate each commandline options.
      Opts.CmdArgs.push_back('\0');
    }
  }

  auto XRayInstrBundles =
      Args.getAllArgValues(OPT_fxray_instrumentation_bundle);
  if (XRayInstrBundles.empty())
    Opts.XRayInstrumentationBundle.Mask = XRayInstrKind::All;
  else
    for (const auto &A : XRayInstrBundles)
      parseXRayInstrumentationBundle("-fxray-instrumentation-bundle=", A, Args,
                                     Diags, Opts.XRayInstrumentationBundle);

  if (const Arg *A = Args.getLastArg(OPT_fcf_protection_EQ)) {
    StringRef Name = A->getValue();
    if (Name == "full") {
      Opts.CFProtectionReturn = 1;
      Opts.CFProtectionBranch = 1;
    } else if (Name == "return")
      Opts.CFProtectionReturn = 1;
    else if (Name == "branch")
      Opts.CFProtectionBranch = 1;
    else if (Name != "none")
      Diags.Report(diag::err_drv_invalid_value) << A->getAsString(Args) << Name;
  }

  for (auto *A :
       Args.filtered(OPT_mlink_bitcode_file, OPT_mlink_builtin_bitcode)) {
    CodeGenOptions::BitcodeFileToLink F;
    F.Filename = A->getValue();
    if (A->getOption().matches(OPT_mlink_builtin_bitcode)) {
      F.LinkFlags = llvm::Linker::Flags::LinkOnlyNeeded;
      // When linking CUDA bitcode, propagate function attributes so that
      // e.g. libdevice gets fast-math attrs if we're building with fast-math.
      F.PropagateAttrs = true;
      F.Internalize = true;
    }
    Opts.LinkBitcodeFiles.push_back(F);
  }

  if (Args.getLastArg(OPT_femulated_tls) ||
      Args.getLastArg(OPT_fno_emulated_tls)) {
    Opts.ExplicitEmulatedTLS = true;
  }

  if (Arg *A = Args.getLastArg(OPT_ftlsmodel_EQ)) {
    if (T.isOSAIX()) {
      StringRef Name = A->getValue();
      if (Name != "global-dynamic")
        Diags.Report(diag::err_aix_unsupported_tls_model) << Name;
    }
  }

#if INTEL_CUSTOMIZATION
  // CQ#368119 - support for '/Z7' and '/Zi' options.
  if (Arg *A = Args.getLastArg(OPT_fms_debug_info_file_type)) {
    StringRef Val = A->getValue();
    unsigned FileType = llvm::StringSwitch<unsigned>(Val)
                            .Case("obj", CodeGenOptions::MSDebugInfoObjFile)
                            .Case("pdb", CodeGenOptions::MSDebugInfoPdbFile)
                            .Default(~0U);
    if (FileType == ~0U) {
      Diags.Report(diag::err_drv_invalid_value) << A->getAsString(Args) << Val;
    } else {
      Opts.setMSDebugInfoFile(
          static_cast<CodeGenOptions::MSDebugInfoFileKind>(FileType));
    }
  }

  // CMPLRLLVM-9854 - support for X87 precision control.
  unsigned X87Precision = 0;
  if (Arg *A = Args.getLastArg(OPT_mx87_precision)) {
    StringRef Val = A->getValue();
    if (Val != "32" && Val != "64" && Val != "80")
      Diags.Report(diag::err_drv_invalid_value) << A->getAsString(Args) << Val;
    Val.getAsInteger(10, X87Precision);
  }
  Opts.X87Precision = X87Precision;
#endif // INTEL_CUSTOMIZATION
  if (Arg *A = Args.getLastArg(OPT_fdenormal_fp_math_EQ)) {
    StringRef Val = A->getValue();
    Opts.FPDenormalMode = llvm::parseDenormalFPAttribute(Val);
    if (!Opts.FPDenormalMode.isValid())
      Diags.Report(diag::err_drv_invalid_value) << A->getAsString(Args) << Val;
  }

  if (Arg *A = Args.getLastArg(OPT_fdenormal_fp_math_f32_EQ)) {
    StringRef Val = A->getValue();
    Opts.FP32DenormalMode = llvm::parseDenormalFPAttribute(Val);
    if (!Opts.FP32DenormalMode.isValid())
      Diags.Report(diag::err_drv_invalid_value) << A->getAsString(Args) << Val;
  }

  // X86_32 has -fppc-struct-return and -freg-struct-return.
  // PPC32 has -maix-struct-return and -msvr4-struct-return.
  if (Arg *A =
          Args.getLastArg(OPT_fpcc_struct_return, OPT_freg_struct_return,
                          OPT_maix_struct_return, OPT_msvr4_struct_return)) {
    // TODO: We might want to consider enabling these options on AIX in the
    // future.
    if (T.isOSAIX())
      Diags.Report(diag::err_drv_unsupported_opt_for_target)
          << A->getSpelling() << T.str();

    const Option &O = A->getOption();
    if (O.matches(OPT_fpcc_struct_return) ||
        O.matches(OPT_maix_struct_return)) {
      Opts.setStructReturnConvention(CodeGenOptions::SRCK_OnStack);
    } else {
      assert(O.matches(OPT_freg_struct_return) ||
             O.matches(OPT_msvr4_struct_return));
      Opts.setStructReturnConvention(CodeGenOptions::SRCK_InRegs);
    }
  }

  if (Arg *A =
          Args.getLastArg(OPT_mabi_EQ_vec_default, OPT_mabi_EQ_vec_extabi)) {
    if (!T.isOSAIX())
      Diags.Report(diag::err_drv_unsupported_opt_for_target)
          << A->getSpelling() << T.str();

    const Option &O = A->getOption();
    Opts.EnableAIXExtendedAltivecABI = O.matches(OPT_mabi_EQ_vec_extabi);
  }

  bool NeedLocTracking = false;

  if (!Opts.OptRecordFile.empty())
    NeedLocTracking = true;

  if (Arg *A = Args.getLastArg(OPT_opt_record_passes)) {
    Opts.OptRecordPasses = A->getValue();
    NeedLocTracking = true;
  }

  if (Arg *A = Args.getLastArg(OPT_opt_record_format)) {
    Opts.OptRecordFormat = A->getValue();
    NeedLocTracking = true;
  }

  Opts.OptimizationRemark =
      ParseOptimizationRemark(Diags, Args, OPT_Rpass_EQ, "pass");

  Opts.OptimizationRemarkMissed =
      ParseOptimizationRemark(Diags, Args, OPT_Rpass_missed_EQ, "pass-missed");

  Opts.OptimizationRemarkAnalysis = ParseOptimizationRemark(
      Diags, Args, OPT_Rpass_analysis_EQ, "pass-analysis");

  NeedLocTracking |= Opts.OptimizationRemark.hasValidPattern() ||
                     Opts.OptimizationRemarkMissed.hasValidPattern() ||
                     Opts.OptimizationRemarkAnalysis.hasValidPattern();

  bool UsingSampleProfile = !Opts.SampleProfileFile.empty();
  bool UsingProfile = UsingSampleProfile ||
      (Opts.getProfileUse() != CodeGenOptions::ProfileNone);

  if (Opts.DiagnosticsWithHotness && !UsingProfile &&
      // An IR file will contain PGO as metadata
      IK.getLanguage() != Language::LLVM_IR)
    Diags.Report(diag::warn_drv_diagnostics_hotness_requires_pgo)
        << "-fdiagnostics-show-hotness";

  // Parse remarks hotness threshold. Valid value is either integer or 'auto'.
  if (auto *arg =
          Args.getLastArg(options::OPT_fdiagnostics_hotness_threshold_EQ)) {
    auto ResultOrErr =
        llvm::remarks::parseHotnessThresholdOption(arg->getValue());

    if (!ResultOrErr) {
      Diags.Report(diag::err_drv_invalid_diagnotics_hotness_threshold)
          << "-fdiagnostics-hotness-threshold=";
    } else {
      Opts.DiagnosticsHotnessThreshold = *ResultOrErr;
      if ((!Opts.DiagnosticsHotnessThreshold.hasValue() ||
           Opts.DiagnosticsHotnessThreshold.getValue() > 0) &&
          !UsingProfile)
        Diags.Report(diag::warn_drv_diagnostics_hotness_requires_pgo)
            << "-fdiagnostics-hotness-threshold=";
    }
  }

  // If the user requested to use a sample profile for PGO, then the
  // backend will need to track source location information so the profile
  // can be incorporated into the IR.
  if (UsingSampleProfile)
    NeedLocTracking = true;

  if (!Opts.StackUsageOutput.empty())
    NeedLocTracking = true;

  // If the user requested a flag that requires source locations available in
  // the backend, make sure that the backend tracks source location information.
  if (NeedLocTracking && Opts.getDebugInfo() == codegenoptions::NoDebugInfo)
    Opts.setDebugInfo(codegenoptions::LocTrackingOnly);

  // Parse -fsanitize-recover= arguments.
  // FIXME: Report unrecoverable sanitizers incorrectly specified here.
  parseSanitizerKinds("-fsanitize-recover=",
                      Args.getAllArgValues(OPT_fsanitize_recover_EQ), Diags,
                      Opts.SanitizeRecover);
  parseSanitizerKinds("-fsanitize-trap=",
                      Args.getAllArgValues(OPT_fsanitize_trap_EQ), Diags,
                      Opts.SanitizeTrap);

  Opts.EmitVersionIdentMetadata = Args.hasFlag(OPT_Qy, OPT_Qn, true);

  if (Args.hasArg(options::OPT_ffinite_loops))
    Opts.FiniteLoops = CodeGenOptions::FiniteLoopsKind::Always;
  else if (Args.hasArg(options::OPT_fno_finite_loops))
    Opts.FiniteLoops = CodeGenOptions::FiniteLoopsKind::Never;

  Opts.EmitIEEENaNCompliantInsts =
      Args.hasFlag(options::OPT_mamdgpu_ieee, options::OPT_mno_amdgpu_ieee);
  if (!Opts.EmitIEEENaNCompliantInsts && !LangOptsRef.NoHonorNaNs)
    Diags.Report(diag::err_drv_amdgpu_ieee_without_no_honor_nans);

  return Diags.getNumErrors() == NumErrorsBefore;
}

static void
GenerateDependencyOutputArgs(const DependencyOutputOptions &Opts,
                             SmallVectorImpl<const char *> &Args,
                             CompilerInvocation::StringAllocator SA) {
  const DependencyOutputOptions &DependencyOutputOpts = Opts;
#define DEPENDENCY_OUTPUT_OPTION_WITH_MARSHALLING(                             \
    PREFIX_TYPE, NAME, ID, KIND, GROUP, ALIAS, ALIASARGS, FLAGS, PARAM,        \
    HELPTEXT, METAVAR, VALUES, SPELLING, SHOULD_PARSE, ALWAYS_EMIT, KEYPATH,   \
    DEFAULT_VALUE, IMPLIED_CHECK, IMPLIED_VALUE, NORMALIZER, DENORMALIZER,     \
    MERGER, EXTRACTOR, TABLE_INDEX)                                            \
  GENERATE_OPTION_WITH_MARSHALLING(                                            \
      Args, SA, KIND, FLAGS, SPELLING, ALWAYS_EMIT, KEYPATH, DEFAULT_VALUE,    \
      IMPLIED_CHECK, IMPLIED_VALUE, DENORMALIZER, EXTRACTOR, TABLE_INDEX)
#include "clang/Driver/Options.inc"
#undef DEPENDENCY_OUTPUT_OPTION_WITH_MARSHALLING

  if (Opts.ShowIncludesDest != ShowIncludesDestination::None)
    GenerateArg(Args, OPT_show_includes, SA);

  for (const auto &Dep : Opts.ExtraDeps) {
    switch (Dep.second) {
    case EDK_SanitizeIgnorelist:
      // Sanitizer ignorelist arguments are generated from LanguageOptions.
      continue;
    case EDK_ModuleFile:
      // Module file arguments are generated from FrontendOptions and
      // HeaderSearchOptions.
      continue;
    case EDK_ProfileList:
      // Profile list arguments are generated from LanguageOptions via the
      // marshalling infrastructure.
      continue;
    case EDK_DepFileEntry:
      GenerateArg(Args, OPT_fdepfile_entry, Dep.first, SA);
      break;
    }
  }
}

static bool ParseDependencyOutputArgs(DependencyOutputOptions &Opts,
                                      ArgList &Args, DiagnosticsEngine &Diags,
                                      frontend::ActionKind Action,
                                      bool ShowLineMarkers) {
  unsigned NumErrorsBefore = Diags.getNumErrors();

  DependencyOutputOptions &DependencyOutputOpts = Opts;
#define DEPENDENCY_OUTPUT_OPTION_WITH_MARSHALLING(                             \
    PREFIX_TYPE, NAME, ID, KIND, GROUP, ALIAS, ALIASARGS, FLAGS, PARAM,        \
    HELPTEXT, METAVAR, VALUES, SPELLING, SHOULD_PARSE, ALWAYS_EMIT, KEYPATH,   \
    DEFAULT_VALUE, IMPLIED_CHECK, IMPLIED_VALUE, NORMALIZER, DENORMALIZER,     \
    MERGER, EXTRACTOR, TABLE_INDEX)                                            \
  PARSE_OPTION_WITH_MARSHALLING(                                               \
      Args, Diags, ID, FLAGS, PARAM, SHOULD_PARSE, KEYPATH, DEFAULT_VALUE,     \
      IMPLIED_CHECK, IMPLIED_VALUE, NORMALIZER, MERGER, TABLE_INDEX)
#include "clang/Driver/Options.inc"
#undef DEPENDENCY_OUTPUT_OPTION_WITH_MARSHALLING

  if (Args.hasArg(OPT_show_includes)) {
    // Writing both /showIncludes and preprocessor output to stdout
    // would produce interleaved output, so use stderr for /showIncludes.
    // This behaves the same as cl.exe, when /E, /EP or /P are passed.
    if (Action == frontend::PrintPreprocessedInput || !ShowLineMarkers)
      Opts.ShowIncludesDest = ShowIncludesDestination::Stderr;
    else
      Opts.ShowIncludesDest = ShowIncludesDestination::Stdout;
  } else {
    Opts.ShowIncludesDest = ShowIncludesDestination::None;
  }

  // Add sanitizer ignorelists as extra dependencies.
  // They won't be discovered by the regular preprocessor, so
  // we let make / ninja to know about this implicit dependency.
  if (!Args.hasArg(OPT_fno_sanitize_ignorelist)) {
    for (const auto *A : Args.filtered(OPT_fsanitize_ignorelist_EQ)) {
      StringRef Val = A->getValue();
      if (Val.find('=') == StringRef::npos)
        Opts.ExtraDeps.emplace_back(std::string(Val), EDK_SanitizeIgnorelist);
    }
    if (Opts.IncludeSystemHeaders) {
      for (const auto *A : Args.filtered(OPT_fsanitize_system_ignorelist_EQ)) {
        StringRef Val = A->getValue();
        if (Val.find('=') == StringRef::npos)
          Opts.ExtraDeps.emplace_back(std::string(Val), EDK_SanitizeIgnorelist);
      }
    }
  }

  // -fprofile-list= dependencies.
  for (const auto &Filename : Args.getAllArgValues(OPT_fprofile_list_EQ))
    Opts.ExtraDeps.emplace_back(Filename, EDK_ProfileList);

  // Propagate the extra dependencies.
  for (const auto *A : Args.filtered(OPT_fdepfile_entry))
    Opts.ExtraDeps.emplace_back(A->getValue(), EDK_DepFileEntry);

  // Only the -fmodule-file=<file> form.
  for (const auto *A : Args.filtered(OPT_fmodule_file)) {
    StringRef Val = A->getValue();
    if (Val.find('=') == StringRef::npos)
      Opts.ExtraDeps.emplace_back(std::string(Val), EDK_ModuleFile);
  }

  return Diags.getNumErrors() == NumErrorsBefore;
}

static bool parseShowColorsArgs(const ArgList &Args, bool DefaultColor) {
  // Color diagnostics default to auto ("on" if terminal supports) in the driver
  // but default to off in cc1, needing an explicit OPT_fdiagnostics_color.
  // Support both clang's -f[no-]color-diagnostics and gcc's
  // -f[no-]diagnostics-colors[=never|always|auto].
  enum {
    Colors_On,
    Colors_Off,
    Colors_Auto
  } ShowColors = DefaultColor ? Colors_Auto : Colors_Off;
  for (auto *A : Args) {
    const Option &O = A->getOption();
    if (O.matches(options::OPT_fcolor_diagnostics) ||
        O.matches(options::OPT_fdiagnostics_color)) {
      ShowColors = Colors_On;
    } else if (O.matches(options::OPT_fno_color_diagnostics) ||
               O.matches(options::OPT_fno_diagnostics_color)) {
      ShowColors = Colors_Off;
    } else if (O.matches(options::OPT_fdiagnostics_color_EQ)) {
      StringRef Value(A->getValue());
      if (Value == "always")
        ShowColors = Colors_On;
      else if (Value == "never")
        ShowColors = Colors_Off;
      else if (Value == "auto")
        ShowColors = Colors_Auto;
    }
  }
  return ShowColors == Colors_On ||
         (ShowColors == Colors_Auto &&
          llvm::sys::Process::StandardErrHasColors());
}

static bool checkVerifyPrefixes(const std::vector<std::string> &VerifyPrefixes,
                                DiagnosticsEngine &Diags) {
  bool Success = true;
  for (const auto &Prefix : VerifyPrefixes) {
    // Every prefix must start with a letter and contain only alphanumeric
    // characters, hyphens, and underscores.
    auto BadChar = llvm::find_if(Prefix, [](char C) {
      return !isAlphanumeric(C) && C != '-' && C != '_';
    });
    if (BadChar != Prefix.end() || !isLetter(Prefix[0])) {
      Success = false;
      Diags.Report(diag::err_drv_invalid_value) << "-verify=" << Prefix;
      Diags.Report(diag::note_drv_verify_prefix_spelling);
    }
  }
  return Success;
}

static void GenerateFileSystemArgs(const FileSystemOptions &Opts,
                                   SmallVectorImpl<const char *> &Args,
                                   CompilerInvocation::StringAllocator SA) {
  const FileSystemOptions &FileSystemOpts = Opts;

#define FILE_SYSTEM_OPTION_WITH_MARSHALLING(                                   \
    PREFIX_TYPE, NAME, ID, KIND, GROUP, ALIAS, ALIASARGS, FLAGS, PARAM,        \
    HELPTEXT, METAVAR, VALUES, SPELLING, SHOULD_PARSE, ALWAYS_EMIT, KEYPATH,   \
    DEFAULT_VALUE, IMPLIED_CHECK, IMPLIED_VALUE, NORMALIZER, DENORMALIZER,     \
    MERGER, EXTRACTOR, TABLE_INDEX)                                            \
  GENERATE_OPTION_WITH_MARSHALLING(                                            \
      Args, SA, KIND, FLAGS, SPELLING, ALWAYS_EMIT, KEYPATH, DEFAULT_VALUE,    \
      IMPLIED_CHECK, IMPLIED_VALUE, DENORMALIZER, EXTRACTOR, TABLE_INDEX)
#include "clang/Driver/Options.inc"
#undef FILE_SYSTEM_OPTION_WITH_MARSHALLING
}

static bool ParseFileSystemArgs(FileSystemOptions &Opts, const ArgList &Args,
                                DiagnosticsEngine &Diags) {
  unsigned NumErrorsBefore = Diags.getNumErrors();

  FileSystemOptions &FileSystemOpts = Opts;

#define FILE_SYSTEM_OPTION_WITH_MARSHALLING(                                   \
    PREFIX_TYPE, NAME, ID, KIND, GROUP, ALIAS, ALIASARGS, FLAGS, PARAM,        \
    HELPTEXT, METAVAR, VALUES, SPELLING, SHOULD_PARSE, ALWAYS_EMIT, KEYPATH,   \
    DEFAULT_VALUE, IMPLIED_CHECK, IMPLIED_VALUE, NORMALIZER, DENORMALIZER,     \
    MERGER, EXTRACTOR, TABLE_INDEX)                                            \
  PARSE_OPTION_WITH_MARSHALLING(                                               \
      Args, Diags, ID, FLAGS, PARAM, SHOULD_PARSE, KEYPATH, DEFAULT_VALUE,     \
      IMPLIED_CHECK, IMPLIED_VALUE, NORMALIZER, MERGER, TABLE_INDEX)
#include "clang/Driver/Options.inc"
#undef FILE_SYSTEM_OPTION_WITH_MARSHALLING

  return Diags.getNumErrors() == NumErrorsBefore;
}

static void GenerateMigratorArgs(const MigratorOptions &Opts,
                                 SmallVectorImpl<const char *> &Args,
                                 CompilerInvocation::StringAllocator SA) {
  const MigratorOptions &MigratorOpts = Opts;
#define MIGRATOR_OPTION_WITH_MARSHALLING(                                      \
    PREFIX_TYPE, NAME, ID, KIND, GROUP, ALIAS, ALIASARGS, FLAGS, PARAM,        \
    HELPTEXT, METAVAR, VALUES, SPELLING, SHOULD_PARSE, ALWAYS_EMIT, KEYPATH,   \
    DEFAULT_VALUE, IMPLIED_CHECK, IMPLIED_VALUE, NORMALIZER, DENORMALIZER,     \
    MERGER, EXTRACTOR, TABLE_INDEX)                                            \
  GENERATE_OPTION_WITH_MARSHALLING(                                            \
      Args, SA, KIND, FLAGS, SPELLING, ALWAYS_EMIT, KEYPATH, DEFAULT_VALUE,    \
      IMPLIED_CHECK, IMPLIED_VALUE, DENORMALIZER, EXTRACTOR, TABLE_INDEX)
#include "clang/Driver/Options.inc"
#undef MIGRATOR_OPTION_WITH_MARSHALLING
}

static bool ParseMigratorArgs(MigratorOptions &Opts, const ArgList &Args,
                              DiagnosticsEngine &Diags) {
  unsigned NumErrorsBefore = Diags.getNumErrors();

  MigratorOptions &MigratorOpts = Opts;

#define MIGRATOR_OPTION_WITH_MARSHALLING(                                      \
    PREFIX_TYPE, NAME, ID, KIND, GROUP, ALIAS, ALIASARGS, FLAGS, PARAM,        \
    HELPTEXT, METAVAR, VALUES, SPELLING, SHOULD_PARSE, ALWAYS_EMIT, KEYPATH,   \
    DEFAULT_VALUE, IMPLIED_CHECK, IMPLIED_VALUE, NORMALIZER, DENORMALIZER,     \
    MERGER, EXTRACTOR, TABLE_INDEX)                                            \
  PARSE_OPTION_WITH_MARSHALLING(                                               \
      Args, Diags, ID, FLAGS, PARAM, SHOULD_PARSE, KEYPATH, DEFAULT_VALUE,     \
      IMPLIED_CHECK, IMPLIED_VALUE, NORMALIZER, MERGER, TABLE_INDEX)
#include "clang/Driver/Options.inc"
#undef MIGRATOR_OPTION_WITH_MARSHALLING

  return Diags.getNumErrors() == NumErrorsBefore;
}

void CompilerInvocation::GenerateDiagnosticArgs(
    const DiagnosticOptions &Opts, SmallVectorImpl<const char *> &Args,
    StringAllocator SA, bool DefaultDiagColor) {
  const DiagnosticOptions *DiagnosticOpts = &Opts;
#define DIAG_OPTION_WITH_MARSHALLING(                                          \
    PREFIX_TYPE, NAME, ID, KIND, GROUP, ALIAS, ALIASARGS, FLAGS, PARAM,        \
    HELPTEXT, METAVAR, VALUES, SPELLING, SHOULD_PARSE, ALWAYS_EMIT, KEYPATH,   \
    DEFAULT_VALUE, IMPLIED_CHECK, IMPLIED_VALUE, NORMALIZER, DENORMALIZER,     \
    MERGER, EXTRACTOR, TABLE_INDEX)                                            \
  GENERATE_OPTION_WITH_MARSHALLING(                                            \
      Args, SA, KIND, FLAGS, SPELLING, ALWAYS_EMIT, KEYPATH, DEFAULT_VALUE,    \
      IMPLIED_CHECK, IMPLIED_VALUE, DENORMALIZER, EXTRACTOR, TABLE_INDEX)
#include "clang/Driver/Options.inc"
#undef DIAG_OPTION_WITH_MARSHALLING

  if (!Opts.DiagnosticSerializationFile.empty())
    GenerateArg(Args, OPT_diagnostic_serialized_file,
                Opts.DiagnosticSerializationFile, SA);

  if (Opts.ShowColors)
    GenerateArg(Args, OPT_fcolor_diagnostics, SA);

  if (Opts.VerifyDiagnostics &&
      llvm::is_contained(Opts.VerifyPrefixes, "expected"))
    GenerateArg(Args, OPT_verify, SA);

  for (const auto &Prefix : Opts.VerifyPrefixes)
    if (Prefix != "expected")
      GenerateArg(Args, OPT_verify_EQ, Prefix, SA);

  DiagnosticLevelMask VIU = Opts.getVerifyIgnoreUnexpected();
  if (VIU == DiagnosticLevelMask::None) {
    // This is the default, don't generate anything.
  } else if (VIU == DiagnosticLevelMask::All) {
    GenerateArg(Args, OPT_verify_ignore_unexpected, SA);
  } else {
    if (static_cast<unsigned>(VIU & DiagnosticLevelMask::Note) != 0)
      GenerateArg(Args, OPT_verify_ignore_unexpected_EQ, "note", SA);
    if (static_cast<unsigned>(VIU & DiagnosticLevelMask::Remark) != 0)
      GenerateArg(Args, OPT_verify_ignore_unexpected_EQ, "remark", SA);
    if (static_cast<unsigned>(VIU & DiagnosticLevelMask::Warning) != 0)
      GenerateArg(Args, OPT_verify_ignore_unexpected_EQ, "warning", SA);
    if (static_cast<unsigned>(VIU & DiagnosticLevelMask::Error) != 0)
      GenerateArg(Args, OPT_verify_ignore_unexpected_EQ, "error", SA);
  }

  for (const auto &Warning : Opts.Warnings) {
    // This option is automatically generated from UndefPrefixes.
    if (Warning == "undef-prefix")
      continue;
    Args.push_back(SA(StringRef("-W") + Warning));
  }

  for (const auto &Remark : Opts.Remarks) {
    // These arguments are generated from OptimizationRemark fields of
    // CodeGenOptions.
    StringRef IgnoredRemarks[] = {"pass",          "no-pass",
                                  "pass-analysis", "no-pass-analysis",
                                  "pass-missed",   "no-pass-missed"};
    if (llvm::is_contained(IgnoredRemarks, Remark))
      continue;

    Args.push_back(SA(StringRef("-R") + Remark));
  }
}

std::unique_ptr<DiagnosticOptions>
clang::CreateAndPopulateDiagOpts(ArrayRef<const char *> Argv) {
  auto DiagOpts = std::make_unique<DiagnosticOptions>();
  unsigned MissingArgIndex, MissingArgCount;
  InputArgList Args = getDriverOptTable().ParseArgs(
      Argv.slice(1), MissingArgIndex, MissingArgCount);
  // We ignore MissingArgCount and the return value of ParseDiagnosticArgs.
  // Any errors that would be diagnosed here will also be diagnosed later,
  // when the DiagnosticsEngine actually exists.
  (void)ParseDiagnosticArgs(*DiagOpts, Args);
  return DiagOpts;
}

bool clang::ParseDiagnosticArgs(DiagnosticOptions &Opts, ArgList &Args,
                                DiagnosticsEngine *Diags,
                                bool DefaultDiagColor) {
  Optional<DiagnosticsEngine> IgnoringDiags;
  if (!Diags) {
    IgnoringDiags.emplace(new DiagnosticIDs(), new DiagnosticOptions(),
                          new IgnoringDiagConsumer());
    Diags = &*IgnoringDiags;
  }

  unsigned NumErrorsBefore = Diags->getNumErrors();

  // The key paths of diagnostic options defined in Options.td start with
  // "DiagnosticOpts->". Let's provide the expected variable name and type.
  DiagnosticOptions *DiagnosticOpts = &Opts;

#define DIAG_OPTION_WITH_MARSHALLING(                                          \
    PREFIX_TYPE, NAME, ID, KIND, GROUP, ALIAS, ALIASARGS, FLAGS, PARAM,        \
    HELPTEXT, METAVAR, VALUES, SPELLING, SHOULD_PARSE, ALWAYS_EMIT, KEYPATH,   \
    DEFAULT_VALUE, IMPLIED_CHECK, IMPLIED_VALUE, NORMALIZER, DENORMALIZER,     \
    MERGER, EXTRACTOR, TABLE_INDEX)                                            \
  PARSE_OPTION_WITH_MARSHALLING(                                               \
      Args, *Diags, ID, FLAGS, PARAM, SHOULD_PARSE, KEYPATH, DEFAULT_VALUE,    \
      IMPLIED_CHECK, IMPLIED_VALUE, NORMALIZER, MERGER, TABLE_INDEX)
#include "clang/Driver/Options.inc"
#undef DIAG_OPTION_WITH_MARSHALLING

  llvm::sys::Process::UseANSIEscapeCodes(Opts.UseANSIEscapeCodes);

  if (Arg *A =
          Args.getLastArg(OPT_diagnostic_serialized_file, OPT__serialize_diags))
    Opts.DiagnosticSerializationFile = A->getValue();
  Opts.ShowColors = parseShowColorsArgs(Args, DefaultDiagColor);

  Opts.VerifyDiagnostics = Args.hasArg(OPT_verify) || Args.hasArg(OPT_verify_EQ);
  Opts.VerifyPrefixes = Args.getAllArgValues(OPT_verify_EQ);
  if (Args.hasArg(OPT_verify))
    Opts.VerifyPrefixes.push_back("expected");
  // Keep VerifyPrefixes in its original order for the sake of diagnostics, and
  // then sort it to prepare for fast lookup using std::binary_search.
  if (!checkVerifyPrefixes(Opts.VerifyPrefixes, *Diags))
    Opts.VerifyDiagnostics = false;
  else
    llvm::sort(Opts.VerifyPrefixes);
  DiagnosticLevelMask DiagMask = DiagnosticLevelMask::None;
  parseDiagnosticLevelMask(
      "-verify-ignore-unexpected=",
      Args.getAllArgValues(OPT_verify_ignore_unexpected_EQ), *Diags, DiagMask);
  if (Args.hasArg(OPT_verify_ignore_unexpected))
    DiagMask = DiagnosticLevelMask::All;
  Opts.setVerifyIgnoreUnexpected(DiagMask);
  if (Opts.TabStop == 0 || Opts.TabStop > DiagnosticOptions::MaxTabStop) {
    Opts.TabStop = DiagnosticOptions::DefaultTabStop;
    Diags->Report(diag::warn_ignoring_ftabstop_value)
        << Opts.TabStop << DiagnosticOptions::DefaultTabStop;
  }

  addDiagnosticArgs(Args, OPT_W_Group, OPT_W_value_Group, Opts.Warnings);
  addDiagnosticArgs(Args, OPT_R_Group, OPT_R_value_Group, Opts.Remarks);

  return Diags->getNumErrors() == NumErrorsBefore;
}

/// Parse the argument to the -ftest-module-file-extension
/// command-line argument.
///
/// \returns true on error, false on success.
static bool parseTestModuleFileExtensionArg(StringRef Arg,
                                            std::string &BlockName,
                                            unsigned &MajorVersion,
                                            unsigned &MinorVersion,
                                            bool &Hashed,
                                            std::string &UserInfo) {
  SmallVector<StringRef, 5> Args;
  Arg.split(Args, ':', 5);
  if (Args.size() < 5)
    return true;

  BlockName = std::string(Args[0]);
  if (Args[1].getAsInteger(10, MajorVersion)) return true;
  if (Args[2].getAsInteger(10, MinorVersion)) return true;
  if (Args[3].getAsInteger(2, Hashed)) return true;
  if (Args.size() > 4)
    UserInfo = std::string(Args[4]);
  return false;
}

/// Return a table that associates command line option specifiers with the
/// frontend action. Note: The pair {frontend::PluginAction, OPT_plugin} is
/// intentionally missing, as this case is handled separately from other
/// frontend options.
static const auto &getFrontendActionTable() {
  static const std::pair<frontend::ActionKind, unsigned> Table[] = {
      {frontend::ASTDeclList, OPT_ast_list},

      {frontend::ASTDump, OPT_ast_dump_all_EQ},
      {frontend::ASTDump, OPT_ast_dump_all},
      {frontend::ASTDump, OPT_ast_dump_EQ},
      {frontend::ASTDump, OPT_ast_dump},
      {frontend::ASTDump, OPT_ast_dump_lookups},
      {frontend::ASTDump, OPT_ast_dump_decl_types},

      {frontend::ASTPrint, OPT_ast_print},
      {frontend::ASTView, OPT_ast_view},
      {frontend::DumpCompilerOptions, OPT_compiler_options_dump},
      {frontend::DumpRawTokens, OPT_dump_raw_tokens},
      {frontend::DumpTokens, OPT_dump_tokens},
      {frontend::EmitAssembly, OPT_S},
      {frontend::EmitBC, OPT_emit_llvm_bc},
      {frontend::EmitHTML, OPT_emit_html},
      {frontend::EmitLLVM, OPT_emit_llvm},
      {frontend::EmitLLVMOnly, OPT_emit_llvm_only},
      {frontend::EmitCodeGenOnly, OPT_emit_codegen_only},
      {frontend::EmitCodeGenOnly, OPT_emit_codegen_only},
      {frontend::EmitObj, OPT_emit_obj},

      {frontend::FixIt, OPT_fixit_EQ},
      {frontend::FixIt, OPT_fixit},

      {frontend::GenerateModule, OPT_emit_module},
      {frontend::GenerateModuleInterface, OPT_emit_module_interface},
      {frontend::GenerateHeaderModule, OPT_emit_header_module},
      {frontend::GeneratePCH, OPT_emit_pch},
      {frontend::GenerateInterfaceStubs, OPT_emit_interface_stubs},
      {frontend::InitOnly, OPT_init_only},
      {frontend::ParseSyntaxOnly, OPT_fsyntax_only},
      {frontend::ModuleFileInfo, OPT_module_file_info},
      {frontend::VerifyPCH, OPT_verify_pch},
      {frontend::PrintPreamble, OPT_print_preamble},
      {frontend::PrintPreprocessedInput, OPT_E},
      {frontend::TemplightDump, OPT_templight_dump},
      {frontend::RewriteMacros, OPT_rewrite_macros},
      {frontend::RewriteObjC, OPT_rewrite_objc},
      {frontend::RewriteTest, OPT_rewrite_test},
      {frontend::RunAnalysis, OPT_analyze},
      {frontend::MigrateSource, OPT_migrate},
      {frontend::RunPreprocessorOnly, OPT_Eonly},
      {frontend::PrintDependencyDirectivesSourceMinimizerOutput,
          OPT_print_dependency_directives_minimized_source},
  };

  return Table;
}

/// Maps command line option to frontend action.
static Optional<frontend::ActionKind> getFrontendAction(OptSpecifier &Opt) {
  for (const auto &ActionOpt : getFrontendActionTable())
    if (ActionOpt.second == Opt.getID())
      return ActionOpt.first;

  return None;
}

/// Maps frontend action to command line option.
static Optional<OptSpecifier>
getProgramActionOpt(frontend::ActionKind ProgramAction) {
  for (const auto &ActionOpt : getFrontendActionTable())
    if (ActionOpt.first == ProgramAction)
      return OptSpecifier(ActionOpt.second);

  return None;
}

static void GenerateFrontendArgs(const FrontendOptions &Opts,
                                 SmallVectorImpl<const char *> &Args,
                                 CompilerInvocation::StringAllocator SA,
                                 bool IsHeader) {
  const FrontendOptions &FrontendOpts = Opts;
#define FRONTEND_OPTION_WITH_MARSHALLING(                                      \
    PREFIX_TYPE, NAME, ID, KIND, GROUP, ALIAS, ALIASARGS, FLAGS, PARAM,        \
    HELPTEXT, METAVAR, VALUES, SPELLING, SHOULD_PARSE, ALWAYS_EMIT, KEYPATH,   \
    DEFAULT_VALUE, IMPLIED_CHECK, IMPLIED_VALUE, NORMALIZER, DENORMALIZER,     \
    MERGER, EXTRACTOR, TABLE_INDEX)                                            \
  GENERATE_OPTION_WITH_MARSHALLING(                                            \
      Args, SA, KIND, FLAGS, SPELLING, ALWAYS_EMIT, KEYPATH, DEFAULT_VALUE,    \
      IMPLIED_CHECK, IMPLIED_VALUE, DENORMALIZER, EXTRACTOR, TABLE_INDEX)
#include "clang/Driver/Options.inc"
#undef FRONTEND_OPTION_WITH_MARSHALLING

  Optional<OptSpecifier> ProgramActionOpt =
      getProgramActionOpt(Opts.ProgramAction);

  // Generating a simple flag covers most frontend actions.
  std::function<void()> GenerateProgramAction = [&]() {
    GenerateArg(Args, *ProgramActionOpt, SA);
  };

  if (!ProgramActionOpt) {
    // PluginAction is the only program action handled separately.
    assert(Opts.ProgramAction == frontend::PluginAction &&
           "Frontend action without option.");
    GenerateProgramAction = [&]() {
      GenerateArg(Args, OPT_plugin, Opts.ActionName, SA);
    };
  }

  // FIXME: Simplify the complex 'AST dump' command line.
  if (Opts.ProgramAction == frontend::ASTDump) {
    GenerateProgramAction = [&]() {
      // ASTDumpLookups, ASTDumpDeclTypes and ASTDumpFilter are generated via
      // marshalling infrastructure.

      if (Opts.ASTDumpFormat != ADOF_Default) {
        StringRef Format;
        switch (Opts.ASTDumpFormat) {
        case ADOF_Default:
          llvm_unreachable("Default AST dump format.");
        case ADOF_JSON:
          Format = "json";
          break;
        }

        if (Opts.ASTDumpAll)
          GenerateArg(Args, OPT_ast_dump_all_EQ, Format, SA);
        if (Opts.ASTDumpDecls)
          GenerateArg(Args, OPT_ast_dump_EQ, Format, SA);
      } else {
        if (Opts.ASTDumpAll)
          GenerateArg(Args, OPT_ast_dump_all, SA);
        if (Opts.ASTDumpDecls)
          GenerateArg(Args, OPT_ast_dump, SA);
      }
    };
  }

  if (Opts.ProgramAction == frontend::FixIt && !Opts.FixItSuffix.empty()) {
    GenerateProgramAction = [&]() {
      GenerateArg(Args, OPT_fixit_EQ, Opts.FixItSuffix, SA);
    };
  }

  GenerateProgramAction();

  for (const auto &PluginArgs : Opts.PluginArgs) {
    Option Opt = getDriverOptTable().getOption(OPT_plugin_arg);
    const char *Spelling =
        SA(Opt.getPrefix() + Opt.getName() + PluginArgs.first);
    for (const auto &PluginArg : PluginArgs.second)
      denormalizeString(Args, Spelling, SA, Opt.getKind(), 0, PluginArg);
  }

  for (const auto &Ext : Opts.ModuleFileExtensions)
    if (auto *TestExt = dyn_cast_or_null<TestModuleFileExtension>(Ext.get()))
      GenerateArg(Args, OPT_ftest_module_file_extension_EQ, TestExt->str(), SA);

  if (!Opts.CodeCompletionAt.FileName.empty())
    GenerateArg(Args, OPT_code_completion_at, Opts.CodeCompletionAt.ToString(),
                SA);

  for (const auto &Plugin : Opts.Plugins)
    GenerateArg(Args, OPT_load, Plugin, SA);

  // ASTDumpDecls and ASTDumpAll already handled with ProgramAction.

  for (const auto &ModuleFile : Opts.ModuleFiles)
    GenerateArg(Args, OPT_fmodule_file, ModuleFile, SA);

  if (Opts.AuxTargetCPU.hasValue())
    GenerateArg(Args, OPT_aux_target_cpu, *Opts.AuxTargetCPU, SA);

  if (Opts.AuxTargetFeatures.hasValue())
    for (const auto &Feature : *Opts.AuxTargetFeatures)
      GenerateArg(Args, OPT_aux_target_feature, Feature, SA);

  {
    StringRef Preprocessed = Opts.DashX.isPreprocessed() ? "-cpp-output" : "";
    StringRef ModuleMap =
        Opts.DashX.getFormat() == InputKind::ModuleMap ? "-module-map" : "";
    StringRef Header = IsHeader ? "-header" : "";

    StringRef Lang;
    switch (Opts.DashX.getLanguage()) {
    case Language::C:
      Lang = "c";
      break;
    case Language::OpenCL:
      Lang = "cl";
      break;
    case Language::OpenCLCXX:
      Lang = "clcpp";
      break;
    case Language::CUDA:
      Lang = "cuda";
      break;
    case Language::HIP:
      Lang = "hip";
      break;
    case Language::CXX:
      Lang = "c++";
      break;
    case Language::ObjC:
      Lang = "objective-c";
      break;
    case Language::ObjCXX:
      Lang = "objective-c++";
      break;
    case Language::RenderScript:
      Lang = "renderscript";
      break;
    case Language::Asm:
      Lang = "assembler-with-cpp";
      break;
    case Language::Unknown:
      assert(Opts.DashX.getFormat() == InputKind::Precompiled &&
             "Generating -x argument for unknown language (not precompiled).");
      Lang = "ast";
      break;
    case Language::LLVM_IR:
      Lang = "ir";
      break;
    }

    GenerateArg(Args, OPT_x, Lang + Header + ModuleMap + Preprocessed, SA);
  }

  // OPT_INPUT has a unique class, generate it directly.
  for (const auto &Input : Opts.Inputs)
    Args.push_back(SA(Input.getFile()));
}

static bool ParseFrontendArgs(FrontendOptions &Opts, ArgList &Args,
                              DiagnosticsEngine &Diags, bool &IsHeaderFile) {
  unsigned NumErrorsBefore = Diags.getNumErrors();

  FrontendOptions &FrontendOpts = Opts;

#define FRONTEND_OPTION_WITH_MARSHALLING(                                      \
    PREFIX_TYPE, NAME, ID, KIND, GROUP, ALIAS, ALIASARGS, FLAGS, PARAM,        \
    HELPTEXT, METAVAR, VALUES, SPELLING, SHOULD_PARSE, ALWAYS_EMIT, KEYPATH,   \
    DEFAULT_VALUE, IMPLIED_CHECK, IMPLIED_VALUE, NORMALIZER, DENORMALIZER,     \
    MERGER, EXTRACTOR, TABLE_INDEX)                                            \
  PARSE_OPTION_WITH_MARSHALLING(                                               \
      Args, Diags, ID, FLAGS, PARAM, SHOULD_PARSE, KEYPATH, DEFAULT_VALUE,     \
      IMPLIED_CHECK, IMPLIED_VALUE, NORMALIZER, MERGER, TABLE_INDEX)
#include "clang/Driver/Options.inc"
#undef FRONTEND_OPTION_WITH_MARSHALLING

  Opts.ProgramAction = frontend::ParseSyntaxOnly;
  if (const Arg *A = Args.getLastArg(OPT_Action_Group)) {
    OptSpecifier Opt = OptSpecifier(A->getOption().getID());
    Optional<frontend::ActionKind> ProgramAction = getFrontendAction(Opt);
    assert(ProgramAction && "Option specifier not in Action_Group.");

    if (ProgramAction == frontend::ASTDump &&
        (Opt == OPT_ast_dump_all_EQ || Opt == OPT_ast_dump_EQ)) {
      unsigned Val = llvm::StringSwitch<unsigned>(A->getValue())
                         .CaseLower("default", ADOF_Default)
                         .CaseLower("json", ADOF_JSON)
                         .Default(std::numeric_limits<unsigned>::max());

      if (Val != std::numeric_limits<unsigned>::max())
        Opts.ASTDumpFormat = static_cast<ASTDumpOutputFormat>(Val);
      else {
        Diags.Report(diag::err_drv_invalid_value)
            << A->getAsString(Args) << A->getValue();
        Opts.ASTDumpFormat = ADOF_Default;
      }
    }

    if (ProgramAction == frontend::FixIt && Opt == OPT_fixit_EQ)
      Opts.FixItSuffix = A->getValue();

    if (ProgramAction == frontend::GenerateInterfaceStubs) {
      StringRef ArgStr =
          Args.hasArg(OPT_interface_stub_version_EQ)
              ? Args.getLastArgValue(OPT_interface_stub_version_EQ)
              : "ifs-v1";
      if (ArgStr == "experimental-yaml-elf-v1" ||
          ArgStr == "experimental-ifs-v1" || ArgStr == "experimental-ifs-v2" ||
          ArgStr == "experimental-tapi-elf-v1") {
        std::string ErrorMessage =
            "Invalid interface stub format: " + ArgStr.str() +
            " is deprecated.";
        Diags.Report(diag::err_drv_invalid_value)
            << "Must specify a valid interface stub format type, ie: "
               "-interface-stub-version=ifs-v1"
            << ErrorMessage;
        ProgramAction = frontend::ParseSyntaxOnly;
      } else if (!ArgStr.startswith("ifs-")) {
        std::string ErrorMessage =
            "Invalid interface stub format: " + ArgStr.str() + ".";
        Diags.Report(diag::err_drv_invalid_value)
            << "Must specify a valid interface stub format type, ie: "
               "-interface-stub-version=ifs-v1"
            << ErrorMessage;
        ProgramAction = frontend::ParseSyntaxOnly;
      }
    }

    Opts.ProgramAction = *ProgramAction;
  }

  if (const Arg* A = Args.getLastArg(OPT_plugin)) {
    Opts.Plugins.emplace_back(A->getValue(0));
    Opts.ProgramAction = frontend::PluginAction;
    Opts.ActionName = A->getValue();
  }
  for (const auto *AA : Args.filtered(OPT_plugin_arg))
    Opts.PluginArgs[AA->getValue(0)].emplace_back(AA->getValue(1));

  for (const std::string &Arg :
         Args.getAllArgValues(OPT_ftest_module_file_extension_EQ)) {
    std::string BlockName;
    unsigned MajorVersion;
    unsigned MinorVersion;
    bool Hashed;
    std::string UserInfo;
    if (parseTestModuleFileExtensionArg(Arg, BlockName, MajorVersion,
                                        MinorVersion, Hashed, UserInfo)) {
      Diags.Report(diag::err_test_module_file_extension_format) << Arg;

      continue;
    }

    // Add the testing module file extension.
    Opts.ModuleFileExtensions.push_back(
        std::make_shared<TestModuleFileExtension>(
            BlockName, MajorVersion, MinorVersion, Hashed, UserInfo));
  }

  if (const Arg *A = Args.getLastArg(OPT_code_completion_at)) {
    Opts.CodeCompletionAt =
      ParsedSourceLocation::FromString(A->getValue());
    if (Opts.CodeCompletionAt.FileName.empty())
      Diags.Report(diag::err_drv_invalid_value)
        << A->getAsString(Args) << A->getValue();
  }

  Opts.Plugins = Args.getAllArgValues(OPT_load);
  Opts.ASTDumpDecls = Args.hasArg(OPT_ast_dump, OPT_ast_dump_EQ);
  Opts.ASTDumpAll = Args.hasArg(OPT_ast_dump_all, OPT_ast_dump_all_EQ);
  // Only the -fmodule-file=<file> form.
  for (const auto *A : Args.filtered(OPT_fmodule_file)) {
    StringRef Val = A->getValue();
    if (Val.find('=') == StringRef::npos)
      Opts.ModuleFiles.push_back(std::string(Val));
  }

  if (Opts.ProgramAction != frontend::GenerateModule && Opts.IsSystemModule)
    Diags.Report(diag::err_drv_argument_only_allowed_with) << "-fsystem-module"
                                                           << "-emit-module";

  if (Args.hasArg(OPT_aux_target_cpu))
    Opts.AuxTargetCPU = std::string(Args.getLastArgValue(OPT_aux_target_cpu));
  if (Args.hasArg(OPT_aux_target_feature))
    Opts.AuxTargetFeatures = Args.getAllArgValues(OPT_aux_target_feature);

  if (Opts.ARCMTAction != FrontendOptions::ARCMT_None &&
      Opts.ObjCMTAction != FrontendOptions::ObjCMT_None) {
    Diags.Report(diag::err_drv_argument_not_allowed_with)
      << "ARC migration" << "ObjC migration";
  }

  InputKind DashX(Language::Unknown);
  if (const Arg *A = Args.getLastArg(OPT_x)) {
    StringRef XValue = A->getValue();

    // Parse suffixes: '<lang>(-header|[-module-map][-cpp-output])'.
    // FIXME: Supporting '<lang>-header-cpp-output' would be useful.
    bool Preprocessed = XValue.consume_back("-cpp-output");
    bool ModuleMap = XValue.consume_back("-module-map");
    IsHeaderFile = !Preprocessed && !ModuleMap &&
                   XValue != "precompiled-header" &&
                   XValue.consume_back("-header");

    // Principal languages.
    DashX = llvm::StringSwitch<InputKind>(XValue)
                .Case("c", Language::C)
                .Case("cl", Language::OpenCL)
                .Case("clcpp", Language::OpenCLCXX)
                .Case("cuda", Language::CUDA)
                .Case("hip", Language::HIP)
                .Case("c++", Language::CXX)
                .Case("objective-c", Language::ObjC)
                .Case("objective-c++", Language::ObjCXX)
                .Case("renderscript", Language::RenderScript)
                .Default(Language::Unknown);

    // "objc[++]-cpp-output" is an acceptable synonym for
    // "objective-c[++]-cpp-output".
    if (DashX.isUnknown() && Preprocessed && !IsHeaderFile && !ModuleMap)
      DashX = llvm::StringSwitch<InputKind>(XValue)
                  .Case("objc", Language::ObjC)
                  .Case("objc++", Language::ObjCXX)
                  .Default(Language::Unknown);

    // Some special cases cannot be combined with suffixes.
    if (DashX.isUnknown() && !Preprocessed && !ModuleMap && !IsHeaderFile)
      DashX = llvm::StringSwitch<InputKind>(XValue)
                  .Case("cpp-output", InputKind(Language::C).getPreprocessed())
                  .Case("assembler-with-cpp", Language::Asm)
                  .Cases("ast", "pcm", "precompiled-header",
                         InputKind(Language::Unknown, InputKind::Precompiled))
                  .Case("ir", Language::LLVM_IR)
                  .Default(Language::Unknown);

    if (DashX.isUnknown())
      Diags.Report(diag::err_drv_invalid_value)
        << A->getAsString(Args) << A->getValue();

    if (Preprocessed)
      DashX = DashX.getPreprocessed();
    if (ModuleMap)
      DashX = DashX.withFormat(InputKind::ModuleMap);
  }

  // '-' is the default input if none is given.
  std::vector<std::string> Inputs = Args.getAllArgValues(OPT_INPUT);
  Opts.Inputs.clear();
  if (Inputs.empty())
    Inputs.push_back("-");
  for (unsigned i = 0, e = Inputs.size(); i != e; ++i) {
    InputKind IK = DashX;
    if (IK.isUnknown()) {
      IK = FrontendOptions::getInputKindForExtension(
        StringRef(Inputs[i]).rsplit('.').second);
      // FIXME: Warn on this?
      if (IK.isUnknown())
        IK = Language::C;
      // FIXME: Remove this hack.
      if (i == 0)
        DashX = IK;
    }

    bool IsSystem = false;

    // The -emit-module action implicitly takes a module map.
    if (Opts.ProgramAction == frontend::GenerateModule &&
        IK.getFormat() == InputKind::Source) {
      IK = IK.withFormat(InputKind::ModuleMap);
      IsSystem = Opts.IsSystemModule;
    }

    Opts.Inputs.emplace_back(std::move(Inputs[i]), IK, IsSystem);
  }

  Opts.DashX = DashX;

  return Diags.getNumErrors() == NumErrorsBefore;
}

std::string CompilerInvocation::GetResourcesPath(const char *Argv0,
                                                 void *MainAddr) {
  std::string ClangExecutable =
      llvm::sys::fs::getMainExecutable(Argv0, MainAddr);
  return Driver::GetResourcesPath(ClangExecutable, CLANG_RESOURCE_DIR);
}

static void GenerateHeaderSearchArgs(HeaderSearchOptions &Opts,
                                     SmallVectorImpl<const char *> &Args,
                                     CompilerInvocation::StringAllocator SA) {
  const HeaderSearchOptions *HeaderSearchOpts = &Opts;
#define HEADER_SEARCH_OPTION_WITH_MARSHALLING(                                 \
    PREFIX_TYPE, NAME, ID, KIND, GROUP, ALIAS, ALIASARGS, FLAGS, PARAM,        \
    HELPTEXT, METAVAR, VALUES, SPELLING, SHOULD_PARSE, ALWAYS_EMIT, KEYPATH,   \
    DEFAULT_VALUE, IMPLIED_CHECK, IMPLIED_VALUE, NORMALIZER, DENORMALIZER,     \
    MERGER, EXTRACTOR, TABLE_INDEX)                                            \
  GENERATE_OPTION_WITH_MARSHALLING(                                            \
      Args, SA, KIND, FLAGS, SPELLING, ALWAYS_EMIT, KEYPATH, DEFAULT_VALUE,    \
      IMPLIED_CHECK, IMPLIED_VALUE, DENORMALIZER, EXTRACTOR, TABLE_INDEX)
#include "clang/Driver/Options.inc"
#undef HEADER_SEARCH_OPTION_WITH_MARSHALLING

  if (Opts.UseLibcxx)
    GenerateArg(Args, OPT_stdlib_EQ, "libc++", SA);

  if (!Opts.ModuleCachePath.empty())
    GenerateArg(Args, OPT_fmodules_cache_path, Opts.ModuleCachePath, SA);

  for (const auto &File : Opts.PrebuiltModuleFiles)
    GenerateArg(Args, OPT_fmodule_file, File.first + "=" + File.second, SA);

  for (const auto &Path : Opts.PrebuiltModulePaths)
    GenerateArg(Args, OPT_fprebuilt_module_path, Path, SA);

  for (const auto &Macro : Opts.ModulesIgnoreMacros)
    GenerateArg(Args, OPT_fmodules_ignore_macro, Macro.val(), SA);

  auto Matches = [](const HeaderSearchOptions::Entry &Entry,
                    llvm::ArrayRef<frontend::IncludeDirGroup> Groups,
                    llvm::Optional<bool> IsFramework,
                    llvm::Optional<bool> IgnoreSysRoot) {
    return llvm::find(Groups, Entry.Group) != Groups.end() &&
           (!IsFramework || (Entry.IsFramework == *IsFramework)) &&
           (!IgnoreSysRoot || (Entry.IgnoreSysRoot == *IgnoreSysRoot));
  };

  auto It = Opts.UserEntries.begin();
  auto End = Opts.UserEntries.end();

  // Add -I..., -F..., and -index-header-map options in order.
  for (; It < End &&
         Matches(*It, {frontend::IndexHeaderMap, frontend::Angled}, None, true);
       ++It) {
    OptSpecifier Opt = [It, Matches]() {
      if (Matches(*It, frontend::IndexHeaderMap, true, true))
        return OPT_F;
      if (Matches(*It, frontend::IndexHeaderMap, false, true))
        return OPT_I;
      if (Matches(*It, frontend::Angled, true, true))
        return OPT_F;
      if (Matches(*It, frontend::Angled, false, true))
        return OPT_I;
      llvm_unreachable("Unexpected HeaderSearchOptions::Entry.");
    }();

    if (It->Group == frontend::IndexHeaderMap)
      GenerateArg(Args, OPT_index_header_map, SA);
    GenerateArg(Args, Opt, It->Path, SA);
  };

  // Note: some paths that came from "[-iprefix=xx] -iwithprefixbefore=yy" may
  // have already been generated as "-I[xx]yy". If that's the case, their
  // position on command line was such that this has no semantic impact on
  // include paths.
  for (; It < End &&
         Matches(*It, {frontend::After, frontend::Angled}, false, true);
       ++It) {
    OptSpecifier Opt =
        It->Group == frontend::After ? OPT_iwithprefix : OPT_iwithprefixbefore;
    GenerateArg(Args, Opt, It->Path, SA);
  }

  // Note: Some paths that came from "-idirafter=xxyy" may have already been
  // generated as "-iwithprefix=xxyy". If that's the case, their position on
  // command line was such that this has no semantic impact on include paths.
  for (; It < End && Matches(*It, {frontend::After}, false, true); ++It)
    GenerateArg(Args, OPT_idirafter, It->Path, SA);
  for (; It < End && Matches(*It, {frontend::Quoted}, false, true); ++It)
    GenerateArg(Args, OPT_iquote, It->Path, SA);
  for (; It < End && Matches(*It, {frontend::System}, false, None); ++It)
    GenerateArg(Args, It->IgnoreSysRoot ? OPT_isystem : OPT_iwithsysroot,
                It->Path, SA);
  for (; It < End && Matches(*It, {frontend::System}, true, true); ++It)
    GenerateArg(Args, OPT_iframework, It->Path, SA);
  for (; It < End && Matches(*It, {frontend::System}, true, false); ++It)
    GenerateArg(Args, OPT_iframeworkwithsysroot, It->Path, SA);

  // Add the paths for the various language specific isystem flags.
  for (; It < End && Matches(*It, {frontend::CSystem}, false, true); ++It)
    GenerateArg(Args, OPT_c_isystem, It->Path, SA);
  for (; It < End && Matches(*It, {frontend::CXXSystem}, false, true); ++It)
    GenerateArg(Args, OPT_cxx_isystem, It->Path, SA);
  for (; It < End && Matches(*It, {frontend::ObjCSystem}, false, true); ++It)
    GenerateArg(Args, OPT_objc_isystem, It->Path, SA);
  for (; It < End && Matches(*It, {frontend::ObjCXXSystem}, false, true); ++It)
    GenerateArg(Args, OPT_objcxx_isystem, It->Path, SA);

  // Add the internal paths from a driver that detects standard include paths.
  // Note: Some paths that came from "-internal-isystem" arguments may have
  // already been generated as "-isystem". If that's the case, their position on
  // command line was such that this has no semantic impact on include paths.
  for (; It < End &&
         Matches(*It, {frontend::System, frontend::ExternCSystem}, false, true);
       ++It) {
    OptSpecifier Opt = It->Group == frontend::System
                           ? OPT_internal_isystem
                           : OPT_internal_externc_isystem;
    GenerateArg(Args, Opt, It->Path, SA);
  }

  assert(It == End && "Unhandled HeaderSearchOption::Entry.");

  // Add the path prefixes which are implicitly treated as being system headers.
  for (const auto &P : Opts.SystemHeaderPrefixes) {
    OptSpecifier Opt = P.IsSystemHeader ? OPT_system_header_prefix
                                        : OPT_no_system_header_prefix;
    GenerateArg(Args, Opt, P.Prefix, SA);
  }

  for (const std::string &F : Opts.VFSOverlayFiles)
    GenerateArg(Args, OPT_ivfsoverlay, F, SA);
}

static bool ParseHeaderSearchArgs(HeaderSearchOptions &Opts, ArgList &Args,
                                  DiagnosticsEngine &Diags,
                                  const std::string &WorkingDir) {
  unsigned NumErrorsBefore = Diags.getNumErrors();

  HeaderSearchOptions *HeaderSearchOpts = &Opts;

#define HEADER_SEARCH_OPTION_WITH_MARSHALLING(                                 \
    PREFIX_TYPE, NAME, ID, KIND, GROUP, ALIAS, ALIASARGS, FLAGS, PARAM,        \
    HELPTEXT, METAVAR, VALUES, SPELLING, SHOULD_PARSE, ALWAYS_EMIT, KEYPATH,   \
    DEFAULT_VALUE, IMPLIED_CHECK, IMPLIED_VALUE, NORMALIZER, DENORMALIZER,     \
    MERGER, EXTRACTOR, TABLE_INDEX)                                            \
  PARSE_OPTION_WITH_MARSHALLING(                                               \
      Args, Diags, ID, FLAGS, PARAM, SHOULD_PARSE, KEYPATH, DEFAULT_VALUE,     \
      IMPLIED_CHECK, IMPLIED_VALUE, NORMALIZER, MERGER, TABLE_INDEX)
#include "clang/Driver/Options.inc"
#undef HEADER_SEARCH_OPTION_WITH_MARSHALLING

  if (const Arg *A = Args.getLastArg(OPT_stdlib_EQ))
    Opts.UseLibcxx = (strcmp(A->getValue(), "libc++") == 0);

  // Canonicalize -fmodules-cache-path before storing it.
  SmallString<128> P(Args.getLastArgValue(OPT_fmodules_cache_path));
  if (!(P.empty() || llvm::sys::path::is_absolute(P))) {
    if (WorkingDir.empty())
      llvm::sys::fs::make_absolute(P);
    else
      llvm::sys::fs::make_absolute(WorkingDir, P);
  }
  llvm::sys::path::remove_dots(P);
  Opts.ModuleCachePath = std::string(P.str());

  // Only the -fmodule-file=<name>=<file> form.
  for (const auto *A : Args.filtered(OPT_fmodule_file)) {
    StringRef Val = A->getValue();
    if (Val.find('=') != StringRef::npos){
      auto Split = Val.split('=');
      Opts.PrebuiltModuleFiles.insert(
          {std::string(Split.first), std::string(Split.second)});
    }
  }
  for (const auto *A : Args.filtered(OPT_fprebuilt_module_path))
    Opts.AddPrebuiltModulePath(A->getValue());

  for (const auto *A : Args.filtered(OPT_fmodules_ignore_macro)) {
    StringRef MacroDef = A->getValue();
    Opts.ModulesIgnoreMacros.insert(
        llvm::CachedHashString(MacroDef.split('=').first));
  }

  // Add -I..., -F..., and -index-header-map options in order.
  bool IsIndexHeaderMap = false;
  bool IsSysrootSpecified =
      Args.hasArg(OPT__sysroot_EQ) || Args.hasArg(OPT_isysroot);
  for (const auto *A : Args.filtered(OPT_I, OPT_F, OPT_index_header_map)) {
    if (A->getOption().matches(OPT_index_header_map)) {
      // -index-header-map applies to the next -I or -F.
      IsIndexHeaderMap = true;
      continue;
    }

    frontend::IncludeDirGroup Group =
        IsIndexHeaderMap ? frontend::IndexHeaderMap : frontend::Angled;

    bool IsFramework = A->getOption().matches(OPT_F);
    std::string Path = A->getValue();

    if (IsSysrootSpecified && !IsFramework && A->getValue()[0] == '=') {
      SmallString<32> Buffer;
      llvm::sys::path::append(Buffer, Opts.Sysroot,
                              llvm::StringRef(A->getValue()).substr(1));
      Path = std::string(Buffer.str());
    }

    Opts.AddPath(Path, Group, IsFramework,
                 /*IgnoreSysroot*/ true);
    IsIndexHeaderMap = false;
  }

  // Add -iprefix/-iwithprefix/-iwithprefixbefore options.
  StringRef Prefix = ""; // FIXME: This isn't the correct default prefix.
  for (const auto *A :
       Args.filtered(OPT_iprefix, OPT_iwithprefix, OPT_iwithprefixbefore)) {
    if (A->getOption().matches(OPT_iprefix))
      Prefix = A->getValue();
    else if (A->getOption().matches(OPT_iwithprefix))
      Opts.AddPath(Prefix.str() + A->getValue(), frontend::After, false, true);
    else
      Opts.AddPath(Prefix.str() + A->getValue(), frontend::Angled, false, true);
  }

  for (const auto *A : Args.filtered(OPT_idirafter))
    Opts.AddPath(A->getValue(), frontend::After, false, true);
  for (const auto *A : Args.filtered(OPT_iquote))
    Opts.AddPath(A->getValue(), frontend::Quoted, false, true);
  for (const auto *A : Args.filtered(OPT_isystem, OPT_iwithsysroot))
    Opts.AddPath(A->getValue(), frontend::System, false,
                 !A->getOption().matches(OPT_iwithsysroot));
  for (const auto *A : Args.filtered(OPT_iframework))
    Opts.AddPath(A->getValue(), frontend::System, true, true);
  for (const auto *A : Args.filtered(OPT_iframeworkwithsysroot))
    Opts.AddPath(A->getValue(), frontend::System, /*IsFramework=*/true,
                 /*IgnoreSysRoot=*/false);

  // Add the paths for the various language specific isystem flags.
  for (const auto *A : Args.filtered(OPT_c_isystem))
    Opts.AddPath(A->getValue(), frontend::CSystem, false, true);
  for (const auto *A : Args.filtered(OPT_cxx_isystem))
    Opts.AddPath(A->getValue(), frontend::CXXSystem, false, true);
  for (const auto *A : Args.filtered(OPT_objc_isystem))
    Opts.AddPath(A->getValue(), frontend::ObjCSystem, false,true);
  for (const auto *A : Args.filtered(OPT_objcxx_isystem))
    Opts.AddPath(A->getValue(), frontend::ObjCXXSystem, false, true);

  // Add the internal paths from a driver that detects standard include paths.
  for (const auto *A :
       Args.filtered(OPT_internal_isystem, OPT_internal_externc_isystem)) {
    frontend::IncludeDirGroup Group = frontend::System;
    if (A->getOption().matches(OPT_internal_externc_isystem))
      Group = frontend::ExternCSystem;
    Opts.AddPath(A->getValue(), Group, false, true);
  }

  // Add the path prefixes which are implicitly treated as being system headers.
  for (const auto *A :
       Args.filtered(OPT_system_header_prefix, OPT_no_system_header_prefix))
    Opts.AddSystemHeaderPrefix(
        A->getValue(), A->getOption().matches(OPT_system_header_prefix));

  for (const auto *A : Args.filtered(OPT_ivfsoverlay))
    Opts.AddVFSOverlayFile(A->getValue());

  return Diags.getNumErrors() == NumErrorsBefore;
}

void CompilerInvocation::setLangDefaults(LangOptions &Opts, InputKind IK,
                                         const llvm::Triple &T,
                                         std::vector<std::string> &Includes,
                                         LangStandard::Kind LangStd) {
  // Set some properties which depend solely on the input kind; it would be nice
  // to move these to the language standard, and have the driver resolve the
  // input kind + language standard.
  //
  // FIXME: Perhaps a better model would be for a single source file to have
  // multiple language standards (C / C++ std, ObjC std, OpenCL std, OpenMP std)
  // simultaneously active?
  if (IK.getLanguage() == Language::Asm) {
    Opts.AsmPreprocessor = 1;
  } else if (IK.isObjectiveC()) {
    Opts.ObjC = 1;
  }

  if (LangStd == LangStandard::lang_unspecified) {
    // Based on the base language, pick one.
    switch (IK.getLanguage()) {
    case Language::Unknown:
    case Language::LLVM_IR:
      llvm_unreachable("Invalid input kind!");
    case Language::OpenCL:
      LangStd = LangStandard::lang_opencl12;
      break;
    case Language::OpenCLCXX:
      LangStd = LangStandard::lang_openclcpp10;
      break;
    case Language::CUDA:
      LangStd = LangStandard::lang_cuda;
      break;
    case Language::Asm:
    case Language::C:
#if defined(CLANG_DEFAULT_STD_C)
      LangStd = CLANG_DEFAULT_STD_C;
#else
      // The PS4 uses C99 as the default C standard.
      if (T.isPS4())
        LangStd = LangStandard::lang_gnu99;
      else
        LangStd = LangStandard::lang_gnu17;
#endif
      break;
    case Language::ObjC:
#if defined(CLANG_DEFAULT_STD_C)
      LangStd = CLANG_DEFAULT_STD_C;
#else
      LangStd = LangStandard::lang_gnu11;
#endif
      break;
    case Language::CXX:
    case Language::ObjCXX:
#if defined(CLANG_DEFAULT_STD_CXX)
      LangStd = CLANG_DEFAULT_STD_CXX;
#else
      LangStd = LangStandard::lang_gnucxx14;
#endif
      break;
    case Language::RenderScript:
      LangStd = LangStandard::lang_c99;
      break;
    case Language::HIP:
      LangStd = LangStandard::lang_hip;
      break;
    }
  }

  const LangStandard &Std = LangStandard::getLangStandardForKind(LangStd);
  Opts.LangStd = LangStd;
  Opts.LineComment = Std.hasLineComments();
  Opts.C99 = Std.isC99();
  Opts.C11 = Std.isC11();
  Opts.C17 = Std.isC17();
  Opts.C2x = Std.isC2x();
  Opts.CPlusPlus = Std.isCPlusPlus();
  Opts.CPlusPlus11 = Std.isCPlusPlus11();
  Opts.CPlusPlus14 = Std.isCPlusPlus14();
  Opts.CPlusPlus17 = Std.isCPlusPlus17();
  Opts.CPlusPlus20 = Std.isCPlusPlus20();
  Opts.CPlusPlus2b = Std.isCPlusPlus2b();
  Opts.GNUMode = Std.isGNUMode();
  Opts.GNUCVersion = 0;
  Opts.HexFloats = Std.hasHexFloats();
  Opts.ImplicitInt = Std.hasImplicitInt();

  // Set OpenCL Version.
  Opts.OpenCL = Std.isOpenCL();
  if (LangStd == LangStandard::lang_opencl10)
    Opts.OpenCLVersion = 100;
  else if (LangStd == LangStandard::lang_opencl11)
    Opts.OpenCLVersion = 110;
  else if (LangStd == LangStandard::lang_opencl12)
    Opts.OpenCLVersion = 120;
  else if (LangStd == LangStandard::lang_opencl20)
    Opts.OpenCLVersion = 200;
  else if (LangStd == LangStandard::lang_opencl30)
    Opts.OpenCLVersion = 300;
  else if (LangStd == LangStandard::lang_openclcpp10)
    Opts.OpenCLCPlusPlusVersion = 100;
  else if (LangStd == LangStandard::lang_openclcpp2021)
    Opts.OpenCLCPlusPlusVersion = 202100;

  // OpenCL has some additional defaults.
  if (Opts.OpenCL) {
    Opts.AltiVec = 0;
    Opts.ZVector = 0;
    Opts.setDefaultFPContractMode(LangOptions::FPM_On);
    Opts.OpenCLCPlusPlus = Opts.CPlusPlus;
    Opts.OpenCLPipes = Opts.getOpenCLCompatibleVersion() == 200;
    Opts.OpenCLGenericAddressSpace = Opts.getOpenCLCompatibleVersion() == 200;

    // Include default header file for OpenCL.
    if (Opts.IncludeDefaultHeader) {
      if (Opts.DeclareOpenCLBuiltins) {
        // Only include base header file for builtin types and constants.
        Includes.push_back("opencl-c-base.h");
      } else {
        Includes.push_back("opencl-c.h");
      }
    }
  }

  Opts.HIP = IK.getLanguage() == Language::HIP;
  Opts.CUDA = IK.getLanguage() == Language::CUDA || Opts.HIP;
  if (Opts.HIP) {
    // HIP toolchain does not support 'Fast' FPOpFusion in backends since it
    // fuses multiplication/addition instructions without contract flag from
    // device library functions in LLVM bitcode, which causes accuracy loss in
    // certain math functions, e.g. tan(-1e20) becomes -0.933 instead of 0.8446.
    // For device library functions in bitcode to work, 'Strict' or 'Standard'
    // FPOpFusion options in backends is needed. Therefore 'fast-honor-pragmas'
    // FP contract option is used to allow fuse across statements in frontend
    // whereas respecting contract flag in backend.
    Opts.setDefaultFPContractMode(LangOptions::FPM_FastHonorPragmas);
  } else if (Opts.CUDA) {
    // Allow fuse across statements disregarding pragmas.
    Opts.setDefaultFPContractMode(LangOptions::FPM_Fast);
  }

  Opts.RenderScript = IK.getLanguage() == Language::RenderScript;

  // OpenCL and C++ both have bool, true, false keywords.
  Opts.Bool = Opts.OpenCL || Opts.CPlusPlus;

  // OpenCL has half keyword
  Opts.Half = Opts.OpenCL;
}

/// Check if input file kind and language standard are compatible.
static bool IsInputCompatibleWithStandard(InputKind IK,
                                          const Arg *A, // INTEL
                                          ArgList& Args, // INTEL
                                          const LangStandard &S, // INTEL
                                          LangStandard::Kind &Std, // INTEL
                                          DiagnosticsEngine &Diags) { // INTEL
  switch (IK.getLanguage()) {
  case Language::Unknown:
  case Language::LLVM_IR:
    llvm_unreachable("should not parse language flags for this input");

  case Language::C:
  case Language::ObjC:
  case Language::RenderScript:
#if INTEL_CUSTOMIZATION
    if (!(S.getLanguage() == Language::C) &&
        Args.hasArg(OPT_fintel_compatibility)) {
      Diags.Report(diag::warn_drv_argument_not_allowed_with)
          << A->getAsString(Args) << "C/ObjC";
      Std = LangStandard::lang_gnu99;
      return true;
    }
#endif // INTEL_CUSTOMIZATION
    return S.getLanguage() == Language::C;

  case Language::OpenCL:
    return S.getLanguage() == Language::OpenCL ||
           S.getLanguage() == Language::OpenCLCXX;

  case Language::OpenCLCXX:
    return S.getLanguage() == Language::OpenCLCXX;

  case Language::CXX:
  case Language::ObjCXX:
#if INTEL_CUSTOMIZATION
      if (!(S.getLanguage() == Language::CXX) &&
          Args.hasArg(OPT_fintel_compatibility)) {
        Diags.Report(diag::warn_drv_argument_not_allowed_with)
            << A->getAsString(Args) << "C++/ObjC++";
        Std = LangStandard::lang_gnucxx14;
        return true;
      }
#endif // INTEL_CUSTOMIZATION
    return S.getLanguage() == Language::CXX;

  case Language::CUDA:
    // FIXME: What -std= values should be permitted for CUDA compilations?
    return S.getLanguage() == Language::CUDA ||
           S.getLanguage() == Language::CXX;

  case Language::HIP:
    return S.getLanguage() == Language::CXX || S.getLanguage() == Language::HIP;

  case Language::Asm:
    // Accept (and ignore) all -std= values.
    // FIXME: The -std= value is not ignored; it affects the tokenization
    // and preprocessing rules if we're preprocessing this asm input.
    return true;
  }

  llvm_unreachable("unexpected input language");
}

/// Get language name for given input kind.
static const StringRef GetInputKindName(InputKind IK) {
  switch (IK.getLanguage()) {
  case Language::C:
    return "C";
  case Language::ObjC:
    return "Objective-C";
  case Language::CXX:
    return "C++";
  case Language::ObjCXX:
    return "Objective-C++";
  case Language::OpenCL:
    return "OpenCL";
  case Language::OpenCLCXX:
    return "C++ for OpenCL";
  case Language::CUDA:
    return "CUDA";
  case Language::RenderScript:
    return "RenderScript";
  case Language::HIP:
    return "HIP";

  case Language::Asm:
    return "Asm";
  case Language::LLVM_IR:
    return "LLVM IR";

  case Language::Unknown:
    break;
  }
  llvm_unreachable("unknown input language");
}

void CompilerInvocation::GenerateLangArgs(const LangOptions &Opts,
                                          SmallVectorImpl<const char *> &Args,
                                          StringAllocator SA,
                                          const llvm::Triple &T, InputKind IK) {
  if (IK.getFormat() == InputKind::Precompiled ||
      IK.getLanguage() == Language::LLVM_IR) {
    if (Opts.ObjCAutoRefCount)
      GenerateArg(Args, OPT_fobjc_arc, SA);
    if (Opts.PICLevel != 0)
      GenerateArg(Args, OPT_pic_level, Twine(Opts.PICLevel), SA);
    if (Opts.PIE)
      GenerateArg(Args, OPT_pic_is_pie, SA);
    for (StringRef Sanitizer : serializeSanitizerKinds(Opts.Sanitize))
      GenerateArg(Args, OPT_fsanitize_EQ, Sanitizer, SA);

    return;
  }

  OptSpecifier StdOpt;
  switch (Opts.LangStd) {
  case LangStandard::lang_opencl10:
  case LangStandard::lang_opencl11:
  case LangStandard::lang_opencl12:
  case LangStandard::lang_opencl20:
  case LangStandard::lang_opencl30:
  case LangStandard::lang_openclcpp10:
  case LangStandard::lang_openclcpp2021:
    StdOpt = OPT_cl_std_EQ;
    break;
  default:
    StdOpt = OPT_std_EQ;
    break;
  }

  auto LangStandard = LangStandard::getLangStandardForKind(Opts.LangStd);
  GenerateArg(Args, StdOpt, LangStandard.getName(), SA);

  if (Opts.IncludeDefaultHeader)
    GenerateArg(Args, OPT_finclude_default_header, SA);
  if (Opts.DeclareOpenCLBuiltins)
    GenerateArg(Args, OPT_fdeclare_opencl_builtins, SA);

  const LangOptions *LangOpts = &Opts;

#define LANG_OPTION_WITH_MARSHALLING(                                          \
    PREFIX_TYPE, NAME, ID, KIND, GROUP, ALIAS, ALIASARGS, FLAGS, PARAM,        \
    HELPTEXT, METAVAR, VALUES, SPELLING, SHOULD_PARSE, ALWAYS_EMIT, KEYPATH,   \
    DEFAULT_VALUE, IMPLIED_CHECK, IMPLIED_VALUE, NORMALIZER, DENORMALIZER,     \
    MERGER, EXTRACTOR, TABLE_INDEX)                                            \
  GENERATE_OPTION_WITH_MARSHALLING(                                            \
      Args, SA, KIND, FLAGS, SPELLING, ALWAYS_EMIT, KEYPATH, DEFAULT_VALUE,    \
      IMPLIED_CHECK, IMPLIED_VALUE, DENORMALIZER, EXTRACTOR, TABLE_INDEX)
#include "clang/Driver/Options.inc"
#undef LANG_OPTION_WITH_MARSHALLING

#if INTEL_CUSTOMIZATION
  // If -fintel-compatibility is specified a default is applied.
  // If not just -enable option is applied.
  for (int I = 0, E = Opts.IntelCompatItemsState.size(); I < E; ++I) {
    bool Opt = Opts.IntelCompatItemsState[I];
    bool Default =
        Opts.IntelCompat ? Opts.IntelCompatItemsStateDefault[I] : false;
    if (Opt != Default) {
      if (Default)
        GenerateArg(Args, OPT_fintel_compatibility_disable,
                    Opts.fromEnumIntelCompatItems(I), SA);
      else
        GenerateArg(Args, OPT_fintel_compatibility_enable,
                    Opts.fromEnumIntelCompatItems(I), SA);
    }
  }
  if (Opts.ShowIntelCompatUserDocsHelp) {
    SmallString<256> Items;
    for (int I = 0, E =  Opts.IntelCompatUserDocs.size(); I < E; ++I) {
      if (Opts.IntelCompatUserDocsState[I]) {
        if (!Items.empty())
          Items += ",";
        Items += Opts.fromEnumIntelCompatItems(I);
      }
    }
    if (!Items.empty())
      GenerateArg(Args, OPT_fintel_compatibility_doc, Items, SA);
  }

  if (Opts.IntelCompat) {
    for (const auto& M : Opts.ImfAttrMap) {
      SmallString<128> S;
      S += M.first;  // property
      S += ':';
      S += M.second; // value
      GenerateArg(Args, OPT_fintel_imf_attr_EQ, S, SA);
    }
    for (const auto& F : Opts.ImfAttrFuncMap) {
      for (const auto &C : F.second) {
        SmallString<128> S;
        S += C.first;  // property
        S += ':';
        S += C.second; // value
        S += ':';
        S += F.first;  // function name
        GenerateArg(Args, OPT_fintel_imf_attr_EQ, S, SA);
      }
    }
  }
#endif // INTEL_CUSTOMIZATION

  // The '-fcf-protection=' option is generated by CodeGenOpts generator.

  if (Opts.ObjC) {
    GenerateArg(Args, OPT_fobjc_runtime_EQ, Opts.ObjCRuntime.getAsString(), SA);

    if (Opts.GC == LangOptions::GCOnly)
      GenerateArg(Args, OPT_fobjc_gc_only, SA);
    else if (Opts.GC == LangOptions::HybridGC)
      GenerateArg(Args, OPT_fobjc_gc, SA);
    else if (Opts.ObjCAutoRefCount == 1)
      GenerateArg(Args, OPT_fobjc_arc, SA);

    if (Opts.ObjCWeakRuntime)
      GenerateArg(Args, OPT_fobjc_runtime_has_weak, SA);

    if (Opts.ObjCWeak)
      GenerateArg(Args, OPT_fobjc_weak, SA);

    if (Opts.ObjCSubscriptingLegacyRuntime)
      GenerateArg(Args, OPT_fobjc_subscripting_legacy_runtime, SA);
  }

  if (Opts.GNUCVersion != 0) {
    unsigned Major = Opts.GNUCVersion / 100 / 100;
    unsigned Minor = (Opts.GNUCVersion / 100) % 100;
    unsigned Patch = Opts.GNUCVersion % 100;
    GenerateArg(Args, OPT_fgnuc_version_EQ,
                Twine(Major) + "." + Twine(Minor) + "." + Twine(Patch), SA);
  }

  if (Opts.IgnoreXCOFFVisibility)
    GenerateArg(Args, OPT_mignore_xcoff_visibility, SA);

  if (Opts.SignedOverflowBehavior == LangOptions::SOB_Trapping) {
    GenerateArg(Args, OPT_ftrapv, SA);
    GenerateArg(Args, OPT_ftrapv_handler, Opts.OverflowHandler, SA);
  } else if (Opts.SignedOverflowBehavior == LangOptions::SOB_Defined) {
    GenerateArg(Args, OPT_fwrapv, SA);
  }

  if (Opts.MSCompatibilityVersion != 0) {
    unsigned Major = Opts.MSCompatibilityVersion / 10000000;
    unsigned Minor = (Opts.MSCompatibilityVersion / 100000) % 100;
    unsigned Subminor = Opts.MSCompatibilityVersion % 100000;
    GenerateArg(Args, OPT_fms_compatibility_version,
                Twine(Major) + "." + Twine(Minor) + "." + Twine(Subminor), SA);
  }

  if ((!Opts.GNUMode && !Opts.MSVCCompat && !Opts.CPlusPlus17) || T.isOSzOS()) {
    if (!Opts.Trigraphs)
      GenerateArg(Args, OPT_fno_trigraphs, SA);
  } else {
    if (Opts.Trigraphs)
      GenerateArg(Args, OPT_ftrigraphs, SA);
  }

  if (Opts.Blocks && !(Opts.OpenCL && Opts.OpenCLVersion == 200))
    GenerateArg(Args, OPT_fblocks, SA);

  if (Opts.ConvergentFunctions &&
      !(Opts.OpenCL || (Opts.CUDA && Opts.CUDAIsDevice) || Opts.SYCLIsDevice))
    GenerateArg(Args, OPT_fconvergent_functions, SA);

  if (Opts.NoBuiltin && !Opts.Freestanding)
    GenerateArg(Args, OPT_fno_builtin, SA);

  if (!Opts.NoBuiltin)
    for (const auto &Func : Opts.NoBuiltinFuncs)
      GenerateArg(Args, OPT_fno_builtin_, Func, SA);

  if (Opts.LongDoubleSize == 128)
    GenerateArg(Args, OPT_mlong_double_128, SA);
  else if (Opts.LongDoubleSize == 64)
    GenerateArg(Args, OPT_mlong_double_64, SA);

#if INTEL_CUSTOMIZATION
  if (Opts.LongDoubleSize == 80)
    GenerateArg(Args, OPT_fintel_long_double_size_EQ, "80", SA);
#endif // INTEL_CUSTOMIZATION

  // Not generating '-mrtd', it's just an alias for '-fdefault-calling-conv='.

  // OpenMP was requested via '-fopenmp', not implied by '-fopenmp-simd' or
  // '-fopenmp-targets='.
  if (Opts.OpenMP && !Opts.OpenMPSimd && !Opts.OpenMPSimdOnly && // INTEL
      !Opts.OpenMPTBBOnly) {                                     // INTEL
    GenerateArg(Args, OPT_fopenmp, SA);

    if (Opts.OpenMP != 50)
      GenerateArg(Args, OPT_fopenmp_version_EQ, Twine(Opts.OpenMP), SA);

    if (!Opts.OpenMPUseTLS)
      GenerateArg(Args, OPT_fnoopenmp_use_tls, SA);

    if (Opts.OpenMPIsDevice)
      GenerateArg(Args, OPT_fopenmp_is_device, SA);

    if (Opts.OpenMPIRBuilder)
      GenerateArg(Args, OPT_fopenmp_enable_irbuilder, SA);
  }

  if (Opts.OpenMPSimd) {
    GenerateArg(Args, OPT_fopenmp_simd, SA);

    if (Opts.OpenMP != 50)
      GenerateArg(Args, OPT_fopenmp_version_EQ, Twine(Opts.OpenMP), SA);
  }

  if (Opts.OpenMPCUDANumSMs != 0)
    GenerateArg(Args, OPT_fopenmp_cuda_number_of_sm_EQ,
                Twine(Opts.OpenMPCUDANumSMs), SA);

  if (Opts.OpenMPCUDABlocksPerSM != 0)
    GenerateArg(Args, OPT_fopenmp_cuda_blocks_per_sm_EQ,
                Twine(Opts.OpenMPCUDABlocksPerSM), SA);

  if (Opts.OpenMPCUDAReductionBufNum != 1024)
    GenerateArg(Args, OPT_fopenmp_cuda_teams_reduction_recs_num_EQ,
                Twine(Opts.OpenMPCUDAReductionBufNum), SA);

  if (!Opts.OMPTargetTriples.empty()) {
    std::string Targets;
    llvm::raw_string_ostream OS(Targets);
    llvm::interleave(
        Opts.OMPTargetTriples, OS,
        [&OS](const llvm::Triple &T) { OS << T.str(); }, ",");
    GenerateArg(Args, OPT_fopenmp_targets_EQ, OS.str(), SA);
  }

  if (!Opts.OMPHostIRFile.empty())
    GenerateArg(Args, OPT_fopenmp_host_ir_file_path, Opts.OMPHostIRFile, SA);

  if (Opts.OpenMPCUDAMode)
    GenerateArg(Args, OPT_fopenmp_cuda_mode, SA);

  if (Opts.OpenMPCUDAForceFullRuntime)
    GenerateArg(Args, OPT_fopenmp_cuda_force_full_runtime, SA);

#if INTEL_COLLAB
  if (Opts.OpenMPSimdDisabled)
    GenerateArg(Args, OPT_fno_openmp_simd, SA);
  if (Opts.OpenMPTBBDisabled)
    GenerateArg(Args, OPT_fnointel_openmp_tbb, SA);
  if (Opts.OpenMPSimdOnly)
    GenerateArg(Args, OPT_fopenmp_simd, SA);
  if (Opts.OpenMPTBBOnly)
    GenerateArg(Args, OPT_fintel_openmp_tbb, SA);
  if (Opts.OpenMPLateOutline)
    GenerateArg(Args, OPT_fopenmp_late_outline, SA);
#endif // INTEL_COLLAB

  // The arguments used to set Optimize, OptimizeSize and NoInlineDefine are
  // generated from CodeGenOptions.

  if (Opts.DefaultFPContractMode == LangOptions::FPM_Fast)
    GenerateArg(Args, OPT_ffp_contract, "fast", SA);
  else if (Opts.DefaultFPContractMode == LangOptions::FPM_On)
    GenerateArg(Args, OPT_ffp_contract, "on", SA);
  else if (Opts.DefaultFPContractMode == LangOptions::FPM_Off)
    GenerateArg(Args, OPT_ffp_contract, "off", SA);
  else if (Opts.DefaultFPContractMode == LangOptions::FPM_FastHonorPragmas)
    GenerateArg(Args, OPT_ffp_contract, "fast-honor-pragmas", SA);

  for (StringRef Sanitizer : serializeSanitizerKinds(Opts.Sanitize))
    GenerateArg(Args, OPT_fsanitize_EQ, Sanitizer, SA);

  // Conflating '-fsanitize-system-ignorelist' and '-fsanitize-ignorelist'.
  for (const std::string &F : Opts.NoSanitizeFiles)
    GenerateArg(Args, OPT_fsanitize_ignorelist_EQ, F, SA);

  if (Opts.getClangABICompat() == LangOptions::ClangABI::Ver3_8)
    GenerateArg(Args, OPT_fclang_abi_compat_EQ, "3.8", SA);
  else if (Opts.getClangABICompat() == LangOptions::ClangABI::Ver4)
    GenerateArg(Args, OPT_fclang_abi_compat_EQ, "4.0", SA);
  else if (Opts.getClangABICompat() == LangOptions::ClangABI::Ver6)
    GenerateArg(Args, OPT_fclang_abi_compat_EQ, "6.0", SA);
  else if (Opts.getClangABICompat() == LangOptions::ClangABI::Ver7)
    GenerateArg(Args, OPT_fclang_abi_compat_EQ, "7.0", SA);
  else if (Opts.getClangABICompat() == LangOptions::ClangABI::Ver9)
    GenerateArg(Args, OPT_fclang_abi_compat_EQ, "9.0", SA);
  else if (Opts.getClangABICompat() == LangOptions::ClangABI::Ver11)
    GenerateArg(Args, OPT_fclang_abi_compat_EQ, "11.0", SA);
  else if (Opts.getClangABICompat() == LangOptions::ClangABI::Ver12)
    GenerateArg(Args, OPT_fclang_abi_compat_EQ, "12.0", SA);

  if (Opts.getSignReturnAddressScope() ==
      LangOptions::SignReturnAddressScopeKind::All)
    GenerateArg(Args, OPT_msign_return_address_EQ, "all", SA);
  else if (Opts.getSignReturnAddressScope() ==
           LangOptions::SignReturnAddressScopeKind::NonLeaf)
    GenerateArg(Args, OPT_msign_return_address_EQ, "non-leaf", SA);

  if (Opts.getSignReturnAddressKey() ==
      LangOptions::SignReturnAddressKeyKind::BKey)
    GenerateArg(Args, OPT_msign_return_address_key_EQ, "b_key", SA);

  if (Opts.CXXABI)
    GenerateArg(Args, OPT_fcxx_abi_EQ, TargetCXXABI::getSpelling(*Opts.CXXABI),
                SA);

  if (Opts.RelativeCXXABIVTables)
    GenerateArg(Args, OPT_fexperimental_relative_cxx_abi_vtables, SA);
  else
    GenerateArg(Args, OPT_fno_experimental_relative_cxx_abi_vtables, SA);

  switch (Opts.getDefaultSubGroupSizeType()) {
  case LangOptions::SubGroupSizeType::Auto:
    GenerateArg(Args, OPT_fsycl_default_sub_group_size, "automatic", SA);
    break;
  case LangOptions::SubGroupSizeType::Primary:
    GenerateArg(Args, OPT_fsycl_default_sub_group_size, "primary", SA);
    break;
  case LangOptions::SubGroupSizeType::Integer:
    GenerateArg(Args, OPT_fsycl_default_sub_group_size,
                Twine(Opts.DefaultSubGroupSize), SA);
    break;
  case LangOptions::SubGroupSizeType::None:
    break;
  }

  if (Opts.isSYCL()) {
    switch (Opts.SYCLVersion) {
    case LangOptions::SYCL_2017:
      GenerateArg(Args, OPT_sycl_std_EQ, "2017", SA);
      break;
    case LangOptions::SYCL_2020:
      GenerateArg(Args, OPT_sycl_std_EQ, "2020", SA);
      break;
    case LangOptions::SYCL_None:
      // Do nothing, case where we were given an invalid value.
      break;
    }
  }

  for (const auto &MP : Opts.MacroPrefixMap)
    GenerateArg(Args, OPT_fmacro_prefix_map_EQ, MP.first + "=" + MP.second, SA);
}

bool CompilerInvocation::ParseLangArgs(LangOptions &Opts, ArgList &Args,
                                       InputKind IK, const llvm::Triple &T,
                                       std::vector<std::string> &Includes,
                                       DiagnosticsEngine &Diags) {
  unsigned NumErrorsBefore = Diags.getNumErrors();

  if (IK.getFormat() == InputKind::Precompiled ||
      IK.getLanguage() == Language::LLVM_IR) {
    // ObjCAAutoRefCount and Sanitize LangOpts are used to setup the
    // PassManager in BackendUtil.cpp. They need to be initialized no matter
    // what the input type is.
    if (Args.hasArg(OPT_fobjc_arc))
      Opts.ObjCAutoRefCount = 1;
    // PICLevel and PIELevel are needed during code generation and this should
    // be set regardless of the input type.
    Opts.PICLevel = getLastArgIntValue(Args, OPT_pic_level, 0, Diags);
    Opts.PIE = Args.hasArg(OPT_pic_is_pie);
    parseSanitizerKinds("-fsanitize=", Args.getAllArgValues(OPT_fsanitize_EQ),
                        Diags, Opts.Sanitize);

    return Diags.getNumErrors() == NumErrorsBefore;
  }

  // Other LangOpts are only initialized when the input is not AST or LLVM IR.
  // FIXME: Should we really be parsing this for an Language::Asm input?

  // FIXME: Cleanup per-file based stuff.
  LangStandard::Kind LangStd = LangStandard::lang_unspecified;
  if (const Arg *A = Args.getLastArg(OPT_std_EQ)) {
    LangStd = LangStandard::getLangKind(A->getValue());
    if (LangStd == LangStandard::lang_unspecified) {
      Diags.Report(diag::err_drv_invalid_value)
        << A->getAsString(Args) << A->getValue();
      // Report supported standards with short description.
      for (unsigned KindValue = 0;
           KindValue != LangStandard::lang_unspecified;
           ++KindValue) {
        const LangStandard &Std = LangStandard::getLangStandardForKind(
          static_cast<LangStandard::Kind>(KindValue));
        if (IsInputCompatibleWithStandard(IK, A, Args, Std, LangStd,//INTEL
                                          Diags)) { // INTEL
          auto Diag = Diags.Report(diag::note_drv_use_standard);
          Diag << Std.getName() << Std.getDescription();
          unsigned NumAliases = 0;
#define LANGSTANDARD(id, name, lang, desc, features)
#define LANGSTANDARD_ALIAS(id, alias) \
          if (KindValue == LangStandard::lang_##id) ++NumAliases;
#define LANGSTANDARD_ALIAS_DEPR(id, alias)
#include "clang/Basic/LangStandards.def"
          Diag << NumAliases;
#define LANGSTANDARD(id, name, lang, desc, features)
#define LANGSTANDARD_ALIAS(id, alias) \
          if (KindValue == LangStandard::lang_##id) Diag << alias;
#define LANGSTANDARD_ALIAS_DEPR(id, alias)
#include "clang/Basic/LangStandards.def"
        }
      }
    } else {
      // Valid standard, check to make sure language and standard are
      // compatible.
      const LangStandard &Std = LangStandard::getLangStandardForKind(LangStd);
      if (!IsInputCompatibleWithStandard(IK, A, Args, Std, LangStd, // INTEL
                                         Diags)) { // INTEL
        Diags.Report(diag::err_drv_argument_not_allowed_with)
          << A->getAsString(Args) << GetInputKindName(IK);
      }
    }
  }

  // -cl-std only applies for OpenCL language standards.
  // Override the -std option in this case.
  if (const Arg *A = Args.getLastArg(OPT_cl_std_EQ)) {
    LangStandard::Kind OpenCLLangStd
      = llvm::StringSwitch<LangStandard::Kind>(A->getValue())
        .Cases("cl", "CL", LangStandard::lang_opencl10)
        .Cases("cl1.0", "CL1.0", LangStandard::lang_opencl10)
        .Cases("cl1.1", "CL1.1", LangStandard::lang_opencl11)
        .Cases("cl1.2", "CL1.2", LangStandard::lang_opencl12)
        .Cases("cl2.0", "CL2.0", LangStandard::lang_opencl20)
        .Cases("cl3.0", "CL3.0", LangStandard::lang_opencl30)
        .Cases("clc++", "CLC++", LangStandard::lang_openclcpp10)
        .Cases("clc++1.0", "CLC++1.0", LangStandard::lang_openclcpp10)
        .Cases("clc++2021", "CLC++2021", LangStandard::lang_openclcpp2021)
        .Default(LangStandard::lang_unspecified);

    if (OpenCLLangStd == LangStandard::lang_unspecified) {
      Diags.Report(diag::err_drv_invalid_value)
        << A->getAsString(Args) << A->getValue();
    }
    else
      LangStd = OpenCLLangStd;
  }

  // We have to parse this manually before the marshalling, otherwise we can't
  // use the marshalling to set other flags based on the SYCL version.
  if (Args.hasArg(OPT_fsycl_is_device) || Args.hasArg(OPT_fsycl_is_host)) {
    if (const Arg *A = Args.getLastArg(OPT_sycl_std_EQ)) {
      Opts.setSYCLVersion(
          llvm::StringSwitch<LangOptions::SYCLMajorVersion>(A->getValue())
              .Case("2020", LangOptions::SYCL_2020)
              .Cases("2017", "121", "1.2.1", "sycl-1.2.1",
                     LangOptions::SYCL_2017)
              .Default(LangOptions::SYCL_None));

      if (Opts.SYCLVersion == LangOptions::SYCL_None)
        Diags.Report(diag::err_drv_invalid_value)
            << A->getAsString(Args) << A->getValue();
    } else {
      // If the user supplied -fsycl-is-device or -fsycl-is-host, but failed to
      // provide -sycl-std=, we want to default it to whatever the default SYCL
      // version is.
      Opts.setSYCLVersion(LangOptions::SYCL_Default);
    }
  }

  // Parse SYCL Default Sub group size.
  if (const Arg *A = Args.getLastArg(OPT_fsycl_default_sub_group_size)) {
    StringRef Value = A->getValue();
    Opts.setDefaultSubGroupSizeType(
        llvm::StringSwitch<LangOptions::SubGroupSizeType>(Value)
            .Case("automatic", LangOptions::SubGroupSizeType::Auto)
            .Case("primary", LangOptions::SubGroupSizeType::Primary)
            .Default(LangOptions::SubGroupSizeType::Integer));

    if (Opts.getDefaultSubGroupSizeType() ==
        LangOptions::SubGroupSizeType::Integer) {
      int64_t IntResult;
      if (!Value.getAsInteger(10, IntResult)) {
        Opts.DefaultSubGroupSize = IntResult;
      } else {
        Diags.Report(diag::err_drv_invalid_value)
            << A->getAsString(Args) << A->getValue();
        Opts.setDefaultSubGroupSizeType(LangOptions::SubGroupSizeType::None);
      }
    }
  }

  // These need to be parsed now. They are used to set OpenCL defaults.
  Opts.IncludeDefaultHeader = Args.hasArg(OPT_finclude_default_header);
  Opts.DeclareOpenCLBuiltins = Args.hasArg(OPT_fdeclare_opencl_builtins);

  CompilerInvocation::setLangDefaults(Opts, IK, T, Includes, LangStd);

  // The key paths of codegen options defined in Options.td start with
  // "LangOpts->". Let's provide the expected variable name and type.
  LangOptions *LangOpts = &Opts;

#define LANG_OPTION_WITH_MARSHALLING(                                          \
    PREFIX_TYPE, NAME, ID, KIND, GROUP, ALIAS, ALIASARGS, FLAGS, PARAM,        \
    HELPTEXT, METAVAR, VALUES, SPELLING, SHOULD_PARSE, ALWAYS_EMIT, KEYPATH,   \
    DEFAULT_VALUE, IMPLIED_CHECK, IMPLIED_VALUE, NORMALIZER, DENORMALIZER,     \
    MERGER, EXTRACTOR, TABLE_INDEX)                                            \
  PARSE_OPTION_WITH_MARSHALLING(                                               \
      Args, Diags, ID, FLAGS, PARAM, SHOULD_PARSE, KEYPATH, DEFAULT_VALUE,     \
      IMPLIED_CHECK, IMPLIED_VALUE, NORMALIZER, MERGER, TABLE_INDEX)
#include "clang/Driver/Options.inc"
#undef LANG_OPTION_WITH_MARSHALLING

#if INTEL_CUSTOMIZATION
  if (Opts.IntelCompat)
    Opts.setAllIntelCompatItemsStateDefault();
  for (const Arg *A : Args.filtered(OPT_fintel_compatibility_enable,
                                    OPT_fintel_compatibility_disable)) {
    A->claim();
    bool Enable = (A->getOption().getID() == OPT_fintel_compatibility_enable);
    // We can have a list of comma separated names.
    StringRef ItemList = A->getValue();
    SmallVector<StringRef, 32> Items;
    ItemList.split(Items, ",");
    for (StringRef Item : Items) {
      if (!Opts.setIntelCompatItemsState(Item, Enable))
        Diags.Report(diag::err_drv_invalid_value) << A->getSpelling() << Item;
    }
  }
  // Look for intel compatibility user doc flag
  Opts.ShowIntelCompatUserDocsHelp = Args.hasArg(OPT_fintel_compatibility_doc);
  if (Opts.ShowIntelCompatUserDocsHelp) {
    Opts.setAllIntelCompatUserDocsInit();
    for (const Arg *A : Args.filtered(OPT_fintel_compatibility_doc)) {
      A->claim();
      // We can have a list of comma separated names.
      StringRef ItemList = A->getValue();
      SmallVector<StringRef, 32> Items;
      ItemList.split(Items, ",");
      for (StringRef Item : Items) {
        if (!Opts.setEmitIntelCompatUserDocs(Item))
          Diags.Report(diag::err_drv_invalid_value) << A->getSpelling() << Item;
      }
    }
  }

  if (Opts.isIntelCompat(LangOptions::IMFAttributes)) {
    for (StringRef IMFAttrs : Args.getAllArgValues(OPT_fintel_imf_attr_EQ)) {
      SmallVector<StringRef, 8> IMFAttrArr;
      IMFAttrs.split(IMFAttrArr, ' ');
      for (const auto &IMFAttr : IMFAttrArr) {
        SmallVector<StringRef, 3> IMFAttrElement;
        IMFAttr.split(IMFAttrElement, ':');
        if (IMFAttrElement.size() == 2) {
          std::pair<LangOptions::IMFAttrMap::iterator, bool> Res =
              Opts.ImfAttrMap.insert(
                  {IMFAttrElement[0].str(), IMFAttrElement[1].str()});
          if (!Res.second) {
            // Update the existing attribute.
            Res.first->second = std::string(IMFAttrElement[1]);
          }
        } else if (IMFAttrElement.size() == 3) {
          SmallVector<StringRef, 30> FuncList;
          IMFAttrElement[2].split(FuncList, ',');
          for (StringRef FuncName : FuncList) {
            auto FuncMapIt = Opts.ImfAttrFuncMap.find(FuncName.str());
            if (FuncMapIt != Opts.ImfAttrFuncMap.end()) {
              // The function is already in the map, add options to it.
              std::pair<LangOptions::IMFAttrMap::iterator, bool> Res =
                  FuncMapIt->second.insert(
                      {IMFAttrElement[0].str(), IMFAttrElement[1].str()});
              if (!Res.second) {
                // Update the existing attribute.
                Res.first->second = std::string(IMFAttrElement[1]);
              }
            } else {
              // The first appearence of the function in the imf attributes.
              LangOptions::IMFAttrMap NewMap;
              NewMap.insert({IMFAttrElement[0].str(), IMFAttrElement[1].str()});
              Opts.ImfAttrFuncMap.insert({FuncName.str(), std::move(NewMap)});
            }
          }
        }
      }
    }
  }

  // Fix for CQ#373517: compilation fails with 'redefinition of default
  // argument'.
  Opts.Float128 = Opts.IntelQuad || (Opts.IntelCompat && Opts.GNUMode);

  // cl_intel_channels is an OpenCL extension for Intel FPGA. It is supported
  // by default and can become unsupported according to -cl-ext option.
  if (Opts.OpenCL) {
    Opts.OpenCLChannel = 1;
    for (const auto &Ext : Args.getAllArgValues(OPT_cl_ext_EQ)) {
      if ((Ext == "+all") || (Ext == "+cl_intel_channels"))
        Opts.OpenCLChannel = 1;
      if ((Ext == "-all") || (Ext == "-cl_intel_channels"))
        Opts.OpenCLChannel = 0;
    }
  }
#endif // INTEL_CUSTOMIZATION

  if (const Arg *A = Args.getLastArg(OPT_fcf_protection_EQ)) {
    StringRef Name = A->getValue();
    if (Name == "full" || Name == "branch") {
      Opts.CFProtectionBranch = 1;
    }
  }

  if (Opts.ObjC) {
    if (Arg *arg = Args.getLastArg(OPT_fobjc_runtime_EQ)) {
      StringRef value = arg->getValue();
      if (Opts.ObjCRuntime.tryParse(value))
        Diags.Report(diag::err_drv_unknown_objc_runtime) << value;
    }

    if (Args.hasArg(OPT_fobjc_gc_only))
      Opts.setGC(LangOptions::GCOnly);
    else if (Args.hasArg(OPT_fobjc_gc))
      Opts.setGC(LangOptions::HybridGC);
    else if (Args.hasArg(OPT_fobjc_arc)) {
      Opts.ObjCAutoRefCount = 1;
      if (!Opts.ObjCRuntime.allowsARC())
        Diags.Report(diag::err_arc_unsupported_on_runtime);
    }

    // ObjCWeakRuntime tracks whether the runtime supports __weak, not
    // whether the feature is actually enabled.  This is predominantly
    // determined by -fobjc-runtime, but we allow it to be overridden
    // from the command line for testing purposes.
    if (Args.hasArg(OPT_fobjc_runtime_has_weak))
      Opts.ObjCWeakRuntime = 1;
    else
      Opts.ObjCWeakRuntime = Opts.ObjCRuntime.allowsWeak();

    // ObjCWeak determines whether __weak is actually enabled.
    // Note that we allow -fno-objc-weak to disable this even in ARC mode.
    if (auto weakArg = Args.getLastArg(OPT_fobjc_weak, OPT_fno_objc_weak)) {
      if (!weakArg->getOption().matches(OPT_fobjc_weak)) {
        assert(!Opts.ObjCWeak);
      } else if (Opts.getGC() != LangOptions::NonGC) {
        Diags.Report(diag::err_objc_weak_with_gc);
      } else if (!Opts.ObjCWeakRuntime) {
        Diags.Report(diag::err_objc_weak_unsupported);
      } else {
        Opts.ObjCWeak = 1;
      }
    } else if (Opts.ObjCAutoRefCount) {
      Opts.ObjCWeak = Opts.ObjCWeakRuntime;
    }

    if (Args.hasArg(OPT_fobjc_subscripting_legacy_runtime))
      Opts.ObjCSubscriptingLegacyRuntime =
        (Opts.ObjCRuntime.getKind() == ObjCRuntime::FragileMacOSX);
  }

  if (Arg *A = Args.getLastArg(options::OPT_fgnuc_version_EQ)) {
    // Check that the version has 1 to 3 components and the minor and patch
    // versions fit in two decimal digits.
    VersionTuple GNUCVer;
    bool Invalid = GNUCVer.tryParse(A->getValue());
    unsigned Major = GNUCVer.getMajor();
    unsigned Minor = GNUCVer.getMinor().getValueOr(0);
    unsigned Patch = GNUCVer.getSubminor().getValueOr(0);
    if (Invalid || GNUCVer.getBuild() || Minor >= 100 || Patch >= 100) {
      Diags.Report(diag::err_drv_invalid_value)
          << A->getAsString(Args) << A->getValue();
    }
    Opts.GNUCVersion = Major * 100 * 100 + Minor * 100 + Patch;
  }

  // In AIX OS, the -mignore-xcoff-visibility is enable by default if there is
  // no -fvisibility=* option.
  // This is the reason why '-fvisibility' needs to be always generated:
  // its absence implies '-mignore-xcoff-visibility'.
  //
  // Suppose the original cc1 command line does contain '-fvisibility default':
  // '-mignore-xcoff-visibility' should not be implied.
  // * If '-fvisibility' is not generated (as most options with default values
  //   don't), its absence would imply '-mignore-xcoff-visibility'. This changes
  //   the command line semantics.
  // * If '-fvisibility' is generated regardless of its presence and value,
  //   '-mignore-xcoff-visibility' won't be implied and the command line
  //   semantics are kept intact.
  //
  // When the original cc1 command line does **not** contain '-fvisibility',
  // '-mignore-xcoff-visibility' is implied. The generated command line will
  // contain both '-fvisibility default' and '-mignore-xcoff-visibility' and
  // subsequent calls to `CreateFromArgs`/`generateCC1CommandLine` will always
  // produce the same arguments.

  if (T.isOSAIX() && (Args.hasArg(OPT_mignore_xcoff_visibility) ||
                      !Args.hasArg(OPT_fvisibility)))
    Opts.IgnoreXCOFFVisibility = 1;

  if (Args.hasArg(OPT_ftrapv)) {
    Opts.setSignedOverflowBehavior(LangOptions::SOB_Trapping);
    // Set the handler, if one is specified.
    Opts.OverflowHandler =
        std::string(Args.getLastArgValue(OPT_ftrapv_handler));
  }
  else if (Args.hasArg(OPT_fwrapv))
    Opts.setSignedOverflowBehavior(LangOptions::SOB_Defined);

  Opts.MSCompatibilityVersion = 0;
  if (const Arg *A = Args.getLastArg(OPT_fms_compatibility_version)) {
    VersionTuple VT;
    if (VT.tryParse(A->getValue()))
      Diags.Report(diag::err_drv_invalid_value) << A->getAsString(Args)
                                                << A->getValue();
    Opts.MSCompatibilityVersion = VT.getMajor() * 10000000 +
                                  VT.getMinor().getValueOr(0) * 100000 +
                                  VT.getSubminor().getValueOr(0);
  }

  // Mimicking gcc's behavior, trigraphs are only enabled if -trigraphs
  // is specified, or -std is set to a conforming mode.
  // Trigraphs are disabled by default in c++1z onwards.
  // For z/OS, trigraphs are enabled by default (without regard to the above).
  Opts.Trigraphs =
      (!Opts.GNUMode && !Opts.MSVCCompat && !Opts.CPlusPlus17) || T.isOSzOS();
  Opts.Trigraphs =
      Args.hasFlag(OPT_ftrigraphs, OPT_fno_trigraphs, Opts.Trigraphs);

  Opts.Blocks = Args.hasArg(OPT_fblocks) || (Opts.OpenCL
    && Opts.OpenCLVersion == 200);

  Opts.ConvergentFunctions = Opts.OpenCL || (Opts.CUDA && Opts.CUDAIsDevice) ||
                             Opts.SYCLIsDevice ||
                             Args.hasArg(OPT_fconvergent_functions);

  Opts.NoBuiltin = Args.hasArg(OPT_fno_builtin) || Opts.Freestanding;
  if (!Opts.NoBuiltin)
    getAllNoBuiltinFuncValues(Args, Opts.NoBuiltinFuncs);
  Opts.LongDoubleSize = Args.hasArg(OPT_mlong_double_128)
                            ? 128
                            : Args.hasArg(OPT_mlong_double_64) ? 64 : 0;
#if INTEL_CUSTOMIZATION
  if (const Arg *A = Args.getLastArg(OPT_fintel_long_double_size_EQ)) {
    StringRef Value = A->getValue();
    if (Value == "128")
      Opts.LongDoubleSize = 128;
    else if (Value == "80")
      Opts.LongDoubleSize = 80;
    else if (Value == "64")
      Opts.LongDoubleSize = 64;
    else {
      Diags.Report(diag::err_drv_invalid_value) << A->getAsString(Args)
                                                << A->getValue();
    }
  }
  // This should be removed by adding fintel_compatibility.KeyPath to the
  // definition in Options.td, but leave it here until that is working.
  Opts.DeclSpecKeyword =
      Args.hasFlag(OPT_fdeclspec, OPT_fno_declspec,
                   (Opts.MicrosoftExt || Opts.Borland ||
                    Opts.CUDA || Opts.IntelCompat));
#endif // INTEL_CUSTOMIZATION
  if (Opts.FastRelaxedMath)
    Opts.setDefaultFPContractMode(LangOptions::FPM_Fast);
  llvm::sort(Opts.ModuleFeatures);

  // -mrtd option
  if (Arg *A = Args.getLastArg(OPT_mrtd)) {
    if (Opts.getDefaultCallingConv() != LangOptions::DCC_None)
      Diags.Report(diag::err_drv_argument_not_allowed_with)
          << A->getSpelling() << "-fdefault-calling-conv";
    else {
      if (T.getArch() != llvm::Triple::x86)
        Diags.Report(diag::err_drv_argument_not_allowed_with)
            << A->getSpelling() << T.getTriple();
      else
        Opts.setDefaultCallingConv(LangOptions::DCC_StdCall);
    }
  }

#if INTEL_CUSTOMIZATION
  // Check if -fopenmp is specified and set default version to 5.0.
  Opts.OpenMP = Args.hasArg(options::OPT_fopenmp) ? 50 : 0;
  Opts.OpenMPSimdOnly = false;
  Opts.OpenMPSimdDisabled = false;
  Opts.OpenMPTBBOnly = false;
  Opts.OpenMPTBBDisabled = false;
  if (Opts.IntelCompat) {
    if (Opts.OpenMP) {
      // OpenMP is enabled but we want to disable OpenMP subset
      Opts.OpenMPSimdDisabled = Args.hasArg(OPT_fno_openmp_simd);
      Opts.OpenMPTBBDisabled = Args.hasArg(OPT_fnointel_openmp_tbb);
    } else {
      Opts.OpenMPSimdOnly = Args.hasArg(OPT_fopenmp_simd);
      Opts.OpenMPTBBOnly = Args.hasArg(OPT_fintel_openmp_tbb);
      if (Opts.OpenMPSimdOnly || Opts.OpenMPTBBOnly)
        Opts.OpenMP = true;
    }
  }
#endif //INTEL_CUSTOMIZATION
#if INTEL_COLLAB
  Opts.OpenMPLateOutline =
      Opts.OpenMP && Args.hasArg(options::OPT_fopenmp_late_outline);
#endif // INTEL_COLLAB
#if INTEL_CUSTOMIZATION
  // Allow this spelling until removed from icx driver.
  if (!Opts.OpenMPLateOutline)
    Opts.OpenMPLateOutline =
        Opts.OpenMP && Args.hasArg(OPT_fintel_openmp_region);
#endif // INTEL_CUSTOMIZATION

  // Check if -fopenmp-simd is specified.
  bool IsSimdSpecified =
      Args.hasFlag(options::OPT_fopenmp_simd, options::OPT_fno_openmp_simd,
                   /*Default=*/false);
  Opts.OpenMPSimd = !Opts.OpenMP && IsSimdSpecified;
  Opts.OpenMPUseTLS = !Opts.OpenMPThreadPrivateLegacy && // INTEL
      Opts.OpenMP && !Args.hasArg(options::OPT_fnoopenmp_use_tls);
  Opts.OpenMPIsDevice =
      Opts.OpenMP && Args.hasArg(options::OPT_fopenmp_is_device);
  Opts.OpenMPIRBuilder =
      Opts.OpenMP && Args.hasArg(options::OPT_fopenmp_enable_irbuilder);
  bool IsTargetSpecified =
      Opts.OpenMPIsDevice || Args.hasArg(options::OPT_fopenmp_targets_EQ);

  Opts.ConvergentFunctions = Opts.ConvergentFunctions || Opts.OpenMPIsDevice;

  if (Opts.OpenMP || Opts.OpenMPSimd) {
    if (int Version = getLastArgIntValue(
            Args, OPT_fopenmp_version_EQ,
            (IsSimdSpecified || IsTargetSpecified) ? 50 : Opts.OpenMP, Diags))
      Opts.OpenMP = Version;
    // Provide diagnostic when a given target is not expected to be an OpenMP
    // device or host.
    if (!Opts.OpenMPIsDevice) {
      switch (T.getArch()) {
      default:
        break;
      // Add unsupported host targets here:
      case llvm::Triple::nvptx:
      case llvm::Triple::nvptx64:
        Diags.Report(diag::err_drv_omp_host_target_not_supported) << T.str();
        break;
      }
    }
  }

  // Set the flag to prevent the implementation from emitting device exception
  // handling code for those requiring so.
  if ((Opts.OpenMPIsDevice && (T.isNVPTX() || T.isAMDGCN())) ||
      Opts.OpenCLCPlusPlus) {
    Opts.Exceptions = 0;
    Opts.CXXExceptions = 0;
  }
  if (Opts.OpenMPIsDevice && T.isNVPTX()) {
    Opts.OpenMPCUDANumSMs =
        getLastArgIntValue(Args, options::OPT_fopenmp_cuda_number_of_sm_EQ,
                           Opts.OpenMPCUDANumSMs, Diags);
    Opts.OpenMPCUDABlocksPerSM =
        getLastArgIntValue(Args, options::OPT_fopenmp_cuda_blocks_per_sm_EQ,
                           Opts.OpenMPCUDABlocksPerSM, Diags);
    Opts.OpenMPCUDAReductionBufNum = getLastArgIntValue(
        Args, options::OPT_fopenmp_cuda_teams_reduction_recs_num_EQ,
        Opts.OpenMPCUDAReductionBufNum, Diags);
  }

  // Get the OpenMP target triples if any.
  if (Arg *A = Args.getLastArg(options::OPT_fopenmp_targets_EQ)) {
    enum ArchPtrSize { Arch16Bit, Arch32Bit, Arch64Bit };
    auto getArchPtrSize = [](const llvm::Triple &T) {
      if (T.isArch16Bit())
        return Arch16Bit;
      if (T.isArch32Bit())
        return Arch32Bit;
      assert(T.isArch64Bit() && "Expected 64-bit architecture");
      return Arch64Bit;
    };

    for (unsigned i = 0; i < A->getNumValues(); ++i) {
      llvm::Triple TT(A->getValue(i));

      if (TT.getArch() == llvm::Triple::UnknownArch ||
          !(TT.getArch() == llvm::Triple::aarch64 || TT.isPPC() ||
            TT.getArch() == llvm::Triple::nvptx ||
            TT.getArch() == llvm::Triple::nvptx64 ||
#if INTEL_CUSTOMIZATION
#if INTEL_FEATURE_CSA
            TT.getArch() == llvm::Triple::csa ||
#endif  // INTEL_FEATURE_CSA
#endif  // INTEL_CUSTOMIZATION
            TT.getArch() == llvm::Triple::amdgcn ||
            TT.getArch() == llvm::Triple::x86 ||
#if INTEL_COLLAB
            TT.getArch() == llvm::Triple::x86_64 ||
            TT.getArch() == llvm::Triple::spir ||
            TT.getArch() == llvm::Triple::spir64))
#else
            TT.getArch() == llvm::Triple::x86_64))
#endif // INTEL_COLLAB
        Diags.Report(diag::err_drv_invalid_omp_target) << A->getValue(i);
      else if (getArchPtrSize(T) != getArchPtrSize(TT))
        Diags.Report(diag::err_drv_incompatible_omp_arch)
            << A->getValue(i) << T.str();
      else
        Opts.OMPTargetTriples.push_back(TT);
    }
  }

  // Get OpenMP host file path if any and report if a non existent file is
  // found
  if (Arg *A = Args.getLastArg(options::OPT_fopenmp_host_ir_file_path)) {
    Opts.OMPHostIRFile = A->getValue();
    if (!llvm::sys::fs::exists(Opts.OMPHostIRFile))
      Diags.Report(diag::err_drv_omp_host_ir_file_not_found)
          << Opts.OMPHostIRFile;
  }

  // Set CUDA mode for OpenMP target NVPTX/AMDGCN if specified in options
  Opts.OpenMPCUDAMode = Opts.OpenMPIsDevice && (T.isNVPTX() || T.isAMDGCN()) &&
                        Args.hasArg(options::OPT_fopenmp_cuda_mode);

  // Set CUDA mode for OpenMP target NVPTX/AMDGCN if specified in options
  Opts.OpenMPCUDAForceFullRuntime =
      Opts.OpenMPIsDevice && (T.isNVPTX() || T.isAMDGCN()) &&
      Args.hasArg(options::OPT_fopenmp_cuda_force_full_runtime);

  // FIXME: Eliminate this dependency.
  unsigned Opt = getOptimizationLevel(Args, IK, Diags),
       OptSize = getOptimizationLevelSize(Args);
  Opts.Optimize = Opt != 0;
  Opts.OptimizeSize = OptSize != 0;

  // This is the __NO_INLINE__ define, which just depends on things like the
  // optimization level and -fno-inline, not actually whether the backend has
  // inlining enabled.
  Opts.NoInlineDefine = !Opts.Optimize;
  if (Arg *InlineArg = Args.getLastArg(
          options::OPT_finline_functions, options::OPT_finline_hint_functions,
          options::OPT_fno_inline_functions, options::OPT_fno_inline))
    if (InlineArg->getOption().matches(options::OPT_fno_inline))
      Opts.NoInlineDefine = true;

  if (Arg *A = Args.getLastArg(OPT_ffp_contract)) {
    StringRef Val = A->getValue();
    if (Val == "fast")
      Opts.setDefaultFPContractMode(LangOptions::FPM_Fast);
    else if (Val == "on")
      Opts.setDefaultFPContractMode(LangOptions::FPM_On);
    else if (Val == "off")
      Opts.setDefaultFPContractMode(LangOptions::FPM_Off);
    else if (Val == "fast-honor-pragmas")
      Opts.setDefaultFPContractMode(LangOptions::FPM_FastHonorPragmas);
    else
      Diags.Report(diag::err_drv_invalid_value) << A->getAsString(Args) << Val;
  }

  // Parse -fsanitize= arguments.
  parseSanitizerKinds("-fsanitize=", Args.getAllArgValues(OPT_fsanitize_EQ),
                      Diags, Opts.Sanitize);
  Opts.NoSanitizeFiles = Args.getAllArgValues(OPT_fsanitize_ignorelist_EQ);
  std::vector<std::string> systemIgnorelists =
      Args.getAllArgValues(OPT_fsanitize_system_ignorelist_EQ);
  Opts.NoSanitizeFiles.insert(Opts.NoSanitizeFiles.end(),
                              systemIgnorelists.begin(),
                              systemIgnorelists.end());

  if (Arg *A = Args.getLastArg(OPT_fclang_abi_compat_EQ)) {
    Opts.setClangABICompat(LangOptions::ClangABI::Latest);

    StringRef Ver = A->getValue();
    std::pair<StringRef, StringRef> VerParts = Ver.split('.');
    unsigned Major, Minor = 0;

    // Check the version number is valid: either 3.x (0 <= x <= 9) or
    // y or y.0 (4 <= y <= current version).
    if (!VerParts.first.startswith("0") &&
        !VerParts.first.getAsInteger(10, Major) &&
        3 <= Major && Major <= CLANG_VERSION_MAJOR &&
        (Major == 3 ? VerParts.second.size() == 1 &&
                      !VerParts.second.getAsInteger(10, Minor)
                    : VerParts.first.size() == Ver.size() ||
                      VerParts.second == "0")) {
      // Got a valid version number.
      if (Major == 3 && Minor <= 8)
        Opts.setClangABICompat(LangOptions::ClangABI::Ver3_8);
      else if (Major <= 4)
        Opts.setClangABICompat(LangOptions::ClangABI::Ver4);
      else if (Major <= 6)
        Opts.setClangABICompat(LangOptions::ClangABI::Ver6);
      else if (Major <= 7)
        Opts.setClangABICompat(LangOptions::ClangABI::Ver7);
      else if (Major <= 9)
        Opts.setClangABICompat(LangOptions::ClangABI::Ver9);
      else if (Major <= 11)
        Opts.setClangABICompat(LangOptions::ClangABI::Ver11);
      else if (Major <= 12)
        Opts.setClangABICompat(LangOptions::ClangABI::Ver12);
    } else if (Ver != "latest") {
      Diags.Report(diag::err_drv_invalid_value)
          << A->getAsString(Args) << A->getValue();
    }
  }

  if (Arg *A = Args.getLastArg(OPT_msign_return_address_EQ)) {
    StringRef SignScope = A->getValue();

    if (SignScope.equals_insensitive("none"))
      Opts.setSignReturnAddressScope(
          LangOptions::SignReturnAddressScopeKind::None);
    else if (SignScope.equals_insensitive("all"))
      Opts.setSignReturnAddressScope(
          LangOptions::SignReturnAddressScopeKind::All);
    else if (SignScope.equals_insensitive("non-leaf"))
      Opts.setSignReturnAddressScope(
          LangOptions::SignReturnAddressScopeKind::NonLeaf);
    else
      Diags.Report(diag::err_drv_invalid_value)
          << A->getAsString(Args) << SignScope;

    if (Arg *A = Args.getLastArg(OPT_msign_return_address_key_EQ)) {
      StringRef SignKey = A->getValue();
      if (!SignScope.empty() && !SignKey.empty()) {
        if (SignKey.equals_insensitive("a_key"))
          Opts.setSignReturnAddressKey(
              LangOptions::SignReturnAddressKeyKind::AKey);
        else if (SignKey.equals_insensitive("b_key"))
          Opts.setSignReturnAddressKey(
              LangOptions::SignReturnAddressKeyKind::BKey);
        else
          Diags.Report(diag::err_drv_invalid_value)
              << A->getAsString(Args) << SignKey;
      }
    }
  }

  // The value can be empty, which indicates the system default should be used.
  StringRef CXXABI = Args.getLastArgValue(OPT_fcxx_abi_EQ);
  if (!CXXABI.empty()) {
    if (!TargetCXXABI::isABI(CXXABI)) {
      Diags.Report(diag::err_invalid_cxx_abi) << CXXABI;
    } else {
      auto Kind = TargetCXXABI::getKind(CXXABI);
      if (!TargetCXXABI::isSupportedCXXABI(T, Kind))
        Diags.Report(diag::err_unsupported_cxx_abi) << CXXABI << T.str();
      else
        Opts.CXXABI = Kind;
    }
  }

  Opts.RelativeCXXABIVTables =
      Args.hasFlag(options::OPT_fexperimental_relative_cxx_abi_vtables,
                   options::OPT_fno_experimental_relative_cxx_abi_vtables,
                   TargetCXXABI::usesRelativeVTables(T));

  for (const auto &A : Args.getAllArgValues(OPT_fmacro_prefix_map_EQ)) {
    auto Split = StringRef(A).split('=');
    Opts.MacroPrefixMap.insert(
        {std::string(Split.first), std::string(Split.second)});
  }

  return Diags.getNumErrors() == NumErrorsBefore;
}

static bool isStrictlyPreprocessorAction(frontend::ActionKind Action) {
  switch (Action) {
  case frontend::ASTDeclList:
  case frontend::ASTDump:
  case frontend::ASTPrint:
  case frontend::ASTView:
  case frontend::EmitAssembly:
  case frontend::EmitBC:
  case frontend::EmitHTML:
  case frontend::EmitLLVM:
  case frontend::EmitLLVMOnly:
  case frontend::EmitCodeGenOnly:
  case frontend::EmitObj:
  case frontend::FixIt:
  case frontend::GenerateModule:
  case frontend::GenerateModuleInterface:
  case frontend::GenerateHeaderModule:
  case frontend::GeneratePCH:
  case frontend::GenerateInterfaceStubs:
  case frontend::ParseSyntaxOnly:
  case frontend::ModuleFileInfo:
  case frontend::VerifyPCH:
  case frontend::PluginAction:
  case frontend::RewriteObjC:
  case frontend::RewriteTest:
  case frontend::RunAnalysis:
  case frontend::TemplightDump:
  case frontend::MigrateSource:
    return false;

  case frontend::DumpCompilerOptions:
  case frontend::DumpRawTokens:
  case frontend::DumpTokens:
  case frontend::InitOnly:
  case frontend::PrintPreamble:
  case frontend::PrintPreprocessedInput:
  case frontend::RewriteMacros:
  case frontend::RunPreprocessorOnly:
  case frontend::PrintDependencyDirectivesSourceMinimizerOutput:
    return true;
  }
  llvm_unreachable("invalid frontend action");
}

static void GeneratePreprocessorArgs(PreprocessorOptions &Opts,
                                     SmallVectorImpl<const char *> &Args,
                                     CompilerInvocation::StringAllocator SA,
                                     const LangOptions &LangOpts,
                                     const FrontendOptions &FrontendOpts,
                                     const CodeGenOptions &CodeGenOpts) {
  PreprocessorOptions *PreprocessorOpts = &Opts;

#define PREPROCESSOR_OPTION_WITH_MARSHALLING(                                  \
    PREFIX_TYPE, NAME, ID, KIND, GROUP, ALIAS, ALIASARGS, FLAGS, PARAM,        \
    HELPTEXT, METAVAR, VALUES, SPELLING, SHOULD_PARSE, ALWAYS_EMIT, KEYPATH,   \
    DEFAULT_VALUE, IMPLIED_CHECK, IMPLIED_VALUE, NORMALIZER, DENORMALIZER,     \
    MERGER, EXTRACTOR, TABLE_INDEX)                                            \
  GENERATE_OPTION_WITH_MARSHALLING(                                            \
      Args, SA, KIND, FLAGS, SPELLING, ALWAYS_EMIT, KEYPATH, DEFAULT_VALUE,    \
      IMPLIED_CHECK, IMPLIED_VALUE, DENORMALIZER, EXTRACTOR, TABLE_INDEX)
#include "clang/Driver/Options.inc"
#undef PREPROCESSOR_OPTION_WITH_MARSHALLING

  if (Opts.PCHWithHdrStop && !Opts.PCHWithHdrStopCreate)
    GenerateArg(Args, OPT_pch_through_hdrstop_use, SA);

  for (const auto &D : Opts.DeserializedPCHDeclsToErrorOn)
    GenerateArg(Args, OPT_error_on_deserialized_pch_decl, D, SA);

  if (Opts.PrecompiledPreambleBytes != std::make_pair(0u, false))
    GenerateArg(Args, OPT_preamble_bytes_EQ,
                Twine(Opts.PrecompiledPreambleBytes.first) + "," +
                    (Opts.PrecompiledPreambleBytes.second ? "1" : "0"),
                SA);

  for (const auto &M : Opts.Macros) {
    // Don't generate __CET__ macro definitions. They are implied by the
    // -fcf-protection option that is generated elsewhere.
    if (M.first == "__CET__=1" && !M.second &&
        !CodeGenOpts.CFProtectionReturn && CodeGenOpts.CFProtectionBranch)
      continue;
    if (M.first == "__CET__=2" && !M.second && CodeGenOpts.CFProtectionReturn &&
        !CodeGenOpts.CFProtectionBranch)
      continue;
    if (M.first == "__CET__=3" && !M.second && CodeGenOpts.CFProtectionReturn &&
        CodeGenOpts.CFProtectionBranch)
      continue;

    GenerateArg(Args, M.second ? OPT_U : OPT_D, M.first, SA);
  }

  for (const auto &I : Opts.Includes) {
    // Don't generate OpenCL includes. They are implied by other flags that are
    // generated elsewhere.
    if (LangOpts.OpenCL && LangOpts.IncludeDefaultHeader &&
        ((LangOpts.DeclareOpenCLBuiltins && I == "opencl-c-base.h") ||
         I == "opencl-c.h"))
      continue;

    GenerateArg(Args, OPT_include, I, SA);
  }

  for (const auto &CI : Opts.ChainedIncludes)
    GenerateArg(Args, OPT_chain_include, CI, SA);

  for (const auto &RF : Opts.RemappedFiles)
    GenerateArg(Args, OPT_remap_file, RF.first + ";" + RF.second, SA);

  // Don't handle LexEditorPlaceholders. It is implied by the action that is
  // generated elsewhere.
}

static bool ParsePreprocessorArgs(PreprocessorOptions &Opts, ArgList &Args,
                                  DiagnosticsEngine &Diags,
                                  frontend::ActionKind Action,
                                  const FrontendOptions &FrontendOpts) {
#if INTEL_CUSTOMIZATION
  if (Args.hasArg(OPT_fintel_ms_compatibility))
      Opts.OutputFile = Args.getLastArgValue(OPT_o);
#endif // INTEL_CUSTOMIZATION

  unsigned NumErrorsBefore = Diags.getNumErrors();

  PreprocessorOptions *PreprocessorOpts = &Opts;

#define PREPROCESSOR_OPTION_WITH_MARSHALLING(                                  \
    PREFIX_TYPE, NAME, ID, KIND, GROUP, ALIAS, ALIASARGS, FLAGS, PARAM,        \
    HELPTEXT, METAVAR, VALUES, SPELLING, SHOULD_PARSE, ALWAYS_EMIT, KEYPATH,   \
    DEFAULT_VALUE, IMPLIED_CHECK, IMPLIED_VALUE, NORMALIZER, DENORMALIZER,     \
    MERGER, EXTRACTOR, TABLE_INDEX)                                            \
  PARSE_OPTION_WITH_MARSHALLING(                                               \
      Args, Diags, ID, FLAGS, PARAM, SHOULD_PARSE, KEYPATH, DEFAULT_VALUE,     \
      IMPLIED_CHECK, IMPLIED_VALUE, NORMALIZER, MERGER, TABLE_INDEX)
#include "clang/Driver/Options.inc"
#undef PREPROCESSOR_OPTION_WITH_MARSHALLING

  Opts.PCHWithHdrStop = Args.hasArg(OPT_pch_through_hdrstop_create) ||
                        Args.hasArg(OPT_pch_through_hdrstop_use);

  for (const auto *A : Args.filtered(OPT_error_on_deserialized_pch_decl))
    Opts.DeserializedPCHDeclsToErrorOn.insert(A->getValue());

  if (const Arg *A = Args.getLastArg(OPT_preamble_bytes_EQ)) {
    StringRef Value(A->getValue());
    size_t Comma = Value.find(',');
    unsigned Bytes = 0;
    unsigned EndOfLine = 0;

    if (Comma == StringRef::npos ||
        Value.substr(0, Comma).getAsInteger(10, Bytes) ||
        Value.substr(Comma + 1).getAsInteger(10, EndOfLine))
      Diags.Report(diag::err_drv_preamble_format);
    else {
      Opts.PrecompiledPreambleBytes.first = Bytes;
      Opts.PrecompiledPreambleBytes.second = (EndOfLine != 0);
    }
  }

  // Add the __CET__ macro if a CFProtection option is set.
  if (const Arg *A = Args.getLastArg(OPT_fcf_protection_EQ)) {
    StringRef Name = A->getValue();
    if (Name == "branch")
      Opts.addMacroDef("__CET__=1");
    else if (Name == "return")
      Opts.addMacroDef("__CET__=2");
    else if (Name == "full")
      Opts.addMacroDef("__CET__=3");
  }

  // Add macros from the command line.
  for (const auto *A : Args.filtered(OPT_D, OPT_U)) {
    if (A->getOption().matches(OPT_D))
      Opts.addMacroDef(A->getValue());
    else
      Opts.addMacroUndef(A->getValue());
  }

  // Add the ordered list of -includes.
  for (const auto *A : Args.filtered(OPT_include))
    Opts.Includes.emplace_back(A->getValue());

  for (const auto *A : Args.filtered(OPT_chain_include))
    Opts.ChainedIncludes.emplace_back(A->getValue());

  for (const auto *A : Args.filtered(OPT_remap_file)) {
    std::pair<StringRef, StringRef> Split = StringRef(A->getValue()).split(';');

    if (Split.second.empty()) {
      Diags.Report(diag::err_drv_invalid_remap_file) << A->getAsString(Args);
      continue;
    }

    Opts.addRemappedFile(Split.first, Split.second);
  }

  // Always avoid lexing editor placeholders when we're just running the
  // preprocessor as we never want to emit the
  // "editor placeholder in source file" error in PP only mode.
  if (isStrictlyPreprocessorAction(Action))
    Opts.LexEditorPlaceholders = false;

  return Diags.getNumErrors() == NumErrorsBefore;
}

static void GeneratePreprocessorOutputArgs(
    const PreprocessorOutputOptions &Opts, SmallVectorImpl<const char *> &Args,
    CompilerInvocation::StringAllocator SA, frontend::ActionKind Action) {
  const PreprocessorOutputOptions &PreprocessorOutputOpts = Opts;

#define PREPROCESSOR_OUTPUT_OPTION_WITH_MARSHALLING(                           \
    PREFIX_TYPE, NAME, ID, KIND, GROUP, ALIAS, ALIASARGS, FLAGS, PARAM,        \
    HELPTEXT, METAVAR, VALUES, SPELLING, SHOULD_PARSE, ALWAYS_EMIT, KEYPATH,   \
    DEFAULT_VALUE, IMPLIED_CHECK, IMPLIED_VALUE, NORMALIZER, DENORMALIZER,     \
    MERGER, EXTRACTOR, TABLE_INDEX)                                            \
  GENERATE_OPTION_WITH_MARSHALLING(                                            \
      Args, SA, KIND, FLAGS, SPELLING, ALWAYS_EMIT, KEYPATH, DEFAULT_VALUE,    \
      IMPLIED_CHECK, IMPLIED_VALUE, DENORMALIZER, EXTRACTOR, TABLE_INDEX)
#include "clang/Driver/Options.inc"
#undef PREPROCESSOR_OUTPUT_OPTION_WITH_MARSHALLING

  bool Generate_dM = isStrictlyPreprocessorAction(Action) && !Opts.ShowCPP;
  if (Generate_dM)
    GenerateArg(Args, OPT_dM, SA);
  if (!Generate_dM && Opts.ShowMacros)
    GenerateArg(Args, OPT_dD, SA);
}

static bool ParsePreprocessorOutputArgs(PreprocessorOutputOptions &Opts,
                                        ArgList &Args, DiagnosticsEngine &Diags,
                                        frontend::ActionKind Action) {
  unsigned NumErrorsBefore = Diags.getNumErrors();

  PreprocessorOutputOptions &PreprocessorOutputOpts = Opts;

#define PREPROCESSOR_OUTPUT_OPTION_WITH_MARSHALLING(                           \
    PREFIX_TYPE, NAME, ID, KIND, GROUP, ALIAS, ALIASARGS, FLAGS, PARAM,        \
    HELPTEXT, METAVAR, VALUES, SPELLING, SHOULD_PARSE, ALWAYS_EMIT, KEYPATH,   \
    DEFAULT_VALUE, IMPLIED_CHECK, IMPLIED_VALUE, NORMALIZER, DENORMALIZER,     \
    MERGER, EXTRACTOR, TABLE_INDEX)                                            \
  PARSE_OPTION_WITH_MARSHALLING(                                               \
      Args, Diags, ID, FLAGS, PARAM, SHOULD_PARSE, KEYPATH, DEFAULT_VALUE,     \
      IMPLIED_CHECK, IMPLIED_VALUE, NORMALIZER, MERGER, TABLE_INDEX)
#include "clang/Driver/Options.inc"
#undef PREPROCESSOR_OUTPUT_OPTION_WITH_MARSHALLING

  Opts.ShowCPP = isStrictlyPreprocessorAction(Action) && !Args.hasArg(OPT_dM);
  Opts.ShowMacros = Args.hasArg(OPT_dM) || Args.hasArg(OPT_dD);

  return Diags.getNumErrors() == NumErrorsBefore;
}

static void GenerateTargetArgs(const TargetOptions &Opts,
                               SmallVectorImpl<const char *> &Args,
                               CompilerInvocation::StringAllocator SA) {
  const TargetOptions *TargetOpts = &Opts;
#define TARGET_OPTION_WITH_MARSHALLING(                                        \
    PREFIX_TYPE, NAME, ID, KIND, GROUP, ALIAS, ALIASARGS, FLAGS, PARAM,        \
    HELPTEXT, METAVAR, VALUES, SPELLING, SHOULD_PARSE, ALWAYS_EMIT, KEYPATH,   \
    DEFAULT_VALUE, IMPLIED_CHECK, IMPLIED_VALUE, NORMALIZER, DENORMALIZER,     \
    MERGER, EXTRACTOR, TABLE_INDEX)                                            \
  GENERATE_OPTION_WITH_MARSHALLING(                                            \
      Args, SA, KIND, FLAGS, SPELLING, ALWAYS_EMIT, KEYPATH, DEFAULT_VALUE,    \
      IMPLIED_CHECK, IMPLIED_VALUE, DENORMALIZER, EXTRACTOR, TABLE_INDEX)
#include "clang/Driver/Options.inc"
#undef TARGET_OPTION_WITH_MARSHALLING

  if (!Opts.SDKVersion.empty())
    GenerateArg(Args, OPT_target_sdk_version_EQ, Opts.SDKVersion.getAsString(),
                SA);
}

static bool ParseTargetArgs(TargetOptions &Opts, ArgList &Args,
                            DiagnosticsEngine &Diags) {
  unsigned NumErrorsBefore = Diags.getNumErrors();

  TargetOptions *TargetOpts = &Opts;

#define TARGET_OPTION_WITH_MARSHALLING(                                        \
    PREFIX_TYPE, NAME, ID, KIND, GROUP, ALIAS, ALIASARGS, FLAGS, PARAM,        \
    HELPTEXT, METAVAR, VALUES, SPELLING, SHOULD_PARSE, ALWAYS_EMIT, KEYPATH,   \
    DEFAULT_VALUE, IMPLIED_CHECK, IMPLIED_VALUE, NORMALIZER, DENORMALIZER,     \
    MERGER, EXTRACTOR, TABLE_INDEX)                                            \
  PARSE_OPTION_WITH_MARSHALLING(                                               \
      Args, Diags, ID, FLAGS, PARAM, SHOULD_PARSE, KEYPATH, DEFAULT_VALUE,     \
      IMPLIED_CHECK, IMPLIED_VALUE, NORMALIZER, MERGER, TABLE_INDEX)
#include "clang/Driver/Options.inc"
#undef TARGET_OPTION_WITH_MARSHALLING

  if (Arg *A = Args.getLastArg(options::OPT_target_sdk_version_EQ)) {
    llvm::VersionTuple Version;
    if (Version.tryParse(A->getValue()))
      Diags.Report(diag::err_drv_invalid_value)
          << A->getAsString(Args) << A->getValue();
    else
      Opts.SDKVersion = Version;
  }

  return Diags.getNumErrors() == NumErrorsBefore;
}

static void CreateEmptyFile(StringRef HeaderName) {
  if (HeaderName.empty())
    return;

  Expected<llvm::sys::fs::file_t> FT = llvm::sys::fs::openNativeFileForWrite(
      HeaderName, llvm::sys::fs::CD_OpenAlways, llvm::sys::fs::OF_None);
  if (FT)
    llvm::sys::fs::closeFile(*FT);
  else {
    // Emit a message but don't terminate; compilation will fail
    // later if this file is absent.
    llvm::errs() << "Error: " << llvm::toString(FT.takeError())
                 << " when opening " << HeaderName << "\n";
  }
}

bool CompilerInvocation::CreateFromArgsImpl(
    CompilerInvocation &Res, ArrayRef<const char *> CommandLineArgs,
    DiagnosticsEngine &Diags, const char *Argv0) {
  unsigned NumErrorsBefore = Diags.getNumErrors();

  // Parse the arguments.
  const OptTable &Opts = getDriverOptTable();
  const unsigned IncludedFlagsBitmask = options::CC1Option;
  unsigned MissingArgIndex, MissingArgCount;
  InputArgList Args = Opts.ParseArgs(CommandLineArgs, MissingArgIndex,
                                     MissingArgCount, IncludedFlagsBitmask);
  LangOptions &LangOpts = *Res.getLangOpts();

  // Check for missing argument error.
  if (MissingArgCount)
    Diags.Report(diag::err_drv_missing_argument)
        << Args.getArgString(MissingArgIndex) << MissingArgCount;

  // Issue errors on unknown arguments.
  for (const auto *A : Args.filtered(OPT_UNKNOWN)) {
    auto ArgString = A->getAsString(Args);
    std::string Nearest;
    if (Opts.findNearest(ArgString, Nearest, IncludedFlagsBitmask) > 1)
      Diags.Report(diag::err_drv_unknown_argument) << ArgString;
    else
      Diags.Report(diag::err_drv_unknown_argument_with_suggestion)
          << ArgString << Nearest;
  }

  ParseFileSystemArgs(Res.getFileSystemOpts(), Args, Diags);
  ParseMigratorArgs(Res.getMigratorOpts(), Args, Diags);
  ParseAnalyzerArgs(*Res.getAnalyzerOpts(), Args, Diags);
  ParseDiagnosticArgs(Res.getDiagnosticOpts(), Args, &Diags,
                      /*DefaultDiagColor=*/false);
  ParseFrontendArgs(Res.getFrontendOpts(), Args, Diags, LangOpts.IsHeaderFile);
  // FIXME: We shouldn't have to pass the DashX option around here
  InputKind DashX = Res.getFrontendOpts().DashX;
  ParseTargetArgs(Res.getTargetOpts(), Args, Diags);
  llvm::Triple T(Res.getTargetOpts().Triple);
  ParseHeaderSearchArgs(Res.getHeaderSearchOpts(), Args, Diags,
                        Res.getFileSystemOpts().WorkingDir);

  ParseLangArgs(LangOpts, Args, DashX, T, Res.getPreprocessorOpts().Includes,
                Diags);
  if (Res.getFrontendOpts().ProgramAction == frontend::RewriteObjC)
    LangOpts.ObjCExceptions = 1;

  if (LangOpts.CUDA) {
    // During CUDA device-side compilation, the aux triple is the
    // triple used for host compilation.
    if (LangOpts.CUDAIsDevice)
      Res.getTargetOpts().HostTriple = Res.getFrontendOpts().AuxTriple;
  }

  // Set the triple of the host for OpenMP device compile.
  if (LangOpts.OpenMPIsDevice)
    Res.getTargetOpts().HostTriple = Res.getFrontendOpts().AuxTriple;

#if INTEL_CUSTOMIZATION
  // Set the triple of the host for HLS IntelFPGA compile.
  if (LangOpts.HLS && T.getEnvironment() == llvm::Triple::IntelFPGA)
    Res.getTargetOpts().HostTriple = Res.getFrontendOpts().AuxTriple;
#endif // INTEL_CUSTOMIZATION
  if (LangOpts.SYCLIsDevice) {
    // Set the triple of the host for SYCL device compile.
    Res.getTargetOpts().HostTriple = Res.getFrontendOpts().AuxTriple;
    // If specified, create empty integration header files for now.
    CreateEmptyFile(LangOpts.SYCLIntHeader);
    CreateEmptyFile(LangOpts.SYCLIntFooter);
  }

  ParseCodeGenArgs(Res.getCodeGenOpts(), Args, DashX, Diags, T,
                   Res.getFrontendOpts().OutputFile, LangOpts);

  // FIXME: Override value name discarding when asan or msan is used because the
  // backend passes depend on the name of the alloca in order to print out
  // names.
  Res.getCodeGenOpts().DiscardValueNames &=
      !LangOpts.Sanitize.has(SanitizerKind::Address) &&
      !LangOpts.Sanitize.has(SanitizerKind::KernelAddress) &&
      !LangOpts.Sanitize.has(SanitizerKind::Memory) &&
      !LangOpts.Sanitize.has(SanitizerKind::KernelMemory);

  ParsePreprocessorArgs(Res.getPreprocessorOpts(), Args, Diags,
                        Res.getFrontendOpts().ProgramAction,
                        Res.getFrontendOpts());
  ParsePreprocessorOutputArgs(Res.getPreprocessorOutputOpts(), Args, Diags,
                              Res.getFrontendOpts().ProgramAction);

  ParseDependencyOutputArgs(Res.getDependencyOutputOpts(), Args, Diags,
                            Res.getFrontendOpts().ProgramAction,
                            Res.getPreprocessorOutputOpts().ShowLineMarkers);
  if (!Res.getDependencyOutputOpts().OutputFile.empty() &&
      Res.getDependencyOutputOpts().Targets.empty())
    Diags.Report(diag::err_fe_dependency_file_requires_MT);

  // If sanitizer is enabled, disable OPT_ffine_grained_bitfield_accesses.
  if (Res.getCodeGenOpts().FineGrainedBitfieldAccesses &&
      !Res.getLangOpts()->Sanitize.empty()) {
    Res.getCodeGenOpts().FineGrainedBitfieldAccesses = false;
    Diags.Report(diag::warn_drv_fine_grained_bitfield_accesses_ignored);
  }

  // Store the command-line for using in the CodeView backend.
  Res.getCodeGenOpts().Argv0 = Argv0;
  Res.getCodeGenOpts().CommandLineArgs = CommandLineArgs;

  FixupInvocation(Res, Diags, Args, DashX);

  return Diags.getNumErrors() == NumErrorsBefore;
}

bool CompilerInvocation::CreateFromArgs(CompilerInvocation &Invocation,
                                        ArrayRef<const char *> CommandLineArgs,
                                        DiagnosticsEngine &Diags,
                                        const char *Argv0) {
  CompilerInvocation DummyInvocation;

  return RoundTrip(
      [](CompilerInvocation &Invocation, ArrayRef<const char *> CommandLineArgs,
         DiagnosticsEngine &Diags, const char *Argv0) {
        return CreateFromArgsImpl(Invocation, CommandLineArgs, Diags, Argv0);
      },
      [](CompilerInvocation &Invocation, SmallVectorImpl<const char *> &Args,
         StringAllocator SA) { Invocation.generateCC1CommandLine(Args, SA); },
      Invocation, DummyInvocation, CommandLineArgs, Diags, Argv0);
}

std::string CompilerInvocation::getModuleHash() const {
  // FIXME: Consider using SHA1 instead of MD5.
  llvm::HashBuilder<llvm::MD5, llvm::support::endianness::native> HBuilder;

  // Note: For QoI reasons, the things we use as a hash here should all be
  // dumped via the -module-info flag.

  // Start the signature with the compiler version.
  HBuilder.add(getClangFullRepositoryVersion());

  // Also include the serialization version, in case LLVM_APPEND_VC_REV is off
  // and getClangFullRepositoryVersion() doesn't include git revision.
  HBuilder.add(serialization::VERSION_MAJOR, serialization::VERSION_MINOR);

  // Extend the signature with the language options
#define LANGOPT(Name, Bits, Default, Description) HBuilder.add(LangOpts->Name);
#define ENUM_LANGOPT(Name, Type, Bits, Default, Description)                   \
  HBuilder.add(static_cast<unsigned>(LangOpts->get##Name()));
#define BENIGN_LANGOPT(Name, Bits, Default, Description)
#define BENIGN_ENUM_LANGOPT(Name, Type, Bits, Default, Description)
#include "clang/Basic/LangOptions.def"

  HBuilder.addRange(LangOpts->ModuleFeatures);

  HBuilder.add(LangOpts->ObjCRuntime);
  HBuilder.addRange(LangOpts->CommentOpts.BlockCommandNames);

  // Extend the signature with the target options.
  HBuilder.add(TargetOpts->Triple, TargetOpts->CPU, TargetOpts->TuneCPU,
               TargetOpts->ABI);
  HBuilder.addRange(TargetOpts->FeaturesAsWritten);

  // Extend the signature with preprocessor options.
  const PreprocessorOptions &ppOpts = getPreprocessorOpts();
  HBuilder.add(ppOpts.UsePredefines, ppOpts.DetailedRecord);

  const HeaderSearchOptions &hsOpts = getHeaderSearchOpts();
  for (const auto &Macro : getPreprocessorOpts().Macros) {
    // If we're supposed to ignore this macro for the purposes of modules,
    // don't put it into the hash.
    if (!hsOpts.ModulesIgnoreMacros.empty()) {
      // Check whether we're ignoring this macro.
      StringRef MacroDef = Macro.first;
      if (hsOpts.ModulesIgnoreMacros.count(
              llvm::CachedHashString(MacroDef.split('=').first)))
        continue;
    }

    HBuilder.add(Macro);
  }

  // Extend the signature with the sysroot and other header search options.
  HBuilder.add(hsOpts.Sysroot, hsOpts.ModuleFormat, hsOpts.UseDebugInfo,
               hsOpts.UseBuiltinIncludes, hsOpts.UseStandardSystemIncludes,
               hsOpts.UseStandardCXXIncludes, hsOpts.UseLibcxx,
               hsOpts.ModulesValidateDiagnosticOptions);
  HBuilder.add(hsOpts.ResourceDir);

  if (hsOpts.ModulesStrictContextHash) {
    HBuilder.addRange(hsOpts.SystemHeaderPrefixes);
    HBuilder.addRange(hsOpts.UserEntries);

    const DiagnosticOptions &diagOpts = getDiagnosticOpts();
#define DIAGOPT(Name, Bits, Default) HBuilder.add(diagOpts.Name);
#define ENUM_DIAGOPT(Name, Type, Bits, Default)                                \
  HBuilder.add(diagOpts.get##Name());
#include "clang/Basic/DiagnosticOptions.def"
#undef DIAGOPT
#undef ENUM_DIAGOPT
  }

  // Extend the signature with the user build path.
  HBuilder.add(hsOpts.ModuleUserBuildPath);

  // Extend the signature with the module file extensions.
  for (const auto &ext : getFrontendOpts().ModuleFileExtensions)
    ext->hashExtension(HBuilder);

  // When compiling with -gmodules, also hash -fdebug-prefix-map as it
  // affects the debug info in the PCM.
  if (getCodeGenOpts().DebugTypeExtRefs)
    HBuilder.addRange(getCodeGenOpts().DebugPrefixMap);

  // Extend the signature with the enabled sanitizers, if at least one is
  // enabled. Sanitizers which cannot affect AST generation aren't hashed.
  SanitizerSet SanHash = LangOpts->Sanitize;
  SanHash.clear(getPPTransparentSanitizers());
  if (!SanHash.empty())
    HBuilder.add(SanHash.Mask);

  llvm::MD5::MD5Result Result;
  HBuilder.getHasher().final(Result);
  uint64_t Hash = Result.high() ^ Result.low();
  return toString(llvm::APInt(64, Hash), 36, /*Signed=*/false);
}

void CompilerInvocation::generateCC1CommandLine(
    SmallVectorImpl<const char *> &Args, StringAllocator SA) const {
  llvm::Triple T(TargetOpts->Triple);

  GenerateFileSystemArgs(FileSystemOpts, Args, SA);
  GenerateMigratorArgs(MigratorOpts, Args, SA);
  GenerateAnalyzerArgs(*AnalyzerOpts, Args, SA);
  GenerateDiagnosticArgs(*DiagnosticOpts, Args, SA, false);
  GenerateFrontendArgs(FrontendOpts, Args, SA, LangOpts->IsHeaderFile);
  GenerateTargetArgs(*TargetOpts, Args, SA);
  GenerateHeaderSearchArgs(*HeaderSearchOpts, Args, SA);
  GenerateLangArgs(*LangOpts, Args, SA, T, FrontendOpts.DashX);
  GenerateCodeGenArgs(CodeGenOpts, Args, SA, T, FrontendOpts.OutputFile,
                      &*LangOpts);
  GeneratePreprocessorArgs(*PreprocessorOpts, Args, SA, *LangOpts, FrontendOpts,
                           CodeGenOpts);
  GeneratePreprocessorOutputArgs(PreprocessorOutputOpts, Args, SA,
                                 FrontendOpts.ProgramAction);
  GenerateDependencyOutputArgs(DependencyOutputOpts, Args, SA);
}

IntrusiveRefCntPtr<llvm::vfs::FileSystem>
clang::createVFSFromCompilerInvocation(const CompilerInvocation &CI,
                                       DiagnosticsEngine &Diags) {
  return createVFSFromCompilerInvocation(CI, Diags,
                                         llvm::vfs::getRealFileSystem());
}

#if INTEL_CUSTOMIZATION
using CreateLibraryFileSystem = llvm::vfs::FileSystem *(*)(void);
#endif // INTEL_CUSTOMIZATION

IntrusiveRefCntPtr<llvm::vfs::FileSystem>
clang::createVFSFromCompilerInvocation(
    const CompilerInvocation &CI, DiagnosticsEngine &Diags,
    IntrusiveRefCntPtr<llvm::vfs::FileSystem> BaseFS) {
#if INTEL_CUSTOMIZATION
  if (CI.getHeaderSearchOpts().VFSOverlayFiles.empty() &&
      CI.getHeaderSearchOpts().VFSOverlayLibs.empty())
#endif // INTEL_CUSTOMIZATION
    return BaseFS;

  IntrusiveRefCntPtr<llvm::vfs::FileSystem> Result = BaseFS;
  // earlier vfs files are on the bottom
  for (const auto &File : CI.getHeaderSearchOpts().VFSOverlayFiles) {
    llvm::ErrorOr<std::unique_ptr<llvm::MemoryBuffer>> Buffer =
        Result->getBufferForFile(File);
    if (!Buffer) {
      Diags.Report(diag::err_missing_vfs_overlay_file) << File;
      continue;
    }

    IntrusiveRefCntPtr<llvm::vfs::FileSystem> FS = llvm::vfs::getVFSFromYAML(
        std::move(Buffer.get()), /*DiagHandler*/ nullptr, File,
        /*DiagContext*/ nullptr, Result);
    if (!FS) {
      Diags.Report(diag::err_invalid_vfs_overlay) << File;
      continue;
    }

    Result = FS;
  }

#if INTEL_CUSTOMIZATION
  if (!CI.getHeaderSearchOpts().VFSOverlayLibs.empty()) {
    IntrusiveRefCntPtr<llvm::vfs::OverlayFileSystem> Overlay(
        new llvm::vfs::OverlayFileSystem(Result));

    Result = Overlay;

    // Load shared libraries that provide a VFS.
    for (const auto &LibFile : CI.getHeaderSearchOpts().VFSOverlayLibs) {
      std::string Error;
      auto Lib = llvm::sys::DynamicLibrary::getPermanentLibrary(
          LibFile.c_str(), &Error);
      if (!Lib.isValid()) {
        Diags.Report(diag::err_unable_to_load_vfs_overlay) << LibFile << Error;
        continue;
      }

      auto *CreateFS =
          reinterpret_cast<CreateLibraryFileSystem>(
              reinterpret_cast<intptr_t>(
                  Lib.getAddressOfSymbol("__clang_create_vfs")));

      if (!CreateFS) {
        Diags.Report(diag::err_unable_to_load_vfs_overlay)
            << LibFile << "'__clang_create_vfs' function was not found";
        continue;
      }

      IntrusiveRefCntPtr<llvm::vfs::FileSystem> FS = CreateFS();
      if (!FS) {
        Diags.Report(diag::err_invalid_vfs_overlay) << LibFile;
        continue;
      }

      Overlay->pushOverlay(FS);
    }
  }
#endif // INTEL_CUSTOMIZATION

  return Result;
}<|MERGE_RESOLUTION|>--- conflicted
+++ resolved
@@ -1725,17 +1725,12 @@
     }
   }
 
-<<<<<<< HEAD
 #ifdef INTEL_CUSTOMIZATION
   Opts.DisableFree =
       Args.hasFlag(OPT_disable_free, OPT_no_disable_free, /*Default=*/false);
 #endif //INTEL_CUSTOMIZATION
   Opts.Reciprocals = Args.getAllArgValues(OPT_mrecip_EQ);
-
-  Opts.PrepareForLTO = false;
-=======
   Opts.PrepareForLTO = Args.hasArg(OPT_flto, OPT_flto_EQ);
->>>>>>> 54612a03
   Opts.PrepareForThinLTO = false;
   if (Arg *A = Args.getLastArg(OPT_flto_EQ)) {
     StringRef S = A->getValue();
