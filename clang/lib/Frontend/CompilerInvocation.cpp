//===- CompilerInvocation.cpp ---------------------------------------------===//
//
// Part of the LLVM Project, under the Apache License v2.0 with LLVM Exceptions.
// See https://llvm.org/LICENSE.txt for license information.
// SPDX-License-Identifier: Apache-2.0 WITH LLVM-exception
//
//===----------------------------------------------------------------------===//

#include "clang/Frontend/CompilerInvocation.h"
#include "TestModuleFileExtension.h"
#include "clang/Basic/Builtins.h"
#include "clang/Basic/CharInfo.h"
#include "clang/Basic/CodeGenOptions.h"
#include "clang/Basic/CommentOptions.h"
#include "clang/Basic/DebugInfoOptions.h"
#include "clang/Basic/Diagnostic.h"
#include "clang/Basic/DiagnosticDriver.h"
#include "clang/Basic/DiagnosticOptions.h"
#include "clang/Basic/FileSystemOptions.h"
#include "clang/Basic/LLVM.h"
#include "clang/Basic/LangOptions.h"
#include "clang/Basic/LangStandard.h"
#include "clang/Basic/ObjCRuntime.h"
#include "clang/Basic/Sanitizers.h"
#include "clang/Basic/SourceLocation.h"
#include "clang/Basic/TargetOptions.h"
#include "clang/Basic/Version.h"
#include "clang/Basic/Visibility.h"
#include "clang/Basic/XRayInstr.h"
#include "clang/Config/config.h"
#include "clang/Driver/Driver.h"
#include "clang/Driver/DriverDiagnostic.h"
#include "clang/Driver/Options.h"
#include "clang/Frontend/CommandLineSourceLoc.h"
#include "clang/Frontend/DependencyOutputOptions.h"
#include "clang/Frontend/FrontendDiagnostic.h"
#include "clang/Frontend/FrontendOptions.h"
#include "clang/Frontend/FrontendPluginRegistry.h"
#include "clang/Frontend/MigratorOptions.h"
#include "clang/Frontend/PreprocessorOutputOptions.h"
#include "clang/Frontend/Utils.h"
#include "clang/Lex/HeaderSearchOptions.h"
#include "clang/Lex/PreprocessorOptions.h"
#include "clang/Sema/CodeCompleteOptions.h"
#include "clang/Serialization/ASTBitCodes.h"
#include "clang/Serialization/ModuleFileExtension.h"
#include "clang/StaticAnalyzer/Core/AnalyzerOptions.h"
#include "llvm/ADT/APInt.h"
#include "llvm/ADT/ArrayRef.h"
#include "llvm/ADT/CachedHashString.h"
#include "llvm/ADT/FloatingPointMode.h"
#include "llvm/ADT/Hashing.h"
#include "llvm/ADT/None.h"
#include "llvm/ADT/Optional.h"
#include "llvm/ADT/SmallString.h"
#include "llvm/ADT/SmallVector.h"
#include "llvm/ADT/StringRef.h"
#include "llvm/ADT/StringSwitch.h"
#include "llvm/ADT/Triple.h"
#include "llvm/ADT/Twine.h"
#include "llvm/Config/llvm-config.h"
#include "llvm/IR/DebugInfoMetadata.h"
#include "llvm/Linker/Linker.h"
#include "llvm/MC/MCTargetOptions.h"
#include "llvm/Option/Arg.h"
#include "llvm/Option/ArgList.h"
#include "llvm/Option/OptSpecifier.h"
#include "llvm/Option/OptTable.h"
#include "llvm/Option/Option.h"
#include "llvm/ProfileData/InstrProfReader.h"
#include "llvm/Remarks/HotnessThresholdParser.h"
#include "llvm/Support/CodeGen.h"
#include "llvm/Support/Compiler.h"
#if INTEL_CUSTOMIZATION
#include "llvm/Support/DynamicLibrary.h"
#endif // INTEL_CUSTOMIZATION
#include "llvm/Support/Error.h"
#include "llvm/Support/ErrorHandling.h"
#include "llvm/Support/ErrorOr.h"
#include "llvm/Support/FileSystem.h"
#include "llvm/Support/Host.h"
#include "llvm/Support/MathExtras.h"
#include "llvm/Support/MemoryBuffer.h"
#include "llvm/Support/Path.h"
#include "llvm/Support/Process.h"
#include "llvm/Support/Regex.h"
#include "llvm/Support/VersionTuple.h"
#include "llvm/Support/VirtualFileSystem.h"
#include "llvm/Support/raw_ostream.h"
#include "llvm/Target/TargetOptions.h"
#include <algorithm>
#include <atomic>
#include <cassert>
#include <cstddef>
#include <cstring>
#include <memory>
#include <string>
#include <tuple>
#include <type_traits>
#include <utility>
#include <vector>

using namespace clang;
using namespace driver;
using namespace options;
using namespace llvm::opt;

//===----------------------------------------------------------------------===//
// Initialization.
//===----------------------------------------------------------------------===//

CompilerInvocationBase::CompilerInvocationBase()
    : LangOpts(new LangOptions()), TargetOpts(new TargetOptions()),
      DiagnosticOpts(new DiagnosticOptions()),
      HeaderSearchOpts(new HeaderSearchOptions()),
      PreprocessorOpts(new PreprocessorOptions()) {}

CompilerInvocationBase::CompilerInvocationBase(const CompilerInvocationBase &X)
    : LangOpts(new LangOptions(*X.getLangOpts())),
      TargetOpts(new TargetOptions(X.getTargetOpts())),
      DiagnosticOpts(new DiagnosticOptions(X.getDiagnosticOpts())),
      HeaderSearchOpts(new HeaderSearchOptions(X.getHeaderSearchOpts())),
      PreprocessorOpts(new PreprocessorOptions(X.getPreprocessorOpts())) {}

CompilerInvocationBase::~CompilerInvocationBase() = default;

//===----------------------------------------------------------------------===//
// Normalizers
//===----------------------------------------------------------------------===//

#define SIMPLE_ENUM_VALUE_TABLE
#include "clang/Driver/Options.inc"
#undef SIMPLE_ENUM_VALUE_TABLE

static llvm::Optional<bool>
normalizeSimpleFlag(OptSpecifier Opt, unsigned TableIndex, const ArgList &Args,
                    DiagnosticsEngine &Diags, bool &Success) {
  if (Args.hasArg(Opt))
    return true;
  return None;
}

static Optional<bool> normalizeSimpleNegativeFlag(OptSpecifier Opt, unsigned,
                                                  const ArgList &Args,
                                                  DiagnosticsEngine &,
                                                  bool &Success) {
  if (Args.hasArg(Opt))
    return false;
  return None;
}

/// The tblgen-erated code passes in a fifth parameter of an arbitrary type, but
/// denormalizeSimpleFlags never looks at it. Avoid bloating compile-time with
/// unnecessary template instantiations and just ignore it with a variadic
/// argument.
static void denormalizeSimpleFlag(SmallVectorImpl<const char *> &Args,
                                  const char *Spelling,
                                  CompilerInvocation::StringAllocator,
                                  Option::OptionClass, unsigned, /*T*/...) {
  Args.push_back(Spelling);
}

template <typename T> static constexpr bool is_uint64_t_convertible() {
  return !std::is_same<T, uint64_t>::value &&
         llvm::is_integral_or_enum<T>::value;
}

template <typename T,
          std::enable_if_t<!is_uint64_t_convertible<T>(), bool> = false>
static auto makeFlagToValueNormalizer(T Value) {
  return [Value](OptSpecifier Opt, unsigned, const ArgList &Args,
                 DiagnosticsEngine &, bool &Success) -> Optional<T> {
    if (Args.hasArg(Opt))
      return Value;
    return None;
  };
}

template <typename T,
          std::enable_if_t<is_uint64_t_convertible<T>(), bool> = false>
static auto makeFlagToValueNormalizer(T Value) {
  return makeFlagToValueNormalizer(uint64_t(Value));
}

static auto makeBooleanOptionNormalizer(bool Value, bool OtherValue,
                                        OptSpecifier OtherOpt) {
  return [Value, OtherValue, OtherOpt](OptSpecifier Opt, unsigned,
                                       const ArgList &Args, DiagnosticsEngine &,
                                       bool &Success) -> Optional<bool> {
    if (const Arg *A = Args.getLastArg(Opt, OtherOpt)) {
      return A->getOption().matches(Opt) ? Value : OtherValue;
    }
    return None;
  };
}

static auto makeBooleanOptionDenormalizer(bool Value) {
  return [Value](SmallVectorImpl<const char *> &Args, const char *Spelling,
                 CompilerInvocation::StringAllocator, Option::OptionClass,
                 unsigned, bool KeyPath) {
    if (KeyPath == Value)
      Args.push_back(Spelling);
  };
}

static void denormalizeStringImpl(SmallVectorImpl<const char *> &Args,
                                  const char *Spelling,
                                  CompilerInvocation::StringAllocator SA,
                                  Option::OptionClass OptClass, unsigned,
                                  Twine Value) {
  switch (OptClass) {
  case Option::SeparateClass:
  case Option::JoinedOrSeparateClass:
    Args.push_back(Spelling);
    Args.push_back(SA(Value));
    break;
  case Option::JoinedClass:
    Args.push_back(SA(Twine(Spelling) + Value));
    break;
  default:
    llvm_unreachable("Cannot denormalize an option with option class "
                     "incompatible with string denormalization.");
  }
}

template <typename T>
static void
denormalizeString(SmallVectorImpl<const char *> &Args, const char *Spelling,
                  CompilerInvocation::StringAllocator SA,
                  Option::OptionClass OptClass, unsigned TableIndex, T Value) {
  denormalizeStringImpl(Args, Spelling, SA, OptClass, TableIndex, Twine(Value));
}

static Optional<SimpleEnumValue>
findValueTableByName(const SimpleEnumValueTable &Table, StringRef Name) {
  for (int I = 0, E = Table.Size; I != E; ++I)
    if (Name == Table.Table[I].Name)
      return Table.Table[I];

  return None;
}

static Optional<SimpleEnumValue>
findValueTableByValue(const SimpleEnumValueTable &Table, unsigned Value) {
  for (int I = 0, E = Table.Size; I != E; ++I)
    if (Value == Table.Table[I].Value)
      return Table.Table[I];

  return None;
}

static llvm::Optional<unsigned>
normalizeSimpleEnum(OptSpecifier Opt, unsigned TableIndex, const ArgList &Args,
                    DiagnosticsEngine &Diags, bool &Success) {
  assert(TableIndex < SimpleEnumValueTablesSize);
  const SimpleEnumValueTable &Table = SimpleEnumValueTables[TableIndex];

  auto *Arg = Args.getLastArg(Opt);
  if (!Arg)
    return None;

  StringRef ArgValue = Arg->getValue();
  if (auto MaybeEnumVal = findValueTableByName(Table, ArgValue))
    return MaybeEnumVal->Value;

  Success = false;
  Diags.Report(diag::err_drv_invalid_value)
      << Arg->getAsString(Args) << ArgValue;
  return None;
}

static void denormalizeSimpleEnumImpl(SmallVectorImpl<const char *> &Args,
                                      const char *Spelling,
                                      CompilerInvocation::StringAllocator SA,
                                      Option::OptionClass OptClass,
                                      unsigned TableIndex, unsigned Value) {
  assert(TableIndex < SimpleEnumValueTablesSize);
  const SimpleEnumValueTable &Table = SimpleEnumValueTables[TableIndex];
  if (auto MaybeEnumVal = findValueTableByValue(Table, Value)) {
    denormalizeString(Args, Spelling, SA, OptClass, TableIndex,
                      MaybeEnumVal->Name);
  } else {
    llvm_unreachable("The simple enum value was not correctly defined in "
                     "the tablegen option description");
  }
}

template <typename T>
static void denormalizeSimpleEnum(SmallVectorImpl<const char *> &Args,
                                  const char *Spelling,
                                  CompilerInvocation::StringAllocator SA,
                                  Option::OptionClass OptClass,
                                  unsigned TableIndex, T Value) {
  return denormalizeSimpleEnumImpl(Args, Spelling, SA, OptClass, TableIndex,
                                   static_cast<unsigned>(Value));
}

static Optional<std::string> normalizeString(OptSpecifier Opt, int TableIndex,
                                             const ArgList &Args,
                                             DiagnosticsEngine &Diags,
                                             bool &Success) {
  auto *Arg = Args.getLastArg(Opt);
  if (!Arg)
    return None;
  return std::string(Arg->getValue());
}

template <typename IntTy>
static Optional<IntTy>
normalizeStringIntegral(OptSpecifier Opt, int, const ArgList &Args,
                        DiagnosticsEngine &Diags, bool &Success) {
  auto *Arg = Args.getLastArg(Opt);
  if (!Arg)
    return None;
  IntTy Res;
  if (StringRef(Arg->getValue()).getAsInteger(0, Res)) {
    Success = false;
    Diags.Report(diag::err_drv_invalid_int_value)
        << Arg->getAsString(Args) << Arg->getValue();
    return None;
  }
  return Res;
}

static Optional<std::vector<std::string>>
normalizeStringVector(OptSpecifier Opt, int, const ArgList &Args,
                      DiagnosticsEngine &, bool &Success) {
  return Args.getAllArgValues(Opt);
}

static void denormalizeStringVector(SmallVectorImpl<const char *> &Args,
                                    const char *Spelling,
                                    CompilerInvocation::StringAllocator SA,
                                    Option::OptionClass OptClass,
                                    unsigned TableIndex,
                                    const std::vector<std::string> &Values) {
  switch (OptClass) {
  case Option::CommaJoinedClass: {
    std::string CommaJoinedValue;
    if (!Values.empty()) {
      CommaJoinedValue.append(Values.front());
      for (const std::string &Value : llvm::drop_begin(Values, 1)) {
        CommaJoinedValue.append(",");
        CommaJoinedValue.append(Value);
      }
    }
    denormalizeString(Args, Spelling, SA, Option::OptionClass::JoinedClass,
                      TableIndex, CommaJoinedValue);
    break;
  }
  case Option::JoinedClass:
  case Option::SeparateClass:
  case Option::JoinedOrSeparateClass:
    for (const std::string &Value : Values)
      denormalizeString(Args, Spelling, SA, OptClass, TableIndex, Value);
    break;
  default:
    llvm_unreachable("Cannot denormalize an option with option class "
                     "incompatible with string vector denormalization.");
  }
}

static Optional<std::string> normalizeTriple(OptSpecifier Opt, int TableIndex,
                                             const ArgList &Args,
                                             DiagnosticsEngine &Diags,
                                             bool &Success) {
  auto *Arg = Args.getLastArg(Opt);
  if (!Arg)
    return None;
  return llvm::Triple::normalize(Arg->getValue());
}

template <typename T, typename U>
static T mergeForwardValue(T KeyPath, U Value) {
  return static_cast<T>(Value);
}

template <typename T, typename U> static T mergeMaskValue(T KeyPath, U Value) {
  return KeyPath | Value;
}

template <typename T> static T extractForwardValue(T KeyPath) {
  return KeyPath;
}

template <typename T, typename U, U Value>
static T extractMaskValue(T KeyPath) {
  return KeyPath & Value;
}

static void FixupInvocation(CompilerInvocation &Invocation,
                            DiagnosticsEngine &Diags,
                            const InputArgList &Args) {
  LangOptions &LangOpts = *Invocation.getLangOpts();
  CodeGenOptions &CodeGenOpts = Invocation.getCodeGenOpts();
  TargetOptions &TargetOpts = Invocation.getTargetOpts();
  FrontendOptions &FrontendOpts = Invocation.getFrontendOpts();
  CodeGenOpts.XRayInstrumentFunctions = LangOpts.XRayInstrument;
  CodeGenOpts.XRayAlwaysEmitCustomEvents = LangOpts.XRayAlwaysEmitCustomEvents;
  CodeGenOpts.XRayAlwaysEmitTypedEvents = LangOpts.XRayAlwaysEmitTypedEvents;
  CodeGenOpts.DisableFree = FrontendOpts.DisableFree;
  FrontendOpts.GenerateGlobalModuleIndex = FrontendOpts.UseGlobalModuleIndex;

  LangOpts.ForceEmitVTables = CodeGenOpts.ForceEmitVTables;
  LangOpts.SpeculativeLoadHardening = CodeGenOpts.SpeculativeLoadHardening;
  LangOpts.CurrentModule = LangOpts.ModuleName;

  llvm::Triple T(TargetOpts.Triple);
  llvm::Triple::ArchType Arch = T.getArch();

  if (LangOpts.getExceptionHandling() != llvm::ExceptionHandling::None &&
      T.isWindowsMSVCEnvironment())
    Diags.Report(diag::err_fe_invalid_exception_model)
        << static_cast<unsigned>(LangOpts.getExceptionHandling()) << T.str();

  if (LangOpts.AppleKext && !LangOpts.CPlusPlus)
    Diags.Report(diag::warn_c_kext);

  if (LangOpts.NewAlignOverride &&
      !llvm::isPowerOf2_32(LangOpts.NewAlignOverride)) {
    Arg *A = Args.getLastArg(OPT_fnew_alignment_EQ);
    Diags.Report(diag::err_fe_invalid_alignment)
        << A->getAsString(Args) << A->getValue();
    LangOpts.NewAlignOverride = 0;
  }

  if (Arg *A = Args.getLastArg(OPT_fdefault_calling_conv_EQ)) {
    auto DefaultCC = LangOpts.getDefaultCallingConv();

    bool emitError = (DefaultCC == LangOptions::DCC_FastCall ||
                      DefaultCC == LangOptions::DCC_StdCall) &&
                     Arch != llvm::Triple::x86;
    emitError |= (DefaultCC == LangOptions::DCC_VectorCall ||
                  DefaultCC == LangOptions::DCC_RegCall) &&
                 !T.isX86();
    if (emitError)
      Diags.Report(diag::err_drv_argument_not_allowed_with)
          << A->getSpelling() << T.getTriple();
  }

  if (!CodeGenOpts.ProfileRemappingFile.empty() && CodeGenOpts.LegacyPassManager)
    Diags.Report(diag::err_drv_argument_only_allowed_with)
        << Args.getLastArg(OPT_fprofile_remapping_file_EQ)->getAsString(Args)
        << "-fno-legacy-pass-manager";
}

//===----------------------------------------------------------------------===//
// Deserialization (from args)
//===----------------------------------------------------------------------===//

static unsigned getOptimizationLevel(ArgList &Args, InputKind IK,
                                     DiagnosticsEngine &Diags) {
  unsigned DefaultOpt = llvm::CodeGenOpt::None;
  if ((IK.getLanguage() == Language::OpenCL &&
      !Args.hasArg(OPT_cl_opt_disable)) || Args.hasArg(OPT_fsycl_is_device))
    DefaultOpt = llvm::CodeGenOpt::Default;

  if (Arg *A = Args.getLastArg(options::OPT_O_Group)) {
    if (A->getOption().matches(options::OPT_O0))
      return llvm::CodeGenOpt::None;

    if (A->getOption().matches(options::OPT_Ofast))
      return llvm::CodeGenOpt::Aggressive;

    assert(A->getOption().matches(options::OPT_O));

    StringRef S(A->getValue());
    if (S == "s" || S == "z")
      return llvm::CodeGenOpt::Default;

    if (S == "g")
      return llvm::CodeGenOpt::Less;

    return getLastArgIntValue(Args, OPT_O, DefaultOpt, Diags);
  }

  return DefaultOpt;
}

static unsigned getOptimizationLevelSize(ArgList &Args) {
  if (Arg *A = Args.getLastArg(options::OPT_O_Group)) {
    if (A->getOption().matches(options::OPT_O)) {
      switch (A->getValue()[0]) {
      default:
        return 0;
      case 's':
        return 1;
      case 'z':
        return 2;
      }
    }
  }
  return 0;
}

static void addDiagnosticArgs(ArgList &Args, OptSpecifier Group,
                              OptSpecifier GroupWithValue,
                              std::vector<std::string> &Diagnostics) {
  for (auto *A : Args.filtered(Group)) {
    if (A->getOption().getKind() == Option::FlagClass) {
      // The argument is a pure flag (such as OPT_Wall or OPT_Wdeprecated). Add
      // its name (minus the "W" or "R" at the beginning) to the warning list.
      Diagnostics.push_back(
          std::string(A->getOption().getName().drop_front(1)));
    } else if (A->getOption().matches(GroupWithValue)) {
      // This is -Wfoo= or -Rfoo=, where foo is the name of the diagnostic group.
      Diagnostics.push_back(
          std::string(A->getOption().getName().drop_front(1).rtrim("=-")));
    } else {
      // Otherwise, add its value (for OPT_W_Joined and similar).
      for (const auto *Arg : A->getValues())
        Diagnostics.emplace_back(Arg);
    }
  }
}

// Parse the Static Analyzer configuration. If \p Diags is set to nullptr,
// it won't verify the input.
static void parseAnalyzerConfigs(AnalyzerOptions &AnOpts,
                                 DiagnosticsEngine *Diags);

static void getAllNoBuiltinFuncValues(ArgList &Args,
                                      std::vector<std::string> &Funcs) {
  SmallVector<const char *, 8> Values;
  for (const auto &Arg : Args) {
    const Option &O = Arg->getOption();
    if (O.matches(options::OPT_fno_builtin_)) {
      const char *FuncName = Arg->getValue();
      if (Builtin::Context::isBuiltinFunc(FuncName))
        Values.push_back(FuncName);
    }
  }
  Funcs.insert(Funcs.end(), Values.begin(), Values.end());
}

static bool ParseAnalyzerArgs(AnalyzerOptions &Opts, ArgList &Args,
                              DiagnosticsEngine &Diags) {
  bool Success = true;
  if (Arg *A = Args.getLastArg(OPT_analyzer_store)) {
    StringRef Name = A->getValue();
    AnalysisStores Value = llvm::StringSwitch<AnalysisStores>(Name)
#define ANALYSIS_STORE(NAME, CMDFLAG, DESC, CREATFN) \
      .Case(CMDFLAG, NAME##Model)
#include "clang/StaticAnalyzer/Core/Analyses.def"
      .Default(NumStores);
    if (Value == NumStores) {
      Diags.Report(diag::err_drv_invalid_value)
        << A->getAsString(Args) << Name;
      Success = false;
    } else {
      Opts.AnalysisStoreOpt = Value;
    }
  }

  if (Arg *A = Args.getLastArg(OPT_analyzer_constraints)) {
    StringRef Name = A->getValue();
    AnalysisConstraints Value = llvm::StringSwitch<AnalysisConstraints>(Name)
#define ANALYSIS_CONSTRAINTS(NAME, CMDFLAG, DESC, CREATFN) \
      .Case(CMDFLAG, NAME##Model)
#include "clang/StaticAnalyzer/Core/Analyses.def"
      .Default(NumConstraints);
    if (Value == NumConstraints) {
      Diags.Report(diag::err_drv_invalid_value)
        << A->getAsString(Args) << Name;
      Success = false;
    } else {
      Opts.AnalysisConstraintsOpt = Value;
    }
  }

  if (Arg *A = Args.getLastArg(OPT_analyzer_output)) {
    StringRef Name = A->getValue();
    AnalysisDiagClients Value = llvm::StringSwitch<AnalysisDiagClients>(Name)
#define ANALYSIS_DIAGNOSTICS(NAME, CMDFLAG, DESC, CREATFN) \
      .Case(CMDFLAG, PD_##NAME)
#include "clang/StaticAnalyzer/Core/Analyses.def"
      .Default(NUM_ANALYSIS_DIAG_CLIENTS);
    if (Value == NUM_ANALYSIS_DIAG_CLIENTS) {
      Diags.Report(diag::err_drv_invalid_value)
        << A->getAsString(Args) << Name;
      Success = false;
    } else {
      Opts.AnalysisDiagOpt = Value;
    }
  }

  if (Arg *A = Args.getLastArg(OPT_analyzer_purge)) {
    StringRef Name = A->getValue();
    AnalysisPurgeMode Value = llvm::StringSwitch<AnalysisPurgeMode>(Name)
#define ANALYSIS_PURGE(NAME, CMDFLAG, DESC) \
      .Case(CMDFLAG, NAME)
#include "clang/StaticAnalyzer/Core/Analyses.def"
      .Default(NumPurgeModes);
    if (Value == NumPurgeModes) {
      Diags.Report(diag::err_drv_invalid_value)
        << A->getAsString(Args) << Name;
      Success = false;
    } else {
      Opts.AnalysisPurgeOpt = Value;
    }
  }

  if (Arg *A = Args.getLastArg(OPT_analyzer_inlining_mode)) {
    StringRef Name = A->getValue();
    AnalysisInliningMode Value = llvm::StringSwitch<AnalysisInliningMode>(Name)
#define ANALYSIS_INLINING_MODE(NAME, CMDFLAG, DESC) \
      .Case(CMDFLAG, NAME)
#include "clang/StaticAnalyzer/Core/Analyses.def"
      .Default(NumInliningModes);
    if (Value == NumInliningModes) {
      Diags.Report(diag::err_drv_invalid_value)
        << A->getAsString(Args) << Name;
      Success = false;
    } else {
      Opts.InliningMode = Value;
    }
  }

  Opts.ShouldEmitErrorsOnInvalidConfigValue =
      /* negated */!llvm::StringSwitch<bool>(
                   Args.getLastArgValue(OPT_analyzer_config_compatibility_mode))
        .Case("true", true)
        .Case("false", false)
        .Default(false);

  Opts.CheckersAndPackages.clear();
  for (const Arg *A :
       Args.filtered(OPT_analyzer_checker, OPT_analyzer_disable_checker)) {
    A->claim();
    bool IsEnabled = A->getOption().getID() == OPT_analyzer_checker;
    // We can have a list of comma separated checker names, e.g:
    // '-analyzer-checker=cocoa,unix'
    StringRef CheckerAndPackageList = A->getValue();
    SmallVector<StringRef, 16> CheckersAndPackages;
    CheckerAndPackageList.split(CheckersAndPackages, ",");
    for (const StringRef &CheckerOrPackage : CheckersAndPackages)
      Opts.CheckersAndPackages.emplace_back(std::string(CheckerOrPackage),
                                            IsEnabled);
  }

  // Go through the analyzer configuration options.
  for (const auto *A : Args.filtered(OPT_analyzer_config)) {

    // We can have a list of comma separated config names, e.g:
    // '-analyzer-config key1=val1,key2=val2'
    StringRef configList = A->getValue();
    SmallVector<StringRef, 4> configVals;
    configList.split(configVals, ",");
    for (const auto &configVal : configVals) {
      StringRef key, val;
      std::tie(key, val) = configVal.split("=");
      if (val.empty()) {
        Diags.Report(SourceLocation(),
                     diag::err_analyzer_config_no_value) << configVal;
        Success = false;
        break;
      }
      if (val.find('=') != StringRef::npos) {
        Diags.Report(SourceLocation(),
                     diag::err_analyzer_config_multiple_values)
          << configVal;
        Success = false;
        break;
      }

      // TODO: Check checker options too, possibly in CheckerRegistry.
      // Leave unknown non-checker configs unclaimed.
      if (!key.contains(":") && Opts.isUnknownAnalyzerConfig(key)) {
        if (Opts.ShouldEmitErrorsOnInvalidConfigValue)
          Diags.Report(diag::err_analyzer_config_unknown) << key;
        continue;
      }

      A->claim();
      Opts.Config[key] = std::string(val);
    }
  }

  if (Opts.ShouldEmitErrorsOnInvalidConfigValue)
    parseAnalyzerConfigs(Opts, &Diags);
  else
    parseAnalyzerConfigs(Opts, nullptr);

  llvm::raw_string_ostream os(Opts.FullCompilerInvocation);
  for (unsigned i = 0; i < Args.getNumInputArgStrings(); ++i) {
    if (i != 0)
      os << " ";
    os << Args.getArgString(i);
  }
  os.flush();

  return Success;
}

static StringRef getStringOption(AnalyzerOptions::ConfigTable &Config,
                                 StringRef OptionName, StringRef DefaultVal) {
  return Config.insert({OptionName, std::string(DefaultVal)}).first->second;
}

static void initOption(AnalyzerOptions::ConfigTable &Config,
                       DiagnosticsEngine *Diags,
                       StringRef &OptionField, StringRef Name,
                       StringRef DefaultVal) {
  // String options may be known to invalid (e.g. if the expected string is a
  // file name, but the file does not exist), those will have to be checked in
  // parseConfigs.
  OptionField = getStringOption(Config, Name, DefaultVal);
}

static void initOption(AnalyzerOptions::ConfigTable &Config,
                       DiagnosticsEngine *Diags,
                       bool &OptionField, StringRef Name, bool DefaultVal) {
  auto PossiblyInvalidVal = llvm::StringSwitch<Optional<bool>>(
                 getStringOption(Config, Name, (DefaultVal ? "true" : "false")))
      .Case("true", true)
      .Case("false", false)
      .Default(None);

  if (!PossiblyInvalidVal) {
    if (Diags)
      Diags->Report(diag::err_analyzer_config_invalid_input)
        << Name << "a boolean";
    else
      OptionField = DefaultVal;
  } else
    OptionField = PossiblyInvalidVal.getValue();
}

static void initOption(AnalyzerOptions::ConfigTable &Config,
                       DiagnosticsEngine *Diags,
                       unsigned &OptionField, StringRef Name,
                       unsigned DefaultVal) {

  OptionField = DefaultVal;
  bool HasFailed = getStringOption(Config, Name, std::to_string(DefaultVal))
                     .getAsInteger(0, OptionField);
  if (Diags && HasFailed)
    Diags->Report(diag::err_analyzer_config_invalid_input)
      << Name << "an unsigned";
}

static void parseAnalyzerConfigs(AnalyzerOptions &AnOpts,
                                 DiagnosticsEngine *Diags) {
  // TODO: There's no need to store the entire configtable, it'd be plenty
  // enough tostore checker options.

#define ANALYZER_OPTION(TYPE, NAME, CMDFLAG, DESC, DEFAULT_VAL)                \
  initOption(AnOpts.Config, Diags, AnOpts.NAME, CMDFLAG, DEFAULT_VAL);

#define ANALYZER_OPTION_DEPENDS_ON_USER_MODE(TYPE, NAME, CMDFLAG, DESC,        \
                                           SHALLOW_VAL, DEEP_VAL)              \
  switch (AnOpts.getUserMode()) {                                              \
  case UMK_Shallow:                                                            \
    initOption(AnOpts.Config, Diags, AnOpts.NAME, CMDFLAG, SHALLOW_VAL);       \
    break;                                                                     \
  case UMK_Deep:                                                               \
    initOption(AnOpts.Config, Diags, AnOpts.NAME, CMDFLAG, DEEP_VAL);          \
    break;                                                                     \
  }                                                                            \

#include "clang/StaticAnalyzer/Core/AnalyzerOptions.def"
#undef ANALYZER_OPTION
#undef ANALYZER_OPTION_DEPENDS_ON_USER_MODE

  // At this point, AnalyzerOptions is configured. Let's validate some options.

  // FIXME: Here we try to validate the silenced checkers or packages are valid.
  // The current approach only validates the registered checkers which does not
  // contain the runtime enabled checkers and optimally we would validate both.
  if (!AnOpts.RawSilencedCheckersAndPackages.empty()) {
    std::vector<StringRef> Checkers =
        AnOpts.getRegisteredCheckers(/*IncludeExperimental=*/true);
    std::vector<StringRef> Packages =
        AnOpts.getRegisteredPackages(/*IncludeExperimental=*/true);

    SmallVector<StringRef, 16> CheckersAndPackages;
    AnOpts.RawSilencedCheckersAndPackages.split(CheckersAndPackages, ";");

    for (const StringRef &CheckerOrPackage : CheckersAndPackages) {
      if (Diags) {
        bool IsChecker = CheckerOrPackage.contains('.');
        bool IsValidName =
            IsChecker
                ? llvm::find(Checkers, CheckerOrPackage) != Checkers.end()
                : llvm::find(Packages, CheckerOrPackage) != Packages.end();

        if (!IsValidName)
          Diags->Report(diag::err_unknown_analyzer_checker_or_package)
              << CheckerOrPackage;
      }

      AnOpts.SilencedCheckersAndPackages.emplace_back(CheckerOrPackage);
    }
  }

  if (!Diags)
    return;

  if (AnOpts.ShouldTrackConditionsDebug && !AnOpts.ShouldTrackConditions)
    Diags->Report(diag::err_analyzer_config_invalid_input)
        << "track-conditions-debug" << "'track-conditions' to also be enabled";

  if (!AnOpts.CTUDir.empty() && !llvm::sys::fs::is_directory(AnOpts.CTUDir))
    Diags->Report(diag::err_analyzer_config_invalid_input) << "ctu-dir"
                                                           << "a filename";

  if (!AnOpts.ModelPath.empty() &&
      !llvm::sys::fs::is_directory(AnOpts.ModelPath))
    Diags->Report(diag::err_analyzer_config_invalid_input) << "model-path"
                                                           << "a filename";
}

static void ParseCommentArgs(CommentOptions &Opts, ArgList &Args) {
  Opts.ParseAllComments = Args.hasArg(OPT_fparse_all_comments);
}

/// Create a new Regex instance out of the string value in \p RpassArg.
/// It returns a pointer to the newly generated Regex instance.
static std::shared_ptr<llvm::Regex>
GenerateOptimizationRemarkRegex(DiagnosticsEngine &Diags, ArgList &Args,
                                Arg *RpassArg) {
  StringRef Val = RpassArg->getValue();
  std::string RegexError;
  std::shared_ptr<llvm::Regex> Pattern = std::make_shared<llvm::Regex>(Val);
  if (!Pattern->isValid(RegexError)) {
    Diags.Report(diag::err_drv_optimization_remark_pattern)
        << RegexError << RpassArg->getAsString(Args);
    Pattern.reset();
  }
  return Pattern;
}

static bool parseDiagnosticLevelMask(StringRef FlagName,
                                     const std::vector<std::string> &Levels,
                                     DiagnosticsEngine &Diags,
                                     DiagnosticLevelMask &M) {
  bool Success = true;
  for (const auto &Level : Levels) {
    DiagnosticLevelMask const PM =
      llvm::StringSwitch<DiagnosticLevelMask>(Level)
        .Case("note",    DiagnosticLevelMask::Note)
        .Case("remark",  DiagnosticLevelMask::Remark)
        .Case("warning", DiagnosticLevelMask::Warning)
        .Case("error",   DiagnosticLevelMask::Error)
        .Default(DiagnosticLevelMask::None);
    if (PM == DiagnosticLevelMask::None) {
      Success = false;
      Diags.Report(diag::err_drv_invalid_value) << FlagName << Level;
    }
    M = M | PM;
  }
  return Success;
}

static void parseSanitizerKinds(StringRef FlagName,
                                const std::vector<std::string> &Sanitizers,
                                DiagnosticsEngine &Diags, SanitizerSet &S) {
  for (const auto &Sanitizer : Sanitizers) {
    SanitizerMask K = parseSanitizerValue(Sanitizer, /*AllowGroups=*/false);
    if (K == SanitizerMask())
      Diags.Report(diag::err_drv_invalid_value) << FlagName << Sanitizer;
    else
      S.set(K, true);
  }
}

static void parseXRayInstrumentationBundle(StringRef FlagName, StringRef Bundle,
                                           ArgList &Args, DiagnosticsEngine &D,
                                           XRayInstrSet &S) {
  llvm::SmallVector<StringRef, 2> BundleParts;
  llvm::SplitString(Bundle, BundleParts, ",");
  for (const auto &B : BundleParts) {
    auto Mask = parseXRayInstrValue(B);
    if (Mask == XRayInstrKind::None)
      if (B != "none")
        D.Report(diag::err_drv_invalid_value) << FlagName << Bundle;
      else
        S.Mask = Mask;
    else if (Mask == XRayInstrKind::All)
      S.Mask = Mask;
    else
      S.set(Mask, true);
  }
}

// Set the profile kind using fprofile-instrument-use-path.
static void setPGOUseInstrumentor(CodeGenOptions &Opts,
                                  const Twine &ProfileName) {
  auto ReaderOrErr = llvm::IndexedInstrProfReader::create(ProfileName);
  // In error, return silently and let Clang PGOUse report the error message.
  if (auto E = ReaderOrErr.takeError()) {
    llvm::consumeError(std::move(E));
    Opts.setProfileUse(CodeGenOptions::ProfileClangInstr);
    return;
  }
  std::unique_ptr<llvm::IndexedInstrProfReader> PGOReader =
    std::move(ReaderOrErr.get());
  if (PGOReader->isIRLevelProfile()) {
    if (PGOReader->hasCSIRLevelProfile())
      Opts.setProfileUse(CodeGenOptions::ProfileCSIRInstr);
    else
      Opts.setProfileUse(CodeGenOptions::ProfileIRInstr);
  } else
    Opts.setProfileUse(CodeGenOptions::ProfileClangInstr);
}

static bool ParseCodeGenArgs(CodeGenOptions &Opts, ArgList &Args, InputKind IK,
                             DiagnosticsEngine &Diags,
                             const TargetOptions &TargetOpts,
                             const FrontendOptions &FrontendOpts) {
  bool Success = true;
  llvm::Triple Triple = llvm::Triple(TargetOpts.Triple);

  unsigned OptimizationLevel = getOptimizationLevel(Args, IK, Diags);
  // TODO: This could be done in Driver
  unsigned MaxOptLevel = 3;
  if (OptimizationLevel > MaxOptLevel) {
    // If the optimization level is not supported, fall back on the default
    // optimization
    Diags.Report(diag::warn_drv_optimization_value)
        << Args.getLastArg(OPT_O)->getAsString(Args) << "-O" << MaxOptLevel;
    OptimizationLevel = MaxOptLevel;
  }
  Opts.OptimizationLevel = OptimizationLevel;

#if INTEL_CUSTOMIZATION
  Opts.DisableIntelProprietaryOpts = Args.hasArg(
    OPT_disable_intel_proprietary_opts);
  Opts.IntelAdvancedOptim = Args.hasArg(OPT_fintel_advanced_optim);
  Opts.DisableCpuDispatchIFuncs = Args.hasArg(OPT_disable_cpudispatch_ifuncs);
#endif // INTEL_CUSTOMIZATION

  // At O0 we want to fully disable inlining outside of cases marked with
  // 'alwaysinline' that are required for correctness.
  Opts.setInlining((Opts.OptimizationLevel == 0)
                       ? CodeGenOptions::OnlyAlwaysInlining
                       : CodeGenOptions::NormalInlining);
  // Explicit inlining flags can disable some or all inlining even at
  // optimization levels above zero.
  if (Arg *InlineArg = Args.getLastArg(
          options::OPT_finline_functions, options::OPT_finline_hint_functions,
          options::OPT_fno_inline_functions, options::OPT_fno_inline)) {
    if (Opts.OptimizationLevel > 0) {
      const Option &InlineOpt = InlineArg->getOption();
      if (InlineOpt.matches(options::OPT_finline_functions))
        Opts.setInlining(CodeGenOptions::NormalInlining);
      else if (InlineOpt.matches(options::OPT_finline_hint_functions))
        Opts.setInlining(CodeGenOptions::OnlyHintInlining);
      else
        Opts.setInlining(CodeGenOptions::OnlyAlwaysInlining);
    }
  }

  // PIC defaults to -fno-direct-access-external-data while non-PIC defaults to
  // -fdirect-access-external-data.
  Opts.DirectAccessExternalData =
      Args.hasArg(OPT_fdirect_access_external_data) ||
      (!Args.hasArg(OPT_fno_direct_access_external_data) &&
       getLastArgIntValue(Args, OPT_pic_level, 0, Diags) == 0);

  // If -fuse-ctor-homing is set and limited debug info is already on, then use
  // constructor homing.
  if (Args.getLastArg(OPT_fuse_ctor_homing))
    if (Opts.getDebugInfo() == codegenoptions::LimitedDebugInfo)
      Opts.setDebugInfo(codegenoptions::DebugInfoConstructor);

#if INTEL_CUSTOMIZATION
  Opts.EmitTraceBack = Args.hasArg(OPT_traceback);
  Opts.EmitIntelSTI = Args.hasArg(OPT_gintel_sti);
  Opts.DebugOpenCLBasicTypes = Args.hasArg(OPT_gintel_opencl_builtin_types);
#endif // INTEL_CUSTOMIZATION

  for (const auto &Arg : Args.getAllArgValues(OPT_fdebug_prefix_map_EQ)) {
    auto Split = StringRef(Arg).split('=');
    Opts.DebugPrefixMap.insert(
        {std::string(Split.first), std::string(Split.second)});
  }

  Opts.DisableLLVMPasses =
      Args.hasArg(OPT_disable_llvm_passes) ||
      (Args.hasArg(OPT_fsycl_is_device) && Triple.isSPIR() &&
       Args.hasArg(OPT_fno_sycl_early_optimizations));

  const llvm::Triple::ArchType DebugEntryValueArchs[] = {
      llvm::Triple::x86, llvm::Triple::x86_64, llvm::Triple::aarch64,
      llvm::Triple::arm, llvm::Triple::armeb, llvm::Triple::mips,
      llvm::Triple::mipsel, llvm::Triple::mips64, llvm::Triple::mips64el};

  llvm::Triple T(TargetOpts.Triple);
  if (Opts.OptimizationLevel > 0 && Opts.hasReducedDebugInfo() &&
      llvm::is_contained(DebugEntryValueArchs, T.getArch()))
    Opts.EmitCallSiteInfo = true;

  Opts.NewStructPathTBAA = !Args.hasArg(OPT_no_struct_path_tbaa) &&
                           Args.hasArg(OPT_new_struct_path_tbaa);
  Opts.OptimizeSize = getOptimizationLevelSize(Args);
  Opts.SimplifyLibCalls = !(Args.hasArg(OPT_fno_builtin) ||
                            Args.hasArg(OPT_ffreestanding));
  if (Opts.SimplifyLibCalls)
    getAllNoBuiltinFuncValues(Args, Opts.NoBuiltinFuncs);
  Opts.UnrollLoops =
      Args.hasFlag(OPT_funroll_loops, OPT_fno_unroll_loops,
                   (Opts.OptimizationLevel > 1));

  Opts.DebugNameTable = static_cast<unsigned>(
      Args.hasArg(OPT_ggnu_pubnames)
          ? llvm::DICompileUnit::DebugNameTableKind::GNU
          : Args.hasArg(OPT_gpubnames)
                ? llvm::DICompileUnit::DebugNameTableKind::Default
                : llvm::DICompileUnit::DebugNameTableKind::None);

  if (!Opts.ProfileInstrumentUsePath.empty())
    setPGOUseInstrumentor(Opts, Opts.ProfileInstrumentUsePath);

  Opts.CodeModel = TargetOpts.CodeModel;
  Opts.Dwarf64 = Args.hasArg(OPT_gdwarf64);

  if (const Arg *A = Args.getLastArg(OPT_ftime_report, OPT_ftime_report_EQ)) {
    Opts.TimePasses = true;

    // -ftime-report= is only for new pass manager.
    if (A->getOption().getID() == OPT_ftime_report_EQ) {
      if (Opts.LegacyPassManager)
        Diags.Report(diag::err_drv_argument_only_allowed_with)
            << A->getAsString(Args) << "-fno-legacy-pass-manager";

      StringRef Val = A->getValue();
      if (Val == "per-pass")
        Opts.TimePassesPerRun = false;
      else if (Val == "per-pass-run")
        Opts.TimePassesPerRun = true;
      else
        Diags.Report(diag::err_drv_invalid_value)
            << A->getAsString(Args) << A->getValue();
    }
  }

#ifdef INTEL_CUSTOMIZATION
  Opts.DisableFree =
      Args.hasFlag(OPT_disable_free, OPT_no_disable_free, /*Default=*/false);
#endif //INTEL_CUSTOMIZATION
  Opts.Reciprocals = Args.getAllArgValues(OPT_mrecip_EQ);

  // Basic Block Sections implies Function Sections.
  Opts.FunctionSections =
      Args.hasArg(OPT_ffunction_sections) ||
      (Opts.BBSections != "none" && Opts.BBSections != "labels");

  Opts.PrepareForLTO = Args.hasArg(OPT_flto, OPT_flto_EQ);
  Opts.PrepareForThinLTO = false;
  if (Arg *A = Args.getLastArg(OPT_flto_EQ)) {
    StringRef S = A->getValue();
    if (S == "thin")
      Opts.PrepareForThinLTO = true;
    else if (S != "full")
      Diags.Report(diag::err_drv_invalid_value) << A->getAsString(Args) << S;
  }
  if (Arg *A = Args.getLastArg(OPT_fthinlto_index_EQ)) {
    if (IK.getLanguage() != Language::LLVM_IR)
      Diags.Report(diag::err_drv_argument_only_allowed_with)
          << A->getAsString(Args) << "-x ir";
    Opts.ThinLTOIndexFile =
        std::string(Args.getLastArgValue(OPT_fthinlto_index_EQ));
  }
  if (Arg *A = Args.getLastArg(OPT_save_temps_EQ))
    Opts.SaveTempsFilePrefix =
        llvm::StringSwitch<std::string>(A->getValue())
            .Case("obj", FrontendOpts.OutputFile)
            .Default(llvm::sys::path::filename(FrontendOpts.OutputFile).str());

  // The memory profile runtime appends the pid to make this name more unique.
  const char *MemProfileBasename = "memprof.profraw";
  if (Args.hasArg(OPT_fmemory_profile_EQ)) {
    SmallString<128> Path(
        std::string(Args.getLastArgValue(OPT_fmemory_profile_EQ)));
    llvm::sys::path::append(Path, MemProfileBasename);
    Opts.MemoryProfileOutput = std::string(Path);
  } else if (Args.hasArg(OPT_fmemory_profile))
    Opts.MemoryProfileOutput = MemProfileBasename;

  if (Opts.EmitGcovArcs || Opts.EmitGcovNotes) {
    Opts.CoverageDataFile =
        std::string(Args.getLastArgValue(OPT_coverage_data_file));
    Opts.CoverageNotesFile =
        std::string(Args.getLastArgValue(OPT_coverage_notes_file));
    Opts.ProfileFilterFiles =
        std::string(Args.getLastArgValue(OPT_fprofile_filter_files_EQ));
    Opts.ProfileExcludeFiles =
        std::string(Args.getLastArgValue(OPT_fprofile_exclude_files_EQ));
    if (Args.hasArg(OPT_coverage_version_EQ)) {
      StringRef CoverageVersion = Args.getLastArgValue(OPT_coverage_version_EQ);
      if (CoverageVersion.size() != 4) {
        Diags.Report(diag::err_drv_invalid_value)
            << Args.getLastArg(OPT_coverage_version_EQ)->getAsString(Args)
            << CoverageVersion;
      } else {
        memcpy(Opts.CoverageVersion, CoverageVersion.data(), 4);
      }
    }
  }
  // FIXME: For backend options that are not yet recorded as function
  // attributes in the IR, keep track of them so we can embed them in a
  // separate data section and use them when building the bitcode.
  for (const auto &A : Args) {
    // Do not encode output and input.
    if (A->getOption().getID() == options::OPT_o ||
        A->getOption().getID() == options::OPT_INPUT ||
        A->getOption().getID() == options::OPT_x ||
        A->getOption().getID() == options::OPT_fembed_bitcode ||
        A->getOption().matches(options::OPT_W_Group))
      continue;
    ArgStringList ASL;
    A->render(Args, ASL);
    for (const auto &arg : ASL) {
      StringRef ArgStr(arg);
      Opts.CmdArgs.insert(Opts.CmdArgs.end(), ArgStr.begin(), ArgStr.end());
      // using \00 to separate each commandline options.
      Opts.CmdArgs.push_back('\0');
    }
  }

  Opts.XRayTotalFunctionGroups =
      getLastArgIntValue(Args, OPT_fxray_function_groups, 1, Diags);
  Opts.XRaySelectedFunctionGroup =
      getLastArgIntValue(Args, OPT_fxray_selected_function_group, 0, Diags);

  auto XRayInstrBundles =
      Args.getAllArgValues(OPT_fxray_instrumentation_bundle);
  if (XRayInstrBundles.empty())
    Opts.XRayInstrumentationBundle.Mask = XRayInstrKind::All;
  else
    for (const auto &A : XRayInstrBundles)
      parseXRayInstrumentationBundle("-fxray-instrumentation-bundle=", A, Args,
                                     Diags, Opts.XRayInstrumentationBundle);

  if (const Arg *A = Args.getLastArg(OPT_fcf_protection_EQ)) {
    StringRef Name = A->getValue();
    if (Name == "full") {
      Opts.CFProtectionReturn = 1;
      Opts.CFProtectionBranch = 1;
    } else if (Name == "return")
      Opts.CFProtectionReturn = 1;
    else if (Name == "branch")
      Opts.CFProtectionBranch = 1;
    else if (Name != "none") {
      Diags.Report(diag::err_drv_invalid_value) << A->getAsString(Args) << Name;
      Success = false;
    }
  }

  if (const Arg *A = Args.getLastArg(OPT_compress_debug_sections_EQ)) {
    auto DCT = llvm::StringSwitch<llvm::DebugCompressionType>(A->getValue())
                   .Case("none", llvm::DebugCompressionType::None)
                   .Case("zlib", llvm::DebugCompressionType::Z)
                   .Case("zlib-gnu", llvm::DebugCompressionType::GNU)
                   .Default(llvm::DebugCompressionType::None);
    Opts.setCompressDebugSections(DCT);
  }

  for (auto *A :
       Args.filtered(OPT_mlink_bitcode_file, OPT_mlink_builtin_bitcode)) {
    CodeGenOptions::BitcodeFileToLink F;
    F.Filename = A->getValue();
    if (A->getOption().matches(OPT_mlink_builtin_bitcode)) {
      F.LinkFlags = llvm::Linker::Flags::LinkOnlyNeeded;
      // When linking CUDA bitcode, propagate function attributes so that
      // e.g. libdevice gets fast-math attrs if we're building with fast-math.
      F.PropagateAttrs = true;
      F.Internalize = true;
    }
    Opts.LinkBitcodeFiles.push_back(F);
  }
  Opts.SSPBufferSize =
      getLastArgIntValue(Args, OPT_stack_protector_buffer_size, 8, Diags);

  Opts.StackProtectorGuard =
      std::string(Args.getLastArgValue(OPT_mstack_protector_guard_EQ));

  if (Arg *A = Args.getLastArg(OPT_mstack_protector_guard_offset_EQ)) {
    StringRef Val = A->getValue();
    unsigned Offset = Opts.StackProtectorGuardOffset;
    Val.getAsInteger(10, Offset);
    Opts.StackProtectorGuardOffset = Offset;
  }

  Opts.StackProtectorGuardReg =
      std::string(Args.getLastArgValue(OPT_mstack_protector_guard_reg_EQ,
                                       "none"));


  if (Args.getLastArg(OPT_femulated_tls) ||
      Args.getLastArg(OPT_fno_emulated_tls)) {
    Opts.ExplicitEmulatedTLS = true;
    Opts.EmulatedTLS =
        Args.hasFlag(OPT_femulated_tls, OPT_fno_emulated_tls, false);
  }

#if INTEL_CUSTOMIZATION
  Opts.SPIRCompileOptions =
      std::string(Args.getLastArgValue(OPT_cl_spir_compile_options));

  // CQ#368119 - support for '/Z7' and '/Zi' options.
  if (Arg *A = Args.getLastArg(OPT_fms_debug_info_file_type)) {
    StringRef Val = A->getValue();
    unsigned FileType = llvm::StringSwitch<unsigned>(Val)
                            .Case("obj", CodeGenOptions::MSDebugInfoObjFile)
                            .Case("pdb", CodeGenOptions::MSDebugInfoPdbFile)
                            .Default(~0U);
    if (FileType == ~0U) {
      Diags.Report(diag::err_drv_invalid_value) << A->getAsString(Args) << Val;
      Success = false;
    } else {
      Opts.setMSDebugInfoFile(
          static_cast<CodeGenOptions::MSDebugInfoFileKind>(FileType));
    }
  }
  // CQ#368125 - support for '/Fd' and '/Fo' options.
  Opts.MSOutputObjFile =
      std::string(Args.getLastArgValue(OPT_fms_debug_info_obj_file));
  Opts.MSOutputPdbFile =
      std::string(Args.getLastArgValue(OPT_fms_debug_info_pdb_file));
  // CQ#366796 - support for '--no_expr_source_pos' option.
  Opts.NoExprSourcePos = Args.hasArg(OPT_no_expr_source_pos);
  // Support for '-fargument-noalias' option.
  // isIntelCompat(LangOptions::FArgumentNoalias)
  Opts.NoAliasForPtrArgs = Args.hasArg(OPT_fargument_noalias);

  // CMPLRLLVM-9854 - support for X87 precision control.
  unsigned X87Precision = 0;
  if (Arg *A = Args.getLastArg(OPT_mx87_precision)) {
    StringRef Val = A->getValue();
    if (Val != "32" && Val != "64" && Val != "80")
      Diags.Report(diag::err_drv_invalid_value) << A->getAsString(Args) << Val;
    Val.getAsInteger(10, X87Precision);
  }
  Opts.X87Precision = X87Precision;
#endif // INTEL_CUSTOMIZATION
  if (Arg *A = Args.getLastArg(OPT_fdenormal_fp_math_EQ)) {
    StringRef Val = A->getValue();
    Opts.FPDenormalMode = llvm::parseDenormalFPAttribute(Val);
    if (!Opts.FPDenormalMode.isValid())
      Diags.Report(diag::err_drv_invalid_value) << A->getAsString(Args) << Val;
  }

  if (Arg *A = Args.getLastArg(OPT_fdenormal_fp_math_f32_EQ)) {
    StringRef Val = A->getValue();
    Opts.FP32DenormalMode = llvm::parseDenormalFPAttribute(Val);
    if (!Opts.FP32DenormalMode.isValid())
      Diags.Report(diag::err_drv_invalid_value) << A->getAsString(Args) << Val;
  }

  // X86_32 has -fppc-struct-return and -freg-struct-return.
  // PPC32 has -maix-struct-return and -msvr4-struct-return.
  if (Arg *A =
          Args.getLastArg(OPT_fpcc_struct_return, OPT_freg_struct_return,
                          OPT_maix_struct_return, OPT_msvr4_struct_return)) {
    // TODO: We might want to consider enabling these options on AIX in the
    // future.
    if (T.isOSAIX())
      Diags.Report(diag::err_drv_unsupported_opt_for_target)
          << A->getSpelling() << T.str();

    const Option &O = A->getOption();
    if (O.matches(OPT_fpcc_struct_return) ||
        O.matches(OPT_maix_struct_return)) {
      Opts.setStructReturnConvention(CodeGenOptions::SRCK_OnStack);
    } else {
      assert(O.matches(OPT_freg_struct_return) ||
             O.matches(OPT_msvr4_struct_return));
      Opts.setStructReturnConvention(CodeGenOptions::SRCK_InRegs);
    }
  }

  if (T.isOSAIX() && (Args.hasArg(OPT_mignore_xcoff_visibility) ||
                      !Args.hasArg(OPT_fvisibility)))
    Opts.IgnoreXCOFFVisibility = 1;

  if (Arg *A =
          Args.getLastArg(OPT_mabi_EQ_vec_default, OPT_mabi_EQ_vec_extabi)) {
    if (!T.isOSAIX())
      Diags.Report(diag::err_drv_unsupported_opt_for_target)
          << A->getSpelling() << T.str();

    const Option &O = A->getOption();
    if (O.matches(OPT_mabi_EQ_vec_default))
      Diags.Report(diag::err_aix_default_altivec_abi)
          << A->getSpelling() << T.str();
    else {
      assert(O.matches(OPT_mabi_EQ_vec_extabi));
      Opts.EnableAIXExtendedAltivecABI = 1;
    }
  }

  bool NeedLocTracking = false;

  if (!Opts.OptRecordFile.empty())
    NeedLocTracking = true;

  if (Arg *A = Args.getLastArg(OPT_opt_record_passes)) {
    Opts.OptRecordPasses = A->getValue();
    NeedLocTracking = true;
  }

  if (Arg *A = Args.getLastArg(OPT_opt_record_format)) {
    Opts.OptRecordFormat = A->getValue();
    NeedLocTracking = true;
  }

  if (Arg *A = Args.getLastArg(OPT_Rpass_EQ)) {
    Opts.OptimizationRemarkPattern =
        GenerateOptimizationRemarkRegex(Diags, Args, A);
    NeedLocTracking = true;
  }

  if (Arg *A = Args.getLastArg(OPT_Rpass_missed_EQ)) {
    Opts.OptimizationRemarkMissedPattern =
        GenerateOptimizationRemarkRegex(Diags, Args, A);
    NeedLocTracking = true;
  }

  if (Arg *A = Args.getLastArg(OPT_Rpass_analysis_EQ)) {
    Opts.OptimizationRemarkAnalysisPattern =
        GenerateOptimizationRemarkRegex(Diags, Args, A);
    NeedLocTracking = true;
  }

  bool UsingSampleProfile = !Opts.SampleProfileFile.empty();
  bool UsingProfile = UsingSampleProfile ||
      (Opts.getProfileUse() != CodeGenOptions::ProfileNone);

  if (Opts.DiagnosticsWithHotness && !UsingProfile &&
      // An IR file will contain PGO as metadata
      IK.getLanguage() != Language::LLVM_IR)
    Diags.Report(diag::warn_drv_diagnostics_hotness_requires_pgo)
        << "-fdiagnostics-show-hotness";

  // Parse remarks hotness threshold. Valid value is either integer or 'auto'.
  if (auto *arg =
          Args.getLastArg(options::OPT_fdiagnostics_hotness_threshold_EQ)) {
    auto ResultOrErr =
        llvm::remarks::parseHotnessThresholdOption(arg->getValue());

    if (!ResultOrErr) {
      Diags.Report(diag::err_drv_invalid_diagnotics_hotness_threshold)
          << "-fdiagnostics-hotness-threshold=";
    } else {
      Opts.DiagnosticsHotnessThreshold = *ResultOrErr;
      if ((!Opts.DiagnosticsHotnessThreshold.hasValue() ||
           Opts.DiagnosticsHotnessThreshold.getValue() > 0) &&
          !UsingProfile)
        Diags.Report(diag::warn_drv_diagnostics_hotness_requires_pgo)
            << "-fdiagnostics-hotness-threshold=";
    }
  }

  // If the user requested to use a sample profile for PGO, then the
  // backend will need to track source location information so the profile
  // can be incorporated into the IR.
  if (UsingSampleProfile)
    NeedLocTracking = true;

  // If the user requested a flag that requires source locations available in
  // the backend, make sure that the backend tracks source location information.
  if (NeedLocTracking && Opts.getDebugInfo() == codegenoptions::NoDebugInfo)
    Opts.setDebugInfo(codegenoptions::LocTrackingOnly);

  // Parse -fsanitize-recover= arguments.
  // FIXME: Report unrecoverable sanitizers incorrectly specified here.
  parseSanitizerKinds("-fsanitize-recover=",
                      Args.getAllArgValues(OPT_fsanitize_recover_EQ), Diags,
                      Opts.SanitizeRecover);
  parseSanitizerKinds("-fsanitize-trap=",
                      Args.getAllArgValues(OPT_fsanitize_trap_EQ), Diags,
                      Opts.SanitizeTrap);

  Opts.EmitVersionIdentMetadata = Args.hasFlag(OPT_Qy, OPT_Qn, true);

  return Success;
}

static void ParseDependencyOutputArgs(DependencyOutputOptions &Opts,
                                      ArgList &Args) {
  Opts.DependencyFilter =
      std::string(Args.getLastArgValue(OPT_dependency_filter));
  Opts.Targets = Args.getAllArgValues(OPT_MT);
  if (Args.hasArg(OPT_show_includes)) {
    // Writing both /showIncludes and preprocessor output to stdout
    // would produce interleaved output, so use stderr for /showIncludes.
    // This behaves the same as cl.exe, when /E, /EP or /P are passed.
    if (Args.hasArg(options::OPT_E) || Args.hasArg(options::OPT_P))
      Opts.ShowIncludesDest = ShowIncludesDestination::Stderr;
    else
      Opts.ShowIncludesDest = ShowIncludesDestination::Stdout;
  } else {
    Opts.ShowIncludesDest = ShowIncludesDestination::None;
  }
  // Add sanitizer blacklists as extra dependencies.
  // They won't be discovered by the regular preprocessor, so
  // we let make / ninja to know about this implicit dependency.
  if (!Args.hasArg(OPT_fno_sanitize_blacklist)) {
    for (const auto *A : Args.filtered(OPT_fsanitize_blacklist)) {
      StringRef Val = A->getValue();
      if (Val.find('=') == StringRef::npos)
        Opts.ExtraDeps.push_back(std::string(Val));
    }
    if (Opts.IncludeSystemHeaders) {
      for (const auto *A : Args.filtered(OPT_fsanitize_system_blacklist)) {
        StringRef Val = A->getValue();
        if (Val.find('=') == StringRef::npos)
          Opts.ExtraDeps.push_back(std::string(Val));
      }
    }
  }

  // Propagate the extra dependencies.
  for (const auto *A : Args.filtered(OPT_fdepfile_entry)) {
    Opts.ExtraDeps.push_back(A->getValue());
  }

  // Only the -fmodule-file=<file> form.
  for (const auto *A : Args.filtered(OPT_fmodule_file)) {
    StringRef Val = A->getValue();
    if (Val.find('=') == StringRef::npos)
      Opts.ExtraDeps.push_back(std::string(Val));
  }
}

static bool parseShowColorsArgs(const ArgList &Args, bool DefaultColor) {
  // Color diagnostics default to auto ("on" if terminal supports) in the driver
  // but default to off in cc1, needing an explicit OPT_fdiagnostics_color.
  // Support both clang's -f[no-]color-diagnostics and gcc's
  // -f[no-]diagnostics-colors[=never|always|auto].
  enum {
    Colors_On,
    Colors_Off,
    Colors_Auto
  } ShowColors = DefaultColor ? Colors_Auto : Colors_Off;
  for (auto *A : Args) {
    const Option &O = A->getOption();
    if (O.matches(options::OPT_fcolor_diagnostics) ||
        O.matches(options::OPT_fdiagnostics_color)) {
      ShowColors = Colors_On;
    } else if (O.matches(options::OPT_fno_color_diagnostics) ||
               O.matches(options::OPT_fno_diagnostics_color)) {
      ShowColors = Colors_Off;
    } else if (O.matches(options::OPT_fdiagnostics_color_EQ)) {
      StringRef Value(A->getValue());
      if (Value == "always")
        ShowColors = Colors_On;
      else if (Value == "never")
        ShowColors = Colors_Off;
      else if (Value == "auto")
        ShowColors = Colors_Auto;
    }
  }
  return ShowColors == Colors_On ||
         (ShowColors == Colors_Auto &&
          llvm::sys::Process::StandardErrHasColors());
}

static bool checkVerifyPrefixes(const std::vector<std::string> &VerifyPrefixes,
                                DiagnosticsEngine &Diags) {
  bool Success = true;
  for (const auto &Prefix : VerifyPrefixes) {
    // Every prefix must start with a letter and contain only alphanumeric
    // characters, hyphens, and underscores.
    auto BadChar = llvm::find_if(Prefix, [](char C) {
      return !isAlphanumeric(C) && C != '-' && C != '_';
    });
    if (BadChar != Prefix.end() || !isLetter(Prefix[0])) {
      Success = false;
      Diags.Report(diag::err_drv_invalid_value) << "-verify=" << Prefix;
      Diags.Report(diag::note_drv_verify_prefix_spelling);
    }
  }
  return Success;
}

#define PARSE_OPTION_WITH_MARSHALLING(ARGS, DIAGS, SUCCESS, ID, FLAGS, PARAM,  \
                                      SHOULD_PARSE, KEYPATH, DEFAULT_VALUE,    \
                                      IMPLIED_CHECK, IMPLIED_VALUE,            \
                                      NORMALIZER, MERGER, TABLE_INDEX)         \
  if ((FLAGS)&options::CC1Option) {                                            \
    KEYPATH = MERGER(KEYPATH, DEFAULT_VALUE);                                  \
    if (IMPLIED_CHECK)                                                         \
      KEYPATH = MERGER(KEYPATH, IMPLIED_VALUE);                                \
    if (SHOULD_PARSE)                                                          \
      if (auto MaybeValue =                                                    \
              NORMALIZER(OPT_##ID, TABLE_INDEX, ARGS, DIAGS, SUCCESS))         \
        KEYPATH =                                                              \
            MERGER(KEYPATH, static_cast<decltype(KEYPATH)>(*MaybeValue));      \
  }

bool CompilerInvocation::parseSimpleArgs(const ArgList &Args,
                                         DiagnosticsEngine &Diags) {
  bool Success = true;

#define OPTION_WITH_MARSHALLING(                                               \
    PREFIX_TYPE, NAME, ID, KIND, GROUP, ALIAS, ALIASARGS, FLAGS, PARAM,        \
    HELPTEXT, METAVAR, VALUES, SPELLING, SHOULD_PARSE, ALWAYS_EMIT, KEYPATH,   \
    DEFAULT_VALUE, IMPLIED_CHECK, IMPLIED_VALUE, NORMALIZER, DENORMALIZER,     \
    MERGER, EXTRACTOR, TABLE_INDEX)                                            \
  PARSE_OPTION_WITH_MARSHALLING(Args, Diags, Success, ID, FLAGS, PARAM,        \
                                SHOULD_PARSE, this->KEYPATH, DEFAULT_VALUE,    \
                                IMPLIED_CHECK, IMPLIED_VALUE, NORMALIZER,      \
                                MERGER, TABLE_INDEX)
#include "clang/Driver/Options.inc"
#undef OPTION_WITH_MARSHALLING

  return Success;
}

bool clang::ParseDiagnosticArgs(DiagnosticOptions &Opts, ArgList &Args,
                                DiagnosticsEngine *Diags,
                                bool DefaultDiagColor) {
  Optional<DiagnosticsEngine> IgnoringDiags;
  if (!Diags) {
    IgnoringDiags.emplace(new DiagnosticIDs(), new DiagnosticOptions(),
                          new IgnoringDiagConsumer());
    Diags = &*IgnoringDiags;
  }

  bool Success = true;

#define DIAG_OPTION_WITH_MARSHALLING(                                          \
    PREFIX_TYPE, NAME, ID, KIND, GROUP, ALIAS, ALIASARGS, FLAGS, PARAM,        \
    HELPTEXT, METAVAR, VALUES, SPELLING, SHOULD_PARSE, ALWAYS_EMIT, KEYPATH,   \
    DEFAULT_VALUE, IMPLIED_CHECK, IMPLIED_VALUE, NORMALIZER, DENORMALIZER,     \
    MERGER, EXTRACTOR, TABLE_INDEX)                                            \
  PARSE_OPTION_WITH_MARSHALLING(Args, *Diags, Success, ID, FLAGS, PARAM,       \
                                SHOULD_PARSE, Opts.KEYPATH, DEFAULT_VALUE,     \
                                IMPLIED_CHECK, IMPLIED_VALUE, NORMALIZER,      \
                                MERGER, TABLE_INDEX)
#include "clang/Driver/Options.inc"
#undef DIAG_OPTION_WITH_MARSHALLING

  llvm::sys::Process::UseANSIEscapeCodes(Opts.UseANSIEscapeCodes);

  if (Arg *A =
          Args.getLastArg(OPT_diagnostic_serialized_file, OPT__serialize_diags))
    Opts.DiagnosticSerializationFile = A->getValue();
  Opts.ShowColors = parseShowColorsArgs(Args, DefaultDiagColor);

  if (Args.getLastArgValue(OPT_fdiagnostics_format) == "msvc-fallback")
    Opts.CLFallbackMode = true;

  Opts.VerifyDiagnostics = Args.hasArg(OPT_verify) || Args.hasArg(OPT_verify_EQ);
  if (Args.hasArg(OPT_verify))
    Opts.VerifyPrefixes.push_back("expected");
  // Keep VerifyPrefixes in its original order for the sake of diagnostics, and
  // then sort it to prepare for fast lookup using std::binary_search.
  if (!checkVerifyPrefixes(Opts.VerifyPrefixes, *Diags)) {
    Opts.VerifyDiagnostics = false;
    Success = false;
  }
  else
    llvm::sort(Opts.VerifyPrefixes);
  DiagnosticLevelMask DiagMask = DiagnosticLevelMask::None;
  Success &= parseDiagnosticLevelMask("-verify-ignore-unexpected=",
    Args.getAllArgValues(OPT_verify_ignore_unexpected_EQ),
    *Diags, DiagMask);
  if (Args.hasArg(OPT_verify_ignore_unexpected))
    DiagMask = DiagnosticLevelMask::All;
  Opts.setVerifyIgnoreUnexpected(DiagMask);
  if (Opts.TabStop == 0 || Opts.TabStop > DiagnosticOptions::MaxTabStop) {
    Opts.TabStop = DiagnosticOptions::DefaultTabStop;
    Diags->Report(diag::warn_ignoring_ftabstop_value)
        << Opts.TabStop << DiagnosticOptions::DefaultTabStop;
  }

  addDiagnosticArgs(Args, OPT_W_Group, OPT_W_value_Group, Opts.Warnings);
  addDiagnosticArgs(Args, OPT_R_Group, OPT_R_value_Group, Opts.Remarks);

  return Success;
}

#undef PARSE_OPTION_WITH_MARSHALLING

/// Parse the argument to the -ftest-module-file-extension
/// command-line argument.
///
/// \returns true on error, false on success.
static bool parseTestModuleFileExtensionArg(StringRef Arg,
                                            std::string &BlockName,
                                            unsigned &MajorVersion,
                                            unsigned &MinorVersion,
                                            bool &Hashed,
                                            std::string &UserInfo) {
  SmallVector<StringRef, 5> Args;
  Arg.split(Args, ':', 5);
  if (Args.size() < 5)
    return true;

  BlockName = std::string(Args[0]);
  if (Args[1].getAsInteger(10, MajorVersion)) return true;
  if (Args[2].getAsInteger(10, MinorVersion)) return true;
  if (Args[3].getAsInteger(2, Hashed)) return true;
  if (Args.size() > 4)
    UserInfo = std::string(Args[4]);
  return false;
}

static InputKind ParseFrontendArgs(FrontendOptions &Opts, ArgList &Args,
                                   DiagnosticsEngine &Diags,
                                   bool &IsHeaderFile) {
  Opts.ProgramAction = frontend::ParseSyntaxOnly;
  if (const Arg *A = Args.getLastArg(OPT_Action_Group)) {
    switch (A->getOption().getID()) {
    default:
      llvm_unreachable("Invalid option in group!");
    case OPT_ast_list:
      Opts.ProgramAction = frontend::ASTDeclList; break;
    case OPT_ast_dump_all_EQ:
    case OPT_ast_dump_EQ: {
      unsigned Val = llvm::StringSwitch<unsigned>(A->getValue())
                         .CaseLower("default", ADOF_Default)
                         .CaseLower("json", ADOF_JSON)
                         .Default(std::numeric_limits<unsigned>::max());

      if (Val != std::numeric_limits<unsigned>::max())
        Opts.ASTDumpFormat = static_cast<ASTDumpOutputFormat>(Val);
      else {
        Diags.Report(diag::err_drv_invalid_value)
            << A->getAsString(Args) << A->getValue();
        Opts.ASTDumpFormat = ADOF_Default;
      }
      LLVM_FALLTHROUGH;
    }
    case OPT_ast_dump:
    case OPT_ast_dump_all:
    case OPT_ast_dump_lookups:
    case OPT_ast_dump_decl_types:
      Opts.ProgramAction = frontend::ASTDump; break;
    case OPT_ast_print:
      Opts.ProgramAction = frontend::ASTPrint; break;
    case OPT_ast_view:
      Opts.ProgramAction = frontend::ASTView; break;
    case OPT_compiler_options_dump:
      Opts.ProgramAction = frontend::DumpCompilerOptions; break;
    case OPT_dump_raw_tokens:
      Opts.ProgramAction = frontend::DumpRawTokens; break;
    case OPT_dump_tokens:
      Opts.ProgramAction = frontend::DumpTokens; break;
    case OPT_S:
      Opts.ProgramAction = frontend::EmitAssembly; break;
    case OPT_emit_llvm_bc:
      Opts.ProgramAction = frontend::EmitBC; break;
    case OPT_emit_html:
      Opts.ProgramAction = frontend::EmitHTML; break;
    case OPT_emit_llvm:
      Opts.ProgramAction = frontend::EmitLLVM; break;
    case OPT_emit_llvm_only:
      Opts.ProgramAction = frontend::EmitLLVMOnly; break;
    case OPT_emit_codegen_only:
      Opts.ProgramAction = frontend::EmitCodeGenOnly; break;
    case OPT_emit_obj:
      Opts.ProgramAction = frontend::EmitObj; break;
    case OPT_fixit_EQ:
      Opts.FixItSuffix = A->getValue();
      LLVM_FALLTHROUGH;
    case OPT_fixit:
      Opts.ProgramAction = frontend::FixIt; break;
    case OPT_emit_module:
      Opts.ProgramAction = frontend::GenerateModule; break;
    case OPT_emit_module_interface:
      Opts.ProgramAction = frontend::GenerateModuleInterface; break;
    case OPT_emit_header_module:
      Opts.ProgramAction = frontend::GenerateHeaderModule; break;
    case OPT_emit_pch:
      Opts.ProgramAction = frontend::GeneratePCH; break;
    case OPT_emit_interface_stubs: {
      StringRef ArgStr =
          Args.hasArg(OPT_interface_stub_version_EQ)
              ? Args.getLastArgValue(OPT_interface_stub_version_EQ)
              : "experimental-ifs-v2";
      if (ArgStr == "experimental-yaml-elf-v1" ||
          ArgStr == "experimental-ifs-v1" ||
          ArgStr == "experimental-tapi-elf-v1") {
        std::string ErrorMessage =
            "Invalid interface stub format: " + ArgStr.str() +
            " is deprecated.";
        Diags.Report(diag::err_drv_invalid_value)
            << "Must specify a valid interface stub format type, ie: "
               "-interface-stub-version=experimental-ifs-v2"
            << ErrorMessage;
      } else if (!ArgStr.startswith("experimental-ifs-")) {
        std::string ErrorMessage =
            "Invalid interface stub format: " + ArgStr.str() + ".";
        Diags.Report(diag::err_drv_invalid_value)
            << "Must specify a valid interface stub format type, ie: "
               "-interface-stub-version=experimental-ifs-v2"
            << ErrorMessage;
      } else {
        Opts.ProgramAction = frontend::GenerateInterfaceStubs;
      }
      break;
    }
    case OPT_init_only:
      Opts.ProgramAction = frontend::InitOnly; break;
    case OPT_fsyntax_only:
      Opts.ProgramAction = frontend::ParseSyntaxOnly; break;
    case OPT_module_file_info:
      Opts.ProgramAction = frontend::ModuleFileInfo; break;
    case OPT_verify_pch:
      Opts.ProgramAction = frontend::VerifyPCH; break;
    case OPT_print_preamble:
      Opts.ProgramAction = frontend::PrintPreamble; break;
    case OPT_E:
      Opts.ProgramAction = frontend::PrintPreprocessedInput; break;
    case OPT_templight_dump:
      Opts.ProgramAction = frontend::TemplightDump; break;
    case OPT_rewrite_macros:
      Opts.ProgramAction = frontend::RewriteMacros; break;
    case OPT_rewrite_objc:
      Opts.ProgramAction = frontend::RewriteObjC; break;
    case OPT_rewrite_test:
      Opts.ProgramAction = frontend::RewriteTest; break;
    case OPT_analyze:
      Opts.ProgramAction = frontend::RunAnalysis; break;
    case OPT_migrate:
      Opts.ProgramAction = frontend::MigrateSource; break;
    case OPT_Eonly:
      Opts.ProgramAction = frontend::RunPreprocessorOnly; break;
    case OPT_print_dependency_directives_minimized_source:
      Opts.ProgramAction =
          frontend::PrintDependencyDirectivesSourceMinimizerOutput;
      break;
    }
  }

  if (const Arg* A = Args.getLastArg(OPT_plugin)) {
    Opts.Plugins.emplace_back(A->getValue(0));
    Opts.ProgramAction = frontend::PluginAction;
    Opts.ActionName = A->getValue();
  }
  Opts.AddPluginActions = Args.getAllArgValues(OPT_add_plugin);
  for (const auto *AA : Args.filtered(OPT_plugin_arg))
    Opts.PluginArgs[AA->getValue(0)].emplace_back(AA->getValue(1));

  for (const std::string &Arg :
         Args.getAllArgValues(OPT_ftest_module_file_extension_EQ)) {
    std::string BlockName;
    unsigned MajorVersion;
    unsigned MinorVersion;
    bool Hashed;
    std::string UserInfo;
    if (parseTestModuleFileExtensionArg(Arg, BlockName, MajorVersion,
                                        MinorVersion, Hashed, UserInfo)) {
      Diags.Report(diag::err_test_module_file_extension_format) << Arg;

      continue;
    }

    // Add the testing module file extension.
    Opts.ModuleFileExtensions.push_back(
        std::make_shared<TestModuleFileExtension>(
            BlockName, MajorVersion, MinorVersion, Hashed, UserInfo));
  }

  if (const Arg *A = Args.getLastArg(OPT_code_completion_at)) {
    Opts.CodeCompletionAt =
      ParsedSourceLocation::FromString(A->getValue());
    if (Opts.CodeCompletionAt.FileName.empty())
      Diags.Report(diag::err_drv_invalid_value)
        << A->getAsString(Args) << A->getValue();
  }

  Opts.Plugins = Args.getAllArgValues(OPT_load);
  Opts.ASTDumpDecls = Args.hasArg(OPT_ast_dump, OPT_ast_dump_EQ);
  Opts.ASTDumpAll = Args.hasArg(OPT_ast_dump_all, OPT_ast_dump_all_EQ);
  // Only the -fmodule-file=<file> form.
  for (const auto *A : Args.filtered(OPT_fmodule_file)) {
    StringRef Val = A->getValue();
    if (Val.find('=') == StringRef::npos)
      Opts.ModuleFiles.push_back(std::string(Val));
  }
  Opts.AllowPCMWithCompilerErrors = Args.hasArg(OPT_fallow_pcm_with_errors);

  if (Opts.ProgramAction != frontend::GenerateModule && Opts.IsSystemModule)
    Diags.Report(diag::err_drv_argument_only_allowed_with) << "-fsystem-module"
                                                           << "-emit-module";

  if (Args.hasArg(OPT_aux_target_cpu))
    Opts.AuxTargetCPU = std::string(Args.getLastArgValue(OPT_aux_target_cpu));
  if (Args.hasArg(OPT_aux_target_feature))
    Opts.AuxTargetFeatures = Args.getAllArgValues(OPT_aux_target_feature);

  if (Opts.ARCMTAction != FrontendOptions::ARCMT_None &&
      Opts.ObjCMTAction != FrontendOptions::ObjCMT_None) {
    Diags.Report(diag::err_drv_argument_not_allowed_with)
      << "ARC migration" << "ObjC migration";
  }

  InputKind DashX(Language::Unknown);
  if (const Arg *A = Args.getLastArg(OPT_x)) {
    StringRef XValue = A->getValue();

    // Parse suffixes: '<lang>(-header|[-module-map][-cpp-output])'.
    // FIXME: Supporting '<lang>-header-cpp-output' would be useful.
    bool Preprocessed = XValue.consume_back("-cpp-output");
    bool ModuleMap = XValue.consume_back("-module-map");
    IsHeaderFile = !Preprocessed && !ModuleMap &&
                   XValue != "precompiled-header" &&
                   XValue.consume_back("-header");

    // Principal languages.
    DashX = llvm::StringSwitch<InputKind>(XValue)
                .Case("c", Language::C)
                .Case("cl", Language::OpenCL)
                .Case("cuda", Language::CUDA)
                .Case("hip", Language::HIP)
                .Case("c++", Language::CXX)
                .Case("objective-c", Language::ObjC)
                .Case("objective-c++", Language::ObjCXX)
                .Case("renderscript", Language::RenderScript)
                .Default(Language::Unknown);

    // "objc[++]-cpp-output" is an acceptable synonym for
    // "objective-c[++]-cpp-output".
    if (DashX.isUnknown() && Preprocessed && !IsHeaderFile && !ModuleMap)
      DashX = llvm::StringSwitch<InputKind>(XValue)
                  .Case("objc", Language::ObjC)
                  .Case("objc++", Language::ObjCXX)
                  .Default(Language::Unknown);

    // Some special cases cannot be combined with suffixes.
    if (DashX.isUnknown() && !Preprocessed && !ModuleMap && !IsHeaderFile)
      DashX = llvm::StringSwitch<InputKind>(XValue)
                  .Case("cpp-output", InputKind(Language::C).getPreprocessed())
                  .Case("assembler-with-cpp", Language::Asm)
                  .Cases("ast", "pcm", "precompiled-header",
                         InputKind(Language::Unknown, InputKind::Precompiled))
                  .Case("ir", Language::LLVM_IR)
                  .Default(Language::Unknown);

    if (DashX.isUnknown())
      Diags.Report(diag::err_drv_invalid_value)
        << A->getAsString(Args) << A->getValue();

    if (Preprocessed)
      DashX = DashX.getPreprocessed();
    if (ModuleMap)
      DashX = DashX.withFormat(InputKind::ModuleMap);
  }

  // '-' is the default input if none is given.
  std::vector<std::string> Inputs = Args.getAllArgValues(OPT_INPUT);
  Opts.Inputs.clear();
  if (Inputs.empty())
    Inputs.push_back("-");
  for (unsigned i = 0, e = Inputs.size(); i != e; ++i) {
    InputKind IK = DashX;
    if (IK.isUnknown()) {
      IK = FrontendOptions::getInputKindForExtension(
        StringRef(Inputs[i]).rsplit('.').second);
      // FIXME: Warn on this?
      if (IK.isUnknown())
        IK = Language::C;
      // FIXME: Remove this hack.
      if (i == 0)
        DashX = IK;
    }

    bool IsSystem = false;

    // The -emit-module action implicitly takes a module map.
    if (Opts.ProgramAction == frontend::GenerateModule &&
        IK.getFormat() == InputKind::Source) {
      IK = IK.withFormat(InputKind::ModuleMap);
      IsSystem = Opts.IsSystemModule;
    }

    Opts.Inputs.emplace_back(std::move(Inputs[i]), IK, IsSystem);
  }

  return DashX;
}

std::string CompilerInvocation::GetResourcesPath(const char *Argv0,
                                                 void *MainAddr) {
  std::string ClangExecutable =
      llvm::sys::fs::getMainExecutable(Argv0, MainAddr);
  return Driver::GetResourcesPath(ClangExecutable, CLANG_RESOURCE_DIR);
}

static void ParseHeaderSearchArgs(HeaderSearchOptions &Opts, ArgList &Args,
                                  const std::string &WorkingDir) {
  if (const Arg *A = Args.getLastArg(OPT_stdlib_EQ))
    Opts.UseLibcxx = (strcmp(A->getValue(), "libc++") == 0);

  // Canonicalize -fmodules-cache-path before storing it.
  SmallString<128> P(Args.getLastArgValue(OPT_fmodules_cache_path));
  if (!(P.empty() || llvm::sys::path::is_absolute(P))) {
    if (WorkingDir.empty())
      llvm::sys::fs::make_absolute(P);
    else
      llvm::sys::fs::make_absolute(WorkingDir, P);
  }
  llvm::sys::path::remove_dots(P);
  Opts.ModuleCachePath = std::string(P.str());

  // Only the -fmodule-file=<name>=<file> form.
  for (const auto *A : Args.filtered(OPT_fmodule_file)) {
    StringRef Val = A->getValue();
    if (Val.find('=') != StringRef::npos){
      auto Split = Val.split('=');
      Opts.PrebuiltModuleFiles.insert(
          {std::string(Split.first), std::string(Split.second)});
    }
  }
  for (const auto *A : Args.filtered(OPT_fprebuilt_module_path))
    Opts.AddPrebuiltModulePath(A->getValue());

  for (const auto *A : Args.filtered(OPT_fmodules_ignore_macro)) {
    StringRef MacroDef = A->getValue();
    Opts.ModulesIgnoreMacros.insert(
        llvm::CachedHashString(MacroDef.split('=').first));
  }

  // Add -I..., -F..., and -index-header-map options in order.
  bool IsIndexHeaderMap = false;
  bool IsSysrootSpecified =
      Args.hasArg(OPT__sysroot_EQ) || Args.hasArg(OPT_isysroot);
  for (const auto *A : Args.filtered(OPT_I, OPT_F, OPT_index_header_map)) {
    if (A->getOption().matches(OPT_index_header_map)) {
      // -index-header-map applies to the next -I or -F.
      IsIndexHeaderMap = true;
      continue;
    }

    frontend::IncludeDirGroup Group =
        IsIndexHeaderMap ? frontend::IndexHeaderMap : frontend::Angled;

    bool IsFramework = A->getOption().matches(OPT_F);
    std::string Path = A->getValue();

    if (IsSysrootSpecified && !IsFramework && A->getValue()[0] == '=') {
      SmallString<32> Buffer;
      llvm::sys::path::append(Buffer, Opts.Sysroot,
                              llvm::StringRef(A->getValue()).substr(1));
      Path = std::string(Buffer.str());
    }

    Opts.AddPath(Path, Group, IsFramework,
                 /*IgnoreSysroot*/ true);
    IsIndexHeaderMap = false;
  }

  // Add -iprefix/-iwithprefix/-iwithprefixbefore options.
  StringRef Prefix = ""; // FIXME: This isn't the correct default prefix.
  for (const auto *A :
       Args.filtered(OPT_iprefix, OPT_iwithprefix, OPT_iwithprefixbefore)) {
    if (A->getOption().matches(OPT_iprefix))
      Prefix = A->getValue();
    else if (A->getOption().matches(OPT_iwithprefix))
      Opts.AddPath(Prefix.str() + A->getValue(), frontend::After, false, true);
    else
      Opts.AddPath(Prefix.str() + A->getValue(), frontend::Angled, false, true);
  }

  for (const auto *A : Args.filtered(OPT_idirafter))
    Opts.AddPath(A->getValue(), frontend::After, false, true);
  for (const auto *A : Args.filtered(OPT_iquote))
    Opts.AddPath(A->getValue(), frontend::Quoted, false, true);
  for (const auto *A : Args.filtered(OPT_isystem, OPT_iwithsysroot))
    Opts.AddPath(A->getValue(), frontend::System, false,
                 !A->getOption().matches(OPT_iwithsysroot));
  for (const auto *A : Args.filtered(OPT_iframework))
    Opts.AddPath(A->getValue(), frontend::System, true, true);
  for (const auto *A : Args.filtered(OPT_iframeworkwithsysroot))
    Opts.AddPath(A->getValue(), frontend::System, /*IsFramework=*/true,
                 /*IgnoreSysRoot=*/false);

  // Add the paths for the various language specific isystem flags.
  for (const auto *A : Args.filtered(OPT_c_isystem))
    Opts.AddPath(A->getValue(), frontend::CSystem, false, true);
  for (const auto *A : Args.filtered(OPT_cxx_isystem))
    Opts.AddPath(A->getValue(), frontend::CXXSystem, false, true);
  for (const auto *A : Args.filtered(OPT_objc_isystem))
    Opts.AddPath(A->getValue(), frontend::ObjCSystem, false,true);
  for (const auto *A : Args.filtered(OPT_objcxx_isystem))
    Opts.AddPath(A->getValue(), frontend::ObjCXXSystem, false, true);

  // Add the internal paths from a driver that detects standard include paths.
  for (const auto *A :
       Args.filtered(OPT_internal_isystem, OPT_internal_externc_isystem)) {
    frontend::IncludeDirGroup Group = frontend::System;
    if (A->getOption().matches(OPT_internal_externc_isystem))
      Group = frontend::ExternCSystem;
    Opts.AddPath(A->getValue(), Group, false, true);
  }

  // Add the path prefixes which are implicitly treated as being system headers.
  for (const auto *A :
       Args.filtered(OPT_system_header_prefix, OPT_no_system_header_prefix))
    Opts.AddSystemHeaderPrefix(
        A->getValue(), A->getOption().matches(OPT_system_header_prefix));

  for (const auto *A : Args.filtered(OPT_ivfsoverlay))
    Opts.AddVFSOverlayFile(A->getValue());

#if INTEL_CUSTOMIZATION
  if (const Arg *A = Args.getLastArg(OPT_header_base_path))
    Opts.HeaderBasePath = A->getValue();
  for (const auto *A : Args.filtered(OPT_ivfsoverlay_lib))
    Opts.AddVFSOverlayLib(A->getValue());
#endif // INTEL_CUSTOMIZATION
}

void CompilerInvocation::setLangDefaults(LangOptions &Opts, InputKind IK,
                                         const llvm::Triple &T,
                                         PreprocessorOptions &PPOpts,
                                         LangStandard::Kind LangStd) {
  // Set some properties which depend solely on the input kind; it would be nice
  // to move these to the language standard, and have the driver resolve the
  // input kind + language standard.
  //
  // FIXME: Perhaps a better model would be for a single source file to have
  // multiple language standards (C / C++ std, ObjC std, OpenCL std, OpenMP std)
  // simultaneously active?
  if (IK.getLanguage() == Language::Asm) {
    Opts.AsmPreprocessor = 1;
  } else if (IK.isObjectiveC()) {
    Opts.ObjC = 1;
  }

  if (LangStd == LangStandard::lang_unspecified) {
    // Based on the base language, pick one.
    switch (IK.getLanguage()) {
    case Language::Unknown:
    case Language::LLVM_IR:
      llvm_unreachable("Invalid input kind!");
    case Language::OpenCL:
      LangStd = LangStandard::lang_opencl10;
      break;
    case Language::CUDA:
      LangStd = LangStandard::lang_cuda;
      break;
    case Language::Asm:
    case Language::C:
#if defined(CLANG_DEFAULT_STD_C)
      LangStd = CLANG_DEFAULT_STD_C;
#else
      // The PS4 uses C99 as the default C standard.
      if (T.isPS4())
        LangStd = LangStandard::lang_gnu99;
      else
        LangStd = LangStandard::lang_gnu17;
#endif
      break;
    case Language::ObjC:
#if defined(CLANG_DEFAULT_STD_C)
      LangStd = CLANG_DEFAULT_STD_C;
#else
      LangStd = LangStandard::lang_gnu11;
#endif
      break;
    case Language::CXX:
    case Language::ObjCXX:
#if defined(CLANG_DEFAULT_STD_CXX)
      LangStd = CLANG_DEFAULT_STD_CXX;
#else
      LangStd = LangStandard::lang_gnucxx14;
#endif
      break;
    case Language::RenderScript:
      LangStd = LangStandard::lang_c99;
      break;
    case Language::HIP:
      LangStd = LangStandard::lang_hip;
      break;
    }
  }

  const LangStandard &Std = LangStandard::getLangStandardForKind(LangStd);
  Opts.LineComment = Std.hasLineComments();
  Opts.C99 = Std.isC99();
  Opts.C11 = Std.isC11();
  Opts.C17 = Std.isC17();
  Opts.C2x = Std.isC2x();
  Opts.CPlusPlus = Std.isCPlusPlus();
  Opts.CPlusPlus11 = Std.isCPlusPlus11();
  Opts.CPlusPlus14 = Std.isCPlusPlus14();
  Opts.CPlusPlus17 = Std.isCPlusPlus17();
  Opts.CPlusPlus20 = Std.isCPlusPlus20();
  Opts.CPlusPlus2b = Std.isCPlusPlus2b();
  Opts.Digraphs = Std.hasDigraphs();
  Opts.GNUMode = Std.isGNUMode();
  Opts.GNUInline = !Opts.C99 && !Opts.CPlusPlus;
  Opts.GNUCVersion = 0;
  Opts.HexFloats = Std.hasHexFloats();
  Opts.ImplicitInt = Std.hasImplicitInt();

  // Set OpenCL Version.
  Opts.OpenCL = Std.isOpenCL();
  if (LangStd == LangStandard::lang_opencl10)
    Opts.OpenCLVersion = 100;
  else if (LangStd == LangStandard::lang_opencl11)
    Opts.OpenCLVersion = 110;
  else if (LangStd == LangStandard::lang_opencl12)
    Opts.OpenCLVersion = 120;
  else if (LangStd == LangStandard::lang_opencl20)
    Opts.OpenCLVersion = 200;
  else if (LangStd == LangStandard::lang_opencl30)
    Opts.OpenCLVersion = 300;
  else if (LangStd == LangStandard::lang_openclcpp)
    Opts.OpenCLCPlusPlusVersion = 100;

  // OpenCL has some additional defaults.
  if (Opts.OpenCL) {
    Opts.AltiVec = 0;
    Opts.ZVector = 0;
    Opts.setLaxVectorConversions(LangOptions::LaxVectorConversionKind::None);
    Opts.setDefaultFPContractMode(LangOptions::FPM_On);
    Opts.NativeHalfType = 1;
    Opts.NativeHalfArgsAndReturns = 1;
    Opts.OpenCLCPlusPlus = Opts.CPlusPlus;
    // Include default header file for OpenCL.
    if (Opts.IncludeDefaultHeader && !Opts.DeclareOpenCLBuiltins) {
      PPOpts.Includes.push_back("opencl-c.h");
    }
  }

  Opts.HIP = IK.getLanguage() == Language::HIP;
  Opts.CUDA = IK.getLanguage() == Language::CUDA || Opts.HIP;
  if (Opts.HIP) {
    // HIP toolchain does not support 'Fast' FPOpFusion in backends since it
    // fuses multiplication/addition instructions without contract flag from
    // device library functions in LLVM bitcode, which causes accuracy loss in
    // certain math functions, e.g. tan(-1e20) becomes -0.933 instead of 0.8446.
    // For device library functions in bitcode to work, 'Strict' or 'Standard'
    // FPOpFusion options in backends is needed. Therefore 'fast-honor-pragmas'
    // FP contract option is used to allow fuse across statements in frontend
    // whereas respecting contract flag in backend.
    Opts.setDefaultFPContractMode(LangOptions::FPM_FastHonorPragmas);
  } else if (Opts.CUDA) {
    // Allow fuse across statements disregarding pragmas.
    Opts.setDefaultFPContractMode(LangOptions::FPM_Fast);
  }

  Opts.RenderScript = IK.getLanguage() == Language::RenderScript;
  if (Opts.RenderScript) {
    Opts.NativeHalfType = 1;
    Opts.NativeHalfArgsAndReturns = 1;
  }

  // OpenCL and C++ both have bool, true, false keywords.
  Opts.Bool = Opts.OpenCL || Opts.CPlusPlus;

  // OpenCL has half keyword
  Opts.Half = Opts.OpenCL;

  // C++ has wchar_t keyword.
  Opts.WChar = Opts.CPlusPlus;

  Opts.GNUKeywords = Opts.GNUMode;
  Opts.CXXOperatorNames = Opts.CPlusPlus;

  Opts.AlignedAllocation = Opts.CPlusPlus17;

  Opts.DollarIdents = !Opts.AsmPreprocessor;

  // Enable [[]] attributes in C++11 and C2x by default.
  Opts.DoubleSquareBracketAttributes = Opts.CPlusPlus11 || Opts.C2x;
}

/// Attempt to parse a visibility value out of the given argument.
static Visibility parseVisibility(Arg *arg, ArgList &args,
                                  DiagnosticsEngine &diags) {
  StringRef value = arg->getValue();
  if (value == "default") {
    return DefaultVisibility;
  } else if (value == "hidden" || value == "internal") {
    return HiddenVisibility;
  } else if (value == "protected") {
    // FIXME: diagnose if target does not support protected visibility
    return ProtectedVisibility;
  }

  diags.Report(diag::err_drv_invalid_value)
    << arg->getAsString(args) << value;
  return DefaultVisibility;
}

/// Check if input file kind and language standard are compatible.
static bool IsInputCompatibleWithStandard(InputKind IK,
                                          const Arg *A, // INTEL
                                          ArgList& Args, // INTEL
                                          const LangStandard &S, // INTEL
                                          LangStandard::Kind &Std, // INTEL
                                          DiagnosticsEngine &Diags) { // INTEL
  switch (IK.getLanguage()) {
  case Language::Unknown:
  case Language::LLVM_IR:
    llvm_unreachable("should not parse language flags for this input");

  case Language::C:
  case Language::ObjC:
  case Language::RenderScript:
#if INTEL_CUSTOMIZATION
    if (!(S.getLanguage() == Language::C) &&
        Args.hasArg(OPT_fintel_compatibility)) {
      Diags.Report(diag::warn_drv_argument_not_allowed_with)
          << A->getAsString(Args) << "C/ObjC";
      Std = LangStandard::lang_gnu99;
      return true;
    }
#endif // INTEL_CUSTOMIZATION
    return S.getLanguage() == Language::C;

  case Language::OpenCL:
    return S.getLanguage() == Language::OpenCL;

  case Language::CXX:
  case Language::ObjCXX:
#if INTEL_CUSTOMIZATION
      if (!(S.getLanguage() == Language::CXX) &&
          Args.hasArg(OPT_fintel_compatibility)) {
        Diags.Report(diag::warn_drv_argument_not_allowed_with)
            << A->getAsString(Args) << "C++/ObjC++";
        Std = LangStandard::lang_gnucxx14;
        return true;
      }
#endif // INTEL_CUSTOMIZATION
    return S.getLanguage() == Language::CXX;

  case Language::CUDA:
    // FIXME: What -std= values should be permitted for CUDA compilations?
    return S.getLanguage() == Language::CUDA ||
           S.getLanguage() == Language::CXX;

  case Language::HIP:
    return S.getLanguage() == Language::CXX || S.getLanguage() == Language::HIP;

  case Language::Asm:
    // Accept (and ignore) all -std= values.
    // FIXME: The -std= value is not ignored; it affects the tokenization
    // and preprocessing rules if we're preprocessing this asm input.
    return true;
  }

  llvm_unreachable("unexpected input language");
}

/// Get language name for given input kind.
static const StringRef GetInputKindName(InputKind IK) {
  switch (IK.getLanguage()) {
  case Language::C:
    return "C";
  case Language::ObjC:
    return "Objective-C";
  case Language::CXX:
    return "C++";
  case Language::ObjCXX:
    return "Objective-C++";
  case Language::OpenCL:
    return "OpenCL";
  case Language::CUDA:
    return "CUDA";
  case Language::RenderScript:
    return "RenderScript";
  case Language::HIP:
    return "HIP";

  case Language::Asm:
    return "Asm";
  case Language::LLVM_IR:
    return "LLVM IR";

  case Language::Unknown:
    break;
  }
  llvm_unreachable("unknown input language");
}

static void ParseLangArgs(LangOptions &Opts, ArgList &Args, InputKind IK,
                          const TargetOptions &TargetOpts,
                          PreprocessorOptions &PPOpts,
                          DiagnosticsEngine &Diags) {
  // FIXME: Cleanup per-file based stuff.
  LangStandard::Kind LangStd = LangStandard::lang_unspecified;
  if (const Arg *A = Args.getLastArg(OPT_std_EQ)) {
    LangStd = LangStandard::getLangKind(A->getValue());
    if (LangStd == LangStandard::lang_unspecified) {
      Diags.Report(diag::err_drv_invalid_value)
        << A->getAsString(Args) << A->getValue();
      // Report supported standards with short description.
      for (unsigned KindValue = 0;
           KindValue != LangStandard::lang_unspecified;
           ++KindValue) {
        const LangStandard &Std = LangStandard::getLangStandardForKind(
          static_cast<LangStandard::Kind>(KindValue));
        if (IsInputCompatibleWithStandard(IK, A, Args, Std, LangStd,//INTEL
                                          Diags)) { // INTEL
          auto Diag = Diags.Report(diag::note_drv_use_standard);
          Diag << Std.getName() << Std.getDescription();
          unsigned NumAliases = 0;
#define LANGSTANDARD(id, name, lang, desc, features)
#define LANGSTANDARD_ALIAS(id, alias) \
          if (KindValue == LangStandard::lang_##id) ++NumAliases;
#define LANGSTANDARD_ALIAS_DEPR(id, alias)
#include "clang/Basic/LangStandards.def"
          Diag << NumAliases;
#define LANGSTANDARD(id, name, lang, desc, features)
#define LANGSTANDARD_ALIAS(id, alias) \
          if (KindValue == LangStandard::lang_##id) Diag << alias;
#define LANGSTANDARD_ALIAS_DEPR(id, alias)
#include "clang/Basic/LangStandards.def"
        }
      }
    } else {
      // Valid standard, check to make sure language and standard are
      // compatible.
      const LangStandard &Std = LangStandard::getLangStandardForKind(LangStd);
      if (!IsInputCompatibleWithStandard(IK, A, Args, Std, LangStd, // INTEL
                                         Diags)) { // INTEL
        Diags.Report(diag::err_drv_argument_not_allowed_with)
          << A->getAsString(Args) << GetInputKindName(IK);
      }
    }
  }

  if (const Arg *A = Args.getLastArg(OPT_fcf_protection_EQ)) {
    StringRef Name = A->getValue();
    if (Name == "full" || Name == "branch") {
      Opts.CFProtectionBranch = 1;
    }
  }
  // -cl-std only applies for OpenCL language standards.
  // Override the -std option in this case.
  if (const Arg *A = Args.getLastArg(OPT_cl_std_EQ)) {
    LangStandard::Kind OpenCLLangStd
      = llvm::StringSwitch<LangStandard::Kind>(A->getValue())
        .Cases("cl", "CL", LangStandard::lang_opencl10)
        .Cases("cl1.0", "CL1.0", LangStandard::lang_opencl10)
        .Cases("cl1.1", "CL1.1", LangStandard::lang_opencl11)
        .Cases("cl1.2", "CL1.2", LangStandard::lang_opencl12)
        .Cases("cl2.0", "CL2.0", LangStandard::lang_opencl20)
        .Cases("cl3.0", "CL3.0", LangStandard::lang_opencl30)
        .Cases("clc++", "CLC++", LangStandard::lang_openclcpp)
        .Default(LangStandard::lang_unspecified);

    if (OpenCLLangStd == LangStandard::lang_unspecified) {
      Diags.Report(diag::err_drv_invalid_value)
        << A->getAsString(Args) << A->getValue();
    }
    else
      LangStd = OpenCLLangStd;
  }

  Opts.SYCLIsDevice = Opts.SYCL && Args.hasArg(options::OPT_fsycl_is_device);
  if (Opts.SYCL) {
    Opts.SYCLIsDevice = Args.hasArg(options::OPT_fsycl_is_device);
    Opts.SYCLIsHost = Args.hasArg(options::OPT_fsycl_is_host);
    Opts.SYCLAllowFuncPtr =
        Args.hasFlag(options::OPT_fsycl_allow_func_ptr,
                     options::OPT_fno_sycl_allow_func_ptr, false);
    Opts.SYCLStdLayoutKernelParams =
        Args.hasArg(options::OPT_fsycl_std_layout_kernel_params);
    Opts.SYCLUnnamedLambda = Args.hasArg(options::OPT_fsycl_unnamed_lambda);
    // -sycl-std applies to any SYCL source, not only those containing kernels,
    // but also those using the SYCL API
    if (const Arg *A = Args.getLastArg(OPT_sycl_std_EQ)) {
      Opts.setSYCLVersion(
          llvm::StringSwitch<LangOptions::SYCLMajorVersion>(A->getValue())
              .Cases("2017", "1.2.1", "121", "sycl-1.2.1",
                     LangOptions::SYCL_2017)
              .Case("2020", LangOptions::SYCL_2020)
              .Default(LangOptions::SYCL_None));

      if (Opts.getSYCLVersion() == LangOptions::SYCL_None) {
        // User has passed an invalid value to the flag, this is an error
        Diags.Report(diag::err_drv_invalid_value)
            << A->getAsString(Args) << A->getValue();
      }
    }
    Opts.SYCLExplicitSIMD = Args.hasArg(options::OPT_fsycl_esimd);
    Opts.EnableDAEInSpirKernels = Args.hasArg(options::OPT_fenable_sycl_dae);
    Opts.SYCLValueFitInMaxInt =
        Args.hasFlag(options::OPT_fsycl_id_queries_fit_in_int,
                     options::OPT_fno_sycl_id_queries_fit_in_int, true);
    Opts.EnableDAEInSpirKernels = Args.hasArg(options::OPT_fenable_sycl_dae);
    Opts.SYCLIntHeader =
        std::string(Args.getLastArgValue(OPT_fsycl_int_header));
  }

#if INTEL_CUSTOMIZATION
  Opts.EnableVariantVirtualCalls =
      Args.hasFlag(options::OPT_fenable_variant_virtual_calls,
                   options::OPT_fno_enable_variant_virtual_calls, false);
  Opts.EnableVariantFunctionPointers =
      Args.hasFlag(options::OPT_fenable_variant_function_pointers,
                   options::OPT_fno_enable_variant_function_pointers, false);
#endif // INTEL_CUSTOMIZATION

  Opts.DeclareSPIRVBuiltins = Args.hasArg(OPT_fdeclare_spirv_builtins);

  llvm::Triple T(TargetOpts.Triple);
  CompilerInvocation::setLangDefaults(Opts, IK, T, PPOpts, LangStd);
#if INTEL_CUSTOMIZATION
  Opts.IntelCompat = Args.hasArg(OPT_fintel_compatibility);
  if (Opts.IntelCompat)
    Opts.setAllIntelCompatItemsStateDefault();
  for (const Arg *A : Args.filtered(OPT_fintel_compatibility_enable,
                                    OPT_fintel_compatibility_disable)) {
    A->claim();
    bool Enable = (A->getOption().getID() == OPT_fintel_compatibility_enable);
    // We can have a list of comma separated names.
    StringRef ItemList = A->getValue();
    SmallVector<StringRef, 32> Items;
    ItemList.split(Items, ",");
    for (StringRef Item : Items) {
      if (!Opts.setIntelCompatItemsState(Item, Enable))
        Diags.Report(diag::err_drv_invalid_value) << A->getSpelling() << Item;
    }
  }
  // Look for intel compatibility user doc flag
  Opts.ShowIntelCompatUserDocsHelp = Args.hasArg(OPT_fintel_compatibility_doc);
  if (Opts.ShowIntelCompatUserDocsHelp) {
    Opts.setAllIntelCompatUserDocsInit();
    for (const Arg *A : Args.filtered(OPT_fintel_compatibility_doc)) {
      A->claim();
      // We can have a list of comma separated names.
      StringRef ItemList = A->getValue();
      SmallVector<StringRef, 32> Items;
      ItemList.split(Items, ",");
      for (StringRef Item : Items) {
        if (!Opts.setEmitIntelCompatUserDocs(Item))
          Diags.Report(diag::err_drv_invalid_value) << A->getSpelling() << Item;
      }
    }
  }

  Opts.ShowIntelCompatHelp = Args.hasArg(OPT_fintel_compatibility_help);
  Opts.IntelMSCompat = Args.hasArg(OPT_fintel_ms_compatibility);
  Opts.HLS = Args.hasArg(OPT_fhls);
  Opts.IntelQuad = Args.hasArg(OPT_extended_float_types);

  if (Opts.isIntelCompat(LangOptions::IMFAttributes)) {
    for (StringRef IMFAttrs : Args.getAllArgValues(OPT_fintel_imf_attr_EQ)) {
      SmallVector<StringRef, 8> IMFAttrArr;
      IMFAttrs.split(IMFAttrArr, ' ');
      for (const auto &IMFAttr : IMFAttrArr) {
        SmallVector<StringRef, 3> IMFAttrElement;
        IMFAttr.split(IMFAttrElement, ':');
        if (IMFAttrElement.size() == 2) {
          std::pair<LangOptions::IMFAttrMap::iterator, bool> Res =
              Opts.ImfAttrMap.insert(
                  {IMFAttrElement[0].str(), IMFAttrElement[1].str()});
          if (!Res.second) {
            // Update the existing attribute.
            Res.first->second = std::string(IMFAttrElement[1]);
          }
        } else if (IMFAttrElement.size() == 3) {
          SmallVector<StringRef, 30> FuncList;
          IMFAttrElement[2].split(FuncList, ',');
          for (StringRef FuncName : FuncList) {
            auto FuncMapIt = Opts.ImfAttrFuncMap.find(FuncName.str());
            if (FuncMapIt != Opts.ImfAttrFuncMap.end()) {
              // The function is already in the map, add options to it.
              std::pair<LangOptions::IMFAttrMap::iterator, bool> Res =
                  FuncMapIt->second.insert(
                      {IMFAttrElement[0].str(), IMFAttrElement[1].str()});
              if (!Res.second) {
                // Update the existing attribute.
                Res.first->second = std::string(IMFAttrElement[1]);
              }
            } else {
              // The first appearence of the function in the imf attributes.
              LangOptions::IMFAttrMap NewMap;
              NewMap.insert({IMFAttrElement[0].str(), IMFAttrElement[1].str()});
              Opts.ImfAttrFuncMap.insert({FuncName.str(), std::move(NewMap)});
            }
          }
        }
      }
    }
  }

  Opts.ShowIntelCompatUsed = Args.hasArg(OPT_fintel_compatibility_used);
  Opts.ShowIntelCompatUnused = Args.hasArg(OPT_fintel_compatibility_unused);
  Opts.OpenMPThreadPrivateLegacy =
      Args.hasArg(OPT_fopenmp_threadprivate_legacy);
  Opts.IntelDriverTempfileName =
      std::string(Args.getLastArgValue(OPT_fintel_driver_tempfile_name_EQ));
  // Fix for CQ#373517: compilation fails with 'redefinition of default
  // argument'.
  Opts.Float128 = Opts.IntelQuad || (Opts.IntelCompat && Opts.GNUMode);

  // IntrinsicPromotion implementation.
  Opts.IntrinsicAutoPromote = Args.hasArg(OPT_intel_mintrinsic_promote);

  // cl_intel_channels is an OpenCL extension for Intel FPGA. It is supported
  // by default and can become unsupported according to -cl-ext option.
  if (Opts.OpenCL) {
    Opts.OpenCLChannel = 1;
    for (const auto &Ext : Args.getAllArgValues(OPT_cl_ext_EQ)) {
      if ((Ext == "+all") || (Ext == "+cl_intel_channels"))
        Opts.OpenCLChannel = 1;
      if ((Ext == "-all") || (Ext == "-cl_intel_channels"))
        Opts.OpenCLChannel = 0;
    }
  }
  Opts.OpenMPTargetSimd = Args.hasArg(OPT_fopenmp_target_simd);
#endif  // INTEL_CUSTOMIZATION

  // -cl-strict-aliasing needs to emit diagnostic in the case where CL > 1.0.
  // This option should be deprecated for CL > 1.0 because
  // this option was added for compatibility with OpenCL 1.0.
  if (Args.getLastArg(OPT_cl_strict_aliasing)
       && Opts.OpenCLVersion > 100) {
    Diags.Report(diag::warn_option_invalid_ocl_version)
        << Opts.getOpenCLVersionTuple().getAsString()
        << Args.getLastArg(OPT_cl_strict_aliasing)->getAsString(Args);
  }

  // We abuse '-f[no-]gnu-keywords' to force overriding all GNU-extension
  // keywords. This behavior is provided by GCC's poorly named '-fasm' flag,
  // while a subset (the non-C++ GNU keywords) is provided by GCC's
  // '-fgnu-keywords'. Clang conflates the two for simplicity under the single
  // name, as it doesn't seem a useful distinction.
  Opts.GNUKeywords = Args.hasFlag(OPT_fgnu_keywords, OPT_fno_gnu_keywords,
                                  Opts.GNUKeywords);

  Opts.Digraphs = Args.hasFlag(OPT_fdigraphs, OPT_fno_digraphs, Opts.Digraphs);

  if (Args.hasArg(OPT_fno_operator_names))
    Opts.CXXOperatorNames = 0;

  if (Opts.CUDAIsDevice && Args.hasArg(OPT_fcuda_approx_transcendentals))
    Opts.CUDADeviceApproxTranscendentals = 1;

  if (Args.hasArg(OPT_fgpu_allow_device_init)) {
    if (Opts.HIP)
      Opts.GPUAllowDeviceInit = 1;
    else
      Diags.Report(diag::warn_ignored_hip_only_option)
          << Args.getLastArg(OPT_fgpu_allow_device_init)->getAsString(Args);
  }
  if (Opts.HIP)
    Opts.GPUMaxThreadsPerBlock = getLastArgIntValue(
        Args, OPT_gpu_max_threads_per_block_EQ, Opts.GPUMaxThreadsPerBlock);
  else if (Args.hasArg(OPT_gpu_max_threads_per_block_EQ))
    Diags.Report(diag::warn_ignored_hip_only_option)
        << Args.getLastArg(OPT_gpu_max_threads_per_block_EQ)->getAsString(Args);

  if (Opts.ObjC) {
    if (Arg *arg = Args.getLastArg(OPT_fobjc_runtime_EQ)) {
      StringRef value = arg->getValue();
      if (Opts.ObjCRuntime.tryParse(value))
        Diags.Report(diag::err_drv_unknown_objc_runtime) << value;
    }

    if (Args.hasArg(OPT_fobjc_gc_only))
      Opts.setGC(LangOptions::GCOnly);
    else if (Args.hasArg(OPT_fobjc_gc))
      Opts.setGC(LangOptions::HybridGC);
    else if (Args.hasArg(OPT_fobjc_arc)) {
      Opts.ObjCAutoRefCount = 1;
      if (!Opts.ObjCRuntime.allowsARC())
        Diags.Report(diag::err_arc_unsupported_on_runtime);
    }

    // ObjCWeakRuntime tracks whether the runtime supports __weak, not
    // whether the feature is actually enabled.  This is predominantly
    // determined by -fobjc-runtime, but we allow it to be overridden
    // from the command line for testing purposes.
    if (Args.hasArg(OPT_fobjc_runtime_has_weak))
      Opts.ObjCWeakRuntime = 1;
    else
      Opts.ObjCWeakRuntime = Opts.ObjCRuntime.allowsWeak();

    // ObjCWeak determines whether __weak is actually enabled.
    // Note that we allow -fno-objc-weak to disable this even in ARC mode.
    if (auto weakArg = Args.getLastArg(OPT_fobjc_weak, OPT_fno_objc_weak)) {
      if (!weakArg->getOption().matches(OPT_fobjc_weak)) {
        assert(!Opts.ObjCWeak);
      } else if (Opts.getGC() != LangOptions::NonGC) {
        Diags.Report(diag::err_objc_weak_with_gc);
      } else if (!Opts.ObjCWeakRuntime) {
        Diags.Report(diag::err_objc_weak_unsupported);
      } else {
        Opts.ObjCWeak = 1;
      }
    } else if (Opts.ObjCAutoRefCount) {
      Opts.ObjCWeak = Opts.ObjCWeakRuntime;
    }

    if (Args.hasArg(OPT_fobjc_subscripting_legacy_runtime))
      Opts.ObjCSubscriptingLegacyRuntime =
        (Opts.ObjCRuntime.getKind() == ObjCRuntime::FragileMacOSX);
  }

  if (Arg *A = Args.getLastArg(options::OPT_fgnuc_version_EQ)) {
    // Check that the version has 1 to 3 components and the minor and patch
    // versions fit in two decimal digits.
    VersionTuple GNUCVer;
    bool Invalid = GNUCVer.tryParse(A->getValue());
    unsigned Major = GNUCVer.getMajor();
    unsigned Minor = GNUCVer.getMinor().getValueOr(0);
    unsigned Patch = GNUCVer.getSubminor().getValueOr(0);
    if (Invalid || GNUCVer.getBuild() || Minor >= 100 || Patch >= 100) {
      Diags.Report(diag::err_drv_invalid_value)
          << A->getAsString(Args) << A->getValue();
    }
    Opts.GNUCVersion = Major * 100 * 100 + Minor * 100 + Patch;
  }

  if (Args.hasArg(OPT_fgnu89_inline)) {
    if (Opts.CPlusPlus)
      Diags.Report(diag::err_drv_argument_not_allowed_with)
        << "-fgnu89-inline" << GetInputKindName(IK);
    else
      Opts.GNUInline = 1;
  }

  // The type-visibility mode defaults to the value-visibility mode.
  if (Arg *typeVisOpt = Args.getLastArg(OPT_ftype_visibility)) {
    Opts.setTypeVisibilityMode(parseVisibility(typeVisOpt, Args, Diags));
  } else {
    Opts.setTypeVisibilityMode(Opts.getValueVisibilityMode());
  }

  if (Args.hasArg(OPT_fvisibility_from_dllstorageclass)) {
    Opts.VisibilityFromDLLStorageClass = 1;

    // Translate dllexport defintions to default visibility, by default.
    if (Arg *O = Args.getLastArg(OPT_fvisibility_dllexport_EQ))
      Opts.setDLLExportVisibility(parseVisibility(O, Args, Diags));
    else
      Opts.setDLLExportVisibility(DefaultVisibility);

    // Translate defintions without an explict DLL storage class to hidden
    // visibility, by default.
    if (Arg *O = Args.getLastArg(OPT_fvisibility_nodllstorageclass_EQ))
      Opts.setNoDLLStorageClassVisibility(parseVisibility(O, Args, Diags));
    else
      Opts.setNoDLLStorageClassVisibility(HiddenVisibility);

    // Translate dllimport external declarations to default visibility, by
    // default.
    if (Arg *O = Args.getLastArg(OPT_fvisibility_externs_dllimport_EQ))
      Opts.setExternDeclDLLImportVisibility(parseVisibility(O, Args, Diags));
    else
      Opts.setExternDeclDLLImportVisibility(DefaultVisibility);

    // Translate external declarations without an explicit DLL storage class
    // to hidden visibility, by default.
    if (Arg *O = Args.getLastArg(OPT_fvisibility_externs_nodllstorageclass_EQ))
      Opts.setExternDeclNoDLLStorageClassVisibility(
          parseVisibility(O, Args, Diags));
    else
      Opts.setExternDeclNoDLLStorageClassVisibility(HiddenVisibility);
  }

  if (Args.hasArg(OPT_ftrapv)) {
    Opts.setSignedOverflowBehavior(LangOptions::SOB_Trapping);
    // Set the handler, if one is specified.
    Opts.OverflowHandler =
        std::string(Args.getLastArgValue(OPT_ftrapv_handler));
  }
  else if (Args.hasArg(OPT_fwrapv))
    Opts.setSignedOverflowBehavior(LangOptions::SOB_Defined);

  Opts.MicrosoftExt = Opts.MSVCCompat || Args.hasArg(OPT_fms_extensions);
  Opts.AsmBlocks = Args.hasArg(OPT_fasm_blocks) || Opts.MicrosoftExt;
  Opts.MSCompatibilityVersion = 0;
  if (const Arg *A = Args.getLastArg(OPT_fms_compatibility_version)) {
    VersionTuple VT;
    if (VT.tryParse(A->getValue()))
      Diags.Report(diag::err_drv_invalid_value) << A->getAsString(Args)
                                                << A->getValue();
    Opts.MSCompatibilityVersion = VT.getMajor() * 10000000 +
                                  VT.getMinor().getValueOr(0) * 100000 +
                                  VT.getSubminor().getValueOr(0);
  }

  // Mimicking gcc's behavior, trigraphs are only enabled if -trigraphs
  // is specified, or -std is set to a conforming mode.
  // Trigraphs are disabled by default in c++1z onwards.
  // For z/OS, trigraphs are enabled by default (without regard to the above).
  Opts.Trigraphs =
      (!Opts.GNUMode && !Opts.MSVCCompat && !Opts.CPlusPlus17) || T.isOSzOS();
  Opts.Trigraphs =
      Args.hasFlag(OPT_ftrigraphs, OPT_fno_trigraphs, Opts.Trigraphs);

  Opts.DollarIdents = Args.hasFlag(OPT_fdollars_in_identifiers,
                                   OPT_fno_dollars_in_identifiers,
                                   Opts.DollarIdents);

  // -ffixed-point
  Opts.FixedPoint =
      Args.hasFlag(OPT_ffixed_point, OPT_fno_fixed_point, /*Default=*/false) &&
      !Opts.CPlusPlus;
  Opts.PaddingOnUnsignedFixedPoint =
      Args.hasFlag(OPT_fpadding_on_unsigned_fixed_point,
                   OPT_fno_padding_on_unsigned_fixed_point,
                   /*Default=*/false) &&
      Opts.FixedPoint;

  Opts.RTTI = Opts.CPlusPlus && !Args.hasArg(OPT_fno_rtti);
  Opts.RTTIData = Opts.RTTI && !Args.hasArg(OPT_fno_rtti_data);
  Opts.Blocks = Args.hasArg(OPT_fblocks) || (Opts.OpenCL
    && Opts.OpenCLVersion == 200);
  Opts.Coroutines = Opts.CPlusPlus20 || Args.hasArg(OPT_fcoroutines_ts);

  Opts.ConvergentFunctions = Opts.OpenCL || (Opts.CUDA && Opts.CUDAIsDevice) ||
                             Opts.SYCLIsDevice ||
                             Args.hasArg(OPT_fconvergent_functions);

  Opts.DoubleSquareBracketAttributes =
      Args.hasFlag(OPT_fdouble_square_bracket_attributes,
                   OPT_fno_double_square_bracket_attributes,
                   Opts.DoubleSquareBracketAttributes);

  Opts.CPlusPlusModules = Opts.CPlusPlus20;
  Opts.Modules =
      Args.hasArg(OPT_fmodules) || Opts.ModulesTS || Opts.CPlusPlusModules;
  Opts.ModulesDeclUse =
      Args.hasArg(OPT_fmodules_decluse) || Opts.ModulesStrictDeclUse;
  // FIXME: We only need this in C++ modules / Modules TS if we might textually
  // enter a different module (eg, when building a header unit).
  Opts.ModulesLocalVisibility =
      Args.hasArg(OPT_fmodules_local_submodule_visibility) || Opts.ModulesTS ||
      Opts.CPlusPlusModules;
  Opts.ModulesSearchAll = Opts.Modules &&
    !Args.hasArg(OPT_fno_modules_search_all) &&
    Args.hasArg(OPT_fmodules_search_all);
  Opts.CharIsSigned = Opts.OpenCL || !Args.hasArg(OPT_fno_signed_char);
  Opts.WChar = Opts.CPlusPlus && !Args.hasArg(OPT_fno_wchar);
  Opts.Char8 = Args.hasFlag(OPT_fchar8__t, OPT_fno_char8__t, Opts.CPlusPlus20);
  Opts.NoBuiltin = Args.hasArg(OPT_fno_builtin) || Opts.Freestanding;
  if (!Opts.NoBuiltin)
    getAllNoBuiltinFuncValues(Args, Opts.NoBuiltinFuncs);
  Opts.AlignedAllocation =
      Args.hasFlag(OPT_faligned_allocation, OPT_fno_aligned_allocation,
                   Opts.AlignedAllocation);
  Opts.AlignedAllocationUnavailable =
      Opts.AlignedAllocation && Args.hasArg(OPT_aligned_alloc_unavailable);
  if (Args.hasArg(OPT_fconcepts_ts))
    Diags.Report(diag::warn_fe_concepts_ts_flag);
  Opts.MathErrno = !Opts.OpenCL && Args.hasArg(OPT_fmath_errno);
  Opts.LongDoubleSize = Args.hasArg(OPT_mlong_double_128)
                            ? 128
                            : Args.hasArg(OPT_mlong_double_64) ? 64 : 0;
#if INTEL_CUSTOMIZATION
  if (const Arg *A = Args.getLastArg(OPT_fintel_long_double_size_EQ)) {
    StringRef Value = A->getValue();
    if (Value == "128")
      Opts.LongDoubleSize = 128;
    else if (Value == "80")
      Opts.LongDoubleSize = 80;
    else if (Value == "64")
      Opts.LongDoubleSize = 64;
    else {
      Diags.Report(diag::err_drv_invalid_value) << A->getAsString(Args)
                                                << A->getValue();
    }
  }
#endif // INTEL_CUSTOMIZATION
  Opts.EnableAIXExtendedAltivecABI = Args.hasArg(OPT_mabi_EQ_vec_extabi);
  Opts.PICLevel = getLastArgIntValue(Args, OPT_pic_level, 0, Diags);
  Opts.DumpRecordLayouts = Opts.DumpRecordLayoutsSimple
                        || Args.hasArg(OPT_fdump_record_layouts);
  if (Opts.FastRelaxedMath)
    Opts.setDefaultFPContractMode(LangOptions::FPM_Fast);
<<<<<<< HEAD
#if INTEL_CUSTOMIZATION
  Opts.OpenCLForceVectorABI = Args.hasArg(OPT_fopencl_force_vector_abi);
  // Temporary internal option to enable new support. When ready just
  // switch default to true.
  Opts.IntelPragmaPrefetch =
      Args.hasFlag(OPT_fintel_pragma_prefetch, OPT_fno_intel_pragma_prefetch,
                   /*default=*/false);
#endif // INTEL_CUSTOMIZATION
  Opts.ModuleFeatures = Args.getAllArgValues(OPT_fmodule_feature);
=======
  Opts.XLPragmaPack = Args.hasArg(OPT_fxl_pragma_pack);
>>>>>>> f0abe2ae
  llvm::sort(Opts.ModuleFeatures);
  Opts.NativeHalfType |= Args.hasArg(OPT_fnative_half_type);
  Opts.NativeHalfArgsAndReturns |= Args.hasArg(OPT_fnative_half_arguments_and_returns);
  // Enable HalfArgsAndReturns if present in Args or if NativeHalfArgsAndReturns
  // is enabled.
  Opts.HalfArgsAndReturns = Args.hasArg(OPT_fallow_half_arguments_and_returns)
                            | Opts.NativeHalfArgsAndReturns;

  Opts.ArmSveVectorBits =
      getLastArgIntValue(Args, options::OPT_msve_vector_bits_EQ, 0, Diags);

  // __declspec is enabled by default for the PS4 by the driver, and also
  // enabled for Microsoft Extensions or Borland Extensions, here.
  //
  // FIXME: __declspec is also currently enabled for CUDA, but isn't really a
  // CUDA extension. However, it is required for supporting
  // __clang_cuda_builtin_vars.h, which uses __declspec(property). Once that has
  // been rewritten in terms of something more generic, remove the Opts.CUDA
  // term here.
  Opts.DeclSpecKeyword =
      Args.hasFlag(OPT_fdeclspec, OPT_fno_declspec,
                   (Opts.MicrosoftExt || Opts.Borland ||      // INTEL
                    Opts.CUDA || Opts.IntelCompat));          // INTEL

  // -mrtd option
  if (Arg *A = Args.getLastArg(OPT_mrtd)) {
    if (Opts.getDefaultCallingConv() != LangOptions::DCC_None)
      Diags.Report(diag::err_drv_argument_not_allowed_with)
          << A->getSpelling() << "-fdefault-calling-conv";
    else {
      llvm::Triple T(TargetOpts.Triple);
      if (T.getArch() != llvm::Triple::x86)
        Diags.Report(diag::err_drv_argument_not_allowed_with)
            << A->getSpelling() << T.getTriple();
      else
        Opts.setDefaultCallingConv(LangOptions::DCC_StdCall);
    }
  }

#if INTEL_CUSTOMIZATION
  // Check if -fopenmp is specified and set default version to 5.0.
  Opts.OpenMP = Args.hasArg(options::OPT_fopenmp) ? 50 : 0;
  Opts.OpenMPSimdOnly = false;
  Opts.OpenMPSimdDisabled = false;
  Opts.OpenMPTBBOnly = false;
  Opts.OpenMPTBBDisabled = false;
  if (Opts.IntelCompat) {
    if (Opts.OpenMP) {
      // OpenMP is enabled but we want to disable OpenMP subset
      Opts.OpenMPSimdDisabled = Args.hasArg(OPT_fno_openmp_simd);
      Opts.OpenMPTBBDisabled = Args.hasArg(OPT_fnointel_openmp_tbb);
    } else {
      Opts.OpenMPSimdOnly = Args.hasArg(OPT_fopenmp_simd);
      Opts.OpenMPTBBOnly = Args.hasArg(OPT_fintel_openmp_tbb);
      if (Opts.OpenMPSimdOnly || Opts.OpenMPTBBOnly)
        Opts.OpenMP = true;
    }
  }
#endif //INTEL_CUSTOMIZATION
#if INTEL_COLLAB
  Opts.OpenMPUseSingleElemArrayFuncs =
      Args.hasFlag(OPT_fopenmp_use_single_elem_array_funcs,
                   OPT_fno_openmp_use_single_elem_array_funcs,
                   /*default=*/true);
  Opts.OpenMPLateOutline =
      Opts.OpenMP && Args.hasArg(options::OPT_fopenmp_late_outline);
#endif // INTEL_COLLAB
#if INTEL_CUSTOMIZATION
  // Allow this spelling until removed from icx driver.
  if (!Opts.OpenMPLateOutline)
    Opts.OpenMPLateOutline =
        Opts.OpenMP && Args.hasArg(OPT_fintel_openmp_region);
  Opts.OpenMPLateOutlineTarget = !Args.hasArg(OPT_fno_intel_openmp_offload);
  Opts.OpenMPLateOutlineAtomic = Args.hasArg(OPT_fintel_openmp_region_atomic);

  Opts.OpenMPUseLLVMAtomic = Args.hasFlag(
          options::OPT_fintel_openmp_use_llvm_atomic,
          options::OPT_fno_intel_openmp_use_llvm_atomic);
  if (!Opts.OpenMPLateOutlineAllowUncollapsedLoops)
    Opts.OpenMPLateOutlineAllowUncollapsedLoops =
      Args.hasArg(OPT_fintel_openmp_region_late_collapsed_loops);
  if (Opts.OpenMPLateOutlineAllowUncollapsedLoops)
    Opts.OpenMPLateOutlineAllowUncollapsedLoops =
      !Args.hasArg(OPT_fintel_openmp_region_early_collapsed_loops);
  Opts.OpenMPStableFileID =
      Opts.OpenMP && Args.hasArg(options::OPT_fopenmp_stable_file_id);
#endif // INTEL_CUSTOMIZATION
#if INTEL_COLLAB
  if (Opts.OpenMPLateOutline) {
    llvm::Triple T(TargetOpts.Triple);

    if (T.isSPIR())
      Opts.UseAutoOpenCLAddrSpaceForOpenMP = true;
  }
#endif  // INTEL_COLLAB

  // Check if -fopenmp-simd is specified.
  bool IsSimdSpecified =
      Args.hasFlag(options::OPT_fopenmp_simd, options::OPT_fno_openmp_simd,
                   /*Default=*/false);
  Opts.OpenMPSimd = !Opts.OpenMP && IsSimdSpecified;
  Opts.OpenMPUseTLS =
#if INTEL_CUSTOMIZATION
      !Args.hasArg(options::OPT_fopenmp_threadprivate_legacy) &&
#endif  // INTEL_CUSTOMIZATION
      Opts.OpenMP && !Args.hasArg(options::OPT_fnoopenmp_use_tls);
  Opts.OpenMPIsDevice =
      Opts.OpenMP && Args.hasArg(options::OPT_fopenmp_is_device);
  Opts.OpenMPIRBuilder =
      Opts.OpenMP && Args.hasArg(options::OPT_fopenmp_enable_irbuilder);
  bool IsTargetSpecified =
      Opts.OpenMPIsDevice || Args.hasArg(options::OPT_fopenmp_targets_EQ);

  if (Opts.OpenMP || Opts.OpenMPSimd) {
    if (int Version = getLastArgIntValue(
            Args, OPT_fopenmp_version_EQ,
            (IsSimdSpecified || IsTargetSpecified) ? 50 : Opts.OpenMP, Diags))
      Opts.OpenMP = Version;
    // Provide diagnostic when a given target is not expected to be an OpenMP
    // device or host.
    if (!Opts.OpenMPIsDevice) {
      switch (T.getArch()) {
      default:
        break;
      // Add unsupported host targets here:
      case llvm::Triple::nvptx:
      case llvm::Triple::nvptx64:
        Diags.Report(diag::err_drv_omp_host_target_not_supported)
            << TargetOpts.Triple;
        break;
      }
    }
  }

  // Set the flag to prevent the implementation from emitting device exception
  // handling code for those requiring so.
  if ((Opts.OpenMPIsDevice && (T.isNVPTX() || T.isAMDGCN())) ||
      Opts.OpenCLCPlusPlus) {
    Opts.Exceptions = 0;
    Opts.CXXExceptions = 0;
  }
  if (Opts.OpenMPIsDevice && T.isNVPTX()) {
    Opts.OpenMPCUDANumSMs =
        getLastArgIntValue(Args, options::OPT_fopenmp_cuda_number_of_sm_EQ,
                           Opts.OpenMPCUDANumSMs, Diags);
    Opts.OpenMPCUDABlocksPerSM =
        getLastArgIntValue(Args, options::OPT_fopenmp_cuda_blocks_per_sm_EQ,
                           Opts.OpenMPCUDABlocksPerSM, Diags);
    Opts.OpenMPCUDAReductionBufNum = getLastArgIntValue(
        Args, options::OPT_fopenmp_cuda_teams_reduction_recs_num_EQ,
        Opts.OpenMPCUDAReductionBufNum, Diags);
  }

  // Get the OpenMP target triples if any.
  if (Arg *A = Args.getLastArg(options::OPT_fopenmp_targets_EQ)) {
    enum ArchPtrSize { Arch16Bit, Arch32Bit, Arch64Bit };
    auto getArchPtrSize = [](const llvm::Triple &T) {
      if (T.isArch16Bit())
        return Arch16Bit;
      if (T.isArch32Bit())
        return Arch32Bit;
      assert(T.isArch64Bit() && "Expected 64-bit architecture");
      return Arch64Bit;
    };

    for (unsigned i = 0; i < A->getNumValues(); ++i) {
      llvm::Triple TT(A->getValue(i));

      if (TT.getArch() == llvm::Triple::UnknownArch ||
          !(TT.getArch() == llvm::Triple::aarch64 || TT.isPPC() ||
            TT.getArch() == llvm::Triple::nvptx ||
            TT.getArch() == llvm::Triple::nvptx64 ||
#if INTEL_CUSTOMIZATION
#if INTEL_FEATURE_CSA
            TT.getArch() == llvm::Triple::csa ||
#endif  // INTEL_FEATURE_CSA
#endif  // INTEL_CUSTOMIZATION
            TT.getArch() == llvm::Triple::amdgcn ||
            TT.getArch() == llvm::Triple::x86 ||
#if INTEL_COLLAB
            TT.getArch() == llvm::Triple::x86_64 ||
            TT.getArch() == llvm::Triple::spir ||
            TT.getArch() == llvm::Triple::spir64))
#else
            TT.getArch() == llvm::Triple::x86_64))
#endif // INTEL_COLLAB
        Diags.Report(diag::err_drv_invalid_omp_target) << A->getValue(i);
      else if (getArchPtrSize(T) != getArchPtrSize(TT))
        Diags.Report(diag::err_drv_incompatible_omp_arch)
            << A->getValue(i) << T.str();
      else
        Opts.OMPTargetTriples.push_back(TT);
    }
  }

  // Get OpenMP host file path if any and report if a non existent file is
  // found
  if (Arg *A = Args.getLastArg(options::OPT_fopenmp_host_ir_file_path)) {
    Opts.OMPHostIRFile = A->getValue();
    if (!llvm::sys::fs::exists(Opts.OMPHostIRFile))
      Diags.Report(diag::err_drv_omp_host_ir_file_not_found)
          << Opts.OMPHostIRFile;
  }

  // Set CUDA mode for OpenMP target NVPTX/AMDGCN if specified in options
  Opts.OpenMPCUDAMode = Opts.OpenMPIsDevice && (T.isNVPTX() || T.isAMDGCN()) &&
                        Args.hasArg(options::OPT_fopenmp_cuda_mode);

  // Set CUDA support for parallel execution of target regions for OpenMP target
  // NVPTX/AMDGCN if specified in options.
  Opts.OpenMPCUDATargetParallel =
      Opts.OpenMPIsDevice && (T.isNVPTX() || T.isAMDGCN()) &&
      Args.hasArg(options::OPT_fopenmp_cuda_parallel_target_regions);

  // Set CUDA mode for OpenMP target NVPTX/AMDGCN if specified in options
  Opts.OpenMPCUDAForceFullRuntime =
      Opts.OpenMPIsDevice && (T.isNVPTX() || T.isAMDGCN()) &&
      Args.hasArg(options::OPT_fopenmp_cuda_force_full_runtime);

  // Record whether the __DEPRECATED define was requested.
  Opts.Deprecated = Args.hasFlag(OPT_fdeprecated_macro,
                                 OPT_fno_deprecated_macro,
                                 Opts.Deprecated);

  // FIXME: Eliminate this dependency.
  unsigned Opt = getOptimizationLevel(Args, IK, Diags),
       OptSize = getOptimizationLevelSize(Args);
  Opts.Optimize = Opt != 0;
  Opts.OptimizeSize = OptSize != 0;

  // This is the __NO_INLINE__ define, which just depends on things like the
  // optimization level and -fno-inline, not actually whether the backend has
  // inlining enabled.
  Opts.NoInlineDefine = !Opts.Optimize;
  if (Arg *InlineArg = Args.getLastArg(
          options::OPT_finline_functions, options::OPT_finline_hint_functions,
          options::OPT_fno_inline_functions, options::OPT_fno_inline))
    if (InlineArg->getOption().matches(options::OPT_fno_inline))
      Opts.NoInlineDefine = true;

#if INTEL_CUSTOMIZATION
  Opts.HonorNaNCompares = Args.hasFlag(OPT_fhonor_nan_compares,
                                       OPT_fno_honor_nan_compares,
                                       false);
#endif // INTEL_CUSTOMIZATION

  if (Arg *A = Args.getLastArg(OPT_ffp_contract)) {
    StringRef Val = A->getValue();
    if (Val == "fast")
      Opts.setDefaultFPContractMode(LangOptions::FPM_Fast);
    else if (Val == "on")
      Opts.setDefaultFPContractMode(LangOptions::FPM_On);
    else if (Val == "off")
      Opts.setDefaultFPContractMode(LangOptions::FPM_Off);
    else if (Val == "fast-honor-pragmas")
      Opts.setDefaultFPContractMode(LangOptions::FPM_FastHonorPragmas);
    else
      Diags.Report(diag::err_drv_invalid_value) << A->getAsString(Args) << Val;
  }

  LangOptions::FPExceptionModeKind FPEB = LangOptions::FPE_Ignore;
  if (Arg *A = Args.getLastArg(OPT_ffp_exception_behavior_EQ)) {
    StringRef Val = A->getValue();
    if (Val.equals("ignore"))
      FPEB = LangOptions::FPE_Ignore;
    else if (Val.equals("maytrap"))
      FPEB = LangOptions::FPE_MayTrap;
    else if (Val.equals("strict"))
      FPEB = LangOptions::FPE_Strict;
    else
      Diags.Report(diag::err_drv_invalid_value) << A->getAsString(Args) << Val;
  }
  Opts.setFPExceptionMode(FPEB);

  // Parse -fsanitize= arguments.
  parseSanitizerKinds("-fsanitize=", Args.getAllArgValues(OPT_fsanitize_EQ),
                      Diags, Opts.Sanitize);
  std::vector<std::string> systemBlacklists =
      Args.getAllArgValues(OPT_fsanitize_system_blacklist);
  Opts.SanitizerBlacklistFiles.insert(Opts.SanitizerBlacklistFiles.end(),
                                      systemBlacklists.begin(),
                                      systemBlacklists.end());

  if (Arg *A = Args.getLastArg(OPT_fclang_abi_compat_EQ)) {
    Opts.setClangABICompat(LangOptions::ClangABI::Latest);

    StringRef Ver = A->getValue();
    std::pair<StringRef, StringRef> VerParts = Ver.split('.');
    unsigned Major, Minor = 0;

    // Check the version number is valid: either 3.x (0 <= x <= 9) or
    // y or y.0 (4 <= y <= current version).
    if (!VerParts.first.startswith("0") &&
        !VerParts.first.getAsInteger(10, Major) &&
        3 <= Major && Major <= CLANG_VERSION_MAJOR &&
        (Major == 3 ? VerParts.second.size() == 1 &&
                      !VerParts.second.getAsInteger(10, Minor)
                    : VerParts.first.size() == Ver.size() ||
                      VerParts.second == "0")) {
      // Got a valid version number.
      if (Major == 3 && Minor <= 8)
        Opts.setClangABICompat(LangOptions::ClangABI::Ver3_8);
      else if (Major <= 4)
        Opts.setClangABICompat(LangOptions::ClangABI::Ver4);
      else if (Major <= 6)
        Opts.setClangABICompat(LangOptions::ClangABI::Ver6);
      else if (Major <= 7)
        Opts.setClangABICompat(LangOptions::ClangABI::Ver7);
      else if (Major <= 9)
        Opts.setClangABICompat(LangOptions::ClangABI::Ver9);
      else if (Major <= 11)
        Opts.setClangABICompat(LangOptions::ClangABI::Ver11);
    } else if (Ver != "latest") {
      Diags.Report(diag::err_drv_invalid_value)
          << A->getAsString(Args) << A->getValue();
    }
  }

  if (Arg *A = Args.getLastArg(OPT_msign_return_address_EQ)) {
    StringRef SignScope = A->getValue();

    if (SignScope.equals_lower("none"))
      Opts.setSignReturnAddressScope(
          LangOptions::SignReturnAddressScopeKind::None);
    else if (SignScope.equals_lower("all"))
      Opts.setSignReturnAddressScope(
          LangOptions::SignReturnAddressScopeKind::All);
    else if (SignScope.equals_lower("non-leaf"))
      Opts.setSignReturnAddressScope(
          LangOptions::SignReturnAddressScopeKind::NonLeaf);
    else
      Diags.Report(diag::err_drv_invalid_value)
          << A->getAsString(Args) << SignScope;

    if (Arg *A = Args.getLastArg(OPT_msign_return_address_key_EQ)) {
      StringRef SignKey = A->getValue();
      if (!SignScope.empty() && !SignKey.empty()) {
        if (SignKey.equals_lower("a_key"))
          Opts.setSignReturnAddressKey(
              LangOptions::SignReturnAddressKeyKind::AKey);
        else if (SignKey.equals_lower("b_key"))
          Opts.setSignReturnAddressKey(
              LangOptions::SignReturnAddressKeyKind::BKey);
        else
          Diags.Report(diag::err_drv_invalid_value)
              << A->getAsString(Args) << SignKey;
      }
    }
  }

  std::string ThreadModel =
      std::string(Args.getLastArgValue(OPT_mthread_model, "posix"));
  if (ThreadModel != "posix" && ThreadModel != "single")
    Diags.Report(diag::err_drv_invalid_value)
        << Args.getLastArg(OPT_mthread_model)->getAsString(Args) << ThreadModel;
  Opts.setThreadModel(
      llvm::StringSwitch<LangOptions::ThreadModelKind>(ThreadModel)
          .Case("posix", LangOptions::ThreadModelKind::POSIX)
          .Case("single", LangOptions::ThreadModelKind::Single));
}

static bool isStrictlyPreprocessorAction(frontend::ActionKind Action) {
  switch (Action) {
  case frontend::ASTDeclList:
  case frontend::ASTDump:
  case frontend::ASTPrint:
  case frontend::ASTView:
  case frontend::EmitAssembly:
  case frontend::EmitBC:
  case frontend::EmitHTML:
  case frontend::EmitLLVM:
  case frontend::EmitLLVMOnly:
  case frontend::EmitCodeGenOnly:
  case frontend::EmitObj:
  case frontend::FixIt:
  case frontend::GenerateModule:
  case frontend::GenerateModuleInterface:
  case frontend::GenerateHeaderModule:
  case frontend::GeneratePCH:
  case frontend::GenerateInterfaceStubs:
  case frontend::ParseSyntaxOnly:
  case frontend::ModuleFileInfo:
  case frontend::VerifyPCH:
  case frontend::PluginAction:
  case frontend::RewriteObjC:
  case frontend::RewriteTest:
  case frontend::RunAnalysis:
  case frontend::TemplightDump:
  case frontend::MigrateSource:
    return false;

  case frontend::DumpCompilerOptions:
  case frontend::DumpRawTokens:
  case frontend::DumpTokens:
  case frontend::InitOnly:
  case frontend::PrintPreamble:
  case frontend::PrintPreprocessedInput:
  case frontend::RewriteMacros:
  case frontend::RunPreprocessorOnly:
  case frontend::PrintDependencyDirectivesSourceMinimizerOutput:
    return true;
  }
  llvm_unreachable("invalid frontend action");
}

static void ParsePreprocessorArgs(PreprocessorOptions &Opts, ArgList &Args,
                                  DiagnosticsEngine &Diags,
                                  frontend::ActionKind Action) {
#if INTEL_CUSTOMIZATION
  if (Args.hasArg(OPT_fintel_ms_compatibility))
      Opts.OutputFile = Args.getLastArgValue(OPT_o);
#endif // INTEL_CUSTOMIZATION

  Opts.PCHWithHdrStop = Args.hasArg(OPT_pch_through_hdrstop_create) ||
                        Args.hasArg(OPT_pch_through_hdrstop_use);
  Opts.AllowPCHWithCompilerErrors =
      Args.hasArg(OPT_fallow_pch_with_errors, OPT_fallow_pcm_with_errors);

  for (const auto *A : Args.filtered(OPT_error_on_deserialized_pch_decl))
    Opts.DeserializedPCHDeclsToErrorOn.insert(A->getValue());

  for (const auto &A : Args.getAllArgValues(OPT_fmacro_prefix_map_EQ)) {
    auto Split = StringRef(A).split('=');
    Opts.MacroPrefixMap.insert(
        {std::string(Split.first), std::string(Split.second)});
  }

  if (const Arg *A = Args.getLastArg(OPT_preamble_bytes_EQ)) {
    StringRef Value(A->getValue());
    size_t Comma = Value.find(',');
    unsigned Bytes = 0;
    unsigned EndOfLine = 0;

    if (Comma == StringRef::npos ||
        Value.substr(0, Comma).getAsInteger(10, Bytes) ||
        Value.substr(Comma + 1).getAsInteger(10, EndOfLine))
      Diags.Report(diag::err_drv_preamble_format);
    else {
      Opts.PrecompiledPreambleBytes.first = Bytes;
      Opts.PrecompiledPreambleBytes.second = (EndOfLine != 0);
    }
  }

  // Add the __CET__ macro if a CFProtection option is set.
  if (const Arg *A = Args.getLastArg(OPT_fcf_protection_EQ)) {
    StringRef Name = A->getValue();
    if (Name == "branch")
      Opts.addMacroDef("__CET__=1");
    else if (Name == "return")
      Opts.addMacroDef("__CET__=2");
    else if (Name == "full")
      Opts.addMacroDef("__CET__=3");
  }

  // Add macros from the command line.
  for (const auto *A : Args.filtered(OPT_D, OPT_U)) {
    if (A->getOption().matches(OPT_D))
      Opts.addMacroDef(A->getValue());
    else
      Opts.addMacroUndef(A->getValue());
  }

  // Add the ordered list of -includes.
  for (const auto *A : Args.filtered(OPT_include))
    Opts.Includes.emplace_back(A->getValue());

  for (const auto *A : Args.filtered(OPT_chain_include))
    Opts.ChainedIncludes.emplace_back(A->getValue());

  for (const auto *A : Args.filtered(OPT_remap_file)) {
    std::pair<StringRef, StringRef> Split = StringRef(A->getValue()).split(';');

    if (Split.second.empty()) {
      Diags.Report(diag::err_drv_invalid_remap_file) << A->getAsString(Args);
      continue;
    }

    Opts.addRemappedFile(Split.first, Split.second);
  }

  // Always avoid lexing editor placeholders when we're just running the
  // preprocessor as we never want to emit the
  // "editor placeholder in source file" error in PP only mode.
  if (isStrictlyPreprocessorAction(Action))
    Opts.LexEditorPlaceholders = false;
}

static void ParsePreprocessorOutputArgs(PreprocessorOutputOptions &Opts,
                                        ArgList &Args,
                                        frontend::ActionKind Action) {
  if (isStrictlyPreprocessorAction(Action))
    Opts.ShowCPP = !Args.hasArg(OPT_dM);
  else
    Opts.ShowCPP = 0;

  Opts.ShowMacros = Args.hasArg(OPT_dM) || Args.hasArg(OPT_dD);
}

static void ParseTargetArgs(TargetOptions &Opts, ArgList &Args,
                            DiagnosticsEngine &Diags) {
  Opts.AllowAMDGPUUnsafeFPAtomics =
      Args.hasFlag(options::OPT_munsafe_fp_atomics,
                   options::OPT_mno_unsafe_fp_atomics, false);
  if (Arg *A = Args.getLastArg(options::OPT_target_sdk_version_EQ)) {
    llvm::VersionTuple Version;
    if (Version.tryParse(A->getValue()))
      Diags.Report(diag::err_drv_invalid_value)
          << A->getAsString(Args) << A->getValue();
    else
      Opts.SDKVersion = Version;
  }
}

bool CompilerInvocation::CreateFromArgs(CompilerInvocation &Res,
                                        ArrayRef<const char *> CommandLineArgs,
                                        DiagnosticsEngine &Diags,
                                        const char *Argv0) {
  bool Success = true;

  // Parse the arguments.
  const OptTable &Opts = getDriverOptTable();
  const unsigned IncludedFlagsBitmask = options::CC1Option;
  unsigned MissingArgIndex, MissingArgCount;
  InputArgList Args = Opts.ParseArgs(CommandLineArgs, MissingArgIndex,
                                     MissingArgCount, IncludedFlagsBitmask);
  LangOptions &LangOpts = *Res.getLangOpts();

  // Check for missing argument error.
  if (MissingArgCount) {
    Diags.Report(diag::err_drv_missing_argument)
        << Args.getArgString(MissingArgIndex) << MissingArgCount;
    Success = false;
  }

  // Issue errors on unknown arguments.
  for (const auto *A : Args.filtered(OPT_UNKNOWN)) {
    auto ArgString = A->getAsString(Args);
    std::string Nearest;
    if (Opts.findNearest(ArgString, Nearest, IncludedFlagsBitmask) > 1)
      Diags.Report(diag::err_drv_unknown_argument) << ArgString;
    else
      Diags.Report(diag::err_drv_unknown_argument_with_suggestion)
          << ArgString << Nearest;
    Success = false;
  }

  Success &= Res.parseSimpleArgs(Args, Diags);

  Success &= ParseAnalyzerArgs(*Res.getAnalyzerOpts(), Args, Diags);
  ParseDependencyOutputArgs(Res.getDependencyOutputOpts(), Args);
  if (!Res.getDependencyOutputOpts().OutputFile.empty() &&
      Res.getDependencyOutputOpts().Targets.empty()) {
    Diags.Report(diag::err_fe_dependency_file_requires_MT);
    Success = false;
  }
  Success &= ParseDiagnosticArgs(Res.getDiagnosticOpts(), Args, &Diags,
                                 /*DefaultDiagColor=*/false);
  ParseCommentArgs(LangOpts.CommentOpts, Args);
  // FIXME: We shouldn't have to pass the DashX option around here
  InputKind DashX = ParseFrontendArgs(Res.getFrontendOpts(), Args, Diags,
                                      LangOpts.IsHeaderFile);
  ParseTargetArgs(Res.getTargetOpts(), Args, Diags);
  Success &= ParseCodeGenArgs(Res.getCodeGenOpts(), Args, DashX, Diags,
                              Res.getTargetOpts(), Res.getFrontendOpts());
  ParseHeaderSearchArgs(Res.getHeaderSearchOpts(), Args,
                        Res.getFileSystemOpts().WorkingDir);
  llvm::Triple T(Res.getTargetOpts().Triple);
  if (DashX.getFormat() == InputKind::Precompiled ||
      DashX.getLanguage() == Language::LLVM_IR) {
    // ObjCAAutoRefCount and Sanitize LangOpts are used to setup the
    // PassManager in BackendUtil.cpp. They need to be initializd no matter
    // what the input type is.
    if (Args.hasArg(OPT_fobjc_arc))
      LangOpts.ObjCAutoRefCount = 1;
    // PIClevel and PIELevel are needed during code generation and this should be
    // set regardless of the input type.
    LangOpts.PICLevel = getLastArgIntValue(Args, OPT_pic_level, 0, Diags);
    parseSanitizerKinds("-fsanitize=", Args.getAllArgValues(OPT_fsanitize_EQ),
                        Diags, LangOpts.Sanitize);
  } else {
    // Other LangOpts are only initialized when the input is not AST or LLVM IR.
    // FIXME: Should we really be calling this for an Language::Asm input?
    ParseLangArgs(LangOpts, Args, DashX, Res.getTargetOpts(),
                  Res.getPreprocessorOpts(), Diags);
    if (Res.getFrontendOpts().ProgramAction == frontend::RewriteObjC)
      LangOpts.ObjCExceptions = 1;
    if (T.isOSDarwin() && DashX.isPreprocessed()) {
      // Supress the darwin-specific 'stdlibcxx-not-found' diagnostic for
      // preprocessed input as we don't expect it to be used with -std=libc++
      // anyway.
      Res.getDiagnosticOpts().Warnings.push_back("no-stdlibcxx-not-found");
    }
  }

  if (LangOpts.CUDA) {
    // During CUDA device-side compilation, the aux triple is the
    // triple used for host compilation.
    if (LangOpts.CUDAIsDevice)
      Res.getTargetOpts().HostTriple = Res.getFrontendOpts().AuxTriple;
  }

  // Set the triple of the host for OpenMP device compile.
  if (LangOpts.OpenMPIsDevice)
    Res.getTargetOpts().HostTriple = Res.getFrontendOpts().AuxTriple;

#if INTEL_CUSTOMIZATION
  // Set the triple of the host for SYCL device compile and HLS IntelFPGA
  // compile.
  if (LangOpts.SYCLIsDevice ||
      (LangOpts.HLS && T.getEnvironment() == llvm::Triple::IntelFPGA))
    Res.getTargetOpts().HostTriple = Res.getFrontendOpts().AuxTriple;
#endif // INTEL_CUSTOMIZATION

  // FIXME: Override value name discarding when asan or msan is used because the
  // backend passes depend on the name of the alloca in order to print out
  // names.
  Res.getCodeGenOpts().DiscardValueNames &=
      !LangOpts.Sanitize.has(SanitizerKind::Address) &&
      !LangOpts.Sanitize.has(SanitizerKind::KernelAddress) &&
      !LangOpts.Sanitize.has(SanitizerKind::Memory) &&
      !LangOpts.Sanitize.has(SanitizerKind::KernelMemory);

  ParsePreprocessorArgs(Res.getPreprocessorOpts(), Args, Diags,
                        Res.getFrontendOpts().ProgramAction);
  ParsePreprocessorOutputArgs(Res.getPreprocessorOutputOpts(), Args,
                              Res.getFrontendOpts().ProgramAction);

  // Turn on -Wspir-compat for SPIR target.
  if (T.isSPIR())
    Res.getDiagnosticOpts().Warnings.push_back("spir-compat");

  // If sanitizer is enabled, disable OPT_ffine_grained_bitfield_accesses.
  if (Res.getCodeGenOpts().FineGrainedBitfieldAccesses &&
      !Res.getLangOpts()->Sanitize.empty()) {
    Res.getCodeGenOpts().FineGrainedBitfieldAccesses = false;
    Diags.Report(diag::warn_drv_fine_grained_bitfield_accesses_ignored);
  }

  // Store the command-line for using in the CodeView backend.
  Res.getCodeGenOpts().Argv0 = Argv0;
  Res.getCodeGenOpts().CommandLineArgs = CommandLineArgs;

  FixupInvocation(Res, Diags, Args);

  return Success;
}

std::string CompilerInvocation::getModuleHash() const {
  // Note: For QoI reasons, the things we use as a hash here should all be
  // dumped via the -module-info flag.
  using llvm::hash_code;
  using llvm::hash_value;
  using llvm::hash_combine;
  using llvm::hash_combine_range;

  // Start the signature with the compiler version.
  // FIXME: We'd rather use something more cryptographically sound than
  // CityHash, but this will do for now.
  hash_code code = hash_value(getClangFullRepositoryVersion());

  // Also include the serialization version, in case LLVM_APPEND_VC_REV is off
  // and getClangFullRepositoryVersion() doesn't include git revision.
  code = hash_combine(code, serialization::VERSION_MAJOR,
                      serialization::VERSION_MINOR);

  // Extend the signature with the language options
#define LANGOPT(Name, Bits, Default, Description) \
   code = hash_combine(code, LangOpts->Name);
#define ENUM_LANGOPT(Name, Type, Bits, Default, Description) \
  code = hash_combine(code, static_cast<unsigned>(LangOpts->get##Name()));
#define BENIGN_LANGOPT(Name, Bits, Default, Description)
#define BENIGN_ENUM_LANGOPT(Name, Type, Bits, Default, Description)
#include "clang/Basic/LangOptions.def"

  for (StringRef Feature : LangOpts->ModuleFeatures)
    code = hash_combine(code, Feature);

  code = hash_combine(code, LangOpts->ObjCRuntime);
  const auto &BCN = LangOpts->CommentOpts.BlockCommandNames;
  code = hash_combine(code, hash_combine_range(BCN.begin(), BCN.end()));

  // Extend the signature with the target options.
  code = hash_combine(code, TargetOpts->Triple, TargetOpts->CPU,
                      TargetOpts->TuneCPU, TargetOpts->ABI);
  for (const auto &FeatureAsWritten : TargetOpts->FeaturesAsWritten)
    code = hash_combine(code, FeatureAsWritten);

  // Extend the signature with preprocessor options.
  const PreprocessorOptions &ppOpts = getPreprocessorOpts();
  const HeaderSearchOptions &hsOpts = getHeaderSearchOpts();
  code = hash_combine(code, ppOpts.UsePredefines, ppOpts.DetailedRecord);

  for (const auto &I : getPreprocessorOpts().Macros) {
    // If we're supposed to ignore this macro for the purposes of modules,
    // don't put it into the hash.
    if (!hsOpts.ModulesIgnoreMacros.empty()) {
      // Check whether we're ignoring this macro.
      StringRef MacroDef = I.first;
      if (hsOpts.ModulesIgnoreMacros.count(
              llvm::CachedHashString(MacroDef.split('=').first)))
        continue;
    }

    code = hash_combine(code, I.first, I.second);
  }

  // Extend the signature with the sysroot and other header search options.
  code = hash_combine(code, hsOpts.Sysroot,
                      hsOpts.ModuleFormat,
                      hsOpts.UseDebugInfo,
                      hsOpts.UseBuiltinIncludes,
                      hsOpts.UseStandardSystemIncludes,
                      hsOpts.UseStandardCXXIncludes,
                      hsOpts.UseLibcxx,
                      hsOpts.ModulesValidateDiagnosticOptions);
  code = hash_combine(code, hsOpts.ResourceDir);

  if (hsOpts.ModulesStrictContextHash) {
    hash_code SHPC = hash_combine_range(hsOpts.SystemHeaderPrefixes.begin(),
                                        hsOpts.SystemHeaderPrefixes.end());
    hash_code UEC = hash_combine_range(hsOpts.UserEntries.begin(),
                                       hsOpts.UserEntries.end());
    code = hash_combine(code, hsOpts.SystemHeaderPrefixes.size(), SHPC,
                        hsOpts.UserEntries.size(), UEC);

    const DiagnosticOptions &diagOpts = getDiagnosticOpts();
    #define DIAGOPT(Name, Bits, Default) \
      code = hash_combine(code, diagOpts.Name);
    #define ENUM_DIAGOPT(Name, Type, Bits, Default) \
      code = hash_combine(code, diagOpts.get##Name());
    #include "clang/Basic/DiagnosticOptions.def"
    #undef DIAGOPT
    #undef ENUM_DIAGOPT
  }

  // Extend the signature with the user build path.
  code = hash_combine(code, hsOpts.ModuleUserBuildPath);

  // Extend the signature with the module file extensions.
  const FrontendOptions &frontendOpts = getFrontendOpts();
  for (const auto &ext : frontendOpts.ModuleFileExtensions) {
    code = ext->hashExtension(code);
  }

  // When compiling with -gmodules, also hash -fdebug-prefix-map as it
  // affects the debug info in the PCM.
  if (getCodeGenOpts().DebugTypeExtRefs)
    for (const auto &KeyValue : getCodeGenOpts().DebugPrefixMap)
      code = hash_combine(code, KeyValue.first, KeyValue.second);

  // Extend the signature with the enabled sanitizers, if at least one is
  // enabled. Sanitizers which cannot affect AST generation aren't hashed.
  SanitizerSet SanHash = LangOpts->Sanitize;
  SanHash.clear(getPPTransparentSanitizers());
  if (!SanHash.empty())
    code = hash_combine(code, SanHash.Mask);

  return llvm::APInt(64, code).toString(36, /*Signed=*/false);
}

void CompilerInvocation::generateCC1CommandLine(
    SmallVectorImpl<const char *> &Args, StringAllocator SA) const {
  // Capture the extracted value as a lambda argument to avoid potential issues
  // with lifetime extension of the reference.
#define GENERATE_OPTION_WITH_MARSHALLING(                                      \
    ARGS, STRING_ALLOCATOR, KIND, FLAGS, SPELLING, ALWAYS_EMIT, KEYPATH,       \
    DEFAULT_VALUE, IMPLIED_CHECK, IMPLIED_VALUE, DENORMALIZER, EXTRACTOR,      \
    TABLE_INDEX)                                                               \
  if ((FLAGS)&options::CC1Option) {                                            \
    [&](const auto &Extracted) {                                               \
      if (ALWAYS_EMIT ||                                                       \
          (Extracted !=                                                        \
           static_cast<decltype(KEYPATH)>((IMPLIED_CHECK) ? (IMPLIED_VALUE)    \
                                                          : (DEFAULT_VALUE)))) \
        DENORMALIZER(ARGS, SPELLING, STRING_ALLOCATOR, Option::KIND##Class,    \
                     TABLE_INDEX, Extracted);                                  \
    }(EXTRACTOR(KEYPATH));                                                     \
  }

#define OPTION_WITH_MARSHALLING(                                               \
    PREFIX_TYPE, NAME, ID, KIND, GROUP, ALIAS, ALIASARGS, FLAGS, PARAM,        \
    HELPTEXT, METAVAR, VALUES, SPELLING, SHOULD_PARSE, ALWAYS_EMIT, KEYPATH,   \
    DEFAULT_VALUE, IMPLIED_CHECK, IMPLIED_VALUE, NORMALIZER, DENORMALIZER,     \
    MERGER, EXTRACTOR, TABLE_INDEX)                                            \
  GENERATE_OPTION_WITH_MARSHALLING(Args, SA, KIND, FLAGS, SPELLING,            \
                                   ALWAYS_EMIT, this->KEYPATH, DEFAULT_VALUE,  \
                                   IMPLIED_CHECK, IMPLIED_VALUE, DENORMALIZER, \
                                   EXTRACTOR, TABLE_INDEX)

#define DIAG_OPTION_WITH_MARSHALLING(                                          \
    PREFIX_TYPE, NAME, ID, KIND, GROUP, ALIAS, ALIASARGS, FLAGS, PARAM,        \
    HELPTEXT, METAVAR, VALUES, SPELLING, SHOULD_PARSE, ALWAYS_EMIT, KEYPATH,   \
    DEFAULT_VALUE, IMPLIED_CHECK, IMPLIED_VALUE, NORMALIZER, DENORMALIZER,     \
    MERGER, EXTRACTOR, TABLE_INDEX)                                            \
  GENERATE_OPTION_WITH_MARSHALLING(                                            \
      Args, SA, KIND, FLAGS, SPELLING, ALWAYS_EMIT,                            \
      this->DiagnosticOpts->KEYPATH, DEFAULT_VALUE, IMPLIED_CHECK,             \
      IMPLIED_VALUE, DENORMALIZER, EXTRACTOR, TABLE_INDEX)

#include "clang/Driver/Options.inc"

#undef DIAG_OPTION_WITH_MARSHALLING
#undef OPTION_WITH_MARSHALLING
#undef GENERATE_OPTION_WITH_MARSHALLING
}

IntrusiveRefCntPtr<llvm::vfs::FileSystem>
clang::createVFSFromCompilerInvocation(const CompilerInvocation &CI,
                                       DiagnosticsEngine &Diags) {
  return createVFSFromCompilerInvocation(CI, Diags,
                                         llvm::vfs::getRealFileSystem());
}

#if INTEL_CUSTOMIZATION
using CreateLibraryFileSystem = llvm::vfs::FileSystem *(*)(void);
#endif // INTEL_CUSTOMIZATION

IntrusiveRefCntPtr<llvm::vfs::FileSystem>
clang::createVFSFromCompilerInvocation(
    const CompilerInvocation &CI, DiagnosticsEngine &Diags,
    IntrusiveRefCntPtr<llvm::vfs::FileSystem> BaseFS) {
#if INTEL_CUSTOMIZATION
  if (CI.getHeaderSearchOpts().VFSOverlayFiles.empty() &&
      CI.getHeaderSearchOpts().VFSOverlayLibs.empty())
#endif // INTEL_CUSTOMIZATION
    return BaseFS;

  IntrusiveRefCntPtr<llvm::vfs::FileSystem> Result = BaseFS;
  // earlier vfs files are on the bottom
  for (const auto &File : CI.getHeaderSearchOpts().VFSOverlayFiles) {
    llvm::ErrorOr<std::unique_ptr<llvm::MemoryBuffer>> Buffer =
        Result->getBufferForFile(File);
    if (!Buffer) {
      Diags.Report(diag::err_missing_vfs_overlay_file) << File;
      continue;
    }

    IntrusiveRefCntPtr<llvm::vfs::FileSystem> FS = llvm::vfs::getVFSFromYAML(
        std::move(Buffer.get()), /*DiagHandler*/ nullptr, File,
        /*DiagContext*/ nullptr, Result);
    if (!FS) {
      Diags.Report(diag::err_invalid_vfs_overlay) << File;
      continue;
    }

    Result = FS;
  }

#if INTEL_CUSTOMIZATION
  if (!CI.getHeaderSearchOpts().VFSOverlayLibs.empty()) {
    IntrusiveRefCntPtr<llvm::vfs::OverlayFileSystem> Overlay(
        new llvm::vfs::OverlayFileSystem(Result));

    Result = Overlay;

    // Load shared libraries that provide a VFS.
    for (const auto &LibFile : CI.getHeaderSearchOpts().VFSOverlayLibs) {
      std::string Error;
      auto Lib = llvm::sys::DynamicLibrary::getPermanentLibrary(
          LibFile.c_str(), &Error);
      if (!Lib.isValid()) {
        Diags.Report(diag::err_unable_to_load_vfs_overlay) << LibFile << Error;
        continue;
      }

      auto *CreateFS =
          reinterpret_cast<CreateLibraryFileSystem>(
              reinterpret_cast<intptr_t>(
                  Lib.getAddressOfSymbol("__clang_create_vfs")));

      if (!CreateFS) {
        Diags.Report(diag::err_unable_to_load_vfs_overlay)
            << LibFile << "'__clang_create_vfs' function was not found";
        continue;
      }

      IntrusiveRefCntPtr<llvm::vfs::FileSystem> FS = CreateFS();
      if (!FS) {
        Diags.Report(diag::err_invalid_vfs_overlay) << LibFile;
        continue;
      }

      Overlay->pushOverlay(FS);
    }
  }
#endif // INTEL_CUSTOMIZATION

  return Result;
}<|MERGE_RESOLUTION|>--- conflicted
+++ resolved
@@ -2764,7 +2764,7 @@
                         || Args.hasArg(OPT_fdump_record_layouts);
   if (Opts.FastRelaxedMath)
     Opts.setDefaultFPContractMode(LangOptions::FPM_Fast);
-<<<<<<< HEAD
+
 #if INTEL_CUSTOMIZATION
   Opts.OpenCLForceVectorABI = Args.hasArg(OPT_fopencl_force_vector_abi);
   // Temporary internal option to enable new support. When ready just
@@ -2773,10 +2773,8 @@
       Args.hasFlag(OPT_fintel_pragma_prefetch, OPT_fno_intel_pragma_prefetch,
                    /*default=*/false);
 #endif // INTEL_CUSTOMIZATION
+  Opts.XLPragmaPack = Args.hasArg(OPT_fxl_pragma_pack);
   Opts.ModuleFeatures = Args.getAllArgValues(OPT_fmodule_feature);
-=======
-  Opts.XLPragmaPack = Args.hasArg(OPT_fxl_pragma_pack);
->>>>>>> f0abe2ae
   llvm::sort(Opts.ModuleFeatures);
   Opts.NativeHalfType |= Args.hasArg(OPT_fnative_half_type);
   Opts.NativeHalfArgsAndReturns |= Args.hasArg(OPT_fnative_half_arguments_and_returns);
