--- conflicted
+++ resolved
@@ -2484,11 +2484,6 @@
       }
     }
   }
-<<<<<<< HEAD
-  Opts.IntelOpenMP = Args.hasArg(OPT_fintel_openmp_region);
-  Opts.IntelOpenMPOffload = !Args.hasArg(OPT_fno_intel_openmp_offload);
-=======
->>>>>>> 4ebd1b43
   Opts.OpenMPThreadPrivateLegacy =
       Args.hasArg(OPT_fopenmp_threadprivate_legacy);
   Opts.IntelDriverTempfileName =
@@ -2996,6 +2991,7 @@
   if (!Opts.OpenMPLateOutline)
     Opts.OpenMPLateOutline =
         Opts.OpenMP && Args.hasArg(OPT_fintel_openmp_region);
+  Opts.OpenMPLateOutlineTarget = !Args.hasArg(OPT_fno_intel_openmp_offload);
 #endif // INTEL_CUSTOMIZATION
 
   // Check if -fopenmp-simd is specified.
