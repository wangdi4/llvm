--- conflicted
+++ resolved
@@ -3219,15 +3219,10 @@
   }
 
   Opts.SYCLIsDevice   = Args.hasArg(options::OPT_fsycl_is_device);
-<<<<<<< HEAD
-  Opts.SYCLAllowFuncPtr = Args.hasFlag(options::OPT_fsycl_allow_func_ptr,
-                                  options::OPT_fno_sycl_allow_func_ptr, false);
-=======
   Opts.SYCLIsHost   = Args.hasArg(options::OPT_fsycl_is_host);
   Opts.SYCLAllowFuncPtr = Args.hasFlag(options::OPT_fsycl_allow_func_ptr,
                                   options::OPT_fno_sycl_allow_func_ptr, false);
   Opts.SYCLUnnamedLambda = Args.hasArg(options::OPT_fsycl_unnamed_lambda);
->>>>>>> 97b6396c
 
   // Set CUDA mode for OpenMP target NVPTX if specified in options
   Opts.OpenMPCUDAMode = Opts.OpenMPIsDevice && T.isNVPTX() &&
