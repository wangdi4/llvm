--- conflicted
+++ resolved
@@ -2074,10 +2074,6 @@
     Opts.NativeHalfArgsAndReturns = 1;
     Opts.OpenCLCPlusPlus = Opts.CPlusPlus;
     // Include default header file for OpenCL.
-<<<<<<< HEAD
-    if (Opts.IncludeDefaultHeader && !Opts.DeclareOpenCLBuiltins) {
-      PPOpts.Includes.push_back("opencl-c.h");
-=======
     if (Opts.IncludeDefaultHeader) {
       if (Opts.DeclareOpenCLBuiltins) {
         // Only include base header file for builtin types and constants.
@@ -2085,7 +2081,6 @@
       } else {
         Includes.push_back("opencl-c.h");
       }
->>>>>>> c495dfe0
     }
   }
 
@@ -2363,9 +2358,7 @@
 
   Opts.DeclareSPIRVBuiltins = Args.hasArg(OPT_fdeclare_spirv_builtins);
 
-<<<<<<< HEAD
-  llvm::Triple T(TargetOpts.Triple);
-  CompilerInvocation::setLangDefaults(Opts, IK, T, PPOpts, LangStd);
+  CompilerInvocation::setLangDefaults(Opts, IK, T, Includes, LangStd);
 #if INTEL_CUSTOMIZATION
   Opts.IntelCompat = Args.hasArg(OPT_fintel_compatibility);
   if (Opts.IntelCompat)
@@ -2472,9 +2465,6 @@
   }
   Opts.OpenMPTargetSimd = Args.hasArg(OPT_fopenmp_target_simd);
 #endif  // INTEL_CUSTOMIZATION
-=======
-  CompilerInvocation::setLangDefaults(Opts, IK, T, Includes, LangStd);
->>>>>>> c495dfe0
 
   // -cl-strict-aliasing needs to emit diagnostic in the case where CL > 1.0.
   // This option should be deprecated for CL > 1.0 because
@@ -2834,12 +2824,8 @@
       Opts.OpenMP && Args.hasArg(options::OPT_fopenmp_stable_file_id);
 #endif // INTEL_CUSTOMIZATION
 #if INTEL_COLLAB
-  if (Opts.OpenMPLateOutline) {
-    llvm::Triple T(TargetOpts.Triple);
-
-    if (T.isSPIR())
+  if (Opts.OpenMPLateOutline && T.isSPIR())
       Opts.UseAutoOpenCLAddrSpaceForOpenMP = true;
-  }
 #endif  // INTEL_COLLAB
 
   // Check if -fopenmp-simd is specified.
