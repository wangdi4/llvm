//===--- RewriteObjC.cpp - Playground for the code rewriter ---------------===//
//
//                     The LLVM Compiler Infrastructure
//
// This file is distributed under the University of Illinois Open Source
// License. See LICENSE.TXT for details.
//
//===----------------------------------------------------------------------===//
//
// Hacks and fun related to the code rewriter.
//
//===----------------------------------------------------------------------===//

#include "clang/Rewrite/Frontend/ASTConsumers.h"
#include "clang/AST/AST.h"
#include "clang/AST/ASTConsumer.h"
#include "clang/AST/Attr.h"
#include "clang/AST/ParentMap.h"
#include "clang/Basic/CharInfo.h"
#include "clang/Basic/Diagnostic.h"
#include "clang/Basic/IdentifierTable.h"
#include "clang/Basic/SourceManager.h"
#include "clang/Basic/TargetInfo.h"
#include "clang/Lex/Lexer.h"
#include "clang/Rewrite/Core/Rewriter.h"
#include "llvm/ADT/DenseSet.h"
#include "llvm/ADT/SmallPtrSet.h"
#include "llvm/ADT/StringExtras.h"
#include "llvm/Support/MemoryBuffer.h"
#include "llvm/Support/raw_ostream.h"
#include <memory>

#ifdef CLANG_ENABLE_OBJC_REWRITER

using namespace clang;
using llvm::utostr;

namespace {
  class RewriteModernObjC : public ASTConsumer {
  protected:
    
    enum {
      BLOCK_FIELD_IS_OBJECT   =  3,  /* id, NSObject, __attribute__((NSObject)),
                                        block, ... */
      BLOCK_FIELD_IS_BLOCK    =  7,  /* a block variable */
      BLOCK_FIELD_IS_BYREF    =  8,  /* the on stack structure holding the 
                                        __block variable */
      BLOCK_FIELD_IS_WEAK     = 16,  /* declared __weak, only used in byref copy
                                        helpers */
      BLOCK_BYREF_CALLER      = 128, /* called from __block (byref) copy/dispose
                                        support routines */
      BLOCK_BYREF_CURRENT_MAX = 256
    };
    
    enum {
      BLOCK_NEEDS_FREE =        (1 << 24),
      BLOCK_HAS_COPY_DISPOSE =  (1 << 25),
      BLOCK_HAS_CXX_OBJ =       (1 << 26),
      BLOCK_IS_GC =             (1 << 27),
      BLOCK_IS_GLOBAL =         (1 << 28),
      BLOCK_HAS_DESCRIPTOR =    (1 << 29)
    };
    
    Rewriter Rewrite;
    DiagnosticsEngine &Diags;
    const LangOptions &LangOpts;
    ASTContext *Context;
    SourceManager *SM;
    TranslationUnitDecl *TUDecl;
    FileID MainFileID;
    const char *MainFileStart, *MainFileEnd;
    Stmt *CurrentBody;
    ParentMap *PropParentMap; // created lazily.
    std::string InFileName;
    raw_ostream* OutFile;
    std::string Preamble;
    
    TypeDecl *ProtocolTypeDecl;
    VarDecl *GlobalVarDecl;
    Expr *GlobalConstructionExp;
    unsigned RewriteFailedDiag;
    unsigned GlobalBlockRewriteFailedDiag;
    // ObjC string constant support.
    unsigned NumObjCStringLiterals;
    VarDecl *ConstantStringClassReference;
    RecordDecl *NSStringRecord;

    // ObjC foreach break/continue generation support.
    int BcLabelCount;
    
    unsigned TryFinallyContainsReturnDiag;
    // Needed for super.
    ObjCMethodDecl *CurMethodDef;
    RecordDecl *SuperStructDecl;
    RecordDecl *ConstantStringDecl;
    
    FunctionDecl *MsgSendFunctionDecl;
    FunctionDecl *MsgSendSuperFunctionDecl;
    FunctionDecl *MsgSendStretFunctionDecl;
    FunctionDecl *MsgSendSuperStretFunctionDecl;
    FunctionDecl *MsgSendFpretFunctionDecl;
    FunctionDecl *GetClassFunctionDecl;
    FunctionDecl *GetMetaClassFunctionDecl;
    FunctionDecl *GetSuperClassFunctionDecl;
    FunctionDecl *SelGetUidFunctionDecl;
    FunctionDecl *CFStringFunctionDecl;
    FunctionDecl *SuperConstructorFunctionDecl;
    FunctionDecl *CurFunctionDef;

    /* Misc. containers needed for meta-data rewrite. */
    SmallVector<ObjCImplementationDecl *, 8> ClassImplementation;
    SmallVector<ObjCCategoryImplDecl *, 8> CategoryImplementation;
    llvm::SmallPtrSet<ObjCInterfaceDecl*, 8> ObjCSynthesizedStructs;
    llvm::SmallPtrSet<ObjCProtocolDecl*, 8> ObjCSynthesizedProtocols;
    llvm::SmallPtrSet<ObjCInterfaceDecl*, 8> ObjCWrittenInterfaces;
    llvm::SmallPtrSet<TagDecl*, 32> GlobalDefinedTags;
    SmallVector<ObjCInterfaceDecl*, 32> ObjCInterfacesSeen;
    /// DefinedNonLazyClasses - List of defined "non-lazy" classes.
    SmallVector<ObjCInterfaceDecl*, 8> DefinedNonLazyClasses;
    
    /// DefinedNonLazyCategories - List of defined "non-lazy" categories.
    SmallVector<ObjCCategoryDecl *, 8> DefinedNonLazyCategories;
    
    SmallVector<Stmt *, 32> Stmts;
    SmallVector<int, 8> ObjCBcLabelNo;
    // Remember all the @protocol(<expr>) expressions.
    llvm::SmallPtrSet<ObjCProtocolDecl *, 32> ProtocolExprDecls;
    
    llvm::DenseSet<uint64_t> CopyDestroyCache;

    // Block expressions.
    SmallVector<BlockExpr *, 32> Blocks;
    SmallVector<int, 32> InnerDeclRefsCount;
    SmallVector<DeclRefExpr *, 32> InnerDeclRefs;
    
    SmallVector<DeclRefExpr *, 32> BlockDeclRefs;

    
    // Block related declarations.
    SmallVector<ValueDecl *, 8> BlockByCopyDecls;
    llvm::SmallPtrSet<ValueDecl *, 8> BlockByCopyDeclsPtrSet;
    SmallVector<ValueDecl *, 8> BlockByRefDecls;
    llvm::SmallPtrSet<ValueDecl *, 8> BlockByRefDeclsPtrSet;
    llvm::DenseMap<ValueDecl *, unsigned> BlockByRefDeclNo;
    llvm::SmallPtrSet<ValueDecl *, 8> ImportedBlockDecls;
    llvm::SmallPtrSet<VarDecl *, 8> ImportedLocalExternalDecls;
    
    llvm::DenseMap<BlockExpr *, std::string> RewrittenBlockExprs;
    llvm::DenseMap<ObjCInterfaceDecl *, 
                    llvm::SmallPtrSet<ObjCIvarDecl *, 8> > ReferencedIvars;
    
    // ivar bitfield grouping containers
    llvm::DenseSet<const ObjCInterfaceDecl *> ObjCInterefaceHasBitfieldGroups;
    llvm::DenseMap<const ObjCIvarDecl* , unsigned> IvarGroupNumber;
    // This container maps an <class, group number for ivar> tuple to the type
    // of the struct where the bitfield belongs.
    llvm::DenseMap<std::pair<const ObjCInterfaceDecl*, unsigned>, QualType> GroupRecordType;
    SmallVector<FunctionDecl*, 32> FunctionDefinitionsSeen;
    
    // This maps an original source AST to it's rewritten form. This allows
    // us to avoid rewriting the same node twice (which is very uncommon).
    // This is needed to support some of the exotic property rewriting.
    llvm::DenseMap<Stmt *, Stmt *> ReplacedNodes;

    // Needed for header files being rewritten
    bool IsHeader;
    bool SilenceRewriteMacroWarning;
    bool GenerateLineInfo;
    bool objc_impl_method;
    
    bool DisableReplaceStmt;
    class DisableReplaceStmtScope {
      RewriteModernObjC &R;
      bool SavedValue;
    
    public:
      DisableReplaceStmtScope(RewriteModernObjC &R)
        : R(R), SavedValue(R.DisableReplaceStmt) {
        R.DisableReplaceStmt = true;
      }
      ~DisableReplaceStmtScope() {
        R.DisableReplaceStmt = SavedValue;
      }
    };
    void InitializeCommon(ASTContext &context);

  public:
    llvm::DenseMap<ObjCMethodDecl*, std::string> MethodInternalNames;
    // Top Level Driver code.
    bool HandleTopLevelDecl(DeclGroupRef D) override {
      for (DeclGroupRef::iterator I = D.begin(), E = D.end(); I != E; ++I) {
        if (ObjCInterfaceDecl *Class = dyn_cast<ObjCInterfaceDecl>(*I)) {
          if (!Class->isThisDeclarationADefinition()) {
            RewriteForwardClassDecl(D);
            break;
          } else {
            // Keep track of all interface declarations seen.
            ObjCInterfacesSeen.push_back(Class);
            break;
          }
        }

        if (ObjCProtocolDecl *Proto = dyn_cast<ObjCProtocolDecl>(*I)) {
          if (!Proto->isThisDeclarationADefinition()) {
            RewriteForwardProtocolDecl(D);
            break;
          }
        }

        if (FunctionDecl *FDecl = dyn_cast<FunctionDecl>(*I)) {
          // Under modern abi, we cannot translate body of the function
          // yet until all class extensions and its implementation is seen.
          // This is because they may introduce new bitfields which must go
          // into their grouping struct.
          if (FDecl->isThisDeclarationADefinition() &&
              // Not c functions defined inside an objc container.
              !FDecl->isTopLevelDeclInObjCContainer()) {
            FunctionDefinitionsSeen.push_back(FDecl);
            break;
          }
        }
        HandleTopLevelSingleDecl(*I);
      }
      return true;
    }

    void HandleTopLevelDeclInObjCContainer(DeclGroupRef D) override {
      for (DeclGroupRef::iterator I = D.begin(), E = D.end(); I != E; ++I) {
        if (TypedefNameDecl *TD = dyn_cast<TypedefNameDecl>(*I)) {
          if (isTopLevelBlockPointerType(TD->getUnderlyingType()))
            RewriteBlockPointerDecl(TD);
          else if (TD->getUnderlyingType()->isFunctionPointerType())
            CheckFunctionPointerDecl(TD->getUnderlyingType(), TD);
          else
            RewriteObjCQualifiedInterfaceTypes(TD);
        }
      }
      return;
    }
    
    void HandleTopLevelSingleDecl(Decl *D);
    void HandleDeclInMainFile(Decl *D);
    RewriteModernObjC(std::string inFile, raw_ostream *OS,
                DiagnosticsEngine &D, const LangOptions &LOpts,
                bool silenceMacroWarn, bool LineInfo);
    
    ~RewriteModernObjC() {}

    void HandleTranslationUnit(ASTContext &C) override;

    void ReplaceStmt(Stmt *Old, Stmt *New) {
      ReplaceStmtWithRange(Old, New, Old->getSourceRange());
    }

    void ReplaceStmtWithRange(Stmt *Old, Stmt *New, SourceRange SrcRange) {
      assert(Old != nullptr && New != nullptr && "Expected non-null Stmt's");

      Stmt *ReplacingStmt = ReplacedNodes[Old];
      if (ReplacingStmt)
        return; // We can't rewrite the same node twice.

      if (DisableReplaceStmt)
        return;

      // Measure the old text.
      int Size = Rewrite.getRangeSize(SrcRange);
      if (Size == -1) {
        Diags.Report(Context->getFullLoc(Old->getLocStart()), RewriteFailedDiag)
                     << Old->getSourceRange();
        return;
      }
      // Get the new text.
      std::string SStr;
      llvm::raw_string_ostream S(SStr);
      New->printPretty(S, nullptr, PrintingPolicy(LangOpts));
      const std::string &Str = S.str();

      // If replacement succeeded or warning disabled return with no warning.
      if (!Rewrite.ReplaceText(SrcRange.getBegin(), Size, Str)) {
        ReplacedNodes[Old] = New;
        return;
      }
      if (SilenceRewriteMacroWarning)
        return;
      Diags.Report(Context->getFullLoc(Old->getLocStart()), RewriteFailedDiag)
                   << Old->getSourceRange();
    }

    void InsertText(SourceLocation Loc, StringRef Str,
                    bool InsertAfter = true) {
      // If insertion succeeded or warning disabled return with no warning.
      if (!Rewrite.InsertText(Loc, Str, InsertAfter) ||
          SilenceRewriteMacroWarning)
        return;

      Diags.Report(Context->getFullLoc(Loc), RewriteFailedDiag);
    }

    void ReplaceText(SourceLocation Start, unsigned OrigLength,
                     StringRef Str) {
      // If removal succeeded or warning disabled return with no warning.
      if (!Rewrite.ReplaceText(Start, OrigLength, Str) ||
          SilenceRewriteMacroWarning)
        return;

      Diags.Report(Context->getFullLoc(Start), RewriteFailedDiag);
    }

    // Syntactic Rewriting.
    void RewriteRecordBody(RecordDecl *RD);
    void RewriteInclude();
    void RewriteLineDirective(const Decl *D);
    void ConvertSourceLocationToLineDirective(SourceLocation Loc,
                                              std::string &LineString);
    void RewriteForwardClassDecl(DeclGroupRef D);
    void RewriteForwardClassDecl(const SmallVectorImpl<Decl *> &DG);
    void RewriteForwardClassEpilogue(ObjCInterfaceDecl *ClassDecl, 
                                     const std::string &typedefString);
    void RewriteImplementations();
    void RewritePropertyImplDecl(ObjCPropertyImplDecl *PID,
                                 ObjCImplementationDecl *IMD,
                                 ObjCCategoryImplDecl *CID);
    void RewriteInterfaceDecl(ObjCInterfaceDecl *Dcl);
    void RewriteImplementationDecl(Decl *Dcl);
    void RewriteObjCMethodDecl(const ObjCInterfaceDecl *IDecl,
                               ObjCMethodDecl *MDecl, std::string &ResultStr);
    void RewriteTypeIntoString(QualType T, std::string &ResultStr,
                               const FunctionType *&FPRetType);
    void RewriteByRefString(std::string &ResultStr, const std::string &Name,
                            ValueDecl *VD, bool def=false);
    void RewriteCategoryDecl(ObjCCategoryDecl *Dcl);
    void RewriteProtocolDecl(ObjCProtocolDecl *Dcl);
    void RewriteForwardProtocolDecl(DeclGroupRef D);
    void RewriteForwardProtocolDecl(const SmallVectorImpl<Decl *> &DG);
    void RewriteMethodDeclaration(ObjCMethodDecl *Method);
    void RewriteProperty(ObjCPropertyDecl *prop);
    void RewriteFunctionDecl(FunctionDecl *FD);
    void RewriteBlockPointerType(std::string& Str, QualType Type);
    void RewriteBlockPointerTypeVariable(std::string& Str, ValueDecl *VD);
    void RewriteBlockLiteralFunctionDecl(FunctionDecl *FD);
    void RewriteObjCQualifiedInterfaceTypes(Decl *Dcl);
    void RewriteTypeOfDecl(VarDecl *VD);
    void RewriteObjCQualifiedInterfaceTypes(Expr *E);
    
    std::string getIvarAccessString(ObjCIvarDecl *D);
  
    // Expression Rewriting.
    Stmt *RewriteFunctionBodyOrGlobalInitializer(Stmt *S);
    Stmt *RewriteAtEncode(ObjCEncodeExpr *Exp);
    Stmt *RewritePropertyOrImplicitGetter(PseudoObjectExpr *Pseudo);
    Stmt *RewritePropertyOrImplicitSetter(PseudoObjectExpr *Pseudo);
    Stmt *RewriteAtSelector(ObjCSelectorExpr *Exp);
    Stmt *RewriteMessageExpr(ObjCMessageExpr *Exp);
    Stmt *RewriteObjCStringLiteral(ObjCStringLiteral *Exp);
    Stmt *RewriteObjCBoolLiteralExpr(ObjCBoolLiteralExpr *Exp);
    Stmt *RewriteObjCBoxedExpr(ObjCBoxedExpr *Exp);
    Stmt *RewriteObjCArrayLiteralExpr(ObjCArrayLiteral *Exp);
    Stmt *RewriteObjCDictionaryLiteralExpr(ObjCDictionaryLiteral *Exp);
    Stmt *RewriteObjCProtocolExpr(ObjCProtocolExpr *Exp);
    Stmt *RewriteObjCTryStmt(ObjCAtTryStmt *S);
    Stmt *RewriteObjCAutoreleasePoolStmt(ObjCAutoreleasePoolStmt  *S);
    Stmt *RewriteObjCSynchronizedStmt(ObjCAtSynchronizedStmt *S);
    Stmt *RewriteObjCThrowStmt(ObjCAtThrowStmt *S);
    Stmt *RewriteObjCForCollectionStmt(ObjCForCollectionStmt *S,
                                       SourceLocation OrigEnd);
    Stmt *RewriteBreakStmt(BreakStmt *S);
    Stmt *RewriteContinueStmt(ContinueStmt *S);
    void RewriteCastExpr(CStyleCastExpr *CE);
    void RewriteImplicitCastObjCExpr(CastExpr *IE);
    void RewriteLinkageSpec(LinkageSpecDecl *LSD);
    
    // Computes ivar bitfield group no.
    unsigned ObjCIvarBitfieldGroupNo(ObjCIvarDecl *IV);
    // Names field decl. for ivar bitfield group.
    void ObjCIvarBitfieldGroupDecl(ObjCIvarDecl *IV, std::string &Result);
    // Names struct type for ivar bitfield group.
    void ObjCIvarBitfieldGroupType(ObjCIvarDecl *IV, std::string &Result);
    // Names symbol for ivar bitfield group field offset.
    void ObjCIvarBitfieldGroupOffset(ObjCIvarDecl *IV, std::string &Result);
    // Given an ivar bitfield, it builds (or finds) its group record type.
    QualType GetGroupRecordTypeForObjCIvarBitfield(ObjCIvarDecl *IV);
    QualType SynthesizeBitfieldGroupStructType(
                                    ObjCIvarDecl *IV,
                                    SmallVectorImpl<ObjCIvarDecl *> &IVars);
    
    // Block rewriting.
    void RewriteBlocksInFunctionProtoType(QualType funcType, NamedDecl *D);
    
    // Block specific rewrite rules.
    void RewriteBlockPointerDecl(NamedDecl *VD);
    void RewriteByRefVar(VarDecl *VD, bool firstDecl, bool lastDecl);
    Stmt *RewriteBlockDeclRefExpr(DeclRefExpr *VD);
    Stmt *RewriteLocalVariableExternalStorage(DeclRefExpr *DRE);
    void RewriteBlockPointerFunctionArgs(FunctionDecl *FD);
    
    void RewriteObjCInternalStruct(ObjCInterfaceDecl *CDecl,
                                      std::string &Result);
    
    void RewriteObjCFieldDecl(FieldDecl *fieldDecl, std::string &Result);
    bool IsTagDefinedInsideClass(ObjCContainerDecl *IDecl, TagDecl *Tag,
                                 bool &IsNamedDefinition);
    void RewriteLocallyDefinedNamedAggregates(FieldDecl *fieldDecl, 
                                              std::string &Result);
    
    bool RewriteObjCFieldDeclType(QualType &Type, std::string &Result);
    
    void RewriteIvarOffsetSymbols(ObjCInterfaceDecl *CDecl,
                                  std::string &Result);

    void Initialize(ASTContext &context) override;

    // Misc. AST transformation routines. Sometimes they end up calling
    // rewriting routines on the new ASTs.
    CallExpr *SynthesizeCallToFunctionDecl(FunctionDecl *FD,
                                           Expr **args, unsigned nargs,
                                           SourceLocation StartLoc=SourceLocation(),
                                           SourceLocation EndLoc=SourceLocation());
    
    Expr *SynthMsgSendStretCallExpr(FunctionDecl *MsgSendStretFlavor,
                                        QualType returnType, 
                                        SmallVectorImpl<QualType> &ArgTypes,
                                        SmallVectorImpl<Expr*> &MsgExprs,
                                        ObjCMethodDecl *Method);

    Stmt *SynthMessageExpr(ObjCMessageExpr *Exp,
                           SourceLocation StartLoc=SourceLocation(),
                           SourceLocation EndLoc=SourceLocation());
    
    void SynthCountByEnumWithState(std::string &buf);
    void SynthMsgSendFunctionDecl();
    void SynthMsgSendSuperFunctionDecl();
    void SynthMsgSendStretFunctionDecl();
    void SynthMsgSendFpretFunctionDecl();
    void SynthMsgSendSuperStretFunctionDecl();
    void SynthGetClassFunctionDecl();
    void SynthGetMetaClassFunctionDecl();
    void SynthGetSuperClassFunctionDecl();
    void SynthSelGetUidFunctionDecl();
    void SynthSuperConstructorFunctionDecl();
    
    // Rewriting metadata
    template<typename MethodIterator>
    void RewriteObjCMethodsMetaData(MethodIterator MethodBegin,
                                    MethodIterator MethodEnd,
                                    bool IsInstanceMethod,
                                    StringRef prefix,
                                    StringRef ClassName,
                                    std::string &Result);
    void RewriteObjCProtocolMetaData(ObjCProtocolDecl *Protocol,
                                     std::string &Result);
    void RewriteObjCProtocolListMetaData(
                   const ObjCList<ObjCProtocolDecl> &Prots,
                   StringRef prefix, StringRef ClassName, std::string &Result);
    void RewriteObjCClassMetaData(ObjCImplementationDecl *IDecl,
                                          std::string &Result);
    void RewriteClassSetupInitHook(std::string &Result);
    
    void RewriteMetaDataIntoBuffer(std::string &Result);
    void WriteImageInfo(std::string &Result);
    void RewriteObjCCategoryImplDecl(ObjCCategoryImplDecl *CDecl,
                                             std::string &Result);
    void RewriteCategorySetupInitHook(std::string &Result);
    
    // Rewriting ivar
    void RewriteIvarOffsetComputation(ObjCIvarDecl *ivar,
                                              std::string &Result);
    Stmt *RewriteObjCIvarRefExpr(ObjCIvarRefExpr *IV);

    
    std::string SynthesizeByrefCopyDestroyHelper(VarDecl *VD, int flag);
    std::string SynthesizeBlockHelperFuncs(BlockExpr *CE, int i,
                                      StringRef funcName, std::string Tag);
    std::string SynthesizeBlockFunc(BlockExpr *CE, int i,
                                      StringRef funcName, std::string Tag);
    std::string SynthesizeBlockImpl(BlockExpr *CE, 
                                    std::string Tag, std::string Desc);
    std::string SynthesizeBlockDescriptor(std::string DescTag, 
                                          std::string ImplTag,
                                          int i, StringRef funcName,
                                          unsigned hasCopy);
    Stmt *SynthesizeBlockCall(CallExpr *Exp, const Expr* BlockExp);
    void SynthesizeBlockLiterals(SourceLocation FunLocStart,
                                 StringRef FunName);
    FunctionDecl *SynthBlockInitFunctionDecl(StringRef name);
    Stmt *SynthBlockInitExpr(BlockExpr *Exp,
                      const SmallVectorImpl<DeclRefExpr *> &InnerBlockDeclRefs);

    // Misc. helper routines.
    QualType getProtocolType();
    void WarnAboutReturnGotoStmts(Stmt *S);
    void CheckFunctionPointerDecl(QualType dType, NamedDecl *ND);
    void InsertBlockLiteralsWithinFunction(FunctionDecl *FD);
    void InsertBlockLiteralsWithinMethod(ObjCMethodDecl *MD);

    bool IsDeclStmtInForeachHeader(DeclStmt *DS);
    void CollectBlockDeclRefInfo(BlockExpr *Exp);
    void GetBlockDeclRefExprs(Stmt *S);
    void GetInnerBlockDeclRefExprs(Stmt *S,
                SmallVectorImpl<DeclRefExpr *> &InnerBlockDeclRefs,
                llvm::SmallPtrSetImpl<const DeclContext *> &InnerContexts);

    // We avoid calling Type::isBlockPointerType(), since it operates on the
    // canonical type. We only care if the top-level type is a closure pointer.
    bool isTopLevelBlockPointerType(QualType T) {
      return isa<BlockPointerType>(T);
    }

    /// convertBlockPointerToFunctionPointer - Converts a block-pointer type
    /// to a function pointer type and upon success, returns true; false
    /// otherwise.
    bool convertBlockPointerToFunctionPointer(QualType &T) {
      if (isTopLevelBlockPointerType(T)) {
        const BlockPointerType *BPT = T->getAs<BlockPointerType>();
        T = Context->getPointerType(BPT->getPointeeType());
        return true;
      }
      return false;
    }
    
    bool convertObjCTypeToCStyleType(QualType &T);
    
    bool needToScanForQualifiers(QualType T);
    QualType getSuperStructType();
    QualType getConstantStringStructType();
    QualType convertFunctionTypeOfBlocks(const FunctionType *FT);
    bool BufferContainsPPDirectives(const char *startBuf, const char *endBuf);
    
    void convertToUnqualifiedObjCType(QualType &T) {
      if (T->isObjCQualifiedIdType()) {
        bool isConst = T.isConstQualified();
        T = isConst ? Context->getObjCIdType().withConst() 
                    : Context->getObjCIdType();
      }
      else if (T->isObjCQualifiedClassType())
        T = Context->getObjCClassType();
      else if (T->isObjCObjectPointerType() &&
               T->getPointeeType()->isObjCQualifiedInterfaceType()) {
        if (const ObjCObjectPointerType * OBJPT =
              T->getAsObjCInterfacePointerType()) {
          const ObjCInterfaceType *IFaceT = OBJPT->getInterfaceType();
          T = QualType(IFaceT, 0);
          T = Context->getPointerType(T);
        }
     }
    }
    
    // FIXME: This predicate seems like it would be useful to add to ASTContext.
    bool isObjCType(QualType T) {
      if (!LangOpts.ObjC1 && !LangOpts.ObjC2)
        return false;

      QualType OCT = Context->getCanonicalType(T).getUnqualifiedType();

      if (OCT == Context->getCanonicalType(Context->getObjCIdType()) ||
          OCT == Context->getCanonicalType(Context->getObjCClassType()))
        return true;

      if (const PointerType *PT = OCT->getAs<PointerType>()) {
        if (isa<ObjCInterfaceType>(PT->getPointeeType()) ||
            PT->getPointeeType()->isObjCQualifiedIdType())
          return true;
      }
      return false;
    }
    bool PointerTypeTakesAnyBlockArguments(QualType QT);
    bool PointerTypeTakesAnyObjCQualifiedType(QualType QT);
    void GetExtentOfArgList(const char *Name, const char *&LParen,
                            const char *&RParen);
    
    void QuoteDoublequotes(std::string &From, std::string &To) {
      for (unsigned i = 0; i < From.length(); i++) {
        if (From[i] == '"')
          To += "\\\"";
        else
          To += From[i];
      }
    }

    QualType getSimpleFunctionType(QualType result,
                                   ArrayRef<QualType> args,
                                   bool variadic = false) {
      if (result == Context->getObjCInstanceType())
        result =  Context->getObjCIdType();
      FunctionProtoType::ExtProtoInfo fpi;
      fpi.Variadic = variadic;
      return Context->getFunctionType(result, args, fpi);
    }

    // Helper function: create a CStyleCastExpr with trivial type source info.
    CStyleCastExpr* NoTypeInfoCStyleCastExpr(ASTContext *Ctx, QualType Ty,
                                             CastKind Kind, Expr *E) {
      TypeSourceInfo *TInfo = Ctx->getTrivialTypeSourceInfo(Ty, SourceLocation());
      return CStyleCastExpr::Create(*Ctx, Ty, VK_RValue, Kind, E, nullptr,
                                    TInfo, SourceLocation(), SourceLocation());
    }
    
    bool ImplementationIsNonLazy(const ObjCImplDecl *OD) const {
      IdentifierInfo* II = &Context->Idents.get("load");
      Selector LoadSel = Context->Selectors.getSelector(0, &II);
      return OD->getClassMethod(LoadSel) != nullptr;
    }

    StringLiteral *getStringLiteral(StringRef Str) {
      QualType StrType = Context->getConstantArrayType(
          Context->CharTy, llvm::APInt(32, Str.size() + 1), ArrayType::Normal,
          0);
      return StringLiteral::Create(*Context, Str, StringLiteral::Ascii,
                                   /*Pascal=*/false, StrType, SourceLocation());
    }
  };
  
}

void RewriteModernObjC::RewriteBlocksInFunctionProtoType(QualType funcType,
                                                   NamedDecl *D) {
  if (const FunctionProtoType *fproto
      = dyn_cast<FunctionProtoType>(funcType.IgnoreParens())) {
    for (const auto &I : fproto->param_types())
      if (isTopLevelBlockPointerType(I)) {
        // All the args are checked/rewritten. Don't call twice!
        RewriteBlockPointerDecl(D);
        break;
      }
  }
}

void RewriteModernObjC::CheckFunctionPointerDecl(QualType funcType, NamedDecl *ND) {
  const PointerType *PT = funcType->getAs<PointerType>();
  if (PT && PointerTypeTakesAnyBlockArguments(funcType))
    RewriteBlocksInFunctionProtoType(PT->getPointeeType(), ND);
}

static bool IsHeaderFile(const std::string &Filename) {
  std::string::size_type DotPos = Filename.rfind('.');

  if (DotPos == std::string::npos) {
    // no file extension
    return false;
  }

  std::string Ext = std::string(Filename.begin()+DotPos+1, Filename.end());
  // C header: .h
  // C++ header: .hh or .H;
  return Ext == "h" || Ext == "hh" || Ext == "H";
}

RewriteModernObjC::RewriteModernObjC(std::string inFile, raw_ostream* OS,
                         DiagnosticsEngine &D, const LangOptions &LOpts,
                         bool silenceMacroWarn,
                         bool LineInfo)
      : Diags(D), LangOpts(LOpts), InFileName(inFile), OutFile(OS),
        SilenceRewriteMacroWarning(silenceMacroWarn), GenerateLineInfo(LineInfo) {
  IsHeader = IsHeaderFile(inFile);
  RewriteFailedDiag = Diags.getCustomDiagID(DiagnosticsEngine::Warning,
               "rewriting sub-expression within a macro (may not be correct)");
  // FIXME. This should be an error. But if block is not called, it is OK. And it
  // may break including some headers.
  GlobalBlockRewriteFailedDiag = Diags.getCustomDiagID(DiagnosticsEngine::Warning,
    "rewriting block literal declared in global scope is not implemented");
          
  TryFinallyContainsReturnDiag = Diags.getCustomDiagID(
               DiagnosticsEngine::Warning,
               "rewriter doesn't support user-specified control flow semantics "
               "for @try/@finally (code may not execute properly)");
}

std::unique_ptr<ASTConsumer> clang::CreateModernObjCRewriter(
    const std::string &InFile, raw_ostream *OS, DiagnosticsEngine &Diags,
    const LangOptions &LOpts, bool SilenceRewriteMacroWarning, bool LineInfo) {
  return llvm::make_unique<RewriteModernObjC>(
      InFile, OS, Diags, LOpts, SilenceRewriteMacroWarning, LineInfo);
}

void RewriteModernObjC::InitializeCommon(ASTContext &context) {
  Context = &context;
  SM = &Context->getSourceManager();
  TUDecl = Context->getTranslationUnitDecl();
  MsgSendFunctionDecl = nullptr;
  MsgSendSuperFunctionDecl = nullptr;
  MsgSendStretFunctionDecl = nullptr;
  MsgSendSuperStretFunctionDecl = nullptr;
  MsgSendFpretFunctionDecl = nullptr;
  GetClassFunctionDecl = nullptr;
  GetMetaClassFunctionDecl = nullptr;
  GetSuperClassFunctionDecl = nullptr;
  SelGetUidFunctionDecl = nullptr;
  CFStringFunctionDecl = nullptr;
  ConstantStringClassReference = nullptr;
  NSStringRecord = nullptr;
  CurMethodDef = nullptr;
  CurFunctionDef = nullptr;
  GlobalVarDecl = nullptr;
  GlobalConstructionExp = nullptr;
  SuperStructDecl = nullptr;
  ProtocolTypeDecl = nullptr;
  ConstantStringDecl = nullptr;
  BcLabelCount = 0;
  SuperConstructorFunctionDecl = nullptr;
  NumObjCStringLiterals = 0;
  PropParentMap = nullptr;
  CurrentBody = nullptr;
  DisableReplaceStmt = false;
  objc_impl_method = false;

  // Get the ID and start/end of the main file.
  MainFileID = SM->getMainFileID();
  const llvm::MemoryBuffer *MainBuf = SM->getBuffer(MainFileID);
  MainFileStart = MainBuf->getBufferStart();
  MainFileEnd = MainBuf->getBufferEnd();

  Rewrite.setSourceMgr(Context->getSourceManager(), Context->getLangOpts());
}

//===----------------------------------------------------------------------===//
// Top Level Driver Code
//===----------------------------------------------------------------------===//

void RewriteModernObjC::HandleTopLevelSingleDecl(Decl *D) {
  if (Diags.hasErrorOccurred())
    return;

  // Two cases: either the decl could be in the main file, or it could be in a
  // #included file.  If the former, rewrite it now.  If the later, check to see
  // if we rewrote the #include/#import.
  SourceLocation Loc = D->getLocation();
  Loc = SM->getExpansionLoc(Loc);

  // If this is for a builtin, ignore it.
  if (Loc.isInvalid()) return;

  // Look for built-in declarations that we need to refer during the rewrite.
  if (FunctionDecl *FD = dyn_cast<FunctionDecl>(D)) {
    RewriteFunctionDecl(FD);
  } else if (VarDecl *FVD = dyn_cast<VarDecl>(D)) {
    // declared in <Foundation/NSString.h>
    if (FVD->getName() == "_NSConstantStringClassReference") {
      ConstantStringClassReference = FVD;
      return;
    }
  } else if (ObjCCategoryDecl *CD = dyn_cast<ObjCCategoryDecl>(D)) {
    RewriteCategoryDecl(CD);
  } else if (ObjCProtocolDecl *PD = dyn_cast<ObjCProtocolDecl>(D)) {
    if (PD->isThisDeclarationADefinition())
      RewriteProtocolDecl(PD);
  } else if (LinkageSpecDecl *LSD = dyn_cast<LinkageSpecDecl>(D)) {
    // FIXME. This will not work in all situations and leaving it out
    // is harmless.
    // RewriteLinkageSpec(LSD);
    
    // Recurse into linkage specifications
    for (DeclContext::decl_iterator DI = LSD->decls_begin(),
                                 DIEnd = LSD->decls_end();
         DI != DIEnd; ) {
      if (ObjCInterfaceDecl *IFace = dyn_cast<ObjCInterfaceDecl>((*DI))) {
        if (!IFace->isThisDeclarationADefinition()) {
          SmallVector<Decl *, 8> DG;
          SourceLocation StartLoc = IFace->getLocStart();
          do {
            if (isa<ObjCInterfaceDecl>(*DI) &&
                !cast<ObjCInterfaceDecl>(*DI)->isThisDeclarationADefinition() &&
                StartLoc == (*DI)->getLocStart())
              DG.push_back(*DI);
            else
              break;
            
            ++DI;
          } while (DI != DIEnd);
          RewriteForwardClassDecl(DG);
          continue;
        }
        else {
          // Keep track of all interface declarations seen.
          ObjCInterfacesSeen.push_back(IFace);
          ++DI;
          continue;
        }
      }

      if (ObjCProtocolDecl *Proto = dyn_cast<ObjCProtocolDecl>((*DI))) {
        if (!Proto->isThisDeclarationADefinition()) {
          SmallVector<Decl *, 8> DG;
          SourceLocation StartLoc = Proto->getLocStart();
          do {
            if (isa<ObjCProtocolDecl>(*DI) &&
                !cast<ObjCProtocolDecl>(*DI)->isThisDeclarationADefinition() &&
                StartLoc == (*DI)->getLocStart())
              DG.push_back(*DI);
            else
              break;
            
            ++DI;
          } while (DI != DIEnd);
          RewriteForwardProtocolDecl(DG);
          continue;
        }
      }
      
      HandleTopLevelSingleDecl(*DI);
      ++DI;
    }
  }
  // If we have a decl in the main file, see if we should rewrite it.
  if (SM->isWrittenInMainFile(Loc))
    return HandleDeclInMainFile(D);
}

//===----------------------------------------------------------------------===//
// Syntactic (non-AST) Rewriting Code
//===----------------------------------------------------------------------===//

void RewriteModernObjC::RewriteInclude() {
  SourceLocation LocStart = SM->getLocForStartOfFile(MainFileID);
  StringRef MainBuf = SM->getBufferData(MainFileID);
  const char *MainBufStart = MainBuf.begin();
  const char *MainBufEnd = MainBuf.end();
  size_t ImportLen = strlen("import");

  // Loop over the whole file, looking for includes.
  for (const char *BufPtr = MainBufStart; BufPtr < MainBufEnd; ++BufPtr) {
    if (*BufPtr == '#') {
      if (++BufPtr == MainBufEnd)
        return;
      while (*BufPtr == ' ' || *BufPtr == '\t')
        if (++BufPtr == MainBufEnd)
          return;
      if (!strncmp(BufPtr, "import", ImportLen)) {
        // replace import with include
        SourceLocation ImportLoc =
          LocStart.getLocWithOffset(BufPtr-MainBufStart);
        ReplaceText(ImportLoc, ImportLen, "include");
        BufPtr += ImportLen;
      }
    }
  }
}

static void WriteInternalIvarName(const ObjCInterfaceDecl *IDecl,
                                  ObjCIvarDecl *IvarDecl, std::string &Result) {
  Result += "OBJC_IVAR_$_";
  Result += IDecl->getName();
  Result += "$";
  Result += IvarDecl->getName();
}

std::string 
RewriteModernObjC::getIvarAccessString(ObjCIvarDecl *D) {
  const ObjCInterfaceDecl *ClassDecl = D->getContainingInterface();
  
  // Build name of symbol holding ivar offset.
  std::string IvarOffsetName;
  if (D->isBitField())
    ObjCIvarBitfieldGroupOffset(D, IvarOffsetName);
  else
    WriteInternalIvarName(ClassDecl, D, IvarOffsetName);
  
  
  std::string S = "(*(";
  QualType IvarT = D->getType();
  if (D->isBitField())
    IvarT = GetGroupRecordTypeForObjCIvarBitfield(D);
  
  if (!isa<TypedefType>(IvarT) && IvarT->isRecordType()) {
    RecordDecl *RD = IvarT->getAs<RecordType>()->getDecl();
    RD = RD->getDefinition();
    if (RD && !RD->getDeclName().getAsIdentifierInfo()) {
      // decltype(((Foo_IMPL*)0)->bar) *
      ObjCContainerDecl *CDecl = 
      dyn_cast<ObjCContainerDecl>(D->getDeclContext());
      // ivar in class extensions requires special treatment.
      if (ObjCCategoryDecl *CatDecl = dyn_cast<ObjCCategoryDecl>(CDecl))
        CDecl = CatDecl->getClassInterface();
      std::string RecName = CDecl->getName();
      RecName += "_IMPL";
      RecordDecl *RD = RecordDecl::Create(*Context, TTK_Struct, TUDecl,
                                          SourceLocation(), SourceLocation(),
                                          &Context->Idents.get(RecName.c_str()));
      QualType PtrStructIMPL = Context->getPointerType(Context->getTagDeclType(RD));
      unsigned UnsignedIntSize = 
      static_cast<unsigned>(Context->getTypeSize(Context->UnsignedIntTy));
      Expr *Zero = IntegerLiteral::Create(*Context,
                                          llvm::APInt(UnsignedIntSize, 0),
                                          Context->UnsignedIntTy, SourceLocation());
      Zero = NoTypeInfoCStyleCastExpr(Context, PtrStructIMPL, CK_BitCast, Zero);
      ParenExpr *PE = new (Context) ParenExpr(SourceLocation(), SourceLocation(),
                                              Zero);
      FieldDecl *FD = FieldDecl::Create(*Context, nullptr, SourceLocation(),
                                        SourceLocation(),
                                        &Context->Idents.get(D->getNameAsString()),
                                        IvarT, nullptr,
                                        /*BitWidth=*/nullptr, /*Mutable=*/true,
                                        ICIS_NoInit);
      MemberExpr *ME = new (Context) MemberExpr(PE, true, FD, SourceLocation(),
                                                FD->getType(), VK_LValue,
                                                OK_Ordinary);
      IvarT = Context->getDecltypeType(ME, ME->getType());
    }
  }
  convertObjCTypeToCStyleType(IvarT);
  QualType castT = Context->getPointerType(IvarT);
  std::string TypeString(castT.getAsString(Context->getPrintingPolicy()));
  S += TypeString;
  S += ")";
  
  // ((char *)self + IVAR_OFFSET_SYMBOL_NAME)
  S += "((char *)self + ";
  S += IvarOffsetName;
  S += "))";
  if (D->isBitField()) {
    S += ".";
    S += D->getNameAsString();
  }
  ReferencedIvars[const_cast<ObjCInterfaceDecl *>(ClassDecl)].insert(D);
  return S;
}

/// mustSynthesizeSetterGetterMethod - returns true if setter or getter has not
/// been found in the class implementation. In this case, it must be synthesized.
static bool mustSynthesizeSetterGetterMethod(ObjCImplementationDecl *IMP,
                                             ObjCPropertyDecl *PD,
                                             bool getter) {
  return getter ? !IMP->getInstanceMethod(PD->getGetterName())
                : !IMP->getInstanceMethod(PD->getSetterName());
  
}

void RewriteModernObjC::RewritePropertyImplDecl(ObjCPropertyImplDecl *PID,
                                          ObjCImplementationDecl *IMD,
                                          ObjCCategoryImplDecl *CID) {
  static bool objcGetPropertyDefined = false;
  static bool objcSetPropertyDefined = false;
  SourceLocation startGetterSetterLoc;
  
  if (PID->getLocStart().isValid()) {
    SourceLocation startLoc = PID->getLocStart();
    InsertText(startLoc, "// ");
    const char *startBuf = SM->getCharacterData(startLoc);
    assert((*startBuf == '@') && "bogus @synthesize location");
    const char *semiBuf = strchr(startBuf, ';');
    assert((*semiBuf == ';') && "@synthesize: can't find ';'");
    startGetterSetterLoc = startLoc.getLocWithOffset(semiBuf-startBuf+1);
  }
  else
    startGetterSetterLoc = IMD ? IMD->getLocEnd() : CID->getLocEnd();

  if (PID->getPropertyImplementation() == ObjCPropertyImplDecl::Dynamic)
    return; // FIXME: is this correct?

  // Generate the 'getter' function.
  ObjCPropertyDecl *PD = PID->getPropertyDecl();
  ObjCIvarDecl *OID = PID->getPropertyIvarDecl();
  assert(IMD && OID && "Synthesized ivars must be attached to @implementation");

  unsigned Attributes = PD->getPropertyAttributes();
  if (mustSynthesizeSetterGetterMethod(IMD, PD, true /*getter*/)) {
    bool GenGetProperty = !(Attributes & ObjCPropertyDecl::OBJC_PR_nonatomic) &&
                          (Attributes & (ObjCPropertyDecl::OBJC_PR_retain | 
                                         ObjCPropertyDecl::OBJC_PR_copy));
    std::string Getr;
    if (GenGetProperty && !objcGetPropertyDefined) {
      objcGetPropertyDefined = true;
      // FIXME. Is this attribute correct in all cases?
      Getr = "\nextern \"C\" __declspec(dllimport) "
            "id objc_getProperty(id, SEL, long, bool);\n";
    }
    RewriteObjCMethodDecl(OID->getContainingInterface(),  
                          PD->getGetterMethodDecl(), Getr);
    Getr += "{ ";
    // Synthesize an explicit cast to gain access to the ivar.
    // See objc-act.c:objc_synthesize_new_getter() for details.
    if (GenGetProperty) {
      // return objc_getProperty(self, _cmd, offsetof(ClassDecl, OID), 1)
      Getr += "typedef ";
      const FunctionType *FPRetType = nullptr;
      RewriteTypeIntoString(PD->getGetterMethodDecl()->getReturnType(), Getr,
                            FPRetType);
      Getr += " _TYPE";
      if (FPRetType) {
        Getr += ")"; // close the precedence "scope" for "*".
      
        // Now, emit the argument types (if any).
        if (const FunctionProtoType *FT = dyn_cast<FunctionProtoType>(FPRetType)){
          Getr += "(";
          for (unsigned i = 0, e = FT->getNumParams(); i != e; ++i) {
            if (i) Getr += ", ";
            std::string ParamStr =
                FT->getParamType(i).getAsString(Context->getPrintingPolicy());
            Getr += ParamStr;
          }
          if (FT->isVariadic()) {
            if (FT->getNumParams())
              Getr += ", ";
            Getr += "...";
          }
          Getr += ")";
        } else
          Getr += "()";
      }
      Getr += ";\n";
      Getr += "return (_TYPE)";
      Getr += "objc_getProperty(self, _cmd, ";
      RewriteIvarOffsetComputation(OID, Getr);
      Getr += ", 1)";
    }
    else
      Getr += "return " + getIvarAccessString(OID);
    Getr += "; }";
    InsertText(startGetterSetterLoc, Getr);
  }
  
  if (PD->isReadOnly() || 
      !mustSynthesizeSetterGetterMethod(IMD, PD, false /*setter*/))
    return;

  // Generate the 'setter' function.
  std::string Setr;
  bool GenSetProperty = Attributes & (ObjCPropertyDecl::OBJC_PR_retain | 
                                      ObjCPropertyDecl::OBJC_PR_copy);
  if (GenSetProperty && !objcSetPropertyDefined) {
    objcSetPropertyDefined = true;
    // FIXME. Is this attribute correct in all cases?
    Setr = "\nextern \"C\" __declspec(dllimport) "
    "void objc_setProperty (id, SEL, long, id, bool, bool);\n";
  }
  
  RewriteObjCMethodDecl(OID->getContainingInterface(), 
                        PD->getSetterMethodDecl(), Setr);
  Setr += "{ ";
  // Synthesize an explicit cast to initialize the ivar.
  // See objc-act.c:objc_synthesize_new_setter() for details.
  if (GenSetProperty) {
    Setr += "objc_setProperty (self, _cmd, ";
    RewriteIvarOffsetComputation(OID, Setr);
    Setr += ", (id)";
    Setr += PD->getName();
    Setr += ", ";
    if (Attributes & ObjCPropertyDecl::OBJC_PR_nonatomic)
      Setr += "0, ";
    else
      Setr += "1, ";
    if (Attributes & ObjCPropertyDecl::OBJC_PR_copy)
      Setr += "1)";
    else
      Setr += "0)";
  }
  else {
    Setr += getIvarAccessString(OID) + " = ";
    Setr += PD->getName();
  }
  Setr += "; }\n";
  InsertText(startGetterSetterLoc, Setr);
}

static void RewriteOneForwardClassDecl(ObjCInterfaceDecl *ForwardDecl,
                                       std::string &typedefString) {
  typedefString += "\n#ifndef _REWRITER_typedef_";
  typedefString += ForwardDecl->getNameAsString();
  typedefString += "\n";
  typedefString += "#define _REWRITER_typedef_";
  typedefString += ForwardDecl->getNameAsString();
  typedefString += "\n";
  typedefString += "typedef struct objc_object ";
  typedefString += ForwardDecl->getNameAsString();
  // typedef struct { } _objc_exc_Classname;
  typedefString += ";\ntypedef struct {} _objc_exc_";
  typedefString += ForwardDecl->getNameAsString();
  typedefString += ";\n#endif\n";
}

void RewriteModernObjC::RewriteForwardClassEpilogue(ObjCInterfaceDecl *ClassDecl,
                                              const std::string &typedefString) {
    SourceLocation startLoc = ClassDecl->getLocStart();
    const char *startBuf = SM->getCharacterData(startLoc);
    const char *semiPtr = strchr(startBuf, ';'); 
    // Replace the @class with typedefs corresponding to the classes.
    ReplaceText(startLoc, semiPtr-startBuf+1, typedefString);  
}

void RewriteModernObjC::RewriteForwardClassDecl(DeclGroupRef D) {
  std::string typedefString;
  for (DeclGroupRef::iterator I = D.begin(), E = D.end(); I != E; ++I) {
    if (ObjCInterfaceDecl *ForwardDecl = dyn_cast<ObjCInterfaceDecl>(*I)) {
      if (I == D.begin()) {
        // Translate to typedef's that forward reference structs with the same name
        // as the class. As a convenience, we include the original declaration
        // as a comment.
        typedefString += "// @class ";
        typedefString += ForwardDecl->getNameAsString();
        typedefString += ";";
      }
      RewriteOneForwardClassDecl(ForwardDecl, typedefString);
    }
    else
      HandleTopLevelSingleDecl(*I);
  }
  DeclGroupRef::iterator I = D.begin();
  RewriteForwardClassEpilogue(cast<ObjCInterfaceDecl>(*I), typedefString);
}

void RewriteModernObjC::RewriteForwardClassDecl(
                                const SmallVectorImpl<Decl *> &D) {
  std::string typedefString;
  for (unsigned i = 0; i < D.size(); i++) {
    ObjCInterfaceDecl *ForwardDecl = cast<ObjCInterfaceDecl>(D[i]);
    if (i == 0) {
      typedefString += "// @class ";
      typedefString += ForwardDecl->getNameAsString();
      typedefString += ";";
    }
    RewriteOneForwardClassDecl(ForwardDecl, typedefString);
  }
  RewriteForwardClassEpilogue(cast<ObjCInterfaceDecl>(D[0]), typedefString);
}

void RewriteModernObjC::RewriteMethodDeclaration(ObjCMethodDecl *Method) {
  // When method is a synthesized one, such as a getter/setter there is
  // nothing to rewrite.
  if (Method->isImplicit())
    return;
  SourceLocation LocStart = Method->getLocStart();
  SourceLocation LocEnd = Method->getLocEnd();

  if (SM->getExpansionLineNumber(LocEnd) >
      SM->getExpansionLineNumber(LocStart)) {
    InsertText(LocStart, "#if 0\n");
    ReplaceText(LocEnd, 1, ";\n#endif\n");
  } else {
    InsertText(LocStart, "// ");
  }
}

void RewriteModernObjC::RewriteProperty(ObjCPropertyDecl *prop) {
  SourceLocation Loc = prop->getAtLoc();

  ReplaceText(Loc, 0, "// ");
  // FIXME: handle properties that are declared across multiple lines.
}

void RewriteModernObjC::RewriteCategoryDecl(ObjCCategoryDecl *CatDecl) {
  SourceLocation LocStart = CatDecl->getLocStart();

  // FIXME: handle category headers that are declared across multiple lines.
  if (CatDecl->getIvarRBraceLoc().isValid()) {
    ReplaceText(LocStart, 1, "/** ");
    ReplaceText(CatDecl->getIvarRBraceLoc(), 1, "**/ ");
  }
  else {
    ReplaceText(LocStart, 0, "// ");
  }
  
  for (auto *I : CatDecl->properties())
    RewriteProperty(I);
  
  for (auto *I : CatDecl->instance_methods())
    RewriteMethodDeclaration(I);
  for (auto *I : CatDecl->class_methods())
    RewriteMethodDeclaration(I);

  // Lastly, comment out the @end.
  ReplaceText(CatDecl->getAtEndRange().getBegin(), 
              strlen("@end"), "/* @end */\n");
}

void RewriteModernObjC::RewriteProtocolDecl(ObjCProtocolDecl *PDecl) {
  SourceLocation LocStart = PDecl->getLocStart();
  assert(PDecl->isThisDeclarationADefinition());
  
  // FIXME: handle protocol headers that are declared across multiple lines.
  ReplaceText(LocStart, 0, "// ");

  for (auto *I : PDecl->instance_methods())
    RewriteMethodDeclaration(I);
  for (auto *I : PDecl->class_methods())
    RewriteMethodDeclaration(I);
  for (auto *I : PDecl->properties())
    RewriteProperty(I);
  
  // Lastly, comment out the @end.
  SourceLocation LocEnd = PDecl->getAtEndRange().getBegin();
  ReplaceText(LocEnd, strlen("@end"), "/* @end */\n");

  // Must comment out @optional/@required
  const char *startBuf = SM->getCharacterData(LocStart);
  const char *endBuf = SM->getCharacterData(LocEnd);
  for (const char *p = startBuf; p < endBuf; p++) {
    if (*p == '@' && !strncmp(p+1, "optional", strlen("optional"))) {
      SourceLocation OptionalLoc = LocStart.getLocWithOffset(p-startBuf);
      ReplaceText(OptionalLoc, strlen("@optional"), "/* @optional */");

    }
    else if (*p == '@' && !strncmp(p+1, "required", strlen("required"))) {
      SourceLocation OptionalLoc = LocStart.getLocWithOffset(p-startBuf);
      ReplaceText(OptionalLoc, strlen("@required"), "/* @required */");

    }
  }
}

void RewriteModernObjC::RewriteForwardProtocolDecl(DeclGroupRef D) {
  SourceLocation LocStart = (*D.begin())->getLocStart();
  if (LocStart.isInvalid())
    llvm_unreachable("Invalid SourceLocation");
  // FIXME: handle forward protocol that are declared across multiple lines.
  ReplaceText(LocStart, 0, "// ");
}

void 
RewriteModernObjC::RewriteForwardProtocolDecl(const SmallVectorImpl<Decl *> &DG) {
  SourceLocation LocStart = DG[0]->getLocStart();
  if (LocStart.isInvalid())
    llvm_unreachable("Invalid SourceLocation");
  // FIXME: handle forward protocol that are declared across multiple lines.
  ReplaceText(LocStart, 0, "// ");
}

void 
RewriteModernObjC::RewriteLinkageSpec(LinkageSpecDecl *LSD) {
  SourceLocation LocStart = LSD->getExternLoc();
  if (LocStart.isInvalid())
    llvm_unreachable("Invalid extern SourceLocation");
  
  ReplaceText(LocStart, 0, "// ");
  if (!LSD->hasBraces())
    return;
  // FIXME. We don't rewrite well if '{' is not on same line as 'extern'.
  SourceLocation LocRBrace = LSD->getRBraceLoc();
  if (LocRBrace.isInvalid())
    llvm_unreachable("Invalid rbrace SourceLocation");
  ReplaceText(LocRBrace, 0, "// ");
}

void RewriteModernObjC::RewriteTypeIntoString(QualType T, std::string &ResultStr,
                                        const FunctionType *&FPRetType) {
  if (T->isObjCQualifiedIdType())
    ResultStr += "id";
  else if (T->isFunctionPointerType() ||
           T->isBlockPointerType()) {
    // needs special handling, since pointer-to-functions have special
    // syntax (where a decaration models use).
    QualType retType = T;
    QualType PointeeTy;
    if (const PointerType* PT = retType->getAs<PointerType>())
      PointeeTy = PT->getPointeeType();
    else if (const BlockPointerType *BPT = retType->getAs<BlockPointerType>())
      PointeeTy = BPT->getPointeeType();
    if ((FPRetType = PointeeTy->getAs<FunctionType>())) {
      ResultStr +=
          FPRetType->getReturnType().getAsString(Context->getPrintingPolicy());
      ResultStr += "(*";
    }
  } else
    ResultStr += T.getAsString(Context->getPrintingPolicy());
}

void RewriteModernObjC::RewriteObjCMethodDecl(const ObjCInterfaceDecl *IDecl,
                                        ObjCMethodDecl *OMD,
                                        std::string &ResultStr) {
  //fprintf(stderr,"In RewriteObjCMethodDecl\n");
  const FunctionType *FPRetType = nullptr;
  ResultStr += "\nstatic ";
  RewriteTypeIntoString(OMD->getReturnType(), ResultStr, FPRetType);
  ResultStr += " ";

  // Unique method name
  std::string NameStr;

  if (OMD->isInstanceMethod())
    NameStr += "_I_";
  else
    NameStr += "_C_";

  NameStr += IDecl->getNameAsString();
  NameStr += "_";

  if (ObjCCategoryImplDecl *CID =
      dyn_cast<ObjCCategoryImplDecl>(OMD->getDeclContext())) {
    NameStr += CID->getNameAsString();
    NameStr += "_";
  }
  // Append selector names, replacing ':' with '_'
  {
    std::string selString = OMD->getSelector().getAsString();
    int len = selString.size();
    for (int i = 0; i < len; i++)
      if (selString[i] == ':')
        selString[i] = '_';
    NameStr += selString;
  }
  // Remember this name for metadata emission
  MethodInternalNames[OMD] = NameStr;
  ResultStr += NameStr;

  // Rewrite arguments
  ResultStr += "(";

  // invisible arguments
  if (OMD->isInstanceMethod()) {
    QualType selfTy = Context->getObjCInterfaceType(IDecl);
    selfTy = Context->getPointerType(selfTy);
    if (!LangOpts.MicrosoftExt) {
      if (ObjCSynthesizedStructs.count(const_cast<ObjCInterfaceDecl*>(IDecl)))
        ResultStr += "struct ";
    }
    // When rewriting for Microsoft, explicitly omit the structure name.
    ResultStr += IDecl->getNameAsString();
    ResultStr += " *";
  }
  else
    ResultStr += Context->getObjCClassType().getAsString(
      Context->getPrintingPolicy());

  ResultStr += " self, ";
  ResultStr += Context->getObjCSelType().getAsString(Context->getPrintingPolicy());
  ResultStr += " _cmd";

  // Method arguments.
  for (const auto *PDecl : OMD->params()) {
    ResultStr += ", ";
    if (PDecl->getType()->isObjCQualifiedIdType()) {
      ResultStr += "id ";
      ResultStr += PDecl->getNameAsString();
    } else {
      std::string Name = PDecl->getNameAsString();
      QualType QT = PDecl->getType();
      // Make sure we convert "t (^)(...)" to "t (*)(...)".
      (void)convertBlockPointerToFunctionPointer(QT);
      QT.getAsStringInternal(Name, Context->getPrintingPolicy());
      ResultStr += Name;
    }
  }
  if (OMD->isVariadic())
    ResultStr += ", ...";
  ResultStr += ") ";

  if (FPRetType) {
    ResultStr += ")"; // close the precedence "scope" for "*".

    // Now, emit the argument types (if any).
    if (const FunctionProtoType *FT = dyn_cast<FunctionProtoType>(FPRetType)) {
      ResultStr += "(";
      for (unsigned i = 0, e = FT->getNumParams(); i != e; ++i) {
        if (i) ResultStr += ", ";
        std::string ParamStr =
            FT->getParamType(i).getAsString(Context->getPrintingPolicy());
        ResultStr += ParamStr;
      }
      if (FT->isVariadic()) {
        if (FT->getNumParams())
          ResultStr += ", ";
        ResultStr += "...";
      }
      ResultStr += ")";
    } else {
      ResultStr += "()";
    }
  }
}
void RewriteModernObjC::RewriteImplementationDecl(Decl *OID) {
  ObjCImplementationDecl *IMD = dyn_cast<ObjCImplementationDecl>(OID);
  ObjCCategoryImplDecl *CID = dyn_cast<ObjCCategoryImplDecl>(OID);

  if (IMD) {
    if (IMD->getIvarRBraceLoc().isValid()) {
      ReplaceText(IMD->getLocStart(), 1, "/** ");
      ReplaceText(IMD->getIvarRBraceLoc(), 1, "**/ ");
    }
    else {
      InsertText(IMD->getLocStart(), "// ");
    }
  }
  else
    InsertText(CID->getLocStart(), "// ");

  for (auto *OMD : IMD ? IMD->instance_methods() : CID->instance_methods()) {
    std::string ResultStr;
    RewriteObjCMethodDecl(OMD->getClassInterface(), OMD, ResultStr);
    SourceLocation LocStart = OMD->getLocStart();
    SourceLocation LocEnd = OMD->getCompoundBody()->getLocStart();

    const char *startBuf = SM->getCharacterData(LocStart);
    const char *endBuf = SM->getCharacterData(LocEnd);
    ReplaceText(LocStart, endBuf-startBuf, ResultStr);
  }

  for (auto *OMD : IMD ? IMD->class_methods() : CID->class_methods()) {
    std::string ResultStr;
    RewriteObjCMethodDecl(OMD->getClassInterface(), OMD, ResultStr);
    SourceLocation LocStart = OMD->getLocStart();
    SourceLocation LocEnd = OMD->getCompoundBody()->getLocStart();

    const char *startBuf = SM->getCharacterData(LocStart);
    const char *endBuf = SM->getCharacterData(LocEnd);
    ReplaceText(LocStart, endBuf-startBuf, ResultStr);
  }
  for (auto *I : IMD ? IMD->property_impls() : CID->property_impls())
    RewritePropertyImplDecl(I, IMD, CID);

  InsertText(IMD ? IMD->getLocEnd() : CID->getLocEnd(), "// ");
}

void RewriteModernObjC::RewriteInterfaceDecl(ObjCInterfaceDecl *ClassDecl) {
  // Do not synthesize more than once.
  if (ObjCSynthesizedStructs.count(ClassDecl))
    return;
  // Make sure super class's are written before current class is written.
  ObjCInterfaceDecl *SuperClass = ClassDecl->getSuperClass();
  while (SuperClass) {
    RewriteInterfaceDecl(SuperClass);
    SuperClass = SuperClass->getSuperClass();
  }
  std::string ResultStr;
  if (!ObjCWrittenInterfaces.count(ClassDecl->getCanonicalDecl())) {
    // we haven't seen a forward decl - generate a typedef.
    RewriteOneForwardClassDecl(ClassDecl, ResultStr);
    RewriteIvarOffsetSymbols(ClassDecl, ResultStr);
    
    RewriteObjCInternalStruct(ClassDecl, ResultStr);
    // Mark this typedef as having been written into its c++ equivalent.
    ObjCWrittenInterfaces.insert(ClassDecl->getCanonicalDecl());
  
    for (auto *I : ClassDecl->properties())
      RewriteProperty(I);
    for (auto *I : ClassDecl->instance_methods())
      RewriteMethodDeclaration(I);
    for (auto *I : ClassDecl->class_methods())
      RewriteMethodDeclaration(I);

    // Lastly, comment out the @end.
    ReplaceText(ClassDecl->getAtEndRange().getBegin(), strlen("@end"), 
                "/* @end */\n");
  }
}

Stmt *RewriteModernObjC::RewritePropertyOrImplicitSetter(PseudoObjectExpr *PseudoOp) {
  SourceRange OldRange = PseudoOp->getSourceRange();

  // We just magically know some things about the structure of this
  // expression.
  ObjCMessageExpr *OldMsg =
    cast<ObjCMessageExpr>(PseudoOp->getSemanticExpr(
                            PseudoOp->getNumSemanticExprs() - 1));

  // Because the rewriter doesn't allow us to rewrite rewritten code,
  // we need to suppress rewriting the sub-statements.
  Expr *Base;
  SmallVector<Expr*, 2> Args;
  {
    DisableReplaceStmtScope S(*this);

    // Rebuild the base expression if we have one.
    Base = nullptr;
    if (OldMsg->getReceiverKind() == ObjCMessageExpr::Instance) {
      Base = OldMsg->getInstanceReceiver();
      Base = cast<OpaqueValueExpr>(Base)->getSourceExpr();
      Base = cast<Expr>(RewriteFunctionBodyOrGlobalInitializer(Base));
    }
  
    unsigned numArgs = OldMsg->getNumArgs();
    for (unsigned i = 0; i < numArgs; i++) {
      Expr *Arg = OldMsg->getArg(i);
      if (isa<OpaqueValueExpr>(Arg))
        Arg = cast<OpaqueValueExpr>(Arg)->getSourceExpr();
      Arg = cast<Expr>(RewriteFunctionBodyOrGlobalInitializer(Arg));
      Args.push_back(Arg);
    }
  }

  // TODO: avoid this copy.
  SmallVector<SourceLocation, 1> SelLocs;
  OldMsg->getSelectorLocs(SelLocs);

  ObjCMessageExpr *NewMsg = nullptr;
  switch (OldMsg->getReceiverKind()) {
  case ObjCMessageExpr::Class:
    NewMsg = ObjCMessageExpr::Create(*Context, OldMsg->getType(),
                                     OldMsg->getValueKind(),
                                     OldMsg->getLeftLoc(),
                                     OldMsg->getClassReceiverTypeInfo(),
                                     OldMsg->getSelector(),
                                     SelLocs,
                                     OldMsg->getMethodDecl(),
                                     Args,
                                     OldMsg->getRightLoc(),
                                     OldMsg->isImplicit());
    break;

  case ObjCMessageExpr::Instance:
    NewMsg = ObjCMessageExpr::Create(*Context, OldMsg->getType(),
                                     OldMsg->getValueKind(),
                                     OldMsg->getLeftLoc(),
                                     Base,
                                     OldMsg->getSelector(),
                                     SelLocs,
                                     OldMsg->getMethodDecl(),
                                     Args,
                                     OldMsg->getRightLoc(),
                                     OldMsg->isImplicit());
    break;

  case ObjCMessageExpr::SuperClass:
  case ObjCMessageExpr::SuperInstance:
    NewMsg = ObjCMessageExpr::Create(*Context, OldMsg->getType(),
                                     OldMsg->getValueKind(),
                                     OldMsg->getLeftLoc(),
                                     OldMsg->getSuperLoc(),
                 OldMsg->getReceiverKind() == ObjCMessageExpr::SuperInstance,
                                     OldMsg->getSuperType(),
                                     OldMsg->getSelector(),
                                     SelLocs,
                                     OldMsg->getMethodDecl(),
                                     Args,
                                     OldMsg->getRightLoc(),
                                     OldMsg->isImplicit());
    break;
  }

  Stmt *Replacement = SynthMessageExpr(NewMsg);
  ReplaceStmtWithRange(PseudoOp, Replacement, OldRange);
  return Replacement;
}

Stmt *RewriteModernObjC::RewritePropertyOrImplicitGetter(PseudoObjectExpr *PseudoOp) {
  SourceRange OldRange = PseudoOp->getSourceRange();

  // We just magically know some things about the structure of this
  // expression.
  ObjCMessageExpr *OldMsg =
    cast<ObjCMessageExpr>(PseudoOp->getResultExpr()->IgnoreImplicit());

  // Because the rewriter doesn't allow us to rewrite rewritten code,
  // we need to suppress rewriting the sub-statements.
  Expr *Base = nullptr;
  SmallVector<Expr*, 1> Args;
  {
    DisableReplaceStmtScope S(*this);
    // Rebuild the base expression if we have one.
    if (OldMsg->getReceiverKind() == ObjCMessageExpr::Instance) {
      Base = OldMsg->getInstanceReceiver();
      Base = cast<OpaqueValueExpr>(Base)->getSourceExpr();
      Base = cast<Expr>(RewriteFunctionBodyOrGlobalInitializer(Base));
    }
    unsigned numArgs = OldMsg->getNumArgs();
    for (unsigned i = 0; i < numArgs; i++) {
      Expr *Arg = OldMsg->getArg(i);
      if (isa<OpaqueValueExpr>(Arg))
        Arg = cast<OpaqueValueExpr>(Arg)->getSourceExpr();
      Arg = cast<Expr>(RewriteFunctionBodyOrGlobalInitializer(Arg));
      Args.push_back(Arg);
    }
  }

  // Intentionally empty.
  SmallVector<SourceLocation, 1> SelLocs;

  ObjCMessageExpr *NewMsg = nullptr;
  switch (OldMsg->getReceiverKind()) {
  case ObjCMessageExpr::Class:
    NewMsg = ObjCMessageExpr::Create(*Context, OldMsg->getType(),
                                     OldMsg->getValueKind(),
                                     OldMsg->getLeftLoc(),
                                     OldMsg->getClassReceiverTypeInfo(),
                                     OldMsg->getSelector(),
                                     SelLocs,
                                     OldMsg->getMethodDecl(),
                                     Args,
                                     OldMsg->getRightLoc(),
                                     OldMsg->isImplicit());
    break;

  case ObjCMessageExpr::Instance:
    NewMsg = ObjCMessageExpr::Create(*Context, OldMsg->getType(),
                                     OldMsg->getValueKind(),
                                     OldMsg->getLeftLoc(),
                                     Base,
                                     OldMsg->getSelector(),
                                     SelLocs,
                                     OldMsg->getMethodDecl(),
                                     Args,
                                     OldMsg->getRightLoc(),
                                     OldMsg->isImplicit());
    break;

  case ObjCMessageExpr::SuperClass:
  case ObjCMessageExpr::SuperInstance:
    NewMsg = ObjCMessageExpr::Create(*Context, OldMsg->getType(),
                                     OldMsg->getValueKind(),
                                     OldMsg->getLeftLoc(),
                                     OldMsg->getSuperLoc(),
                 OldMsg->getReceiverKind() == ObjCMessageExpr::SuperInstance,
                                     OldMsg->getSuperType(),
                                     OldMsg->getSelector(),
                                     SelLocs,
                                     OldMsg->getMethodDecl(),
                                     Args,
                                     OldMsg->getRightLoc(),
                                     OldMsg->isImplicit());
    break;
  }

  Stmt *Replacement = SynthMessageExpr(NewMsg);
  ReplaceStmtWithRange(PseudoOp, Replacement, OldRange);
  return Replacement;
}

/// SynthCountByEnumWithState - To print:
/// ((NSUInteger (*)
///  (id, SEL, struct __objcFastEnumerationState *, id *, NSUInteger))
///  (void *)objc_msgSend)((id)l_collection,
///                        sel_registerName(
///                          "countByEnumeratingWithState:objects:count:"),
///                        &enumState,
///                        (id *)__rw_items, (NSUInteger)16)
///
void RewriteModernObjC::SynthCountByEnumWithState(std::string &buf) {
  buf += "((_WIN_NSUInteger (*) (id, SEL, struct __objcFastEnumerationState *, "
  "id *, _WIN_NSUInteger))(void *)objc_msgSend)";
  buf += "\n\t\t";
  buf += "((id)l_collection,\n\t\t";
  buf += "sel_registerName(\"countByEnumeratingWithState:objects:count:\"),";
  buf += "\n\t\t";
  buf += "&enumState, "
         "(id *)__rw_items, (_WIN_NSUInteger)16)";
}

/// RewriteBreakStmt - Rewrite for a break-stmt inside an ObjC2's foreach
/// statement to exit to its outer synthesized loop.
///
Stmt *RewriteModernObjC::RewriteBreakStmt(BreakStmt *S) {
  if (Stmts.empty() || !isa<ObjCForCollectionStmt>(Stmts.back()))
    return S;
  // replace break with goto __break_label
  std::string buf;

  SourceLocation startLoc = S->getLocStart();
  buf = "goto __break_label_";
  buf += utostr(ObjCBcLabelNo.back());
  ReplaceText(startLoc, strlen("break"), buf);

  return nullptr;
}

void RewriteModernObjC::ConvertSourceLocationToLineDirective(
                                          SourceLocation Loc,
                                          std::string &LineString) {
  if (Loc.isFileID() && GenerateLineInfo) {
    LineString += "\n#line ";
    PresumedLoc PLoc = SM->getPresumedLoc(Loc);
    LineString += utostr(PLoc.getLine());
    LineString += " \"";
    LineString += Lexer::Stringify(PLoc.getFilename());
    LineString += "\"\n";
  }
}

/// RewriteContinueStmt - Rewrite for a continue-stmt inside an ObjC2's foreach
/// statement to continue with its inner synthesized loop.
///
Stmt *RewriteModernObjC::RewriteContinueStmt(ContinueStmt *S) {
  if (Stmts.empty() || !isa<ObjCForCollectionStmt>(Stmts.back()))
    return S;
  // replace continue with goto __continue_label
  std::string buf;

  SourceLocation startLoc = S->getLocStart();
  buf = "goto __continue_label_";
  buf += utostr(ObjCBcLabelNo.back());
  ReplaceText(startLoc, strlen("continue"), buf);

  return nullptr;
}

/// RewriteObjCForCollectionStmt - Rewriter for ObjC2's foreach statement.
///  It rewrites:
/// for ( type elem in collection) { stmts; }

/// Into:
/// {
///   type elem;
///   struct __objcFastEnumerationState enumState = { 0 };
///   id __rw_items[16];
///   id l_collection = (id)collection;
///   NSUInteger limit = [l_collection countByEnumeratingWithState:&enumState
///                                       objects:__rw_items count:16];
/// if (limit) {
///   unsigned long startMutations = *enumState.mutationsPtr;
///   do {
///        unsigned long counter = 0;
///        do {
///             if (startMutations != *enumState.mutationsPtr)
///               objc_enumerationMutation(l_collection);
///             elem = (type)enumState.itemsPtr[counter++];
///             stmts;
///             __continue_label: ;
///        } while (counter < limit);
///   } while ((limit = [l_collection countByEnumeratingWithState:&enumState
///                                  objects:__rw_items count:16]));
///   elem = nil;
///   __break_label: ;
///  }
///  else
///       elem = nil;
///  }
///
Stmt *RewriteModernObjC::RewriteObjCForCollectionStmt(ObjCForCollectionStmt *S,
                                                SourceLocation OrigEnd) {
  assert(!Stmts.empty() && "ObjCForCollectionStmt - Statement stack empty");
  assert(isa<ObjCForCollectionStmt>(Stmts.back()) &&
         "ObjCForCollectionStmt Statement stack mismatch");
  assert(!ObjCBcLabelNo.empty() &&
         "ObjCForCollectionStmt - Label No stack empty");

  SourceLocation startLoc = S->getLocStart();
  const char *startBuf = SM->getCharacterData(startLoc);
  StringRef elementName;
  std::string elementTypeAsString;
  std::string buf;
  // line directive first.
  SourceLocation ForEachLoc = S->getForLoc();
  ConvertSourceLocationToLineDirective(ForEachLoc, buf);
  buf += "{\n\t";
  if (DeclStmt *DS = dyn_cast<DeclStmt>(S->getElement())) {
    // type elem;
    NamedDecl* D = cast<NamedDecl>(DS->getSingleDecl());
    QualType ElementType = cast<ValueDecl>(D)->getType();
    if (ElementType->isObjCQualifiedIdType() ||
        ElementType->isObjCQualifiedInterfaceType())
      // Simply use 'id' for all qualified types.
      elementTypeAsString = "id";
    else
      elementTypeAsString = ElementType.getAsString(Context->getPrintingPolicy());
    buf += elementTypeAsString;
    buf += " ";
    elementName = D->getName();
    buf += elementName;
    buf += ";\n\t";
  }
  else {
    DeclRefExpr *DR = cast<DeclRefExpr>(S->getElement());
    elementName = DR->getDecl()->getName();
    ValueDecl *VD = cast<ValueDecl>(DR->getDecl());
    if (VD->getType()->isObjCQualifiedIdType() ||
        VD->getType()->isObjCQualifiedInterfaceType())
      // Simply use 'id' for all qualified types.
      elementTypeAsString = "id";
    else
      elementTypeAsString = VD->getType().getAsString(Context->getPrintingPolicy());
  }

  // struct __objcFastEnumerationState enumState = { 0 };
  buf += "struct __objcFastEnumerationState enumState = { 0 };\n\t";
  // id __rw_items[16];
  buf += "id __rw_items[16];\n\t";
  // id l_collection = (id)
  buf += "id l_collection = (id)";
  // Find start location of 'collection' the hard way!
  const char *startCollectionBuf = startBuf;
  startCollectionBuf += 3;  // skip 'for'
  startCollectionBuf = strchr(startCollectionBuf, '(');
  startCollectionBuf++; // skip '('
  // find 'in' and skip it.
  while (*startCollectionBuf != ' ' ||
         *(startCollectionBuf+1) != 'i' || *(startCollectionBuf+2) != 'n' ||
         (*(startCollectionBuf+3) != ' ' &&
          *(startCollectionBuf+3) != '[' && *(startCollectionBuf+3) != '('))
    startCollectionBuf++;
  startCollectionBuf += 3;

  // Replace: "for (type element in" with string constructed thus far.
  ReplaceText(startLoc, startCollectionBuf - startBuf, buf);
  // Replace ')' in for '(' type elem in collection ')' with ';'
  SourceLocation rightParenLoc = S->getRParenLoc();
  const char *rparenBuf = SM->getCharacterData(rightParenLoc);
  SourceLocation lparenLoc = startLoc.getLocWithOffset(rparenBuf-startBuf);
  buf = ";\n\t";

  // unsigned long limit = [l_collection countByEnumeratingWithState:&enumState
  //                                   objects:__rw_items count:16];
  // which is synthesized into:
  // NSUInteger limit =
  // ((NSUInteger (*)
  //  (id, SEL, struct __objcFastEnumerationState *, id *, NSUInteger))
  //  (void *)objc_msgSend)((id)l_collection,
  //                        sel_registerName(
  //                          "countByEnumeratingWithState:objects:count:"),
  //                        (struct __objcFastEnumerationState *)&state,
  //                        (id *)__rw_items, (NSUInteger)16);
  buf += "_WIN_NSUInteger limit =\n\t\t";
  SynthCountByEnumWithState(buf);
  buf += ";\n\t";
  /// if (limit) {
  ///   unsigned long startMutations = *enumState.mutationsPtr;
  ///   do {
  ///        unsigned long counter = 0;
  ///        do {
  ///             if (startMutations != *enumState.mutationsPtr)
  ///               objc_enumerationMutation(l_collection);
  ///             elem = (type)enumState.itemsPtr[counter++];
  buf += "if (limit) {\n\t";
  buf += "unsigned long startMutations = *enumState.mutationsPtr;\n\t";
  buf += "do {\n\t\t";
  buf += "unsigned long counter = 0;\n\t\t";
  buf += "do {\n\t\t\t";
  buf += "if (startMutations != *enumState.mutationsPtr)\n\t\t\t\t";
  buf += "objc_enumerationMutation(l_collection);\n\t\t\t";
  buf += elementName;
  buf += " = (";
  buf += elementTypeAsString;
  buf += ")enumState.itemsPtr[counter++];";
  // Replace ')' in for '(' type elem in collection ')' with all of these.
  ReplaceText(lparenLoc, 1, buf);

  ///            __continue_label: ;
  ///        } while (counter < limit);
  ///   } while ((limit = [l_collection countByEnumeratingWithState:&enumState
  ///                                  objects:__rw_items count:16]));
  ///   elem = nil;
  ///   __break_label: ;
  ///  }
  ///  else
  ///       elem = nil;
  ///  }
  ///
  buf = ";\n\t";
  buf += "__continue_label_";
  buf += utostr(ObjCBcLabelNo.back());
  buf += ": ;";
  buf += "\n\t\t";
  buf += "} while (counter < limit);\n\t";
  buf += "} while ((limit = ";
  SynthCountByEnumWithState(buf);
  buf += "));\n\t";
  buf += elementName;
  buf += " = ((";
  buf += elementTypeAsString;
  buf += ")0);\n\t";
  buf += "__break_label_";
  buf += utostr(ObjCBcLabelNo.back());
  buf += ": ;\n\t";
  buf += "}\n\t";
  buf += "else\n\t\t";
  buf += elementName;
  buf += " = ((";
  buf += elementTypeAsString;
  buf += ")0);\n\t";
  buf += "}\n";

  // Insert all these *after* the statement body.
  // FIXME: If this should support Obj-C++, support CXXTryStmt
  if (isa<CompoundStmt>(S->getBody())) {
    SourceLocation endBodyLoc = OrigEnd.getLocWithOffset(1);
    InsertText(endBodyLoc, buf);
  } else {
    /* Need to treat single statements specially. For example:
     *
     *     for (A *a in b) if (stuff()) break;
     *     for (A *a in b) xxxyy;
     *
     * The following code simply scans ahead to the semi to find the actual end.
     */
    const char *stmtBuf = SM->getCharacterData(OrigEnd);
    const char *semiBuf = strchr(stmtBuf, ';');
    assert(semiBuf && "Can't find ';'");
    SourceLocation endBodyLoc = OrigEnd.getLocWithOffset(semiBuf-stmtBuf+1);
    InsertText(endBodyLoc, buf);
  }
  Stmts.pop_back();
  ObjCBcLabelNo.pop_back();
  return nullptr;
}

static void Write_RethrowObject(std::string &buf) {
  buf += "{ struct _FIN { _FIN(id reth) : rethrow(reth) {}\n";
  buf += "\t~_FIN() { if (rethrow) objc_exception_throw(rethrow); }\n";
  buf += "\tid rethrow;\n";
  buf += "\t} _fin_force_rethow(_rethrow);";
}

/// RewriteObjCSynchronizedStmt -
/// This routine rewrites @synchronized(expr) stmt;
/// into:
/// objc_sync_enter(expr);
/// @try stmt @finally { objc_sync_exit(expr); }
///
Stmt *RewriteModernObjC::RewriteObjCSynchronizedStmt(ObjCAtSynchronizedStmt *S) {
  // Get the start location and compute the semi location.
  SourceLocation startLoc = S->getLocStart();
  const char *startBuf = SM->getCharacterData(startLoc);

  assert((*startBuf == '@') && "bogus @synchronized location");

  std::string buf;
  SourceLocation SynchLoc = S->getAtSynchronizedLoc();
  ConvertSourceLocationToLineDirective(SynchLoc, buf);
  buf += "{ id _rethrow = 0; id _sync_obj = (id)";
  
  const char *lparenBuf = startBuf;
  while (*lparenBuf != '(') lparenBuf++;
  ReplaceText(startLoc, lparenBuf-startBuf+1, buf);
  
  buf = "; objc_sync_enter(_sync_obj);\n";
  buf += "try {\n\tstruct _SYNC_EXIT { _SYNC_EXIT(id arg) : sync_exit(arg) {}";
  buf += "\n\t~_SYNC_EXIT() {objc_sync_exit(sync_exit);}";
  buf += "\n\tid sync_exit;";
  buf += "\n\t} _sync_exit(_sync_obj);\n";

  // We can't use S->getSynchExpr()->getLocEnd() to find the end location, since
  // the sync expression is typically a message expression that's already
  // been rewritten! (which implies the SourceLocation's are invalid).
  SourceLocation RParenExprLoc = S->getSynchBody()->getLocStart();
  const char *RParenExprLocBuf = SM->getCharacterData(RParenExprLoc);
  while (*RParenExprLocBuf != ')') RParenExprLocBuf--;
  RParenExprLoc = startLoc.getLocWithOffset(RParenExprLocBuf-startBuf);
  
  SourceLocation LBranceLoc = S->getSynchBody()->getLocStart();
  const char *LBraceLocBuf = SM->getCharacterData(LBranceLoc);
  assert (*LBraceLocBuf == '{');
  ReplaceText(RParenExprLoc, (LBraceLocBuf - SM->getCharacterData(RParenExprLoc) + 1), buf);
  
  SourceLocation startRBraceLoc = S->getSynchBody()->getLocEnd();
  assert((*SM->getCharacterData(startRBraceLoc) == '}') &&
         "bogus @synchronized block");
  
  buf = "} catch (id e) {_rethrow = e;}\n";
  Write_RethrowObject(buf);
  buf += "}\n";
  buf += "}\n";

  ReplaceText(startRBraceLoc, 1, buf);

  return nullptr;
}

void RewriteModernObjC::WarnAboutReturnGotoStmts(Stmt *S)
{
  // Perform a bottom up traversal of all children.
  for (Stmt::child_range CI = S->children(); CI; ++CI)
    if (*CI)
      WarnAboutReturnGotoStmts(*CI);

  if (isa<ReturnStmt>(S) || isa<GotoStmt>(S)) {
    Diags.Report(Context->getFullLoc(S->getLocStart()),
                 TryFinallyContainsReturnDiag);
  }
  return;
}

Stmt *RewriteModernObjC::RewriteObjCAutoreleasePoolStmt(ObjCAutoreleasePoolStmt  *S) {
  SourceLocation startLoc = S->getAtLoc();
  ReplaceText(startLoc, strlen("@autoreleasepool"), "/* @autoreleasepool */");
  ReplaceText(S->getSubStmt()->getLocStart(), 1, 
              "{ __AtAutoreleasePool __autoreleasepool; ");

  return nullptr;
}

Stmt *RewriteModernObjC::RewriteObjCTryStmt(ObjCAtTryStmt *S) {
  ObjCAtFinallyStmt *finalStmt = S->getFinallyStmt();
  bool noCatch = S->getNumCatchStmts() == 0;
  std::string buf;
  SourceLocation TryLocation = S->getAtTryLoc();
  ConvertSourceLocationToLineDirective(TryLocation, buf);
  
  if (finalStmt) {
    if (noCatch)
      buf += "{ id volatile _rethrow = 0;\n";
    else {
      buf += "{ id volatile _rethrow = 0;\ntry {\n";
    }
  }
  // Get the start location and compute the semi location.
  SourceLocation startLoc = S->getLocStart();
  const char *startBuf = SM->getCharacterData(startLoc);

  assert((*startBuf == '@') && "bogus @try location");
  if (finalStmt)
    ReplaceText(startLoc, 1, buf);
  else
    // @try -> try
    ReplaceText(startLoc, 1, "");
  
  for (unsigned I = 0, N = S->getNumCatchStmts(); I != N; ++I) {
    ObjCAtCatchStmt *Catch = S->getCatchStmt(I);
    VarDecl *catchDecl = Catch->getCatchParamDecl();
    
    startLoc = Catch->getLocStart();
    bool AtRemoved = false;
    if (catchDecl) {
      QualType t = catchDecl->getType();
      if (const ObjCObjectPointerType *Ptr = t->getAs<ObjCObjectPointerType>()) {
        // Should be a pointer to a class.
        ObjCInterfaceDecl *IDecl = Ptr->getObjectType()->getInterface();
        if (IDecl) {
          std::string Result;
          ConvertSourceLocationToLineDirective(Catch->getLocStart(), Result);
          
          startBuf = SM->getCharacterData(startLoc);
          assert((*startBuf == '@') && "bogus @catch location");
          SourceLocation rParenLoc = Catch->getRParenLoc();
          const char *rParenBuf = SM->getCharacterData(rParenLoc);
          
          // _objc_exc_Foo *_e as argument to catch.
          Result += "catch (_objc_exc_"; Result += IDecl->getNameAsString();
          Result += " *_"; Result += catchDecl->getNameAsString();
          Result += ")";
          ReplaceText(startLoc, rParenBuf-startBuf+1, Result);
          // Foo *e = (Foo *)_e;
          Result.clear();
          Result = "{ ";
          Result += IDecl->getNameAsString();
          Result += " *"; Result += catchDecl->getNameAsString();
          Result += " = ("; Result += IDecl->getNameAsString(); Result += "*)";
          Result += "_"; Result += catchDecl->getNameAsString();
          
          Result += "; ";
          SourceLocation lBraceLoc = Catch->getCatchBody()->getLocStart();
          ReplaceText(lBraceLoc, 1, Result);
          AtRemoved = true;
        }
      }
    }
    if (!AtRemoved)
      // @catch -> catch
      ReplaceText(startLoc, 1, "");
      
  }
  if (finalStmt) {
    buf.clear();
    SourceLocation FinallyLoc = finalStmt->getLocStart();
    
    if (noCatch) {
      ConvertSourceLocationToLineDirective(FinallyLoc, buf);
      buf += "catch (id e) {_rethrow = e;}\n";
    }
    else {
      buf += "}\n";
      ConvertSourceLocationToLineDirective(FinallyLoc, buf);
      buf += "catch (id e) {_rethrow = e;}\n";
    }
    
    SourceLocation startFinalLoc = finalStmt->getLocStart();
    ReplaceText(startFinalLoc, 8, buf);
    Stmt *body = finalStmt->getFinallyBody();
    SourceLocation startFinalBodyLoc = body->getLocStart();
    buf.clear();
    Write_RethrowObject(buf);
    ReplaceText(startFinalBodyLoc, 1, buf);
    
    SourceLocation endFinalBodyLoc = body->getLocEnd();
    ReplaceText(endFinalBodyLoc, 1, "}\n}");
    // Now check for any return/continue/go statements within the @try.
    WarnAboutReturnGotoStmts(S->getTryBody());
  }

  return nullptr;
}

// This can't be done with ReplaceStmt(S, ThrowExpr), since
// the throw expression is typically a message expression that's already
// been rewritten! (which implies the SourceLocation's are invalid).
Stmt *RewriteModernObjC::RewriteObjCThrowStmt(ObjCAtThrowStmt *S) {
  // Get the start location and compute the semi location.
  SourceLocation startLoc = S->getLocStart();
  const char *startBuf = SM->getCharacterData(startLoc);

  assert((*startBuf == '@') && "bogus @throw location");

  std::string buf;
  /* void objc_exception_throw(id) __attribute__((noreturn)); */
  if (S->getThrowExpr())
    buf = "objc_exception_throw(";
  else
    buf = "throw";

  // handle "@  throw" correctly.
  const char *wBuf = strchr(startBuf, 'w');
  assert((*wBuf == 'w') && "@throw: can't find 'w'");
  ReplaceText(startLoc, wBuf-startBuf+1, buf);

  SourceLocation endLoc = S->getLocEnd();
  const char *endBuf = SM->getCharacterData(endLoc);
  const char *semiBuf = strchr(endBuf, ';');
  assert((*semiBuf == ';') && "@throw: can't find ';'");
  SourceLocation semiLoc = startLoc.getLocWithOffset(semiBuf-startBuf);
  if (S->getThrowExpr())
    ReplaceText(semiLoc, 1, ");");
  return nullptr;
}

Stmt *RewriteModernObjC::RewriteAtEncode(ObjCEncodeExpr *Exp) {
  // Create a new string expression.
  std::string StrEncoding;
  Context->getObjCEncodingForType(Exp->getEncodedType(), StrEncoding);
  Expr *Replacement = getStringLiteral(StrEncoding);
  ReplaceStmt(Exp, Replacement);

  // Replace this subexpr in the parent.
  // delete Exp; leak for now, see RewritePropertyOrImplicitSetter() usage for more info.
  return Replacement;
}

Stmt *RewriteModernObjC::RewriteAtSelector(ObjCSelectorExpr *Exp) {
  if (!SelGetUidFunctionDecl)
    SynthSelGetUidFunctionDecl();
  assert(SelGetUidFunctionDecl && "Can't find sel_registerName() decl");
  // Create a call to sel_registerName("selName").
  SmallVector<Expr*, 8> SelExprs;
  SelExprs.push_back(getStringLiteral(Exp->getSelector().getAsString()));
  CallExpr *SelExp = SynthesizeCallToFunctionDecl(SelGetUidFunctionDecl,
                                                 &SelExprs[0], SelExprs.size());
  ReplaceStmt(Exp, SelExp);
  // delete Exp; leak for now, see RewritePropertyOrImplicitSetter() usage for more info.
  return SelExp;
}

CallExpr *RewriteModernObjC::SynthesizeCallToFunctionDecl(
  FunctionDecl *FD, Expr **args, unsigned nargs, SourceLocation StartLoc,
                                                    SourceLocation EndLoc) {
  // Get the type, we will need to reference it in a couple spots.
  QualType msgSendType = FD->getType();

  // Create a reference to the objc_msgSend() declaration.
  DeclRefExpr *DRE =
    new (Context) DeclRefExpr(FD, false, msgSendType, VK_LValue, SourceLocation());

  // Now, we cast the reference to a pointer to the objc_msgSend type.
  QualType pToFunc = Context->getPointerType(msgSendType);
  ImplicitCastExpr *ICE = 
    ImplicitCastExpr::Create(*Context, pToFunc, CK_FunctionToPointerDecay,
                             DRE, nullptr, VK_RValue);

  const FunctionType *FT = msgSendType->getAs<FunctionType>();

  CallExpr *Exp =  
    new (Context) CallExpr(*Context, ICE, llvm::makeArrayRef(args, nargs),
                           FT->getCallResultType(*Context),
                           VK_RValue, EndLoc);
  return Exp;
}

static bool scanForProtocolRefs(const char *startBuf, const char *endBuf,
                                const char *&startRef, const char *&endRef) {
  while (startBuf < endBuf) {
    if (*startBuf == '<')
      startRef = startBuf; // mark the start.
    if (*startBuf == '>') {
      if (startRef && *startRef == '<') {
        endRef = startBuf; // mark the end.
        return true;
      }
      return false;
    }
    startBuf++;
  }
  return false;
}

static void scanToNextArgument(const char *&argRef) {
  int angle = 0;
  while (*argRef != ')' && (*argRef != ',' || angle > 0)) {
    if (*argRef == '<')
      angle++;
    else if (*argRef == '>')
      angle--;
    argRef++;
  }
  assert(angle == 0 && "scanToNextArgument - bad protocol type syntax");
}

bool RewriteModernObjC::needToScanForQualifiers(QualType T) {
  if (T->isObjCQualifiedIdType())
    return true;
  if (const PointerType *PT = T->getAs<PointerType>()) {
    if (PT->getPointeeType()->isObjCQualifiedIdType())
      return true;
  }
  if (T->isObjCObjectPointerType()) {
    T = T->getPointeeType();
    return T->isObjCQualifiedInterfaceType();
  }
  if (T->isArrayType()) {
    QualType ElemTy = Context->getBaseElementType(T);
    return needToScanForQualifiers(ElemTy);
  }
  return false;
}

void RewriteModernObjC::RewriteObjCQualifiedInterfaceTypes(Expr *E) {
  QualType Type = E->getType();
  if (needToScanForQualifiers(Type)) {
    SourceLocation Loc, EndLoc;

    if (const CStyleCastExpr *ECE = dyn_cast<CStyleCastExpr>(E)) {
      Loc = ECE->getLParenLoc();
      EndLoc = ECE->getRParenLoc();
    } else {
      Loc = E->getLocStart();
      EndLoc = E->getLocEnd();
    }
    // This will defend against trying to rewrite synthesized expressions.
    if (Loc.isInvalid() || EndLoc.isInvalid())
      return;

    const char *startBuf = SM->getCharacterData(Loc);
    const char *endBuf = SM->getCharacterData(EndLoc);
    const char *startRef = nullptr, *endRef = nullptr;
    if (scanForProtocolRefs(startBuf, endBuf, startRef, endRef)) {
      // Get the locations of the startRef, endRef.
      SourceLocation LessLoc = Loc.getLocWithOffset(startRef-startBuf);
      SourceLocation GreaterLoc = Loc.getLocWithOffset(endRef-startBuf+1);
      // Comment out the protocol references.
      InsertText(LessLoc, "/*");
      InsertText(GreaterLoc, "*/");
    }
  }
}

void RewriteModernObjC::RewriteObjCQualifiedInterfaceTypes(Decl *Dcl) {
  SourceLocation Loc;
  QualType Type;
  const FunctionProtoType *proto = nullptr;
  if (VarDecl *VD = dyn_cast<VarDecl>(Dcl)) {
    Loc = VD->getLocation();
    Type = VD->getType();
  }
  else if (FunctionDecl *FD = dyn_cast<FunctionDecl>(Dcl)) {
    Loc = FD->getLocation();
    // Check for ObjC 'id' and class types that have been adorned with protocol
    // information (id<p>, C<p>*). The protocol references need to be rewritten!
    const FunctionType *funcType = FD->getType()->getAs<FunctionType>();
    assert(funcType && "missing function type");
    proto = dyn_cast<FunctionProtoType>(funcType);
    if (!proto)
      return;
    Type = proto->getReturnType();
  }
  else if (FieldDecl *FD = dyn_cast<FieldDecl>(Dcl)) {
    Loc = FD->getLocation();
    Type = FD->getType();
  }
  else if (TypedefNameDecl *TD = dyn_cast<TypedefNameDecl>(Dcl)) {
    Loc = TD->getLocation();
    Type = TD->getUnderlyingType();
  }
  else
    return;

  if (needToScanForQualifiers(Type)) {
    // Since types are unique, we need to scan the buffer.

    const char *endBuf = SM->getCharacterData(Loc);
    const char *startBuf = endBuf;
    while (*startBuf != ';' && *startBuf != '<' && startBuf != MainFileStart)
      startBuf--; // scan backward (from the decl location) for return type.
    const char *startRef = nullptr, *endRef = nullptr;
    if (scanForProtocolRefs(startBuf, endBuf, startRef, endRef)) {
      // Get the locations of the startRef, endRef.
      SourceLocation LessLoc = Loc.getLocWithOffset(startRef-endBuf);
      SourceLocation GreaterLoc = Loc.getLocWithOffset(endRef-endBuf+1);
      // Comment out the protocol references.
      InsertText(LessLoc, "/*");
      InsertText(GreaterLoc, "*/");
    }
  }
  if (!proto)
      return; // most likely, was a variable
  // Now check arguments.
  const char *startBuf = SM->getCharacterData(Loc);
  const char *startFuncBuf = startBuf;
  for (unsigned i = 0; i < proto->getNumParams(); i++) {
    if (needToScanForQualifiers(proto->getParamType(i))) {
      // Since types are unique, we need to scan the buffer.

      const char *endBuf = startBuf;
      // scan forward (from the decl location) for argument types.
      scanToNextArgument(endBuf);
      const char *startRef = nullptr, *endRef = nullptr;
      if (scanForProtocolRefs(startBuf, endBuf, startRef, endRef)) {
        // Get the locations of the startRef, endRef.
        SourceLocation LessLoc =
          Loc.getLocWithOffset(startRef-startFuncBuf);
        SourceLocation GreaterLoc =
          Loc.getLocWithOffset(endRef-startFuncBuf+1);
        // Comment out the protocol references.
        InsertText(LessLoc, "/*");
        InsertText(GreaterLoc, "*/");
      }
      startBuf = ++endBuf;
    }
    else {
      // If the function name is derived from a macro expansion, then the
      // argument buffer will not follow the name. Need to speak with Chris.
      while (*startBuf && *startBuf != ')' && *startBuf != ',')
        startBuf++; // scan forward (from the decl location) for argument types.
      startBuf++;
    }
  }
}

void RewriteModernObjC::RewriteTypeOfDecl(VarDecl *ND) {
  QualType QT = ND->getType();
  const Type* TypePtr = QT->getAs<Type>();
  if (!isa<TypeOfExprType>(TypePtr))
    return;
  while (isa<TypeOfExprType>(TypePtr)) {
    const TypeOfExprType *TypeOfExprTypePtr = cast<TypeOfExprType>(TypePtr);
    QT = TypeOfExprTypePtr->getUnderlyingExpr()->getType();
    TypePtr = QT->getAs<Type>();
  }
  // FIXME. This will not work for multiple declarators; as in:
  // __typeof__(a) b,c,d;
  std::string TypeAsString(QT.getAsString(Context->getPrintingPolicy()));
  SourceLocation DeclLoc = ND->getTypeSpecStartLoc();
  const char *startBuf = SM->getCharacterData(DeclLoc);
  if (ND->getInit()) {
    std::string Name(ND->getNameAsString());
    TypeAsString += " " + Name + " = ";
    Expr *E = ND->getInit();
    SourceLocation startLoc;
    if (const CStyleCastExpr *ECE = dyn_cast<CStyleCastExpr>(E))
      startLoc = ECE->getLParenLoc();
    else
      startLoc = E->getLocStart();
    startLoc = SM->getExpansionLoc(startLoc);
    const char *endBuf = SM->getCharacterData(startLoc);
    ReplaceText(DeclLoc, endBuf-startBuf-1, TypeAsString);
  }
  else {
    SourceLocation X = ND->getLocEnd();
    X = SM->getExpansionLoc(X);
    const char *endBuf = SM->getCharacterData(X);
    ReplaceText(DeclLoc, endBuf-startBuf-1, TypeAsString);
  }
}

// SynthSelGetUidFunctionDecl - SEL sel_registerName(const char *str);
void RewriteModernObjC::SynthSelGetUidFunctionDecl() {
  IdentifierInfo *SelGetUidIdent = &Context->Idents.get("sel_registerName");
  SmallVector<QualType, 16> ArgTys;
  ArgTys.push_back(Context->getPointerType(Context->CharTy.withConst()));
  QualType getFuncType =
    getSimpleFunctionType(Context->getObjCSelType(), ArgTys);
  SelGetUidFunctionDecl = FunctionDecl::Create(*Context, TUDecl,
                                               SourceLocation(),
                                               SourceLocation(),
                                               SelGetUidIdent, getFuncType,
                                               nullptr, SC_Extern);
}

void RewriteModernObjC::RewriteFunctionDecl(FunctionDecl *FD) {
  // declared in <objc/objc.h>
  if (FD->getIdentifier() &&
      FD->getName() == "sel_registerName") {
    SelGetUidFunctionDecl = FD;
    return;
  }
  RewriteObjCQualifiedInterfaceTypes(FD);
}

void RewriteModernObjC::RewriteBlockPointerType(std::string& Str, QualType Type) {
  std::string TypeString(Type.getAsString(Context->getPrintingPolicy()));
  const char *argPtr = TypeString.c_str();
  if (!strchr(argPtr, '^')) {
    Str += TypeString;
    return;
  }
  while (*argPtr) {
    Str += (*argPtr == '^' ? '*' : *argPtr);
    argPtr++;
  }
}

// FIXME. Consolidate this routine with RewriteBlockPointerType.
void RewriteModernObjC::RewriteBlockPointerTypeVariable(std::string& Str,
                                                  ValueDecl *VD) {
  QualType Type = VD->getType();
  std::string TypeString(Type.getAsString(Context->getPrintingPolicy()));
  const char *argPtr = TypeString.c_str();
  int paren = 0;
  while (*argPtr) {
    switch (*argPtr) {
      case '(':
        Str += *argPtr;
        paren++;
        break;
      case ')':
        Str += *argPtr;
        paren--;
        break;
      case '^':
        Str += '*';
        if (paren == 1)
          Str += VD->getNameAsString();
        break;
      default:
        Str += *argPtr;
        break;
    }
    argPtr++;
  }
}

void RewriteModernObjC::RewriteBlockLiteralFunctionDecl(FunctionDecl *FD) {
  SourceLocation FunLocStart = FD->getTypeSpecStartLoc();
  const FunctionType *funcType = FD->getType()->getAs<FunctionType>();
  const FunctionProtoType *proto = dyn_cast<FunctionProtoType>(funcType);
  if (!proto)
    return;
  QualType Type = proto->getReturnType();
  std::string FdStr = Type.getAsString(Context->getPrintingPolicy());
  FdStr += " ";
  FdStr += FD->getName();
  FdStr +=  "(";
  unsigned numArgs = proto->getNumParams();
  for (unsigned i = 0; i < numArgs; i++) {
    QualType ArgType = proto->getParamType(i);
  RewriteBlockPointerType(FdStr, ArgType);
  if (i+1 < numArgs)
    FdStr += ", ";
  }
  if (FD->isVariadic()) {
    FdStr +=  (numArgs > 0) ? ", ...);\n" : "...);\n";
  }
  else
    FdStr +=  ");\n";
  InsertText(FunLocStart, FdStr);
}

// SynthSuperConstructorFunctionDecl - id __rw_objc_super(id obj, id super);
void RewriteModernObjC::SynthSuperConstructorFunctionDecl() {
  if (SuperConstructorFunctionDecl)
    return;
  IdentifierInfo *msgSendIdent = &Context->Idents.get("__rw_objc_super");
  SmallVector<QualType, 16> ArgTys;
  QualType argT = Context->getObjCIdType();
  assert(!argT.isNull() && "Can't find 'id' type");
  ArgTys.push_back(argT);
  ArgTys.push_back(argT);
  QualType msgSendType = getSimpleFunctionType(Context->getObjCIdType(),
                                               ArgTys);
  SuperConstructorFunctionDecl = FunctionDecl::Create(*Context, TUDecl,
                                                     SourceLocation(),
                                                     SourceLocation(),
                                                     msgSendIdent, msgSendType,
                                                     nullptr, SC_Extern);
}

// SynthMsgSendFunctionDecl - id objc_msgSend(id self, SEL op, ...);
void RewriteModernObjC::SynthMsgSendFunctionDecl() {
  IdentifierInfo *msgSendIdent = &Context->Idents.get("objc_msgSend");
  SmallVector<QualType, 16> ArgTys;
  QualType argT = Context->getObjCIdType();
  assert(!argT.isNull() && "Can't find 'id' type");
  ArgTys.push_back(argT);
  argT = Context->getObjCSelType();
  assert(!argT.isNull() && "Can't find 'SEL' type");
  ArgTys.push_back(argT);
  QualType msgSendType = getSimpleFunctionType(Context->getObjCIdType(),
                                               ArgTys, /*isVariadic=*/true);
  MsgSendFunctionDecl = FunctionDecl::Create(*Context, TUDecl,
                                             SourceLocation(),
                                             SourceLocation(),
                                             msgSendIdent, msgSendType, nullptr,
                                             SC_Extern);
}

// SynthMsgSendSuperFunctionDecl - id objc_msgSendSuper(void);
void RewriteModernObjC::SynthMsgSendSuperFunctionDecl() {
  IdentifierInfo *msgSendIdent = &Context->Idents.get("objc_msgSendSuper");
  SmallVector<QualType, 2> ArgTys;
  ArgTys.push_back(Context->VoidTy);
  QualType msgSendType = getSimpleFunctionType(Context->getObjCIdType(),
                                               ArgTys, /*isVariadic=*/true);
  MsgSendSuperFunctionDecl = FunctionDecl::Create(*Context, TUDecl,
                                                  SourceLocation(),
                                                  SourceLocation(),
                                                  msgSendIdent, msgSendType,
                                                  nullptr, SC_Extern);
}

// SynthMsgSendStretFunctionDecl - id objc_msgSend_stret(id self, SEL op, ...);
void RewriteModernObjC::SynthMsgSendStretFunctionDecl() {
  IdentifierInfo *msgSendIdent = &Context->Idents.get("objc_msgSend_stret");
  SmallVector<QualType, 16> ArgTys;
  QualType argT = Context->getObjCIdType();
  assert(!argT.isNull() && "Can't find 'id' type");
  ArgTys.push_back(argT);
  argT = Context->getObjCSelType();
  assert(!argT.isNull() && "Can't find 'SEL' type");
  ArgTys.push_back(argT);
  QualType msgSendType = getSimpleFunctionType(Context->getObjCIdType(),
                                               ArgTys, /*isVariadic=*/true);
  MsgSendStretFunctionDecl = FunctionDecl::Create(*Context, TUDecl,
                                                  SourceLocation(),
                                                  SourceLocation(),
                                                  msgSendIdent, msgSendType,
                                                  nullptr, SC_Extern);
}

// SynthMsgSendSuperStretFunctionDecl -
// id objc_msgSendSuper_stret(void);
void RewriteModernObjC::SynthMsgSendSuperStretFunctionDecl() {
  IdentifierInfo *msgSendIdent =
    &Context->Idents.get("objc_msgSendSuper_stret");
  SmallVector<QualType, 2> ArgTys;
  ArgTys.push_back(Context->VoidTy);
  QualType msgSendType = getSimpleFunctionType(Context->getObjCIdType(),
                                               ArgTys, /*isVariadic=*/true);
  MsgSendSuperStretFunctionDecl = FunctionDecl::Create(*Context, TUDecl,
                                                       SourceLocation(),
                                                       SourceLocation(),
                                                       msgSendIdent,
                                                       msgSendType, nullptr,
                                                       SC_Extern);
}

// SynthMsgSendFpretFunctionDecl - double objc_msgSend_fpret(id self, SEL op, ...);
void RewriteModernObjC::SynthMsgSendFpretFunctionDecl() {
  IdentifierInfo *msgSendIdent = &Context->Idents.get("objc_msgSend_fpret");
  SmallVector<QualType, 16> ArgTys;
  QualType argT = Context->getObjCIdType();
  assert(!argT.isNull() && "Can't find 'id' type");
  ArgTys.push_back(argT);
  argT = Context->getObjCSelType();
  assert(!argT.isNull() && "Can't find 'SEL' type");
  ArgTys.push_back(argT);
  QualType msgSendType = getSimpleFunctionType(Context->DoubleTy,
                                               ArgTys, /*isVariadic=*/true);
  MsgSendFpretFunctionDecl = FunctionDecl::Create(*Context, TUDecl,
                                                  SourceLocation(),
                                                  SourceLocation(),
                                                  msgSendIdent, msgSendType,
                                                  nullptr, SC_Extern);
}

// SynthGetClassFunctionDecl - Class objc_getClass(const char *name);
void RewriteModernObjC::SynthGetClassFunctionDecl() {
  IdentifierInfo *getClassIdent = &Context->Idents.get("objc_getClass");
  SmallVector<QualType, 16> ArgTys;
  ArgTys.push_back(Context->getPointerType(Context->CharTy.withConst()));
  QualType getClassType = getSimpleFunctionType(Context->getObjCClassType(),
                                                ArgTys);
  GetClassFunctionDecl = FunctionDecl::Create(*Context, TUDecl,
                                              SourceLocation(),
                                              SourceLocation(),
                                              getClassIdent, getClassType,
                                              nullptr, SC_Extern);
}

// SynthGetSuperClassFunctionDecl - Class class_getSuperclass(Class cls);
void RewriteModernObjC::SynthGetSuperClassFunctionDecl() {
  IdentifierInfo *getSuperClassIdent = 
    &Context->Idents.get("class_getSuperclass");
  SmallVector<QualType, 16> ArgTys;
  ArgTys.push_back(Context->getObjCClassType());
  QualType getClassType = getSimpleFunctionType(Context->getObjCClassType(),
                                                ArgTys);
  GetSuperClassFunctionDecl = FunctionDecl::Create(*Context, TUDecl,
                                                   SourceLocation(),
                                                   SourceLocation(),
                                                   getSuperClassIdent,
                                                   getClassType, nullptr,
                                                   SC_Extern);
}

// SynthGetMetaClassFunctionDecl - Class objc_getMetaClass(const char *name);
void RewriteModernObjC::SynthGetMetaClassFunctionDecl() {
  IdentifierInfo *getClassIdent = &Context->Idents.get("objc_getMetaClass");
  SmallVector<QualType, 16> ArgTys;
  ArgTys.push_back(Context->getPointerType(Context->CharTy.withConst()));
  QualType getClassType = getSimpleFunctionType(Context->getObjCClassType(),
                                                ArgTys);
  GetMetaClassFunctionDecl = FunctionDecl::Create(*Context, TUDecl,
                                                  SourceLocation(),
                                                  SourceLocation(),
                                                  getClassIdent, getClassType,
                                                  nullptr, SC_Extern);
}

Stmt *RewriteModernObjC::RewriteObjCStringLiteral(ObjCStringLiteral *Exp) {
  assert (Exp != nullptr && "Expected non-null ObjCStringLiteral");
  QualType strType = getConstantStringStructType();

  std::string S = "__NSConstantStringImpl_";

  std::string tmpName = InFileName;
  unsigned i;
  for (i=0; i < tmpName.length(); i++) {
    char c = tmpName.at(i);
    // replace any non-alphanumeric characters with '_'.
    if (!isAlphanumeric(c))
      tmpName[i] = '_';
  }
  S += tmpName;
  S += "_";
  S += utostr(NumObjCStringLiterals++);

  Preamble += "static __NSConstantStringImpl " + S;
  Preamble += " __attribute__ ((section (\"__DATA, __cfstring\"))) = {__CFConstantStringClassReference,";
  Preamble += "0x000007c8,"; // utf8_str
  // The pretty printer for StringLiteral handles escape characters properly.
  std::string prettyBufS;
  llvm::raw_string_ostream prettyBuf(prettyBufS);
  Exp->getString()->printPretty(prettyBuf, nullptr, PrintingPolicy(LangOpts));
  Preamble += prettyBuf.str();
  Preamble += ",";
  Preamble += utostr(Exp->getString()->getByteLength()) + "};\n";

  VarDecl *NewVD = VarDecl::Create(*Context, TUDecl, SourceLocation(),
                                   SourceLocation(), &Context->Idents.get(S),
                                   strType, nullptr, SC_Static);
  DeclRefExpr *DRE = new (Context) DeclRefExpr(NewVD, false, strType, VK_LValue,
                                               SourceLocation());
  Expr *Unop = new (Context) UnaryOperator(DRE, UO_AddrOf,
                                 Context->getPointerType(DRE->getType()),
                                           VK_RValue, OK_Ordinary,
                                           SourceLocation());
  // cast to NSConstantString *
  CastExpr *cast = NoTypeInfoCStyleCastExpr(Context, Exp->getType(),
                                            CK_CPointerToObjCPointerCast, Unop);
  ReplaceStmt(Exp, cast);
  // delete Exp; leak for now, see RewritePropertyOrImplicitSetter() usage for more info.
  return cast;
}

Stmt *RewriteModernObjC::RewriteObjCBoolLiteralExpr(ObjCBoolLiteralExpr *Exp) {
  unsigned IntSize =
    static_cast<unsigned>(Context->getTypeSize(Context->IntTy));
  
  Expr *FlagExp = IntegerLiteral::Create(*Context, 
                                         llvm::APInt(IntSize, Exp->getValue()), 
                                         Context->IntTy, Exp->getLocation());
  CastExpr *cast = NoTypeInfoCStyleCastExpr(Context, Context->ObjCBuiltinBoolTy,
                                            CK_BitCast, FlagExp);
  ParenExpr *PE = new (Context) ParenExpr(Exp->getLocation(), Exp->getExprLoc(), 
                                          cast);
  ReplaceStmt(Exp, PE);
  return PE;
}

Stmt *RewriteModernObjC::RewriteObjCBoxedExpr(ObjCBoxedExpr *Exp) {
  // synthesize declaration of helper functions needed in this routine.
  if (!SelGetUidFunctionDecl)
    SynthSelGetUidFunctionDecl();
  // use objc_msgSend() for all.
  if (!MsgSendFunctionDecl)
    SynthMsgSendFunctionDecl();
  if (!GetClassFunctionDecl)
    SynthGetClassFunctionDecl();
  
  FunctionDecl *MsgSendFlavor = MsgSendFunctionDecl;
  SourceLocation StartLoc = Exp->getLocStart();
  SourceLocation EndLoc = Exp->getLocEnd();
  
  // Synthesize a call to objc_msgSend().
  SmallVector<Expr*, 4> MsgExprs;
  SmallVector<Expr*, 4> ClsExprs;
  
  // Create a call to objc_getClass("<BoxingClass>"). It will be the 1st argument.
  ObjCMethodDecl *BoxingMethod = Exp->getBoxingMethod();
  ObjCInterfaceDecl *BoxingClass = BoxingMethod->getClassInterface();
  
  IdentifierInfo *clsName = BoxingClass->getIdentifier();
  ClsExprs.push_back(getStringLiteral(clsName->getName()));
  CallExpr *Cls = SynthesizeCallToFunctionDecl(GetClassFunctionDecl,
                                               &ClsExprs[0],
                                               ClsExprs.size(), 
                                               StartLoc, EndLoc);
  MsgExprs.push_back(Cls);
  
  // Create a call to sel_registerName("<BoxingMethod>:"), etc.
  // it will be the 2nd argument.
  SmallVector<Expr*, 4> SelExprs;
  SelExprs.push_back(
      getStringLiteral(BoxingMethod->getSelector().getAsString()));
  CallExpr *SelExp = SynthesizeCallToFunctionDecl(SelGetUidFunctionDecl,
                                                  &SelExprs[0], SelExprs.size(),
                                                  StartLoc, EndLoc);
  MsgExprs.push_back(SelExp);
  
  // User provided sub-expression is the 3rd, and last, argument.
  Expr *subExpr  = Exp->getSubExpr();
  if (ImplicitCastExpr *ICE = dyn_cast<ImplicitCastExpr>(subExpr)) {
    QualType type = ICE->getType();
    const Expr *SubExpr = ICE->IgnoreParenImpCasts();
    CastKind CK = CK_BitCast;
    if (SubExpr->getType()->isIntegralType(*Context) && type->isBooleanType())
      CK = CK_IntegralToBoolean;
    subExpr = NoTypeInfoCStyleCastExpr(Context, type, CK, subExpr);
  }
  MsgExprs.push_back(subExpr);
  
  SmallVector<QualType, 4> ArgTypes;
  ArgTypes.push_back(Context->getObjCIdType());
  ArgTypes.push_back(Context->getObjCSelType());
  for (const auto PI : BoxingMethod->parameters())
    ArgTypes.push_back(PI->getType());
  
  QualType returnType = Exp->getType();
  // Get the type, we will need to reference it in a couple spots.
  QualType msgSendType = MsgSendFlavor->getType();
  
  // Create a reference to the objc_msgSend() declaration.
  DeclRefExpr *DRE = new (Context) DeclRefExpr(MsgSendFlavor, false, msgSendType,
                                               VK_LValue, SourceLocation());
  
  CastExpr *cast = NoTypeInfoCStyleCastExpr(Context,
                                            Context->getPointerType(Context->VoidTy),
                                            CK_BitCast, DRE);
  
  // Now do the "normal" pointer to function cast.
  QualType castType =
    getSimpleFunctionType(returnType, ArgTypes, BoxingMethod->isVariadic());
  castType = Context->getPointerType(castType);
  cast = NoTypeInfoCStyleCastExpr(Context, castType, CK_BitCast,
                                  cast);
  
  // Don't forget the parens to enforce the proper binding.
  ParenExpr *PE = new (Context) ParenExpr(StartLoc, EndLoc, cast);
  
  const FunctionType *FT = msgSendType->getAs<FunctionType>();
  CallExpr *CE = new (Context)
      CallExpr(*Context, PE, MsgExprs, FT->getReturnType(), VK_RValue, EndLoc);
  ReplaceStmt(Exp, CE);
  return CE;
}

Stmt *RewriteModernObjC::RewriteObjCArrayLiteralExpr(ObjCArrayLiteral *Exp) {
  // synthesize declaration of helper functions needed in this routine.
  if (!SelGetUidFunctionDecl)
    SynthSelGetUidFunctionDecl();
  // use objc_msgSend() for all.
  if (!MsgSendFunctionDecl)
    SynthMsgSendFunctionDecl();
  if (!GetClassFunctionDecl)
    SynthGetClassFunctionDecl();
  
  FunctionDecl *MsgSendFlavor = MsgSendFunctionDecl;
  SourceLocation StartLoc = Exp->getLocStart();
  SourceLocation EndLoc = Exp->getLocEnd();
  
  // Build the expression: __NSContainer_literal(int, ...).arr
  QualType IntQT = Context->IntTy;
  QualType NSArrayFType =
    getSimpleFunctionType(Context->VoidTy, IntQT, true);
  std::string NSArrayFName("__NSContainer_literal");
  FunctionDecl *NSArrayFD = SynthBlockInitFunctionDecl(NSArrayFName);
  DeclRefExpr *NSArrayDRE = 
    new (Context) DeclRefExpr(NSArrayFD, false, NSArrayFType, VK_RValue,
                              SourceLocation());

  SmallVector<Expr*, 16> InitExprs;
  unsigned NumElements = Exp->getNumElements();
  unsigned UnsignedIntSize = 
    static_cast<unsigned>(Context->getTypeSize(Context->UnsignedIntTy));
  Expr *count = IntegerLiteral::Create(*Context,
                                       llvm::APInt(UnsignedIntSize, NumElements),
                                       Context->UnsignedIntTy, SourceLocation());
  InitExprs.push_back(count);
  for (unsigned i = 0; i < NumElements; i++)
    InitExprs.push_back(Exp->getElement(i));
  Expr *NSArrayCallExpr = 
    new (Context) CallExpr(*Context, NSArrayDRE, InitExprs,
                           NSArrayFType, VK_LValue, SourceLocation());

  FieldDecl *ARRFD = FieldDecl::Create(*Context, nullptr, SourceLocation(),
                                    SourceLocation(),
                                    &Context->Idents.get("arr"),
                                    Context->getPointerType(Context->VoidPtrTy),
                                    nullptr, /*BitWidth=*/nullptr,
                                    /*Mutable=*/true, ICIS_NoInit);
  MemberExpr *ArrayLiteralME = 
    new (Context) MemberExpr(NSArrayCallExpr, false, ARRFD, 
                             SourceLocation(),
                             ARRFD->getType(), VK_LValue,
                             OK_Ordinary);
  QualType ConstIdT = Context->getObjCIdType().withConst();
  CStyleCastExpr * ArrayLiteralObjects = 
    NoTypeInfoCStyleCastExpr(Context, 
                             Context->getPointerType(ConstIdT),
                             CK_BitCast,
                             ArrayLiteralME);
  
  // Synthesize a call to objc_msgSend().
  SmallVector<Expr*, 32> MsgExprs;
  SmallVector<Expr*, 4> ClsExprs;
  QualType expType = Exp->getType();
  
  // Create a call to objc_getClass("NSArray"). It will be th 1st argument.
  ObjCInterfaceDecl *Class = 
    expType->getPointeeType()->getAs<ObjCObjectType>()->getInterface();
  
  IdentifierInfo *clsName = Class->getIdentifier();
  ClsExprs.push_back(getStringLiteral(clsName->getName()));
  CallExpr *Cls = SynthesizeCallToFunctionDecl(GetClassFunctionDecl,
                                               &ClsExprs[0],
                                               ClsExprs.size(), 
                                               StartLoc, EndLoc);
  MsgExprs.push_back(Cls);
  
  // Create a call to sel_registerName("arrayWithObjects:count:").
  // it will be the 2nd argument.
  SmallVector<Expr*, 4> SelExprs;
  ObjCMethodDecl *ArrayMethod = Exp->getArrayWithObjectsMethod();
  SelExprs.push_back(
      getStringLiteral(ArrayMethod->getSelector().getAsString()));
  CallExpr *SelExp = SynthesizeCallToFunctionDecl(SelGetUidFunctionDecl,
                                                  &SelExprs[0], SelExprs.size(),
                                                  StartLoc, EndLoc);
  MsgExprs.push_back(SelExp);
  
  // (const id [])objects
  MsgExprs.push_back(ArrayLiteralObjects);
  
  // (NSUInteger)cnt
  Expr *cnt = IntegerLiteral::Create(*Context,
                                     llvm::APInt(UnsignedIntSize, NumElements),
                                     Context->UnsignedIntTy, SourceLocation());
  MsgExprs.push_back(cnt);
  
  
  SmallVector<QualType, 4> ArgTypes;
  ArgTypes.push_back(Context->getObjCIdType());
  ArgTypes.push_back(Context->getObjCSelType());
  for (const auto *PI : ArrayMethod->params())
    ArgTypes.push_back(PI->getType());
  
  QualType returnType = Exp->getType();
  // Get the type, we will need to reference it in a couple spots.
  QualType msgSendType = MsgSendFlavor->getType();
  
  // Create a reference to the objc_msgSend() declaration.
  DeclRefExpr *DRE = new (Context) DeclRefExpr(MsgSendFlavor, false, msgSendType,
                                               VK_LValue, SourceLocation());
  
  CastExpr *cast = NoTypeInfoCStyleCastExpr(Context,
                                            Context->getPointerType(Context->VoidTy),
                                            CK_BitCast, DRE);
  
  // Now do the "normal" pointer to function cast.
  QualType castType =
  getSimpleFunctionType(returnType, ArgTypes, ArrayMethod->isVariadic());
  castType = Context->getPointerType(castType);
  cast = NoTypeInfoCStyleCastExpr(Context, castType, CK_BitCast,
                                  cast);
  
  // Don't forget the parens to enforce the proper binding.
  ParenExpr *PE = new (Context) ParenExpr(StartLoc, EndLoc, cast);
  
  const FunctionType *FT = msgSendType->getAs<FunctionType>();
  CallExpr *CE = new (Context)
      CallExpr(*Context, PE, MsgExprs, FT->getReturnType(), VK_RValue, EndLoc);
  ReplaceStmt(Exp, CE);
  return CE;
}

Stmt *RewriteModernObjC::RewriteObjCDictionaryLiteralExpr(ObjCDictionaryLiteral *Exp) {
  // synthesize declaration of helper functions needed in this routine.
  if (!SelGetUidFunctionDecl)
    SynthSelGetUidFunctionDecl();
  // use objc_msgSend() for all.
  if (!MsgSendFunctionDecl)
    SynthMsgSendFunctionDecl();
  if (!GetClassFunctionDecl)
    SynthGetClassFunctionDecl();
  
  FunctionDecl *MsgSendFlavor = MsgSendFunctionDecl;
  SourceLocation StartLoc = Exp->getLocStart();
  SourceLocation EndLoc = Exp->getLocEnd();
  
  // Build the expression: __NSContainer_literal(int, ...).arr
  QualType IntQT = Context->IntTy;
  QualType NSDictFType =
    getSimpleFunctionType(Context->VoidTy, IntQT, true);
  std::string NSDictFName("__NSContainer_literal");
  FunctionDecl *NSDictFD = SynthBlockInitFunctionDecl(NSDictFName);
  DeclRefExpr *NSDictDRE = 
    new (Context) DeclRefExpr(NSDictFD, false, NSDictFType, VK_RValue,
                              SourceLocation());
  
  SmallVector<Expr*, 16> KeyExprs;
  SmallVector<Expr*, 16> ValueExprs;
  
  unsigned NumElements = Exp->getNumElements();
  unsigned UnsignedIntSize = 
    static_cast<unsigned>(Context->getTypeSize(Context->UnsignedIntTy));
  Expr *count = IntegerLiteral::Create(*Context,
                                       llvm::APInt(UnsignedIntSize, NumElements),
                                       Context->UnsignedIntTy, SourceLocation());
  KeyExprs.push_back(count);
  ValueExprs.push_back(count);
  for (unsigned i = 0; i < NumElements; i++) {
    ObjCDictionaryElement Element = Exp->getKeyValueElement(i);
    KeyExprs.push_back(Element.Key);
    ValueExprs.push_back(Element.Value);
  }
  
  // (const id [])objects
  Expr *NSValueCallExpr = 
    new (Context) CallExpr(*Context, NSDictDRE, ValueExprs,
                           NSDictFType, VK_LValue, SourceLocation());

  FieldDecl *ARRFD = FieldDecl::Create(*Context, nullptr, SourceLocation(),
                                       SourceLocation(),
                                       &Context->Idents.get("arr"),
                                       Context->getPointerType(Context->VoidPtrTy),
                                       nullptr, /*BitWidth=*/nullptr,
                                       /*Mutable=*/true, ICIS_NoInit);
  MemberExpr *DictLiteralValueME = 
    new (Context) MemberExpr(NSValueCallExpr, false, ARRFD, 
                             SourceLocation(),
                             ARRFD->getType(), VK_LValue,
                             OK_Ordinary);
  QualType ConstIdT = Context->getObjCIdType().withConst();
  CStyleCastExpr * DictValueObjects = 
    NoTypeInfoCStyleCastExpr(Context, 
                             Context->getPointerType(ConstIdT),
                             CK_BitCast,
                             DictLiteralValueME);
  // (const id <NSCopying> [])keys
  Expr *NSKeyCallExpr = 
    new (Context) CallExpr(*Context, NSDictDRE, KeyExprs,
                           NSDictFType, VK_LValue, SourceLocation());
  
  MemberExpr *DictLiteralKeyME = 
    new (Context) MemberExpr(NSKeyCallExpr, false, ARRFD, 
                             SourceLocation(),
                             ARRFD->getType(), VK_LValue,
                             OK_Ordinary);
  
  CStyleCastExpr * DictKeyObjects = 
    NoTypeInfoCStyleCastExpr(Context, 
                             Context->getPointerType(ConstIdT),
                             CK_BitCast,
                             DictLiteralKeyME);
  
  
  
  // Synthesize a call to objc_msgSend().
  SmallVector<Expr*, 32> MsgExprs;
  SmallVector<Expr*, 4> ClsExprs;
  QualType expType = Exp->getType();
  
  // Create a call to objc_getClass("NSArray"). It will be th 1st argument.
  ObjCInterfaceDecl *Class = 
  expType->getPointeeType()->getAs<ObjCObjectType>()->getInterface();
  
  IdentifierInfo *clsName = Class->getIdentifier();
  ClsExprs.push_back(getStringLiteral(clsName->getName()));
  CallExpr *Cls = SynthesizeCallToFunctionDecl(GetClassFunctionDecl,
                                               &ClsExprs[0],
                                               ClsExprs.size(), 
                                               StartLoc, EndLoc);
  MsgExprs.push_back(Cls);
  
  // Create a call to sel_registerName("arrayWithObjects:count:").
  // it will be the 2nd argument.
  SmallVector<Expr*, 4> SelExprs;
  ObjCMethodDecl *DictMethod = Exp->getDictWithObjectsMethod();
  SelExprs.push_back(getStringLiteral(DictMethod->getSelector().getAsString()));
  CallExpr *SelExp = SynthesizeCallToFunctionDecl(SelGetUidFunctionDecl,
                                                  &SelExprs[0], SelExprs.size(),
                                                  StartLoc, EndLoc);
  MsgExprs.push_back(SelExp);
  
  // (const id [])objects
  MsgExprs.push_back(DictValueObjects);
  
  // (const id <NSCopying> [])keys
  MsgExprs.push_back(DictKeyObjects);
  
  // (NSUInteger)cnt
  Expr *cnt = IntegerLiteral::Create(*Context,
                                     llvm::APInt(UnsignedIntSize, NumElements),
                                     Context->UnsignedIntTy, SourceLocation());
  MsgExprs.push_back(cnt);
  
  
  SmallVector<QualType, 8> ArgTypes;
  ArgTypes.push_back(Context->getObjCIdType());
  ArgTypes.push_back(Context->getObjCSelType());
  for (const auto *PI : DictMethod->params()) {
    QualType T = PI->getType();
    if (const PointerType* PT = T->getAs<PointerType>()) {
      QualType PointeeTy = PT->getPointeeType();
      convertToUnqualifiedObjCType(PointeeTy);
      T = Context->getPointerType(PointeeTy);
    }
    ArgTypes.push_back(T);
  }
  
  QualType returnType = Exp->getType();
  // Get the type, we will need to reference it in a couple spots.
  QualType msgSendType = MsgSendFlavor->getType();
  
  // Create a reference to the objc_msgSend() declaration.
  DeclRefExpr *DRE = new (Context) DeclRefExpr(MsgSendFlavor, false, msgSendType,
                                               VK_LValue, SourceLocation());
  
  CastExpr *cast = NoTypeInfoCStyleCastExpr(Context,
                                            Context->getPointerType(Context->VoidTy),
                                            CK_BitCast, DRE);
  
  // Now do the "normal" pointer to function cast.
  QualType castType =
  getSimpleFunctionType(returnType, ArgTypes, DictMethod->isVariadic());
  castType = Context->getPointerType(castType);
  cast = NoTypeInfoCStyleCastExpr(Context, castType, CK_BitCast,
                                  cast);
  
  // Don't forget the parens to enforce the proper binding.
  ParenExpr *PE = new (Context) ParenExpr(StartLoc, EndLoc, cast);
  
  const FunctionType *FT = msgSendType->getAs<FunctionType>();
  CallExpr *CE = new (Context)
      CallExpr(*Context, PE, MsgExprs, FT->getReturnType(), VK_RValue, EndLoc);
  ReplaceStmt(Exp, CE);
  return CE;
}

// struct __rw_objc_super { 
//   struct objc_object *object; struct objc_object *superClass; 
// };
QualType RewriteModernObjC::getSuperStructType() {
  if (!SuperStructDecl) {
    SuperStructDecl = RecordDecl::Create(*Context, TTK_Struct, TUDecl,
                                         SourceLocation(), SourceLocation(),
                                         &Context->Idents.get("__rw_objc_super"));
    QualType FieldTypes[2];

    // struct objc_object *object;
    FieldTypes[0] = Context->getObjCIdType();
    // struct objc_object *superClass;
    FieldTypes[1] = Context->getObjCIdType();

    // Create fields
    for (unsigned i = 0; i < 2; ++i) {
      SuperStructDecl->addDecl(FieldDecl::Create(*Context, SuperStructDecl,
                                                 SourceLocation(),
                                                 SourceLocation(), nullptr,
                                                 FieldTypes[i], nullptr,
                                                 /*BitWidth=*/nullptr,
                                                 /*Mutable=*/false,
                                                 ICIS_NoInit));
    }

    SuperStructDecl->completeDefinition();
  }
  return Context->getTagDeclType(SuperStructDecl);
}

QualType RewriteModernObjC::getConstantStringStructType() {
  if (!ConstantStringDecl) {
    ConstantStringDecl = RecordDecl::Create(*Context, TTK_Struct, TUDecl,
                                            SourceLocation(), SourceLocation(),
                         &Context->Idents.get("__NSConstantStringImpl"));
    QualType FieldTypes[4];

    // struct objc_object *receiver;
    FieldTypes[0] = Context->getObjCIdType();
    // int flags;
    FieldTypes[1] = Context->IntTy;
    // char *str;
    FieldTypes[2] = Context->getPointerType(Context->CharTy);
    // long length;
    FieldTypes[3] = Context->LongTy;

    // Create fields
    for (unsigned i = 0; i < 4; ++i) {
      ConstantStringDecl->addDecl(FieldDecl::Create(*Context,
                                                    ConstantStringDecl,
                                                    SourceLocation(),
                                                    SourceLocation(), nullptr,
                                                    FieldTypes[i], nullptr,
                                                    /*BitWidth=*/nullptr,
                                                    /*Mutable=*/true,
                                                    ICIS_NoInit));
    }

    ConstantStringDecl->completeDefinition();
  }
  return Context->getTagDeclType(ConstantStringDecl);
}

/// getFunctionSourceLocation - returns start location of a function
/// definition. Complication arises when function has declared as
/// extern "C" or extern "C" {...}
static SourceLocation getFunctionSourceLocation (RewriteModernObjC &R,
                                                 FunctionDecl *FD) {
  if (FD->isExternC()  && !FD->isMain()) {
    const DeclContext *DC = FD->getDeclContext();
    if (const LinkageSpecDecl *LSD = dyn_cast<LinkageSpecDecl>(DC))
      // if it is extern "C" {...}, return function decl's own location.
      if (!LSD->getRBraceLoc().isValid())
        return LSD->getExternLoc();
  }
  if (FD->getStorageClass() != SC_None)
    R.RewriteBlockLiteralFunctionDecl(FD);
  return FD->getTypeSpecStartLoc();
}

void RewriteModernObjC::RewriteLineDirective(const Decl *D) {
  
  SourceLocation Location = D->getLocation();
  
  if (Location.isFileID() && GenerateLineInfo) {
    std::string LineString("\n#line ");
    PresumedLoc PLoc = SM->getPresumedLoc(Location);
    LineString += utostr(PLoc.getLine());
    LineString += " \"";
    LineString += Lexer::Stringify(PLoc.getFilename());
    if (isa<ObjCMethodDecl>(D))
      LineString += "\"";
    else LineString += "\"\n";
    
    Location = D->getLocStart();
    if (const FunctionDecl *FD = dyn_cast<FunctionDecl>(D)) {
      if (FD->isExternC()  && !FD->isMain()) {
        const DeclContext *DC = FD->getDeclContext();
        if (const LinkageSpecDecl *LSD = dyn_cast<LinkageSpecDecl>(DC))
          // if it is extern "C" {...}, return function decl's own location.
          if (!LSD->getRBraceLoc().isValid())
            Location = LSD->getExternLoc();
      }
    }
    InsertText(Location, LineString);
  }
}

/// SynthMsgSendStretCallExpr - This routine translates message expression
/// into a call to objc_msgSend_stret() entry point. Tricky part is that
/// nil check on receiver must be performed before calling objc_msgSend_stret.
/// MsgSendStretFlavor - function declaration objc_msgSend_stret(...)
/// msgSendType - function type of objc_msgSend_stret(...)
/// returnType - Result type of the method being synthesized.
/// ArgTypes - type of the arguments passed to objc_msgSend_stret, starting with receiver type.
/// MsgExprs - list of argument expressions being passed to objc_msgSend_stret, 
/// starting with receiver.
/// Method - Method being rewritten.
Expr *RewriteModernObjC::SynthMsgSendStretCallExpr(FunctionDecl *MsgSendStretFlavor,
                                                 QualType returnType, 
                                                 SmallVectorImpl<QualType> &ArgTypes,
                                                 SmallVectorImpl<Expr*> &MsgExprs,
                                                 ObjCMethodDecl *Method) {
  // Now do the "normal" pointer to function cast.
  QualType castType = getSimpleFunctionType(returnType, ArgTypes,
                                            Method ? Method->isVariadic()
                                                   : false);
  castType = Context->getPointerType(castType);
  
  // build type for containing the objc_msgSend_stret object.
  static unsigned stretCount=0;
  std::string name = "__Stret"; name += utostr(stretCount);
  std::string str = 
    "extern \"C\" void * __cdecl memset(void *_Dst, int _Val, size_t _Size);\n";
  str += "namespace {\n";
  str += "struct "; str += name;
  str += " {\n\t";
  str += name;
  str += "(id receiver, SEL sel";
  for (unsigned i = 2; i < ArgTypes.size(); i++) {
    std::string ArgName = "arg"; ArgName += utostr(i);
    ArgTypes[i].getAsStringInternal(ArgName, Context->getPrintingPolicy());
    str += ", "; str += ArgName;
  }
  // could be vararg.
  for (unsigned i = ArgTypes.size(); i < MsgExprs.size(); i++) {
    std::string ArgName = "arg"; ArgName += utostr(i);
    MsgExprs[i]->getType().getAsStringInternal(ArgName,
                                               Context->getPrintingPolicy());
    str += ", "; str += ArgName;
  }
  
  str += ") {\n";
  str += "\t  unsigned size = sizeof(";
  str += returnType.getAsString(Context->getPrintingPolicy()); str += ");\n";
  
  str += "\t  if (size == 1 || size == 2 || size == 4 || size == 8)\n";
  
  str += "\t    s = (("; str += castType.getAsString(Context->getPrintingPolicy());
  str += ")(void *)objc_msgSend)(receiver, sel";
  for (unsigned i = 2; i < ArgTypes.size(); i++) {
    str += ", arg"; str += utostr(i);
  }
  // could be vararg.
  for (unsigned i = ArgTypes.size(); i < MsgExprs.size(); i++) {
    str += ", arg"; str += utostr(i);
  }
  str+= ");\n";
  
  str += "\t  else if (receiver == 0)\n";
  str += "\t    memset((void*)&s, 0, sizeof(s));\n";
  str += "\t  else\n";
  
  
  str += "\t    s = (("; str += castType.getAsString(Context->getPrintingPolicy());
  str += ")(void *)objc_msgSend_stret)(receiver, sel";
  for (unsigned i = 2; i < ArgTypes.size(); i++) {
    str += ", arg"; str += utostr(i);
  }
  // could be vararg.
  for (unsigned i = ArgTypes.size(); i < MsgExprs.size(); i++) {
    str += ", arg"; str += utostr(i);
  }
  str += ");\n";
  
  
  str += "\t}\n";
  str += "\t"; str += returnType.getAsString(Context->getPrintingPolicy());
  str += " s;\n";
  str += "};\n};\n\n";
  SourceLocation FunLocStart;
  if (CurFunctionDef)
    FunLocStart = getFunctionSourceLocation(*this, CurFunctionDef);
  else {
    assert(CurMethodDef && "SynthMsgSendStretCallExpr - CurMethodDef is null");
    FunLocStart = CurMethodDef->getLocStart();
  }

  InsertText(FunLocStart, str);
  ++stretCount;
  
  // AST for __Stretn(receiver, args).s;
  IdentifierInfo *ID = &Context->Idents.get(name);
  FunctionDecl *FD = FunctionDecl::Create(*Context, TUDecl, SourceLocation(),
                                          SourceLocation(), ID, castType,
                                          nullptr, SC_Extern, false, false);
  DeclRefExpr *DRE = new (Context) DeclRefExpr(FD, false, castType, VK_RValue,
                                               SourceLocation());
  CallExpr *STCE = new (Context) CallExpr(*Context, DRE, MsgExprs,
                                          castType, VK_LValue, SourceLocation());

  FieldDecl *FieldD = FieldDecl::Create(*Context, nullptr, SourceLocation(),
                                    SourceLocation(),
                                    &Context->Idents.get("s"),
                                    returnType, nullptr,
                                    /*BitWidth=*/nullptr,
                                    /*Mutable=*/true, ICIS_NoInit);
  MemberExpr *ME = new (Context) MemberExpr(STCE, false, FieldD, SourceLocation(),
                                            FieldD->getType(), VK_LValue,
                                            OK_Ordinary);

  return ME;
}

Stmt *RewriteModernObjC::SynthMessageExpr(ObjCMessageExpr *Exp,
                                    SourceLocation StartLoc,
                                    SourceLocation EndLoc) {
  if (!SelGetUidFunctionDecl)
    SynthSelGetUidFunctionDecl();
  if (!MsgSendFunctionDecl)
    SynthMsgSendFunctionDecl();
  if (!MsgSendSuperFunctionDecl)
    SynthMsgSendSuperFunctionDecl();
  if (!MsgSendStretFunctionDecl)
    SynthMsgSendStretFunctionDecl();
  if (!MsgSendSuperStretFunctionDecl)
    SynthMsgSendSuperStretFunctionDecl();
  if (!MsgSendFpretFunctionDecl)
    SynthMsgSendFpretFunctionDecl();
  if (!GetClassFunctionDecl)
    SynthGetClassFunctionDecl();
  if (!GetSuperClassFunctionDecl)
    SynthGetSuperClassFunctionDecl();
  if (!GetMetaClassFunctionDecl)
    SynthGetMetaClassFunctionDecl();

  // default to objc_msgSend().
  FunctionDecl *MsgSendFlavor = MsgSendFunctionDecl;
  // May need to use objc_msgSend_stret() as well.
  FunctionDecl *MsgSendStretFlavor = nullptr;
  if (ObjCMethodDecl *mDecl = Exp->getMethodDecl()) {
    QualType resultType = mDecl->getReturnType();
    if (resultType->isRecordType())
      MsgSendStretFlavor = MsgSendStretFunctionDecl;
    else if (resultType->isRealFloatingType())
      MsgSendFlavor = MsgSendFpretFunctionDecl;
  }

  // Synthesize a call to objc_msgSend().
  SmallVector<Expr*, 8> MsgExprs;
  switch (Exp->getReceiverKind()) {
  case ObjCMessageExpr::SuperClass: {
    MsgSendFlavor = MsgSendSuperFunctionDecl;
    if (MsgSendStretFlavor)
      MsgSendStretFlavor = MsgSendSuperStretFunctionDecl;
    assert(MsgSendFlavor && "MsgSendFlavor is NULL!");

    ObjCInterfaceDecl *ClassDecl = CurMethodDef->getClassInterface();

    SmallVector<Expr*, 4> InitExprs;

    // set the receiver to self, the first argument to all methods.
    InitExprs.push_back(
      NoTypeInfoCStyleCastExpr(Context, Context->getObjCIdType(),
                               CK_BitCast,
                   new (Context) DeclRefExpr(CurMethodDef->getSelfDecl(),
                                             false,
                                             Context->getObjCIdType(),
                                             VK_RValue,
                                             SourceLocation()))
                        ); // set the 'receiver'.

    // (id)class_getSuperclass((Class)objc_getClass("CurrentClass"))
    SmallVector<Expr*, 8> ClsExprs;
    ClsExprs.push_back(getStringLiteral(ClassDecl->getIdentifier()->getName()));
    // (Class)objc_getClass("CurrentClass")
    CallExpr *Cls = SynthesizeCallToFunctionDecl(GetMetaClassFunctionDecl,
                                                 &ClsExprs[0],
                                                 ClsExprs.size(),
                                                 StartLoc,
                                                 EndLoc);
    ClsExprs.clear();
    ClsExprs.push_back(Cls);
    Cls = SynthesizeCallToFunctionDecl(GetSuperClassFunctionDecl,
                                       &ClsExprs[0], ClsExprs.size(),
                                       StartLoc, EndLoc);
    
    // (id)class_getSuperclass((Class)objc_getClass("CurrentClass"))
    // To turn off a warning, type-cast to 'id'
    InitExprs.push_back( // set 'super class', using class_getSuperclass().
                        NoTypeInfoCStyleCastExpr(Context,
                                                 Context->getObjCIdType(),
                                                 CK_BitCast, Cls));
    // struct __rw_objc_super
    QualType superType = getSuperStructType();
    Expr *SuperRep;

    if (LangOpts.MicrosoftExt) {
      SynthSuperConstructorFunctionDecl();
      // Simulate a constructor call...
      DeclRefExpr *DRE = new (Context) DeclRefExpr(SuperConstructorFunctionDecl,
                                                   false, superType, VK_LValue,
                                                   SourceLocation());
      SuperRep = new (Context) CallExpr(*Context, DRE, InitExprs,
                                        superType, VK_LValue,
                                        SourceLocation());
      // The code for super is a little tricky to prevent collision with
      // the structure definition in the header. The rewriter has it's own
      // internal definition (__rw_objc_super) that is uses. This is why
      // we need the cast below. For example:
      // (struct __rw_objc_super *)&__rw_objc_super((id)self, (id)objc_getClass("SUPER"))
      //
      SuperRep = new (Context) UnaryOperator(SuperRep, UO_AddrOf,
                               Context->getPointerType(SuperRep->getType()),
                                             VK_RValue, OK_Ordinary,
                                             SourceLocation());
      SuperRep = NoTypeInfoCStyleCastExpr(Context,
                                          Context->getPointerType(superType),
                                          CK_BitCast, SuperRep);
    } else {
      // (struct __rw_objc_super) { <exprs from above> }
      InitListExpr *ILE =
        new (Context) InitListExpr(*Context, SourceLocation(), InitExprs,
                                   SourceLocation());
      TypeSourceInfo *superTInfo
        = Context->getTrivialTypeSourceInfo(superType);
      SuperRep = new (Context) CompoundLiteralExpr(SourceLocation(), superTInfo,
                                                   superType, VK_LValue,
                                                   ILE, false);
      // struct __rw_objc_super *
      SuperRep = new (Context) UnaryOperator(SuperRep, UO_AddrOf,
                               Context->getPointerType(SuperRep->getType()),
                                             VK_RValue, OK_Ordinary,
                                             SourceLocation());
    }
    MsgExprs.push_back(SuperRep);
    break;
  }

  case ObjCMessageExpr::Class: {
    SmallVector<Expr*, 8> ClsExprs;
    ObjCInterfaceDecl *Class
      = Exp->getClassReceiver()->getAs<ObjCObjectType>()->getInterface();
    IdentifierInfo *clsName = Class->getIdentifier();
    ClsExprs.push_back(getStringLiteral(clsName->getName()));
    CallExpr *Cls = SynthesizeCallToFunctionDecl(GetClassFunctionDecl,
                                                 &ClsExprs[0],
                                                 ClsExprs.size(), 
                                                 StartLoc, EndLoc);
    CastExpr *ArgExpr = NoTypeInfoCStyleCastExpr(Context,
                                                 Context->getObjCIdType(),
                                                 CK_BitCast, Cls);
    MsgExprs.push_back(ArgExpr);
    break;
  }

  case ObjCMessageExpr::SuperInstance:{
    MsgSendFlavor = MsgSendSuperFunctionDecl;
    if (MsgSendStretFlavor)
      MsgSendStretFlavor = MsgSendSuperStretFunctionDecl;
    assert(MsgSendFlavor && "MsgSendFlavor is NULL!");
    ObjCInterfaceDecl *ClassDecl = CurMethodDef->getClassInterface();
    SmallVector<Expr*, 4> InitExprs;

    InitExprs.push_back(
      NoTypeInfoCStyleCastExpr(Context, Context->getObjCIdType(),
                               CK_BitCast,
                   new (Context) DeclRefExpr(CurMethodDef->getSelfDecl(),
                                             false,
                                             Context->getObjCIdType(),
                                             VK_RValue, SourceLocation()))
                        ); // set the 'receiver'.
    
    // (id)class_getSuperclass((Class)objc_getClass("CurrentClass"))
    SmallVector<Expr*, 8> ClsExprs;
    ClsExprs.push_back(getStringLiteral(ClassDecl->getIdentifier()->getName()));
    // (Class)objc_getClass("CurrentClass")
    CallExpr *Cls = SynthesizeCallToFunctionDecl(GetClassFunctionDecl,
                                                 &ClsExprs[0],
                                                 ClsExprs.size(), 
                                                 StartLoc, EndLoc);
    ClsExprs.clear();
    ClsExprs.push_back(Cls);
    Cls = SynthesizeCallToFunctionDecl(GetSuperClassFunctionDecl,
                                       &ClsExprs[0], ClsExprs.size(),
                                       StartLoc, EndLoc);
    
    // (id)class_getSuperclass((Class)objc_getClass("CurrentClass"))
    // To turn off a warning, type-cast to 'id'
    InitExprs.push_back(
      // set 'super class', using class_getSuperclass().
      NoTypeInfoCStyleCastExpr(Context, Context->getObjCIdType(),
                               CK_BitCast, Cls));
    // struct __rw_objc_super
    QualType superType = getSuperStructType();
    Expr *SuperRep;

    if (LangOpts.MicrosoftExt) {
      SynthSuperConstructorFunctionDecl();
      // Simulate a constructor call...
      DeclRefExpr *DRE = new (Context) DeclRefExpr(SuperConstructorFunctionDecl,
                                                   false, superType, VK_LValue,
                                                   SourceLocation());
      SuperRep = new (Context) CallExpr(*Context, DRE, InitExprs,
                                        superType, VK_LValue, SourceLocation());
      // The code for super is a little tricky to prevent collision with
      // the structure definition in the header. The rewriter has it's own
      // internal definition (__rw_objc_super) that is uses. This is why
      // we need the cast below. For example:
      // (struct __rw_objc_super *)&__rw_objc_super((id)self, (id)objc_getClass("SUPER"))
      //
      SuperRep = new (Context) UnaryOperator(SuperRep, UO_AddrOf,
                               Context->getPointerType(SuperRep->getType()),
                               VK_RValue, OK_Ordinary,
                               SourceLocation());
      SuperRep = NoTypeInfoCStyleCastExpr(Context,
                               Context->getPointerType(superType),
                               CK_BitCast, SuperRep);
    } else {
      // (struct __rw_objc_super) { <exprs from above> }
      InitListExpr *ILE =
        new (Context) InitListExpr(*Context, SourceLocation(), InitExprs,
                                   SourceLocation());
      TypeSourceInfo *superTInfo
        = Context->getTrivialTypeSourceInfo(superType);
      SuperRep = new (Context) CompoundLiteralExpr(SourceLocation(), superTInfo,
                                                   superType, VK_RValue, ILE,
                                                   false);
    }
    MsgExprs.push_back(SuperRep);
    break;
  }

  case ObjCMessageExpr::Instance: {
    // Remove all type-casts because it may contain objc-style types; e.g.
    // Foo<Proto> *.
    Expr *recExpr = Exp->getInstanceReceiver();
    while (CStyleCastExpr *CE = dyn_cast<CStyleCastExpr>(recExpr))
      recExpr = CE->getSubExpr();
    CastKind CK = recExpr->getType()->isObjCObjectPointerType()
                    ? CK_BitCast : recExpr->getType()->isBlockPointerType()
                                     ? CK_BlockPointerToObjCPointerCast
                                     : CK_CPointerToObjCPointerCast;

    recExpr = NoTypeInfoCStyleCastExpr(Context, Context->getObjCIdType(),
                                       CK, recExpr);
    MsgExprs.push_back(recExpr);
    break;
  }
  }

  // Create a call to sel_registerName("selName"), it will be the 2nd argument.
  SmallVector<Expr*, 8> SelExprs;
  SelExprs.push_back(getStringLiteral(Exp->getSelector().getAsString()));
  CallExpr *SelExp = SynthesizeCallToFunctionDecl(SelGetUidFunctionDecl,
                                                 &SelExprs[0], SelExprs.size(),
                                                  StartLoc,
                                                  EndLoc);
  MsgExprs.push_back(SelExp);

  // Now push any user supplied arguments.
  for (unsigned i = 0; i < Exp->getNumArgs(); i++) {
    Expr *userExpr = Exp->getArg(i);
    // Make all implicit casts explicit...ICE comes in handy:-)
    if (ImplicitCastExpr *ICE = dyn_cast<ImplicitCastExpr>(userExpr)) {
      // Reuse the ICE type, it is exactly what the doctor ordered.
      QualType type = ICE->getType();
      if (needToScanForQualifiers(type))
        type = Context->getObjCIdType();
      // Make sure we convert "type (^)(...)" to "type (*)(...)".
      (void)convertBlockPointerToFunctionPointer(type);
      const Expr *SubExpr = ICE->IgnoreParenImpCasts();
      CastKind CK;
      if (SubExpr->getType()->isIntegralType(*Context) && 
          type->isBooleanType()) {
        CK = CK_IntegralToBoolean;
      } else if (type->isObjCObjectPointerType()) {
        if (SubExpr->getType()->isBlockPointerType()) {
          CK = CK_BlockPointerToObjCPointerCast;
        } else if (SubExpr->getType()->isPointerType()) {
          CK = CK_CPointerToObjCPointerCast;
        } else {
          CK = CK_BitCast;
        }
      } else {
        CK = CK_BitCast;
      }

      userExpr = NoTypeInfoCStyleCastExpr(Context, type, CK, userExpr);
    }
    // Make id<P...> cast into an 'id' cast.
    else if (CStyleCastExpr *CE = dyn_cast<CStyleCastExpr>(userExpr)) {
      if (CE->getType()->isObjCQualifiedIdType()) {
        while ((CE = dyn_cast<CStyleCastExpr>(userExpr)))
          userExpr = CE->getSubExpr();
        CastKind CK;
        if (userExpr->getType()->isIntegralType(*Context)) {
          CK = CK_IntegralToPointer;
        } else if (userExpr->getType()->isBlockPointerType()) {
          CK = CK_BlockPointerToObjCPointerCast;
        } else if (userExpr->getType()->isPointerType()) {
          CK = CK_CPointerToObjCPointerCast;
        } else {
          CK = CK_BitCast;
        }
        userExpr = NoTypeInfoCStyleCastExpr(Context, Context->getObjCIdType(),
                                            CK, userExpr);
      }
    }
    MsgExprs.push_back(userExpr);
    // We've transferred the ownership to MsgExprs. For now, we *don't* null
    // out the argument in the original expression (since we aren't deleting
    // the ObjCMessageExpr). See RewritePropertyOrImplicitSetter() usage for more info.
    //Exp->setArg(i, 0);
  }
  // Generate the funky cast.
  CastExpr *cast;
  SmallVector<QualType, 8> ArgTypes;
  QualType returnType;

  // Push 'id' and 'SEL', the 2 implicit arguments.
  if (MsgSendFlavor == MsgSendSuperFunctionDecl)
    ArgTypes.push_back(Context->getPointerType(getSuperStructType()));
  else
    ArgTypes.push_back(Context->getObjCIdType());
  ArgTypes.push_back(Context->getObjCSelType());
  if (ObjCMethodDecl *OMD = Exp->getMethodDecl()) {
    // Push any user argument types.
    for (const auto *PI : OMD->params()) {
      QualType t = PI->getType()->isObjCQualifiedIdType()
                     ? Context->getObjCIdType()
                     : PI->getType();
      // Make sure we convert "t (^)(...)" to "t (*)(...)".
      (void)convertBlockPointerToFunctionPointer(t);
      ArgTypes.push_back(t);
    }
    returnType = Exp->getType();
    convertToUnqualifiedObjCType(returnType);
    (void)convertBlockPointerToFunctionPointer(returnType);
  } else {
    returnType = Context->getObjCIdType();
  }
  // Get the type, we will need to reference it in a couple spots.
  QualType msgSendType = MsgSendFlavor->getType();

  // Create a reference to the objc_msgSend() declaration.
  DeclRefExpr *DRE = new (Context) DeclRefExpr(MsgSendFlavor, false, msgSendType,
                                               VK_LValue, SourceLocation());

  // Need to cast objc_msgSend to "void *" (to workaround a GCC bandaid).
  // If we don't do this cast, we get the following bizarre warning/note:
  // xx.m:13: warning: function called through a non-compatible type
  // xx.m:13: note: if this code is reached, the program will abort
  cast = NoTypeInfoCStyleCastExpr(Context,
                                  Context->getPointerType(Context->VoidTy),
                                  CK_BitCast, DRE);

  // Now do the "normal" pointer to function cast.
  // If we don't have a method decl, force a variadic cast.
  const ObjCMethodDecl *MD = Exp->getMethodDecl();
  QualType castType =
    getSimpleFunctionType(returnType, ArgTypes, MD ? MD->isVariadic() : true);
  castType = Context->getPointerType(castType);
  cast = NoTypeInfoCStyleCastExpr(Context, castType, CK_BitCast,
                                  cast);

  // Don't forget the parens to enforce the proper binding.
  ParenExpr *PE = new (Context) ParenExpr(StartLoc, EndLoc, cast);

  const FunctionType *FT = msgSendType->getAs<FunctionType>();
  CallExpr *CE = new (Context)
      CallExpr(*Context, PE, MsgExprs, FT->getReturnType(), VK_RValue, EndLoc);
  Stmt *ReplacingStmt = CE;
  if (MsgSendStretFlavor) {
    // We have the method which returns a struct/union. Must also generate
    // call to objc_msgSend_stret and hang both varieties on a conditional
    // expression which dictate which one to envoke depending on size of
    // method's return type.

    Expr *STCE = SynthMsgSendStretCallExpr(MsgSendStretFlavor,
                                           returnType,
                                           ArgTypes, MsgExprs,
                                           Exp->getMethodDecl());
    ReplacingStmt = STCE;
  }
  // delete Exp; leak for now, see RewritePropertyOrImplicitSetter() usage for more info.
  return ReplacingStmt;
}

Stmt *RewriteModernObjC::RewriteMessageExpr(ObjCMessageExpr *Exp) {
  Stmt *ReplacingStmt = SynthMessageExpr(Exp, Exp->getLocStart(),
                                         Exp->getLocEnd());

  // Now do the actual rewrite.
  ReplaceStmt(Exp, ReplacingStmt);

  // delete Exp; leak for now, see RewritePropertyOrImplicitSetter() usage for more info.
  return ReplacingStmt;
}

// typedef struct objc_object Protocol;
QualType RewriteModernObjC::getProtocolType() {
  if (!ProtocolTypeDecl) {
    TypeSourceInfo *TInfo
      = Context->getTrivialTypeSourceInfo(Context->getObjCIdType());
    ProtocolTypeDecl = TypedefDecl::Create(*Context, TUDecl,
                                           SourceLocation(), SourceLocation(),
                                           &Context->Idents.get("Protocol"),
                                           TInfo);
  }
  return Context->getTypeDeclType(ProtocolTypeDecl);
}

/// RewriteObjCProtocolExpr - Rewrite a protocol expression into
/// a synthesized/forward data reference (to the protocol's metadata).
/// The forward references (and metadata) are generated in
/// RewriteModernObjC::HandleTranslationUnit().
Stmt *RewriteModernObjC::RewriteObjCProtocolExpr(ObjCProtocolExpr *Exp) {
  std::string Name = "_OBJC_PROTOCOL_REFERENCE_$_" + 
                      Exp->getProtocol()->getNameAsString();
  IdentifierInfo *ID = &Context->Idents.get(Name);
  VarDecl *VD = VarDecl::Create(*Context, TUDecl, SourceLocation(),
                                SourceLocation(), ID, getProtocolType(),
                                nullptr, SC_Extern);
  DeclRefExpr *DRE = new (Context) DeclRefExpr(VD, false, getProtocolType(),
                                               VK_LValue, SourceLocation());
  CastExpr *castExpr =
    NoTypeInfoCStyleCastExpr(
      Context, Context->getPointerType(DRE->getType()), CK_BitCast, DRE);
  ReplaceStmt(Exp, castExpr);
  ProtocolExprDecls.insert(Exp->getProtocol()->getCanonicalDecl());
  // delete Exp; leak for now, see RewritePropertyOrImplicitSetter() usage for more info.
  return castExpr;

}

bool RewriteModernObjC::BufferContainsPPDirectives(const char *startBuf,
                                             const char *endBuf) {
  while (startBuf < endBuf) {
    if (*startBuf == '#') {
      // Skip whitespace.
      for (++startBuf; startBuf[0] == ' ' || startBuf[0] == '\t'; ++startBuf)
        ;
      if (!strncmp(startBuf, "if", strlen("if")) ||
          !strncmp(startBuf, "ifdef", strlen("ifdef")) ||
          !strncmp(startBuf, "ifndef", strlen("ifndef")) ||
          !strncmp(startBuf, "define", strlen("define")) ||
          !strncmp(startBuf, "undef", strlen("undef")) ||
          !strncmp(startBuf, "else", strlen("else")) ||
          !strncmp(startBuf, "elif", strlen("elif")) ||
          !strncmp(startBuf, "endif", strlen("endif")) ||
          !strncmp(startBuf, "pragma", strlen("pragma")) ||
          !strncmp(startBuf, "include", strlen("include")) ||
          !strncmp(startBuf, "import", strlen("import")) ||
          !strncmp(startBuf, "include_next", strlen("include_next")))
        return true;
    }
    startBuf++;
  }
  return false;
}

/// IsTagDefinedInsideClass - This routine checks that a named tagged type 
/// is defined inside an objective-c class. If so, it returns true. 
bool RewriteModernObjC::IsTagDefinedInsideClass(ObjCContainerDecl *IDecl, 
                                                TagDecl *Tag,
                                                bool &IsNamedDefinition) {
  if (!IDecl)
    return false;
  SourceLocation TagLocation;
  if (RecordDecl *RD = dyn_cast<RecordDecl>(Tag)) {
    RD = RD->getDefinition();
    if (!RD || !RD->getDeclName().getAsIdentifierInfo())
      return false;
    IsNamedDefinition = true;
    TagLocation = RD->getLocation();
    return Context->getSourceManager().isBeforeInTranslationUnit(
                                          IDecl->getLocation(), TagLocation);
  }
  if (EnumDecl *ED = dyn_cast<EnumDecl>(Tag)) {
    if (!ED || !ED->getDeclName().getAsIdentifierInfo())
      return false;
    IsNamedDefinition = true;
    TagLocation = ED->getLocation();
    return Context->getSourceManager().isBeforeInTranslationUnit(
                                          IDecl->getLocation(), TagLocation);

  }
  return false;
}

/// RewriteObjCFieldDeclType - This routine rewrites a type into the buffer.
/// It handles elaborated types, as well as enum types in the process.
bool RewriteModernObjC::RewriteObjCFieldDeclType(QualType &Type, 
                                                 std::string &Result) {
  if (isa<TypedefType>(Type)) {
    Result += "\t";
    return false;
  }
    
  if (Type->isArrayType()) {
    QualType ElemTy = Context->getBaseElementType(Type);
    return RewriteObjCFieldDeclType(ElemTy, Result);
  }
  else if (Type->isRecordType()) {
    RecordDecl *RD = Type->getAs<RecordType>()->getDecl();
    if (RD->isCompleteDefinition()) {
      if (RD->isStruct())
        Result += "\n\tstruct ";
      else if (RD->isUnion())
        Result += "\n\tunion ";
      else
        assert(false && "class not allowed as an ivar type");
      
      Result += RD->getName();
      if (GlobalDefinedTags.count(RD)) {
        // struct/union is defined globally, use it.
        Result += " ";
        return true;
      }
      Result += " {\n";
      for (auto *FD : RD->fields())
        RewriteObjCFieldDecl(FD, Result);
      Result += "\t} "; 
      return true;
    }
  }
  else if (Type->isEnumeralType()) {
    EnumDecl *ED = Type->getAs<EnumType>()->getDecl();
    if (ED->isCompleteDefinition()) {
      Result += "\n\tenum ";
      Result += ED->getName();
      if (GlobalDefinedTags.count(ED)) {
        // Enum is globall defined, use it.
        Result += " ";
        return true;
      }
      
      Result += " {\n";
      for (const auto *EC : ED->enumerators()) {
        Result += "\t"; Result += EC->getName(); Result += " = ";
        llvm::APSInt Val = EC->getInitVal();
        Result += Val.toString(10);
        Result += ",\n";
      }
      Result += "\t} "; 
      return true;
    }
  }
  
  Result += "\t";
  convertObjCTypeToCStyleType(Type);
  return false;
}


/// RewriteObjCFieldDecl - This routine rewrites a field into the buffer.
/// It handles elaborated types, as well as enum types in the process.
void RewriteModernObjC::RewriteObjCFieldDecl(FieldDecl *fieldDecl, 
                                             std::string &Result) {
  QualType Type = fieldDecl->getType();
  std::string Name = fieldDecl->getNameAsString();
  
  bool EleboratedType = RewriteObjCFieldDeclType(Type, Result); 
  if (!EleboratedType)
    Type.getAsStringInternal(Name, Context->getPrintingPolicy());
  Result += Name;
  if (fieldDecl->isBitField()) {
    Result += " : "; Result += utostr(fieldDecl->getBitWidthValue(*Context));
  }
  else if (EleboratedType && Type->isArrayType()) {
    const ArrayType *AT = Context->getAsArrayType(Type);
    do {
      if (const ConstantArrayType *CAT = dyn_cast<ConstantArrayType>(AT)) {
        Result += "[";
        llvm::APInt Dim = CAT->getSize();
        Result += utostr(Dim.getZExtValue());
        Result += "]";
      }
      AT = Context->getAsArrayType(AT->getElementType());
    } while (AT);
  }
  
  Result += ";\n";
}

/// RewriteLocallyDefinedNamedAggregates - This routine rewrites locally defined
/// named aggregate types into the input buffer.
void RewriteModernObjC::RewriteLocallyDefinedNamedAggregates(FieldDecl *fieldDecl, 
                                             std::string &Result) {
  QualType Type = fieldDecl->getType();
  if (isa<TypedefType>(Type))
    return;
  if (Type->isArrayType())
    Type = Context->getBaseElementType(Type);
  ObjCContainerDecl *IDecl = 
    dyn_cast<ObjCContainerDecl>(fieldDecl->getDeclContext());

  TagDecl *TD = nullptr;
  if (Type->isRecordType()) {
    TD = Type->getAs<RecordType>()->getDecl();
  }
  else if (Type->isEnumeralType()) {
    TD = Type->getAs<EnumType>()->getDecl();
  }
  
  if (TD) {
    if (GlobalDefinedTags.count(TD))
      return;
    
    bool IsNamedDefinition = false;
    if (IsTagDefinedInsideClass(IDecl, TD, IsNamedDefinition)) {
      RewriteObjCFieldDeclType(Type, Result);
      Result += ";";
    }
    if (IsNamedDefinition)
      GlobalDefinedTags.insert(TD);
  }
    
}

unsigned RewriteModernObjC::ObjCIvarBitfieldGroupNo(ObjCIvarDecl *IV) {
  const ObjCInterfaceDecl *CDecl = IV->getContainingInterface();
  if (ObjCInterefaceHasBitfieldGroups.count(CDecl)) {
    return IvarGroupNumber[IV];
  }
  unsigned GroupNo = 0;
  SmallVector<const ObjCIvarDecl *, 8> IVars;
  for (const ObjCIvarDecl *IVD = CDecl->all_declared_ivar_begin();
       IVD; IVD = IVD->getNextIvar())
    IVars.push_back(IVD);
  
  for (unsigned i = 0, e = IVars.size(); i < e; i++)
    if (IVars[i]->isBitField()) {
      IvarGroupNumber[IVars[i++]] = ++GroupNo;
      while (i < e && IVars[i]->isBitField())
        IvarGroupNumber[IVars[i++]] = GroupNo;
      if (i < e)
        --i;
    }

  ObjCInterefaceHasBitfieldGroups.insert(CDecl);
  return IvarGroupNumber[IV];
}

QualType RewriteModernObjC::SynthesizeBitfieldGroupStructType(
                              ObjCIvarDecl *IV,
                              SmallVectorImpl<ObjCIvarDecl *> &IVars) {
  std::string StructTagName;
  ObjCIvarBitfieldGroupType(IV, StructTagName);
  RecordDecl *RD = RecordDecl::Create(*Context, TTK_Struct,
                                      Context->getTranslationUnitDecl(),
                                      SourceLocation(), SourceLocation(),
                                      &Context->Idents.get(StructTagName));
  for (unsigned i=0, e = IVars.size(); i < e; i++) {
    ObjCIvarDecl *Ivar = IVars[i];
    RD->addDecl(FieldDecl::Create(*Context, RD, SourceLocation(), SourceLocation(),
                                  &Context->Idents.get(Ivar->getName()),
                                  Ivar->getType(),
                                  nullptr, /*Expr *BW */Ivar->getBitWidth(),
                                  false, ICIS_NoInit));
  }
  RD->completeDefinition();
  return Context->getTagDeclType(RD);
}

QualType RewriteModernObjC::GetGroupRecordTypeForObjCIvarBitfield(ObjCIvarDecl *IV) {
  const ObjCInterfaceDecl *CDecl = IV->getContainingInterface();
  unsigned GroupNo = ObjCIvarBitfieldGroupNo(IV);
  std::pair<const ObjCInterfaceDecl*, unsigned> tuple = std::make_pair(CDecl, GroupNo);
  if (GroupRecordType.count(tuple))
    return GroupRecordType[tuple];
  
  SmallVector<ObjCIvarDecl *, 8> IVars;
  for (const ObjCIvarDecl *IVD = CDecl->all_declared_ivar_begin();
       IVD; IVD = IVD->getNextIvar()) {
    if (IVD->isBitField())
      IVars.push_back(const_cast<ObjCIvarDecl *>(IVD));
    else {
      if (!IVars.empty()) {
        unsigned GroupNo = ObjCIvarBitfieldGroupNo(IVars[0]);
        // Generate the struct type for this group of bitfield ivars.
        GroupRecordType[std::make_pair(CDecl, GroupNo)] =
          SynthesizeBitfieldGroupStructType(IVars[0], IVars);
        IVars.clear();
      }
    }
  }
  if (!IVars.empty()) {
    // Do the last one.
    unsigned GroupNo = ObjCIvarBitfieldGroupNo(IVars[0]);
    GroupRecordType[std::make_pair(CDecl, GroupNo)] =
      SynthesizeBitfieldGroupStructType(IVars[0], IVars);
  }
  QualType RetQT = GroupRecordType[tuple];
  assert(!RetQT.isNull() && "GetGroupRecordTypeForObjCIvarBitfield struct type is NULL");
  
  return RetQT;
}

/// ObjCIvarBitfieldGroupDecl - Names field decl. for ivar bitfield group.
/// Name would be: classname__GRBF_n where n is the group number for this ivar.
void RewriteModernObjC::ObjCIvarBitfieldGroupDecl(ObjCIvarDecl *IV,
                                                  std::string &Result) {
  const ObjCInterfaceDecl *CDecl = IV->getContainingInterface();
  Result += CDecl->getName();
  Result += "__GRBF_";
  unsigned GroupNo = ObjCIvarBitfieldGroupNo(IV);
  Result += utostr(GroupNo);
  return;
}

/// ObjCIvarBitfieldGroupType - Names struct type for ivar bitfield group.
/// Name of the struct would be: classname__T_n where n is the group number for
/// this ivar.
void RewriteModernObjC::ObjCIvarBitfieldGroupType(ObjCIvarDecl *IV,
                                                  std::string &Result) {
  const ObjCInterfaceDecl *CDecl = IV->getContainingInterface();
  Result += CDecl->getName();
  Result += "__T_";
  unsigned GroupNo = ObjCIvarBitfieldGroupNo(IV);
  Result += utostr(GroupNo);
  return;
}

/// ObjCIvarBitfieldGroupOffset - Names symbol for ivar bitfield group field offset.
/// Name would be: OBJC_IVAR_$_classname__GRBF_n where n is the group number for
/// this ivar.
void RewriteModernObjC::ObjCIvarBitfieldGroupOffset(ObjCIvarDecl *IV,
                                                    std::string &Result) {
  Result += "OBJC_IVAR_$_";
  ObjCIvarBitfieldGroupDecl(IV, Result);
}

#define SKIP_BITFIELDS(IX, ENDIX, VEC) { \
      while ((IX < ENDIX) && VEC[IX]->isBitField()) \
        ++IX; \
      if (IX < ENDIX) \
        --IX; \
}

/// RewriteObjCInternalStruct - Rewrite one internal struct corresponding to
/// an objective-c class with ivars.
void RewriteModernObjC::RewriteObjCInternalStruct(ObjCInterfaceDecl *CDecl,
                                               std::string &Result) {
  assert(CDecl && "Class missing in SynthesizeObjCInternalStruct");
  assert(CDecl->getName() != "" &&
         "Name missing in SynthesizeObjCInternalStruct");
  ObjCInterfaceDecl *RCDecl = CDecl->getSuperClass();
  SmallVector<ObjCIvarDecl *, 8> IVars;
  for (ObjCIvarDecl *IVD = CDecl->all_declared_ivar_begin();
       IVD; IVD = IVD->getNextIvar())
    IVars.push_back(IVD);
  
  SourceLocation LocStart = CDecl->getLocStart();
  SourceLocation LocEnd = CDecl->getEndOfDefinitionLoc();
  
  const char *startBuf = SM->getCharacterData(LocStart);
  const char *endBuf = SM->getCharacterData(LocEnd);
  
  // If no ivars and no root or if its root, directly or indirectly,
  // have no ivars (thus not synthesized) then no need to synthesize this class.
  if ((!CDecl->isThisDeclarationADefinition() || IVars.size() == 0) &&
      (!RCDecl || !ObjCSynthesizedStructs.count(RCDecl))) {
    endBuf += Lexer::MeasureTokenLength(LocEnd, *SM, LangOpts);
    ReplaceText(LocStart, endBuf-startBuf, Result);
    return;
  }
  
  // Insert named struct/union definitions inside class to
  // outer scope. This follows semantics of locally defined
  // struct/unions in objective-c classes.
  for (unsigned i = 0, e = IVars.size(); i < e; i++)
    RewriteLocallyDefinedNamedAggregates(IVars[i], Result);
  
  // Insert named structs which are syntheized to group ivar bitfields
  // to outer scope as well.
  for (unsigned i = 0, e = IVars.size(); i < e; i++)
    if (IVars[i]->isBitField()) {
      ObjCIvarDecl *IV = IVars[i];
      QualType QT = GetGroupRecordTypeForObjCIvarBitfield(IV);
      RewriteObjCFieldDeclType(QT, Result);
      Result += ";";
      // skip over ivar bitfields in this group.
      SKIP_BITFIELDS(i , e, IVars);
    }
    
  Result += "\nstruct ";
  Result += CDecl->getNameAsString();
  Result += "_IMPL {\n";
  
  if (RCDecl && ObjCSynthesizedStructs.count(RCDecl)) {
    Result += "\tstruct "; Result += RCDecl->getNameAsString();
    Result += "_IMPL "; Result += RCDecl->getNameAsString();
    Result += "_IVARS;\n";
  }
  
  for (unsigned i = 0, e = IVars.size(); i < e; i++) {
    if (IVars[i]->isBitField()) {
      ObjCIvarDecl *IV = IVars[i];
      Result += "\tstruct ";
      ObjCIvarBitfieldGroupType(IV, Result); Result += " ";
      ObjCIvarBitfieldGroupDecl(IV, Result); Result += ";\n";
      // skip over ivar bitfields in this group.
      SKIP_BITFIELDS(i , e, IVars);
    }
    else
      RewriteObjCFieldDecl(IVars[i], Result);
  }

  Result += "};\n";
  endBuf += Lexer::MeasureTokenLength(LocEnd, *SM, LangOpts);
  ReplaceText(LocStart, endBuf-startBuf, Result);
  // Mark this struct as having been generated.
  if (!ObjCSynthesizedStructs.insert(CDecl).second)
    llvm_unreachable("struct already synthesize- RewriteObjCInternalStruct");
}

/// RewriteIvarOffsetSymbols - Rewrite ivar offset symbols of those ivars which
/// have been referenced in an ivar access expression.
void RewriteModernObjC::RewriteIvarOffsetSymbols(ObjCInterfaceDecl *CDecl,
                                                  std::string &Result) {
  // write out ivar offset symbols which have been referenced in an ivar
  // access expression.
  llvm::SmallPtrSet<ObjCIvarDecl *, 8> Ivars = ReferencedIvars[CDecl];
  if (Ivars.empty())
    return;
  
  llvm::DenseSet<std::pair<const ObjCInterfaceDecl*, unsigned> > GroupSymbolOutput;
  for (ObjCIvarDecl *IvarDecl : Ivars) {
    const ObjCInterfaceDecl *IDecl = IvarDecl->getContainingInterface();
    unsigned GroupNo = 0;
    if (IvarDecl->isBitField()) {
      GroupNo = ObjCIvarBitfieldGroupNo(IvarDecl);
      if (GroupSymbolOutput.count(std::make_pair(IDecl, GroupNo)))
        continue;
    }
    Result += "\n";
    if (LangOpts.MicrosoftExt)
      Result += "__declspec(allocate(\".objc_ivar$B\")) ";
    Result += "extern \"C\" ";
    if (LangOpts.MicrosoftExt && 
        IvarDecl->getAccessControl() != ObjCIvarDecl::Private &&
        IvarDecl->getAccessControl() != ObjCIvarDecl::Package)
        Result += "__declspec(dllimport) ";

    Result += "unsigned long ";
    if (IvarDecl->isBitField()) {
      ObjCIvarBitfieldGroupOffset(IvarDecl, Result);
      GroupSymbolOutput.insert(std::make_pair(IDecl, GroupNo));
    }
    else
      WriteInternalIvarName(CDecl, IvarDecl, Result);
    Result += ";";
  }
}

//===----------------------------------------------------------------------===//
// Meta Data Emission
//===----------------------------------------------------------------------===//


/// RewriteImplementations - This routine rewrites all method implementations
/// and emits meta-data.

void RewriteModernObjC::RewriteImplementations() {
  int ClsDefCount = ClassImplementation.size();
  int CatDefCount = CategoryImplementation.size();

  // Rewrite implemented methods
  for (int i = 0; i < ClsDefCount; i++) {
    ObjCImplementationDecl *OIMP = ClassImplementation[i];
    ObjCInterfaceDecl *CDecl = OIMP->getClassInterface();
    if (CDecl->isImplicitInterfaceDecl())
      assert(false &&
             "Legacy implicit interface rewriting not supported in moder abi");
    RewriteImplementationDecl(OIMP);
  }

  for (int i = 0; i < CatDefCount; i++) {
    ObjCCategoryImplDecl *CIMP = CategoryImplementation[i];
    ObjCInterfaceDecl *CDecl = CIMP->getClassInterface();
    if (CDecl->isImplicitInterfaceDecl())
      assert(false &&
             "Legacy implicit interface rewriting not supported in moder abi");
    RewriteImplementationDecl(CIMP);
  }
}

void RewriteModernObjC::RewriteByRefString(std::string &ResultStr, 
                                     const std::string &Name,
                                     ValueDecl *VD, bool def) {
  assert(BlockByRefDeclNo.count(VD) && 
         "RewriteByRefString: ByRef decl missing");
  if (def)
    ResultStr += "struct ";
  ResultStr += "__Block_byref_" + Name + 
    "_" + utostr(BlockByRefDeclNo[VD]) ;
}

static bool HasLocalVariableExternalStorage(ValueDecl *VD) {
  if (VarDecl *Var = dyn_cast<VarDecl>(VD))
    return (Var->isFunctionOrMethodVarDecl() && !Var->hasLocalStorage());
  return false;
}

std::string RewriteModernObjC::SynthesizeBlockFunc(BlockExpr *CE, int i,
                                                   StringRef funcName,
                                                   std::string Tag) {
  const FunctionType *AFT = CE->getFunctionType();
  QualType RT = AFT->getReturnType();
  std::string StructRef = "struct " + Tag;
  SourceLocation BlockLoc = CE->getExprLoc();
  std::string S;
  ConvertSourceLocationToLineDirective(BlockLoc, S);
  
  S += "static " + RT.getAsString(Context->getPrintingPolicy()) + " __" +
         funcName.str() + "_block_func_" + utostr(i);

  BlockDecl *BD = CE->getBlockDecl();

  if (isa<FunctionNoProtoType>(AFT)) {
    // No user-supplied arguments. Still need to pass in a pointer to the
    // block (to reference imported block decl refs).
    S += "(" + StructRef + " *__cself)";
  } else if (BD->param_empty()) {
    S += "(" + StructRef + " *__cself)";
  } else {
    const FunctionProtoType *FT = cast<FunctionProtoType>(AFT);
    assert(FT && "SynthesizeBlockFunc: No function proto");
    S += '(';
    // first add the implicit argument.
    S += StructRef + " *__cself, ";
    std::string ParamStr;
    for (BlockDecl::param_iterator AI = BD->param_begin(),
         E = BD->param_end(); AI != E; ++AI) {
      if (AI != BD->param_begin()) S += ", ";
      ParamStr = (*AI)->getNameAsString();
      QualType QT = (*AI)->getType();
      (void)convertBlockPointerToFunctionPointer(QT);
      QT.getAsStringInternal(ParamStr, Context->getPrintingPolicy());
      S += ParamStr;
    }
    if (FT->isVariadic()) {
      if (!BD->param_empty()) S += ", ";
      S += "...";
    }
    S += ')';
  }
  S += " {\n";

  // Create local declarations to avoid rewriting all closure decl ref exprs.
  // First, emit a declaration for all "by ref" decls.
  for (SmallVectorImpl<ValueDecl *>::iterator I = BlockByRefDecls.begin(),
       E = BlockByRefDecls.end(); I != E; ++I) {
    S += "  ";
    std::string Name = (*I)->getNameAsString();
    std::string TypeString;
    RewriteByRefString(TypeString, Name, (*I));
    TypeString += " *";
    Name = TypeString + Name;
    S += Name + " = __cself->" + (*I)->getNameAsString() + "; // bound by ref\n";
  }
  // Next, emit a declaration for all "by copy" declarations.
  for (SmallVectorImpl<ValueDecl *>::iterator I = BlockByCopyDecls.begin(),
       E = BlockByCopyDecls.end(); I != E; ++I) {
    S += "  ";
    // Handle nested closure invocation. For example:
    //
    //   void (^myImportedClosure)(void);
    //   myImportedClosure  = ^(void) { setGlobalInt(x + y); };
    //
    //   void (^anotherClosure)(void);
    //   anotherClosure = ^(void) {
    //     myImportedClosure(); // import and invoke the closure
    //   };
    //
    if (isTopLevelBlockPointerType((*I)->getType())) {
      RewriteBlockPointerTypeVariable(S, (*I));
      S += " = (";
      RewriteBlockPointerType(S, (*I)->getType());
      S += ")";
      S += "__cself->" + (*I)->getNameAsString() + "; // bound by copy\n";
    }
    else {
      std::string Name = (*I)->getNameAsString();
      QualType QT = (*I)->getType();
      if (HasLocalVariableExternalStorage(*I))
        QT = Context->getPointerType(QT);
      QT.getAsStringInternal(Name, Context->getPrintingPolicy());
      S += Name + " = __cself->" + 
                              (*I)->getNameAsString() + "; // bound by copy\n";
    }
  }
  std::string RewrittenStr = RewrittenBlockExprs[CE];
  const char *cstr = RewrittenStr.c_str();
  while (*cstr++ != '{') ;
  S += cstr;
  S += "\n";
  return S;
}

std::string RewriteModernObjC::SynthesizeBlockHelperFuncs(BlockExpr *CE, int i,
                                                   StringRef funcName,
                                                   std::string Tag) {
  std::string StructRef = "struct " + Tag;
  std::string S = "static void __";

  S += funcName;
  S += "_block_copy_" + utostr(i);
  S += "(" + StructRef;
  S += "*dst, " + StructRef;
  S += "*src) {";
  for (ValueDecl *VD : ImportedBlockDecls) {
    S += "_Block_object_assign((void*)&dst->";
    S += VD->getNameAsString();
    S += ", (void*)src->";
    S += VD->getNameAsString();
    if (BlockByRefDeclsPtrSet.count(VD))
      S += ", " + utostr(BLOCK_FIELD_IS_BYREF) + "/*BLOCK_FIELD_IS_BYREF*/);";
    else if (VD->getType()->isBlockPointerType())
      S += ", " + utostr(BLOCK_FIELD_IS_BLOCK) + "/*BLOCK_FIELD_IS_BLOCK*/);";
    else
      S += ", " + utostr(BLOCK_FIELD_IS_OBJECT) + "/*BLOCK_FIELD_IS_OBJECT*/);";
  }
  S += "}\n";
  
  S += "\nstatic void __";
  S += funcName;
  S += "_block_dispose_" + utostr(i);
  S += "(" + StructRef;
  S += "*src) {";
  for (ValueDecl *VD : ImportedBlockDecls) {
    S += "_Block_object_dispose((void*)src->";
    S += VD->getNameAsString();
    if (BlockByRefDeclsPtrSet.count(VD))
      S += ", " + utostr(BLOCK_FIELD_IS_BYREF) + "/*BLOCK_FIELD_IS_BYREF*/);";
    else if (VD->getType()->isBlockPointerType())
      S += ", " + utostr(BLOCK_FIELD_IS_BLOCK) + "/*BLOCK_FIELD_IS_BLOCK*/);";
    else
      S += ", " + utostr(BLOCK_FIELD_IS_OBJECT) + "/*BLOCK_FIELD_IS_OBJECT*/);";
  }
  S += "}\n";
  return S;
}

std::string RewriteModernObjC::SynthesizeBlockImpl(BlockExpr *CE, std::string Tag, 
                                             std::string Desc) {
  std::string S = "\nstruct " + Tag;
  std::string Constructor = "  " + Tag;

  S += " {\n  struct __block_impl impl;\n";
  S += "  struct " + Desc;
  S += "* Desc;\n";

  Constructor += "(void *fp, "; // Invoke function pointer.
  Constructor += "struct " + Desc; // Descriptor pointer.
  Constructor += " *desc";

  if (BlockDeclRefs.size()) {
    // Output all "by copy" declarations.
    for (SmallVectorImpl<ValueDecl *>::iterator I = BlockByCopyDecls.begin(),
         E = BlockByCopyDecls.end(); I != E; ++I) {
      S += "  ";
      std::string FieldName = (*I)->getNameAsString();
      std::string ArgName = "_" + FieldName;
      // Handle nested closure invocation. For example:
      //
      //   void (^myImportedBlock)(void);
      //   myImportedBlock  = ^(void) { setGlobalInt(x + y); };
      //
      //   void (^anotherBlock)(void);
      //   anotherBlock = ^(void) {
      //     myImportedBlock(); // import and invoke the closure
      //   };
      //
      if (isTopLevelBlockPointerType((*I)->getType())) {
        S += "struct __block_impl *";
        Constructor += ", void *" + ArgName;
      } else {
        QualType QT = (*I)->getType();
        if (HasLocalVariableExternalStorage(*I))
          QT = Context->getPointerType(QT);
        QT.getAsStringInternal(FieldName, Context->getPrintingPolicy());
        QT.getAsStringInternal(ArgName, Context->getPrintingPolicy());
        Constructor += ", " + ArgName;
      }
      S += FieldName + ";\n";
    }
    // Output all "by ref" declarations.
    for (SmallVectorImpl<ValueDecl *>::iterator I = BlockByRefDecls.begin(),
         E = BlockByRefDecls.end(); I != E; ++I) {
      S += "  ";
      std::string FieldName = (*I)->getNameAsString();
      std::string ArgName = "_" + FieldName;
      {
        std::string TypeString;
        RewriteByRefString(TypeString, FieldName, (*I));
        TypeString += " *";
        FieldName = TypeString + FieldName;
        ArgName = TypeString + ArgName;
        Constructor += ", " + ArgName;
      }
      S += FieldName + "; // by ref\n";
    }
    // Finish writing the constructor.
    Constructor += ", int flags=0)";
    // Initialize all "by copy" arguments.
    bool firsTime = true;
    for (SmallVectorImpl<ValueDecl *>::iterator I = BlockByCopyDecls.begin(),
         E = BlockByCopyDecls.end(); I != E; ++I) {
      std::string Name = (*I)->getNameAsString();
        if (firsTime) {
          Constructor += " : ";
          firsTime = false;
        }
        else
          Constructor += ", ";
        if (isTopLevelBlockPointerType((*I)->getType()))
          Constructor += Name + "((struct __block_impl *)_" + Name + ")";
        else
          Constructor += Name + "(_" + Name + ")";
    }
    // Initialize all "by ref" arguments.
    for (SmallVectorImpl<ValueDecl *>::iterator I = BlockByRefDecls.begin(),
         E = BlockByRefDecls.end(); I != E; ++I) {
      std::string Name = (*I)->getNameAsString();
      if (firsTime) {
        Constructor += " : ";
        firsTime = false;
      }
      else
        Constructor += ", ";
      Constructor += Name + "(_" + Name + "->__forwarding)";
    }
    
    Constructor += " {\n";
    if (GlobalVarDecl)
      Constructor += "    impl.isa = &_NSConcreteGlobalBlock;\n";
    else
      Constructor += "    impl.isa = &_NSConcreteStackBlock;\n";
    Constructor += "    impl.Flags = flags;\n    impl.FuncPtr = fp;\n";

    Constructor += "    Desc = desc;\n";
  } else {
    // Finish writing the constructor.
    Constructor += ", int flags=0) {\n";
    if (GlobalVarDecl)
      Constructor += "    impl.isa = &_NSConcreteGlobalBlock;\n";
    else
      Constructor += "    impl.isa = &_NSConcreteStackBlock;\n";
    Constructor += "    impl.Flags = flags;\n    impl.FuncPtr = fp;\n";
    Constructor += "    Desc = desc;\n";
  }
  Constructor += "  ";
  Constructor += "}\n";
  S += Constructor;
  S += "};\n";
  return S;
}

std::string RewriteModernObjC::SynthesizeBlockDescriptor(std::string DescTag, 
                                                   std::string ImplTag, int i,
                                                   StringRef FunName,
                                                   unsigned hasCopy) {
  std::string S = "\nstatic struct " + DescTag;
  
  S += " {\n  size_t reserved;\n";
  S += "  size_t Block_size;\n";
  if (hasCopy) {
    S += "  void (*copy)(struct ";
    S += ImplTag; S += "*, struct ";
    S += ImplTag; S += "*);\n";
    
    S += "  void (*dispose)(struct ";
    S += ImplTag; S += "*);\n";
  }
  S += "} ";

  S += DescTag + "_DATA = { 0, sizeof(struct ";
  S += ImplTag + ")";
  if (hasCopy) {
    S += ", __" + FunName.str() + "_block_copy_" + utostr(i);
    S += ", __" + FunName.str() + "_block_dispose_" + utostr(i);
  }
  S += "};\n";
  return S;
}

void RewriteModernObjC::SynthesizeBlockLiterals(SourceLocation FunLocStart,
                                          StringRef FunName) {
  bool RewriteSC = (GlobalVarDecl &&
                    !Blocks.empty() &&
                    GlobalVarDecl->getStorageClass() == SC_Static &&
                    GlobalVarDecl->getType().getCVRQualifiers());
  if (RewriteSC) {
    std::string SC(" void __");
    SC += GlobalVarDecl->getNameAsString();
    SC += "() {}";
    InsertText(FunLocStart, SC);
  }
  
  // Insert closures that were part of the function.
  for (unsigned i = 0, count=0; i < Blocks.size(); i++) {
    CollectBlockDeclRefInfo(Blocks[i]);
    // Need to copy-in the inner copied-in variables not actually used in this
    // block.
    for (int j = 0; j < InnerDeclRefsCount[i]; j++) {
      DeclRefExpr *Exp = InnerDeclRefs[count++];
      ValueDecl *VD = Exp->getDecl();
      BlockDeclRefs.push_back(Exp);
      if (!VD->hasAttr<BlocksAttr>()) {
        if (!BlockByCopyDeclsPtrSet.count(VD)) {
          BlockByCopyDeclsPtrSet.insert(VD);
          BlockByCopyDecls.push_back(VD);
        }
        continue;
      }

      if (!BlockByRefDeclsPtrSet.count(VD)) {
        BlockByRefDeclsPtrSet.insert(VD);
        BlockByRefDecls.push_back(VD);
      }

      // imported objects in the inner blocks not used in the outer
      // blocks must be copied/disposed in the outer block as well.
      if (VD->getType()->isObjCObjectPointerType() || 
          VD->getType()->isBlockPointerType())
        ImportedBlockDecls.insert(VD);
    }

    std::string ImplTag = "__" + FunName.str() + "_block_impl_" + utostr(i);
    std::string DescTag = "__" + FunName.str() + "_block_desc_" + utostr(i);

    std::string CI = SynthesizeBlockImpl(Blocks[i], ImplTag, DescTag);

    InsertText(FunLocStart, CI);

    std::string CF = SynthesizeBlockFunc(Blocks[i], i, FunName, ImplTag);

    InsertText(FunLocStart, CF);

    if (ImportedBlockDecls.size()) {
      std::string HF = SynthesizeBlockHelperFuncs(Blocks[i], i, FunName, ImplTag);
      InsertText(FunLocStart, HF);
    }
    std::string BD = SynthesizeBlockDescriptor(DescTag, ImplTag, i, FunName,
                                               ImportedBlockDecls.size() > 0);
    InsertText(FunLocStart, BD);

    BlockDeclRefs.clear();
    BlockByRefDecls.clear();
    BlockByRefDeclsPtrSet.clear();
    BlockByCopyDecls.clear();
    BlockByCopyDeclsPtrSet.clear();
    ImportedBlockDecls.clear();
  }
  if (RewriteSC) {
    // Must insert any 'const/volatile/static here. Since it has been
    // removed as result of rewriting of block literals.
    std::string SC;
    if (GlobalVarDecl->getStorageClass() == SC_Static)
      SC = "static ";
    if (GlobalVarDecl->getType().isConstQualified())
      SC += "const ";
    if (GlobalVarDecl->getType().isVolatileQualified())
      SC += "volatile ";
    if (GlobalVarDecl->getType().isRestrictQualified())
      SC += "restrict ";
    InsertText(FunLocStart, SC);
  }
  if (GlobalConstructionExp) {
    // extra fancy dance for global literal expression.
    
    // Always the latest block expression on the block stack.
    std::string Tag = "__";
    Tag += FunName;
    Tag += "_block_impl_";
    Tag += utostr(Blocks.size()-1);
    std::string globalBuf = "static ";
    globalBuf += Tag; globalBuf += " ";
    std::string SStr;
  
    llvm::raw_string_ostream constructorExprBuf(SStr);
    GlobalConstructionExp->printPretty(constructorExprBuf, nullptr,
                                       PrintingPolicy(LangOpts));
    globalBuf += constructorExprBuf.str();
    globalBuf += ";\n";
    InsertText(FunLocStart, globalBuf);
    GlobalConstructionExp = nullptr;
  }

  Blocks.clear();
  InnerDeclRefsCount.clear();
  InnerDeclRefs.clear();
  RewrittenBlockExprs.clear();
}

void RewriteModernObjC::InsertBlockLiteralsWithinFunction(FunctionDecl *FD) {
  SourceLocation FunLocStart = 
    (!Blocks.empty()) ? getFunctionSourceLocation(*this, FD)
                      : FD->getTypeSpecStartLoc();
  StringRef FuncName = FD->getName();

  SynthesizeBlockLiterals(FunLocStart, FuncName);
}

static void BuildUniqueMethodName(std::string &Name,
                                  ObjCMethodDecl *MD) {
  ObjCInterfaceDecl *IFace = MD->getClassInterface();
  Name = IFace->getName();
  Name += "__" + MD->getSelector().getAsString();
  // Convert colons to underscores.
  std::string::size_type loc = 0;
  while ((loc = Name.find(":", loc)) != std::string::npos)
    Name.replace(loc, 1, "_");
}

void RewriteModernObjC::InsertBlockLiteralsWithinMethod(ObjCMethodDecl *MD) {
  //fprintf(stderr,"In InsertBlockLiteralsWitinMethod\n");
  //SourceLocation FunLocStart = MD->getLocStart();
  SourceLocation FunLocStart = MD->getLocStart();
  std::string FuncName;
  BuildUniqueMethodName(FuncName, MD);
  SynthesizeBlockLiterals(FunLocStart, FuncName);
}

void RewriteModernObjC::GetBlockDeclRefExprs(Stmt *S) {
  for (Stmt::child_range CI = S->children(); CI; ++CI)
    if (*CI) {
      if (BlockExpr *CBE = dyn_cast<BlockExpr>(*CI))
        GetBlockDeclRefExprs(CBE->getBody());
      else
        GetBlockDeclRefExprs(*CI);
    }
  // Handle specific things.
<<<<<<< HEAD
  if (DeclRefExpr *DRE = dyn_cast<DeclRefExpr>(S)) {
    if (DRE->refersToEnclosingLocal()) {
=======
  if (DeclRefExpr *DRE = dyn_cast<DeclRefExpr>(S))
    if (DRE->refersToEnclosingVariableOrCapture() ||
        HasLocalVariableExternalStorage(DRE->getDecl()))
>>>>>>> cb0d13fc
      // FIXME: Handle enums.
      if (!isa<FunctionDecl>(DRE->getDecl()))
        BlockDeclRefs.push_back(DRE);
      if (HasLocalVariableExternalStorage(DRE->getDecl()))
        BlockDeclRefs.push_back(DRE);
    }
  }
  
  return;
}

void RewriteModernObjC::GetInnerBlockDeclRefExprs(Stmt *S,
                SmallVectorImpl<DeclRefExpr *> &InnerBlockDeclRefs,
                llvm::SmallPtrSetImpl<const DeclContext *> &InnerContexts) {
  for (Stmt::child_range CI = S->children(); CI; ++CI)
    if (*CI) {
      if (BlockExpr *CBE = dyn_cast<BlockExpr>(*CI)) {
        InnerContexts.insert(cast<DeclContext>(CBE->getBlockDecl()));
        GetInnerBlockDeclRefExprs(CBE->getBody(),
                                  InnerBlockDeclRefs,
                                  InnerContexts);
      }
      else
        GetInnerBlockDeclRefExprs(*CI,
                                  InnerBlockDeclRefs,
                                  InnerContexts);

    }
  // Handle specific things.
  if (DeclRefExpr *DRE = dyn_cast<DeclRefExpr>(S)) {
<<<<<<< HEAD
    if (DRE->refersToEnclosingLocal()) {
      if (!isa<FunctionDecl>(DRE->getDecl()) &&
          !InnerContexts.count(DRE->getDecl()->getDeclContext()))
=======
    if (DRE->refersToEnclosingVariableOrCapture() ||
        HasLocalVariableExternalStorage(DRE->getDecl())) {
      if (!InnerContexts.count(DRE->getDecl()->getDeclContext()))
>>>>>>> cb0d13fc
        InnerBlockDeclRefs.push_back(DRE);
      if (VarDecl *Var = dyn_cast<VarDecl>(DRE->getDecl()))
        if (Var->isFunctionOrMethodVarDecl())
          ImportedLocalExternalDecls.insert(Var);
    }
  }
  
  return;
}

/// convertObjCTypeToCStyleType - This routine converts such objc types
/// as qualified objects, and blocks to their closest c/c++ types that
/// it can. It returns true if input type was modified.
bool RewriteModernObjC::convertObjCTypeToCStyleType(QualType &T) {
  QualType oldT = T;
  convertBlockPointerToFunctionPointer(T);
  if (T->isFunctionPointerType()) {
    QualType PointeeTy;
    if (const PointerType* PT = T->getAs<PointerType>()) {
      PointeeTy = PT->getPointeeType();
      if (const FunctionType *FT = PointeeTy->getAs<FunctionType>()) {
        T = convertFunctionTypeOfBlocks(FT);
        T = Context->getPointerType(T);
      }
    }
  }
  
  convertToUnqualifiedObjCType(T);
  return T != oldT;
}

/// convertFunctionTypeOfBlocks - This routine converts a function type
/// whose result type may be a block pointer or whose argument type(s)
/// might be block pointers to an equivalent function type replacing
/// all block pointers to function pointers.
QualType RewriteModernObjC::convertFunctionTypeOfBlocks(const FunctionType *FT) {
  const FunctionProtoType *FTP = dyn_cast<FunctionProtoType>(FT);
  // FTP will be null for closures that don't take arguments.
  // Generate a funky cast.
  SmallVector<QualType, 8> ArgTypes;
  QualType Res = FT->getReturnType();
  bool modified = convertObjCTypeToCStyleType(Res);
  
  if (FTP) {
    for (auto &I : FTP->param_types()) {
      QualType t = I;
      // Make sure we convert "t (^)(...)" to "t (*)(...)".
      if (convertObjCTypeToCStyleType(t))
        modified = true;
      ArgTypes.push_back(t);
    }
  }
  QualType FuncType;
  if (modified)
    FuncType = getSimpleFunctionType(Res, ArgTypes);
  else FuncType = QualType(FT, 0);
  return FuncType;
}

Stmt *RewriteModernObjC::SynthesizeBlockCall(CallExpr *Exp, const Expr *BlockExp) {
  // Navigate to relevant type information.
  const BlockPointerType *CPT = nullptr;

  if (const DeclRefExpr *DRE = dyn_cast<DeclRefExpr>(BlockExp)) {
    CPT = DRE->getType()->getAs<BlockPointerType>();
  } else if (const MemberExpr *MExpr = dyn_cast<MemberExpr>(BlockExp)) {
    CPT = MExpr->getType()->getAs<BlockPointerType>();
  } 
  else if (const ParenExpr *PRE = dyn_cast<ParenExpr>(BlockExp)) {
    return SynthesizeBlockCall(Exp, PRE->getSubExpr());
  }
  else if (const ImplicitCastExpr *IEXPR = dyn_cast<ImplicitCastExpr>(BlockExp)) 
    CPT = IEXPR->getType()->getAs<BlockPointerType>();
  else if (const ConditionalOperator *CEXPR = 
            dyn_cast<ConditionalOperator>(BlockExp)) {
    Expr *LHSExp = CEXPR->getLHS();
    Stmt *LHSStmt = SynthesizeBlockCall(Exp, LHSExp);
    Expr *RHSExp = CEXPR->getRHS();
    Stmt *RHSStmt = SynthesizeBlockCall(Exp, RHSExp);
    Expr *CONDExp = CEXPR->getCond();
    ConditionalOperator *CondExpr =
      new (Context) ConditionalOperator(CONDExp,
                                      SourceLocation(), cast<Expr>(LHSStmt),
                                      SourceLocation(), cast<Expr>(RHSStmt),
                                      Exp->getType(), VK_RValue, OK_Ordinary);
    return CondExpr;
  } else if (const ObjCIvarRefExpr *IRE = dyn_cast<ObjCIvarRefExpr>(BlockExp)) {
    CPT = IRE->getType()->getAs<BlockPointerType>();
  } else if (const PseudoObjectExpr *POE
               = dyn_cast<PseudoObjectExpr>(BlockExp)) {
    CPT = POE->getType()->castAs<BlockPointerType>();
  } else {
    assert(1 && "RewriteBlockClass: Bad type");
  }
  assert(CPT && "RewriteBlockClass: Bad type");
  const FunctionType *FT = CPT->getPointeeType()->getAs<FunctionType>();
  assert(FT && "RewriteBlockClass: Bad type");
  const FunctionProtoType *FTP = dyn_cast<FunctionProtoType>(FT);
  // FTP will be null for closures that don't take arguments.

  RecordDecl *RD = RecordDecl::Create(*Context, TTK_Struct, TUDecl,
                                      SourceLocation(), SourceLocation(),
                                      &Context->Idents.get("__block_impl"));
  QualType PtrBlock = Context->getPointerType(Context->getTagDeclType(RD));

  // Generate a funky cast.
  SmallVector<QualType, 8> ArgTypes;

  // Push the block argument type.
  ArgTypes.push_back(PtrBlock);
  if (FTP) {
    for (auto &I : FTP->param_types()) {
      QualType t = I;
      // Make sure we convert "t (^)(...)" to "t (*)(...)".
      if (!convertBlockPointerToFunctionPointer(t))
        convertToUnqualifiedObjCType(t);
      ArgTypes.push_back(t);
    }
  }
  // Now do the pointer to function cast.
  QualType PtrToFuncCastType = getSimpleFunctionType(Exp->getType(), ArgTypes);

  PtrToFuncCastType = Context->getPointerType(PtrToFuncCastType);

  CastExpr *BlkCast = NoTypeInfoCStyleCastExpr(Context, PtrBlock,
                                               CK_BitCast,
                                               const_cast<Expr*>(BlockExp));
  // Don't forget the parens to enforce the proper binding.
  ParenExpr *PE = new (Context) ParenExpr(SourceLocation(), SourceLocation(),
                                          BlkCast);
  //PE->dump();

  FieldDecl *FD = FieldDecl::Create(*Context, nullptr, SourceLocation(),
                                    SourceLocation(),
                                    &Context->Idents.get("FuncPtr"),
                                    Context->VoidPtrTy, nullptr,
                                    /*BitWidth=*/nullptr, /*Mutable=*/true,
                                    ICIS_NoInit);
  MemberExpr *ME = new (Context) MemberExpr(PE, true, FD, SourceLocation(),
                                            FD->getType(), VK_LValue,
                                            OK_Ordinary);

  
  CastExpr *FunkCast = NoTypeInfoCStyleCastExpr(Context, PtrToFuncCastType,
                                                CK_BitCast, ME);
  PE = new (Context) ParenExpr(SourceLocation(), SourceLocation(), FunkCast);

  SmallVector<Expr*, 8> BlkExprs;
  // Add the implicit argument.
  BlkExprs.push_back(BlkCast);
  // Add the user arguments.
  for (CallExpr::arg_iterator I = Exp->arg_begin(),
       E = Exp->arg_end(); I != E; ++I) {
    BlkExprs.push_back(*I);
  }
  CallExpr *CE = new (Context) CallExpr(*Context, PE, BlkExprs,
                                        Exp->getType(), VK_RValue,
                                        SourceLocation());
  return CE;
}

// We need to return the rewritten expression to handle cases where the
// DeclRefExpr is embedded in another expression being rewritten.
// For example:
//
// int main() {
//    __block Foo *f;
//    __block int i;
//
//    void (^myblock)() = ^() {
//        [f test]; // f is a DeclRefExpr embedded in a message (which is being rewritten).
//        i = 77;
//    };
//}
Stmt *RewriteModernObjC::RewriteBlockDeclRefExpr(DeclRefExpr *DeclRefExp) {
  // Rewrite the byref variable into BYREFVAR->__forwarding->BYREFVAR 
  // for each DeclRefExp where BYREFVAR is name of the variable.
  ValueDecl *VD = DeclRefExp->getDecl();
<<<<<<< HEAD
  bool isArrow = DeclRefExp->refersToEnclosingLocal();
=======
  bool isArrow = DeclRefExp->refersToEnclosingVariableOrCapture() ||
                 HasLocalVariableExternalStorage(DeclRefExp->getDecl());
>>>>>>> cb0d13fc

  FieldDecl *FD = FieldDecl::Create(*Context, nullptr, SourceLocation(),
                                    SourceLocation(),
                                    &Context->Idents.get("__forwarding"), 
                                    Context->VoidPtrTy, nullptr,
                                    /*BitWidth=*/nullptr, /*Mutable=*/true,
                                    ICIS_NoInit);
  MemberExpr *ME = new (Context) MemberExpr(DeclRefExp, isArrow,
                                            FD, SourceLocation(),
                                            FD->getType(), VK_LValue,
                                            OK_Ordinary);

  StringRef Name = VD->getName();
  FD = FieldDecl::Create(*Context, nullptr, SourceLocation(), SourceLocation(),
                         &Context->Idents.get(Name), 
                         Context->VoidPtrTy, nullptr,
                         /*BitWidth=*/nullptr, /*Mutable=*/true,
                         ICIS_NoInit);
  ME = new (Context) MemberExpr(ME, true, FD, SourceLocation(),
                                DeclRefExp->getType(), VK_LValue, OK_Ordinary);
  
  
  
  // Need parens to enforce precedence.
  ParenExpr *PE = new (Context) ParenExpr(DeclRefExp->getExprLoc(), 
                                          DeclRefExp->getExprLoc(), 
                                          ME);
  ReplaceStmt(DeclRefExp, PE);
  return PE;
}

// Rewrites the imported local variable V with external storage 
// (static, extern, etc.) as *V
//
Stmt *RewriteModernObjC::RewriteLocalVariableExternalStorage(DeclRefExpr *DRE) {
  ValueDecl *VD = DRE->getDecl();
  if (VarDecl *Var = dyn_cast<VarDecl>(VD))
    if (!ImportedLocalExternalDecls.count(Var))
      return DRE;
  Expr *Exp = new (Context) UnaryOperator(DRE, UO_Deref, DRE->getType(),
                                          VK_LValue, OK_Ordinary,
                                          DRE->getLocation());
  // Need parens to enforce precedence.
  ParenExpr *PE = new (Context) ParenExpr(SourceLocation(), SourceLocation(), 
                                          Exp);
  ReplaceStmt(DRE, PE);
  return PE;
}

void RewriteModernObjC::RewriteCastExpr(CStyleCastExpr *CE) {
  SourceLocation LocStart = CE->getLParenLoc();
  SourceLocation LocEnd = CE->getRParenLoc();

  // Need to avoid trying to rewrite synthesized casts.
  if (LocStart.isInvalid())
    return;
  // Need to avoid trying to rewrite casts contained in macros.
  if (!Rewriter::isRewritable(LocStart) || !Rewriter::isRewritable(LocEnd))
    return;

  const char *startBuf = SM->getCharacterData(LocStart);
  const char *endBuf = SM->getCharacterData(LocEnd);
  QualType QT = CE->getType();
  const Type* TypePtr = QT->getAs<Type>();
  if (isa<TypeOfExprType>(TypePtr)) {
    const TypeOfExprType *TypeOfExprTypePtr = cast<TypeOfExprType>(TypePtr);
    QT = TypeOfExprTypePtr->getUnderlyingExpr()->getType();
    std::string TypeAsString = "(";
    RewriteBlockPointerType(TypeAsString, QT);
    TypeAsString += ")";
    ReplaceText(LocStart, endBuf-startBuf+1, TypeAsString);
    return;
  }
  // advance the location to startArgList.
  const char *argPtr = startBuf;

  while (*argPtr++ && (argPtr < endBuf)) {
    switch (*argPtr) {
    case '^':
      // Replace the '^' with '*'.
      LocStart = LocStart.getLocWithOffset(argPtr-startBuf);
      ReplaceText(LocStart, 1, "*");
      break;
    }
  }
  return;
}

void RewriteModernObjC::RewriteImplicitCastObjCExpr(CastExpr *IC) {
  CastKind CastKind = IC->getCastKind();
  if (CastKind != CK_BlockPointerToObjCPointerCast &&
      CastKind != CK_AnyPointerToBlockPointerCast)
    return;
  
  QualType QT = IC->getType();
  (void)convertBlockPointerToFunctionPointer(QT);
  std::string TypeString(QT.getAsString(Context->getPrintingPolicy()));
  std::string Str = "(";
  Str += TypeString;
  Str += ")";
  InsertText(IC->getSubExpr()->getLocStart(), &Str[0], Str.size());

  return;
}

void RewriteModernObjC::RewriteBlockPointerFunctionArgs(FunctionDecl *FD) {
  SourceLocation DeclLoc = FD->getLocation();
  unsigned parenCount = 0;

  // We have 1 or more arguments that have closure pointers.
  const char *startBuf = SM->getCharacterData(DeclLoc);
  const char *startArgList = strchr(startBuf, '(');

  assert((*startArgList == '(') && "Rewriter fuzzy parser confused");

  parenCount++;
  // advance the location to startArgList.
  DeclLoc = DeclLoc.getLocWithOffset(startArgList-startBuf);
  assert((DeclLoc.isValid()) && "Invalid DeclLoc");

  const char *argPtr = startArgList;

  while (*argPtr++ && parenCount) {
    switch (*argPtr) {
    case '^':
      // Replace the '^' with '*'.
      DeclLoc = DeclLoc.getLocWithOffset(argPtr-startArgList);
      ReplaceText(DeclLoc, 1, "*");
      break;
    case '(':
      parenCount++;
      break;
    case ')':
      parenCount--;
      break;
    }
  }
  return;
}

bool RewriteModernObjC::PointerTypeTakesAnyBlockArguments(QualType QT) {
  const FunctionProtoType *FTP;
  const PointerType *PT = QT->getAs<PointerType>();
  if (PT) {
    FTP = PT->getPointeeType()->getAs<FunctionProtoType>();
  } else {
    const BlockPointerType *BPT = QT->getAs<BlockPointerType>();
    assert(BPT && "BlockPointerTypeTakeAnyBlockArguments(): not a block pointer type");
    FTP = BPT->getPointeeType()->getAs<FunctionProtoType>();
  }
  if (FTP) {
    for (const auto &I : FTP->param_types())
      if (isTopLevelBlockPointerType(I))
        return true;
  }
  return false;
}

bool RewriteModernObjC::PointerTypeTakesAnyObjCQualifiedType(QualType QT) {
  const FunctionProtoType *FTP;
  const PointerType *PT = QT->getAs<PointerType>();
  if (PT) {
    FTP = PT->getPointeeType()->getAs<FunctionProtoType>();
  } else {
    const BlockPointerType *BPT = QT->getAs<BlockPointerType>();
    assert(BPT && "BlockPointerTypeTakeAnyBlockArguments(): not a block pointer type");
    FTP = BPT->getPointeeType()->getAs<FunctionProtoType>();
  }
  if (FTP) {
    for (const auto &I : FTP->param_types()) {
      if (I->isObjCQualifiedIdType())
        return true;
      if (I->isObjCObjectPointerType() &&
          I->getPointeeType()->isObjCQualifiedInterfaceType())
        return true;
    }
        
  }
  return false;
}

void RewriteModernObjC::GetExtentOfArgList(const char *Name, const char *&LParen,
                                     const char *&RParen) {
  const char *argPtr = strchr(Name, '(');
  assert((*argPtr == '(') && "Rewriter fuzzy parser confused");

  LParen = argPtr; // output the start.
  argPtr++; // skip past the left paren.
  unsigned parenCount = 1;

  while (*argPtr && parenCount) {
    switch (*argPtr) {
    case '(': parenCount++; break;
    case ')': parenCount--; break;
    default: break;
    }
    if (parenCount) argPtr++;
  }
  assert((*argPtr == ')') && "Rewriter fuzzy parser confused");
  RParen = argPtr; // output the end
}

void RewriteModernObjC::RewriteBlockPointerDecl(NamedDecl *ND) {
  if (FunctionDecl *FD = dyn_cast<FunctionDecl>(ND)) {
    RewriteBlockPointerFunctionArgs(FD);
    return;
  }
  // Handle Variables and Typedefs.
  SourceLocation DeclLoc = ND->getLocation();
  QualType DeclT;
  if (VarDecl *VD = dyn_cast<VarDecl>(ND))
    DeclT = VD->getType();
  else if (TypedefNameDecl *TDD = dyn_cast<TypedefNameDecl>(ND))
    DeclT = TDD->getUnderlyingType();
  else if (FieldDecl *FD = dyn_cast<FieldDecl>(ND))
    DeclT = FD->getType();
  else
    llvm_unreachable("RewriteBlockPointerDecl(): Decl type not yet handled");

  const char *startBuf = SM->getCharacterData(DeclLoc);
  const char *endBuf = startBuf;
  // scan backward (from the decl location) for the end of the previous decl.
  while (*startBuf != '^' && *startBuf != ';' && startBuf != MainFileStart)
    startBuf--;
  SourceLocation Start = DeclLoc.getLocWithOffset(startBuf-endBuf);
  std::string buf;
  unsigned OrigLength=0;
  // *startBuf != '^' if we are dealing with a pointer to function that
  // may take block argument types (which will be handled below).
  if (*startBuf == '^') {
    // Replace the '^' with '*', computing a negative offset.
    buf = '*';
    startBuf++;
    OrigLength++;
  }
  while (*startBuf != ')') {
    buf += *startBuf;
    startBuf++;
    OrigLength++;
  }
  buf += ')';
  OrigLength++;
  
  if (PointerTypeTakesAnyBlockArguments(DeclT) ||
      PointerTypeTakesAnyObjCQualifiedType(DeclT)) {
    // Replace the '^' with '*' for arguments.
    // Replace id<P> with id/*<>*/
    DeclLoc = ND->getLocation();
    startBuf = SM->getCharacterData(DeclLoc);
    const char *argListBegin, *argListEnd;
    GetExtentOfArgList(startBuf, argListBegin, argListEnd);
    while (argListBegin < argListEnd) {
      if (*argListBegin == '^')
        buf += '*';
      else if (*argListBegin ==  '<') {
        buf += "/*"; 
        buf += *argListBegin++;
        OrigLength++;
        while (*argListBegin != '>') {
          buf += *argListBegin++;
          OrigLength++;
        }
        buf += *argListBegin;
        buf += "*/";
      }
      else
        buf += *argListBegin;
      argListBegin++;
      OrigLength++;
    }
    buf += ')';
    OrigLength++;
  }
  ReplaceText(Start, OrigLength, buf);
  
  return;
}


/// SynthesizeByrefCopyDestroyHelper - This routine synthesizes:
/// void __Block_byref_id_object_copy(struct Block_byref_id_object *dst,
///                    struct Block_byref_id_object *src) {
///  _Block_object_assign (&_dest->object, _src->object, 
///                        BLOCK_BYREF_CALLER | BLOCK_FIELD_IS_OBJECT
///                        [|BLOCK_FIELD_IS_WEAK]) // object
///  _Block_object_assign(&_dest->object, _src->object, 
///                       BLOCK_BYREF_CALLER | BLOCK_FIELD_IS_BLOCK
///                       [|BLOCK_FIELD_IS_WEAK]) // block
/// }
/// And:
/// void __Block_byref_id_object_dispose(struct Block_byref_id_object *_src) {
///  _Block_object_dispose(_src->object, 
///                        BLOCK_BYREF_CALLER | BLOCK_FIELD_IS_OBJECT
///                        [|BLOCK_FIELD_IS_WEAK]) // object
///  _Block_object_dispose(_src->object, 
///                         BLOCK_BYREF_CALLER | BLOCK_FIELD_IS_BLOCK
///                         [|BLOCK_FIELD_IS_WEAK]) // block
/// }

std::string RewriteModernObjC::SynthesizeByrefCopyDestroyHelper(VarDecl *VD,
                                                          int flag) {
  std::string S;
  if (CopyDestroyCache.count(flag))
    return S;
  CopyDestroyCache.insert(flag);
  S = "static void __Block_byref_id_object_copy_";
  S += utostr(flag);
  S += "(void *dst, void *src) {\n";
  
  // offset into the object pointer is computed as:
  // void * + void* + int + int + void* + void *
  unsigned IntSize = 
  static_cast<unsigned>(Context->getTypeSize(Context->IntTy));
  unsigned VoidPtrSize = 
  static_cast<unsigned>(Context->getTypeSize(Context->VoidPtrTy));
  
  unsigned offset = (VoidPtrSize*4 + IntSize + IntSize)/Context->getCharWidth();
  S += " _Block_object_assign((char*)dst + ";
  S += utostr(offset);
  S += ", *(void * *) ((char*)src + ";
  S += utostr(offset);
  S += "), ";
  S += utostr(flag);
  S += ");\n}\n";
  
  S += "static void __Block_byref_id_object_dispose_";
  S += utostr(flag);
  S += "(void *src) {\n";
  S += " _Block_object_dispose(*(void * *) ((char*)src + ";
  S += utostr(offset);
  S += "), ";
  S += utostr(flag);
  S += ");\n}\n";
  return S;
}

/// RewriteByRefVar - For each __block typex ND variable this routine transforms
/// the declaration into:
/// struct __Block_byref_ND {
/// void *__isa;                  // NULL for everything except __weak pointers
/// struct __Block_byref_ND *__forwarding;
/// int32_t __flags;
/// int32_t __size;
/// void *__Block_byref_id_object_copy; // If variable is __block ObjC object
/// void *__Block_byref_id_object_dispose; // If variable is __block ObjC object
/// typex ND;
/// };
///
/// It then replaces declaration of ND variable with:
/// struct __Block_byref_ND ND = {__isa=0B, __forwarding=&ND, __flags=some_flag, 
///                               __size=sizeof(struct __Block_byref_ND), 
///                               ND=initializer-if-any};
///
///
void RewriteModernObjC::RewriteByRefVar(VarDecl *ND, bool firstDecl,
                                        bool lastDecl) {
  int flag = 0;
  int isa = 0;
  SourceLocation DeclLoc = ND->getTypeSpecStartLoc();
  if (DeclLoc.isInvalid())
    // If type location is missing, it is because of missing type (a warning).
    // Use variable's location which is good for this case.
    DeclLoc = ND->getLocation();
  const char *startBuf = SM->getCharacterData(DeclLoc);
  SourceLocation X = ND->getLocEnd();
  X = SM->getExpansionLoc(X);
  const char *endBuf = SM->getCharacterData(X);
  std::string Name(ND->getNameAsString());
  std::string ByrefType;
  RewriteByRefString(ByrefType, Name, ND, true);
  ByrefType += " {\n";
  ByrefType += "  void *__isa;\n";
  RewriteByRefString(ByrefType, Name, ND);
  ByrefType += " *__forwarding;\n";
  ByrefType += " int __flags;\n";
  ByrefType += " int __size;\n";
  // Add void *__Block_byref_id_object_copy; 
  // void *__Block_byref_id_object_dispose; if needed.
  QualType Ty = ND->getType();
  bool HasCopyAndDispose = Context->BlockRequiresCopying(Ty, ND);
  if (HasCopyAndDispose) {
    ByrefType += " void (*__Block_byref_id_object_copy)(void*, void*);\n";
    ByrefType += " void (*__Block_byref_id_object_dispose)(void*);\n";
  }

  QualType T = Ty;
  (void)convertBlockPointerToFunctionPointer(T);
  T.getAsStringInternal(Name, Context->getPrintingPolicy());
    
  ByrefType += " " + Name + ";\n";
  ByrefType += "};\n";
  // Insert this type in global scope. It is needed by helper function.
  SourceLocation FunLocStart;
  if (CurFunctionDef)
     FunLocStart = getFunctionSourceLocation(*this, CurFunctionDef);
  else {
    assert(CurMethodDef && "RewriteByRefVar - CurMethodDef is null");
    FunLocStart = CurMethodDef->getLocStart();
  }
  InsertText(FunLocStart, ByrefType);
  
  if (Ty.isObjCGCWeak()) {
    flag |= BLOCK_FIELD_IS_WEAK;
    isa = 1;
  }
  if (HasCopyAndDispose) {
    flag = BLOCK_BYREF_CALLER;
    QualType Ty = ND->getType();
    // FIXME. Handle __weak variable (BLOCK_FIELD_IS_WEAK) as well.
    if (Ty->isBlockPointerType())
      flag |= BLOCK_FIELD_IS_BLOCK;
    else
      flag |= BLOCK_FIELD_IS_OBJECT;
    std::string HF = SynthesizeByrefCopyDestroyHelper(ND, flag);
    if (!HF.empty())
      Preamble += HF;
  }
  
  // struct __Block_byref_ND ND = 
  // {0, &ND, some_flag, __size=sizeof(struct __Block_byref_ND), 
  //  initializer-if-any};
  bool hasInit = (ND->getInit() != nullptr);
  // FIXME. rewriter does not support __block c++ objects which
  // require construction.
  if (hasInit)
    if (CXXConstructExpr *CExp = dyn_cast<CXXConstructExpr>(ND->getInit())) {
      CXXConstructorDecl *CXXDecl = CExp->getConstructor();
      if (CXXDecl && CXXDecl->isDefaultConstructor())
        hasInit = false;
    }
  
  unsigned flags = 0;
  if (HasCopyAndDispose)
    flags |= BLOCK_HAS_COPY_DISPOSE;
  Name = ND->getNameAsString();
  ByrefType.clear();
  RewriteByRefString(ByrefType, Name, ND);
  std::string ForwardingCastType("(");
  ForwardingCastType += ByrefType + " *)";
  ByrefType += " " + Name + " = {(void*)";
  ByrefType += utostr(isa);
  ByrefType += "," +  ForwardingCastType + "&" + Name + ", ";
  ByrefType += utostr(flags);
  ByrefType += ", ";
  ByrefType += "sizeof(";
  RewriteByRefString(ByrefType, Name, ND);
  ByrefType += ")";
  if (HasCopyAndDispose) {
    ByrefType += ", __Block_byref_id_object_copy_";
    ByrefType += utostr(flag);
    ByrefType += ", __Block_byref_id_object_dispose_";
    ByrefType += utostr(flag);
  }
  
  if (!firstDecl) {
    // In multiple __block declarations, and for all but 1st declaration,
    // find location of the separating comma. This would be start location
    // where new text is to be inserted.
    DeclLoc = ND->getLocation();
    const char *startDeclBuf = SM->getCharacterData(DeclLoc);
    const char *commaBuf = startDeclBuf;
    while (*commaBuf != ',')
      commaBuf--;
    assert((*commaBuf == ',') && "RewriteByRefVar: can't find ','");
    DeclLoc = DeclLoc.getLocWithOffset(commaBuf - startDeclBuf);
    startBuf = commaBuf;
  }
  
  if (!hasInit) {
    ByrefType += "};\n";
    unsigned nameSize = Name.size();
    // for block or function pointer declaration. Name is aleady
    // part of the declaration.
    if (Ty->isBlockPointerType() || Ty->isFunctionPointerType())
      nameSize = 1;
    ReplaceText(DeclLoc, endBuf-startBuf+nameSize, ByrefType);
  }
  else {
    ByrefType += ", ";
    SourceLocation startLoc;
    Expr *E = ND->getInit();
    if (const CStyleCastExpr *ECE = dyn_cast<CStyleCastExpr>(E))
      startLoc = ECE->getLParenLoc();
    else
      startLoc = E->getLocStart();
    startLoc = SM->getExpansionLoc(startLoc);
    endBuf = SM->getCharacterData(startLoc);
    ReplaceText(DeclLoc, endBuf-startBuf, ByrefType);

    const char separator = lastDecl ? ';' : ',';
    const char *startInitializerBuf = SM->getCharacterData(startLoc);
    const char *separatorBuf = strchr(startInitializerBuf, separator);
    assert((*separatorBuf == separator) && 
           "RewriteByRefVar: can't find ';' or ','");
    SourceLocation separatorLoc =
      startLoc.getLocWithOffset(separatorBuf-startInitializerBuf);
    
    InsertText(separatorLoc, lastDecl ? "}" : "};\n");
  }
  return;
}

void RewriteModernObjC::CollectBlockDeclRefInfo(BlockExpr *Exp) {
  // Add initializers for any closure decl refs.
  GetBlockDeclRefExprs(Exp->getBody());
  if (BlockDeclRefs.size()) {
    // Unique all "by copy" declarations.
    for (unsigned i = 0; i < BlockDeclRefs.size(); i++)
      if (!BlockDeclRefs[i]->getDecl()->hasAttr<BlocksAttr>()) {
        if (!BlockByCopyDeclsPtrSet.count(BlockDeclRefs[i]->getDecl())) {
          BlockByCopyDeclsPtrSet.insert(BlockDeclRefs[i]->getDecl());
          BlockByCopyDecls.push_back(BlockDeclRefs[i]->getDecl());
        }
      }
    // Unique all "by ref" declarations.
    for (unsigned i = 0; i < BlockDeclRefs.size(); i++)
      if (BlockDeclRefs[i]->getDecl()->hasAttr<BlocksAttr>()) {
        if (!BlockByRefDeclsPtrSet.count(BlockDeclRefs[i]->getDecl())) {
          BlockByRefDeclsPtrSet.insert(BlockDeclRefs[i]->getDecl());
          BlockByRefDecls.push_back(BlockDeclRefs[i]->getDecl());
        }
      }
    // Find any imported blocks...they will need special attention.
    for (unsigned i = 0; i < BlockDeclRefs.size(); i++)
      if (BlockDeclRefs[i]->getDecl()->hasAttr<BlocksAttr>() ||
          BlockDeclRefs[i]->getType()->isObjCObjectPointerType() || 
          BlockDeclRefs[i]->getType()->isBlockPointerType())
        ImportedBlockDecls.insert(BlockDeclRefs[i]->getDecl());
  }
}

FunctionDecl *RewriteModernObjC::SynthBlockInitFunctionDecl(StringRef name) {
  IdentifierInfo *ID = &Context->Idents.get(name);
  QualType FType = Context->getFunctionNoProtoType(Context->VoidPtrTy);
  return FunctionDecl::Create(*Context, TUDecl, SourceLocation(),
                              SourceLocation(), ID, FType, nullptr, SC_Extern,
                              false, false);
}

Stmt *RewriteModernObjC::SynthBlockInitExpr(BlockExpr *Exp,
                     const SmallVectorImpl<DeclRefExpr *> &InnerBlockDeclRefs) {
  
  const BlockDecl *block = Exp->getBlockDecl();
  
  Blocks.push_back(Exp);

  CollectBlockDeclRefInfo(Exp);
  
  // Add inner imported variables now used in current block.
 int countOfInnerDecls = 0;
  if (!InnerBlockDeclRefs.empty()) {
    for (unsigned i = 0; i < InnerBlockDeclRefs.size(); i++) {
      DeclRefExpr *Exp = InnerBlockDeclRefs[i];
      ValueDecl *VD = Exp->getDecl();
      if (!VD->hasAttr<BlocksAttr>() && !BlockByCopyDeclsPtrSet.count(VD)) {
      // We need to save the copied-in variables in nested
      // blocks because it is needed at the end for some of the API generations.
      // See SynthesizeBlockLiterals routine.
        InnerDeclRefs.push_back(Exp); countOfInnerDecls++;
        BlockDeclRefs.push_back(Exp);
        BlockByCopyDeclsPtrSet.insert(VD);
        BlockByCopyDecls.push_back(VD);
      }
      if (VD->hasAttr<BlocksAttr>() && !BlockByRefDeclsPtrSet.count(VD)) {
        InnerDeclRefs.push_back(Exp); countOfInnerDecls++;
        BlockDeclRefs.push_back(Exp);
        BlockByRefDeclsPtrSet.insert(VD);
        BlockByRefDecls.push_back(VD);
      }
    }
    // Find any imported blocks...they will need special attention.
    for (unsigned i = 0; i < InnerBlockDeclRefs.size(); i++)
      if (InnerBlockDeclRefs[i]->getDecl()->hasAttr<BlocksAttr>() ||
          InnerBlockDeclRefs[i]->getType()->isObjCObjectPointerType() || 
          InnerBlockDeclRefs[i]->getType()->isBlockPointerType())
        ImportedBlockDecls.insert(InnerBlockDeclRefs[i]->getDecl());
  }
  InnerDeclRefsCount.push_back(countOfInnerDecls);
  
  std::string FuncName;

  if (CurFunctionDef)
    FuncName = CurFunctionDef->getNameAsString();
  else if (CurMethodDef)
    BuildUniqueMethodName(FuncName, CurMethodDef);
  else if (GlobalVarDecl)
    FuncName = std::string(GlobalVarDecl->getNameAsString());

  bool GlobalBlockExpr = 
    block->getDeclContext()->getRedeclContext()->isFileContext();
  
  if (GlobalBlockExpr && !GlobalVarDecl) {
    Diags.Report(block->getLocation(), GlobalBlockRewriteFailedDiag);
    GlobalBlockExpr = false;
  }
  
  std::string BlockNumber = utostr(Blocks.size()-1);

  std::string Func = "__" + FuncName + "_block_func_" + BlockNumber;

  // Get a pointer to the function type so we can cast appropriately.
  QualType BFT = convertFunctionTypeOfBlocks(Exp->getFunctionType());
  QualType FType = Context->getPointerType(BFT);

  FunctionDecl *FD;
  Expr *NewRep;

  // Simulate a constructor call...
  std::string Tag;
  
  if (GlobalBlockExpr)
    Tag = "__global_";
  else
    Tag = "__";
  Tag += FuncName + "_block_impl_" + BlockNumber;
  
  FD = SynthBlockInitFunctionDecl(Tag);
  DeclRefExpr *DRE = new (Context) DeclRefExpr(FD, false, FType, VK_RValue,
                                               SourceLocation());

  SmallVector<Expr*, 4> InitExprs;

  // Initialize the block function.
  FD = SynthBlockInitFunctionDecl(Func);
  DeclRefExpr *Arg = new (Context) DeclRefExpr(FD, false, FD->getType(),
                                               VK_LValue, SourceLocation());
  CastExpr *castExpr = NoTypeInfoCStyleCastExpr(Context, Context->VoidPtrTy,
                                                CK_BitCast, Arg);
  InitExprs.push_back(castExpr);

  // Initialize the block descriptor.
  std::string DescData = "__" + FuncName + "_block_desc_" + BlockNumber + "_DATA";

  VarDecl *NewVD = VarDecl::Create(*Context, TUDecl,
                                   SourceLocation(), SourceLocation(),
                                   &Context->Idents.get(DescData.c_str()),
                                   Context->VoidPtrTy, nullptr,
                                   SC_Static);
  UnaryOperator *DescRefExpr =
    new (Context) UnaryOperator(new (Context) DeclRefExpr(NewVD, false,
                                                          Context->VoidPtrTy,
                                                          VK_LValue,
                                                          SourceLocation()), 
                                UO_AddrOf,
                                Context->getPointerType(Context->VoidPtrTy), 
                                VK_RValue, OK_Ordinary,
                                SourceLocation());
  InitExprs.push_back(DescRefExpr); 
  
  // Add initializers for any closure decl refs.
  if (BlockDeclRefs.size()) {
    Expr *Exp;
    // Output all "by copy" declarations.
    for (SmallVectorImpl<ValueDecl *>::iterator I = BlockByCopyDecls.begin(),
         E = BlockByCopyDecls.end(); I != E; ++I) {
      if (isObjCType((*I)->getType())) {
        // FIXME: Conform to ABI ([[obj retain] autorelease]).
        FD = SynthBlockInitFunctionDecl((*I)->getName());
        Exp = new (Context) DeclRefExpr(FD, false, FD->getType(),
                                        VK_LValue, SourceLocation());
        if (HasLocalVariableExternalStorage(*I)) {
          QualType QT = (*I)->getType();
          QT = Context->getPointerType(QT);
          Exp = new (Context) UnaryOperator(Exp, UO_AddrOf, QT, VK_RValue,
                                            OK_Ordinary, SourceLocation());
        }
      } else if (isTopLevelBlockPointerType((*I)->getType())) {
        FD = SynthBlockInitFunctionDecl((*I)->getName());
        Arg = new (Context) DeclRefExpr(FD, false, FD->getType(),
                                        VK_LValue, SourceLocation());
        Exp = NoTypeInfoCStyleCastExpr(Context, Context->VoidPtrTy,
                                       CK_BitCast, Arg);
      } else {
        FD = SynthBlockInitFunctionDecl((*I)->getName());
        Exp = new (Context) DeclRefExpr(FD, false, FD->getType(),
                                        VK_LValue, SourceLocation());
        if (HasLocalVariableExternalStorage(*I)) {
          QualType QT = (*I)->getType();
          QT = Context->getPointerType(QT);
          Exp = new (Context) UnaryOperator(Exp, UO_AddrOf, QT, VK_RValue,
                                            OK_Ordinary, SourceLocation());
        }
        
      }
      InitExprs.push_back(Exp);
    }
    // Output all "by ref" declarations.
    for (SmallVectorImpl<ValueDecl *>::iterator I = BlockByRefDecls.begin(),
         E = BlockByRefDecls.end(); I != E; ++I) {
      ValueDecl *ND = (*I);
      std::string Name(ND->getNameAsString());
      std::string RecName;
      RewriteByRefString(RecName, Name, ND, true);
      IdentifierInfo *II = &Context->Idents.get(RecName.c_str() 
                                                + sizeof("struct"));
      RecordDecl *RD = RecordDecl::Create(*Context, TTK_Struct, TUDecl,
                                          SourceLocation(), SourceLocation(),
                                          II);
      assert(RD && "SynthBlockInitExpr(): Can't find RecordDecl");
      QualType castT = Context->getPointerType(Context->getTagDeclType(RD));
      
      FD = SynthBlockInitFunctionDecl((*I)->getName());
      Exp = new (Context) DeclRefExpr(FD, false, FD->getType(), VK_LValue,
                                      SourceLocation());
      bool isNestedCapturedVar = false;
      if (block)
        for (const auto &CI : block->captures()) {
          const VarDecl *variable = CI.getVariable();
          if (variable == ND && CI.isNested()) {
            assert (CI.isByRef() && 
                    "SynthBlockInitExpr - captured block variable is not byref");
            isNestedCapturedVar = true;
            break;
          }
        }
      // captured nested byref variable has its address passed. Do not take
      // its address again.
      if (!isNestedCapturedVar)
          Exp = new (Context) UnaryOperator(Exp, UO_AddrOf,
                                     Context->getPointerType(Exp->getType()),
                                     VK_RValue, OK_Ordinary, SourceLocation());
      Exp = NoTypeInfoCStyleCastExpr(Context, castT, CK_BitCast, Exp);
      InitExprs.push_back(Exp);
    }
  }
  if (ImportedBlockDecls.size()) {
    // generate BLOCK_HAS_COPY_DISPOSE(have helper funcs) | BLOCK_HAS_DESCRIPTOR
    int flag = (BLOCK_HAS_COPY_DISPOSE | BLOCK_HAS_DESCRIPTOR);
    unsigned IntSize = 
      static_cast<unsigned>(Context->getTypeSize(Context->IntTy));
    Expr *FlagExp = IntegerLiteral::Create(*Context, llvm::APInt(IntSize, flag), 
                                           Context->IntTy, SourceLocation());
    InitExprs.push_back(FlagExp);
  }
  NewRep = new (Context) CallExpr(*Context, DRE, InitExprs,
                                  FType, VK_LValue, SourceLocation());
  
  if (GlobalBlockExpr) {
    assert (!GlobalConstructionExp &&
            "SynthBlockInitExpr - GlobalConstructionExp must be null");
    GlobalConstructionExp = NewRep;
    NewRep = DRE;
  }
  
  NewRep = new (Context) UnaryOperator(NewRep, UO_AddrOf,
                             Context->getPointerType(NewRep->getType()),
                             VK_RValue, OK_Ordinary, SourceLocation());
  NewRep = NoTypeInfoCStyleCastExpr(Context, FType, CK_BitCast,
                                    NewRep);
  // Put Paren around the call.
  NewRep = new (Context) ParenExpr(SourceLocation(), SourceLocation(),
                                   NewRep);
  
  BlockDeclRefs.clear();
  BlockByRefDecls.clear();
  BlockByRefDeclsPtrSet.clear();
  BlockByCopyDecls.clear();
  BlockByCopyDeclsPtrSet.clear();
  ImportedBlockDecls.clear();
  return NewRep;
}

bool RewriteModernObjC::IsDeclStmtInForeachHeader(DeclStmt *DS) {
  if (const ObjCForCollectionStmt * CS = 
      dyn_cast<ObjCForCollectionStmt>(Stmts.back()))
        return CS->getElement() == DS;
  return false;
}

//===----------------------------------------------------------------------===//
// Function Body / Expression rewriting
//===----------------------------------------------------------------------===//

Stmt *RewriteModernObjC::RewriteFunctionBodyOrGlobalInitializer(Stmt *S) {
  if (isa<SwitchStmt>(S) || isa<WhileStmt>(S) ||
      isa<DoStmt>(S) || isa<ForStmt>(S))
    Stmts.push_back(S);
  else if (isa<ObjCForCollectionStmt>(S)) {
    Stmts.push_back(S);
    ObjCBcLabelNo.push_back(++BcLabelCount);
  }

  // Pseudo-object operations and ivar references need special
  // treatment because we're going to recursively rewrite them.
  if (PseudoObjectExpr *PseudoOp = dyn_cast<PseudoObjectExpr>(S)) {
    if (isa<BinaryOperator>(PseudoOp->getSyntacticForm())) {
      return RewritePropertyOrImplicitSetter(PseudoOp);
    } else {
      return RewritePropertyOrImplicitGetter(PseudoOp);
    }
  } else if (ObjCIvarRefExpr *IvarRefExpr = dyn_cast<ObjCIvarRefExpr>(S)) {
    return RewriteObjCIvarRefExpr(IvarRefExpr);
  }
  else if (isa<OpaqueValueExpr>(S))
    S = cast<OpaqueValueExpr>(S)->getSourceExpr();

  SourceRange OrigStmtRange = S->getSourceRange();

  // Perform a bottom up rewrite of all children.
  for (Stmt::child_range CI = S->children(); CI; ++CI)
    if (*CI) {
      Stmt *childStmt = (*CI);
      Stmt *newStmt = RewriteFunctionBodyOrGlobalInitializer(childStmt);
      if (newStmt) {
        *CI = newStmt;
      }
    }

  if (BlockExpr *BE = dyn_cast<BlockExpr>(S)) {
    SmallVector<DeclRefExpr *, 8> InnerBlockDeclRefs;
    llvm::SmallPtrSet<const DeclContext *, 8> InnerContexts;
    InnerContexts.insert(BE->getBlockDecl());
    ImportedLocalExternalDecls.clear();
    GetInnerBlockDeclRefExprs(BE->getBody(),
                              InnerBlockDeclRefs, InnerContexts);
    // Rewrite the block body in place.
    Stmt *SaveCurrentBody = CurrentBody;
    CurrentBody = BE->getBody();
    PropParentMap = nullptr;
    // block literal on rhs of a property-dot-sytax assignment
    // must be replaced by its synthesize ast so getRewrittenText
    // works as expected. In this case, what actually ends up on RHS
    // is the blockTranscribed which is the helper function for the
    // block literal; as in: self.c = ^() {[ace ARR];};
    bool saveDisableReplaceStmt = DisableReplaceStmt;
    DisableReplaceStmt = false;
    RewriteFunctionBodyOrGlobalInitializer(BE->getBody());
    DisableReplaceStmt = saveDisableReplaceStmt;
    CurrentBody = SaveCurrentBody;
    PropParentMap = nullptr;
    ImportedLocalExternalDecls.clear();
    // Now we snarf the rewritten text and stash it away for later use.
    std::string Str = Rewrite.getRewrittenText(BE->getSourceRange());
    RewrittenBlockExprs[BE] = Str;

    Stmt *blockTranscribed = SynthBlockInitExpr(BE, InnerBlockDeclRefs);
                            
    //blockTranscribed->dump();
    ReplaceStmt(S, blockTranscribed);
    return blockTranscribed;
  }
  // Handle specific things.
  if (ObjCEncodeExpr *AtEncode = dyn_cast<ObjCEncodeExpr>(S))
    return RewriteAtEncode(AtEncode);

  if (ObjCSelectorExpr *AtSelector = dyn_cast<ObjCSelectorExpr>(S))
    return RewriteAtSelector(AtSelector);

  if (ObjCStringLiteral *AtString = dyn_cast<ObjCStringLiteral>(S))
    return RewriteObjCStringLiteral(AtString);
  
  if (ObjCBoolLiteralExpr *BoolLitExpr = dyn_cast<ObjCBoolLiteralExpr>(S))
    return RewriteObjCBoolLiteralExpr(BoolLitExpr);
  
  if (ObjCBoxedExpr *BoxedExpr = dyn_cast<ObjCBoxedExpr>(S))
    return RewriteObjCBoxedExpr(BoxedExpr);
  
  if (ObjCArrayLiteral *ArrayLitExpr = dyn_cast<ObjCArrayLiteral>(S))
    return RewriteObjCArrayLiteralExpr(ArrayLitExpr);
  
  if (ObjCDictionaryLiteral *DictionaryLitExpr = 
        dyn_cast<ObjCDictionaryLiteral>(S))
    return RewriteObjCDictionaryLiteralExpr(DictionaryLitExpr);

  if (ObjCMessageExpr *MessExpr = dyn_cast<ObjCMessageExpr>(S)) {
#if 0
    // Before we rewrite it, put the original message expression in a comment.
    SourceLocation startLoc = MessExpr->getLocStart();
    SourceLocation endLoc = MessExpr->getLocEnd();

    const char *startBuf = SM->getCharacterData(startLoc);
    const char *endBuf = SM->getCharacterData(endLoc);

    std::string messString;
    messString += "// ";
    messString.append(startBuf, endBuf-startBuf+1);
    messString += "\n";

    // FIXME: Missing definition of
    // InsertText(clang::SourceLocation, char const*, unsigned int).
    // InsertText(startLoc, messString.c_str(), messString.size());
    // Tried this, but it didn't work either...
    // ReplaceText(startLoc, 0, messString.c_str(), messString.size());
#endif
    return RewriteMessageExpr(MessExpr);
  }

  if (ObjCAutoreleasePoolStmt *StmtAutoRelease = 
        dyn_cast<ObjCAutoreleasePoolStmt>(S)) {
    return RewriteObjCAutoreleasePoolStmt(StmtAutoRelease);
  }
  
  if (ObjCAtTryStmt *StmtTry = dyn_cast<ObjCAtTryStmt>(S))
    return RewriteObjCTryStmt(StmtTry);

  if (ObjCAtSynchronizedStmt *StmtTry = dyn_cast<ObjCAtSynchronizedStmt>(S))
    return RewriteObjCSynchronizedStmt(StmtTry);

  if (ObjCAtThrowStmt *StmtThrow = dyn_cast<ObjCAtThrowStmt>(S))
    return RewriteObjCThrowStmt(StmtThrow);

  if (ObjCProtocolExpr *ProtocolExp = dyn_cast<ObjCProtocolExpr>(S))
    return RewriteObjCProtocolExpr(ProtocolExp);

  if (ObjCForCollectionStmt *StmtForCollection =
        dyn_cast<ObjCForCollectionStmt>(S))
    return RewriteObjCForCollectionStmt(StmtForCollection,
                                        OrigStmtRange.getEnd());
  if (BreakStmt *StmtBreakStmt =
      dyn_cast<BreakStmt>(S))
    return RewriteBreakStmt(StmtBreakStmt);
  if (ContinueStmt *StmtContinueStmt =
      dyn_cast<ContinueStmt>(S))
    return RewriteContinueStmt(StmtContinueStmt);

  // Need to check for protocol refs (id <P>, Foo <P> *) in variable decls
  // and cast exprs.
  if (DeclStmt *DS = dyn_cast<DeclStmt>(S)) {
    // FIXME: What we're doing here is modifying the type-specifier that
    // precedes the first Decl.  In the future the DeclGroup should have
    // a separate type-specifier that we can rewrite.
    // NOTE: We need to avoid rewriting the DeclStmt if it is within
    // the context of an ObjCForCollectionStmt. For example:
    //   NSArray *someArray;
    //   for (id <FooProtocol> index in someArray) ;
    // This is because RewriteObjCForCollectionStmt() does textual rewriting 
    // and it depends on the original text locations/positions.
    if (Stmts.empty() || !IsDeclStmtInForeachHeader(DS))
      RewriteObjCQualifiedInterfaceTypes(*DS->decl_begin());

    // Blocks rewrite rules.
    for (DeclStmt::decl_iterator DI = DS->decl_begin(), DE = DS->decl_end();
         DI != DE; ++DI) {
      Decl *SD = *DI;
      if (ValueDecl *ND = dyn_cast<ValueDecl>(SD)) {
        if (isTopLevelBlockPointerType(ND->getType()))
          RewriteBlockPointerDecl(ND);
        else if (ND->getType()->isFunctionPointerType())
          CheckFunctionPointerDecl(ND->getType(), ND);
        if (VarDecl *VD = dyn_cast<VarDecl>(SD)) {
          if (VD->hasAttr<BlocksAttr>()) {
            static unsigned uniqueByrefDeclCount = 0;
            assert(!BlockByRefDeclNo.count(ND) &&
              "RewriteFunctionBodyOrGlobalInitializer: Duplicate byref decl");
            BlockByRefDeclNo[ND] = uniqueByrefDeclCount++;
            RewriteByRefVar(VD, (DI == DS->decl_begin()), ((DI+1) == DE));
          }
          else           
            RewriteTypeOfDecl(VD);
        }
      }
      if (TypedefNameDecl *TD = dyn_cast<TypedefNameDecl>(SD)) {
        if (isTopLevelBlockPointerType(TD->getUnderlyingType()))
          RewriteBlockPointerDecl(TD);
        else if (TD->getUnderlyingType()->isFunctionPointerType())
          CheckFunctionPointerDecl(TD->getUnderlyingType(), TD);
      }
    }
  }

  if (CStyleCastExpr *CE = dyn_cast<CStyleCastExpr>(S))
    RewriteObjCQualifiedInterfaceTypes(CE);

  if (isa<SwitchStmt>(S) || isa<WhileStmt>(S) ||
      isa<DoStmt>(S) || isa<ForStmt>(S)) {
    assert(!Stmts.empty() && "Statement stack is empty");
    assert ((isa<SwitchStmt>(Stmts.back()) || isa<WhileStmt>(Stmts.back()) ||
             isa<DoStmt>(Stmts.back()) || isa<ForStmt>(Stmts.back()))
            && "Statement stack mismatch");
    Stmts.pop_back();
  }
  // Handle blocks rewriting.
  if (DeclRefExpr *DRE = dyn_cast<DeclRefExpr>(S)) {
    ValueDecl *VD = DRE->getDecl(); 
    if (VD->hasAttr<BlocksAttr>())
      return RewriteBlockDeclRefExpr(DRE);
    if (HasLocalVariableExternalStorage(VD))
      return RewriteLocalVariableExternalStorage(DRE);
  }
  
  if (CallExpr *CE = dyn_cast<CallExpr>(S)) {
    if (CE->getCallee()->getType()->isBlockPointerType()) {
      Stmt *BlockCall = SynthesizeBlockCall(CE, CE->getCallee());
      ReplaceStmt(S, BlockCall);
      return BlockCall;
    }
  }
  if (CStyleCastExpr *CE = dyn_cast<CStyleCastExpr>(S)) {
    RewriteCastExpr(CE);
  }
  if (ImplicitCastExpr *ICE = dyn_cast<ImplicitCastExpr>(S)) {
    RewriteImplicitCastObjCExpr(ICE);
  }
#if 0

  if (ImplicitCastExpr *ICE = dyn_cast<ImplicitCastExpr>(S)) {
    CastExpr *Replacement = new (Context) CastExpr(ICE->getType(),
                                                   ICE->getSubExpr(),
                                                   SourceLocation());
    // Get the new text.
    std::string SStr;
    llvm::raw_string_ostream Buf(SStr);
    Replacement->printPretty(Buf);
    const std::string &Str = Buf.str();

    printf("CAST = %s\n", &Str[0]);
    InsertText(ICE->getSubExpr()->getLocStart(), &Str[0], Str.size());
    delete S;
    return Replacement;
  }
#endif
  // Return this stmt unmodified.
  return S;
}

void RewriteModernObjC::RewriteRecordBody(RecordDecl *RD) {
  for (auto *FD : RD->fields()) {
    if (isTopLevelBlockPointerType(FD->getType()))
      RewriteBlockPointerDecl(FD);
    if (FD->getType()->isObjCQualifiedIdType() ||
        FD->getType()->isObjCQualifiedInterfaceType())
      RewriteObjCQualifiedInterfaceTypes(FD);
  }
}

/// HandleDeclInMainFile - This is called for each top-level decl defined in the
/// main file of the input.
void RewriteModernObjC::HandleDeclInMainFile(Decl *D) {
  switch (D->getKind()) {
    case Decl::Function: {
      FunctionDecl *FD = cast<FunctionDecl>(D);
      if (FD->isOverloadedOperator())
        return;

      // Since function prototypes don't have ParmDecl's, we check the function
      // prototype. This enables us to rewrite function declarations and
      // definitions using the same code.
      RewriteBlocksInFunctionProtoType(FD->getType(), FD);

      if (!FD->isThisDeclarationADefinition())
        break;

      // FIXME: If this should support Obj-C++, support CXXTryStmt
      if (CompoundStmt *Body = dyn_cast_or_null<CompoundStmt>(FD->getBody())) {
        CurFunctionDef = FD;
        CurrentBody = Body;
        Body =
        cast_or_null<CompoundStmt>(RewriteFunctionBodyOrGlobalInitializer(Body));
        FD->setBody(Body);
        CurrentBody = nullptr;
        if (PropParentMap) {
          delete PropParentMap;
          PropParentMap = nullptr;
        }
        // This synthesizes and inserts the block "impl" struct, invoke function,
        // and any copy/dispose helper functions.
        InsertBlockLiteralsWithinFunction(FD);
        RewriteLineDirective(D);
        CurFunctionDef = nullptr;
      }
      break;
    }
    case Decl::ObjCMethod: {
      ObjCMethodDecl *MD = cast<ObjCMethodDecl>(D);
      if (CompoundStmt *Body = MD->getCompoundBody()) {
        CurMethodDef = MD;
        CurrentBody = Body;
        Body =
          cast_or_null<CompoundStmt>(RewriteFunctionBodyOrGlobalInitializer(Body));
        MD->setBody(Body);
        CurrentBody = nullptr;
        if (PropParentMap) {
          delete PropParentMap;
          PropParentMap = nullptr;
        }
        InsertBlockLiteralsWithinMethod(MD);
        RewriteLineDirective(D);
        CurMethodDef = nullptr;
      }
      break;
    }
    case Decl::ObjCImplementation: {
      ObjCImplementationDecl *CI = cast<ObjCImplementationDecl>(D);
      ClassImplementation.push_back(CI);
      break;
    }
    case Decl::ObjCCategoryImpl: {
      ObjCCategoryImplDecl *CI = cast<ObjCCategoryImplDecl>(D);
      CategoryImplementation.push_back(CI);
      break;
    }
    case Decl::Var: {
      VarDecl *VD = cast<VarDecl>(D);
      RewriteObjCQualifiedInterfaceTypes(VD);
      if (isTopLevelBlockPointerType(VD->getType()))
        RewriteBlockPointerDecl(VD);
      else if (VD->getType()->isFunctionPointerType()) {
        CheckFunctionPointerDecl(VD->getType(), VD);
        if (VD->getInit()) {
          if (CStyleCastExpr *CE = dyn_cast<CStyleCastExpr>(VD->getInit())) {
            RewriteCastExpr(CE);
          }
        }
      } else if (VD->getType()->isRecordType()) {
        RecordDecl *RD = VD->getType()->getAs<RecordType>()->getDecl();
        if (RD->isCompleteDefinition())
          RewriteRecordBody(RD);
      }
      if (VD->getInit()) {
        GlobalVarDecl = VD;
        CurrentBody = VD->getInit();
        RewriteFunctionBodyOrGlobalInitializer(VD->getInit());
        CurrentBody = nullptr;
        if (PropParentMap) {
          delete PropParentMap;
          PropParentMap = nullptr;
        }
        SynthesizeBlockLiterals(VD->getTypeSpecStartLoc(), VD->getName());
        GlobalVarDecl = nullptr;

        // This is needed for blocks.
        if (CStyleCastExpr *CE = dyn_cast<CStyleCastExpr>(VD->getInit())) {
            RewriteCastExpr(CE);
        }
      }
      break;
    }
    case Decl::TypeAlias:
    case Decl::Typedef: {
      if (TypedefNameDecl *TD = dyn_cast<TypedefNameDecl>(D)) {
        if (isTopLevelBlockPointerType(TD->getUnderlyingType()))
          RewriteBlockPointerDecl(TD);
        else if (TD->getUnderlyingType()->isFunctionPointerType())
          CheckFunctionPointerDecl(TD->getUnderlyingType(), TD);
        else
          RewriteObjCQualifiedInterfaceTypes(TD);
      }
      break;
    }
    case Decl::CXXRecord:
    case Decl::Record: {
      RecordDecl *RD = cast<RecordDecl>(D);
      if (RD->isCompleteDefinition()) 
        RewriteRecordBody(RD);
      break;
    }
    default:
      break;
  }
  // Nothing yet.
}

/// Write_ProtocolExprReferencedMetadata - This routine writer out the
/// protocol reference symbols in the for of:
/// struct _protocol_t *PROTOCOL_REF = &PROTOCOL_METADATA.
static void Write_ProtocolExprReferencedMetadata(ASTContext *Context, 
                                                 ObjCProtocolDecl *PDecl,
                                                 std::string &Result) {
  // Also output .objc_protorefs$B section and its meta-data.
  if (Context->getLangOpts().MicrosoftExt)
    Result += "static ";
  Result += "struct _protocol_t *";
  Result += "_OBJC_PROTOCOL_REFERENCE_$_";
  Result += PDecl->getNameAsString();
  Result += " = &";
  Result += "_OBJC_PROTOCOL_"; Result += PDecl->getNameAsString();
  Result += ";\n";
}

void RewriteModernObjC::HandleTranslationUnit(ASTContext &C) {
  if (Diags.hasErrorOccurred())
    return;

  RewriteInclude();

  for (unsigned i = 0, e = FunctionDefinitionsSeen.size(); i < e; i++) {
    // translation of function bodies were postponed until all class and
    // their extensions and implementations are seen. This is because, we
    // cannot build grouping structs for bitfields until they are all seen.
    FunctionDecl *FDecl = FunctionDefinitionsSeen[i];
    HandleTopLevelSingleDecl(FDecl);
  }

  // Here's a great place to add any extra declarations that may be needed.
  // Write out meta data for each @protocol(<expr>).
  for (ObjCProtocolDecl *ProtDecl : ProtocolExprDecls) {
    RewriteObjCProtocolMetaData(ProtDecl, Preamble);
    Write_ProtocolExprReferencedMetadata(Context, ProtDecl, Preamble);
  }

  InsertText(SM->getLocForStartOfFile(MainFileID), Preamble, false);
  
  if (ClassImplementation.size() || CategoryImplementation.size())
    RewriteImplementations();
  
  for (unsigned i = 0, e = ObjCInterfacesSeen.size(); i < e; i++) {
    ObjCInterfaceDecl *CDecl = ObjCInterfacesSeen[i];
    // Write struct declaration for the class matching its ivar declarations.
    // Note that for modern abi, this is postponed until the end of TU
    // because class extensions and the implementation might declare their own
    // private ivars.
    RewriteInterfaceDecl(CDecl);
  }
  
  // Get the buffer corresponding to MainFileID.  If we haven't changed it, then
  // we are done.
  if (const RewriteBuffer *RewriteBuf =
      Rewrite.getRewriteBufferFor(MainFileID)) {
    //printf("Changed:\n");
    *OutFile << std::string(RewriteBuf->begin(), RewriteBuf->end());
  } else {
    llvm::errs() << "No changes\n";
  }

  if (ClassImplementation.size() || CategoryImplementation.size() ||
      ProtocolExprDecls.size()) {
    // Rewrite Objective-c meta data*
    std::string ResultStr;
    RewriteMetaDataIntoBuffer(ResultStr);
    // Emit metadata.
    *OutFile << ResultStr;
  }
  // Emit ImageInfo;
  {
    std::string ResultStr;
    WriteImageInfo(ResultStr);
    *OutFile << ResultStr;
  }
  OutFile->flush();
}

void RewriteModernObjC::Initialize(ASTContext &context) {
  InitializeCommon(context);
  
  Preamble += "#ifndef __OBJC2__\n";
  Preamble += "#define __OBJC2__\n";
  Preamble += "#endif\n";

  // declaring objc_selector outside the parameter list removes a silly
  // scope related warning...
  if (IsHeader)
    Preamble = "#pragma once\n";
  Preamble += "struct objc_selector; struct objc_class;\n";
  Preamble += "struct __rw_objc_super { \n\tstruct objc_object *object; ";
  Preamble += "\n\tstruct objc_object *superClass; ";
  // Add a constructor for creating temporary objects.
  Preamble += "\n\t__rw_objc_super(struct objc_object *o, struct objc_object *s) ";
  Preamble += ": object(o), superClass(s) {} ";
  Preamble += "\n};\n";
  
  if (LangOpts.MicrosoftExt) {
    // Define all sections using syntax that makes sense.
    // These are currently generated.
    Preamble += "\n#pragma section(\".objc_classlist$B\", long, read, write)\n";
    Preamble += "#pragma section(\".objc_catlist$B\", long, read, write)\n";
    Preamble += "#pragma section(\".objc_imageinfo$B\", long, read, write)\n";
    Preamble += "#pragma section(\".objc_nlclslist$B\", long, read, write)\n";
    Preamble += "#pragma section(\".objc_nlcatlist$B\", long, read, write)\n";
    // These are generated but not necessary for functionality.
    Preamble += "#pragma section(\".cat_cls_meth$B\", long, read, write)\n";
    Preamble += "#pragma section(\".inst_meth$B\", long, read, write)\n";
    Preamble += "#pragma section(\".cls_meth$B\", long, read, write)\n";
    Preamble += "#pragma section(\".objc_ivar$B\", long, read, write)\n";
    
    // These need be generated for performance. Currently they are not,
    // using API calls instead.
    Preamble += "#pragma section(\".objc_selrefs$B\", long, read, write)\n";
    Preamble += "#pragma section(\".objc_classrefs$B\", long, read, write)\n";
    Preamble += "#pragma section(\".objc_superrefs$B\", long, read, write)\n";
    
  }
  Preamble += "#ifndef _REWRITER_typedef_Protocol\n";
  Preamble += "typedef struct objc_object Protocol;\n";
  Preamble += "#define _REWRITER_typedef_Protocol\n";
  Preamble += "#endif\n";
  if (LangOpts.MicrosoftExt) {
    Preamble += "#define __OBJC_RW_DLLIMPORT extern \"C\" __declspec(dllimport)\n";
    Preamble += "#define __OBJC_RW_STATICIMPORT extern \"C\"\n";
  } 
  else
    Preamble += "#define __OBJC_RW_DLLIMPORT extern\n";
  
  Preamble += "__OBJC_RW_DLLIMPORT void objc_msgSend(void);\n";
  Preamble += "__OBJC_RW_DLLIMPORT void objc_msgSendSuper(void);\n";
  Preamble += "__OBJC_RW_DLLIMPORT void objc_msgSend_stret(void);\n";
  Preamble += "__OBJC_RW_DLLIMPORT void objc_msgSendSuper_stret(void);\n";
  Preamble += "__OBJC_RW_DLLIMPORT void objc_msgSend_fpret(void);\n";

  Preamble += "__OBJC_RW_DLLIMPORT struct objc_class *objc_getClass";
  Preamble += "(const char *);\n";
  Preamble += "__OBJC_RW_DLLIMPORT struct objc_class *class_getSuperclass";
  Preamble += "(struct objc_class *);\n";
  Preamble += "__OBJC_RW_DLLIMPORT struct objc_class *objc_getMetaClass";
  Preamble += "(const char *);\n";
  Preamble += "__OBJC_RW_DLLIMPORT void objc_exception_throw( struct objc_object *);\n";
  // @synchronized hooks.
  Preamble += "__OBJC_RW_DLLIMPORT int objc_sync_enter( struct objc_object *);\n";
  Preamble += "__OBJC_RW_DLLIMPORT int objc_sync_exit( struct objc_object *);\n";
  Preamble += "__OBJC_RW_DLLIMPORT Protocol *objc_getProtocol(const char *);\n";
  Preamble += "#ifdef _WIN64\n";
  Preamble += "typedef unsigned long long  _WIN_NSUInteger;\n";
  Preamble += "#else\n";
  Preamble += "typedef unsigned int _WIN_NSUInteger;\n";
  Preamble += "#endif\n";
  Preamble += "#ifndef __FASTENUMERATIONSTATE\n";
  Preamble += "struct __objcFastEnumerationState {\n\t";
  Preamble += "unsigned long state;\n\t";
  Preamble += "void **itemsPtr;\n\t";
  Preamble += "unsigned long *mutationsPtr;\n\t";
  Preamble += "unsigned long extra[5];\n};\n";
  Preamble += "__OBJC_RW_DLLIMPORT void objc_enumerationMutation(struct objc_object *);\n";
  Preamble += "#define __FASTENUMERATIONSTATE\n";
  Preamble += "#endif\n";
  Preamble += "#ifndef __NSCONSTANTSTRINGIMPL\n";
  Preamble += "struct __NSConstantStringImpl {\n";
  Preamble += "  int *isa;\n";
  Preamble += "  int flags;\n";
  Preamble += "  char *str;\n";
  Preamble += "#if _WIN64\n";
  Preamble += "  long long length;\n";
  Preamble += "#else\n";
  Preamble += "  long length;\n";
  Preamble += "#endif\n";
  Preamble += "};\n";
  Preamble += "#ifdef CF_EXPORT_CONSTANT_STRING\n";
  Preamble += "extern \"C\" __declspec(dllexport) int __CFConstantStringClassReference[];\n";
  Preamble += "#else\n";
  Preamble += "__OBJC_RW_DLLIMPORT int __CFConstantStringClassReference[];\n";
  Preamble += "#endif\n";
  Preamble += "#define __NSCONSTANTSTRINGIMPL\n";
  Preamble += "#endif\n";
  // Blocks preamble.
  Preamble += "#ifndef BLOCK_IMPL\n";
  Preamble += "#define BLOCK_IMPL\n";
  Preamble += "struct __block_impl {\n";
  Preamble += "  void *isa;\n";
  Preamble += "  int Flags;\n";
  Preamble += "  int Reserved;\n";
  Preamble += "  void *FuncPtr;\n";
  Preamble += "};\n";
  Preamble += "// Runtime copy/destroy helper functions (from Block_private.h)\n";
  Preamble += "#ifdef __OBJC_EXPORT_BLOCKS\n";
  Preamble += "extern \"C\" __declspec(dllexport) "
  "void _Block_object_assign(void *, const void *, const int);\n";
  Preamble += "extern \"C\" __declspec(dllexport) void _Block_object_dispose(const void *, const int);\n";
  Preamble += "extern \"C\" __declspec(dllexport) void *_NSConcreteGlobalBlock[32];\n";
  Preamble += "extern \"C\" __declspec(dllexport) void *_NSConcreteStackBlock[32];\n";
  Preamble += "#else\n";
  Preamble += "__OBJC_RW_DLLIMPORT void _Block_object_assign(void *, const void *, const int);\n";
  Preamble += "__OBJC_RW_DLLIMPORT void _Block_object_dispose(const void *, const int);\n";
  Preamble += "__OBJC_RW_DLLIMPORT void *_NSConcreteGlobalBlock[32];\n";
  Preamble += "__OBJC_RW_DLLIMPORT void *_NSConcreteStackBlock[32];\n";
  Preamble += "#endif\n";
  Preamble += "#endif\n";
  if (LangOpts.MicrosoftExt) {
    Preamble += "#undef __OBJC_RW_DLLIMPORT\n";
    Preamble += "#undef __OBJC_RW_STATICIMPORT\n";
    Preamble += "#ifndef KEEP_ATTRIBUTES\n";  // We use this for clang tests.
    Preamble += "#define __attribute__(X)\n";
    Preamble += "#endif\n";
    Preamble += "#ifndef __weak\n";
    Preamble += "#define __weak\n";
    Preamble += "#endif\n";
    Preamble += "#ifndef __block\n";
    Preamble += "#define __block\n";
    Preamble += "#endif\n";
  }
  else {
    Preamble += "#define __block\n";
    Preamble += "#define __weak\n";
  }
  
  // Declarations required for modern objective-c array and dictionary literals.
  Preamble += "\n#include <stdarg.h>\n";
  Preamble += "struct __NSContainer_literal {\n";
  Preamble += "  void * *arr;\n";
  Preamble += "  __NSContainer_literal (unsigned int count, ...) {\n";
  Preamble += "\tva_list marker;\n";
  Preamble += "\tva_start(marker, count);\n";
  Preamble += "\tarr = new void *[count];\n";
  Preamble += "\tfor (unsigned i = 0; i < count; i++)\n";
  Preamble += "\t  arr[i] = va_arg(marker, void *);\n";
  Preamble += "\tva_end( marker );\n";
  Preamble += "  };\n";
  Preamble += "  ~__NSContainer_literal() {\n";
  Preamble += "\tdelete[] arr;\n";
  Preamble += "  }\n";
  Preamble += "};\n";
  
  // Declaration required for implementation of @autoreleasepool statement.
  Preamble += "extern \"C\" __declspec(dllimport) void * objc_autoreleasePoolPush(void);\n";
  Preamble += "extern \"C\" __declspec(dllimport) void objc_autoreleasePoolPop(void *);\n\n";
  Preamble += "struct __AtAutoreleasePool {\n";
  Preamble += "  __AtAutoreleasePool() {atautoreleasepoolobj = objc_autoreleasePoolPush();}\n";
  Preamble += "  ~__AtAutoreleasePool() {objc_autoreleasePoolPop(atautoreleasepoolobj);}\n";
  Preamble += "  void * atautoreleasepoolobj;\n";
  Preamble += "};\n";
  
  // NOTE! Windows uses LLP64 for 64bit mode. So, cast pointer to long long
  // as this avoids warning in any 64bit/32bit compilation model.
  Preamble += "\n#define __OFFSETOFIVAR__(TYPE, MEMBER) ((long long) &((TYPE *)0)->MEMBER)\n";
}

/// RewriteIvarOffsetComputation - This rutine synthesizes computation of
/// ivar offset.
void RewriteModernObjC::RewriteIvarOffsetComputation(ObjCIvarDecl *ivar,
                                                         std::string &Result) {
  Result += "__OFFSETOFIVAR__(struct ";
  Result += ivar->getContainingInterface()->getNameAsString();
  if (LangOpts.MicrosoftExt)
    Result += "_IMPL";
  Result += ", ";
  if (ivar->isBitField())
    ObjCIvarBitfieldGroupDecl(ivar, Result);
  else
    Result += ivar->getNameAsString();
  Result += ")";
}

/// WriteModernMetadataDeclarations - Writes out metadata declarations for modern ABI.
/// struct _prop_t {
///   const char *name;
///   char *attributes;
/// }

/// struct _prop_list_t {
///   uint32_t entsize;      // sizeof(struct _prop_t)
///   uint32_t count_of_properties;
///   struct _prop_t prop_list[count_of_properties];
/// }

/// struct _protocol_t;

/// struct _protocol_list_t {
///   long protocol_count;   // Note, this is 32/64 bit
///   struct _protocol_t * protocol_list[protocol_count];
/// }

/// struct _objc_method {
///   SEL _cmd;
///   const char *method_type;
///   char *_imp;
/// }

/// struct _method_list_t {
///   uint32_t entsize;  // sizeof(struct _objc_method)
///   uint32_t method_count;
///   struct _objc_method method_list[method_count];
/// }

/// struct _protocol_t {
///   id isa;  // NULL
///   const char *protocol_name;
///   const struct _protocol_list_t * protocol_list; // super protocols
///   const struct method_list_t *instance_methods;
///   const struct method_list_t *class_methods;
///   const struct method_list_t *optionalInstanceMethods;
///   const struct method_list_t *optionalClassMethods;
///   const struct _prop_list_t * properties;
///   const uint32_t size;  // sizeof(struct _protocol_t)
///   const uint32_t flags;  // = 0
///   const char ** extendedMethodTypes;
/// }

/// struct _ivar_t {
///   unsigned long int *offset;  // pointer to ivar offset location
///   const char *name;
///   const char *type;
///   uint32_t alignment;
///   uint32_t size;
/// }

/// struct _ivar_list_t {
///   uint32 entsize;  // sizeof(struct _ivar_t)
///   uint32 count;
///   struct _ivar_t list[count];
/// }

/// struct _class_ro_t {
///   uint32_t flags;
///   uint32_t instanceStart;
///   uint32_t instanceSize;
///   uint32_t reserved;  // only when building for 64bit targets
///   const uint8_t *ivarLayout;
///   const char *name;
///   const struct _method_list_t *baseMethods;
///   const struct _protocol_list_t *baseProtocols;
///   const struct _ivar_list_t *ivars;
///   const uint8_t *weakIvarLayout;
///   const struct _prop_list_t *properties;
/// }

/// struct _class_t {
///   struct _class_t *isa;
///   struct _class_t *superclass;
///   void *cache;
///   IMP *vtable;
///   struct _class_ro_t *ro;
/// }

/// struct _category_t {
///   const char *name;
///   struct _class_t *cls;
///   const struct _method_list_t *instance_methods;
///   const struct _method_list_t *class_methods;
///   const struct _protocol_list_t *protocols;
///   const struct _prop_list_t *properties;
/// }

/// MessageRefTy - LLVM for:
/// struct _message_ref_t {
///   IMP messenger;
///   SEL name;
/// };

/// SuperMessageRefTy - LLVM for:
/// struct _super_message_ref_t {
///   SUPER_IMP messenger;
///   SEL name;
/// };

static void WriteModernMetadataDeclarations(ASTContext *Context, std::string &Result) {
  static bool meta_data_declared = false;
  if (meta_data_declared)
    return;
  
  Result += "\nstruct _prop_t {\n";
  Result += "\tconst char *name;\n";
  Result += "\tconst char *attributes;\n";
  Result += "};\n";
  
  Result += "\nstruct _protocol_t;\n";
  
  Result += "\nstruct _objc_method {\n";
  Result += "\tstruct objc_selector * _cmd;\n";
  Result += "\tconst char *method_type;\n";
  Result += "\tvoid  *_imp;\n";
  Result += "};\n";
  
  Result += "\nstruct _protocol_t {\n";
  Result += "\tvoid * isa;  // NULL\n";
  Result += "\tconst char *protocol_name;\n";
  Result += "\tconst struct _protocol_list_t * protocol_list; // super protocols\n";
  Result += "\tconst struct method_list_t *instance_methods;\n";
  Result += "\tconst struct method_list_t *class_methods;\n";
  Result += "\tconst struct method_list_t *optionalInstanceMethods;\n";
  Result += "\tconst struct method_list_t *optionalClassMethods;\n";
  Result += "\tconst struct _prop_list_t * properties;\n";
  Result += "\tconst unsigned int size;  // sizeof(struct _protocol_t)\n";
  Result += "\tconst unsigned int flags;  // = 0\n";
  Result += "\tconst char ** extendedMethodTypes;\n";
  Result += "};\n";
  
  Result += "\nstruct _ivar_t {\n";
  Result += "\tunsigned long int *offset;  // pointer to ivar offset location\n";
  Result += "\tconst char *name;\n";
  Result += "\tconst char *type;\n";
  Result += "\tunsigned int alignment;\n";
  Result += "\tunsigned int  size;\n";
  Result += "};\n";
  
  Result += "\nstruct _class_ro_t {\n";
  Result += "\tunsigned int flags;\n";
  Result += "\tunsigned int instanceStart;\n";
  Result += "\tunsigned int instanceSize;\n";
  const llvm::Triple &Triple(Context->getTargetInfo().getTriple());
  if (Triple.getArch() == llvm::Triple::x86_64)
    Result += "\tunsigned int reserved;\n";
  Result += "\tconst unsigned char *ivarLayout;\n";
  Result += "\tconst char *name;\n";
  Result += "\tconst struct _method_list_t *baseMethods;\n";
  Result += "\tconst struct _objc_protocol_list *baseProtocols;\n";
  Result += "\tconst struct _ivar_list_t *ivars;\n";
  Result += "\tconst unsigned char *weakIvarLayout;\n";
  Result += "\tconst struct _prop_list_t *properties;\n";
  Result += "};\n";
  
  Result += "\nstruct _class_t {\n";
  Result += "\tstruct _class_t *isa;\n";
  Result += "\tstruct _class_t *superclass;\n";
  Result += "\tvoid *cache;\n";
  Result += "\tvoid *vtable;\n";
  Result += "\tstruct _class_ro_t *ro;\n";
  Result += "};\n";
  
  Result += "\nstruct _category_t {\n";
  Result += "\tconst char *name;\n";
  Result += "\tstruct _class_t *cls;\n";
  Result += "\tconst struct _method_list_t *instance_methods;\n";
  Result += "\tconst struct _method_list_t *class_methods;\n";
  Result += "\tconst struct _protocol_list_t *protocols;\n";
  Result += "\tconst struct _prop_list_t *properties;\n";
  Result += "};\n";
  
  Result += "extern \"C\" __declspec(dllimport) struct objc_cache _objc_empty_cache;\n";
  Result += "#pragma warning(disable:4273)\n";
  meta_data_declared = true;
}

static void Write_protocol_list_t_TypeDecl(std::string &Result,
                                           long super_protocol_count) {
  Result += "struct /*_protocol_list_t*/"; Result += " {\n";
  Result += "\tlong protocol_count;  // Note, this is 32/64 bit\n";
  Result += "\tstruct _protocol_t *super_protocols[";
  Result += utostr(super_protocol_count); Result += "];\n";
  Result += "}";
}

static void Write_method_list_t_TypeDecl(std::string &Result,
                                         unsigned int method_count) {
  Result += "struct /*_method_list_t*/"; Result += " {\n";
  Result += "\tunsigned int entsize;  // sizeof(struct _objc_method)\n";
  Result += "\tunsigned int method_count;\n";
  Result += "\tstruct _objc_method method_list[";
  Result += utostr(method_count); Result += "];\n";
  Result += "}";
}

static void Write__prop_list_t_TypeDecl(std::string &Result,
                                        unsigned int property_count) {
  Result += "struct /*_prop_list_t*/"; Result += " {\n";
  Result += "\tunsigned int entsize;  // sizeof(struct _prop_t)\n";
  Result += "\tunsigned int count_of_properties;\n";
  Result += "\tstruct _prop_t prop_list[";
  Result += utostr(property_count); Result += "];\n";
  Result += "}";
}

static void Write__ivar_list_t_TypeDecl(std::string &Result,
                                        unsigned int ivar_count) {
  Result += "struct /*_ivar_list_t*/"; Result += " {\n";
  Result += "\tunsigned int entsize;  // sizeof(struct _prop_t)\n";
  Result += "\tunsigned int count;\n";
  Result += "\tstruct _ivar_t ivar_list[";
  Result += utostr(ivar_count); Result += "];\n";
  Result += "}";
}

static void Write_protocol_list_initializer(ASTContext *Context, std::string &Result,
                                            ArrayRef<ObjCProtocolDecl *> SuperProtocols,
                                            StringRef VarName,
                                            StringRef ProtocolName) {
  if (SuperProtocols.size() > 0) {
    Result += "\nstatic ";
    Write_protocol_list_t_TypeDecl(Result, SuperProtocols.size());
    Result += " "; Result += VarName;
    Result += ProtocolName; 
    Result += " __attribute__ ((used, section (\"__DATA,__objc_const\"))) = {\n";
    Result += "\t"; Result += utostr(SuperProtocols.size()); Result += ",\n";
    for (unsigned i = 0, e = SuperProtocols.size(); i < e; i++) {
      ObjCProtocolDecl *SuperPD = SuperProtocols[i];
      Result += "\t&"; Result += "_OBJC_PROTOCOL_"; 
      Result += SuperPD->getNameAsString();
      if (i == e-1)
        Result += "\n};\n";
      else
        Result += ",\n";
    }
  }
}

static void Write_method_list_t_initializer(RewriteModernObjC &RewriteObj,
                                            ASTContext *Context, std::string &Result,
                                            ArrayRef<ObjCMethodDecl *> Methods,
                                            StringRef VarName,
                                            StringRef TopLevelDeclName,
                                            bool MethodImpl) {
  if (Methods.size() > 0) {
    Result += "\nstatic ";
    Write_method_list_t_TypeDecl(Result, Methods.size());
    Result += " "; Result += VarName;
    Result += TopLevelDeclName; 
    Result += " __attribute__ ((used, section (\"__DATA,__objc_const\"))) = {\n";
    Result += "\t"; Result += "sizeof(_objc_method)"; Result += ",\n";
    Result += "\t"; Result += utostr(Methods.size()); Result += ",\n";
    for (unsigned i = 0, e = Methods.size(); i < e; i++) {
      ObjCMethodDecl *MD = Methods[i];
      if (i == 0)
        Result += "\t{{(struct objc_selector *)\"";
      else
        Result += "\t{(struct objc_selector *)\"";
      Result += (MD)->getSelector().getAsString(); Result += "\"";
      Result += ", ";
      std::string MethodTypeString;
      Context->getObjCEncodingForMethodDecl(MD, MethodTypeString);
      Result += "\""; Result += MethodTypeString; Result += "\"";
      Result += ", ";
      if (!MethodImpl)
        Result += "0";
      else {
        Result += "(void *)";
        Result += RewriteObj.MethodInternalNames[MD];
      }
      if (i  == e-1)
        Result += "}}\n";
      else
        Result += "},\n";
    }
    Result += "};\n";
  }
}

static void Write_prop_list_t_initializer(RewriteModernObjC &RewriteObj,
                                           ASTContext *Context, std::string &Result,
                                           ArrayRef<ObjCPropertyDecl *> Properties,
                                           const Decl *Container,
                                           StringRef VarName,
                                           StringRef ProtocolName) {
  if (Properties.size() > 0) {
    Result += "\nstatic ";
    Write__prop_list_t_TypeDecl(Result, Properties.size());
    Result += " "; Result += VarName;
    Result += ProtocolName; 
    Result += " __attribute__ ((used, section (\"__DATA,__objc_const\"))) = {\n";
    Result += "\t"; Result += "sizeof(_prop_t)"; Result += ",\n";
    Result += "\t"; Result += utostr(Properties.size()); Result += ",\n";
    for (unsigned i = 0, e = Properties.size(); i < e; i++) {
      ObjCPropertyDecl *PropDecl = Properties[i];
      if (i == 0)
        Result += "\t{{\"";
      else
        Result += "\t{\"";
      Result += PropDecl->getName(); Result += "\",";
      std::string PropertyTypeString, QuotePropertyTypeString;
      Context->getObjCEncodingForPropertyDecl(PropDecl, Container, PropertyTypeString);
      RewriteObj.QuoteDoublequotes(PropertyTypeString, QuotePropertyTypeString);
      Result += "\""; Result += QuotePropertyTypeString; Result += "\"";
      if (i  == e-1)
        Result += "}}\n";
      else
        Result += "},\n";
    }
    Result += "};\n";
  }
}

// Metadata flags
enum MetaDataDlags {
  CLS = 0x0,
  CLS_META = 0x1,
  CLS_ROOT = 0x2,
  OBJC2_CLS_HIDDEN = 0x10,
  CLS_EXCEPTION = 0x20,
  
  /// (Obsolete) ARC-specific: this class has a .release_ivars method
  CLS_HAS_IVAR_RELEASER = 0x40,
  /// class was compiled with -fobjc-arr
  CLS_COMPILED_BY_ARC = 0x80  // (1<<7)
};

static void Write__class_ro_t_initializer(ASTContext *Context, std::string &Result, 
                                          unsigned int flags, 
                                          const std::string &InstanceStart, 
                                          const std::string &InstanceSize,
                                          ArrayRef<ObjCMethodDecl *>baseMethods,
                                          ArrayRef<ObjCProtocolDecl *>baseProtocols,
                                          ArrayRef<ObjCIvarDecl *>ivars,
                                          ArrayRef<ObjCPropertyDecl *>Properties,
                                          StringRef VarName,
                                          StringRef ClassName) {
  Result += "\nstatic struct _class_ro_t ";
  Result += VarName; Result += ClassName;
  Result += " __attribute__ ((used, section (\"__DATA,__objc_const\"))) = {\n";
  Result += "\t"; 
  Result += llvm::utostr(flags); Result += ", "; 
  Result += InstanceStart; Result += ", ";
  Result += InstanceSize; Result += ", \n";
  Result += "\t";
  const llvm::Triple &Triple(Context->getTargetInfo().getTriple());
  if (Triple.getArch() == llvm::Triple::x86_64)
    // uint32_t const reserved; // only when building for 64bit targets
    Result += "(unsigned int)0, \n\t";
  // const uint8_t * const ivarLayout;
  Result += "0, \n\t";
  Result += "\""; Result += ClassName; Result += "\",\n\t";
  bool metaclass = ((flags & CLS_META) != 0);
  if (baseMethods.size() > 0) {
    Result += "(const struct _method_list_t *)&";
    if (metaclass)
      Result += "_OBJC_$_CLASS_METHODS_";
    else
      Result += "_OBJC_$_INSTANCE_METHODS_";
    Result += ClassName;
    Result += ",\n\t";
  }
  else
    Result += "0, \n\t";

  if (!metaclass && baseProtocols.size() > 0) {
    Result += "(const struct _objc_protocol_list *)&";
    Result += "_OBJC_CLASS_PROTOCOLS_$_"; Result += ClassName;
    Result += ",\n\t";
  }
  else
    Result += "0, \n\t";

  if (!metaclass && ivars.size() > 0) {
    Result += "(const struct _ivar_list_t *)&";
    Result += "_OBJC_$_INSTANCE_VARIABLES_"; Result += ClassName;
    Result += ",\n\t";
  }
  else
    Result += "0, \n\t";

  // weakIvarLayout
  Result += "0, \n\t";
  if (!metaclass && Properties.size() > 0) {
    Result += "(const struct _prop_list_t *)&";
    Result += "_OBJC_$_PROP_LIST_"; Result += ClassName;
    Result += ",\n";
  }
  else
    Result += "0, \n";

  Result += "};\n";
}

static void Write_class_t(ASTContext *Context, std::string &Result,
                          StringRef VarName,
                          const ObjCInterfaceDecl *CDecl, bool metaclass) {
  bool rootClass = (!CDecl->getSuperClass());
  const ObjCInterfaceDecl *RootClass = CDecl;
  
  if (!rootClass) {
    // Find the Root class
    RootClass = CDecl->getSuperClass();
    while (RootClass->getSuperClass()) {
      RootClass = RootClass->getSuperClass();
    }
  }

  if (metaclass && rootClass) {
    // Need to handle a case of use of forward declaration.
    Result += "\n";
    Result += "extern \"C\" ";
    if (CDecl->getImplementation())
      Result += "__declspec(dllexport) ";
    else
      Result += "__declspec(dllimport) ";
    
    Result += "struct _class_t OBJC_CLASS_$_";
    Result += CDecl->getNameAsString();
    Result += ";\n";
  }
  // Also, for possibility of 'super' metadata class not having been defined yet.
  if (!rootClass) {
    ObjCInterfaceDecl *SuperClass = CDecl->getSuperClass();
    Result += "\n";
    Result += "extern \"C\" ";
    if (SuperClass->getImplementation())
      Result += "__declspec(dllexport) ";
    else
      Result += "__declspec(dllimport) ";

    Result += "struct _class_t "; 
    Result += VarName;
    Result += SuperClass->getNameAsString();
    Result += ";\n";
    
    if (metaclass && RootClass != SuperClass) {
      Result += "extern \"C\" ";
      if (RootClass->getImplementation())
        Result += "__declspec(dllexport) ";
      else
        Result += "__declspec(dllimport) ";

      Result += "struct _class_t "; 
      Result += VarName;
      Result += RootClass->getNameAsString();
      Result += ";\n";
    }
  }
  
  Result += "\nextern \"C\" __declspec(dllexport) struct _class_t "; 
  Result += VarName; Result += CDecl->getNameAsString();
  Result += " __attribute__ ((used, section (\"__DATA,__objc_data\"))) = {\n";
  Result += "\t";
  if (metaclass) {
    if (!rootClass) {
      Result += "0, // &"; Result += VarName;
      Result += RootClass->getNameAsString();
      Result += ",\n\t";
      Result += "0, // &"; Result += VarName;
      Result += CDecl->getSuperClass()->getNameAsString();
      Result += ",\n\t";
    }
    else {
      Result += "0, // &"; Result += VarName; 
      Result += CDecl->getNameAsString();
      Result += ",\n\t";
      Result += "0, // &OBJC_CLASS_$_"; Result += CDecl->getNameAsString();
      Result += ",\n\t";
    }
  }
  else {
    Result += "0, // &OBJC_METACLASS_$_"; 
    Result += CDecl->getNameAsString();
    Result += ",\n\t";
    if (!rootClass) {
      Result += "0, // &"; Result += VarName;
      Result += CDecl->getSuperClass()->getNameAsString();
      Result += ",\n\t";
    }
    else 
      Result += "0,\n\t";
  }
  Result += "0, // (void *)&_objc_empty_cache,\n\t";
  Result += "0, // unused, was (void *)&_objc_empty_vtable,\n\t";
  if (metaclass)
    Result += "&_OBJC_METACLASS_RO_$_";
  else
    Result += "&_OBJC_CLASS_RO_$_";
  Result += CDecl->getNameAsString();
  Result += ",\n};\n";
  
  // Add static function to initialize some of the meta-data fields.
  // avoid doing it twice.
  if (metaclass)
    return;
  
  const ObjCInterfaceDecl *SuperClass = 
    rootClass ? CDecl : CDecl->getSuperClass();
  
  Result += "static void OBJC_CLASS_SETUP_$_";
  Result += CDecl->getNameAsString();
  Result += "(void ) {\n";
  Result += "\tOBJC_METACLASS_$_"; Result += CDecl->getNameAsString();
  Result += ".isa = "; Result += "&OBJC_METACLASS_$_";
  Result += RootClass->getNameAsString(); Result += ";\n";
  
  Result += "\tOBJC_METACLASS_$_"; Result += CDecl->getNameAsString();
  Result += ".superclass = ";
  if (rootClass)
    Result += "&OBJC_CLASS_$_";
  else
     Result += "&OBJC_METACLASS_$_";

  Result += SuperClass->getNameAsString(); Result += ";\n";
  
  Result += "\tOBJC_METACLASS_$_"; Result += CDecl->getNameAsString();
  Result += ".cache = "; Result += "&_objc_empty_cache"; Result += ";\n";
  
  Result += "\tOBJC_CLASS_$_"; Result += CDecl->getNameAsString();
  Result += ".isa = "; Result += "&OBJC_METACLASS_$_";
  Result += CDecl->getNameAsString(); Result += ";\n";
  
  if (!rootClass) {
    Result += "\tOBJC_CLASS_$_"; Result += CDecl->getNameAsString();
    Result += ".superclass = "; Result += "&OBJC_CLASS_$_";
    Result += SuperClass->getNameAsString(); Result += ";\n";
  }
  
  Result += "\tOBJC_CLASS_$_"; Result += CDecl->getNameAsString();
  Result += ".cache = "; Result += "&_objc_empty_cache"; Result += ";\n";
  Result += "}\n";
}

static void Write_category_t(RewriteModernObjC &RewriteObj, ASTContext *Context, 
                             std::string &Result,
                             ObjCCategoryDecl *CatDecl,
                             ObjCInterfaceDecl *ClassDecl,
                             ArrayRef<ObjCMethodDecl *> InstanceMethods,
                             ArrayRef<ObjCMethodDecl *> ClassMethods,
                             ArrayRef<ObjCProtocolDecl *> RefedProtocols,
                             ArrayRef<ObjCPropertyDecl *> ClassProperties) {
  StringRef CatName = CatDecl->getName();
  StringRef ClassName = ClassDecl->getName();
  // must declare an extern class object in case this class is not implemented 
  // in this TU.
  Result += "\n";
  Result += "extern \"C\" ";
  if (ClassDecl->getImplementation())
    Result += "__declspec(dllexport) ";
  else
    Result += "__declspec(dllimport) ";
  
  Result += "struct _class_t ";
  Result += "OBJC_CLASS_$_"; Result += ClassName;
  Result += ";\n";
  
  Result += "\nstatic struct _category_t ";
  Result += "_OBJC_$_CATEGORY_";
  Result += ClassName; Result += "_$_"; Result += CatName;
  Result += " __attribute__ ((used, section (\"__DATA,__objc_const\"))) = \n";
  Result += "{\n";
  Result += "\t\""; Result += ClassName; Result += "\",\n";
  Result += "\t0, // &"; Result += "OBJC_CLASS_$_"; Result += ClassName;
  Result += ",\n";
  if (InstanceMethods.size() > 0) {
    Result += "\t(const struct _method_list_t *)&";  
    Result += "_OBJC_$_CATEGORY_INSTANCE_METHODS_";
    Result += ClassName; Result += "_$_"; Result += CatName;
    Result += ",\n";
  }
  else
    Result += "\t0,\n";
  
  if (ClassMethods.size() > 0) {
    Result += "\t(const struct _method_list_t *)&";  
    Result += "_OBJC_$_CATEGORY_CLASS_METHODS_";
    Result += ClassName; Result += "_$_"; Result += CatName;
    Result += ",\n";
  }
  else
    Result += "\t0,\n";
  
  if (RefedProtocols.size() > 0) {
    Result += "\t(const struct _protocol_list_t *)&";  
    Result += "_OBJC_CATEGORY_PROTOCOLS_$_";
    Result += ClassName; Result += "_$_"; Result += CatName;
    Result += ",\n";
  }
  else
    Result += "\t0,\n";
  
  if (ClassProperties.size() > 0) {
    Result += "\t(const struct _prop_list_t *)&";  Result += "_OBJC_$_PROP_LIST_";
    Result += ClassName; Result += "_$_"; Result += CatName;
    Result += ",\n";
  }
  else
    Result += "\t0,\n";
  
  Result += "};\n";
  
  // Add static function to initialize the class pointer in the category structure.
  Result += "static void OBJC_CATEGORY_SETUP_$_";
  Result += ClassDecl->getNameAsString();
  Result += "_$_";
  Result += CatName;
  Result += "(void ) {\n";
  Result += "\t_OBJC_$_CATEGORY_"; 
  Result += ClassDecl->getNameAsString();
  Result += "_$_";
  Result += CatName;
  Result += ".cls = "; Result += "&OBJC_CLASS_$_"; Result += ClassName;
  Result += ";\n}\n";
}

static void Write__extendedMethodTypes_initializer(RewriteModernObjC &RewriteObj,
                                           ASTContext *Context, std::string &Result,
                                           ArrayRef<ObjCMethodDecl *> Methods,
                                           StringRef VarName,
                                           StringRef ProtocolName) {
  if (Methods.size() == 0)
    return;
  
  Result += "\nstatic const char *";
  Result += VarName; Result += ProtocolName;
  Result += " [] __attribute__ ((used, section (\"__DATA,__objc_const\"))) = \n";
  Result += "{\n";
  for (unsigned i = 0, e = Methods.size(); i < e; i++) {
    ObjCMethodDecl *MD = Methods[i];
    std::string MethodTypeString, QuoteMethodTypeString;
    Context->getObjCEncodingForMethodDecl(MD, MethodTypeString, true);
    RewriteObj.QuoteDoublequotes(MethodTypeString, QuoteMethodTypeString);
    Result += "\t\""; Result += QuoteMethodTypeString; Result += "\"";
    if (i == e-1)
      Result += "\n};\n";
    else {
      Result += ",\n";
    }
  }
}

static void Write_IvarOffsetVar(RewriteModernObjC &RewriteObj,
                                ASTContext *Context,
                                std::string &Result, 
                                ArrayRef<ObjCIvarDecl *> Ivars, 
                                ObjCInterfaceDecl *CDecl) {
  // FIXME. visibilty of offset symbols may have to be set; for Darwin
  // this is what happens:
  /**
   if (Ivar->getAccessControl() == ObjCIvarDecl::Private ||
       Ivar->getAccessControl() == ObjCIvarDecl::Package ||
       Class->getVisibility() == HiddenVisibility)
     Visibility shoud be: HiddenVisibility;
   else
     Visibility shoud be: DefaultVisibility;
  */
  
  Result += "\n";
  for (unsigned i =0, e = Ivars.size(); i < e; i++) {
    ObjCIvarDecl *IvarDecl = Ivars[i];
    if (Context->getLangOpts().MicrosoftExt)
      Result += "__declspec(allocate(\".objc_ivar$B\")) ";
    
    if (!Context->getLangOpts().MicrosoftExt ||
        IvarDecl->getAccessControl() == ObjCIvarDecl::Private ||
        IvarDecl->getAccessControl() == ObjCIvarDecl::Package)
      Result += "extern \"C\" unsigned long int "; 
    else
      Result += "extern \"C\" __declspec(dllexport) unsigned long int ";
    if (Ivars[i]->isBitField())
      RewriteObj.ObjCIvarBitfieldGroupOffset(IvarDecl, Result);
    else
      WriteInternalIvarName(CDecl, IvarDecl, Result);
    Result += " __attribute__ ((used, section (\"__DATA,__objc_ivar\")))";
    Result += " = ";
    RewriteObj.RewriteIvarOffsetComputation(IvarDecl, Result);
    Result += ";\n";
    if (Ivars[i]->isBitField()) {
      // skip over rest of the ivar bitfields.
      SKIP_BITFIELDS(i , e, Ivars);
    }
  }
}

static void Write__ivar_list_t_initializer(RewriteModernObjC &RewriteObj,
                                           ASTContext *Context, std::string &Result,
                                           ArrayRef<ObjCIvarDecl *> OriginalIvars,
                                           StringRef VarName,
                                           ObjCInterfaceDecl *CDecl) {
  if (OriginalIvars.size() > 0) {
    Write_IvarOffsetVar(RewriteObj, Context, Result, OriginalIvars, CDecl);
    SmallVector<ObjCIvarDecl *, 8> Ivars;
    // strip off all but the first ivar bitfield from each group of ivars.
    // Such ivars in the ivar list table will be replaced by their grouping struct
    // 'ivar'.
    for (unsigned i = 0, e = OriginalIvars.size(); i < e; i++) {
      if (OriginalIvars[i]->isBitField()) {
        Ivars.push_back(OriginalIvars[i]);
        // skip over rest of the ivar bitfields.
        SKIP_BITFIELDS(i , e, OriginalIvars);
      }
      else
        Ivars.push_back(OriginalIvars[i]);
    }
    
    Result += "\nstatic ";
    Write__ivar_list_t_TypeDecl(Result, Ivars.size());
    Result += " "; Result += VarName;
    Result += CDecl->getNameAsString();
    Result += " __attribute__ ((used, section (\"__DATA,__objc_const\"))) = {\n";
    Result += "\t"; Result += "sizeof(_ivar_t)"; Result += ",\n";
    Result += "\t"; Result += utostr(Ivars.size()); Result += ",\n";
    for (unsigned i =0, e = Ivars.size(); i < e; i++) {
      ObjCIvarDecl *IvarDecl = Ivars[i];
      if (i == 0)
        Result += "\t{{";
      else
        Result += "\t {";
      Result += "(unsigned long int *)&";
      if (Ivars[i]->isBitField())
        RewriteObj.ObjCIvarBitfieldGroupOffset(IvarDecl, Result);
      else
        WriteInternalIvarName(CDecl, IvarDecl, Result);
      Result += ", ";
      
      Result += "\"";
      if (Ivars[i]->isBitField())
        RewriteObj.ObjCIvarBitfieldGroupDecl(Ivars[i], Result);
      else
        Result += IvarDecl->getName();
      Result += "\", ";
      
      QualType IVQT = IvarDecl->getType();
      if (IvarDecl->isBitField())
        IVQT = RewriteObj.GetGroupRecordTypeForObjCIvarBitfield(IvarDecl);
      
      std::string IvarTypeString, QuoteIvarTypeString;
      Context->getObjCEncodingForType(IVQT, IvarTypeString,
                                      IvarDecl);
      RewriteObj.QuoteDoublequotes(IvarTypeString, QuoteIvarTypeString);
      Result += "\""; Result += QuoteIvarTypeString; Result += "\", ";
      
      // FIXME. this alignment represents the host alignment and need be changed to
      // represent the target alignment.
      unsigned Align = Context->getTypeAlign(IVQT)/8;
      Align = llvm::Log2_32(Align);
      Result += llvm::utostr(Align); Result += ", ";
      CharUnits Size = Context->getTypeSizeInChars(IVQT);
      Result += llvm::utostr(Size.getQuantity());
      if (i  == e-1)
        Result += "}}\n";
      else
        Result += "},\n";
    }
    Result += "};\n";
  }
}

/// RewriteObjCProtocolMetaData - Rewrite protocols meta-data.
void RewriteModernObjC::RewriteObjCProtocolMetaData(ObjCProtocolDecl *PDecl, 
                                                    std::string &Result) {
  
  // Do not synthesize the protocol more than once.
  if (ObjCSynthesizedProtocols.count(PDecl->getCanonicalDecl()))
    return;
  WriteModernMetadataDeclarations(Context, Result);
  
  if (ObjCProtocolDecl *Def = PDecl->getDefinition())
    PDecl = Def;
  // Must write out all protocol definitions in current qualifier list,
  // and in their nested qualifiers before writing out current definition.
  for (auto *I : PDecl->protocols())
    RewriteObjCProtocolMetaData(I, Result);
  
  // Construct method lists.
  std::vector<ObjCMethodDecl *> InstanceMethods, ClassMethods;
  std::vector<ObjCMethodDecl *> OptInstanceMethods, OptClassMethods;
  for (auto *MD : PDecl->instance_methods()) {
    if (MD->getImplementationControl() == ObjCMethodDecl::Optional) {
      OptInstanceMethods.push_back(MD);
    } else {
      InstanceMethods.push_back(MD);
    }
  }
  
  for (auto *MD : PDecl->class_methods()) {
    if (MD->getImplementationControl() == ObjCMethodDecl::Optional) {
      OptClassMethods.push_back(MD);
    } else {
      ClassMethods.push_back(MD);
    }
  }
  std::vector<ObjCMethodDecl *> AllMethods;
  for (unsigned i = 0, e = InstanceMethods.size(); i < e; i++)
    AllMethods.push_back(InstanceMethods[i]);
  for (unsigned i = 0, e = ClassMethods.size(); i < e; i++)
    AllMethods.push_back(ClassMethods[i]);
  for (unsigned i = 0, e = OptInstanceMethods.size(); i < e; i++)
    AllMethods.push_back(OptInstanceMethods[i]);
  for (unsigned i = 0, e = OptClassMethods.size(); i < e; i++)
    AllMethods.push_back(OptClassMethods[i]);

  Write__extendedMethodTypes_initializer(*this, Context, Result,
                                         AllMethods,
                                         "_OBJC_PROTOCOL_METHOD_TYPES_",
                                         PDecl->getNameAsString());
  // Protocol's super protocol list
  SmallVector<ObjCProtocolDecl *, 8> SuperProtocols(PDecl->protocols());  
  Write_protocol_list_initializer(Context, Result, SuperProtocols,
                                  "_OBJC_PROTOCOL_REFS_",
                                  PDecl->getNameAsString());
  
  Write_method_list_t_initializer(*this, Context, Result, InstanceMethods, 
                                  "_OBJC_PROTOCOL_INSTANCE_METHODS_",
                                  PDecl->getNameAsString(), false);
  
  Write_method_list_t_initializer(*this, Context, Result, ClassMethods, 
                                  "_OBJC_PROTOCOL_CLASS_METHODS_",
                                  PDecl->getNameAsString(), false);

  Write_method_list_t_initializer(*this, Context, Result, OptInstanceMethods, 
                                  "_OBJC_PROTOCOL_OPT_INSTANCE_METHODS_",
                                  PDecl->getNameAsString(), false);
  
  Write_method_list_t_initializer(*this, Context, Result, OptClassMethods, 
                                  "_OBJC_PROTOCOL_OPT_CLASS_METHODS_",
                                  PDecl->getNameAsString(), false);
  
  // Protocol's property metadata.
  SmallVector<ObjCPropertyDecl *, 8> ProtocolProperties(PDecl->properties());
  Write_prop_list_t_initializer(*this, Context, Result, ProtocolProperties,
                                 /* Container */nullptr,
                                 "_OBJC_PROTOCOL_PROPERTIES_",
                                 PDecl->getNameAsString());

  // Writer out root metadata for current protocol: struct _protocol_t
  Result += "\n";
  if (LangOpts.MicrosoftExt)
    Result += "static ";
  Result += "struct _protocol_t _OBJC_PROTOCOL_";
  Result += PDecl->getNameAsString();
  Result += " __attribute__ ((used, section (\"__DATA,__datacoal_nt,coalesced\"))) = {\n";
  Result += "\t0,\n"; // id is; is null
  Result += "\t\""; Result += PDecl->getNameAsString(); Result += "\",\n";
  if (SuperProtocols.size() > 0) {
    Result += "\t(const struct _protocol_list_t *)&"; Result += "_OBJC_PROTOCOL_REFS_";
    Result += PDecl->getNameAsString(); Result += ",\n";
  }
  else
    Result += "\t0,\n";
  if (InstanceMethods.size() > 0) {
    Result += "\t(const struct method_list_t *)&_OBJC_PROTOCOL_INSTANCE_METHODS_"; 
    Result += PDecl->getNameAsString(); Result += ",\n";
  }
  else
    Result += "\t0,\n";

  if (ClassMethods.size() > 0) {
    Result += "\t(const struct method_list_t *)&_OBJC_PROTOCOL_CLASS_METHODS_"; 
    Result += PDecl->getNameAsString(); Result += ",\n";
  }
  else
    Result += "\t0,\n";
  
  if (OptInstanceMethods.size() > 0) {
    Result += "\t(const struct method_list_t *)&_OBJC_PROTOCOL_OPT_INSTANCE_METHODS_"; 
    Result += PDecl->getNameAsString(); Result += ",\n";
  }
  else
    Result += "\t0,\n";
  
  if (OptClassMethods.size() > 0) {
    Result += "\t(const struct method_list_t *)&_OBJC_PROTOCOL_OPT_CLASS_METHODS_"; 
    Result += PDecl->getNameAsString(); Result += ",\n";
  }
  else
    Result += "\t0,\n";
  
  if (ProtocolProperties.size() > 0) {
    Result += "\t(const struct _prop_list_t *)&_OBJC_PROTOCOL_PROPERTIES_"; 
    Result += PDecl->getNameAsString(); Result += ",\n";
  }
  else
    Result += "\t0,\n";
  
  Result += "\t"; Result += "sizeof(_protocol_t)"; Result += ",\n";
  Result += "\t0,\n";
  
  if (AllMethods.size() > 0) {
    Result += "\t(const char **)&"; Result += "_OBJC_PROTOCOL_METHOD_TYPES_";
    Result += PDecl->getNameAsString();
    Result += "\n};\n";
  }
  else
    Result += "\t0\n};\n";
  
  if (LangOpts.MicrosoftExt)
    Result += "static ";
  Result += "struct _protocol_t *";
  Result += "_OBJC_LABEL_PROTOCOL_$_"; Result += PDecl->getNameAsString();
  Result += " = &_OBJC_PROTOCOL_"; Result += PDecl->getNameAsString();
  Result += ";\n";
    
  // Mark this protocol as having been generated.
  if (!ObjCSynthesizedProtocols.insert(PDecl->getCanonicalDecl()).second)
    llvm_unreachable("protocol already synthesized");
  
}

void RewriteModernObjC::RewriteObjCProtocolListMetaData(
                                const ObjCList<ObjCProtocolDecl> &Protocols,
                                StringRef prefix, StringRef ClassName,
                                std::string &Result) {
  if (Protocols.empty()) return;
  
  for (unsigned i = 0; i != Protocols.size(); i++)
    RewriteObjCProtocolMetaData(Protocols[i], Result);
  
  // Output the top lovel protocol meta-data for the class.
  /* struct _objc_protocol_list {
   struct _objc_protocol_list *next;
   int    protocol_count;
   struct _objc_protocol *class_protocols[];
   }
   */
  Result += "\n";
  if (LangOpts.MicrosoftExt)
    Result += "__declspec(allocate(\".cat_cls_meth$B\")) ";
  Result += "static struct {\n";
  Result += "\tstruct _objc_protocol_list *next;\n";
  Result += "\tint    protocol_count;\n";
  Result += "\tstruct _objc_protocol *class_protocols[";
  Result += utostr(Protocols.size());
  Result += "];\n} _OBJC_";
  Result += prefix;
  Result += "_PROTOCOLS_";
  Result += ClassName;
  Result += " __attribute__ ((used, section (\"__OBJC, __cat_cls_meth\")))= "
  "{\n\t0, ";
  Result += utostr(Protocols.size());
  Result += "\n";
  
  Result += "\t,{&_OBJC_PROTOCOL_";
  Result += Protocols[0]->getNameAsString();
  Result += " \n";
  
  for (unsigned i = 1; i != Protocols.size(); i++) {
    Result += "\t ,&_OBJC_PROTOCOL_";
    Result += Protocols[i]->getNameAsString();
    Result += "\n";
  }
  Result += "\t }\n};\n";
}

/// hasObjCExceptionAttribute - Return true if this class or any super
/// class has the __objc_exception__ attribute.
/// FIXME. Move this to ASTContext.cpp as it is also used for IRGen.
static bool hasObjCExceptionAttribute(ASTContext &Context,
                                      const ObjCInterfaceDecl *OID) {
  if (OID->hasAttr<ObjCExceptionAttr>())
    return true;
  if (const ObjCInterfaceDecl *Super = OID->getSuperClass())
    return hasObjCExceptionAttribute(Context, Super);
  return false;
}

void RewriteModernObjC::RewriteObjCClassMetaData(ObjCImplementationDecl *IDecl,
                                           std::string &Result) {
  ObjCInterfaceDecl *CDecl = IDecl->getClassInterface();
  
  // Explicitly declared @interface's are already synthesized.
  if (CDecl->isImplicitInterfaceDecl())
    assert(false && 
           "Legacy implicit interface rewriting not supported in moder abi");
  
  WriteModernMetadataDeclarations(Context, Result);
  SmallVector<ObjCIvarDecl *, 8> IVars;
  
  for (ObjCIvarDecl *IVD = CDecl->all_declared_ivar_begin();
      IVD; IVD = IVD->getNextIvar()) {
    // Ignore unnamed bit-fields.
    if (!IVD->getDeclName())
      continue;
    IVars.push_back(IVD);
  }
  
  Write__ivar_list_t_initializer(*this, Context, Result, IVars, 
                                 "_OBJC_$_INSTANCE_VARIABLES_",
                                 CDecl);
  
  // Build _objc_method_list for class's instance methods if needed
  SmallVector<ObjCMethodDecl *, 32> InstanceMethods(IDecl->instance_methods());
  
  // If any of our property implementations have associated getters or
  // setters, produce metadata for them as well.
  for (const auto *Prop : IDecl->property_impls()) {
    if (Prop->getPropertyImplementation() == ObjCPropertyImplDecl::Dynamic)
      continue;
    if (!Prop->getPropertyIvarDecl())
      continue;
    ObjCPropertyDecl *PD = Prop->getPropertyDecl();
    if (!PD)
      continue;
    if (ObjCMethodDecl *Getter = PD->getGetterMethodDecl())
      if (mustSynthesizeSetterGetterMethod(IDecl, PD, true /*getter*/))
        InstanceMethods.push_back(Getter);
    if (PD->isReadOnly())
      continue;
    if (ObjCMethodDecl *Setter = PD->getSetterMethodDecl())
      if (mustSynthesizeSetterGetterMethod(IDecl, PD, false /*setter*/))
        InstanceMethods.push_back(Setter);
  }
  
  Write_method_list_t_initializer(*this, Context, Result, InstanceMethods,
                                  "_OBJC_$_INSTANCE_METHODS_",
                                  IDecl->getNameAsString(), true);
  
  SmallVector<ObjCMethodDecl *, 32> ClassMethods(IDecl->class_methods());
  
  Write_method_list_t_initializer(*this, Context, Result, ClassMethods,
                                  "_OBJC_$_CLASS_METHODS_",
                                  IDecl->getNameAsString(), true);
  
  // Protocols referenced in class declaration?
  // Protocol's super protocol list
  std::vector<ObjCProtocolDecl *> RefedProtocols;
  const ObjCList<ObjCProtocolDecl> &Protocols = CDecl->getReferencedProtocols();
  for (ObjCList<ObjCProtocolDecl>::iterator I = Protocols.begin(),
       E = Protocols.end();
       I != E; ++I) {
    RefedProtocols.push_back(*I);
    // Must write out all protocol definitions in current qualifier list,
    // and in their nested qualifiers before writing out current definition.
    RewriteObjCProtocolMetaData(*I, Result);
  }
  
  Write_protocol_list_initializer(Context, Result, 
                                  RefedProtocols,
                                  "_OBJC_CLASS_PROTOCOLS_$_",
                                  IDecl->getNameAsString());
  
  // Protocol's property metadata.
  SmallVector<ObjCPropertyDecl *, 8> ClassProperties(CDecl->properties());
  Write_prop_list_t_initializer(*this, Context, Result, ClassProperties,
                                 /* Container */IDecl,
                                 "_OBJC_$_PROP_LIST_",
                                 CDecl->getNameAsString());

  
  // Data for initializing _class_ro_t  metaclass meta-data
  uint32_t flags = CLS_META;
  std::string InstanceSize;
  std::string InstanceStart;
  
  
  bool classIsHidden = CDecl->getVisibility() == HiddenVisibility;
  if (classIsHidden)
    flags |= OBJC2_CLS_HIDDEN;
  
  if (!CDecl->getSuperClass())
    // class is root
    flags |= CLS_ROOT;
  InstanceSize = "sizeof(struct _class_t)";
  InstanceStart = InstanceSize;
  Write__class_ro_t_initializer(Context, Result, flags, 
                                InstanceStart, InstanceSize,
                                ClassMethods,
                                nullptr,
                                nullptr,
                                nullptr,
                                "_OBJC_METACLASS_RO_$_",
                                CDecl->getNameAsString());

  // Data for initializing _class_ro_t meta-data
  flags = CLS;
  if (classIsHidden)
    flags |= OBJC2_CLS_HIDDEN;
  
  if (hasObjCExceptionAttribute(*Context, CDecl))
    flags |= CLS_EXCEPTION;

  if (!CDecl->getSuperClass())
    // class is root
    flags |= CLS_ROOT;
  
  InstanceSize.clear();
  InstanceStart.clear();
  if (!ObjCSynthesizedStructs.count(CDecl)) {
    InstanceSize = "0";
    InstanceStart = "0";
  }
  else {
    InstanceSize = "sizeof(struct ";
    InstanceSize += CDecl->getNameAsString();
    InstanceSize += "_IMPL)";
    
    ObjCIvarDecl *IVD = CDecl->all_declared_ivar_begin();
    if (IVD) {
      RewriteIvarOffsetComputation(IVD, InstanceStart);
    }
    else 
      InstanceStart = InstanceSize;
  }
  Write__class_ro_t_initializer(Context, Result, flags, 
                                InstanceStart, InstanceSize,
                                InstanceMethods,
                                RefedProtocols,
                                IVars,
                                ClassProperties,
                                "_OBJC_CLASS_RO_$_",
                                CDecl->getNameAsString());
  
  Write_class_t(Context, Result,
                "OBJC_METACLASS_$_",
                CDecl, /*metaclass*/true);
  
  Write_class_t(Context, Result,
                "OBJC_CLASS_$_",
                CDecl, /*metaclass*/false);
  
  if (ImplementationIsNonLazy(IDecl))
    DefinedNonLazyClasses.push_back(CDecl);
                
}

void RewriteModernObjC::RewriteClassSetupInitHook(std::string &Result) {
  int ClsDefCount = ClassImplementation.size();
  if (!ClsDefCount)
    return;
  Result += "#pragma section(\".objc_inithooks$B\", long, read, write)\n";
  Result += "__declspec(allocate(\".objc_inithooks$B\")) ";
  Result += "static void *OBJC_CLASS_SETUP[] = {\n";
  for (int i = 0; i < ClsDefCount; i++) {
    ObjCImplementationDecl *IDecl = ClassImplementation[i];
    ObjCInterfaceDecl *CDecl = IDecl->getClassInterface();
    Result += "\t(void *)&OBJC_CLASS_SETUP_$_";
    Result  += CDecl->getName(); Result += ",\n";
  }
  Result += "};\n";
}

void RewriteModernObjC::RewriteMetaDataIntoBuffer(std::string &Result) {
  int ClsDefCount = ClassImplementation.size();
  int CatDefCount = CategoryImplementation.size();
  
  // For each implemented class, write out all its meta data.
  for (int i = 0; i < ClsDefCount; i++)
    RewriteObjCClassMetaData(ClassImplementation[i], Result);
  
  RewriteClassSetupInitHook(Result);
  
  // For each implemented category, write out all its meta data.
  for (int i = 0; i < CatDefCount; i++)
    RewriteObjCCategoryImplDecl(CategoryImplementation[i], Result);
  
  RewriteCategorySetupInitHook(Result);
  
  if (ClsDefCount > 0) {
    if (LangOpts.MicrosoftExt)
      Result += "__declspec(allocate(\".objc_classlist$B\")) ";
    Result += "static struct _class_t *L_OBJC_LABEL_CLASS_$ [";
    Result += llvm::utostr(ClsDefCount); Result += "]";
    Result += 
      " __attribute__((used, section (\"__DATA, __objc_classlist,"
      "regular,no_dead_strip\")))= {\n";
    for (int i = 0; i < ClsDefCount; i++) {
      Result += "\t&OBJC_CLASS_$_";
      Result += ClassImplementation[i]->getNameAsString();
      Result += ",\n";
    }
    Result += "};\n";
    
    if (!DefinedNonLazyClasses.empty()) {
      if (LangOpts.MicrosoftExt)
        Result += "__declspec(allocate(\".objc_nlclslist$B\")) \n";
      Result += "static struct _class_t *_OBJC_LABEL_NONLAZY_CLASS_$[] = {\n\t";
      for (unsigned i = 0, e = DefinedNonLazyClasses.size(); i < e; i++) {
        Result += "\t&OBJC_CLASS_$_"; Result += DefinedNonLazyClasses[i]->getNameAsString();
        Result += ",\n";
      }
      Result += "};\n";
    }
  }
  
  if (CatDefCount > 0) {
    if (LangOpts.MicrosoftExt)
      Result += "__declspec(allocate(\".objc_catlist$B\")) ";
    Result += "static struct _category_t *L_OBJC_LABEL_CATEGORY_$ [";
    Result += llvm::utostr(CatDefCount); Result += "]";
    Result += 
    " __attribute__((used, section (\"__DATA, __objc_catlist,"
    "regular,no_dead_strip\")))= {\n";
    for (int i = 0; i < CatDefCount; i++) {
      Result += "\t&_OBJC_$_CATEGORY_";
      Result += 
        CategoryImplementation[i]->getClassInterface()->getNameAsString(); 
      Result += "_$_";
      Result += CategoryImplementation[i]->getNameAsString();
      Result += ",\n";
    }
    Result += "};\n";
  }
  
  if (!DefinedNonLazyCategories.empty()) {
    if (LangOpts.MicrosoftExt)
      Result += "__declspec(allocate(\".objc_nlcatlist$B\")) \n";
    Result += "static struct _category_t *_OBJC_LABEL_NONLAZY_CATEGORY_$[] = {\n\t";
    for (unsigned i = 0, e = DefinedNonLazyCategories.size(); i < e; i++) {
      Result += "\t&_OBJC_$_CATEGORY_";
      Result += 
        DefinedNonLazyCategories[i]->getClassInterface()->getNameAsString(); 
      Result += "_$_";
      Result += DefinedNonLazyCategories[i]->getNameAsString();
      Result += ",\n";
    }
    Result += "};\n";
  }
}

void RewriteModernObjC::WriteImageInfo(std::string &Result) {
  if (LangOpts.MicrosoftExt)
    Result += "__declspec(allocate(\".objc_imageinfo$B\")) \n";
  
  Result += "static struct IMAGE_INFO { unsigned version; unsigned flag; } ";
  // version 0, ObjCABI is 2
  Result += "_OBJC_IMAGE_INFO = { 0, 2 };\n";
}

/// RewriteObjCCategoryImplDecl - Rewrite metadata for each category
/// implementation.
void RewriteModernObjC::RewriteObjCCategoryImplDecl(ObjCCategoryImplDecl *IDecl,
                                              std::string &Result) {
  WriteModernMetadataDeclarations(Context, Result);
  ObjCInterfaceDecl *ClassDecl = IDecl->getClassInterface();
  // Find category declaration for this implementation.
  ObjCCategoryDecl *CDecl
    = ClassDecl->FindCategoryDeclaration(IDecl->getIdentifier());
  
  std::string FullCategoryName = ClassDecl->getNameAsString();
  FullCategoryName += "_$_";
  FullCategoryName += CDecl->getNameAsString();
  
  // Build _objc_method_list for class's instance methods if needed
  SmallVector<ObjCMethodDecl *, 32> InstanceMethods(IDecl->instance_methods());
  
  // If any of our property implementations have associated getters or
  // setters, produce metadata for them as well.
  for (const auto *Prop : IDecl->property_impls()) {
    if (Prop->getPropertyImplementation() == ObjCPropertyImplDecl::Dynamic)
      continue;
    if (!Prop->getPropertyIvarDecl())
      continue;
    ObjCPropertyDecl *PD = Prop->getPropertyDecl();
    if (!PD)
      continue;
    if (ObjCMethodDecl *Getter = PD->getGetterMethodDecl())
      InstanceMethods.push_back(Getter);
    if (PD->isReadOnly())
      continue;
    if (ObjCMethodDecl *Setter = PD->getSetterMethodDecl())
      InstanceMethods.push_back(Setter);
  }
  
  Write_method_list_t_initializer(*this, Context, Result, InstanceMethods,
                                  "_OBJC_$_CATEGORY_INSTANCE_METHODS_",
                                  FullCategoryName, true);
  
  SmallVector<ObjCMethodDecl *, 32> ClassMethods(IDecl->class_methods());
  
  Write_method_list_t_initializer(*this, Context, Result, ClassMethods,
                                  "_OBJC_$_CATEGORY_CLASS_METHODS_",
                                  FullCategoryName, true);
  
  // Protocols referenced in class declaration?
  // Protocol's super protocol list
  SmallVector<ObjCProtocolDecl *, 8> RefedProtocols(CDecl->protocols());
  for (auto *I : CDecl->protocols())
    // Must write out all protocol definitions in current qualifier list,
    // and in their nested qualifiers before writing out current definition.
    RewriteObjCProtocolMetaData(I, Result);
  
  Write_protocol_list_initializer(Context, Result, 
                                  RefedProtocols,
                                  "_OBJC_CATEGORY_PROTOCOLS_$_",
                                  FullCategoryName);
  
  // Protocol's property metadata.
  SmallVector<ObjCPropertyDecl *, 8> ClassProperties(CDecl->properties());
  Write_prop_list_t_initializer(*this, Context, Result, ClassProperties,
                                /* Container */IDecl,
                                "_OBJC_$_PROP_LIST_",
                                FullCategoryName);
  
  Write_category_t(*this, Context, Result,
                   CDecl,
                   ClassDecl,
                   InstanceMethods,
                   ClassMethods,
                   RefedProtocols,
                   ClassProperties);
  
  // Determine if this category is also "non-lazy".
  if (ImplementationIsNonLazy(IDecl))
    DefinedNonLazyCategories.push_back(CDecl);
    
}

void RewriteModernObjC::RewriteCategorySetupInitHook(std::string &Result) {
  int CatDefCount = CategoryImplementation.size();
  if (!CatDefCount)
    return;
  Result += "#pragma section(\".objc_inithooks$B\", long, read, write)\n";
  Result += "__declspec(allocate(\".objc_inithooks$B\")) ";
  Result += "static void *OBJC_CATEGORY_SETUP[] = {\n";
  for (int i = 0; i < CatDefCount; i++) {
    ObjCCategoryImplDecl *IDecl = CategoryImplementation[i];
    ObjCCategoryDecl *CatDecl= IDecl->getCategoryDecl();
    ObjCInterfaceDecl *ClassDecl = IDecl->getClassInterface();
    Result += "\t(void *)&OBJC_CATEGORY_SETUP_$_";
    Result += ClassDecl->getName();
    Result += "_$_";
    Result += CatDecl->getName();
    Result += ",\n";
  }
  Result += "};\n";
}

// RewriteObjCMethodsMetaData - Rewrite methods metadata for instance or
/// class methods.
template<typename MethodIterator>
void RewriteModernObjC::RewriteObjCMethodsMetaData(MethodIterator MethodBegin,
                                             MethodIterator MethodEnd,
                                             bool IsInstanceMethod,
                                             StringRef prefix,
                                             StringRef ClassName,
                                             std::string &Result) {
  if (MethodBegin == MethodEnd) return;
  
  if (!objc_impl_method) {
    /* struct _objc_method {
     SEL _cmd;
     char *method_types;
     void *_imp;
     }
     */
    Result += "\nstruct _objc_method {\n";
    Result += "\tSEL _cmd;\n";
    Result += "\tchar *method_types;\n";
    Result += "\tvoid *_imp;\n";
    Result += "};\n";
    
    objc_impl_method = true;
  }
  
  // Build _objc_method_list for class's methods if needed
  
  /* struct  {
   struct _objc_method_list *next_method;
   int method_count;
   struct _objc_method method_list[];
   }
   */
  unsigned NumMethods = std::distance(MethodBegin, MethodEnd);
  Result += "\n";
  if (LangOpts.MicrosoftExt) {
    if (IsInstanceMethod)
      Result += "__declspec(allocate(\".inst_meth$B\")) ";
    else
      Result += "__declspec(allocate(\".cls_meth$B\")) ";
  }
  Result += "static struct {\n";
  Result += "\tstruct _objc_method_list *next_method;\n";
  Result += "\tint method_count;\n";
  Result += "\tstruct _objc_method method_list[";
  Result += utostr(NumMethods);
  Result += "];\n} _OBJC_";
  Result += prefix;
  Result += IsInstanceMethod ? "INSTANCE" : "CLASS";
  Result += "_METHODS_";
  Result += ClassName;
  Result += " __attribute__ ((used, section (\"__OBJC, __";
  Result += IsInstanceMethod ? "inst" : "cls";
  Result += "_meth\")))= ";
  Result += "{\n\t0, " + utostr(NumMethods) + "\n";
  
  Result += "\t,{{(SEL)\"";
  Result += (*MethodBegin)->getSelector().getAsString().c_str();
  std::string MethodTypeString;
  Context->getObjCEncodingForMethodDecl(*MethodBegin, MethodTypeString);
  Result += "\", \"";
  Result += MethodTypeString;
  Result += "\", (void *)";
  Result += MethodInternalNames[*MethodBegin];
  Result += "}\n";
  for (++MethodBegin; MethodBegin != MethodEnd; ++MethodBegin) {
    Result += "\t  ,{(SEL)\"";
    Result += (*MethodBegin)->getSelector().getAsString().c_str();
    std::string MethodTypeString;
    Context->getObjCEncodingForMethodDecl(*MethodBegin, MethodTypeString);
    Result += "\", \"";
    Result += MethodTypeString;
    Result += "\", (void *)";
    Result += MethodInternalNames[*MethodBegin];
    Result += "}\n";
  }
  Result += "\t }\n};\n";
}

Stmt *RewriteModernObjC::RewriteObjCIvarRefExpr(ObjCIvarRefExpr *IV) {
  SourceRange OldRange = IV->getSourceRange();
  Expr *BaseExpr = IV->getBase();
  
  // Rewrite the base, but without actually doing replaces.
  {
    DisableReplaceStmtScope S(*this);
    BaseExpr = cast<Expr>(RewriteFunctionBodyOrGlobalInitializer(BaseExpr));
    IV->setBase(BaseExpr);
  }
  
  ObjCIvarDecl *D = IV->getDecl();
  
  Expr *Replacement = IV;
  
    if (BaseExpr->getType()->isObjCObjectPointerType()) {
      const ObjCInterfaceType *iFaceDecl =
        dyn_cast<ObjCInterfaceType>(BaseExpr->getType()->getPointeeType());
      assert(iFaceDecl && "RewriteObjCIvarRefExpr - iFaceDecl is null");
      // lookup which class implements the instance variable.
      ObjCInterfaceDecl *clsDeclared = nullptr;
      iFaceDecl->getDecl()->lookupInstanceVariable(D->getIdentifier(),
                                                   clsDeclared);
      assert(clsDeclared && "RewriteObjCIvarRefExpr(): Can't find class");
      
      // Build name of symbol holding ivar offset.
      std::string IvarOffsetName;
      if (D->isBitField())
        ObjCIvarBitfieldGroupOffset(D, IvarOffsetName);
      else
        WriteInternalIvarName(clsDeclared, D, IvarOffsetName);
      
      ReferencedIvars[clsDeclared].insert(D);
      
      // cast offset to "char *".
      CastExpr *castExpr = NoTypeInfoCStyleCastExpr(Context, 
                                                    Context->getPointerType(Context->CharTy),
                                                    CK_BitCast,
                                                    BaseExpr);
      VarDecl *NewVD = VarDecl::Create(*Context, TUDecl, SourceLocation(),
                                       SourceLocation(), &Context->Idents.get(IvarOffsetName),
                                       Context->UnsignedLongTy, nullptr,
                                       SC_Extern);
      DeclRefExpr *DRE = new (Context) DeclRefExpr(NewVD, false,
                                                   Context->UnsignedLongTy, VK_LValue,
                                                   SourceLocation());
      BinaryOperator *addExpr = 
        new (Context) BinaryOperator(castExpr, DRE, BO_Add, 
                                     Context->getPointerType(Context->CharTy),
                                     VK_RValue, OK_Ordinary, SourceLocation(), false);
      // Don't forget the parens to enforce the proper binding.
      ParenExpr *PE = new (Context) ParenExpr(SourceLocation(),
                                              SourceLocation(),
                                              addExpr);
      QualType IvarT = D->getType();
      if (D->isBitField())
        IvarT = GetGroupRecordTypeForObjCIvarBitfield(D);

      if (!isa<TypedefType>(IvarT) && IvarT->isRecordType()) {
        RecordDecl *RD = IvarT->getAs<RecordType>()->getDecl();
        RD = RD->getDefinition();
        if (RD && !RD->getDeclName().getAsIdentifierInfo()) {
          // decltype(((Foo_IMPL*)0)->bar) *
          ObjCContainerDecl *CDecl = 
            dyn_cast<ObjCContainerDecl>(D->getDeclContext());
          // ivar in class extensions requires special treatment.
          if (ObjCCategoryDecl *CatDecl = dyn_cast<ObjCCategoryDecl>(CDecl))
            CDecl = CatDecl->getClassInterface();
          std::string RecName = CDecl->getName();
          RecName += "_IMPL";
          RecordDecl *RD = RecordDecl::Create(*Context, TTK_Struct, TUDecl,
                                              SourceLocation(), SourceLocation(),
                                              &Context->Idents.get(RecName.c_str()));
          QualType PtrStructIMPL = Context->getPointerType(Context->getTagDeclType(RD));
          unsigned UnsignedIntSize = 
            static_cast<unsigned>(Context->getTypeSize(Context->UnsignedIntTy));
          Expr *Zero = IntegerLiteral::Create(*Context,
                                              llvm::APInt(UnsignedIntSize, 0),
                                              Context->UnsignedIntTy, SourceLocation());
          Zero = NoTypeInfoCStyleCastExpr(Context, PtrStructIMPL, CK_BitCast, Zero);
          ParenExpr *PE = new (Context) ParenExpr(SourceLocation(), SourceLocation(),
                                                  Zero);
          FieldDecl *FD = FieldDecl::Create(*Context, nullptr, SourceLocation(),
                                            SourceLocation(),
                                            &Context->Idents.get(D->getNameAsString()),
                                            IvarT, nullptr,
                                            /*BitWidth=*/nullptr,
                                            /*Mutable=*/true, ICIS_NoInit);
          MemberExpr *ME = new (Context) MemberExpr(PE, true, FD, SourceLocation(),
                                                    FD->getType(), VK_LValue,
                                                    OK_Ordinary);
          IvarT = Context->getDecltypeType(ME, ME->getType());
        }
      }
      convertObjCTypeToCStyleType(IvarT);
      QualType castT = Context->getPointerType(IvarT);
          
      castExpr = NoTypeInfoCStyleCastExpr(Context, 
                                          castT,
                                          CK_BitCast,
                                          PE);
      
      
      Expr *Exp = new (Context) UnaryOperator(castExpr, UO_Deref, IvarT,
                                              VK_LValue, OK_Ordinary,
                                              SourceLocation());
      PE = new (Context) ParenExpr(OldRange.getBegin(),
                                   OldRange.getEnd(),
                                   Exp);
      
      if (D->isBitField()) {
        FieldDecl *FD = FieldDecl::Create(*Context, nullptr, SourceLocation(),
                                          SourceLocation(),
                                          &Context->Idents.get(D->getNameAsString()),
                                          D->getType(), nullptr,
                                          /*BitWidth=*/D->getBitWidth(),
                                          /*Mutable=*/true, ICIS_NoInit);
        MemberExpr *ME = new (Context) MemberExpr(PE, /*isArrow*/false, FD, SourceLocation(),
                                                  FD->getType(), VK_LValue,
                                                  OK_Ordinary);
        Replacement = ME;

      }
      else
        Replacement = PE;
    }
  
    ReplaceStmtWithRange(IV, Replacement, OldRange);
    return Replacement;  
}

#endif<|MERGE_RESOLUTION|>--- conflicted
+++ resolved
@@ -4563,22 +4563,12 @@
         GetBlockDeclRefExprs(*CI);
     }
   // Handle specific things.
-<<<<<<< HEAD
-  if (DeclRefExpr *DRE = dyn_cast<DeclRefExpr>(S)) {
-    if (DRE->refersToEnclosingLocal()) {
-=======
   if (DeclRefExpr *DRE = dyn_cast<DeclRefExpr>(S))
     if (DRE->refersToEnclosingVariableOrCapture() ||
         HasLocalVariableExternalStorage(DRE->getDecl()))
->>>>>>> cb0d13fc
       // FIXME: Handle enums.
-      if (!isa<FunctionDecl>(DRE->getDecl()))
-        BlockDeclRefs.push_back(DRE);
-      if (HasLocalVariableExternalStorage(DRE->getDecl()))
-        BlockDeclRefs.push_back(DRE);
-    }
-  }
-  
+      BlockDeclRefs.push_back(DRE);
+
   return;
 }
 
@@ -4601,17 +4591,11 @@
     }
   // Handle specific things.
   if (DeclRefExpr *DRE = dyn_cast<DeclRefExpr>(S)) {
-<<<<<<< HEAD
-    if (DRE->refersToEnclosingLocal()) {
-      if (!isa<FunctionDecl>(DRE->getDecl()) &&
-          !InnerContexts.count(DRE->getDecl()->getDeclContext()))
-=======
     if (DRE->refersToEnclosingVariableOrCapture() ||
         HasLocalVariableExternalStorage(DRE->getDecl())) {
       if (!InnerContexts.count(DRE->getDecl()->getDeclContext()))
->>>>>>> cb0d13fc
         InnerBlockDeclRefs.push_back(DRE);
-      if (VarDecl *Var = dyn_cast<VarDecl>(DRE->getDecl()))
+      if (VarDecl *Var = cast<VarDecl>(DRE->getDecl()))
         if (Var->isFunctionOrMethodVarDecl())
           ImportedLocalExternalDecls.insert(Var);
     }
@@ -4788,12 +4772,8 @@
   // Rewrite the byref variable into BYREFVAR->__forwarding->BYREFVAR 
   // for each DeclRefExp where BYREFVAR is name of the variable.
   ValueDecl *VD = DeclRefExp->getDecl();
-<<<<<<< HEAD
-  bool isArrow = DeclRefExp->refersToEnclosingLocal();
-=======
   bool isArrow = DeclRefExp->refersToEnclosingVariableOrCapture() ||
                  HasLocalVariableExternalStorage(DeclRefExp->getDecl());
->>>>>>> cb0d13fc
 
   FieldDecl *FD = FieldDecl::Create(*Context, nullptr, SourceLocation(),
                                     SourceLocation(),
