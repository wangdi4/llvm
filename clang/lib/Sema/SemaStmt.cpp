--- conflicted
+++ resolved
@@ -4188,7 +4188,6 @@
 
   CapturedDecl *CD = RSI->TheCapturedDecl;
   RecordDecl *RD = RSI->TheRecordDecl;
-<<<<<<< HEAD
 #if INTEL_SPECIFIC_CILKPLUS
   // If capturing an expression, then needs to make this expression as a full
   // expression. If it is not parsed after entering the captured region,
@@ -4199,15 +4198,9 @@
       S = MaybeCreateExprWithCleanups(E);
     }
 #endif // INTEL_SPECIFIC_CILKPLUS
-  CapturedStmt *Res = CapturedStmt::Create(getASTContext(), S,
-                                           RSI->CapRegionKind, Captures,
-                                           CaptureInits, CD, RD);
-=======
-
   CapturedStmt *Res = CapturedStmt::Create(
       getASTContext(), S, static_cast<CapturedRegionKind>(RSI->CapRegionKind),
       Captures, CaptureInits, CD, RD);
->>>>>>> e39c8143
 
   CD->setBody(Res->getCapturedStmt());
   RD->completeDefinition();
