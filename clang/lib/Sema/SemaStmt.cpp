//===--- SemaStmt.cpp - Semantic Analysis for Statements ------------------===//
//
// Part of the LLVM Project, under the Apache License v2.0 with LLVM Exceptions.
// See https://llvm.org/LICENSE.txt for license information.
// SPDX-License-Identifier: Apache-2.0 WITH LLVM-exception
//
//===----------------------------------------------------------------------===//
//
//  This file implements semantic analysis for statements.
//
//===----------------------------------------------------------------------===//

#include "clang/AST/ASTContext.h"
#include "clang/AST/ASTDiagnostic.h"
#include "clang/AST/ASTLambda.h"
#include "clang/AST/CXXInheritance.h"
#include "clang/AST/CharUnits.h"
#include "clang/AST/DeclObjC.h"
#include "clang/AST/EvaluatedExprVisitor.h"
#include "clang/AST/ExprCXX.h"
#include "clang/AST/ExprObjC.h"
#include "clang/AST/IgnoreExpr.h"
#include "clang/AST/RecursiveASTVisitor.h"
#include "clang/AST/StmtCXX.h"
#include "clang/AST/StmtObjC.h"
#include "clang/AST/TypeLoc.h"
#include "clang/AST/TypeOrdering.h"
#include "clang/Basic/TargetInfo.h"
#include "clang/Lex/Preprocessor.h"
#include "clang/Sema/Initialization.h"
#include "clang/Sema/Lookup.h"
#include "clang/Sema/Ownership.h"
#include "clang/Sema/Scope.h"
#include "clang/Sema/ScopeInfo.h"
#include "clang/Sema/SemaInternal.h"
#include "llvm/ADT/ArrayRef.h"
#include "llvm/ADT/DenseMap.h"
#include "llvm/ADT/STLExtras.h"
#include "llvm/ADT/SmallPtrSet.h"
#include "llvm/ADT/SmallString.h"
#include "llvm/ADT/SmallVector.h"
#if INTEL_CUSTOMIZATION
#include "clang/Basic/PartialDiagnostic.h"
#endif  // INTEL_CUSTOMIZATION

using namespace clang;
using namespace sema;

StmtResult Sema::ActOnExprStmt(ExprResult FE, bool DiscardedValue) {
  if (FE.isInvalid())
    return StmtError();

  FE = ActOnFinishFullExpr(FE.get(), FE.get()->getExprLoc(), DiscardedValue);
  if (FE.isInvalid())
    return StmtError();

  // C99 6.8.3p2: The expression in an expression statement is evaluated as a
  // void expression for its side effects.  Conversion to void allows any
  // operand, even incomplete types.

  // Same thing in for stmt first clause (when expr) and third clause.
  return StmtResult(FE.getAs<Stmt>());
}


StmtResult Sema::ActOnExprStmtError() {
  DiscardCleanupsInEvaluationContext();
  return StmtError();
}

StmtResult Sema::ActOnNullStmt(SourceLocation SemiLoc,
                               bool HasLeadingEmptyMacro) {
  return new (Context) NullStmt(SemiLoc, HasLeadingEmptyMacro);
}

StmtResult Sema::ActOnDeclStmt(DeclGroupPtrTy dg, SourceLocation StartLoc,
                               SourceLocation EndLoc) {
  DeclGroupRef DG = dg.get();

  // If we have an invalid decl, just return an error.
  if (DG.isNull()) return StmtError();

  return new (Context) DeclStmt(DG, StartLoc, EndLoc);
}

void Sema::ActOnForEachDeclStmt(DeclGroupPtrTy dg) {
  DeclGroupRef DG = dg.get();

  // If we don't have a declaration, or we have an invalid declaration,
  // just return.
  if (DG.isNull() || !DG.isSingleDecl())
    return;

  Decl *decl = DG.getSingleDecl();
  if (!decl || decl->isInvalidDecl())
    return;

  // Only variable declarations are permitted.
  VarDecl *var = dyn_cast<VarDecl>(decl);
  if (!var) {
    Diag(decl->getLocation(), diag::err_non_variable_decl_in_for);
    decl->setInvalidDecl();
    return;
  }

  // foreach variables are never actually initialized in the way that
  // the parser came up with.
  var->setInit(nullptr);

  // In ARC, we don't need to retain the iteration variable of a fast
  // enumeration loop.  Rather than actually trying to catch that
  // during declaration processing, we remove the consequences here.
  if (getLangOpts().ObjCAutoRefCount) {
    QualType type = var->getType();

    // Only do this if we inferred the lifetime.  Inferred lifetime
    // will show up as a local qualifier because explicit lifetime
    // should have shown up as an AttributedType instead.
    if (type.getLocalQualifiers().getObjCLifetime() == Qualifiers::OCL_Strong) {
      // Add 'const' and mark the variable as pseudo-strong.
      var->setType(type.withConst());
      var->setARCPseudoStrong(true);
    }
  }
}

/// Diagnose unused comparisons, both builtin and overloaded operators.
/// For '==' and '!=', suggest fixits for '=' or '|='.
///
/// Adding a cast to void (or other expression wrappers) will prevent the
/// warning from firing.
static bool DiagnoseUnusedComparison(Sema &S, const Expr *E) {
  SourceLocation Loc;
  bool CanAssign;
  enum { Equality, Inequality, Relational, ThreeWay } Kind;

  if (const BinaryOperator *Op = dyn_cast<BinaryOperator>(E)) {
    if (!Op->isComparisonOp())
      return false;

    if (Op->getOpcode() == BO_EQ)
      Kind = Equality;
    else if (Op->getOpcode() == BO_NE)
      Kind = Inequality;
    else if (Op->getOpcode() == BO_Cmp)
      Kind = ThreeWay;
    else {
      assert(Op->isRelationalOp());
      Kind = Relational;
    }
    Loc = Op->getOperatorLoc();
    CanAssign = Op->getLHS()->IgnoreParenImpCasts()->isLValue();
  } else if (const CXXOperatorCallExpr *Op = dyn_cast<CXXOperatorCallExpr>(E)) {
    switch (Op->getOperator()) {
    case OO_EqualEqual:
      Kind = Equality;
      break;
    case OO_ExclaimEqual:
      Kind = Inequality;
      break;
    case OO_Less:
    case OO_Greater:
    case OO_GreaterEqual:
    case OO_LessEqual:
      Kind = Relational;
      break;
    case OO_Spaceship:
      Kind = ThreeWay;
      break;
    default:
      return false;
    }

    Loc = Op->getOperatorLoc();
    CanAssign = Op->getArg(0)->IgnoreParenImpCasts()->isLValue();
  } else {
    // Not a typo-prone comparison.
    return false;
  }

  // Suppress warnings when the operator, suspicious as it may be, comes from
  // a macro expansion.
  if (S.SourceMgr.isMacroBodyExpansion(Loc))
    return false;

  S.Diag(Loc, diag::warn_unused_comparison)
    << (unsigned)Kind << E->getSourceRange();

  // If the LHS is a plausible entity to assign to, provide a fixit hint to
  // correct common typos.
  if (CanAssign) {
    if (Kind == Inequality)
      S.Diag(Loc, diag::note_inequality_comparison_to_or_assign)
        << FixItHint::CreateReplacement(Loc, "|=");
    else if (Kind == Equality)
      S.Diag(Loc, diag::note_equality_comparison_to_assign)
        << FixItHint::CreateReplacement(Loc, "=");
  }

  return true;
}

static bool DiagnoseNoDiscard(Sema &S, const WarnUnusedResultAttr *A,
                              SourceLocation Loc, SourceRange R1,
                              SourceRange R2, bool IsCtor) {
  if (!A)
    return false;
  StringRef Msg = A->getMessage();

  if (Msg.empty()) {
    if (IsCtor)
      return S.Diag(Loc, diag::warn_unused_constructor) << A << R1 << R2;
    return S.Diag(Loc, diag::warn_unused_result) << A << R1 << R2;
  }

  if (IsCtor)
    return S.Diag(Loc, diag::warn_unused_constructor_msg) << A << Msg << R1
                                                          << R2;
  return S.Diag(Loc, diag::warn_unused_result_msg) << A << Msg << R1 << R2;
}

void Sema::DiagnoseUnusedExprResult(const Stmt *S) {
  if (const LabelStmt *Label = dyn_cast_or_null<LabelStmt>(S))
    return DiagnoseUnusedExprResult(Label->getSubStmt());

  const Expr *E = dyn_cast_or_null<Expr>(S);
  if (!E)
    return;

  // If we are in an unevaluated expression context, then there can be no unused
  // results because the results aren't expected to be used in the first place.
  if (isUnevaluatedContext())
    return;

  SourceLocation ExprLoc = E->IgnoreParenImpCasts()->getExprLoc();
  // In most cases, we don't want to warn if the expression is written in a
  // macro body, or if the macro comes from a system header. If the offending
  // expression is a call to a function with the warn_unused_result attribute,
  // we warn no matter the location. Because of the order in which the various
  // checks need to happen, we factor out the macro-related test here.
  bool ShouldSuppress =
      SourceMgr.isMacroBodyExpansion(ExprLoc) ||
      SourceMgr.isInSystemMacro(ExprLoc);

  const Expr *WarnExpr;
  SourceLocation Loc;
  SourceRange R1, R2;
  if (!E->isUnusedResultAWarning(WarnExpr, Loc, R1, R2, Context))
    return;

  // If this is a GNU statement expression expanded from a macro, it is probably
  // unused because it is a function-like macro that can be used as either an
  // expression or statement.  Don't warn, because it is almost certainly a
  // false positive.
  if (isa<StmtExpr>(E) && Loc.isMacroID())
    return;

  // Check if this is the UNREFERENCED_PARAMETER from the Microsoft headers.
  // That macro is frequently used to suppress "unused parameter" warnings,
  // but its implementation makes clang's -Wunused-value fire.  Prevent this.
  if (isa<ParenExpr>(E->IgnoreImpCasts()) && Loc.isMacroID()) {
    SourceLocation SpellLoc = Loc;
    if (findMacroSpelling(SpellLoc, "UNREFERENCED_PARAMETER"))
      return;
  }

  // Okay, we have an unused result.  Depending on what the base expression is,
  // we might want to make a more specific diagnostic.  Check for one of these
  // cases now.
  unsigned DiagID = diag::warn_unused_expr;
  if (const FullExpr *Temps = dyn_cast<FullExpr>(E))
    E = Temps->getSubExpr();
  if (const CXXBindTemporaryExpr *TempExpr = dyn_cast<CXXBindTemporaryExpr>(E))
    E = TempExpr->getSubExpr();

  if (DiagnoseUnusedComparison(*this, E))
    return;

  E = WarnExpr;
  if (const auto *Cast = dyn_cast<CastExpr>(E))
    if (Cast->getCastKind() == CK_NoOp ||
        Cast->getCastKind() == CK_ConstructorConversion)
      E = Cast->getSubExpr()->IgnoreImpCasts();

  if (const CallExpr *CE = dyn_cast<CallExpr>(E)) {
    if (E->getType()->isVoidType())
      return;

    if (DiagnoseNoDiscard(*this, cast_or_null<WarnUnusedResultAttr>(
                                     CE->getUnusedResultAttr(Context)),
                          Loc, R1, R2, /*isCtor=*/false))
      return;

    // If the callee has attribute pure, const, or warn_unused_result, warn with
    // a more specific message to make it clear what is happening. If the call
    // is written in a macro body, only warn if it has the warn_unused_result
    // attribute.
    if (const Decl *FD = CE->getCalleeDecl()) {
      if (ShouldSuppress)
        return;
      if (FD->hasAttr<PureAttr>()) {
        Diag(Loc, diag::warn_unused_call) << R1 << R2 << "pure";
        return;
      }
      if (FD->hasAttr<ConstAttr>()) {
        Diag(Loc, diag::warn_unused_call) << R1 << R2 << "const";
        return;
      }
    }
  } else if (const auto *CE = dyn_cast<CXXConstructExpr>(E)) {
    if (const CXXConstructorDecl *Ctor = CE->getConstructor()) {
      const auto *A = Ctor->getAttr<WarnUnusedResultAttr>();
      A = A ? A : Ctor->getParent()->getAttr<WarnUnusedResultAttr>();
      if (DiagnoseNoDiscard(*this, A, Loc, R1, R2, /*isCtor=*/true))
        return;
    }
  } else if (const auto *ILE = dyn_cast<InitListExpr>(E)) {
    if (const TagDecl *TD = ILE->getType()->getAsTagDecl()) {

      if (DiagnoseNoDiscard(*this, TD->getAttr<WarnUnusedResultAttr>(), Loc, R1,
                            R2, /*isCtor=*/false))
        return;
    }
  } else if (ShouldSuppress)
    return;

  E = WarnExpr;
  if (const ObjCMessageExpr *ME = dyn_cast<ObjCMessageExpr>(E)) {
    if (getLangOpts().ObjCAutoRefCount && ME->isDelegateInitCall()) {
      Diag(Loc, diag::err_arc_unused_init_message) << R1;
      return;
    }
    const ObjCMethodDecl *MD = ME->getMethodDecl();
    if (MD) {
      if (DiagnoseNoDiscard(*this, MD->getAttr<WarnUnusedResultAttr>(), Loc, R1,
                            R2, /*isCtor=*/false))
        return;
    }
  } else if (const PseudoObjectExpr *POE = dyn_cast<PseudoObjectExpr>(E)) {
    const Expr *Source = POE->getSyntacticForm();
    // Handle the actually selected call of an OpenMP specialized call.
    if (LangOpts.OpenMP && isa<CallExpr>(Source) &&
        POE->getNumSemanticExprs() == 1 &&
        isa<CallExpr>(POE->getSemanticExpr(0)))
      return DiagnoseUnusedExprResult(POE->getSemanticExpr(0));
    if (isa<ObjCSubscriptRefExpr>(Source))
      DiagID = diag::warn_unused_container_subscript_expr;
    else
      DiagID = diag::warn_unused_property_expr;
  } else if (const CXXFunctionalCastExpr *FC
                                       = dyn_cast<CXXFunctionalCastExpr>(E)) {
    const Expr *E = FC->getSubExpr();
    if (const CXXBindTemporaryExpr *TE = dyn_cast<CXXBindTemporaryExpr>(E))
      E = TE->getSubExpr();
    if (isa<CXXTemporaryObjectExpr>(E))
      return;
    if (const CXXConstructExpr *CE = dyn_cast<CXXConstructExpr>(E))
      if (const CXXRecordDecl *RD = CE->getType()->getAsCXXRecordDecl())
        if (!RD->getAttr<WarnUnusedAttr>())
          return;
  }
  // Diagnose "(void*) blah" as a typo for "(void) blah".
  else if (const CStyleCastExpr *CE = dyn_cast<CStyleCastExpr>(E)) {
    TypeSourceInfo *TI = CE->getTypeInfoAsWritten();
    QualType T = TI->getType();

    // We really do want to use the non-canonical type here.
    if (T == Context.VoidPtrTy) {
      PointerTypeLoc TL = TI->getTypeLoc().castAs<PointerTypeLoc>();

      Diag(Loc, diag::warn_unused_voidptr)
        << FixItHint::CreateRemoval(TL.getStarLoc());
      return;
    }
  }

  // Tell the user to assign it into a variable to force a volatile load if this
  // isn't an array.
  if (E->isGLValue() && E->getType().isVolatileQualified() &&
      !E->getType()->isArrayType()) {
    Diag(Loc, diag::warn_unused_volatile) << R1 << R2;
    return;
  }

  DiagRuntimeBehavior(Loc, nullptr, PDiag(DiagID) << R1 << R2);
}

void Sema::ActOnStartOfCompoundStmt(bool IsStmtExpr) {
  PushCompoundScope(IsStmtExpr);
}

void Sema::ActOnAfterCompoundStatementLeadingPragmas() {
  if (getCurFPFeatures().isFPConstrained()) {
    FunctionScopeInfo *FSI = getCurFunction();
    assert(FSI);
    FSI->setUsesFPIntrin();
  }
}

void Sema::ActOnFinishOfCompoundStmt() {
  PopCompoundScope();
}

sema::CompoundScopeInfo &Sema::getCurCompoundScope() const {
  return getCurFunction()->CompoundScopes.back();
}

StmtResult Sema::ActOnCompoundStmt(SourceLocation L, SourceLocation R,
                                   ArrayRef<Stmt *> Elts,
                                   bool isStmtExpr) { //***INTEL
  const unsigned NumElts = Elts.size();

  // If we're in C89 mode, check that we don't have any decls after stmts.  If
  // so, emit an extension diagnostic.
  if (!getLangOpts().C99 && !getLangOpts().CPlusPlus) {
    // Note that __extension__ can be around a decl.
    unsigned i = 0;
    // Skip over all declarations.
    for (; i != NumElts && isa<DeclStmt>(Elts[i]); ++i)
      /*empty*/;

    // We found the end of the list or a statement.  Scan for another declstmt.
    for (; i != NumElts && !isa<DeclStmt>(Elts[i]); ++i)
      /*empty*/;

    if (i != NumElts) {
      Decl *D = *cast<DeclStmt>(Elts[i])->decl_begin();
      Diag(D->getLocation(), diag::ext_mixed_decls_code);
    }
  }

  // Check for suspicious empty body (null statement) in `for' and `while'
  // statements.  Don't do anything for template instantiations, this just adds
  // noise.
  if (NumElts != 0 && !CurrentInstantiationScope &&
      getCurCompoundScope().HasEmptyLoopBodies) {
    for (unsigned i = 0; i != NumElts - 1; ++i)
      DiagnoseEmptyLoopBody(Elts[i], Elts[i + 1]);
  }

<<<<<<< HEAD
  return CompoundStmt::Create(Context, Elts, L, R);

=======
  CompoundStmt *CS = CompoundStmt::Create(Context, Elts, L, R);
  DiagnoseUnusedButSetVariables(CS);
  return CS;
>>>>>>> 9b0501ab
}

ExprResult
Sema::ActOnCaseExpr(SourceLocation CaseLoc, ExprResult Val) {
  if (!Val.get())
    return Val;

  if (DiagnoseUnexpandedParameterPack(Val.get()))
    return ExprError();

  // If we're not inside a switch, let the 'case' statement handling diagnose
  // this. Just clean up after the expression as best we can.
  if (getCurFunction()->SwitchStack.empty())
    return ActOnFinishFullExpr(Val.get(), Val.get()->getExprLoc(), false,
                               getLangOpts().CPlusPlus11);

  Expr *CondExpr =
      getCurFunction()->SwitchStack.back().getPointer()->getCond();
  if (!CondExpr)
    return ExprError();
  QualType CondType = CondExpr->getType();

  auto CheckAndFinish = [&](Expr *E) {
    if (CondType->isDependentType() || E->isTypeDependent())
      return ExprResult(E);

    if (getLangOpts().CPlusPlus11) {
      // C++11 [stmt.switch]p2: the constant-expression shall be a converted
      // constant expression of the promoted type of the switch condition.
      llvm::APSInt TempVal;
      return CheckConvertedConstantExpression(E, CondType, TempVal,
                                              CCEK_CaseValue);
    }

    ExprResult ER = E;
    if (!E->isValueDependent())
      ER = VerifyIntegerConstantExpression(E, AllowFold);
    if (!ER.isInvalid())
      ER = DefaultLvalueConversion(ER.get());
    if (!ER.isInvalid())
      ER = ImpCastExprToType(ER.get(), CondType, CK_IntegralCast);
    if (!ER.isInvalid())
      ER = ActOnFinishFullExpr(ER.get(), ER.get()->getExprLoc(), false);
    return ER;
  };

  ExprResult Converted = CorrectDelayedTyposInExpr(
      Val, /*InitDecl=*/nullptr, /*RecoverUncorrectedTypos=*/false,
      CheckAndFinish);
  if (Converted.get() == Val.get())
    Converted = CheckAndFinish(Val.get());
  return Converted;
}

StmtResult
Sema::ActOnCaseStmt(SourceLocation CaseLoc, ExprResult LHSVal,
                    SourceLocation DotDotDotLoc, ExprResult RHSVal,
                    SourceLocation ColonLoc) {
  assert((LHSVal.isInvalid() || LHSVal.get()) && "missing LHS value");
  assert((DotDotDotLoc.isInvalid() ? RHSVal.isUnset()
                                   : RHSVal.isInvalid() || RHSVal.get()) &&
         "missing RHS value");

  if (getCurFunction()->SwitchStack.empty()) {
    Diag(CaseLoc, diag::err_case_not_in_switch);
    return StmtError();
  }

  if (LHSVal.isInvalid() || RHSVal.isInvalid()) {
    getCurFunction()->SwitchStack.back().setInt(true);
    return StmtError();
  }

  auto *CS = CaseStmt::Create(Context, LHSVal.get(), RHSVal.get(),
                              CaseLoc, DotDotDotLoc, ColonLoc);
  getCurFunction()->SwitchStack.back().getPointer()->addSwitchCase(CS);
  return CS;
}

/// ActOnCaseStmtBody - This installs a statement as the body of a case.
void Sema::ActOnCaseStmtBody(Stmt *S, Stmt *SubStmt) {
  cast<CaseStmt>(S)->setSubStmt(SubStmt);
}

StmtResult
Sema::ActOnDefaultStmt(SourceLocation DefaultLoc, SourceLocation ColonLoc,
                       Stmt *SubStmt, Scope *CurScope) {
  if (getCurFunction()->SwitchStack.empty()) {
    Diag(DefaultLoc, diag::err_default_not_in_switch);
    return SubStmt;
  }

  DefaultStmt *DS = new (Context) DefaultStmt(DefaultLoc, ColonLoc, SubStmt);
  getCurFunction()->SwitchStack.back().getPointer()->addSwitchCase(DS);
  return DS;
}

StmtResult
Sema::ActOnLabelStmt(SourceLocation IdentLoc, LabelDecl *TheDecl,
                     SourceLocation ColonLoc, Stmt *SubStmt) {
  // If the label was multiply defined, reject it now.
  if (TheDecl->getStmt()) {
    Diag(IdentLoc, diag::err_redefinition_of_label) << TheDecl->getDeclName();
    Diag(TheDecl->getLocation(), diag::note_previous_definition);
    return SubStmt;
  }

  // Otherwise, things are good.  Fill in the declaration and return it.
  LabelStmt *LS = new (Context) LabelStmt(IdentLoc, TheDecl, SubStmt);
  TheDecl->setStmt(LS);
  if (!TheDecl->isGnuLocal()) {
    TheDecl->setLocStart(IdentLoc);
    if (!TheDecl->isMSAsmLabel()) {
      // Don't update the location of MS ASM labels.  These will result in
      // a diagnostic, and changing the location here will mess that up.
      TheDecl->setLocation(IdentLoc);
    }
  }
  return LS;
}

StmtResult Sema::BuildAttributedStmt(SourceLocation AttrsLoc,
                                     ArrayRef<const Attr *> Attrs,
                                     Stmt *SubStmt) {
  // FIXME: this code should move when a planned refactoring around statement
  // attributes lands.
  for (const auto *A : Attrs) {
    if (A->getKind() == attr::MustTail) {
      if (!checkAndRewriteMustTailAttr(SubStmt, *A)) {
        return SubStmt;
      }
      setFunctionHasMustTail();
    }
  }

  return AttributedStmt::Create(Context, AttrsLoc, Attrs, SubStmt);
}

StmtResult Sema::ActOnAttributedStmt(const ParsedAttributesWithRange &Attrs,
                                     Stmt *SubStmt) {
  SmallVector<const Attr *, 1> SemanticAttrs;
  ProcessStmtAttributes(SubStmt, Attrs, SemanticAttrs);
  if (!SemanticAttrs.empty())
    return BuildAttributedStmt(Attrs.Range.getBegin(), SemanticAttrs, SubStmt);
  // If none of the attributes applied, that's fine, we can recover by
  // returning the substatement directly instead of making an AttributedStmt
  // with no attributes on it.
  return SubStmt;
}

bool Sema::checkAndRewriteMustTailAttr(Stmt *St, const Attr &MTA) {
  ReturnStmt *R = cast<ReturnStmt>(St);
  Expr *E = R->getRetValue();

  if (CurContext->isDependentContext() || (E && E->isInstantiationDependent()))
    // We have to suspend our check until template instantiation time.
    return true;

  if (!checkMustTailAttr(St, MTA))
    return false;

  // FIXME: Replace Expr::IgnoreImplicitAsWritten() with this function.
  // Currently it does not skip implicit constructors in an initialization
  // context.
  auto IgnoreImplicitAsWritten = [](Expr *E) -> Expr * {
    return IgnoreExprNodes(E, IgnoreImplicitAsWrittenSingleStep,
                           IgnoreElidableImplicitConstructorSingleStep);
  };

  // Now that we have verified that 'musttail' is valid here, rewrite the
  // return value to remove all implicit nodes, but retain parentheses.
  R->setRetValue(IgnoreImplicitAsWritten(E));
  return true;
}

bool Sema::checkMustTailAttr(const Stmt *St, const Attr &MTA) {
  assert(!CurContext->isDependentContext() &&
         "musttail cannot be checked from a dependent context");

  // FIXME: Add Expr::IgnoreParenImplicitAsWritten() with this definition.
  auto IgnoreParenImplicitAsWritten = [](const Expr *E) -> const Expr * {
    return IgnoreExprNodes(const_cast<Expr *>(E), IgnoreParensSingleStep,
                           IgnoreImplicitAsWrittenSingleStep,
                           IgnoreElidableImplicitConstructorSingleStep);
  };

  const Expr *E = cast<ReturnStmt>(St)->getRetValue();
  const auto *CE = dyn_cast_or_null<CallExpr>(IgnoreParenImplicitAsWritten(E));

  if (!CE) {
    Diag(St->getBeginLoc(), diag::err_musttail_needs_call) << &MTA;
    return false;
  }

  if (const auto *EWC = dyn_cast<ExprWithCleanups>(E)) {
    if (EWC->cleanupsHaveSideEffects()) {
      Diag(St->getBeginLoc(), diag::err_musttail_needs_trivial_args) << &MTA;
      return false;
    }
  }

  // We need to determine the full function type (including "this" type, if any)
  // for both caller and callee.
  struct FuncType {
    enum {
      ft_non_member,
      ft_static_member,
      ft_non_static_member,
      ft_pointer_to_member,
    } MemberType = ft_non_member;

    QualType This;
    const FunctionProtoType *Func;
    const CXXMethodDecl *Method = nullptr;
  } CallerType, CalleeType;

  auto GetMethodType = [this, St, MTA](const CXXMethodDecl *CMD, FuncType &Type,
                                       bool IsCallee) -> bool {
    if (isa<CXXConstructorDecl, CXXDestructorDecl>(CMD)) {
      Diag(St->getBeginLoc(), diag::err_musttail_structors_forbidden)
          << IsCallee << isa<CXXDestructorDecl>(CMD);
      if (IsCallee)
        Diag(CMD->getBeginLoc(), diag::note_musttail_structors_forbidden)
            << isa<CXXDestructorDecl>(CMD);
      Diag(MTA.getLocation(), diag::note_tail_call_required) << &MTA;
      return false;
    }
    if (CMD->isStatic())
      Type.MemberType = FuncType::ft_static_member;
    else {
      Type.This = CMD->getThisType()->getPointeeType();
      Type.MemberType = FuncType::ft_non_static_member;
    }
    Type.Func = CMD->getType()->castAs<FunctionProtoType>();
    return true;
  };

  const auto *CallerDecl = dyn_cast<FunctionDecl>(CurContext);

  // Find caller function signature.
  if (!CallerDecl) {
    int ContextType;
    if (isa<BlockDecl>(CurContext))
      ContextType = 0;
    else if (isa<ObjCMethodDecl>(CurContext))
      ContextType = 1;
    else
      ContextType = 2;
    Diag(St->getBeginLoc(), diag::err_musttail_forbidden_from_this_context)
        << &MTA << ContextType;
    return false;
  } else if (const auto *CMD = dyn_cast<CXXMethodDecl>(CurContext)) {
    // Caller is a class/struct method.
    if (!GetMethodType(CMD, CallerType, false))
      return false;
  } else {
    // Caller is a non-method function.
    CallerType.Func = CallerDecl->getType()->getAs<FunctionProtoType>();
  }

  const Expr *CalleeExpr = CE->getCallee()->IgnoreParens();
  const auto *CalleeBinOp = dyn_cast<BinaryOperator>(CalleeExpr);
  SourceLocation CalleeLoc = CE->getCalleeDecl()
                                 ? CE->getCalleeDecl()->getBeginLoc()
                                 : St->getBeginLoc();

  // Find callee function signature.
  if (const CXXMethodDecl *CMD =
          dyn_cast_or_null<CXXMethodDecl>(CE->getCalleeDecl())) {
    // Call is: obj.method(), obj->method(), functor(), etc.
    if (!GetMethodType(CMD, CalleeType, true))
      return false;
  } else if (CalleeBinOp && CalleeBinOp->isPtrMemOp()) {
    // Call is: obj->*method_ptr or obj.*method_ptr
    const auto *MPT =
        CalleeBinOp->getRHS()->getType()->castAs<MemberPointerType>();
    CalleeType.This = QualType(MPT->getClass(), 0);
    CalleeType.Func = MPT->getPointeeType()->castAs<FunctionProtoType>();
    CalleeType.MemberType = FuncType::ft_pointer_to_member;
  } else if (isa<CXXPseudoDestructorExpr>(CalleeExpr)) {
    Diag(St->getBeginLoc(), diag::err_musttail_structors_forbidden)
        << /* IsCallee = */ 1 << /* IsDestructor = */ 1;
    Diag(MTA.getLocation(), diag::note_tail_call_required) << &MTA;
    return false;
  } else {
    // Non-method function.
    CalleeType.Func =
        CalleeExpr->getType()->getPointeeType()->getAs<FunctionProtoType>();
  }

  // Both caller and callee must have a prototype (no K&R declarations).
  if (!CalleeType.Func || !CallerType.Func) {
    Diag(St->getBeginLoc(), diag::err_musttail_needs_prototype) << &MTA;
    if (!CalleeType.Func && CE->getDirectCallee()) {
      Diag(CE->getDirectCallee()->getBeginLoc(),
           diag::note_musttail_fix_non_prototype);
    }
    if (!CallerType.Func)
      Diag(CallerDecl->getBeginLoc(), diag::note_musttail_fix_non_prototype);
    return false;
  }

  // Caller and callee must have matching calling conventions.
  //
  // Some calling conventions are physically capable of supporting tail calls
  // even if the function types don't perfectly match. LLVM is currently too
  // strict to allow this, but if LLVM added support for this in the future, we
  // could exit early here and skip the remaining checks if the functions are
  // using such a calling convention.
  if (CallerType.Func->getCallConv() != CalleeType.Func->getCallConv()) {
    if (const auto *ND = dyn_cast_or_null<NamedDecl>(CE->getCalleeDecl()))
      Diag(St->getBeginLoc(), diag::err_musttail_callconv_mismatch)
          << true << ND->getDeclName();
    else
      Diag(St->getBeginLoc(), diag::err_musttail_callconv_mismatch) << false;
    Diag(CalleeLoc, diag::note_musttail_callconv_mismatch)
        << FunctionType::getNameForCallConv(CallerType.Func->getCallConv())
        << FunctionType::getNameForCallConv(CalleeType.Func->getCallConv());
    Diag(MTA.getLocation(), diag::note_tail_call_required) << &MTA;
    return false;
  }

  if (CalleeType.Func->isVariadic() || CallerType.Func->isVariadic()) {
    Diag(St->getBeginLoc(), diag::err_musttail_no_variadic) << &MTA;
    return false;
  }

  // Caller and callee must match in whether they have a "this" parameter.
  if (CallerType.This.isNull() != CalleeType.This.isNull()) {
    if (const auto *ND = dyn_cast_or_null<NamedDecl>(CE->getCalleeDecl())) {
      Diag(St->getBeginLoc(), diag::err_musttail_member_mismatch)
          << CallerType.MemberType << CalleeType.MemberType << true
          << ND->getDeclName();
      Diag(CalleeLoc, diag::note_musttail_callee_defined_here)
          << ND->getDeclName();
    } else
      Diag(St->getBeginLoc(), diag::err_musttail_member_mismatch)
          << CallerType.MemberType << CalleeType.MemberType << false;
    Diag(MTA.getLocation(), diag::note_tail_call_required) << &MTA;
    return false;
  }

  auto CheckTypesMatch = [this](FuncType CallerType, FuncType CalleeType,
                                PartialDiagnostic &PD) -> bool {
    enum {
      ft_different_class,
      ft_parameter_arity,
      ft_parameter_mismatch,
      ft_return_type,
    };

    auto DoTypesMatch = [this, &PD](QualType A, QualType B,
                                    unsigned Select) -> bool {
      if (!Context.hasSimilarType(A, B)) {
        PD << Select << A.getUnqualifiedType() << B.getUnqualifiedType();
        return false;
      }
      return true;
    };

    if (!CallerType.This.isNull() &&
        !DoTypesMatch(CallerType.This, CalleeType.This, ft_different_class))
      return false;

    if (!DoTypesMatch(CallerType.Func->getReturnType(),
                      CalleeType.Func->getReturnType(), ft_return_type))
      return false;

    if (CallerType.Func->getNumParams() != CalleeType.Func->getNumParams()) {
      PD << ft_parameter_arity << CallerType.Func->getNumParams()
         << CalleeType.Func->getNumParams();
      return false;
    }

    ArrayRef<QualType> CalleeParams = CalleeType.Func->getParamTypes();
    ArrayRef<QualType> CallerParams = CallerType.Func->getParamTypes();
    size_t N = CallerType.Func->getNumParams();
    for (size_t I = 0; I < N; I++) {
      if (!DoTypesMatch(CalleeParams[I], CallerParams[I],
                        ft_parameter_mismatch)) {
        PD << static_cast<int>(I) + 1;
        return false;
      }
    }

    return true;
  };

  PartialDiagnostic PD = PDiag(diag::note_musttail_mismatch);
  if (!CheckTypesMatch(CallerType, CalleeType, PD)) {
    if (const auto *ND = dyn_cast_or_null<NamedDecl>(CE->getCalleeDecl()))
      Diag(St->getBeginLoc(), diag::err_musttail_mismatch)
          << true << ND->getDeclName();
    else
      Diag(St->getBeginLoc(), diag::err_musttail_mismatch) << false;
    Diag(CalleeLoc, PD);
    Diag(MTA.getLocation(), diag::note_tail_call_required) << &MTA;
    return false;
  }

  return true;
}

namespace {
class CommaVisitor : public EvaluatedExprVisitor<CommaVisitor> {
  typedef EvaluatedExprVisitor<CommaVisitor> Inherited;
  Sema &SemaRef;
public:
  CommaVisitor(Sema &SemaRef) : Inherited(SemaRef.Context), SemaRef(SemaRef) {}
  void VisitBinaryOperator(BinaryOperator *E) {
    if (E->getOpcode() == BO_Comma)
      SemaRef.DiagnoseCommaOperator(E->getLHS(), E->getExprLoc());
    EvaluatedExprVisitor<CommaVisitor>::VisitBinaryOperator(E);
  }
};
}

StmtResult Sema::ActOnIfStmt(SourceLocation IfLoc, bool IsConstexpr,
                             SourceLocation LParenLoc, Stmt *InitStmt,
                             ConditionResult Cond, SourceLocation RParenLoc,
                             Stmt *thenStmt, SourceLocation ElseLoc,
                             Stmt *elseStmt) {
  if (Cond.isInvalid())
    Cond = ConditionResult(
        *this, nullptr,
        MakeFullExpr(new (Context) OpaqueValueExpr(SourceLocation(),
                                                   Context.BoolTy, VK_RValue),
                     IfLoc),
        false);

  Expr *CondExpr = Cond.get().second;
  // Only call the CommaVisitor when not C89 due to differences in scope flags.
  if ((getLangOpts().C99 || getLangOpts().CPlusPlus) &&
      !Diags.isIgnored(diag::warn_comma_operator, CondExpr->getExprLoc()))
    CommaVisitor(*this).Visit(CondExpr);

  if (!elseStmt)
    DiagnoseEmptyStmtBody(CondExpr->getEndLoc(), thenStmt,
                          diag::warn_empty_if_body);

  if (IsConstexpr) {
    auto DiagnoseLikelihood = [&](const Stmt *S) {
      if (const Attr *A = Stmt::getLikelihoodAttr(S)) {
        Diags.Report(A->getLocation(),
                     diag::warn_attribute_has_no_effect_on_if_constexpr)
            << A << A->getRange();
        Diags.Report(IfLoc,
                     diag::note_attribute_has_no_effect_on_if_constexpr_here)
            << SourceRange(IfLoc, LParenLoc.getLocWithOffset(-1));
      }
    };
    DiagnoseLikelihood(thenStmt);
    DiagnoseLikelihood(elseStmt);
  } else {
    std::tuple<bool, const Attr *, const Attr *> LHC =
        Stmt::determineLikelihoodConflict(thenStmt, elseStmt);
    if (std::get<0>(LHC)) {
      const Attr *ThenAttr = std::get<1>(LHC);
      const Attr *ElseAttr = std::get<2>(LHC);
      Diags.Report(ThenAttr->getLocation(),
                   diag::warn_attributes_likelihood_ifstmt_conflict)
          << ThenAttr << ThenAttr->getRange();
      Diags.Report(ElseAttr->getLocation(), diag::note_conflicting_attribute)
          << ElseAttr << ElseAttr->getRange();
    }
  }

  return BuildIfStmt(IfLoc, IsConstexpr, LParenLoc, InitStmt, Cond, RParenLoc,
                     thenStmt, ElseLoc, elseStmt);
}

StmtResult Sema::BuildIfStmt(SourceLocation IfLoc, bool IsConstexpr,
                             SourceLocation LParenLoc, Stmt *InitStmt,
                             ConditionResult Cond, SourceLocation RParenLoc,
                             Stmt *thenStmt, SourceLocation ElseLoc,
                             Stmt *elseStmt) {
  if (Cond.isInvalid())
    return StmtError();

  if (IsConstexpr || isa<ObjCAvailabilityCheckExpr>(Cond.get().second))
    setFunctionHasBranchProtectedScope();

  return IfStmt::Create(Context, IfLoc, IsConstexpr, InitStmt, Cond.get().first,
                        Cond.get().second, LParenLoc, RParenLoc, thenStmt,
                        ElseLoc, elseStmt);
}

namespace {
  struct CaseCompareFunctor {
    bool operator()(const std::pair<llvm::APSInt, CaseStmt*> &LHS,
                    const llvm::APSInt &RHS) {
      return LHS.first < RHS;
    }
    bool operator()(const std::pair<llvm::APSInt, CaseStmt*> &LHS,
                    const std::pair<llvm::APSInt, CaseStmt*> &RHS) {
      return LHS.first < RHS.first;
    }
    bool operator()(const llvm::APSInt &LHS,
                    const std::pair<llvm::APSInt, CaseStmt*> &RHS) {
      return LHS < RHS.first;
    }
  };
}

/// CmpCaseVals - Comparison predicate for sorting case values.
///
static bool CmpCaseVals(const std::pair<llvm::APSInt, CaseStmt*>& lhs,
                        const std::pair<llvm::APSInt, CaseStmt*>& rhs) {
  if (lhs.first < rhs.first)
    return true;

  if (lhs.first == rhs.first &&
      lhs.second->getCaseLoc() < rhs.second->getCaseLoc())
    return true;
  return false;
}

/// CmpEnumVals - Comparison predicate for sorting enumeration values.
///
static bool CmpEnumVals(const std::pair<llvm::APSInt, EnumConstantDecl*>& lhs,
                        const std::pair<llvm::APSInt, EnumConstantDecl*>& rhs)
{
  return lhs.first < rhs.first;
}

/// EqEnumVals - Comparison preficate for uniqing enumeration values.
///
static bool EqEnumVals(const std::pair<llvm::APSInt, EnumConstantDecl*>& lhs,
                       const std::pair<llvm::APSInt, EnumConstantDecl*>& rhs)
{
  return lhs.first == rhs.first;
}

/// GetTypeBeforeIntegralPromotion - Returns the pre-promotion type of
/// potentially integral-promoted expression @p expr.
static QualType GetTypeBeforeIntegralPromotion(const Expr *&E) {
  if (const auto *FE = dyn_cast<FullExpr>(E))
    E = FE->getSubExpr();
  while (const auto *ImpCast = dyn_cast<ImplicitCastExpr>(E)) {
    if (ImpCast->getCastKind() != CK_IntegralCast) break;
    E = ImpCast->getSubExpr();
  }
  return E->getType();
}

ExprResult Sema::CheckSwitchCondition(SourceLocation SwitchLoc, Expr *Cond) {
  class SwitchConvertDiagnoser : public ICEConvertDiagnoser {
    Expr *Cond;

  public:
    SwitchConvertDiagnoser(Expr *Cond)
        : ICEConvertDiagnoser(/*AllowScopedEnumerations*/true, false, true),
          Cond(Cond) {}

    SemaDiagnosticBuilder diagnoseNotInt(Sema &S, SourceLocation Loc,
                                         QualType T) override {
      return S.Diag(Loc, diag::err_typecheck_statement_requires_integer) << T;
    }

    SemaDiagnosticBuilder diagnoseIncomplete(
        Sema &S, SourceLocation Loc, QualType T) override {
      return S.Diag(Loc, diag::err_switch_incomplete_class_type)
               << T << Cond->getSourceRange();
    }

    SemaDiagnosticBuilder diagnoseExplicitConv(
        Sema &S, SourceLocation Loc, QualType T, QualType ConvTy) override {
      return S.Diag(Loc, diag::err_switch_explicit_conversion) << T << ConvTy;
    }

    SemaDiagnosticBuilder noteExplicitConv(
        Sema &S, CXXConversionDecl *Conv, QualType ConvTy) override {
      return S.Diag(Conv->getLocation(), diag::note_switch_conversion)
        << ConvTy->isEnumeralType() << ConvTy;
    }

    SemaDiagnosticBuilder diagnoseAmbiguous(Sema &S, SourceLocation Loc,
                                            QualType T) override {
      return S.Diag(Loc, diag::err_switch_multiple_conversions) << T;
    }

    SemaDiagnosticBuilder noteAmbiguous(
        Sema &S, CXXConversionDecl *Conv, QualType ConvTy) override {
      return S.Diag(Conv->getLocation(), diag::note_switch_conversion)
      << ConvTy->isEnumeralType() << ConvTy;
    }

    SemaDiagnosticBuilder diagnoseConversion(
        Sema &S, SourceLocation Loc, QualType T, QualType ConvTy) override {
      llvm_unreachable("conversion functions are permitted");
    }
  } SwitchDiagnoser(Cond);

  ExprResult CondResult =
      PerformContextualImplicitConversion(SwitchLoc, Cond, SwitchDiagnoser);
  if (CondResult.isInvalid())
    return ExprError();

  // FIXME: PerformContextualImplicitConversion doesn't always tell us if it
  // failed and produced a diagnostic.
  Cond = CondResult.get();
  if (!Cond->isTypeDependent() &&
      !Cond->getType()->isIntegralOrEnumerationType())
    return ExprError();

  // C99 6.8.4.2p5 - Integer promotions are performed on the controlling expr.
  return UsualUnaryConversions(Cond);
}

StmtResult Sema::ActOnStartOfSwitchStmt(SourceLocation SwitchLoc,
                                        SourceLocation LParenLoc,
                                        Stmt *InitStmt, ConditionResult Cond,
                                        SourceLocation RParenLoc) {
  Expr *CondExpr = Cond.get().second;
  assert((Cond.isInvalid() || CondExpr) && "switch with no condition");

  if (CondExpr && !CondExpr->isTypeDependent()) {
    // We have already converted the expression to an integral or enumeration
    // type, when we parsed the switch condition. There are cases where we don't
    // have an appropriate type, e.g. a typo-expr Cond was corrected to an
    // inappropriate-type expr, we just return an error.
    if (!CondExpr->getType()->isIntegralOrEnumerationType())
      return StmtError();
    if (CondExpr->isKnownToHaveBooleanValue()) {
      // switch(bool_expr) {...} is often a programmer error, e.g.
      //   switch(n && mask) { ... }  // Doh - should be "n & mask".
      // One can always use an if statement instead of switch(bool_expr).
      Diag(SwitchLoc, diag::warn_bool_switch_condition)
          << CondExpr->getSourceRange();
    }
  }

  setFunctionHasBranchIntoScope();

  auto *SS = SwitchStmt::Create(Context, InitStmt, Cond.get().first, CondExpr,
                                LParenLoc, RParenLoc);
  getCurFunction()->SwitchStack.push_back(
      FunctionScopeInfo::SwitchInfo(SS, false));
  return SS;
}

static void AdjustAPSInt(llvm::APSInt &Val, unsigned BitWidth, bool IsSigned) {
  Val = Val.extOrTrunc(BitWidth);
  Val.setIsSigned(IsSigned);
}

/// Check the specified case value is in range for the given unpromoted switch
/// type.
static void checkCaseValue(Sema &S, SourceLocation Loc, const llvm::APSInt &Val,
                           unsigned UnpromotedWidth, bool UnpromotedSign) {
  // In C++11 onwards, this is checked by the language rules.
  if (S.getLangOpts().CPlusPlus11)
    return;

  // If the case value was signed and negative and the switch expression is
  // unsigned, don't bother to warn: this is implementation-defined behavior.
  // FIXME: Introduce a second, default-ignored warning for this case?
  if (UnpromotedWidth < Val.getBitWidth()) {
    llvm::APSInt ConvVal(Val);
    AdjustAPSInt(ConvVal, UnpromotedWidth, UnpromotedSign);
    AdjustAPSInt(ConvVal, Val.getBitWidth(), Val.isSigned());
    // FIXME: Use different diagnostics for overflow  in conversion to promoted
    // type versus "switch expression cannot have this value". Use proper
    // IntRange checking rather than just looking at the unpromoted type here.
    if (ConvVal != Val)
      S.Diag(Loc, diag::warn_case_value_overflow) << Val.toString(10)
                                                  << ConvVal.toString(10);
  }
}

typedef SmallVector<std::pair<llvm::APSInt, EnumConstantDecl*>, 64> EnumValsTy;

/// Returns true if we should emit a diagnostic about this case expression not
/// being a part of the enum used in the switch controlling expression.
static bool ShouldDiagnoseSwitchCaseNotInEnum(const Sema &S,
                                              const EnumDecl *ED,
                                              const Expr *CaseExpr,
                                              EnumValsTy::iterator &EI,
                                              EnumValsTy::iterator &EIEnd,
                                              const llvm::APSInt &Val) {
  if (!ED->isClosed())
    return false;

  if (const DeclRefExpr *DRE =
          dyn_cast<DeclRefExpr>(CaseExpr->IgnoreParenImpCasts())) {
    if (const VarDecl *VD = dyn_cast<VarDecl>(DRE->getDecl())) {
      QualType VarType = VD->getType();
      QualType EnumType = S.Context.getTypeDeclType(ED);
      if (VD->hasGlobalStorage() && VarType.isConstQualified() &&
          S.Context.hasSameUnqualifiedType(EnumType, VarType))
        return false;
    }
  }

  if (ED->hasAttr<FlagEnumAttr>())
    return !S.IsValueInFlagEnum(ED, Val, false);

  while (EI != EIEnd && EI->first < Val)
    EI++;

  if (EI != EIEnd && EI->first == Val)
    return false;

  return true;
}

static void checkEnumTypesInSwitchStmt(Sema &S, const Expr *Cond,
                                       const Expr *Case) {
  QualType CondType = Cond->getType();
  QualType CaseType = Case->getType();

  const EnumType *CondEnumType = CondType->getAs<EnumType>();
  const EnumType *CaseEnumType = CaseType->getAs<EnumType>();
  if (!CondEnumType || !CaseEnumType)
    return;

  // Ignore anonymous enums.
  if (!CondEnumType->getDecl()->getIdentifier() &&
      !CondEnumType->getDecl()->getTypedefNameForAnonDecl())
    return;
  if (!CaseEnumType->getDecl()->getIdentifier() &&
      !CaseEnumType->getDecl()->getTypedefNameForAnonDecl())
    return;

  if (S.Context.hasSameUnqualifiedType(CondType, CaseType))
    return;

  S.Diag(Case->getExprLoc(), diag::warn_comparison_of_mixed_enum_types_switch)
      << CondType << CaseType << Cond->getSourceRange()
      << Case->getSourceRange();
}

StmtResult
Sema::ActOnFinishSwitchStmt(SourceLocation SwitchLoc, Stmt *Switch,
                            Stmt *BodyStmt) {
  SwitchStmt *SS = cast<SwitchStmt>(Switch);
  bool CaseListIsIncomplete = getCurFunction()->SwitchStack.back().getInt();
  assert(SS == getCurFunction()->SwitchStack.back().getPointer() &&
         "switch stack missing push/pop!");

  getCurFunction()->SwitchStack.pop_back();

  if (!BodyStmt) return StmtError();
  SS->setBody(BodyStmt, SwitchLoc);

  Expr *CondExpr = SS->getCond();
  if (!CondExpr) return StmtError();

  QualType CondType = CondExpr->getType();

  // C++ 6.4.2.p2:
  // Integral promotions are performed (on the switch condition).
  //
  // A case value unrepresentable by the original switch condition
  // type (before the promotion) doesn't make sense, even when it can
  // be represented by the promoted type.  Therefore we need to find
  // the pre-promotion type of the switch condition.
  const Expr *CondExprBeforePromotion = CondExpr;
  QualType CondTypeBeforePromotion =
      GetTypeBeforeIntegralPromotion(CondExprBeforePromotion);

  // Get the bitwidth of the switched-on value after promotions. We must
  // convert the integer case values to this width before comparison.
  bool HasDependentValue
    = CondExpr->isTypeDependent() || CondExpr->isValueDependent();
  unsigned CondWidth = HasDependentValue ? 0 : Context.getIntWidth(CondType);
  bool CondIsSigned = CondType->isSignedIntegerOrEnumerationType();

  // Get the width and signedness that the condition might actually have, for
  // warning purposes.
  // FIXME: Grab an IntRange for the condition rather than using the unpromoted
  // type.
  unsigned CondWidthBeforePromotion
    = HasDependentValue ? 0 : Context.getIntWidth(CondTypeBeforePromotion);
  bool CondIsSignedBeforePromotion
    = CondTypeBeforePromotion->isSignedIntegerOrEnumerationType();

  // Accumulate all of the case values in a vector so that we can sort them
  // and detect duplicates.  This vector contains the APInt for the case after
  // it has been converted to the condition type.
  typedef SmallVector<std::pair<llvm::APSInt, CaseStmt*>, 64> CaseValsTy;
  CaseValsTy CaseVals;

  // Keep track of any GNU case ranges we see.  The APSInt is the low value.
  typedef std::vector<std::pair<llvm::APSInt, CaseStmt*> > CaseRangesTy;
  CaseRangesTy CaseRanges;

  DefaultStmt *TheDefaultStmt = nullptr;

  bool CaseListIsErroneous = false;

  for (SwitchCase *SC = SS->getSwitchCaseList(); SC && !HasDependentValue;
       SC = SC->getNextSwitchCase()) {

    if (DefaultStmt *DS = dyn_cast<DefaultStmt>(SC)) {
      if (TheDefaultStmt) {
        Diag(DS->getDefaultLoc(), diag::err_multiple_default_labels_defined);
        Diag(TheDefaultStmt->getDefaultLoc(), diag::note_duplicate_case_prev);

        // FIXME: Remove the default statement from the switch block so that
        // we'll return a valid AST.  This requires recursing down the AST and
        // finding it, not something we are set up to do right now.  For now,
        // just lop the entire switch stmt out of the AST.
        CaseListIsErroneous = true;
      }
      TheDefaultStmt = DS;

    } else {
      CaseStmt *CS = cast<CaseStmt>(SC);

      Expr *Lo = CS->getLHS();

      if (Lo->isValueDependent()) {
        HasDependentValue = true;
        break;
      }

      // We already verified that the expression has a constant value;
      // get that value (prior to conversions).
      const Expr *LoBeforePromotion = Lo;
      GetTypeBeforeIntegralPromotion(LoBeforePromotion);
      llvm::APSInt LoVal = LoBeforePromotion->EvaluateKnownConstInt(Context);

      // Check the unconverted value is within the range of possible values of
      // the switch expression.
      checkCaseValue(*this, Lo->getBeginLoc(), LoVal, CondWidthBeforePromotion,
                     CondIsSignedBeforePromotion);

      // FIXME: This duplicates the check performed for warn_not_in_enum below.
      checkEnumTypesInSwitchStmt(*this, CondExprBeforePromotion,
                                 LoBeforePromotion);

      // Convert the value to the same width/sign as the condition.
      AdjustAPSInt(LoVal, CondWidth, CondIsSigned);

      // If this is a case range, remember it in CaseRanges, otherwise CaseVals.
      if (CS->getRHS()) {
        if (CS->getRHS()->isValueDependent()) {
          HasDependentValue = true;
          break;
        }
        CaseRanges.push_back(std::make_pair(LoVal, CS));
      } else
        CaseVals.push_back(std::make_pair(LoVal, CS));
    }
  }

  if (!HasDependentValue) {
    // If we don't have a default statement, check whether the
    // condition is constant.
    llvm::APSInt ConstantCondValue;
    bool HasConstantCond = false;
    if (!TheDefaultStmt) {
      Expr::EvalResult Result;
      HasConstantCond = CondExpr->EvaluateAsInt(Result, Context,
                                                Expr::SE_AllowSideEffects);
      if (Result.Val.isInt())
        ConstantCondValue = Result.Val.getInt();
      assert(!HasConstantCond ||
             (ConstantCondValue.getBitWidth() == CondWidth &&
              ConstantCondValue.isSigned() == CondIsSigned));
    }
    bool ShouldCheckConstantCond = HasConstantCond;

    // Sort all the scalar case values so we can easily detect duplicates.
    llvm::stable_sort(CaseVals, CmpCaseVals);

    if (!CaseVals.empty()) {
      for (unsigned i = 0, e = CaseVals.size(); i != e; ++i) {
        if (ShouldCheckConstantCond &&
            CaseVals[i].first == ConstantCondValue)
          ShouldCheckConstantCond = false;

        if (i != 0 && CaseVals[i].first == CaseVals[i-1].first) {
          // If we have a duplicate, report it.
          // First, determine if either case value has a name
          StringRef PrevString, CurrString;
          Expr *PrevCase = CaseVals[i-1].second->getLHS()->IgnoreParenCasts();
          Expr *CurrCase = CaseVals[i].second->getLHS()->IgnoreParenCasts();
          if (DeclRefExpr *DeclRef = dyn_cast<DeclRefExpr>(PrevCase)) {
            PrevString = DeclRef->getDecl()->getName();
          }
          if (DeclRefExpr *DeclRef = dyn_cast<DeclRefExpr>(CurrCase)) {
            CurrString = DeclRef->getDecl()->getName();
          }
          SmallString<16> CaseValStr;
          CaseVals[i-1].first.toString(CaseValStr);

          if (PrevString == CurrString)
            Diag(CaseVals[i].second->getLHS()->getBeginLoc(),
                 diag::err_duplicate_case)
                << (PrevString.empty() ? StringRef(CaseValStr) : PrevString);
          else
            Diag(CaseVals[i].second->getLHS()->getBeginLoc(),
                 diag::err_duplicate_case_differing_expr)
                << (PrevString.empty() ? StringRef(CaseValStr) : PrevString)
                << (CurrString.empty() ? StringRef(CaseValStr) : CurrString)
                << CaseValStr;

          Diag(CaseVals[i - 1].second->getLHS()->getBeginLoc(),
               diag::note_duplicate_case_prev);
          // FIXME: We really want to remove the bogus case stmt from the
          // substmt, but we have no way to do this right now.
          CaseListIsErroneous = true;
        }
      }
    }

    // Detect duplicate case ranges, which usually don't exist at all in
    // the first place.
    if (!CaseRanges.empty()) {
      // Sort all the case ranges by their low value so we can easily detect
      // overlaps between ranges.
      llvm::stable_sort(CaseRanges);

      // Scan the ranges, computing the high values and removing empty ranges.
      std::vector<llvm::APSInt> HiVals;
      for (unsigned i = 0, e = CaseRanges.size(); i != e; ++i) {
        llvm::APSInt &LoVal = CaseRanges[i].first;
        CaseStmt *CR = CaseRanges[i].second;
        Expr *Hi = CR->getRHS();

        const Expr *HiBeforePromotion = Hi;
        GetTypeBeforeIntegralPromotion(HiBeforePromotion);
        llvm::APSInt HiVal = HiBeforePromotion->EvaluateKnownConstInt(Context);

        // Check the unconverted value is within the range of possible values of
        // the switch expression.
        checkCaseValue(*this, Hi->getBeginLoc(), HiVal,
                       CondWidthBeforePromotion, CondIsSignedBeforePromotion);

        // Convert the value to the same width/sign as the condition.
        AdjustAPSInt(HiVal, CondWidth, CondIsSigned);

        // If the low value is bigger than the high value, the case is empty.
        if (LoVal > HiVal) {
          Diag(CR->getLHS()->getBeginLoc(), diag::warn_case_empty_range)
              << SourceRange(CR->getLHS()->getBeginLoc(), Hi->getEndLoc());
          CaseRanges.erase(CaseRanges.begin()+i);
          --i;
          --e;
          continue;
        }

        if (ShouldCheckConstantCond &&
            LoVal <= ConstantCondValue &&
            ConstantCondValue <= HiVal)
          ShouldCheckConstantCond = false;

        HiVals.push_back(HiVal);
      }

      // Rescan the ranges, looking for overlap with singleton values and other
      // ranges.  Since the range list is sorted, we only need to compare case
      // ranges with their neighbors.
      for (unsigned i = 0, e = CaseRanges.size(); i != e; ++i) {
        llvm::APSInt &CRLo = CaseRanges[i].first;
        llvm::APSInt &CRHi = HiVals[i];
        CaseStmt *CR = CaseRanges[i].second;

        // Check to see whether the case range overlaps with any
        // singleton cases.
        CaseStmt *OverlapStmt = nullptr;
        llvm::APSInt OverlapVal(32);

        // Find the smallest value >= the lower bound.  If I is in the
        // case range, then we have overlap.
        CaseValsTy::iterator I =
            llvm::lower_bound(CaseVals, CRLo, CaseCompareFunctor());
        if (I != CaseVals.end() && I->first < CRHi) {
          OverlapVal  = I->first;   // Found overlap with scalar.
          OverlapStmt = I->second;
        }

        // Find the smallest value bigger than the upper bound.
        I = std::upper_bound(I, CaseVals.end(), CRHi, CaseCompareFunctor());
        if (I != CaseVals.begin() && (I-1)->first >= CRLo) {
          OverlapVal  = (I-1)->first;      // Found overlap with scalar.
          OverlapStmt = (I-1)->second;
        }

        // Check to see if this case stmt overlaps with the subsequent
        // case range.
        if (i && CRLo <= HiVals[i-1]) {
          OverlapVal  = HiVals[i-1];       // Found overlap with range.
          OverlapStmt = CaseRanges[i-1].second;
        }

        if (OverlapStmt) {
          // If we have a duplicate, report it.
          Diag(CR->getLHS()->getBeginLoc(), diag::err_duplicate_case)
              << OverlapVal.toString(10);
          Diag(OverlapStmt->getLHS()->getBeginLoc(),
               diag::note_duplicate_case_prev);
          // FIXME: We really want to remove the bogus case stmt from the
          // substmt, but we have no way to do this right now.
          CaseListIsErroneous = true;
        }
      }
    }

    // Complain if we have a constant condition and we didn't find a match.
    if (!CaseListIsErroneous && !CaseListIsIncomplete &&
        ShouldCheckConstantCond) {
      // TODO: it would be nice if we printed enums as enums, chars as
      // chars, etc.
      Diag(CondExpr->getExprLoc(), diag::warn_missing_case_for_condition)
        << ConstantCondValue.toString(10)
        << CondExpr->getSourceRange();
    }

    // Check to see if switch is over an Enum and handles all of its
    // values.  We only issue a warning if there is not 'default:', but
    // we still do the analysis to preserve this information in the AST
    // (which can be used by flow-based analyes).
    //
    const EnumType *ET = CondTypeBeforePromotion->getAs<EnumType>();

    // If switch has default case, then ignore it.
    if (!CaseListIsErroneous && !CaseListIsIncomplete && !HasConstantCond &&
        ET && ET->getDecl()->isCompleteDefinition()) {
      const EnumDecl *ED = ET->getDecl();
      EnumValsTy EnumVals;

      // Gather all enum values, set their type and sort them,
      // allowing easier comparison with CaseVals.
      for (auto *EDI : ED->enumerators()) {
        llvm::APSInt Val = EDI->getInitVal();
        AdjustAPSInt(Val, CondWidth, CondIsSigned);
        EnumVals.push_back(std::make_pair(Val, EDI));
      }
      llvm::stable_sort(EnumVals, CmpEnumVals);
      auto EI = EnumVals.begin(), EIEnd =
        std::unique(EnumVals.begin(), EnumVals.end(), EqEnumVals);

      // See which case values aren't in enum.
      for (CaseValsTy::const_iterator CI = CaseVals.begin();
          CI != CaseVals.end(); CI++) {
        Expr *CaseExpr = CI->second->getLHS();
        if (ShouldDiagnoseSwitchCaseNotInEnum(*this, ED, CaseExpr, EI, EIEnd,
                                              CI->first))
          Diag(CaseExpr->getExprLoc(), diag::warn_not_in_enum)
            << CondTypeBeforePromotion;
      }

      // See which of case ranges aren't in enum
      EI = EnumVals.begin();
      for (CaseRangesTy::const_iterator RI = CaseRanges.begin();
          RI != CaseRanges.end(); RI++) {
        Expr *CaseExpr = RI->second->getLHS();
        if (ShouldDiagnoseSwitchCaseNotInEnum(*this, ED, CaseExpr, EI, EIEnd,
                                              RI->first))
          Diag(CaseExpr->getExprLoc(), diag::warn_not_in_enum)
            << CondTypeBeforePromotion;

        llvm::APSInt Hi =
          RI->second->getRHS()->EvaluateKnownConstInt(Context);
        AdjustAPSInt(Hi, CondWidth, CondIsSigned);

        CaseExpr = RI->second->getRHS();
        if (ShouldDiagnoseSwitchCaseNotInEnum(*this, ED, CaseExpr, EI, EIEnd,
                                              Hi))
          Diag(CaseExpr->getExprLoc(), diag::warn_not_in_enum)
            << CondTypeBeforePromotion;
      }

      // Check which enum vals aren't in switch
      auto CI = CaseVals.begin();
      auto RI = CaseRanges.begin();
      bool hasCasesNotInSwitch = false;

      SmallVector<DeclarationName,8> UnhandledNames;

      for (EI = EnumVals.begin(); EI != EIEnd; EI++) {
        // Don't warn about omitted unavailable EnumConstantDecls.
        switch (EI->second->getAvailability()) {
        case AR_Deprecated:
          // Omitting a deprecated constant is ok; it should never materialize.
        case AR_Unavailable:
          continue;

        case AR_NotYetIntroduced:
          // Partially available enum constants should be present. Note that we
          // suppress -Wunguarded-availability diagnostics for such uses.
        case AR_Available:
          break;
        }

        if (EI->second->hasAttr<UnusedAttr>())
          continue;

        // Drop unneeded case values
        while (CI != CaseVals.end() && CI->first < EI->first)
          CI++;

        if (CI != CaseVals.end() && CI->first == EI->first)
          continue;

        // Drop unneeded case ranges
        for (; RI != CaseRanges.end(); RI++) {
          llvm::APSInt Hi =
            RI->second->getRHS()->EvaluateKnownConstInt(Context);
          AdjustAPSInt(Hi, CondWidth, CondIsSigned);
          if (EI->first <= Hi)
            break;
        }

        if (RI == CaseRanges.end() || EI->first < RI->first) {
          hasCasesNotInSwitch = true;
          UnhandledNames.push_back(EI->second->getDeclName());
        }
      }

      if (TheDefaultStmt && UnhandledNames.empty() && ED->isClosedNonFlag())
        Diag(TheDefaultStmt->getDefaultLoc(), diag::warn_unreachable_default);

      // Produce a nice diagnostic if multiple values aren't handled.
      if (!UnhandledNames.empty()) {
        auto DB = Diag(CondExpr->getExprLoc(), TheDefaultStmt
                                                   ? diag::warn_def_missing_case
                                                   : diag::warn_missing_case)
                  << (int)UnhandledNames.size();

        for (size_t I = 0, E = std::min(UnhandledNames.size(), (size_t)3);
             I != E; ++I)
          DB << UnhandledNames[I];
      }

      if (!hasCasesNotInSwitch)
        SS->setAllEnumCasesCovered();
    }
  }

  if (BodyStmt)
    DiagnoseEmptyStmtBody(CondExpr->getEndLoc(), BodyStmt,
                          diag::warn_empty_switch_body);

  // FIXME: If the case list was broken is some way, we don't have a good system
  // to patch it up.  Instead, just return the whole substmt as broken.
  if (CaseListIsErroneous)
    return StmtError();

  return SS;
}

void
Sema::DiagnoseAssignmentEnum(QualType DstType, QualType SrcType,
                             Expr *SrcExpr) {
  if (Diags.isIgnored(diag::warn_not_in_enum_assignment, SrcExpr->getExprLoc()))
    return;

  if (const EnumType *ET = DstType->getAs<EnumType>())
    if (!Context.hasSameUnqualifiedType(SrcType, DstType) &&
        SrcType->isIntegerType()) {
      if (!SrcExpr->isTypeDependent() && !SrcExpr->isValueDependent() &&
          SrcExpr->isIntegerConstantExpr(Context)) {
        // Get the bitwidth of the enum value before promotions.
        unsigned DstWidth = Context.getIntWidth(DstType);
        bool DstIsSigned = DstType->isSignedIntegerOrEnumerationType();

        llvm::APSInt RhsVal = SrcExpr->EvaluateKnownConstInt(Context);
        AdjustAPSInt(RhsVal, DstWidth, DstIsSigned);
        const EnumDecl *ED = ET->getDecl();

        if (!ED->isClosed())
          return;

        if (ED->hasAttr<FlagEnumAttr>()) {
          if (!IsValueInFlagEnum(ED, RhsVal, true))
            Diag(SrcExpr->getExprLoc(), diag::warn_not_in_enum_assignment)
              << DstType.getUnqualifiedType();
        } else {
          typedef SmallVector<std::pair<llvm::APSInt, EnumConstantDecl *>, 64>
              EnumValsTy;
          EnumValsTy EnumVals;

          // Gather all enum values, set their type and sort them,
          // allowing easier comparison with rhs constant.
          for (auto *EDI : ED->enumerators()) {
            llvm::APSInt Val = EDI->getInitVal();
            AdjustAPSInt(Val, DstWidth, DstIsSigned);
            EnumVals.push_back(std::make_pair(Val, EDI));
          }
          if (EnumVals.empty())
            return;
          llvm::stable_sort(EnumVals, CmpEnumVals);
          EnumValsTy::iterator EIend =
              std::unique(EnumVals.begin(), EnumVals.end(), EqEnumVals);

          // See which values aren't in the enum.
          EnumValsTy::const_iterator EI = EnumVals.begin();
          while (EI != EIend && EI->first < RhsVal)
            EI++;
          if (EI == EIend || EI->first != RhsVal) {
            Diag(SrcExpr->getExprLoc(), diag::warn_not_in_enum_assignment)
                << DstType.getUnqualifiedType();
          }
        }
      }
    }
}

StmtResult Sema::ActOnWhileStmt(SourceLocation WhileLoc,
                                SourceLocation LParenLoc, ConditionResult Cond,
                                SourceLocation RParenLoc, Stmt *Body) {
  if (Cond.isInvalid())
    return StmtError();

  auto CondVal = Cond.get();
  CheckBreakContinueBinding(CondVal.second);

  if (CondVal.second &&
      !Diags.isIgnored(diag::warn_comma_operator, CondVal.second->getExprLoc()))
    CommaVisitor(*this).Visit(CondVal.second);

  if (isa<NullStmt>(Body))
    getCurCompoundScope().setHasEmptyLoopBodies();

  return WhileStmt::Create(Context, CondVal.first, CondVal.second, Body,
                           WhileLoc, LParenLoc, RParenLoc);
}

StmtResult
Sema::ActOnDoStmt(SourceLocation DoLoc, Stmt *Body,
                  SourceLocation WhileLoc, SourceLocation CondLParen,
                  Expr *Cond, SourceLocation CondRParen) {
  assert(Cond && "ActOnDoStmt(): missing expression");

  CheckBreakContinueBinding(Cond);
  ExprResult CondResult = CheckBooleanCondition(DoLoc, Cond);
  if (CondResult.isInvalid())
    return StmtError();
  Cond = CondResult.get();

  CondResult = ActOnFinishFullExpr(Cond, DoLoc, /*DiscardedValue*/ false);
  if (CondResult.isInvalid())
    return StmtError();
  Cond = CondResult.get();

  // Only call the CommaVisitor for C89 due to differences in scope flags.
  if (Cond && !getLangOpts().C99 && !getLangOpts().CPlusPlus &&
      !Diags.isIgnored(diag::warn_comma_operator, Cond->getExprLoc()))
    CommaVisitor(*this).Visit(Cond);

  return new (Context) DoStmt(Body, Cond, DoLoc, WhileLoc, CondRParen);
}

namespace {
  // Use SetVector since the diagnostic cares about the ordering of the Decl's.
  using DeclSetVector =
      llvm::SetVector<VarDecl *, llvm::SmallVector<VarDecl *, 8>,
                      llvm::SmallPtrSet<VarDecl *, 8>>;

  // This visitor will traverse a conditional statement and store all
  // the evaluated decls into a vector.  Simple is set to true if none
  // of the excluded constructs are used.
  class DeclExtractor : public EvaluatedExprVisitor<DeclExtractor> {
    DeclSetVector &Decls;
    SmallVectorImpl<SourceRange> &Ranges;
    bool Simple;
  public:
    typedef EvaluatedExprVisitor<DeclExtractor> Inherited;

    DeclExtractor(Sema &S, DeclSetVector &Decls,
                  SmallVectorImpl<SourceRange> &Ranges) :
        Inherited(S.Context),
        Decls(Decls),
        Ranges(Ranges),
        Simple(true) {}

    bool isSimple() { return Simple; }

    // Replaces the method in EvaluatedExprVisitor.
    void VisitMemberExpr(MemberExpr* E) {
      Simple = false;
    }

    // Any Stmt not explicitly listed will cause the condition to be marked
    // complex.
    void VisitStmt(Stmt *S) { Simple = false; }

    void VisitBinaryOperator(BinaryOperator *E) {
      Visit(E->getLHS());
      Visit(E->getRHS());
    }

    void VisitCastExpr(CastExpr *E) {
      Visit(E->getSubExpr());
    }

    void VisitUnaryOperator(UnaryOperator *E) {
      // Skip checking conditionals with derefernces.
      if (E->getOpcode() == UO_Deref)
        Simple = false;
      else
        Visit(E->getSubExpr());
    }

    void VisitConditionalOperator(ConditionalOperator *E) {
      Visit(E->getCond());
      Visit(E->getTrueExpr());
      Visit(E->getFalseExpr());
    }

    void VisitParenExpr(ParenExpr *E) {
      Visit(E->getSubExpr());
    }

    void VisitBinaryConditionalOperator(BinaryConditionalOperator *E) {
      Visit(E->getOpaqueValue()->getSourceExpr());
      Visit(E->getFalseExpr());
    }

    void VisitIntegerLiteral(IntegerLiteral *E) { }
    void VisitFloatingLiteral(FloatingLiteral *E) { }
    void VisitCXXBoolLiteralExpr(CXXBoolLiteralExpr *E) { }
    void VisitCharacterLiteral(CharacterLiteral *E) { }
    void VisitGNUNullExpr(GNUNullExpr *E) { }
    void VisitImaginaryLiteral(ImaginaryLiteral *E) { }

    void VisitDeclRefExpr(DeclRefExpr *E) {
      VarDecl *VD = dyn_cast<VarDecl>(E->getDecl());
      if (!VD) {
        // Don't allow unhandled Decl types.
        Simple = false;
        return;
      }

      Ranges.push_back(E->getSourceRange());

      Decls.insert(VD);
    }

  }; // end class DeclExtractor

  // DeclMatcher checks to see if the decls are used in a non-evaluated
  // context.
  class DeclMatcher : public EvaluatedExprVisitor<DeclMatcher> {
    DeclSetVector &Decls;
    bool FoundDecl;

  public:
    typedef EvaluatedExprVisitor<DeclMatcher> Inherited;

    DeclMatcher(Sema &S, DeclSetVector &Decls, Stmt *Statement) :
        Inherited(S.Context), Decls(Decls), FoundDecl(false) {
      if (!Statement) return;

      Visit(Statement);
    }

    void VisitReturnStmt(ReturnStmt *S) {
      FoundDecl = true;
    }

    void VisitBreakStmt(BreakStmt *S) {
      FoundDecl = true;
    }

    void VisitGotoStmt(GotoStmt *S) {
      FoundDecl = true;
    }

    void VisitCastExpr(CastExpr *E) {
      if (E->getCastKind() == CK_LValueToRValue)
        CheckLValueToRValueCast(E->getSubExpr());
      else
        Visit(E->getSubExpr());
    }

    void CheckLValueToRValueCast(Expr *E) {
      E = E->IgnoreParenImpCasts();

      if (isa<DeclRefExpr>(E)) {
        return;
      }

      if (ConditionalOperator *CO = dyn_cast<ConditionalOperator>(E)) {
        Visit(CO->getCond());
        CheckLValueToRValueCast(CO->getTrueExpr());
        CheckLValueToRValueCast(CO->getFalseExpr());
        return;
      }

      if (BinaryConditionalOperator *BCO =
              dyn_cast<BinaryConditionalOperator>(E)) {
        CheckLValueToRValueCast(BCO->getOpaqueValue()->getSourceExpr());
        CheckLValueToRValueCast(BCO->getFalseExpr());
        return;
      }

      Visit(E);
    }

    void VisitDeclRefExpr(DeclRefExpr *E) {
      if (VarDecl *VD = dyn_cast<VarDecl>(E->getDecl()))
        if (Decls.count(VD))
          FoundDecl = true;
    }

    void VisitPseudoObjectExpr(PseudoObjectExpr *POE) {
      // Only need to visit the semantics for POE.
      // SyntaticForm doesn't really use the Decal.
      for (auto *S : POE->semantics()) {
        if (auto *OVE = dyn_cast<OpaqueValueExpr>(S))
          // Look past the OVE into the expression it binds.
          Visit(OVE->getSourceExpr());
        else
          Visit(S);
      }
    }

    bool FoundDeclInUse() { return FoundDecl; }

  };  // end class DeclMatcher
#if INTEL_CUSTOMIZATION
}
void Sema::CheckForLoopConditionalStatement(Expr *Second,
                                        Expr *Third, Stmt *Body) {
    Sema &S = *this;
#endif // INTEL_CUSTOMIZATION

    // Condition is empty
    if (!Second) return;

    if (S.Diags.isIgnored(diag::warn_variables_not_in_loop_body,
                          Second->getBeginLoc()))
      return;

    PartialDiagnostic PDiag = S.PDiag(diag::warn_variables_not_in_loop_body);
    DeclSetVector Decls;
    SmallVector<SourceRange, 10> Ranges;
    DeclExtractor DE(S, Decls, Ranges);
    DE.Visit(Second);

    // Don't analyze complex conditionals.
    if (!DE.isSimple()) return;

    // No decls found.
    if (Decls.size() == 0) return;

    // Don't warn on volatile, static, or global variables.
    for (auto *VD : Decls)
      if (VD->getType().isVolatileQualified() || VD->hasGlobalStorage())
        return;

    if (DeclMatcher(S, Decls, Second).FoundDeclInUse() ||
        DeclMatcher(S, Decls, Third).FoundDeclInUse() ||
        DeclMatcher(S, Decls, Body).FoundDeclInUse())
      return;

    // Load decl names into diagnostic.
    if (Decls.size() > 4) {
      PDiag << 0;
    } else {
      PDiag << (unsigned)Decls.size();
      for (auto *VD : Decls)
        PDiag << VD->getDeclName();
    }

    for (auto Range : Ranges)
      PDiag << Range;

    S.Diag(Ranges.begin()->getBegin(), PDiag);
  }
#if INTEL_CUSTOMIZATION
namespace {
#endif // INTEL_CUSTOMIZATION
  // If Statement is an incemement or decrement, return true and sets the
  // variables Increment and DRE.
  bool ProcessIterationStmt(Sema &S, Stmt* Statement, bool &Increment,
                            DeclRefExpr *&DRE) {
    if (auto Cleanups = dyn_cast<ExprWithCleanups>(Statement))
      if (!Cleanups->cleanupsHaveSideEffects())
        Statement = Cleanups->getSubExpr();

    if (UnaryOperator *UO = dyn_cast<UnaryOperator>(Statement)) {
      switch (UO->getOpcode()) {
        default: return false;
        case UO_PostInc:
        case UO_PreInc:
          Increment = true;
          break;
        case UO_PostDec:
        case UO_PreDec:
          Increment = false;
          break;
      }
      DRE = dyn_cast<DeclRefExpr>(UO->getSubExpr());
      return DRE;
    }

    if (CXXOperatorCallExpr *Call = dyn_cast<CXXOperatorCallExpr>(Statement)) {
      FunctionDecl *FD = Call->getDirectCallee();
      if (!FD || !FD->isOverloadedOperator()) return false;
      switch (FD->getOverloadedOperator()) {
        default: return false;
        case OO_PlusPlus:
          Increment = true;
          break;
        case OO_MinusMinus:
          Increment = false;
          break;
      }
      DRE = dyn_cast<DeclRefExpr>(Call->getArg(0));
      return DRE;
    }

    return false;
  }

  // A visitor to determine if a continue or break statement is a
  // subexpression.
  class BreakContinueFinder : public ConstEvaluatedExprVisitor<BreakContinueFinder> {
    SourceLocation BreakLoc;
    SourceLocation ContinueLoc;
    bool InSwitch = false;

  public:
    BreakContinueFinder(Sema &S, const Stmt* Body) :
        Inherited(S.Context) {
      Visit(Body);
    }

    typedef ConstEvaluatedExprVisitor<BreakContinueFinder> Inherited;

    void VisitContinueStmt(const ContinueStmt* E) {
      ContinueLoc = E->getContinueLoc();
    }

    void VisitBreakStmt(const BreakStmt* E) {
      if (!InSwitch)
        BreakLoc = E->getBreakLoc();
    }

    void VisitSwitchStmt(const SwitchStmt* S) {
      if (const Stmt *Init = S->getInit())
        Visit(Init);
      if (const Stmt *CondVar = S->getConditionVariableDeclStmt())
        Visit(CondVar);
      if (const Stmt *Cond = S->getCond())
        Visit(Cond);

      // Don't return break statements from the body of a switch.
      InSwitch = true;
      if (const Stmt *Body = S->getBody())
        Visit(Body);
      InSwitch = false;
    }

    void VisitForStmt(const ForStmt *S) {
      // Only visit the init statement of a for loop; the body
      // has a different break/continue scope.
      if (const Stmt *Init = S->getInit())
        Visit(Init);
    }

    void VisitWhileStmt(const WhileStmt *) {
      // Do nothing; the children of a while loop have a different
      // break/continue scope.
    }

    void VisitDoStmt(const DoStmt *) {
      // Do nothing; the children of a while loop have a different
      // break/continue scope.
    }

    void VisitCXXForRangeStmt(const CXXForRangeStmt *S) {
      // Only visit the initialization of a for loop; the body
      // has a different break/continue scope.
      if (const Stmt *Init = S->getInit())
        Visit(Init);
      if (const Stmt *Range = S->getRangeStmt())
        Visit(Range);
      if (const Stmt *Begin = S->getBeginStmt())
        Visit(Begin);
      if (const Stmt *End = S->getEndStmt())
        Visit(End);
    }

    void VisitObjCForCollectionStmt(const ObjCForCollectionStmt *S) {
      // Only visit the initialization of a for loop; the body
      // has a different break/continue scope.
      if (const Stmt *Element = S->getElement())
        Visit(Element);
      if (const Stmt *Collection = S->getCollection())
        Visit(Collection);
    }

    bool ContinueFound() { return ContinueLoc.isValid(); }
    bool BreakFound() { return BreakLoc.isValid(); }
    SourceLocation GetContinueLoc() { return ContinueLoc; }
    SourceLocation GetBreakLoc() { return BreakLoc; }

  };  // end class BreakContinueFinder

  // Emit a warning when a loop increment/decrement appears twice per loop
  // iteration.  The conditions which trigger this warning are:
  // 1) The last statement in the loop body and the third expression in the
  //    for loop are both increment or both decrement of the same variable
  // 2) No continue statements in the loop body.
  void CheckForRedundantIteration(Sema &S, Expr *Third, Stmt *Body) {
    // Return when there is nothing to check.
    if (!Body || !Third) return;

    if (S.Diags.isIgnored(diag::warn_redundant_loop_iteration,
                          Third->getBeginLoc()))
      return;

    // Get the last statement from the loop body.
    CompoundStmt *CS = dyn_cast<CompoundStmt>(Body);
    if (!CS || CS->body_empty()) return;
    Stmt *LastStmt = CS->body_back();
    if (!LastStmt) return;

    bool LoopIncrement, LastIncrement;
    DeclRefExpr *LoopDRE, *LastDRE;

    if (!ProcessIterationStmt(S, Third, LoopIncrement, LoopDRE)) return;
    if (!ProcessIterationStmt(S, LastStmt, LastIncrement, LastDRE)) return;

    // Check that the two statements are both increments or both decrements
    // on the same variable.
    if (LoopIncrement != LastIncrement ||
        LoopDRE->getDecl() != LastDRE->getDecl()) return;

    if (BreakContinueFinder(S, Body).ContinueFound()) return;

    S.Diag(LastDRE->getLocation(), diag::warn_redundant_loop_iteration)
         << LastDRE->getDecl() << LastIncrement;
    S.Diag(LoopDRE->getLocation(), diag::note_loop_iteration_here)
         << LoopIncrement;
  }

} // end namespace


void Sema::CheckBreakContinueBinding(Expr *E) {
  if (!E || getLangOpts().CPlusPlus)
    return;
  BreakContinueFinder BCFinder(*this, E);
  Scope *BreakParent = CurScope->getBreakParent();
  if (BCFinder.BreakFound() && BreakParent) {
    if (BreakParent->getFlags() & Scope::SwitchScope) {
      Diag(BCFinder.GetBreakLoc(), diag::warn_break_binds_to_switch);
    } else {
      Diag(BCFinder.GetBreakLoc(), diag::warn_loop_ctrl_binds_to_inner)
          << "break";
    }
  } else if (BCFinder.ContinueFound() && CurScope->getContinueParent()) {
    Diag(BCFinder.GetContinueLoc(), diag::warn_loop_ctrl_binds_to_inner)
        << "continue";
  }
}

StmtResult Sema::ActOnForStmt(SourceLocation ForLoc, SourceLocation LParenLoc,
                              Stmt *First, ConditionResult Second,
                              FullExprArg third, SourceLocation RParenLoc,
                              Stmt *Body) {
  if (Second.isInvalid())
    return StmtError();

  if (!getLangOpts().CPlusPlus) {
    if (DeclStmt *DS = dyn_cast_or_null<DeclStmt>(First)) {
      // C99 6.8.5p3: The declaration part of a 'for' statement shall only
      // declare identifiers for objects having storage class 'auto' or
      // 'register'.
      const Decl *NonVarSeen = nullptr;
      bool VarDeclSeen = false;
      for (auto *DI : DS->decls()) {
        if (VarDecl *VD = dyn_cast<VarDecl>(DI)) {
          VarDeclSeen = true;
          if (VD->isLocalVarDecl() && !VD->hasLocalStorage()) {
            Diag(DI->getLocation(), diag::err_non_local_variable_decl_in_for);
            DI->setInvalidDecl();
          }
        } else if (!NonVarSeen) {
          // Keep track of the first non-variable declaration we saw so that
          // we can diagnose if we don't see any variable declarations. This
          // covers a case like declaring a typedef, function, or structure
          // type rather than a variable.
          NonVarSeen = DI;
        }
      }
      // Diagnose if we saw a non-variable declaration but no variable
      // declarations.
      if (NonVarSeen && !VarDeclSeen)
        Diag(NonVarSeen->getLocation(), diag::err_non_variable_decl_in_for);
    }
  }

  CheckBreakContinueBinding(Second.get().second);
  CheckBreakContinueBinding(third.get());
  if (!Second.get().first)
#if INTEL_CUSTOMIZATION
    CheckForLoopConditionalStatement(Second.get().second, third.get(), Body);
#endif  // INTEL_CUSTOMIZATION
  CheckForRedundantIteration(*this, third.get(), Body);

  if (Second.get().second &&
      !Diags.isIgnored(diag::warn_comma_operator,
                       Second.get().second->getExprLoc()))
    CommaVisitor(*this).Visit(Second.get().second);

  Expr *Third  = third.release().getAs<Expr>();
  if (isa<NullStmt>(Body))
    getCurCompoundScope().setHasEmptyLoopBodies();

  return new (Context)
      ForStmt(Context, First, Second.get().second, Second.get().first, Third,
              Body, ForLoc, LParenLoc, RParenLoc);
}

/// In an Objective C collection iteration statement:
///   for (x in y)
/// x can be an arbitrary l-value expression.  Bind it up as a
/// full-expression.
StmtResult Sema::ActOnForEachLValueExpr(Expr *E) {
  // Reduce placeholder expressions here.  Note that this rejects the
  // use of pseudo-object l-values in this position.
  ExprResult result = CheckPlaceholderExpr(E);
  if (result.isInvalid()) return StmtError();
  E = result.get();

  ExprResult FullExpr = ActOnFinishFullExpr(E, /*DiscardedValue*/ false);
  if (FullExpr.isInvalid())
    return StmtError();
  return StmtResult(static_cast<Stmt*>(FullExpr.get()));
}

ExprResult
Sema::CheckObjCForCollectionOperand(SourceLocation forLoc, Expr *collection) {
  if (!collection)
    return ExprError();

  ExprResult result = CorrectDelayedTyposInExpr(collection);
  if (!result.isUsable())
    return ExprError();
  collection = result.get();

  // Bail out early if we've got a type-dependent expression.
  if (collection->isTypeDependent()) return collection;

  // Perform normal l-value conversion.
  result = DefaultFunctionArrayLvalueConversion(collection);
  if (result.isInvalid())
    return ExprError();
  collection = result.get();

  // The operand needs to have object-pointer type.
  // TODO: should we do a contextual conversion?
  const ObjCObjectPointerType *pointerType =
    collection->getType()->getAs<ObjCObjectPointerType>();
  if (!pointerType)
    return Diag(forLoc, diag::err_collection_expr_type)
             << collection->getType() << collection->getSourceRange();

  // Check that the operand provides
  //   - countByEnumeratingWithState:objects:count:
  const ObjCObjectType *objectType = pointerType->getObjectType();
  ObjCInterfaceDecl *iface = objectType->getInterface();

  // If we have a forward-declared type, we can't do this check.
  // Under ARC, it is an error not to have a forward-declared class.
  if (iface &&
      (getLangOpts().ObjCAutoRefCount
           ? RequireCompleteType(forLoc, QualType(objectType, 0),
                                 diag::err_arc_collection_forward, collection)
           : !isCompleteType(forLoc, QualType(objectType, 0)))) {
    // Otherwise, if we have any useful type information, check that
    // the type declares the appropriate method.
  } else if (iface || !objectType->qual_empty()) {
    IdentifierInfo *selectorIdents[] = {
      &Context.Idents.get("countByEnumeratingWithState"),
      &Context.Idents.get("objects"),
      &Context.Idents.get("count")
    };
    Selector selector = Context.Selectors.getSelector(3, &selectorIdents[0]);

    ObjCMethodDecl *method = nullptr;

    // If there's an interface, look in both the public and private APIs.
    if (iface) {
      method = iface->lookupInstanceMethod(selector);
      if (!method) method = iface->lookupPrivateMethod(selector);
    }

    // Also check protocol qualifiers.
    if (!method)
      method = LookupMethodInQualifiedType(selector, pointerType,
                                           /*instance*/ true);

    // If we didn't find it anywhere, give up.
    if (!method) {
      Diag(forLoc, diag::warn_collection_expr_type)
        << collection->getType() << selector << collection->getSourceRange();
    }

    // TODO: check for an incompatible signature?
  }

  // Wrap up any cleanups in the expression.
  return collection;
}

StmtResult
Sema::ActOnObjCForCollectionStmt(SourceLocation ForLoc,
                                 Stmt *First, Expr *collection,
                                 SourceLocation RParenLoc) {
  setFunctionHasBranchProtectedScope();

  ExprResult CollectionExprResult =
    CheckObjCForCollectionOperand(ForLoc, collection);

  if (First) {
    QualType FirstType;
    if (DeclStmt *DS = dyn_cast<DeclStmt>(First)) {
      if (!DS->isSingleDecl())
        return StmtError(Diag((*DS->decl_begin())->getLocation(),
                         diag::err_toomany_element_decls));

      VarDecl *D = dyn_cast<VarDecl>(DS->getSingleDecl());
      if (!D || D->isInvalidDecl())
        return StmtError();

      FirstType = D->getType();
      // C99 6.8.5p3: The declaration part of a 'for' statement shall only
      // declare identifiers for objects having storage class 'auto' or
      // 'register'.
      if (!D->hasLocalStorage())
        return StmtError(Diag(D->getLocation(),
                              diag::err_non_local_variable_decl_in_for));

      // If the type contained 'auto', deduce the 'auto' to 'id'.
      if (FirstType->getContainedAutoType()) {
        OpaqueValueExpr OpaqueId(D->getLocation(), Context.getObjCIdType(),
                                 VK_RValue);
        Expr *DeducedInit = &OpaqueId;
        if (DeduceAutoType(D->getTypeSourceInfo(), DeducedInit, FirstType) ==
                DAR_Failed)
          DiagnoseAutoDeductionFailure(D, DeducedInit);
        if (FirstType.isNull()) {
          D->setInvalidDecl();
          return StmtError();
        }

        D->setType(FirstType);

        if (!inTemplateInstantiation()) {
          SourceLocation Loc =
              D->getTypeSourceInfo()->getTypeLoc().getBeginLoc();
          Diag(Loc, diag::warn_auto_var_is_id)
            << D->getDeclName();
        }
      }

    } else {
      Expr *FirstE = cast<Expr>(First);
      if (!FirstE->isTypeDependent() && !FirstE->isLValue())
        return StmtError(
            Diag(First->getBeginLoc(), diag::err_selector_element_not_lvalue)
            << First->getSourceRange());

      FirstType = static_cast<Expr*>(First)->getType();
      if (FirstType.isConstQualified())
        Diag(ForLoc, diag::err_selector_element_const_type)
          << FirstType << First->getSourceRange();
    }
    if (!FirstType->isDependentType() &&
        !FirstType->isObjCObjectPointerType() &&
        !FirstType->isBlockPointerType())
        return StmtError(Diag(ForLoc, diag::err_selector_element_type)
                           << FirstType << First->getSourceRange());
  }

  if (CollectionExprResult.isInvalid())
    return StmtError();

  CollectionExprResult =
      ActOnFinishFullExpr(CollectionExprResult.get(), /*DiscardedValue*/ false);
  if (CollectionExprResult.isInvalid())
    return StmtError();

  return new (Context) ObjCForCollectionStmt(First, CollectionExprResult.get(),
                                             nullptr, ForLoc, RParenLoc);
}

/// Finish building a variable declaration for a for-range statement.
/// \return true if an error occurs.
static bool FinishForRangeVarDecl(Sema &SemaRef, VarDecl *Decl, Expr *Init,
                                  SourceLocation Loc, int DiagID) {
  if (Decl->getType()->isUndeducedType()) {
    ExprResult Res = SemaRef.CorrectDelayedTyposInExpr(Init);
    if (!Res.isUsable()) {
      Decl->setInvalidDecl();
      return true;
    }
    Init = Res.get();
  }

  // Deduce the type for the iterator variable now rather than leaving it to
  // AddInitializerToDecl, so we can produce a more suitable diagnostic.
  QualType InitType;
  if ((!isa<InitListExpr>(Init) && Init->getType()->isVoidType()) ||
      SemaRef.DeduceAutoType(Decl->getTypeSourceInfo(), Init, InitType) ==
          Sema::DAR_Failed)
    SemaRef.Diag(Loc, DiagID) << Init->getType();
  if (InitType.isNull()) {
    Decl->setInvalidDecl();
    return true;
  }
  Decl->setType(InitType);

  // In ARC, infer lifetime.
  // FIXME: ARC may want to turn this into 'const __unsafe_unretained' if
  // we're doing the equivalent of fast iteration.
  if (SemaRef.getLangOpts().ObjCAutoRefCount &&
      SemaRef.inferObjCARCLifetime(Decl))
    Decl->setInvalidDecl();

  SemaRef.AddInitializerToDecl(Decl, Init, /*DirectInit=*/false);
  SemaRef.FinalizeDeclaration(Decl);
  SemaRef.CurContext->addHiddenDecl(Decl);
  return false;
}

namespace {
// An enum to represent whether something is dealing with a call to begin()
// or a call to end() in a range-based for loop.
enum BeginEndFunction {
  BEF_begin,
  BEF_end
};

/// Produce a note indicating which begin/end function was implicitly called
/// by a C++11 for-range statement. This is often not obvious from the code,
/// nor from the diagnostics produced when analysing the implicit expressions
/// required in a for-range statement.
void NoteForRangeBeginEndFunction(Sema &SemaRef, Expr *E,
                                  BeginEndFunction BEF) {
  CallExpr *CE = dyn_cast<CallExpr>(E);
  if (!CE)
    return;
  FunctionDecl *D = dyn_cast<FunctionDecl>(CE->getCalleeDecl());
  if (!D)
    return;
  SourceLocation Loc = D->getLocation();

  std::string Description;
  bool IsTemplate = false;
  if (FunctionTemplateDecl *FunTmpl = D->getPrimaryTemplate()) {
    Description = SemaRef.getTemplateArgumentBindingsText(
      FunTmpl->getTemplateParameters(), *D->getTemplateSpecializationArgs());
    IsTemplate = true;
  }

  SemaRef.Diag(Loc, diag::note_for_range_begin_end)
    << BEF << IsTemplate << Description << E->getType();
}

/// Build a variable declaration for a for-range statement.
VarDecl *BuildForRangeVarDecl(Sema &SemaRef, SourceLocation Loc,
                              QualType Type, StringRef Name) {
  DeclContext *DC = SemaRef.CurContext;
  IdentifierInfo *II = &SemaRef.PP.getIdentifierTable().get(Name);
  TypeSourceInfo *TInfo = SemaRef.Context.getTrivialTypeSourceInfo(Type, Loc);
  VarDecl *Decl = VarDecl::Create(SemaRef.Context, DC, Loc, Loc, II, Type,
                                  TInfo, SC_None);
  Decl->setImplicit();
  return Decl;
}

}

static bool ObjCEnumerationCollection(Expr *Collection) {
  return !Collection->isTypeDependent()
          && Collection->getType()->getAs<ObjCObjectPointerType>() != nullptr;
}

/// ActOnCXXForRangeStmt - Check and build a C++11 for-range statement.
///
/// C++11 [stmt.ranged]:
///   A range-based for statement is equivalent to
///
///   {
///     auto && __range = range-init;
///     for ( auto __begin = begin-expr,
///           __end = end-expr;
///           __begin != __end;
///           ++__begin ) {
///       for-range-declaration = *__begin;
///       statement
///     }
///   }
///
/// The body of the loop is not available yet, since it cannot be analysed until
/// we have determined the type of the for-range-declaration.
StmtResult Sema::ActOnCXXForRangeStmt(Scope *S, SourceLocation ForLoc,
                                      SourceLocation CoawaitLoc, Stmt *InitStmt,
                                      Stmt *First, SourceLocation ColonLoc,
                                      Expr *Range, SourceLocation RParenLoc,
                                      BuildForRangeKind Kind) {
  if (!First)
    return StmtError();

  if (Range && ObjCEnumerationCollection(Range)) {
    // FIXME: Support init-statements in Objective-C++20 ranged for statement.
    if (InitStmt)
      return Diag(InitStmt->getBeginLoc(), diag::err_objc_for_range_init_stmt)
                 << InitStmt->getSourceRange();
    return ActOnObjCForCollectionStmt(ForLoc, First, Range, RParenLoc);
  }

  DeclStmt *DS = dyn_cast<DeclStmt>(First);
  assert(DS && "first part of for range not a decl stmt");

  if (!DS->isSingleDecl()) {
    Diag(DS->getBeginLoc(), diag::err_type_defined_in_for_range);
    return StmtError();
  }

  // This function is responsible for attaching an initializer to LoopVar. We
  // must call ActOnInitializerError if we fail to do so.
  Decl *LoopVar = DS->getSingleDecl();
  if (LoopVar->isInvalidDecl() || !Range ||
      DiagnoseUnexpandedParameterPack(Range, UPPC_Expression)) {
    ActOnInitializerError(LoopVar);
    return StmtError();
  }

  // Build the coroutine state immediately and not later during template
  // instantiation
  if (!CoawaitLoc.isInvalid()) {
    if (!ActOnCoroutineBodyStart(S, CoawaitLoc, "co_await")) {
      ActOnInitializerError(LoopVar);
      return StmtError();
    }
  }

  // Build  auto && __range = range-init
  // Divide by 2, since the variables are in the inner scope (loop body).
  const auto DepthStr = std::to_string(S->getDepth() / 2);
  SourceLocation RangeLoc = Range->getBeginLoc();
  VarDecl *RangeVar = BuildForRangeVarDecl(*this, RangeLoc,
                                           Context.getAutoRRefDeductType(),
                                           std::string("__range") + DepthStr);
  if (FinishForRangeVarDecl(*this, RangeVar, Range, RangeLoc,
                            diag::err_for_range_deduction_failure)) {
    ActOnInitializerError(LoopVar);
    return StmtError();
  }

  // Claim the type doesn't contain auto: we've already done the checking.
  DeclGroupPtrTy RangeGroup =
      BuildDeclaratorGroup(MutableArrayRef<Decl *>((Decl **)&RangeVar, 1));
  StmtResult RangeDecl = ActOnDeclStmt(RangeGroup, RangeLoc, RangeLoc);
  if (RangeDecl.isInvalid()) {
    ActOnInitializerError(LoopVar);
    return StmtError();
  }

  StmtResult R = BuildCXXForRangeStmt(
      ForLoc, CoawaitLoc, InitStmt, ColonLoc, RangeDecl.get(),
      /*BeginStmt=*/nullptr, /*EndStmt=*/nullptr,
      /*Cond=*/nullptr, /*Inc=*/nullptr, DS, RParenLoc, Kind);
  if (R.isInvalid()) {
    ActOnInitializerError(LoopVar);
    return StmtError();
  }

  return R;
}

/// Create the initialization, compare, and increment steps for
/// the range-based for loop expression.
/// This function does not handle array-based for loops,
/// which are created in Sema::BuildCXXForRangeStmt.
///
/// \returns a ForRangeStatus indicating success or what kind of error occurred.
/// BeginExpr and EndExpr are set and FRS_Success is returned on success;
/// CandidateSet and BEF are set and some non-success value is returned on
/// failure.
static Sema::ForRangeStatus
BuildNonArrayForRange(Sema &SemaRef, Expr *BeginRange, Expr *EndRange,
                      QualType RangeType, VarDecl *BeginVar, VarDecl *EndVar,
                      SourceLocation ColonLoc, SourceLocation CoawaitLoc,
                      OverloadCandidateSet *CandidateSet, ExprResult *BeginExpr,
                      ExprResult *EndExpr, BeginEndFunction *BEF) {
  DeclarationNameInfo BeginNameInfo(
      &SemaRef.PP.getIdentifierTable().get("begin"), ColonLoc);
  DeclarationNameInfo EndNameInfo(&SemaRef.PP.getIdentifierTable().get("end"),
                                  ColonLoc);

  LookupResult BeginMemberLookup(SemaRef, BeginNameInfo,
                                 Sema::LookupMemberName);
  LookupResult EndMemberLookup(SemaRef, EndNameInfo, Sema::LookupMemberName);

  auto BuildBegin = [&] {
    *BEF = BEF_begin;
    Sema::ForRangeStatus RangeStatus =
        SemaRef.BuildForRangeBeginEndCall(ColonLoc, ColonLoc, BeginNameInfo,
                                          BeginMemberLookup, CandidateSet,
                                          BeginRange, BeginExpr);

    if (RangeStatus != Sema::FRS_Success) {
      if (RangeStatus == Sema::FRS_DiagnosticIssued)
        SemaRef.Diag(BeginRange->getBeginLoc(), diag::note_in_for_range)
            << ColonLoc << BEF_begin << BeginRange->getType();
      return RangeStatus;
    }
    if (!CoawaitLoc.isInvalid()) {
      // FIXME: getCurScope() should not be used during template instantiation.
      // We should pick up the set of unqualified lookup results for operator
      // co_await during the initial parse.
      *BeginExpr = SemaRef.ActOnCoawaitExpr(SemaRef.getCurScope(), ColonLoc,
                                            BeginExpr->get());
      if (BeginExpr->isInvalid())
        return Sema::FRS_DiagnosticIssued;
    }
    if (FinishForRangeVarDecl(SemaRef, BeginVar, BeginExpr->get(), ColonLoc,
                              diag::err_for_range_iter_deduction_failure)) {
      NoteForRangeBeginEndFunction(SemaRef, BeginExpr->get(), *BEF);
      return Sema::FRS_DiagnosticIssued;
    }
    return Sema::FRS_Success;
  };

  auto BuildEnd = [&] {
    *BEF = BEF_end;
    Sema::ForRangeStatus RangeStatus =
        SemaRef.BuildForRangeBeginEndCall(ColonLoc, ColonLoc, EndNameInfo,
                                          EndMemberLookup, CandidateSet,
                                          EndRange, EndExpr);
    if (RangeStatus != Sema::FRS_Success) {
      if (RangeStatus == Sema::FRS_DiagnosticIssued)
        SemaRef.Diag(EndRange->getBeginLoc(), diag::note_in_for_range)
            << ColonLoc << BEF_end << EndRange->getType();
      return RangeStatus;
    }
    if (FinishForRangeVarDecl(SemaRef, EndVar, EndExpr->get(), ColonLoc,
                              diag::err_for_range_iter_deduction_failure)) {
      NoteForRangeBeginEndFunction(SemaRef, EndExpr->get(), *BEF);
      return Sema::FRS_DiagnosticIssued;
    }
    return Sema::FRS_Success;
  };

  if (CXXRecordDecl *D = RangeType->getAsCXXRecordDecl()) {
    // - if _RangeT is a class type, the unqualified-ids begin and end are
    //   looked up in the scope of class _RangeT as if by class member access
    //   lookup (3.4.5), and if either (or both) finds at least one
    //   declaration, begin-expr and end-expr are __range.begin() and
    //   __range.end(), respectively;
    SemaRef.LookupQualifiedName(BeginMemberLookup, D);
    if (BeginMemberLookup.isAmbiguous())
      return Sema::FRS_DiagnosticIssued;

    SemaRef.LookupQualifiedName(EndMemberLookup, D);
    if (EndMemberLookup.isAmbiguous())
      return Sema::FRS_DiagnosticIssued;

    if (BeginMemberLookup.empty() != EndMemberLookup.empty()) {
      // Look up the non-member form of the member we didn't find, first.
      // This way we prefer a "no viable 'end'" diagnostic over a "i found
      // a 'begin' but ignored it because there was no member 'end'"
      // diagnostic.
      auto BuildNonmember = [&](
          BeginEndFunction BEFFound, LookupResult &Found,
          llvm::function_ref<Sema::ForRangeStatus()> BuildFound,
          llvm::function_ref<Sema::ForRangeStatus()> BuildNotFound) {
        LookupResult OldFound = std::move(Found);
        Found.clear();

        if (Sema::ForRangeStatus Result = BuildNotFound())
          return Result;

        switch (BuildFound()) {
        case Sema::FRS_Success:
          return Sema::FRS_Success;

        case Sema::FRS_NoViableFunction:
          CandidateSet->NoteCandidates(
              PartialDiagnosticAt(BeginRange->getBeginLoc(),
                                  SemaRef.PDiag(diag::err_for_range_invalid)
                                      << BeginRange->getType() << BEFFound),
              SemaRef, OCD_AllCandidates, BeginRange);
          LLVM_FALLTHROUGH;

        case Sema::FRS_DiagnosticIssued:
          for (NamedDecl *D : OldFound) {
            SemaRef.Diag(D->getLocation(),
                         diag::note_for_range_member_begin_end_ignored)
                << BeginRange->getType() << BEFFound;
          }
          return Sema::FRS_DiagnosticIssued;
        }
        llvm_unreachable("unexpected ForRangeStatus");
      };
      if (BeginMemberLookup.empty())
        return BuildNonmember(BEF_end, EndMemberLookup, BuildEnd, BuildBegin);
      return BuildNonmember(BEF_begin, BeginMemberLookup, BuildBegin, BuildEnd);
    }
  } else {
    // - otherwise, begin-expr and end-expr are begin(__range) and
    //   end(__range), respectively, where begin and end are looked up with
    //   argument-dependent lookup (3.4.2). For the purposes of this name
    //   lookup, namespace std is an associated namespace.
  }

  if (Sema::ForRangeStatus Result = BuildBegin())
    return Result;
  return BuildEnd();
}

/// Speculatively attempt to dereference an invalid range expression.
/// If the attempt fails, this function will return a valid, null StmtResult
/// and emit no diagnostics.
static StmtResult RebuildForRangeWithDereference(Sema &SemaRef, Scope *S,
                                                 SourceLocation ForLoc,
                                                 SourceLocation CoawaitLoc,
                                                 Stmt *InitStmt,
                                                 Stmt *LoopVarDecl,
                                                 SourceLocation ColonLoc,
                                                 Expr *Range,
                                                 SourceLocation RangeLoc,
                                                 SourceLocation RParenLoc) {
  // Determine whether we can rebuild the for-range statement with a
  // dereferenced range expression.
  ExprResult AdjustedRange;
  {
    Sema::SFINAETrap Trap(SemaRef);

    AdjustedRange = SemaRef.BuildUnaryOp(S, RangeLoc, UO_Deref, Range);
    if (AdjustedRange.isInvalid())
      return StmtResult();

    StmtResult SR = SemaRef.ActOnCXXForRangeStmt(
        S, ForLoc, CoawaitLoc, InitStmt, LoopVarDecl, ColonLoc,
        AdjustedRange.get(), RParenLoc, Sema::BFRK_Check);
    if (SR.isInvalid())
      return StmtResult();
  }

  // The attempt to dereference worked well enough that it could produce a valid
  // loop. Produce a fixit, and rebuild the loop with diagnostics enabled, in
  // case there are any other (non-fatal) problems with it.
  SemaRef.Diag(RangeLoc, diag::err_for_range_dereference)
    << Range->getType() << FixItHint::CreateInsertion(RangeLoc, "*");
  return SemaRef.ActOnCXXForRangeStmt(
      S, ForLoc, CoawaitLoc, InitStmt, LoopVarDecl, ColonLoc,
      AdjustedRange.get(), RParenLoc, Sema::BFRK_Rebuild);
}

/// BuildCXXForRangeStmt - Build or instantiate a C++11 for-range statement.
StmtResult Sema::BuildCXXForRangeStmt(SourceLocation ForLoc,
                                      SourceLocation CoawaitLoc, Stmt *InitStmt,
                                      SourceLocation ColonLoc, Stmt *RangeDecl,
                                      Stmt *Begin, Stmt *End, Expr *Cond,
                                      Expr *Inc, Stmt *LoopVarDecl,
                                      SourceLocation RParenLoc,
                                      BuildForRangeKind Kind) {
  // FIXME: This should not be used during template instantiation. We should
  // pick up the set of unqualified lookup results for the != and + operators
  // in the initial parse.
  //
  // Testcase (accepts-invalid):
  //   template<typename T> void f() { for (auto x : T()) {} }
  //   namespace N { struct X { X begin(); X end(); int operator*(); }; }
  //   bool operator!=(N::X, N::X); void operator++(N::X);
  //   void g() { f<N::X>(); }
  Scope *S = getCurScope();

  DeclStmt *RangeDS = cast<DeclStmt>(RangeDecl);
  VarDecl *RangeVar = cast<VarDecl>(RangeDS->getSingleDecl());
  QualType RangeVarType = RangeVar->getType();

  DeclStmt *LoopVarDS = cast<DeclStmt>(LoopVarDecl);
  VarDecl *LoopVar = cast<VarDecl>(LoopVarDS->getSingleDecl());

  StmtResult BeginDeclStmt = Begin;
  StmtResult EndDeclStmt = End;
  ExprResult NotEqExpr = Cond, IncrExpr = Inc;

  if (RangeVarType->isDependentType()) {
    // The range is implicitly used as a placeholder when it is dependent.
    RangeVar->markUsed(Context);

    // Deduce any 'auto's in the loop variable as 'DependentTy'. We'll fill
    // them in properly when we instantiate the loop.
    if (!LoopVar->isInvalidDecl() && Kind != BFRK_Check) {
      if (auto *DD = dyn_cast<DecompositionDecl>(LoopVar))
        for (auto *Binding : DD->bindings())
          Binding->setType(Context.DependentTy);
      LoopVar->setType(SubstAutoType(LoopVar->getType(), Context.DependentTy));
    }
  } else if (!BeginDeclStmt.get()) {
    SourceLocation RangeLoc = RangeVar->getLocation();

    const QualType RangeVarNonRefType = RangeVarType.getNonReferenceType();

    ExprResult BeginRangeRef = BuildDeclRefExpr(RangeVar, RangeVarNonRefType,
                                                VK_LValue, ColonLoc);
    if (BeginRangeRef.isInvalid())
      return StmtError();

    ExprResult EndRangeRef = BuildDeclRefExpr(RangeVar, RangeVarNonRefType,
                                              VK_LValue, ColonLoc);
    if (EndRangeRef.isInvalid())
      return StmtError();

    QualType AutoType = Context.getAutoDeductType();
    Expr *Range = RangeVar->getInit();
    if (!Range)
      return StmtError();
    QualType RangeType = Range->getType();

    if (RequireCompleteType(RangeLoc, RangeType,
                            diag::err_for_range_incomplete_type))
      return StmtError();

    // Build auto __begin = begin-expr, __end = end-expr.
    // Divide by 2, since the variables are in the inner scope (loop body).
    const auto DepthStr = std::to_string(S->getDepth() / 2);
    VarDecl *BeginVar = BuildForRangeVarDecl(*this, ColonLoc, AutoType,
                                             std::string("__begin") + DepthStr);
    VarDecl *EndVar = BuildForRangeVarDecl(*this, ColonLoc, AutoType,
                                           std::string("__end") + DepthStr);

    // Build begin-expr and end-expr and attach to __begin and __end variables.
    ExprResult BeginExpr, EndExpr;
    if (const ArrayType *UnqAT = RangeType->getAsArrayTypeUnsafe()) {
      // - if _RangeT is an array type, begin-expr and end-expr are __range and
      //   __range + __bound, respectively, where __bound is the array bound. If
      //   _RangeT is an array of unknown size or an array of incomplete type,
      //   the program is ill-formed;

      // begin-expr is __range.
      BeginExpr = BeginRangeRef;
      if (!CoawaitLoc.isInvalid()) {
        BeginExpr = ActOnCoawaitExpr(S, ColonLoc, BeginExpr.get());
        if (BeginExpr.isInvalid())
          return StmtError();
      }
      if (FinishForRangeVarDecl(*this, BeginVar, BeginRangeRef.get(), ColonLoc,
                                diag::err_for_range_iter_deduction_failure)) {
        NoteForRangeBeginEndFunction(*this, BeginExpr.get(), BEF_begin);
        return StmtError();
      }

      // Find the array bound.
      ExprResult BoundExpr;
      if (const ConstantArrayType *CAT = dyn_cast<ConstantArrayType>(UnqAT))
        BoundExpr = IntegerLiteral::Create(
            Context, CAT->getSize(), Context.getPointerDiffType(), RangeLoc);
      else if (const VariableArrayType *VAT =
               dyn_cast<VariableArrayType>(UnqAT)) {
        // For a variably modified type we can't just use the expression within
        // the array bounds, since we don't want that to be re-evaluated here.
        // Rather, we need to determine what it was when the array was first
        // created - so we resort to using sizeof(vla)/sizeof(element).
        // For e.g.
        //  void f(int b) {
        //    int vla[b];
        //    b = -1;   <-- This should not affect the num of iterations below
        //    for (int &c : vla) { .. }
        //  }

        // FIXME: This results in codegen generating IR that recalculates the
        // run-time number of elements (as opposed to just using the IR Value
        // that corresponds to the run-time value of each bound that was
        // generated when the array was created.) If this proves too embarrassing
        // even for unoptimized IR, consider passing a magic-value/cookie to
        // codegen that then knows to simply use that initial llvm::Value (that
        // corresponds to the bound at time of array creation) within
        // getelementptr.  But be prepared to pay the price of increasing a
        // customized form of coupling between the two components - which  could
        // be hard to maintain as the codebase evolves.

        ExprResult SizeOfVLAExprR = ActOnUnaryExprOrTypeTraitExpr(
            EndVar->getLocation(), UETT_SizeOf,
            /*IsType=*/true,
            CreateParsedType(VAT->desugar(), Context.getTrivialTypeSourceInfo(
                                                 VAT->desugar(), RangeLoc))
                .getAsOpaquePtr(),
            EndVar->getSourceRange());
        if (SizeOfVLAExprR.isInvalid())
          return StmtError();

        ExprResult SizeOfEachElementExprR = ActOnUnaryExprOrTypeTraitExpr(
            EndVar->getLocation(), UETT_SizeOf,
            /*IsType=*/true,
            CreateParsedType(VAT->desugar(),
                             Context.getTrivialTypeSourceInfo(
                                 VAT->getElementType(), RangeLoc))
                .getAsOpaquePtr(),
            EndVar->getSourceRange());
        if (SizeOfEachElementExprR.isInvalid())
          return StmtError();

        BoundExpr =
            ActOnBinOp(S, EndVar->getLocation(), tok::slash,
                       SizeOfVLAExprR.get(), SizeOfEachElementExprR.get());
        if (BoundExpr.isInvalid())
          return StmtError();

      } else {
        // Can't be a DependentSizedArrayType or an IncompleteArrayType since
        // UnqAT is not incomplete and Range is not type-dependent.
        llvm_unreachable("Unexpected array type in for-range");
      }

      // end-expr is __range + __bound.
      EndExpr = ActOnBinOp(S, ColonLoc, tok::plus, EndRangeRef.get(),
                           BoundExpr.get());
      if (EndExpr.isInvalid())
        return StmtError();
      if (FinishForRangeVarDecl(*this, EndVar, EndExpr.get(), ColonLoc,
                                diag::err_for_range_iter_deduction_failure)) {
        NoteForRangeBeginEndFunction(*this, EndExpr.get(), BEF_end);
        return StmtError();
      }
    } else {
      OverloadCandidateSet CandidateSet(RangeLoc,
                                        OverloadCandidateSet::CSK_Normal);
      BeginEndFunction BEFFailure;
      ForRangeStatus RangeStatus = BuildNonArrayForRange(
          *this, BeginRangeRef.get(), EndRangeRef.get(), RangeType, BeginVar,
          EndVar, ColonLoc, CoawaitLoc, &CandidateSet, &BeginExpr, &EndExpr,
          &BEFFailure);

      if (Kind == BFRK_Build && RangeStatus == FRS_NoViableFunction &&
          BEFFailure == BEF_begin) {
        // If the range is being built from an array parameter, emit a
        // a diagnostic that it is being treated as a pointer.
        if (DeclRefExpr *DRE = dyn_cast<DeclRefExpr>(Range)) {
          if (ParmVarDecl *PVD = dyn_cast<ParmVarDecl>(DRE->getDecl())) {
            QualType ArrayTy = PVD->getOriginalType();
            QualType PointerTy = PVD->getType();
            if (PointerTy->isPointerType() && ArrayTy->isArrayType()) {
              Diag(Range->getBeginLoc(), diag::err_range_on_array_parameter)
                  << RangeLoc << PVD << ArrayTy << PointerTy;
              Diag(PVD->getLocation(), diag::note_declared_at);
              return StmtError();
            }
          }
        }

        // If building the range failed, try dereferencing the range expression
        // unless a diagnostic was issued or the end function is problematic.
        StmtResult SR = RebuildForRangeWithDereference(*this, S, ForLoc,
                                                       CoawaitLoc, InitStmt,
                                                       LoopVarDecl, ColonLoc,
                                                       Range, RangeLoc,
                                                       RParenLoc);
        if (SR.isInvalid() || SR.isUsable())
          return SR;
      }

      // Otherwise, emit diagnostics if we haven't already.
      if (RangeStatus == FRS_NoViableFunction) {
        Expr *Range = BEFFailure ? EndRangeRef.get() : BeginRangeRef.get();
        CandidateSet.NoteCandidates(
            PartialDiagnosticAt(Range->getBeginLoc(),
                                PDiag(diag::err_for_range_invalid)
                                    << RangeLoc << Range->getType()
                                    << BEFFailure),
            *this, OCD_AllCandidates, Range);
      }
      // Return an error if no fix was discovered.
      if (RangeStatus != FRS_Success)
        return StmtError();
    }

    assert(!BeginExpr.isInvalid() && !EndExpr.isInvalid() &&
           "invalid range expression in for loop");

    // C++11 [dcl.spec.auto]p7: BeginType and EndType must be the same.
    // C++1z removes this restriction.
    QualType BeginType = BeginVar->getType(), EndType = EndVar->getType();
    if (!Context.hasSameType(BeginType, EndType)) {
      Diag(RangeLoc, getLangOpts().CPlusPlus17
                         ? diag::warn_for_range_begin_end_types_differ
                         : diag::ext_for_range_begin_end_types_differ)
          << BeginType << EndType;
      NoteForRangeBeginEndFunction(*this, BeginExpr.get(), BEF_begin);
      NoteForRangeBeginEndFunction(*this, EndExpr.get(), BEF_end);
    }

    BeginDeclStmt =
        ActOnDeclStmt(ConvertDeclToDeclGroup(BeginVar), ColonLoc, ColonLoc);
    EndDeclStmt =
        ActOnDeclStmt(ConvertDeclToDeclGroup(EndVar), ColonLoc, ColonLoc);

    const QualType BeginRefNonRefType = BeginType.getNonReferenceType();
    ExprResult BeginRef = BuildDeclRefExpr(BeginVar, BeginRefNonRefType,
                                           VK_LValue, ColonLoc);
    if (BeginRef.isInvalid())
      return StmtError();

    ExprResult EndRef = BuildDeclRefExpr(EndVar, EndType.getNonReferenceType(),
                                         VK_LValue, ColonLoc);
    if (EndRef.isInvalid())
      return StmtError();

    // Build and check __begin != __end expression.
    NotEqExpr = ActOnBinOp(S, ColonLoc, tok::exclaimequal,
                           BeginRef.get(), EndRef.get());
    if (!NotEqExpr.isInvalid())
      NotEqExpr = CheckBooleanCondition(ColonLoc, NotEqExpr.get());
    if (!NotEqExpr.isInvalid())
      NotEqExpr =
          ActOnFinishFullExpr(NotEqExpr.get(), /*DiscardedValue*/ false);
    if (NotEqExpr.isInvalid()) {
      Diag(RangeLoc, diag::note_for_range_invalid_iterator)
        << RangeLoc << 0 << BeginRangeRef.get()->getType();
      NoteForRangeBeginEndFunction(*this, BeginExpr.get(), BEF_begin);
      if (!Context.hasSameType(BeginType, EndType))
        NoteForRangeBeginEndFunction(*this, EndExpr.get(), BEF_end);
      return StmtError();
    }

    // Build and check ++__begin expression.
    BeginRef = BuildDeclRefExpr(BeginVar, BeginRefNonRefType,
                                VK_LValue, ColonLoc);
    if (BeginRef.isInvalid())
      return StmtError();

    IncrExpr = ActOnUnaryOp(S, ColonLoc, tok::plusplus, BeginRef.get());
    if (!IncrExpr.isInvalid() && CoawaitLoc.isValid())
      // FIXME: getCurScope() should not be used during template instantiation.
      // We should pick up the set of unqualified lookup results for operator
      // co_await during the initial parse.
      IncrExpr = ActOnCoawaitExpr(S, CoawaitLoc, IncrExpr.get());
    if (!IncrExpr.isInvalid())
      IncrExpr = ActOnFinishFullExpr(IncrExpr.get(), /*DiscardedValue*/ false);
    if (IncrExpr.isInvalid()) {
      Diag(RangeLoc, diag::note_for_range_invalid_iterator)
        << RangeLoc << 2 << BeginRangeRef.get()->getType() ;
      NoteForRangeBeginEndFunction(*this, BeginExpr.get(), BEF_begin);
      return StmtError();
    }

    // Build and check *__begin  expression.
    BeginRef = BuildDeclRefExpr(BeginVar, BeginRefNonRefType,
                                VK_LValue, ColonLoc);
    if (BeginRef.isInvalid())
      return StmtError();

    ExprResult DerefExpr = ActOnUnaryOp(S, ColonLoc, tok::star, BeginRef.get());
    if (DerefExpr.isInvalid()) {
      Diag(RangeLoc, diag::note_for_range_invalid_iterator)
        << RangeLoc << 1 << BeginRangeRef.get()->getType();
      NoteForRangeBeginEndFunction(*this, BeginExpr.get(), BEF_begin);
      return StmtError();
    }

    // Attach  *__begin  as initializer for VD. Don't touch it if we're just
    // trying to determine whether this would be a valid range.
    if (!LoopVar->isInvalidDecl() && Kind != BFRK_Check) {
      AddInitializerToDecl(LoopVar, DerefExpr.get(), /*DirectInit=*/false);
      if (LoopVar->isInvalidDecl() ||
          (LoopVar->getInit() && LoopVar->getInit()->containsErrors()))
        NoteForRangeBeginEndFunction(*this, BeginExpr.get(), BEF_begin);
    }
  }

  // Don't bother to actually allocate the result if we're just trying to
  // determine whether it would be valid.
  if (Kind == BFRK_Check)
    return StmtResult();

  // In OpenMP loop region loop control variable must be private. Perform
  // analysis of first part (if any).
  if (getLangOpts().OpenMP >= 50 && BeginDeclStmt.isUsable())
    ActOnOpenMPLoopInitialization(ForLoc, BeginDeclStmt.get());

  return new (Context) CXXForRangeStmt(
      InitStmt, RangeDS, cast_or_null<DeclStmt>(BeginDeclStmt.get()),
      cast_or_null<DeclStmt>(EndDeclStmt.get()), NotEqExpr.get(),
      IncrExpr.get(), LoopVarDS, /*Body=*/nullptr, ForLoc, CoawaitLoc,
      ColonLoc, RParenLoc);
}

/// FinishObjCForCollectionStmt - Attach the body to a objective-C foreach
/// statement.
StmtResult Sema::FinishObjCForCollectionStmt(Stmt *S, Stmt *B) {
  if (!S || !B)
    return StmtError();
  ObjCForCollectionStmt * ForStmt = cast<ObjCForCollectionStmt>(S);

  ForStmt->setBody(B);
  return S;
}

// Warn when the loop variable is a const reference that creates a copy.
// Suggest using the non-reference type for copies.  If a copy can be prevented
// suggest the const reference type that would do so.
// For instance, given "for (const &Foo : Range)", suggest
// "for (const Foo : Range)" to denote a copy is made for the loop.  If
// possible, also suggest "for (const &Bar : Range)" if this type prevents
// the copy altogether.
static void DiagnoseForRangeReferenceVariableCopies(Sema &SemaRef,
                                                    const VarDecl *VD,
                                                    QualType RangeInitType) {
  const Expr *InitExpr = VD->getInit();
  if (!InitExpr)
    return;

  QualType VariableType = VD->getType();

  if (auto Cleanups = dyn_cast<ExprWithCleanups>(InitExpr))
    if (!Cleanups->cleanupsHaveSideEffects())
      InitExpr = Cleanups->getSubExpr();

  const MaterializeTemporaryExpr *MTE =
      dyn_cast<MaterializeTemporaryExpr>(InitExpr);

  // No copy made.
  if (!MTE)
    return;

  const Expr *E = MTE->getSubExpr()->IgnoreImpCasts();

  // Searching for either UnaryOperator for dereference of a pointer or
  // CXXOperatorCallExpr for handling iterators.
  while (!isa<CXXOperatorCallExpr>(E) && !isa<UnaryOperator>(E)) {
    if (const CXXConstructExpr *CCE = dyn_cast<CXXConstructExpr>(E)) {
      E = CCE->getArg(0);
    } else if (const CXXMemberCallExpr *Call = dyn_cast<CXXMemberCallExpr>(E)) {
      const MemberExpr *ME = cast<MemberExpr>(Call->getCallee());
      E = ME->getBase();
    } else {
      const MaterializeTemporaryExpr *MTE = cast<MaterializeTemporaryExpr>(E);
      E = MTE->getSubExpr();
    }
    E = E->IgnoreImpCasts();
  }

  QualType ReferenceReturnType;
  if (isa<UnaryOperator>(E)) {
    ReferenceReturnType = SemaRef.Context.getLValueReferenceType(E->getType());
  } else {
    const CXXOperatorCallExpr *Call = cast<CXXOperatorCallExpr>(E);
    const FunctionDecl *FD = Call->getDirectCallee();
    QualType ReturnType = FD->getReturnType();
    if (ReturnType->isReferenceType())
      ReferenceReturnType = ReturnType;
  }

  if (!ReferenceReturnType.isNull()) {
    // Loop variable creates a temporary.  Suggest either to go with
    // non-reference loop variable to indicate a copy is made, or
    // the correct type to bind a const reference.
    SemaRef.Diag(VD->getLocation(),
                 diag::warn_for_range_const_ref_binds_temp_built_from_ref)
        << VD << VariableType << ReferenceReturnType;
    QualType NonReferenceType = VariableType.getNonReferenceType();
    NonReferenceType.removeLocalConst();
    QualType NewReferenceType =
        SemaRef.Context.getLValueReferenceType(E->getType().withConst());
    SemaRef.Diag(VD->getBeginLoc(), diag::note_use_type_or_non_reference)
        << NonReferenceType << NewReferenceType << VD->getSourceRange()
        << FixItHint::CreateRemoval(VD->getTypeSpecEndLoc());
  } else if (!VariableType->isRValueReferenceType()) {
    // The range always returns a copy, so a temporary is always created.
    // Suggest removing the reference from the loop variable.
    // If the type is a rvalue reference do not warn since that changes the
    // semantic of the code.
    SemaRef.Diag(VD->getLocation(), diag::warn_for_range_ref_binds_ret_temp)
        << VD << RangeInitType;
    QualType NonReferenceType = VariableType.getNonReferenceType();
    NonReferenceType.removeLocalConst();
    SemaRef.Diag(VD->getBeginLoc(), diag::note_use_non_reference_type)
        << NonReferenceType << VD->getSourceRange()
        << FixItHint::CreateRemoval(VD->getTypeSpecEndLoc());
  }
}

/// Determines whether the @p VariableType's declaration is a record with the
/// clang::trivial_abi attribute.
static bool hasTrivialABIAttr(QualType VariableType) {
  if (CXXRecordDecl *RD = VariableType->getAsCXXRecordDecl())
    return RD->hasAttr<TrivialABIAttr>();

  return false;
}

// Warns when the loop variable can be changed to a reference type to
// prevent a copy.  For instance, if given "for (const Foo x : Range)" suggest
// "for (const Foo &x : Range)" if this form does not make a copy.
static void DiagnoseForRangeConstVariableCopies(Sema &SemaRef,
                                                const VarDecl *VD) {
  const Expr *InitExpr = VD->getInit();
  if (!InitExpr)
    return;

  QualType VariableType = VD->getType();

  if (const CXXConstructExpr *CE = dyn_cast<CXXConstructExpr>(InitExpr)) {
    if (!CE->getConstructor()->isCopyConstructor())
      return;
  } else if (const CastExpr *CE = dyn_cast<CastExpr>(InitExpr)) {
    if (CE->getCastKind() != CK_LValueToRValue)
      return;
  } else {
    return;
  }

  // Small trivially copyable types are cheap to copy. Do not emit the
  // diagnostic for these instances. 64 bytes is a common size of a cache line.
  // (The function `getTypeSize` returns the size in bits.)
  ASTContext &Ctx = SemaRef.Context;
  if (Ctx.getTypeSize(VariableType) <= 64 * 8 &&
      (VariableType.isTriviallyCopyableType(Ctx) ||
       hasTrivialABIAttr(VariableType)))
    return;

  // Suggest changing from a const variable to a const reference variable
  // if doing so will prevent a copy.
  SemaRef.Diag(VD->getLocation(), diag::warn_for_range_copy)
      << VD << VariableType;
  SemaRef.Diag(VD->getBeginLoc(), diag::note_use_reference_type)
      << SemaRef.Context.getLValueReferenceType(VariableType)
      << VD->getSourceRange()
      << FixItHint::CreateInsertion(VD->getLocation(), "&");
}

/// DiagnoseForRangeVariableCopies - Diagnose three cases and fixes for them.
/// 1) for (const foo &x : foos) where foos only returns a copy.  Suggest
///    using "const foo x" to show that a copy is made
/// 2) for (const bar &x : foos) where bar is a temporary initialized by bar.
///    Suggest either "const bar x" to keep the copying or "const foo& x" to
///    prevent the copy.
/// 3) for (const foo x : foos) where x is constructed from a reference foo.
///    Suggest "const foo &x" to prevent the copy.
static void DiagnoseForRangeVariableCopies(Sema &SemaRef,
                                           const CXXForRangeStmt *ForStmt) {
  if (SemaRef.inTemplateInstantiation())
    return;

  if (SemaRef.Diags.isIgnored(
          diag::warn_for_range_const_ref_binds_temp_built_from_ref,
          ForStmt->getBeginLoc()) &&
      SemaRef.Diags.isIgnored(diag::warn_for_range_ref_binds_ret_temp,
                              ForStmt->getBeginLoc()) &&
      SemaRef.Diags.isIgnored(diag::warn_for_range_copy,
                              ForStmt->getBeginLoc())) {
    return;
  }

  const VarDecl *VD = ForStmt->getLoopVariable();
  if (!VD)
    return;

  QualType VariableType = VD->getType();

  if (VariableType->isIncompleteType())
    return;

  const Expr *InitExpr = VD->getInit();
  if (!InitExpr)
    return;

  if (InitExpr->getExprLoc().isMacroID())
    return;

  if (VariableType->isReferenceType()) {
    DiagnoseForRangeReferenceVariableCopies(SemaRef, VD,
                                            ForStmt->getRangeInit()->getType());
  } else if (VariableType.isConstQualified()) {
    DiagnoseForRangeConstVariableCopies(SemaRef, VD);
  }
}

/// FinishCXXForRangeStmt - Attach the body to a C++0x for-range statement.
/// This is a separate step from ActOnCXXForRangeStmt because analysis of the
/// body cannot be performed until after the type of the range variable is
/// determined.
StmtResult Sema::FinishCXXForRangeStmt(Stmt *S, Stmt *B) {
  if (!S || !B)
    return StmtError();

  if (isa<ObjCForCollectionStmt>(S))
    return FinishObjCForCollectionStmt(S, B);

  CXXForRangeStmt *ForStmt = cast<CXXForRangeStmt>(S);
  ForStmt->setBody(B);

  DiagnoseEmptyStmtBody(ForStmt->getRParenLoc(), B,
                        diag::warn_empty_range_based_for_body);

  DiagnoseForRangeVariableCopies(*this, ForStmt);

  return S;
}

StmtResult Sema::ActOnGotoStmt(SourceLocation GotoLoc,
                               SourceLocation LabelLoc,
                               LabelDecl *TheDecl) {
  setFunctionHasBranchIntoScope();
  TheDecl->markUsed(Context);
  return new (Context) GotoStmt(TheDecl, GotoLoc, LabelLoc);
}

StmtResult
Sema::ActOnIndirectGotoStmt(SourceLocation GotoLoc, SourceLocation StarLoc,
                            Expr *E) {
  // Convert operand to void*
  if (!E->isTypeDependent()) {
    QualType ETy = E->getType();
    QualType DestTy = Context.getPointerType(Context.VoidTy.withConst());
    ExprResult ExprRes = E;
    AssignConvertType ConvTy =
      CheckSingleAssignmentConstraints(DestTy, ExprRes);
    if (ExprRes.isInvalid())
      return StmtError();
    E = ExprRes.get();
    if (DiagnoseAssignmentResult(ConvTy, StarLoc, DestTy, ETy, E, AA_Passing))
      return StmtError();
  }

  ExprResult ExprRes = ActOnFinishFullExpr(E, /*DiscardedValue*/ false);
  if (ExprRes.isInvalid())
    return StmtError();
  E = ExprRes.get();

  setFunctionHasIndirectGoto();

  return new (Context) IndirectGotoStmt(GotoLoc, StarLoc, E);
}

static void CheckJumpOutOfSEHFinally(Sema &S, SourceLocation Loc,
                                     const Scope &DestScope) {
  if (!S.CurrentSEHFinally.empty() &&
      DestScope.Contains(*S.CurrentSEHFinally.back())) {
    S.Diag(Loc, diag::warn_jump_out_of_seh_finally);
  }
}

StmtResult
Sema::ActOnContinueStmt(SourceLocation ContinueLoc, Scope *CurScope) {
  Scope *S = CurScope->getContinueParent();
  if (!S) {
    // C99 6.8.6.2p1: A break shall appear only in or as a loop body.
    return StmtError(Diag(ContinueLoc, diag::err_continue_not_in_loop));
  }
  if (S->getFlags() & Scope::ConditionVarScope) {
    // We cannot 'continue;' from within a statement expression in the
    // initializer of a condition variable because we would jump past the
    // initialization of that variable.
    return StmtError(Diag(ContinueLoc, diag::err_continue_from_cond_var_init));
  }
  CheckJumpOutOfSEHFinally(*this, ContinueLoc, *S);

  return new (Context) ContinueStmt(ContinueLoc);
}

StmtResult
Sema::ActOnBreakStmt(SourceLocation BreakLoc, Scope *CurScope) {
  Scope *S = CurScope->getBreakParent();
  if (!S) {
    // C99 6.8.6.3p1: A break shall appear only in or as a switch/loop body.
    return StmtError(Diag(BreakLoc, diag::err_break_not_in_loop_or_switch));
  }
  if (S->isOpenMPLoopScope())
    return StmtError(Diag(BreakLoc, diag::err_omp_loop_cannot_use_stmt)
                     << "break");
  CheckJumpOutOfSEHFinally(*this, BreakLoc, *S);

  return new (Context) BreakStmt(BreakLoc);
}

/// Determine whether the given expression is a candidate for
/// copy elision in either a return statement or a throw expression.
///
/// \param ReturnType If we're determining the copy elision candidate for
/// a return statement, this is the return type of the function. If we're
/// determining the copy elision candidate for a throw expression, this will
/// be a NULL type.
///
/// \param E The expression being returned from the function or block, or
/// being thrown.
///
/// \param CESK Whether we allow function parameters or
/// id-expressions that could be moved out of the function to be considered NRVO
/// candidates. C++ prohibits these for NRVO itself, but we re-use this logic to
/// determine whether we should try to move as part of a return or throw (which
/// does allow function parameters).
///
/// \returns The NRVO candidate variable, if the return statement may use the
/// NRVO, or NULL if there is no such candidate.
VarDecl *Sema::getCopyElisionCandidate(QualType ReturnType, Expr *E,
                                       CopyElisionSemanticsKind CESK) {
  // - in a return statement in a function [where] ...
  // ... the expression is the name of a non-volatile automatic object ...
  DeclRefExpr *DR = dyn_cast<DeclRefExpr>(E->IgnoreParens());
  if (!DR || DR->refersToEnclosingVariableOrCapture())
    return nullptr;
  VarDecl *VD = dyn_cast<VarDecl>(DR->getDecl());
  if (!VD)
    return nullptr;

  if (isCopyElisionCandidate(ReturnType, VD, CESK))
    return VD;
  return nullptr;
}

bool Sema::isCopyElisionCandidate(QualType ReturnType, const VarDecl *VD,
                                  CopyElisionSemanticsKind CESK) {
  QualType VDType = VD->getType();
  // - in a return statement in a function with ...
  // ... a class return type ...
  if (!ReturnType.isNull() && !ReturnType->isDependentType()) {
    if (!ReturnType->isRecordType())
      return false;
    // ... the same cv-unqualified type as the function return type ...
    // When considering moving this expression out, allow dissimilar types.
    if (!(CESK & CES_AllowDifferentTypes) && !VDType->isDependentType() &&
        !Context.hasSameUnqualifiedType(ReturnType, VDType))
      return false;
  }

  // ...object (other than a function or catch-clause parameter)...
  if (VD->getKind() != Decl::Var &&
      !((CESK & CES_AllowParameters) && VD->getKind() == Decl::ParmVar))
    return false;
  if (!(CESK & CES_AllowExceptionVariables) && VD->isExceptionVariable())
    return false;

  // ...automatic...
  if (!VD->hasLocalStorage()) return false;

  // Return false if VD is a __block variable. We don't want to implicitly move
  // out of a __block variable during a return because we cannot assume the
  // variable will no longer be used.
  if (VD->hasAttr<BlocksAttr>())
    return false;

  if (VDType->isObjectType()) {
    // C++17 [class.copy.elision]p3:
    // ...non-volatile automatic object...
    if (VDType.isVolatileQualified())
      return false;
  } else if (VDType->isRValueReferenceType()) {
    // C++20 [class.copy.elision]p3:
    // ...either a non-volatile object or an rvalue reference to a non-volatile object type...
    if (!(CESK & CES_AllowRValueReferenceType))
      return false;
    QualType VDReferencedType = VDType.getNonReferenceType();
    if (VDReferencedType.isVolatileQualified() || !VDReferencedType->isObjectType())
      return false;
  } else {
    return false;
  }

  if (CESK & CES_AllowDifferentTypes)
    return true;

  // Variables with higher required alignment than their type's ABI
  // alignment cannot use NRVO.
  if (!VDType->isDependentType() && VD->hasAttr<AlignedAttr>() &&
      Context.getDeclAlign(VD) > Context.getTypeAlignInChars(VDType))
    return false;

  return true;
}

/// Try to perform the initialization of a potentially-movable value,
/// which is the operand to a return or throw statement.
///
/// This routine implements C++20 [class.copy.elision]p3, which attempts to
/// treat returned lvalues as rvalues in certain cases (to prefer move
/// construction), then falls back to treating them as lvalues if that failed.
///
/// \param ConvertingConstructorsOnly If true, follow [class.copy.elision]p3 and
/// reject resolutions that find non-constructors, such as derived-to-base
/// conversions or `operator T()&&` member functions. If false, do consider such
/// conversion sequences.
///
/// \param Res We will fill this in if move-initialization was possible.
/// If move-initialization is not possible, such that we must fall back to
/// treating the operand as an lvalue, we will leave Res in its original
/// invalid state.
///
/// \returns Whether we need to do the second overload resolution. If the first
/// overload resolution fails, or if the first overload resolution succeeds but
/// the selected constructor/operator doesn't match the additional criteria, we
/// need to do the second overload resolution.
static bool TryMoveInitialization(Sema &S, const InitializedEntity &Entity,
                                  const VarDecl *NRVOCandidate,
                                  QualType ResultType, Expr *&Value,
                                  bool ConvertingConstructorsOnly,
                                  bool IsDiagnosticsCheck, ExprResult &Res) {
  ImplicitCastExpr AsRvalue(ImplicitCastExpr::OnStack, Value->getType(),
                            CK_NoOp, Value, VK_XValue, FPOptionsOverride());

  Expr *InitExpr = &AsRvalue;

  InitializationKind Kind = InitializationKind::CreateCopy(
      Value->getBeginLoc(), Value->getBeginLoc());

  InitializationSequence Seq(S, Entity, Kind, InitExpr);

  bool NeedSecondOverloadResolution = true;
  if (!Seq &&
      (IsDiagnosticsCheck || Seq.getFailedOverloadResult() != OR_Deleted)) {
    return NeedSecondOverloadResolution;
  }

  for (const InitializationSequence::Step &Step : Seq.steps()) {
    if (Step.Kind != InitializationSequence::SK_ConstructorInitialization &&
        Step.Kind != InitializationSequence::SK_UserConversion)
      continue;

    FunctionDecl *FD = Step.Function.Function;
    if (ConvertingConstructorsOnly) {
      if (isa<CXXConstructorDecl>(FD)) {
        // C++11 [class.copy]p32:
        // C++14 [class.copy]p32:
        // C++17 [class.copy.elision]p3:
        // [...] if the type of the first parameter of the selected constructor
        // is not an rvalue reference to the object's type (possibly
        // cv-qualified), overload resolution is performed again, considering
        // the object as an lvalue.
        const RValueReferenceType *RRefType =
            FD->getParamDecl(0)->getType()->getAs<RValueReferenceType>();
        if (!RRefType)
          break;
        if (!S.Context.hasSameUnqualifiedType(RRefType->getPointeeType(),
                                              NRVOCandidate->getType()))
          break;
      } else {
        continue;
      }
    } else {
      if (isa<CXXConstructorDecl>(FD)) {
        // Check that overload resolution selected a constructor taking an
        // rvalue reference. If it selected an lvalue reference, then we
        // didn't need to cast this thing to an rvalue in the first place.
        if (IsDiagnosticsCheck &&
            !isa<RValueReferenceType>(FD->getParamDecl(0)->getType()))
          break;
      } else if (isa<CXXMethodDecl>(FD)) {
        // Check that overload resolution selected a conversion operator
        // taking an rvalue reference.
        if (cast<CXXMethodDecl>(FD)->getRefQualifier() != RQ_RValue)
          break;
      } else {
        continue;
      }
    }

    NeedSecondOverloadResolution = false;
    // Promote "AsRvalue" to the heap, since we now need this
    // expression node to persist.
    Value =
        ImplicitCastExpr::Create(S.Context, Value->getType(), CK_NoOp, Value,
                                 nullptr, VK_XValue, FPOptionsOverride());

    // Complete type-checking the initialization of the return type
    // using the constructor we found.
    Res = Seq.Perform(S, Entity, Kind, Value);
  }

  return NeedSecondOverloadResolution;
}

/// Perform the initialization of a potentially-movable value, which
/// is the result of return value.
///
/// This routine implements C++20 [class.copy.elision]p3, which attempts to
/// treat returned lvalues as rvalues in certain cases (to prefer move
/// construction), then falls back to treating them as lvalues if that failed.
ExprResult Sema::PerformMoveOrCopyInitialization(
    const InitializedEntity &Entity, const VarDecl *NRVOCandidate,
    QualType ResultType, Expr *Value, bool AllowNRVO) {
  ExprResult Res = ExprError();
  bool NeedSecondOverloadResolution = true;

  if (AllowNRVO) {
    CopyElisionSemanticsKind CESK = CES_Strict;
    if (getLangOpts().CPlusPlus20) {
      CESK = CES_ImplicitlyMovableCXX20;
    } else if (getLangOpts().CPlusPlus11) {
      CESK = CES_ImplicitlyMovableCXX11CXX14CXX17;
    }

    if (!NRVOCandidate) {
      NRVOCandidate = getCopyElisionCandidate(ResultType, Value, CESK);
    }

    if (NRVOCandidate) {
      NeedSecondOverloadResolution =
          TryMoveInitialization(*this, Entity, NRVOCandidate, ResultType, Value,
                                !getLangOpts().CPlusPlus20, false, Res);
    }

    if (!getLangOpts().CPlusPlus20 && NeedSecondOverloadResolution &&
        !getDiagnostics().isIgnored(diag::warn_return_std_move,
                                    Value->getExprLoc())) {
      const VarDecl *FakeNRVOCandidate = getCopyElisionCandidate(
          QualType(), Value, CES_ImplicitlyMovableCXX20);
      if (FakeNRVOCandidate) {
        QualType QT = FakeNRVOCandidate->getType();
        if (QT->isLValueReferenceType()) {
          // Adding 'std::move' around an lvalue reference variable's name is
          // dangerous. Don't suggest it.
        } else if (QT.getNonReferenceType()
                       .getUnqualifiedType()
                       .isTriviallyCopyableType(Context)) {
          // Adding 'std::move' around a trivially copyable variable is probably
          // pointless. Don't suggest it.
        } else {
          ExprResult FakeRes = ExprError();
          Expr *FakeValue = Value;
          TryMoveInitialization(*this, Entity, FakeNRVOCandidate, ResultType,
                                FakeValue, false, true, FakeRes);
          if (!FakeRes.isInvalid()) {
            bool IsThrow =
                (Entity.getKind() == InitializedEntity::EK_Exception);
            SmallString<32> Str;
            Str += "std::move(";
            Str += FakeNRVOCandidate->getDeclName().getAsString();
            Str += ")";
            Diag(Value->getExprLoc(), diag::warn_return_std_move)
                << Value->getSourceRange()
                << FakeNRVOCandidate->getDeclName() << IsThrow;
            Diag(Value->getExprLoc(), diag::note_add_std_move)
                << FixItHint::CreateReplacement(Value->getSourceRange(), Str);
          }
        }
      }
    }
  }

  // Either we didn't meet the criteria for treating an lvalue as an rvalue,
  // above, or overload resolution failed. Either way, we need to try
  // (again) now with the return value expression as written.
  if (NeedSecondOverloadResolution)
    Res = PerformCopyInitialization(Entity, SourceLocation(), Value);

  return Res;
}

/// Determine whether the declared return type of the specified function
/// contains 'auto'.
static bool hasDeducedReturnType(FunctionDecl *FD) {
  const FunctionProtoType *FPT =
      FD->getTypeSourceInfo()->getType()->castAs<FunctionProtoType>();
  return FPT->getReturnType()->isUndeducedType();
}

/// ActOnCapScopeReturnStmt - Utility routine to type-check return statements
/// for capturing scopes.
///
StmtResult
Sema::ActOnCapScopeReturnStmt(SourceLocation ReturnLoc, Expr *RetValExp) {
  // If this is the first return we've seen, infer the return type.
  // [expr.prim.lambda]p4 in C++11; block literals follow the same rules.
  CapturingScopeInfo *CurCap = cast<CapturingScopeInfo>(getCurFunction());
  QualType FnRetType = CurCap->ReturnType;
  LambdaScopeInfo *CurLambda = dyn_cast<LambdaScopeInfo>(CurCap);
  bool HasDeducedReturnType =
      CurLambda && hasDeducedReturnType(CurLambda->CallOperator);

  if (ExprEvalContexts.back().Context ==
          ExpressionEvaluationContext::DiscardedStatement &&
      (HasDeducedReturnType || CurCap->HasImplicitReturnType)) {
    if (RetValExp) {
      ExprResult ER =
          ActOnFinishFullExpr(RetValExp, ReturnLoc, /*DiscardedValue*/ false);
      if (ER.isInvalid())
        return StmtError();
      RetValExp = ER.get();
    }
    return ReturnStmt::Create(Context, ReturnLoc, RetValExp,
                              /* NRVOCandidate=*/nullptr);
  }

  if (HasDeducedReturnType) {
    FunctionDecl *FD = CurLambda->CallOperator;
    // If we've already decided this lambda is invalid, e.g. because
    // we saw a `return` whose expression had an error, don't keep
    // trying to deduce its return type.
    if (FD->isInvalidDecl())
      return StmtError();
    // In C++1y, the return type may involve 'auto'.
    // FIXME: Blocks might have a return type of 'auto' explicitly specified.
    if (CurCap->ReturnType.isNull())
      CurCap->ReturnType = FD->getReturnType();

    AutoType *AT = CurCap->ReturnType->getContainedAutoType();
    assert(AT && "lost auto type from lambda return type");
    if (DeduceFunctionTypeFromReturnExpr(FD, ReturnLoc, RetValExp, AT)) {
      FD->setInvalidDecl();
      // FIXME: preserve the ill-formed return expression.
      return StmtError();
    }
    CurCap->ReturnType = FnRetType = FD->getReturnType();
  } else if (CurCap->HasImplicitReturnType) {
    // For blocks/lambdas with implicit return types, we check each return
    // statement individually, and deduce the common return type when the block
    // or lambda is completed.
    // FIXME: Fold this into the 'auto' codepath above.
    if (RetValExp && !isa<InitListExpr>(RetValExp)) {
      ExprResult Result = DefaultFunctionArrayLvalueConversion(RetValExp);
      if (Result.isInvalid())
        return StmtError();
      RetValExp = Result.get();

      // DR1048: even prior to C++14, we should use the 'auto' deduction rules
      // when deducing a return type for a lambda-expression (or by extension
      // for a block). These rules differ from the stated C++11 rules only in
      // that they remove top-level cv-qualifiers.
      if (!CurContext->isDependentContext())
        FnRetType = RetValExp->getType().getUnqualifiedType();
      else
        FnRetType = CurCap->ReturnType = Context.DependentTy;
    } else {
      if (RetValExp) {
        // C++11 [expr.lambda.prim]p4 bans inferring the result from an
        // initializer list, because it is not an expression (even
        // though we represent it as one). We still deduce 'void'.
        Diag(ReturnLoc, diag::err_lambda_return_init_list)
          << RetValExp->getSourceRange();
      }

      FnRetType = Context.VoidTy;
    }

    // Although we'll properly infer the type of the block once it's completed,
    // make sure we provide a return type now for better error recovery.
    if (CurCap->ReturnType.isNull())
      CurCap->ReturnType = FnRetType;
  }
  assert(!FnRetType.isNull());

  if (auto *CurBlock = dyn_cast<BlockScopeInfo>(CurCap)) {
    if (CurBlock->FunctionType->castAs<FunctionType>()->getNoReturnAttr()) {
      Diag(ReturnLoc, diag::err_noreturn_block_has_return_expr);
      return StmtError();
    }
  } else if (auto *CurRegion = dyn_cast<CapturedRegionScopeInfo>(CurCap)) {
    Diag(ReturnLoc, diag::err_return_in_captured_stmt) << CurRegion->getRegionName();
    return StmtError();
  } else {
    assert(CurLambda && "unknown kind of captured scope");
    if (CurLambda->CallOperator->getType()
            ->castAs<FunctionType>()
            ->getNoReturnAttr()) {
      Diag(ReturnLoc, diag::err_noreturn_lambda_has_return_expr);
      return StmtError();
    }
  }

  // Otherwise, verify that this result type matches the previous one.  We are
  // pickier with blocks than for normal functions because we don't have GCC
  // compatibility to worry about here.
  const VarDecl *NRVOCandidate = nullptr;
  if (FnRetType->isDependentType()) {
    // Delay processing for now.  TODO: there are lots of dependent
    // types we can conclusively prove aren't void.
  } else if (FnRetType->isVoidType()) {
    if (RetValExp && !isa<InitListExpr>(RetValExp) &&
        !(getLangOpts().CPlusPlus &&
          (RetValExp->isTypeDependent() ||
           RetValExp->getType()->isVoidType()))) {
      if (!getLangOpts().CPlusPlus &&
          RetValExp->getType()->isVoidType())
        Diag(ReturnLoc, diag::ext_return_has_void_expr) << "literal" << 2;
      else {
        Diag(ReturnLoc, diag::err_return_block_has_expr);
        RetValExp = nullptr;
      }
    }
  } else if (!RetValExp) {
    return StmtError(Diag(ReturnLoc, diag::err_block_return_missing_expr));
  } else if (!RetValExp->isTypeDependent()) {
    // we have a non-void block with an expression, continue checking

    // C99 6.8.6.4p3(136): The return statement is not an assignment. The
    // overlap restriction of subclause 6.5.16.1 does not apply to the case of
    // function return.

    // In C++ the return statement is handled via a copy initialization.
    // the C version of which boils down to CheckSingleAssignmentConstraints.
    NRVOCandidate = getCopyElisionCandidate(FnRetType, RetValExp, CES_Strict);
    InitializedEntity Entity = InitializedEntity::InitializeResult(ReturnLoc,
                                                                   FnRetType,
                                                      NRVOCandidate != nullptr);
    ExprResult Res = PerformMoveOrCopyInitialization(Entity, NRVOCandidate,
                                                     FnRetType, RetValExp);
    if (Res.isInvalid()) {
      // FIXME: Cleanup temporaries here, anyway?
      return StmtError();
    }
    RetValExp = Res.get();
    CheckReturnValExpr(RetValExp, FnRetType, ReturnLoc);
  } else {
    NRVOCandidate = getCopyElisionCandidate(FnRetType, RetValExp, CES_Strict);
  }

  if (RetValExp) {
    ExprResult ER =
        ActOnFinishFullExpr(RetValExp, ReturnLoc, /*DiscardedValue*/ false);
    if (ER.isInvalid())
      return StmtError();
    RetValExp = ER.get();
  }
  auto *Result =
      ReturnStmt::Create(Context, ReturnLoc, RetValExp, NRVOCandidate);

  // If we need to check for the named return value optimization,
  // or if we need to infer the return type,
  // save the return statement in our scope for later processing.
  if (CurCap->HasImplicitReturnType || NRVOCandidate)
    FunctionScopes.back()->Returns.push_back(Result);

  if (FunctionScopes.back()->FirstReturnLoc.isInvalid())
    FunctionScopes.back()->FirstReturnLoc = ReturnLoc;

  return Result;
}

namespace {
/// Marks all typedefs in all local classes in a type referenced.
///
/// In a function like
/// auto f() {
///   struct S { typedef int a; };
///   return S();
/// }
///
/// the local type escapes and could be referenced in some TUs but not in
/// others. Pretend that all local typedefs are always referenced, to not warn
/// on this. This isn't necessary if f has internal linkage, or the typedef
/// is private.
class LocalTypedefNameReferencer
    : public RecursiveASTVisitor<LocalTypedefNameReferencer> {
public:
  LocalTypedefNameReferencer(Sema &S) : S(S) {}
  bool VisitRecordType(const RecordType *RT);
private:
  Sema &S;
};
bool LocalTypedefNameReferencer::VisitRecordType(const RecordType *RT) {
  auto *R = dyn_cast<CXXRecordDecl>(RT->getDecl());
  if (!R || !R->isLocalClass() || !R->isLocalClass()->isExternallyVisible() ||
      R->isDependentType())
    return true;
  for (auto *TmpD : R->decls())
    if (auto *T = dyn_cast<TypedefNameDecl>(TmpD))
      if (T->getAccess() != AS_private || R->hasFriends())
        S.MarkAnyDeclReferenced(T->getLocation(), T, /*OdrUse=*/false);
  return true;
}
}

TypeLoc Sema::getReturnTypeLoc(FunctionDecl *FD) const {
  return FD->getTypeSourceInfo()
      ->getTypeLoc()
      .getAsAdjusted<FunctionProtoTypeLoc>()
      .getReturnLoc();
}

/// Deduce the return type for a function from a returned expression, per
/// C++1y [dcl.spec.auto]p6.
bool Sema::DeduceFunctionTypeFromReturnExpr(FunctionDecl *FD,
                                            SourceLocation ReturnLoc,
                                            Expr *&RetExpr,
                                            AutoType *AT) {
  // If this is the conversion function for a lambda, we choose to deduce it
  // type from the corresponding call operator, not from the synthesized return
  // statement within it. See Sema::DeduceReturnType.
  if (isLambdaConversionOperator(FD))
    return false;

  TypeLoc OrigResultType = getReturnTypeLoc(FD);
  QualType Deduced;

  if (RetExpr && isa<InitListExpr>(RetExpr)) {
    //  If the deduction is for a return statement and the initializer is
    //  a braced-init-list, the program is ill-formed.
    Diag(RetExpr->getExprLoc(),
         getCurLambda() ? diag::err_lambda_return_init_list
                        : diag::err_auto_fn_return_init_list)
        << RetExpr->getSourceRange();
    return true;
  }

  if (FD->isDependentContext()) {
    // C++1y [dcl.spec.auto]p12:
    //   Return type deduction [...] occurs when the definition is
    //   instantiated even if the function body contains a return
    //   statement with a non-type-dependent operand.
    assert(AT->isDeduced() && "should have deduced to dependent type");
    return false;
  }

  if (RetExpr) {
    //  Otherwise, [...] deduce a value for U using the rules of template
    //  argument deduction.
    DeduceAutoResult DAR = DeduceAutoType(OrigResultType, RetExpr, Deduced);

    if (DAR == DAR_Failed && !FD->isInvalidDecl())
      Diag(RetExpr->getExprLoc(), diag::err_auto_fn_deduction_failure)
        << OrigResultType.getType() << RetExpr->getType();

    if (DAR != DAR_Succeeded)
      return true;

    // If a local type is part of the returned type, mark its fields as
    // referenced.
    LocalTypedefNameReferencer Referencer(*this);
    Referencer.TraverseType(RetExpr->getType());
  } else {
    //  In the case of a return with no operand, the initializer is considered
    //  to be void().
    //
    // Deduction here can only succeed if the return type is exactly 'cv auto'
    // or 'decltype(auto)', so just check for that case directly.
    if (!OrigResultType.getType()->getAs<AutoType>()) {
      Diag(ReturnLoc, diag::err_auto_fn_return_void_but_not_auto)
        << OrigResultType.getType();
      return true;
    }
    // We always deduce U = void in this case.
    Deduced = SubstAutoType(OrigResultType.getType(), Context.VoidTy);
    if (Deduced.isNull())
      return true;
  }

  // CUDA: Kernel function must have 'void' return type.
  if (getLangOpts().CUDA)
    if (FD->hasAttr<CUDAGlobalAttr>() && !Deduced->isVoidType()) {
      Diag(FD->getLocation(), diag::err_kern_type_not_void_return)
          << FD->getType() << FD->getSourceRange();
      return true;
    }

  //  If a function with a declared return type that contains a placeholder type
  //  has multiple return statements, the return type is deduced for each return
  //  statement. [...] if the type deduced is not the same in each deduction,
  //  the program is ill-formed.
  QualType DeducedT = AT->getDeducedType();
  if (!DeducedT.isNull() && !FD->isInvalidDecl()) {
    AutoType *NewAT = Deduced->getContainedAutoType();
    // It is possible that NewAT->getDeducedType() is null. When that happens,
    // we should not crash, instead we ignore this deduction.
    if (NewAT->getDeducedType().isNull())
      return false;

    CanQualType OldDeducedType = Context.getCanonicalFunctionResultType(
                                   DeducedT);
    CanQualType NewDeducedType = Context.getCanonicalFunctionResultType(
                                   NewAT->getDeducedType());
    if (!FD->isDependentContext() && OldDeducedType != NewDeducedType) {
      const LambdaScopeInfo *LambdaSI = getCurLambda();
      if (LambdaSI && LambdaSI->HasImplicitReturnType) {
        Diag(ReturnLoc, diag::err_typecheck_missing_return_type_incompatible)
          << NewAT->getDeducedType() << DeducedT
          << true /*IsLambda*/;
      } else {
        Diag(ReturnLoc, diag::err_auto_fn_different_deductions)
          << (AT->isDecltypeAuto() ? 1 : 0)
          << NewAT->getDeducedType() << DeducedT;
      }
      return true;
    }
  } else if (!FD->isInvalidDecl()) {
    // Update all declarations of the function to have the deduced return type.
    Context.adjustDeducedFunctionResultType(FD, Deduced);
  }

  return false;
}

StmtResult
Sema::ActOnReturnStmt(SourceLocation ReturnLoc, Expr *RetValExp,
                      Scope *CurScope) {
  // Correct typos, in case the containing function returns 'auto' and
  // RetValExp should determine the deduced type.
  ExprResult RetVal = CorrectDelayedTyposInExpr(
      RetValExp, nullptr, /*RecoverUncorrectedTypos=*/true);
  if (RetVal.isInvalid())
    return StmtError();
  StmtResult R = BuildReturnStmt(ReturnLoc, RetVal.get());
  if (R.isInvalid() || ExprEvalContexts.back().Context ==
                           ExpressionEvaluationContext::DiscardedStatement)
    return R;

  if (VarDecl *VD =
      const_cast<VarDecl*>(cast<ReturnStmt>(R.get())->getNRVOCandidate())) {
    CurScope->addNRVOCandidate(VD);
  } else {
    CurScope->setNoNRVO();
  }

  CheckJumpOutOfSEHFinally(*this, ReturnLoc, *CurScope->getFnParent());

  return R;
}

StmtResult Sema::BuildReturnStmt(SourceLocation ReturnLoc, Expr *RetValExp) {
  // Check for unexpanded parameter packs.
  if (RetValExp && DiagnoseUnexpandedParameterPack(RetValExp))
    return StmtError();

  if (isa<CapturingScopeInfo>(getCurFunction()))
    return ActOnCapScopeReturnStmt(ReturnLoc, RetValExp);

  QualType FnRetType;
  QualType RelatedRetType;
  const AttrVec *Attrs = nullptr;
  bool isObjCMethod = false;

  if (const FunctionDecl *FD = getCurFunctionDecl()) {
    FnRetType = FD->getReturnType();
    if (FD->hasAttrs())
      Attrs = &FD->getAttrs();
    if (FD->isNoReturn())
      Diag(ReturnLoc, diag::warn_noreturn_function_has_return_expr) << FD;
    if (FD->isMain() && RetValExp)
      if (isa<CXXBoolLiteralExpr>(RetValExp))
        Diag(ReturnLoc, diag::warn_main_returns_bool_literal)
            << RetValExp->getSourceRange();
    if (FD->hasAttr<CmseNSEntryAttr>() && RetValExp) {
      if (const auto *RT = dyn_cast<RecordType>(FnRetType.getCanonicalType())) {
        if (RT->getDecl()->isOrContainsUnion())
          Diag(RetValExp->getBeginLoc(), diag::warn_cmse_nonsecure_union) << 1;
      }
    }
  } else if (ObjCMethodDecl *MD = getCurMethodDecl()) {
    FnRetType = MD->getReturnType();
    isObjCMethod = true;
    if (MD->hasAttrs())
      Attrs = &MD->getAttrs();
    if (MD->hasRelatedResultType() && MD->getClassInterface()) {
      // In the implementation of a method with a related return type, the
      // type used to type-check the validity of return statements within the
      // method body is a pointer to the type of the class being implemented.
      RelatedRetType = Context.getObjCInterfaceType(MD->getClassInterface());
      RelatedRetType = Context.getObjCObjectPointerType(RelatedRetType);
    }
  } else // If we don't have a function/method context, bail.
    return StmtError();

  // C++1z: discarded return statements are not considered when deducing a
  // return type.
  if (ExprEvalContexts.back().Context ==
          ExpressionEvaluationContext::DiscardedStatement &&
      FnRetType->getContainedAutoType()) {
    if (RetValExp) {
      ExprResult ER =
          ActOnFinishFullExpr(RetValExp, ReturnLoc, /*DiscardedValue*/ false);
      if (ER.isInvalid())
        return StmtError();
      RetValExp = ER.get();
    }
    return ReturnStmt::Create(Context, ReturnLoc, RetValExp,
                              /* NRVOCandidate=*/nullptr);
  }

  // FIXME: Add a flag to the ScopeInfo to indicate whether we're performing
  // deduction.
  if (getLangOpts().CPlusPlus14) {
    if (AutoType *AT = FnRetType->getContainedAutoType()) {
      FunctionDecl *FD = cast<FunctionDecl>(CurContext);
      // If we've already decided this function is invalid, e.g. because
      // we saw a `return` whose expression had an error, don't keep
      // trying to deduce its return type.
      if (FD->isInvalidDecl())
        return StmtError();
      if (DeduceFunctionTypeFromReturnExpr(FD, ReturnLoc, RetValExp, AT)) {
        FD->setInvalidDecl();
        return StmtError();
      } else {
        FnRetType = FD->getReturnType();
      }
    }
  }

  bool HasDependentReturnType = FnRetType->isDependentType();

  ReturnStmt *Result = nullptr;
  if (FnRetType->isVoidType()) {
    if (RetValExp) {
      if (isa<InitListExpr>(RetValExp)) {
        // We simply never allow init lists as the return value of void
        // functions. This is compatible because this was never allowed before,
        // so there's no legacy code to deal with.
        NamedDecl *CurDecl = getCurFunctionOrMethodDecl();
        int FunctionKind = 0;
        if (isa<ObjCMethodDecl>(CurDecl))
          FunctionKind = 1;
        else if (isa<CXXConstructorDecl>(CurDecl))
          FunctionKind = 2;
        else if (isa<CXXDestructorDecl>(CurDecl))
          FunctionKind = 3;

        Diag(ReturnLoc, diag::err_return_init_list)
            << CurDecl << FunctionKind << RetValExp->getSourceRange();

        // Drop the expression.
        RetValExp = nullptr;
      } else if (!RetValExp->isTypeDependent()) {
        // C99 6.8.6.4p1 (ext_ since GCC warns)
        unsigned D = diag::ext_return_has_expr;
        if (RetValExp->getType()->isVoidType()) {
          NamedDecl *CurDecl = getCurFunctionOrMethodDecl();
          if (isa<CXXConstructorDecl>(CurDecl) ||
              isa<CXXDestructorDecl>(CurDecl))
            D = diag::err_ctor_dtor_returns_void;
          else
            D = diag::ext_return_has_void_expr;
        }
        else {
          ExprResult Result = RetValExp;
          Result = IgnoredValueConversions(Result.get());
          if (Result.isInvalid())
            return StmtError();
          RetValExp = Result.get();
          RetValExp = ImpCastExprToType(RetValExp,
                                        Context.VoidTy, CK_ToVoid).get();
        }
        // return of void in constructor/destructor is illegal in C++.
        if (D == diag::err_ctor_dtor_returns_void) {
          NamedDecl *CurDecl = getCurFunctionOrMethodDecl();
          Diag(ReturnLoc, D) << CurDecl << isa<CXXDestructorDecl>(CurDecl)
                             << RetValExp->getSourceRange();
        }
        // return (some void expression); is legal in C++.
        else if (D != diag::ext_return_has_void_expr ||
                 !getLangOpts().CPlusPlus) {
          NamedDecl *CurDecl = getCurFunctionOrMethodDecl();

          int FunctionKind = 0;
          if (isa<ObjCMethodDecl>(CurDecl))
            FunctionKind = 1;
          else if (isa<CXXConstructorDecl>(CurDecl))
            FunctionKind = 2;
          else if (isa<CXXDestructorDecl>(CurDecl))
            FunctionKind = 3;

          Diag(ReturnLoc, D)
              << CurDecl << FunctionKind << RetValExp->getSourceRange();
        }
      }

      if (RetValExp) {
        ExprResult ER =
            ActOnFinishFullExpr(RetValExp, ReturnLoc, /*DiscardedValue*/ false);
        if (ER.isInvalid())
          return StmtError();
        RetValExp = ER.get();
      }
    }

    Result = ReturnStmt::Create(Context, ReturnLoc, RetValExp,
                                /* NRVOCandidate=*/nullptr);
  } else if (!RetValExp && !HasDependentReturnType) {
    FunctionDecl *FD = getCurFunctionDecl();

    if (getLangOpts().CPlusPlus11 && FD && FD->isConstexpr()) {
      // C++11 [stmt.return]p2
      Diag(ReturnLoc, diag::err_constexpr_return_missing_expr)
          << FD << FD->isConsteval();
      FD->setInvalidDecl();
    } else {
#if INTEL_CUSTOMIZATION
      unsigned DiagID;
      // Issue a warning, not error in IntelMSCompat and IntelCompat modes
      // (CQ#364256).
      if (getLangOpts().IntelMSCompat || getLangOpts().IntelCompat)
        DiagID = diag::warn_return_missing_expr_no_err;
      else
        // C99 6.8.6.4p1 (ext_ since GCC warns)
        // C90 6.6.6.4p4
        DiagID = getLangOpts().C99 ? diag::ext_return_missing_expr
                                   : diag::warn_return_missing_expr;
#endif // INTEL_CUSTOMIZATION
      // Note that at this point one of getCurFunctionDecl() or
      // getCurMethodDecl() must be non-null (see above).
      assert((getCurFunctionDecl() || getCurMethodDecl()) &&
             "Not in a FunctionDecl or ObjCMethodDecl?");
      bool IsMethod = FD == nullptr;
      const NamedDecl *ND =
          IsMethod ? cast<NamedDecl>(getCurMethodDecl()) : cast<NamedDecl>(FD);
      Diag(ReturnLoc, DiagID) << ND << IsMethod;
    }

    Result = ReturnStmt::Create(Context, ReturnLoc, /* RetExpr=*/nullptr,
                                /* NRVOCandidate=*/nullptr);
  } else {
    assert(RetValExp || HasDependentReturnType);
    const VarDecl *NRVOCandidate = nullptr;

    QualType RetType = RelatedRetType.isNull() ? FnRetType : RelatedRetType;

    // C99 6.8.6.4p3(136): The return statement is not an assignment. The
    // overlap restriction of subclause 6.5.16.1 does not apply to the case of
    // function return.

    // In C++ the return statement is handled via a copy initialization,
    // the C version of which boils down to CheckSingleAssignmentConstraints.
    if (RetValExp)
      NRVOCandidate = getCopyElisionCandidate(FnRetType, RetValExp, CES_Strict);
    if (!HasDependentReturnType && !RetValExp->isTypeDependent()) {
      // we have a non-void function with an expression, continue checking
      InitializedEntity Entity = InitializedEntity::InitializeResult(ReturnLoc,
                                                                     RetType,
                                                      NRVOCandidate != nullptr);
      ExprResult Res = PerformMoveOrCopyInitialization(Entity, NRVOCandidate,
                                                       RetType, RetValExp);
      if (Res.isInvalid()) {
        // FIXME: Clean up temporaries here anyway?
        return StmtError();
      }
      RetValExp = Res.getAs<Expr>();

      // If we have a related result type, we need to implicitly
      // convert back to the formal result type.  We can't pretend to
      // initialize the result again --- we might end double-retaining
      // --- so instead we initialize a notional temporary.
      if (!RelatedRetType.isNull()) {
        Entity = InitializedEntity::InitializeRelatedResult(getCurMethodDecl(),
                                                            FnRetType);
        Res = PerformCopyInitialization(Entity, ReturnLoc, RetValExp);
        if (Res.isInvalid()) {
          // FIXME: Clean up temporaries here anyway?
          return StmtError();
        }
        RetValExp = Res.getAs<Expr>();
      }

      CheckReturnValExpr(RetValExp, FnRetType, ReturnLoc, isObjCMethod, Attrs,
                         getCurFunctionDecl());
    }

    if (RetValExp) {
      ExprResult ER =
          ActOnFinishFullExpr(RetValExp, ReturnLoc, /*DiscardedValue*/ false);
      if (ER.isInvalid())
        return StmtError();
      RetValExp = ER.get();
    }
    Result = ReturnStmt::Create(Context, ReturnLoc, RetValExp, NRVOCandidate);
  }

  // If we need to check for the named return value optimization, save the
  // return statement in our scope for later processing.
  if (Result->getNRVOCandidate())
    FunctionScopes.back()->Returns.push_back(Result);

  if (FunctionScopes.back()->FirstReturnLoc.isInvalid())
    FunctionScopes.back()->FirstReturnLoc = ReturnLoc;

  return Result;
}

StmtResult
Sema::ActOnObjCAtCatchStmt(SourceLocation AtLoc,
                           SourceLocation RParen, Decl *Parm,
                           Stmt *Body) {
  VarDecl *Var = cast_or_null<VarDecl>(Parm);
  if (Var && Var->isInvalidDecl())
    return StmtError();

  return new (Context) ObjCAtCatchStmt(AtLoc, RParen, Var, Body);
}

StmtResult
Sema::ActOnObjCAtFinallyStmt(SourceLocation AtLoc, Stmt *Body) {
  return new (Context) ObjCAtFinallyStmt(AtLoc, Body);
}

StmtResult
Sema::ActOnObjCAtTryStmt(SourceLocation AtLoc, Stmt *Try,
                         MultiStmtArg CatchStmts, Stmt *Finally) {
  if (!getLangOpts().ObjCExceptions)
    Diag(AtLoc, diag::err_objc_exceptions_disabled) << "@try";

  setFunctionHasBranchProtectedScope();
  unsigned NumCatchStmts = CatchStmts.size();
  return ObjCAtTryStmt::Create(Context, AtLoc, Try, CatchStmts.data(),
                               NumCatchStmts, Finally);
}

StmtResult Sema::BuildObjCAtThrowStmt(SourceLocation AtLoc, Expr *Throw) {
  if (Throw) {
    ExprResult Result = DefaultLvalueConversion(Throw);
    if (Result.isInvalid())
      return StmtError();

    Result = ActOnFinishFullExpr(Result.get(), /*DiscardedValue*/ false);
    if (Result.isInvalid())
      return StmtError();
    Throw = Result.get();

    QualType ThrowType = Throw->getType();
    // Make sure the expression type is an ObjC pointer or "void *".
    if (!ThrowType->isDependentType() &&
        !ThrowType->isObjCObjectPointerType()) {
      const PointerType *PT = ThrowType->getAs<PointerType>();
      if (!PT || !PT->getPointeeType()->isVoidType())
        return StmtError(Diag(AtLoc, diag::err_objc_throw_expects_object)
                         << Throw->getType() << Throw->getSourceRange());
    }
  }

  return new (Context) ObjCAtThrowStmt(AtLoc, Throw);
}

StmtResult
Sema::ActOnObjCAtThrowStmt(SourceLocation AtLoc, Expr *Throw,
                           Scope *CurScope) {
  if (!getLangOpts().ObjCExceptions)
    Diag(AtLoc, diag::err_objc_exceptions_disabled) << "@throw";

  if (!Throw) {
    // @throw without an expression designates a rethrow (which must occur
    // in the context of an @catch clause).
    Scope *AtCatchParent = CurScope;
    while (AtCatchParent && !AtCatchParent->isAtCatchScope())
      AtCatchParent = AtCatchParent->getParent();
    if (!AtCatchParent)
      return StmtError(Diag(AtLoc, diag::err_rethrow_used_outside_catch));
  }
  return BuildObjCAtThrowStmt(AtLoc, Throw);
}

ExprResult
Sema::ActOnObjCAtSynchronizedOperand(SourceLocation atLoc, Expr *operand) {
  ExprResult result = DefaultLvalueConversion(operand);
  if (result.isInvalid())
    return ExprError();
  operand = result.get();

  // Make sure the expression type is an ObjC pointer or "void *".
  QualType type = operand->getType();
  if (!type->isDependentType() &&
      !type->isObjCObjectPointerType()) {
    const PointerType *pointerType = type->getAs<PointerType>();
    if (!pointerType || !pointerType->getPointeeType()->isVoidType()) {
      if (getLangOpts().CPlusPlus) {
        if (RequireCompleteType(atLoc, type,
                                diag::err_incomplete_receiver_type))
          return Diag(atLoc, diag::err_objc_synchronized_expects_object)
                   << type << operand->getSourceRange();

        ExprResult result = PerformContextuallyConvertToObjCPointer(operand);
        if (result.isInvalid())
          return ExprError();
        if (!result.isUsable())
          return Diag(atLoc, diag::err_objc_synchronized_expects_object)
                   << type << operand->getSourceRange();

        operand = result.get();
      } else {
          return Diag(atLoc, diag::err_objc_synchronized_expects_object)
                   << type << operand->getSourceRange();
      }
    }
  }

  // The operand to @synchronized is a full-expression.
  return ActOnFinishFullExpr(operand, /*DiscardedValue*/ false);
}

StmtResult
Sema::ActOnObjCAtSynchronizedStmt(SourceLocation AtLoc, Expr *SyncExpr,
                                  Stmt *SyncBody) {
  // We can't jump into or indirect-jump out of a @synchronized block.
  setFunctionHasBranchProtectedScope();
  return new (Context) ObjCAtSynchronizedStmt(AtLoc, SyncExpr, SyncBody);
}

/// ActOnCXXCatchBlock - Takes an exception declaration and a handler block
/// and creates a proper catch handler from them.
StmtResult
Sema::ActOnCXXCatchBlock(SourceLocation CatchLoc, Decl *ExDecl,
                         Stmt *HandlerBlock) {
  // There's nothing to test that ActOnExceptionDecl didn't already test.
  return new (Context)
      CXXCatchStmt(CatchLoc, cast_or_null<VarDecl>(ExDecl), HandlerBlock);
}

StmtResult
Sema::ActOnObjCAutoreleasePoolStmt(SourceLocation AtLoc, Stmt *Body) {
  setFunctionHasBranchProtectedScope();
  return new (Context) ObjCAutoreleasePoolStmt(AtLoc, Body);
}

namespace {
class CatchHandlerType {
  QualType QT;
  unsigned IsPointer : 1;

  // This is a special constructor to be used only with DenseMapInfo's
  // getEmptyKey() and getTombstoneKey() functions.
  friend struct llvm::DenseMapInfo<CatchHandlerType>;
  enum Unique { ForDenseMap };
  CatchHandlerType(QualType QT, Unique) : QT(QT), IsPointer(false) {}

public:
  /// Used when creating a CatchHandlerType from a handler type; will determine
  /// whether the type is a pointer or reference and will strip off the top
  /// level pointer and cv-qualifiers.
  CatchHandlerType(QualType Q) : QT(Q), IsPointer(false) {
    if (QT->isPointerType())
      IsPointer = true;

    if (IsPointer || QT->isReferenceType())
      QT = QT->getPointeeType();
    QT = QT.getUnqualifiedType();
  }

  /// Used when creating a CatchHandlerType from a base class type; pretends the
  /// type passed in had the pointer qualifier, does not need to get an
  /// unqualified type.
  CatchHandlerType(QualType QT, bool IsPointer)
      : QT(QT), IsPointer(IsPointer) {}

  QualType underlying() const { return QT; }
  bool isPointer() const { return IsPointer; }

  friend bool operator==(const CatchHandlerType &LHS,
                         const CatchHandlerType &RHS) {
    // If the pointer qualification does not match, we can return early.
    if (LHS.IsPointer != RHS.IsPointer)
      return false;
    // Otherwise, check the underlying type without cv-qualifiers.
    return LHS.QT == RHS.QT;
  }
};
} // namespace

namespace llvm {
template <> struct DenseMapInfo<CatchHandlerType> {
  static CatchHandlerType getEmptyKey() {
    return CatchHandlerType(DenseMapInfo<QualType>::getEmptyKey(),
                       CatchHandlerType::ForDenseMap);
  }

  static CatchHandlerType getTombstoneKey() {
    return CatchHandlerType(DenseMapInfo<QualType>::getTombstoneKey(),
                       CatchHandlerType::ForDenseMap);
  }

  static unsigned getHashValue(const CatchHandlerType &Base) {
    return DenseMapInfo<QualType>::getHashValue(Base.underlying());
  }

  static bool isEqual(const CatchHandlerType &LHS,
                      const CatchHandlerType &RHS) {
    return LHS == RHS;
  }
};
}

namespace {
class CatchTypePublicBases {
  ASTContext &Ctx;
  const llvm::DenseMap<CatchHandlerType, CXXCatchStmt *> &TypesToCheck;
  const bool CheckAgainstPointer;

  CXXCatchStmt *FoundHandler;
  CanQualType FoundHandlerType;

public:
  CatchTypePublicBases(
      ASTContext &Ctx,
      const llvm::DenseMap<CatchHandlerType, CXXCatchStmt *> &T, bool C)
      : Ctx(Ctx), TypesToCheck(T), CheckAgainstPointer(C),
        FoundHandler(nullptr) {}

  CXXCatchStmt *getFoundHandler() const { return FoundHandler; }
  CanQualType getFoundHandlerType() const { return FoundHandlerType; }

  bool operator()(const CXXBaseSpecifier *S, CXXBasePath &) {
    if (S->getAccessSpecifier() == AccessSpecifier::AS_public) {
      CatchHandlerType Check(S->getType(), CheckAgainstPointer);
      const auto &M = TypesToCheck;
      auto I = M.find(Check);
      if (I != M.end()) {
        FoundHandler = I->second;
        FoundHandlerType = Ctx.getCanonicalType(S->getType());
        return true;
      }
    }
    return false;
  }
};
}

/// ActOnCXXTryBlock - Takes a try compound-statement and a number of
/// handlers and creates a try statement from them.
StmtResult Sema::ActOnCXXTryBlock(SourceLocation TryLoc, Stmt *TryBlock,
                                  ArrayRef<Stmt *> Handlers) {
  // Don't report an error if 'try' is used in system headers.
  if (!getLangOpts().CXXExceptions &&
      !getSourceManager().isInSystemHeader(TryLoc) && !getLangOpts().CUDA) {
    // Delay error emission for the OpenMP device code.
    targetDiag(TryLoc, diag::err_exceptions_disabled) << "try";
  }

  // Exceptions aren't allowed in CUDA device code.
  if (getLangOpts().CUDA)
    CUDADiagIfDeviceCode(TryLoc, diag::err_cuda_device_exceptions)
        << "try" << CurrentCUDATarget();

  // Exceptions aren't allowed in SYCL device code.
  if (getLangOpts().SYCLIsDevice)
    SYCLDiagIfDeviceCode(TryLoc, diag::err_sycl_restrict)
        << KernelUseExceptions;

  if (getCurScope() && getCurScope()->isOpenMPSimdDirectiveScope())
    Diag(TryLoc, diag::err_omp_simd_region_cannot_use_stmt) << "try";

  sema::FunctionScopeInfo *FSI = getCurFunction();

  // C++ try is incompatible with SEH __try.
  if (!getLangOpts().Borland && FSI->FirstSEHTryLoc.isValid()) {
    Diag(TryLoc, diag::err_mixing_cxx_try_seh_try);
    Diag(FSI->FirstSEHTryLoc, diag::note_conflicting_try_here) << "'__try'";
  }

  const unsigned NumHandlers = Handlers.size();
  assert(!Handlers.empty() &&
         "The parser shouldn't call this if there are no handlers.");

  llvm::DenseMap<CatchHandlerType, CXXCatchStmt *> HandledTypes;
  for (unsigned i = 0; i < NumHandlers; ++i) {
    CXXCatchStmt *H = cast<CXXCatchStmt>(Handlers[i]);

    // Diagnose when the handler is a catch-all handler, but it isn't the last
    // handler for the try block. [except.handle]p5. Also, skip exception
    // declarations that are invalid, since we can't usefully report on them.
    if (!H->getExceptionDecl()) {
      if (i < NumHandlers - 1)
        return StmtError(Diag(H->getBeginLoc(), diag::err_early_catch_all));
      continue;
    } else if (H->getExceptionDecl()->isInvalidDecl())
      continue;

    // Walk the type hierarchy to diagnose when this type has already been
    // handled (duplication), or cannot be handled (derivation inversion). We
    // ignore top-level cv-qualifiers, per [except.handle]p3
    CatchHandlerType HandlerCHT =
        (QualType)Context.getCanonicalType(H->getCaughtType());

    // We can ignore whether the type is a reference or a pointer; we need the
    // underlying declaration type in order to get at the underlying record
    // decl, if there is one.
    QualType Underlying = HandlerCHT.underlying();
    if (auto *RD = Underlying->getAsCXXRecordDecl()) {
      if (!RD->hasDefinition())
        continue;
      // Check that none of the public, unambiguous base classes are in the
      // map ([except.handle]p1). Give the base classes the same pointer
      // qualification as the original type we are basing off of. This allows
      // comparison against the handler type using the same top-level pointer
      // as the original type.
      CXXBasePaths Paths;
      Paths.setOrigin(RD);
      CatchTypePublicBases CTPB(Context, HandledTypes, HandlerCHT.isPointer());
      if (RD->lookupInBases(CTPB, Paths)) {
        const CXXCatchStmt *Problem = CTPB.getFoundHandler();
        if (!Paths.isAmbiguous(CTPB.getFoundHandlerType())) {
          Diag(H->getExceptionDecl()->getTypeSpecStartLoc(),
               diag::warn_exception_caught_by_earlier_handler)
              << H->getCaughtType();
          Diag(Problem->getExceptionDecl()->getTypeSpecStartLoc(),
                diag::note_previous_exception_handler)
              << Problem->getCaughtType();
        }
      }
    }

    // Add the type the list of ones we have handled; diagnose if we've already
    // handled it.
    auto R = HandledTypes.insert(std::make_pair(H->getCaughtType(), H));
    if (!R.second) {
      const CXXCatchStmt *Problem = R.first->second;
      Diag(H->getExceptionDecl()->getTypeSpecStartLoc(),
           diag::warn_exception_caught_by_earlier_handler)
          << H->getCaughtType();
      Diag(Problem->getExceptionDecl()->getTypeSpecStartLoc(),
           diag::note_previous_exception_handler)
          << Problem->getCaughtType();
    }
  }

  FSI->setHasCXXTry(TryLoc);

  return CXXTryStmt::Create(Context, TryLoc, TryBlock, Handlers);
}

StmtResult Sema::ActOnSEHTryBlock(bool IsCXXTry, SourceLocation TryLoc,
                                  Stmt *TryBlock, Stmt *Handler) {
  assert(TryBlock && Handler);

  sema::FunctionScopeInfo *FSI = getCurFunction();

  // SEH __try is incompatible with C++ try. Borland appears to support this,
  // however.
  if (!getLangOpts().Borland) {
    if (FSI->FirstCXXTryLoc.isValid()) {
      Diag(TryLoc, diag::err_mixing_cxx_try_seh_try);
      Diag(FSI->FirstCXXTryLoc, diag::note_conflicting_try_here) << "'try'";
    }
  }

  // Exceptions aren't allowed in SYCL device code.
  if (getLangOpts().SYCLIsDevice)
    SYCLDiagIfDeviceCode(TryLoc, diag::err_sycl_restrict)
        << KernelUseExceptions;

  FSI->setHasSEHTry(TryLoc);

  // Reject __try in Obj-C methods, blocks, and captured decls, since we don't
  // track if they use SEH.
  DeclContext *DC = CurContext;
  while (DC && !DC->isFunctionOrMethod())
    DC = DC->getParent();
  FunctionDecl *FD = dyn_cast_or_null<FunctionDecl>(DC);
  if (FD)
    FD->setUsesSEHTry(true);
  else
    Diag(TryLoc, diag::err_seh_try_outside_functions);

  // Reject __try on unsupported targets.
  if (!Context.getTargetInfo().isSEHTrySupported())
    Diag(TryLoc, diag::err_seh_try_unsupported);

  return SEHTryStmt::Create(Context, IsCXXTry, TryLoc, TryBlock, Handler);
}

StmtResult Sema::ActOnSEHExceptBlock(SourceLocation Loc, Expr *FilterExpr,
                                     Stmt *Block) {
  assert(FilterExpr && Block);
  QualType FTy = FilterExpr->getType();
  if (!FTy->isIntegerType() && !FTy->isDependentType()) {
    return StmtError(
        Diag(FilterExpr->getExprLoc(), diag::err_filter_expression_integral)
        << FTy);
  }
  return SEHExceptStmt::Create(Context, Loc, FilterExpr, Block);
}

void Sema::ActOnStartSEHFinallyBlock() {
  CurrentSEHFinally.push_back(CurScope);
}

void Sema::ActOnAbortSEHFinallyBlock() {
  CurrentSEHFinally.pop_back();
}

StmtResult Sema::ActOnFinishSEHFinallyBlock(SourceLocation Loc, Stmt *Block) {
  assert(Block);
  CurrentSEHFinally.pop_back();
  return SEHFinallyStmt::Create(Context, Loc, Block);
}

StmtResult
Sema::ActOnSEHLeaveStmt(SourceLocation Loc, Scope *CurScope) {
  Scope *SEHTryParent = CurScope;
  while (SEHTryParent && !SEHTryParent->isSEHTryScope())
    SEHTryParent = SEHTryParent->getParent();
  if (!SEHTryParent)
    return StmtError(Diag(Loc, diag::err_ms___leave_not_in___try));
  CheckJumpOutOfSEHFinally(*this, Loc, *SEHTryParent);

  return new (Context) SEHLeaveStmt(Loc);
}

StmtResult Sema::BuildMSDependentExistsStmt(SourceLocation KeywordLoc,
                                            bool IsIfExists,
                                            NestedNameSpecifierLoc QualifierLoc,
                                            DeclarationNameInfo NameInfo,
                                            Stmt *Nested)
{
  return new (Context) MSDependentExistsStmt(KeywordLoc, IsIfExists,
                                             QualifierLoc, NameInfo,
                                             cast<CompoundStmt>(Nested));
}


StmtResult Sema::ActOnMSDependentExistsStmt(SourceLocation KeywordLoc,
                                            bool IsIfExists,
                                            CXXScopeSpec &SS,
                                            UnqualifiedId &Name,
                                            Stmt *Nested) {
  return BuildMSDependentExistsStmt(KeywordLoc, IsIfExists,
                                    SS.getWithLocInContext(Context),
                                    GetNameFromUnqualifiedId(Name),
                                    Nested);
}

RecordDecl*
Sema::CreateCapturedStmtRecordDecl(CapturedDecl *&CD, SourceLocation Loc,
                                   unsigned NumParams) {
  DeclContext *DC = CurContext;
  while (!(DC->isFunctionOrMethod() || DC->isRecord() || DC->isFileContext()))
    DC = DC->getParent();

  RecordDecl *RD = nullptr;
  if (getLangOpts().CPlusPlus)
    RD = CXXRecordDecl::Create(Context, TTK_Struct, DC, Loc, Loc,
                               /*Id=*/nullptr);
  else
    RD = RecordDecl::Create(Context, TTK_Struct, DC, Loc, Loc, /*Id=*/nullptr);

  RD->setCapturedRecord();
  DC->addDecl(RD);
  RD->setImplicit();
  RD->startDefinition();

  assert(NumParams > 0 && "CapturedStmt requires context parameter");
  CD = CapturedDecl::Create(Context, CurContext, NumParams);
  DC->addDecl(CD);
  return RD;
}

static bool
buildCapturedStmtCaptureList(Sema &S, CapturedRegionScopeInfo *RSI,
                             SmallVectorImpl<CapturedStmt::Capture> &Captures,
                             SmallVectorImpl<Expr *> &CaptureInits) {
  for (const sema::Capture &Cap : RSI->Captures) {
    if (Cap.isInvalid())
      continue;

    // Form the initializer for the capture.
    ExprResult Init = S.BuildCaptureInit(Cap, Cap.getLocation(),
                                         RSI->CapRegionKind == CR_OpenMP);

    // FIXME: Bail out now if the capture is not used and the initializer has
    // no side-effects.

    // Create a field for this capture.
    FieldDecl *Field = S.BuildCaptureField(RSI->TheRecordDecl, Cap);

    // Add the capture to our list of captures.
    if (Cap.isThisCapture()) {
      Captures.push_back(CapturedStmt::Capture(Cap.getLocation(),
                                               CapturedStmt::VCK_This));
    } else if (Cap.isVLATypeCapture()) {
      Captures.push_back(
          CapturedStmt::Capture(Cap.getLocation(), CapturedStmt::VCK_VLAType));
    } else {
      assert(Cap.isVariableCapture() && "unknown kind of capture");

      if (S.getLangOpts().OpenMP && RSI->CapRegionKind == CR_OpenMP)
        S.setOpenMPCaptureKind(Field, Cap.getVariable(), RSI->OpenMPLevel);

      Captures.push_back(CapturedStmt::Capture(Cap.getLocation(),
                                               Cap.isReferenceCapture()
                                                   ? CapturedStmt::VCK_ByRef
                                                   : CapturedStmt::VCK_ByCopy,
                                               Cap.getVariable()));
    }
    CaptureInits.push_back(Init.get());
  }
  return false;
}

void Sema::ActOnCapturedRegionStart(SourceLocation Loc, Scope *CurScope,
                                    CapturedRegionKind Kind,
                                    unsigned NumParams) {
  CapturedDecl *CD = nullptr;
  RecordDecl *RD = CreateCapturedStmtRecordDecl(CD, Loc, NumParams);

  // Build the context parameter
  DeclContext *DC = CapturedDecl::castToDeclContext(CD);
  IdentifierInfo *ParamName = &Context.Idents.get("__context");
  QualType ParamType = Context.getPointerType(Context.getTagDeclType(RD));
  auto *Param =
      ImplicitParamDecl::Create(Context, DC, Loc, ParamName, ParamType,
                                ImplicitParamDecl::CapturedContext);
  DC->addDecl(Param);

  CD->setContextParam(0, Param);

  // Enter the capturing scope for this captured region.
  PushCapturedRegionScope(CurScope, CD, RD, Kind);

  if (CurScope)
    PushDeclContext(CurScope, CD);
  else
    CurContext = CD;

  PushExpressionEvaluationContext(
      ExpressionEvaluationContext::PotentiallyEvaluated);
}

void Sema::ActOnCapturedRegionStart(SourceLocation Loc, Scope *CurScope,
                                    CapturedRegionKind Kind,
                                    ArrayRef<CapturedParamNameType> Params,
                                    unsigned OpenMPCaptureLevel) {
  CapturedDecl *CD = nullptr;
  RecordDecl *RD = CreateCapturedStmtRecordDecl(CD, Loc, Params.size());

  // Build the context parameter
  DeclContext *DC = CapturedDecl::castToDeclContext(CD);
  bool ContextIsFound = false;
  unsigned ParamNum = 0;
  for (ArrayRef<CapturedParamNameType>::iterator I = Params.begin(),
                                                 E = Params.end();
       I != E; ++I, ++ParamNum) {
    if (I->second.isNull()) {
      assert(!ContextIsFound &&
             "null type has been found already for '__context' parameter");
      IdentifierInfo *ParamName = &Context.Idents.get("__context");
      QualType ParamType = Context.getPointerType(Context.getTagDeclType(RD))
                               .withConst()
                               .withRestrict();
      auto *Param =
          ImplicitParamDecl::Create(Context, DC, Loc, ParamName, ParamType,
                                    ImplicitParamDecl::CapturedContext);
      DC->addDecl(Param);
      CD->setContextParam(ParamNum, Param);
      ContextIsFound = true;
    } else {
      IdentifierInfo *ParamName = &Context.Idents.get(I->first);
      auto *Param =
          ImplicitParamDecl::Create(Context, DC, Loc, ParamName, I->second,
                                    ImplicitParamDecl::CapturedContext);
      DC->addDecl(Param);
      CD->setParam(ParamNum, Param);
    }
  }
  assert(ContextIsFound && "no null type for '__context' parameter");
  if (!ContextIsFound) {
    // Add __context implicitly if it is not specified.
    IdentifierInfo *ParamName = &Context.Idents.get("__context");
    QualType ParamType = Context.getPointerType(Context.getTagDeclType(RD));
    auto *Param =
        ImplicitParamDecl::Create(Context, DC, Loc, ParamName, ParamType,
                                  ImplicitParamDecl::CapturedContext);
    DC->addDecl(Param);
    CD->setContextParam(ParamNum, Param);
  }
  // Enter the capturing scope for this captured region.
  PushCapturedRegionScope(CurScope, CD, RD, Kind, OpenMPCaptureLevel);

  if (CurScope)
    PushDeclContext(CurScope, CD);
  else
    CurContext = CD;

  PushExpressionEvaluationContext(
      ExpressionEvaluationContext::PotentiallyEvaluated);
}

void Sema::ActOnCapturedRegionError() {
  DiscardCleanupsInEvaluationContext();
  PopExpressionEvaluationContext();
  PopDeclContext();
  PoppedFunctionScopePtr ScopeRAII = PopFunctionScopeInfo();
  CapturedRegionScopeInfo *RSI = cast<CapturedRegionScopeInfo>(ScopeRAII.get());

  RecordDecl *Record = RSI->TheRecordDecl;
  Record->setInvalidDecl();

  SmallVector<Decl*, 4> Fields(Record->fields());
  ActOnFields(/*Scope=*/nullptr, Record->getLocation(), Record, Fields,
              SourceLocation(), SourceLocation(), ParsedAttributesView());
}

StmtResult Sema::ActOnCapturedRegionEnd(Stmt *S) {
  // Leave the captured scope before we start creating captures in the
  // enclosing scope.
  DiscardCleanupsInEvaluationContext();
  PopExpressionEvaluationContext();
  PopDeclContext();
  PoppedFunctionScopePtr ScopeRAII = PopFunctionScopeInfo();
  CapturedRegionScopeInfo *RSI = cast<CapturedRegionScopeInfo>(ScopeRAII.get());

  SmallVector<CapturedStmt::Capture, 4> Captures;
  SmallVector<Expr *, 4> CaptureInits;
  if (buildCapturedStmtCaptureList(*this, RSI, Captures, CaptureInits))
    return StmtError();

  CapturedDecl *CD = RSI->TheCapturedDecl;
  RecordDecl *RD = RSI->TheRecordDecl;

  CapturedStmt *Res = CapturedStmt::Create(
      getASTContext(), S, static_cast<CapturedRegionKind>(RSI->CapRegionKind),
      Captures, CaptureInits, CD, RD);

  CD->setBody(Res->getCapturedStmt());
  RD->completeDefinition();

  return Res;
}

#if INTEL_CUSTOMIZATION
ExprResult Sema::ActOnCustomIdExpression(Scope *CurScope,
                                         CXXScopeSpec &ScopeSpec,
                                         const DeclarationNameInfo &Id) {
  LookupResult Lookup(*this, Id, LookupOrdinaryName);
  LookupParsedName(Lookup, CurScope, &ScopeSpec, true);

  if (Lookup.isAmbiguous())
    return ExprError();

  ValueDecl *D;
  if (!Lookup.isSingleResult()) {
    std::unique_ptr<clang::CorrectionCandidateCallback> FilterCCC;
    DeclFilterCCC<ValueDecl> CCC{};
    TypoCorrection Corrected = CorrectTypo(
        Id, LookupOrdinaryName, CurScope, 0, CCC, CTK_ErrorRecovery);
    std::string CorrectedStr = Corrected.getAsString(getLangOpts());
    std::string CorrectedQuotedStr = Corrected.getQuoted(getLangOpts());
    if (Lookup.empty()) {
      if (Corrected.isResolved()) {
        Diag(Id.getLoc(), diag::err_undeclared_var_use_suggest)
            << Id.getName() << CorrectedQuotedStr
            << FixItHint::CreateReplacement(Id.getLoc(), CorrectedStr);
      } else {
        Diag(Id.getLoc(), diag::err_undeclared_var_use) << Id.getName();
      }
    } else {
      Diag(Id.getLoc(), diag::err_undeclared_var_use) << Id.getName();
    }
    if (!Corrected.isResolved())
      return ExprError();
    D = Corrected.getCorrectionDeclAs<ValueDecl>();
  } else {
    if (!(D = Lookup.getAsSingle<ValueDecl>())) {
      Diag(Id.getLoc(), diag::err_undeclared_var_use) << Id.getName();
      return ExprError();
    }
  }
  Lookup.suppressDiagnostics();

  QualType ExprType = D->getType().getNonReferenceType();
  return BuildDeclRefExpr(D, ExprType, VK_LValue, Id.getLoc());
}
#endif // INTEL_CUSTOMIZATION<|MERGE_RESOLUTION|>--- conflicted
+++ resolved
@@ -438,14 +438,9 @@
       DiagnoseEmptyLoopBody(Elts[i], Elts[i + 1]);
   }
 
-<<<<<<< HEAD
-  return CompoundStmt::Create(Context, Elts, L, R);
-
-=======
   CompoundStmt *CS = CompoundStmt::Create(Context, Elts, L, R);
   DiagnoseUnusedButSetVariables(CS);
   return CS;
->>>>>>> 9b0501ab
 }
 
 ExprResult
