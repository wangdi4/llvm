--- conflicted
+++ resolved
@@ -645,20 +645,15 @@
   DiagnoseUnusedExprResult(thenStmt);
   DiagnoseUnusedExprResult(elseStmt);
 
-<<<<<<< HEAD
 #if INTEL_SPECIFIC_CILKPLUS
   return ActOnCEANIfStmt(new (Context) IfStmt(Context, IfLoc, IsConstexpr,
-                              Cond.get().first, Cond.get().second,
+			      InitStmt, Cond.get().first, Cond.get().second,
                               thenStmt, ElseLoc, elseStmt));
 #else
-  return new (Context) IfStmt(Context, IfLoc, IsConstexpr, Cond.get().first,
-                              Cond.get().second, thenStmt, ElseLoc, elseStmt);
-#endif // INTEL_SPECIFIC_CILKPLUS
-=======
   return new (Context)
       IfStmt(Context, IfLoc, IsConstexpr, InitStmt, Cond.get().first,
              Cond.get().second, thenStmt, ElseLoc, elseStmt);
->>>>>>> 12b9e76b
+#endif // INTEL_SPECIFIC_CILKPLUS
 }
 
 namespace {
