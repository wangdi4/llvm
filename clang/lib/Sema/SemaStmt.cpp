--- conflicted
+++ resolved
@@ -420,7 +420,6 @@
     for (unsigned i = 0; i != NumElts - 1; ++i)
       DiagnoseEmptyLoopBody(Elts[i], Elts[i + 1]);
   }
-<<<<<<< HEAD
 #if INTEL_SPECIFIC_CILKPLUS
   // Check whether Cilk spawns in this compound statement are well-formed.
   if (getLangOpts().CilkPlus && getCurCompoundScope().HasCilkSpawn)
@@ -492,11 +491,8 @@
     Diag(locs[cnt - 1], messages[cnt - 1]) << locs[cnt - 1];
   }
 #endif // INTEL_SPECIFIC_IL0_BACKEND
-  return new (Context) CompoundStmt(Context, Elts, L, R);
-=======
 
   return CompoundStmt::Create(Context, Elts, L, R);
->>>>>>> d1c3dd89
 }
 
 StmtResult
