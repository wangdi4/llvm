//===--- SemaDeclAttr.cpp - Declaration Attribute Handling ----------------===//
//
// Part of the LLVM Project, under the Apache License v2.0 with LLVM Exceptions.
// See https://llvm.org/LICENSE.txt for license information.
// SPDX-License-Identifier: Apache-2.0 WITH LLVM-exception
//
//===----------------------------------------------------------------------===//
//
//  This file implements decl-related attribute processing.
//
//===----------------------------------------------------------------------===//

#include "clang/AST/ASTConsumer.h"
#include "clang/AST/ASTContext.h"
#include "clang/AST/ASTMutationListener.h"
#include "clang/AST/CXXInheritance.h"
#include "clang/AST/DeclCXX.h"
#include "clang/AST/DeclObjC.h"
#include "clang/AST/DeclTemplate.h"
#include "clang/AST/Expr.h"
#include "clang/AST/ExprCXX.h"
#include "clang/AST/Mangle.h"
#include "clang/AST/RecursiveASTVisitor.h"
#include "clang/AST/Type.h"
#include "clang/Basic/CharInfo.h"
#include "clang/Basic/SourceLocation.h"
#include "clang/Basic/SourceManager.h"
#include "clang/Basic/TargetBuiltins.h"
#include "clang/Basic/TargetInfo.h"
#include "clang/Lex/Preprocessor.h"
#include "clang/Sema/DeclSpec.h"
#include "clang/Sema/DelayedDiagnostic.h"
#include "clang/Sema/Initialization.h"
#include "clang/Sema/Lookup.h"
#include "clang/Sema/ParsedAttr.h"
#include "clang/Sema/Scope.h"
#include "clang/Sema/ScopeInfo.h"
#include "clang/Sema/SemaInternal.h"
#include "llvm/ADT/Optional.h"
#include "llvm/ADT/STLExtras.h"
#include "llvm/ADT/StringExtras.h"
#include "llvm/IR/Assumptions.h"
#include "llvm/Support/Error.h"
#include "llvm/Support/MathExtras.h"
#include "intel/SemaIntelImpl.h" // INTEL
#include "llvm/Support/raw_ostream.h"

using namespace clang;
using namespace sema;

namespace AttributeLangSupport {
  enum LANG {
    C,
    Cpp,
    ObjC
  };
} // end namespace AttributeLangSupport

//===----------------------------------------------------------------------===//
//  Helper functions
//===----------------------------------------------------------------------===//

/// isFunctionOrMethod - Return true if the given decl has function
/// type (function or function-typed variable) or an Objective-C
/// method.
static bool isFunctionOrMethod(const Decl *D) {
  return (D->getFunctionType() != nullptr) || isa<ObjCMethodDecl>(D);
}

/// Return true if the given decl has function type (function or
/// function-typed variable) or an Objective-C method or a block.
static bool isFunctionOrMethodOrBlock(const Decl *D) {
  return isFunctionOrMethod(D) || isa<BlockDecl>(D);
}

/// Return true if the given decl has a declarator that should have
/// been processed by Sema::GetTypeForDeclarator.
static bool hasDeclarator(const Decl *D) {
  // In some sense, TypedefDecl really *ought* to be a DeclaratorDecl.
  return isa<DeclaratorDecl>(D) || isa<BlockDecl>(D) || isa<TypedefNameDecl>(D) ||
         isa<ObjCPropertyDecl>(D);
}

/// hasFunctionProto - Return true if the given decl has a argument
/// information. This decl should have already passed
/// isFunctionOrMethod or isFunctionOrMethodOrBlock.
static bool hasFunctionProto(const Decl *D) {
  if (const FunctionType *FnTy = D->getFunctionType())
    return isa<FunctionProtoType>(FnTy);
  return isa<ObjCMethodDecl>(D) || isa<BlockDecl>(D);
}

/// getFunctionOrMethodNumParams - Return number of function or method
/// parameters. It is an error to call this on a K&R function (use
/// hasFunctionProto first).
static unsigned getFunctionOrMethodNumParams(const Decl *D) {
  if (const FunctionType *FnTy = D->getFunctionType())
    return cast<FunctionProtoType>(FnTy)->getNumParams();
  if (const auto *BD = dyn_cast<BlockDecl>(D))
    return BD->getNumParams();
  return cast<ObjCMethodDecl>(D)->param_size();
}

static const ParmVarDecl *getFunctionOrMethodParam(const Decl *D,
                                                   unsigned Idx) {
  if (const auto *FD = dyn_cast<FunctionDecl>(D))
    return FD->getParamDecl(Idx);
  if (const auto *MD = dyn_cast<ObjCMethodDecl>(D))
    return MD->getParamDecl(Idx);
  if (const auto *BD = dyn_cast<BlockDecl>(D))
    return BD->getParamDecl(Idx);
  return nullptr;
}

static QualType getFunctionOrMethodParamType(const Decl *D, unsigned Idx) {
  if (const FunctionType *FnTy = D->getFunctionType())
    return cast<FunctionProtoType>(FnTy)->getParamType(Idx);
  if (const auto *BD = dyn_cast<BlockDecl>(D))
    return BD->getParamDecl(Idx)->getType();

  return cast<ObjCMethodDecl>(D)->parameters()[Idx]->getType();
}

static SourceRange getFunctionOrMethodParamRange(const Decl *D, unsigned Idx) {
  if (auto *PVD = getFunctionOrMethodParam(D, Idx))
    return PVD->getSourceRange();
  return SourceRange();
}

static QualType getFunctionOrMethodResultType(const Decl *D) {
  if (const FunctionType *FnTy = D->getFunctionType())
    return FnTy->getReturnType();
  return cast<ObjCMethodDecl>(D)->getReturnType();
}

static SourceRange getFunctionOrMethodResultSourceRange(const Decl *D) {
  if (const auto *FD = dyn_cast<FunctionDecl>(D))
    return FD->getReturnTypeSourceRange();
  if (const auto *MD = dyn_cast<ObjCMethodDecl>(D))
    return MD->getReturnTypeSourceRange();
  return SourceRange();
}

static bool isFunctionOrMethodVariadic(const Decl *D) {
  if (const FunctionType *FnTy = D->getFunctionType())
    return cast<FunctionProtoType>(FnTy)->isVariadic();
  if (const auto *BD = dyn_cast<BlockDecl>(D))
    return BD->isVariadic();
  return cast<ObjCMethodDecl>(D)->isVariadic();
}

static bool isInstanceMethod(const Decl *D) {
  if (const auto *MethodDecl = dyn_cast<CXXMethodDecl>(D))
    return MethodDecl->isInstance();
  return false;
}

static inline bool isNSStringType(QualType T, ASTContext &Ctx) {
  const auto *PT = T->getAs<ObjCObjectPointerType>();
  if (!PT)
    return false;

  ObjCInterfaceDecl *Cls = PT->getObjectType()->getInterface();
  if (!Cls)
    return false;

  IdentifierInfo* ClsName = Cls->getIdentifier();

  // FIXME: Should we walk the chain of classes?
  return ClsName == &Ctx.Idents.get("NSString") ||
         ClsName == &Ctx.Idents.get("NSMutableString");
}

static inline bool isCFStringType(QualType T, ASTContext &Ctx) {
  const auto *PT = T->getAs<PointerType>();
  if (!PT)
    return false;

  const auto *RT = PT->getPointeeType()->getAs<RecordType>();
  if (!RT)
    return false;

  const RecordDecl *RD = RT->getDecl();
  if (RD->getTagKind() != TTK_Struct)
    return false;

  return RD->getIdentifier() == &Ctx.Idents.get("__CFString");
}

static unsigned getNumAttributeArgs(const ParsedAttr &AL) {
  // FIXME: Include the type in the argument list.
  return AL.getNumArgs() + AL.hasParsedType();
}

template <typename Compare>
static bool checkAttributeNumArgsImpl(Sema &S, const ParsedAttr &AL,
                                      unsigned Num, unsigned Diag,
                                      Compare Comp) {
  if (Comp(getNumAttributeArgs(AL), Num)) {
    S.Diag(AL.getLoc(), Diag) << AL << Num;
    return false;
  }

  return true;
}

/// Check if the attribute has exactly as many args as Num. May
/// output an error.
static bool checkAttributeNumArgs(Sema &S, const ParsedAttr &AL, unsigned Num) {
  return checkAttributeNumArgsImpl(S, AL, Num,
                                   diag::err_attribute_wrong_number_arguments,
                                   std::not_equal_to<unsigned>());
}

/// Check if the attribute has at least as many args as Num. May
/// output an error.
static bool checkAttributeAtLeastNumArgs(Sema &S, const ParsedAttr &AL,
                                         unsigned Num) {
  return checkAttributeNumArgsImpl(S, AL, Num,
                                   diag::err_attribute_too_few_arguments,
                                   std::less<unsigned>());
}

/// Check if the attribute has at most as many args as Num. May
/// output an error.
static bool checkAttributeAtMostNumArgs(Sema &S, const ParsedAttr &AL,
                                        unsigned Num) {
  return checkAttributeNumArgsImpl(S, AL, Num,
                                   diag::err_attribute_too_many_arguments,
                                   std::greater<unsigned>());
}

/// A helper function to provide Attribute Location for the Attr types
/// AND the ParsedAttr.
template <typename AttrInfo>
static std::enable_if_t<std::is_base_of<Attr, AttrInfo>::value, SourceLocation>
getAttrLoc(const AttrInfo &AL) {
  return AL.getLocation();
}
static SourceLocation getAttrLoc(const ParsedAttr &AL) { return AL.getLoc(); }

/// If Expr is a valid integer constant, get the value of the integer
/// expression and return success or failure. May output an error.
///
/// Negative argument is implicitly converted to unsigned, unless
/// \p StrictlyUnsigned is true.
template <typename AttrInfo>
static bool checkUInt32Argument(Sema &S, const AttrInfo &AI, const Expr *Expr,
                                uint32_t &Val, unsigned Idx = UINT_MAX,
                                bool StrictlyUnsigned = false) {
  Optional<llvm::APSInt> I = llvm::APSInt(32);
  if (Expr->isTypeDependent() || Expr->isValueDependent() ||
      !(I = Expr->getIntegerConstantExpr(S.Context))) {
    if (Idx != UINT_MAX)
      S.Diag(getAttrLoc(AI), diag::err_attribute_argument_n_type)
          << &AI << Idx << AANT_ArgumentIntegerConstant
          << Expr->getSourceRange();
    else
      S.Diag(getAttrLoc(AI), diag::err_attribute_argument_type)
          << &AI << AANT_ArgumentIntegerConstant << Expr->getSourceRange();
    return false;
  }

  if (!I->isIntN(32)) {
    S.Diag(Expr->getExprLoc(), diag::err_ice_too_large)
        << I->toString(10, false) << 32 << /* Unsigned */ 1;
    return false;
  }

  if (StrictlyUnsigned && I->isSigned() && I->isNegative()) {
    S.Diag(getAttrLoc(AI), diag::err_attribute_requires_positive_integer)
        << &AI << /*non-negative*/ 1;
    return false;
  }

  Val = (uint32_t)I->getZExtValue();
  return true;
}

/// Wrapper around checkUInt32Argument, with an extra check to be sure
/// that the result will fit into a regular (signed) int. All args have the same
/// purpose as they do in checkUInt32Argument.
template <typename AttrInfo>
static bool checkPositiveIntArgument(Sema &S, const AttrInfo &AI, const Expr *Expr,
                                     int &Val, unsigned Idx = UINT_MAX) {
  uint32_t UVal;
  if (!checkUInt32Argument(S, AI, Expr, UVal, Idx))
    return false;

  if (UVal > (uint32_t)std::numeric_limits<int>::max()) {
    llvm::APSInt I(32); // for toString
    I = UVal;
    S.Diag(Expr->getExprLoc(), diag::err_ice_too_large)
        << I.toString(10, false) << 32 << /* Unsigned */ 0;
    return false;
  }

  Val = UVal;
  return true;
}

/// Diagnose mutually exclusive attributes when present on a given
/// declaration. Returns true if diagnosed.
template <typename AttrTy>
static bool checkAttrMutualExclusion(Sema &S, Decl *D, const ParsedAttr &AL) {
  if (const auto *A = D->getAttr<AttrTy>()) {
    S.Diag(AL.getLoc(), diag::err_attributes_are_not_compatible) << AL << A;
    S.Diag(A->getLocation(), diag::note_conflicting_attribute);
    return true;
  }
  return false;
}

template <typename AttrTy>
static bool checkAttrMutualExclusion(Sema &S, Decl *D, const Attr &AL) {
  if (const auto *A = D->getAttr<AttrTy>()) {
    S.Diag(AL.getLocation(), diag::err_attributes_are_not_compatible) << &AL
                                                                      << A;
    S.Diag(A->getLocation(), diag::note_conflicting_attribute);
    return true;
  }
  return false;
}

void Sema::DiagnoseDeprecatedAttribute(const ParsedAttr &A, StringRef NewScope,
                                       StringRef NewName) {
  assert((!NewName.empty() || !NewScope.empty()) &&
         "Deprecated attribute with no new scope or name?");
  Diag(A.getLoc(), diag::warn_attribute_spelling_deprecated)
      << "'" + A.getNormalizedFullName() + "'";

  FixItHint Fix;
  std::string NewFullName;
  if (NewScope.empty() && !NewName.empty()) {
    // Only have a new name.
    Fix = FixItHint::CreateReplacement(A.getLoc(), NewName);
    NewFullName =
        ((A.hasScope() ? A.getScopeName()->getName() : StringRef("")) +
         "::" + NewName)
            .str();
  } else if (NewName.empty() && !NewScope.empty()) {
    // Only have a new scope.
    Fix = FixItHint::CreateReplacement(A.getScopeLoc(), NewScope);
    NewFullName = (NewScope + "::" + A.getAttrName()->getName()).str();
  } else {
    // Have both a new name and a new scope.
    NewFullName = (NewScope + "::" + NewName).str();
    Fix = FixItHint::CreateReplacement(A.getRange(), NewFullName);
  }

  Diag(A.getLoc(), diag::note_spelling_suggestion)
      << "'" + NewFullName + "'" << Fix;
}

void Sema::CheckDeprecatedSYCLAttributeSpelling(const ParsedAttr &A,
                                                StringRef NewName) {
#if INTEL_CUSTOMIZATION
  // Some FPGA attributes have GNU spelling and can appear without a scope
  if (!A.hasScope())
    return;
#endif // INTEL_CUSTOMIZATION

  // Additionally, diagnose the old [[intel::ii]] spelling.
  if (A.getKind() == ParsedAttr::AT_SYCLIntelFPGAInitiationInterval &&
      A.getAttrName()->isStr("ii")) {
    DiagnoseDeprecatedAttribute(A, "intel", "initiation_interval");
    return;
  }

  // All attributes in the intelfpga vendor namespace are deprecated in favor
  // of a name in the intel vendor namespace. By default, assume the attribute
  // retains its original name but changes the namespace. However, some
  // attributes were renamed, so we support supplying a new name as well.
  if (A.hasScope() && A.getScopeName()->isStr("intelfpga")) {
    DiagnoseDeprecatedAttribute(A, "intel", NewName);
    return;
  }
}

/// Check if IdxExpr is a valid parameter index for a function or
/// instance method D.  May output an error.
///
/// \returns true if IdxExpr is a valid index.
template <typename AttrInfo>
static bool checkFunctionOrMethodParameterIndex(
    Sema &S, const Decl *D, const AttrInfo &AI, unsigned AttrArgNum,
    const Expr *IdxExpr, ParamIdx &Idx, bool CanIndexImplicitThis = false) {
  assert(isFunctionOrMethodOrBlock(D));

  // In C++ the implicit 'this' function parameter also counts.
  // Parameters are counted from one.
  bool HP = hasFunctionProto(D);
  bool HasImplicitThisParam = isInstanceMethod(D);
  bool IV = HP && isFunctionOrMethodVariadic(D);
  unsigned NumParams =
      (HP ? getFunctionOrMethodNumParams(D) : 0) + HasImplicitThisParam;

  Optional<llvm::APSInt> IdxInt;
  if (IdxExpr->isTypeDependent() || IdxExpr->isValueDependent() ||
      !(IdxInt = IdxExpr->getIntegerConstantExpr(S.Context))) {
    S.Diag(getAttrLoc(AI), diag::err_attribute_argument_n_type)
        << &AI << AttrArgNum << AANT_ArgumentIntegerConstant
        << IdxExpr->getSourceRange();
    return false;
  }

  unsigned IdxSource = IdxInt->getLimitedValue(UINT_MAX);
  if (IdxSource < 1 || (!IV && IdxSource > NumParams)) {
    S.Diag(getAttrLoc(AI), diag::err_attribute_argument_out_of_bounds)
        << &AI << AttrArgNum << IdxExpr->getSourceRange();
    return false;
  }
  if (HasImplicitThisParam && !CanIndexImplicitThis) {
    if (IdxSource == 1) {
      S.Diag(getAttrLoc(AI), diag::err_attribute_invalid_implicit_this_argument)
          << &AI << IdxExpr->getSourceRange();
      return false;
    }
  }

  Idx = ParamIdx(IdxSource, D);
  return true;
}

/// Check if the argument \p ArgNum of \p Attr is a ASCII string literal.
/// If not emit an error and return false. If the argument is an identifier it
/// will emit an error with a fixit hint and treat it as if it was a string
/// literal.
bool Sema::checkStringLiteralArgumentAttr(const ParsedAttr &AL, unsigned ArgNum,
                                          StringRef &Str,
                                          SourceLocation *ArgLocation) {
  // Look for identifiers. If we have one emit a hint to fix it to a literal.
  if (AL.isArgIdent(ArgNum)) {
    IdentifierLoc *Loc = AL.getArgAsIdent(ArgNum);
    Diag(Loc->Loc, diag::err_attribute_argument_type)
        << AL << AANT_ArgumentString
        << FixItHint::CreateInsertion(Loc->Loc, "\"")
        << FixItHint::CreateInsertion(getLocForEndOfToken(Loc->Loc), "\"");
    Str = Loc->Ident->getName();
    if (ArgLocation)
      *ArgLocation = Loc->Loc;
    return true;
  }

  // Now check for an actual string literal.
  Expr *ArgExpr = AL.getArgAsExpr(ArgNum);
  const auto *Literal = dyn_cast<StringLiteral>(ArgExpr->IgnoreParenCasts());
  if (ArgLocation)
    *ArgLocation = ArgExpr->getBeginLoc();

  if (!Literal || !Literal->isAscii()) {
    Diag(ArgExpr->getBeginLoc(), diag::err_attribute_argument_type)
        << AL << AANT_ArgumentString;
    return false;
  }

  Str = Literal->getString();
  return true;
}

/// Applies the given attribute to the Decl without performing any
/// additional semantic checking.
template <typename AttrType>
static void handleSimpleAttribute(Sema &S, Decl *D,
                                  const AttributeCommonInfo &CI) {
  D->addAttr(::new (S.Context) AttrType(S.Context, CI));
}

template <typename... DiagnosticArgs>
static const Sema::SemaDiagnosticBuilder&
appendDiagnostics(const Sema::SemaDiagnosticBuilder &Bldr) {
  return Bldr;
}

template <typename T, typename... DiagnosticArgs>
static const Sema::SemaDiagnosticBuilder&
appendDiagnostics(const Sema::SemaDiagnosticBuilder &Bldr, T &&ExtraArg,
                  DiagnosticArgs &&... ExtraArgs) {
  return appendDiagnostics(Bldr << std::forward<T>(ExtraArg),
                           std::forward<DiagnosticArgs>(ExtraArgs)...);
}

/// Add an attribute {@code AttrType} to declaration {@code D}, provided that
/// {@code PassesCheck} is true.
/// Otherwise, emit diagnostic {@code DiagID}, passing in all parameters
/// specified in {@code ExtraArgs}.
template <typename AttrType, typename... DiagnosticArgs>
static void handleSimpleAttributeOrDiagnose(Sema &S, Decl *D,
                                            const AttributeCommonInfo &CI,
                                            bool PassesCheck, unsigned DiagID,
                                            DiagnosticArgs &&... ExtraArgs) {
  if (!PassesCheck) {
    Sema::SemaDiagnosticBuilder DB = S.Diag(D->getBeginLoc(), DiagID);
    appendDiagnostics(DB, std::forward<DiagnosticArgs>(ExtraArgs)...);
    return;
  }
  handleSimpleAttribute<AttrType>(S, D, CI);
}

template <typename AttrType>
static void handleSimpleAttributeWithExclusions(Sema &S, Decl *D,
                                                const ParsedAttr &AL) {
  handleSimpleAttribute<AttrType>(S, D, AL);
}

/// Applies the given attribute to the Decl so long as the Decl doesn't
/// already have one of the given incompatible attributes.
template <typename AttrType, typename IncompatibleAttrType,
          typename... IncompatibleAttrTypes>
static void handleSimpleAttributeWithExclusions(Sema &S, Decl *D,
                                                const ParsedAttr &AL) {
  if (checkAttrMutualExclusion<IncompatibleAttrType>(S, D, AL))
    return;
  handleSimpleAttributeWithExclusions<AttrType, IncompatibleAttrTypes...>(S, D,
                                                                          AL);
}

/// Check if the passed-in expression is of type int or bool.
static bool isIntOrBool(Expr *Exp) {
  QualType QT = Exp->getType();
  return QT->isBooleanType() || QT->isIntegerType();
}


// Check to see if the type is a smart pointer of some kind.  We assume
// it's a smart pointer if it defines both operator-> and operator*.
static bool threadSafetyCheckIsSmartPointer(Sema &S, const RecordType* RT) {
  auto IsOverloadedOperatorPresent = [&S](const RecordDecl *Record,
                                          OverloadedOperatorKind Op) {
    DeclContextLookupResult Result =
        Record->lookup(S.Context.DeclarationNames.getCXXOperatorName(Op));
    return !Result.empty();
  };

  const RecordDecl *Record = RT->getDecl();
  bool foundStarOperator = IsOverloadedOperatorPresent(Record, OO_Star);
  bool foundArrowOperator = IsOverloadedOperatorPresent(Record, OO_Arrow);
  if (foundStarOperator && foundArrowOperator)
    return true;

  const CXXRecordDecl *CXXRecord = dyn_cast<CXXRecordDecl>(Record);
  if (!CXXRecord)
    return false;

  for (auto BaseSpecifier : CXXRecord->bases()) {
    if (!foundStarOperator)
      foundStarOperator = IsOverloadedOperatorPresent(
          BaseSpecifier.getType()->getAsRecordDecl(), OO_Star);
    if (!foundArrowOperator)
      foundArrowOperator = IsOverloadedOperatorPresent(
          BaseSpecifier.getType()->getAsRecordDecl(), OO_Arrow);
  }

  if (foundStarOperator && foundArrowOperator)
    return true;

  return false;
}

/// Check if passed in Decl is a pointer type.
/// Note that this function may produce an error message.
/// \return true if the Decl is a pointer type; false otherwise
static bool threadSafetyCheckIsPointer(Sema &S, const Decl *D,
                                       const ParsedAttr &AL) {
  const auto *VD = cast<ValueDecl>(D);
  QualType QT = VD->getType();
  if (QT->isAnyPointerType())
    return true;

  if (const auto *RT = QT->getAs<RecordType>()) {
    // If it's an incomplete type, it could be a smart pointer; skip it.
    // (We don't want to force template instantiation if we can avoid it,
    // since that would alter the order in which templates are instantiated.)
    if (RT->isIncompleteType())
      return true;

    if (threadSafetyCheckIsSmartPointer(S, RT))
      return true;
  }

  S.Diag(AL.getLoc(), diag::warn_thread_attribute_decl_not_pointer) << AL << QT;
  return false;
}

/// Checks that the passed in QualType either is of RecordType or points
/// to RecordType. Returns the relevant RecordType, null if it does not exit.
static const RecordType *getRecordType(QualType QT) {
  if (const auto *RT = QT->getAs<RecordType>())
    return RT;

  // Now check if we point to record type.
  if (const auto *PT = QT->getAs<PointerType>())
    return PT->getPointeeType()->getAs<RecordType>();

  return nullptr;
}

template <typename AttrType>
static bool checkRecordDeclForAttr(const RecordDecl *RD) {
  // Check if the record itself has the attribute.
  if (RD->hasAttr<AttrType>())
    return true;

  // Else check if any base classes have the attribute.
  if (const auto *CRD = dyn_cast<CXXRecordDecl>(RD)) {
    CXXBasePaths BPaths(false, false);
    if (CRD->lookupInBases(
            [](const CXXBaseSpecifier *BS, CXXBasePath &) {
              const auto &Ty = *BS->getType();
              // If it's type-dependent, we assume it could have the attribute.
              if (Ty.isDependentType())
                return true;
              return Ty.castAs<RecordType>()->getDecl()->hasAttr<AttrType>();
            },
            BPaths, true))
      return true;
  }
  return false;
}

static bool checkRecordTypeForCapability(Sema &S, QualType Ty) {
  const RecordType *RT = getRecordType(Ty);

  if (!RT)
    return false;

  // Don't check for the capability if the class hasn't been defined yet.
  if (RT->isIncompleteType())
    return true;

  // Allow smart pointers to be used as capability objects.
  // FIXME -- Check the type that the smart pointer points to.
  if (threadSafetyCheckIsSmartPointer(S, RT))
    return true;

  return checkRecordDeclForAttr<CapabilityAttr>(RT->getDecl());
}

static bool checkTypedefTypeForCapability(QualType Ty) {
  const auto *TD = Ty->getAs<TypedefType>();
  if (!TD)
    return false;

  TypedefNameDecl *TN = TD->getDecl();
  if (!TN)
    return false;

  return TN->hasAttr<CapabilityAttr>();
}

static bool typeHasCapability(Sema &S, QualType Ty) {
  if (checkTypedefTypeForCapability(Ty))
    return true;

  if (checkRecordTypeForCapability(S, Ty))
    return true;

  return false;
}

static bool isCapabilityExpr(Sema &S, const Expr *Ex) {
  // Capability expressions are simple expressions involving the boolean logic
  // operators &&, || or !, a simple DeclRefExpr, CastExpr or a ParenExpr. Once
  // a DeclRefExpr is found, its type should be checked to determine whether it
  // is a capability or not.

  if (const auto *E = dyn_cast<CastExpr>(Ex))
    return isCapabilityExpr(S, E->getSubExpr());
  else if (const auto *E = dyn_cast<ParenExpr>(Ex))
    return isCapabilityExpr(S, E->getSubExpr());
  else if (const auto *E = dyn_cast<UnaryOperator>(Ex)) {
    if (E->getOpcode() == UO_LNot || E->getOpcode() == UO_AddrOf ||
        E->getOpcode() == UO_Deref)
      return isCapabilityExpr(S, E->getSubExpr());
    return false;
  } else if (const auto *E = dyn_cast<BinaryOperator>(Ex)) {
    if (E->getOpcode() == BO_LAnd || E->getOpcode() == BO_LOr)
      return isCapabilityExpr(S, E->getLHS()) &&
             isCapabilityExpr(S, E->getRHS());
    return false;
  }

  return typeHasCapability(S, Ex->getType());
}

/// Checks that all attribute arguments, starting from Sidx, resolve to
/// a capability object.
/// \param Sidx The attribute argument index to start checking with.
/// \param ParamIdxOk Whether an argument can be indexing into a function
/// parameter list.
static void checkAttrArgsAreCapabilityObjs(Sema &S, Decl *D,
                                           const ParsedAttr &AL,
                                           SmallVectorImpl<Expr *> &Args,
                                           unsigned Sidx = 0,
                                           bool ParamIdxOk = false) {
  if (Sidx == AL.getNumArgs()) {
    // If we don't have any capability arguments, the attribute implicitly
    // refers to 'this'. So we need to make sure that 'this' exists, i.e. we're
    // a non-static method, and that the class is a (scoped) capability.
    const auto *MD = dyn_cast<const CXXMethodDecl>(D);
    if (MD && !MD->isStatic()) {
      const CXXRecordDecl *RD = MD->getParent();
      // FIXME -- need to check this again on template instantiation
      if (!checkRecordDeclForAttr<CapabilityAttr>(RD) &&
          !checkRecordDeclForAttr<ScopedLockableAttr>(RD))
        S.Diag(AL.getLoc(),
               diag::warn_thread_attribute_not_on_capability_member)
            << AL << MD->getParent();
    } else {
      S.Diag(AL.getLoc(), diag::warn_thread_attribute_not_on_non_static_member)
          << AL;
    }
  }

  for (unsigned Idx = Sidx; Idx < AL.getNumArgs(); ++Idx) {
    Expr *ArgExp = AL.getArgAsExpr(Idx);

    if (ArgExp->isTypeDependent()) {
      // FIXME -- need to check this again on template instantiation
      Args.push_back(ArgExp);
      continue;
    }

    if (const auto *StrLit = dyn_cast<StringLiteral>(ArgExp)) {
      if (StrLit->getLength() == 0 ||
          (StrLit->isAscii() && StrLit->getString() == StringRef("*"))) {
        // Pass empty strings to the analyzer without warnings.
        // Treat "*" as the universal lock.
        Args.push_back(ArgExp);
        continue;
      }

      // We allow constant strings to be used as a placeholder for expressions
      // that are not valid C++ syntax, but warn that they are ignored.
      S.Diag(AL.getLoc(), diag::warn_thread_attribute_ignored) << AL;
      Args.push_back(ArgExp);
      continue;
    }

    QualType ArgTy = ArgExp->getType();

    // A pointer to member expression of the form  &MyClass::mu is treated
    // specially -- we need to look at the type of the member.
    if (const auto *UOp = dyn_cast<UnaryOperator>(ArgExp))
      if (UOp->getOpcode() == UO_AddrOf)
        if (const auto *DRE = dyn_cast<DeclRefExpr>(UOp->getSubExpr()))
          if (DRE->getDecl()->isCXXInstanceMember())
            ArgTy = DRE->getDecl()->getType();

    // First see if we can just cast to record type, or pointer to record type.
    const RecordType *RT = getRecordType(ArgTy);

    // Now check if we index into a record type function param.
    if(!RT && ParamIdxOk) {
      const auto *FD = dyn_cast<FunctionDecl>(D);
      const auto *IL = dyn_cast<IntegerLiteral>(ArgExp);
      if(FD && IL) {
        unsigned int NumParams = FD->getNumParams();
        llvm::APInt ArgValue = IL->getValue();
        uint64_t ParamIdxFromOne = ArgValue.getZExtValue();
        uint64_t ParamIdxFromZero = ParamIdxFromOne - 1;
        if (!ArgValue.isStrictlyPositive() || ParamIdxFromOne > NumParams) {
          S.Diag(AL.getLoc(),
                 diag::err_attribute_argument_out_of_bounds_extra_info)
              << AL << Idx + 1 << NumParams;
          continue;
        }
        ArgTy = FD->getParamDecl(ParamIdxFromZero)->getType();
      }
    }

    // If the type does not have a capability, see if the components of the
    // expression have capabilities. This allows for writing C code where the
    // capability may be on the type, and the expression is a capability
    // boolean logic expression. Eg) requires_capability(A || B && !C)
    if (!typeHasCapability(S, ArgTy) && !isCapabilityExpr(S, ArgExp))
      S.Diag(AL.getLoc(), diag::warn_thread_attribute_argument_not_lockable)
          << AL << ArgTy;

    Args.push_back(ArgExp);
  }
}

//===----------------------------------------------------------------------===//
// Attribute Implementations
//===----------------------------------------------------------------------===//

static void handlePtGuardedVarAttr(Sema &S, Decl *D, const ParsedAttr &AL) {
  if (!threadSafetyCheckIsPointer(S, D, AL))
    return;

  D->addAttr(::new (S.Context) PtGuardedVarAttr(S.Context, AL));
}

static bool checkGuardedByAttrCommon(Sema &S, Decl *D, const ParsedAttr &AL,
                                     Expr *&Arg) {
  SmallVector<Expr *, 1> Args;
  // check that all arguments are lockable objects
  checkAttrArgsAreCapabilityObjs(S, D, AL, Args);
  unsigned Size = Args.size();
  if (Size != 1)
    return false;

  Arg = Args[0];

  return true;
}

static void handleGuardedByAttr(Sema &S, Decl *D, const ParsedAttr &AL) {
  Expr *Arg = nullptr;
  if (!checkGuardedByAttrCommon(S, D, AL, Arg))
    return;

  D->addAttr(::new (S.Context) GuardedByAttr(S.Context, AL, Arg));
}

static void handlePtGuardedByAttr(Sema &S, Decl *D, const ParsedAttr &AL) {
  Expr *Arg = nullptr;
  if (!checkGuardedByAttrCommon(S, D, AL, Arg))
    return;

  if (!threadSafetyCheckIsPointer(S, D, AL))
    return;

  D->addAttr(::new (S.Context) PtGuardedByAttr(S.Context, AL, Arg));
}

static bool checkAcquireOrderAttrCommon(Sema &S, Decl *D, const ParsedAttr &AL,
                                        SmallVectorImpl<Expr *> &Args) {
  if (!checkAttributeAtLeastNumArgs(S, AL, 1))
    return false;

  // Check that this attribute only applies to lockable types.
  QualType QT = cast<ValueDecl>(D)->getType();
  if (!QT->isDependentType() && !typeHasCapability(S, QT)) {
    S.Diag(AL.getLoc(), diag::warn_thread_attribute_decl_not_lockable) << AL;
    return false;
  }

  // Check that all arguments are lockable objects.
  checkAttrArgsAreCapabilityObjs(S, D, AL, Args);
  if (Args.empty())
    return false;

  return true;
}

static void handleAcquiredAfterAttr(Sema &S, Decl *D, const ParsedAttr &AL) {
  SmallVector<Expr *, 1> Args;
  if (!checkAcquireOrderAttrCommon(S, D, AL, Args))
    return;

  Expr **StartArg = &Args[0];
  D->addAttr(::new (S.Context)
                 AcquiredAfterAttr(S.Context, AL, StartArg, Args.size()));
}

static void handleAcquiredBeforeAttr(Sema &S, Decl *D, const ParsedAttr &AL) {
  SmallVector<Expr *, 1> Args;
  if (!checkAcquireOrderAttrCommon(S, D, AL, Args))
    return;

  Expr **StartArg = &Args[0];
  D->addAttr(::new (S.Context)
                 AcquiredBeforeAttr(S.Context, AL, StartArg, Args.size()));
}

static bool checkLockFunAttrCommon(Sema &S, Decl *D, const ParsedAttr &AL,
                                   SmallVectorImpl<Expr *> &Args) {
  // zero or more arguments ok
  // check that all arguments are lockable objects
  checkAttrArgsAreCapabilityObjs(S, D, AL, Args, 0, /*ParamIdxOk=*/true);

  return true;
}

static void handleAssertSharedLockAttr(Sema &S, Decl *D, const ParsedAttr &AL) {
  SmallVector<Expr *, 1> Args;
  if (!checkLockFunAttrCommon(S, D, AL, Args))
    return;

  unsigned Size = Args.size();
  Expr **StartArg = Size == 0 ? nullptr : &Args[0];
  D->addAttr(::new (S.Context)
                 AssertSharedLockAttr(S.Context, AL, StartArg, Size));
}

static void handleAssertExclusiveLockAttr(Sema &S, Decl *D,
                                          const ParsedAttr &AL) {
  SmallVector<Expr *, 1> Args;
  if (!checkLockFunAttrCommon(S, D, AL, Args))
    return;

  unsigned Size = Args.size();
  Expr **StartArg = Size == 0 ? nullptr : &Args[0];
  D->addAttr(::new (S.Context)
                 AssertExclusiveLockAttr(S.Context, AL, StartArg, Size));
}

/// Checks to be sure that the given parameter number is in bounds, and
/// is an integral type. Will emit appropriate diagnostics if this returns
/// false.
///
/// AttrArgNo is used to actually retrieve the argument, so it's base-0.
template <typename AttrInfo>
static bool checkParamIsIntegerType(Sema &S, const FunctionDecl *FD,
                                    const AttrInfo &AI, unsigned AttrArgNo) {
  assert(AI.isArgExpr(AttrArgNo) && "Expected expression argument");
  Expr *AttrArg = AI.getArgAsExpr(AttrArgNo);
  ParamIdx Idx;
  if (!checkFunctionOrMethodParameterIndex(S, FD, AI, AttrArgNo + 1, AttrArg,
                                           Idx))
    return false;

  const ParmVarDecl *Param = FD->getParamDecl(Idx.getASTIndex());
  if (!Param->getType()->isIntegerType() && !Param->getType()->isCharType()) {
    SourceLocation SrcLoc = AttrArg->getBeginLoc();
    S.Diag(SrcLoc, diag::err_attribute_integers_only)
        << AI << Param->getSourceRange();
    return false;
  }
  return true;
}

static void handleAllocSizeAttr(Sema &S, Decl *D, const ParsedAttr &AL) {
  if (!checkAttributeAtLeastNumArgs(S, AL, 1) ||
      !checkAttributeAtMostNumArgs(S, AL, 2))
    return;

  const auto *FD = cast<FunctionDecl>(D);
  if (!FD->getReturnType()->isPointerType()) {
    S.Diag(AL.getLoc(), diag::warn_attribute_return_pointers_only) << AL;
    return;
  }

  const Expr *SizeExpr = AL.getArgAsExpr(0);
  int SizeArgNoVal;
  // Parameter indices are 1-indexed, hence Index=1
  if (!checkPositiveIntArgument(S, AL, SizeExpr, SizeArgNoVal, /*Idx=*/1))
    return;
  if (!checkParamIsIntegerType(S, FD, AL, /*AttrArgNo=*/0))
    return;
  ParamIdx SizeArgNo(SizeArgNoVal, D);

  ParamIdx NumberArgNo;
  if (AL.getNumArgs() == 2) {
    const Expr *NumberExpr = AL.getArgAsExpr(1);
    int Val;
    // Parameter indices are 1-based, hence Index=2
    if (!checkPositiveIntArgument(S, AL, NumberExpr, Val, /*Idx=*/2))
      return;
    if (!checkParamIsIntegerType(S, FD, AL, /*AttrArgNo=*/1))
      return;
    NumberArgNo = ParamIdx(Val, D);
  }

  D->addAttr(::new (S.Context)
                 AllocSizeAttr(S.Context, AL, SizeArgNo, NumberArgNo));
}

static bool checkTryLockFunAttrCommon(Sema &S, Decl *D, const ParsedAttr &AL,
                                      SmallVectorImpl<Expr *> &Args) {
  if (!checkAttributeAtLeastNumArgs(S, AL, 1))
    return false;

  if (!isIntOrBool(AL.getArgAsExpr(0))) {
    S.Diag(AL.getLoc(), diag::err_attribute_argument_n_type)
        << AL << 1 << AANT_ArgumentIntOrBool;
    return false;
  }

  // check that all arguments are lockable objects
  checkAttrArgsAreCapabilityObjs(S, D, AL, Args, 1);

  return true;
}

static void handleSharedTrylockFunctionAttr(Sema &S, Decl *D,
                                            const ParsedAttr &AL) {
  SmallVector<Expr*, 2> Args;
  if (!checkTryLockFunAttrCommon(S, D, AL, Args))
    return;

  D->addAttr(::new (S.Context) SharedTrylockFunctionAttr(
      S.Context, AL, AL.getArgAsExpr(0), Args.data(), Args.size()));
}

static void handleExclusiveTrylockFunctionAttr(Sema &S, Decl *D,
                                               const ParsedAttr &AL) {
  SmallVector<Expr*, 2> Args;
  if (!checkTryLockFunAttrCommon(S, D, AL, Args))
    return;

  D->addAttr(::new (S.Context) ExclusiveTrylockFunctionAttr(
      S.Context, AL, AL.getArgAsExpr(0), Args.data(), Args.size()));
}

static void handleLockReturnedAttr(Sema &S, Decl *D, const ParsedAttr &AL) {
  // check that the argument is lockable object
  SmallVector<Expr*, 1> Args;
  checkAttrArgsAreCapabilityObjs(S, D, AL, Args);
  unsigned Size = Args.size();
  if (Size == 0)
    return;

  D->addAttr(::new (S.Context) LockReturnedAttr(S.Context, AL, Args[0]));
}

static void handleLocksExcludedAttr(Sema &S, Decl *D, const ParsedAttr &AL) {
  if (!checkAttributeAtLeastNumArgs(S, AL, 1))
    return;

  // check that all arguments are lockable objects
  SmallVector<Expr*, 1> Args;
  checkAttrArgsAreCapabilityObjs(S, D, AL, Args);
  unsigned Size = Args.size();
  if (Size == 0)
    return;
  Expr **StartArg = &Args[0];

  D->addAttr(::new (S.Context)
                 LocksExcludedAttr(S.Context, AL, StartArg, Size));
}

static bool checkFunctionConditionAttr(Sema &S, Decl *D, const ParsedAttr &AL,
                                       Expr *&Cond, StringRef &Msg) {
  Cond = AL.getArgAsExpr(0);
  if (!Cond->isTypeDependent()) {
    ExprResult Converted = S.PerformContextuallyConvertToBool(Cond);
    if (Converted.isInvalid())
      return false;
    Cond = Converted.get();
  }

  if (!S.checkStringLiteralArgumentAttr(AL, 1, Msg))
    return false;

  if (Msg.empty())
    Msg = "<no message provided>";

  SmallVector<PartialDiagnosticAt, 8> Diags;
  if (isa<FunctionDecl>(D) && !Cond->isValueDependent() &&
      !Expr::isPotentialConstantExprUnevaluated(Cond, cast<FunctionDecl>(D),
                                                Diags)) {
    S.Diag(AL.getLoc(), diag::err_attr_cond_never_constant_expr) << AL;
    for (const PartialDiagnosticAt &PDiag : Diags)
      S.Diag(PDiag.first, PDiag.second);
    return false;
  }
  return true;
}

static void handleEnableIfAttr(Sema &S, Decl *D, const ParsedAttr &AL) {
  S.Diag(AL.getLoc(), diag::ext_clang_enable_if);

  Expr *Cond;
  StringRef Msg;
  if (checkFunctionConditionAttr(S, D, AL, Cond, Msg))
    D->addAttr(::new (S.Context) EnableIfAttr(S.Context, AL, Cond, Msg));
}

namespace {
/// Determines if a given Expr references any of the given function's
/// ParmVarDecls, or the function's implicit `this` parameter (if applicable).
class ArgumentDependenceChecker
    : public RecursiveASTVisitor<ArgumentDependenceChecker> {
#ifndef NDEBUG
  const CXXRecordDecl *ClassType;
#endif
  llvm::SmallPtrSet<const ParmVarDecl *, 16> Parms;
  bool Result;

public:
  ArgumentDependenceChecker(const FunctionDecl *FD) {
#ifndef NDEBUG
    if (const auto *MD = dyn_cast<CXXMethodDecl>(FD))
      ClassType = MD->getParent();
    else
      ClassType = nullptr;
#endif
    Parms.insert(FD->param_begin(), FD->param_end());
  }

  bool referencesArgs(Expr *E) {
    Result = false;
    TraverseStmt(E);
    return Result;
  }

  bool VisitCXXThisExpr(CXXThisExpr *E) {
    assert(E->getType()->getPointeeCXXRecordDecl() == ClassType &&
           "`this` doesn't refer to the enclosing class?");
    Result = true;
    return false;
  }

  bool VisitDeclRefExpr(DeclRefExpr *DRE) {
    if (const auto *PVD = dyn_cast<ParmVarDecl>(DRE->getDecl()))
      if (Parms.count(PVD)) {
        Result = true;
        return false;
      }
    return true;
  }
};
}

static void handleDiagnoseIfAttr(Sema &S, Decl *D, const ParsedAttr &AL) {
  S.Diag(AL.getLoc(), diag::ext_clang_diagnose_if);

  Expr *Cond;
  StringRef Msg;
  if (!checkFunctionConditionAttr(S, D, AL, Cond, Msg))
    return;

  StringRef DiagTypeStr;
  if (!S.checkStringLiteralArgumentAttr(AL, 2, DiagTypeStr))
    return;

  DiagnoseIfAttr::DiagnosticType DiagType;
  if (!DiagnoseIfAttr::ConvertStrToDiagnosticType(DiagTypeStr, DiagType)) {
    S.Diag(AL.getArgAsExpr(2)->getBeginLoc(),
           diag::err_diagnose_if_invalid_diagnostic_type);
    return;
  }

  bool ArgDependent = false;
  if (const auto *FD = dyn_cast<FunctionDecl>(D))
    ArgDependent = ArgumentDependenceChecker(FD).referencesArgs(Cond);
  D->addAttr(::new (S.Context) DiagnoseIfAttr(
      S.Context, AL, Cond, Msg, DiagType, ArgDependent, cast<NamedDecl>(D)));
}

static void handleNoBuiltinAttr(Sema &S, Decl *D, const ParsedAttr &AL) {
  static constexpr const StringRef kWildcard = "*";

  llvm::SmallVector<StringRef, 16> Names;
  bool HasWildcard = false;

  const auto AddBuiltinName = [&Names, &HasWildcard](StringRef Name) {
    if (Name == kWildcard)
      HasWildcard = true;
    Names.push_back(Name);
  };

  // Add previously defined attributes.
  if (const auto *NBA = D->getAttr<NoBuiltinAttr>())
    for (StringRef BuiltinName : NBA->builtinNames())
      AddBuiltinName(BuiltinName);

  // Add current attributes.
  if (AL.getNumArgs() == 0)
    AddBuiltinName(kWildcard);
  else
    for (unsigned I = 0, E = AL.getNumArgs(); I != E; ++I) {
      StringRef BuiltinName;
      SourceLocation LiteralLoc;
      if (!S.checkStringLiteralArgumentAttr(AL, I, BuiltinName, &LiteralLoc))
        return;

      if (Builtin::Context::isBuiltinFunc(BuiltinName))
        AddBuiltinName(BuiltinName);
      else
        S.Diag(LiteralLoc, diag::warn_attribute_no_builtin_invalid_builtin_name)
            << BuiltinName << AL;
    }

  // Repeating the same attribute is fine.
  llvm::sort(Names);
  Names.erase(std::unique(Names.begin(), Names.end()), Names.end());

  // Empty no_builtin must be on its own.
  if (HasWildcard && Names.size() > 1)
    S.Diag(D->getLocation(),
           diag::err_attribute_no_builtin_wildcard_or_builtin_name)
        << AL;

  if (D->hasAttr<NoBuiltinAttr>())
    D->dropAttr<NoBuiltinAttr>();
  D->addAttr(::new (S.Context)
                 NoBuiltinAttr(S.Context, AL, Names.data(), Names.size()));
}

static void handlePassObjectSizeAttr(Sema &S, Decl *D, const ParsedAttr &AL) {
  if (D->hasAttr<PassObjectSizeAttr>()) {
    S.Diag(D->getBeginLoc(), diag::err_attribute_only_once_per_parameter) << AL;
    return;
  }

  Expr *E = AL.getArgAsExpr(0);
  uint32_t Type;
  if (!checkUInt32Argument(S, AL, E, Type, /*Idx=*/1))
    return;

  // pass_object_size's argument is passed in as the second argument of
  // __builtin_object_size. So, it has the same constraints as that second
  // argument; namely, it must be in the range [0, 3].
  if (Type > 3) {
    S.Diag(E->getBeginLoc(), diag::err_attribute_argument_out_of_range)
        << AL << 0 << 3 << E->getSourceRange();
    return;
  }

  // pass_object_size is only supported on constant pointer parameters; as a
  // kindness to users, we allow the parameter to be non-const for declarations.
  // At this point, we have no clue if `D` belongs to a function declaration or
  // definition, so we defer the constness check until later.
  if (!cast<ParmVarDecl>(D)->getType()->isPointerType()) {
    S.Diag(D->getBeginLoc(), diag::err_attribute_pointers_only) << AL << 1;
    return;
  }

  D->addAttr(::new (S.Context) PassObjectSizeAttr(S.Context, AL, (int)Type));
}

static void handleConsumableAttr(Sema &S, Decl *D, const ParsedAttr &AL) {
  ConsumableAttr::ConsumedState DefaultState;

  if (AL.isArgIdent(0)) {
    IdentifierLoc *IL = AL.getArgAsIdent(0);
    if (!ConsumableAttr::ConvertStrToConsumedState(IL->Ident->getName(),
                                                   DefaultState)) {
      S.Diag(IL->Loc, diag::warn_attribute_type_not_supported) << AL
                                                               << IL->Ident;
      return;
    }
  } else {
    S.Diag(AL.getLoc(), diag::err_attribute_argument_type)
        << AL << AANT_ArgumentIdentifier;
    return;
  }

  D->addAttr(::new (S.Context) ConsumableAttr(S.Context, AL, DefaultState));
}

static bool checkForConsumableClass(Sema &S, const CXXMethodDecl *MD,
                                    const ParsedAttr &AL) {
  QualType ThisType = MD->getThisType()->getPointeeType();

  if (const CXXRecordDecl *RD = ThisType->getAsCXXRecordDecl()) {
    if (!RD->hasAttr<ConsumableAttr>()) {
      S.Diag(AL.getLoc(), diag::warn_attr_on_unconsumable_class) << RD;

      return false;
    }
  }

  return true;
}

static void handleCallableWhenAttr(Sema &S, Decl *D, const ParsedAttr &AL) {
  if (!checkAttributeAtLeastNumArgs(S, AL, 1))
    return;

  if (!checkForConsumableClass(S, cast<CXXMethodDecl>(D), AL))
    return;

  SmallVector<CallableWhenAttr::ConsumedState, 3> States;
  for (unsigned ArgIndex = 0; ArgIndex < AL.getNumArgs(); ++ArgIndex) {
    CallableWhenAttr::ConsumedState CallableState;

    StringRef StateString;
    SourceLocation Loc;
    if (AL.isArgIdent(ArgIndex)) {
      IdentifierLoc *Ident = AL.getArgAsIdent(ArgIndex);
      StateString = Ident->Ident->getName();
      Loc = Ident->Loc;
    } else {
      if (!S.checkStringLiteralArgumentAttr(AL, ArgIndex, StateString, &Loc))
        return;
    }

    if (!CallableWhenAttr::ConvertStrToConsumedState(StateString,
                                                     CallableState)) {
      S.Diag(Loc, diag::warn_attribute_type_not_supported) << AL << StateString;
      return;
    }

    States.push_back(CallableState);
  }

  D->addAttr(::new (S.Context)
                 CallableWhenAttr(S.Context, AL, States.data(), States.size()));
}

static void handleParamTypestateAttr(Sema &S, Decl *D, const ParsedAttr &AL) {
  ParamTypestateAttr::ConsumedState ParamState;

  if (AL.isArgIdent(0)) {
    IdentifierLoc *Ident = AL.getArgAsIdent(0);
    StringRef StateString = Ident->Ident->getName();

    if (!ParamTypestateAttr::ConvertStrToConsumedState(StateString,
                                                       ParamState)) {
      S.Diag(Ident->Loc, diag::warn_attribute_type_not_supported)
          << AL << StateString;
      return;
    }
  } else {
    S.Diag(AL.getLoc(), diag::err_attribute_argument_type)
        << AL << AANT_ArgumentIdentifier;
    return;
  }

  // FIXME: This check is currently being done in the analysis.  It can be
  //        enabled here only after the parser propagates attributes at
  //        template specialization definition, not declaration.
  //QualType ReturnType = cast<ParmVarDecl>(D)->getType();
  //const CXXRecordDecl *RD = ReturnType->getAsCXXRecordDecl();
  //
  //if (!RD || !RD->hasAttr<ConsumableAttr>()) {
  //    S.Diag(AL.getLoc(), diag::warn_return_state_for_unconsumable_type) <<
  //      ReturnType.getAsString();
  //    return;
  //}

  D->addAttr(::new (S.Context) ParamTypestateAttr(S.Context, AL, ParamState));
}

static void handleReturnTypestateAttr(Sema &S, Decl *D, const ParsedAttr &AL) {
  ReturnTypestateAttr::ConsumedState ReturnState;

  if (AL.isArgIdent(0)) {
    IdentifierLoc *IL = AL.getArgAsIdent(0);
    if (!ReturnTypestateAttr::ConvertStrToConsumedState(IL->Ident->getName(),
                                                        ReturnState)) {
      S.Diag(IL->Loc, diag::warn_attribute_type_not_supported) << AL
                                                               << IL->Ident;
      return;
    }
  } else {
    S.Diag(AL.getLoc(), diag::err_attribute_argument_type)
        << AL << AANT_ArgumentIdentifier;
    return;
  }

  // FIXME: This check is currently being done in the analysis.  It can be
  //        enabled here only after the parser propagates attributes at
  //        template specialization definition, not declaration.
  //QualType ReturnType;
  //
  //if (const ParmVarDecl *Param = dyn_cast<ParmVarDecl>(D)) {
  //  ReturnType = Param->getType();
  //
  //} else if (const CXXConstructorDecl *Constructor =
  //             dyn_cast<CXXConstructorDecl>(D)) {
  //  ReturnType = Constructor->getThisType()->getPointeeType();
  //
  //} else {
  //
  //  ReturnType = cast<FunctionDecl>(D)->getCallResultType();
  //}
  //
  //const CXXRecordDecl *RD = ReturnType->getAsCXXRecordDecl();
  //
  //if (!RD || !RD->hasAttr<ConsumableAttr>()) {
  //    S.Diag(Attr.getLoc(), diag::warn_return_state_for_unconsumable_type) <<
  //      ReturnType.getAsString();
  //    return;
  //}

  D->addAttr(::new (S.Context) ReturnTypestateAttr(S.Context, AL, ReturnState));
}

static void handleSetTypestateAttr(Sema &S, Decl *D, const ParsedAttr &AL) {
  if (!checkForConsumableClass(S, cast<CXXMethodDecl>(D), AL))
    return;

  SetTypestateAttr::ConsumedState NewState;
  if (AL.isArgIdent(0)) {
    IdentifierLoc *Ident = AL.getArgAsIdent(0);
    StringRef Param = Ident->Ident->getName();
    if (!SetTypestateAttr::ConvertStrToConsumedState(Param, NewState)) {
      S.Diag(Ident->Loc, diag::warn_attribute_type_not_supported) << AL
                                                                  << Param;
      return;
    }
  } else {
    S.Diag(AL.getLoc(), diag::err_attribute_argument_type)
        << AL << AANT_ArgumentIdentifier;
    return;
  }

  D->addAttr(::new (S.Context) SetTypestateAttr(S.Context, AL, NewState));
}

static void handleTestTypestateAttr(Sema &S, Decl *D, const ParsedAttr &AL) {
  if (!checkForConsumableClass(S, cast<CXXMethodDecl>(D), AL))
    return;

  TestTypestateAttr::ConsumedState TestState;
  if (AL.isArgIdent(0)) {
    IdentifierLoc *Ident = AL.getArgAsIdent(0);
    StringRef Param = Ident->Ident->getName();
    if (!TestTypestateAttr::ConvertStrToConsumedState(Param, TestState)) {
      S.Diag(Ident->Loc, diag::warn_attribute_type_not_supported) << AL
                                                                  << Param;
      return;
    }
  } else {
    S.Diag(AL.getLoc(), diag::err_attribute_argument_type)
        << AL << AANT_ArgumentIdentifier;
    return;
  }

  D->addAttr(::new (S.Context) TestTypestateAttr(S.Context, AL, TestState));
}

static void handleExtVectorTypeAttr(Sema &S, Decl *D, const ParsedAttr &AL) {
  // Remember this typedef decl, we will need it later for diagnostics.
  S.ExtVectorDecls.push_back(cast<TypedefNameDecl>(D));
}

static void handlePackedAttr(Sema &S, Decl *D, const ParsedAttr &AL) {
  if (auto *TD = dyn_cast<TagDecl>(D))
    TD->addAttr(::new (S.Context) PackedAttr(S.Context, AL));
  else if (auto *FD = dyn_cast<FieldDecl>(D)) {
    bool BitfieldByteAligned = (!FD->getType()->isDependentType() &&
                                !FD->getType()->isIncompleteType() &&
                                FD->isBitField() &&
                                S.Context.getTypeAlign(FD->getType()) <= 8);

    if (S.getASTContext().getTargetInfo().getTriple().isPS4()) {
      if (BitfieldByteAligned)
        // The PS4 target needs to maintain ABI backwards compatibility.
        S.Diag(AL.getLoc(), diag::warn_attribute_ignored_for_field_of_type)
            << AL << FD->getType();
      else
        FD->addAttr(::new (S.Context) PackedAttr(S.Context, AL));
    } else {
      // Report warning about changed offset in the newer compiler versions.
      if (BitfieldByteAligned)
        S.Diag(AL.getLoc(), diag::warn_attribute_packed_for_bitfield);

      FD->addAttr(::new (S.Context) PackedAttr(S.Context, AL));
    }

  } else
    S.Diag(AL.getLoc(), diag::warn_attribute_ignored) << AL;
}

static void handlePreferredName(Sema &S, Decl *D, const ParsedAttr &AL) {
  auto *RD = cast<CXXRecordDecl>(D);
  ClassTemplateDecl *CTD = RD->getDescribedClassTemplate();
  assert(CTD && "attribute does not appertain to this declaration");

  ParsedType PT = AL.getTypeArg();
  TypeSourceInfo *TSI = nullptr;
  QualType T = S.GetTypeFromParser(PT, &TSI);
  if (!TSI)
    TSI = S.Context.getTrivialTypeSourceInfo(T, AL.getLoc());

  if (!T.hasQualifiers() && T->isTypedefNameType()) {
    // Find the template name, if this type names a template specialization.
    const TemplateDecl *Template = nullptr;
    if (const auto *CTSD = dyn_cast_or_null<ClassTemplateSpecializationDecl>(
            T->getAsCXXRecordDecl())) {
      Template = CTSD->getSpecializedTemplate();
    } else if (const auto *TST = T->getAs<TemplateSpecializationType>()) {
      while (TST && TST->isTypeAlias())
        TST = TST->getAliasedType()->getAs<TemplateSpecializationType>();
      if (TST)
        Template = TST->getTemplateName().getAsTemplateDecl();
    }

    if (Template && declaresSameEntity(Template, CTD)) {
      D->addAttr(::new (S.Context) PreferredNameAttr(S.Context, AL, TSI));
      return;
    }
  }

  S.Diag(AL.getLoc(), diag::err_attribute_preferred_name_arg_invalid)
      << T << CTD;
  if (const auto *TT = T->getAs<TypedefType>())
    S.Diag(TT->getDecl()->getLocation(), diag::note_entity_declared_at)
        << TT->getDecl();
}

static bool checkIBOutletCommon(Sema &S, Decl *D, const ParsedAttr &AL) {
  // The IBOutlet/IBOutletCollection attributes only apply to instance
  // variables or properties of Objective-C classes.  The outlet must also
  // have an object reference type.
  if (const auto *VD = dyn_cast<ObjCIvarDecl>(D)) {
    if (!VD->getType()->getAs<ObjCObjectPointerType>()) {
      S.Diag(AL.getLoc(), diag::warn_iboutlet_object_type)
          << AL << VD->getType() << 0;
      return false;
    }
  }
  else if (const auto *PD = dyn_cast<ObjCPropertyDecl>(D)) {
    if (!PD->getType()->getAs<ObjCObjectPointerType>()) {
      S.Diag(AL.getLoc(), diag::warn_iboutlet_object_type)
          << AL << PD->getType() << 1;
      return false;
    }
  }
  else {
    S.Diag(AL.getLoc(), diag::warn_attribute_iboutlet) << AL;
    return false;
  }

  return true;
}

static void handleIBOutlet(Sema &S, Decl *D, const ParsedAttr &AL) {
  if (!checkIBOutletCommon(S, D, AL))
    return;

  D->addAttr(::new (S.Context) IBOutletAttr(S.Context, AL));
}

static void handleIBOutletCollection(Sema &S, Decl *D, const ParsedAttr &AL) {

  // The iboutletcollection attribute can have zero or one arguments.
  if (AL.getNumArgs() > 1) {
    S.Diag(AL.getLoc(), diag::err_attribute_wrong_number_arguments) << AL << 1;
    return;
  }

  if (!checkIBOutletCommon(S, D, AL))
    return;

  ParsedType PT;

  if (AL.hasParsedType())
    PT = AL.getTypeArg();
  else {
    PT = S.getTypeName(S.Context.Idents.get("NSObject"), AL.getLoc(),
                       S.getScopeForContext(D->getDeclContext()->getParent()));
    if (!PT) {
      S.Diag(AL.getLoc(), diag::err_iboutletcollection_type) << "NSObject";
      return;
    }
  }

  TypeSourceInfo *QTLoc = nullptr;
  QualType QT = S.GetTypeFromParser(PT, &QTLoc);
  if (!QTLoc)
    QTLoc = S.Context.getTrivialTypeSourceInfo(QT, AL.getLoc());

  // Diagnose use of non-object type in iboutletcollection attribute.
  // FIXME. Gnu attribute extension ignores use of builtin types in
  // attributes. So, __attribute__((iboutletcollection(char))) will be
  // treated as __attribute__((iboutletcollection())).
  if (!QT->isObjCIdType() && !QT->isObjCObjectType()) {
    S.Diag(AL.getLoc(),
           QT->isBuiltinType() ? diag::err_iboutletcollection_builtintype
                               : diag::err_iboutletcollection_type) << QT;
    return;
  }

  D->addAttr(::new (S.Context) IBOutletCollectionAttr(S.Context, AL, QTLoc));
}

bool Sema::isValidPointerAttrType(QualType T, bool RefOkay) {
  if (RefOkay) {
    if (T->isReferenceType())
      return true;
  } else {
    T = T.getNonReferenceType();
  }

  // The nonnull attribute, and other similar attributes, can be applied to a
  // transparent union that contains a pointer type.
  if (const RecordType *UT = T->getAsUnionType()) {
    if (UT && UT->getDecl()->hasAttr<TransparentUnionAttr>()) {
      RecordDecl *UD = UT->getDecl();
      for (const auto *I : UD->fields()) {
        QualType QT = I->getType();
        if (QT->isAnyPointerType() || QT->isBlockPointerType())
          return true;
      }
    }
  }

  return T->isAnyPointerType() || T->isBlockPointerType();
}

static bool attrNonNullArgCheck(Sema &S, QualType T, const ParsedAttr &AL,
                                SourceRange AttrParmRange,
                                SourceRange TypeRange,
                                bool isReturnValue = false) {
  if (!S.isValidPointerAttrType(T)) {
    if (isReturnValue)
      S.Diag(AL.getLoc(), diag::warn_attribute_return_pointers_only)
          << AL << AttrParmRange << TypeRange;
    else
      S.Diag(AL.getLoc(), diag::warn_attribute_pointers_only)
          << AL << AttrParmRange << TypeRange << 0;
    return false;
  }
  return true;
}

static void handleNonNullAttr(Sema &S, Decl *D, const ParsedAttr &AL) {
  SmallVector<ParamIdx, 8> NonNullArgs;
  for (unsigned I = 0; I < AL.getNumArgs(); ++I) {
    Expr *Ex = AL.getArgAsExpr(I);
    ParamIdx Idx;
    if (!checkFunctionOrMethodParameterIndex(S, D, AL, I + 1, Ex, Idx))
      return;

    // Is the function argument a pointer type?
    if (Idx.getASTIndex() < getFunctionOrMethodNumParams(D) &&
        !attrNonNullArgCheck(
            S, getFunctionOrMethodParamType(D, Idx.getASTIndex()), AL,
            Ex->getSourceRange(),
            getFunctionOrMethodParamRange(D, Idx.getASTIndex())))
      continue;

    NonNullArgs.push_back(Idx);
  }

  // If no arguments were specified to __attribute__((nonnull)) then all pointer
  // arguments have a nonnull attribute; warn if there aren't any. Skip this
  // check if the attribute came from a macro expansion or a template
  // instantiation.
  if (NonNullArgs.empty() && AL.getLoc().isFileID() &&
      !S.inTemplateInstantiation()) {
    bool AnyPointers = isFunctionOrMethodVariadic(D);
    for (unsigned I = 0, E = getFunctionOrMethodNumParams(D);
         I != E && !AnyPointers; ++I) {
      QualType T = getFunctionOrMethodParamType(D, I);
      if (T->isDependentType() || S.isValidPointerAttrType(T))
        AnyPointers = true;
    }

    if (!AnyPointers)
      S.Diag(AL.getLoc(), diag::warn_attribute_nonnull_no_pointers);
  }

  ParamIdx *Start = NonNullArgs.data();
  unsigned Size = NonNullArgs.size();
  llvm::array_pod_sort(Start, Start + Size);
  D->addAttr(::new (S.Context) NonNullAttr(S.Context, AL, Start, Size));
}

static void handleNonNullAttrParameter(Sema &S, ParmVarDecl *D,
                                       const ParsedAttr &AL) {
  if (AL.getNumArgs() > 0) {
    if (D->getFunctionType()) {
      handleNonNullAttr(S, D, AL);
    } else {
      S.Diag(AL.getLoc(), diag::warn_attribute_nonnull_parm_no_args)
        << D->getSourceRange();
    }
    return;
  }

  // Is the argument a pointer type?
  if (!attrNonNullArgCheck(S, D->getType(), AL, SourceRange(),
                           D->getSourceRange()))
    return;

  D->addAttr(::new (S.Context) NonNullAttr(S.Context, AL, nullptr, 0));
}

static void handleReturnsNonNullAttr(Sema &S, Decl *D, const ParsedAttr &AL) {
  QualType ResultType = getFunctionOrMethodResultType(D);
  SourceRange SR = getFunctionOrMethodResultSourceRange(D);
  if (!attrNonNullArgCheck(S, ResultType, AL, SourceRange(), SR,
                           /* isReturnValue */ true))
    return;

  D->addAttr(::new (S.Context) ReturnsNonNullAttr(S.Context, AL));
}

static void handleNoEscapeAttr(Sema &S, Decl *D, const ParsedAttr &AL) {
  if (D->isInvalidDecl())
    return;

  // noescape only applies to pointer types.
  QualType T = cast<ParmVarDecl>(D)->getType();
  if (!S.isValidPointerAttrType(T, /* RefOkay */ true)) {
    S.Diag(AL.getLoc(), diag::warn_attribute_pointers_only)
        << AL << AL.getRange() << 0;
    return;
  }

  D->addAttr(::new (S.Context) NoEscapeAttr(S.Context, AL));
}

static void handleAssumeAlignedAttr(Sema &S, Decl *D, const ParsedAttr &AL) {
  Expr *E = AL.getArgAsExpr(0),
       *OE = AL.getNumArgs() > 1 ? AL.getArgAsExpr(1) : nullptr;
  S.AddAssumeAlignedAttr(D, AL, E, OE);
}

static void handleAllocAlignAttr(Sema &S, Decl *D, const ParsedAttr &AL) {
  S.AddAllocAlignAttr(D, AL, AL.getArgAsExpr(0));
}

void Sema::AddAssumeAlignedAttr(Decl *D, const AttributeCommonInfo &CI, Expr *E,
                                Expr *OE) {
  QualType ResultType = getFunctionOrMethodResultType(D);
  SourceRange SR = getFunctionOrMethodResultSourceRange(D);

  AssumeAlignedAttr TmpAttr(Context, CI, E, OE);
  SourceLocation AttrLoc = TmpAttr.getLocation();

  if (!isValidPointerAttrType(ResultType, /* RefOkay */ true)) {
    Diag(AttrLoc, diag::warn_attribute_return_pointers_refs_only)
        << &TmpAttr << TmpAttr.getRange() << SR;
    return;
  }

  if (!E->isValueDependent()) {
    Optional<llvm::APSInt> I = llvm::APSInt(64);
    if (!(I = E->getIntegerConstantExpr(Context))) {
      if (OE)
        Diag(AttrLoc, diag::err_attribute_argument_n_type)
          << &TmpAttr << 1 << AANT_ArgumentIntegerConstant
          << E->getSourceRange();
      else
        Diag(AttrLoc, diag::err_attribute_argument_type)
          << &TmpAttr << AANT_ArgumentIntegerConstant
          << E->getSourceRange();
      return;
    }

    if (!I->isPowerOf2()) {
      Diag(AttrLoc, diag::err_alignment_not_power_of_two)
        << E->getSourceRange();
      return;
    }

    if (*I > Sema::MaximumAlignment)
      Diag(CI.getLoc(), diag::warn_assume_aligned_too_great)
          << CI.getRange() << Sema::MaximumAlignment;
  }

  if (OE && !OE->isValueDependent() && !OE->isIntegerConstantExpr(Context)) {
    Diag(AttrLoc, diag::err_attribute_argument_n_type)
        << &TmpAttr << 2 << AANT_ArgumentIntegerConstant
        << OE->getSourceRange();
    return;
  }

  D->addAttr(::new (Context) AssumeAlignedAttr(Context, CI, E, OE));
}

void Sema::AddAllocAlignAttr(Decl *D, const AttributeCommonInfo &CI,
                             Expr *ParamExpr) {
  QualType ResultType = getFunctionOrMethodResultType(D);

  AllocAlignAttr TmpAttr(Context, CI, ParamIdx());
  SourceLocation AttrLoc = CI.getLoc();

  if (!ResultType->isDependentType() &&
      !isValidPointerAttrType(ResultType, /* RefOkay */ true)) {
    Diag(AttrLoc, diag::warn_attribute_return_pointers_refs_only)
        << &TmpAttr << CI.getRange() << getFunctionOrMethodResultSourceRange(D);
    return;
  }

  ParamIdx Idx;
  const auto *FuncDecl = cast<FunctionDecl>(D);
  if (!checkFunctionOrMethodParameterIndex(*this, FuncDecl, TmpAttr,
                                           /*AttrArgNum=*/1, ParamExpr, Idx))
    return;

  QualType Ty = getFunctionOrMethodParamType(D, Idx.getASTIndex());
  if (!Ty->isDependentType() && !Ty->isIntegralType(Context) &&
      !Ty->isAlignValT()) {
    Diag(ParamExpr->getBeginLoc(), diag::err_attribute_integers_only)
        << &TmpAttr
        << FuncDecl->getParamDecl(Idx.getASTIndex())->getSourceRange();
    return;
  }

  D->addAttr(::new (Context) AllocAlignAttr(Context, CI, Idx));
}

/// Check if \p AssumptionStr is a known assumption and warn if not.
static void checkAssumptionAttr(Sema &S, SourceLocation Loc,
                                StringRef AssumptionStr) {
  if (llvm::KnownAssumptionStrings.count(AssumptionStr))
    return;

  unsigned BestEditDistance = 3;
  StringRef Suggestion;
  for (const auto &KnownAssumptionIt : llvm::KnownAssumptionStrings) {
    unsigned EditDistance =
        AssumptionStr.edit_distance(KnownAssumptionIt.getKey());
    if (EditDistance < BestEditDistance) {
      Suggestion = KnownAssumptionIt.getKey();
      BestEditDistance = EditDistance;
    }
  }

  if (!Suggestion.empty())
    S.Diag(Loc, diag::warn_assume_attribute_string_unknown_suggested)
        << AssumptionStr << Suggestion;
  else
    S.Diag(Loc, diag::warn_assume_attribute_string_unknown) << AssumptionStr;
}

static void handleAssumumptionAttr(Sema &S, Decl *D, const ParsedAttr &AL) {
  // Handle the case where the attribute has a text message.
  StringRef Str;
  SourceLocation AttrStrLoc;
  if (!S.checkStringLiteralArgumentAttr(AL, 0, Str, &AttrStrLoc))
    return;

  checkAssumptionAttr(S, AttrStrLoc, Str);

  D->addAttr(::new (S.Context) AssumptionAttr(S.Context, AL, Str));
}

/// Normalize the attribute, __foo__ becomes foo.
/// Returns true if normalization was applied.
static bool normalizeName(StringRef &AttrName) {
  if (AttrName.size() > 4 && AttrName.startswith("__") &&
      AttrName.endswith("__")) {
    AttrName = AttrName.drop_front(2).drop_back(2);
    return true;
  }
  return false;
}

static void handleOwnershipAttr(Sema &S, Decl *D, const ParsedAttr &AL) {
  // This attribute must be applied to a function declaration. The first
  // argument to the attribute must be an identifier, the name of the resource,
  // for example: malloc. The following arguments must be argument indexes, the
  // arguments must be of integer type for Returns, otherwise of pointer type.
  // The difference between Holds and Takes is that a pointer may still be used
  // after being held. free() should be __attribute((ownership_takes)), whereas
  // a list append function may well be __attribute((ownership_holds)).

  if (!AL.isArgIdent(0)) {
    S.Diag(AL.getLoc(), diag::err_attribute_argument_n_type)
        << AL << 1 << AANT_ArgumentIdentifier;
    return;
  }

  // Figure out our Kind.
  OwnershipAttr::OwnershipKind K =
      OwnershipAttr(S.Context, AL, nullptr, nullptr, 0).getOwnKind();

  // Check arguments.
  switch (K) {
  case OwnershipAttr::Takes:
  case OwnershipAttr::Holds:
    if (AL.getNumArgs() < 2) {
      S.Diag(AL.getLoc(), diag::err_attribute_too_few_arguments) << AL << 2;
      return;
    }
    break;
  case OwnershipAttr::Returns:
    if (AL.getNumArgs() > 2) {
      S.Diag(AL.getLoc(), diag::err_attribute_too_many_arguments) << AL << 1;
      return;
    }
    break;
  }

  IdentifierInfo *Module = AL.getArgAsIdent(0)->Ident;

  StringRef ModuleName = Module->getName();
  if (normalizeName(ModuleName)) {
    Module = &S.PP.getIdentifierTable().get(ModuleName);
  }

  SmallVector<ParamIdx, 8> OwnershipArgs;
  for (unsigned i = 1; i < AL.getNumArgs(); ++i) {
    Expr *Ex = AL.getArgAsExpr(i);
    ParamIdx Idx;
    if (!checkFunctionOrMethodParameterIndex(S, D, AL, i, Ex, Idx))
      return;

    // Is the function argument a pointer type?
    QualType T = getFunctionOrMethodParamType(D, Idx.getASTIndex());
    int Err = -1;  // No error
    switch (K) {
      case OwnershipAttr::Takes:
      case OwnershipAttr::Holds:
        if (!T->isAnyPointerType() && !T->isBlockPointerType())
          Err = 0;
        break;
      case OwnershipAttr::Returns:
        if (!T->isIntegerType())
          Err = 1;
        break;
    }
    if (-1 != Err) {
      S.Diag(AL.getLoc(), diag::err_ownership_type) << AL << Err
                                                    << Ex->getSourceRange();
      return;
    }

    // Check we don't have a conflict with another ownership attribute.
    for (const auto *I : D->specific_attrs<OwnershipAttr>()) {
      // Cannot have two ownership attributes of different kinds for the same
      // index.
      if (I->getOwnKind() != K && I->args_end() !=
          std::find(I->args_begin(), I->args_end(), Idx)) {
        S.Diag(AL.getLoc(), diag::err_attributes_are_not_compatible) << AL << I;
        return;
      } else if (K == OwnershipAttr::Returns &&
                 I->getOwnKind() == OwnershipAttr::Returns) {
        // A returns attribute conflicts with any other returns attribute using
        // a different index.
        if (std::find(I->args_begin(), I->args_end(), Idx) == I->args_end()) {
          S.Diag(I->getLocation(), diag::err_ownership_returns_index_mismatch)
              << I->args_begin()->getSourceIndex();
          if (I->args_size())
            S.Diag(AL.getLoc(), diag::note_ownership_returns_index_mismatch)
                << Idx.getSourceIndex() << Ex->getSourceRange();
          return;
        }
      }
    }
    OwnershipArgs.push_back(Idx);
  }

  ParamIdx *Start = OwnershipArgs.data();
  unsigned Size = OwnershipArgs.size();
  llvm::array_pod_sort(Start, Start + Size);
  D->addAttr(::new (S.Context)
                 OwnershipAttr(S.Context, AL, Module, Start, Size));
}

static void handleWeakRefAttr(Sema &S, Decl *D, const ParsedAttr &AL) {
  // Check the attribute arguments.
  if (AL.getNumArgs() > 1) {
    S.Diag(AL.getLoc(), diag::err_attribute_wrong_number_arguments) << AL << 1;
    return;
  }

  // gcc rejects
  // class c {
  //   static int a __attribute__((weakref ("v2")));
  //   static int b() __attribute__((weakref ("f3")));
  // };
  // and ignores the attributes of
  // void f(void) {
  //   static int a __attribute__((weakref ("v2")));
  // }
  // we reject them
  const DeclContext *Ctx = D->getDeclContext()->getRedeclContext();
  if (!Ctx->isFileContext()) {
    S.Diag(AL.getLoc(), diag::err_attribute_weakref_not_global_context)
        << cast<NamedDecl>(D);
    return;
  }

  // The GCC manual says
  //
  // At present, a declaration to which `weakref' is attached can only
  // be `static'.
  //
  // It also says
  //
  // Without a TARGET,
  // given as an argument to `weakref' or to `alias', `weakref' is
  // equivalent to `weak'.
  //
  // gcc 4.4.1 will accept
  // int a7 __attribute__((weakref));
  // as
  // int a7 __attribute__((weak));
  // This looks like a bug in gcc. We reject that for now. We should revisit
  // it if this behaviour is actually used.

  // GCC rejects
  // static ((alias ("y"), weakref)).
  // Should we? How to check that weakref is before or after alias?

  // FIXME: it would be good for us to keep the WeakRefAttr as-written instead
  // of transforming it into an AliasAttr.  The WeakRefAttr never uses the
  // StringRef parameter it was given anyway.
  StringRef Str;
  if (AL.getNumArgs() && S.checkStringLiteralArgumentAttr(AL, 0, Str))
    // GCC will accept anything as the argument of weakref. Should we
    // check for an existing decl?
    D->addAttr(::new (S.Context) AliasAttr(S.Context, AL, Str));

  D->addAttr(::new (S.Context) WeakRefAttr(S.Context, AL));
}

static void handleIFuncAttr(Sema &S, Decl *D, const ParsedAttr &AL) {
  StringRef Str;
  if (!S.checkStringLiteralArgumentAttr(AL, 0, Str))
    return;

  // Aliases should be on declarations, not definitions.
  const auto *FD = cast<FunctionDecl>(D);
  if (FD->isThisDeclarationADefinition()) {
    S.Diag(AL.getLoc(), diag::err_alias_is_definition) << FD << 1;
    return;
  }

  D->addAttr(::new (S.Context) IFuncAttr(S.Context, AL, Str));
}

static void handleAliasAttr(Sema &S, Decl *D, const ParsedAttr &AL) {
  StringRef Str;
  if (!S.checkStringLiteralArgumentAttr(AL, 0, Str))
    return;

  if (S.Context.getTargetInfo().getTriple().isOSDarwin()) {
    S.Diag(AL.getLoc(), diag::err_alias_not_supported_on_darwin);
    return;
  }
  if (S.Context.getTargetInfo().getTriple().isNVPTX()) {
    S.Diag(AL.getLoc(), diag::err_alias_not_supported_on_nvptx);
  }

  // Aliases should be on declarations, not definitions.
  if (const auto *FD = dyn_cast<FunctionDecl>(D)) {
    if (FD->isThisDeclarationADefinition()) {
      S.Diag(AL.getLoc(), diag::err_alias_is_definition) << FD << 0;
      return;
    }
  } else {
    const auto *VD = cast<VarDecl>(D);
    if (VD->isThisDeclarationADefinition() && VD->isExternallyVisible()) {
      S.Diag(AL.getLoc(), diag::err_alias_is_definition) << VD << 0;
      return;
    }
  }

  // Mark target used to prevent unneeded-internal-declaration warnings.
  if (!S.LangOpts.CPlusPlus) {
    // FIXME: demangle Str for C++, as the attribute refers to the mangled
    // linkage name, not the pre-mangled identifier.
    const DeclarationNameInfo target(&S.Context.Idents.get(Str), AL.getLoc());
    LookupResult LR(S, target, Sema::LookupOrdinaryName);
    if (S.LookupQualifiedName(LR, S.getCurLexicalContext()))
      for (NamedDecl *ND : LR)
        ND->markUsed(S.Context);
  }

  D->addAttr(::new (S.Context) AliasAttr(S.Context, AL, Str));
}

static void handleTLSModelAttr(Sema &S, Decl *D, const ParsedAttr &AL) {
  StringRef Model;
  SourceLocation LiteralLoc;
  // Check that it is a string.
  if (!S.checkStringLiteralArgumentAttr(AL, 0, Model, &LiteralLoc))
    return;

  // Check that the value.
  if (Model != "global-dynamic" && Model != "local-dynamic"
      && Model != "initial-exec" && Model != "local-exec") {
    S.Diag(LiteralLoc, diag::err_attr_tlsmodel_arg);
    return;
  }

  D->addAttr(::new (S.Context) TLSModelAttr(S.Context, AL, Model));
}

static void handleRestrictAttr(Sema &S, Decl *D, const ParsedAttr &AL) {
  QualType ResultType = getFunctionOrMethodResultType(D);
  if (ResultType->isAnyPointerType() || ResultType->isBlockPointerType()) {
    D->addAttr(::new (S.Context) RestrictAttr(S.Context, AL));
    return;
  }

  S.Diag(AL.getLoc(), diag::warn_attribute_return_pointers_only)
      << AL << getFunctionOrMethodResultSourceRange(D);
}

static void handleCPUSpecificAttr(Sema &S, Decl *D, const ParsedAttr &AL) {
  FunctionDecl *FD = cast<FunctionDecl>(D);

  if (const auto *MD = dyn_cast<CXXMethodDecl>(D)) {
    if (MD->getParent()->isLambda()) {
      S.Diag(AL.getLoc(), diag::err_attribute_dll_lambda) << AL;
      return;
    }
  }

  if (!checkAttributeAtLeastNumArgs(S, AL, 1))
    return;

  SmallVector<IdentifierInfo *, 8> CPUs;
  for (unsigned ArgNo = 0; ArgNo < getNumAttributeArgs(AL); ++ArgNo) {
    if (!AL.isArgIdent(ArgNo)) {
      S.Diag(AL.getLoc(), diag::err_attribute_argument_type)
          << AL << AANT_ArgumentIdentifier;
      return;
    }

    IdentifierLoc *CPUArg = AL.getArgAsIdent(ArgNo);
    StringRef CPUName = CPUArg->Ident->getName().trim();

    if (!S.Context.getTargetInfo().validateCPUSpecificCPUDispatch(CPUName)) {
      S.Diag(CPUArg->Loc, diag::err_invalid_cpu_specific_dispatch_value)
          << CPUName << (AL.getKind() == ParsedAttr::AT_CPUDispatch);
      return;
    }

    const TargetInfo &Target = S.Context.getTargetInfo();
    if (llvm::any_of(CPUs, [CPUName, &Target](const IdentifierInfo *Cur) {
          return Target.CPUSpecificManglingCharacter(CPUName) ==
                 Target.CPUSpecificManglingCharacter(Cur->getName());
        })) {
      S.Diag(AL.getLoc(), diag::warn_multiversion_duplicate_entries);
      return;
    }
    CPUs.push_back(CPUArg->Ident);
  }

  FD->setIsMultiVersion(true);
  if (AL.getKind() == ParsedAttr::AT_CPUSpecific)
    D->addAttr(::new (S.Context)
                   CPUSpecificAttr(S.Context, AL, CPUs.data(), CPUs.size()));
  else
    D->addAttr(::new (S.Context)
                   CPUDispatchAttr(S.Context, AL, CPUs.data(), CPUs.size()));
}

static void handleCommonAttr(Sema &S, Decl *D, const ParsedAttr &AL) {
  if (S.LangOpts.CPlusPlus) {
    S.Diag(AL.getLoc(), diag::err_attribute_not_supported_in_lang)
        << AL << AttributeLangSupport::Cpp;
    return;
  }

  if (CommonAttr *CA = S.mergeCommonAttr(D, AL))
    D->addAttr(CA);
}

static void handleCmseNSEntryAttr(Sema &S, Decl *D, const ParsedAttr &AL) {
  if (S.LangOpts.CPlusPlus && !D->getDeclContext()->isExternCContext()) {
    S.Diag(AL.getLoc(), diag::err_attribute_not_clinkage) << AL;
    return;
  }

  const auto *FD = cast<FunctionDecl>(D);
  if (!FD->isExternallyVisible()) {
    S.Diag(AL.getLoc(), diag::warn_attribute_cmse_entry_static);
    return;
  }

  D->addAttr(::new (S.Context) CmseNSEntryAttr(S.Context, AL));
}

static void handleNakedAttr(Sema &S, Decl *D, const ParsedAttr &AL) {
  if (checkAttrMutualExclusion<DisableTailCallsAttr>(S, D, AL))
    return;

  if (AL.isDeclspecAttribute() && !S.getLangOpts().IntelCompat) { // INTEL
    const auto &Triple = S.getASTContext().getTargetInfo().getTriple();
    const auto &Arch = Triple.getArch();
    if (Arch != llvm::Triple::x86 &&
        (Arch != llvm::Triple::arm && Arch != llvm::Triple::thumb)) {
      S.Diag(AL.getLoc(), diag::err_attribute_not_supported_on_arch)
          << AL << Triple.getArchName();
      return;
    }
  }

  D->addAttr(::new (S.Context) NakedAttr(S.Context, AL));
}

static void handleNoReturnAttr(Sema &S, Decl *D, const ParsedAttr &Attrs) {
  if (hasDeclarator(D)) return;

  if (!isa<ObjCMethodDecl>(D)) {
    S.Diag(Attrs.getLoc(), diag::warn_attribute_wrong_decl_type)
        << Attrs << ExpectedFunctionOrMethod;
    return;
  }

  D->addAttr(::new (S.Context) NoReturnAttr(S.Context, Attrs));
}

static void handleNoCfCheckAttr(Sema &S, Decl *D, const ParsedAttr &Attrs) {
  if (!S.getLangOpts().CFProtectionBranch)
    S.Diag(Attrs.getLoc(), diag::warn_nocf_check_attribute_ignored);
  else
    handleSimpleAttribute<AnyX86NoCfCheckAttr>(S, D, Attrs);
}

bool Sema::CheckAttrNoArgs(const ParsedAttr &Attrs) {
  if (!checkAttributeNumArgs(*this, Attrs, 0)) {
    Attrs.setInvalid();
    return true;
  }

  return false;
}

bool Sema::CheckAttrTarget(const ParsedAttr &AL) {
  // Check whether the attribute is valid on the current target.
  const TargetInfo *Aux = Context.getAuxTargetInfo();
  if (!(AL.existsInTarget(Context.getTargetInfo()) ||
        (Context.getLangOpts().SYCLIsDevice &&
         Aux && AL.existsInTarget(*Aux)))) {
    Diag(AL.getLoc(), diag::warn_unknown_attribute_ignored)
        << AL << AL.getRange();
    AL.setInvalid();
    return true;
  }

  return false;
}

static void handleAnalyzerNoReturnAttr(Sema &S, Decl *D, const ParsedAttr &AL) {

  // The checking path for 'noreturn' and 'analyzer_noreturn' are different
  // because 'analyzer_noreturn' does not impact the type.
  if (!isFunctionOrMethodOrBlock(D)) {
    ValueDecl *VD = dyn_cast<ValueDecl>(D);
    if (!VD || (!VD->getType()->isBlockPointerType() &&
                !VD->getType()->isFunctionPointerType())) {
      S.Diag(AL.getLoc(), AL.isCXX11Attribute()
                              ? diag::err_attribute_wrong_decl_type
                              : diag::warn_attribute_wrong_decl_type)
          << AL << ExpectedFunctionMethodOrBlock;
      return;
    }
  }

  D->addAttr(::new (S.Context) AnalyzerNoReturnAttr(S.Context, AL));
}

// PS3 PPU-specific.
static void handleVecReturnAttr(Sema &S, Decl *D, const ParsedAttr &AL) {
  /*
    Returning a Vector Class in Registers

    According to the PPU ABI specifications, a class with a single member of
    vector type is returned in memory when used as the return value of a
    function.
    This results in inefficient code when implementing vector classes. To return
    the value in a single vector register, add the vecreturn attribute to the
    class definition. This attribute is also applicable to struct types.

    Example:

    struct Vector
    {
      __vector float xyzw;
    } __attribute__((vecreturn));

    Vector Add(Vector lhs, Vector rhs)
    {
      Vector result;
      result.xyzw = vec_add(lhs.xyzw, rhs.xyzw);
      return result; // This will be returned in a register
    }
  */
  if (VecReturnAttr *A = D->getAttr<VecReturnAttr>()) {
    S.Diag(AL.getLoc(), diag::err_repeat_attribute) << A;
    return;
  }

  const auto *R = cast<RecordDecl>(D);
  int count = 0;

  if (!isa<CXXRecordDecl>(R)) {
    S.Diag(AL.getLoc(), diag::err_attribute_vecreturn_only_vector_member);
    return;
  }

  if (!cast<CXXRecordDecl>(R)->isPOD()) {
    S.Diag(AL.getLoc(), diag::err_attribute_vecreturn_only_pod_record);
    return;
  }

  for (const auto *I : R->fields()) {
    if ((count == 1) || !I->getType()->isVectorType()) {
      S.Diag(AL.getLoc(), diag::err_attribute_vecreturn_only_vector_member);
      return;
    }
    count++;
  }

  D->addAttr(::new (S.Context) VecReturnAttr(S.Context, AL));
}

static void handleDependencyAttr(Sema &S, Scope *Scope, Decl *D,
                                 const ParsedAttr &AL) {
  if (isa<ParmVarDecl>(D)) {
    // [[carries_dependency]] can only be applied to a parameter if it is a
    // parameter of a function declaration or lambda.
    if (!(Scope->getFlags() & clang::Scope::FunctionDeclarationScope)) {
      S.Diag(AL.getLoc(),
             diag::err_carries_dependency_param_not_function_decl);
      return;
    }
  }

  D->addAttr(::new (S.Context) CarriesDependencyAttr(S.Context, AL));
}

static void handleUnusedAttr(Sema &S, Decl *D, const ParsedAttr &AL) {
  bool IsCXX17Attr = AL.isCXX11Attribute() && !AL.getScopeName();

  // If this is spelled as the standard C++17 attribute, but not in C++17, warn
  // about using it as an extension.
  if (!S.getLangOpts().CPlusPlus17 && IsCXX17Attr)
    S.Diag(AL.getLoc(), diag::ext_cxx17_attr) << AL;

  D->addAttr(::new (S.Context) UnusedAttr(S.Context, AL));
}

static void handleConstructorAttr(Sema &S, Decl *D, const ParsedAttr &AL) {
  uint32_t priority = ConstructorAttr::DefaultPriority;
  if (AL.getNumArgs() &&
      !checkUInt32Argument(S, AL, AL.getArgAsExpr(0), priority))
    return;

  D->addAttr(::new (S.Context) ConstructorAttr(S.Context, AL, priority));
}

static void handleDestructorAttr(Sema &S, Decl *D, const ParsedAttr &AL) {
  uint32_t priority = DestructorAttr::DefaultPriority;
  if (AL.getNumArgs() &&
      !checkUInt32Argument(S, AL, AL.getArgAsExpr(0), priority))
    return;

  D->addAttr(::new (S.Context) DestructorAttr(S.Context, AL, priority));
}

template <typename AttrTy>
static void handleAttrWithMessage(Sema &S, Decl *D, const ParsedAttr &AL) {
  // Handle the case where the attribute has a text message.
  StringRef Str;
  if (AL.getNumArgs() == 1 && !S.checkStringLiteralArgumentAttr(AL, 0, Str))
    return;

  D->addAttr(::new (S.Context) AttrTy(S.Context, AL, Str));
}

static void handleObjCSuppresProtocolAttr(Sema &S, Decl *D,
                                          const ParsedAttr &AL) {
  if (!cast<ObjCProtocolDecl>(D)->isThisDeclarationADefinition()) {
    S.Diag(AL.getLoc(), diag::err_objc_attr_protocol_requires_definition)
        << AL << AL.getRange();
    return;
  }

  D->addAttr(::new (S.Context) ObjCExplicitProtocolImplAttr(S.Context, AL));
}

static bool checkAvailabilityAttr(Sema &S, SourceRange Range,
                                  IdentifierInfo *Platform,
                                  VersionTuple Introduced,
                                  VersionTuple Deprecated,
                                  VersionTuple Obsoleted) {
  StringRef PlatformName
    = AvailabilityAttr::getPrettyPlatformName(Platform->getName());
  if (PlatformName.empty())
    PlatformName = Platform->getName();

  // Ensure that Introduced <= Deprecated <= Obsoleted (although not all
  // of these steps are needed).
  if (!Introduced.empty() && !Deprecated.empty() &&
      !(Introduced <= Deprecated)) {
    S.Diag(Range.getBegin(), diag::warn_availability_version_ordering)
      << 1 << PlatformName << Deprecated.getAsString()
      << 0 << Introduced.getAsString();
    return true;
  }

  if (!Introduced.empty() && !Obsoleted.empty() &&
      !(Introduced <= Obsoleted)) {
    S.Diag(Range.getBegin(), diag::warn_availability_version_ordering)
      << 2 << PlatformName << Obsoleted.getAsString()
      << 0 << Introduced.getAsString();
    return true;
  }

  if (!Deprecated.empty() && !Obsoleted.empty() &&
      !(Deprecated <= Obsoleted)) {
    S.Diag(Range.getBegin(), diag::warn_availability_version_ordering)
      << 2 << PlatformName << Obsoleted.getAsString()
      << 1 << Deprecated.getAsString();
    return true;
  }

  return false;
}

/// Check whether the two versions match.
///
/// If either version tuple is empty, then they are assumed to match. If
/// \p BeforeIsOkay is true, then \p X can be less than or equal to \p Y.
static bool versionsMatch(const VersionTuple &X, const VersionTuple &Y,
                          bool BeforeIsOkay) {
  if (X.empty() || Y.empty())
    return true;

  if (X == Y)
    return true;

  if (BeforeIsOkay && X < Y)
    return true;

  return false;
}

AvailabilityAttr *Sema::mergeAvailabilityAttr(
    NamedDecl *D, const AttributeCommonInfo &CI, IdentifierInfo *Platform,
    bool Implicit, VersionTuple Introduced, VersionTuple Deprecated,
    VersionTuple Obsoleted, bool IsUnavailable, StringRef Message,
    bool IsStrict, StringRef Replacement, AvailabilityMergeKind AMK,
    int Priority) {
  VersionTuple MergedIntroduced = Introduced;
  VersionTuple MergedDeprecated = Deprecated;
  VersionTuple MergedObsoleted = Obsoleted;
  bool FoundAny = false;
  bool OverrideOrImpl = false;
  switch (AMK) {
  case AMK_None:
  case AMK_Redeclaration:
    OverrideOrImpl = false;
    break;

  case AMK_Override:
  case AMK_ProtocolImplementation:
    OverrideOrImpl = true;
    break;
  }

  if (D->hasAttrs()) {
    AttrVec &Attrs = D->getAttrs();
    for (unsigned i = 0, e = Attrs.size(); i != e;) {
      const auto *OldAA = dyn_cast<AvailabilityAttr>(Attrs[i]);
      if (!OldAA) {
        ++i;
        continue;
      }

      IdentifierInfo *OldPlatform = OldAA->getPlatform();
      if (OldPlatform != Platform) {
        ++i;
        continue;
      }

      // If there is an existing availability attribute for this platform that
      // has a lower priority use the existing one and discard the new
      // attribute.
      if (OldAA->getPriority() < Priority)
        return nullptr;

      // If there is an existing attribute for this platform that has a higher
      // priority than the new attribute then erase the old one and continue
      // processing the attributes.
      if (OldAA->getPriority() > Priority) {
        Attrs.erase(Attrs.begin() + i);
        --e;
        continue;
      }

      FoundAny = true;
      VersionTuple OldIntroduced = OldAA->getIntroduced();
      VersionTuple OldDeprecated = OldAA->getDeprecated();
      VersionTuple OldObsoleted = OldAA->getObsoleted();
      bool OldIsUnavailable = OldAA->getUnavailable();

      if (!versionsMatch(OldIntroduced, Introduced, OverrideOrImpl) ||
          !versionsMatch(Deprecated, OldDeprecated, OverrideOrImpl) ||
          !versionsMatch(Obsoleted, OldObsoleted, OverrideOrImpl) ||
          !(OldIsUnavailable == IsUnavailable ||
            (OverrideOrImpl && !OldIsUnavailable && IsUnavailable))) {
        if (OverrideOrImpl) {
          int Which = -1;
          VersionTuple FirstVersion;
          VersionTuple SecondVersion;
          if (!versionsMatch(OldIntroduced, Introduced, OverrideOrImpl)) {
            Which = 0;
            FirstVersion = OldIntroduced;
            SecondVersion = Introduced;
          } else if (!versionsMatch(Deprecated, OldDeprecated, OverrideOrImpl)) {
            Which = 1;
            FirstVersion = Deprecated;
            SecondVersion = OldDeprecated;
          } else if (!versionsMatch(Obsoleted, OldObsoleted, OverrideOrImpl)) {
            Which = 2;
            FirstVersion = Obsoleted;
            SecondVersion = OldObsoleted;
          }

          if (Which == -1) {
            Diag(OldAA->getLocation(),
                 diag::warn_mismatched_availability_override_unavail)
              << AvailabilityAttr::getPrettyPlatformName(Platform->getName())
              << (AMK == AMK_Override);
          } else {
            Diag(OldAA->getLocation(),
                 diag::warn_mismatched_availability_override)
              << Which
              << AvailabilityAttr::getPrettyPlatformName(Platform->getName())
              << FirstVersion.getAsString() << SecondVersion.getAsString()
              << (AMK == AMK_Override);
          }
          if (AMK == AMK_Override)
            Diag(CI.getLoc(), diag::note_overridden_method);
          else
            Diag(CI.getLoc(), diag::note_protocol_method);
        } else {
          Diag(OldAA->getLocation(), diag::warn_mismatched_availability);
          Diag(CI.getLoc(), diag::note_previous_attribute);
        }

        Attrs.erase(Attrs.begin() + i);
        --e;
        continue;
      }

      VersionTuple MergedIntroduced2 = MergedIntroduced;
      VersionTuple MergedDeprecated2 = MergedDeprecated;
      VersionTuple MergedObsoleted2 = MergedObsoleted;

      if (MergedIntroduced2.empty())
        MergedIntroduced2 = OldIntroduced;
      if (MergedDeprecated2.empty())
        MergedDeprecated2 = OldDeprecated;
      if (MergedObsoleted2.empty())
        MergedObsoleted2 = OldObsoleted;

      if (checkAvailabilityAttr(*this, OldAA->getRange(), Platform,
                                MergedIntroduced2, MergedDeprecated2,
                                MergedObsoleted2)) {
        Attrs.erase(Attrs.begin() + i);
        --e;
        continue;
      }

      MergedIntroduced = MergedIntroduced2;
      MergedDeprecated = MergedDeprecated2;
      MergedObsoleted = MergedObsoleted2;
      ++i;
    }
  }

  if (FoundAny &&
      MergedIntroduced == Introduced &&
      MergedDeprecated == Deprecated &&
      MergedObsoleted == Obsoleted)
    return nullptr;

  // Only create a new attribute if !OverrideOrImpl, but we want to do
  // the checking.
  if (!checkAvailabilityAttr(*this, CI.getRange(), Platform, MergedIntroduced,
                             MergedDeprecated, MergedObsoleted) &&
      !OverrideOrImpl) {
    auto *Avail = ::new (Context) AvailabilityAttr(
        Context, CI, Platform, Introduced, Deprecated, Obsoleted, IsUnavailable,
        Message, IsStrict, Replacement, Priority);
    Avail->setImplicit(Implicit);
    return Avail;
  }
  return nullptr;
}

static void handleAvailabilityAttr(Sema &S, Decl *D, const ParsedAttr &AL) {
  if (!checkAttributeNumArgs(S, AL, 1))
    return;
  IdentifierLoc *Platform = AL.getArgAsIdent(0);

  IdentifierInfo *II = Platform->Ident;
  if (AvailabilityAttr::getPrettyPlatformName(II->getName()).empty())
    S.Diag(Platform->Loc, diag::warn_availability_unknown_platform)
      << Platform->Ident;

  auto *ND = dyn_cast<NamedDecl>(D);
  if (!ND) // We warned about this already, so just return.
    return;

  AvailabilityChange Introduced = AL.getAvailabilityIntroduced();
  AvailabilityChange Deprecated = AL.getAvailabilityDeprecated();
  AvailabilityChange Obsoleted = AL.getAvailabilityObsoleted();
  bool IsUnavailable = AL.getUnavailableLoc().isValid();
  bool IsStrict = AL.getStrictLoc().isValid();
  StringRef Str;
  if (const auto *SE = dyn_cast_or_null<StringLiteral>(AL.getMessageExpr()))
    Str = SE->getString();
  StringRef Replacement;
  if (const auto *SE = dyn_cast_or_null<StringLiteral>(AL.getReplacementExpr()))
    Replacement = SE->getString();

  if (II->isStr("swift")) {
    if (Introduced.isValid() || Obsoleted.isValid() ||
        (!IsUnavailable && !Deprecated.isValid())) {
      S.Diag(AL.getLoc(),
             diag::warn_availability_swift_unavailable_deprecated_only);
      return;
    }
  }

  int PriorityModifier = AL.isPragmaClangAttribute()
                             ? Sema::AP_PragmaClangAttribute
                             : Sema::AP_Explicit;
  AvailabilityAttr *NewAttr = S.mergeAvailabilityAttr(
      ND, AL, II, false /*Implicit*/, Introduced.Version, Deprecated.Version,
      Obsoleted.Version, IsUnavailable, Str, IsStrict, Replacement,
      Sema::AMK_None, PriorityModifier);
  if (NewAttr)
    D->addAttr(NewAttr);

  // Transcribe "ios" to "watchos" (and add a new attribute) if the versioning
  // matches before the start of the watchOS platform.
  if (S.Context.getTargetInfo().getTriple().isWatchOS()) {
    IdentifierInfo *NewII = nullptr;
    if (II->getName() == "ios")
      NewII = &S.Context.Idents.get("watchos");
    else if (II->getName() == "ios_app_extension")
      NewII = &S.Context.Idents.get("watchos_app_extension");

    if (NewII) {
        auto adjustWatchOSVersion = [](VersionTuple Version) -> VersionTuple {
          if (Version.empty())
            return Version;
          auto Major = Version.getMajor();
          auto NewMajor = Major >= 9 ? Major - 7 : 0;
          if (NewMajor >= 2) {
            if (Version.getMinor().hasValue()) {
              if (Version.getSubminor().hasValue())
                return VersionTuple(NewMajor, Version.getMinor().getValue(),
                                    Version.getSubminor().getValue());
              else
                return VersionTuple(NewMajor, Version.getMinor().getValue());
            }
            return VersionTuple(NewMajor);
          }

          return VersionTuple(2, 0);
        };

        auto NewIntroduced = adjustWatchOSVersion(Introduced.Version);
        auto NewDeprecated = adjustWatchOSVersion(Deprecated.Version);
        auto NewObsoleted = adjustWatchOSVersion(Obsoleted.Version);

        AvailabilityAttr *NewAttr = S.mergeAvailabilityAttr(
            ND, AL, NewII, true /*Implicit*/, NewIntroduced, NewDeprecated,
            NewObsoleted, IsUnavailable, Str, IsStrict, Replacement,
            Sema::AMK_None,
            PriorityModifier + Sema::AP_InferredFromOtherPlatform);
        if (NewAttr)
          D->addAttr(NewAttr);
      }
  } else if (S.Context.getTargetInfo().getTriple().isTvOS()) {
    // Transcribe "ios" to "tvos" (and add a new attribute) if the versioning
    // matches before the start of the tvOS platform.
    IdentifierInfo *NewII = nullptr;
    if (II->getName() == "ios")
      NewII = &S.Context.Idents.get("tvos");
    else if (II->getName() == "ios_app_extension")
      NewII = &S.Context.Idents.get("tvos_app_extension");

    if (NewII) {
      AvailabilityAttr *NewAttr = S.mergeAvailabilityAttr(
          ND, AL, NewII, true /*Implicit*/, Introduced.Version,
          Deprecated.Version, Obsoleted.Version, IsUnavailable, Str, IsStrict,
          Replacement, Sema::AMK_None,
          PriorityModifier + Sema::AP_InferredFromOtherPlatform);
      if (NewAttr)
        D->addAttr(NewAttr);
      }
  }
}

static void handleExternalSourceSymbolAttr(Sema &S, Decl *D,
                                           const ParsedAttr &AL) {
  if (!checkAttributeAtLeastNumArgs(S, AL, 1))
    return;
  assert(checkAttributeAtMostNumArgs(S, AL, 3) &&
         "Invalid number of arguments in an external_source_symbol attribute");

  StringRef Language;
  if (const auto *SE = dyn_cast_or_null<StringLiteral>(AL.getArgAsExpr(0)))
    Language = SE->getString();
  StringRef DefinedIn;
  if (const auto *SE = dyn_cast_or_null<StringLiteral>(AL.getArgAsExpr(1)))
    DefinedIn = SE->getString();
  bool IsGeneratedDeclaration = AL.getArgAsIdent(2) != nullptr;

  D->addAttr(::new (S.Context) ExternalSourceSymbolAttr(
      S.Context, AL, Language, DefinedIn, IsGeneratedDeclaration));
}

template <class T>
static T *mergeVisibilityAttr(Sema &S, Decl *D, const AttributeCommonInfo &CI,
                              typename T::VisibilityType value) {
  T *existingAttr = D->getAttr<T>();
  if (existingAttr) {
    typename T::VisibilityType existingValue = existingAttr->getVisibility();
    if (existingValue == value)
      return nullptr;
    S.Diag(existingAttr->getLocation(), diag::err_mismatched_visibility);
    S.Diag(CI.getLoc(), diag::note_previous_attribute);
    D->dropAttr<T>();
  }
  return ::new (S.Context) T(S.Context, CI, value);
}

VisibilityAttr *Sema::mergeVisibilityAttr(Decl *D,
                                          const AttributeCommonInfo &CI,
                                          VisibilityAttr::VisibilityType Vis) {
  return ::mergeVisibilityAttr<VisibilityAttr>(*this, D, CI, Vis);
}

TypeVisibilityAttr *
Sema::mergeTypeVisibilityAttr(Decl *D, const AttributeCommonInfo &CI,
                              TypeVisibilityAttr::VisibilityType Vis) {
  return ::mergeVisibilityAttr<TypeVisibilityAttr>(*this, D, CI, Vis);
}

static void handleVisibilityAttr(Sema &S, Decl *D, const ParsedAttr &AL,
                                 bool isTypeVisibility) {
  // Visibility attributes don't mean anything on a typedef.
  if (isa<TypedefNameDecl>(D)) {
    S.Diag(AL.getRange().getBegin(), diag::warn_attribute_ignored) << AL;
    return;
  }

  // 'type_visibility' can only go on a type or namespace.
  if (isTypeVisibility &&
      !(isa<TagDecl>(D) ||
        isa<ObjCInterfaceDecl>(D) ||
        isa<NamespaceDecl>(D))) {
    S.Diag(AL.getRange().getBegin(), diag::err_attribute_wrong_decl_type)
        << AL << ExpectedTypeOrNamespace;
    return;
  }

  // Check that the argument is a string literal.
  StringRef TypeStr;
  SourceLocation LiteralLoc;
  if (!S.checkStringLiteralArgumentAttr(AL, 0, TypeStr, &LiteralLoc))
    return;

  VisibilityAttr::VisibilityType type;
  if (!VisibilityAttr::ConvertStrToVisibilityType(TypeStr, type)) {
    S.Diag(LiteralLoc, diag::warn_attribute_type_not_supported) << AL
                                                                << TypeStr;
    return;
  }

  // Complain about attempts to use protected visibility on targets
  // (like Darwin) that don't support it.
  if (type == VisibilityAttr::Protected &&
      !S.Context.getTargetInfo().hasProtectedVisibility()) {
    S.Diag(AL.getLoc(), diag::warn_attribute_protected_visibility);
    type = VisibilityAttr::Default;
  }

  Attr *newAttr;
  if (isTypeVisibility) {
    newAttr = S.mergeTypeVisibilityAttr(
        D, AL, (TypeVisibilityAttr::VisibilityType)type);
  } else {
    newAttr = S.mergeVisibilityAttr(D, AL, type);
  }
  if (newAttr)
    D->addAttr(newAttr);
}

static void handleObjCNonRuntimeProtocolAttr(Sema &S, Decl *D,
                                             const ParsedAttr &AL) {
  handleSimpleAttribute<ObjCNonRuntimeProtocolAttr>(S, D, AL);
}

static void handleObjCDirectAttr(Sema &S, Decl *D, const ParsedAttr &AL) {
  // objc_direct cannot be set on methods declared in the context of a protocol
  if (isa<ObjCProtocolDecl>(D->getDeclContext())) {
    S.Diag(AL.getLoc(), diag::err_objc_direct_on_protocol) << false;
    return;
  }

  if (S.getLangOpts().ObjCRuntime.allowsDirectDispatch()) {
    handleSimpleAttribute<ObjCDirectAttr>(S, D, AL);
  } else {
    S.Diag(AL.getLoc(), diag::warn_objc_direct_ignored) << AL;
  }
}

static void handleObjCDirectMembersAttr(Sema &S, Decl *D,
                                        const ParsedAttr &AL) {
  if (S.getLangOpts().ObjCRuntime.allowsDirectDispatch()) {
    handleSimpleAttribute<ObjCDirectMembersAttr>(S, D, AL);
  } else {
    S.Diag(AL.getLoc(), diag::warn_objc_direct_ignored) << AL;
  }
}

static void handleObjCMethodFamilyAttr(Sema &S, Decl *D, const ParsedAttr &AL) {
  const auto *M = cast<ObjCMethodDecl>(D);
  if (!AL.isArgIdent(0)) {
    S.Diag(AL.getLoc(), diag::err_attribute_argument_n_type)
        << AL << 1 << AANT_ArgumentIdentifier;
    return;
  }

  IdentifierLoc *IL = AL.getArgAsIdent(0);
  ObjCMethodFamilyAttr::FamilyKind F;
  if (!ObjCMethodFamilyAttr::ConvertStrToFamilyKind(IL->Ident->getName(), F)) {
    S.Diag(IL->Loc, diag::warn_attribute_type_not_supported) << AL << IL->Ident;
    return;
  }

  if (F == ObjCMethodFamilyAttr::OMF_init &&
      !M->getReturnType()->isObjCObjectPointerType()) {
    S.Diag(M->getLocation(), diag::err_init_method_bad_return_type)
        << M->getReturnType();
    // Ignore the attribute.
    return;
  }

  D->addAttr(new (S.Context) ObjCMethodFamilyAttr(S.Context, AL, F));
}

static void handleObjCNSObject(Sema &S, Decl *D, const ParsedAttr &AL) {
  if (const auto *TD = dyn_cast<TypedefNameDecl>(D)) {
    QualType T = TD->getUnderlyingType();
    if (!T->isCARCBridgableType()) {
      S.Diag(TD->getLocation(), diag::err_nsobject_attribute);
      return;
    }
  }
  else if (const auto *PD = dyn_cast<ObjCPropertyDecl>(D)) {
    QualType T = PD->getType();
    if (!T->isCARCBridgableType()) {
      S.Diag(PD->getLocation(), diag::err_nsobject_attribute);
      return;
    }
  }
  else {
    // It is okay to include this attribute on properties, e.g.:
    //
    //  @property (retain, nonatomic) struct Bork *Q __attribute__((NSObject));
    //
    // In this case it follows tradition and suppresses an error in the above
    // case.
    S.Diag(D->getLocation(), diag::warn_nsobject_attribute);
  }
  D->addAttr(::new (S.Context) ObjCNSObjectAttr(S.Context, AL));
}

static void handleObjCIndependentClass(Sema &S, Decl *D, const ParsedAttr &AL) {
  if (const auto *TD = dyn_cast<TypedefNameDecl>(D)) {
    QualType T = TD->getUnderlyingType();
    if (!T->isObjCObjectPointerType()) {
      S.Diag(TD->getLocation(), diag::warn_ptr_independentclass_attribute);
      return;
    }
  } else {
    S.Diag(D->getLocation(), diag::warn_independentclass_attribute);
    return;
  }
  D->addAttr(::new (S.Context) ObjCIndependentClassAttr(S.Context, AL));
}

static void handleBlocksAttr(Sema &S, Decl *D, const ParsedAttr &AL) {
  if (!AL.isArgIdent(0)) {
    S.Diag(AL.getLoc(), diag::err_attribute_argument_n_type)
        << AL << 1 << AANT_ArgumentIdentifier;
    return;
  }

  IdentifierInfo *II = AL.getArgAsIdent(0)->Ident;
  BlocksAttr::BlockType type;
  if (!BlocksAttr::ConvertStrToBlockType(II->getName(), type)) {
    S.Diag(AL.getLoc(), diag::warn_attribute_type_not_supported) << AL << II;
    return;
  }

  D->addAttr(::new (S.Context) BlocksAttr(S.Context, AL, type));
}

static void handleSentinelAttr(Sema &S, Decl *D, const ParsedAttr &AL) {
  unsigned sentinel = (unsigned)SentinelAttr::DefaultSentinel;
  if (AL.getNumArgs() > 0) {
    Expr *E = AL.getArgAsExpr(0);
    Optional<llvm::APSInt> Idx = llvm::APSInt(32);
    if (E->isTypeDependent() || E->isValueDependent() ||
        !(Idx = E->getIntegerConstantExpr(S.Context))) {
      S.Diag(AL.getLoc(), diag::err_attribute_argument_n_type)
          << AL << 1 << AANT_ArgumentIntegerConstant << E->getSourceRange();
      return;
    }

    if (Idx->isSigned() && Idx->isNegative()) {
      S.Diag(AL.getLoc(), diag::err_attribute_sentinel_less_than_zero)
        << E->getSourceRange();
      return;
    }

    sentinel = Idx->getZExtValue();
  }

  unsigned nullPos = (unsigned)SentinelAttr::DefaultNullPos;
  if (AL.getNumArgs() > 1) {
    Expr *E = AL.getArgAsExpr(1);
    Optional<llvm::APSInt> Idx = llvm::APSInt(32);
    if (E->isTypeDependent() || E->isValueDependent() ||
        !(Idx = E->getIntegerConstantExpr(S.Context))) {
      S.Diag(AL.getLoc(), diag::err_attribute_argument_n_type)
          << AL << 2 << AANT_ArgumentIntegerConstant << E->getSourceRange();
      return;
    }
    nullPos = Idx->getZExtValue();

    if ((Idx->isSigned() && Idx->isNegative()) || nullPos > 1) {
      // FIXME: This error message could be improved, it would be nice
      // to say what the bounds actually are.
      S.Diag(AL.getLoc(), diag::err_attribute_sentinel_not_zero_or_one)
        << E->getSourceRange();
      return;
    }
  }

  if (const auto *FD = dyn_cast<FunctionDecl>(D)) {
    const FunctionType *FT = FD->getType()->castAs<FunctionType>();
    if (isa<FunctionNoProtoType>(FT)) {
      S.Diag(AL.getLoc(), diag::warn_attribute_sentinel_named_arguments);
      return;
    }

    if (!cast<FunctionProtoType>(FT)->isVariadic()) {
      S.Diag(AL.getLoc(), diag::warn_attribute_sentinel_not_variadic) << 0;
      return;
    }
  } else if (const auto *MD = dyn_cast<ObjCMethodDecl>(D)) {
    if (!MD->isVariadic()) {
      S.Diag(AL.getLoc(), diag::warn_attribute_sentinel_not_variadic) << 0;
      return;
    }
  } else if (const auto *BD = dyn_cast<BlockDecl>(D)) {
    if (!BD->isVariadic()) {
      S.Diag(AL.getLoc(), diag::warn_attribute_sentinel_not_variadic) << 1;
      return;
    }
  } else if (const auto *V = dyn_cast<VarDecl>(D)) {
    QualType Ty = V->getType();
    if (Ty->isBlockPointerType() || Ty->isFunctionPointerType()) {
      const FunctionType *FT = Ty->isFunctionPointerType()
       ? D->getFunctionType()
       : Ty->castAs<BlockPointerType>()->getPointeeType()->getAs<FunctionType>();
      if (!cast<FunctionProtoType>(FT)->isVariadic()) {
        int m = Ty->isFunctionPointerType() ? 0 : 1;
        S.Diag(AL.getLoc(), diag::warn_attribute_sentinel_not_variadic) << m;
        return;
      }
    } else {
      S.Diag(AL.getLoc(), diag::warn_attribute_wrong_decl_type)
          << AL << ExpectedFunctionMethodOrBlock;
      return;
    }
  } else {
    S.Diag(AL.getLoc(), diag::warn_attribute_wrong_decl_type)
        << AL << ExpectedFunctionMethodOrBlock;
    return;
  }
  D->addAttr(::new (S.Context) SentinelAttr(S.Context, AL, sentinel, nullPos));
}

static void handleWarnUnusedResult(Sema &S, Decl *D, const ParsedAttr &AL) {
  if (D->getFunctionType() &&
      D->getFunctionType()->getReturnType()->isVoidType() &&
      !isa<CXXConstructorDecl>(D)) {
    S.Diag(AL.getLoc(), diag::warn_attribute_void_function_method) << AL << 0;
    return;
  }
  if (const auto *MD = dyn_cast<ObjCMethodDecl>(D))
    if (MD->getReturnType()->isVoidType()) {
      S.Diag(AL.getLoc(), diag::warn_attribute_void_function_method) << AL << 1;
      return;
    }

  StringRef Str;
  if ((AL.isCXX11Attribute() || AL.isC2xAttribute()) && !AL.getScopeName()) {
    // The standard attribute cannot be applied to variable declarations such
    // as a function pointer.
    if (isa<VarDecl>(D))
      S.Diag(AL.getLoc(), diag::warn_attribute_wrong_decl_type_str)
          << AL << "functions, classes, or enumerations";

    // If this is spelled as the standard C++17 attribute, but not in C++17,
    // warn about using it as an extension. If there are attribute arguments,
    // then claim it's a C++2a extension instead.
    // FIXME: If WG14 does not seem likely to adopt the same feature, add an
    // extension warning for C2x mode.
    const LangOptions &LO = S.getLangOpts();
    if (AL.getNumArgs() == 1) {
      if (LO.CPlusPlus && !LO.CPlusPlus20)
        S.Diag(AL.getLoc(), diag::ext_cxx20_attr) << AL;

      // Since this this is spelled [[nodiscard]], get the optional string
      // literal. If in C++ mode, but not in C++2a mode, diagnose as an
      // extension.
      // FIXME: C2x should support this feature as well, even as an extension.
      if (!S.checkStringLiteralArgumentAttr(AL, 0, Str, nullptr))
        return;
    } else if (LO.CPlusPlus && !LO.CPlusPlus17)
      S.Diag(AL.getLoc(), diag::ext_cxx17_attr) << AL;
  }

  D->addAttr(::new (S.Context) WarnUnusedResultAttr(S.Context, AL, Str));
}

static void handleWeakImportAttr(Sema &S, Decl *D, const ParsedAttr &AL) {
  // weak_import only applies to variable & function declarations.
  bool isDef = false;
  if (!D->canBeWeakImported(isDef)) {
    if (isDef)
      S.Diag(AL.getLoc(), diag::warn_attribute_invalid_on_definition)
        << "weak_import";
    else if (isa<ObjCPropertyDecl>(D) || isa<ObjCMethodDecl>(D) ||
             (S.Context.getTargetInfo().getTriple().isOSDarwin() &&
              (isa<ObjCInterfaceDecl>(D) || isa<EnumDecl>(D)))) {
      // Nothing to warn about here.
    } else
      S.Diag(AL.getLoc(), diag::warn_attribute_wrong_decl_type)
          << AL << ExpectedVariableOrFunction;

    return;
  }

  D->addAttr(::new (S.Context) WeakImportAttr(S.Context, AL));
}

#if INTEL_CUSTOMIZATION
static bool checkValidSYCLSpelling(Sema &S, const ParsedAttr &Attr) {
  if (S.getLangOpts().SYCLIsDevice) {
    if (!Attr.isCXX11Attribute() || !Attr.hasScope() || !Attr.getScopeName() ||
        !(Attr.getScopeName()->isStr("intel") ||
          Attr.getScopeName()->isStr("intelfpga"))) {
      S.Diag(Attr.getLoc(), diag::warn_unknown_attribute_ignored) << Attr;
      return true;
    }
  }
  return false;
}
#endif // INTEL_CUSTOMIZATION

/// Give a warning for duplicate attributes, return true if duplicate.
template <typename AttrType>
static bool checkForDuplicateAttribute(Sema &S, Decl *D,
                                       const ParsedAttr &Attr) {
  // Give a warning for duplicates but not if it's one we've implicitly added.
  auto *A = D->getAttr<AttrType>();
  if (A && !A->isImplicit()) {
    S.Diag(Attr.getLoc(), diag::warn_duplicate_attribute_exact) << A;
    return true;
  }
  return false;
}

#if INTEL_CUSTOMIZATION
static void handleNumComputeUnitsAttr(Sema &S, Decl *D,
                                      const ParsedAttr &Attr) {
  if (!S.Context.getTargetInfo().getTriple().isINTELFPGAEnvironment()) {
    S.Diag(Attr.getLoc(), diag::warn_unknown_attribute_ignored)
        << Attr;
    return;
  }

  int NumComputeUnits[3];
  for (unsigned i = 0; i < Attr.getNumArgs(); ++i) {
    const Expr *E = Attr.getArgAsExpr(i);
    Optional<llvm::APSInt> ArgVal = E->getIntegerConstantExpr(S.Context);

    if (!ArgVal) {
      S.Diag(Attr.getLoc(), diag::err_attribute_argument_type)
          << Attr << AANT_ArgumentIntegerConstant << E->getSourceRange();
      return;
    }

    int Val = ArgVal->getSExtValue();

    if (Val < 1 || Val > 16384) {
      S.Diag(E->getSourceRange().getBegin(),
             diag::err_opencl_attribute_argument_out_of_bounds)
          << Attr << i + 1 << 1 << 16384;
      return;
    }

    NumComputeUnits[i] = Val;
  }

  // TODO: Check that num_compute_units attribute is specified with valid
  // number of arguments: CORC-2359

  if (Attr.getNumArgs() < 2)
    NumComputeUnits[1] = NumComputeUnitsAttr::DefaultYDim;
  if (Attr.getNumArgs() < 3)
    NumComputeUnits[2] = NumComputeUnitsAttr::DefaultZDim;

  D->addAttr(::new (S.Context) NumComputeUnitsAttr(
      S.Context, Attr, NumComputeUnits[0], NumComputeUnits[1],
      NumComputeUnits[2]));
}

static void handleAutorunAttr(Sema &S, Decl *D, const ParsedAttr &Attr) {
  if (!S.Context.getTargetInfo().getTriple().isINTELFPGAEnvironment()) {
    S.Diag(Attr.getLoc(), diag::warn_unknown_attribute_ignored)
        << Attr;
    return;
  }

  FunctionDecl *FD = cast<FunctionDecl>(D);
  if (!FD->param_empty()) {
    S.Diag(Attr.getLoc(),
        diag::err_opencl_autorun_kernel_cannot_have_arguments);
    return;
  }

  if (auto *A = D->getAttr<ReqdWorkGroupSizeAttr>()) {
    long long int N = 1ll << 32ll;
    ASTContext &Ctx = S.getASTContext();
    Optional<llvm::APSInt> XDimVal = A->getXDimVal(Ctx);
    Optional<llvm::APSInt> YDimVal = A->getYDimVal(Ctx);
    Optional<llvm::APSInt> ZDimVal = A->getZDimVal(Ctx);

    if (N % XDimVal->getZExtValue() != 0 ||
        N % YDimVal->getZExtValue() != 0 ||
        N % ZDimVal->getZExtValue() != 0) {
      S.Diag(A->getLocation(),
          diag::err_opencl_autorun_kernel_wrong_reqd_wg_size);
      return;
    }
  }

  // TODO: Check that kernel does not use I/O channels: CORC-2359

  D->addAttr(::new (S.Context) AutorunAttr(S.Context, Attr));
}

static void handleUsesGlobalWorkOffsetAttr(Sema &S, Decl *D, const ParsedAttr &Attr) {
  if (!S.Context.getTargetInfo().getTriple().isINTELFPGAEnvironment()) {
    S.Diag(Attr.getLoc(), diag::warn_unknown_attribute_ignored)
        << Attr;
    return;
  }

  uint32_t Enabled;
  const Expr *E = Attr.getArgAsExpr(0);
  if (!checkUInt32Argument(S, Attr, E, Enabled, 0,
                           /*StrictlyUnsigned=*/true)) return;

  D->addAttr(::new (S.Context) UsesGlobalWorkOffsetAttr(
      S.Context, Attr, Enabled));
}

<<<<<<< HEAD
static void handleClusterAttr(Sema &S, Decl *D, const ParsedAttr &Attr) {
  if (!S.getLangOpts().HLS && !S.getLangOpts().OpenCL) {
    S.Diag(Attr.getLoc(), diag::warn_unknown_attribute_ignored) << Attr;
    return;
=======
bool Sema::checkSectionName(SourceLocation LiteralLoc, StringRef SecName) {
  if (llvm::Error E =
          Context.getTargetInfo().isValidSectionSpecifier(SecName)) {
    Diag(LiteralLoc, diag::err_attribute_section_invalid_for_target)
        << toString(std::move(E)) << 1 /*'section'*/;
    return false;
>>>>>>> 7f6e3316
  }

  StringRef Str;
  // Cluster Attribute can have atmost 1 user-defined argument.
  if (!checkAttributeAtMostNumArgs(S, Attr, 1) ||
      (Attr.getNumArgs() == 1 &&
       !S.checkStringLiteralArgumentAttr(Attr, 0, Str)))
    return;

  D->addAttr(::new (S.Context)
                 ClusterAttr(S.Context, Attr, Str, Attr.isArgExpr(0)));
}

<<<<<<< HEAD
static void handleStallLatencyAttr(Sema &S, Decl *D, const ParsedAttr &AL) {
  if (!S.getLangOpts().HLS &&
      !S.Context.getTargetInfo().getTriple().isINTELFPGAEnvironment()) {
    S.Diag(AL.getLoc(), diag::warn_unknown_attribute_ignored) << AL;
=======
  // If the target wants to validate the section specifier, make it happen.
  if (llvm::Error E = S.Context.getTargetInfo().isValidSectionSpecifier(Str)) {
    S.Diag(LiteralLoc, diag::err_attribute_section_invalid_for_target)
        << toString(std::move(E));
>>>>>>> 7f6e3316
    return;
  }

  if (!checkAttributeNumArgs(S, AL, /*NumArgsExpected=*/0))
    return;

<<<<<<< HEAD
  if (const auto *SLA = D->getAttr<StallLatencyAttr>()) {
    if (AL.getSemanticSpelling() == SLA->getSemanticSpelling())
      S.Diag(AL.getLoc(), diag::warn_duplicate_attribute_exact) << SLA;
    else {
      S.Diag(AL.getLoc(), diag::err_attributes_are_not_compatible) << AL << SLA;
      S.Diag(SLA->getLocation(), diag::note_conflicting_attribute);
    }
    return;
=======
// This is used for `__declspec(code_seg("segname"))` on a decl.
// `#pragma code_seg("segname")` uses checkSectionName() instead.
static bool checkCodeSegName(Sema &S, SourceLocation LiteralLoc,
                             StringRef CodeSegName) {
  if (llvm::Error E =
          S.Context.getTargetInfo().isValidSectionSpecifier(CodeSegName)) {
    S.Diag(LiteralLoc, diag::err_attribute_section_invalid_for_target)
        << toString(std::move(E)) << 0 /*'code-seg'*/;
    return false;
>>>>>>> 7f6e3316
  }

  handleSimpleAttribute<StallLatencyAttr>(S, D, AL);
}

static void handleStallFreeAttr(Sema &S, Decl *D, const ParsedAttr &Attr) {
  if (!S.getLangOpts().HLS &&
      !S.Context.getTargetInfo().getTriple().isINTELFPGAEnvironment()) {
    S.Diag(Attr.getLoc(), diag::warn_unknown_attribute_ignored)
        << Attr;
    return;
  }

  if (!checkAttributeNumArgs(S, Attr, /*NumArgsExpected=*/0))
    return;

  handleSimpleAttribute<StallFreeAttr>(S, D, Attr);
}

static void handleOpenCLBlockingAttr(Sema &S, Decl *D,
                                     const ParsedAttr &Attr) {
  if (D->isInvalidDecl())
    return;

  VarDecl *VD = cast<VarDecl>(D);
  QualType Ty = VD->getType();

  const Type *TypePtr = Ty.getTypePtr();
  if (!TypePtr->isPipeType()) {
    S.Diag(Attr.getLoc(), diag::warn_intel_opencl_attribute_wrong_decl_type)
        << Attr << 47;
    return;
  }

  D->addAttr(::new (S.Context) OpenCLBlockingAttr(S.Context, Attr));
}

static void handleOpenCLDepthAttr(Sema &S, Decl *D, const ParsedAttr &Attr) {
  if (D->isInvalidDecl())
    return;

  VarDecl *VD = cast<VarDecl>(D);
  QualType Ty = VD->getType();

  // Handle array of channels case
  QualType BaseTy = S.Context.getBaseElementType(Ty);
  if (BaseTy->isChannelType())
    Ty = BaseTy;

  if (Ty->isChannelType() &&
      !S.getOpenCLOptions().isEnabled("cl_intel_channels")) {
    S.Diag(Attr.getLoc(), diag::warn_unknown_attribute_ignored)
        << Attr << "cl_intel_channels";
    return;
  }

  if (!Ty->isChannelType() && !Ty->isPipeType()) {
    S.Diag(Attr.getLoc(), diag::warn_intel_opencl_attribute_wrong_decl_type)
        << Attr << 46;
    return;
  }

  Expr *E = Attr.getArgAsExpr(0);
  Expr::EvalResult Result;
  if (!E->EvaluateAsInt(Result, S.Context)) {
    S.Diag(Attr.getLoc(), diag::err_intel_opencl_attribute_argument_type)
        << Attr << 4;
    return;
  }

  llvm::APSInt Depth = Result.Val.getInt();
  int DepthVal = Depth.getExtValue();
  if (DepthVal < 0) {
    S.Diag(Attr.getLoc(), diag::warn_attribute_argument_n_negative)
        << Attr << "0";
    return;
  }

  D->addAttr(::new (S.Context) OpenCLDepthAttr(S.Context, Attr, DepthVal));
}

static void handleOpenCLIOAttr(Sema &S, Decl *D, const ParsedAttr &Attr) {
  if (D->isInvalidDecl())
    return;

  VarDecl *VD = cast<VarDecl>(D);
  QualType Ty = VD->getType();

  // Handle array of channels case
  QualType BaseTy = S.Context.getBaseElementType(Ty);
  if (BaseTy->isChannelType())
    Ty = BaseTy;

  if (Ty->isChannelType() &&
      !S.getOpenCLOptions().isEnabled("cl_intel_channels")) {
    S.Diag(Attr.getLoc(), diag::warn_unknown_attribute_ignored)
        << Attr << "cl_intel_channels";
    return;
  }

  if (!Ty->isChannelType() && !Ty->isPipeType()) {
    S.Diag(Attr.getLoc(), diag::warn_intel_opencl_attribute_wrong_decl_type)
        << Attr << 46;
    return;
  }

  StringRef Str;
  if (!S.checkStringLiteralArgumentAttr(Attr, 0, Str))
    return;

  D->addAttr(::new (S.Context) OpenCLIOAttr(S.Context, Attr, Str));
}

static void handleOpenCLLocalMemSizeAttr(Sema & S, Decl * D,
                                         const ParsedAttr &Attr) {
  if (D->isInvalidDecl())
    return;

  if (!S.getLangOpts().HLS &&
      !S.Context.getTargetInfo().getTriple().isINTELFPGAEnvironment()) {
    S.Diag(Attr.getLoc(), diag::warn_unknown_attribute_ignored)
        << Attr;
    return;
  }

  ParmVarDecl *PVD = cast<ParmVarDecl>(D);
  const QualType QT = PVD->getType();
  const Type *TypePtr = QT.getTypePtr();
  if (!TypePtr->isPointerType()) {
    S.Diag(Attr.getLoc(), diag::warn_type_attribute_wrong_type)
        << Attr << 1 << TypePtr->getTypeClassName();
    return;
  }

  QualType pointeeType = TypePtr->getPointeeType();
  if (!S.getLangOpts().HLS &&
      pointeeType.getAddressSpace() != LangAS::opencl_local) {
    S.Diag(Attr.getLoc(),
           diag::warn_opencl_attribute_only_for_local_address_space)
        << Attr;
    return;
  }

  Expr *E = Attr.getArgAsExpr(0);
  Expr::EvalResult Result;
  if (!E->EvaluateAsInt(Result, S.Context)) {
    S.Diag(Attr.getLoc(), diag::err_intel_opencl_attribute_argument_type)
        << Attr << 4;
    D->setInvalidDecl();
    return;
  }

  llvm::APSInt APLocalMemSize = Result.Val.getInt();
  int LocalMemSize = APLocalMemSize.getExtValue();
  if (LocalMemSize < OpenCLLocalMemSizeAttr::getMinValue() ||
      LocalMemSize > OpenCLLocalMemSizeAttr::getMaxValue() ||
      !APLocalMemSize.isPowerOf2()) {
    S.Diag(Attr.getLoc(), diag::err_opencl_power_of_two_in_range)
        << Attr
        << OpenCLLocalMemSizeAttr::getMinValue()
        << OpenCLLocalMemSizeAttr::getMaxValue();
    D->setInvalidDecl();
    return;
  }

  D->addAttr(::new (S.Context) OpenCLLocalMemSizeAttr(
      S.Context, Attr, LocalMemSize));
}

static void handleReadWriteMode(Sema &S, Decl *D, const ParsedAttr &Attr) {

  checkForDuplicateAttribute <ReadWriteModeAttr>(S, D, Attr);

  StringRef Str;
  if (!S.checkStringLiteralArgumentAttr(Attr, 0, Str)) {
    return;
  }

  if (Str != "readonly" && Str != "writeonly" && Str != "readwrite") {
    S.Diag(Attr.getLoc(), diag::err_hls_readwrite_arg_invalid) << Attr;
    return;
  }

  // ReadWrite attributes applies only to slavememory attributes.
  if (!D->getAttr<SlaveMemoryArgumentAttr>()) {
    S.Diag(Attr.getLoc(), diag::err_readwritememory_attribute_invalid) << Attr;
    return;
  }

  D->addAttr(::new (S.Context) ReadWriteModeAttr(S.Context, Attr, Str));
}

/// Handle the static_array_reset attribute.
/// This attribute requires a single constant value that must be 0 or 1.
/// It is incompatible with the register attribute.
static void handleStaticArrayResetAttr(Sema &S, Decl *D,
                                       const ParsedAttr &Attr) {
  checkForDuplicateAttribute<StaticArrayResetAttr>(S, D, Attr);

  if (checkAttrMutualExclusion<IntelFPGARegisterAttr>(S, D, Attr))
    return;

  S.HLSAddOneConstantValueAttr<StaticArrayResetAttr>(D, Attr,
                                                     Attr.getArgAsExpr(0));
}

static void setComponentDefaults(Sema &S, Decl *D) {
  if (!D->hasAttr<ComponentAttr>())
    D->addAttr(ComponentAttr::CreateImplicit(S.Context));
  if (!D->hasAttr<ComponentInterfaceAttr>())
    D->addAttr(ComponentInterfaceAttr::CreateImplicit(
        S.Context, ComponentInterfaceAttr::Streaming));
}

static void handleComponentAttr(Sema &S, Decl *D, const ParsedAttr &Attr) {

  if (!checkAttributeNumArgs(S, Attr, /*NumArgsExpected=*/0))
    return;

  // We are adding a user attribute, drop any implicit default.
  if (auto *CA = D->getAttr<ComponentAttr>())
    if (CA->isImplicit())
      D->dropAttr<ComponentAttr>();

  handleSimpleAttribute<ComponentAttr>(S, D, Attr);
  setComponentDefaults(S, D);
}

static void handleStallFreeReturnAttr(Sema &S, Decl *D,
                                      const ParsedAttr &Attr) {

  if (!checkAttributeNumArgs(S, Attr, /*NumArgsExpected=*/0))
    return;

  handleSimpleAttribute<StallFreeReturnAttr>(S, D, Attr);
  setComponentDefaults(S, D);
}

static void handleUseSingleClockAttr(Sema &S, Decl *D,
                                      const ParsedAttr &Attr) {

  if (!checkAttributeNumArgs(S, Attr, /*NumArgsExpected=*/0))
    return;

  handleSimpleAttribute<UseSingleClockAttr>(S, D, Attr);
  setComponentDefaults(S, D);
}

static void handleComponentInterfaceAttr(Sema &S, Decl *D,
                                         const ParsedAttr &Attr) {

  if (!checkAttributeNumArgs(S, Attr, /*NumArgsExpected=*/1))
    return;

  StringRef Str;
  if (!S.checkStringLiteralArgumentAttr(Attr, 0, Str))
    return;

  ComponentInterfaceAttr::ComponentInterfaceType Type;
  if (!ComponentInterfaceAttr::ConvertStrToComponentInterfaceType(Str, Type)) {
    SmallString<256> ValidStrings;
    ComponentInterfaceAttr::generateValidStrings(ValidStrings);
    S.Diag(D->getLocation(), diag::err_attribute_interface_invalid_type)
        << Attr << ValidStrings;
    return;
  }

  // We are adding a user attribute, drop any implicit default.
  if (auto *CIA = D->getAttr<ComponentInterfaceAttr>())
    if (CIA->isImplicit())
      D->dropAttr<ComponentInterfaceAttr>();

  D->addAttr(::new (S.Context) ComponentInterfaceAttr(S.Context, Attr, Type));

  setComponentDefaults(S, D);
}

static void handleMaxConcurrencyAttr(Sema &S, Decl *D, const ParsedAttr &Attr) {
  if (!S.getLangOpts().HLS &&
      !S.Context.getTargetInfo().getTriple().isINTELFPGAEnvironment()) {
    S.Diag(Attr.getLoc(), diag::warn_unknown_attribute_ignored) << Attr;
    return;
  }

  if (isa<VarDecl>(D)) {
    S.Diag(Attr.getLoc(), diag::warn_attribute_spelling_deprecated) << Attr;
    S.Diag(Attr.getLoc(), diag::note_spelling_suggestion) << "'private_copies'";
    if (checkAttrMutualExclusion<IntelFPGAPrivateCopiesAttr>(S, D, Attr))
      return;
  }

  checkForDuplicateAttribute<MaxConcurrencyAttr>(S, D, Attr);
  if (isa<VarDecl>(D) &&
      checkAttrMutualExclusion<IntelFPGARegisterAttr>(S, D, Attr))
    return;

  S.HLSAddOneConstantValueAttr<MaxConcurrencyAttr>(
      D, Attr, Attr.getArgAsExpr(0));
}

static void handleArgumentInterfaceAttr(Sema & S, Decl * D,
                                        const ParsedAttr &Attr) {
  if (!checkAttributeNumArgs(S, Attr, /*Num=*/1))
    return;

  StringRef Str;
  if (!S.checkStringLiteralArgumentAttr(Attr, 0, Str))
    return;

  ArgumentInterfaceAttr::ArgumentInterfaceType Type;
  if (!ArgumentInterfaceAttr::ConvertStrToArgumentInterfaceType(Str, Type)) {
    SmallString<256> ValidStrings;
    ArgumentInterfaceAttr::generateValidStrings(ValidStrings);
    S.Diag(D->getLocation(), diag::err_attribute_interface_invalid_type)
        << Attr << ValidStrings;
    return;
  }

  D->addAttr(::new (S.Context) ArgumentInterfaceAttr(S.Context, Attr, Type));
}

static void handleStableArgumentAttr(Sema &S, Decl *D,
                                     const ParsedAttr &Attr) {
  if (!checkAttributeNumArgs(S, Attr, /*Num=*/0))
    return;

  handleSimpleAttribute<StableArgumentAttr>(S, D, Attr);
}

static void handleSlaveMemoryArgumentAttr(Sema &S, Decl *D,
                                          const ParsedAttr &Attr) {
  if (!checkAttributeNumArgs(S, Attr, /*Num=*/0))
    return;

  handleSimpleAttribute<SlaveMemoryArgumentAttr>(S, D, Attr);
}

template <typename AttrType, typename IncompatAttrType1,
          typename IncompatAttrType2>
static void handleHLSIIAttr(Sema &S, Decl *D, const ParsedAttr &Attr) {
  if (!S.getLangOpts().HLS) {
    S.Diag(Attr.getLoc(), diag::warn_unknown_attribute_ignored) << Attr;
    return;
  }

  if (checkAttrMutualExclusion<IncompatAttrType1>(S, D, Attr))
    return;
  if (checkAttrMutualExclusion<IncompatAttrType2>(S, D, Attr))
    return;

  const auto *Existing = D->getAttr<HLSForceLoopPipeliningAttr>();

  if (Existing && Existing->getForceLoopPipelining() == "off") {
    S.Diag(Attr.getLoc(), diag::err_hls_force_loop_pipelining_conflict) << Attr;
    S.Diag(Existing->getLocation(), diag::note_conflicting_attribute);
    return;
  }

  S.HLSAddOneConstantValueAttr<AttrType>(D, Attr, Attr.getArgAsExpr(0));
}

static void handleHLSMaxInvocationDelayAttr(Sema &S, Decl *D,
                                            const ParsedAttr &Attr) {
  if (!S.getLangOpts().HLS) {
    S.Diag(Attr.getLoc(), diag::warn_unknown_attribute_ignored) << Attr;
    return;
  }

  const auto *Existing = D->getAttr<HLSForceLoopPipeliningAttr>();

  if (Existing && Existing->getForceLoopPipelining() == "off") {
    S.Diag(Attr.getLoc(), diag::err_hls_force_loop_pipelining_conflict) << Attr;
    S.Diag(Existing->getLocation(), diag::note_conflicting_attribute);
    return;
  }

  S.HLSAddOneConstantValueAttr<HLSMaxInvocationDelayAttr>(
      D, Attr, Attr.getArgAsExpr(0));
}

static void handleHLSForceLoopPipeliningAttr(Sema &S, Decl *D,
                                             const ParsedAttr &Attr) {
  if (!S.getLangOpts().HLS) {
    S.Diag(Attr.getLoc(), diag::warn_unknown_attribute_ignored) << Attr;
    return;
  }

  StringRef Str;
  if (Attr.getNumArgs() == 1 &&
      !S.checkStringLiteralArgumentAttr(Attr, 0, Str)) {
    return;
  }

  if (Str == "off") {
    if (checkAttrMutualExclusion<HLSIIAttr>(S, D, Attr))
      return;
    if (checkAttrMutualExclusion<HLSMaxIIAttr>(S, D, Attr))
      return;
    if (checkAttrMutualExclusion<HLSMinIIAttr>(S, D, Attr))
      return;
    if (checkAttrMutualExclusion<HLSMaxInvocationDelayAttr>(S, D, Attr))
      return;
  } else if (Str != "on") {
    S.Diag(Attr.getLoc(), diag::err_hls_force_loop_pipelining_invalid) << Attr;
    return;
  }

  D->addAttr(::new (S.Context) HLSForceLoopPipeliningAttr(
      S.Context, Attr, Str));
}

static void handleOpenCLBufferLocationAttr(Sema & S, Decl * D,
                                           const ParsedAttr &Attr) {

  if (D->isInvalidDecl())
    return;

  if (!S.Context.getTargetInfo().getTriple().isINTELFPGAEnvironment()) {
    S.Diag(Attr.getLoc(), diag::warn_unknown_attribute_ignored)
        << Attr;
    return;
  }

  ParmVarDecl *PVD = cast<ParmVarDecl>(D);
  const QualType QT = PVD->getType();
  const Type *TypePtr = QT.getTypePtr();
  if (!TypePtr->isPointerType()) {
    S.Diag(Attr.getLoc(), diag::warn_type_attribute_wrong_type)
        << Attr << 1 << TypePtr->getTypeClassName();
    return;
  }

  QualType pointeeType = TypePtr->getPointeeType();
  if (pointeeType.getAddressSpace() != LangAS::opencl_global) {
    S.Diag(Attr.getLoc(),
           diag::warn_opencl_attribute_only_for_global_address_space)
        << Attr;
    return;
  }

  StringRef Str;
  if (!S.checkStringLiteralArgumentAttr(Attr, 0, Str))
    return;

  D->addAttr(::new (S.Context) OpenCLBufferLocationAttr(
      S.Context, Attr, Str));
}

static void handleOpenCLHostAccessible(Sema &S, Decl *D,
                                       const ParsedAttr &Attr) {
  if (D->isInvalidDecl())
    return;

  QualType Ty = cast<VarDecl>(D)->getType();

  if (!S.getOpenCLOptions().isEnabled("cl_intel_fpga_host_pipe")) {
    S.Diag(D->getLocation(),
           diag::err_intel_opencl_attribute_requires_extension)
        << Attr << "cl_intel_fpga_host_pipe";
    return;
  }

  const Type *TypePtr = Ty.getTypePtr();
  if (!TypePtr->isPipeType()) {
    S.Diag(Attr.getLoc(), diag::warn_intel_opencl_attribute_wrong_decl_type)
        << Attr << 47;
    return;
  }

  D->addAttr(::new (S.Context) OpenCLHostAccessibleAttr(S.Context, Attr));
}

static void handleVecLenHint(Sema &S, Decl *D, const ParsedAttr &Attr) {
  if (!S.getOpenCLOptions().isEnabled("cl_intel_vec_len_hint")) {
    S.Diag(Attr.getLoc(), diag::warn_unknown_attribute_ignored)
        << Attr << "cl_intel_vec_len_hint";
    return;
  }

  uint32_t VecLen = 0;
  const Expr *E = Attr.getArgAsExpr(0);
  if (!checkUInt32Argument(S, Attr, E, VecLen, 0))
    return;

#define defineRange(...)                                                       \
  std::vector<uint32_t> SupportedLengths = {__VA_ARGS__};                      \
  std::string SupportedLengthsStr(#__VA_ARGS__);

  defineRange(0, 1, 4, 8, 16);
  if (std::find(SupportedLengths.begin(), SupportedLengths.end(), VecLen) ==
      SupportedLengths.end()) {
    S.Diag(Attr.getLoc(), diag::err_attribute_argument_is_not_in_range)
        << SupportedLengthsStr << E->getSourceRange();
    return;
  }

  D->addAttr(::new (S.Context) VecLenHintAttr(S.Context, Attr, VecLen));
}

template <typename AttrTy>
static bool diagnoseMemoryAttrs(Sema &S, Decl *D) {
  if (const auto *A = D->getAttr<AttrTy>())
    if (!A->isImplicit()) {
      S.Diag(A->getLocation(), diag::err_memory_attribute_invalid)
          << A << (S.getLangOpts().OpenCL ? 0 : 1);
      return true;
    }
  return false;
}

template <typename AttrTy, typename AttrTy2, typename... AttrTys>
static inline bool diagnoseMemoryAttrs(Sema &S, Decl *D) {
  bool Diagnosed = diagnoseMemoryAttrs<AttrTy>(S, D);
  return diagnoseMemoryAttrs<AttrTy2, AttrTys...>(S, D) || Diagnosed;
}

static bool IsSlaveMemory(Sema &S, Decl *D) {
  return S.getLangOpts().HLS && D->hasAttr<OpenCLLocalMemSizeAttr>() &&
         D->hasAttr<SlaveMemoryArgumentAttr>();
}
#endif // INTEL_CUSTOMIZATION

// Checks correctness of mutual usage of different work_group_size attributes:
// reqd_work_group_size, max_work_group_size and max_global_work_dim.
// Values of reqd_work_group_size arguments shall be equal or less than values
// coming from max_work_group_size.
// In case the value of 'max_global_work_dim' attribute equals to 0 we shall
// ensure that if max_work_group_size and reqd_work_group_size attributes exist,
// they hold equal values (1, 1, 1).
static bool checkWorkGroupSizeValues(Sema &S, Decl *D, const ParsedAttr &AL) {
  bool Result = true;
  auto checkZeroDim = [&S, &AL](auto &A, size_t X, size_t Y, size_t Z,
                                bool ReverseAttrs = false) -> bool {
    if (X != 1 || Y != 1 || Z != 1) {
      auto Diag =
          S.Diag(AL.getLoc(), diag::err_sycl_x_y_z_arguments_must_be_one);
      if (ReverseAttrs)
        Diag << AL << A;
      else
        Diag << A << AL;
      return false;
    }
    return true;
  };

  // Returns the unsigned constant integer value represented by
  // given expression.
  auto getExprValue = [](const Expr *E, ASTContext &Ctx) {
    return E->getIntegerConstantExpr(Ctx)->getZExtValue();
  };

  ASTContext &Ctx = S.getASTContext();

  if (AL.getKind() == ParsedAttr::AT_SYCLIntelMaxGlobalWorkDim) {
    ArrayRef<const Expr *> Dims;
    Attr *B = nullptr;
    if (const auto *B = D->getAttr<SYCLIntelMaxWorkGroupSizeAttr>())
      Dims = B->dimensions();
    else if (const auto *B = D->getAttr<ReqdWorkGroupSizeAttr>())
      Dims = B->dimensions();
    if (B) {
      Result &=
          checkZeroDim(B, getExprValue(Dims[0], Ctx),
                       getExprValue(Dims[1], Ctx), getExprValue(Dims[2], Ctx));
    }
    return Result;
  }

  if (AL.getKind() == ParsedAttr::AT_SYCLIntelMaxWorkGroupSize)
    S.CheckDeprecatedSYCLAttributeSpelling(AL);

  if (const auto *A = D->getAttr<SYCLIntelMaxGlobalWorkDimAttr>()) {
    if ((A->getValue()->getIntegerConstantExpr(Ctx)->getSExtValue()) == 0) {
      Result &= checkZeroDim(A, getExprValue(AL.getArgAsExpr(0), Ctx),
                             getExprValue(AL.getArgAsExpr(1), Ctx),
                             getExprValue(AL.getArgAsExpr(2), Ctx),
                             /*ReverseAttrs=*/true);
    }
  }

  if (const auto *A = D->getAttr<SYCLIntelMaxWorkGroupSizeAttr>()) {
    if (!((getExprValue(AL.getArgAsExpr(0), Ctx) <=
           getExprValue(A->getXDim(), Ctx)) &&
          (getExprValue(AL.getArgAsExpr(1), Ctx) <=
           getExprValue(A->getYDim(), Ctx)) &&
          (getExprValue(AL.getArgAsExpr(2), Ctx) <=
           getExprValue(A->getZDim(), Ctx)))) {
      S.Diag(AL.getLoc(), diag::err_conflicting_sycl_function_attributes)
          << AL << A->getSpelling();
      Result &= false;
    }
  }

  if (const auto *A = D->getAttr<ReqdWorkGroupSizeAttr>()) {
    if (!((getExprValue(AL.getArgAsExpr(0), Ctx) >=
           getExprValue(A->getXDim(), Ctx)) &&
          (getExprValue(AL.getArgAsExpr(1), Ctx) >=
           getExprValue(A->getYDim(), Ctx)) &&
          (getExprValue(AL.getArgAsExpr(2), Ctx) >=
           getExprValue(A->getZDim(), Ctx)))) {
      S.Diag(AL.getLoc(), diag::err_conflicting_sycl_function_attributes)
          << AL << A->getSpelling();
      Result &= false;
    }
  }
  return Result;
}

// Handles reqd_work_group_size and max_work_group_size.
template <typename WorkGroupAttr>
static void handleWorkGroupSize(Sema &S, Decl *D, const ParsedAttr &AL) {
  if (D->isInvalidDecl())
    return;

#if INTEL_CUSTOMIZATION
  if (AL.getKind() == ParsedAttr::AT_SYCLIntelMaxWorkGroupSize) {
    if (AL.getSyntax() == AttributeCommonInfo::AS_GNU &&
        !S.Context.getTargetInfo().getTriple().isINTELFPGAEnvironment()) {
      S.Diag(AL.getLoc(), diag::warn_unknown_attribute_ignored) << AL;
      return;
    }

    if (checkValidSYCLSpelling(S, AL))
      return;
  }
#endif // INTEL_CUSTOMIZATION

  Expr *XDimExpr = AL.getArgAsExpr(0);

  // If no attribute argument is specified, set to default value '1'
  // for second and third attribute argument in ReqdWorkGroupSizeAttr
  // for only with intel::reqd_work_group_size spelling.
  auto SetDefaultValue = [](Sema &S, const ParsedAttr &AL, SourceLocation loc) {
    Expr *E = (AL.getKind() == ParsedAttr::AT_ReqdWorkGroupSize &&
               AL.getAttributeSpellingListIndex() ==
                   ReqdWorkGroupSizeAttr::CXX11_intel_reqd_work_group_size)
                  ? IntegerLiteral::Create(S.Context, llvm::APInt(32, 1),
                                           S.Context.IntTy, AL.getLoc())
                  : nullptr;
    return E;
  };

  Expr *YDimExpr = AL.isArgExpr(1) ? AL.getArgAsExpr(1)
                                   : SetDefaultValue(S, AL, AL.getLoc());

  Expr *ZDimExpr = AL.isArgExpr(2) ? AL.getArgAsExpr(2)
                                   : SetDefaultValue(S, AL, AL.getLoc());

  if ((AL.getKind() == ParsedAttr::AT_ReqdWorkGroupSize &&
       AL.getAttributeSpellingListIndex() ==
           ReqdWorkGroupSizeAttr::CXX11_cl_reqd_work_group_size) ||
      (AL.getKind() == ParsedAttr::AT_SYCLIntelMaxWorkGroupSize)) {
    if (!checkAttributeNumArgs(S, AL, 3))
      return;
  }

#if INTEL_CUSTOMIZATION
  ASTContext &Ctx = S.getASTContext();
  if (!XDimExpr->isValueDependent() && !YDimExpr->isValueDependent() &&
      !ZDimExpr->isValueDependent()) {
    llvm::APSInt XDimVal, YDimVal, ZDimVal;
    ExprResult XDim = S.VerifyIntegerConstantExpression(XDimExpr, &XDimVal);
    ExprResult YDim = S.VerifyIntegerConstantExpression(YDimExpr, &YDimVal);
    ExprResult ZDim = S.VerifyIntegerConstantExpression(ZDimExpr, &ZDimVal);

    if (XDim.isInvalid())
      return;
    XDimExpr = XDim.get();

    if (YDim.isInvalid())
      return;
    YDimExpr = YDim.get();

    if (ZDim.isInvalid())
      return;
    ZDimExpr = ZDim.get();

    if (const auto *A = D->getAttr<SYCLIntelNumSimdWorkItemsAttr>()) {
      int64_t NumSimdWorkItems =
          A->getValue()->getIntegerConstantExpr(Ctx)->getSExtValue();

      if (!(XDimVal.getZExtValue() % NumSimdWorkItems == 0 ||
            YDimVal.getZExtValue() % NumSimdWorkItems == 0 ||
            ZDimVal.getZExtValue() % NumSimdWorkItems == 0)) {
        S.Diag(A->getLocation(), diag::err_sycl_num_kernel_wrong_reqd_wg_size)
            << A << AL;
        S.Diag(AL.getLoc(), diag::note_conflicting_attribute);
        return;
      }
    }

    if (D->hasAttr<AutorunAttr>()) {
      long long int N = 1ll << 32ll;
      if ((N % XDimVal.getZExtValue()) != 0 ||
          (N % YDimVal.getZExtValue()) != 0 ||
          (N % ZDimVal.getZExtValue()) != 0) {
        S.Diag(AL.getLoc(), diag::err_opencl_autorun_kernel_wrong_reqd_wg_size);
        return;
      }
    }
#endif // INTEL_CUSTOMIZATION

    if (const auto *ExistingAttr = D->getAttr<WorkGroupAttr>()) {
      // Compare attribute arguments value and warn for a mismatch.
      if (ExistingAttr->getXDimVal(Ctx) != XDimVal ||
          ExistingAttr->getYDimVal(Ctx) != YDimVal ||
          ExistingAttr->getZDimVal(Ctx) != ZDimVal) {
        S.Diag(AL.getLoc(), diag::warn_duplicate_attribute) << AL;
        S.Diag(ExistingAttr->getLocation(), diag::note_conflicting_attribute);
      }
    }
    if (!checkWorkGroupSizeValues(S, D, AL))
      return;
  }

  S.addIntelTripleArgAttr<WorkGroupAttr>(D, AL, XDimExpr, YDimExpr, ZDimExpr);
}

// Handles work_group_size_hint.
static void handleWorkGroupSizeHint(Sema &S, Decl *D, const ParsedAttr &AL) {
  uint32_t WGSize[3];

  if (!checkAttributeNumArgs(S, AL, 3))
    return;

  for (unsigned i = 0; i < 3; ++i) {
    if (!checkUInt32Argument(S, AL, AL.getArgAsExpr(i), WGSize[i], i,
                             /*StrictlyUnsigned=*/true))
      return;

    if (WGSize[i] == 0) {
      S.Diag(AL.getLoc(), diag::err_attribute_argument_is_zero)
          << AL << AL.getArgAsExpr(i)->getSourceRange();
      return;
    }
  }

  WorkGroupSizeHintAttr *Existing = D->getAttr<WorkGroupSizeHintAttr>();
  if (Existing &&
      !(Existing->getXDim() == WGSize[0] && Existing->getYDim() == WGSize[1] &&
        Existing->getZDim() == WGSize[2]))
    S.Diag(AL.getLoc(), diag::warn_duplicate_attribute) << AL;

  D->addAttr(::new (S.Context) WorkGroupSizeHintAttr(S.Context, AL, WGSize[0],
                                                     WGSize[1], WGSize[2]));
}

void Sema::AddIntelReqdSubGroupSize(Decl *D, const AttributeCommonInfo &CI,
                                    Expr *E) {
  if (!E->isValueDependent()) {
    // Validate that we have an integer constant expression and then store the
    // converted constant expression into the semantic attribute so that we
    // don't have to evaluate it again later.
    llvm::APSInt ArgVal;
    ExprResult Res = VerifyIntegerConstantExpression(E, &ArgVal);
    if (Res.isInvalid())
      return;
    E = Res.get();

    // This attribute requires a strictly positive value.
    if (ArgVal <= 0) {
      Diag(E->getExprLoc(), diag::err_attribute_requires_positive_integer)
          << CI << /*positive*/ 0;
      return;
    }

    // Check to see if there's a duplicate attribute with different values
    // already applied to the declaration.
    if (const auto *DeclAttr = D->getAttr<IntelReqdSubGroupSizeAttr>()) {
      // If the other attribute argument is instantiation dependent, we won't
      // have converted it to a constant expression yet and thus we test
      // whether this is a null pointer.
      const auto *DeclExpr = dyn_cast<ConstantExpr>(DeclAttr->getValue());
      if (DeclExpr && ArgVal != DeclExpr->getResultAsAPSInt()) {
        Diag(CI.getLoc(), diag::warn_duplicate_attribute) << CI;
        Diag(DeclAttr->getLoc(), diag::note_previous_attribute);
        return;
      }
    }
  }

  D->addAttr(::new (Context) IntelReqdSubGroupSizeAttr(Context, CI, E));
}

IntelReqdSubGroupSizeAttr *
Sema::MergeIntelReqdSubGroupSizeAttr(Decl *D,
                                     const IntelReqdSubGroupSizeAttr &A) {
  // Check to see if there's a duplicate attribute with different values
  // already applied to the declaration.
  if (const auto *DeclAttr = D->getAttr<IntelReqdSubGroupSizeAttr>()) {
    const auto *DeclExpr = dyn_cast<ConstantExpr>(DeclAttr->getValue());
    const auto *MergeExpr = dyn_cast<ConstantExpr>(A.getValue());
    if (DeclExpr && MergeExpr &&
        DeclExpr->getResultAsAPSInt() != MergeExpr->getResultAsAPSInt()) {
      Diag(DeclAttr->getLoc(), diag::warn_duplicate_attribute) << &A;
      Diag(A.getLoc(), diag::note_previous_attribute);
      return nullptr;
    }
  }
  return ::new (Context) IntelReqdSubGroupSizeAttr(Context, A, A.getValue());
}

static void handleIntelReqdSubGroupSize(Sema &S, Decl *D,
                                        const ParsedAttr &AL) {
  Expr *E = AL.getArgAsExpr(0);
  S.AddIntelReqdSubGroupSize(D, AL, E);
}

void Sema::AddSYCLIntelNumSimdWorkItemsAttr(Decl *D,
                                            const AttributeCommonInfo &CI,
                                            Expr *E) {
  if (!E->isValueDependent()) {
    // Validate that we have an integer constant expression and then store the
    // converted constant expression into the semantic attribute so that we
    // don't have to evaluate it again later.
    llvm::APSInt ArgVal;

    ExprResult Res = VerifyIntegerConstantExpression(E, &ArgVal);
    if (Res.isInvalid())
      return;
    E = Res.get();

    // This attribute requires a strictly positive value.
    if (ArgVal <= 0) {
      Diag(E->getExprLoc(), diag::err_attribute_requires_positive_integer)
          << CI << /*positive*/ 0;
      return;
    }

    // Check to see if there's a duplicate attribute with different values
    // already applied to the declaration.
    if (const auto *DeclAttr = D->getAttr<SYCLIntelNumSimdWorkItemsAttr>()) {
      // If the other attribute argument is instantiation dependent, we won't
      // have converted it to a constant expression yet and thus we test
      // whether this is a null pointer.
      const auto *DeclExpr = dyn_cast<ConstantExpr>(DeclAttr->getValue());
      if (DeclExpr && ArgVal != DeclExpr->getResultAsAPSInt()) {
        Diag(CI.getLoc(), diag::warn_duplicate_attribute) << CI;
        Diag(DeclAttr->getLoc(), diag::note_previous_attribute);
        return;
      }
    }

    // If the declaration has an [[intel::reqd_work_group_size]] attribute,
    // check to see if can be evenly divided by the num_simd_work_items attr.
    if (const auto *DeclAttr = D->getAttr<ReqdWorkGroupSizeAttr>()) {
      Optional<llvm::APSInt> XDimVal = DeclAttr->getXDimVal(Context);
      Optional<llvm::APSInt> YDimVal = DeclAttr->getYDimVal(Context);
      Optional<llvm::APSInt> ZDimVal = DeclAttr->getZDimVal(Context);

      if (!(*XDimVal % ArgVal == 0 || *YDimVal % ArgVal == 0 ||
            *ZDimVal % ArgVal == 0)) {
        Diag(CI.getLoc(), diag::err_sycl_num_kernel_wrong_reqd_wg_size)
            << CI << DeclAttr;
        Diag(DeclAttr->getLocation(), diag::note_conflicting_attribute);
        return;
      }
    }
  }

  D->addAttr(::new (Context) SYCLIntelNumSimdWorkItemsAttr(Context, CI, E));
}

SYCLIntelNumSimdWorkItemsAttr *Sema::MergeSYCLIntelNumSimdWorkItemsAttr(
    Decl *D, const SYCLIntelNumSimdWorkItemsAttr &A) {
  // Check to see if there's a duplicate attribute with different values
  // already applied to the declaration.
  if (const auto *DeclAttr = D->getAttr<SYCLIntelNumSimdWorkItemsAttr>()) {
    const auto *DeclExpr = dyn_cast<ConstantExpr>(DeclAttr->getValue());
    const auto *MergeExpr = dyn_cast<ConstantExpr>(A.getValue());
    if (DeclExpr && MergeExpr &&
        DeclExpr->getResultAsAPSInt() != MergeExpr->getResultAsAPSInt()) {
      Diag(DeclAttr->getLoc(), diag::warn_duplicate_attribute) << &A;
      Diag(A.getLoc(), diag::note_previous_attribute);
      return nullptr;
    }
  }
  return ::new (Context)
      SYCLIntelNumSimdWorkItemsAttr(Context, A, A.getValue());
}

static void handleSYCLIntelNumSimdWorkItemsAttr(Sema &S, Decl *D,
                                                const ParsedAttr &A) {
  S.CheckDeprecatedSYCLAttributeSpelling(A);

  Expr *E = A.getArgAsExpr(0);
  S.AddSYCLIntelNumSimdWorkItemsAttr(D, A, E);
}

// Handles use_stall_enable_clusters
static void handleUseStallEnableClustersAttr(Sema &S, Decl *D,
                                             const ParsedAttr &Attr) {
  if (D->isInvalidDecl())
    return;

#if INTEL_CUSTOMIZATION
  if (checkValidSYCLSpelling(S, Attr))
    return;
#endif // INTEL_CUSTOMIZATION

  unsigned NumArgs = Attr.getNumArgs();
  if (NumArgs > 0) {
    S.Diag(Attr.getLoc(), diag::warn_attribute_too_many_arguments) << Attr << 0;
    return;
  }

#if INTEL_CUSTOMIZATION
  if (Attr.getAttributeSpellingListIndex() ==
    SYCLIntelUseStallEnableClustersAttr::GNU_stall_enable) {
    S.Diag(Attr.getLoc(), diag::warn_attribute_spelling_deprecated) << Attr;
    S.Diag(Attr.getLoc(), diag::note_spelling_suggestion)
        << "'use_stall_enable_clusters'";
  } else if (Attr.getAttributeSpellingListIndex() ==
             SYCLIntelUseStallEnableClustersAttr::CXX11_clang_stall_enable) {
    S.Diag(Attr.getLoc(), diag::warn_attribute_spelling_deprecated)
        << "'" + Attr.getNormalizedFullName() + "'";
    S.Diag(Attr.getLoc(), diag::note_spelling_suggestion)
        << "'clang::use_stall_enable_clusters'";
  }
#endif // INTEL_CUSTOMIZATION

  handleSimpleAttribute<SYCLIntelUseStallEnableClustersAttr>(S, D, Attr);
}

// Handle scheduler_target_fmax_mhz
static void handleSchedulerTargetFmaxMhzAttr(Sema &S, Decl *D,
                                             const ParsedAttr &AL) {
  if (D->isInvalidDecl())
    return;

#if INTEL_CUSTOMIZATION
  if (checkValidSYCLSpelling(S, AL))
    return;
#endif // INTEL_CUSTOMIZATION

  Expr *E = AL.getArgAsExpr(0);

  if (D->getAttr<SYCLIntelSchedulerTargetFmaxMhzAttr>())
    S.Diag(AL.getLoc(), diag::warn_duplicate_attribute) << AL;

  S.CheckDeprecatedSYCLAttributeSpelling(AL);

  S.addIntelSingleArgAttr<SYCLIntelSchedulerTargetFmaxMhzAttr>(D, AL, E);
}

// Handles max_global_work_dim.
static void handleMaxGlobalWorkDimAttr(Sema &S, Decl *D,
                                       const ParsedAttr &A)  {
  if (D->isInvalidDecl())
    return;

#if INTEL_CUSTOMIZATION
  if (checkValidSYCLSpelling(S, A))
    return;

  if (A.getSyntax() == AttributeCommonInfo::AS_GNU &&
      !S.Context.getTargetInfo().getTriple().isINTELFPGAEnvironment()) {
    S.Diag(A.getLoc(), diag::warn_unknown_attribute_ignored) << A;
    return;
  }
#endif // INTEL_CUSTOMIZATION

  Expr *E = A.getArgAsExpr(0);

  if (!checkWorkGroupSizeValues(S, D, A)) {
    D->setInvalidDecl();
    return;
  }

  if (D->getAttr<SYCLIntelMaxGlobalWorkDimAttr>())
    S.Diag(A.getLoc(), diag::warn_duplicate_attribute) << A;

  S.CheckDeprecatedSYCLAttributeSpelling(A);

  S.addIntelSingleArgAttr<SYCLIntelMaxGlobalWorkDimAttr>(D, A, E);
}

SYCLIntelLoopFuseAttr *
Sema::mergeSYCLIntelLoopFuseAttr(Decl *D, const AttributeCommonInfo &CI,
                                 Expr *E) {

  if (const auto ExistingAttr = D->getAttr<SYCLIntelLoopFuseAttr>()) {
    // [[intel::loop_fuse]] and [[intel::loop_fuse_independent]] are
    // incompatible.
    // FIXME: If additional spellings are provided for this attribute,
    // this code will do the wrong thing.
    if (ExistingAttr->getAttributeSpellingListIndex() !=
        CI.getAttributeSpellingListIndex()) {
      Diag(CI.getLoc(), diag::err_attributes_are_not_compatible)
          << CI << ExistingAttr;
      Diag(ExistingAttr->getLocation(), diag::note_conflicting_attribute);
      return nullptr;
    }

    if (!E->isValueDependent()) {
      Optional<llvm::APSInt> ArgVal = E->getIntegerConstantExpr(Context);
      Optional<llvm::APSInt> ExistingArgVal =
          ExistingAttr->getValue()->getIntegerConstantExpr(Context);

      assert(ArgVal && ExistingArgVal &&
             "Argument should be an integer constant expression");
      // Compare attribute argument value and warn if there is a mismatch.
      if (ArgVal->getExtValue() != ExistingArgVal->getExtValue())
        Diag(ExistingAttr->getLoc(), diag::warn_duplicate_attribute)
            << ExistingAttr;
    }

    // If there is no mismatch, silently ignore duplicate attribute.
    return nullptr;
  }
  return ::new (Context) SYCLIntelLoopFuseAttr(Context, CI, E);
}

static bool checkSYCLIntelLoopFuseArgument(Sema &S,
                                           const AttributeCommonInfo &CI,
                                           Expr *E) {
  // Dependent expressions are checked when instantiated.
  if (E->isValueDependent())
    return false;

  Optional<llvm::APSInt> ArgVal = E->getIntegerConstantExpr(S.Context);
  if (!ArgVal) {
    S.Diag(E->getExprLoc(), diag::err_attribute_argument_type)
        << CI << AANT_ArgumentIntegerConstant << E->getSourceRange();
    return true;
  }

  if (!ArgVal->isNonNegative()) {
    S.Diag(E->getExprLoc(), diag::err_attribute_requires_positive_integer)
        << CI << /*non-negative*/ 1;
    return true;
  }

  return false;
}

void Sema::addSYCLIntelLoopFuseAttr(Decl *D, const AttributeCommonInfo &CI,
                                    Expr *E) {
  assert(E && "argument has unexpected null value");

  if (checkSYCLIntelLoopFuseArgument(*this, CI, E))
    return;

  SYCLIntelLoopFuseAttr *NewAttr = mergeSYCLIntelLoopFuseAttr(D, CI, E);

  if (NewAttr)
    D->addAttr(NewAttr);
}

// Handles [[intel::loop_fuse]] and [[intel::loop_fuse_independent]].
static void handleLoopFuseAttr(Sema &S, Decl *D, const ParsedAttr &Attr) {
  // Default argument value is set to 1.
  Expr *E = Attr.isArgExpr(0)
                ? Attr.getArgAsExpr(0)
                : IntegerLiteral::Create(S.Context, llvm::APInt(32, 1),
                                         S.Context.IntTy, Attr.getLoc());

  S.addSYCLIntelLoopFuseAttr(D, Attr, E);
}

static void handleVecTypeHint(Sema &S, Decl *D, const ParsedAttr &AL) {
  if (!AL.hasParsedType()) {
    S.Diag(AL.getLoc(), diag::err_attribute_wrong_number_arguments) << AL << 1;
    return;
  }

  TypeSourceInfo *ParmTSI = nullptr;
  QualType ParmType = S.GetTypeFromParser(AL.getTypeArg(), &ParmTSI);
  assert(ParmTSI && "no type source info for attribute argument");

  if (!ParmType->isExtVectorType() && !ParmType->isFloatingType() &&
      (ParmType->isBooleanType() ||
       !ParmType->isIntegralType(S.getASTContext()))) {
    S.Diag(AL.getLoc(), diag::err_attribute_invalid_argument) << 2 << AL;
    return;
  }

  if (VecTypeHintAttr *A = D->getAttr<VecTypeHintAttr>()) {
    if (!S.Context.hasSameType(A->getTypeHint(), ParmType)) {
      S.Diag(AL.getLoc(), diag::warn_duplicate_attribute) << AL;
      return;
    }
  }

  D->addAttr(::new (S.Context) VecTypeHintAttr(S.Context, AL, ParmTSI));
}

SectionAttr *Sema::mergeSectionAttr(Decl *D, const AttributeCommonInfo &CI,
                                    StringRef Name) {
  // Explicit or partial specializations do not inherit
  // the section attribute from the primary template.
  if (const auto *FD = dyn_cast<FunctionDecl>(D)) {
    if (CI.getAttributeSpellingListIndex() == SectionAttr::Declspec_allocate &&
        FD->isFunctionTemplateSpecialization())
      return nullptr;
  }
  if (SectionAttr *ExistingAttr = D->getAttr<SectionAttr>()) {
    if (ExistingAttr->getName() == Name)
      return nullptr;
    Diag(ExistingAttr->getLocation(), diag::warn_mismatched_section)
         << 1 /*section*/;
    Diag(CI.getLoc(), diag::note_previous_attribute);
    return nullptr;
  }
  return ::new (Context) SectionAttr(Context, CI, Name);
}

bool Sema::checkSectionName(SourceLocation LiteralLoc, StringRef SecName) {
  std::string Error = Context.getTargetInfo().isValidSectionSpecifier(SecName);
  if (!Error.empty()) {
    Diag(LiteralLoc, diag::err_attribute_section_invalid_for_target) << Error
         << 1 /*'section'*/;
    return false;
  }
  return true;
}

static void handleSectionAttr(Sema &S, Decl *D, const ParsedAttr &AL) {
  // Make sure that there is a string literal as the sections's single
  // argument.
  StringRef Str;
  SourceLocation LiteralLoc;
  if (!S.checkStringLiteralArgumentAttr(AL, 0, Str, &LiteralLoc))
    return;

  if (!S.checkSectionName(LiteralLoc, Str))
    return;

  // If the target wants to validate the section specifier, make it happen.
  std::string Error = S.Context.getTargetInfo().isValidSectionSpecifier(Str);
  if (!Error.empty()) {
    S.Diag(LiteralLoc, diag::err_attribute_section_invalid_for_target)
    << Error;
    return;
  }

  SectionAttr *NewAttr = S.mergeSectionAttr(D, AL, Str);
  if (NewAttr) {
    D->addAttr(NewAttr);
    if (isa<FunctionDecl, FunctionTemplateDecl, ObjCMethodDecl,
            ObjCPropertyDecl>(D))
      S.UnifySection(NewAttr->getName(),
                     ASTContext::PSF_Execute | ASTContext::PSF_Read,
                     cast<NamedDecl>(D));
  }
}

// This is used for `__declspec(code_seg("segname"))` on a decl.
// `#pragma code_seg("segname")` uses checkSectionName() instead.
static bool checkCodeSegName(Sema &S, SourceLocation LiteralLoc,
                             StringRef CodeSegName) {
  std::string Error =
      S.Context.getTargetInfo().isValidSectionSpecifier(CodeSegName);
  if (!Error.empty()) {
    S.Diag(LiteralLoc, diag::err_attribute_section_invalid_for_target)
        << Error << 0 /*'code-seg'*/;
    return false;
  }

  return true;
}

CodeSegAttr *Sema::mergeCodeSegAttr(Decl *D, const AttributeCommonInfo &CI,
                                    StringRef Name) {
  // Explicit or partial specializations do not inherit
  // the code_seg attribute from the primary template.
  if (const auto *FD = dyn_cast<FunctionDecl>(D)) {
    if (FD->isFunctionTemplateSpecialization())
      return nullptr;
  }
  if (const auto *ExistingAttr = D->getAttr<CodeSegAttr>()) {
    if (ExistingAttr->getName() == Name)
      return nullptr;
    Diag(ExistingAttr->getLocation(), diag::warn_mismatched_section)
         << 0 /*codeseg*/;
    Diag(CI.getLoc(), diag::note_previous_attribute);
    return nullptr;
  }
  return ::new (Context) CodeSegAttr(Context, CI, Name);
}

static void handleCodeSegAttr(Sema &S, Decl *D, const ParsedAttr &AL) {
  StringRef Str;
  SourceLocation LiteralLoc;
  if (!S.checkStringLiteralArgumentAttr(AL, 0, Str, &LiteralLoc))
    return;
  if (!checkCodeSegName(S, LiteralLoc, Str))
    return;
  if (const auto *ExistingAttr = D->getAttr<CodeSegAttr>()) {
    if (!ExistingAttr->isImplicit()) {
      S.Diag(AL.getLoc(),
             ExistingAttr->getName() == Str
             ? diag::warn_duplicate_codeseg_attribute
             : diag::err_conflicting_codeseg_attribute);
      return;
    }
    D->dropAttr<CodeSegAttr>();
  }
  if (CodeSegAttr *CSA = S.mergeCodeSegAttr(D, AL, Str))
    D->addAttr(CSA);
}

// Check for things we'd like to warn about. Multiversioning issues are
// handled later in the process, once we know how many exist.
bool Sema::checkTargetAttr(SourceLocation LiteralLoc, StringRef AttrStr) {
  enum FirstParam { Unsupported, Duplicate, Unknown };
  enum SecondParam { None, Architecture, Tune };
  if (AttrStr.find("fpmath=") != StringRef::npos)
    return Diag(LiteralLoc, diag::warn_unsupported_target_attribute)
           << Unsupported << None << "fpmath=";

  // Diagnose use of tune if target doesn't support it.
  if (!Context.getTargetInfo().supportsTargetAttributeTune() &&
      AttrStr.find("tune=") != StringRef::npos)
    return Diag(LiteralLoc, diag::warn_unsupported_target_attribute)
           << Unsupported << None << "tune=";

  ParsedTargetAttr ParsedAttrs = TargetAttr::parse(AttrStr);

  if (!ParsedAttrs.Architecture.empty() &&
      !Context.getTargetInfo().isValidCPUName(ParsedAttrs.Architecture))
    return Diag(LiteralLoc, diag::warn_unsupported_target_attribute)
           << Unknown << Architecture << ParsedAttrs.Architecture;

  if (!ParsedAttrs.Tune.empty() &&
      !Context.getTargetInfo().isValidCPUName(ParsedAttrs.Tune))
    return Diag(LiteralLoc, diag::warn_unsupported_target_attribute)
           << Unknown << Tune << ParsedAttrs.Tune;

  if (ParsedAttrs.DuplicateArchitecture)
    return Diag(LiteralLoc, diag::warn_unsupported_target_attribute)
           << Duplicate << None << "arch=";
  if (ParsedAttrs.DuplicateTune)
    return Diag(LiteralLoc, diag::warn_unsupported_target_attribute)
           << Duplicate << None << "tune=";

  for (const auto &Feature : ParsedAttrs.Features) {
    auto CurFeature = StringRef(Feature).drop_front(); // remove + or -.
    if (!Context.getTargetInfo().isValidFeatureName(CurFeature))
      return Diag(LiteralLoc, diag::warn_unsupported_target_attribute)
             << Unsupported << None << CurFeature;
  }

  TargetInfo::BranchProtectionInfo BPI;
  StringRef Error;
  if (!ParsedAttrs.BranchProtection.empty() &&
      !Context.getTargetInfo().validateBranchProtection(
          ParsedAttrs.BranchProtection, BPI, Error)) {
    if (Error.empty())
      return Diag(LiteralLoc, diag::warn_unsupported_target_attribute)
             << Unsupported << None << "branch-protection";
    else
      return Diag(LiteralLoc, diag::err_invalid_branch_protection_spec)
             << Error;
  }

  return false;
}

static void handleTargetAttr(Sema &S, Decl *D, const ParsedAttr &AL) {
  StringRef Str;
  SourceLocation LiteralLoc;
  if (!S.checkStringLiteralArgumentAttr(AL, 0, Str, &LiteralLoc) ||
      S.checkTargetAttr(LiteralLoc, Str))
    return;

  TargetAttr *NewAttr = ::new (S.Context) TargetAttr(S.Context, AL, Str);
  D->addAttr(NewAttr);
}

static void handleMinVectorWidthAttr(Sema &S, Decl *D, const ParsedAttr &AL) {
  Expr *E = AL.getArgAsExpr(0);
  uint32_t VecWidth;
  if (!checkUInt32Argument(S, AL, E, VecWidth)) {
    AL.setInvalid();
    return;
  }

  MinVectorWidthAttr *Existing = D->getAttr<MinVectorWidthAttr>();
  if (Existing && Existing->getVectorWidth() != VecWidth) {
    S.Diag(AL.getLoc(), diag::warn_duplicate_attribute) << AL;
    return;
  }

  D->addAttr(::new (S.Context) MinVectorWidthAttr(S.Context, AL, VecWidth));
}

static void handleCleanupAttr(Sema &S, Decl *D, const ParsedAttr &AL) {
  Expr *E = AL.getArgAsExpr(0);
  SourceLocation Loc = E->getExprLoc();
  FunctionDecl *FD = nullptr;
  DeclarationNameInfo NI;

  // gcc only allows for simple identifiers. Since we support more than gcc, we
  // will warn the user.
  if (auto *DRE = dyn_cast<DeclRefExpr>(E)) {
    if (DRE->hasQualifier())
      S.Diag(Loc, diag::warn_cleanup_ext);
    FD = dyn_cast<FunctionDecl>(DRE->getDecl());
    NI = DRE->getNameInfo();
    if (!FD) {
      S.Diag(Loc, diag::err_attribute_cleanup_arg_not_function) << 1
        << NI.getName();
      return;
    }
  } else if (auto *ULE = dyn_cast<UnresolvedLookupExpr>(E)) {
    if (ULE->hasExplicitTemplateArgs())
      S.Diag(Loc, diag::warn_cleanup_ext);
    FD = S.ResolveSingleFunctionTemplateSpecialization(ULE, true);
    NI = ULE->getNameInfo();
    if (!FD) {
      S.Diag(Loc, diag::err_attribute_cleanup_arg_not_function) << 2
        << NI.getName();
      if (ULE->getType() == S.Context.OverloadTy)
        S.NoteAllOverloadCandidates(ULE);
      return;
    }
  } else {
    S.Diag(Loc, diag::err_attribute_cleanup_arg_not_function) << 0;
    return;
  }

  if (FD->getNumParams() != 1) {
    S.Diag(Loc, diag::err_attribute_cleanup_func_must_take_one_arg)
      << NI.getName();
    return;
  }

  // We're currently more strict than GCC about what function types we accept.
  // If this ever proves to be a problem it should be easy to fix.
  QualType Ty = S.Context.getPointerType(cast<VarDecl>(D)->getType());
  QualType ParamTy = FD->getParamDecl(0)->getType();
  if (S.CheckAssignmentConstraints(FD->getParamDecl(0)->getLocation(),
                                   ParamTy, Ty) != Sema::Compatible) {
    S.Diag(Loc, diag::err_attribute_cleanup_func_arg_incompatible_type)
      << NI.getName() << ParamTy << Ty;
    return;
  }

  D->addAttr(::new (S.Context) CleanupAttr(S.Context, AL, FD));
}

static void handleEnumExtensibilityAttr(Sema &S, Decl *D,
                                        const ParsedAttr &AL) {
  if (!AL.isArgIdent(0)) {
    S.Diag(AL.getLoc(), diag::err_attribute_argument_n_type)
        << AL << 0 << AANT_ArgumentIdentifier;
    return;
  }

  EnumExtensibilityAttr::Kind ExtensibilityKind;
  IdentifierInfo *II = AL.getArgAsIdent(0)->Ident;
  if (!EnumExtensibilityAttr::ConvertStrToKind(II->getName(),
                                               ExtensibilityKind)) {
    S.Diag(AL.getLoc(), diag::warn_attribute_type_not_supported) << AL << II;
    return;
  }

  D->addAttr(::new (S.Context)
                 EnumExtensibilityAttr(S.Context, AL, ExtensibilityKind));
}

/// Handle __attribute__((format_arg((idx)))) attribute based on
/// http://gcc.gnu.org/onlinedocs/gcc/Function-Attributes.html
static void handleFormatArgAttr(Sema &S, Decl *D, const ParsedAttr &AL) {
  Expr *IdxExpr = AL.getArgAsExpr(0);
  ParamIdx Idx;
  if (!checkFunctionOrMethodParameterIndex(S, D, AL, 1, IdxExpr, Idx))
    return;

  // Make sure the format string is really a string.
  QualType Ty = getFunctionOrMethodParamType(D, Idx.getASTIndex());

  bool NotNSStringTy = !isNSStringType(Ty, S.Context);
  if (NotNSStringTy &&
      !isCFStringType(Ty, S.Context) &&
      (!Ty->isPointerType() ||
       !Ty->castAs<PointerType>()->getPointeeType()->isCharType())) {
    S.Diag(AL.getLoc(), diag::err_format_attribute_not)
        << "a string type" << IdxExpr->getSourceRange()
        << getFunctionOrMethodParamRange(D, 0);
    return;
  }
  Ty = getFunctionOrMethodResultType(D);
  if (!isNSStringType(Ty, S.Context) &&
      !isCFStringType(Ty, S.Context) &&
      (!Ty->isPointerType() ||
       !Ty->castAs<PointerType>()->getPointeeType()->isCharType())) {
    S.Diag(AL.getLoc(), diag::err_format_attribute_result_not)
        << (NotNSStringTy ? "string type" : "NSString")
        << IdxExpr->getSourceRange() << getFunctionOrMethodParamRange(D, 0);
    return;
  }

  D->addAttr(::new (S.Context) FormatArgAttr(S.Context, AL, Idx));
}

enum FormatAttrKind {
  CFStringFormat,
  NSStringFormat,
  StrftimeFormat,
  SupportedFormat,
  IgnoredFormat,
  InvalidFormat
};

/// getFormatAttrKind - Map from format attribute names to supported format
/// types.
static FormatAttrKind getFormatAttrKind(StringRef Format) {
  return llvm::StringSwitch<FormatAttrKind>(Format)
      // Check for formats that get handled specially.
      .Case("NSString", NSStringFormat)
      .Case("CFString", CFStringFormat)
      .Case("strftime", StrftimeFormat)

      // Otherwise, check for supported formats.
      .Cases("scanf", "printf", "printf0", "strfmon", SupportedFormat)
      .Cases("cmn_err", "vcmn_err", "zcmn_err", SupportedFormat)
      .Case("kprintf", SupportedFormat)         // OpenBSD.
      .Case("freebsd_kprintf", SupportedFormat) // FreeBSD.
      .Case("os_trace", SupportedFormat)
      .Case("os_log", SupportedFormat)

      .Cases("gcc_diag", "gcc_cdiag", "gcc_cxxdiag", "gcc_tdiag", IgnoredFormat)
      .Default(InvalidFormat);
}

/// Handle __attribute__((init_priority(priority))) attributes based on
/// http://gcc.gnu.org/onlinedocs/gcc/C_002b_002b-Attributes.html
static void handleInitPriorityAttr(Sema &S, Decl *D, const ParsedAttr &AL) {
  if (!S.getLangOpts().CPlusPlus) {
    S.Diag(AL.getLoc(), diag::warn_attribute_ignored) << AL;
    return;
  }

  if (S.getCurFunctionOrMethodDecl()) {
    S.Diag(AL.getLoc(), diag::err_init_priority_object_attr);
    AL.setInvalid();
    return;
  }
  QualType T = cast<VarDecl>(D)->getType();
  if (S.Context.getAsArrayType(T))
    T = S.Context.getBaseElementType(T);
  if (!T->getAs<RecordType>()) {
    S.Diag(AL.getLoc(), diag::err_init_priority_object_attr);
    AL.setInvalid();
    return;
  }

  Expr *E = AL.getArgAsExpr(0);
  uint32_t prioritynum;
  if (!checkUInt32Argument(S, AL, E, prioritynum)) {
    AL.setInvalid();
    return;
  }

  // Only perform the priority check if the attribute is outside of a system
  // header. Values <= 100 are reserved for the implementation, and libc++
  // benefits from being able to specify values in that range.
  if ((prioritynum < 101 || prioritynum > 65535) &&
      !S.getSourceManager().isInSystemHeader(AL.getLoc())) {
    S.Diag(AL.getLoc(), diag::err_attribute_argument_out_of_range)
        << E->getSourceRange() << AL << 101 << 65535;
    AL.setInvalid();
    return;
  }
  D->addAttr(::new (S.Context) InitPriorityAttr(S.Context, AL, prioritynum));
}

FormatAttr *Sema::mergeFormatAttr(Decl *D, const AttributeCommonInfo &CI,
                                  IdentifierInfo *Format, int FormatIdx,
                                  int FirstArg) {
  // Check whether we already have an equivalent format attribute.
  for (auto *F : D->specific_attrs<FormatAttr>()) {
    if (F->getType() == Format &&
        F->getFormatIdx() == FormatIdx &&
        F->getFirstArg() == FirstArg) {
      // If we don't have a valid location for this attribute, adopt the
      // location.
      if (F->getLocation().isInvalid())
        F->setRange(CI.getRange());
      return nullptr;
    }
  }

  return ::new (Context) FormatAttr(Context, CI, Format, FormatIdx, FirstArg);
}

/// Handle __attribute__((format(type,idx,firstarg))) attributes based on
/// http://gcc.gnu.org/onlinedocs/gcc/Function-Attributes.html
static void handleFormatAttr(Sema &S, Decl *D, const ParsedAttr &AL) {
  if (!AL.isArgIdent(0)) {
    S.Diag(AL.getLoc(), diag::err_attribute_argument_n_type)
        << AL << 1 << AANT_ArgumentIdentifier;
    return;
  }

  // In C++ the implicit 'this' function parameter also counts, and they are
  // counted from one.
  bool HasImplicitThisParam = isInstanceMethod(D);
  unsigned NumArgs = getFunctionOrMethodNumParams(D) + HasImplicitThisParam;

  IdentifierInfo *II = AL.getArgAsIdent(0)->Ident;
  StringRef Format = II->getName();

  if (normalizeName(Format)) {
    // If we've modified the string name, we need a new identifier for it.
    II = &S.Context.Idents.get(Format);
  }

  // Check for supported formats.
  FormatAttrKind Kind = getFormatAttrKind(Format);

  if (Kind == IgnoredFormat)
    return;

  if (Kind == InvalidFormat) {
    S.Diag(AL.getLoc(), diag::warn_attribute_type_not_supported)
        << AL << II->getName();
    return;
  }

  // checks for the 2nd argument
  Expr *IdxExpr = AL.getArgAsExpr(1);
  uint32_t Idx;
  if (!checkUInt32Argument(S, AL, IdxExpr, Idx, 2))
    return;

  if (Idx < 1 || Idx > NumArgs) {
    S.Diag(AL.getLoc(), diag::err_attribute_argument_out_of_bounds)
        << AL << 2 << IdxExpr->getSourceRange();
    return;
  }

  // FIXME: Do we need to bounds check?
  unsigned ArgIdx = Idx - 1;

  if (HasImplicitThisParam) {
    if (ArgIdx == 0) {
      S.Diag(AL.getLoc(),
             diag::err_format_attribute_implicit_this_format_string)
        << IdxExpr->getSourceRange();
      return;
    }
    ArgIdx--;
  }

  // make sure the format string is really a string
  QualType Ty = getFunctionOrMethodParamType(D, ArgIdx);

  if (Kind == CFStringFormat) {
    if (!isCFStringType(Ty, S.Context)) {
      S.Diag(AL.getLoc(), diag::err_format_attribute_not)
        << "a CFString" << IdxExpr->getSourceRange()
        << getFunctionOrMethodParamRange(D, ArgIdx);
      return;
    }
  } else if (Kind == NSStringFormat) {
    // FIXME: do we need to check if the type is NSString*?  What are the
    // semantics?
    if (!isNSStringType(Ty, S.Context)) {
      S.Diag(AL.getLoc(), diag::err_format_attribute_not)
        << "an NSString" << IdxExpr->getSourceRange()
        << getFunctionOrMethodParamRange(D, ArgIdx);
      return;
    }
  } else if (!Ty->isPointerType() ||
             !Ty->castAs<PointerType>()->getPointeeType()->isCharType()) {
    S.Diag(AL.getLoc(), diag::err_format_attribute_not)
      << "a string type" << IdxExpr->getSourceRange()
      << getFunctionOrMethodParamRange(D, ArgIdx);
    return;
  }

  // check the 3rd argument
  Expr *FirstArgExpr = AL.getArgAsExpr(2);
  uint32_t FirstArg;
  if (!checkUInt32Argument(S, AL, FirstArgExpr, FirstArg, 3))
    return;

  // check if the function is variadic if the 3rd argument non-zero
  if (FirstArg != 0) {
    if (isFunctionOrMethodVariadic(D)) {
      ++NumArgs; // +1 for ...
    } else {
      S.Diag(D->getLocation(), diag::err_format_attribute_requires_variadic);
      return;
    }
  }

  // strftime requires FirstArg to be 0 because it doesn't read from any
  // variable the input is just the current time + the format string.
  if (Kind == StrftimeFormat) {
    if (FirstArg != 0) {
      S.Diag(AL.getLoc(), diag::err_format_strftime_third_parameter)
        << FirstArgExpr->getSourceRange();
      return;
    }
  // if 0 it disables parameter checking (to use with e.g. va_list)
  } else if (FirstArg != 0 && FirstArg != NumArgs) {
    S.Diag(AL.getLoc(), diag::err_attribute_argument_out_of_bounds)
        << AL << 3 << FirstArgExpr->getSourceRange();
    return;
  }

  FormatAttr *NewAttr = S.mergeFormatAttr(D, AL, II, Idx, FirstArg);
  if (NewAttr)
    D->addAttr(NewAttr);
}

/// Handle __attribute__((callback(CalleeIdx, PayloadIdx0, ...))) attributes.
static void handleCallbackAttr(Sema &S, Decl *D, const ParsedAttr &AL) {
  // The index that identifies the callback callee is mandatory.
  if (AL.getNumArgs() == 0) {
    S.Diag(AL.getLoc(), diag::err_callback_attribute_no_callee)
        << AL.getRange();
    return;
  }

  bool HasImplicitThisParam = isInstanceMethod(D);
  int32_t NumArgs = getFunctionOrMethodNumParams(D);

  FunctionDecl *FD = D->getAsFunction();
  assert(FD && "Expected a function declaration!");

  llvm::StringMap<int> NameIdxMapping;
  NameIdxMapping["__"] = -1;

  NameIdxMapping["this"] = 0;

  int Idx = 1;
  for (const ParmVarDecl *PVD : FD->parameters())
    NameIdxMapping[PVD->getName()] = Idx++;

  auto UnknownName = NameIdxMapping.end();

  SmallVector<int, 8> EncodingIndices;
  for (unsigned I = 0, E = AL.getNumArgs(); I < E; ++I) {
    SourceRange SR;
    int32_t ArgIdx;

    if (AL.isArgIdent(I)) {
      IdentifierLoc *IdLoc = AL.getArgAsIdent(I);
      auto It = NameIdxMapping.find(IdLoc->Ident->getName());
      if (It == UnknownName) {
        S.Diag(AL.getLoc(), diag::err_callback_attribute_argument_unknown)
            << IdLoc->Ident << IdLoc->Loc;
        return;
      }

      SR = SourceRange(IdLoc->Loc);
      ArgIdx = It->second;
    } else if (AL.isArgExpr(I)) {
      Expr *IdxExpr = AL.getArgAsExpr(I);

      // If the expression is not parseable as an int32_t we have a problem.
      if (!checkUInt32Argument(S, AL, IdxExpr, (uint32_t &)ArgIdx, I + 1,
                               false)) {
        S.Diag(AL.getLoc(), diag::err_attribute_argument_out_of_bounds)
            << AL << (I + 1) << IdxExpr->getSourceRange();
        return;
      }

      // Check oob, excluding the special values, 0 and -1.
      if (ArgIdx < -1 || ArgIdx > NumArgs) {
        S.Diag(AL.getLoc(), diag::err_attribute_argument_out_of_bounds)
            << AL << (I + 1) << IdxExpr->getSourceRange();
        return;
      }

      SR = IdxExpr->getSourceRange();
    } else {
      llvm_unreachable("Unexpected ParsedAttr argument type!");
    }

    if (ArgIdx == 0 && !HasImplicitThisParam) {
      S.Diag(AL.getLoc(), diag::err_callback_implicit_this_not_available)
          << (I + 1) << SR;
      return;
    }

    // Adjust for the case we do not have an implicit "this" parameter. In this
    // case we decrease all positive values by 1 to get LLVM argument indices.
    if (!HasImplicitThisParam && ArgIdx > 0)
      ArgIdx -= 1;

    EncodingIndices.push_back(ArgIdx);
  }

  int CalleeIdx = EncodingIndices.front();
  // Check if the callee index is proper, thus not "this" and not "unknown".
  // This means the "CalleeIdx" has to be non-negative if "HasImplicitThisParam"
  // is false and positive if "HasImplicitThisParam" is true.
  if (CalleeIdx < (int)HasImplicitThisParam) {
    S.Diag(AL.getLoc(), diag::err_callback_attribute_invalid_callee)
        << AL.getRange();
    return;
  }

  // Get the callee type, note the index adjustment as the AST doesn't contain
  // the this type (which the callee cannot reference anyway!).
  const Type *CalleeType =
      getFunctionOrMethodParamType(D, CalleeIdx - HasImplicitThisParam)
          .getTypePtr();
  if (!CalleeType || !CalleeType->isFunctionPointerType()) {
    S.Diag(AL.getLoc(), diag::err_callback_callee_no_function_type)
        << AL.getRange();
    return;
  }

  const Type *CalleeFnType =
      CalleeType->getPointeeType()->getUnqualifiedDesugaredType();

  // TODO: Check the type of the callee arguments.

  const auto *CalleeFnProtoType = dyn_cast<FunctionProtoType>(CalleeFnType);
  if (!CalleeFnProtoType) {
    S.Diag(AL.getLoc(), diag::err_callback_callee_no_function_type)
        << AL.getRange();
    return;
  }

  if (CalleeFnProtoType->getNumParams() > EncodingIndices.size() - 1) {
    S.Diag(AL.getLoc(), diag::err_attribute_wrong_number_arguments)
        << AL << (unsigned)(EncodingIndices.size() - 1);
    return;
  }

  if (CalleeFnProtoType->getNumParams() < EncodingIndices.size() - 1) {
    S.Diag(AL.getLoc(), diag::err_attribute_wrong_number_arguments)
        << AL << (unsigned)(EncodingIndices.size() - 1);
    return;
  }

  if (CalleeFnProtoType->isVariadic()) {
    S.Diag(AL.getLoc(), diag::err_callback_callee_is_variadic) << AL.getRange();
    return;
  }

  // Do not allow multiple callback attributes.
  if (D->hasAttr<CallbackAttr>()) {
    S.Diag(AL.getLoc(), diag::err_callback_attribute_multiple) << AL.getRange();
    return;
  }

  D->addAttr(::new (S.Context) CallbackAttr(
      S.Context, AL, EncodingIndices.data(), EncodingIndices.size()));
}

static bool isFunctionLike(const Type &T) {
  // Check for explicit function types.
  // 'called_once' is only supported in Objective-C and it has
  // function pointers and block pointers.
  return T.isFunctionPointerType() || T.isBlockPointerType();
}

/// Handle 'called_once' attribute.
static void handleCalledOnceAttr(Sema &S, Decl *D, const ParsedAttr &AL) {
  // 'called_once' only applies to parameters representing functions.
  QualType T = cast<ParmVarDecl>(D)->getType();

  if (!isFunctionLike(*T)) {
    S.Diag(AL.getLoc(), diag::err_called_once_attribute_wrong_type);
    return;
  }

  D->addAttr(::new (S.Context) CalledOnceAttr(S.Context, AL));
}

static void handleTransparentUnionAttr(Sema &S, Decl *D, const ParsedAttr &AL) {
  // Try to find the underlying union declaration.
  RecordDecl *RD = nullptr;
  const auto *TD = dyn_cast<TypedefNameDecl>(D);
  if (TD && TD->getUnderlyingType()->isUnionType())
    RD = TD->getUnderlyingType()->getAsUnionType()->getDecl();
  else
    RD = dyn_cast<RecordDecl>(D);

  if (!RD || !RD->isUnion()) {
    S.Diag(AL.getLoc(), diag::warn_attribute_wrong_decl_type) << AL
                                                              << ExpectedUnion;
    return;
  }

  if (!RD->isCompleteDefinition()) {
    if (!RD->isBeingDefined())
      S.Diag(AL.getLoc(),
             diag::warn_transparent_union_attribute_not_definition);
    return;
  }

  RecordDecl::field_iterator Field = RD->field_begin(),
                          FieldEnd = RD->field_end();
  if (Field == FieldEnd) {
    S.Diag(AL.getLoc(), diag::warn_transparent_union_attribute_zero_fields);
    return;
  }

  FieldDecl *FirstField = *Field;
  QualType FirstType = FirstField->getType();
  if (FirstType->hasFloatingRepresentation() || FirstType->isVectorType()) {
    S.Diag(FirstField->getLocation(),
           diag::warn_transparent_union_attribute_floating)
      << FirstType->isVectorType() << FirstType;
    return;
  }

  if (FirstType->isIncompleteType())
    return;
  uint64_t FirstSize = S.Context.getTypeSize(FirstType);
  uint64_t FirstAlign = S.Context.getTypeAlign(FirstType);
  for (; Field != FieldEnd; ++Field) {
    QualType FieldType = Field->getType();
    if (FieldType->isIncompleteType())
      return;
    // FIXME: this isn't fully correct; we also need to test whether the
    // members of the union would all have the same calling convention as the
    // first member of the union. Checking just the size and alignment isn't
    // sufficient (consider structs passed on the stack instead of in registers
    // as an example).
    if (S.Context.getTypeSize(FieldType) != FirstSize ||
        S.Context.getTypeAlign(FieldType) > FirstAlign) {
      // Warn if we drop the attribute.
      bool isSize = S.Context.getTypeSize(FieldType) != FirstSize;
      unsigned FieldBits = isSize ? S.Context.getTypeSize(FieldType)
                                  : S.Context.getTypeAlign(FieldType);
      S.Diag(Field->getLocation(),
             diag::warn_transparent_union_attribute_field_size_align)
          << isSize << *Field << FieldBits;
      unsigned FirstBits = isSize ? FirstSize : FirstAlign;
      S.Diag(FirstField->getLocation(),
             diag::note_transparent_union_first_field_size_align)
          << isSize << FirstBits;
      return;
    }
  }

  RD->addAttr(::new (S.Context) TransparentUnionAttr(S.Context, AL));
}

void Sema::AddAnnotationAttr(Decl *D, const AttributeCommonInfo &CI,
                             StringRef Str, MutableArrayRef<Expr *> Args) {
  auto *Attr = AnnotateAttr::Create(Context, Str, Args.data(), Args.size(), CI);
  llvm::SmallVector<PartialDiagnosticAt, 8> Notes;
  for (unsigned Idx = 0; Idx < Attr->args_size(); Idx++) {
    Expr *&E = Attr->args_begin()[Idx];
    assert(E && "error are handled before");
    if (E->isValueDependent() || E->isTypeDependent())
      continue;

    if (E->getType()->isArrayType())
      E = ImpCastExprToType(E, Context.getPointerType(E->getType()),
                            clang::CK_ArrayToPointerDecay)
              .get();
    if (E->getType()->isFunctionType())
      E = ImplicitCastExpr::Create(Context,
                                   Context.getPointerType(E->getType()),
                                   clang::CK_FunctionToPointerDecay, E, nullptr,
                                   VK_RValue, FPOptionsOverride());
    if (E->isLValue())
      E = ImplicitCastExpr::Create(Context, E->getType().getNonReferenceType(),
                                   clang::CK_LValueToRValue, E, nullptr,
                                   VK_RValue, FPOptionsOverride());

    Expr::EvalResult Eval;
    Notes.clear();
    Eval.Diag = &Notes;

    bool Result =
        E->EvaluateAsConstantExpr(Eval, Context);

    /// Result means the expression can be folded to a constant.
    /// Note.empty() means the expression is a valid constant expression in the
    /// current language mode.
    if (!Result || !Notes.empty()) {
      Diag(E->getBeginLoc(), diag::err_attribute_argument_n_type)
          << CI << (Idx + 1) << AANT_ArgumentConstantExpr;
      for (auto &Note : Notes)
        Diag(Note.first, Note.second);
      return;
    }
    assert(Eval.Val.hasValue());
    E = ConstantExpr::Create(Context, E, Eval.Val);
  }
  D->addAttr(Attr);
}

static void handleAnnotateAttr(Sema &S, Decl *D, const ParsedAttr &AL) {
  // Make sure that there is a string literal as the annotation's first
  // argument.
  StringRef Str;
  if (!S.checkStringLiteralArgumentAttr(AL, 0, Str))
    return;

  llvm::SmallVector<Expr *, 4> Args;
  Args.reserve(AL.getNumArgs() - 1);
  for (unsigned Idx = 1; Idx < AL.getNumArgs(); Idx++) {
    assert(!AL.isArgIdent(Idx));
    Args.push_back(AL.getArgAsExpr(Idx));
  }

  S.AddAnnotationAttr(D, AL, Str, Args);
}

static void handleAlignValueAttr(Sema &S, Decl *D, const ParsedAttr &AL) {
  S.AddAlignValueAttr(D, AL, AL.getArgAsExpr(0));
}

void Sema::AddAlignValueAttr(Decl *D, const AttributeCommonInfo &CI, Expr *E) {
  AlignValueAttr TmpAttr(Context, CI, E);
  SourceLocation AttrLoc = CI.getLoc();

  QualType T;
  if (const auto *TD = dyn_cast<TypedefNameDecl>(D))
    T = TD->getUnderlyingType();
  else if (const auto *VD = dyn_cast<ValueDecl>(D))
    T = VD->getType();
  else
    llvm_unreachable("Unknown decl type for align_value");

  if (!T->isDependentType() && !T->isAnyPointerType() &&
      !T->isReferenceType() && !T->isMemberPointerType()) {
    Diag(AttrLoc, diag::warn_attribute_pointer_or_reference_only)
      << &TmpAttr << T << D->getSourceRange();
    return;
  }

  if (!E->isValueDependent()) {
    llvm::APSInt Alignment;
    ExprResult ICE = VerifyIntegerConstantExpression(
        E, &Alignment, diag::err_align_value_attribute_argument_not_int);
    if (ICE.isInvalid())
      return;

    if (!Alignment.isPowerOf2()) {
      Diag(AttrLoc, diag::err_alignment_not_power_of_two)
        << E->getSourceRange();
      return;
    }

    D->addAttr(::new (Context) AlignValueAttr(Context, CI, ICE.get()));
    return;
  }

  // Save dependent expressions in the AST to be instantiated.
  D->addAttr(::new (Context) AlignValueAttr(Context, CI, E));
}

static void handleAlignedAttr(Sema &S, Decl *D, const ParsedAttr &AL) {
  // check the attribute arguments.
  if (AL.getNumArgs() > 1) {
    S.Diag(AL.getLoc(), diag::err_attribute_wrong_number_arguments) << AL << 1;
    return;
  }

  if (AL.getNumArgs() == 0) {
    D->addAttr(::new (S.Context) AlignedAttr(S.Context, AL, true, nullptr));
    return;
  }

  Expr *E = AL.getArgAsExpr(0);
  if (AL.isPackExpansion() && !E->containsUnexpandedParameterPack()) {
    S.Diag(AL.getEllipsisLoc(),
           diag::err_pack_expansion_without_parameter_packs);
    return;
  }

  if (!AL.isPackExpansion() && S.DiagnoseUnexpandedParameterPack(E))
    return;

  S.AddAlignedAttr(D, AL, E, AL.isPackExpansion());
}

void Sema::AddAlignedAttr(Decl *D, const AttributeCommonInfo &CI, Expr *E,
                          bool IsPackExpansion) {
  AlignedAttr TmpAttr(Context, CI, true, E);
  SourceLocation AttrLoc = CI.getLoc();

  // C++11 alignas(...) and C11 _Alignas(...) have additional requirements.
  if (TmpAttr.isAlignas()) {
    // C++11 [dcl.align]p1:
    //   An alignment-specifier may be applied to a variable or to a class
    //   data member, but it shall not be applied to a bit-field, a function
    //   parameter, the formal parameter of a catch clause, or a variable
    //   declared with the register storage class specifier. An
    //   alignment-specifier may also be applied to the declaration of a class
    //   or enumeration type.
    // C11 6.7.5/2:
    //   An alignment attribute shall not be specified in a declaration of
    //   a typedef, or a bit-field, or a function, or a parameter, or an
    //   object declared with the register storage-class specifier.
    int DiagKind = -1;
    if (isa<ParmVarDecl>(D)) {
      DiagKind = 0;
    } else if (const auto *VD = dyn_cast<VarDecl>(D)) {
      if (VD->getStorageClass() == SC_Register)
        DiagKind = 1;
      if (VD->isExceptionVariable())
        DiagKind = 2;
    } else if (const auto *FD = dyn_cast<FieldDecl>(D)) {
      if (FD->isBitField())
        DiagKind = 3;
    } else if (!isa<TagDecl>(D)) {
      Diag(AttrLoc, diag::err_attribute_wrong_decl_type) << &TmpAttr
        << (TmpAttr.isC11() ? ExpectedVariableOrField
                            : ExpectedVariableFieldOrTag);
      return;
    }
    if (DiagKind != -1) {
      Diag(AttrLoc, diag::err_alignas_attribute_wrong_decl_type)
        << &TmpAttr << DiagKind;
      return;
    }
  }

  if (E->isValueDependent()) {
    // We can't support a dependent alignment on a non-dependent type,
    // because we have no way to model that a type is "alignment-dependent"
    // but not dependent in any other way.
    if (const auto *TND = dyn_cast<TypedefNameDecl>(D)) {
      if (!TND->getUnderlyingType()->isDependentType()) {
        Diag(AttrLoc, diag::err_alignment_dependent_typedef_name)
            << E->getSourceRange();
        return;
      }
    }

    // Save dependent expressions in the AST to be instantiated.
    AlignedAttr *AA = ::new (Context) AlignedAttr(Context, CI, true, E);
    AA->setPackExpansion(IsPackExpansion);
    D->addAttr(AA);
    return;
  }

  // FIXME: Cache the number on the AL object?
  llvm::APSInt Alignment;
  ExprResult ICE = VerifyIntegerConstantExpression(
      E, &Alignment, diag::err_aligned_attribute_argument_not_int);
  if (ICE.isInvalid())
    return;

  uint64_t AlignVal = Alignment.getZExtValue();

  // C++11 [dcl.align]p2:
  //   -- if the constant expression evaluates to zero, the alignment
  //      specifier shall have no effect
  // C11 6.7.5p6:
  //   An alignment specification of zero has no effect.
  if (!(TmpAttr.isAlignas() && !Alignment)) {
    if (!llvm::isPowerOf2_64(AlignVal)) {
      Diag(AttrLoc, diag::err_alignment_not_power_of_two)
        << E->getSourceRange();
      return;
    }
  }

  unsigned MaximumAlignment = Sema::MaximumAlignment;
  if (Context.getTargetInfo().getTriple().isOSBinFormatCOFF())
    MaximumAlignment = std::min(MaximumAlignment, 8192u);
  if (AlignVal > MaximumAlignment) {
    Diag(AttrLoc, diag::err_attribute_aligned_too_great)
        << MaximumAlignment << E->getSourceRange();
    return;
  }

  if (Context.getTargetInfo().isTLSSupported()) {
    unsigned MaxTLSAlign =
        Context.toCharUnitsFromBits(Context.getTargetInfo().getMaxTLSAlign())
            .getQuantity();
    const auto *VD = dyn_cast<VarDecl>(D);
    if (MaxTLSAlign && AlignVal > MaxTLSAlign && VD &&
        VD->getTLSKind() != VarDecl::TLS_None) {
      Diag(VD->getLocation(), diag::err_tls_var_aligned_over_maximum)
          << (unsigned)AlignVal << VD << MaxTLSAlign;
      return;
    }
  }

  AlignedAttr *AA = ::new (Context) AlignedAttr(Context, CI, true, ICE.get());
  AA->setPackExpansion(IsPackExpansion);
  D->addAttr(AA);
}

void Sema::AddAlignedAttr(Decl *D, const AttributeCommonInfo &CI,
                          TypeSourceInfo *TS, bool IsPackExpansion) {
  // FIXME: Cache the number on the AL object if non-dependent?
  // FIXME: Perform checking of type validity
  AlignedAttr *AA = ::new (Context) AlignedAttr(Context, CI, false, TS);
  AA->setPackExpansion(IsPackExpansion);
  D->addAttr(AA);
}

void Sema::CheckAlignasUnderalignment(Decl *D) {
  assert(D->hasAttrs() && "no attributes on decl");

  QualType UnderlyingTy, DiagTy;
  if (const auto *VD = dyn_cast<ValueDecl>(D)) {
    UnderlyingTy = DiagTy = VD->getType();
  } else {
    UnderlyingTy = DiagTy = Context.getTagDeclType(cast<TagDecl>(D));
    if (const auto *ED = dyn_cast<EnumDecl>(D))
      UnderlyingTy = ED->getIntegerType();
  }
  if (DiagTy->isDependentType() || DiagTy->isIncompleteType())
    return;

  // C++11 [dcl.align]p5, C11 6.7.5/4:
  //   The combined effect of all alignment attributes in a declaration shall
  //   not specify an alignment that is less strict than the alignment that
  //   would otherwise be required for the entity being declared.
  AlignedAttr *AlignasAttr = nullptr;
  AlignedAttr *LastAlignedAttr = nullptr;
  unsigned Align = 0;
  for (auto *I : D->specific_attrs<AlignedAttr>()) {
    if (I->isAlignmentDependent())
      return;
    if (I->isAlignas())
      AlignasAttr = I;
    Align = std::max(Align, I->getAlignment(Context));
    LastAlignedAttr = I;
  }

  if (Align && DiagTy->isSizelessType()) {
    Diag(LastAlignedAttr->getLocation(), diag::err_attribute_sizeless_type)
        << LastAlignedAttr << DiagTy;
  } else if (AlignasAttr && Align) {
    CharUnits RequestedAlign = Context.toCharUnitsFromBits(Align);
    CharUnits NaturalAlign = Context.getTypeAlignInChars(UnderlyingTy);
    if (NaturalAlign > RequestedAlign)
      Diag(AlignasAttr->getLocation(), diag::err_alignas_underaligned)
        << DiagTy << (unsigned)NaturalAlign.getQuantity();
  }
}

bool Sema::checkMSInheritanceAttrOnDefinition(
    CXXRecordDecl *RD, SourceRange Range, bool BestCase,
    MSInheritanceModel ExplicitModel) {
  assert(RD->hasDefinition() && "RD has no definition!");

  // We may not have seen base specifiers or any virtual methods yet.  We will
  // have to wait until the record is defined to catch any mismatches.
  if (!RD->getDefinition()->isCompleteDefinition())
    return false;

  // The unspecified model never matches what a definition could need.
  if (ExplicitModel == MSInheritanceModel::Unspecified)
    return false;

  if (BestCase) {
    if (RD->calculateInheritanceModel() == ExplicitModel)
      return false;
  } else {
    if (RD->calculateInheritanceModel() <= ExplicitModel)
      return false;
  }

  Diag(Range.getBegin(), diag::err_mismatched_ms_inheritance)
      << 0 /*definition*/;
  Diag(RD->getDefinition()->getLocation(), diag::note_defined_here) << RD;
  return true;
}

/// parseModeAttrArg - Parses attribute mode string and returns parsed type
/// attribute.
static void parseModeAttrArg(Sema &S, StringRef Str, unsigned &DestWidth,
                             bool &IntegerMode, bool &ComplexMode,
                             bool &ExplicitIEEE) {
  IntegerMode = true;
  ComplexMode = false;
  switch (Str.size()) {
  case 2:
    switch (Str[0]) {
    case 'Q':
      DestWidth = 8;
      break;
    case 'H':
      DestWidth = 16;
      break;
    case 'S':
      DestWidth = 32;
      break;
    case 'D':
      DestWidth = 64;
      break;
    case 'X':
      DestWidth = 96;
      break;
    case 'K': // KFmode - IEEE quad precision (__float128)
      ExplicitIEEE = true;
      DestWidth = Str[1] == 'I' ? 0 : 128;
      break;
    case 'T':
      ExplicitIEEE = false;
      DestWidth = 128;
      break;
    }
    if (Str[1] == 'F') {
      IntegerMode = false;
    } else if (Str[1] == 'C') {
      IntegerMode = false;
      ComplexMode = true;
    } else if (Str[1] != 'I') {
      DestWidth = 0;
    }
    break;
  case 4:
    // FIXME: glibc uses 'word' to define register_t; this is narrower than a
    // pointer on PIC16 and other embedded platforms.
    if (Str == "word")
      DestWidth = S.Context.getTargetInfo().getRegisterWidth();
    else if (Str == "byte")
      DestWidth = S.Context.getTargetInfo().getCharWidth();
    break;
  case 7:
    if (Str == "pointer")
      DestWidth = S.Context.getTargetInfo().getPointerWidth(0);
    break;
  case 11:
    if (Str == "unwind_word")
      DestWidth = S.Context.getTargetInfo().getUnwindWordWidth();
    break;
  }
}

/// handleModeAttr - This attribute modifies the width of a decl with primitive
/// type.
///
/// Despite what would be logical, the mode attribute is a decl attribute, not a
/// type attribute: 'int ** __attribute((mode(HI))) *G;' tries to make 'G' be
/// HImode, not an intermediate pointer.
static void handleModeAttr(Sema &S, Decl *D, const ParsedAttr &AL) {
  // This attribute isn't documented, but glibc uses it.  It changes
  // the width of an int or unsigned int to the specified size.
  if (!AL.isArgIdent(0)) {
    S.Diag(AL.getLoc(), diag::err_attribute_argument_type)
        << AL << AANT_ArgumentIdentifier;
    return;
  }

  IdentifierInfo *Name = AL.getArgAsIdent(0)->Ident;

  S.AddModeAttr(D, AL, Name);
}

void Sema::AddModeAttr(Decl *D, const AttributeCommonInfo &CI,
                       IdentifierInfo *Name, bool InInstantiation) {
  StringRef Str = Name->getName();
  normalizeName(Str);
  SourceLocation AttrLoc = CI.getLoc();

  unsigned DestWidth = 0;
  bool IntegerMode = true;
  bool ComplexMode = false;
  bool ExplicitIEEE = false;
  llvm::APInt VectorSize(64, 0);
  if (Str.size() >= 4 && Str[0] == 'V') {
    // Minimal length of vector mode is 4: 'V' + NUMBER(>=1) + TYPE(>=2).
    size_t StrSize = Str.size();
    size_t VectorStringLength = 0;
    while ((VectorStringLength + 1) < StrSize &&
           isdigit(Str[VectorStringLength + 1]))
      ++VectorStringLength;
    if (VectorStringLength &&
        !Str.substr(1, VectorStringLength).getAsInteger(10, VectorSize) &&
        VectorSize.isPowerOf2()) {
      parseModeAttrArg(*this, Str.substr(VectorStringLength + 1), DestWidth,
                       IntegerMode, ComplexMode, ExplicitIEEE);
      // Avoid duplicate warning from template instantiation.
      if (!InInstantiation)
        Diag(AttrLoc, diag::warn_vector_mode_deprecated);
    } else {
      VectorSize = 0;
    }
  }

  if (!VectorSize)
    parseModeAttrArg(*this, Str, DestWidth, IntegerMode, ComplexMode,
                     ExplicitIEEE);

  // FIXME: Sync this with InitializePredefinedMacros; we need to match int8_t
  // and friends, at least with glibc.
  // FIXME: Make sure floating-point mappings are accurate
  // FIXME: Support XF and TF types
  if (!DestWidth) {
    Diag(AttrLoc, diag::err_machine_mode) << 0 /*Unknown*/ << Name;
    return;
  }

  QualType OldTy;
  if (const auto *TD = dyn_cast<TypedefNameDecl>(D))
    OldTy = TD->getUnderlyingType();
  else if (const auto *ED = dyn_cast<EnumDecl>(D)) {
    // Something like 'typedef enum { X } __attribute__((mode(XX))) T;'.
    // Try to get type from enum declaration, default to int.
    OldTy = ED->getIntegerType();
    if (OldTy.isNull())
      OldTy = Context.IntTy;
  } else
    OldTy = cast<ValueDecl>(D)->getType();

  if (OldTy->isDependentType()) {
    D->addAttr(::new (Context) ModeAttr(Context, CI, Name));
    return;
  }

  // Base type can also be a vector type (see PR17453).
  // Distinguish between base type and base element type.
  QualType OldElemTy = OldTy;
  if (const auto *VT = OldTy->getAs<VectorType>())
    OldElemTy = VT->getElementType();

  // GCC allows 'mode' attribute on enumeration types (even incomplete), except
  // for vector modes. So, 'enum X __attribute__((mode(QI)));' forms a complete
  // type, 'enum { A } __attribute__((mode(V4SI)))' is rejected.
  if ((isa<EnumDecl>(D) || OldElemTy->getAs<EnumType>()) &&
      VectorSize.getBoolValue()) {
    Diag(AttrLoc, diag::err_enum_mode_vector_type) << Name << CI.getRange();
    return;
  }
  bool IntegralOrAnyEnumType = (OldElemTy->isIntegralOrEnumerationType() &&
                                !OldElemTy->isExtIntType()) ||
                               OldElemTy->getAs<EnumType>();

  if (!OldElemTy->getAs<BuiltinType>() && !OldElemTy->isComplexType() &&
      !IntegralOrAnyEnumType)
    Diag(AttrLoc, diag::err_mode_not_primitive);
  else if (IntegerMode) {
    if (!IntegralOrAnyEnumType)
      Diag(AttrLoc, diag::err_mode_wrong_type);
  } else if (ComplexMode) {
    if (!OldElemTy->isComplexType())
      Diag(AttrLoc, diag::err_mode_wrong_type);
  } else {
    if (!OldElemTy->isFloatingType())
      Diag(AttrLoc, diag::err_mode_wrong_type);
  }

  QualType NewElemTy;

  if (IntegerMode)
    NewElemTy = Context.getIntTypeForBitwidth(DestWidth,
                                              OldElemTy->isSignedIntegerType());
  else
    NewElemTy = Context.getRealTypeForBitwidth(DestWidth, ExplicitIEEE);

  if (NewElemTy.isNull()) {
    Diag(AttrLoc, diag::err_machine_mode) << 1 /*Unsupported*/ << Name;
    return;
  }

  if (ComplexMode) {
    NewElemTy = Context.getComplexType(NewElemTy);
  }

  QualType NewTy = NewElemTy;
  if (VectorSize.getBoolValue()) {
    NewTy = Context.getVectorType(NewTy, VectorSize.getZExtValue(),
                                  VectorType::GenericVector);
  } else if (const auto *OldVT = OldTy->getAs<VectorType>()) {
    // Complex machine mode does not support base vector types.
    if (ComplexMode) {
      Diag(AttrLoc, diag::err_complex_mode_vector_type);
      return;
    }
    unsigned NumElements = Context.getTypeSize(OldElemTy) *
                           OldVT->getNumElements() /
                           Context.getTypeSize(NewElemTy);
    NewTy =
        Context.getVectorType(NewElemTy, NumElements, OldVT->getVectorKind());
  }

  if (NewTy.isNull()) {
    Diag(AttrLoc, diag::err_mode_wrong_type);
    return;
  }

  // Install the new type.
  if (auto *TD = dyn_cast<TypedefNameDecl>(D))
    TD->setModedTypeSourceInfo(TD->getTypeSourceInfo(), NewTy);
  else if (auto *ED = dyn_cast<EnumDecl>(D))
    ED->setIntegerType(NewTy);
  else
    cast<ValueDecl>(D)->setType(NewTy);

  D->addAttr(::new (Context) ModeAttr(Context, CI, Name));
}

static void handleNoDebugAttr(Sema &S, Decl *D, const ParsedAttr &AL) {
  D->addAttr(::new (S.Context) NoDebugAttr(S.Context, AL));
}

AlwaysInlineAttr *Sema::mergeAlwaysInlineAttr(Decl *D,
                                              const AttributeCommonInfo &CI,
                                              const IdentifierInfo *Ident) {
  if (OptimizeNoneAttr *Optnone = D->getAttr<OptimizeNoneAttr>()) {
    Diag(CI.getLoc(), diag::warn_attribute_ignored) << Ident;
    Diag(Optnone->getLocation(), diag::note_conflicting_attribute);
    return nullptr;
  }

  if (D->hasAttr<AlwaysInlineAttr>())
    return nullptr;

  return ::new (Context) AlwaysInlineAttr(Context, CI);
}

CommonAttr *Sema::mergeCommonAttr(Decl *D, const ParsedAttr &AL) {
  if (checkAttrMutualExclusion<InternalLinkageAttr>(*this, D, AL))
    return nullptr;

  return ::new (Context) CommonAttr(Context, AL);
}

CommonAttr *Sema::mergeCommonAttr(Decl *D, const CommonAttr &AL) {
  if (checkAttrMutualExclusion<InternalLinkageAttr>(*this, D, AL))
    return nullptr;

  return ::new (Context) CommonAttr(Context, AL);
}

InternalLinkageAttr *Sema::mergeInternalLinkageAttr(Decl *D,
                                                    const ParsedAttr &AL) {
  if (const auto *VD = dyn_cast<VarDecl>(D)) {
    // Attribute applies to Var but not any subclass of it (like ParmVar,
    // ImplicitParm or VarTemplateSpecialization).
    if (VD->getKind() != Decl::Var) {
      Diag(AL.getLoc(), diag::warn_attribute_wrong_decl_type)
          << AL << (getLangOpts().CPlusPlus ? ExpectedFunctionVariableOrClass
                                            : ExpectedVariableOrFunction);
      return nullptr;
    }
    // Attribute does not apply to non-static local variables.
    if (VD->hasLocalStorage()) {
      Diag(VD->getLocation(), diag::warn_internal_linkage_local_storage);
      return nullptr;
    }
  }

  if (checkAttrMutualExclusion<CommonAttr>(*this, D, AL))
    return nullptr;

  return ::new (Context) InternalLinkageAttr(Context, AL);
}
InternalLinkageAttr *
Sema::mergeInternalLinkageAttr(Decl *D, const InternalLinkageAttr &AL) {
  if (const auto *VD = dyn_cast<VarDecl>(D)) {
    // Attribute applies to Var but not any subclass of it (like ParmVar,
    // ImplicitParm or VarTemplateSpecialization).
    if (VD->getKind() != Decl::Var) {
      Diag(AL.getLocation(), diag::warn_attribute_wrong_decl_type)
          << &AL << (getLangOpts().CPlusPlus ? ExpectedFunctionVariableOrClass
                                             : ExpectedVariableOrFunction);
      return nullptr;
    }
    // Attribute does not apply to non-static local variables.
    if (VD->hasLocalStorage()) {
      Diag(VD->getLocation(), diag::warn_internal_linkage_local_storage);
      return nullptr;
    }
  }

  if (checkAttrMutualExclusion<CommonAttr>(*this, D, AL))
    return nullptr;

  return ::new (Context) InternalLinkageAttr(Context, AL);
}

MinSizeAttr *Sema::mergeMinSizeAttr(Decl *D, const AttributeCommonInfo &CI) {
  if (OptimizeNoneAttr *Optnone = D->getAttr<OptimizeNoneAttr>()) {
    Diag(CI.getLoc(), diag::warn_attribute_ignored) << "'minsize'";
    Diag(Optnone->getLocation(), diag::note_conflicting_attribute);
    return nullptr;
  }

  if (D->hasAttr<MinSizeAttr>())
    return nullptr;

  return ::new (Context) MinSizeAttr(Context, CI);
}

NoSpeculativeLoadHardeningAttr *Sema::mergeNoSpeculativeLoadHardeningAttr(
    Decl *D, const NoSpeculativeLoadHardeningAttr &AL) {
  if (checkAttrMutualExclusion<SpeculativeLoadHardeningAttr>(*this, D, AL))
    return nullptr;

  return ::new (Context) NoSpeculativeLoadHardeningAttr(Context, AL);
}

SwiftNameAttr *Sema::mergeSwiftNameAttr(Decl *D, const SwiftNameAttr &SNA,
                                        StringRef Name) {
  if (const auto *PrevSNA = D->getAttr<SwiftNameAttr>()) {
    if (PrevSNA->getName() != Name && !PrevSNA->isImplicit()) {
      Diag(PrevSNA->getLocation(), diag::err_attributes_are_not_compatible)
          << PrevSNA << &SNA;
      Diag(SNA.getLoc(), diag::note_conflicting_attribute);
    }

    D->dropAttr<SwiftNameAttr>();
  }
  return ::new (Context) SwiftNameAttr(Context, SNA, Name);
}

OptimizeNoneAttr *Sema::mergeOptimizeNoneAttr(Decl *D,
                                              const AttributeCommonInfo &CI) {
  if (AlwaysInlineAttr *Inline = D->getAttr<AlwaysInlineAttr>()) {
    Diag(Inline->getLocation(), diag::warn_attribute_ignored) << Inline;
    Diag(CI.getLoc(), diag::note_conflicting_attribute);
    D->dropAttr<AlwaysInlineAttr>();
  }
  if (MinSizeAttr *MinSize = D->getAttr<MinSizeAttr>()) {
    Diag(MinSize->getLocation(), diag::warn_attribute_ignored) << MinSize;
    Diag(CI.getLoc(), diag::note_conflicting_attribute);
    D->dropAttr<MinSizeAttr>();
  }

  if (D->hasAttr<OptimizeNoneAttr>())
    return nullptr;

  return ::new (Context) OptimizeNoneAttr(Context, CI);
}

SpeculativeLoadHardeningAttr *Sema::mergeSpeculativeLoadHardeningAttr(
    Decl *D, const SpeculativeLoadHardeningAttr &AL) {
  if (checkAttrMutualExclusion<NoSpeculativeLoadHardeningAttr>(*this, D, AL))
    return nullptr;

  return ::new (Context) SpeculativeLoadHardeningAttr(Context, AL);
}

PreferDSPAttr *Sema::mergePreferDSPAttr(Decl *D, const PreferDSPAttr &AL) {
  if (checkAttrMutualExclusion<PreferSoftLogicAttr>(*this, D, AL))
    return nullptr;

  return ::new (Context) PreferDSPAttr(Context, AL);
}

PreferSoftLogicAttr *Sema::mergePreferSoftLogicAttr(
    Decl *D, const PreferSoftLogicAttr &AL) {
  if (checkAttrMutualExclusion<PreferDSPAttr>(*this, D, AL))
    return nullptr;

  return ::new (Context) PreferSoftLogicAttr(Context, AL);
}

static void handleAlwaysInlineAttr(Sema &S, Decl *D, const ParsedAttr &AL) {
  if (checkAttrMutualExclusion<NotTailCalledAttr>(S, D, AL))
    return;

  if (AlwaysInlineAttr *Inline =
          S.mergeAlwaysInlineAttr(D, AL, AL.getAttrName()))
    D->addAttr(Inline);
}

static void handleMinSizeAttr(Sema &S, Decl *D, const ParsedAttr &AL) {
  if (MinSizeAttr *MinSize = S.mergeMinSizeAttr(D, AL))
    D->addAttr(MinSize);
}

static void handleOptimizeNoneAttr(Sema &S, Decl *D, const ParsedAttr &AL) {
  if (OptimizeNoneAttr *Optnone = S.mergeOptimizeNoneAttr(D, AL))
    D->addAttr(Optnone);
}

static void handleSYCLDeviceAttr(Sema &S, Decl *D, const ParsedAttr &AL) {
  auto *FD = cast<FunctionDecl>(D);
  if (!FD->isExternallyVisible()) {
    S.Diag(AL.getLoc(), diag::err_sycl_attribute_internal_function) << AL;
    return;
  }

  handleSimpleAttribute<SYCLDeviceAttr>(S, D, AL);
}

static void handleSYCLDeviceIndirectlyCallableAttr(Sema &S, Decl *D,
                                                   const ParsedAttr &AL) {
  auto *FD = cast<FunctionDecl>(D);
  if (!FD->isExternallyVisible()) {
    S.Diag(AL.getLoc(), diag::err_sycl_attribute_internal_function) << AL;
    return;
  }

  D->addAttr(SYCLDeviceAttr::CreateImplicit(S.Context));
  handleSimpleAttribute<SYCLDeviceIndirectlyCallableAttr>(S, D, AL);
}

#if INTEL_CUSTOMIZATION
static void handleSYCLUnmaskedAttr(Sema &S, Decl *D, const ParsedAttr &AL) {
  if (S.LangOpts.SYCLIsHost)
    return;

  auto *FD = cast<FunctionDecl>(D);
  // Function must have at least one parameter.
  if (getFunctionOrMethodNumParams(D) < 1) {
    S.Diag(FD->getLocation(), diag::warn_sycl_unmasked_num_of_function_params);
    return;
  }

  if (!FD->isExternallyVisible()) {
    S.Diag(AL.getLoc(), diag::err_sycl_attribute_internal_function) << AL;
    return;
  }

  D->addAttr(SYCLDeviceAttr::CreateImplicit(S.Context));
  D->addAttr(SYCLDeviceIndirectlyCallableAttr::CreateImplicit(S.Context));

  handleSimpleAttribute<SYCLUnmaskedAttr>(S, D, AL);
}
#endif // INTEL_CUSTOMIZATION

static void handleSYCLRegisterNumAttr(Sema &S, Decl *D, const ParsedAttr &AL) {
  if (!checkAttributeNumArgs(S, AL, 1))
    return;
  uint32_t RegNo = 0;
  const Expr *E = AL.getArgAsExpr(0);
  if (!checkUInt32Argument(S, AL, E, RegNo, 0, /*StrictlyUnsigned=*/true))
    return;
  D->addAttr(::new (S.Context) SYCLRegisterNumAttr(S.Context, AL, RegNo));
}

static void handleConstantAttr(Sema &S, Decl *D, const ParsedAttr &AL) {
  if (checkAttrMutualExclusion<CUDASharedAttr>(S, D, AL) ||
      checkAttrMutualExclusion<HIPManagedAttr>(S, D, AL))
    return;
  const auto *VD = cast<VarDecl>(D);
  if (VD->hasLocalStorage()) {
    S.Diag(AL.getLoc(), diag::err_cuda_nonstatic_constdev);
    return;
  }
  D->addAttr(::new (S.Context) CUDAConstantAttr(S.Context, AL));
}

static void handleSharedAttr(Sema &S, Decl *D, const ParsedAttr &AL) {
  if (checkAttrMutualExclusion<CUDAConstantAttr>(S, D, AL) ||
      checkAttrMutualExclusion<HIPManagedAttr>(S, D, AL))
    return;
  const auto *VD = cast<VarDecl>(D);
  // extern __shared__ is only allowed on arrays with no length (e.g.
  // "int x[]").
  if (!S.getLangOpts().GPURelocatableDeviceCode && VD->hasExternalStorage() &&
      !isa<IncompleteArrayType>(VD->getType())) {
    S.Diag(AL.getLoc(), diag::err_cuda_extern_shared) << VD;
    return;
  }
  if (S.getLangOpts().CUDA && VD->hasLocalStorage() &&
      S.CUDADiagIfHostCode(AL.getLoc(), diag::err_cuda_host_shared)
          << S.CurrentCUDATarget())
    return;
  D->addAttr(::new (S.Context) CUDASharedAttr(S.Context, AL));
}

static void handleGlobalAttr(Sema &S, Decl *D, const ParsedAttr &AL) {
  if (checkAttrMutualExclusion<CUDADeviceAttr>(S, D, AL) ||
      checkAttrMutualExclusion<CUDAHostAttr>(S, D, AL)) {
    return;
  }
  const auto *FD = cast<FunctionDecl>(D);
  if (!FD->getReturnType()->isVoidType() &&
      !FD->getReturnType()->getAs<AutoType>() &&
      !FD->getReturnType()->isInstantiationDependentType()) {
    SourceRange RTRange = FD->getReturnTypeSourceRange();
    S.Diag(FD->getTypeSpecStartLoc(), diag::err_kern_type_not_void_return)
        << FD->getType()
        << (RTRange.isValid() ? FixItHint::CreateReplacement(RTRange, "void")
                              : FixItHint());
    return;
  }
  if (const auto *Method = dyn_cast<CXXMethodDecl>(FD)) {
    if (Method->isInstance()) {
      S.Diag(Method->getBeginLoc(), diag::err_kern_is_nonstatic_method)
          << Method;
      return;
    }
    S.Diag(Method->getBeginLoc(), diag::warn_kern_is_method) << Method;
  }
  // Only warn for "inline" when compiling for host, to cut down on noise.
  if (FD->isInlineSpecified() && !S.getLangOpts().CUDAIsDevice)
    S.Diag(FD->getBeginLoc(), diag::warn_kern_is_inline) << FD;

  D->addAttr(::new (S.Context) CUDAGlobalAttr(S.Context, AL));
  // In host compilation the kernel is emitted as a stub function, which is
  // a helper function for launching the kernel. The instructions in the helper
  // function has nothing to do with the source code of the kernel. Do not emit
  // debug info for the stub function to avoid confusing the debugger.
  if (S.LangOpts.HIP && !S.LangOpts.CUDAIsDevice)
    D->addAttr(NoDebugAttr::CreateImplicit(S.Context));
}

static void handleDeviceAttr(Sema &S, Decl *D, const ParsedAttr &AL) {
  if (checkAttrMutualExclusion<CUDAGlobalAttr>(S, D, AL)) {
    return;
  }

  if (const auto *VD = dyn_cast<VarDecl>(D)) {
    if (VD->hasLocalStorage()) {
      S.Diag(AL.getLoc(), diag::err_cuda_nonstatic_constdev);
      return;
    }
  }

  if (auto *A = D->getAttr<CUDADeviceAttr>()) {
    if (!A->isImplicit())
      return;
    D->dropAttr<CUDADeviceAttr>();
  }
  D->addAttr(::new (S.Context) CUDADeviceAttr(S.Context, AL));
}

static void handleManagedAttr(Sema &S, Decl *D, const ParsedAttr &AL) {
  if (checkAttrMutualExclusion<CUDAConstantAttr>(S, D, AL) ||
      checkAttrMutualExclusion<CUDASharedAttr>(S, D, AL)) {
    return;
  }

  if (const auto *VD = dyn_cast<VarDecl>(D)) {
    if (VD->hasLocalStorage()) {
      S.Diag(AL.getLoc(), diag::err_cuda_nonstatic_constdev);
      return;
    }
  }
  if (!D->hasAttr<HIPManagedAttr>())
    D->addAttr(::new (S.Context) HIPManagedAttr(S.Context, AL));
  if (!D->hasAttr<CUDADeviceAttr>())
    D->addAttr(CUDADeviceAttr::CreateImplicit(S.Context));
}

static void handleGNUInlineAttr(Sema &S, Decl *D, const ParsedAttr &AL) {
  const auto *Fn = cast<FunctionDecl>(D);
  if (!Fn->isInlineSpecified()) {
    S.Diag(AL.getLoc(), diag::warn_gnu_inline_attribute_requires_inline);
    return;
  }

  if (S.LangOpts.CPlusPlus && Fn->getStorageClass() != SC_Extern)
    S.Diag(AL.getLoc(), diag::warn_gnu_inline_cplusplus_without_extern);

  D->addAttr(::new (S.Context) GNUInlineAttr(S.Context, AL));
}

static void handleCallConvAttr(Sema &S, Decl *D, const ParsedAttr &AL) {
  if (hasDeclarator(D)) return;

  // Diagnostic is emitted elsewhere: here we store the (valid) AL
  // in the Decl node for syntactic reasoning, e.g., pretty-printing.
  CallingConv CC;
  if (S.CheckCallingConvAttr(AL, CC, /*FD*/nullptr))
    return;

  if (!isa<ObjCMethodDecl>(D)) {
    S.Diag(AL.getLoc(), diag::warn_attribute_wrong_decl_type)
        << AL << ExpectedFunctionOrMethod;
    return;
  }

  switch (AL.getKind()) {
  case ParsedAttr::AT_FastCall:
    D->addAttr(::new (S.Context) FastCallAttr(S.Context, AL));
    return;
  case ParsedAttr::AT_StdCall:
    D->addAttr(::new (S.Context) StdCallAttr(S.Context, AL));
    return;
  case ParsedAttr::AT_ThisCall:
    D->addAttr(::new (S.Context) ThisCallAttr(S.Context, AL));
    return;
  case ParsedAttr::AT_CDecl:
    D->addAttr(::new (S.Context) CDeclAttr(S.Context, AL));
    return;
  case ParsedAttr::AT_Pascal:
    D->addAttr(::new (S.Context) PascalAttr(S.Context, AL));
    return;
  case ParsedAttr::AT_SwiftCall:
    D->addAttr(::new (S.Context) SwiftCallAttr(S.Context, AL));
    return;
  case ParsedAttr::AT_VectorCall:
    D->addAttr(::new (S.Context) VectorCallAttr(S.Context, AL));
    return;
  case ParsedAttr::AT_MSABI:
    D->addAttr(::new (S.Context) MSABIAttr(S.Context, AL));
    return;
  case ParsedAttr::AT_SysVABI:
    D->addAttr(::new (S.Context) SysVABIAttr(S.Context, AL));
    return;
  case ParsedAttr::AT_RegCall:
    D->addAttr(::new (S.Context) RegCallAttr(S.Context, AL));
    return;
  case ParsedAttr::AT_Pcs: {
    PcsAttr::PCSType PCS;
    switch (CC) {
    case CC_AAPCS:
      PCS = PcsAttr::AAPCS;
      break;
    case CC_AAPCS_VFP:
      PCS = PcsAttr::AAPCS_VFP;
      break;
    default:
      llvm_unreachable("unexpected calling convention in pcs attribute");
    }

    D->addAttr(::new (S.Context) PcsAttr(S.Context, AL, PCS));
    return;
  }
  case ParsedAttr::AT_AArch64VectorPcs:
    D->addAttr(::new (S.Context) AArch64VectorPcsAttr(S.Context, AL));
    return;
  case ParsedAttr::AT_IntelOclBicc:
    D->addAttr(::new (S.Context) IntelOclBiccAttr(S.Context, AL));
    return;
#if INTEL_CUSTOMIZATION
  case ParsedAttr::AT_IntelOclBiccAVX:
    D->addAttr(::new (S.Context) IntelOclBiccAVXAttr(S.Context, AL));
    return;
  case ParsedAttr::AT_IntelOclBiccAVX512:
    D->addAttr(::new (S.Context) IntelOclBiccAVX512Attr(S.Context, AL));
    return;
#endif // INTEL_CUSTOMIZATION
  case ParsedAttr::AT_PreserveMost:
    D->addAttr(::new (S.Context) PreserveMostAttr(S.Context, AL));
    return;
  case ParsedAttr::AT_PreserveAll:
    D->addAttr(::new (S.Context) PreserveAllAttr(S.Context, AL));
    return;
  default:
    llvm_unreachable("unexpected attribute kind");
  }
}

static void handleSuppressAttr(Sema &S, Decl *D, const ParsedAttr &AL) {
  if (!checkAttributeAtLeastNumArgs(S, AL, 1))
    return;

  std::vector<StringRef> DiagnosticIdentifiers;
  for (unsigned I = 0, E = AL.getNumArgs(); I != E; ++I) {
    StringRef RuleName;

    if (!S.checkStringLiteralArgumentAttr(AL, I, RuleName, nullptr))
      return;

    // FIXME: Warn if the rule name is unknown. This is tricky because only
    // clang-tidy knows about available rules.
    DiagnosticIdentifiers.push_back(RuleName);
  }
  D->addAttr(::new (S.Context)
                 SuppressAttr(S.Context, AL, DiagnosticIdentifiers.data(),
                              DiagnosticIdentifiers.size()));
}

static void handleLifetimeCategoryAttr(Sema &S, Decl *D, const ParsedAttr &AL) {
  TypeSourceInfo *DerefTypeLoc = nullptr;
  QualType ParmType;
  if (AL.hasParsedType()) {
    ParmType = S.GetTypeFromParser(AL.getTypeArg(), &DerefTypeLoc);

    unsigned SelectIdx = ~0U;
    if (ParmType->isReferenceType())
      SelectIdx = 0;
    else if (ParmType->isArrayType())
      SelectIdx = 1;

    if (SelectIdx != ~0U) {
      S.Diag(AL.getLoc(), diag::err_attribute_invalid_argument)
          << SelectIdx << AL;
      return;
    }
  }

  // To check if earlier decl attributes do not conflict the newly parsed ones
  // we always add (and check) the attribute to the cannonical decl.
  D = D->getCanonicalDecl();
  if (AL.getKind() == ParsedAttr::AT_Owner) {
    if (checkAttrMutualExclusion<PointerAttr>(S, D, AL))
      return;
    if (const auto *OAttr = D->getAttr<OwnerAttr>()) {
      const Type *ExistingDerefType = OAttr->getDerefTypeLoc()
                                          ? OAttr->getDerefType().getTypePtr()
                                          : nullptr;
      if (ExistingDerefType != ParmType.getTypePtrOrNull()) {
        S.Diag(AL.getLoc(), diag::err_attributes_are_not_compatible)
            << AL << OAttr;
        S.Diag(OAttr->getLocation(), diag::note_conflicting_attribute);
      }
      return;
    }
    for (Decl *Redecl : D->redecls()) {
      Redecl->addAttr(::new (S.Context) OwnerAttr(S.Context, AL, DerefTypeLoc));
    }
  } else {
    if (checkAttrMutualExclusion<OwnerAttr>(S, D, AL))
      return;
    if (const auto *PAttr = D->getAttr<PointerAttr>()) {
      const Type *ExistingDerefType = PAttr->getDerefTypeLoc()
                                          ? PAttr->getDerefType().getTypePtr()
                                          : nullptr;
      if (ExistingDerefType != ParmType.getTypePtrOrNull()) {
        S.Diag(AL.getLoc(), diag::err_attributes_are_not_compatible)
            << AL << PAttr;
        S.Diag(PAttr->getLocation(), diag::note_conflicting_attribute);
      }
      return;
    }
    for (Decl *Redecl : D->redecls()) {
      Redecl->addAttr(::new (S.Context)
                          PointerAttr(S.Context, AL, DerefTypeLoc));
    }
  }
}

bool Sema::CheckCallingConvAttr(const ParsedAttr &Attrs, CallingConv &CC,
                                const FunctionDecl *FD) {
  if (Attrs.isInvalid())
    return true;

  if (Attrs.hasProcessingCache()) {
    CC = (CallingConv) Attrs.getProcessingCache();
    return false;
  }

  unsigned ReqArgs = Attrs.getKind() == ParsedAttr::AT_Pcs ? 1 : 0;
  if (!checkAttributeNumArgs(*this, Attrs, ReqArgs)) {
    Attrs.setInvalid();
    return true;
  }

  const TargetInfo &TI = Context.getTargetInfo();
  // TODO: diagnose uses of these conventions on the wrong target.
  switch (Attrs.getKind()) {
  case ParsedAttr::AT_CDecl:
    CC = TI.getDefaultCallingConv();
    break;
  case ParsedAttr::AT_FastCall:
    CC = CC_X86FastCall;
    break;
  case ParsedAttr::AT_StdCall:
    CC = CC_X86StdCall;
    break;
  case ParsedAttr::AT_ThisCall:
    CC = CC_X86ThisCall;
    break;
  case ParsedAttr::AT_Pascal:
    CC = CC_X86Pascal;
    break;
  case ParsedAttr::AT_SwiftCall:
    CC = CC_Swift;
    break;
  case ParsedAttr::AT_VectorCall:
    CC = CC_X86VectorCall;
    break;
  case ParsedAttr::AT_AArch64VectorPcs:
    CC = CC_AArch64VectorCall;
    break;
  case ParsedAttr::AT_RegCall:
    CC = CC_X86RegCall;
    break;
  case ParsedAttr::AT_MSABI:
    CC = Context.getTargetInfo().getTriple().isOSWindows() ? CC_C :
                                                             CC_Win64;
    break;
  case ParsedAttr::AT_SysVABI:
    CC = Context.getTargetInfo().getTriple().isOSWindows() ? CC_X86_64SysV :
                                                             CC_C;
    break;
  case ParsedAttr::AT_Pcs: {
    StringRef StrRef;
    if (!checkStringLiteralArgumentAttr(Attrs, 0, StrRef)) {
      Attrs.setInvalid();
      return true;
    }
    if (StrRef == "aapcs") {
      CC = CC_AAPCS;
      break;
    } else if (StrRef == "aapcs-vfp") {
      CC = CC_AAPCS_VFP;
      break;
    }

    Attrs.setInvalid();
    Diag(Attrs.getLoc(), diag::err_invalid_pcs);
    return true;
  }
  case ParsedAttr::AT_IntelOclBicc:
    CC = CC_IntelOclBicc;
    break;
#if INTEL_CUSTOMIZATION
  case ParsedAttr::AT_IntelOclBiccAVX:
    CC = CC_IntelOclBiccAVX;
    break;
  case ParsedAttr::AT_IntelOclBiccAVX512:
    CC = CC_IntelOclBiccAVX512;
    break;
#endif // INTEL_CUSTOMIZATION
  case ParsedAttr::AT_PreserveMost:
    CC = CC_PreserveMost;
    break;
  case ParsedAttr::AT_PreserveAll:
    CC = CC_PreserveAll;
    break;
  default: llvm_unreachable("unexpected attribute kind");
  }

  TargetInfo::CallingConvCheckResult A = TargetInfo::CCCR_OK;
  // CUDA functions may have host and/or device attributes which indicate
  // their targeted execution environment, therefore the calling convention
  // of functions in CUDA should be checked against the target deduced based
  // on their host/device attributes.
  if (LangOpts.CUDA) {
    auto *Aux = Context.getAuxTargetInfo();
    auto CudaTarget = IdentifyCUDATarget(FD);
    bool CheckHost = false, CheckDevice = false;
    switch (CudaTarget) {
    case CFT_HostDevice:
      CheckHost = true;
      CheckDevice = true;
      break;
    case CFT_Host:
      CheckHost = true;
      break;
    case CFT_Device:
    case CFT_Global:
      CheckDevice = true;
      break;
    case CFT_InvalidTarget:
      llvm_unreachable("unexpected cuda target");
    }
    auto *HostTI = LangOpts.CUDAIsDevice ? Aux : &TI;
    auto *DeviceTI = LangOpts.CUDAIsDevice ? &TI : Aux;
    if (CheckHost && HostTI)
      A = HostTI->checkCallingConvention(CC);
    if (A == TargetInfo::CCCR_OK && CheckDevice && DeviceTI)
      A = DeviceTI->checkCallingConvention(CC);
  } else {
    A = TI.checkCallingConvention(CC);
  }

  switch (A) {
  case TargetInfo::CCCR_OK:
    break;

  case TargetInfo::CCCR_Ignore:
    // Treat an ignored convention as if it was an explicit C calling convention
    // attribute. For example, __stdcall on Win x64 functions as __cdecl, so
    // that command line flags that change the default convention to
    // __vectorcall don't affect declarations marked __stdcall.
    CC = CC_C;
    break;

  case TargetInfo::CCCR_Error:
    Diag(Attrs.getLoc(), diag::error_cconv_unsupported)
        << Attrs << (int)CallingConventionIgnoredReason::ForThisTarget;
    break;

  case TargetInfo::CCCR_Warning: {
    Diag(Attrs.getLoc(), diag::warn_cconv_unsupported)
        << Attrs << (int)CallingConventionIgnoredReason::ForThisTarget;

    // This convention is not valid for the target. Use the default function or
    // method calling convention.
    bool IsCXXMethod = false, IsVariadic = false;
    if (FD) {
      IsCXXMethod = FD->isCXXInstanceMember();
      IsVariadic = FD->isVariadic();
    }
    CC = Context.getDefaultCallingConvention(IsVariadic, IsCXXMethod);
    break;
  }
  }

  Attrs.setProcessingCache((unsigned) CC);
  return false;
}

/// Pointer-like types in the default address space.
static bool isValidSwiftContextType(QualType Ty) {
  if (!Ty->hasPointerRepresentation())
    return Ty->isDependentType();
  return Ty->getPointeeType().getAddressSpace() == LangAS::Default;
}

/// Pointers and references in the default address space.
static bool isValidSwiftIndirectResultType(QualType Ty) {
  if (const auto *PtrType = Ty->getAs<PointerType>()) {
    Ty = PtrType->getPointeeType();
  } else if (const auto *RefType = Ty->getAs<ReferenceType>()) {
    Ty = RefType->getPointeeType();
  } else {
    return Ty->isDependentType();
  }
  return Ty.getAddressSpace() == LangAS::Default;
}

/// Pointers and references to pointers in the default address space.
static bool isValidSwiftErrorResultType(QualType Ty) {
  if (const auto *PtrType = Ty->getAs<PointerType>()) {
    Ty = PtrType->getPointeeType();
  } else if (const auto *RefType = Ty->getAs<ReferenceType>()) {
    Ty = RefType->getPointeeType();
  } else {
    return Ty->isDependentType();
  }
  if (!Ty.getQualifiers().empty())
    return false;
  return isValidSwiftContextType(Ty);
}

void Sema::AddParameterABIAttr(Decl *D, const AttributeCommonInfo &CI,
                               ParameterABI abi) {

  QualType type = cast<ParmVarDecl>(D)->getType();

  if (auto existingAttr = D->getAttr<ParameterABIAttr>()) {
    if (existingAttr->getABI() != abi) {
      Diag(CI.getLoc(), diag::err_attributes_are_not_compatible)
          << getParameterABISpelling(abi) << existingAttr;
      Diag(existingAttr->getLocation(), diag::note_conflicting_attribute);
      return;
    }
  }

  switch (abi) {
  case ParameterABI::Ordinary:
    llvm_unreachable("explicit attribute for ordinary parameter ABI?");

  case ParameterABI::SwiftContext:
    if (!isValidSwiftContextType(type)) {
      Diag(CI.getLoc(), diag::err_swift_abi_parameter_wrong_type)
          << getParameterABISpelling(abi) << /*pointer to pointer */ 0 << type;
    }
    D->addAttr(::new (Context) SwiftContextAttr(Context, CI));
    return;

  case ParameterABI::SwiftErrorResult:
    if (!isValidSwiftErrorResultType(type)) {
      Diag(CI.getLoc(), diag::err_swift_abi_parameter_wrong_type)
          << getParameterABISpelling(abi) << /*pointer to pointer */ 1 << type;
    }
    D->addAttr(::new (Context) SwiftErrorResultAttr(Context, CI));
    return;

  case ParameterABI::SwiftIndirectResult:
    if (!isValidSwiftIndirectResultType(type)) {
      Diag(CI.getLoc(), diag::err_swift_abi_parameter_wrong_type)
          << getParameterABISpelling(abi) << /*pointer*/ 0 << type;
    }
    D->addAttr(::new (Context) SwiftIndirectResultAttr(Context, CI));
    return;
  }
  llvm_unreachable("bad parameter ABI attribute");
}

/// Checks a regparm attribute, returning true if it is ill-formed and
/// otherwise setting numParams to the appropriate value.
bool Sema::CheckRegparmAttr(const ParsedAttr &AL, unsigned &numParams) {
  if (AL.isInvalid())
    return true;

  if (!checkAttributeNumArgs(*this, AL, 1)) {
    AL.setInvalid();
    return true;
  }

  uint32_t NP;
  Expr *NumParamsExpr = AL.getArgAsExpr(0);
  if (!checkUInt32Argument(*this, AL, NumParamsExpr, NP)) {
    AL.setInvalid();
    return true;
  }

  if (Context.getTargetInfo().getRegParmMax() == 0) {
    Diag(AL.getLoc(), diag::err_attribute_regparm_wrong_platform)
      << NumParamsExpr->getSourceRange();
    AL.setInvalid();
    return true;
  }

  numParams = NP;
  if (numParams > Context.getTargetInfo().getRegParmMax()) {
    Diag(AL.getLoc(), diag::err_attribute_regparm_invalid_number)
      << Context.getTargetInfo().getRegParmMax() << NumParamsExpr->getSourceRange();
    AL.setInvalid();
    return true;
  }

  return false;
}

// Checks whether an argument of launch_bounds attribute is
// acceptable, performs implicit conversion to Rvalue, and returns
// non-nullptr Expr result on success. Otherwise, it returns nullptr
// and may output an error.
static Expr *makeLaunchBoundsArgExpr(Sema &S, Expr *E,
                                     const CUDALaunchBoundsAttr &AL,
                                     const unsigned Idx) {
  if (S.DiagnoseUnexpandedParameterPack(E))
    return nullptr;

  // Accept template arguments for now as they depend on something else.
  // We'll get to check them when they eventually get instantiated.
  if (E->isValueDependent())
    return E;

  Optional<llvm::APSInt> I = llvm::APSInt(64);
  if (!(I = E->getIntegerConstantExpr(S.Context))) {
    S.Diag(E->getExprLoc(), diag::err_attribute_argument_n_type)
        << &AL << Idx << AANT_ArgumentIntegerConstant << E->getSourceRange();
    return nullptr;
  }
  // Make sure we can fit it in 32 bits.
  if (!I->isIntN(32)) {
    S.Diag(E->getExprLoc(), diag::err_ice_too_large)
        << I->toString(10, false) << 32 << /* Unsigned */ 1;
    return nullptr;
  }
  if (*I < 0)
    S.Diag(E->getExprLoc(), diag::warn_attribute_argument_n_negative)
        << &AL << Idx << E->getSourceRange();

  // We may need to perform implicit conversion of the argument.
  InitializedEntity Entity = InitializedEntity::InitializeParameter(
      S.Context, S.Context.getConstType(S.Context.IntTy), /*consume*/ false);
  ExprResult ValArg = S.PerformCopyInitialization(Entity, SourceLocation(), E);
  assert(!ValArg.isInvalid() &&
         "Unexpected PerformCopyInitialization() failure.");

  return ValArg.getAs<Expr>();
}

void Sema::AddLaunchBoundsAttr(Decl *D, const AttributeCommonInfo &CI,
                               Expr *MaxThreads, Expr *MinBlocks) {
  CUDALaunchBoundsAttr TmpAttr(Context, CI, MaxThreads, MinBlocks);
  MaxThreads = makeLaunchBoundsArgExpr(*this, MaxThreads, TmpAttr, 0);
  if (MaxThreads == nullptr)
    return;

  if (MinBlocks) {
    MinBlocks = makeLaunchBoundsArgExpr(*this, MinBlocks, TmpAttr, 1);
    if (MinBlocks == nullptr)
      return;
  }

  D->addAttr(::new (Context)
                 CUDALaunchBoundsAttr(Context, CI, MaxThreads, MinBlocks));
}

static void handleLaunchBoundsAttr(Sema &S, Decl *D, const ParsedAttr &AL) {
  if (!checkAttributeAtLeastNumArgs(S, AL, 1) ||
      !checkAttributeAtMostNumArgs(S, AL, 2))
    return;

  S.AddLaunchBoundsAttr(D, AL, AL.getArgAsExpr(0),
                        AL.getNumArgs() > 1 ? AL.getArgAsExpr(1) : nullptr);
}

static void handleArgumentWithTypeTagAttr(Sema &S, Decl *D,
                                          const ParsedAttr &AL) {
  if (!AL.isArgIdent(0)) {
    S.Diag(AL.getLoc(), diag::err_attribute_argument_n_type)
        << AL << /* arg num = */ 1 << AANT_ArgumentIdentifier;
    return;
  }

  ParamIdx ArgumentIdx;
  if (!checkFunctionOrMethodParameterIndex(S, D, AL, 2, AL.getArgAsExpr(1),
                                           ArgumentIdx))
    return;

  ParamIdx TypeTagIdx;
  if (!checkFunctionOrMethodParameterIndex(S, D, AL, 3, AL.getArgAsExpr(2),
                                           TypeTagIdx))
    return;

  bool IsPointer = AL.getAttrName()->getName() == "pointer_with_type_tag";
  if (IsPointer) {
    // Ensure that buffer has a pointer type.
    unsigned ArgumentIdxAST = ArgumentIdx.getASTIndex();
    if (ArgumentIdxAST >= getFunctionOrMethodNumParams(D) ||
        !getFunctionOrMethodParamType(D, ArgumentIdxAST)->isPointerType())
      S.Diag(AL.getLoc(), diag::err_attribute_pointers_only) << AL << 0;
  }

  D->addAttr(::new (S.Context) ArgumentWithTypeTagAttr(
      S.Context, AL, AL.getArgAsIdent(0)->Ident, ArgumentIdx, TypeTagIdx,
      IsPointer));
}

static void handleTypeTagForDatatypeAttr(Sema &S, Decl *D,
                                         const ParsedAttr &AL) {
  if (!AL.isArgIdent(0)) {
    S.Diag(AL.getLoc(), diag::err_attribute_argument_n_type)
        << AL << 1 << AANT_ArgumentIdentifier;
    return;
  }

  if (!checkAttributeNumArgs(S, AL, 1))
    return;

  if (!isa<VarDecl>(D)) {
    S.Diag(AL.getLoc(), diag::err_attribute_wrong_decl_type)
        << AL << ExpectedVariable;
    return;
  }

  IdentifierInfo *PointerKind = AL.getArgAsIdent(0)->Ident;
  TypeSourceInfo *MatchingCTypeLoc = nullptr;
  S.GetTypeFromParser(AL.getMatchingCType(), &MatchingCTypeLoc);
  assert(MatchingCTypeLoc && "no type source info for attribute argument");

  D->addAttr(::new (S.Context) TypeTagForDatatypeAttr(
      S.Context, AL, PointerKind, MatchingCTypeLoc, AL.getLayoutCompatible(),
      AL.getMustBeNull()));
}

static void handleNoGlobalWorkOffsetAttr(Sema &S, Decl *D,
                                         const ParsedAttr &A) {
  checkForDuplicateAttribute<SYCLIntelNoGlobalWorkOffsetAttr>(S, D, A);
  S.CheckDeprecatedSYCLAttributeSpelling(A);

  // If no attribute argument is specified, set to default value '1'.
  Expr *E = A.isArgExpr(0)
                ? A.getArgAsExpr(0)
                : IntegerLiteral::Create(S.Context, llvm::APInt(32, 1),
                                         S.Context.IntTy, A.getLoc());
  S.addIntelSingleArgAttr<SYCLIntelNoGlobalWorkOffsetAttr>(D, A, E);
}

/// Handle the [[intelfpga::doublepump]] and [[intelfpga::singlepump]] attributes.
/// One but not both can be specified
/// Both are incompatible with the __register__ attribute.
template <typename AttrType, typename IncompatAttrType>
static void handleIntelFPGAPumpAttr(Sema &S, Decl *D, const ParsedAttr &A) {
#if INTEL_CUSTOMIZATION
  if (checkValidSYCLSpelling(S, A))
   return;
#endif // INTEL_CUSTOMIZATION

  checkForDuplicateAttribute<AttrType>(S, D, A);
  if (checkAttrMutualExclusion<IncompatAttrType>(S, D, A))
    return;

  if (checkAttrMutualExclusion<IntelFPGARegisterAttr>(S, D, A))
    return;

  if (!D->hasAttr<IntelFPGAMemoryAttr>())
    D->addAttr(IntelFPGAMemoryAttr::CreateImplicit(
        S.Context, IntelFPGAMemoryAttr::Default));

  S.CheckDeprecatedSYCLAttributeSpelling(A);

  handleSimpleAttribute<AttrType>(S, D, A);
}

/// Handle the [[intelfpga::memory]] attribute.
/// This is incompatible with the [[intelfpga::register]] attribute.
static void handleIntelFPGAMemoryAttr(Sema &S, Decl *D,
                                      const ParsedAttr &AL) {
#if INTEL_CUSTOMIZATION
  if (checkValidSYCLSpelling(S, AL))
   return;
#endif // INTEL_CUSTOMIZATION

  checkForDuplicateAttribute<IntelFPGAMemoryAttr>(S, D, AL);
  if (checkAttrMutualExclusion<IntelFPGARegisterAttr>(S, D, AL))
    return;

  IntelFPGAMemoryAttr::MemoryKind Kind;
  if (AL.getNumArgs() == 0)
    Kind = IntelFPGAMemoryAttr::Default;
  else {
    StringRef Str;
    if (!S.checkStringLiteralArgumentAttr(AL, 0, Str))
      return;
    if (Str.empty() ||
        !IntelFPGAMemoryAttr::ConvertStrToMemoryKind(Str, Kind)) {
      SmallString<256> ValidStrings;
      IntelFPGAMemoryAttr::generateValidStrings(ValidStrings);
      S.Diag(AL.getLoc(), diag::err_intel_fpga_memory_arg_invalid)
          << AL << ValidStrings;
      return;
    }
  }

  // We are adding a user memory attribute, drop any implicit default.
  if (auto *MA = D->getAttr<IntelFPGAMemoryAttr>())
    if (MA->isImplicit())
      D->dropAttr<IntelFPGAMemoryAttr>();

  S.CheckDeprecatedSYCLAttributeSpelling(AL, "fpga_memory");

  D->addAttr(::new (S.Context) IntelFPGAMemoryAttr(S.Context, AL, Kind));
}

/// Check for and diagnose attributes incompatible with register.
/// return true if any incompatible attributes exist.
static bool checkIntelFPGARegisterAttrCompatibility(Sema &S, Decl *D,
                                                    const ParsedAttr &Attr) {
  bool InCompat = false;
  if (auto *MA = D->getAttr<IntelFPGAMemoryAttr>())
    if (!MA->isImplicit() &&
        checkAttrMutualExclusion<IntelFPGAMemoryAttr>(S, D, Attr))
      InCompat = true;
  if (checkAttrMutualExclusion<IntelFPGADoublePumpAttr>(S, D, Attr))
    InCompat = true;
  if (checkAttrMutualExclusion<IntelFPGASinglePumpAttr>(S, D, Attr))
    InCompat = true;
  if (checkAttrMutualExclusion<IntelFPGABankWidthAttr>(S, D, Attr))
    InCompat = true;
  if (checkAttrMutualExclusion<IntelFPGAPrivateCopiesAttr>(S, D, Attr))
    InCompat = true;
  if (auto *NBA = D->getAttr<IntelFPGANumBanksAttr>())
    if (!NBA->isImplicit() &&
        checkAttrMutualExclusion<IntelFPGANumBanksAttr>(S, D, Attr))
      InCompat = true;
#if INTEL_CUSTOMIZATION
  if (checkAttrMutualExclusion<MaxConcurrencyAttr>(S, D, Attr))
    InCompat = true;
  if (checkAttrMutualExclusion<StaticArrayResetAttr>(S, D, Attr))
    InCompat = true;
#endif // INTEL_CUSTOMIZATION
  if (checkAttrMutualExclusion<IntelFPGAMaxReplicatesAttr>(S, D, Attr))
    InCompat = true;
  if (checkAttrMutualExclusion<IntelFPGASimpleDualPortAttr>(S, D, Attr))
    InCompat = true;
  if (checkAttrMutualExclusion<IntelFPGAMergeAttr>(S, D, Attr))
    InCompat = true;
  if (checkAttrMutualExclusion<IntelFPGABankBitsAttr>(S, D, Attr))
    InCompat = true;
  if (checkAttrMutualExclusion<IntelFPGAForcePow2DepthAttr>(S, D, Attr))
    InCompat = true;

  return InCompat;
}

/// Handle the [[intelfpga::register]] attribute.
/// This is incompatible with most of the other memory attributes.
static void handleIntelFPGARegisterAttr(Sema &S, Decl *D, const ParsedAttr &A) {
#if INTEL_CUSTOMIZATION
  if (checkValidSYCLSpelling(S, A))
   return;
#endif // INTEL_CUSTOMIZATION

  checkForDuplicateAttribute<IntelFPGARegisterAttr>(S, D, A);
  if (checkIntelFPGARegisterAttrCompatibility(S, D, A))
    return;

  S.CheckDeprecatedSYCLAttributeSpelling(A, "fpga_register");

  handleSimpleAttribute<IntelFPGARegisterAttr>(S, D, A);
}

/// Handle the [[intelfpga::bankwidth]] and [[intelfpga::numbanks]] attributes.
/// These require a single constant power of two greater than zero.
/// These are incompatible with the register attribute.
/// The numbanks and bank_bits attributes are related.  If bank_bits exists
/// when handling numbanks they are checked for consistency.
template <typename AttrType>
static void handleOneConstantPowerTwoValueAttr(Sema &S, Decl *D,
                                               const ParsedAttr &A) {
#if INTEL_CUSTOMIZATION
  if (checkValidSYCLSpelling(S, A))
   return;
#endif // INTEL_CUSTOMIZATION

  checkForDuplicateAttribute<AttrType>(S, D, A);
  if (checkAttrMutualExclusion<IntelFPGARegisterAttr>(S, D, A))
    return;

  S.CheckDeprecatedSYCLAttributeSpelling(A);

  S.AddOneConstantPowerTwoValueAttr<AttrType>(D, A, A.getArgAsExpr(0));
}

static void handleIntelFPGASimpleDualPortAttr(Sema &S, Decl *D,
                                              const ParsedAttr &AL) {
#if INTEL_CUSTOMIZATION
  if (checkValidSYCLSpelling(S, AL))
   return;
#endif // INTEL_CUSTOMIZATION

  checkForDuplicateAttribute<IntelFPGASimpleDualPortAttr>(S, D, AL);

  if (checkAttrMutualExclusion<IntelFPGARegisterAttr>(S, D, AL))
    return;

  if (!D->hasAttr<IntelFPGAMemoryAttr>())
    D->addAttr(IntelFPGAMemoryAttr::CreateImplicit(
        S.Context, IntelFPGAMemoryAttr::Default));

  S.CheckDeprecatedSYCLAttributeSpelling(AL);

  D->addAttr(::new (S.Context)
                 IntelFPGASimpleDualPortAttr(S.Context, AL));
}

static void handleIntelFPGAMaxReplicatesAttr(Sema &S, Decl *D,
                                             const ParsedAttr &A) {
#if INTEL_CUSTOMIZATION
  if (checkValidSYCLSpelling(S, A))
   return;
#endif // INTEL_CUSTOMIZATION

  checkForDuplicateAttribute<IntelFPGAMaxReplicatesAttr>(S, D, A);

  if (checkAttrMutualExclusion<IntelFPGARegisterAttr>(S, D, A))
    return;

  S.CheckDeprecatedSYCLAttributeSpelling(A);

  S.addIntelSingleArgAttr<IntelFPGAMaxReplicatesAttr>(D, A, A.getArgAsExpr(0));
}

/// Handle the merge attribute.
/// This requires two string arguments.  The first argument is a name, the
/// second is a direction.  The direction must be "depth" or "width".
/// This is incompatible with the register attribute.
static void handleIntelFPGAMergeAttr(Sema &S, Decl *D, const ParsedAttr &AL) {

#if INTEL_CUSTOMIZATION
  if (checkValidSYCLSpelling(S, AL))
   return;
#endif // INTEL

  checkForDuplicateAttribute<IntelFPGAMergeAttr>(S, D, AL);

  if (checkAttrMutualExclusion<IntelFPGARegisterAttr>(S, D, AL))
    return;

  SmallVector<StringRef, 2> Results;
  for (int I = 0; I < 2; I++) {
    StringRef Str;
    if (!S.checkStringLiteralArgumentAttr(AL, I, Str))
      return;

    if (I == 1 && Str != "depth" && Str != "width") {
      S.Diag(AL.getLoc(), diag::err_intel_fpga_merge_dir_invalid) << AL;
      return;
    }
    Results.push_back(Str);
  }

  if (!D->hasAttr<IntelFPGAMemoryAttr>())
    D->addAttr(IntelFPGAMemoryAttr::CreateImplicit(
        S.Context, IntelFPGAMemoryAttr::Default));

  S.CheckDeprecatedSYCLAttributeSpelling(AL);

  D->addAttr(::new (S.Context)
                 IntelFPGAMergeAttr(S.Context, AL, Results[0], Results[1]));
}

/// Handle the bank_bits attribute.
/// This attribute accepts a list of values greater than zero.
/// This is incompatible with the register attribute.
/// The numbanks and bank_bits attributes are related. If numbanks exists
/// when handling bank_bits they are checked for consistency. If numbanks
/// hasn't been added yet an implicit one is added with the correct value.
/// If the user later adds a numbanks attribute the implicit one is removed.
/// The values must be consecutive values (i.e. 3,4,5 or 2,1).
static void handleIntelFPGABankBitsAttr(Sema &S, Decl *D, const ParsedAttr &A) {
#if INTEL_CUSTOMIZATION
  if (checkValidSYCLSpelling(S, A))
   return;
#endif // INTEL_CUSTOMIZATION

  checkForDuplicateAttribute<IntelFPGABankBitsAttr>(S, D, A);

  if (!checkAttributeAtLeastNumArgs(S, A, 1))
    return;

  if (checkAttrMutualExclusion<IntelFPGARegisterAttr>(S, D, A))
    return;

  SmallVector<Expr *, 8> Args;
  for (unsigned I = 0; I < A.getNumArgs(); ++I) {
    Args.push_back(A.getArgAsExpr(I));
  }

  S.CheckDeprecatedSYCLAttributeSpelling(A);

  S.AddIntelFPGABankBitsAttr(D, A, Args.data(), Args.size());
}

void Sema::AddIntelFPGABankBitsAttr(Decl *D, const AttributeCommonInfo &CI,
                                    Expr **Exprs, unsigned Size) {
  IntelFPGABankBitsAttr TmpAttr(Context, CI, Exprs, Size);
  SmallVector<Expr *, 8> Args;
  SmallVector<int64_t, 8> Values;
  bool ListIsValueDep = false;
  for (auto *E : TmpAttr.args()) {
    llvm::APSInt Value(32, /*IsUnsigned=*/false);
    Expr::EvalResult Result;
    ListIsValueDep = ListIsValueDep || E->isValueDependent();
    if (!E->isValueDependent()) {
      ExprResult ICE = VerifyIntegerConstantExpression(E, &Value);
      if (ICE.isInvalid())
        return;
      if (!Value.isNonNegative()) {
        Diag(E->getExprLoc(), diag::err_attribute_requires_positive_integer)
            << CI << /*non-negative*/ 1;
        return;
      }
      E = ICE.get();
    }
    Args.push_back(E);
    Values.push_back(Value.getExtValue());
  }

  // Check that the list is consecutive.
  if (!ListIsValueDep && Values.size() > 1) {
    bool ListIsAscending = Values[0] < Values[1];
    for (int I = 0, E = Values.size() - 1; I < E; ++I) {
      if (Values[I + 1] != Values[I] + (ListIsAscending ? 1 : -1)) {
        Diag(CI.getLoc(), diag::err_bankbits_non_consecutive) << &TmpAttr;
        return;
      }
    }
  }

  // Check or add the related numbanks attribute.
  if (auto *NBA = D->getAttr<IntelFPGANumBanksAttr>()) {
    Expr *E = NBA->getValue();
    if (!E->isValueDependent()) {
      Expr::EvalResult Result;
      E->EvaluateAsInt(Result, Context);
      llvm::APSInt Value = Result.Val.getInt();
      if (Args.size() != Value.ceilLogBase2()) {
        Diag(TmpAttr.getLoc(), diag::err_bankbits_numbanks_conflicting);
        return;
      }
    }
  } else {
    llvm::APInt Num(32, (unsigned)(1 << Args.size()));
    Expr *NBE =
        IntegerLiteral::Create(Context, Num, Context.IntTy, SourceLocation());
    D->addAttr(IntelFPGANumBanksAttr::CreateImplicit(Context, NBE));
  }

  if (!D->hasAttr<IntelFPGAMemoryAttr>())
    D->addAttr(IntelFPGAMemoryAttr::CreateImplicit(
        Context, IntelFPGAMemoryAttr::Default));

  D->addAttr(::new (Context)
                 IntelFPGABankBitsAttr(Context, CI, Args.data(), Args.size()));
}

static void handleIntelFPGAPrivateCopiesAttr(Sema &S, Decl *D,
                                             const ParsedAttr &A) {
#if INTEL_CUSTOMIZATION
  if (checkValidSYCLSpelling(S, A))
   return;
#endif // INTEL_CUSTOMIZATION

  checkForDuplicateAttribute<IntelFPGAPrivateCopiesAttr>(S, D, A);
  if (checkAttrMutualExclusion<IntelFPGARegisterAttr>(S, D, A))
    return;

  S.CheckDeprecatedSYCLAttributeSpelling(A);

  S.addIntelSingleArgAttr<IntelFPGAPrivateCopiesAttr>(D, A, A.getArgAsExpr(0));
}

static void handleIntelFPGAForcePow2DepthAttr(Sema &S, Decl *D,
                                              const ParsedAttr &A) {
#if INTEL_CUSTOMIZATION
  if (checkValidSYCLSpelling(S, A))
   return;
#endif // INTEL_CUSTOMIZATION

  checkForDuplicateAttribute<IntelFPGAForcePow2DepthAttr>(S, D, A);

  if (checkAttrMutualExclusion<IntelFPGARegisterAttr>(S, D, A))
    return;

  if (!D->hasAttr<IntelFPGAMemoryAttr>())
    D->addAttr(IntelFPGAMemoryAttr::CreateImplicit(
        S.Context, IntelFPGAMemoryAttr::Default));

  S.CheckDeprecatedSYCLAttributeSpelling(A);

  S.AddOneConstantValueAttr<IntelFPGAForcePow2DepthAttr>(D, A,
                                                         A.getArgAsExpr(0));
}

static void handleXRayLogArgsAttr(Sema &S, Decl *D, const ParsedAttr &AL) {
  ParamIdx ArgCount;

  if (!checkFunctionOrMethodParameterIndex(S, D, AL, 1, AL.getArgAsExpr(0),
                                           ArgCount,
                                           true /* CanIndexImplicitThis */))
    return;

  // ArgCount isn't a parameter index [0;n), it's a count [1;n]
  D->addAttr(::new (S.Context)
                 XRayLogArgsAttr(S.Context, AL, ArgCount.getSourceIndex()));
}

static void handlePatchableFunctionEntryAttr(Sema &S, Decl *D,
                                             const ParsedAttr &AL) {
  uint32_t Count = 0, Offset = 0;
  if (!checkUInt32Argument(S, AL, AL.getArgAsExpr(0), Count, 0, true))
    return;
  if (AL.getNumArgs() == 2) {
    Expr *Arg = AL.getArgAsExpr(1);
    if (!checkUInt32Argument(S, AL, Arg, Offset, 1, true))
      return;
    if (Count < Offset) {
      S.Diag(getAttrLoc(AL), diag::err_attribute_argument_out_of_range)
          << &AL << 0 << Count << Arg->getBeginLoc();
      return;
    }
  }
  D->addAttr(::new (S.Context)
                 PatchableFunctionEntryAttr(S.Context, AL, Count, Offset));
}

void Sema::addSYCLIntelPipeIOAttr(Decl *D, const AttributeCommonInfo &Attr,
                                  Expr *E) {
  VarDecl *VD = cast<VarDecl>(D);
  QualType Ty = VD->getType();
  // TODO: Applicable only on pipe storages. Currently they are defined
  // as structures inside of SYCL headers. Add a check for pipe_storage_t
  // when it is ready.
  if (!Ty->isStructureType()) {
    Diag(Attr.getLoc(), diag::err_attribute_wrong_decl_type_str)
        << Attr.getAttrName() << "SYCL pipe storage declaration";
    return;
  }

  if (!E->isInstantiationDependent()) {
    Optional<llvm::APSInt> ArgVal = E->getIntegerConstantExpr(getASTContext());
    if (!ArgVal) {
      Diag(E->getExprLoc(), diag::err_attribute_argument_type)
          << Attr << AANT_ArgumentIntegerConstant << E->getSourceRange();
      return;
    }
    int32_t ArgInt = ArgVal->getSExtValue();
    if (ArgInt < 0) {
      Diag(E->getExprLoc(), diag::err_attribute_requires_positive_integer)
          << Attr << /*non-negative*/ 1;
      return;
    }
  }

  D->addAttr(::new (Context) SYCLIntelPipeIOAttr(Context, Attr, E));
}

static void handleSYCLIntelPipeIOAttr(Sema &S, Decl *D,
                                      const ParsedAttr &Attr) {
  if (D->isInvalidDecl())
    return;

  Expr *E = Attr.getArgAsExpr(0);
  S.addSYCLIntelPipeIOAttr(D, Attr, E);
}

namespace {
struct IntrinToName {
  uint32_t Id;
  int32_t FullName;
  int32_t ShortName;
};
} // unnamed namespace

static bool ArmBuiltinAliasValid(unsigned BuiltinID, StringRef AliasName,
                                 ArrayRef<IntrinToName> Map,
                                 const char *IntrinNames) {
  if (AliasName.startswith("__arm_"))
    AliasName = AliasName.substr(6);
  const IntrinToName *It = std::lower_bound(
      Map.begin(), Map.end(), BuiltinID,
      [](const IntrinToName &L, unsigned Id) { return L.Id < Id; });
  if (It == Map.end() || It->Id != BuiltinID)
    return false;
  StringRef FullName(&IntrinNames[It->FullName]);
  if (AliasName == FullName)
    return true;
  if (It->ShortName == -1)
    return false;
  StringRef ShortName(&IntrinNames[It->ShortName]);
  return AliasName == ShortName;
}

static bool ArmMveAliasValid(unsigned BuiltinID, StringRef AliasName) {
#include "clang/Basic/arm_mve_builtin_aliases.inc"
  // The included file defines:
  // - ArrayRef<IntrinToName> Map
  // - const char IntrinNames[]
  return ArmBuiltinAliasValid(BuiltinID, AliasName, Map, IntrinNames);
}

static bool ArmCdeAliasValid(unsigned BuiltinID, StringRef AliasName) {
#include "clang/Basic/arm_cde_builtin_aliases.inc"
  return ArmBuiltinAliasValid(BuiltinID, AliasName, Map, IntrinNames);
}

static bool ArmSveAliasValid(unsigned BuiltinID, StringRef AliasName) {
  switch (BuiltinID) {
  default:
    return false;
#define GET_SVE_BUILTINS
#define BUILTIN(name, types, attr) case SVE::BI##name:
#include "clang/Basic/arm_sve_builtins.inc"
    return true;
  }
}

static void handleArmBuiltinAliasAttr(Sema &S, Decl *D, const ParsedAttr &AL) {
  if (!AL.isArgIdent(0)) {
    S.Diag(AL.getLoc(), diag::err_attribute_argument_n_type)
        << AL << 1 << AANT_ArgumentIdentifier;
    return;
  }

  IdentifierInfo *Ident = AL.getArgAsIdent(0)->Ident;
  unsigned BuiltinID = Ident->getBuiltinID();
  StringRef AliasName = cast<FunctionDecl>(D)->getIdentifier()->getName();

  bool IsAArch64 = S.Context.getTargetInfo().getTriple().isAArch64();
  if ((IsAArch64 && !ArmSveAliasValid(BuiltinID, AliasName)) ||
      (!IsAArch64 && !ArmMveAliasValid(BuiltinID, AliasName) &&
       !ArmCdeAliasValid(BuiltinID, AliasName))) {
    S.Diag(AL.getLoc(), diag::err_attribute_arm_builtin_alias);
    return;
  }

  D->addAttr(::new (S.Context) ArmBuiltinAliasAttr(S.Context, AL, Ident));
}

//===----------------------------------------------------------------------===//
// Checker-specific attribute handlers.
//===----------------------------------------------------------------------===//
static bool isValidSubjectOfNSReturnsRetainedAttribute(QualType QT) {
  return QT->isDependentType() || QT->isObjCRetainableType();
}

static bool isValidSubjectOfNSAttribute(QualType QT) {
  return QT->isDependentType() || QT->isObjCObjectPointerType() ||
         QT->isObjCNSObjectType();
}

static bool isValidSubjectOfCFAttribute(QualType QT) {
  return QT->isDependentType() || QT->isPointerType() ||
         isValidSubjectOfNSAttribute(QT);
}

static bool isValidSubjectOfOSAttribute(QualType QT) {
  if (QT->isDependentType())
    return true;
  QualType PT = QT->getPointeeType();
  return !PT.isNull() && PT->getAsCXXRecordDecl() != nullptr;
}

void Sema::AddXConsumedAttr(Decl *D, const AttributeCommonInfo &CI,
                            RetainOwnershipKind K,
                            bool IsTemplateInstantiation) {
  ValueDecl *VD = cast<ValueDecl>(D);
  switch (K) {
  case RetainOwnershipKind::OS:
    handleSimpleAttributeOrDiagnose<OSConsumedAttr>(
        *this, VD, CI, isValidSubjectOfOSAttribute(VD->getType()),
        diag::warn_ns_attribute_wrong_parameter_type,
        /*ExtraArgs=*/CI.getRange(), "os_consumed", /*pointers*/ 1);
    return;
  case RetainOwnershipKind::NS:
    handleSimpleAttributeOrDiagnose<NSConsumedAttr>(
        *this, VD, CI, isValidSubjectOfNSAttribute(VD->getType()),

        // These attributes are normally just advisory, but in ARC, ns_consumed
        // is significant.  Allow non-dependent code to contain inappropriate
        // attributes even in ARC, but require template instantiations to be
        // set up correctly.
        ((IsTemplateInstantiation && getLangOpts().ObjCAutoRefCount)
             ? diag::err_ns_attribute_wrong_parameter_type
             : diag::warn_ns_attribute_wrong_parameter_type),
        /*ExtraArgs=*/CI.getRange(), "ns_consumed", /*objc pointers*/ 0);
    return;
  case RetainOwnershipKind::CF:
    handleSimpleAttributeOrDiagnose<CFConsumedAttr>(
        *this, VD, CI, isValidSubjectOfCFAttribute(VD->getType()),
        diag::warn_ns_attribute_wrong_parameter_type,
        /*ExtraArgs=*/CI.getRange(), "cf_consumed", /*pointers*/ 1);
    return;
  }
}

static Sema::RetainOwnershipKind
parsedAttrToRetainOwnershipKind(const ParsedAttr &AL) {
  switch (AL.getKind()) {
  case ParsedAttr::AT_CFConsumed:
  case ParsedAttr::AT_CFReturnsRetained:
  case ParsedAttr::AT_CFReturnsNotRetained:
    return Sema::RetainOwnershipKind::CF;
  case ParsedAttr::AT_OSConsumesThis:
  case ParsedAttr::AT_OSConsumed:
  case ParsedAttr::AT_OSReturnsRetained:
  case ParsedAttr::AT_OSReturnsNotRetained:
  case ParsedAttr::AT_OSReturnsRetainedOnZero:
  case ParsedAttr::AT_OSReturnsRetainedOnNonZero:
    return Sema::RetainOwnershipKind::OS;
  case ParsedAttr::AT_NSConsumesSelf:
  case ParsedAttr::AT_NSConsumed:
  case ParsedAttr::AT_NSReturnsRetained:
  case ParsedAttr::AT_NSReturnsNotRetained:
  case ParsedAttr::AT_NSReturnsAutoreleased:
    return Sema::RetainOwnershipKind::NS;
  default:
    llvm_unreachable("Wrong argument supplied");
  }
}

bool Sema::checkNSReturnsRetainedReturnType(SourceLocation Loc, QualType QT) {
  if (isValidSubjectOfNSReturnsRetainedAttribute(QT))
    return false;

  Diag(Loc, diag::warn_ns_attribute_wrong_return_type)
      << "'ns_returns_retained'" << 0 << 0;
  return true;
}

/// \return whether the parameter is a pointer to OSObject pointer.
static bool isValidOSObjectOutParameter(const Decl *D) {
  const auto *PVD = dyn_cast<ParmVarDecl>(D);
  if (!PVD)
    return false;
  QualType QT = PVD->getType();
  QualType PT = QT->getPointeeType();
  return !PT.isNull() && isValidSubjectOfOSAttribute(PT);
}

static void handleXReturnsXRetainedAttr(Sema &S, Decl *D,
                                        const ParsedAttr &AL) {
  QualType ReturnType;
  Sema::RetainOwnershipKind K = parsedAttrToRetainOwnershipKind(AL);

  if (const auto *MD = dyn_cast<ObjCMethodDecl>(D)) {
    ReturnType = MD->getReturnType();
  } else if (S.getLangOpts().ObjCAutoRefCount && hasDeclarator(D) &&
             (AL.getKind() == ParsedAttr::AT_NSReturnsRetained)) {
    return; // ignore: was handled as a type attribute
  } else if (const auto *PD = dyn_cast<ObjCPropertyDecl>(D)) {
    ReturnType = PD->getType();
  } else if (const auto *FD = dyn_cast<FunctionDecl>(D)) {
    ReturnType = FD->getReturnType();
  } else if (const auto *Param = dyn_cast<ParmVarDecl>(D)) {
    // Attributes on parameters are used for out-parameters,
    // passed as pointers-to-pointers.
    unsigned DiagID = K == Sema::RetainOwnershipKind::CF
            ? /*pointer-to-CF-pointer*/2
            : /*pointer-to-OSObject-pointer*/3;
    ReturnType = Param->getType()->getPointeeType();
    if (ReturnType.isNull()) {
      S.Diag(D->getBeginLoc(), diag::warn_ns_attribute_wrong_parameter_type)
          << AL << DiagID << AL.getRange();
      return;
    }
  } else if (AL.isUsedAsTypeAttr()) {
    return;
  } else {
    AttributeDeclKind ExpectedDeclKind;
    switch (AL.getKind()) {
    default: llvm_unreachable("invalid ownership attribute");
    case ParsedAttr::AT_NSReturnsRetained:
    case ParsedAttr::AT_NSReturnsAutoreleased:
    case ParsedAttr::AT_NSReturnsNotRetained:
      ExpectedDeclKind = ExpectedFunctionOrMethod;
      break;

    case ParsedAttr::AT_OSReturnsRetained:
    case ParsedAttr::AT_OSReturnsNotRetained:
    case ParsedAttr::AT_CFReturnsRetained:
    case ParsedAttr::AT_CFReturnsNotRetained:
      ExpectedDeclKind = ExpectedFunctionMethodOrParameter;
      break;
    }
    S.Diag(D->getBeginLoc(), diag::warn_attribute_wrong_decl_type)
        << AL.getRange() << AL << ExpectedDeclKind;
    return;
  }

  bool TypeOK;
  bool Cf;
  unsigned ParmDiagID = 2; // Pointer-to-CF-pointer
  switch (AL.getKind()) {
  default: llvm_unreachable("invalid ownership attribute");
  case ParsedAttr::AT_NSReturnsRetained:
    TypeOK = isValidSubjectOfNSReturnsRetainedAttribute(ReturnType);
    Cf = false;
    break;

  case ParsedAttr::AT_NSReturnsAutoreleased:
  case ParsedAttr::AT_NSReturnsNotRetained:
    TypeOK = isValidSubjectOfNSAttribute(ReturnType);
    Cf = false;
    break;

  case ParsedAttr::AT_CFReturnsRetained:
  case ParsedAttr::AT_CFReturnsNotRetained:
    TypeOK = isValidSubjectOfCFAttribute(ReturnType);
    Cf = true;
    break;

  case ParsedAttr::AT_OSReturnsRetained:
  case ParsedAttr::AT_OSReturnsNotRetained:
    TypeOK = isValidSubjectOfOSAttribute(ReturnType);
    Cf = true;
    ParmDiagID = 3; // Pointer-to-OSObject-pointer
    break;
  }

  if (!TypeOK) {
    if (AL.isUsedAsTypeAttr())
      return;

    if (isa<ParmVarDecl>(D)) {
      S.Diag(D->getBeginLoc(), diag::warn_ns_attribute_wrong_parameter_type)
          << AL << ParmDiagID << AL.getRange();
    } else {
      // Needs to be kept in sync with warn_ns_attribute_wrong_return_type.
      enum : unsigned {
        Function,
        Method,
        Property
      } SubjectKind = Function;
      if (isa<ObjCMethodDecl>(D))
        SubjectKind = Method;
      else if (isa<ObjCPropertyDecl>(D))
        SubjectKind = Property;
      S.Diag(D->getBeginLoc(), diag::warn_ns_attribute_wrong_return_type)
          << AL << SubjectKind << Cf << AL.getRange();
    }
    return;
  }

  switch (AL.getKind()) {
    default:
      llvm_unreachable("invalid ownership attribute");
    case ParsedAttr::AT_NSReturnsAutoreleased:
      handleSimpleAttribute<NSReturnsAutoreleasedAttr>(S, D, AL);
      return;
    case ParsedAttr::AT_CFReturnsNotRetained:
      handleSimpleAttribute<CFReturnsNotRetainedAttr>(S, D, AL);
      return;
    case ParsedAttr::AT_NSReturnsNotRetained:
      handleSimpleAttribute<NSReturnsNotRetainedAttr>(S, D, AL);
      return;
    case ParsedAttr::AT_CFReturnsRetained:
      handleSimpleAttribute<CFReturnsRetainedAttr>(S, D, AL);
      return;
    case ParsedAttr::AT_NSReturnsRetained:
      handleSimpleAttribute<NSReturnsRetainedAttr>(S, D, AL);
      return;
    case ParsedAttr::AT_OSReturnsRetained:
      handleSimpleAttribute<OSReturnsRetainedAttr>(S, D, AL);
      return;
    case ParsedAttr::AT_OSReturnsNotRetained:
      handleSimpleAttribute<OSReturnsNotRetainedAttr>(S, D, AL);
      return;
  };
}

static void handleObjCReturnsInnerPointerAttr(Sema &S, Decl *D,
                                              const ParsedAttr &Attrs) {
  const int EP_ObjCMethod = 1;
  const int EP_ObjCProperty = 2;

  SourceLocation loc = Attrs.getLoc();
  QualType resultType;
  if (isa<ObjCMethodDecl>(D))
    resultType = cast<ObjCMethodDecl>(D)->getReturnType();
  else
    resultType = cast<ObjCPropertyDecl>(D)->getType();

  if (!resultType->isReferenceType() &&
      (!resultType->isPointerType() || resultType->isObjCRetainableType())) {
    S.Diag(D->getBeginLoc(), diag::warn_ns_attribute_wrong_return_type)
        << SourceRange(loc) << Attrs
        << (isa<ObjCMethodDecl>(D) ? EP_ObjCMethod : EP_ObjCProperty)
        << /*non-retainable pointer*/ 2;

    // Drop the attribute.
    return;
  }

  D->addAttr(::new (S.Context) ObjCReturnsInnerPointerAttr(S.Context, Attrs));
}

static void handleObjCRequiresSuperAttr(Sema &S, Decl *D,
                                        const ParsedAttr &Attrs) {
  const auto *Method = cast<ObjCMethodDecl>(D);

  const DeclContext *DC = Method->getDeclContext();
  if (const auto *PDecl = dyn_cast_or_null<ObjCProtocolDecl>(DC)) {
    S.Diag(D->getBeginLoc(), diag::warn_objc_requires_super_protocol) << Attrs
                                                                      << 0;
    S.Diag(PDecl->getLocation(), diag::note_protocol_decl);
    return;
  }
  if (Method->getMethodFamily() == OMF_dealloc) {
    S.Diag(D->getBeginLoc(), diag::warn_objc_requires_super_protocol) << Attrs
                                                                      << 1;
    return;
  }

  D->addAttr(::new (S.Context) ObjCRequiresSuperAttr(S.Context, Attrs));
}

static void handleNSErrorDomain(Sema &S, Decl *D, const ParsedAttr &AL) {
  auto *E = AL.getArgAsExpr(0);
  auto Loc = E ? E->getBeginLoc() : AL.getLoc();

  auto *DRE = dyn_cast<DeclRefExpr>(AL.getArgAsExpr(0));
  if (!DRE) {
    S.Diag(Loc, diag::err_nserrordomain_invalid_decl) << 0;
    return;
  }

  auto *VD = dyn_cast<VarDecl>(DRE->getDecl());
  if (!VD) {
    S.Diag(Loc, diag::err_nserrordomain_invalid_decl) << 1 << DRE->getDecl();
    return;
  }

  if (!isNSStringType(VD->getType(), S.Context) &&
      !isCFStringType(VD->getType(), S.Context)) {
    S.Diag(Loc, diag::err_nserrordomain_wrong_type) << VD;
    return;
  }

  D->addAttr(::new (S.Context) NSErrorDomainAttr(S.Context, AL, VD));
}

static void handleObjCBridgeAttr(Sema &S, Decl *D, const ParsedAttr &AL) {
  IdentifierLoc *Parm = AL.isArgIdent(0) ? AL.getArgAsIdent(0) : nullptr;

  if (!Parm) {
    S.Diag(D->getBeginLoc(), diag::err_objc_attr_not_id) << AL << 0;
    return;
  }

  // Typedefs only allow objc_bridge(id) and have some additional checking.
  if (const auto *TD = dyn_cast<TypedefNameDecl>(D)) {
    if (!Parm->Ident->isStr("id")) {
      S.Diag(AL.getLoc(), diag::err_objc_attr_typedef_not_id) << AL;
      return;
    }

    // Only allow 'cv void *'.
    QualType T = TD->getUnderlyingType();
    if (!T->isVoidPointerType()) {
      S.Diag(AL.getLoc(), diag::err_objc_attr_typedef_not_void_pointer);
      return;
    }
  }

  D->addAttr(::new (S.Context) ObjCBridgeAttr(S.Context, AL, Parm->Ident));
}

static void handleObjCBridgeMutableAttr(Sema &S, Decl *D,
                                        const ParsedAttr &AL) {
  IdentifierLoc *Parm = AL.isArgIdent(0) ? AL.getArgAsIdent(0) : nullptr;

  if (!Parm) {
    S.Diag(D->getBeginLoc(), diag::err_objc_attr_not_id) << AL << 0;
    return;
  }

  D->addAttr(::new (S.Context)
                 ObjCBridgeMutableAttr(S.Context, AL, Parm->Ident));
}

static void handleObjCBridgeRelatedAttr(Sema &S, Decl *D,
                                        const ParsedAttr &AL) {
  IdentifierInfo *RelatedClass =
      AL.isArgIdent(0) ? AL.getArgAsIdent(0)->Ident : nullptr;
  if (!RelatedClass) {
    S.Diag(D->getBeginLoc(), diag::err_objc_attr_not_id) << AL << 0;
    return;
  }
  IdentifierInfo *ClassMethod =
    AL.getArgAsIdent(1) ? AL.getArgAsIdent(1)->Ident : nullptr;
  IdentifierInfo *InstanceMethod =
    AL.getArgAsIdent(2) ? AL.getArgAsIdent(2)->Ident : nullptr;
  D->addAttr(::new (S.Context) ObjCBridgeRelatedAttr(
      S.Context, AL, RelatedClass, ClassMethod, InstanceMethod));
}

static void handleObjCDesignatedInitializer(Sema &S, Decl *D,
                                            const ParsedAttr &AL) {
  DeclContext *Ctx = D->getDeclContext();

  // This attribute can only be applied to methods in interfaces or class
  // extensions.
  if (!isa<ObjCInterfaceDecl>(Ctx) &&
      !(isa<ObjCCategoryDecl>(Ctx) &&
        cast<ObjCCategoryDecl>(Ctx)->IsClassExtension())) {
    S.Diag(D->getLocation(), diag::err_designated_init_attr_non_init);
    return;
  }

  ObjCInterfaceDecl *IFace;
  if (auto *CatDecl = dyn_cast<ObjCCategoryDecl>(Ctx))
    IFace = CatDecl->getClassInterface();
  else
    IFace = cast<ObjCInterfaceDecl>(Ctx);

  if (!IFace)
    return;

  IFace->setHasDesignatedInitializers();
  D->addAttr(::new (S.Context) ObjCDesignatedInitializerAttr(S.Context, AL));
}

static void handleObjCRuntimeName(Sema &S, Decl *D, const ParsedAttr &AL) {
  StringRef MetaDataName;
  if (!S.checkStringLiteralArgumentAttr(AL, 0, MetaDataName))
    return;
  D->addAttr(::new (S.Context)
                 ObjCRuntimeNameAttr(S.Context, AL, MetaDataName));
}

// When a user wants to use objc_boxable with a union or struct
// but they don't have access to the declaration (legacy/third-party code)
// then they can 'enable' this feature with a typedef:
// typedef struct __attribute((objc_boxable)) legacy_struct legacy_struct;
static void handleObjCBoxable(Sema &S, Decl *D, const ParsedAttr &AL) {
  bool notify = false;

  auto *RD = dyn_cast<RecordDecl>(D);
  if (RD && RD->getDefinition()) {
    RD = RD->getDefinition();
    notify = true;
  }

  if (RD) {
    ObjCBoxableAttr *BoxableAttr =
        ::new (S.Context) ObjCBoxableAttr(S.Context, AL);
    RD->addAttr(BoxableAttr);
    if (notify) {
      // we need to notify ASTReader/ASTWriter about
      // modification of existing declaration
      if (ASTMutationListener *L = S.getASTMutationListener())
        L->AddedAttributeToRecord(BoxableAttr, RD);
    }
  }
}

static void handleObjCOwnershipAttr(Sema &S, Decl *D, const ParsedAttr &AL) {
  if (hasDeclarator(D)) return;

  S.Diag(D->getBeginLoc(), diag::err_attribute_wrong_decl_type)
      << AL.getRange() << AL << ExpectedVariable;
}

static void handleObjCPreciseLifetimeAttr(Sema &S, Decl *D,
                                          const ParsedAttr &AL) {
  const auto *VD = cast<ValueDecl>(D);
  QualType QT = VD->getType();

  if (!QT->isDependentType() &&
      !QT->isObjCLifetimeType()) {
    S.Diag(AL.getLoc(), diag::err_objc_precise_lifetime_bad_type)
      << QT;
    return;
  }

  Qualifiers::ObjCLifetime Lifetime = QT.getObjCLifetime();

  // If we have no lifetime yet, check the lifetime we're presumably
  // going to infer.
  if (Lifetime == Qualifiers::OCL_None && !QT->isDependentType())
    Lifetime = QT->getObjCARCImplicitLifetime();

  switch (Lifetime) {
  case Qualifiers::OCL_None:
    assert(QT->isDependentType() &&
           "didn't infer lifetime for non-dependent type?");
    break;

  case Qualifiers::OCL_Weak:   // meaningful
  case Qualifiers::OCL_Strong: // meaningful
    break;

  case Qualifiers::OCL_ExplicitNone:
  case Qualifiers::OCL_Autoreleasing:
    S.Diag(AL.getLoc(), diag::warn_objc_precise_lifetime_meaningless)
        << (Lifetime == Qualifiers::OCL_Autoreleasing);
    break;
  }

  D->addAttr(::new (S.Context) ObjCPreciseLifetimeAttr(S.Context, AL));
}

static void handleSwiftAttrAttr(Sema &S, Decl *D, const ParsedAttr &AL) {
  // Make sure that there is a string literal as the annotation's single
  // argument.
  StringRef Str;
  if (!S.checkStringLiteralArgumentAttr(AL, 0, Str))
    return;

  D->addAttr(::new (S.Context) SwiftAttrAttr(S.Context, AL, Str));
}

static void handleSwiftBridge(Sema &S, Decl *D, const ParsedAttr &AL) {
  // Make sure that there is a string literal as the annotation's single
  // argument.
  StringRef BT;
  if (!S.checkStringLiteralArgumentAttr(AL, 0, BT))
    return;

  // Warn about duplicate attributes if they have different arguments, but drop
  // any duplicate attributes regardless.
  if (const auto *Other = D->getAttr<SwiftBridgeAttr>()) {
    if (Other->getSwiftType() != BT)
      S.Diag(AL.getLoc(), diag::warn_duplicate_attribute) << AL;
    return;
  }

  D->addAttr(::new (S.Context) SwiftBridgeAttr(S.Context, AL, BT));
}

static bool isErrorParameter(Sema &S, QualType QT) {
  const auto *PT = QT->getAs<PointerType>();
  if (!PT)
    return false;

  QualType Pointee = PT->getPointeeType();

  // Check for NSError**.
  if (const auto *OPT = Pointee->getAs<ObjCObjectPointerType>())
    if (const auto *ID = OPT->getInterfaceDecl())
      if (ID->getIdentifier() == S.getNSErrorIdent())
        return true;

  // Check for CFError**.
  if (const auto *PT = Pointee->getAs<PointerType>())
    if (const auto *RT = PT->getPointeeType()->getAs<RecordType>())
      if (S.isCFError(RT->getDecl()))
        return true;

  return false;
}

static void handleSwiftError(Sema &S, Decl *D, const ParsedAttr &AL) {
  auto hasErrorParameter = [](Sema &S, Decl *D, const ParsedAttr &AL) -> bool {
    for (unsigned I = 0, E = getFunctionOrMethodNumParams(D); I != E; ++I) {
      if (isErrorParameter(S, getFunctionOrMethodParamType(D, I)))
        return true;
    }

    S.Diag(AL.getLoc(), diag::err_attr_swift_error_no_error_parameter)
        << AL << isa<ObjCMethodDecl>(D);
    return false;
  };

  auto hasPointerResult = [](Sema &S, Decl *D, const ParsedAttr &AL) -> bool {
    // - C, ObjC, and block pointers are definitely okay.
    // - References are definitely not okay.
    // - nullptr_t is weird, but acceptable.
    QualType RT = getFunctionOrMethodResultType(D);
    if (RT->hasPointerRepresentation() && !RT->isReferenceType())
      return true;

    S.Diag(AL.getLoc(), diag::err_attr_swift_error_return_type)
        << AL << AL.getArgAsIdent(0)->Ident->getName() << isa<ObjCMethodDecl>(D)
        << /*pointer*/ 1;
    return false;
  };

  auto hasIntegerResult = [](Sema &S, Decl *D, const ParsedAttr &AL) -> bool {
    QualType RT = getFunctionOrMethodResultType(D);
    if (RT->isIntegralType(S.Context))
      return true;

    S.Diag(AL.getLoc(), diag::err_attr_swift_error_return_type)
        << AL << AL.getArgAsIdent(0)->Ident->getName() << isa<ObjCMethodDecl>(D)
        << /*integral*/ 0;
    return false;
  };

  if (D->isInvalidDecl())
    return;

  IdentifierLoc *Loc = AL.getArgAsIdent(0);
  SwiftErrorAttr::ConventionKind Convention;
  if (!SwiftErrorAttr::ConvertStrToConventionKind(Loc->Ident->getName(),
                                                  Convention)) {
    S.Diag(AL.getLoc(), diag::warn_attribute_type_not_supported)
        << AL << Loc->Ident;
    return;
  }

  switch (Convention) {
  case SwiftErrorAttr::None:
    // No additional validation required.
    break;

  case SwiftErrorAttr::NonNullError:
    if (!hasErrorParameter(S, D, AL))
      return;
    break;

  case SwiftErrorAttr::NullResult:
    if (!hasErrorParameter(S, D, AL) || !hasPointerResult(S, D, AL))
      return;
    break;

  case SwiftErrorAttr::NonZeroResult:
  case SwiftErrorAttr::ZeroResult:
    if (!hasErrorParameter(S, D, AL) || !hasIntegerResult(S, D, AL))
      return;
    break;
  }

  D->addAttr(::new (S.Context) SwiftErrorAttr(S.Context, AL, Convention));
}

static void checkSwiftAsyncErrorBlock(Sema &S, Decl *D,
                                      const SwiftAsyncErrorAttr *ErrorAttr,
                                      const SwiftAsyncAttr *AsyncAttr) {
  if (AsyncAttr->getKind() == SwiftAsyncAttr::None) {
    if (ErrorAttr->getConvention() != SwiftAsyncErrorAttr::None) {
      S.Diag(AsyncAttr->getLocation(),
             diag::err_swift_async_error_without_swift_async)
          << AsyncAttr << isa<ObjCMethodDecl>(D);
    }
    return;
  }

  const ParmVarDecl *HandlerParam = getFunctionOrMethodParam(
      D, AsyncAttr->getCompletionHandlerIndex().getASTIndex());
  // handleSwiftAsyncAttr already verified the type is correct, so no need to
  // double-check it here.
  const auto *FuncTy = HandlerParam->getType()
                           ->getAs<BlockPointerType>()
                           ->getPointeeType()
                           ->getAs<FunctionProtoType>();
  ArrayRef<QualType> BlockParams;
  if (FuncTy)
    BlockParams = FuncTy->getParamTypes();

  switch (ErrorAttr->getConvention()) {
  case SwiftAsyncErrorAttr::ZeroArgument:
  case SwiftAsyncErrorAttr::NonZeroArgument: {
    uint32_t ParamIdx = ErrorAttr->getHandlerParamIdx();
    if (ParamIdx == 0 || ParamIdx > BlockParams.size()) {
      S.Diag(ErrorAttr->getLocation(),
             diag::err_attribute_argument_out_of_bounds) << ErrorAttr << 2;
      return;
    }
    QualType ErrorParam = BlockParams[ParamIdx - 1];
    if (!ErrorParam->isIntegralType(S.Context)) {
      StringRef ConvStr =
          ErrorAttr->getConvention() == SwiftAsyncErrorAttr::ZeroArgument
              ? "zero_argument"
              : "nonzero_argument";
      S.Diag(ErrorAttr->getLocation(), diag::err_swift_async_error_non_integral)
          << ErrorAttr << ConvStr << ParamIdx << ErrorParam;
      return;
    }
    break;
  }
  case SwiftAsyncErrorAttr::NonNullError: {
    bool AnyErrorParams = false;
    for (QualType Param : BlockParams) {
      // Check for NSError *.
      if (const auto *ObjCPtrTy = Param->getAs<ObjCObjectPointerType>()) {
        if (const auto *ID = ObjCPtrTy->getInterfaceDecl()) {
          if (ID->getIdentifier() == S.getNSErrorIdent()) {
            AnyErrorParams = true;
            break;
          }
        }
      }
      // Check for CFError *.
      if (const auto *PtrTy = Param->getAs<PointerType>()) {
        if (const auto *RT = PtrTy->getPointeeType()->getAs<RecordType>()) {
          if (S.isCFError(RT->getDecl())) {
            AnyErrorParams = true;
            break;
          }
        }
      }
    }

    if (!AnyErrorParams) {
      S.Diag(ErrorAttr->getLocation(),
             diag::err_swift_async_error_no_error_parameter)
          << ErrorAttr << isa<ObjCMethodDecl>(D);
      return;
    }
    break;
  }
  case SwiftAsyncErrorAttr::None:
    break;
  }
}

static void handleSwiftAsyncError(Sema &S, Decl *D, const ParsedAttr &AL) {
  IdentifierLoc *IDLoc = AL.getArgAsIdent(0);
  SwiftAsyncErrorAttr::ConventionKind ConvKind;
  if (!SwiftAsyncErrorAttr::ConvertStrToConventionKind(IDLoc->Ident->getName(),
                                                       ConvKind)) {
    S.Diag(AL.getLoc(), diag::warn_attribute_type_not_supported)
        << AL << IDLoc->Ident;
    return;
  }

  uint32_t ParamIdx = 0;
  switch (ConvKind) {
  case SwiftAsyncErrorAttr::ZeroArgument:
  case SwiftAsyncErrorAttr::NonZeroArgument: {
    if (!checkAttributeNumArgs(S, AL, 2))
      return;

    Expr *IdxExpr = AL.getArgAsExpr(1);
    if (!checkUInt32Argument(S, AL, IdxExpr, ParamIdx))
      return;
    break;
  }
  case SwiftAsyncErrorAttr::NonNullError:
  case SwiftAsyncErrorAttr::None: {
    if (!checkAttributeNumArgs(S, AL, 1))
      return;
    break;
  }
  }

  auto *ErrorAttr =
      ::new (S.Context) SwiftAsyncErrorAttr(S.Context, AL, ConvKind, ParamIdx);
  D->addAttr(ErrorAttr);

  if (auto *AsyncAttr = D->getAttr<SwiftAsyncAttr>())
    checkSwiftAsyncErrorBlock(S, D, ErrorAttr, AsyncAttr);
}

// For a function, this will validate a compound Swift name, e.g.
// <code>init(foo:bar:baz:)</code> or <code>controllerForName(_:)</code>, and
// the function will output the number of parameter names, and whether this is a
// single-arg initializer.
//
// For a type, enum constant, property, or variable declaration, this will
// validate either a simple identifier, or a qualified
// <code>context.identifier</code> name.
static bool
validateSwiftFunctionName(Sema &S, const ParsedAttr &AL, SourceLocation Loc,
                          StringRef Name, unsigned &SwiftParamCount,
                          bool &IsSingleParamInit) {
  SwiftParamCount = 0;
  IsSingleParamInit = false;

  // Check whether this will be mapped to a getter or setter of a property.
  bool IsGetter = false, IsSetter = false;
  if (Name.startswith("getter:")) {
    IsGetter = true;
    Name = Name.substr(7);
  } else if (Name.startswith("setter:")) {
    IsSetter = true;
    Name = Name.substr(7);
  }

  if (Name.back() != ')') {
    S.Diag(Loc, diag::warn_attr_swift_name_function) << AL;
    return false;
  }

  bool IsMember = false;
  StringRef ContextName, BaseName, Parameters;

  std::tie(BaseName, Parameters) = Name.split('(');

  // Split at the first '.', if it exists, which separates the context name
  // from the base name.
  std::tie(ContextName, BaseName) = BaseName.split('.');
  if (BaseName.empty()) {
    BaseName = ContextName;
    ContextName = StringRef();
  } else if (ContextName.empty() || !isValidIdentifier(ContextName)) {
    S.Diag(Loc, diag::warn_attr_swift_name_invalid_identifier)
        << AL << /*context*/ 1;
    return false;
  } else {
    IsMember = true;
  }

  if (!isValidIdentifier(BaseName) || BaseName == "_") {
    S.Diag(Loc, diag::warn_attr_swift_name_invalid_identifier)
        << AL << /*basename*/ 0;
    return false;
  }

  bool IsSubscript = BaseName == "subscript";
  // A subscript accessor must be a getter or setter.
  if (IsSubscript && !IsGetter && !IsSetter) {
    S.Diag(Loc, diag::warn_attr_swift_name_subscript_invalid_parameter)
        << AL << /* getter or setter */ 0;
    return false;
  }

  if (Parameters.empty()) {
    S.Diag(Loc, diag::warn_attr_swift_name_missing_parameters) << AL;
    return false;
  }

  assert(Parameters.back() == ')' && "expected ')'");
  Parameters = Parameters.drop_back(); // ')'

  if (Parameters.empty()) {
    // Setters and subscripts must have at least one parameter.
    if (IsSubscript) {
      S.Diag(Loc, diag::warn_attr_swift_name_subscript_invalid_parameter)
          << AL << /* have at least one parameter */1;
      return false;
    }

    if (IsSetter) {
      S.Diag(Loc, diag::warn_attr_swift_name_setter_parameters) << AL;
      return false;
    }

    return true;
  }

  if (Parameters.back() != ':') {
    S.Diag(Loc, diag::warn_attr_swift_name_function) << AL;
    return false;
  }

  StringRef CurrentParam;
  llvm::Optional<unsigned> SelfLocation;
  unsigned NewValueCount = 0;
  llvm::Optional<unsigned> NewValueLocation;
  do {
    std::tie(CurrentParam, Parameters) = Parameters.split(':');

    if (!isValidIdentifier(CurrentParam)) {
      S.Diag(Loc, diag::warn_attr_swift_name_invalid_identifier)
          << AL << /*parameter*/2;
      return false;
    }

    if (IsMember && CurrentParam == "self") {
      // "self" indicates the "self" argument for a member.

      // More than one "self"?
      if (SelfLocation) {
        S.Diag(Loc, diag::warn_attr_swift_name_multiple_selfs) << AL;
        return false;
      }

      // The "self" location is the current parameter.
      SelfLocation = SwiftParamCount;
    } else if (CurrentParam == "newValue") {
      // "newValue" indicates the "newValue" argument for a setter.

      // There should only be one 'newValue', but it's only significant for
      // subscript accessors, so don't error right away.
      ++NewValueCount;

      NewValueLocation = SwiftParamCount;
    }

    ++SwiftParamCount;
  } while (!Parameters.empty());

  // Only instance subscripts are currently supported.
  if (IsSubscript && !SelfLocation) {
    S.Diag(Loc, diag::warn_attr_swift_name_subscript_invalid_parameter)
        << AL << /*have a 'self:' parameter*/2;
    return false;
  }

  IsSingleParamInit =
        SwiftParamCount == 1 && BaseName == "init" && CurrentParam != "_";

  // Check the number of parameters for a getter/setter.
  if (IsGetter || IsSetter) {
    // Setters have one parameter for the new value.
    unsigned NumExpectedParams = IsGetter ? 0 : 1;
    unsigned ParamDiag =
        IsGetter ? diag::warn_attr_swift_name_getter_parameters
                 : diag::warn_attr_swift_name_setter_parameters;

    // Instance methods have one parameter for "self".
    if (SelfLocation)
      ++NumExpectedParams;

    // Subscripts may have additional parameters beyond the expected params for
    // the index.
    if (IsSubscript) {
      if (SwiftParamCount < NumExpectedParams) {
        S.Diag(Loc, ParamDiag) << AL;
        return false;
      }

      // A subscript setter must explicitly label its newValue parameter to
      // distinguish it from index parameters.
      if (IsSetter) {
        if (!NewValueLocation) {
          S.Diag(Loc, diag::warn_attr_swift_name_subscript_setter_no_newValue)
              << AL;
          return false;
        }
        if (NewValueCount > 1) {
          S.Diag(Loc, diag::warn_attr_swift_name_subscript_setter_multiple_newValues)
              << AL;
          return false;
        }
      } else {
        // Subscript getters should have no 'newValue:' parameter.
        if (NewValueLocation) {
          S.Diag(Loc, diag::warn_attr_swift_name_subscript_getter_newValue)
              << AL;
          return false;
        }
      }
    } else {
      // Property accessors must have exactly the number of expected params.
      if (SwiftParamCount != NumExpectedParams) {
        S.Diag(Loc, ParamDiag) << AL;
        return false;
      }
    }
  }

  return true;
}

bool Sema::DiagnoseSwiftName(Decl *D, StringRef Name, SourceLocation Loc,
                             const ParsedAttr &AL, bool IsAsync) {
  if (isa<ObjCMethodDecl>(D) || isa<FunctionDecl>(D)) {
    ArrayRef<ParmVarDecl*> Params;
    unsigned ParamCount;

    if (const auto *Method = dyn_cast<ObjCMethodDecl>(D)) {
      ParamCount = Method->getSelector().getNumArgs();
      Params = Method->parameters().slice(0, ParamCount);
    } else {
      const auto *F = cast<FunctionDecl>(D);

      ParamCount = F->getNumParams();
      Params = F->parameters();

      if (!F->hasWrittenPrototype()) {
        Diag(Loc, diag::warn_attribute_wrong_decl_type) << AL
            << ExpectedFunctionWithProtoType;
        return false;
      }
    }

    // The async name drops the last callback parameter.
    if (IsAsync) {
      if (ParamCount == 0) {
        Diag(Loc, diag::warn_attr_swift_name_decl_missing_params)
            << AL << isa<ObjCMethodDecl>(D);
        return false;
      }
      ParamCount -= 1;
    }

    unsigned SwiftParamCount;
    bool IsSingleParamInit;
    if (!validateSwiftFunctionName(*this, AL, Loc, Name,
                                   SwiftParamCount, IsSingleParamInit))
      return false;

    bool ParamCountValid;
    if (SwiftParamCount == ParamCount) {
      ParamCountValid = true;
    } else if (SwiftParamCount > ParamCount) {
      ParamCountValid = IsSingleParamInit && ParamCount == 0;
    } else {
      // We have fewer Swift parameters than Objective-C parameters, but that
      // might be because we've transformed some of them. Check for potential
      // "out" parameters and err on the side of not warning.
      unsigned MaybeOutParamCount =
          std::count_if(Params.begin(), Params.end(),
                        [](const ParmVarDecl *Param) -> bool {
        QualType ParamTy = Param->getType();
        if (ParamTy->isReferenceType() || ParamTy->isPointerType())
          return !ParamTy->getPointeeType().isConstQualified();
        return false;
      });

      ParamCountValid = SwiftParamCount + MaybeOutParamCount >= ParamCount;
    }

    if (!ParamCountValid) {
      Diag(Loc, diag::warn_attr_swift_name_num_params)
          << (SwiftParamCount > ParamCount) << AL << ParamCount
          << SwiftParamCount;
      return false;
    }
  } else if ((isa<EnumConstantDecl>(D) || isa<ObjCProtocolDecl>(D) ||
              isa<ObjCInterfaceDecl>(D) || isa<ObjCPropertyDecl>(D) ||
              isa<VarDecl>(D) || isa<TypedefNameDecl>(D) || isa<TagDecl>(D) ||
              isa<IndirectFieldDecl>(D) || isa<FieldDecl>(D)) &&
             !IsAsync) {
    StringRef ContextName, BaseName;

    std::tie(ContextName, BaseName) = Name.split('.');
    if (BaseName.empty()) {
      BaseName = ContextName;
      ContextName = StringRef();
    } else if (!isValidIdentifier(ContextName)) {
      Diag(Loc, diag::warn_attr_swift_name_invalid_identifier) << AL
          << /*context*/1;
      return false;
    }

    if (!isValidIdentifier(BaseName)) {
      Diag(Loc, diag::warn_attr_swift_name_invalid_identifier) << AL
          << /*basename*/0;
      return false;
    }
  } else {
    Diag(Loc, diag::warn_attr_swift_name_decl_kind) << AL;
    return false;
  }
  return true;
}

static void handleSwiftName(Sema &S, Decl *D, const ParsedAttr &AL) {
  StringRef Name;
  SourceLocation Loc;
  if (!S.checkStringLiteralArgumentAttr(AL, 0, Name, &Loc))
    return;

  if (!S.DiagnoseSwiftName(D, Name, Loc, AL, /*IsAsync=*/false))
    return;

  D->addAttr(::new (S.Context) SwiftNameAttr(S.Context, AL, Name));
}

static void handleSwiftAsyncName(Sema &S, Decl *D, const ParsedAttr &AL) {
  StringRef Name;
  SourceLocation Loc;
  if (!S.checkStringLiteralArgumentAttr(AL, 0, Name, &Loc))
    return;

  if (!S.DiagnoseSwiftName(D, Name, Loc, AL, /*IsAsync=*/true))
    return;

  D->addAttr(::new (S.Context) SwiftAsyncNameAttr(S.Context, AL, Name));
}

static void handleSwiftNewType(Sema &S, Decl *D, const ParsedAttr &AL) {
  // Make sure that there is an identifier as the annotation's single argument.
  if (!checkAttributeNumArgs(S, AL, 1))
    return;

  if (!AL.isArgIdent(0)) {
    S.Diag(AL.getLoc(), diag::err_attribute_argument_type)
        << AL << AANT_ArgumentIdentifier;
    return;
  }

  SwiftNewTypeAttr::NewtypeKind Kind;
  IdentifierInfo *II = AL.getArgAsIdent(0)->Ident;
  if (!SwiftNewTypeAttr::ConvertStrToNewtypeKind(II->getName(), Kind)) {
    S.Diag(AL.getLoc(), diag::warn_attribute_type_not_supported) << AL << II;
    return;
  }

  if (!isa<TypedefNameDecl>(D)) {
    S.Diag(AL.getLoc(), diag::warn_attribute_wrong_decl_type_str)
        << AL << "typedefs";
    return;
  }

  D->addAttr(::new (S.Context) SwiftNewTypeAttr(S.Context, AL, Kind));
}

static void handleSwiftAsyncAttr(Sema &S, Decl *D, const ParsedAttr &AL) {
  if (!AL.isArgIdent(0)) {
    S.Diag(AL.getLoc(), diag::err_attribute_argument_n_type)
        << AL << 1 << AANT_ArgumentIdentifier;
    return;
  }

  SwiftAsyncAttr::Kind Kind;
  IdentifierInfo *II = AL.getArgAsIdent(0)->Ident;
  if (!SwiftAsyncAttr::ConvertStrToKind(II->getName(), Kind)) {
    S.Diag(AL.getLoc(), diag::err_swift_async_no_access) << AL << II;
    return;
  }

  ParamIdx Idx;
  if (Kind == SwiftAsyncAttr::None) {
    // If this is 'none', then there shouldn't be any additional arguments.
    if (!checkAttributeNumArgs(S, AL, 1))
      return;
  } else {
    // Non-none swift_async requires a completion handler index argument.
    if (!checkAttributeNumArgs(S, AL, 2))
      return;

    Expr *HandlerIdx = AL.getArgAsExpr(1);
    if (!checkFunctionOrMethodParameterIndex(S, D, AL, 2, HandlerIdx, Idx))
      return;

    const ParmVarDecl *CompletionBlock =
        getFunctionOrMethodParam(D, Idx.getASTIndex());
    QualType CompletionBlockType = CompletionBlock->getType();
    if (!CompletionBlockType->isBlockPointerType()) {
      S.Diag(CompletionBlock->getLocation(),
             diag::err_swift_async_bad_block_type)
          << CompletionBlock->getType();
      return;
    }
    QualType BlockTy =
        CompletionBlockType->getAs<BlockPointerType>()->getPointeeType();
    if (!BlockTy->getAs<FunctionType>()->getReturnType()->isVoidType()) {
      S.Diag(CompletionBlock->getLocation(),
             diag::err_swift_async_bad_block_type)
          << CompletionBlock->getType();
      return;
    }
  }

  auto *AsyncAttr =
      ::new (S.Context) SwiftAsyncAttr(S.Context, AL, Kind, Idx);
  D->addAttr(AsyncAttr);

  if (auto *ErrorAttr = D->getAttr<SwiftAsyncErrorAttr>())
    checkSwiftAsyncErrorBlock(S, D, ErrorAttr, AsyncAttr);
}

//===----------------------------------------------------------------------===//
// Microsoft specific attribute handlers.
//===----------------------------------------------------------------------===//

UuidAttr *Sema::mergeUuidAttr(Decl *D, const AttributeCommonInfo &CI,
                              StringRef UuidAsWritten, MSGuidDecl *GuidDecl) {
  if (const auto *UA = D->getAttr<UuidAttr>()) {
    if (declaresSameEntity(UA->getGuidDecl(), GuidDecl))
      return nullptr;
    if (!UA->getGuid().empty()) {
      Diag(UA->getLocation(), diag::err_mismatched_uuid);
      Diag(CI.getLoc(), diag::note_previous_uuid);
      D->dropAttr<UuidAttr>();
    }
  }

  return ::new (Context) UuidAttr(Context, CI, UuidAsWritten, GuidDecl);
}

static void handleUuidAttr(Sema &S, Decl *D, const ParsedAttr &AL) {
  if (!S.LangOpts.CPlusPlus) {
    S.Diag(AL.getLoc(), diag::err_attribute_not_supported_in_lang)
        << AL << AttributeLangSupport::C;
    return;
  }

  StringRef OrigStrRef;
  SourceLocation LiteralLoc;
  if (!S.checkStringLiteralArgumentAttr(AL, 0, OrigStrRef, &LiteralLoc))
    return;

  // GUID format is "XXXXXXXX-XXXX-XXXX-XXXX-XXXXXXXXXXXX" or
  // "{XXXXXXXX-XXXX-XXXX-XXXX-XXXXXXXXXXXX}", normalize to the former.
  StringRef StrRef = OrigStrRef;
  if (StrRef.size() == 38 && StrRef.front() == '{' && StrRef.back() == '}')
    StrRef = StrRef.drop_front().drop_back();

  // Validate GUID length.
  if (StrRef.size() != 36) {
    S.Diag(LiteralLoc, diag::err_attribute_uuid_malformed_guid);
    return;
  }

  for (unsigned i = 0; i < 36; ++i) {
    if (i == 8 || i == 13 || i == 18 || i == 23) {
      if (StrRef[i] != '-') {
        S.Diag(LiteralLoc, diag::err_attribute_uuid_malformed_guid);
        return;
      }
    } else if (!isHexDigit(StrRef[i])) {
      S.Diag(LiteralLoc, diag::err_attribute_uuid_malformed_guid);
      return;
    }
  }

  // Convert to our parsed format and canonicalize.
  MSGuidDecl::Parts Parsed;
  StrRef.substr(0, 8).getAsInteger(16, Parsed.Part1);
  StrRef.substr(9, 4).getAsInteger(16, Parsed.Part2);
  StrRef.substr(14, 4).getAsInteger(16, Parsed.Part3);
  for (unsigned i = 0; i != 8; ++i)
    StrRef.substr(19 + 2 * i + (i >= 2 ? 1 : 0), 2)
        .getAsInteger(16, Parsed.Part4And5[i]);
  MSGuidDecl *Guid = S.Context.getMSGuidDecl(Parsed);

  // FIXME: It'd be nice to also emit a fixit removing uuid(...) (and, if it's
  // the only thing in the [] list, the [] too), and add an insertion of
  // __declspec(uuid(...)).  But sadly, neither the SourceLocs of the commas
  // separating attributes nor of the [ and the ] are in the AST.
  // Cf "SourceLocations of attribute list delimiters - [[ ... , ... ]] etc"
  // on cfe-dev.
  if (AL.isMicrosoftAttribute()) // Check for [uuid(...)] spelling.
    S.Diag(AL.getLoc(), diag::warn_atl_uuid_deprecated);

  UuidAttr *UA = S.mergeUuidAttr(D, AL, OrigStrRef, Guid);
  if (UA)
    D->addAttr(UA);
}

static void handleMSInheritanceAttr(Sema &S, Decl *D, const ParsedAttr &AL) {
  if (!S.LangOpts.CPlusPlus) {
    S.Diag(AL.getLoc(), diag::err_attribute_not_supported_in_lang)
        << AL << AttributeLangSupport::C;
    return;
  }
  MSInheritanceAttr *IA = S.mergeMSInheritanceAttr(
      D, AL, /*BestCase=*/true, (MSInheritanceModel)AL.getSemanticSpelling());
  if (IA) {
    D->addAttr(IA);
    S.Consumer.AssignInheritanceModel(cast<CXXRecordDecl>(D));
  }
}

static void handleDeclspecThreadAttr(Sema &S, Decl *D, const ParsedAttr &AL) {
  const auto *VD = cast<VarDecl>(D);
  if (!S.Context.getTargetInfo().isTLSSupported()) {
    S.Diag(AL.getLoc(), diag::err_thread_unsupported);
    return;
  }
  if (VD->getTSCSpec() != TSCS_unspecified) {
    S.Diag(AL.getLoc(), diag::err_declspec_thread_on_thread_variable);
    return;
  }
  if (VD->hasLocalStorage()) {
    S.Diag(AL.getLoc(), diag::err_thread_non_global) << "__declspec(thread)";
    return;
  }
  D->addAttr(::new (S.Context) ThreadAttr(S.Context, AL));
}

static void handleAbiTagAttr(Sema &S, Decl *D, const ParsedAttr &AL) {
  SmallVector<StringRef, 4> Tags;
  for (unsigned I = 0, E = AL.getNumArgs(); I != E; ++I) {
    StringRef Tag;
    if (!S.checkStringLiteralArgumentAttr(AL, I, Tag))
      return;
    Tags.push_back(Tag);
  }

  if (const auto *NS = dyn_cast<NamespaceDecl>(D)) {
    if (!NS->isInline()) {
      S.Diag(AL.getLoc(), diag::warn_attr_abi_tag_namespace) << 0;
      return;
    }
    if (NS->isAnonymousNamespace()) {
      S.Diag(AL.getLoc(), diag::warn_attr_abi_tag_namespace) << 1;
      return;
    }
    if (AL.getNumArgs() == 0)
      Tags.push_back(NS->getName());
  } else if (!checkAttributeAtLeastNumArgs(S, AL, 1))
    return;

  // Store tags sorted and without duplicates.
  llvm::sort(Tags);
  Tags.erase(std::unique(Tags.begin(), Tags.end()), Tags.end());

  D->addAttr(::new (S.Context)
                 AbiTagAttr(S.Context, AL, Tags.data(), Tags.size()));
}

static void handleARMInterruptAttr(Sema &S, Decl *D, const ParsedAttr &AL) {
  // Check the attribute arguments.
  if (AL.getNumArgs() > 1) {
    S.Diag(AL.getLoc(), diag::err_attribute_too_many_arguments) << AL << 1;
    return;
  }

  StringRef Str;
  SourceLocation ArgLoc;

  if (AL.getNumArgs() == 0)
    Str = "";
  else if (!S.checkStringLiteralArgumentAttr(AL, 0, Str, &ArgLoc))
    return;

  ARMInterruptAttr::InterruptType Kind;
  if (!ARMInterruptAttr::ConvertStrToInterruptType(Str, Kind)) {
    S.Diag(AL.getLoc(), diag::warn_attribute_type_not_supported) << AL << Str
                                                                 << ArgLoc;
    return;
  }

  D->addAttr(::new (S.Context) ARMInterruptAttr(S.Context, AL, Kind));
}

static void handleMSP430InterruptAttr(Sema &S, Decl *D, const ParsedAttr &AL) {
  // MSP430 'interrupt' attribute is applied to
  // a function with no parameters and void return type.
  if (!isFunctionOrMethod(D)) {
    S.Diag(D->getLocation(), diag::warn_attribute_wrong_decl_type)
        << "'interrupt'" << ExpectedFunctionOrMethod;
    return;
  }

  if (hasFunctionProto(D) && getFunctionOrMethodNumParams(D) != 0) {
    S.Diag(D->getLocation(), diag::warn_interrupt_attribute_invalid)
        << /*MSP430*/ 1 << 0;
    return;
  }

  if (!getFunctionOrMethodResultType(D)->isVoidType()) {
    S.Diag(D->getLocation(), diag::warn_interrupt_attribute_invalid)
        << /*MSP430*/ 1 << 1;
    return;
  }

  // The attribute takes one integer argument.
  if (!checkAttributeNumArgs(S, AL, 1))
    return;

  if (!AL.isArgExpr(0)) {
    S.Diag(AL.getLoc(), diag::err_attribute_argument_type)
        << AL << AANT_ArgumentIntegerConstant;
    return;
  }

  Expr *NumParamsExpr = static_cast<Expr *>(AL.getArgAsExpr(0));
  Optional<llvm::APSInt> NumParams = llvm::APSInt(32);
  if (!(NumParams = NumParamsExpr->getIntegerConstantExpr(S.Context))) {
    S.Diag(AL.getLoc(), diag::err_attribute_argument_type)
        << AL << AANT_ArgumentIntegerConstant
        << NumParamsExpr->getSourceRange();
    return;
  }
  // The argument should be in range 0..63.
  unsigned Num = NumParams->getLimitedValue(255);
  if (Num > 63) {
    S.Diag(AL.getLoc(), diag::err_attribute_argument_out_of_bounds)
        << AL << (int)NumParams->getSExtValue()
        << NumParamsExpr->getSourceRange();
    return;
  }

  D->addAttr(::new (S.Context) MSP430InterruptAttr(S.Context, AL, Num));
  D->addAttr(UsedAttr::CreateImplicit(S.Context));
}

static void handleMipsInterruptAttr(Sema &S, Decl *D, const ParsedAttr &AL) {
  // Only one optional argument permitted.
  if (AL.getNumArgs() > 1) {
    S.Diag(AL.getLoc(), diag::err_attribute_too_many_arguments) << AL << 1;
    return;
  }

  StringRef Str;
  SourceLocation ArgLoc;

  if (AL.getNumArgs() == 0)
    Str = "";
  else if (!S.checkStringLiteralArgumentAttr(AL, 0, Str, &ArgLoc))
    return;

  // Semantic checks for a function with the 'interrupt' attribute for MIPS:
  // a) Must be a function.
  // b) Must have no parameters.
  // c) Must have the 'void' return type.
  // d) Cannot have the 'mips16' attribute, as that instruction set
  //    lacks the 'eret' instruction.
  // e) The attribute itself must either have no argument or one of the
  //    valid interrupt types, see [MipsInterruptDocs].

  if (!isFunctionOrMethod(D)) {
    S.Diag(D->getLocation(), diag::warn_attribute_wrong_decl_type)
        << "'interrupt'" << ExpectedFunctionOrMethod;
    return;
  }

  if (hasFunctionProto(D) && getFunctionOrMethodNumParams(D) != 0) {
    S.Diag(D->getLocation(), diag::warn_interrupt_attribute_invalid)
        << /*MIPS*/ 0 << 0;
    return;
  }

  if (!getFunctionOrMethodResultType(D)->isVoidType()) {
    S.Diag(D->getLocation(), diag::warn_interrupt_attribute_invalid)
        << /*MIPS*/ 0 << 1;
    return;
  }

  if (checkAttrMutualExclusion<Mips16Attr>(S, D, AL))
    return;

  MipsInterruptAttr::InterruptType Kind;
  if (!MipsInterruptAttr::ConvertStrToInterruptType(Str, Kind)) {
    S.Diag(AL.getLoc(), diag::warn_attribute_type_not_supported)
        << AL << "'" + std::string(Str) + "'";
    return;
  }

  D->addAttr(::new (S.Context) MipsInterruptAttr(S.Context, AL, Kind));
}

static void handleAnyX86InterruptAttr(Sema &S, Decl *D, const ParsedAttr &AL) {
  // Semantic checks for a function with the 'interrupt' attribute.
  // a) Must be a function.
  // b) Must have the 'void' return type.
  // c) Must take 1 or 2 arguments.
  // d) The 1st argument must be a pointer.
  // e) The 2nd argument (if any) must be an unsigned integer.
  if (!isFunctionOrMethod(D) || !hasFunctionProto(D) || isInstanceMethod(D) ||
      CXXMethodDecl::isStaticOverloadedOperator(
          cast<NamedDecl>(D)->getDeclName().getCXXOverloadedOperator())) {
    S.Diag(AL.getLoc(), diag::warn_attribute_wrong_decl_type)
        << AL << ExpectedFunctionWithProtoType;
    return;
  }
  // Interrupt handler must have void return type.
  if (!getFunctionOrMethodResultType(D)->isVoidType()) {
    S.Diag(getFunctionOrMethodResultSourceRange(D).getBegin(),
           diag::err_anyx86_interrupt_attribute)
        << (S.Context.getTargetInfo().getTriple().getArch() == llvm::Triple::x86
                ? 0
                : 1)
        << 0;
    return;
  }
  // Interrupt handler must have 1 or 2 parameters.
  unsigned NumParams = getFunctionOrMethodNumParams(D);
  if (NumParams < 1 || NumParams > 2) {
    S.Diag(D->getBeginLoc(), diag::err_anyx86_interrupt_attribute)
        << (S.Context.getTargetInfo().getTriple().getArch() == llvm::Triple::x86
                ? 0
                : 1)
        << 1;
    return;
  }
  // The first argument must be a pointer.
  if (!getFunctionOrMethodParamType(D, 0)->isPointerType()) {
    S.Diag(getFunctionOrMethodParamRange(D, 0).getBegin(),
           diag::err_anyx86_interrupt_attribute)
        << (S.Context.getTargetInfo().getTriple().getArch() == llvm::Triple::x86
                ? 0
                : 1)
        << 2;
    return;
  }
  // The second argument, if present, must be an unsigned integer.
  unsigned TypeSize =
      S.Context.getTargetInfo().getTriple().getArch() == llvm::Triple::x86_64
          ? 64
          : 32;
  if (NumParams == 2 &&
      (!getFunctionOrMethodParamType(D, 1)->isUnsignedIntegerType() ||
       S.Context.getTypeSize(getFunctionOrMethodParamType(D, 1)) != TypeSize)) {
    S.Diag(getFunctionOrMethodParamRange(D, 1).getBegin(),
           diag::err_anyx86_interrupt_attribute)
        << (S.Context.getTargetInfo().getTriple().getArch() == llvm::Triple::x86
                ? 0
                : 1)
        << 3 << S.Context.getIntTypeForBitwidth(TypeSize, /*Signed=*/false);
    return;
  }
  D->addAttr(::new (S.Context) AnyX86InterruptAttr(S.Context, AL));
  D->addAttr(UsedAttr::CreateImplicit(S.Context));
}

static void handleAVRInterruptAttr(Sema &S, Decl *D, const ParsedAttr &AL) {
  if (!isFunctionOrMethod(D)) {
    S.Diag(D->getLocation(), diag::warn_attribute_wrong_decl_type)
        << "'interrupt'" << ExpectedFunction;
    return;
  }

  if (!checkAttributeNumArgs(S, AL, 0))
    return;

  handleSimpleAttribute<AVRInterruptAttr>(S, D, AL);
}

static void handleAVRSignalAttr(Sema &S, Decl *D, const ParsedAttr &AL) {
  if (!isFunctionOrMethod(D)) {
    S.Diag(D->getLocation(), diag::warn_attribute_wrong_decl_type)
        << "'signal'" << ExpectedFunction;
    return;
  }

  if (!checkAttributeNumArgs(S, AL, 0))
    return;

  handleSimpleAttribute<AVRSignalAttr>(S, D, AL);
}

static void handleBPFPreserveAIRecord(Sema &S, RecordDecl *RD) {
  // Add preserve_access_index attribute to all fields and inner records.
  for (auto D : RD->decls()) {
    if (D->hasAttr<BPFPreserveAccessIndexAttr>())
      continue;

    D->addAttr(BPFPreserveAccessIndexAttr::CreateImplicit(S.Context));
    if (auto *Rec = dyn_cast<RecordDecl>(D))
      handleBPFPreserveAIRecord(S, Rec);
  }
}

static void handleBPFPreserveAccessIndexAttr(Sema &S, Decl *D,
    const ParsedAttr &AL) {
  auto *Rec = cast<RecordDecl>(D);
  handleBPFPreserveAIRecord(S, Rec);
  Rec->addAttr(::new (S.Context) BPFPreserveAccessIndexAttr(S.Context, AL));
}

static void handleWebAssemblyExportNameAttr(Sema &S, Decl *D, const ParsedAttr &AL) {
  if (!isFunctionOrMethod(D)) {
    S.Diag(D->getLocation(), diag::warn_attribute_wrong_decl_type)
        << "'export_name'" << ExpectedFunction;
    return;
  }

  auto *FD = cast<FunctionDecl>(D);
  if (FD->isThisDeclarationADefinition()) {
    S.Diag(D->getLocation(), diag::err_alias_is_definition) << FD << 0;
    return;
  }

  StringRef Str;
  SourceLocation ArgLoc;
  if (!S.checkStringLiteralArgumentAttr(AL, 0, Str, &ArgLoc))
    return;

  D->addAttr(::new (S.Context) WebAssemblyExportNameAttr(S.Context, AL, Str));
  D->addAttr(UsedAttr::CreateImplicit(S.Context));
}

WebAssemblyImportModuleAttr *
Sema::mergeImportModuleAttr(Decl *D, const WebAssemblyImportModuleAttr &AL) {
  auto *FD = cast<FunctionDecl>(D);

  if (const auto *ExistingAttr = FD->getAttr<WebAssemblyImportModuleAttr>()) {
    if (ExistingAttr->getImportModule() == AL.getImportModule())
      return nullptr;
    Diag(ExistingAttr->getLocation(), diag::warn_mismatched_import) << 0
      << ExistingAttr->getImportModule() << AL.getImportModule();
    Diag(AL.getLoc(), diag::note_previous_attribute);
    return nullptr;
  }
  if (FD->hasBody()) {
    Diag(AL.getLoc(), diag::warn_import_on_definition) << 0;
    return nullptr;
  }
  return ::new (Context) WebAssemblyImportModuleAttr(Context, AL,
                                                     AL.getImportModule());
}

WebAssemblyImportNameAttr *
Sema::mergeImportNameAttr(Decl *D, const WebAssemblyImportNameAttr &AL) {
  auto *FD = cast<FunctionDecl>(D);

  if (const auto *ExistingAttr = FD->getAttr<WebAssemblyImportNameAttr>()) {
    if (ExistingAttr->getImportName() == AL.getImportName())
      return nullptr;
    Diag(ExistingAttr->getLocation(), diag::warn_mismatched_import) << 1
      << ExistingAttr->getImportName() << AL.getImportName();
    Diag(AL.getLoc(), diag::note_previous_attribute);
    return nullptr;
  }
  if (FD->hasBody()) {
    Diag(AL.getLoc(), diag::warn_import_on_definition) << 1;
    return nullptr;
  }
  return ::new (Context) WebAssemblyImportNameAttr(Context, AL,
                                                   AL.getImportName());
}

static void
handleWebAssemblyImportModuleAttr(Sema &S, Decl *D, const ParsedAttr &AL) {
  auto *FD = cast<FunctionDecl>(D);

  StringRef Str;
  SourceLocation ArgLoc;
  if (!S.checkStringLiteralArgumentAttr(AL, 0, Str, &ArgLoc))
    return;
  if (FD->hasBody()) {
    S.Diag(AL.getLoc(), diag::warn_import_on_definition) << 0;
    return;
  }

  FD->addAttr(::new (S.Context)
                  WebAssemblyImportModuleAttr(S.Context, AL, Str));
}

static void
handleWebAssemblyImportNameAttr(Sema &S, Decl *D, const ParsedAttr &AL) {
  auto *FD = cast<FunctionDecl>(D);

  StringRef Str;
  SourceLocation ArgLoc;
  if (!S.checkStringLiteralArgumentAttr(AL, 0, Str, &ArgLoc))
    return;
  if (FD->hasBody()) {
    S.Diag(AL.getLoc(), diag::warn_import_on_definition) << 1;
    return;
  }

  FD->addAttr(::new (S.Context) WebAssemblyImportNameAttr(S.Context, AL, Str));
}

static void handleRISCVInterruptAttr(Sema &S, Decl *D,
                                     const ParsedAttr &AL) {
  // Warn about repeated attributes.
  if (const auto *A = D->getAttr<RISCVInterruptAttr>()) {
    S.Diag(AL.getRange().getBegin(),
      diag::warn_riscv_repeated_interrupt_attribute);
    S.Diag(A->getLocation(), diag::note_riscv_repeated_interrupt_attribute);
    return;
  }

  // Check the attribute argument. Argument is optional.
  if (!checkAttributeAtMostNumArgs(S, AL, 1))
    return;

  StringRef Str;
  SourceLocation ArgLoc;

  // 'machine'is the default interrupt mode.
  if (AL.getNumArgs() == 0)
    Str = "machine";
  else if (!S.checkStringLiteralArgumentAttr(AL, 0, Str, &ArgLoc))
    return;

  // Semantic checks for a function with the 'interrupt' attribute:
  // - Must be a function.
  // - Must have no parameters.
  // - Must have the 'void' return type.
  // - The attribute itself must either have no argument or one of the
  //   valid interrupt types, see [RISCVInterruptDocs].

  if (D->getFunctionType() == nullptr) {
    S.Diag(D->getLocation(), diag::warn_attribute_wrong_decl_type)
      << "'interrupt'" << ExpectedFunction;
    return;
  }

  if (hasFunctionProto(D) && getFunctionOrMethodNumParams(D) != 0) {
    S.Diag(D->getLocation(), diag::warn_interrupt_attribute_invalid)
      << /*RISC-V*/ 2 << 0;
    return;
  }

  if (!getFunctionOrMethodResultType(D)->isVoidType()) {
    S.Diag(D->getLocation(), diag::warn_interrupt_attribute_invalid)
      << /*RISC-V*/ 2 << 1;
    return;
  }

  RISCVInterruptAttr::InterruptType Kind;
  if (!RISCVInterruptAttr::ConvertStrToInterruptType(Str, Kind)) {
    S.Diag(AL.getLoc(), diag::warn_attribute_type_not_supported) << AL << Str
                                                                 << ArgLoc;
    return;
  }

  D->addAttr(::new (S.Context) RISCVInterruptAttr(S.Context, AL, Kind));
}

static void handleInterruptAttr(Sema &S, Decl *D, const ParsedAttr &AL) {
  // Dispatch the interrupt attribute based on the current target.
  switch (S.Context.getTargetInfo().getTriple().getArch()) {
  case llvm::Triple::msp430:
    handleMSP430InterruptAttr(S, D, AL);
    break;
  case llvm::Triple::mipsel:
  case llvm::Triple::mips:
    handleMipsInterruptAttr(S, D, AL);
    break;
  case llvm::Triple::x86:
  case llvm::Triple::x86_64:
    handleAnyX86InterruptAttr(S, D, AL);
    break;
  case llvm::Triple::avr:
    handleAVRInterruptAttr(S, D, AL);
    break;
  case llvm::Triple::riscv32:
  case llvm::Triple::riscv64:
    handleRISCVInterruptAttr(S, D, AL);
    break;
  default:
    handleARMInterruptAttr(S, D, AL);
    break;
  }
}

static bool
checkAMDGPUFlatWorkGroupSizeArguments(Sema &S, Expr *MinExpr, Expr *MaxExpr,
                                      const AMDGPUFlatWorkGroupSizeAttr &Attr) {
  // Accept template arguments for now as they depend on something else.
  // We'll get to check them when they eventually get instantiated.
  if (MinExpr->isValueDependent() || MaxExpr->isValueDependent())
    return false;

  uint32_t Min = 0;
  if (!checkUInt32Argument(S, Attr, MinExpr, Min, 0))
    return true;

  uint32_t Max = 0;
  if (!checkUInt32Argument(S, Attr, MaxExpr, Max, 1))
    return true;

  if (Min == 0 && Max != 0) {
    S.Diag(Attr.getLocation(), diag::err_attribute_argument_invalid)
        << &Attr << 0;
    return true;
  }
  if (Min > Max) {
    S.Diag(Attr.getLocation(), diag::err_attribute_argument_invalid)
        << &Attr << 1;
    return true;
  }

  return false;
}

void Sema::addAMDGPUFlatWorkGroupSizeAttr(Decl *D,
                                          const AttributeCommonInfo &CI,
                                          Expr *MinExpr, Expr *MaxExpr) {
  AMDGPUFlatWorkGroupSizeAttr TmpAttr(Context, CI, MinExpr, MaxExpr);

  if (checkAMDGPUFlatWorkGroupSizeArguments(*this, MinExpr, MaxExpr, TmpAttr))
    return;

  D->addAttr(::new (Context)
                 AMDGPUFlatWorkGroupSizeAttr(Context, CI, MinExpr, MaxExpr));
}

static void handleAMDGPUFlatWorkGroupSizeAttr(Sema &S, Decl *D,
                                              const ParsedAttr &AL) {
  Expr *MinExpr = AL.getArgAsExpr(0);
  Expr *MaxExpr = AL.getArgAsExpr(1);

  S.addAMDGPUFlatWorkGroupSizeAttr(D, AL, MinExpr, MaxExpr);
}

static bool checkAMDGPUWavesPerEUArguments(Sema &S, Expr *MinExpr,
                                           Expr *MaxExpr,
                                           const AMDGPUWavesPerEUAttr &Attr) {
  if (S.DiagnoseUnexpandedParameterPack(MinExpr) ||
      (MaxExpr && S.DiagnoseUnexpandedParameterPack(MaxExpr)))
    return true;

  // Accept template arguments for now as they depend on something else.
  // We'll get to check them when they eventually get instantiated.
  if (MinExpr->isValueDependent() || (MaxExpr && MaxExpr->isValueDependent()))
    return false;

  uint32_t Min = 0;
  if (!checkUInt32Argument(S, Attr, MinExpr, Min, 0))
    return true;

  uint32_t Max = 0;
  if (MaxExpr && !checkUInt32Argument(S, Attr, MaxExpr, Max, 1))
    return true;

  if (Min == 0 && Max != 0) {
    S.Diag(Attr.getLocation(), diag::err_attribute_argument_invalid)
        << &Attr << 0;
    return true;
  }
  if (Max != 0 && Min > Max) {
    S.Diag(Attr.getLocation(), diag::err_attribute_argument_invalid)
        << &Attr << 1;
    return true;
  }

  return false;
}

void Sema::addAMDGPUWavesPerEUAttr(Decl *D, const AttributeCommonInfo &CI,
                                   Expr *MinExpr, Expr *MaxExpr) {
  AMDGPUWavesPerEUAttr TmpAttr(Context, CI, MinExpr, MaxExpr);

  if (checkAMDGPUWavesPerEUArguments(*this, MinExpr, MaxExpr, TmpAttr))
    return;

  D->addAttr(::new (Context)
                 AMDGPUWavesPerEUAttr(Context, CI, MinExpr, MaxExpr));
}

static void handleAMDGPUWavesPerEUAttr(Sema &S, Decl *D, const ParsedAttr &AL) {
  if (!checkAttributeAtLeastNumArgs(S, AL, 1) ||
      !checkAttributeAtMostNumArgs(S, AL, 2))
    return;

  Expr *MinExpr = AL.getArgAsExpr(0);
  Expr *MaxExpr = (AL.getNumArgs() > 1) ? AL.getArgAsExpr(1) : nullptr;

  S.addAMDGPUWavesPerEUAttr(D, AL, MinExpr, MaxExpr);
}

static void handleAMDGPUNumSGPRAttr(Sema &S, Decl *D, const ParsedAttr &AL) {
  uint32_t NumSGPR = 0;
  Expr *NumSGPRExpr = AL.getArgAsExpr(0);
  if (!checkUInt32Argument(S, AL, NumSGPRExpr, NumSGPR))
    return;

  D->addAttr(::new (S.Context) AMDGPUNumSGPRAttr(S.Context, AL, NumSGPR));
}

static void handleAMDGPUNumVGPRAttr(Sema &S, Decl *D, const ParsedAttr &AL) {
  uint32_t NumVGPR = 0;
  Expr *NumVGPRExpr = AL.getArgAsExpr(0);
  if (!checkUInt32Argument(S, AL, NumVGPRExpr, NumVGPR))
    return;

  D->addAttr(::new (S.Context) AMDGPUNumVGPRAttr(S.Context, AL, NumVGPR));
}

static void handleX86ForceAlignArgPointerAttr(Sema &S, Decl *D,
                                              const ParsedAttr &AL) {
  // If we try to apply it to a function pointer, don't warn, but don't
  // do anything, either. It doesn't matter anyway, because there's nothing
  // special about calling a force_align_arg_pointer function.
  const auto *VD = dyn_cast<ValueDecl>(D);
  if (VD && VD->getType()->isFunctionPointerType())
    return;
  // Also don't warn on function pointer typedefs.
  const auto *TD = dyn_cast<TypedefNameDecl>(D);
  if (TD && (TD->getUnderlyingType()->isFunctionPointerType() ||
    TD->getUnderlyingType()->isFunctionType()))
    return;
  // Attribute can only be applied to function types.
  if (!isa<FunctionDecl>(D)) {
    S.Diag(AL.getLoc(), diag::warn_attribute_wrong_decl_type)
        << AL << ExpectedFunction;
    return;
  }

  D->addAttr(::new (S.Context) X86ForceAlignArgPointerAttr(S.Context, AL));
}

static void handleLayoutVersion(Sema &S, Decl *D, const ParsedAttr &AL) {
  uint32_t Version;
  Expr *VersionExpr = static_cast<Expr *>(AL.getArgAsExpr(0));
  if (!checkUInt32Argument(S, AL, AL.getArgAsExpr(0), Version))
    return;

  // TODO: Investigate what happens with the next major version of MSVC.
  if (Version != LangOptions::MSVC2015 / 100) {
    S.Diag(AL.getLoc(), diag::err_attribute_argument_out_of_bounds)
        << AL << Version << VersionExpr->getSourceRange();
    return;
  }

  // The attribute expects a "major" version number like 19, but new versions of
  // MSVC have moved to updating the "minor", or less significant numbers, so we
  // have to multiply by 100 now.
  Version *= 100;

  D->addAttr(::new (S.Context) LayoutVersionAttr(S.Context, AL, Version));
}

DLLImportAttr *Sema::mergeDLLImportAttr(Decl *D,
                                        const AttributeCommonInfo &CI) {
  if (D->hasAttr<DLLExportAttr>()) {
    Diag(CI.getLoc(), diag::warn_attribute_ignored) << "'dllimport'";
    return nullptr;
  }

  if (D->hasAttr<DLLImportAttr>())
    return nullptr;

  return ::new (Context) DLLImportAttr(Context, CI);
}

DLLExportAttr *Sema::mergeDLLExportAttr(Decl *D,
                                        const AttributeCommonInfo &CI) {
  if (DLLImportAttr *Import = D->getAttr<DLLImportAttr>()) {
    Diag(Import->getLocation(), diag::warn_attribute_ignored) << Import;
    D->dropAttr<DLLImportAttr>();
  }

  if (D->hasAttr<DLLExportAttr>())
    return nullptr;

  return ::new (Context) DLLExportAttr(Context, CI);
}

static void handleDLLAttr(Sema &S, Decl *D, const ParsedAttr &A) {
  if (isa<ClassTemplatePartialSpecializationDecl>(D) &&
      (S.Context.getTargetInfo().shouldDLLImportComdatSymbols())) {
    S.Diag(A.getRange().getBegin(), diag::warn_attribute_ignored) << A;
    return;
  }

  if (const auto *FD = dyn_cast<FunctionDecl>(D)) {
    if (FD->isInlined() && A.getKind() == ParsedAttr::AT_DLLImport &&
        !(S.Context.getTargetInfo().shouldDLLImportComdatSymbols())) {
      // MinGW doesn't allow dllimport on inline functions.
      S.Diag(A.getRange().getBegin(), diag::warn_attribute_ignored_on_inline)
          << A;
      return;
    }
  }

  if (const auto *MD = dyn_cast<CXXMethodDecl>(D)) {
    if ((S.Context.getTargetInfo().shouldDLLImportComdatSymbols()) &&
        MD->getParent()->isLambda()) {
      S.Diag(A.getRange().getBegin(), diag::err_attribute_dll_lambda) << A;
      return;
    }
  }

  Attr *NewAttr = A.getKind() == ParsedAttr::AT_DLLExport
                      ? (Attr *)S.mergeDLLExportAttr(D, A)
                      : (Attr *)S.mergeDLLImportAttr(D, A);
  if (NewAttr)
    D->addAttr(NewAttr);
}

MSInheritanceAttr *
Sema::mergeMSInheritanceAttr(Decl *D, const AttributeCommonInfo &CI,
                             bool BestCase,
                             MSInheritanceModel Model) {
  if (MSInheritanceAttr *IA = D->getAttr<MSInheritanceAttr>()) {
    if (IA->getInheritanceModel() == Model)
      return nullptr;
    Diag(IA->getLocation(), diag::err_mismatched_ms_inheritance)
        << 1 /*previous declaration*/;
    Diag(CI.getLoc(), diag::note_previous_ms_inheritance);
    D->dropAttr<MSInheritanceAttr>();
  }

  auto *RD = cast<CXXRecordDecl>(D);
  if (RD->hasDefinition()) {
    if (checkMSInheritanceAttrOnDefinition(RD, CI.getRange(), BestCase,
                                           Model)) {
      return nullptr;
    }
  } else {
    if (isa<ClassTemplatePartialSpecializationDecl>(RD)) {
      Diag(CI.getLoc(), diag::warn_ignored_ms_inheritance)
          << 1 /*partial specialization*/;
      return nullptr;
    }
    if (RD->getDescribedClassTemplate()) {
      Diag(CI.getLoc(), diag::warn_ignored_ms_inheritance)
          << 0 /*primary template*/;
      return nullptr;
    }
  }

  return ::new (Context) MSInheritanceAttr(Context, CI, BestCase);
}

static void handleCapabilityAttr(Sema &S, Decl *D, const ParsedAttr &AL) {
  // The capability attributes take a single string parameter for the name of
  // the capability they represent. The lockable attribute does not take any
  // parameters. However, semantically, both attributes represent the same
  // concept, and so they use the same semantic attribute. Eventually, the
  // lockable attribute will be removed.
  //
  // For backward compatibility, any capability which has no specified string
  // literal will be considered a "mutex."
  StringRef N("mutex");
  SourceLocation LiteralLoc;
  if (AL.getKind() == ParsedAttr::AT_Capability &&
      !S.checkStringLiteralArgumentAttr(AL, 0, N, &LiteralLoc))
    return;

  D->addAttr(::new (S.Context) CapabilityAttr(S.Context, AL, N));
}

static void handleAssertCapabilityAttr(Sema &S, Decl *D, const ParsedAttr &AL) {
  SmallVector<Expr*, 1> Args;
  if (!checkLockFunAttrCommon(S, D, AL, Args))
    return;

  D->addAttr(::new (S.Context)
                 AssertCapabilityAttr(S.Context, AL, Args.data(), Args.size()));
}

static void handleAcquireCapabilityAttr(Sema &S, Decl *D,
                                        const ParsedAttr &AL) {
  SmallVector<Expr*, 1> Args;
  if (!checkLockFunAttrCommon(S, D, AL, Args))
    return;

  D->addAttr(::new (S.Context) AcquireCapabilityAttr(S.Context, AL, Args.data(),
                                                     Args.size()));
}

static void handleTryAcquireCapabilityAttr(Sema &S, Decl *D,
                                           const ParsedAttr &AL) {
  SmallVector<Expr*, 2> Args;
  if (!checkTryLockFunAttrCommon(S, D, AL, Args))
    return;

  D->addAttr(::new (S.Context) TryAcquireCapabilityAttr(
      S.Context, AL, AL.getArgAsExpr(0), Args.data(), Args.size()));
}

static void handleReleaseCapabilityAttr(Sema &S, Decl *D,
                                        const ParsedAttr &AL) {
  // Check that all arguments are lockable objects.
  SmallVector<Expr *, 1> Args;
  checkAttrArgsAreCapabilityObjs(S, D, AL, Args, 0, true);

  D->addAttr(::new (S.Context) ReleaseCapabilityAttr(S.Context, AL, Args.data(),
                                                     Args.size()));
}

static void handleRequiresCapabilityAttr(Sema &S, Decl *D,
                                         const ParsedAttr &AL) {
  if (!checkAttributeAtLeastNumArgs(S, AL, 1))
    return;

  // check that all arguments are lockable objects
  SmallVector<Expr*, 1> Args;
  checkAttrArgsAreCapabilityObjs(S, D, AL, Args);
  if (Args.empty())
    return;

  RequiresCapabilityAttr *RCA = ::new (S.Context)
      RequiresCapabilityAttr(S.Context, AL, Args.data(), Args.size());

  D->addAttr(RCA);
}

static void handleDeprecatedAttr(Sema &S, Decl *D, const ParsedAttr &AL) {
  if (const auto *NSD = dyn_cast<NamespaceDecl>(D)) {
    if (NSD->isAnonymousNamespace()) {
      S.Diag(AL.getLoc(), diag::warn_deprecated_anonymous_namespace);
      // Do not want to attach the attribute to the namespace because that will
      // cause confusing diagnostic reports for uses of declarations within the
      // namespace.
      return;
    }
  }

  // Handle the cases where the attribute has a text message.
  StringRef Str, Replacement;
  if (AL.isArgExpr(0) && AL.getArgAsExpr(0) &&
      !S.checkStringLiteralArgumentAttr(AL, 0, Str))
    return;

  // Only support a single optional message for Declspec and CXX11.
  if (AL.isDeclspecAttribute() || AL.isCXX11Attribute())
    checkAttributeAtMostNumArgs(S, AL, 1);
  else if (AL.isArgExpr(1) && AL.getArgAsExpr(1) &&
           !S.checkStringLiteralArgumentAttr(AL, 1, Replacement))
    return;

  if (!S.getLangOpts().CPlusPlus14 && AL.isCXX11Attribute() && !AL.isGNUScope())
    S.Diag(AL.getLoc(), diag::ext_cxx14_attr) << AL;

  D->addAttr(::new (S.Context) DeprecatedAttr(S.Context, AL, Str, Replacement));
}

static bool isGlobalVar(const Decl *D) {
  if (const auto *S = dyn_cast<VarDecl>(D))
    return S->hasGlobalStorage();
  return false;
}

static void handleNoSanitizeAttr(Sema &S, Decl *D, const ParsedAttr &AL) {
  if (!checkAttributeAtLeastNumArgs(S, AL, 1))
    return;

  std::vector<StringRef> Sanitizers;

  for (unsigned I = 0, E = AL.getNumArgs(); I != E; ++I) {
    StringRef SanitizerName;
    SourceLocation LiteralLoc;

    if (!S.checkStringLiteralArgumentAttr(AL, I, SanitizerName, &LiteralLoc))
      return;

    if (parseSanitizerValue(SanitizerName, /*AllowGroups=*/true) ==
        SanitizerMask())
      S.Diag(LiteralLoc, diag::warn_unknown_sanitizer_ignored) << SanitizerName;
    else if (isGlobalVar(D) && SanitizerName != "address")
      S.Diag(D->getLocation(), diag::err_attribute_wrong_decl_type)
          << AL << ExpectedFunctionOrMethod;
    Sanitizers.push_back(SanitizerName);
  }

  D->addAttr(::new (S.Context) NoSanitizeAttr(S.Context, AL, Sanitizers.data(),
                                              Sanitizers.size()));
}

static void handleNoSanitizeSpecificAttr(Sema &S, Decl *D,
                                         const ParsedAttr &AL) {
  StringRef AttrName = AL.getAttrName()->getName();
  normalizeName(AttrName);
  StringRef SanitizerName = llvm::StringSwitch<StringRef>(AttrName)
                                .Case("no_address_safety_analysis", "address")
                                .Case("no_sanitize_address", "address")
                                .Case("no_sanitize_thread", "thread")
                                .Case("no_sanitize_memory", "memory");
  if (isGlobalVar(D) && SanitizerName != "address")
    S.Diag(D->getLocation(), diag::err_attribute_wrong_decl_type)
        << AL << ExpectedFunction;

  // FIXME: Rather than create a NoSanitizeSpecificAttr, this creates a
  // NoSanitizeAttr object; but we need to calculate the correct spelling list
  // index rather than incorrectly assume the index for NoSanitizeSpecificAttr
  // has the same spellings as the index for NoSanitizeAttr. We don't have a
  // general way to "translate" between the two, so this hack attempts to work
  // around the issue with hard-coded indicies. This is critical for calling
  // getSpelling() or prettyPrint() on the resulting semantic attribute object
  // without failing assertions.
  unsigned TranslatedSpellingIndex = 0;
  if (AL.isC2xAttribute() || AL.isCXX11Attribute())
    TranslatedSpellingIndex = 1;

  AttributeCommonInfo Info = AL;
  Info.setAttributeSpellingListIndex(TranslatedSpellingIndex);
  D->addAttr(::new (S.Context)
                 NoSanitizeAttr(S.Context, Info, &SanitizerName, 1));
}

static void handleInternalLinkageAttr(Sema &S, Decl *D, const ParsedAttr &AL) {
  if (InternalLinkageAttr *Internal = S.mergeInternalLinkageAttr(D, AL))
    D->addAttr(Internal);
}

static void handleOpenCLNoSVMAttr(Sema &S, Decl *D, const ParsedAttr &AL) {
  if (S.LangOpts.OpenCLVersion != 200)
    S.Diag(AL.getLoc(), diag::err_attribute_requires_opencl_version)
        << AL << "2.0" << 0;
  else
    S.Diag(AL.getLoc(), diag::warn_opencl_attr_deprecated_ignored) << AL
                                                                   << "2.0";
}

/// Handles semantic checking for features that are common to all attributes,
/// such as checking whether a parameter was properly specified, or the correct
/// number of arguments were passed, etc.
static bool handleCommonAttributeFeatures(Sema &S, Decl *D,
                                          const ParsedAttr &AL) {
  // Several attributes carry different semantics than the parsing requires, so
  // those are opted out of the common argument checks.
  //
  // We also bail on unknown and ignored attributes because those are handled
  // as part of the target-specific handling logic.
  if (AL.getKind() == ParsedAttr::UnknownAttribute)
    return false;
  // Check whether the attribute requires specific language extensions to be
  // enabled.
  if (!AL.diagnoseLangOpts(S))
    return true;
  // Check whether the attribute appertains to the given subject.
  if (!AL.diagnoseAppertainsTo(S, D))
    return true;
  if (AL.hasCustomParsing())
    return false;

  if (AL.getMinArgs() == AL.getMaxArgs()) {
    // If there are no optional arguments, then checking for the argument count
    // is trivial.
    if (!checkAttributeNumArgs(S, AL, AL.getMinArgs()))
      return true;
  } else {
    // There are optional arguments, so checking is slightly more involved.
    if (AL.getMinArgs() &&
        !checkAttributeAtLeastNumArgs(S, AL, AL.getMinArgs()))
      return true;
    else if (!AL.hasVariadicArg() && AL.getMaxArgs() &&
             !checkAttributeAtMostNumArgs(S, AL, AL.getMaxArgs()))
      return true;
  }

  if (S.CheckAttrTarget(AL))
    return true;

  return false;
}

static void handleOpenCLAccessAttr(Sema &S, Decl *D, const ParsedAttr &AL) {
  if (D->isInvalidDecl())
    return;

  // Check if there is only one access qualifier.
  if (D->hasAttr<OpenCLAccessAttr>()) {
    if (D->getAttr<OpenCLAccessAttr>()->getSemanticSpelling() ==
        AL.getSemanticSpelling()) {
      S.Diag(AL.getLoc(), diag::warn_duplicate_declspec)
          << AL.getAttrName()->getName() << AL.getRange();
    } else {
      S.Diag(AL.getLoc(), diag::err_opencl_multiple_access_qualifiers)
          << D->getSourceRange();
      D->setInvalidDecl(true);
      return;
    }
  }

  // OpenCL v2.0 s6.6 - read_write can be used for image types to specify that an
  // image object can be read and written.
  // OpenCL v2.0 s6.13.6 - A kernel cannot read from and write to the same pipe
  // object. Using the read_write (or __read_write) qualifier with the pipe
  // qualifier is a compilation error.
  if (const auto *PDecl = dyn_cast<ParmVarDecl>(D)) {
    const Type *DeclTy = PDecl->getType().getCanonicalType().getTypePtr();
    if (AL.getAttrName()->getName().find("read_write") != StringRef::npos) {
      if ((!S.getLangOpts().OpenCLCPlusPlus &&
           S.getLangOpts().OpenCLVersion < 200) ||
          DeclTy->isPipeType()) {
        S.Diag(AL.getLoc(), diag::err_opencl_invalid_read_write)
            << AL << PDecl->getType() << DeclTy->isImageType();
        D->setInvalidDecl(true);
        return;
      }
    }
  }

  D->addAttr(::new (S.Context) OpenCLAccessAttr(S.Context, AL));
}

static void handleSYCLKernelAttr(Sema &S, Decl *D, const ParsedAttr &AL) {
  // The 'sycl_kernel' attribute applies only to function templates.
  const auto *FD = cast<FunctionDecl>(D);
  const FunctionTemplateDecl *FT = FD->getDescribedFunctionTemplate();
  assert(FT && "Function template is expected");

  // Function template must have at least two template parameters so it
  // can be used in OpenCL kernel generation.
  const TemplateParameterList *TL = FT->getTemplateParameters();
  if (S.LangOpts.SYCLIsDevice && TL->size() < 2) {
    S.Diag(FT->getLocation(), diag::warn_sycl_kernel_num_of_template_params);
    return;
  }

  // The first two template parameters must be typenames.
  for (unsigned I = 0; I < 2 && I < TL->size(); ++I) {
    const NamedDecl *TParam = TL->getParam(I);
    if (isa<NonTypeTemplateParmDecl>(TParam)) {
      S.Diag(FT->getLocation(),
             diag::warn_sycl_kernel_invalid_template_param_type);
      return;
    }
  }

  // Function must have at least one parameter.
  if (getFunctionOrMethodNumParams(D) < 1) {
    S.Diag(FT->getLocation(), diag::warn_sycl_kernel_num_of_function_params);
    return;
  }

  // Function must return void.
  QualType RetTy = getFunctionOrMethodResultType(D);
  if (!RetTy->isVoidType()) {
    S.Diag(FT->getLocation(), diag::warn_sycl_kernel_return_type);
    return;
  }

  handleSimpleAttribute<SYCLKernelAttr>(S, D, AL);
}

static void handleDestroyAttr(Sema &S, Decl *D, const ParsedAttr &A) {
  if (!cast<VarDecl>(D)->hasGlobalStorage()) {
    S.Diag(D->getLocation(), diag::err_destroy_attr_on_non_static_var)
        << (A.getKind() == ParsedAttr::AT_AlwaysDestroy);
    return;
  }

  if (A.getKind() == ParsedAttr::AT_AlwaysDestroy)
    handleSimpleAttributeWithExclusions<AlwaysDestroyAttr, NoDestroyAttr>(S, D, A);
  else
    handleSimpleAttributeWithExclusions<NoDestroyAttr, AlwaysDestroyAttr>(S, D, A);
}

static void handleUninitializedAttr(Sema &S, Decl *D, const ParsedAttr &AL) {
  assert(cast<VarDecl>(D)->getStorageDuration() == SD_Automatic &&
         "uninitialized is only valid on automatic duration variables");
  D->addAttr(::new (S.Context) UninitializedAttr(S.Context, AL));
}

static bool tryMakeVariablePseudoStrong(Sema &S, VarDecl *VD,
                                        bool DiagnoseFailure) {
  QualType Ty = VD->getType();
  if (!Ty->isObjCRetainableType()) {
    if (DiagnoseFailure) {
      S.Diag(VD->getBeginLoc(), diag::warn_ignored_objc_externally_retained)
          << 0;
    }
    return false;
  }

  Qualifiers::ObjCLifetime LifetimeQual = Ty.getQualifiers().getObjCLifetime();

  // Sema::inferObjCARCLifetime must run after processing decl attributes
  // (because __block lowers to an attribute), so if the lifetime hasn't been
  // explicitly specified, infer it locally now.
  if (LifetimeQual == Qualifiers::OCL_None)
    LifetimeQual = Ty->getObjCARCImplicitLifetime();

  // The attributes only really makes sense for __strong variables; ignore any
  // attempts to annotate a parameter with any other lifetime qualifier.
  if (LifetimeQual != Qualifiers::OCL_Strong) {
    if (DiagnoseFailure) {
      S.Diag(VD->getBeginLoc(), diag::warn_ignored_objc_externally_retained)
          << 1;
    }
    return false;
  }

  // Tampering with the type of a VarDecl here is a bit of a hack, but we need
  // to ensure that the variable is 'const' so that we can error on
  // modification, which can otherwise over-release.
  VD->setType(Ty.withConst());
  VD->setARCPseudoStrong(true);
  return true;
}

static void handleObjCExternallyRetainedAttr(Sema &S, Decl *D,
                                             const ParsedAttr &AL) {
  if (auto *VD = dyn_cast<VarDecl>(D)) {
    assert(!isa<ParmVarDecl>(VD) && "should be diagnosed automatically");
    if (!VD->hasLocalStorage()) {
      S.Diag(D->getBeginLoc(), diag::warn_ignored_objc_externally_retained)
          << 0;
      return;
    }

    if (!tryMakeVariablePseudoStrong(S, VD, /*DiagnoseFailure=*/true))
      return;

    handleSimpleAttribute<ObjCExternallyRetainedAttr>(S, D, AL);
    return;
  }

  // If D is a function-like declaration (method, block, or function), then we
  // make every parameter psuedo-strong.
  unsigned NumParams =
      hasFunctionProto(D) ? getFunctionOrMethodNumParams(D) : 0;
  for (unsigned I = 0; I != NumParams; ++I) {
    auto *PVD = const_cast<ParmVarDecl *>(getFunctionOrMethodParam(D, I));
    QualType Ty = PVD->getType();

    // If a user wrote a parameter with __strong explicitly, then assume they
    // want "real" strong semantics for that parameter. This works because if
    // the parameter was written with __strong, then the strong qualifier will
    // be non-local.
    if (Ty.getLocalUnqualifiedType().getQualifiers().getObjCLifetime() ==
        Qualifiers::OCL_Strong)
      continue;

    tryMakeVariablePseudoStrong(S, PVD, /*DiagnoseFailure=*/false);
  }
  handleSimpleAttribute<ObjCExternallyRetainedAttr>(S, D, AL);
}

static void handleMIGServerRoutineAttr(Sema &S, Decl *D, const ParsedAttr &AL) {
  // Check that the return type is a `typedef int kern_return_t` or a typedef
  // around it, because otherwise MIG convention checks make no sense.
  // BlockDecl doesn't store a return type, so it's annoying to check,
  // so let's skip it for now.
  if (!isa<BlockDecl>(D)) {
    QualType T = getFunctionOrMethodResultType(D);
    bool IsKernReturnT = false;
    while (const auto *TT = T->getAs<TypedefType>()) {
      IsKernReturnT = (TT->getDecl()->getName() == "kern_return_t");
      T = TT->desugar();
    }
    if (!IsKernReturnT || T.getCanonicalType() != S.getASTContext().IntTy) {
      S.Diag(D->getBeginLoc(),
             diag::warn_mig_server_routine_does_not_return_kern_return_t);
      return;
    }
  }

  handleSimpleAttribute<MIGServerRoutineAttr>(S, D, AL);
}

static void handleMSAllocatorAttr(Sema &S, Decl *D, const ParsedAttr &AL) {
  // Warn if the return type is not a pointer or reference type.
  if (auto *FD = dyn_cast<FunctionDecl>(D)) {
    QualType RetTy = FD->getReturnType();
    if (!RetTy->isPointerType() && !RetTy->isReferenceType()) {
      S.Diag(AL.getLoc(), diag::warn_declspec_allocator_nonpointer)
          << AL.getRange() << RetTy;
      return;
    }
  }

  handleSimpleAttribute<MSAllocatorAttr>(S, D, AL);
}

static void handleAcquireHandleAttr(Sema &S, Decl *D, const ParsedAttr &AL) {
  if (AL.isUsedAsTypeAttr())
    return;
  // Warn if the parameter is definitely not an output parameter.
  if (const auto *PVD = dyn_cast<ParmVarDecl>(D)) {
    if (PVD->getType()->isIntegerType()) {
      S.Diag(AL.getLoc(), diag::err_attribute_output_parameter)
          << AL.getRange();
      return;
    }
  }
  StringRef Argument;
  if (!S.checkStringLiteralArgumentAttr(AL, 0, Argument))
    return;
  D->addAttr(AcquireHandleAttr::Create(S.Context, Argument, AL));
}

template<typename Attr>
static void handleHandleAttr(Sema &S, Decl *D, const ParsedAttr &AL) {
  StringRef Argument;
  if (!S.checkStringLiteralArgumentAttr(AL, 0, Argument))
    return;
  D->addAttr(Attr::Create(S.Context, Argument, AL));
}

static void handleCFGuardAttr(Sema &S, Decl *D, const ParsedAttr &AL) {
  // The guard attribute takes a single identifier argument.

  if (!AL.isArgIdent(0)) {
    S.Diag(AL.getLoc(), diag::err_attribute_argument_type)
        << AL << AANT_ArgumentIdentifier;
    return;
  }

  CFGuardAttr::GuardArg Arg;
  IdentifierInfo *II = AL.getArgAsIdent(0)->Ident;
  if (!CFGuardAttr::ConvertStrToGuardArg(II->getName(), Arg)) {
    S.Diag(AL.getLoc(), diag::warn_attribute_type_not_supported) << AL << II;
    return;
  }

  D->addAttr(::new (S.Context) CFGuardAttr(S.Context, AL, Arg));
}


template <typename AttrTy>
static const AttrTy *findEnforceTCBAttrByName(Decl *D, StringRef Name) {
  auto Attrs = D->specific_attrs<AttrTy>();
  auto I = llvm::find_if(Attrs,
                         [Name](const AttrTy *A) {
                           return A->getTCBName() == Name;
                         });
  return I == Attrs.end() ? nullptr : *I;
}

template <typename AttrTy, typename ConflictingAttrTy>
static void handleEnforceTCBAttr(Sema &S, Decl *D, const ParsedAttr &AL) {
  StringRef Argument;
  if (!S.checkStringLiteralArgumentAttr(AL, 0, Argument))
    return;

  // A function cannot be have both regular and leaf membership in the same TCB.
  if (const ConflictingAttrTy *ConflictingAttr =
      findEnforceTCBAttrByName<ConflictingAttrTy>(D, Argument)) {
    // We could attach a note to the other attribute but in this case
    // there's no need given how the two are very close to each other.
    S.Diag(AL.getLoc(), diag::err_tcb_conflicting_attributes)
      << AL.getAttrName()->getName() << ConflictingAttr->getAttrName()->getName()
      << Argument;

    // Error recovery: drop the non-leaf attribute so that to suppress
    // all future warnings caused by erroneous attributes. The leaf attribute
    // needs to be kept because it can only suppresses warnings, not cause them.
    D->dropAttr<EnforceTCBAttr>();
    return;
  }

  D->addAttr(AttrTy::Create(S.Context, Argument, AL));
}

template <typename AttrTy, typename ConflictingAttrTy>
static AttrTy *mergeEnforceTCBAttrImpl(Sema &S, Decl *D, const AttrTy &AL) {
  // Check if the new redeclaration has different leaf-ness in the same TCB.
  StringRef TCBName = AL.getTCBName();
  if (const ConflictingAttrTy *ConflictingAttr =
      findEnforceTCBAttrByName<ConflictingAttrTy>(D, TCBName)) {
    S.Diag(ConflictingAttr->getLoc(), diag::err_tcb_conflicting_attributes)
      << ConflictingAttr->getAttrName()->getName()
      << AL.getAttrName()->getName() << TCBName;

    // Add a note so that the user could easily find the conflicting attribute.
    S.Diag(AL.getLoc(), diag::note_conflicting_attribute);

    // More error recovery.
    D->dropAttr<EnforceTCBAttr>();
    return nullptr;
  }

  ASTContext &Context = S.getASTContext();
  return ::new(Context) AttrTy(Context, AL, AL.getTCBName());
}

EnforceTCBAttr *Sema::mergeEnforceTCBAttr(Decl *D, const EnforceTCBAttr &AL) {
  return mergeEnforceTCBAttrImpl<EnforceTCBAttr, EnforceTCBLeafAttr>(
      *this, D, AL);
}

EnforceTCBLeafAttr *Sema::mergeEnforceTCBLeafAttr(
    Decl *D, const EnforceTCBLeafAttr &AL) {
  return mergeEnforceTCBAttrImpl<EnforceTCBLeafAttr, EnforceTCBAttr>(
      *this, D, AL);
}

//===----------------------------------------------------------------------===//
// Top Level Sema Entry Points
//===----------------------------------------------------------------------===//

static bool IsDeclLambdaCallOperator(Decl *D) {
  if (const auto *MD = dyn_cast<CXXMethodDecl>(D))
    return MD->getParent()->isLambda() &&
           MD->getOverloadedOperator() == OverloadedOperatorKind::OO_Call;
  return false;
}

/// ProcessDeclAttribute - Apply the specific attribute to the specified decl if
/// the attribute applies to decls.  If the attribute is a type attribute, just
/// silently ignore it if a GNU attribute.
static void ProcessDeclAttribute(Sema &S, Scope *scope, Decl *D,
                                 const ParsedAttr &AL,
                                 bool IncludeCXX11Attributes) {
  if (AL.isInvalid() || AL.getKind() == ParsedAttr::IgnoredAttribute)
    return;

  // Ignore C++11 attributes on declarator chunks: they appertain to the type
  // instead.
  if (AL.isCXX11Attribute() && !IncludeCXX11Attributes &&
      (!IsDeclLambdaCallOperator(D) || !AL.isAllowedOnLambdas()))
    return;

  // Unknown attributes are automatically warned on. Target-specific attributes
  // which do not apply to the current target architecture are treated as
  // though they were unknown attributes.
  const TargetInfo *Aux = S.Context.getAuxTargetInfo();
  if (AL.getKind() == ParsedAttr::UnknownAttribute ||
      !(AL.existsInTarget(S.Context.getTargetInfo()) ||
        (S.Context.getLangOpts().SYCLIsDevice &&
         Aux && AL.existsInTarget(*Aux)))) {
    S.Diag(AL.getLoc(),
           AL.isDeclspecAttribute()
               ? (unsigned)diag::warn_unhandled_ms_attribute_ignored
               : (unsigned)diag::warn_unknown_attribute_ignored)
        << AL << AL.getRange();
    return;
  }

  if (handleCommonAttributeFeatures(S, D, AL))
    return;

  switch (AL.getKind()) {
  default:
    if (AL.getInfo().handleDeclAttribute(S, D, AL) != ParsedAttrInfo::NotHandled)
      break;
    if (!AL.isStmtAttr()) {
      // Type attributes are handled elsewhere; silently move on.
      assert(AL.isTypeAttr() && "Non-type attribute not handled");
      break;
    }
    S.Diag(AL.getLoc(), diag::err_stmt_attribute_invalid_on_decl)
        << AL << D->getLocation();
    break;
  case ParsedAttr::AT_Interrupt:
    handleInterruptAttr(S, D, AL);
    break;
  case ParsedAttr::AT_X86ForceAlignArgPointer:
    handleX86ForceAlignArgPointerAttr(S, D, AL);
    break;
  case ParsedAttr::AT_DLLExport:
  case ParsedAttr::AT_DLLImport:
    handleDLLAttr(S, D, AL);
    break;
  case ParsedAttr::AT_Mips16:
    handleSimpleAttributeWithExclusions<Mips16Attr, MicroMipsAttr,
                                        MipsInterruptAttr>(S, D, AL);
    break;
  case ParsedAttr::AT_MicroMips:
    handleSimpleAttributeWithExclusions<MicroMipsAttr, Mips16Attr>(S, D, AL);
    break;
  case ParsedAttr::AT_MipsLongCall:
    handleSimpleAttributeWithExclusions<MipsLongCallAttr, MipsShortCallAttr>(
        S, D, AL);
    break;
  case ParsedAttr::AT_MipsShortCall:
    handleSimpleAttributeWithExclusions<MipsShortCallAttr, MipsLongCallAttr>(
        S, D, AL);
    break;
  case ParsedAttr::AT_AMDGPUFlatWorkGroupSize:
    handleAMDGPUFlatWorkGroupSizeAttr(S, D, AL);
    break;
  case ParsedAttr::AT_AMDGPUWavesPerEU:
    handleAMDGPUWavesPerEUAttr(S, D, AL);
    break;
  case ParsedAttr::AT_AMDGPUNumSGPR:
    handleAMDGPUNumSGPRAttr(S, D, AL);
    break;
  case ParsedAttr::AT_AMDGPUNumVGPR:
    handleAMDGPUNumVGPRAttr(S, D, AL);
    break;
  case ParsedAttr::AT_AVRSignal:
    handleAVRSignalAttr(S, D, AL);
    break;
  case ParsedAttr::AT_BPFPreserveAccessIndex:
    handleBPFPreserveAccessIndexAttr(S, D, AL);
    break;
  case ParsedAttr::AT_WebAssemblyExportName:
    handleWebAssemblyExportNameAttr(S, D, AL);
    break;
  case ParsedAttr::AT_WebAssemblyImportModule:
    handleWebAssemblyImportModuleAttr(S, D, AL);
    break;
  case ParsedAttr::AT_WebAssemblyImportName:
    handleWebAssemblyImportNameAttr(S, D, AL);
    break;
  case ParsedAttr::AT_IBOutlet:
    handleIBOutlet(S, D, AL);
    break;
  case ParsedAttr::AT_IBOutletCollection:
    handleIBOutletCollection(S, D, AL);
    break;
  case ParsedAttr::AT_IFunc:
    handleIFuncAttr(S, D, AL);
    break;
  case ParsedAttr::AT_Alias:
    handleAliasAttr(S, D, AL);
    break;
  case ParsedAttr::AT_Aligned:
    handleAlignedAttr(S, D, AL);
    break;
  case ParsedAttr::AT_AlignValue:
    handleAlignValueAttr(S, D, AL);
    break;
  case ParsedAttr::AT_AllocSize:
    handleAllocSizeAttr(S, D, AL);
    break;
  case ParsedAttr::AT_AlwaysInline:
    handleAlwaysInlineAttr(S, D, AL);
    break;
  case ParsedAttr::AT_AnalyzerNoReturn:
    handleAnalyzerNoReturnAttr(S, D, AL);
    break;
  case ParsedAttr::AT_TLSModel:
    handleTLSModelAttr(S, D, AL);
    break;
  case ParsedAttr::AT_Annotate:
    handleAnnotateAttr(S, D, AL);
    break;
  case ParsedAttr::AT_Availability:
    handleAvailabilityAttr(S, D, AL);
    break;
  case ParsedAttr::AT_CarriesDependency:
    handleDependencyAttr(S, scope, D, AL);
    break;
  case ParsedAttr::AT_CPUDispatch:
  case ParsedAttr::AT_CPUSpecific:
    handleCPUSpecificAttr(S, D, AL);
    break;
  case ParsedAttr::AT_Common:
    handleCommonAttr(S, D, AL);
    break;
  case ParsedAttr::AT_CUDAConstant:
    handleConstantAttr(S, D, AL);
    break;
  case ParsedAttr::AT_PassObjectSize:
    handlePassObjectSizeAttr(S, D, AL);
    break;
  case ParsedAttr::AT_Constructor:
      handleConstructorAttr(S, D, AL);
    break;
  case ParsedAttr::AT_Deprecated:
    handleDeprecatedAttr(S, D, AL);
    break;
  case ParsedAttr::AT_Destructor:
      handleDestructorAttr(S, D, AL);
    break;
  case ParsedAttr::AT_EnableIf:
    handleEnableIfAttr(S, D, AL);
    break;
  case ParsedAttr::AT_DiagnoseIf:
    handleDiagnoseIfAttr(S, D, AL);
    break;
  case ParsedAttr::AT_NoBuiltin:
    handleNoBuiltinAttr(S, D, AL);
    break;
  case ParsedAttr::AT_ExtVectorType:
    handleExtVectorTypeAttr(S, D, AL);
    break;
  case ParsedAttr::AT_ExternalSourceSymbol:
    handleExternalSourceSymbolAttr(S, D, AL);
    break;
  case ParsedAttr::AT_MinSize:
    handleMinSizeAttr(S, D, AL);
    break;
  case ParsedAttr::AT_OptimizeNone:
    handleOptimizeNoneAttr(S, D, AL);
    break;
  case ParsedAttr::AT_EnumExtensibility:
    handleEnumExtensibilityAttr(S, D, AL);
    break;
  case ParsedAttr::AT_Flatten:
    handleSimpleAttribute<FlattenAttr>(S, D, AL);
    break;
#if INTEL_CUSTOMIZATION
  case ParsedAttr::AT_HLSDevice:
    handleSimpleAttribute<HLSDeviceAttr>(S, D, AL);
    break;
  case ParsedAttr::AT_PreferDSP:
    handleSimpleAttributeWithExclusions<PreferDSPAttr,
                                        PreferSoftLogicAttr>(S, D, AL);
    break;
  case ParsedAttr::AT_PreferSoftLogic:
    handleSimpleAttributeWithExclusions<PreferSoftLogicAttr,
                                        PreferDSPAttr>(S, D, AL);
    break;
#endif // INTEL_CUSTOMIZATION
  case ParsedAttr::AT_SYCLKernel:
    handleSYCLKernelAttr(S, D, AL);
    break;
  case ParsedAttr::AT_SYCLSimd:
    handleSimpleAttribute<SYCLSimdAttr>(S, D, AL);
    break;
  case ParsedAttr::AT_SYCLDevice:
    handleSYCLDeviceAttr(S, D, AL);
    break;
  case ParsedAttr::AT_SYCLDeviceIndirectlyCallable:
    handleSYCLDeviceIndirectlyCallableAttr(S, D, AL);
    break;
#if INTEL_CUSTOMIZATION
  case ParsedAttr::AT_SYCLUnmasked:
    handleSYCLUnmaskedAttr(S, D, AL);
    break;
#endif // INTEL_CUSTOMIZATION
  case ParsedAttr::AT_SYCLRegisterNum:
    handleSYCLRegisterNumAttr(S, D, AL);
    break;
  case ParsedAttr::AT_Format:
    handleFormatAttr(S, D, AL);
    break;
  case ParsedAttr::AT_FormatArg:
    handleFormatArgAttr(S, D, AL);
    break;
  case ParsedAttr::AT_Callback:
    handleCallbackAttr(S, D, AL);
    break;
  case ParsedAttr::AT_CalledOnce:
    handleCalledOnceAttr(S, D, AL);
    break;
  case ParsedAttr::AT_CUDAGlobal:
    handleGlobalAttr(S, D, AL);
    break;
  case ParsedAttr::AT_CUDADevice:
    handleDeviceAttr(S, D, AL);
    break;
  case ParsedAttr::AT_CUDAHost:
    handleSimpleAttributeWithExclusions<CUDAHostAttr, CUDAGlobalAttr>(S, D, AL);
    break;
  case ParsedAttr::AT_HIPManaged:
    handleManagedAttr(S, D, AL);
    break;
  case ParsedAttr::AT_CUDADeviceBuiltinSurfaceType:
    handleSimpleAttributeWithExclusions<CUDADeviceBuiltinSurfaceTypeAttr,
                                        CUDADeviceBuiltinTextureTypeAttr>(S, D,
                                                                          AL);
    break;
  case ParsedAttr::AT_CUDADeviceBuiltinTextureType:
    handleSimpleAttributeWithExclusions<CUDADeviceBuiltinTextureTypeAttr,
                                        CUDADeviceBuiltinSurfaceTypeAttr>(S, D,
                                                                          AL);
    break;
  case ParsedAttr::AT_GNUInline:
    handleGNUInlineAttr(S, D, AL);
    break;
  case ParsedAttr::AT_CUDALaunchBounds:
    handleLaunchBoundsAttr(S, D, AL);
    break;
  case ParsedAttr::AT_Restrict:
    handleRestrictAttr(S, D, AL);
    break;
  case ParsedAttr::AT_Mode:
    handleModeAttr(S, D, AL);
    break;
  case ParsedAttr::AT_NonNull:
    if (auto *PVD = dyn_cast<ParmVarDecl>(D))
      handleNonNullAttrParameter(S, PVD, AL);
    else
      handleNonNullAttr(S, D, AL);
    break;
  case ParsedAttr::AT_ReturnsNonNull:
    handleReturnsNonNullAttr(S, D, AL);
    break;
  case ParsedAttr::AT_NoEscape:
    handleNoEscapeAttr(S, D, AL);
    break;
  case ParsedAttr::AT_AssumeAligned:
    handleAssumeAlignedAttr(S, D, AL);
    break;
  case ParsedAttr::AT_AllocAlign:
    handleAllocAlignAttr(S, D, AL);
    break;
  case ParsedAttr::AT_Ownership:
    handleOwnershipAttr(S, D, AL);
    break;
  case ParsedAttr::AT_Cold:
    handleSimpleAttributeWithExclusions<ColdAttr, HotAttr>(S, D, AL);
    break;
  case ParsedAttr::AT_Hot:
    handleSimpleAttributeWithExclusions<HotAttr, ColdAttr>(S, D, AL);
    break;
  case ParsedAttr::AT_Naked:
    handleNakedAttr(S, D, AL);
    break;
  case ParsedAttr::AT_NoReturn:
    handleNoReturnAttr(S, D, AL);
    break;
  case ParsedAttr::AT_AnyX86NoCfCheck:
    handleNoCfCheckAttr(S, D, AL);
    break;
  case ParsedAttr::AT_Leaf:
    handleSimpleAttribute<LeafAttr>(S, D, AL);
    break;
  case ParsedAttr::AT_NoThrow:
    if (!AL.isUsedAsTypeAttr())
      handleSimpleAttribute<NoThrowAttr>(S, D, AL);
    break;
  case ParsedAttr::AT_CUDAShared:
    handleSharedAttr(S, D, AL);
    break;
  case ParsedAttr::AT_VecReturn:
    handleVecReturnAttr(S, D, AL);
    break;
  case ParsedAttr::AT_ObjCOwnership:
    handleObjCOwnershipAttr(S, D, AL);
    break;
  case ParsedAttr::AT_ObjCPreciseLifetime:
    handleObjCPreciseLifetimeAttr(S, D, AL);
    break;
  case ParsedAttr::AT_ObjCReturnsInnerPointer:
    handleObjCReturnsInnerPointerAttr(S, D, AL);
    break;
  case ParsedAttr::AT_ObjCRequiresSuper:
    handleObjCRequiresSuperAttr(S, D, AL);
    break;
  case ParsedAttr::AT_ObjCBridge:
    handleObjCBridgeAttr(S, D, AL);
    break;
  case ParsedAttr::AT_ObjCBridgeMutable:
    handleObjCBridgeMutableAttr(S, D, AL);
    break;
  case ParsedAttr::AT_ObjCBridgeRelated:
    handleObjCBridgeRelatedAttr(S, D, AL);
    break;
  case ParsedAttr::AT_ObjCDesignatedInitializer:
    handleObjCDesignatedInitializer(S, D, AL);
    break;
  case ParsedAttr::AT_ObjCRuntimeName:
    handleObjCRuntimeName(S, D, AL);
    break;
  case ParsedAttr::AT_ObjCBoxable:
    handleObjCBoxable(S, D, AL);
    break;
  case ParsedAttr::AT_NSErrorDomain:
    handleNSErrorDomain(S, D, AL);
    break;
  case ParsedAttr::AT_CFAuditedTransfer:
    handleSimpleAttributeWithExclusions<CFAuditedTransferAttr,
                                        CFUnknownTransferAttr>(S, D, AL);
    break;
  case ParsedAttr::AT_CFUnknownTransfer:
    handleSimpleAttributeWithExclusions<CFUnknownTransferAttr,
                                        CFAuditedTransferAttr>(S, D, AL);
    break;
  case ParsedAttr::AT_CFConsumed:
  case ParsedAttr::AT_NSConsumed:
  case ParsedAttr::AT_OSConsumed:
    S.AddXConsumedAttr(D, AL, parsedAttrToRetainOwnershipKind(AL),
                       /*IsTemplateInstantiation=*/false);
    break;
  case ParsedAttr::AT_OSReturnsRetainedOnZero:
    handleSimpleAttributeOrDiagnose<OSReturnsRetainedOnZeroAttr>(
        S, D, AL, isValidOSObjectOutParameter(D),
        diag::warn_ns_attribute_wrong_parameter_type,
        /*Extra Args=*/AL, /*pointer-to-OSObject-pointer*/ 3, AL.getRange());
    break;
  case ParsedAttr::AT_OSReturnsRetainedOnNonZero:
    handleSimpleAttributeOrDiagnose<OSReturnsRetainedOnNonZeroAttr>(
        S, D, AL, isValidOSObjectOutParameter(D),
        diag::warn_ns_attribute_wrong_parameter_type,
        /*Extra Args=*/AL, /*pointer-to-OSObject-poointer*/ 3, AL.getRange());
    break;
  case ParsedAttr::AT_NSReturnsAutoreleased:
  case ParsedAttr::AT_NSReturnsNotRetained:
  case ParsedAttr::AT_NSReturnsRetained:
  case ParsedAttr::AT_CFReturnsNotRetained:
  case ParsedAttr::AT_CFReturnsRetained:
  case ParsedAttr::AT_OSReturnsNotRetained:
  case ParsedAttr::AT_OSReturnsRetained:
    handleXReturnsXRetainedAttr(S, D, AL);
    break;
  case ParsedAttr::AT_WorkGroupSizeHint:
    handleWorkGroupSizeHint(S, D, AL);
    break;
  case ParsedAttr::AT_ReqdWorkGroupSize:
    handleWorkGroupSize<ReqdWorkGroupSizeAttr>(S, D, AL);
    break;
  case ParsedAttr::AT_SYCLIntelMaxWorkGroupSize:
    handleWorkGroupSize<SYCLIntelMaxWorkGroupSizeAttr>(S, D, AL);
    break;
  case ParsedAttr::AT_IntelReqdSubGroupSize:
    handleIntelReqdSubGroupSize(S, D, AL);
    break;
  case ParsedAttr::AT_SYCLIntelNumSimdWorkItems:
    handleSYCLIntelNumSimdWorkItemsAttr(S, D, AL);
    break;
  case ParsedAttr::AT_SYCLIntelSchedulerTargetFmaxMhz:
    handleSchedulerTargetFmaxMhzAttr(S, D, AL);
    break;
  case ParsedAttr::AT_SYCLIntelMaxGlobalWorkDim:
    handleMaxGlobalWorkDimAttr(S, D, AL);
    break;
  case ParsedAttr::AT_SYCLIntelNoGlobalWorkOffset:
    handleNoGlobalWorkOffsetAttr(S, D, AL);
    break;
  case ParsedAttr::AT_SYCLIntelUseStallEnableClusters:
    handleUseStallEnableClustersAttr(S, D, AL);
    break;
  case ParsedAttr::AT_SYCLIntelLoopFuse:
    handleLoopFuseAttr(S, D, AL);
    break;
  case ParsedAttr::AT_VecTypeHint:
    handleVecTypeHint(S, D, AL);
    break;
  case ParsedAttr::AT_InitPriority:
    if (S.Context.getTargetInfo().getTriple().isOSAIX())
      llvm::report_fatal_error(
          "'init_priority' attribute is not yet supported on AIX");
    else
      handleInitPriorityAttr(S, D, AL);
    break;
  case ParsedAttr::AT_Packed:
    handlePackedAttr(S, D, AL);
    break;
  case ParsedAttr::AT_PreferredName:
    handlePreferredName(S, D, AL);
    break;
  case ParsedAttr::AT_Section:
    handleSectionAttr(S, D, AL);
    break;
  case ParsedAttr::AT_SpeculativeLoadHardening:
    handleSimpleAttributeWithExclusions<SpeculativeLoadHardeningAttr,
                                        NoSpeculativeLoadHardeningAttr>(S, D,
                                                                        AL);
    break;
  case ParsedAttr::AT_NoSpeculativeLoadHardening:
    handleSimpleAttributeWithExclusions<NoSpeculativeLoadHardeningAttr,
                                        SpeculativeLoadHardeningAttr>(S, D, AL);
    break;
  case ParsedAttr::AT_CodeSeg:
    handleCodeSegAttr(S, D, AL);
    break;
  case ParsedAttr::AT_Target:
    handleTargetAttr(S, D, AL);
    break;
  case ParsedAttr::AT_MinVectorWidth:
    handleMinVectorWidthAttr(S, D, AL);
    break;
  case ParsedAttr::AT_Unavailable:
    handleAttrWithMessage<UnavailableAttr>(S, D, AL);
    break;
  case ParsedAttr::AT_Assumption:
    handleAssumumptionAttr(S, D, AL);
    break;
  case ParsedAttr::AT_ObjCDirect:
    handleObjCDirectAttr(S, D, AL);
    break;
  case ParsedAttr::AT_ObjCNonRuntimeProtocol:
    handleObjCNonRuntimeProtocolAttr(S, D, AL);
    break;
  case ParsedAttr::AT_ObjCDirectMembers:
    handleObjCDirectMembersAttr(S, D, AL);
    handleSimpleAttribute<ObjCDirectMembersAttr>(S, D, AL);
    break;
  case ParsedAttr::AT_ObjCExplicitProtocolImpl:
    handleObjCSuppresProtocolAttr(S, D, AL);
    break;
  case ParsedAttr::AT_Unused:
    handleUnusedAttr(S, D, AL);
    break;
  case ParsedAttr::AT_NotTailCalled:
    handleSimpleAttributeWithExclusions<NotTailCalledAttr, AlwaysInlineAttr>(
        S, D, AL);
    break;
  case ParsedAttr::AT_DisableTailCalls:
    handleSimpleAttributeWithExclusions<DisableTailCallsAttr, NakedAttr>(S, D,
                                                                         AL);
    break;
  case ParsedAttr::AT_NoMerge:
    handleSimpleAttribute<NoMergeAttr>(S, D, AL);
    break;
  case ParsedAttr::AT_Visibility:
    handleVisibilityAttr(S, D, AL, false);
    break;
  case ParsedAttr::AT_TypeVisibility:
    handleVisibilityAttr(S, D, AL, true);
    break;
  case ParsedAttr::AT_WarnUnusedResult:
    handleWarnUnusedResult(S, D, AL);
    break;
  case ParsedAttr::AT_WeakRef:
    handleWeakRefAttr(S, D, AL);
    break;
  case ParsedAttr::AT_WeakImport:
    handleWeakImportAttr(S, D, AL);
    break;
  case ParsedAttr::AT_TransparentUnion:
    handleTransparentUnionAttr(S, D, AL);
    break;
  case ParsedAttr::AT_ObjCMethodFamily:
    handleObjCMethodFamilyAttr(S, D, AL);
    break;
  case ParsedAttr::AT_ObjCNSObject:
    handleObjCNSObject(S, D, AL);
    break;
  case ParsedAttr::AT_ObjCIndependentClass:
    handleObjCIndependentClass(S, D, AL);
    break;
  case ParsedAttr::AT_Blocks:
    handleBlocksAttr(S, D, AL);
    break;
  case ParsedAttr::AT_Sentinel:
    handleSentinelAttr(S, D, AL);
    break;
  case ParsedAttr::AT_Cleanup:
    handleCleanupAttr(S, D, AL);
    break;
  case ParsedAttr::AT_NoDebug:
    handleNoDebugAttr(S, D, AL);
    break;
  case ParsedAttr::AT_CmseNSEntry:
    handleCmseNSEntryAttr(S, D, AL);
    break;
  case ParsedAttr::AT_StdCall:
  case ParsedAttr::AT_CDecl:
  case ParsedAttr::AT_FastCall:
  case ParsedAttr::AT_ThisCall:
  case ParsedAttr::AT_Pascal:
  case ParsedAttr::AT_RegCall:
  case ParsedAttr::AT_SwiftCall:
  case ParsedAttr::AT_VectorCall:
  case ParsedAttr::AT_MSABI:
  case ParsedAttr::AT_SysVABI:
  case ParsedAttr::AT_Pcs:
  case ParsedAttr::AT_IntelOclBicc:
#if INTEL_CUSTOMIZATION
  case ParsedAttr::AT_IntelOclBiccAVX:
  case ParsedAttr::AT_IntelOclBiccAVX512:
#endif // INTEL_CUSTOMIZATION
  case ParsedAttr::AT_PreserveMost:
  case ParsedAttr::AT_PreserveAll:
  case ParsedAttr::AT_AArch64VectorPcs:
    handleCallConvAttr(S, D, AL);
    break;
  case ParsedAttr::AT_Suppress:
    handleSuppressAttr(S, D, AL);
    break;
  case ParsedAttr::AT_Owner:
  case ParsedAttr::AT_Pointer:
    handleLifetimeCategoryAttr(S, D, AL);
    break;
  case ParsedAttr::AT_OpenCLAccess:
    handleOpenCLAccessAttr(S, D, AL);
    break;
  case ParsedAttr::AT_OpenCLNoSVM:
    handleOpenCLNoSVMAttr(S, D, AL);
    break;
  case ParsedAttr::AT_SwiftContext:
    S.AddParameterABIAttr(D, AL, ParameterABI::SwiftContext);
    break;
  case ParsedAttr::AT_SwiftErrorResult:
    S.AddParameterABIAttr(D, AL, ParameterABI::SwiftErrorResult);
    break;
  case ParsedAttr::AT_SwiftIndirectResult:
    S.AddParameterABIAttr(D, AL, ParameterABI::SwiftIndirectResult);
    break;
  case ParsedAttr::AT_InternalLinkage:
    handleInternalLinkageAttr(S, D, AL);
    break;

  // Microsoft attributes:
  case ParsedAttr::AT_LayoutVersion:
    handleLayoutVersion(S, D, AL);
    break;
  case ParsedAttr::AT_Uuid:
    handleUuidAttr(S, D, AL);
    break;
  case ParsedAttr::AT_MSInheritance:
    handleMSInheritanceAttr(S, D, AL);
    break;
  case ParsedAttr::AT_Thread:
    handleDeclspecThreadAttr(S, D, AL);
    break;

  case ParsedAttr::AT_AbiTag:
    handleAbiTagAttr(S, D, AL);
    break;
  case ParsedAttr::AT_CFGuard:
    handleCFGuardAttr(S, D, AL);
    break;

  // Thread safety attributes:
  case ParsedAttr::AT_AssertExclusiveLock:
    handleAssertExclusiveLockAttr(S, D, AL);
    break;
  case ParsedAttr::AT_AssertSharedLock:
    handleAssertSharedLockAttr(S, D, AL);
    break;
  case ParsedAttr::AT_PtGuardedVar:
    handlePtGuardedVarAttr(S, D, AL);
    break;
  case ParsedAttr::AT_NoSanitize:
    handleNoSanitizeAttr(S, D, AL);
    break;
  case ParsedAttr::AT_NoSanitizeSpecific:
    handleNoSanitizeSpecificAttr(S, D, AL);
    break;
  case ParsedAttr::AT_GuardedBy:
    handleGuardedByAttr(S, D, AL);
    break;
  case ParsedAttr::AT_PtGuardedBy:
    handlePtGuardedByAttr(S, D, AL);
    break;
  case ParsedAttr::AT_ExclusiveTrylockFunction:
    handleExclusiveTrylockFunctionAttr(S, D, AL);
    break;
  case ParsedAttr::AT_LockReturned:
    handleLockReturnedAttr(S, D, AL);
    break;
  case ParsedAttr::AT_LocksExcluded:
    handleLocksExcludedAttr(S, D, AL);
    break;
  case ParsedAttr::AT_SharedTrylockFunction:
    handleSharedTrylockFunctionAttr(S, D, AL);
    break;
  case ParsedAttr::AT_AcquiredBefore:
    handleAcquiredBeforeAttr(S, D, AL);
    break;
  case ParsedAttr::AT_AcquiredAfter:
    handleAcquiredAfterAttr(S, D, AL);
    break;

  // Capability analysis attributes.
  case ParsedAttr::AT_Capability:
  case ParsedAttr::AT_Lockable:
    handleCapabilityAttr(S, D, AL);
    break;
  case ParsedAttr::AT_RequiresCapability:
    handleRequiresCapabilityAttr(S, D, AL);
    break;

  case ParsedAttr::AT_AssertCapability:
    handleAssertCapabilityAttr(S, D, AL);
    break;
  case ParsedAttr::AT_AcquireCapability:
    handleAcquireCapabilityAttr(S, D, AL);
    break;
  case ParsedAttr::AT_ReleaseCapability:
    handleReleaseCapabilityAttr(S, D, AL);
    break;
  case ParsedAttr::AT_TryAcquireCapability:
    handleTryAcquireCapabilityAttr(S, D, AL);
    break;

  // Consumed analysis attributes.
  case ParsedAttr::AT_Consumable:
    handleConsumableAttr(S, D, AL);
    break;
  case ParsedAttr::AT_CallableWhen:
    handleCallableWhenAttr(S, D, AL);
    break;
  case ParsedAttr::AT_ParamTypestate:
    handleParamTypestateAttr(S, D, AL);
    break;
  case ParsedAttr::AT_ReturnTypestate:
    handleReturnTypestateAttr(S, D, AL);
    break;
  case ParsedAttr::AT_SetTypestate:
    handleSetTypestateAttr(S, D, AL);
    break;
  case ParsedAttr::AT_TestTypestate:
    handleTestTypestateAttr(S, D, AL);
    break;

  // Type safety attributes.
  case ParsedAttr::AT_ArgumentWithTypeTag:
    handleArgumentWithTypeTagAttr(S, D, AL);
    break;
  case ParsedAttr::AT_TypeTagForDatatype:
    handleTypeTagForDatatypeAttr(S, D, AL);
    break;

  // Intel FPGA specific attributes
  case ParsedAttr::AT_IntelFPGADoublePump:
    handleIntelFPGAPumpAttr<IntelFPGADoublePumpAttr, IntelFPGASinglePumpAttr>(
        S, D, AL);
    break;
  case ParsedAttr::AT_IntelFPGASinglePump:
    handleIntelFPGAPumpAttr<IntelFPGASinglePumpAttr, IntelFPGADoublePumpAttr>(
        S, D, AL);
    break;
  case ParsedAttr::AT_IntelFPGAMemory:
    handleIntelFPGAMemoryAttr(S, D, AL);
    break;
  case ParsedAttr::AT_IntelFPGARegister:
    handleIntelFPGARegisterAttr(S, D, AL);
    break;
  case ParsedAttr::AT_IntelFPGABankWidth:
    handleOneConstantPowerTwoValueAttr<IntelFPGABankWidthAttr>(S, D, AL);
    break;
  case ParsedAttr::AT_IntelFPGANumBanks:
    handleOneConstantPowerTwoValueAttr<IntelFPGANumBanksAttr>(S, D, AL);
    break;
  case ParsedAttr::AT_IntelFPGAPrivateCopies:
    handleIntelFPGAPrivateCopiesAttr(S, D, AL);
    break;
#if INTEL_CUSTOMIZATION
  case ParsedAttr::AT_VecLenHint:
    handleVecLenHint(S, D, AL);
    break;
  // Intel FPGA OpenCL specific attributes
  case ParsedAttr::AT_NumComputeUnits:
    handleNumComputeUnitsAttr(S, D, AL);
    break;
  case ParsedAttr::AT_OpenCLBlocking:
    handleOpenCLBlockingAttr(S, D, AL);
    break;
  case ParsedAttr::AT_OpenCLDepth:
    handleOpenCLDepthAttr(S, D, AL);
    break;
  case ParsedAttr::AT_OpenCLIO:
    handleOpenCLIOAttr(S, D, AL);
    break;
  case ParsedAttr::AT_OpenCLLocalMemSize:
    handleOpenCLLocalMemSizeAttr(S, D, AL);
    break;
  case ParsedAttr::AT_OpenCLBufferLocation:
    handleOpenCLBufferLocationAttr(S, D, AL);
    break;
  case ParsedAttr::AT_Autorun:
    handleAutorunAttr(S, D, AL);
    break;
  case ParsedAttr::AT_UsesGlobalWorkOffset:
    handleUsesGlobalWorkOffsetAttr(S, D, AL);
    break;
  case ParsedAttr::AT_OpenCLHostAccessible:
    handleOpenCLHostAccessible(S, D, AL);
    break;
  case ParsedAttr::AT_StallFree:
    handleStallFreeAttr(S, D, AL);
    break;
  case ParsedAttr::AT_Cluster:
    handleClusterAttr(S, D, AL);
    break;
  case ParsedAttr::AT_StallLatency:
    handleStallLatencyAttr(S, D, AL);
    break;
  // Intel HLS specific attributes
  case ParsedAttr::AT_ReadWriteMode:
    handleReadWriteMode(S, D, AL);
    break;
  case ParsedAttr::AT_StaticArrayReset:
    handleStaticArrayResetAttr(S, D, AL);
    break;
  case ParsedAttr::AT_Component:
    handleComponentAttr(S, D, AL);
    break;
  case ParsedAttr::AT_StallFreeReturn:
    handleStallFreeReturnAttr(S, D, AL);
    break;
  case ParsedAttr::AT_UseSingleClock:
    handleUseSingleClockAttr(S, D, AL);
    break;
  case ParsedAttr::AT_ComponentInterface:
    handleComponentInterfaceAttr(S, D, AL);
    break;
  case ParsedAttr::AT_MaxConcurrency:
    handleMaxConcurrencyAttr(S, D, AL);
    break;
  case ParsedAttr::AT_ArgumentInterface:
    handleArgumentInterfaceAttr(S, D, AL);
    break;
  case ParsedAttr::AT_StableArgument:
    handleStableArgumentAttr(S, D, AL);
    break;
  case ParsedAttr::AT_SlaveMemoryArgument:
    handleSlaveMemoryArgumentAttr(S, D, AL);
    break;
  case ParsedAttr::AT_HLSII:
    handleHLSIIAttr<HLSIIAttr, HLSMinIIAttr, HLSMaxIIAttr>(S, D, AL);
    break;
  case ParsedAttr::AT_HLSMinII:
    handleHLSIIAttr<HLSMinIIAttr, HLSIIAttr, HLSMaxIIAttr>(S, D, AL);
    break;
  case ParsedAttr::AT_HLSMaxII:
    handleHLSIIAttr<HLSMaxIIAttr, HLSIIAttr, HLSMinIIAttr>(S, D, AL);
    break;
  case ParsedAttr::AT_HLSForceLoopPipelining:
    handleHLSForceLoopPipeliningAttr(S, D, AL);
    break;
  case ParsedAttr::AT_HLSMaxInvocationDelay:
    handleHLSMaxInvocationDelayAttr(S, D, AL);
    break;
#endif // INTEL_CUSTOMIZATION
  case ParsedAttr::AT_IntelFPGAMaxReplicates:
    handleIntelFPGAMaxReplicatesAttr(S, D, AL);
    break;
  case ParsedAttr::AT_IntelFPGASimpleDualPort:
    handleIntelFPGASimpleDualPortAttr(S, D, AL);
    break;
  case ParsedAttr::AT_IntelFPGAMerge:
    handleIntelFPGAMergeAttr(S, D, AL);
    break;
  case ParsedAttr::AT_IntelFPGABankBits:
    handleIntelFPGABankBitsAttr(S, D, AL);
    break;
  case ParsedAttr::AT_IntelFPGAForcePow2Depth:
    handleIntelFPGAForcePow2DepthAttr(S, D, AL);
    break;
  case ParsedAttr::AT_SYCLIntelPipeIO:
    handleSYCLIntelPipeIOAttr(S, D, AL);
    break;

  // Swift attributes.
  case ParsedAttr::AT_SwiftAsyncName:
    handleSwiftAsyncName(S, D, AL);
    break;
  case ParsedAttr::AT_SwiftAttr:
    handleSwiftAttrAttr(S, D, AL);
    break;
  case ParsedAttr::AT_SwiftBridge:
    handleSwiftBridge(S, D, AL);
    break;
  case ParsedAttr::AT_SwiftBridgedTypedef:
    handleSimpleAttribute<SwiftBridgedTypedefAttr>(S, D, AL);
    break;
  case ParsedAttr::AT_SwiftError:
    handleSwiftError(S, D, AL);
    break;
  case ParsedAttr::AT_SwiftName:
    handleSwiftName(S, D, AL);
    break;
  case ParsedAttr::AT_SwiftNewType:
    handleSwiftNewType(S, D, AL);
    break;
  case ParsedAttr::AT_SwiftObjCMembers:
    handleSimpleAttribute<SwiftObjCMembersAttr>(S, D, AL);
    break;
  case ParsedAttr::AT_SwiftPrivate:
    handleSimpleAttribute<SwiftPrivateAttr>(S, D, AL);
    break;
  case ParsedAttr::AT_SwiftAsync:
    handleSwiftAsyncAttr(S, D, AL);
    break;
  case ParsedAttr::AT_SwiftAsyncError:
    handleSwiftAsyncError(S, D, AL);
    break;

  // XRay attributes.
  case ParsedAttr::AT_XRayLogArgs:
    handleXRayLogArgsAttr(S, D, AL);
    break;

  case ParsedAttr::AT_PatchableFunctionEntry:
    handlePatchableFunctionEntryAttr(S, D, AL);
    break;

  case ParsedAttr::AT_AlwaysDestroy:
  case ParsedAttr::AT_NoDestroy:
    handleDestroyAttr(S, D, AL);
    break;

  case ParsedAttr::AT_Uninitialized:
    handleUninitializedAttr(S, D, AL);
    break;

  case ParsedAttr::AT_LoaderUninitialized:
    handleSimpleAttribute<LoaderUninitializedAttr>(S, D, AL);
    break;

  case ParsedAttr::AT_ObjCExternallyRetained:
    handleObjCExternallyRetainedAttr(S, D, AL);
    break;

  case ParsedAttr::AT_MIGServerRoutine:
    handleMIGServerRoutineAttr(S, D, AL);
    break;

  case ParsedAttr::AT_MSAllocator:
    handleMSAllocatorAttr(S, D, AL);
    break;

  case ParsedAttr::AT_ArmBuiltinAlias:
    handleArmBuiltinAliasAttr(S, D, AL);
    break;

  case ParsedAttr::AT_AcquireHandle:
    handleAcquireHandleAttr(S, D, AL);
    break;

  case ParsedAttr::AT_ReleaseHandle:
    handleHandleAttr<ReleaseHandleAttr>(S, D, AL);
    break;

  case ParsedAttr::AT_UseHandle:
    handleHandleAttr<UseHandleAttr>(S, D, AL);
    break;

  case ParsedAttr::AT_EnforceTCB:
    handleEnforceTCBAttr<EnforceTCBAttr, EnforceTCBLeafAttr>(S, D, AL);
    break;

  case ParsedAttr::AT_EnforceTCBLeaf:
    handleEnforceTCBAttr<EnforceTCBLeafAttr, EnforceTCBAttr>(S, D, AL);
    break;
  }
}

/// ProcessDeclAttributeList - Apply all the decl attributes in the specified
/// attribute list to the specified decl, ignoring any type attributes.
void Sema::ProcessDeclAttributeList(Scope *S, Decl *D,
                                    const ParsedAttributesView &AttrList,
                                    bool IncludeCXX11Attributes) {
  if (AttrList.empty())
    return;

  for (const ParsedAttr &AL : AttrList)
    ProcessDeclAttribute(*this, S, D, AL, IncludeCXX11Attributes);

  // FIXME: We should be able to handle these cases in TableGen.
  // GCC accepts
  // static int a9 __attribute__((weakref));
  // but that looks really pointless. We reject it.
  if (D->hasAttr<WeakRefAttr>() && !D->hasAttr<AliasAttr>()) {
    Diag(AttrList.begin()->getLoc(), diag::err_attribute_weakref_without_alias)
        << cast<NamedDecl>(D);
    D->dropAttr<WeakRefAttr>();
    return;
  }

  // FIXME: We should be able to handle this in TableGen as well. It would be
  // good to have a way to specify "these attributes must appear as a group",
  // for these. Additionally, it would be good to have a way to specify "these
  // attribute must never appear as a group" for attributes like cold and hot.
  if (!(D->hasAttr<OpenCLKernelAttr>() ||
        LangOpts.SYCLIsDevice || LangOpts.SYCLIsHost)) {
    // These attributes cannot be applied to a non-kernel function.
    if (const auto *A = D->getAttr<ReqdWorkGroupSizeAttr>()) {
      // FIXME: This emits a different error message than
      // diag::err_attribute_wrong_decl_type + ExpectedKernelFunction.
      Diag(D->getLocation(), diag::err_opencl_kernel_attr) << A;
      D->setInvalidDecl();
    } else if (const auto *A = D->getAttr<WorkGroupSizeHintAttr>()) {
      Diag(D->getLocation(), diag::err_opencl_kernel_attr) << A;
      D->setInvalidDecl();
    } else if (const auto *A = D->getAttr<SYCLIntelMaxWorkGroupSizeAttr>()) {
      Diag(D->getLocation(), diag::err_opencl_kernel_attr) << A;
      D->setInvalidDecl();
    } else if (const auto *A = D->getAttr<VecTypeHintAttr>()) {
      Diag(D->getLocation(), diag::err_opencl_kernel_attr) << A;
      D->setInvalidDecl();
#if INTEL_CUSTOMIZATION
    } else if (const auto *A = D->getAttr<ReqdWorkGroupSizeAttr>()) {
      Diag(D->getLocation(), diag::err_opencl_kernel_attr) << A;
      D->setInvalidDecl();
    } else if (const auto *A = D->getAttr<SYCLIntelNumSimdWorkItemsAttr>()) {
      Diag(D->getLocation(), diag::err_opencl_kernel_attr) << A;
      D->setInvalidDecl();
    } else if (const auto *A = D->getAttr<NumComputeUnitsAttr>()) {
      Diag(D->getLocation(), diag::err_opencl_kernel_attr) << A;
      D->setInvalidDecl();
    } else if (const auto *A = D->getAttr<SYCLIntelMaxGlobalWorkDimAttr>()) {
      Diag(D->getLocation(), diag::err_opencl_kernel_attr) << A;
      D->setInvalidDecl();
    } else if (const auto *A = D->getAttr<SYCLIntelMaxWorkGroupSizeAttr>()) {
      Diag(D->getLocation(), diag::err_opencl_kernel_attr) << A;
      D->setInvalidDecl();
    } else if (const auto *A = D->getAttr<AutorunAttr>()) {
      Diag(D->getLocation(), diag::err_opencl_kernel_attr) << A;
      D->setInvalidDecl();
    } else if (const auto *A = D->getAttr<UsesGlobalWorkOffsetAttr>()) {
      Diag(D->getLocation(), diag::err_opencl_kernel_attr) << A;
      D->setInvalidDecl();
    } else if (Attr *A = D->getAttr<StallFreeAttr>()) {
      if (!getLangOpts().HLS) {
        Diag(D->getLocation(), diag::err_opencl_kernel_attr) << A;
        D->setInvalidDecl();
      }
    } else if (Attr *A = D->getAttr<SYCLIntelSchedulerTargetFmaxMhzAttr>()) {
      if (!getLangOpts().HLS) {
        Diag(D->getLocation(), diag::err_opencl_kernel_attr) << A;
        D->setInvalidDecl();
      }
#endif // INTEL_CUSTOMIZATION
    } else if (const auto *A = D->getAttr<IntelReqdSubGroupSizeAttr>()) {
      Diag(D->getLocation(), diag::err_opencl_kernel_attr) << A;
      D->setInvalidDecl();
    } else if (!D->hasAttr<CUDAGlobalAttr>()) {
      if (const auto *A = D->getAttr<AMDGPUFlatWorkGroupSizeAttr>()) {
        Diag(D->getLocation(), diag::err_attribute_wrong_decl_type)
            << A << ExpectedKernelFunction;
        D->setInvalidDecl();
      } else if (const auto *A = D->getAttr<AMDGPUWavesPerEUAttr>()) {
        Diag(D->getLocation(), diag::err_attribute_wrong_decl_type)
            << A << ExpectedKernelFunction;
        D->setInvalidDecl();
      } else if (const auto *A = D->getAttr<AMDGPUNumSGPRAttr>()) {
        Diag(D->getLocation(), diag::err_attribute_wrong_decl_type)
            << A << ExpectedKernelFunction;
        D->setInvalidDecl();
      } else if (const auto *A = D->getAttr<AMDGPUNumVGPRAttr>()) {
        Diag(D->getLocation(), diag::err_attribute_wrong_decl_type)
            << A << ExpectedKernelFunction;
        D->setInvalidDecl();
      }
    }
  }
#if INTEL_CUSTOMIZATION
  else {
    if (D->hasAttr<AutorunAttr>() &&
        !D->hasAttr<SYCLIntelMaxGlobalWorkDimAttr>() &&
        !D->hasAttr<ReqdWorkGroupSizeAttr>()) {
      Attr *A = D->getAttr<AutorunAttr>();
      Diag(A->getLocation(),
          diag::err_opencl_attribute_requires_another_to_be_specified)
          << A << "'reqd_work_group_size' or 'max_global_work_dim' attribute";
      D->setInvalidDecl();
    }
  }
  if (const auto *SLA = D->getAttr<StallLatencyAttr>()) {
    if (getLangOpts().HLS && !D->hasAttr<ComponentAttr>()) {
      Diag(D->getLocation(), diag::err_component_func_attr) << SLA;
      D->setInvalidDecl();
    } else if (Context.getTargetInfo().getTriple().isINTELFPGAEnvironment() &&
               !D->hasAttr<OpenCLKernelAttr>()) {
      Diag(D->getLocation(), diag::err_opencl_kernel_attr) << SLA;
      D->setInvalidDecl();
    }
  }
  if ((getLangOpts().HLS || getLangOpts().OpenCL) &&
      D->getKind() == Decl::ParmVar && !IsSlaveMemory(*this, D)) {
    // Check that memory attributes are only added to slave memory.
    if (diagnoseMemoryAttrs<
            IntelFPGAMemoryAttr, IntelFPGANumBanksAttr, IntelFPGABankWidthAttr,
            IntelFPGASinglePumpAttr, IntelFPGADoublePumpAttr,
            IntelFPGABankBitsAttr>(*this, D))
      D->setInvalidDecl();
  }
#endif // INTEL_CUSTOMIZATION

  // Do this check after processing D's attributes because the attribute
  // objc_method_family can change whether the given method is in the init
  // family, and it can be applied after objc_designated_initializer. This is a
  // bit of a hack, but we need it to be compatible with versions of clang that
  // processed the attribute list in the wrong order.
  if (D->hasAttr<ObjCDesignatedInitializerAttr>() &&
      cast<ObjCMethodDecl>(D)->getMethodFamily() != OMF_init) {
    Diag(D->getLocation(), diag::err_designated_init_attr_non_init);
    D->dropAttr<ObjCDesignatedInitializerAttr>();
  }
}

// Helper for delayed processing TransparentUnion or BPFPreserveAccessIndexAttr
// attribute.
void Sema::ProcessDeclAttributeDelayed(Decl *D,
                                       const ParsedAttributesView &AttrList) {
  for (const ParsedAttr &AL : AttrList)
    if (AL.getKind() == ParsedAttr::AT_TransparentUnion) {
      handleTransparentUnionAttr(*this, D, AL);
      break;
    }

  // For BPFPreserveAccessIndexAttr, we want to populate the attributes
  // to fields and inner records as well.
  if (D && D->hasAttr<BPFPreserveAccessIndexAttr>())
    handleBPFPreserveAIRecord(*this, cast<RecordDecl>(D));
}

// Annotation attributes are the only attributes allowed after an access
// specifier.
bool Sema::ProcessAccessDeclAttributeList(
    AccessSpecDecl *ASDecl, const ParsedAttributesView &AttrList) {
  for (const ParsedAttr &AL : AttrList) {
    if (AL.getKind() == ParsedAttr::AT_Annotate) {
      ProcessDeclAttribute(*this, nullptr, ASDecl, AL, AL.isCXX11Attribute());
    } else {
      Diag(AL.getLoc(), diag::err_only_annotate_after_access_spec);
      return true;
    }
  }
  return false;
}

/// checkUnusedDeclAttributes - Check a list of attributes to see if it
/// contains any decl attributes that we should warn about.
static void checkUnusedDeclAttributes(Sema &S, const ParsedAttributesView &A) {
  for (const ParsedAttr &AL : A) {
    // Only warn if the attribute is an unignored, non-type attribute.
    if (AL.isUsedAsTypeAttr() || AL.isInvalid())
      continue;
    if (AL.getKind() == ParsedAttr::IgnoredAttribute)
      continue;

    if (AL.getKind() == ParsedAttr::UnknownAttribute) {
      S.Diag(AL.getLoc(), diag::warn_unknown_attribute_ignored)
          << AL << AL.getRange();
    } else {
      S.Diag(AL.getLoc(), diag::warn_attribute_not_on_decl) << AL
                                                            << AL.getRange();
    }
  }
}

/// checkUnusedDeclAttributes - Given a declarator which is not being
/// used to build a declaration, complain about any decl attributes
/// which might be lying around on it.
void Sema::checkUnusedDeclAttributes(Declarator &D) {
  ::checkUnusedDeclAttributes(*this, D.getDeclSpec().getAttributes());
  ::checkUnusedDeclAttributes(*this, D.getAttributes());
  for (unsigned i = 0, e = D.getNumTypeObjects(); i != e; ++i)
    ::checkUnusedDeclAttributes(*this, D.getTypeObject(i).getAttrs());
}

/// DeclClonePragmaWeak - clone existing decl (maybe definition),
/// \#pragma weak needs a non-definition decl and source may not have one.
NamedDecl * Sema::DeclClonePragmaWeak(NamedDecl *ND, IdentifierInfo *II,
                                      SourceLocation Loc) {
  assert(isa<FunctionDecl>(ND) || isa<VarDecl>(ND));
  NamedDecl *NewD = nullptr;
  if (auto *FD = dyn_cast<FunctionDecl>(ND)) {
    FunctionDecl *NewFD;
    // FIXME: Missing call to CheckFunctionDeclaration().
    // FIXME: Mangling?
    // FIXME: Is the qualifier info correct?
    // FIXME: Is the DeclContext correct?
    NewFD = FunctionDecl::Create(
        FD->getASTContext(), FD->getDeclContext(), Loc, Loc,
        DeclarationName(II), FD->getType(), FD->getTypeSourceInfo(), SC_None,
        false /*isInlineSpecified*/, FD->hasPrototype(),
        ConstexprSpecKind::Unspecified, FD->getTrailingRequiresClause());
    NewD = NewFD;

    if (FD->getQualifier())
      NewFD->setQualifierInfo(FD->getQualifierLoc());

    // Fake up parameter variables; they are declared as if this were
    // a typedef.
    QualType FDTy = FD->getType();
    if (const auto *FT = FDTy->getAs<FunctionProtoType>()) {
      SmallVector<ParmVarDecl*, 16> Params;
      for (const auto &AI : FT->param_types()) {
        ParmVarDecl *Param = BuildParmVarDeclForTypedef(NewFD, Loc, AI);
        Param->setScopeInfo(0, Params.size());
        Params.push_back(Param);
      }
      NewFD->setParams(Params);
    }
  } else if (auto *VD = dyn_cast<VarDecl>(ND)) {
    NewD = VarDecl::Create(VD->getASTContext(), VD->getDeclContext(),
                           VD->getInnerLocStart(), VD->getLocation(), II,
                           VD->getType(), VD->getTypeSourceInfo(),
                           VD->getStorageClass());
    if (VD->getQualifier())
      cast<VarDecl>(NewD)->setQualifierInfo(VD->getQualifierLoc());
  }
  return NewD;
}

/// DeclApplyPragmaWeak - A declaration (maybe definition) needs \#pragma weak
/// applied to it, possibly with an alias.
void Sema::DeclApplyPragmaWeak(Scope *S, NamedDecl *ND, WeakInfo &W) {
  if (W.getUsed()) return; // only do this once
  W.setUsed(true);
  if (W.getAlias()) { // clone decl, impersonate __attribute(weak,alias(...))
    IdentifierInfo *NDId = ND->getIdentifier();
    NamedDecl *NewD = DeclClonePragmaWeak(ND, W.getAlias(), W.getLocation());
    NewD->addAttr(
        AliasAttr::CreateImplicit(Context, NDId->getName(), W.getLocation()));
    NewD->addAttr(WeakAttr::CreateImplicit(Context, W.getLocation(),
                                           AttributeCommonInfo::AS_Pragma));
    WeakTopLevelDecl.push_back(NewD);
    // FIXME: "hideous" code from Sema::LazilyCreateBuiltin
    // to insert Decl at TU scope, sorry.
    DeclContext *SavedContext = CurContext;
    CurContext = Context.getTranslationUnitDecl();
    NewD->setDeclContext(CurContext);
    NewD->setLexicalDeclContext(CurContext);
    PushOnScopeChains(NewD, S);
    CurContext = SavedContext;
  } else { // just add weak to existing
    ND->addAttr(WeakAttr::CreateImplicit(Context, W.getLocation(),
                                         AttributeCommonInfo::AS_Pragma));
  }
}

void Sema::ProcessPragmaWeak(Scope *S, Decl *D) {
  // It's valid to "forward-declare" #pragma weak, in which case we
  // have to do this.
  LoadExternalWeakUndeclaredIdentifiers();
  if (!WeakUndeclaredIdentifiers.empty()) {
    NamedDecl *ND = nullptr;
    if (auto *VD = dyn_cast<VarDecl>(D))
      if (VD->isExternC())
        ND = VD;
    if (auto *FD = dyn_cast<FunctionDecl>(D))
      if (FD->isExternC())
        ND = FD;
    if (ND) {
      if (IdentifierInfo *Id = ND->getIdentifier()) {
        auto I = WeakUndeclaredIdentifiers.find(Id);
        if (I != WeakUndeclaredIdentifiers.end()) {
          WeakInfo W = I->second;
          DeclApplyPragmaWeak(S, ND, W);
          WeakUndeclaredIdentifiers[Id] = W;
        }
      }
    }
  }
}

/// ProcessDeclAttributes - Given a declarator (PD) with attributes indicated in
/// it, apply them to D.  This is a bit tricky because PD can have attributes
/// specified in many different places, and we need to find and apply them all.
void Sema::ProcessDeclAttributes(Scope *S, Decl *D, const Declarator &PD) {
  // Apply decl attributes from the DeclSpec if present.
  if (!PD.getDeclSpec().getAttributes().empty())
    ProcessDeclAttributeList(S, D, PD.getDeclSpec().getAttributes());

  // Walk the declarator structure, applying decl attributes that were in a type
  // position to the decl itself.  This handles cases like:
  //   int *__attr__(x)** D;
  // when X is a decl attribute.
  for (unsigned i = 0, e = PD.getNumTypeObjects(); i != e; ++i)
     ProcessDeclAttributeList(S, D, PD.getTypeObject(i).getAttrs(),
                             /*IncludeCXX11Attributes=*/false);

  // Finally, apply any attributes on the decl itself.
  ProcessDeclAttributeList(S, D, PD.getAttributes());

  // Apply additional attributes specified by '#pragma clang attribute'.
  AddPragmaAttributes(S, D);
}

/// Is the given declaration allowed to use a forbidden type?
/// If so, it'll still be annotated with an attribute that makes it
/// illegal to actually use.
static bool isForbiddenTypeAllowed(Sema &S, Decl *D,
                                   const DelayedDiagnostic &diag,
                                   UnavailableAttr::ImplicitReason &reason) {
  // Private ivars are always okay.  Unfortunately, people don't
  // always properly make their ivars private, even in system headers.
  // Plus we need to make fields okay, too.
  if (!isa<FieldDecl>(D) && !isa<ObjCPropertyDecl>(D) &&
      !isa<FunctionDecl>(D))
    return false;

  // Silently accept unsupported uses of __weak in both user and system
  // declarations when it's been disabled, for ease of integration with
  // -fno-objc-arc files.  We do have to take some care against attempts
  // to define such things;  for now, we've only done that for ivars
  // and properties.
  if ((isa<ObjCIvarDecl>(D) || isa<ObjCPropertyDecl>(D))) {
    if (diag.getForbiddenTypeDiagnostic() == diag::err_arc_weak_disabled ||
        diag.getForbiddenTypeDiagnostic() == diag::err_arc_weak_no_runtime) {
      reason = UnavailableAttr::IR_ForbiddenWeak;
      return true;
    }
  }

  // Allow all sorts of things in system headers.
  if (S.Context.getSourceManager().isInSystemHeader(D->getLocation())) {
    // Currently, all the failures dealt with this way are due to ARC
    // restrictions.
    reason = UnavailableAttr::IR_ARCForbiddenType;
    return true;
  }

  return false;
}

/// Handle a delayed forbidden-type diagnostic.
static void handleDelayedForbiddenType(Sema &S, DelayedDiagnostic &DD,
                                       Decl *D) {
  auto Reason = UnavailableAttr::IR_None;
  if (D && isForbiddenTypeAllowed(S, D, DD, Reason)) {
    assert(Reason && "didn't set reason?");
    D->addAttr(UnavailableAttr::CreateImplicit(S.Context, "", Reason, DD.Loc));
    return;
  }
  if (S.getLangOpts().ObjCAutoRefCount)
    if (const auto *FD = dyn_cast<FunctionDecl>(D)) {
      // FIXME: we may want to suppress diagnostics for all
      // kind of forbidden type messages on unavailable functions.
      if (FD->hasAttr<UnavailableAttr>() &&
          DD.getForbiddenTypeDiagnostic() ==
              diag::err_arc_array_param_no_ownership) {
        DD.Triggered = true;
        return;
      }
    }

  S.Diag(DD.Loc, DD.getForbiddenTypeDiagnostic())
      << DD.getForbiddenTypeOperand() << DD.getForbiddenTypeArgument();
  DD.Triggered = true;
}


void Sema::PopParsingDeclaration(ParsingDeclState state, Decl *decl) {
  assert(DelayedDiagnostics.getCurrentPool());
  DelayedDiagnosticPool &poppedPool = *DelayedDiagnostics.getCurrentPool();
  DelayedDiagnostics.popWithoutEmitting(state);

  // When delaying diagnostics to run in the context of a parsed
  // declaration, we only want to actually emit anything if parsing
  // succeeds.
  if (!decl) return;

  // We emit all the active diagnostics in this pool or any of its
  // parents.  In general, we'll get one pool for the decl spec
  // and a child pool for each declarator; in a decl group like:
  //   deprecated_typedef foo, *bar, baz();
  // only the declarator pops will be passed decls.  This is correct;
  // we really do need to consider delayed diagnostics from the decl spec
  // for each of the different declarations.
  const DelayedDiagnosticPool *pool = &poppedPool;
  do {
    bool AnyAccessFailures = false;
    for (DelayedDiagnosticPool::pool_iterator
           i = pool->pool_begin(), e = pool->pool_end(); i != e; ++i) {
      // This const_cast is a bit lame.  Really, Triggered should be mutable.
      DelayedDiagnostic &diag = const_cast<DelayedDiagnostic&>(*i);
      if (diag.Triggered)
        continue;

      switch (diag.Kind) {
      case DelayedDiagnostic::Availability:
        // Don't bother giving deprecation/unavailable diagnostics if
        // the decl is invalid.
        if (!decl->isInvalidDecl())
          handleDelayedAvailabilityCheck(diag, decl);
        break;

      case DelayedDiagnostic::Access:
        // Only produce one access control diagnostic for a structured binding
        // declaration: we don't need to tell the user that all the fields are
        // inaccessible one at a time.
        if (AnyAccessFailures && isa<DecompositionDecl>(decl))
          continue;
        HandleDelayedAccessCheck(diag, decl);
        if (diag.Triggered)
          AnyAccessFailures = true;
        break;

      case DelayedDiagnostic::ForbiddenType:
        handleDelayedForbiddenType(*this, diag, decl);
        break;
      }
    }
  } while ((pool = pool->getParent()));
}

/// Given a set of delayed diagnostics, re-emit them as if they had
/// been delayed in the current context instead of in the given pool.
/// Essentially, this just moves them to the current pool.
void Sema::redelayDiagnostics(DelayedDiagnosticPool &pool) {
  DelayedDiagnosticPool *curPool = DelayedDiagnostics.getCurrentPool();
  assert(curPool && "re-emitting in undelayed context not supported");
  curPool->steal(pool);
}<|MERGE_RESOLUTION|>--- conflicted
+++ resolved
@@ -3140,19 +3140,10 @@
       S.Context, Attr, Enabled));
 }
 
-<<<<<<< HEAD
 static void handleClusterAttr(Sema &S, Decl *D, const ParsedAttr &Attr) {
   if (!S.getLangOpts().HLS && !S.getLangOpts().OpenCL) {
     S.Diag(Attr.getLoc(), diag::warn_unknown_attribute_ignored) << Attr;
     return;
-=======
-bool Sema::checkSectionName(SourceLocation LiteralLoc, StringRef SecName) {
-  if (llvm::Error E =
-          Context.getTargetInfo().isValidSectionSpecifier(SecName)) {
-    Diag(LiteralLoc, diag::err_attribute_section_invalid_for_target)
-        << toString(std::move(E)) << 1 /*'section'*/;
-    return false;
->>>>>>> 7f6e3316
   }
 
   StringRef Str;
@@ -3166,24 +3157,16 @@
                  ClusterAttr(S.Context, Attr, Str, Attr.isArgExpr(0)));
 }
 
-<<<<<<< HEAD
 static void handleStallLatencyAttr(Sema &S, Decl *D, const ParsedAttr &AL) {
   if (!S.getLangOpts().HLS &&
       !S.Context.getTargetInfo().getTriple().isINTELFPGAEnvironment()) {
     S.Diag(AL.getLoc(), diag::warn_unknown_attribute_ignored) << AL;
-=======
-  // If the target wants to validate the section specifier, make it happen.
-  if (llvm::Error E = S.Context.getTargetInfo().isValidSectionSpecifier(Str)) {
-    S.Diag(LiteralLoc, diag::err_attribute_section_invalid_for_target)
-        << toString(std::move(E));
->>>>>>> 7f6e3316
     return;
   }
 
   if (!checkAttributeNumArgs(S, AL, /*NumArgsExpected=*/0))
     return;
 
-<<<<<<< HEAD
   if (const auto *SLA = D->getAttr<StallLatencyAttr>()) {
     if (AL.getSemanticSpelling() == SLA->getSemanticSpelling())
       S.Diag(AL.getLoc(), diag::warn_duplicate_attribute_exact) << SLA;
@@ -3192,17 +3175,6 @@
       S.Diag(SLA->getLocation(), diag::note_conflicting_attribute);
     }
     return;
-=======
-// This is used for `__declspec(code_seg("segname"))` on a decl.
-// `#pragma code_seg("segname")` uses checkSectionName() instead.
-static bool checkCodeSegName(Sema &S, SourceLocation LiteralLoc,
-                             StringRef CodeSegName) {
-  if (llvm::Error E =
-          S.Context.getTargetInfo().isValidSectionSpecifier(CodeSegName)) {
-    S.Diag(LiteralLoc, diag::err_attribute_section_invalid_for_target)
-        << toString(std::move(E)) << 0 /*'code-seg'*/;
-    return false;
->>>>>>> 7f6e3316
   }
 
   handleSimpleAttribute<StallLatencyAttr>(S, D, AL);
@@ -4311,10 +4283,10 @@
 }
 
 bool Sema::checkSectionName(SourceLocation LiteralLoc, StringRef SecName) {
-  std::string Error = Context.getTargetInfo().isValidSectionSpecifier(SecName);
-  if (!Error.empty()) {
-    Diag(LiteralLoc, diag::err_attribute_section_invalid_for_target) << Error
-         << 1 /*'section'*/;
+  if (llvm::Error E =
+          Context.getTargetInfo().isValidSectionSpecifier(SecName)) {
+    Diag(LiteralLoc, diag::err_attribute_section_invalid_for_target)
+        << toString(std::move(E)) << 1 /*'section'*/;
     return false;
   }
   return true;
@@ -4332,10 +4304,9 @@
     return;
 
   // If the target wants to validate the section specifier, make it happen.
-  std::string Error = S.Context.getTargetInfo().isValidSectionSpecifier(Str);
-  if (!Error.empty()) {
+  if (llvm::Error E = S.Context.getTargetInfo().isValidSectionSpecifier(Str)) {
     S.Diag(LiteralLoc, diag::err_attribute_section_invalid_for_target)
-    << Error;
+        << toString(std::move(E));
     return;
   }
 
@@ -4354,11 +4325,10 @@
 // `#pragma code_seg("segname")` uses checkSectionName() instead.
 static bool checkCodeSegName(Sema &S, SourceLocation LiteralLoc,
                              StringRef CodeSegName) {
-  std::string Error =
-      S.Context.getTargetInfo().isValidSectionSpecifier(CodeSegName);
-  if (!Error.empty()) {
+  if (llvm::Error E =
+          S.Context.getTargetInfo().isValidSectionSpecifier(CodeSegName)) {
     S.Diag(LiteralLoc, diag::err_attribute_section_invalid_for_target)
-        << Error << 0 /*'code-seg'*/;
+        << toString(std::move(E)) << 0 /*'code-seg'*/;
     return false;
   }
 
