--- conflicted
+++ resolved
@@ -3875,14 +3875,6 @@
     }
   }
 
-<<<<<<< HEAD
-  if (Attr.getKind() == ParsedAttr::AT_SYCLIntelMaxWorkGroupSize &&
-      checkDeprecatedSYCLAttributeSpelling(S, Attr))
-    S.Diag(Attr.getLoc(), diag::note_spelling_suggestion)
-        << "'intel::max_work_group_size'";
-
-=======
->>>>>>> 6c8b510a
   if (const auto *A = D->getAttr<ReqdWorkGroupSizeAttr>()) {
     if (!((getExprValue(AL.getArgAsExpr(0), S.getASTContext()) >=
            getExprValue(A->getXDim(), S.getASTContext())) &&
@@ -4028,8 +4020,6 @@
     return;
   }
 
-<<<<<<< HEAD
-=======
   uint32_t WGSize[3];
   if (!checkAttributeNumArgs(S, AL, 3))
     return;
@@ -4060,7 +4050,6 @@
 }
 #endif // INTEL_CUSTOMIZATION
 
->>>>>>> 6c8b510a
 // Handles intel_reqd_sub_group_size.
 static void handleSubGroupSize(Sema &S, Decl *D, const ParsedAttr &AL) {
   if (S.LangOpts.SYCLIsHost)
@@ -4081,8 +4070,6 @@
     return;
 
   Expr *E = Attr.getArgAsExpr(0);
-<<<<<<< HEAD
-=======
 
   if (D->getAttr<SYCLIntelNumSimdWorkItemsAttr>())
     S.Diag(Attr.getLoc(), diag::warn_duplicate_attribute) << Attr;
@@ -4111,7 +4098,6 @@
     S.Diag(Attr.getLoc(), diag::warn_attribute_too_many_arguments) << Attr << 0;
     return;
   }
->>>>>>> 6c8b510a
 
 #if INTEL_CUSTOMIZATION
   if (Attr.getAttributeSpellingListIndex() ==
@@ -4154,16 +4140,7 @@
     S.Diag(AL.getLoc(), diag::note_spelling_suggestion)
         << "'intel::scheduler_target_fmax_mhz'";
 
-<<<<<<< HEAD
-  if (checkDeprecatedSYCLAttributeSpelling(S, Attr))
-    S.Diag(Attr.getLoc(), diag::note_spelling_suggestion)
-        << "'intel::num_simd_work_items'";
-
-  S.addIntelSYCLSingleArgFunctionAttr<SYCLIntelNumSimdWorkItemsAttr>(D, Attr,
-                                                                     E);
-=======
   S.AddOneConstantValueAttr<SYCLIntelSchedulerTargetFmaxMhzAttr>(D, AL, E);
->>>>>>> 6c8b510a
 }
 
 // Handles max_global_work_dim.
@@ -4179,16 +4156,6 @@
     return;
   }
 
-<<<<<<< HEAD
-  if (MaxGlobalWorkDim == 0) {
-    uint32_t WGSize[3] = {1, 1, 1};
-    if (!checkWorkGroupSizeValues(S, D, Attr, WGSize)) {
-      D->setInvalidDecl();
-      return;
-    }
-  }
-=======
->>>>>>> 6c8b510a
   if (D->getAttr<SYCLIntelMaxGlobalWorkDimAttr>())
     S.Diag(Attr.getLoc(), diag::warn_duplicate_attribute) << Attr;
 
@@ -4196,13 +4163,8 @@
     S.Diag(Attr.getLoc(), diag::note_spelling_suggestion)
         << "'intel::max_global_work_dim'";
 
-<<<<<<< HEAD
-  D->addAttr(::new (S.Context) SYCLIntelMaxGlobalWorkDimAttr(
-        S.Context, Attr, MaxGlobalWorkDim));
-=======
   S.addIntelSYCLSingleArgFunctionAttr<SYCLIntelMaxGlobalWorkDimAttr>(D, Attr,
                                                                      E);
->>>>>>> 6c8b510a
 }
 
 SYCLIntelLoopFuseAttr *
@@ -6485,15 +6447,6 @@
     S.Diag(Attr.getLoc(), diag::note_spelling_suggestion)
         << "'intel::no_global_work_offset'";
 
-<<<<<<< HEAD
-  if (Attr.getKind() == ParsedAttr::AT_SYCLIntelNoGlobalWorkOffset &&
-      checkDeprecatedSYCLAttributeSpelling(S, Attr))
-    S.Diag(Attr.getLoc(), diag::note_spelling_suggestion)
-        << "'intel::no_global_work_offset'";
-
-  D->addAttr(::new (S.Context)
-                 SYCLIntelNoGlobalWorkOffsetAttr(S.Context, Attr, Enabled));
-=======
   // If no attribute argument is specified, set to default value '1'.
   Expr *E = Attr.isArgExpr(0)
                 ? Attr.getArgAsExpr(0)
@@ -6501,7 +6454,6 @@
                                          S.Context.IntTy, Attr.getLoc());
   S.addIntelSYCLSingleArgFunctionAttr<SYCLIntelNoGlobalWorkOffsetAttr>(D, Attr,
                                                                        E);
->>>>>>> 6c8b510a
 }
 
 /// Handle the [[intelfpga::doublepump]] and [[intelfpga::singlepump]] attributes.
