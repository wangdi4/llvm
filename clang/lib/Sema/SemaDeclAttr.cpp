//===--- SemaDeclAttr.cpp - Declaration Attribute Handling ----------------===//
//
// Part of the LLVM Project, under the Apache License v2.0 with LLVM Exceptions.
// See https://llvm.org/LICENSE.txt for license information.
// SPDX-License-Identifier: Apache-2.0 WITH LLVM-exception
//
//===----------------------------------------------------------------------===//
//
//  This file implements decl-related attribute processing.
//
//===----------------------------------------------------------------------===//

#include "clang/AST/ASTConsumer.h"
#include "clang/AST/ASTContext.h"
#include "clang/AST/ASTMutationListener.h"
#include "clang/AST/CXXInheritance.h"
#include "clang/AST/DeclCXX.h"
#include "clang/AST/DeclObjC.h"
#include "clang/AST/DeclTemplate.h"
#include "clang/AST/Expr.h"
#include "clang/AST/ExprCXX.h"
#include "clang/AST/Mangle.h"
#include "clang/AST/RecursiveASTVisitor.h"
#include "clang/AST/Type.h"
#include "clang/Basic/CharInfo.h"
#include "clang/Basic/DarwinSDKInfo.h"
#include "clang/Basic/HLSLRuntime.h"
#include "clang/Basic/LangOptions.h"
#include "clang/Basic/SourceLocation.h"
#include "clang/Basic/SourceManager.h"
#include "clang/Basic/TargetBuiltins.h"
#include "clang/Basic/TargetInfo.h"
#include "clang/Lex/Preprocessor.h"
#include "clang/Sema/DeclSpec.h"
#include "clang/Sema/DelayedDiagnostic.h"
#include "clang/Sema/Initialization.h"
#include "clang/Sema/Lookup.h"
#include "clang/Sema/ParsedAttr.h"
#include "clang/Sema/Scope.h"
#include "clang/Sema/ScopeInfo.h"
#include "clang/Sema/SemaInternal.h"
#include "llvm/ADT/Optional.h"
#include "llvm/ADT/STLExtras.h"
#include "llvm/ADT/StringExtras.h"
#include "llvm/IR/Assumptions.h"
#include "llvm/MC/MCSectionMachO.h"
#include "llvm/Support/Error.h"
#include "llvm/Support/MathExtras.h"
#include "llvm/Support/raw_ostream.h"

using namespace clang;
using namespace sema;

namespace AttributeLangSupport {
  enum LANG {
    C,
    Cpp,
    ObjC
  };
} // end namespace AttributeLangSupport

//===----------------------------------------------------------------------===//
//  Helper functions
//===----------------------------------------------------------------------===//

/// isFunctionOrMethod - Return true if the given decl has function
/// type (function or function-typed variable) or an Objective-C
/// method.
static bool isFunctionOrMethod(const Decl *D) {
  return (D->getFunctionType() != nullptr) || isa<ObjCMethodDecl>(D);
}

/// Return true if the given decl has function type (function or
/// function-typed variable) or an Objective-C method or a block.
static bool isFunctionOrMethodOrBlock(const Decl *D) {
  return isFunctionOrMethod(D) || isa<BlockDecl>(D);
}

/// Return true if the given decl has a declarator that should have
/// been processed by Sema::GetTypeForDeclarator.
static bool hasDeclarator(const Decl *D) {
  // In some sense, TypedefDecl really *ought* to be a DeclaratorDecl.
  return isa<DeclaratorDecl>(D) || isa<BlockDecl>(D) || isa<TypedefNameDecl>(D) ||
         isa<ObjCPropertyDecl>(D);
}

/// hasFunctionProto - Return true if the given decl has a argument
/// information. This decl should have already passed
/// isFunctionOrMethod or isFunctionOrMethodOrBlock.
static bool hasFunctionProto(const Decl *D) {
  if (const FunctionType *FnTy = D->getFunctionType())
    return isa<FunctionProtoType>(FnTy);
  return isa<ObjCMethodDecl>(D) || isa<BlockDecl>(D);
}

/// getFunctionOrMethodNumParams - Return number of function or method
/// parameters. It is an error to call this on a K&R function (use
/// hasFunctionProto first).
static unsigned getFunctionOrMethodNumParams(const Decl *D) {
  if (const FunctionType *FnTy = D->getFunctionType())
    return cast<FunctionProtoType>(FnTy)->getNumParams();
  if (const auto *BD = dyn_cast<BlockDecl>(D))
    return BD->getNumParams();
  return cast<ObjCMethodDecl>(D)->param_size();
}

static const ParmVarDecl *getFunctionOrMethodParam(const Decl *D,
                                                   unsigned Idx) {
  if (const auto *FD = dyn_cast<FunctionDecl>(D))
    return FD->getParamDecl(Idx);
  if (const auto *MD = dyn_cast<ObjCMethodDecl>(D))
    return MD->getParamDecl(Idx);
  if (const auto *BD = dyn_cast<BlockDecl>(D))
    return BD->getParamDecl(Idx);
  return nullptr;
}

static QualType getFunctionOrMethodParamType(const Decl *D, unsigned Idx) {
  if (const FunctionType *FnTy = D->getFunctionType())
    return cast<FunctionProtoType>(FnTy)->getParamType(Idx);
  if (const auto *BD = dyn_cast<BlockDecl>(D))
    return BD->getParamDecl(Idx)->getType();

  return cast<ObjCMethodDecl>(D)->parameters()[Idx]->getType();
}

static SourceRange getFunctionOrMethodParamRange(const Decl *D, unsigned Idx) {
  if (auto *PVD = getFunctionOrMethodParam(D, Idx))
    return PVD->getSourceRange();
  return SourceRange();
}

static QualType getFunctionOrMethodResultType(const Decl *D) {
  if (const FunctionType *FnTy = D->getFunctionType())
    return FnTy->getReturnType();
  return cast<ObjCMethodDecl>(D)->getReturnType();
}

static SourceRange getFunctionOrMethodResultSourceRange(const Decl *D) {
  if (const auto *FD = dyn_cast<FunctionDecl>(D))
    return FD->getReturnTypeSourceRange();
  if (const auto *MD = dyn_cast<ObjCMethodDecl>(D))
    return MD->getReturnTypeSourceRange();
  return SourceRange();
}

static bool isFunctionOrMethodVariadic(const Decl *D) {
  if (const FunctionType *FnTy = D->getFunctionType())
    return cast<FunctionProtoType>(FnTy)->isVariadic();
  if (const auto *BD = dyn_cast<BlockDecl>(D))
    return BD->isVariadic();
  return cast<ObjCMethodDecl>(D)->isVariadic();
}

static bool isInstanceMethod(const Decl *D) {
  if (const auto *MethodDecl = dyn_cast<CXXMethodDecl>(D))
    return MethodDecl->isInstance();
  return false;
}

static inline bool isNSStringType(QualType T, ASTContext &Ctx,
                                  bool AllowNSAttributedString = false) {
  const auto *PT = T->getAs<ObjCObjectPointerType>();
  if (!PT)
    return false;

  ObjCInterfaceDecl *Cls = PT->getObjectType()->getInterface();
  if (!Cls)
    return false;

  IdentifierInfo* ClsName = Cls->getIdentifier();

  if (AllowNSAttributedString &&
      ClsName == &Ctx.Idents.get("NSAttributedString"))
    return true;
  // FIXME: Should we walk the chain of classes?
  return ClsName == &Ctx.Idents.get("NSString") ||
         ClsName == &Ctx.Idents.get("NSMutableString");
}

static inline bool isCFStringType(QualType T, ASTContext &Ctx) {
  const auto *PT = T->getAs<PointerType>();
  if (!PT)
    return false;

  const auto *RT = PT->getPointeeType()->getAs<RecordType>();
  if (!RT)
    return false;

  const RecordDecl *RD = RT->getDecl();
  if (RD->getTagKind() != TTK_Struct)
    return false;

  return RD->getIdentifier() == &Ctx.Idents.get("__CFString");
}

static unsigned getNumAttributeArgs(const ParsedAttr &AL) {
  // FIXME: Include the type in the argument list.
  return AL.getNumArgs() + AL.hasParsedType();
}

/// A helper function to provide Attribute Location for the Attr types
/// AND the ParsedAttr.
template <typename AttrInfo>
static std::enable_if_t<std::is_base_of<Attr, AttrInfo>::value, SourceLocation>
getAttrLoc(const AttrInfo &AL) {
  return AL.getLocation();
}
static SourceLocation getAttrLoc(const ParsedAttr &AL) { return AL.getLoc(); }

/// If Expr is a valid integer constant, get the value of the integer
/// expression and return success or failure. May output an error.
///
/// Negative argument is implicitly converted to unsigned, unless
/// \p StrictlyUnsigned is true.
template <typename AttrInfo>
static bool checkUInt32Argument(Sema &S, const AttrInfo &AI, const Expr *Expr,
                                uint32_t &Val, unsigned Idx = UINT_MAX,
                                bool StrictlyUnsigned = false) {
  Optional<llvm::APSInt> I = llvm::APSInt(32);
  if (Expr->isTypeDependent() ||
      !(I = Expr->getIntegerConstantExpr(S.Context))) {
    if (Idx != UINT_MAX)
      S.Diag(getAttrLoc(AI), diag::err_attribute_argument_n_type)
          << &AI << Idx << AANT_ArgumentIntegerConstant
          << Expr->getSourceRange();
    else
      S.Diag(getAttrLoc(AI), diag::err_attribute_argument_type)
          << &AI << AANT_ArgumentIntegerConstant << Expr->getSourceRange();
    return false;
  }

  if (!I->isIntN(32)) {
    S.Diag(Expr->getExprLoc(), diag::err_ice_too_large)
        << toString(*I, 10, false) << 32 << /* Unsigned */ 1;
    return false;
  }

  if (StrictlyUnsigned && I->isSigned() && I->isNegative()) {
    S.Diag(getAttrLoc(AI), diag::err_attribute_requires_positive_integer)
        << &AI << /*non-negative*/ 1;
    return false;
  }

  Val = (uint32_t)I->getZExtValue();
  return true;
}

/// Wrapper around checkUInt32Argument, with an extra check to be sure
/// that the result will fit into a regular (signed) int. All args have the same
/// purpose as they do in checkUInt32Argument.
template <typename AttrInfo>
static bool checkPositiveIntArgument(Sema &S, const AttrInfo &AI, const Expr *Expr,
                                     int &Val, unsigned Idx = UINT_MAX) {
  uint32_t UVal;
  if (!checkUInt32Argument(S, AI, Expr, UVal, Idx))
    return false;

  if (UVal > (uint32_t)std::numeric_limits<int>::max()) {
    llvm::APSInt I(32); // for toString
    I = UVal;
    S.Diag(Expr->getExprLoc(), diag::err_ice_too_large)
        << toString(I, 10, false) << 32 << /* Unsigned */ 0;
    return false;
  }

  Val = UVal;
  return true;
}

/// Diagnose mutually exclusive attributes when present on a given
/// declaration. Returns true if diagnosed.
template <typename AttrTy>
static bool checkAttrMutualExclusion(Sema &S, Decl *D,
                                     const AttributeCommonInfo &AL) {
  if (const auto *A = D->getAttr<AttrTy>()) {
    S.Diag(AL.getLoc(), diag::err_attributes_are_not_compatible) << AL << A;
    S.Diag(A->getLocation(), diag::note_conflicting_attribute);
    return true;
  }
  return false;
}

template <typename AttrTy>
static bool checkAttrMutualExclusion(Sema &S, Decl *D, const Attr &AL) {
  if (const auto *A = D->getAttr<AttrTy>()) {
    S.Diag(AL.getLocation(), diag::err_attributes_are_not_compatible) << &AL
                                                                      << A;
    S.Diag(A->getLocation(), diag::note_conflicting_attribute);
    return true;
  }
  return false;
}

void Sema::DiagnoseDeprecatedAttribute(const ParsedAttr &A, StringRef NewScope,
                                       StringRef NewName) {
  assert((!NewName.empty() || !NewScope.empty()) &&
         "Deprecated attribute with no new scope or name?");
  Diag(A.getLoc(), diag::warn_attribute_spelling_deprecated)
      << "'" + A.getNormalizedFullName() + "'";

  FixItHint Fix;
  std::string NewFullName;
  if (NewScope.empty() && !NewName.empty()) {
    // Only have a new name.
    Fix = FixItHint::CreateReplacement(A.getLoc(), NewName);
    NewFullName =
        ((A.hasScope() ? A.getScopeName()->getName() : StringRef("")) +
         "::" + NewName)
            .str();
  } else if (NewName.empty() && !NewScope.empty()) {
    // Only have a new scope.
    Fix = FixItHint::CreateReplacement(A.getScopeLoc(), NewScope);
    NewFullName = (NewScope + "::" + A.getAttrName()->getName()).str();
  } else {
    // Have both a new name and a new scope.
    NewFullName = (NewScope + "::" + NewName).str();
    Fix = FixItHint::CreateReplacement(A.getRange(), NewFullName);
  }

  Diag(A.getLoc(), diag::note_spelling_suggestion)
      << "'" + NewFullName + "'" << Fix;
}

void Sema::CheckDeprecatedSYCLAttributeSpelling(const ParsedAttr &A,
                                                StringRef NewName) {
  // Additionally, diagnose the old [[intel::ii]] spelling.
  if (A.getKind() == ParsedAttr::AT_SYCLIntelFPGAInitiationInterval &&
      A.getAttrName()->isStr("ii")) {
    DiagnoseDeprecatedAttribute(A, "intel", "initiation_interval");
    return;
  }

  // Diagnose SYCL 2017 spellings in later SYCL modes.
  if (LangOpts.getSYCLVersion() > LangOptions::SYCL_2017) {
    // All attributes in the cl vendor namespace are deprecated in favor of a
    // name in the sycl namespace as of SYCL 2020.
    if (A.hasScope() && A.getScopeName()->isStr("cl")) {
      DiagnoseDeprecatedAttribute(A, "sycl", NewName);
      return;
    }

    // All GNU-style spellings are deprecated in favor of a C++-style spelling.
    if (A.getSyntax() == ParsedAttr::AS_GNU) {
      // Note: we cannot suggest an automatic fix-it because GNU-style
      // spellings can appear in locations that are not valid for a C++-style
      // spelling, and the attribute could be part of an attribute list within
      // a single __attribute__ specifier. Just tell the user it's deprecated
      // manually.
      //
      // This currently assumes that the GNU-style spelling is the same as the
      // SYCL 2020 spelling (sans the vendor namespace).
      Diag(A.getLoc(), diag::warn_attribute_spelling_deprecated)
          << "'" + A.getNormalizedFullName() + "'";
      Diag(A.getLoc(), diag::note_spelling_suggestion)
          << "'[[sycl::" + A.getNormalizedFullName() + "]]'";
      return;
    }
  }

  // Diagnose SYCL 2020 spellings used in earlier SYCL modes as being an
  // extension.
  if (LangOpts.getSYCLVersion() == LangOptions::SYCL_2017 && A.hasScope() &&
      A.getScopeName()->isStr("sycl")) {
    Diag(A.getLoc(), diag::ext_sycl_2020_attr_spelling) << A;
    return;
  }
}

/// Check if IdxExpr is a valid parameter index for a function or
/// instance method D.  May output an error.
///
/// \returns true if IdxExpr is a valid index.
template <typename AttrInfo>
static bool checkFunctionOrMethodParameterIndex(
    Sema &S, const Decl *D, const AttrInfo &AI, unsigned AttrArgNum,
    const Expr *IdxExpr, ParamIdx &Idx, bool CanIndexImplicitThis = false) {
  assert(isFunctionOrMethodOrBlock(D));

  // In C++ the implicit 'this' function parameter also counts.
  // Parameters are counted from one.
  bool HP = hasFunctionProto(D);
  bool HasImplicitThisParam = isInstanceMethod(D);
  bool IV = HP && isFunctionOrMethodVariadic(D);
  unsigned NumParams =
      (HP ? getFunctionOrMethodNumParams(D) : 0) + HasImplicitThisParam;

  Optional<llvm::APSInt> IdxInt;
  if (IdxExpr->isTypeDependent() ||
      !(IdxInt = IdxExpr->getIntegerConstantExpr(S.Context))) {
    S.Diag(getAttrLoc(AI), diag::err_attribute_argument_n_type)
        << &AI << AttrArgNum << AANT_ArgumentIntegerConstant
        << IdxExpr->getSourceRange();
    return false;
  }

  unsigned IdxSource = IdxInt->getLimitedValue(UINT_MAX);
  if (IdxSource < 1 || (!IV && IdxSource > NumParams)) {
    S.Diag(getAttrLoc(AI), diag::err_attribute_argument_out_of_bounds)
        << &AI << AttrArgNum << IdxExpr->getSourceRange();
    return false;
  }
  if (HasImplicitThisParam && !CanIndexImplicitThis) {
    if (IdxSource == 1) {
      S.Diag(getAttrLoc(AI), diag::err_attribute_invalid_implicit_this_argument)
          << &AI << IdxExpr->getSourceRange();
      return false;
    }
  }

  Idx = ParamIdx(IdxSource, D);
  return true;
}

/// Check if the argument \p E is a ASCII string literal. If not emit an error
/// and return false, otherwise set \p Str to the value of the string literal
/// and return true.
bool Sema::checkStringLiteralArgumentAttr(const AttributeCommonInfo &CI,
                                          const Expr *E, StringRef &Str,
                                          SourceLocation *ArgLocation) {
  const auto *Literal = dyn_cast<StringLiteral>(E->IgnoreParenCasts());
  if (ArgLocation)
    *ArgLocation = E->getBeginLoc();

  if (!Literal || !Literal->isOrdinary()) {
    Diag(E->getBeginLoc(), diag::err_attribute_argument_type)
        << CI << AANT_ArgumentString;
    return false;
  }

  Str = Literal->getString();
  return true;
}

/// Check if the argument \p ArgNum of \p Attr is a ASCII string literal.
/// If not emit an error and return false. If the argument is an identifier it
/// will emit an error with a fixit hint and treat it as if it was a string
/// literal.
bool Sema::checkStringLiteralArgumentAttr(const ParsedAttr &AL, unsigned ArgNum,
                                          StringRef &Str,
                                          SourceLocation *ArgLocation) {
  // Look for identifiers. If we have one emit a hint to fix it to a literal.
  if (AL.isArgIdent(ArgNum)) {
    IdentifierLoc *Loc = AL.getArgAsIdent(ArgNum);
    Diag(Loc->Loc, diag::err_attribute_argument_type)
        << AL << AANT_ArgumentString
        << FixItHint::CreateInsertion(Loc->Loc, "\"")
        << FixItHint::CreateInsertion(getLocForEndOfToken(Loc->Loc), "\"");
    Str = Loc->Ident->getName();
    if (ArgLocation)
      *ArgLocation = Loc->Loc;
    return true;
  }

  // Now check for an actual string literal.
  Expr *ArgExpr = AL.getArgAsExpr(ArgNum);
  return checkStringLiteralArgumentAttr(AL, ArgExpr, Str, ArgLocation);
}

/// Applies the given attribute to the Decl without performing any
/// additional semantic checking.
template <typename AttrType>
static void handleSimpleAttribute(Sema &S, Decl *D,
                                  const AttributeCommonInfo &CI) {
  D->addAttr(::new (S.Context) AttrType(S.Context, CI));
}

template <typename... DiagnosticArgs>
static const Sema::SemaDiagnosticBuilder&
appendDiagnostics(const Sema::SemaDiagnosticBuilder &Bldr) {
  return Bldr;
}

template <typename T, typename... DiagnosticArgs>
static const Sema::SemaDiagnosticBuilder&
appendDiagnostics(const Sema::SemaDiagnosticBuilder &Bldr, T &&ExtraArg,
                  DiagnosticArgs &&... ExtraArgs) {
  return appendDiagnostics(Bldr << std::forward<T>(ExtraArg),
                           std::forward<DiagnosticArgs>(ExtraArgs)...);
}

/// Add an attribute @c AttrType to declaration @c D, provided that
/// @c PassesCheck is true.
/// Otherwise, emit diagnostic @c DiagID, passing in all parameters
/// specified in @c ExtraArgs.
template <typename AttrType, typename... DiagnosticArgs>
static void handleSimpleAttributeOrDiagnose(Sema &S, Decl *D,
                                            const AttributeCommonInfo &CI,
                                            bool PassesCheck, unsigned DiagID,
                                            DiagnosticArgs &&... ExtraArgs) {
  if (!PassesCheck) {
    Sema::SemaDiagnosticBuilder DB = S.Diag(D->getBeginLoc(), DiagID);
    appendDiagnostics(DB, std::forward<DiagnosticArgs>(ExtraArgs)...);
    return;
  }
  handleSimpleAttribute<AttrType>(S, D, CI);
}

/// Check if the passed-in expression is of type int or bool.
static bool isIntOrBool(Expr *Exp) {
  QualType QT = Exp->getType();
  return QT->isBooleanType() || QT->isIntegerType();
}


// Check to see if the type is a smart pointer of some kind.  We assume
// it's a smart pointer if it defines both operator-> and operator*.
static bool threadSafetyCheckIsSmartPointer(Sema &S, const RecordType* RT) {
  auto IsOverloadedOperatorPresent = [&S](const RecordDecl *Record,
                                          OverloadedOperatorKind Op) {
    DeclContextLookupResult Result =
        Record->lookup(S.Context.DeclarationNames.getCXXOperatorName(Op));
    return !Result.empty();
  };

  const RecordDecl *Record = RT->getDecl();
  bool foundStarOperator = IsOverloadedOperatorPresent(Record, OO_Star);
  bool foundArrowOperator = IsOverloadedOperatorPresent(Record, OO_Arrow);
  if (foundStarOperator && foundArrowOperator)
    return true;

  const CXXRecordDecl *CXXRecord = dyn_cast<CXXRecordDecl>(Record);
  if (!CXXRecord)
    return false;

  for (auto BaseSpecifier : CXXRecord->bases()) {
    if (!foundStarOperator)
      foundStarOperator = IsOverloadedOperatorPresent(
          BaseSpecifier.getType()->getAsRecordDecl(), OO_Star);
    if (!foundArrowOperator)
      foundArrowOperator = IsOverloadedOperatorPresent(
          BaseSpecifier.getType()->getAsRecordDecl(), OO_Arrow);
  }

  if (foundStarOperator && foundArrowOperator)
    return true;

  return false;
}

/// Check if passed in Decl is a pointer type.
/// Note that this function may produce an error message.
/// \return true if the Decl is a pointer type; false otherwise
static bool threadSafetyCheckIsPointer(Sema &S, const Decl *D,
                                       const ParsedAttr &AL) {
  const auto *VD = cast<ValueDecl>(D);
  QualType QT = VD->getType();
  if (QT->isAnyPointerType())
    return true;

  if (const auto *RT = QT->getAs<RecordType>()) {
    // If it's an incomplete type, it could be a smart pointer; skip it.
    // (We don't want to force template instantiation if we can avoid it,
    // since that would alter the order in which templates are instantiated.)
    if (RT->isIncompleteType())
      return true;

    if (threadSafetyCheckIsSmartPointer(S, RT))
      return true;
  }

  S.Diag(AL.getLoc(), diag::warn_thread_attribute_decl_not_pointer) << AL << QT;
  return false;
}

/// Checks that the passed in QualType either is of RecordType or points
/// to RecordType. Returns the relevant RecordType, null if it does not exit.
static const RecordType *getRecordType(QualType QT) {
  if (const auto *RT = QT->getAs<RecordType>())
    return RT;

  // Now check if we point to record type.
  if (const auto *PT = QT->getAs<PointerType>())
    return PT->getPointeeType()->getAs<RecordType>();

  return nullptr;
}

template <typename AttrType>
static bool checkRecordDeclForAttr(const RecordDecl *RD) {
  // Check if the record itself has the attribute.
  if (RD->hasAttr<AttrType>())
    return true;

  // Else check if any base classes have the attribute.
  if (const auto *CRD = dyn_cast<CXXRecordDecl>(RD)) {
    if (!CRD->forallBases([](const CXXRecordDecl *Base) {
          return !Base->hasAttr<AttrType>();
        }))
      return true;
  }
  return false;
}

static bool checkRecordTypeForCapability(Sema &S, QualType Ty) {
  const RecordType *RT = getRecordType(Ty);

  if (!RT)
    return false;

  // Don't check for the capability if the class hasn't been defined yet.
  if (RT->isIncompleteType())
    return true;

  // Allow smart pointers to be used as capability objects.
  // FIXME -- Check the type that the smart pointer points to.
  if (threadSafetyCheckIsSmartPointer(S, RT))
    return true;

  return checkRecordDeclForAttr<CapabilityAttr>(RT->getDecl());
}

static bool checkTypedefTypeForCapability(QualType Ty) {
  const auto *TD = Ty->getAs<TypedefType>();
  if (!TD)
    return false;

  TypedefNameDecl *TN = TD->getDecl();
  if (!TN)
    return false;

  return TN->hasAttr<CapabilityAttr>();
}

static bool typeHasCapability(Sema &S, QualType Ty) {
  if (checkTypedefTypeForCapability(Ty))
    return true;

  if (checkRecordTypeForCapability(S, Ty))
    return true;

  return false;
}

static bool isCapabilityExpr(Sema &S, const Expr *Ex) {
  // Capability expressions are simple expressions involving the boolean logic
  // operators &&, || or !, a simple DeclRefExpr, CastExpr or a ParenExpr. Once
  // a DeclRefExpr is found, its type should be checked to determine whether it
  // is a capability or not.

  if (const auto *E = dyn_cast<CastExpr>(Ex))
    return isCapabilityExpr(S, E->getSubExpr());
  else if (const auto *E = dyn_cast<ParenExpr>(Ex))
    return isCapabilityExpr(S, E->getSubExpr());
  else if (const auto *E = dyn_cast<UnaryOperator>(Ex)) {
    if (E->getOpcode() == UO_LNot || E->getOpcode() == UO_AddrOf ||
        E->getOpcode() == UO_Deref)
      return isCapabilityExpr(S, E->getSubExpr());
    return false;
  } else if (const auto *E = dyn_cast<BinaryOperator>(Ex)) {
    if (E->getOpcode() == BO_LAnd || E->getOpcode() == BO_LOr)
      return isCapabilityExpr(S, E->getLHS()) &&
             isCapabilityExpr(S, E->getRHS());
    return false;
  }

  return typeHasCapability(S, Ex->getType());
}

/// Checks that all attribute arguments, starting from Sidx, resolve to
/// a capability object.
/// \param Sidx The attribute argument index to start checking with.
/// \param ParamIdxOk Whether an argument can be indexing into a function
/// parameter list.
static void checkAttrArgsAreCapabilityObjs(Sema &S, Decl *D,
                                           const ParsedAttr &AL,
                                           SmallVectorImpl<Expr *> &Args,
                                           unsigned Sidx = 0,
                                           bool ParamIdxOk = false) {
  if (Sidx == AL.getNumArgs()) {
    // If we don't have any capability arguments, the attribute implicitly
    // refers to 'this'. So we need to make sure that 'this' exists, i.e. we're
    // a non-static method, and that the class is a (scoped) capability.
    const auto *MD = dyn_cast<const CXXMethodDecl>(D);
    if (MD && !MD->isStatic()) {
      const CXXRecordDecl *RD = MD->getParent();
      // FIXME -- need to check this again on template instantiation
      if (!checkRecordDeclForAttr<CapabilityAttr>(RD) &&
          !checkRecordDeclForAttr<ScopedLockableAttr>(RD))
        S.Diag(AL.getLoc(),
               diag::warn_thread_attribute_not_on_capability_member)
            << AL << MD->getParent();
    } else {
      S.Diag(AL.getLoc(), diag::warn_thread_attribute_not_on_non_static_member)
          << AL;
    }
  }

  for (unsigned Idx = Sidx; Idx < AL.getNumArgs(); ++Idx) {
    Expr *ArgExp = AL.getArgAsExpr(Idx);

    if (ArgExp->isTypeDependent()) {
      // FIXME -- need to check this again on template instantiation
      Args.push_back(ArgExp);
      continue;
    }

    if (const auto *StrLit = dyn_cast<StringLiteral>(ArgExp)) {
      if (StrLit->getLength() == 0 ||
          (StrLit->isOrdinary() && StrLit->getString() == StringRef("*"))) {
        // Pass empty strings to the analyzer without warnings.
        // Treat "*" as the universal lock.
        Args.push_back(ArgExp);
        continue;
      }

      // We allow constant strings to be used as a placeholder for expressions
      // that are not valid C++ syntax, but warn that they are ignored.
      S.Diag(AL.getLoc(), diag::warn_thread_attribute_ignored) << AL;
      Args.push_back(ArgExp);
      continue;
    }

    QualType ArgTy = ArgExp->getType();

    // A pointer to member expression of the form  &MyClass::mu is treated
    // specially -- we need to look at the type of the member.
    if (const auto *UOp = dyn_cast<UnaryOperator>(ArgExp))
      if (UOp->getOpcode() == UO_AddrOf)
        if (const auto *DRE = dyn_cast<DeclRefExpr>(UOp->getSubExpr()))
          if (DRE->getDecl()->isCXXInstanceMember())
            ArgTy = DRE->getDecl()->getType();

    // First see if we can just cast to record type, or pointer to record type.
    const RecordType *RT = getRecordType(ArgTy);

    // Now check if we index into a record type function param.
    if(!RT && ParamIdxOk) {
      const auto *FD = dyn_cast<FunctionDecl>(D);
      const auto *IL = dyn_cast<IntegerLiteral>(ArgExp);
      if(FD && IL) {
        unsigned int NumParams = FD->getNumParams();
        llvm::APInt ArgValue = IL->getValue();
        uint64_t ParamIdxFromOne = ArgValue.getZExtValue();
        uint64_t ParamIdxFromZero = ParamIdxFromOne - 1;
        if (!ArgValue.isStrictlyPositive() || ParamIdxFromOne > NumParams) {
          S.Diag(AL.getLoc(),
                 diag::err_attribute_argument_out_of_bounds_extra_info)
              << AL << Idx + 1 << NumParams;
          continue;
        }
        ArgTy = FD->getParamDecl(ParamIdxFromZero)->getType();
      }
    }

    // If the type does not have a capability, see if the components of the
    // expression have capabilities. This allows for writing C code where the
    // capability may be on the type, and the expression is a capability
    // boolean logic expression. Eg) requires_capability(A || B && !C)
    if (!typeHasCapability(S, ArgTy) && !isCapabilityExpr(S, ArgExp))
      S.Diag(AL.getLoc(), diag::warn_thread_attribute_argument_not_lockable)
          << AL << ArgTy;

    Args.push_back(ArgExp);
  }
}

//===----------------------------------------------------------------------===//
// Attribute Implementations
//===----------------------------------------------------------------------===//

static void handlePtGuardedVarAttr(Sema &S, Decl *D, const ParsedAttr &AL) {
  if (!threadSafetyCheckIsPointer(S, D, AL))
    return;

  D->addAttr(::new (S.Context) PtGuardedVarAttr(S.Context, AL));
}

static bool checkGuardedByAttrCommon(Sema &S, Decl *D, const ParsedAttr &AL,
                                     Expr *&Arg) {
  SmallVector<Expr *, 1> Args;
  // check that all arguments are lockable objects
  checkAttrArgsAreCapabilityObjs(S, D, AL, Args);
  unsigned Size = Args.size();
  if (Size != 1)
    return false;

  Arg = Args[0];

  return true;
}

static void handleGuardedByAttr(Sema &S, Decl *D, const ParsedAttr &AL) {
  Expr *Arg = nullptr;
  if (!checkGuardedByAttrCommon(S, D, AL, Arg))
    return;

  D->addAttr(::new (S.Context) GuardedByAttr(S.Context, AL, Arg));
}

static void handlePtGuardedByAttr(Sema &S, Decl *D, const ParsedAttr &AL) {
  Expr *Arg = nullptr;
  if (!checkGuardedByAttrCommon(S, D, AL, Arg))
    return;

  if (!threadSafetyCheckIsPointer(S, D, AL))
    return;

  D->addAttr(::new (S.Context) PtGuardedByAttr(S.Context, AL, Arg));
}

static bool checkAcquireOrderAttrCommon(Sema &S, Decl *D, const ParsedAttr &AL,
                                        SmallVectorImpl<Expr *> &Args) {
  if (!AL.checkAtLeastNumArgs(S, 1))
    return false;

  // Check that this attribute only applies to lockable types.
  QualType QT = cast<ValueDecl>(D)->getType();
  if (!QT->isDependentType() && !typeHasCapability(S, QT)) {
    S.Diag(AL.getLoc(), diag::warn_thread_attribute_decl_not_lockable) << AL;
    return false;
  }

  // Check that all arguments are lockable objects.
  checkAttrArgsAreCapabilityObjs(S, D, AL, Args);
  if (Args.empty())
    return false;

  return true;
}

static void handleAcquiredAfterAttr(Sema &S, Decl *D, const ParsedAttr &AL) {
  SmallVector<Expr *, 1> Args;
  if (!checkAcquireOrderAttrCommon(S, D, AL, Args))
    return;

  Expr **StartArg = &Args[0];
  D->addAttr(::new (S.Context)
                 AcquiredAfterAttr(S.Context, AL, StartArg, Args.size()));
}

static void handleAcquiredBeforeAttr(Sema &S, Decl *D, const ParsedAttr &AL) {
  SmallVector<Expr *, 1> Args;
  if (!checkAcquireOrderAttrCommon(S, D, AL, Args))
    return;

  Expr **StartArg = &Args[0];
  D->addAttr(::new (S.Context)
                 AcquiredBeforeAttr(S.Context, AL, StartArg, Args.size()));
}

static bool checkLockFunAttrCommon(Sema &S, Decl *D, const ParsedAttr &AL,
                                   SmallVectorImpl<Expr *> &Args) {
  // zero or more arguments ok
  // check that all arguments are lockable objects
  checkAttrArgsAreCapabilityObjs(S, D, AL, Args, 0, /*ParamIdxOk=*/true);

  return true;
}

static void handleAssertSharedLockAttr(Sema &S, Decl *D, const ParsedAttr &AL) {
  SmallVector<Expr *, 1> Args;
  if (!checkLockFunAttrCommon(S, D, AL, Args))
    return;

  unsigned Size = Args.size();
  Expr **StartArg = Size == 0 ? nullptr : &Args[0];
  D->addAttr(::new (S.Context)
                 AssertSharedLockAttr(S.Context, AL, StartArg, Size));
}

static void handleAssertExclusiveLockAttr(Sema &S, Decl *D,
                                          const ParsedAttr &AL) {
  SmallVector<Expr *, 1> Args;
  if (!checkLockFunAttrCommon(S, D, AL, Args))
    return;

  unsigned Size = Args.size();
  Expr **StartArg = Size == 0 ? nullptr : &Args[0];
  D->addAttr(::new (S.Context)
                 AssertExclusiveLockAttr(S.Context, AL, StartArg, Size));
}

/// Checks to be sure that the given parameter number is in bounds, and
/// is an integral type. Will emit appropriate diagnostics if this returns
/// false.
///
/// AttrArgNo is used to actually retrieve the argument, so it's base-0.
template <typename AttrInfo>
static bool checkParamIsIntegerType(Sema &S, const Decl *D, const AttrInfo &AI,
                                    unsigned AttrArgNo) {
  assert(AI.isArgExpr(AttrArgNo) && "Expected expression argument");
  Expr *AttrArg = AI.getArgAsExpr(AttrArgNo);
  ParamIdx Idx;
  if (!checkFunctionOrMethodParameterIndex(S, D, AI, AttrArgNo + 1, AttrArg,
                                           Idx))
    return false;

  QualType ParamTy = getFunctionOrMethodParamType(D, Idx.getASTIndex());
  if (!ParamTy->isIntegerType() && !ParamTy->isCharType()) {
    SourceLocation SrcLoc = AttrArg->getBeginLoc();
    S.Diag(SrcLoc, diag::err_attribute_integers_only)
        << AI << getFunctionOrMethodParamRange(D, Idx.getASTIndex());
    return false;
  }
  return true;
}

static void handleAllocSizeAttr(Sema &S, Decl *D, const ParsedAttr &AL) {
  if (!AL.checkAtLeastNumArgs(S, 1) || !AL.checkAtMostNumArgs(S, 2))
    return;

  assert(isFunctionOrMethod(D) && hasFunctionProto(D));

  QualType RetTy = getFunctionOrMethodResultType(D);
  if (!RetTy->isPointerType()) {
    S.Diag(AL.getLoc(), diag::warn_attribute_return_pointers_only) << AL;
    return;
  }

  const Expr *SizeExpr = AL.getArgAsExpr(0);
  int SizeArgNoVal;
  // Parameter indices are 1-indexed, hence Index=1
  if (!checkPositiveIntArgument(S, AL, SizeExpr, SizeArgNoVal, /*Idx=*/1))
    return;
  if (!checkParamIsIntegerType(S, D, AL, /*AttrArgNo=*/0))
    return;
  ParamIdx SizeArgNo(SizeArgNoVal, D);

  ParamIdx NumberArgNo;
  if (AL.getNumArgs() == 2) {
    const Expr *NumberExpr = AL.getArgAsExpr(1);
    int Val;
    // Parameter indices are 1-based, hence Index=2
    if (!checkPositiveIntArgument(S, AL, NumberExpr, Val, /*Idx=*/2))
      return;
    if (!checkParamIsIntegerType(S, D, AL, /*AttrArgNo=*/1))
      return;
    NumberArgNo = ParamIdx(Val, D);
  }

  D->addAttr(::new (S.Context)
                 AllocSizeAttr(S.Context, AL, SizeArgNo, NumberArgNo));
}

static bool checkTryLockFunAttrCommon(Sema &S, Decl *D, const ParsedAttr &AL,
                                      SmallVectorImpl<Expr *> &Args) {
  if (!AL.checkAtLeastNumArgs(S, 1))
    return false;

  if (!isIntOrBool(AL.getArgAsExpr(0))) {
    S.Diag(AL.getLoc(), diag::err_attribute_argument_n_type)
        << AL << 1 << AANT_ArgumentIntOrBool;
    return false;
  }

  // check that all arguments are lockable objects
  checkAttrArgsAreCapabilityObjs(S, D, AL, Args, 1);

  return true;
}

static void handleSharedTrylockFunctionAttr(Sema &S, Decl *D,
                                            const ParsedAttr &AL) {
  SmallVector<Expr*, 2> Args;
  if (!checkTryLockFunAttrCommon(S, D, AL, Args))
    return;

  D->addAttr(::new (S.Context) SharedTrylockFunctionAttr(
      S.Context, AL, AL.getArgAsExpr(0), Args.data(), Args.size()));
}

static void handleExclusiveTrylockFunctionAttr(Sema &S, Decl *D,
                                               const ParsedAttr &AL) {
  SmallVector<Expr*, 2> Args;
  if (!checkTryLockFunAttrCommon(S, D, AL, Args))
    return;

  D->addAttr(::new (S.Context) ExclusiveTrylockFunctionAttr(
      S.Context, AL, AL.getArgAsExpr(0), Args.data(), Args.size()));
}

static void handleLockReturnedAttr(Sema &S, Decl *D, const ParsedAttr &AL) {
  // check that the argument is lockable object
  SmallVector<Expr*, 1> Args;
  checkAttrArgsAreCapabilityObjs(S, D, AL, Args);
  unsigned Size = Args.size();
  if (Size == 0)
    return;

  D->addAttr(::new (S.Context) LockReturnedAttr(S.Context, AL, Args[0]));
}

static void handleLocksExcludedAttr(Sema &S, Decl *D, const ParsedAttr &AL) {
  if (!AL.checkAtLeastNumArgs(S, 1))
    return;

  // check that all arguments are lockable objects
  SmallVector<Expr*, 1> Args;
  checkAttrArgsAreCapabilityObjs(S, D, AL, Args);
  unsigned Size = Args.size();
  if (Size == 0)
    return;
  Expr **StartArg = &Args[0];

  D->addAttr(::new (S.Context)
                 LocksExcludedAttr(S.Context, AL, StartArg, Size));
}

static bool checkFunctionConditionAttr(Sema &S, Decl *D, const ParsedAttr &AL,
                                       Expr *&Cond, StringRef &Msg) {
  Cond = AL.getArgAsExpr(0);
  if (!Cond->isTypeDependent()) {
    ExprResult Converted = S.PerformContextuallyConvertToBool(Cond);
    if (Converted.isInvalid())
      return false;
    Cond = Converted.get();
  }

  if (!S.checkStringLiteralArgumentAttr(AL, 1, Msg))
    return false;

  if (Msg.empty())
    Msg = "<no message provided>";

  SmallVector<PartialDiagnosticAt, 8> Diags;
  if (isa<FunctionDecl>(D) && !Cond->isValueDependent() &&
      !Expr::isPotentialConstantExprUnevaluated(Cond, cast<FunctionDecl>(D),
                                                Diags)) {
    S.Diag(AL.getLoc(), diag::err_attr_cond_never_constant_expr) << AL;
    for (const PartialDiagnosticAt &PDiag : Diags)
      S.Diag(PDiag.first, PDiag.second);
    return false;
  }
  return true;
}

static void handleEnableIfAttr(Sema &S, Decl *D, const ParsedAttr &AL) {
  S.Diag(AL.getLoc(), diag::ext_clang_enable_if);

  Expr *Cond;
  StringRef Msg;
  if (checkFunctionConditionAttr(S, D, AL, Cond, Msg))
    D->addAttr(::new (S.Context) EnableIfAttr(S.Context, AL, Cond, Msg));
}

static void handleErrorAttr(Sema &S, Decl *D, const ParsedAttr &AL) {
  StringRef NewUserDiagnostic;
  if (!S.checkStringLiteralArgumentAttr(AL, 0, NewUserDiagnostic))
    return;
  if (ErrorAttr *EA = S.mergeErrorAttr(D, AL, NewUserDiagnostic))
    D->addAttr(EA);
}

namespace {
/// Determines if a given Expr references any of the given function's
/// ParmVarDecls, or the function's implicit `this` parameter (if applicable).
class ArgumentDependenceChecker
    : public RecursiveASTVisitor<ArgumentDependenceChecker> {
#ifndef NDEBUG
  const CXXRecordDecl *ClassType;
#endif
  llvm::SmallPtrSet<const ParmVarDecl *, 16> Parms;
  bool Result;

public:
  ArgumentDependenceChecker(const FunctionDecl *FD) {
#ifndef NDEBUG
    if (const auto *MD = dyn_cast<CXXMethodDecl>(FD))
      ClassType = MD->getParent();
    else
      ClassType = nullptr;
#endif
    Parms.insert(FD->param_begin(), FD->param_end());
  }

  bool referencesArgs(Expr *E) {
    Result = false;
    TraverseStmt(E);
    return Result;
  }

  bool VisitCXXThisExpr(CXXThisExpr *E) {
    assert(E->getType()->getPointeeCXXRecordDecl() == ClassType &&
           "`this` doesn't refer to the enclosing class?");
    Result = true;
    return false;
  }

  bool VisitDeclRefExpr(DeclRefExpr *DRE) {
    if (const auto *PVD = dyn_cast<ParmVarDecl>(DRE->getDecl()))
      if (Parms.count(PVD)) {
        Result = true;
        return false;
      }
    return true;
  }
};
}

static void handleDiagnoseAsBuiltinAttr(Sema &S, Decl *D,
                                        const ParsedAttr &AL) {
  const auto *DeclFD = cast<FunctionDecl>(D);

  if (const auto *MethodDecl = dyn_cast<CXXMethodDecl>(DeclFD))
    if (!MethodDecl->isStatic()) {
      S.Diag(AL.getLoc(), diag::err_attribute_no_member_function) << AL;
      return;
    }

  auto DiagnoseType = [&](unsigned Index, AttributeArgumentNType T) {
    SourceLocation Loc = [&]() {
      auto Union = AL.getArg(Index - 1);
      if (Union.is<Expr *>())
        return Union.get<Expr *>()->getBeginLoc();
      return Union.get<IdentifierLoc *>()->Loc;
    }();

    S.Diag(Loc, diag::err_attribute_argument_n_type) << AL << Index << T;
  };

  FunctionDecl *AttrFD = [&]() -> FunctionDecl * {
    if (!AL.isArgExpr(0))
      return nullptr;
    auto *F = dyn_cast_or_null<DeclRefExpr>(AL.getArgAsExpr(0));
    if (!F)
      return nullptr;
    return dyn_cast_or_null<FunctionDecl>(F->getFoundDecl());
  }();

  if (!AttrFD || !AttrFD->getBuiltinID(true)) {
    DiagnoseType(1, AANT_ArgumentBuiltinFunction);
    return;
  }

  if (AttrFD->getNumParams() != AL.getNumArgs() - 1) {
    S.Diag(AL.getLoc(), diag::err_attribute_wrong_number_arguments_for)
        << AL << AttrFD << AttrFD->getNumParams();
    return;
  }

  SmallVector<unsigned, 8> Indices;

  for (unsigned I = 1; I < AL.getNumArgs(); ++I) {
    if (!AL.isArgExpr(I)) {
      DiagnoseType(I + 1, AANT_ArgumentIntegerConstant);
      return;
    }

    const Expr *IndexExpr = AL.getArgAsExpr(I);
    uint32_t Index;

    if (!checkUInt32Argument(S, AL, IndexExpr, Index, I + 1, false))
      return;

    if (Index > DeclFD->getNumParams()) {
      S.Diag(AL.getLoc(), diag::err_attribute_bounds_for_function)
          << AL << Index << DeclFD << DeclFD->getNumParams();
      return;
    }

    QualType T1 = AttrFD->getParamDecl(I - 1)->getType();
    QualType T2 = DeclFD->getParamDecl(Index - 1)->getType();

    if (T1.getCanonicalType().getUnqualifiedType() !=
        T2.getCanonicalType().getUnqualifiedType()) {
      S.Diag(IndexExpr->getBeginLoc(), diag::err_attribute_parameter_types)
          << AL << Index << DeclFD << T2 << I << AttrFD << T1;
      return;
    }

    Indices.push_back(Index - 1);
  }

  D->addAttr(::new (S.Context) DiagnoseAsBuiltinAttr(
      S.Context, AL, AttrFD, Indices.data(), Indices.size()));
}

static void handleDiagnoseIfAttr(Sema &S, Decl *D, const ParsedAttr &AL) {
  S.Diag(AL.getLoc(), diag::ext_clang_diagnose_if);

  Expr *Cond;
  StringRef Msg;
  if (!checkFunctionConditionAttr(S, D, AL, Cond, Msg))
    return;

  StringRef DiagTypeStr;
  if (!S.checkStringLiteralArgumentAttr(AL, 2, DiagTypeStr))
    return;

  DiagnoseIfAttr::DiagnosticType DiagType;
  if (!DiagnoseIfAttr::ConvertStrToDiagnosticType(DiagTypeStr, DiagType)) {
    S.Diag(AL.getArgAsExpr(2)->getBeginLoc(),
           diag::err_diagnose_if_invalid_diagnostic_type);
    return;
  }

  bool ArgDependent = false;
  if (const auto *FD = dyn_cast<FunctionDecl>(D))
    ArgDependent = ArgumentDependenceChecker(FD).referencesArgs(Cond);
  D->addAttr(::new (S.Context) DiagnoseIfAttr(
      S.Context, AL, Cond, Msg, DiagType, ArgDependent, cast<NamedDecl>(D)));
}

static void handleNoBuiltinAttr(Sema &S, Decl *D, const ParsedAttr &AL) {
  static constexpr const StringRef kWildcard = "*";

  llvm::SmallVector<StringRef, 16> Names;
  bool HasWildcard = false;

  const auto AddBuiltinName = [&Names, &HasWildcard](StringRef Name) {
    if (Name == kWildcard)
      HasWildcard = true;
    Names.push_back(Name);
  };

  // Add previously defined attributes.
  if (const auto *NBA = D->getAttr<NoBuiltinAttr>())
    for (StringRef BuiltinName : NBA->builtinNames())
      AddBuiltinName(BuiltinName);

  // Add current attributes.
  if (AL.getNumArgs() == 0)
    AddBuiltinName(kWildcard);
  else
    for (unsigned I = 0, E = AL.getNumArgs(); I != E; ++I) {
      StringRef BuiltinName;
      SourceLocation LiteralLoc;
      if (!S.checkStringLiteralArgumentAttr(AL, I, BuiltinName, &LiteralLoc))
        return;

      if (Builtin::Context::isBuiltinFunc(BuiltinName))
        AddBuiltinName(BuiltinName);
      else
        S.Diag(LiteralLoc, diag::warn_attribute_no_builtin_invalid_builtin_name)
            << BuiltinName << AL;
    }

  // Repeating the same attribute is fine.
  llvm::sort(Names);
  Names.erase(std::unique(Names.begin(), Names.end()), Names.end());

  // Empty no_builtin must be on its own.
  if (HasWildcard && Names.size() > 1)
    S.Diag(D->getLocation(),
           diag::err_attribute_no_builtin_wildcard_or_builtin_name)
        << AL;

  if (D->hasAttr<NoBuiltinAttr>())
    D->dropAttr<NoBuiltinAttr>();
  D->addAttr(::new (S.Context)
                 NoBuiltinAttr(S.Context, AL, Names.data(), Names.size()));
}

static void handlePassObjectSizeAttr(Sema &S, Decl *D, const ParsedAttr &AL) {
  if (D->hasAttr<PassObjectSizeAttr>()) {
    S.Diag(D->getBeginLoc(), diag::err_attribute_only_once_per_parameter) << AL;
    return;
  }

  Expr *E = AL.getArgAsExpr(0);
  uint32_t Type;
  if (!checkUInt32Argument(S, AL, E, Type, /*Idx=*/1))
    return;

  // pass_object_size's argument is passed in as the second argument of
  // __builtin_object_size. So, it has the same constraints as that second
  // argument; namely, it must be in the range [0, 3].
  if (Type > 3) {
    S.Diag(E->getBeginLoc(), diag::err_attribute_argument_out_of_range)
        << AL << 0 << 3 << E->getSourceRange();
    return;
  }

  // pass_object_size is only supported on constant pointer parameters; as a
  // kindness to users, we allow the parameter to be non-const for declarations.
  // At this point, we have no clue if `D` belongs to a function declaration or
  // definition, so we defer the constness check until later.
  if (!cast<ParmVarDecl>(D)->getType()->isPointerType()) {
    S.Diag(D->getBeginLoc(), diag::err_attribute_pointers_only) << AL << 1;
    return;
  }

  D->addAttr(::new (S.Context) PassObjectSizeAttr(S.Context, AL, (int)Type));
}

static void handleConsumableAttr(Sema &S, Decl *D, const ParsedAttr &AL) {
  ConsumableAttr::ConsumedState DefaultState;

  if (AL.isArgIdent(0)) {
    IdentifierLoc *IL = AL.getArgAsIdent(0);
    if (!ConsumableAttr::ConvertStrToConsumedState(IL->Ident->getName(),
                                                   DefaultState)) {
      S.Diag(IL->Loc, diag::warn_attribute_type_not_supported) << AL
                                                               << IL->Ident;
      return;
    }
  } else {
    S.Diag(AL.getLoc(), diag::err_attribute_argument_type)
        << AL << AANT_ArgumentIdentifier;
    return;
  }

  D->addAttr(::new (S.Context) ConsumableAttr(S.Context, AL, DefaultState));
}

static bool checkForConsumableClass(Sema &S, const CXXMethodDecl *MD,
                                    const ParsedAttr &AL) {
  QualType ThisType = MD->getThisType()->getPointeeType();

  if (const CXXRecordDecl *RD = ThisType->getAsCXXRecordDecl()) {
    if (!RD->hasAttr<ConsumableAttr>()) {
      S.Diag(AL.getLoc(), diag::warn_attr_on_unconsumable_class) << RD;

      return false;
    }
  }

  return true;
}

static void handleCallableWhenAttr(Sema &S, Decl *D, const ParsedAttr &AL) {
  if (!AL.checkAtLeastNumArgs(S, 1))
    return;

  if (!checkForConsumableClass(S, cast<CXXMethodDecl>(D), AL))
    return;

  SmallVector<CallableWhenAttr::ConsumedState, 3> States;
  for (unsigned ArgIndex = 0; ArgIndex < AL.getNumArgs(); ++ArgIndex) {
    CallableWhenAttr::ConsumedState CallableState;

    StringRef StateString;
    SourceLocation Loc;
    if (AL.isArgIdent(ArgIndex)) {
      IdentifierLoc *Ident = AL.getArgAsIdent(ArgIndex);
      StateString = Ident->Ident->getName();
      Loc = Ident->Loc;
    } else {
      if (!S.checkStringLiteralArgumentAttr(AL, ArgIndex, StateString, &Loc))
        return;
    }

    if (!CallableWhenAttr::ConvertStrToConsumedState(StateString,
                                                     CallableState)) {
      S.Diag(Loc, diag::warn_attribute_type_not_supported) << AL << StateString;
      return;
    }

    States.push_back(CallableState);
  }

  D->addAttr(::new (S.Context)
                 CallableWhenAttr(S.Context, AL, States.data(), States.size()));
}

static void handleParamTypestateAttr(Sema &S, Decl *D, const ParsedAttr &AL) {
  ParamTypestateAttr::ConsumedState ParamState;

  if (AL.isArgIdent(0)) {
    IdentifierLoc *Ident = AL.getArgAsIdent(0);
    StringRef StateString = Ident->Ident->getName();

    if (!ParamTypestateAttr::ConvertStrToConsumedState(StateString,
                                                       ParamState)) {
      S.Diag(Ident->Loc, diag::warn_attribute_type_not_supported)
          << AL << StateString;
      return;
    }
  } else {
    S.Diag(AL.getLoc(), diag::err_attribute_argument_type)
        << AL << AANT_ArgumentIdentifier;
    return;
  }

  // FIXME: This check is currently being done in the analysis.  It can be
  //        enabled here only after the parser propagates attributes at
  //        template specialization definition, not declaration.
  //QualType ReturnType = cast<ParmVarDecl>(D)->getType();
  //const CXXRecordDecl *RD = ReturnType->getAsCXXRecordDecl();
  //
  //if (!RD || !RD->hasAttr<ConsumableAttr>()) {
  //    S.Diag(AL.getLoc(), diag::warn_return_state_for_unconsumable_type) <<
  //      ReturnType.getAsString();
  //    return;
  //}

  D->addAttr(::new (S.Context) ParamTypestateAttr(S.Context, AL, ParamState));
}

static void handleReturnTypestateAttr(Sema &S, Decl *D, const ParsedAttr &AL) {
  ReturnTypestateAttr::ConsumedState ReturnState;

  if (AL.isArgIdent(0)) {
    IdentifierLoc *IL = AL.getArgAsIdent(0);
    if (!ReturnTypestateAttr::ConvertStrToConsumedState(IL->Ident->getName(),
                                                        ReturnState)) {
      S.Diag(IL->Loc, diag::warn_attribute_type_not_supported) << AL
                                                               << IL->Ident;
      return;
    }
  } else {
    S.Diag(AL.getLoc(), diag::err_attribute_argument_type)
        << AL << AANT_ArgumentIdentifier;
    return;
  }

  // FIXME: This check is currently being done in the analysis.  It can be
  //        enabled here only after the parser propagates attributes at
  //        template specialization definition, not declaration.
  //QualType ReturnType;
  //
  //if (const ParmVarDecl *Param = dyn_cast<ParmVarDecl>(D)) {
  //  ReturnType = Param->getType();
  //
  //} else if (const CXXConstructorDecl *Constructor =
  //             dyn_cast<CXXConstructorDecl>(D)) {
  //  ReturnType = Constructor->getThisType()->getPointeeType();
  //
  //} else {
  //
  //  ReturnType = cast<FunctionDecl>(D)->getCallResultType();
  //}
  //
  //const CXXRecordDecl *RD = ReturnType->getAsCXXRecordDecl();
  //
  //if (!RD || !RD->hasAttr<ConsumableAttr>()) {
  //    S.Diag(Attr.getLoc(), diag::warn_return_state_for_unconsumable_type) <<
  //      ReturnType.getAsString();
  //    return;
  //}

  D->addAttr(::new (S.Context) ReturnTypestateAttr(S.Context, AL, ReturnState));
}

static void handleSetTypestateAttr(Sema &S, Decl *D, const ParsedAttr &AL) {
  if (!checkForConsumableClass(S, cast<CXXMethodDecl>(D), AL))
    return;

  SetTypestateAttr::ConsumedState NewState;
  if (AL.isArgIdent(0)) {
    IdentifierLoc *Ident = AL.getArgAsIdent(0);
    StringRef Param = Ident->Ident->getName();
    if (!SetTypestateAttr::ConvertStrToConsumedState(Param, NewState)) {
      S.Diag(Ident->Loc, diag::warn_attribute_type_not_supported) << AL
                                                                  << Param;
      return;
    }
  } else {
    S.Diag(AL.getLoc(), diag::err_attribute_argument_type)
        << AL << AANT_ArgumentIdentifier;
    return;
  }

  D->addAttr(::new (S.Context) SetTypestateAttr(S.Context, AL, NewState));
}

static void handleTestTypestateAttr(Sema &S, Decl *D, const ParsedAttr &AL) {
  if (!checkForConsumableClass(S, cast<CXXMethodDecl>(D), AL))
    return;

  TestTypestateAttr::ConsumedState TestState;
  if (AL.isArgIdent(0)) {
    IdentifierLoc *Ident = AL.getArgAsIdent(0);
    StringRef Param = Ident->Ident->getName();
    if (!TestTypestateAttr::ConvertStrToConsumedState(Param, TestState)) {
      S.Diag(Ident->Loc, diag::warn_attribute_type_not_supported) << AL
                                                                  << Param;
      return;
    }
  } else {
    S.Diag(AL.getLoc(), diag::err_attribute_argument_type)
        << AL << AANT_ArgumentIdentifier;
    return;
  }

  D->addAttr(::new (S.Context) TestTypestateAttr(S.Context, AL, TestState));
}

static void handleExtVectorTypeAttr(Sema &S, Decl *D, const ParsedAttr &AL) {
  // Remember this typedef decl, we will need it later for diagnostics.
  S.ExtVectorDecls.push_back(cast<TypedefNameDecl>(D));
}

static void handlePackedAttr(Sema &S, Decl *D, const ParsedAttr &AL) {
  if (auto *TD = dyn_cast<TagDecl>(D))
    TD->addAttr(::new (S.Context) PackedAttr(S.Context, AL));
  else if (auto *FD = dyn_cast<FieldDecl>(D)) {
    bool BitfieldByteAligned = (!FD->getType()->isDependentType() &&
                                !FD->getType()->isIncompleteType() &&
                                FD->isBitField() &&
                                S.Context.getTypeAlign(FD->getType()) <= 8);

    if (S.getASTContext().getTargetInfo().getTriple().isPS()) {
      if (BitfieldByteAligned)
        // The PS4/PS5 targets need to maintain ABI backwards compatibility.
        S.Diag(AL.getLoc(), diag::warn_attribute_ignored_for_field_of_type)
            << AL << FD->getType();
      else
        FD->addAttr(::new (S.Context) PackedAttr(S.Context, AL));
    } else {
      // Report warning about changed offset in the newer compiler versions.
      if (BitfieldByteAligned)
        S.Diag(AL.getLoc(), diag::warn_attribute_packed_for_bitfield);

      FD->addAttr(::new (S.Context) PackedAttr(S.Context, AL));
    }

  } else
    S.Diag(AL.getLoc(), diag::warn_attribute_ignored) << AL;
}

static void handlePreferredName(Sema &S, Decl *D, const ParsedAttr &AL) {
  auto *RD = cast<CXXRecordDecl>(D);
  ClassTemplateDecl *CTD = RD->getDescribedClassTemplate();
  assert(CTD && "attribute does not appertain to this declaration");

  ParsedType PT = AL.getTypeArg();
  TypeSourceInfo *TSI = nullptr;
  QualType T = S.GetTypeFromParser(PT, &TSI);
  if (!TSI)
    TSI = S.Context.getTrivialTypeSourceInfo(T, AL.getLoc());

  if (!T.hasQualifiers() && T->isTypedefNameType()) {
    // Find the template name, if this type names a template specialization.
    const TemplateDecl *Template = nullptr;
    if (const auto *CTSD = dyn_cast_or_null<ClassTemplateSpecializationDecl>(
            T->getAsCXXRecordDecl())) {
      Template = CTSD->getSpecializedTemplate();
    } else if (const auto *TST = T->getAs<TemplateSpecializationType>()) {
      while (TST && TST->isTypeAlias())
        TST = TST->getAliasedType()->getAs<TemplateSpecializationType>();
      if (TST)
        Template = TST->getTemplateName().getAsTemplateDecl();
    }

    if (Template && declaresSameEntity(Template, CTD)) {
      D->addAttr(::new (S.Context) PreferredNameAttr(S.Context, AL, TSI));
      return;
    }
  }

  S.Diag(AL.getLoc(), diag::err_attribute_preferred_name_arg_invalid)
      << T << CTD;
  if (const auto *TT = T->getAs<TypedefType>())
    S.Diag(TT->getDecl()->getLocation(), diag::note_entity_declared_at)
        << TT->getDecl();
}

static bool checkIBOutletCommon(Sema &S, Decl *D, const ParsedAttr &AL) {
  // The IBOutlet/IBOutletCollection attributes only apply to instance
  // variables or properties of Objective-C classes.  The outlet must also
  // have an object reference type.
  if (const auto *VD = dyn_cast<ObjCIvarDecl>(D)) {
    if (!VD->getType()->getAs<ObjCObjectPointerType>()) {
      S.Diag(AL.getLoc(), diag::warn_iboutlet_object_type)
          << AL << VD->getType() << 0;
      return false;
    }
  }
  else if (const auto *PD = dyn_cast<ObjCPropertyDecl>(D)) {
    if (!PD->getType()->getAs<ObjCObjectPointerType>()) {
      S.Diag(AL.getLoc(), diag::warn_iboutlet_object_type)
          << AL << PD->getType() << 1;
      return false;
    }
  }
  else {
    S.Diag(AL.getLoc(), diag::warn_attribute_iboutlet) << AL;
    return false;
  }

  return true;
}

static void handleIBOutlet(Sema &S, Decl *D, const ParsedAttr &AL) {
  if (!checkIBOutletCommon(S, D, AL))
    return;

  D->addAttr(::new (S.Context) IBOutletAttr(S.Context, AL));
}

static void handleIBOutletCollection(Sema &S, Decl *D, const ParsedAttr &AL) {

  // The iboutletcollection attribute can have zero or one arguments.
  if (AL.getNumArgs() > 1) {
    S.Diag(AL.getLoc(), diag::err_attribute_wrong_number_arguments) << AL << 1;
    return;
  }

  if (!checkIBOutletCommon(S, D, AL))
    return;

  ParsedType PT;

  if (AL.hasParsedType())
    PT = AL.getTypeArg();
  else {
    PT = S.getTypeName(S.Context.Idents.get("NSObject"), AL.getLoc(),
                       S.getScopeForContext(D->getDeclContext()->getParent()));
    if (!PT) {
      S.Diag(AL.getLoc(), diag::err_iboutletcollection_type) << "NSObject";
      return;
    }
  }

  TypeSourceInfo *QTLoc = nullptr;
  QualType QT = S.GetTypeFromParser(PT, &QTLoc);
  if (!QTLoc)
    QTLoc = S.Context.getTrivialTypeSourceInfo(QT, AL.getLoc());

  // Diagnose use of non-object type in iboutletcollection attribute.
  // FIXME. Gnu attribute extension ignores use of builtin types in
  // attributes. So, __attribute__((iboutletcollection(char))) will be
  // treated as __attribute__((iboutletcollection())).
  if (!QT->isObjCIdType() && !QT->isObjCObjectType()) {
    S.Diag(AL.getLoc(),
           QT->isBuiltinType() ? diag::err_iboutletcollection_builtintype
                               : diag::err_iboutletcollection_type) << QT;
    return;
  }

  D->addAttr(::new (S.Context) IBOutletCollectionAttr(S.Context, AL, QTLoc));
}

bool Sema::isValidPointerAttrType(QualType T, bool RefOkay) {
  if (RefOkay) {
    if (T->isReferenceType())
      return true;
  } else {
    T = T.getNonReferenceType();
  }

  // The nonnull attribute, and other similar attributes, can be applied to a
  // transparent union that contains a pointer type.
  if (const RecordType *UT = T->getAsUnionType()) {
    if (UT && UT->getDecl()->hasAttr<TransparentUnionAttr>()) {
      RecordDecl *UD = UT->getDecl();
      for (const auto *I : UD->fields()) {
        QualType QT = I->getType();
        if (QT->isAnyPointerType() || QT->isBlockPointerType())
          return true;
      }
    }
  }

  return T->isAnyPointerType() || T->isBlockPointerType();
}

static bool attrNonNullArgCheck(Sema &S, QualType T, const ParsedAttr &AL,
                                SourceRange AttrParmRange,
                                SourceRange TypeRange,
                                bool isReturnValue = false) {
  if (!S.isValidPointerAttrType(T)) {
    if (isReturnValue)
      S.Diag(AL.getLoc(), diag::warn_attribute_return_pointers_only)
          << AL << AttrParmRange << TypeRange;
    else
      S.Diag(AL.getLoc(), diag::warn_attribute_pointers_only)
          << AL << AttrParmRange << TypeRange << 0;
    return false;
  }
  return true;
}

static void handleNonNullAttr(Sema &S, Decl *D, const ParsedAttr &AL) {
  SmallVector<ParamIdx, 8> NonNullArgs;
  for (unsigned I = 0; I < AL.getNumArgs(); ++I) {
    Expr *Ex = AL.getArgAsExpr(I);
    ParamIdx Idx;
    if (!checkFunctionOrMethodParameterIndex(S, D, AL, I + 1, Ex, Idx))
      return;

    // Is the function argument a pointer type?
    if (Idx.getASTIndex() < getFunctionOrMethodNumParams(D) &&
        !attrNonNullArgCheck(
            S, getFunctionOrMethodParamType(D, Idx.getASTIndex()), AL,
            Ex->getSourceRange(),
            getFunctionOrMethodParamRange(D, Idx.getASTIndex())))
      continue;

    NonNullArgs.push_back(Idx);
  }

  // If no arguments were specified to __attribute__((nonnull)) then all pointer
  // arguments have a nonnull attribute; warn if there aren't any. Skip this
  // check if the attribute came from a macro expansion or a template
  // instantiation.
  if (NonNullArgs.empty() && AL.getLoc().isFileID() &&
      !S.inTemplateInstantiation()) {
    bool AnyPointers = isFunctionOrMethodVariadic(D);
    for (unsigned I = 0, E = getFunctionOrMethodNumParams(D);
         I != E && !AnyPointers; ++I) {
      QualType T = getFunctionOrMethodParamType(D, I);
      if (T->isDependentType() || S.isValidPointerAttrType(T))
        AnyPointers = true;
    }

    if (!AnyPointers)
      S.Diag(AL.getLoc(), diag::warn_attribute_nonnull_no_pointers);
  }

  ParamIdx *Start = NonNullArgs.data();
  unsigned Size = NonNullArgs.size();
  llvm::array_pod_sort(Start, Start + Size);
  D->addAttr(::new (S.Context) NonNullAttr(S.Context, AL, Start, Size));
}

static void handleNonNullAttrParameter(Sema &S, ParmVarDecl *D,
                                       const ParsedAttr &AL) {
  if (AL.getNumArgs() > 0) {
    if (D->getFunctionType()) {
      handleNonNullAttr(S, D, AL);
    } else {
      S.Diag(AL.getLoc(), diag::warn_attribute_nonnull_parm_no_args)
        << D->getSourceRange();
    }
    return;
  }

  // Is the argument a pointer type?
  if (!attrNonNullArgCheck(S, D->getType(), AL, SourceRange(),
                           D->getSourceRange()))
    return;

  D->addAttr(::new (S.Context) NonNullAttr(S.Context, AL, nullptr, 0));
}

static void handleReturnsNonNullAttr(Sema &S, Decl *D, const ParsedAttr &AL) {
  QualType ResultType = getFunctionOrMethodResultType(D);
  SourceRange SR = getFunctionOrMethodResultSourceRange(D);
  if (!attrNonNullArgCheck(S, ResultType, AL, SourceRange(), SR,
                           /* isReturnValue */ true))
    return;

  D->addAttr(::new (S.Context) ReturnsNonNullAttr(S.Context, AL));
}

static void handleNoEscapeAttr(Sema &S, Decl *D, const ParsedAttr &AL) {
  if (D->isInvalidDecl())
    return;

  // noescape only applies to pointer types.
  QualType T = cast<ParmVarDecl>(D)->getType();
  if (!S.isValidPointerAttrType(T, /* RefOkay */ true)) {
    S.Diag(AL.getLoc(), diag::warn_attribute_pointers_only)
        << AL << AL.getRange() << 0;
    return;
  }

  D->addAttr(::new (S.Context) NoEscapeAttr(S.Context, AL));
}

static void handleAssumeAlignedAttr(Sema &S, Decl *D, const ParsedAttr &AL) {
  Expr *E = AL.getArgAsExpr(0),
       *OE = AL.getNumArgs() > 1 ? AL.getArgAsExpr(1) : nullptr;
  S.AddAssumeAlignedAttr(D, AL, E, OE);
}

static void handleAllocAlignAttr(Sema &S, Decl *D, const ParsedAttr &AL) {
  S.AddAllocAlignAttr(D, AL, AL.getArgAsExpr(0));
}

void Sema::AddAssumeAlignedAttr(Decl *D, const AttributeCommonInfo &CI, Expr *E,
                                Expr *OE) {
  QualType ResultType = getFunctionOrMethodResultType(D);
  SourceRange SR = getFunctionOrMethodResultSourceRange(D);

  AssumeAlignedAttr TmpAttr(Context, CI, E, OE);
  SourceLocation AttrLoc = TmpAttr.getLocation();

  if (!isValidPointerAttrType(ResultType, /* RefOkay */ true)) {
    Diag(AttrLoc, diag::warn_attribute_return_pointers_refs_only)
        << &TmpAttr << TmpAttr.getRange() << SR;
    return;
  }

  if (!E->isValueDependent()) {
    Optional<llvm::APSInt> I = llvm::APSInt(64);
    if (!(I = E->getIntegerConstantExpr(Context))) {
      if (OE)
        Diag(AttrLoc, diag::err_attribute_argument_n_type)
          << &TmpAttr << 1 << AANT_ArgumentIntegerConstant
          << E->getSourceRange();
      else
        Diag(AttrLoc, diag::err_attribute_argument_type)
          << &TmpAttr << AANT_ArgumentIntegerConstant
          << E->getSourceRange();
      return;
    }

    if (!I->isPowerOf2()) {
      Diag(AttrLoc, diag::err_alignment_not_power_of_two)
        << E->getSourceRange();
      return;
    }

    if (*I > Sema::MaximumAlignment)
      Diag(CI.getLoc(), diag::warn_assume_aligned_too_great)
          << CI.getRange() << Sema::MaximumAlignment;
  }

  if (OE && !OE->isValueDependent() && !OE->isIntegerConstantExpr(Context)) {
    Diag(AttrLoc, diag::err_attribute_argument_n_type)
        << &TmpAttr << 2 << AANT_ArgumentIntegerConstant
        << OE->getSourceRange();
    return;
  }

  D->addAttr(::new (Context) AssumeAlignedAttr(Context, CI, E, OE));
}

void Sema::AddAllocAlignAttr(Decl *D, const AttributeCommonInfo &CI,
                             Expr *ParamExpr) {
  QualType ResultType = getFunctionOrMethodResultType(D);

  AllocAlignAttr TmpAttr(Context, CI, ParamIdx());
  SourceLocation AttrLoc = CI.getLoc();

  if (!ResultType->isDependentType() &&
      !isValidPointerAttrType(ResultType, /* RefOkay */ true)) {
    Diag(AttrLoc, diag::warn_attribute_return_pointers_refs_only)
        << &TmpAttr << CI.getRange() << getFunctionOrMethodResultSourceRange(D);
    return;
  }

  ParamIdx Idx;
  const auto *FuncDecl = cast<FunctionDecl>(D);
  if (!checkFunctionOrMethodParameterIndex(*this, FuncDecl, TmpAttr,
                                           /*AttrArgNum=*/1, ParamExpr, Idx))
    return;

  QualType Ty = getFunctionOrMethodParamType(D, Idx.getASTIndex());
  if (!Ty->isDependentType() && !Ty->isIntegralType(Context) &&
      !Ty->isAlignValT()) {
    Diag(ParamExpr->getBeginLoc(), diag::err_attribute_integers_only)
        << &TmpAttr
        << FuncDecl->getParamDecl(Idx.getASTIndex())->getSourceRange();
    return;
  }

  D->addAttr(::new (Context) AllocAlignAttr(Context, CI, Idx));
}

/// Check if \p AssumptionStr is a known assumption and warn if not.
static void checkAssumptionAttr(Sema &S, SourceLocation Loc,
                                StringRef AssumptionStr) {
  if (llvm::KnownAssumptionStrings.count(AssumptionStr))
    return;

  unsigned BestEditDistance = 3;
  StringRef Suggestion;
  for (const auto &KnownAssumptionIt : llvm::KnownAssumptionStrings) {
    unsigned EditDistance =
        AssumptionStr.edit_distance(KnownAssumptionIt.getKey());
    if (EditDistance < BestEditDistance) {
      Suggestion = KnownAssumptionIt.getKey();
      BestEditDistance = EditDistance;
    }
  }

  if (!Suggestion.empty())
    S.Diag(Loc, diag::warn_assume_attribute_string_unknown_suggested)
        << AssumptionStr << Suggestion;
  else
    S.Diag(Loc, diag::warn_assume_attribute_string_unknown) << AssumptionStr;
}

static void handleAssumumptionAttr(Sema &S, Decl *D, const ParsedAttr &AL) {
  // Handle the case where the attribute has a text message.
  StringRef Str;
  SourceLocation AttrStrLoc;
  if (!S.checkStringLiteralArgumentAttr(AL, 0, Str, &AttrStrLoc))
    return;

  checkAssumptionAttr(S, AttrStrLoc, Str);

  D->addAttr(::new (S.Context) AssumptionAttr(S.Context, AL, Str));
}

/// Normalize the attribute, __foo__ becomes foo.
/// Returns true if normalization was applied.
static bool normalizeName(StringRef &AttrName) {
  if (AttrName.size() > 4 && AttrName.startswith("__") &&
      AttrName.endswith("__")) {
    AttrName = AttrName.drop_front(2).drop_back(2);
    return true;
  }
  return false;
}

static void handleOwnershipAttr(Sema &S, Decl *D, const ParsedAttr &AL) {
  // This attribute must be applied to a function declaration. The first
  // argument to the attribute must be an identifier, the name of the resource,
  // for example: malloc. The following arguments must be argument indexes, the
  // arguments must be of integer type for Returns, otherwise of pointer type.
  // The difference between Holds and Takes is that a pointer may still be used
  // after being held. free() should be __attribute((ownership_takes)), whereas
  // a list append function may well be __attribute((ownership_holds)).

  if (!AL.isArgIdent(0)) {
    S.Diag(AL.getLoc(), diag::err_attribute_argument_n_type)
        << AL << 1 << AANT_ArgumentIdentifier;
    return;
  }

  // Figure out our Kind.
  OwnershipAttr::OwnershipKind K =
      OwnershipAttr(S.Context, AL, nullptr, nullptr, 0).getOwnKind();

  // Check arguments.
  switch (K) {
  case OwnershipAttr::Takes:
  case OwnershipAttr::Holds:
    if (AL.getNumArgs() < 2) {
      S.Diag(AL.getLoc(), diag::err_attribute_too_few_arguments) << AL << 2;
      return;
    }
    break;
  case OwnershipAttr::Returns:
    if (AL.getNumArgs() > 2) {
      S.Diag(AL.getLoc(), diag::err_attribute_too_many_arguments) << AL << 1;
      return;
    }
    break;
  }

  IdentifierInfo *Module = AL.getArgAsIdent(0)->Ident;

  StringRef ModuleName = Module->getName();
  if (normalizeName(ModuleName)) {
    Module = &S.PP.getIdentifierTable().get(ModuleName);
  }

  SmallVector<ParamIdx, 8> OwnershipArgs;
  for (unsigned i = 1; i < AL.getNumArgs(); ++i) {
    Expr *Ex = AL.getArgAsExpr(i);
    ParamIdx Idx;
    if (!checkFunctionOrMethodParameterIndex(S, D, AL, i, Ex, Idx))
      return;

    // Is the function argument a pointer type?
    QualType T = getFunctionOrMethodParamType(D, Idx.getASTIndex());
    int Err = -1;  // No error
    switch (K) {
      case OwnershipAttr::Takes:
      case OwnershipAttr::Holds:
        if (!T->isAnyPointerType() && !T->isBlockPointerType())
          Err = 0;
        break;
      case OwnershipAttr::Returns:
        if (!T->isIntegerType())
          Err = 1;
        break;
    }
    if (-1 != Err) {
      S.Diag(AL.getLoc(), diag::err_ownership_type) << AL << Err
                                                    << Ex->getSourceRange();
      return;
    }

    // Check we don't have a conflict with another ownership attribute.
    for (const auto *I : D->specific_attrs<OwnershipAttr>()) {
      // Cannot have two ownership attributes of different kinds for the same
      // index.
      if (I->getOwnKind() != K && llvm::is_contained(I->args(), Idx)) {
        S.Diag(AL.getLoc(), diag::err_attributes_are_not_compatible) << AL << I;
        return;
      } else if (K == OwnershipAttr::Returns &&
                 I->getOwnKind() == OwnershipAttr::Returns) {
        // A returns attribute conflicts with any other returns attribute using
        // a different index.
        if (!llvm::is_contained(I->args(), Idx)) {
          S.Diag(I->getLocation(), diag::err_ownership_returns_index_mismatch)
              << I->args_begin()->getSourceIndex();
          if (I->args_size())
            S.Diag(AL.getLoc(), diag::note_ownership_returns_index_mismatch)
                << Idx.getSourceIndex() << Ex->getSourceRange();
          return;
        }
      }
    }
    OwnershipArgs.push_back(Idx);
  }

  ParamIdx *Start = OwnershipArgs.data();
  unsigned Size = OwnershipArgs.size();
  llvm::array_pod_sort(Start, Start + Size);
  D->addAttr(::new (S.Context)
                 OwnershipAttr(S.Context, AL, Module, Start, Size));
}

static void handleWeakRefAttr(Sema &S, Decl *D, const ParsedAttr &AL) {
  // Check the attribute arguments.
  if (AL.getNumArgs() > 1) {
    S.Diag(AL.getLoc(), diag::err_attribute_wrong_number_arguments) << AL << 1;
    return;
  }

  // gcc rejects
  // class c {
  //   static int a __attribute__((weakref ("v2")));
  //   static int b() __attribute__((weakref ("f3")));
  // };
  // and ignores the attributes of
  // void f(void) {
  //   static int a __attribute__((weakref ("v2")));
  // }
  // we reject them
  const DeclContext *Ctx = D->getDeclContext()->getRedeclContext();
  if (!Ctx->isFileContext()) {
    S.Diag(AL.getLoc(), diag::err_attribute_weakref_not_global_context)
        << cast<NamedDecl>(D);
    return;
  }

  // The GCC manual says
  //
  // At present, a declaration to which `weakref' is attached can only
  // be `static'.
  //
  // It also says
  //
  // Without a TARGET,
  // given as an argument to `weakref' or to `alias', `weakref' is
  // equivalent to `weak'.
  //
  // gcc 4.4.1 will accept
  // int a7 __attribute__((weakref));
  // as
  // int a7 __attribute__((weak));
  // This looks like a bug in gcc. We reject that for now. We should revisit
  // it if this behaviour is actually used.

  // GCC rejects
  // static ((alias ("y"), weakref)).
  // Should we? How to check that weakref is before or after alias?

  // FIXME: it would be good for us to keep the WeakRefAttr as-written instead
  // of transforming it into an AliasAttr.  The WeakRefAttr never uses the
  // StringRef parameter it was given anyway.
  StringRef Str;
  if (AL.getNumArgs() && S.checkStringLiteralArgumentAttr(AL, 0, Str))
    // GCC will accept anything as the argument of weakref. Should we
    // check for an existing decl?
    D->addAttr(::new (S.Context) AliasAttr(S.Context, AL, Str));

  D->addAttr(::new (S.Context) WeakRefAttr(S.Context, AL));
}

static void handleIFuncAttr(Sema &S, Decl *D, const ParsedAttr &AL) {
  StringRef Str;
  if (!S.checkStringLiteralArgumentAttr(AL, 0, Str))
    return;

  // Aliases should be on declarations, not definitions.
  const auto *FD = cast<FunctionDecl>(D);
  if (FD->isThisDeclarationADefinition()) {
    S.Diag(AL.getLoc(), diag::err_alias_is_definition) << FD << 1;
    return;
  }

  D->addAttr(::new (S.Context) IFuncAttr(S.Context, AL, Str));
}

static void handleAliasAttr(Sema &S, Decl *D, const ParsedAttr &AL) {
  StringRef Str;
  if (!S.checkStringLiteralArgumentAttr(AL, 0, Str))
    return;

  if (S.Context.getTargetInfo().getTriple().isOSDarwin()) {
    S.Diag(AL.getLoc(), diag::err_alias_not_supported_on_darwin);
    return;
  }
  if (S.Context.getTargetInfo().getTriple().isNVPTX()) {
    S.Diag(AL.getLoc(), diag::err_alias_not_supported_on_nvptx);
  }

  // Aliases should be on declarations, not definitions.
  if (const auto *FD = dyn_cast<FunctionDecl>(D)) {
    if (FD->isThisDeclarationADefinition()) {
      S.Diag(AL.getLoc(), diag::err_alias_is_definition) << FD << 0;
      return;
    }
  } else {
    const auto *VD = cast<VarDecl>(D);
    if (VD->isThisDeclarationADefinition() && VD->isExternallyVisible()) {
      S.Diag(AL.getLoc(), diag::err_alias_is_definition) << VD << 0;
      return;
    }
  }

  // Mark target used to prevent unneeded-internal-declaration warnings.
  if (!S.LangOpts.CPlusPlus) {
    // FIXME: demangle Str for C++, as the attribute refers to the mangled
    // linkage name, not the pre-mangled identifier.
    const DeclarationNameInfo target(&S.Context.Idents.get(Str), AL.getLoc());
    LookupResult LR(S, target, Sema::LookupOrdinaryName);
    if (S.LookupQualifiedName(LR, S.getCurLexicalContext()))
      for (NamedDecl *ND : LR)
        ND->markUsed(S.Context);
  }

  D->addAttr(::new (S.Context) AliasAttr(S.Context, AL, Str));
}

static void handleTLSModelAttr(Sema &S, Decl *D, const ParsedAttr &AL) {
  StringRef Model;
  SourceLocation LiteralLoc;
  // Check that it is a string.
  if (!S.checkStringLiteralArgumentAttr(AL, 0, Model, &LiteralLoc))
    return;

  // Check that the value.
  if (Model != "global-dynamic" && Model != "local-dynamic"
      && Model != "initial-exec" && Model != "local-exec") {
    S.Diag(LiteralLoc, diag::err_attr_tlsmodel_arg);
    return;
  }

  if (S.Context.getTargetInfo().getTriple().isOSAIX() &&
      Model != "global-dynamic") {
    S.Diag(LiteralLoc, diag::err_aix_attr_unsupported_tls_model) << Model;
    return;
  }

  D->addAttr(::new (S.Context) TLSModelAttr(S.Context, AL, Model));
}

static void handleRestrictAttr(Sema &S, Decl *D, const ParsedAttr &AL) {
  QualType ResultType = getFunctionOrMethodResultType(D);
  if (ResultType->isAnyPointerType() || ResultType->isBlockPointerType()) {
    D->addAttr(::new (S.Context) RestrictAttr(S.Context, AL));
    return;
  }

  S.Diag(AL.getLoc(), diag::warn_attribute_return_pointers_only)
      << AL << getFunctionOrMethodResultSourceRange(D);
}

static void handleCPUSpecificAttr(Sema &S, Decl *D, const ParsedAttr &AL) {
  // Ensure we don't combine these with themselves, since that causes some
  // confusing behavior.
  if (AL.getParsedKind() == ParsedAttr::AT_CPUDispatch) {
    if (checkAttrMutualExclusion<CPUSpecificAttr>(S, D, AL))
      return;

    if (const auto *Other = D->getAttr<CPUDispatchAttr>()) {
      S.Diag(AL.getLoc(), diag::err_disallowed_duplicate_attribute) << AL;
      S.Diag(Other->getLocation(), diag::note_conflicting_attribute);
      return;
    }
  } else if (AL.getParsedKind() == ParsedAttr::AT_CPUSpecific) {
    if (checkAttrMutualExclusion<CPUDispatchAttr>(S, D, AL))
      return;

    if (const auto *Other = D->getAttr<CPUSpecificAttr>()) {
      S.Diag(AL.getLoc(), diag::err_disallowed_duplicate_attribute) << AL;
      S.Diag(Other->getLocation(), diag::note_conflicting_attribute);
      return;
    }
  }

  FunctionDecl *FD = cast<FunctionDecl>(D);

  if (const auto *MD = dyn_cast<CXXMethodDecl>(D)) {
    if (MD->getParent()->isLambda()) {
      S.Diag(AL.getLoc(), diag::err_attribute_dll_lambda) << AL;
      return;
    }
  }

  if (!AL.checkAtLeastNumArgs(S, 1))
    return;

  SmallVector<IdentifierInfo *, 8> CPUs;
  for (unsigned ArgNo = 0; ArgNo < getNumAttributeArgs(AL); ++ArgNo) {
    if (!AL.isArgIdent(ArgNo)) {
      S.Diag(AL.getLoc(), diag::err_attribute_argument_type)
          << AL << AANT_ArgumentIdentifier;
      return;
    }

    IdentifierLoc *CPUArg = AL.getArgAsIdent(ArgNo);
    StringRef CPUName = CPUArg->Ident->getName().trim();

    if (!S.Context.getTargetInfo().validateCPUSpecificCPUDispatch(CPUName)) {
      S.Diag(CPUArg->Loc, diag::err_invalid_cpu_specific_dispatch_value)
          << CPUName << (AL.getKind() == ParsedAttr::AT_CPUDispatch);
      return;
    }

    const TargetInfo &Target = S.Context.getTargetInfo();
    if (llvm::any_of(CPUs, [CPUName, &Target](const IdentifierInfo *Cur) {
          return Target.CPUSpecificManglingCharacter(CPUName) ==
                 Target.CPUSpecificManglingCharacter(Cur->getName());
        })) {
      S.Diag(AL.getLoc(), diag::warn_multiversion_duplicate_entries);
      return;
    }
    CPUs.push_back(CPUArg->Ident);
  }

  FD->setIsMultiVersion(true);
  if (AL.getKind() == ParsedAttr::AT_CPUSpecific)
    D->addAttr(::new (S.Context)
                   CPUSpecificAttr(S.Context, AL, CPUs.data(), CPUs.size()));
  else
    D->addAttr(::new (S.Context)
                   CPUDispatchAttr(S.Context, AL, CPUs.data(), CPUs.size()));
}

static void handleCommonAttr(Sema &S, Decl *D, const ParsedAttr &AL) {
  if (S.LangOpts.CPlusPlus) {
    S.Diag(AL.getLoc(), diag::err_attribute_not_supported_in_lang)
        << AL << AttributeLangSupport::Cpp;
    return;
  }

  D->addAttr(::new (S.Context) CommonAttr(S.Context, AL));
}

static void handleCmseNSEntryAttr(Sema &S, Decl *D, const ParsedAttr &AL) {
  if (S.LangOpts.CPlusPlus && !D->getDeclContext()->isExternCContext()) {
    S.Diag(AL.getLoc(), diag::err_attribute_not_clinkage) << AL;
    return;
  }

  const auto *FD = cast<FunctionDecl>(D);
  if (!FD->isExternallyVisible()) {
    S.Diag(AL.getLoc(), diag::warn_attribute_cmse_entry_static);
    return;
  }

  D->addAttr(::new (S.Context) CmseNSEntryAttr(S.Context, AL));
}

static void handleNakedAttr(Sema &S, Decl *D, const ParsedAttr &AL) {
  if (AL.isDeclspecAttribute()) {
    const auto &Triple = S.getASTContext().getTargetInfo().getTriple();
    const auto &Arch = Triple.getArch();
    if (Arch != llvm::Triple::x86 &&
        (Arch != llvm::Triple::arm && Arch != llvm::Triple::thumb)) {
      S.Diag(AL.getLoc(), diag::err_attribute_not_supported_on_arch)
          << AL << Triple.getArchName();
      return;
    }

    // This form is not allowed to be written on a member function (static or
    // nonstatic) when in Microsoft compatibility mode.
    if (S.getLangOpts().MSVCCompat && isa<CXXMethodDecl>(D)) {
      S.Diag(AL.getLoc(), diag::err_attribute_wrong_decl_type_str)
          << AL << "non-member functions";
      return;
    }
  }

  D->addAttr(::new (S.Context) NakedAttr(S.Context, AL));
}

static void handleNoReturnAttr(Sema &S, Decl *D, const ParsedAttr &Attrs) {
  if (hasDeclarator(D)) return;

  if (!isa<ObjCMethodDecl>(D)) {
    S.Diag(Attrs.getLoc(), diag::warn_attribute_wrong_decl_type)
        << Attrs << ExpectedFunctionOrMethod;
    return;
  }

  D->addAttr(::new (S.Context) NoReturnAttr(S.Context, Attrs));
}

static void handleStandardNoReturnAttr(Sema &S, Decl *D, const ParsedAttr &A) {
  // The [[_Noreturn]] spelling is deprecated in C2x, so if that was used,
  // issue an appropriate diagnostic. However, don't issue a diagnostic if the
  // attribute name comes from a macro expansion. We don't want to punish users
  // who write [[noreturn]] after including <stdnoreturn.h> (where 'noreturn'
  // is defined as a macro which expands to '_Noreturn').
  if (!S.getLangOpts().CPlusPlus &&
      A.getSemanticSpelling() == CXX11NoReturnAttr::C2x_Noreturn &&
      !(A.getLoc().isMacroID() &&
        S.getSourceManager().isInSystemMacro(A.getLoc())))
    S.Diag(A.getLoc(), diag::warn_deprecated_noreturn_spelling) << A.getRange();

  D->addAttr(::new (S.Context) CXX11NoReturnAttr(S.Context, A));
}

static void handleNoCfCheckAttr(Sema &S, Decl *D, const ParsedAttr &Attrs) {
  if (!S.getLangOpts().CFProtectionBranch)
    S.Diag(Attrs.getLoc(), diag::warn_nocf_check_attribute_ignored);
  else
    handleSimpleAttribute<AnyX86NoCfCheckAttr>(S, D, Attrs);
}

bool Sema::CheckAttrNoArgs(const ParsedAttr &Attrs) {
  if (!Attrs.checkExactlyNumArgs(*this, 0)) {
    Attrs.setInvalid();
    return true;
  }

  return false;
}

bool Sema::CheckAttrTarget(const ParsedAttr &AL) {
  // Check whether the attribute is valid on the current target.
  const TargetInfo *Aux = Context.getAuxTargetInfo();
  if (!(AL.existsInTarget(Context.getTargetInfo()) ||
        (Context.getLangOpts().SYCLIsDevice &&
         Aux && AL.existsInTarget(*Aux)))) {
    Diag(AL.getLoc(), diag::warn_unknown_attribute_ignored)
        << AL << AL.getRange();
    AL.setInvalid();
    return true;
  }

  return false;
}

static void handleAnalyzerNoReturnAttr(Sema &S, Decl *D, const ParsedAttr &AL) {

  // The checking path for 'noreturn' and 'analyzer_noreturn' are different
  // because 'analyzer_noreturn' does not impact the type.
  if (!isFunctionOrMethodOrBlock(D)) {
    ValueDecl *VD = dyn_cast<ValueDecl>(D);
    if (!VD || (!VD->getType()->isBlockPointerType() &&
                !VD->getType()->isFunctionPointerType())) {
      S.Diag(AL.getLoc(), AL.isStandardAttributeSyntax()
                              ? diag::err_attribute_wrong_decl_type
                              : diag::warn_attribute_wrong_decl_type)
          << AL << ExpectedFunctionMethodOrBlock;
      return;
    }
  }

  D->addAttr(::new (S.Context) AnalyzerNoReturnAttr(S.Context, AL));
}

// PS3 PPU-specific.
static void handleVecReturnAttr(Sema &S, Decl *D, const ParsedAttr &AL) {
  /*
    Returning a Vector Class in Registers

    According to the PPU ABI specifications, a class with a single member of
    vector type is returned in memory when used as the return value of a
    function.
    This results in inefficient code when implementing vector classes. To return
    the value in a single vector register, add the vecreturn attribute to the
    class definition. This attribute is also applicable to struct types.

    Example:

    struct Vector
    {
      __vector float xyzw;
    } __attribute__((vecreturn));

    Vector Add(Vector lhs, Vector rhs)
    {
      Vector result;
      result.xyzw = vec_add(lhs.xyzw, rhs.xyzw);
      return result; // This will be returned in a register
    }
  */
  if (VecReturnAttr *A = D->getAttr<VecReturnAttr>()) {
    S.Diag(AL.getLoc(), diag::err_repeat_attribute) << A;
    return;
  }

  const auto *R = cast<RecordDecl>(D);
  int count = 0;

  if (!isa<CXXRecordDecl>(R)) {
    S.Diag(AL.getLoc(), diag::err_attribute_vecreturn_only_vector_member);
    return;
  }

  if (!cast<CXXRecordDecl>(R)->isPOD()) {
    S.Diag(AL.getLoc(), diag::err_attribute_vecreturn_only_pod_record);
    return;
  }

  for (const auto *I : R->fields()) {
    if ((count == 1) || !I->getType()->isVectorType()) {
      S.Diag(AL.getLoc(), diag::err_attribute_vecreturn_only_vector_member);
      return;
    }
    count++;
  }

  D->addAttr(::new (S.Context) VecReturnAttr(S.Context, AL));
}

static void handleDependencyAttr(Sema &S, Scope *Scope, Decl *D,
                                 const ParsedAttr &AL) {
  if (isa<ParmVarDecl>(D)) {
    // [[carries_dependency]] can only be applied to a parameter if it is a
    // parameter of a function declaration or lambda.
    if (!(Scope->getFlags() & clang::Scope::FunctionDeclarationScope)) {
      S.Diag(AL.getLoc(),
             diag::err_carries_dependency_param_not_function_decl);
      return;
    }
  }

  D->addAttr(::new (S.Context) CarriesDependencyAttr(S.Context, AL));
}

static void handleUnusedAttr(Sema &S, Decl *D, const ParsedAttr &AL) {
  bool IsCXX17Attr = AL.isCXX11Attribute() && !AL.getScopeName();

  // If this is spelled as the standard C++17 attribute, but not in C++17, warn
  // about using it as an extension.
  if (!S.getLangOpts().CPlusPlus17 && IsCXX17Attr)
    S.Diag(AL.getLoc(), diag::ext_cxx17_attr) << AL;

  D->addAttr(::new (S.Context) UnusedAttr(S.Context, AL));
}

static void handleConstructorAttr(Sema &S, Decl *D, const ParsedAttr &AL) {
  uint32_t priority = ConstructorAttr::DefaultPriority;
  if (S.getLangOpts().HLSL && AL.getNumArgs()) {
    S.Diag(AL.getLoc(), diag::err_hlsl_init_priority_unsupported);
    return;
  }
  if (AL.getNumArgs() &&
      !checkUInt32Argument(S, AL, AL.getArgAsExpr(0), priority))
    return;

  D->addAttr(::new (S.Context) ConstructorAttr(S.Context, AL, priority));
}

static void handleDestructorAttr(Sema &S, Decl *D, const ParsedAttr &AL) {
  uint32_t priority = DestructorAttr::DefaultPriority;
  if (AL.getNumArgs() &&
      !checkUInt32Argument(S, AL, AL.getArgAsExpr(0), priority))
    return;

  D->addAttr(::new (S.Context) DestructorAttr(S.Context, AL, priority));
}

template <typename AttrTy>
static void handleAttrWithMessage(Sema &S, Decl *D, const ParsedAttr &AL) {
  // Handle the case where the attribute has a text message.
  StringRef Str;
  if (AL.getNumArgs() == 1 && !S.checkStringLiteralArgumentAttr(AL, 0, Str))
    return;

  D->addAttr(::new (S.Context) AttrTy(S.Context, AL, Str));
}

static void handleObjCSuppresProtocolAttr(Sema &S, Decl *D,
                                          const ParsedAttr &AL) {
  if (!cast<ObjCProtocolDecl>(D)->isThisDeclarationADefinition()) {
    S.Diag(AL.getLoc(), diag::err_objc_attr_protocol_requires_definition)
        << AL << AL.getRange();
    return;
  }

  D->addAttr(::new (S.Context) ObjCExplicitProtocolImplAttr(S.Context, AL));
}

static bool checkAvailabilityAttr(Sema &S, SourceRange Range,
                                  IdentifierInfo *Platform,
                                  VersionTuple Introduced,
                                  VersionTuple Deprecated,
                                  VersionTuple Obsoleted) {
  StringRef PlatformName
    = AvailabilityAttr::getPrettyPlatformName(Platform->getName());
  if (PlatformName.empty())
    PlatformName = Platform->getName();

  // Ensure that Introduced <= Deprecated <= Obsoleted (although not all
  // of these steps are needed).
  if (!Introduced.empty() && !Deprecated.empty() &&
      !(Introduced <= Deprecated)) {
    S.Diag(Range.getBegin(), diag::warn_availability_version_ordering)
      << 1 << PlatformName << Deprecated.getAsString()
      << 0 << Introduced.getAsString();
    return true;
  }

  if (!Introduced.empty() && !Obsoleted.empty() &&
      !(Introduced <= Obsoleted)) {
    S.Diag(Range.getBegin(), diag::warn_availability_version_ordering)
      << 2 << PlatformName << Obsoleted.getAsString()
      << 0 << Introduced.getAsString();
    return true;
  }

  if (!Deprecated.empty() && !Obsoleted.empty() &&
      !(Deprecated <= Obsoleted)) {
    S.Diag(Range.getBegin(), diag::warn_availability_version_ordering)
      << 2 << PlatformName << Obsoleted.getAsString()
      << 1 << Deprecated.getAsString();
    return true;
  }

  return false;
}

/// Check whether the two versions match.
///
/// If either version tuple is empty, then they are assumed to match. If
/// \p BeforeIsOkay is true, then \p X can be less than or equal to \p Y.
static bool versionsMatch(const VersionTuple &X, const VersionTuple &Y,
                          bool BeforeIsOkay) {
  if (X.empty() || Y.empty())
    return true;

  if (X == Y)
    return true;

  if (BeforeIsOkay && X < Y)
    return true;

  return false;
}

AvailabilityAttr *Sema::mergeAvailabilityAttr(
    NamedDecl *D, const AttributeCommonInfo &CI, IdentifierInfo *Platform,
    bool Implicit, VersionTuple Introduced, VersionTuple Deprecated,
    VersionTuple Obsoleted, bool IsUnavailable, StringRef Message,
    bool IsStrict, StringRef Replacement, AvailabilityMergeKind AMK,
    int Priority) {
  VersionTuple MergedIntroduced = Introduced;
  VersionTuple MergedDeprecated = Deprecated;
  VersionTuple MergedObsoleted = Obsoleted;
  bool FoundAny = false;
  bool OverrideOrImpl = false;
  switch (AMK) {
  case AMK_None:
  case AMK_Redeclaration:
    OverrideOrImpl = false;
    break;

  case AMK_Override:
  case AMK_ProtocolImplementation:
  case AMK_OptionalProtocolImplementation:
    OverrideOrImpl = true;
    break;
  }

  if (D->hasAttrs()) {
    AttrVec &Attrs = D->getAttrs();
    for (unsigned i = 0, e = Attrs.size(); i != e;) {
      const auto *OldAA = dyn_cast<AvailabilityAttr>(Attrs[i]);
      if (!OldAA) {
        ++i;
        continue;
      }

      IdentifierInfo *OldPlatform = OldAA->getPlatform();
      if (OldPlatform != Platform) {
        ++i;
        continue;
      }

      // If there is an existing availability attribute for this platform that
      // has a lower priority use the existing one and discard the new
      // attribute.
      if (OldAA->getPriority() < Priority)
        return nullptr;

      // If there is an existing attribute for this platform that has a higher
      // priority than the new attribute then erase the old one and continue
      // processing the attributes.
      if (OldAA->getPriority() > Priority) {
        Attrs.erase(Attrs.begin() + i);
        --e;
        continue;
      }

      FoundAny = true;
      VersionTuple OldIntroduced = OldAA->getIntroduced();
      VersionTuple OldDeprecated = OldAA->getDeprecated();
      VersionTuple OldObsoleted = OldAA->getObsoleted();
      bool OldIsUnavailable = OldAA->getUnavailable();

      if (!versionsMatch(OldIntroduced, Introduced, OverrideOrImpl) ||
          !versionsMatch(Deprecated, OldDeprecated, OverrideOrImpl) ||
          !versionsMatch(Obsoleted, OldObsoleted, OverrideOrImpl) ||
          !(OldIsUnavailable == IsUnavailable ||
            (OverrideOrImpl && !OldIsUnavailable && IsUnavailable))) {
        if (OverrideOrImpl) {
          int Which = -1;
          VersionTuple FirstVersion;
          VersionTuple SecondVersion;
          if (!versionsMatch(OldIntroduced, Introduced, OverrideOrImpl)) {
            Which = 0;
            FirstVersion = OldIntroduced;
            SecondVersion = Introduced;
          } else if (!versionsMatch(Deprecated, OldDeprecated, OverrideOrImpl)) {
            Which = 1;
            FirstVersion = Deprecated;
            SecondVersion = OldDeprecated;
          } else if (!versionsMatch(Obsoleted, OldObsoleted, OverrideOrImpl)) {
            Which = 2;
            FirstVersion = Obsoleted;
            SecondVersion = OldObsoleted;
          }

          if (Which == -1) {
            Diag(OldAA->getLocation(),
                 diag::warn_mismatched_availability_override_unavail)
              << AvailabilityAttr::getPrettyPlatformName(Platform->getName())
              << (AMK == AMK_Override);
          } else if (Which != 1 && AMK == AMK_OptionalProtocolImplementation) {
            // Allow different 'introduced' / 'obsoleted' availability versions
            // on a method that implements an optional protocol requirement. It
            // makes less sense to allow this for 'deprecated' as the user can't
            // see if the method is 'deprecated' as 'respondsToSelector' will
            // still return true when the method is deprecated.
            ++i;
            continue;
          } else {
            Diag(OldAA->getLocation(),
                 diag::warn_mismatched_availability_override)
              << Which
              << AvailabilityAttr::getPrettyPlatformName(Platform->getName())
              << FirstVersion.getAsString() << SecondVersion.getAsString()
              << (AMK == AMK_Override);
          }
          if (AMK == AMK_Override)
            Diag(CI.getLoc(), diag::note_overridden_method);
          else
            Diag(CI.getLoc(), diag::note_protocol_method);
        } else {
          Diag(OldAA->getLocation(), diag::warn_mismatched_availability);
          Diag(CI.getLoc(), diag::note_previous_attribute);
        }

        Attrs.erase(Attrs.begin() + i);
        --e;
        continue;
      }

      VersionTuple MergedIntroduced2 = MergedIntroduced;
      VersionTuple MergedDeprecated2 = MergedDeprecated;
      VersionTuple MergedObsoleted2 = MergedObsoleted;

      if (MergedIntroduced2.empty())
        MergedIntroduced2 = OldIntroduced;
      if (MergedDeprecated2.empty())
        MergedDeprecated2 = OldDeprecated;
      if (MergedObsoleted2.empty())
        MergedObsoleted2 = OldObsoleted;

      if (checkAvailabilityAttr(*this, OldAA->getRange(), Platform,
                                MergedIntroduced2, MergedDeprecated2,
                                MergedObsoleted2)) {
        Attrs.erase(Attrs.begin() + i);
        --e;
        continue;
      }

      MergedIntroduced = MergedIntroduced2;
      MergedDeprecated = MergedDeprecated2;
      MergedObsoleted = MergedObsoleted2;
      ++i;
    }
  }

  if (FoundAny &&
      MergedIntroduced == Introduced &&
      MergedDeprecated == Deprecated &&
      MergedObsoleted == Obsoleted)
    return nullptr;

  // Only create a new attribute if !OverrideOrImpl, but we want to do
  // the checking.
  if (!checkAvailabilityAttr(*this, CI.getRange(), Platform, MergedIntroduced,
                             MergedDeprecated, MergedObsoleted) &&
      !OverrideOrImpl) {
    auto *Avail = ::new (Context) AvailabilityAttr(
        Context, CI, Platform, Introduced, Deprecated, Obsoleted, IsUnavailable,
        Message, IsStrict, Replacement, Priority);
    Avail->setImplicit(Implicit);
    return Avail;
  }
  return nullptr;
}

static void handleAvailabilityAttr(Sema &S, Decl *D, const ParsedAttr &AL) {
  if (isa<UsingDecl, UnresolvedUsingTypenameDecl, UnresolvedUsingValueDecl>(
          D)) {
    S.Diag(AL.getRange().getBegin(), diag::warn_deprecated_ignored_on_using)
        << AL;
    return;
  }

  if (!AL.checkExactlyNumArgs(S, 1))
    return;
  IdentifierLoc *Platform = AL.getArgAsIdent(0);

  IdentifierInfo *II = Platform->Ident;
  if (AvailabilityAttr::getPrettyPlatformName(II->getName()).empty())
    S.Diag(Platform->Loc, diag::warn_availability_unknown_platform)
      << Platform->Ident;

  auto *ND = dyn_cast<NamedDecl>(D);
  if (!ND) // We warned about this already, so just return.
    return;

  AvailabilityChange Introduced = AL.getAvailabilityIntroduced();
  AvailabilityChange Deprecated = AL.getAvailabilityDeprecated();
  AvailabilityChange Obsoleted = AL.getAvailabilityObsoleted();
  bool IsUnavailable = AL.getUnavailableLoc().isValid();
  bool IsStrict = AL.getStrictLoc().isValid();
  StringRef Str;
  if (const auto *SE = dyn_cast_or_null<StringLiteral>(AL.getMessageExpr()))
    Str = SE->getString();
  StringRef Replacement;
  if (const auto *SE = dyn_cast_or_null<StringLiteral>(AL.getReplacementExpr()))
    Replacement = SE->getString();

  if (II->isStr("swift")) {
    if (Introduced.isValid() || Obsoleted.isValid() ||
        (!IsUnavailable && !Deprecated.isValid())) {
      S.Diag(AL.getLoc(),
             diag::warn_availability_swift_unavailable_deprecated_only);
      return;
    }
  }

  if (II->isStr("fuchsia")) {
    Optional<unsigned> Min, Sub;
    if ((Min = Introduced.Version.getMinor()) ||
        (Sub = Introduced.Version.getSubminor())) {
      S.Diag(AL.getLoc(), diag::warn_availability_fuchsia_unavailable_minor);
      return;
    }
  }

  int PriorityModifier = AL.isPragmaClangAttribute()
                             ? Sema::AP_PragmaClangAttribute
                             : Sema::AP_Explicit;
  AvailabilityAttr *NewAttr = S.mergeAvailabilityAttr(
      ND, AL, II, false /*Implicit*/, Introduced.Version, Deprecated.Version,
      Obsoleted.Version, IsUnavailable, Str, IsStrict, Replacement,
      Sema::AMK_None, PriorityModifier);
  if (NewAttr)
    D->addAttr(NewAttr);

  // Transcribe "ios" to "watchos" (and add a new attribute) if the versioning
  // matches before the start of the watchOS platform.
  if (S.Context.getTargetInfo().getTriple().isWatchOS()) {
    IdentifierInfo *NewII = nullptr;
    if (II->getName() == "ios")
      NewII = &S.Context.Idents.get("watchos");
    else if (II->getName() == "ios_app_extension")
      NewII = &S.Context.Idents.get("watchos_app_extension");

    if (NewII) {
      const auto *SDKInfo = S.getDarwinSDKInfoForAvailabilityChecking();
      const auto *IOSToWatchOSMapping =
          SDKInfo ? SDKInfo->getVersionMapping(
                        DarwinSDKInfo::OSEnvPair::iOStoWatchOSPair())
                  : nullptr;

      auto adjustWatchOSVersion =
          [IOSToWatchOSMapping](VersionTuple Version) -> VersionTuple {
        if (Version.empty())
          return Version;
        auto MinimumWatchOSVersion = VersionTuple(2, 0);

        if (IOSToWatchOSMapping) {
          if (auto MappedVersion = IOSToWatchOSMapping->map(
                  Version, MinimumWatchOSVersion, None)) {
            return MappedVersion.value();
          }
        }

        auto Major = Version.getMajor();
        auto NewMajor = Major >= 9 ? Major - 7 : 0;
        if (NewMajor >= 2) {
          if (Version.getMinor()) {
            if (Version.getSubminor())
              return VersionTuple(NewMajor, Version.getMinor().value(),
                                  Version.getSubminor().value());
            else
              return VersionTuple(NewMajor, Version.getMinor().value());
          }
          return VersionTuple(NewMajor);
        }

        return MinimumWatchOSVersion;
      };

      auto NewIntroduced = adjustWatchOSVersion(Introduced.Version);
      auto NewDeprecated = adjustWatchOSVersion(Deprecated.Version);
      auto NewObsoleted = adjustWatchOSVersion(Obsoleted.Version);

      AvailabilityAttr *NewAttr = S.mergeAvailabilityAttr(
          ND, AL, NewII, true /*Implicit*/, NewIntroduced, NewDeprecated,
          NewObsoleted, IsUnavailable, Str, IsStrict, Replacement,
          Sema::AMK_None,
          PriorityModifier + Sema::AP_InferredFromOtherPlatform);
      if (NewAttr)
        D->addAttr(NewAttr);
    }
  } else if (S.Context.getTargetInfo().getTriple().isTvOS()) {
    // Transcribe "ios" to "tvos" (and add a new attribute) if the versioning
    // matches before the start of the tvOS platform.
    IdentifierInfo *NewII = nullptr;
    if (II->getName() == "ios")
      NewII = &S.Context.Idents.get("tvos");
    else if (II->getName() == "ios_app_extension")
      NewII = &S.Context.Idents.get("tvos_app_extension");

    if (NewII) {
      const auto *SDKInfo = S.getDarwinSDKInfoForAvailabilityChecking();
      const auto *IOSToTvOSMapping =
          SDKInfo ? SDKInfo->getVersionMapping(
                        DarwinSDKInfo::OSEnvPair::iOStoTvOSPair())
                  : nullptr;

      auto AdjustTvOSVersion =
          [IOSToTvOSMapping](VersionTuple Version) -> VersionTuple {
        if (Version.empty())
          return Version;

        if (IOSToTvOSMapping) {
          if (auto MappedVersion =
                  IOSToTvOSMapping->map(Version, VersionTuple(0, 0), None)) {
            return *MappedVersion;
          }
        }
        return Version;
      };

      auto NewIntroduced = AdjustTvOSVersion(Introduced.Version);
      auto NewDeprecated = AdjustTvOSVersion(Deprecated.Version);
      auto NewObsoleted = AdjustTvOSVersion(Obsoleted.Version);

      AvailabilityAttr *NewAttr = S.mergeAvailabilityAttr(
          ND, AL, NewII, true /*Implicit*/, NewIntroduced, NewDeprecated,
          NewObsoleted, IsUnavailable, Str, IsStrict, Replacement,
          Sema::AMK_None,
          PriorityModifier + Sema::AP_InferredFromOtherPlatform);
      if (NewAttr)
        D->addAttr(NewAttr);
    }
  } else if (S.Context.getTargetInfo().getTriple().getOS() ==
                 llvm::Triple::IOS &&
             S.Context.getTargetInfo().getTriple().isMacCatalystEnvironment()) {
    auto GetSDKInfo = [&]() {
      return S.getDarwinSDKInfoForAvailabilityChecking(AL.getRange().getBegin(),
                                                       "macOS");
    };

    // Transcribe "ios" to "maccatalyst" (and add a new attribute).
    IdentifierInfo *NewII = nullptr;
    if (II->getName() == "ios")
      NewII = &S.Context.Idents.get("maccatalyst");
    else if (II->getName() == "ios_app_extension")
      NewII = &S.Context.Idents.get("maccatalyst_app_extension");
    if (NewII) {
      auto MinMacCatalystVersion = [](const VersionTuple &V) {
        if (V.empty())
          return V;
        if (V.getMajor() < 13 ||
            (V.getMajor() == 13 && V.getMinor() && *V.getMinor() < 1))
          return VersionTuple(13, 1); // The min Mac Catalyst version is 13.1.
        return V;
      };
      AvailabilityAttr *NewAttr = S.mergeAvailabilityAttr(
          ND, AL.getRange(), NewII, true /*Implicit*/,
          MinMacCatalystVersion(Introduced.Version),
          MinMacCatalystVersion(Deprecated.Version),
          MinMacCatalystVersion(Obsoleted.Version), IsUnavailable, Str,
          IsStrict, Replacement, Sema::AMK_None,
          PriorityModifier + Sema::AP_InferredFromOtherPlatform);
      if (NewAttr)
        D->addAttr(NewAttr);
    } else if (II->getName() == "macos" && GetSDKInfo() &&
               (!Introduced.Version.empty() || !Deprecated.Version.empty() ||
                !Obsoleted.Version.empty())) {
      if (const auto *MacOStoMacCatalystMapping =
              GetSDKInfo()->getVersionMapping(
                  DarwinSDKInfo::OSEnvPair::macOStoMacCatalystPair())) {
        // Infer Mac Catalyst availability from the macOS availability attribute
        // if it has versioned availability. Don't infer 'unavailable'. This
        // inferred availability has lower priority than the other availability
        // attributes that are inferred from 'ios'.
        NewII = &S.Context.Idents.get("maccatalyst");
        auto RemapMacOSVersion =
            [&](const VersionTuple &V) -> Optional<VersionTuple> {
          if (V.empty())
            return None;
          // API_TO_BE_DEPRECATED is 100000.
          if (V.getMajor() == 100000)
            return VersionTuple(100000);
          // The minimum iosmac version is 13.1
          return MacOStoMacCatalystMapping->map(V, VersionTuple(13, 1), None);
        };
        Optional<VersionTuple> NewIntroduced =
                                   RemapMacOSVersion(Introduced.Version),
                               NewDeprecated =
                                   RemapMacOSVersion(Deprecated.Version),
                               NewObsoleted =
                                   RemapMacOSVersion(Obsoleted.Version);
        if (NewIntroduced || NewDeprecated || NewObsoleted) {
          auto VersionOrEmptyVersion =
              [](const Optional<VersionTuple> &V) -> VersionTuple {
            return V ? *V : VersionTuple();
          };
          AvailabilityAttr *NewAttr = S.mergeAvailabilityAttr(
              ND, AL.getRange(), NewII, true /*Implicit*/,
              VersionOrEmptyVersion(NewIntroduced),
              VersionOrEmptyVersion(NewDeprecated),
              VersionOrEmptyVersion(NewObsoleted), /*IsUnavailable=*/false, Str,
              IsStrict, Replacement, Sema::AMK_None,
              PriorityModifier + Sema::AP_InferredFromOtherPlatform +
                  Sema::AP_InferredFromOtherPlatform);
          if (NewAttr)
            D->addAttr(NewAttr);
        }
      }
    }
  }
}

static void handleExternalSourceSymbolAttr(Sema &S, Decl *D,
                                           const ParsedAttr &AL) {
  if (!AL.checkAtLeastNumArgs(S, 1) || !AL.checkAtMostNumArgs(S, 3))
    return;

  StringRef Language;
  if (const auto *SE = dyn_cast_or_null<StringLiteral>(AL.getArgAsExpr(0)))
    Language = SE->getString();
  StringRef DefinedIn;
  if (const auto *SE = dyn_cast_or_null<StringLiteral>(AL.getArgAsExpr(1)))
    DefinedIn = SE->getString();
  bool IsGeneratedDeclaration = AL.getArgAsIdent(2) != nullptr;

  D->addAttr(::new (S.Context) ExternalSourceSymbolAttr(
      S.Context, AL, Language, DefinedIn, IsGeneratedDeclaration));
}

template <class T>
static T *mergeVisibilityAttr(Sema &S, Decl *D, const AttributeCommonInfo &CI,
                              typename T::VisibilityType value) {
  T *existingAttr = D->getAttr<T>();
  if (existingAttr) {
    typename T::VisibilityType existingValue = existingAttr->getVisibility();
    if (existingValue == value)
      return nullptr;
    S.Diag(existingAttr->getLocation(), diag::err_mismatched_visibility);
    S.Diag(CI.getLoc(), diag::note_previous_attribute);
    D->dropAttr<T>();
  }
  return ::new (S.Context) T(S.Context, CI, value);
}

VisibilityAttr *Sema::mergeVisibilityAttr(Decl *D,
                                          const AttributeCommonInfo &CI,
                                          VisibilityAttr::VisibilityType Vis) {
  return ::mergeVisibilityAttr<VisibilityAttr>(*this, D, CI, Vis);
}

TypeVisibilityAttr *
Sema::mergeTypeVisibilityAttr(Decl *D, const AttributeCommonInfo &CI,
                              TypeVisibilityAttr::VisibilityType Vis) {
  return ::mergeVisibilityAttr<TypeVisibilityAttr>(*this, D, CI, Vis);
}

static void handleVisibilityAttr(Sema &S, Decl *D, const ParsedAttr &AL,
                                 bool isTypeVisibility) {
  // Visibility attributes don't mean anything on a typedef.
  if (isa<TypedefNameDecl>(D)) {
    S.Diag(AL.getRange().getBegin(), diag::warn_attribute_ignored) << AL;
    return;
  }

  // 'type_visibility' can only go on a type or namespace.
  if (isTypeVisibility &&
      !(isa<TagDecl>(D) ||
        isa<ObjCInterfaceDecl>(D) ||
        isa<NamespaceDecl>(D))) {
    S.Diag(AL.getRange().getBegin(), diag::err_attribute_wrong_decl_type)
        << AL << ExpectedTypeOrNamespace;
    return;
  }

  // Check that the argument is a string literal.
  StringRef TypeStr;
  SourceLocation LiteralLoc;
  if (!S.checkStringLiteralArgumentAttr(AL, 0, TypeStr, &LiteralLoc))
    return;

  VisibilityAttr::VisibilityType type;
  if (!VisibilityAttr::ConvertStrToVisibilityType(TypeStr, type)) {
    S.Diag(LiteralLoc, diag::warn_attribute_type_not_supported) << AL
                                                                << TypeStr;
    return;
  }

  // Complain about attempts to use protected visibility on targets
  // (like Darwin) that don't support it.
  if (type == VisibilityAttr::Protected &&
      !S.Context.getTargetInfo().hasProtectedVisibility()) {
    S.Diag(AL.getLoc(), diag::warn_attribute_protected_visibility);
    type = VisibilityAttr::Default;
  }

  Attr *newAttr;
  if (isTypeVisibility) {
    newAttr = S.mergeTypeVisibilityAttr(
        D, AL, (TypeVisibilityAttr::VisibilityType)type);
  } else {
    newAttr = S.mergeVisibilityAttr(D, AL, type);
  }
  if (newAttr)
    D->addAttr(newAttr);
}

static void handleObjCDirectAttr(Sema &S, Decl *D, const ParsedAttr &AL) {
  // objc_direct cannot be set on methods declared in the context of a protocol
  if (isa<ObjCProtocolDecl>(D->getDeclContext())) {
    S.Diag(AL.getLoc(), diag::err_objc_direct_on_protocol) << false;
    return;
  }

  if (S.getLangOpts().ObjCRuntime.allowsDirectDispatch()) {
    handleSimpleAttribute<ObjCDirectAttr>(S, D, AL);
  } else {
    S.Diag(AL.getLoc(), diag::warn_objc_direct_ignored) << AL;
  }
}

static void handleObjCDirectMembersAttr(Sema &S, Decl *D,
                                        const ParsedAttr &AL) {
  if (S.getLangOpts().ObjCRuntime.allowsDirectDispatch()) {
    handleSimpleAttribute<ObjCDirectMembersAttr>(S, D, AL);
  } else {
    S.Diag(AL.getLoc(), diag::warn_objc_direct_ignored) << AL;
  }
}

static void handleObjCMethodFamilyAttr(Sema &S, Decl *D, const ParsedAttr &AL) {
  const auto *M = cast<ObjCMethodDecl>(D);
  if (!AL.isArgIdent(0)) {
    S.Diag(AL.getLoc(), diag::err_attribute_argument_n_type)
        << AL << 1 << AANT_ArgumentIdentifier;
    return;
  }

  IdentifierLoc *IL = AL.getArgAsIdent(0);
  ObjCMethodFamilyAttr::FamilyKind F;
  if (!ObjCMethodFamilyAttr::ConvertStrToFamilyKind(IL->Ident->getName(), F)) {
    S.Diag(IL->Loc, diag::warn_attribute_type_not_supported) << AL << IL->Ident;
    return;
  }

  if (F == ObjCMethodFamilyAttr::OMF_init &&
      !M->getReturnType()->isObjCObjectPointerType()) {
    S.Diag(M->getLocation(), diag::err_init_method_bad_return_type)
        << M->getReturnType();
    // Ignore the attribute.
    return;
  }

  D->addAttr(new (S.Context) ObjCMethodFamilyAttr(S.Context, AL, F));
}

static void handleObjCNSObject(Sema &S, Decl *D, const ParsedAttr &AL) {
  if (const auto *TD = dyn_cast<TypedefNameDecl>(D)) {
    QualType T = TD->getUnderlyingType();
    if (!T->isCARCBridgableType()) {
      S.Diag(TD->getLocation(), diag::err_nsobject_attribute);
      return;
    }
  }
  else if (const auto *PD = dyn_cast<ObjCPropertyDecl>(D)) {
    QualType T = PD->getType();
    if (!T->isCARCBridgableType()) {
      S.Diag(PD->getLocation(), diag::err_nsobject_attribute);
      return;
    }
  }
  else {
    // It is okay to include this attribute on properties, e.g.:
    //
    //  @property (retain, nonatomic) struct Bork *Q __attribute__((NSObject));
    //
    // In this case it follows tradition and suppresses an error in the above
    // case.
    S.Diag(D->getLocation(), diag::warn_nsobject_attribute);
  }
  D->addAttr(::new (S.Context) ObjCNSObjectAttr(S.Context, AL));
}

static void handleObjCIndependentClass(Sema &S, Decl *D, const ParsedAttr &AL) {
  if (const auto *TD = dyn_cast<TypedefNameDecl>(D)) {
    QualType T = TD->getUnderlyingType();
    if (!T->isObjCObjectPointerType()) {
      S.Diag(TD->getLocation(), diag::warn_ptr_independentclass_attribute);
      return;
    }
  } else {
    S.Diag(D->getLocation(), diag::warn_independentclass_attribute);
    return;
  }
  D->addAttr(::new (S.Context) ObjCIndependentClassAttr(S.Context, AL));
}

static void handleBlocksAttr(Sema &S, Decl *D, const ParsedAttr &AL) {
  if (!AL.isArgIdent(0)) {
    S.Diag(AL.getLoc(), diag::err_attribute_argument_n_type)
        << AL << 1 << AANT_ArgumentIdentifier;
    return;
  }

  IdentifierInfo *II = AL.getArgAsIdent(0)->Ident;
  BlocksAttr::BlockType type;
  if (!BlocksAttr::ConvertStrToBlockType(II->getName(), type)) {
    S.Diag(AL.getLoc(), diag::warn_attribute_type_not_supported) << AL << II;
    return;
  }

  D->addAttr(::new (S.Context) BlocksAttr(S.Context, AL, type));
}

static void handleSentinelAttr(Sema &S, Decl *D, const ParsedAttr &AL) {
  unsigned sentinel = (unsigned)SentinelAttr::DefaultSentinel;
  if (AL.getNumArgs() > 0) {
    Expr *E = AL.getArgAsExpr(0);
    Optional<llvm::APSInt> Idx = llvm::APSInt(32);
    if (E->isTypeDependent() || !(Idx = E->getIntegerConstantExpr(S.Context))) {
      S.Diag(AL.getLoc(), diag::err_attribute_argument_n_type)
          << AL << 1 << AANT_ArgumentIntegerConstant << E->getSourceRange();
      return;
    }

    if (Idx->isSigned() && Idx->isNegative()) {
      S.Diag(AL.getLoc(), diag::err_attribute_sentinel_less_than_zero)
        << E->getSourceRange();
      return;
    }

    sentinel = Idx->getZExtValue();
  }

  unsigned nullPos = (unsigned)SentinelAttr::DefaultNullPos;
  if (AL.getNumArgs() > 1) {
    Expr *E = AL.getArgAsExpr(1);
    Optional<llvm::APSInt> Idx = llvm::APSInt(32);
    if (E->isTypeDependent() || !(Idx = E->getIntegerConstantExpr(S.Context))) {
      S.Diag(AL.getLoc(), diag::err_attribute_argument_n_type)
          << AL << 2 << AANT_ArgumentIntegerConstant << E->getSourceRange();
      return;
    }
    nullPos = Idx->getZExtValue();

    if ((Idx->isSigned() && Idx->isNegative()) || nullPos > 1) {
      // FIXME: This error message could be improved, it would be nice
      // to say what the bounds actually are.
      S.Diag(AL.getLoc(), diag::err_attribute_sentinel_not_zero_or_one)
        << E->getSourceRange();
      return;
    }
  }

  if (const auto *FD = dyn_cast<FunctionDecl>(D)) {
    const FunctionType *FT = FD->getType()->castAs<FunctionType>();
    if (isa<FunctionNoProtoType>(FT)) {
      S.Diag(AL.getLoc(), diag::warn_attribute_sentinel_named_arguments);
      return;
    }

    if (!cast<FunctionProtoType>(FT)->isVariadic()) {
      S.Diag(AL.getLoc(), diag::warn_attribute_sentinel_not_variadic) << 0;
      return;
    }
  } else if (const auto *MD = dyn_cast<ObjCMethodDecl>(D)) {
    if (!MD->isVariadic()) {
      S.Diag(AL.getLoc(), diag::warn_attribute_sentinel_not_variadic) << 0;
      return;
    }
  } else if (const auto *BD = dyn_cast<BlockDecl>(D)) {
    if (!BD->isVariadic()) {
      S.Diag(AL.getLoc(), diag::warn_attribute_sentinel_not_variadic) << 1;
      return;
    }
  } else if (const auto *V = dyn_cast<VarDecl>(D)) {
    QualType Ty = V->getType();
    if (Ty->isBlockPointerType() || Ty->isFunctionPointerType()) {
      const FunctionType *FT = Ty->isFunctionPointerType()
                                   ? D->getFunctionType()
                                   : Ty->castAs<BlockPointerType>()
                                         ->getPointeeType()
                                         ->castAs<FunctionType>();
      if (!cast<FunctionProtoType>(FT)->isVariadic()) {
        int m = Ty->isFunctionPointerType() ? 0 : 1;
        S.Diag(AL.getLoc(), diag::warn_attribute_sentinel_not_variadic) << m;
        return;
      }
    } else {
      S.Diag(AL.getLoc(), diag::warn_attribute_wrong_decl_type)
          << AL << ExpectedFunctionMethodOrBlock;
      return;
    }
  } else {
    S.Diag(AL.getLoc(), diag::warn_attribute_wrong_decl_type)
        << AL << ExpectedFunctionMethodOrBlock;
    return;
  }
  D->addAttr(::new (S.Context) SentinelAttr(S.Context, AL, sentinel, nullPos));
}

static void handleWarnUnusedResult(Sema &S, Decl *D, const ParsedAttr &AL) {
  if (D->getFunctionType() &&
      D->getFunctionType()->getReturnType()->isVoidType() &&
      !isa<CXXConstructorDecl>(D)) {
    S.Diag(AL.getLoc(), diag::warn_attribute_void_function_method) << AL << 0;
    return;
  }
  if (const auto *MD = dyn_cast<ObjCMethodDecl>(D))
    if (MD->getReturnType()->isVoidType()) {
      S.Diag(AL.getLoc(), diag::warn_attribute_void_function_method) << AL << 1;
      return;
    }

  StringRef Str;
  if (AL.isStandardAttributeSyntax() && !AL.getScopeName()) {
    // The standard attribute cannot be applied to variable declarations such
    // as a function pointer.
    if (isa<VarDecl>(D))
      S.Diag(AL.getLoc(), diag::warn_attribute_wrong_decl_type_str)
          << AL << "functions, classes, or enumerations";

    // If this is spelled as the standard C++17 attribute, but not in C++17,
    // warn about using it as an extension. If there are attribute arguments,
    // then claim it's a C++2a extension instead.
    // FIXME: If WG14 does not seem likely to adopt the same feature, add an
    // extension warning for C2x mode.
    const LangOptions &LO = S.getLangOpts();
    if (AL.getNumArgs() == 1) {
      if (LO.CPlusPlus && !LO.CPlusPlus20)
        S.Diag(AL.getLoc(), diag::ext_cxx20_attr) << AL;

      // Since this this is spelled [[nodiscard]], get the optional string
      // literal. If in C++ mode, but not in C++2a mode, diagnose as an
      // extension.
      // FIXME: C2x should support this feature as well, even as an extension.
      if (!S.checkStringLiteralArgumentAttr(AL, 0, Str, nullptr))
        return;
    } else if (LO.CPlusPlus && !LO.CPlusPlus17)
      S.Diag(AL.getLoc(), diag::ext_cxx17_attr) << AL;
  }

  if ((!AL.isGNUAttribute() &&
       !(AL.isStandardAttributeSyntax() && AL.isClangScope())) &&
      isa<TypedefNameDecl>(D)) {
    S.Diag(AL.getLoc(), diag::warn_unused_result_typedef_unsupported_spelling)
        << AL.isGNUScope();
    return;
  }

  D->addAttr(::new (S.Context) WarnUnusedResultAttr(S.Context, AL, Str));
}

static void handleWeakImportAttr(Sema &S, Decl *D, const ParsedAttr &AL) {
  // weak_import only applies to variable & function declarations.
  bool isDef = false;
  if (!D->canBeWeakImported(isDef)) {
    if (isDef)
      S.Diag(AL.getLoc(), diag::warn_attribute_invalid_on_definition)
        << "weak_import";
    else if (isa<ObjCPropertyDecl>(D) || isa<ObjCMethodDecl>(D) ||
             (S.Context.getTargetInfo().getTriple().isOSDarwin() &&
              (isa<ObjCInterfaceDecl>(D) || isa<EnumDecl>(D)))) {
      // Nothing to warn about here.
    } else
      S.Diag(AL.getLoc(), diag::warn_attribute_wrong_decl_type)
          << AL << ExpectedVariableOrFunction;

    return;
  }

  D->addAttr(::new (S.Context) WeakImportAttr(S.Context, AL));
}

// Returns a DupArgResult value; Same means the args have the same value,
// Different means the args do not have the same value, and Unknown means that
// the args cannot (yet) be compared.
enum class DupArgResult { Unknown, Same, Different };
static DupArgResult AreArgValuesIdentical(const Expr *LHS, const Expr *RHS) {
  // If either operand is still value dependent, we can't test anything.
  const auto *LHSCE = dyn_cast<ConstantExpr>(LHS);
  const auto *RHSCE = dyn_cast<ConstantExpr>(RHS);
  if (!LHSCE || !RHSCE)
    return DupArgResult::Unknown;

  // Otherwise, test that the values.
  return LHSCE->getResultAsAPSInt() == RHSCE->getResultAsAPSInt()
             ? DupArgResult::Same
             : DupArgResult::Different;
}

void Sema::AddWorkGroupSizeHintAttr(Decl *D, const AttributeCommonInfo &CI,
                                    Expr *XDim, Expr *YDim, Expr *ZDim) {
  // Returns nullptr if diagnosing, otherwise returns the original expression
  // or the original expression converted to a constant expression.
  auto CheckAndConvertArg = [&](Expr *E) -> Expr * {
    // We can only check if the expression is not value dependent.
    if (!E->isValueDependent()) {
      llvm::APSInt ArgVal;
      ExprResult Res = VerifyIntegerConstantExpression(E, &ArgVal);
      if (Res.isInvalid())
        return nullptr;
      E = Res.get();

      // This attribute requires a strictly positive value.
      if (ArgVal <= 0) {
        Diag(E->getExprLoc(), diag::err_attribute_requires_positive_integer)
            << CI << /*positive*/ 0;
        return nullptr;
      }
    }

    return E;
  };

  // Check all three argument values, and if any are bad, bail out. This will
  // convert the given expressions into constant expressions when possible.
  XDim = CheckAndConvertArg(XDim);
  YDim = CheckAndConvertArg(YDim);
  ZDim = CheckAndConvertArg(ZDim);
  if (!XDim || !YDim || !ZDim)
    return;

  // If the attribute was already applied with different arguments, then
  // diagnose the second attribute as a duplicate and don't add it.
  if (const auto *Existing = D->getAttr<WorkGroupSizeHintAttr>()) {
    DupArgResult Results[] = {AreArgValuesIdentical(XDim, Existing->getXDim()),
                              AreArgValuesIdentical(YDim, Existing->getYDim()),
                              AreArgValuesIdentical(ZDim, Existing->getZDim())};
    // If any of the results are known to be different, we can diagnose at this
    // point and drop the attribute.
    if (llvm::is_contained(Results, DupArgResult::Different)) {
      Diag(CI.getLoc(), diag::warn_duplicate_attribute) << CI;
      Diag(Existing->getLoc(), diag::note_previous_attribute);
      return;
    }
    // If all of the results are known to be the same, we can silently drop the
    // attribute. Otherwise, we have to add the attribute and resolve its
    // differences later.
    if (llvm::all_of(Results,
                     [](DupArgResult V) { return V == DupArgResult::Same; }))
      return;
  }

  D->addAttr(::new (Context)
                 WorkGroupSizeHintAttr(Context, CI, XDim, YDim, ZDim));
}

WorkGroupSizeHintAttr *
Sema::MergeWorkGroupSizeHintAttr(Decl *D, const WorkGroupSizeHintAttr &A) {
  // Check to see if there's a duplicate attribute already applied.
  if (const auto *DeclAttr = D->getAttr<WorkGroupSizeHintAttr>()) {
    DupArgResult Results[] = {
        AreArgValuesIdentical(DeclAttr->getXDim(), A.getXDim()),
        AreArgValuesIdentical(DeclAttr->getYDim(), A.getYDim()),
        AreArgValuesIdentical(DeclAttr->getZDim(), A.getZDim())};

    // If any of the results are known to be different, we can diagnose at this
    // point and drop the attribute.
    if (llvm::is_contained(Results, DupArgResult::Different)) {
      Diag(DeclAttr->getLoc(), diag::warn_duplicate_attribute) << &A;
      Diag(A.getLoc(), diag::note_previous_attribute);
      return nullptr;
    }
    // If all of the results are known to be the same, we can silently drop the
    // attribute. Otherwise, we have to add the attribute and resolve its
    // differences later.
    if (llvm::all_of(Results,
                     [](DupArgResult V) { return V == DupArgResult::Same; }))
      return nullptr;
  }
  return ::new (Context)
      WorkGroupSizeHintAttr(Context, A, A.getXDim(), A.getYDim(), A.getZDim());
}

// Handles work_group_size_hint.
static void handleWorkGroupSizeHint(Sema &S, Decl *D, const ParsedAttr &AL) {
  S.CheckDeprecatedSYCLAttributeSpelling(AL);

  // __attribute__((work_group_size_hint) requires exactly three arguments.
  if (AL.getSyntax() == ParsedAttr::AS_GNU || !AL.hasScope() ||
      (AL.hasScope() && !AL.getScopeName()->isStr("sycl"))) {
    if (!AL.checkExactlyNumArgs(S, 3))
      return;
  }

  // FIXME: NumArgs checking is disabled in Attr.td to keep consistent
  // disgnostics with OpenCL C that does not have optional values here.
  if (!AL.checkAtLeastNumArgs(S, 1) || !AL.checkAtMostNumArgs(S, 3))
    return;

  // Handles default arguments in [[sycl::work_group_size_hint]] attribute.
  auto SetDefaultValue = [](Sema &S, const ParsedAttr &AL) {
    assert(AL.getKind() == ParsedAttr::AT_WorkGroupSizeHint && AL.hasScope() &&
           AL.getScopeName()->isStr("sycl"));
    return IntegerLiteral::Create(S.Context, llvm::APInt(32, 1),
                                  S.Context.IntTy, AL.getLoc());
  };

  Expr *XDimExpr = AL.getArgAsExpr(0);
  Expr *YDimExpr =
      AL.isArgExpr(1) ? AL.getArgAsExpr(1) : SetDefaultValue(S, AL);
  Expr *ZDimExpr =
      AL.isArgExpr(2) ? AL.getArgAsExpr(2) : SetDefaultValue(S, AL);
  S.AddWorkGroupSizeHintAttr(D, AL, XDimExpr, YDimExpr, ZDimExpr);
}

// Checks correctness of mutual usage of different work_group_size attributes:
// reqd_work_group_size, max_work_group_size, and max_global_work_dim.
//
// If [[intel::max_work_group_size(X, Y, Z)]] or
// [[sycl::reqd_work_group_size(X, Y, Z)]] or
// [[cl::reqd_work_group_size(X, Y, Z)]]
// or __attribute__((reqd_work_group_size)) attribute is specified on a
// declaration along with [[intel::max_global_work_dim()]] attribute, check to
// see if all arguments of 'max_work_group_size' or different spellings of
// 'reqd_work_group_size' attribute hold value 1 in case the argument of
// [[intel::max_global_work_dim()]] attribute value equals to 0.
static bool InvalidWorkGroupSizeAttrs(const Expr *MGValue, const Expr *XDim,
                                      const Expr *YDim, const Expr *ZDim) {
  // If any of the operand is still value dependent, we can't test anything.
  const auto *MGValueExpr = dyn_cast<ConstantExpr>(MGValue);
  const auto *XDimExpr = dyn_cast<ConstantExpr>(XDim);
  const auto *YDimExpr = dyn_cast<ConstantExpr>(YDim);
  const auto *ZDimExpr = dyn_cast<ConstantExpr>(ZDim);

  if (!MGValueExpr || !XDimExpr || !YDimExpr || !ZDimExpr)
    return false;

  // Otherwise, check if the attribute values are equal to one.
  return (MGValueExpr->getResultAsAPSInt() == 0 &&
          (XDimExpr->getResultAsAPSInt() != 1 ||
           YDimExpr->getResultAsAPSInt() != 1 ||
           ZDimExpr->getResultAsAPSInt() != 1));
}

// Checks correctness of mutual usage of different work_group_size attributes:
// reqd_work_group_size and max_work_group_size.
//
// If the 'reqd_work_group_size' attribute is specified on a declaration along
// with 'max_work_group_size' attribute, check to see if values of
// 'reqd_work_group_size' attribute arguments are equal to or less than values
// of 'max_work_group_size' attribute arguments.
//
// The arguments to reqd_work_group_size are ordered based on which index
// increments the fastest. In OpenCL, the first argument is the index that
// increments the fastest, and in SYCL, the last argument is the index that
// increments the fastest.
//
// __attribute__((reqd_work_group_size)) follows the OpenCL rules in OpenCL
// mode. All spellings of reqd_work_group_size attribute (regardless of
// syntax used) follow the SYCL rules when in SYCL mode.
static bool checkMaxAllowedWorkGroupSize(
    Sema &S, const Expr *RWGSXDim, const Expr *RWGSYDim, const Expr *RWGSZDim,
    const Expr *MWGSXDim, const Expr *MWGSYDim, const Expr *MWGSZDim) {
  // If any of the operand is still value dependent, we can't test anything.
  const auto *RWGSXDimExpr = dyn_cast<ConstantExpr>(RWGSXDim);
  const auto *RWGSYDimExpr = dyn_cast<ConstantExpr>(RWGSYDim);
  const auto *RWGSZDimExpr = dyn_cast<ConstantExpr>(RWGSZDim);
  const auto *MWGSXDimExpr = dyn_cast<ConstantExpr>(MWGSXDim);
  const auto *MWGSYDimExpr = dyn_cast<ConstantExpr>(MWGSYDim);
  const auto *MWGSZDimExpr = dyn_cast<ConstantExpr>(MWGSZDim);

  if (!RWGSXDimExpr || !RWGSYDimExpr || !RWGSZDimExpr || !MWGSXDimExpr ||
      !MWGSYDimExpr || !MWGSZDimExpr)
    return false;

  // Otherwise, check if values of 'reqd_work_group_size' attribute arguments
  // are greater than values of 'max_work_group_size' attribute arguments.
  bool CheckFirstArgument =
      S.getLangOpts().OpenCL
          ? RWGSXDimExpr->getResultAsAPSInt().getZExtValue() >
                MWGSZDimExpr->getResultAsAPSInt().getZExtValue()
          : RWGSXDimExpr->getResultAsAPSInt().getZExtValue() >
                MWGSXDimExpr->getResultAsAPSInt().getZExtValue();

  bool CheckSecondArgument = RWGSYDimExpr->getResultAsAPSInt().getZExtValue() >
                             MWGSYDimExpr->getResultAsAPSInt().getZExtValue();

  bool CheckThirdArgument =
      S.getLangOpts().OpenCL
          ? RWGSZDimExpr->getResultAsAPSInt().getZExtValue() >
                MWGSXDimExpr->getResultAsAPSInt().getZExtValue()
          : RWGSZDimExpr->getResultAsAPSInt().getZExtValue() >
                MWGSZDimExpr->getResultAsAPSInt().getZExtValue();

  return CheckFirstArgument || CheckSecondArgument || CheckThirdArgument;
}

void Sema::AddSYCLIntelMaxWorkGroupSizeAttr(Decl *D,
                                            const AttributeCommonInfo &CI,
                                            Expr *XDim, Expr *YDim,
                                            Expr *ZDim) {
  // Returns nullptr if diagnosing, otherwise returns the original expression
  // or the original expression converted to a constant expression.
  auto CheckAndConvertArg = [&](Expr *E) -> Expr * {
    // Check if the expression is not value dependent.
    if (!E->isValueDependent()) {
      llvm::APSInt ArgVal;
      ExprResult Res = VerifyIntegerConstantExpression(E, &ArgVal);
      if (Res.isInvalid())
        return nullptr;
      E = Res.get();

      // This attribute requires a strictly positive value.
      if (ArgVal <= 0) {
        Diag(E->getExprLoc(), diag::err_attribute_requires_positive_integer)
            << CI << /*positive*/ 0;
        return nullptr;
      }
    }
    return E;
  };

  // Check all three argument values, and if any are bad, bail out. This will
  // convert the given expressions into constant expressions when possible.
  XDim = CheckAndConvertArg(XDim);
  YDim = CheckAndConvertArg(YDim);
  ZDim = CheckAndConvertArg(ZDim);
  if (!XDim || !YDim || !ZDim)
    return;

  // If the 'max_work_group_size' attribute is specified on a declaration along
  // with 'reqd_work_group_size' attribute, check to see if values of
  // 'reqd_work_group_size' attribute arguments are equal to or less than values
  // of 'max_work_group_size' attribute arguments.
  //
  // We emit diagnostic if values of 'reqd_work_group_size' attribute arguments
  // are greater than values of 'max_work_group_size' attribute arguments.
  if (const auto *DeclAttr = D->getAttr<ReqdWorkGroupSizeAttr>()) {
    if (checkMaxAllowedWorkGroupSize(*this, DeclAttr->getXDim(),
                                     DeclAttr->getYDim(), DeclAttr->getZDim(),
                                     XDim, YDim, ZDim)) {
      Diag(CI.getLoc(), diag::err_conflicting_sycl_function_attributes)
          << CI << DeclAttr;
      Diag(DeclAttr->getLoc(), diag::note_conflicting_attribute);
      return;
    }
  }

  // If the declaration has a SYCLIntelMaxWorkGroupSizeAttr, check to see if
  // the attribute holds values equal to (1, 1, 1) in case the value of
  // SYCLIntelMaxGlobalWorkDimAttr equals to 0.
  if (const auto *DeclAttr = D->getAttr<SYCLIntelMaxGlobalWorkDimAttr>()) {
    if (InvalidWorkGroupSizeAttrs(DeclAttr->getValue(), XDim, YDim, ZDim)) {
      Diag(CI.getLoc(), diag::err_sycl_x_y_z_arguments_must_be_one)
          << CI << DeclAttr;
      return;
    }
  }

  // If the attribute was already applied with different arguments, then
  // diagnose the second attribute as a duplicate and don't add it.
  if (const auto *Existing = D->getAttr<SYCLIntelMaxWorkGroupSizeAttr>()) {
    DupArgResult Results[] = {AreArgValuesIdentical(XDim, Existing->getXDim()),
                              AreArgValuesIdentical(YDim, Existing->getYDim()),
                              AreArgValuesIdentical(ZDim, Existing->getZDim())};
    // If any of the results are known to be different, we can diagnose at this
    // point and drop the attribute.
    if (llvm::is_contained(Results, DupArgResult::Different)) {
      Diag(CI.getLoc(), diag::warn_duplicate_attribute) << CI;
      Diag(Existing->getLoc(), diag::note_previous_attribute);
      return;
    }
    // If all of the results are known to be the same, we can silently drop the
    // attribute. Otherwise, we have to add the attribute and resolve its
    // differences later.
    if (llvm::all_of(Results,
                     [](DupArgResult V) { return V == DupArgResult::Same; }))
      return;
  }

  D->addAttr(::new (Context)
                 SYCLIntelMaxWorkGroupSizeAttr(Context, CI, XDim, YDim, ZDim));
}

SYCLIntelMaxWorkGroupSizeAttr *Sema::MergeSYCLIntelMaxWorkGroupSizeAttr(
    Decl *D, const SYCLIntelMaxWorkGroupSizeAttr &A) {
  // Check to see if there's a duplicate attribute already applied.
  if (const auto *DeclAttr = D->getAttr<SYCLIntelMaxWorkGroupSizeAttr>()) {
    DupArgResult Results[] = {
        AreArgValuesIdentical(DeclAttr->getXDim(), A.getXDim()),
        AreArgValuesIdentical(DeclAttr->getYDim(), A.getYDim()),
        AreArgValuesIdentical(DeclAttr->getZDim(), A.getZDim())};

    // If any of the results are known to be different, we can diagnose at this
    // point and drop the attribute.
    if (llvm::is_contained(Results, DupArgResult::Different)) {
      Diag(DeclAttr->getLoc(), diag::warn_duplicate_attribute) << &A;
      Diag(A.getLoc(), diag::note_previous_attribute);
      return nullptr;
    }
    // If all of the results are known to be the same, we can silently drop the
    // attribute. Otherwise, we have to add the attribute and resolve its
    // differences later.
    if (llvm::all_of(Results,
                     [](DupArgResult V) { return V == DupArgResult::Same; }))
      return nullptr;
  }

  // If the 'max_work_group_size' attribute is specified on a declaration along
  // with 'reqd_work_group_size' attribute, check to see if values of
  // 'reqd_work_group_size' attribute arguments are equal to or less than values
  // of 'max_work_group_size' attribute arguments.
  //
  // We emit diagnostic if values of 'reqd_work_group_size' attribute arguments
  // are greater than values of 'max_work_group_size' attribute arguments.
  if (const auto *DeclAttr = D->getAttr<ReqdWorkGroupSizeAttr>()) {
    if (checkMaxAllowedWorkGroupSize(*this, DeclAttr->getXDim(),
                                     DeclAttr->getYDim(), DeclAttr->getZDim(),
                                     A.getXDim(), A.getYDim(), A.getZDim())) {
      Diag(DeclAttr->getLoc(), diag::err_conflicting_sycl_function_attributes)
          << DeclAttr << &A;
      Diag(A.getLoc(), diag::note_conflicting_attribute);
      return nullptr;
    }
  }

  // If the declaration has a SYCLIntelMaxWorkGroupSizeAttr, check to see if
  // the attribute holds values equal to (1, 1, 1) in case the value of
  // SYCLIntelMaxGlobalWorkDimAttr equals to 0.
  if (const auto *DeclAttr = D->getAttr<SYCLIntelMaxGlobalWorkDimAttr>()) {
    if (InvalidWorkGroupSizeAttrs(DeclAttr->getValue(), A.getXDim(),
                                  A.getYDim(), A.getZDim())) {
      Diag(A.getLoc(), diag::err_sycl_x_y_z_arguments_must_be_one)
          << &A << DeclAttr;
      return nullptr;
    }
  }

  return ::new (Context) SYCLIntelMaxWorkGroupSizeAttr(
      Context, A, A.getXDim(), A.getYDim(), A.getZDim());
}

// Handles max_work_group_size attribute.
static void handleSYCLIntelMaxWorkGroupSize(Sema &S, Decl *D,
                                            const ParsedAttr &AL) {
  S.AddSYCLIntelMaxWorkGroupSizeAttr(D, AL, AL.getArgAsExpr(0),
                                     AL.getArgAsExpr(1), AL.getArgAsExpr(2));
}

// Handles reqd_work_group_size.
// If the 'reqd_work_group_size' attribute is specified on a declaration along
// with 'num_simd_work_items' attribute, the required work group size specified
// by 'num_simd_work_items' attribute must evenly divide the index that
// increments fastest in the 'reqd_work_group_size' attribute.
//
// The arguments to reqd_work_group_size are ordered based on which index
// increments the fastest. In OpenCL, the first argument is the index that
// increments the fastest, and in SYCL, the last argument is the index that
// increments the fastest.
//
// __attribute__((reqd_work_group_size)) follows the OpenCL rules in OpenCL
// mode. All spellings of reqd_work_group_size attribute (regardless of
// syntax used) follow the SYCL rules when in SYCL mode.
static bool CheckWorkGroupSize(Sema &S, const Expr *NSWIValue,
                               const Expr *RWGSXDim, const Expr *RWGSZDim) {
  // If any of the operand is still value dependent, we can't test anything.
  const auto *NSWIValueExpr = dyn_cast<ConstantExpr>(NSWIValue);
  const auto *RWGSXDimExpr = dyn_cast<ConstantExpr>(RWGSXDim);
  const auto *RWGSZDimExpr = dyn_cast<ConstantExpr>(RWGSZDim);

  if (!NSWIValueExpr || !RWGSXDimExpr || !RWGSZDimExpr)
    return false;

  // Otherwise, check which argument increments the fastest
  // in OpenCL vs SYCL mode.
  unsigned WorkGroupSize =
      S.getLangOpts().OpenCL
          ? (RWGSXDimExpr->getResultAsAPSInt()).getZExtValue()
          : (RWGSZDimExpr->getResultAsAPSInt()).getZExtValue();

  // Check if the required work group size specified by 'num_simd_work_items'
  // attribute evenly divides the index that increments fastest in the
  // 'reqd_work_group_size' attribute.
  return WorkGroupSize % NSWIValueExpr->getResultAsAPSInt().getZExtValue() != 0;
}

void Sema::AddReqdWorkGroupSizeAttr(Decl *D, const AttributeCommonInfo &CI,
                                    Expr *XDim, Expr *YDim, Expr *ZDim) {
  // Returns nullptr if diagnosing, otherwise returns the original expression
  // or the original expression converted to a constant expression.
  auto CheckAndConvertArg = [&](Expr *E) -> Expr * {
    // Check if the expression is not value dependent.
    if (!E->isValueDependent()) {
      llvm::APSInt ArgVal;
      ExprResult Res = VerifyIntegerConstantExpression(E, &ArgVal);
      if (Res.isInvalid())
        return nullptr;
      E = Res.get();

      // This attribute requires a strictly positive value.
      if (ArgVal <= 0) {
        Diag(E->getExprLoc(), diag::err_attribute_requires_positive_integer)
            << CI << /*positive*/ 0;
        return nullptr;
      }
    }
    return E;
  };

  // Check all three argument values, and if any are bad, bail out. This will
  // convert the given expressions into constant expressions when possible.
  XDim = CheckAndConvertArg(XDim);
  YDim = CheckAndConvertArg(YDim);
  ZDim = CheckAndConvertArg(ZDim);
  if (!XDim || !YDim || !ZDim)
    return;

  // If the declaration has a ReqdWorkGroupSizeAttr, check to see if
  // the attribute holds values equal to (1, 1, 1) in case the value of
  // SYCLIntelMaxGlobalWorkDimAttr equals to 0.
  if (const auto *DeclAttr = D->getAttr<SYCLIntelMaxGlobalWorkDimAttr>()) {
    if (InvalidWorkGroupSizeAttrs(DeclAttr->getValue(), XDim, YDim, ZDim)) {
      Diag(CI.getLoc(), diag::err_sycl_x_y_z_arguments_must_be_one)
          << CI << DeclAttr;
    }
  }

  // If the 'max_work_group_size' attribute is specified on a declaration along
  // with 'reqd_work_group_size' attribute, check to see if values of
  // 'reqd_work_group_size' attribute arguments are equal to or less than values
  // of 'max_work_group_size' attribute arguments.
  //
  // We emit diagnostic if values of 'reqd_work_group_size' attribute arguments
  // are greater than values of 'max_work_group_size' attribute arguments.
  if (const auto *DeclAttr = D->getAttr<SYCLIntelMaxWorkGroupSizeAttr>()) {
    if (checkMaxAllowedWorkGroupSize(*this, XDim, YDim, ZDim,
                                     DeclAttr->getXDim(), DeclAttr->getYDim(),
                                     DeclAttr->getZDim())) {
      Diag(CI.getLoc(), diag::err_conflicting_sycl_function_attributes)
          << CI << DeclAttr;
      Diag(DeclAttr->getLoc(), diag::note_conflicting_attribute);
      return;
    }
  }

  // If the 'reqd_work_group_size' attribute is specified on a declaration
  // along with 'num_simd_work_items' attribute, the required work group size
  // specified by 'num_simd_work_items' attribute must evenly divide the index
  // that increments fastest in the 'reqd_work_group_size' attribute.
  if (const auto *DeclAttr = D->getAttr<SYCLIntelNumSimdWorkItemsAttr>()) {
    if (CheckWorkGroupSize(*this, DeclAttr->getValue(), XDim, ZDim)) {
      Diag(DeclAttr->getLoc(), diag::err_sycl_num_kernel_wrong_reqd_wg_size)
          << DeclAttr << CI;
      Diag(CI.getLoc(), diag::note_conflicting_attribute);
      return;
    }
  }

  // If the attribute was already applied with different arguments, then
  // diagnose the second attribute as a duplicate and don't add it.
  if (const auto *Existing = D->getAttr<ReqdWorkGroupSizeAttr>()) {
    DupArgResult Results[] = {AreArgValuesIdentical(XDim, Existing->getXDim()),
                              AreArgValuesIdentical(YDim, Existing->getYDim()),
                              AreArgValuesIdentical(ZDim, Existing->getZDim())};
    // If any of the results are known to be different, we can diagnose at this
    // point and drop the attribute.
    if (llvm::is_contained(Results, DupArgResult::Different)) {
      Diag(CI.getLoc(), diag::err_duplicate_attribute) << CI;
      Diag(Existing->getLoc(), diag::note_previous_attribute);
      return;
    }

    // If all of the results are known to be the same, we can silently drop the
    // attribute. Otherwise, we have to add the attribute and resolve its
    // differences later.
    if (llvm::all_of(Results,
                     [](DupArgResult V) { return V == DupArgResult::Same; }))
      return;
  }

  D->addAttr(::new (Context)
                 ReqdWorkGroupSizeAttr(Context, CI, XDim, YDim, ZDim));
}

ReqdWorkGroupSizeAttr *
Sema::MergeReqdWorkGroupSizeAttr(Decl *D, const ReqdWorkGroupSizeAttr &A) {
  // If the declaration has a ReqdWorkGroupSizeAttr, check to see if the
  // attribute holds values equal to (1, 1, 1) in case the value of
  // SYCLIntelMaxGlobalWorkDimAttr equals to 0.
  if (const auto *DeclAttr = D->getAttr<SYCLIntelMaxGlobalWorkDimAttr>()) {
    if (InvalidWorkGroupSizeAttrs(DeclAttr->getValue(), A.getXDim(),
                                  A.getYDim(), A.getZDim())) {
      Diag(A.getLoc(), diag::err_sycl_x_y_z_arguments_must_be_one)
          << &A << DeclAttr;
      return nullptr;
    }
  }

  // If the 'max_work_group_size' attribute is specified on a declaration along
  // with 'reqd_work_group_size' attribute, check to see if values of
  // 'reqd_work_group_size' attribute arguments are equal or less than values
  // of 'max_work_group_size' attribute arguments.
  //
  // We emit diagnostic if values of 'reqd_work_group_size' attribute arguments
  // are greater than values of 'max_work_group_size' attribute arguments.
  if (const auto *DeclAttr = D->getAttr<SYCLIntelMaxWorkGroupSizeAttr>()) {
    if (checkMaxAllowedWorkGroupSize(
            *this, A.getXDim(), A.getYDim(), A.getZDim(), DeclAttr->getXDim(),
            DeclAttr->getYDim(), DeclAttr->getZDim())) {
      Diag(DeclAttr->getLoc(), diag::err_conflicting_sycl_function_attributes)
          << DeclAttr << &A;
      Diag(A.getLoc(), diag::note_conflicting_attribute);
      return nullptr;
    }
  }

  // If the 'reqd_work_group_size' attribute is specified on a declaration
  // along with 'num_simd_work_items' attribute, the required work group size
  // specified by 'num_simd_work_items' attribute must evenly divide the index
  // that increments fastest in the 'reqd_work_group_size' attribute.
  if (const auto *DeclAttr = D->getAttr<SYCLIntelNumSimdWorkItemsAttr>()) {
    if (CheckWorkGroupSize(*this, DeclAttr->getValue(), A.getXDim(),
                           A.getZDim())) {
      Diag(DeclAttr->getLoc(), diag::err_sycl_num_kernel_wrong_reqd_wg_size)
          << DeclAttr << &A;
      Diag(A.getLoc(), diag::note_conflicting_attribute);
      return nullptr;
    }
  }

  // Check to see if there's a duplicate attribute already applied.
  if (const auto *DeclAttr = D->getAttr<ReqdWorkGroupSizeAttr>()) {
    DupArgResult Results[] = {
        AreArgValuesIdentical(DeclAttr->getXDim(), A.getXDim()),
        AreArgValuesIdentical(DeclAttr->getYDim(), A.getYDim()),
        AreArgValuesIdentical(DeclAttr->getZDim(), A.getZDim())};

    // If any of the results are known to be different, we can diagnose at this
    // point and drop the attribute.
    if (llvm::is_contained(Results, DupArgResult::Different)) {
      Diag(DeclAttr->getLoc(), diag::err_duplicate_attribute) << &A;
      Diag(A.getLoc(), diag::note_previous_attribute);
      return nullptr;
    }

    // If all of the results are known to be the same, we can silently drop the
    // attribute. Otherwise, we have to add the attribute and resolve its
    // differences later.
    if (llvm::all_of(Results,
                     [](DupArgResult V) { return V == DupArgResult::Same; }))
      return nullptr;
  }

  return ::new (Context)
      ReqdWorkGroupSizeAttr(Context, A, A.getXDim(), A.getYDim(), A.getZDim());
}

static void handleReqdWorkGroupSize(Sema &S, Decl *D, const ParsedAttr &AL) {
  S.CheckDeprecatedSYCLAttributeSpelling(AL);

  // __attribute__((reqd_work_group_size)) and [[cl::reqd_work_group_size]]
  // all require exactly three arguments.
  if ((AL.getKind() == ParsedAttr::AT_ReqdWorkGroupSize &&
       AL.getAttributeSpellingListIndex() ==
           ReqdWorkGroupSizeAttr::CXX11_cl_reqd_work_group_size) ||
      AL.getSyntax() == ParsedAttr::AS_GNU) {
    if (!AL.checkExactlyNumArgs(S, 3))
      return;
  }

  Expr *XDimExpr = AL.getArgAsExpr(0);

  // If no attribute argument is specified, set the second and third argument
  // to the default value 1, but only if the sycl::reqd_work_group_size
  // spelling was used.
  auto SetDefaultValue = [](Sema &S, const ParsedAttr &AL) {
    assert(AL.getKind() == ParsedAttr::AT_ReqdWorkGroupSize && AL.hasScope() &&
           AL.getScopeName()->isStr("sycl"));
    return IntegerLiteral::Create(S.Context, llvm::APInt(32, 1),
                                  S.Context.IntTy, AL.getLoc());
  };

  Expr *YDimExpr =
      AL.isArgExpr(1) ? AL.getArgAsExpr(1) : SetDefaultValue(S, AL);

  Expr *ZDimExpr =
      AL.isArgExpr(2) ? AL.getArgAsExpr(2) : SetDefaultValue(S, AL);

  S.AddReqdWorkGroupSizeAttr(D, AL, XDimExpr, YDimExpr, ZDimExpr);
}

void Sema::AddIntelReqdSubGroupSize(Decl *D, const AttributeCommonInfo &CI,
                                    Expr *E) {
  if (!E->isValueDependent()) {
    // Validate that we have an integer constant expression and then store the
    // converted constant expression into the semantic attribute so that we
    // don't have to evaluate it again later.
    llvm::APSInt ArgVal;
    ExprResult Res = VerifyIntegerConstantExpression(E, &ArgVal);
    if (Res.isInvalid())
      return;
    E = Res.get();

    // This attribute requires a strictly positive value.
    if (ArgVal <= 0) {
      Diag(E->getExprLoc(), diag::err_attribute_requires_positive_integer)
          << CI << /*positive*/ 0;
      return;
    }
    if (Context.getTargetInfo().getTriple().isNVPTX() && ArgVal != 32) {
      Diag(E->getExprLoc(), diag::warn_reqd_sub_group_attribute_cuda_n_32)
          << ArgVal.getSExtValue();
    }

    // Check to see if there's a duplicate attribute with different values
    // already applied to the declaration.
    if (const auto *DeclAttr = D->getAttr<IntelReqdSubGroupSizeAttr>()) {
      // If the other attribute argument is instantiation dependent, we won't
      // have converted it to a constant expression yet and thus we test
      // whether this is a null pointer.
      if (const auto *DeclExpr = dyn_cast<ConstantExpr>(DeclAttr->getValue())) {
        if (ArgVal != DeclExpr->getResultAsAPSInt()) {
          Diag(CI.getLoc(), diag::warn_duplicate_attribute) << CI;
          Diag(DeclAttr->getLoc(), diag::note_previous_attribute);
        }
        // Drop the duplicate attribute.
        return;
      }
    }
  }

  D->addAttr(::new (Context) IntelReqdSubGroupSizeAttr(Context, CI, E));
}

IntelReqdSubGroupSizeAttr *
Sema::MergeIntelReqdSubGroupSizeAttr(Decl *D,
                                     const IntelReqdSubGroupSizeAttr &A) {
  // Check to see if there's a duplicate attribute with different values
  // already applied to the declaration.
  if (const auto *DeclAttr = D->getAttr<IntelReqdSubGroupSizeAttr>()) {
    if (const auto *DeclExpr = dyn_cast<ConstantExpr>(DeclAttr->getValue())) {
      if (const auto *MergeExpr = dyn_cast<ConstantExpr>(A.getValue())) {
        if (DeclExpr->getResultAsAPSInt() != MergeExpr->getResultAsAPSInt()) {
          Diag(DeclAttr->getLoc(), diag::warn_duplicate_attribute) << &A;
          Diag(A.getLoc(), diag::note_previous_attribute);
          return nullptr;
        }
        // Do not add a duplicate attribute.
        return nullptr;
      }
    }
  }
  return ::new (Context) IntelReqdSubGroupSizeAttr(Context, A, A.getValue());
}

static void handleIntelReqdSubGroupSize(Sema &S, Decl *D,
                                        const ParsedAttr &AL) {
  S.CheckDeprecatedSYCLAttributeSpelling(AL);

  Expr *E = AL.getArgAsExpr(0);
  S.AddIntelReqdSubGroupSize(D, AL, E);
}

IntelNamedSubGroupSizeAttr *
Sema::MergeIntelNamedSubGroupSizeAttr(Decl *D,
                                      const IntelNamedSubGroupSizeAttr &A) {
  // Check to see if there's a duplicate attribute with different values
  // already applied to the declaration.
  if (const auto *DeclAttr = D->getAttr<IntelNamedSubGroupSizeAttr>()) {
    if (DeclAttr->getType() != A.getType()) {
      Diag(DeclAttr->getLoc(), diag::warn_duplicate_attribute) << &A;
      Diag(A.getLoc(), diag::note_previous_attribute);
    }
    return nullptr;
  }

  return IntelNamedSubGroupSizeAttr::Create(Context, A.getType(), A);
}

static void handleIntelNamedSubGroupSize(Sema &S, Decl *D,
                                         const ParsedAttr &AL) {
  StringRef SizeStr;
  SourceLocation Loc;
  if (AL.isArgIdent(0)) {
    IdentifierLoc *IL = AL.getArgAsIdent(0);
    SizeStr = IL->Ident->getName();
    Loc = IL->Loc;
  } else if (!S.checkStringLiteralArgumentAttr(AL, 0, SizeStr, &Loc)) {
    return;
  }

  IntelNamedSubGroupSizeAttr::SubGroupSizeType SizeType;
  if (!IntelNamedSubGroupSizeAttr::ConvertStrToSubGroupSizeType(SizeStr,
                                                                SizeType)) {
    S.Diag(Loc, diag::warn_attribute_type_not_supported) << AL << SizeStr;
  }
  D->addAttr(IntelNamedSubGroupSizeAttr::Create(S.Context, SizeType, AL));
}

void Sema::AddSYCLIntelNumSimdWorkItemsAttr(Decl *D,
                                            const AttributeCommonInfo &CI,
                                            Expr *E) {
  if (!E->isValueDependent()) {
    // Validate that we have an integer constant expression and then store the
    // converted constant expression into the semantic attribute so that we
    // don't have to evaluate it again later.
    llvm::APSInt ArgVal;
    ExprResult Res = VerifyIntegerConstantExpression(E, &ArgVal);
    if (Res.isInvalid())
      return;
    E = Res.get();

    // This attribute requires a strictly positive value.
    if (ArgVal <= 0) {
      Diag(E->getExprLoc(), diag::err_attribute_requires_positive_integer)
          << CI << /*positive*/ 0;
      return;
    }

    // Check to see if there's a duplicate attribute with different values
    // already applied to the declaration.
    if (const auto *DeclAttr = D->getAttr<SYCLIntelNumSimdWorkItemsAttr>()) {
      // If the other attribute argument is instantiation dependent, we won't
      // have converted it to a constant expression yet and thus we test
      // whether this is a null pointer.
      if (const auto *DeclExpr = dyn_cast<ConstantExpr>(DeclAttr->getValue())) {
        if (ArgVal != DeclExpr->getResultAsAPSInt()) {
          Diag(CI.getLoc(), diag::warn_duplicate_attribute) << CI;
          Diag(DeclAttr->getLoc(), diag::note_previous_attribute);
        }
        // Drop the duplicate attribute.
        return;
      }
    }

    // If the 'reqd_work_group_size' attribute is specified on a declaration
    // along with 'num_simd_work_items' attribute, the required work group size
    // specified by 'num_simd_work_items' attribute must evenly divide the index
    // that increments fastest in the 'reqd_work_group_size' attribute.
    if (const auto *DeclAttr = D->getAttr<ReqdWorkGroupSizeAttr>()) {
      if (CheckWorkGroupSize(*this, E, DeclAttr->getXDim(),
                             DeclAttr->getZDim())) {
        Diag(CI.getLoc(), diag::err_sycl_num_kernel_wrong_reqd_wg_size)
            << CI << DeclAttr;
        Diag(DeclAttr->getLoc(), diag::note_conflicting_attribute);
        return;
      }
    }
  }

  D->addAttr(::new (Context) SYCLIntelNumSimdWorkItemsAttr(Context, CI, E));
}

SYCLIntelNumSimdWorkItemsAttr *Sema::MergeSYCLIntelNumSimdWorkItemsAttr(
    Decl *D, const SYCLIntelNumSimdWorkItemsAttr &A) {
  // Check to see if there's a duplicate attribute with different values
  // already applied to the declaration.
  if (const auto *DeclAttr = D->getAttr<SYCLIntelNumSimdWorkItemsAttr>()) {
    if (const auto *DeclExpr = dyn_cast<ConstantExpr>(DeclAttr->getValue())) {
      if (const auto *MergeExpr = dyn_cast<ConstantExpr>(A.getValue())) {
        if (DeclExpr->getResultAsAPSInt() != MergeExpr->getResultAsAPSInt()) {
          Diag(DeclAttr->getLoc(), diag::warn_duplicate_attribute) << &A;
          Diag(A.getLoc(), diag::note_previous_attribute);
        }
        // Do not add a duplicate attribute.
        return nullptr;
      }
    }
  }

  // If the 'reqd_work_group_size' attribute is specified on a declaration
  // along with 'num_simd_work_items' attribute, the required work group size
  // specified by 'num_simd_work_items' attribute must evenly divide the index
  // that increments fastest in the 'reqd_work_group_size' attribute.
  if (const auto *DeclAttr = D->getAttr<ReqdWorkGroupSizeAttr>()) {
    if (CheckWorkGroupSize(*this, A.getValue(), DeclAttr->getXDim(),
                           DeclAttr->getZDim())) {
      Diag(A.getLoc(), diag::err_sycl_num_kernel_wrong_reqd_wg_size)
          << &A << DeclAttr;
      Diag(DeclAttr->getLoc(), diag::note_conflicting_attribute);
      return nullptr;
    }
  }

  return ::new (Context)
      SYCLIntelNumSimdWorkItemsAttr(Context, A, A.getValue());
}

static void handleSYCLIntelNumSimdWorkItemsAttr(Sema &S, Decl *D,
                                                const ParsedAttr &A) {
  Expr *E = A.getArgAsExpr(0);
  S.AddSYCLIntelNumSimdWorkItemsAttr(D, A, E);
}

// Handles use_stall_enable_clusters
static void handleSYCLIntelUseStallEnableClustersAttr(Sema &S, Decl *D,
                                                      const ParsedAttr &A) {
  D->addAttr(::new (S.Context)
                 SYCLIntelUseStallEnableClustersAttr(S.Context, A));
}

// Handles initiation_interval attribute.
void Sema::AddSYCLIntelFPGAInitiationIntervalAttr(Decl *D,
                                                  const AttributeCommonInfo &CI,
                                                  Expr *E) {
  if (!E->isValueDependent()) {
    // Validate that we have an integer constant expression and then store the
    // converted constant expression into the semantic attribute so that we
    // don't have to evaluate it again later.
    llvm::APSInt ArgVal;
    ExprResult Res = VerifyIntegerConstantExpression(E, &ArgVal);
    if (Res.isInvalid())
      return;
    E = Res.get();
    // This attribute requires a strictly positive value.
    if (ArgVal <= 0) {
      Diag(E->getExprLoc(), diag::err_attribute_requires_positive_integer)
          << CI << /*positive*/ 0;
      return;
    }
    // Check to see if there's a duplicate attribute with different values
    // already applied to the declaration.
    if (const auto *DeclAttr =
            D->getAttr<SYCLIntelFPGAInitiationIntervalAttr>()) {
      // If the other attribute argument is instantiation dependent, we won't
      // have converted it to a constant expression yet and thus we test
      // whether this is a null pointer.
      if (const auto *DeclExpr =
              dyn_cast<ConstantExpr>(DeclAttr->getIntervalExpr())) {
        if (ArgVal != DeclExpr->getResultAsAPSInt()) {
          Diag(CI.getLoc(), diag::warn_duplicate_attribute) << CI;
          Diag(DeclAttr->getLoc(), diag::note_previous_attribute);
        }
        // Drop the duplicate attribute.
        return;
      }
    }
  }

  D->addAttr(::new (Context)
                 SYCLIntelFPGAInitiationIntervalAttr(Context, CI, E));
}

SYCLIntelFPGAInitiationIntervalAttr *
Sema::MergeSYCLIntelFPGAInitiationIntervalAttr(
    Decl *D, const SYCLIntelFPGAInitiationIntervalAttr &A) {
  // Check to see if there's a duplicate attribute with different values
  // already applied to the declaration.
  if (const auto *DeclAttr =
          D->getAttr<SYCLIntelFPGAInitiationIntervalAttr>()) {
    if (const auto *DeclExpr =
            dyn_cast<ConstantExpr>(DeclAttr->getIntervalExpr())) {
      if (const auto *MergeExpr = dyn_cast<ConstantExpr>(A.getIntervalExpr())) {
        if (DeclExpr->getResultAsAPSInt() != MergeExpr->getResultAsAPSInt()) {
          Diag(DeclAttr->getLoc(), diag::warn_duplicate_attribute) << &A;
          Diag(A.getLoc(), diag::note_previous_attribute);
        }
        // Do not add a duplicate attribute.
        return nullptr;
      }
    }
  }

  return ::new (Context)
      SYCLIntelFPGAInitiationIntervalAttr(Context, A, A.getIntervalExpr());
}

static void handleSYCLIntelFPGAInitiationIntervalAttr(Sema &S, Decl *D,
                                                      const ParsedAttr &A) {
  S.CheckDeprecatedSYCLAttributeSpelling(A);

  S.AddSYCLIntelFPGAInitiationIntervalAttr(D, A, A.getArgAsExpr(0));
}

// Handle scheduler_target_fmax_mhz
void Sema::AddSYCLIntelSchedulerTargetFmaxMhzAttr(Decl *D,
                                                  const AttributeCommonInfo &CI,
                                                  Expr *E) {
  if (!E->isValueDependent()) {
    // Validate that we have an integer constant expression and then store the
    // converted constant expression into the semantic attribute so that we
    // don't have to evaluate it again later.
    llvm::APSInt ArgVal;
    ExprResult Res = VerifyIntegerConstantExpression(E, &ArgVal);
    if (Res.isInvalid())
      return;
    E = Res.get();

    // This attribute requires a non-negative value.
    if (ArgVal < 0) {
      Diag(E->getExprLoc(), diag::err_attribute_requires_positive_integer)
          << CI << /*non-negative*/ 1;
      return;
    }
    // Check to see if there's a duplicate attribute with different values
    // already applied to the declaration.
    if (const auto *DeclAttr =
            D->getAttr<SYCLIntelSchedulerTargetFmaxMhzAttr>()) {
      // If the other attribute argument is instantiation dependent, we won't
      // have converted it to a constant expression yet and thus we test
      // whether this is a null pointer.
      if (const auto *DeclExpr = dyn_cast<ConstantExpr>(DeclAttr->getValue())) {
        if (ArgVal != DeclExpr->getResultAsAPSInt()) {
          Diag(CI.getLoc(), diag::warn_duplicate_attribute) << CI;
          Diag(DeclAttr->getLoc(), diag::note_previous_attribute);
        }
        // Drop the duplicate attribute.
        return;
      }
    }
  }

  D->addAttr(::new (Context)
                 SYCLIntelSchedulerTargetFmaxMhzAttr(Context, CI, E));
}

SYCLIntelSchedulerTargetFmaxMhzAttr *
Sema::MergeSYCLIntelSchedulerTargetFmaxMhzAttr(
    Decl *D, const SYCLIntelSchedulerTargetFmaxMhzAttr &A) {
  // Check to see if there's a duplicate attribute with different values
  // already applied to the declaration.
  if (const auto *DeclAttr =
          D->getAttr<SYCLIntelSchedulerTargetFmaxMhzAttr>()) {
    if (const auto *DeclExpr = dyn_cast<ConstantExpr>(DeclAttr->getValue())) {
      if (const auto *MergeExpr = dyn_cast<ConstantExpr>(A.getValue())) {
        if (DeclExpr->getResultAsAPSInt() != MergeExpr->getResultAsAPSInt()) {
          Diag(DeclAttr->getLoc(), diag::warn_duplicate_attribute) << &A;
          Diag(A.getLoc(), diag::note_previous_attribute);
          return nullptr;
        }
        // Do not add a duplicate attribute.
        return nullptr;
      }
    }
  }
  return ::new (Context)
      SYCLIntelSchedulerTargetFmaxMhzAttr(Context, A, A.getValue());
}

static void handleSYCLIntelSchedulerTargetFmaxMhzAttr(Sema &S, Decl *D,
                                                      const ParsedAttr &AL) {
  Expr *E = AL.getArgAsExpr(0);
  S.AddSYCLIntelSchedulerTargetFmaxMhzAttr(D, AL, E);
}

// Handles max_global_work_dim.
// Returns a OneArgResult value; EqualToOne means all argument values are
// equal to one, NotEqualToOne means at least one argument value is not
// equal to one, and Unknown means that at least one of the argument values
// could not be determined.
enum class OneArgResult { Unknown, EqualToOne, NotEqualToOne };
static OneArgResult AreAllArgsOne(const Expr *Args[], size_t Count) {

  for (size_t Idx = 0; Idx < Count; ++Idx) {
    const auto *CE = dyn_cast<ConstantExpr>(Args[Idx]);
    if (!CE)
      return OneArgResult::Unknown;
    if (CE->getResultAsAPSInt() != 1)
      return OneArgResult::NotEqualToOne;
  }
  return OneArgResult::EqualToOne;
}

// If the declaration has a SYCLIntelMaxWorkGroupSizeAttr or
// ReqdWorkGroupSizeAttr, check to see if they hold equal values
// (1, 1, 1). Returns true if diagnosed.
template <typename AttrTy>
static bool checkWorkGroupSizeAttrExpr(Sema &S, Decl *D,
                                       const AttributeCommonInfo &AL) {
  if (const auto *A = D->getAttr<AttrTy>()) {
    const Expr *Args[3] = {A->getXDim(), A->getYDim(), A->getZDim()};
    if (OneArgResult::NotEqualToOne == AreAllArgsOne(Args, 3)) {
      S.Diag(A->getLocation(), diag::err_sycl_x_y_z_arguments_must_be_one)
          << A << AL;
      return true;
    }
  }
  return false;
}

void Sema::AddSYCLIntelMaxGlobalWorkDimAttr(Decl *D,
                                            const AttributeCommonInfo &CI,
                                            Expr *E) {
  if (!E->isValueDependent()) {
    // Validate that we have an integer constant expression and then store the
    // converted constant expression into the semantic attribute so that we
    // don't have to evaluate it again later.
    llvm::APSInt ArgVal;
    ExprResult Res = VerifyIntegerConstantExpression(E, &ArgVal);
    if (Res.isInvalid())
      return;
    E = Res.get();

    // This attribute must be in the range [0, 3].
    if (ArgVal < 0 || ArgVal > 3) {
      Diag(E->getBeginLoc(), diag::err_attribute_argument_out_of_range)
          << CI << 0 << 3 << E->getSourceRange();
      return;
    }

    // Check to see if there's a duplicate attribute with different values
    // already applied to the declaration.
    if (const auto *DeclAttr = D->getAttr<SYCLIntelMaxGlobalWorkDimAttr>()) {
      // If the other attribute argument is instantiation dependent, we won't
      // have converted it to a constant expression yet and thus we test
      // whether this is a null pointer.
      if (const auto *DeclExpr = dyn_cast<ConstantExpr>(DeclAttr->getValue())) {
        if (ArgVal != DeclExpr->getResultAsAPSInt()) {
          Diag(CI.getLoc(), diag::warn_duplicate_attribute) << CI;
          Diag(DeclAttr->getLoc(), diag::note_previous_attribute);
        }
        // Drop the duplicate attribute.
        return;
      }
    }

    // If the declaration has a SYCLIntelMaxWorkGroupSizeAttr or
    // ReqdWorkGroupSizeAttr, check to see if the attribute holds values equal
    // to (1, 1, 1) in case the value of SYCLIntelMaxGlobalWorkDimAttr equals
    // to 0.
    if (ArgVal == 0) {
      if (checkWorkGroupSizeAttrExpr<SYCLIntelMaxWorkGroupSizeAttr>(*this, D,
                                                                    CI) ||
          checkWorkGroupSizeAttrExpr<ReqdWorkGroupSizeAttr>(*this, D, CI))
        return;
    }
  }

  D->addAttr(::new (Context) SYCLIntelMaxGlobalWorkDimAttr(Context, CI, E));
}

SYCLIntelMaxGlobalWorkDimAttr *Sema::MergeSYCLIntelMaxGlobalWorkDimAttr(
    Decl *D, const SYCLIntelMaxGlobalWorkDimAttr &A) {
  // Check to see if there's a duplicate attribute with different values
  // already applied to the declaration.
  if (const auto *DeclAttr = D->getAttr<SYCLIntelMaxGlobalWorkDimAttr>()) {
    if (const auto *DeclExpr = dyn_cast<ConstantExpr>(DeclAttr->getValue())) {
      if (const auto *MergeExpr = dyn_cast<ConstantExpr>(A.getValue())) {
        if (DeclExpr->getResultAsAPSInt() != MergeExpr->getResultAsAPSInt()) {
          Diag(DeclAttr->getLoc(), diag::warn_duplicate_attribute) << &A;
          Diag(A.getLoc(), diag::note_previous_attribute);
        }
        // Do not add a duplicate attribute.
        return nullptr;
      }
    }
  }
  

  // If the declaration has a SYCLIntelMaxWorkGroupSizeAttr or
  // ReqdWorkGroupSizeAttr, check to see if the attribute holds values equal to
  // (1, 1, 1) in case the value of SYCLIntelMaxGlobalWorkDimAttr equals to 0.
  const auto *MergeExpr = dyn_cast<ConstantExpr>(A.getValue());
  if (MergeExpr->getResultAsAPSInt() == 0) {
    if (checkWorkGroupSizeAttrExpr<SYCLIntelMaxWorkGroupSizeAttr>(*this, D,
                                                                  A) ||
        checkWorkGroupSizeAttrExpr<ReqdWorkGroupSizeAttr>(*this, D, A))
      return nullptr;
  }

  return ::new (Context)
      SYCLIntelMaxGlobalWorkDimAttr(Context, A, A.getValue());
}

static void handleSYCLIntelMaxGlobalWorkDimAttr(Sema &S, Decl *D,
                                                const ParsedAttr &AL) {
  Expr *E = AL.getArgAsExpr(0);
  S.AddSYCLIntelMaxGlobalWorkDimAttr(D, AL, E);
}

// Handles [[intel::loop_fuse]] and [[intel::loop_fuse_independent]].
void Sema::AddSYCLIntelLoopFuseAttr(Decl *D, const AttributeCommonInfo &CI,
                                    Expr *E) {
  if (!E->isValueDependent()) {
    // Validate that we have an integer constant expression and then store the
    // converted constant expression into the semantic attribute so that we
    // don't have to evaluate it again later.
    llvm::APSInt ArgVal;
    ExprResult Res = VerifyIntegerConstantExpression(E, &ArgVal);
    if (Res.isInvalid())
      return;
    E = Res.get();

    // This attribute requires a non-negative value.
    if (ArgVal < 0) {
      Diag(E->getExprLoc(), diag::err_attribute_requires_positive_integer)
          << CI << /*non-negative*/ 1;
      return;
    }
    // Check to see if there's a duplicate attribute with different values
    // already applied to the declaration.
    if (const auto *DeclAttr = D->getAttr<SYCLIntelLoopFuseAttr>()) {
      // [[intel::loop_fuse]] and [[intel::loop_fuse_independent]] are
      // incompatible.
      // FIXME: If additional spellings are provided for this attribute,
      // this code will do the wrong thing.
      if (DeclAttr->getAttributeSpellingListIndex() !=
          CI.getAttributeSpellingListIndex()) {
        Diag(CI.getLoc(), diag::err_attributes_are_not_compatible)
            << CI << DeclAttr;
        Diag(DeclAttr->getLocation(), diag::note_conflicting_attribute);
        return;
      }
      // If the other attribute argument is instantiation dependent, we won't
      // have converted it to a constant expression yet and thus we test
      // whether this is a null pointer.
      if (const auto *DeclExpr = dyn_cast<ConstantExpr>(DeclAttr->getValue())) {
        if (ArgVal != DeclExpr->getResultAsAPSInt()) {
          Diag(CI.getLoc(), diag::warn_duplicate_attribute) << CI;
          Diag(DeclAttr->getLoc(), diag::note_previous_attribute);
        }
        // Drop the duplicate attribute.
        return;
      }
    }
  }

  D->addAttr(::new (Context) SYCLIntelLoopFuseAttr(Context, CI, E));
}

SYCLIntelLoopFuseAttr *
Sema::MergeSYCLIntelLoopFuseAttr(Decl *D, const SYCLIntelLoopFuseAttr &A) {
  // Check to see if there's a duplicate attribute with different values
  // already applied to the declaration.
  if (const auto *DeclAttr = D->getAttr<SYCLIntelLoopFuseAttr>()) {
    // [[intel::loop_fuse]] and [[intel::loop_fuse_independent]] are
    // incompatible.
    // FIXME: If additional spellings are provided for this attribute,
    // this code will do the wrong thing.
    if (DeclAttr->getAttributeSpellingListIndex() !=
        A.getAttributeSpellingListIndex()) {
      Diag(A.getLoc(), diag::err_attributes_are_not_compatible)
          << &A << DeclAttr;
      Diag(DeclAttr->getLoc(), diag::note_conflicting_attribute);
      return nullptr;
    }
    if (const auto *DeclExpr = dyn_cast<ConstantExpr>(DeclAttr->getValue())) {
      if (const auto *MergeExpr = dyn_cast<ConstantExpr>(A.getValue())) {
        if (DeclExpr->getResultAsAPSInt() != MergeExpr->getResultAsAPSInt()) {
          Diag(DeclAttr->getLoc(), diag::warn_duplicate_attribute) << &A;
          Diag(A.getLoc(), diag::note_previous_attribute);
        }
        // Do not add a duplicate attribute.
        return nullptr;
      }
    }
  }

  return ::new (Context) SYCLIntelLoopFuseAttr(Context, A, A.getValue());
}

static void handleSYCLIntelLoopFuseAttr(Sema &S, Decl *D, const ParsedAttr &A) {
  // If no attribute argument is specified, set to default value '1'.
  Expr *E = A.isArgExpr(0)
                ? A.getArgAsExpr(0)
                : IntegerLiteral::Create(S.Context, llvm::APInt(32, 1),
                                         S.Context.IntTy, A.getLoc());

  S.AddSYCLIntelLoopFuseAttr(D, A, E);
}

static void handleVecTypeHint(Sema &S, Decl *D, const ParsedAttr &AL) {
  // This attribute is deprecated without replacement in SYCL 2020 mode.
  if (S.LangOpts.getSYCLVersion() > LangOptions::SYCL_2017)
    S.Diag(AL.getLoc(), diag::warn_attribute_spelling_deprecated) << AL;

  // If the attribute is used with the [[sycl::vec_type_hint]] spelling in SYCL
  // 2017 mode, we want to warn about using the newer name in the older
  // standard as a compatibility extension.
  if (S.LangOpts.getSYCLVersion() == LangOptions::SYCL_2017 && AL.hasScope())
    S.Diag(AL.getLoc(), diag::ext_sycl_2020_attr_spelling) << AL;

  if (!AL.hasParsedType()) {
    S.Diag(AL.getLoc(), diag::err_attribute_wrong_number_arguments) << AL << 1;
    return;
  }

  TypeSourceInfo *ParmTSI = nullptr;
  QualType ParmType = S.GetTypeFromParser(AL.getTypeArg(), &ParmTSI);
  assert(ParmTSI && "no type source info for attribute argument");

  if (!ParmType->isExtVectorType() && !ParmType->isFloatingType() &&
      (ParmType->isBooleanType() ||
       !ParmType->isIntegralType(S.getASTContext()))) {
    S.Diag(AL.getLoc(), diag::err_attribute_invalid_argument) << 2 << AL;
    return;
  }

  if (VecTypeHintAttr *A = D->getAttr<VecTypeHintAttr>()) {
    if (!S.Context.hasSameType(A->getTypeHint(), ParmType)) {
      S.Diag(AL.getLoc(), diag::warn_duplicate_attribute) << AL;
      return;
    }
  }

  D->addAttr(::new (S.Context) VecTypeHintAttr(S.Context, AL, ParmTSI));
}

SectionAttr *Sema::mergeSectionAttr(Decl *D, const AttributeCommonInfo &CI,
                                    StringRef Name) {
  // Explicit or partial specializations do not inherit
  // the section attribute from the primary template.
  if (const auto *FD = dyn_cast<FunctionDecl>(D)) {
    if (CI.getAttributeSpellingListIndex() == SectionAttr::Declspec_allocate &&
        FD->isFunctionTemplateSpecialization())
      return nullptr;
  }
  if (SectionAttr *ExistingAttr = D->getAttr<SectionAttr>()) {
    if (ExistingAttr->getName() == Name)
      return nullptr;
    Diag(ExistingAttr->getLocation(), diag::warn_mismatched_section)
         << 1 /*section*/;
    Diag(CI.getLoc(), diag::note_previous_attribute);
    return nullptr;
  }
  return ::new (Context) SectionAttr(Context, CI, Name);
}

/// Used to implement to perform semantic checking on
/// attribute((section("foo"))) specifiers.
///
/// In this case, "foo" is passed in to be checked.  If the section
/// specifier is invalid, return an Error that indicates the problem.
///
/// This is a simple quality of implementation feature to catch errors
/// and give good diagnostics in cases when the assembler or code generator
/// would otherwise reject the section specifier.
llvm::Error Sema::isValidSectionSpecifier(StringRef SecName) {
  if (!Context.getTargetInfo().getTriple().isOSDarwin())
    return llvm::Error::success();

  // Let MCSectionMachO validate this.
  StringRef Segment, Section;
  unsigned TAA, StubSize;
  bool HasTAA;
  return llvm::MCSectionMachO::ParseSectionSpecifier(SecName, Segment, Section,
                                                     TAA, HasTAA, StubSize);
}

bool Sema::checkSectionName(SourceLocation LiteralLoc, StringRef SecName) {
  if (llvm::Error E = isValidSectionSpecifier(SecName)) {
    Diag(LiteralLoc, diag::err_attribute_section_invalid_for_target)
        << toString(std::move(E)) << 1 /*'section'*/;
    return false;
  }
  return true;
}

static void handleSectionAttr(Sema &S, Decl *D, const ParsedAttr &AL) {
  // Make sure that there is a string literal as the sections's single
  // argument.
  StringRef Str;
  SourceLocation LiteralLoc;
  if (!S.checkStringLiteralArgumentAttr(AL, 0, Str, &LiteralLoc))
    return;

  if (!S.checkSectionName(LiteralLoc, Str))
    return;

  SectionAttr *NewAttr = S.mergeSectionAttr(D, AL, Str);
  if (NewAttr) {
    D->addAttr(NewAttr);
    if (isa<FunctionDecl, FunctionTemplateDecl, ObjCMethodDecl,
            ObjCPropertyDecl>(D))
      S.UnifySection(NewAttr->getName(),
                     ASTContext::PSF_Execute | ASTContext::PSF_Read,
                     cast<NamedDecl>(D));
  }
}

// This is used for `__declspec(code_seg("segname"))` on a decl.
// `#pragma code_seg("segname")` uses checkSectionName() instead.
static bool checkCodeSegName(Sema &S, SourceLocation LiteralLoc,
                             StringRef CodeSegName) {
  if (llvm::Error E = S.isValidSectionSpecifier(CodeSegName)) {
    S.Diag(LiteralLoc, diag::err_attribute_section_invalid_for_target)
        << toString(std::move(E)) << 0 /*'code-seg'*/;
    return false;
  }

  return true;
}

CodeSegAttr *Sema::mergeCodeSegAttr(Decl *D, const AttributeCommonInfo &CI,
                                    StringRef Name) {
  // Explicit or partial specializations do not inherit
  // the code_seg attribute from the primary template.
  if (const auto *FD = dyn_cast<FunctionDecl>(D)) {
    if (FD->isFunctionTemplateSpecialization())
      return nullptr;
  }
  if (const auto *ExistingAttr = D->getAttr<CodeSegAttr>()) {
    if (ExistingAttr->getName() == Name)
      return nullptr;
    Diag(ExistingAttr->getLocation(), diag::warn_mismatched_section)
         << 0 /*codeseg*/;
    Diag(CI.getLoc(), diag::note_previous_attribute);
    return nullptr;
  }
  return ::new (Context) CodeSegAttr(Context, CI, Name);
}

static void handleCodeSegAttr(Sema &S, Decl *D, const ParsedAttr &AL) {
  StringRef Str;
  SourceLocation LiteralLoc;
  if (!S.checkStringLiteralArgumentAttr(AL, 0, Str, &LiteralLoc))
    return;
  if (!checkCodeSegName(S, LiteralLoc, Str))
    return;
  if (const auto *ExistingAttr = D->getAttr<CodeSegAttr>()) {
    if (!ExistingAttr->isImplicit()) {
      S.Diag(AL.getLoc(),
             ExistingAttr->getName() == Str
             ? diag::warn_duplicate_codeseg_attribute
             : diag::err_conflicting_codeseg_attribute);
      return;
    }
    D->dropAttr<CodeSegAttr>();
  }
  if (CodeSegAttr *CSA = S.mergeCodeSegAttr(D, AL, Str))
    D->addAttr(CSA);
}

// Check for things we'd like to warn about. Multiversioning issues are
// handled later in the process, once we know how many exist.
bool Sema::checkTargetAttr(SourceLocation LiteralLoc, StringRef AttrStr) {
  enum FirstParam { Unsupported, Duplicate, Unknown };
  enum SecondParam { None, CPU, Tune };
  enum ThirdParam { Target, TargetClones };
  if (AttrStr.contains("fpmath="))
    return Diag(LiteralLoc, diag::warn_unsupported_target_attribute)
           << Unsupported << None << "fpmath=" << Target;

  // Diagnose use of tune if target doesn't support it.
  if (!Context.getTargetInfo().supportsTargetAttributeTune() &&
      AttrStr.contains("tune="))
    return Diag(LiteralLoc, diag::warn_unsupported_target_attribute)
           << Unsupported << None << "tune=" << Target;

  ParsedTargetAttr ParsedAttrs =
      Context.getTargetInfo().parseTargetAttr(AttrStr);

  if (!ParsedAttrs.CPU.empty() &&
      !Context.getTargetInfo().isValidCPUName(ParsedAttrs.CPU))
    return Diag(LiteralLoc, diag::warn_unsupported_target_attribute)
           << Unknown << CPU << ParsedAttrs.CPU << Target;

  if (!ParsedAttrs.Tune.empty() &&
      !Context.getTargetInfo().isValidCPUName(ParsedAttrs.Tune))
    return Diag(LiteralLoc, diag::warn_unsupported_target_attribute)
           << Unknown << Tune << ParsedAttrs.Tune << Target;

  if (ParsedAttrs.Duplicate != "")
    return Diag(LiteralLoc, diag::warn_unsupported_target_attribute)
           << Duplicate << None << ParsedAttrs.Duplicate << Target;

  for (const auto &Feature : ParsedAttrs.Features) {
    auto CurFeature = StringRef(Feature).drop_front(); // remove + or -.
    if (!Context.getTargetInfo().isValidFeatureName(CurFeature))
      return Diag(LiteralLoc, diag::warn_unsupported_target_attribute)
             << Unsupported << None << CurFeature << Target;
  }

  TargetInfo::BranchProtectionInfo BPI;
  StringRef DiagMsg;
  if (ParsedAttrs.BranchProtection.empty())
    return false;
  if (!Context.getTargetInfo().validateBranchProtection(
          ParsedAttrs.BranchProtection, ParsedAttrs.CPU, BPI, DiagMsg)) {
    if (DiagMsg.empty())
      return Diag(LiteralLoc, diag::warn_unsupported_target_attribute)
             << Unsupported << None << "branch-protection" << Target;
    return Diag(LiteralLoc, diag::err_invalid_branch_protection_spec)
           << DiagMsg;
  }
  if (!DiagMsg.empty())
    Diag(LiteralLoc, diag::warn_unsupported_branch_protection_spec) << DiagMsg;

  return false;
}

static void handleTargetAttr(Sema &S, Decl *D, const ParsedAttr &AL) {
  StringRef Str;
  SourceLocation LiteralLoc;
  if (!S.checkStringLiteralArgumentAttr(AL, 0, Str, &LiteralLoc) ||
      S.checkTargetAttr(LiteralLoc, Str))
    return;

  TargetAttr *NewAttr = ::new (S.Context) TargetAttr(S.Context, AL, Str);
  D->addAttr(NewAttr);
}

bool Sema::checkTargetClonesAttrString(SourceLocation LiteralLoc, StringRef Str,
                                       const StringLiteral *Literal,
                                       bool &HasDefault, bool &HasCommas,
                                       SmallVectorImpl<StringRef> &Strings) {
  enum FirstParam { Unsupported, Duplicate, Unknown };
  enum SecondParam { None, CPU, Tune };
  enum ThirdParam { Target, TargetClones };
  HasCommas = HasCommas || Str.contains(',');
  // Warn on empty at the beginning of a string.
  if (Str.size() == 0)
    return Diag(LiteralLoc, diag::warn_unsupported_target_attribute)
           << Unsupported << None << "" << TargetClones;

  std::pair<StringRef, StringRef> Parts = {{}, Str};
  while (!Parts.second.empty()) {
    Parts = Parts.second.split(',');
    StringRef Cur = Parts.first.trim();
    SourceLocation CurLoc = Literal->getLocationOfByte(
        Cur.data() - Literal->getString().data(), getSourceManager(),
        getLangOpts(), Context.getTargetInfo());

    bool DefaultIsDupe = false;
    if (Cur.empty())
      return Diag(CurLoc, diag::warn_unsupported_target_attribute)
             << Unsupported << None << "" << TargetClones;

    if (Cur.startswith("arch=")) {
      if (!Context.getTargetInfo().isValidCPUName(
              Cur.drop_front(sizeof("arch=") - 1)))
        return Diag(CurLoc, diag::warn_unsupported_target_attribute)
               << Unsupported << CPU << Cur.drop_front(sizeof("arch=") - 1)
               << TargetClones;
    } else if (Cur == "default") {
      DefaultIsDupe = HasDefault;
      HasDefault = true;
    } else if (!Context.getTargetInfo().isValidFeatureName(Cur))
      return Diag(CurLoc, diag::warn_unsupported_target_attribute)
             << Unsupported << None << Cur << TargetClones;

    if (llvm::is_contained(Strings, Cur) || DefaultIsDupe)
      Diag(CurLoc, diag::warn_target_clone_duplicate_options);
    // Note: Add even if there are duplicates, since it changes name mangling.
    Strings.push_back(Cur);
  }

  if (Str.rtrim().endswith(","))
    return Diag(LiteralLoc, diag::warn_unsupported_target_attribute)
           << Unsupported << None << "" << TargetClones;
  return false;
}

static void handleTargetClonesAttr(Sema &S, Decl *D, const ParsedAttr &AL) {
  // Ensure we don't combine these with themselves, since that causes some
  // confusing behavior.
  if (const auto *Other = D->getAttr<TargetClonesAttr>()) {
    S.Diag(AL.getLoc(), diag::err_disallowed_duplicate_attribute) << AL;
    S.Diag(Other->getLocation(), diag::note_conflicting_attribute);
    return;
  }
  if (checkAttrMutualExclusion<TargetClonesAttr>(S, D, AL))
    return;

  SmallVector<StringRef, 2> Strings;
  bool HasCommas = false, HasDefault = false;

  for (unsigned I = 0, E = AL.getNumArgs(); I != E; ++I) {
    StringRef CurStr;
    SourceLocation LiteralLoc;
    if (!S.checkStringLiteralArgumentAttr(AL, I, CurStr, &LiteralLoc) ||
        S.checkTargetClonesAttrString(
            LiteralLoc, CurStr,
            cast<StringLiteral>(AL.getArgAsExpr(I)->IgnoreParenCasts()),
            HasDefault, HasCommas, Strings))
      return;
  }

  if (HasCommas && AL.getNumArgs() > 1)
    S.Diag(AL.getLoc(), diag::warn_target_clone_mixed_values);

  if (!HasDefault) {
    S.Diag(AL.getLoc(), diag::err_target_clone_must_have_default);
    return;
  }

  // FIXME: We could probably figure out how to get this to work for lambdas
  // someday.
  if (const auto *MD = dyn_cast<CXXMethodDecl>(D)) {
    if (MD->getParent()->isLambda()) {
      S.Diag(D->getLocation(), diag::err_multiversion_doesnt_support)
          << static_cast<unsigned>(MultiVersionKind::TargetClones)
          << /*Lambda*/ 9;
      return;
    }
  }

  cast<FunctionDecl>(D)->setIsMultiVersion();
  TargetClonesAttr *NewAttr = ::new (S.Context)
      TargetClonesAttr(S.Context, AL, Strings.data(), Strings.size());
  D->addAttr(NewAttr);
}

static void handleMinVectorWidthAttr(Sema &S, Decl *D, const ParsedAttr &AL) {
  Expr *E = AL.getArgAsExpr(0);
  uint32_t VecWidth;
  if (!checkUInt32Argument(S, AL, E, VecWidth)) {
    AL.setInvalid();
    return;
  }

  MinVectorWidthAttr *Existing = D->getAttr<MinVectorWidthAttr>();
  if (Existing && Existing->getVectorWidth() != VecWidth) {
    S.Diag(AL.getLoc(), diag::warn_duplicate_attribute) << AL;
    return;
  }

  D->addAttr(::new (S.Context) MinVectorWidthAttr(S.Context, AL, VecWidth));
}

static void handleCleanupAttr(Sema &S, Decl *D, const ParsedAttr &AL) {
  Expr *E = AL.getArgAsExpr(0);
  SourceLocation Loc = E->getExprLoc();
  FunctionDecl *FD = nullptr;
  DeclarationNameInfo NI;

  // gcc only allows for simple identifiers. Since we support more than gcc, we
  // will warn the user.
  if (auto *DRE = dyn_cast<DeclRefExpr>(E)) {
    if (DRE->hasQualifier())
      S.Diag(Loc, diag::warn_cleanup_ext);
    FD = dyn_cast<FunctionDecl>(DRE->getDecl());
    NI = DRE->getNameInfo();
    if (!FD) {
      S.Diag(Loc, diag::err_attribute_cleanup_arg_not_function) << 1
        << NI.getName();
      return;
    }
  } else if (auto *ULE = dyn_cast<UnresolvedLookupExpr>(E)) {
    if (ULE->hasExplicitTemplateArgs())
      S.Diag(Loc, diag::warn_cleanup_ext);
    FD = S.ResolveSingleFunctionTemplateSpecialization(ULE, true);
    NI = ULE->getNameInfo();
    if (!FD) {
      S.Diag(Loc, diag::err_attribute_cleanup_arg_not_function) << 2
        << NI.getName();
      if (ULE->getType() == S.Context.OverloadTy)
        S.NoteAllOverloadCandidates(ULE);
      return;
    }
  } else {
    S.Diag(Loc, diag::err_attribute_cleanup_arg_not_function) << 0;
    return;
  }

  if (FD->getNumParams() != 1) {
    S.Diag(Loc, diag::err_attribute_cleanup_func_must_take_one_arg)
      << NI.getName();
    return;
  }

  // We're currently more strict than GCC about what function types we accept.
  // If this ever proves to be a problem it should be easy to fix.
  QualType Ty = S.Context.getPointerType(cast<VarDecl>(D)->getType());
  QualType ParamTy = FD->getParamDecl(0)->getType();
  if (S.CheckAssignmentConstraints(FD->getParamDecl(0)->getLocation(),
                                   ParamTy, Ty) != Sema::Compatible) {
    S.Diag(Loc, diag::err_attribute_cleanup_func_arg_incompatible_type)
      << NI.getName() << ParamTy << Ty;
    return;
  }

  D->addAttr(::new (S.Context) CleanupAttr(S.Context, AL, FD));
}

static void handleEnumExtensibilityAttr(Sema &S, Decl *D,
                                        const ParsedAttr &AL) {
  if (!AL.isArgIdent(0)) {
    S.Diag(AL.getLoc(), diag::err_attribute_argument_n_type)
        << AL << 0 << AANT_ArgumentIdentifier;
    return;
  }

  EnumExtensibilityAttr::Kind ExtensibilityKind;
  IdentifierInfo *II = AL.getArgAsIdent(0)->Ident;
  if (!EnumExtensibilityAttr::ConvertStrToKind(II->getName(),
                                               ExtensibilityKind)) {
    S.Diag(AL.getLoc(), diag::warn_attribute_type_not_supported) << AL << II;
    return;
  }

  D->addAttr(::new (S.Context)
                 EnumExtensibilityAttr(S.Context, AL, ExtensibilityKind));
}

/// Handle __attribute__((format_arg((idx)))) attribute based on
/// http://gcc.gnu.org/onlinedocs/gcc/Function-Attributes.html
static void handleFormatArgAttr(Sema &S, Decl *D, const ParsedAttr &AL) {
  Expr *IdxExpr = AL.getArgAsExpr(0);
  ParamIdx Idx;
  if (!checkFunctionOrMethodParameterIndex(S, D, AL, 1, IdxExpr, Idx))
    return;

  // Make sure the format string is really a string.
  QualType Ty = getFunctionOrMethodParamType(D, Idx.getASTIndex());

  bool NotNSStringTy = !isNSStringType(Ty, S.Context);
  if (NotNSStringTy &&
      !isCFStringType(Ty, S.Context) &&
      (!Ty->isPointerType() ||
       !Ty->castAs<PointerType>()->getPointeeType()->isCharType())) {
    S.Diag(AL.getLoc(), diag::err_format_attribute_not)
        << IdxExpr->getSourceRange() << getFunctionOrMethodParamRange(D, 0);
    return;
  }
  Ty = getFunctionOrMethodResultType(D);
  // replace instancetype with the class type
  auto Instancetype = S.Context.getObjCInstanceTypeDecl()->getTypeForDecl();
  if (Ty->getAs<TypedefType>() == Instancetype)
    if (auto *OMD = dyn_cast<ObjCMethodDecl>(D))
      if (auto *Interface = OMD->getClassInterface())
        Ty = S.Context.getObjCObjectPointerType(
            QualType(Interface->getTypeForDecl(), 0));
  if (!isNSStringType(Ty, S.Context, /*AllowNSAttributedString=*/true) &&
      !isCFStringType(Ty, S.Context) &&
      (!Ty->isPointerType() ||
       !Ty->castAs<PointerType>()->getPointeeType()->isCharType())) {
    S.Diag(AL.getLoc(), diag::err_format_attribute_result_not)
        << (NotNSStringTy ? "string type" : "NSString")
        << IdxExpr->getSourceRange() << getFunctionOrMethodParamRange(D, 0);
    return;
  }

  D->addAttr(::new (S.Context) FormatArgAttr(S.Context, AL, Idx));
}

enum FormatAttrKind {
  CFStringFormat,
  NSStringFormat,
  StrftimeFormat,
  SupportedFormat,
  IgnoredFormat,
  InvalidFormat
};

/// getFormatAttrKind - Map from format attribute names to supported format
/// types.
static FormatAttrKind getFormatAttrKind(StringRef Format) {
  return llvm::StringSwitch<FormatAttrKind>(Format)
      // Check for formats that get handled specially.
      .Case("NSString", NSStringFormat)
      .Case("CFString", CFStringFormat)
      .Case("strftime", StrftimeFormat)

      // Otherwise, check for supported formats.
      .Cases("scanf", "printf", "printf0", "strfmon", SupportedFormat)
      .Cases("cmn_err", "vcmn_err", "zcmn_err", SupportedFormat)
      .Case("kprintf", SupportedFormat)         // OpenBSD.
      .Case("freebsd_kprintf", SupportedFormat) // FreeBSD.
      .Case("os_trace", SupportedFormat)
      .Case("os_log", SupportedFormat)

      .Cases("gcc_diag", "gcc_cdiag", "gcc_cxxdiag", "gcc_tdiag", IgnoredFormat)
      .Default(InvalidFormat);
}

/// Handle __attribute__((init_priority(priority))) attributes based on
/// http://gcc.gnu.org/onlinedocs/gcc/C_002b_002b-Attributes.html
static void handleInitPriorityAttr(Sema &S, Decl *D, const ParsedAttr &AL) {
  if (!S.getLangOpts().CPlusPlus) {
    S.Diag(AL.getLoc(), diag::warn_attribute_ignored) << AL;
    return;
  }

  if (S.getLangOpts().HLSL) {
    S.Diag(AL.getLoc(), diag::err_hlsl_init_priority_unsupported);
    return;
  }

  if (S.getCurFunctionOrMethodDecl()) {
    S.Diag(AL.getLoc(), diag::err_init_priority_object_attr);
    AL.setInvalid();
    return;
  }
  QualType T = cast<VarDecl>(D)->getType();
  if (S.Context.getAsArrayType(T))
    T = S.Context.getBaseElementType(T);
  if (!T->getAs<RecordType>()) {
    S.Diag(AL.getLoc(), diag::err_init_priority_object_attr);
    AL.setInvalid();
    return;
  }

  Expr *E = AL.getArgAsExpr(0);
  uint32_t prioritynum;
  if (!checkUInt32Argument(S, AL, E, prioritynum)) {
    AL.setInvalid();
    return;
  }

  // Only perform the priority check if the attribute is outside of a system
  // header. Values <= 100 are reserved for the implementation, and libc++
  // benefits from being able to specify values in that range.
  if ((prioritynum < 101 || prioritynum > 65535) &&
      !S.getSourceManager().isInSystemHeader(AL.getLoc())) {
    S.Diag(AL.getLoc(), diag::err_attribute_argument_out_of_range)
        << E->getSourceRange() << AL << 101 << 65535;
    AL.setInvalid();
    return;
  }
  D->addAttr(::new (S.Context) InitPriorityAttr(S.Context, AL, prioritynum));
}

ErrorAttr *Sema::mergeErrorAttr(Decl *D, const AttributeCommonInfo &CI,
                                StringRef NewUserDiagnostic) {
  if (const auto *EA = D->getAttr<ErrorAttr>()) {
    std::string NewAttr = CI.getNormalizedFullName();
    assert((NewAttr == "error" || NewAttr == "warning") &&
           "unexpected normalized full name");
    bool Match = (EA->isError() && NewAttr == "error") ||
                 (EA->isWarning() && NewAttr == "warning");
    if (!Match) {
      Diag(EA->getLocation(), diag::err_attributes_are_not_compatible)
          << CI << EA;
      Diag(CI.getLoc(), diag::note_conflicting_attribute);
      return nullptr;
    }
    if (EA->getUserDiagnostic() != NewUserDiagnostic) {
      Diag(CI.getLoc(), diag::warn_duplicate_attribute) << EA;
      Diag(EA->getLoc(), diag::note_previous_attribute);
    }
    D->dropAttr<ErrorAttr>();
  }
  return ::new (Context) ErrorAttr(Context, CI, NewUserDiagnostic);
}

FormatAttr *Sema::mergeFormatAttr(Decl *D, const AttributeCommonInfo &CI,
                                  IdentifierInfo *Format, int FormatIdx,
                                  int FirstArg) {
  // Check whether we already have an equivalent format attribute.
  for (auto *F : D->specific_attrs<FormatAttr>()) {
    if (F->getType() == Format &&
        F->getFormatIdx() == FormatIdx &&
        F->getFirstArg() == FirstArg) {
      // If we don't have a valid location for this attribute, adopt the
      // location.
      if (F->getLocation().isInvalid())
        F->setRange(CI.getRange());
      return nullptr;
    }
  }

  return ::new (Context) FormatAttr(Context, CI, Format, FormatIdx, FirstArg);
}

/// Handle __attribute__((format(type,idx,firstarg))) attributes based on
/// http://gcc.gnu.org/onlinedocs/gcc/Function-Attributes.html
static void handleFormatAttr(Sema &S, Decl *D, const ParsedAttr &AL) {
  if (!AL.isArgIdent(0)) {
    S.Diag(AL.getLoc(), diag::err_attribute_argument_n_type)
        << AL << 1 << AANT_ArgumentIdentifier;
    return;
  }

  // In C++ the implicit 'this' function parameter also counts, and they are
  // counted from one.
  bool HasImplicitThisParam = isInstanceMethod(D);
  unsigned NumArgs = getFunctionOrMethodNumParams(D) + HasImplicitThisParam;

  IdentifierInfo *II = AL.getArgAsIdent(0)->Ident;
  StringRef Format = II->getName();

  if (normalizeName(Format)) {
    // If we've modified the string name, we need a new identifier for it.
    II = &S.Context.Idents.get(Format);
  }

  // Check for supported formats.
  FormatAttrKind Kind = getFormatAttrKind(Format);

  if (Kind == IgnoredFormat)
    return;

  if (Kind == InvalidFormat) {
    S.Diag(AL.getLoc(), diag::warn_attribute_type_not_supported)
        << AL << II->getName();
    return;
  }

<<<<<<< HEAD
  // checks for the 2nd argument
  Expr *IdxExpr = AL.getArgAsExpr(1);
  uint32_t Idx;
  if (!checkUInt32Argument(S, AL, IdxExpr, Idx, 2))
    return;

  if (Idx < 1 || Idx > NumArgs) {
    S.Diag(AL.getLoc(), diag::err_attribute_argument_out_of_bounds)
        << AL << 2 << IdxExpr->getSourceRange();
    return;
=======
  const auto *VD = dyn_cast<VarDecl>(D);
  if (VD) {
    unsigned MaxTLSAlign =
        Context.toCharUnitsFromBits(Context.getTargetInfo().getMaxTLSAlign())
            .getQuantity();
    if (MaxTLSAlign && AlignVal > MaxTLSAlign &&
        VD->getTLSKind() != VarDecl::TLS_None) {
      Diag(VD->getLocation(), diag::err_tls_var_aligned_over_maximum)
          << (unsigned)AlignVal << VD << MaxTLSAlign;
      return;
    }
>>>>>>> 5d086cce
  }

  // FIXME: Do we need to bounds check?
  unsigned ArgIdx = Idx - 1;

  if (HasImplicitThisParam) {
    if (ArgIdx == 0) {
      S.Diag(AL.getLoc(),
             diag::err_format_attribute_implicit_this_format_string)
        << IdxExpr->getSourceRange();
      return;
    }
    ArgIdx--;
  }

  // make sure the format string is really a string
  QualType Ty = getFunctionOrMethodParamType(D, ArgIdx);

  if (!isNSStringType(Ty, S.Context, true) &&
      !isCFStringType(Ty, S.Context) &&
      (!Ty->isPointerType() ||
       !Ty->castAs<PointerType>()->getPointeeType()->isCharType())) {
    S.Diag(AL.getLoc(), diag::err_format_attribute_not)
      << IdxExpr->getSourceRange() << getFunctionOrMethodParamRange(D, ArgIdx);
    return;
  }

  // check the 3rd argument
  Expr *FirstArgExpr = AL.getArgAsExpr(2);
  uint32_t FirstArg;
  if (!checkUInt32Argument(S, AL, FirstArgExpr, FirstArg, 3))
    return;

  // check if the function is variadic if the 3rd argument non-zero
  if (FirstArg != 0) {
    if (isFunctionOrMethodVariadic(D))
      ++NumArgs; // +1 for ...
    else
      S.Diag(D->getLocation(), diag::warn_gcc_requires_variadic_function) << AL;
  }

  // strftime requires FirstArg to be 0 because it doesn't read from any
  // variable the input is just the current time + the format string.
  if (Kind == StrftimeFormat) {
    if (FirstArg != 0) {
      S.Diag(AL.getLoc(), diag::err_format_strftime_third_parameter)
        << FirstArgExpr->getSourceRange();
      return;
    }
  // if 0 it disables parameter checking (to use with e.g. va_list)
  } else if (FirstArg != 0 && FirstArg != NumArgs) {
    S.Diag(AL.getLoc(), diag::err_attribute_argument_out_of_bounds)
        << AL << 3 << FirstArgExpr->getSourceRange();
    return;
  }

  FormatAttr *NewAttr = S.mergeFormatAttr(D, AL, II, Idx, FirstArg);
  if (NewAttr)
    D->addAttr(NewAttr);
}

/// Handle __attribute__((callback(CalleeIdx, PayloadIdx0, ...))) attributes.
static void handleCallbackAttr(Sema &S, Decl *D, const ParsedAttr &AL) {
  // The index that identifies the callback callee is mandatory.
  if (AL.getNumArgs() == 0) {
    S.Diag(AL.getLoc(), diag::err_callback_attribute_no_callee)
        << AL.getRange();
    return;
  }

  bool HasImplicitThisParam = isInstanceMethod(D);
  int32_t NumArgs = getFunctionOrMethodNumParams(D);

  FunctionDecl *FD = D->getAsFunction();
  assert(FD && "Expected a function declaration!");

  llvm::StringMap<int> NameIdxMapping;
  NameIdxMapping["__"] = -1;

  NameIdxMapping["this"] = 0;

  int Idx = 1;
  for (const ParmVarDecl *PVD : FD->parameters())
    NameIdxMapping[PVD->getName()] = Idx++;

  auto UnknownName = NameIdxMapping.end();

  SmallVector<int, 8> EncodingIndices;
  for (unsigned I = 0, E = AL.getNumArgs(); I < E; ++I) {
    SourceRange SR;
    int32_t ArgIdx;

    if (AL.isArgIdent(I)) {
      IdentifierLoc *IdLoc = AL.getArgAsIdent(I);
      auto It = NameIdxMapping.find(IdLoc->Ident->getName());
      if (It == UnknownName) {
        S.Diag(AL.getLoc(), diag::err_callback_attribute_argument_unknown)
            << IdLoc->Ident << IdLoc->Loc;
        return;
      }

      SR = SourceRange(IdLoc->Loc);
      ArgIdx = It->second;
    } else if (AL.isArgExpr(I)) {
      Expr *IdxExpr = AL.getArgAsExpr(I);

      // If the expression is not parseable as an int32_t we have a problem.
      if (!checkUInt32Argument(S, AL, IdxExpr, (uint32_t &)ArgIdx, I + 1,
                               false)) {
        S.Diag(AL.getLoc(), diag::err_attribute_argument_out_of_bounds)
            << AL << (I + 1) << IdxExpr->getSourceRange();
        return;
      }

      // Check oob, excluding the special values, 0 and -1.
      if (ArgIdx < -1 || ArgIdx > NumArgs) {
        S.Diag(AL.getLoc(), diag::err_attribute_argument_out_of_bounds)
            << AL << (I + 1) << IdxExpr->getSourceRange();
        return;
      }

      SR = IdxExpr->getSourceRange();
    } else {
      llvm_unreachable("Unexpected ParsedAttr argument type!");
    }

    if (ArgIdx == 0 && !HasImplicitThisParam) {
      S.Diag(AL.getLoc(), diag::err_callback_implicit_this_not_available)
          << (I + 1) << SR;
      return;
    }

    // Adjust for the case we do not have an implicit "this" parameter. In this
    // case we decrease all positive values by 1 to get LLVM argument indices.
    if (!HasImplicitThisParam && ArgIdx > 0)
      ArgIdx -= 1;

    EncodingIndices.push_back(ArgIdx);
  }

  int CalleeIdx = EncodingIndices.front();
  // Check if the callee index is proper, thus not "this" and not "unknown".
  // This means the "CalleeIdx" has to be non-negative if "HasImplicitThisParam"
  // is false and positive if "HasImplicitThisParam" is true.
  if (CalleeIdx < (int)HasImplicitThisParam) {
    S.Diag(AL.getLoc(), diag::err_callback_attribute_invalid_callee)
        << AL.getRange();
    return;
  }

  // Get the callee type, note the index adjustment as the AST doesn't contain
  // the this type (which the callee cannot reference anyway!).
  const Type *CalleeType =
      getFunctionOrMethodParamType(D, CalleeIdx - HasImplicitThisParam)
          .getTypePtr();
  if (!CalleeType || !CalleeType->isFunctionPointerType()) {
    S.Diag(AL.getLoc(), diag::err_callback_callee_no_function_type)
        << AL.getRange();
    return;
  }

  const Type *CalleeFnType =
      CalleeType->getPointeeType()->getUnqualifiedDesugaredType();

  // TODO: Check the type of the callee arguments.

  const auto *CalleeFnProtoType = dyn_cast<FunctionProtoType>(CalleeFnType);
  if (!CalleeFnProtoType) {
    S.Diag(AL.getLoc(), diag::err_callback_callee_no_function_type)
        << AL.getRange();
    return;
  }

  if (CalleeFnProtoType->getNumParams() > EncodingIndices.size() - 1) {
    S.Diag(AL.getLoc(), diag::err_attribute_wrong_number_arguments)
        << AL << (unsigned)(EncodingIndices.size() - 1);
    return;
  }

  if (CalleeFnProtoType->getNumParams() < EncodingIndices.size() - 1) {
    S.Diag(AL.getLoc(), diag::err_attribute_wrong_number_arguments)
        << AL << (unsigned)(EncodingIndices.size() - 1);
    return;
  }

  if (CalleeFnProtoType->isVariadic()) {
    S.Diag(AL.getLoc(), diag::err_callback_callee_is_variadic) << AL.getRange();
    return;
  }

  // Do not allow multiple callback attributes.
  if (D->hasAttr<CallbackAttr>()) {
    S.Diag(AL.getLoc(), diag::err_callback_attribute_multiple) << AL.getRange();
    return;
  }

  D->addAttr(::new (S.Context) CallbackAttr(
      S.Context, AL, EncodingIndices.data(), EncodingIndices.size()));
}

static bool isFunctionLike(const Type &T) {
  // Check for explicit function types.
  // 'called_once' is only supported in Objective-C and it has
  // function pointers and block pointers.
  return T.isFunctionPointerType() || T.isBlockPointerType();
}

/// Handle 'called_once' attribute.
static void handleCalledOnceAttr(Sema &S, Decl *D, const ParsedAttr &AL) {
  // 'called_once' only applies to parameters representing functions.
  QualType T = cast<ParmVarDecl>(D)->getType();

  if (!isFunctionLike(*T)) {
    S.Diag(AL.getLoc(), diag::err_called_once_attribute_wrong_type);
    return;
  }

  D->addAttr(::new (S.Context) CalledOnceAttr(S.Context, AL));
}

static void handleTransparentUnionAttr(Sema &S, Decl *D, const ParsedAttr &AL) {
  // Try to find the underlying union declaration.
  RecordDecl *RD = nullptr;
  const auto *TD = dyn_cast<TypedefNameDecl>(D);
  if (TD && TD->getUnderlyingType()->isUnionType())
    RD = TD->getUnderlyingType()->getAsUnionType()->getDecl();
  else
    RD = dyn_cast<RecordDecl>(D);

  if (!RD || !RD->isUnion()) {
    S.Diag(AL.getLoc(), diag::warn_attribute_wrong_decl_type) << AL
                                                              << ExpectedUnion;
    return;
  }

  if (!RD->isCompleteDefinition()) {
    if (!RD->isBeingDefined())
      S.Diag(AL.getLoc(),
             diag::warn_transparent_union_attribute_not_definition);
    return;
  }

  RecordDecl::field_iterator Field = RD->field_begin(),
                          FieldEnd = RD->field_end();
  if (Field == FieldEnd) {
    S.Diag(AL.getLoc(), diag::warn_transparent_union_attribute_zero_fields);
    return;
  }

  FieldDecl *FirstField = *Field;
  QualType FirstType = FirstField->getType();
  if (FirstType->hasFloatingRepresentation() || FirstType->isVectorType()) {
    S.Diag(FirstField->getLocation(),
           diag::warn_transparent_union_attribute_floating)
      << FirstType->isVectorType() << FirstType;
    return;
  }

  if (FirstType->isIncompleteType())
    return;
  uint64_t FirstSize = S.Context.getTypeSize(FirstType);
  uint64_t FirstAlign = S.Context.getTypeAlign(FirstType);
  for (; Field != FieldEnd; ++Field) {
    QualType FieldType = Field->getType();
    if (FieldType->isIncompleteType())
      return;
    // FIXME: this isn't fully correct; we also need to test whether the
    // members of the union would all have the same calling convention as the
    // first member of the union. Checking just the size and alignment isn't
    // sufficient (consider structs passed on the stack instead of in registers
    // as an example).
    if (S.Context.getTypeSize(FieldType) != FirstSize ||
        S.Context.getTypeAlign(FieldType) > FirstAlign) {
      // Warn if we drop the attribute.
      bool isSize = S.Context.getTypeSize(FieldType) != FirstSize;
      unsigned FieldBits = isSize ? S.Context.getTypeSize(FieldType)
                                  : S.Context.getTypeAlign(FieldType);
      S.Diag(Field->getLocation(),
             diag::warn_transparent_union_attribute_field_size_align)
          << isSize << *Field << FieldBits;
      unsigned FirstBits = isSize ? FirstSize : FirstAlign;
      S.Diag(FirstField->getLocation(),
             diag::note_transparent_union_first_field_size_align)
          << isSize << FirstBits;
      return;
    }
  }

  RD->addAttr(::new (S.Context) TransparentUnionAttr(S.Context, AL));
}

void Sema::AddAnnotationAttr(Decl *D, const AttributeCommonInfo &CI,
                             StringRef Str, MutableArrayRef<Expr *> Args) {
  auto *Attr = AnnotateAttr::Create(Context, Str, Args.data(), Args.size(), CI);
  if (ConstantFoldAttrArgs(
          CI, MutableArrayRef<Expr *>(Attr->args_begin(), Attr->args_end()))) {
    D->addAttr(Attr);
  }
}

static void handleAnnotateAttr(Sema &S, Decl *D, const ParsedAttr &AL) {
  // Make sure that there is a string literal as the annotation's first
  // argument.
  StringRef Str;
  if (!S.checkStringLiteralArgumentAttr(AL, 0, Str))
    return;

  llvm::SmallVector<Expr *, 4> Args;
  Args.reserve(AL.getNumArgs() - 1);
  for (unsigned Idx = 1; Idx < AL.getNumArgs(); Idx++) {
    assert(!AL.isArgIdent(Idx));
    Args.push_back(AL.getArgAsExpr(Idx));
  }

  S.AddAnnotationAttr(D, AL, Str, Args);
}

static void handleAlignValueAttr(Sema &S, Decl *D, const ParsedAttr &AL) {
  S.AddAlignValueAttr(D, AL, AL.getArgAsExpr(0));
}

void Sema::AddAlignValueAttr(Decl *D, const AttributeCommonInfo &CI, Expr *E) {
  AlignValueAttr TmpAttr(Context, CI, E);
  SourceLocation AttrLoc = CI.getLoc();

  QualType T;
  if (const auto *TD = dyn_cast<TypedefNameDecl>(D))
    T = TD->getUnderlyingType();
  else if (const auto *VD = dyn_cast<ValueDecl>(D))
    T = VD->getType();
  else
    llvm_unreachable("Unknown decl type for align_value");

  if (!T->isDependentType() && !T->isAnyPointerType() &&
      !T->isReferenceType() && !T->isMemberPointerType()) {
    Diag(AttrLoc, diag::warn_attribute_pointer_or_reference_only)
      << &TmpAttr << T << D->getSourceRange();
    return;
  }

  if (!E->isValueDependent()) {
    llvm::APSInt Alignment;
    ExprResult ICE = VerifyIntegerConstantExpression(
        E, &Alignment, diag::err_align_value_attribute_argument_not_int);
    if (ICE.isInvalid())
      return;

    if (!Alignment.isPowerOf2()) {
      Diag(AttrLoc, diag::err_alignment_not_power_of_two)
        << E->getSourceRange();
      return;
    }

    D->addAttr(::new (Context) AlignValueAttr(Context, CI, ICE.get()));
    return;
  }

  // Save dependent expressions in the AST to be instantiated.
  D->addAttr(::new (Context) AlignValueAttr(Context, CI, E));
}

static void handleAlignedAttr(Sema &S, Decl *D, const ParsedAttr &AL) {
  // check the attribute arguments.
  if (AL.getNumArgs() > 1) {
    S.Diag(AL.getLoc(), diag::err_attribute_wrong_number_arguments) << AL << 1;
    return;
  }

  if (AL.getNumArgs() == 0) {
    D->addAttr(::new (S.Context) AlignedAttr(S.Context, AL, true, nullptr));
    return;
  }

  Expr *E = AL.getArgAsExpr(0);
  if (AL.isPackExpansion() && !E->containsUnexpandedParameterPack()) {
    S.Diag(AL.getEllipsisLoc(),
           diag::err_pack_expansion_without_parameter_packs);
    return;
  }

  if (!AL.isPackExpansion() && S.DiagnoseUnexpandedParameterPack(E))
    return;

  S.AddAlignedAttr(D, AL, E, AL.isPackExpansion());
}

void Sema::AddAlignedAttr(Decl *D, const AttributeCommonInfo &CI, Expr *E,
                          bool IsPackExpansion) {
  AlignedAttr TmpAttr(Context, CI, true, E);
  SourceLocation AttrLoc = CI.getLoc();

  // C++11 alignas(...) and C11 _Alignas(...) have additional requirements.
  if (TmpAttr.isAlignas()) {
    // C++11 [dcl.align]p1:
    //   An alignment-specifier may be applied to a variable or to a class
    //   data member, but it shall not be applied to a bit-field, a function
    //   parameter, the formal parameter of a catch clause, or a variable
    //   declared with the register storage class specifier. An
    //   alignment-specifier may also be applied to the declaration of a class
    //   or enumeration type.
    // CWG 2354:
    //   CWG agreed to remove permission for alignas to be applied to
    //   enumerations.
    // C11 6.7.5/2:
    //   An alignment attribute shall not be specified in a declaration of
    //   a typedef, or a bit-field, or a function, or a parameter, or an
    //   object declared with the register storage-class specifier.
    int DiagKind = -1;
    if (isa<ParmVarDecl>(D)) {
      DiagKind = 0;
    } else if (const auto *VD = dyn_cast<VarDecl>(D)) {
      if (VD->getStorageClass() == SC_Register)
        DiagKind = 1;
      if (VD->isExceptionVariable())
        DiagKind = 2;
    } else if (const auto *FD = dyn_cast<FieldDecl>(D)) {
      if (FD->isBitField())
        DiagKind = 3;
    } else if (const auto *ED = dyn_cast<EnumDecl>(D)) {
      if (ED->getLangOpts().CPlusPlus)
        DiagKind = 4;
    } else if (!isa<TagDecl>(D)) {
      Diag(AttrLoc, diag::err_attribute_wrong_decl_type) << &TmpAttr
        << (TmpAttr.isC11() ? ExpectedVariableOrField
                            : ExpectedVariableFieldOrTag);
      return;
    }
    if (DiagKind != -1) {
      Diag(AttrLoc, diag::err_alignas_attribute_wrong_decl_type)
        << &TmpAttr << DiagKind;
      return;
    }
  }

  if (E->isValueDependent()) {
    // We can't support a dependent alignment on a non-dependent type,
    // because we have no way to model that a type is "alignment-dependent"
    // but not dependent in any other way.
    if (const auto *TND = dyn_cast<TypedefNameDecl>(D)) {
      if (!TND->getUnderlyingType()->isDependentType()) {
        Diag(AttrLoc, diag::err_alignment_dependent_typedef_name)
            << E->getSourceRange();
        return;
      }
    }

    // Save dependent expressions in the AST to be instantiated.
    AlignedAttr *AA = ::new (Context) AlignedAttr(Context, CI, true, E);
    AA->setPackExpansion(IsPackExpansion);
    D->addAttr(AA);
    return;
  }

  // FIXME: Cache the number on the AL object?
  llvm::APSInt Alignment;
  ExprResult ICE = VerifyIntegerConstantExpression(
      E, &Alignment, diag::err_aligned_attribute_argument_not_int);
  if (ICE.isInvalid())
    return;

  uint64_t AlignVal = Alignment.getZExtValue();
  // C++11 [dcl.align]p2:
  //   -- if the constant expression evaluates to zero, the alignment
  //      specifier shall have no effect
  // C11 6.7.5p6:
  //   An alignment specification of zero has no effect.
  if (!(TmpAttr.isAlignas() && !Alignment)) {
    if (!llvm::isPowerOf2_64(AlignVal)) {
      Diag(AttrLoc, diag::err_alignment_not_power_of_two)
        << E->getSourceRange();
      return;
    }
  }

  uint64_t MaximumAlignment = Sema::MaximumAlignment;
  if (Context.getTargetInfo().getTriple().isOSBinFormatCOFF())
    MaximumAlignment = std::min(MaximumAlignment, uint64_t(8192));
  if (AlignVal > MaximumAlignment) {
    Diag(AttrLoc, diag::err_attribute_aligned_too_great)
        << MaximumAlignment << E->getSourceRange();
    return;
  }

  const auto *VD = dyn_cast<VarDecl>(D);
  if (VD && Context.getTargetInfo().isTLSSupported()) {
    unsigned MaxTLSAlign =
        Context.toCharUnitsFromBits(Context.getTargetInfo().getMaxTLSAlign())
            .getQuantity();
    if (MaxTLSAlign && AlignVal > MaxTLSAlign &&
        VD->getTLSKind() != VarDecl::TLS_None) {
      Diag(VD->getLocation(), diag::err_tls_var_aligned_over_maximum)
          << (unsigned)AlignVal << VD << MaxTLSAlign;
      return;
    }
  }

  // On AIX, an aligned attribute can not decrease the alignment when applied
  // to a variable declaration with vector type.
  if (VD && Context.getTargetInfo().getTriple().isOSAIX()) {
    const Type *Ty = VD->getType().getTypePtr();
    if (Ty->isVectorType() && AlignVal < 16) {
      Diag(VD->getLocation(), diag::warn_aligned_attr_underaligned)
          << VD->getType() << 16;
      return;
    }
  }

  AlignedAttr *AA = ::new (Context) AlignedAttr(Context, CI, true, ICE.get());
  AA->setPackExpansion(IsPackExpansion);
  D->addAttr(AA);
}

void Sema::AddAlignedAttr(Decl *D, const AttributeCommonInfo &CI,
                          TypeSourceInfo *TS, bool IsPackExpansion) {
  // FIXME: Cache the number on the AL object if non-dependent?
  // FIXME: Perform checking of type validity
  AlignedAttr *AA = ::new (Context) AlignedAttr(Context, CI, false, TS);
  AA->setPackExpansion(IsPackExpansion);
  D->addAttr(AA);
}

void Sema::CheckAlignasUnderalignment(Decl *D) {
  assert(D->hasAttrs() && "no attributes on decl");

  QualType UnderlyingTy, DiagTy;
  if (const auto *VD = dyn_cast<ValueDecl>(D)) {
    UnderlyingTy = DiagTy = VD->getType();
  } else {
    UnderlyingTy = DiagTy = Context.getTagDeclType(cast<TagDecl>(D));
    if (const auto *ED = dyn_cast<EnumDecl>(D))
      UnderlyingTy = ED->getIntegerType();
  }
  if (DiagTy->isDependentType() || DiagTy->isIncompleteType())
    return;

  // C++11 [dcl.align]p5, C11 6.7.5/4:
  //   The combined effect of all alignment attributes in a declaration shall
  //   not specify an alignment that is less strict than the alignment that
  //   would otherwise be required for the entity being declared.
  AlignedAttr *AlignasAttr = nullptr;
  AlignedAttr *LastAlignedAttr = nullptr;
  unsigned Align = 0;
  for (auto *I : D->specific_attrs<AlignedAttr>()) {
    if (I->isAlignmentDependent())
      return;
    if (I->isAlignas())
      AlignasAttr = I;
    Align = std::max(Align, I->getAlignment(Context));
    LastAlignedAttr = I;
  }

  if (Align && DiagTy->isSizelessType()) {
    Diag(LastAlignedAttr->getLocation(), diag::err_attribute_sizeless_type)
        << LastAlignedAttr << DiagTy;
  } else if (AlignasAttr && Align) {
    CharUnits RequestedAlign = Context.toCharUnitsFromBits(Align);
    CharUnits NaturalAlign = Context.getTypeAlignInChars(UnderlyingTy);
    if (NaturalAlign > RequestedAlign)
      Diag(AlignasAttr->getLocation(), diag::err_alignas_underaligned)
        << DiagTy << (unsigned)NaturalAlign.getQuantity();
  }
}

bool Sema::checkMSInheritanceAttrOnDefinition(
    CXXRecordDecl *RD, SourceRange Range, bool BestCase,
    MSInheritanceModel ExplicitModel) {
  assert(RD->hasDefinition() && "RD has no definition!");

  // We may not have seen base specifiers or any virtual methods yet.  We will
  // have to wait until the record is defined to catch any mismatches.
  if (!RD->getDefinition()->isCompleteDefinition())
    return false;

  // The unspecified model never matches what a definition could need.
  if (ExplicitModel == MSInheritanceModel::Unspecified)
    return false;

  if (BestCase) {
    if (RD->calculateInheritanceModel() == ExplicitModel)
      return false;
  } else {
    if (RD->calculateInheritanceModel() <= ExplicitModel)
      return false;
  }

  Diag(Range.getBegin(), diag::err_mismatched_ms_inheritance)
      << 0 /*definition*/;
  Diag(RD->getDefinition()->getLocation(), diag::note_defined_here) << RD;
  return true;
}

/// parseModeAttrArg - Parses attribute mode string and returns parsed type
/// attribute.
static void parseModeAttrArg(Sema &S, StringRef Str, unsigned &DestWidth,
                             bool &IntegerMode, bool &ComplexMode,
                             FloatModeKind &ExplicitType) {
  IntegerMode = true;
  ComplexMode = false;
  ExplicitType = FloatModeKind::NoFloat;
  switch (Str.size()) {
  case 2:
    switch (Str[0]) {
    case 'Q':
      DestWidth = 8;
      break;
    case 'H':
      DestWidth = 16;
      break;
    case 'S':
      DestWidth = 32;
      break;
    case 'D':
      DestWidth = 64;
      break;
    case 'X':
      DestWidth = 96;
      break;
    case 'K': // KFmode - IEEE quad precision (__float128)
      ExplicitType = FloatModeKind::Float128;
      DestWidth = Str[1] == 'I' ? 0 : 128;
      break;
    case 'T':
      ExplicitType = FloatModeKind::LongDouble;
      DestWidth = 128;
      break;
    case 'I':
      ExplicitType = FloatModeKind::Ibm128;
      DestWidth = Str[1] == 'I' ? 0 : 128;
      break;
    }
    if (Str[1] == 'F') {
      IntegerMode = false;
    } else if (Str[1] == 'C') {
      IntegerMode = false;
      ComplexMode = true;
    } else if (Str[1] != 'I') {
      DestWidth = 0;
    }
    break;
  case 4:
    // FIXME: glibc uses 'word' to define register_t; this is narrower than a
    // pointer on PIC16 and other embedded platforms.
    if (Str == "word")
      DestWidth = S.Context.getTargetInfo().getRegisterWidth();
    else if (Str == "byte")
      DestWidth = S.Context.getTargetInfo().getCharWidth();
    break;
  case 7:
    if (Str == "pointer")
      DestWidth = S.Context.getTargetInfo().getPointerWidth(0);
    break;
  case 11:
    if (Str == "unwind_word")
      DestWidth = S.Context.getTargetInfo().getUnwindWordWidth();
    break;
  }
}

/// handleModeAttr - This attribute modifies the width of a decl with primitive
/// type.
///
/// Despite what would be logical, the mode attribute is a decl attribute, not a
/// type attribute: 'int ** __attribute((mode(HI))) *G;' tries to make 'G' be
/// HImode, not an intermediate pointer.
static void handleModeAttr(Sema &S, Decl *D, const ParsedAttr &AL) {
  // This attribute isn't documented, but glibc uses it.  It changes
  // the width of an int or unsigned int to the specified size.
  if (!AL.isArgIdent(0)) {
    S.Diag(AL.getLoc(), diag::err_attribute_argument_type)
        << AL << AANT_ArgumentIdentifier;
    return;
  }

  IdentifierInfo *Name = AL.getArgAsIdent(0)->Ident;

  S.AddModeAttr(D, AL, Name);
}

void Sema::AddModeAttr(Decl *D, const AttributeCommonInfo &CI,
                       IdentifierInfo *Name, bool InInstantiation) {
  StringRef Str = Name->getName();
  normalizeName(Str);
  SourceLocation AttrLoc = CI.getLoc();

  unsigned DestWidth = 0;
  bool IntegerMode = true;
  bool ComplexMode = false;
  FloatModeKind ExplicitType = FloatModeKind::NoFloat;
  llvm::APInt VectorSize(64, 0);
  if (Str.size() >= 4 && Str[0] == 'V') {
    // Minimal length of vector mode is 4: 'V' + NUMBER(>=1) + TYPE(>=2).
    size_t StrSize = Str.size();
    size_t VectorStringLength = 0;
    while ((VectorStringLength + 1) < StrSize &&
           isdigit(Str[VectorStringLength + 1]))
      ++VectorStringLength;
    if (VectorStringLength &&
        !Str.substr(1, VectorStringLength).getAsInteger(10, VectorSize) &&
        VectorSize.isPowerOf2()) {
      parseModeAttrArg(*this, Str.substr(VectorStringLength + 1), DestWidth,
                       IntegerMode, ComplexMode, ExplicitType);
      // Avoid duplicate warning from template instantiation.
      if (!InInstantiation)
        Diag(AttrLoc, diag::warn_vector_mode_deprecated);
    } else {
      VectorSize = 0;
    }
  }

  if (!VectorSize)
    parseModeAttrArg(*this, Str, DestWidth, IntegerMode, ComplexMode,
                     ExplicitType);

  // FIXME: Sync this with InitializePredefinedMacros; we need to match int8_t
  // and friends, at least with glibc.
  // FIXME: Make sure floating-point mappings are accurate
  // FIXME: Support XF and TF types
  if (!DestWidth) {
    Diag(AttrLoc, diag::err_machine_mode) << 0 /*Unknown*/ << Name;
    return;
  }

  QualType OldTy;
  if (const auto *TD = dyn_cast<TypedefNameDecl>(D))
    OldTy = TD->getUnderlyingType();
  else if (const auto *ED = dyn_cast<EnumDecl>(D)) {
    // Something like 'typedef enum { X } __attribute__((mode(XX))) T;'.
    // Try to get type from enum declaration, default to int.
    OldTy = ED->getIntegerType();
    if (OldTy.isNull())
      OldTy = Context.IntTy;
  } else
    OldTy = cast<ValueDecl>(D)->getType();

  if (OldTy->isDependentType()) {
    D->addAttr(::new (Context) ModeAttr(Context, CI, Name));
    return;
  }

  // Base type can also be a vector type (see PR17453).
  // Distinguish between base type and base element type.
  QualType OldElemTy = OldTy;
  if (const auto *VT = OldTy->getAs<VectorType>())
    OldElemTy = VT->getElementType();

  // GCC allows 'mode' attribute on enumeration types (even incomplete), except
  // for vector modes. So, 'enum X __attribute__((mode(QI)));' forms a complete
  // type, 'enum { A } __attribute__((mode(V4SI)))' is rejected.
  if ((isa<EnumDecl>(D) || OldElemTy->getAs<EnumType>()) &&
      VectorSize.getBoolValue()) {
    Diag(AttrLoc, diag::err_enum_mode_vector_type) << Name << CI.getRange();
    return;
  }
  bool IntegralOrAnyEnumType = (OldElemTy->isIntegralOrEnumerationType() &&
                                !OldElemTy->isBitIntType()) ||
                               OldElemTy->getAs<EnumType>();

  if (!OldElemTy->getAs<BuiltinType>() && !OldElemTy->isComplexType() &&
      !IntegralOrAnyEnumType)
    Diag(AttrLoc, diag::err_mode_not_primitive);
  else if (IntegerMode) {
    if (!IntegralOrAnyEnumType)
      Diag(AttrLoc, diag::err_mode_wrong_type);
  } else if (ComplexMode) {
    if (!OldElemTy->isComplexType())
      Diag(AttrLoc, diag::err_mode_wrong_type);
  } else {
    if (!OldElemTy->isFloatingType())
      Diag(AttrLoc, diag::err_mode_wrong_type);
  }

  QualType NewElemTy;

  if (IntegerMode)
    NewElemTy = Context.getIntTypeForBitwidth(DestWidth,
                                              OldElemTy->isSignedIntegerType());
  else
    NewElemTy = Context.getRealTypeForBitwidth(DestWidth, ExplicitType);

  if (NewElemTy.isNull()) {
    Diag(AttrLoc, diag::err_machine_mode) << 1 /*Unsupported*/ << Name;
    return;
  }

  if (ComplexMode) {
    NewElemTy = Context.getComplexType(NewElemTy);
  }

  QualType NewTy = NewElemTy;
  if (VectorSize.getBoolValue()) {
    NewTy = Context.getVectorType(NewTy, VectorSize.getZExtValue(),
                                  VectorType::GenericVector);
  } else if (const auto *OldVT = OldTy->getAs<VectorType>()) {
    // Complex machine mode does not support base vector types.
    if (ComplexMode) {
      Diag(AttrLoc, diag::err_complex_mode_vector_type);
      return;
    }
    unsigned NumElements = Context.getTypeSize(OldElemTy) *
                           OldVT->getNumElements() /
                           Context.getTypeSize(NewElemTy);
    NewTy =
        Context.getVectorType(NewElemTy, NumElements, OldVT->getVectorKind());
  }

  if (NewTy.isNull()) {
    Diag(AttrLoc, diag::err_mode_wrong_type);
    return;
  }

  // Install the new type.
  if (auto *TD = dyn_cast<TypedefNameDecl>(D))
    TD->setModedTypeSourceInfo(TD->getTypeSourceInfo(), NewTy);
  else if (auto *ED = dyn_cast<EnumDecl>(D))
    ED->setIntegerType(NewTy);
  else
    cast<ValueDecl>(D)->setType(NewTy);

  D->addAttr(::new (Context) ModeAttr(Context, CI, Name));
}

static void handleNoDebugAttr(Sema &S, Decl *D, const ParsedAttr &AL) {
  D->addAttr(::new (S.Context) NoDebugAttr(S.Context, AL));
}

AlwaysInlineAttr *Sema::mergeAlwaysInlineAttr(Decl *D,
                                              const AttributeCommonInfo &CI,
                                              const IdentifierInfo *Ident) {
  if (OptimizeNoneAttr *Optnone = D->getAttr<OptimizeNoneAttr>()) {
    Diag(CI.getLoc(), diag::warn_attribute_ignored) << Ident;
    Diag(Optnone->getLocation(), diag::note_conflicting_attribute);
    return nullptr;
  }

  if (D->hasAttr<AlwaysInlineAttr>())
    return nullptr;

  return ::new (Context) AlwaysInlineAttr(Context, CI);
}

InternalLinkageAttr *Sema::mergeInternalLinkageAttr(Decl *D,
                                                    const ParsedAttr &AL) {
  if (const auto *VD = dyn_cast<VarDecl>(D)) {
    // Attribute applies to Var but not any subclass of it (like ParmVar,
    // ImplicitParm or VarTemplateSpecialization).
    if (VD->getKind() != Decl::Var) {
      Diag(AL.getLoc(), diag::warn_attribute_wrong_decl_type)
          << AL << (getLangOpts().CPlusPlus ? ExpectedFunctionVariableOrClass
                                            : ExpectedVariableOrFunction);
      return nullptr;
    }
    // Attribute does not apply to non-static local variables.
    if (VD->hasLocalStorage()) {
      Diag(VD->getLocation(), diag::warn_internal_linkage_local_storage);
      return nullptr;
    }
  }

  return ::new (Context) InternalLinkageAttr(Context, AL);
}
InternalLinkageAttr *
Sema::mergeInternalLinkageAttr(Decl *D, const InternalLinkageAttr &AL) {
  if (const auto *VD = dyn_cast<VarDecl>(D)) {
    // Attribute applies to Var but not any subclass of it (like ParmVar,
    // ImplicitParm or VarTemplateSpecialization).
    if (VD->getKind() != Decl::Var) {
      Diag(AL.getLocation(), diag::warn_attribute_wrong_decl_type)
          << &AL << (getLangOpts().CPlusPlus ? ExpectedFunctionVariableOrClass
                                             : ExpectedVariableOrFunction);
      return nullptr;
    }
    // Attribute does not apply to non-static local variables.
    if (VD->hasLocalStorage()) {
      Diag(VD->getLocation(), diag::warn_internal_linkage_local_storage);
      return nullptr;
    }
  }

  return ::new (Context) InternalLinkageAttr(Context, AL);
}

MinSizeAttr *Sema::mergeMinSizeAttr(Decl *D, const AttributeCommonInfo &CI) {
  if (OptimizeNoneAttr *Optnone = D->getAttr<OptimizeNoneAttr>()) {
    Diag(CI.getLoc(), diag::warn_attribute_ignored) << "'minsize'";
    Diag(Optnone->getLocation(), diag::note_conflicting_attribute);
    return nullptr;
  }

  if (D->hasAttr<MinSizeAttr>())
    return nullptr;

  return ::new (Context) MinSizeAttr(Context, CI);
}

SwiftNameAttr *Sema::mergeSwiftNameAttr(Decl *D, const SwiftNameAttr &SNA,
                                        StringRef Name) {
  if (const auto *PrevSNA = D->getAttr<SwiftNameAttr>()) {
    if (PrevSNA->getName() != Name && !PrevSNA->isImplicit()) {
      Diag(PrevSNA->getLocation(), diag::err_attributes_are_not_compatible)
          << PrevSNA << &SNA;
      Diag(SNA.getLoc(), diag::note_conflicting_attribute);
    }

    D->dropAttr<SwiftNameAttr>();
  }
  return ::new (Context) SwiftNameAttr(Context, SNA, Name);
}

OptimizeNoneAttr *Sema::mergeOptimizeNoneAttr(Decl *D,
                                              const AttributeCommonInfo &CI) {
  if (AlwaysInlineAttr *Inline = D->getAttr<AlwaysInlineAttr>()) {
    Diag(Inline->getLocation(), diag::warn_attribute_ignored) << Inline;
    Diag(CI.getLoc(), diag::note_conflicting_attribute);
    D->dropAttr<AlwaysInlineAttr>();
  }
  if (MinSizeAttr *MinSize = D->getAttr<MinSizeAttr>()) {
    Diag(MinSize->getLocation(), diag::warn_attribute_ignored) << MinSize;
    Diag(CI.getLoc(), diag::note_conflicting_attribute);
    D->dropAttr<MinSizeAttr>();
  }

  if (D->hasAttr<OptimizeNoneAttr>())
    return nullptr;

  return ::new (Context) OptimizeNoneAttr(Context, CI);
}

static void handleAlwaysInlineAttr(Sema &S, Decl *D, const ParsedAttr &AL) {
  if (AlwaysInlineAttr *Inline =
          S.mergeAlwaysInlineAttr(D, AL, AL.getAttrName()))
    D->addAttr(Inline);
}

static void handleMinSizeAttr(Sema &S, Decl *D, const ParsedAttr &AL) {
  if (MinSizeAttr *MinSize = S.mergeMinSizeAttr(D, AL))
    D->addAttr(MinSize);
}

static void handleOptimizeNoneAttr(Sema &S, Decl *D, const ParsedAttr &AL) {
  if (OptimizeNoneAttr *Optnone = S.mergeOptimizeNoneAttr(D, AL))
    D->addAttr(Optnone);
}

static void handleSYCLDeviceAttr(Sema &S, Decl *D, const ParsedAttr &AL) {
  auto *ND = cast<NamedDecl>(D);
  if (!ND->isExternallyVisible()) {
    S.Diag(AL.getLoc(), diag::err_sycl_attribute_internal_decl)
        << AL << !isa<FunctionDecl>(ND);
    return;
  }

  if (auto *VD = dyn_cast<VarDecl>(D)) {
    QualType VarType = VD->getType();
    // Diagnose only for non-dependent types since dependent type don't have
    // attributes applied on them ATM.
    if (!VarType->isDependentType() &&
        !S.isTypeDecoratedWithDeclAttribute<SYCLDeviceGlobalAttr>(
            VD->getType())) {
      S.Diag(AL.getLoc(), diag::err_sycl_attribute_not_device_global) << AL;
      return;
    }
  }

  handleSimpleAttribute<SYCLDeviceAttr>(S, D, AL);
}

static void handleSYCLDeviceIndirectlyCallableAttr(Sema &S, Decl *D,
                                                   const ParsedAttr &AL) {
  auto *FD = cast<FunctionDecl>(D);
  if (!FD->isExternallyVisible()) {
    S.Diag(AL.getLoc(), diag::err_sycl_attribute_internal_decl)
        << AL << /*function*/ 0;
    return;
  }

  D->addAttr(SYCLDeviceAttr::CreateImplicit(S.Context));
  handleSimpleAttribute<SYCLDeviceIndirectlyCallableAttr>(S, D, AL);
}

static void handleSYCLGlobalVarAttr(Sema &S, Decl *D, const ParsedAttr &AL) {
  if (!S.Context.getSourceManager().isInSystemHeader(D->getLocation())) {
    S.Diag(AL.getLoc(), diag::err_attribute_only_system_header) << AL;
    return;
  }

  handleSimpleAttribute<SYCLGlobalVarAttr>(S, D, AL);
}

static void handleSYCLRegisterNumAttr(Sema &S, Decl *D, const ParsedAttr &AL) {
  if (!AL.checkExactlyNumArgs(S, 1))
    return;
  uint32_t RegNo = 0;
  const Expr *E = AL.getArgAsExpr(0);
  if (!checkUInt32Argument(S, AL, E, RegNo, 0, /*StrictlyUnsigned=*/true))
    return;
  D->addAttr(::new (S.Context) SYCLRegisterNumAttr(S.Context, AL, RegNo));
}

void Sema::AddSYCLIntelESimdVectorizeAttr(Decl *D,
                                          const AttributeCommonInfo &CI,
                                          Expr *E) {
  if (!E->isValueDependent()) {
    // Validate that we have an integer constant expression and then store the
    // converted constant expression into the semantic attribute so that we
    // don't have to evaluate it again later.
    llvm::APSInt ArgVal;
    ExprResult Res = VerifyIntegerConstantExpression(E, &ArgVal);
    if (Res.isInvalid())
      return;
    E = Res.get();

    if (ArgVal != 8 && ArgVal != 16 && ArgVal != 32) {
      Diag(E->getExprLoc(), diag::err_sycl_esimd_vectorize_unsupported_value)
          << CI;
      return;
    }

    // Check to see if there's a duplicate attribute with different values
    // already applied to the declaration.
    if (const auto *DeclAttr = D->getAttr<SYCLIntelESimdVectorizeAttr>()) {
      // If the other attribute argument is instantiation dependent, we won't
      // have converted it to a constant expression yet and thus we test
      // whether this is a null pointer.
      if (const auto *DeclExpr = dyn_cast<ConstantExpr>(DeclAttr->getValue())) {
        if (ArgVal != DeclExpr->getResultAsAPSInt()) {
          Diag(CI.getLoc(), diag::warn_duplicate_attribute) << CI;
          Diag(DeclAttr->getLoc(), diag::note_previous_attribute);
        }
        // Drop the duplicate attribute.
        return;
      }
    }
  }

  D->addAttr(::new (Context) SYCLIntelESimdVectorizeAttr(Context, CI, E));
}

SYCLIntelESimdVectorizeAttr *
Sema::MergeSYCLIntelESimdVectorizeAttr(Decl *D,
                                       const SYCLIntelESimdVectorizeAttr &A) {
  // Check to see if there's a duplicate attribute with different values
  // already applied to the declaration.
  if (const auto *DeclAttr = D->getAttr<SYCLIntelESimdVectorizeAttr>()) {
    if (const auto *DeclExpr = dyn_cast<ConstantExpr>(DeclAttr->getValue())) {
      if (const auto *MergeExpr = dyn_cast<ConstantExpr>(A.getValue())) {
        if (DeclExpr->getResultAsAPSInt() != MergeExpr->getResultAsAPSInt()) {
          Diag(DeclAttr->getLoc(), diag::warn_duplicate_attribute) << &A;
          Diag(A.getLoc(), diag::note_previous_attribute);
        }
        // Do not add a duplicate attribute.
        return nullptr;
      }
    }
  }
  return ::new (Context) SYCLIntelESimdVectorizeAttr(Context, A, A.getValue());
}

static void handleSYCLIntelESimdVectorizeAttr(Sema &S, Decl *D,
                                              const ParsedAttr &A) {
  S.CheckDeprecatedSYCLAttributeSpelling(A);

  Expr *E = A.getArgAsExpr(0);
  S.AddSYCLIntelESimdVectorizeAttr(D, A, E);
}

static void handleConstantAttr(Sema &S, Decl *D, const ParsedAttr &AL) {
  const auto *VD = cast<VarDecl>(D);
  if (VD->hasLocalStorage()) {
    S.Diag(AL.getLoc(), diag::err_cuda_nonstatic_constdev);
    return;
  }
  // constexpr variable may already get an implicit constant attr, which should
  // be replaced by the explicit constant attr.
  if (auto *A = D->getAttr<CUDAConstantAttr>()) {
    if (!A->isImplicit())
      return;
    D->dropAttr<CUDAConstantAttr>();
  }
  D->addAttr(::new (S.Context) CUDAConstantAttr(S.Context, AL));
}

static void handleSharedAttr(Sema &S, Decl *D, const ParsedAttr &AL) {
  const auto *VD = cast<VarDecl>(D);
  // extern __shared__ is only allowed on arrays with no length (e.g.
  // "int x[]").
  if (!S.getLangOpts().GPURelocatableDeviceCode && VD->hasExternalStorage() &&
      !isa<IncompleteArrayType>(VD->getType())) {
    S.Diag(AL.getLoc(), diag::err_cuda_extern_shared) << VD;
    return;
  }
  if (S.getLangOpts().CUDA && VD->hasLocalStorage() &&
      S.CUDADiagIfHostCode(AL.getLoc(), diag::err_cuda_host_shared)
          << S.CurrentCUDATarget())
    return;
  D->addAttr(::new (S.Context) CUDASharedAttr(S.Context, AL));
}

static void handleGlobalAttr(Sema &S, Decl *D, const ParsedAttr &AL) {
  const auto *FD = cast<FunctionDecl>(D);
  if (!FD->getReturnType()->isVoidType() &&
      !FD->getReturnType()->getAs<AutoType>() &&
      !FD->getReturnType()->isInstantiationDependentType()) {
    SourceRange RTRange = FD->getReturnTypeSourceRange();
    S.Diag(FD->getTypeSpecStartLoc(), diag::err_kern_type_not_void_return)
        << FD->getType()
        << (RTRange.isValid() ? FixItHint::CreateReplacement(RTRange, "void")
                              : FixItHint());
    return;
  }
  if (const auto *Method = dyn_cast<CXXMethodDecl>(FD)) {
    if (Method->isInstance()) {
      S.Diag(Method->getBeginLoc(), diag::err_kern_is_nonstatic_method)
          << Method;
      return;
    }
    S.Diag(Method->getBeginLoc(), diag::warn_kern_is_method) << Method;
  }
  // Only warn for "inline" when compiling for host, to cut down on noise.
  if (FD->isInlineSpecified() && !S.getLangOpts().CUDAIsDevice)
    S.Diag(FD->getBeginLoc(), diag::warn_kern_is_inline) << FD;

  D->addAttr(::new (S.Context) CUDAGlobalAttr(S.Context, AL));
  // In host compilation the kernel is emitted as a stub function, which is
  // a helper function for launching the kernel. The instructions in the helper
  // function has nothing to do with the source code of the kernel. Do not emit
  // debug info for the stub function to avoid confusing the debugger.
  if (S.LangOpts.HIP && !S.LangOpts.CUDAIsDevice)
    D->addAttr(NoDebugAttr::CreateImplicit(S.Context));
}

static void handleDeviceAttr(Sema &S, Decl *D, const ParsedAttr &AL) {
  if (const auto *VD = dyn_cast<VarDecl>(D)) {
    if (VD->hasLocalStorage()) {
      S.Diag(AL.getLoc(), diag::err_cuda_nonstatic_constdev);
      return;
    }
  }

  if (auto *A = D->getAttr<CUDADeviceAttr>()) {
    if (!A->isImplicit())
      return;
    D->dropAttr<CUDADeviceAttr>();
  }
  D->addAttr(::new (S.Context) CUDADeviceAttr(S.Context, AL));
}

static void handleManagedAttr(Sema &S, Decl *D, const ParsedAttr &AL) {
  if (const auto *VD = dyn_cast<VarDecl>(D)) {
    if (VD->hasLocalStorage()) {
      S.Diag(AL.getLoc(), diag::err_cuda_nonstatic_constdev);
      return;
    }
  }
  if (!D->hasAttr<HIPManagedAttr>())
    D->addAttr(::new (S.Context) HIPManagedAttr(S.Context, AL));
  if (!D->hasAttr<CUDADeviceAttr>())
    D->addAttr(CUDADeviceAttr::CreateImplicit(S.Context));
}

static void handleGNUInlineAttr(Sema &S, Decl *D, const ParsedAttr &AL) {
  const auto *Fn = cast<FunctionDecl>(D);
  if (!Fn->isInlineSpecified()) {
    S.Diag(AL.getLoc(), diag::warn_gnu_inline_attribute_requires_inline);
    return;
  }

  if (S.LangOpts.CPlusPlus && Fn->getStorageClass() != SC_Extern)
    S.Diag(AL.getLoc(), diag::warn_gnu_inline_cplusplus_without_extern);

  D->addAttr(::new (S.Context) GNUInlineAttr(S.Context, AL));
}

static void handleCallConvAttr(Sema &S, Decl *D, const ParsedAttr &AL) {
  if (hasDeclarator(D)) return;

  // Diagnostic is emitted elsewhere: here we store the (valid) AL
  // in the Decl node for syntactic reasoning, e.g., pretty-printing.
  CallingConv CC;
  if (S.CheckCallingConvAttr(AL, CC, /*FD*/nullptr))
    return;

  if (!isa<ObjCMethodDecl>(D)) {
    S.Diag(AL.getLoc(), diag::warn_attribute_wrong_decl_type)
        << AL << ExpectedFunctionOrMethod;
    return;
  }

  switch (AL.getKind()) {
  case ParsedAttr::AT_FastCall:
    D->addAttr(::new (S.Context) FastCallAttr(S.Context, AL));
    return;
  case ParsedAttr::AT_StdCall:
    D->addAttr(::new (S.Context) StdCallAttr(S.Context, AL));
    return;
  case ParsedAttr::AT_ThisCall:
    D->addAttr(::new (S.Context) ThisCallAttr(S.Context, AL));
    return;
  case ParsedAttr::AT_CDecl:
    D->addAttr(::new (S.Context) CDeclAttr(S.Context, AL));
    return;
  case ParsedAttr::AT_Pascal:
    D->addAttr(::new (S.Context) PascalAttr(S.Context, AL));
    return;
  case ParsedAttr::AT_SwiftCall:
    D->addAttr(::new (S.Context) SwiftCallAttr(S.Context, AL));
    return;
  case ParsedAttr::AT_SwiftAsyncCall:
    D->addAttr(::new (S.Context) SwiftAsyncCallAttr(S.Context, AL));
    return;
  case ParsedAttr::AT_VectorCall:
    D->addAttr(::new (S.Context) VectorCallAttr(S.Context, AL));
    return;
  case ParsedAttr::AT_MSABI:
    D->addAttr(::new (S.Context) MSABIAttr(S.Context, AL));
    return;
  case ParsedAttr::AT_SysVABI:
    D->addAttr(::new (S.Context) SysVABIAttr(S.Context, AL));
    return;
  case ParsedAttr::AT_RegCall:
    D->addAttr(::new (S.Context) RegCallAttr(S.Context, AL));
    return;
  case ParsedAttr::AT_Pcs: {
    PcsAttr::PCSType PCS;
    switch (CC) {
    case CC_AAPCS:
      PCS = PcsAttr::AAPCS;
      break;
    case CC_AAPCS_VFP:
      PCS = PcsAttr::AAPCS_VFP;
      break;
    default:
      llvm_unreachable("unexpected calling convention in pcs attribute");
    }

    D->addAttr(::new (S.Context) PcsAttr(S.Context, AL, PCS));
    return;
  }
  case ParsedAttr::AT_AArch64VectorPcs:
    D->addAttr(::new (S.Context) AArch64VectorPcsAttr(S.Context, AL));
    return;
  case ParsedAttr::AT_AArch64SVEPcs:
    D->addAttr(::new (S.Context) AArch64SVEPcsAttr(S.Context, AL));
    return;
  case ParsedAttr::AT_AMDGPUKernelCall:
    D->addAttr(::new (S.Context) AMDGPUKernelCallAttr(S.Context, AL));
    return;
  case ParsedAttr::AT_IntelOclBicc:
    D->addAttr(::new (S.Context) IntelOclBiccAttr(S.Context, AL));
    return;
  case ParsedAttr::AT_PreserveMost:
    D->addAttr(::new (S.Context) PreserveMostAttr(S.Context, AL));
    return;
  case ParsedAttr::AT_PreserveAll:
    D->addAttr(::new (S.Context) PreserveAllAttr(S.Context, AL));
    return;
  default:
    llvm_unreachable("unexpected attribute kind");
  }
}

static void handleSuppressAttr(Sema &S, Decl *D, const ParsedAttr &AL) {
  if (!AL.checkAtLeastNumArgs(S, 1))
    return;

  std::vector<StringRef> DiagnosticIdentifiers;
  for (unsigned I = 0, E = AL.getNumArgs(); I != E; ++I) {
    StringRef RuleName;

    if (!S.checkStringLiteralArgumentAttr(AL, I, RuleName, nullptr))
      return;

    // FIXME: Warn if the rule name is unknown. This is tricky because only
    // clang-tidy knows about available rules.
    DiagnosticIdentifiers.push_back(RuleName);
  }
  D->addAttr(::new (S.Context)
                 SuppressAttr(S.Context, AL, DiagnosticIdentifiers.data(),
                              DiagnosticIdentifiers.size()));
}

static void handleLifetimeCategoryAttr(Sema &S, Decl *D, const ParsedAttr &AL) {
  TypeSourceInfo *DerefTypeLoc = nullptr;
  QualType ParmType;
  if (AL.hasParsedType()) {
    ParmType = S.GetTypeFromParser(AL.getTypeArg(), &DerefTypeLoc);

    unsigned SelectIdx = ~0U;
    if (ParmType->isReferenceType())
      SelectIdx = 0;
    else if (ParmType->isArrayType())
      SelectIdx = 1;

    if (SelectIdx != ~0U) {
      S.Diag(AL.getLoc(), diag::err_attribute_invalid_argument)
          << SelectIdx << AL;
      return;
    }
  }

  // To check if earlier decl attributes do not conflict the newly parsed ones
  // we always add (and check) the attribute to the canonical decl. We need
  // to repeat the check for attribute mutual exclusion because we're attaching
  // all of the attributes to the canonical declaration rather than the current
  // declaration.
  D = D->getCanonicalDecl();
  if (AL.getKind() == ParsedAttr::AT_Owner) {
    if (checkAttrMutualExclusion<PointerAttr>(S, D, AL))
      return;
    if (const auto *OAttr = D->getAttr<OwnerAttr>()) {
      const Type *ExistingDerefType = OAttr->getDerefTypeLoc()
                                          ? OAttr->getDerefType().getTypePtr()
                                          : nullptr;
      if (ExistingDerefType != ParmType.getTypePtrOrNull()) {
        S.Diag(AL.getLoc(), diag::err_attributes_are_not_compatible)
            << AL << OAttr;
        S.Diag(OAttr->getLocation(), diag::note_conflicting_attribute);
      }
      return;
    }
    for (Decl *Redecl : D->redecls()) {
      Redecl->addAttr(::new (S.Context) OwnerAttr(S.Context, AL, DerefTypeLoc));
    }
  } else {
    if (checkAttrMutualExclusion<OwnerAttr>(S, D, AL))
      return;
    if (const auto *PAttr = D->getAttr<PointerAttr>()) {
      const Type *ExistingDerefType = PAttr->getDerefTypeLoc()
                                          ? PAttr->getDerefType().getTypePtr()
                                          : nullptr;
      if (ExistingDerefType != ParmType.getTypePtrOrNull()) {
        S.Diag(AL.getLoc(), diag::err_attributes_are_not_compatible)
            << AL << PAttr;
        S.Diag(PAttr->getLocation(), diag::note_conflicting_attribute);
      }
      return;
    }
    for (Decl *Redecl : D->redecls()) {
      Redecl->addAttr(::new (S.Context)
                          PointerAttr(S.Context, AL, DerefTypeLoc));
    }
  }
}

static void handleRandomizeLayoutAttr(Sema &S, Decl *D, const ParsedAttr &AL) {
  if (checkAttrMutualExclusion<NoRandomizeLayoutAttr>(S, D, AL))
    return;
  if (!D->hasAttr<RandomizeLayoutAttr>())
    D->addAttr(::new (S.Context) RandomizeLayoutAttr(S.Context, AL));
}

static void handleNoRandomizeLayoutAttr(Sema &S, Decl *D,
                                        const ParsedAttr &AL) {
  if (checkAttrMutualExclusion<RandomizeLayoutAttr>(S, D, AL))
    return;
  if (!D->hasAttr<NoRandomizeLayoutAttr>())
    D->addAttr(::new (S.Context) NoRandomizeLayoutAttr(S.Context, AL));
}

bool Sema::CheckCallingConvAttr(const ParsedAttr &Attrs, CallingConv &CC,
                                const FunctionDecl *FD) {
  if (Attrs.isInvalid())
    return true;

  if (Attrs.hasProcessingCache()) {
    CC = (CallingConv) Attrs.getProcessingCache();
    return false;
  }

  unsigned ReqArgs = Attrs.getKind() == ParsedAttr::AT_Pcs ? 1 : 0;
  if (!Attrs.checkExactlyNumArgs(*this, ReqArgs)) {
    Attrs.setInvalid();
    return true;
  }

  const TargetInfo &TI = Context.getTargetInfo();
  // TODO: diagnose uses of these conventions on the wrong target.
  switch (Attrs.getKind()) {
  case ParsedAttr::AT_CDecl:
    CC = TI.getDefaultCallingConv();
    break;
  case ParsedAttr::AT_FastCall:
    CC = CC_X86FastCall;
    break;
  case ParsedAttr::AT_StdCall:
    CC = CC_X86StdCall;
    break;
  case ParsedAttr::AT_ThisCall:
    CC = CC_X86ThisCall;
    break;
  case ParsedAttr::AT_Pascal:
    CC = CC_X86Pascal;
    break;
  case ParsedAttr::AT_SwiftCall:
    CC = CC_Swift;
    break;
  case ParsedAttr::AT_SwiftAsyncCall:
    CC = CC_SwiftAsync;
    break;
  case ParsedAttr::AT_VectorCall:
    CC = CC_X86VectorCall;
    break;
  case ParsedAttr::AT_AArch64VectorPcs:
    CC = CC_AArch64VectorCall;
    break;
  case ParsedAttr::AT_AArch64SVEPcs:
    CC = CC_AArch64SVEPCS;
    break;
  case ParsedAttr::AT_AMDGPUKernelCall:
    CC = CC_AMDGPUKernelCall;
    break;
  case ParsedAttr::AT_RegCall:
    CC = CC_X86RegCall;
    break;
  case ParsedAttr::AT_MSABI:
    CC = Context.getTargetInfo().getTriple().isOSWindows() ? CC_C :
                                                             CC_Win64;
    break;
  case ParsedAttr::AT_SysVABI:
    CC = Context.getTargetInfo().getTriple().isOSWindows() ? CC_X86_64SysV :
                                                             CC_C;
    break;
  case ParsedAttr::AT_Pcs: {
    StringRef StrRef;
    if (!checkStringLiteralArgumentAttr(Attrs, 0, StrRef)) {
      Attrs.setInvalid();
      return true;
    }
    if (StrRef == "aapcs") {
      CC = CC_AAPCS;
      break;
    } else if (StrRef == "aapcs-vfp") {
      CC = CC_AAPCS_VFP;
      break;
    }

    Attrs.setInvalid();
    Diag(Attrs.getLoc(), diag::err_invalid_pcs);
    return true;
  }
  case ParsedAttr::AT_IntelOclBicc:
    CC = CC_IntelOclBicc;
    break;
  case ParsedAttr::AT_PreserveMost:
    CC = CC_PreserveMost;
    break;
  case ParsedAttr::AT_PreserveAll:
    CC = CC_PreserveAll;
    break;
  default: llvm_unreachable("unexpected attribute kind");
  }

  TargetInfo::CallingConvCheckResult A = TargetInfo::CCCR_OK;
  // CUDA functions may have host and/or device attributes which indicate
  // their targeted execution environment, therefore the calling convention
  // of functions in CUDA should be checked against the target deduced based
  // on their host/device attributes.
  if (LangOpts.CUDA) {
    auto *Aux = Context.getAuxTargetInfo();
    auto CudaTarget = IdentifyCUDATarget(FD);
    bool CheckHost = false, CheckDevice = false;
    switch (CudaTarget) {
    case CFT_HostDevice:
      CheckHost = true;
      CheckDevice = true;
      break;
    case CFT_Host:
      CheckHost = true;
      break;
    case CFT_Device:
    case CFT_Global:
      CheckDevice = true;
      break;
    case CFT_InvalidTarget:
      llvm_unreachable("unexpected cuda target");
    }
    auto *HostTI = LangOpts.CUDAIsDevice ? Aux : &TI;
    auto *DeviceTI = LangOpts.CUDAIsDevice ? &TI : Aux;
    if (CheckHost && HostTI)
      A = HostTI->checkCallingConvention(CC);
    if (A == TargetInfo::CCCR_OK && CheckDevice && DeviceTI)
      A = DeviceTI->checkCallingConvention(CC);
  } else {
    A = TI.checkCallingConvention(CC);
  }

  switch (A) {
  case TargetInfo::CCCR_OK:
    break;

  case TargetInfo::CCCR_Ignore:
    // Treat an ignored convention as if it was an explicit C calling convention
    // attribute. For example, __stdcall on Win x64 functions as __cdecl, so
    // that command line flags that change the default convention to
    // __vectorcall don't affect declarations marked __stdcall.
    CC = CC_C;
    break;

  case TargetInfo::CCCR_Error:
    Diag(Attrs.getLoc(), diag::error_cconv_unsupported)
        << Attrs << (int)CallingConventionIgnoredReason::ForThisTarget;
    break;

  case TargetInfo::CCCR_Warning: {
    Diag(Attrs.getLoc(), diag::warn_cconv_unsupported)
        << Attrs << (int)CallingConventionIgnoredReason::ForThisTarget;

    // This convention is not valid for the target. Use the default function or
    // method calling convention.
    bool IsCXXMethod = false, IsVariadic = false;
    if (FD) {
      IsCXXMethod = FD->isCXXInstanceMember();
      IsVariadic = FD->isVariadic();
    }
    CC = Context.getDefaultCallingConvention(IsVariadic, IsCXXMethod);
    break;
  }
  }

  Attrs.setProcessingCache((unsigned) CC);
  return false;
}

/// Pointer-like types in the default address space.
static bool isValidSwiftContextType(QualType Ty) {
  if (!Ty->hasPointerRepresentation())
    return Ty->isDependentType();
  return Ty->getPointeeType().getAddressSpace() == LangAS::Default;
}

/// Pointers and references in the default address space.
static bool isValidSwiftIndirectResultType(QualType Ty) {
  if (const auto *PtrType = Ty->getAs<PointerType>()) {
    Ty = PtrType->getPointeeType();
  } else if (const auto *RefType = Ty->getAs<ReferenceType>()) {
    Ty = RefType->getPointeeType();
  } else {
    return Ty->isDependentType();
  }
  return Ty.getAddressSpace() == LangAS::Default;
}

/// Pointers and references to pointers in the default address space.
static bool isValidSwiftErrorResultType(QualType Ty) {
  if (const auto *PtrType = Ty->getAs<PointerType>()) {
    Ty = PtrType->getPointeeType();
  } else if (const auto *RefType = Ty->getAs<ReferenceType>()) {
    Ty = RefType->getPointeeType();
  } else {
    return Ty->isDependentType();
  }
  if (!Ty.getQualifiers().empty())
    return false;
  return isValidSwiftContextType(Ty);
}

void Sema::AddParameterABIAttr(Decl *D, const AttributeCommonInfo &CI,
                               ParameterABI abi) {

  QualType type = cast<ParmVarDecl>(D)->getType();

  if (auto existingAttr = D->getAttr<ParameterABIAttr>()) {
    if (existingAttr->getABI() != abi) {
      Diag(CI.getLoc(), diag::err_attributes_are_not_compatible)
          << getParameterABISpelling(abi) << existingAttr;
      Diag(existingAttr->getLocation(), diag::note_conflicting_attribute);
      return;
    }
  }

  switch (abi) {
  case ParameterABI::Ordinary:
    llvm_unreachable("explicit attribute for ordinary parameter ABI?");

  case ParameterABI::SwiftContext:
    if (!isValidSwiftContextType(type)) {
      Diag(CI.getLoc(), diag::err_swift_abi_parameter_wrong_type)
          << getParameterABISpelling(abi) << /*pointer to pointer */ 0 << type;
    }
    D->addAttr(::new (Context) SwiftContextAttr(Context, CI));
    return;

  case ParameterABI::SwiftAsyncContext:
    if (!isValidSwiftContextType(type)) {
      Diag(CI.getLoc(), diag::err_swift_abi_parameter_wrong_type)
          << getParameterABISpelling(abi) << /*pointer to pointer */ 0 << type;
    }
    D->addAttr(::new (Context) SwiftAsyncContextAttr(Context, CI));
    return;

  case ParameterABI::SwiftErrorResult:
    if (!isValidSwiftErrorResultType(type)) {
      Diag(CI.getLoc(), diag::err_swift_abi_parameter_wrong_type)
          << getParameterABISpelling(abi) << /*pointer to pointer */ 1 << type;
    }
    D->addAttr(::new (Context) SwiftErrorResultAttr(Context, CI));
    return;

  case ParameterABI::SwiftIndirectResult:
    if (!isValidSwiftIndirectResultType(type)) {
      Diag(CI.getLoc(), diag::err_swift_abi_parameter_wrong_type)
          << getParameterABISpelling(abi) << /*pointer*/ 0 << type;
    }
    D->addAttr(::new (Context) SwiftIndirectResultAttr(Context, CI));
    return;
  }
  llvm_unreachable("bad parameter ABI attribute");
}

/// Checks a regparm attribute, returning true if it is ill-formed and
/// otherwise setting numParams to the appropriate value.
bool Sema::CheckRegparmAttr(const ParsedAttr &AL, unsigned &numParams) {
  if (AL.isInvalid())
    return true;

  if (!AL.checkExactlyNumArgs(*this, 1)) {
    AL.setInvalid();
    return true;
  }

  uint32_t NP;
  Expr *NumParamsExpr = AL.getArgAsExpr(0);
  if (!checkUInt32Argument(*this, AL, NumParamsExpr, NP)) {
    AL.setInvalid();
    return true;
  }

  if (Context.getTargetInfo().getRegParmMax() == 0) {
    Diag(AL.getLoc(), diag::err_attribute_regparm_wrong_platform)
      << NumParamsExpr->getSourceRange();
    AL.setInvalid();
    return true;
  }

  numParams = NP;
  if (numParams > Context.getTargetInfo().getRegParmMax()) {
    Diag(AL.getLoc(), diag::err_attribute_regparm_invalid_number)
      << Context.getTargetInfo().getRegParmMax() << NumParamsExpr->getSourceRange();
    AL.setInvalid();
    return true;
  }

  return false;
}

// Checks whether an argument of launch_bounds attribute is
// acceptable, performs implicit conversion to Rvalue, and returns
// non-nullptr Expr result on success. Otherwise, it returns nullptr
// and may output an error.
static Expr *makeLaunchBoundsArgExpr(Sema &S, Expr *E,
                                     const CUDALaunchBoundsAttr &AL,
                                     const unsigned Idx) {
  if (S.DiagnoseUnexpandedParameterPack(E))
    return nullptr;

  // Accept template arguments for now as they depend on something else.
  // We'll get to check them when they eventually get instantiated.
  if (E->isValueDependent())
    return E;

  Optional<llvm::APSInt> I = llvm::APSInt(64);
  if (!(I = E->getIntegerConstantExpr(S.Context))) {
    S.Diag(E->getExprLoc(), diag::err_attribute_argument_n_type)
        << &AL << Idx << AANT_ArgumentIntegerConstant << E->getSourceRange();
    return nullptr;
  }
  // Make sure we can fit it in 32 bits.
  if (!I->isIntN(32)) {
    S.Diag(E->getExprLoc(), diag::err_ice_too_large)
        << toString(*I, 10, false) << 32 << /* Unsigned */ 1;
    return nullptr;
  }
  if (*I < 0)
    S.Diag(E->getExprLoc(), diag::warn_attribute_argument_n_negative)
        << &AL << Idx << E->getSourceRange();

  // We may need to perform implicit conversion of the argument.
  InitializedEntity Entity = InitializedEntity::InitializeParameter(
      S.Context, S.Context.getConstType(S.Context.IntTy), /*consume*/ false);
  ExprResult ValArg = S.PerformCopyInitialization(Entity, SourceLocation(), E);
  assert(!ValArg.isInvalid() &&
         "Unexpected PerformCopyInitialization() failure.");

  return ValArg.getAs<Expr>();
}

void Sema::AddLaunchBoundsAttr(Decl *D, const AttributeCommonInfo &CI,
                               Expr *MaxThreads, Expr *MinBlocks) {
  CUDALaunchBoundsAttr TmpAttr(Context, CI, MaxThreads, MinBlocks);
  MaxThreads = makeLaunchBoundsArgExpr(*this, MaxThreads, TmpAttr, 0);
  if (MaxThreads == nullptr)
    return;

  if (MinBlocks) {
    MinBlocks = makeLaunchBoundsArgExpr(*this, MinBlocks, TmpAttr, 1);
    if (MinBlocks == nullptr)
      return;
  }

  D->addAttr(::new (Context)
                 CUDALaunchBoundsAttr(Context, CI, MaxThreads, MinBlocks));
}

static void handleLaunchBoundsAttr(Sema &S, Decl *D, const ParsedAttr &AL) {
  if (!AL.checkAtLeastNumArgs(S, 1) || !AL.checkAtMostNumArgs(S, 2))
    return;

  S.AddLaunchBoundsAttr(D, AL, AL.getArgAsExpr(0),
                        AL.getNumArgs() > 1 ? AL.getArgAsExpr(1) : nullptr);
}

static void handleArgumentWithTypeTagAttr(Sema &S, Decl *D,
                                          const ParsedAttr &AL) {
  if (!AL.isArgIdent(0)) {
    S.Diag(AL.getLoc(), diag::err_attribute_argument_n_type)
        << AL << /* arg num = */ 1 << AANT_ArgumentIdentifier;
    return;
  }

  ParamIdx ArgumentIdx;
  if (!checkFunctionOrMethodParameterIndex(S, D, AL, 2, AL.getArgAsExpr(1),
                                           ArgumentIdx))
    return;

  ParamIdx TypeTagIdx;
  if (!checkFunctionOrMethodParameterIndex(S, D, AL, 3, AL.getArgAsExpr(2),
                                           TypeTagIdx))
    return;

  bool IsPointer = AL.getAttrName()->getName() == "pointer_with_type_tag";
  if (IsPointer) {
    // Ensure that buffer has a pointer type.
    unsigned ArgumentIdxAST = ArgumentIdx.getASTIndex();
    if (ArgumentIdxAST >= getFunctionOrMethodNumParams(D) ||
        !getFunctionOrMethodParamType(D, ArgumentIdxAST)->isPointerType())
      S.Diag(AL.getLoc(), diag::err_attribute_pointers_only) << AL << 0;
  }

  D->addAttr(::new (S.Context) ArgumentWithTypeTagAttr(
      S.Context, AL, AL.getArgAsIdent(0)->Ident, ArgumentIdx, TypeTagIdx,
      IsPointer));
}

static void handleTypeTagForDatatypeAttr(Sema &S, Decl *D,
                                         const ParsedAttr &AL) {
  if (!AL.isArgIdent(0)) {
    S.Diag(AL.getLoc(), diag::err_attribute_argument_n_type)
        << AL << 1 << AANT_ArgumentIdentifier;
    return;
  }

  if (!AL.checkExactlyNumArgs(S, 1))
    return;

  if (!isa<VarDecl>(D)) {
    S.Diag(AL.getLoc(), diag::err_attribute_wrong_decl_type)
        << AL << ExpectedVariable;
    return;
  }

  IdentifierInfo *PointerKind = AL.getArgAsIdent(0)->Ident;
  TypeSourceInfo *MatchingCTypeLoc = nullptr;
  S.GetTypeFromParser(AL.getMatchingCType(), &MatchingCTypeLoc);
  assert(MatchingCTypeLoc && "no type source info for attribute argument");

  D->addAttr(::new (S.Context) TypeTagForDatatypeAttr(
      S.Context, AL, PointerKind, MatchingCTypeLoc, AL.getLayoutCompatible(),
      AL.getMustBeNull()));
}

/// Give a warning for duplicate attributes, return true if duplicate.
template <typename AttrType>
static bool checkForDuplicateAttribute(Sema &S, Decl *D,
                                       const ParsedAttr &Attr) {
  // Give a warning for duplicates but not if it's one we've implicitly added.
  auto *A = D->getAttr<AttrType>();
  if (A && !A->isImplicit()) {
    S.Diag(Attr.getLoc(), diag::warn_duplicate_attribute_exact) << A;
    return true;
  }
  return false;
}

void Sema::AddSYCLIntelNoGlobalWorkOffsetAttr(Decl *D,
                                              const AttributeCommonInfo &CI,
                                              Expr *E) {
  if (!E->isValueDependent()) {
    // Validate that we have an integer constant expression and then store the
    // converted constant expression into the semantic attribute so that we
    // don't have to evaluate it again later.
    llvm::APSInt ArgVal;
    ExprResult Res = VerifyIntegerConstantExpression(E, &ArgVal);
    if (Res.isInvalid())
      return;
    E = Res.get();

    // Check to see if there's a duplicate attribute with different values
    // already applied to the declaration.
    if (const auto *DeclAttr = D->getAttr<SYCLIntelNoGlobalWorkOffsetAttr>()) {
      // If the other attribute argument is instantiation dependent, we won't
      // have converted it to a constant expression yet and thus we test
      // whether this is a null pointer.
      if (const auto *DeclExpr = dyn_cast<ConstantExpr>(DeclAttr->getValue())) {
        if (ArgVal != DeclExpr->getResultAsAPSInt()) {
          Diag(CI.getLoc(), diag::warn_duplicate_attribute) << CI;
          Diag(DeclAttr->getLoc(), diag::note_previous_attribute);
        }
        // Drop the duplicate attribute.
        return;
      }
    }
  }

  D->addAttr(::new (Context) SYCLIntelNoGlobalWorkOffsetAttr(Context, CI, E));
}

SYCLIntelNoGlobalWorkOffsetAttr *Sema::MergeSYCLIntelNoGlobalWorkOffsetAttr(
    Decl *D, const SYCLIntelNoGlobalWorkOffsetAttr &A) {
  // Check to see if there's a duplicate attribute with different values
  // already applied to the declaration.
  if (const auto *DeclAttr = D->getAttr<SYCLIntelNoGlobalWorkOffsetAttr>()) {
    if (const auto *DeclExpr = dyn_cast<ConstantExpr>(DeclAttr->getValue())) {
      if (const auto *MergeExpr = dyn_cast<ConstantExpr>(A.getValue())) {
        if (DeclExpr->getResultAsAPSInt() != MergeExpr->getResultAsAPSInt()) {
          Diag(DeclAttr->getLoc(), diag::warn_duplicate_attribute) << &A;
          Diag(A.getLoc(), diag::note_previous_attribute);
        }
        // Do not add a duplicate attribute.
        return nullptr;
      }
    }
  }
  return ::new (Context)
      SYCLIntelNoGlobalWorkOffsetAttr(Context, A, A.getValue());
}

static void handleSYCLIntelNoGlobalWorkOffsetAttr(Sema &S, Decl *D,
                                                  const ParsedAttr &A) {
  // If no attribute argument is specified, set to default value '1'.
  Expr *E = A.isArgExpr(0)
                ? A.getArgAsExpr(0)
                : IntegerLiteral::Create(S.Context, llvm::APInt(32, 1),
                                         S.Context.IntTy, A.getLoc());

  S.AddSYCLIntelNoGlobalWorkOffsetAttr(D, A, E);
}

/// Handle the [[intel::singlepump]] attribute.
static void handleSYCLIntelFPGASinglePumpAttr(Sema &S, Decl *D,
                                              const ParsedAttr &AL) {
  checkForDuplicateAttribute<IntelFPGASinglePumpAttr>(S, D, AL);

  // If the declaration does not have an [[intel::fpga_memory]]
  // attribute, this creates one as an implicit attribute.
  if (!D->hasAttr<IntelFPGAMemoryAttr>())
    D->addAttr(IntelFPGAMemoryAttr::CreateImplicit(
        S.Context, IntelFPGAMemoryAttr::Default));

  D->addAttr(::new (S.Context) IntelFPGASinglePumpAttr(S.Context, AL));
}

/// Handle the [[intel::doublepump]] attribute.
static void handleSYCLIntelFPGADoublePumpAttr(Sema &S, Decl *D,
                                              const ParsedAttr &AL) {
  checkForDuplicateAttribute<IntelFPGADoublePumpAttr>(S, D, AL);

  // If the declaration does not have an [[intel::fpga_memory]]
  // attribute, this creates one as an implicit attribute.
  if (!D->hasAttr<IntelFPGAMemoryAttr>())
    D->addAttr(IntelFPGAMemoryAttr::CreateImplicit(
        S.Context, IntelFPGAMemoryAttr::Default));

  D->addAttr(::new (S.Context) IntelFPGADoublePumpAttr(S.Context, AL));
}

/// Handle the [[intel::fpga_memory]] attribute.
/// This is incompatible with the [[intel::fpga_register]] attribute.
static void handleIntelFPGAMemoryAttr(Sema &S, Decl *D,
                                      const ParsedAttr &AL) {
  checkForDuplicateAttribute<IntelFPGAMemoryAttr>(S, D, AL);
  if (checkAttrMutualExclusion<IntelFPGARegisterAttr>(S, D, AL))
    return;

  IntelFPGAMemoryAttr::MemoryKind Kind;
  if (AL.getNumArgs() == 0)
    Kind = IntelFPGAMemoryAttr::Default;
  else {
    StringRef Str;
    if (!S.checkStringLiteralArgumentAttr(AL, 0, Str))
      return;
    if (Str.empty() ||
        !IntelFPGAMemoryAttr::ConvertStrToMemoryKind(Str, Kind)) {
      SmallString<256> ValidStrings;
      IntelFPGAMemoryAttr::generateValidStrings(ValidStrings);
      S.Diag(AL.getLoc(), diag::err_intel_fpga_memory_arg_invalid)
          << AL << ValidStrings;
      return;
    }
  }

  // We are adding a user memory attribute, drop any implicit default.
  if (auto *MA = D->getAttr<IntelFPGAMemoryAttr>())
    if (MA->isImplicit())
      D->dropAttr<IntelFPGAMemoryAttr>();

  D->addAttr(::new (S.Context) IntelFPGAMemoryAttr(S.Context, AL, Kind));
}

/// Check for and diagnose attributes incompatible with register.
/// return true if any incompatible attributes exist.
static bool checkIntelFPGARegisterAttrCompatibility(Sema &S, Decl *D,
                                                    const ParsedAttr &Attr) {
  bool InCompat = false;
  if (auto *MA = D->getAttr<IntelFPGAMemoryAttr>())
    if (!MA->isImplicit() &&
        checkAttrMutualExclusion<IntelFPGAMemoryAttr>(S, D, Attr))
      InCompat = true;

  return InCompat;
}

/// Handle the [[intel::fpga_register]] attribute.
/// This is incompatible with most of the other memory attributes.
static void handleIntelFPGARegisterAttr(Sema &S, Decl *D, const ParsedAttr &A) {
  checkForDuplicateAttribute<IntelFPGARegisterAttr>(S, D, A);
  if (checkIntelFPGARegisterAttrCompatibility(S, D, A))
    return;

  handleSimpleAttribute<IntelFPGARegisterAttr>(S, D, A);
}

/// Handle the [[intel::bankwidth]] and [[intel::numbanks]] attributes.
/// These require a single constant power of two greater than zero.
/// These are incompatible with the register attribute.
/// The numbanks and bank_bits attributes are related.  If bank_bits exists
/// when handling numbanks they are checked for consistency.

void Sema::AddIntelFPGABankWidthAttr(Decl *D, const AttributeCommonInfo &CI,
                                     Expr *E) {
  if (!E->isValueDependent()) {
    // Validate that we have an integer constant expression and then store the
    // converted constant expression into the semantic attribute so that we
    // don't have to evaluate it again later.
    llvm::APSInt ArgVal;
    ExprResult Res = VerifyIntegerConstantExpression(E, &ArgVal);
    if (Res.isInvalid())
      return;
    E = Res.get();

    // This attribute requires a strictly positive value.
    if (ArgVal <= 0) {
      Diag(E->getExprLoc(), diag::err_attribute_requires_positive_integer)
          << CI << /*positive*/ 0;
      return;
    }

    // This attribute requires a single constant power of two greater than zero.
    if (!ArgVal.isPowerOf2()) {
      Diag(E->getExprLoc(), diag::err_attribute_argument_not_power_of_two)
          << CI;
      return;
    }

    // Check to see if there's a duplicate attribute with different values
    // already applied to the declaration.
    if (const auto *DeclAttr = D->getAttr<IntelFPGABankWidthAttr>()) {
      // If the other attribute argument is instantiation dependent, we won't
      // have converted it to a constant expression yet and thus we test
      // whether this is a null pointer.
      if (const auto *DeclExpr = dyn_cast<ConstantExpr>(DeclAttr->getValue())) {
        if (ArgVal != DeclExpr->getResultAsAPSInt()) {
          Diag(CI.getLoc(), diag::warn_duplicate_attribute) << CI;
          Diag(DeclAttr->getLoc(), diag::note_previous_attribute);
        }
        // Drop the duplicate attribute.
        return;
      }
    }
  }

  // If the declaration does not have an [[intel::fpga_memory]]
  // attribute, this creates one as an implicit attribute.
  if (!D->hasAttr<IntelFPGAMemoryAttr>())
    D->addAttr(IntelFPGAMemoryAttr::CreateImplicit(
        Context, IntelFPGAMemoryAttr::Default));

  D->addAttr(::new (Context) IntelFPGABankWidthAttr(Context, CI, E));
}

IntelFPGABankWidthAttr *
Sema::MergeIntelFPGABankWidthAttr(Decl *D, const IntelFPGABankWidthAttr &A) {
  // Check to see if there's a duplicate attribute with different values
  // already applied to the declaration.
  if (const auto *DeclAttr = D->getAttr<IntelFPGABankWidthAttr>()) {
    const auto *DeclExpr = dyn_cast<ConstantExpr>(DeclAttr->getValue());
    const auto *MergeExpr = dyn_cast<ConstantExpr>(A.getValue());
    if (DeclExpr && MergeExpr &&
        DeclExpr->getResultAsAPSInt() != MergeExpr->getResultAsAPSInt()) {
      Diag(DeclAttr->getLoc(), diag::warn_duplicate_attribute) << &A;
      Diag(A.getLoc(), diag::note_previous_attribute);
      return nullptr;
    }
  }

  return ::new (Context) IntelFPGABankWidthAttr(Context, A, A.getValue());
}

static void handleIntelFPGABankWidthAttr(Sema &S, Decl *D,
                                         const ParsedAttr &A) {
  S.AddIntelFPGABankWidthAttr(D, A, A.getArgAsExpr(0));
}

void Sema::AddIntelFPGANumBanksAttr(Decl *D, const AttributeCommonInfo &CI,
                                    Expr *E) {
  if (!E->isValueDependent()) {
    // Validate that we have an integer constant expression and then store the
    // converted constant expression into the semantic attribute so that we
    // don't have to evaluate it again later.
    llvm::APSInt ArgVal;
    ExprResult Res = VerifyIntegerConstantExpression(E, &ArgVal);
    if (Res.isInvalid())
      return;
    E = Res.get();

    // This attribute requires a strictly positive value.
    if (ArgVal <= 0) {
      Diag(E->getExprLoc(), diag::err_attribute_requires_positive_integer)
          << CI << /*positive*/ 0;
      return;
    }

    // This attribute requires a single constant power of two greater than zero.
    if (!ArgVal.isPowerOf2()) {
      Diag(E->getExprLoc(), diag::err_attribute_argument_not_power_of_two)
          << CI;
      return;
    }

    // Check or add the related BankBits attribute.
    if (auto *BBA = D->getAttr<IntelFPGABankBitsAttr>()) {
      unsigned NumBankBits = BBA->args_size();
      if (NumBankBits != ArgVal.ceilLogBase2()) {
        Diag(E->getExprLoc(), diag::err_bankbits_numbanks_conflicting) << CI;
        return;
      }
    }

    // Check to see if there's a duplicate attribute with different values
    // already applied to the declaration.
    if (const auto *DeclAttr = D->getAttr<IntelFPGANumBanksAttr>()) {
      // If the other attribute argument is instantiation dependent, we won't
      // have converted it to a constant expression yet and thus we test
      // whether this is a null pointer.
      if (const auto *DeclExpr = dyn_cast<ConstantExpr>(DeclAttr->getValue())) {
        if (ArgVal != DeclExpr->getResultAsAPSInt()) {
          Diag(CI.getLoc(), diag::warn_duplicate_attribute) << CI;
          Diag(DeclAttr->getLoc(), diag::note_previous_attribute);
        }
        // Drop the duplicate attribute.
        return;
      }
    }
  }

  // If the declaration does not have an [[intel::fpga_memory]]
  // attribute, this creates one as an implicit attribute.
  if (!D->hasAttr<IntelFPGAMemoryAttr>())
    D->addAttr(IntelFPGAMemoryAttr::CreateImplicit(
        Context, IntelFPGAMemoryAttr::Default));

  // We are adding a user NumBanks attribute, drop any implicit default.
  if (auto *NBA = D->getAttr<IntelFPGANumBanksAttr>()) {
    if (NBA->isImplicit())
      D->dropAttr<IntelFPGANumBanksAttr>();
  }

  D->addAttr(::new (Context) IntelFPGANumBanksAttr(Context, CI, E));
}

IntelFPGANumBanksAttr *
Sema::MergeIntelFPGANumBanksAttr(Decl *D, const IntelFPGANumBanksAttr &A) {
  // Check to see if there's a duplicate attribute with different values
  // already applied to the declaration.
  if (const auto *DeclAttr = D->getAttr<IntelFPGANumBanksAttr>()) {
    const auto *DeclExpr = dyn_cast<ConstantExpr>(DeclAttr->getValue());
    const auto *MergeExpr = dyn_cast<ConstantExpr>(A.getValue());
    if (DeclExpr && MergeExpr &&
        DeclExpr->getResultAsAPSInt() != MergeExpr->getResultAsAPSInt()) {
      Diag(DeclAttr->getLoc(), diag::warn_duplicate_attribute) << &A;
      Diag(A.getLoc(), diag::note_previous_attribute);
      return nullptr;
    }
  }

  return ::new (Context) IntelFPGANumBanksAttr(Context, A, A.getValue());
}

static void handleIntelFPGANumBanksAttr(Sema &S, Decl *D, const ParsedAttr &A) {
  S.AddIntelFPGANumBanksAttr(D, A, A.getArgAsExpr(0));
}

static void handleIntelFPGASimpleDualPortAttr(Sema &S, Decl *D,
                                              const ParsedAttr &AL) {
  checkForDuplicateAttribute<IntelFPGASimpleDualPortAttr>(S, D, AL);

  if (!D->hasAttr<IntelFPGAMemoryAttr>())
    D->addAttr(IntelFPGAMemoryAttr::CreateImplicit(
        S.Context, IntelFPGAMemoryAttr::Default));

  D->addAttr(::new (S.Context)
                 IntelFPGASimpleDualPortAttr(S.Context, AL));
}

void Sema::AddIntelFPGAMaxReplicatesAttr(Decl *D, const AttributeCommonInfo &CI,
                                         Expr *E) {
  if (!E->isValueDependent()) {
    // Validate that we have an integer constant expression and then store the
    // converted constant expression into the semantic attribute so that we
    // don't have to evaluate it again later.
    llvm::APSInt ArgVal;
    ExprResult Res = VerifyIntegerConstantExpression(E, &ArgVal);
    if (Res.isInvalid())
      return;
    E = Res.get();
    // This attribute requires a strictly positive value.
    if (ArgVal <= 0) {
      Diag(E->getExprLoc(), diag::err_attribute_requires_positive_integer)
          << CI << /*positive*/ 0;
      return;
    }
    // Check to see if there's a duplicate attribute with different values
    // already applied to the declaration.
    if (const auto *DeclAttr = D->getAttr<IntelFPGAMaxReplicatesAttr>()) {
      // If the other attribute argument is instantiation dependent, we won't
      // have converted it to a constant expression yet and thus we test
      // whether this is a null pointer.
      if (const auto *DeclExpr = dyn_cast<ConstantExpr>(DeclAttr->getValue())) {
        if (ArgVal != DeclExpr->getResultAsAPSInt()) {
          Diag(CI.getLoc(), diag::warn_duplicate_attribute) << CI;
          Diag(DeclAttr->getLoc(), diag::note_previous_attribute);
        }
        // Drop the duplicate attribute.
        return;
      }
    }
  }

  // If the declaration does not have an [[intel::fpga_memory]]
  // attribute, this creates one as an implicit attribute.
  if (!D->hasAttr<IntelFPGAMemoryAttr>())
    D->addAttr(IntelFPGAMemoryAttr::CreateImplicit(
        Context, IntelFPGAMemoryAttr::Default));

  D->addAttr(::new (Context) IntelFPGAMaxReplicatesAttr(Context, CI, E));
}

IntelFPGAMaxReplicatesAttr *
Sema::MergeIntelFPGAMaxReplicatesAttr(Decl *D,
                                      const IntelFPGAMaxReplicatesAttr &A) {
  // Check to see if there's a duplicate attribute with different values
  // already applied to the declaration.
  if (const auto *DeclAttr = D->getAttr<IntelFPGAMaxReplicatesAttr>()) {
    if (const auto *DeclExpr = dyn_cast<ConstantExpr>(DeclAttr->getValue())) {
      if (const auto *MergeExpr = dyn_cast<ConstantExpr>(A.getValue())) {
        if (DeclExpr->getResultAsAPSInt() != MergeExpr->getResultAsAPSInt()) {
          Diag(DeclAttr->getLoc(), diag::warn_duplicate_attribute) << &A;
          Diag(A.getLoc(), diag::note_previous_attribute);
        }
        // Do not add a duplicate attribute.
        return nullptr;
      }
    }
  }

  return ::new (Context) IntelFPGAMaxReplicatesAttr(Context, A, A.getValue());
}

static void handleIntelFPGAMaxReplicatesAttr(Sema &S, Decl *D,
                                             const ParsedAttr &A) {
  S.AddIntelFPGAMaxReplicatesAttr(D, A, A.getArgAsExpr(0));
}

/// Handle the merge attribute.
/// This requires two string arguments.  The first argument is a name, the
/// second is a direction.  The direction must be "depth" or "width".
/// This is incompatible with the register attribute.
static void handleIntelFPGAMergeAttr(Sema &S, Decl *D, const ParsedAttr &AL) {
  checkForDuplicateAttribute<IntelFPGAMergeAttr>(S, D, AL);

  SmallVector<StringRef, 2> Results;
  for (int I = 0; I < 2; I++) {
    StringRef Str;
    if (!S.checkStringLiteralArgumentAttr(AL, I, Str))
      return;

    if (I == 1 && Str != "depth" && Str != "width") {
      S.Diag(AL.getLoc(), diag::err_intel_fpga_merge_dir_invalid) << AL;
      return;
    }
    Results.push_back(Str);
  }

  if (!D->hasAttr<IntelFPGAMemoryAttr>())
    D->addAttr(IntelFPGAMemoryAttr::CreateImplicit(
        S.Context, IntelFPGAMemoryAttr::Default));

  D->addAttr(::new (S.Context)
                 IntelFPGAMergeAttr(S.Context, AL, Results[0], Results[1]));
}

/// Handle the bank_bits attribute.
/// This attribute accepts a list of values greater than zero.
/// This is incompatible with the register attribute.
/// The numbanks and bank_bits attributes are related. If numbanks exists
/// when handling bank_bits they are checked for consistency. If numbanks
/// hasn't been added yet an implicit one is added with the correct value.
/// If the user later adds a numbanks attribute the implicit one is removed.
/// The values must be consecutive values (i.e. 3,4,5 or 2,1).
static void handleIntelFPGABankBitsAttr(Sema &S, Decl *D, const ParsedAttr &A) {
  checkForDuplicateAttribute<IntelFPGABankBitsAttr>(S, D, A);

  if (!A.checkAtLeastNumArgs(S, 1))
    return;

  SmallVector<Expr *, 8> Args;
  for (unsigned I = 0; I < A.getNumArgs(); ++I) {
    Args.push_back(A.getArgAsExpr(I));
  }

  S.AddIntelFPGABankBitsAttr(D, A, Args.data(), Args.size());
}

void Sema::AddIntelFPGABankBitsAttr(Decl *D, const AttributeCommonInfo &CI,
                                    Expr **Exprs, unsigned Size) {
  IntelFPGABankBitsAttr TmpAttr(Context, CI, Exprs, Size);
  SmallVector<Expr *, 8> Args;
  SmallVector<int64_t, 8> Values;
  bool ListIsValueDep = false;
  for (auto *E : TmpAttr.args()) {
    llvm::APSInt Value(32, /*IsUnsigned=*/false);
    Expr::EvalResult Result;
    ListIsValueDep = ListIsValueDep || E->isValueDependent();
    if (!E->isValueDependent()) {
      ExprResult ICE = VerifyIntegerConstantExpression(E, &Value);
      if (ICE.isInvalid())
        return;
      if (!Value.isNonNegative()) {
        Diag(E->getExprLoc(), diag::err_attribute_requires_positive_integer)
            << CI << /*non-negative*/ 1;
        return;
      }
      E = ICE.get();
    }
    Args.push_back(E);
    Values.push_back(Value.getExtValue());
  }

  // Check that the list is consecutive.
  if (!ListIsValueDep && Values.size() > 1) {
    bool ListIsAscending = Values[0] < Values[1];
    for (int I = 0, E = Values.size() - 1; I < E; ++I) {
      if (Values[I + 1] != Values[I] + (ListIsAscending ? 1 : -1)) {
        Diag(CI.getLoc(), diag::err_bankbits_non_consecutive) << &TmpAttr;
        return;
      }
    }
  }

  // Check or add the related numbanks attribute.
  if (auto *NBA = D->getAttr<IntelFPGANumBanksAttr>()) {
    Expr *E = NBA->getValue();
    if (!E->isValueDependent()) {
      Expr::EvalResult Result;
      E->EvaluateAsInt(Result, Context);
      llvm::APSInt Value = Result.Val.getInt();
      if (Args.size() != Value.ceilLogBase2()) {
        Diag(TmpAttr.getLoc(), diag::err_bankbits_numbanks_conflicting);
        return;
      }
    }
  } else {
    llvm::APInt Num(32, (unsigned)(1 << Args.size()));
    Expr *NBE =
        IntegerLiteral::Create(Context, Num, Context.IntTy, SourceLocation());
    D->addAttr(IntelFPGANumBanksAttr::CreateImplicit(Context, NBE));
  }

  if (!D->hasAttr<IntelFPGAMemoryAttr>())
    D->addAttr(IntelFPGAMemoryAttr::CreateImplicit(
        Context, IntelFPGAMemoryAttr::Default));

  D->addAttr(::new (Context)
                 IntelFPGABankBitsAttr(Context, CI, Args.data(), Args.size()));
}

void Sema::AddIntelFPGAPrivateCopiesAttr(Decl *D, const AttributeCommonInfo &CI,
                                         Expr *E) {
  if (!E->isValueDependent()) {
    // Validate that we have an integer constant expression and then store the
    // converted constant expression into the semantic attribute so that we
    // don't have to evaluate it again later.
    llvm::APSInt ArgVal;
    ExprResult Res = VerifyIntegerConstantExpression(E, &ArgVal);
    if (Res.isInvalid())
      return;
    E = Res.get();
    // This attribute requires a non-negative value.
    if (ArgVal < 0) {
      Diag(E->getExprLoc(), diag::err_attribute_requires_positive_integer)
          << CI << /*non-negative*/ 1;
      return;
    }
    // Check to see if there's a duplicate attribute with different values
    // already applied to the declaration.
    if (const auto *DeclAttr = D->getAttr<IntelFPGAPrivateCopiesAttr>()) {
      // If the other attribute argument is instantiation dependent, we won't
      // have converted it to a constant expression yet and thus we test
      // whether this is a null pointer.
      if (const auto *DeclExpr = dyn_cast<ConstantExpr>(DeclAttr->getValue())) {
        if (ArgVal != DeclExpr->getResultAsAPSInt()) {
          Diag(CI.getLoc(), diag::warn_duplicate_attribute) << CI;
          Diag(DeclAttr->getLoc(), diag::note_previous_attribute);
        }
        // Drop the duplicate attribute.
        return;
      }
    }
  }

  // If the declaration does not have [[intel::fpga_memory]]
  // attribute, this creates default implicit memory.
  if (!D->hasAttr<IntelFPGAMemoryAttr>())
    D->addAttr(IntelFPGAMemoryAttr::CreateImplicit(
        Context, IntelFPGAMemoryAttr::Default));

  D->addAttr(::new (Context) IntelFPGAPrivateCopiesAttr(Context, CI, E));
}

static void handleIntelFPGAPrivateCopiesAttr(Sema &S, Decl *D,
                                             const ParsedAttr &A) {
  S.AddIntelFPGAPrivateCopiesAttr(D, A, A.getArgAsExpr(0));
}

void Sema::AddIntelFPGAForcePow2DepthAttr(Decl *D,
                                          const AttributeCommonInfo &CI,
                                          Expr *E) {
  if (!E->isValueDependent()) {
    // Validate that we have an integer constant expression and then store the
    // converted constant expression into the semantic attribute so that we
    // don't have to evaluate it again later.
    llvm::APSInt ArgVal;
    ExprResult Res = VerifyIntegerConstantExpression(E, &ArgVal);
    if (Res.isInvalid())
      return;
    E = Res.get();

    // This attribute requires a range of values.
    if (ArgVal < 0 || ArgVal > 1) {
      Diag(E->getBeginLoc(), diag::err_attribute_argument_out_of_range)
          << CI << 0 << 1 << E->getSourceRange();
      return;
    }

    // Check to see if there's a duplicate attribute with different values
    // already applied to the declaration.
    if (const auto *DeclAttr = D->getAttr<IntelFPGAForcePow2DepthAttr>()) {
      // If the other attribute argument is instantiation dependent, we won't
      // have converted it to a constant expression yet and thus we test
      // whether this is a null pointer.
      if (const auto *DeclExpr = dyn_cast<ConstantExpr>(DeclAttr->getValue())) {
        if (ArgVal != DeclExpr->getResultAsAPSInt()) {
          Diag(CI.getLoc(), diag::warn_duplicate_attribute) << CI;
          Diag(DeclAttr->getLoc(), diag::note_previous_attribute);
        }
        // If there is no mismatch, drop any duplicate attributes.
        return;
      }
    }
  }

  // If the declaration does not have an [[intel::fpga_memory]]
  // attribute, this creates one as an implicit attribute.
  if (!D->hasAttr<IntelFPGAMemoryAttr>())
    D->addAttr(IntelFPGAMemoryAttr::CreateImplicit(
        Context, IntelFPGAMemoryAttr::Default));

  D->addAttr(::new (Context) IntelFPGAForcePow2DepthAttr(Context, CI, E));
}

IntelFPGAForcePow2DepthAttr *
Sema::MergeIntelFPGAForcePow2DepthAttr(Decl *D,
                                       const IntelFPGAForcePow2DepthAttr &A) {
  // Check to see if there's a duplicate attribute with different values
  // already applied to the declaration.
  if (const auto *DeclAttr = D->getAttr<IntelFPGAForcePow2DepthAttr>()) {
    if (const auto *DeclExpr = dyn_cast<ConstantExpr>(DeclAttr->getValue())) {
      if (const auto *MergeExpr = dyn_cast<ConstantExpr>(A.getValue())) {
        if (DeclExpr->getResultAsAPSInt() != MergeExpr->getResultAsAPSInt()) {
          Diag(DeclAttr->getLoc(), diag::warn_duplicate_attribute) << &A;
          Diag(A.getLoc(), diag::note_previous_attribute);
        }
        // If there is no mismatch, drop any duplicate attributes.
        return nullptr;
      }
    }
  }

  return ::new (Context) IntelFPGAForcePow2DepthAttr(Context, A, A.getValue());
}

static void handleIntelFPGAForcePow2DepthAttr(Sema &S, Decl *D,
                                              const ParsedAttr &A) {
  S.AddIntelFPGAForcePow2DepthAttr(D, A, A.getArgAsExpr(0));
}

static void handleXRayLogArgsAttr(Sema &S, Decl *D, const ParsedAttr &AL) {
  ParamIdx ArgCount;

  if (!checkFunctionOrMethodParameterIndex(S, D, AL, 1, AL.getArgAsExpr(0),
                                           ArgCount,
                                           true /* CanIndexImplicitThis */))
    return;

  // ArgCount isn't a parameter index [0;n), it's a count [1;n]
  D->addAttr(::new (S.Context)
                 XRayLogArgsAttr(S.Context, AL, ArgCount.getSourceIndex()));
}

static void handlePatchableFunctionEntryAttr(Sema &S, Decl *D,
                                             const ParsedAttr &AL) {
  uint32_t Count = 0, Offset = 0;
  if (!checkUInt32Argument(S, AL, AL.getArgAsExpr(0), Count, 0, true))
    return;
  if (AL.getNumArgs() == 2) {
    Expr *Arg = AL.getArgAsExpr(1);
    if (!checkUInt32Argument(S, AL, Arg, Offset, 1, true))
      return;
    if (Count < Offset) {
      S.Diag(getAttrLoc(AL), diag::err_attribute_argument_out_of_range)
          << &AL << 0 << Count << Arg->getBeginLoc();
      return;
    }
  }
  D->addAttr(::new (S.Context)
                 PatchableFunctionEntryAttr(S.Context, AL, Count, Offset));
}

void Sema::addSYCLIntelPipeIOAttr(Decl *D, const AttributeCommonInfo &CI,
                                  Expr *E) {
  VarDecl *VD = cast<VarDecl>(D);
  QualType Ty = VD->getType();
  // TODO: Applicable only on pipe storages. Currently they are defined
  // as structures inside of SYCL headers. Add a check for pipe_storage_t
  // when it is ready.
  if (!Ty->isStructureType()) {
    Diag(CI.getLoc(), diag::err_attribute_wrong_decl_type_str)
        << CI << "SYCL pipe storage declaration";
    return;
  }

  if (!E->isValueDependent()) {
    // Validate that we have an integer constant expression and then store the
    // converted constant expression into the semantic attribute so that we
    // don't have to evaluate it again later.
    llvm::APSInt ArgVal;
    ExprResult Res = VerifyIntegerConstantExpression(E, &ArgVal);
    if (Res.isInvalid())
      return;
    E = Res.get();

    // This attribute requires a non-negative value.
    if (ArgVal < 0) {
      Diag(E->getExprLoc(), diag::err_attribute_requires_positive_integer)
          << CI << /*non-negative*/ 1;
      return;
    }

    // Check to see if there's a duplicate attribute with different values
    // already applied to the declaration.
    if (const auto *DeclAttr = D->getAttr<SYCLIntelPipeIOAttr>()) {
      // If the other attribute argument is instantiation dependent, we won't
      // have converted it to a constant expression yet and thus we test
      // whether this is a null pointer.
      if (const auto *DeclExpr = dyn_cast<ConstantExpr>(DeclAttr->getID())) {
        if (ArgVal != DeclExpr->getResultAsAPSInt()) {
          Diag(CI.getLoc(), diag::warn_duplicate_attribute) << CI;
          Diag(DeclAttr->getLoc(), diag::note_previous_attribute);
        }
        // Drop the duplicate attribute.
        return;
      }
    }
  }

  D->addAttr(::new (Context) SYCLIntelPipeIOAttr(Context, CI, E));
}

SYCLIntelPipeIOAttr *
Sema::MergeSYCLIntelPipeIOAttr(Decl *D, const SYCLIntelPipeIOAttr &A) {
  // Check to see if there's a duplicate attribute with different values
  // already applied to the declaration.
  if (const auto *DeclAttr = D->getAttr<SYCLIntelPipeIOAttr>()) {
    if (const auto *DeclExpr = dyn_cast<ConstantExpr>(DeclAttr->getID())) {
      if (const auto *MergeExpr = dyn_cast<ConstantExpr>(A.getID())) {
        if (DeclExpr->getResultAsAPSInt() != MergeExpr->getResultAsAPSInt()) {
          Diag(DeclAttr->getLoc(), diag::err_disallowed_duplicate_attribute)
              << &A;
          Diag(A.getLoc(), diag::note_conflicting_attribute);
        }
        // Do not add a duplicate attribute.
        return nullptr;
      }
    }
  }

  return ::new (Context) SYCLIntelPipeIOAttr(Context, A, A.getID());
}

static void handleSYCLIntelPipeIOAttr(Sema &S, Decl *D, const ParsedAttr &A) {
  Expr *E = A.getArgAsExpr(0);
  S.addSYCLIntelPipeIOAttr(D, A, E);
}

SYCLIntelFPGAMaxConcurrencyAttr *Sema::MergeSYCLIntelFPGAMaxConcurrencyAttr(
    Decl *D, const SYCLIntelFPGAMaxConcurrencyAttr &A) {
  // Check to see if there's a duplicate attribute with different values
  // already applied to the declaration.
  if (const auto *DeclAttr = D->getAttr<SYCLIntelFPGAMaxConcurrencyAttr>()) {
    if (const auto *DeclExpr =
            dyn_cast<ConstantExpr>(DeclAttr->getNThreadsExpr())) {
      if (const auto *MergeExpr = dyn_cast<ConstantExpr>(A.getNThreadsExpr())) {
        if (DeclExpr->getResultAsAPSInt() != MergeExpr->getResultAsAPSInt()) {
          Diag(DeclAttr->getLoc(), diag::warn_duplicate_attribute) << &A;
          Diag(A.getLoc(), diag::note_previous_attribute);
        }
        // Do not add a duplicate attribute.
        return nullptr;
      }
    }
  }

  return ::new (Context)
      SYCLIntelFPGAMaxConcurrencyAttr(Context, A, A.getNThreadsExpr());
}

void Sema::AddSYCLIntelFPGAMaxConcurrencyAttr(Decl *D,
                                              const AttributeCommonInfo &CI,
                                              Expr *E) {
  if (!E->isValueDependent()) {
    llvm::APSInt ArgVal;
    ExprResult Res = VerifyIntegerConstantExpression(E, &ArgVal);
    if (Res.isInvalid())
      return;
    E = Res.get();

    // This attribute requires a non-negative value.
    if (ArgVal < 0) {
      Diag(E->getExprLoc(), diag::err_attribute_requires_positive_integer)
          << CI << /*non-negative*/ 1;
      return;
    }

    // Check to see if there's a duplicate attribute with different values
    // already applied to the declaration.
    if (const auto *DeclAttr = D->getAttr<SYCLIntelFPGAMaxConcurrencyAttr>()) {
      // If the other attribute argument is instantiation dependent, we won't
      // have converted it to a constant expression yet and thus we test
      // whether this is a null pointer.
      if (const auto *DeclExpr =
              dyn_cast<ConstantExpr>(DeclAttr->getNThreadsExpr())) {
        if (ArgVal != DeclExpr->getResultAsAPSInt()) {
          Diag(CI.getLoc(), diag::warn_duplicate_attribute) << CI;
          Diag(DeclAttr->getLoc(), diag::note_previous_attribute);
        }
        // Drop the duplicate attribute.
        return;
      }
    }
  }

  D->addAttr(::new (Context) SYCLIntelFPGAMaxConcurrencyAttr(Context, CI, E));
}

static void handleSYCLIntelFPGAMaxConcurrencyAttr(Sema &S, Decl *D,
                                                  const ParsedAttr &A) {
  Expr *E = A.getArgAsExpr(0);
  S.AddSYCLIntelFPGAMaxConcurrencyAttr(D, A, E);
}

// Checks if an expression is a valid filter list for an add_ir_attributes_*
// attribute. Returns true if an error occured.
static bool checkAddIRAttributesFilterListExpr(Expr *FilterListArg, Sema &S,
                                               const AttributeCommonInfo &CI) {
  const auto *FilterListE = cast<InitListExpr>(FilterListArg);
  for (const Expr *FilterElemE : FilterListE->inits())
    if (!isa<StringLiteral>(FilterElemE))
      return S.Diag(FilterElemE->getBeginLoc(),
                    diag::err_sycl_add_ir_attribute_invalid_filter)
             << CI;
  return false;
}

// Returns true if a type is either an array of char or a pointer to char.
static bool isAddIRAttributesValidStringType(QualType T) {
  if (!T->isArrayType() && !T->isPointerType())
    return false;
  QualType ElemT = T->isArrayType()
                       ? cast<ArrayType>(T.getTypePtr())->getElementType()
                       : T->getPointeeType();
  return ElemT.isConstQualified() && ElemT->isCharType();
}

// Checks if an expression is a valid attribute name for an add_ir_attributes_*
// attribute. Returns true if an error occured.
static bool checkAddIRAttributesNameExpr(Expr *NameArg, Sema &S,
                                         const AttributeCommonInfo &CI) {
  // Only strings and const char * are valid name arguments.
  if (isAddIRAttributesValidStringType(NameArg->getType()))
    return false;

  return S.Diag(NameArg->getBeginLoc(),
                diag::err_sycl_add_ir_attribute_invalid_name)
         << CI;
}

// Checks if an expression is a valid attribute value for an add_ir_attributes_*
// attribute. Returns true if an error occured.
static bool checkAddIRAttributesValueExpr(Expr *ValArg, Sema &S,
                                          const AttributeCommonInfo &CI) {
  QualType ValType = ValArg->getType();
  if (isAddIRAttributesValidStringType(ValType) || ValType->isNullPtrType() ||
      ValType->isIntegralOrEnumerationType() || ValType->isFloatingType())
    return false;

  return S.Diag(ValArg->getBeginLoc(),
                diag::err_sycl_add_ir_attribute_invalid_value)
         << CI;
}

// Checks and evaluates arguments of an add_ir_attributes_* attribute. Returns
// true if an error occured.
static bool evaluateAddIRAttributesArgs(Expr **Args, size_t ArgsSize, Sema &S,
                                        const AttributeCommonInfo &CI) {
  ASTContext &Context = S.getASTContext();

  // Check filter list if it is the first argument.
  bool HasFilter = ArgsSize && isa<InitListExpr>(Args[0]);
  if (HasFilter && checkAddIRAttributesFilterListExpr(Args[0], S, CI))
    return true;

  llvm::SmallVector<PartialDiagnosticAt, 8> Notes;
  bool HasDependentArg = false;
  for (unsigned I = HasFilter; I < ArgsSize; I++) {
    Expr *&E = Args[I];

    if (isa<InitListExpr>(E))
      return S.Diag(E->getBeginLoc(),
                    diag::err_sycl_add_ir_attr_filter_list_invalid_arg)
             << CI;

    if (E->isValueDependent() || E->isTypeDependent()) {
      HasDependentArg = true;
      continue;
    }

    Expr::EvalResult Eval;
    Eval.Diag = &Notes;
    if (!E->EvaluateAsConstantExpr(Eval, Context) || !Notes.empty()) {
      S.Diag(E->getBeginLoc(), diag::err_attribute_argument_n_type)
          << CI << (I + 1) << AANT_ArgumentConstantExpr;
      for (auto &Note : Notes)
        S.Diag(Note.first, Note.second);
      return true;
    }
    assert(Eval.Val.hasValue());
    E = ConstantExpr::Create(Context, E, Eval.Val);
  }

  // If there are no dependent expressions, check for expected number of args.
  if (!HasDependentArg && ArgsSize && (ArgsSize - HasFilter) & 1)
    return S.Diag(CI.getLoc(), diag::err_sycl_add_ir_attribute_must_have_pairs)
           << CI;

  // If there are no dependent expressions, check argument types.
  // First half of the arguments are names, the second half are values.
  unsigned MidArg = (ArgsSize - HasFilter) / 2 + HasFilter;
  if (!HasDependentArg) {
    for (unsigned I = HasFilter; I < ArgsSize; ++I) {
      if ((I < MidArg && checkAddIRAttributesNameExpr(Args[I], S, CI)) ||
          (I >= MidArg && checkAddIRAttributesValueExpr(Args[I], S, CI)))
        return true;
    }
  }
  return false;
}

static bool hasDependentExpr(Expr **Exprs, const size_t ExprsSize) {
  return std::any_of(Exprs, Exprs + ExprsSize, [](const Expr *E) {
    return E->isValueDependent() || E->isTypeDependent();
  });
}

static bool hasSameSYCLAddIRAttributes(
    const SmallVector<std::pair<std::string, std::string>, 4> &LAttrs,
    const SmallVector<std::pair<std::string, std::string>, 4> &RAttrs) {
  std::set<std::pair<std::string, std::string>> LNameValSet{LAttrs.begin(),
                                                            LAttrs.end()};
  std::set<std::pair<std::string, std::string>> RNameValSet{RAttrs.begin(),
                                                            RAttrs.end()};
  return LNameValSet == RNameValSet;
}

template <typename AddIRAttrT>
static bool checkSYCLAddIRAttributesMergeability(const AddIRAttrT &NewAttr,
                                                 const AddIRAttrT &ExistingAttr,
                                                 Sema &S) {
  ASTContext &Context = S.getASTContext();
  // If there are no dependent argument expressions and the filters or the
  // attributes are different, then fail due to differing duplicates.
  if (!hasDependentExpr(NewAttr.args_begin(), NewAttr.args_size()) &&
      !hasDependentExpr(ExistingAttr.args_begin(), ExistingAttr.args_size()) &&
      (NewAttr.getAttributeFilter() != ExistingAttr.getAttributeFilter() ||
       !hasSameSYCLAddIRAttributes(
           NewAttr.getAttributeNameValuePairs(Context),
           ExistingAttr.getAttributeNameValuePairs(Context)))) {
    S.Diag(ExistingAttr.getLoc(), diag::err_duplicate_attribute) << &NewAttr;
    S.Diag(NewAttr.getLoc(), diag::note_conflicting_attribute);
    return true;
  }
  return false;
}

void Sema::CheckSYCLAddIRAttributesFunctionAttrConflicts(Decl *D) {
  const auto *AddIRFuncAttr = D->getAttr<SYCLAddIRAttributesFunctionAttr>();
  if (!AddIRFuncAttr || AddIRFuncAttr->args_size() == 0 ||
      hasDependentExpr(AddIRFuncAttr->args_begin(), AddIRFuncAttr->args_size()))
    return;

  // If there are potentially conflicting attributes, we issue a warning.
  for (const auto *Attr : std::vector<AttributeCommonInfo *>{
           D->getAttr<ReqdWorkGroupSizeAttr>(),
           D->getAttr<IntelReqdSubGroupSizeAttr>(),
           D->getAttr<WorkGroupSizeHintAttr>()})
    if (Attr)
      Diag(Attr->getLoc(), diag::warn_sycl_old_and_new_kernel_attributes)
          << Attr;
}

SYCLAddIRAttributesFunctionAttr *Sema::MergeSYCLAddIRAttributesFunctionAttr(
    Decl *D, const SYCLAddIRAttributesFunctionAttr &A) {
  if (const auto *ExistingAttr =
          D->getAttr<SYCLAddIRAttributesFunctionAttr>()) {
    checkSYCLAddIRAttributesMergeability(A, *ExistingAttr, *this);
    return nullptr;
  }
  return A.clone(Context);
}

void Sema::AddSYCLAddIRAttributesFunctionAttr(Decl *D,
                                              const AttributeCommonInfo &CI,
                                              MutableArrayRef<Expr *> Args) {
  if (const auto *FuncD = dyn_cast<FunctionDecl>(D)) {
    if (FuncD->isDefaulted()) {
      Diag(CI.getLoc(), diag::err_disallow_attribute_on_func) << CI << 1;
      return;
    }
    if (FuncD->isDeleted()) {
      Diag(CI.getLoc(), diag::err_disallow_attribute_on_func) << CI << 2;
      return;
    }
  }

  auto *Attr = SYCLAddIRAttributesFunctionAttr::Create(Context, Args.data(),
                                                       Args.size(), CI);
  if (evaluateAddIRAttributesArgs(Attr->args_begin(), Attr->args_size(), *this,
                                  CI))
    return;
  D->addAttr(Attr);
}

static void handleSYCLAddIRAttributesFunctionAttr(Sema &S, Decl *D,
                                                  const ParsedAttr &A) {
  llvm::SmallVector<Expr *, 4> Args;
  Args.reserve(A.getNumArgs() - 1);
  for (unsigned I = 0; I < A.getNumArgs(); I++) {
    assert(A.isArgExpr(I));
    Args.push_back(A.getArgAsExpr(I));
  }

  S.AddSYCLAddIRAttributesFunctionAttr(D, A, Args);
}

SYCLAddIRAttributesKernelParameterAttr *
Sema::MergeSYCLAddIRAttributesKernelParameterAttr(
    Decl *D, const SYCLAddIRAttributesKernelParameterAttr &A) {
  if (const auto *ExistingAttr =
          D->getAttr<SYCLAddIRAttributesKernelParameterAttr>()) {
    checkSYCLAddIRAttributesMergeability(A, *ExistingAttr, *this);
    return nullptr;
  }
  return A.clone(Context);
}

void Sema::AddSYCLAddIRAttributesKernelParameterAttr(
    Decl *D, const AttributeCommonInfo &CI, MutableArrayRef<Expr *> Args) {
  auto *Attr = SYCLAddIRAttributesKernelParameterAttr::Create(
      Context, Args.data(), Args.size(), CI);
  if (evaluateAddIRAttributesArgs(Attr->args_begin(), Attr->args_size(), *this,
                                  CI))
    return;
  D->addAttr(Attr);
}

static void handleSYCLAddIRAttributesKernelParameterAttr(Sema &S, Decl *D,
                                                         const ParsedAttr &A) {
  llvm::SmallVector<Expr *, 4> Args;
  Args.reserve(A.getNumArgs() - 1);
  for (unsigned I = 0; I < A.getNumArgs(); I++) {
    assert(A.getArgAsExpr(I));
    Args.push_back(A.getArgAsExpr(I));
  }

  S.AddSYCLAddIRAttributesKernelParameterAttr(D, A, Args);
}

SYCLAddIRAttributesGlobalVariableAttr *
Sema::MergeSYCLAddIRAttributesGlobalVariableAttr(
    Decl *D, const SYCLAddIRAttributesGlobalVariableAttr &A) {
  if (const auto *ExistingAttr =
          D->getAttr<SYCLAddIRAttributesGlobalVariableAttr>()) {
    checkSYCLAddIRAttributesMergeability(A, *ExistingAttr, *this);
    return nullptr;
  }
  return A.clone(Context);
}

void Sema::AddSYCLAddIRAttributesGlobalVariableAttr(
    Decl *D, const AttributeCommonInfo &CI, MutableArrayRef<Expr *> Args) {
  auto *Attr = SYCLAddIRAttributesGlobalVariableAttr::Create(
      Context, Args.data(), Args.size(), CI);
  if (evaluateAddIRAttributesArgs(Attr->args_begin(), Attr->args_size(), *this,
                                  CI))
    return;
  D->addAttr(Attr);
}

static void handleSYCLAddIRAttributesGlobalVariableAttr(Sema &S, Decl *D,
                                                        const ParsedAttr &A) {
  llvm::SmallVector<Expr *, 4> Args;
  Args.reserve(A.getNumArgs() - 1);
  for (unsigned I = 0; I < A.getNumArgs(); I++) {
    assert(A.getArgAsExpr(I));
    Args.push_back(A.getArgAsExpr(I));
  }

  S.AddSYCLAddIRAttributesGlobalVariableAttr(D, A, Args);
}

SYCLAddIRAnnotationsMemberAttr *Sema::MergeSYCLAddIRAnnotationsMemberAttr(
    Decl *D, const SYCLAddIRAnnotationsMemberAttr &A) {
  if (const auto *ExistingAttr = D->getAttr<SYCLAddIRAnnotationsMemberAttr>()) {
    checkSYCLAddIRAttributesMergeability(A, *ExistingAttr, *this);
    return nullptr;
  }
  return A.clone(Context);
}

void Sema::AddSYCLAddIRAnnotationsMemberAttr(Decl *D,
                                             const AttributeCommonInfo &CI,
                                             MutableArrayRef<Expr *> Args) {
  auto *Attr = SYCLAddIRAnnotationsMemberAttr::Create(Context, Args.data(),
                                                      Args.size(), CI);
  if (evaluateAddIRAttributesArgs(Attr->args_begin(), Attr->args_size(), *this,
                                  CI))
    return;
  D->addAttr(Attr);
}

static void handleSYCLAddIRAnnotationsMemberAttr(Sema &S, Decl *D,
                                                 const ParsedAttr &A) {
  llvm::SmallVector<Expr *, 4> Args;
  Args.reserve(A.getNumArgs());
  for (unsigned I = 0; I < A.getNumArgs(); I++) {
    assert(A.getArgAsExpr(I));
    Args.push_back(A.getArgAsExpr(I));
  }

  S.AddSYCLAddIRAnnotationsMemberAttr(D, A, Args);
}

namespace {
struct IntrinToName {
  uint32_t Id;
  int32_t FullName;
  int32_t ShortName;
};
} // unnamed namespace

static bool ArmBuiltinAliasValid(unsigned BuiltinID, StringRef AliasName,
                                 ArrayRef<IntrinToName> Map,
                                 const char *IntrinNames) {
  if (AliasName.startswith("__arm_"))
    AliasName = AliasName.substr(6);
  const IntrinToName *It =
      llvm::lower_bound(Map, BuiltinID, [](const IntrinToName &L, unsigned Id) {
        return L.Id < Id;
      });
  if (It == Map.end() || It->Id != BuiltinID)
    return false;
  StringRef FullName(&IntrinNames[It->FullName]);
  if (AliasName == FullName)
    return true;
  if (It->ShortName == -1)
    return false;
  StringRef ShortName(&IntrinNames[It->ShortName]);
  return AliasName == ShortName;
}

static bool ArmMveAliasValid(unsigned BuiltinID, StringRef AliasName) {
#include "clang/Basic/arm_mve_builtin_aliases.inc"
  // The included file defines:
  // - ArrayRef<IntrinToName> Map
  // - const char IntrinNames[]
  return ArmBuiltinAliasValid(BuiltinID, AliasName, Map, IntrinNames);
}

static bool ArmCdeAliasValid(unsigned BuiltinID, StringRef AliasName) {
#include "clang/Basic/arm_cde_builtin_aliases.inc"
  return ArmBuiltinAliasValid(BuiltinID, AliasName, Map, IntrinNames);
}

static bool ArmSveAliasValid(ASTContext &Context, unsigned BuiltinID,
                             StringRef AliasName) {
  if (Context.BuiltinInfo.isAuxBuiltinID(BuiltinID))
    BuiltinID = Context.BuiltinInfo.getAuxBuiltinID(BuiltinID);
  return BuiltinID >= AArch64::FirstSVEBuiltin &&
         BuiltinID <= AArch64::LastSVEBuiltin;
}

static void handleArmBuiltinAliasAttr(Sema &S, Decl *D, const ParsedAttr &AL) {
  if (!AL.isArgIdent(0)) {
    S.Diag(AL.getLoc(), diag::err_attribute_argument_n_type)
        << AL << 1 << AANT_ArgumentIdentifier;
    return;
  }

  IdentifierInfo *Ident = AL.getArgAsIdent(0)->Ident;
  unsigned BuiltinID = Ident->getBuiltinID();
  StringRef AliasName = cast<FunctionDecl>(D)->getIdentifier()->getName();

  bool IsAArch64 = S.Context.getTargetInfo().getTriple().isAArch64();
  if ((IsAArch64 && !ArmSveAliasValid(S.Context, BuiltinID, AliasName)) ||
      (!IsAArch64 && !ArmMveAliasValid(BuiltinID, AliasName) &&
       !ArmCdeAliasValid(BuiltinID, AliasName))) {
    S.Diag(AL.getLoc(), diag::err_attribute_arm_builtin_alias);
    return;
  }

  D->addAttr(::new (S.Context) ArmBuiltinAliasAttr(S.Context, AL, Ident));
}

static bool RISCVAliasValid(unsigned BuiltinID, StringRef AliasName) {
  return BuiltinID >= RISCV::FirstRVVBuiltin &&
         BuiltinID <= RISCV::LastRVVBuiltin;
}

static void handleBuiltinAliasAttr(Sema &S, Decl *D,
                                        const ParsedAttr &AL) {
  if (!AL.isArgIdent(0)) {
    S.Diag(AL.getLoc(), diag::err_attribute_argument_n_type)
        << AL << 1 << AANT_ArgumentIdentifier;
    return;
  }

  IdentifierInfo *Ident = AL.getArgAsIdent(0)->Ident;
  unsigned BuiltinID = Ident->getBuiltinID();
  StringRef AliasName = cast<FunctionDecl>(D)->getIdentifier()->getName();

  bool IsAArch64 = S.Context.getTargetInfo().getTriple().isAArch64();
  bool IsARM = S.Context.getTargetInfo().getTriple().isARM();
  bool IsRISCV = S.Context.getTargetInfo().getTriple().isRISCV();
  bool IsHLSL = S.Context.getLangOpts().HLSL;
  if ((IsAArch64 && !ArmSveAliasValid(S.Context, BuiltinID, AliasName)) ||
      (IsARM && !ArmMveAliasValid(BuiltinID, AliasName) &&
       !ArmCdeAliasValid(BuiltinID, AliasName)) ||
      (IsRISCV && !RISCVAliasValid(BuiltinID, AliasName)) ||
      (!IsAArch64 && !IsARM && !IsRISCV && !IsHLSL)) {
    S.Diag(AL.getLoc(), diag::err_attribute_builtin_alias) << AL;
    return;
  }

  D->addAttr(::new (S.Context) BuiltinAliasAttr(S.Context, AL, Ident));
}

//===----------------------------------------------------------------------===//
// Checker-specific attribute handlers.
//===----------------------------------------------------------------------===//
static bool isValidSubjectOfNSReturnsRetainedAttribute(QualType QT) {
  return QT->isDependentType() || QT->isObjCRetainableType();
}

static bool isValidSubjectOfNSAttribute(QualType QT) {
  return QT->isDependentType() || QT->isObjCObjectPointerType() ||
         QT->isObjCNSObjectType();
}

static bool isValidSubjectOfCFAttribute(QualType QT) {
  return QT->isDependentType() || QT->isPointerType() ||
         isValidSubjectOfNSAttribute(QT);
}

static bool isValidSubjectOfOSAttribute(QualType QT) {
  if (QT->isDependentType())
    return true;
  QualType PT = QT->getPointeeType();
  return !PT.isNull() && PT->getAsCXXRecordDecl() != nullptr;
}

void Sema::AddXConsumedAttr(Decl *D, const AttributeCommonInfo &CI,
                            RetainOwnershipKind K,
                            bool IsTemplateInstantiation) {
  ValueDecl *VD = cast<ValueDecl>(D);
  switch (K) {
  case RetainOwnershipKind::OS:
    handleSimpleAttributeOrDiagnose<OSConsumedAttr>(
        *this, VD, CI, isValidSubjectOfOSAttribute(VD->getType()),
        diag::warn_ns_attribute_wrong_parameter_type,
        /*ExtraArgs=*/CI.getRange(), "os_consumed", /*pointers*/ 1);
    return;
  case RetainOwnershipKind::NS:
    handleSimpleAttributeOrDiagnose<NSConsumedAttr>(
        *this, VD, CI, isValidSubjectOfNSAttribute(VD->getType()),

        // These attributes are normally just advisory, but in ARC, ns_consumed
        // is significant.  Allow non-dependent code to contain inappropriate
        // attributes even in ARC, but require template instantiations to be
        // set up correctly.
        ((IsTemplateInstantiation && getLangOpts().ObjCAutoRefCount)
             ? diag::err_ns_attribute_wrong_parameter_type
             : diag::warn_ns_attribute_wrong_parameter_type),
        /*ExtraArgs=*/CI.getRange(), "ns_consumed", /*objc pointers*/ 0);
    return;
  case RetainOwnershipKind::CF:
    handleSimpleAttributeOrDiagnose<CFConsumedAttr>(
        *this, VD, CI, isValidSubjectOfCFAttribute(VD->getType()),
        diag::warn_ns_attribute_wrong_parameter_type,
        /*ExtraArgs=*/CI.getRange(), "cf_consumed", /*pointers*/ 1);
    return;
  }
}

static Sema::RetainOwnershipKind
parsedAttrToRetainOwnershipKind(const ParsedAttr &AL) {
  switch (AL.getKind()) {
  case ParsedAttr::AT_CFConsumed:
  case ParsedAttr::AT_CFReturnsRetained:
  case ParsedAttr::AT_CFReturnsNotRetained:
    return Sema::RetainOwnershipKind::CF;
  case ParsedAttr::AT_OSConsumesThis:
  case ParsedAttr::AT_OSConsumed:
  case ParsedAttr::AT_OSReturnsRetained:
  case ParsedAttr::AT_OSReturnsNotRetained:
  case ParsedAttr::AT_OSReturnsRetainedOnZero:
  case ParsedAttr::AT_OSReturnsRetainedOnNonZero:
    return Sema::RetainOwnershipKind::OS;
  case ParsedAttr::AT_NSConsumesSelf:
  case ParsedAttr::AT_NSConsumed:
  case ParsedAttr::AT_NSReturnsRetained:
  case ParsedAttr::AT_NSReturnsNotRetained:
  case ParsedAttr::AT_NSReturnsAutoreleased:
    return Sema::RetainOwnershipKind::NS;
  default:
    llvm_unreachable("Wrong argument supplied");
  }
}

bool Sema::checkNSReturnsRetainedReturnType(SourceLocation Loc, QualType QT) {
  if (isValidSubjectOfNSReturnsRetainedAttribute(QT))
    return false;

  Diag(Loc, diag::warn_ns_attribute_wrong_return_type)
      << "'ns_returns_retained'" << 0 << 0;
  return true;
}

/// \return whether the parameter is a pointer to OSObject pointer.
static bool isValidOSObjectOutParameter(const Decl *D) {
  const auto *PVD = dyn_cast<ParmVarDecl>(D);
  if (!PVD)
    return false;
  QualType QT = PVD->getType();
  QualType PT = QT->getPointeeType();
  return !PT.isNull() && isValidSubjectOfOSAttribute(PT);
}

static void handleXReturnsXRetainedAttr(Sema &S, Decl *D,
                                        const ParsedAttr &AL) {
  QualType ReturnType;
  Sema::RetainOwnershipKind K = parsedAttrToRetainOwnershipKind(AL);

  if (const auto *MD = dyn_cast<ObjCMethodDecl>(D)) {
    ReturnType = MD->getReturnType();
  } else if (S.getLangOpts().ObjCAutoRefCount && hasDeclarator(D) &&
             (AL.getKind() == ParsedAttr::AT_NSReturnsRetained)) {
    return; // ignore: was handled as a type attribute
  } else if (const auto *PD = dyn_cast<ObjCPropertyDecl>(D)) {
    ReturnType = PD->getType();
  } else if (const auto *FD = dyn_cast<FunctionDecl>(D)) {
    ReturnType = FD->getReturnType();
  } else if (const auto *Param = dyn_cast<ParmVarDecl>(D)) {
    // Attributes on parameters are used for out-parameters,
    // passed as pointers-to-pointers.
    unsigned DiagID = K == Sema::RetainOwnershipKind::CF
            ? /*pointer-to-CF-pointer*/2
            : /*pointer-to-OSObject-pointer*/3;
    ReturnType = Param->getType()->getPointeeType();
    if (ReturnType.isNull()) {
      S.Diag(D->getBeginLoc(), diag::warn_ns_attribute_wrong_parameter_type)
          << AL << DiagID << AL.getRange();
      return;
    }
  } else if (AL.isUsedAsTypeAttr()) {
    return;
  } else {
    AttributeDeclKind ExpectedDeclKind;
    switch (AL.getKind()) {
    default: llvm_unreachable("invalid ownership attribute");
    case ParsedAttr::AT_NSReturnsRetained:
    case ParsedAttr::AT_NSReturnsAutoreleased:
    case ParsedAttr::AT_NSReturnsNotRetained:
      ExpectedDeclKind = ExpectedFunctionOrMethod;
      break;

    case ParsedAttr::AT_OSReturnsRetained:
    case ParsedAttr::AT_OSReturnsNotRetained:
    case ParsedAttr::AT_CFReturnsRetained:
    case ParsedAttr::AT_CFReturnsNotRetained:
      ExpectedDeclKind = ExpectedFunctionMethodOrParameter;
      break;
    }
    S.Diag(D->getBeginLoc(), diag::warn_attribute_wrong_decl_type)
        << AL.getRange() << AL << ExpectedDeclKind;
    return;
  }

  bool TypeOK;
  bool Cf;
  unsigned ParmDiagID = 2; // Pointer-to-CF-pointer
  switch (AL.getKind()) {
  default: llvm_unreachable("invalid ownership attribute");
  case ParsedAttr::AT_NSReturnsRetained:
    TypeOK = isValidSubjectOfNSReturnsRetainedAttribute(ReturnType);
    Cf = false;
    break;

  case ParsedAttr::AT_NSReturnsAutoreleased:
  case ParsedAttr::AT_NSReturnsNotRetained:
    TypeOK = isValidSubjectOfNSAttribute(ReturnType);
    Cf = false;
    break;

  case ParsedAttr::AT_CFReturnsRetained:
  case ParsedAttr::AT_CFReturnsNotRetained:
    TypeOK = isValidSubjectOfCFAttribute(ReturnType);
    Cf = true;
    break;

  case ParsedAttr::AT_OSReturnsRetained:
  case ParsedAttr::AT_OSReturnsNotRetained:
    TypeOK = isValidSubjectOfOSAttribute(ReturnType);
    Cf = true;
    ParmDiagID = 3; // Pointer-to-OSObject-pointer
    break;
  }

  if (!TypeOK) {
    if (AL.isUsedAsTypeAttr())
      return;

    if (isa<ParmVarDecl>(D)) {
      S.Diag(D->getBeginLoc(), diag::warn_ns_attribute_wrong_parameter_type)
          << AL << ParmDiagID << AL.getRange();
    } else {
      // Needs to be kept in sync with warn_ns_attribute_wrong_return_type.
      enum : unsigned {
        Function,
        Method,
        Property
      } SubjectKind = Function;
      if (isa<ObjCMethodDecl>(D))
        SubjectKind = Method;
      else if (isa<ObjCPropertyDecl>(D))
        SubjectKind = Property;
      S.Diag(D->getBeginLoc(), diag::warn_ns_attribute_wrong_return_type)
          << AL << SubjectKind << Cf << AL.getRange();
    }
    return;
  }

  switch (AL.getKind()) {
    default:
      llvm_unreachable("invalid ownership attribute");
    case ParsedAttr::AT_NSReturnsAutoreleased:
      handleSimpleAttribute<NSReturnsAutoreleasedAttr>(S, D, AL);
      return;
    case ParsedAttr::AT_CFReturnsNotRetained:
      handleSimpleAttribute<CFReturnsNotRetainedAttr>(S, D, AL);
      return;
    case ParsedAttr::AT_NSReturnsNotRetained:
      handleSimpleAttribute<NSReturnsNotRetainedAttr>(S, D, AL);
      return;
    case ParsedAttr::AT_CFReturnsRetained:
      handleSimpleAttribute<CFReturnsRetainedAttr>(S, D, AL);
      return;
    case ParsedAttr::AT_NSReturnsRetained:
      handleSimpleAttribute<NSReturnsRetainedAttr>(S, D, AL);
      return;
    case ParsedAttr::AT_OSReturnsRetained:
      handleSimpleAttribute<OSReturnsRetainedAttr>(S, D, AL);
      return;
    case ParsedAttr::AT_OSReturnsNotRetained:
      handleSimpleAttribute<OSReturnsNotRetainedAttr>(S, D, AL);
      return;
  };
}

static void handleObjCReturnsInnerPointerAttr(Sema &S, Decl *D,
                                              const ParsedAttr &Attrs) {
  const int EP_ObjCMethod = 1;
  const int EP_ObjCProperty = 2;

  SourceLocation loc = Attrs.getLoc();
  QualType resultType;
  if (isa<ObjCMethodDecl>(D))
    resultType = cast<ObjCMethodDecl>(D)->getReturnType();
  else
    resultType = cast<ObjCPropertyDecl>(D)->getType();

  if (!resultType->isReferenceType() &&
      (!resultType->isPointerType() || resultType->isObjCRetainableType())) {
    S.Diag(D->getBeginLoc(), diag::warn_ns_attribute_wrong_return_type)
        << SourceRange(loc) << Attrs
        << (isa<ObjCMethodDecl>(D) ? EP_ObjCMethod : EP_ObjCProperty)
        << /*non-retainable pointer*/ 2;

    // Drop the attribute.
    return;
  }

  D->addAttr(::new (S.Context) ObjCReturnsInnerPointerAttr(S.Context, Attrs));
}

static void handleObjCRequiresSuperAttr(Sema &S, Decl *D,
                                        const ParsedAttr &Attrs) {
  const auto *Method = cast<ObjCMethodDecl>(D);

  const DeclContext *DC = Method->getDeclContext();
  if (const auto *PDecl = dyn_cast_or_null<ObjCProtocolDecl>(DC)) {
    S.Diag(D->getBeginLoc(), diag::warn_objc_requires_super_protocol) << Attrs
                                                                      << 0;
    S.Diag(PDecl->getLocation(), diag::note_protocol_decl);
    return;
  }
  if (Method->getMethodFamily() == OMF_dealloc) {
    S.Diag(D->getBeginLoc(), diag::warn_objc_requires_super_protocol) << Attrs
                                                                      << 1;
    return;
  }

  D->addAttr(::new (S.Context) ObjCRequiresSuperAttr(S.Context, Attrs));
}

static void handleNSErrorDomain(Sema &S, Decl *D, const ParsedAttr &AL) {
  auto *E = AL.getArgAsExpr(0);
  auto Loc = E ? E->getBeginLoc() : AL.getLoc();

  auto *DRE = dyn_cast<DeclRefExpr>(AL.getArgAsExpr(0));
  if (!DRE) {
    S.Diag(Loc, diag::err_nserrordomain_invalid_decl) << 0;
    return;
  }

  auto *VD = dyn_cast<VarDecl>(DRE->getDecl());
  if (!VD) {
    S.Diag(Loc, diag::err_nserrordomain_invalid_decl) << 1 << DRE->getDecl();
    return;
  }

  if (!isNSStringType(VD->getType(), S.Context) &&
      !isCFStringType(VD->getType(), S.Context)) {
    S.Diag(Loc, diag::err_nserrordomain_wrong_type) << VD;
    return;
  }

  D->addAttr(::new (S.Context) NSErrorDomainAttr(S.Context, AL, VD));
}

static void handleObjCBridgeAttr(Sema &S, Decl *D, const ParsedAttr &AL) {
  IdentifierLoc *Parm = AL.isArgIdent(0) ? AL.getArgAsIdent(0) : nullptr;

  if (!Parm) {
    S.Diag(D->getBeginLoc(), diag::err_objc_attr_not_id) << AL << 0;
    return;
  }

  // Typedefs only allow objc_bridge(id) and have some additional checking.
  if (const auto *TD = dyn_cast<TypedefNameDecl>(D)) {
    if (!Parm->Ident->isStr("id")) {
      S.Diag(AL.getLoc(), diag::err_objc_attr_typedef_not_id) << AL;
      return;
    }

    // Only allow 'cv void *'.
    QualType T = TD->getUnderlyingType();
    if (!T->isVoidPointerType()) {
      S.Diag(AL.getLoc(), diag::err_objc_attr_typedef_not_void_pointer);
      return;
    }
  }

  D->addAttr(::new (S.Context) ObjCBridgeAttr(S.Context, AL, Parm->Ident));
}

static void handleObjCBridgeMutableAttr(Sema &S, Decl *D,
                                        const ParsedAttr &AL) {
  IdentifierLoc *Parm = AL.isArgIdent(0) ? AL.getArgAsIdent(0) : nullptr;

  if (!Parm) {
    S.Diag(D->getBeginLoc(), diag::err_objc_attr_not_id) << AL << 0;
    return;
  }

  D->addAttr(::new (S.Context)
                 ObjCBridgeMutableAttr(S.Context, AL, Parm->Ident));
}

static void handleObjCBridgeRelatedAttr(Sema &S, Decl *D,
                                        const ParsedAttr &AL) {
  IdentifierInfo *RelatedClass =
      AL.isArgIdent(0) ? AL.getArgAsIdent(0)->Ident : nullptr;
  if (!RelatedClass) {
    S.Diag(D->getBeginLoc(), diag::err_objc_attr_not_id) << AL << 0;
    return;
  }
  IdentifierInfo *ClassMethod =
    AL.getArgAsIdent(1) ? AL.getArgAsIdent(1)->Ident : nullptr;
  IdentifierInfo *InstanceMethod =
    AL.getArgAsIdent(2) ? AL.getArgAsIdent(2)->Ident : nullptr;
  D->addAttr(::new (S.Context) ObjCBridgeRelatedAttr(
      S.Context, AL, RelatedClass, ClassMethod, InstanceMethod));
}

static void handleObjCDesignatedInitializer(Sema &S, Decl *D,
                                            const ParsedAttr &AL) {
  DeclContext *Ctx = D->getDeclContext();

  // This attribute can only be applied to methods in interfaces or class
  // extensions.
  if (!isa<ObjCInterfaceDecl>(Ctx) &&
      !(isa<ObjCCategoryDecl>(Ctx) &&
        cast<ObjCCategoryDecl>(Ctx)->IsClassExtension())) {
    S.Diag(D->getLocation(), diag::err_designated_init_attr_non_init);
    return;
  }

  ObjCInterfaceDecl *IFace;
  if (auto *CatDecl = dyn_cast<ObjCCategoryDecl>(Ctx))
    IFace = CatDecl->getClassInterface();
  else
    IFace = cast<ObjCInterfaceDecl>(Ctx);

  if (!IFace)
    return;

  IFace->setHasDesignatedInitializers();
  D->addAttr(::new (S.Context) ObjCDesignatedInitializerAttr(S.Context, AL));
}

static void handleObjCRuntimeName(Sema &S, Decl *D, const ParsedAttr &AL) {
  StringRef MetaDataName;
  if (!S.checkStringLiteralArgumentAttr(AL, 0, MetaDataName))
    return;
  D->addAttr(::new (S.Context)
                 ObjCRuntimeNameAttr(S.Context, AL, MetaDataName));
}

// When a user wants to use objc_boxable with a union or struct
// but they don't have access to the declaration (legacy/third-party code)
// then they can 'enable' this feature with a typedef:
// typedef struct __attribute((objc_boxable)) legacy_struct legacy_struct;
static void handleObjCBoxable(Sema &S, Decl *D, const ParsedAttr &AL) {
  bool notify = false;

  auto *RD = dyn_cast<RecordDecl>(D);
  if (RD && RD->getDefinition()) {
    RD = RD->getDefinition();
    notify = true;
  }

  if (RD) {
    ObjCBoxableAttr *BoxableAttr =
        ::new (S.Context) ObjCBoxableAttr(S.Context, AL);
    RD->addAttr(BoxableAttr);
    if (notify) {
      // we need to notify ASTReader/ASTWriter about
      // modification of existing declaration
      if (ASTMutationListener *L = S.getASTMutationListener())
        L->AddedAttributeToRecord(BoxableAttr, RD);
    }
  }
}

static void handleObjCOwnershipAttr(Sema &S, Decl *D, const ParsedAttr &AL) {
  if (hasDeclarator(D)) return;

  S.Diag(D->getBeginLoc(), diag::err_attribute_wrong_decl_type)
      << AL.getRange() << AL << ExpectedVariable;
}

static void handleObjCPreciseLifetimeAttr(Sema &S, Decl *D,
                                          const ParsedAttr &AL) {
  const auto *VD = cast<ValueDecl>(D);
  QualType QT = VD->getType();

  if (!QT->isDependentType() &&
      !QT->isObjCLifetimeType()) {
    S.Diag(AL.getLoc(), diag::err_objc_precise_lifetime_bad_type)
      << QT;
    return;
  }

  Qualifiers::ObjCLifetime Lifetime = QT.getObjCLifetime();

  // If we have no lifetime yet, check the lifetime we're presumably
  // going to infer.
  if (Lifetime == Qualifiers::OCL_None && !QT->isDependentType())
    Lifetime = QT->getObjCARCImplicitLifetime();

  switch (Lifetime) {
  case Qualifiers::OCL_None:
    assert(QT->isDependentType() &&
           "didn't infer lifetime for non-dependent type?");
    break;

  case Qualifiers::OCL_Weak:   // meaningful
  case Qualifiers::OCL_Strong: // meaningful
    break;

  case Qualifiers::OCL_ExplicitNone:
  case Qualifiers::OCL_Autoreleasing:
    S.Diag(AL.getLoc(), diag::warn_objc_precise_lifetime_meaningless)
        << (Lifetime == Qualifiers::OCL_Autoreleasing);
    break;
  }

  D->addAttr(::new (S.Context) ObjCPreciseLifetimeAttr(S.Context, AL));
}

static void handleSwiftAttrAttr(Sema &S, Decl *D, const ParsedAttr &AL) {
  // Make sure that there is a string literal as the annotation's single
  // argument.
  StringRef Str;
  if (!S.checkStringLiteralArgumentAttr(AL, 0, Str))
    return;

  D->addAttr(::new (S.Context) SwiftAttrAttr(S.Context, AL, Str));
}

static void handleSwiftBridge(Sema &S, Decl *D, const ParsedAttr &AL) {
  // Make sure that there is a string literal as the annotation's single
  // argument.
  StringRef BT;
  if (!S.checkStringLiteralArgumentAttr(AL, 0, BT))
    return;

  // Warn about duplicate attributes if they have different arguments, but drop
  // any duplicate attributes regardless.
  if (const auto *Other = D->getAttr<SwiftBridgeAttr>()) {
    if (Other->getSwiftType() != BT)
      S.Diag(AL.getLoc(), diag::warn_duplicate_attribute) << AL;
    return;
  }

  D->addAttr(::new (S.Context) SwiftBridgeAttr(S.Context, AL, BT));
}

static bool isErrorParameter(Sema &S, QualType QT) {
  const auto *PT = QT->getAs<PointerType>();
  if (!PT)
    return false;

  QualType Pointee = PT->getPointeeType();

  // Check for NSError**.
  if (const auto *OPT = Pointee->getAs<ObjCObjectPointerType>())
    if (const auto *ID = OPT->getInterfaceDecl())
      if (ID->getIdentifier() == S.getNSErrorIdent())
        return true;

  // Check for CFError**.
  if (const auto *PT = Pointee->getAs<PointerType>())
    if (const auto *RT = PT->getPointeeType()->getAs<RecordType>())
      if (S.isCFError(RT->getDecl()))
        return true;

  return false;
}

static void handleSwiftError(Sema &S, Decl *D, const ParsedAttr &AL) {
  auto hasErrorParameter = [](Sema &S, Decl *D, const ParsedAttr &AL) -> bool {
    for (unsigned I = 0, E = getFunctionOrMethodNumParams(D); I != E; ++I) {
      if (isErrorParameter(S, getFunctionOrMethodParamType(D, I)))
        return true;
    }

    S.Diag(AL.getLoc(), diag::err_attr_swift_error_no_error_parameter)
        << AL << isa<ObjCMethodDecl>(D);
    return false;
  };

  auto hasPointerResult = [](Sema &S, Decl *D, const ParsedAttr &AL) -> bool {
    // - C, ObjC, and block pointers are definitely okay.
    // - References are definitely not okay.
    // - nullptr_t is weird, but acceptable.
    QualType RT = getFunctionOrMethodResultType(D);
    if (RT->hasPointerRepresentation() && !RT->isReferenceType())
      return true;

    S.Diag(AL.getLoc(), diag::err_attr_swift_error_return_type)
        << AL << AL.getArgAsIdent(0)->Ident->getName() << isa<ObjCMethodDecl>(D)
        << /*pointer*/ 1;
    return false;
  };

  auto hasIntegerResult = [](Sema &S, Decl *D, const ParsedAttr &AL) -> bool {
    QualType RT = getFunctionOrMethodResultType(D);
    if (RT->isIntegralType(S.Context))
      return true;

    S.Diag(AL.getLoc(), diag::err_attr_swift_error_return_type)
        << AL << AL.getArgAsIdent(0)->Ident->getName() << isa<ObjCMethodDecl>(D)
        << /*integral*/ 0;
    return false;
  };

  if (D->isInvalidDecl())
    return;

  IdentifierLoc *Loc = AL.getArgAsIdent(0);
  SwiftErrorAttr::ConventionKind Convention;
  if (!SwiftErrorAttr::ConvertStrToConventionKind(Loc->Ident->getName(),
                                                  Convention)) {
    S.Diag(AL.getLoc(), diag::warn_attribute_type_not_supported)
        << AL << Loc->Ident;
    return;
  }

  switch (Convention) {
  case SwiftErrorAttr::None:
    // No additional validation required.
    break;

  case SwiftErrorAttr::NonNullError:
    if (!hasErrorParameter(S, D, AL))
      return;
    break;

  case SwiftErrorAttr::NullResult:
    if (!hasErrorParameter(S, D, AL) || !hasPointerResult(S, D, AL))
      return;
    break;

  case SwiftErrorAttr::NonZeroResult:
  case SwiftErrorAttr::ZeroResult:
    if (!hasErrorParameter(S, D, AL) || !hasIntegerResult(S, D, AL))
      return;
    break;
  }

  D->addAttr(::new (S.Context) SwiftErrorAttr(S.Context, AL, Convention));
}

static void checkSwiftAsyncErrorBlock(Sema &S, Decl *D,
                                      const SwiftAsyncErrorAttr *ErrorAttr,
                                      const SwiftAsyncAttr *AsyncAttr) {
  if (AsyncAttr->getKind() == SwiftAsyncAttr::None) {
    if (ErrorAttr->getConvention() != SwiftAsyncErrorAttr::None) {
      S.Diag(AsyncAttr->getLocation(),
             diag::err_swift_async_error_without_swift_async)
          << AsyncAttr << isa<ObjCMethodDecl>(D);
    }
    return;
  }

  const ParmVarDecl *HandlerParam = getFunctionOrMethodParam(
      D, AsyncAttr->getCompletionHandlerIndex().getASTIndex());
  // handleSwiftAsyncAttr already verified the type is correct, so no need to
  // double-check it here.
  const auto *FuncTy = HandlerParam->getType()
                           ->castAs<BlockPointerType>()
                           ->getPointeeType()
                           ->getAs<FunctionProtoType>();
  ArrayRef<QualType> BlockParams;
  if (FuncTy)
    BlockParams = FuncTy->getParamTypes();

  switch (ErrorAttr->getConvention()) {
  case SwiftAsyncErrorAttr::ZeroArgument:
  case SwiftAsyncErrorAttr::NonZeroArgument: {
    uint32_t ParamIdx = ErrorAttr->getHandlerParamIdx();
    if (ParamIdx == 0 || ParamIdx > BlockParams.size()) {
      S.Diag(ErrorAttr->getLocation(),
             diag::err_attribute_argument_out_of_bounds) << ErrorAttr << 2;
      return;
    }
    QualType ErrorParam = BlockParams[ParamIdx - 1];
    if (!ErrorParam->isIntegralType(S.Context)) {
      StringRef ConvStr =
          ErrorAttr->getConvention() == SwiftAsyncErrorAttr::ZeroArgument
              ? "zero_argument"
              : "nonzero_argument";
      S.Diag(ErrorAttr->getLocation(), diag::err_swift_async_error_non_integral)
          << ErrorAttr << ConvStr << ParamIdx << ErrorParam;
      return;
    }
    break;
  }
  case SwiftAsyncErrorAttr::NonNullError: {
    bool AnyErrorParams = false;
    for (QualType Param : BlockParams) {
      // Check for NSError *.
      if (const auto *ObjCPtrTy = Param->getAs<ObjCObjectPointerType>()) {
        if (const auto *ID = ObjCPtrTy->getInterfaceDecl()) {
          if (ID->getIdentifier() == S.getNSErrorIdent()) {
            AnyErrorParams = true;
            break;
          }
        }
      }
      // Check for CFError *.
      if (const auto *PtrTy = Param->getAs<PointerType>()) {
        if (const auto *RT = PtrTy->getPointeeType()->getAs<RecordType>()) {
          if (S.isCFError(RT->getDecl())) {
            AnyErrorParams = true;
            break;
          }
        }
      }
    }

    if (!AnyErrorParams) {
      S.Diag(ErrorAttr->getLocation(),
             diag::err_swift_async_error_no_error_parameter)
          << ErrorAttr << isa<ObjCMethodDecl>(D);
      return;
    }
    break;
  }
  case SwiftAsyncErrorAttr::None:
    break;
  }
}

static void handleSwiftAsyncError(Sema &S, Decl *D, const ParsedAttr &AL) {
  IdentifierLoc *IDLoc = AL.getArgAsIdent(0);
  SwiftAsyncErrorAttr::ConventionKind ConvKind;
  if (!SwiftAsyncErrorAttr::ConvertStrToConventionKind(IDLoc->Ident->getName(),
                                                       ConvKind)) {
    S.Diag(AL.getLoc(), diag::warn_attribute_type_not_supported)
        << AL << IDLoc->Ident;
    return;
  }

  uint32_t ParamIdx = 0;
  switch (ConvKind) {
  case SwiftAsyncErrorAttr::ZeroArgument:
  case SwiftAsyncErrorAttr::NonZeroArgument: {
    if (!AL.checkExactlyNumArgs(S, 2))
      return;

    Expr *IdxExpr = AL.getArgAsExpr(1);
    if (!checkUInt32Argument(S, AL, IdxExpr, ParamIdx))
      return;
    break;
  }
  case SwiftAsyncErrorAttr::NonNullError:
  case SwiftAsyncErrorAttr::None: {
    if (!AL.checkExactlyNumArgs(S, 1))
      return;
    break;
  }
  }

  auto *ErrorAttr =
      ::new (S.Context) SwiftAsyncErrorAttr(S.Context, AL, ConvKind, ParamIdx);
  D->addAttr(ErrorAttr);

  if (auto *AsyncAttr = D->getAttr<SwiftAsyncAttr>())
    checkSwiftAsyncErrorBlock(S, D, ErrorAttr, AsyncAttr);
}

// For a function, this will validate a compound Swift name, e.g.
// <code>init(foo:bar:baz:)</code> or <code>controllerForName(_:)</code>, and
// the function will output the number of parameter names, and whether this is a
// single-arg initializer.
//
// For a type, enum constant, property, or variable declaration, this will
// validate either a simple identifier, or a qualified
// <code>context.identifier</code> name.
static bool
validateSwiftFunctionName(Sema &S, const ParsedAttr &AL, SourceLocation Loc,
                          StringRef Name, unsigned &SwiftParamCount,
                          bool &IsSingleParamInit) {
  SwiftParamCount = 0;
  IsSingleParamInit = false;

  // Check whether this will be mapped to a getter or setter of a property.
  bool IsGetter = false, IsSetter = false;
  if (Name.startswith("getter:")) {
    IsGetter = true;
    Name = Name.substr(7);
  } else if (Name.startswith("setter:")) {
    IsSetter = true;
    Name = Name.substr(7);
  }

  if (Name.back() != ')') {
    S.Diag(Loc, diag::warn_attr_swift_name_function) << AL;
    return false;
  }

  bool IsMember = false;
  StringRef ContextName, BaseName, Parameters;

  std::tie(BaseName, Parameters) = Name.split('(');

  // Split at the first '.', if it exists, which separates the context name
  // from the base name.
  std::tie(ContextName, BaseName) = BaseName.split('.');
  if (BaseName.empty()) {
    BaseName = ContextName;
    ContextName = StringRef();
  } else if (ContextName.empty() || !isValidAsciiIdentifier(ContextName)) {
    S.Diag(Loc, diag::warn_attr_swift_name_invalid_identifier)
        << AL << /*context*/ 1;
    return false;
  } else {
    IsMember = true;
  }

  if (!isValidAsciiIdentifier(BaseName) || BaseName == "_") {
    S.Diag(Loc, diag::warn_attr_swift_name_invalid_identifier)
        << AL << /*basename*/ 0;
    return false;
  }

  bool IsSubscript = BaseName == "subscript";
  // A subscript accessor must be a getter or setter.
  if (IsSubscript && !IsGetter && !IsSetter) {
    S.Diag(Loc, diag::warn_attr_swift_name_subscript_invalid_parameter)
        << AL << /* getter or setter */ 0;
    return false;
  }

  if (Parameters.empty()) {
    S.Diag(Loc, diag::warn_attr_swift_name_missing_parameters) << AL;
    return false;
  }

  assert(Parameters.back() == ')' && "expected ')'");
  Parameters = Parameters.drop_back(); // ')'

  if (Parameters.empty()) {
    // Setters and subscripts must have at least one parameter.
    if (IsSubscript) {
      S.Diag(Loc, diag::warn_attr_swift_name_subscript_invalid_parameter)
          << AL << /* have at least one parameter */1;
      return false;
    }

    if (IsSetter) {
      S.Diag(Loc, diag::warn_attr_swift_name_setter_parameters) << AL;
      return false;
    }

    return true;
  }

  if (Parameters.back() != ':') {
    S.Diag(Loc, diag::warn_attr_swift_name_function) << AL;
    return false;
  }

  StringRef CurrentParam;
  llvm::Optional<unsigned> SelfLocation;
  unsigned NewValueCount = 0;
  llvm::Optional<unsigned> NewValueLocation;
  do {
    std::tie(CurrentParam, Parameters) = Parameters.split(':');

    if (!isValidAsciiIdentifier(CurrentParam)) {
      S.Diag(Loc, diag::warn_attr_swift_name_invalid_identifier)
          << AL << /*parameter*/2;
      return false;
    }

    if (IsMember && CurrentParam == "self") {
      // "self" indicates the "self" argument for a member.

      // More than one "self"?
      if (SelfLocation) {
        S.Diag(Loc, diag::warn_attr_swift_name_multiple_selfs) << AL;
        return false;
      }

      // The "self" location is the current parameter.
      SelfLocation = SwiftParamCount;
    } else if (CurrentParam == "newValue") {
      // "newValue" indicates the "newValue" argument for a setter.

      // There should only be one 'newValue', but it's only significant for
      // subscript accessors, so don't error right away.
      ++NewValueCount;

      NewValueLocation = SwiftParamCount;
    }

    ++SwiftParamCount;
  } while (!Parameters.empty());

  // Only instance subscripts are currently supported.
  if (IsSubscript && !SelfLocation) {
    S.Diag(Loc, diag::warn_attr_swift_name_subscript_invalid_parameter)
        << AL << /*have a 'self:' parameter*/2;
    return false;
  }

  IsSingleParamInit =
        SwiftParamCount == 1 && BaseName == "init" && CurrentParam != "_";

  // Check the number of parameters for a getter/setter.
  if (IsGetter || IsSetter) {
    // Setters have one parameter for the new value.
    unsigned NumExpectedParams = IsGetter ? 0 : 1;
    unsigned ParamDiag =
        IsGetter ? diag::warn_attr_swift_name_getter_parameters
                 : diag::warn_attr_swift_name_setter_parameters;

    // Instance methods have one parameter for "self".
    if (SelfLocation)
      ++NumExpectedParams;

    // Subscripts may have additional parameters beyond the expected params for
    // the index.
    if (IsSubscript) {
      if (SwiftParamCount < NumExpectedParams) {
        S.Diag(Loc, ParamDiag) << AL;
        return false;
      }

      // A subscript setter must explicitly label its newValue parameter to
      // distinguish it from index parameters.
      if (IsSetter) {
        if (!NewValueLocation) {
          S.Diag(Loc, diag::warn_attr_swift_name_subscript_setter_no_newValue)
              << AL;
          return false;
        }
        if (NewValueCount > 1) {
          S.Diag(Loc, diag::warn_attr_swift_name_subscript_setter_multiple_newValues)
              << AL;
          return false;
        }
      } else {
        // Subscript getters should have no 'newValue:' parameter.
        if (NewValueLocation) {
          S.Diag(Loc, diag::warn_attr_swift_name_subscript_getter_newValue)
              << AL;
          return false;
        }
      }
    } else {
      // Property accessors must have exactly the number of expected params.
      if (SwiftParamCount != NumExpectedParams) {
        S.Diag(Loc, ParamDiag) << AL;
        return false;
      }
    }
  }

  return true;
}

bool Sema::DiagnoseSwiftName(Decl *D, StringRef Name, SourceLocation Loc,
                             const ParsedAttr &AL, bool IsAsync) {
  if (isa<ObjCMethodDecl>(D) || isa<FunctionDecl>(D)) {
    ArrayRef<ParmVarDecl*> Params;
    unsigned ParamCount;

    if (const auto *Method = dyn_cast<ObjCMethodDecl>(D)) {
      ParamCount = Method->getSelector().getNumArgs();
      Params = Method->parameters().slice(0, ParamCount);
    } else {
      const auto *F = cast<FunctionDecl>(D);

      ParamCount = F->getNumParams();
      Params = F->parameters();

      if (!F->hasWrittenPrototype()) {
        Diag(Loc, diag::warn_attribute_wrong_decl_type) << AL
            << ExpectedFunctionWithProtoType;
        return false;
      }
    }

    // The async name drops the last callback parameter.
    if (IsAsync) {
      if (ParamCount == 0) {
        Diag(Loc, diag::warn_attr_swift_name_decl_missing_params)
            << AL << isa<ObjCMethodDecl>(D);
        return false;
      }
      ParamCount -= 1;
    }

    unsigned SwiftParamCount;
    bool IsSingleParamInit;
    if (!validateSwiftFunctionName(*this, AL, Loc, Name,
                                   SwiftParamCount, IsSingleParamInit))
      return false;

    bool ParamCountValid;
    if (SwiftParamCount == ParamCount) {
      ParamCountValid = true;
    } else if (SwiftParamCount > ParamCount) {
      ParamCountValid = IsSingleParamInit && ParamCount == 0;
    } else {
      // We have fewer Swift parameters than Objective-C parameters, but that
      // might be because we've transformed some of them. Check for potential
      // "out" parameters and err on the side of not warning.
      unsigned MaybeOutParamCount =
          llvm::count_if(Params, [](const ParmVarDecl *Param) -> bool {
            QualType ParamTy = Param->getType();
            if (ParamTy->isReferenceType() || ParamTy->isPointerType())
              return !ParamTy->getPointeeType().isConstQualified();
            return false;
          });

      ParamCountValid = SwiftParamCount + MaybeOutParamCount >= ParamCount;
    }

    if (!ParamCountValid) {
      Diag(Loc, diag::warn_attr_swift_name_num_params)
          << (SwiftParamCount > ParamCount) << AL << ParamCount
          << SwiftParamCount;
      return false;
    }
  } else if ((isa<EnumConstantDecl>(D) || isa<ObjCProtocolDecl>(D) ||
              isa<ObjCInterfaceDecl>(D) || isa<ObjCPropertyDecl>(D) ||
              isa<VarDecl>(D) || isa<TypedefNameDecl>(D) || isa<TagDecl>(D) ||
              isa<IndirectFieldDecl>(D) || isa<FieldDecl>(D)) &&
             !IsAsync) {
    StringRef ContextName, BaseName;

    std::tie(ContextName, BaseName) = Name.split('.');
    if (BaseName.empty()) {
      BaseName = ContextName;
      ContextName = StringRef();
    } else if (!isValidAsciiIdentifier(ContextName)) {
      Diag(Loc, diag::warn_attr_swift_name_invalid_identifier) << AL
          << /*context*/1;
      return false;
    }

    if (!isValidAsciiIdentifier(BaseName)) {
      Diag(Loc, diag::warn_attr_swift_name_invalid_identifier) << AL
          << /*basename*/0;
      return false;
    }
  } else {
    Diag(Loc, diag::warn_attr_swift_name_decl_kind) << AL;
    return false;
  }
  return true;
}

static void handleSwiftName(Sema &S, Decl *D, const ParsedAttr &AL) {
  StringRef Name;
  SourceLocation Loc;
  if (!S.checkStringLiteralArgumentAttr(AL, 0, Name, &Loc))
    return;

  if (!S.DiagnoseSwiftName(D, Name, Loc, AL, /*IsAsync=*/false))
    return;

  D->addAttr(::new (S.Context) SwiftNameAttr(S.Context, AL, Name));
}

static void handleSwiftAsyncName(Sema &S, Decl *D, const ParsedAttr &AL) {
  StringRef Name;
  SourceLocation Loc;
  if (!S.checkStringLiteralArgumentAttr(AL, 0, Name, &Loc))
    return;

  if (!S.DiagnoseSwiftName(D, Name, Loc, AL, /*IsAsync=*/true))
    return;

  D->addAttr(::new (S.Context) SwiftAsyncNameAttr(S.Context, AL, Name));
}

static void handleSwiftNewType(Sema &S, Decl *D, const ParsedAttr &AL) {
  // Make sure that there is an identifier as the annotation's single argument.
  if (!AL.checkExactlyNumArgs(S, 1))
    return;

  if (!AL.isArgIdent(0)) {
    S.Diag(AL.getLoc(), diag::err_attribute_argument_type)
        << AL << AANT_ArgumentIdentifier;
    return;
  }

  SwiftNewTypeAttr::NewtypeKind Kind;
  IdentifierInfo *II = AL.getArgAsIdent(0)->Ident;
  if (!SwiftNewTypeAttr::ConvertStrToNewtypeKind(II->getName(), Kind)) {
    S.Diag(AL.getLoc(), diag::warn_attribute_type_not_supported) << AL << II;
    return;
  }

  if (!isa<TypedefNameDecl>(D)) {
    S.Diag(AL.getLoc(), diag::warn_attribute_wrong_decl_type_str)
        << AL << "typedefs";
    return;
  }

  D->addAttr(::new (S.Context) SwiftNewTypeAttr(S.Context, AL, Kind));
}

static void handleSwiftAsyncAttr(Sema &S, Decl *D, const ParsedAttr &AL) {
  if (!AL.isArgIdent(0)) {
    S.Diag(AL.getLoc(), diag::err_attribute_argument_n_type)
        << AL << 1 << AANT_ArgumentIdentifier;
    return;
  }

  SwiftAsyncAttr::Kind Kind;
  IdentifierInfo *II = AL.getArgAsIdent(0)->Ident;
  if (!SwiftAsyncAttr::ConvertStrToKind(II->getName(), Kind)) {
    S.Diag(AL.getLoc(), diag::err_swift_async_no_access) << AL << II;
    return;
  }

  ParamIdx Idx;
  if (Kind == SwiftAsyncAttr::None) {
    // If this is 'none', then there shouldn't be any additional arguments.
    if (!AL.checkExactlyNumArgs(S, 1))
      return;
  } else {
    // Non-none swift_async requires a completion handler index argument.
    if (!AL.checkExactlyNumArgs(S, 2))
      return;

    Expr *HandlerIdx = AL.getArgAsExpr(1);
    if (!checkFunctionOrMethodParameterIndex(S, D, AL, 2, HandlerIdx, Idx))
      return;

    const ParmVarDecl *CompletionBlock =
        getFunctionOrMethodParam(D, Idx.getASTIndex());
    QualType CompletionBlockType = CompletionBlock->getType();
    if (!CompletionBlockType->isBlockPointerType()) {
      S.Diag(CompletionBlock->getLocation(),
             diag::err_swift_async_bad_block_type)
          << CompletionBlock->getType();
      return;
    }
    QualType BlockTy =
        CompletionBlockType->castAs<BlockPointerType>()->getPointeeType();
    if (!BlockTy->castAs<FunctionType>()->getReturnType()->isVoidType()) {
      S.Diag(CompletionBlock->getLocation(),
             diag::err_swift_async_bad_block_type)
          << CompletionBlock->getType();
      return;
    }
  }

  auto *AsyncAttr =
      ::new (S.Context) SwiftAsyncAttr(S.Context, AL, Kind, Idx);
  D->addAttr(AsyncAttr);

  if (auto *ErrorAttr = D->getAttr<SwiftAsyncErrorAttr>())
    checkSwiftAsyncErrorBlock(S, D, ErrorAttr, AsyncAttr);
}

//===----------------------------------------------------------------------===//
// Microsoft specific attribute handlers.
//===----------------------------------------------------------------------===//

UuidAttr *Sema::mergeUuidAttr(Decl *D, const AttributeCommonInfo &CI,
                              StringRef UuidAsWritten, MSGuidDecl *GuidDecl) {
  if (const auto *UA = D->getAttr<UuidAttr>()) {
    if (declaresSameEntity(UA->getGuidDecl(), GuidDecl))
      return nullptr;
    if (!UA->getGuid().empty()) {
      Diag(UA->getLocation(), diag::err_mismatched_uuid);
      Diag(CI.getLoc(), diag::note_previous_uuid);
      D->dropAttr<UuidAttr>();
    }
  }

  return ::new (Context) UuidAttr(Context, CI, UuidAsWritten, GuidDecl);
}

static void handleUuidAttr(Sema &S, Decl *D, const ParsedAttr &AL) {
  if (!S.LangOpts.CPlusPlus) {
    S.Diag(AL.getLoc(), diag::err_attribute_not_supported_in_lang)
        << AL << AttributeLangSupport::C;
    return;
  }

  StringRef OrigStrRef;
  SourceLocation LiteralLoc;
  if (!S.checkStringLiteralArgumentAttr(AL, 0, OrigStrRef, &LiteralLoc))
    return;

  // GUID format is "XXXXXXXX-XXXX-XXXX-XXXX-XXXXXXXXXXXX" or
  // "{XXXXXXXX-XXXX-XXXX-XXXX-XXXXXXXXXXXX}", normalize to the former.
  StringRef StrRef = OrigStrRef;
  if (StrRef.size() == 38 && StrRef.front() == '{' && StrRef.back() == '}')
    StrRef = StrRef.drop_front().drop_back();

  // Validate GUID length.
  if (StrRef.size() != 36) {
    S.Diag(LiteralLoc, diag::err_attribute_uuid_malformed_guid);
    return;
  }

  for (unsigned i = 0; i < 36; ++i) {
    if (i == 8 || i == 13 || i == 18 || i == 23) {
      if (StrRef[i] != '-') {
        S.Diag(LiteralLoc, diag::err_attribute_uuid_malformed_guid);
        return;
      }
    } else if (!isHexDigit(StrRef[i])) {
      S.Diag(LiteralLoc, diag::err_attribute_uuid_malformed_guid);
      return;
    }
  }

  // Convert to our parsed format and canonicalize.
  MSGuidDecl::Parts Parsed;
  StrRef.substr(0, 8).getAsInteger(16, Parsed.Part1);
  StrRef.substr(9, 4).getAsInteger(16, Parsed.Part2);
  StrRef.substr(14, 4).getAsInteger(16, Parsed.Part3);
  for (unsigned i = 0; i != 8; ++i)
    StrRef.substr(19 + 2 * i + (i >= 2 ? 1 : 0), 2)
        .getAsInteger(16, Parsed.Part4And5[i]);
  MSGuidDecl *Guid = S.Context.getMSGuidDecl(Parsed);

  // FIXME: It'd be nice to also emit a fixit removing uuid(...) (and, if it's
  // the only thing in the [] list, the [] too), and add an insertion of
  // __declspec(uuid(...)).  But sadly, neither the SourceLocs of the commas
  // separating attributes nor of the [ and the ] are in the AST.
  // Cf "SourceLocations of attribute list delimiters - [[ ... , ... ]] etc"
  // on cfe-dev.
  if (AL.isMicrosoftAttribute()) // Check for [uuid(...)] spelling.
    S.Diag(AL.getLoc(), diag::warn_atl_uuid_deprecated);

  UuidAttr *UA = S.mergeUuidAttr(D, AL, OrigStrRef, Guid);
  if (UA)
    D->addAttr(UA);
}

static void handleHLSLNumThreadsAttr(Sema &S, Decl *D, const ParsedAttr &AL) {
  using llvm::Triple;
  Triple Target = S.Context.getTargetInfo().getTriple();
  auto Env = S.Context.getTargetInfo().getTriple().getEnvironment();
  if (!llvm::is_contained({Triple::Compute, Triple::Mesh, Triple::Amplification,
                           Triple::Library},
                          Env)) {
    uint32_t Pipeline =
        static_cast<uint32_t>(hlsl::getStageFromEnvironment(Env));
    S.Diag(AL.getLoc(), diag::err_hlsl_attr_unsupported_in_stage)
        << AL << Pipeline << "Compute, Amplification, Mesh or Library";
    return;
  }

  llvm::VersionTuple SMVersion = Target.getOSVersion();
  uint32_t ZMax = 1024;
  uint32_t ThreadMax = 1024;
  if (SMVersion.getMajor() <= 4) {
    ZMax = 1;
    ThreadMax = 768;
  } else if (SMVersion.getMajor() == 5) {
    ZMax = 64;
    ThreadMax = 1024;
  }

  uint32_t X;
  if (!checkUInt32Argument(S, AL, AL.getArgAsExpr(0), X))
    return;
  if (X > 1024) {
    S.Diag(AL.getArgAsExpr(0)->getExprLoc(),
           diag::err_hlsl_numthreads_argument_oor) << 0 << 1024;
    return;
  }
  uint32_t Y;
  if (!checkUInt32Argument(S, AL, AL.getArgAsExpr(1), Y))
    return;
  if (Y > 1024) {
    S.Diag(AL.getArgAsExpr(1)->getExprLoc(),
           diag::err_hlsl_numthreads_argument_oor) << 1 << 1024;
    return;
  }
  uint32_t Z;
  if (!checkUInt32Argument(S, AL, AL.getArgAsExpr(2), Z))
    return;
  if (Z > ZMax) {
    S.Diag(AL.getArgAsExpr(2)->getExprLoc(),
           diag::err_hlsl_numthreads_argument_oor) << 2 << ZMax;
    return;
  }

  if (X * Y * Z > ThreadMax) {
    S.Diag(AL.getLoc(), diag::err_hlsl_numthreads_invalid) << ThreadMax;
    return;
  }

  HLSLNumThreadsAttr *NewAttr = S.mergeHLSLNumThreadsAttr(D, AL, X, Y, Z);
  if (NewAttr)
    D->addAttr(NewAttr);
}

HLSLNumThreadsAttr *Sema::mergeHLSLNumThreadsAttr(Decl *D,
                                                  const AttributeCommonInfo &AL,
                                                  int X, int Y, int Z) {
  if (HLSLNumThreadsAttr *NT = D->getAttr<HLSLNumThreadsAttr>()) {
    if (NT->getX() != X || NT->getY() != Y || NT->getZ() != Z) {
      Diag(NT->getLocation(), diag::err_hlsl_attribute_param_mismatch) << AL;
      Diag(AL.getLoc(), diag::note_conflicting_attribute);
    }
    return nullptr;
  }
  return ::new (Context) HLSLNumThreadsAttr(Context, AL, X, Y, Z);
}

static void handleHLSLSVGroupIndexAttr(Sema &S, Decl *D, const ParsedAttr &AL) {
  using llvm::Triple;
  auto Env = S.Context.getTargetInfo().getTriple().getEnvironment();
  if (Env != Triple::Compute && Env != Triple::Library) {
    // FIXME: it is OK for a compute shader entry and pixel shader entry live in
    // same HLSL file. Issue https://github.com/llvm/llvm-project/issues/57880.
    ShaderStage Pipeline = hlsl::getStageFromEnvironment(Env);
    S.Diag(AL.getLoc(), diag::err_hlsl_attr_unsupported_in_stage)
        << AL << (uint32_t)Pipeline << "Compute";
    return;
  }

  D->addAttr(::new (S.Context) HLSLSV_GroupIndexAttr(S.Context, AL));
}

static bool isLegalTypeForHLSLSV_DispatchThreadID(QualType T) {
  if (!T->hasUnsignedIntegerRepresentation())
    return false;
  if (const auto *VT = T->getAs<VectorType>())
    return VT->getNumElements() <= 3;
  return true;
}

static void handleHLSLSV_DispatchThreadIDAttr(Sema &S, Decl *D,
                                              const ParsedAttr &AL) {
  using llvm::Triple;
  Triple Target = S.Context.getTargetInfo().getTriple();
  // FIXME: it is OK for a compute shader entry and pixel shader entry live in
  // same HLSL file.Issue https://github.com/llvm/llvm-project/issues/57880.
  if (Target.getEnvironment() != Triple::Compute &&
      Target.getEnvironment() != Triple::Library) {
    uint32_t Pipeline =
        (uint32_t)S.Context.getTargetInfo().getTriple().getEnvironment() -
        (uint32_t)llvm::Triple::Pixel;
    S.Diag(AL.getLoc(), diag::err_hlsl_attr_unsupported_in_stage)
        << AL << Pipeline << "Compute";
    return;
  }

  // FIXME: report warning and ignore semantic when cannot apply on the Decl.
  // See https://github.com/llvm/llvm-project/issues/57916.

  // FIXME: support semantic on field.
  // See https://github.com/llvm/llvm-project/issues/57889.
  if (isa<FieldDecl>(D)) {
    S.Diag(AL.getLoc(), diag::err_hlsl_attr_invalid_ast_node)
        << AL << "parameter";
    return;
  }

  auto *VD = cast<ValueDecl>(D);
  if (!isLegalTypeForHLSLSV_DispatchThreadID(VD->getType())) {
    S.Diag(AL.getLoc(), diag::err_hlsl_attr_invalid_type)
        << AL << "uint/uint2/uint3";
    return;
  }

  D->addAttr(::new (S.Context) HLSLSV_DispatchThreadIDAttr(S.Context, AL));
}

static void handleHLSLShaderAttr(Sema &S, Decl *D, const ParsedAttr &AL) {
  StringRef Str;
  SourceLocation ArgLoc;
  if (!S.checkStringLiteralArgumentAttr(AL, 0, Str, &ArgLoc))
    return;

  HLSLShaderAttr::ShaderType ShaderType;
  if (!HLSLShaderAttr::ConvertStrToShaderType(Str, ShaderType) ||
      // Library is added to help convert HLSLShaderAttr::ShaderType to
      // llvm::Triple::EnviromentType. It is not a legal
      // HLSLShaderAttr::ShaderType.
      ShaderType == HLSLShaderAttr::Library) {
    S.Diag(AL.getLoc(), diag::warn_attribute_type_not_supported)
        << AL << Str << ArgLoc;
    return;
  }

  // FIXME: check function match the shader stage.

  HLSLShaderAttr *NewAttr = S.mergeHLSLShaderAttr(D, AL, ShaderType);
  if (NewAttr)
    D->addAttr(NewAttr);
}

HLSLShaderAttr *
Sema::mergeHLSLShaderAttr(Decl *D, const AttributeCommonInfo &AL,
                          HLSLShaderAttr::ShaderType ShaderType) {
  if (HLSLShaderAttr *NT = D->getAttr<HLSLShaderAttr>()) {
    if (NT->getType() != ShaderType) {
      Diag(NT->getLocation(), diag::err_hlsl_attribute_param_mismatch) << AL;
      Diag(AL.getLoc(), diag::note_conflicting_attribute);
    }
    return nullptr;
  }
  return HLSLShaderAttr::Create(Context, ShaderType, AL);
}

static void handleHLSLResourceBindingAttr(Sema &S, Decl *D,
                                          const ParsedAttr &AL) {
  StringRef Space = "space0";
  StringRef Slot = "";

  if (!AL.isArgIdent(0)) {
    S.Diag(AL.getLoc(), diag::err_attribute_argument_type)
        << AL << AANT_ArgumentIdentifier;
    return;
  }

  IdentifierLoc *Loc = AL.getArgAsIdent(0);
  StringRef Str = Loc->Ident->getName();
  SourceLocation ArgLoc = Loc->Loc;

  SourceLocation SpaceArgLoc;
  if (AL.getNumArgs() == 2) {
    Slot = Str;
    if (!AL.isArgIdent(1)) {
      S.Diag(AL.getLoc(), diag::err_attribute_argument_type)
          << AL << AANT_ArgumentIdentifier;
      return;
    }

    IdentifierLoc *Loc = AL.getArgAsIdent(1);
    Space = Loc->Ident->getName();
    SpaceArgLoc = Loc->Loc;
  } else {
    Slot = Str;
  }

  // Validate.
  if (!Slot.empty()) {
    switch (Slot[0]) {
    case 'u':
    case 'b':
    case 's':
    case 't':
      break;
    default:
      S.Diag(ArgLoc, diag::err_hlsl_unsupported_register_type)
          << Slot.substr(0, 1);
      return;
    }

    StringRef SlotNum = Slot.substr(1);
    unsigned Num = 0;
    if (SlotNum.getAsInteger(10, Num)) {
      S.Diag(ArgLoc, diag::err_hlsl_unsupported_register_number);
      return;
    }
  }

  if (!Space.startswith("space")) {
    S.Diag(SpaceArgLoc, diag::err_hlsl_expected_space) << Space;
    return;
  }
  StringRef SpaceNum = Space.substr(5);
  unsigned Num = 0;
  if (SpaceNum.getAsInteger(10, Num)) {
    S.Diag(SpaceArgLoc, diag::err_hlsl_expected_space) << Space;
    return;
  }

  // FIXME: check reg type match decl. Issue
  // https://github.com/llvm/llvm-project/issues/57886.
  HLSLResourceBindingAttr *NewAttr =
      HLSLResourceBindingAttr::Create(S.getASTContext(), Slot, Space, AL);
  if (NewAttr)
    D->addAttr(NewAttr);
}

static void handleMSInheritanceAttr(Sema &S, Decl *D, const ParsedAttr &AL) {
  if (!S.LangOpts.CPlusPlus) {
    S.Diag(AL.getLoc(), diag::err_attribute_not_supported_in_lang)
        << AL << AttributeLangSupport::C;
    return;
  }
  MSInheritanceAttr *IA = S.mergeMSInheritanceAttr(
      D, AL, /*BestCase=*/true, (MSInheritanceModel)AL.getSemanticSpelling());
  if (IA) {
    D->addAttr(IA);
    S.Consumer.AssignInheritanceModel(cast<CXXRecordDecl>(D));
  }
}

static void handleDeclspecThreadAttr(Sema &S, Decl *D, const ParsedAttr &AL) {
  const auto *VD = cast<VarDecl>(D);
  if (!S.Context.getTargetInfo().isTLSSupported()) {
    S.Diag(AL.getLoc(), diag::err_thread_unsupported);
    return;
  }
  if (VD->getTSCSpec() != TSCS_unspecified) {
    S.Diag(AL.getLoc(), diag::err_declspec_thread_on_thread_variable);
    return;
  }
  if (VD->hasLocalStorage()) {
    S.Diag(AL.getLoc(), diag::err_thread_non_global) << "__declspec(thread)";
    return;
  }
  D->addAttr(::new (S.Context) ThreadAttr(S.Context, AL));
}

static void handleAbiTagAttr(Sema &S, Decl *D, const ParsedAttr &AL) {
  SmallVector<StringRef, 4> Tags;
  for (unsigned I = 0, E = AL.getNumArgs(); I != E; ++I) {
    StringRef Tag;
    if (!S.checkStringLiteralArgumentAttr(AL, I, Tag))
      return;
    Tags.push_back(Tag);
  }

  if (const auto *NS = dyn_cast<NamespaceDecl>(D)) {
    if (!NS->isInline()) {
      S.Diag(AL.getLoc(), diag::warn_attr_abi_tag_namespace) << 0;
      return;
    }
    if (NS->isAnonymousNamespace()) {
      S.Diag(AL.getLoc(), diag::warn_attr_abi_tag_namespace) << 1;
      return;
    }
    if (AL.getNumArgs() == 0)
      Tags.push_back(NS->getName());
  } else if (!AL.checkAtLeastNumArgs(S, 1))
    return;

  // Store tags sorted and without duplicates.
  llvm::sort(Tags);
  Tags.erase(std::unique(Tags.begin(), Tags.end()), Tags.end());

  D->addAttr(::new (S.Context)
                 AbiTagAttr(S.Context, AL, Tags.data(), Tags.size()));
}

static void handleARMInterruptAttr(Sema &S, Decl *D, const ParsedAttr &AL) {
  // Check the attribute arguments.
  if (AL.getNumArgs() > 1) {
    S.Diag(AL.getLoc(), diag::err_attribute_too_many_arguments) << AL << 1;
    return;
  }

  StringRef Str;
  SourceLocation ArgLoc;

  if (AL.getNumArgs() == 0)
    Str = "";
  else if (!S.checkStringLiteralArgumentAttr(AL, 0, Str, &ArgLoc))
    return;

  ARMInterruptAttr::InterruptType Kind;
  if (!ARMInterruptAttr::ConvertStrToInterruptType(Str, Kind)) {
    S.Diag(AL.getLoc(), diag::warn_attribute_type_not_supported) << AL << Str
                                                                 << ArgLoc;
    return;
  }

  D->addAttr(::new (S.Context) ARMInterruptAttr(S.Context, AL, Kind));
}

static void handleMSP430InterruptAttr(Sema &S, Decl *D, const ParsedAttr &AL) {
  // MSP430 'interrupt' attribute is applied to
  // a function with no parameters and void return type.
  if (!isFunctionOrMethod(D)) {
    S.Diag(D->getLocation(), diag::warn_attribute_wrong_decl_type)
        << "'interrupt'" << ExpectedFunctionOrMethod;
    return;
  }

  if (hasFunctionProto(D) && getFunctionOrMethodNumParams(D) != 0) {
    S.Diag(D->getLocation(), diag::warn_interrupt_attribute_invalid)
        << /*MSP430*/ 1 << 0;
    return;
  }

  if (!getFunctionOrMethodResultType(D)->isVoidType()) {
    S.Diag(D->getLocation(), diag::warn_interrupt_attribute_invalid)
        << /*MSP430*/ 1 << 1;
    return;
  }

  // The attribute takes one integer argument.
  if (!AL.checkExactlyNumArgs(S, 1))
    return;

  if (!AL.isArgExpr(0)) {
    S.Diag(AL.getLoc(), diag::err_attribute_argument_type)
        << AL << AANT_ArgumentIntegerConstant;
    return;
  }

  Expr *NumParamsExpr = static_cast<Expr *>(AL.getArgAsExpr(0));
  Optional<llvm::APSInt> NumParams = llvm::APSInt(32);
  if (!(NumParams = NumParamsExpr->getIntegerConstantExpr(S.Context))) {
    S.Diag(AL.getLoc(), diag::err_attribute_argument_type)
        << AL << AANT_ArgumentIntegerConstant
        << NumParamsExpr->getSourceRange();
    return;
  }
  // The argument should be in range 0..63.
  unsigned Num = NumParams->getLimitedValue(255);
  if (Num > 63) {
    S.Diag(AL.getLoc(), diag::err_attribute_argument_out_of_bounds)
        << AL << (int)NumParams->getSExtValue()
        << NumParamsExpr->getSourceRange();
    return;
  }

  D->addAttr(::new (S.Context) MSP430InterruptAttr(S.Context, AL, Num));
  D->addAttr(UsedAttr::CreateImplicit(S.Context));
}

static void handleMipsInterruptAttr(Sema &S, Decl *D, const ParsedAttr &AL) {
  // Only one optional argument permitted.
  if (AL.getNumArgs() > 1) {
    S.Diag(AL.getLoc(), diag::err_attribute_too_many_arguments) << AL << 1;
    return;
  }

  StringRef Str;
  SourceLocation ArgLoc;

  if (AL.getNumArgs() == 0)
    Str = "";
  else if (!S.checkStringLiteralArgumentAttr(AL, 0, Str, &ArgLoc))
    return;

  // Semantic checks for a function with the 'interrupt' attribute for MIPS:
  // a) Must be a function.
  // b) Must have no parameters.
  // c) Must have the 'void' return type.
  // d) Cannot have the 'mips16' attribute, as that instruction set
  //    lacks the 'eret' instruction.
  // e) The attribute itself must either have no argument or one of the
  //    valid interrupt types, see [MipsInterruptDocs].

  if (!isFunctionOrMethod(D)) {
    S.Diag(D->getLocation(), diag::warn_attribute_wrong_decl_type)
        << "'interrupt'" << ExpectedFunctionOrMethod;
    return;
  }

  if (hasFunctionProto(D) && getFunctionOrMethodNumParams(D) != 0) {
    S.Diag(D->getLocation(), diag::warn_interrupt_attribute_invalid)
        << /*MIPS*/ 0 << 0;
    return;
  }

  if (!getFunctionOrMethodResultType(D)->isVoidType()) {
    S.Diag(D->getLocation(), diag::warn_interrupt_attribute_invalid)
        << /*MIPS*/ 0 << 1;
    return;
  }

  // We still have to do this manually because the Interrupt attributes are
  // a bit special due to sharing their spellings across targets.
  if (checkAttrMutualExclusion<Mips16Attr>(S, D, AL))
    return;

  MipsInterruptAttr::InterruptType Kind;
  if (!MipsInterruptAttr::ConvertStrToInterruptType(Str, Kind)) {
    S.Diag(AL.getLoc(), diag::warn_attribute_type_not_supported)
        << AL << "'" + std::string(Str) + "'";
    return;
  }

  D->addAttr(::new (S.Context) MipsInterruptAttr(S.Context, AL, Kind));
}

static void handleM68kInterruptAttr(Sema &S, Decl *D, const ParsedAttr &AL) {
  if (!AL.checkExactlyNumArgs(S, 1))
    return;

  if (!AL.isArgExpr(0)) {
    S.Diag(AL.getLoc(), diag::err_attribute_argument_type)
        << AL << AANT_ArgumentIntegerConstant;
    return;
  }

  // FIXME: Check for decl - it should be void ()(void).

  Expr *NumParamsExpr = static_cast<Expr *>(AL.getArgAsExpr(0));
  auto MaybeNumParams = NumParamsExpr->getIntegerConstantExpr(S.Context);
  if (!MaybeNumParams) {
    S.Diag(AL.getLoc(), diag::err_attribute_argument_type)
        << AL << AANT_ArgumentIntegerConstant
        << NumParamsExpr->getSourceRange();
    return;
  }

  unsigned Num = MaybeNumParams->getLimitedValue(255);
  if ((Num & 1) || Num > 30) {
    S.Diag(AL.getLoc(), diag::err_attribute_argument_out_of_bounds)
        << AL << (int)MaybeNumParams->getSExtValue()
        << NumParamsExpr->getSourceRange();
    return;
  }

  D->addAttr(::new (S.Context) M68kInterruptAttr(S.Context, AL, Num));
  D->addAttr(UsedAttr::CreateImplicit(S.Context));
}

static void handleAnyX86InterruptAttr(Sema &S, Decl *D, const ParsedAttr &AL) {
  // Semantic checks for a function with the 'interrupt' attribute.
  // a) Must be a function.
  // b) Must have the 'void' return type.
  // c) Must take 1 or 2 arguments.
  // d) The 1st argument must be a pointer.
  // e) The 2nd argument (if any) must be an unsigned integer.
  if (!isFunctionOrMethod(D) || !hasFunctionProto(D) || isInstanceMethod(D) ||
      CXXMethodDecl::isStaticOverloadedOperator(
          cast<NamedDecl>(D)->getDeclName().getCXXOverloadedOperator())) {
    S.Diag(AL.getLoc(), diag::warn_attribute_wrong_decl_type)
        << AL << ExpectedFunctionWithProtoType;
    return;
  }
  // Interrupt handler must have void return type.
  if (!getFunctionOrMethodResultType(D)->isVoidType()) {
    S.Diag(getFunctionOrMethodResultSourceRange(D).getBegin(),
           diag::err_anyx86_interrupt_attribute)
        << (S.Context.getTargetInfo().getTriple().getArch() == llvm::Triple::x86
                ? 0
                : 1)
        << 0;
    return;
  }
  // Interrupt handler must have 1 or 2 parameters.
  unsigned NumParams = getFunctionOrMethodNumParams(D);
  if (NumParams < 1 || NumParams > 2) {
    S.Diag(D->getBeginLoc(), diag::err_anyx86_interrupt_attribute)
        << (S.Context.getTargetInfo().getTriple().getArch() == llvm::Triple::x86
                ? 0
                : 1)
        << 1;
    return;
  }
  // The first argument must be a pointer.
  if (!getFunctionOrMethodParamType(D, 0)->isPointerType()) {
    S.Diag(getFunctionOrMethodParamRange(D, 0).getBegin(),
           diag::err_anyx86_interrupt_attribute)
        << (S.Context.getTargetInfo().getTriple().getArch() == llvm::Triple::x86
                ? 0
                : 1)
        << 2;
    return;
  }
  // The second argument, if present, must be an unsigned integer.
  unsigned TypeSize =
      S.Context.getTargetInfo().getTriple().getArch() == llvm::Triple::x86_64
          ? 64
          : 32;
  if (NumParams == 2 &&
      (!getFunctionOrMethodParamType(D, 1)->isUnsignedIntegerType() ||
       S.Context.getTypeSize(getFunctionOrMethodParamType(D, 1)) != TypeSize)) {
    S.Diag(getFunctionOrMethodParamRange(D, 1).getBegin(),
           diag::err_anyx86_interrupt_attribute)
        << (S.Context.getTargetInfo().getTriple().getArch() == llvm::Triple::x86
                ? 0
                : 1)
        << 3 << S.Context.getIntTypeForBitwidth(TypeSize, /*Signed=*/false);
    return;
  }
  D->addAttr(::new (S.Context) AnyX86InterruptAttr(S.Context, AL));
  D->addAttr(UsedAttr::CreateImplicit(S.Context));
}

static void handleAVRInterruptAttr(Sema &S, Decl *D, const ParsedAttr &AL) {
  if (!isFunctionOrMethod(D)) {
    S.Diag(D->getLocation(), diag::warn_attribute_wrong_decl_type)
        << "'interrupt'" << ExpectedFunction;
    return;
  }

  if (!AL.checkExactlyNumArgs(S, 0))
    return;

  handleSimpleAttribute<AVRInterruptAttr>(S, D, AL);
}

static void handleAVRSignalAttr(Sema &S, Decl *D, const ParsedAttr &AL) {
  if (!isFunctionOrMethod(D)) {
    S.Diag(D->getLocation(), diag::warn_attribute_wrong_decl_type)
        << "'signal'" << ExpectedFunction;
    return;
  }

  if (!AL.checkExactlyNumArgs(S, 0))
    return;

  handleSimpleAttribute<AVRSignalAttr>(S, D, AL);
}

static void handleBPFPreserveAIRecord(Sema &S, RecordDecl *RD) {
  // Add preserve_access_index attribute to all fields and inner records.
  for (auto *D : RD->decls()) {
    if (D->hasAttr<BPFPreserveAccessIndexAttr>())
      continue;

    D->addAttr(BPFPreserveAccessIndexAttr::CreateImplicit(S.Context));
    if (auto *Rec = dyn_cast<RecordDecl>(D))
      handleBPFPreserveAIRecord(S, Rec);
  }
}

static void handleBPFPreserveAccessIndexAttr(Sema &S, Decl *D,
    const ParsedAttr &AL) {
  auto *Rec = cast<RecordDecl>(D);
  handleBPFPreserveAIRecord(S, Rec);
  Rec->addAttr(::new (S.Context) BPFPreserveAccessIndexAttr(S.Context, AL));
}

static bool hasBTFDeclTagAttr(Decl *D, StringRef Tag) {
  for (const auto *I : D->specific_attrs<BTFDeclTagAttr>()) {
    if (I->getBTFDeclTag() == Tag)
      return true;
  }
  return false;
}

static void handleBTFDeclTagAttr(Sema &S, Decl *D, const ParsedAttr &AL) {
  StringRef Str;
  if (!S.checkStringLiteralArgumentAttr(AL, 0, Str))
    return;
  if (hasBTFDeclTagAttr(D, Str))
    return;

  D->addAttr(::new (S.Context) BTFDeclTagAttr(S.Context, AL, Str));
}

BTFDeclTagAttr *Sema::mergeBTFDeclTagAttr(Decl *D, const BTFDeclTagAttr &AL) {
  if (hasBTFDeclTagAttr(D, AL.getBTFDeclTag()))
    return nullptr;
  return ::new (Context) BTFDeclTagAttr(Context, AL, AL.getBTFDeclTag());
}

static void handleWebAssemblyExportNameAttr(Sema &S, Decl *D, const ParsedAttr &AL) {
  if (!isFunctionOrMethod(D)) {
    S.Diag(D->getLocation(), diag::warn_attribute_wrong_decl_type)
        << "'export_name'" << ExpectedFunction;
    return;
  }

  auto *FD = cast<FunctionDecl>(D);
  if (FD->isThisDeclarationADefinition()) {
    S.Diag(D->getLocation(), diag::err_alias_is_definition) << FD << 0;
    return;
  }

  StringRef Str;
  SourceLocation ArgLoc;
  if (!S.checkStringLiteralArgumentAttr(AL, 0, Str, &ArgLoc))
    return;

  D->addAttr(::new (S.Context) WebAssemblyExportNameAttr(S.Context, AL, Str));
  D->addAttr(UsedAttr::CreateImplicit(S.Context));
}

WebAssemblyImportModuleAttr *
Sema::mergeImportModuleAttr(Decl *D, const WebAssemblyImportModuleAttr &AL) {
  auto *FD = cast<FunctionDecl>(D);

  if (const auto *ExistingAttr = FD->getAttr<WebAssemblyImportModuleAttr>()) {
    if (ExistingAttr->getImportModule() == AL.getImportModule())
      return nullptr;
    Diag(ExistingAttr->getLocation(), diag::warn_mismatched_import) << 0
      << ExistingAttr->getImportModule() << AL.getImportModule();
    Diag(AL.getLoc(), diag::note_previous_attribute);
    return nullptr;
  }
  if (FD->hasBody()) {
    Diag(AL.getLoc(), diag::warn_import_on_definition) << 0;
    return nullptr;
  }
  return ::new (Context) WebAssemblyImportModuleAttr(Context, AL,
                                                     AL.getImportModule());
}

WebAssemblyImportNameAttr *
Sema::mergeImportNameAttr(Decl *D, const WebAssemblyImportNameAttr &AL) {
  auto *FD = cast<FunctionDecl>(D);

  if (const auto *ExistingAttr = FD->getAttr<WebAssemblyImportNameAttr>()) {
    if (ExistingAttr->getImportName() == AL.getImportName())
      return nullptr;
    Diag(ExistingAttr->getLocation(), diag::warn_mismatched_import) << 1
      << ExistingAttr->getImportName() << AL.getImportName();
    Diag(AL.getLoc(), diag::note_previous_attribute);
    return nullptr;
  }
  if (FD->hasBody()) {
    Diag(AL.getLoc(), diag::warn_import_on_definition) << 1;
    return nullptr;
  }
  return ::new (Context) WebAssemblyImportNameAttr(Context, AL,
                                                   AL.getImportName());
}

static void
handleWebAssemblyImportModuleAttr(Sema &S, Decl *D, const ParsedAttr &AL) {
  auto *FD = cast<FunctionDecl>(D);

  StringRef Str;
  SourceLocation ArgLoc;
  if (!S.checkStringLiteralArgumentAttr(AL, 0, Str, &ArgLoc))
    return;
  if (FD->hasBody()) {
    S.Diag(AL.getLoc(), diag::warn_import_on_definition) << 0;
    return;
  }

  FD->addAttr(::new (S.Context)
                  WebAssemblyImportModuleAttr(S.Context, AL, Str));
}

static void
handleWebAssemblyImportNameAttr(Sema &S, Decl *D, const ParsedAttr &AL) {
  auto *FD = cast<FunctionDecl>(D);

  StringRef Str;
  SourceLocation ArgLoc;
  if (!S.checkStringLiteralArgumentAttr(AL, 0, Str, &ArgLoc))
    return;
  if (FD->hasBody()) {
    S.Diag(AL.getLoc(), diag::warn_import_on_definition) << 1;
    return;
  }

  FD->addAttr(::new (S.Context) WebAssemblyImportNameAttr(S.Context, AL, Str));
}

static void handleRISCVInterruptAttr(Sema &S, Decl *D,
                                     const ParsedAttr &AL) {
  // Warn about repeated attributes.
  if (const auto *A = D->getAttr<RISCVInterruptAttr>()) {
    S.Diag(AL.getRange().getBegin(),
      diag::warn_riscv_repeated_interrupt_attribute);
    S.Diag(A->getLocation(), diag::note_riscv_repeated_interrupt_attribute);
    return;
  }

  // Check the attribute argument. Argument is optional.
  if (!AL.checkAtMostNumArgs(S, 1))
    return;

  StringRef Str;
  SourceLocation ArgLoc;

  // 'machine'is the default interrupt mode.
  if (AL.getNumArgs() == 0)
    Str = "machine";
  else if (!S.checkStringLiteralArgumentAttr(AL, 0, Str, &ArgLoc))
    return;

  // Semantic checks for a function with the 'interrupt' attribute:
  // - Must be a function.
  // - Must have no parameters.
  // - Must have the 'void' return type.
  // - The attribute itself must either have no argument or one of the
  //   valid interrupt types, see [RISCVInterruptDocs].

  if (D->getFunctionType() == nullptr) {
    S.Diag(D->getLocation(), diag::warn_attribute_wrong_decl_type)
      << "'interrupt'" << ExpectedFunction;
    return;
  }

  if (hasFunctionProto(D) && getFunctionOrMethodNumParams(D) != 0) {
    S.Diag(D->getLocation(), diag::warn_interrupt_attribute_invalid)
      << /*RISC-V*/ 2 << 0;
    return;
  }

  if (!getFunctionOrMethodResultType(D)->isVoidType()) {
    S.Diag(D->getLocation(), diag::warn_interrupt_attribute_invalid)
      << /*RISC-V*/ 2 << 1;
    return;
  }

  RISCVInterruptAttr::InterruptType Kind;
  if (!RISCVInterruptAttr::ConvertStrToInterruptType(Str, Kind)) {
    S.Diag(AL.getLoc(), diag::warn_attribute_type_not_supported) << AL << Str
                                                                 << ArgLoc;
    return;
  }

  D->addAttr(::new (S.Context) RISCVInterruptAttr(S.Context, AL, Kind));
}

static void handleInterruptAttr(Sema &S, Decl *D, const ParsedAttr &AL) {
  // Dispatch the interrupt attribute based on the current target.
  switch (S.Context.getTargetInfo().getTriple().getArch()) {
  case llvm::Triple::msp430:
    handleMSP430InterruptAttr(S, D, AL);
    break;
  case llvm::Triple::mipsel:
  case llvm::Triple::mips:
    handleMipsInterruptAttr(S, D, AL);
    break;
  case llvm::Triple::m68k:
    handleM68kInterruptAttr(S, D, AL);
    break;
  case llvm::Triple::x86:
  case llvm::Triple::x86_64:
    handleAnyX86InterruptAttr(S, D, AL);
    break;
  case llvm::Triple::avr:
    handleAVRInterruptAttr(S, D, AL);
    break;
  case llvm::Triple::riscv32:
  case llvm::Triple::riscv64:
    handleRISCVInterruptAttr(S, D, AL);
    break;
  default:
    handleARMInterruptAttr(S, D, AL);
    break;
  }
}

static bool
checkAMDGPUFlatWorkGroupSizeArguments(Sema &S, Expr *MinExpr, Expr *MaxExpr,
                                      const AMDGPUFlatWorkGroupSizeAttr &Attr) {
  // Accept template arguments for now as they depend on something else.
  // We'll get to check them when they eventually get instantiated.
  if (MinExpr->isValueDependent() || MaxExpr->isValueDependent())
    return false;

  uint32_t Min = 0;
  if (!checkUInt32Argument(S, Attr, MinExpr, Min, 0))
    return true;

  uint32_t Max = 0;
  if (!checkUInt32Argument(S, Attr, MaxExpr, Max, 1))
    return true;

  if (Min == 0 && Max != 0) {
    S.Diag(Attr.getLocation(), diag::err_attribute_argument_invalid)
        << &Attr << 0;
    return true;
  }
  if (Min > Max) {
    S.Diag(Attr.getLocation(), diag::err_attribute_argument_invalid)
        << &Attr << 1;
    return true;
  }

  return false;
}

void Sema::addAMDGPUFlatWorkGroupSizeAttr(Decl *D,
                                          const AttributeCommonInfo &CI,
                                          Expr *MinExpr, Expr *MaxExpr) {
  AMDGPUFlatWorkGroupSizeAttr TmpAttr(Context, CI, MinExpr, MaxExpr);

  if (checkAMDGPUFlatWorkGroupSizeArguments(*this, MinExpr, MaxExpr, TmpAttr))
    return;

  D->addAttr(::new (Context)
                 AMDGPUFlatWorkGroupSizeAttr(Context, CI, MinExpr, MaxExpr));
}

static void handleAMDGPUFlatWorkGroupSizeAttr(Sema &S, Decl *D,
                                              const ParsedAttr &AL) {
  Expr *MinExpr = AL.getArgAsExpr(0);
  Expr *MaxExpr = AL.getArgAsExpr(1);

  S.addAMDGPUFlatWorkGroupSizeAttr(D, AL, MinExpr, MaxExpr);
}

static bool checkAMDGPUWavesPerEUArguments(Sema &S, Expr *MinExpr,
                                           Expr *MaxExpr,
                                           const AMDGPUWavesPerEUAttr &Attr) {
  if (S.DiagnoseUnexpandedParameterPack(MinExpr) ||
      (MaxExpr && S.DiagnoseUnexpandedParameterPack(MaxExpr)))
    return true;

  // Accept template arguments for now as they depend on something else.
  // We'll get to check them when they eventually get instantiated.
  if (MinExpr->isValueDependent() || (MaxExpr && MaxExpr->isValueDependent()))
    return false;

  uint32_t Min = 0;
  if (!checkUInt32Argument(S, Attr, MinExpr, Min, 0))
    return true;

  uint32_t Max = 0;
  if (MaxExpr && !checkUInt32Argument(S, Attr, MaxExpr, Max, 1))
    return true;

  if (Min == 0 && Max != 0) {
    S.Diag(Attr.getLocation(), diag::err_attribute_argument_invalid)
        << &Attr << 0;
    return true;
  }
  if (Max != 0 && Min > Max) {
    S.Diag(Attr.getLocation(), diag::err_attribute_argument_invalid)
        << &Attr << 1;
    return true;
  }

  return false;
}

void Sema::addAMDGPUWavesPerEUAttr(Decl *D, const AttributeCommonInfo &CI,
                                   Expr *MinExpr, Expr *MaxExpr) {
  AMDGPUWavesPerEUAttr TmpAttr(Context, CI, MinExpr, MaxExpr);

  if (checkAMDGPUWavesPerEUArguments(*this, MinExpr, MaxExpr, TmpAttr))
    return;

  D->addAttr(::new (Context)
                 AMDGPUWavesPerEUAttr(Context, CI, MinExpr, MaxExpr));
}

static void handleAMDGPUWavesPerEUAttr(Sema &S, Decl *D, const ParsedAttr &AL) {
  if (!AL.checkAtLeastNumArgs(S, 1) || !AL.checkAtMostNumArgs(S, 2))
    return;

  Expr *MinExpr = AL.getArgAsExpr(0);
  Expr *MaxExpr = (AL.getNumArgs() > 1) ? AL.getArgAsExpr(1) : nullptr;

  S.addAMDGPUWavesPerEUAttr(D, AL, MinExpr, MaxExpr);
}

static void handleAMDGPUNumSGPRAttr(Sema &S, Decl *D, const ParsedAttr &AL) {
  uint32_t NumSGPR = 0;
  Expr *NumSGPRExpr = AL.getArgAsExpr(0);
  if (!checkUInt32Argument(S, AL, NumSGPRExpr, NumSGPR))
    return;

  D->addAttr(::new (S.Context) AMDGPUNumSGPRAttr(S.Context, AL, NumSGPR));
}

static void handleAMDGPUNumVGPRAttr(Sema &S, Decl *D, const ParsedAttr &AL) {
  uint32_t NumVGPR = 0;
  Expr *NumVGPRExpr = AL.getArgAsExpr(0);
  if (!checkUInt32Argument(S, AL, NumVGPRExpr, NumVGPR))
    return;

  D->addAttr(::new (S.Context) AMDGPUNumVGPRAttr(S.Context, AL, NumVGPR));
}

static void handleX86ForceAlignArgPointerAttr(Sema &S, Decl *D,
                                              const ParsedAttr &AL) {
  // If we try to apply it to a function pointer, don't warn, but don't
  // do anything, either. It doesn't matter anyway, because there's nothing
  // special about calling a force_align_arg_pointer function.
  const auto *VD = dyn_cast<ValueDecl>(D);
  if (VD && VD->getType()->isFunctionPointerType())
    return;
  // Also don't warn on function pointer typedefs.
  const auto *TD = dyn_cast<TypedefNameDecl>(D);
  if (TD && (TD->getUnderlyingType()->isFunctionPointerType() ||
    TD->getUnderlyingType()->isFunctionType()))
    return;
  // Attribute can only be applied to function types.
  if (!isa<FunctionDecl>(D)) {
    S.Diag(AL.getLoc(), diag::warn_attribute_wrong_decl_type)
        << AL << ExpectedFunction;
    return;
  }

  D->addAttr(::new (S.Context) X86ForceAlignArgPointerAttr(S.Context, AL));
}

static void handleLayoutVersion(Sema &S, Decl *D, const ParsedAttr &AL) {
  uint32_t Version;
  Expr *VersionExpr = static_cast<Expr *>(AL.getArgAsExpr(0));
  if (!checkUInt32Argument(S, AL, AL.getArgAsExpr(0), Version))
    return;

  // TODO: Investigate what happens with the next major version of MSVC.
  if (Version != LangOptions::MSVC2015 / 100) {
    S.Diag(AL.getLoc(), diag::err_attribute_argument_out_of_bounds)
        << AL << Version << VersionExpr->getSourceRange();
    return;
  }

  // The attribute expects a "major" version number like 19, but new versions of
  // MSVC have moved to updating the "minor", or less significant numbers, so we
  // have to multiply by 100 now.
  Version *= 100;

  D->addAttr(::new (S.Context) LayoutVersionAttr(S.Context, AL, Version));
}

DLLImportAttr *Sema::mergeDLLImportAttr(Decl *D,
                                        const AttributeCommonInfo &CI) {
  if (D->hasAttr<DLLExportAttr>()) {
    Diag(CI.getLoc(), diag::warn_attribute_ignored) << "'dllimport'";
    return nullptr;
  }

  if (D->hasAttr<DLLImportAttr>())
    return nullptr;

  return ::new (Context) DLLImportAttr(Context, CI);
}

DLLExportAttr *Sema::mergeDLLExportAttr(Decl *D,
                                        const AttributeCommonInfo &CI) {
  if (DLLImportAttr *Import = D->getAttr<DLLImportAttr>()) {
    Diag(Import->getLocation(), diag::warn_attribute_ignored) << Import;
    D->dropAttr<DLLImportAttr>();
  }

  if (D->hasAttr<DLLExportAttr>())
    return nullptr;

  return ::new (Context) DLLExportAttr(Context, CI);
}

static void handleDLLAttr(Sema &S, Decl *D, const ParsedAttr &A) {
  if (isa<ClassTemplatePartialSpecializationDecl>(D) &&
      (S.Context.getTargetInfo().shouldDLLImportComdatSymbols())) {
    S.Diag(A.getRange().getBegin(), diag::warn_attribute_ignored) << A;
    return;
  }

  if (const auto *FD = dyn_cast<FunctionDecl>(D)) {
    if (FD->isInlined() && A.getKind() == ParsedAttr::AT_DLLImport &&
        !(S.Context.getTargetInfo().shouldDLLImportComdatSymbols())) {
      // MinGW doesn't allow dllimport on inline functions.
      S.Diag(A.getRange().getBegin(), diag::warn_attribute_ignored_on_inline)
          << A;
      return;
    }
  }

  if (const auto *MD = dyn_cast<CXXMethodDecl>(D)) {
    if ((S.Context.getTargetInfo().shouldDLLImportComdatSymbols()) &&
        MD->getParent()->isLambda()) {
      S.Diag(A.getRange().getBegin(), diag::err_attribute_dll_lambda) << A;
      return;
    }
  }

  Attr *NewAttr = A.getKind() == ParsedAttr::AT_DLLExport
                      ? (Attr *)S.mergeDLLExportAttr(D, A)
                      : (Attr *)S.mergeDLLImportAttr(D, A);
  if (NewAttr)
    D->addAttr(NewAttr);
}

MSInheritanceAttr *
Sema::mergeMSInheritanceAttr(Decl *D, const AttributeCommonInfo &CI,
                             bool BestCase,
                             MSInheritanceModel Model) {
  if (MSInheritanceAttr *IA = D->getAttr<MSInheritanceAttr>()) {
    if (IA->getInheritanceModel() == Model)
      return nullptr;
    Diag(IA->getLocation(), diag::err_mismatched_ms_inheritance)
        << 1 /*previous declaration*/;
    Diag(CI.getLoc(), diag::note_previous_ms_inheritance);
    D->dropAttr<MSInheritanceAttr>();
  }

  auto *RD = cast<CXXRecordDecl>(D);
  if (RD->hasDefinition()) {
    if (checkMSInheritanceAttrOnDefinition(RD, CI.getRange(), BestCase,
                                           Model)) {
      return nullptr;
    }
  } else {
    if (isa<ClassTemplatePartialSpecializationDecl>(RD)) {
      Diag(CI.getLoc(), diag::warn_ignored_ms_inheritance)
          << 1 /*partial specialization*/;
      return nullptr;
    }
    if (RD->getDescribedClassTemplate()) {
      Diag(CI.getLoc(), diag::warn_ignored_ms_inheritance)
          << 0 /*primary template*/;
      return nullptr;
    }
  }

  return ::new (Context) MSInheritanceAttr(Context, CI, BestCase);
}

static void handleCapabilityAttr(Sema &S, Decl *D, const ParsedAttr &AL) {
  // The capability attributes take a single string parameter for the name of
  // the capability they represent. The lockable attribute does not take any
  // parameters. However, semantically, both attributes represent the same
  // concept, and so they use the same semantic attribute. Eventually, the
  // lockable attribute will be removed.
  //
  // For backward compatibility, any capability which has no specified string
  // literal will be considered a "mutex."
  StringRef N("mutex");
  SourceLocation LiteralLoc;
  if (AL.getKind() == ParsedAttr::AT_Capability &&
      !S.checkStringLiteralArgumentAttr(AL, 0, N, &LiteralLoc))
    return;

  D->addAttr(::new (S.Context) CapabilityAttr(S.Context, AL, N));
}

static void handleAssertCapabilityAttr(Sema &S, Decl *D, const ParsedAttr &AL) {
  SmallVector<Expr*, 1> Args;
  if (!checkLockFunAttrCommon(S, D, AL, Args))
    return;

  D->addAttr(::new (S.Context)
                 AssertCapabilityAttr(S.Context, AL, Args.data(), Args.size()));
}

static void handleAcquireCapabilityAttr(Sema &S, Decl *D,
                                        const ParsedAttr &AL) {
  SmallVector<Expr*, 1> Args;
  if (!checkLockFunAttrCommon(S, D, AL, Args))
    return;

  D->addAttr(::new (S.Context) AcquireCapabilityAttr(S.Context, AL, Args.data(),
                                                     Args.size()));
}

static void handleTryAcquireCapabilityAttr(Sema &S, Decl *D,
                                           const ParsedAttr &AL) {
  SmallVector<Expr*, 2> Args;
  if (!checkTryLockFunAttrCommon(S, D, AL, Args))
    return;

  D->addAttr(::new (S.Context) TryAcquireCapabilityAttr(
      S.Context, AL, AL.getArgAsExpr(0), Args.data(), Args.size()));
}

static void handleReleaseCapabilityAttr(Sema &S, Decl *D,
                                        const ParsedAttr &AL) {
  // Check that all arguments are lockable objects.
  SmallVector<Expr *, 1> Args;
  checkAttrArgsAreCapabilityObjs(S, D, AL, Args, 0, true);

  D->addAttr(::new (S.Context) ReleaseCapabilityAttr(S.Context, AL, Args.data(),
                                                     Args.size()));
}

static void handleRequiresCapabilityAttr(Sema &S, Decl *D,
                                         const ParsedAttr &AL) {
  if (!AL.checkAtLeastNumArgs(S, 1))
    return;

  // check that all arguments are lockable objects
  SmallVector<Expr*, 1> Args;
  checkAttrArgsAreCapabilityObjs(S, D, AL, Args);
  if (Args.empty())
    return;

  RequiresCapabilityAttr *RCA = ::new (S.Context)
      RequiresCapabilityAttr(S.Context, AL, Args.data(), Args.size());

  D->addAttr(RCA);
}

static void handleDeprecatedAttr(Sema &S, Decl *D, const ParsedAttr &AL) {
  if (const auto *NSD = dyn_cast<NamespaceDecl>(D)) {
    if (NSD->isAnonymousNamespace()) {
      S.Diag(AL.getLoc(), diag::warn_deprecated_anonymous_namespace);
      // Do not want to attach the attribute to the namespace because that will
      // cause confusing diagnostic reports for uses of declarations within the
      // namespace.
      return;
    }
  } else if (isa<UsingDecl, UnresolvedUsingTypenameDecl,
                 UnresolvedUsingValueDecl>(D)) {
    S.Diag(AL.getRange().getBegin(), diag::warn_deprecated_ignored_on_using)
        << AL;
    return;
  }

  // Handle the cases where the attribute has a text message.
  StringRef Str, Replacement;
  if (AL.isArgExpr(0) && AL.getArgAsExpr(0) &&
      !S.checkStringLiteralArgumentAttr(AL, 0, Str))
    return;

  // Support a single optional message only for Declspec and [[]] spellings.
  if (AL.isDeclspecAttribute() || AL.isStandardAttributeSyntax())
    AL.checkAtMostNumArgs(S, 1);
  else if (AL.isArgExpr(1) && AL.getArgAsExpr(1) &&
           !S.checkStringLiteralArgumentAttr(AL, 1, Replacement))
    return;

  if (!S.getLangOpts().CPlusPlus14 && AL.isCXX11Attribute() && !AL.isGNUScope())
    S.Diag(AL.getLoc(), diag::ext_cxx14_attr) << AL;

  D->addAttr(::new (S.Context) DeprecatedAttr(S.Context, AL, Str, Replacement));
}

static bool isGlobalVar(const Decl *D) {
  if (const auto *S = dyn_cast<VarDecl>(D))
    return S->hasGlobalStorage();
  return false;
}

static bool isSanitizerAttributeAllowedOnGlobals(StringRef Sanitizer) {
  return Sanitizer == "address" || Sanitizer == "hwaddress" ||
         Sanitizer == "memtag";
}

static void handleNoSanitizeAttr(Sema &S, Decl *D, const ParsedAttr &AL) {
  if (!AL.checkAtLeastNumArgs(S, 1))
    return;

  std::vector<StringRef> Sanitizers;

  for (unsigned I = 0, E = AL.getNumArgs(); I != E; ++I) {
    StringRef SanitizerName;
    SourceLocation LiteralLoc;

    if (!S.checkStringLiteralArgumentAttr(AL, I, SanitizerName, &LiteralLoc))
      return;

    if (parseSanitizerValue(SanitizerName, /*AllowGroups=*/true) ==
            SanitizerMask() &&
        SanitizerName != "coverage")
      S.Diag(LiteralLoc, diag::warn_unknown_sanitizer_ignored) << SanitizerName;
    else if (isGlobalVar(D) && !isSanitizerAttributeAllowedOnGlobals(SanitizerName))
      S.Diag(D->getLocation(), diag::warn_attribute_type_not_supported_global)
          << AL << SanitizerName;
    Sanitizers.push_back(SanitizerName);
  }

  D->addAttr(::new (S.Context) NoSanitizeAttr(S.Context, AL, Sanitizers.data(),
                                              Sanitizers.size()));
}

static void handleNoSanitizeSpecificAttr(Sema &S, Decl *D,
                                         const ParsedAttr &AL) {
  StringRef AttrName = AL.getAttrName()->getName();
  normalizeName(AttrName);
  StringRef SanitizerName = llvm::StringSwitch<StringRef>(AttrName)
                                .Case("no_address_safety_analysis", "address")
                                .Case("no_sanitize_address", "address")
                                .Case("no_sanitize_thread", "thread")
                                .Case("no_sanitize_memory", "memory");
  if (isGlobalVar(D) && SanitizerName != "address")
    S.Diag(D->getLocation(), diag::err_attribute_wrong_decl_type)
        << AL << ExpectedFunction;

  // FIXME: Rather than create a NoSanitizeSpecificAttr, this creates a
  // NoSanitizeAttr object; but we need to calculate the correct spelling list
  // index rather than incorrectly assume the index for NoSanitizeSpecificAttr
  // has the same spellings as the index for NoSanitizeAttr. We don't have a
  // general way to "translate" between the two, so this hack attempts to work
  // around the issue with hard-coded indices. This is critical for calling
  // getSpelling() or prettyPrint() on the resulting semantic attribute object
  // without failing assertions.
  unsigned TranslatedSpellingIndex = 0;
  if (AL.isStandardAttributeSyntax())
    TranslatedSpellingIndex = 1;

  AttributeCommonInfo Info = AL;
  Info.setAttributeSpellingListIndex(TranslatedSpellingIndex);
  D->addAttr(::new (S.Context)
                 NoSanitizeAttr(S.Context, Info, &SanitizerName, 1));
}

static void handleInternalLinkageAttr(Sema &S, Decl *D, const ParsedAttr &AL) {
  if (InternalLinkageAttr *Internal = S.mergeInternalLinkageAttr(D, AL))
    D->addAttr(Internal);
}

static void handleOpenCLNoSVMAttr(Sema &S, Decl *D, const ParsedAttr &AL) {
  if (S.LangOpts.getOpenCLCompatibleVersion() < 200)
    S.Diag(AL.getLoc(), diag::err_attribute_requires_opencl_version)
        << AL << "2.0" << 1;
  else
    S.Diag(AL.getLoc(), diag::warn_opencl_attr_deprecated_ignored)
        << AL << S.LangOpts.getOpenCLVersionString();
}

static void handleOpenCLAccessAttr(Sema &S, Decl *D, const ParsedAttr &AL) {
  if (D->isInvalidDecl())
    return;

  // Check if there is only one access qualifier.
  if (D->hasAttr<OpenCLAccessAttr>()) {
    if (D->getAttr<OpenCLAccessAttr>()->getSemanticSpelling() ==
        AL.getSemanticSpelling()) {
      S.Diag(AL.getLoc(), diag::warn_duplicate_declspec)
          << AL.getAttrName()->getName() << AL.getRange();
    } else {
      S.Diag(AL.getLoc(), diag::err_opencl_multiple_access_qualifiers)
          << D->getSourceRange();
      D->setInvalidDecl(true);
      return;
    }
  }

  // OpenCL v2.0 s6.6 - read_write can be used for image types to specify that
  // an image object can be read and written. OpenCL v2.0 s6.13.6 - A kernel
  // cannot read from and write to the same pipe object. Using the read_write
  // (or __read_write) qualifier with the pipe qualifier is a compilation error.
  // OpenCL v3.0 s6.8 - For OpenCL C 2.0, or with the
  // __opencl_c_read_write_images feature, image objects specified as arguments
  // to a kernel can additionally be declared to be read-write.
  // C++ for OpenCL 1.0 inherits rule from OpenCL C v2.0.
  // C++ for OpenCL 2021 inherits rule from OpenCL C v3.0.
  if (const auto *PDecl = dyn_cast<ParmVarDecl>(D)) {
    const Type *DeclTy = PDecl->getType().getCanonicalType().getTypePtr();
    if (AL.getAttrName()->getName().contains("read_write")) {
      bool ReadWriteImagesUnsupported =
          (S.getLangOpts().getOpenCLCompatibleVersion() < 200) ||
          (S.getLangOpts().getOpenCLCompatibleVersion() == 300 &&
           !S.getOpenCLOptions().isSupported("__opencl_c_read_write_images",
                                             S.getLangOpts()));
      if (ReadWriteImagesUnsupported || DeclTy->isPipeType()) {
        S.Diag(AL.getLoc(), diag::err_opencl_invalid_read_write)
            << AL << PDecl->getType() << DeclTy->isImageType();
        D->setInvalidDecl(true);
        return;
      }
    }
  }

  D->addAttr(::new (S.Context) OpenCLAccessAttr(S.Context, AL));
}

static void handleZeroCallUsedRegsAttr(Sema &S, Decl *D, const ParsedAttr &AL) {
  // Check that the argument is a string literal.
  StringRef KindStr;
  SourceLocation LiteralLoc;
  if (!S.checkStringLiteralArgumentAttr(AL, 0, KindStr, &LiteralLoc))
    return;

  ZeroCallUsedRegsAttr::ZeroCallUsedRegsKind Kind;
  if (!ZeroCallUsedRegsAttr::ConvertStrToZeroCallUsedRegsKind(KindStr, Kind)) {
    S.Diag(LiteralLoc, diag::warn_attribute_type_not_supported)
        << AL << KindStr;
    return;
  }

  D->dropAttr<ZeroCallUsedRegsAttr>();
  D->addAttr(ZeroCallUsedRegsAttr::Create(S.Context, Kind, AL));
}

static void handleFunctionReturnThunksAttr(Sema &S, Decl *D,
                                           const ParsedAttr &AL) {
  StringRef KindStr;
  SourceLocation LiteralLoc;
  if (!S.checkStringLiteralArgumentAttr(AL, 0, KindStr, &LiteralLoc))
    return;

  FunctionReturnThunksAttr::Kind Kind;
  if (!FunctionReturnThunksAttr::ConvertStrToKind(KindStr, Kind)) {
    S.Diag(LiteralLoc, diag::warn_attribute_type_not_supported)
        << AL << KindStr;
    return;
  }
  // FIXME: it would be good to better handle attribute merging rather than
  // silently replacing the existing attribute, so long as it does not break
  // the expected codegen tests.
  D->dropAttr<FunctionReturnThunksAttr>();
  D->addAttr(FunctionReturnThunksAttr::Create(S.Context, Kind, AL));
}

bool isDeviceAspectType(const QualType Ty) {
  const EnumType *ET = Ty->getAs<EnumType>();
  if (!ET)
    return false;

  if (const auto *Attr = ET->getDecl()->getAttr<SYCLTypeAttr>())
    return Attr->getType() == SYCLTypeAttr::aspect;

  return false;
}

SYCLDeviceHasAttr *Sema::MergeSYCLDeviceHasAttr(Decl *D,
                                                const SYCLDeviceHasAttr &A) {
  if (const auto *ExistingAttr = D->getAttr<SYCLDeviceHasAttr>()) {
    Diag(ExistingAttr->getLoc(), diag::warn_duplicate_attribute_exact) << &A;
    Diag(A.getLoc(), diag::note_previous_attribute);
    return nullptr;
  }

  SmallVector<Expr *, 5> Args;
  for (auto *E : A.aspects())
    Args.push_back(E);
  return ::new (Context)
      SYCLDeviceHasAttr(Context, A, Args.data(), Args.size());
}

void Sema::AddSYCLDeviceHasAttr(Decl *D, const AttributeCommonInfo &CI,
                                Expr **Exprs, unsigned Size) {

  SYCLDeviceHasAttr TmpAttr(Context, CI, Exprs, Size);
  SmallVector<Expr *, 5> Aspects;
  for (auto *E : TmpAttr.aspects())
    if (!isDeviceAspectType(E->getType()))
      Diag(E->getExprLoc(), diag::err_sycl_invalid_aspect_argument) << CI;

  if (const auto *ExistingAttr = D->getAttr<SYCLDeviceHasAttr>()) {
    Diag(CI.getLoc(), diag::warn_duplicate_attribute_exact) << CI;
    Diag(ExistingAttr->getLoc(), diag::note_previous_attribute);
    return;
  }

  D->addAttr(::new (Context) SYCLDeviceHasAttr(Context, CI, Exprs, Size));
}

static void handleSYCLDeviceHasAttr(Sema &S, Decl *D, const ParsedAttr &A) {
  SmallVector<Expr *, 5> Args;
  for (unsigned I = 0; I < A.getNumArgs(); ++I)
    Args.push_back(A.getArgAsExpr(I));

  S.AddSYCLDeviceHasAttr(D, A, Args.data(), Args.size());
}

SYCLUsesAspectsAttr *
Sema::MergeSYCLUsesAspectsAttr(Decl *D, const SYCLUsesAspectsAttr &A) {
  if (const auto *ExistingAttr = D->getAttr<SYCLUsesAspectsAttr>()) {
    Diag(ExistingAttr->getLoc(), diag::warn_duplicate_attribute_exact) << &A;
    Diag(A.getLoc(), diag::note_previous_attribute);
    return nullptr;
  }

  SmallVector<Expr *, 5> Args;
  for (auto *E : A.aspects())
    Args.push_back(E);
  return ::new (Context)
      SYCLUsesAspectsAttr(Context, A, Args.data(), Args.size());
}

void Sema::AddSYCLUsesAspectsAttr(Decl *D, const AttributeCommonInfo &CI,
                                  Expr **Exprs, unsigned Size) {

  SYCLUsesAspectsAttr TmpAttr(Context, CI, Exprs, Size);
  SmallVector<Expr *, 5> Aspects;
  for (auto *E : TmpAttr.aspects())
    if (!isDeviceAspectType(E->getType()))
      Diag(E->getExprLoc(), diag::err_sycl_invalid_aspect_argument) << CI;

  if (const auto *ExistingAttr = D->getAttr<SYCLUsesAspectsAttr>()) {
    Diag(CI.getLoc(), diag::warn_duplicate_attribute_exact) << CI;
    Diag(ExistingAttr->getLoc(), diag::note_previous_attribute);
    return;
  }

  D->addAttr(::new (Context) SYCLUsesAspectsAttr(Context, CI, Exprs, Size));
}

static void handleSYCLUsesAspectsAttr(Sema &S, Decl *D, const ParsedAttr &A) {
  SmallVector<Expr *, 5> Args;
  for (unsigned I = 0; I < A.getNumArgs(); ++I)
    Args.push_back(A.getArgAsExpr(I));

  S.AddSYCLUsesAspectsAttr(D, A, Args.data(), Args.size());
}

static void handleSYCLKernelAttr(Sema &S, Decl *D, const ParsedAttr &AL) {
  // The 'sycl_kernel' attribute applies only to function templates.
  const auto *FD = cast<FunctionDecl>(D);
  const FunctionTemplateDecl *FT = FD->getDescribedFunctionTemplate();
  assert(FT && "Function template is expected");

  // Function template must have at least two template parameters so it
  // can be used in OpenCL kernel generation.
  const TemplateParameterList *TL = FT->getTemplateParameters();
  if (TL->size() < 2) {
    S.Diag(FT->getLocation(), diag::warn_sycl_kernel_num_of_template_params);
    return;
  }

  // The first two template parameters must be typenames.
  for (unsigned I = 0; I < 2 && I < TL->size(); ++I) {
    const NamedDecl *TParam = TL->getParam(I);
    if (isa<NonTypeTemplateParmDecl>(TParam)) {
      S.Diag(FT->getLocation(),
             diag::warn_sycl_kernel_invalid_template_param_type);
      return;
    }
  }

  // Function must have at least one parameter.
  if (getFunctionOrMethodNumParams(D) < 1) {
    S.Diag(FT->getLocation(), diag::warn_sycl_kernel_num_of_function_params);
    return;
  }

  // Function must return void.
  QualType RetTy = getFunctionOrMethodResultType(D);
  if (!RetTy->isVoidType()) {
    S.Diag(FT->getLocation(), diag::warn_sycl_kernel_return_type);
    return;
  }

  handleSimpleAttribute<SYCLKernelAttr>(S, D, AL);
}

SYCLTypeAttr *Sema::MergeSYCLTypeAttr(Decl *D, const AttributeCommonInfo &CI,
                                      SYCLTypeAttr::SYCLType TypeName) {
  if (const auto *ExistingAttr = D->getAttr<SYCLTypeAttr>()) {
    if (ExistingAttr->getType() != TypeName) {
      Diag(ExistingAttr->getLoc(), diag::err_duplicate_attribute)
          << ExistingAttr;
      Diag(CI.getLoc(), diag::note_previous_attribute);
    }
    // Do not add duplicate attribute
    return nullptr;
  }
  return ::new (Context) SYCLTypeAttr(Context, CI, TypeName);
}

static void handleSYCLTypeAttr(Sema &S, Decl *D, const ParsedAttr &AL) {
  if (!AL.isArgIdent(0)) {
    S.Diag(AL.getLoc(), diag::err_attribute_argument_type)
        << AL << AANT_ArgumentIdentifier;
    return;
  }

  IdentifierInfo *II = AL.getArgAsIdent(0)->Ident;
  SYCLTypeAttr::SYCLType Type;

  if (!SYCLTypeAttr::ConvertStrToSYCLType(II->getName(), Type)) {
    S.Diag(AL.getLoc(), diag::err_attribute_argument_not_supported) << AL << II;
    return;
  }

  if (SYCLTypeAttr *NewAttr = S.MergeSYCLTypeAttr(D, AL, Type))
    D->addAttr(NewAttr);
}

static void handleDestroyAttr(Sema &S, Decl *D, const ParsedAttr &A) {
  if (!cast<VarDecl>(D)->hasGlobalStorage()) {
    S.Diag(D->getLocation(), diag::err_destroy_attr_on_non_static_var)
        << (A.getKind() == ParsedAttr::AT_AlwaysDestroy);
    return;
  }

  if (A.getKind() == ParsedAttr::AT_AlwaysDestroy)
    handleSimpleAttribute<AlwaysDestroyAttr>(S, D, A);
  else
    handleSimpleAttribute<NoDestroyAttr>(S, D, A);
}

static void handleUninitializedAttr(Sema &S, Decl *D, const ParsedAttr &AL) {
  assert(cast<VarDecl>(D)->getStorageDuration() == SD_Automatic &&
         "uninitialized is only valid on automatic duration variables");
  D->addAttr(::new (S.Context) UninitializedAttr(S.Context, AL));
}

static bool tryMakeVariablePseudoStrong(Sema &S, VarDecl *VD,
                                        bool DiagnoseFailure) {
  QualType Ty = VD->getType();
  if (!Ty->isObjCRetainableType()) {
    if (DiagnoseFailure) {
      S.Diag(VD->getBeginLoc(), diag::warn_ignored_objc_externally_retained)
          << 0;
    }
    return false;
  }

  Qualifiers::ObjCLifetime LifetimeQual = Ty.getQualifiers().getObjCLifetime();

  // Sema::inferObjCARCLifetime must run after processing decl attributes
  // (because __block lowers to an attribute), so if the lifetime hasn't been
  // explicitly specified, infer it locally now.
  if (LifetimeQual == Qualifiers::OCL_None)
    LifetimeQual = Ty->getObjCARCImplicitLifetime();

  // The attributes only really makes sense for __strong variables; ignore any
  // attempts to annotate a parameter with any other lifetime qualifier.
  if (LifetimeQual != Qualifiers::OCL_Strong) {
    if (DiagnoseFailure) {
      S.Diag(VD->getBeginLoc(), diag::warn_ignored_objc_externally_retained)
          << 1;
    }
    return false;
  }

  // Tampering with the type of a VarDecl here is a bit of a hack, but we need
  // to ensure that the variable is 'const' so that we can error on
  // modification, which can otherwise over-release.
  VD->setType(Ty.withConst());
  VD->setARCPseudoStrong(true);
  return true;
}

static void handleObjCExternallyRetainedAttr(Sema &S, Decl *D,
                                             const ParsedAttr &AL) {
  if (auto *VD = dyn_cast<VarDecl>(D)) {
    assert(!isa<ParmVarDecl>(VD) && "should be diagnosed automatically");
    if (!VD->hasLocalStorage()) {
      S.Diag(D->getBeginLoc(), diag::warn_ignored_objc_externally_retained)
          << 0;
      return;
    }

    if (!tryMakeVariablePseudoStrong(S, VD, /*DiagnoseFailure=*/true))
      return;

    handleSimpleAttribute<ObjCExternallyRetainedAttr>(S, D, AL);
    return;
  }

  // If D is a function-like declaration (method, block, or function), then we
  // make every parameter psuedo-strong.
  unsigned NumParams =
      hasFunctionProto(D) ? getFunctionOrMethodNumParams(D) : 0;
  for (unsigned I = 0; I != NumParams; ++I) {
    auto *PVD = const_cast<ParmVarDecl *>(getFunctionOrMethodParam(D, I));
    QualType Ty = PVD->getType();

    // If a user wrote a parameter with __strong explicitly, then assume they
    // want "real" strong semantics for that parameter. This works because if
    // the parameter was written with __strong, then the strong qualifier will
    // be non-local.
    if (Ty.getLocalUnqualifiedType().getQualifiers().getObjCLifetime() ==
        Qualifiers::OCL_Strong)
      continue;

    tryMakeVariablePseudoStrong(S, PVD, /*DiagnoseFailure=*/false);
  }
  handleSimpleAttribute<ObjCExternallyRetainedAttr>(S, D, AL);
}

static void handleMIGServerRoutineAttr(Sema &S, Decl *D, const ParsedAttr &AL) {
  // Check that the return type is a `typedef int kern_return_t` or a typedef
  // around it, because otherwise MIG convention checks make no sense.
  // BlockDecl doesn't store a return type, so it's annoying to check,
  // so let's skip it for now.
  if (!isa<BlockDecl>(D)) {
    QualType T = getFunctionOrMethodResultType(D);
    bool IsKernReturnT = false;
    while (const auto *TT = T->getAs<TypedefType>()) {
      IsKernReturnT = (TT->getDecl()->getName() == "kern_return_t");
      T = TT->desugar();
    }
    if (!IsKernReturnT || T.getCanonicalType() != S.getASTContext().IntTy) {
      S.Diag(D->getBeginLoc(),
             diag::warn_mig_server_routine_does_not_return_kern_return_t);
      return;
    }
  }

  handleSimpleAttribute<MIGServerRoutineAttr>(S, D, AL);
}

static void handleMSAllocatorAttr(Sema &S, Decl *D, const ParsedAttr &AL) {
  // Warn if the return type is not a pointer or reference type.
  if (auto *FD = dyn_cast<FunctionDecl>(D)) {
    QualType RetTy = FD->getReturnType();
    if (!RetTy->isPointerType() && !RetTy->isReferenceType()) {
      S.Diag(AL.getLoc(), diag::warn_declspec_allocator_nonpointer)
          << AL.getRange() << RetTy;
      return;
    }
  }

  handleSimpleAttribute<MSAllocatorAttr>(S, D, AL);
}

static void handleAcquireHandleAttr(Sema &S, Decl *D, const ParsedAttr &AL) {
  if (AL.isUsedAsTypeAttr())
    return;
  // Warn if the parameter is definitely not an output parameter.
  if (const auto *PVD = dyn_cast<ParmVarDecl>(D)) {
    if (PVD->getType()->isIntegerType()) {
      S.Diag(AL.getLoc(), diag::err_attribute_output_parameter)
          << AL.getRange();
      return;
    }
  }
  StringRef Argument;
  if (!S.checkStringLiteralArgumentAttr(AL, 0, Argument))
    return;
  D->addAttr(AcquireHandleAttr::Create(S.Context, Argument, AL));
}

template<typename Attr>
static void handleHandleAttr(Sema &S, Decl *D, const ParsedAttr &AL) {
  StringRef Argument;
  if (!S.checkStringLiteralArgumentAttr(AL, 0, Argument))
    return;
  D->addAttr(Attr::Create(S.Context, Argument, AL));
}

static void handleCFGuardAttr(Sema &S, Decl *D, const ParsedAttr &AL) {
  // The guard attribute takes a single identifier argument.

  if (!AL.isArgIdent(0)) {
    S.Diag(AL.getLoc(), diag::err_attribute_argument_type)
        << AL << AANT_ArgumentIdentifier;
    return;
  }

  CFGuardAttr::GuardArg Arg;
  IdentifierInfo *II = AL.getArgAsIdent(0)->Ident;
  if (!CFGuardAttr::ConvertStrToGuardArg(II->getName(), Arg)) {
    S.Diag(AL.getLoc(), diag::warn_attribute_type_not_supported) << AL << II;
    return;
  }

  D->addAttr(::new (S.Context) CFGuardAttr(S.Context, AL, Arg));
}


template <typename AttrTy>
static const AttrTy *findEnforceTCBAttrByName(Decl *D, StringRef Name) {
  auto Attrs = D->specific_attrs<AttrTy>();
  auto I = llvm::find_if(Attrs,
                         [Name](const AttrTy *A) {
                           return A->getTCBName() == Name;
                         });
  return I == Attrs.end() ? nullptr : *I;
}

template <typename AttrTy, typename ConflictingAttrTy>
static void handleEnforceTCBAttr(Sema &S, Decl *D, const ParsedAttr &AL) {
  StringRef Argument;
  if (!S.checkStringLiteralArgumentAttr(AL, 0, Argument))
    return;

  // A function cannot be have both regular and leaf membership in the same TCB.
  if (const ConflictingAttrTy *ConflictingAttr =
      findEnforceTCBAttrByName<ConflictingAttrTy>(D, Argument)) {
    // We could attach a note to the other attribute but in this case
    // there's no need given how the two are very close to each other.
    S.Diag(AL.getLoc(), diag::err_tcb_conflicting_attributes)
      << AL.getAttrName()->getName() << ConflictingAttr->getAttrName()->getName()
      << Argument;

    // Error recovery: drop the non-leaf attribute so that to suppress
    // all future warnings caused by erroneous attributes. The leaf attribute
    // needs to be kept because it can only suppresses warnings, not cause them.
    D->dropAttr<EnforceTCBAttr>();
    return;
  }

  D->addAttr(AttrTy::Create(S.Context, Argument, AL));
}

template <typename AttrTy, typename ConflictingAttrTy>
static AttrTy *mergeEnforceTCBAttrImpl(Sema &S, Decl *D, const AttrTy &AL) {
  // Check if the new redeclaration has different leaf-ness in the same TCB.
  StringRef TCBName = AL.getTCBName();
  if (const ConflictingAttrTy *ConflictingAttr =
      findEnforceTCBAttrByName<ConflictingAttrTy>(D, TCBName)) {
    S.Diag(ConflictingAttr->getLoc(), diag::err_tcb_conflicting_attributes)
      << ConflictingAttr->getAttrName()->getName()
      << AL.getAttrName()->getName() << TCBName;

    // Add a note so that the user could easily find the conflicting attribute.
    S.Diag(AL.getLoc(), diag::note_conflicting_attribute);

    // More error recovery.
    D->dropAttr<EnforceTCBAttr>();
    return nullptr;
  }

  ASTContext &Context = S.getASTContext();
  return ::new(Context) AttrTy(Context, AL, AL.getTCBName());
}

EnforceTCBAttr *Sema::mergeEnforceTCBAttr(Decl *D, const EnforceTCBAttr &AL) {
  return mergeEnforceTCBAttrImpl<EnforceTCBAttr, EnforceTCBLeafAttr>(
      *this, D, AL);
}

EnforceTCBLeafAttr *Sema::mergeEnforceTCBLeafAttr(
    Decl *D, const EnforceTCBLeafAttr &AL) {
  return mergeEnforceTCBAttrImpl<EnforceTCBLeafAttr, EnforceTCBAttr>(
      *this, D, AL);
}

//===----------------------------------------------------------------------===//
// Top Level Sema Entry Points
//===----------------------------------------------------------------------===//

static bool IsDeclLambdaCallOperator(Decl *D) {
  if (const auto *MD = dyn_cast<CXXMethodDecl>(D))
    return MD->getParent()->isLambda() &&
           MD->getOverloadedOperator() == OverloadedOperatorKind::OO_Call;
  return false;
}

// Returns true if the attribute must delay setting its arguments until after
// template instantiation, and false otherwise.
static bool MustDelayAttributeArguments(const ParsedAttr &AL) {
  // Only attributes that accept expression parameter packs can delay arguments.
  if (!AL.acceptsExprPack())
    return false;

  bool AttrHasVariadicArg = AL.hasVariadicArg();
  unsigned AttrNumArgs = AL.getNumArgMembers();
  for (size_t I = 0; I < std::min(AL.getNumArgs(), AttrNumArgs); ++I) {
    bool IsLastAttrArg = I == (AttrNumArgs - 1);
    // If the argument is the last argument and it is variadic it can contain
    // any expression.
    if (IsLastAttrArg && AttrHasVariadicArg)
      return false;
    Expr *E = AL.getArgAsExpr(I);
    bool ArgMemberCanHoldExpr = AL.isParamExpr(I);
    // If the expression is a pack expansion then arguments must be delayed
    // unless the argument is an expression and it is the last argument of the
    // attribute.
    if (isa<PackExpansionExpr>(E))
      return !(IsLastAttrArg && ArgMemberCanHoldExpr);
    // Last case is if the expression is value dependent then it must delay
    // arguments unless the corresponding argument is able to hold the
    // expression.
    if (E->isValueDependent() && !ArgMemberCanHoldExpr)
      return true;
  }
  return false;
}

/// ProcessDeclAttribute - Apply the specific attribute to the specified decl if
/// the attribute applies to decls.  If the attribute is a type attribute, just
/// silently ignore it if a GNU attribute.
static void
ProcessDeclAttribute(Sema &S, Scope *scope, Decl *D, const ParsedAttr &AL,
                     const Sema::ProcessDeclAttributeOptions &Options) {
  if (AL.isInvalid() || AL.getKind() == ParsedAttr::IgnoredAttribute)
    return;

  // Ignore C++11 attributes on declarator chunks: they appertain to the type
  // instead.
  // FIXME: We currently check the attribute syntax directly instead of using
  // isCXX11Attribute(), which currently erroneously classifies the C11
  // `_Alignas` attribute as a C++11 attribute. `_Alignas` can appear on the
  // `DeclSpec`, so we need to let it through here to make sure it is processed
  // appropriately. Once the behavior of isCXX11Attribute() is fixed, we can
  // go back to using that here.
  if (AL.getSyntax() == ParsedAttr::AS_CXX11 &&
      !Options.IncludeCXX11Attributes &&
      (!IsDeclLambdaCallOperator(D) || !AL.supportsNonconformingLambdaSyntax()))
    return;

  // Unknown attributes are automatically warned on. Target-specific attributes
  // which do not apply to the current target architecture are treated as
  // though they were unknown attributes.
  const TargetInfo *Aux = S.Context.getAuxTargetInfo();
  if (AL.getKind() == ParsedAttr::UnknownAttribute ||
      !(AL.existsInTarget(S.Context.getTargetInfo()) ||
        (S.Context.getLangOpts().SYCLIsDevice &&
         Aux && AL.existsInTarget(*Aux)))) {
    S.Diag(AL.getLoc(),
           AL.isDeclspecAttribute()
               ? (unsigned)diag::warn_unhandled_ms_attribute_ignored
               : (unsigned)diag::warn_unknown_attribute_ignored)
        << AL << AL.getRange();
    return;
  }

  // Check if argument population must delayed to after template instantiation.
  bool MustDelayArgs = MustDelayAttributeArguments(AL);

  // Argument number check must be skipped if arguments are delayed.
  if (S.checkCommonAttributeFeatures(D, AL, MustDelayArgs))
    return;

  if (MustDelayArgs) {
    AL.handleAttrWithDelayedArgs(S, D);
    return;
  }

  switch (AL.getKind()) {
  default:
    if (AL.getInfo().handleDeclAttribute(S, D, AL) != ParsedAttrInfo::NotHandled)
      break;
    if (!AL.isStmtAttr()) {
      assert(AL.isTypeAttr() && "Non-type attribute not handled");
    }
    if (AL.isTypeAttr()) {
      if (Options.IgnoreTypeAttributes)
        break;
      if (!AL.isStandardAttributeSyntax()) {
        // Non-[[]] type attributes are handled in processTypeAttrs(); silently
        // move on.
        break;
      }

      // According to the C and C++ standards, we should never see a
      // [[]] type attribute on a declaration. However, we have in the past
      // allowed some type attributes to "slide" to the `DeclSpec`, so we need
      // to continue to support this legacy behavior. We only do this, however,
      // if
      // - we actually have a `DeclSpec`, i.e. if we're looking at a
      //   `DeclaratorDecl`, or
      // - we are looking at an alias-declaration, where historically we have
      //   allowed type attributes after the identifier to slide to the type.
      if (AL.slidesFromDeclToDeclSpecLegacyBehavior() &&
          isa<DeclaratorDecl, TypeAliasDecl>(D)) {
        // Suggest moving the attribute to the type instead, but only for our
        // own vendor attributes; moving other vendors' attributes might hurt
        // portability.
        if (AL.isClangScope()) {
          S.Diag(AL.getLoc(), diag::warn_type_attribute_deprecated_on_decl)
              << AL << D->getLocation();
        }

        // Allow this type attribute to be handled in processTypeAttrs();
        // silently move on.
        break;
      }

      if (AL.getKind() == ParsedAttr::AT_Regparm) {
        // `regparm` is a special case: It's a type attribute but we still want
        // to treat it as if it had been written on the declaration because that
        // way we'll be able to handle it directly in `processTypeAttr()`.
        // If we treated `regparm` it as if it had been written on the
        // `DeclSpec`, the logic in `distributeFunctionTypeAttrFromDeclSepc()`
        // would try to move it to the declarator, but that doesn't work: We
        // can't remove the attribute from the list of declaration attributes
        // because it might be needed by other declarators in the same
        // declaration.
        break;
      }

      if (AL.getKind() == ParsedAttr::AT_VectorSize) {
        // `vector_size` is a special case: It's a type attribute semantically,
        // but GCC expects the [[]] syntax to be written on the declaration (and
        // warns that the attribute has no effect if it is placed on the
        // decl-specifier-seq).
        // Silently move on and allow the attribute to be handled in
        // processTypeAttr().
        break;
      }

      if (AL.getKind() == ParsedAttr::AT_NoDeref) {
        // FIXME: `noderef` currently doesn't work correctly in [[]] syntax.
        // See https://github.com/llvm/llvm-project/issues/55790 for details.
        // We allow processTypeAttrs() to emit a warning and silently move on.
        break;
      }
    }
    // N.B., ClangAttrEmitter.cpp emits a diagnostic helper that ensures a
    // statement attribute is not written on a declaration, but this code is
    // needed for type attributes as well as statement attributes in Attr.td
    // that do not list any subjects.
    S.Diag(AL.getLoc(), diag::err_attribute_invalid_on_decl)
        << AL << D->getLocation();
    break;
  case ParsedAttr::AT_Interrupt:
    handleInterruptAttr(S, D, AL);
    break;
  case ParsedAttr::AT_X86ForceAlignArgPointer:
    handleX86ForceAlignArgPointerAttr(S, D, AL);
    break;
  case ParsedAttr::AT_DLLExport:
  case ParsedAttr::AT_DLLImport:
    handleDLLAttr(S, D, AL);
    break;
  case ParsedAttr::AT_AMDGPUFlatWorkGroupSize:
    handleAMDGPUFlatWorkGroupSizeAttr(S, D, AL);
    break;
  case ParsedAttr::AT_AMDGPUWavesPerEU:
    handleAMDGPUWavesPerEUAttr(S, D, AL);
    break;
  case ParsedAttr::AT_AMDGPUNumSGPR:
    handleAMDGPUNumSGPRAttr(S, D, AL);
    break;
  case ParsedAttr::AT_AMDGPUNumVGPR:
    handleAMDGPUNumVGPRAttr(S, D, AL);
    break;
  case ParsedAttr::AT_AVRSignal:
    handleAVRSignalAttr(S, D, AL);
    break;
  case ParsedAttr::AT_BPFPreserveAccessIndex:
    handleBPFPreserveAccessIndexAttr(S, D, AL);
    break;
  case ParsedAttr::AT_BTFDeclTag:
    handleBTFDeclTagAttr(S, D, AL);
    break;
  case ParsedAttr::AT_WebAssemblyExportName:
    handleWebAssemblyExportNameAttr(S, D, AL);
    break;
  case ParsedAttr::AT_WebAssemblyImportModule:
    handleWebAssemblyImportModuleAttr(S, D, AL);
    break;
  case ParsedAttr::AT_WebAssemblyImportName:
    handleWebAssemblyImportNameAttr(S, D, AL);
    break;
  case ParsedAttr::AT_IBOutlet:
    handleIBOutlet(S, D, AL);
    break;
  case ParsedAttr::AT_IBOutletCollection:
    handleIBOutletCollection(S, D, AL);
    break;
  case ParsedAttr::AT_IFunc:
    handleIFuncAttr(S, D, AL);
    break;
  case ParsedAttr::AT_Alias:
    handleAliasAttr(S, D, AL);
    break;
  case ParsedAttr::AT_Aligned:
    handleAlignedAttr(S, D, AL);
    break;
  case ParsedAttr::AT_AlignValue:
    handleAlignValueAttr(S, D, AL);
    break;
  case ParsedAttr::AT_AllocSize:
    handleAllocSizeAttr(S, D, AL);
    break;
  case ParsedAttr::AT_AlwaysInline:
    handleAlwaysInlineAttr(S, D, AL);
    break;
  case ParsedAttr::AT_AnalyzerNoReturn:
    handleAnalyzerNoReturnAttr(S, D, AL);
    break;
  case ParsedAttr::AT_TLSModel:
    handleTLSModelAttr(S, D, AL);
    break;
  case ParsedAttr::AT_Annotate:
    handleAnnotateAttr(S, D, AL);
    break;
  case ParsedAttr::AT_Availability:
    handleAvailabilityAttr(S, D, AL);
    break;
  case ParsedAttr::AT_CarriesDependency:
    handleDependencyAttr(S, scope, D, AL);
    break;
  case ParsedAttr::AT_CPUDispatch:
  case ParsedAttr::AT_CPUSpecific:
    handleCPUSpecificAttr(S, D, AL);
    break;
  case ParsedAttr::AT_Common:
    handleCommonAttr(S, D, AL);
    break;
  case ParsedAttr::AT_CUDAConstant:
    handleConstantAttr(S, D, AL);
    break;
  case ParsedAttr::AT_PassObjectSize:
    handlePassObjectSizeAttr(S, D, AL);
    break;
  case ParsedAttr::AT_Constructor:
      handleConstructorAttr(S, D, AL);
    break;
  case ParsedAttr::AT_Deprecated:
    handleDeprecatedAttr(S, D, AL);
    break;
  case ParsedAttr::AT_Destructor:
      handleDestructorAttr(S, D, AL);
    break;
  case ParsedAttr::AT_EnableIf:
    handleEnableIfAttr(S, D, AL);
    break;
  case ParsedAttr::AT_Error:
    handleErrorAttr(S, D, AL);
    break;
  case ParsedAttr::AT_DiagnoseIf:
    handleDiagnoseIfAttr(S, D, AL);
    break;
  case ParsedAttr::AT_DiagnoseAsBuiltin:
    handleDiagnoseAsBuiltinAttr(S, D, AL);
    break;
  case ParsedAttr::AT_NoBuiltin:
    handleNoBuiltinAttr(S, D, AL);
    break;
  case ParsedAttr::AT_ExtVectorType:
    handleExtVectorTypeAttr(S, D, AL);
    break;
  case ParsedAttr::AT_ExternalSourceSymbol:
    handleExternalSourceSymbolAttr(S, D, AL);
    break;
  case ParsedAttr::AT_MinSize:
    handleMinSizeAttr(S, D, AL);
    break;
  case ParsedAttr::AT_OptimizeNone:
    handleOptimizeNoneAttr(S, D, AL);
    break;
  case ParsedAttr::AT_EnumExtensibility:
    handleEnumExtensibilityAttr(S, D, AL);
    break;
  case ParsedAttr::AT_SYCLKernel:
    handleSYCLKernelAttr(S, D, AL);
    break;
  case ParsedAttr::AT_SYCLSimd:
    handleSimpleAttribute<SYCLSimdAttr>(S, D, AL);
    break;
  case ParsedAttr::AT_SYCLSpecialClass:
    handleSimpleAttribute<SYCLSpecialClassAttr>(S, D, AL);
    break;
  case ParsedAttr::AT_SYCLType:
    handleSYCLTypeAttr(S, D, AL);
    break;
  case ParsedAttr::AT_SYCLDevice:
    handleSYCLDeviceAttr(S, D, AL);
    break;
  case ParsedAttr::AT_SYCLDeviceIndirectlyCallable:
    handleSYCLDeviceIndirectlyCallableAttr(S, D, AL);
    break;
  case ParsedAttr::AT_SYCLGlobalVar:
    handleSYCLGlobalVarAttr(S, D, AL);
    break;
  case ParsedAttr::AT_SYCLRegisterNum:
    handleSYCLRegisterNumAttr(S, D, AL);
    break;
  case ParsedAttr::AT_SYCLIntelESimdVectorize:
    handleSYCLIntelESimdVectorizeAttr(S, D, AL);
    break;
  case ParsedAttr::AT_SYCLDeviceHas:
    handleSYCLDeviceHasAttr(S, D, AL);
    break;
  case ParsedAttr::AT_SYCLUsesAspects:
    handleSYCLUsesAspectsAttr(S, D, AL);
    break;
  case ParsedAttr::AT_Format:
    handleFormatAttr(S, D, AL);
    break;
  case ParsedAttr::AT_FormatArg:
    handleFormatArgAttr(S, D, AL);
    break;
  case ParsedAttr::AT_Callback:
    handleCallbackAttr(S, D, AL);
    break;
  case ParsedAttr::AT_CalledOnce:
    handleCalledOnceAttr(S, D, AL);
    break;
  case ParsedAttr::AT_CUDAGlobal:
    handleGlobalAttr(S, D, AL);
    break;
  case ParsedAttr::AT_CUDADevice:
    handleDeviceAttr(S, D, AL);
    break;
  case ParsedAttr::AT_HIPManaged:
    handleManagedAttr(S, D, AL);
    break;
  case ParsedAttr::AT_GNUInline:
    handleGNUInlineAttr(S, D, AL);
    break;
  case ParsedAttr::AT_CUDALaunchBounds:
    handleLaunchBoundsAttr(S, D, AL);
    break;
  case ParsedAttr::AT_Restrict:
    handleRestrictAttr(S, D, AL);
    break;
  case ParsedAttr::AT_Mode:
    handleModeAttr(S, D, AL);
    break;
  case ParsedAttr::AT_NonNull:
    if (auto *PVD = dyn_cast<ParmVarDecl>(D))
      handleNonNullAttrParameter(S, PVD, AL);
    else
      handleNonNullAttr(S, D, AL);
    break;
  case ParsedAttr::AT_ReturnsNonNull:
    handleReturnsNonNullAttr(S, D, AL);
    break;
  case ParsedAttr::AT_NoEscape:
    handleNoEscapeAttr(S, D, AL);
    break;
  case ParsedAttr::AT_MaybeUndef:
    handleSimpleAttribute<MaybeUndefAttr>(S, D, AL);
    break;
  case ParsedAttr::AT_AssumeAligned:
    handleAssumeAlignedAttr(S, D, AL);
    break;
  case ParsedAttr::AT_AllocAlign:
    handleAllocAlignAttr(S, D, AL);
    break;
  case ParsedAttr::AT_Ownership:
    handleOwnershipAttr(S, D, AL);
    break;
  case ParsedAttr::AT_Naked:
    handleNakedAttr(S, D, AL);
    break;
  case ParsedAttr::AT_NoReturn:
    handleNoReturnAttr(S, D, AL);
    break;
  case ParsedAttr::AT_CXX11NoReturn:
    handleStandardNoReturnAttr(S, D, AL);
    break;
  case ParsedAttr::AT_AnyX86NoCfCheck:
    handleNoCfCheckAttr(S, D, AL);
    break;
  case ParsedAttr::AT_NoThrow:
    if (!AL.isUsedAsTypeAttr())
      handleSimpleAttribute<NoThrowAttr>(S, D, AL);
    break;
  case ParsedAttr::AT_CUDAShared:
    handleSharedAttr(S, D, AL);
    break;
  case ParsedAttr::AT_VecReturn:
    handleVecReturnAttr(S, D, AL);
    break;
  case ParsedAttr::AT_ObjCOwnership:
    handleObjCOwnershipAttr(S, D, AL);
    break;
  case ParsedAttr::AT_ObjCPreciseLifetime:
    handleObjCPreciseLifetimeAttr(S, D, AL);
    break;
  case ParsedAttr::AT_ObjCReturnsInnerPointer:
    handleObjCReturnsInnerPointerAttr(S, D, AL);
    break;
  case ParsedAttr::AT_ObjCRequiresSuper:
    handleObjCRequiresSuperAttr(S, D, AL);
    break;
  case ParsedAttr::AT_ObjCBridge:
    handleObjCBridgeAttr(S, D, AL);
    break;
  case ParsedAttr::AT_ObjCBridgeMutable:
    handleObjCBridgeMutableAttr(S, D, AL);
    break;
  case ParsedAttr::AT_ObjCBridgeRelated:
    handleObjCBridgeRelatedAttr(S, D, AL);
    break;
  case ParsedAttr::AT_ObjCDesignatedInitializer:
    handleObjCDesignatedInitializer(S, D, AL);
    break;
  case ParsedAttr::AT_ObjCRuntimeName:
    handleObjCRuntimeName(S, D, AL);
    break;
  case ParsedAttr::AT_ObjCBoxable:
    handleObjCBoxable(S, D, AL);
    break;
  case ParsedAttr::AT_NSErrorDomain:
    handleNSErrorDomain(S, D, AL);
    break;
  case ParsedAttr::AT_CFConsumed:
  case ParsedAttr::AT_NSConsumed:
  case ParsedAttr::AT_OSConsumed:
    S.AddXConsumedAttr(D, AL, parsedAttrToRetainOwnershipKind(AL),
                       /*IsTemplateInstantiation=*/false);
    break;
  case ParsedAttr::AT_OSReturnsRetainedOnZero:
    handleSimpleAttributeOrDiagnose<OSReturnsRetainedOnZeroAttr>(
        S, D, AL, isValidOSObjectOutParameter(D),
        diag::warn_ns_attribute_wrong_parameter_type,
        /*Extra Args=*/AL, /*pointer-to-OSObject-pointer*/ 3, AL.getRange());
    break;
  case ParsedAttr::AT_OSReturnsRetainedOnNonZero:
    handleSimpleAttributeOrDiagnose<OSReturnsRetainedOnNonZeroAttr>(
        S, D, AL, isValidOSObjectOutParameter(D),
        diag::warn_ns_attribute_wrong_parameter_type,
        /*Extra Args=*/AL, /*pointer-to-OSObject-poointer*/ 3, AL.getRange());
    break;
  case ParsedAttr::AT_NSReturnsAutoreleased:
  case ParsedAttr::AT_NSReturnsNotRetained:
  case ParsedAttr::AT_NSReturnsRetained:
  case ParsedAttr::AT_CFReturnsNotRetained:
  case ParsedAttr::AT_CFReturnsRetained:
  case ParsedAttr::AT_OSReturnsNotRetained:
  case ParsedAttr::AT_OSReturnsRetained:
    handleXReturnsXRetainedAttr(S, D, AL);
    break;
  case ParsedAttr::AT_WorkGroupSizeHint:
    handleWorkGroupSizeHint(S, D, AL);
    break;
  case ParsedAttr::AT_ReqdWorkGroupSize:
    handleReqdWorkGroupSize(S, D, AL);
    break;
  case ParsedAttr::AT_SYCLIntelMaxWorkGroupSize:
    handleSYCLIntelMaxWorkGroupSize(S, D, AL);
    break;
  case ParsedAttr::AT_IntelReqdSubGroupSize:
    handleIntelReqdSubGroupSize(S, D, AL);
    break;
  case ParsedAttr::AT_IntelNamedSubGroupSize:
    handleIntelNamedSubGroupSize(S, D, AL);
    break;
  case ParsedAttr::AT_SYCLIntelNumSimdWorkItems:
    handleSYCLIntelNumSimdWorkItemsAttr(S, D, AL);
    break;
  case ParsedAttr::AT_SYCLIntelSchedulerTargetFmaxMhz:
    handleSYCLIntelSchedulerTargetFmaxMhzAttr(S, D, AL);
    break;
  case ParsedAttr::AT_SYCLIntelMaxGlobalWorkDim:
    handleSYCLIntelMaxGlobalWorkDimAttr(S, D, AL);
    break;
  case ParsedAttr::AT_SYCLIntelNoGlobalWorkOffset:
    handleSYCLIntelNoGlobalWorkOffsetAttr(S, D, AL);
    break;
  case ParsedAttr::AT_SYCLIntelUseStallEnableClusters:
    handleSYCLIntelUseStallEnableClustersAttr(S, D, AL);
    break;
  case ParsedAttr::AT_SYCLIntelLoopFuse:
    handleSYCLIntelLoopFuseAttr(S, D, AL);
    break;
  case ParsedAttr::AT_SYCLIntelFPGAInitiationInterval:
    handleSYCLIntelFPGAInitiationIntervalAttr(S, D, AL);
    break;
  case ParsedAttr::AT_VecTypeHint:
    handleVecTypeHint(S, D, AL);
    break;
  case ParsedAttr::AT_InitPriority:
      handleInitPriorityAttr(S, D, AL);
    break;
  case ParsedAttr::AT_Packed:
    handlePackedAttr(S, D, AL);
    break;
  case ParsedAttr::AT_PreferredName:
    handlePreferredName(S, D, AL);
    break;
  case ParsedAttr::AT_Section:
    handleSectionAttr(S, D, AL);
    break;
  case ParsedAttr::AT_RandomizeLayout:
    handleRandomizeLayoutAttr(S, D, AL);
    break;
  case ParsedAttr::AT_NoRandomizeLayout:
    handleNoRandomizeLayoutAttr(S, D, AL);
    break;
  case ParsedAttr::AT_CodeSeg:
    handleCodeSegAttr(S, D, AL);
    break;
  case ParsedAttr::AT_Target:
    handleTargetAttr(S, D, AL);
    break;
  case ParsedAttr::AT_TargetClones:
    handleTargetClonesAttr(S, D, AL);
    break;
  case ParsedAttr::AT_MinVectorWidth:
    handleMinVectorWidthAttr(S, D, AL);
    break;
  case ParsedAttr::AT_Unavailable:
    handleAttrWithMessage<UnavailableAttr>(S, D, AL);
    break;
  case ParsedAttr::AT_Assumption:
    handleAssumumptionAttr(S, D, AL);
    break;
  case ParsedAttr::AT_ObjCDirect:
    handleObjCDirectAttr(S, D, AL);
    break;
  case ParsedAttr::AT_ObjCDirectMembers:
    handleObjCDirectMembersAttr(S, D, AL);
    handleSimpleAttribute<ObjCDirectMembersAttr>(S, D, AL);
    break;
  case ParsedAttr::AT_ObjCExplicitProtocolImpl:
    handleObjCSuppresProtocolAttr(S, D, AL);
    break;
  case ParsedAttr::AT_Unused:
    handleUnusedAttr(S, D, AL);
    break;
  case ParsedAttr::AT_Visibility:
    handleVisibilityAttr(S, D, AL, false);
    break;
  case ParsedAttr::AT_TypeVisibility:
    handleVisibilityAttr(S, D, AL, true);
    break;
  case ParsedAttr::AT_WarnUnusedResult:
    handleWarnUnusedResult(S, D, AL);
    break;
  case ParsedAttr::AT_WeakRef:
    handleWeakRefAttr(S, D, AL);
    break;
  case ParsedAttr::AT_WeakImport:
    handleWeakImportAttr(S, D, AL);
    break;
  case ParsedAttr::AT_TransparentUnion:
    handleTransparentUnionAttr(S, D, AL);
    break;
  case ParsedAttr::AT_ObjCMethodFamily:
    handleObjCMethodFamilyAttr(S, D, AL);
    break;
  case ParsedAttr::AT_ObjCNSObject:
    handleObjCNSObject(S, D, AL);
    break;
  case ParsedAttr::AT_ObjCIndependentClass:
    handleObjCIndependentClass(S, D, AL);
    break;
  case ParsedAttr::AT_Blocks:
    handleBlocksAttr(S, D, AL);
    break;
  case ParsedAttr::AT_Sentinel:
    handleSentinelAttr(S, D, AL);
    break;
  case ParsedAttr::AT_Cleanup:
    handleCleanupAttr(S, D, AL);
    break;
  case ParsedAttr::AT_NoDebug:
    handleNoDebugAttr(S, D, AL);
    break;
  case ParsedAttr::AT_CmseNSEntry:
    handleCmseNSEntryAttr(S, D, AL);
    break;
  case ParsedAttr::AT_StdCall:
  case ParsedAttr::AT_CDecl:
  case ParsedAttr::AT_FastCall:
  case ParsedAttr::AT_ThisCall:
  case ParsedAttr::AT_Pascal:
  case ParsedAttr::AT_RegCall:
  case ParsedAttr::AT_SwiftCall:
  case ParsedAttr::AT_SwiftAsyncCall:
  case ParsedAttr::AT_VectorCall:
  case ParsedAttr::AT_MSABI:
  case ParsedAttr::AT_SysVABI:
  case ParsedAttr::AT_Pcs:
  case ParsedAttr::AT_IntelOclBicc:
  case ParsedAttr::AT_PreserveMost:
  case ParsedAttr::AT_PreserveAll:
  case ParsedAttr::AT_AArch64VectorPcs:
  case ParsedAttr::AT_AArch64SVEPcs:
  case ParsedAttr::AT_AMDGPUKernelCall:
    handleCallConvAttr(S, D, AL);
    break;
  case ParsedAttr::AT_Suppress:
    handleSuppressAttr(S, D, AL);
    break;
  case ParsedAttr::AT_Owner:
  case ParsedAttr::AT_Pointer:
    handleLifetimeCategoryAttr(S, D, AL);
    break;
  case ParsedAttr::AT_OpenCLAccess:
    handleOpenCLAccessAttr(S, D, AL);
    break;
  case ParsedAttr::AT_OpenCLNoSVM:
    handleOpenCLNoSVMAttr(S, D, AL);
    break;
  case ParsedAttr::AT_SwiftContext:
    S.AddParameterABIAttr(D, AL, ParameterABI::SwiftContext);
    break;
  case ParsedAttr::AT_SwiftAsyncContext:
    S.AddParameterABIAttr(D, AL, ParameterABI::SwiftAsyncContext);
    break;
  case ParsedAttr::AT_SwiftErrorResult:
    S.AddParameterABIAttr(D, AL, ParameterABI::SwiftErrorResult);
    break;
  case ParsedAttr::AT_SwiftIndirectResult:
    S.AddParameterABIAttr(D, AL, ParameterABI::SwiftIndirectResult);
    break;
  case ParsedAttr::AT_InternalLinkage:
    handleInternalLinkageAttr(S, D, AL);
    break;
  case ParsedAttr::AT_ZeroCallUsedRegs:
    handleZeroCallUsedRegsAttr(S, D, AL);
    break;
  case ParsedAttr::AT_FunctionReturnThunks:
    handleFunctionReturnThunksAttr(S, D, AL);
    break;

  // Microsoft attributes:
  case ParsedAttr::AT_LayoutVersion:
    handleLayoutVersion(S, D, AL);
    break;
  case ParsedAttr::AT_Uuid:
    handleUuidAttr(S, D, AL);
    break;
  case ParsedAttr::AT_MSInheritance:
    handleMSInheritanceAttr(S, D, AL);
    break;
  case ParsedAttr::AT_Thread:
    handleDeclspecThreadAttr(S, D, AL);
    break;

  // HLSL attributes:
  case ParsedAttr::AT_HLSLNumThreads:
    handleHLSLNumThreadsAttr(S, D, AL);
    break;
  case ParsedAttr::AT_HLSLSV_GroupIndex:
    handleHLSLSVGroupIndexAttr(S, D, AL);
    break;
  case ParsedAttr::AT_HLSLSV_DispatchThreadID:
    handleHLSLSV_DispatchThreadIDAttr(S, D, AL);
    break;
  case ParsedAttr::AT_HLSLShader:
    handleHLSLShaderAttr(S, D, AL);
    break;
  case ParsedAttr::AT_HLSLResourceBinding:
    handleHLSLResourceBindingAttr(S, D, AL);
    break;

  case ParsedAttr::AT_AbiTag:
    handleAbiTagAttr(S, D, AL);
    break;
  case ParsedAttr::AT_CFGuard:
    handleCFGuardAttr(S, D, AL);
    break;

  // Thread safety attributes:
  case ParsedAttr::AT_AssertExclusiveLock:
    handleAssertExclusiveLockAttr(S, D, AL);
    break;
  case ParsedAttr::AT_AssertSharedLock:
    handleAssertSharedLockAttr(S, D, AL);
    break;
  case ParsedAttr::AT_PtGuardedVar:
    handlePtGuardedVarAttr(S, D, AL);
    break;
  case ParsedAttr::AT_NoSanitize:
    handleNoSanitizeAttr(S, D, AL);
    break;
  case ParsedAttr::AT_NoSanitizeSpecific:
    handleNoSanitizeSpecificAttr(S, D, AL);
    break;
  case ParsedAttr::AT_GuardedBy:
    handleGuardedByAttr(S, D, AL);
    break;
  case ParsedAttr::AT_PtGuardedBy:
    handlePtGuardedByAttr(S, D, AL);
    break;
  case ParsedAttr::AT_ExclusiveTrylockFunction:
    handleExclusiveTrylockFunctionAttr(S, D, AL);
    break;
  case ParsedAttr::AT_LockReturned:
    handleLockReturnedAttr(S, D, AL);
    break;
  case ParsedAttr::AT_LocksExcluded:
    handleLocksExcludedAttr(S, D, AL);
    break;
  case ParsedAttr::AT_SharedTrylockFunction:
    handleSharedTrylockFunctionAttr(S, D, AL);
    break;
  case ParsedAttr::AT_AcquiredBefore:
    handleAcquiredBeforeAttr(S, D, AL);
    break;
  case ParsedAttr::AT_AcquiredAfter:
    handleAcquiredAfterAttr(S, D, AL);
    break;

  // Capability analysis attributes.
  case ParsedAttr::AT_Capability:
  case ParsedAttr::AT_Lockable:
    handleCapabilityAttr(S, D, AL);
    break;
  case ParsedAttr::AT_RequiresCapability:
    handleRequiresCapabilityAttr(S, D, AL);
    break;

  case ParsedAttr::AT_AssertCapability:
    handleAssertCapabilityAttr(S, D, AL);
    break;
  case ParsedAttr::AT_AcquireCapability:
    handleAcquireCapabilityAttr(S, D, AL);
    break;
  case ParsedAttr::AT_ReleaseCapability:
    handleReleaseCapabilityAttr(S, D, AL);
    break;
  case ParsedAttr::AT_TryAcquireCapability:
    handleTryAcquireCapabilityAttr(S, D, AL);
    break;

  // Consumed analysis attributes.
  case ParsedAttr::AT_Consumable:
    handleConsumableAttr(S, D, AL);
    break;
  case ParsedAttr::AT_CallableWhen:
    handleCallableWhenAttr(S, D, AL);
    break;
  case ParsedAttr::AT_ParamTypestate:
    handleParamTypestateAttr(S, D, AL);
    break;
  case ParsedAttr::AT_ReturnTypestate:
    handleReturnTypestateAttr(S, D, AL);
    break;
  case ParsedAttr::AT_SetTypestate:
    handleSetTypestateAttr(S, D, AL);
    break;
  case ParsedAttr::AT_TestTypestate:
    handleTestTypestateAttr(S, D, AL);
    break;

  // Type safety attributes.
  case ParsedAttr::AT_ArgumentWithTypeTag:
    handleArgumentWithTypeTagAttr(S, D, AL);
    break;
  case ParsedAttr::AT_TypeTagForDatatype:
    handleTypeTagForDatatypeAttr(S, D, AL);
    break;

  // Intel FPGA specific attributes
  case ParsedAttr::AT_IntelFPGADoublePump:
    handleSYCLIntelFPGADoublePumpAttr(S, D, AL);
    break;
  case ParsedAttr::AT_IntelFPGASinglePump:
    handleSYCLIntelFPGASinglePumpAttr(S, D, AL);
    break;
  case ParsedAttr::AT_IntelFPGAMemory:
    handleIntelFPGAMemoryAttr(S, D, AL);
    break;
  case ParsedAttr::AT_IntelFPGARegister:
    handleIntelFPGARegisterAttr(S, D, AL);
    break;
  case ParsedAttr::AT_IntelFPGABankWidth:
    handleIntelFPGABankWidthAttr(S, D, AL);
    break;
  case ParsedAttr::AT_IntelFPGANumBanks:
    handleIntelFPGANumBanksAttr(S, D, AL);
    break;
  case ParsedAttr::AT_IntelFPGAPrivateCopies:
    handleIntelFPGAPrivateCopiesAttr(S, D, AL);
    break;
  case ParsedAttr::AT_IntelFPGAMaxReplicates:
    handleIntelFPGAMaxReplicatesAttr(S, D, AL);
    break;
  case ParsedAttr::AT_IntelFPGASimpleDualPort:
    handleIntelFPGASimpleDualPortAttr(S, D, AL);
    break;
  case ParsedAttr::AT_IntelFPGAMerge:
    handleIntelFPGAMergeAttr(S, D, AL);
    break;
  case ParsedAttr::AT_IntelFPGABankBits:
    handleIntelFPGABankBitsAttr(S, D, AL);
    break;
  case ParsedAttr::AT_IntelFPGAForcePow2Depth:
    handleIntelFPGAForcePow2DepthAttr(S, D, AL);
    break;
  case ParsedAttr::AT_SYCLIntelPipeIO:
    handleSYCLIntelPipeIOAttr(S, D, AL);
    break;
  case ParsedAttr::AT_SYCLIntelFPGAMaxConcurrency:
    handleSYCLIntelFPGAMaxConcurrencyAttr(S, D, AL);
    break;
  case ParsedAttr::AT_SYCLAddIRAttributesFunction:
    handleSYCLAddIRAttributesFunctionAttr(S, D, AL);
    break;
  case ParsedAttr::AT_SYCLAddIRAttributesKernelParameter:
    handleSYCLAddIRAttributesKernelParameterAttr(S, D, AL);
    break;
  case ParsedAttr::AT_SYCLAddIRAttributesGlobalVariable:
    handleSYCLAddIRAttributesGlobalVariableAttr(S, D, AL);
    break;
  case ParsedAttr::AT_SYCLAddIRAnnotationsMember:
    handleSYCLAddIRAnnotationsMemberAttr(S, D, AL);
    break;

  // Swift attributes.
  case ParsedAttr::AT_SwiftAsyncName:
    handleSwiftAsyncName(S, D, AL);
    break;
  case ParsedAttr::AT_SwiftAttr:
    handleSwiftAttrAttr(S, D, AL);
    break;
  case ParsedAttr::AT_SwiftBridge:
    handleSwiftBridge(S, D, AL);
    break;
  case ParsedAttr::AT_SwiftError:
    handleSwiftError(S, D, AL);
    break;
  case ParsedAttr::AT_SwiftName:
    handleSwiftName(S, D, AL);
    break;
  case ParsedAttr::AT_SwiftNewType:
    handleSwiftNewType(S, D, AL);
    break;
  case ParsedAttr::AT_SwiftAsync:
    handleSwiftAsyncAttr(S, D, AL);
    break;
  case ParsedAttr::AT_SwiftAsyncError:
    handleSwiftAsyncError(S, D, AL);
    break;

  // XRay attributes.
  case ParsedAttr::AT_XRayLogArgs:
    handleXRayLogArgsAttr(S, D, AL);
    break;

  case ParsedAttr::AT_PatchableFunctionEntry:
    handlePatchableFunctionEntryAttr(S, D, AL);
    break;

  case ParsedAttr::AT_AlwaysDestroy:
  case ParsedAttr::AT_NoDestroy:
    handleDestroyAttr(S, D, AL);
    break;

  case ParsedAttr::AT_Uninitialized:
    handleUninitializedAttr(S, D, AL);
    break;

  case ParsedAttr::AT_ObjCExternallyRetained:
    handleObjCExternallyRetainedAttr(S, D, AL);
    break;

  case ParsedAttr::AT_MIGServerRoutine:
    handleMIGServerRoutineAttr(S, D, AL);
    break;

  case ParsedAttr::AT_MSAllocator:
    handleMSAllocatorAttr(S, D, AL);
    break;

  case ParsedAttr::AT_ArmBuiltinAlias:
    handleArmBuiltinAliasAttr(S, D, AL);
    break;

  case ParsedAttr::AT_AcquireHandle:
    handleAcquireHandleAttr(S, D, AL);
    break;

  case ParsedAttr::AT_ReleaseHandle:
    handleHandleAttr<ReleaseHandleAttr>(S, D, AL);
    break;

  case ParsedAttr::AT_UseHandle:
    handleHandleAttr<UseHandleAttr>(S, D, AL);
    break;

  case ParsedAttr::AT_EnforceTCB:
    handleEnforceTCBAttr<EnforceTCBAttr, EnforceTCBLeafAttr>(S, D, AL);
    break;

  case ParsedAttr::AT_EnforceTCBLeaf:
    handleEnforceTCBAttr<EnforceTCBLeafAttr, EnforceTCBAttr>(S, D, AL);
    break;

  case ParsedAttr::AT_BuiltinAlias:
    handleBuiltinAliasAttr(S, D, AL);
    break;

  case ParsedAttr::AT_UsingIfExists:
    handleSimpleAttribute<UsingIfExistsAttr>(S, D, AL);
    break;
  }
}

/// ProcessDeclAttributeList - Apply all the decl attributes in the specified
/// attribute list to the specified decl, ignoring any type attributes.
void Sema::ProcessDeclAttributeList(
    Scope *S, Decl *D, const ParsedAttributesView &AttrList,
    const ProcessDeclAttributeOptions &Options) {
  if (AttrList.empty())
    return;

  for (const ParsedAttr &AL : AttrList)
    ProcessDeclAttribute(*this, S, D, AL, Options);

  // FIXME: We should be able to handle these cases in TableGen.
  // GCC accepts
  // static int a9 __attribute__((weakref));
  // but that looks really pointless. We reject it.
  if (D->hasAttr<WeakRefAttr>() && !D->hasAttr<AliasAttr>()) {
    Diag(AttrList.begin()->getLoc(), diag::err_attribute_weakref_without_alias)
        << cast<NamedDecl>(D);
    D->dropAttr<WeakRefAttr>();
    return;
  }

  // FIXME: We should be able to handle this in TableGen as well. It would be
  // good to have a way to specify "these attributes must appear as a group",
  // for these. Additionally, it would be good to have a way to specify "these
  // attribute must never appear as a group" for attributes like cold and hot.
  if (!(D->hasAttr<OpenCLKernelAttr>() ||
        LangOpts.SYCLIsDevice || LangOpts.SYCLIsHost)) {
    // These attributes cannot be applied to a non-kernel function.
    if (const auto *A = D->getAttr<ReqdWorkGroupSizeAttr>()) {
      // FIXME: This emits a different error message than
      // diag::err_attribute_wrong_decl_type + ExpectedKernelFunction.
      Diag(D->getLocation(), diag::err_opencl_kernel_attr) << A;
      D->setInvalidDecl();
    } else if (const auto *A = D->getAttr<WorkGroupSizeHintAttr>()) {
      Diag(D->getLocation(), diag::err_opencl_kernel_attr) << A;
      D->setInvalidDecl();
    } else if (const auto *A = D->getAttr<SYCLIntelMaxWorkGroupSizeAttr>()) {
      Diag(D->getLocation(), diag::err_opencl_kernel_attr) << A;
      D->setInvalidDecl();
    } else if (const auto *A = D->getAttr<SYCLIntelNoGlobalWorkOffsetAttr>()) {
      Diag(D->getLocation(), diag::err_opencl_kernel_attr) << A;
      D->setInvalidDecl();
    } else if (const auto *A = D->getAttr<VecTypeHintAttr>()) {
      Diag(D->getLocation(), diag::err_opencl_kernel_attr) << A;
      D->setInvalidDecl();
    } else if (const auto *A = D->getAttr<IntelReqdSubGroupSizeAttr>()) {
      Diag(D->getLocation(), diag::err_opencl_kernel_attr) << A;
      D->setInvalidDecl();
    } else if (!D->hasAttr<CUDAGlobalAttr>()) {
      if (const auto *A = D->getAttr<AMDGPUFlatWorkGroupSizeAttr>()) {
        Diag(D->getLocation(), diag::err_attribute_wrong_decl_type)
            << A << ExpectedKernelFunction;
        D->setInvalidDecl();
      } else if (const auto *A = D->getAttr<AMDGPUWavesPerEUAttr>()) {
        Diag(D->getLocation(), diag::err_attribute_wrong_decl_type)
            << A << ExpectedKernelFunction;
        D->setInvalidDecl();
      } else if (const auto *A = D->getAttr<AMDGPUNumSGPRAttr>()) {
        Diag(D->getLocation(), diag::err_attribute_wrong_decl_type)
            << A << ExpectedKernelFunction;
        D->setInvalidDecl();
      } else if (const auto *A = D->getAttr<AMDGPUNumVGPRAttr>()) {
        Diag(D->getLocation(), diag::err_attribute_wrong_decl_type)
            << A << ExpectedKernelFunction;
        D->setInvalidDecl();
      }
    }
  }

  // Do this check after processing D's attributes because the attribute
  // objc_method_family can change whether the given method is in the init
  // family, and it can be applied after objc_designated_initializer. This is a
  // bit of a hack, but we need it to be compatible with versions of clang that
  // processed the attribute list in the wrong order.
  if (D->hasAttr<ObjCDesignatedInitializerAttr>() &&
      cast<ObjCMethodDecl>(D)->getMethodFamily() != OMF_init) {
    Diag(D->getLocation(), diag::err_designated_init_attr_non_init);
    D->dropAttr<ObjCDesignatedInitializerAttr>();
  }
}

// Helper for delayed processing TransparentUnion or BPFPreserveAccessIndexAttr
// attribute.
void Sema::ProcessDeclAttributeDelayed(Decl *D,
                                       const ParsedAttributesView &AttrList) {
  for (const ParsedAttr &AL : AttrList)
    if (AL.getKind() == ParsedAttr::AT_TransparentUnion) {
      handleTransparentUnionAttr(*this, D, AL);
      break;
    }

  // For BPFPreserveAccessIndexAttr, we want to populate the attributes
  // to fields and inner records as well.
  if (D && D->hasAttr<BPFPreserveAccessIndexAttr>())
    handleBPFPreserveAIRecord(*this, cast<RecordDecl>(D));
}

// Annotation attributes are the only attributes allowed after an access
// specifier.
bool Sema::ProcessAccessDeclAttributeList(
    AccessSpecDecl *ASDecl, const ParsedAttributesView &AttrList) {
  for (const ParsedAttr &AL : AttrList) {
    if (AL.getKind() == ParsedAttr::AT_Annotate) {
      ProcessDeclAttribute(*this, nullptr, ASDecl, AL,
                           ProcessDeclAttributeOptions());
    } else {
      Diag(AL.getLoc(), diag::err_only_annotate_after_access_spec);
      return true;
    }
  }
  return false;
}

/// checkUnusedDeclAttributes - Check a list of attributes to see if it
/// contains any decl attributes that we should warn about.
static void checkUnusedDeclAttributes(Sema &S, const ParsedAttributesView &A) {
  for (const ParsedAttr &AL : A) {
    // Only warn if the attribute is an unignored, non-type attribute.
    if (AL.isUsedAsTypeAttr() || AL.isInvalid())
      continue;
    if (AL.getKind() == ParsedAttr::IgnoredAttribute)
      continue;

    if (AL.getKind() == ParsedAttr::UnknownAttribute) {
      S.Diag(AL.getLoc(), diag::warn_unknown_attribute_ignored)
          << AL << AL.getRange();
    } else {
      S.Diag(AL.getLoc(), diag::warn_attribute_not_on_decl) << AL
                                                            << AL.getRange();
    }
  }
}

/// checkUnusedDeclAttributes - Given a declarator which is not being
/// used to build a declaration, complain about any decl attributes
/// which might be lying around on it.
void Sema::checkUnusedDeclAttributes(Declarator &D) {
  ::checkUnusedDeclAttributes(*this, D.getDeclarationAttributes());
  ::checkUnusedDeclAttributes(*this, D.getDeclSpec().getAttributes());
  ::checkUnusedDeclAttributes(*this, D.getAttributes());
  for (unsigned i = 0, e = D.getNumTypeObjects(); i != e; ++i)
    ::checkUnusedDeclAttributes(*this, D.getTypeObject(i).getAttrs());
}

/// DeclClonePragmaWeak - clone existing decl (maybe definition),
/// \#pragma weak needs a non-definition decl and source may not have one.
NamedDecl *Sema::DeclClonePragmaWeak(NamedDecl *ND, const IdentifierInfo *II,
                                     SourceLocation Loc) {
  assert(isa<FunctionDecl>(ND) || isa<VarDecl>(ND));
  NamedDecl *NewD = nullptr;
  if (auto *FD = dyn_cast<FunctionDecl>(ND)) {
    FunctionDecl *NewFD;
    // FIXME: Missing call to CheckFunctionDeclaration().
    // FIXME: Mangling?
    // FIXME: Is the qualifier info correct?
    // FIXME: Is the DeclContext correct?
    NewFD = FunctionDecl::Create(
        FD->getASTContext(), FD->getDeclContext(), Loc, Loc,
        DeclarationName(II), FD->getType(), FD->getTypeSourceInfo(), SC_None,
        getCurFPFeatures().isFPConstrained(), false /*isInlineSpecified*/,
        FD->hasPrototype(), ConstexprSpecKind::Unspecified,
        FD->getTrailingRequiresClause());
    NewD = NewFD;

    if (FD->getQualifier())
      NewFD->setQualifierInfo(FD->getQualifierLoc());

    // Fake up parameter variables; they are declared as if this were
    // a typedef.
    QualType FDTy = FD->getType();
    if (const auto *FT = FDTy->getAs<FunctionProtoType>()) {
      SmallVector<ParmVarDecl*, 16> Params;
      for (const auto &AI : FT->param_types()) {
        ParmVarDecl *Param = BuildParmVarDeclForTypedef(NewFD, Loc, AI);
        Param->setScopeInfo(0, Params.size());
        Params.push_back(Param);
      }
      NewFD->setParams(Params);
    }
  } else if (auto *VD = dyn_cast<VarDecl>(ND)) {
    NewD = VarDecl::Create(VD->getASTContext(), VD->getDeclContext(),
                           VD->getInnerLocStart(), VD->getLocation(), II,
                           VD->getType(), VD->getTypeSourceInfo(),
                           VD->getStorageClass());
    if (VD->getQualifier())
      cast<VarDecl>(NewD)->setQualifierInfo(VD->getQualifierLoc());
  }
  return NewD;
}

/// DeclApplyPragmaWeak - A declaration (maybe definition) needs \#pragma weak
/// applied to it, possibly with an alias.
void Sema::DeclApplyPragmaWeak(Scope *S, NamedDecl *ND, const WeakInfo &W) {
  if (W.getAlias()) { // clone decl, impersonate __attribute(weak,alias(...))
    IdentifierInfo *NDId = ND->getIdentifier();
    NamedDecl *NewD = DeclClonePragmaWeak(ND, W.getAlias(), W.getLocation());
    NewD->addAttr(
        AliasAttr::CreateImplicit(Context, NDId->getName(), W.getLocation()));
    NewD->addAttr(WeakAttr::CreateImplicit(Context, W.getLocation(),
                                           AttributeCommonInfo::AS_Pragma));
    WeakTopLevelDecl.push_back(NewD);
    // FIXME: "hideous" code from Sema::LazilyCreateBuiltin
    // to insert Decl at TU scope, sorry.
    DeclContext *SavedContext = CurContext;
    CurContext = Context.getTranslationUnitDecl();
    NewD->setDeclContext(CurContext);
    NewD->setLexicalDeclContext(CurContext);
    PushOnScopeChains(NewD, S);
    CurContext = SavedContext;
  } else { // just add weak to existing
    ND->addAttr(WeakAttr::CreateImplicit(Context, W.getLocation(),
                                         AttributeCommonInfo::AS_Pragma));
  }
}

void Sema::ProcessPragmaWeak(Scope *S, Decl *D) {
  // It's valid to "forward-declare" #pragma weak, in which case we
  // have to do this.
  LoadExternalWeakUndeclaredIdentifiers();
  if (WeakUndeclaredIdentifiers.empty())
    return;
  NamedDecl *ND = nullptr;
  if (auto *VD = dyn_cast<VarDecl>(D))
    if (VD->isExternC())
      ND = VD;
  if (auto *FD = dyn_cast<FunctionDecl>(D))
    if (FD->isExternC())
      ND = FD;
  if (!ND)
    return;
  if (IdentifierInfo *Id = ND->getIdentifier()) {
    auto I = WeakUndeclaredIdentifiers.find(Id);
    if (I != WeakUndeclaredIdentifiers.end()) {
      auto &WeakInfos = I->second;
      for (const auto &W : WeakInfos)
        DeclApplyPragmaWeak(S, ND, W);
      std::remove_reference_t<decltype(WeakInfos)> EmptyWeakInfos;
      WeakInfos.swap(EmptyWeakInfos);
    }
  }
}

/// ProcessDeclAttributes - Given a declarator (PD) with attributes indicated in
/// it, apply them to D.  This is a bit tricky because PD can have attributes
/// specified in many different places, and we need to find and apply them all.
void Sema::ProcessDeclAttributes(Scope *S, Decl *D, const Declarator &PD) {
  // Ordering of attributes can be important, so we take care to process
  // attributes in the order in which they appeared in the source code.

  // First, process attributes that appeared on the declaration itself (but
  // only if they don't have the legacy behavior of "sliding" to the DeclSepc).
  ParsedAttributesView NonSlidingAttrs;
  for (ParsedAttr &AL : PD.getDeclarationAttributes()) {
    if (AL.slidesFromDeclToDeclSpecLegacyBehavior()) {
      // Skip processing the attribute, but do check if it appertains to the
      // declaration. This is needed for the `MatrixType` attribute, which,
      // despite being a type attribute, defines a `SubjectList` that only
      // allows it to be used on typedef declarations.
      AL.diagnoseAppertainsTo(*this, D);
    } else {
      NonSlidingAttrs.addAtEnd(&AL);
    }
  }
  ProcessDeclAttributeList(S, D, NonSlidingAttrs);

  // Apply decl attributes from the DeclSpec if present.
  if (!PD.getDeclSpec().getAttributes().empty()) {
    ProcessDeclAttributeList(S, D, PD.getDeclSpec().getAttributes(),
                             ProcessDeclAttributeOptions()
                                 .WithIncludeCXX11Attributes(false)
                                 .WithIgnoreTypeAttributes(true));
  }

  // Walk the declarator structure, applying decl attributes that were in a type
  // position to the decl itself.  This handles cases like:
  //   int *__attr__(x)** D;
  // when X is a decl attribute.
  for (unsigned i = 0, e = PD.getNumTypeObjects(); i != e; ++i) {
    ProcessDeclAttributeList(S, D, PD.getTypeObject(i).getAttrs(),
                             ProcessDeclAttributeOptions()
                                 .WithIncludeCXX11Attributes(false)
                                 .WithIgnoreTypeAttributes(true));
  }

  // Finally, apply any attributes on the decl itself.
  ProcessDeclAttributeList(S, D, PD.getAttributes());

  // Apply additional attributes specified by '#pragma clang attribute'.
  AddPragmaAttributes(S, D);
}

/// Is the given declaration allowed to use a forbidden type?
/// If so, it'll still be annotated with an attribute that makes it
/// illegal to actually use.
static bool isForbiddenTypeAllowed(Sema &S, Decl *D,
                                   const DelayedDiagnostic &diag,
                                   UnavailableAttr::ImplicitReason &reason) {
  // Private ivars are always okay.  Unfortunately, people don't
  // always properly make their ivars private, even in system headers.
  // Plus we need to make fields okay, too.
  if (!isa<FieldDecl>(D) && !isa<ObjCPropertyDecl>(D) &&
      !isa<FunctionDecl>(D))
    return false;

  // Silently accept unsupported uses of __weak in both user and system
  // declarations when it's been disabled, for ease of integration with
  // -fno-objc-arc files.  We do have to take some care against attempts
  // to define such things;  for now, we've only done that for ivars
  // and properties.
  if ((isa<ObjCIvarDecl>(D) || isa<ObjCPropertyDecl>(D))) {
    if (diag.getForbiddenTypeDiagnostic() == diag::err_arc_weak_disabled ||
        diag.getForbiddenTypeDiagnostic() == diag::err_arc_weak_no_runtime) {
      reason = UnavailableAttr::IR_ForbiddenWeak;
      return true;
    }
  }

  // Allow all sorts of things in system headers.
  if (S.Context.getSourceManager().isInSystemHeader(D->getLocation())) {
    // Currently, all the failures dealt with this way are due to ARC
    // restrictions.
    reason = UnavailableAttr::IR_ARCForbiddenType;
    return true;
  }

  return false;
}

/// Handle a delayed forbidden-type diagnostic.
static void handleDelayedForbiddenType(Sema &S, DelayedDiagnostic &DD,
                                       Decl *D) {
  auto Reason = UnavailableAttr::IR_None;
  if (D && isForbiddenTypeAllowed(S, D, DD, Reason)) {
    assert(Reason && "didn't set reason?");
    D->addAttr(UnavailableAttr::CreateImplicit(S.Context, "", Reason, DD.Loc));
    return;
  }
  if (S.getLangOpts().ObjCAutoRefCount)
    if (const auto *FD = dyn_cast<FunctionDecl>(D)) {
      // FIXME: we may want to suppress diagnostics for all
      // kind of forbidden type messages on unavailable functions.
      if (FD->hasAttr<UnavailableAttr>() &&
          DD.getForbiddenTypeDiagnostic() ==
              diag::err_arc_array_param_no_ownership) {
        DD.Triggered = true;
        return;
      }
    }

  S.Diag(DD.Loc, DD.getForbiddenTypeDiagnostic())
      << DD.getForbiddenTypeOperand() << DD.getForbiddenTypeArgument();
  DD.Triggered = true;
}


void Sema::PopParsingDeclaration(ParsingDeclState state, Decl *decl) {
  assert(DelayedDiagnostics.getCurrentPool());
  DelayedDiagnosticPool &poppedPool = *DelayedDiagnostics.getCurrentPool();
  DelayedDiagnostics.popWithoutEmitting(state);

  // When delaying diagnostics to run in the context of a parsed
  // declaration, we only want to actually emit anything if parsing
  // succeeds.
  if (!decl) return;

  // We emit all the active diagnostics in this pool or any of its
  // parents.  In general, we'll get one pool for the decl spec
  // and a child pool for each declarator; in a decl group like:
  //   deprecated_typedef foo, *bar, baz();
  // only the declarator pops will be passed decls.  This is correct;
  // we really do need to consider delayed diagnostics from the decl spec
  // for each of the different declarations.
  const DelayedDiagnosticPool *pool = &poppedPool;
  do {
    bool AnyAccessFailures = false;
    for (DelayedDiagnosticPool::pool_iterator
           i = pool->pool_begin(), e = pool->pool_end(); i != e; ++i) {
      // This const_cast is a bit lame.  Really, Triggered should be mutable.
      DelayedDiagnostic &diag = const_cast<DelayedDiagnostic&>(*i);
      if (diag.Triggered)
        continue;

      switch (diag.Kind) {
      case DelayedDiagnostic::Availability:
        // Don't bother giving deprecation/unavailable diagnostics if
        // the decl is invalid.
        if (!decl->isInvalidDecl())
          handleDelayedAvailabilityCheck(diag, decl);
        break;

      case DelayedDiagnostic::Access:
        // Only produce one access control diagnostic for a structured binding
        // declaration: we don't need to tell the user that all the fields are
        // inaccessible one at a time.
        if (AnyAccessFailures && isa<DecompositionDecl>(decl))
          continue;
        HandleDelayedAccessCheck(diag, decl);
        if (diag.Triggered)
          AnyAccessFailures = true;
        break;

      case DelayedDiagnostic::ForbiddenType:
        handleDelayedForbiddenType(*this, diag, decl);
        break;
      }
    }
  } while ((pool = pool->getParent()));
}

/// Given a set of delayed diagnostics, re-emit them as if they had
/// been delayed in the current context instead of in the given pool.
/// Essentially, this just moves them to the current pool.
void Sema::redelayDiagnostics(DelayedDiagnosticPool &pool) {
  DelayedDiagnosticPool *curPool = DelayedDiagnostics.getCurrentPool();
  assert(curPool && "re-emitting in undelayed context not supported");
  curPool->steal(pool);
}<|MERGE_RESOLUTION|>--- conflicted
+++ resolved
@@ -5068,7 +5068,6 @@
     return;
   }
 
-<<<<<<< HEAD
   // checks for the 2nd argument
   Expr *IdxExpr = AL.getArgAsExpr(1);
   uint32_t Idx;
@@ -5079,19 +5078,6 @@
     S.Diag(AL.getLoc(), diag::err_attribute_argument_out_of_bounds)
         << AL << 2 << IdxExpr->getSourceRange();
     return;
-=======
-  const auto *VD = dyn_cast<VarDecl>(D);
-  if (VD) {
-    unsigned MaxTLSAlign =
-        Context.toCharUnitsFromBits(Context.getTargetInfo().getMaxTLSAlign())
-            .getQuantity();
-    if (MaxTLSAlign && AlignVal > MaxTLSAlign &&
-        VD->getTLSKind() != VarDecl::TLS_None) {
-      Diag(VD->getLocation(), diag::err_tls_var_aligned_over_maximum)
-          << (unsigned)AlignVal << VD << MaxTLSAlign;
-      return;
-    }
->>>>>>> 5d086cce
   }
 
   // FIXME: Do we need to bounds check?
@@ -5576,7 +5562,7 @@
   }
 
   const auto *VD = dyn_cast<VarDecl>(D);
-  if (VD && Context.getTargetInfo().isTLSSupported()) {
+  if (VD) {
     unsigned MaxTLSAlign =
         Context.toCharUnitsFromBits(Context.getTargetInfo().getMaxTLSAlign())
             .getQuantity();
