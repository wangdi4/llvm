//===--- SemaDeclAttr.cpp - Declaration Attribute Handling ----------------===//
//
// Part of the LLVM Project, under the Apache License v2.0 with LLVM Exceptions.
// See https://llvm.org/LICENSE.txt for license information.
// SPDX-License-Identifier: Apache-2.0 WITH LLVM-exception
//
//===----------------------------------------------------------------------===//
//
//  This file implements decl-related attribute processing.
//
//===----------------------------------------------------------------------===//

#include "clang/AST/ASTConsumer.h"
#include "clang/AST/ASTContext.h"
#include "clang/AST/ASTMutationListener.h"
#include "clang/AST/CXXInheritance.h"
#include "clang/AST/DeclCXX.h"
#include "clang/AST/DeclObjC.h"
#include "clang/AST/DeclTemplate.h"
#include "clang/AST/Expr.h"
#include "clang/AST/ExprCXX.h"
#include "clang/AST/Mangle.h"
#include "clang/AST/RecursiveASTVisitor.h"
#include "clang/AST/Type.h"
#include "clang/Basic/CharInfo.h"
#include "clang/Basic/SourceLocation.h"
#include "clang/Basic/SourceManager.h"
#include "clang/Basic/TargetBuiltins.h"
#include "clang/Basic/TargetInfo.h"
#include "clang/Lex/Preprocessor.h"
#include "clang/Sema/DeclSpec.h"
#include "clang/Sema/DelayedDiagnostic.h"
#include "clang/Sema/Initialization.h"
#include "clang/Sema/Lookup.h"
#include "clang/Sema/ParsedAttr.h"
#include "clang/Sema/Scope.h"
#include "clang/Sema/ScopeInfo.h"
#include "clang/Sema/SemaInternal.h"
#include "llvm/ADT/Optional.h"
#include "llvm/ADT/STLExtras.h"
#include "llvm/ADT/StringExtras.h"
#include "llvm/IR/Assumptions.h"
#include "llvm/Support/MathExtras.h"
#include "intel/SemaIntelImpl.h" // INTEL
#include "llvm/Support/raw_ostream.h"

using namespace clang;
using namespace sema;

namespace AttributeLangSupport {
  enum LANG {
    C,
    Cpp,
    ObjC
  };
} // end namespace AttributeLangSupport

//===----------------------------------------------------------------------===//
//  Helper functions
//===----------------------------------------------------------------------===//

/// isFunctionOrMethod - Return true if the given decl has function
/// type (function or function-typed variable) or an Objective-C
/// method.
static bool isFunctionOrMethod(const Decl *D) {
  return (D->getFunctionType() != nullptr) || isa<ObjCMethodDecl>(D);
}

/// Return true if the given decl has function type (function or
/// function-typed variable) or an Objective-C method or a block.
static bool isFunctionOrMethodOrBlock(const Decl *D) {
  return isFunctionOrMethod(D) || isa<BlockDecl>(D);
}

/// Return true if the given decl has a declarator that should have
/// been processed by Sema::GetTypeForDeclarator.
static bool hasDeclarator(const Decl *D) {
  // In some sense, TypedefDecl really *ought* to be a DeclaratorDecl.
  return isa<DeclaratorDecl>(D) || isa<BlockDecl>(D) || isa<TypedefNameDecl>(D) ||
         isa<ObjCPropertyDecl>(D);
}

/// hasFunctionProto - Return true if the given decl has a argument
/// information. This decl should have already passed
/// isFunctionOrMethod or isFunctionOrMethodOrBlock.
static bool hasFunctionProto(const Decl *D) {
  if (const FunctionType *FnTy = D->getFunctionType())
    return isa<FunctionProtoType>(FnTy);
  return isa<ObjCMethodDecl>(D) || isa<BlockDecl>(D);
}

/// getFunctionOrMethodNumParams - Return number of function or method
/// parameters. It is an error to call this on a K&R function (use
/// hasFunctionProto first).
static unsigned getFunctionOrMethodNumParams(const Decl *D) {
  if (const FunctionType *FnTy = D->getFunctionType())
    return cast<FunctionProtoType>(FnTy)->getNumParams();
  if (const auto *BD = dyn_cast<BlockDecl>(D))
    return BD->getNumParams();
  return cast<ObjCMethodDecl>(D)->param_size();
}

static const ParmVarDecl *getFunctionOrMethodParam(const Decl *D,
                                                   unsigned Idx) {
  if (const auto *FD = dyn_cast<FunctionDecl>(D))
    return FD->getParamDecl(Idx);
  if (const auto *MD = dyn_cast<ObjCMethodDecl>(D))
    return MD->getParamDecl(Idx);
  if (const auto *BD = dyn_cast<BlockDecl>(D))
    return BD->getParamDecl(Idx);
  return nullptr;
}

static QualType getFunctionOrMethodParamType(const Decl *D, unsigned Idx) {
  if (const FunctionType *FnTy = D->getFunctionType())
    return cast<FunctionProtoType>(FnTy)->getParamType(Idx);
  if (const auto *BD = dyn_cast<BlockDecl>(D))
    return BD->getParamDecl(Idx)->getType();

  return cast<ObjCMethodDecl>(D)->parameters()[Idx]->getType();
}

static SourceRange getFunctionOrMethodParamRange(const Decl *D, unsigned Idx) {
  if (auto *PVD = getFunctionOrMethodParam(D, Idx))
    return PVD->getSourceRange();
  return SourceRange();
}

static QualType getFunctionOrMethodResultType(const Decl *D) {
  if (const FunctionType *FnTy = D->getFunctionType())
    return FnTy->getReturnType();
  return cast<ObjCMethodDecl>(D)->getReturnType();
}

static SourceRange getFunctionOrMethodResultSourceRange(const Decl *D) {
  if (const auto *FD = dyn_cast<FunctionDecl>(D))
    return FD->getReturnTypeSourceRange();
  if (const auto *MD = dyn_cast<ObjCMethodDecl>(D))
    return MD->getReturnTypeSourceRange();
  return SourceRange();
}

static bool isFunctionOrMethodVariadic(const Decl *D) {
  if (const FunctionType *FnTy = D->getFunctionType())
    return cast<FunctionProtoType>(FnTy)->isVariadic();
  if (const auto *BD = dyn_cast<BlockDecl>(D))
    return BD->isVariadic();
  return cast<ObjCMethodDecl>(D)->isVariadic();
}

static bool isInstanceMethod(const Decl *D) {
  if (const auto *MethodDecl = dyn_cast<CXXMethodDecl>(D))
    return MethodDecl->isInstance();
  return false;
}

static inline bool isNSStringType(QualType T, ASTContext &Ctx) {
  const auto *PT = T->getAs<ObjCObjectPointerType>();
  if (!PT)
    return false;

  ObjCInterfaceDecl *Cls = PT->getObjectType()->getInterface();
  if (!Cls)
    return false;

  IdentifierInfo* ClsName = Cls->getIdentifier();

  // FIXME: Should we walk the chain of classes?
  return ClsName == &Ctx.Idents.get("NSString") ||
         ClsName == &Ctx.Idents.get("NSMutableString");
}

static inline bool isCFStringType(QualType T, ASTContext &Ctx) {
  const auto *PT = T->getAs<PointerType>();
  if (!PT)
    return false;

  const auto *RT = PT->getPointeeType()->getAs<RecordType>();
  if (!RT)
    return false;

  const RecordDecl *RD = RT->getDecl();
  if (RD->getTagKind() != TTK_Struct)
    return false;

  return RD->getIdentifier() == &Ctx.Idents.get("__CFString");
}

static unsigned getNumAttributeArgs(const ParsedAttr &AL) {
  // FIXME: Include the type in the argument list.
  return AL.getNumArgs() + AL.hasParsedType();
}

template <typename Compare>
static bool checkAttributeNumArgsImpl(Sema &S, const ParsedAttr &AL,
                                      unsigned Num, unsigned Diag,
                                      Compare Comp) {
  if (Comp(getNumAttributeArgs(AL), Num)) {
    S.Diag(AL.getLoc(), Diag) << AL << Num;
    return false;
  }

  return true;
}

/// Check if the attribute has exactly as many args as Num. May
/// output an error.
static bool checkAttributeNumArgs(Sema &S, const ParsedAttr &AL, unsigned Num) {
  return checkAttributeNumArgsImpl(S, AL, Num,
                                   diag::err_attribute_wrong_number_arguments,
                                   std::not_equal_to<unsigned>());
}

/// Check if the attribute has at least as many args as Num. May
/// output an error.
static bool checkAttributeAtLeastNumArgs(Sema &S, const ParsedAttr &AL,
                                         unsigned Num) {
  return checkAttributeNumArgsImpl(S, AL, Num,
                                   diag::err_attribute_too_few_arguments,
                                   std::less<unsigned>());
}

/// Check if the attribute has at most as many args as Num. May
/// output an error.
static bool checkAttributeAtMostNumArgs(Sema &S, const ParsedAttr &AL,
                                        unsigned Num) {
  return checkAttributeNumArgsImpl(S, AL, Num,
                                   diag::err_attribute_too_many_arguments,
                                   std::greater<unsigned>());
}

/// A helper function to provide Attribute Location for the Attr types
/// AND the ParsedAttr.
template <typename AttrInfo>
static std::enable_if_t<std::is_base_of<Attr, AttrInfo>::value, SourceLocation>
getAttrLoc(const AttrInfo &AL) {
  return AL.getLocation();
}
static SourceLocation getAttrLoc(const ParsedAttr &AL) { return AL.getLoc(); }

/// If Expr is a valid integer constant, get the value of the integer
/// expression and return success or failure. May output an error.
///
/// Negative argument is implicitly converted to unsigned, unless
/// \p StrictlyUnsigned is true.
template <typename AttrInfo>
static bool checkUInt32Argument(Sema &S, const AttrInfo &AI, const Expr *Expr,
                                uint32_t &Val, unsigned Idx = UINT_MAX,
                                bool StrictlyUnsigned = false) {
  Optional<llvm::APSInt> I = llvm::APSInt(32);
  if (Expr->isTypeDependent() || Expr->isValueDependent() ||
      !(I = Expr->getIntegerConstantExpr(S.Context))) {
    if (Idx != UINT_MAX)
      S.Diag(getAttrLoc(AI), diag::err_attribute_argument_n_type)
          << &AI << Idx << AANT_ArgumentIntegerConstant
          << Expr->getSourceRange();
    else
      S.Diag(getAttrLoc(AI), diag::err_attribute_argument_type)
          << &AI << AANT_ArgumentIntegerConstant << Expr->getSourceRange();
    return false;
  }

  if (!I->isIntN(32)) {
    S.Diag(Expr->getExprLoc(), diag::err_ice_too_large)
        << I->toString(10, false) << 32 << /* Unsigned */ 1;
    return false;
  }

  if (StrictlyUnsigned && I->isSigned() && I->isNegative()) {
    S.Diag(getAttrLoc(AI), diag::err_attribute_requires_positive_integer)
        << &AI << /*non-negative*/ 1;
    return false;
  }

  Val = (uint32_t)I->getZExtValue();
  return true;
}

/// Wrapper around checkUInt32Argument, with an extra check to be sure
/// that the result will fit into a regular (signed) int. All args have the same
/// purpose as they do in checkUInt32Argument.
template <typename AttrInfo>
static bool checkPositiveIntArgument(Sema &S, const AttrInfo &AI, const Expr *Expr,
                                     int &Val, unsigned Idx = UINT_MAX) {
  uint32_t UVal;
  if (!checkUInt32Argument(S, AI, Expr, UVal, Idx))
    return false;

  if (UVal > (uint32_t)std::numeric_limits<int>::max()) {
    llvm::APSInt I(32); // for toString
    I = UVal;
    S.Diag(Expr->getExprLoc(), diag::err_ice_too_large)
        << I.toString(10, false) << 32 << /* Unsigned */ 0;
    return false;
  }

  Val = UVal;
  return true;
}

/// Diagnose mutually exclusive attributes when present on a given
/// declaration. Returns true if diagnosed.
template <typename AttrTy>
static bool checkAttrMutualExclusion(Sema &S, Decl *D, const ParsedAttr &AL) {
  if (const auto *A = D->getAttr<AttrTy>()) {
    S.Diag(AL.getLoc(), diag::err_attributes_are_not_compatible) << AL << A;
    S.Diag(A->getLocation(), diag::note_conflicting_attribute);
    return true;
  }
  return false;
}

template <typename AttrTy>
static bool checkAttrMutualExclusion(Sema &S, Decl *D, const Attr &AL) {
  if (const auto *A = D->getAttr<AttrTy>()) {
    S.Diag(AL.getLocation(), diag::err_attributes_are_not_compatible) << &AL
                                                                      << A;
    S.Diag(A->getLocation(), diag::note_conflicting_attribute);
    return true;
  }
  return false;
}

static bool checkDeprecatedSYCLAttributeSpelling(Sema &S,
                                                 const ParsedAttr &Attr) {
  if (Attr.getScopeName()->isStr("intelfpga"))
    return S.Diag(Attr.getLoc(), diag::warn_attribute_spelling_deprecated)
           << "'" + Attr.getNormalizedFullName() + "'";
  return false;
}

/// Check if IdxExpr is a valid parameter index for a function or
/// instance method D.  May output an error.
///
/// \returns true if IdxExpr is a valid index.
template <typename AttrInfo>
static bool checkFunctionOrMethodParameterIndex(
    Sema &S, const Decl *D, const AttrInfo &AI, unsigned AttrArgNum,
    const Expr *IdxExpr, ParamIdx &Idx, bool CanIndexImplicitThis = false) {
  assert(isFunctionOrMethodOrBlock(D));

  // In C++ the implicit 'this' function parameter also counts.
  // Parameters are counted from one.
  bool HP = hasFunctionProto(D);
  bool HasImplicitThisParam = isInstanceMethod(D);
  bool IV = HP && isFunctionOrMethodVariadic(D);
  unsigned NumParams =
      (HP ? getFunctionOrMethodNumParams(D) : 0) + HasImplicitThisParam;

  Optional<llvm::APSInt> IdxInt;
  if (IdxExpr->isTypeDependent() || IdxExpr->isValueDependent() ||
      !(IdxInt = IdxExpr->getIntegerConstantExpr(S.Context))) {
    S.Diag(getAttrLoc(AI), diag::err_attribute_argument_n_type)
        << &AI << AttrArgNum << AANT_ArgumentIntegerConstant
        << IdxExpr->getSourceRange();
    return false;
  }

  unsigned IdxSource = IdxInt->getLimitedValue(UINT_MAX);
  if (IdxSource < 1 || (!IV && IdxSource > NumParams)) {
    S.Diag(getAttrLoc(AI), diag::err_attribute_argument_out_of_bounds)
        << &AI << AttrArgNum << IdxExpr->getSourceRange();
    return false;
  }
  if (HasImplicitThisParam && !CanIndexImplicitThis) {
    if (IdxSource == 1) {
      S.Diag(getAttrLoc(AI), diag::err_attribute_invalid_implicit_this_argument)
          << &AI << IdxExpr->getSourceRange();
      return false;
    }
  }

  Idx = ParamIdx(IdxSource, D);
  return true;
}

/// Check if the argument \p ArgNum of \p Attr is a ASCII string literal.
/// If not emit an error and return false. If the argument is an identifier it
/// will emit an error with a fixit hint and treat it as if it was a string
/// literal.
bool Sema::checkStringLiteralArgumentAttr(const ParsedAttr &AL, unsigned ArgNum,
                                          StringRef &Str,
                                          SourceLocation *ArgLocation) {
  // Look for identifiers. If we have one emit a hint to fix it to a literal.
  if (AL.isArgIdent(ArgNum)) {
    IdentifierLoc *Loc = AL.getArgAsIdent(ArgNum);
    Diag(Loc->Loc, diag::err_attribute_argument_type)
        << AL << AANT_ArgumentString
        << FixItHint::CreateInsertion(Loc->Loc, "\"")
        << FixItHint::CreateInsertion(getLocForEndOfToken(Loc->Loc), "\"");
    Str = Loc->Ident->getName();
    if (ArgLocation)
      *ArgLocation = Loc->Loc;
    return true;
  }

  // Now check for an actual string literal.
  Expr *ArgExpr = AL.getArgAsExpr(ArgNum);
  const auto *Literal = dyn_cast<StringLiteral>(ArgExpr->IgnoreParenCasts());
  if (ArgLocation)
    *ArgLocation = ArgExpr->getBeginLoc();

  if (!Literal || !Literal->isAscii()) {
    Diag(ArgExpr->getBeginLoc(), diag::err_attribute_argument_type)
        << AL << AANT_ArgumentString;
    return false;
  }

  Str = Literal->getString();
  return true;
}

/// Applies the given attribute to the Decl without performing any
/// additional semantic checking.
template <typename AttrType>
static void handleSimpleAttribute(Sema &S, Decl *D,
                                  const AttributeCommonInfo &CI) {
  D->addAttr(::new (S.Context) AttrType(S.Context, CI));
}

template <typename... DiagnosticArgs>
static const Sema::SemaDiagnosticBuilder&
appendDiagnostics(const Sema::SemaDiagnosticBuilder &Bldr) {
  return Bldr;
}

template <typename T, typename... DiagnosticArgs>
static const Sema::SemaDiagnosticBuilder&
appendDiagnostics(const Sema::SemaDiagnosticBuilder &Bldr, T &&ExtraArg,
                  DiagnosticArgs &&... ExtraArgs) {
  return appendDiagnostics(Bldr << std::forward<T>(ExtraArg),
                           std::forward<DiagnosticArgs>(ExtraArgs)...);
}

/// Add an attribute {@code AttrType} to declaration {@code D}, provided that
/// {@code PassesCheck} is true.
/// Otherwise, emit diagnostic {@code DiagID}, passing in all parameters
/// specified in {@code ExtraArgs}.
template <typename AttrType, typename... DiagnosticArgs>
static void handleSimpleAttributeOrDiagnose(Sema &S, Decl *D,
                                            const AttributeCommonInfo &CI,
                                            bool PassesCheck, unsigned DiagID,
                                            DiagnosticArgs &&... ExtraArgs) {
  if (!PassesCheck) {
    Sema::SemaDiagnosticBuilder DB = S.Diag(D->getBeginLoc(), DiagID);
    appendDiagnostics(DB, std::forward<DiagnosticArgs>(ExtraArgs)...);
    return;
  }
  handleSimpleAttribute<AttrType>(S, D, CI);
}

template <typename AttrType>
static void handleSimpleAttributeWithExclusions(Sema &S, Decl *D,
                                                const ParsedAttr &AL) {
  handleSimpleAttribute<AttrType>(S, D, AL);
}

/// Applies the given attribute to the Decl so long as the Decl doesn't
/// already have one of the given incompatible attributes.
template <typename AttrType, typename IncompatibleAttrType,
          typename... IncompatibleAttrTypes>
static void handleSimpleAttributeWithExclusions(Sema &S, Decl *D,
                                                const ParsedAttr &AL) {
  if (checkAttrMutualExclusion<IncompatibleAttrType>(S, D, AL))
    return;
  handleSimpleAttributeWithExclusions<AttrType, IncompatibleAttrTypes...>(S, D,
                                                                          AL);
}

/// Check if the passed-in expression is of type int or bool.
static bool isIntOrBool(Expr *Exp) {
  QualType QT = Exp->getType();
  return QT->isBooleanType() || QT->isIntegerType();
}


// Check to see if the type is a smart pointer of some kind.  We assume
// it's a smart pointer if it defines both operator-> and operator*.
static bool threadSafetyCheckIsSmartPointer(Sema &S, const RecordType* RT) {
  auto IsOverloadedOperatorPresent = [&S](const RecordDecl *Record,
                                          OverloadedOperatorKind Op) {
    DeclContextLookupResult Result =
        Record->lookup(S.Context.DeclarationNames.getCXXOperatorName(Op));
    return !Result.empty();
  };

  const RecordDecl *Record = RT->getDecl();
  bool foundStarOperator = IsOverloadedOperatorPresent(Record, OO_Star);
  bool foundArrowOperator = IsOverloadedOperatorPresent(Record, OO_Arrow);
  if (foundStarOperator && foundArrowOperator)
    return true;

  const CXXRecordDecl *CXXRecord = dyn_cast<CXXRecordDecl>(Record);
  if (!CXXRecord)
    return false;

  for (auto BaseSpecifier : CXXRecord->bases()) {
    if (!foundStarOperator)
      foundStarOperator = IsOverloadedOperatorPresent(
          BaseSpecifier.getType()->getAsRecordDecl(), OO_Star);
    if (!foundArrowOperator)
      foundArrowOperator = IsOverloadedOperatorPresent(
          BaseSpecifier.getType()->getAsRecordDecl(), OO_Arrow);
  }

  if (foundStarOperator && foundArrowOperator)
    return true;

  return false;
}

/// Check if passed in Decl is a pointer type.
/// Note that this function may produce an error message.
/// \return true if the Decl is a pointer type; false otherwise
static bool threadSafetyCheckIsPointer(Sema &S, const Decl *D,
                                       const ParsedAttr &AL) {
  const auto *VD = cast<ValueDecl>(D);
  QualType QT = VD->getType();
  if (QT->isAnyPointerType())
    return true;

  if (const auto *RT = QT->getAs<RecordType>()) {
    // If it's an incomplete type, it could be a smart pointer; skip it.
    // (We don't want to force template instantiation if we can avoid it,
    // since that would alter the order in which templates are instantiated.)
    if (RT->isIncompleteType())
      return true;

    if (threadSafetyCheckIsSmartPointer(S, RT))
      return true;
  }

  S.Diag(AL.getLoc(), diag::warn_thread_attribute_decl_not_pointer) << AL << QT;
  return false;
}

/// Checks that the passed in QualType either is of RecordType or points
/// to RecordType. Returns the relevant RecordType, null if it does not exit.
static const RecordType *getRecordType(QualType QT) {
  if (const auto *RT = QT->getAs<RecordType>())
    return RT;

  // Now check if we point to record type.
  if (const auto *PT = QT->getAs<PointerType>())
    return PT->getPointeeType()->getAs<RecordType>();

  return nullptr;
}

template <typename AttrType>
static bool checkRecordDeclForAttr(const RecordDecl *RD) {
  // Check if the record itself has the attribute.
  if (RD->hasAttr<AttrType>())
    return true;

  // Else check if any base classes have the attribute.
  if (const auto *CRD = dyn_cast<CXXRecordDecl>(RD)) {
    CXXBasePaths BPaths(false, false);
    if (CRD->lookupInBases(
            [](const CXXBaseSpecifier *BS, CXXBasePath &) {
              const auto &Ty = *BS->getType();
              // If it's type-dependent, we assume it could have the attribute.
              if (Ty.isDependentType())
                return true;
              return Ty.castAs<RecordType>()->getDecl()->hasAttr<AttrType>();
            },
            BPaths, true))
      return true;
  }
  return false;
}

static bool checkRecordTypeForCapability(Sema &S, QualType Ty) {
  const RecordType *RT = getRecordType(Ty);

  if (!RT)
    return false;

  // Don't check for the capability if the class hasn't been defined yet.
  if (RT->isIncompleteType())
    return true;

  // Allow smart pointers to be used as capability objects.
  // FIXME -- Check the type that the smart pointer points to.
  if (threadSafetyCheckIsSmartPointer(S, RT))
    return true;

  return checkRecordDeclForAttr<CapabilityAttr>(RT->getDecl());
}

static bool checkTypedefTypeForCapability(QualType Ty) {
  const auto *TD = Ty->getAs<TypedefType>();
  if (!TD)
    return false;

  TypedefNameDecl *TN = TD->getDecl();
  if (!TN)
    return false;

  return TN->hasAttr<CapabilityAttr>();
}

static bool typeHasCapability(Sema &S, QualType Ty) {
  if (checkTypedefTypeForCapability(Ty))
    return true;

  if (checkRecordTypeForCapability(S, Ty))
    return true;

  return false;
}

static bool isCapabilityExpr(Sema &S, const Expr *Ex) {
  // Capability expressions are simple expressions involving the boolean logic
  // operators &&, || or !, a simple DeclRefExpr, CastExpr or a ParenExpr. Once
  // a DeclRefExpr is found, its type should be checked to determine whether it
  // is a capability or not.

  if (const auto *E = dyn_cast<CastExpr>(Ex))
    return isCapabilityExpr(S, E->getSubExpr());
  else if (const auto *E = dyn_cast<ParenExpr>(Ex))
    return isCapabilityExpr(S, E->getSubExpr());
  else if (const auto *E = dyn_cast<UnaryOperator>(Ex)) {
    if (E->getOpcode() == UO_LNot || E->getOpcode() == UO_AddrOf ||
        E->getOpcode() == UO_Deref)
      return isCapabilityExpr(S, E->getSubExpr());
    return false;
  } else if (const auto *E = dyn_cast<BinaryOperator>(Ex)) {
    if (E->getOpcode() == BO_LAnd || E->getOpcode() == BO_LOr)
      return isCapabilityExpr(S, E->getLHS()) &&
             isCapabilityExpr(S, E->getRHS());
    return false;
  }

  return typeHasCapability(S, Ex->getType());
}

/// Checks that all attribute arguments, starting from Sidx, resolve to
/// a capability object.
/// \param Sidx The attribute argument index to start checking with.
/// \param ParamIdxOk Whether an argument can be indexing into a function
/// parameter list.
static void checkAttrArgsAreCapabilityObjs(Sema &S, Decl *D,
                                           const ParsedAttr &AL,
                                           SmallVectorImpl<Expr *> &Args,
                                           unsigned Sidx = 0,
                                           bool ParamIdxOk = false) {
  if (Sidx == AL.getNumArgs()) {
    // If we don't have any capability arguments, the attribute implicitly
    // refers to 'this'. So we need to make sure that 'this' exists, i.e. we're
    // a non-static method, and that the class is a (scoped) capability.
    const auto *MD = dyn_cast<const CXXMethodDecl>(D);
    if (MD && !MD->isStatic()) {
      const CXXRecordDecl *RD = MD->getParent();
      // FIXME -- need to check this again on template instantiation
      if (!checkRecordDeclForAttr<CapabilityAttr>(RD) &&
          !checkRecordDeclForAttr<ScopedLockableAttr>(RD))
        S.Diag(AL.getLoc(),
               diag::warn_thread_attribute_not_on_capability_member)
            << AL << MD->getParent();
    } else {
      S.Diag(AL.getLoc(), diag::warn_thread_attribute_not_on_non_static_member)
          << AL;
    }
  }

  for (unsigned Idx = Sidx; Idx < AL.getNumArgs(); ++Idx) {
    Expr *ArgExp = AL.getArgAsExpr(Idx);

    if (ArgExp->isTypeDependent()) {
      // FIXME -- need to check this again on template instantiation
      Args.push_back(ArgExp);
      continue;
    }

    if (const auto *StrLit = dyn_cast<StringLiteral>(ArgExp)) {
      if (StrLit->getLength() == 0 ||
          (StrLit->isAscii() && StrLit->getString() == StringRef("*"))) {
        // Pass empty strings to the analyzer without warnings.
        // Treat "*" as the universal lock.
        Args.push_back(ArgExp);
        continue;
      }

      // We allow constant strings to be used as a placeholder for expressions
      // that are not valid C++ syntax, but warn that they are ignored.
      S.Diag(AL.getLoc(), diag::warn_thread_attribute_ignored) << AL;
      Args.push_back(ArgExp);
      continue;
    }

    QualType ArgTy = ArgExp->getType();

    // A pointer to member expression of the form  &MyClass::mu is treated
    // specially -- we need to look at the type of the member.
    if (const auto *UOp = dyn_cast<UnaryOperator>(ArgExp))
      if (UOp->getOpcode() == UO_AddrOf)
        if (const auto *DRE = dyn_cast<DeclRefExpr>(UOp->getSubExpr()))
          if (DRE->getDecl()->isCXXInstanceMember())
            ArgTy = DRE->getDecl()->getType();

    // First see if we can just cast to record type, or pointer to record type.
    const RecordType *RT = getRecordType(ArgTy);

    // Now check if we index into a record type function param.
    if(!RT && ParamIdxOk) {
      const auto *FD = dyn_cast<FunctionDecl>(D);
      const auto *IL = dyn_cast<IntegerLiteral>(ArgExp);
      if(FD && IL) {
        unsigned int NumParams = FD->getNumParams();
        llvm::APInt ArgValue = IL->getValue();
        uint64_t ParamIdxFromOne = ArgValue.getZExtValue();
        uint64_t ParamIdxFromZero = ParamIdxFromOne - 1;
        if (!ArgValue.isStrictlyPositive() || ParamIdxFromOne > NumParams) {
          S.Diag(AL.getLoc(),
                 diag::err_attribute_argument_out_of_bounds_extra_info)
              << AL << Idx + 1 << NumParams;
          continue;
        }
        ArgTy = FD->getParamDecl(ParamIdxFromZero)->getType();
      }
    }

    // If the type does not have a capability, see if the components of the
    // expression have capabilities. This allows for writing C code where the
    // capability may be on the type, and the expression is a capability
    // boolean logic expression. Eg) requires_capability(A || B && !C)
    if (!typeHasCapability(S, ArgTy) && !isCapabilityExpr(S, ArgExp))
      S.Diag(AL.getLoc(), diag::warn_thread_attribute_argument_not_lockable)
          << AL << ArgTy;

    Args.push_back(ArgExp);
  }
}

//===----------------------------------------------------------------------===//
// Attribute Implementations
//===----------------------------------------------------------------------===//

static void handlePtGuardedVarAttr(Sema &S, Decl *D, const ParsedAttr &AL) {
  if (!threadSafetyCheckIsPointer(S, D, AL))
    return;

  D->addAttr(::new (S.Context) PtGuardedVarAttr(S.Context, AL));
}

static bool checkGuardedByAttrCommon(Sema &S, Decl *D, const ParsedAttr &AL,
                                     Expr *&Arg) {
  SmallVector<Expr *, 1> Args;
  // check that all arguments are lockable objects
  checkAttrArgsAreCapabilityObjs(S, D, AL, Args);
  unsigned Size = Args.size();
  if (Size != 1)
    return false;

  Arg = Args[0];

  return true;
}

static void handleGuardedByAttr(Sema &S, Decl *D, const ParsedAttr &AL) {
  Expr *Arg = nullptr;
  if (!checkGuardedByAttrCommon(S, D, AL, Arg))
    return;

  D->addAttr(::new (S.Context) GuardedByAttr(S.Context, AL, Arg));
}

static void handlePtGuardedByAttr(Sema &S, Decl *D, const ParsedAttr &AL) {
  Expr *Arg = nullptr;
  if (!checkGuardedByAttrCommon(S, D, AL, Arg))
    return;

  if (!threadSafetyCheckIsPointer(S, D, AL))
    return;

  D->addAttr(::new (S.Context) PtGuardedByAttr(S.Context, AL, Arg));
}

static bool checkAcquireOrderAttrCommon(Sema &S, Decl *D, const ParsedAttr &AL,
                                        SmallVectorImpl<Expr *> &Args) {
  if (!checkAttributeAtLeastNumArgs(S, AL, 1))
    return false;

  // Check that this attribute only applies to lockable types.
  QualType QT = cast<ValueDecl>(D)->getType();
  if (!QT->isDependentType() && !typeHasCapability(S, QT)) {
    S.Diag(AL.getLoc(), diag::warn_thread_attribute_decl_not_lockable) << AL;
    return false;
  }

  // Check that all arguments are lockable objects.
  checkAttrArgsAreCapabilityObjs(S, D, AL, Args);
  if (Args.empty())
    return false;

  return true;
}

static void handleAcquiredAfterAttr(Sema &S, Decl *D, const ParsedAttr &AL) {
  SmallVector<Expr *, 1> Args;
  if (!checkAcquireOrderAttrCommon(S, D, AL, Args))
    return;

  Expr **StartArg = &Args[0];
  D->addAttr(::new (S.Context)
                 AcquiredAfterAttr(S.Context, AL, StartArg, Args.size()));
}

static void handleAcquiredBeforeAttr(Sema &S, Decl *D, const ParsedAttr &AL) {
  SmallVector<Expr *, 1> Args;
  if (!checkAcquireOrderAttrCommon(S, D, AL, Args))
    return;

  Expr **StartArg = &Args[0];
  D->addAttr(::new (S.Context)
                 AcquiredBeforeAttr(S.Context, AL, StartArg, Args.size()));
}

static bool checkLockFunAttrCommon(Sema &S, Decl *D, const ParsedAttr &AL,
                                   SmallVectorImpl<Expr *> &Args) {
  // zero or more arguments ok
  // check that all arguments are lockable objects
  checkAttrArgsAreCapabilityObjs(S, D, AL, Args, 0, /*ParamIdxOk=*/true);

  return true;
}

static void handleAssertSharedLockAttr(Sema &S, Decl *D, const ParsedAttr &AL) {
  SmallVector<Expr *, 1> Args;
  if (!checkLockFunAttrCommon(S, D, AL, Args))
    return;

  unsigned Size = Args.size();
  Expr **StartArg = Size == 0 ? nullptr : &Args[0];
  D->addAttr(::new (S.Context)
                 AssertSharedLockAttr(S.Context, AL, StartArg, Size));
}

static void handleAssertExclusiveLockAttr(Sema &S, Decl *D,
                                          const ParsedAttr &AL) {
  SmallVector<Expr *, 1> Args;
  if (!checkLockFunAttrCommon(S, D, AL, Args))
    return;

  unsigned Size = Args.size();
  Expr **StartArg = Size == 0 ? nullptr : &Args[0];
  D->addAttr(::new (S.Context)
                 AssertExclusiveLockAttr(S.Context, AL, StartArg, Size));
}

/// Checks to be sure that the given parameter number is in bounds, and
/// is an integral type. Will emit appropriate diagnostics if this returns
/// false.
///
/// AttrArgNo is used to actually retrieve the argument, so it's base-0.
template <typename AttrInfo>
static bool checkParamIsIntegerType(Sema &S, const FunctionDecl *FD,
                                    const AttrInfo &AI, unsigned AttrArgNo) {
  assert(AI.isArgExpr(AttrArgNo) && "Expected expression argument");
  Expr *AttrArg = AI.getArgAsExpr(AttrArgNo);
  ParamIdx Idx;
  if (!checkFunctionOrMethodParameterIndex(S, FD, AI, AttrArgNo + 1, AttrArg,
                                           Idx))
    return false;

  const ParmVarDecl *Param = FD->getParamDecl(Idx.getASTIndex());
  if (!Param->getType()->isIntegerType() && !Param->getType()->isCharType()) {
    SourceLocation SrcLoc = AttrArg->getBeginLoc();
    S.Diag(SrcLoc, diag::err_attribute_integers_only)
        << AI << Param->getSourceRange();
    return false;
  }
  return true;
}

static void handleAllocSizeAttr(Sema &S, Decl *D, const ParsedAttr &AL) {
  if (!checkAttributeAtLeastNumArgs(S, AL, 1) ||
      !checkAttributeAtMostNumArgs(S, AL, 2))
    return;

  const auto *FD = cast<FunctionDecl>(D);
  if (!FD->getReturnType()->isPointerType()) {
    S.Diag(AL.getLoc(), diag::warn_attribute_return_pointers_only) << AL;
    return;
  }

  const Expr *SizeExpr = AL.getArgAsExpr(0);
  int SizeArgNoVal;
  // Parameter indices are 1-indexed, hence Index=1
  if (!checkPositiveIntArgument(S, AL, SizeExpr, SizeArgNoVal, /*Idx=*/1))
    return;
  if (!checkParamIsIntegerType(S, FD, AL, /*AttrArgNo=*/0))
    return;
  ParamIdx SizeArgNo(SizeArgNoVal, D);

  ParamIdx NumberArgNo;
  if (AL.getNumArgs() == 2) {
    const Expr *NumberExpr = AL.getArgAsExpr(1);
    int Val;
    // Parameter indices are 1-based, hence Index=2
    if (!checkPositiveIntArgument(S, AL, NumberExpr, Val, /*Idx=*/2))
      return;
    if (!checkParamIsIntegerType(S, FD, AL, /*AttrArgNo=*/1))
      return;
    NumberArgNo = ParamIdx(Val, D);
  }

  D->addAttr(::new (S.Context)
                 AllocSizeAttr(S.Context, AL, SizeArgNo, NumberArgNo));
}

static bool checkTryLockFunAttrCommon(Sema &S, Decl *D, const ParsedAttr &AL,
                                      SmallVectorImpl<Expr *> &Args) {
  if (!checkAttributeAtLeastNumArgs(S, AL, 1))
    return false;

  if (!isIntOrBool(AL.getArgAsExpr(0))) {
    S.Diag(AL.getLoc(), diag::err_attribute_argument_n_type)
        << AL << 1 << AANT_ArgumentIntOrBool;
    return false;
  }

  // check that all arguments are lockable objects
  checkAttrArgsAreCapabilityObjs(S, D, AL, Args, 1);

  return true;
}

static void handleSharedTrylockFunctionAttr(Sema &S, Decl *D,
                                            const ParsedAttr &AL) {
  SmallVector<Expr*, 2> Args;
  if (!checkTryLockFunAttrCommon(S, D, AL, Args))
    return;

  D->addAttr(::new (S.Context) SharedTrylockFunctionAttr(
      S.Context, AL, AL.getArgAsExpr(0), Args.data(), Args.size()));
}

static void handleExclusiveTrylockFunctionAttr(Sema &S, Decl *D,
                                               const ParsedAttr &AL) {
  SmallVector<Expr*, 2> Args;
  if (!checkTryLockFunAttrCommon(S, D, AL, Args))
    return;

  D->addAttr(::new (S.Context) ExclusiveTrylockFunctionAttr(
      S.Context, AL, AL.getArgAsExpr(0), Args.data(), Args.size()));
}

static void handleLockReturnedAttr(Sema &S, Decl *D, const ParsedAttr &AL) {
  // check that the argument is lockable object
  SmallVector<Expr*, 1> Args;
  checkAttrArgsAreCapabilityObjs(S, D, AL, Args);
  unsigned Size = Args.size();
  if (Size == 0)
    return;

  D->addAttr(::new (S.Context) LockReturnedAttr(S.Context, AL, Args[0]));
}

static void handleLocksExcludedAttr(Sema &S, Decl *D, const ParsedAttr &AL) {
  if (!checkAttributeAtLeastNumArgs(S, AL, 1))
    return;

  // check that all arguments are lockable objects
  SmallVector<Expr*, 1> Args;
  checkAttrArgsAreCapabilityObjs(S, D, AL, Args);
  unsigned Size = Args.size();
  if (Size == 0)
    return;
  Expr **StartArg = &Args[0];

  D->addAttr(::new (S.Context)
                 LocksExcludedAttr(S.Context, AL, StartArg, Size));
}

static bool checkFunctionConditionAttr(Sema &S, Decl *D, const ParsedAttr &AL,
                                       Expr *&Cond, StringRef &Msg) {
  Cond = AL.getArgAsExpr(0);
  if (!Cond->isTypeDependent()) {
    ExprResult Converted = S.PerformContextuallyConvertToBool(Cond);
    if (Converted.isInvalid())
      return false;
    Cond = Converted.get();
  }

  if (!S.checkStringLiteralArgumentAttr(AL, 1, Msg))
    return false;

  if (Msg.empty())
    Msg = "<no message provided>";

  SmallVector<PartialDiagnosticAt, 8> Diags;
  if (isa<FunctionDecl>(D) && !Cond->isValueDependent() &&
      !Expr::isPotentialConstantExprUnevaluated(Cond, cast<FunctionDecl>(D),
                                                Diags)) {
    S.Diag(AL.getLoc(), diag::err_attr_cond_never_constant_expr) << AL;
    for (const PartialDiagnosticAt &PDiag : Diags)
      S.Diag(PDiag.first, PDiag.second);
    return false;
  }
  return true;
}

static void handleEnableIfAttr(Sema &S, Decl *D, const ParsedAttr &AL) {
  S.Diag(AL.getLoc(), diag::ext_clang_enable_if);

  Expr *Cond;
  StringRef Msg;
  if (checkFunctionConditionAttr(S, D, AL, Cond, Msg))
    D->addAttr(::new (S.Context) EnableIfAttr(S.Context, AL, Cond, Msg));
}

namespace {
/// Determines if a given Expr references any of the given function's
/// ParmVarDecls, or the function's implicit `this` parameter (if applicable).
class ArgumentDependenceChecker
    : public RecursiveASTVisitor<ArgumentDependenceChecker> {
#ifndef NDEBUG
  const CXXRecordDecl *ClassType;
#endif
  llvm::SmallPtrSet<const ParmVarDecl *, 16> Parms;
  bool Result;

public:
  ArgumentDependenceChecker(const FunctionDecl *FD) {
#ifndef NDEBUG
    if (const auto *MD = dyn_cast<CXXMethodDecl>(FD))
      ClassType = MD->getParent();
    else
      ClassType = nullptr;
#endif
    Parms.insert(FD->param_begin(), FD->param_end());
  }

  bool referencesArgs(Expr *E) {
    Result = false;
    TraverseStmt(E);
    return Result;
  }

  bool VisitCXXThisExpr(CXXThisExpr *E) {
    assert(E->getType()->getPointeeCXXRecordDecl() == ClassType &&
           "`this` doesn't refer to the enclosing class?");
    Result = true;
    return false;
  }

  bool VisitDeclRefExpr(DeclRefExpr *DRE) {
    if (const auto *PVD = dyn_cast<ParmVarDecl>(DRE->getDecl()))
      if (Parms.count(PVD)) {
        Result = true;
        return false;
      }
    return true;
  }
};
}

static void handleDiagnoseIfAttr(Sema &S, Decl *D, const ParsedAttr &AL) {
  S.Diag(AL.getLoc(), diag::ext_clang_diagnose_if);

  Expr *Cond;
  StringRef Msg;
  if (!checkFunctionConditionAttr(S, D, AL, Cond, Msg))
    return;

  StringRef DiagTypeStr;
  if (!S.checkStringLiteralArgumentAttr(AL, 2, DiagTypeStr))
    return;

  DiagnoseIfAttr::DiagnosticType DiagType;
  if (!DiagnoseIfAttr::ConvertStrToDiagnosticType(DiagTypeStr, DiagType)) {
    S.Diag(AL.getArgAsExpr(2)->getBeginLoc(),
           diag::err_diagnose_if_invalid_diagnostic_type);
    return;
  }

  bool ArgDependent = false;
  if (const auto *FD = dyn_cast<FunctionDecl>(D))
    ArgDependent = ArgumentDependenceChecker(FD).referencesArgs(Cond);
  D->addAttr(::new (S.Context) DiagnoseIfAttr(
      S.Context, AL, Cond, Msg, DiagType, ArgDependent, cast<NamedDecl>(D)));
}

static void handleNoBuiltinAttr(Sema &S, Decl *D, const ParsedAttr &AL) {
  static constexpr const StringRef kWildcard = "*";

  llvm::SmallVector<StringRef, 16> Names;
  bool HasWildcard = false;

  const auto AddBuiltinName = [&Names, &HasWildcard](StringRef Name) {
    if (Name == kWildcard)
      HasWildcard = true;
    Names.push_back(Name);
  };

  // Add previously defined attributes.
  if (const auto *NBA = D->getAttr<NoBuiltinAttr>())
    for (StringRef BuiltinName : NBA->builtinNames())
      AddBuiltinName(BuiltinName);

  // Add current attributes.
  if (AL.getNumArgs() == 0)
    AddBuiltinName(kWildcard);
  else
    for (unsigned I = 0, E = AL.getNumArgs(); I != E; ++I) {
      StringRef BuiltinName;
      SourceLocation LiteralLoc;
      if (!S.checkStringLiteralArgumentAttr(AL, I, BuiltinName, &LiteralLoc))
        return;

      if (Builtin::Context::isBuiltinFunc(BuiltinName))
        AddBuiltinName(BuiltinName);
      else
        S.Diag(LiteralLoc, diag::warn_attribute_no_builtin_invalid_builtin_name)
            << BuiltinName << AL;
    }

  // Repeating the same attribute is fine.
  llvm::sort(Names);
  Names.erase(std::unique(Names.begin(), Names.end()), Names.end());

  // Empty no_builtin must be on its own.
  if (HasWildcard && Names.size() > 1)
    S.Diag(D->getLocation(),
           diag::err_attribute_no_builtin_wildcard_or_builtin_name)
        << AL;

  if (D->hasAttr<NoBuiltinAttr>())
    D->dropAttr<NoBuiltinAttr>();
  D->addAttr(::new (S.Context)
                 NoBuiltinAttr(S.Context, AL, Names.data(), Names.size()));
}

static void handlePassObjectSizeAttr(Sema &S, Decl *D, const ParsedAttr &AL) {
  if (D->hasAttr<PassObjectSizeAttr>()) {
    S.Diag(D->getBeginLoc(), diag::err_attribute_only_once_per_parameter) << AL;
    return;
  }

  Expr *E = AL.getArgAsExpr(0);
  uint32_t Type;
  if (!checkUInt32Argument(S, AL, E, Type, /*Idx=*/1))
    return;

  // pass_object_size's argument is passed in as the second argument of
  // __builtin_object_size. So, it has the same constraints as that second
  // argument; namely, it must be in the range [0, 3].
  if (Type > 3) {
    S.Diag(E->getBeginLoc(), diag::err_attribute_argument_out_of_range)
        << AL << 0 << 3 << E->getSourceRange();
    return;
  }

  // pass_object_size is only supported on constant pointer parameters; as a
  // kindness to users, we allow the parameter to be non-const for declarations.
  // At this point, we have no clue if `D` belongs to a function declaration or
  // definition, so we defer the constness check until later.
  if (!cast<ParmVarDecl>(D)->getType()->isPointerType()) {
    S.Diag(D->getBeginLoc(), diag::err_attribute_pointers_only) << AL << 1;
    return;
  }

  D->addAttr(::new (S.Context) PassObjectSizeAttr(S.Context, AL, (int)Type));
}

static void handleConsumableAttr(Sema &S, Decl *D, const ParsedAttr &AL) {
  ConsumableAttr::ConsumedState DefaultState;

  if (AL.isArgIdent(0)) {
    IdentifierLoc *IL = AL.getArgAsIdent(0);
    if (!ConsumableAttr::ConvertStrToConsumedState(IL->Ident->getName(),
                                                   DefaultState)) {
      S.Diag(IL->Loc, diag::warn_attribute_type_not_supported) << AL
                                                               << IL->Ident;
      return;
    }
  } else {
    S.Diag(AL.getLoc(), diag::err_attribute_argument_type)
        << AL << AANT_ArgumentIdentifier;
    return;
  }

  D->addAttr(::new (S.Context) ConsumableAttr(S.Context, AL, DefaultState));
}

static bool checkForConsumableClass(Sema &S, const CXXMethodDecl *MD,
                                    const ParsedAttr &AL) {
  QualType ThisType = MD->getThisType()->getPointeeType();

  if (const CXXRecordDecl *RD = ThisType->getAsCXXRecordDecl()) {
    if (!RD->hasAttr<ConsumableAttr>()) {
      S.Diag(AL.getLoc(), diag::warn_attr_on_unconsumable_class) << RD;

      return false;
    }
  }

  return true;
}

static void handleCallableWhenAttr(Sema &S, Decl *D, const ParsedAttr &AL) {
  if (!checkAttributeAtLeastNumArgs(S, AL, 1))
    return;

  if (!checkForConsumableClass(S, cast<CXXMethodDecl>(D), AL))
    return;

  SmallVector<CallableWhenAttr::ConsumedState, 3> States;
  for (unsigned ArgIndex = 0; ArgIndex < AL.getNumArgs(); ++ArgIndex) {
    CallableWhenAttr::ConsumedState CallableState;

    StringRef StateString;
    SourceLocation Loc;
    if (AL.isArgIdent(ArgIndex)) {
      IdentifierLoc *Ident = AL.getArgAsIdent(ArgIndex);
      StateString = Ident->Ident->getName();
      Loc = Ident->Loc;
    } else {
      if (!S.checkStringLiteralArgumentAttr(AL, ArgIndex, StateString, &Loc))
        return;
    }

    if (!CallableWhenAttr::ConvertStrToConsumedState(StateString,
                                                     CallableState)) {
      S.Diag(Loc, diag::warn_attribute_type_not_supported) << AL << StateString;
      return;
    }

    States.push_back(CallableState);
  }

  D->addAttr(::new (S.Context)
                 CallableWhenAttr(S.Context, AL, States.data(), States.size()));
}

static void handleParamTypestateAttr(Sema &S, Decl *D, const ParsedAttr &AL) {
  ParamTypestateAttr::ConsumedState ParamState;

  if (AL.isArgIdent(0)) {
    IdentifierLoc *Ident = AL.getArgAsIdent(0);
    StringRef StateString = Ident->Ident->getName();

    if (!ParamTypestateAttr::ConvertStrToConsumedState(StateString,
                                                       ParamState)) {
      S.Diag(Ident->Loc, diag::warn_attribute_type_not_supported)
          << AL << StateString;
      return;
    }
  } else {
    S.Diag(AL.getLoc(), diag::err_attribute_argument_type)
        << AL << AANT_ArgumentIdentifier;
    return;
  }

  // FIXME: This check is currently being done in the analysis.  It can be
  //        enabled here only after the parser propagates attributes at
  //        template specialization definition, not declaration.
  //QualType ReturnType = cast<ParmVarDecl>(D)->getType();
  //const CXXRecordDecl *RD = ReturnType->getAsCXXRecordDecl();
  //
  //if (!RD || !RD->hasAttr<ConsumableAttr>()) {
  //    S.Diag(AL.getLoc(), diag::warn_return_state_for_unconsumable_type) <<
  //      ReturnType.getAsString();
  //    return;
  //}

  D->addAttr(::new (S.Context) ParamTypestateAttr(S.Context, AL, ParamState));
}

static void handleReturnTypestateAttr(Sema &S, Decl *D, const ParsedAttr &AL) {
  ReturnTypestateAttr::ConsumedState ReturnState;

  if (AL.isArgIdent(0)) {
    IdentifierLoc *IL = AL.getArgAsIdent(0);
    if (!ReturnTypestateAttr::ConvertStrToConsumedState(IL->Ident->getName(),
                                                        ReturnState)) {
      S.Diag(IL->Loc, diag::warn_attribute_type_not_supported) << AL
                                                               << IL->Ident;
      return;
    }
  } else {
    S.Diag(AL.getLoc(), diag::err_attribute_argument_type)
        << AL << AANT_ArgumentIdentifier;
    return;
  }

  // FIXME: This check is currently being done in the analysis.  It can be
  //        enabled here only after the parser propagates attributes at
  //        template specialization definition, not declaration.
  //QualType ReturnType;
  //
  //if (const ParmVarDecl *Param = dyn_cast<ParmVarDecl>(D)) {
  //  ReturnType = Param->getType();
  //
  //} else if (const CXXConstructorDecl *Constructor =
  //             dyn_cast<CXXConstructorDecl>(D)) {
  //  ReturnType = Constructor->getThisType()->getPointeeType();
  //
  //} else {
  //
  //  ReturnType = cast<FunctionDecl>(D)->getCallResultType();
  //}
  //
  //const CXXRecordDecl *RD = ReturnType->getAsCXXRecordDecl();
  //
  //if (!RD || !RD->hasAttr<ConsumableAttr>()) {
  //    S.Diag(Attr.getLoc(), diag::warn_return_state_for_unconsumable_type) <<
  //      ReturnType.getAsString();
  //    return;
  //}

  D->addAttr(::new (S.Context) ReturnTypestateAttr(S.Context, AL, ReturnState));
}

static void handleSetTypestateAttr(Sema &S, Decl *D, const ParsedAttr &AL) {
  if (!checkForConsumableClass(S, cast<CXXMethodDecl>(D), AL))
    return;

  SetTypestateAttr::ConsumedState NewState;
  if (AL.isArgIdent(0)) {
    IdentifierLoc *Ident = AL.getArgAsIdent(0);
    StringRef Param = Ident->Ident->getName();
    if (!SetTypestateAttr::ConvertStrToConsumedState(Param, NewState)) {
      S.Diag(Ident->Loc, diag::warn_attribute_type_not_supported) << AL
                                                                  << Param;
      return;
    }
  } else {
    S.Diag(AL.getLoc(), diag::err_attribute_argument_type)
        << AL << AANT_ArgumentIdentifier;
    return;
  }

  D->addAttr(::new (S.Context) SetTypestateAttr(S.Context, AL, NewState));
}

static void handleTestTypestateAttr(Sema &S, Decl *D, const ParsedAttr &AL) {
  if (!checkForConsumableClass(S, cast<CXXMethodDecl>(D), AL))
    return;

  TestTypestateAttr::ConsumedState TestState;
  if (AL.isArgIdent(0)) {
    IdentifierLoc *Ident = AL.getArgAsIdent(0);
    StringRef Param = Ident->Ident->getName();
    if (!TestTypestateAttr::ConvertStrToConsumedState(Param, TestState)) {
      S.Diag(Ident->Loc, diag::warn_attribute_type_not_supported) << AL
                                                                  << Param;
      return;
    }
  } else {
    S.Diag(AL.getLoc(), diag::err_attribute_argument_type)
        << AL << AANT_ArgumentIdentifier;
    return;
  }

  D->addAttr(::new (S.Context) TestTypestateAttr(S.Context, AL, TestState));
}

static void handleExtVectorTypeAttr(Sema &S, Decl *D, const ParsedAttr &AL) {
  // Remember this typedef decl, we will need it later for diagnostics.
  S.ExtVectorDecls.push_back(cast<TypedefNameDecl>(D));
}

static void handlePackedAttr(Sema &S, Decl *D, const ParsedAttr &AL) {
  if (auto *TD = dyn_cast<TagDecl>(D))
    TD->addAttr(::new (S.Context) PackedAttr(S.Context, AL));
  else if (auto *FD = dyn_cast<FieldDecl>(D)) {
    bool BitfieldByteAligned = (!FD->getType()->isDependentType() &&
                                !FD->getType()->isIncompleteType() &&
                                FD->isBitField() &&
                                S.Context.getTypeAlign(FD->getType()) <= 8);

    if (S.getASTContext().getTargetInfo().getTriple().isPS4()) {
      if (BitfieldByteAligned)
        // The PS4 target needs to maintain ABI backwards compatibility.
        S.Diag(AL.getLoc(), diag::warn_attribute_ignored_for_field_of_type)
            << AL << FD->getType();
      else
        FD->addAttr(::new (S.Context) PackedAttr(S.Context, AL));
    } else {
      // Report warning about changed offset in the newer compiler versions.
      if (BitfieldByteAligned)
        S.Diag(AL.getLoc(), diag::warn_attribute_packed_for_bitfield);

      FD->addAttr(::new (S.Context) PackedAttr(S.Context, AL));
    }

  } else
    S.Diag(AL.getLoc(), diag::warn_attribute_ignored) << AL;
}

static void handlePreferredName(Sema &S, Decl *D, const ParsedAttr &AL) {
  auto *RD = cast<CXXRecordDecl>(D);
  ClassTemplateDecl *CTD = RD->getDescribedClassTemplate();
  assert(CTD && "attribute does not appertain to this declaration");

  ParsedType PT = AL.getTypeArg();
  TypeSourceInfo *TSI = nullptr;
  QualType T = S.GetTypeFromParser(PT, &TSI);
  if (!TSI)
    TSI = S.Context.getTrivialTypeSourceInfo(T, AL.getLoc());

  if (!T.hasQualifiers() && T->getAs<TypedefType>()) {
    // Find the template name, if this type names a template specialization.
    const TemplateDecl *Template = nullptr;
    if (const auto *CTSD = dyn_cast_or_null<ClassTemplateSpecializationDecl>(
            T->getAsCXXRecordDecl())) {
      Template = CTSD->getSpecializedTemplate();
    } else if (const auto *TST = T->getAs<TemplateSpecializationType>()) {
      while (TST && TST->isTypeAlias())
        TST = TST->getAliasedType()->getAs<TemplateSpecializationType>();
      if (TST)
        Template = TST->getTemplateName().getAsTemplateDecl();
    }

    if (Template && declaresSameEntity(Template, CTD)) {
      D->addAttr(::new (S.Context) PreferredNameAttr(S.Context, AL, TSI));
      return;
    }
  }

  S.Diag(AL.getLoc(), diag::err_attribute_preferred_name_arg_invalid)
      << T << CTD;
  if (const auto *TT = T->getAs<TypedefType>())
    S.Diag(TT->getDecl()->getLocation(), diag::note_entity_declared_at)
        << TT->getDecl();
}

static bool checkIBOutletCommon(Sema &S, Decl *D, const ParsedAttr &AL) {
  // The IBOutlet/IBOutletCollection attributes only apply to instance
  // variables or properties of Objective-C classes.  The outlet must also
  // have an object reference type.
  if (const auto *VD = dyn_cast<ObjCIvarDecl>(D)) {
    if (!VD->getType()->getAs<ObjCObjectPointerType>()) {
      S.Diag(AL.getLoc(), diag::warn_iboutlet_object_type)
          << AL << VD->getType() << 0;
      return false;
    }
  }
  else if (const auto *PD = dyn_cast<ObjCPropertyDecl>(D)) {
    if (!PD->getType()->getAs<ObjCObjectPointerType>()) {
      S.Diag(AL.getLoc(), diag::warn_iboutlet_object_type)
          << AL << PD->getType() << 1;
      return false;
    }
  }
  else {
    S.Diag(AL.getLoc(), diag::warn_attribute_iboutlet) << AL;
    return false;
  }

  return true;
}

static void handleIBOutlet(Sema &S, Decl *D, const ParsedAttr &AL) {
  if (!checkIBOutletCommon(S, D, AL))
    return;

  D->addAttr(::new (S.Context) IBOutletAttr(S.Context, AL));
}

static void handleIBOutletCollection(Sema &S, Decl *D, const ParsedAttr &AL) {

  // The iboutletcollection attribute can have zero or one arguments.
  if (AL.getNumArgs() > 1) {
    S.Diag(AL.getLoc(), diag::err_attribute_wrong_number_arguments) << AL << 1;
    return;
  }

  if (!checkIBOutletCommon(S, D, AL))
    return;

  ParsedType PT;

  if (AL.hasParsedType())
    PT = AL.getTypeArg();
  else {
    PT = S.getTypeName(S.Context.Idents.get("NSObject"), AL.getLoc(),
                       S.getScopeForContext(D->getDeclContext()->getParent()));
    if (!PT) {
      S.Diag(AL.getLoc(), diag::err_iboutletcollection_type) << "NSObject";
      return;
    }
  }

  TypeSourceInfo *QTLoc = nullptr;
  QualType QT = S.GetTypeFromParser(PT, &QTLoc);
  if (!QTLoc)
    QTLoc = S.Context.getTrivialTypeSourceInfo(QT, AL.getLoc());

  // Diagnose use of non-object type in iboutletcollection attribute.
  // FIXME. Gnu attribute extension ignores use of builtin types in
  // attributes. So, __attribute__((iboutletcollection(char))) will be
  // treated as __attribute__((iboutletcollection())).
  if (!QT->isObjCIdType() && !QT->isObjCObjectType()) {
    S.Diag(AL.getLoc(),
           QT->isBuiltinType() ? diag::err_iboutletcollection_builtintype
                               : diag::err_iboutletcollection_type) << QT;
    return;
  }

  D->addAttr(::new (S.Context) IBOutletCollectionAttr(S.Context, AL, QTLoc));
}

bool Sema::isValidPointerAttrType(QualType T, bool RefOkay) {
  if (RefOkay) {
    if (T->isReferenceType())
      return true;
  } else {
    T = T.getNonReferenceType();
  }

  // The nonnull attribute, and other similar attributes, can be applied to a
  // transparent union that contains a pointer type.
  if (const RecordType *UT = T->getAsUnionType()) {
    if (UT && UT->getDecl()->hasAttr<TransparentUnionAttr>()) {
      RecordDecl *UD = UT->getDecl();
      for (const auto *I : UD->fields()) {
        QualType QT = I->getType();
        if (QT->isAnyPointerType() || QT->isBlockPointerType())
          return true;
      }
    }
  }

  return T->isAnyPointerType() || T->isBlockPointerType();
}

static bool attrNonNullArgCheck(Sema &S, QualType T, const ParsedAttr &AL,
                                SourceRange AttrParmRange,
                                SourceRange TypeRange,
                                bool isReturnValue = false) {
  if (!S.isValidPointerAttrType(T)) {
    if (isReturnValue)
      S.Diag(AL.getLoc(), diag::warn_attribute_return_pointers_only)
          << AL << AttrParmRange << TypeRange;
    else
      S.Diag(AL.getLoc(), diag::warn_attribute_pointers_only)
          << AL << AttrParmRange << TypeRange << 0;
    return false;
  }
  return true;
}

static void handleNonNullAttr(Sema &S, Decl *D, const ParsedAttr &AL) {
  SmallVector<ParamIdx, 8> NonNullArgs;
  for (unsigned I = 0; I < AL.getNumArgs(); ++I) {
    Expr *Ex = AL.getArgAsExpr(I);
    ParamIdx Idx;
    if (!checkFunctionOrMethodParameterIndex(S, D, AL, I + 1, Ex, Idx))
      return;

    // Is the function argument a pointer type?
    if (Idx.getASTIndex() < getFunctionOrMethodNumParams(D) &&
        !attrNonNullArgCheck(
            S, getFunctionOrMethodParamType(D, Idx.getASTIndex()), AL,
            Ex->getSourceRange(),
            getFunctionOrMethodParamRange(D, Idx.getASTIndex())))
      continue;

    NonNullArgs.push_back(Idx);
  }

  // If no arguments were specified to __attribute__((nonnull)) then all pointer
  // arguments have a nonnull attribute; warn if there aren't any. Skip this
  // check if the attribute came from a macro expansion or a template
  // instantiation.
  if (NonNullArgs.empty() && AL.getLoc().isFileID() &&
      !S.inTemplateInstantiation()) {
    bool AnyPointers = isFunctionOrMethodVariadic(D);
    for (unsigned I = 0, E = getFunctionOrMethodNumParams(D);
         I != E && !AnyPointers; ++I) {
      QualType T = getFunctionOrMethodParamType(D, I);
      if (T->isDependentType() || S.isValidPointerAttrType(T))
        AnyPointers = true;
    }

    if (!AnyPointers)
      S.Diag(AL.getLoc(), diag::warn_attribute_nonnull_no_pointers);
  }

  ParamIdx *Start = NonNullArgs.data();
  unsigned Size = NonNullArgs.size();
  llvm::array_pod_sort(Start, Start + Size);
  D->addAttr(::new (S.Context) NonNullAttr(S.Context, AL, Start, Size));
}

static void handleNonNullAttrParameter(Sema &S, ParmVarDecl *D,
                                       const ParsedAttr &AL) {
  if (AL.getNumArgs() > 0) {
    if (D->getFunctionType()) {
      handleNonNullAttr(S, D, AL);
    } else {
      S.Diag(AL.getLoc(), diag::warn_attribute_nonnull_parm_no_args)
        << D->getSourceRange();
    }
    return;
  }

  // Is the argument a pointer type?
  if (!attrNonNullArgCheck(S, D->getType(), AL, SourceRange(),
                           D->getSourceRange()))
    return;

  D->addAttr(::new (S.Context) NonNullAttr(S.Context, AL, nullptr, 0));
}

static void handleReturnsNonNullAttr(Sema &S, Decl *D, const ParsedAttr &AL) {
  QualType ResultType = getFunctionOrMethodResultType(D);
  SourceRange SR = getFunctionOrMethodResultSourceRange(D);
  if (!attrNonNullArgCheck(S, ResultType, AL, SourceRange(), SR,
                           /* isReturnValue */ true))
    return;

  D->addAttr(::new (S.Context) ReturnsNonNullAttr(S.Context, AL));
}

static void handleNoEscapeAttr(Sema &S, Decl *D, const ParsedAttr &AL) {
  if (D->isInvalidDecl())
    return;

  // noescape only applies to pointer types.
  QualType T = cast<ParmVarDecl>(D)->getType();
  if (!S.isValidPointerAttrType(T, /* RefOkay */ true)) {
    S.Diag(AL.getLoc(), diag::warn_attribute_pointers_only)
        << AL << AL.getRange() << 0;
    return;
  }

  D->addAttr(::new (S.Context) NoEscapeAttr(S.Context, AL));
}

static void handleAssumeAlignedAttr(Sema &S, Decl *D, const ParsedAttr &AL) {
  Expr *E = AL.getArgAsExpr(0),
       *OE = AL.getNumArgs() > 1 ? AL.getArgAsExpr(1) : nullptr;
  S.AddAssumeAlignedAttr(D, AL, E, OE);
}

static void handleAllocAlignAttr(Sema &S, Decl *D, const ParsedAttr &AL) {
  S.AddAllocAlignAttr(D, AL, AL.getArgAsExpr(0));
}

void Sema::AddAssumeAlignedAttr(Decl *D, const AttributeCommonInfo &CI, Expr *E,
                                Expr *OE) {
  QualType ResultType = getFunctionOrMethodResultType(D);
  SourceRange SR = getFunctionOrMethodResultSourceRange(D);

  AssumeAlignedAttr TmpAttr(Context, CI, E, OE);
  SourceLocation AttrLoc = TmpAttr.getLocation();

  if (!isValidPointerAttrType(ResultType, /* RefOkay */ true)) {
    Diag(AttrLoc, diag::warn_attribute_return_pointers_refs_only)
        << &TmpAttr << TmpAttr.getRange() << SR;
    return;
  }

  if (!E->isValueDependent()) {
    Optional<llvm::APSInt> I = llvm::APSInt(64);
    if (!(I = E->getIntegerConstantExpr(Context))) {
      if (OE)
        Diag(AttrLoc, diag::err_attribute_argument_n_type)
          << &TmpAttr << 1 << AANT_ArgumentIntegerConstant
          << E->getSourceRange();
      else
        Diag(AttrLoc, diag::err_attribute_argument_type)
          << &TmpAttr << AANT_ArgumentIntegerConstant
          << E->getSourceRange();
      return;
    }

    if (!I->isPowerOf2()) {
      Diag(AttrLoc, diag::err_alignment_not_power_of_two)
        << E->getSourceRange();
      return;
    }

    if (*I > Sema::MaximumAlignment)
      Diag(CI.getLoc(), diag::warn_assume_aligned_too_great)
          << CI.getRange() << Sema::MaximumAlignment;
  }

  if (OE && !OE->isValueDependent() && !OE->isIntegerConstantExpr(Context)) {
    Diag(AttrLoc, diag::err_attribute_argument_n_type)
        << &TmpAttr << 2 << AANT_ArgumentIntegerConstant
        << OE->getSourceRange();
    return;
  }

  D->addAttr(::new (Context) AssumeAlignedAttr(Context, CI, E, OE));
}

void Sema::AddAllocAlignAttr(Decl *D, const AttributeCommonInfo &CI,
                             Expr *ParamExpr) {
  QualType ResultType = getFunctionOrMethodResultType(D);

  AllocAlignAttr TmpAttr(Context, CI, ParamIdx());
  SourceLocation AttrLoc = CI.getLoc();

  if (!ResultType->isDependentType() &&
      !isValidPointerAttrType(ResultType, /* RefOkay */ true)) {
    Diag(AttrLoc, diag::warn_attribute_return_pointers_refs_only)
        << &TmpAttr << CI.getRange() << getFunctionOrMethodResultSourceRange(D);
    return;
  }

  ParamIdx Idx;
  const auto *FuncDecl = cast<FunctionDecl>(D);
  if (!checkFunctionOrMethodParameterIndex(*this, FuncDecl, TmpAttr,
                                           /*AttrArgNum=*/1, ParamExpr, Idx))
    return;

  QualType Ty = getFunctionOrMethodParamType(D, Idx.getASTIndex());
  if (!Ty->isDependentType() && !Ty->isIntegralType(Context) &&
      !Ty->isAlignValT()) {
    Diag(ParamExpr->getBeginLoc(), diag::err_attribute_integers_only)
        << &TmpAttr
        << FuncDecl->getParamDecl(Idx.getASTIndex())->getSourceRange();
    return;
  }

  D->addAttr(::new (Context) AllocAlignAttr(Context, CI, Idx));
}

/// Check if \p AssumptionStr is a known assumption and warn if not.
static void checkAssumptionAttr(Sema &S, SourceLocation Loc,
                                StringRef AssumptionStr) {
  if (llvm::KnownAssumptionStrings.count(AssumptionStr))
    return;

  unsigned BestEditDistance = 3;
  StringRef Suggestion;
  for (const auto &KnownAssumptionIt : llvm::KnownAssumptionStrings) {
    unsigned EditDistance =
        AssumptionStr.edit_distance(KnownAssumptionIt.getKey());
    if (EditDistance < BestEditDistance) {
      Suggestion = KnownAssumptionIt.getKey();
      BestEditDistance = EditDistance;
    }
  }

  if (!Suggestion.empty())
    S.Diag(Loc, diag::warn_assume_attribute_string_unknown_suggested)
        << AssumptionStr << Suggestion;
  else
    S.Diag(Loc, diag::warn_assume_attribute_string_unknown) << AssumptionStr;
}

static void handleAssumumptionAttr(Sema &S, Decl *D, const ParsedAttr &AL) {
  // Handle the case where the attribute has a text message.
  StringRef Str;
  SourceLocation AttrStrLoc;
  if (!S.checkStringLiteralArgumentAttr(AL, 0, Str, &AttrStrLoc))
    return;

  checkAssumptionAttr(S, AttrStrLoc, Str);

  D->addAttr(::new (S.Context) AssumptionAttr(S.Context, AL, Str));
}

/// Normalize the attribute, __foo__ becomes foo.
/// Returns true if normalization was applied.
static bool normalizeName(StringRef &AttrName) {
  if (AttrName.size() > 4 && AttrName.startswith("__") &&
      AttrName.endswith("__")) {
    AttrName = AttrName.drop_front(2).drop_back(2);
    return true;
  }
  return false;
}

static void handleOwnershipAttr(Sema &S, Decl *D, const ParsedAttr &AL) {
  // This attribute must be applied to a function declaration. The first
  // argument to the attribute must be an identifier, the name of the resource,
  // for example: malloc. The following arguments must be argument indexes, the
  // arguments must be of integer type for Returns, otherwise of pointer type.
  // The difference between Holds and Takes is that a pointer may still be used
  // after being held. free() should be __attribute((ownership_takes)), whereas
  // a list append function may well be __attribute((ownership_holds)).

  if (!AL.isArgIdent(0)) {
    S.Diag(AL.getLoc(), diag::err_attribute_argument_n_type)
        << AL << 1 << AANT_ArgumentIdentifier;
    return;
  }

  // Figure out our Kind.
  OwnershipAttr::OwnershipKind K =
      OwnershipAttr(S.Context, AL, nullptr, nullptr, 0).getOwnKind();

  // Check arguments.
  switch (K) {
  case OwnershipAttr::Takes:
  case OwnershipAttr::Holds:
    if (AL.getNumArgs() < 2) {
      S.Diag(AL.getLoc(), diag::err_attribute_too_few_arguments) << AL << 2;
      return;
    }
    break;
  case OwnershipAttr::Returns:
    if (AL.getNumArgs() > 2) {
      S.Diag(AL.getLoc(), diag::err_attribute_too_many_arguments) << AL << 1;
      return;
    }
    break;
  }

  IdentifierInfo *Module = AL.getArgAsIdent(0)->Ident;

  StringRef ModuleName = Module->getName();
  if (normalizeName(ModuleName)) {
    Module = &S.PP.getIdentifierTable().get(ModuleName);
  }

  SmallVector<ParamIdx, 8> OwnershipArgs;
  for (unsigned i = 1; i < AL.getNumArgs(); ++i) {
    Expr *Ex = AL.getArgAsExpr(i);
    ParamIdx Idx;
    if (!checkFunctionOrMethodParameterIndex(S, D, AL, i, Ex, Idx))
      return;

    // Is the function argument a pointer type?
    QualType T = getFunctionOrMethodParamType(D, Idx.getASTIndex());
    int Err = -1;  // No error
    switch (K) {
      case OwnershipAttr::Takes:
      case OwnershipAttr::Holds:
        if (!T->isAnyPointerType() && !T->isBlockPointerType())
          Err = 0;
        break;
      case OwnershipAttr::Returns:
        if (!T->isIntegerType())
          Err = 1;
        break;
    }
    if (-1 != Err) {
      S.Diag(AL.getLoc(), diag::err_ownership_type) << AL << Err
                                                    << Ex->getSourceRange();
      return;
    }

    // Check we don't have a conflict with another ownership attribute.
    for (const auto *I : D->specific_attrs<OwnershipAttr>()) {
      // Cannot have two ownership attributes of different kinds for the same
      // index.
      if (I->getOwnKind() != K && I->args_end() !=
          std::find(I->args_begin(), I->args_end(), Idx)) {
        S.Diag(AL.getLoc(), diag::err_attributes_are_not_compatible) << AL << I;
        return;
      } else if (K == OwnershipAttr::Returns &&
                 I->getOwnKind() == OwnershipAttr::Returns) {
        // A returns attribute conflicts with any other returns attribute using
        // a different index.
        if (std::find(I->args_begin(), I->args_end(), Idx) == I->args_end()) {
          S.Diag(I->getLocation(), diag::err_ownership_returns_index_mismatch)
              << I->args_begin()->getSourceIndex();
          if (I->args_size())
            S.Diag(AL.getLoc(), diag::note_ownership_returns_index_mismatch)
                << Idx.getSourceIndex() << Ex->getSourceRange();
          return;
        }
      }
    }
    OwnershipArgs.push_back(Idx);
  }

  ParamIdx *Start = OwnershipArgs.data();
  unsigned Size = OwnershipArgs.size();
  llvm::array_pod_sort(Start, Start + Size);
  D->addAttr(::new (S.Context)
                 OwnershipAttr(S.Context, AL, Module, Start, Size));
}

static void handleWeakRefAttr(Sema &S, Decl *D, const ParsedAttr &AL) {
  // Check the attribute arguments.
  if (AL.getNumArgs() > 1) {
    S.Diag(AL.getLoc(), diag::err_attribute_wrong_number_arguments) << AL << 1;
    return;
  }

  // gcc rejects
  // class c {
  //   static int a __attribute__((weakref ("v2")));
  //   static int b() __attribute__((weakref ("f3")));
  // };
  // and ignores the attributes of
  // void f(void) {
  //   static int a __attribute__((weakref ("v2")));
  // }
  // we reject them
  const DeclContext *Ctx = D->getDeclContext()->getRedeclContext();
  if (!Ctx->isFileContext()) {
    S.Diag(AL.getLoc(), diag::err_attribute_weakref_not_global_context)
        << cast<NamedDecl>(D);
    return;
  }

  // The GCC manual says
  //
  // At present, a declaration to which `weakref' is attached can only
  // be `static'.
  //
  // It also says
  //
  // Without a TARGET,
  // given as an argument to `weakref' or to `alias', `weakref' is
  // equivalent to `weak'.
  //
  // gcc 4.4.1 will accept
  // int a7 __attribute__((weakref));
  // as
  // int a7 __attribute__((weak));
  // This looks like a bug in gcc. We reject that for now. We should revisit
  // it if this behaviour is actually used.

  // GCC rejects
  // static ((alias ("y"), weakref)).
  // Should we? How to check that weakref is before or after alias?

  // FIXME: it would be good for us to keep the WeakRefAttr as-written instead
  // of transforming it into an AliasAttr.  The WeakRefAttr never uses the
  // StringRef parameter it was given anyway.
  StringRef Str;
  if (AL.getNumArgs() && S.checkStringLiteralArgumentAttr(AL, 0, Str))
    // GCC will accept anything as the argument of weakref. Should we
    // check for an existing decl?
    D->addAttr(::new (S.Context) AliasAttr(S.Context, AL, Str));

  D->addAttr(::new (S.Context) WeakRefAttr(S.Context, AL));
}

static void handleIFuncAttr(Sema &S, Decl *D, const ParsedAttr &AL) {
  StringRef Str;
  if (!S.checkStringLiteralArgumentAttr(AL, 0, Str))
    return;

  // Aliases should be on declarations, not definitions.
  const auto *FD = cast<FunctionDecl>(D);
  if (FD->isThisDeclarationADefinition()) {
    S.Diag(AL.getLoc(), diag::err_alias_is_definition) << FD << 1;
    return;
  }

  D->addAttr(::new (S.Context) IFuncAttr(S.Context, AL, Str));
}

static void handleAliasAttr(Sema &S, Decl *D, const ParsedAttr &AL) {
  StringRef Str;
  if (!S.checkStringLiteralArgumentAttr(AL, 0, Str))
    return;

  if (S.Context.getTargetInfo().getTriple().isOSDarwin()) {
    S.Diag(AL.getLoc(), diag::err_alias_not_supported_on_darwin);
    return;
  }
  if (S.Context.getTargetInfo().getTriple().isNVPTX()) {
    S.Diag(AL.getLoc(), diag::err_alias_not_supported_on_nvptx);
  }

  // Aliases should be on declarations, not definitions.
  if (const auto *FD = dyn_cast<FunctionDecl>(D)) {
    if (FD->isThisDeclarationADefinition()) {
      S.Diag(AL.getLoc(), diag::err_alias_is_definition) << FD << 0;
      return;
    }
  } else {
    const auto *VD = cast<VarDecl>(D);
    if (VD->isThisDeclarationADefinition() && VD->isExternallyVisible()) {
      S.Diag(AL.getLoc(), diag::err_alias_is_definition) << VD << 0;
      return;
    }
  }

  // Mark target used to prevent unneeded-internal-declaration warnings.
  if (!S.LangOpts.CPlusPlus) {
    // FIXME: demangle Str for C++, as the attribute refers to the mangled
    // linkage name, not the pre-mangled identifier.
    const DeclarationNameInfo target(&S.Context.Idents.get(Str), AL.getLoc());
    LookupResult LR(S, target, Sema::LookupOrdinaryName);
    if (S.LookupQualifiedName(LR, S.getCurLexicalContext()))
      for (NamedDecl *ND : LR)
        ND->markUsed(S.Context);
  }

  D->addAttr(::new (S.Context) AliasAttr(S.Context, AL, Str));
}

static void handleTLSModelAttr(Sema &S, Decl *D, const ParsedAttr &AL) {
  StringRef Model;
  SourceLocation LiteralLoc;
  // Check that it is a string.
  if (!S.checkStringLiteralArgumentAttr(AL, 0, Model, &LiteralLoc))
    return;

  // Check that the value.
  if (Model != "global-dynamic" && Model != "local-dynamic"
      && Model != "initial-exec" && Model != "local-exec") {
    S.Diag(LiteralLoc, diag::err_attr_tlsmodel_arg);
    return;
  }

  D->addAttr(::new (S.Context) TLSModelAttr(S.Context, AL, Model));
}

static void handleRestrictAttr(Sema &S, Decl *D, const ParsedAttr &AL) {
  QualType ResultType = getFunctionOrMethodResultType(D);
  if (ResultType->isAnyPointerType() || ResultType->isBlockPointerType()) {
    D->addAttr(::new (S.Context) RestrictAttr(S.Context, AL));
    return;
  }

  S.Diag(AL.getLoc(), diag::warn_attribute_return_pointers_only)
      << AL << getFunctionOrMethodResultSourceRange(D);
}

static void handleCPUSpecificAttr(Sema &S, Decl *D, const ParsedAttr &AL) {
  FunctionDecl *FD = cast<FunctionDecl>(D);

  if (const auto *MD = dyn_cast<CXXMethodDecl>(D)) {
    if (MD->getParent()->isLambda()) {
      S.Diag(AL.getLoc(), diag::err_attribute_dll_lambda) << AL;
      return;
    }
  }

  if (!checkAttributeAtLeastNumArgs(S, AL, 1))
    return;

  SmallVector<IdentifierInfo *, 8> CPUs;
  for (unsigned ArgNo = 0; ArgNo < getNumAttributeArgs(AL); ++ArgNo) {
    if (!AL.isArgIdent(ArgNo)) {
      S.Diag(AL.getLoc(), diag::err_attribute_argument_type)
          << AL << AANT_ArgumentIdentifier;
      return;
    }

    IdentifierLoc *CPUArg = AL.getArgAsIdent(ArgNo);
    StringRef CPUName = CPUArg->Ident->getName().trim();

    if (!S.Context.getTargetInfo().validateCPUSpecificCPUDispatch(CPUName)) {
      S.Diag(CPUArg->Loc, diag::err_invalid_cpu_specific_dispatch_value)
          << CPUName << (AL.getKind() == ParsedAttr::AT_CPUDispatch);
      return;
    }

    const TargetInfo &Target = S.Context.getTargetInfo();
    if (llvm::any_of(CPUs, [CPUName, &Target](const IdentifierInfo *Cur) {
          return Target.CPUSpecificManglingCharacter(CPUName) ==
                 Target.CPUSpecificManglingCharacter(Cur->getName());
        })) {
      S.Diag(AL.getLoc(), diag::warn_multiversion_duplicate_entries);
      return;
    }
    CPUs.push_back(CPUArg->Ident);
  }

  FD->setIsMultiVersion(true);
  if (AL.getKind() == ParsedAttr::AT_CPUSpecific)
    D->addAttr(::new (S.Context)
                   CPUSpecificAttr(S.Context, AL, CPUs.data(), CPUs.size()));
  else
    D->addAttr(::new (S.Context)
                   CPUDispatchAttr(S.Context, AL, CPUs.data(), CPUs.size()));
}

static void handleCommonAttr(Sema &S, Decl *D, const ParsedAttr &AL) {
  if (S.LangOpts.CPlusPlus) {
    S.Diag(AL.getLoc(), diag::err_attribute_not_supported_in_lang)
        << AL << AttributeLangSupport::Cpp;
    return;
  }

  if (CommonAttr *CA = S.mergeCommonAttr(D, AL))
    D->addAttr(CA);
}

static void handleCmseNSEntryAttr(Sema &S, Decl *D, const ParsedAttr &AL) {
  if (S.LangOpts.CPlusPlus && !D->getDeclContext()->isExternCContext()) {
    S.Diag(AL.getLoc(), diag::err_attribute_not_clinkage) << AL;
    return;
  }

  const auto *FD = cast<FunctionDecl>(D);
  if (!FD->isExternallyVisible()) {
    S.Diag(AL.getLoc(), diag::warn_attribute_cmse_entry_static);
    return;
  }

  D->addAttr(::new (S.Context) CmseNSEntryAttr(S.Context, AL));
}

static void handleNakedAttr(Sema &S, Decl *D, const ParsedAttr &AL) {
  if (checkAttrMutualExclusion<DisableTailCallsAttr>(S, D, AL))
    return;

  if (AL.isDeclspecAttribute() && !S.getLangOpts().IntelCompat) { // INTEL
    const auto &Triple = S.getASTContext().getTargetInfo().getTriple();
    const auto &Arch = Triple.getArch();
    if (Arch != llvm::Triple::x86 &&
        (Arch != llvm::Triple::arm && Arch != llvm::Triple::thumb)) {
      S.Diag(AL.getLoc(), diag::err_attribute_not_supported_on_arch)
          << AL << Triple.getArchName();
      return;
    }
  }

  D->addAttr(::new (S.Context) NakedAttr(S.Context, AL));
}

static void handleNoReturnAttr(Sema &S, Decl *D, const ParsedAttr &Attrs) {
  if (hasDeclarator(D)) return;

  if (!isa<ObjCMethodDecl>(D)) {
    S.Diag(Attrs.getLoc(), diag::warn_attribute_wrong_decl_type)
        << Attrs << ExpectedFunctionOrMethod;
    return;
  }

  D->addAttr(::new (S.Context) NoReturnAttr(S.Context, Attrs));
}

static void handleNoCfCheckAttr(Sema &S, Decl *D, const ParsedAttr &Attrs) {
  if (!S.getLangOpts().CFProtectionBranch)
    S.Diag(Attrs.getLoc(), diag::warn_nocf_check_attribute_ignored);
  else
    handleSimpleAttribute<AnyX86NoCfCheckAttr>(S, D, Attrs);
}

bool Sema::CheckAttrNoArgs(const ParsedAttr &Attrs) {
  if (!checkAttributeNumArgs(*this, Attrs, 0)) {
    Attrs.setInvalid();
    return true;
  }

  return false;
}

bool Sema::CheckAttrTarget(const ParsedAttr &AL) {
  // Check whether the attribute is valid on the current target.
  const TargetInfo *Aux = Context.getAuxTargetInfo();
  if (!(AL.existsInTarget(Context.getTargetInfo()) ||
        (Context.getLangOpts().SYCLIsDevice &&
         Aux && AL.existsInTarget(*Aux)))) {
    Diag(AL.getLoc(), diag::warn_unknown_attribute_ignored)
        << AL << AL.getRange();
    AL.setInvalid();
    return true;
  }

  return false;
}

static void handleAnalyzerNoReturnAttr(Sema &S, Decl *D, const ParsedAttr &AL) {

  // The checking path for 'noreturn' and 'analyzer_noreturn' are different
  // because 'analyzer_noreturn' does not impact the type.
  if (!isFunctionOrMethodOrBlock(D)) {
    ValueDecl *VD = dyn_cast<ValueDecl>(D);
    if (!VD || (!VD->getType()->isBlockPointerType() &&
                !VD->getType()->isFunctionPointerType())) {
      S.Diag(AL.getLoc(), AL.isCXX11Attribute()
                              ? diag::err_attribute_wrong_decl_type
                              : diag::warn_attribute_wrong_decl_type)
          << AL << ExpectedFunctionMethodOrBlock;
      return;
    }
  }

  D->addAttr(::new (S.Context) AnalyzerNoReturnAttr(S.Context, AL));
}

// PS3 PPU-specific.
static void handleVecReturnAttr(Sema &S, Decl *D, const ParsedAttr &AL) {
  /*
    Returning a Vector Class in Registers

    According to the PPU ABI specifications, a class with a single member of
    vector type is returned in memory when used as the return value of a
    function.
    This results in inefficient code when implementing vector classes. To return
    the value in a single vector register, add the vecreturn attribute to the
    class definition. This attribute is also applicable to struct types.

    Example:

    struct Vector
    {
      __vector float xyzw;
    } __attribute__((vecreturn));

    Vector Add(Vector lhs, Vector rhs)
    {
      Vector result;
      result.xyzw = vec_add(lhs.xyzw, rhs.xyzw);
      return result; // This will be returned in a register
    }
  */
  if (VecReturnAttr *A = D->getAttr<VecReturnAttr>()) {
    S.Diag(AL.getLoc(), diag::err_repeat_attribute) << A;
    return;
  }

  const auto *R = cast<RecordDecl>(D);
  int count = 0;

  if (!isa<CXXRecordDecl>(R)) {
    S.Diag(AL.getLoc(), diag::err_attribute_vecreturn_only_vector_member);
    return;
  }

  if (!cast<CXXRecordDecl>(R)->isPOD()) {
    S.Diag(AL.getLoc(), diag::err_attribute_vecreturn_only_pod_record);
    return;
  }

  for (const auto *I : R->fields()) {
    if ((count == 1) || !I->getType()->isVectorType()) {
      S.Diag(AL.getLoc(), diag::err_attribute_vecreturn_only_vector_member);
      return;
    }
    count++;
  }

  D->addAttr(::new (S.Context) VecReturnAttr(S.Context, AL));
}

static void handleDependencyAttr(Sema &S, Scope *Scope, Decl *D,
                                 const ParsedAttr &AL) {
  if (isa<ParmVarDecl>(D)) {
    // [[carries_dependency]] can only be applied to a parameter if it is a
    // parameter of a function declaration or lambda.
    if (!(Scope->getFlags() & clang::Scope::FunctionDeclarationScope)) {
      S.Diag(AL.getLoc(),
             diag::err_carries_dependency_param_not_function_decl);
      return;
    }
  }

  D->addAttr(::new (S.Context) CarriesDependencyAttr(S.Context, AL));
}

static void handleUnusedAttr(Sema &S, Decl *D, const ParsedAttr &AL) {
  bool IsCXX17Attr = AL.isCXX11Attribute() && !AL.getScopeName();

  // If this is spelled as the standard C++17 attribute, but not in C++17, warn
  // about using it as an extension.
  if (!S.getLangOpts().CPlusPlus17 && IsCXX17Attr)
    S.Diag(AL.getLoc(), diag::ext_cxx17_attr) << AL;

  D->addAttr(::new (S.Context) UnusedAttr(S.Context, AL));
}

static void handleConstructorAttr(Sema &S, Decl *D, const ParsedAttr &AL) {
  uint32_t priority = ConstructorAttr::DefaultPriority;
  if (AL.getNumArgs() &&
      !checkUInt32Argument(S, AL, AL.getArgAsExpr(0), priority))
    return;

  D->addAttr(::new (S.Context) ConstructorAttr(S.Context, AL, priority));
}

static void handleDestructorAttr(Sema &S, Decl *D, const ParsedAttr &AL) {
  uint32_t priority = DestructorAttr::DefaultPriority;
  if (AL.getNumArgs() &&
      !checkUInt32Argument(S, AL, AL.getArgAsExpr(0), priority))
    return;

  D->addAttr(::new (S.Context) DestructorAttr(S.Context, AL, priority));
}

template <typename AttrTy>
static void handleAttrWithMessage(Sema &S, Decl *D, const ParsedAttr &AL) {
  // Handle the case where the attribute has a text message.
  StringRef Str;
  if (AL.getNumArgs() == 1 && !S.checkStringLiteralArgumentAttr(AL, 0, Str))
    return;

  D->addAttr(::new (S.Context) AttrTy(S.Context, AL, Str));
}

static void handleObjCSuppresProtocolAttr(Sema &S, Decl *D,
                                          const ParsedAttr &AL) {
  if (!cast<ObjCProtocolDecl>(D)->isThisDeclarationADefinition()) {
    S.Diag(AL.getLoc(), diag::err_objc_attr_protocol_requires_definition)
        << AL << AL.getRange();
    return;
  }

  D->addAttr(::new (S.Context) ObjCExplicitProtocolImplAttr(S.Context, AL));
}

static bool checkAvailabilityAttr(Sema &S, SourceRange Range,
                                  IdentifierInfo *Platform,
                                  VersionTuple Introduced,
                                  VersionTuple Deprecated,
                                  VersionTuple Obsoleted) {
  StringRef PlatformName
    = AvailabilityAttr::getPrettyPlatformName(Platform->getName());
  if (PlatformName.empty())
    PlatformName = Platform->getName();

  // Ensure that Introduced <= Deprecated <= Obsoleted (although not all
  // of these steps are needed).
  if (!Introduced.empty() && !Deprecated.empty() &&
      !(Introduced <= Deprecated)) {
    S.Diag(Range.getBegin(), diag::warn_availability_version_ordering)
      << 1 << PlatformName << Deprecated.getAsString()
      << 0 << Introduced.getAsString();
    return true;
  }

  if (!Introduced.empty() && !Obsoleted.empty() &&
      !(Introduced <= Obsoleted)) {
    S.Diag(Range.getBegin(), diag::warn_availability_version_ordering)
      << 2 << PlatformName << Obsoleted.getAsString()
      << 0 << Introduced.getAsString();
    return true;
  }

  if (!Deprecated.empty() && !Obsoleted.empty() &&
      !(Deprecated <= Obsoleted)) {
    S.Diag(Range.getBegin(), diag::warn_availability_version_ordering)
      << 2 << PlatformName << Obsoleted.getAsString()
      << 1 << Deprecated.getAsString();
    return true;
  }

  return false;
}

/// Check whether the two versions match.
///
/// If either version tuple is empty, then they are assumed to match. If
/// \p BeforeIsOkay is true, then \p X can be less than or equal to \p Y.
static bool versionsMatch(const VersionTuple &X, const VersionTuple &Y,
                          bool BeforeIsOkay) {
  if (X.empty() || Y.empty())
    return true;

  if (X == Y)
    return true;

  if (BeforeIsOkay && X < Y)
    return true;

  return false;
}

AvailabilityAttr *Sema::mergeAvailabilityAttr(
    NamedDecl *D, const AttributeCommonInfo &CI, IdentifierInfo *Platform,
    bool Implicit, VersionTuple Introduced, VersionTuple Deprecated,
    VersionTuple Obsoleted, bool IsUnavailable, StringRef Message,
    bool IsStrict, StringRef Replacement, AvailabilityMergeKind AMK,
    int Priority) {
  VersionTuple MergedIntroduced = Introduced;
  VersionTuple MergedDeprecated = Deprecated;
  VersionTuple MergedObsoleted = Obsoleted;
  bool FoundAny = false;
  bool OverrideOrImpl = false;
  switch (AMK) {
  case AMK_None:
  case AMK_Redeclaration:
    OverrideOrImpl = false;
    break;

  case AMK_Override:
  case AMK_ProtocolImplementation:
    OverrideOrImpl = true;
    break;
  }

  if (D->hasAttrs()) {
    AttrVec &Attrs = D->getAttrs();
    for (unsigned i = 0, e = Attrs.size(); i != e;) {
      const auto *OldAA = dyn_cast<AvailabilityAttr>(Attrs[i]);
      if (!OldAA) {
        ++i;
        continue;
      }

      IdentifierInfo *OldPlatform = OldAA->getPlatform();
      if (OldPlatform != Platform) {
        ++i;
        continue;
      }

      // If there is an existing availability attribute for this platform that
      // has a lower priority use the existing one and discard the new
      // attribute.
      if (OldAA->getPriority() < Priority)
        return nullptr;

      // If there is an existing attribute for this platform that has a higher
      // priority than the new attribute then erase the old one and continue
      // processing the attributes.
      if (OldAA->getPriority() > Priority) {
        Attrs.erase(Attrs.begin() + i);
        --e;
        continue;
      }

      FoundAny = true;
      VersionTuple OldIntroduced = OldAA->getIntroduced();
      VersionTuple OldDeprecated = OldAA->getDeprecated();
      VersionTuple OldObsoleted = OldAA->getObsoleted();
      bool OldIsUnavailable = OldAA->getUnavailable();

      if (!versionsMatch(OldIntroduced, Introduced, OverrideOrImpl) ||
          !versionsMatch(Deprecated, OldDeprecated, OverrideOrImpl) ||
          !versionsMatch(Obsoleted, OldObsoleted, OverrideOrImpl) ||
          !(OldIsUnavailable == IsUnavailable ||
            (OverrideOrImpl && !OldIsUnavailable && IsUnavailable))) {
        if (OverrideOrImpl) {
          int Which = -1;
          VersionTuple FirstVersion;
          VersionTuple SecondVersion;
          if (!versionsMatch(OldIntroduced, Introduced, OverrideOrImpl)) {
            Which = 0;
            FirstVersion = OldIntroduced;
            SecondVersion = Introduced;
          } else if (!versionsMatch(Deprecated, OldDeprecated, OverrideOrImpl)) {
            Which = 1;
            FirstVersion = Deprecated;
            SecondVersion = OldDeprecated;
          } else if (!versionsMatch(Obsoleted, OldObsoleted, OverrideOrImpl)) {
            Which = 2;
            FirstVersion = Obsoleted;
            SecondVersion = OldObsoleted;
          }

          if (Which == -1) {
            Diag(OldAA->getLocation(),
                 diag::warn_mismatched_availability_override_unavail)
              << AvailabilityAttr::getPrettyPlatformName(Platform->getName())
              << (AMK == AMK_Override);
          } else {
            Diag(OldAA->getLocation(),
                 diag::warn_mismatched_availability_override)
              << Which
              << AvailabilityAttr::getPrettyPlatformName(Platform->getName())
              << FirstVersion.getAsString() << SecondVersion.getAsString()
              << (AMK == AMK_Override);
          }
          if (AMK == AMK_Override)
            Diag(CI.getLoc(), diag::note_overridden_method);
          else
            Diag(CI.getLoc(), diag::note_protocol_method);
        } else {
          Diag(OldAA->getLocation(), diag::warn_mismatched_availability);
          Diag(CI.getLoc(), diag::note_previous_attribute);
        }

        Attrs.erase(Attrs.begin() + i);
        --e;
        continue;
      }

      VersionTuple MergedIntroduced2 = MergedIntroduced;
      VersionTuple MergedDeprecated2 = MergedDeprecated;
      VersionTuple MergedObsoleted2 = MergedObsoleted;

      if (MergedIntroduced2.empty())
        MergedIntroduced2 = OldIntroduced;
      if (MergedDeprecated2.empty())
        MergedDeprecated2 = OldDeprecated;
      if (MergedObsoleted2.empty())
        MergedObsoleted2 = OldObsoleted;

      if (checkAvailabilityAttr(*this, OldAA->getRange(), Platform,
                                MergedIntroduced2, MergedDeprecated2,
                                MergedObsoleted2)) {
        Attrs.erase(Attrs.begin() + i);
        --e;
        continue;
      }

      MergedIntroduced = MergedIntroduced2;
      MergedDeprecated = MergedDeprecated2;
      MergedObsoleted = MergedObsoleted2;
      ++i;
    }
  }

  if (FoundAny &&
      MergedIntroduced == Introduced &&
      MergedDeprecated == Deprecated &&
      MergedObsoleted == Obsoleted)
    return nullptr;

  // Only create a new attribute if !OverrideOrImpl, but we want to do
  // the checking.
  if (!checkAvailabilityAttr(*this, CI.getRange(), Platform, MergedIntroduced,
                             MergedDeprecated, MergedObsoleted) &&
      !OverrideOrImpl) {
    auto *Avail = ::new (Context) AvailabilityAttr(
        Context, CI, Platform, Introduced, Deprecated, Obsoleted, IsUnavailable,
        Message, IsStrict, Replacement, Priority);
    Avail->setImplicit(Implicit);
    return Avail;
  }
  return nullptr;
}

static void handleAvailabilityAttr(Sema &S, Decl *D, const ParsedAttr &AL) {
  if (!checkAttributeNumArgs(S, AL, 1))
    return;
  IdentifierLoc *Platform = AL.getArgAsIdent(0);

  IdentifierInfo *II = Platform->Ident;
  if (AvailabilityAttr::getPrettyPlatformName(II->getName()).empty())
    S.Diag(Platform->Loc, diag::warn_availability_unknown_platform)
      << Platform->Ident;

  auto *ND = dyn_cast<NamedDecl>(D);
  if (!ND) // We warned about this already, so just return.
    return;

  AvailabilityChange Introduced = AL.getAvailabilityIntroduced();
  AvailabilityChange Deprecated = AL.getAvailabilityDeprecated();
  AvailabilityChange Obsoleted = AL.getAvailabilityObsoleted();
  bool IsUnavailable = AL.getUnavailableLoc().isValid();
  bool IsStrict = AL.getStrictLoc().isValid();
  StringRef Str;
  if (const auto *SE = dyn_cast_or_null<StringLiteral>(AL.getMessageExpr()))
    Str = SE->getString();
  StringRef Replacement;
  if (const auto *SE = dyn_cast_or_null<StringLiteral>(AL.getReplacementExpr()))
    Replacement = SE->getString();

  if (II->isStr("swift")) {
    if (Introduced.isValid() || Obsoleted.isValid() ||
        (!IsUnavailable && !Deprecated.isValid())) {
      S.Diag(AL.getLoc(),
             diag::warn_availability_swift_unavailable_deprecated_only);
      return;
    }
  }

  int PriorityModifier = AL.isPragmaClangAttribute()
                             ? Sema::AP_PragmaClangAttribute
                             : Sema::AP_Explicit;
  AvailabilityAttr *NewAttr = S.mergeAvailabilityAttr(
      ND, AL, II, false /*Implicit*/, Introduced.Version, Deprecated.Version,
      Obsoleted.Version, IsUnavailable, Str, IsStrict, Replacement,
      Sema::AMK_None, PriorityModifier);
  if (NewAttr)
    D->addAttr(NewAttr);

  // Transcribe "ios" to "watchos" (and add a new attribute) if the versioning
  // matches before the start of the watchOS platform.
  if (S.Context.getTargetInfo().getTriple().isWatchOS()) {
    IdentifierInfo *NewII = nullptr;
    if (II->getName() == "ios")
      NewII = &S.Context.Idents.get("watchos");
    else if (II->getName() == "ios_app_extension")
      NewII = &S.Context.Idents.get("watchos_app_extension");

    if (NewII) {
        auto adjustWatchOSVersion = [](VersionTuple Version) -> VersionTuple {
          if (Version.empty())
            return Version;
          auto Major = Version.getMajor();
          auto NewMajor = Major >= 9 ? Major - 7 : 0;
          if (NewMajor >= 2) {
            if (Version.getMinor().hasValue()) {
              if (Version.getSubminor().hasValue())
                return VersionTuple(NewMajor, Version.getMinor().getValue(),
                                    Version.getSubminor().getValue());
              else
                return VersionTuple(NewMajor, Version.getMinor().getValue());
            }
            return VersionTuple(NewMajor);
          }

          return VersionTuple(2, 0);
        };

        auto NewIntroduced = adjustWatchOSVersion(Introduced.Version);
        auto NewDeprecated = adjustWatchOSVersion(Deprecated.Version);
        auto NewObsoleted = adjustWatchOSVersion(Obsoleted.Version);

        AvailabilityAttr *NewAttr = S.mergeAvailabilityAttr(
            ND, AL, NewII, true /*Implicit*/, NewIntroduced, NewDeprecated,
            NewObsoleted, IsUnavailable, Str, IsStrict, Replacement,
            Sema::AMK_None,
            PriorityModifier + Sema::AP_InferredFromOtherPlatform);
        if (NewAttr)
          D->addAttr(NewAttr);
      }
  } else if (S.Context.getTargetInfo().getTriple().isTvOS()) {
    // Transcribe "ios" to "tvos" (and add a new attribute) if the versioning
    // matches before the start of the tvOS platform.
    IdentifierInfo *NewII = nullptr;
    if (II->getName() == "ios")
      NewII = &S.Context.Idents.get("tvos");
    else if (II->getName() == "ios_app_extension")
      NewII = &S.Context.Idents.get("tvos_app_extension");

    if (NewII) {
      AvailabilityAttr *NewAttr = S.mergeAvailabilityAttr(
          ND, AL, NewII, true /*Implicit*/, Introduced.Version,
          Deprecated.Version, Obsoleted.Version, IsUnavailable, Str, IsStrict,
          Replacement, Sema::AMK_None,
          PriorityModifier + Sema::AP_InferredFromOtherPlatform);
      if (NewAttr)
        D->addAttr(NewAttr);
      }
  }
}

static void handleExternalSourceSymbolAttr(Sema &S, Decl *D,
                                           const ParsedAttr &AL) {
  if (!checkAttributeAtLeastNumArgs(S, AL, 1))
    return;
  assert(checkAttributeAtMostNumArgs(S, AL, 3) &&
         "Invalid number of arguments in an external_source_symbol attribute");

  StringRef Language;
  if (const auto *SE = dyn_cast_or_null<StringLiteral>(AL.getArgAsExpr(0)))
    Language = SE->getString();
  StringRef DefinedIn;
  if (const auto *SE = dyn_cast_or_null<StringLiteral>(AL.getArgAsExpr(1)))
    DefinedIn = SE->getString();
  bool IsGeneratedDeclaration = AL.getArgAsIdent(2) != nullptr;

  D->addAttr(::new (S.Context) ExternalSourceSymbolAttr(
      S.Context, AL, Language, DefinedIn, IsGeneratedDeclaration));
}

template <class T>
static T *mergeVisibilityAttr(Sema &S, Decl *D, const AttributeCommonInfo &CI,
                              typename T::VisibilityType value) {
  T *existingAttr = D->getAttr<T>();
  if (existingAttr) {
    typename T::VisibilityType existingValue = existingAttr->getVisibility();
    if (existingValue == value)
      return nullptr;
    S.Diag(existingAttr->getLocation(), diag::err_mismatched_visibility);
    S.Diag(CI.getLoc(), diag::note_previous_attribute);
    D->dropAttr<T>();
  }
  return ::new (S.Context) T(S.Context, CI, value);
}

VisibilityAttr *Sema::mergeVisibilityAttr(Decl *D,
                                          const AttributeCommonInfo &CI,
                                          VisibilityAttr::VisibilityType Vis) {
  return ::mergeVisibilityAttr<VisibilityAttr>(*this, D, CI, Vis);
}

TypeVisibilityAttr *
Sema::mergeTypeVisibilityAttr(Decl *D, const AttributeCommonInfo &CI,
                              TypeVisibilityAttr::VisibilityType Vis) {
  return ::mergeVisibilityAttr<TypeVisibilityAttr>(*this, D, CI, Vis);
}

static void handleVisibilityAttr(Sema &S, Decl *D, const ParsedAttr &AL,
                                 bool isTypeVisibility) {
  // Visibility attributes don't mean anything on a typedef.
  if (isa<TypedefNameDecl>(D)) {
    S.Diag(AL.getRange().getBegin(), diag::warn_attribute_ignored) << AL;
    return;
  }

  // 'type_visibility' can only go on a type or namespace.
  if (isTypeVisibility &&
      !(isa<TagDecl>(D) ||
        isa<ObjCInterfaceDecl>(D) ||
        isa<NamespaceDecl>(D))) {
    S.Diag(AL.getRange().getBegin(), diag::err_attribute_wrong_decl_type)
        << AL << ExpectedTypeOrNamespace;
    return;
  }

  // Check that the argument is a string literal.
  StringRef TypeStr;
  SourceLocation LiteralLoc;
  if (!S.checkStringLiteralArgumentAttr(AL, 0, TypeStr, &LiteralLoc))
    return;

  VisibilityAttr::VisibilityType type;
  if (!VisibilityAttr::ConvertStrToVisibilityType(TypeStr, type)) {
    S.Diag(LiteralLoc, diag::warn_attribute_type_not_supported) << AL
                                                                << TypeStr;
    return;
  }

  // Complain about attempts to use protected visibility on targets
  // (like Darwin) that don't support it.
  if (type == VisibilityAttr::Protected &&
      !S.Context.getTargetInfo().hasProtectedVisibility()) {
    S.Diag(AL.getLoc(), diag::warn_attribute_protected_visibility);
    type = VisibilityAttr::Default;
  }

  Attr *newAttr;
  if (isTypeVisibility) {
    newAttr = S.mergeTypeVisibilityAttr(
        D, AL, (TypeVisibilityAttr::VisibilityType)type);
  } else {
    newAttr = S.mergeVisibilityAttr(D, AL, type);
  }
  if (newAttr)
    D->addAttr(newAttr);
}

static void handleObjCNonRuntimeProtocolAttr(Sema &S, Decl *D,
                                             const ParsedAttr &AL) {
  handleSimpleAttribute<ObjCNonRuntimeProtocolAttr>(S, D, AL);
}

static void handleObjCDirectAttr(Sema &S, Decl *D, const ParsedAttr &AL) {
  // objc_direct cannot be set on methods declared in the context of a protocol
  if (isa<ObjCProtocolDecl>(D->getDeclContext())) {
    S.Diag(AL.getLoc(), diag::err_objc_direct_on_protocol) << false;
    return;
  }

  if (S.getLangOpts().ObjCRuntime.allowsDirectDispatch()) {
    handleSimpleAttribute<ObjCDirectAttr>(S, D, AL);
  } else {
    S.Diag(AL.getLoc(), diag::warn_objc_direct_ignored) << AL;
  }
}

static void handleObjCDirectMembersAttr(Sema &S, Decl *D,
                                        const ParsedAttr &AL) {
  if (S.getLangOpts().ObjCRuntime.allowsDirectDispatch()) {
    handleSimpleAttribute<ObjCDirectMembersAttr>(S, D, AL);
  } else {
    S.Diag(AL.getLoc(), diag::warn_objc_direct_ignored) << AL;
  }
}

static void handleObjCMethodFamilyAttr(Sema &S, Decl *D, const ParsedAttr &AL) {
  const auto *M = cast<ObjCMethodDecl>(D);
  if (!AL.isArgIdent(0)) {
    S.Diag(AL.getLoc(), diag::err_attribute_argument_n_type)
        << AL << 1 << AANT_ArgumentIdentifier;
    return;
  }

  IdentifierLoc *IL = AL.getArgAsIdent(0);
  ObjCMethodFamilyAttr::FamilyKind F;
  if (!ObjCMethodFamilyAttr::ConvertStrToFamilyKind(IL->Ident->getName(), F)) {
    S.Diag(IL->Loc, diag::warn_attribute_type_not_supported) << AL << IL->Ident;
    return;
  }

  if (F == ObjCMethodFamilyAttr::OMF_init &&
      !M->getReturnType()->isObjCObjectPointerType()) {
    S.Diag(M->getLocation(), diag::err_init_method_bad_return_type)
        << M->getReturnType();
    // Ignore the attribute.
    return;
  }

  D->addAttr(new (S.Context) ObjCMethodFamilyAttr(S.Context, AL, F));
}

static void handleObjCNSObject(Sema &S, Decl *D, const ParsedAttr &AL) {
  if (const auto *TD = dyn_cast<TypedefNameDecl>(D)) {
    QualType T = TD->getUnderlyingType();
    if (!T->isCARCBridgableType()) {
      S.Diag(TD->getLocation(), diag::err_nsobject_attribute);
      return;
    }
  }
  else if (const auto *PD = dyn_cast<ObjCPropertyDecl>(D)) {
    QualType T = PD->getType();
    if (!T->isCARCBridgableType()) {
      S.Diag(PD->getLocation(), diag::err_nsobject_attribute);
      return;
    }
  }
  else {
    // It is okay to include this attribute on properties, e.g.:
    //
    //  @property (retain, nonatomic) struct Bork *Q __attribute__((NSObject));
    //
    // In this case it follows tradition and suppresses an error in the above
    // case.
    S.Diag(D->getLocation(), diag::warn_nsobject_attribute);
  }
  D->addAttr(::new (S.Context) ObjCNSObjectAttr(S.Context, AL));
}

static void handleObjCIndependentClass(Sema &S, Decl *D, const ParsedAttr &AL) {
  if (const auto *TD = dyn_cast<TypedefNameDecl>(D)) {
    QualType T = TD->getUnderlyingType();
    if (!T->isObjCObjectPointerType()) {
      S.Diag(TD->getLocation(), diag::warn_ptr_independentclass_attribute);
      return;
    }
  } else {
    S.Diag(D->getLocation(), diag::warn_independentclass_attribute);
    return;
  }
  D->addAttr(::new (S.Context) ObjCIndependentClassAttr(S.Context, AL));
}

static void handleBlocksAttr(Sema &S, Decl *D, const ParsedAttr &AL) {
  if (!AL.isArgIdent(0)) {
    S.Diag(AL.getLoc(), diag::err_attribute_argument_n_type)
        << AL << 1 << AANT_ArgumentIdentifier;
    return;
  }

  IdentifierInfo *II = AL.getArgAsIdent(0)->Ident;
  BlocksAttr::BlockType type;
  if (!BlocksAttr::ConvertStrToBlockType(II->getName(), type)) {
    S.Diag(AL.getLoc(), diag::warn_attribute_type_not_supported) << AL << II;
    return;
  }

  D->addAttr(::new (S.Context) BlocksAttr(S.Context, AL, type));
}

static void handleSentinelAttr(Sema &S, Decl *D, const ParsedAttr &AL) {
  unsigned sentinel = (unsigned)SentinelAttr::DefaultSentinel;
  if (AL.getNumArgs() > 0) {
    Expr *E = AL.getArgAsExpr(0);
    Optional<llvm::APSInt> Idx = llvm::APSInt(32);
    if (E->isTypeDependent() || E->isValueDependent() ||
        !(Idx = E->getIntegerConstantExpr(S.Context))) {
      S.Diag(AL.getLoc(), diag::err_attribute_argument_n_type)
          << AL << 1 << AANT_ArgumentIntegerConstant << E->getSourceRange();
      return;
    }

    if (Idx->isSigned() && Idx->isNegative()) {
      S.Diag(AL.getLoc(), diag::err_attribute_sentinel_less_than_zero)
        << E->getSourceRange();
      return;
    }

    sentinel = Idx->getZExtValue();
  }

  unsigned nullPos = (unsigned)SentinelAttr::DefaultNullPos;
  if (AL.getNumArgs() > 1) {
    Expr *E = AL.getArgAsExpr(1);
    Optional<llvm::APSInt> Idx = llvm::APSInt(32);
    if (E->isTypeDependent() || E->isValueDependent() ||
        !(Idx = E->getIntegerConstantExpr(S.Context))) {
      S.Diag(AL.getLoc(), diag::err_attribute_argument_n_type)
          << AL << 2 << AANT_ArgumentIntegerConstant << E->getSourceRange();
      return;
    }
    nullPos = Idx->getZExtValue();

    if ((Idx->isSigned() && Idx->isNegative()) || nullPos > 1) {
      // FIXME: This error message could be improved, it would be nice
      // to say what the bounds actually are.
      S.Diag(AL.getLoc(), diag::err_attribute_sentinel_not_zero_or_one)
        << E->getSourceRange();
      return;
    }
  }

  if (const auto *FD = dyn_cast<FunctionDecl>(D)) {
    const FunctionType *FT = FD->getType()->castAs<FunctionType>();
    if (isa<FunctionNoProtoType>(FT)) {
      S.Diag(AL.getLoc(), diag::warn_attribute_sentinel_named_arguments);
      return;
    }

    if (!cast<FunctionProtoType>(FT)->isVariadic()) {
      S.Diag(AL.getLoc(), diag::warn_attribute_sentinel_not_variadic) << 0;
      return;
    }
  } else if (const auto *MD = dyn_cast<ObjCMethodDecl>(D)) {
    if (!MD->isVariadic()) {
      S.Diag(AL.getLoc(), diag::warn_attribute_sentinel_not_variadic) << 0;
      return;
    }
  } else if (const auto *BD = dyn_cast<BlockDecl>(D)) {
    if (!BD->isVariadic()) {
      S.Diag(AL.getLoc(), diag::warn_attribute_sentinel_not_variadic) << 1;
      return;
    }
  } else if (const auto *V = dyn_cast<VarDecl>(D)) {
    QualType Ty = V->getType();
    if (Ty->isBlockPointerType() || Ty->isFunctionPointerType()) {
      const FunctionType *FT = Ty->isFunctionPointerType()
       ? D->getFunctionType()
       : Ty->castAs<BlockPointerType>()->getPointeeType()->getAs<FunctionType>();
      if (!cast<FunctionProtoType>(FT)->isVariadic()) {
        int m = Ty->isFunctionPointerType() ? 0 : 1;
        S.Diag(AL.getLoc(), diag::warn_attribute_sentinel_not_variadic) << m;
        return;
      }
    } else {
      S.Diag(AL.getLoc(), diag::warn_attribute_wrong_decl_type)
          << AL << ExpectedFunctionMethodOrBlock;
      return;
    }
  } else {
    S.Diag(AL.getLoc(), diag::warn_attribute_wrong_decl_type)
        << AL << ExpectedFunctionMethodOrBlock;
    return;
  }
  D->addAttr(::new (S.Context) SentinelAttr(S.Context, AL, sentinel, nullPos));
}

static void handleWarnUnusedResult(Sema &S, Decl *D, const ParsedAttr &AL) {
  if (D->getFunctionType() &&
      D->getFunctionType()->getReturnType()->isVoidType() &&
      !isa<CXXConstructorDecl>(D)) {
    S.Diag(AL.getLoc(), diag::warn_attribute_void_function_method) << AL << 0;
    return;
  }
  if (const auto *MD = dyn_cast<ObjCMethodDecl>(D))
    if (MD->getReturnType()->isVoidType()) {
      S.Diag(AL.getLoc(), diag::warn_attribute_void_function_method) << AL << 1;
      return;
    }

  StringRef Str;
  if ((AL.isCXX11Attribute() || AL.isC2xAttribute()) && !AL.getScopeName()) {
    // The standard attribute cannot be applied to variable declarations such
    // as a function pointer.
    if (isa<VarDecl>(D))
      S.Diag(AL.getLoc(), diag::warn_attribute_wrong_decl_type_str)
          << AL << "functions, classes, or enumerations";

    // If this is spelled as the standard C++17 attribute, but not in C++17,
    // warn about using it as an extension. If there are attribute arguments,
    // then claim it's a C++2a extension instead.
    // FIXME: If WG14 does not seem likely to adopt the same feature, add an
    // extension warning for C2x mode.
    const LangOptions &LO = S.getLangOpts();
    if (AL.getNumArgs() == 1) {
      if (LO.CPlusPlus && !LO.CPlusPlus20)
        S.Diag(AL.getLoc(), diag::ext_cxx20_attr) << AL;

      // Since this this is spelled [[nodiscard]], get the optional string
      // literal. If in C++ mode, but not in C++2a mode, diagnose as an
      // extension.
      // FIXME: C2x should support this feature as well, even as an extension.
      if (!S.checkStringLiteralArgumentAttr(AL, 0, Str, nullptr))
        return;
    } else if (LO.CPlusPlus && !LO.CPlusPlus17)
      S.Diag(AL.getLoc(), diag::ext_cxx17_attr) << AL;
  }

  D->addAttr(::new (S.Context) WarnUnusedResultAttr(S.Context, AL, Str));
}

static void handleWeakImportAttr(Sema &S, Decl *D, const ParsedAttr &AL) {
  // weak_import only applies to variable & function declarations.
  bool isDef = false;
  if (!D->canBeWeakImported(isDef)) {
    if (isDef)
      S.Diag(AL.getLoc(), diag::warn_attribute_invalid_on_definition)
        << "weak_import";
    else if (isa<ObjCPropertyDecl>(D) || isa<ObjCMethodDecl>(D) ||
             (S.Context.getTargetInfo().getTriple().isOSDarwin() &&
              (isa<ObjCInterfaceDecl>(D) || isa<EnumDecl>(D)))) {
      // Nothing to warn about here.
    } else
      S.Diag(AL.getLoc(), diag::warn_attribute_wrong_decl_type)
          << AL << ExpectedVariableOrFunction;

    return;
  }

  D->addAttr(::new (S.Context) WeakImportAttr(S.Context, AL));
}

#if INTEL_CUSTOMIZATION
static bool checkValidSYCLSpelling(Sema &S, const ParsedAttr &Attr) {
  if (S.getLangOpts().SYCLIsDevice) {
    if (!Attr.isCXX11Attribute() || !Attr.hasScope() || !Attr.getScopeName() ||
        !(Attr.getScopeName()->isStr("intel") ||
          Attr.getScopeName()->isStr("intelfpga"))) {
      S.Diag(Attr.getLoc(), diag::warn_unknown_attribute_ignored) << Attr;
      return true;
    }
  }
  return false;
}
#endif // INTEL_CUSTOMIZATION

/// Give a warning for duplicate attributes, return true if duplicate.
template <typename AttrType>
static bool checkForDuplicateAttribute(Sema &S, Decl *D,
                                       const ParsedAttr &Attr) {
  // Give a warning for duplicates but not if it's one we've implicitly added.
  auto *A = D->getAttr<AttrType>();
  if (A && !A->isImplicit()) {
    S.Diag(Attr.getLoc(), diag::warn_duplicate_attribute_exact) << A;
    return true;
  }
  return false;
}

#if INTEL_CUSTOMIZATION
// Checks correctness of mutual usage of different work_group_size attributes:
// reqd_work_group_size, work_group_size_hint, max_work_group_size,
// max_global_work_dim
static bool checkWorkGroupSizeValues(Sema &S, Decl *D,
                                     const ParsedAttr &Attr,
                                     uint32_t WGSize[3]) {
  /// Returns the usigned constant integer value represented by
  /// given expression.
  auto getExprValue = [](const Expr *E, ASTContext &Ctx) {
    return E->getIntegerConstantExpr(Ctx)->getZExtValue();
  };

  if (Attr.getKind() == ParsedAttr::AT_MaxGlobalWorkDim) {
    // in case of 'max_global_work_dim' attribute equals to 1 we should be sure
    // that if max_work_group_size and reqd_work_group_size attributes exist,
    // then they are equal (1, 1, 1)
    if (const MaxWorkGroupSizeAttr *A = D->getAttr<MaxWorkGroupSizeAttr>()) {
      if (A->getXDim() != 1 || A->getYDim() != 1 || A->getZDim() != 1) {
        S.Diag(A->getLocation(), diag::err_opencl_x_y_z_arguments_must_be_one)
            << A << Attr;
        D->setInvalidDecl();
        return false;
      }
    }
    if (const ReqdWorkGroupSizeAttr *A = D->getAttr<ReqdWorkGroupSizeAttr>()) {
      if (getExprValue(A->getXDim(), S.getASTContext()) != 1 ||
          getExprValue(A->getYDim(), S.getASTContext()) != 1 ||
          getExprValue(A->getZDim(), S.getASTContext()) != 1) {
        S.Diag(A->getLocation(), diag::err_opencl_x_y_z_arguments_must_be_one)
            << A << Attr;
        D->setInvalidDecl();
        return false;
      }
    }
  } else {
    // in other cases we should check that attribute value
    // >= reqd_work_group_size attribute value and
    // <= max_work_group_size attribute value
    if (const MaxGlobalWorkDimAttr *A = D->getAttr<MaxGlobalWorkDimAttr>()) {
      if (!((getExprValue(Attr.getArgAsExpr(0), S.getASTContext()) == 1) &&
            (getExprValue(Attr.getArgAsExpr(1), S.getASTContext()) == 1) &&
            (getExprValue(Attr.getArgAsExpr(2), S.getASTContext()) == 1))) {
        S.Diag(Attr.getLoc(), diag::err_opencl_x_y_z_arguments_must_be_one)
            << Attr << A;
        D->setInvalidDecl();
        return false;
      }
    } else if (const MaxWorkGroupSizeAttr *A =
                   D->getAttr<MaxWorkGroupSizeAttr>()) {
      if (!((getExprValue(Attr.getArgAsExpr(0), S.getASTContext()) <= A->getXDim()) &&
            (getExprValue(Attr.getArgAsExpr(1), S.getASTContext()) <= A->getYDim()) &&
            (getExprValue(Attr.getArgAsExpr(2), S.getASTContext()) <= A->getZDim()))) {
        S.Diag(Attr.getLoc(), diag::err_opencl_attributes_conflict)
            << Attr << A->getSpelling();
        D->setInvalidDecl();
        return false;
      }
    }

    if (const ReqdWorkGroupSizeAttr *A = D->getAttr<ReqdWorkGroupSizeAttr>()) {
      if (!((getExprValue(Attr.getArgAsExpr(0), S.getASTContext()) >=
             getExprValue(A->getXDim(), S.getASTContext())) &&
            (getExprValue(Attr.getArgAsExpr(1), S.getASTContext()) >=
             getExprValue(A->getYDim(), S.getASTContext())) &&
            (getExprValue(Attr.getArgAsExpr(2), S.getASTContext()) >=
             getExprValue(A->getZDim(), S.getASTContext())))) {
        S.Diag(Attr.getLoc(), diag::err_opencl_attributes_conflict)
            << Attr << A->getSpelling();
        D->setInvalidDecl();
        return false;
      }
    }
  }

  return true;
}

static void handleNumComputeUnitsAttr(Sema &S, Decl *D,
                                      const ParsedAttr &Attr) {
  if (!S.Context.getTargetInfo().getTriple().isINTELFPGAEnvironment()) {
    S.Diag(Attr.getLoc(), diag::warn_unknown_attribute_ignored)
        << Attr;
    return;
  }

  int NumComputeUnits[3];
  for (unsigned i = 0; i < Attr.getNumArgs(); ++i) {
    const Expr *E = Attr.getArgAsExpr(i);
    Optional<llvm::APSInt> ArgVal = E->getIntegerConstantExpr(S.Context);

    if (!ArgVal) {
      S.Diag(Attr.getLoc(), diag::err_attribute_argument_type)
          << Attr << AANT_ArgumentIntegerConstant << E->getSourceRange();
      return;
    }

    int Val = ArgVal->getSExtValue();

    if (Val < 1 || Val > 16384) {
      S.Diag(E->getSourceRange().getBegin(),
             diag::err_opencl_attribute_argument_out_of_bounds)
          << Attr << i + 1 << 1 << 16384;
      return;
    }

    NumComputeUnits[i] = Val;
  }

  // TODO: Check that num_compute_units attribute is specified with valid
  // number of arguments: CORC-2359

  if (Attr.getNumArgs() < 2)
    NumComputeUnits[1] = NumComputeUnitsAttr::DefaultYDim;
  if (Attr.getNumArgs() < 3)
    NumComputeUnits[2] = NumComputeUnitsAttr::DefaultZDim;

  D->addAttr(::new (S.Context) NumComputeUnitsAttr(
      S.Context, Attr, NumComputeUnits[0], NumComputeUnits[1],
      NumComputeUnits[2]));
}

static void handleNumSimdWorkItemsAttr(Sema &S, Decl *D,
                                       const ParsedAttr &Attr) {
  if (D->isInvalidDecl())
    return;

  if (!S.Context.getTargetInfo().getTriple().isINTELFPGAEnvironment()) {
    S.Diag(Attr.getLoc(), diag::warn_unknown_attribute_ignored)
        << Attr;
    return;
  }

  uint32_t NumSimdWorkItems;
  const Expr *E = Attr.getArgAsExpr(0);
  if (!checkUInt32Argument(S, Attr, E, NumSimdWorkItems, 0,
                           /*StrictlyUnsigned=*/true))
    return;
  if (NumSimdWorkItems == 0) {
    S.Diag(Attr.getLoc(), diag::err_attribute_argument_is_zero)
        << Attr << E->getSourceRange();
    return;
  }

  if (ReqdWorkGroupSizeAttr *A = D->getAttr<ReqdWorkGroupSizeAttr>()) {
    Optional<llvm::APSInt> XDimVal =
        A->getXDim()->getIntegerConstantExpr(S.getASTContext());
    Optional<llvm::APSInt> YDimVal =
        A->getYDim()->getIntegerConstantExpr(S.getASTContext());
    Optional<llvm::APSInt> ZDimVal =
        A->getZDim()->getIntegerConstantExpr(S.getASTContext());

    if (A &&
        !(XDimVal->getZExtValue() % NumSimdWorkItems == 0 ||
          YDimVal->getZExtValue() % NumSimdWorkItems == 0 ||
          ZDimVal->getZExtValue() % NumSimdWorkItems == 0)) {
      S.Diag(Attr.getLoc(), diag::err_opencl_attributes_conflict)
          << Attr << A->getSpelling();
      return;
    }
  }

  D->addAttr(::new (S.Context) NumSimdWorkItemsAttr(
      S.Context, Attr, NumSimdWorkItems));
}

static void handleMaxGlobalWorkDimAttr(Sema &S, Decl *D,
                                       const ParsedAttr &Attr) {
  if (!S.Context.getTargetInfo().getTriple().isINTELFPGAEnvironment()) {
    S.Diag(Attr.getLoc(), diag::warn_unknown_attribute_ignored)
      << Attr;
    return;
  }

  uint32_t MaxGlobalWorkDim;
  const Expr *E = Attr.getArgAsExpr(0);
  if (!checkUInt32Argument(S, Attr, E, MaxGlobalWorkDim, 0,
                           /*StrictlyUnsigned=*/true))
    return;
  if (MaxGlobalWorkDim > 3) {
    S.Diag(Attr.getLoc(), diag::err_intel_attribute_argument_is_not_in_range)
      << Attr;
    return;
  }

  uint32_t WGSize[3] = {1, 1, 1};
  if (!checkWorkGroupSizeValues(S, D, Attr, WGSize))
    return;

  D->addAttr(::new (S.Context) MaxGlobalWorkDimAttr(
      S.Context, Attr, MaxGlobalWorkDim));
}

static void handleAutorunAttr(Sema &S, Decl *D, const ParsedAttr &Attr) {
  if (!S.Context.getTargetInfo().getTriple().isINTELFPGAEnvironment()) {
    S.Diag(Attr.getLoc(), diag::warn_unknown_attribute_ignored)
        << Attr;
    return;
  }

  FunctionDecl *FD = cast<FunctionDecl>(D);
  if (!FD->param_empty()) {
    S.Diag(Attr.getLoc(),
        diag::err_opencl_autorun_kernel_cannot_have_arguments);
    return;
  }

  if (auto *A = D->getAttr<ReqdWorkGroupSizeAttr>()) {
    long long int N = 1ll << 32ll;
    Optional<llvm::APSInt> XDimVal =
        A->getXDim()->getIntegerConstantExpr(S.getASTContext());
    Optional<llvm::APSInt> YDimVal =
        A->getYDim()->getIntegerConstantExpr(S.getASTContext());
    Optional<llvm::APSInt> ZDimVal =
        A->getZDim()->getIntegerConstantExpr(S.getASTContext());

    if (N % XDimVal->getZExtValue() != 0 ||
        N % YDimVal->getZExtValue() != 0 ||
        N % ZDimVal->getZExtValue() != 0) {
      S.Diag(A->getLocation(),
          diag::err_opencl_autorun_kernel_wrong_reqd_wg_size);
      return;
    }
  }

  // TODO: Check that kernel does not use I/O channels: CORC-2359

  D->addAttr(::new (S.Context) AutorunAttr(S.Context, Attr));
}

static void handleUsesGlobalWorkOffsetAttr(Sema &S, Decl *D, const ParsedAttr &Attr) {
  if (!S.Context.getTargetInfo().getTriple().isINTELFPGAEnvironment()) {
    S.Diag(Attr.getLoc(), diag::warn_unknown_attribute_ignored)
        << Attr;
    return;
  }

  uint32_t Enabled;
  const Expr *E = Attr.getArgAsExpr(0);
  if (!checkUInt32Argument(S, Attr, E, Enabled, 0,
                           /*StrictlyUnsigned=*/true)) return;

  D->addAttr(::new (S.Context) UsesGlobalWorkOffsetAttr(
      S.Context, Attr, Enabled));
}

static void handleClusterAttr(Sema &S, Decl *D, const ParsedAttr &Attr) {
  if (!S.getLangOpts().HLS && !S.getLangOpts().OpenCL) {
    S.Diag(Attr.getLoc(), diag::warn_unknown_attribute_ignored) << Attr;
    return;
  }

  StringRef Str;
  // Cluster Attribute can have atmost 1 user-defined argument.
  if (!checkAttributeAtMostNumArgs(S, Attr, 1) ||
      (Attr.getNumArgs() == 1 &&
       !S.checkStringLiteralArgumentAttr(Attr, 0, Str)))
    return;

  D->addAttr(::new (S.Context)
                 ClusterAttr(S.Context, Attr, Str, Attr.isArgExpr(0)));
}

static void handleStallEnableAttr(Sema &S, Decl *D, const ParsedAttr &Attr) {
  if (!S.getLangOpts().HLS && !S.getLangOpts().OpenCL) {
    S.Diag(Attr.getLoc(), diag::warn_unknown_attribute_ignored) << Attr;
    return;
  }

  if (!checkAttributeNumArgs(S, Attr, /*NumArgsExpected=*/0))
    return;

  if (Attr.getAttributeSpellingListIndex() ==
      StallEnableAttr::GNU_stall_enable) {
    S.Diag(Attr.getLoc(), diag::warn_attribute_spelling_deprecated) << Attr;
    S.Diag(Attr.getLoc(), diag::note_spelling_suggestion)
        << "'use_stall_enable_clusters'";
  } else if (Attr.getAttributeSpellingListIndex() ==
             StallEnableAttr::CXX11_clang_stall_enable) {
    S.Diag(Attr.getLoc(), diag::warn_attribute_spelling_deprecated)
        << "'" + Attr.getNormalizedFullName() + "'";
    S.Diag(Attr.getLoc(), diag::note_spelling_suggestion)
        << "'clang::use_stall_enable_clusters'";
  }

  handleSimpleAttribute<StallEnableAttr>(S, D, Attr);
}

static void handleStallLatencyAttr(Sema &S, Decl *D, const ParsedAttr &AL) {
  if (!S.getLangOpts().HLS &&
      !S.Context.getTargetInfo().getTriple().isINTELFPGAEnvironment()) {
    S.Diag(AL.getLoc(), diag::warn_unknown_attribute_ignored) << AL;
    return;
  }

  if (!checkAttributeNumArgs(S, AL, /*NumArgsExpected=*/0))
    return;

  if (const auto *SLA = D->getAttr<StallLatencyAttr>()) {
    if (AL.getSemanticSpelling() == SLA->getSemanticSpelling())
      S.Diag(AL.getLoc(), diag::warn_duplicate_attribute_exact) << SLA;
    else {
      S.Diag(AL.getLoc(), diag::err_attributes_are_not_compatible) << AL << SLA;
      S.Diag(SLA->getLocation(), diag::note_conflicting_attribute);
    }
    return;
  }

  handleSimpleAttribute<StallLatencyAttr>(S, D, AL);
}

static void handleStallFreeAttr(Sema &S, Decl *D, const ParsedAttr &Attr) {
  if (!S.getLangOpts().HLS &&
      !S.Context.getTargetInfo().getTriple().isINTELFPGAEnvironment()) {
    S.Diag(Attr.getLoc(), diag::warn_unknown_attribute_ignored)
        << Attr;
    return;
  }

  if (!checkAttributeNumArgs(S, Attr, /*NumArgsExpected=*/0))
    return;

  handleSimpleAttribute<StallFreeAttr>(S, D, Attr);
}

static void handleSchedulerTargetFmaxMHzAttr(Sema &S, Decl *D,
                                                   const ParsedAttr &Attr) {
  if (D->isInvalidDecl())
    return;

  if (!S.getLangOpts().HLS &&
      !S.Context.getTargetInfo().getTriple().isINTELFPGAEnvironment()) {
    S.Diag(Attr.getLoc(), diag::warn_unknown_attribute_ignored)
        << Attr;
    return;
  }

  if (!checkAttributeNumArgs(S, Attr, /*NumArgsExpected=*/1))
    return;

  S.AddSchedulerTargetFmaxMHzAttr(D, Attr, Attr.getArgAsExpr(0));
}

void Sema::AddSchedulerTargetFmaxMHzAttr(Decl *D, const AttributeCommonInfo &CI,
                                         Expr *E) {
  SchedulerTargetFmaxMHzAttr TmpAttr(Context, CI, E);
  if (!E->isValueDependent()) {
    ExprResult ICE;
    if (checkRangedIntegralArgument<SchedulerTargetFmaxMHzAttr>(
            E, &TmpAttr, ICE))
      return;
    E = ICE.get();
  }
  D->addAttr(::new (Context) SchedulerTargetFmaxMHzAttr(Context, CI, E));
}

static void handleOpenCLBlockingAttr(Sema &S, Decl *D,
                                     const ParsedAttr &Attr) {
  if (D->isInvalidDecl())
    return;

  VarDecl *VD = cast<VarDecl>(D);
  QualType Ty = VD->getType();

  const Type *TypePtr = Ty.getTypePtr();
  if (!TypePtr->isPipeType()) {
    S.Diag(Attr.getLoc(), diag::warn_intel_opencl_attribute_wrong_decl_type)
        << Attr << 47;
    return;
  }

  D->addAttr(::new (S.Context) OpenCLBlockingAttr(S.Context, Attr));
}

static void handleOpenCLDepthAttr(Sema &S, Decl *D, const ParsedAttr &Attr) {
  if (D->isInvalidDecl())
    return;

  VarDecl *VD = cast<VarDecl>(D);
  QualType Ty = VD->getType();

  // Handle array of channels case
  QualType BaseTy = S.Context.getBaseElementType(Ty);
  if (BaseTy->isChannelType())
    Ty = BaseTy;

  if (Ty->isChannelType() &&
      !S.getOpenCLOptions().isEnabled("cl_intel_channels")) {
    S.Diag(Attr.getLoc(), diag::warn_unknown_attribute_ignored)
        << Attr << "cl_intel_channels";
    return;
  }

  if (!Ty->isChannelType() && !Ty->isPipeType()) {
    S.Diag(Attr.getLoc(), diag::warn_intel_opencl_attribute_wrong_decl_type)
        << Attr << 46;
    return;
  }

  Expr *E = Attr.getArgAsExpr(0);
  Expr::EvalResult Result;
  if (!E->EvaluateAsInt(Result, S.Context)) {
    S.Diag(Attr.getLoc(), diag::err_intel_opencl_attribute_argument_type)
        << Attr << 4;
    return;
  }

  llvm::APSInt Depth = Result.Val.getInt();
  int DepthVal = Depth.getExtValue();
  if (DepthVal < 0) {
    S.Diag(Attr.getLoc(), diag::warn_attribute_argument_n_negative)
        << Attr << "0";
    return;
  }

  D->addAttr(::new (S.Context) OpenCLDepthAttr(S.Context, Attr, DepthVal));
}

static void handleOpenCLIOAttr(Sema &S, Decl *D, const ParsedAttr &Attr) {
  if (D->isInvalidDecl())
    return;

  VarDecl *VD = cast<VarDecl>(D);
  QualType Ty = VD->getType();

  // Handle array of channels case
  QualType BaseTy = S.Context.getBaseElementType(Ty);
  if (BaseTy->isChannelType())
    Ty = BaseTy;

  if (Ty->isChannelType() &&
      !S.getOpenCLOptions().isEnabled("cl_intel_channels")) {
    S.Diag(Attr.getLoc(), diag::warn_unknown_attribute_ignored)
        << Attr << "cl_intel_channels";
    return;
  }

  if (!Ty->isChannelType() && !Ty->isPipeType()) {
    S.Diag(Attr.getLoc(), diag::warn_intel_opencl_attribute_wrong_decl_type)
        << Attr << 46;
    return;
  }

  StringRef Str;
  if (!S.checkStringLiteralArgumentAttr(Attr, 0, Str))
    return;

  D->addAttr(::new (S.Context) OpenCLIOAttr(S.Context, Attr, Str));
}

static void handleOpenCLLocalMemSizeAttr(Sema & S, Decl * D,
                                         const ParsedAttr &Attr) {
  if (D->isInvalidDecl())
    return;

  if (!S.getLangOpts().HLS &&
      !S.Context.getTargetInfo().getTriple().isINTELFPGAEnvironment()) {
    S.Diag(Attr.getLoc(), diag::warn_unknown_attribute_ignored)
        << Attr;
    return;
  }

  ParmVarDecl *PVD = cast<ParmVarDecl>(D);
  const QualType QT = PVD->getType();
  const Type *TypePtr = QT.getTypePtr();
  if (!TypePtr->isPointerType()) {
    S.Diag(Attr.getLoc(), diag::warn_type_attribute_wrong_type)
        << Attr << 1 << TypePtr->getTypeClassName();
    return;
  }

  QualType pointeeType = TypePtr->getPointeeType();
  if (!S.getLangOpts().HLS &&
      pointeeType.getAddressSpace() != LangAS::opencl_local) {
    S.Diag(Attr.getLoc(),
           diag::warn_opencl_attribute_only_for_local_address_space)
        << Attr;
    return;
  }

  Expr *E = Attr.getArgAsExpr(0);
  Expr::EvalResult Result;
  if (!E->EvaluateAsInt(Result, S.Context)) {
    S.Diag(Attr.getLoc(), diag::err_intel_opencl_attribute_argument_type)
        << Attr << 4;
    D->setInvalidDecl();
    return;
  }

  llvm::APSInt APLocalMemSize = Result.Val.getInt();
  int LocalMemSize = APLocalMemSize.getExtValue();
  if (LocalMemSize < OpenCLLocalMemSizeAttr::getMinValue() ||
      LocalMemSize > OpenCLLocalMemSizeAttr::getMaxValue() ||
      !APLocalMemSize.isPowerOf2()) {
    S.Diag(Attr.getLoc(), diag::err_opencl_power_of_two_in_range)
        << Attr
        << OpenCLLocalMemSizeAttr::getMinValue()
        << OpenCLLocalMemSizeAttr::getMaxValue();
    D->setInvalidDecl();
    return;
  }

  D->addAttr(::new (S.Context) OpenCLLocalMemSizeAttr(
      S.Context, Attr, LocalMemSize));
}

static void handleReadWriteMode(Sema &S, Decl *D, const ParsedAttr &Attr) {

  checkForDuplicateAttribute <ReadWriteModeAttr>(S, D, Attr);

  StringRef Str;
  if (!S.checkStringLiteralArgumentAttr(Attr, 0, Str)) {
    return;
  }

  if (Str != "readonly" && Str != "writeonly" && Str != "readwrite") {
    S.Diag(Attr.getLoc(), diag::err_hls_readwrite_arg_invalid) << Attr;
    return;
  }

  // ReadWrite attributes applies only to slavememory attributes.
  if (!D->getAttr<SlaveMemoryArgumentAttr>()) {
    S.Diag(Attr.getLoc(), diag::err_readwritememory_attribute_invalid) << Attr;
    return;
  }

  D->addAttr(::new (S.Context) ReadWriteModeAttr(S.Context, Attr, Str));
}

/// Handle the static_array_reset attribute.
/// This attribute requires a single constant value that must be 0 or 1.
/// It is incompatible with the register attribute.
static void handleStaticArrayResetAttr(Sema &S, Decl *D,
                                       const ParsedAttr &Attr) {
  checkForDuplicateAttribute<StaticArrayResetAttr>(S, D, Attr);

  if (checkAttrMutualExclusion<IntelFPGARegisterAttr>(S, D, Attr))
    return;

  S.HLSAddOneConstantValueAttr<StaticArrayResetAttr>(D, Attr,
                                                     Attr.getArgAsExpr(0));
}

static void setComponentDefaults(Sema &S, Decl *D) {
  if (!D->hasAttr<ComponentAttr>())
    D->addAttr(ComponentAttr::CreateImplicit(S.Context));
  if (!D->hasAttr<ComponentInterfaceAttr>())
    D->addAttr(ComponentInterfaceAttr::CreateImplicit(
        S.Context, ComponentInterfaceAttr::Streaming));
}

static void handleComponentAttr(Sema &S, Decl *D, const ParsedAttr &Attr) {

  if (!checkAttributeNumArgs(S, Attr, /*NumArgsExpected=*/0))
    return;

  // We are adding a user attribute, drop any implicit default.
  if (auto *CA = D->getAttr<ComponentAttr>())
    if (CA->isImplicit())
      D->dropAttr<ComponentAttr>();

  handleSimpleAttribute<ComponentAttr>(S, D, Attr);
  setComponentDefaults(S, D);
}

static void handleStallFreeReturnAttr(Sema &S, Decl *D,
                                      const ParsedAttr &Attr) {

  if (!checkAttributeNumArgs(S, Attr, /*NumArgsExpected=*/0))
    return;

  handleSimpleAttribute<StallFreeReturnAttr>(S, D, Attr);
  setComponentDefaults(S, D);
}

static void handleUseSingleClockAttr(Sema &S, Decl *D,
                                      const ParsedAttr &Attr) {

  if (!checkAttributeNumArgs(S, Attr, /*NumArgsExpected=*/0))
    return;

  handleSimpleAttribute<UseSingleClockAttr>(S, D, Attr);
  setComponentDefaults(S, D);
}

static void handleComponentInterfaceAttr(Sema &S, Decl *D,
                                         const ParsedAttr &Attr) {

  if (!checkAttributeNumArgs(S, Attr, /*NumArgsExpected=*/1))
    return;

  StringRef Str;
  if (!S.checkStringLiteralArgumentAttr(Attr, 0, Str))
    return;

  ComponentInterfaceAttr::ComponentInterfaceType Type;
  if (!ComponentInterfaceAttr::ConvertStrToComponentInterfaceType(Str, Type)) {
    SmallString<256> ValidStrings;
    ComponentInterfaceAttr::generateValidStrings(ValidStrings);
    S.Diag(D->getLocation(), diag::err_attribute_interface_invalid_type)
        << Attr << ValidStrings;
    return;
  }

  // We are adding a user attribute, drop any implicit default.
  if (auto *CIA = D->getAttr<ComponentInterfaceAttr>())
    if (CIA->isImplicit())
      D->dropAttr<ComponentInterfaceAttr>();

  D->addAttr(::new (S.Context) ComponentInterfaceAttr(S.Context, Attr, Type));

  setComponentDefaults(S, D);
}

static void handleMaxConcurrencyAttr(Sema &S, Decl *D, const ParsedAttr &Attr) {
  if (!S.getLangOpts().HLS &&
      !S.Context.getTargetInfo().getTriple().isINTELFPGAEnvironment()) {
    S.Diag(Attr.getLoc(), diag::warn_unknown_attribute_ignored) << Attr;
    return;
  }

  if (isa<VarDecl>(D)) {
    S.Diag(Attr.getLoc(), diag::warn_attribute_spelling_deprecated) << Attr;
    S.Diag(Attr.getLoc(), diag::note_spelling_suggestion) << "'private_copies'";
    if (checkAttrMutualExclusion<IntelFPGAPrivateCopiesAttr>(S, D, Attr))
      return;
  }

  checkForDuplicateAttribute<MaxConcurrencyAttr>(S, D, Attr);
  if (isa<VarDecl>(D) &&
      checkAttrMutualExclusion<IntelFPGARegisterAttr>(S, D, Attr))
    return;

  S.HLSAddOneConstantValueAttr<MaxConcurrencyAttr>(
      D, Attr, Attr.getArgAsExpr(0));
}

static void handleArgumentInterfaceAttr(Sema & S, Decl * D,
                                        const ParsedAttr &Attr) {
  if (!checkAttributeNumArgs(S, Attr, /*Num=*/1))
    return;

  StringRef Str;
  if (!S.checkStringLiteralArgumentAttr(Attr, 0, Str))
    return;

  ArgumentInterfaceAttr::ArgumentInterfaceType Type;
  if (!ArgumentInterfaceAttr::ConvertStrToArgumentInterfaceType(Str, Type)) {
    SmallString<256> ValidStrings;
    ArgumentInterfaceAttr::generateValidStrings(ValidStrings);
    S.Diag(D->getLocation(), diag::err_attribute_interface_invalid_type)
        << Attr << ValidStrings;
    return;
  }

  D->addAttr(::new (S.Context) ArgumentInterfaceAttr(S.Context, Attr, Type));
}

static void handleStableArgumentAttr(Sema &S, Decl *D,
                                     const ParsedAttr &Attr) {
  if (!checkAttributeNumArgs(S, Attr, /*Num=*/0))
    return;

  handleSimpleAttribute<StableArgumentAttr>(S, D, Attr);
}

static void handleSlaveMemoryArgumentAttr(Sema &S, Decl *D,
                                          const ParsedAttr &Attr) {
  if (!checkAttributeNumArgs(S, Attr, /*Num=*/0))
    return;

  handleSimpleAttribute<SlaveMemoryArgumentAttr>(S, D, Attr);
}

template <typename AttrType, typename IncompatAttrType1,
          typename IncompatAttrType2>
static void handleHLSIIAttr(Sema &S, Decl *D, const ParsedAttr &Attr) {
  if (!S.getLangOpts().HLS) {
    S.Diag(Attr.getLoc(), diag::warn_unknown_attribute_ignored) << Attr;
    return;
  }

  if (checkAttrMutualExclusion<IncompatAttrType1>(S, D, Attr))
    return;
  if (checkAttrMutualExclusion<IncompatAttrType2>(S, D, Attr))
    return;

  const auto *Existing = D->getAttr<HLSForceLoopPipeliningAttr>();

  if (Existing && Existing->getForceLoopPipelining() == "off") {
    S.Diag(Attr.getLoc(), diag::err_hls_force_loop_pipelining_conflict) << Attr;
    S.Diag(Existing->getLocation(), diag::note_conflicting_attribute);
    return;
  }

  S.HLSAddOneConstantValueAttr<AttrType>(D, Attr, Attr.getArgAsExpr(0));
}

static void handleHLSMaxInvocationDelayAttr(Sema &S, Decl *D,
                                            const ParsedAttr &Attr) {
  if (!S.getLangOpts().HLS) {
    S.Diag(Attr.getLoc(), diag::warn_unknown_attribute_ignored) << Attr;
    return;
  }

  const auto *Existing = D->getAttr<HLSForceLoopPipeliningAttr>();

  if (Existing && Existing->getForceLoopPipelining() == "off") {
    S.Diag(Attr.getLoc(), diag::err_hls_force_loop_pipelining_conflict) << Attr;
    S.Diag(Existing->getLocation(), diag::note_conflicting_attribute);
    return;
  }

  S.HLSAddOneConstantValueAttr<HLSMaxInvocationDelayAttr>(
      D, Attr, Attr.getArgAsExpr(0));
}

static void handleHLSForceLoopPipeliningAttr(Sema &S, Decl *D,
                                             const ParsedAttr &Attr) {
  if (!S.getLangOpts().HLS) {
    S.Diag(Attr.getLoc(), diag::warn_unknown_attribute_ignored) << Attr;
    return;
  }

  StringRef Str;
  if (Attr.getNumArgs() == 1 &&
      !S.checkStringLiteralArgumentAttr(Attr, 0, Str)) {
    return;
  }

  if (Str == "off") {
    if (checkAttrMutualExclusion<HLSIIAttr>(S, D, Attr))
      return;
    if (checkAttrMutualExclusion<HLSMaxIIAttr>(S, D, Attr))
      return;
    if (checkAttrMutualExclusion<HLSMinIIAttr>(S, D, Attr))
      return;
    if (checkAttrMutualExclusion<HLSMaxInvocationDelayAttr>(S, D, Attr))
      return;
  } else if (Str != "on") {
    S.Diag(Attr.getLoc(), diag::err_hls_force_loop_pipelining_invalid) << Attr;
    return;
  }

  D->addAttr(::new (S.Context) HLSForceLoopPipeliningAttr(
      S.Context, Attr, Str));
}

static void handleOpenCLBufferLocationAttr(Sema & S, Decl * D,
                                           const ParsedAttr &Attr) {

  if (D->isInvalidDecl())
    return;

  if (!S.Context.getTargetInfo().getTriple().isINTELFPGAEnvironment()) {
    S.Diag(Attr.getLoc(), diag::warn_unknown_attribute_ignored)
        << Attr;
    return;
  }

  ParmVarDecl *PVD = cast<ParmVarDecl>(D);
  const QualType QT = PVD->getType();
  const Type *TypePtr = QT.getTypePtr();
  if (!TypePtr->isPointerType()) {
    S.Diag(Attr.getLoc(), diag::warn_type_attribute_wrong_type)
        << Attr << 1 << TypePtr->getTypeClassName();
    return;
  }

  QualType pointeeType = TypePtr->getPointeeType();
  if (pointeeType.getAddressSpace() != LangAS::opencl_global) {
    S.Diag(Attr.getLoc(),
           diag::warn_opencl_attribute_only_for_global_address_space)
        << Attr;
    return;
  }

  StringRef Str;
  if (!S.checkStringLiteralArgumentAttr(Attr, 0, Str))
    return;

  D->addAttr(::new (S.Context) OpenCLBufferLocationAttr(
      S.Context, Attr, Str));
}

static void handleOpenCLHostAccessible(Sema &S, Decl *D,
                                       const ParsedAttr &Attr) {
  if (D->isInvalidDecl())
    return;

  QualType Ty = cast<VarDecl>(D)->getType();

  if (!S.getOpenCLOptions().isEnabled("cl_intel_fpga_host_pipe")) {
    S.Diag(D->getLocation(),
           diag::err_intel_opencl_attribute_requires_extension)
        << Attr << "cl_intel_fpga_host_pipe";
    return;
  }

  const Type *TypePtr = Ty.getTypePtr();
  if (!TypePtr->isPipeType()) {
    S.Diag(Attr.getLoc(), diag::warn_intel_opencl_attribute_wrong_decl_type)
        << Attr << 47;
    return;
  }

  D->addAttr(::new (S.Context) OpenCLHostAccessibleAttr(S.Context, Attr));
}

static void handleVecLenHint(Sema &S, Decl *D, const ParsedAttr &Attr) {
  if (!S.getOpenCLOptions().isEnabled("cl_intel_vec_len_hint")) {
    S.Diag(Attr.getLoc(), diag::warn_unknown_attribute_ignored)
        << Attr << "cl_intel_vec_len_hint";
    return;
  }

  uint32_t VecLen = 0;
  const Expr *E = Attr.getArgAsExpr(0);
  if (!checkUInt32Argument(S, Attr, E, VecLen, 0))
    return;

#define defineRange(...)                                                       \
  std::vector<uint32_t> SupportedLengths = {__VA_ARGS__};                      \
  std::string SupportedLengthsStr(#__VA_ARGS__);

  defineRange(0, 1, 4, 8, 16);
  if (std::find(SupportedLengths.begin(), SupportedLengths.end(), VecLen) ==
      SupportedLengths.end()) {
    S.Diag(Attr.getLoc(), diag::err_attribute_argument_is_not_in_range)
        << SupportedLengthsStr << E->getSourceRange();
    return;
  }

  D->addAttr(::new (S.Context) VecLenHintAttr(S.Context, Attr, VecLen));
}

template <typename AttrTy>
static bool diagnoseMemoryAttrs(Sema &S, Decl *D) {
  if (const auto *A = D->getAttr<AttrTy>())
    if (!A->isImplicit()) {
      S.Diag(A->getLocation(), diag::err_memory_attribute_invalid)
          << A << (S.getLangOpts().OpenCL ? 0 : 1);
      return true;
    }
  return false;
}

template <typename AttrTy, typename AttrTy2, typename... AttrTys>
static inline bool diagnoseMemoryAttrs(Sema &S, Decl *D) {
  bool Diagnosed = diagnoseMemoryAttrs<AttrTy>(S, D);
  return diagnoseMemoryAttrs<AttrTy2, AttrTys...>(S, D) || Diagnosed;
}

static bool IsSlaveMemory(Sema &S, Decl *D) {
  return S.getLangOpts().HLS && D->hasAttr<OpenCLLocalMemSizeAttr>() &&
         D->hasAttr<SlaveMemoryArgumentAttr>();
}
#endif // INTEL_CUSTOMIZATION

// Checks correctness of mutual usage of different work_group_size attributes:
// reqd_work_group_size, max_work_group_size and max_global_work_dim.
// Values of reqd_work_group_size arguments shall be equal or less than values
// coming from max_work_group_size.
// In case the value of 'max_global_work_dim' attribute equals to 0 we shall
// ensure that if max_work_group_size and reqd_work_group_size attributes exist,
// they hold equal values (1, 1, 1).
<<<<<<< HEAD
static bool checkSYCLWorkGroupSizeValues(Sema &S, Decl *D,        // INTEL
                                         const ParsedAttr &AL,    // INTEL
                                         uint32_t WGSize[3]) {    // INTEL
=======
static bool checkWorkGroupSizeValues(Sema &S, Decl *D, const ParsedAttr &AL,
                                     uint32_t WGSize[3]) {
>>>>>>> ca9d8162
  bool Result = true;
  auto checkZeroDim = [&S, &AL](auto &A, size_t X, size_t Y, size_t Z,
                                bool ReverseAttrs = false) -> bool {
    if (X != 1 || Y != 1 || Z != 1) {
      auto Diag =
          S.Diag(AL.getLoc(), diag::err_sycl_x_y_z_arguments_must_be_one);
      if (ReverseAttrs)
        Diag << AL << A;
      else
        Diag << A << AL;
      return false;
    }
    return true;
  };

  /// Returns the usigned constant integer value represented by
  /// given expression.
  auto getExprValue = [](const Expr *E, ASTContext &Ctx) {
    return E->getIntegerConstantExpr(Ctx)->getZExtValue();
  };

  if (AL.getKind() == ParsedAttr::AT_SYCLIntelMaxGlobalWorkDim) {
    ArrayRef<const Expr *> Dims;
    Attr *B = nullptr;
    if (const auto *B = D->getAttr<SYCLIntelMaxWorkGroupSizeAttr>())
      Dims = B->dimensions();
    else if (const auto *B = D->getAttr<ReqdWorkGroupSizeAttr>())
      Dims = B->dimensions();
    if (B) {
      Result &= checkZeroDim(B, getExprValue(Dims[0], S.getASTContext()),
                             getExprValue(Dims[1], S.getASTContext()),
                             getExprValue(Dims[2], S.getASTContext()));
    }
    return Result;
  }

  if (AL.getKind() == ParsedAttr::AT_SYCLIntelMaxWorkGroupSize &&
      checkDeprecatedSYCLAttributeSpelling(S, AL))
    S.Diag(AL.getLoc(), diag::note_spelling_suggestion)
        << "'intel::max_work_group_size'";

  // For a SYCLDevice, WorkGroupAttr arguments are reversed.
  // "XDim" gets the third argument to the attribute and
  // "ZDim" gets the first argument of the attribute.
  if (const auto *A = D->getAttr<SYCLIntelMaxGlobalWorkDimAttr>()) {
    int64_t AttrValue =
        A->getValue()->getIntegerConstantExpr(S.Context)->getSExtValue();
    if (AttrValue == 0) {
      Result &=
<<<<<<< HEAD
          checkZeroDim(A, getExprValue(AL.getArgAsExpr(0), S.getASTContext()),
                       getExprValue(AL.getArgAsExpr(1), S.getASTContext()),
                       getExprValue(AL.getArgAsExpr(2), S.getASTContext()),
=======
          checkZeroDim(A, getExprValue(AL.getArgAsExpr(2), S.getASTContext()),
                       getExprValue(AL.getArgAsExpr(1), S.getASTContext()),
                       getExprValue(AL.getArgAsExpr(0), S.getASTContext()),
>>>>>>> ca9d8162
                       /*ReverseAttrs=*/true);
    }
  }

  if (const auto *A = D->getAttr<SYCLIntelMaxWorkGroupSizeAttr>()) {
<<<<<<< HEAD
    if (!((getExprValue(AL.getArgAsExpr(0), S.getASTContext()) <=
           getExprValue(A->getXDim(), S.getASTContext())) &&
          (getExprValue(AL.getArgAsExpr(1), S.getASTContext()) <=
           getExprValue(A->getYDim(), S.getASTContext())) &&
          (getExprValue(AL.getArgAsExpr(2), S.getASTContext()) <=
=======
    if (!((getExprValue(AL.getArgAsExpr(2), S.getASTContext()) <=
           getExprValue(A->getXDim(), S.getASTContext())) &&
          (getExprValue(AL.getArgAsExpr(1), S.getASTContext()) <=
           getExprValue(A->getYDim(), S.getASTContext())) &&
          (getExprValue(AL.getArgAsExpr(0), S.getASTContext()) <=
>>>>>>> ca9d8162
           getExprValue(A->getZDim(), S.getASTContext())))) {
      S.Diag(AL.getLoc(), diag::err_conflicting_sycl_function_attributes)
          << AL << A->getSpelling();
      Result &= false;
    }
  }

  if (const auto *A = D->getAttr<ReqdWorkGroupSizeAttr>()) {
<<<<<<< HEAD
    if (!((getExprValue(AL.getArgAsExpr(0), S.getASTContext()) >=
           getExprValue(A->getXDim(), S.getASTContext())) &&
          (getExprValue(AL.getArgAsExpr(1), S.getASTContext()) >=
           getExprValue(A->getYDim(), S.getASTContext())) &&
          (getExprValue(AL.getArgAsExpr(2), S.getASTContext()) >=
=======
    if (!((getExprValue(AL.getArgAsExpr(2), S.getASTContext()) >=
           getExprValue(A->getXDim(), S.getASTContext())) &&
          (getExprValue(AL.getArgAsExpr(1), S.getASTContext()) >=
           getExprValue(A->getYDim(), S.getASTContext())) &&
          (getExprValue(AL.getArgAsExpr(0), S.getASTContext()) >=
>>>>>>> ca9d8162
           getExprValue(A->getZDim(), S.getASTContext())))) {
      S.Diag(AL.getLoc(), diag::err_conflicting_sycl_function_attributes)
          << AL << A->getSpelling();
      Result &= false;
    }
  }
  return Result;
}

<<<<<<< HEAD
=======
template <typename AttrInfo>
static bool handleMaxWorkSizeAttrExpr(Sema &S, const AttrInfo &AI,
                                      const Expr *Expr, unsigned &Val,
                                      unsigned Idx) {
  assert(Expr && "Attribute must have an argument.");

  if (!Expr->isInstantiationDependent()) {
    Optional<llvm::APSInt> ArgVal =
        Expr->getIntegerConstantExpr(S.getASTContext());

    if (!ArgVal) {
      S.Diag(getAttrLoc(AI), diag::err_attribute_argument_type)
          << &AI << AANT_ArgumentIntegerConstant << Expr->getSourceRange();
      return false;
    }

    if (ArgVal->isNegative()) {
      S.Diag(Expr->getExprLoc(),
             diag::warn_attribute_requires_non_negative_integer_argument)
          << &AI << Idx << Expr->getSourceRange();
      return true;
    }

    Val = ArgVal->getZExtValue();
    if (Val == 0) {
      S.Diag(Expr->getExprLoc(), diag::err_attribute_argument_is_zero)
          << &AI << Expr->getSourceRange();
      return false;
    }
  }
  return true;
}

template <typename AttrType>
static bool checkMaxWorkSizeAttrArguments(Sema &S, Expr *XDimExpr,
                                          Expr *YDimExpr, Expr *ZDimExpr,
                                          const AttrType &Attr) {
  // Accept template arguments for now as they depend on something else.
  // We'll get to check them when they eventually get instantiated.
  if (XDimExpr->isValueDependent() ||
      (YDimExpr && YDimExpr->isValueDependent()) ||
      (ZDimExpr && ZDimExpr->isValueDependent()))
    return false;

  unsigned XDim = 0;
  if (!handleMaxWorkSizeAttrExpr(S, Attr, XDimExpr, XDim, 0))
    return true;

  unsigned YDim = 0;
  if (YDimExpr && !handleMaxWorkSizeAttrExpr(S, Attr, YDimExpr, YDim, 1))
    return true;

  unsigned ZDim = 0;
  if (ZDimExpr && !handleMaxWorkSizeAttrExpr(S, Attr, ZDimExpr, ZDim, 2))
    return true;

  return false;
}

template <typename WorkGroupAttrType>
void Sema::addIntelSYCLTripleArgFunctionAttr(Decl *D,
                                             const AttributeCommonInfo &CI,
                                             Expr *XDimExpr, Expr *YDimExpr,
                                             Expr *ZDimExpr) {
  WorkGroupAttrType TmpAttr(Context, CI, XDimExpr, YDimExpr, ZDimExpr);

  if (checkMaxWorkSizeAttrArguments(*this, XDimExpr, YDimExpr, ZDimExpr,
                                    TmpAttr))
    return;

  D->addAttr(::new (Context)
                 WorkGroupAttrType(Context, CI, XDimExpr, YDimExpr, ZDimExpr));
}

>>>>>>> ca9d8162
// Handles reqd_work_group_size and max_work_group_size.
template <typename WorkGroupAttr>
static void handleWorkGroupSize(Sema &S, Decl *D, const ParsedAttr &AL) {
  if (D->isInvalidDecl())
    return;

  uint32_t WGSize[3];

  Expr *XDimExpr = AL.getArgAsExpr(0);

  // If no attribute argument is specified, set to default value '1'
  // for second and third attribute argument in ReqdWorkGroupSizeAttr
  // for only with intel::reqd_work_group_size spelling.
  auto SetDefaultValue = [](Sema &S, const ParsedAttr &AL, SourceLocation loc) {
    Expr *E = (AL.getKind() == ParsedAttr::AT_ReqdWorkGroupSize &&
               AL.getAttributeSpellingListIndex() ==
                   ReqdWorkGroupSizeAttr::CXX11_intel_reqd_work_group_size)
                  ? IntegerLiteral::Create(S.Context, llvm::APInt(32, 1),
                                           S.Context.IntTy, AL.getLoc())
                  : nullptr;
    return E;
  };

  Expr *YDimExpr = AL.isArgExpr(1) ? AL.getArgAsExpr(1)
                                   : SetDefaultValue(S, AL, AL.getLoc());

  Expr *ZDimExpr = AL.isArgExpr(2) ? AL.getArgAsExpr(2)
                                   : SetDefaultValue(S, AL, AL.getLoc());

  if ((AL.getKind() == ParsedAttr::AT_ReqdWorkGroupSize &&
       AL.getAttributeSpellingListIndex() ==
           ReqdWorkGroupSizeAttr::CXX11_cl_reqd_work_group_size) ||
      (AL.getKind() == ParsedAttr::AT_SYCLIntelMaxWorkGroupSize)) {
    if (!checkAttributeNumArgs(S, AL, 3))
      return;
  }

<<<<<<< HEAD
#if INTEL_CUSTOMIZATION
  if (D->hasAttr<AutorunAttr>()) {
    long long int N = 1ll << 32ll;
    Optional<llvm::APSInt> XDimVal =
        XDimExpr->getIntegerConstantExpr(S.getASTContext());
    Optional<llvm::APSInt> YDimVal =
        YDimExpr->getIntegerConstantExpr(S.getASTContext());
    Optional<llvm::APSInt> ZDimVal =
        ZDimExpr->getIntegerConstantExpr(S.getASTContext());

    if ((N % XDimVal->getZExtValue()) != 0 ||
        (N % YDimVal->getZExtValue()) != 0 ||
        (N % ZDimVal->getZExtValue()) != 0) {
      S.Diag(AL.getLoc(), diag::err_opencl_autorun_kernel_wrong_reqd_wg_size);
      return;
    }
  }
#endif // INTEL_CUSTOMIZATION
=======
  // For a SYCLDevice WorkGroupAttr arguments are reversed.
  if (S.getLangOpts().SYCLIsDevice)
    std::swap(XDimExpr, ZDimExpr);
>>>>>>> ca9d8162

  if (WorkGroupAttr *ExistingAttr = D->getAttr<WorkGroupAttr>()) {
    Optional<llvm::APSInt> XDimVal =
        XDimExpr->getIntegerConstantExpr(S.getASTContext());
    Optional<llvm::APSInt> YDimVal =
        YDimExpr->getIntegerConstantExpr(S.getASTContext());
    Optional<llvm::APSInt> ZDimVal =
        ZDimExpr->getIntegerConstantExpr(S.getASTContext());
    Optional<llvm::APSInt> ExistingXDimVal =
        ExistingAttr->getXDim()->getIntegerConstantExpr(S.getASTContext());
    Optional<llvm::APSInt> ExistingYDimVal =
        ExistingAttr->getYDim()->getIntegerConstantExpr(S.getASTContext());
    Optional<llvm::APSInt> ExistingZDimVal =
        ExistingAttr->getZDim()->getIntegerConstantExpr(S.getASTContext());

    // Compare attribute arguments value and warn for a mismatch.
    if (!((ExistingXDimVal->getZExtValue() == XDimVal->getZExtValue()) &&
          (ExistingYDimVal->getZExtValue() == YDimVal->getZExtValue()) &&
          (ExistingZDimVal->getZExtValue() == ZDimVal->getZExtValue()))) {
      S.Diag(AL.getLoc(), diag::warn_duplicate_attribute) << AL;
      S.Diag(ExistingAttr->getLocation(), diag::note_conflicting_attribute);
    }
  }

<<<<<<< HEAD
#if INTEL_CUSTOMIZATION
  if (!checkSYCLWorkGroupSizeValues(S, D, AL, WGSize))
    return;
  if (!checkWorkGroupSizeValues(S, D, AL, WGSize))
    return;
#endif // INTEL_CUSTOMIZATION
=======
  if (!checkWorkGroupSizeValues(S, D, AL, WGSize))
    return;
>>>>>>> ca9d8162

  S.addIntelSYCLTripleArgFunctionAttr<WorkGroupAttr>(D, AL, XDimExpr, YDimExpr,
                                                     ZDimExpr);
}

// Handles work_group_size_hint.
static void handleWorkGroupSizeHint(Sema &S, Decl *D, const ParsedAttr &AL) {
  uint32_t WGSize[3];

  if (!checkAttributeNumArgs(S, AL, 3))
<<<<<<< HEAD
    return;

  for (unsigned i = 0; i < 3; ++i) {
    if (!checkUInt32Argument(S, AL, AL.getArgAsExpr(i), WGSize[i], i,
                             /*StrictlyUnsigned=*/true))
      return;

    if (WGSize[i] == 0) {
      S.Diag(AL.getLoc(), diag::err_attribute_argument_is_zero)
          << AL << AL.getArgAsExpr(i)->getSourceRange();
      return;
    }
  }

  WorkGroupSizeHintAttr *Existing = D->getAttr<WorkGroupSizeHintAttr>();
  if (Existing &&
      !(Existing->getXDim() == WGSize[0] && Existing->getYDim() == WGSize[1] &&
        Existing->getZDim() == WGSize[2]))
    S.Diag(AL.getLoc(), diag::warn_duplicate_attribute) << AL;

  D->addAttr(::new (S.Context) WorkGroupSizeHintAttr(S.Context, AL, WGSize[0],
                                                     WGSize[1], WGSize[2]));
}

#if INTEL_CUSTOMIZATION
// Handles Intel FPGA OpenCL specific attribute - max_work_group_size.
static void handleMaxWorkGroupSize(Sema &S, Decl *D, const ParsedAttr &AL) {
  if (D->isInvalidDecl())
    return;

  if (!S.Context.getTargetInfo().getTriple().isINTELFPGAEnvironment() &&
      AL.getKind() == ParsedAttr::AT_MaxWorkGroupSize) {
    S.Diag(AL.getLoc(), diag::warn_unknown_attribute_ignored)
        << AL;
    return;
  }

  uint32_t WGSize[3];
  if (!checkAttributeNumArgs(S, AL, 3))
=======
>>>>>>> ca9d8162
    return;

  for (unsigned i = 0; i < 3; ++i) {
    if (!checkUInt32Argument(S, AL, AL.getArgAsExpr(i), WGSize[i], i,
                             /*StrictlyUnsigned=*/true))
      return;

    if (WGSize[i] == 0) {
      S.Diag(AL.getLoc(), diag::err_attribute_argument_is_zero)
          << AL << AL.getArgAsExpr(i)->getSourceRange();
      return;
    }
  }

<<<<<<< HEAD
  MaxWorkGroupSizeAttr *Existing = D->getAttr<MaxWorkGroupSizeAttr>();
=======
  WorkGroupSizeHintAttr *Existing = D->getAttr<WorkGroupSizeHintAttr>();
>>>>>>> ca9d8162
  if (Existing &&
      !(Existing->getXDim() == WGSize[0] && Existing->getYDim() == WGSize[1] &&
        Existing->getZDim() == WGSize[2]))
    S.Diag(AL.getLoc(), diag::warn_duplicate_attribute) << AL;
<<<<<<< HEAD

  if (!checkWorkGroupSizeValues(S, D, AL, WGSize))
    return;

  D->addAttr(::new (S.Context) MaxWorkGroupSizeAttr(S.Context, AL, WGSize[0],
                                                    WGSize[1], WGSize[2]));
=======

  D->addAttr(::new (S.Context) WorkGroupSizeHintAttr(S.Context, AL, WGSize[0],
                                                     WGSize[1], WGSize[2]));
>>>>>>> ca9d8162
}
#endif // INTEL_CUSTOMIZATION

// Handles intel_reqd_sub_group_size.
static void handleSubGroupSize(Sema &S, Decl *D, const ParsedAttr &AL) {
  if (S.LangOpts.SYCLIsHost)
    return;

  Expr *E = AL.getArgAsExpr(0);

  if (D->getAttr<IntelReqdSubGroupSizeAttr>())
    S.Diag(AL.getLoc(), diag::warn_duplicate_attribute) << AL;

  S.addIntelSYCLSingleArgFunctionAttr<IntelReqdSubGroupSizeAttr>(D, AL, E);
}

// Handles num_simd_work_items.
static void handleSYCLNumSimdWorkItemsAttr(Sema &S, Decl *D,         // INTEL
                                           const ParsedAttr &Attr) { // INTEL
  if (D->isInvalidDecl())
    return;

  Expr *E = Attr.getArgAsExpr(0);

  if (D->getAttr<SYCLIntelNumSimdWorkItemsAttr>())
    S.Diag(Attr.getLoc(), diag::warn_duplicate_attribute) << Attr;

  if (checkDeprecatedSYCLAttributeSpelling(S, Attr))
    S.Diag(Attr.getLoc(), diag::note_spelling_suggestion)
        << "'intel::num_simd_work_items'";

  S.addIntelSYCLSingleArgFunctionAttr<SYCLIntelNumSimdWorkItemsAttr>(D, Attr,
                                                                     E);
}

// Handles use_stall_enable_clusters
static void handleUseStallEnableClustersAttr(Sema &S, Decl *D,
                                             const ParsedAttr &Attr) {
  if (D->isInvalidDecl())
    return;

  unsigned NumArgs = Attr.getNumArgs();
  if (NumArgs > 0) {
    S.Diag(Attr.getLoc(), diag::warn_attribute_too_many_arguments) << Attr << 0;
    return;
  }

  handleSimpleAttribute<SYCLIntelUseStallEnableClustersAttr>(S, D, Attr);
}

// Handle scheduler_target_fmax_mhz
static void handleSchedulerTargetFmaxMhzAttr(Sema &S, Decl *D,
                                             const ParsedAttr &AL) {
  if (D->isInvalidDecl())
    return;

  Expr *E = AL.getArgAsExpr(0);

  if (D->getAttr<SYCLIntelSchedulerTargetFmaxMhzAttr>())
    S.Diag(AL.getLoc(), diag::warn_duplicate_attribute) << AL;

  if (checkDeprecatedSYCLAttributeSpelling(S, AL))
    S.Diag(AL.getLoc(), diag::note_spelling_suggestion)
        << "'intel::scheduler_target_fmax_mhz'";

  S.AddOneConstantValueAttr<SYCLIntelSchedulerTargetFmaxMhzAttr>(D, AL, E);
}

// Handles max_global_work_dim.
static void handleSYCLMaxGlobalWorkDimAttr(Sema &S, Decl *D,         // INTEL
                                           const ParsedAttr &Attr) { // INTEL
  if (D->isInvalidDecl())
    return;

  Expr *E = Attr.getArgAsExpr(0);

  uint32_t WGSize[3] = {1, 1, 1};
  if (!checkWorkGroupSizeValues(S, D, Attr, WGSize)) {
    D->setInvalidDecl();
    return;
  }

  if (D->getAttr<SYCLIntelMaxGlobalWorkDimAttr>())
    S.Diag(Attr.getLoc(), diag::warn_duplicate_attribute) << Attr;

  if (checkDeprecatedSYCLAttributeSpelling(S, Attr))
    S.Diag(Attr.getLoc(), diag::note_spelling_suggestion)
        << "'intel::max_global_work_dim'";

  S.addIntelSYCLSingleArgFunctionAttr<SYCLIntelMaxGlobalWorkDimAttr>(D, Attr,
                                                                     E);
}

SYCLIntelLoopFuseAttr *
Sema::mergeSYCLIntelLoopFuseAttr(Decl *D, const AttributeCommonInfo &CI,
                                 Expr *E) {

  if (const auto ExistingAttr = D->getAttr<SYCLIntelLoopFuseAttr>()) {
    // [[intel::loop_fuse]] and [[intel::loop_fuse_independent]] are
    // incompatible.
    // FIXME: If additional spellings are provided for this attribute,
    // this code will do the wrong thing.
    if (ExistingAttr->getAttributeSpellingListIndex() !=
        CI.getAttributeSpellingListIndex()) {
      Diag(CI.getLoc(), diag::err_attributes_are_not_compatible)
          << CI << ExistingAttr;
      Diag(ExistingAttr->getLocation(), diag::note_conflicting_attribute);
      return nullptr;
    }

    if (!E->isValueDependent()) {
      Optional<llvm::APSInt> ArgVal = E->getIntegerConstantExpr(Context);
      Optional<llvm::APSInt> ExistingArgVal =
          ExistingAttr->getValue()->getIntegerConstantExpr(Context);

      assert(ArgVal && ExistingArgVal &&
             "Argument should be an integer constant expression");
      // Compare attribute argument value and warn if there is a mismatch.
      if (ArgVal->getExtValue() != ExistingArgVal->getExtValue())
        Diag(ExistingAttr->getLoc(), diag::warn_duplicate_attribute)
            << ExistingAttr;
    }

    // If there is no mismatch, silently ignore duplicate attribute.
    return nullptr;
  }
  return ::new (Context) SYCLIntelLoopFuseAttr(Context, CI, E);
}

static bool checkSYCLIntelLoopFuseArgument(Sema &S,
                                           const AttributeCommonInfo &CI,
                                           Expr *E) {
  // Dependent expressions are checked when instantiated.
  if (E->isValueDependent())
    return false;

  Optional<llvm::APSInt> ArgVal = E->getIntegerConstantExpr(S.Context);
  if (!ArgVal) {
    S.Diag(E->getExprLoc(), diag::err_attribute_argument_type)
        << CI << AANT_ArgumentIntegerConstant << E->getSourceRange();
    return true;
  }

  SYCLIntelLoopFuseAttr TmpAttr(S.Context, CI, E);
  ExprResult ICE;

  return S.checkRangedIntegralArgument<SYCLIntelLoopFuseAttr>(E, &TmpAttr, ICE);
}

void Sema::addSYCLIntelLoopFuseAttr(Decl *D, const AttributeCommonInfo &CI,
                                    Expr *E) {
  assert(E && "argument has unexpected null value");

  if (checkSYCLIntelLoopFuseArgument(*this, CI, E))
    return;

  // Attribute should not be added during host compilation.
  if (getLangOpts().SYCLIsHost)
    return;

  SYCLIntelLoopFuseAttr *NewAttr = mergeSYCLIntelLoopFuseAttr(D, CI, E);

  if (NewAttr)
    D->addAttr(NewAttr);
}

// Handles [[intel::loop_fuse]] and [[intel::loop_fuse_independent]].
static void handleLoopFuseAttr(Sema &S, Decl *D, const ParsedAttr &Attr) {
  // Default argument value is set to 1.
  Expr *E = Attr.isArgExpr(0)
                ? Attr.getArgAsExpr(0)
                : IntegerLiteral::Create(S.Context, llvm::APInt(32, 1),
                                         S.Context.IntTy, Attr.getLoc());

  S.addSYCLIntelLoopFuseAttr(D, Attr, E);
}

static void handleVecTypeHint(Sema &S, Decl *D, const ParsedAttr &AL) {
  if (!AL.hasParsedType()) {
    S.Diag(AL.getLoc(), diag::err_attribute_wrong_number_arguments) << AL << 1;
    return;
  }

  TypeSourceInfo *ParmTSI = nullptr;
  QualType ParmType = S.GetTypeFromParser(AL.getTypeArg(), &ParmTSI);
  assert(ParmTSI && "no type source info for attribute argument");

  if (!ParmType->isExtVectorType() && !ParmType->isFloatingType() &&
      (ParmType->isBooleanType() ||
       !ParmType->isIntegralType(S.getASTContext()))) {
    S.Diag(AL.getLoc(), diag::err_attribute_invalid_argument) << 2 << AL;
    return;
  }

  if (VecTypeHintAttr *A = D->getAttr<VecTypeHintAttr>()) {
    if (!S.Context.hasSameType(A->getTypeHint(), ParmType)) {
      S.Diag(AL.getLoc(), diag::warn_duplicate_attribute) << AL;
      return;
    }
  }

  D->addAttr(::new (S.Context) VecTypeHintAttr(S.Context, AL, ParmTSI));
}

SectionAttr *Sema::mergeSectionAttr(Decl *D, const AttributeCommonInfo &CI,
                                    StringRef Name) {
  // Explicit or partial specializations do not inherit
  // the section attribute from the primary template.
  if (const auto *FD = dyn_cast<FunctionDecl>(D)) {
    if (CI.getAttributeSpellingListIndex() == SectionAttr::Declspec_allocate &&
        FD->isFunctionTemplateSpecialization())
      return nullptr;
  }
  if (SectionAttr *ExistingAttr = D->getAttr<SectionAttr>()) {
    if (ExistingAttr->getName() == Name)
      return nullptr;
    Diag(ExistingAttr->getLocation(), diag::warn_mismatched_section)
         << 1 /*section*/;
    Diag(CI.getLoc(), diag::note_previous_attribute);
    return nullptr;
  }
  return ::new (Context) SectionAttr(Context, CI, Name);
}

bool Sema::checkSectionName(SourceLocation LiteralLoc, StringRef SecName) {
  std::string Error = Context.getTargetInfo().isValidSectionSpecifier(SecName);
  if (!Error.empty()) {
    Diag(LiteralLoc, diag::err_attribute_section_invalid_for_target) << Error
         << 1 /*'section'*/;
    return false;
  }
  return true;
}

static void handleSectionAttr(Sema &S, Decl *D, const ParsedAttr &AL) {
  // Make sure that there is a string literal as the sections's single
  // argument.
  StringRef Str;
  SourceLocation LiteralLoc;
  if (!S.checkStringLiteralArgumentAttr(AL, 0, Str, &LiteralLoc))
    return;

  if (!S.checkSectionName(LiteralLoc, Str))
    return;

  // If the target wants to validate the section specifier, make it happen.
  std::string Error = S.Context.getTargetInfo().isValidSectionSpecifier(Str);
  if (!Error.empty()) {
    S.Diag(LiteralLoc, diag::err_attribute_section_invalid_for_target)
    << Error;
    return;
  }

  SectionAttr *NewAttr = S.mergeSectionAttr(D, AL, Str);
  if (NewAttr) {
    D->addAttr(NewAttr);
    if (isa<FunctionDecl, FunctionTemplateDecl, ObjCMethodDecl,
            ObjCPropertyDecl>(D))
      S.UnifySection(NewAttr->getName(),
                     ASTContext::PSF_Execute | ASTContext::PSF_Read,
                     cast<NamedDecl>(D));
  }
}

// This is used for `__declspec(code_seg("segname"))` on a decl.
// `#pragma code_seg("segname")` uses checkSectionName() instead.
static bool checkCodeSegName(Sema &S, SourceLocation LiteralLoc,
                             StringRef CodeSegName) {
  std::string Error =
      S.Context.getTargetInfo().isValidSectionSpecifier(CodeSegName);
  if (!Error.empty()) {
    S.Diag(LiteralLoc, diag::err_attribute_section_invalid_for_target)
        << Error << 0 /*'code-seg'*/;
    return false;
  }

  return true;
}

CodeSegAttr *Sema::mergeCodeSegAttr(Decl *D, const AttributeCommonInfo &CI,
                                    StringRef Name) {
  // Explicit or partial specializations do not inherit
  // the code_seg attribute from the primary template.
  if (const auto *FD = dyn_cast<FunctionDecl>(D)) {
    if (FD->isFunctionTemplateSpecialization())
      return nullptr;
  }
  if (const auto *ExistingAttr = D->getAttr<CodeSegAttr>()) {
    if (ExistingAttr->getName() == Name)
      return nullptr;
    Diag(ExistingAttr->getLocation(), diag::warn_mismatched_section)
         << 0 /*codeseg*/;
    Diag(CI.getLoc(), diag::note_previous_attribute);
    return nullptr;
  }
  return ::new (Context) CodeSegAttr(Context, CI, Name);
}

static void handleCodeSegAttr(Sema &S, Decl *D, const ParsedAttr &AL) {
  StringRef Str;
  SourceLocation LiteralLoc;
  if (!S.checkStringLiteralArgumentAttr(AL, 0, Str, &LiteralLoc))
    return;
  if (!checkCodeSegName(S, LiteralLoc, Str))
    return;
  if (const auto *ExistingAttr = D->getAttr<CodeSegAttr>()) {
    if (!ExistingAttr->isImplicit()) {
      S.Diag(AL.getLoc(),
             ExistingAttr->getName() == Str
             ? diag::warn_duplicate_codeseg_attribute
             : diag::err_conflicting_codeseg_attribute);
      return;
    }
    D->dropAttr<CodeSegAttr>();
  }
  if (CodeSegAttr *CSA = S.mergeCodeSegAttr(D, AL, Str))
    D->addAttr(CSA);
}

// Check for things we'd like to warn about. Multiversioning issues are
// handled later in the process, once we know how many exist.
bool Sema::checkTargetAttr(SourceLocation LiteralLoc, StringRef AttrStr) {
  enum FirstParam { Unsupported, Duplicate, Unknown };
  enum SecondParam { None, Architecture, Tune };
  if (AttrStr.find("fpmath=") != StringRef::npos)
    return Diag(LiteralLoc, diag::warn_unsupported_target_attribute)
           << Unsupported << None << "fpmath=";

  // Diagnose use of tune if target doesn't support it.
  if (!Context.getTargetInfo().supportsTargetAttributeTune() &&
      AttrStr.find("tune=") != StringRef::npos)
    return Diag(LiteralLoc, diag::warn_unsupported_target_attribute)
           << Unsupported << None << "tune=";

  ParsedTargetAttr ParsedAttrs = TargetAttr::parse(AttrStr);

  if (!ParsedAttrs.Architecture.empty() &&
      !Context.getTargetInfo().isValidCPUName(ParsedAttrs.Architecture))
    return Diag(LiteralLoc, diag::warn_unsupported_target_attribute)
           << Unknown << Architecture << ParsedAttrs.Architecture;

  if (!ParsedAttrs.Tune.empty() &&
      !Context.getTargetInfo().isValidCPUName(ParsedAttrs.Tune))
    return Diag(LiteralLoc, diag::warn_unsupported_target_attribute)
           << Unknown << Tune << ParsedAttrs.Tune;

  if (ParsedAttrs.DuplicateArchitecture)
    return Diag(LiteralLoc, diag::warn_unsupported_target_attribute)
           << Duplicate << None << "arch=";
  if (ParsedAttrs.DuplicateTune)
    return Diag(LiteralLoc, diag::warn_unsupported_target_attribute)
           << Duplicate << None << "tune=";

  for (const auto &Feature : ParsedAttrs.Features) {
    auto CurFeature = StringRef(Feature).drop_front(); // remove + or -.
    if (!Context.getTargetInfo().isValidFeatureName(CurFeature))
      return Diag(LiteralLoc, diag::warn_unsupported_target_attribute)
             << Unsupported << None << CurFeature;
  }

  TargetInfo::BranchProtectionInfo BPI;
  StringRef Error;
  if (!ParsedAttrs.BranchProtection.empty() &&
      !Context.getTargetInfo().validateBranchProtection(
          ParsedAttrs.BranchProtection, BPI, Error)) {
    if (Error.empty())
      return Diag(LiteralLoc, diag::warn_unsupported_target_attribute)
             << Unsupported << None << "branch-protection";
    else
      return Diag(LiteralLoc, diag::err_invalid_branch_protection_spec)
             << Error;
  }

  return false;
}

static void handleTargetAttr(Sema &S, Decl *D, const ParsedAttr &AL) {
  StringRef Str;
  SourceLocation LiteralLoc;
  if (!S.checkStringLiteralArgumentAttr(AL, 0, Str, &LiteralLoc) ||
      S.checkTargetAttr(LiteralLoc, Str))
    return;

  TargetAttr *NewAttr = ::new (S.Context) TargetAttr(S.Context, AL, Str);
  D->addAttr(NewAttr);
}

static void handleMinVectorWidthAttr(Sema &S, Decl *D, const ParsedAttr &AL) {
  Expr *E = AL.getArgAsExpr(0);
  uint32_t VecWidth;
  if (!checkUInt32Argument(S, AL, E, VecWidth)) {
    AL.setInvalid();
    return;
  }

  MinVectorWidthAttr *Existing = D->getAttr<MinVectorWidthAttr>();
  if (Existing && Existing->getVectorWidth() != VecWidth) {
    S.Diag(AL.getLoc(), diag::warn_duplicate_attribute) << AL;
    return;
  }

  D->addAttr(::new (S.Context) MinVectorWidthAttr(S.Context, AL, VecWidth));
}

static void handleCleanupAttr(Sema &S, Decl *D, const ParsedAttr &AL) {
  Expr *E = AL.getArgAsExpr(0);
  SourceLocation Loc = E->getExprLoc();
  FunctionDecl *FD = nullptr;
  DeclarationNameInfo NI;

  // gcc only allows for simple identifiers. Since we support more than gcc, we
  // will warn the user.
  if (auto *DRE = dyn_cast<DeclRefExpr>(E)) {
    if (DRE->hasQualifier())
      S.Diag(Loc, diag::warn_cleanup_ext);
    FD = dyn_cast<FunctionDecl>(DRE->getDecl());
    NI = DRE->getNameInfo();
    if (!FD) {
      S.Diag(Loc, diag::err_attribute_cleanup_arg_not_function) << 1
        << NI.getName();
      return;
    }
  } else if (auto *ULE = dyn_cast<UnresolvedLookupExpr>(E)) {
    if (ULE->hasExplicitTemplateArgs())
      S.Diag(Loc, diag::warn_cleanup_ext);
    FD = S.ResolveSingleFunctionTemplateSpecialization(ULE, true);
    NI = ULE->getNameInfo();
    if (!FD) {
      S.Diag(Loc, diag::err_attribute_cleanup_arg_not_function) << 2
        << NI.getName();
      if (ULE->getType() == S.Context.OverloadTy)
        S.NoteAllOverloadCandidates(ULE);
      return;
    }
  } else {
    S.Diag(Loc, diag::err_attribute_cleanup_arg_not_function) << 0;
    return;
  }

  if (FD->getNumParams() != 1) {
    S.Diag(Loc, diag::err_attribute_cleanup_func_must_take_one_arg)
      << NI.getName();
    return;
  }

  // We're currently more strict than GCC about what function types we accept.
  // If this ever proves to be a problem it should be easy to fix.
  QualType Ty = S.Context.getPointerType(cast<VarDecl>(D)->getType());
  QualType ParamTy = FD->getParamDecl(0)->getType();
  if (S.CheckAssignmentConstraints(FD->getParamDecl(0)->getLocation(),
                                   ParamTy, Ty) != Sema::Compatible) {
    S.Diag(Loc, diag::err_attribute_cleanup_func_arg_incompatible_type)
      << NI.getName() << ParamTy << Ty;
    return;
  }

  D->addAttr(::new (S.Context) CleanupAttr(S.Context, AL, FD));
}

static void handleEnumExtensibilityAttr(Sema &S, Decl *D,
                                        const ParsedAttr &AL) {
  if (!AL.isArgIdent(0)) {
    S.Diag(AL.getLoc(), diag::err_attribute_argument_n_type)
        << AL << 0 << AANT_ArgumentIdentifier;
    return;
  }

  EnumExtensibilityAttr::Kind ExtensibilityKind;
  IdentifierInfo *II = AL.getArgAsIdent(0)->Ident;
  if (!EnumExtensibilityAttr::ConvertStrToKind(II->getName(),
                                               ExtensibilityKind)) {
    S.Diag(AL.getLoc(), diag::warn_attribute_type_not_supported) << AL << II;
    return;
  }

  D->addAttr(::new (S.Context)
                 EnumExtensibilityAttr(S.Context, AL, ExtensibilityKind));
}

/// Handle __attribute__((format_arg((idx)))) attribute based on
/// http://gcc.gnu.org/onlinedocs/gcc/Function-Attributes.html
static void handleFormatArgAttr(Sema &S, Decl *D, const ParsedAttr &AL) {
  Expr *IdxExpr = AL.getArgAsExpr(0);
  ParamIdx Idx;
  if (!checkFunctionOrMethodParameterIndex(S, D, AL, 1, IdxExpr, Idx))
    return;

  // Make sure the format string is really a string.
  QualType Ty = getFunctionOrMethodParamType(D, Idx.getASTIndex());

  bool NotNSStringTy = !isNSStringType(Ty, S.Context);
  if (NotNSStringTy &&
      !isCFStringType(Ty, S.Context) &&
      (!Ty->isPointerType() ||
       !Ty->castAs<PointerType>()->getPointeeType()->isCharType())) {
    S.Diag(AL.getLoc(), diag::err_format_attribute_not)
        << "a string type" << IdxExpr->getSourceRange()
        << getFunctionOrMethodParamRange(D, 0);
    return;
  }
  Ty = getFunctionOrMethodResultType(D);
  if (!isNSStringType(Ty, S.Context) &&
      !isCFStringType(Ty, S.Context) &&
      (!Ty->isPointerType() ||
       !Ty->castAs<PointerType>()->getPointeeType()->isCharType())) {
    S.Diag(AL.getLoc(), diag::err_format_attribute_result_not)
        << (NotNSStringTy ? "string type" : "NSString")
        << IdxExpr->getSourceRange() << getFunctionOrMethodParamRange(D, 0);
    return;
  }

  D->addAttr(::new (S.Context) FormatArgAttr(S.Context, AL, Idx));
}

enum FormatAttrKind {
  CFStringFormat,
  NSStringFormat,
  StrftimeFormat,
  SupportedFormat,
  IgnoredFormat,
  InvalidFormat
};

/// getFormatAttrKind - Map from format attribute names to supported format
/// types.
static FormatAttrKind getFormatAttrKind(StringRef Format) {
  return llvm::StringSwitch<FormatAttrKind>(Format)
      // Check for formats that get handled specially.
      .Case("NSString", NSStringFormat)
      .Case("CFString", CFStringFormat)
      .Case("strftime", StrftimeFormat)

      // Otherwise, check for supported formats.
      .Cases("scanf", "printf", "printf0", "strfmon", SupportedFormat)
      .Cases("cmn_err", "vcmn_err", "zcmn_err", SupportedFormat)
      .Case("kprintf", SupportedFormat)         // OpenBSD.
      .Case("freebsd_kprintf", SupportedFormat) // FreeBSD.
      .Case("os_trace", SupportedFormat)
      .Case("os_log", SupportedFormat)

      .Cases("gcc_diag", "gcc_cdiag", "gcc_cxxdiag", "gcc_tdiag", IgnoredFormat)
      .Default(InvalidFormat);
}

/// Handle __attribute__((init_priority(priority))) attributes based on
/// http://gcc.gnu.org/onlinedocs/gcc/C_002b_002b-Attributes.html
static void handleInitPriorityAttr(Sema &S, Decl *D, const ParsedAttr &AL) {
  if (!S.getLangOpts().CPlusPlus) {
    S.Diag(AL.getLoc(), diag::warn_attribute_ignored) << AL;
    return;
  }

  if (S.getCurFunctionOrMethodDecl()) {
    S.Diag(AL.getLoc(), diag::err_init_priority_object_attr);
    AL.setInvalid();
    return;
  }
  QualType T = cast<VarDecl>(D)->getType();
  if (S.Context.getAsArrayType(T))
    T = S.Context.getBaseElementType(T);
  if (!T->getAs<RecordType>()) {
    S.Diag(AL.getLoc(), diag::err_init_priority_object_attr);
    AL.setInvalid();
    return;
  }

  Expr *E = AL.getArgAsExpr(0);
  uint32_t prioritynum;
  if (!checkUInt32Argument(S, AL, E, prioritynum)) {
    AL.setInvalid();
    return;
  }

  // Only perform the priority check if the attribute is outside of a system
  // header. Values <= 100 are reserved for the implementation, and libc++
  // benefits from being able to specify values in that range.
  if ((prioritynum < 101 || prioritynum > 65535) &&
      !S.getSourceManager().isInSystemHeader(AL.getLoc())) {
    S.Diag(AL.getLoc(), diag::err_attribute_argument_out_of_range)
        << E->getSourceRange() << AL << 101 << 65535;
    AL.setInvalid();
    return;
  }
  D->addAttr(::new (S.Context) InitPriorityAttr(S.Context, AL, prioritynum));
}

FormatAttr *Sema::mergeFormatAttr(Decl *D, const AttributeCommonInfo &CI,
                                  IdentifierInfo *Format, int FormatIdx,
                                  int FirstArg) {
  // Check whether we already have an equivalent format attribute.
  for (auto *F : D->specific_attrs<FormatAttr>()) {
    if (F->getType() == Format &&
        F->getFormatIdx() == FormatIdx &&
        F->getFirstArg() == FirstArg) {
      // If we don't have a valid location for this attribute, adopt the
      // location.
      if (F->getLocation().isInvalid())
        F->setRange(CI.getRange());
      return nullptr;
    }
  }

  return ::new (Context) FormatAttr(Context, CI, Format, FormatIdx, FirstArg);
}

/// Handle __attribute__((format(type,idx,firstarg))) attributes based on
/// http://gcc.gnu.org/onlinedocs/gcc/Function-Attributes.html
static void handleFormatAttr(Sema &S, Decl *D, const ParsedAttr &AL) {
  if (!AL.isArgIdent(0)) {
    S.Diag(AL.getLoc(), diag::err_attribute_argument_n_type)
        << AL << 1 << AANT_ArgumentIdentifier;
    return;
  }

  // In C++ the implicit 'this' function parameter also counts, and they are
  // counted from one.
  bool HasImplicitThisParam = isInstanceMethod(D);
  unsigned NumArgs = getFunctionOrMethodNumParams(D) + HasImplicitThisParam;

  IdentifierInfo *II = AL.getArgAsIdent(0)->Ident;
  StringRef Format = II->getName();

  if (normalizeName(Format)) {
    // If we've modified the string name, we need a new identifier for it.
    II = &S.Context.Idents.get(Format);
  }

  // Check for supported formats.
  FormatAttrKind Kind = getFormatAttrKind(Format);

  if (Kind == IgnoredFormat)
    return;

  if (Kind == InvalidFormat) {
    S.Diag(AL.getLoc(), diag::warn_attribute_type_not_supported)
        << AL << II->getName();
    return;
  }

  // checks for the 2nd argument
  Expr *IdxExpr = AL.getArgAsExpr(1);
  uint32_t Idx;
  if (!checkUInt32Argument(S, AL, IdxExpr, Idx, 2))
    return;

  if (Idx < 1 || Idx > NumArgs) {
    S.Diag(AL.getLoc(), diag::err_attribute_argument_out_of_bounds)
        << AL << 2 << IdxExpr->getSourceRange();
    return;
  }

  // FIXME: Do we need to bounds check?
  unsigned ArgIdx = Idx - 1;

  if (HasImplicitThisParam) {
    if (ArgIdx == 0) {
      S.Diag(AL.getLoc(),
             diag::err_format_attribute_implicit_this_format_string)
        << IdxExpr->getSourceRange();
      return;
    }
    ArgIdx--;
  }

  // make sure the format string is really a string
  QualType Ty = getFunctionOrMethodParamType(D, ArgIdx);

  if (Kind == CFStringFormat) {
    if (!isCFStringType(Ty, S.Context)) {
      S.Diag(AL.getLoc(), diag::err_format_attribute_not)
        << "a CFString" << IdxExpr->getSourceRange()
        << getFunctionOrMethodParamRange(D, ArgIdx);
      return;
    }
  } else if (Kind == NSStringFormat) {
    // FIXME: do we need to check if the type is NSString*?  What are the
    // semantics?
    if (!isNSStringType(Ty, S.Context)) {
      S.Diag(AL.getLoc(), diag::err_format_attribute_not)
        << "an NSString" << IdxExpr->getSourceRange()
        << getFunctionOrMethodParamRange(D, ArgIdx);
      return;
    }
  } else if (!Ty->isPointerType() ||
             !Ty->castAs<PointerType>()->getPointeeType()->isCharType()) {
    S.Diag(AL.getLoc(), diag::err_format_attribute_not)
      << "a string type" << IdxExpr->getSourceRange()
      << getFunctionOrMethodParamRange(D, ArgIdx);
    return;
  }

  // check the 3rd argument
  Expr *FirstArgExpr = AL.getArgAsExpr(2);
  uint32_t FirstArg;
  if (!checkUInt32Argument(S, AL, FirstArgExpr, FirstArg, 3))
    return;

  // check if the function is variadic if the 3rd argument non-zero
  if (FirstArg != 0) {
    if (isFunctionOrMethodVariadic(D)) {
      ++NumArgs; // +1 for ...
    } else {
      S.Diag(D->getLocation(), diag::err_format_attribute_requires_variadic);
      return;
    }
  }

  // strftime requires FirstArg to be 0 because it doesn't read from any
  // variable the input is just the current time + the format string.
  if (Kind == StrftimeFormat) {
    if (FirstArg != 0) {
      S.Diag(AL.getLoc(), diag::err_format_strftime_third_parameter)
        << FirstArgExpr->getSourceRange();
      return;
    }
  // if 0 it disables parameter checking (to use with e.g. va_list)
  } else if (FirstArg != 0 && FirstArg != NumArgs) {
    S.Diag(AL.getLoc(), diag::err_attribute_argument_out_of_bounds)
        << AL << 3 << FirstArgExpr->getSourceRange();
    return;
  }

  FormatAttr *NewAttr = S.mergeFormatAttr(D, AL, II, Idx, FirstArg);
  if (NewAttr)
    D->addAttr(NewAttr);
}

/// Handle __attribute__((callback(CalleeIdx, PayloadIdx0, ...))) attributes.
static void handleCallbackAttr(Sema &S, Decl *D, const ParsedAttr &AL) {
  // The index that identifies the callback callee is mandatory.
  if (AL.getNumArgs() == 0) {
    S.Diag(AL.getLoc(), diag::err_callback_attribute_no_callee)
        << AL.getRange();
    return;
  }

  bool HasImplicitThisParam = isInstanceMethod(D);
  int32_t NumArgs = getFunctionOrMethodNumParams(D);

  FunctionDecl *FD = D->getAsFunction();
  assert(FD && "Expected a function declaration!");

  llvm::StringMap<int> NameIdxMapping;
  NameIdxMapping["__"] = -1;

  NameIdxMapping["this"] = 0;

  int Idx = 1;
  for (const ParmVarDecl *PVD : FD->parameters())
    NameIdxMapping[PVD->getName()] = Idx++;

  auto UnknownName = NameIdxMapping.end();

  SmallVector<int, 8> EncodingIndices;
  for (unsigned I = 0, E = AL.getNumArgs(); I < E; ++I) {
    SourceRange SR;
    int32_t ArgIdx;

    if (AL.isArgIdent(I)) {
      IdentifierLoc *IdLoc = AL.getArgAsIdent(I);
      auto It = NameIdxMapping.find(IdLoc->Ident->getName());
      if (It == UnknownName) {
        S.Diag(AL.getLoc(), diag::err_callback_attribute_argument_unknown)
            << IdLoc->Ident << IdLoc->Loc;
        return;
      }

      SR = SourceRange(IdLoc->Loc);
      ArgIdx = It->second;
    } else if (AL.isArgExpr(I)) {
      Expr *IdxExpr = AL.getArgAsExpr(I);

      // If the expression is not parseable as an int32_t we have a problem.
      if (!checkUInt32Argument(S, AL, IdxExpr, (uint32_t &)ArgIdx, I + 1,
                               false)) {
        S.Diag(AL.getLoc(), diag::err_attribute_argument_out_of_bounds)
            << AL << (I + 1) << IdxExpr->getSourceRange();
        return;
      }

      // Check oob, excluding the special values, 0 and -1.
      if (ArgIdx < -1 || ArgIdx > NumArgs) {
        S.Diag(AL.getLoc(), diag::err_attribute_argument_out_of_bounds)
            << AL << (I + 1) << IdxExpr->getSourceRange();
        return;
      }

      SR = IdxExpr->getSourceRange();
    } else {
      llvm_unreachable("Unexpected ParsedAttr argument type!");
    }

    if (ArgIdx == 0 && !HasImplicitThisParam) {
      S.Diag(AL.getLoc(), diag::err_callback_implicit_this_not_available)
          << (I + 1) << SR;
      return;
    }

    // Adjust for the case we do not have an implicit "this" parameter. In this
    // case we decrease all positive values by 1 to get LLVM argument indices.
    if (!HasImplicitThisParam && ArgIdx > 0)
      ArgIdx -= 1;

    EncodingIndices.push_back(ArgIdx);
  }

  int CalleeIdx = EncodingIndices.front();
  // Check if the callee index is proper, thus not "this" and not "unknown".
  // This means the "CalleeIdx" has to be non-negative if "HasImplicitThisParam"
  // is false and positive if "HasImplicitThisParam" is true.
  if (CalleeIdx < (int)HasImplicitThisParam) {
    S.Diag(AL.getLoc(), diag::err_callback_attribute_invalid_callee)
        << AL.getRange();
    return;
  }

  // Get the callee type, note the index adjustment as the AST doesn't contain
  // the this type (which the callee cannot reference anyway!).
  const Type *CalleeType =
      getFunctionOrMethodParamType(D, CalleeIdx - HasImplicitThisParam)
          .getTypePtr();
  if (!CalleeType || !CalleeType->isFunctionPointerType()) {
    S.Diag(AL.getLoc(), diag::err_callback_callee_no_function_type)
        << AL.getRange();
    return;
  }

  const Type *CalleeFnType =
      CalleeType->getPointeeType()->getUnqualifiedDesugaredType();

  // TODO: Check the type of the callee arguments.

  const auto *CalleeFnProtoType = dyn_cast<FunctionProtoType>(CalleeFnType);
  if (!CalleeFnProtoType) {
    S.Diag(AL.getLoc(), diag::err_callback_callee_no_function_type)
        << AL.getRange();
    return;
  }

  if (CalleeFnProtoType->getNumParams() > EncodingIndices.size() - 1) {
    S.Diag(AL.getLoc(), diag::err_attribute_wrong_number_arguments)
        << AL << (unsigned)(EncodingIndices.size() - 1);
    return;
  }

  if (CalleeFnProtoType->getNumParams() < EncodingIndices.size() - 1) {
    S.Diag(AL.getLoc(), diag::err_attribute_wrong_number_arguments)
        << AL << (unsigned)(EncodingIndices.size() - 1);
    return;
  }

  if (CalleeFnProtoType->isVariadic()) {
    S.Diag(AL.getLoc(), diag::err_callback_callee_is_variadic) << AL.getRange();
    return;
  }

  // Do not allow multiple callback attributes.
  if (D->hasAttr<CallbackAttr>()) {
    S.Diag(AL.getLoc(), diag::err_callback_attribute_multiple) << AL.getRange();
    return;
  }

  D->addAttr(::new (S.Context) CallbackAttr(
      S.Context, AL, EncodingIndices.data(), EncodingIndices.size()));
}

static void handleTransparentUnionAttr(Sema &S, Decl *D, const ParsedAttr &AL) {
  // Try to find the underlying union declaration.
  RecordDecl *RD = nullptr;
  const auto *TD = dyn_cast<TypedefNameDecl>(D);
  if (TD && TD->getUnderlyingType()->isUnionType())
    RD = TD->getUnderlyingType()->getAsUnionType()->getDecl();
  else
    RD = dyn_cast<RecordDecl>(D);

  if (!RD || !RD->isUnion()) {
    S.Diag(AL.getLoc(), diag::warn_attribute_wrong_decl_type) << AL
                                                              << ExpectedUnion;
    return;
  }

  if (!RD->isCompleteDefinition()) {
    if (!RD->isBeingDefined())
      S.Diag(AL.getLoc(),
             diag::warn_transparent_union_attribute_not_definition);
    return;
  }

  RecordDecl::field_iterator Field = RD->field_begin(),
                          FieldEnd = RD->field_end();
  if (Field == FieldEnd) {
    S.Diag(AL.getLoc(), diag::warn_transparent_union_attribute_zero_fields);
    return;
  }

  FieldDecl *FirstField = *Field;
  QualType FirstType = FirstField->getType();
  if (FirstType->hasFloatingRepresentation() || FirstType->isVectorType()) {
    S.Diag(FirstField->getLocation(),
           diag::warn_transparent_union_attribute_floating)
      << FirstType->isVectorType() << FirstType;
    return;
  }

  if (FirstType->isIncompleteType())
    return;
  uint64_t FirstSize = S.Context.getTypeSize(FirstType);
  uint64_t FirstAlign = S.Context.getTypeAlign(FirstType);
  for (; Field != FieldEnd; ++Field) {
    QualType FieldType = Field->getType();
    if (FieldType->isIncompleteType())
      return;
    // FIXME: this isn't fully correct; we also need to test whether the
    // members of the union would all have the same calling convention as the
    // first member of the union. Checking just the size and alignment isn't
    // sufficient (consider structs passed on the stack instead of in registers
    // as an example).
    if (S.Context.getTypeSize(FieldType) != FirstSize ||
        S.Context.getTypeAlign(FieldType) > FirstAlign) {
      // Warn if we drop the attribute.
      bool isSize = S.Context.getTypeSize(FieldType) != FirstSize;
      unsigned FieldBits = isSize ? S.Context.getTypeSize(FieldType)
                                  : S.Context.getTypeAlign(FieldType);
      S.Diag(Field->getLocation(),
             diag::warn_transparent_union_attribute_field_size_align)
          << isSize << *Field << FieldBits;
      unsigned FirstBits = isSize ? FirstSize : FirstAlign;
      S.Diag(FirstField->getLocation(),
             diag::note_transparent_union_first_field_size_align)
          << isSize << FirstBits;
      return;
    }
  }

  RD->addAttr(::new (S.Context) TransparentUnionAttr(S.Context, AL));
}

void Sema::AddAnnotationAttr(Decl *D, const AttributeCommonInfo &CI,
                             StringRef Str, MutableArrayRef<Expr *> Args) {
  auto *Attr = AnnotateAttr::Create(Context, Str, Args.data(), Args.size(), CI);
  llvm::SmallVector<PartialDiagnosticAt, 8> Notes;
  for (unsigned Idx = 0; Idx < Attr->args_size(); Idx++) {
    Expr *&E = Attr->args_begin()[Idx];
    assert(E && "error are handled before");
    if (E->isValueDependent() || E->isTypeDependent())
      continue;

    if (E->getType()->isArrayType())
      E = ImpCastExprToType(E, Context.getPointerType(E->getType()),
                            clang::CK_ArrayToPointerDecay)
              .get();
    if (E->getType()->isFunctionType())
      E = ImplicitCastExpr::Create(Context,
                                   Context.getPointerType(E->getType()),
                                   clang::CK_FunctionToPointerDecay, E, nullptr,
                                   VK_RValue, FPOptionsOverride());
    if (E->isLValue())
      E = ImplicitCastExpr::Create(Context, E->getType().getNonReferenceType(),
                                   clang::CK_LValueToRValue, E, nullptr,
                                   VK_RValue, FPOptionsOverride());

    Expr::EvalResult Eval;
    Notes.clear();
    Eval.Diag = &Notes;

    bool Result =
        E->EvaluateAsConstantExpr(Eval, Context);

    /// Result means the expression can be folded to a constant.
    /// Note.empty() means the expression is a valid constant expression in the
    /// current language mode.
    if (!Result || !Notes.empty()) {
      Diag(E->getBeginLoc(), diag::err_attribute_argument_n_type)
          << CI << (Idx + 1) << AANT_ArgumentConstantExpr;
      for (auto &Note : Notes)
        Diag(Note.first, Note.second);
      return;
    }
    assert(Eval.Val.hasValue());
    E = ConstantExpr::Create(Context, E, Eval.Val);
  }
  D->addAttr(Attr);
}

static void handleAnnotateAttr(Sema &S, Decl *D, const ParsedAttr &AL) {
  // Make sure that there is a string literal as the annotation's first
  // argument.
  StringRef Str;
  if (!S.checkStringLiteralArgumentAttr(AL, 0, Str))
    return;

  llvm::SmallVector<Expr *, 4> Args;
  Args.reserve(AL.getNumArgs() - 1);
  for (unsigned Idx = 1; Idx < AL.getNumArgs(); Idx++) {
    assert(!AL.isArgIdent(Idx));
    Args.push_back(AL.getArgAsExpr(Idx));
  }

  S.AddAnnotationAttr(D, AL, Str, Args);
}

static void handleAlignValueAttr(Sema &S, Decl *D, const ParsedAttr &AL) {
  S.AddAlignValueAttr(D, AL, AL.getArgAsExpr(0));
}

void Sema::AddAlignValueAttr(Decl *D, const AttributeCommonInfo &CI, Expr *E) {
  AlignValueAttr TmpAttr(Context, CI, E);
  SourceLocation AttrLoc = CI.getLoc();

  QualType T;
  if (const auto *TD = dyn_cast<TypedefNameDecl>(D))
    T = TD->getUnderlyingType();
  else if (const auto *VD = dyn_cast<ValueDecl>(D))
    T = VD->getType();
  else
    llvm_unreachable("Unknown decl type for align_value");

  if (!T->isDependentType() && !T->isAnyPointerType() &&
      !T->isReferenceType() && !T->isMemberPointerType()) {
    Diag(AttrLoc, diag::warn_attribute_pointer_or_reference_only)
      << &TmpAttr << T << D->getSourceRange();
    return;
  }

  if (!E->isValueDependent()) {
    llvm::APSInt Alignment;
    ExprResult ICE = VerifyIntegerConstantExpression(
        E, &Alignment, diag::err_align_value_attribute_argument_not_int);
    if (ICE.isInvalid())
      return;

    if (!Alignment.isPowerOf2()) {
      Diag(AttrLoc, diag::err_alignment_not_power_of_two)
        << E->getSourceRange();
      return;
    }

    D->addAttr(::new (Context) AlignValueAttr(Context, CI, ICE.get()));
    return;
  }

  // Save dependent expressions in the AST to be instantiated.
  D->addAttr(::new (Context) AlignValueAttr(Context, CI, E));
}

static void handleAlignedAttr(Sema &S, Decl *D, const ParsedAttr &AL) {
  // check the attribute arguments.
  if (AL.getNumArgs() > 1) {
    S.Diag(AL.getLoc(), diag::err_attribute_wrong_number_arguments) << AL << 1;
    return;
  }

  if (AL.getNumArgs() == 0) {
    D->addAttr(::new (S.Context) AlignedAttr(S.Context, AL, true, nullptr));
    return;
  }

  Expr *E = AL.getArgAsExpr(0);
  if (AL.isPackExpansion() && !E->containsUnexpandedParameterPack()) {
    S.Diag(AL.getEllipsisLoc(),
           diag::err_pack_expansion_without_parameter_packs);
    return;
  }

  if (!AL.isPackExpansion() && S.DiagnoseUnexpandedParameterPack(E))
    return;

  S.AddAlignedAttr(D, AL, E, AL.isPackExpansion());
}

void Sema::AddAlignedAttr(Decl *D, const AttributeCommonInfo &CI, Expr *E,
                          bool IsPackExpansion) {
  AlignedAttr TmpAttr(Context, CI, true, E);
  SourceLocation AttrLoc = CI.getLoc();

  // C++11 alignas(...) and C11 _Alignas(...) have additional requirements.
  if (TmpAttr.isAlignas()) {
    // C++11 [dcl.align]p1:
    //   An alignment-specifier may be applied to a variable or to a class
    //   data member, but it shall not be applied to a bit-field, a function
    //   parameter, the formal parameter of a catch clause, or a variable
    //   declared with the register storage class specifier. An
    //   alignment-specifier may also be applied to the declaration of a class
    //   or enumeration type.
    // C11 6.7.5/2:
    //   An alignment attribute shall not be specified in a declaration of
    //   a typedef, or a bit-field, or a function, or a parameter, or an
    //   object declared with the register storage-class specifier.
    int DiagKind = -1;
    if (isa<ParmVarDecl>(D)) {
      DiagKind = 0;
    } else if (const auto *VD = dyn_cast<VarDecl>(D)) {
      if (VD->getStorageClass() == SC_Register)
        DiagKind = 1;
      if (VD->isExceptionVariable())
        DiagKind = 2;
    } else if (const auto *FD = dyn_cast<FieldDecl>(D)) {
      if (FD->isBitField())
        DiagKind = 3;
    } else if (!isa<TagDecl>(D)) {
      Diag(AttrLoc, diag::err_attribute_wrong_decl_type) << &TmpAttr
        << (TmpAttr.isC11() ? ExpectedVariableOrField
                            : ExpectedVariableFieldOrTag);
      return;
    }
    if (DiagKind != -1) {
      Diag(AttrLoc, diag::err_alignas_attribute_wrong_decl_type)
        << &TmpAttr << DiagKind;
      return;
    }
  }

  if (E->isValueDependent()) {
    // We can't support a dependent alignment on a non-dependent type,
    // because we have no way to model that a type is "alignment-dependent"
    // but not dependent in any other way.
    if (const auto *TND = dyn_cast<TypedefNameDecl>(D)) {
      if (!TND->getUnderlyingType()->isDependentType()) {
        Diag(AttrLoc, diag::err_alignment_dependent_typedef_name)
            << E->getSourceRange();
        return;
      }
    }

    // Save dependent expressions in the AST to be instantiated.
    AlignedAttr *AA = ::new (Context) AlignedAttr(Context, CI, true, E);
    AA->setPackExpansion(IsPackExpansion);
    D->addAttr(AA);
    return;
  }

  // FIXME: Cache the number on the AL object?
  llvm::APSInt Alignment;
  ExprResult ICE = VerifyIntegerConstantExpression(
      E, &Alignment, diag::err_aligned_attribute_argument_not_int);
  if (ICE.isInvalid())
    return;

  uint64_t AlignVal = Alignment.getZExtValue();

  // C++11 [dcl.align]p2:
  //   -- if the constant expression evaluates to zero, the alignment
  //      specifier shall have no effect
  // C11 6.7.5p6:
  //   An alignment specification of zero has no effect.
  if (!(TmpAttr.isAlignas() && !Alignment)) {
    if (!llvm::isPowerOf2_64(AlignVal)) {
      Diag(AttrLoc, diag::err_alignment_not_power_of_two)
        << E->getSourceRange();
      return;
    }
  }

  unsigned MaximumAlignment = Sema::MaximumAlignment;
  if (Context.getTargetInfo().getTriple().isOSBinFormatCOFF())
    MaximumAlignment = std::min(MaximumAlignment, 8192u);
  if (AlignVal > MaximumAlignment) {
    Diag(AttrLoc, diag::err_attribute_aligned_too_great)
        << MaximumAlignment << E->getSourceRange();
    return;
  }

  if (Context.getTargetInfo().isTLSSupported()) {
    unsigned MaxTLSAlign =
        Context.toCharUnitsFromBits(Context.getTargetInfo().getMaxTLSAlign())
            .getQuantity();
    const auto *VD = dyn_cast<VarDecl>(D);
    if (MaxTLSAlign && AlignVal > MaxTLSAlign && VD &&
        VD->getTLSKind() != VarDecl::TLS_None) {
      Diag(VD->getLocation(), diag::err_tls_var_aligned_over_maximum)
          << (unsigned)AlignVal << VD << MaxTLSAlign;
      return;
    }
  }

  AlignedAttr *AA = ::new (Context) AlignedAttr(Context, CI, true, ICE.get());
  AA->setPackExpansion(IsPackExpansion);
  D->addAttr(AA);
}

void Sema::AddAlignedAttr(Decl *D, const AttributeCommonInfo &CI,
                          TypeSourceInfo *TS, bool IsPackExpansion) {
  // FIXME: Cache the number on the AL object if non-dependent?
  // FIXME: Perform checking of type validity
  AlignedAttr *AA = ::new (Context) AlignedAttr(Context, CI, false, TS);
  AA->setPackExpansion(IsPackExpansion);
  D->addAttr(AA);
}

void Sema::CheckAlignasUnderalignment(Decl *D) {
  assert(D->hasAttrs() && "no attributes on decl");

  QualType UnderlyingTy, DiagTy;
  if (const auto *VD = dyn_cast<ValueDecl>(D)) {
    UnderlyingTy = DiagTy = VD->getType();
  } else {
    UnderlyingTy = DiagTy = Context.getTagDeclType(cast<TagDecl>(D));
    if (const auto *ED = dyn_cast<EnumDecl>(D))
      UnderlyingTy = ED->getIntegerType();
  }
  if (DiagTy->isDependentType() || DiagTy->isIncompleteType())
    return;

  // C++11 [dcl.align]p5, C11 6.7.5/4:
  //   The combined effect of all alignment attributes in a declaration shall
  //   not specify an alignment that is less strict than the alignment that
  //   would otherwise be required for the entity being declared.
  AlignedAttr *AlignasAttr = nullptr;
  AlignedAttr *LastAlignedAttr = nullptr;
  unsigned Align = 0;
  for (auto *I : D->specific_attrs<AlignedAttr>()) {
    if (I->isAlignmentDependent())
      return;
    if (I->isAlignas())
      AlignasAttr = I;
    Align = std::max(Align, I->getAlignment(Context));
    LastAlignedAttr = I;
  }

  if (Align && DiagTy->isSizelessType()) {
    Diag(LastAlignedAttr->getLocation(), diag::err_attribute_sizeless_type)
        << LastAlignedAttr << DiagTy;
  } else if (AlignasAttr && Align) {
    CharUnits RequestedAlign = Context.toCharUnitsFromBits(Align);
    CharUnits NaturalAlign = Context.getTypeAlignInChars(UnderlyingTy);
    if (NaturalAlign > RequestedAlign)
      Diag(AlignasAttr->getLocation(), diag::err_alignas_underaligned)
        << DiagTy << (unsigned)NaturalAlign.getQuantity();
  }
}

bool Sema::checkMSInheritanceAttrOnDefinition(
    CXXRecordDecl *RD, SourceRange Range, bool BestCase,
    MSInheritanceModel ExplicitModel) {
  assert(RD->hasDefinition() && "RD has no definition!");

  // We may not have seen base specifiers or any virtual methods yet.  We will
  // have to wait until the record is defined to catch any mismatches.
  if (!RD->getDefinition()->isCompleteDefinition())
    return false;

  // The unspecified model never matches what a definition could need.
  if (ExplicitModel == MSInheritanceModel::Unspecified)
    return false;

  if (BestCase) {
    if (RD->calculateInheritanceModel() == ExplicitModel)
      return false;
  } else {
    if (RD->calculateInheritanceModel() <= ExplicitModel)
      return false;
  }

  Diag(Range.getBegin(), diag::err_mismatched_ms_inheritance)
      << 0 /*definition*/;
  Diag(RD->getDefinition()->getLocation(), diag::note_defined_here) << RD;
  return true;
}

/// parseModeAttrArg - Parses attribute mode string and returns parsed type
/// attribute.
static void parseModeAttrArg(Sema &S, StringRef Str, unsigned &DestWidth,
                             bool &IntegerMode, bool &ComplexMode,
                             bool &ExplicitIEEE) {
  IntegerMode = true;
  ComplexMode = false;
  switch (Str.size()) {
  case 2:
    switch (Str[0]) {
    case 'Q':
      DestWidth = 8;
      break;
    case 'H':
      DestWidth = 16;
      break;
    case 'S':
      DestWidth = 32;
      break;
    case 'D':
      DestWidth = 64;
      break;
    case 'X':
      DestWidth = 96;
      break;
    case 'K': // KFmode - IEEE quad precision (__float128)
      ExplicitIEEE = true;
      DestWidth = Str[1] == 'I' ? 0 : 128;
      break;
    case 'T':
      ExplicitIEEE = false;
      DestWidth = 128;
      break;
    }
    if (Str[1] == 'F') {
      IntegerMode = false;
    } else if (Str[1] == 'C') {
      IntegerMode = false;
      ComplexMode = true;
    } else if (Str[1] != 'I') {
      DestWidth = 0;
    }
    break;
  case 4:
    // FIXME: glibc uses 'word' to define register_t; this is narrower than a
    // pointer on PIC16 and other embedded platforms.
    if (Str == "word")
      DestWidth = S.Context.getTargetInfo().getRegisterWidth();
    else if (Str == "byte")
      DestWidth = S.Context.getTargetInfo().getCharWidth();
    break;
  case 7:
    if (Str == "pointer")
      DestWidth = S.Context.getTargetInfo().getPointerWidth(0);
    break;
  case 11:
    if (Str == "unwind_word")
      DestWidth = S.Context.getTargetInfo().getUnwindWordWidth();
    break;
  }
}

/// handleModeAttr - This attribute modifies the width of a decl with primitive
/// type.
///
/// Despite what would be logical, the mode attribute is a decl attribute, not a
/// type attribute: 'int ** __attribute((mode(HI))) *G;' tries to make 'G' be
/// HImode, not an intermediate pointer.
static void handleModeAttr(Sema &S, Decl *D, const ParsedAttr &AL) {
  // This attribute isn't documented, but glibc uses it.  It changes
  // the width of an int or unsigned int to the specified size.
  if (!AL.isArgIdent(0)) {
    S.Diag(AL.getLoc(), diag::err_attribute_argument_type)
        << AL << AANT_ArgumentIdentifier;
    return;
  }

  IdentifierInfo *Name = AL.getArgAsIdent(0)->Ident;

  S.AddModeAttr(D, AL, Name);
}

void Sema::AddModeAttr(Decl *D, const AttributeCommonInfo &CI,
                       IdentifierInfo *Name, bool InInstantiation) {
  StringRef Str = Name->getName();
  normalizeName(Str);
  SourceLocation AttrLoc = CI.getLoc();

  unsigned DestWidth = 0;
  bool IntegerMode = true;
  bool ComplexMode = false;
  bool ExplicitIEEE = false;
  llvm::APInt VectorSize(64, 0);
  if (Str.size() >= 4 && Str[0] == 'V') {
    // Minimal length of vector mode is 4: 'V' + NUMBER(>=1) + TYPE(>=2).
    size_t StrSize = Str.size();
    size_t VectorStringLength = 0;
    while ((VectorStringLength + 1) < StrSize &&
           isdigit(Str[VectorStringLength + 1]))
      ++VectorStringLength;
    if (VectorStringLength &&
        !Str.substr(1, VectorStringLength).getAsInteger(10, VectorSize) &&
        VectorSize.isPowerOf2()) {
      parseModeAttrArg(*this, Str.substr(VectorStringLength + 1), DestWidth,
                       IntegerMode, ComplexMode, ExplicitIEEE);
      // Avoid duplicate warning from template instantiation.
      if (!InInstantiation)
        Diag(AttrLoc, diag::warn_vector_mode_deprecated);
    } else {
      VectorSize = 0;
    }
  }

  if (!VectorSize)
    parseModeAttrArg(*this, Str, DestWidth, IntegerMode, ComplexMode,
                     ExplicitIEEE);

  // FIXME: Sync this with InitializePredefinedMacros; we need to match int8_t
  // and friends, at least with glibc.
  // FIXME: Make sure floating-point mappings are accurate
  // FIXME: Support XF and TF types
  if (!DestWidth) {
    Diag(AttrLoc, diag::err_machine_mode) << 0 /*Unknown*/ << Name;
    return;
  }

  QualType OldTy;
  if (const auto *TD = dyn_cast<TypedefNameDecl>(D))
    OldTy = TD->getUnderlyingType();
  else if (const auto *ED = dyn_cast<EnumDecl>(D)) {
    // Something like 'typedef enum { X } __attribute__((mode(XX))) T;'.
    // Try to get type from enum declaration, default to int.
    OldTy = ED->getIntegerType();
    if (OldTy.isNull())
      OldTy = Context.IntTy;
  } else
    OldTy = cast<ValueDecl>(D)->getType();

  if (OldTy->isDependentType()) {
    D->addAttr(::new (Context) ModeAttr(Context, CI, Name));
    return;
  }

  // Base type can also be a vector type (see PR17453).
  // Distinguish between base type and base element type.
  QualType OldElemTy = OldTy;
  if (const auto *VT = OldTy->getAs<VectorType>())
    OldElemTy = VT->getElementType();

  // GCC allows 'mode' attribute on enumeration types (even incomplete), except
  // for vector modes. So, 'enum X __attribute__((mode(QI)));' forms a complete
  // type, 'enum { A } __attribute__((mode(V4SI)))' is rejected.
  if ((isa<EnumDecl>(D) || OldElemTy->getAs<EnumType>()) &&
      VectorSize.getBoolValue()) {
    Diag(AttrLoc, diag::err_enum_mode_vector_type) << Name << CI.getRange();
    return;
  }
  bool IntegralOrAnyEnumType = (OldElemTy->isIntegralOrEnumerationType() &&
                                !OldElemTy->isExtIntType()) ||
                               OldElemTy->getAs<EnumType>();

  if (!OldElemTy->getAs<BuiltinType>() && !OldElemTy->isComplexType() &&
      !IntegralOrAnyEnumType)
    Diag(AttrLoc, diag::err_mode_not_primitive);
  else if (IntegerMode) {
    if (!IntegralOrAnyEnumType)
      Diag(AttrLoc, diag::err_mode_wrong_type);
  } else if (ComplexMode) {
    if (!OldElemTy->isComplexType())
      Diag(AttrLoc, diag::err_mode_wrong_type);
  } else {
    if (!OldElemTy->isFloatingType())
      Diag(AttrLoc, diag::err_mode_wrong_type);
  }

  QualType NewElemTy;

  if (IntegerMode)
    NewElemTy = Context.getIntTypeForBitwidth(DestWidth,
                                              OldElemTy->isSignedIntegerType());
  else
    NewElemTy = Context.getRealTypeForBitwidth(DestWidth, ExplicitIEEE);

  if (NewElemTy.isNull()) {
    Diag(AttrLoc, diag::err_machine_mode) << 1 /*Unsupported*/ << Name;
    return;
  }

  if (ComplexMode) {
    NewElemTy = Context.getComplexType(NewElemTy);
  }

  QualType NewTy = NewElemTy;
  if (VectorSize.getBoolValue()) {
    NewTy = Context.getVectorType(NewTy, VectorSize.getZExtValue(),
                                  VectorType::GenericVector);
  } else if (const auto *OldVT = OldTy->getAs<VectorType>()) {
    // Complex machine mode does not support base vector types.
    if (ComplexMode) {
      Diag(AttrLoc, diag::err_complex_mode_vector_type);
      return;
    }
    unsigned NumElements = Context.getTypeSize(OldElemTy) *
                           OldVT->getNumElements() /
                           Context.getTypeSize(NewElemTy);
    NewTy =
        Context.getVectorType(NewElemTy, NumElements, OldVT->getVectorKind());
  }

  if (NewTy.isNull()) {
    Diag(AttrLoc, diag::err_mode_wrong_type);
    return;
  }

  // Install the new type.
  if (auto *TD = dyn_cast<TypedefNameDecl>(D))
    TD->setModedTypeSourceInfo(TD->getTypeSourceInfo(), NewTy);
  else if (auto *ED = dyn_cast<EnumDecl>(D))
    ED->setIntegerType(NewTy);
  else
    cast<ValueDecl>(D)->setType(NewTy);

  D->addAttr(::new (Context) ModeAttr(Context, CI, Name));
}

static void handleNoDebugAttr(Sema &S, Decl *D, const ParsedAttr &AL) {
  D->addAttr(::new (S.Context) NoDebugAttr(S.Context, AL));
}

AlwaysInlineAttr *Sema::mergeAlwaysInlineAttr(Decl *D,
                                              const AttributeCommonInfo &CI,
                                              const IdentifierInfo *Ident) {
  if (OptimizeNoneAttr *Optnone = D->getAttr<OptimizeNoneAttr>()) {
    Diag(CI.getLoc(), diag::warn_attribute_ignored) << Ident;
    Diag(Optnone->getLocation(), diag::note_conflicting_attribute);
    return nullptr;
  }

  if (D->hasAttr<AlwaysInlineAttr>())
    return nullptr;

  return ::new (Context) AlwaysInlineAttr(Context, CI);
}

CommonAttr *Sema::mergeCommonAttr(Decl *D, const ParsedAttr &AL) {
  if (checkAttrMutualExclusion<InternalLinkageAttr>(*this, D, AL))
    return nullptr;

  return ::new (Context) CommonAttr(Context, AL);
}

CommonAttr *Sema::mergeCommonAttr(Decl *D, const CommonAttr &AL) {
  if (checkAttrMutualExclusion<InternalLinkageAttr>(*this, D, AL))
    return nullptr;

  return ::new (Context) CommonAttr(Context, AL);
}

InternalLinkageAttr *Sema::mergeInternalLinkageAttr(Decl *D,
                                                    const ParsedAttr &AL) {
  if (const auto *VD = dyn_cast<VarDecl>(D)) {
    // Attribute applies to Var but not any subclass of it (like ParmVar,
    // ImplicitParm or VarTemplateSpecialization).
    if (VD->getKind() != Decl::Var) {
      Diag(AL.getLoc(), diag::warn_attribute_wrong_decl_type)
          << AL << (getLangOpts().CPlusPlus ? ExpectedFunctionVariableOrClass
                                            : ExpectedVariableOrFunction);
      return nullptr;
    }
    // Attribute does not apply to non-static local variables.
    if (VD->hasLocalStorage()) {
      Diag(VD->getLocation(), diag::warn_internal_linkage_local_storage);
      return nullptr;
    }
  }

  if (checkAttrMutualExclusion<CommonAttr>(*this, D, AL))
    return nullptr;

  return ::new (Context) InternalLinkageAttr(Context, AL);
}
InternalLinkageAttr *
Sema::mergeInternalLinkageAttr(Decl *D, const InternalLinkageAttr &AL) {
  if (const auto *VD = dyn_cast<VarDecl>(D)) {
    // Attribute applies to Var but not any subclass of it (like ParmVar,
    // ImplicitParm or VarTemplateSpecialization).
    if (VD->getKind() != Decl::Var) {
      Diag(AL.getLocation(), diag::warn_attribute_wrong_decl_type)
          << &AL << (getLangOpts().CPlusPlus ? ExpectedFunctionVariableOrClass
                                             : ExpectedVariableOrFunction);
      return nullptr;
    }
    // Attribute does not apply to non-static local variables.
    if (VD->hasLocalStorage()) {
      Diag(VD->getLocation(), diag::warn_internal_linkage_local_storage);
      return nullptr;
    }
  }

  if (checkAttrMutualExclusion<CommonAttr>(*this, D, AL))
    return nullptr;

  return ::new (Context) InternalLinkageAttr(Context, AL);
}

MinSizeAttr *Sema::mergeMinSizeAttr(Decl *D, const AttributeCommonInfo &CI) {
  if (OptimizeNoneAttr *Optnone = D->getAttr<OptimizeNoneAttr>()) {
    Diag(CI.getLoc(), diag::warn_attribute_ignored) << "'minsize'";
    Diag(Optnone->getLocation(), diag::note_conflicting_attribute);
    return nullptr;
  }

  if (D->hasAttr<MinSizeAttr>())
    return nullptr;

  return ::new (Context) MinSizeAttr(Context, CI);
}

NoSpeculativeLoadHardeningAttr *Sema::mergeNoSpeculativeLoadHardeningAttr(
    Decl *D, const NoSpeculativeLoadHardeningAttr &AL) {
  if (checkAttrMutualExclusion<SpeculativeLoadHardeningAttr>(*this, D, AL))
    return nullptr;

  return ::new (Context) NoSpeculativeLoadHardeningAttr(Context, AL);
}

SwiftNameAttr *Sema::mergeSwiftNameAttr(Decl *D, const SwiftNameAttr &SNA,
                                        StringRef Name) {
  if (const auto *PrevSNA = D->getAttr<SwiftNameAttr>()) {
    if (PrevSNA->getName() != Name && !PrevSNA->isImplicit()) {
      Diag(PrevSNA->getLocation(), diag::err_attributes_are_not_compatible)
          << PrevSNA << &SNA;
      Diag(SNA.getLoc(), diag::note_conflicting_attribute);
    }

    D->dropAttr<SwiftNameAttr>();
  }
  return ::new (Context) SwiftNameAttr(Context, SNA, Name);
}

OptimizeNoneAttr *Sema::mergeOptimizeNoneAttr(Decl *D,
                                              const AttributeCommonInfo &CI) {
  if (AlwaysInlineAttr *Inline = D->getAttr<AlwaysInlineAttr>()) {
    Diag(Inline->getLocation(), diag::warn_attribute_ignored) << Inline;
    Diag(CI.getLoc(), diag::note_conflicting_attribute);
    D->dropAttr<AlwaysInlineAttr>();
  }
  if (MinSizeAttr *MinSize = D->getAttr<MinSizeAttr>()) {
    Diag(MinSize->getLocation(), diag::warn_attribute_ignored) << MinSize;
    Diag(CI.getLoc(), diag::note_conflicting_attribute);
    D->dropAttr<MinSizeAttr>();
  }

  if (D->hasAttr<OptimizeNoneAttr>())
    return nullptr;

  return ::new (Context) OptimizeNoneAttr(Context, CI);
}

SpeculativeLoadHardeningAttr *Sema::mergeSpeculativeLoadHardeningAttr(
    Decl *D, const SpeculativeLoadHardeningAttr &AL) {
  if (checkAttrMutualExclusion<NoSpeculativeLoadHardeningAttr>(*this, D, AL))
    return nullptr;

  return ::new (Context) SpeculativeLoadHardeningAttr(Context, AL);
}

PreferDSPAttr *Sema::mergePreferDSPAttr(Decl *D, const PreferDSPAttr &AL) {
  if (checkAttrMutualExclusion<PreferSoftLogicAttr>(*this, D, AL))
    return nullptr;

  return ::new (Context) PreferDSPAttr(Context, AL);
}

PreferSoftLogicAttr *Sema::mergePreferSoftLogicAttr(
    Decl *D, const PreferSoftLogicAttr &AL) {
  if (checkAttrMutualExclusion<PreferDSPAttr>(*this, D, AL))
    return nullptr;

  return ::new (Context) PreferSoftLogicAttr(Context, AL);
}

static void handleAlwaysInlineAttr(Sema &S, Decl *D, const ParsedAttr &AL) {
  if (checkAttrMutualExclusion<NotTailCalledAttr>(S, D, AL))
    return;

  if (AlwaysInlineAttr *Inline =
          S.mergeAlwaysInlineAttr(D, AL, AL.getAttrName()))
    D->addAttr(Inline);
}

static void handleMinSizeAttr(Sema &S, Decl *D, const ParsedAttr &AL) {
  if (MinSizeAttr *MinSize = S.mergeMinSizeAttr(D, AL))
    D->addAttr(MinSize);
}

static void handleOptimizeNoneAttr(Sema &S, Decl *D, const ParsedAttr &AL) {
  if (OptimizeNoneAttr *Optnone = S.mergeOptimizeNoneAttr(D, AL))
    D->addAttr(Optnone);
}

static void handleSYCLDeviceAttr(Sema &S, Decl *D, const ParsedAttr &AL) {
  auto *FD = cast<FunctionDecl>(D);
  if (!FD->isExternallyVisible()) {
    S.Diag(AL.getLoc(), diag::err_sycl_attibute_cannot_be_applied_here) << AL;
    return;
  }

  handleSimpleAttribute<SYCLDeviceAttr>(S, D, AL);
}

static void handleSYCLDeviceIndirectlyCallableAttr(Sema &S, Decl *D,
                                                   const ParsedAttr &AL) {
  auto *FD = cast<FunctionDecl>(D);
  if (!FD->isExternallyVisible()) {
    S.Diag(AL.getLoc(), diag::err_sycl_attibute_cannot_be_applied_here) << AL;
    return;
  }

  D->addAttr(SYCLDeviceAttr::CreateImplicit(S.Context));
  handleSimpleAttribute<SYCLDeviceIndirectlyCallableAttr>(S, D, AL);
}

static void handleSYCLRegisterNumAttr(Sema &S, Decl *D, const ParsedAttr &AL) {
  auto *VD = cast<VarDecl>(D);
  if (!VD->hasGlobalStorage()) {
    S.Diag(AL.getLoc(), diag::err_sycl_attibute_cannot_be_applied_here)
        << AL << 0;
    return;
  }
  if (!checkAttributeNumArgs(S, AL, 1))
    return;
  uint32_t RegNo = 0;
  const Expr *E = AL.getArgAsExpr(0);
  if (!checkUInt32Argument(S, AL, E, RegNo, 0, /*StrictlyUnsigned=*/true))
    return;
  D->addAttr(::new (S.Context) SYCLRegisterNumAttr(S.Context, AL, RegNo));
}

static void handleConstantAttr(Sema &S, Decl *D, const ParsedAttr &AL) {
  if (checkAttrMutualExclusion<CUDASharedAttr>(S, D, AL))
    return;
  const auto *VD = cast<VarDecl>(D);
  if (VD->hasLocalStorage()) {
    S.Diag(AL.getLoc(), diag::err_cuda_nonstatic_constdev);
    return;
  }
  D->addAttr(::new (S.Context) CUDAConstantAttr(S.Context, AL));
}

static void handleSharedAttr(Sema &S, Decl *D, const ParsedAttr &AL) {
  if (checkAttrMutualExclusion<CUDAConstantAttr>(S, D, AL))
    return;
  const auto *VD = cast<VarDecl>(D);
  // extern __shared__ is only allowed on arrays with no length (e.g.
  // "int x[]").
  if (!S.getLangOpts().GPURelocatableDeviceCode && VD->hasExternalStorage() &&
      !isa<IncompleteArrayType>(VD->getType())) {
    S.Diag(AL.getLoc(), diag::err_cuda_extern_shared) << VD;
    return;
  }
  if (S.getLangOpts().CUDA && VD->hasLocalStorage() &&
      S.CUDADiagIfHostCode(AL.getLoc(), diag::err_cuda_host_shared)
          << S.CurrentCUDATarget())
    return;
  D->addAttr(::new (S.Context) CUDASharedAttr(S.Context, AL));
}

static void handleGlobalAttr(Sema &S, Decl *D, const ParsedAttr &AL) {
  if (checkAttrMutualExclusion<CUDADeviceAttr>(S, D, AL) ||
      checkAttrMutualExclusion<CUDAHostAttr>(S, D, AL)) {
    return;
  }
  const auto *FD = cast<FunctionDecl>(D);
  if (!FD->getReturnType()->isVoidType() &&
      !FD->getReturnType()->getAs<AutoType>() &&
      !FD->getReturnType()->isInstantiationDependentType()) {
    SourceRange RTRange = FD->getReturnTypeSourceRange();
    S.Diag(FD->getTypeSpecStartLoc(), diag::err_kern_type_not_void_return)
        << FD->getType()
        << (RTRange.isValid() ? FixItHint::CreateReplacement(RTRange, "void")
                              : FixItHint());
    return;
  }
  if (const auto *Method = dyn_cast<CXXMethodDecl>(FD)) {
    if (Method->isInstance()) {
      S.Diag(Method->getBeginLoc(), diag::err_kern_is_nonstatic_method)
          << Method;
      return;
    }
    S.Diag(Method->getBeginLoc(), diag::warn_kern_is_method) << Method;
  }
  // Only warn for "inline" when compiling for host, to cut down on noise.
  if (FD->isInlineSpecified() && !S.getLangOpts().CUDAIsDevice)
    S.Diag(FD->getBeginLoc(), diag::warn_kern_is_inline) << FD;

  D->addAttr(::new (S.Context) CUDAGlobalAttr(S.Context, AL));
  // In host compilation the kernel is emitted as a stub function, which is
  // a helper function for launching the kernel. The instructions in the helper
  // function has nothing to do with the source code of the kernel. Do not emit
  // debug info for the stub function to avoid confusing the debugger.
  if (S.LangOpts.HIP && !S.LangOpts.CUDAIsDevice)
    D->addAttr(NoDebugAttr::CreateImplicit(S.Context));
}

static void handleDeviceAttr(Sema &S, Decl *D, const ParsedAttr &AL) {
  if (checkAttrMutualExclusion<CUDAGlobalAttr>(S, D, AL)) {
    return;
  }

  if (const auto *VD = dyn_cast<VarDecl>(D)) {
    if (VD->hasLocalStorage()) {
      S.Diag(AL.getLoc(), diag::err_cuda_nonstatic_constdev);
      return;
    }
  }
  D->addAttr(::new (S.Context) CUDADeviceAttr(S.Context, AL));
}

static void handleGNUInlineAttr(Sema &S, Decl *D, const ParsedAttr &AL) {
  const auto *Fn = cast<FunctionDecl>(D);
  if (!Fn->isInlineSpecified()) {
    S.Diag(AL.getLoc(), diag::warn_gnu_inline_attribute_requires_inline);
    return;
  }

  if (S.LangOpts.CPlusPlus && Fn->getStorageClass() != SC_Extern)
    S.Diag(AL.getLoc(), diag::warn_gnu_inline_cplusplus_without_extern);

  D->addAttr(::new (S.Context) GNUInlineAttr(S.Context, AL));
}

static void handleCallConvAttr(Sema &S, Decl *D, const ParsedAttr &AL) {
  if (hasDeclarator(D)) return;

  // Diagnostic is emitted elsewhere: here we store the (valid) AL
  // in the Decl node for syntactic reasoning, e.g., pretty-printing.
  CallingConv CC;
  if (S.CheckCallingConvAttr(AL, CC, /*FD*/nullptr))
    return;

  if (!isa<ObjCMethodDecl>(D)) {
    S.Diag(AL.getLoc(), diag::warn_attribute_wrong_decl_type)
        << AL << ExpectedFunctionOrMethod;
    return;
  }

  switch (AL.getKind()) {
  case ParsedAttr::AT_FastCall:
    D->addAttr(::new (S.Context) FastCallAttr(S.Context, AL));
    return;
  case ParsedAttr::AT_StdCall:
    D->addAttr(::new (S.Context) StdCallAttr(S.Context, AL));
    return;
  case ParsedAttr::AT_ThisCall:
    D->addAttr(::new (S.Context) ThisCallAttr(S.Context, AL));
    return;
  case ParsedAttr::AT_CDecl:
    D->addAttr(::new (S.Context) CDeclAttr(S.Context, AL));
    return;
  case ParsedAttr::AT_Pascal:
    D->addAttr(::new (S.Context) PascalAttr(S.Context, AL));
    return;
  case ParsedAttr::AT_SwiftCall:
    D->addAttr(::new (S.Context) SwiftCallAttr(S.Context, AL));
    return;
  case ParsedAttr::AT_VectorCall:
    D->addAttr(::new (S.Context) VectorCallAttr(S.Context, AL));
    return;
  case ParsedAttr::AT_MSABI:
    D->addAttr(::new (S.Context) MSABIAttr(S.Context, AL));
    return;
  case ParsedAttr::AT_SysVABI:
    D->addAttr(::new (S.Context) SysVABIAttr(S.Context, AL));
    return;
  case ParsedAttr::AT_RegCall:
    D->addAttr(::new (S.Context) RegCallAttr(S.Context, AL));
    return;
  case ParsedAttr::AT_Pcs: {
    PcsAttr::PCSType PCS;
    switch (CC) {
    case CC_AAPCS:
      PCS = PcsAttr::AAPCS;
      break;
    case CC_AAPCS_VFP:
      PCS = PcsAttr::AAPCS_VFP;
      break;
    default:
      llvm_unreachable("unexpected calling convention in pcs attribute");
    }

    D->addAttr(::new (S.Context) PcsAttr(S.Context, AL, PCS));
    return;
  }
  case ParsedAttr::AT_AArch64VectorPcs:
    D->addAttr(::new (S.Context) AArch64VectorPcsAttr(S.Context, AL));
    return;
  case ParsedAttr::AT_IntelOclBicc:
    D->addAttr(::new (S.Context) IntelOclBiccAttr(S.Context, AL));
    return;
#if INTEL_CUSTOMIZATION
  case ParsedAttr::AT_IntelOclBiccAVX:
    D->addAttr(::new (S.Context) IntelOclBiccAVXAttr(S.Context, AL));
    return;
  case ParsedAttr::AT_IntelOclBiccAVX512:
    D->addAttr(::new (S.Context) IntelOclBiccAVX512Attr(S.Context, AL));
    return;
#endif // INTEL_CUSTOMIZATION
  case ParsedAttr::AT_PreserveMost:
    D->addAttr(::new (S.Context) PreserveMostAttr(S.Context, AL));
    return;
  case ParsedAttr::AT_PreserveAll:
    D->addAttr(::new (S.Context) PreserveAllAttr(S.Context, AL));
    return;
  default:
    llvm_unreachable("unexpected attribute kind");
  }
}

static void handleSuppressAttr(Sema &S, Decl *D, const ParsedAttr &AL) {
  if (!checkAttributeAtLeastNumArgs(S, AL, 1))
    return;

  std::vector<StringRef> DiagnosticIdentifiers;
  for (unsigned I = 0, E = AL.getNumArgs(); I != E; ++I) {
    StringRef RuleName;

    if (!S.checkStringLiteralArgumentAttr(AL, I, RuleName, nullptr))
      return;

    // FIXME: Warn if the rule name is unknown. This is tricky because only
    // clang-tidy knows about available rules.
    DiagnosticIdentifiers.push_back(RuleName);
  }
  D->addAttr(::new (S.Context)
                 SuppressAttr(S.Context, AL, DiagnosticIdentifiers.data(),
                              DiagnosticIdentifiers.size()));
}

static void handleLifetimeCategoryAttr(Sema &S, Decl *D, const ParsedAttr &AL) {
  TypeSourceInfo *DerefTypeLoc = nullptr;
  QualType ParmType;
  if (AL.hasParsedType()) {
    ParmType = S.GetTypeFromParser(AL.getTypeArg(), &DerefTypeLoc);

    unsigned SelectIdx = ~0U;
    if (ParmType->isReferenceType())
      SelectIdx = 0;
    else if (ParmType->isArrayType())
      SelectIdx = 1;

    if (SelectIdx != ~0U) {
      S.Diag(AL.getLoc(), diag::err_attribute_invalid_argument)
          << SelectIdx << AL;
      return;
    }
  }

  // To check if earlier decl attributes do not conflict the newly parsed ones
  // we always add (and check) the attribute to the cannonical decl.
  D = D->getCanonicalDecl();
  if (AL.getKind() == ParsedAttr::AT_Owner) {
    if (checkAttrMutualExclusion<PointerAttr>(S, D, AL))
      return;
    if (const auto *OAttr = D->getAttr<OwnerAttr>()) {
      const Type *ExistingDerefType = OAttr->getDerefTypeLoc()
                                          ? OAttr->getDerefType().getTypePtr()
                                          : nullptr;
      if (ExistingDerefType != ParmType.getTypePtrOrNull()) {
        S.Diag(AL.getLoc(), diag::err_attributes_are_not_compatible)
            << AL << OAttr;
        S.Diag(OAttr->getLocation(), diag::note_conflicting_attribute);
      }
      return;
    }
    for (Decl *Redecl : D->redecls()) {
      Redecl->addAttr(::new (S.Context) OwnerAttr(S.Context, AL, DerefTypeLoc));
    }
  } else {
    if (checkAttrMutualExclusion<OwnerAttr>(S, D, AL))
      return;
    if (const auto *PAttr = D->getAttr<PointerAttr>()) {
      const Type *ExistingDerefType = PAttr->getDerefTypeLoc()
                                          ? PAttr->getDerefType().getTypePtr()
                                          : nullptr;
      if (ExistingDerefType != ParmType.getTypePtrOrNull()) {
        S.Diag(AL.getLoc(), diag::err_attributes_are_not_compatible)
            << AL << PAttr;
        S.Diag(PAttr->getLocation(), diag::note_conflicting_attribute);
      }
      return;
    }
    for (Decl *Redecl : D->redecls()) {
      Redecl->addAttr(::new (S.Context)
                          PointerAttr(S.Context, AL, DerefTypeLoc));
    }
  }
}

bool Sema::CheckCallingConvAttr(const ParsedAttr &Attrs, CallingConv &CC,
                                const FunctionDecl *FD) {
  if (Attrs.isInvalid())
    return true;

  if (Attrs.hasProcessingCache()) {
    CC = (CallingConv) Attrs.getProcessingCache();
    return false;
  }

  unsigned ReqArgs = Attrs.getKind() == ParsedAttr::AT_Pcs ? 1 : 0;
  if (!checkAttributeNumArgs(*this, Attrs, ReqArgs)) {
    Attrs.setInvalid();
    return true;
  }

  const TargetInfo &TI = Context.getTargetInfo();
  // TODO: diagnose uses of these conventions on the wrong target.
  switch (Attrs.getKind()) {
  case ParsedAttr::AT_CDecl:
    CC = TI.getDefaultCallingConv();
    break;
  case ParsedAttr::AT_FastCall:
    CC = CC_X86FastCall;
    break;
  case ParsedAttr::AT_StdCall:
    CC = CC_X86StdCall;
    break;
  case ParsedAttr::AT_ThisCall:
    CC = CC_X86ThisCall;
    break;
  case ParsedAttr::AT_Pascal:
    CC = CC_X86Pascal;
    break;
  case ParsedAttr::AT_SwiftCall:
    CC = CC_Swift;
    break;
  case ParsedAttr::AT_VectorCall:
    CC = CC_X86VectorCall;
    break;
  case ParsedAttr::AT_AArch64VectorPcs:
    CC = CC_AArch64VectorCall;
    break;
  case ParsedAttr::AT_RegCall:
    CC = CC_X86RegCall;
    break;
  case ParsedAttr::AT_MSABI:
    CC = Context.getTargetInfo().getTriple().isOSWindows() ? CC_C :
                                                             CC_Win64;
    break;
  case ParsedAttr::AT_SysVABI:
    CC = Context.getTargetInfo().getTriple().isOSWindows() ? CC_X86_64SysV :
                                                             CC_C;
    break;
  case ParsedAttr::AT_Pcs: {
    StringRef StrRef;
    if (!checkStringLiteralArgumentAttr(Attrs, 0, StrRef)) {
      Attrs.setInvalid();
      return true;
    }
    if (StrRef == "aapcs") {
      CC = CC_AAPCS;
      break;
    } else if (StrRef == "aapcs-vfp") {
      CC = CC_AAPCS_VFP;
      break;
    }

    Attrs.setInvalid();
    Diag(Attrs.getLoc(), diag::err_invalid_pcs);
    return true;
  }
  case ParsedAttr::AT_IntelOclBicc:
    CC = CC_IntelOclBicc;
    break;
#if INTEL_CUSTOMIZATION
  case ParsedAttr::AT_IntelOclBiccAVX:
    CC = CC_IntelOclBiccAVX;
    break;
  case ParsedAttr::AT_IntelOclBiccAVX512:
    CC = CC_IntelOclBiccAVX512;
    break;
#endif // INTEL_CUSTOMIZATION
  case ParsedAttr::AT_PreserveMost:
    CC = CC_PreserveMost;
    break;
  case ParsedAttr::AT_PreserveAll:
    CC = CC_PreserveAll;
    break;
  default: llvm_unreachable("unexpected attribute kind");
  }

  TargetInfo::CallingConvCheckResult A = TargetInfo::CCCR_OK;
  // CUDA functions may have host and/or device attributes which indicate
  // their targeted execution environment, therefore the calling convention
  // of functions in CUDA should be checked against the target deduced based
  // on their host/device attributes.
  if (LangOpts.CUDA) {
    auto *Aux = Context.getAuxTargetInfo();
    auto CudaTarget = IdentifyCUDATarget(FD);
    bool CheckHost = false, CheckDevice = false;
    switch (CudaTarget) {
    case CFT_HostDevice:
      CheckHost = true;
      CheckDevice = true;
      break;
    case CFT_Host:
      CheckHost = true;
      break;
    case CFT_Device:
    case CFT_Global:
      CheckDevice = true;
      break;
    case CFT_InvalidTarget:
      llvm_unreachable("unexpected cuda target");
    }
    auto *HostTI = LangOpts.CUDAIsDevice ? Aux : &TI;
    auto *DeviceTI = LangOpts.CUDAIsDevice ? &TI : Aux;
    if (CheckHost && HostTI)
      A = HostTI->checkCallingConvention(CC);
    if (A == TargetInfo::CCCR_OK && CheckDevice && DeviceTI)
      A = DeviceTI->checkCallingConvention(CC);
  } else {
    A = TI.checkCallingConvention(CC);
  }

  switch (A) {
  case TargetInfo::CCCR_OK:
    break;

  case TargetInfo::CCCR_Ignore:
    // Treat an ignored convention as if it was an explicit C calling convention
    // attribute. For example, __stdcall on Win x64 functions as __cdecl, so
    // that command line flags that change the default convention to
    // __vectorcall don't affect declarations marked __stdcall.
    CC = CC_C;
    break;

  case TargetInfo::CCCR_Error:
    Diag(Attrs.getLoc(), diag::error_cconv_unsupported)
        << Attrs << (int)CallingConventionIgnoredReason::ForThisTarget;
    break;

  case TargetInfo::CCCR_Warning: {
    Diag(Attrs.getLoc(), diag::warn_cconv_unsupported)
        << Attrs << (int)CallingConventionIgnoredReason::ForThisTarget;

    // This convention is not valid for the target. Use the default function or
    // method calling convention.
    bool IsCXXMethod = false, IsVariadic = false;
    if (FD) {
      IsCXXMethod = FD->isCXXInstanceMember();
      IsVariadic = FD->isVariadic();
    }
    CC = Context.getDefaultCallingConvention(IsVariadic, IsCXXMethod);
    break;
  }
  }

  Attrs.setProcessingCache((unsigned) CC);
  return false;
}

/// Pointer-like types in the default address space.
static bool isValidSwiftContextType(QualType Ty) {
  if (!Ty->hasPointerRepresentation())
    return Ty->isDependentType();
  return Ty->getPointeeType().getAddressSpace() == LangAS::Default;
}

/// Pointers and references in the default address space.
static bool isValidSwiftIndirectResultType(QualType Ty) {
  if (const auto *PtrType = Ty->getAs<PointerType>()) {
    Ty = PtrType->getPointeeType();
  } else if (const auto *RefType = Ty->getAs<ReferenceType>()) {
    Ty = RefType->getPointeeType();
  } else {
    return Ty->isDependentType();
  }
  return Ty.getAddressSpace() == LangAS::Default;
}

/// Pointers and references to pointers in the default address space.
static bool isValidSwiftErrorResultType(QualType Ty) {
  if (const auto *PtrType = Ty->getAs<PointerType>()) {
    Ty = PtrType->getPointeeType();
  } else if (const auto *RefType = Ty->getAs<ReferenceType>()) {
    Ty = RefType->getPointeeType();
  } else {
    return Ty->isDependentType();
  }
  if (!Ty.getQualifiers().empty())
    return false;
  return isValidSwiftContextType(Ty);
}

void Sema::AddParameterABIAttr(Decl *D, const AttributeCommonInfo &CI,
                               ParameterABI abi) {

  QualType type = cast<ParmVarDecl>(D)->getType();

  if (auto existingAttr = D->getAttr<ParameterABIAttr>()) {
    if (existingAttr->getABI() != abi) {
      Diag(CI.getLoc(), diag::err_attributes_are_not_compatible)
          << getParameterABISpelling(abi) << existingAttr;
      Diag(existingAttr->getLocation(), diag::note_conflicting_attribute);
      return;
    }
  }

  switch (abi) {
  case ParameterABI::Ordinary:
    llvm_unreachable("explicit attribute for ordinary parameter ABI?");

  case ParameterABI::SwiftContext:
    if (!isValidSwiftContextType(type)) {
      Diag(CI.getLoc(), diag::err_swift_abi_parameter_wrong_type)
          << getParameterABISpelling(abi) << /*pointer to pointer */ 0 << type;
    }
    D->addAttr(::new (Context) SwiftContextAttr(Context, CI));
    return;

  case ParameterABI::SwiftErrorResult:
    if (!isValidSwiftErrorResultType(type)) {
      Diag(CI.getLoc(), diag::err_swift_abi_parameter_wrong_type)
          << getParameterABISpelling(abi) << /*pointer to pointer */ 1 << type;
    }
    D->addAttr(::new (Context) SwiftErrorResultAttr(Context, CI));
    return;

  case ParameterABI::SwiftIndirectResult:
    if (!isValidSwiftIndirectResultType(type)) {
      Diag(CI.getLoc(), diag::err_swift_abi_parameter_wrong_type)
          << getParameterABISpelling(abi) << /*pointer*/ 0 << type;
    }
    D->addAttr(::new (Context) SwiftIndirectResultAttr(Context, CI));
    return;
  }
  llvm_unreachable("bad parameter ABI attribute");
}

/// Checks a regparm attribute, returning true if it is ill-formed and
/// otherwise setting numParams to the appropriate value.
bool Sema::CheckRegparmAttr(const ParsedAttr &AL, unsigned &numParams) {
  if (AL.isInvalid())
    return true;

  if (!checkAttributeNumArgs(*this, AL, 1)) {
    AL.setInvalid();
    return true;
  }

  uint32_t NP;
  Expr *NumParamsExpr = AL.getArgAsExpr(0);
  if (!checkUInt32Argument(*this, AL, NumParamsExpr, NP)) {
    AL.setInvalid();
    return true;
  }

  if (Context.getTargetInfo().getRegParmMax() == 0) {
    Diag(AL.getLoc(), diag::err_attribute_regparm_wrong_platform)
      << NumParamsExpr->getSourceRange();
    AL.setInvalid();
    return true;
  }

  numParams = NP;
  if (numParams > Context.getTargetInfo().getRegParmMax()) {
    Diag(AL.getLoc(), diag::err_attribute_regparm_invalid_number)
      << Context.getTargetInfo().getRegParmMax() << NumParamsExpr->getSourceRange();
    AL.setInvalid();
    return true;
  }

  return false;
}

// Checks whether an argument of launch_bounds attribute is
// acceptable, performs implicit conversion to Rvalue, and returns
// non-nullptr Expr result on success. Otherwise, it returns nullptr
// and may output an error.
static Expr *makeLaunchBoundsArgExpr(Sema &S, Expr *E,
                                     const CUDALaunchBoundsAttr &AL,
                                     const unsigned Idx) {
  if (S.DiagnoseUnexpandedParameterPack(E))
    return nullptr;

  // Accept template arguments for now as they depend on something else.
  // We'll get to check them when they eventually get instantiated.
  if (E->isValueDependent())
    return E;

  Optional<llvm::APSInt> I = llvm::APSInt(64);
  if (!(I = E->getIntegerConstantExpr(S.Context))) {
    S.Diag(E->getExprLoc(), diag::err_attribute_argument_n_type)
        << &AL << Idx << AANT_ArgumentIntegerConstant << E->getSourceRange();
    return nullptr;
  }
  // Make sure we can fit it in 32 bits.
  if (!I->isIntN(32)) {
    S.Diag(E->getExprLoc(), diag::err_ice_too_large)
        << I->toString(10, false) << 32 << /* Unsigned */ 1;
    return nullptr;
  }
  if (*I < 0)
    S.Diag(E->getExprLoc(), diag::warn_attribute_argument_n_negative)
        << &AL << Idx << E->getSourceRange();

  // We may need to perform implicit conversion of the argument.
  InitializedEntity Entity = InitializedEntity::InitializeParameter(
      S.Context, S.Context.getConstType(S.Context.IntTy), /*consume*/ false);
  ExprResult ValArg = S.PerformCopyInitialization(Entity, SourceLocation(), E);
  assert(!ValArg.isInvalid() &&
         "Unexpected PerformCopyInitialization() failure.");

  return ValArg.getAs<Expr>();
}

void Sema::AddLaunchBoundsAttr(Decl *D, const AttributeCommonInfo &CI,
                               Expr *MaxThreads, Expr *MinBlocks) {
  CUDALaunchBoundsAttr TmpAttr(Context, CI, MaxThreads, MinBlocks);
  MaxThreads = makeLaunchBoundsArgExpr(*this, MaxThreads, TmpAttr, 0);
  if (MaxThreads == nullptr)
    return;

  if (MinBlocks) {
    MinBlocks = makeLaunchBoundsArgExpr(*this, MinBlocks, TmpAttr, 1);
    if (MinBlocks == nullptr)
      return;
  }

  D->addAttr(::new (Context)
                 CUDALaunchBoundsAttr(Context, CI, MaxThreads, MinBlocks));
}

static void handleLaunchBoundsAttr(Sema &S, Decl *D, const ParsedAttr &AL) {
  if (!checkAttributeAtLeastNumArgs(S, AL, 1) ||
      !checkAttributeAtMostNumArgs(S, AL, 2))
    return;

  S.AddLaunchBoundsAttr(D, AL, AL.getArgAsExpr(0),
                        AL.getNumArgs() > 1 ? AL.getArgAsExpr(1) : nullptr);
}

static void handleArgumentWithTypeTagAttr(Sema &S, Decl *D,
                                          const ParsedAttr &AL) {
  if (!AL.isArgIdent(0)) {
    S.Diag(AL.getLoc(), diag::err_attribute_argument_n_type)
        << AL << /* arg num = */ 1 << AANT_ArgumentIdentifier;
    return;
  }

  ParamIdx ArgumentIdx;
  if (!checkFunctionOrMethodParameterIndex(S, D, AL, 2, AL.getArgAsExpr(1),
                                           ArgumentIdx))
    return;

  ParamIdx TypeTagIdx;
  if (!checkFunctionOrMethodParameterIndex(S, D, AL, 3, AL.getArgAsExpr(2),
                                           TypeTagIdx))
    return;

  bool IsPointer = AL.getAttrName()->getName() == "pointer_with_type_tag";
  if (IsPointer) {
    // Ensure that buffer has a pointer type.
    unsigned ArgumentIdxAST = ArgumentIdx.getASTIndex();
    if (ArgumentIdxAST >= getFunctionOrMethodNumParams(D) ||
        !getFunctionOrMethodParamType(D, ArgumentIdxAST)->isPointerType())
      S.Diag(AL.getLoc(), diag::err_attribute_pointers_only) << AL << 0;
  }

  D->addAttr(::new (S.Context) ArgumentWithTypeTagAttr(
      S.Context, AL, AL.getArgAsIdent(0)->Ident, ArgumentIdx, TypeTagIdx,
      IsPointer));
}

static void handleTypeTagForDatatypeAttr(Sema &S, Decl *D,
                                         const ParsedAttr &AL) {
  if (!AL.isArgIdent(0)) {
    S.Diag(AL.getLoc(), diag::err_attribute_argument_n_type)
        << AL << 1 << AANT_ArgumentIdentifier;
    return;
  }

  if (!checkAttributeNumArgs(S, AL, 1))
    return;

  if (!isa<VarDecl>(D)) {
    S.Diag(AL.getLoc(), diag::err_attribute_wrong_decl_type)
        << AL << ExpectedVariable;
    return;
  }

  IdentifierInfo *PointerKind = AL.getArgAsIdent(0)->Ident;
  TypeSourceInfo *MatchingCTypeLoc = nullptr;
  S.GetTypeFromParser(AL.getMatchingCType(), &MatchingCTypeLoc);
  assert(MatchingCTypeLoc && "no type source info for attribute argument");

  D->addAttr(::new (S.Context) TypeTagForDatatypeAttr(
      S.Context, AL, PointerKind, MatchingCTypeLoc, AL.getLayoutCompatible(),
      AL.getMustBeNull()));
}

static void handleNoGlobalWorkOffsetAttr(Sema &S, Decl *D,
                                         const ParsedAttr &Attr) {
  if (S.LangOpts.SYCLIsHost)
    return;

  checkForDuplicateAttribute<SYCLIntelNoGlobalWorkOffsetAttr>(S, D, Attr);

  if (Attr.getKind() == ParsedAttr::AT_SYCLIntelNoGlobalWorkOffset &&
      checkDeprecatedSYCLAttributeSpelling(S, Attr))
    S.Diag(Attr.getLoc(), diag::note_spelling_suggestion)
        << "'intel::no_global_work_offset'";

  // If no attribute argument is specified, set to default value '1'.
  Expr *E = Attr.isArgExpr(0)
                ? Attr.getArgAsExpr(0)
                : IntegerLiteral::Create(S.Context, llvm::APInt(32, 1),
                                         S.Context.IntTy, Attr.getLoc());
  S.addIntelSYCLSingleArgFunctionAttr<SYCLIntelNoGlobalWorkOffsetAttr>(D, Attr,
                                                                       E);
}

/// Handle the [[intelfpga::doublepump]] and [[intelfpga::singlepump]] attributes.
/// One but not both can be specified
/// Both are incompatible with the __register__ attribute.
template <typename AttrType, typename IncompatAttrType>
static void handleIntelFPGAPumpAttr(Sema &S, Decl *D, const ParsedAttr &Attr) {

  if (S.LangOpts.SYCLIsHost)
    return;
#if INTEL_CUSTOMIZATION
  if (checkValidSYCLSpelling(S, Attr))
   return;
#endif // INTEL_CUSTOMIZATION

  checkForDuplicateAttribute<AttrType>(S, D, Attr);
  if (checkAttrMutualExclusion<IncompatAttrType>(S, D, Attr))
    return;

  if (checkAttrMutualExclusion<IntelFPGARegisterAttr>(S, D, Attr))
    return;

  if (!D->hasAttr<IntelFPGAMemoryAttr>())
    D->addAttr(IntelFPGAMemoryAttr::CreateImplicit(
        S.Context, IntelFPGAMemoryAttr::Default));

  if (Attr.getKind() == ParsedAttr::AT_IntelFPGADoublePump &&
#if INTEL_CUSTOMIZATION
      Attr.getSyntax() != AttributeCommonInfo::AS_GNU &&
#endif // INTEL_CUSTOMIZATION
      checkDeprecatedSYCLAttributeSpelling(S, Attr))
    S.Diag(Attr.getLoc(), diag::note_spelling_suggestion)
        << "'intel::doublepump'";
  else if (Attr.getKind() == ParsedAttr::AT_IntelFPGASinglePump &&
#if INTEL_CUSTOMIZATION
           Attr.getSyntax() != AttributeCommonInfo::AS_GNU &&
#endif // INTEL_CUSTOMIZATION
           checkDeprecatedSYCLAttributeSpelling(S, Attr))
    S.Diag(Attr.getLoc(), diag::note_spelling_suggestion)
        << "'intel::singlepump'";

  handleSimpleAttribute<AttrType>(S, D, Attr);
}

/// Handle the [[intelfpga::memory]] attribute.
/// This is incompatible with the [[intelfpga::register]] attribute.
static void handleIntelFPGAMemoryAttr(Sema &S, Decl *D,
                                      const ParsedAttr &AL) {

  if (S.LangOpts.SYCLIsHost)
    return;
#if INTEL_CUSTOMIZATION
  if (checkValidSYCLSpelling(S, AL))
   return;
#endif // INTEL_CUSTOMIZATION

  checkForDuplicateAttribute<IntelFPGAMemoryAttr>(S, D, AL);
  if (checkAttrMutualExclusion<IntelFPGARegisterAttr>(S, D, AL))
    return;

  IntelFPGAMemoryAttr::MemoryKind Kind;
  if (AL.getNumArgs() == 0)
    Kind = IntelFPGAMemoryAttr::Default;
  else {
    StringRef Str;
    if (!S.checkStringLiteralArgumentAttr(AL, 0, Str))
      return;
    if (Str.empty() ||
        !IntelFPGAMemoryAttr::ConvertStrToMemoryKind(Str, Kind)) {
      SmallString<256> ValidStrings;
      IntelFPGAMemoryAttr::generateValidStrings(ValidStrings);
      S.Diag(AL.getLoc(), diag::err_intel_fpga_memory_arg_invalid)
          << AL << ValidStrings;
      return;
    }
  }

  // We are adding a user memory attribute, drop any implicit default.
  if (auto *MA = D->getAttr<IntelFPGAMemoryAttr>())
    if (MA->isImplicit())
      D->dropAttr<IntelFPGAMemoryAttr>();

#if INTEL_CUSTOMIZATION
  if (AL.getSyntax() != AttributeCommonInfo::AS_GNU &&
      checkDeprecatedSYCLAttributeSpelling(S, AL))
#else
  if (checkDeprecatedSYCLAttributeSpelling(S, AL))
#endif // INTEL_CUSTOMIZATION
    S.Diag(AL.getLoc(), diag::note_spelling_suggestion)
        << "'intel::fpga_memory'";

  D->addAttr(::new (S.Context) IntelFPGAMemoryAttr(S.Context, AL, Kind));
}

/// Check for and diagnose attributes incompatible with register.
/// return true if any incompatible attributes exist.
static bool checkIntelFPGARegisterAttrCompatibility(Sema &S, Decl *D,
                                                    const ParsedAttr &Attr) {
  bool InCompat = false;
  if (auto *MA = D->getAttr<IntelFPGAMemoryAttr>())
    if (!MA->isImplicit() &&
        checkAttrMutualExclusion<IntelFPGAMemoryAttr>(S, D, Attr))
      InCompat = true;
  if (checkAttrMutualExclusion<IntelFPGADoublePumpAttr>(S, D, Attr))
    InCompat = true;
  if (checkAttrMutualExclusion<IntelFPGASinglePumpAttr>(S, D, Attr))
    InCompat = true;
  if (checkAttrMutualExclusion<IntelFPGABankWidthAttr>(S, D, Attr))
    InCompat = true;
  if (checkAttrMutualExclusion<IntelFPGAPrivateCopiesAttr>(S, D, Attr))
    InCompat = true;
  if (auto *NBA = D->getAttr<IntelFPGANumBanksAttr>())
    if (!NBA->isImplicit() &&
        checkAttrMutualExclusion<IntelFPGANumBanksAttr>(S, D, Attr))
      InCompat = true;
#if INTEL_CUSTOMIZATION
  if (checkAttrMutualExclusion<MaxConcurrencyAttr>(S, D, Attr))
    InCompat = true;
  if (checkAttrMutualExclusion<StaticArrayResetAttr>(S, D, Attr))
    InCompat = true;
#endif // INTEL_CUSTOMIZATION
  if (checkAttrMutualExclusion<IntelFPGAMaxReplicatesAttr>(S, D, Attr))
    InCompat = true;
  if (checkAttrMutualExclusion<IntelFPGASimpleDualPortAttr>(S, D, Attr))
    InCompat = true;
  if (checkAttrMutualExclusion<IntelFPGAMergeAttr>(S, D, Attr))
    InCompat = true;
  if (checkAttrMutualExclusion<IntelFPGABankBitsAttr>(S, D, Attr))
    InCompat = true;
  if (checkAttrMutualExclusion<IntelFPGAForcePow2DepthAttr>(S, D, Attr))
    InCompat = true;

  return InCompat;
}

/// Handle the [[intelfpga::register]] attribute.
/// This is incompatible with most of the other memory attributes.
static void handleIntelFPGARegisterAttr(Sema &S, Decl *D,
                                        const ParsedAttr &Attr) {

  if (S.LangOpts.SYCLIsHost)
    return;
#if INTEL_CUSTOMIZATION
  if (checkValidSYCLSpelling(S, Attr))
   return;
#endif // INTEL_CUSTOMIZATION

  checkForDuplicateAttribute<IntelFPGARegisterAttr>(S, D, Attr);
  if (checkIntelFPGARegisterAttrCompatibility(S, D, Attr))
    return;

#if INTEL_CUSTOMIZATION
  if (Attr.getSyntax() != AttributeCommonInfo::AS_GNU &&
      checkDeprecatedSYCLAttributeSpelling(S, Attr))
#else
  if (checkDeprecatedSYCLAttributeSpelling(S, Attr))
#endif // INTEL_CUSTOMIZATION
    S.Diag(Attr.getLoc(), diag::note_spelling_suggestion)
        << "'intel::fpga_register'";

  handleSimpleAttribute<IntelFPGARegisterAttr>(S, D, Attr);
}

/// Handle the [[intelfpga::bankwidth]] and [[intelfpga::numbanks]] attributes.
/// These require a single constant power of two greater than zero.
/// These are incompatible with the register attribute.
/// The numbanks and bank_bits attributes are related.  If bank_bits exists
/// when handling numbanks they are checked for consistency.
template <typename AttrType>
static void handleOneConstantPowerTwoValueAttr(Sema &S, Decl *D,
                                            const ParsedAttr &Attr) {
  if (S.LangOpts.SYCLIsHost)
    return;
#if INTEL_CUSTOMIZATION
  if (checkValidSYCLSpelling(S, Attr))
   return;
#endif // INTEL_CUSTOMIZATION

  checkForDuplicateAttribute<AttrType>(S, D, Attr);
  if (checkAttrMutualExclusion<IntelFPGARegisterAttr>(S, D, Attr))
    return;

  if (Attr.getKind() == ParsedAttr::AT_IntelFPGABankWidth &&
#if INTEL_CUSTOMIZATION
      Attr.getSyntax() != AttributeCommonInfo::AS_GNU &&
#endif // INTEL_CUSTOMIZATION
      checkDeprecatedSYCLAttributeSpelling(S, Attr))
    S.Diag(Attr.getLoc(), diag::note_spelling_suggestion)
        << "'intel::bankwidth'";
  else if (Attr.getKind() == ParsedAttr::AT_IntelFPGANumBanks &&
#if INTEL_CUSTOMIZATION
           Attr.getSyntax() != AttributeCommonInfo::AS_GNU &&
#endif // INTEL_CUSTOMIZATION
           checkDeprecatedSYCLAttributeSpelling(S, Attr))
    S.Diag(Attr.getLoc(), diag::note_spelling_suggestion)
        << "'intel::numbanks'";

  S.AddOneConstantPowerTwoValueAttr<AttrType>(D, Attr, Attr.getArgAsExpr(0));
}

static void handleIntelFPGASimpleDualPortAttr(Sema &S, Decl *D,
                                              const ParsedAttr &AL) {
  if (S.LangOpts.SYCLIsHost)
    return;
#if INTEL_CUSTOMIZATION
  if (checkValidSYCLSpelling(S, AL))
   return;
#endif // INTEL_CUSTOMIZATION

  checkForDuplicateAttribute<IntelFPGASimpleDualPortAttr>(S, D, AL);

  if (checkAttrMutualExclusion<IntelFPGARegisterAttr>(S, D, AL))
    return;

  if (!D->hasAttr<IntelFPGAMemoryAttr>())
    D->addAttr(IntelFPGAMemoryAttr::CreateImplicit(
        S.Context, IntelFPGAMemoryAttr::Default));

#if INTEL_CUSTOMIZATION
  if (AL.getSyntax() != AttributeCommonInfo::AS_GNU &&
      checkDeprecatedSYCLAttributeSpelling(S, AL))
#else
  if (checkDeprecatedSYCLAttributeSpelling(S, AL))
#endif // INTEL_CUSTOMIZATION
    S.Diag(AL.getLoc(), diag::note_spelling_suggestion)
        << "'intel::simple_dual_port'";

  D->addAttr(::new (S.Context)
                 IntelFPGASimpleDualPortAttr(S.Context, AL));
}

static void handleIntelFPGAMaxReplicatesAttr(Sema &S, Decl *D,
                                             const ParsedAttr &Attr) {
  if (S.LangOpts.SYCLIsHost)
    return;
#if INTEL_CUSTOMIZATION
  if (checkValidSYCLSpelling(S, Attr))
   return;
#endif // INTEL_CUSTOMIZATION

  checkForDuplicateAttribute<IntelFPGAMaxReplicatesAttr>(S, D, Attr);

  if (checkAttrMutualExclusion<IntelFPGARegisterAttr>(S, D, Attr))
    return;

#if INTEL_CUSTOMIZATION
  if (Attr.getSyntax() != AttributeCommonInfo::AS_GNU &&
      checkDeprecatedSYCLAttributeSpelling(S, Attr))
#else
  if (checkDeprecatedSYCLAttributeSpelling(S, Attr))
#endif // INTEL_CUSTOMIZATION
    S.Diag(Attr.getLoc(), diag::note_spelling_suggestion)
        << "'intel::max_replicates'";

  S.AddOneConstantValueAttr<IntelFPGAMaxReplicatesAttr>(D, Attr,
                                                        Attr.getArgAsExpr(0));
}

/// Handle the merge attribute.
/// This requires two string arguments.  The first argument is a name, the
/// second is a direction.  The direction must be "depth" or "width".
/// This is incompatible with the register attribute.
static void handleIntelFPGAMergeAttr(Sema &S, Decl *D, const ParsedAttr &AL) {

#if INTEL_CUSTOMIZATION
  if (checkValidSYCLSpelling(S, AL))
   return;
#endif // INTEL

  checkForDuplicateAttribute<IntelFPGAMergeAttr>(S, D, AL);

  if (S.LangOpts.SYCLIsHost)
    return;

  if (checkAttrMutualExclusion<IntelFPGARegisterAttr>(S, D, AL))
    return;

  SmallVector<StringRef, 2> Results;
  for (int I = 0; I < 2; I++) {
    StringRef Str;
    if (!S.checkStringLiteralArgumentAttr(AL, I, Str))
      return;

    if (I == 1 && Str != "depth" && Str != "width") {
      S.Diag(AL.getLoc(), diag::err_intel_fpga_merge_dir_invalid) << AL;
      return;
    }
    Results.push_back(Str);
  }

  if (!D->hasAttr<IntelFPGAMemoryAttr>())
    D->addAttr(IntelFPGAMemoryAttr::CreateImplicit(
        S.Context, IntelFPGAMemoryAttr::Default));

#if INTEL_CUSTOMIZATION
  if (AL.getSyntax() != AttributeCommonInfo::AS_GNU &&
      checkDeprecatedSYCLAttributeSpelling(S, AL))
#else
  if (checkDeprecatedSYCLAttributeSpelling(S, AL))
#endif // INTEL_CUSTOMIZATION
    S.Diag(AL.getLoc(), diag::note_spelling_suggestion) << "'intel::merge'";

  D->addAttr(::new (S.Context)
                 IntelFPGAMergeAttr(S.Context, AL, Results[0], Results[1]));
}

/// Handle the bank_bits attribute.
/// This attribute accepts a list of values greater than zero.
/// This is incompatible with the register attribute.
/// The numbanks and bank_bits attributes are related. If numbanks exists
/// when handling bank_bits they are checked for consistency. If numbanks
/// hasn't been added yet an implicit one is added with the correct value.
/// If the user later adds a numbanks attribute the implicit one is removed.
/// The values must be consecutive values (i.e. 3,4,5 or 2,1).
static void handleIntelFPGABankBitsAttr(Sema &S, Decl *D,
                                        const ParsedAttr &Attr) {
#if INTEL_CUSTOMIZATION
  if (checkValidSYCLSpelling(S, Attr))
   return;
#endif // INTEL_CUSTOMIZATION

  checkForDuplicateAttribute<IntelFPGABankBitsAttr>(S, D, Attr);

  if (!checkAttributeAtLeastNumArgs(S, Attr, 1))
    return;

  if (checkAttrMutualExclusion<IntelFPGARegisterAttr>(S, D, Attr))
    return;

  SmallVector<Expr *, 8> Args;
  for (unsigned I = 0; I < Attr.getNumArgs(); ++I) {
    Args.push_back(Attr.getArgAsExpr(I));
  }

#if INTEL_CUSTOMIZATION
  if (Attr.getSyntax() != AttributeCommonInfo::AS_GNU &&
      checkDeprecatedSYCLAttributeSpelling(S, Attr))
#else
  if (checkDeprecatedSYCLAttributeSpelling(S, Attr))
#endif // INTEL_CUSTOMIZATION
    S.Diag(Attr.getLoc(), diag::note_spelling_suggestion)
        << "'intel::bank_bits'";

  S.AddIntelFPGABankBitsAttr(D, Attr, Args.data(), Args.size());
}

void Sema::AddIntelFPGABankBitsAttr(Decl *D, const AttributeCommonInfo &CI,
                                    Expr **Exprs, unsigned Size) {
  IntelFPGABankBitsAttr TmpAttr(Context, CI, Exprs, Size);
  SmallVector<Expr *, 8> Args;
  SmallVector<int64_t, 8> Values;
  bool ListIsValueDep = false;
  for (auto *E : TmpAttr.args()) {
    llvm::APSInt Value(32, /*IsUnsigned=*/false);
    Expr::EvalResult Result;
    ListIsValueDep = ListIsValueDep || E->isValueDependent();
    if (!E->isValueDependent()) {
      ExprResult ICE;
      if (checkRangedIntegralArgument<IntelFPGABankBitsAttr>(E, &TmpAttr, ICE))
        return;
      if (E->EvaluateAsInt(Result, Context))
        Value = Result.Val.getInt();
      E = ICE.get();
    }
    Args.push_back(E);
    Values.push_back(Value.getExtValue());
  }

  // Check that the list is consecutive.
  if (!ListIsValueDep && Values.size() > 1) {
    bool ListIsAscending = Values[0] < Values[1];
    for (int I = 0, E = Values.size() - 1; I < E; ++I) {
      if (Values[I + 1] != Values[I] + (ListIsAscending ? 1 : -1)) {
        Diag(CI.getLoc(), diag::err_bankbits_non_consecutive) << &TmpAttr;
        return;
      }
    }
  }

  // Check or add the related numbanks attribute.
  if (auto *NBA = D->getAttr<IntelFPGANumBanksAttr>()) {
    Expr *E = NBA->getValue();
    if (!E->isValueDependent()) {
      Expr::EvalResult Result;
      E->EvaluateAsInt(Result, Context);
      llvm::APSInt Value = Result.Val.getInt();
      if (Args.size() != Value.ceilLogBase2()) {
        Diag(TmpAttr.getLoc(), diag::err_bankbits_numbanks_conflicting);
        return;
      }
    }
  } else {
    llvm::APInt Num(32, (unsigned)(1 << Args.size()));
    Expr *NBE =
        IntegerLiteral::Create(Context, Num, Context.IntTy, SourceLocation());
    D->addAttr(IntelFPGANumBanksAttr::CreateImplicit(Context, NBE));
  }

  if (!D->hasAttr<IntelFPGAMemoryAttr>())
    D->addAttr(IntelFPGAMemoryAttr::CreateImplicit(
        Context, IntelFPGAMemoryAttr::Default));

  D->addAttr(::new (Context)
                 IntelFPGABankBitsAttr(Context, CI, Args.data(), Args.size()));
}

static void handleIntelFPGAPrivateCopiesAttr(Sema &S, Decl *D,
                                             const ParsedAttr &Attr) {

  if (S.LangOpts.SYCLIsHost)
    return;

#if INTEL_CUSTOMIZATION
  if (checkValidSYCLSpelling(S, Attr))
   return;
#endif // INTEL_CUSTOMIZATION

  checkForDuplicateAttribute<IntelFPGAPrivateCopiesAttr>(S, D, Attr);
  if (checkAttrMutualExclusion<IntelFPGARegisterAttr>(S, D, Attr))
    return;

#if INTEL_CUSTOMIZATION
  if (Attr.getSyntax() != AttributeCommonInfo::AS_GNU &&
      checkDeprecatedSYCLAttributeSpelling(S, Attr))
#else
  if (checkDeprecatedSYCLAttributeSpelling(S, Attr))
#endif // INTEL_CUSTOMIZATION
    S.Diag(Attr.getLoc(), diag::note_spelling_suggestion)
        << "'intel::private_copies'";

  S.AddOneConstantValueAttr<IntelFPGAPrivateCopiesAttr>(
      D, Attr, Attr.getArgAsExpr(0));
}

static void handleIntelFPGAForcePow2DepthAttr(Sema &S, Decl *D,
                                              const ParsedAttr &Attr) {
  if (S.LangOpts.SYCLIsHost)
    return;

#if INTEL_CUSTOMIZATION
  if (checkValidSYCLSpelling(S, Attr))
   return;
#endif // INTEL_CUSTOMIZATION

  checkForDuplicateAttribute<IntelFPGAForcePow2DepthAttr>(S, D, Attr);

  if (checkAttrMutualExclusion<IntelFPGARegisterAttr>(S, D, Attr))
    return;

  if (!D->hasAttr<IntelFPGAMemoryAttr>())
    D->addAttr(IntelFPGAMemoryAttr::CreateImplicit(
        S.Context, IntelFPGAMemoryAttr::Default));

#if INTEL_CUSTOMIZATION
  if (Attr.getSyntax() != AttributeCommonInfo::AS_GNU &&
      checkDeprecatedSYCLAttributeSpelling(S, Attr))
#else
  if (checkDeprecatedSYCLAttributeSpelling(S, Attr))
#endif // INTEL_CUSTOMIZATION
    S.Diag(Attr.getLoc(), diag::note_spelling_suggestion)
        << "'intel::force_pow2_depth'";

  S.AddOneConstantValueAttr<IntelFPGAForcePow2DepthAttr>(D, Attr,
                                                         Attr.getArgAsExpr(0));
}

static void handleXRayLogArgsAttr(Sema &S, Decl *D, const ParsedAttr &AL) {
  ParamIdx ArgCount;

  if (!checkFunctionOrMethodParameterIndex(S, D, AL, 1, AL.getArgAsExpr(0),
                                           ArgCount,
                                           true /* CanIndexImplicitThis */))
    return;

  // ArgCount isn't a parameter index [0;n), it's a count [1;n]
  D->addAttr(::new (S.Context)
                 XRayLogArgsAttr(S.Context, AL, ArgCount.getSourceIndex()));
}

static void handlePatchableFunctionEntryAttr(Sema &S, Decl *D,
                                             const ParsedAttr &AL) {
  uint32_t Count = 0, Offset = 0;
  if (!checkUInt32Argument(S, AL, AL.getArgAsExpr(0), Count, 0, true))
    return;
  if (AL.getNumArgs() == 2) {
    Expr *Arg = AL.getArgAsExpr(1);
    if (!checkUInt32Argument(S, AL, Arg, Offset, 1, true))
      return;
    if (Count < Offset) {
      S.Diag(getAttrLoc(AL), diag::err_attribute_argument_out_of_range)
          << &AL << 0 << Count << Arg->getBeginLoc();
      return;
    }
  }
  D->addAttr(::new (S.Context)
                 PatchableFunctionEntryAttr(S.Context, AL, Count, Offset));
}

void Sema::addSYCLIntelPipeIOAttr(Decl *D, const AttributeCommonInfo &Attr,
                                  Expr *E) {
  VarDecl *VD = cast<VarDecl>(D);
  QualType Ty = VD->getType();
  // TODO: Applicable only on pipe storages. Currently they are defined
  // as structures inside of SYCL headers. Add a check for pipe_storage_t
  // when it is ready.
  if (!Ty->isStructureType()) {
    Diag(Attr.getLoc(), diag::err_attribute_wrong_decl_type_str)
        << Attr.getAttrName() << "SYCL pipe storage declaration";
    return;
  }

  if (!E->isInstantiationDependent()) {
    Optional<llvm::APSInt> ArgVal = E->getIntegerConstantExpr(getASTContext());
    if (!ArgVal) {
      Diag(E->getExprLoc(), diag::err_attribute_argument_type)
          << Attr.getAttrName() << AANT_ArgumentIntegerConstant
          << E->getSourceRange();
      return;
    }
    int32_t ArgInt = ArgVal->getSExtValue();
    if (ArgInt < 0) {
      Diag(E->getExprLoc(), diag::err_attribute_requires_positive_integer)
          << Attr.getAttrName() << /*non-negative*/ 1;
      return;
    }
  }

  D->addAttr(::new (Context) SYCLIntelPipeIOAttr(Context, Attr, E));
}

static void handleSYCLIntelPipeIOAttr(Sema &S, Decl *D,
                                      const ParsedAttr &Attr) {
  if (D->isInvalidDecl())
    return;

  Expr *E = Attr.getArgAsExpr(0);
  S.addSYCLIntelPipeIOAttr(D, Attr, E);
}

namespace {
struct IntrinToName {
  uint32_t Id;
  int32_t FullName;
  int32_t ShortName;
};
} // unnamed namespace

static bool ArmBuiltinAliasValid(unsigned BuiltinID, StringRef AliasName,
                                 ArrayRef<IntrinToName> Map,
                                 const char *IntrinNames) {
  if (AliasName.startswith("__arm_"))
    AliasName = AliasName.substr(6);
  const IntrinToName *It = std::lower_bound(
      Map.begin(), Map.end(), BuiltinID,
      [](const IntrinToName &L, unsigned Id) { return L.Id < Id; });
  if (It == Map.end() || It->Id != BuiltinID)
    return false;
  StringRef FullName(&IntrinNames[It->FullName]);
  if (AliasName == FullName)
    return true;
  if (It->ShortName == -1)
    return false;
  StringRef ShortName(&IntrinNames[It->ShortName]);
  return AliasName == ShortName;
}

static bool ArmMveAliasValid(unsigned BuiltinID, StringRef AliasName) {
#include "clang/Basic/arm_mve_builtin_aliases.inc"
  // The included file defines:
  // - ArrayRef<IntrinToName> Map
  // - const char IntrinNames[]
  return ArmBuiltinAliasValid(BuiltinID, AliasName, Map, IntrinNames);
}

static bool ArmCdeAliasValid(unsigned BuiltinID, StringRef AliasName) {
#include "clang/Basic/arm_cde_builtin_aliases.inc"
  return ArmBuiltinAliasValid(BuiltinID, AliasName, Map, IntrinNames);
}

static bool ArmSveAliasValid(unsigned BuiltinID, StringRef AliasName) {
  switch (BuiltinID) {
  default:
    return false;
#define GET_SVE_BUILTINS
#define BUILTIN(name, types, attr) case SVE::BI##name:
#include "clang/Basic/arm_sve_builtins.inc"
    return true;
  }
}

static void handleArmBuiltinAliasAttr(Sema &S, Decl *D, const ParsedAttr &AL) {
  if (!AL.isArgIdent(0)) {
    S.Diag(AL.getLoc(), diag::err_attribute_argument_n_type)
        << AL << 1 << AANT_ArgumentIdentifier;
    return;
  }

  IdentifierInfo *Ident = AL.getArgAsIdent(0)->Ident;
  unsigned BuiltinID = Ident->getBuiltinID();
  StringRef AliasName = cast<FunctionDecl>(D)->getIdentifier()->getName();

  bool IsAArch64 = S.Context.getTargetInfo().getTriple().isAArch64();
  if ((IsAArch64 && !ArmSveAliasValid(BuiltinID, AliasName)) ||
      (!IsAArch64 && !ArmMveAliasValid(BuiltinID, AliasName) &&
       !ArmCdeAliasValid(BuiltinID, AliasName))) {
    S.Diag(AL.getLoc(), diag::err_attribute_arm_builtin_alias);
    return;
  }

  D->addAttr(::new (S.Context) ArmBuiltinAliasAttr(S.Context, AL, Ident));
}

//===----------------------------------------------------------------------===//
// Checker-specific attribute handlers.
//===----------------------------------------------------------------------===//
static bool isValidSubjectOfNSReturnsRetainedAttribute(QualType QT) {
  return QT->isDependentType() || QT->isObjCRetainableType();
}

static bool isValidSubjectOfNSAttribute(QualType QT) {
  return QT->isDependentType() || QT->isObjCObjectPointerType() ||
         QT->isObjCNSObjectType();
}

static bool isValidSubjectOfCFAttribute(QualType QT) {
  return QT->isDependentType() || QT->isPointerType() ||
         isValidSubjectOfNSAttribute(QT);
}

static bool isValidSubjectOfOSAttribute(QualType QT) {
  if (QT->isDependentType())
    return true;
  QualType PT = QT->getPointeeType();
  return !PT.isNull() && PT->getAsCXXRecordDecl() != nullptr;
}

void Sema::AddXConsumedAttr(Decl *D, const AttributeCommonInfo &CI,
                            RetainOwnershipKind K,
                            bool IsTemplateInstantiation) {
  ValueDecl *VD = cast<ValueDecl>(D);
  switch (K) {
  case RetainOwnershipKind::OS:
    handleSimpleAttributeOrDiagnose<OSConsumedAttr>(
        *this, VD, CI, isValidSubjectOfOSAttribute(VD->getType()),
        diag::warn_ns_attribute_wrong_parameter_type,
        /*ExtraArgs=*/CI.getRange(), "os_consumed", /*pointers*/ 1);
    return;
  case RetainOwnershipKind::NS:
    handleSimpleAttributeOrDiagnose<NSConsumedAttr>(
        *this, VD, CI, isValidSubjectOfNSAttribute(VD->getType()),

        // These attributes are normally just advisory, but in ARC, ns_consumed
        // is significant.  Allow non-dependent code to contain inappropriate
        // attributes even in ARC, but require template instantiations to be
        // set up correctly.
        ((IsTemplateInstantiation && getLangOpts().ObjCAutoRefCount)
             ? diag::err_ns_attribute_wrong_parameter_type
             : diag::warn_ns_attribute_wrong_parameter_type),
        /*ExtraArgs=*/CI.getRange(), "ns_consumed", /*objc pointers*/ 0);
    return;
  case RetainOwnershipKind::CF:
    handleSimpleAttributeOrDiagnose<CFConsumedAttr>(
        *this, VD, CI, isValidSubjectOfCFAttribute(VD->getType()),
        diag::warn_ns_attribute_wrong_parameter_type,
        /*ExtraArgs=*/CI.getRange(), "cf_consumed", /*pointers*/ 1);
    return;
  }
}

static Sema::RetainOwnershipKind
parsedAttrToRetainOwnershipKind(const ParsedAttr &AL) {
  switch (AL.getKind()) {
  case ParsedAttr::AT_CFConsumed:
  case ParsedAttr::AT_CFReturnsRetained:
  case ParsedAttr::AT_CFReturnsNotRetained:
    return Sema::RetainOwnershipKind::CF;
  case ParsedAttr::AT_OSConsumesThis:
  case ParsedAttr::AT_OSConsumed:
  case ParsedAttr::AT_OSReturnsRetained:
  case ParsedAttr::AT_OSReturnsNotRetained:
  case ParsedAttr::AT_OSReturnsRetainedOnZero:
  case ParsedAttr::AT_OSReturnsRetainedOnNonZero:
    return Sema::RetainOwnershipKind::OS;
  case ParsedAttr::AT_NSConsumesSelf:
  case ParsedAttr::AT_NSConsumed:
  case ParsedAttr::AT_NSReturnsRetained:
  case ParsedAttr::AT_NSReturnsNotRetained:
  case ParsedAttr::AT_NSReturnsAutoreleased:
    return Sema::RetainOwnershipKind::NS;
  default:
    llvm_unreachable("Wrong argument supplied");
  }
}

bool Sema::checkNSReturnsRetainedReturnType(SourceLocation Loc, QualType QT) {
  if (isValidSubjectOfNSReturnsRetainedAttribute(QT))
    return false;

  Diag(Loc, diag::warn_ns_attribute_wrong_return_type)
      << "'ns_returns_retained'" << 0 << 0;
  return true;
}

/// \return whether the parameter is a pointer to OSObject pointer.
static bool isValidOSObjectOutParameter(const Decl *D) {
  const auto *PVD = dyn_cast<ParmVarDecl>(D);
  if (!PVD)
    return false;
  QualType QT = PVD->getType();
  QualType PT = QT->getPointeeType();
  return !PT.isNull() && isValidSubjectOfOSAttribute(PT);
}

static void handleXReturnsXRetainedAttr(Sema &S, Decl *D,
                                        const ParsedAttr &AL) {
  QualType ReturnType;
  Sema::RetainOwnershipKind K = parsedAttrToRetainOwnershipKind(AL);

  if (const auto *MD = dyn_cast<ObjCMethodDecl>(D)) {
    ReturnType = MD->getReturnType();
  } else if (S.getLangOpts().ObjCAutoRefCount && hasDeclarator(D) &&
             (AL.getKind() == ParsedAttr::AT_NSReturnsRetained)) {
    return; // ignore: was handled as a type attribute
  } else if (const auto *PD = dyn_cast<ObjCPropertyDecl>(D)) {
    ReturnType = PD->getType();
  } else if (const auto *FD = dyn_cast<FunctionDecl>(D)) {
    ReturnType = FD->getReturnType();
  } else if (const auto *Param = dyn_cast<ParmVarDecl>(D)) {
    // Attributes on parameters are used for out-parameters,
    // passed as pointers-to-pointers.
    unsigned DiagID = K == Sema::RetainOwnershipKind::CF
            ? /*pointer-to-CF-pointer*/2
            : /*pointer-to-OSObject-pointer*/3;
    ReturnType = Param->getType()->getPointeeType();
    if (ReturnType.isNull()) {
      S.Diag(D->getBeginLoc(), diag::warn_ns_attribute_wrong_parameter_type)
          << AL << DiagID << AL.getRange();
      return;
    }
  } else if (AL.isUsedAsTypeAttr()) {
    return;
  } else {
    AttributeDeclKind ExpectedDeclKind;
    switch (AL.getKind()) {
    default: llvm_unreachable("invalid ownership attribute");
    case ParsedAttr::AT_NSReturnsRetained:
    case ParsedAttr::AT_NSReturnsAutoreleased:
    case ParsedAttr::AT_NSReturnsNotRetained:
      ExpectedDeclKind = ExpectedFunctionOrMethod;
      break;

    case ParsedAttr::AT_OSReturnsRetained:
    case ParsedAttr::AT_OSReturnsNotRetained:
    case ParsedAttr::AT_CFReturnsRetained:
    case ParsedAttr::AT_CFReturnsNotRetained:
      ExpectedDeclKind = ExpectedFunctionMethodOrParameter;
      break;
    }
    S.Diag(D->getBeginLoc(), diag::warn_attribute_wrong_decl_type)
        << AL.getRange() << AL << ExpectedDeclKind;
    return;
  }

  bool TypeOK;
  bool Cf;
  unsigned ParmDiagID = 2; // Pointer-to-CF-pointer
  switch (AL.getKind()) {
  default: llvm_unreachable("invalid ownership attribute");
  case ParsedAttr::AT_NSReturnsRetained:
    TypeOK = isValidSubjectOfNSReturnsRetainedAttribute(ReturnType);
    Cf = false;
    break;

  case ParsedAttr::AT_NSReturnsAutoreleased:
  case ParsedAttr::AT_NSReturnsNotRetained:
    TypeOK = isValidSubjectOfNSAttribute(ReturnType);
    Cf = false;
    break;

  case ParsedAttr::AT_CFReturnsRetained:
  case ParsedAttr::AT_CFReturnsNotRetained:
    TypeOK = isValidSubjectOfCFAttribute(ReturnType);
    Cf = true;
    break;

  case ParsedAttr::AT_OSReturnsRetained:
  case ParsedAttr::AT_OSReturnsNotRetained:
    TypeOK = isValidSubjectOfOSAttribute(ReturnType);
    Cf = true;
    ParmDiagID = 3; // Pointer-to-OSObject-pointer
    break;
  }

  if (!TypeOK) {
    if (AL.isUsedAsTypeAttr())
      return;

    if (isa<ParmVarDecl>(D)) {
      S.Diag(D->getBeginLoc(), diag::warn_ns_attribute_wrong_parameter_type)
          << AL << ParmDiagID << AL.getRange();
    } else {
      // Needs to be kept in sync with warn_ns_attribute_wrong_return_type.
      enum : unsigned {
        Function,
        Method,
        Property
      } SubjectKind = Function;
      if (isa<ObjCMethodDecl>(D))
        SubjectKind = Method;
      else if (isa<ObjCPropertyDecl>(D))
        SubjectKind = Property;
      S.Diag(D->getBeginLoc(), diag::warn_ns_attribute_wrong_return_type)
          << AL << SubjectKind << Cf << AL.getRange();
    }
    return;
  }

  switch (AL.getKind()) {
    default:
      llvm_unreachable("invalid ownership attribute");
    case ParsedAttr::AT_NSReturnsAutoreleased:
      handleSimpleAttribute<NSReturnsAutoreleasedAttr>(S, D, AL);
      return;
    case ParsedAttr::AT_CFReturnsNotRetained:
      handleSimpleAttribute<CFReturnsNotRetainedAttr>(S, D, AL);
      return;
    case ParsedAttr::AT_NSReturnsNotRetained:
      handleSimpleAttribute<NSReturnsNotRetainedAttr>(S, D, AL);
      return;
    case ParsedAttr::AT_CFReturnsRetained:
      handleSimpleAttribute<CFReturnsRetainedAttr>(S, D, AL);
      return;
    case ParsedAttr::AT_NSReturnsRetained:
      handleSimpleAttribute<NSReturnsRetainedAttr>(S, D, AL);
      return;
    case ParsedAttr::AT_OSReturnsRetained:
      handleSimpleAttribute<OSReturnsRetainedAttr>(S, D, AL);
      return;
    case ParsedAttr::AT_OSReturnsNotRetained:
      handleSimpleAttribute<OSReturnsNotRetainedAttr>(S, D, AL);
      return;
  };
}

static void handleObjCReturnsInnerPointerAttr(Sema &S, Decl *D,
                                              const ParsedAttr &Attrs) {
  const int EP_ObjCMethod = 1;
  const int EP_ObjCProperty = 2;

  SourceLocation loc = Attrs.getLoc();
  QualType resultType;
  if (isa<ObjCMethodDecl>(D))
    resultType = cast<ObjCMethodDecl>(D)->getReturnType();
  else
    resultType = cast<ObjCPropertyDecl>(D)->getType();

  if (!resultType->isReferenceType() &&
      (!resultType->isPointerType() || resultType->isObjCRetainableType())) {
    S.Diag(D->getBeginLoc(), diag::warn_ns_attribute_wrong_return_type)
        << SourceRange(loc) << Attrs
        << (isa<ObjCMethodDecl>(D) ? EP_ObjCMethod : EP_ObjCProperty)
        << /*non-retainable pointer*/ 2;

    // Drop the attribute.
    return;
  }

  D->addAttr(::new (S.Context) ObjCReturnsInnerPointerAttr(S.Context, Attrs));
}

static void handleObjCRequiresSuperAttr(Sema &S, Decl *D,
                                        const ParsedAttr &Attrs) {
  const auto *Method = cast<ObjCMethodDecl>(D);

  const DeclContext *DC = Method->getDeclContext();
  if (const auto *PDecl = dyn_cast_or_null<ObjCProtocolDecl>(DC)) {
    S.Diag(D->getBeginLoc(), diag::warn_objc_requires_super_protocol) << Attrs
                                                                      << 0;
    S.Diag(PDecl->getLocation(), diag::note_protocol_decl);
    return;
  }
  if (Method->getMethodFamily() == OMF_dealloc) {
    S.Diag(D->getBeginLoc(), diag::warn_objc_requires_super_protocol) << Attrs
                                                                      << 1;
    return;
  }

  D->addAttr(::new (S.Context) ObjCRequiresSuperAttr(S.Context, Attrs));
}

static void handleNSErrorDomain(Sema &S, Decl *D, const ParsedAttr &AL) {
  auto *E = AL.getArgAsExpr(0);
  auto Loc = E ? E->getBeginLoc() : AL.getLoc();

  auto *DRE = dyn_cast<DeclRefExpr>(AL.getArgAsExpr(0));
  if (!DRE) {
    S.Diag(Loc, diag::err_nserrordomain_invalid_decl) << 0;
    return;
  }

  auto *VD = dyn_cast<VarDecl>(DRE->getDecl());
  if (!VD) {
    S.Diag(Loc, diag::err_nserrordomain_invalid_decl) << 1 << DRE->getDecl();
    return;
  }

  if (!isNSStringType(VD->getType(), S.Context) &&
      !isCFStringType(VD->getType(), S.Context)) {
    S.Diag(Loc, diag::err_nserrordomain_wrong_type) << VD;
    return;
  }

  D->addAttr(::new (S.Context) NSErrorDomainAttr(S.Context, AL, VD));
}

static void handleObjCBridgeAttr(Sema &S, Decl *D, const ParsedAttr &AL) {
  IdentifierLoc *Parm = AL.isArgIdent(0) ? AL.getArgAsIdent(0) : nullptr;

  if (!Parm) {
    S.Diag(D->getBeginLoc(), diag::err_objc_attr_not_id) << AL << 0;
    return;
  }

  // Typedefs only allow objc_bridge(id) and have some additional checking.
  if (const auto *TD = dyn_cast<TypedefNameDecl>(D)) {
    if (!Parm->Ident->isStr("id")) {
      S.Diag(AL.getLoc(), diag::err_objc_attr_typedef_not_id) << AL;
      return;
    }

    // Only allow 'cv void *'.
    QualType T = TD->getUnderlyingType();
    if (!T->isVoidPointerType()) {
      S.Diag(AL.getLoc(), diag::err_objc_attr_typedef_not_void_pointer);
      return;
    }
  }

  D->addAttr(::new (S.Context) ObjCBridgeAttr(S.Context, AL, Parm->Ident));
}

static void handleObjCBridgeMutableAttr(Sema &S, Decl *D,
                                        const ParsedAttr &AL) {
  IdentifierLoc *Parm = AL.isArgIdent(0) ? AL.getArgAsIdent(0) : nullptr;

  if (!Parm) {
    S.Diag(D->getBeginLoc(), diag::err_objc_attr_not_id) << AL << 0;
    return;
  }

  D->addAttr(::new (S.Context)
                 ObjCBridgeMutableAttr(S.Context, AL, Parm->Ident));
}

static void handleObjCBridgeRelatedAttr(Sema &S, Decl *D,
                                        const ParsedAttr &AL) {
  IdentifierInfo *RelatedClass =
      AL.isArgIdent(0) ? AL.getArgAsIdent(0)->Ident : nullptr;
  if (!RelatedClass) {
    S.Diag(D->getBeginLoc(), diag::err_objc_attr_not_id) << AL << 0;
    return;
  }
  IdentifierInfo *ClassMethod =
    AL.getArgAsIdent(1) ? AL.getArgAsIdent(1)->Ident : nullptr;
  IdentifierInfo *InstanceMethod =
    AL.getArgAsIdent(2) ? AL.getArgAsIdent(2)->Ident : nullptr;
  D->addAttr(::new (S.Context) ObjCBridgeRelatedAttr(
      S.Context, AL, RelatedClass, ClassMethod, InstanceMethod));
}

static void handleObjCDesignatedInitializer(Sema &S, Decl *D,
                                            const ParsedAttr &AL) {
  DeclContext *Ctx = D->getDeclContext();

  // This attribute can only be applied to methods in interfaces or class
  // extensions.
  if (!isa<ObjCInterfaceDecl>(Ctx) &&
      !(isa<ObjCCategoryDecl>(Ctx) &&
        cast<ObjCCategoryDecl>(Ctx)->IsClassExtension())) {
    S.Diag(D->getLocation(), diag::err_designated_init_attr_non_init);
    return;
  }

  ObjCInterfaceDecl *IFace;
  if (auto *CatDecl = dyn_cast<ObjCCategoryDecl>(Ctx))
    IFace = CatDecl->getClassInterface();
  else
    IFace = cast<ObjCInterfaceDecl>(Ctx);

  if (!IFace)
    return;

  IFace->setHasDesignatedInitializers();
  D->addAttr(::new (S.Context) ObjCDesignatedInitializerAttr(S.Context, AL));
}

static void handleObjCRuntimeName(Sema &S, Decl *D, const ParsedAttr &AL) {
  StringRef MetaDataName;
  if (!S.checkStringLiteralArgumentAttr(AL, 0, MetaDataName))
    return;
  D->addAttr(::new (S.Context)
                 ObjCRuntimeNameAttr(S.Context, AL, MetaDataName));
}

// When a user wants to use objc_boxable with a union or struct
// but they don't have access to the declaration (legacy/third-party code)
// then they can 'enable' this feature with a typedef:
// typedef struct __attribute((objc_boxable)) legacy_struct legacy_struct;
static void handleObjCBoxable(Sema &S, Decl *D, const ParsedAttr &AL) {
  bool notify = false;

  auto *RD = dyn_cast<RecordDecl>(D);
  if (RD && RD->getDefinition()) {
    RD = RD->getDefinition();
    notify = true;
  }

  if (RD) {
    ObjCBoxableAttr *BoxableAttr =
        ::new (S.Context) ObjCBoxableAttr(S.Context, AL);
    RD->addAttr(BoxableAttr);
    if (notify) {
      // we need to notify ASTReader/ASTWriter about
      // modification of existing declaration
      if (ASTMutationListener *L = S.getASTMutationListener())
        L->AddedAttributeToRecord(BoxableAttr, RD);
    }
  }
}

static void handleObjCOwnershipAttr(Sema &S, Decl *D, const ParsedAttr &AL) {
  if (hasDeclarator(D)) return;

  S.Diag(D->getBeginLoc(), diag::err_attribute_wrong_decl_type)
      << AL.getRange() << AL << ExpectedVariable;
}

static void handleObjCPreciseLifetimeAttr(Sema &S, Decl *D,
                                          const ParsedAttr &AL) {
  const auto *VD = cast<ValueDecl>(D);
  QualType QT = VD->getType();

  if (!QT->isDependentType() &&
      !QT->isObjCLifetimeType()) {
    S.Diag(AL.getLoc(), diag::err_objc_precise_lifetime_bad_type)
      << QT;
    return;
  }

  Qualifiers::ObjCLifetime Lifetime = QT.getObjCLifetime();

  // If we have no lifetime yet, check the lifetime we're presumably
  // going to infer.
  if (Lifetime == Qualifiers::OCL_None && !QT->isDependentType())
    Lifetime = QT->getObjCARCImplicitLifetime();

  switch (Lifetime) {
  case Qualifiers::OCL_None:
    assert(QT->isDependentType() &&
           "didn't infer lifetime for non-dependent type?");
    break;

  case Qualifiers::OCL_Weak:   // meaningful
  case Qualifiers::OCL_Strong: // meaningful
    break;

  case Qualifiers::OCL_ExplicitNone:
  case Qualifiers::OCL_Autoreleasing:
    S.Diag(AL.getLoc(), diag::warn_objc_precise_lifetime_meaningless)
        << (Lifetime == Qualifiers::OCL_Autoreleasing);
    break;
  }

  D->addAttr(::new (S.Context) ObjCPreciseLifetimeAttr(S.Context, AL));
}

static void handleSwiftAttrAttr(Sema &S, Decl *D, const ParsedAttr &AL) {
  // Make sure that there is a string literal as the annotation's single
  // argument.
  StringRef Str;
  if (!S.checkStringLiteralArgumentAttr(AL, 0, Str))
    return;

  D->addAttr(::new (S.Context) SwiftAttrAttr(S.Context, AL, Str));
}

static void handleSwiftBridge(Sema &S, Decl *D, const ParsedAttr &AL) {
  // Make sure that there is a string literal as the annotation's single
  // argument.
  StringRef BT;
  if (!S.checkStringLiteralArgumentAttr(AL, 0, BT))
    return;

  // Don't duplicate annotations that are already set.
  if (D->hasAttr<SwiftBridgeAttr>()) {
    S.Diag(AL.getLoc(), diag::warn_duplicate_attribute) << AL;
    return;
  }

  D->addAttr(::new (S.Context) SwiftBridgeAttr(S.Context, AL, BT));
}

static bool isErrorParameter(Sema &S, QualType QT) {
  const auto *PT = QT->getAs<PointerType>();
  if (!PT)
    return false;

  QualType Pointee = PT->getPointeeType();

  // Check for NSError**.
  if (const auto *OPT = Pointee->getAs<ObjCObjectPointerType>())
    if (const auto *ID = OPT->getInterfaceDecl())
      if (ID->getIdentifier() == S.getNSErrorIdent())
        return true;

  // Check for CFError**.
  if (const auto *PT = Pointee->getAs<PointerType>())
    if (const auto *RT = PT->getPointeeType()->getAs<RecordType>())
      if (S.isCFError(RT->getDecl()))
        return true;

  return false;
}

static void handleSwiftError(Sema &S, Decl *D, const ParsedAttr &AL) {
  auto hasErrorParameter = [](Sema &S, Decl *D, const ParsedAttr &AL) -> bool {
    for (unsigned I = 0, E = getFunctionOrMethodNumParams(D); I != E; ++I) {
      if (isErrorParameter(S, getFunctionOrMethodParamType(D, I)))
        return true;
    }

    S.Diag(AL.getLoc(), diag::err_attr_swift_error_no_error_parameter)
        << AL << isa<ObjCMethodDecl>(D);
    return false;
  };

  auto hasPointerResult = [](Sema &S, Decl *D, const ParsedAttr &AL) -> bool {
    // - C, ObjC, and block pointers are definitely okay.
    // - References are definitely not okay.
    // - nullptr_t is weird, but acceptable.
    QualType RT = getFunctionOrMethodResultType(D);
    if (RT->hasPointerRepresentation() && !RT->isReferenceType())
      return true;

    S.Diag(AL.getLoc(), diag::err_attr_swift_error_return_type)
        << AL << AL.getArgAsIdent(0)->Ident->getName() << isa<ObjCMethodDecl>(D)
        << /*pointer*/ 1;
    return false;
  };

  auto hasIntegerResult = [](Sema &S, Decl *D, const ParsedAttr &AL) -> bool {
    QualType RT = getFunctionOrMethodResultType(D);
    if (RT->isIntegralType(S.Context))
      return true;

    S.Diag(AL.getLoc(), diag::err_attr_swift_error_return_type)
        << AL << AL.getArgAsIdent(0)->Ident->getName() << isa<ObjCMethodDecl>(D)
        << /*integral*/ 0;
    return false;
  };

  if (D->isInvalidDecl())
    return;

  IdentifierLoc *Loc = AL.getArgAsIdent(0);
  SwiftErrorAttr::ConventionKind Convention;
  if (!SwiftErrorAttr::ConvertStrToConventionKind(Loc->Ident->getName(),
                                                  Convention)) {
    S.Diag(AL.getLoc(), diag::warn_attribute_type_not_supported)
        << AL << Loc->Ident;
    return;
  }

  switch (Convention) {
  case SwiftErrorAttr::None:
    // No additional validation required.
    break;

  case SwiftErrorAttr::NonNullError:
    if (!hasErrorParameter(S, D, AL))
      return;
    break;

  case SwiftErrorAttr::NullResult:
    if (!hasErrorParameter(S, D, AL) || !hasPointerResult(S, D, AL))
      return;
    break;

  case SwiftErrorAttr::NonZeroResult:
  case SwiftErrorAttr::ZeroResult:
    if (!hasErrorParameter(S, D, AL) || !hasIntegerResult(S, D, AL))
      return;
    break;
  }

  D->addAttr(::new (S.Context) SwiftErrorAttr(S.Context, AL, Convention));
}

// For a function, this will validate a compound Swift name, e.g.
// <code>init(foo:bar:baz:)</code> or <code>controllerForName(_:)</code>, and
// the function will output the number of parameter names, and whether this is a
// single-arg initializer.
//
// For a type, enum constant, property, or variable declaration, this will
// validate either a simple identifier, or a qualified
// <code>context.identifier</code> name.
static bool
validateSwiftFunctionName(Sema &S, const ParsedAttr &AL, SourceLocation Loc,
                          StringRef Name, unsigned &SwiftParamCount,
                          bool &IsSingleParamInit) {
  SwiftParamCount = 0;
  IsSingleParamInit = false;

  // Check whether this will be mapped to a getter or setter of a property.
  bool IsGetter = false, IsSetter = false;
  if (Name.startswith("getter:")) {
    IsGetter = true;
    Name = Name.substr(7);
  } else if (Name.startswith("setter:")) {
    IsSetter = true;
    Name = Name.substr(7);
  }

  if (Name.back() != ')') {
    S.Diag(Loc, diag::warn_attr_swift_name_function) << AL;
    return false;
  }

  bool IsMember = false;
  StringRef ContextName, BaseName, Parameters;

  std::tie(BaseName, Parameters) = Name.split('(');

  // Split at the first '.', if it exists, which separates the context name
  // from the base name.
  std::tie(ContextName, BaseName) = BaseName.split('.');
  if (BaseName.empty()) {
    BaseName = ContextName;
    ContextName = StringRef();
  } else if (ContextName.empty() || !isValidIdentifier(ContextName)) {
    S.Diag(Loc, diag::warn_attr_swift_name_invalid_identifier)
        << AL << /*context*/ 1;
    return false;
  } else {
    IsMember = true;
  }

  if (!isValidIdentifier(BaseName) || BaseName == "_") {
    S.Diag(Loc, diag::warn_attr_swift_name_invalid_identifier)
        << AL << /*basename*/ 0;
    return false;
  }

  bool IsSubscript = BaseName == "subscript";
  // A subscript accessor must be a getter or setter.
  if (IsSubscript && !IsGetter && !IsSetter) {
    S.Diag(Loc, diag::warn_attr_swift_name_subscript_invalid_parameter)
        << AL << /* getter or setter */ 0;
    return false;
  }

  if (Parameters.empty()) {
    S.Diag(Loc, diag::warn_attr_swift_name_missing_parameters) << AL;
    return false;
  }

  assert(Parameters.back() == ')' && "expected ')'");
  Parameters = Parameters.drop_back(); // ')'

  if (Parameters.empty()) {
    // Setters and subscripts must have at least one parameter.
    if (IsSubscript) {
      S.Diag(Loc, diag::warn_attr_swift_name_subscript_invalid_parameter)
          << AL << /* have at least one parameter */1;
      return false;
    }

    if (IsSetter) {
      S.Diag(Loc, diag::warn_attr_swift_name_setter_parameters) << AL;
      return false;
    }

    return true;
  }

  if (Parameters.back() != ':') {
    S.Diag(Loc, diag::warn_attr_swift_name_function) << AL;
    return false;
  }

  StringRef CurrentParam;
  llvm::Optional<unsigned> SelfLocation;
  unsigned NewValueCount = 0;
  llvm::Optional<unsigned> NewValueLocation;
  do {
    std::tie(CurrentParam, Parameters) = Parameters.split(':');

    if (!isValidIdentifier(CurrentParam)) {
      S.Diag(Loc, diag::warn_attr_swift_name_invalid_identifier)
          << AL << /*parameter*/2;
      return false;
    }

    if (IsMember && CurrentParam == "self") {
      // "self" indicates the "self" argument for a member.

      // More than one "self"?
      if (SelfLocation) {
        S.Diag(Loc, diag::warn_attr_swift_name_multiple_selfs) << AL;
        return false;
      }

      // The "self" location is the current parameter.
      SelfLocation = SwiftParamCount;
    } else if (CurrentParam == "newValue") {
      // "newValue" indicates the "newValue" argument for a setter.

      // There should only be one 'newValue', but it's only significant for
      // subscript accessors, so don't error right away.
      ++NewValueCount;

      NewValueLocation = SwiftParamCount;
    }

    ++SwiftParamCount;
  } while (!Parameters.empty());

  // Only instance subscripts are currently supported.
  if (IsSubscript && !SelfLocation) {
    S.Diag(Loc, diag::warn_attr_swift_name_subscript_invalid_parameter)
        << AL << /*have a 'self:' parameter*/2;
    return false;
  }

  IsSingleParamInit =
        SwiftParamCount == 1 && BaseName == "init" && CurrentParam != "_";

  // Check the number of parameters for a getter/setter.
  if (IsGetter || IsSetter) {
    // Setters have one parameter for the new value.
    unsigned NumExpectedParams = IsGetter ? 0 : 1;
    unsigned ParamDiag =
        IsGetter ? diag::warn_attr_swift_name_getter_parameters
                 : diag::warn_attr_swift_name_setter_parameters;

    // Instance methods have one parameter for "self".
    if (SelfLocation)
      ++NumExpectedParams;

    // Subscripts may have additional parameters beyond the expected params for
    // the index.
    if (IsSubscript) {
      if (SwiftParamCount < NumExpectedParams) {
        S.Diag(Loc, ParamDiag) << AL;
        return false;
      }

      // A subscript setter must explicitly label its newValue parameter to
      // distinguish it from index parameters.
      if (IsSetter) {
        if (!NewValueLocation) {
          S.Diag(Loc, diag::warn_attr_swift_name_subscript_setter_no_newValue)
              << AL;
          return false;
        }
        if (NewValueCount > 1) {
          S.Diag(Loc, diag::warn_attr_swift_name_subscript_setter_multiple_newValues)
              << AL;
          return false;
        }
      } else {
        // Subscript getters should have no 'newValue:' parameter.
        if (NewValueLocation) {
          S.Diag(Loc, diag::warn_attr_swift_name_subscript_getter_newValue)
              << AL;
          return false;
        }
      }
    } else {
      // Property accessors must have exactly the number of expected params.
      if (SwiftParamCount != NumExpectedParams) {
        S.Diag(Loc, ParamDiag) << AL;
        return false;
      }
    }
  }

  return true;
}

bool Sema::DiagnoseSwiftName(Decl *D, StringRef Name, SourceLocation Loc,
                             const ParsedAttr &AL, bool IsAsync) {
  if (isa<ObjCMethodDecl>(D) || isa<FunctionDecl>(D)) {
    ArrayRef<ParmVarDecl*> Params;
    unsigned ParamCount;

    if (const auto *Method = dyn_cast<ObjCMethodDecl>(D)) {
      ParamCount = Method->getSelector().getNumArgs();
      Params = Method->parameters().slice(0, ParamCount);
    } else {
      const auto *F = cast<FunctionDecl>(D);

      ParamCount = F->getNumParams();
      Params = F->parameters();

      if (!F->hasWrittenPrototype()) {
        Diag(Loc, diag::warn_attribute_wrong_decl_type) << AL
            << ExpectedFunctionWithProtoType;
        return false;
      }
    }

    // The async name drops the last callback parameter.
    if (IsAsync) {
      if (ParamCount == 0) {
        Diag(Loc, diag::warn_attr_swift_name_decl_missing_params)
            << AL << isa<ObjCMethodDecl>(D);
        return false;
      }
      ParamCount -= 1;
    }

    unsigned SwiftParamCount;
    bool IsSingleParamInit;
    if (!validateSwiftFunctionName(*this, AL, Loc, Name,
                                   SwiftParamCount, IsSingleParamInit))
      return false;

    bool ParamCountValid;
    if (SwiftParamCount == ParamCount) {
      ParamCountValid = true;
    } else if (SwiftParamCount > ParamCount) {
      ParamCountValid = IsSingleParamInit && ParamCount == 0;
    } else {
      // We have fewer Swift parameters than Objective-C parameters, but that
      // might be because we've transformed some of them. Check for potential
      // "out" parameters and err on the side of not warning.
      unsigned MaybeOutParamCount =
          std::count_if(Params.begin(), Params.end(),
                        [](const ParmVarDecl *Param) -> bool {
        QualType ParamTy = Param->getType();
        if (ParamTy->isReferenceType() || ParamTy->isPointerType())
          return !ParamTy->getPointeeType().isConstQualified();
        return false;
      });

      ParamCountValid = SwiftParamCount + MaybeOutParamCount >= ParamCount;
    }

    if (!ParamCountValid) {
      Diag(Loc, diag::warn_attr_swift_name_num_params)
          << (SwiftParamCount > ParamCount) << AL << ParamCount
          << SwiftParamCount;
      return false;
    }
  } else if ((isa<EnumConstantDecl>(D) || isa<ObjCProtocolDecl>(D) ||
              isa<ObjCInterfaceDecl>(D) || isa<ObjCPropertyDecl>(D) ||
              isa<VarDecl>(D) || isa<TypedefNameDecl>(D) || isa<TagDecl>(D) ||
              isa<IndirectFieldDecl>(D) || isa<FieldDecl>(D)) &&
             !IsAsync) {
    StringRef ContextName, BaseName;

    std::tie(ContextName, BaseName) = Name.split('.');
    if (BaseName.empty()) {
      BaseName = ContextName;
      ContextName = StringRef();
    } else if (!isValidIdentifier(ContextName)) {
      Diag(Loc, diag::warn_attr_swift_name_invalid_identifier) << AL
          << /*context*/1;
      return false;
    }

    if (!isValidIdentifier(BaseName)) {
      Diag(Loc, diag::warn_attr_swift_name_invalid_identifier) << AL
          << /*basename*/0;
      return false;
    }
  } else {
    Diag(Loc, diag::warn_attr_swift_name_decl_kind) << AL;
    return false;
  }
  return true;
}

static void handleSwiftName(Sema &S, Decl *D, const ParsedAttr &AL) {
  StringRef Name;
  SourceLocation Loc;
  if (!S.checkStringLiteralArgumentAttr(AL, 0, Name, &Loc))
    return;

  if (!S.DiagnoseSwiftName(D, Name, Loc, AL, /*IsAsync=*/false))
    return;

  D->addAttr(::new (S.Context) SwiftNameAttr(S.Context, AL, Name));
}

static void handleSwiftAsyncName(Sema &S, Decl *D, const ParsedAttr &AL) {
  StringRef Name;
  SourceLocation Loc;
  if (!S.checkStringLiteralArgumentAttr(AL, 0, Name, &Loc))
    return;

  if (!S.DiagnoseSwiftName(D, Name, Loc, AL, /*IsAsync=*/true))
    return;

  D->addAttr(::new (S.Context) SwiftAsyncNameAttr(S.Context, AL, Name));
}

static void handleSwiftNewType(Sema &S, Decl *D, const ParsedAttr &AL) {
  // Make sure that there is an identifier as the annotation's single argument.
  if (!checkAttributeNumArgs(S, AL, 1))
    return;

  if (!AL.isArgIdent(0)) {
    S.Diag(AL.getLoc(), diag::err_attribute_argument_type)
        << AL << AANT_ArgumentIdentifier;
    return;
  }

  SwiftNewTypeAttr::NewtypeKind Kind;
  IdentifierInfo *II = AL.getArgAsIdent(0)->Ident;
  if (!SwiftNewTypeAttr::ConvertStrToNewtypeKind(II->getName(), Kind)) {
    S.Diag(AL.getLoc(), diag::warn_attribute_type_not_supported) << AL << II;
    return;
  }

  if (!isa<TypedefNameDecl>(D)) {
    S.Diag(AL.getLoc(), diag::warn_attribute_wrong_decl_type_str)
        << AL << "typedefs";
    return;
  }

  D->addAttr(::new (S.Context) SwiftNewTypeAttr(S.Context, AL, Kind));
}

static void handleSwiftAsyncAttr(Sema &S, Decl *D, const ParsedAttr &AL) {
  if (!AL.isArgIdent(0)) {
    S.Diag(AL.getLoc(), diag::err_attribute_argument_n_type)
        << AL << 1 << AANT_ArgumentIdentifier;
    return;
  }

  SwiftAsyncAttr::Kind Kind;
  IdentifierInfo *II = AL.getArgAsIdent(0)->Ident;
  if (!SwiftAsyncAttr::ConvertStrToKind(II->getName(), Kind)) {
    S.Diag(AL.getLoc(), diag::err_swift_async_no_access) << AL << II;
    return;
  }

  ParamIdx Idx;
  if (Kind == SwiftAsyncAttr::None) {
    // If this is 'none', then there shouldn't be any additional arguments.
    if (!checkAttributeNumArgs(S, AL, 1))
      return;
  } else {
    // Non-none swift_async requires a completion handler index argument.
    if (!checkAttributeNumArgs(S, AL, 2))
      return;

    Expr *HandlerIdx = AL.getArgAsExpr(1);
    if (!checkFunctionOrMethodParameterIndex(S, D, AL, 2, HandlerIdx, Idx))
      return;

    const ParmVarDecl *CompletionBlock =
        getFunctionOrMethodParam(D, Idx.getASTIndex());
    QualType CompletionBlockType = CompletionBlock->getType();
    if (!CompletionBlockType->isBlockPointerType()) {
      S.Diag(CompletionBlock->getLocation(),
             diag::err_swift_async_bad_block_type)
          << CompletionBlock->getType();
      return;
    }
    QualType BlockTy =
        CompletionBlockType->getAs<BlockPointerType>()->getPointeeType();
    if (!BlockTy->getAs<FunctionType>()->getReturnType()->isVoidType()) {
      S.Diag(CompletionBlock->getLocation(),
             diag::err_swift_async_bad_block_type)
          << CompletionBlock->getType();
      return;
    }
  }

  D->addAttr(::new (S.Context) SwiftAsyncAttr(S.Context, AL, Kind, Idx));
}

//===----------------------------------------------------------------------===//
// Microsoft specific attribute handlers.
//===----------------------------------------------------------------------===//

UuidAttr *Sema::mergeUuidAttr(Decl *D, const AttributeCommonInfo &CI,
                              StringRef UuidAsWritten, MSGuidDecl *GuidDecl) {
  if (const auto *UA = D->getAttr<UuidAttr>()) {
    if (declaresSameEntity(UA->getGuidDecl(), GuidDecl))
      return nullptr;
    if (!UA->getGuid().empty()) {
      Diag(UA->getLocation(), diag::err_mismatched_uuid);
      Diag(CI.getLoc(), diag::note_previous_uuid);
      D->dropAttr<UuidAttr>();
    }
  }

  return ::new (Context) UuidAttr(Context, CI, UuidAsWritten, GuidDecl);
}

static void handleUuidAttr(Sema &S, Decl *D, const ParsedAttr &AL) {
  if (!S.LangOpts.CPlusPlus) {
    S.Diag(AL.getLoc(), diag::err_attribute_not_supported_in_lang)
        << AL << AttributeLangSupport::C;
    return;
  }

  StringRef OrigStrRef;
  SourceLocation LiteralLoc;
  if (!S.checkStringLiteralArgumentAttr(AL, 0, OrigStrRef, &LiteralLoc))
    return;

  // GUID format is "XXXXXXXX-XXXX-XXXX-XXXX-XXXXXXXXXXXX" or
  // "{XXXXXXXX-XXXX-XXXX-XXXX-XXXXXXXXXXXX}", normalize to the former.
  StringRef StrRef = OrigStrRef;
  if (StrRef.size() == 38 && StrRef.front() == '{' && StrRef.back() == '}')
    StrRef = StrRef.drop_front().drop_back();

  // Validate GUID length.
  if (StrRef.size() != 36) {
    S.Diag(LiteralLoc, diag::err_attribute_uuid_malformed_guid);
    return;
  }

  for (unsigned i = 0; i < 36; ++i) {
    if (i == 8 || i == 13 || i == 18 || i == 23) {
      if (StrRef[i] != '-') {
        S.Diag(LiteralLoc, diag::err_attribute_uuid_malformed_guid);
        return;
      }
    } else if (!isHexDigit(StrRef[i])) {
      S.Diag(LiteralLoc, diag::err_attribute_uuid_malformed_guid);
      return;
    }
  }

  // Convert to our parsed format and canonicalize.
  MSGuidDecl::Parts Parsed;
  StrRef.substr(0, 8).getAsInteger(16, Parsed.Part1);
  StrRef.substr(9, 4).getAsInteger(16, Parsed.Part2);
  StrRef.substr(14, 4).getAsInteger(16, Parsed.Part3);
  for (unsigned i = 0; i != 8; ++i)
    StrRef.substr(19 + 2 * i + (i >= 2 ? 1 : 0), 2)
        .getAsInteger(16, Parsed.Part4And5[i]);
  MSGuidDecl *Guid = S.Context.getMSGuidDecl(Parsed);

  // FIXME: It'd be nice to also emit a fixit removing uuid(...) (and, if it's
  // the only thing in the [] list, the [] too), and add an insertion of
  // __declspec(uuid(...)).  But sadly, neither the SourceLocs of the commas
  // separating attributes nor of the [ and the ] are in the AST.
  // Cf "SourceLocations of attribute list delimiters - [[ ... , ... ]] etc"
  // on cfe-dev.
  if (AL.isMicrosoftAttribute()) // Check for [uuid(...)] spelling.
    S.Diag(AL.getLoc(), diag::warn_atl_uuid_deprecated);

  UuidAttr *UA = S.mergeUuidAttr(D, AL, OrigStrRef, Guid);
  if (UA)
    D->addAttr(UA);
}

static void handleMSInheritanceAttr(Sema &S, Decl *D, const ParsedAttr &AL) {
  if (!S.LangOpts.CPlusPlus) {
    S.Diag(AL.getLoc(), diag::err_attribute_not_supported_in_lang)
        << AL << AttributeLangSupport::C;
    return;
  }
  MSInheritanceAttr *IA = S.mergeMSInheritanceAttr(
      D, AL, /*BestCase=*/true, (MSInheritanceModel)AL.getSemanticSpelling());
  if (IA) {
    D->addAttr(IA);
    S.Consumer.AssignInheritanceModel(cast<CXXRecordDecl>(D));
  }
}

static void handleDeclspecThreadAttr(Sema &S, Decl *D, const ParsedAttr &AL) {
  const auto *VD = cast<VarDecl>(D);
  if (!S.Context.getTargetInfo().isTLSSupported()) {
    S.Diag(AL.getLoc(), diag::err_thread_unsupported);
    return;
  }
  if (VD->getTSCSpec() != TSCS_unspecified) {
    S.Diag(AL.getLoc(), diag::err_declspec_thread_on_thread_variable);
    return;
  }
  if (VD->hasLocalStorage()) {
    S.Diag(AL.getLoc(), diag::err_thread_non_global) << "__declspec(thread)";
    return;
  }
  D->addAttr(::new (S.Context) ThreadAttr(S.Context, AL));
}

static void handleAbiTagAttr(Sema &S, Decl *D, const ParsedAttr &AL) {
  SmallVector<StringRef, 4> Tags;
  for (unsigned I = 0, E = AL.getNumArgs(); I != E; ++I) {
    StringRef Tag;
    if (!S.checkStringLiteralArgumentAttr(AL, I, Tag))
      return;
    Tags.push_back(Tag);
  }

  if (const auto *NS = dyn_cast<NamespaceDecl>(D)) {
    if (!NS->isInline()) {
      S.Diag(AL.getLoc(), diag::warn_attr_abi_tag_namespace) << 0;
      return;
    }
    if (NS->isAnonymousNamespace()) {
      S.Diag(AL.getLoc(), diag::warn_attr_abi_tag_namespace) << 1;
      return;
    }
    if (AL.getNumArgs() == 0)
      Tags.push_back(NS->getName());
  } else if (!checkAttributeAtLeastNumArgs(S, AL, 1))
    return;

  // Store tags sorted and without duplicates.
  llvm::sort(Tags);
  Tags.erase(std::unique(Tags.begin(), Tags.end()), Tags.end());

  D->addAttr(::new (S.Context)
                 AbiTagAttr(S.Context, AL, Tags.data(), Tags.size()));
}

static void handleARMInterruptAttr(Sema &S, Decl *D, const ParsedAttr &AL) {
  // Check the attribute arguments.
  if (AL.getNumArgs() > 1) {
    S.Diag(AL.getLoc(), diag::err_attribute_too_many_arguments) << AL << 1;
    return;
  }

  StringRef Str;
  SourceLocation ArgLoc;

  if (AL.getNumArgs() == 0)
    Str = "";
  else if (!S.checkStringLiteralArgumentAttr(AL, 0, Str, &ArgLoc))
    return;

  ARMInterruptAttr::InterruptType Kind;
  if (!ARMInterruptAttr::ConvertStrToInterruptType(Str, Kind)) {
    S.Diag(AL.getLoc(), diag::warn_attribute_type_not_supported) << AL << Str
                                                                 << ArgLoc;
    return;
  }

  D->addAttr(::new (S.Context) ARMInterruptAttr(S.Context, AL, Kind));
}

static void handleMSP430InterruptAttr(Sema &S, Decl *D, const ParsedAttr &AL) {
  // MSP430 'interrupt' attribute is applied to
  // a function with no parameters and void return type.
  if (!isFunctionOrMethod(D)) {
    S.Diag(D->getLocation(), diag::warn_attribute_wrong_decl_type)
        << "'interrupt'" << ExpectedFunctionOrMethod;
    return;
  }

  if (hasFunctionProto(D) && getFunctionOrMethodNumParams(D) != 0) {
    S.Diag(D->getLocation(), diag::warn_interrupt_attribute_invalid)
        << /*MSP430*/ 1 << 0;
    return;
  }

  if (!getFunctionOrMethodResultType(D)->isVoidType()) {
    S.Diag(D->getLocation(), diag::warn_interrupt_attribute_invalid)
        << /*MSP430*/ 1 << 1;
    return;
  }

  // The attribute takes one integer argument.
  if (!checkAttributeNumArgs(S, AL, 1))
    return;

  if (!AL.isArgExpr(0)) {
    S.Diag(AL.getLoc(), diag::err_attribute_argument_type)
        << AL << AANT_ArgumentIntegerConstant;
    return;
  }

  Expr *NumParamsExpr = static_cast<Expr *>(AL.getArgAsExpr(0));
  Optional<llvm::APSInt> NumParams = llvm::APSInt(32);
  if (!(NumParams = NumParamsExpr->getIntegerConstantExpr(S.Context))) {
    S.Diag(AL.getLoc(), diag::err_attribute_argument_type)
        << AL << AANT_ArgumentIntegerConstant
        << NumParamsExpr->getSourceRange();
    return;
  }
  // The argument should be in range 0..63.
  unsigned Num = NumParams->getLimitedValue(255);
  if (Num > 63) {
    S.Diag(AL.getLoc(), diag::err_attribute_argument_out_of_bounds)
        << AL << (int)NumParams->getSExtValue()
        << NumParamsExpr->getSourceRange();
    return;
  }

  D->addAttr(::new (S.Context) MSP430InterruptAttr(S.Context, AL, Num));
  D->addAttr(UsedAttr::CreateImplicit(S.Context));
}

static void handleMipsInterruptAttr(Sema &S, Decl *D, const ParsedAttr &AL) {
  // Only one optional argument permitted.
  if (AL.getNumArgs() > 1) {
    S.Diag(AL.getLoc(), diag::err_attribute_too_many_arguments) << AL << 1;
    return;
  }

  StringRef Str;
  SourceLocation ArgLoc;

  if (AL.getNumArgs() == 0)
    Str = "";
  else if (!S.checkStringLiteralArgumentAttr(AL, 0, Str, &ArgLoc))
    return;

  // Semantic checks for a function with the 'interrupt' attribute for MIPS:
  // a) Must be a function.
  // b) Must have no parameters.
  // c) Must have the 'void' return type.
  // d) Cannot have the 'mips16' attribute, as that instruction set
  //    lacks the 'eret' instruction.
  // e) The attribute itself must either have no argument or one of the
  //    valid interrupt types, see [MipsInterruptDocs].

  if (!isFunctionOrMethod(D)) {
    S.Diag(D->getLocation(), diag::warn_attribute_wrong_decl_type)
        << "'interrupt'" << ExpectedFunctionOrMethod;
    return;
  }

  if (hasFunctionProto(D) && getFunctionOrMethodNumParams(D) != 0) {
    S.Diag(D->getLocation(), diag::warn_interrupt_attribute_invalid)
        << /*MIPS*/ 0 << 0;
    return;
  }

  if (!getFunctionOrMethodResultType(D)->isVoidType()) {
    S.Diag(D->getLocation(), diag::warn_interrupt_attribute_invalid)
        << /*MIPS*/ 0 << 1;
    return;
  }

  if (checkAttrMutualExclusion<Mips16Attr>(S, D, AL))
    return;

  MipsInterruptAttr::InterruptType Kind;
  if (!MipsInterruptAttr::ConvertStrToInterruptType(Str, Kind)) {
    S.Diag(AL.getLoc(), diag::warn_attribute_type_not_supported)
        << AL << "'" + std::string(Str) + "'";
    return;
  }

  D->addAttr(::new (S.Context) MipsInterruptAttr(S.Context, AL, Kind));
}

static void handleAnyX86InterruptAttr(Sema &S, Decl *D, const ParsedAttr &AL) {
  // Semantic checks for a function with the 'interrupt' attribute.
  // a) Must be a function.
  // b) Must have the 'void' return type.
  // c) Must take 1 or 2 arguments.
  // d) The 1st argument must be a pointer.
  // e) The 2nd argument (if any) must be an unsigned integer.
  if (!isFunctionOrMethod(D) || !hasFunctionProto(D) || isInstanceMethod(D) ||
      CXXMethodDecl::isStaticOverloadedOperator(
          cast<NamedDecl>(D)->getDeclName().getCXXOverloadedOperator())) {
    S.Diag(AL.getLoc(), diag::warn_attribute_wrong_decl_type)
        << AL << ExpectedFunctionWithProtoType;
    return;
  }
  // Interrupt handler must have void return type.
  if (!getFunctionOrMethodResultType(D)->isVoidType()) {
    S.Diag(getFunctionOrMethodResultSourceRange(D).getBegin(),
           diag::err_anyx86_interrupt_attribute)
        << (S.Context.getTargetInfo().getTriple().getArch() == llvm::Triple::x86
                ? 0
                : 1)
        << 0;
    return;
  }
  // Interrupt handler must have 1 or 2 parameters.
  unsigned NumParams = getFunctionOrMethodNumParams(D);
  if (NumParams < 1 || NumParams > 2) {
    S.Diag(D->getBeginLoc(), diag::err_anyx86_interrupt_attribute)
        << (S.Context.getTargetInfo().getTriple().getArch() == llvm::Triple::x86
                ? 0
                : 1)
        << 1;
    return;
  }
  // The first argument must be a pointer.
  if (!getFunctionOrMethodParamType(D, 0)->isPointerType()) {
    S.Diag(getFunctionOrMethodParamRange(D, 0).getBegin(),
           diag::err_anyx86_interrupt_attribute)
        << (S.Context.getTargetInfo().getTriple().getArch() == llvm::Triple::x86
                ? 0
                : 1)
        << 2;
    return;
  }
  // The second argument, if present, must be an unsigned integer.
  unsigned TypeSize =
      S.Context.getTargetInfo().getTriple().getArch() == llvm::Triple::x86_64
          ? 64
          : 32;
  if (NumParams == 2 &&
      (!getFunctionOrMethodParamType(D, 1)->isUnsignedIntegerType() ||
       S.Context.getTypeSize(getFunctionOrMethodParamType(D, 1)) != TypeSize)) {
    S.Diag(getFunctionOrMethodParamRange(D, 1).getBegin(),
           diag::err_anyx86_interrupt_attribute)
        << (S.Context.getTargetInfo().getTriple().getArch() == llvm::Triple::x86
                ? 0
                : 1)
        << 3 << S.Context.getIntTypeForBitwidth(TypeSize, /*Signed=*/false);
    return;
  }
  D->addAttr(::new (S.Context) AnyX86InterruptAttr(S.Context, AL));
  D->addAttr(UsedAttr::CreateImplicit(S.Context));
}

static void handleAVRInterruptAttr(Sema &S, Decl *D, const ParsedAttr &AL) {
  if (!isFunctionOrMethod(D)) {
    S.Diag(D->getLocation(), diag::warn_attribute_wrong_decl_type)
        << "'interrupt'" << ExpectedFunction;
    return;
  }

  if (!checkAttributeNumArgs(S, AL, 0))
    return;

  handleSimpleAttribute<AVRInterruptAttr>(S, D, AL);
}

static void handleAVRSignalAttr(Sema &S, Decl *D, const ParsedAttr &AL) {
  if (!isFunctionOrMethod(D)) {
    S.Diag(D->getLocation(), diag::warn_attribute_wrong_decl_type)
        << "'signal'" << ExpectedFunction;
    return;
  }

  if (!checkAttributeNumArgs(S, AL, 0))
    return;

  handleSimpleAttribute<AVRSignalAttr>(S, D, AL);
}

static void handleBPFPreserveAIRecord(Sema &S, RecordDecl *RD) {
  // Add preserve_access_index attribute to all fields and inner records.
  for (auto D : RD->decls()) {
    if (D->hasAttr<BPFPreserveAccessIndexAttr>())
      continue;

    D->addAttr(BPFPreserveAccessIndexAttr::CreateImplicit(S.Context));
    if (auto *Rec = dyn_cast<RecordDecl>(D))
      handleBPFPreserveAIRecord(S, Rec);
  }
}

static void handleBPFPreserveAccessIndexAttr(Sema &S, Decl *D,
    const ParsedAttr &AL) {
  auto *Rec = cast<RecordDecl>(D);
  handleBPFPreserveAIRecord(S, Rec);
  Rec->addAttr(::new (S.Context) BPFPreserveAccessIndexAttr(S.Context, AL));
}

static void handleWebAssemblyExportNameAttr(Sema &S, Decl *D, const ParsedAttr &AL) {
  if (!isFunctionOrMethod(D)) {
    S.Diag(D->getLocation(), diag::warn_attribute_wrong_decl_type)
        << "'export_name'" << ExpectedFunction;
    return;
  }

  auto *FD = cast<FunctionDecl>(D);
  if (FD->isThisDeclarationADefinition()) {
    S.Diag(D->getLocation(), diag::err_alias_is_definition) << FD << 0;
    return;
  }

  StringRef Str;
  SourceLocation ArgLoc;
  if (!S.checkStringLiteralArgumentAttr(AL, 0, Str, &ArgLoc))
    return;

  D->addAttr(::new (S.Context) WebAssemblyExportNameAttr(S.Context, AL, Str));
  D->addAttr(UsedAttr::CreateImplicit(S.Context));
}

WebAssemblyImportModuleAttr *
Sema::mergeImportModuleAttr(Decl *D, const WebAssemblyImportModuleAttr &AL) {
  auto *FD = cast<FunctionDecl>(D);

  if (const auto *ExistingAttr = FD->getAttr<WebAssemblyImportModuleAttr>()) {
    if (ExistingAttr->getImportModule() == AL.getImportModule())
      return nullptr;
    Diag(ExistingAttr->getLocation(), diag::warn_mismatched_import) << 0
      << ExistingAttr->getImportModule() << AL.getImportModule();
    Diag(AL.getLoc(), diag::note_previous_attribute);
    return nullptr;
  }
  if (FD->hasBody()) {
    Diag(AL.getLoc(), diag::warn_import_on_definition) << 0;
    return nullptr;
  }
  return ::new (Context) WebAssemblyImportModuleAttr(Context, AL,
                                                     AL.getImportModule());
}

WebAssemblyImportNameAttr *
Sema::mergeImportNameAttr(Decl *D, const WebAssemblyImportNameAttr &AL) {
  auto *FD = cast<FunctionDecl>(D);

  if (const auto *ExistingAttr = FD->getAttr<WebAssemblyImportNameAttr>()) {
    if (ExistingAttr->getImportName() == AL.getImportName())
      return nullptr;
    Diag(ExistingAttr->getLocation(), diag::warn_mismatched_import) << 1
      << ExistingAttr->getImportName() << AL.getImportName();
    Diag(AL.getLoc(), diag::note_previous_attribute);
    return nullptr;
  }
  if (FD->hasBody()) {
    Diag(AL.getLoc(), diag::warn_import_on_definition) << 1;
    return nullptr;
  }
  return ::new (Context) WebAssemblyImportNameAttr(Context, AL,
                                                   AL.getImportName());
}

static void
handleWebAssemblyImportModuleAttr(Sema &S, Decl *D, const ParsedAttr &AL) {
  auto *FD = cast<FunctionDecl>(D);

  StringRef Str;
  SourceLocation ArgLoc;
  if (!S.checkStringLiteralArgumentAttr(AL, 0, Str, &ArgLoc))
    return;
  if (FD->hasBody()) {
    S.Diag(AL.getLoc(), diag::warn_import_on_definition) << 0;
    return;
  }

  FD->addAttr(::new (S.Context)
                  WebAssemblyImportModuleAttr(S.Context, AL, Str));
}

static void
handleWebAssemblyImportNameAttr(Sema &S, Decl *D, const ParsedAttr &AL) {
  auto *FD = cast<FunctionDecl>(D);

  StringRef Str;
  SourceLocation ArgLoc;
  if (!S.checkStringLiteralArgumentAttr(AL, 0, Str, &ArgLoc))
    return;
  if (FD->hasBody()) {
    S.Diag(AL.getLoc(), diag::warn_import_on_definition) << 1;
    return;
  }

  FD->addAttr(::new (S.Context) WebAssemblyImportNameAttr(S.Context, AL, Str));
}

static void handleRISCVInterruptAttr(Sema &S, Decl *D,
                                     const ParsedAttr &AL) {
  // Warn about repeated attributes.
  if (const auto *A = D->getAttr<RISCVInterruptAttr>()) {
    S.Diag(AL.getRange().getBegin(),
      diag::warn_riscv_repeated_interrupt_attribute);
    S.Diag(A->getLocation(), diag::note_riscv_repeated_interrupt_attribute);
    return;
  }

  // Check the attribute argument. Argument is optional.
  if (!checkAttributeAtMostNumArgs(S, AL, 1))
    return;

  StringRef Str;
  SourceLocation ArgLoc;

  // 'machine'is the default interrupt mode.
  if (AL.getNumArgs() == 0)
    Str = "machine";
  else if (!S.checkStringLiteralArgumentAttr(AL, 0, Str, &ArgLoc))
    return;

  // Semantic checks for a function with the 'interrupt' attribute:
  // - Must be a function.
  // - Must have no parameters.
  // - Must have the 'void' return type.
  // - The attribute itself must either have no argument or one of the
  //   valid interrupt types, see [RISCVInterruptDocs].

  if (D->getFunctionType() == nullptr) {
    S.Diag(D->getLocation(), diag::warn_attribute_wrong_decl_type)
      << "'interrupt'" << ExpectedFunction;
    return;
  }

  if (hasFunctionProto(D) && getFunctionOrMethodNumParams(D) != 0) {
    S.Diag(D->getLocation(), diag::warn_interrupt_attribute_invalid)
      << /*RISC-V*/ 2 << 0;
    return;
  }

  if (!getFunctionOrMethodResultType(D)->isVoidType()) {
    S.Diag(D->getLocation(), diag::warn_interrupt_attribute_invalid)
      << /*RISC-V*/ 2 << 1;
    return;
  }

  RISCVInterruptAttr::InterruptType Kind;
  if (!RISCVInterruptAttr::ConvertStrToInterruptType(Str, Kind)) {
    S.Diag(AL.getLoc(), diag::warn_attribute_type_not_supported) << AL << Str
                                                                 << ArgLoc;
    return;
  }

  D->addAttr(::new (S.Context) RISCVInterruptAttr(S.Context, AL, Kind));
}

static void handleInterruptAttr(Sema &S, Decl *D, const ParsedAttr &AL) {
  // Dispatch the interrupt attribute based on the current target.
  switch (S.Context.getTargetInfo().getTriple().getArch()) {
  case llvm::Triple::msp430:
    handleMSP430InterruptAttr(S, D, AL);
    break;
  case llvm::Triple::mipsel:
  case llvm::Triple::mips:
    handleMipsInterruptAttr(S, D, AL);
    break;
  case llvm::Triple::x86:
  case llvm::Triple::x86_64:
    handleAnyX86InterruptAttr(S, D, AL);
    break;
  case llvm::Triple::avr:
    handleAVRInterruptAttr(S, D, AL);
    break;
  case llvm::Triple::riscv32:
  case llvm::Triple::riscv64:
    handleRISCVInterruptAttr(S, D, AL);
    break;
  default:
    handleARMInterruptAttr(S, D, AL);
    break;
  }
}

static bool
checkAMDGPUFlatWorkGroupSizeArguments(Sema &S, Expr *MinExpr, Expr *MaxExpr,
                                      const AMDGPUFlatWorkGroupSizeAttr &Attr) {
  // Accept template arguments for now as they depend on something else.
  // We'll get to check them when they eventually get instantiated.
  if (MinExpr->isValueDependent() || MaxExpr->isValueDependent())
    return false;

  uint32_t Min = 0;
  if (!checkUInt32Argument(S, Attr, MinExpr, Min, 0))
    return true;

  uint32_t Max = 0;
  if (!checkUInt32Argument(S, Attr, MaxExpr, Max, 1))
    return true;

  if (Min == 0 && Max != 0) {
    S.Diag(Attr.getLocation(), diag::err_attribute_argument_invalid)
        << &Attr << 0;
    return true;
  }
  if (Min > Max) {
    S.Diag(Attr.getLocation(), diag::err_attribute_argument_invalid)
        << &Attr << 1;
    return true;
  }

  return false;
}

void Sema::addAMDGPUFlatWorkGroupSizeAttr(Decl *D,
                                          const AttributeCommonInfo &CI,
                                          Expr *MinExpr, Expr *MaxExpr) {
  AMDGPUFlatWorkGroupSizeAttr TmpAttr(Context, CI, MinExpr, MaxExpr);

  if (checkAMDGPUFlatWorkGroupSizeArguments(*this, MinExpr, MaxExpr, TmpAttr))
    return;

  D->addAttr(::new (Context)
                 AMDGPUFlatWorkGroupSizeAttr(Context, CI, MinExpr, MaxExpr));
}

static void handleAMDGPUFlatWorkGroupSizeAttr(Sema &S, Decl *D,
                                              const ParsedAttr &AL) {
  Expr *MinExpr = AL.getArgAsExpr(0);
  Expr *MaxExpr = AL.getArgAsExpr(1);

  S.addAMDGPUFlatWorkGroupSizeAttr(D, AL, MinExpr, MaxExpr);
}

static bool checkAMDGPUWavesPerEUArguments(Sema &S, Expr *MinExpr,
                                           Expr *MaxExpr,
                                           const AMDGPUWavesPerEUAttr &Attr) {
  if (S.DiagnoseUnexpandedParameterPack(MinExpr) ||
      (MaxExpr && S.DiagnoseUnexpandedParameterPack(MaxExpr)))
    return true;

  // Accept template arguments for now as they depend on something else.
  // We'll get to check them when they eventually get instantiated.
  if (MinExpr->isValueDependent() || (MaxExpr && MaxExpr->isValueDependent()))
    return false;

  uint32_t Min = 0;
  if (!checkUInt32Argument(S, Attr, MinExpr, Min, 0))
    return true;

  uint32_t Max = 0;
  if (MaxExpr && !checkUInt32Argument(S, Attr, MaxExpr, Max, 1))
    return true;

  if (Min == 0 && Max != 0) {
    S.Diag(Attr.getLocation(), diag::err_attribute_argument_invalid)
        << &Attr << 0;
    return true;
  }
  if (Max != 0 && Min > Max) {
    S.Diag(Attr.getLocation(), diag::err_attribute_argument_invalid)
        << &Attr << 1;
    return true;
  }

  return false;
}

void Sema::addAMDGPUWavesPerEUAttr(Decl *D, const AttributeCommonInfo &CI,
                                   Expr *MinExpr, Expr *MaxExpr) {
  AMDGPUWavesPerEUAttr TmpAttr(Context, CI, MinExpr, MaxExpr);

  if (checkAMDGPUWavesPerEUArguments(*this, MinExpr, MaxExpr, TmpAttr))
    return;

  D->addAttr(::new (Context)
                 AMDGPUWavesPerEUAttr(Context, CI, MinExpr, MaxExpr));
}

static void handleAMDGPUWavesPerEUAttr(Sema &S, Decl *D, const ParsedAttr &AL) {
  if (!checkAttributeAtLeastNumArgs(S, AL, 1) ||
      !checkAttributeAtMostNumArgs(S, AL, 2))
    return;

  Expr *MinExpr = AL.getArgAsExpr(0);
  Expr *MaxExpr = (AL.getNumArgs() > 1) ? AL.getArgAsExpr(1) : nullptr;

  S.addAMDGPUWavesPerEUAttr(D, AL, MinExpr, MaxExpr);
}

static void handleAMDGPUNumSGPRAttr(Sema &S, Decl *D, const ParsedAttr &AL) {
  uint32_t NumSGPR = 0;
  Expr *NumSGPRExpr = AL.getArgAsExpr(0);
  if (!checkUInt32Argument(S, AL, NumSGPRExpr, NumSGPR))
    return;

  D->addAttr(::new (S.Context) AMDGPUNumSGPRAttr(S.Context, AL, NumSGPR));
}

static void handleAMDGPUNumVGPRAttr(Sema &S, Decl *D, const ParsedAttr &AL) {
  uint32_t NumVGPR = 0;
  Expr *NumVGPRExpr = AL.getArgAsExpr(0);
  if (!checkUInt32Argument(S, AL, NumVGPRExpr, NumVGPR))
    return;

  D->addAttr(::new (S.Context) AMDGPUNumVGPRAttr(S.Context, AL, NumVGPR));
}

static void handleX86ForceAlignArgPointerAttr(Sema &S, Decl *D,
                                              const ParsedAttr &AL) {
  // If we try to apply it to a function pointer, don't warn, but don't
  // do anything, either. It doesn't matter anyway, because there's nothing
  // special about calling a force_align_arg_pointer function.
  const auto *VD = dyn_cast<ValueDecl>(D);
  if (VD && VD->getType()->isFunctionPointerType())
    return;
  // Also don't warn on function pointer typedefs.
  const auto *TD = dyn_cast<TypedefNameDecl>(D);
  if (TD && (TD->getUnderlyingType()->isFunctionPointerType() ||
    TD->getUnderlyingType()->isFunctionType()))
    return;
  // Attribute can only be applied to function types.
  if (!isa<FunctionDecl>(D)) {
    S.Diag(AL.getLoc(), diag::warn_attribute_wrong_decl_type)
        << AL << ExpectedFunction;
    return;
  }

  D->addAttr(::new (S.Context) X86ForceAlignArgPointerAttr(S.Context, AL));
}

static void handleLayoutVersion(Sema &S, Decl *D, const ParsedAttr &AL) {
  uint32_t Version;
  Expr *VersionExpr = static_cast<Expr *>(AL.getArgAsExpr(0));
  if (!checkUInt32Argument(S, AL, AL.getArgAsExpr(0), Version))
    return;

  // TODO: Investigate what happens with the next major version of MSVC.
  if (Version != LangOptions::MSVC2015 / 100) {
    S.Diag(AL.getLoc(), diag::err_attribute_argument_out_of_bounds)
        << AL << Version << VersionExpr->getSourceRange();
    return;
  }

  // The attribute expects a "major" version number like 19, but new versions of
  // MSVC have moved to updating the "minor", or less significant numbers, so we
  // have to multiply by 100 now.
  Version *= 100;

  D->addAttr(::new (S.Context) LayoutVersionAttr(S.Context, AL, Version));
}

DLLImportAttr *Sema::mergeDLLImportAttr(Decl *D,
                                        const AttributeCommonInfo &CI) {
  if (D->hasAttr<DLLExportAttr>()) {
    Diag(CI.getLoc(), diag::warn_attribute_ignored) << "'dllimport'";
    return nullptr;
  }

  if (D->hasAttr<DLLImportAttr>())
    return nullptr;

  return ::new (Context) DLLImportAttr(Context, CI);
}

DLLExportAttr *Sema::mergeDLLExportAttr(Decl *D,
                                        const AttributeCommonInfo &CI) {
  if (DLLImportAttr *Import = D->getAttr<DLLImportAttr>()) {
    Diag(Import->getLocation(), diag::warn_attribute_ignored) << Import;
    D->dropAttr<DLLImportAttr>();
  }

  if (D->hasAttr<DLLExportAttr>())
    return nullptr;

  return ::new (Context) DLLExportAttr(Context, CI);
}

static void handleDLLAttr(Sema &S, Decl *D, const ParsedAttr &A) {
  if (isa<ClassTemplatePartialSpecializationDecl>(D) &&
      (S.Context.getTargetInfo().shouldDLLImportComdatSymbols())) {
    S.Diag(A.getRange().getBegin(), diag::warn_attribute_ignored) << A;
    return;
  }

  if (const auto *FD = dyn_cast<FunctionDecl>(D)) {
    if (FD->isInlined() && A.getKind() == ParsedAttr::AT_DLLImport &&
        !(S.Context.getTargetInfo().shouldDLLImportComdatSymbols())) {
      // MinGW doesn't allow dllimport on inline functions.
      S.Diag(A.getRange().getBegin(), diag::warn_attribute_ignored_on_inline)
          << A;
      return;
    }
  }

  if (const auto *MD = dyn_cast<CXXMethodDecl>(D)) {
    if ((S.Context.getTargetInfo().shouldDLLImportComdatSymbols()) &&
        MD->getParent()->isLambda()) {
      S.Diag(A.getRange().getBegin(), diag::err_attribute_dll_lambda) << A;
      return;
    }
  }

  Attr *NewAttr = A.getKind() == ParsedAttr::AT_DLLExport
                      ? (Attr *)S.mergeDLLExportAttr(D, A)
                      : (Attr *)S.mergeDLLImportAttr(D, A);
  if (NewAttr)
    D->addAttr(NewAttr);
}

MSInheritanceAttr *
Sema::mergeMSInheritanceAttr(Decl *D, const AttributeCommonInfo &CI,
                             bool BestCase,
                             MSInheritanceModel Model) {
  if (MSInheritanceAttr *IA = D->getAttr<MSInheritanceAttr>()) {
    if (IA->getInheritanceModel() == Model)
      return nullptr;
    Diag(IA->getLocation(), diag::err_mismatched_ms_inheritance)
        << 1 /*previous declaration*/;
    Diag(CI.getLoc(), diag::note_previous_ms_inheritance);
    D->dropAttr<MSInheritanceAttr>();
  }

  auto *RD = cast<CXXRecordDecl>(D);
  if (RD->hasDefinition()) {
    if (checkMSInheritanceAttrOnDefinition(RD, CI.getRange(), BestCase,
                                           Model)) {
      return nullptr;
    }
  } else {
    if (isa<ClassTemplatePartialSpecializationDecl>(RD)) {
      Diag(CI.getLoc(), diag::warn_ignored_ms_inheritance)
          << 1 /*partial specialization*/;
      return nullptr;
    }
    if (RD->getDescribedClassTemplate()) {
      Diag(CI.getLoc(), diag::warn_ignored_ms_inheritance)
          << 0 /*primary template*/;
      return nullptr;
    }
  }

  return ::new (Context) MSInheritanceAttr(Context, CI, BestCase);
}

static void handleCapabilityAttr(Sema &S, Decl *D, const ParsedAttr &AL) {
  // The capability attributes take a single string parameter for the name of
  // the capability they represent. The lockable attribute does not take any
  // parameters. However, semantically, both attributes represent the same
  // concept, and so they use the same semantic attribute. Eventually, the
  // lockable attribute will be removed.
  //
  // For backward compatibility, any capability which has no specified string
  // literal will be considered a "mutex."
  StringRef N("mutex");
  SourceLocation LiteralLoc;
  if (AL.getKind() == ParsedAttr::AT_Capability &&
      !S.checkStringLiteralArgumentAttr(AL, 0, N, &LiteralLoc))
    return;

  D->addAttr(::new (S.Context) CapabilityAttr(S.Context, AL, N));
}

static void handleAssertCapabilityAttr(Sema &S, Decl *D, const ParsedAttr &AL) {
  SmallVector<Expr*, 1> Args;
  if (!checkLockFunAttrCommon(S, D, AL, Args))
    return;

  D->addAttr(::new (S.Context)
                 AssertCapabilityAttr(S.Context, AL, Args.data(), Args.size()));
}

static void handleAcquireCapabilityAttr(Sema &S, Decl *D,
                                        const ParsedAttr &AL) {
  SmallVector<Expr*, 1> Args;
  if (!checkLockFunAttrCommon(S, D, AL, Args))
    return;

  D->addAttr(::new (S.Context) AcquireCapabilityAttr(S.Context, AL, Args.data(),
                                                     Args.size()));
}

static void handleTryAcquireCapabilityAttr(Sema &S, Decl *D,
                                           const ParsedAttr &AL) {
  SmallVector<Expr*, 2> Args;
  if (!checkTryLockFunAttrCommon(S, D, AL, Args))
    return;

  D->addAttr(::new (S.Context) TryAcquireCapabilityAttr(
      S.Context, AL, AL.getArgAsExpr(0), Args.data(), Args.size()));
}

static void handleReleaseCapabilityAttr(Sema &S, Decl *D,
                                        const ParsedAttr &AL) {
  // Check that all arguments are lockable objects.
  SmallVector<Expr *, 1> Args;
  checkAttrArgsAreCapabilityObjs(S, D, AL, Args, 0, true);

  D->addAttr(::new (S.Context) ReleaseCapabilityAttr(S.Context, AL, Args.data(),
                                                     Args.size()));
}

static void handleRequiresCapabilityAttr(Sema &S, Decl *D,
                                         const ParsedAttr &AL) {
  if (!checkAttributeAtLeastNumArgs(S, AL, 1))
    return;

  // check that all arguments are lockable objects
  SmallVector<Expr*, 1> Args;
  checkAttrArgsAreCapabilityObjs(S, D, AL, Args);
  if (Args.empty())
    return;

  RequiresCapabilityAttr *RCA = ::new (S.Context)
      RequiresCapabilityAttr(S.Context, AL, Args.data(), Args.size());

  D->addAttr(RCA);
}

static void handleDeprecatedAttr(Sema &S, Decl *D, const ParsedAttr &AL) {
  if (const auto *NSD = dyn_cast<NamespaceDecl>(D)) {
    if (NSD->isAnonymousNamespace()) {
      S.Diag(AL.getLoc(), diag::warn_deprecated_anonymous_namespace);
      // Do not want to attach the attribute to the namespace because that will
      // cause confusing diagnostic reports for uses of declarations within the
      // namespace.
      return;
    }
  }

  // Handle the cases where the attribute has a text message.
  StringRef Str, Replacement;
  if (AL.isArgExpr(0) && AL.getArgAsExpr(0) &&
      !S.checkStringLiteralArgumentAttr(AL, 0, Str))
    return;

  // Only support a single optional message for Declspec and CXX11.
  if (AL.isDeclspecAttribute() || AL.isCXX11Attribute())
    checkAttributeAtMostNumArgs(S, AL, 1);
  else if (AL.isArgExpr(1) && AL.getArgAsExpr(1) &&
           !S.checkStringLiteralArgumentAttr(AL, 1, Replacement))
    return;

  if (!S.getLangOpts().CPlusPlus14 && AL.isCXX11Attribute() && !AL.isGNUScope())
    S.Diag(AL.getLoc(), diag::ext_cxx14_attr) << AL;

  D->addAttr(::new (S.Context) DeprecatedAttr(S.Context, AL, Str, Replacement));
}

static bool isGlobalVar(const Decl *D) {
  if (const auto *S = dyn_cast<VarDecl>(D))
    return S->hasGlobalStorage();
  return false;
}

static void handleNoSanitizeAttr(Sema &S, Decl *D, const ParsedAttr &AL) {
  if (!checkAttributeAtLeastNumArgs(S, AL, 1))
    return;

  std::vector<StringRef> Sanitizers;

  for (unsigned I = 0, E = AL.getNumArgs(); I != E; ++I) {
    StringRef SanitizerName;
    SourceLocation LiteralLoc;

    if (!S.checkStringLiteralArgumentAttr(AL, I, SanitizerName, &LiteralLoc))
      return;

    if (parseSanitizerValue(SanitizerName, /*AllowGroups=*/true) ==
        SanitizerMask())
      S.Diag(LiteralLoc, diag::warn_unknown_sanitizer_ignored) << SanitizerName;
    else if (isGlobalVar(D) && SanitizerName != "address")
      S.Diag(D->getLocation(), diag::err_attribute_wrong_decl_type)
          << AL << ExpectedFunctionOrMethod;
    Sanitizers.push_back(SanitizerName);
  }

  D->addAttr(::new (S.Context) NoSanitizeAttr(S.Context, AL, Sanitizers.data(),
                                              Sanitizers.size()));
}

static void handleNoSanitizeSpecificAttr(Sema &S, Decl *D,
                                         const ParsedAttr &AL) {
  StringRef AttrName = AL.getAttrName()->getName();
  normalizeName(AttrName);
  StringRef SanitizerName = llvm::StringSwitch<StringRef>(AttrName)
                                .Case("no_address_safety_analysis", "address")
                                .Case("no_sanitize_address", "address")
                                .Case("no_sanitize_thread", "thread")
                                .Case("no_sanitize_memory", "memory");
  if (isGlobalVar(D) && SanitizerName != "address")
    S.Diag(D->getLocation(), diag::err_attribute_wrong_decl_type)
        << AL << ExpectedFunction;

  // FIXME: Rather than create a NoSanitizeSpecificAttr, this creates a
  // NoSanitizeAttr object; but we need to calculate the correct spelling list
  // index rather than incorrectly assume the index for NoSanitizeSpecificAttr
  // has the same spellings as the index for NoSanitizeAttr. We don't have a
  // general way to "translate" between the two, so this hack attempts to work
  // around the issue with hard-coded indicies. This is critical for calling
  // getSpelling() or prettyPrint() on the resulting semantic attribute object
  // without failing assertions.
  unsigned TranslatedSpellingIndex = 0;
  if (AL.isC2xAttribute() || AL.isCXX11Attribute())
    TranslatedSpellingIndex = 1;

  AttributeCommonInfo Info = AL;
  Info.setAttributeSpellingListIndex(TranslatedSpellingIndex);
  D->addAttr(::new (S.Context)
                 NoSanitizeAttr(S.Context, Info, &SanitizerName, 1));
}

static void handleInternalLinkageAttr(Sema &S, Decl *D, const ParsedAttr &AL) {
  if (InternalLinkageAttr *Internal = S.mergeInternalLinkageAttr(D, AL))
    D->addAttr(Internal);
}

static void handleOpenCLNoSVMAttr(Sema &S, Decl *D, const ParsedAttr &AL) {
  if (S.LangOpts.OpenCLVersion != 200)
    S.Diag(AL.getLoc(), diag::err_attribute_requires_opencl_version)
        << AL << "2.0" << 0;
  else
    S.Diag(AL.getLoc(), diag::warn_opencl_attr_deprecated_ignored) << AL
                                                                   << "2.0";
}

/// Handles semantic checking for features that are common to all attributes,
/// such as checking whether a parameter was properly specified, or the correct
/// number of arguments were passed, etc.
static bool handleCommonAttributeFeatures(Sema &S, Decl *D,
                                          const ParsedAttr &AL) {
  // Several attributes carry different semantics than the parsing requires, so
  // those are opted out of the common argument checks.
  //
  // We also bail on unknown and ignored attributes because those are handled
  // as part of the target-specific handling logic.
  if (AL.getKind() == ParsedAttr::UnknownAttribute)
    return false;
  // Check whether the attribute requires specific language extensions to be
  // enabled.
  if (!AL.diagnoseLangOpts(S))
    return true;
  // Check whether the attribute appertains to the given subject.
  if (!AL.diagnoseAppertainsTo(S, D))
    return true;
  if (AL.hasCustomParsing())
    return false;

  if (AL.getMinArgs() == AL.getMaxArgs()) {
    // If there are no optional arguments, then checking for the argument count
    // is trivial.
    if (!checkAttributeNumArgs(S, AL, AL.getMinArgs()))
      return true;
  } else {
    // There are optional arguments, so checking is slightly more involved.
    if (AL.getMinArgs() &&
        !checkAttributeAtLeastNumArgs(S, AL, AL.getMinArgs()))
      return true;
    else if (!AL.hasVariadicArg() && AL.getMaxArgs() &&
             !checkAttributeAtMostNumArgs(S, AL, AL.getMaxArgs()))
      return true;
  }

  if (S.CheckAttrTarget(AL))
    return true;

  return false;
}

static void handleOpenCLAccessAttr(Sema &S, Decl *D, const ParsedAttr &AL) {
  if (D->isInvalidDecl())
    return;

  // Check if there is only one access qualifier.
  if (D->hasAttr<OpenCLAccessAttr>()) {
    if (D->getAttr<OpenCLAccessAttr>()->getSemanticSpelling() ==
        AL.getSemanticSpelling()) {
      S.Diag(AL.getLoc(), diag::warn_duplicate_declspec)
          << AL.getAttrName()->getName() << AL.getRange();
    } else {
      S.Diag(AL.getLoc(), diag::err_opencl_multiple_access_qualifiers)
          << D->getSourceRange();
      D->setInvalidDecl(true);
      return;
    }
  }

  // OpenCL v2.0 s6.6 - read_write can be used for image types to specify that an
  // image object can be read and written.
  // OpenCL v2.0 s6.13.6 - A kernel cannot read from and write to the same pipe
  // object. Using the read_write (or __read_write) qualifier with the pipe
  // qualifier is a compilation error.
  if (const auto *PDecl = dyn_cast<ParmVarDecl>(D)) {
    const Type *DeclTy = PDecl->getType().getCanonicalType().getTypePtr();
    if (AL.getAttrName()->getName().find("read_write") != StringRef::npos) {
      if ((!S.getLangOpts().OpenCLCPlusPlus &&
           S.getLangOpts().OpenCLVersion < 200) ||
          DeclTy->isPipeType()) {
        S.Diag(AL.getLoc(), diag::err_opencl_invalid_read_write)
            << AL << PDecl->getType() << DeclTy->isImageType();
        D->setInvalidDecl(true);
        return;
      }
    }
  }

  D->addAttr(::new (S.Context) OpenCLAccessAttr(S.Context, AL));
}

static void handleSYCLKernelAttr(Sema &S, Decl *D, const ParsedAttr &AL) {
  // The 'sycl_kernel' attribute applies only to function templates.
  const auto *FD = cast<FunctionDecl>(D);
  const FunctionTemplateDecl *FT = FD->getDescribedFunctionTemplate();
  assert(FT && "Function template is expected");

  // Function template must have at least two template parameters so it
  // can be used in OpenCL kernel generation.
  const TemplateParameterList *TL = FT->getTemplateParameters();
  if (S.LangOpts.SYCLIsDevice && TL->size() < 2) {
    S.Diag(FT->getLocation(), diag::warn_sycl_kernel_num_of_template_params);
    return;
  }

  // The first two template parameters must be typenames.
  for (unsigned I = 0; I < 2 && I < TL->size(); ++I) {
    const NamedDecl *TParam = TL->getParam(I);
    if (isa<NonTypeTemplateParmDecl>(TParam)) {
      S.Diag(FT->getLocation(),
             diag::warn_sycl_kernel_invalid_template_param_type);
      return;
    }
  }

  // Function must have at least one parameter.
  if (getFunctionOrMethodNumParams(D) < 1) {
    S.Diag(FT->getLocation(), diag::warn_sycl_kernel_num_of_function_params);
    return;
  }

  // Function must return void.
  QualType RetTy = getFunctionOrMethodResultType(D);
  if (!RetTy->isVoidType()) {
    S.Diag(FT->getLocation(), diag::warn_sycl_kernel_return_type);
    return;
  }

  handleSimpleAttribute<SYCLKernelAttr>(S, D, AL);
}

static void handleDestroyAttr(Sema &S, Decl *D, const ParsedAttr &A) {
  if (!cast<VarDecl>(D)->hasGlobalStorage()) {
    S.Diag(D->getLocation(), diag::err_destroy_attr_on_non_static_var)
        << (A.getKind() == ParsedAttr::AT_AlwaysDestroy);
    return;
  }

  if (A.getKind() == ParsedAttr::AT_AlwaysDestroy)
    handleSimpleAttributeWithExclusions<AlwaysDestroyAttr, NoDestroyAttr>(S, D, A);
  else
    handleSimpleAttributeWithExclusions<NoDestroyAttr, AlwaysDestroyAttr>(S, D, A);
}

static void handleUninitializedAttr(Sema &S, Decl *D, const ParsedAttr &AL) {
  assert(cast<VarDecl>(D)->getStorageDuration() == SD_Automatic &&
         "uninitialized is only valid on automatic duration variables");
  D->addAttr(::new (S.Context) UninitializedAttr(S.Context, AL));
}

static bool tryMakeVariablePseudoStrong(Sema &S, VarDecl *VD,
                                        bool DiagnoseFailure) {
  QualType Ty = VD->getType();
  if (!Ty->isObjCRetainableType()) {
    if (DiagnoseFailure) {
      S.Diag(VD->getBeginLoc(), diag::warn_ignored_objc_externally_retained)
          << 0;
    }
    return false;
  }

  Qualifiers::ObjCLifetime LifetimeQual = Ty.getQualifiers().getObjCLifetime();

  // Sema::inferObjCARCLifetime must run after processing decl attributes
  // (because __block lowers to an attribute), so if the lifetime hasn't been
  // explicitly specified, infer it locally now.
  if (LifetimeQual == Qualifiers::OCL_None)
    LifetimeQual = Ty->getObjCARCImplicitLifetime();

  // The attributes only really makes sense for __strong variables; ignore any
  // attempts to annotate a parameter with any other lifetime qualifier.
  if (LifetimeQual != Qualifiers::OCL_Strong) {
    if (DiagnoseFailure) {
      S.Diag(VD->getBeginLoc(), diag::warn_ignored_objc_externally_retained)
          << 1;
    }
    return false;
  }

  // Tampering with the type of a VarDecl here is a bit of a hack, but we need
  // to ensure that the variable is 'const' so that we can error on
  // modification, which can otherwise over-release.
  VD->setType(Ty.withConst());
  VD->setARCPseudoStrong(true);
  return true;
}

static void handleObjCExternallyRetainedAttr(Sema &S, Decl *D,
                                             const ParsedAttr &AL) {
  if (auto *VD = dyn_cast<VarDecl>(D)) {
    assert(!isa<ParmVarDecl>(VD) && "should be diagnosed automatically");
    if (!VD->hasLocalStorage()) {
      S.Diag(D->getBeginLoc(), diag::warn_ignored_objc_externally_retained)
          << 0;
      return;
    }

    if (!tryMakeVariablePseudoStrong(S, VD, /*DiagnoseFailure=*/true))
      return;

    handleSimpleAttribute<ObjCExternallyRetainedAttr>(S, D, AL);
    return;
  }

  // If D is a function-like declaration (method, block, or function), then we
  // make every parameter psuedo-strong.
  unsigned NumParams =
      hasFunctionProto(D) ? getFunctionOrMethodNumParams(D) : 0;
  for (unsigned I = 0; I != NumParams; ++I) {
    auto *PVD = const_cast<ParmVarDecl *>(getFunctionOrMethodParam(D, I));
    QualType Ty = PVD->getType();

    // If a user wrote a parameter with __strong explicitly, then assume they
    // want "real" strong semantics for that parameter. This works because if
    // the parameter was written with __strong, then the strong qualifier will
    // be non-local.
    if (Ty.getLocalUnqualifiedType().getQualifiers().getObjCLifetime() ==
        Qualifiers::OCL_Strong)
      continue;

    tryMakeVariablePseudoStrong(S, PVD, /*DiagnoseFailure=*/false);
  }
  handleSimpleAttribute<ObjCExternallyRetainedAttr>(S, D, AL);
}

static void handleMIGServerRoutineAttr(Sema &S, Decl *D, const ParsedAttr &AL) {
  // Check that the return type is a `typedef int kern_return_t` or a typedef
  // around it, because otherwise MIG convention checks make no sense.
  // BlockDecl doesn't store a return type, so it's annoying to check,
  // so let's skip it for now.
  if (!isa<BlockDecl>(D)) {
    QualType T = getFunctionOrMethodResultType(D);
    bool IsKernReturnT = false;
    while (const auto *TT = T->getAs<TypedefType>()) {
      IsKernReturnT = (TT->getDecl()->getName() == "kern_return_t");
      T = TT->desugar();
    }
    if (!IsKernReturnT || T.getCanonicalType() != S.getASTContext().IntTy) {
      S.Diag(D->getBeginLoc(),
             diag::warn_mig_server_routine_does_not_return_kern_return_t);
      return;
    }
  }

  handleSimpleAttribute<MIGServerRoutineAttr>(S, D, AL);
}

static void handleMSAllocatorAttr(Sema &S, Decl *D, const ParsedAttr &AL) {
  // Warn if the return type is not a pointer or reference type.
  if (auto *FD = dyn_cast<FunctionDecl>(D)) {
    QualType RetTy = FD->getReturnType();
    if (!RetTy->isPointerType() && !RetTy->isReferenceType()) {
      S.Diag(AL.getLoc(), diag::warn_declspec_allocator_nonpointer)
          << AL.getRange() << RetTy;
      return;
    }
  }

  handleSimpleAttribute<MSAllocatorAttr>(S, D, AL);
}

static void handleAcquireHandleAttr(Sema &S, Decl *D, const ParsedAttr &AL) {
  if (AL.isUsedAsTypeAttr())
    return;
  // Warn if the parameter is definitely not an output parameter.
  if (const auto *PVD = dyn_cast<ParmVarDecl>(D)) {
    if (PVD->getType()->isIntegerType()) {
      S.Diag(AL.getLoc(), diag::err_attribute_output_parameter)
          << AL.getRange();
      return;
    }
  }
  StringRef Argument;
  if (!S.checkStringLiteralArgumentAttr(AL, 0, Argument))
    return;
  D->addAttr(AcquireHandleAttr::Create(S.Context, Argument, AL));
}

template<typename Attr>
static void handleHandleAttr(Sema &S, Decl *D, const ParsedAttr &AL) {
  StringRef Argument;
  if (!S.checkStringLiteralArgumentAttr(AL, 0, Argument))
    return;
  D->addAttr(Attr::Create(S.Context, Argument, AL));
}

static void handleCFGuardAttr(Sema &S, Decl *D, const ParsedAttr &AL) {
  // The guard attribute takes a single identifier argument.

  if (!AL.isArgIdent(0)) {
    S.Diag(AL.getLoc(), diag::err_attribute_argument_type)
        << AL << AANT_ArgumentIdentifier;
    return;
  }

  CFGuardAttr::GuardArg Arg;
  IdentifierInfo *II = AL.getArgAsIdent(0)->Ident;
  if (!CFGuardAttr::ConvertStrToGuardArg(II->getName(), Arg)) {
    S.Diag(AL.getLoc(), diag::warn_attribute_type_not_supported) << AL << II;
    return;
  }

  D->addAttr(::new (S.Context) CFGuardAttr(S.Context, AL, Arg));
}

//===----------------------------------------------------------------------===//
// Top Level Sema Entry Points
//===----------------------------------------------------------------------===//

static bool IsDeclLambdaCallOperator(Decl *D) {
  if (const auto *MD = dyn_cast<CXXMethodDecl>(D))
    return MD->getParent()->isLambda() &&
           MD->getOverloadedOperator() == OverloadedOperatorKind::OO_Call;
  return false;
}

/// ProcessDeclAttribute - Apply the specific attribute to the specified decl if
/// the attribute applies to decls.  If the attribute is a type attribute, just
/// silently ignore it if a GNU attribute.
static void ProcessDeclAttribute(Sema &S, Scope *scope, Decl *D,
                                 const ParsedAttr &AL,
                                 bool IncludeCXX11Attributes) {
  if (AL.isInvalid() || AL.getKind() == ParsedAttr::IgnoredAttribute)
    return;

  // Ignore C++11 attributes on declarator chunks: they appertain to the type
  // instead.
  if (AL.isCXX11Attribute() && !IncludeCXX11Attributes &&
      (!IsDeclLambdaCallOperator(D) || !AL.isAllowedOnLambdas()))
    return;

  // Unknown attributes are automatically warned on. Target-specific attributes
  // which do not apply to the current target architecture are treated as
  // though they were unknown attributes.
  const TargetInfo *Aux = S.Context.getAuxTargetInfo();
  if (AL.getKind() == ParsedAttr::UnknownAttribute ||
      !(AL.existsInTarget(S.Context.getTargetInfo()) ||
        (S.Context.getLangOpts().SYCLIsDevice &&
         Aux && AL.existsInTarget(*Aux)))) {
    S.Diag(AL.getLoc(),
           AL.isDeclspecAttribute()
               ? (unsigned)diag::warn_unhandled_ms_attribute_ignored
               : (unsigned)diag::warn_unknown_attribute_ignored)
        << AL << AL.getRange();
    return;
  }

  if (handleCommonAttributeFeatures(S, D, AL))
    return;

  switch (AL.getKind()) {
  default:
    if (AL.getInfo().handleDeclAttribute(S, D, AL) != ParsedAttrInfo::NotHandled)
      break;
    if (!AL.isStmtAttr()) {
      // Type attributes are handled elsewhere; silently move on.
      assert(AL.isTypeAttr() && "Non-type attribute not handled");
      break;
    }
    S.Diag(AL.getLoc(), diag::err_stmt_attribute_invalid_on_decl)
        << AL << D->getLocation();
    break;
  case ParsedAttr::AT_Interrupt:
    handleInterruptAttr(S, D, AL);
    break;
  case ParsedAttr::AT_X86ForceAlignArgPointer:
    handleX86ForceAlignArgPointerAttr(S, D, AL);
    break;
  case ParsedAttr::AT_DLLExport:
  case ParsedAttr::AT_DLLImport:
    handleDLLAttr(S, D, AL);
    break;
  case ParsedAttr::AT_Mips16:
    handleSimpleAttributeWithExclusions<Mips16Attr, MicroMipsAttr,
                                        MipsInterruptAttr>(S, D, AL);
    break;
  case ParsedAttr::AT_MicroMips:
    handleSimpleAttributeWithExclusions<MicroMipsAttr, Mips16Attr>(S, D, AL);
    break;
  case ParsedAttr::AT_MipsLongCall:
    handleSimpleAttributeWithExclusions<MipsLongCallAttr, MipsShortCallAttr>(
        S, D, AL);
    break;
  case ParsedAttr::AT_MipsShortCall:
    handleSimpleAttributeWithExclusions<MipsShortCallAttr, MipsLongCallAttr>(
        S, D, AL);
    break;
  case ParsedAttr::AT_AMDGPUFlatWorkGroupSize:
    handleAMDGPUFlatWorkGroupSizeAttr(S, D, AL);
    break;
  case ParsedAttr::AT_AMDGPUWavesPerEU:
    handleAMDGPUWavesPerEUAttr(S, D, AL);
    break;
  case ParsedAttr::AT_AMDGPUNumSGPR:
    handleAMDGPUNumSGPRAttr(S, D, AL);
    break;
  case ParsedAttr::AT_AMDGPUNumVGPR:
    handleAMDGPUNumVGPRAttr(S, D, AL);
    break;
  case ParsedAttr::AT_AVRSignal:
    handleAVRSignalAttr(S, D, AL);
    break;
  case ParsedAttr::AT_BPFPreserveAccessIndex:
    handleBPFPreserveAccessIndexAttr(S, D, AL);
    break;
  case ParsedAttr::AT_WebAssemblyExportName:
    handleWebAssemblyExportNameAttr(S, D, AL);
    break;
  case ParsedAttr::AT_WebAssemblyImportModule:
    handleWebAssemblyImportModuleAttr(S, D, AL);
    break;
  case ParsedAttr::AT_WebAssemblyImportName:
    handleWebAssemblyImportNameAttr(S, D, AL);
    break;
  case ParsedAttr::AT_IBOutlet:
    handleIBOutlet(S, D, AL);
    break;
  case ParsedAttr::AT_IBOutletCollection:
    handleIBOutletCollection(S, D, AL);
    break;
  case ParsedAttr::AT_IFunc:
    handleIFuncAttr(S, D, AL);
    break;
  case ParsedAttr::AT_Alias:
    handleAliasAttr(S, D, AL);
    break;
  case ParsedAttr::AT_Aligned:
    handleAlignedAttr(S, D, AL);
    break;
  case ParsedAttr::AT_AlignValue:
    handleAlignValueAttr(S, D, AL);
    break;
  case ParsedAttr::AT_AllocSize:
    handleAllocSizeAttr(S, D, AL);
    break;
  case ParsedAttr::AT_AlwaysInline:
    handleAlwaysInlineAttr(S, D, AL);
    break;
  case ParsedAttr::AT_AnalyzerNoReturn:
    handleAnalyzerNoReturnAttr(S, D, AL);
    break;
  case ParsedAttr::AT_TLSModel:
    handleTLSModelAttr(S, D, AL);
    break;
  case ParsedAttr::AT_Annotate:
    handleAnnotateAttr(S, D, AL);
    break;
  case ParsedAttr::AT_Availability:
    handleAvailabilityAttr(S, D, AL);
    break;
  case ParsedAttr::AT_CarriesDependency:
    handleDependencyAttr(S, scope, D, AL);
    break;
  case ParsedAttr::AT_CPUDispatch:
  case ParsedAttr::AT_CPUSpecific:
    handleCPUSpecificAttr(S, D, AL);
    break;
  case ParsedAttr::AT_Common:
    handleCommonAttr(S, D, AL);
    break;
  case ParsedAttr::AT_CUDAConstant:
    handleConstantAttr(S, D, AL);
    break;
  case ParsedAttr::AT_PassObjectSize:
    handlePassObjectSizeAttr(S, D, AL);
    break;
  case ParsedAttr::AT_Constructor:
      handleConstructorAttr(S, D, AL);
    break;
  case ParsedAttr::AT_Deprecated:
    handleDeprecatedAttr(S, D, AL);
    break;
  case ParsedAttr::AT_Destructor:
      handleDestructorAttr(S, D, AL);
    break;
  case ParsedAttr::AT_EnableIf:
    handleEnableIfAttr(S, D, AL);
    break;
  case ParsedAttr::AT_DiagnoseIf:
    handleDiagnoseIfAttr(S, D, AL);
    break;
  case ParsedAttr::AT_NoBuiltin:
    handleNoBuiltinAttr(S, D, AL);
    break;
  case ParsedAttr::AT_ExtVectorType:
    handleExtVectorTypeAttr(S, D, AL);
    break;
  case ParsedAttr::AT_ExternalSourceSymbol:
    handleExternalSourceSymbolAttr(S, D, AL);
    break;
  case ParsedAttr::AT_MinSize:
    handleMinSizeAttr(S, D, AL);
    break;
  case ParsedAttr::AT_OptimizeNone:
    handleOptimizeNoneAttr(S, D, AL);
    break;
  case ParsedAttr::AT_EnumExtensibility:
    handleEnumExtensibilityAttr(S, D, AL);
    break;
  case ParsedAttr::AT_Flatten:
    handleSimpleAttribute<FlattenAttr>(S, D, AL);
    break;
#if INTEL_CUSTOMIZATION
  case ParsedAttr::AT_HLSDevice:
    handleSimpleAttribute<HLSDeviceAttr>(S, D, AL);
    break;
  case ParsedAttr::AT_PreferDSP:
    handleSimpleAttributeWithExclusions<PreferDSPAttr,
                                        PreferSoftLogicAttr>(S, D, AL);
    break;
  case ParsedAttr::AT_PreferSoftLogic:
    handleSimpleAttributeWithExclusions<PreferSoftLogicAttr,
                                        PreferDSPAttr>(S, D, AL);
    break;
#endif // INTEL_CUSTOMIZATION
  case ParsedAttr::AT_SYCLKernel:
    handleSYCLKernelAttr(S, D, AL);
    break;
  case ParsedAttr::AT_SYCLSimd:
    handleSimpleAttribute<SYCLSimdAttr>(S, D, AL);
    break;
  case ParsedAttr::AT_SYCLDevice:
    handleSYCLDeviceAttr(S, D, AL);
    break;
  case ParsedAttr::AT_SYCLDeviceIndirectlyCallable:
    handleSYCLDeviceIndirectlyCallableAttr(S, D, AL);
    break;
  case ParsedAttr::AT_SYCLRegisterNum:
    handleSYCLRegisterNumAttr(S, D, AL);
    break;
  case ParsedAttr::AT_Format:
    handleFormatAttr(S, D, AL);
    break;
  case ParsedAttr::AT_FormatArg:
    handleFormatArgAttr(S, D, AL);
    break;
  case ParsedAttr::AT_Callback:
    handleCallbackAttr(S, D, AL);
    break;
  case ParsedAttr::AT_CUDAGlobal:
    handleGlobalAttr(S, D, AL);
    break;
  case ParsedAttr::AT_CUDADevice:
    handleDeviceAttr(S, D, AL);
    break;
  case ParsedAttr::AT_CUDAHost:
    handleSimpleAttributeWithExclusions<CUDAHostAttr, CUDAGlobalAttr>(S, D, AL);
    break;
  case ParsedAttr::AT_CUDADeviceBuiltinSurfaceType:
    handleSimpleAttributeWithExclusions<CUDADeviceBuiltinSurfaceTypeAttr,
                                        CUDADeviceBuiltinTextureTypeAttr>(S, D,
                                                                          AL);
    break;
  case ParsedAttr::AT_CUDADeviceBuiltinTextureType:
    handleSimpleAttributeWithExclusions<CUDADeviceBuiltinTextureTypeAttr,
                                        CUDADeviceBuiltinSurfaceTypeAttr>(S, D,
                                                                          AL);
    break;
  case ParsedAttr::AT_GNUInline:
    handleGNUInlineAttr(S, D, AL);
    break;
  case ParsedAttr::AT_CUDALaunchBounds:
    handleLaunchBoundsAttr(S, D, AL);
    break;
  case ParsedAttr::AT_Restrict:
    handleRestrictAttr(S, D, AL);
    break;
  case ParsedAttr::AT_Mode:
    handleModeAttr(S, D, AL);
    break;
  case ParsedAttr::AT_NonNull:
    if (auto *PVD = dyn_cast<ParmVarDecl>(D))
      handleNonNullAttrParameter(S, PVD, AL);
    else
      handleNonNullAttr(S, D, AL);
    break;
  case ParsedAttr::AT_ReturnsNonNull:
    handleReturnsNonNullAttr(S, D, AL);
    break;
  case ParsedAttr::AT_NoEscape:
    handleNoEscapeAttr(S, D, AL);
    break;
  case ParsedAttr::AT_AssumeAligned:
    handleAssumeAlignedAttr(S, D, AL);
    break;
  case ParsedAttr::AT_AllocAlign:
    handleAllocAlignAttr(S, D, AL);
    break;
  case ParsedAttr::AT_Ownership:
    handleOwnershipAttr(S, D, AL);
    break;
  case ParsedAttr::AT_Cold:
    handleSimpleAttributeWithExclusions<ColdAttr, HotAttr>(S, D, AL);
    break;
  case ParsedAttr::AT_Hot:
    handleSimpleAttributeWithExclusions<HotAttr, ColdAttr>(S, D, AL);
    break;
  case ParsedAttr::AT_Naked:
    handleNakedAttr(S, D, AL);
    break;
  case ParsedAttr::AT_NoReturn:
    handleNoReturnAttr(S, D, AL);
    break;
  case ParsedAttr::AT_AnyX86NoCfCheck:
    handleNoCfCheckAttr(S, D, AL);
    break;
  case ParsedAttr::AT_Leaf:
    handleSimpleAttribute<LeafAttr>(S, D, AL);
    break;
  case ParsedAttr::AT_NoThrow:
    if (!AL.isUsedAsTypeAttr())
      handleSimpleAttribute<NoThrowAttr>(S, D, AL);
    break;
  case ParsedAttr::AT_CUDAShared:
    handleSharedAttr(S, D, AL);
    break;
  case ParsedAttr::AT_VecReturn:
    handleVecReturnAttr(S, D, AL);
    break;
  case ParsedAttr::AT_ObjCOwnership:
    handleObjCOwnershipAttr(S, D, AL);
    break;
  case ParsedAttr::AT_ObjCPreciseLifetime:
    handleObjCPreciseLifetimeAttr(S, D, AL);
    break;
  case ParsedAttr::AT_ObjCReturnsInnerPointer:
    handleObjCReturnsInnerPointerAttr(S, D, AL);
    break;
  case ParsedAttr::AT_ObjCRequiresSuper:
    handleObjCRequiresSuperAttr(S, D, AL);
    break;
  case ParsedAttr::AT_ObjCBridge:
    handleObjCBridgeAttr(S, D, AL);
    break;
  case ParsedAttr::AT_ObjCBridgeMutable:
    handleObjCBridgeMutableAttr(S, D, AL);
    break;
  case ParsedAttr::AT_ObjCBridgeRelated:
    handleObjCBridgeRelatedAttr(S, D, AL);
    break;
  case ParsedAttr::AT_ObjCDesignatedInitializer:
    handleObjCDesignatedInitializer(S, D, AL);
    break;
  case ParsedAttr::AT_ObjCRuntimeName:
    handleObjCRuntimeName(S, D, AL);
    break;
  case ParsedAttr::AT_ObjCBoxable:
    handleObjCBoxable(S, D, AL);
    break;
  case ParsedAttr::AT_NSErrorDomain:
    handleNSErrorDomain(S, D, AL);
    break;
  case ParsedAttr::AT_CFAuditedTransfer:
    handleSimpleAttributeWithExclusions<CFAuditedTransferAttr,
                                        CFUnknownTransferAttr>(S, D, AL);
    break;
  case ParsedAttr::AT_CFUnknownTransfer:
    handleSimpleAttributeWithExclusions<CFUnknownTransferAttr,
                                        CFAuditedTransferAttr>(S, D, AL);
    break;
  case ParsedAttr::AT_CFConsumed:
  case ParsedAttr::AT_NSConsumed:
  case ParsedAttr::AT_OSConsumed:
    S.AddXConsumedAttr(D, AL, parsedAttrToRetainOwnershipKind(AL),
                       /*IsTemplateInstantiation=*/false);
    break;
  case ParsedAttr::AT_OSReturnsRetainedOnZero:
    handleSimpleAttributeOrDiagnose<OSReturnsRetainedOnZeroAttr>(
        S, D, AL, isValidOSObjectOutParameter(D),
        diag::warn_ns_attribute_wrong_parameter_type,
        /*Extra Args=*/AL, /*pointer-to-OSObject-pointer*/ 3, AL.getRange());
    break;
  case ParsedAttr::AT_OSReturnsRetainedOnNonZero:
    handleSimpleAttributeOrDiagnose<OSReturnsRetainedOnNonZeroAttr>(
        S, D, AL, isValidOSObjectOutParameter(D),
        diag::warn_ns_attribute_wrong_parameter_type,
        /*Extra Args=*/AL, /*pointer-to-OSObject-poointer*/ 3, AL.getRange());
    break;
  case ParsedAttr::AT_NSReturnsAutoreleased:
  case ParsedAttr::AT_NSReturnsNotRetained:
  case ParsedAttr::AT_NSReturnsRetained:
  case ParsedAttr::AT_CFReturnsNotRetained:
  case ParsedAttr::AT_CFReturnsRetained:
  case ParsedAttr::AT_OSReturnsNotRetained:
  case ParsedAttr::AT_OSReturnsRetained:
    handleXReturnsXRetainedAttr(S, D, AL);
    break;
  case ParsedAttr::AT_WorkGroupSizeHint:
    handleWorkGroupSizeHint(S, D, AL);
    break;
  case ParsedAttr::AT_ReqdWorkGroupSize:
    handleWorkGroupSize<ReqdWorkGroupSizeAttr>(S, D, AL);
    break;
  case ParsedAttr::AT_SYCLIntelMaxWorkGroupSize:
    handleWorkGroupSize<SYCLIntelMaxWorkGroupSizeAttr>(S, D, AL);
    break;
  case ParsedAttr::AT_IntelReqdSubGroupSize:
    handleSubGroupSize(S, D, AL);
    break;
  case ParsedAttr::AT_SYCLIntelNumSimdWorkItems:
    handleSYCLNumSimdWorkItemsAttr(S, D, AL); // INTEL
    break;
  case ParsedAttr::AT_SYCLIntelSchedulerTargetFmaxMhz:
    handleSchedulerTargetFmaxMhzAttr(S, D, AL);
    break;
  case ParsedAttr::AT_SYCLIntelMaxGlobalWorkDim:
    handleSYCLMaxGlobalWorkDimAttr(S, D, AL); // INTEL
    break;
  case ParsedAttr::AT_SYCLIntelNoGlobalWorkOffset:
    handleNoGlobalWorkOffsetAttr(S, D, AL);
    break;
  case ParsedAttr::AT_SYCLIntelUseStallEnableClusters:
    handleUseStallEnableClustersAttr(S, D, AL);
    break;
  case ParsedAttr::AT_SYCLIntelLoopFuse:
    handleLoopFuseAttr(S, D, AL);
    break;
  case ParsedAttr::AT_VecTypeHint:
    handleVecTypeHint(S, D, AL);
    break;
  case ParsedAttr::AT_InitPriority:
    if (S.Context.getTargetInfo().getTriple().isOSAIX())
      llvm::report_fatal_error(
          "'init_priority' attribute is not yet supported on AIX");
    else
      handleInitPriorityAttr(S, D, AL);
    break;
  case ParsedAttr::AT_Packed:
    handlePackedAttr(S, D, AL);
    break;
  case ParsedAttr::AT_PreferredName:
    handlePreferredName(S, D, AL);
    break;
  case ParsedAttr::AT_Section:
    handleSectionAttr(S, D, AL);
    break;
  case ParsedAttr::AT_SpeculativeLoadHardening:
    handleSimpleAttributeWithExclusions<SpeculativeLoadHardeningAttr,
                                        NoSpeculativeLoadHardeningAttr>(S, D,
                                                                        AL);
    break;
  case ParsedAttr::AT_NoSpeculativeLoadHardening:
    handleSimpleAttributeWithExclusions<NoSpeculativeLoadHardeningAttr,
                                        SpeculativeLoadHardeningAttr>(S, D, AL);
    break;
  case ParsedAttr::AT_CodeSeg:
    handleCodeSegAttr(S, D, AL);
    break;
  case ParsedAttr::AT_Target:
    handleTargetAttr(S, D, AL);
    break;
  case ParsedAttr::AT_MinVectorWidth:
    handleMinVectorWidthAttr(S, D, AL);
    break;
  case ParsedAttr::AT_Unavailable:
    handleAttrWithMessage<UnavailableAttr>(S, D, AL);
    break;
  case ParsedAttr::AT_Assumption:
    handleAssumumptionAttr(S, D, AL);
    break;
  case ParsedAttr::AT_ObjCDirect:
    handleObjCDirectAttr(S, D, AL);
    break;
  case ParsedAttr::AT_ObjCNonRuntimeProtocol:
    handleObjCNonRuntimeProtocolAttr(S, D, AL);
    break;
  case ParsedAttr::AT_ObjCDirectMembers:
    handleObjCDirectMembersAttr(S, D, AL);
    handleSimpleAttribute<ObjCDirectMembersAttr>(S, D, AL);
    break;
  case ParsedAttr::AT_ObjCExplicitProtocolImpl:
    handleObjCSuppresProtocolAttr(S, D, AL);
    break;
  case ParsedAttr::AT_Unused:
    handleUnusedAttr(S, D, AL);
    break;
  case ParsedAttr::AT_NotTailCalled:
    handleSimpleAttributeWithExclusions<NotTailCalledAttr, AlwaysInlineAttr>(
        S, D, AL);
    break;
  case ParsedAttr::AT_DisableTailCalls:
    handleSimpleAttributeWithExclusions<DisableTailCallsAttr, NakedAttr>(S, D,
                                                                         AL);
    break;
  case ParsedAttr::AT_NoMerge:
    handleSimpleAttribute<NoMergeAttr>(S, D, AL);
    break;
  case ParsedAttr::AT_Visibility:
    handleVisibilityAttr(S, D, AL, false);
    break;
  case ParsedAttr::AT_TypeVisibility:
    handleVisibilityAttr(S, D, AL, true);
    break;
  case ParsedAttr::AT_WarnUnusedResult:
    handleWarnUnusedResult(S, D, AL);
    break;
  case ParsedAttr::AT_WeakRef:
    handleWeakRefAttr(S, D, AL);
    break;
  case ParsedAttr::AT_WeakImport:
    handleWeakImportAttr(S, D, AL);
    break;
  case ParsedAttr::AT_TransparentUnion:
    handleTransparentUnionAttr(S, D, AL);
    break;
  case ParsedAttr::AT_ObjCMethodFamily:
    handleObjCMethodFamilyAttr(S, D, AL);
    break;
  case ParsedAttr::AT_ObjCNSObject:
    handleObjCNSObject(S, D, AL);
    break;
  case ParsedAttr::AT_ObjCIndependentClass:
    handleObjCIndependentClass(S, D, AL);
    break;
  case ParsedAttr::AT_Blocks:
    handleBlocksAttr(S, D, AL);
    break;
  case ParsedAttr::AT_Sentinel:
    handleSentinelAttr(S, D, AL);
    break;
  case ParsedAttr::AT_Cleanup:
    handleCleanupAttr(S, D, AL);
    break;
  case ParsedAttr::AT_NoDebug:
    handleNoDebugAttr(S, D, AL);
    break;
  case ParsedAttr::AT_CmseNSEntry:
    handleCmseNSEntryAttr(S, D, AL);
    break;
  case ParsedAttr::AT_StdCall:
  case ParsedAttr::AT_CDecl:
  case ParsedAttr::AT_FastCall:
  case ParsedAttr::AT_ThisCall:
  case ParsedAttr::AT_Pascal:
  case ParsedAttr::AT_RegCall:
  case ParsedAttr::AT_SwiftCall:
  case ParsedAttr::AT_VectorCall:
  case ParsedAttr::AT_MSABI:
  case ParsedAttr::AT_SysVABI:
  case ParsedAttr::AT_Pcs:
  case ParsedAttr::AT_IntelOclBicc:
#if INTEL_CUSTOMIZATION
  case ParsedAttr::AT_IntelOclBiccAVX:
  case ParsedAttr::AT_IntelOclBiccAVX512:
#endif // INTEL_CUSTOMIZATION
  case ParsedAttr::AT_PreserveMost:
  case ParsedAttr::AT_PreserveAll:
  case ParsedAttr::AT_AArch64VectorPcs:
    handleCallConvAttr(S, D, AL);
    break;
  case ParsedAttr::AT_Suppress:
    handleSuppressAttr(S, D, AL);
    break;
  case ParsedAttr::AT_Owner:
  case ParsedAttr::AT_Pointer:
    handleLifetimeCategoryAttr(S, D, AL);
    break;
  case ParsedAttr::AT_OpenCLAccess:
    handleOpenCLAccessAttr(S, D, AL);
    break;
  case ParsedAttr::AT_OpenCLNoSVM:
    handleOpenCLNoSVMAttr(S, D, AL);
    break;
  case ParsedAttr::AT_SwiftContext:
    S.AddParameterABIAttr(D, AL, ParameterABI::SwiftContext);
    break;
  case ParsedAttr::AT_SwiftErrorResult:
    S.AddParameterABIAttr(D, AL, ParameterABI::SwiftErrorResult);
    break;
  case ParsedAttr::AT_SwiftIndirectResult:
    S.AddParameterABIAttr(D, AL, ParameterABI::SwiftIndirectResult);
    break;
  case ParsedAttr::AT_InternalLinkage:
    handleInternalLinkageAttr(S, D, AL);
    break;

  // Microsoft attributes:
  case ParsedAttr::AT_LayoutVersion:
    handleLayoutVersion(S, D, AL);
    break;
  case ParsedAttr::AT_Uuid:
    handleUuidAttr(S, D, AL);
    break;
  case ParsedAttr::AT_MSInheritance:
    handleMSInheritanceAttr(S, D, AL);
    break;
  case ParsedAttr::AT_Thread:
    handleDeclspecThreadAttr(S, D, AL);
    break;

  case ParsedAttr::AT_AbiTag:
    handleAbiTagAttr(S, D, AL);
    break;
  case ParsedAttr::AT_CFGuard:
    handleCFGuardAttr(S, D, AL);
    break;

  // Thread safety attributes:
  case ParsedAttr::AT_AssertExclusiveLock:
    handleAssertExclusiveLockAttr(S, D, AL);
    break;
  case ParsedAttr::AT_AssertSharedLock:
    handleAssertSharedLockAttr(S, D, AL);
    break;
  case ParsedAttr::AT_PtGuardedVar:
    handlePtGuardedVarAttr(S, D, AL);
    break;
  case ParsedAttr::AT_NoSanitize:
    handleNoSanitizeAttr(S, D, AL);
    break;
  case ParsedAttr::AT_NoSanitizeSpecific:
    handleNoSanitizeSpecificAttr(S, D, AL);
    break;
  case ParsedAttr::AT_GuardedBy:
    handleGuardedByAttr(S, D, AL);
    break;
  case ParsedAttr::AT_PtGuardedBy:
    handlePtGuardedByAttr(S, D, AL);
    break;
  case ParsedAttr::AT_ExclusiveTrylockFunction:
    handleExclusiveTrylockFunctionAttr(S, D, AL);
    break;
  case ParsedAttr::AT_LockReturned:
    handleLockReturnedAttr(S, D, AL);
    break;
  case ParsedAttr::AT_LocksExcluded:
    handleLocksExcludedAttr(S, D, AL);
    break;
  case ParsedAttr::AT_SharedTrylockFunction:
    handleSharedTrylockFunctionAttr(S, D, AL);
    break;
  case ParsedAttr::AT_AcquiredBefore:
    handleAcquiredBeforeAttr(S, D, AL);
    break;
  case ParsedAttr::AT_AcquiredAfter:
    handleAcquiredAfterAttr(S, D, AL);
    break;

  // Capability analysis attributes.
  case ParsedAttr::AT_Capability:
  case ParsedAttr::AT_Lockable:
    handleCapabilityAttr(S, D, AL);
    break;
  case ParsedAttr::AT_RequiresCapability:
    handleRequiresCapabilityAttr(S, D, AL);
    break;

  case ParsedAttr::AT_AssertCapability:
    handleAssertCapabilityAttr(S, D, AL);
    break;
  case ParsedAttr::AT_AcquireCapability:
    handleAcquireCapabilityAttr(S, D, AL);
    break;
  case ParsedAttr::AT_ReleaseCapability:
    handleReleaseCapabilityAttr(S, D, AL);
    break;
  case ParsedAttr::AT_TryAcquireCapability:
    handleTryAcquireCapabilityAttr(S, D, AL);
    break;

  // Consumed analysis attributes.
  case ParsedAttr::AT_Consumable:
    handleConsumableAttr(S, D, AL);
    break;
  case ParsedAttr::AT_CallableWhen:
    handleCallableWhenAttr(S, D, AL);
    break;
  case ParsedAttr::AT_ParamTypestate:
    handleParamTypestateAttr(S, D, AL);
    break;
  case ParsedAttr::AT_ReturnTypestate:
    handleReturnTypestateAttr(S, D, AL);
    break;
  case ParsedAttr::AT_SetTypestate:
    handleSetTypestateAttr(S, D, AL);
    break;
  case ParsedAttr::AT_TestTypestate:
    handleTestTypestateAttr(S, D, AL);
    break;

  // Type safety attributes.
  case ParsedAttr::AT_ArgumentWithTypeTag:
    handleArgumentWithTypeTagAttr(S, D, AL);
    break;
  case ParsedAttr::AT_TypeTagForDatatype:
    handleTypeTagForDatatypeAttr(S, D, AL);
    break;

  // Intel FPGA specific attributes
  case ParsedAttr::AT_IntelFPGADoublePump:
    handleIntelFPGAPumpAttr<IntelFPGADoublePumpAttr, IntelFPGASinglePumpAttr>(
        S, D, AL);
    break;
  case ParsedAttr::AT_IntelFPGASinglePump:
    handleIntelFPGAPumpAttr<IntelFPGASinglePumpAttr, IntelFPGADoublePumpAttr>(
        S, D, AL);
    break;
  case ParsedAttr::AT_IntelFPGAMemory:
    handleIntelFPGAMemoryAttr(S, D, AL);
    break;
  case ParsedAttr::AT_IntelFPGARegister:
    handleIntelFPGARegisterAttr(S, D, AL);
    break;
  case ParsedAttr::AT_IntelFPGABankWidth:
    handleOneConstantPowerTwoValueAttr<IntelFPGABankWidthAttr>(S, D, AL);
    break;
  case ParsedAttr::AT_IntelFPGANumBanks:
    handleOneConstantPowerTwoValueAttr<IntelFPGANumBanksAttr>(S, D, AL);
    break;
  case ParsedAttr::AT_IntelFPGAPrivateCopies:
    handleIntelFPGAPrivateCopiesAttr(S, D, AL);
    break;
#if INTEL_CUSTOMIZATION
  case ParsedAttr::AT_VecLenHint:
    handleVecLenHint(S, D, AL);
    break;
  // Intel FPGA OpenCL specific attributes
  case ParsedAttr::AT_MaxWorkGroupSize:
    handleMaxWorkGroupSize(S, D, AL);
    break;
  case ParsedAttr::AT_NumComputeUnits:
    handleNumComputeUnitsAttr(S, D, AL);
    break;
  case ParsedAttr::AT_NumSimdWorkItems:
    handleNumSimdWorkItemsAttr(S, D, AL);
    break;
  case ParsedAttr::AT_OpenCLBlocking:
    handleOpenCLBlockingAttr(S, D, AL);
    break;
  case ParsedAttr::AT_OpenCLDepth:
    handleOpenCLDepthAttr(S, D, AL);
    break;
  case ParsedAttr::AT_OpenCLIO:
    handleOpenCLIOAttr(S, D, AL);
    break;
  case ParsedAttr::AT_OpenCLLocalMemSize:
    handleOpenCLLocalMemSizeAttr(S, D, AL);
    break;
  case ParsedAttr::AT_OpenCLBufferLocation:
    handleOpenCLBufferLocationAttr(S, D, AL);
    break;
  case ParsedAttr::AT_MaxGlobalWorkDim:
    handleMaxGlobalWorkDimAttr(S, D, AL);
    break;
  case ParsedAttr::AT_Autorun:
    handleAutorunAttr(S, D, AL);
    break;
  case ParsedAttr::AT_UsesGlobalWorkOffset:
    handleUsesGlobalWorkOffsetAttr(S, D, AL);
    break;
  case ParsedAttr::AT_OpenCLHostAccessible:
    handleOpenCLHostAccessible(S, D, AL);
    break;
  case ParsedAttr::AT_StallFree:
    handleStallFreeAttr(S, D, AL);
    break;
  case ParsedAttr::AT_SchedulerTargetFmaxMHz:
    handleSchedulerTargetFmaxMHzAttr(S, D, AL);
    break;
  case ParsedAttr::AT_Cluster:
    handleClusterAttr(S, D, AL);
    break;
  case ParsedAttr::AT_StallEnable:
    handleStallEnableAttr(S, D, AL);
    break;
  case ParsedAttr::AT_StallLatency:
    handleStallLatencyAttr(S, D, AL);
    break;
  // Intel HLS specific attributes
  case ParsedAttr::AT_ReadWriteMode:
    handleReadWriteMode(S, D, AL);
    break;
  case ParsedAttr::AT_StaticArrayReset:
    handleStaticArrayResetAttr(S, D, AL);
    break;
  case ParsedAttr::AT_Component:
    handleComponentAttr(S, D, AL);
    break;
  case ParsedAttr::AT_StallFreeReturn:
    handleStallFreeReturnAttr(S, D, AL);
    break;
  case ParsedAttr::AT_UseSingleClock:
    handleUseSingleClockAttr(S, D, AL);
    break;
  case ParsedAttr::AT_ComponentInterface:
    handleComponentInterfaceAttr(S, D, AL);
    break;
  case ParsedAttr::AT_MaxConcurrency:
    handleMaxConcurrencyAttr(S, D, AL);
    break;
  case ParsedAttr::AT_ArgumentInterface:
    handleArgumentInterfaceAttr(S, D, AL);
    break;
  case ParsedAttr::AT_StableArgument:
    handleStableArgumentAttr(S, D, AL);
    break;
  case ParsedAttr::AT_SlaveMemoryArgument:
    handleSlaveMemoryArgumentAttr(S, D, AL);
    break;
  case ParsedAttr::AT_HLSII:
    handleHLSIIAttr<HLSIIAttr, HLSMinIIAttr, HLSMaxIIAttr>(S, D, AL);
    break;
  case ParsedAttr::AT_HLSMinII:
    handleHLSIIAttr<HLSMinIIAttr, HLSIIAttr, HLSMaxIIAttr>(S, D, AL);
    break;
  case ParsedAttr::AT_HLSMaxII:
    handleHLSIIAttr<HLSMaxIIAttr, HLSIIAttr, HLSMinIIAttr>(S, D, AL);
    break;
  case ParsedAttr::AT_HLSForceLoopPipelining:
    handleHLSForceLoopPipeliningAttr(S, D, AL);
    break;
  case ParsedAttr::AT_HLSMaxInvocationDelay:
    handleHLSMaxInvocationDelayAttr(S, D, AL);
    break;
#endif // INTEL_CUSTOMIZATION
  case ParsedAttr::AT_IntelFPGAMaxReplicates:
    handleIntelFPGAMaxReplicatesAttr(S, D, AL);
    break;
  case ParsedAttr::AT_IntelFPGASimpleDualPort:
    handleIntelFPGASimpleDualPortAttr(S, D, AL);
    break;
  case ParsedAttr::AT_IntelFPGAMerge:
    handleIntelFPGAMergeAttr(S, D, AL);
    break;
  case ParsedAttr::AT_IntelFPGABankBits:
    handleIntelFPGABankBitsAttr(S, D, AL);
    break;
  case ParsedAttr::AT_IntelFPGAForcePow2Depth:
    handleIntelFPGAForcePow2DepthAttr(S, D, AL);
    break;
  case ParsedAttr::AT_SYCLIntelPipeIO:
    handleSYCLIntelPipeIOAttr(S, D, AL);
    break;

  // Swift attributes.
  case ParsedAttr::AT_SwiftAsyncName:
    handleSwiftAsyncName(S, D, AL);
    break;
  case ParsedAttr::AT_SwiftAttr:
    handleSwiftAttrAttr(S, D, AL);
    break;
  case ParsedAttr::AT_SwiftBridge:
    handleSwiftBridge(S, D, AL);
    break;
  case ParsedAttr::AT_SwiftBridgedTypedef:
    handleSimpleAttribute<SwiftBridgedTypedefAttr>(S, D, AL);
    break;
  case ParsedAttr::AT_SwiftError:
    handleSwiftError(S, D, AL);
    break;
  case ParsedAttr::AT_SwiftName:
    handleSwiftName(S, D, AL);
    break;
  case ParsedAttr::AT_SwiftNewType:
    handleSwiftNewType(S, D, AL);
    break;
  case ParsedAttr::AT_SwiftObjCMembers:
    handleSimpleAttribute<SwiftObjCMembersAttr>(S, D, AL);
    break;
  case ParsedAttr::AT_SwiftPrivate:
    handleSimpleAttribute<SwiftPrivateAttr>(S, D, AL);
    break;
  case ParsedAttr::AT_SwiftAsync:
    handleSwiftAsyncAttr(S, D, AL);
    break;

  // XRay attributes.
  case ParsedAttr::AT_XRayLogArgs:
    handleXRayLogArgsAttr(S, D, AL);
    break;

  case ParsedAttr::AT_PatchableFunctionEntry:
    handlePatchableFunctionEntryAttr(S, D, AL);
    break;

  case ParsedAttr::AT_AlwaysDestroy:
  case ParsedAttr::AT_NoDestroy:
    handleDestroyAttr(S, D, AL);
    break;

  case ParsedAttr::AT_Uninitialized:
    handleUninitializedAttr(S, D, AL);
    break;

  case ParsedAttr::AT_LoaderUninitialized:
    handleSimpleAttribute<LoaderUninitializedAttr>(S, D, AL);
    break;

  case ParsedAttr::AT_ObjCExternallyRetained:
    handleObjCExternallyRetainedAttr(S, D, AL);
    break;

  case ParsedAttr::AT_MIGServerRoutine:
    handleMIGServerRoutineAttr(S, D, AL);
    break;

  case ParsedAttr::AT_MSAllocator:
    handleMSAllocatorAttr(S, D, AL);
    break;

  case ParsedAttr::AT_ArmBuiltinAlias:
    handleArmBuiltinAliasAttr(S, D, AL);
    break;

  case ParsedAttr::AT_AcquireHandle:
    handleAcquireHandleAttr(S, D, AL);
    break;

  case ParsedAttr::AT_ReleaseHandle:
    handleHandleAttr<ReleaseHandleAttr>(S, D, AL);
    break;

  case ParsedAttr::AT_UseHandle:
    handleHandleAttr<UseHandleAttr>(S, D, AL);
    break;
  }
}

/// ProcessDeclAttributeList - Apply all the decl attributes in the specified
/// attribute list to the specified decl, ignoring any type attributes.
void Sema::ProcessDeclAttributeList(Scope *S, Decl *D,
                                    const ParsedAttributesView &AttrList,
                                    bool IncludeCXX11Attributes) {
  if (AttrList.empty())
    return;

  for (const ParsedAttr &AL : AttrList)
    ProcessDeclAttribute(*this, S, D, AL, IncludeCXX11Attributes);

  // FIXME: We should be able to handle these cases in TableGen.
  // GCC accepts
  // static int a9 __attribute__((weakref));
  // but that looks really pointless. We reject it.
  if (D->hasAttr<WeakRefAttr>() && !D->hasAttr<AliasAttr>()) {
    Diag(AttrList.begin()->getLoc(), diag::err_attribute_weakref_without_alias)
        << cast<NamedDecl>(D);
    D->dropAttr<WeakRefAttr>();
    return;
  }

  // FIXME: We should be able to handle this in TableGen as well. It would be
  // good to have a way to specify "these attributes must appear as a group",
  // for these. Additionally, it would be good to have a way to specify "these
  // attribute must never appear as a group" for attributes like cold and hot.
  if (!(D->hasAttr<OpenCLKernelAttr>() ||
        LangOpts.SYCLIsDevice || LangOpts.SYCLIsHost)) {
    // These attributes cannot be applied to a non-kernel function.
    if (const auto *A = D->getAttr<ReqdWorkGroupSizeAttr>()) {
      // FIXME: This emits a different error message than
      // diag::err_attribute_wrong_decl_type + ExpectedKernelFunction.
      Diag(D->getLocation(), diag::err_opencl_kernel_attr) << A;
      D->setInvalidDecl();
    } else if (const auto *A = D->getAttr<WorkGroupSizeHintAttr>()) {
      Diag(D->getLocation(), diag::err_opencl_kernel_attr) << A;
      D->setInvalidDecl();
    } else if (const auto *A = D->getAttr<SYCLIntelMaxWorkGroupSizeAttr>()) {
      Diag(D->getLocation(), diag::err_opencl_kernel_attr) << A;
      D->setInvalidDecl();
    } else if (const auto *A = D->getAttr<VecTypeHintAttr>()) {
      Diag(D->getLocation(), diag::err_opencl_kernel_attr) << A;
      D->setInvalidDecl();
#if INTEL_CUSTOMIZATION
    } else if (const auto *A = D->getAttr<ReqdWorkGroupSizeAttr>()) {
      Diag(D->getLocation(), diag::err_opencl_kernel_attr) << A;
      D->setInvalidDecl();
    } else if (const auto *A = D->getAttr<NumSimdWorkItemsAttr>()) {
      Diag(D->getLocation(), diag::err_opencl_kernel_attr) << A;
      D->setInvalidDecl();
    } else if (const auto *A = D->getAttr<NumComputeUnitsAttr>()) {
      Diag(D->getLocation(), diag::err_opencl_kernel_attr) << A;
      D->setInvalidDecl();
    } else if (const auto *A = D->getAttr<MaxGlobalWorkDimAttr>()) {
      Diag(D->getLocation(), diag::err_opencl_kernel_attr) << A;
      D->setInvalidDecl();
    } else if (const auto *A = D->getAttr<MaxWorkGroupSizeAttr>()) {
      Diag(D->getLocation(), diag::err_opencl_kernel_attr) << A;
      D->setInvalidDecl();
    } else if (const auto *A = D->getAttr<AutorunAttr>()) {
      Diag(D->getLocation(), diag::err_opencl_kernel_attr) << A;
      D->setInvalidDecl();
    } else if (const auto *A = D->getAttr<UsesGlobalWorkOffsetAttr>()) {
      Diag(D->getLocation(), diag::err_opencl_kernel_attr) << A;
      D->setInvalidDecl();
    } else if (Attr *A = D->getAttr<StallFreeAttr>()) {
      if (!getLangOpts().HLS) {
        Diag(D->getLocation(), diag::err_opencl_kernel_attr) << A;
        D->setInvalidDecl();
      }
    } else if (Attr *A = D->getAttr<SchedulerTargetFmaxMHzAttr>()) {
      if (!getLangOpts().HLS) {
        Diag(D->getLocation(), diag::err_opencl_kernel_attr) << A;
        D->setInvalidDecl();
      }
#endif // INTEL_CUSTOMIZATION
    } else if (const auto *A = D->getAttr<IntelReqdSubGroupSizeAttr>()) {
      Diag(D->getLocation(), diag::err_opencl_kernel_attr) << A;
      D->setInvalidDecl();
    } else if (!D->hasAttr<CUDAGlobalAttr>()) {
      if (const auto *A = D->getAttr<AMDGPUFlatWorkGroupSizeAttr>()) {
        Diag(D->getLocation(), diag::err_attribute_wrong_decl_type)
            << A << ExpectedKernelFunction;
        D->setInvalidDecl();
      } else if (const auto *A = D->getAttr<AMDGPUWavesPerEUAttr>()) {
        Diag(D->getLocation(), diag::err_attribute_wrong_decl_type)
            << A << ExpectedKernelFunction;
        D->setInvalidDecl();
      } else if (const auto *A = D->getAttr<AMDGPUNumSGPRAttr>()) {
        Diag(D->getLocation(), diag::err_attribute_wrong_decl_type)
            << A << ExpectedKernelFunction;
        D->setInvalidDecl();
      } else if (const auto *A = D->getAttr<AMDGPUNumVGPRAttr>()) {
        Diag(D->getLocation(), diag::err_attribute_wrong_decl_type)
            << A << ExpectedKernelFunction;
        D->setInvalidDecl();
      }
    }
  }
#if INTEL_CUSTOMIZATION
  else {
    if (D->hasAttr<AutorunAttr>() && !D->hasAttr<MaxGlobalWorkDimAttr>() &&
        !D->hasAttr<ReqdWorkGroupSizeAttr>()) {
      Attr *A = D->getAttr<AutorunAttr>();
      Diag(A->getLocation(),
          diag::err_opencl_attribute_requires_another_to_be_specified)
          << A << "'reqd_work_group_size' or 'max_global_work_dim' attribute";
      D->setInvalidDecl();
    }
  }
  if (const auto *SLA = D->getAttr<StallLatencyAttr>()) {
    if (getLangOpts().HLS && !D->hasAttr<ComponentAttr>()) {
      Diag(D->getLocation(), diag::err_component_func_attr) << SLA;
      D->setInvalidDecl();
    } else if (Context.getTargetInfo().getTriple().isINTELFPGAEnvironment() &&
               !D->hasAttr<OpenCLKernelAttr>()) {
      Diag(D->getLocation(), diag::err_opencl_kernel_attr) << SLA;
      D->setInvalidDecl();
    }
  }
  if ((getLangOpts().HLS || getLangOpts().OpenCL) &&
      D->getKind() == Decl::ParmVar && !IsSlaveMemory(*this, D)) {
    // Check that memory attributes are only added to slave memory.
    if (diagnoseMemoryAttrs<
            IntelFPGAMemoryAttr, IntelFPGANumBanksAttr, IntelFPGABankWidthAttr,
            IntelFPGASinglePumpAttr, IntelFPGADoublePumpAttr,
            IntelFPGABankBitsAttr>(*this, D))
      D->setInvalidDecl();
  }
#endif // INTEL_CUSTOMIZATION

  // Do this check after processing D's attributes because the attribute
  // objc_method_family can change whether the given method is in the init
  // family, and it can be applied after objc_designated_initializer. This is a
  // bit of a hack, but we need it to be compatible with versions of clang that
  // processed the attribute list in the wrong order.
  if (D->hasAttr<ObjCDesignatedInitializerAttr>() &&
      cast<ObjCMethodDecl>(D)->getMethodFamily() != OMF_init) {
    Diag(D->getLocation(), diag::err_designated_init_attr_non_init);
    D->dropAttr<ObjCDesignatedInitializerAttr>();
  }
}

// Helper for delayed processing TransparentUnion or BPFPreserveAccessIndexAttr
// attribute.
void Sema::ProcessDeclAttributeDelayed(Decl *D,
                                       const ParsedAttributesView &AttrList) {
  for (const ParsedAttr &AL : AttrList)
    if (AL.getKind() == ParsedAttr::AT_TransparentUnion) {
      handleTransparentUnionAttr(*this, D, AL);
      break;
    }

  // For BPFPreserveAccessIndexAttr, we want to populate the attributes
  // to fields and inner records as well.
  if (D && D->hasAttr<BPFPreserveAccessIndexAttr>())
    handleBPFPreserveAIRecord(*this, cast<RecordDecl>(D));
}

// Annotation attributes are the only attributes allowed after an access
// specifier.
bool Sema::ProcessAccessDeclAttributeList(
    AccessSpecDecl *ASDecl, const ParsedAttributesView &AttrList) {
  for (const ParsedAttr &AL : AttrList) {
    if (AL.getKind() == ParsedAttr::AT_Annotate) {
      ProcessDeclAttribute(*this, nullptr, ASDecl, AL, AL.isCXX11Attribute());
    } else {
      Diag(AL.getLoc(), diag::err_only_annotate_after_access_spec);
      return true;
    }
  }
  return false;
}

/// checkUnusedDeclAttributes - Check a list of attributes to see if it
/// contains any decl attributes that we should warn about.
static void checkUnusedDeclAttributes(Sema &S, const ParsedAttributesView &A) {
  for (const ParsedAttr &AL : A) {
    // Only warn if the attribute is an unignored, non-type attribute.
    if (AL.isUsedAsTypeAttr() || AL.isInvalid())
      continue;
    if (AL.getKind() == ParsedAttr::IgnoredAttribute)
      continue;

    if (AL.getKind() == ParsedAttr::UnknownAttribute) {
      S.Diag(AL.getLoc(), diag::warn_unknown_attribute_ignored)
          << AL << AL.getRange();
    } else {
      S.Diag(AL.getLoc(), diag::warn_attribute_not_on_decl) << AL
                                                            << AL.getRange();
    }
  }
}

/// checkUnusedDeclAttributes - Given a declarator which is not being
/// used to build a declaration, complain about any decl attributes
/// which might be lying around on it.
void Sema::checkUnusedDeclAttributes(Declarator &D) {
  ::checkUnusedDeclAttributes(*this, D.getDeclSpec().getAttributes());
  ::checkUnusedDeclAttributes(*this, D.getAttributes());
  for (unsigned i = 0, e = D.getNumTypeObjects(); i != e; ++i)
    ::checkUnusedDeclAttributes(*this, D.getTypeObject(i).getAttrs());
}

/// DeclClonePragmaWeak - clone existing decl (maybe definition),
/// \#pragma weak needs a non-definition decl and source may not have one.
NamedDecl * Sema::DeclClonePragmaWeak(NamedDecl *ND, IdentifierInfo *II,
                                      SourceLocation Loc) {
  assert(isa<FunctionDecl>(ND) || isa<VarDecl>(ND));
  NamedDecl *NewD = nullptr;
  if (auto *FD = dyn_cast<FunctionDecl>(ND)) {
    FunctionDecl *NewFD;
    // FIXME: Missing call to CheckFunctionDeclaration().
    // FIXME: Mangling?
    // FIXME: Is the qualifier info correct?
    // FIXME: Is the DeclContext correct?
    NewFD = FunctionDecl::Create(
        FD->getASTContext(), FD->getDeclContext(), Loc, Loc,
        DeclarationName(II), FD->getType(), FD->getTypeSourceInfo(), SC_None,
        false /*isInlineSpecified*/, FD->hasPrototype(),
        ConstexprSpecKind::Unspecified, FD->getTrailingRequiresClause());
    NewD = NewFD;

    if (FD->getQualifier())
      NewFD->setQualifierInfo(FD->getQualifierLoc());

    // Fake up parameter variables; they are declared as if this were
    // a typedef.
    QualType FDTy = FD->getType();
    if (const auto *FT = FDTy->getAs<FunctionProtoType>()) {
      SmallVector<ParmVarDecl*, 16> Params;
      for (const auto &AI : FT->param_types()) {
        ParmVarDecl *Param = BuildParmVarDeclForTypedef(NewFD, Loc, AI);
        Param->setScopeInfo(0, Params.size());
        Params.push_back(Param);
      }
      NewFD->setParams(Params);
    }
  } else if (auto *VD = dyn_cast<VarDecl>(ND)) {
    NewD = VarDecl::Create(VD->getASTContext(), VD->getDeclContext(),
                           VD->getInnerLocStart(), VD->getLocation(), II,
                           VD->getType(), VD->getTypeSourceInfo(),
                           VD->getStorageClass());
    if (VD->getQualifier())
      cast<VarDecl>(NewD)->setQualifierInfo(VD->getQualifierLoc());
  }
  return NewD;
}

/// DeclApplyPragmaWeak - A declaration (maybe definition) needs \#pragma weak
/// applied to it, possibly with an alias.
void Sema::DeclApplyPragmaWeak(Scope *S, NamedDecl *ND, WeakInfo &W) {
  if (W.getUsed()) return; // only do this once
  W.setUsed(true);
  if (W.getAlias()) { // clone decl, impersonate __attribute(weak,alias(...))
    IdentifierInfo *NDId = ND->getIdentifier();
    NamedDecl *NewD = DeclClonePragmaWeak(ND, W.getAlias(), W.getLocation());
    NewD->addAttr(
        AliasAttr::CreateImplicit(Context, NDId->getName(), W.getLocation()));
    NewD->addAttr(WeakAttr::CreateImplicit(Context, W.getLocation(),
                                           AttributeCommonInfo::AS_Pragma));
    WeakTopLevelDecl.push_back(NewD);
    // FIXME: "hideous" code from Sema::LazilyCreateBuiltin
    // to insert Decl at TU scope, sorry.
    DeclContext *SavedContext = CurContext;
    CurContext = Context.getTranslationUnitDecl();
    NewD->setDeclContext(CurContext);
    NewD->setLexicalDeclContext(CurContext);
    PushOnScopeChains(NewD, S);
    CurContext = SavedContext;
  } else { // just add weak to existing
    ND->addAttr(WeakAttr::CreateImplicit(Context, W.getLocation(),
                                         AttributeCommonInfo::AS_Pragma));
  }
}

void Sema::ProcessPragmaWeak(Scope *S, Decl *D) {
  // It's valid to "forward-declare" #pragma weak, in which case we
  // have to do this.
  LoadExternalWeakUndeclaredIdentifiers();
  if (!WeakUndeclaredIdentifiers.empty()) {
    NamedDecl *ND = nullptr;
    if (auto *VD = dyn_cast<VarDecl>(D))
      if (VD->isExternC())
        ND = VD;
    if (auto *FD = dyn_cast<FunctionDecl>(D))
      if (FD->isExternC())
        ND = FD;
    if (ND) {
      if (IdentifierInfo *Id = ND->getIdentifier()) {
        auto I = WeakUndeclaredIdentifiers.find(Id);
        if (I != WeakUndeclaredIdentifiers.end()) {
          WeakInfo W = I->second;
          DeclApplyPragmaWeak(S, ND, W);
          WeakUndeclaredIdentifiers[Id] = W;
        }
      }
    }
  }
}

/// ProcessDeclAttributes - Given a declarator (PD) with attributes indicated in
/// it, apply them to D.  This is a bit tricky because PD can have attributes
/// specified in many different places, and we need to find and apply them all.
void Sema::ProcessDeclAttributes(Scope *S, Decl *D, const Declarator &PD) {
  // Apply decl attributes from the DeclSpec if present.
  if (!PD.getDeclSpec().getAttributes().empty())
    ProcessDeclAttributeList(S, D, PD.getDeclSpec().getAttributes());

  // Walk the declarator structure, applying decl attributes that were in a type
  // position to the decl itself.  This handles cases like:
  //   int *__attr__(x)** D;
  // when X is a decl attribute.
  for (unsigned i = 0, e = PD.getNumTypeObjects(); i != e; ++i)
     ProcessDeclAttributeList(S, D, PD.getTypeObject(i).getAttrs(),
                             /*IncludeCXX11Attributes=*/false);

  // Finally, apply any attributes on the decl itself.
  ProcessDeclAttributeList(S, D, PD.getAttributes());

  // Apply additional attributes specified by '#pragma clang attribute'.
  AddPragmaAttributes(S, D);
}

/// Is the given declaration allowed to use a forbidden type?
/// If so, it'll still be annotated with an attribute that makes it
/// illegal to actually use.
static bool isForbiddenTypeAllowed(Sema &S, Decl *D,
                                   const DelayedDiagnostic &diag,
                                   UnavailableAttr::ImplicitReason &reason) {
  // Private ivars are always okay.  Unfortunately, people don't
  // always properly make their ivars private, even in system headers.
  // Plus we need to make fields okay, too.
  if (!isa<FieldDecl>(D) && !isa<ObjCPropertyDecl>(D) &&
      !isa<FunctionDecl>(D))
    return false;

  // Silently accept unsupported uses of __weak in both user and system
  // declarations when it's been disabled, for ease of integration with
  // -fno-objc-arc files.  We do have to take some care against attempts
  // to define such things;  for now, we've only done that for ivars
  // and properties.
  if ((isa<ObjCIvarDecl>(D) || isa<ObjCPropertyDecl>(D))) {
    if (diag.getForbiddenTypeDiagnostic() == diag::err_arc_weak_disabled ||
        diag.getForbiddenTypeDiagnostic() == diag::err_arc_weak_no_runtime) {
      reason = UnavailableAttr::IR_ForbiddenWeak;
      return true;
    }
  }

  // Allow all sorts of things in system headers.
  if (S.Context.getSourceManager().isInSystemHeader(D->getLocation())) {
    // Currently, all the failures dealt with this way are due to ARC
    // restrictions.
    reason = UnavailableAttr::IR_ARCForbiddenType;
    return true;
  }

  return false;
}

/// Handle a delayed forbidden-type diagnostic.
static void handleDelayedForbiddenType(Sema &S, DelayedDiagnostic &DD,
                                       Decl *D) {
  auto Reason = UnavailableAttr::IR_None;
  if (D && isForbiddenTypeAllowed(S, D, DD, Reason)) {
    assert(Reason && "didn't set reason?");
    D->addAttr(UnavailableAttr::CreateImplicit(S.Context, "", Reason, DD.Loc));
    return;
  }
  if (S.getLangOpts().ObjCAutoRefCount)
    if (const auto *FD = dyn_cast<FunctionDecl>(D)) {
      // FIXME: we may want to suppress diagnostics for all
      // kind of forbidden type messages on unavailable functions.
      if (FD->hasAttr<UnavailableAttr>() &&
          DD.getForbiddenTypeDiagnostic() ==
              diag::err_arc_array_param_no_ownership) {
        DD.Triggered = true;
        return;
      }
    }

  S.Diag(DD.Loc, DD.getForbiddenTypeDiagnostic())
      << DD.getForbiddenTypeOperand() << DD.getForbiddenTypeArgument();
  DD.Triggered = true;
}


void Sema::PopParsingDeclaration(ParsingDeclState state, Decl *decl) {
  assert(DelayedDiagnostics.getCurrentPool());
  DelayedDiagnosticPool &poppedPool = *DelayedDiagnostics.getCurrentPool();
  DelayedDiagnostics.popWithoutEmitting(state);

  // When delaying diagnostics to run in the context of a parsed
  // declaration, we only want to actually emit anything if parsing
  // succeeds.
  if (!decl) return;

  // We emit all the active diagnostics in this pool or any of its
  // parents.  In general, we'll get one pool for the decl spec
  // and a child pool for each declarator; in a decl group like:
  //   deprecated_typedef foo, *bar, baz();
  // only the declarator pops will be passed decls.  This is correct;
  // we really do need to consider delayed diagnostics from the decl spec
  // for each of the different declarations.
  const DelayedDiagnosticPool *pool = &poppedPool;
  do {
    bool AnyAccessFailures = false;
    for (DelayedDiagnosticPool::pool_iterator
           i = pool->pool_begin(), e = pool->pool_end(); i != e; ++i) {
      // This const_cast is a bit lame.  Really, Triggered should be mutable.
      DelayedDiagnostic &diag = const_cast<DelayedDiagnostic&>(*i);
      if (diag.Triggered)
        continue;

      switch (diag.Kind) {
      case DelayedDiagnostic::Availability:
        // Don't bother giving deprecation/unavailable diagnostics if
        // the decl is invalid.
        if (!decl->isInvalidDecl())
          handleDelayedAvailabilityCheck(diag, decl);
        break;

      case DelayedDiagnostic::Access:
        // Only produce one access control diagnostic for a structured binding
        // declaration: we don't need to tell the user that all the fields are
        // inaccessible one at a time.
        if (AnyAccessFailures && isa<DecompositionDecl>(decl))
          continue;
        HandleDelayedAccessCheck(diag, decl);
        if (diag.Triggered)
          AnyAccessFailures = true;
        break;

      case DelayedDiagnostic::ForbiddenType:
        handleDelayedForbiddenType(*this, diag, decl);
        break;
      }
    }
  } while ((pool = pool->getParent()));
}

/// Given a set of delayed diagnostics, re-emit them as if they had
/// been delayed in the current context instead of in the given pool.
/// Essentially, this just moves them to the current pool.
void Sema::redelayDiagnostics(DelayedDiagnosticPool &pool) {
  DelayedDiagnosticPool *curPool = DelayedDiagnostics.getCurrentPool();
  assert(curPool && "re-emitting in undelayed context not supported");
  curPool->steal(pool);
}<|MERGE_RESOLUTION|>--- conflicted
+++ resolved
@@ -3862,14 +3862,9 @@
 // In case the value of 'max_global_work_dim' attribute equals to 0 we shall
 // ensure that if max_work_group_size and reqd_work_group_size attributes exist,
 // they hold equal values (1, 1, 1).
-<<<<<<< HEAD
 static bool checkSYCLWorkGroupSizeValues(Sema &S, Decl *D,        // INTEL
                                          const ParsedAttr &AL,    // INTEL
                                          uint32_t WGSize[3]) {    // INTEL
-=======
-static bool checkWorkGroupSizeValues(Sema &S, Decl *D, const ParsedAttr &AL,
-                                     uint32_t WGSize[3]) {
->>>>>>> ca9d8162
   bool Result = true;
   auto checkZeroDim = [&S, &AL](auto &A, size_t X, size_t Y, size_t Z,
                                 bool ReverseAttrs = false) -> bool {
@@ -3919,33 +3914,19 @@
         A->getValue()->getIntegerConstantExpr(S.Context)->getSExtValue();
     if (AttrValue == 0) {
       Result &=
-<<<<<<< HEAD
           checkZeroDim(A, getExprValue(AL.getArgAsExpr(0), S.getASTContext()),
                        getExprValue(AL.getArgAsExpr(1), S.getASTContext()),
                        getExprValue(AL.getArgAsExpr(2), S.getASTContext()),
-=======
-          checkZeroDim(A, getExprValue(AL.getArgAsExpr(2), S.getASTContext()),
-                       getExprValue(AL.getArgAsExpr(1), S.getASTContext()),
-                       getExprValue(AL.getArgAsExpr(0), S.getASTContext()),
->>>>>>> ca9d8162
                        /*ReverseAttrs=*/true);
     }
   }
 
   if (const auto *A = D->getAttr<SYCLIntelMaxWorkGroupSizeAttr>()) {
-<<<<<<< HEAD
     if (!((getExprValue(AL.getArgAsExpr(0), S.getASTContext()) <=
            getExprValue(A->getXDim(), S.getASTContext())) &&
           (getExprValue(AL.getArgAsExpr(1), S.getASTContext()) <=
            getExprValue(A->getYDim(), S.getASTContext())) &&
           (getExprValue(AL.getArgAsExpr(2), S.getASTContext()) <=
-=======
-    if (!((getExprValue(AL.getArgAsExpr(2), S.getASTContext()) <=
-           getExprValue(A->getXDim(), S.getASTContext())) &&
-          (getExprValue(AL.getArgAsExpr(1), S.getASTContext()) <=
-           getExprValue(A->getYDim(), S.getASTContext())) &&
-          (getExprValue(AL.getArgAsExpr(0), S.getASTContext()) <=
->>>>>>> ca9d8162
            getExprValue(A->getZDim(), S.getASTContext())))) {
       S.Diag(AL.getLoc(), diag::err_conflicting_sycl_function_attributes)
           << AL << A->getSpelling();
@@ -3954,19 +3935,11 @@
   }
 
   if (const auto *A = D->getAttr<ReqdWorkGroupSizeAttr>()) {
-<<<<<<< HEAD
     if (!((getExprValue(AL.getArgAsExpr(0), S.getASTContext()) >=
            getExprValue(A->getXDim(), S.getASTContext())) &&
           (getExprValue(AL.getArgAsExpr(1), S.getASTContext()) >=
            getExprValue(A->getYDim(), S.getASTContext())) &&
           (getExprValue(AL.getArgAsExpr(2), S.getASTContext()) >=
-=======
-    if (!((getExprValue(AL.getArgAsExpr(2), S.getASTContext()) >=
-           getExprValue(A->getXDim(), S.getASTContext())) &&
-          (getExprValue(AL.getArgAsExpr(1), S.getASTContext()) >=
-           getExprValue(A->getYDim(), S.getASTContext())) &&
-          (getExprValue(AL.getArgAsExpr(0), S.getASTContext()) >=
->>>>>>> ca9d8162
            getExprValue(A->getZDim(), S.getASTContext())))) {
       S.Diag(AL.getLoc(), diag::err_conflicting_sycl_function_attributes)
           << AL << A->getSpelling();
@@ -3976,83 +3949,6 @@
   return Result;
 }
 
-<<<<<<< HEAD
-=======
-template <typename AttrInfo>
-static bool handleMaxWorkSizeAttrExpr(Sema &S, const AttrInfo &AI,
-                                      const Expr *Expr, unsigned &Val,
-                                      unsigned Idx) {
-  assert(Expr && "Attribute must have an argument.");
-
-  if (!Expr->isInstantiationDependent()) {
-    Optional<llvm::APSInt> ArgVal =
-        Expr->getIntegerConstantExpr(S.getASTContext());
-
-    if (!ArgVal) {
-      S.Diag(getAttrLoc(AI), diag::err_attribute_argument_type)
-          << &AI << AANT_ArgumentIntegerConstant << Expr->getSourceRange();
-      return false;
-    }
-
-    if (ArgVal->isNegative()) {
-      S.Diag(Expr->getExprLoc(),
-             diag::warn_attribute_requires_non_negative_integer_argument)
-          << &AI << Idx << Expr->getSourceRange();
-      return true;
-    }
-
-    Val = ArgVal->getZExtValue();
-    if (Val == 0) {
-      S.Diag(Expr->getExprLoc(), diag::err_attribute_argument_is_zero)
-          << &AI << Expr->getSourceRange();
-      return false;
-    }
-  }
-  return true;
-}
-
-template <typename AttrType>
-static bool checkMaxWorkSizeAttrArguments(Sema &S, Expr *XDimExpr,
-                                          Expr *YDimExpr, Expr *ZDimExpr,
-                                          const AttrType &Attr) {
-  // Accept template arguments for now as they depend on something else.
-  // We'll get to check them when they eventually get instantiated.
-  if (XDimExpr->isValueDependent() ||
-      (YDimExpr && YDimExpr->isValueDependent()) ||
-      (ZDimExpr && ZDimExpr->isValueDependent()))
-    return false;
-
-  unsigned XDim = 0;
-  if (!handleMaxWorkSizeAttrExpr(S, Attr, XDimExpr, XDim, 0))
-    return true;
-
-  unsigned YDim = 0;
-  if (YDimExpr && !handleMaxWorkSizeAttrExpr(S, Attr, YDimExpr, YDim, 1))
-    return true;
-
-  unsigned ZDim = 0;
-  if (ZDimExpr && !handleMaxWorkSizeAttrExpr(S, Attr, ZDimExpr, ZDim, 2))
-    return true;
-
-  return false;
-}
-
-template <typename WorkGroupAttrType>
-void Sema::addIntelSYCLTripleArgFunctionAttr(Decl *D,
-                                             const AttributeCommonInfo &CI,
-                                             Expr *XDimExpr, Expr *YDimExpr,
-                                             Expr *ZDimExpr) {
-  WorkGroupAttrType TmpAttr(Context, CI, XDimExpr, YDimExpr, ZDimExpr);
-
-  if (checkMaxWorkSizeAttrArguments(*this, XDimExpr, YDimExpr, ZDimExpr,
-                                    TmpAttr))
-    return;
-
-  D->addAttr(::new (Context)
-                 WorkGroupAttrType(Context, CI, XDimExpr, YDimExpr, ZDimExpr));
-}
-
->>>>>>> ca9d8162
 // Handles reqd_work_group_size and max_work_group_size.
 template <typename WorkGroupAttr>
 static void handleWorkGroupSize(Sema &S, Decl *D, const ParsedAttr &AL) {
@@ -4090,7 +3986,6 @@
       return;
   }
 
-<<<<<<< HEAD
 #if INTEL_CUSTOMIZATION
   if (D->hasAttr<AutorunAttr>()) {
     long long int N = 1ll << 32ll;
@@ -4109,11 +4004,6 @@
     }
   }
 #endif // INTEL_CUSTOMIZATION
-=======
-  // For a SYCLDevice WorkGroupAttr arguments are reversed.
-  if (S.getLangOpts().SYCLIsDevice)
-    std::swap(XDimExpr, ZDimExpr);
->>>>>>> ca9d8162
 
   if (WorkGroupAttr *ExistingAttr = D->getAttr<WorkGroupAttr>()) {
     Optional<llvm::APSInt> XDimVal =
@@ -4138,17 +4028,12 @@
     }
   }
 
-<<<<<<< HEAD
 #if INTEL_CUSTOMIZATION
   if (!checkSYCLWorkGroupSizeValues(S, D, AL, WGSize))
     return;
   if (!checkWorkGroupSizeValues(S, D, AL, WGSize))
     return;
 #endif // INTEL_CUSTOMIZATION
-=======
-  if (!checkWorkGroupSizeValues(S, D, AL, WGSize))
-    return;
->>>>>>> ca9d8162
 
   S.addIntelSYCLTripleArgFunctionAttr<WorkGroupAttr>(D, AL, XDimExpr, YDimExpr,
                                                      ZDimExpr);
@@ -4159,7 +4044,6 @@
   uint32_t WGSize[3];
 
   if (!checkAttributeNumArgs(S, AL, 3))
-<<<<<<< HEAD
     return;
 
   for (unsigned i = 0; i < 3; ++i) {
@@ -4199,8 +4083,6 @@
 
   uint32_t WGSize[3];
   if (!checkAttributeNumArgs(S, AL, 3))
-=======
->>>>>>> ca9d8162
     return;
 
   for (unsigned i = 0; i < 3; ++i) {
@@ -4215,27 +4097,17 @@
     }
   }
 
-<<<<<<< HEAD
   MaxWorkGroupSizeAttr *Existing = D->getAttr<MaxWorkGroupSizeAttr>();
-=======
-  WorkGroupSizeHintAttr *Existing = D->getAttr<WorkGroupSizeHintAttr>();
->>>>>>> ca9d8162
   if (Existing &&
       !(Existing->getXDim() == WGSize[0] && Existing->getYDim() == WGSize[1] &&
         Existing->getZDim() == WGSize[2]))
     S.Diag(AL.getLoc(), diag::warn_duplicate_attribute) << AL;
-<<<<<<< HEAD
 
   if (!checkWorkGroupSizeValues(S, D, AL, WGSize))
     return;
 
   D->addAttr(::new (S.Context) MaxWorkGroupSizeAttr(S.Context, AL, WGSize[0],
                                                     WGSize[1], WGSize[2]));
-=======
-
-  D->addAttr(::new (S.Context) WorkGroupSizeHintAttr(S.Context, AL, WGSize[0],
-                                                     WGSize[1], WGSize[2]));
->>>>>>> ca9d8162
 }
 #endif // INTEL_CUSTOMIZATION
 
